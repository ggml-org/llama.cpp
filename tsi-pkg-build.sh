--- conflicted
+++ resolved
@@ -89,11 +89,8 @@
 #!/bin/bash
 # Set up library paths for GCC 13.3.0 compatibility
 export LD_LIBRARY_PATH=\${LD_LIBRARY_PATH}:\$(pwd)
-<<<<<<< HEAD
+
 tsi_kernels=("add" "sub" "mult" "div" "abs" "inv" "neg" "sin" "sqrt" "sqr" "sigmoid" "silu" "rms_norm)
-=======
-tsi_kernels=("add" "sub" "mult" "div" "abs" "inv" "neg" "sin" "sqrt" "sqr" "sigmoid" "silu")
->>>>>>> a1ffe425
 
 for kernel in "\${tsi_kernels[@]}"; do
     mkdir -p ${TSI_BLOB_INSTALL_DIR}/txe_\$kernel
