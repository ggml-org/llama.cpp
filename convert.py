--- conflicted
+++ resolved
@@ -1060,16 +1060,7 @@
         if params.n_ctx == 4096:
             name = "LLaMA v2"
         elif params.path_model is not None:
-<<<<<<< HEAD
             name = params.path_model.name
-
-        self.gguf.add_name(name)
-        self.gguf.add_context_length(params.n_ctx)
-        self.gguf.add_embedding_length(params.n_embd)
-        self.gguf.add_block_count(params.n_layer)
-        self.gguf.add_feed_forward_length(params.n_ff)
-=======
-            name = str(params.path_model.parent).split('/')[-1]
 
         self.gguf.add_name                (name)
         self.gguf.add_vocab_size          (params.n_vocab)
@@ -1077,7 +1068,6 @@
         self.gguf.add_embedding_length    (params.n_embd)
         self.gguf.add_block_count         (params.n_layer)
         self.gguf.add_feed_forward_length (params.n_ff)
->>>>>>> 75cd4c77
         self.gguf.add_rope_dimension_count(params.n_embd // params.n_head)
         self.gguf.add_head_count          (params.n_head)
         self.gguf.add_head_count_kv       (params.n_head_kv)
