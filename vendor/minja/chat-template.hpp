/*
    Copyright 2024 Google LLC

    Use of this source code is governed by an MIT-style
    license that can be found in the LICENSE file or at
    https://opensource.org/licenses/MIT.
*/
// SPDX-License-Identifier: MIT
#pragma once

#include "minja.hpp"

#include <chrono>
#include <cstddef>
#include <cstdio>
#include <ctime>
#include <exception>
#include <iomanip>
#include <memory>
#include <sstream>
#include <stdexcept>
#include <string>
#include <vector>

#include <nlohmann/json.hpp>

using json = nlohmann::ordered_json;

namespace minja {

struct chat_template_caps {
    bool supports_tools = false;
    bool supports_tool_calls = false;
    bool supports_tool_responses = false;
    bool supports_system_role = false;
    bool supports_parallel_tool_calls = false;
    bool supports_tool_call_id = false;
    // meta-llama/Llama-3.1-8B-Instruct expects arguments to be an object.
    // Most other templates (and OpenAI's API) expect the arguments object to be stringified.
    bool requires_object_arguments = false;
    // CohereForAI/c4ai-command-r-plus simple variant
    bool requires_non_null_content = false;
    // MiniMaxAI/MiniMax-Text-01 special
    bool requires_typed_content = false;
};

struct chat_template_inputs {
    nlohmann::ordered_json messages;
    nlohmann::ordered_json tools;
    bool add_generation_prompt = true;
    nlohmann::ordered_json extra_context;
    std::chrono::system_clock::time_point now = std::chrono::system_clock::now();
};

struct chat_template_options {
    bool apply_polyfills = true;
    bool use_bos_token = true;
    bool use_eos_token = true;
    bool define_strftime_now = true;

    bool polyfill_tools = true;
    bool polyfill_tool_call_examples = true;
    bool polyfill_tool_calls = true;
    bool polyfill_tool_responses = true;
    bool polyfill_system_role = true;
    bool polyfill_object_arguments = true;
    bool polyfill_typed_content = true;
};

class chat_template {

  private:
    chat_template_caps caps_;
    std::string source_;
    std::string bos_token_;
    std::string eos_token_;
    std::shared_ptr<minja::TemplateNode> template_root_;
    std::string tool_call_example_;

    std::string try_raw_render(
        const nlohmann::ordered_json & messages,
        const nlohmann::ordered_json & tools,
        bool add_generation_prompt,
        const nlohmann::ordered_json & extra_context = nlohmann::ordered_json()) const
    {
        try {
            chat_template_inputs inputs;
            inputs.messages = messages;
            inputs.tools = tools;
            inputs.add_generation_prompt = add_generation_prompt;
            inputs.extra_context = extra_context;
            // Use fixed date for tests
            inputs.now = std::chrono::system_clock::from_time_t(0);

            chat_template_options opts;
            opts.apply_polyfills = false;

            auto prompt = apply(inputs, opts);
            // fprintf(stderr, "try_raw_render: %s\n", prompt.c_str());
            return prompt;
        } catch (const std::exception & e) {
            // fprintf(stderr, "try_raw_render error: %s\n", e.what());
            return "";
        }
    }

  public:

    chat_template(const std::string & source, const std::string & bos_token, const std::string & eos_token)
        : source_(source), bos_token_(bos_token), eos_token_(eos_token)
    {
        template_root_ = minja::Parser::parse(source_, {
            /* .trim_blocks = */ true,
            /* .lstrip_blocks = */ true,
            /* .keep_trailing_newline = */ false,
        });

        auto contains = [](const std::string & haystack, const std::string & needle) {
            return haystack.find(needle) != std::string::npos;
        };

        const std::string user_needle = "<User Needle>";
        const std::string sys_needle = "<System Needle>";
        const json dummy_str_user_msg = {{"role", "user"}, {"content", user_needle}};
        const json dummy_typed_user_msg = {{"role", "user"}, {"content", json::array({{{"type", "text"}, {"text", user_needle}}})}};

        caps_.requires_typed_content =
            !contains(try_raw_render(json::array({dummy_str_user_msg}), {}, false), user_needle)
            && contains(try_raw_render(json::array({dummy_typed_user_msg}), {}, false), user_needle);

        const auto dummy_user_msg = caps_.requires_typed_content
            ? dummy_typed_user_msg
            : dummy_str_user_msg;
        const json needle_system_msg = {
            {"role", "system"},
            {"content", caps_.requires_typed_content ? json::array({{{"type", "text"}, {"text", sys_needle}}}) : json(sys_needle)},
        };

        caps_.supports_system_role = contains(try_raw_render({needle_system_msg, dummy_user_msg,}, {}, false), sys_needle);

        auto out = try_raw_render(json::array({
            dummy_user_msg
        }), json::array({
            {
                {"name", "some_tool"},
                {"type", "function"},
                {"function", {
                    {"name", "some_tool"},
                    {"description", "Some tool."},
                    {"parameters", {
                        {"type", "object"},
                        {"properties", {
                            {"arg", {
                                {"type", "string"},
                                {"description", "Some argument."},
                            }},
                        }},
                        {"required", json::array({ "arg" })},
                    }},
                }},
            },
        }), false);
        caps_.supports_tools = contains(out, "some_tool");

        const auto render_with_content = [&](const json & content) {
            const json assistant_msg {{"role", "assistant"}, {"content", content}};
            // Render two assistant messages as some templates like QwQ-32B are handling
            // the content differently depending on whether it's the last message or not
            // (to remove the <think> tag in all but the last message).
            return try_raw_render(json::array({dummy_user_msg, assistant_msg, dummy_user_msg, assistant_msg}), {}, false);
        };
        auto out_empty = render_with_content("");
        auto out_null = render_with_content(json());
        caps_.requires_non_null_content = contains(out_empty, user_needle) && !contains(out_null, user_needle);

        json j_null;
        auto make_tool_calls_msg = [&](const json & tool_calls) {
            return json {
                {"role", "assistant"},
                {"content", caps_.requires_non_null_content? "" : j_null},
                {"tool_calls", tool_calls},
            };
        };
        auto make_tool_call = [](const std::string & tool_name, const json & arguments) {
            return json {
                {"id", "call_1___"},
                {"type", "function"},
                {"function", {
                    {"arguments", arguments},
                    {"name", tool_name},
                }},
            };
        };
        const json dummy_args_obj {{"argument_needle", "print('Hello, World!')"}};
        const auto contains_arg_needle = [&](const std::string & out_str) {
            return contains(out_str, "<parameter=argument_needle>")
                || contains(out_str, "\"argument_needle\":")
                || contains(out_str, "'argument_needle':")
                || contains(out_str, ">argument_needle<")
                || contains(out_str, "<parameter name=\"argument_needle\">");
        };

        // Note: the arguments are rendered in both cases, but may be double-escaped, which we don't want.
        out = try_raw_render(json::array({
            dummy_user_msg,
            make_tool_calls_msg(json::array({make_tool_call("ipython", dummy_args_obj.dump())})),
        }), {}, false);
<<<<<<< HEAD
        auto tool_call_renders_str_arguments = contains(out, "<parameter=argument_needle>") || contains(out, "\"argument_needle\":")
            || contains(out, "'argument_needle':") || contains(out, "<parameter name=\"argument_needle\">");
=======
        auto tool_call_renders_str_arguments = contains_arg_needle(out);
>>>>>>> fcfce040
        out = try_raw_render(json::array({
            dummy_user_msg,
            make_tool_calls_msg(json::array({make_tool_call("ipython", dummy_args_obj)})),
        }), {}, false);
<<<<<<< HEAD
        auto tool_call_renders_obj_arguments = contains(out, "<parameter=argument_needle>") || contains(out, "\"argument_needle\":")
            || contains(out, "'argument_needle':") || contains(out, "<parameter name=\"argument_needle\">");
=======
        auto tool_call_renders_obj_arguments = contains_arg_needle(out);
>>>>>>> fcfce040

        caps_.supports_tool_calls = tool_call_renders_str_arguments || tool_call_renders_obj_arguments;
        caps_.requires_object_arguments = !tool_call_renders_str_arguments && tool_call_renders_obj_arguments;

        if (caps_.supports_tool_calls) {
            auto dummy_args = caps_.requires_object_arguments ? dummy_args_obj : json(dummy_args_obj.dump());
            auto tc1 = make_tool_call("test_tool1", dummy_args);
            auto tc2 = make_tool_call("test_tool2", dummy_args);
            auto out = try_raw_render(json::array({
                dummy_user_msg,
                make_tool_calls_msg(json::array({tc1, tc2})),
            }), {}, false);
            caps_.supports_parallel_tool_calls = contains(out, "test_tool1") && contains(out, "test_tool2");

            out = try_raw_render(json::array({
                dummy_user_msg,
                make_tool_calls_msg(json::array({tc1})),
                {
                    {"role", "tool"},
                    {"name", "test_tool1"},
                    {"content", "Some response!"},
                    {"tool_call_id", "call_911_"},
                }
            }), {}, false);
            caps_.supports_tool_responses = contains(out, "Some response!");
            caps_.supports_tool_call_id = contains(out, "call_911_");
        }

        try {
            if (!caps_.supports_tools) {
                const json user_msg {
                    {"role", "user"},
                    {"content", "Hey"},
                };
                const json args {
                    {"arg1", "some_value"},
                };
                const json tool_call_msg {
                    {"role", "assistant"},
                    {"content", caps_.requires_non_null_content ? "" : j_null},
                    {"tool_calls", json::array({
                        {
                            // TODO: detect if requires numerical id or fixed length == 6 like Nemo
                            {"id", "call_1___"},
                            {"type", "function"},
                            {"function", {
                                {"name", "tool_name"},
                                {"arguments", (caps_.requires_object_arguments ? args : json(minja::Value(args).dump(-1, /* to_json= */ true)))},
                            }},
                        },
                    })},
                };
                std::string prefix, full;
                {
                    chat_template_inputs inputs;
                    inputs.messages = json::array({user_msg});
                    inputs.add_generation_prompt = true;
                    prefix = apply(inputs);
                }
                {
                    chat_template_inputs inputs;
                    inputs.messages = json::array({user_msg, tool_call_msg});
                    inputs.add_generation_prompt = false;
                    full = apply(inputs);
                }
                auto eos_pos_last = full.rfind(eos_token_);
                if (eos_pos_last == prefix.size() - eos_token_.size() ||
                      (full[full.size() - 1] == '\n' && (eos_pos_last == full.size() - eos_token_.size() - 1))) {
                    full = full.substr(0, eos_pos_last);
                }
                size_t common_prefix_length = 0;
                for (size_t i = 0; i < prefix.size() && i < full.size(); ++i) {
                    if (prefix[i] != full[i]) {
                        break;
                    }
                    if (prefix[i] == '<') {
                        // DeepSeek R1's template (as of 20250209) adds a trailing <think> if add_generation_prompt,
                        // but it removes thinking tags for past messages.
                        // The prefix and full strings diverge at <think> vs. <｜tool▁calls▁begin｜>, we avoid consuming the leading <.
                        continue;
                    }
                    common_prefix_length = i + 1;
                }
                auto example = full.substr(common_prefix_length);
                if (example.find("tool_name") == std::string::npos && example.find("some_value") == std::string::npos) {
                    fprintf(stderr, "Failed to infer a tool call example (possible template bug)\n");
                } else {
                    tool_call_example_ = example;
                }
            }
        } catch (const std::exception & e) {
            fprintf(stderr, "Failed to generate tool call example: %s\n", e.what());
        }
    }

    const std::string & source() const { return source_; }
    const std::string & bos_token() const { return bos_token_; }
    const std::string & eos_token() const { return eos_token_; }
    const chat_template_caps & original_caps() const { return caps_; }

    // Deprecated, please use the form with chat_template_inputs and chat_template_options
    std::string apply(
        const nlohmann::ordered_json & messages,
        const nlohmann::ordered_json & tools,
        bool add_generation_prompt,
        const nlohmann::ordered_json & extra_context = nlohmann::ordered_json(),
        bool apply_polyfills = true)
    {
        fprintf(stderr, "[%s] Deprecated!\n", __func__);
        chat_template_inputs inputs;
        inputs.messages = messages;
        inputs.tools = tools;
        inputs.add_generation_prompt = add_generation_prompt;
        inputs.extra_context = extra_context;
        inputs.now = std::chrono::system_clock::now();

        chat_template_options opts;
        opts.apply_polyfills = apply_polyfills;

        return apply(inputs, opts);
    }

    std::string apply(
        const chat_template_inputs & inputs,
        const chat_template_options & opts = chat_template_options()) const
    {
        json actual_messages;

        auto has_tools = inputs.tools.is_array() && !inputs.tools.empty();
        auto has_tool_calls = false;
        auto has_tool_responses = false;
        auto has_string_content = false;
        for (const auto & message : inputs.messages) {
            if (message.contains("tool_calls") && !message["tool_calls"].is_null()) {
                has_tool_calls = true;
            }
            if (message.contains("role") && message["role"] == "tool") {
                has_tool_responses = true;
            }
            if (message.contains("content") && message["content"].is_string()) {
                has_string_content = true;
            }
        }

        auto polyfill_system_role = opts.polyfill_system_role && !caps_.supports_system_role;
        auto polyfill_tools = opts.polyfill_tools && has_tools && !caps_.supports_tools;
        auto polyfill_tool_call_example = polyfill_tools && opts.polyfill_tool_call_examples;
        auto polyfill_tool_calls = opts.polyfill_tool_calls && has_tool_calls && !caps_.supports_tool_calls;
        auto polyfill_tool_responses = opts.polyfill_tool_responses && has_tool_responses && !caps_.supports_tool_responses;
        auto polyfill_object_arguments = opts.polyfill_object_arguments && has_tool_calls && caps_.requires_object_arguments;
        auto polyfill_typed_content = opts.polyfill_typed_content && has_string_content && caps_.requires_typed_content;

        auto needs_polyfills = opts.apply_polyfills && (false
            || polyfill_system_role
            || polyfill_tools
            || polyfill_tool_calls
            || polyfill_tool_responses
            || polyfill_object_arguments
            || polyfill_typed_content
        );

        if (needs_polyfills) {
            actual_messages = json::array();

            auto add_message = [&](const json & msg) {
                if (polyfill_typed_content && msg.contains("content") && !msg.at("content").is_null() && msg.at("content").is_string()) {
                    actual_messages.push_back({
                        {"role", msg.at("role")},
                        {"content", {{
                            {"type", "text"},
                            {"text", msg.at("content")},
                        }}},
                    });
                } else {
                    actual_messages.push_back(msg);
                }
            };

            std::string pending_system;
            auto flush_sys = [&]() {
                if (!pending_system.empty()) {
                    add_message({
                        {"role", "user"},
                        {"content", pending_system},
                    });
                    pending_system.clear();
                }
            };

            json adjusted_messages;
            if (polyfill_tools) {
                adjusted_messages = add_system(inputs.messages,
                    "You can call any of the following tools to satisfy the user's requests: " + minja::Value(inputs.tools).dump(2, /* to_json= */ true) +
                    (!polyfill_tool_call_example || tool_call_example_.empty() ? "" : "\n\nExample tool call syntax:\n\n" + tool_call_example_ + "\n\n"));
            } else {
                adjusted_messages = inputs.messages;
            }

            for (const auto & message_ : adjusted_messages) {
                auto message = message_;
                if (!message.contains("role") || (!message.contains("content") && !message.contains("tool_calls"))) {
                    throw std::runtime_error("message must have 'role' and one of 'content' or 'tool_calls' fields: " + message.dump());
                }
                std::string role = message.at("role");

                if (message.contains("tool_calls")) {
                    if (polyfill_object_arguments || polyfill_tool_calls) {
                        for (auto & tool_call : message.at("tool_calls")) {
                            if (tool_call["type"] == "function") {
                                auto & function = tool_call.at("function");
                                auto & arguments = function.at("arguments");
                                if (arguments.is_string()) {
                                    try {
                                        arguments = json::parse(arguments.get<std::string>());
                                    } catch (const std::exception & ecvt) {
                                        fprintf(stderr, "Failed to parse arguments: %s\n", ecvt.what());
                                    }
                                }
                            }
                        }
                    }
                    if (polyfill_tool_calls) {
                        auto tool_calls = json::array();
                        for (const auto & tool_call : message.at("tool_calls")) {
                            if (tool_call.at("type") != "function") {
                                continue;
                            }
                            const auto & function = tool_call.at("function");
                            auto tc = json {
                                {"name", function.at("name")},
                                {"arguments", function.at("arguments")},
                            };
                            if (tool_call.contains("id")) {
                                tc["id"] = tool_call["id"];
                            }
                            tool_calls.push_back(tc);
                        }
                        auto obj = json {
                            {"tool_calls", tool_calls},
                        };
                        if (message.contains("content")) {
                            auto content = message.at("content");
                            if (!content.is_null() && !content.empty()) {
                                obj["content"] = content;
                            }
                        }
                        message["content"] = obj.dump(2);
                        message.erase("tool_calls");
                    }
                }
                if (polyfill_tool_responses && role == "tool") {
                    message["role"] = "user";
                    auto obj = json {
                        {"tool_response", json::object()},
                    };
                    if (message.contains("name")) {
                        obj["tool_response"]["tool"] = message.at("name");
                    }
                    obj["tool_response"]["content"] = message.at("content");
                    if (message.contains("tool_call_id")) {
                        obj["tool_response"]["tool_call_id"] = message.at("tool_call_id");
                    }
                    message["content"] = obj.dump(2);
                    message.erase("name");
                }

                if (!message["content"].is_null() && polyfill_system_role) {
                    std::string content = message.at("content");
                    if (role == "system") {
                        if (!pending_system.empty()) pending_system += "\n";
                        pending_system += content;
                        continue;
                    } else {
                        if (role == "user") {
                            if (!pending_system.empty()) {
                                message["content"] = pending_system + (content.empty() ? "" : "\n" + content);
                                pending_system.clear();
                            }
                        } else {
                            flush_sys();
                        }
                    }
                }
                add_message(message);
            }
            flush_sys();
        } else {
            actual_messages = inputs.messages;
        }

        auto context = minja::Context::make(json({
            {"messages", actual_messages},
            {"add_generation_prompt", inputs.add_generation_prompt},
        }));
        context->set("bos_token", opts.use_bos_token ? bos_token_ : "");
        context->set("eos_token", opts.use_eos_token ? eos_token_ : "");
        if (opts.define_strftime_now) {
            auto now = inputs.now;
            context->set("strftime_now", Value::callable([now](const std::shared_ptr<minja::Context> &, minja::ArgumentsValue & args) {
                args.expectArgs("strftime_now", {1, 1}, {0, 0});
                auto format = args.args[0].get<std::string>();

                auto time = std::chrono::system_clock::to_time_t(now);
                auto local_time = *std::localtime(&time);
                std::ostringstream ss;
                ss << std::put_time(&local_time, format.c_str());
                return ss.str();
            }));
        }
        if (!inputs.tools.is_null()) {
            context->set("tools", minja::Value(inputs.tools));
        }
        if (!inputs.extra_context.is_null()) {
            for (auto & kv : inputs.extra_context.items()) {
                context->set(kv.key(), minja::Value(kv.value()));
            }
        }

        auto ret = template_root_->render(context);
        // fprintf(stderr, "actual_messages: %s\n", actual_messages.dump(2).c_str());
        // fprintf(stderr, "apply: %s\n\n", ret.c_str());
        return ret;
    }

    static nlohmann::ordered_json add_system(const nlohmann::ordered_json & messages, const std::string & system_prompt) {
        json messages_with_system = messages;

        if (!messages_with_system.empty() && messages_with_system[0].at("role") == "system") {
            std::string existing_system = messages_with_system.at(0).at("content");
            messages_with_system[0] = json {
                {"role", "system"},
                {"content", existing_system + "\n\n" + system_prompt},
            };
        } else {
            messages_with_system.insert(messages_with_system.begin(), json {
                {"role", "system"},
                {"content", system_prompt},
            });
        }
        return messages_with_system;
    }
};

}  // namespace minja<|MERGE_RESOLUTION|>--- conflicted
+++ resolved
@@ -205,22 +205,12 @@
             dummy_user_msg,
             make_tool_calls_msg(json::array({make_tool_call("ipython", dummy_args_obj.dump())})),
         }), {}, false);
-<<<<<<< HEAD
-        auto tool_call_renders_str_arguments = contains(out, "<parameter=argument_needle>") || contains(out, "\"argument_needle\":")
-            || contains(out, "'argument_needle':") || contains(out, "<parameter name=\"argument_needle\">");
-=======
         auto tool_call_renders_str_arguments = contains_arg_needle(out);
->>>>>>> fcfce040
         out = try_raw_render(json::array({
             dummy_user_msg,
             make_tool_calls_msg(json::array({make_tool_call("ipython", dummy_args_obj)})),
         }), {}, false);
-<<<<<<< HEAD
-        auto tool_call_renders_obj_arguments = contains(out, "<parameter=argument_needle>") || contains(out, "\"argument_needle\":")
-            || contains(out, "'argument_needle':") || contains(out, "<parameter name=\"argument_needle\">");
-=======
         auto tool_call_renders_obj_arguments = contains_arg_needle(out);
->>>>>>> fcfce040
 
         caps_.supports_tool_calls = tool_call_renders_str_arguments || tool_call_renders_obj_arguments;
         caps_.requires_object_arguments = !tool_call_renders_str_arguments && tool_call_renders_obj_arguments;
