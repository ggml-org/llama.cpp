--- conflicted
+++ resolved
@@ -1246,7 +1246,7 @@
             }
             return result;
 
-          } else if (target_value.is_array()) {            
+          } else if (target_value.is_array()) {
             auto result = Value::array();
             for (int64_t i = start; step > 0 ? i < end : i > end; i += step) {
               result.push_back(target_value.at(i));
@@ -1295,7 +1295,7 @@
   return (((container.is_array() || container.is_object()) && container.contains(value)) ||
       (value.is_string() && container.is_string() &&
         container.to_str().find(value.to_str()) != std::string::npos));
-};                                    
+}
 
 class BinaryOpExpr : public Expression {
 public:
@@ -1361,18 +1361,8 @@
               case Op::Gt:        return l > r;
               case Op::Le:        return l <= r;
               case Op::Ge:        return l >= r;
-<<<<<<< HEAD
               case Op::In:        return in(l, r);
               case Op::NotIn:     return !in(l, r);
-=======
-              case Op::In:        return (((r.is_array() || r.is_object()) && r.contains(l)) ||
-                                          (l.is_string() && r.is_string() &&
-                                            r.to_str().find(l.to_str()) != std::string::npos));
-              case Op::NotIn:
-                                  return !(((r.is_array() || r.is_object()) && r.contains(l)) ||
-                                            (l.is_string() && r.is_string() &&
-                                              r.to_str().find(l.to_str()) != std::string::npos));
->>>>>>> 50aa9389
               default:            break;
           }
           throw std::runtime_error("Unknown binary operator");
@@ -2173,11 +2163,7 @@
               }
             }
           }
-<<<<<<< HEAD
   
-=======
-
->>>>>>> 50aa9389
           if ((has_first_colon || has_second_colon)) {
             index = std::make_shared<SliceExpr>(slice_loc, std::move(start), std::move(end), std::move(step));
           } else {
