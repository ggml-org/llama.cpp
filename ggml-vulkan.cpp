#include "ggml-vulkan.h"

#ifdef GGML_VULKAN_RUN_TESTS
#include <chrono>
#endif

#include <vulkan/vulkan.hpp>

#include <algorithm>
#include <cmath>
#include <iostream>
#include <iomanip>
#include <limits>
#include <tuple>
#include <vector>
#include <sstream>
#include <utility>
#include <memory>

#include "ggml.h"
#include "ggml-backend-impl.h"

#include "ggml-vulkan-shaders.hpp"

#define VK_API_VERSION VK_API_VERSION_1_2

#define CEIL_DIV(M, N) (((M) + (N)-1) / (N))

#define VK_VENDOR_ID_AMD 0x1002
#define VK_VENDOR_ID_APPLE 0x106b
#define VK_VENDOR_ID_INTEL 0x8086
#define VK_VENDOR_ID_NVIDIA 0x10de

#define VK_DEVICE_DESCRIPTOR_POOL_MODE_UNKNOWN 0
#define VK_DEVICE_DESCRIPTOR_POOL_MODE_MULTI 1
#define VK_DEVICE_DESCRIPTOR_POOL_MODE_SINGLE 2

#define VK_NUM_TYPES 16

#define GGML_VK_MAX_NODES 8192

#define MAX_VK_BUFFERS 256

#ifndef K_QUANTS_PER_ITERATION
#define K_QUANTS_PER_ITERATION 1
#else
static_assert(K_QUANTS_PER_ITERATION == 1 || K_QUANTS_PER_ITERATION == 2, "K_QUANTS_PER_ITERATION must be 1 or 2");
#endif

#define VK_CHECK(err, msg)                                          \
    do {                                                            \
        vk::Result err_ = (err);                                    \
        if (err_ != vk::Result::eSuccess) {                         \
            fprintf(stderr, "ggml_vulkan: %s error %s at %s:%d\n",  \
                #err, to_string(err_).c_str(), __FILE__, __LINE__); \
            exit(1);                                                \
        }                                                           \
    } while (0)

struct ggml_backend_vk_context;

struct vk_queue {
    uint32_t queue_family_index;
    vk::Queue queue;
    vk::CommandPool pool;
    uint32_t cmd_buffer_idx;
    std::vector<vk::CommandBuffer> cmd_buffers;

    vk::PipelineStageFlags stage_flags;
};

struct vk_pipeline_struct {
    std::string name;
    vk::ShaderModule shader_module;
    vk::DescriptorSetLayout dsl;
    std::vector<vk::DescriptorPool> descriptor_pools;
    std::vector<vk::DescriptorSet> descriptor_sets;
    uint32_t descriptor_set_idx;
    vk::PipelineLayout layout;
    vk::Pipeline pipeline;
    uint32_t push_constant_size;
    uint32_t parameter_count;
    std::array<uint32_t, 3> wg_denoms;
    uint32_t align;
};

typedef std::shared_ptr<vk_pipeline_struct> vk_pipeline;
typedef std::weak_ptr<vk_pipeline_struct> vk_pipeline_ref;

static void ggml_vk_destroy_pipeline(vk::Device& device, vk_pipeline& pipeline);

struct vk_device {
    vk::PhysicalDevice physical_device;
    vk::PhysicalDeviceProperties properties;
    std::string name;
    uint64_t max_memory_allocation_size;
    bool fp16;
    vk::Device device;
    uint32_t vendor_id;
    vk_queue compute_queue;
    vk_queue transfer_queue;
    bool single_queue;
    uint32_t descriptor_set_mode;
    uint32_t subgroup_size;
    bool uma;

    bool initialized;
    size_t idx;

    vk_pipeline pipeline_matmul_f32_l, pipeline_matmul_f32_m, pipeline_matmul_f32_s;
    vk_pipeline pipeline_matmul_f32_aligned_l, pipeline_matmul_f32_aligned_m, pipeline_matmul_f32_aligned_s;
    vk_pipeline pipeline_matmul_f16_l, pipeline_matmul_f16_m, pipeline_matmul_f16_s;
    vk_pipeline pipeline_matmul_f16_aligned_l, pipeline_matmul_f16_aligned_m, pipeline_matmul_f16_aligned_s;
    vk_pipeline pipeline_matmul_f16_f32_l, pipeline_matmul_f16_f32_m, pipeline_matmul_f16_f32_s;
    vk_pipeline pipeline_matmul_f16_f32_aligned_l, pipeline_matmul_f16_f32_aligned_m, pipeline_matmul_f16_f32_aligned_s;
    vk_pipeline pipeline_matmul_split_k_reduce;

    vk_pipeline pipeline_dequant_mul_mat_mat[VK_NUM_TYPES];

    vk_pipeline pipeline_dequant[VK_NUM_TYPES];
    vk_pipeline pipeline_dequant_mul_mat_vec_f32[VK_NUM_TYPES];

    vk_pipeline pipeline_mul_mat_vec_p021_f16_f32;
    vk_pipeline pipeline_mul_mat_vec_nc_f16_f32;
    vk_pipeline pipeline_get_rows[VK_NUM_TYPES];
    vk_pipeline pipeline_get_rows_f32[VK_NUM_TYPES];
    vk_pipeline pipeline_mul_f32;
    vk_pipeline pipeline_add_f32;
    vk_pipeline pipeline_scale_f32;
    vk_pipeline pipeline_sqr_f32;
    vk_pipeline pipeline_clamp_f32;
    vk_pipeline pipeline_cpy_f32_f32, pipeline_cpy_f32_f16, pipeline_cpy_f16_f16;
    vk_pipeline pipeline_norm_f32;
    vk_pipeline pipeline_rms_norm_f32;
    vk_pipeline pipeline_gelu_f32;
    vk_pipeline pipeline_silu_f32;
    vk_pipeline pipeline_relu_f32;
    vk_pipeline pipeline_diag_mask_inf_f32;
    vk_pipeline pipeline_soft_max_f32;
    vk_pipeline pipeline_rope_f32, pipeline_rope_f16;
    vk_pipeline pipeline_rope_neox_f32, pipeline_rope_neox_f16;
    vk_pipeline pipeline_argsort_f32;

    std::vector<vk_pipeline_ref> pipelines;

    ~vk_device() {
#ifdef GGML_VULKAN_DEBUG
    std::cerr << "destroy device " << name << std::endl;
#endif
        device.destroyCommandPool(compute_queue.pool);
        if (!single_queue) {
            device.destroyCommandPool(transfer_queue.pool);
        }

        for (auto& pipeline : pipelines) {
            if (pipeline.expired()) {
                continue;
            }

            vk_pipeline pl = pipeline.lock();
            ggml_vk_destroy_pipeline(device, pl);
        }
        pipelines.clear();

        device.destroy();
    }
};

struct vk_buffer_struct {
    vk::Buffer buffer;
    vk::DeviceMemory device_memory;
    vk::MemoryPropertyFlags memory_property_flags;
    void * ptr;
    size_t size = 0;

    ggml_backend_vk_context * ctx;

    std::shared_ptr<vk_device> device;

    ~vk_buffer_struct() {
        if (size == 0) {
            return;
        }
#ifdef GGML_VULKAN_DEBUG
        std::cerr << "~vk_buffer_struct(" << buffer << ", " << size << ")" << std::endl;
#endif

        device->device.freeMemory(device_memory);
        device->device.destroyBuffer(buffer);
    }
};

typedef std::shared_ptr<vk_buffer_struct> vk_buffer;
typedef std::weak_ptr<vk_buffer_struct> vk_buffer_ref;

struct vk_subbuffer {
    vk_buffer buffer;
    uint64_t offset;
    uint64_t size;
};

struct vk_semaphore {
    vk::Semaphore s;
    uint64_t value;
};

struct vk_submission {
    vk::CommandBuffer buffer;
    std::vector<vk_semaphore> wait_semaphores;
    std::vector<vk_semaphore> signal_semaphores;
};

typedef std::vector<vk_submission> vk_sequence;

struct vk_op_push_constants {
    uint32_t KX;
    uint32_t KY;
    float param1;
    float param2;
};

struct vk_op_unary_push_constants {
    uint32_t ne;
    uint32_t ne00; uint32_t ne01; uint32_t ne02; uint32_t ne03; uint32_t nb00; uint32_t nb01; uint32_t nb02; uint32_t nb03;
    uint32_t ne10; uint32_t ne11; uint32_t ne12; uint32_t ne13; uint32_t nb10; uint32_t nb11; uint32_t nb12; uint32_t nb13;
    uint32_t d_offset;
    float param1; float param2;
};

struct vk_op_binary_push_constants {
    uint32_t ne;
    uint32_t ne00; uint32_t ne01; uint32_t ne02; uint32_t ne03; uint32_t nb00; uint32_t nb01; uint32_t nb02; uint32_t nb03;
    uint32_t ne10; uint32_t ne11; uint32_t ne12; uint32_t ne13; uint32_t nb10; uint32_t nb11; uint32_t nb12; uint32_t nb13;
    uint32_t ne20; uint32_t ne21; uint32_t ne22; uint32_t ne23; uint32_t nb20; uint32_t nb21; uint32_t nb22; uint32_t nb23;
    uint32_t d_offset;
    float param1; float param2;
};

struct vk_op_diag_mask_push_constants {
    uint32_t ncols;
    uint32_t rows_per_channel;
    int32_t n_past;
};

struct vk_op_rope_push_constants {
    uint32_t ncols;
    float freq_scale;
    uint32_t p_delta_rows;
    float freq_base;
    float ext_factor;
    float attn_factor;
    float corr_dims[4];
};

struct vk_op_rope_neox_push_constants {
    uint32_t ncols;
    uint32_t ndims;
    float freq_scale;
    uint32_t p_delta_rows;
    float freq_base;
    float ext_factor;
    float attn_factor;
    float corr_dims[4];
    float theta_scale;
    float inv_ndims;
};

struct vk_op_argsort_push_constants {
    uint32_t ncols;
    bool ascending;
};

// Allow pre-recording command buffers
struct vk_staging_memcpy {
    vk_staging_memcpy(void * _dst, const void * _src, size_t _n) : dst(_dst), src(_src), n(_n) {}

    void * dst;
    const void * src;
    size_t n;
};

struct vk_context {
    size_t idx;

    vk_submission * s;
    std::vector<vk_sequence> seqs;

    ggml_tensor * exit_tensor;

    std::vector<vk_staging_memcpy> in_memcpys;
    std::vector<vk_staging_memcpy> out_memcpys;

    vk_queue * q;
};

struct ggml_tensor_extra_gpu {
    bool ready;

    size_t ctx_idx;

    vk_buffer_ref buffer_gpu;
    uint64_t offset;

    void reset() {
        ready = false;
        ctx_idx = 0;
        buffer_gpu.reset();
        offset = 0;
    }
};

struct ggml_vk_garbage_collector {
    std::vector<vk_semaphore> tl_semaphores;
    std::vector<vk_semaphore> semaphores;
    std::vector<vk::Event> events;
    std::vector<vk_buffer> temp_buffers;
    std::vector<vk_context> contexts;
};

struct ggml_backend_vk_context {
    std::string name;

    std::shared_ptr<vk_device> device;

    size_t semaphore_idx, event_idx;
    ggml_vk_garbage_collector gc;
    std::vector<std::tuple<void*, size_t, vk_buffer>> pinned_memory;
    size_t prealloc_size_qx, prealloc_size_qy, prealloc_size_x, prealloc_size_y, prealloc_size_split_k;
    vk_buffer prealloc_qx, prealloc_qy, prealloc_x, prealloc_y, prealloc_split_k;
    vk::Fence fence;
    vk_buffer staging;
    size_t staging_size;
    size_t staging_offset;
    vk_buffer sync_staging;

    vk_buffer buffer_pool[MAX_VK_BUFFERS];

    vk_context * compute_ctx;
    vk_context * transfer_ctx;

    bool disable;
    bool initialized;

    size_t idx;
};

struct vk_instance {
    vk::Instance instance;

    std::vector<size_t> device_indices;

    ggml_backend_t backends[GGML_VK_MAX_DEVICES];
    ggml_backend_vk_context contexts[GGML_VK_MAX_DEVICES];
    ggml_backend_buffer_type buffer_types[GGML_VK_MAX_DEVICES];
    bool initialized[GGML_VK_MAX_DEVICES];
};

static std::shared_ptr<vk_device> ggml_vk_get_device(size_t idx) {
#ifdef GGML_VULKAN_DEBUG
    std::cerr << "ggml_vk_get_device(" << idx << ")" << std::endl;
#endif
    static std::weak_ptr<vk_device> devices[GGML_VK_MAX_DEVICES];

    if (devices[idx].expired()) {
#ifdef GGML_VULKAN_DEBUG
    std::cerr << "Initializing new vk_device" << std::endl;
#endif
        std::shared_ptr<vk_device> device = std::make_shared<vk_device>();
        device->initialized = false;
        devices[idx] = device;
        return device;
    }

    return devices[idx].lock();
}

#ifdef GGML_VULKAN_CHECK_RESULTS
static size_t vk_skip_checks;
static size_t vk_output_tensor;

static void ggml_vk_print_tensor(ggml_backend * ctx, const ggml_tensor * tensor, const char * name);
static void ggml_vk_check_results_0(ggml_backend_vk_context * ctx, ggml_compute_params * params, ggml_tensor * tensor);
static void ggml_vk_check_results_1(ggml_backend_vk_context * ctx, ggml_compute_params * params, ggml_tensor * tensor);
#endif

typedef void (*ggml_vk_func_t)(ggml_backend_vk_context * ctx, vk_context * subctx, const ggml_tensor * src0, const ggml_tensor * src1, ggml_tensor * dst);

static bool vk_instance_initialized = false;
static vk_instance vk_instance;

GGML_CALL static void ggml_backend_vk_free(ggml_backend_t backend);

static void ggml_vk_create_pipeline(ggml_backend_vk_context * ctx, vk_pipeline& pipeline, const std::string& name, size_t spv_size, const void* spv_data, const std::string& entrypoint, uint32_t parameter_count, uint32_t push_constant_size, std::array<uint32_t, 3> wg_denoms, std::vector<uint32_t>&& specialization_constants, uint32_t align) {
#ifdef GGML_VULKAN_DEBUG
    std::cerr << "ggml_vk_create_pipeline(" << name << ", " << entrypoint << ", " << parameter_count << ", " << push_constant_size << ", (" << wg_denoms[0] << "," << wg_denoms[1] << "," << wg_denoms[2] << "), specialization_constants, " << align << ")" << std::endl;
#endif
    GGML_ASSERT(parameter_count > 0);
    GGML_ASSERT(wg_denoms[0] > 0 && wg_denoms[1] > 0 && wg_denoms[2] > 0); // NOLINT

    pipeline = std::make_shared<vk_pipeline_struct>();
    pipeline->name = name;
    pipeline->parameter_count = parameter_count;
    pipeline->push_constant_size = push_constant_size;
    pipeline->wg_denoms = wg_denoms;
    pipeline->align = align;

    vk::ShaderModuleCreateInfo shader_module_create_info({}, spv_size, reinterpret_cast<const uint32_t *>(spv_data));
    pipeline->shader_module = ctx->device->device.createShaderModule(shader_module_create_info);

    std::vector<vk::DescriptorSetLayoutBinding> dsl_binding;
    std::vector<vk::DescriptorBindingFlags> dsl_binding_flags;
    for (uint32_t i = 0; i < parameter_count; i++) {
        dsl_binding.push_back({i, vk::DescriptorType::eStorageBuffer, 1, vk::ShaderStageFlagBits::eCompute});
        dsl_binding_flags.push_back({});
    }

    vk::DescriptorSetLayoutBindingFlagsCreateInfo dslbfci = { dsl_binding_flags };

    vk::PushConstantRange pcr(
        vk::ShaderStageFlagBits::eCompute,
        0,
        pipeline->push_constant_size
    );

    vk::DescriptorSetLayoutCreateInfo descriptor_set_layout_create_info(
        {},
        dsl_binding);
    descriptor_set_layout_create_info.setPNext(&dslbfci);
    pipeline->dsl = ctx->device->device.createDescriptorSetLayout(descriptor_set_layout_create_info);

    // Check if device supports multiple descriptors per pool
    if (ctx->device->descriptor_set_mode == VK_DEVICE_DESCRIPTOR_POOL_MODE_UNKNOWN) {
        const uint32_t alloc_count = 2;

        // Try allocating multiple sets from one pool
        // This fails on AMD for some reason, so add a fall back to allocating one pool per set
        vk::DescriptorPoolSize descriptor_pool_size(vk::DescriptorType::eStorageBuffer, pipeline->parameter_count);
        vk::DescriptorPoolCreateInfo descriptor_pool_create_info({}, alloc_count, descriptor_pool_size);
        vk::DescriptorPool pool = ctx->device->device.createDescriptorPool(descriptor_pool_create_info);

        std::vector<vk::DescriptorSetLayout> layouts(alloc_count);
        for (uint32_t i = 0; i < alloc_count; i++) {
            layouts[i] = pipeline->dsl;
        }
        try {
            vk::DescriptorSetAllocateInfo descriptor_set_alloc_info(pool, alloc_count, layouts.data());
            std::vector<vk::DescriptorSet> sets = ctx->device->device.allocateDescriptorSets(descriptor_set_alloc_info);
        } catch(vk::OutOfPoolMemoryError const&) {
            ctx->device->descriptor_set_mode = VK_DEVICE_DESCRIPTOR_POOL_MODE_SINGLE;
        }

        ctx->device->device.destroyDescriptorPool(pool);
    }

    if (ctx->device->descriptor_set_mode == VK_DEVICE_DESCRIPTOR_POOL_MODE_MULTI) {
        vk::DescriptorPoolSize descriptor_pool_size(vk::DescriptorType::eStorageBuffer, pipeline->parameter_count);
        vk::DescriptorPoolCreateInfo descriptor_pool_create_info({}, 128, descriptor_pool_size);
        pipeline->descriptor_pools.push_back(ctx->device->device.createDescriptorPool(descriptor_pool_create_info));
    }

    pipeline->descriptor_set_idx = 0;

    vk::PipelineLayoutCreateInfo pipeline_layout_create_info(vk::PipelineLayoutCreateFlags(), pipeline->dsl, pcr);
    pipeline->layout = ctx->device->device.createPipelineLayout(pipeline_layout_create_info);

    std::vector<vk::SpecializationMapEntry> specialization_entries(specialization_constants.size());

    for (size_t i = 0; i < specialization_constants.size(); i++) {
        specialization_entries[i].constantID = i;
        specialization_entries[i].offset = i * sizeof(uint32_t);
        specialization_entries[i].size = sizeof(uint32_t);
    }

    vk::SpecializationInfo specialization_info(
        specialization_entries.size(),
        specialization_entries.data(),
        specialization_constants.size() * sizeof(uint32_t),
        specialization_constants.data()
    );

    vk::PipelineShaderStageCreateInfo pipeline_shader_create_info(
            vk::PipelineShaderStageCreateFlags(),
            vk::ShaderStageFlagBits::eCompute,
            pipeline->shader_module,
            entrypoint.c_str(),
            &specialization_info);
    vk::ComputePipelineCreateInfo compute_pipeline_create_info(
        vk::PipelineCreateFlags(),
        pipeline_shader_create_info,
        pipeline->layout);
    pipeline->pipeline = ctx->device->device.createComputePipeline(VK_NULL_HANDLE, compute_pipeline_create_info).value;

    ctx->device->pipelines.push_back(pipeline);
}

static void ggml_vk_destroy_pipeline(vk::Device& device, vk_pipeline& pipeline) {
#ifdef GGML_VULKAN_DEBUG
    std::cerr << "ggml_pipeline_destroy_pipeline(" << pipeline->name << ")" << std::endl;
#endif
    for (auto& pool : pipeline->descriptor_pools) {
        device.destroyDescriptorPool(pool);
    }
    pipeline->descriptor_pools.clear();
    pipeline->descriptor_sets.clear();
    pipeline->descriptor_set_idx = 0;

    device.destroyDescriptorSetLayout(pipeline->dsl);

    device.destroyPipelineLayout(pipeline->layout);

    device.destroyShaderModule(pipeline->shader_module);

    device.destroyPipeline(pipeline->pipeline);
}

static void ggml_pipeline_allocate_descriptor_sets(ggml_backend_vk_context * ctx, vk_pipeline& pipeline, uint32_t n) {
#ifdef GGML_VULKAN_DEBUG
    std::cerr << "ggml_pipeline_allocate_descriptor_sets(" << pipeline->name << ", " << n << ")" << std::endl;
#endif
    if (pipeline->descriptor_sets.size() >= pipeline->descriptor_set_idx + n) {
        // Enough descriptors are available
        return;
    }

    if (ctx->device->descriptor_set_mode == VK_DEVICE_DESCRIPTOR_POOL_MODE_MULTI) {
        const uint32_t alloc_count = pipeline->descriptor_set_idx + n - pipeline->descriptor_sets.size();

        std::vector<vk::DescriptorSetLayout> layouts(alloc_count);
        for (uint32_t i = 0; i < alloc_count; i++) {
            layouts[i] = pipeline->dsl;
        }
        vk::DescriptorSetAllocateInfo descriptor_set_alloc_info(pipeline->descriptor_pools[0], alloc_count, layouts.data());
        std::vector<vk::DescriptorSet> sets = ctx->device->device.allocateDescriptorSets(descriptor_set_alloc_info);
        pipeline->descriptor_sets.insert(pipeline->descriptor_sets.end(), sets.begin(), sets.end());
    } else {
        for (uint32_t i = pipeline->descriptor_sets.size(); i < pipeline->descriptor_set_idx + n; i++) {
            vk::DescriptorPoolSize descriptor_pool_size(vk::DescriptorType::eStorageBuffer, pipeline->parameter_count);
            vk::DescriptorPoolCreateInfo descriptor_pool_create_info({}, 1, descriptor_pool_size);
            pipeline->descriptor_pools.push_back(ctx->device->device.createDescriptorPool(descriptor_pool_create_info));

            vk::DescriptorSetAllocateInfo descriptor_set_alloc_info(pipeline->descriptor_pools[i], 1, &pipeline->dsl);
            std::vector<vk::DescriptorSet> sets = ctx->device->device.allocateDescriptorSets(descriptor_set_alloc_info);
            pipeline->descriptor_sets.push_back(sets[0]);
        }
    }
}

static void ggml_pipeline_cleanup(vk_pipeline& pipeline) {
#ifdef GGML_VULKAN_DEBUG
    std::cerr << "ggml_pipeline_cleanup(" << pipeline->name << ")" << std::endl;
#endif
    pipeline->descriptor_set_idx = 0;
}

static vk::CommandBuffer ggml_vk_create_cmd_buffer(ggml_backend_vk_context * ctx, vk_queue& q) {
#ifdef GGML_VULKAN_DEBUG
    std::cerr << "ggml_vk_create_cmd_buffer()" << std::endl;
#endif
    if (q.cmd_buffers.size() > q.cmd_buffer_idx) {
        // Reuse command buffer
        return q.cmd_buffers[q.cmd_buffer_idx++];
    }

    vk::CommandBufferAllocateInfo command_buffer_alloc_info(
        q.pool,
        vk::CommandBufferLevel::ePrimary,
        1);
    const std::vector<vk::CommandBuffer> cmd_buffers = ctx->device->device.allocateCommandBuffers(command_buffer_alloc_info);
    auto buf = cmd_buffers.front();

    q.cmd_buffers.push_back(buf);
    q.cmd_buffer_idx++;

    return buf;
}

static vk_submission ggml_vk_create_submission(ggml_backend_vk_context * ctx, vk_queue& q, std::vector<vk_semaphore> wait_semaphores, std::vector<vk_semaphore> signal_semaphores) {
#ifdef GGML_VULKAN_DEBUG
    std::cerr << "ggml_vk_create_submission()" << std::endl;
#endif
    vk_submission s;
    s.buffer = ggml_vk_create_cmd_buffer(ctx, q);
    s.wait_semaphores = std::move(wait_semaphores);
    s.signal_semaphores = std::move(signal_semaphores);
    return s;
}

static void ggml_vk_submit(vk_context * ctx, vk::Fence fence) {
#ifdef GGML_VULKAN_DEBUG
    std::cerr << "ggml_vk_submit(" << ctx->seqs.size() << ", " << fence << ")" << std::endl;
#endif
    if (ctx->seqs.empty()) {
        return;
    }

    std::vector<std::vector<uint64_t>> tl_wait_vals;
    std::vector<std::vector<uint64_t>> tl_signal_vals;
    std::vector<std::vector<vk::Semaphore>> tl_wait_semaphores;
    std::vector<std::vector<vk::Semaphore>> tl_signal_semaphores;
    std::vector<vk::TimelineSemaphoreSubmitInfo> tl_submit_infos;
    std::vector<vk::SubmitInfo> submit_infos;
    int idx = -1;
    std::vector<std::vector<vk::PipelineStageFlags>> stage_flags;

    size_t reserve = 0;

    for (const auto& sequence : ctx->seqs) {
        reserve += sequence.size();
    }

    // Pre-reserve vectors to prevent reallocation, which invalidates pointers
    tl_wait_semaphores.reserve(reserve);
    tl_wait_vals.reserve(reserve);
    tl_signal_semaphores.reserve(reserve);
    tl_signal_vals.reserve(reserve);
    tl_submit_infos.reserve(reserve);
    submit_infos.reserve(reserve);
    stage_flags.reserve(reserve);

    for (const auto& sequence : ctx->seqs) {
        for (const auto& submission : sequence) {
            stage_flags.push_back({});
            idx++;
            tl_wait_vals.push_back({});
            tl_wait_semaphores.push_back({});
            tl_signal_vals.push_back({});
            tl_signal_semaphores.push_back({});
            for (size_t i = 0; i < submission.wait_semaphores.size(); i++) {
                stage_flags[idx].push_back(ctx->q->stage_flags);
                tl_wait_vals[idx].push_back(submission.wait_semaphores[i].value);
                tl_wait_semaphores[idx].push_back(submission.wait_semaphores[i].s);
            }
            for (size_t i = 0; i < submission.signal_semaphores.size(); i++) {
                tl_signal_vals[idx].push_back(submission.signal_semaphores[i].value);
                tl_signal_semaphores[idx].push_back(submission.signal_semaphores[i].s);
            }
            tl_submit_infos.push_back({
                (uint32_t) submission.wait_semaphores.size(),
                tl_wait_vals[idx].data(),
                (uint32_t) submission.signal_semaphores.size(),
                tl_signal_vals[idx].data(),
            });
            tl_submit_infos[idx].sType = vk::StructureType::eTimelineSemaphoreSubmitInfo;
            tl_submit_infos[idx].pNext = nullptr;
            vk::SubmitInfo si{
                (uint32_t) submission.wait_semaphores.size(),
                tl_wait_semaphores[idx].data(),
                stage_flags[idx].data(),
                1,
                &submission.buffer,
                (uint32_t) submission.signal_semaphores.size(),
                tl_signal_semaphores[idx].data(),
            };
            si.setPNext(&tl_submit_infos[idx]);
            submit_infos.push_back(si);
        }
    }

    ctx->q->queue.submit(submit_infos, fence);

    ctx->seqs.clear();
}

static uint32_t ggml_vk_find_queue_family_index(std::vector<vk::QueueFamilyProperties>& queue_family_props, const vk::QueueFlags& required, const vk::QueueFlags& avoid, int32_t compute_index, uint32_t min_num_queues) {
#ifdef GGML_VULKAN_DEBUG
    std::cerr << "ggml_vk_find_queue_family_index()" << std::endl;
#endif
    const uint32_t qfsize = queue_family_props.size();

    // Try with avoid preferences first
    for (uint32_t i = 0; i < qfsize; i++) {
        if (queue_family_props[i].queueCount >= min_num_queues && (compute_index < 0 || i != (uint32_t) compute_index) && queue_family_props[i].queueFlags & required && !(queue_family_props[i].queueFlags & avoid)) {
            return i;
        }
    }

    // Fall back to only required
    for (size_t i = 0; i < qfsize; i++) {
        if (queue_family_props[i].queueCount >= min_num_queues && (compute_index < 0 || i != (uint32_t) compute_index) && queue_family_props[i].queueFlags & required) {
            return i;
        }
    }

    // Fall back to reusing compute queue
    for (size_t i = 0; i < qfsize; i++) {
        if (queue_family_props[i].queueCount >= min_num_queues && queue_family_props[i].queueFlags & required) {
            return i;
        }
    }

    // Fall back to ignoring min_num_queries
    for (size_t i = 0; i < qfsize; i++) {
        if (queue_family_props[i].queueFlags & required) {
            return i;
        }
    }

    std::cerr << "ggml_vulkan: No suitable queue family index found." << std::endl;

    for(auto &q_family : queue_family_props) {
        std::cerr << "Queue number: "  + std::to_string(q_family.queueCount) << " flags: " + to_string(q_family.queueFlags) << std::endl;
    }
    abort();
}

static void ggml_vk_create_queue(ggml_backend_vk_context * ctx, vk_queue& q, uint32_t queue_family_index, uint32_t queue_index, vk::PipelineStageFlags&& stage_flags) {
#ifdef GGML_VULKAN_DEBUG
    std::cerr << "ggml_vk_create_queue()" << std::endl;
#endif
    q.queue_family_index = queue_family_index;

    vk::CommandPoolCreateInfo command_pool_create_info_compute(vk::CommandPoolCreateFlags(VK_COMMAND_POOL_CREATE_TRANSIENT_BIT), queue_family_index);
    q.pool = ctx->device->device.createCommandPool(command_pool_create_info_compute);

    q.cmd_buffer_idx = 0;

    q.queue = ctx->device->device.getQueue(queue_family_index, queue_index);

    q.stage_flags = stage_flags;
}

static vk_context * ggml_vk_create_context(ggml_backend_vk_context * ctx, vk_queue& q) {
#ifdef GGML_VULKAN_DEBUG
    std::cerr << "ggml_vk_create_context()" << std::endl;
#endif
    ctx->gc.contexts.emplace_back();
    vk_context * result = &ctx->gc.contexts[ctx->gc.contexts.size() - 1];
    memset((void *) result, 0, sizeof(vk_context));
    result->idx = ctx->gc.contexts.size() - 1;
    result->q = &q;
    return result;
}

static vk_semaphore * ggml_vk_create_binary_semaphore(ggml_backend_vk_context * ctx) {
#ifdef GGML_VULKAN_DEBUG
    std::cerr << "ggml_vk_create_timeline_semaphore()" << std::endl;
#endif
    vk::SemaphoreTypeCreateInfo tci{ vk::SemaphoreType::eBinary, 0 };
    vk::SemaphoreCreateInfo ci{};
    ci.setPNext(&tci);
    vk::Semaphore semaphore = ctx->device->device.createSemaphore(ci);
    ctx->gc.semaphores.push_back({ semaphore, 0 });
    return &ctx->gc.semaphores[ctx->gc.semaphores.size() - 1];
}

static vk_semaphore * ggml_vk_create_timeline_semaphore(ggml_backend_vk_context * ctx) {
#ifdef GGML_VULKAN_DEBUG
    std::cerr << "ggml_vk_create_timeline_semaphore()" << std::endl;
#endif
    if (ctx->semaphore_idx >= ctx->gc.tl_semaphores.size()) {
        vk::SemaphoreTypeCreateInfo tci{ vk::SemaphoreType::eTimeline, 0 };
        vk::SemaphoreCreateInfo ci{};
        ci.setPNext(&tci);
        vk::Semaphore semaphore = ctx->device->device.createSemaphore(ci);
        ctx->gc.tl_semaphores.push_back({ semaphore, 0 });
    }
    return &ctx->gc.tl_semaphores[ctx->semaphore_idx++];
}

static vk::Event ggml_vk_create_event(ggml_backend_vk_context * ctx) {
    if (ctx->event_idx >= ctx->gc.events.size()) {
        ctx->gc.events.push_back(ctx->device->device.createEvent({}));
    }
    return ctx->gc.events[ctx->event_idx++];
}

static void ggml_vk_queue_cleanup(ggml_backend_vk_context * ctx, vk_queue& q) {
#ifdef GGML_VULKAN_DEBUG
    std::cerr << "ggml_vk_queue_cleanup()" << std::endl;
#endif
    // Requires command buffers to be done

    ctx->device->device.resetCommandPool(q.pool);
    q.cmd_buffer_idx = 0;
}

static uint32_t find_properties(const vk::PhysicalDeviceMemoryProperties* mem_props, vk::MemoryRequirements* mem_req, vk::MemoryPropertyFlags flags) {
    for (uint32_t i = 0; i < mem_props->memoryTypeCount; ++i) {
        vk::MemoryType memory_type = mem_props->memoryTypes[i];
        if ((mem_req->memoryTypeBits & ((uint64_t)1 << i)) &&
            (flags & memory_type.propertyFlags) == flags &&
            mem_props->memoryHeaps[memory_type.heapIndex].size >= mem_req->size) {
            return static_cast<int32_t>(i);
        }
    }
    return UINT32_MAX;
}

static vk_buffer ggml_vk_create_buffer(ggml_backend_vk_context * ctx, size_t size, vk::MemoryPropertyFlags req_flags, vk::MemoryPropertyFlags fallback_flags = vk::MemoryPropertyFlags(0)) {
#ifdef GGML_VULKAN_DEBUG
    std::cerr << "ggml_vk_create_buffer(" << size << ", " << to_string(req_flags) << ", " << to_string(fallback_flags) << ")" << std::endl;
#endif
    vk_buffer buf = std::make_shared<vk_buffer_struct>();

    if (size == 0) {
        buf->size = 0;
        return buf;
    }

    buf->size = size;
    vk::BufferCreateInfo buffer_create_info{
        vk::BufferCreateFlags(),
        size,
        vk::BufferUsageFlagBits::eStorageBuffer | vk::BufferUsageFlagBits::eTransferSrc | vk::BufferUsageFlagBits::eTransferDst,
        vk::SharingMode::eExclusive,
        0,
        nullptr,
    };

    buf->buffer = ctx->device->device.createBuffer(buffer_create_info);

    vk::MemoryRequirements mem_req = ctx->device->device.getBufferMemoryRequirements(buf->buffer);

    vk::PhysicalDeviceMemoryProperties mem_props = ctx->device->physical_device.getMemoryProperties();

    uint32_t memory_type_index = UINT32_MAX;

    memory_type_index = find_properties(&mem_props, &mem_req, req_flags);
    buf->memory_property_flags = req_flags;

    if (memory_type_index == UINT32_MAX && fallback_flags) {
        memory_type_index = find_properties(&mem_props, &mem_req, fallback_flags);
        buf->memory_property_flags = fallback_flags;
    }

<<<<<<< HEAD
    if (memory_type_index >= mem_props.memoryTypeCount) {
        ctx->device->device.destroyBuffer(buf->buffer);
=======
    if (memory_type_index == UINT32_MAX) {
        ctx->device.lock()->device.destroyBuffer(buf->buffer);
>>>>>>> 7d548a18
        buf->size = 0;
        throw vk::OutOfDeviceMemoryError("No suitable memory type found");
    }

    try {
        buf->device_memory = ctx->device->device.allocateMemory({ mem_req.size, memory_type_index });
    } catch (const vk::SystemError& e) {
        // Out of Host/Device memory, clean up buffer
        ctx->device->device.destroyBuffer(buf->buffer);
        buf->size = 0;
        throw e;
    }
    buf->ptr = nullptr;

<<<<<<< HEAD
    if (req_flags & vk::MemoryPropertyFlagBits::eHostVisible) {
        buf->ptr = ctx->device->device.mapMemory(buf->device_memory, 0, VK_WHOLE_SIZE);
=======
    if (buf->memory_property_flags & vk::MemoryPropertyFlagBits::eHostVisible) {
        buf->ptr = ctx->device.lock()->device.mapMemory(buf->device_memory, 0, VK_WHOLE_SIZE);
>>>>>>> 7d548a18
    }

    ctx->device->device.bindBufferMemory(buf->buffer, buf->device_memory, 0);

    buf->ctx = ctx;

    buf->device = ctx->device;

#ifdef GGML_VULKAN_DEBUG
    std::cerr << "Created buffer " << buf->buffer << std::endl;
#endif

    return buf;
}

static vk_buffer ggml_vk_create_buffer_check(ggml_backend_vk_context * ctx, size_t size, vk::MemoryPropertyFlags req_flags, vk::MemoryPropertyFlags fallback_flags = vk::MemoryPropertyFlags(0)) {
    try {
        return ggml_vk_create_buffer(ctx, size, req_flags, fallback_flags);
    } catch (const vk::SystemError& e) {
        std::cerr << "ggml_vulkan: Memory allocation of size " << size << " failed." << std::endl;
        std::cerr << "ggml_vulkan: " << e.what() << std::endl;
        throw e;
    }
}

static vk_buffer ggml_vk_create_buffer_device(ggml_backend_vk_context * ctx, size_t size) {
    vk_buffer buf;
    try {
<<<<<<< HEAD
        buf = ggml_vk_create_buffer(ctx, size, vk::MemoryPropertyFlagBits::eDeviceLocal);
    } catch (const vk::SystemError& e) {
        if (ctx->device->uma) {
=======
        if (ctx->device.lock()->uma) {
>>>>>>> 7d548a18
            // Fall back to host memory type
            buf = ggml_vk_create_buffer(ctx, size, vk::MemoryPropertyFlagBits::eDeviceLocal, vk::MemoryPropertyFlagBits::eHostVisible | vk::MemoryPropertyFlagBits::eHostCoherent);
        } else {
            buf = ggml_vk_create_buffer(ctx, size, vk::MemoryPropertyFlagBits::eDeviceLocal);
        }
    } catch (const vk::SystemError& e) {
        std::cerr << "ggml_vulkan: Device memory allocation of size " << size << " failed." << std::endl;
        std::cerr << "ggml_vulkan: " << e.what() << std::endl;
        throw e;
    }

    return buf;
}

static void ggml_vk_destroy_buffer(vk_buffer& buf) {
    buf.reset();
}

static vk_subbuffer ggml_vk_subbuffer(vk_buffer& buf) {
    return { buf, 0, VK_WHOLE_SIZE };
}

static void ggml_vk_sync_buffers(vk_context * ctx) {
#ifdef GGML_VULKAN_DEBUG
    std::cerr << "ggml_vk_sync_buffers()" << std::endl;
#endif
    const std::vector<vk::MemoryBarrier> mem_barriers{ { { vk::AccessFlagBits::eMemoryRead | vk::AccessFlagBits::eMemoryWrite }, { vk::AccessFlagBits::eMemoryRead | vk::AccessFlagBits::eMemoryWrite } } };

    ctx->s->buffer.pipelineBarrier(
        ctx->q->stage_flags,
        ctx->q->stage_flags,
        {},
        mem_barriers,
        {},
        {}
    );
}

static void ggml_vk_wait_events(vk_context * ctx, std::vector<vk::Event>&& events) {
#ifdef GGML_VULKAN_DEBUG
    std::cerr << "ggml_vk_wait_events()" << std::endl;
#endif
    if (events.empty()) {
        return;
    }

    ctx->s->buffer.waitEvents(
        events,
        ctx->q->stage_flags,
        ctx->q->stage_flags,
        {},
        {},
        {}
    );
}

static bool ggml_vk_build_shader(ggml_type type) {
    switch(type) {
    case GGML_TYPE_F16:
    case GGML_TYPE_Q4_0:
    case GGML_TYPE_Q4_1:
    case GGML_TYPE_Q5_0:
    case GGML_TYPE_Q5_1:
    case GGML_TYPE_Q8_0:
    case GGML_TYPE_Q2_K:
    case GGML_TYPE_Q3_K:
    case GGML_TYPE_Q4_K:
    case GGML_TYPE_Q5_K:
    case GGML_TYPE_Q6_K:
        return true;
    default:
        return false;
    }
}

static void ggml_vk_load_shaders(ggml_backend_vk_context * ctx) {
#ifdef GGML_VULKAN_DEBUG
    std::cerr << "ggml_vk_load_shaders(" << ctx->name << ")" << std::endl;
#endif

    const std::shared_ptr<vk_device> device = ctx->device;

    // mulmat
    std::initializer_list<uint32_t> warptile_l = { 128, 128, 128, 16, device->subgroup_size * 2, 64, 2, 4, 4, device->subgroup_size };
    std::initializer_list<uint32_t> warptile_m = { 128,  64,  64, 16, device->subgroup_size, 32, 2, 4, 2, device->subgroup_size };
    std::initializer_list<uint32_t> warptile_s = { device->subgroup_size,  32,  32, 16, 32, 32, 2, 2, 2, device->subgroup_size };

    std::initializer_list<uint32_t> warptile_mmq_regular = { device->subgroup_size,  32,  32, 32, 32, 32, 2, 2, 2, device->subgroup_size };

    std::array<uint32_t, 3> l_wg_denoms = {128, 128, 1 };
    std::array<uint32_t, 3> m_wg_denoms = { 64,  64, 1 };
    std::array<uint32_t, 3> s_wg_denoms = { 32,  32, 1 };

    uint32_t l_align = 128;
    uint32_t m_align =  64;
    uint32_t s_align =  32;

    if (device->fp16) {
        ggml_vk_create_pipeline(ctx, ctx->device->pipeline_matmul_f32_l, "matmul_f32_l", matmul_f32_len, matmul_f32_data, "main", 3, 14 * sizeof(uint32_t), l_wg_denoms, warptile_l, 1);
        ggml_vk_create_pipeline(ctx, ctx->device->pipeline_matmul_f32_m, "matmul_f32_m", matmul_f32_len, matmul_f32_data, "main", 3, 14 * sizeof(uint32_t), m_wg_denoms, warptile_m, 1);
        ggml_vk_create_pipeline(ctx, ctx->device->pipeline_matmul_f32_s, "matmul_f32_s", matmul_f32_len, matmul_f32_data, "main", 3, 14 * sizeof(uint32_t), s_wg_denoms, warptile_s, 1);
        ggml_vk_create_pipeline(ctx, ctx->device->pipeline_matmul_f32_aligned_l, "matmul_f32_aligned_l", matmul_f32_aligned_len, matmul_f32_aligned_data, "main", 3, 14 * sizeof(uint32_t), l_wg_denoms, warptile_l, l_align);
        ggml_vk_create_pipeline(ctx, ctx->device->pipeline_matmul_f32_aligned_m, "matmul_f32_aligned_m", matmul_f32_aligned_len, matmul_f32_aligned_data, "main", 3, 14 * sizeof(uint32_t), m_wg_denoms, warptile_m, m_align);
        ggml_vk_create_pipeline(ctx, ctx->device->pipeline_matmul_f32_aligned_s, "matmul_f32_aligned_s", matmul_f32_aligned_len, matmul_f32_aligned_data, "main", 3, 14 * sizeof(uint32_t), s_wg_denoms, warptile_s, s_align);

        ggml_vk_create_pipeline(ctx, ctx->device->pipeline_matmul_f16_l, "matmul_f16_l", matmul_f16_len, matmul_f16_data, "main", 3, 14 * sizeof(uint32_t), l_wg_denoms, warptile_l, 1);
        ggml_vk_create_pipeline(ctx, ctx->device->pipeline_matmul_f16_m, "matmul_f16_m", matmul_f16_len, matmul_f16_data, "main", 3, 14 * sizeof(uint32_t), m_wg_denoms, warptile_m, 1);
        ggml_vk_create_pipeline(ctx, ctx->device->pipeline_matmul_f16_s, "matmul_f16_s", matmul_f16_len, matmul_f16_data, "main", 3, 14 * sizeof(uint32_t), s_wg_denoms, warptile_s, 1);
        ggml_vk_create_pipeline(ctx, ctx->device->pipeline_matmul_f16_aligned_l, "matmul_f16_aligned_l", matmul_f16_aligned_len, matmul_f16_aligned_data, "main", 3, 14 * sizeof(uint32_t), l_wg_denoms, warptile_l, l_align);
        ggml_vk_create_pipeline(ctx, ctx->device->pipeline_matmul_f16_aligned_m, "matmul_f16_aligned_m", matmul_f16_aligned_len, matmul_f16_aligned_data, "main", 3, 14 * sizeof(uint32_t), m_wg_denoms, warptile_m, m_align);
        ggml_vk_create_pipeline(ctx, ctx->device->pipeline_matmul_f16_aligned_s, "matmul_f16_aligned_s", matmul_f16_aligned_len, matmul_f16_aligned_data, "main", 3, 14 * sizeof(uint32_t), s_wg_denoms, warptile_s, s_align);

        ggml_vk_create_pipeline(ctx, ctx->device->pipeline_matmul_f16_f32_l, "matmul_f16_f32_l", matmul_f16_f32_len, matmul_f16_f32_data, "main", 3, 14 * sizeof(uint32_t), l_wg_denoms, warptile_l, 1);
        ggml_vk_create_pipeline(ctx, ctx->device->pipeline_matmul_f16_f32_m, "matmul_f16_f32_m", matmul_f16_f32_len, matmul_f16_f32_data, "main", 3, 14 * sizeof(uint32_t), m_wg_denoms, warptile_m, 1);
        ggml_vk_create_pipeline(ctx, ctx->device->pipeline_matmul_f16_f32_s, "matmul_f16_f32_s", matmul_f16_f32_len, matmul_f16_f32_data, "main", 3, 14 * sizeof(uint32_t), s_wg_denoms, warptile_s, 1);
        ggml_vk_create_pipeline(ctx, ctx->device->pipeline_matmul_f16_f32_aligned_l, "matmul_f16_f32_aligned_l", matmul_f16_f32_aligned_len, matmul_f16_f32_aligned_data, "main", 3, 14 * sizeof(uint32_t), l_wg_denoms, warptile_l, l_align);
        ggml_vk_create_pipeline(ctx, ctx->device->pipeline_matmul_f16_f32_aligned_m, "matmul_f16_f32_aligned_m", matmul_f16_f32_aligned_len, matmul_f16_f32_aligned_data, "main", 3, 14 * sizeof(uint32_t), m_wg_denoms, warptile_m, m_align);
        ggml_vk_create_pipeline(ctx, ctx->device->pipeline_matmul_f16_f32_aligned_s, "matmul_f16_f32_aligned_s", matmul_f16_f32_aligned_len, matmul_f16_f32_aligned_data, "main", 3, 14 * sizeof(uint32_t), s_wg_denoms, warptile_s, s_align);

        ggml_vk_create_pipeline(ctx, ctx->device->pipeline_dequant_mul_mat_mat[GGML_TYPE_Q4_0], "matmul_q4_0_f32_aligned", matmul_q4_0_f32_aligned_len, matmul_q4_0_f32_aligned_data, "main", 3, 14 * sizeof(uint32_t), s_wg_denoms, warptile_mmq_regular, s_align);
    } else {
        ggml_vk_create_pipeline(ctx, ctx->device->pipeline_matmul_f32_l, "matmul_f32_l", matmul_f32_fp32_len, matmul_f32_fp32_data, "main", 3, 14 * sizeof(uint32_t), l_wg_denoms, warptile_l, 1);
        ggml_vk_create_pipeline(ctx, ctx->device->pipeline_matmul_f32_m, "matmul_f32_m", matmul_f32_fp32_len, matmul_f32_fp32_data, "main", 3, 14 * sizeof(uint32_t), m_wg_denoms, warptile_m, 1);
        ggml_vk_create_pipeline(ctx, ctx->device->pipeline_matmul_f32_s, "matmul_f32_s", matmul_f32_fp32_len, matmul_f32_fp32_data, "main", 3, 14 * sizeof(uint32_t), s_wg_denoms, warptile_s, 1);
        ggml_vk_create_pipeline(ctx, ctx->device->pipeline_matmul_f32_aligned_l, "matmul_f32_aligned_l", matmul_f32_aligned_fp32_len, matmul_f32_aligned_fp32_data, "main", 3, 14 * sizeof(uint32_t), l_wg_denoms, warptile_l, l_align);
        ggml_vk_create_pipeline(ctx, ctx->device->pipeline_matmul_f32_aligned_m, "matmul_f32_aligned_m", matmul_f32_aligned_fp32_len, matmul_f32_aligned_fp32_data, "main", 3, 14 * sizeof(uint32_t), m_wg_denoms, warptile_m, m_align);
        ggml_vk_create_pipeline(ctx, ctx->device->pipeline_matmul_f32_aligned_s, "matmul_f32_aligned_s", matmul_f32_aligned_fp32_len, matmul_f32_aligned_fp32_data, "main", 3, 14 * sizeof(uint32_t), s_wg_denoms, warptile_s, s_align);

        ggml_vk_create_pipeline(ctx, ctx->device->pipeline_matmul_f16_l, "matmul_f16_l", matmul_f16_fp32_len, matmul_f16_fp32_data, "main", 3, 14 * sizeof(uint32_t), l_wg_denoms, warptile_l, 1);
        ggml_vk_create_pipeline(ctx, ctx->device->pipeline_matmul_f16_m, "matmul_f16_m", matmul_f16_fp32_len, matmul_f16_fp32_data, "main", 3, 14 * sizeof(uint32_t), m_wg_denoms, warptile_m, 1);
        ggml_vk_create_pipeline(ctx, ctx->device->pipeline_matmul_f16_s, "matmul_f16_s", matmul_f16_fp32_len, matmul_f16_fp32_data, "main", 3, 14 * sizeof(uint32_t), s_wg_denoms, warptile_s, 1);
        ggml_vk_create_pipeline(ctx, ctx->device->pipeline_matmul_f16_aligned_l, "matmul_f16_aligned_l", matmul_f16_aligned_fp32_len, matmul_f16_aligned_fp32_data, "main", 3, 14 * sizeof(uint32_t), l_wg_denoms, warptile_l, l_align);
        ggml_vk_create_pipeline(ctx, ctx->device->pipeline_matmul_f16_aligned_m, "matmul_f16_aligned_m", matmul_f16_aligned_fp32_len, matmul_f16_aligned_fp32_data, "main", 3, 14 * sizeof(uint32_t), m_wg_denoms, warptile_m, m_align);
        ggml_vk_create_pipeline(ctx, ctx->device->pipeline_matmul_f16_aligned_s, "matmul_f16_aligned_s", matmul_f16_aligned_fp32_len, matmul_f16_aligned_fp32_data, "main", 3, 14 * sizeof(uint32_t), s_wg_denoms, warptile_s, s_align);

        ggml_vk_create_pipeline(ctx, ctx->device->pipeline_matmul_f16_f32_l, "matmul_f16_f32_l", matmul_f16_f32_fp32_len, matmul_f16_f32_fp32_data, "main", 3, 14 * sizeof(uint32_t), l_wg_denoms, warptile_l, 1);
        ggml_vk_create_pipeline(ctx, ctx->device->pipeline_matmul_f16_f32_m, "matmul_f16_f32_m", matmul_f16_f32_fp32_len, matmul_f16_f32_fp32_data, "main", 3, 14 * sizeof(uint32_t), m_wg_denoms, warptile_m, 1);
        ggml_vk_create_pipeline(ctx, ctx->device->pipeline_matmul_f16_f32_s, "matmul_f16_f32_s", matmul_f16_f32_fp32_len, matmul_f16_f32_fp32_data, "main", 3, 14 * sizeof(uint32_t), s_wg_denoms, warptile_s, 1);
        ggml_vk_create_pipeline(ctx, ctx->device->pipeline_matmul_f16_f32_aligned_l, "matmul_f16_f32_aligned_l", matmul_f16_f32_aligned_fp32_len, matmul_f16_f32_aligned_fp32_data, "main", 3, 14 * sizeof(uint32_t), l_wg_denoms, warptile_l, l_align);
        ggml_vk_create_pipeline(ctx, ctx->device->pipeline_matmul_f16_f32_aligned_m, "matmul_f16_f32_aligned_m", matmul_f16_f32_aligned_fp32_len, matmul_f16_f32_aligned_fp32_data, "main", 3, 14 * sizeof(uint32_t), m_wg_denoms, warptile_m, m_align);
        ggml_vk_create_pipeline(ctx, ctx->device->pipeline_matmul_f16_f32_aligned_s, "matmul_f16_f32_aligned_s", matmul_f16_f32_aligned_fp32_len, matmul_f16_f32_aligned_fp32_data, "main", 3, 14 * sizeof(uint32_t), s_wg_denoms, warptile_s, s_align);

        ggml_vk_create_pipeline(ctx, ctx->device->pipeline_dequant_mul_mat_mat[GGML_TYPE_Q4_0], "matmul_q4_0_f32_aligned", matmul_q4_0_f32_aligned_fp32_len, matmul_q4_0_f32_aligned_fp32_data, "main", 3, 14 * sizeof(uint32_t), s_wg_denoms, warptile_mmq_regular, s_align);
    }

    ggml_vk_create_pipeline(ctx, ctx->device->pipeline_dequant_mul_mat_vec_f32[GGML_TYPE_F16 ], "mul_mat_vec_f16_f32",  mul_mat_vec_f16_f32_len,  mul_mat_vec_f16_f32_data,  "main", 3, 3 * sizeof(uint32_t), {1, 1, 1}, { device->subgroup_size }, 1);
    ggml_vk_create_pipeline(ctx, ctx->device->pipeline_dequant_mul_mat_vec_f32[GGML_TYPE_Q4_0], "mul_mat_vec_q4_0_f32", mul_mat_vec_q4_0_f32_len, mul_mat_vec_q4_0_f32_data, "main", 3, 3 * sizeof(uint32_t), {1, 1, 1}, { device->subgroup_size }, 1);
    ggml_vk_create_pipeline(ctx, ctx->device->pipeline_dequant_mul_mat_vec_f32[GGML_TYPE_Q4_1], "mul_mat_vec_q4_1_f32", mul_mat_vec_q4_1_f32_len, mul_mat_vec_q4_1_f32_data, "main", 3, 3 * sizeof(uint32_t), {1, 1, 1}, { device->subgroup_size }, 1);
    ggml_vk_create_pipeline(ctx, ctx->device->pipeline_dequant_mul_mat_vec_f32[GGML_TYPE_Q5_0], "mul_mat_vec_q5_0_f32", mul_mat_vec_q5_0_f32_len, mul_mat_vec_q5_0_f32_data, "main", 3, 3 * sizeof(uint32_t), {1, 1, 1}, { device->subgroup_size }, 1);
    ggml_vk_create_pipeline(ctx, ctx->device->pipeline_dequant_mul_mat_vec_f32[GGML_TYPE_Q5_1], "mul_mat_vec_q5_1_f32", mul_mat_vec_q5_1_f32_len, mul_mat_vec_q5_1_f32_data, "main", 3, 3 * sizeof(uint32_t), {1, 1, 1}, { device->subgroup_size }, 1);
    ggml_vk_create_pipeline(ctx, ctx->device->pipeline_dequant_mul_mat_vec_f32[GGML_TYPE_Q8_0], "mul_mat_vec_q8_0_f32", mul_mat_vec_q8_0_f32_len, mul_mat_vec_q8_0_f32_data, "main", 3, 3 * sizeof(uint32_t), {1, 1, 1}, { device->subgroup_size }, 1);
    ggml_vk_create_pipeline(ctx, ctx->device->pipeline_dequant_mul_mat_vec_f32[GGML_TYPE_Q2_K], "mul_mat_vec_q2_K_f32", mul_mat_vec_q2_K_f32_len, mul_mat_vec_q2_K_f32_data, "main", 3, 3 * sizeof(uint32_t), {1, 1, 1}, { device->subgroup_size }, 1);
    ggml_vk_create_pipeline(ctx, ctx->device->pipeline_dequant_mul_mat_vec_f32[GGML_TYPE_Q3_K], "mul_mat_vec_q3_K_f32", mul_mat_vec_q3_K_f32_len, mul_mat_vec_q3_K_f32_data, "main", 3, 3 * sizeof(uint32_t), {1, 1, 1}, { device->subgroup_size }, 1);
    ggml_vk_create_pipeline(ctx, ctx->device->pipeline_dequant_mul_mat_vec_f32[GGML_TYPE_Q4_K], "mul_mat_vec_q4_K_f32", mul_mat_vec_q4_K_f32_len, mul_mat_vec_q4_K_f32_data, "main", 3, 3 * sizeof(uint32_t), {1, 1, 1}, { device->subgroup_size }, 1);
    ggml_vk_create_pipeline(ctx, ctx->device->pipeline_dequant_mul_mat_vec_f32[GGML_TYPE_Q5_K], "mul_mat_vec_q5_K_f32", mul_mat_vec_q5_K_f32_len, mul_mat_vec_q5_K_f32_data, "main", 3, 3 * sizeof(uint32_t), {1, 1, 1}, { device->subgroup_size }, 1);
    ggml_vk_create_pipeline(ctx, ctx->device->pipeline_dequant_mul_mat_vec_f32[GGML_TYPE_Q6_K], "mul_mat_vec_q6_K_f32", mul_mat_vec_q6_K_f32_len, mul_mat_vec_q6_K_f32_data, "main", 3, 3 * sizeof(uint32_t), {1, 1, 1}, { device->subgroup_size }, 1);

    // dequant shaders
    ggml_vk_create_pipeline(ctx, ctx->device->pipeline_dequant[GGML_TYPE_F32 ], "f32_to_f16",   dequant_f32_len,  dequant_f32_data,  "main", 2, 5 * sizeof(uint32_t), {256 * 16, 1, 1}, {}, 1);
    ggml_vk_create_pipeline(ctx, ctx->device->pipeline_dequant[GGML_TYPE_Q4_0], "dequant_q4_0", dequant_q4_0_len, dequant_q4_0_data, "main", 2, 5 * sizeof(uint32_t), {256 * 16, 1, 1}, {}, 1);
    ggml_vk_create_pipeline(ctx, ctx->device->pipeline_dequant[GGML_TYPE_Q4_1], "dequant_q4_1", dequant_q4_1_len, dequant_q4_1_data, "main", 2, 5 * sizeof(uint32_t), {256 * 16, 1, 1}, {}, 1);
    ggml_vk_create_pipeline(ctx, ctx->device->pipeline_dequant[GGML_TYPE_Q5_0], "dequant_q5_0", dequant_q5_0_len, dequant_q5_0_data, "main", 2, 5 * sizeof(uint32_t), {256 * 16, 1, 1}, {}, 1);
    ggml_vk_create_pipeline(ctx, ctx->device->pipeline_dequant[GGML_TYPE_Q5_1], "dequant_q5_1", dequant_q5_1_len, dequant_q5_1_data, "main", 2, 5 * sizeof(uint32_t), {256 * 16, 1, 1}, {}, 1);
    ggml_vk_create_pipeline(ctx, ctx->device->pipeline_dequant[GGML_TYPE_Q8_0], "dequant_q8_0", dequant_q8_0_len, dequant_q8_0_data, "main", 2, 5 * sizeof(uint32_t), {256 * 16, 1, 1}, {}, 1);
    ggml_vk_create_pipeline(ctx, ctx->device->pipeline_dequant[GGML_TYPE_Q2_K], "dequant_q2_K", dequant_q2_K_len, dequant_q2_K_data, "main", 2, 5 * sizeof(uint32_t), {256 * 64, 1, 1}, {}, 1);
    ggml_vk_create_pipeline(ctx, ctx->device->pipeline_dequant[GGML_TYPE_Q3_K], "dequant_q3_K", dequant_q3_K_len, dequant_q3_K_data, "main", 2, 5 * sizeof(uint32_t), {256 * 64, 1, 1}, {}, 1);
    ggml_vk_create_pipeline(ctx, ctx->device->pipeline_dequant[GGML_TYPE_Q4_K], "dequant_q4_K", dequant_q4_K_len, dequant_q4_K_data, "main", 2, 5 * sizeof(uint32_t), {256 * 32, 1, 1}, {}, 1);
    ggml_vk_create_pipeline(ctx, ctx->device->pipeline_dequant[GGML_TYPE_Q5_K], "dequant_q5_K", dequant_q5_K_len, dequant_q5_K_data, "main", 2, 5 * sizeof(uint32_t), {256 * 64, 1, 1}, {}, 1);
    ggml_vk_create_pipeline(ctx, ctx->device->pipeline_dequant[GGML_TYPE_Q6_K], "dequant_q6_K", dequant_q6_K_len, dequant_q6_K_data, "main", 2, 5 * sizeof(uint32_t), {256 * 64, 1, 1}, {}, 1);

    // get_rows
    ggml_vk_create_pipeline(ctx, ctx->device->pipeline_get_rows[GGML_TYPE_F16 ], "get_rows_f16",  get_rows_f16_len,  get_rows_f16_data,  "main", 3, sizeof(vk_op_push_constants), {512, 1, 1}, {}, 1);
    ggml_vk_create_pipeline(ctx, ctx->device->pipeline_get_rows[GGML_TYPE_Q4_0], "get_rows_q4_0", get_rows_q4_0_len, get_rows_q4_0_data, "main", 3, sizeof(vk_op_push_constants), {512, 1, 1}, {}, 1);
    ggml_vk_create_pipeline(ctx, ctx->device->pipeline_get_rows[GGML_TYPE_Q4_1], "get_rows_q4_1", get_rows_q4_1_len, get_rows_q4_1_data, "main", 3, sizeof(vk_op_push_constants), {512, 1, 1}, {}, 1);
    ggml_vk_create_pipeline(ctx, ctx->device->pipeline_get_rows[GGML_TYPE_Q5_0], "get_rows_q5_0", get_rows_q5_0_len, get_rows_q5_0_data, "main", 3, sizeof(vk_op_push_constants), {512, 1, 1}, {}, 1);
    ggml_vk_create_pipeline(ctx, ctx->device->pipeline_get_rows[GGML_TYPE_Q5_1], "get_rows_q5_1", get_rows_q5_1_len, get_rows_q5_1_data, "main", 3, sizeof(vk_op_push_constants), {512, 1, 1}, {}, 1);
    ggml_vk_create_pipeline(ctx, ctx->device->pipeline_get_rows[GGML_TYPE_Q8_0], "get_rows_q8_0", get_rows_q8_0_len, get_rows_q8_0_data, "main", 3, sizeof(vk_op_push_constants), {512, 1, 1}, {}, 1);

    ggml_vk_create_pipeline(ctx, ctx->device->pipeline_get_rows_f32[GGML_TYPE_F32 ], "get_rows_f16_f32",  get_rows_f16_f32_len,  get_rows_f16_f32_data,  "main", 3, sizeof(vk_op_push_constants), {512, 1, 1}, {}, 1);
    ggml_vk_create_pipeline(ctx, ctx->device->pipeline_get_rows_f32[GGML_TYPE_Q4_0], "get_rows_q4_0_f32", get_rows_q4_0_f32_len, get_rows_q4_0_f32_data, "main", 3, sizeof(vk_op_push_constants), {512, 1, 1}, {}, 1);
    ggml_vk_create_pipeline(ctx, ctx->device->pipeline_get_rows_f32[GGML_TYPE_Q4_1], "get_rows_q4_1_f32", get_rows_q4_1_f32_len, get_rows_q4_1_f32_data, "main", 3, sizeof(vk_op_push_constants), {512, 1, 1}, {}, 1);
    ggml_vk_create_pipeline(ctx, ctx->device->pipeline_get_rows_f32[GGML_TYPE_Q5_0], "get_rows_q5_0_f32", get_rows_q5_0_f32_len, get_rows_q5_0_f32_data, "main", 3, sizeof(vk_op_push_constants), {512, 1, 1}, {}, 1);
    ggml_vk_create_pipeline(ctx, ctx->device->pipeline_get_rows_f32[GGML_TYPE_Q5_1], "get_rows_q5_1_f32", get_rows_q5_1_f32_len, get_rows_q5_1_f32_data, "main", 3, sizeof(vk_op_push_constants), {512, 1, 1}, {}, 1);
    ggml_vk_create_pipeline(ctx, ctx->device->pipeline_get_rows_f32[GGML_TYPE_Q8_0], "get_rows_q8_0_f32", get_rows_q8_0_f32_len, get_rows_q8_0_f32_data, "main", 3, sizeof(vk_op_push_constants), {512, 1, 1}, {}, 1);

    ggml_vk_create_pipeline(ctx, ctx->device->pipeline_matmul_split_k_reduce, "split_k_reduce", split_k_reduce_len, split_k_reduce_data, "main", 2, 2 * sizeof(uint32_t), {256, 1, 1}, {}, 1);

    ggml_vk_create_pipeline(ctx, ctx->device->pipeline_mul_mat_vec_p021_f16_f32, "mul_mat_vec_p021_f16_f32", mul_mat_vec_p021_f16_f32_len, mul_mat_vec_p021_f16_f32_data, "main", 3, 6 * sizeof(uint32_t), {1, 1, 1}, {}, 1);
    ggml_vk_create_pipeline(ctx, ctx->device->pipeline_mul_mat_vec_nc_f16_f32, "mul_mat_vec_nc_f16_f32", mul_mat_vec_nc_f16_f32_len, mul_mat_vec_nc_f16_f32_data, "main", 3, 7 * sizeof(uint32_t), {1, 1, 1}, {}, 1);

    ggml_vk_create_pipeline(ctx, ctx->device->pipeline_norm_f32, "norm_f32", norm_f32_len, norm_f32_data, "main", 2, sizeof(vk_op_push_constants), {1, 1, 1}, {}, 1);
    ggml_vk_create_pipeline(ctx, ctx->device->pipeline_rms_norm_f32, "rms_norm_f32", rms_norm_f32_len, rms_norm_f32_data, "main", 2, sizeof(vk_op_push_constants), {1, 1, 1}, {}, 1);

    ggml_vk_create_pipeline(ctx, ctx->device->pipeline_cpy_f32_f32, "cpy_f32_f32", cpy_f32_f32_len, cpy_f32_f32_data, "main", 2, sizeof(vk_op_unary_push_constants), {512, 1, 1}, {}, 1);
    ggml_vk_create_pipeline(ctx, ctx->device->pipeline_cpy_f32_f16, "cpy_f32_f16", cpy_f32_f16_len, cpy_f32_f16_data, "main", 2, sizeof(vk_op_unary_push_constants), {512, 1, 1}, {}, 1);
    ggml_vk_create_pipeline(ctx, ctx->device->pipeline_cpy_f16_f16, "cpy_f16_f16", cpy_f16_f16_len, cpy_f16_f16_data, "main", 2, sizeof(vk_op_unary_push_constants), {512, 1, 1}, {}, 1);

    ggml_vk_create_pipeline(ctx, ctx->device->pipeline_add_f32, "add_f32", add_f32_len, add_f32_data, "main", 3, sizeof(vk_op_binary_push_constants), {512, 1, 1}, {}, 1);

    ggml_vk_create_pipeline(ctx, ctx->device->pipeline_mul_f32, "mul_f32", mul_f32_len, mul_f32_data, "main", 3, sizeof(vk_op_binary_push_constants), {512, 1, 1}, {}, 1);

    ggml_vk_create_pipeline(ctx, ctx->device->pipeline_scale_f32, "scale_f32", scale_f32_len, scale_f32_data, "main", 2, sizeof(vk_op_unary_push_constants), {512, 1, 1}, {}, 1);

    ggml_vk_create_pipeline(ctx, ctx->device->pipeline_sqr_f32, "sqr_f32", sqr_f32_len, sqr_f32_data, "main", 2, sizeof(vk_op_unary_push_constants), {512, 1, 1}, {}, 1);

    ggml_vk_create_pipeline(ctx, ctx->device->pipeline_clamp_f32, "clamp_f32", clamp_f32_len, clamp_f32_data, "main", 2, sizeof(vk_op_unary_push_constants), {512, 1, 1}, {}, 1);

    ggml_vk_create_pipeline(ctx, ctx->device->pipeline_gelu_f32, "gelu_f32", gelu_f32_len, gelu_f32_data, "main", 2, sizeof(vk_op_push_constants), {512, 1, 1}, {}, 1);
    ggml_vk_create_pipeline(ctx, ctx->device->pipeline_silu_f32, "silu_f32", silu_f32_len, silu_f32_data, "main", 2, sizeof(vk_op_push_constants), {512, 1, 1}, {}, 1);
    ggml_vk_create_pipeline(ctx, ctx->device->pipeline_relu_f32, "relu_f32", relu_f32_len, relu_f32_data, "main", 2, sizeof(vk_op_push_constants), {512, 1, 1}, {}, 1);

    ggml_vk_create_pipeline(ctx, ctx->device->pipeline_diag_mask_inf_f32, "diag_mask_inf_f32", diag_mask_inf_f32_len, diag_mask_inf_f32_data, "main", 2, sizeof(vk_op_diag_mask_push_constants), {512, 1, 1}, {}, 1);

    ggml_vk_create_pipeline(ctx, ctx->device->pipeline_soft_max_f32, "soft_max_f32", soft_max_f32_len, soft_max_f32_data, "main", 3, sizeof(vk_op_push_constants), {1, 1, 1}, {}, 1);

    ggml_vk_create_pipeline(ctx, ctx->device->pipeline_rope_f32, "rope_f32", rope_f32_len, rope_f32_data, "main", 3, sizeof(vk_op_rope_push_constants), {1, 512, 1}, {}, 1);
    ggml_vk_create_pipeline(ctx, ctx->device->pipeline_rope_f16, "rope_f16", rope_f16_len, rope_f16_data, "main", 3, sizeof(vk_op_rope_push_constants), {1, 512, 1}, {}, 1);

    ggml_vk_create_pipeline(ctx, ctx->device->pipeline_rope_neox_f32, "rope_neox_f32", rope_neox_f32_len, rope_neox_f32_data, "main", 3, sizeof(vk_op_rope_neox_push_constants), {1, 512, 1}, {}, 1);
    ggml_vk_create_pipeline(ctx, ctx->device->pipeline_rope_neox_f16, "rope_neox_f16", rope_neox_f16_len, rope_neox_f16_data, "main", 3, sizeof(vk_op_rope_neox_push_constants), {1, 512, 1}, {}, 1);

    ggml_vk_create_pipeline(ctx, ctx->device->pipeline_argsort_f32, "argsort_f32", argsort_f32_len, argsort_f32_data, "main", 2, sizeof(vk_op_argsort_push_constants), {1024, 1, 1}, {}, 1);
}

static void ggml_vk_print_gpu_info(size_t idx) {
    GGML_ASSERT(idx < vk_instance.device_indices.size());
    size_t dev_num = vk_instance.device_indices[idx];
#ifdef GGML_VULKAN_DEBUG
    std::cerr << "ggml_vk_print_gpu_info(" << dev_num << ")" << std::endl;
#endif
    GGML_ASSERT(vk_instance.initialized);

    std::vector<vk::PhysicalDevice> devices = vk_instance.instance.enumeratePhysicalDevices();

    if (dev_num >= devices.size()) {
        std::cerr << "ggml_vulkan: Device with index " << dev_num << " does not exist." << std::endl;
        throw std::runtime_error("Device not found");
    }

    vk::PhysicalDevice physical_device = devices[dev_num];
    std::vector<vk::ExtensionProperties> ext_props = physical_device.enumerateDeviceExtensionProperties();

    vk::PhysicalDeviceProperties2 props2;
    vk::PhysicalDeviceMaintenance3Properties props3;
    vk::PhysicalDeviceSubgroupProperties subgroup_props;
    props2.pNext = &props3;
    props3.pNext = &subgroup_props;
    physical_device.getProperties2(&props2);

    const size_t subgroup_size = subgroup_props.subgroupSize;
    const bool uma = props2.properties.deviceType == vk::PhysicalDeviceType::eIntegratedGpu;

    bool fp16_storage = false;
    bool fp16_compute = false;

    for (auto properties : ext_props) {
        if (strcmp("VK_KHR_16bit_storage", properties.extensionName) == 0) {
            fp16_storage = true;
        } else if (strcmp("VK_KHR_shader_float16_int8", properties.extensionName) == 0) {
            fp16_compute = true;
        }
    }

    const char* GGML_VULKAN_DISABLE_F16 = getenv("GGML_VULKAN_DISABLE_F16");
    bool force_disable_f16 = GGML_VULKAN_DISABLE_F16 != nullptr;

    bool fp16 = !force_disable_f16 && fp16_storage && fp16_compute;

    vk::PhysicalDeviceFeatures device_features = physical_device.getFeatures();

    VkPhysicalDeviceFeatures2 device_features2;
    device_features2.sType = VK_STRUCTURE_TYPE_PHYSICAL_DEVICE_FEATURES_2;
    device_features2.pNext = nullptr;
    device_features2.features = (VkPhysicalDeviceFeatures)device_features;

    VkPhysicalDeviceVulkan11Features vk11_features;
    vk11_features.pNext = nullptr;
    vk11_features.sType = VK_STRUCTURE_TYPE_PHYSICAL_DEVICE_VULKAN_1_1_FEATURES;
    device_features2.pNext = &vk11_features;

    VkPhysicalDeviceVulkan12Features vk12_features;
    vk12_features.pNext = nullptr;
    vk12_features.sType = VK_STRUCTURE_TYPE_PHYSICAL_DEVICE_VULKAN_1_2_FEATURES;
    vk11_features.pNext = &vk12_features;

    vkGetPhysicalDeviceFeatures2(physical_device, &device_features2);

    fp16 = fp16 && vk12_features.shaderFloat16;

    std::string device_name = props2.properties.deviceName.data();
    std::cerr << GGML_VK_NAME << idx << ": " << device_name << " | uma: " << uma << " | fp16: " << fp16 << " | warp size: " << subgroup_size << std::endl;

    if (props2.properties.deviceType == vk::PhysicalDeviceType::eCpu) {
        std::cerr << "ggml_vulkan: Warning: Device type is CPU. This is probably not the device you want." << std::endl;
    }
}

static bool ggml_vk_instance_validation_ext_available(const std::vector<vk::ExtensionProperties>& instance_extensions);
static bool ggml_vk_instance_portability_enumeration_ext_available(const std::vector<vk::ExtensionProperties>& instance_extensions);

void ggml_vk_instance_init() {
    if (vk_instance_initialized) {
        return;
    }
#ifdef GGML_VULKAN_DEBUG
    std::cerr << "ggml_vk_instance_init()" << std::endl;
#endif

    vk::ApplicationInfo app_info{ "ggml-vulkan", 1, nullptr, 0, VK_API_VERSION };

    const std::vector<vk::ExtensionProperties> instance_extensions = vk::enumerateInstanceExtensionProperties();
    const bool validation_ext = ggml_vk_instance_validation_ext_available(instance_extensions);
    const bool portability_enumeration_ext = ggml_vk_instance_portability_enumeration_ext_available(instance_extensions);

    std::vector<const char*> layers;

    if (validation_ext) {
        layers.push_back("VK_LAYER_KHRONOS_validation");
    }
    std::vector<const char*> extensions;
    if (validation_ext) {
        extensions.push_back("VK_EXT_validation_features");
    }
    if (portability_enumeration_ext) {
        extensions.push_back("VK_KHR_portability_enumeration");
    }
    vk::InstanceCreateInfo instance_create_info(vk::InstanceCreateFlags{}, &app_info, layers, extensions);
    if (portability_enumeration_ext) {
        instance_create_info.flags |= vk::InstanceCreateFlagBits::eEnumeratePortabilityKHR;
    }

    std::vector<vk::ValidationFeatureEnableEXT> features_enable;
    vk::ValidationFeaturesEXT validation_features;

    if (validation_ext) {
        features_enable = { vk::ValidationFeatureEnableEXT::eBestPractices };
        validation_features = {
            features_enable,
            {},
        };
        validation_features.setPNext(nullptr);
        instance_create_info.setPNext(&validation_features);

        std::cerr << "ggml_vulkan: Validation layers enabled" << std::endl;
    }
    vk_instance.instance = vk::createInstance(instance_create_info);

    memset(vk_instance.initialized, 0, sizeof(bool) * GGML_VK_MAX_DEVICES);

    size_t num_available_devices = vk_instance.instance.enumeratePhysicalDevices().size();

    // Emulate behavior of CUDA_VISIBLE_DEVICES for Vulkan
    char * devices_env = getenv("GGML_VK_VISIBLE_DEVICES");
    if (devices_env != nullptr) {
        std::string devices(devices_env);
        std::replace(devices.begin(), devices.end(), ',', ' ');

        std::stringstream ss(devices);
        size_t tmp;
        while (ss >> tmp) {
            if(tmp >= num_available_devices) {
                std::cerr << "ggml_vulkan: Invalid device index " << tmp << " in GGML_VK_VISIBLE_DEVICES." << std::endl;
                throw std::runtime_error("Invalid Vulkan device index");
            }
            vk_instance.device_indices.push_back(tmp);
        }
    } else {
        vk_instance.device_indices.push_back(0);
    }

    vk_instance_initialized = true;
}

static void ggml_vk_init(ggml_backend_vk_context * ctx, size_t idx) {
    GGML_ASSERT(idx < vk_instance.device_indices.size());
    size_t dev_num = vk_instance.device_indices[idx];
#ifdef GGML_VULKAN_DEBUG
    std::cerr << "ggml_vk_init(" << ctx->name << ", " << dev_num << ")" << std::endl;
#endif
    ggml_vk_instance_init();

    std::vector<vk::PhysicalDevice> devices = vk_instance.instance.enumeratePhysicalDevices();

    if (dev_num >= devices.size()) {
        std::cerr << "ggml_vulkan: Device with index " << dev_num << " does not exist." << std::endl;
        throw std::runtime_error("Device not found");
    }

<<<<<<< HEAD
    ctx->device = ggml_vk_get_device(idx);
    if (!ctx->device->initialized) {
        ctx->device->physical_device = devices[dev_num];
        std::vector<vk::ExtensionProperties> ext_props = ctx->device->physical_device.enumerateDeviceExtensionProperties();
=======
    vk_instance.devices[idx] = std::make_shared<vk_device>();
    ctx->device = vk_instance.devices[idx];
    ctx->device.lock()->physical_device = devices[dev_num];
    const std::vector<vk::ExtensionProperties> ext_props = ctx->device.lock()->physical_device.enumerateDeviceExtensionProperties();
>>>>>>> 7d548a18

        bool maintenance4_support = false;

<<<<<<< HEAD
        // Check if maintenance4 is supported
        for (auto properties : ext_props) {
            if (strcmp("VK_KHR_maintenance4", properties.extensionName) == 0) {
                maintenance4_support = true;
            }
=======
    // Check if maintenance4 is supported
    for (const auto& properties : ext_props) {
        if (strcmp("VK_KHR_maintenance4", properties.extensionName) == 0) {
            maintenance4_support = true;
>>>>>>> 7d548a18
        }

        vk::PhysicalDeviceProperties2 props2;
        vk::PhysicalDeviceMaintenance3Properties props3;
        vk::PhysicalDeviceMaintenance4Properties props4;
        vk::PhysicalDeviceSubgroupProperties subgroup_props;
        props2.pNext = &props3;
        props3.pNext = &subgroup_props;
        if (maintenance4_support) {
            subgroup_props.pNext = &props4;
        }
        ctx->device->physical_device.getProperties2(&props2);
        ctx->device->properties = props2.properties;

        if (maintenance4_support) {
            ctx->device->max_memory_allocation_size = std::min(props3.maxMemoryAllocationSize, props4.maxBufferSize);
        } else {
            ctx->device->max_memory_allocation_size = props3.maxMemoryAllocationSize;
        }

        ctx->device->vendor_id = ctx->device->properties.vendorID;
        ctx->device->subgroup_size = subgroup_props.subgroupSize;
        ctx->device->uma = ctx->device->properties.deviceType == vk::PhysicalDeviceType::eIntegratedGpu;

        bool fp16_storage = false;
        bool fp16_compute = false;

<<<<<<< HEAD
        for (auto properties : ext_props) {
            if (strcmp("VK_KHR_16bit_storage", properties.extensionName) == 0) {
                fp16_storage = true;
            } else if (strcmp("VK_KHR_shader_float16_int8", properties.extensionName) == 0) {
                fp16_compute = true;
            }
=======
    for (const auto& properties : ext_props) {
        if (strcmp("VK_KHR_16bit_storage", properties.extensionName) == 0) {
            fp16_storage = true;
        } else if (strcmp("VK_KHR_shader_float16_int8", properties.extensionName) == 0) {
            fp16_compute = true;
>>>>>>> 7d548a18
        }

        const char* GGML_VULKAN_DISABLE_F16 = getenv("GGML_VULKAN_DISABLE_F16");
        bool force_disable_f16 = GGML_VULKAN_DISABLE_F16 != nullptr;

        ctx->device->fp16 = !force_disable_f16 && fp16_storage && fp16_compute;

        std::vector<vk::QueueFamilyProperties> queue_family_props = ctx->device->physical_device.getQueueFamilyProperties();

        // Try to find a non-graphics compute queue and transfer-focused queues
        const uint32_t compute_queue_family_index = ggml_vk_find_queue_family_index(queue_family_props, vk::QueueFlagBits::eCompute, vk::QueueFlagBits::eGraphics, -1, 1);
        const uint32_t transfer_queue_family_index = ggml_vk_find_queue_family_index(queue_family_props, vk::QueueFlagBits::eTransfer, vk::QueueFlagBits::eCompute | vk::QueueFlagBits::eGraphics, compute_queue_family_index, 1);

        const float priorities[] = { 1.0f, 1.0f };
        ctx->device->single_queue = compute_queue_family_index == transfer_queue_family_index && queue_family_props[compute_queue_family_index].queueCount == 1;

        std::vector<vk::DeviceQueueCreateInfo> device_queue_create_infos;
        if (compute_queue_family_index != transfer_queue_family_index) {
            device_queue_create_infos.push_back({vk::DeviceQueueCreateFlags(), compute_queue_family_index, 1, priorities});
            device_queue_create_infos.push_back({vk::DeviceQueueCreateFlags(), transfer_queue_family_index, 1, priorities + 1});
        } else if(!ctx->device->single_queue) {
            device_queue_create_infos.push_back({vk::DeviceQueueCreateFlags(), compute_queue_family_index, 2, priorities});
        } else {
            device_queue_create_infos.push_back({vk::DeviceQueueCreateFlags(), compute_queue_family_index, 1, priorities});
        }
        vk::DeviceCreateInfo device_create_info;
        std::vector<const char *> device_extensions;
        vk::PhysicalDeviceFeatures device_features = ctx->device->physical_device.getFeatures();

        VkPhysicalDeviceFeatures2 device_features2;
        device_features2.sType = VK_STRUCTURE_TYPE_PHYSICAL_DEVICE_FEATURES_2;
        device_features2.pNext = nullptr;
        device_features2.features = (VkPhysicalDeviceFeatures)device_features;

        VkPhysicalDeviceVulkan11Features vk11_features;
        vk11_features.pNext = nullptr;
        vk11_features.sType = VK_STRUCTURE_TYPE_PHYSICAL_DEVICE_VULKAN_1_1_FEATURES;
        device_features2.pNext = &vk11_features;

        VkPhysicalDeviceVulkan12Features vk12_features;
        vk12_features.pNext = nullptr;
        vk12_features.sType = VK_STRUCTURE_TYPE_PHYSICAL_DEVICE_VULKAN_1_2_FEATURES;
        vk11_features.pNext = &vk12_features;

        vkGetPhysicalDeviceFeatures2(ctx->device->physical_device, &device_features2);

        ctx->device->fp16 = ctx->device->fp16 && vk12_features.shaderFloat16;

        if (!vk11_features.storageBuffer16BitAccess) {
            std::cerr << "ggml_vulkan: device " << GGML_VK_NAME << idx << " does not support 16-bit storage." << std::endl;
            throw std::runtime_error("Unsupported device");
        }

        device_extensions.push_back("VK_KHR_16bit_storage");

#ifdef GGML_VULKAN_VALIDATE
        device_extensions.push_back("VK_KHR_shader_non_semantic_info");
#endif

        if (ctx->device->fp16) {
            device_extensions.push_back("VK_KHR_shader_float16_int8");
        }
        ctx->device->name = ctx->device->properties.deviceName.data();

        device_create_info = {
            vk::DeviceCreateFlags(),
            device_queue_create_infos,
            {},
            device_extensions
        };
        device_create_info.setPNext(&device_features2);
        ctx->device->device = ctx->device->physical_device.createDevice(device_create_info);

        ctx->device->descriptor_set_mode = VK_DEVICE_DESCRIPTOR_POOL_MODE_UNKNOWN;

        // Queues
        ggml_vk_create_queue(ctx, ctx->device->compute_queue, compute_queue_family_index, 0, { vk::PipelineStageFlagBits::eComputeShader | vk::PipelineStageFlagBits::eTransfer });

        // Shaders
        ggml_vk_load_shaders(ctx);

        if (!ctx->device->single_queue) {
            const uint32_t transfer_queue_index = compute_queue_family_index == transfer_queue_family_index ? 1 : 0;
            ggml_vk_create_queue(ctx, ctx->device->transfer_queue, transfer_queue_family_index, transfer_queue_index, { vk::PipelineStageFlagBits::eTransfer });
        } else {
            // TODO: Use pointer or reference to avoid copy
            ctx->device->transfer_queue = ctx->device->compute_queue;
        }

        ctx->device->idx = dev_num;
        ctx->device->initialized = true;
    } else if (ctx->device->idx != dev_num) {
        std::cerr << "ggml_vulkan: Device " << ctx->device->name << " already initialized with index " << ctx->device->idx << ", but trying to reinitialize with index " << dev_num << std::endl;
        throw std::runtime_error("Device already initialized");
    }

    ctx->fence = ctx->device->device.createFence({});

    ctx->compute_ctx = nullptr;
    ctx->transfer_ctx = nullptr;

    ctx->disable = false;
    ctx->initialized = true;

    ctx->idx = idx;

#ifdef GGML_VULKAN_CHECK_RESULTS
    const char* skip_checks = getenv("GGML_VULKAN_SKIP_CHECKS");
    vk_skip_checks = (skip_checks == NULL ? 0 : atoi(skip_checks));
    const char* output_tensor = getenv("GGML_VULKAN_OUTPUT_TENSOR");
    vk_output_tensor = (output_tensor == NULL ? 0 : atoi(output_tensor));
#endif
}

static vk_pipeline ggml_vk_get_to_fp16(ggml_backend_vk_context * ctx, ggml_type type) {
#ifdef GGML_VULKAN_DEBUG
    std::cerr << "ggml_vk_get_to_fp16()" << std::endl;
#endif
    switch (type) {
        case GGML_TYPE_F32:
        case GGML_TYPE_Q4_0:
        case GGML_TYPE_Q4_1:
        case GGML_TYPE_Q5_0:
        case GGML_TYPE_Q5_1:
        case GGML_TYPE_Q8_0:
        case GGML_TYPE_Q2_K:
        case GGML_TYPE_Q3_K:
        case GGML_TYPE_Q4_K:
        case GGML_TYPE_Q5_K:
        case GGML_TYPE_Q6_K:
            break;
        default:
            return nullptr;
    }

    return ctx->device->pipeline_dequant[type];
}

static vk_pipeline ggml_vk_get_dequantize_mul_mat_vec(ggml_backend_vk_context * ctx, ggml_type type) {
#ifdef GGML_VULKAN_DEBUG
    std::cerr << "ggml_vk_get_dequantize_mul_mat_vec()" << std::endl;
#endif
    switch (type) {
        case GGML_TYPE_F16:
        case GGML_TYPE_Q4_0:
        case GGML_TYPE_Q4_1:
        case GGML_TYPE_Q5_0:
        case GGML_TYPE_Q5_1:
        case GGML_TYPE_Q8_0:
        case GGML_TYPE_Q2_K:
        case GGML_TYPE_Q3_K:
        case GGML_TYPE_Q4_K:
        case GGML_TYPE_Q5_K:
        case GGML_TYPE_Q6_K:
            break;
        default:
            return nullptr;
    }

    return ctx->device->pipeline_dequant_mul_mat_vec_f32[type];
}

static vk_buffer ggml_vk_pool_malloc(ggml_backend_vk_context * ctx, size_t size) {
#ifdef GGML_VULKAN_DEBUG
    std::cerr << "ggml_vk_pool_malloc(" << size << ")" << std::endl;
#endif
    int best_i = -1;
    size_t best_size = std::numeric_limits<size_t>::max(); //smallest unused buffer that fits our needs
    int worst_i = -1;
    size_t worst_size = 0; //largest unused buffer seen so far
    for (int i = 0; i < MAX_VK_BUFFERS; ++i) {
        vk_buffer &b = ctx->buffer_pool[i];
        if (b != nullptr && b->size >= size && b->size < best_size) {
            best_i = i;
            best_size = b->size;
        }
        if (b != nullptr && b->size > worst_size) {
            worst_i = i;
            worst_size = b->size;
        }
    }
    if(best_i != -1) {
        //found the smallest buffer that fits our needs
        vk_buffer b = ctx->buffer_pool[best_i];
        ctx->buffer_pool[best_i].reset();
        return b;
    }
    if(worst_i != -1) {
        //no buffer that fits our needs, resize largest one to save memory
        vk_buffer& b = ctx->buffer_pool[worst_i];
        ggml_vk_destroy_buffer(b);
    }

    return ggml_vk_create_buffer_check(ctx, size, vk::MemoryPropertyFlagBits::eDeviceLocal);
}

static void ggml_vk_pool_free(ggml_backend_vk_context * ctx, vk_buffer& buffer) {
#ifdef GGML_VULKAN_DEBUG
    std::cerr << "ggml_vk_pool_free(" << buffer->size << ")" << std::endl;
#endif
    for (int i = 0; i < MAX_VK_BUFFERS; ++i) {
        vk_buffer& b = ctx->buffer_pool[i];
        if (b == nullptr) {
            b = buffer;
            return;
        }
    }
    std::cerr << "ggml_vulkan: WARNING: vk buffer pool full, increase MAX_VK_BUFFERS" << std::endl;
    ggml_vk_destroy_buffer(buffer);
}

// Returns an available temporary buffer that may only be used temporarily, it will be reused
static vk_buffer ggml_vk_create_buffer_temp(ggml_backend_vk_context * ctx, size_t size) {
    // Try to find existing temp buffer with enough capacity
    for (auto& buffer : ctx->gc.temp_buffers) {
        if (buffer->size >= size) {
            return buffer;
        }
    }

    // Otherwise create new buffer
    vk_buffer buf = ggml_vk_pool_malloc(ctx, size);
    ctx->gc.temp_buffers.push_back(buf);

    return buf;
}

static void * ggml_vk_host_malloc(ggml_backend_vk_context * ctx, size_t size) {
#ifdef GGML_VULKAN_DEBUG
    std::cerr << "ggml_vk_host_malloc(" << size << ")" << std::endl;
#endif
    vk_buffer buf = ggml_vk_create_buffer(ctx, size,
        vk::MemoryPropertyFlagBits::eHostVisible | vk::MemoryPropertyFlagBits::eHostCoherent | vk::MemoryPropertyFlagBits::eHostCached,
        vk::MemoryPropertyFlagBits::eHostVisible | vk::MemoryPropertyFlagBits::eHostCoherent);

    if(!(buf->memory_property_flags & vk::MemoryPropertyFlagBits::eHostVisible)) {
        fprintf(stderr, "WARNING: failed to allocate %.2f MB of pinned memory\n",
            size/1024.0/1024.0);
        ctx->device->device.freeMemory(buf->device_memory);
        ctx->device->device.destroyBuffer(buf->buffer);
        return nullptr;
    }

    ctx->pinned_memory.push_back(std::make_tuple(buf->ptr, size, buf));

    return buf->ptr;
}

static void ggml_vk_host_free(ggml_backend_vk_context * ctx, void* ptr) {
    if (ptr == nullptr) {
        return;
    }
#ifdef GGML_VULKAN_DEBUG
    std::cerr << "ggml_vk_host_free(" << ptr << ")" << std::endl;
#endif
    vk_buffer buf;
    size_t index;
    for (size_t i = 0; i < ctx->pinned_memory.size(); i++) {
        const uint8_t* addr = (const uint8_t*) std::get<0>(ctx->pinned_memory[i]);
        const uint8_t* endr = addr + std::get<1>(ctx->pinned_memory[i]);
        if (ptr >= addr && ptr < endr) {
            buf = std::get<2>(ctx->pinned_memory[i]);
            index = i;
            break;
        }
    }
    if (buf == nullptr) {
        fprintf(stderr, "WARNING: failed to free pinned memory: memory not in map\n");
        return;
    }

    ggml_vk_destroy_buffer(buf);

    ctx->pinned_memory.erase(ctx->pinned_memory.begin() + index);
}

static void ggml_vk_host_get(ggml_backend_vk_context * ctx, const void * ptr, vk_buffer& buf, size_t& buf_offset) {
    buf = nullptr;
    buf_offset = 0;
    for (size_t i = 0; i < ctx->pinned_memory.size(); i++) {
        const uint8_t* addr = (const uint8_t*) std::get<0>(ctx->pinned_memory[i]);
        const uint8_t* endr = addr + std::get<1>(ctx->pinned_memory[i]);
        if (ptr >= addr && ptr < endr) {
            buf = std::get<2>(ctx->pinned_memory[i]);
            buf_offset = ((const uint8_t *)ptr) - addr;
            break;
        }
    }
}

static vk_submission ggml_vk_begin_submission(ggml_backend_vk_context * ctx, vk_queue& q, bool one_time = true) {
    vk_submission s;
    s.buffer = ggml_vk_create_cmd_buffer(ctx, q);
    if (one_time) {
        s.buffer.begin({ vk::CommandBufferUsageFlagBits::eOneTimeSubmit });
    } else {
        s.buffer.begin({ vk::CommandBufferUsageFlags{} });
    }

    return s;
}

static void ggml_vk_dispatch_pipeline(ggml_backend_vk_context * ctx, vk_context * subctx, vk_pipeline& pipeline, std::vector<vk_subbuffer>&& buffers, size_t push_constant_size, const void* push_constants, std::array<uint32_t, 3> elements) {
    const uint32_t wg0 = CEIL_DIV(elements[0], pipeline->wg_denoms[0]);
    const uint32_t wg1 = CEIL_DIV(elements[1], pipeline->wg_denoms[1]);
    const uint32_t wg2 = CEIL_DIV(elements[2], pipeline->wg_denoms[2]);
#ifdef GGML_VULKAN_DEBUG
    std::cerr << "ggml_vk_dispatch_pipeline(" << pipeline->name << ", (" << wg0 << "," << wg1 << "," << wg2 << "))" << std::endl;
#endif
    std::vector<vk::DescriptorBufferInfo> descriptor_buffer_infos;
    std::vector<vk::WriteDescriptorSet> write_descriptor_sets;
    GGML_ASSERT(pipeline->descriptor_set_idx < pipeline->descriptor_sets.size());
    GGML_ASSERT(buffers.size() == pipeline->parameter_count);
    vk::DescriptorSet& descriptor_set = pipeline->descriptor_sets[pipeline->descriptor_set_idx++];
    for (uint32_t i = 0; i < pipeline->parameter_count; i++) {
        descriptor_buffer_infos.push_back({buffers[i].buffer->buffer, buffers[i].offset, buffers[i].size});
    }
    for (uint32_t i = 0; i < pipeline->parameter_count; i++) {
        write_descriptor_sets.push_back({descriptor_set, i, 0, 1, vk::DescriptorType::eStorageBuffer, nullptr, &descriptor_buffer_infos[i]});
    }

    ctx->device->device.updateDescriptorSets(write_descriptor_sets, {});

    subctx->s->buffer.pushConstants(pipeline->layout, vk::ShaderStageFlagBits::eCompute, 0, push_constant_size, push_constants);
    subctx->s->buffer.bindPipeline(vk::PipelineBindPoint::eCompute, pipeline->pipeline);
    subctx->s->buffer.bindDescriptorSets(vk::PipelineBindPoint::eCompute,
                                pipeline->layout,
                                0,
                                { descriptor_set },
                                {});
    subctx->s->buffer.dispatch(wg0, wg1, wg2);
}

static void ggml_vk_end_submission(vk_submission& s, std::vector<vk_semaphore> wait_semaphores, std::vector<vk_semaphore> signal_semaphores) {
    s.buffer.end();

    s.wait_semaphores = std::move(wait_semaphores);
    s.signal_semaphores = std::move(signal_semaphores);
}

static void ggml_vk_ctx_end(vk_context * ctx) {
#ifdef GGML_VULKAN_DEBUG
    std::cerr << "ggml_vk_ctx_end(" << ctx << ", " << ctx->seqs.size() << ")" << std::endl;
#endif
    if (ctx->s == nullptr) {
        return;
    }

    ctx->s->buffer.end();
    ctx->s = nullptr;
}

static void ggml_vk_ctx_begin(ggml_backend_vk_context * ctx, vk_context * subctx) {
#ifdef GGML_VULKAN_DEBUG
    std::cerr << "ggml_vk_ctx_begin(" << ctx << ")" << std::endl;
#endif
    if (subctx->s != nullptr) {
        ggml_vk_ctx_end(subctx);
    }

    subctx->seqs.push_back({ ggml_vk_begin_submission(ctx, *subctx->q) });
    subctx->s = subctx->seqs[subctx->seqs.size() - 1].data();
}

static size_t ggml_vk_align_size(size_t width, size_t align) {
    return CEIL_DIV(width, align) * align;
}

static void deferred_memcpy(void * dst, const void * src, size_t size, std::vector<vk_staging_memcpy>* memcpys = nullptr) {
    if (memcpys == nullptr) {
        memcpy(dst, src, size);
    } else {
        memcpys->emplace_back(dst, src, size);
    }
}

static void ggml_vk_ensure_sync_staging_buffer(ggml_backend_vk_context * ctx, size_t size) {
    if (ctx->sync_staging == nullptr || ctx->sync_staging->size < size) {
        ggml_vk_destroy_buffer(ctx->sync_staging);
        ctx->sync_staging = ggml_vk_create_buffer_check(ctx, size,
            vk::MemoryPropertyFlagBits::eHostVisible | vk::MemoryPropertyFlagBits::eHostCoherent | vk::MemoryPropertyFlagBits::eHostCached,
            vk::MemoryPropertyFlagBits::eHostVisible | vk::MemoryPropertyFlagBits::eHostCoherent);
    }
}

static void ggml_vk_buffer_write_nc_async(ggml_backend_vk_context * ctx, vk_context * subctx, vk_buffer& dst, size_t offset, const ggml_tensor * tensor, bool sync_staging = false) {
#ifdef GGML_VULKAN_DEBUG
    std::cerr << "ggml_vk_buffer_write_nc_async(" << tensor << ")" << std::endl;
#endif
    GGML_ASSERT(!ggml_is_contiguous(tensor));
    // Buffer is already mapped
    if(dst->memory_property_flags & vk::MemoryPropertyFlagBits::eHostVisible) {
        std::cerr << "ggml_vulkan: buffer_write_nc_async dst buffer is host_visible. Use synchronous write." << std::endl;
        GGML_ASSERT(false);
    }
    // Check if src is pinned memory
    vk_buffer buf;
    size_t buf_offset;
    ggml_vk_host_get(ctx, tensor->data, buf, buf_offset);

    const uint64_t ne0 = tensor->ne[0];
    const uint64_t ne1 = tensor->ne[1];
    const uint64_t ne2 = tensor->ne[2];
    const uint64_t ne3 = tensor->ne[3];
    const uint64_t nb0 = tensor->nb[0];
    const uint64_t nb1 = tensor->nb[1];
    const uint64_t nb2 = tensor->nb[2];
    const uint64_t nb3 = tensor->nb[3];
    const ggml_type type = tensor->type;
    const uint64_t ts = ggml_type_size(type);
    const uint64_t bs = ggml_blck_size(type);

    const uint64_t dstnb0 = ts;
    const uint64_t dstnb1 = dstnb0*(ne0/bs);
    const uint64_t dstnb2 = dstnb1*ne1;
    const uint64_t dstnb3 = dstnb2*ne2;

    const uint64_t ne = ggml_nelements(tensor);

    if (buf != nullptr) {
        // Memory is pinned, use as staging buffer
        std::vector<vk::BufferCopy> slices;

        for (uint64_t i3 = 0; i3 < ne3; i3++) {
            for (uint64_t i2 = 0; i2 < ne2; i2++) {
                // Find longest contiguous slice
                if (ne1*nb1 == dstnb2) {
                    slices.push_back({ buf_offset + i3*nb3 + i2*nb2, offset + i3*dstnb3 + i2*dstnb2, dstnb2 });
                } else {
                    for (uint64_t i1 = 0; i1 < ne1; i1++) {
                        if (ne0*nb0/bs == dstnb1) {
                            slices.push_back({ buf_offset + i3*nb3 + i2*nb2 + i1*nb1, offset + i3*dstnb3 + i2*dstnb2 + i1*dstnb1, dstnb1 });
                        } else {
                            const uint64_t s_off = buf_offset + i3*nb3 + i2*nb2 + i1*nb1;
                            const uint64_t d_off = offset + i3*dstnb3 + i2*dstnb2 + i1*dstnb1;
                            for (uint64_t i0 = 0; i0 < ne0; i0++) {
                                slices.push_back({ s_off + i1*nb0, d_off + i0*dstnb0, dstnb0 });
                            }
                        }
                    }
                }
            }
        }

        ggml_vk_sync_buffers(subctx);
        subctx->s->buffer.copyBuffer(buf->buffer, dst->buffer, slices);
        return;
    }

    // Staging buffer required
    vk_buffer staging = ctx->staging;
    size_t staging_offset = ctx->staging_offset;
    const size_t copy_size = ts*ne/bs;
    if (ctx->staging->size < ctx->staging_offset + copy_size) {
        if (sync_staging) {
            // Create temporary larger buffer
            ggml_vk_ensure_sync_staging_buffer(ctx, copy_size);

            staging = ctx->sync_staging;
            staging_offset = 0;
        } else {
            GGML_ASSERT(false);
        }
    }

    VkBufferCopy buf_copy{ staging_offset, offset, copy_size };

    ggml_vk_sync_buffers(subctx);
    vkCmdCopyBuffer(subctx->s->buffer, staging->buffer, dst->buffer, 1, &buf_copy);

    for (uint64_t i3 = 0; i3 < ne3; i3++) {
        for (uint64_t i2 = 0; i2 < ne2; i2++) {
            // Find longest contiguous slice
            if (ne1*nb1 == dstnb2) {
                deferred_memcpy((uint8_t *)staging->ptr + staging_offset + i3*dstnb3 + i2*dstnb2, (const uint8_t *) tensor->data + buf_offset + i3*nb3 + i2*nb2, dstnb2, &subctx->in_memcpys);
            } else {
                for (uint64_t i1 = 0; i1 < ne1; i1++) {
                    if (ne0*nb0/bs == dstnb1) {
                        deferred_memcpy((uint8_t *)staging->ptr + staging_offset + i3*dstnb3 + i2*dstnb2 + i1*dstnb1, (const uint8_t *) tensor->data + buf_offset + i3*nb3 + i2*nb2 + i1*nb1, dstnb1, &subctx->in_memcpys);
                    } else {
                        const uint64_t s_off = buf_offset + i3*nb3 + i2*nb2 + i1*nb1;
                        const uint64_t d_off = staging_offset + i3*dstnb3 + i2*dstnb2 + i1*dstnb1;
                        for (uint64_t i0 = 0; i0 < ne0; i0++) {
                            deferred_memcpy((uint8_t *)staging->ptr + d_off + i0*dstnb0, (const uint8_t *) tensor->data + s_off + i0*nb0, dstnb0, &subctx->in_memcpys);
                        }
                    }
                }
            }
        }
    }
}

static void ggml_vk_buffer_write_2d_async(ggml_backend_vk_context * ctx, vk_context * subctx, vk_buffer& dst, size_t offset, const void * src, size_t spitch, size_t width, size_t height, bool sync_staging = false) {
#ifdef GGML_VULKAN_DEBUG
    std::cerr << "ggml_vk_buffer_write_2d_async(" << width << ", " << height << ")" << std::endl;
#endif
    // Make sure ctx owns the buffer
    GGML_ASSERT(dst->ctx == ctx);

    // Buffer is already mapped
    if(dst->memory_property_flags & vk::MemoryPropertyFlagBits::eHostVisible) {
        std::cerr << "ggml_vulkan: buffer_write_async dst buffer is host_visible. Use synchronous write." << std::endl;
        GGML_ASSERT(false);
    }
    // Check if src is pinned memory
    vk_buffer buf = nullptr;
    size_t buf_offset;
    ggml_vk_host_get(ctx, src, buf, buf_offset);

    if (buf != nullptr) {
        // Memory is pinned, use as staging buffer
        std::vector<vk::BufferCopy> slices(1);
        if (width == spitch) {
            // Only do single write if stride is equal
            slices[0].srcOffset = buf_offset;
            slices[0].dstOffset = offset;
            slices[0].size = width * height;
        } else {
            slices.resize(height);
            for (size_t i = 0; i < height; i++) {
                slices[i].srcOffset = buf_offset + i * spitch;
                slices[i].dstOffset = offset + i * width;
                slices[i].size = width;
            }
        }

        ggml_vk_sync_buffers(subctx);
        subctx->s->buffer.copyBuffer(buf->buffer, dst->buffer, slices);
        return;
    }
#ifdef GGML_VULKAN_DEBUG
    std::cerr << "STAGING" << std::endl;
#endif

    // Staging buffer required
    vk_buffer staging = ctx->staging;
    size_t staging_offset = ctx->staging_offset;
    const size_t copy_size = width*height;
    if (ctx->staging == nullptr || ctx->staging->size < ctx->staging_offset + copy_size) {
        if (sync_staging) {
            ggml_vk_ensure_sync_staging_buffer(ctx, copy_size);

            staging = ctx->sync_staging;
            staging_offset = 0;
        } else {
            GGML_ASSERT(false);
        }
    }

    VkBufferCopy buf_copy = {
        staging_offset,
        offset,
        copy_size};

    ggml_vk_sync_buffers(subctx);
    vkCmdCopyBuffer(subctx->s->buffer, staging->buffer, dst->buffer, 1, &buf_copy);

    if (width == spitch) {
        deferred_memcpy((uint8_t *)staging->ptr + staging_offset, src, width * height, &subctx->in_memcpys);
    } else {
        for (size_t i = 0; i < height; i++) {
            deferred_memcpy((uint8_t *)staging->ptr + staging_offset + i * width, (const uint8_t *) src + i * spitch, width, &subctx->in_memcpys);
        }
    }
}

static void ggml_vk_buffer_write_async(ggml_backend_vk_context * ctx, vk_context * subctx, vk_buffer& dst, size_t offset, const void * src, size_t size, bool sync_staging = false) {
#ifdef GGML_VULKAN_DEBUG
    std::cerr << "ggml_vk_buffer_write_async(" << size << ")" << std::endl;
#endif
    return ggml_vk_buffer_write_2d_async(ctx, subctx, dst, offset, src, size, size, 1, sync_staging);
}

static void ggml_vk_buffer_write_2d(ggml_backend_vk_context * ctx, vk_buffer& dst, size_t offset, const void * src, size_t spitch, size_t width, size_t height) {
#ifdef GGML_VULKAN_DEBUG
    std::cerr << "ggml_vk_buffer_write_2d(" << width << ", " << height << ")" << std::endl;
#endif
    // Buffer is already mapped
    if(dst->memory_property_flags & vk::MemoryPropertyFlagBits::eHostVisible) {
        GGML_ASSERT(dst->memory_property_flags & vk::MemoryPropertyFlagBits::eHostCoherent);

        for (size_t i = 0; i < height; i++) {
            memcpy((uint8_t *)dst->ptr + offset + i * width, (const uint8_t *) src + i * spitch, width);
        }
    } else {
        vk_context * subctx = ggml_vk_create_context(ctx, ctx->device->transfer_queue);
        ggml_vk_ctx_begin(ctx, subctx);
        ggml_vk_buffer_write_2d_async(ctx, subctx, dst, offset, src, spitch, width, height, true);
        ggml_vk_ctx_end(subctx);

        for (auto& cpy : subctx->in_memcpys) {
            memcpy(cpy.dst, cpy.src, cpy.n);
        }

        ggml_vk_submit(subctx, ctx->fence);
        VK_CHECK(ctx->device->device.waitForFences({ ctx->fence }, true, UINT64_MAX), "vk_buffer_write_2d waitForFences");
        ctx->device->device.resetFences({ ctx->fence });
        ggml_vk_queue_cleanup(ctx, ctx->device->transfer_queue);
    }
}

static void ggml_vk_buffer_write(ggml_backend_vk_context * ctx, vk_buffer& dst, size_t offset, const void * src, size_t size) {
#ifdef GGML_VULKAN_DEBUG
    std::cerr << "ggml_vk_buffer_write(" << size << ")" << std::endl;
#endif
    ggml_vk_buffer_write_2d(ctx, dst, offset, src, 0, size, 1);
}

static void ggml_vk_buffer_read_2d_async(ggml_backend_vk_context * ctx, vk_context * subctx, vk_buffer& src, size_t offset, void * dst, size_t spitch, size_t dpitch, size_t width, size_t height, bool sync_staging = false) {
#ifdef GGML_VULKAN_DEBUG
    std::cerr << "ggml_vk_buffer_read_2d_async(offset=" << offset << ", width=" << width << ", height=" << height << ")" << std::endl;
#endif
    GGML_ASSERT(width > 0);
    GGML_ASSERT(height > 0);
    GGML_ASSERT(src != nullptr);
    // Make sure ctx owns the buffer
    GGML_ASSERT(src->ctx == ctx);

    // Check if dst is pinned memory
    vk_buffer buf = nullptr;
    size_t buf_offset;
    ggml_vk_host_get(ctx, dst, buf, buf_offset);

    std::vector<vk::BufferCopy> slices(1);
    if (width == spitch && width == dpitch) {
        // Only do single write if stride is equal
        slices[0].srcOffset = offset;
        slices[0].dstOffset = buf_offset;
        slices[0].size = width * height;
    } else {
        slices.resize(height);
        for (size_t i = 0; i < height; i++) {
            slices[i].srcOffset = offset + i * spitch;
            slices[i].dstOffset = buf_offset + i * dpitch;
            slices[i].size = width;
        }
    }

    if (buf != nullptr) {
        // Memory is pinned, use as staging buffer
        ggml_vk_sync_buffers(subctx);
        subctx->s->buffer.copyBuffer(src->buffer, buf->buffer, slices);

        return;
    }
#ifdef GGML_VULKAN_DEBUG
    std::cerr << "STAGING" << std::endl;
#endif

    // Fall back to staging buffer
    vk_buffer staging = ctx->staging;
    const size_t copy_size = dpitch * height;
    if (ctx->staging == nullptr || ctx->staging->size < ctx->staging_offset + copy_size) {
        if (sync_staging) {
            // Create temporary larger buffer
            ggml_vk_ensure_sync_staging_buffer(ctx, copy_size);

            staging = ctx->sync_staging;
        } else {
            GGML_ASSERT(false);
        }
    }

    ggml_vk_sync_buffers(subctx);
    subctx->s->buffer.copyBuffer(src->buffer, staging->buffer, slices);

    deferred_memcpy(dst, staging->ptr, copy_size, &subctx->out_memcpys);
}

static void ggml_vk_buffer_read_async(ggml_backend_vk_context * ctx, vk_context * subctx, vk_buffer& src, size_t offset, void * dst, size_t size, bool sync_staging = false) {
    return ggml_vk_buffer_read_2d_async(ctx, subctx, src, offset, dst, size, size, size, 1, sync_staging);
}

static void ggml_vk_buffer_read(ggml_backend_vk_context * ctx, vk_buffer& src, size_t offset, void * dst, size_t size) {
#ifdef GGML_VULKAN_DEBUG
    std::cerr << "ggml_vk_buffer_read(" << offset << ", " << size << ")" << std::endl;
#endif
    if(src->memory_property_flags & vk::MemoryPropertyFlagBits::eHostVisible) {
        GGML_ASSERT(src->memory_property_flags & vk::MemoryPropertyFlagBits::eHostCoherent);

        memcpy(dst, (uint8_t *) src->ptr + offset, size);
    } else {
        vk_context * subctx = ggml_vk_create_context(ctx, ctx->device->transfer_queue);
        ggml_vk_ctx_begin(ctx, subctx);
        ggml_vk_buffer_read_async(ctx, subctx, src, offset, dst, size, true);
        ggml_vk_ctx_end(subctx);

        ggml_vk_submit(subctx, ctx->fence);
        VK_CHECK(ctx->device->device.waitForFences({ ctx->fence }, true, UINT64_MAX), "vk_buffer_read waitForFences");
        ctx->device->device.resetFences({ ctx->fence });

        for (auto& cpy : subctx->out_memcpys) {
            memcpy(cpy.dst, cpy.src, cpy.n);
        }
        ggml_vk_queue_cleanup(ctx, ctx->device->transfer_queue);
    }
}

static void ggml_vk_buffer_copy_async(vk_context * ctx, vk_buffer& dst, size_t dst_offset, vk_buffer& src, size_t src_offset, size_t size) {
#ifdef GGML_VULKAN_DEBUG
    std::cerr << "ggml_vk_buffer_copy_async(" << size << ")" << std::endl;
#endif
    // Make sure both buffers are on same ctx
    GGML_ASSERT(src->ctx == dst->ctx);

    VkBufferCopy bc{ src_offset, dst_offset, size };

    vkCmdCopyBuffer(ctx->s->buffer, src->buffer, dst->buffer, 1, &bc);
}

static void ggml_vk_buffer_copy(vk_buffer& dst, size_t dst_offset, vk_buffer& src, size_t src_offset, size_t size) {
    if (src->ctx == dst->ctx) {
#ifdef GGML_VULKAN_DEBUG
    std::cerr << "ggml_vk_buffer_copy(SINGLE_DEVICE, " << size << ")" << std::endl;
#endif
        // Copy within the device
        ggml_backend_vk_context * ctx = src->ctx;

        VkBufferCopy bc{ src_offset, dst_offset, size };

        vk_context * subctx = ggml_vk_create_context(ctx, ctx->device->transfer_queue);
        ggml_vk_ctx_begin(ctx, subctx);
        ggml_vk_buffer_copy_async(subctx, dst, dst_offset, src, src_offset, size);
        ggml_vk_ctx_end(subctx);
        ggml_vk_submit(subctx, ctx->fence);
        VK_CHECK(ctx->device->device.waitForFences({ ctx->fence }, true, UINT64_MAX), "vk_buffer_copy waitForFences");
        ctx->device->device.resetFences({ ctx->fence });
    } else {
#ifdef GGML_VULKAN_DEBUG
    std::cerr << "ggml_vk_buffer_copy(MULTI_DEVICE, " << size << ")" << std::endl;
#endif
        // Copy device to device
        ggml_backend_vk_context * src_ctx = src->ctx;
        ggml_backend_vk_context * dst_ctx = dst->ctx;

        ggml_vk_ensure_sync_staging_buffer(src_ctx, size);
        ggml_vk_ensure_sync_staging_buffer(dst_ctx, size);

        // Copy to src staging buffer
        ggml_vk_buffer_copy(src_ctx->sync_staging, 0, src, src_offset, size);
        // memcpy to dst staging buffer
        memcpy(dst_ctx->sync_staging->ptr, src_ctx->sync_staging->ptr, size);
        // Copy to dst buffer
        ggml_vk_buffer_copy(dst, dst_offset, dst_ctx->sync_staging, 0, size);
    }
}

static void ggml_vk_buffer_memset(ggml_backend_vk_context * ctx, vk_buffer& dst, size_t offset, uint32_t c, size_t size) {
#ifdef GGML_VULKAN_DEBUG
    std::cerr << "ggml_vk_buffer_memset(" << offset << ", " << c << ", " << size << ")" << std::endl;
#endif
    // Make sure ctx owns the buffer
    GGML_ASSERT(dst->ctx == ctx);

    vk_context * subctx = ggml_vk_create_context(ctx, ctx->device->transfer_queue);
    ggml_vk_ctx_begin(ctx, subctx);
    subctx->s->buffer.fillBuffer(dst->buffer, offset, size, c);
    ggml_vk_ctx_end(subctx);

    ggml_vk_submit(subctx, ctx->fence);
    VK_CHECK(ctx->device->device.waitForFences({ ctx->fence }, true, UINT64_MAX), "vk_memset waitForFences");
    ctx->device->device.resetFences({ ctx->fence });
}

static void ggml_vk_h2d_tensor_2d(ggml_backend_vk_context * ctx, vk_context * subctx, vk_buffer& dst, size_t offset, const ggml_tensor * src, uint64_t i3, uint64_t i2, uint64_t i1) {
#ifdef GGML_VULKAN_DEBUG
    std::cerr << "ggml_vk_h2d_tensor_2d(dst=" << dst << ", offset=" << offset << ", src=" << src << ", i3=" << i3 << ", i2=" << i2 << ", i1=" << i1 << ")" << std::endl;
#endif
    const uint64_t ne0 = src->ne[0];
    const uint64_t ne1 = src->ne[1];
    const uint64_t nb0 = src->nb[0];
    const uint64_t nb1 = src->nb[1];
    const uint64_t nb2 = src->nb[2];
    const uint64_t nb3 = src->nb[3];
    const enum ggml_type type = src->type;
    const size_t ts = ggml_type_size(type);
    const size_t bs = ggml_blck_size(type);
    const size_t row_length = ts*ne0/bs;

    const void * x = (const void *) ((const char *) src->data + i2*nb2 + i3*nb3);
    if (nb0 == ts && nb1 == row_length) {
        return ggml_vk_buffer_write_async(ctx, subctx, dst, offset, x, i1*nb1);
    }
    if (nb0 == ts && (i1 == ne1 || !ggml_is_permuted(src))) {
        return ggml_vk_buffer_write_2d_async(ctx, subctx, dst, offset, x, nb1, row_length, i1);
    }

    GGML_ASSERT(i3 == 0);
    GGML_ASSERT(i2 == 0);
    GGML_ASSERT(i1 == (uint64_t) ggml_nrows(src));

    return ggml_vk_buffer_write_nc_async(ctx, subctx, dst, offset, src);
}

static void ggml_vk_d2h_tensor_2d(ggml_backend_vk_context * ctx, vk_context * subctx, vk_buffer& src, size_t offset, const ggml_tensor * dst) {
#ifdef GGML_VULKAN_DEBUG
    std::cerr << "ggml_vk_d2h_tensor_2d()" << std::endl;
#endif
    const uint64_t ne0 = dst->ne[0];
    const uint64_t ne1 = dst->ne[1];
    const uint64_t ne2 = dst->ne[2];
    const uint64_t ne3 = dst->ne[3];
    const uint64_t nb0 = dst->nb[0];
    const uint64_t nb1 = dst->nb[1];
    // const uint64_t nb2 = dst->nb[2];
    // const uint64_t nb3 = dst->nb[3];
    const enum ggml_type type = dst->type;
    const size_t ts = ggml_type_size(type);
    const size_t bs = ggml_blck_size(type);
    const size_t row_length = ts*ne0/bs;

    if (ggml_is_contiguous(dst)) {
        return ggml_vk_buffer_read_async(ctx, subctx, src, offset, dst->data, ne1*nb1*ne2*ne3);
    }
    if (nb0 == ts) {
        return ggml_vk_buffer_read_2d_async(ctx, subctx, src, offset, dst->data, nb1, nb1, row_length, ne1*ne2*ne3);
    }
    GGML_ASSERT(false);
}

static uint32_t ggml_vk_guess_split_k(int m, int n, int k) {
#ifdef GGML_VULKAN_DEBUG
    std::cerr << "ggml_vk_guess_split_k(" << m << ", " << n << ", " << k << ")";
#endif
    if (k > 128 && (m < 128 || n < 128) && m > 2 && n > 2) {
#ifdef GGML_VULKAN_DEBUG
    std::cerr << " = 4" << std::endl;
#endif
        return 4;
    }

#ifdef GGML_VULKAN_DEBUG
    std::cerr << " = 1" << std::endl;
#endif
    return 1;
}

static uint32_t ggml_vk_guess_matmul_pipeline_align(ggml_backend_vk_context * ctx, int m, int n) {
#ifdef GGML_VULKAN_DEBUG
    std::cerr << "ggml_vk_guess_matmul_pipeline_align(" << m << ", " << n << ")" << std::endl;
#endif
    if (m <= 32 || n <= 32) {
        return ctx->device->pipeline_matmul_f32_aligned_s->align;
    }
    if (ctx->device->subgroup_size == 64 || m <= 64 || n <= 64) {
        return ctx->device->pipeline_matmul_f32_aligned_m->align;
    }
    return ctx->device->pipeline_matmul_f32_aligned_l->align;
}

<<<<<<< HEAD
static vk_pipeline ggml_vk_guess_matmul_pipeline(ggml_backend_vk_context * ctx, bool bit16_x, bool bit16_y, int m, int n, bool aligned) {
=======
static vk_pipeline* ggml_vk_guess_matmul_pipeline_amd(ggml_backend_vk_context * ctx, bool bit16_x, bool bit16_y, int m, int n, bool aligned) {
    if (bit16_x && bit16_y) {
        if (m <= 32 || n <= 32) {
#ifdef GGML_VULKAN_DEBUG
    std::cerr << " S" << std::endl;
#endif
            return aligned ? &ctx->pipeline_matmul_f16_aligned_s : &ctx->pipeline_matmul_f16_s;
        }
#ifdef GGML_VULKAN_DEBUG
    std::cerr << " M" << std::endl;
#endif
        return aligned ? &ctx->pipeline_matmul_f16_aligned_m : &ctx->pipeline_matmul_f16_m;
    }
    if (bit16_x && !bit16_y) {
        if (m <= 32 || n <= 32) {
#ifdef GGML_VULKAN_DEBUG
    std::cerr << " S" << std::endl;
#endif
            return aligned ? &ctx->pipeline_matmul_f16_f32_aligned_s : &ctx->pipeline_matmul_f16_f32_s;
        }
#ifdef GGML_VULKAN_DEBUG
    std::cerr << " M" << std::endl;
#endif
        return aligned ? &ctx->pipeline_matmul_f16_f32_aligned_m : &ctx->pipeline_matmul_f16_f32_m;
    }
    if (!bit16_x && bit16_y) {
        GGML_ASSERT(false);
    }

    if (m <= 32 || n <= 32) {
#ifdef GGML_VULKAN_DEBUG
    std::cerr << " S" << std::endl;
#endif
        return aligned ? &ctx->pipeline_matmul_f32_aligned_s : &ctx->pipeline_matmul_f32_s;
    }
#ifdef GGML_VULKAN_DEBUG
    std::cerr << " M" << std::endl;
#endif
    return aligned ? &ctx->pipeline_matmul_f32_aligned_m : &ctx->pipeline_matmul_f32_m;
}

static vk_pipeline* ggml_vk_guess_matmul_pipeline_apple(ggml_backend_vk_context * ctx, bool bit16_x, bool bit16_y, bool aligned) {
#ifdef GGML_VULKAN_DEBUG
    std::cerr << " M" << std::endl;
#endif
    if (bit16_x && bit16_y) {
        return aligned ? &ctx->pipeline_matmul_f16_aligned_m : &ctx->pipeline_matmul_f16_m;
    }
    if (bit16_x && !bit16_y) {
        return aligned ? &ctx->pipeline_matmul_f16_f32_aligned_m : &ctx->pipeline_matmul_f16_f32_m;
    }
    if (!bit16_x && bit16_y) {
        GGML_ASSERT(false);
    }
    return aligned ? &ctx->pipeline_matmul_f32_aligned_m : &ctx->pipeline_matmul_f32_m;
}

static vk_pipeline* ggml_vk_guess_matmul_pipeline_intel(ggml_backend_vk_context * ctx, bool bit16_x, bool bit16_y, bool aligned) {
#ifdef GGML_VULKAN_DEBUG
    std::cerr << " S" << std::endl;
#endif
    if (bit16_x && bit16_y) {
        return aligned ? &ctx->pipeline_matmul_f16_aligned_s : &ctx->pipeline_matmul_f16_s;
    }
    if (bit16_x && !bit16_y) {
        return aligned ? &ctx->pipeline_matmul_f16_f32_aligned_s : &ctx->pipeline_matmul_f16_f32_s;
    }
    if (!bit16_x && bit16_y) {
        GGML_ASSERT(false);
    }
    return aligned ? &ctx->pipeline_matmul_f32_aligned_s : &ctx->pipeline_matmul_f32_s;
}

static vk_pipeline* ggml_vk_guess_matmul_pipeline(ggml_backend_vk_context * ctx, bool bit16_x, bool bit16_y, int m, int n, bool aligned) {
>>>>>>> 7d548a18
#ifdef GGML_VULKAN_DEBUG
    std::cerr << "ggml_vk_guess_matmul_pipeline(" << bit16_x << ", " << bit16_y << ", " << m << ", " << n << ", " << aligned << ")";
#endif
    switch (ctx->device.lock()->vendor_id) {
    case VK_VENDOR_ID_AMD:
        return ggml_vk_guess_matmul_pipeline_amd(ctx, bit16_x, bit16_y, m, n, aligned);
    case VK_VENDOR_ID_APPLE:
        return ggml_vk_guess_matmul_pipeline_apple(ctx, bit16_x, bit16_y, aligned);
    case VK_VENDOR_ID_INTEL:
        return ggml_vk_guess_matmul_pipeline_intel(ctx, bit16_x, bit16_y, aligned);
    }

    if (bit16_x && bit16_y) {
<<<<<<< HEAD
        if (ctx->device->vendor_id == VK_VENDOR_ID_INTEL || m <= 32 || n <= 32) {
=======
        if (m <= 32 || n <= 32) {
>>>>>>> 7d548a18
#ifdef GGML_VULKAN_DEBUG
    std::cerr << " S" << std::endl;
#endif
            return aligned ? ctx->device->pipeline_matmul_f16_aligned_s : ctx->device->pipeline_matmul_f16_s;
        }
<<<<<<< HEAD
        if (ctx->device->subgroup_size == 64 || m <= 64 || n <= 64) {
=======
        if (m <= 64 || n <= 64) {
>>>>>>> 7d548a18
#ifdef GGML_VULKAN_DEBUG
    std::cerr << " M" << std::endl;
#endif
            return aligned ? ctx->device->pipeline_matmul_f16_aligned_m : ctx->device->pipeline_matmul_f16_m;
        }
#ifdef GGML_VULKAN_DEBUG
    std::cerr << " L" << std::endl;
#endif
        return aligned ? ctx->device->pipeline_matmul_f16_aligned_l : ctx->device->pipeline_matmul_f16_l;
    }
    if (bit16_x && !bit16_y) {
<<<<<<< HEAD
        if (ctx->device->vendor_id == VK_VENDOR_ID_INTEL || m <= 32 || n <= 32) {
=======
        if (m <= 32 || n <= 32) {
>>>>>>> 7d548a18
#ifdef GGML_VULKAN_DEBUG
    std::cerr << " S" << std::endl;
#endif
            return aligned ? ctx->device->pipeline_matmul_f16_f32_aligned_s : ctx->device->pipeline_matmul_f16_f32_s;
        }
<<<<<<< HEAD
        if (ctx->device->subgroup_size == 64 || m <= 64 || n <= 64) {
=======
        if (m <= 64 || n <= 64) {
>>>>>>> 7d548a18
#ifdef GGML_VULKAN_DEBUG
    std::cerr << " M" << std::endl;
#endif
            return aligned ? ctx->device->pipeline_matmul_f16_f32_aligned_m : ctx->device->pipeline_matmul_f16_f32_m;
        }
#ifdef GGML_VULKAN_DEBUG
    std::cerr << " L" << std::endl;
#endif
        return aligned ? ctx->device->pipeline_matmul_f16_f32_aligned_l : ctx->device->pipeline_matmul_f16_f32_l;
    }
    if (!bit16_x && bit16_y) {
        GGML_ASSERT(false);
    }

<<<<<<< HEAD
    if (ctx->device->vendor_id == VK_VENDOR_ID_INTEL || m <= 32 || n <= 32) {
=======
    if (m <= 32 || n <= 32) {
>>>>>>> 7d548a18
#ifdef GGML_VULKAN_DEBUG
    std::cerr << " S" << std::endl;
#endif
        return aligned ? ctx->device->pipeline_matmul_f32_aligned_s : ctx->device->pipeline_matmul_f32_s;
    }
<<<<<<< HEAD
    if (ctx->device->subgroup_size == 64 || m <= 64 || n <= 64) {
=======
    if (m <= 64 || n <= 64) {
>>>>>>> 7d548a18
#ifdef GGML_VULKAN_DEBUG
    std::cerr << " M" << std::endl;
#endif
        return aligned ? ctx->device->pipeline_matmul_f32_aligned_m : ctx->device->pipeline_matmul_f32_m;
    }
#ifdef GGML_VULKAN_DEBUG
    std::cerr << " L" << std::endl;
#endif
    return aligned ? ctx->device->pipeline_matmul_f32_aligned_l : ctx->device->pipeline_matmul_f32_l;
}

static void ggml_vk_matmul(ggml_backend_vk_context * ctx, vk_context * subctx, vk_pipeline& pipeline, vk_subbuffer&& a, vk_subbuffer&& b, vk_subbuffer&& d, vk_subbuffer&& split_k_buffer, uint32_t m, uint32_t n, uint32_t k, uint32_t stride_a, uint32_t stride_b, uint32_t stride_d, uint32_t split_k, uint32_t batch, uint32_t ne02, uint32_t ne12, uint32_t broadcast2, uint32_t broadcast3, uint32_t batch_stride_a, uint32_t batch_stride_b, uint32_t batch_stride_d) {
#ifdef GGML_VULKAN_DEBUG
    std::cerr << "ggml_vk_matmul(a: (" << a.buffer->buffer << ", " << a.offset << ", " << a.size << "), b: (" << b.buffer->buffer << ", " << b.offset << ", " << b.size << "), c: (" << d.buffer->buffer << ", " << d.offset << ", " << d.size << "), split_k: (" << split_k_buffer.buffer->buffer << ", " << split_k_buffer.offset << ", " << split_k_buffer.size << "), m: " << m << ", n: " << n << ", k: " << k << ", stride_a: " << stride_a << ", stride_b: " << stride_b << ", stride_d: " << stride_d << ", split_k: " << split_k << ", batch: " << batch << ", ne02: " << ne02 << ", ne12: " << ne12 << ", broadcast2: " << broadcast2 << ", broadcast3: " << broadcast3 << ", batch_stride_a: " << batch_stride_a << ", batch_stride_b: " << batch_stride_b << ", batch_stride_d: " << batch_stride_d << ")" << std::endl;
#endif
    ggml_vk_sync_buffers(subctx);
    if (split_k == 1) {
        const std::array<uint32_t, 14> pc = { m, n, k, stride_a, stride_b, stride_d, k, ne02, ne12, broadcast2, broadcast3, batch_stride_a, batch_stride_b, batch_stride_d };
        ggml_vk_dispatch_pipeline(ctx, subctx, pipeline, { a, b, d }, pc.size() * sizeof(uint32_t), pc.data(), { m, n, batch });
        return;
    }

    GGML_ASSERT(batch_stride_d == m * n);

    const std::array<uint32_t, 14> pc1 = { m, n, k, stride_a, stride_b, stride_d, CEIL_DIV(k, split_k), ne02, ne12, broadcast2, broadcast3, batch_stride_a, batch_stride_b, batch_stride_d };
    // Make sure enough workgroups get assigned for split k to work
    ggml_vk_dispatch_pipeline(ctx, subctx, pipeline, { a, b, split_k_buffer }, pc1.size() * sizeof(uint32_t), pc1.data(), { (CEIL_DIV(m, pipeline->wg_denoms[0]) * pipeline->wg_denoms[0]) * split_k, n, batch });
    ggml_vk_sync_buffers(subctx);
    const std::array<uint32_t, 2> pc2 = { (uint32_t)(m * n * batch), split_k };
    ggml_vk_dispatch_pipeline(ctx, subctx, ctx->device->pipeline_matmul_split_k_reduce, { split_k_buffer, d }, pc2.size() * sizeof(uint32_t), pc2.data(), { m * n * batch, 1, 1 });
}

static bool ggml_vk_dim01_contiguous(const ggml_tensor * tensor) {
    return
        tensor->nb[0] == ggml_type_size(tensor->type) &&
        tensor->nb[1] == (tensor->nb[0]*tensor->ne[0])/ggml_blck_size(tensor->type) &&
        tensor->nb[3] == tensor->nb[2]*tensor->ne[2];
}

static vk_pipeline ggml_vk_get_cpy_pipeline(ggml_backend_vk_context * ctx, ggml_type from, ggml_type to) {
    if (from == GGML_TYPE_F32 && to == GGML_TYPE_F32) {
        return ctx->device->pipeline_cpy_f32_f32;
    }
    if (from == GGML_TYPE_F32 && to == GGML_TYPE_F16) {
        return ctx->device->pipeline_cpy_f32_f16;
    }
    if (from == GGML_TYPE_F16 && to == GGML_TYPE_F16) {
        return ctx->device->pipeline_cpy_f16_f16;
    }

    std::cerr << "Missing CPY op for types: " << ggml_type_name(from) << " " << ggml_type_name(to) << std::endl;
    GGML_ASSERT(false);
}

static void ggml_vk_cpy_to_contiguous(ggml_backend_vk_context * ctx, vk_context * subctx, vk_pipeline pipeline, const ggml_tensor * tensor, vk_subbuffer&& in, vk_subbuffer&& out, ggml_type buffer_type) {
#ifdef GGML_VULKAN_DEBUG
    std::cerr << "ggml_vk_cpy_to_contiguous((" << tensor << ", type=" << tensor->type << ", backend=" << tensor->backend << ", ne0=" << tensor->ne[0] << ", ne1=" << tensor->ne[1] << ", ne2=" << tensor->ne[2] << ", ne3=" << tensor->ne[3] << ", nb0=" << tensor->nb[0] << ", nb1=" << tensor->nb[1] << ", nb2=" << tensor->nb[2] << ", nb3=" << tensor->nb[3] << "), ";
    std::cerr << "buffer in size=" << in.buffer->size << ", buffer out size=" << out.buffer->size << ")" << std::endl;
#endif
    const int tensor_type_size = ggml_type_size(tensor->type);
    const int dst_type_size = ggml_type_size(buffer_type);

    const uint32_t ne = ggml_nelements(tensor);

    const vk_op_unary_push_constants pc = {
        (uint32_t)ne,
        (uint32_t)tensor->ne[0], (uint32_t)tensor->ne[1], (uint32_t)tensor->ne[2], (uint32_t)tensor->ne[3], (uint32_t)tensor->nb[0] / tensor_type_size, (uint32_t)tensor->nb[1] / tensor_type_size, (uint32_t)tensor->nb[2] / tensor_type_size, (uint32_t)tensor->nb[3] / tensor_type_size,
        (uint32_t)tensor->ne[0], (uint32_t)tensor->ne[1], (uint32_t)tensor->ne[2], (uint32_t)tensor->ne[3],                       1                   , (uint32_t)tensor->ne[0]                   , (uint32_t)(tensor->ne[0] * tensor->ne[1]) , (uint32_t)(tensor->ne[0] * tensor->ne[1] * tensor->ne[2]),
        0,
        0.0f, 0.0f,
    };
    ggml_vk_sync_buffers(subctx);
    ggml_vk_dispatch_pipeline(ctx, subctx, pipeline, { in, out }, sizeof(vk_op_unary_push_constants), &pc, { ne, 1, 1 });
}

static void ggml_vk_mul_mat_q_f16(ggml_backend_vk_context * ctx, vk_context * subctx, const ggml_tensor * src0, const ggml_tensor * src1, ggml_tensor * dst) {
#ifdef GGML_VULKAN_DEBUG
    std::cerr << "ggml_vk_mul_mat_q_f16((" << src0 << ", name=" << src0->name << ", type=" << src0->type << ", backend=" << src0->backend << ", ne0=" << src0->ne[0] << ", ne1=" << src0->ne[1] << ", ne2=" << src0->ne[2] << ", ne3=" << src0->ne[3] << ", nb0=" << src0->nb[0] << ", nb1=" << src0->nb[1] << ", nb2=" << src0->nb[2] << ", nb3=" << src0->nb[3];
    std::cerr << "), (" << src1 << ", name=" << src1->name << ", type=" << src1->type << ", backend=" << src1->backend << ", ne0=" << src1->ne[0] << ", ne1=" << src1->ne[1] << ", ne2=" << src1->ne[2] << ", ne3=" << src1->ne[3] << ", nb0=" << src1->nb[0] << ", nb1=" << src1->nb[1] << ", nb2=" << src1->nb[2] << ", nb3=" << src1->nb[3];
    std::cerr << "), (" << dst << ", name=" << dst->name << ", type=" << dst->type << ", backend=" << dst->backend << ", ne0=" << dst->ne[0] << ", ne1=" << dst->ne[1] << ", ne2=" << dst->ne[2] << ", ne3=" << dst->ne[3] << ", nb0=" << dst->nb[0] << ", nb1=" << dst->nb[1] << ", nb2=" << dst->nb[2] << ", nb3=" << dst->nb[3] << "),)" << std::endl;
#endif
    GGML_ASSERT(ggml_vk_dim01_contiguous(src0) || src0->type == GGML_TYPE_F32 || src0->type == GGML_TYPE_F16);  // NOLINT
    GGML_ASSERT(ggml_vk_dim01_contiguous(src1) || src1->type == GGML_TYPE_F32 || src1->type == GGML_TYPE_F16);  // NOLINT

    const uint64_t ne00 = src0->ne[0];
    const uint64_t ne01 = src0->ne[1];
    const uint64_t ne02 = src0->ne[2];
    const uint64_t ne03 = src0->ne[3];

    const uint64_t ne10 = src1->ne[0];
    const uint64_t ne11 = src1->ne[1];
    const uint64_t ne12 = src1->ne[2];
    const uint64_t ne13 = src1->ne[3];

    const uint64_t ne20 = dst->ne[0];
    const uint64_t ne21 = dst->ne[1];

    const uint64_t r2 = ne12 / ne02;
    const uint64_t r3 = ne13 / ne03;

    ggml_tensor_extra_gpu * extra = (ggml_tensor_extra_gpu *) dst->extra;
    ggml_tensor_extra_gpu * extra_src0 = (ggml_tensor_extra_gpu *) src0->extra;
    ggml_tensor_extra_gpu * extra_src1 = (ggml_tensor_extra_gpu *) src1->extra;

    vk_buffer d_Qx;
    size_t qx_buf_offset = 0;
    vk_buffer d_Qy;
    size_t qy_buf_offset = 0;

    bool src0_uma = false;
    bool src1_uma = false;

    if (ctx->device->uma) {
        ggml_vk_host_get(ctx, src0->data, d_Qx, qx_buf_offset);
        ggml_vk_host_get(ctx, src1->data, d_Qy, qy_buf_offset);
        src0_uma = d_Qx != nullptr;
        src1_uma = d_Qy != nullptr;
    }

    const bool load_x = src0->backend != GGML_BACKEND_TYPE_GPU && !src0_uma;
    const bool load_y = src1->backend != GGML_BACKEND_TYPE_GPU && !src1_uma;

    const bool x_non_contig = !load_x && !ggml_vk_dim01_contiguous(src0);
    const bool y_non_contig = !load_y && !ggml_vk_dim01_contiguous(src1);

    const bool f16_f32_kernel = src1->type == GGML_TYPE_F32 && !y_non_contig;

    const bool qx_needs_dequant = src0->type != GGML_TYPE_F16 || x_non_contig;
    const bool qy_needs_dequant = (src1->type != GGML_TYPE_F16 && !f16_f32_kernel) || y_non_contig;

    // Not implemented
    GGML_ASSERT(y_non_contig || !qy_needs_dequant);  // NOLINT

    const int x_ne = ne01 * ne00;
    const int y_ne = ne11 * ne10;
    const int d_ne = ne11 * ne01;

    const uint32_t kpad = ggml_vk_align_size(ne10, ggml_vk_guess_matmul_pipeline_align(ctx, ne01, ne11));
    const bool aligned = ne10 == kpad;

    const uint32_t split_k = ggml_vk_guess_split_k(ne01, ne11, ne10);

    vk_pipeline pipeline = ggml_vk_guess_matmul_pipeline(ctx, true, !f16_f32_kernel, ne01, ne11, aligned);

    const uint64_t qx_sz = ggml_type_size(src0->type) * x_ne / ggml_blck_size(src0->type);
    const uint64_t qy_sz = ggml_type_size(src1->type) * y_ne / ggml_blck_size(src1->type);
    const uint64_t x_sz = sizeof(ggml_fp16_t) * x_ne;
    const uint64_t y_sz = f16_f32_kernel ? sizeof(float) * y_ne : sizeof(ggml_fp16_t) * y_ne;
    const uint64_t d_sz = sizeof(float) * d_ne;

    vk_buffer d_D = extra->buffer_gpu.lock();
    const uint64_t d_buf_offset = extra->offset;
    GGML_ASSERT(d_D != nullptr);
    GGML_ASSERT(d_D->size >= d_buf_offset + d_sz * ne02 * ne03);
    vk_buffer d_X;
    uint64_t x_buf_offset = 0;
    vk_buffer d_Y;
    uint64_t y_buf_offset = 0;
    if (load_x) {
        d_Qx = ctx->prealloc_qx;
    } else if (!src0_uma) {
        d_Qx = extra_src0->buffer_gpu.lock();
        qx_buf_offset = extra_src0->offset;
        GGML_ASSERT(d_Qx != nullptr);
    }
    if (load_y) {
        d_Qy = ctx->prealloc_qy;
    } else if (!src1_uma) {
        d_Qy = extra_src1->buffer_gpu.lock();
        qy_buf_offset = extra_src1->offset;
        GGML_ASSERT(d_Qy != nullptr);
    }
    if (qx_needs_dequant) {
        d_X = ctx->prealloc_x;
        GGML_ASSERT(d_X->size >= x_sz * ne02 * ne03);
    } else {
        d_X = d_Qx;
        x_buf_offset = qx_buf_offset;
        GGML_ASSERT(qx_sz == x_sz);  // NOLINT
    }
    if (qy_needs_dequant) {
        d_Y = ctx->prealloc_y;
        GGML_ASSERT(d_Y->size >= y_sz * ne02 * ne03);
    } else {
        d_Y = d_Qy;
        y_buf_offset = qy_buf_offset;
        GGML_ASSERT(qy_sz == y_sz);
    }

    vk_pipeline to_fp16_vk_0 = nullptr;
    vk_pipeline to_fp16_vk_1 = nullptr;

    if (x_non_contig) {
        to_fp16_vk_0 = ggml_vk_get_cpy_pipeline(ctx, src0->type, GGML_TYPE_F16);
    } else {
        to_fp16_vk_0 = ggml_vk_get_to_fp16(ctx, src0->type);
    }
    if (y_non_contig) {
        to_fp16_vk_1 = ggml_vk_get_cpy_pipeline(ctx, src1->type, GGML_TYPE_F16);
    } else {
        to_fp16_vk_1 = ggml_vk_get_to_fp16(ctx, src1->type);
    }
    GGML_ASSERT(!qx_needs_dequant || to_fp16_vk_0 != nullptr);  // NOLINT
    GGML_ASSERT(!qy_needs_dequant || to_fp16_vk_1 != nullptr);  // NOLINT

    // Allocate descriptor sets
    ggml_pipeline_allocate_descriptor_sets(ctx, pipeline, 1);
    if (qx_needs_dequant) {
        ggml_pipeline_allocate_descriptor_sets(ctx, to_fp16_vk_0, 1);
    }
    if (qy_needs_dequant) {
        ggml_pipeline_allocate_descriptor_sets(ctx, to_fp16_vk_1, 1);
    }
    if (split_k > 1) {
        ggml_pipeline_allocate_descriptor_sets(ctx, ctx->device->pipeline_matmul_split_k_reduce, 1);
    }

    if (x_non_contig) {
        ggml_vk_cpy_to_contiguous(ctx, subctx, to_fp16_vk_0, src0, { d_Qx, qx_buf_offset, VK_WHOLE_SIZE }, { d_X, 0, VK_WHOLE_SIZE }, dst->type);
    } else if (load_x || qx_needs_dequant) {
        if (load_x) {
            // copy data to device
            ggml_vk_h2d_tensor_2d(ctx, subctx, d_Qx, 0, src0, 0, 0, ggml_nrows(src0));
            ctx->staging_offset = qx_sz * ne02 * ne03;
        }

        if (qx_needs_dequant) {
            const std::vector<uint32_t> pc = { (uint32_t)ne01, (uint32_t)ne10, (uint32_t)ne10, (uint32_t)ne10, (uint32_t)(ggml_nelements(src0)) };
            ggml_vk_sync_buffers(subctx);
            ggml_vk_dispatch_pipeline(ctx, subctx, to_fp16_vk_0, { { d_Qx, qx_buf_offset, qx_sz * ne02 * ne03 }, { d_X, 0, x_sz * ne02 * ne03 } }, pc.size() * sizeof(uint32_t), pc.data(), { (uint32_t)(x_ne * ne02 * ne03), 1, 1});
        }
    }
    if (y_non_contig) {
        ggml_vk_cpy_to_contiguous(ctx, subctx, to_fp16_vk_1, src1, { d_Qy, qy_buf_offset, VK_WHOLE_SIZE }, { d_Y, 0, VK_WHOLE_SIZE }, dst->type);
    } else if (load_y) {
        ggml_vk_h2d_tensor_2d(ctx, subctx, d_Qy, 0, src1, 0, 0, ggml_nrows(src1));
    }

    uint32_t stride_batch_x = ne00*ne01;
    uint32_t stride_batch_y = ne10*ne11;

    if (!ggml_vk_dim01_contiguous(src0) && !load_x && !qx_needs_dequant) {
        stride_batch_x = src0->nb[0] / ggml_type_size(src0->type);
    }

    if (!ggml_vk_dim01_contiguous(src1) && !load_y && !qy_needs_dequant) {
        stride_batch_y = src1->nb[0] / ggml_type_size(src1->type);
    }

    // compute
    ggml_vk_matmul(ctx, subctx, pipeline, { d_X, x_buf_offset, x_sz * ne02 * ne03 }, { d_Y, y_buf_offset, y_sz * ne12 * ne13 }, { d_D, d_buf_offset, d_sz * ne12 * ne13 }, { ctx->prealloc_split_k, 0, d_sz * ne12 * ne13 * split_k }, ne01, ne11, ne10, ne10, ne10, ne01, split_k, ne12*ne13, ne02, ne12, r2, r3, stride_batch_x, stride_batch_y, ne20*ne21);  // NOLINT

    if (dst->backend == GGML_BACKEND_TYPE_CPU) {
        // copy dst to host
        float * d = (float *) ((char *) dst->data);
        ggml_vk_buffer_read_async(ctx, subctx, d_D, 0, d, sizeof(float) * d_ne * ne12 * ne13);
    }
}

static void ggml_vk_mul_mat_vec_q_f16(ggml_backend_vk_context * ctx, vk_context * subctx, const ggml_tensor * src0, const ggml_tensor * src1, ggml_tensor * dst) {
#ifdef GGML_VULKAN_DEBUG
    std::cerr << "ggml_vk_mul_mat_vec_q_f16((" << src0 << ", name=" << src0->name << ", type=" << src0->type << ",  backend=" << src0->backend << ", ne0=" << src0->ne[0] << ", ne1=" << src0->ne[1] << ", ne2=" << src0->ne[2] << ", ne3=" << src0->ne[3] << ", nb0=" << src0->nb[0] << ", nb1=" << src0->nb[1] << ", nb2=" << src0->nb[2] << ", nb3=" << src0->nb[3];
    std::cerr << "), (" << src1 << ", name=" << src1->name << ", type=" << src1->type << ",  backend=" << src1->backend << ", ne0=" << src1->ne[0] << ", ne1=" << src1->ne[1] << ", ne2=" << src1->ne[2] << ", ne3=" << src1->ne[3] << ", nb0=" << src1->nb[0] << ", nb1=" << src1->nb[1] << ", nb2=" << src1->nb[2] << ", nb3=" << src1->nb[3];
    std::cerr << "), (" << dst << ", name=" << dst->name << ", type=" << dst->type << ",  backend=" << dst->backend << ", ne0=" << dst->ne[0] << ", ne1=" << dst->ne[1] << ", ne2=" << dst->ne[2] << ", ne3=" << dst->ne[3] << ", nb0=" << dst->nb[0] << ", nb1=" << dst->nb[1] << ", nb2=" << dst->nb[2] << ", nb3=" << dst->nb[3] << "),)" << std::endl;
#endif
    GGML_ASSERT(ggml_vk_dim01_contiguous(src0) || src0->type == GGML_TYPE_F32 || src0->type == GGML_TYPE_F16);  // NOLINT
    GGML_ASSERT(ggml_vk_dim01_contiguous(src1) || src1->type == GGML_TYPE_F32 || src1->type == GGML_TYPE_F16);  // NOLINT

    const uint64_t ne00 = src0->ne[0];
    const uint64_t ne01 = src0->ne[1];
    const uint64_t ne02 = src0->ne[2];
    const uint64_t ne03 = src0->ne[3];

    const uint64_t ne10 = src1->ne[0];
    const uint64_t ne11 = src1->ne[1];
    const uint64_t ne12 = src1->ne[2];
    const uint64_t ne13 = src1->ne[3];

    GGML_ASSERT(ne11 == 1);

    const uint64_t nb2  = dst->nb[2];
    const uint64_t nb3  = dst->nb[3];

    const uint64_t r2 = ne12 / ne02;
    const uint64_t r3 = ne13 / ne03;

    ggml_tensor_extra_gpu * extra = (ggml_tensor_extra_gpu *) dst->extra;
    ggml_tensor_extra_gpu * extra_src0 = (ggml_tensor_extra_gpu *) src0->extra;
    ggml_tensor_extra_gpu * extra_src1 = (ggml_tensor_extra_gpu *) src1->extra;

    vk_buffer d_Qx;
    size_t qx_buf_offset = 0;
    vk_buffer d_Qy;
    size_t qy_buf_offset = 0;

    bool src0_uma = false;
    bool src1_uma = false;

    if (ctx->device->uma) {
        ggml_vk_host_get(ctx, src0->data, d_Qx, qx_buf_offset);
        ggml_vk_host_get(ctx, src1->data, d_Qy, qy_buf_offset);
        src0_uma = d_Qx != nullptr;
        src1_uma = d_Qy != nullptr;
    }

    const bool load_x = src0->backend != GGML_BACKEND_TYPE_GPU && !src0_uma;
    const bool load_y = src1->backend != GGML_BACKEND_TYPE_GPU && !src1_uma;

    const bool x_non_contig = !load_x && !ggml_vk_dim01_contiguous(src0);
    const bool y_non_contig = !load_y && !ggml_vk_dim01_contiguous(src1);

    const bool f16_f32_kernel = src1->type == GGML_TYPE_F32;

    const bool qx_needs_dequant = x_non_contig;
    const bool qy_needs_dequant = (src1->type != GGML_TYPE_F16 && !f16_f32_kernel) || y_non_contig;

    const uint64_t x_ne = ne01 * ne00;
    const uint64_t y_ne = ne11 * ne10;
    const uint64_t d_ne = ne11 * ne01;

    const uint64_t qx_sz = ggml_vk_align_size(ggml_type_size(src0->type) * x_ne / ggml_blck_size(src0->type), ctx->device->properties.limits.minStorageBufferOffsetAlignment);
    const uint64_t qy_sz = ggml_type_size(src1->type) * y_ne / ggml_blck_size(src1->type);
    const uint64_t x_sz = x_non_contig ? ggml_vk_align_size(ggml_type_size(src0->type) * x_ne, ctx->device->properties.limits.minStorageBufferOffsetAlignment) : qx_sz;
    const uint64_t y_sz = f16_f32_kernel ? sizeof(float) * y_ne : sizeof(ggml_fp16_t) * y_ne;
    const uint64_t d_sz = sizeof(float) * d_ne;

    vk_buffer d_D = extra->buffer_gpu.lock();
    const uint64_t d_buf_offset = extra->offset;
    GGML_ASSERT(d_D != nullptr);
    vk_buffer d_X;
    uint64_t x_buf_offset = 0;
    vk_buffer d_Y;
    uint64_t y_buf_offset = 0;
    if (load_x) {
        d_Qx = ctx->prealloc_qx;
    } else if(!src1_uma) {
        d_Qx = extra_src0->buffer_gpu.lock();
        qx_buf_offset = extra_src0->offset;
        GGML_ASSERT(d_Qx != nullptr);
    }
    if (load_y) {
        d_Qy = ctx->prealloc_qy;
    } else if(!src1_uma) {
        d_Qy = extra_src1->buffer_gpu.lock();
        qy_buf_offset = extra_src1->offset;
        GGML_ASSERT(d_Qy != nullptr);
    }
    if (qx_needs_dequant) {
        d_X = ctx->prealloc_x;
    } else {
        d_X = d_Qx;
        x_buf_offset = qx_buf_offset;
        GGML_ASSERT(qx_sz == x_sz);
    }
    if (qy_needs_dequant) {
        d_Y = ctx->prealloc_y;
    } else {
        d_Y = d_Qy;
        y_buf_offset = qy_buf_offset;
        GGML_ASSERT(qy_sz == y_sz);
    }

    vk_pipeline to_fp16_vk_0 = nullptr;
    vk_pipeline to_fp16_vk_1 = nullptr;
    if (x_non_contig) {
        to_fp16_vk_0 = ggml_vk_get_cpy_pipeline(ctx, src0->type, src0->type);
    }
    if (y_non_contig) {
        to_fp16_vk_1 = ggml_vk_get_cpy_pipeline(ctx, src1->type, src1->type);
    } else {
        to_fp16_vk_1 = ggml_vk_get_to_fp16(ctx, src1->type);
    }
    vk_pipeline dmmv = ggml_vk_get_dequantize_mul_mat_vec(ctx, src0->type);
    GGML_ASSERT(!qx_needs_dequant || to_fp16_vk_0 != nullptr);  // NOLINT
    GGML_ASSERT(!qy_needs_dequant || to_fp16_vk_1 != nullptr);  // NOLINT
    GGML_ASSERT(dmmv != nullptr);

    // Allocate descriptor sets
    if (qx_needs_dequant) {
        ggml_pipeline_allocate_descriptor_sets(ctx, to_fp16_vk_0, 1);
    }
    if (qy_needs_dequant) {
        ggml_pipeline_allocate_descriptor_sets(ctx, to_fp16_vk_1, y_non_contig ? 1 : ne12 * ne13);
    }
    ggml_pipeline_allocate_descriptor_sets(ctx, dmmv, ne12 * ne13);

    if (x_non_contig) {
        GGML_ASSERT(x_sz == ggml_vk_align_size(ggml_type_size(src0->type) * x_ne, ctx->device->properties.limits.minStorageBufferOffsetAlignment));
        ggml_vk_cpy_to_contiguous(ctx, subctx, to_fp16_vk_0, src0, { d_Qx, qx_buf_offset, VK_WHOLE_SIZE }, { d_X, 0, VK_WHOLE_SIZE }, src0->type);
    } else if (load_x) {
        // copy data to device
        ggml_vk_h2d_tensor_2d(ctx, subctx, d_Qx, 0, src0, 0, 0, ggml_nrows(src0));
    }
    if (y_non_contig) {
        GGML_ASSERT(y_sz == ggml_type_size(src1->type) * y_ne);
        ggml_vk_cpy_to_contiguous(ctx, subctx, to_fp16_vk_1, src1, { d_Qy, qy_buf_offset, VK_WHOLE_SIZE }, { d_Y, 0, VK_WHOLE_SIZE }, src1->type);
    } else if (load_y) {
        ggml_vk_h2d_tensor_2d(ctx, subctx, d_Qy, 0, src1, 0, 0, ggml_nrows(src1));
    }

    for (uint64_t i13 = 0; i13 < ne13; i13++) {
        const uint64_t i03 = i13 / r3;
        for (uint64_t i12 = 0; i12 < ne12; i12++) {
            const uint64_t i02 = i12 / r2;

            const uint64_t it_idx0 = (i03 * ne02 + i02);
            const uint64_t it_idx1 = (i13 * ne12 + i12);
            const uint64_t x_offset = x_buf_offset + x_sz * it_idx0;
            const uint64_t qy_offset = qy_buf_offset + qy_sz * it_idx1;
            const uint64_t y_offset = y_buf_offset + y_sz * it_idx1;
            const uint64_t d_offset = d_buf_offset + d_sz * it_idx1;

            const uint64_t y_buffer_offset = (y_offset / ctx->device->properties.limits.minStorageBufferOffsetAlignment) * ctx->device->properties.limits.minStorageBufferOffsetAlignment;
            const uint64_t y_shader_offset = y_offset - y_buffer_offset;

            const uint64_t d_buffer_offset = (d_offset / ctx->device->properties.limits.minStorageBufferOffsetAlignment) * ctx->device->properties.limits.minStorageBufferOffsetAlignment;
            const uint64_t d_shader_offset = d_offset - d_buffer_offset;

            if (!y_non_contig && qy_needs_dequant) {
                const std::vector<uint32_t> pc = { (uint32_t)ne11, (uint32_t)ne10, (uint32_t)ne10, (uint32_t)ne10, (uint32_t)(y_ne / 32) };
                ggml_vk_sync_buffers(subctx);
                ggml_vk_dispatch_pipeline(ctx, subctx, to_fp16_vk_1, { { d_Qy, qy_offset, qy_sz }, { d_Y, y_offset, y_sz } }, pc.size() * sizeof(uint32_t), pc.data(), { (uint32_t)y_ne, 1, 1});
            }

            // compute
            const std::array<uint32_t, 3> pc = { (uint32_t)ne00, (uint32_t)(y_shader_offset / ggml_type_size(src1->type)), (uint32_t)(d_shader_offset / ggml_type_size(dst->type))};
            ggml_vk_sync_buffers(subctx);
            ggml_vk_dispatch_pipeline(ctx, subctx, dmmv, { { d_X, x_offset, x_sz }, { d_Y, y_buffer_offset, y_sz + y_shader_offset }, { d_D, d_buffer_offset, d_sz + d_shader_offset } }, 3 * sizeof(int), &pc, { (uint32_t)ne01, 1, 1});

            if (dst->backend == GGML_BACKEND_TYPE_CPU) {
                // copy dst to host
                float * d = (float *) ((char *) dst->data + i12*nb2 + i13*nb3);
                ggml_vk_sync_buffers(subctx);
                ggml_vk_buffer_read_async(ctx, subctx, d_D, d_offset, d, sizeof(float) * d_ne);
            }
        }
    }
}

static void ggml_vk_mul_mat_vec_p021_f16_f32(ggml_backend_vk_context * ctx, vk_context * subctx, const ggml_tensor * src0, const ggml_tensor * src1, ggml_tensor * dst) {
#ifdef GGML_VULKAN_DEBUG
    std::cerr << "ggml_vk_mul_mat_p021_f16_f32((" << src0 << ", name=" << src0->name << ", type=" << src0->type << ",  backend=" << src0->backend << ", ne0=" << src0->ne[0] << ", ne1=" << src0->ne[1] << ", ne2=" << src0->ne[2] << ", ne3=" << src0->ne[3] << ", nb0=" << src0->nb[0] << ", nb1=" << src0->nb[1] << ", nb2=" << src0->nb[2] << ", nb3=" << src0->nb[3];
    std::cerr << "), (" << src1 << ", name=" << src1->name << ", type=" << src1->type << ",  backend=" << src1->backend << ", ne0=" << src1->ne[0] << ", ne1=" << src1->ne[1] << ", ne2=" << src1->ne[2] << ", ne3=" << src1->ne[3] << ", nb0=" << src1->nb[0] << ", nb1=" << src1->nb[1] << ", nb2=" << src1->nb[2] << ", nb3=" << src1->nb[3];
    std::cerr << "), (" << dst << ", name=" << dst->name << ", type=" << dst->type << ",  backend=" << dst->backend << ", ne0=" << dst->ne[0] << ", ne1=" << dst->ne[1] << ", ne2=" << dst->ne[2] << ", ne3=" << dst->ne[3] << ", nb0=" << dst->nb[0] << ", nb1=" << dst->nb[1] << ", nb2=" << dst->nb[2] << ", nb3=" << dst->nb[3] << "),)" << std::endl;
#endif
    GGML_ASSERT(ggml_is_permuted(src0) && ggml_is_permuted(src1));
    GGML_ASSERT(src0->backend == GGML_BACKEND_TYPE_GPU);
    GGML_ASSERT(src0->nb[0] <= src0->nb[1] && src0->nb[2] <= src0->nb[3]);  // NOLINT
    GGML_ASSERT(src1->nb[0] <= src1->nb[1] && src1->nb[2] <= src1->nb[3]);  // NOLINT
    GGML_ASSERT(src0->type == GGML_TYPE_F16);
    GGML_ASSERT(src1->type == GGML_TYPE_F32);

    const uint64_t ne00 = src0->ne[0];
    const uint64_t ne01 = src0->ne[1];
    const uint64_t ne02 = src0->ne[2];
    // const uint64_t ne03 = src0->ne[3];

    const uint64_t ne10 = src1->ne[0];
    const uint64_t ne11 = src1->ne[1];
    const uint64_t ne12 = src1->ne[2];
    // const uint64_t ne13 = src1->ne[3];

    GGML_ASSERT(ne11 == 1);

    ggml_tensor_extra_gpu * extra = (ggml_tensor_extra_gpu *) dst->extra;
    ggml_tensor_extra_gpu * extra_src0 = (ggml_tensor_extra_gpu *) src0->extra;
    ggml_tensor_extra_gpu * extra_src1 = (ggml_tensor_extra_gpu *) src1->extra;

    vk_buffer d_Qy;
    size_t qy_buf_offset = 0;

    bool src1_uma = false;

    if (ctx->device->uma) {
        ggml_vk_host_get(ctx, src1->data, d_Qy, qy_buf_offset);
        src1_uma = d_Qy != nullptr;
    }

    const bool load_y = src1->backend != GGML_BACKEND_TYPE_GPU && !src1_uma;

    const uint64_t x_ne = ne00 * ne01 * ne02;
    const uint64_t y_ne = ne10 * ne11 * ne12;
    const uint64_t d_ne = ne01 * ne11 * ne12;

    const uint64_t qx_sz = ggml_vk_align_size(ggml_type_size(src0->type) * x_ne / ggml_blck_size(src0->type), ctx->device->properties.limits.minStorageBufferOffsetAlignment);
    const uint64_t qy_sz = ggml_type_size(src1->type) * y_ne / ggml_blck_size(src1->type);
    const uint64_t d_sz = sizeof(float) * d_ne;

    vk_buffer d_D = extra->buffer_gpu.lock();
    const uint64_t d_buf_offset = extra->offset;
    GGML_ASSERT(d_D != nullptr);
    vk_buffer d_Qx = extra_src0->buffer_gpu.lock();
    const uint64_t qx_buf_offset = extra_src0->offset;
    GGML_ASSERT(d_Qx != nullptr);
    if (load_y) {
        d_Qy = ctx->prealloc_qy;
    } else if (!src1_uma) {
        d_Qy = extra_src1->buffer_gpu.lock();
        qy_buf_offset = extra_src1->offset;
        GGML_ASSERT(d_Qx != nullptr);
    }

    // Allocate descriptor sets
    ggml_pipeline_allocate_descriptor_sets(ctx, ctx->device->pipeline_mul_mat_vec_p021_f16_f32, 1);

    const uint64_t qy_buffer_offset = (qy_buf_offset / ctx->device->properties.limits.minStorageBufferOffsetAlignment) * ctx->device->properties.limits.minStorageBufferOffsetAlignment;
    const uint64_t qy_shader_offset = qy_buf_offset - qy_buffer_offset;

    const uint64_t d_buffer_offset = (d_buf_offset / ctx->device->properties.limits.minStorageBufferOffsetAlignment) * ctx->device->properties.limits.minStorageBufferOffsetAlignment;
    const uint64_t d_shader_offset = d_buf_offset - d_buffer_offset;

    if (load_y) {
        ggml_vk_h2d_tensor_2d(ctx, subctx, d_Qy, qy_buf_offset, src1, 0, 0, ggml_nrows(src1));
    }

    // compute
    const std::array<uint32_t, 6> pc = { (uint32_t)ne00, (uint32_t)ne01, (uint32_t)ne02, (uint32_t)ne12, (uint32_t)(qy_shader_offset / ggml_type_size(src1->type)), (uint32_t)(d_shader_offset / ggml_type_size(dst->type)) };
    ggml_vk_sync_buffers(subctx);
    ggml_vk_dispatch_pipeline(ctx, subctx, ctx->device->pipeline_mul_mat_vec_p021_f16_f32, { { d_Qx, qx_buf_offset, qx_sz }, { d_Qy, qy_buffer_offset, qy_sz + qy_shader_offset }, { d_D, d_buffer_offset, d_sz + d_shader_offset } }, 6 * sizeof(uint32_t), &pc, { 1, (uint32_t)ne01, (uint32_t)ne12 });

    if (dst->backend == GGML_BACKEND_TYPE_CPU) {
        // copy dst to host
        float * d = (float *) dst->data;
        ggml_vk_sync_buffers(subctx);
        ggml_vk_buffer_read_async(ctx, subctx, d_D, d_buf_offset, d, sizeof(float) * d_ne);
    }
}

static void ggml_vk_mul_mat_vec_nc_f16_f32(ggml_backend_vk_context * ctx, vk_context * subctx, const ggml_tensor * src0, const ggml_tensor * src1, ggml_tensor * dst) {
#ifdef GGML_VULKAN_DEBUG
    std::cerr << "ggml_vk_mul_mat_nc_f16_f32((" << src0 << ", name=" << src0->name << ", type=" << src0->type << ",  backend=" << src0->backend << ", ne0=" << src0->ne[0] << ", ne1=" << src0->ne[1] << ", ne2=" << src0->ne[2] << ", ne3=" << src0->ne[3] << ", nb0=" << src0->nb[0] << ", nb1=" << src0->nb[1] << ", nb2=" << src0->nb[2] << ", nb3=" << src0->nb[3];
    std::cerr << "), (" << src1 << ", name=" << src1->name << ", type=" << src1->type << ",  backend=" << src1->backend << ", ne0=" << src1->ne[0] << ", ne1=" << src1->ne[1] << ", ne2=" << src1->ne[2] << ", ne3=" << src1->ne[3] << ", nb0=" << src1->nb[0] << ", nb1=" << src1->nb[1] << ", nb2=" << src1->nb[2] << ", nb3=" << src1->nb[3];
    std::cerr << "), (" << dst << ", name=" << dst->name << ", type=" << dst->type << ",  backend=" << dst->backend << ", ne0=" << dst->ne[0] << ", ne1=" << dst->ne[1] << ", ne2=" << dst->ne[2] << ", ne3=" << dst->ne[3] << ", nb0=" << dst->nb[0] << ", nb1=" << dst->nb[1] << ", nb2=" << dst->nb[2] << ", nb3=" << dst->nb[3] << "),)" << std::endl;
#endif
    GGML_ASSERT(!ggml_is_transposed(src0));
    GGML_ASSERT(!ggml_is_transposed(src1));
    GGML_ASSERT(!ggml_is_permuted(src0));
    GGML_ASSERT(src0->backend == GGML_BACKEND_TYPE_GPU);
    GGML_ASSERT(src0->type == GGML_TYPE_F16);
    GGML_ASSERT(src1->type == GGML_TYPE_F32);

    const uint64_t ne00 = src0->ne[0];
    const uint64_t ne01 = src0->ne[1];
    const uint64_t ne02 = src0->ne[2];
    // const uint64_t ne03 = src0->ne[3];

    const uint64_t nb01 = src0->nb[1];
    const uint64_t nb02 = src0->nb[2];

    // const uint64_t ne10 = src1->ne[0];
    const uint64_t ne11 = src1->ne[1];
    const uint64_t ne12 = src1->ne[2];
    // const uint64_t ne13 = src1->ne[3];

    GGML_ASSERT(ne11 == 1);

    ggml_tensor_extra_gpu * extra = (ggml_tensor_extra_gpu *) dst->extra;
    ggml_tensor_extra_gpu * extra_src0 = (ggml_tensor_extra_gpu *) src0->extra;
    ggml_tensor_extra_gpu * extra_src1 = (ggml_tensor_extra_gpu *) src1->extra;

    vk_buffer d_Qy = nullptr;
    size_t qy_buf_offset = 0;

    bool src1_uma = false;

    if (ctx->device->uma) {
        ggml_vk_host_get(ctx, src1->data, d_Qy, qy_buf_offset);
        src1_uma = d_Qy != nullptr;
    }

    const bool load_y = src1->backend != GGML_BACKEND_TYPE_GPU && !src1_uma;

    const uint64_t d_ne = ne01 * ne11 * ne12;

    const uint32_t row_stride_x = nb01 / sizeof(ggml_fp16_t);
    const uint32_t channel_stride_x = nb02 / sizeof(ggml_fp16_t);

    const uint64_t qx_sz = ggml_nbytes(src0);
    const uint64_t qy_sz = ggml_nbytes(src1);
    const uint64_t d_sz = sizeof(float) * d_ne;

    vk_buffer d_D = extra->buffer_gpu.lock();
    const uint64_t d_buf_offset = extra->offset;
    GGML_ASSERT(d_D != nullptr);
    vk_buffer d_Qx = extra_src0->buffer_gpu.lock();
    const uint64_t qx_buf_offset = extra_src0->offset;
    GGML_ASSERT(d_Qx != nullptr);
    if (load_y) {
        d_Qy = ctx->prealloc_qy;
    } else {
        d_Qy = extra_src1->buffer_gpu.lock();
        qy_buf_offset = extra_src1->offset;
        GGML_ASSERT(d_Qx != nullptr);
    }

    // Allocate descriptor sets
    ggml_pipeline_allocate_descriptor_sets(ctx, ctx->device->pipeline_mul_mat_vec_nc_f16_f32, 1);

    const uint64_t qy_buffer_offset = (qy_buf_offset / ctx->device->properties.limits.minStorageBufferOffsetAlignment) * ctx->device->properties.limits.minStorageBufferOffsetAlignment;
    const uint64_t qy_shader_offset = qy_buf_offset - qy_buffer_offset;

    const uint64_t d_buffer_offset = (d_buf_offset / ctx->device->properties.limits.minStorageBufferOffsetAlignment) * ctx->device->properties.limits.minStorageBufferOffsetAlignment;
    const uint64_t d_shader_offset = d_buf_offset - d_buffer_offset;

    if (load_y) {
        ggml_vk_h2d_tensor_2d(ctx, subctx, d_Qy, qy_buf_offset, src1, 0, 0, ggml_nrows(src1));
    }

    // compute
    const std::array<uint32_t, 7> pc = { (uint32_t)ne00, (uint32_t)ne01, row_stride_x, channel_stride_x, (uint32_t)(ne12 / ne02), (uint32_t)(qy_shader_offset / ggml_type_size(src1->type)), (uint32_t)(d_shader_offset / ggml_type_size(dst->type)) };
    ggml_vk_sync_buffers(subctx);
    ggml_vk_dispatch_pipeline(ctx, subctx, ctx->device->pipeline_mul_mat_vec_nc_f16_f32, { { d_Qx, qx_buf_offset, qx_sz }, { d_Qy, qy_buffer_offset, qy_sz + qy_shader_offset }, { d_D, d_buffer_offset, d_sz + d_shader_offset } }, 7 * sizeof(uint32_t), &pc, { 1, (uint32_t)ne01, (uint32_t)ne12 });

    if (dst->backend == GGML_BACKEND_TYPE_CPU) {
        // copy dst to host
        float * d = (float *) dst->data;
        ggml_vk_sync_buffers(subctx);
        ggml_vk_buffer_read_async(ctx, subctx, d_D, d_buf_offset, d, sizeof(float) * d_ne);
    }
}

static bool ggml_vk_can_mul_mat(const ggml_tensor * src0, const ggml_tensor * src1, const ggml_tensor * dst) {
    const uint64_t ne10 = src1->ne[0];

    const uint64_t ne0 = dst->ne[0];
    const uint64_t ne1 = dst->ne[1];

    // TODO: find the optimal values for these
    return (src0->type == GGML_TYPE_F32 || src0->type == GGML_TYPE_F16 || ggml_is_quantized(src0->type)) &&
           (src1->type == GGML_TYPE_F32 || src1->type == GGML_TYPE_F16 || ggml_is_quantized(src1->type)) &&
           dst->type == GGML_TYPE_F32 &&
           ((ne0 >= 32 && ne1 >= 32 && ne10 >= 32) || src0->backend == GGML_BACKEND_TYPE_GPU);
}

static void ggml_vk_mul_mat(ggml_backend_vk_context * ctx, vk_context * subctx, const struct ggml_tensor * src0, const struct ggml_tensor * src1, struct ggml_tensor * dst) {
#ifdef GGML_VULKAN_DEBUG
    std::cerr << "ggml_vk_mul_mat(" << src0 << ", " << src1 << ", " << dst << ")" << std::endl;
#endif
    if (src0->type == GGML_TYPE_F16 && ggml_is_permuted(src0) && ggml_is_permuted(src1) && src1->ne[1] == 1) {
        ggml_vk_mul_mat_vec_p021_f16_f32(ctx, subctx, src0, src1, dst);
    } else if (src0->type == GGML_TYPE_F16 && !ggml_is_contiguous(src0) && !ggml_is_transposed(src1) && src1->ne[1] == 1) {
        ggml_vk_mul_mat_vec_nc_f16_f32(ctx, subctx, src0, src1, dst);
    } else if (src1->ne[1] == 1 && (src0->type == GGML_TYPE_F16 || ggml_is_quantized(src0->type))) {
        ggml_vk_mul_mat_vec_q_f16(ctx, subctx, src0, src1, dst);
    } else {
        ggml_vk_mul_mat_q_f16(ctx, subctx, src0, src1, dst);
    }
}

static void ggml_vk_mul_mat_id(ggml_backend_vk_context * ctx, vk_context * subctx, const struct ggml_tensor * src0, const struct ggml_tensor * src1, struct ggml_tensor * dst) {

}

static void ggml_vk_op_repeat(ggml_backend_vk_context * ctx, vk_context * subctx, const ggml_tensor * src0, const ggml_tensor * src1, ggml_tensor * dst) {
    // guaranteed to be an integer due to the check in ggml_can_repeat
    const uint64_t ne0 = dst->ne[0];
    const uint64_t ne1 = dst->ne[1];
    const uint64_t ne2 = dst->ne[2];
    const uint64_t ne3 = dst->ne[3];

    const uint64_t ne00 = src0->ne[0];
    const uint64_t ne01 = src0->ne[1];
    const uint64_t ne02 = src0->ne[2];
    const uint64_t ne03 = src0->ne[3];

    const uint64_t nb0 = dst->nb[0];
    const uint64_t nb1 = dst->nb[1];
    const uint64_t nb2 = dst->nb[2];
    const uint64_t nb3 = dst->nb[3];

    const uint64_t nb00 = src0->nb[0];
    const uint64_t nb01 = src0->nb[1];
    const uint64_t nb02 = src0->nb[2];
    const uint64_t nb03 = src0->nb[3];

    const uint64_t nr0 = ne0/ne00;
    const uint64_t nr1 = ne1/ne01;
    const uint64_t nr2 = ne2/ne02;
    const uint64_t nr3 = ne3/ne03;

    // TODO: support for transposed / permuted tensors
    GGML_ASSERT(nb0  == sizeof(float));
    GGML_ASSERT(nb00 == sizeof(float));
    GGML_ASSERT(src0->backend == GGML_BACKEND_TYPE_GPU);
    GGML_ASSERT(dst->backend == GGML_BACKEND_TYPE_GPU);

    ggml_tensor_extra_gpu * extra = (ggml_tensor_extra_gpu *) dst->extra;
    ggml_tensor_extra_gpu * extra_src0 = (ggml_tensor_extra_gpu *) src0->extra;

    const vk_buffer src_buf = extra_src0->buffer_gpu.lock();
    const uint64_t src_offset = extra_src0->offset;
    vk_buffer dst_buf = extra->buffer_gpu.lock();
    const uint64_t dst_offset = extra->offset;

    std::vector<vk::BufferCopy> copies;

    for                         (uint64_t i3 = 0; i3 < nr3;  i3++) {
        for                     (uint64_t k3 = 0; k3 < ne03; k3++) {
            for                 (uint64_t i2 = 0; i2 < nr2;  i2++) {
                for             (uint64_t k2 = 0; k2 < ne02; k2++) {
                    for         (uint64_t i1 = 0; i1 < nr1;  i1++) {
                        for     (uint64_t k1 = 0; k1 < ne01; k1++) {
                            for (uint64_t i0 = 0; i0 < nr0;  i0++) {
                                copies.push_back({
                                    src_offset + (i3*ne03 + k3)*nb3  + (i2*ne02 + k2)*nb2  + (i1*ne01 + k1)*nb1  + (i0*ne00)*nb0,
                                    dst_offset + (          k3)*nb03 + (          k2)*nb02 + (          k1)*nb01,
                                    ne00*nb0,
                                });
                            }
                        }
                    }
                }
            }
        }
    }

    ggml_vk_sync_buffers(subctx);
    subctx->s->buffer.copyBuffer(src_buf->buffer, dst_buf->buffer, copies);

    GGML_UNUSED(ctx);
    GGML_UNUSED(src1);
}


static vk_pipeline ggml_vk_op_get_pipeline(ggml_backend_vk_context * ctx, const ggml_tensor * src0, const ggml_tensor * src1, ggml_tensor * dst, ggml_op op) {
    switch (op) {
    case GGML_OP_ADD:
        if (src0->type == GGML_TYPE_F32 && src1->type == GGML_TYPE_F32 && dst->type == GGML_TYPE_F32) {
            return ctx->device->pipeline_add_f32;
        }
        return nullptr;
    case GGML_OP_GET_ROWS:
        GGML_ASSERT(src1->type == GGML_TYPE_I32);
        if (dst->type == GGML_TYPE_F16) {
            return ctx->device->pipeline_get_rows[src0->type];
        }
        if (dst->type == GGML_TYPE_F32) {
            return ctx->device->pipeline_get_rows_f32[src0->type];
        }
        return nullptr;
    case GGML_OP_MUL:
        if (src0->type == GGML_TYPE_F32 && src1->type == GGML_TYPE_F32 && dst->type == GGML_TYPE_F32) {
            return ctx->device->pipeline_mul_f32;
        }
        return nullptr;
    case GGML_OP_SCALE:
        if (src0->type == GGML_TYPE_F32 && dst->type == GGML_TYPE_F32) {
            return ctx->device->pipeline_scale_f32;
        }
        return nullptr;
    case GGML_OP_SQR:
        if (src0->type == GGML_TYPE_F32 && dst->type == GGML_TYPE_F32) {
            return ctx->device->pipeline_sqr_f32;
        }
        return nullptr;
    case GGML_OP_CLAMP:
        if (src0->type == GGML_TYPE_F32 && dst->type == GGML_TYPE_F32) {
            return ctx->device->pipeline_clamp_f32;
        }
        return nullptr;
    case GGML_OP_CPY:
    case GGML_OP_CONT:
    case GGML_OP_DUP:
        return ggml_vk_get_cpy_pipeline(ctx, src0->type, dst->type);
    case GGML_OP_NORM:
        if (src0->type == GGML_TYPE_F32 && dst->type == GGML_TYPE_F32) {
            return ctx->device->pipeline_norm_f32;
        }
        return nullptr;
    case GGML_OP_RMS_NORM:
        if (src0->type == GGML_TYPE_F32 && dst->type == GGML_TYPE_F32) {
            return ctx->device->pipeline_rms_norm_f32;
        }
        return nullptr;
    case GGML_OP_UNARY:
        switch (ggml_get_unary_op(dst)) {
            case GGML_UNARY_OP_SILU:
                if (src0->type == GGML_TYPE_F32 && dst->type == GGML_TYPE_F32) {
                    return ctx->device->pipeline_silu_f32;
                }
                break;
            case GGML_UNARY_OP_GELU:
                if (src0->type == GGML_TYPE_F32 && dst->type == GGML_TYPE_F32) {
                    return ctx->device->pipeline_gelu_f32;
                }
                break;
            case GGML_UNARY_OP_RELU:
                if (src0->type == GGML_TYPE_F32 && dst->type == GGML_TYPE_F32) {
                    return ctx->device->pipeline_relu_f32;
                }
                break;
            default:
                break;
        }
        return nullptr;
    case GGML_OP_DIAG_MASK_INF:
        if (src0->type == GGML_TYPE_F32 && dst->type == GGML_TYPE_F32) {
            return ctx->device->pipeline_diag_mask_inf_f32;
        }
        return nullptr;
    case GGML_OP_SOFT_MAX:
        if (src0->type == GGML_TYPE_F32 && dst->type == GGML_TYPE_F32) {
            return ctx->device->pipeline_soft_max_f32;
        }
        return nullptr;
    case GGML_OP_ROPE:
        {
            const int mode = ((const int32_t *) dst->op_params)[2];
            const bool is_neox = mode & 2;
            const bool is_glm  = mode & 4;

            if (is_glm) {
                return nullptr;
            }

            if (is_neox) {
                if (src0->type == GGML_TYPE_F32 && dst->type == GGML_TYPE_F32) {
                    return ctx->device->pipeline_rope_neox_f32;
                }
                if (src0->type == GGML_TYPE_F16 && dst->type == GGML_TYPE_F16) {
                    return ctx->device->pipeline_rope_neox_f16;
                }
            } else {
                if (src0->type == GGML_TYPE_F32 && dst->type == GGML_TYPE_F32) {
                    return ctx->device->pipeline_rope_f32;
                }
                if (src0->type == GGML_TYPE_F16 && dst->type == GGML_TYPE_F16) {
                    return ctx->device->pipeline_rope_f16;
                }
            }
            return nullptr;
        }
    case GGML_OP_ARGSORT:
        if (src0->type == GGML_TYPE_F32 && dst->type == GGML_TYPE_I32) {
            return ctx->device->pipeline_argsort_f32;
        }
        return nullptr;
    default:
        return nullptr;
    }
}

static ggml_vk_func_t ggml_vk_op_get_func(ggml_op op) {
    switch(op) {
    case GGML_OP_REPEAT:
        return ggml_vk_op_repeat;
    default:
        return nullptr;
    }
}

template<typename PC>
static void ggml_vk_op_f32(ggml_backend_vk_context * ctx, vk_context * subctx, const ggml_tensor * src0, const ggml_tensor * src1, ggml_tensor * dst, ggml_op op, const PC&& pc) {
#ifdef GGML_VULKAN_DEBUG
    std::cerr << "ggml_vk_op_f32((" << src0 << ", name=" << src0->name << ", type=" << src0->type << ", backend=" << src0->backend << ", ne0=" << src0->ne[0] << ", ne1=" << src0->ne[1] << ", ne2=" << src0->ne[2] << ", ne3=" << src0->ne[3] << ", nb0=" << src0->nb[0] << ", nb1=" << src0->nb[1] << ", nb2=" << src0->nb[2] << ", nb3=" << src0->nb[3];
    if (src1 != nullptr) {
        std::cerr << "), (" << src1 << ", name=" << src1->name << ", type=" << src1->type << ", backend=" << src1->backend << ", ne0=" << src1->ne[0] << ", ne1=" << src1->ne[1] << ", ne2=" << src1->ne[2] << ", ne3=" << src1->ne[3] << ", nb0=" << src1->nb[0] << ", nb1=" << src1->nb[1] << ", nb2=" << src1->nb[2] << ", nb3=" << src1->nb[3];
    }
    std::cerr << "), (" << dst << ", name=" << dst->name << ", type=" << dst->type << ", backend=" << dst->backend << ", ne0=" << dst->ne[0] << ", ne1=" << dst->ne[1] << ", ne2=" << dst->ne[2] << ", ne3=" << dst->ne[3] << ", nb0=" << dst->nb[0] << ", nb1=" << dst->nb[1] << ", nb2=" << dst->nb[2] << ", nb3=" << dst->nb[3] << "), " << ggml_op_name(op) << ")" << std::endl;
#endif
    GGML_ASSERT(!ggml_is_quantized(src0->type) && (src1 == nullptr || !ggml_is_quantized(src1->type)));  // NOLINT
    GGML_ASSERT(op == GGML_OP_CPY || ggml_vk_dim01_contiguous(src0));  // NOLINT
    GGML_ASSERT(dst->extra != nullptr);
    const uint64_t ne00 = src0->ne[0];
    const uint64_t ne01 = src0->ne[1];
    const uint64_t ne02 = src0->ne[2];
    const uint64_t ne03 = src0->ne[3];
    const uint64_t ne0 = ne00 * ne01;
    const bool use_src1 = src1 != nullptr;
    const uint64_t ne10 = use_src1 ? src1->ne[0] : 0;
    const uint64_t ne11 = use_src1 ? src1->ne[1] : 0;
    const uint64_t ne12 = use_src1 ? src1->ne[2] : 0;
    const uint64_t ne13 = use_src1 ? src1->ne[3] : 0;
    const uint64_t ne1 = ne10 * ne11;
    // const uint64_t nb10 = use_src1 ? src1->nb[0] : 0;
    const uint64_t nb2  = dst->nb[2];
    const uint64_t nb3  = dst->nb[3];

    vk_pipeline pipeline = ggml_vk_op_get_pipeline(ctx, src0, src1, dst, op);
    ggml_vk_func_t op_func;

    if (pipeline == nullptr) {
        op_func = ggml_vk_op_get_func(op);
        if (op_func == nullptr) {
            std::cerr << "ggml_vulkan: Error: Missing op: " << ggml_op_name(op) << " for " << ggml_type_name(src0->type);
            if (src1 != nullptr) {
                std::cerr << " and " << ggml_type_name(src1->type);
            }
            std::cerr << " to " << ggml_type_name(dst->type) << std::endl;
            GGML_ASSERT(false);
        }

        op_func(ctx, subctx, src0, src1, dst);
        return;
    }

    ggml_tensor_extra_gpu * extra = (ggml_tensor_extra_gpu *) dst->extra;
    ggml_tensor_extra_gpu * extra_src0 = (ggml_tensor_extra_gpu *) src0->extra;
    ggml_tensor_extra_gpu * extra_src1 = use_src1 ? (ggml_tensor_extra_gpu *) src1->extra : nullptr;

    vk_buffer d_X = nullptr;
    size_t x_buf_offset = 0;
    vk_buffer d_Y = nullptr;
    size_t y_buf_offset = 0;

    bool src0_uma = false;
    bool src1_uma = false;

    if (ctx->device->uma) {
        ggml_vk_host_get(ctx, src0->data, d_X, x_buf_offset);
        src0_uma = d_X != nullptr;
        if (use_src1) {
            ggml_vk_host_get(ctx, src1->data, d_Y, y_buf_offset);
            src1_uma = d_Y != nullptr;
        }
    }

    const bool transfer_src0 = src0->backend != GGML_BACKEND_TYPE_GPU && !src0_uma;
    const bool transfer_src1 = use_src1 && src1->backend != GGML_BACKEND_TYPE_GPU && !src1_uma;

    uint64_t x_sz = ggml_vk_align_size(ggml_type_size(src0->type) * ne0, ctx->device->properties.limits.minStorageBufferOffsetAlignment);
    uint64_t y_sz = use_src1 ? ggml_vk_align_size(ggml_type_size(src1->type) * ne1, ctx->device->properties.limits.minStorageBufferOffsetAlignment) : 0;
    uint64_t d_sz = ggml_type_size(dst->type) * ne0;

    vk_buffer d_D = extra->buffer_gpu.lock();

    // Workaround for tiny tensor inputs on ROPE
    if (use_src1 && src1->backend == GGML_BACKEND_TYPE_GPU && y_sz > d_D->size) {
        y_sz = VK_WHOLE_SIZE;
    }

    GGML_ASSERT(d_D != nullptr);
    uint64_t d_buf_offset = (extra->offset / ctx->device->properties.limits.minStorageBufferOffsetAlignment) * ctx->device->properties.limits.minStorageBufferOffsetAlignment;
    GGML_ASSERT(d_buf_offset == extra->offset || op == GGML_OP_CPY);  // NOLINT
    if (transfer_src0) {
        d_X = ctx->prealloc_qx;
    } else if(!src0_uma) {
        d_X = extra_src0->buffer_gpu.lock();
        x_buf_offset = extra_src0->offset;
        GGML_ASSERT(d_X != nullptr);
    }
    if (transfer_src1) {
        d_Y = ctx->prealloc_qy;
    } else if (use_src1 && !src1_uma) {
        d_Y = extra_src1->buffer_gpu.lock();
        y_buf_offset = extra_src1->offset;
        GGML_ASSERT(d_Y != nullptr);
    }

    if (op == GGML_OP_CPY) {
        GGML_ASSERT(!transfer_src0);
        GGML_ASSERT(!transfer_src1);
        x_sz = ggml_nbytes(src0);
        d_sz = ggml_nbytes(dst);

        if (extra_src0->offset + x_sz >= d_X->size) {
            x_sz = VK_WHOLE_SIZE;
        }
        if (extra->offset + d_sz >= d_D->size) {
            d_sz = VK_WHOLE_SIZE;
        }
    }

    std::array<uint32_t, 3> elements;

    // copy src0 to device
    if (transfer_src0) {
        ggml_vk_h2d_tensor_2d(ctx, subctx, d_X, 0, src0, 0, 0, ggml_nrows(src0));
        ctx->staging_offset = x_sz * ne02 * ne03;
    }
    if (transfer_src1) {
        ggml_vk_h2d_tensor_2d(ctx, subctx, d_Y, 0, src1, 0, 0, ggml_nrows(src1));
    }

    // Single call if dimension 2 is contiguous
    if (op == GGML_OP_CPY || (ggml_is_contiguous(src0) && (src1 == nullptr || ggml_is_contiguous(src1)))) {
        ggml_pipeline_allocate_descriptor_sets(ctx, pipeline, 1);

        switch (dst->op) {
        case GGML_OP_NORM:
        case GGML_OP_RMS_NORM:
        case GGML_OP_SOFT_MAX:
            elements = { (uint32_t)ggml_nrows(src0), 1, 1 };
            break;
        case GGML_OP_DIAG_MASK_INF:
        case GGML_OP_ROPE:
            elements = { (uint32_t)ggml_nrows(src0), (uint32_t)ne00, 1 };
            break;
        default:
            elements = { (uint32_t)ggml_nelements(src0), 1, 1 };
            break;
        }

        if (op != GGML_OP_CPY) {
            if (x_sz != VK_WHOLE_SIZE) {
                x_sz *= ne02 * ne03;
            }
            if (y_sz != VK_WHOLE_SIZE) {
                y_sz *= ne12 * ne13;
            }
            if (d_sz != VK_WHOLE_SIZE) {
                d_sz *= ne02 * ne03;
            }
        }

        if (!use_src1 && op == GGML_OP_SOFT_MAX) {
            // Empty src1 is possible on soft_max, but the shader needs a buffer
            ggml_vk_sync_buffers(subctx);
            ggml_vk_dispatch_pipeline(ctx, subctx, pipeline, { { d_X, x_buf_offset, x_sz }, { ctx->prealloc_y, 0, ctx->prealloc_y->size }, { d_D, d_buf_offset, d_sz } }, sizeof(PC), &pc, elements);
        } else if (use_src1) {
            ggml_vk_sync_buffers(subctx);
            ggml_vk_dispatch_pipeline(ctx, subctx, pipeline, { { d_X, x_buf_offset, x_sz }, { d_Y, y_buf_offset, y_sz }, { d_D, d_buf_offset, d_sz } }, sizeof(PC), &pc, elements);
        } else {
            ggml_vk_sync_buffers(subctx);
            ggml_vk_dispatch_pipeline(ctx, subctx, pipeline, { { d_X, x_buf_offset, x_sz }, { d_D, d_buf_offset, d_sz } }, sizeof(PC), &pc, elements);
        }
        if (dst->backend == GGML_BACKEND_TYPE_CPU && op == GGML_OP_CPY) {
            ggml_vk_d2h_tensor_2d(ctx, subctx, d_D, 0, dst);
        } else if(dst->backend == GGML_BACKEND_TYPE_CPU) {
            // copy dst to host
            float * d = (float *) dst->data;
            ggml_vk_buffer_read_async(ctx, subctx, d_D, 0, d, d_sz);
        }
    } else {
        std::cerr << "oopsie" << std::endl;
        ggml_pipeline_allocate_descriptor_sets(ctx, pipeline, ne02 * ne03);

        switch (dst->op) {
        case GGML_OP_NORM:
        case GGML_OP_RMS_NORM:
        case GGML_OP_SOFT_MAX:
            elements = { (uint32_t)ne01, 1, 1 };
            break;
        case GGML_OP_DIAG_MASK_INF:
        case GGML_OP_ROPE:
            elements = { (uint32_t)ne01, (uint32_t)ne00, 1 };
            break;
        default:
            elements = { (uint32_t)ne0, 1, 1 };
            break;
        }

        for (uint64_t i03 = 0; i03 < ne03; i03++) {
            for (uint64_t i02 = 0; i02 < ne02; i02++) {
                const uint32_t it_idx0 = (i03 * ne02 + i02);
                const uint32_t it_idx1 = use_src1 ? ((i03 % ne13) * ne12 + (i02 % ne12)) : 0;
                const uint32_t x_offset = x_sz * it_idx0;
                const uint32_t y_offset = y_sz * it_idx1;
                const uint32_t d_offset = d_sz * it_idx0;

                if (!use_src1 && op == GGML_OP_SOFT_MAX) {
                    // Empty src1 is possible on soft_max, but the shader needs a buffer
                    ggml_vk_sync_buffers(subctx);
                    ggml_vk_dispatch_pipeline(ctx, subctx, pipeline, { { d_X, x_buf_offset, x_sz }, { ctx->prealloc_y, 0, ctx->prealloc_y->size }, { d_D, d_buf_offset, d_sz } }, sizeof(PC), &pc, elements);
                } else if (use_src1) {
                    ggml_vk_sync_buffers(subctx);
                    ggml_vk_dispatch_pipeline(ctx, subctx, pipeline, { { d_X, x_buf_offset + x_offset, x_sz }, { d_Y, y_buf_offset + y_offset, y_sz }, { d_D, d_buf_offset + d_offset, d_sz } }, sizeof(PC), &pc, elements);
                } else {
                    ggml_vk_sync_buffers(subctx);
                    ggml_vk_dispatch_pipeline(ctx, subctx, pipeline, { { d_X, x_buf_offset + x_offset, x_sz }, { d_D, d_buf_offset + d_offset, d_sz } }, sizeof(PC), &pc, elements);
                }
                if (dst->backend == GGML_BACKEND_TYPE_CPU) {
                    // copy dst to host
                    ggml_vk_buffer_read_async(ctx, subctx, d_D, d_buf_offset + d_offset, (char *) dst->data + i02*nb2 + i03*nb3, d_sz);
                }
            }
        }
    }
}

static void ggml_vk_repeat(ggml_backend_vk_context * ctx, vk_context * subctx, const ggml_tensor * src0, const ggml_tensor * src1, ggml_tensor * dst) {
    ggml_vk_op_f32<vk_op_push_constants>(ctx, subctx, src0, src1, dst, GGML_OP_REPEAT, { (uint32_t)ggml_nelements(src0), (uint32_t)ggml_nelements(src1), 0.0f, 0.0f });
}

static void ggml_vk_get_rows(ggml_backend_vk_context * ctx, vk_context * subctx, const ggml_tensor * src0, const ggml_tensor * src1, ggml_tensor * dst) {
    ggml_vk_op_f32<vk_op_push_constants>(ctx, subctx, src0, src1, dst, GGML_OP_GET_ROWS, { (uint32_t)ggml_nelements(src0), (uint32_t)ggml_nelements(src1), 0.0f, 0.0f });
}

static void ggml_vk_add(ggml_backend_vk_context * ctx, vk_context * subctx, const ggml_tensor * src0, const ggml_tensor * src1, ggml_tensor * dst) {
    const uint32_t src0_type_size = ggml_type_size(src0->type);
    const uint32_t src1_type_size = ggml_type_size(src1->type);
    const uint32_t dst_type_size = ggml_type_size(dst->type);

    ggml_vk_op_f32<vk_op_binary_push_constants>(ctx, subctx, src0, src1, dst, GGML_OP_ADD, {
        (uint32_t)ggml_nelements(src0),
        (uint32_t)src0->ne[0], (uint32_t)src0->ne[1], (uint32_t)src0->ne[2],(uint32_t)src0->ne[3], (uint32_t)src0->nb[0] / src0_type_size, (uint32_t)src0->nb[1] / src0_type_size, (uint32_t)src0->nb[2] / src0_type_size, (uint32_t)src0->nb[3] / src0_type_size,
        (uint32_t)src1->ne[0], (uint32_t)src1->ne[1], (uint32_t)src1->ne[2],(uint32_t)src1->ne[3], (uint32_t)src1->nb[0] / src1_type_size, (uint32_t)src1->nb[1] / src1_type_size, (uint32_t)src1->nb[2] / src1_type_size, (uint32_t)src1->nb[3] / src1_type_size,
        (uint32_t) dst->ne[0], (uint32_t) dst->ne[1], (uint32_t) dst->ne[2],(uint32_t) dst->ne[3], (uint32_t) dst->nb[0] /  dst_type_size, (uint32_t) dst->nb[1] /  dst_type_size, (uint32_t) dst->nb[2] /  dst_type_size, (uint32_t) dst->nb[3] /  dst_type_size,
        0, 0,
    });
}

static void ggml_vk_mul(ggml_backend_vk_context * ctx, vk_context * subctx, const ggml_tensor * src0, const ggml_tensor * src1, ggml_tensor * dst) {
    const uint32_t src0_type_size = ggml_type_size(src0->type);
    const uint32_t src1_type_size = ggml_type_size(src1->type);
    const uint32_t dst_type_size = ggml_type_size(dst->type);

    ggml_vk_op_f32<vk_op_binary_push_constants>(ctx, subctx, src0, src1, dst, GGML_OP_MUL, {
        (uint32_t)ggml_nelements(src0),
        (uint32_t)src0->ne[0], (uint32_t)src0->ne[1], (uint32_t)src0->ne[2],(uint32_t)src0->ne[3], (uint32_t)src0->nb[0] / src0_type_size, (uint32_t)src0->nb[1] / src0_type_size, (uint32_t)src0->nb[2] / src0_type_size, (uint32_t)src0->nb[3] / src0_type_size,
        (uint32_t)src1->ne[0], (uint32_t)src1->ne[1], (uint32_t)src1->ne[2],(uint32_t)src1->ne[3], (uint32_t)src1->nb[0] / src1_type_size, (uint32_t)src1->nb[1] / src1_type_size, (uint32_t)src1->nb[2] / src1_type_size, (uint32_t)src1->nb[3] / src1_type_size,
        (uint32_t) dst->ne[0], (uint32_t) dst->ne[1], (uint32_t) dst->ne[2],(uint32_t) dst->ne[3], (uint32_t) dst->nb[0] /  dst_type_size, (uint32_t) dst->nb[1] /  dst_type_size, (uint32_t) dst->nb[2] /  dst_type_size, (uint32_t) dst->nb[3] /  dst_type_size,
        0, 0,
    });
}

static void ggml_vk_scale(ggml_backend_vk_context * ctx, vk_context * subctx, const ggml_tensor * src0, ggml_tensor * dst) {
    float * op_params = (float *)dst->op_params;
    const uint32_t src0_type_size = ggml_type_size(src0->type);
    const uint32_t dst_type_size = ggml_type_size(dst->type);

    ggml_vk_op_f32<vk_op_unary_push_constants>(ctx, subctx, src0, nullptr, dst, GGML_OP_SCALE, {
        (uint32_t)ggml_nelements(src0),
        (uint32_t)src0->ne[0], (uint32_t)src0->ne[1], (uint32_t)src0->ne[2], (uint32_t)src0->ne[3], (uint32_t)src0->nb[0] / src0_type_size, (uint32_t)src0->nb[1] / src0_type_size, (uint32_t)src0->nb[2] / src0_type_size, (uint32_t)src0->nb[3] / src0_type_size,
        (uint32_t) dst->ne[0], (uint32_t) dst->ne[1], (uint32_t) dst->ne[2], (uint32_t) dst->ne[3], (uint32_t) dst->nb[0] /  dst_type_size, (uint32_t) dst->nb[1] /  dst_type_size, (uint32_t) dst->nb[2] /  dst_type_size, (uint32_t) dst->nb[3] /  dst_type_size,
        0,
        op_params[0], 0.0f
    });
}

static void ggml_vk_sqr(ggml_backend_vk_context * ctx, vk_context * subctx, const ggml_tensor * src0, ggml_tensor * dst) {
    const uint32_t src0_type_size = ggml_type_size(src0->type);
    const uint32_t dst_type_size = ggml_type_size(dst->type);

    ggml_vk_op_f32<vk_op_unary_push_constants>(ctx, subctx, src0, nullptr, dst, GGML_OP_SQR, {
        (uint32_t)ggml_nelements(src0),
        (uint32_t)src0->ne[0], (uint32_t)src0->ne[1], (uint32_t)src0->ne[2], (uint32_t)src0->ne[3], (uint32_t)src0->nb[0] / src0_type_size, (uint32_t)src0->nb[1] / src0_type_size, (uint32_t)src0->nb[2] / src0_type_size, (uint32_t)src0->nb[3] / src0_type_size,
        (uint32_t) dst->ne[0], (uint32_t) dst->ne[1], (uint32_t) dst->ne[2], (uint32_t) dst->ne[3], (uint32_t) dst->nb[0] /  dst_type_size, (uint32_t) dst->nb[1] /  dst_type_size, (uint32_t) dst->nb[2] /  dst_type_size, (uint32_t) dst->nb[3] /  dst_type_size,
        0,
        0.0f, 0.0f,
    });
}

static void ggml_vk_clamp(ggml_backend_vk_context * ctx, vk_context * subctx, const ggml_tensor * src0, ggml_tensor * dst) {
    float * op_params = (float *)dst->op_params;
    const uint32_t src0_type_size = ggml_type_size(src0->type);
    const uint32_t dst_type_size = ggml_type_size(dst->type);

    ggml_vk_op_f32<vk_op_unary_push_constants>(ctx, subctx, src0, nullptr, dst, GGML_OP_CLAMP, {
        (uint32_t)ggml_nelements(src0),
        (uint32_t)src0->ne[0], (uint32_t)src0->ne[1], (uint32_t)src0->ne[2], (uint32_t)src0->ne[3], (uint32_t)src0->nb[0] / src0_type_size, (uint32_t)src0->nb[1] / src0_type_size, (uint32_t)src0->nb[2] / src0_type_size, (uint32_t)src0->nb[3] / src0_type_size,
        (uint32_t) dst->ne[0], (uint32_t) dst->ne[1], (uint32_t) dst->ne[2], (uint32_t) dst->ne[3], (uint32_t) dst->nb[0] /  dst_type_size, (uint32_t) dst->nb[1] /  dst_type_size, (uint32_t) dst->nb[2] /  dst_type_size, (uint32_t) dst->nb[3] /  dst_type_size,
        0,
        op_params[0], op_params[1],
    });
}

static void ggml_vk_cpy(ggml_backend_vk_context * ctx, vk_context * subctx, const ggml_tensor * src0, ggml_tensor * dst) {
    ggml_tensor_extra_gpu * extra = (ggml_tensor_extra_gpu *) dst->extra;
    const uint32_t src0_type_size = ggml_type_size(src0->type);
    const uint32_t dst_type_size = ggml_type_size(dst->type);
    const uint32_t d_offset = (extra->offset % ctx->device->properties.limits.minStorageBufferOffsetAlignment) / dst_type_size;

    ggml_vk_op_f32<vk_op_unary_push_constants>(ctx, subctx, src0, nullptr, dst, GGML_OP_CPY, {
        (uint32_t)ggml_nelements(src0),
        (uint32_t)src0->ne[0], (uint32_t)src0->ne[1], (uint32_t)src0->ne[2], (uint32_t)src0->ne[3], (uint32_t)src0->nb[0] / src0_type_size, (uint32_t)src0->nb[1] / src0_type_size, (uint32_t)src0->nb[2] / src0_type_size, (uint32_t)src0->nb[3] / src0_type_size,
        (uint32_t) dst->ne[0], (uint32_t) dst->ne[1], (uint32_t) dst->ne[2], (uint32_t) dst->ne[3], (uint32_t) dst->nb[0] /  dst_type_size, (uint32_t) dst->nb[1] /  dst_type_size, (uint32_t) dst->nb[2] /  dst_type_size, (uint32_t) dst->nb[3] /  dst_type_size,
        d_offset,
        0.0f, 0.0f,
    });
}

static void ggml_vk_norm(ggml_backend_vk_context * ctx, vk_context * subctx, const ggml_tensor * src0, ggml_tensor * dst) {
    ggml_vk_op_f32<vk_op_push_constants>(ctx, subctx, src0, nullptr, dst, GGML_OP_NORM, { (uint32_t)src0->ne[0], (uint32_t)src0->ne[1], 0.0f, 0.0f });
}

static void ggml_vk_rms_norm(ggml_backend_vk_context * ctx, vk_context * subctx, const ggml_tensor * src0, ggml_tensor * dst) {
    float * op_params = (float *)dst->op_params;
    ggml_vk_op_f32<vk_op_push_constants>(ctx, subctx, src0, nullptr, dst, GGML_OP_RMS_NORM, { (uint32_t)src0->ne[0], (uint32_t)src0->ne[1], op_params[0], 0.0f });
}

static void ggml_vk_unary(ggml_backend_vk_context * ctx, vk_context * subctx, const ggml_tensor * src0, ggml_tensor * dst) {
    ggml_vk_op_f32<vk_op_push_constants>(ctx, subctx, src0, nullptr, dst, GGML_OP_UNARY, { (uint32_t)ggml_nelements(src0), 0, 0.0f, 0.0f });
}

static void ggml_vk_diag_mask_inf(ggml_backend_vk_context * ctx, vk_context * subctx, const ggml_tensor * src0, ggml_tensor * dst) {
    int32_t * op_params = (int32_t *)dst->op_params;
    ggml_vk_op_f32<vk_op_diag_mask_push_constants>(ctx, subctx, src0, nullptr, dst, GGML_OP_DIAG_MASK_INF, { (uint32_t)src0->ne[0], (uint32_t)src0->ne[1], op_params[0] });
}

static void ggml_vk_soft_max(ggml_backend_vk_context * ctx, vk_context * subctx, const ggml_tensor * src0, const ggml_tensor * src1, ggml_tensor * dst) {
    float * op_params = (float *)dst->op_params;
    ggml_vk_op_f32<vk_op_push_constants>(ctx, subctx, src0, src1, dst, GGML_OP_SOFT_MAX, { (uint32_t)src0->ne[0], (uint32_t)(src1 != nullptr ? ggml_nrows(src1) : 0), op_params[0], 0.0f });
}

static void ggml_vk_rope(ggml_backend_vk_context * ctx, vk_context * subctx, const ggml_tensor * src0, const ggml_tensor * src1, ggml_tensor * dst) {
    const int n_dims        = ((int32_t *) dst->op_params)[1];
    const int mode          = ((int32_t *) dst->op_params)[2];
    // const int n_ctx         = ((int32_t *) dst->op_params)[3];
    const int n_orig_ctx    = ((int32_t *) dst->op_params)[4];
    const float freq_base   = ((float *)   dst->op_params)[5];
    const float freq_scale  = ((float *)   dst->op_params)[6];
    const float ext_factor  = ((float *)   dst->op_params)[7];
    const float attn_factor = ((float *)   dst->op_params)[8];
    const float beta_fast   = ((float *)   dst->op_params)[9];
    const float beta_slow   = ((float *)   dst->op_params)[10];

    const bool is_neox = mode & 2;
    const bool is_glm  = mode & 4;

    GGML_ASSERT(!is_glm);

    float corr_dims[2];
    ggml_rope_yarn_corr_dims(n_dims, n_orig_ctx, freq_base, beta_fast, beta_slow, corr_dims);

    if (is_neox) {
        const float theta_scale = powf(freq_base, -2.0f/n_dims);
        const float inv_ndims = -1.0f / n_dims;
        ggml_vk_op_f32<vk_op_rope_neox_push_constants>(ctx, subctx, src0, src1, dst, GGML_OP_ROPE, { (uint32_t)src0->ne[0], (uint32_t)n_dims, freq_scale, (uint32_t)src0->ne[1], freq_base, ext_factor, attn_factor, corr_dims[0], corr_dims[1], 0.0f, 0.0f, theta_scale, inv_ndims });
    } else {
        ggml_vk_op_f32<vk_op_rope_push_constants>(ctx, subctx, src0, src1, dst, GGML_OP_ROPE, { (uint32_t)src0->ne[0], freq_scale, (uint32_t)src0->ne[1], freq_base, ext_factor, attn_factor, corr_dims[0], corr_dims[1], 0.0f, 0.0f });
    }
}

static void ggml_vk_argsort(ggml_backend_vk_context * ctx, vk_context * subctx, const ggml_tensor * src0, ggml_tensor * dst) {
    int32_t * op_params = (int32_t *)dst->op_params;
    ggml_vk_op_f32<vk_op_argsort_push_constants>(ctx, subctx, src0, nullptr, dst, GGML_OP_ARGSORT, { (uint32_t)src0->ne[0], ((ggml_sort_order) op_params[0]) == GGML_SORT_ASC });
}

static void ggml_vk_nop(ggml_backend_vk_context * ctx, vk_context * subctx, const ggml_tensor * src0, ggml_tensor * dst) {
    // If backend is CPU, data from src0 has to be copied off the device
    if (dst->backend == GGML_BACKEND_TYPE_CPU) {
        ggml_tensor_extra_gpu * extra_src0 = (ggml_tensor_extra_gpu *) src0->extra;
        vk_buffer d_D = extra_src0->buffer_gpu.lock();
        ggml_vk_sync_buffers(subctx);
        ggml_vk_buffer_read_async(ctx, subctx, d_D, 0, dst->data, d_D->size);
    }
}

#ifdef GGML_VULKAN_RUN_TESTS
static void ggml_vk_print_matrix_area(const void * data, ggml_type type, int ne0, int ne1, int i0, int i1, int i2) {
    if (type != GGML_TYPE_F32 && type != GGML_TYPE_F16) {
        return;
    }
    i0 = std::max(i0, 5);
    i1 = std::max(i1, 5);
    i2 = std::max(i2, 0);
    fprintf(stderr, "         ");
    for (int idx1 = i1 - 5; idx1 < i1 + 5; idx1++) {
        fprintf(stderr, "%7d ", idx1);
    }
    fprintf(stderr, "\n");
    for (int idx0 = i0 - 5; idx0 < i0 + 5; idx0++) {
        fprintf(stderr, "%7d: ", idx0);
        for (int idx1 = i1 - 5; idx1 < i1 + 5; idx1++) {
            if (idx0 >= 0 && idx0 < ne0 && idx1 >= 0 && idx1 < ne1) {
                float val;
                if (type == GGML_TYPE_F32) {
                    val = *((const float *) data + i2*ne1*ne0 + idx1*ne0 + idx0);
                } else if (type == GGML_TYPE_F16) {
                    val = ggml_fp16_to_fp32(*((const ggml_fp16_t *) data + i2*ne1*ne0 + idx1*ne0 + idx0));
                }
                fprintf(stderr, "% 7.2f ", val);
            } else {
                fprintf(stderr, "        ");
            }
        }
        fprintf(stderr, "\n");
    }
}

template <typename X_TYPE, typename Y_TYPE>
static void ggml_vk_test_matmul(ggml_backend_vk_context * ctx, size_t m, size_t n, size_t k, size_t batch, size_t num_it, int split_k, int shader_size) {
#ifdef GGML_VULKAN_DEBUG
    std::cerr << "ggml_vk_test_matmul(" << m << ", " << n << ", " << k << ", " << batch << ", " << num_it << ", " << split_k << ", " << shader_size << ")" << std::endl;
#endif
    const size_t x_ne = m * k * batch;
    const size_t y_ne = k * n * batch;
    const size_t d_ne = m * n * batch;

    vk_pipeline p;
    std::string shname;
    if (shader_size == 0) {
        if (std::is_same<float, X_TYPE>() && std::is_same<float, Y_TYPE>()) {
            p = ctx->device->pipeline_matmul_f32_aligned_s;
            shname = "F32_ALIGNED_S";
        } else if (std::is_same<ggml_fp16_t, X_TYPE>() && std::is_same<float, Y_TYPE>()) {
            p = ctx->device->pipeline_matmul_f16_f32_aligned_s;
            shname = "F16_F32_ALIGNED_S";
        } else if (std::is_same<ggml_fp16_t, X_TYPE>() && std::is_same<ggml_fp16_t, Y_TYPE>()) {
            p = ctx->device->pipeline_matmul_f16_aligned_s;
            shname = "F16_ALIGNED_S";
        } else {
            GGML_ASSERT(false);
        }
    } else if (shader_size == 1) {
        if (std::is_same<float, X_TYPE>() && std::is_same<float, Y_TYPE>()) {
            p = ctx->device->pipeline_matmul_f32_aligned_m;
            shname = "F32_ALIGNED_M";
        } else if (std::is_same<ggml_fp16_t, X_TYPE>() && std::is_same<float, Y_TYPE>()) {
            p = ctx->device->pipeline_matmul_f16_f32_aligned_m;
            shname = "F16_F32_ALIGNED_M";
        } else if (std::is_same<ggml_fp16_t, X_TYPE>() && std::is_same<ggml_fp16_t, Y_TYPE>()) {
            p = ctx->device->pipeline_matmul_f16_aligned_m;
            shname = "F16_ALIGNED_M";
        } else {
            GGML_ASSERT(false);
        }
    } else if (shader_size == 2) {
        if (std::is_same<float, X_TYPE>() && std::is_same<float, Y_TYPE>()) {
            p = ctx->device->pipeline_matmul_f32_aligned_l;
            shname = "F32_ALIGNED_L";
        } else if (std::is_same<ggml_fp16_t, X_TYPE>() && std::is_same<float, Y_TYPE>()) {
            p = ctx->device->pipeline_matmul_f16_f32_aligned_l;
            shname = "F16_F32_ALIGNED_L";
        } else if (std::is_same<ggml_fp16_t, X_TYPE>() && std::is_same<ggml_fp16_t, Y_TYPE>()) {
            p = ctx->device->pipeline_matmul_f16_aligned_l;
            shname = "F16_ALIGNED_L";
        } else {
            GGML_ASSERT(false);
        }
    } else {
        GGML_ASSERT(0);
    }

    const size_t kpad = ggml_vk_align_size(k, p->align);

    if (k != kpad) {
        if (shader_size == 0) {
            if (std::is_same<float, X_TYPE>() && std::is_same<float, Y_TYPE>()) {
                p = ctx->device->pipeline_matmul_f32_s;
                shname = "F32_S";
            } else if (std::is_same<ggml_fp16_t, X_TYPE>() && std::is_same<float, Y_TYPE>()) {
                p = ctx->device->pipeline_matmul_f16_f32_s;
                shname = "F16_F32_S";
            } else if (std::is_same<ggml_fp16_t, X_TYPE>() && std::is_same<ggml_fp16_t, Y_TYPE>()) {
                p = ctx->device->pipeline_matmul_f16_s;
                shname = "F16_S";
            }
        } else if (shader_size == 1) {
            if (std::is_same<float, X_TYPE>() && std::is_same<float, Y_TYPE>()) {
                p = ctx->device->pipeline_matmul_f32_m;
                shname = "F32_M";
            } else if (std::is_same<ggml_fp16_t, X_TYPE>() && std::is_same<float, Y_TYPE>()) {
                p = ctx->device->pipeline_matmul_f16_f32_m;
                shname = "F16_F32_M";
            } else if (std::is_same<ggml_fp16_t, X_TYPE>() && std::is_same<ggml_fp16_t, Y_TYPE>()) {
                p = ctx->device->pipeline_matmul_f16_m;
                shname = "F16_M";
            }
        } else if (shader_size == 2) {
            if (std::is_same<float, X_TYPE>() && std::is_same<float, Y_TYPE>()) {
                p = ctx->device->pipeline_matmul_f32_l;
                shname = "F32_L";
            } else if (std::is_same<ggml_fp16_t, X_TYPE>() && std::is_same<float, Y_TYPE>()) {
                p = ctx->device->pipeline_matmul_f16_f32_l;
                shname = "F16_F32_L";
            } else if (std::is_same<ggml_fp16_t, X_TYPE>() && std::is_same<ggml_fp16_t, Y_TYPE>()) {
                p = ctx->device->pipeline_matmul_f16_l;
                shname = "F16_L";
            }
        }
    }

    ggml_pipeline_allocate_descriptor_sets(ctx, p, num_it);
    if (split_k > 1) {
        ggml_pipeline_allocate_descriptor_sets(ctx, ctx->device->pipeline_matmul_split_k_reduce, num_it);

        if (ctx->prealloc_split_k == nullptr || ctx->prealloc_split_k->size < sizeof(float) * d_ne * split_k) {
            // Resize buffer
            if (ctx->prealloc_split_k != nullptr) {
                ggml_vk_destroy_buffer(ctx->prealloc_split_k);
            }
            ctx->prealloc_split_k = ggml_vk_create_buffer_check(ctx, sizeof(float) * d_ne * split_k, vk::MemoryPropertyFlagBits::eDeviceLocal);
        }
    }

    vk_buffer d_X = ggml_vk_create_buffer_check(ctx, sizeof(X_TYPE) * x_ne, vk::MemoryPropertyFlagBits::eDeviceLocal);
    vk_buffer d_Y = ggml_vk_create_buffer_check(ctx, sizeof(Y_TYPE) * y_ne, vk::MemoryPropertyFlagBits::eDeviceLocal);
    vk_buffer d_D = ggml_vk_create_buffer_check(ctx, sizeof(float) * d_ne, vk::MemoryPropertyFlagBits::eDeviceLocal);

    X_TYPE* x = (X_TYPE *) malloc(sizeof(X_TYPE) * x_ne);
    Y_TYPE* y = (Y_TYPE *) malloc(sizeof(Y_TYPE) * y_ne);
    float* d = (float *) malloc(sizeof(float) * d_ne);

    for (size_t i = 0; i < x_ne; i++) {
        if (std::is_same<float, X_TYPE>()) {
            x[i] = (rand() / (float)RAND_MAX) * 2.0f - 1.0f;
        } else if (std::is_same<ggml_fp16_t, X_TYPE>()) {
            x[i] = ggml_fp32_to_fp16((rand() / (float)RAND_MAX) * 2.0f - 1.0f);
        } else {
            GGML_ASSERT(false);
        }
    }
    for (size_t i = 0; i < y_ne; i++) {
        if (std::is_same<float, Y_TYPE>()) {
            y[i] = (rand() / (float)RAND_MAX) * 2.0f - 1.0f;
        } else if (std::is_same<ggml_fp16_t, Y_TYPE>()) {
            y[i] = ggml_fp32_to_fp16((rand() / (float)RAND_MAX) * 2.0f - 1.0f);
        } else {
            GGML_ASSERT(false);
        }
    }

    ggml_vk_buffer_write(ctx, d_X, 0, x, sizeof(X_TYPE) * k * m * batch);
    ggml_vk_buffer_write(ctx, d_Y, 0, y, sizeof(Y_TYPE) * k * n * batch);

    vk_context * subctx = ggml_vk_create_context(ctx, ctx->device->compute_queue);
    for (size_t i = 0; i < num_it; i++) {
        ggml_vk_ctx_begin(ctx, subctx);
        ggml_vk_matmul(ctx, subctx, p, ggml_vk_subbuffer(d_X), ggml_vk_subbuffer(d_Y), ggml_vk_subbuffer(d_D), ggml_vk_subbuffer(ctx->prealloc_split_k), m, n, k, k, k, m, split_k, batch, batch, batch, 1, 1, k*m, k*n, m*n);
        ggml_vk_ctx_end(subctx);
    }

    auto begin = std::chrono::high_resolution_clock::now();
    ggml_vk_submit(subctx, ctx->fence);
    VK_CHECK(ctx->device->device.waitForFences({ ctx->fence }, true, UINT64_MAX), "ggml_vk_test_matmul waitForFences");
    ctx->device->device.resetFences({ ctx->fence });

    auto end = std::chrono::high_resolution_clock::now();
    double time = std::chrono::duration_cast<std::chrono::microseconds>(end-begin).count() / 1000.0;

    // copy dst to host
    ggml_vk_buffer_read(ctx, d_D, 0, d, sizeof(float) * d_ne);

    float * d_chk = (float *) malloc(sizeof(float) * d_ne);

    ggml_init_params iparams = {
        /*.mem_size   =*/ 1024*1024*1024,
        /*.mem_buffer =*/ NULL,
        /*.no_alloc   =*/ true,
    };

    ggml_context * ggml_ctx = ggml_init(iparams);

    ggml_type src0_type;
    ggml_type src1_type;

    if (std::is_same<float, X_TYPE>()) {
        src0_type = GGML_TYPE_F32;
    } else if (std::is_same<ggml_fp16_t, X_TYPE>()) {
        src0_type = GGML_TYPE_F16;
    } else {
        GGML_ASSERT(false);
    }
    if (std::is_same<float, Y_TYPE>()) {
        src1_type = GGML_TYPE_F32;
    } else if (std::is_same<ggml_fp16_t, Y_TYPE>()) {
        src1_type = GGML_TYPE_F16;
    } else {
        GGML_ASSERT(false);
    }

    ggml_tensor * src0_ggml = ggml_new_tensor_3d(ggml_ctx, src0_type, k, m, batch);
    ggml_tensor * src1_ggml = ggml_new_tensor_3d(ggml_ctx, src1_type, k, n, batch);
    ggml_tensor * tensor_ggml = ggml_mul_mat(ggml_ctx, src0_ggml, src1_ggml);

    src0_ggml->data = x;
    src1_ggml->data = y;
    tensor_ggml->data = d_chk;

    ctx->disable = true;

    ggml_cgraph * cgraph = ggml_new_graph(ggml_ctx);
    ggml_build_forward_expand(cgraph, tensor_ggml);

    ggml_graph_compute_with_ctx(ggml_ctx, cgraph, 1);

    ctx->disable = false;

    ggml_free(ggml_ctx);

    double avg_err = 0.0;
    int first_err_n = -1;
    int first_err_m = -1;
    int first_err_b = -1;

    for (size_t i = 0; i < m*n*batch; i++) {
        double err = std::fabs(d[i] - d_chk[i]);
        avg_err += err;

        if (err > 0.05f && first_err_n == -1) {
            first_err_b = i / (m * n);
            first_err_n = (i % (m * n)) / m;
            first_err_m = (i % (m * n)) % m;
        }
    }

    avg_err /= m * n;

    std::cerr << "TEST " << shname << " m=" << m << " n=" << n << " k=" << k << " batch=" << batch << " split_k=" << split_k << " matmul " << time / num_it << "ms avg_err=" << avg_err << std::endl;

    if (avg_err > 0.1) {
        std::cerr << "m = " << first_err_m << " n = " << first_err_n << " b = " << first_err_b << std::endl;
        std::cerr << "Actual result: " << std::endl << std::endl;
        ggml_vk_print_matrix_area(d, GGML_TYPE_F32, m, n, first_err_m, first_err_n, first_err_b);
        std::cerr << "Expected result: " << std::endl << std::endl;
        ggml_vk_print_matrix_area(d_chk, GGML_TYPE_F32, m, n, first_err_m, first_err_n, first_err_b);

        if (split_k > 1) {
            float * split_k_buf = (float *) malloc(sizeof(float) * d_ne * split_k);
            ggml_vk_buffer_read(ctx, ctx->prealloc_split_k, 0, split_k_buf, sizeof(float) * d_ne * split_k);

            std::cerr << "d_buf0: " << std::endl << std::endl;
            ggml_vk_print_matrix_area(split_k_buf, GGML_TYPE_F32, m, n, first_err_m, first_err_n, first_err_b);

            std::cerr << "d_buf1: " << std::endl << std::endl;
            ggml_vk_print_matrix_area(split_k_buf + d_ne, GGML_TYPE_F32, m, n, first_err_m, first_err_n, first_err_b);

            std::cerr << "d_buf2: " << std::endl << std::endl;
            ggml_vk_print_matrix_area(split_k_buf + 2 * d_ne, GGML_TYPE_F32, m, n, first_err_m, first_err_n, first_err_b);

            std::cerr << "d_buf3: " << std::endl << std::endl;
            ggml_vk_print_matrix_area(split_k_buf + 3 * d_ne, GGML_TYPE_F32, m, n, first_err_m, first_err_n, first_err_b);

            free(split_k_buf);
        }
    }

    free(d_chk);

    ggml_vk_queue_cleanup(ctx, ctx->device->transfer_queue);
    ggml_vk_queue_cleanup(ctx, ctx->device->compute_queue);

    ggml_vk_destroy_buffer(d_X);
    ggml_vk_destroy_buffer(d_Y);
    ggml_vk_destroy_buffer(d_D);

    ggml_pipeline_cleanup(p);
    ggml_pipeline_cleanup(ctx->device->pipeline_matmul_split_k_reduce);

    free(x);
    free(y);
    free(d);
}

static void ggml_vk_print_tensor_area(const ggml_tensor * tensor, int i0, int i1, int i2, int i3) {
    if (tensor->type != GGML_TYPE_F32 && tensor->type != GGML_TYPE_F16) {
        return;
    }
    i0 = std::max(i0, 5);
    i1 = std::max(i1, 5);
    i2 = std::max(i2, 0);
    i3 = std::max(i3, 0);
    fprintf(stderr, "         ");
    for (int idx1 = i1 - 5; idx1 < i1 + 5; idx1++) {
        fprintf(stderr, "%7d ", idx1);
    }
    fprintf(stderr, "\n");
    for (int idx0 = i0 - 5; idx0 < i0 + 5; idx0++) {
        fprintf(stderr, "%7d: ", idx0);
        for (int idx1 = i1 - 5; idx1 < i1 + 5; idx1++) {
            if (idx0 >= 0 && idx0 < tensor->ne[0] && idx1 >= 0 && idx1 < tensor->ne[1] && i2 >= 0 && i2 < tensor->ne[2] && i3 >= 0 && i3 < tensor->ne[3]) {
                float val;
                if (tensor->type == GGML_TYPE_F32) {
                    val = *(float *) ((char *) tensor->data + i3*tensor->nb[3] + i2*tensor->nb[2] + idx1*tensor->nb[1] + idx0*tensor->nb[0]);
                } else if (tensor->type == GGML_TYPE_F16) {
                    val = ggml_fp16_to_fp32(*(ggml_fp16_t *) ((char *) tensor->data + i3*tensor->nb[3] + i2*tensor->nb[2] + idx1*tensor->nb[1] + idx0*tensor->nb[0]));
                }
                fprintf(stderr, "% 7.2f ", val);
            } else {
                fprintf(stderr, "        ");
            }
        }
        fprintf(stderr, "\n");
    }
}

static void ggml_vk_test_h2d_nc(ggml_backend_vk_context * ctx, size_t ne0, size_t ne1, size_t ne2, size_t ne3) {
    const size_t ne = ne0 * ne1 * ne2 * ne3;

    ggml_init_params iparams = {
        /*.mem_size   =*/ 1024*1024*1024,
        /*.mem_buffer =*/ NULL,
        /*.no_alloc   =*/ true,
    };

    ggml_context * ggml_ctx = ggml_init(iparams);

    ggml_tensor * tensor = ggml_new_tensor_4d(ggml_ctx, GGML_TYPE_F32, ne0, ne2, ne1, ne3);  // NOLINT
    ggml_tensor * result_tensor = ggml_new_tensor_4d(ggml_ctx, GGML_TYPE_F32, ne0, ne1, ne2, ne3);

    float * data = (float *) ggml_vk_host_malloc(ctx, ggml_nbytes(tensor));
    tensor->data = data;

    float * result_data = (float *) malloc(ggml_nbytes(tensor));
    result_tensor->data = result_data;

    // Permute
    {
        size_t tmp = tensor->nb[2];
        tensor->nb[2] = tensor->nb[1];
        tensor->nb[1] = tmp;

        tensor->ne[2] = ne2;
        tensor->ne[1] = ne1;
    }

    for (size_t i = 0; i < ne; i++) {
        data[i] = (rand() / (float)RAND_MAX) * 2.0f - 1.0f;
    }

    vk_context * subctx = ggml_vk_create_context(ctx, ctx->device->compute_queue);
    ggml_vk_ctx_begin(ctx, subctx);

    vk_buffer buffer = ggml_vk_create_buffer_check(ctx, ggml_nbytes(tensor), vk::MemoryPropertyFlagBits::eDeviceLocal);

    ggml_vk_h2d_tensor_2d(ctx, subctx, buffer, 0, tensor, 0, 0, ggml_nrows(tensor));

    ggml_vk_ctx_end(subctx);
    ggml_vk_submit(subctx, ctx->fence);
    VK_CHECK(ctx->device->device.waitForFences({ ctx->fence }, true, UINT64_MAX), "ggml_vk_test_h2d_nc waitForFences");
    ctx->device->device.resetFences({ ctx->fence });

    ggml_vk_buffer_read(ctx, buffer, 0, result_data, ggml_nbytes(tensor));

    double avg_err = 0.0;
    int first_err_i0 = -1;
    int first_err_i1 = -1;
    int first_err_i2 = -1;
    int first_err_i3 = -1;

    for (size_t i3 = 0; i3 < ne3; i3++) {
        for (size_t i2 = 0; i2 < ne2; i2++) {
            for (size_t i1 = 0; i1 < ne1; i1++) {
                for (size_t i0 = 0; i0 < ne0; i0++) {
                    float correct = *(float *) ((char *) data + i3*tensor->nb[3] + i2*tensor->nb[2] + i1*tensor->nb[1] + i0*tensor->nb[0]);
                    float result = *(float *) ((char *) result_data + i3*ne2*ne1*ne0*sizeof(float) + i2*ne1*ne0*sizeof(float) + i1*ne0*sizeof(float) + i0*sizeof(float));
                    double err = std::fabs(result - correct);

                    avg_err += err;

                    if (err > 0.05f && first_err_i0 == -1) {
                        first_err_i0 = i0;
                        first_err_i1 = i1;
                        first_err_i2 = i2;
                        first_err_i3 = i3;
                    }
                }
            }
        }
    }

    avg_err /= ne;

    std::cerr << "TEST nc copy ne0=" << ne0 << " ne1=" << ne1 << " ne2=" << ne2 << " ne3=" << ne3 << " avg_err=" << avg_err << std::endl;

    if (avg_err > 0.1) {
        std::cerr << "i0 = " << first_err_i0 << " i1 = " << first_err_i1 << " i2 = " << first_err_i2 << " i3 = " << first_err_i3 << std::endl;
        std::cerr << "Actual result: " << std::endl << std::endl;
        ggml_vk_print_tensor_area(result_tensor, first_err_i0, first_err_i1, first_err_i2, first_err_i3);
        std::cerr << "Expected result: " << std::endl << std::endl;
        ggml_vk_print_tensor_area(tensor, first_err_i0, first_err_i1, first_err_i2, first_err_i3);
    }

    ggml_free(ggml_ctx);

    ggml_vk_destroy_buffer(buffer);

    ggml_vk_host_free(ctx, data);
    free(result_data);
}

static void ggml_vk_test_transfer(ggml_backend_vk_context * ctx, size_t ne, bool pinned) {
#ifdef GGML_VULKAN_DEBUG
    std::cerr << "ggml_vk_test_transfer(" << ne << ")" << std::endl;
#endif
    // Check transfers are correct
    vk_buffer buffer = ggml_vk_create_buffer_check(ctx, sizeof(float) * ne, vk::MemoryPropertyFlagBits::eDeviceLocal);

    float * x;
    float * y;
    if (pinned) {
        x = (float *) ggml_vk_host_malloc(ctx, sizeof(float) * ne);
        y = (float *) ggml_vk_host_malloc(ctx, sizeof(float) * ne);
    } else {
        x = (float *) malloc(sizeof(float) * ne);
        y = (float *) malloc(sizeof(float) * ne);
    }

    for (size_t i = 0; i < ne; i++) {
        x[i] = rand() / (float)RAND_MAX;
    }

    vk_context * subctx = ggml_vk_create_context(ctx, ctx->device->compute_queue);
    ggml_vk_ctx_begin(ctx, subctx);

    auto begin = std::chrono::high_resolution_clock::now();

    ggml_vk_buffer_write_async(ctx, subctx, buffer, 0, x, sizeof(float) * ne);

    for (auto& cpy : subctx->in_memcpys) {
        memcpy(cpy.dst, cpy.src, cpy.n);
    }
    subctx->in_memcpys.clear();

    ggml_vk_ctx_end(subctx);
    ggml_vk_submit(subctx, ctx->fence);
    VK_CHECK(ctx->device->device.waitForFences({ ctx->fence }, true, UINT64_MAX), "ggml_vk_test_transfer waitForFences");
    ctx->device->device.resetFences({ ctx->fence });

    auto end = std::chrono::high_resolution_clock::now();

    double ms_to_gpu = std::chrono::duration_cast<std::chrono::microseconds>(end-begin).count() / 1000.0;

    ggml_vk_ctx_begin(ctx, subctx);

    begin = std::chrono::high_resolution_clock::now();

    ggml_vk_buffer_read_async(ctx, subctx, buffer, 0, y, sizeof(float) * ne);

    ggml_vk_ctx_end(subctx);
    ggml_vk_submit(subctx, ctx->fence);
    VK_CHECK(ctx->device->device.waitForFences({ ctx->fence }, true, UINT64_MAX), "ggml_vk_test_transfer waitForFences");
    ctx->device->device.resetFences({ ctx->fence });

    for (auto& cpy : subctx->out_memcpys) {
        memcpy(cpy.dst, cpy.src, cpy.n);
    }
    subctx->out_memcpys.clear();

    end = std::chrono::high_resolution_clock::now();

    double ms_from_gpu = std::chrono::duration_cast<std::chrono::microseconds>(end-begin).count() / 1000.0;

    double avg_err = 0.0;
    for (size_t i = 0; i < ne; i++) {
        avg_err += std::fabs(x[i] - y[i]);
    }

    double kb = ne * sizeof(float) / 1024.0;

    std::cerr << "TEST TRANSFER " << kb << " KB to_gpu " << ms_to_gpu << "ms (" << kb / ms_to_gpu * 1000.0 / 1024.0 << " MB/s) from_gpu " << ms_from_gpu << "ms (" << kb / ms_from_gpu * 1000.0 / 1024.0 << " MB/s) avg_err=" << avg_err / ne << std::endl;

    ggml_vk_destroy_buffer(buffer);

    if (pinned) {
        ggml_vk_host_free(ctx, x);
        ggml_vk_host_free(ctx, y);
    } else {
        free(x);
        free(y);
    }
}

static void ggml_vk_quantize_data(const float * from, void * to, size_t ne, ggml_type quant) {
    std::vector<int64_t> hist_cur(1 << 4, 0);

    switch(quant) {
    case GGML_TYPE_F32:
        memcpy(to, from, sizeof(float) * ne);
        break;
    case GGML_TYPE_Q4_0:
        ggml_quantize_q4_0(from, to, ne, ne, hist_cur.data());
        break;
    case GGML_TYPE_Q4_1:
        ggml_quantize_q4_1(from, to, ne, ne, hist_cur.data());
        break;
    case GGML_TYPE_Q5_0:
        ggml_quantize_q5_0(from, to, ne, ne, hist_cur.data());
        break;
    case GGML_TYPE_Q5_1:
        ggml_quantize_q4_1(from, to, ne, ne, hist_cur.data());
        break;
    case GGML_TYPE_Q8_0:
        ggml_quantize_q8_0(from, to, ne, ne, hist_cur.data());
        break;
    case GGML_TYPE_Q2_K:
        ggml_quantize_q2_K(from, to, ne, ne, hist_cur.data());
        break;
    case GGML_TYPE_Q3_K:
        ggml_quantize_q3_K(from, to, ne, ne, hist_cur.data());
        break;
    case GGML_TYPE_Q4_K:
        ggml_quantize_q4_K(from, to, ne, ne, hist_cur.data());
        break;
    case GGML_TYPE_Q5_K:
        ggml_quantize_q5_K(from, to, ne, ne, hist_cur.data());
        break;
    case GGML_TYPE_Q6_K:
        ggml_quantize_q6_K(from, to, ne, ne, hist_cur.data());
        break;
    default:
        GGML_ASSERT(false);
    }
}

static void ggml_vk_test_dequant(ggml_backend_vk_context * ctx, size_t ne, ggml_type quant) {
#ifdef GGML_VULKAN_DEBUG
    std::cerr << "ggml_vk_test_dequant(" << ne << ")" << std::endl;
#endif
    const size_t x_sz = sizeof(float) * ne;
    const size_t x_sz_f16 = sizeof(ggml_fp16_t) * ne;
    const size_t qx_sz = ne * ggml_type_size(quant)/ggml_blck_size(quant);
    float * x = (float *) malloc(x_sz);
    void * qx = malloc(qx_sz);
    vk_buffer qx_buf = ggml_vk_create_buffer_check(ctx, qx_sz, vk::MemoryPropertyFlagBits::eDeviceLocal);
    vk_buffer x_buf = ggml_vk_create_buffer_check(ctx, x_sz_f16, vk::MemoryPropertyFlagBits::eDeviceLocal);
    ggml_fp16_t * x_chk = (ggml_fp16_t *) malloc(x_sz_f16);

    for (size_t i = 0; i < ne; i++) {
        x[i] = rand() / (float)RAND_MAX;
    }

    vk_pipeline p = ctx->device->pipeline_dequant[quant];

    ggml_vk_quantize_data(x, qx, ne, quant);

    ggml_pipeline_allocate_descriptor_sets(ctx, p, 1);

    ggml_vk_buffer_write(ctx, qx_buf, 0, qx, qx_sz);

    vk_context * subctx = ggml_vk_create_context(ctx, ctx->device->compute_queue);
    ggml_vk_ctx_begin(ctx, subctx);
    const std::vector<uint32_t> pc = { 1, (uint32_t)ne, (uint32_t)ne, (uint32_t)ne, (uint32_t)ne };
    ggml_vk_dispatch_pipeline(ctx, subctx, p, { { qx_buf, 0, qx_sz }, { x_buf, 0, x_sz_f16 } }, pc.size() * sizeof(int), pc.data(), { (uint32_t)ne, 1, 1});
    ggml_vk_ctx_end(subctx);

    auto begin = std::chrono::high_resolution_clock::now();

    ggml_vk_submit(subctx, ctx->fence);
    VK_CHECK(ctx->device->device.waitForFences({ ctx->fence }, true, UINT64_MAX), "ggml_vk_test_dequant waitForFences");
    ctx->device->device.resetFences({ ctx->fence });

    auto end = std::chrono::high_resolution_clock::now();

    double ms_dequant = std::chrono::duration_cast<std::chrono::microseconds>(end-begin).count() / 1000.0;
    ggml_vk_buffer_read(ctx, x_buf, 0, x_chk, x_sz_f16);

    int first_err = -1;

    double avg_err = 0.0;
    for (size_t i = 0; i < ne; i++) {
        double error = std::fabs(x[i] - ggml_fp16_to_fp32(x_chk[i]));
        avg_err += error;

        if (first_err < 0 && error > 0.05) {
            first_err = i;
        }
    }

    avg_err /= ne;

    std::cerr << "TEST DEQUANT " << ggml_type_name(quant) << " time=" << ms_dequant << "ms avg_err=" << avg_err << std::endl;

    if (avg_err > 0.1) {
        std::cerr << "first_error = " << first_err << std::endl;
        std::cerr << "Actual result: " << std::endl << std::endl;
        for (int i = std::max(0, first_err - 5); i < std::min((int)ne, first_err + 5); i++) {
            std::cerr << ggml_fp16_to_fp32(x_chk[i]) << ", ";
        }
        std::cerr << std::endl << "Expected result: " << std::endl << std::endl;
        for (int i = std::max(0, first_err - 5); i < std::min((int)ne, first_err + 5); i++) {
            std::cerr << x[i] << ", ";
        }
        std::cerr << std::endl;
    }

    ggml_vk_destroy_buffer(x_buf);
    ggml_vk_destroy_buffer(qx_buf);

    free(x);
    free(qx);
    free(x_chk);
}

static void ggml_vk_test_dequant_matmul(ggml_backend_vk_context * ctx, size_t m, size_t n, size_t k, size_t batch, size_t num_it, size_t split_k, ggml_type quant) {
#ifdef GGML_VULKAN_DEBUG
    std::cerr << "ggml_vk_test_dequant_matmul(" << m << ", " << n << ", " << k << ", " << batch << ", " << num_it << ", " << split_k << ", " << ggml_type_name(quant) << ")" << std::endl;
#endif
    const size_t x_ne = m * k * batch;
    const size_t y_ne = k * n * batch;
    const size_t d_ne = m * n * batch;

    const size_t x_sz = sizeof(float) * x_ne;
    const size_t y_sz = sizeof(float) * y_ne;
    const size_t qx_sz = x_ne * ggml_type_size(quant)/ggml_blck_size(quant);
    const size_t d_sz = sizeof(float) * d_ne;
    float * x = (float *) malloc(x_sz);
    float * y = (float *) malloc(y_sz);
    void * qx = malloc(qx_sz);
    vk_buffer qx_buf = ggml_vk_create_buffer_check(ctx, qx_sz, vk::MemoryPropertyFlagBits::eDeviceLocal);
    vk_buffer y_buf = ggml_vk_create_buffer_check(ctx, y_sz, vk::MemoryPropertyFlagBits::eDeviceLocal);
    vk_buffer d_buf = ggml_vk_create_buffer_check(ctx, d_sz, vk::MemoryPropertyFlagBits::eDeviceLocal);
    float * d = (float *) malloc(d_sz);
    float * d_chk = (float *) malloc(d_sz);

    for (size_t i = 0; i < x_ne; i++) {
        x[i] = rand() / (float)RAND_MAX;
    }

    vk_pipeline p = ctx->device->pipeline_dequant_mul_mat_mat[quant];

    ggml_vk_quantize_data(x, qx, x_ne, quant);

    for (size_t i = 0; i < y_ne; i++) {
        y[i] = rand() / (float)RAND_MAX;
    }

    ggml_pipeline_allocate_descriptor_sets(ctx, p, num_it);
    if (split_k > 1) {
        ggml_pipeline_allocate_descriptor_sets(ctx, ctx->device->pipeline_matmul_split_k_reduce, num_it);

        if (ctx->prealloc_split_k == nullptr || ctx->prealloc_split_k->size < sizeof(float) * d_ne * split_k) {
            // Resize buffer
            if (ctx->prealloc_split_k != nullptr) {
                ggml_vk_destroy_buffer(ctx->prealloc_split_k);
            }
            ctx->prealloc_split_k = ggml_vk_create_buffer_check(ctx, sizeof(float) * d_ne * split_k, vk::MemoryPropertyFlagBits::eDeviceLocal);
        }
    }

    ggml_vk_buffer_write(ctx, qx_buf, 0, qx, qx_sz);
    ggml_vk_buffer_write(ctx, y_buf, 0, y, y_sz);

    vk_context * subctx = ggml_vk_create_context(ctx, ctx->device->compute_queue);
    for (size_t i = 0; i < num_it; i++) {
        ggml_vk_ctx_begin(ctx, subctx);
        ggml_vk_matmul(ctx, subctx, p, ggml_vk_subbuffer(qx_buf), ggml_vk_subbuffer(y_buf), ggml_vk_subbuffer(d_buf), ggml_vk_subbuffer(ctx->prealloc_split_k), m, n, k, k, k, m, split_k, batch, batch, batch, 1, 1, k*m, k*n, m*n);
        ggml_vk_ctx_end(subctx);
    }

    auto begin = std::chrono::high_resolution_clock::now();

    ggml_vk_submit(subctx, ctx->fence);
    VK_CHECK(ctx->device->device.waitForFences({ ctx->fence }, true, UINT64_MAX), "ggml_vk_test_dequant waitForFences");
    ctx->device->device.resetFences({ ctx->fence });

    auto end = std::chrono::high_resolution_clock::now();

    double time_ms = std::chrono::duration_cast<std::chrono::microseconds>(end-begin).count() / 1000.0;
    ggml_vk_buffer_read(ctx, d_buf, 0, d, d_sz);

    ggml_init_params iparams = {
        /*.mem_size   =*/ 1024*1024*1024,
        /*.mem_buffer =*/ NULL,
        /*.no_alloc   =*/ true,
    };

    ggml_context * ggml_ctx = ggml_init(iparams);

    ggml_tensor * src0_ggml = ggml_new_tensor_3d(ggml_ctx, quant, k, m, batch);
    ggml_tensor * src1_ggml = ggml_new_tensor_3d(ggml_ctx, GGML_TYPE_F32, k, n, batch);
    ggml_tensor * tensor_ggml = ggml_mul_mat(ggml_ctx, src0_ggml, src1_ggml);

    src0_ggml->data = qx;
    src1_ggml->data = y;
    tensor_ggml->data = d_chk;

    ctx->disable = true;

    ggml_cgraph * cgraph = ggml_new_graph(ggml_ctx);
    ggml_build_forward_expand(cgraph, tensor_ggml);

    ggml_graph_compute_with_ctx(ggml_ctx, cgraph, 1);

    ctx->disable = false;

    ggml_free(ggml_ctx);

    double avg_err = 0.0;
    int first_err_n = -1;
    int first_err_m = -1;
    int first_err_b = -1;

    for (size_t i = 0; i < m*n*batch; i++) {
        double err = std::fabs(d[i] - d_chk[i]);
        avg_err += err;

        if ((err > 0.05f || std::isnan(err)) && first_err_n == -1) {
            first_err_b = i / (m * n);
            first_err_n = (i % (m * n)) / m;
            first_err_m = (i % (m * n)) % m;
        }
    }

    avg_err /= m * n;

    std::cerr << "TEST MMQ " << ggml_type_name(quant) << " m=" << m << " n=" << n << " k=" << k << " batch=" << batch << " split_k=" << split_k << " matmul " << time_ms / num_it << "ms avg_err=" << avg_err << std::endl;

    if (avg_err > 0.1 || std::isnan(avg_err)) {
        std::cerr << "m = " << first_err_m << " n = " << first_err_n << " b = " << first_err_b << std::endl;
        std::cerr << "Actual result: " << std::endl << std::endl;
        ggml_vk_print_matrix_area(d, GGML_TYPE_F32, m, n, first_err_m, first_err_n, first_err_b);
        std::cerr << "Expected result: " << std::endl << std::endl;
        ggml_vk_print_matrix_area(d_chk, GGML_TYPE_F32, m, n, first_err_m, first_err_n, first_err_b);

        if (split_k > 1) {
            float * split_k_buf = (float *) malloc(sizeof(float) * d_ne * split_k);
            ggml_vk_buffer_read(ctx, ctx->prealloc_split_k, 0, split_k_buf, sizeof(float) * d_ne * split_k);

            std::cerr << "d_buf0: " << std::endl << std::endl;
            ggml_vk_print_matrix_area(split_k_buf, GGML_TYPE_F32, m, n, first_err_m, first_err_n, first_err_b);

            std::cerr << "d_buf1: " << std::endl << std::endl;
            ggml_vk_print_matrix_area(split_k_buf + d_ne, GGML_TYPE_F32, m, n, first_err_m, first_err_n, first_err_b);

            std::cerr << "d_buf2: " << std::endl << std::endl;
            ggml_vk_print_matrix_area(split_k_buf + 2 * d_ne, GGML_TYPE_F32, m, n, first_err_m, first_err_n, first_err_b);

            std::cerr << "d_buf3: " << std::endl << std::endl;
            ggml_vk_print_matrix_area(split_k_buf + 3 * d_ne, GGML_TYPE_F32, m, n, first_err_m, first_err_n, first_err_b);

            free(split_k_buf);
        }
    }

    ggml_vk_destroy_buffer(qx_buf);
    ggml_vk_destroy_buffer(y_buf);
    ggml_vk_destroy_buffer(d_buf);

    free(x);
    free(qx);
    free(y);
    free(d);
    free(d_chk);
}
#endif

static ggml_tensor_extra_gpu * ggml_vk_tensor_create_extra(ggml_tensor * tensor) {
#ifdef GGML_VULKAN_DEBUG
    std::cerr << "ggml_vk_create_extra(" << tensor << " (" << tensor->name << ", " << ggml_op_name(tensor->op) << "))" << std::endl;
#endif
    ggml_tensor_extra_gpu * extra = new ggml_tensor_extra_gpu;
    extra->reset();
    tensor->extra = extra;
    return extra;
}

static bool ggml_vk_cpu_assist_op(const ggml_tensor * node) {
    return node->op == GGML_OP_MUL_MAT || node->op == GGML_OP_MUL_MAT_ID;
}

static void ggml_vk_preallocate_buffers_graph(ggml_backend_vk_context * ctx, ggml_tensor * node){
#ifdef GGML_VULKAN_DEBUG
    std::cerr << "ggml_vk_preallocate_buffers_graph(" << node << ")" << std::endl;
#endif
    const bool any_on_device = node->backend == GGML_BACKEND_TYPE_GPU
        || (node->src[0] != nullptr && (node->src[0]->backend == GGML_BACKEND_TYPE_GPU || node->src[0]->backend == GGML_BACKEND_TYPE_GPU_SPLIT))
        || (node->src[1] != nullptr && (node->src[1]->backend == GGML_BACKEND_TYPE_GPU));

    if (ctx->disable || (!any_on_device && !ggml_vk_cpu_assist_op(node))) {
        return;
    }

    ggml_tensor_extra_gpu * extra = (ggml_tensor_extra_gpu *) node->extra;
    if (extra == nullptr) {
        // Workaround for CPU backend BLAS matmul calls
        extra = ggml_vk_tensor_create_extra(node);
    }

    ggml_tensor * src0 = node->src[0];
    ggml_tensor * src1 = node->src[1];

    const bool use_src0 = src0 != nullptr;
    const int64_t ne00 = use_src0 ? src0->ne[0] : 0;
    const int64_t ne01 = use_src0 ? src0->ne[1] : 0;
    const int64_t ne02 = use_src0 ? src0->ne[2] : 0;
    const int64_t ne03 = use_src0 ? src0->ne[3] : 0;
    const bool use_src1 = src1 != nullptr && node->op != GGML_OP_CPY && node->op != GGML_OP_CONT && node->op != GGML_OP_DUP;
    const int64_t ne10 = use_src1 ? src1->ne[0] : 0;
    const int64_t ne11 = use_src1 ? src1->ne[1] : 0;
    const int64_t ne12 = use_src1 ? src1->ne[2] : 0;
    const int64_t ne13 = use_src1 ? src1->ne[3] : 0;
    const int64_t ne20 = node->ne[0];
    const int64_t ne21 = node->ne[1];
    const int64_t ne22 = node->ne[2];
    const int64_t ne23 = node->ne[3];

    const bool f16_f32_kernel = use_src1 && src1->type == GGML_TYPE_F32;

    int split_k;
    if (node->op == GGML_OP_MUL_MAT || node->op == GGML_OP_MUL_MAT_ID) {
        split_k = ggml_vk_guess_split_k(ne01, ne11, ne10);
    } else {
        split_k = 1;
    }
    const uint32_t x_ne = ne00 * ne01;
    const uint32_t y_ne = ne10 * ne11;
    const uint32_t d_ne = ne20 * ne21;

    const uint64_t qx_sz = use_src0 ? ggml_vk_align_size(ggml_type_size(src0->type) * x_ne / ggml_blck_size(src0->type), ctx->device->properties.limits.minStorageBufferOffsetAlignment) * ne02 * ne03 : 0;
    const uint64_t qy_sz = use_src1 ? ggml_vk_align_size(ggml_type_size(src1->type) * y_ne / ggml_blck_size(src1->type), ctx->device->properties.limits.minStorageBufferOffsetAlignment) * ne12 * ne13 : 0;
    const uint64_t x_sz = use_src0 ? ggml_vk_align_size(sizeof(ggml_fp16_t) * x_ne, ctx->device->properties.limits.minStorageBufferOffsetAlignment) * ne02 * ne03 : 0;
    const uint64_t y_sz = use_src1 ? ggml_vk_align_size(f16_f32_kernel ? sizeof(float) * y_ne : sizeof(ggml_fp16_t) * y_ne, ctx->device->properties.limits.minStorageBufferOffsetAlignment) * ne12 * ne13 : 0;
    uint64_t d_sz = ggml_vk_align_size(ggml_type_size(node->type) * d_ne, ctx->device->properties.limits.minStorageBufferOffsetAlignment) * ne22 * ne23;
    const uint64_t split_k_size = split_k > 1 ? d_sz * 4 : 0;

    if (extra->buffer_gpu.expired()) {
        // Workaround for CPU backend BLAS matmul calls
        extra->buffer_gpu = ggml_vk_create_buffer_temp(ctx, d_sz);
    }

    switch (node->op) {
    case GGML_OP_REPEAT:
    case GGML_OP_GET_ROWS:
    case GGML_OP_RESHAPE:
    case GGML_OP_VIEW:
    case GGML_OP_PERMUTE:
    case GGML_OP_TRANSPOSE:
    case GGML_OP_ADD:
    case GGML_OP_SCALE:
    case GGML_OP_SQR:
    case GGML_OP_CLAMP:
    case GGML_OP_CPY:
    case GGML_OP_CONT:
    case GGML_OP_DUP:
    case GGML_OP_MUL:
    case GGML_OP_NORM:
    case GGML_OP_RMS_NORM:
    case GGML_OP_DIAG_MASK_INF:
    case GGML_OP_SOFT_MAX:
    case GGML_OP_ROPE:
    case GGML_OP_ARGSORT:
        break;
    case GGML_OP_UNARY:
        switch (ggml_get_unary_op(node)) {
        case GGML_UNARY_OP_SILU:
        case GGML_UNARY_OP_GELU:
        case GGML_UNARY_OP_RELU:
            break;
        default:
            return;
        }
        break;
    case GGML_OP_MUL_MAT:
    case GGML_OP_MUL_MAT_ID:
        if (ctx->prealloc_size_qx < qx_sz) {
            ctx->prealloc_size_qx = qx_sz;
        }
        if (ctx->prealloc_size_qy < qy_sz) {
            ctx->prealloc_size_qy = qy_sz;
        }
        if (ctx->prealloc_size_x < x_sz) {
            ctx->prealloc_size_x = x_sz;
        }
        if (ctx->prealloc_size_y < y_sz) {
            ctx->prealloc_size_y = y_sz;
        }
        if (ctx->prealloc_size_split_k < split_k_size) {
            ctx->prealloc_size_split_k = split_k_size;
        }
        if (ctx->staging_size < x_sz + y_sz) {
            ctx->staging_size = x_sz + y_sz;
        }
        break;
    default:
        return;
    }
}

static void ggml_vk_preallocate_buffers(ggml_backend_vk_context * ctx) {
    if (ctx->disable) {
        return;
    }
#ifdef GGML_VULKAN_DEBUG
    std::cerr << "ggml_vk_preallocate_buffers(qx_size: " << ctx->prealloc_size_qx << " qy_size: " << ctx->prealloc_size_qy << " x_size: " << ctx->prealloc_size_x << " y_size: " << ctx->prealloc_size_y << " split_k_size: " << ctx->prealloc_size_split_k << ")" << std::endl;
#endif
#if defined(GGML_VULKAN_RUN_TESTS)
    ctx->staging = ggml_vk_create_buffer_check(ctx, 100ul * 1024ul * 1024ul,
        vk::MemoryPropertyFlagBits::eHostVisible | vk::MemoryPropertyFlagBits::eHostCoherent | vk::MemoryPropertyFlagBits::eHostCached
        vk::MemoryPropertyFlagBits::eHostVisible | vk::MemoryPropertyFlagBits::eHostCoherent);
    ggml_vk_test_transfer(ctx, 8192 * 1000, false);
    ggml_vk_test_transfer(ctx, 8192 * 1000, true);

    // ggml_vk_test_dequant(ctx, 2560 * 7680, GGML_TYPE_F32);
    // ggml_vk_test_dequant(ctx, 2560 * 7680, GGML_TYPE_Q4_0);
    // ggml_vk_test_dequant(ctx, 2560 * 7680, GGML_TYPE_Q4_1);
    // ggml_vk_test_dequant(ctx, 2560 * 7680, GGML_TYPE_Q5_0);
    // ggml_vk_test_dequant(ctx, 2560 * 7680, GGML_TYPE_Q5_1);
    // ggml_vk_test_dequant(ctx, 2560 * 7680, GGML_TYPE_Q8_0);
    // ggml_vk_test_dequant(ctx, 2560 * 7680, GGML_TYPE_Q2_K);
    // ggml_vk_test_dequant(ctx, 2560 * 7680, GGML_TYPE_Q3_K);
    // ggml_vk_test_dequant(ctx, 2560 * 7680, GGML_TYPE_Q4_K);
    // ggml_vk_test_dequant(ctx, 2560 * 7680, GGML_TYPE_Q5_K);
    // ggml_vk_test_dequant(ctx, 2560 * 7680, GGML_TYPE_Q6_K);

    ggml_vk_test_dequant_matmul(ctx, 128, 512, 512, 2, 100, 4, GGML_TYPE_Q4_0);

    std::cerr << std::endl;

    const std::vector<size_t> vals {
        8, 8, 8,
        100, 46, 576,
        623, 111, 128,
        100, 46, 558,
        512, 1, 256,
        128, 110, 622,
        511, 511, 127,
        511, 511, 7,
        511, 511, 17,
        49, 49, 128,
        128, 49, 49,
        4096, 49, 4096,
        11008, 49, 4096,
        4096, 49, 11008,
        32000, 49, 4096,
        512, 512, 128,
        128, 512, 512,
        4096, 512, 4096,
        11008, 512, 4096,
        4096, 512, 11008,
        32000, 512, 4096,
    };
    const size_t num_it = 1;
    for (size_t i = 0; i < vals.size(); i += 3) {
        ggml_vk_test_matmul<ggml_fp16_t, float>(ctx, vals[i], vals[i + 1], vals[i + 2], 2, num_it, 1, 0);
        ggml_vk_test_matmul<ggml_fp16_t, float>(ctx, vals[i], vals[i + 1], vals[i + 2], 2, num_it, 1, 1);
        ggml_vk_test_matmul<ggml_fp16_t, float>(ctx, vals[i], vals[i + 1], vals[i + 2], 2, num_it, 1, 2);
        ggml_vk_test_matmul<ggml_fp16_t, float>(ctx, vals[i], vals[i + 1], vals[i + 2], 2, num_it, 4, 0);
        ggml_vk_test_matmul<ggml_fp16_t, float>(ctx, vals[i], vals[i + 1], vals[i + 2], 2, num_it, 4, 1);
        ggml_vk_test_matmul<ggml_fp16_t, float>(ctx, vals[i], vals[i + 1], vals[i + 2], 2, num_it, 4, 2);
        std::cerr << std::endl;
    }

    GGML_ASSERT(false);
#endif

    if (ctx->prealloc_qx == nullptr || (ctx->prealloc_size_qx > 0 && ctx->prealloc_qx->size < ctx->prealloc_size_qx)) {
        // Resize buffer
        if (ctx->prealloc_qx != nullptr) {
            ggml_vk_destroy_buffer(ctx->prealloc_qx);
        }
        ctx->prealloc_qx = ggml_vk_create_buffer_device(ctx, ctx->prealloc_size_qx);
    }
    if (ctx->prealloc_qy == nullptr || (ctx->prealloc_size_qy > 0 && ctx->prealloc_qy->size < ctx->prealloc_size_qy)) {
        // Resize buffer
        if (ctx->prealloc_qy != nullptr) {
            ggml_vk_destroy_buffer(ctx->prealloc_qy);
        }
        ctx->prealloc_qy = ggml_vk_create_buffer_device(ctx, ctx->prealloc_size_qy);
    }
    if (ctx->prealloc_x == nullptr || (ctx->prealloc_size_x > 0 && ctx->prealloc_x->size < ctx->prealloc_size_x)) {
        // Resize buffer
        if (ctx->prealloc_x != nullptr) {
            ggml_vk_destroy_buffer(ctx->prealloc_x);
        }
        ctx->prealloc_x = ggml_vk_create_buffer_device(ctx, ctx->prealloc_size_x);
    }
    if (ctx->prealloc_y == nullptr || (ctx->prealloc_size_y > 0 && ctx->prealloc_y->size < ctx->prealloc_size_y)) {
        // Resize buffer
        if (ctx->prealloc_y != nullptr) {
            ggml_vk_destroy_buffer(ctx->prealloc_y);
        }
        ctx->prealloc_y = ggml_vk_create_buffer_device(ctx, ctx->prealloc_size_y);
    }
    if (ctx->prealloc_split_k == nullptr || (ctx->prealloc_size_split_k > 0 && ctx->prealloc_split_k->size < ctx->prealloc_size_split_k)) {
        // Resize buffer
        if (ctx->prealloc_split_k != nullptr) {
            ggml_vk_destroy_buffer(ctx->prealloc_split_k);
        }
        ctx->prealloc_split_k = ggml_vk_create_buffer_device(ctx, ctx->prealloc_size_split_k);
    }
    if (ctx->staging == nullptr || (ctx->staging_size > 0 && ctx->staging->size < ctx->staging_size)) {
        // Resize buffer
        if (ctx->staging != nullptr) {
            ggml_vk_destroy_buffer(ctx->staging);
        }
        ctx->staging = ggml_vk_create_buffer_check(ctx, ctx->staging_size,
            vk::MemoryPropertyFlagBits::eHostVisible | vk::MemoryPropertyFlagBits::eHostCoherent | vk::MemoryPropertyFlagBits::eHostCached,
            vk::MemoryPropertyFlagBits::eHostVisible | vk::MemoryPropertyFlagBits::eHostCoherent);
    }
}

static void ggml_vk_build_graph(ggml_backend_vk_context * ctx, ggml_tensor * node, bool last_node){
    const bool any_on_device = node->backend == GGML_BACKEND_TYPE_GPU
        || (node->src[0] != nullptr && (node->src[0]->backend == GGML_BACKEND_TYPE_GPU || node->src[0]->backend == GGML_BACKEND_TYPE_GPU_SPLIT))
        || (node->src[1] != nullptr && node->src[1]->backend == GGML_BACKEND_TYPE_GPU);

    if (ctx->disable || (!any_on_device && !ggml_vk_cpu_assist_op(node)) || (ggml_vk_cpu_assist_op(node) && !any_on_device && !ggml_vk_can_mul_mat(node->src[0], node->src[1], node))) {
        return;
    }

#ifdef GGML_VULKAN_DEBUG
    std::cerr << "ggml_vk_build_graph(" << node << ", " << ggml_op_name(node->op) << ")" << std::endl;
#endif
    ctx->semaphore_idx = 0;
    ctx->staging_offset = 0;

    const ggml_tensor * src0 = node->src[0];
    const ggml_tensor * src1 = node->src[1];

    ggml_tensor_extra_gpu * extra = (ggml_tensor_extra_gpu *) node->extra;

    switch (node->op) {
    case GGML_OP_UNARY:
        switch (ggml_get_unary_op(node)) {
        case GGML_UNARY_OP_SILU:
        case GGML_UNARY_OP_GELU:
        case GGML_UNARY_OP_RELU:
            break;
        default:
            return;
        }
        break;
    case GGML_OP_REPEAT:
    // case GGML_OP_GET_ROWS:
    case GGML_OP_ADD:
    case GGML_OP_MUL:
    case GGML_OP_SCALE:
    case GGML_OP_SQR:
    case GGML_OP_CLAMP:
    case GGML_OP_CPY:
    case GGML_OP_CONT:
    case GGML_OP_DUP:
    case GGML_OP_RESHAPE:
    case GGML_OP_VIEW:
    case GGML_OP_PERMUTE:
    case GGML_OP_TRANSPOSE:
    case GGML_OP_NORM:
    case GGML_OP_RMS_NORM:
    case GGML_OP_DIAG_MASK_INF:
    case GGML_OP_SOFT_MAX:
    case GGML_OP_ROPE:
    case GGML_OP_MUL_MAT:
    case GGML_OP_MUL_MAT_ID:
    case GGML_OP_NONE:
    case GGML_OP_ARGSORT:
        break;
    default:
        if (any_on_device) {
            std::cerr << "ggml_vulkan: Error: Missing op: " << ggml_op_name(node->op) << std::endl;
            GGML_ASSERT(false);
        }
        return;
    }

    if (ctx->compute_ctx == nullptr) {
        ctx->compute_ctx = ggml_vk_create_context(ctx, ctx->device->compute_queue);
        ggml_vk_ctx_begin(ctx, ctx->compute_ctx);
    }

    switch (node->op) {
    case GGML_OP_REPEAT:
        ggml_vk_repeat(ctx, ctx->compute_ctx, src0, src1, node);

        break;
    case GGML_OP_GET_ROWS:
        ggml_vk_get_rows(ctx, ctx->compute_ctx, src0, src1, node);

        break;
    case GGML_OP_ADD:
        ggml_vk_add(ctx, ctx->compute_ctx, src0, src1, node);

        break;
    case GGML_OP_MUL:
        ggml_vk_mul(ctx, ctx->compute_ctx, src0, src1, node);

        break;
    case GGML_OP_SCALE:
        ggml_vk_scale(ctx, ctx->compute_ctx, src0, node);

        break;
    case GGML_OP_SQR:
        ggml_vk_sqr(ctx, ctx->compute_ctx, src0, node);

        break;
    case GGML_OP_CLAMP:
        ggml_vk_clamp(ctx, ctx->compute_ctx, src0, node);

        break;
    case GGML_OP_CPY:
    case GGML_OP_CONT:
    case GGML_OP_DUP:
        ggml_vk_cpy(ctx, ctx->compute_ctx, src0, node);

        break;
    case GGML_OP_RESHAPE:
    case GGML_OP_VIEW:
    case GGML_OP_PERMUTE:
    case GGML_OP_TRANSPOSE:
    case GGML_OP_NONE:
        ggml_vk_nop(ctx, ctx->compute_ctx, src0, node);

        break;
    case GGML_OP_NORM:
        ggml_vk_norm(ctx, ctx->compute_ctx, src0, node);

        break;
    case GGML_OP_RMS_NORM:
        ggml_vk_rms_norm(ctx, ctx->compute_ctx, src0, node);

        break;
    case GGML_OP_UNARY:
        switch (ggml_get_unary_op(node)) {
        case GGML_UNARY_OP_SILU:
        case GGML_UNARY_OP_GELU:
        case GGML_UNARY_OP_RELU:
            ggml_vk_unary(ctx, ctx->compute_ctx, src0, node);
            break;
        default:
            return;
        }
        break;
    case GGML_OP_DIAG_MASK_INF:
        ggml_vk_diag_mask_inf(ctx, ctx->compute_ctx, src0, node);

        break;
    case GGML_OP_SOFT_MAX:
        ggml_vk_soft_max(ctx, ctx->compute_ctx, src0, src1, node);

        break;
    case GGML_OP_ROPE:
        ggml_vk_rope(ctx, ctx->compute_ctx, src0, src1, node);

        break;
    case GGML_OP_ARGSORT:
        ggml_vk_argsort(ctx, ctx->compute_ctx, src0, node);
        break;
    case GGML_OP_MUL_MAT:
        ggml_vk_mul_mat(ctx, ctx->compute_ctx, src0, src1, node);

        break;
    case GGML_OP_MUL_MAT_ID:
        ggml_vk_mul_mat_id(ctx, ctx->compute_ctx, src0, src1, node);

        break;
    default:
        return;
    }

    extra->ready = true;
    extra->ctx_idx = ctx->compute_ctx->idx;

#ifdef GGML_VULKAN_CHECK_RESULTS
    // Force context reset on each node so that each tensor ends up in its own context
    // and can be run and compared to its CPU equivalent separately
    last_node = true;
#endif

    if (node->backend == GGML_BACKEND_TYPE_CPU || last_node) {
        ggml_vk_ctx_end(ctx->compute_ctx);
        ctx->compute_ctx->exit_tensor = node;
        ctx->compute_ctx = nullptr;
    }
}

static bool ggml_vk_compute_forward(ggml_backend_vk_context * ctx, ggml_compute_params * params, ggml_tensor * tensor){
    const bool any_on_device = tensor->backend == GGML_BACKEND_TYPE_GPU
        || (tensor->src[0] != nullptr && (tensor->src[0]->backend == GGML_BACKEND_TYPE_GPU || tensor->src[0]->backend == GGML_BACKEND_TYPE_GPU_SPLIT))
        || (tensor->src[1] != nullptr && tensor->src[1]->backend == GGML_BACKEND_TYPE_GPU);

    if (ctx->disable || (!any_on_device && !ggml_vk_cpu_assist_op(tensor))) {
        return false;
    }

    ggml_tensor_extra_gpu * extra = nullptr;

    switch (tensor->op) {
    case GGML_OP_ADD:
    case GGML_OP_GET_ROWS:
    case GGML_OP_MUL:
    case GGML_OP_SCALE:
    case GGML_OP_SQR:
    case GGML_OP_CLAMP:
    case GGML_OP_CPY:
    case GGML_OP_CONT:
    case GGML_OP_DUP:
    case GGML_OP_NORM:
    case GGML_OP_RMS_NORM:
    case GGML_OP_DIAG_MASK_INF:
    case GGML_OP_SOFT_MAX:
    case GGML_OP_ROPE:
    case GGML_OP_RESHAPE:
    case GGML_OP_VIEW:
    case GGML_OP_PERMUTE:
    case GGML_OP_TRANSPOSE:
    case GGML_OP_NONE:
    case GGML_OP_ARGSORT:
        extra = (ggml_tensor_extra_gpu *) tensor->extra;

        break;
    case GGML_OP_UNARY:
        switch (ggml_get_unary_op(tensor)) {
        case GGML_UNARY_OP_SILU:
        case GGML_UNARY_OP_GELU:
        case GGML_UNARY_OP_RELU:
            extra = (ggml_tensor_extra_gpu *) tensor->extra;
            break;
        default:
            return false;
        }
        break;
    case GGML_OP_MUL_MAT:
    case GGML_OP_MUL_MAT_ID:
        if (!any_on_device && !ggml_vk_can_mul_mat(tensor->src[0], tensor->src[1], tensor)) {
            return false;
        }

        extra = (ggml_tensor_extra_gpu *) tensor->extra;

        break;
    default:
        return false;
    }

    if (extra == nullptr) {
        return false;
    }

    if (params->ith != 0) {
        return true;
    }
    if (params->type == GGML_TASK_TYPE_INIT || params->type == GGML_TASK_TYPE_FINALIZE) {
        return true;
    }

#ifdef GGML_VULKAN_DEBUG
    std::cerr << "ggml_vk_compute_forward(" << tensor << ", name=" << tensor->name << ", op=" << ggml_op_name(tensor->op) << ", type=" << tensor->type << ", backend=" << tensor->backend << ", ne0=" << tensor->ne[0] << ", ne1=" << tensor->ne[1] << ", ne2=" << tensor->ne[2] << ", ne3=" << tensor->ne[3] << ", nb0=" << tensor->nb[0] << ", nb1=" << tensor->nb[1] << ", nb2=" << tensor->nb[2] << ", nb3=" << tensor->nb[3] << ", view_src=" << tensor->view_src << ", view_offs=" << tensor->view_offs << ")" << std::endl;
#endif

#ifdef GGML_VULKAN_CHECK_RESULTS
    ggml_vk_check_results_0(ctx, params, tensor);
#endif

    GGML_ASSERT(extra->ready);

    vk_context& subctx = ctx->gc.contexts[extra->ctx_idx];

    // Only run if ctx hasn't been submitted yet
    if (!subctx.seqs.empty()) {
        // Do staging buffer copies
        for (auto& cpy : subctx.in_memcpys) {
            memcpy(cpy.dst, cpy.src, cpy.n);
        }

        ggml_vk_submit(&subctx, ctx->fence);
    }

    if (tensor == subctx.exit_tensor) {
        VK_CHECK(ctx->device->device.waitForFences({ ctx->fence }, true, UINT64_MAX), "ggml_vk_compute_forward waitForFences");
        ctx->device->device.resetFences({ ctx->fence });

        // Do staging buffer copies
        for (auto& cpy : subctx.out_memcpys) {
            memcpy(cpy.dst, cpy.src, cpy.n);
        }
        subctx.in_memcpys.clear();
        subctx.out_memcpys.clear();
    }

    extra->ready = false;

    return true;
}

// Clean up after graph processing is done
static void ggml_vk_graph_cleanup(ggml_backend_vk_context * ctx) {
    if (ctx->disable) {
        return;
    }
#ifdef GGML_VULKAN_DEBUG
    std::cerr << "ggml_vk_graph_cleanup()" << std::endl;
#endif
    for (auto& buffer : ctx->gc.temp_buffers) {
        ggml_vk_pool_free(ctx, buffer);
    }
    ctx->gc.temp_buffers.clear();

    for (auto& pipeline : ctx->device->pipelines) {
        if (pipeline.expired()) {
            continue;
        }

        vk_pipeline pl = pipeline.lock();
        ggml_pipeline_cleanup(pl);
    }

    ggml_vk_queue_cleanup(ctx, ctx->device->compute_queue);
    ggml_vk_queue_cleanup(ctx, ctx->device->transfer_queue);

    for (size_t i = 0; i < ctx->gc.semaphores.size(); i++) {
        ctx->device->device.destroySemaphore({ ctx->gc.semaphores[i].s });
    }
    ctx->gc.semaphores.clear();

    for (size_t i = 0; i < ctx->gc.tl_semaphores.size(); i++) {
        ctx->device->device.destroySemaphore({ ctx->gc.tl_semaphores[i].s });
    }
    ctx->gc.tl_semaphores.clear();
    ctx->semaphore_idx = 0;

    ctx->event_idx = 0;

    for (auto& event : ctx->gc.events) {
        ctx->device->device.resetEvent(event);
    }

    ctx->staging_offset = 0;

    ctx->compute_ctx = nullptr;
    ctx->transfer_ctx = nullptr;
    ctx->gc.contexts.clear();
}

// Clean up on backend free
static void ggml_vk_cleanup(ggml_backend_vk_context * ctx) {
#ifdef GGML_VULKAN_DEBUG
    std::cerr << "ggml_vk_cleanup(" << ctx->idx << ")" << std::endl;
#endif
    ggml_vk_graph_cleanup(ctx);

    ggml_vk_destroy_buffer(ctx->prealloc_qx);
    ggml_vk_destroy_buffer(ctx->prealloc_qy);
    ggml_vk_destroy_buffer(ctx->prealloc_x);
    ggml_vk_destroy_buffer(ctx->prealloc_y);
    ggml_vk_destroy_buffer(ctx->prealloc_split_k);
    ggml_vk_destroy_buffer(ctx->staging);
    ggml_vk_destroy_buffer(ctx->sync_staging);

    for (auto& buffer : ctx->buffer_pool) {
        ggml_vk_destroy_buffer(buffer);
    }

    ctx->prealloc_size_qx = 0;
    ctx->prealloc_size_qy = 0;
    ctx->prealloc_size_x = 0;
    ctx->prealloc_size_y = 0;
    ctx->prealloc_size_split_k = 0;
    ctx->staging_size = 0;

    for (auto& event : ctx->gc.events) {
        ctx->device->device.destroyEvent(event);
    }
    ctx->gc.events.clear();

    ctx->device->device.destroyFence(ctx->fence);
}

GGML_CALL static int ggml_vk_get_device_count() {
    ggml_vk_instance_init();

    return vk_instance.device_indices.size();
}

GGML_CALL static void ggml_vk_get_device_description(int device, char * description, size_t description_size) {
    ggml_vk_instance_init();

    std::vector<vk::PhysicalDevice> devices = vk_instance.instance.enumeratePhysicalDevices();

    vk::PhysicalDeviceProperties props;
    devices[device].getProperties(&props);

    snprintf(description, description_size, "%s", props.deviceName.data());
}

// CPU assist interface

void ggml_vk_init_cpu_assist() {
    ggml_vk_instance_init();

    std::cerr << "ggml_vulkan: Found " << ggml_vk_get_device_count() << " Vulkan devices:" << std::endl;

    for (int i = 0; i < ggml_vk_get_device_count(); i++) {
        ggml_vk_print_gpu_info(i);
    }
    // Initialize the first backend to make sure CPU matrix multiplications can be offloaded.
    ggml_backend_vk_init(0);
}

void ggml_vk_preallocate_buffers_graph_cpu_assist(ggml_tensor * node) {
    ggml_backend_vk_context * ctx = &vk_instance.contexts[0];

    if (!ctx->initialized) {
        return;
    }

    ggml_vk_preallocate_buffers_graph(ctx, node);
}

void ggml_vk_preallocate_buffers_cpu_assist() {
    ggml_backend_vk_context * ctx = &vk_instance.contexts[0];

    if (!ctx->initialized) {
        return;
    }

    ggml_vk_preallocate_buffers(ctx);
}

void ggml_vk_build_graph_cpu_assist(ggml_tensor * node, bool last_node) {
    ggml_backend_vk_context * ctx = &vk_instance.contexts[0];

    if (!ctx->initialized) {
        return;
    }

    ggml_vk_build_graph(ctx, node, last_node);
}

bool ggml_vk_compute_forward_cpu_assist(ggml_compute_params * params, ggml_tensor * tensor){
    ggml_backend_vk_context * ctx = &vk_instance.contexts[0];

    if (!ctx->initialized) {
        return false;
    }

    return ggml_vk_compute_forward(ctx, params, tensor);
}

void ggml_vk_graph_cleanup_cpu_assist() {
    ggml_backend_vk_context * ctx = &vk_instance.contexts[0];

    if (!ctx->initialized) {
        return;
    }

    ggml_vk_graph_cleanup(ctx);
}

void ggml_vk_free_cpu_assist() {
    ggml_backend_vk_context * ctx = &vk_instance.contexts[0];

    if (!ctx->initialized || vk_instance.backends[0] == nullptr) {
        return;
    }

    ggml_backend_vk_free(vk_instance.backends[0]);
}

// backend interface

#define UNUSED GGML_UNUSED

// device backend

static void * const vk_ptr_base = (void *)(uintptr_t) 0x1000;  // NOLINT

struct ggml_backend_vk_buffer_context {
    ggml_backend_vk_context * ctx;
    vk_buffer dev_buffer;
    ggml_tensor_extra_gpu * temp_tensor_extras = nullptr;
    size_t temp_tensor_extra_index = 0;
    std::string name;

    ggml_backend_vk_buffer_context(ggml_backend_vk_context * ctx, vk_buffer&& dev_buffer, std::string& name) :
        ctx(ctx),
        dev_buffer(dev_buffer),
        name(name) {
    }

    ~ggml_backend_vk_buffer_context() {
        ggml_vk_destroy_buffer(dev_buffer);
        delete[] temp_tensor_extras;
    }

    ggml_tensor_extra_gpu * ggml_vk_alloc_temp_tensor_extra() {
        if (temp_tensor_extras == nullptr) {
            temp_tensor_extras = new ggml_tensor_extra_gpu[GGML_VK_MAX_NODES];
        }

        size_t alloc_index = temp_tensor_extra_index;
        temp_tensor_extra_index = (temp_tensor_extra_index + 1) % GGML_VK_MAX_NODES;
        ggml_tensor_extra_gpu * extra = &temp_tensor_extras[alloc_index];
        extra->reset();

        return extra;
    }
};

GGML_CALL static const char * ggml_backend_vk_buffer_get_name(ggml_backend_buffer_t buffer) {
    ggml_backend_vk_buffer_context * ctx = (ggml_backend_vk_buffer_context *)buffer->context;
    return ctx->name.c_str();
}

GGML_CALL static bool ggml_backend_buffer_is_vk(ggml_backend_buffer_t buffer) {
    return buffer->iface.get_name == ggml_backend_vk_buffer_get_name;
}

GGML_CALL static void ggml_backend_vk_buffer_free_buffer(ggml_backend_buffer_t buffer) {
#ifdef GGML_VULKAN_DEBUG
    std::cerr << "ggml_backend_vk_buffer_free_buffer()" << std::endl;
#endif
    ggml_backend_vk_buffer_context * ctx = (ggml_backend_vk_buffer_context *)buffer->context;
    ggml_vk_destroy_buffer(ctx->dev_buffer);
    delete ctx;
}

GGML_CALL static void * ggml_backend_vk_buffer_get_base(ggml_backend_buffer_t buffer) {
    return vk_ptr_base;

    UNUSED(buffer);
}

GGML_CALL static void ggml_backend_vk_buffer_init_tensor(ggml_backend_buffer_t buffer, ggml_tensor * tensor) {
#ifdef GGML_VULKAN_DEBUG
    std::cerr << "ggml_backend_vk_buffer_init_tensor(" << buffer << " (" << buffer->context << "), " << tensor << ")" << std::endl;
#endif
    ggml_backend_vk_buffer_context * ctx = (ggml_backend_vk_buffer_context *)buffer->context;

    ggml_tensor_extra_gpu * extra = ctx->ggml_vk_alloc_temp_tensor_extra();
    if (tensor->view_src != nullptr && tensor->view_src->extra != nullptr) {
        GGML_ASSERT(tensor->view_src->buffer->buft == buffer->buft);
        ggml_tensor_extra_gpu * extra_view = (ggml_tensor_extra_gpu *) tensor->view_src->extra;
        extra->buffer_gpu = extra_view->buffer_gpu;
        extra->offset = extra_view->offset + tensor->view_offs;
    } else {
        extra->buffer_gpu = ctx->dev_buffer;
        extra->offset = (uint8_t *) tensor->data - (uint8_t *) vk_ptr_base;
    }

    tensor->backend = GGML_BACKEND_TYPE_GPU;
    tensor->extra = extra;
}

GGML_CALL static void ggml_backend_vk_buffer_set_tensor(ggml_backend_buffer_t buffer, ggml_tensor * tensor, const void * data, size_t offset, size_t size) {
#ifdef GGML_VULKAN_DEBUG
    std::cerr << "ggml_backend_vk_buffer_set_tensor(" << buffer << ", " << tensor << ", " << data << ", " << offset << ", " << size << ")" << std::endl;
#endif
    GGML_ASSERT(tensor->backend == GGML_BACKEND_TYPE_GPU);

    ggml_backend_vk_buffer_context * ctx = (ggml_backend_vk_buffer_context *)buffer->context;

    ggml_tensor_extra_gpu * extra = (ggml_tensor_extra_gpu *) tensor->extra;

    vk_buffer buf = extra->buffer_gpu.lock();

    ggml_vk_buffer_write(ctx->ctx, buf, extra->offset + offset, data, size);
}

GGML_CALL static void ggml_backend_vk_buffer_get_tensor(ggml_backend_buffer_t buffer, const ggml_tensor * tensor, void * data, size_t offset, size_t size) {
#ifdef GGML_VULKAN_DEBUG
    std::cerr << "ggml_backend_vk_buffer_get_tensor(" << buffer << ", " << tensor << ", " << data << ", " << offset << ", " << size << ")" << std::endl;
#endif
    GGML_ASSERT(tensor->backend == GGML_BACKEND_TYPE_GPU);

    ggml_backend_vk_buffer_context * ctx = (ggml_backend_vk_buffer_context *)buffer->context;

    ggml_tensor_extra_gpu * extra = (ggml_tensor_extra_gpu *) tensor->extra;

    vk_buffer buf = extra->buffer_gpu.lock();

    ggml_vk_buffer_read(ctx->ctx, buf, extra->offset + offset, data, size);
}

GGML_CALL static bool ggml_backend_vk_buffer_cpy_tensor(ggml_backend_buffer_t buffer, const ggml_tensor * src, ggml_tensor * dst) {
    if (ggml_backend_buffer_is_vk(src->buffer)) {
        ggml_backend_vk_buffer_context * ctx = (ggml_backend_vk_buffer_context *)buffer->context;
        ggml_tensor_extra_gpu * src_extra = (ggml_tensor_extra_gpu *) src->extra;
        ggml_tensor_extra_gpu * dst_extra = (ggml_tensor_extra_gpu *) dst->extra;

        vk_buffer src_buf = src_extra->buffer_gpu.lock();
        vk_buffer dst_buf = dst_extra->buffer_gpu.lock();

        ggml_vk_buffer_copy(dst_buf, dst_extra->offset, src_buf, src_extra->offset, ggml_nbytes(src));

        return true;
    }
    return false;
}

GGML_CALL static void ggml_backend_vk_buffer_clear(ggml_backend_buffer_t buffer, uint8_t value) {
    ggml_backend_vk_buffer_context * ctx = (ggml_backend_vk_buffer_context *)buffer->context;

    ggml_vk_buffer_memset(ctx->ctx, ctx->dev_buffer, 0, value, buffer->size);
}

static ggml_backend_buffer_i ggml_backend_vk_buffer_interface = {
    /* .get_name        = */ ggml_backend_vk_buffer_get_name,
    /* .free_buffer     = */ ggml_backend_vk_buffer_free_buffer,
    /* .get_base        = */ ggml_backend_vk_buffer_get_base,
    /* .init_tensor     = */ ggml_backend_vk_buffer_init_tensor,
    /* .set_tensor      = */ ggml_backend_vk_buffer_set_tensor,
    /* .get_tensor      = */ ggml_backend_vk_buffer_get_tensor,
    /* .cpy_tensor      = */ ggml_backend_vk_buffer_cpy_tensor,
    /* .clear           = */ ggml_backend_vk_buffer_clear,
    /* .reset           = */ NULL,
};

// vk buffer type
struct ggml_backend_vk_buffer_type_context {
    std::string name;
    ggml_backend_vk_context * ctx;
};

GGML_CALL static const char * ggml_backend_vk_buffer_type_name(ggml_backend_buffer_type_t buft) {
    ggml_backend_vk_buffer_type_context * ctx = (ggml_backend_vk_buffer_type_context *)buft->context;

    return ctx->name.c_str();
}

GGML_CALL static ggml_backend_buffer_t ggml_backend_vk_buffer_type_alloc_buffer(ggml_backend_buffer_type_t buft, size_t size) {
#ifdef GGML_VULKAN_DEBUG
    std::cerr << "ggml_backend_vk_buffer_type_alloc_buffer(" << size << ")" << std::endl;
#endif
    ggml_backend_vk_buffer_type_context * ctx = (ggml_backend_vk_buffer_type_context *) buft->context;
    vk_buffer dev_buffer = ggml_vk_create_buffer_device(ctx->ctx, size);

    ggml_backend_vk_buffer_context * bufctx = new ggml_backend_vk_buffer_context(ctx->ctx, std::move(dev_buffer), ctx->name);

    return ggml_backend_buffer_init(buft, ggml_backend_vk_buffer_interface, bufctx, size);
}

GGML_CALL static size_t ggml_backend_vk_buffer_type_get_alignment(ggml_backend_buffer_type_t buft) {
    ggml_backend_vk_buffer_type_context * ctx = (ggml_backend_vk_buffer_type_context *) buft->context;
    return ctx->ctx->device->properties.limits.minStorageBufferOffsetAlignment;
}

GGML_CALL static size_t ggml_backend_vk_buffer_type_get_max_size(ggml_backend_buffer_type_t buft) {
    ggml_backend_vk_buffer_type_context * ctx = (ggml_backend_vk_buffer_type_context *) buft->context;
    return ctx->ctx->device->max_memory_allocation_size;
}

GGML_CALL static size_t ggml_backend_vk_buffer_type_get_alloc_size(ggml_backend_buffer_type_t buft, const ggml_tensor * tensor) {
    return ggml_nbytes(tensor);

    UNUSED(buft);
}

GGML_CALL static bool ggml_backend_vk_buffer_type_supports_backend(ggml_backend_buffer_type_t buft, ggml_backend_t backend) {
    if (!ggml_backend_is_vk(backend)) {
        return false;
    }

    ggml_backend_vk_buffer_type_context * buft_ctx = (ggml_backend_vk_buffer_type_context *)buft->context;
    ggml_backend_vk_context * ctx = (ggml_backend_vk_context *)backend->context;

    return buft_ctx->ctx->idx == ctx->idx;
}

static ggml_backend_buffer_type_i ggml_backend_vk_buffer_type_interface = {
    /* .get_name         = */ ggml_backend_vk_buffer_type_name,
    /* .alloc_buffer     = */ ggml_backend_vk_buffer_type_alloc_buffer,
    /* .get_alignment    = */ ggml_backend_vk_buffer_type_get_alignment,
    /* .get_max_size     = */ ggml_backend_vk_buffer_type_get_max_size,
    /* .get_alloc_size   = */ ggml_backend_vk_buffer_type_get_alloc_size,
    /* .supports_backend = */ ggml_backend_vk_buffer_type_supports_backend,
    /* .is_host          = */ NULL,
};

GGML_CALL ggml_backend_buffer_type_t ggml_backend_vk_buffer_type(size_t idx) {
#ifdef GGML_VULKAN_DEBUG
    std::cerr << "ggml_backend_vk_buffer_type(" << idx << ")" << std::endl;
#endif

    GGML_ASSERT(idx < vk_instance.device_indices.size());

    ggml_backend_vk_init(idx);

    return &vk_instance.buffer_types[idx];
}

// host buffer type

GGML_CALL static const char * ggml_backend_vk_host_buffer_type_name(ggml_backend_buffer_type_t buft) {
    return GGML_VK_NAME "_Host";

    UNUSED(buft);
}

GGML_CALL static const char * ggml_backend_vk_host_buffer_name(ggml_backend_buffer_t buffer) {
    return GGML_VK_NAME "_Host";

    UNUSED(buffer);
}

GGML_CALL static void ggml_backend_vk_host_buffer_free_buffer(ggml_backend_buffer_t buffer) {
#ifdef GGML_VULKAN_DEBUG
    std::cerr << "ggml_backend_vk_host_buffer_free_buffer()" << std::endl;
#endif
    ggml_vk_host_free(&vk_instance.contexts[0], buffer->context);
}

GGML_CALL static ggml_backend_buffer_t ggml_backend_vk_host_buffer_type_alloc_buffer(ggml_backend_buffer_type_t buft, size_t size) {
#ifdef GGML_VULKAN_DEBUG
    std::cerr << "ggml_backend_vk_host_buffer_type_alloc_buffer(" << size << ")" << std::endl;
#endif
    void * ptr = nullptr;
    try {
        ptr = ggml_vk_host_malloc(&vk_instance.contexts[0], size);
    } catch (vk::SystemError& e) {
        std::cerr << "ggml_vulkan: Failed to allocate pinned memory." << std::endl;
        std::cerr << "ggml_vulkan: " << e.what() << std::endl;
        // fallback to cpu buffer
        return ggml_backend_buft_alloc_buffer(ggml_backend_cpu_buffer_type(), size);
    }

    ggml_backend_buffer_t buffer = ggml_backend_cpu_buffer_from_ptr(ptr, size);
    buffer->buft = buft;
    buffer->iface.get_name = ggml_backend_vk_host_buffer_name;
    buffer->iface.free_buffer = ggml_backend_vk_host_buffer_free_buffer;

    return buffer;
}

GGML_CALL static size_t ggml_backend_vk_host_buffer_type_get_alignment(ggml_backend_buffer_type_t buft) {
    return vk_instance.contexts[0].device->properties.limits.minMemoryMapAlignment;

    UNUSED(buft);
}

GGML_CALL ggml_backend_buffer_type_t ggml_backend_vk_host_buffer_type() {
    static struct ggml_backend_buffer_type ggml_backend_vk_buffer_type_host = {
        /* .iface    = */ {
            /* .get_name         = */ ggml_backend_vk_host_buffer_type_name,
            /* .alloc_buffer     = */ ggml_backend_vk_host_buffer_type_alloc_buffer,
            /* .get_alignment    = */ ggml_backend_vk_host_buffer_type_get_alignment,
            /* .get_max_size     = */ NULL, // defaults to SIZE_MAX
            /* .get_alloc_size   = */ ggml_backend_cpu_buffer_type()->iface.get_alloc_size,
            /* .supports_backend = */ ggml_backend_cpu_buffer_type()->iface.supports_backend,
            /* .is_host          = */ ggml_backend_cpu_buffer_type()->iface.is_host,
        },
        /* .context  = */ nullptr,
    };

    if (!vk_instance.contexts[0].initialized) {
        // Fall back to CPU
        return ggml_backend_cpu_buffer_type();
    }

    return &ggml_backend_vk_buffer_type_host;
}

// backend

GGML_CALL static const char * ggml_backend_vk_name(ggml_backend_t backend) {
    ggml_backend_vk_context * ctx = (ggml_backend_vk_context *)backend->context;

    return ctx->name.c_str();
}

GGML_CALL static void ggml_backend_vk_free(ggml_backend_t backend) {
    ggml_backend_vk_context * ctx = (ggml_backend_vk_context *)backend->context;
#ifdef GGML_VULKAN_DEBUG
    std::cerr << "ggml_backend_vk_free(" << ctx->name << ")" << std::endl;
#endif

    size_t idx = ctx->idx;

    ggml_vk_cleanup(ctx);

    ctx->device.reset();
    ctx->initialized = false;

    vk_instance.initialized[idx] = false;
    vk_instance.backends[idx] = nullptr;
    memset(&vk_instance.buffer_types[idx], 0, sizeof(ggml_backend_buffer_type));
    delete backend;
}

GGML_CALL static ggml_backend_buffer_type_t ggml_backend_vk_get_default_buffer_type(ggml_backend_t backend) {
    ggml_backend_vk_context * ctx = (ggml_backend_vk_context *)backend->context;

    GGML_ASSERT(ctx->initialized);

    return ggml_backend_vk_buffer_type(ctx->idx);
}

GGML_CALL static void ggml_backend_vk_set_tensor_async(ggml_backend_t backend, ggml_tensor * tensor, const void * data, size_t offset, size_t size) {
#ifdef GGML_VULKAN_DEBUG
    std::cerr << "ggml_backend_vk_set_tensor_async(" << size << ")" << std::endl;
#endif
    ggml_backend_vk_context * ctx = (ggml_backend_vk_context *)backend->context;
    GGML_ASSERT((tensor->buffer->buft == ggml_backend_vk_buffer_type(ctx->idx) || tensor->buffer->buft == ggml_backend_vk_host_buffer_type()) && "unsupported buffer type");
    GGML_ASSERT(tensor->backend == GGML_BACKEND_TYPE_GPU);

    ggml_tensor_extra_gpu * extra = (ggml_tensor_extra_gpu *) tensor->extra;

    if (ctx->transfer_ctx == nullptr) {
        // Initialize new transfer context
        ctx->transfer_ctx = ggml_vk_create_context(ctx, ctx->device->transfer_queue);
        ggml_vk_ctx_begin(ctx, ctx->transfer_ctx);
    }

    vk_buffer buf = extra->buffer_gpu.lock();

    ggml_vk_buffer_write_async(ctx, ctx->transfer_ctx, buf, extra->offset + offset, data, size);
}

GGML_CALL static void ggml_backend_vk_get_tensor_async(ggml_backend_t backend, const ggml_tensor * tensor, void * data, size_t offset, size_t size) {
#ifdef GGML_VULKAN_DEBUG
    std::cerr << "ggml_backend_vk_get_tensor_async(" << size << ")" << std::endl;
#endif
    ggml_backend_vk_context * ctx = (ggml_backend_vk_context *)backend->context;
    GGML_ASSERT((tensor->buffer->buft == ggml_backend_vk_buffer_type(ctx->idx) || tensor->buffer->buft == ggml_backend_vk_host_buffer_type()) && "unsupported buffer type");
    GGML_ASSERT(tensor->backend == GGML_BACKEND_TYPE_GPU);

    ggml_tensor_extra_gpu * extra = (ggml_tensor_extra_gpu *) tensor->extra;

    if (ctx->transfer_ctx == nullptr) {
        // Initialize new transfer context
        ctx->transfer_ctx = ggml_vk_create_context(ctx, ctx->device->transfer_queue);
        ggml_vk_ctx_begin(ctx, ctx->transfer_ctx);
    }

    vk_buffer buf = extra->buffer_gpu.lock();

    ggml_vk_buffer_read_async(ctx, ctx->transfer_ctx, buf, extra->offset + offset, data, size);
}

GGML_CALL static bool ggml_backend_vk_cpy_tensor_async(ggml_backend_t backend, const ggml_tensor * src, ggml_tensor * dst) {
#ifdef GGML_VULKAN_DEBUG
    std::cerr << "ggml_backend_vk_cpy_tensor_async()" << std::endl;
#endif
    ggml_backend_vk_context * ctx = (ggml_backend_vk_context *)backend->context;
    if ((dst->buffer->buft == ggml_backend_vk_buffer_type(ctx->idx) || dst->buffer->buft == ggml_backend_vk_host_buffer_type()) && ggml_backend_buffer_is_vk(src->buffer)) {
        ggml_tensor_extra_gpu * src_extra = (ggml_tensor_extra_gpu *) src->extra;
        ggml_tensor_extra_gpu * dst_extra = (ggml_tensor_extra_gpu *) dst->extra;

        if (ctx->transfer_ctx == nullptr) {
            // Initialize new transfer context
            ctx->transfer_ctx = ggml_vk_create_context(ctx, ctx->device->transfer_queue);
            ggml_vk_ctx_begin(ctx, ctx->transfer_ctx);
        }

        vk_buffer src_buf = src_extra->buffer_gpu.lock();
        vk_buffer dst_buf = dst_extra->buffer_gpu.lock();

        ggml_vk_buffer_copy_async(ctx->transfer_ctx, src_buf, src_extra->offset, dst_buf, dst_extra->offset, ggml_nbytes(src));
        return true;
    }

    return false;
}

GGML_CALL static void ggml_backend_vk_synchronize(ggml_backend_t backend) {
#ifdef GGML_VULKAN_DEBUG
    std::cerr << "ggml_backend_vk_synchronize()" << std::endl;
#endif
    ggml_backend_vk_context * ctx = (ggml_backend_vk_context *)backend->context;
    if(ctx->transfer_ctx == nullptr) {
        return;
    }

    ggml_vk_ctx_end(ctx->transfer_ctx);

    for (auto& cpy : ctx->transfer_ctx->in_memcpys) {
        memcpy(cpy.dst, cpy.src, cpy.n);
    }

    ggml_vk_submit(ctx->transfer_ctx, ctx->fence);
    VK_CHECK(ctx->device->device.waitForFences({ ctx->fence }, true, UINT64_MAX), "ggml_backend_vk_synchronize waitForFences");
    ctx->device->device.resetFences({ ctx->fence });

    for (auto& cpy : ctx->transfer_ctx->out_memcpys) {
        memcpy(cpy.dst, cpy.src, cpy.n);
    }

    ctx->transfer_ctx = nullptr;
}

GGML_CALL static bool ggml_backend_vk_graph_compute(ggml_backend_t backend, ggml_cgraph * cgraph) {
    ggml_backend_vk_context * ctx = (ggml_backend_vk_context *)backend->context;

    for (int i = 0; i < cgraph->n_nodes; i++) {
        ggml_vk_preallocate_buffers_graph(ctx, cgraph->nodes[i]);
    }
    ggml_vk_preallocate_buffers(ctx);

    int last_node = cgraph->n_nodes - 1;

    // If the last op in the cgraph isn't backend GPU, the command buffer doesn't get closed properly
    while (last_node > 0 && cgraph->nodes[last_node]->backend != GGML_BACKEND_TYPE_GPU) {
        last_node -= 1;
    }

    for (int i = 0; i < cgraph->n_nodes; i++) {
        ggml_vk_build_graph(ctx,cgraph->nodes[i], i == last_node);
    }

    ggml_compute_params params = {};
    params.type = GGML_TASK_TYPE_COMPUTE;
    params.ith = 0;
    for (int i = 0; i < cgraph->n_nodes; i++) {
        ggml_tensor * node = cgraph->nodes[i];

        if (node->op == GGML_OP_RESHAPE || node->op == GGML_OP_TRANSPOSE || node->op == GGML_OP_VIEW || node->op == GGML_OP_PERMUTE || node->op == GGML_OP_NONE) {
            continue;
        }

        bool ok = ggml_vk_compute_forward(ctx, &params, node);
        if (!ok) {
            fprintf(stderr, "%s: error: op not supported %s (%s)\n", __func__, node->name, ggml_op_name(node->op));
        }
#ifdef GGML_VULKAN_CHECK_RESULTS
        else {
            ggml_vk_check_results_1(ctx, &params, node);
        }
#endif
        GGML_ASSERT(ok);
    }

    ggml_vk_graph_cleanup(ctx);

    return true;

    UNUSED(backend);
}

GGML_CALL static bool ggml_backend_vk_supports_op(ggml_backend_t backend, const ggml_tensor * op) {
    switch (op->op) {
        case GGML_OP_UNARY:
            switch (ggml_get_unary_op(op)) {
                case GGML_UNARY_OP_GELU:
                case GGML_UNARY_OP_SILU:
                case GGML_UNARY_OP_RELU:
                    return true;
                default:
                    return false;
            }
            break;
        case GGML_OP_MUL_MAT:
        case GGML_OP_MUL_MAT_ID:
            {
                struct ggml_tensor * a;
                struct ggml_tensor * b;
                if (op->op == GGML_OP_MUL_MAT) {
                    a = op->src[0];
                    b = op->src[1];
                } else {
                    a = op->src[2];
                    b = op->src[1];
                }
                if (a->ne[3] != b->ne[3]) {
                    return false;
                }
                return true;
            } break;
        // case GGML_OP_GET_ROWS:
        //     {
        //         switch (op->src[0]->type) {
        //             case GGML_TYPE_F16:
        //             case GGML_TYPE_F32:
        //             case GGML_TYPE_Q4_0:
        //             case GGML_TYPE_Q4_1:
        //             case GGML_TYPE_Q5_0:
        //             case GGML_TYPE_Q5_1:
        //             case GGML_TYPE_Q8_0:
        //                 return true;
        //             default:
        //                 return false;
        //         }
        //     } break;
        case GGML_OP_CPY:
            {
                ggml_type src0_type = op->src[0]->type;
                ggml_type src1_type = op->src[1]->type;
                if (src0_type == GGML_TYPE_F32 && src1_type == GGML_TYPE_F32) {
                    return true;
                }
                if (src0_type == GGML_TYPE_F32 && src1_type == GGML_TYPE_F16) {
                    return true;
                }
                if (src0_type == GGML_TYPE_F16 && src1_type == GGML_TYPE_F16) {
                    return true;
                }
                return false;
            } break;
        case GGML_OP_DUP:
        // case GGML_OP_REPEAT:
        //     {
        //         ggml_type src0_type = op->src[0]->type;
        //         return src0_type != GGML_TYPE_I32 && src0_type != GGML_TYPE_I16;
        //     } break;
        case GGML_OP_ROPE:
            {
                const int mode = ((const int32_t *) op->op_params)[2];
                const bool is_glm  = mode & 4;

                return !is_glm;
            } break;
        case GGML_OP_NONE:
        case GGML_OP_RESHAPE:
        case GGML_OP_VIEW:
        case GGML_OP_PERMUTE:
        case GGML_OP_TRANSPOSE:
        case GGML_OP_NORM:
        case GGML_OP_ADD:
        case GGML_OP_MUL:
        case GGML_OP_RMS_NORM:
        case GGML_OP_SCALE:
        case GGML_OP_SQR:
        case GGML_OP_CLAMP:
        case GGML_OP_CONT:
        case GGML_OP_DIAG_MASK_INF:
        case GGML_OP_SOFT_MAX:
        case GGML_OP_ARGSORT:
            return true;
        default:
            return false;
    }

    UNUSED(backend);
}

// TODO: enable async and synchronize
static ggml_backend_i ggml_backend_vk_interface = {
    /* .get_name                = */ ggml_backend_vk_name,
    /* .free                    = */ ggml_backend_vk_free,
    /* .get_default_buffer_type = */ ggml_backend_vk_get_default_buffer_type,
    /* .set_tensor_async        = */ NULL,  // ggml_backend_vk_set_tensor_async,
    /* .get_tensor_async        = */ NULL,  // ggml_backend_vk_get_tensor_async,
    /* .cpy_tensor_async        = */ NULL,  // ggml_backend_vk_cpy_tensor_async,
    /* .synchronize             = */ NULL,  // ggml_backend_vk_synchronize,
    /* .graph_plan_create       = */ NULL,
    /* .graph_plan_free         = */ NULL,
    /* .graph_plan_compute      = */ NULL,
    /* .graph_compute           = */ ggml_backend_vk_graph_compute,
    /* .supports_op             = */ ggml_backend_vk_supports_op,
};

GGML_CALL ggml_backend_t ggml_backend_vk_init(size_t idx) {
    if (vk_instance.initialized[idx]) {
        return vk_instance.backends[idx];
    }
#ifdef GGML_VULKAN_DEBUG
    std::cerr << "ggml_backend_vk_init(" << idx << ")" << std::endl;
#endif

    ggml_backend_vk_context * ctx = &vk_instance.contexts[idx];
    ggml_vk_init(ctx, idx);
    ctx->name = GGML_VK_NAME + std::to_string(idx);
    vk_instance.buffer_types[idx] = {
        /* .iface    = */ ggml_backend_vk_buffer_type_interface,
        /* .context  = */ new ggml_backend_vk_buffer_type_context{ ctx->name, ctx },
    };
    vk_instance.initialized[idx] = true;

    ggml_backend_t vk_backend = new ggml_backend {
        /* .interface = */ ggml_backend_vk_interface,
        /* .context   = */ &vk_instance.contexts[ctx->idx],
    };

    vk_instance.backends[idx] = vk_backend;

    return vk_backend;
}

GGML_CALL bool ggml_backend_is_vk(ggml_backend_t backend) {
    return backend && backend->iface.get_name == ggml_backend_vk_name;
}

GGML_CALL int ggml_backend_vk_get_device_count() {
    return ggml_vk_get_device_count();
}

GGML_CALL void ggml_backend_vk_get_device_description(int device, char * description, size_t description_size) {
    ggml_vk_get_device_description(device, description, description_size);
}

GGML_CALL void ggml_backend_vk_get_device_memory(int device, size_t * free, size_t * total) {
    GGML_ASSERT(device < (int) vk_instance.device_indices.size());

    vk::PhysicalDevice vkdev = vk_instance.instance.enumeratePhysicalDevices()[vk_instance.device_indices[device]];

    vk::PhysicalDeviceMemoryProperties memprops = vkdev.getMemoryProperties();

    for (const vk::MemoryHeap& heap : memprops.memoryHeaps) {
        if (heap.flags & vk::MemoryHeapFlagBits::eDeviceLocal) {
            *total = heap.size;
            *free = heap.size;
            break;
        }
    }
}

// backend registry
GGML_CALL static ggml_backend_t ggml_backend_reg_vk_init(const char * params, void * user_data) {
    ggml_backend_t vk_backend = ggml_backend_vk_init((int) (intptr_t) user_data);
    return vk_backend;

    UNUSED(params);
}

extern "C" GGML_CALL int ggml_backend_vk_reg_devices();

GGML_CALL int ggml_backend_vk_reg_devices() {
    for (auto idx : vk_instance.device_indices) {
        char name[128];
        snprintf(name, sizeof(name), "%s%ld", GGML_VK_NAME, idx);
        ggml_backend_register(name, ggml_backend_reg_vk_init, ggml_backend_vk_buffer_type(idx), (void *) (intptr_t) idx);
    }
    return vk_instance.device_indices.size();
}

// Extension availability
static bool ggml_vk_instance_validation_ext_available(const std::vector<vk::ExtensionProperties>& instance_extensions) {
#ifdef GGML_VULKAN_VALIDATE
    bool portability_enumeration_ext = false;
    // Check for portability enumeration extension for MoltenVK support
    for (const auto& properties : instance_extensions) {
        if (strcmp("VK_KHR_portability_enumeration", properties.extensionName) == 0) {
            return true;
        }
    }
    if (!portability_enumeration_ext) {
        std::cerr << "ggml_vulkan: WARNING: Instance extension VK_KHR_portability_enumeration not found." << std::endl;
    }
#endif
    return false;

    UNUSED(instance_extensions);
}
static bool ggml_vk_instance_portability_enumeration_ext_available(const std::vector<vk::ExtensionProperties>& instance_extensions) {
#ifdef __APPLE__
    bool portability_enumeration_ext = false;
    // Check for portability enumeration extension for MoltenVK support
    for (const auto& properties : instance_extensions) {
        if (strcmp("VK_KHR_portability_enumeration", properties.extensionName) == 0) {
            return true;
        }
    }
    if (!portability_enumeration_ext) {
        std::cerr << "ggml_vulkan: WARNING: Instance extension VK_KHR_portability_enumeration not found." << std::endl;
    }
#endif
    return false;

    UNUSED(instance_extensions);
}

// checks

#ifdef GGML_VULKAN_CHECK_RESULTS
static void ggml_vk_print_graph_origin(const ggml_tensor * tensor, std::vector<const ggml_tensor *>& done, int level = 0) {
    if (std::find(done.begin(), done.end(), tensor) != done.end() || level > 10) {
        return;
    }
    for (int j = 0; j < level; j++) {
        std::cerr << " ";
    }
    std::cerr << ggml_op_name(tensor->op) << " gpu=" << (tensor->extra != nullptr) << " backend=" << tensor->backend << std::endl;

    done.push_back(tensor);

    for (int i = 0; i < GGML_MAX_SRC; i++) {
        if (tensor->src[i] != nullptr) {
            ggml_vk_print_graph_origin(tensor->src[i], done, level + 1);
        }
    }
}

static void ggml_vk_print_tensor_area(const ggml_tensor * tensor, const void * data, int i0, int i1, int i2, int i3) {
    if (tensor->type != GGML_TYPE_F32 && tensor->type != GGML_TYPE_F16) {
        return;
    }
    i0 = std::max(i0, 5);
    i1 = std::max(i1, 5);
    i2 = std::max(i2, 0);
    i3 = std::max(i3, 0);
    fprintf(stderr, "         ");
    for (int idx1 = i1 - 5; idx1 < i1 + 5; idx1++) {
        fprintf(stderr, "%7d ", idx1);
    }
    fprintf(stderr, "\n");
    for (int idx0 = i0 - 5; idx0 < i0 + 5; idx0++) {
        fprintf(stderr, "%7d: ", idx0);
        for (int idx1 = i1 - 5; idx1 < i1 + 5; idx1++) {
            if (idx0 >= 0 && idx0 < tensor->ne[0] && idx1 >= 0 && idx1 < tensor->ne[1] && i2 >= 0 && i2 < tensor->ne[2] && i3 >= 0 && i3 < tensor->ne[3]) {
                float val;
                if (tensor->type == GGML_TYPE_F32) {
                    val = *(const float *) ((const char *) data + i3*tensor->nb[3] + i2*tensor->nb[2] + idx1*tensor->nb[1] + idx0*tensor->nb[0]);
                } else if (tensor->type == GGML_TYPE_F16) {
                    val = ggml_fp16_to_fp32(*(const ggml_fp16_t *) ((const char *) data + i3*tensor->nb[3] + i2*tensor->nb[2] + idx1*tensor->nb[1] + idx0*tensor->nb[0]));
                }
                fprintf(stderr, "% 7.2f ", val);
            } else {
                fprintf(stderr, "        ");
            }
        }
        fprintf(stderr, "\n");
    }
}

static void ggml_vk_print_tensor(ggml_backend_vk_context * ctx, const ggml_tensor * tensor, const char * name) {
    void * tensor_data = tensor->data;

    if (tensor->backend == GGML_BACKEND_TYPE_GPU) {
        const size_t tensor_size = ggml_nbytes(tensor);
        tensor_data = malloc(tensor_size);

        ggml_tensor_extra_gpu * extra = (ggml_tensor_extra_gpu *) tensor->extra;
        vk_buffer buf = extra->buffer_gpu.lock();

        ggml_vk_buffer_read(ctx, buf, extra->offset, tensor_data, tensor_size);
    }

    std::cerr << "TENSOR CHECK " << name << " (" << tensor->name << "): " << ggml_op_name(tensor->op) << std::endl;
    std::cerr << "tensor=" << tensor << " tensor->backend: " << tensor->backend << " tensor->type: " << ggml_type_name(tensor->type) << " ne0=" << tensor->ne[0] << " nb0=" << tensor->nb[0] << " ne1=" << tensor->ne[1] << " nb1=" << tensor->nb[1] << " ne2=" << tensor->ne[2] << " nb2=" << tensor->nb[2] << " ne3=" << tensor->ne[3] << " nb3=" << tensor->nb[3] << std::endl;
    if (tensor->src[0] != nullptr) {
        std::cerr << "tensor->src[0]=" << tensor->src[0] << " name=" << tensor->src[0]->name << " op=" << ggml_op_name(tensor->src[0]->op) << " type=" << ggml_type_name(tensor->src[0]->type) << " backend=" << tensor->src[0]->backend << " ne0=" << tensor->src[0]->ne[0] << " nb0=" << tensor->src[0]->nb[0] << " ne1=" << tensor->src[0]->ne[1] << " nb1=" << tensor->src[0]->nb[1] << " ne2=" << tensor->src[0]->ne[2] << " nb2=" << tensor->src[0]->nb[2] << " ne3=" << tensor->src[0]->ne[3] << " nb3=" << tensor->src[0]->nb[3] << std::endl;
    }
    if (tensor->src[1] != nullptr) {
        std::cerr << "tensor->src[1]=" << tensor->src[1] << " name=" << tensor->src[1]->name << " op=" << ggml_op_name(tensor->src[1]->op) << " type=" << ggml_type_name(tensor->src[1]->type) << " backend=" << tensor->src[1]->backend << " ne0=" << tensor->src[1]->ne[0] << " nb0=" << tensor->src[1]->nb[0] << " ne1=" << tensor->src[1]->ne[1] << " nb1=" << tensor->src[1]->nb[1] << " ne2=" << tensor->src[1]->ne[2] << " nb2=" << tensor->src[1]->nb[2] << " ne3=" << tensor->src[1]->ne[3] << " nb3=" << tensor->src[1]->nb[3] << std::endl;
    }
    std::cerr << std::endl << "Result:" << std::endl;
    ggml_vk_print_tensor_area(tensor, tensor_data, 5, 5, 0, 0);
    std::cerr << std::endl;
    std::cerr << std::endl << "Result:" << std::endl;
    ggml_vk_print_tensor_area(tensor, tensor_data, 5, 5, 1, 0);
    std::cerr << std::endl;
    std::vector<const ggml_tensor *> done;
    ggml_vk_print_graph_origin(tensor, done);

    if (tensor->backend == GGML_BACKEND_TYPE_GPU) {
        free(tensor_data);
    }
}

static void ggml_vk_check_tensor(const std::string& name, const ggml_tensor * tensor) {
    return;
    GGML_ASSERT(tensor->backend == GGML_BACKEND_TYPE_CPU);
    if (tensor->type != GGML_TYPE_F32 && tensor->type != GGML_TYPE_F16) {
        return;
    }
    for (int i3 = 0; i3 < tensor->ne[3]; i3++) {
        for (int i2 = 0; i2 < tensor->ne[2]; i2++) {
            for (int i1 = 0; i1 < tensor->ne[1]; i1++) {
                for (int i0 = 0; i0 < tensor->ne[0]; i0++) {
                    float val = 0.0f;
                    if (tensor->type == GGML_TYPE_F32) {
                        val = *(float *) ((char *) tensor->data + i3*tensor->nb[3] + i2*tensor->nb[2] + i1*tensor->nb[1] + i0*tensor->nb[0]);
                    } else if (tensor->type == GGML_TYPE_F16) {
                        val = ggml_fp16_to_fp32(*(ggml_fp16_t *) ((char *) tensor->data + i3*tensor->nb[3] + i2*tensor->nb[2] + i1*tensor->nb[1] + i0*tensor->nb[0]));
                    }
                    if (std::isnan(val)) {
                        std::cerr << "ERROR: TENSOR CHECK " << name << ": Invalid value in " << ggml_op_name(tensor->op) << " i3=" << i3 << " i2=" << i2 << " i1=" << i1 << " i0=" << i0 << " val=" << val << std::endl;
                        std::cerr << "tensor=" << tensor << " tensor->type=" << ggml_type_name(tensor->type) << " tensor->backend: " << tensor->backend << " ne0=" << tensor->ne[0] << " nb0=" << tensor->nb[0] << " ne1=" << tensor->ne[1] << " nb1=" << tensor->nb[1] << " ne2=" << tensor->ne[2] << " nb2=" << tensor->nb[2] << " ne3=" << tensor->ne[3] << " nb3=" << tensor->nb[3] << std::endl;
                        std::cerr << std::endl;
                        ggml_vk_print_tensor_area(tensor, tensor->data, i0, i1, i2, i3);
                        std::cerr << std::endl;
                        std::vector<const ggml_tensor *> done;
                        ggml_vk_print_graph_origin(tensor, done);
                        GGML_ASSERT(false);
                    }
                }
            }
        }
    }
}

void * comp_result;
size_t comp_size;
size_t comp_nb[GGML_MAX_DIMS];
size_t check_counter = 0;
static void ggml_vk_check_results_0(ggml_backend_vk_context * ctx, ggml_compute_params * params, ggml_tensor * tensor) {
    if (params->ith != 0) {
        return;
    }
    if (params->type == GGML_TASK_TYPE_INIT || params->type == GGML_TASK_TYPE_FINALIZE || tensor->op == GGML_OP_TRANSPOSE) {
        return;
    }

    check_counter++;
    if (!(vk_output_tensor > 0 && vk_output_tensor == check_counter) && check_counter <= vk_skip_checks) {
        return;
    }

    ggml_tensor * src0 = tensor->src[0];
    ggml_tensor * src1 = tensor->src[1];

    struct ggml_init_params iparams = {
        /*.mem_size   =*/ 1024*1024*1024,
        /*.mem_buffer =*/ NULL,
        /*.no_alloc   =*/ false,
    };

    struct ggml_context * ggml_ctx = ggml_init(iparams);

    struct ggml_tensor * src0_clone = nullptr;
    struct ggml_tensor * src1_clone = nullptr;
    struct ggml_tensor * tensor_clone = nullptr;

    size_t src0_size;
    size_t src1_size;

    void * src0_buffer;
    void * src1_buffer;

    if (src0 != nullptr) {
        src0_clone = ggml_dup_tensor(ggml_ctx, src0);

        src0_size = ggml_nbytes(src0);

        src0_buffer = malloc(src0_size);
        src0_clone->data = src0_buffer;
        if (src0->backend == GGML_BACKEND_TYPE_CPU) {
            memcpy(src0_clone->data, src0->data, src0_size);
            memcpy(src0_clone->nb, src0->nb, sizeof(size_t) * GGML_MAX_DIMS);
        } else if (src0->backend == GGML_BACKEND_TYPE_GPU) {
            ggml_tensor_extra_gpu * extra = (ggml_tensor_extra_gpu *) src0->extra;
            vk_buffer buf = extra->buffer_gpu.lock();
            uint64_t offset = extra->offset;
            if (!ggml_is_contiguous(src0) && ggml_vk_dim01_contiguous(src0)) {
                for (int i3 = 0; i3 < src0->ne[3]; i3++) {
                    for (int i2 = 0; i2 < src0->ne[2]; i2++) {
                        const int idx = i3*src0->ne[2] + i2;
                        ggml_vk_buffer_read(ctx, buf, offset + idx * src0->nb[2], ((char *)src0_clone->data + idx * src0_clone->nb[2]), src0->ne[1] * src0->nb[1]);
                    }
                }

                src0_clone->nb[0] = src0->nb[0];
                src0_clone->nb[1] = src0->nb[1];
                for (int i = 2; i < GGML_MAX_DIMS; i++) {
                    src0_clone->nb[i] = src0_clone->nb[i - 1]*src0_clone->ne[i - 1];
                }
            } else {
                if (offset + src0_size >= buf->size) {
                    src0_size = buf->size - offset;
                }
                ggml_vk_buffer_read(ctx, buf, offset, src0_clone->data, src0_size);
                memcpy(src0_clone->nb, src0->nb, sizeof(size_t) * GGML_MAX_DIMS);
            }
        } else {
            GGML_ASSERT(false);
        }

        if (vk_output_tensor > 0 && vk_output_tensor == check_counter) {
            ggml_vk_print_tensor(ctx, src0, "src0");
        }

        ggml_vk_check_tensor(std::string(ggml_op_name(tensor->op)) + "->src0", src0_clone);
    }
    if (src1 != nullptr) {
        src1_clone = ggml_dup_tensor(ggml_ctx, src1);

        src1_size = ggml_nbytes(src1);

        src1_buffer = malloc(src1_size);
        src1_clone->data = src1_buffer;
        if (src1->backend == GGML_BACKEND_TYPE_CPU) {
            memcpy(src1_clone->data, src1->data, src1_size);
            memcpy(src1_clone->nb, src1->nb, sizeof(size_t) * GGML_MAX_DIMS);
        } else if (src1->backend == GGML_BACKEND_TYPE_GPU) {
            ggml_tensor_extra_gpu * extra = (ggml_tensor_extra_gpu *) src1->extra;
            vk_buffer buf = extra->buffer_gpu.lock();
            uint64_t offset = extra->offset;
            if (!ggml_is_contiguous(src1) && ggml_vk_dim01_contiguous(src1)) {
                for (int i3 = 0; i3 < src1->ne[3]; i3++) {
                    for (int i2 = 0; i2 < src1->ne[2]; i2++) {
                        const int idx = i3*src1->ne[2] + i2;
                        ggml_vk_buffer_read(ctx, buf, offset + idx * src1->nb[2], ((char *)src1_clone->data + idx * src1_clone->nb[2]), src1->ne[1] * src1->nb[1]);
                    }
                }

                src1_clone->nb[0] = src1->nb[0];
                src1_clone->nb[1] = src1->nb[1];
                for (int i = 2; i < GGML_MAX_DIMS; i++) {
                    src1_clone->nb[i] = src1_clone->nb[i - 1]*src1_clone->ne[i - 1];
                }
            } else {
                if (offset + src1_size >= buf->size) {
                    src1_size = buf->size - offset;
                }
                ggml_vk_buffer_read(ctx, buf, offset, src1_clone->data, src1_size);
                memcpy(src1_clone->nb, src1->nb, sizeof(size_t) * GGML_MAX_DIMS);
            }
        } else {
            GGML_ASSERT(false);
        }

        if (vk_output_tensor > 0 && vk_output_tensor == check_counter) {
            ggml_vk_print_tensor(ctx, src1, "src1");
            std::cerr << "TENSOR CHECK: " << ggml_op_name(src1_clone->op) << " (check " << check_counter << ")" << std::endl;
            std::cerr << "src1_clone=" << tensor << " src1_clone->backend: " << src1_clone->backend << " src1_clone->type: " << ggml_type_name(src1_clone->type) << " ne0=" << src1_clone->ne[0] << " nb0=" << src1_clone->nb[0] << " ne1=" << src1_clone->ne[1] << " nb1=" << src1_clone->nb[1] << " ne2=" << src1_clone->ne[2] << " nb2=" << src1_clone->nb[2] << " ne3=" << src1_clone->ne[3] << " nb3=" << src1_clone->nb[3] << std::endl;
            if (src1->src[0] != nullptr) {
                std::cerr << "src1->src[0]=" << src1->src[0] << " op=" << ggml_op_name(src1->src[0]->op) << " type=" << ggml_type_name(src1->src[0]->type) << " backend=" << src1->src[0]->backend << " ne0=" << src1->src[0]->ne[0] << " nb0=" << src1->src[0]->nb[0] << " ne1=" << src1->src[0]->ne[1] << " nb1=" << src1->src[0]->nb[1] << " ne2=" << src1->src[0]->ne[2] << " nb2=" << src1->src[0]->nb[2] << " ne3=" << src1->src[0]->ne[3] << " nb3=" << src1->src[0]->nb[3] << std::endl;
            }
            if (src1->src[1] != nullptr) {
                std::cerr << "src1->src[1]=" << src1->src[1] << " op=" << ggml_op_name(src1->src[1]->op) << " type=" << ggml_type_name(src1->src[1]->type) << " backend=" << src1->src[1]->backend << " ne0=" << src1->src[1]->ne[0] << " nb0=" << src1->src[1]->nb[0] << " ne1=" << src1->src[1]->ne[1] << " nb1=" << src1->src[1]->nb[1] << " ne2=" << src1->src[1]->ne[2] << " nb2=" << src1->src[1]->nb[2] << " ne3=" << src1->src[1]->ne[3] << " nb3=" << src1->src[1]->nb[3] << std::endl;
            }
            std::cerr << std::endl << "Result:" << std::endl;
            ggml_vk_print_tensor_area(src1_clone, src1_clone->data, 5, 5, 0, 0);
            std::cerr << std::endl;
            std::cerr << std::endl << "Result:" << std::endl;
            ggml_vk_print_tensor_area(src1_clone, src1_clone->data, 5, 5, 1, 0);
            std::cerr << std::endl;
            std::vector<const ggml_tensor *> done;
            ggml_vk_print_graph_origin(src1_clone, done);
        }

        ggml_vk_check_tensor(std::string(ggml_op_name(tensor->op)) + "->src1", src1_clone);
    }

    if (tensor->op == GGML_OP_MUL_MAT) {
        tensor_clone = ggml_mul_mat(ggml_ctx, src0_clone, src1_clone);
    } else if (tensor->op == GGML_OP_MUL) {
        tensor_clone = ggml_mul(ggml_ctx, src0_clone, src1_clone);
    } else if (tensor->op == GGML_OP_SCALE) {
        tensor_clone = ggml_scale(ggml_ctx, src0_clone, ((float *)tensor->op_params)[0]);
    } else if (tensor->op == GGML_OP_SQR) {
        tensor_clone = ggml_sqr(ggml_ctx, src0_clone);
    } else if (tensor->op == GGML_OP_CLAMP) {
        tensor_clone = ggml_clamp(ggml_ctx, src0_clone, ((float *)tensor->op_params)[0], ((float *)tensor->op_params)[1]);
    } else if (tensor->op == GGML_OP_ADD) {
        tensor_clone = ggml_add(ggml_ctx, src0_clone, src1_clone);
    } else if (tensor->op == GGML_OP_NORM) {
        tensor_clone = ggml_norm(ggml_ctx, src0_clone, *(float *)tensor->op_params);
    } else if (tensor->op == GGML_OP_RMS_NORM) {
        tensor_clone = ggml_rms_norm(ggml_ctx, src0_clone, *(float *)tensor->op_params);
    } else if (tensor->op == GGML_OP_SOFT_MAX) {
        if (src1 != nullptr) {
            tensor_clone = ggml_soft_max_ext(ggml_ctx, src0_clone, src1_clone, *(float *)tensor->op_params);
        } else {
            tensor_clone = ggml_soft_max(ggml_ctx, src0_clone);
        }
    } else if (tensor->op == GGML_OP_DIAG_MASK_INF) {
        tensor_clone = ggml_diag_mask_inf(ggml_ctx, src0_clone, *(float *)tensor->op_params);
    } else if (tensor->op == GGML_OP_ROPE) {
        const int n_dims      = ((int32_t *) tensor->op_params)[1];
        const int mode        = ((int32_t *) tensor->op_params)[2];
        const int n_ggml_ctx       = ((int32_t *) tensor->op_params)[3];
        const int n_orig_ggml_ctx  = ((int32_t *) tensor->op_params)[4];
        float freq_base       = ((float *)   tensor->op_params)[5];
        float freq_scale      = ((float *)   tensor->op_params)[6];
        float ext_factor      = ((float *)   tensor->op_params)[7];
        float attn_factor     = ((float *)   tensor->op_params)[8];
        float beta_fast       = ((float *)   tensor->op_params)[9];
        float beta_slow       = ((float *)   tensor->op_params)[10];
        tensor_clone = ggml_rope_custom(ggml_ctx, src0_clone, src1_clone, n_dims, mode, n_ggml_ctx, n_orig_ggml_ctx, freq_base, freq_scale, ext_factor, attn_factor, beta_fast, beta_slow);
    } else if (tensor->op == GGML_OP_UNARY) {
        switch (ggml_get_unary_op(tensor)) {
        case GGML_UNARY_OP_SILU:
            tensor_clone = ggml_silu(ggml_ctx, src0_clone);
            break;
        case GGML_UNARY_OP_GELU:
            tensor_clone = ggml_gelu(ggml_ctx, src0_clone);
            break;
        case GGML_UNARY_OP_RELU:
            tensor_clone = ggml_relu(ggml_ctx, src0_clone);
            break;
        default:
            std::cerr << "Missing vk_check_results OP: " << ggml_op_name(tensor->op) << std::endl;
            GGML_ASSERT(false);
        }
    } else if (tensor->op == GGML_OP_CPY || tensor->op == GGML_OP_DUP) {
        if (src1 == nullptr) {
            tensor_clone = ggml_dup(ggml_ctx, src0_clone);
            tensor_clone->type = tensor->type;
        } else {
            tensor_clone = ggml_cpy(ggml_ctx, src0_clone, src1_clone);
        }
    } else if (tensor->op == GGML_OP_CONT) {
        tensor_clone = ggml_cont_4d(ggml_ctx, src0_clone, tensor->ne[0], tensor->ne[1], tensor->ne[2], tensor->ne[3]);
    } else if (tensor->op == GGML_OP_RESHAPE) {
        tensor_clone = ggml_reshape_4d(ggml_ctx, src0_clone, tensor->ne[0], tensor->ne[1], tensor->ne[2], tensor->ne[3]);
    } else if (tensor->op == GGML_OP_VIEW) {
        tensor_clone = ggml_view_4d(ggml_ctx, src0_clone, tensor->ne[0], tensor->ne[1], tensor->ne[2], tensor->ne[3], tensor->nb[1], tensor->nb[2], tensor->nb[3], ((int32_t *) tensor->op_params)[0]);
    } else if (tensor->op == GGML_OP_PERMUTE) {
        int32_t * params = (int32_t *)tensor->op_params;
        tensor_clone = ggml_permute(ggml_ctx, src0_clone, params[0], params[1], params[2], params[3]);
    } else if (tensor->op == GGML_OP_TRANSPOSE) {
        tensor_clone = ggml_transpose(ggml_ctx, src0_clone);
    } else {
        std::cerr << "Missing vk_check_results OP: " << ggml_op_name(tensor->op) << std::endl;
        GGML_ASSERT(false);
    }

    // Disable vulkan here to avoid the hooks in ggml.c
    ctx->disable = true;

    ggml_cgraph * cgraph = ggml_new_graph(ggml_ctx);
    ggml_build_forward_expand(cgraph, tensor_clone);

    ggml_graph_compute_with_ctx(ggml_ctx, cgraph, 8);

    ctx->disable = false;

    ggml_vk_check_tensor(ggml_op_name(tensor->op), tensor_clone);
    if (vk_output_tensor > 0 && vk_output_tensor == check_counter) {
        ggml_vk_print_tensor(ctx, tensor_clone, "tensor_clone");
    }

    comp_size = ggml_nbytes(tensor_clone);

    comp_result = malloc(comp_size);
    memcpy(comp_result, tensor_clone->data, comp_size);
    memcpy(comp_nb, tensor_clone->nb, sizeof(size_t) * GGML_MAX_DIMS);

    if (src0 != nullptr) {
        free(src0_buffer);
    }
    if (src1 != nullptr) {
        free(src1_buffer);
    }

    ggml_free(ggml_ctx);
}

static void ggml_vk_check_results_1(ggml_backend_vk_context * ctx, ggml_compute_params * params, ggml_tensor * tensor) {
    if (params->ith != 0) {
        return;
    }
    if (params->type == GGML_TASK_TYPE_INIT || params->type == GGML_TASK_TYPE_FINALIZE || tensor->op == GGML_OP_TRANSPOSE) {
        return;
    }
    if (!(vk_output_tensor > 0 && vk_output_tensor == check_counter) && check_counter <= vk_skip_checks) {
        return;
    }

    ggml_tensor * src0 = tensor->src[0];
    ggml_tensor * src1 = tensor->src[1];

    void * tensor_data = tensor->data;

    if (tensor->backend == GGML_BACKEND_TYPE_GPU) {
        size_t tensor_size = ggml_nbytes(tensor);
        tensor_data = malloc(tensor_size);

        ggml_tensor_extra_gpu * extra = (ggml_tensor_extra_gpu *) tensor->extra;
        vk_buffer buf = extra->buffer_gpu.lock();

        if (extra->offset + tensor_size >= buf->size) {
            tensor_size = buf->size - (extra->offset);
        }

        ggml_vk_buffer_read(ctx, buf, extra->offset, tensor_data, tensor_size);
    }

    float first_error_result = -1.0f;
    float first_error_correct = -1.0f;
    std::array<int, 4> first_error = { -1, -1, -1, -1 };
    double avg_err = 0.0;
    size_t counter = 0;

    for (int i3 = 0; i3 < tensor->ne[3]; i3++) {
        for (int i2 = 0; i2 < tensor->ne[2]; i2++) {
            for (int i1 = 0; i1 < tensor->ne[1]; i1++) {
                for (int i0 = 0; i0 < tensor->ne[0]; i0++) {
                    const bool buffer_size_fit = i3*comp_nb[3] + i2*comp_nb[2] + i1*comp_nb[1] + i0*comp_nb[0] < comp_size;
                    float correct = 0.0f;
                    float result = 0.0f;

                    if (buffer_size_fit) {
                        if (tensor->type == GGML_TYPE_F32) {
                            correct = *(float *) ((char *) comp_result + i3*comp_nb[3] + i2*comp_nb[2] + i1*comp_nb[1] + i0*comp_nb[0]);
                            result  = *(float *) ((char *) tensor_data + i3*tensor->nb[3] + i2*tensor->nb[2] + i1*tensor->nb[1] + i0*tensor->nb[0]);
                        } else if (tensor->type == GGML_TYPE_F16) {
                            correct = ggml_fp16_to_fp32(*(ggml_fp16_t *) ((char *) comp_result + i3*comp_nb[3] + i2*comp_nb[2] + i1*comp_nb[1] + i0*comp_nb[0]));
                            result  = ggml_fp16_to_fp32(*(ggml_fp16_t *) ((char *) tensor_data + i3*tensor->nb[3] + i2*tensor->nb[2] + i1*tensor->nb[1] + i0*tensor->nb[0]));
                        } else {
                            std::cerr << "comp_size=" << comp_size << " but required is " << (i3*comp_nb[3] + i2*comp_nb[2] + i1*comp_nb[1] + i0*comp_nb[0]) << std::endl;
                        }
                    } else {
                        std::cerr << "Missing debug code for type " << ggml_type_name(tensor->type) << std::endl;
                        GGML_ASSERT(false);
                    }

                    if ((std::isnan(correct) != std::isnan(result)) || (std::isinf(correct) != std::isinf(result)) || !buffer_size_fit) {
                        std::cerr << "ERROR: Invalid value in " << ggml_op_name(tensor->op) << " i3=" << i3 << " i2=" << i2 << " i1=" << i1 << " i0=" << i0 << " result=" << result << " correct=" << correct << " avg_err=" << (avg_err / counter) << std::endl;
                        std::cerr << "tensor=" << tensor << " tensor->name=" << tensor->name << " tensor->backend: " << tensor->backend << " tensor->type: " << ggml_type_name(tensor->type) << " ne0=" << tensor->ne[0] << " nb0=" << tensor->nb[0] << " ne1=" << tensor->ne[1] << " nb1=" << tensor->nb[1] << " ne2=" << tensor->ne[2] << " nb2=" << tensor->nb[2] << " ne3=" << tensor->ne[3] << " nb3=" << tensor->nb[3] << " offset=" << tensor->view_offs << std::endl;
                        if (src0 != nullptr) {
                            std::cerr << "src0=" << src0 << " src0->name=" << src0->name << " op=" << ggml_op_name(src0->op) << " type=" << ggml_type_name(src0->type) << " backend=" << src0->backend << " ne0=" << src0->ne[0] << " nb0=" << src0->nb[0] << " ne1=" << src0->ne[1] << " nb1=" << src0->nb[1] << " ne2=" << src0->ne[2] << " nb2=" << src0->nb[2] << " ne3=" << src0->ne[3] << " nb3=" << src0->nb[3] << " offset=" << src0->view_offs << std::endl;
                        }
                        if (src1 != nullptr) {
                            std::cerr << "src1=" << src1 << " src1->name=" << src1->name << " op=" << ggml_op_name(src1->op) << " type=" << ggml_type_name(src1->type) << " backend=" << src1->backend << " ne0=" << src1->ne[0] << " nb0=" << src1->nb[0] << " ne1=" << src1->ne[1] << " nb1=" << src1->nb[1] << " ne2=" << src1->ne[2] << " nb2=" << src1->nb[2] << " ne3=" << src1->ne[3] << " nb3=" << src1->nb[3] << " offset=" << src1->view_offs << std::endl;
                        }
                        std::cerr << "First error: result=" << first_error_result << " correct=" << first_error_correct  << " i3=" << first_error[3] << " i2=" << first_error[2] << " i1=" << first_error[1] << " i0=" << first_error[0] << std::endl;
                        std::cerr << std::endl << "Result:" << std::endl;
                        ggml_vk_print_tensor_area(tensor, tensor_data, i0, i1, i2, i3);
                        std::cerr << std::endl << "Correct:" << std::endl;
                        ggml_vk_print_tensor_area(tensor, comp_result, i0, i1, i2, i3);
                        std::cerr << std::endl;
                        std::vector<const ggml_tensor *> done;
                        ggml_vk_print_graph_origin(tensor, done);
                        GGML_ASSERT(false);
                    }
                    if (first_error[0] == -1 && std::fabs(correct - result) > 0.1f) {
                        first_error[0] = i0;
                        first_error[1] = i1;
                        first_error[2] = i2;
                        first_error[3] = i3;
                        first_error_result = result;
                        first_error_correct = correct;
                    }

                    // Special case, value is infinite, avoid NaN result in avg_err
                    // NaN also appears in results, if both are nan error is 0
                    if (!std::isinf(correct) && !std::isinf(result) && !std::isnan(correct) && !std::isnan(result)) {
                        avg_err += std::fabs(correct - result);
                    }
                    counter++;
                }
            }
        }
    }

    avg_err /= counter;

    if (vk_output_tensor > 0 && vk_output_tensor == check_counter) {
        std::cerr << "TENSOR CHECK: avg_err=" << avg_err << " in " << ggml_op_name(tensor->op) << " (check " << check_counter << ")" << std::endl;
        std::cerr << "tensor=" << tensor << " tensor->name=" << tensor->name << " tensor->backend: " << tensor->backend << " tensor->type: " << ggml_type_name(tensor->type) << " ne0=" << tensor->ne[0] << " nb0=" << tensor->nb[0] << " ne1=" << tensor->ne[1] << " nb1=" << tensor->nb[1] << " ne2=" << tensor->ne[2] << " nb2=" << tensor->nb[2] << " ne3=" << tensor->ne[3] << " nb3=" << tensor->nb[3] << " offset=" << tensor->view_offs << std::endl;
        if (src0 != nullptr) {
            std::cerr << "src0=" << src0 << " op=" << ggml_op_name(src0->op) << " type=" << ggml_type_name(src0->type) << " backend=" << src0->backend << " ne0=" << src0->ne[0] << " nb0=" << src0->nb[0] << " ne1=" << src0->ne[1] << " nb1=" << src0->nb[1] << " ne2=" << src0->ne[2] << " nb2=" << src0->nb[2] << " ne3=" << src0->ne[3] << " nb3=" << src0->nb[3] << " offset=" << src0->view_offs << std::endl;
        }
        if (src1 != nullptr) {
            std::cerr << "src1=" << src1 << " op=" << ggml_op_name(src1->op) << " type=" << ggml_type_name(src1->type) << " backend=" << src1->backend << " ne0=" << src1->ne[0] << " nb0=" << src1->nb[0] << " ne1=" << src1->ne[1] << " nb1=" << src1->nb[1] << " ne2=" << src1->ne[2] << " nb2=" << src1->nb[2] << " ne3=" << src1->ne[3] << " nb3=" << src1->nb[3] << " offset=" << src1->view_offs << std::endl;
        }
        std::cerr << "First error: result=" << first_error_result << " correct=" << first_error_correct  << " i3=" << first_error[3] << " i2=" << first_error[2] << " i1=" << first_error[1] << " i0=" << first_error[0] << std::endl;
        std::cerr << std::endl << "Result:" << std::endl;
        ggml_vk_print_tensor_area(tensor, tensor_data, 5, 5, 0, 0);
        std::cerr << std::endl << "Correct:" << std::endl;
        ggml_vk_print_tensor_area(tensor, comp_result, 5, 5, 0, 0);
        std::cerr << std::endl;
        std::cerr << std::endl << "Result:" << std::endl;
        ggml_vk_print_tensor_area(tensor, tensor_data, 5, 5, 1, 0);
        std::cerr << std::endl << "Correct:" << std::endl;
        ggml_vk_print_tensor_area(tensor, comp_result, 5, 5, 1, 0);
        std::cerr << std::endl;
        std::vector<const ggml_tensor *> done;
        ggml_vk_print_graph_origin(tensor, done);
    }

    if (avg_err > 0.05 || std::isnan(avg_err)) {
        std::cerr << "ERROR: avg_err=" << avg_err << " in " << ggml_op_name(tensor->op) << " (check " << check_counter << ")" << std::endl;
        std::cerr << "tensor=" << tensor << " tensor->name=" << tensor->name << " tensor->backend: " << tensor->backend << " tensor->type: " << ggml_type_name(tensor->type) << " ne0=" << tensor->ne[0] << " nb0=" << tensor->nb[0] << " ne1=" << tensor->ne[1] << " nb1=" << tensor->nb[1] << " ne2=" << tensor->ne[2] << " nb2=" << tensor->nb[2] << " ne3=" << tensor->ne[3] << " nb3=" << tensor->nb[3] << " offset=" << tensor->view_offs << std::endl;
        if (src0 != nullptr) {
            std::cerr << "src0=" << src0 << " op=" << ggml_op_name(src0->op) << " type=" << ggml_type_name(src0->type) << " backend=" << src0->backend << " ne0=" << src0->ne[0] << " nb0=" << src0->nb[0] << " ne1=" << src0->ne[1] << " nb1=" << src0->nb[1] << " ne2=" << src0->ne[2] << " nb2=" << src0->nb[2] << " ne3=" << src0->ne[3] << " nb3=" << src0->nb[3] << " offset=" << src0->view_offs << std::endl;
        }
        if (src1 != nullptr) {
            std::cerr << "src1=" << src1 << " op=" << ggml_op_name(src1->op) << " type=" << ggml_type_name(src1->type) << " backend=" << src1->backend << " ne0=" << src1->ne[0] << " nb0=" << src1->nb[0] << " ne1=" << src1->ne[1] << " nb1=" << src1->nb[1] << " ne2=" << src1->ne[2] << " nb2=" << src1->nb[2] << " ne3=" << src1->ne[3] << " nb3=" << src1->nb[3] << " offset=" << src1->view_offs << std::endl;
        }
        std::cerr << "First error: result=" << first_error_result << " correct=" << first_error_correct  << " i3=" << first_error[3] << " i2=" << first_error[2] << " i1=" << first_error[1] << " i0=" << first_error[0] << std::endl;
        std::cerr << std::endl << "Result:" << std::endl;
        ggml_vk_print_tensor_area(tensor, tensor_data, first_error[0], first_error[1], first_error[2], first_error[3]);
        std::cerr << std::endl << "Correct:" << std::endl;
        ggml_vk_print_tensor_area(tensor, comp_result, first_error[0], first_error[1], first_error[2], first_error[3]);
        std::cerr << std::endl;
        std::vector<const ggml_tensor *> done;
        ggml_vk_print_graph_origin(tensor, done);
        GGML_ASSERT(false);
    } else {
        std::cerr << check_counter << " " << tensor->name << " op=" << ggml_op_name(tensor->op) << " backend=" << tensor->backend << " avg_err=" << avg_err << std::endl;
    }

    free(comp_result);
    comp_result = nullptr;
    comp_size = 0;

    if (tensor->backend == GGML_BACKEND_TYPE_GPU) {
        free(tensor_data);
    }
}

void ggml_vk_check_results_1_cpu_assist(struct ggml_compute_params * params, struct ggml_tensor * tensor) {
    ggml_backend_vk_context * ctx = &vk_instance.contexts[0];

    ggml_vk_check_results_0(ctx, params, tensor);
}
#endif<|MERGE_RESOLUTION|>--- conflicted
+++ resolved
@@ -823,13 +823,8 @@
         buf->memory_property_flags = fallback_flags;
     }
 
-<<<<<<< HEAD
-    if (memory_type_index >= mem_props.memoryTypeCount) {
+    if (memory_type_index == UINT32_MAX) {
         ctx->device->device.destroyBuffer(buf->buffer);
-=======
-    if (memory_type_index == UINT32_MAX) {
-        ctx->device.lock()->device.destroyBuffer(buf->buffer);
->>>>>>> 7d548a18
         buf->size = 0;
         throw vk::OutOfDeviceMemoryError("No suitable memory type found");
     }
@@ -844,13 +839,8 @@
     }
     buf->ptr = nullptr;
 
-<<<<<<< HEAD
-    if (req_flags & vk::MemoryPropertyFlagBits::eHostVisible) {
+    if (buf->memory_property_flags & vk::MemoryPropertyFlagBits::eHostVisible) {
         buf->ptr = ctx->device->device.mapMemory(buf->device_memory, 0, VK_WHOLE_SIZE);
-=======
-    if (buf->memory_property_flags & vk::MemoryPropertyFlagBits::eHostVisible) {
-        buf->ptr = ctx->device.lock()->device.mapMemory(buf->device_memory, 0, VK_WHOLE_SIZE);
->>>>>>> 7d548a18
     }
 
     ctx->device->device.bindBufferMemory(buf->buffer, buf->device_memory, 0);
@@ -879,13 +869,7 @@
 static vk_buffer ggml_vk_create_buffer_device(ggml_backend_vk_context * ctx, size_t size) {
     vk_buffer buf;
     try {
-<<<<<<< HEAD
-        buf = ggml_vk_create_buffer(ctx, size, vk::MemoryPropertyFlagBits::eDeviceLocal);
-    } catch (const vk::SystemError& e) {
         if (ctx->device->uma) {
-=======
-        if (ctx->device.lock()->uma) {
->>>>>>> 7d548a18
             // Fall back to host memory type
             buf = ggml_vk_create_buffer(ctx, size, vk::MemoryPropertyFlagBits::eDeviceLocal, vk::MemoryPropertyFlagBits::eHostVisible | vk::MemoryPropertyFlagBits::eHostCoherent);
         } else {
@@ -1274,32 +1258,18 @@
         throw std::runtime_error("Device not found");
     }
 
-<<<<<<< HEAD
     ctx->device = ggml_vk_get_device(idx);
     if (!ctx->device->initialized) {
         ctx->device->physical_device = devices[dev_num];
-        std::vector<vk::ExtensionProperties> ext_props = ctx->device->physical_device.enumerateDeviceExtensionProperties();
-=======
-    vk_instance.devices[idx] = std::make_shared<vk_device>();
-    ctx->device = vk_instance.devices[idx];
-    ctx->device.lock()->physical_device = devices[dev_num];
-    const std::vector<vk::ExtensionProperties> ext_props = ctx->device.lock()->physical_device.enumerateDeviceExtensionProperties();
->>>>>>> 7d548a18
+        const std::vector<vk::ExtensionProperties> ext_props = ctx->device->physical_device.enumerateDeviceExtensionProperties();
 
         bool maintenance4_support = false;
 
-<<<<<<< HEAD
         // Check if maintenance4 is supported
-        for (auto properties : ext_props) {
+        for (const auto& properties : ext_props) {
             if (strcmp("VK_KHR_maintenance4", properties.extensionName) == 0) {
                 maintenance4_support = true;
             }
-=======
-    // Check if maintenance4 is supported
-    for (const auto& properties : ext_props) {
-        if (strcmp("VK_KHR_maintenance4", properties.extensionName) == 0) {
-            maintenance4_support = true;
->>>>>>> 7d548a18
         }
 
         vk::PhysicalDeviceProperties2 props2;
@@ -1327,20 +1297,32 @@
         bool fp16_storage = false;
         bool fp16_compute = false;
 
-<<<<<<< HEAD
+        for (const auto& properties : ext_props) {
+            if (strcmp("VK_KHR_16bit_storage", properties.extensionName) == 0) {
+                fp16_storage = true;
+            } else if (strcmp("VK_KHR_shader_float16_int8", properties.extensionName) == 0) {
+                fp16_compute = true;
+            }
+        }
+        ctx->device->physical_device.getProperties2(&props2);
+        ctx->device->properties = props2.properties;
+
+        if (maintenance4_support) {
+            ctx->device->max_memory_allocation_size = std::min(props3.maxMemoryAllocationSize, props4.maxBufferSize);
+        } else {
+            ctx->device->max_memory_allocation_size = props3.maxMemoryAllocationSize;
+        }
+
+        ctx->device->vendor_id = ctx->device->properties.vendorID;
+        ctx->device->subgroup_size = subgroup_props.subgroupSize;
+        ctx->device->uma = ctx->device->properties.deviceType == vk::PhysicalDeviceType::eIntegratedGpu;
+
         for (auto properties : ext_props) {
             if (strcmp("VK_KHR_16bit_storage", properties.extensionName) == 0) {
                 fp16_storage = true;
             } else if (strcmp("VK_KHR_shader_float16_int8", properties.extensionName) == 0) {
                 fp16_compute = true;
             }
-=======
-    for (const auto& properties : ext_props) {
-        if (strcmp("VK_KHR_16bit_storage", properties.extensionName) == 0) {
-            fp16_storage = true;
-        } else if (strcmp("VK_KHR_shader_float16_int8", properties.extensionName) == 0) {
-            fp16_compute = true;
->>>>>>> 7d548a18
         }
 
         const char* GGML_VULKAN_DISABLE_F16 = getenv("GGML_VULKAN_DISABLE_F16");
@@ -2059,8 +2041,6 @@
         // Copy within the device
         ggml_backend_vk_context * ctx = src->ctx;
 
-        VkBufferCopy bc{ src_offset, dst_offset, size };
-
         vk_context * subctx = ggml_vk_create_context(ctx, ctx->device->transfer_queue);
         ggml_vk_ctx_begin(ctx, subctx);
         ggml_vk_buffer_copy_async(subctx, dst, dst_offset, src, src_offset, size);
@@ -2191,33 +2171,30 @@
     return ctx->device->pipeline_matmul_f32_aligned_l->align;
 }
 
-<<<<<<< HEAD
-static vk_pipeline ggml_vk_guess_matmul_pipeline(ggml_backend_vk_context * ctx, bool bit16_x, bool bit16_y, int m, int n, bool aligned) {
-=======
-static vk_pipeline* ggml_vk_guess_matmul_pipeline_amd(ggml_backend_vk_context * ctx, bool bit16_x, bool bit16_y, int m, int n, bool aligned) {
+static vk_pipeline ggml_vk_guess_matmul_pipeline_amd(ggml_backend_vk_context * ctx, bool bit16_x, bool bit16_y, int m, int n, bool aligned) {
     if (bit16_x && bit16_y) {
         if (m <= 32 || n <= 32) {
 #ifdef GGML_VULKAN_DEBUG
     std::cerr << " S" << std::endl;
 #endif
-            return aligned ? &ctx->pipeline_matmul_f16_aligned_s : &ctx->pipeline_matmul_f16_s;
+            return aligned ? ctx->device->pipeline_matmul_f16_aligned_s : ctx->device->pipeline_matmul_f16_s;
         }
 #ifdef GGML_VULKAN_DEBUG
     std::cerr << " M" << std::endl;
 #endif
-        return aligned ? &ctx->pipeline_matmul_f16_aligned_m : &ctx->pipeline_matmul_f16_m;
+        return aligned ? ctx->device->pipeline_matmul_f16_aligned_m : ctx->device->pipeline_matmul_f16_m;
     }
     if (bit16_x && !bit16_y) {
         if (m <= 32 || n <= 32) {
 #ifdef GGML_VULKAN_DEBUG
     std::cerr << " S" << std::endl;
 #endif
-            return aligned ? &ctx->pipeline_matmul_f16_f32_aligned_s : &ctx->pipeline_matmul_f16_f32_s;
+            return aligned ? ctx->device->pipeline_matmul_f16_f32_aligned_s : ctx->device->pipeline_matmul_f16_f32_s;
         }
 #ifdef GGML_VULKAN_DEBUG
     std::cerr << " M" << std::endl;
 #endif
-        return aligned ? &ctx->pipeline_matmul_f16_f32_aligned_m : &ctx->pipeline_matmul_f16_f32_m;
+        return aligned ? ctx->device->pipeline_matmul_f16_f32_aligned_m : ctx->device->pipeline_matmul_f16_f32_m;
     }
     if (!bit16_x && bit16_y) {
         GGML_ASSERT(false);
@@ -2227,52 +2204,51 @@
 #ifdef GGML_VULKAN_DEBUG
     std::cerr << " S" << std::endl;
 #endif
-        return aligned ? &ctx->pipeline_matmul_f32_aligned_s : &ctx->pipeline_matmul_f32_s;
+        return aligned ? ctx->device->pipeline_matmul_f32_aligned_s : ctx->device->pipeline_matmul_f32_s;
     }
 #ifdef GGML_VULKAN_DEBUG
     std::cerr << " M" << std::endl;
 #endif
-    return aligned ? &ctx->pipeline_matmul_f32_aligned_m : &ctx->pipeline_matmul_f32_m;
-}
-
-static vk_pipeline* ggml_vk_guess_matmul_pipeline_apple(ggml_backend_vk_context * ctx, bool bit16_x, bool bit16_y, bool aligned) {
+    return aligned ? ctx->device->pipeline_matmul_f32_aligned_m : ctx->device->pipeline_matmul_f32_m;
+}
+
+static vk_pipeline ggml_vk_guess_matmul_pipeline_apple(ggml_backend_vk_context * ctx, bool bit16_x, bool bit16_y, bool aligned) {
 #ifdef GGML_VULKAN_DEBUG
     std::cerr << " M" << std::endl;
 #endif
     if (bit16_x && bit16_y) {
-        return aligned ? &ctx->pipeline_matmul_f16_aligned_m : &ctx->pipeline_matmul_f16_m;
+        return aligned ? ctx->device->pipeline_matmul_f16_aligned_m : ctx->device->pipeline_matmul_f16_m;
     }
     if (bit16_x && !bit16_y) {
-        return aligned ? &ctx->pipeline_matmul_f16_f32_aligned_m : &ctx->pipeline_matmul_f16_f32_m;
+        return aligned ? ctx->device->pipeline_matmul_f16_f32_aligned_m : ctx->device->pipeline_matmul_f16_f32_m;
     }
     if (!bit16_x && bit16_y) {
         GGML_ASSERT(false);
     }
-    return aligned ? &ctx->pipeline_matmul_f32_aligned_m : &ctx->pipeline_matmul_f32_m;
-}
-
-static vk_pipeline* ggml_vk_guess_matmul_pipeline_intel(ggml_backend_vk_context * ctx, bool bit16_x, bool bit16_y, bool aligned) {
+    return aligned ? ctx->device->pipeline_matmul_f32_aligned_m : ctx->device->pipeline_matmul_f32_m;
+}
+
+static vk_pipeline ggml_vk_guess_matmul_pipeline_intel(ggml_backend_vk_context * ctx, bool bit16_x, bool bit16_y, bool aligned) {
 #ifdef GGML_VULKAN_DEBUG
     std::cerr << " S" << std::endl;
 #endif
     if (bit16_x && bit16_y) {
-        return aligned ? &ctx->pipeline_matmul_f16_aligned_s : &ctx->pipeline_matmul_f16_s;
+        return aligned ? ctx->device->pipeline_matmul_f16_aligned_s : ctx->device->pipeline_matmul_f16_s;
     }
     if (bit16_x && !bit16_y) {
-        return aligned ? &ctx->pipeline_matmul_f16_f32_aligned_s : &ctx->pipeline_matmul_f16_f32_s;
+        return aligned ? ctx->device->pipeline_matmul_f16_f32_aligned_s : ctx->device->pipeline_matmul_f16_f32_s;
     }
     if (!bit16_x && bit16_y) {
         GGML_ASSERT(false);
     }
-    return aligned ? &ctx->pipeline_matmul_f32_aligned_s : &ctx->pipeline_matmul_f32_s;
-}
-
-static vk_pipeline* ggml_vk_guess_matmul_pipeline(ggml_backend_vk_context * ctx, bool bit16_x, bool bit16_y, int m, int n, bool aligned) {
->>>>>>> 7d548a18
+    return aligned ? ctx->device->pipeline_matmul_f32_aligned_s : ctx->device->pipeline_matmul_f32_s;
+}
+
+static vk_pipeline ggml_vk_guess_matmul_pipeline(ggml_backend_vk_context * ctx, bool bit16_x, bool bit16_y, int m, int n, bool aligned) {
 #ifdef GGML_VULKAN_DEBUG
     std::cerr << "ggml_vk_guess_matmul_pipeline(" << bit16_x << ", " << bit16_y << ", " << m << ", " << n << ", " << aligned << ")";
 #endif
-    switch (ctx->device.lock()->vendor_id) {
+    switch (ctx->device->vendor_id) {
     case VK_VENDOR_ID_AMD:
         return ggml_vk_guess_matmul_pipeline_amd(ctx, bit16_x, bit16_y, m, n, aligned);
     case VK_VENDOR_ID_APPLE:
@@ -2282,21 +2258,13 @@
     }
 
     if (bit16_x && bit16_y) {
-<<<<<<< HEAD
-        if (ctx->device->vendor_id == VK_VENDOR_ID_INTEL || m <= 32 || n <= 32) {
-=======
         if (m <= 32 || n <= 32) {
->>>>>>> 7d548a18
 #ifdef GGML_VULKAN_DEBUG
     std::cerr << " S" << std::endl;
 #endif
             return aligned ? ctx->device->pipeline_matmul_f16_aligned_s : ctx->device->pipeline_matmul_f16_s;
         }
-<<<<<<< HEAD
-        if (ctx->device->subgroup_size == 64 || m <= 64 || n <= 64) {
-=======
         if (m <= 64 || n <= 64) {
->>>>>>> 7d548a18
 #ifdef GGML_VULKAN_DEBUG
     std::cerr << " M" << std::endl;
 #endif
@@ -2308,21 +2276,13 @@
         return aligned ? ctx->device->pipeline_matmul_f16_aligned_l : ctx->device->pipeline_matmul_f16_l;
     }
     if (bit16_x && !bit16_y) {
-<<<<<<< HEAD
-        if (ctx->device->vendor_id == VK_VENDOR_ID_INTEL || m <= 32 || n <= 32) {
-=======
         if (m <= 32 || n <= 32) {
->>>>>>> 7d548a18
 #ifdef GGML_VULKAN_DEBUG
     std::cerr << " S" << std::endl;
 #endif
             return aligned ? ctx->device->pipeline_matmul_f16_f32_aligned_s : ctx->device->pipeline_matmul_f16_f32_s;
         }
-<<<<<<< HEAD
-        if (ctx->device->subgroup_size == 64 || m <= 64 || n <= 64) {
-=======
         if (m <= 64 || n <= 64) {
->>>>>>> 7d548a18
 #ifdef GGML_VULKAN_DEBUG
     std::cerr << " M" << std::endl;
 #endif
@@ -2337,21 +2297,13 @@
         GGML_ASSERT(false);
     }
 
-<<<<<<< HEAD
-    if (ctx->device->vendor_id == VK_VENDOR_ID_INTEL || m <= 32 || n <= 32) {
-=======
     if (m <= 32 || n <= 32) {
->>>>>>> 7d548a18
 #ifdef GGML_VULKAN_DEBUG
     std::cerr << " S" << std::endl;
 #endif
         return aligned ? ctx->device->pipeline_matmul_f32_aligned_s : ctx->device->pipeline_matmul_f32_s;
     }
-<<<<<<< HEAD
-    if (ctx->device->subgroup_size == 64 || m <= 64 || n <= 64) {
-=======
     if (m <= 64 || n <= 64) {
->>>>>>> 7d548a18
 #ifdef GGML_VULKAN_DEBUG
     std::cerr << " M" << std::endl;
 #endif
@@ -2406,13 +2358,12 @@
     GGML_ASSERT(false);
 }
 
-static void ggml_vk_cpy_to_contiguous(ggml_backend_vk_context * ctx, vk_context * subctx, vk_pipeline pipeline, const ggml_tensor * tensor, vk_subbuffer&& in, vk_subbuffer&& out, ggml_type buffer_type) {
+static void ggml_vk_cpy_to_contiguous(ggml_backend_vk_context * ctx, vk_context * subctx, vk_pipeline pipeline, const ggml_tensor * tensor, vk_subbuffer&& in, vk_subbuffer&& out) {
 #ifdef GGML_VULKAN_DEBUG
     std::cerr << "ggml_vk_cpy_to_contiguous((" << tensor << ", type=" << tensor->type << ", backend=" << tensor->backend << ", ne0=" << tensor->ne[0] << ", ne1=" << tensor->ne[1] << ", ne2=" << tensor->ne[2] << ", ne3=" << tensor->ne[3] << ", nb0=" << tensor->nb[0] << ", nb1=" << tensor->nb[1] << ", nb2=" << tensor->nb[2] << ", nb3=" << tensor->nb[3] << "), ";
     std::cerr << "buffer in size=" << in.buffer->size << ", buffer out size=" << out.buffer->size << ")" << std::endl;
 #endif
     const int tensor_type_size = ggml_type_size(tensor->type);
-    const int dst_type_size = ggml_type_size(buffer_type);
 
     const uint32_t ne = ggml_nelements(tensor);
 
@@ -2570,7 +2521,7 @@
     }
 
     if (x_non_contig) {
-        ggml_vk_cpy_to_contiguous(ctx, subctx, to_fp16_vk_0, src0, { d_Qx, qx_buf_offset, VK_WHOLE_SIZE }, { d_X, 0, VK_WHOLE_SIZE }, dst->type);
+        ggml_vk_cpy_to_contiguous(ctx, subctx, to_fp16_vk_0, src0, { d_Qx, qx_buf_offset, VK_WHOLE_SIZE }, { d_X, 0, VK_WHOLE_SIZE });
     } else if (load_x || qx_needs_dequant) {
         if (load_x) {
             // copy data to device
@@ -2585,7 +2536,7 @@
         }
     }
     if (y_non_contig) {
-        ggml_vk_cpy_to_contiguous(ctx, subctx, to_fp16_vk_1, src1, { d_Qy, qy_buf_offset, VK_WHOLE_SIZE }, { d_Y, 0, VK_WHOLE_SIZE }, dst->type);
+        ggml_vk_cpy_to_contiguous(ctx, subctx, to_fp16_vk_1, src1, { d_Qy, qy_buf_offset, VK_WHOLE_SIZE }, { d_Y, 0, VK_WHOLE_SIZE });
     } else if (load_y) {
         ggml_vk_h2d_tensor_2d(ctx, subctx, d_Qy, 0, src1, 0, 0, ggml_nrows(src1));
     }
@@ -2740,14 +2691,14 @@
 
     if (x_non_contig) {
         GGML_ASSERT(x_sz == ggml_vk_align_size(ggml_type_size(src0->type) * x_ne, ctx->device->properties.limits.minStorageBufferOffsetAlignment));
-        ggml_vk_cpy_to_contiguous(ctx, subctx, to_fp16_vk_0, src0, { d_Qx, qx_buf_offset, VK_WHOLE_SIZE }, { d_X, 0, VK_WHOLE_SIZE }, src0->type);
+        ggml_vk_cpy_to_contiguous(ctx, subctx, to_fp16_vk_0, src0, { d_Qx, qx_buf_offset, VK_WHOLE_SIZE }, { d_X, 0, VK_WHOLE_SIZE });
     } else if (load_x) {
         // copy data to device
         ggml_vk_h2d_tensor_2d(ctx, subctx, d_Qx, 0, src0, 0, 0, ggml_nrows(src0));
     }
     if (y_non_contig) {
         GGML_ASSERT(y_sz == ggml_type_size(src1->type) * y_ne);
-        ggml_vk_cpy_to_contiguous(ctx, subctx, to_fp16_vk_1, src1, { d_Qy, qy_buf_offset, VK_WHOLE_SIZE }, { d_Y, 0, VK_WHOLE_SIZE }, src1->type);
+        ggml_vk_cpy_to_contiguous(ctx, subctx, to_fp16_vk_1, src1, { d_Qy, qy_buf_offset, VK_WHOLE_SIZE }, { d_Y, 0, VK_WHOLE_SIZE });
     } else if (load_y) {
         ggml_vk_h2d_tensor_2d(ctx, subctx, d_Qy, 0, src1, 0, 0, ggml_nrows(src1));
     }
@@ -3001,9 +2952,9 @@
     }
 }
 
-static void ggml_vk_mul_mat_id(ggml_backend_vk_context * ctx, vk_context * subctx, const struct ggml_tensor * src0, const struct ggml_tensor * src1, struct ggml_tensor * dst) {
-
-}
+// static void ggml_vk_mul_mat_id(ggml_backend_vk_context * ctx, vk_context * subctx, const struct ggml_tensor * src0, const struct ggml_tensor * src1, struct ggml_tensor * dst) {
+//
+// }
 
 static void ggml_vk_op_repeat(ggml_backend_vk_context * ctx, vk_context * subctx, const ggml_tensor * src0, const ggml_tensor * src1, ggml_tensor * dst) {
     // guaranteed to be an integer due to the check in ggml_can_repeat
@@ -3440,7 +3391,8 @@
         (uint32_t)src0->ne[0], (uint32_t)src0->ne[1], (uint32_t)src0->ne[2],(uint32_t)src0->ne[3], (uint32_t)src0->nb[0] / src0_type_size, (uint32_t)src0->nb[1] / src0_type_size, (uint32_t)src0->nb[2] / src0_type_size, (uint32_t)src0->nb[3] / src0_type_size,
         (uint32_t)src1->ne[0], (uint32_t)src1->ne[1], (uint32_t)src1->ne[2],(uint32_t)src1->ne[3], (uint32_t)src1->nb[0] / src1_type_size, (uint32_t)src1->nb[1] / src1_type_size, (uint32_t)src1->nb[2] / src1_type_size, (uint32_t)src1->nb[3] / src1_type_size,
         (uint32_t) dst->ne[0], (uint32_t) dst->ne[1], (uint32_t) dst->ne[2],(uint32_t) dst->ne[3], (uint32_t) dst->nb[0] /  dst_type_size, (uint32_t) dst->nb[1] /  dst_type_size, (uint32_t) dst->nb[2] /  dst_type_size, (uint32_t) dst->nb[3] /  dst_type_size,
-        0, 0,
+        0,
+        0.0f, 0.0f,
     });
 }
 
@@ -3454,7 +3406,8 @@
         (uint32_t)src0->ne[0], (uint32_t)src0->ne[1], (uint32_t)src0->ne[2],(uint32_t)src0->ne[3], (uint32_t)src0->nb[0] / src0_type_size, (uint32_t)src0->nb[1] / src0_type_size, (uint32_t)src0->nb[2] / src0_type_size, (uint32_t)src0->nb[3] / src0_type_size,
         (uint32_t)src1->ne[0], (uint32_t)src1->ne[1], (uint32_t)src1->ne[2],(uint32_t)src1->ne[3], (uint32_t)src1->nb[0] / src1_type_size, (uint32_t)src1->nb[1] / src1_type_size, (uint32_t)src1->nb[2] / src1_type_size, (uint32_t)src1->nb[3] / src1_type_size,
         (uint32_t) dst->ne[0], (uint32_t) dst->ne[1], (uint32_t) dst->ne[2],(uint32_t) dst->ne[3], (uint32_t) dst->nb[0] /  dst_type_size, (uint32_t) dst->nb[1] /  dst_type_size, (uint32_t) dst->nb[2] /  dst_type_size, (uint32_t) dst->nb[3] /  dst_type_size,
-        0, 0,
+        0,
+        0.0f, 0.0f,
     });
 }
 
@@ -3568,7 +3521,7 @@
 
 static void ggml_vk_argsort(ggml_backend_vk_context * ctx, vk_context * subctx, const ggml_tensor * src0, ggml_tensor * dst) {
     int32_t * op_params = (int32_t *)dst->op_params;
-    ggml_vk_op_f32<vk_op_argsort_push_constants>(ctx, subctx, src0, nullptr, dst, GGML_OP_ARGSORT, { (uint32_t)src0->ne[0], ((ggml_sort_order) op_params[0]) == GGML_SORT_ASC });
+    ggml_vk_op_f32<vk_op_argsort_push_constants>(ctx, subctx, src0, nullptr, dst, GGML_OP_ARGSORT, { (uint32_t)src0->ne[0], ((ggml_sort_order) op_params[0]) == GGML_SORT_ORDER_ASC });
 }
 
 static void ggml_vk_nop(ggml_backend_vk_context * ctx, vk_context * subctx, const ggml_tensor * src0, ggml_tensor * dst) {
@@ -4502,7 +4455,7 @@
 #endif
 #if defined(GGML_VULKAN_RUN_TESTS)
     ctx->staging = ggml_vk_create_buffer_check(ctx, 100ul * 1024ul * 1024ul,
-        vk::MemoryPropertyFlagBits::eHostVisible | vk::MemoryPropertyFlagBits::eHostCoherent | vk::MemoryPropertyFlagBits::eHostCached
+        vk::MemoryPropertyFlagBits::eHostVisible | vk::MemoryPropertyFlagBits::eHostCoherent | vk::MemoryPropertyFlagBits::eHostCached,
         vk::MemoryPropertyFlagBits::eHostVisible | vk::MemoryPropertyFlagBits::eHostCoherent);
     ggml_vk_test_transfer(ctx, 8192 * 1000, false);
     ggml_vk_test_transfer(ctx, 8192 * 1000, true);
@@ -4756,7 +4709,9 @@
 
         break;
     case GGML_OP_MUL_MAT_ID:
-        ggml_vk_mul_mat_id(ctx, ctx->compute_ctx, src0, src1, node);
+        //ggml_vk_mul_mat_id(ctx, ctx->compute_ctx, src0, src1, node);
+        std::cerr << "ggml_vulkan: GGML_OP_MUL_MAT_ID not implemented yet." << std::endl;
+        GGML_ASSERT(false);
 
         break;
     default:
@@ -5179,7 +5134,6 @@
 
 GGML_CALL static bool ggml_backend_vk_buffer_cpy_tensor(ggml_backend_buffer_t buffer, const ggml_tensor * src, ggml_tensor * dst) {
     if (ggml_backend_buffer_is_vk(src->buffer)) {
-        ggml_backend_vk_buffer_context * ctx = (ggml_backend_vk_buffer_context *)buffer->context;
         ggml_tensor_extra_gpu * src_extra = (ggml_tensor_extra_gpu *) src->extra;
         ggml_tensor_extra_gpu * dst_extra = (ggml_tensor_extra_gpu *) dst->extra;
 
