# llama.cpp for SYCL

- [Background](#background)
- [Recommended Release](#recommended-release)
- [News](#news)
- [OS](#os)
- [Hardware](#hardware)
- [Docker](#docker)
- [Linux](#linux)
- [Windows](#windows)
- [Environment Variable](#environment-variable)
- [Known Issue](#known-issues)
- [Q&A](#qa)
- [TODO](#todo)

## Background

**SYCL** is a high-level parallel programming model designed to improve developers productivity writing code across various hardware accelerators such as CPUs, GPUs, and FPGAs. It is a single-source language designed for heterogeneous computing and based on standard C++17.

**oneAPI** is an open ecosystem and a standard-based specification, supporting multiple architectures including but not limited to intel CPUs, GPUs and FPGAs. The key components of the oneAPI ecosystem include:

- **DPCPP** *(Data Parallel C++)*: The primary oneAPI SYCL implementation, which includes the icpx/icx Compilers.
- **oneAPI Libraries**: A set of highly optimized libraries targeting multiple domains *(e.g. Intel oneMKL, oneMath and oneDNN)*.
- **oneAPI LevelZero**: A high performance low level interface for fine-grained control over intel iGPUs and dGPUs.
- **Nvidia & AMD Plugins**: These are plugins extending oneAPI's DPCPP support to SYCL on Nvidia and AMD GPU targets.

### Llama.cpp + SYCL

The llama.cpp SYCL backend is designed to support **Intel GPU** firstly. Based on the cross-platform feature of SYCL, it also supports other vendor GPUs: Nvidia and AMD.

## Recommended Release

The SYCL backend would be broken by some PRs due to no online CI.

The following release is verified with good quality:

|Commit ID|Tag|Release|Verified  Platform| Update date|
|-|-|-|-|-|
|3bcd40b3c593d14261fb2abfabad3c0fb5b9e318|b4040 |[llama-b4040-bin-win-sycl-x64.zip](https://github.com/ggml-org/llama.cpp/releases/download/b4040/llama-b4040-bin-win-sycl-x64.zip) |Arc770/Linux/oneAPI 2024.1<br>MTL Arc GPU/Windows 11/oneAPI 2024.1| 2024-11-19|
|fb76ec31a9914b7761c1727303ab30380fd4f05c|b3038 |[llama-b3038-bin-win-sycl-x64.zip](https://github.com/ggml-org/llama.cpp/releases/download/b3038/llama-b3038-bin-win-sycl-x64.zip) |Arc770/Linux/oneAPI 2024.1<br>MTL Arc GPU/Windows 11/oneAPI 2024.1||


## News

- 2025.2
  - Optimize MUL_MAT Q4_0 on Intel GPU for all dGPUs and built-in GPUs since MTL. Increase the performance of LLM (llama-2-7b.Q4_0.gguf) 21%-87% on Intel GPUs (MTL, ARL-H, Arc, Flex, PVC).
    |GPU|Base tokens/s|Increased tokens/s|Percent|
    |-|-|-|-|
    |PVC 1550|39|73|+87%|
    |Flex 170|39|50|+28%|
    |Arc770|42|55|+30%|
    |MTL|13|16|+23%|
    |ARL-H|14|17|+21%|

- 2024.11
  - Use syclcompat to improve the performance on some platforms. This requires to use oneAPI 2025.0 or newer.

- 2024.8
  - Use oneDNN as the default GEMM library, improve the compatibility for new Intel GPUs.

- 2024.5
  - Performance is increased: 34 -> 37 tokens/s of llama-2-7b.Q4_0 on Arc770.
  - Arch Linux is verified successfully.

- 2024.4
  - Support data types: GGML_TYPE_IQ4_NL, GGML_TYPE_IQ4_XS, GGML_TYPE_IQ3_XXS, GGML_TYPE_IQ3_S, GGML_TYPE_IQ2_XXS, GGML_TYPE_IQ2_XS, GGML_TYPE_IQ2_S, GGML_TYPE_IQ1_S, GGML_TYPE_IQ1_M.

- 2024.3
  - Release binary files of Windows.
  - A blog is published: **Run LLM on all Intel GPUs Using llama.cpp**: [intel.com](https://www.intel.com/content/www/us/en/developer/articles/technical/run-llm-on-all-gpus-using-llama-cpp-artical.html) or [medium.com](https://medium.com/@jianyu_neo/run-llm-on-all-intel-gpus-using-llama-cpp-fd2e2dcbd9bd).
  - New base line is ready: [tag b2437](https://github.com/ggml-org/llama.cpp/tree/b2437).
  - Support multiple cards: **--split-mode**: [none|layer]; not support [row], it's on developing.
  - Support to assign main GPU by **--main-gpu**, replace $GGML_SYCL_DEVICE.
  - Support detecting all GPUs with level-zero and same top **Max compute units**.
  - Support OPs
    - hardsigmoid
    - hardswish
    - pool2d

- 2024.1
  - Create SYCL backend for Intel GPU.
  - Support Windows build

## OS

| OS      | Status  | Verified                                       |
|---------|---------|------------------------------------------------|
| Linux   | Support | Ubuntu 22.04, Fedora Silverblue 39, Arch Linux |
| Windows | Support | Windows 11                                     |


## Hardware

### Intel GPU

SYCL backend supports Intel GPU Family:

- Intel Data Center Max Series
- Intel Flex Series, Arc Series
- Intel Built-in Arc GPU
- Intel iGPU in Core CPU (11th Generation Core CPU and newer, refer to [oneAPI supported GPU](https://www.intel.com/content/www/us/en/developer/articles/system-requirements/intel-oneapi-base-toolkit-system-requirements.html#inpage-nav-1-1)).

#### Verified devices

| Intel GPU                     | Status  | Verified Model                        |
|-------------------------------|---------|---------------------------------------|
| Intel Data Center Max Series  | Support | Max 1550, 1100                        |
| Intel Data Center Flex Series | Support | Flex 170                              |
| Intel Arc Series              | Support | Arc 770, 730M, Arc A750               |
| Intel built-in Arc GPU        | Support | built-in Arc GPU in Meteor Lake, Arrow Lake    |
| Intel iGPU                    | Support | iGPU in 13700k,iGPU in 13400, i5-1250P, i7-1260P, i7-1165G7 |

*Notes:*

- **Memory**
  - The device memory is a limitation when running a large model. The loaded model size, *`llm_load_tensors: buffer_size`*, is displayed in the log when running `./bin/llama-cli`.

  - Please make sure the GPU shared memory from the host is large enough to account for the model's size. For e.g. the *llama-2-7b.Q4_0* requires at least 8.0GB for integrated GPU and 4.0GB for discrete GPU.

- **Execution Unit (EU)**
  - If the iGPU has less than 80 EUs, the inference speed will likely be too slow for practical use.

### Other Vendor GPU

**Verified devices**

| Nvidia GPU               | Status    | Verified Model |
|--------------------------|-----------|----------------|
| Ampere Series            | Supported | A100, A4000    |
| Ampere Series *(Mobile)* | Supported | RTX 40 Series  |

| AMD GPU                  | Status       | Verified Model |
|--------------------------|--------------|----------------|
| Radeon Pro               | Experimental | W6800          |
| Radeon RX                | Experimental | 6700 XT        |

Note: AMD GPU support is highly experimental and is incompatible with F16.
Additionally, it only supports GPUs with a sub_group_size (warp size) of 32.

## Docker
The docker build option is currently limited to *intel GPU* targets.

### Build image
```sh
# Using FP16
docker build -t llama-cpp-sycl --build-arg="GGML_SYCL_F16=ON" --target light -f .devops/intel.Dockerfile .
```

*Notes*:

To build in default FP32 *(Slower than FP16 alternative)*, you can remove the `--build-arg="GGML_SYCL_F16=ON"` argument from the previous command.

You can also use the `.devops/llama-server-intel.Dockerfile`, which builds the *"server"* alternative.

### Run container

```sh
# First, find all the DRI cards
ls -la /dev/dri
# Then, pick the card that you want to use (here for e.g. /dev/dri/card1).
docker run -it --rm -v "$(pwd):/app:Z" --device /dev/dri/renderD128:/dev/dri/renderD128 --device /dev/dri/card1:/dev/dri/card1 llama-cpp-sycl -m "/app/models/YOUR_MODEL_FILE" -p "Building a website can be done in 10 simple steps:" -n 400 -e -ngl 33
```

*Notes:*
- Docker has been tested successfully on native Linux. WSL support has not been verified yet.
- You may need to install Intel GPU driver on the **host** machine *(Please refer to the [Linux configuration](#linux) for details)*.

## Linux

### I. Setup Environment

1. **Install GPU drivers**

  - **Intel GPU**

Intel data center GPUs drivers installation guide and download page can be found here: [Get intel dGPU Drivers](https://dgpu-docs.intel.com/driver/installation.html#ubuntu-install-steps).

*Note*: for client GPUs *(iGPU & Arc A-Series)*, please refer to the [client iGPU driver installation](https://dgpu-docs.intel.com/driver/client/overview.html).

Once installed, add the user(s) to the `video` and `render` groups.

```sh
sudo usermod -aG render $USER
sudo usermod -aG video $USER
```

*Note*: logout/re-login for the changes to take effect.

Verify installation through `clinfo`:

```sh
sudo apt install clinfo
sudo clinfo -l
```

Sample output:

```sh
Platform #0: Intel(R) OpenCL Graphics
 `-- Device #0: Intel(R) Arc(TM) A770 Graphics

Platform #0: Intel(R) OpenCL HD Graphics
 `-- Device #0: Intel(R) Iris(R) Xe Graphics [0x9a49]
```

- **Nvidia GPU**

In order to target Nvidia GPUs through SYCL, please make sure the CUDA/CUBLAS native requirements *-found [here](README.md#cuda)-* are installed.

- **AMD GPU**

To target AMD GPUs with SYCL, the ROCm stack must be installed first.

2. **Install Intel® oneAPI Base toolkit**

- **For Intel GPU**

The base toolkit can be obtained from the official [Intel® oneAPI Base Toolkit](https://www.intel.com/content/www/us/en/developer/tools/oneapi/base-toolkit.html) page.

Please follow the instructions for downloading and installing the Toolkit for Linux, and preferably keep the default installation values unchanged, notably the installation path *(`/opt/intel/oneapi` by default)*.

Following guidelines/code snippets assume the default installation values. Otherwise, please make sure the necessary changes are reflected where applicable.

Upon a successful installation, SYCL is enabled for the available intel devices, along with relevant libraries such as oneAPI oneDNN for Intel GPUs.

- **Adding support to Nvidia GPUs**

**oneAPI Plugin**: In order to enable SYCL support on Nvidia GPUs, please install the [Codeplay oneAPI Plugin for Nvidia GPUs](https://developer.codeplay.com/products/oneapi/nvidia/download). User should also make sure the plugin version matches the installed base toolkit one *(previous step)* for a seamless "oneAPI on Nvidia GPU" setup.

<<<<<<< HEAD
=======

**oneMKL for cuBlas**: The current oneMKL releases *(shipped with the oneAPI base-toolkit)* do not contain the cuBLAS backend. A build from source of the upstream [oneMKL](https://github.com/oneapi-src/oneMKL) with the *cuBLAS* backend enabled is thus required to run it on Nvidia GPUs.

```sh
git clone https://github.com/oneapi-src/oneMKL
cd oneMKL
cmake -B buildWithCublas -DCMAKE_CXX_COMPILER=icpx -DCMAKE_C_COMPILER=icx -DENABLE_MKLGPU_BACKEND=OFF -DENABLE_MKLCPU_BACKEND=OFF -DENABLE_CUBLAS_BACKEND=ON -DTARGET_DOMAINS=blas
cmake --build buildWithCublas --config Release
```

**oneDNN**: The current oneDNN releases *(shipped with the oneAPI base-toolkit)* do not include the NVIDIA backend. Therefore, oneDNN must be compiled from source to enable the NVIDIA target:

```sh
git clone https://github.com/oneapi-src/oneDNN.git
cd oneDNN
cmake -GNinja -Bbuild-nvidia -DDNNL_CPU_RUNTIME=DPCPP -DDNNL_GPU_RUNTIME=DPCPP -DDNNL_GPU_VENDOR=NVIDIA -DONEDNN_BUILD_GRAPH=OFF -DCMAKE_C_COMPILER=icx -DCMAKE_CXX_COMPILER=icpx
cmake --build build-nvidia --config Release
```

>>>>>>> 5d016702
- **Adding support to AMD GPUs**

**oneAPI Plugin**: In order to enable SYCL support on AMD GPUs, please install the [Codeplay oneAPI Plugin for AMD GPUs](https://developer.codeplay.com/products/oneapi/amd/download). As with Nvidia GPUs, the user should also make sure the plugin version matches the installed base toolkit.

3. **Verify installation and environment**

In order to check the available SYCL devices on the machine, please use the `sycl-ls` command.
```sh
source /opt/intel/oneapi/setvars.sh
sycl-ls
```

- **Intel GPU**

When targeting an intel GPU, the user should expect one or more level-zero devices among the available SYCL devices. Please make sure that at least one GPU is present, for instance [`level_zero:gpu`] in the sample output below:

```
[opencl:acc][opencl:0] Intel(R) FPGA Emulation Platform for OpenCL(TM), Intel(R) FPGA Emulation Device OpenCL 1.2  [2023.16.10.0.17_160000]
[opencl:cpu][opencl:1] Intel(R) OpenCL, 13th Gen Intel(R) Core(TM) i7-13700K OpenCL 3.0 (Build 0) [2023.16.10.0.17_160000]
[opencl:gpu][opencl:2] Intel(R) OpenCL Graphics, Intel(R) Arc(TM) A770 Graphics OpenCL 3.0 NEO  [23.30.26918.50]
[level_zero:gpu][level_zero:0] Intel(R) Level-Zero, Intel(R) Arc(TM) A770 Graphics 1.3 [1.3.26918]
```

- **Nvidia GPU**

Similarly, user targeting Nvidia GPUs should expect at least one SYCL-CUDA device [`cuda:gpu`] as below:

```
[opencl:acc][opencl:0] Intel(R) FPGA Emulation Platform for OpenCL(TM), Intel(R) FPGA Emulation Device OpenCL 1.2  [2023.16.12.0.12_195853.xmain-hotfix]
[opencl:cpu][opencl:1] Intel(R) OpenCL, Intel(R) Xeon(R) Gold 6326 CPU @ 2.90GHz OpenCL 3.0 (Build 0) [2023.16.12.0.12_195853.xmain-hotfix]
[cuda:gpu][cuda:0] NVIDIA CUDA BACKEND, NVIDIA A100-PCIE-40GB 8.0 [CUDA 12.5]
```

- **AMD GPU**

For AMD GPUs we should expect at least one SYCL-HIP device [`hip:gpu`]:

```
[opencl:cpu][opencl:0] Intel(R) OpenCL, 12th Gen Intel(R) Core(TM) i9-12900K OpenCL 3.0 (Build 0) [2024.18.6.0.02_160000]
[hip:gpu][hip:0] AMD HIP BACKEND, AMD Radeon PRO W6800 gfx1030 [HIP 60140.9]
```

### II. Build llama.cpp

The SYCL backend depends on [oneMath](https://github.com/uxlfoundation/oneMath). By default it is automatically built along with the project. A specific build can be provided by setting the CMake flag `-DoneMath_DIR=/path/to/oneMath/install/lib/cmake/oneMath`.

#### Intel GPU

```
./examples/sycl/build.sh
```

or

```sh
# Export relevant ENV variables
source /opt/intel/oneapi/setvars.sh

# Option 1: Use FP32 (recommended for better performance in most cases)
cmake -B build -DGGML_SYCL=ON -DCMAKE_C_COMPILER=icx -DCMAKE_CXX_COMPILER=icpx

# Option 2: Use FP16
cmake -B build -DGGML_SYCL=ON -DCMAKE_C_COMPILER=icx -DCMAKE_CXX_COMPILER=icpx -DGGML_SYCL_F16=ON

# build all binary
cmake --build build --config Release -j -v
```

#### Nvidia GPU

```sh
# Build LLAMA with Nvidia BLAS acceleration through SYCL
# Setting GGML_SYCL_DEVICE_ARCH is optional but can improve performance
GGML_SYCL_DEVICE_ARCH=sm_80 # Example architecture

# Option 1: Use FP32 (recommended for better performance in most cases)
cmake -B build -DGGML_SYCL=ON -DGGML_SYCL_TARGET=NVIDIA -DGGML_SYCL_DEVICE_ARCH=${GGML_SYCL_DEVICE_ARCH} -DCMAKE_C_COMPILER=icx -DCMAKE_CXX_COMPILER=icpx -DDNNL_DIR=/path/to/oneDNN/build-nvidia/install/lib/cmake/dnnl

# Option 2: Use FP16
cmake -B build -DGGML_SYCL=ON -DGGML_SYCL_TARGET=NVIDIA -DGGML_SYCL_DEVICE_ARCH=${GGML_SYCL_DEVICE_ARCH} -DCMAKE_C_COMPILER=icx -DCMAKE_CXX_COMPILER=icpx -DGGML_SYCL_F16=ON -DDNNL_DIR=/path/to/oneDNN/build-nvidia/install/lib/cmake/dnnl

# build all binary
cmake --build build --config Release -j -v
```

#### AMD GPU

```sh
# Build LLAMA with rocBLAS acceleration through SYCL

## AMD
# Use FP32, FP16 is not supported
# Find your GGML_SYCL_DEVICE_ARCH with rocminfo, under the key 'Name:'
GGML_SYCL_DEVICE_ARCH=gfx90a # Example architecture
cmake -B build -DGGML_SYCL=ON -DGGML_SYCL_TARGET=AMD -DGGML_SYCL_DEVICE_ARCH=${GGML_SYCL_DEVICE_ARCH} -DCMAKE_C_COMPILER=icx -DCMAKE_CXX_COMPILER=icpx

# build all binary
cmake --build build --config Release -j -v
```

### III. Run the inference

#### Retrieve and prepare model

You can refer to the general [*Prepare and Quantize*](README.md#prepare-and-quantize) guide for model prepration, or simply download [llama-2-7b.Q4_0.gguf](https://huggingface.co/TheBloke/Llama-2-7B-GGUF/blob/main/llama-2-7b.Q4_0.gguf) model as example.

##### Check device

1. Enable oneAPI running environment

```sh
source /opt/intel/oneapi/setvars.sh
```

2. List devices information

Similar to the native `sycl-ls`, available SYCL devices can be queried as follow:

```sh
./build/bin/llama-ls-sycl-device
```

This command will only display the selected backend that is supported by SYCL. The default backend is level_zero. For example, in a system with 2 *intel GPU* it would look like the following:
```
found 2 SYCL devices:

|  |                  |                                             |Compute   |Max compute|Max work|Max sub|               |
|ID|       Device Type|                                         Name|capability|units      |group   |group  |Global mem size|
|--|------------------|---------------------------------------------|----------|-----------|--------|-------|---------------|
| 0|[level_zero:gpu:0]|               Intel(R) Arc(TM) A770 Graphics|       1.3|        512|    1024|     32|    16225243136|
| 1|[level_zero:gpu:1]|                    Intel(R) UHD Graphics 770|       1.3|         32|     512|     32|    53651849216|
```

#### Choose level-zero devices

|Chosen Device ID|Setting|
|-|-|
|0|`export ONEAPI_DEVICE_SELECTOR="level_zero:0"` or no action|
|1|`export ONEAPI_DEVICE_SELECTOR="level_zero:1"`|
|0 & 1|`export ONEAPI_DEVICE_SELECTOR="level_zero:0;level_zero:1"`|

#### Execute

Choose one of following methods to run.

1. Script

- Use device 0:

```sh
./examples/sycl/run-llama2.sh 0
```
- Use multiple devices:

```sh
./examples/sycl/run-llama2.sh
```

2. Command line
Launch inference

There are two device selection modes:

- Single device: Use one device assigned by user. Default device id is 0.
- Multiple devices: Automatically choose the devices with the same backend.

In two device selection modes, the default SYCL backend is level_zero, you can choose other backend supported by SYCL by setting environment variable ONEAPI_DEVICE_SELECTOR.

| Device selection | Parameter                              |
|------------------|----------------------------------------|
| Single device    | --split-mode none --main-gpu DEVICE_ID |
| Multiple devices | --split-mode layer (default)           |

Examples:

- Use device 0:

```sh
ZES_ENABLE_SYSMAN=1 ./build/bin/llama-cli -m models/llama-2-7b.Q4_0.gguf -p "Building a website can be done in 10 simple steps:" -n 400 -e -ngl 33 -sm none -mg 0
```

- Use multiple devices:

```sh
ZES_ENABLE_SYSMAN=1 ./build/bin/llama-cli -m models/llama-2-7b.Q4_0.gguf -p "Building a website can be done in 10 simple steps:" -n 400 -e -ngl 33 -sm layer
```

*Notes:*

- Upon execution, verify the selected device(s) ID(s) in the output log, which can for instance be displayed as follow:

```sh
detect 1 SYCL GPUs: [0] with top Max compute units:512
```
Or
```sh
use 1 SYCL GPUs: [0] with Max compute units:512
```

## Windows

### I. Setup Environment

1. Install GPU driver

Intel GPU drivers instructions guide and download page can be found here: [Get intel GPU Drivers](https://www.intel.com/content/www/us/en/products/docs/discrete-gpus/arc/software/drivers.html).

2. Install Visual Studio

If you already have a recent version of Microsoft Visual Studio, you can skip this step. Otherwise, please refer to the official download page for [Microsoft Visual Studio](https://visualstudio.microsoft.com/).

3. Install Intel® oneAPI Base toolkit

The base toolkit can be obtained from the official [Intel® oneAPI Base Toolkit](https://www.intel.com/content/www/us/en/developer/tools/oneapi/base-toolkit.html) page.

Please follow the instructions for downloading and installing the Toolkit for Windows, and preferably keep the default installation values unchanged, notably the installation path *(`C:\Program Files (x86)\Intel\oneAPI` by default)*.

Following guidelines/code snippets assume the default installation values. Otherwise, please make sure the necessary changes are reflected where applicable.

b. Enable oneAPI running environment:

- Type "oneAPI" in the search bar, then open the `Intel oneAPI command prompt for Intel 64 for Visual Studio 2022` App.

- On the command prompt, enable the runtime environment with the following:
```
"C:\Program Files (x86)\Intel\oneAPI\setvars.bat" intel64
```

c. Verify installation

In the oneAPI command line, run the following to print the available SYCL devices:

```
sycl-ls.exe
```

There should be one or more *level-zero* GPU devices displayed as **[ext_oneapi_level_zero:gpu]**. Below is example of such output detecting an *intel Iris Xe* GPU as a Level-zero SYCL device:

Output (example):
```
[opencl:acc:0] Intel(R) FPGA Emulation Platform for OpenCL(TM), Intel(R) FPGA Emulation Device OpenCL 1.2  [2023.16.10.0.17_160000]
[opencl:cpu:1] Intel(R) OpenCL, 11th Gen Intel(R) Core(TM) i7-1185G7 @ 3.00GHz OpenCL 3.0 (Build 0) [2023.16.10.0.17_160000]
[opencl:gpu:2] Intel(R) OpenCL Graphics, Intel(R) Iris(R) Xe Graphics OpenCL 3.0 NEO  [31.0.101.5186]
[ext_oneapi_level_zero:gpu:0] Intel(R) Level-Zero, Intel(R) Iris(R) Xe Graphics 1.3 [1.3.28044]
```

4. Install build tools

a. Download & install cmake for Windows: https://cmake.org/download/ (CMake can also be installed from Visual Studio Installer)
b. The new Visual Studio will install Ninja as default. (If not, please install it manually: https://ninja-build.org/)


### II. Build llama.cpp

You could download the release package for Windows directly, which including binary files and depended oneAPI dll files.

Choose one of following methods to build from source code.

1. Script

```sh
.\examples\sycl\win-build-sycl.bat
```

2. CMake

On the oneAPI command line window, step into the llama.cpp main directory and run the following:

```
@call "C:\Program Files (x86)\Intel\oneAPI\setvars.bat" intel64 --force

# Option 1: Use FP32 (recommended for better performance in most cases)
cmake -B build -G "Ninja" -DGGML_SYCL=ON -DCMAKE_C_COMPILER=cl -DCMAKE_CXX_COMPILER=icx  -DCMAKE_BUILD_TYPE=Release

# Option 2: Or FP16
cmake -B build -G "Ninja" -DGGML_SYCL=ON -DCMAKE_C_COMPILER=cl -DCMAKE_CXX_COMPILER=icx  -DCMAKE_BUILD_TYPE=Release -DGGML_SYCL_F16=ON

cmake --build build --config Release -j
```

Or, use CMake presets to build:

```sh
cmake --preset x64-windows-sycl-release
cmake --build build-x64-windows-sycl-release -j --target llama-cli

cmake -DGGML_SYCL_F16=ON --preset x64-windows-sycl-release
cmake --build build-x64-windows-sycl-release -j --target llama-cli

cmake --preset x64-windows-sycl-debug
cmake --build build-x64-windows-sycl-debug -j --target llama-cli
```

3. Visual Studio

You can use Visual Studio to open llama.cpp folder as a CMake project. Choose the sycl CMake presets (`x64-windows-sycl-release` or `x64-windows-sycl-debug`) before you compile the project.

*Notes:*

- In case of a minimal experimental setup, the user can build the inference executable only through `cmake --build build --config Release -j --target llama-cli`.

### III. Run the inference

#### Retrieve and prepare model

You can refer to the general [*Prepare and Quantize*](README.md#prepare-and-quantize) guide for model prepration, or simply download [llama-2-7b.Q4_0.gguf](https://huggingface.co/TheBloke/Llama-2-7B-GGUF/blob/main/llama-2-7b.Q4_0.gguf) model as example.

##### Check device

1. Enable oneAPI running environment

On the oneAPI command line window, run the following and step into the llama.cpp directory:
```
"C:\Program Files (x86)\Intel\oneAPI\setvars.bat" intel64
```

2. List devices information

Similar to the native `sycl-ls`, available SYCL devices can be queried as follow:

```
build\bin\llama-ls-sycl-device.exe
```

This command will only display the selected backend that is supported by SYCL. The default backend is level_zero. For example, in a system with 2 *intel GPU* it would look like the following:
```
found 2 SYCL devices:
|  |                  |                                             |Compute   |Max compute|Max work|Max sub|               |
|ID|       Device Type|                                         Name|capability|units      |group   |group  |Global mem size|
|--|------------------|---------------------------------------------|----------|-----------|--------|-------|---------------|
| 0|[level_zero:gpu:0]|               Intel(R) Arc(TM) A770 Graphics|       1.3|        512|    1024|     32|    16225243136|
| 1|[level_zero:gpu:1]|                    Intel(R) UHD Graphics 770|       1.3|         32|     512|     32|    53651849216|

```
#### Choose level-zero devices

|Chosen Device ID|Setting|
|-|-|
|0|`set ONEAPI_DEVICE_SELECTOR="level_zero:1"` or no action|
|1|`set ONEAPI_DEVICE_SELECTOR="level_zero:1"`|
|0 & 1|`set ONEAPI_DEVICE_SELECTOR="level_zero:0;level_zero:1"`|

#### Execute

Choose one of following methods to run.

1. Script

```
examples\sycl\win-run-llama2.bat
```

2. Command line

Launch inference

There are two device selection modes:

- Single device: Use one device assigned by user. Default device id is 0.
- Multiple devices: Automatically choose the devices with the same backend.

In two device selection modes, the default SYCL backend is level_zero, you can choose other backend supported by SYCL by setting environment variable ONEAPI_DEVICE_SELECTOR.

| Device selection | Parameter                              |
|------------------|----------------------------------------|
| Single device    | --split-mode none --main-gpu DEVICE_ID |
| Multiple devices | --split-mode layer (default)           |

Examples:

- Use device 0:

```
build\bin\llama-cli.exe -m models\llama-2-7b.Q4_0.gguf -p "Building a website can be done in 10 simple steps:\nStep 1:" -n 400 -e -ngl 33 -s 0 -sm none -mg 0
```

- Use multiple devices:

```
build\bin\llama-cli.exe -m models\llama-2-7b.Q4_0.gguf -p "Building a website can be done in 10 simple steps:\nStep 1:" -n 400 -e -ngl 33 -s 0 -sm layer
```


Note:

- Upon execution, verify the selected device(s) ID(s) in the output log, which can for instance be displayed as follow:

```sh
detect 1 SYCL GPUs: [0] with top Max compute units:512
```
Or
```sh
use 1 SYCL GPUs: [0] with Max compute units:512
```


## Environment Variable

#### Build

| Name               | Value                                 | Function                                    |
|--------------------|---------------------------------------|---------------------------------------------|
| GGML_SYCL          | ON (mandatory)                        | Enable build with SYCL code path.<br>FP32 path - recommended for better perforemance than FP16 on quantized model|
| GGML_SYCL_TARGET   | INTEL *(default)* \| NVIDIA \| AMD    | Set the SYCL target device type.            |
| GGML_SYCL_DEVICE_ARCH | Optional (except for AMD)             | Set the SYCL device architecture, optional except for AMD. Setting the device architecture can improve the performance. See the table [--offload-arch](https://github.com/intel/llvm/blob/sycl/sycl/doc/design/OffloadDesign.md#--offload-arch) for a list of valid architectures. |
| GGML_SYCL_F16      | OFF *(default)* \|ON *(optional)*     | Enable FP16 build with SYCL code path.      |
| GGML_SYCL_GRAPH    | ON *(default)* \|OFF *(Optional)*     | Enable build with [SYCL Graph extension](https://github.com/intel/llvm/blob/sycl/sycl/doc/extensions/experimental/sycl_ext_oneapi_graph.asciidoc). |
| CMAKE_C_COMPILER   | `icx` *(Linux)*, `icx/cl` *(Windows)* | Set `icx` compiler for SYCL code path.      |
| CMAKE_CXX_COMPILER | `icpx` *(Linux)*, `icx` *(Windows)*   | Set `icpx/icx` compiler for SYCL code path. |

#### Runtime

| Name              | Value            | Function                                                                                                                  |
|-------------------|------------------|---------------------------------------------------------------------------------------------------------------------------|
| GGML_SYCL_DEBUG   | 0 (default) or 1 | Enable log function by macro: GGML_SYCL_DEBUG                                                                             |
| GGML_SYCL_DISABLE_OPT | 0 (default) or 1 | Disable optimize features based on Intel GPU type, to compare the performance increase |
| GGML_SYCL_DISABLE_GRAPH | 0 or 1 (default) | Disable running computations through SYCL Graphs feature. Disabled by default because graph performance isn't yet better than non-graph performance. |
| ZES_ENABLE_SYSMAN | 0 (default) or 1 | Support to get free memory of GPU by sycl::aspect::ext_intel_free_memory.<br>Recommended to use when --split-mode = layer |


## Known Issues

- `Split-mode:[row]` is not supported.

## Q&A

- Error:  `error while loading shared libraries: libsycl.so.7: cannot open shared object file: No such file or directory`.

  - Potential cause: Unavailable oneAPI installation or not set ENV variables.
  - Solution: Install *oneAPI base toolkit* and enable its ENV through: `source /opt/intel/oneapi/setvars.sh`.

- General compiler error:

  - Remove **build** folder or try a clean-build.

- I can **not** see `[ext_oneapi_level_zero:gpu]` afer installing the GPU driver on Linux.

  Please double-check with `sudo sycl-ls`.

  If it's present in the list, please add video/render group to your user then **logout/login** or restart your system:

  ```
  sudo usermod -aG render $USER
  sudo usermod -aG video $USER
  ```
  Otherwise, please double-check the GPU driver installation steps.

- Can I report Ollama issue on Intel GPU to llama.cpp SYCL backend?

  No. We can't support Ollama issue directly, because we aren't familiar with Ollama.

  Sugguest reproducing on llama.cpp and report similar issue to llama.cpp. We will surpport it.

  It's same for other projects including llama.cpp SYCL backend.

- Meet issue: `Native API failed. Native API returns: -6 (PI_ERROR_OUT_OF_HOST_MEMORY) -6 (PI_ERROR_OUT_OF_HOST_MEMORY) -999 (UNKNOWN PI error)` or `failed to allocate SYCL0 buffer`

  Device Memory is not enough.

  |Reason|Solution|
  |-|-|
  |Default Context is too big. It leads to more memory usage.|Set `-c 8192` or smaller value.|
  |Model is big and require more memory than device's.|Choose smaller quantized model, like Q5 -> Q4;<br>Use more than one devices to load model.|

### **GitHub contribution**:
Please add the **[SYCL]** prefix/tag in issues/PRs titles to help the SYCL-team check/address them without delay.

## TODO

- NA<|MERGE_RESOLUTION|>--- conflicted
+++ resolved
@@ -227,18 +227,6 @@
 
 **oneAPI Plugin**: In order to enable SYCL support on Nvidia GPUs, please install the [Codeplay oneAPI Plugin for Nvidia GPUs](https://developer.codeplay.com/products/oneapi/nvidia/download). User should also make sure the plugin version matches the installed base toolkit one *(previous step)* for a seamless "oneAPI on Nvidia GPU" setup.
 
-<<<<<<< HEAD
-=======
-
-**oneMKL for cuBlas**: The current oneMKL releases *(shipped with the oneAPI base-toolkit)* do not contain the cuBLAS backend. A build from source of the upstream [oneMKL](https://github.com/oneapi-src/oneMKL) with the *cuBLAS* backend enabled is thus required to run it on Nvidia GPUs.
-
-```sh
-git clone https://github.com/oneapi-src/oneMKL
-cd oneMKL
-cmake -B buildWithCublas -DCMAKE_CXX_COMPILER=icpx -DCMAKE_C_COMPILER=icx -DENABLE_MKLGPU_BACKEND=OFF -DENABLE_MKLCPU_BACKEND=OFF -DENABLE_CUBLAS_BACKEND=ON -DTARGET_DOMAINS=blas
-cmake --build buildWithCublas --config Release
-```
-
 **oneDNN**: The current oneDNN releases *(shipped with the oneAPI base-toolkit)* do not include the NVIDIA backend. Therefore, oneDNN must be compiled from source to enable the NVIDIA target:
 
 ```sh
@@ -248,7 +236,6 @@
 cmake --build build-nvidia --config Release
 ```
 
->>>>>>> 5d016702
 - **Adding support to AMD GPUs**
 
 **oneAPI Plugin**: In order to enable SYCL support on AMD GPUs, please install the [Codeplay oneAPI Plugin for AMD GPUs](https://developer.codeplay.com/products/oneapi/amd/download). As with Nvidia GPUs, the user should also make sure the plugin version matches the installed base toolkit.
