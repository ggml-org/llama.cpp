#include "utils.h"

#include <cassert>
#include <cstring>
#include <fstream>
#include <regex>
#include <iostream>
#include <iterator>
#include <queue>
#include <string>
#include <math.h>

 #if defined(_MSC_VER) || defined(__MINGW32__)
 #include <malloc.h> // using malloc.h with MSC/MINGW
 #elif !defined(__FreeBSD__) && !defined(__NetBSD__)
 #include <alloca.h>
 #endif

bool gpt_params_parse(int argc, char ** argv, gpt_params & params) {
    // determine sensible default number of threads.
    // std::thread::hardware_concurrency may not be equal to the number of cores, or may return 0.
#ifdef __linux__
    std::ifstream cpuinfo("/proc/cpuinfo");
    params.n_threads = std::count(std::istream_iterator<std::string>(cpuinfo),
                                  std::istream_iterator<std::string>(),
                                  std::string("processor"));
#endif
    if (params.n_threads == 0) {
        params.n_threads = std::max(1, (int32_t) std::thread::hardware_concurrency());
    }

    for (int i = 1; i < argc; i++) {
        std::string arg = argv[i];

        if (arg == "-s" || arg == "--seed") {
            params.seed = std::stoi(argv[++i]);
        } else if (arg == "-t" || arg == "--threads") {
            params.n_threads = std::stoi(argv[++i]);
        } else if (arg == "-p" || arg == "--prompt") {
            params.prompt = argv[++i];
        } else if (arg == "-f" || arg == "--file") {
            std::ifstream file(argv[++i]);
            std::copy(std::istreambuf_iterator<char>(file), std::istreambuf_iterator<char>(), back_inserter(params.prompt));
            if (params.prompt.back() == '\n') {
                params.prompt.pop_back();
            }
        } else if (arg == "-n" || arg == "--n_predict") {
            params.n_predict = std::stoi(argv[++i]);
        } else if (arg == "--top_k") {
            params.top_k = std::stoi(argv[++i]);
        } else if (arg == "-c" || arg == "--ctx_size") {
            params.n_ctx = std::stoi(argv[++i]);
        } else if (arg == "--memory_f16") {
            params.memory_f16 = true;
        } else if (arg == "--top_p") {
            params.top_p = std::stof(argv[++i]);
        } else if (arg == "--temp") {
            params.temp = std::stof(argv[++i]);
        } else if (arg == "--repeat_last_n") {
            params.repeat_last_n = std::stoi(argv[++i]);
        } else if (arg == "--repeat_penalty") {
            params.repeat_penalty = std::stof(argv[++i]);
        } else if (arg == "-b" || arg == "--batch_size") {
            params.n_batch = std::stoi(argv[++i]);
        } else if (arg == "-m" || arg == "--model") {
            params.model = argv[++i];
        } else if (arg == "-i" || arg == "--interactive") {
            params.interactive = true;
        } else if (arg == "-ins" || arg == "--instruct") {
            params.instruct = true;
        } else if (arg == "--color") {
            params.use_color = true;
        } else if (arg == "-r" || arg == "--reverse-prompt") {
            params.antiprompt.push_back(argv[++i]);
        } else if (arg == "--perplexity") {
            params.perplexity = true;
        } else if (arg == "--ignore-eos") {
            params.ignore_eos = true;
        } else if (arg == "-h" || arg == "--help") {
            gpt_print_usage(argc, argv, params);
            exit(0);
        } else if (arg == "--random-prompt") {
            params.random_prompt = true;
        } else {
            fprintf(stderr, "error: unknown argument: %s\n", arg.c_str());
            gpt_print_usage(argc, argv, params);
            exit(0);
        }
    }

    return true;
}

void gpt_print_usage(int /*argc*/, char ** argv, const gpt_params & params) {
    fprintf(stderr, "usage: %s [options]\n", argv[0]);
    fprintf(stderr, "\n");
    fprintf(stderr, "options:\n");
    fprintf(stderr, "  -h, --help            show this help message and exit\n");
    fprintf(stderr, "  -i, --interactive     run in interactive mode\n");
    fprintf(stderr, "  -ins, --instruct      run in instruction mode (use with Alpaca models)\n");
    fprintf(stderr, "  -r PROMPT, --reverse-prompt PROMPT\n");
    fprintf(stderr, "                        in interactive mode, poll user input upon seeing PROMPT (can be\n");
    fprintf(stderr, "                        specified more than once for multiple prompts).\n");
    fprintf(stderr, "  --color               colorise output to distinguish prompt and user input from generations\n");
    fprintf(stderr, "  -s SEED, --seed SEED  RNG seed (default: -1)\n");
    fprintf(stderr, "  -t N, --threads N     number of threads to use during computation (default: %d)\n", params.n_threads);
    fprintf(stderr, "  -p PROMPT, --prompt PROMPT\n");
    fprintf(stderr, "                        prompt to start generation with (default: empty)\n");
    fprintf(stderr, "  --random-prompt       start with a randomized prompt.\n");
    fprintf(stderr, "  -f FNAME, --file FNAME\n");
    fprintf(stderr, "                        prompt file to start generation.\n");
    fprintf(stderr, "  -n N, --n_predict N   number of tokens to predict (default: %d)\n", params.n_predict);
    fprintf(stderr, "  --top_k N             top-k sampling (default: %d)\n", params.top_k);
    fprintf(stderr, "  --top_p N             top-p sampling (default: %.1f)\n", params.top_p);
    fprintf(stderr, "  --repeat_last_n N     last n tokens to consider for penalize (default: %d)\n", params.repeat_last_n);
    fprintf(stderr, "  --repeat_penalty N    penalize repeat sequence of tokens (default: %.1f)\n", params.repeat_penalty);
    fprintf(stderr, "  -c N, --ctx_size N    size of the prompt context (default: %d)\n", params.n_ctx);
    fprintf(stderr, "  --ignore-eos          ignore end of stream token and continue generating\n");
    fprintf(stderr, "  --memory_f16          use f16 instead of f32 for memory key+value\n");
    fprintf(stderr, "  --temp N              temperature (default: %.1f)\n", params.temp);
    fprintf(stderr, "  -b N, --batch_size N  batch size for prompt processing (default: %d)\n", params.n_batch);
    fprintf(stderr, "  --perplexity          compute perplexity over the prompt\n");
    fprintf(stderr, "  -m FNAME, --model FNAME\n");
    fprintf(stderr, "                        model path (default: %s)\n", params.model.c_str());
    fprintf(stderr, "\n");
}

std::string gpt_random_prompt(std::mt19937 & rng) {
    const int r = rng() % 10;
    switch (r) {
        case 0: return "So";
        case 1: return "Once upon a time";
        case 2: return "When";
        case 3: return "The";
        case 4: return "After";
        case 5: return "If";
        case 6: return "import";
        case 7: return "He";
        case 8: return "She";
        case 9: return "They";
        default: return "To";
    }

    return "The";
}

void replace(std::string & str, const std::string & needle, const std::string & replacement) {
    size_t pos = 0;
    while ((pos = str.find(needle, pos)) != std::string::npos) {
        str.replace(pos, needle.length(), replacement);
        pos += replacement.length();
    }
}

std::map<std::string, int32_t> json_parse(const std::string & fname) {
    std::map<std::string, int32_t> result;

    // read file into string
    std::string json;
    {
        std::ifstream ifs(fname);
        if (!ifs) {
            fprintf(stderr, "Failed to open %s\n", fname.c_str());
            exit(1);
        }

        json = std::string((std::istreambuf_iterator<char>(ifs)),
                (std::istreambuf_iterator<char>()));
    }

    if (json[0] != '{') {
        return result;
    }

    // parse json
    {
        bool has_key  = false;
        bool in_token = false;

        std::string str_key = "";
        std::string str_val = "";

        int n = json.size();
        for (int i = 1; i < n; ++i) {
            if (!in_token) {
                if (json[i] == ' ') continue;
                if (json[i] == '"') {
                    in_token = true;
                    continue;
                }
            } else {
                if (json[i] == '\\' && i+1 < n) {
                    if (has_key == false) {
                        str_key += json[i];
                    } else {
                        str_val += json[i];
                    }
                    ++i;
                } else if (json[i] == '"') {
                    if (has_key == false) {
                        has_key = true;
                        ++i;
                        while (json[i] == ' ') ++i;
                        ++i; // :
                        while (json[i] == ' ') ++i;
                        if (json[i] != '\"') {
                            while (json[i] != ',' && json[i] != '}') {
                                str_val += json[i++];
                            }
                            has_key = false;
                        } else {
                            in_token = true;
                            continue;
                        }
                    } else {
                        has_key = false;
                    }

                    ::replace(str_key, "\\u0120", " " ); // \u0120 -> space
                    ::replace(str_key, "\\u010a", "\n"); // \u010a -> new line
                    ::replace(str_key, "\\\"",    "\""); // \\\"   -> "

                    try {
                        result[str_key] = std::stoi(str_val);
                    } catch (...) {
                        //fprintf(stderr, "%s: ignoring key '%s' with value '%s'\n", fname.c_str(), str_key.c_str(), str_val.c_str());

                    }
                    str_key = "";
                    str_val = "";
                    in_token = false;
                    continue;
                }
                if (has_key == false) {
                    str_key += json[i];
                } else {
                    str_val += json[i];
                }
            }
        }
    }

    return result;
}

std::vector<gpt_vocab::id> gpt_tokenize(const gpt_vocab & vocab, const std::string & text) {
    std::vector<std::string> words;

    // first split the text into words
    {
        std::string str = text;
        std::string pat = R"('s|'t|'re|'ve|'m|'ll|'d| ?[[:alpha:]]+| ?[[:digit:]]+| ?[^\s[:alpha:][:digit:]]+|\s+(?!\S)|\s+)";

        std::regex re(pat);
        std::smatch m;

        while (std::regex_search(str, m, re)) {
            for (auto x : m) {
                words.push_back(x);
            }
            str = m.suffix();
        }
    }

    // find the longest tokens that form the words:
    std::vector<gpt_vocab::id> tokens;
    for (const auto & word : words) {
        if (word.size() == 0) continue;

        int i = 0;
        int n = word.size();
        while (i < n) {
            int j = n;
            while (j > i) {
                auto it = vocab.token_to_id.find(word.substr(i, j-i));
                if (it != vocab.token_to_id.end()) {
                    tokens.push_back(it->second);
                    i = j;
                    break;
                }
                --j;
            }
            if (i == n) {
                break;
            }
            if (j == i) {
                auto sub = word.substr(i, 1);
                if (vocab.token_to_id.find(sub) != vocab.token_to_id.end()) {
                    tokens.push_back(vocab.token_to_id.at(sub));
                } else {
                    fprintf(stderr, "%s: unknown token '%s'\n", __func__, sub.data());
                }
                ++i;
            }
        }
    }

    return tokens;
}

static size_t utf8_len(char src) {
    const size_t lookup[] = { 1, 1, 1, 1, 1, 1, 1, 1, 1, 1, 1, 1, 2, 2, 3, 4 };
    uint8_t highbits = static_cast<uint8_t>(src) >> 4;
    return lookup[highbits];
}

struct llama_sp_symbol {
    using index = int;
    index prev;
    index next;
    std::string_view text;
};

struct llama_sp_bigram {
    struct comparator {
        bool operator()(llama_sp_bigram & l, llama_sp_bigram & r) {
            return (l.score < r.score) || (l.score == r.score && l.left > r.left);
        }
    };
    using queue_storage = std::vector<llama_sp_bigram>;
    using queue = std::priority_queue<llama_sp_bigram, queue_storage, comparator>;
    llama_sp_symbol::index left;
    llama_sp_symbol::index right;
    float score;
    size_t size;
};

struct llama_tokenizer {
    llama_tokenizer(const gpt_vocab & vocab): vocab_(vocab) {}

    void tokenize(std::string_view text, std::vector<gpt_vocab::id> & output) {
        // split string into utf8 chars
        int index = 0;
        while (!text.empty()) {
            llama_sp_symbol sym;
            size_t char_len = std::min(text.size(), utf8_len(text.data()[0]));
            sym.text = std::string_view(text.data(), char_len);
            sym.prev = index - 1;
            text.remove_prefix(char_len);
            sym.next = text.empty() ? -1 : index + 1;
            index++;
            symbols_.emplace_back(std::move(sym));
        }

        // seed the work queue with all possible 2-character tokens.
        for (size_t i = 1; i < symbols_.size(); ++i) {
            try_add_bigram(i - 1, i);
        }

        // keep substituting the highest frequency pairs for as long as we can.
        while (!work_queue_.empty()) {
            auto bigram = work_queue_.top();
            work_queue_.pop();

            auto & left_sym = symbols_[bigram.left];
            auto & right_sym = symbols_[bigram.right];

            // if one of the symbols already got merged, skip it.
            if (left_sym.text.empty() || right_sym.text.empty() ||
                left_sym.text.size() + right_sym.text.size() != bigram.size) {
                continue;
            }

            // merge the right sym into the left one
            left_sym.text = std::string_view(left_sym.text.data(), left_sym.text.size() + right_sym.text.size());
            right_sym.text = std::string_view("");

            // remove the right sym from the chain
            left_sym.next = right_sym.next;
            if (right_sym.next >= 0) {
                symbols_[right_sym.next].prev = bigram.left;
            }

            // find more substitutions
            try_add_bigram(left_sym.prev, bigram.left);
            try_add_bigram(bigram.left, left_sym.next);
        }

        for (int i = 0; i != -1; i = symbols_[i].next) {
            auto& symbol = symbols_[i];
            auto token = vocab_.token_to_id.find(std::string(symbol.text));

            if (token == vocab_.token_to_id.end()) {
                // output any symbols that did not form tokens as bytes.
                for (int j = 0; j < symbol.text.size(); ++j) {
                    gpt_vocab::id token_id = static_cast<uint8_t>(symbol.text[j]) + 3;
                    output.push_back(token_id);
                }
            } else {
                output.push_back((*token).second);
            }
        }
    }

<<<<<<< HEAD
    // Backward pass
    int i = len;
    while (i > 0) {
        gpt_vocab::id token_id = prev[i];
        if (token_id == 0) {
            // TODO: Return error or something more meaningful
            printf("failed to tokenize string at %d!\n", i);
            break;
=======
private:
    void try_add_bigram(int left, int right) {
        if (left == -1 || right == -1) {
            return;
        }

        std::string_view text(symbols_[left].text.data(), symbols_[left].text.size() + symbols_[right].text.size());
        auto token = vocab_.token_to_id.find(std::string(text));

        if (token == vocab_.token_to_id.end()) {
            return;
>>>>>>> 074bea2e
        }

        auto score = vocab_.score.find((*token).second);

        if (score == vocab_.score.end()) {
            return;
        }

        llama_sp_bigram bigram;
        bigram.left = left;
        bigram.right = right;
        bigram.score = (*score).second;
        bigram.size = text.size();
        work_queue_.push(bigram);
    }

    const gpt_vocab & vocab_;
    std::vector<llama_sp_symbol> symbols_;
    llama_sp_bigram::queue work_queue_;
};

std::vector<gpt_vocab::id> llama_tokenize(const gpt_vocab & vocab, std::string_view text, bool bos) {
    llama_tokenizer tokenizer(vocab);
    std::vector<gpt_vocab::id> output;

    if (text.size() == 0) {
        return output;
    }

    if (bos) {
        output.push_back(1);
    }

    tokenizer.tokenize(text, output);
    return output;
}

bool gpt_vocab_init(const std::string & fname, gpt_vocab & vocab) {
    printf("%s: loading vocab from '%s'\n", __func__, fname.c_str());

    vocab.token_to_id = ::json_parse(fname);

    for (const auto & kv : vocab.token_to_id) {
        vocab.id_to_token[kv.second] = kv.first;
    }

    printf("%s: vocab size = %d\n", __func__, (int) vocab.token_to_id.size());

    // print the vocabulary
    //for (auto kv : vocab.token_to_id) {
    //    printf("'%s' -> %d\n", kv.first.data(), kv.second);
    //}

    return true;
}


void sample_top_k(std::vector<std::pair<double, gpt_vocab::id>> & logits_id, int top_k) {
    // find the top K tokens
    std::partial_sort(
            logits_id.begin(),
            logits_id.begin() + top_k, logits_id.end(),
            [](const std::pair<double, gpt_vocab::id> & a, const std::pair<double, gpt_vocab::id> & b) {
        return a.first > b.first;
    });

    logits_id.resize(top_k);
}

gpt_vocab::id llama_sample_top_p_top_k(
        const gpt_vocab & vocab,
        const float * logits,
        std::vector<gpt_vocab::id> & last_n_tokens,
        double repeat_penalty,
        int top_k,
        double top_p,
        double temp,
        std::mt19937 & rng) {
    int n_logits = vocab.id_to_token.size();

    std::vector<std::pair<double, gpt_vocab::id>> logits_id;
    logits_id.reserve(n_logits);

    {
        const double scale = 1.0/temp;
        for (int i = 0; i < n_logits; ++i) {
            // repetition penalty from CTRL paper (https://arxiv.org/abs/1909.05858)
            // credit https://github.com/facebookresearch/llama/compare/main...shawwn:llama:main
            if (std::find(last_n_tokens.begin(), last_n_tokens.end(), i) != last_n_tokens.end()) {
                // if score < 0 then repetition penalty has to multiplied to reduce the previous token probability
                if (logits[i] < 0.0) {
                    logits_id.push_back(std::make_pair(logits[i]*scale*repeat_penalty, i));
                } else {
                    logits_id.push_back(std::make_pair(logits[i]*scale/repeat_penalty, i));
                }
            } else {
                logits_id.push_back(std::make_pair(logits[i]*scale, i));
            }
        }
    }

    sample_top_k(logits_id, top_k);

    double maxl = -INFINITY;
    for (const auto & kv : logits_id) {
        maxl = std::max(maxl, kv.first);
    }

    // compute probs for the top K tokens
    std::vector<double> probs;
    probs.reserve(logits_id.size());

    double sum = 0.0;
    for (const auto & kv : logits_id) {
        double p = exp(kv.first - maxl);
        probs.push_back(p);
        sum += p;
    }

    // normalize the probs
    for (auto & p : probs) {
        p /= sum;
    }

    if (top_p < 1.0f) {
        double cumsum = 0.0f;
        for (int i = 0; i < (int) probs.size(); i++) {
            cumsum += probs[i];
            if (cumsum >= top_p) {
                probs.resize(i + 1);
                logits_id.resize(i + 1);
                break;
            }
        }

        cumsum = 1.0/cumsum;
        for (int i = 0; i < (int) probs.size(); i++) {
            probs[i] *= cumsum;
        }
    }

    //printf("\n");
    //for (int i = 0; i < (int) 10; i++) {
    //    printf("%d: '%s' %f\n", i, vocab.id_to_token.at(logits_id[i].second).c_str(), probs[i]);
    //}
    //printf("\n\n");
    //exit(0);

    std::discrete_distribution<> dist(probs.begin(), probs.end());
    int idx = dist(rng);

    return logits_id[idx].second;
}


size_t ggml_quantize_q4_0(float * src, void * dst, int n, int k, int qk, int64_t * hist) {
    const int nb = k / qk;
    const size_t bs = (sizeof(float) + sizeof(uint8_t)*qk/2);
    const size_t row_size = nb*bs;

    assert(k % qk == 0);

    const size_t pp_size = qk / 2;
    uint8_t *pp = static_cast<uint8_t*>(alloca(pp_size));

    char * pdst = (char *) dst;

    for (int j = 0; j < n; j += k) {
        uint8_t * pd = (uint8_t *) (pdst + (j/k)*row_size + 0*bs);
        uint8_t * pb = (uint8_t *) (pdst + (j/k)*row_size + 0*bs + sizeof(float));

        for (int i = 0; i < nb; i++) {
            float amax = 0.0f; // absolute max

            {
                for (int l = 0; l < qk; l++) {
                    const float v = src[j + i*qk + l];
                    amax = std::max(amax, fabsf(v));
                }

                const float d = amax / ((1 << 3) - 1);
                const float id = d ? 1.0f/d : 0.0f;

                *(float *) pd = d;
                pd += bs;

                for (int l = 0; l < qk; l += 2) {
                    const float v0 = (src[j + i*qk + l + 0])*id;
                    const float v1 = (src[j + i*qk + l + 1])*id;

                    const uint8_t vi0 = ((int8_t) (round(v0))) + 8;
                    const uint8_t vi1 = ((int8_t) (round(v1))) + 8;

                    assert(vi0 >= 0 && vi0 < 16);
                    assert(vi1 >= 0 && vi1 < 16);

                    hist[vi0]++;
                    hist[vi1]++;

                    pp[l/2] = vi0 | (vi1 << 4);
                }

                memcpy(pb, pp, pp_size);
                pb += bs;
            }
        }
    }

    return (n/k)*row_size;
}

size_t ggml_quantize_q4_1(float * src, void * dst, int n, int k, int qk, int64_t * hist) {
    const int nb = k / qk;
    const size_t bs = (2*sizeof(float) + sizeof(uint8_t)*qk/2);
    const size_t row_size = nb*bs;

    assert(k % qk == 0);

    const size_t pp_size = qk / 2;
    uint8_t *pp = static_cast<uint8_t*>(alloca(pp_size));

    char * pdst = (char *) dst;

    for (int j = 0; j < n; j += k) {
        uint8_t * pd = (uint8_t *) (pdst + (j/k)*row_size + 0*bs);
        uint8_t * pm = (uint8_t *) (pdst + (j/k)*row_size + 0*bs +   sizeof(float));
        uint8_t * pb = (uint8_t *) (pdst + (j/k)*row_size + 0*bs + 2*sizeof(float));

        //printf("n = %d, k = %d, nb = %d, row_size = %d, j = %d, pm = %p, pd = %p, pb = %p\n", n, k, nb, row_size, j, pm, pd, pb);

        for (int i = 0; i < nb; i++) {
            float min = std::numeric_limits<float>::max();
            float max = std::numeric_limits<float>::min();

            {
                for (int l = 0; l < qk; l++) {
                    const float v = src[j + i*qk + l];
                    if (v < min) min = v;
                    if (v > max) max = v;
                }

                const float d = (max - min) / ((1 << 4) - 1);
                const float id = d ? 1.0f/d : 0.0f;

                *(float *) pd = d;
                *(float *) pm = min;
                pd += bs;
                pm += bs;

                for (int l = 0; l < qk; l += 2) {
                    const float v0 = (src[j + i*qk + l + 0] - min)*id;
                    const float v1 = (src[j + i*qk + l + 1] - min)*id;

                    const uint8_t vi0 = round(v0);
                    const uint8_t vi1 = round(v1);

                    assert(vi0 >= 0 && vi0 < 16);
                    assert(vi1 >= 0 && vi1 < 16);

                    hist[vi0]++;
                    hist[vi1]++;

                    pp[l/2] = vi0 | (vi1 << 4);
                }

                memcpy(pb, pp, pp_size);
                pb += bs;
            }
        }
    }

    return (n/k)*row_size;
}<|MERGE_RESOLUTION|>--- conflicted
+++ resolved
@@ -392,16 +392,6 @@
         }
     }
 
-<<<<<<< HEAD
-    // Backward pass
-    int i = len;
-    while (i > 0) {
-        gpt_vocab::id token_id = prev[i];
-        if (token_id == 0) {
-            // TODO: Return error or something more meaningful
-            printf("failed to tokenize string at %d!\n", i);
-            break;
-=======
 private:
     void try_add_bigram(int left, int right) {
         if (left == -1 || right == -1) {
@@ -413,7 +403,6 @@
 
         if (token == vocab_.token_to_id.end()) {
             return;
->>>>>>> 074bea2e
         }
 
         auto score = vocab_.score.find((*token).second);
