--- conflicted
+++ resolved
@@ -108,11 +108,8 @@
     fprintf(stderr, "  --repeat_last_n N     last n tokens to consider for penalize (default: %d)\n", params.repeat_last_n);
     fprintf(stderr, "  --repeat_penalty N    penalize repeat sequence of tokens (default: %.1f)\n", params.repeat_penalty);
     fprintf(stderr, "  -c N, --ctx_size N    size of the prompt context (default: %d)\n", params.n_ctx);
-<<<<<<< HEAD
     fprintf(stderr, "  --ignore-eos          ignore end of stream token and continue generating\n");
-=======
     fprintf(stderr, "  --memory_f16          use f16 instead of f32 for memory key+value\n");
->>>>>>> 084e2f0e
     fprintf(stderr, "  --temp N              temperature (default: %.1f)\n", params.temp);
     fprintf(stderr, "  -b N, --batch_size N  batch size for prompt processing (default: %d)\n", params.n_batch);
     fprintf(stderr, "  -m FNAME, --model FNAME\n");
