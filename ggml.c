// Defines CLOCK_MONOTONIC on Linux
#define _GNU_SOURCE

#include "ggml.h"

#if defined(_MSC_VER) || defined(__MINGW32__)
#include <malloc.h> // using malloc.h with MSC/MINGW
#elif !defined(__FreeBSD__) && !defined(__NetBSD__) && !defined(__OpenBSD__)
#include <alloca.h>
#endif

#include <assert.h>
#include <errno.h>
#include <time.h>
#include <math.h>
#include <stdlib.h>
#include <string.h>
#include <stdint.h>
#include <inttypes.h>
#include <stdio.h>
#include <float.h>
#include <limits.h>

// if C99 - static_assert is noop
// ref: https://stackoverflow.com/a/53923785/4039976
#ifndef static_assert
#define static_assert(cond, msg) struct global_scope_noop_trick
#endif

#if defined(_WIN32)

#include <windows.h>

typedef volatile LONG atomic_int;
typedef atomic_int atomic_bool;

static void atomic_store(atomic_int* ptr, LONG val) {
    InterlockedExchange(ptr, val);
}
static LONG atomic_load(atomic_int* ptr) {
    return InterlockedCompareExchange(ptr, 0, 0);
}
static LONG atomic_fetch_add(atomic_int* ptr, LONG inc) {
    return InterlockedExchangeAdd(ptr, inc);
}
static LONG atomic_fetch_sub(atomic_int* ptr, LONG dec) {
    return atomic_fetch_add(ptr, -(dec));
}

typedef HANDLE pthread_t;

typedef DWORD thread_ret_t;
static int pthread_create(pthread_t* out, void* unused, thread_ret_t(*func)(void*), void* arg) {
    (void) unused;
    HANDLE handle = CreateThread(NULL, 0, (LPTHREAD_START_ROUTINE) func, arg, 0, NULL);
    if (handle == NULL)
    {
        return EAGAIN;
    }

    *out = handle;
    return 0;
}

static int pthread_join(pthread_t thread, void* unused) {
    (void) unused;
    return (int) WaitForSingleObject(thread, INFINITE);
}

static int sched_yield (void) {
    Sleep (0);
    return 0;
}
#else
#include <pthread.h>
#include <stdatomic.h>

typedef void* thread_ret_t;
#endif

// __FMA__ and __F16C__ are not defined in MSVC, however they are implied with AVX2/AVX512
#if defined(_MSC_VER) && (defined(__AVX2__) || defined(__AVX512F__))
#ifndef __FMA__
#define __FMA__
#endif
#ifndef __F16C__
#define __F16C__
#endif
#ifndef __SSE3__
#define __SSE3__
#endif
#endif

#ifdef __HAIKU__
#define static_assert(cond, msg) _Static_assert(cond, msg)
#endif

/*#define GGML_PERF*/
#define GGML_DEBUG 0
#define GGML_GELU_FP16
#define GGML_SILU_FP16

#define GGML_SOFT_MAX_UNROLL 4
#define GGML_VEC_DOT_UNROLL  2

#ifdef GGML_USE_ACCELERATE
// uncomment to use vDSP for soft max computation
// note: not sure if it is actually faster
//#define GGML_SOFT_MAX_ACCELERATE
#endif

#if UINTPTR_MAX == 0xFFFFFFFF
    #define GGML_MEM_ALIGN 4
#else
    #define GGML_MEM_ALIGN 16
#endif

#if defined(_MSC_VER) || defined(__MINGW32__)
#define GGML_ALIGNED_MALLOC(size)  _aligned_malloc(size, GGML_MEM_ALIGN)
#define GGML_ALIGNED_FREE(ptr)     _aligned_free(ptr)
#else
inline static void* ggml_aligned_malloc(size_t size) {
    void* aligned_memory = NULL;
    int result = posix_memalign(&aligned_memory, GGML_MEM_ALIGN, size);
    if (result != 0) {
        // Handle allocation failure
        return NULL;
    }
    return aligned_memory;
}
#define GGML_ALIGNED_MALLOC(size)  ggml_aligned_malloc(size)
#define GGML_ALIGNED_FREE(ptr)     free(ptr)
#endif

#define UNUSED(x) (void)(x)
#define SWAP(x, y, T) do { T SWAP = x; x = y; y = SWAP; } while (0)

#if defined(GGML_USE_ACCELERATE)
#include <Accelerate/Accelerate.h>
#elif defined(GGML_USE_OPENBLAS)
#include <cblas.h>
#elif defined(GGML_USE_CUBLAS)
#include "ggml-cuda.h"
#endif
#if defined(GGML_USE_CLBLAST)
#include "ggml-opencl.h"
#include "ggml-opencl-legacy.h"
#endif

#undef MIN
#undef MAX
#define MIN(a, b) ((a) < (b) ? (a) : (b))
#define MAX(a, b) ((a) > (b) ? (a) : (b))

// floating point type used to accumulate sums
typedef double ggml_float;

// 16-bit float
// on Arm, we use __fp16
// on x86, we use uint16_t
#ifdef __ARM_NEON

// if YCM cannot find <arm_neon.h>, make a symbolic link to it, for example:
//
//   $ ln -sfn /Library/Developer/CommandLineTools/usr/lib/clang/13.1.6/include/arm_neon.h ./src/
//
#include <arm_neon.h>

#define GGML_COMPUTE_FP16_TO_FP32(x) ((float) (x))
#define GGML_COMPUTE_FP32_TO_FP16(x) (x)

#define GGML_FP16_TO_FP32(x) ((float) (x))
#define GGML_FP32_TO_FP16(x) (x)

#else

#ifdef __wasm_simd128__
#include <wasm_simd128.h>
#else
#ifdef __POWER9_VECTOR__
#include <altivec.h>
#undef bool
#define bool _Bool
#else
#if defined(_MSC_VER) || defined(__MINGW32__)
#include <intrin.h>
#else
#include <immintrin.h>
#endif
#endif
#endif

#ifdef __F16C__

#ifdef _MSC_VER
#define GGML_COMPUTE_FP16_TO_FP32(x) _mm_cvtss_f32(_mm_cvtph_ps(_mm_cvtsi32_si128(x)))
#define GGML_COMPUTE_FP32_TO_FP16(x) _mm_extract_epi16(_mm_cvtps_ph(_mm_set_ss(x), 0), 0)
#else
#define GGML_COMPUTE_FP16_TO_FP32(x) _cvtsh_ss(x)
#define GGML_COMPUTE_FP32_TO_FP16(x) _cvtss_sh(x, 0)
#endif

#elif defined(__POWER9_VECTOR__)

#define GGML_COMPUTE_FP16_TO_FP32(x) ggml_compute_fp16_to_fp32(x)
#define GGML_COMPUTE_FP32_TO_FP16(x) ggml_compute_fp32_to_fp16(x)
/* the inline asm below is about 12% faster than the lookup method */
#define GGML_FP16_TO_FP32(x) GGML_COMPUTE_FP16_TO_FP32(x)
#define GGML_FP32_TO_FP16(x) GGML_COMPUTE_FP32_TO_FP16(x)

static inline float ggml_compute_fp16_to_fp32(ggml_fp16_t h) {
    register float f;
    register double d;
    __asm__(
        "mtfprd %0,%2\n"
        "xscvhpdp %0,%0\n"
        "frsp %1,%0\n" :
        /* temp */ "=d"(d),
        /* out */  "=f"(f):
        /* in */   "r"(h));
    return f;
}

static inline ggml_fp16_t ggml_compute_fp32_to_fp16(float f) {
    register double d;
    register ggml_fp16_t r;
    __asm__( /* xscvdphp can work on double or single precision */
        "xscvdphp %0,%2\n"
        "mffprd %1,%0\n" :
        /* temp */ "=d"(d),
        /* out */  "=r"(r):
        /* in */   "f"(f));
    return r;
}

#else

// FP16 <-> FP32
// ref: https://github.com/Maratyszcza/FP16

static inline float fp32_from_bits(uint32_t w) {
    union {
        uint32_t as_bits;
        float as_value;
    } fp32;
    fp32.as_bits = w;
    return fp32.as_value;
}

static inline uint32_t fp32_to_bits(float f) {
    union {
        float as_value;
        uint32_t as_bits;
    } fp32;
    fp32.as_value = f;
    return fp32.as_bits;
}

static inline float ggml_compute_fp16_to_fp32(ggml_fp16_t h) {
    const uint32_t w = (uint32_t) h << 16;
    const uint32_t sign = w & UINT32_C(0x80000000);
    const uint32_t two_w = w + w;

    const uint32_t exp_offset = UINT32_C(0xE0) << 23;
#if defined(__STDC_VERSION__) && (__STDC_VERSION__ >= 199901L) || defined(__GNUC__) && !defined(__STRICT_ANSI__)
    const float exp_scale = 0x1.0p-112f;
#else
    const float exp_scale = fp32_from_bits(UINT32_C(0x7800000));
#endif
    const float normalized_value = fp32_from_bits((two_w >> 4) + exp_offset) * exp_scale;

    const uint32_t magic_mask = UINT32_C(126) << 23;
    const float magic_bias = 0.5f;
    const float denormalized_value = fp32_from_bits((two_w >> 17) | magic_mask) - magic_bias;

    const uint32_t denormalized_cutoff = UINT32_C(1) << 27;
    const uint32_t result = sign |
        (two_w < denormalized_cutoff ? fp32_to_bits(denormalized_value) : fp32_to_bits(normalized_value));
    return fp32_from_bits(result);
}

static inline ggml_fp16_t ggml_compute_fp32_to_fp16(float f) {
#if defined(__STDC_VERSION__) && (__STDC_VERSION__ >= 199901L) || defined(__GNUC__) && !defined(__STRICT_ANSI__)
    const float scale_to_inf = 0x1.0p+112f;
    const float scale_to_zero = 0x1.0p-110f;
#else
    const float scale_to_inf = fp32_from_bits(UINT32_C(0x77800000));
    const float scale_to_zero = fp32_from_bits(UINT32_C(0x08800000));
#endif
    float base = (fabsf(f) * scale_to_inf) * scale_to_zero;

    const uint32_t w = fp32_to_bits(f);
    const uint32_t shl1_w = w + w;
    const uint32_t sign = w & UINT32_C(0x80000000);
    uint32_t bias = shl1_w & UINT32_C(0xFF000000);
    if (bias < UINT32_C(0x71000000)) {
        bias = UINT32_C(0x71000000);
    }

    base = fp32_from_bits((bias >> 1) + UINT32_C(0x07800000)) + base;
    const uint32_t bits = fp32_to_bits(base);
    const uint32_t exp_bits = (bits >> 13) & UINT32_C(0x00007C00);
    const uint32_t mantissa_bits = bits & UINT32_C(0x00000FFF);
    const uint32_t nonsign = exp_bits + mantissa_bits;
    return (sign >> 16) | (shl1_w > UINT32_C(0xFF000000) ? UINT16_C(0x7E00) : nonsign);
}

#define GGML_COMPUTE_FP16_TO_FP32(x) ggml_compute_fp16_to_fp32(x)
#define GGML_COMPUTE_FP32_TO_FP16(x) ggml_compute_fp32_to_fp16(x)

#endif // __F16C__

#endif // __ARM_NEON

//
// global data
//

// precomputed gelu table for f16 (128 KB)
static ggml_fp16_t table_gelu_f16[1 << 16];

// precomputed silu table for f16 (128 KB)
static ggml_fp16_t table_silu_f16[1 << 16];

// precomputed exp table for f16 (128 KB)
static ggml_fp16_t table_exp_f16[1 << 16];

// precomputed f32 table for f16 (256 KB)
static float table_f32_f16[1 << 16];

#if defined(__ARM_NEON) || defined(__wasm_simd128__)
#define B1(c,s,n)  0x ## n ## c ,  0x ## n ## s
#define B2(c,s,n) B1(c,s,n ## c), B1(c,s,n ## s)
#define B3(c,s,n) B2(c,s,n ## c), B2(c,s,n ## s)
#define B4(c,s,n) B3(c,s,n ## c), B3(c,s,n ## s)
#define B5(c,s,n) B4(c,s,n ## c), B4(c,s,n ## s)
#define B6(c,s,n) B5(c,s,n ## c), B5(c,s,n ## s)
#define B7(c,s,n) B6(c,s,n ## c), B6(c,s,n ## s)
#define B8(c,s  ) B7(c,s,     c), B7(c,s,     s)

// precomputed tables for expanding 8bits to 8 bytes:
static const uint64_t table_b2b_0[1 << 8] = { B8(00, 10) }; // ( b) << 4
static const uint64_t table_b2b_1[1 << 8] = { B8(10, 00) }; // (!b) << 4
#endif

// On ARM NEON, it's quicker to directly convert x -> x instead of calling into ggml_lookup_fp16_to_fp32,
// so we define GGML_FP16_TO_FP32 and GGML_FP32_TO_FP16 elsewhere for NEON.
// This is also true for POWER9.
#if !defined(GGML_FP16_TO_FP32) || !defined(GGML_FP32_TO_FP16)

inline static float ggml_lookup_fp16_to_fp32(ggml_fp16_t f) {
    uint16_t s;
    memcpy(&s, &f, sizeof(uint16_t));
    return table_f32_f16[s];
}

#define GGML_FP16_TO_FP32(x) ggml_lookup_fp16_to_fp32(x)
#define GGML_FP32_TO_FP16(x) GGML_COMPUTE_FP32_TO_FP16(x)

#endif

// note: do not use these inside ggml.c
// these are meant to be used via the ggml.h API
float ggml_fp16_to_fp32(ggml_fp16_t x) {
    return (float) GGML_FP16_TO_FP32(x);
}

ggml_fp16_t ggml_fp32_to_fp16(float x) {
    return GGML_FP32_TO_FP16(x);
}

void ggml_fp16_to_fp32_row(const ggml_fp16_t * x, float * y, size_t n) {
    for (size_t i = 0; i < n; i++) {
        y[i] = GGML_FP16_TO_FP32(x[i]);
    }
}

void ggml_fp32_to_fp16_row(const float * x, ggml_fp16_t * y, size_t n) {
    size_t i = 0;
#if defined(__F16C__)
    for (; i + 7 < n; i += 8) {
        __m256 x_vec = _mm256_loadu_ps(x + i);
        __m128i y_vec = _mm256_cvtps_ph(x_vec, _MM_FROUND_TO_NEAREST_INT);
        _mm_storeu_si128((__m128i *)(y + i), y_vec);
    }
    for(; i + 3 < n; i += 4) {
        __m128 x_vec = _mm_loadu_ps(x + i);
        __m128i y_vec = _mm_cvtps_ph(x_vec, _MM_FROUND_TO_NEAREST_INT);
        _mm_storel_epi64((__m128i *)(y + i), y_vec);
    }
#endif
    for (; i < n; i++) {
        y[i] = GGML_FP32_TO_FP16(x[i]);
    }
}

//
// timing
//

#if defined(_MSC_VER) || defined(__MINGW32__)
static int64_t timer_freq;
void ggml_time_init(void) {
    LARGE_INTEGER frequency;
    QueryPerformanceFrequency(&frequency);
    timer_freq = frequency.QuadPart;
}
int64_t ggml_time_ms(void) {
    LARGE_INTEGER t;
    QueryPerformanceCounter(&t);
    return (t.QuadPart * 1000) / timer_freq;
}
int64_t ggml_time_us(void) {
    LARGE_INTEGER t;
    QueryPerformanceCounter(&t);
    return (t.QuadPart * 1000000) / timer_freq;
}
#else
void ggml_time_init(void) {}
int64_t ggml_time_ms(void) {
    struct timespec ts;
    clock_gettime(CLOCK_MONOTONIC, &ts);
    return (int64_t)ts.tv_sec*1000 + (int64_t)ts.tv_nsec/1000000;
}

int64_t ggml_time_us(void) {
    struct timespec ts;
    clock_gettime(CLOCK_MONOTONIC, &ts);
    return (int64_t)ts.tv_sec*1000000 + (int64_t)ts.tv_nsec/1000;
}
#endif

int64_t ggml_cycles(void) {
    return clock();
}

int64_t ggml_cycles_per_ms(void) {
    return CLOCKS_PER_SEC/1000;
}

#ifdef GGML_PERF
#define ggml_perf_time_ms()       ggml_time_ms()
#define ggml_perf_time_us()       ggml_time_us()
#define ggml_perf_cycles()        ggml_cycles()
#define ggml_perf_cycles_per_ms() ggml_cycles_per_ms()
#else
#define ggml_perf_time_ms()       0
#define ggml_perf_time_us()       0
#define ggml_perf_cycles()        0
#define ggml_perf_cycles_per_ms() 0
#endif

//
// cache line
//

#if defined(__cpp_lib_hardware_interference_size)
#define CACHE_LINE_SIZE hardware_destructive_interference_size
#else
#if defined(__POWER9_VECTOR__)
#define CACHE_LINE_SIZE 128
#else
#define CACHE_LINE_SIZE 64
#endif
#endif

static const size_t CACHE_LINE_SIZE_F32 = CACHE_LINE_SIZE/sizeof(float);

//
// quantization
//

#if defined(__AVX__) || defined(__AVX2__) || defined(__AVX512F__) || defined(__SSSE3__)
// multiply int8_t, add results pairwise twice
static inline __m128i mul_sum_i8_pairs(const __m128i x, const __m128i y) {
    // Get absolute values of x vectors
    const __m128i ax = _mm_sign_epi8(x, x);
    // Sign the values of the y vectors
    const __m128i sy = _mm_sign_epi8(y, x);
    // Perform multiplication and create 16-bit values
    const __m128i dot = _mm_maddubs_epi16(ax, sy);
    const __m128i ones = _mm_set1_epi16(1);
    return _mm_madd_epi16(ones, dot);
}

#if __AVX__ || __AVX2__ || __AVX512F__
// horizontally add 8 floats
static inline float hsum_float_8(const __m256 x) {
    __m128 res = _mm256_extractf128_ps(x, 1);
    res = _mm_add_ps(res, _mm256_castps256_ps128(x));
    res = _mm_add_ps(res, _mm_movehl_ps(res, res));
    res = _mm_add_ss(res, _mm_movehdup_ps(res));
    return _mm_cvtss_f32(res);
}

// horizontally add 8 int32_t
static inline int hsum_i32_8(const __m256i a) {
    const __m128i sum128 = _mm_add_epi32(_mm256_castsi256_si128(a), _mm256_extractf128_si256(a, 1));
    const __m128i hi64 = _mm_unpackhi_epi64(sum128, sum128);
    const __m128i sum64 = _mm_add_epi32(hi64, sum128);
    const __m128i hi32  = _mm_shuffle_epi32(sum64, _MM_SHUFFLE(2, 3, 0, 1));
    return _mm_cvtsi128_si32(_mm_add_epi32(sum64, hi32));
}

// horizontally add 4 int32_t
static inline int hsum_i32_4(const __m128i a) {
    const __m128i hi64 = _mm_unpackhi_epi64(a, a);
    const __m128i sum64 = _mm_add_epi32(hi64, a);
    const __m128i hi32  = _mm_shuffle_epi32(sum64, _MM_SHUFFLE(2, 3, 0, 1));
    return _mm_cvtsi128_si32(_mm_add_epi32(sum64, hi32));
}

#if __AVX2__ || __AVX512F__
// spread 32 bits to 32 bytes { 0x00, 0xFF }
static inline __m256i bytes_from_bits_32(const uint8_t * x) {
    uint32_t x32;
    memcpy(&x32, x, sizeof(uint32_t));
    const __m256i shuf_mask = _mm256_set_epi64x(
            0x0303030303030303, 0x0202020202020202,
            0x0101010101010101, 0x0000000000000000);
    __m256i bytes = _mm256_shuffle_epi8(_mm256_set1_epi32(x32), shuf_mask);
    const __m256i bit_mask = _mm256_set1_epi64x(0x7fbfdfeff7fbfdfe);
    bytes = _mm256_or_si256(bytes, bit_mask);
    return _mm256_cmpeq_epi8(bytes, _mm256_set1_epi64x(-1));
}

// Unpack 32 4-bit fields into 32 bytes
// The output vector contains 32 bytes, each one in [ 0 .. 15 ] interval
static inline __m256i bytes_from_nibbles_32(const uint8_t * rsi)
{
    const __m128i tmp = _mm_loadu_si128((const __m128i *)rsi);
    const __m256i bytes = _mm256_set_m128i(_mm_srli_epi16(tmp, 4), tmp);
    const __m256i lowMask = _mm256_set1_epi8( 0xF );
    return _mm256_and_si256(lowMask, bytes);
}

// add int16_t pairwise and return as float vector
static inline __m256 sum_i16_pairs_float(const __m256i x) {
    const __m256i ones = _mm256_set1_epi16(1);
    const __m256i summed_pairs = _mm256_madd_epi16(ones, x);
    return _mm256_cvtepi32_ps(summed_pairs);
}

// multiply int8_t, add results pairwise twice and return as float vector
static inline __m256 mul_sum_i8_pairs_float(const __m256i x, const __m256i y) {
    // Get absolute values of x vectors
    const __m256i ax = _mm256_sign_epi8(x, x);
    // Sign the values of the y vectors
    const __m256i sy = _mm256_sign_epi8(y, x);
#if __AVXVNNI__
    const __m256i zero = _mm256_setzero_si256();
    const __m256i summed_pairs = _mm256_dpbusd_epi32(zero, ax, sy);
    return _mm256_cvtepi32_ps(summed_pairs);
#else
    // Perform multiplication and create 16-bit values
    const __m256i dot = _mm256_maddubs_epi16(ax, sy);
    return sum_i16_pairs_float(dot);
#endif
}

static inline __m128i packNibbles( __m256i bytes )
{
    // Move bits within 16-bit lanes from 0000_abcd_0000_efgh into 0000_0000_abcd_efgh
#if __AVX512F__
    const __m256i bytes_srli_4 = _mm256_srli_epi16(bytes, 4);   // 0000_0000_abcd_0000
    bytes = _mm256_or_si256(bytes, bytes_srli_4);               // 0000_abcd_abcd_efgh
    return _mm256_cvtepi16_epi8(bytes);                         // abcd_efgh
#else
    const __m256i lowByte = _mm256_set1_epi16( 0xFF );
    __m256i high = _mm256_andnot_si256( lowByte, bytes );
    __m256i low = _mm256_and_si256( lowByte, bytes );
    high = _mm256_srli_epi16( high, 4 );
    bytes = _mm256_or_si256( low, high );

    // Compress uint16_t lanes into bytes
    __m128i r0 = _mm256_castsi256_si128( bytes );
    __m128i r1 = _mm256_extracti128_si256( bytes, 1 );
    return _mm_packus_epi16( r0, r1 );
#endif
}
#else
static inline __m128i packNibbles( __m128i bytes1, __m128i bytes2 )
{
    // Move bits within 16-bit lanes from 0000_abcd_0000_efgh into 0000_0000_abcd_efgh
    const __m128i lowByte = _mm_set1_epi16( 0xFF );
    __m128i high = _mm_andnot_si128( lowByte, bytes1 );
    __m128i low = _mm_and_si128( lowByte, bytes1 );
    high = _mm_srli_epi16( high, 4 );
    bytes1 = _mm_or_si128( low, high );
    high = _mm_andnot_si128( lowByte, bytes2 );
    low = _mm_and_si128( lowByte, bytes2 );
    high = _mm_srli_epi16( high, 4 );
    bytes2 = _mm_or_si128( low, high );

    return _mm_packus_epi16( bytes1, bytes2);
}
#endif
#elif defined(__SSSE3__)
// horizontally add 4x4 floats
static inline float hsum_float_4x4(const __m128 a, const __m128 b, const __m128 c, const __m128 d) {
    __m128 res_0 =_mm_hadd_ps(a, b);
    __m128 res_1 =_mm_hadd_ps(c, d);
    __m128 res =_mm_hadd_ps(res_0, res_1);
    res =_mm_hadd_ps(res, res);
    res =_mm_hadd_ps(res, res);

    return _mm_cvtss_f32(res);
}
#endif // __AVX__ || __AVX2__ || __AVX512F__
#endif // defined(__AVX__) || defined(__AVX2__) || defined(__AVX512F__) || defined(__SSSE3__)

#if __ARM_NEON

#if !defined(__aarch64__)

inline static uint16_t vaddvq_u8(uint8x16_t v) {
    return
        (uint16_t)vgetq_lane_u8(v, 0)  + (uint16_t)vgetq_lane_u8(v, 1)  +
        (uint16_t)vgetq_lane_u8(v, 2)  + (uint16_t)vgetq_lane_u8(v, 3)  +
        (uint16_t)vgetq_lane_u8(v, 4)  + (uint16_t)vgetq_lane_u8(v, 5)  +
        (uint16_t)vgetq_lane_u8(v, 6)  + (uint16_t)vgetq_lane_u8(v, 7)  +
        (uint16_t)vgetq_lane_u8(v, 8)  + (uint16_t)vgetq_lane_u8(v, 9)  +
        (uint16_t)vgetq_lane_u8(v, 10) + (uint16_t)vgetq_lane_u8(v, 11) +
        (uint16_t)vgetq_lane_u8(v, 12) + (uint16_t)vgetq_lane_u8(v, 13) +
        (uint16_t)vgetq_lane_u8(v, 14) + (uint16_t)vgetq_lane_u8(v, 15);
}

inline static int16_t vaddvq_s8(int8x16_t v) {
    return
        (int16_t)vgetq_lane_s8(v, 0)  + (int16_t)vgetq_lane_s8(v, 1)  +
        (int16_t)vgetq_lane_s8(v, 2)  + (int16_t)vgetq_lane_s8(v, 3)  +
        (int16_t)vgetq_lane_s8(v, 4)  + (int16_t)vgetq_lane_s8(v, 5)  +
        (int16_t)vgetq_lane_s8(v, 6)  + (int16_t)vgetq_lane_s8(v, 7)  +
        (int16_t)vgetq_lane_s8(v, 8)  + (int16_t)vgetq_lane_s8(v, 9)  +
        (int16_t)vgetq_lane_s8(v, 10) + (int16_t)vgetq_lane_s8(v, 11) +
        (int16_t)vgetq_lane_s8(v, 12) + (int16_t)vgetq_lane_s8(v, 13) +
        (int16_t)vgetq_lane_s8(v, 14) + (int16_t)vgetq_lane_s8(v, 15);
}

inline static int32_t vaddvq_s16(int16x8_t v) {
    return
        (int32_t)vgetq_lane_s16(v, 0) + (int32_t)vgetq_lane_s16(v, 1) +
        (int32_t)vgetq_lane_s16(v, 2) + (int32_t)vgetq_lane_s16(v, 3) +
        (int32_t)vgetq_lane_s16(v, 4) + (int32_t)vgetq_lane_s16(v, 5) +
        (int32_t)vgetq_lane_s16(v, 6) + (int32_t)vgetq_lane_s16(v, 7);
}

inline static uint32_t vaddvq_u16(uint16x8_t v) {
    return
        (uint32_t)vgetq_lane_u16(v, 0) + (uint32_t)vgetq_lane_u16(v, 1) +
        (uint32_t)vgetq_lane_u16(v, 2) + (uint32_t)vgetq_lane_u16(v, 3) +
        (uint32_t)vgetq_lane_u16(v, 4) + (uint32_t)vgetq_lane_u16(v, 5) +
        (uint32_t)vgetq_lane_u16(v, 6) + (uint32_t)vgetq_lane_u16(v, 7);
}

inline static int32_t vaddvq_s32(int32x4_t v) {
    return vgetq_lane_s32(v, 0) + vgetq_lane_s32(v, 1) + vgetq_lane_s32(v, 2) + vgetq_lane_s32(v, 3);
}

inline static float vaddvq_f32(float32x4_t v) {
    return vgetq_lane_f32(v, 0) + vgetq_lane_f32(v, 1) + vgetq_lane_f32(v, 2) + vgetq_lane_f32(v, 3);
}

float vminvq_f32(float32x4_t v) {
    return
        MIN(MIN(vgetq_lane_f32(v, 0), vgetq_lane_f32(v, 1)),
            MIN(vgetq_lane_f32(v, 2), vgetq_lane_f32(v, 3)));
}

float vmaxvq_f32(float32x4_t v) {
    return
        MAX(MAX(vgetq_lane_f32(v, 0), vgetq_lane_f32(v, 1)),
            MAX(vgetq_lane_f32(v, 2), vgetq_lane_f32(v, 3)));
}

int32x4_t vcvtnq_s32_f32(float32x4_t v) {
    int32x4_t res;

    res[0] = roundf(vgetq_lane_f32(v, 0));
    res[1] = roundf(vgetq_lane_f32(v, 1));
    res[2] = roundf(vgetq_lane_f32(v, 2));
    res[3] = roundf(vgetq_lane_f32(v, 3));

    return res;
}

#endif
#endif


#define QK4_0 32
typedef struct {
    float   d;          // delta
    uint8_t qs[QK4_0 / 2];  // nibbles / quants
} block_q4_0;
static_assert(sizeof(block_q4_0) == sizeof(float) + QK4_0 / 2, "wrong q4_0 block size/padding");

#define QK4_1 32
typedef struct {
    float   d;          // delta
    float   m;          // min
    uint8_t qs[QK4_1 / 2];  // nibbles / quants
} block_q4_1;
static_assert(sizeof(block_q4_1) == 2 * sizeof(float) + QK4_1 / 2, "wrong q4_1 block size/padding");

#define QK5_0 32
typedef struct {
    ggml_fp16_t d;         // delta
    uint8_t qh[4];         // 5-th bit of quants
    uint8_t qs[QK5_0 / 2]; // nibbles / quants
} block_q5_0;
static_assert(sizeof(block_q5_0) == sizeof(ggml_fp16_t) + sizeof(uint32_t) + QK5_0 / 2, "wrong q5_0 block size/padding");

#define QK5_1 32
typedef struct {
    ggml_fp16_t d;         // delta
    ggml_fp16_t m;         // min
    uint8_t qh[4];         // 5-th bit of quants
    uint8_t qs[QK5_1 / 2]; // nibbles / quants
} block_q5_1;
static_assert(sizeof(block_q5_1) == 2 * sizeof(ggml_fp16_t) + sizeof(uint32_t) + QK5_1 / 2, "wrong q5_1 block size/padding");

#define QK8_0 32
typedef struct {
    float   d;          // delta
    int8_t  qs[QK8_0];  // quants
} block_q8_0;
static_assert(sizeof(block_q8_0) == sizeof(float) + QK8_0, "wrong q8_0 block size/padding");

#define QK8_1 32
typedef struct {
    float   d;         // delta
    float   s;         // d * sum(qs[i])
    int8_t  qs[QK8_1]; // quants
} block_q8_1;
static_assert(sizeof(block_q8_1) == 2*sizeof(float) + QK8_1, "wrong q8_1 block size/padding");

#define QK4_2 16
typedef struct {
    ggml_fp16_t d;         // delta
    uint8_t qs[QK4_2 / 2]; // nibbles / quants
} block_q4_2;
static_assert(sizeof(block_q4_2) == sizeof(ggml_fp16_t) + QK4_2 / 2, "wrong q4_2 block size/padding");

#define QK4_3 16
typedef struct {
    ggml_fp16_t d;         // delta
    ggml_fp16_t m;         // min
    uint8_t qs[QK4_3 / 2]; // nibbles / quants
} block_q4_3;
static_assert(sizeof(block_q4_3) == 2 * sizeof(ggml_fp16_t) + QK4_3 / 2, "wrong q4_3 block size/padding");

#define QK8_1 32
typedef struct {
    float   d;          // delta
    float   s0;         // d * sum(qs[i]) low
    float   s1;         // d * sum(qs[i]) high
    int8_t  qs[QK8_1];  // quants
} block_q8_1_v2;
static_assert(sizeof(block_q8_1_v2) == 3*sizeof(float) + QK8_1, "wrong q8_1 block size/padding");


// reference implementation for deterministic creation of model files
static void quantize_row_q4_0_reference(const float * restrict x, block_q4_0 * restrict y, int k) {
    static const int qk = QK4_0;

    assert(k % qk == 0);

    const int nb = k / qk;

    for (int i = 0; i < nb; i++) {
        float amax = 0.0f; // absolute max
        float max  = 0.0f;

        for (int j = 0; j < qk; j++) {
            const float v = x[i*qk + j];
            if (amax < fabsf(v)) {
                amax = fabsf(v);
                max  = v;
            }
        }

        const float d  = max / -8;
        const float id = d ? 1.0f/d : 0.0f;

        y[i].d = d;

        for (int j = 0; j < qk/2; ++j) {
            const float x0 = x[i*qk + 0    + j]*id;
            const float x1 = x[i*qk + qk/2 + j]*id;

            const uint8_t xi0 = MIN(15, (int8_t)(x0 + 8.5f));
            const uint8_t xi1 = MIN(15, (int8_t)(x1 + 8.5f));

            y[i].qs[j]  = xi0;
            y[i].qs[j] |= xi1 << 4;
        }
    }
}

static void quantize_row_q4_0(const float * restrict x, void * restrict y, int k) {
    quantize_row_q4_0_reference(x, y, k);
}

static void quantize_row_q4_1_reference(const float * restrict x, block_q4_1 * restrict y, int k) {
    const int qk = QK4_1;

    assert(k % qk == 0);

    const int nb = k / qk;

    for (int i = 0; i < nb; i++) {
        float min = FLT_MAX;
        float max = -FLT_MAX;

        for (int j = 0; j < qk; j++) {
            const float v = x[i*qk + j];

            if (v < min) min = v;
            if (v > max) max = v;
        }

        const float d  = (max - min) / ((1 << 4) - 1);
        const float id = d ? 1.0f/d : 0.0f;

        y[i].d = d;
        y[i].m = min;

        for (int j = 0; j < qk/2; ++j) {
            const float x0 = (x[i*qk + 0    + j] - min)*id;
            const float x1 = (x[i*qk + qk/2 + j] - min)*id;

            const uint8_t xi0 = MIN(15, (int8_t)(x0 + 0.5f));
            const uint8_t xi1 = MIN(15, (int8_t)(x1 + 0.5f));

            y[i].qs[j]  = xi0;
            y[i].qs[j] |= xi1 << 4;
        }
    }
}

static void quantize_row_q4_1(const float * restrict x, void * restrict y, int k) {
    quantize_row_q4_1_reference(x, y, k);
}

static void quantize_row_q5_0_reference(const float * restrict x, block_q5_0 * restrict y, int k) {
    static const int qk = QK5_0;

    assert(k % qk == 0);

    const int nb = k / qk;

    for (int i = 0; i < nb; i++) {
        float amax = 0.0f; // absolute max
        float max  = 0.0f;

        for (int j = 0; j < qk; j++) {
            const float v = x[i*qk + j];
            if (amax < fabsf(v)) {
                amax = fabsf(v);
                max  = v;
            }
        }

        const float d  = max / -16;
        const float id = d ? 1.0f/d : 0.0f;

        y[i].d = GGML_FP32_TO_FP16(d);

        uint32_t qh = 0;

        for (int j = 0; j < qk/2; ++j) {
            const float x0 = x[i*qk + 0    + j]*id;
            const float x1 = x[i*qk + qk/2 + j]*id;

            const uint8_t xi0 = MIN(31, (int8_t)(x0 + 16.5f));
            const uint8_t xi1 = MIN(31, (int8_t)(x1 + 16.5f));

            y[i].qs[j] = (xi0 & 0x0F) | ((xi1 & 0x0F) << 4);

            // get the 5-th bit and store it in qh at the right position
            qh |= ((xi0 & 0x10) >> 4) << (j + 0);
            qh |= ((xi1 & 0x10) >> 4) << (j + qk/2);
        }

        memcpy(&y[i].qh, &qh, sizeof(qh));
    }
}

static void quantize_row_q5_0(const float * restrict x, void * restrict y, int k) {
    quantize_row_q5_0_reference(x, y, k);
}

static void quantize_row_q5_1_reference(const float * restrict x, block_q5_1 * restrict y, int k) {
    const int qk = QK5_1;

    assert(k % qk == 0);

    const int nb = k / qk;

    for (int i = 0; i < nb; i++) {
        float min = FLT_MAX;
        float max = -FLT_MAX;

        for (int j = 0; j < qk; j++) {
            const float v = x[i*qk + j];

            if (v < min) min = v;
            if (v > max) max = v;
        }

        const float d  = (max - min) / ((1 << 5) - 1);
        const float id = d ? 1.0f/d : 0.0f;

        y[i].d = GGML_FP32_TO_FP16(d);
        y[i].m = GGML_FP32_TO_FP16(min);

        uint32_t qh = 0;

        for (int j = 0; j < qk/2; ++j) {
            const float x0 = (x[i*qk + 0    + j] - min)*id;
            const float x1 = (x[i*qk + qk/2 + j] - min)*id;

            const uint8_t xi0 = (uint8_t)(x0 + 0.5f);
            const uint8_t xi1 = (uint8_t)(x1 + 0.5f);

            y[i].qs[j] = (xi0 & 0x0F) | ((xi1 & 0x0F) << 4);

            // get the 5-th bit and store it in qh at the right position
            qh |= ((xi0 & 0x10) >> 4) << (j + 0);
            qh |= ((xi1 & 0x10) >> 4) << (j + qk/2);
        }

        memcpy(&y[i].qh, &qh, sizeof(y[i].qh));
    }
}

static void quantize_row_q5_1(const float * restrict x, void * restrict y, int k) {
    quantize_row_q5_1_reference(x, y, k);
}

// reference implementation for deterministic creation of model files
static void quantize_row_q8_0_reference(const float * restrict x, block_q8_0 * restrict y, int k) {
    assert(k % QK8_0 == 0);
    const int nb = k / QK8_0;

    for (int i = 0; i < nb; i++) {
        float amax = 0.0f; // absolute max

        for (int j = 0; j < QK8_0; j++) {
            const float v = x[i*QK8_0 + j];
            amax = MAX(amax, fabsf(v));
        }

        const float d = amax / ((1 << 7) - 1);
        const float id = d ? 1.0f/d : 0.0f;

        y[i].d = d;

        for (int j = 0; j < QK8_0; ++j) {
            const float x0 = x[i*QK8_0 + j]*id;

            y[i].qs[j] = roundf(x0);
        }
    }
}

static void quantize_row_q8_0(const float * restrict x, void * restrict vy, int k) {
    assert(QK8_0 == 32);
    assert(k % QK8_0 == 0);
    const int nb = k / QK8_0;

    block_q8_0 * restrict y = vy;

#if defined(__ARM_NEON)
    for (int i = 0; i < nb; i++) {
        float32x4_t srcv [8];
        float32x4_t asrcv[8];
        float32x4_t amaxv[8];

        for (int j = 0; j < 8; j++) srcv[j]  = vld1q_f32(x + i*32 + 4*j);
        for (int j = 0; j < 8; j++) asrcv[j] = vabsq_f32(srcv[j]);

        for (int j = 0; j < 4; j++) amaxv[2*j] = vmaxq_f32(asrcv[2*j], asrcv[2*j+1]);
        for (int j = 0; j < 2; j++) amaxv[4*j] = vmaxq_f32(amaxv[4*j], amaxv[4*j+2]);
        for (int j = 0; j < 1; j++) amaxv[8*j] = vmaxq_f32(amaxv[8*j], amaxv[8*j+4]);

        const float amax = vmaxvq_f32(amaxv[0]);

        const float d = amax / ((1 << 7) - 1);
        const float id = d ? 1.0f/d : 0.0f;

        y[i].d = d;

        for (int j = 0; j < 8; j++) {
            const float32x4_t v  = vmulq_n_f32(srcv[j], id);
            const int32x4_t   vi = vcvtnq_s32_f32(v);

            y[i].qs[4*j + 0] = vgetq_lane_s32(vi, 0);
            y[i].qs[4*j + 1] = vgetq_lane_s32(vi, 1);
            y[i].qs[4*j + 2] = vgetq_lane_s32(vi, 2);
            y[i].qs[4*j + 3] = vgetq_lane_s32(vi, 3);
        }
    }
#elif defined(__AVX2__) || defined(__AVX__)
    for (int i = 0; i < nb; i++) {
        // Load elements into 4 AVX vectors
        __m256 v0 = _mm256_loadu_ps( x );
        __m256 v1 = _mm256_loadu_ps( x + 8 );
        __m256 v2 = _mm256_loadu_ps( x + 16 );
        __m256 v3 = _mm256_loadu_ps( x + 24 );
        x += 32;

        // Compute max(abs(e)) for the block
        const __m256 signBit = _mm256_set1_ps( -0.0f );
        __m256 maxAbs = _mm256_andnot_ps( signBit, v0 );
        maxAbs = _mm256_max_ps( maxAbs, _mm256_andnot_ps( signBit, v1 ) );
        maxAbs = _mm256_max_ps( maxAbs, _mm256_andnot_ps( signBit, v2 ) );
        maxAbs = _mm256_max_ps( maxAbs, _mm256_andnot_ps( signBit, v3 ) );

        __m128 max4 = _mm_max_ps( _mm256_extractf128_ps( maxAbs, 1 ), _mm256_castps256_ps128( maxAbs ) );
        max4 = _mm_max_ps( max4, _mm_movehl_ps( max4, max4 ) );
        max4 = _mm_max_ss( max4, _mm_movehdup_ps( max4 ) );
        const float maxScalar = _mm_cvtss_f32( max4 );

        // Quantize these floats
        const float d = maxScalar / 127.f;
        y[i].d = d;
        const float id = ( maxScalar != 0.0f ) ? 127.f / maxScalar : 0.0f;
        const __m256 mul = _mm256_set1_ps( id );

        // Apply the multiplier
        v0 = _mm256_mul_ps( v0, mul );
        v1 = _mm256_mul_ps( v1, mul );
        v2 = _mm256_mul_ps( v2, mul );
        v3 = _mm256_mul_ps( v3, mul );

        // Round to nearest integer
        v0 = _mm256_round_ps( v0, _MM_ROUND_NEAREST );
        v1 = _mm256_round_ps( v1, _MM_ROUND_NEAREST );
        v2 = _mm256_round_ps( v2, _MM_ROUND_NEAREST );
        v3 = _mm256_round_ps( v3, _MM_ROUND_NEAREST );

        // Convert floats to integers
        __m256i i0 = _mm256_cvtps_epi32( v0 );
        __m256i i1 = _mm256_cvtps_epi32( v1 );
        __m256i i2 = _mm256_cvtps_epi32( v2 );
        __m256i i3 = _mm256_cvtps_epi32( v3 );

#if defined(__AVX2__)
        // Convert int32 to int16
        i0 = _mm256_packs_epi32( i0, i1 );	// 0, 1, 2, 3,  8, 9, 10, 11,  4, 5, 6, 7, 12, 13, 14, 15
        i2 = _mm256_packs_epi32( i2, i3 );	// 16, 17, 18, 19,  24, 25, 26, 27,  20, 21, 22, 23, 28, 29, 30, 31
                                            // Convert int16 to int8
        i0 = _mm256_packs_epi16( i0, i2 );	// 0, 1, 2, 3,  8, 9, 10, 11,  16, 17, 18, 19,  24, 25, 26, 27,  4, 5, 6, 7, 12, 13, 14, 15, 20, 21, 22, 23, 28, 29, 30, 31

        // We got our precious signed bytes, but the order is now wrong
        // These AVX2 pack instructions process 16-byte pieces independently
        // The following instruction is fixing the order
        const __m256i perm = _mm256_setr_epi32( 0, 4, 1, 5, 2, 6, 3, 7 );
        i0 = _mm256_permutevar8x32_epi32( i0, perm );

        _mm256_storeu_si256((__m256i *)y[i].qs, i0);
#else
        // Since we don't have in AVX some necessary functions,
        // we split the registers in half and call AVX2 analogs from SSE
        __m128i ni0 = _mm256_castsi256_si128( i0 );
        __m128i ni1 = _mm256_extractf128_si256( i0, 1);
        __m128i ni2 = _mm256_castsi256_si128( i1 );
        __m128i ni3 = _mm256_extractf128_si256( i1, 1);
        __m128i ni4 = _mm256_castsi256_si128( i2 );
        __m128i ni5 = _mm256_extractf128_si256( i2, 1);
        __m128i ni6 = _mm256_castsi256_si128( i3 );
        __m128i ni7 = _mm256_extractf128_si256( i3, 1);

        // Convert int32 to int16
        ni0 = _mm_packs_epi32( ni0, ni1 );
        ni2 = _mm_packs_epi32( ni2, ni3 );
        ni4 = _mm_packs_epi32( ni4, ni5 );
        ni6 = _mm_packs_epi32( ni6, ni7 );
        // Convert int16 to int8
        ni0 = _mm_packs_epi16( ni0, ni2 );
        ni4 = _mm_packs_epi16( ni4, ni6 );

        _mm_storeu_si128((__m128i *)(y[i].qs +  0), ni0);
        _mm_storeu_si128((__m128i *)(y[i].qs + 16), ni4);
#endif
    }
#else
    // scalar
    quantize_row_q8_0_reference(x, y, k);
#endif
}

// reference implementation for deterministic creation of model files
static void quantize_row_q8_1_reference(const float * restrict x, block_q8_1 * restrict y, int k) {
    assert(QK8_1 == 32);
    assert(k % QK8_1 == 0);
    const int nb = k / QK8_1;

    for (int i = 0; i < nb; i++) {
        float amax = 0.0f; // absolute max

        for (int j = 0; j < QK8_1; j++) {
            const float v = x[i*QK8_1 + j];
            amax = MAX(amax, fabsf(v));
        }

        const float d = amax / ((1 << 7) - 1);
        const float id = d ? 1.0f/d : 0.0f;

        y[i].d = d;

        int sum = 0;

        for (int j = 0; j < QK8_1/2; ++j) {
            const float v0 = x[i*QK8_1           + j]*id;
            const float v1 = x[i*QK8_1 + QK8_1/2 + j]*id;

            y[i].qs[          j] = roundf(v0);
            y[i].qs[QK8_1/2 + j] = roundf(v1);

            sum += y[i].qs[          j];
            sum += y[i].qs[QK8_1/2 + j];
        }

        y[i].s = d * sum;
    }
}

static void quantize_row_q8_1(const float * restrict x, void * restrict vy, int k) {
    assert(k % QK8_1 == 0);
    const int nb = k / QK8_1;

    block_q8_1 * restrict y = vy;

#if defined(__ARM_NEON)
    for (int i = 0; i < nb; i++) {
        float32x4_t srcv [8];
        float32x4_t asrcv[8];
        float32x4_t amaxv[8];

        for (int j = 0; j < 8; j++) srcv[j]  = vld1q_f32(x + i*32 + 4*j);
        for (int j = 0; j < 8; j++) asrcv[j] = vabsq_f32(srcv[j]);

        for (int j = 0; j < 4; j++) amaxv[2*j] = vmaxq_f32(asrcv[2*j], asrcv[2*j+1]);
        for (int j = 0; j < 2; j++) amaxv[4*j] = vmaxq_f32(amaxv[4*j], amaxv[4*j+2]);
        for (int j = 0; j < 1; j++) amaxv[8*j] = vmaxq_f32(amaxv[8*j], amaxv[8*j+4]);

        const float amax = vmaxvq_f32(amaxv[0]);

        const float d = amax / ((1 << 7) - 1);
        const float id = d ? 1.0f/d : 0.0f;

        y[i].d = d;

        int32x4_t accv = vdupq_n_s32(0);

        for (int j = 0; j < 8; j++) {
            const float32x4_t v  = vmulq_n_f32(srcv[j], id);
            const int32x4_t   vi = vcvtnq_s32_f32(v);

            y[i].qs[4*j + 0] = vgetq_lane_s32(vi, 0);
            y[i].qs[4*j + 1] = vgetq_lane_s32(vi, 1);
            y[i].qs[4*j + 2] = vgetq_lane_s32(vi, 2);
            y[i].qs[4*j + 3] = vgetq_lane_s32(vi, 3);

            accv = vaddq_s32(accv, vi);
        }

        y[i].s = d * vaddvq_s32(accv);
    }
#elif defined(__AVX2__) || defined(__AVX__)
    for (int i = 0; i < nb; i++) {
        // Load elements into 4 AVX vectors
        __m256 v0 = _mm256_loadu_ps( x );
        __m256 v1 = _mm256_loadu_ps( x + 8 );
        __m256 v2 = _mm256_loadu_ps( x + 16 );
        __m256 v3 = _mm256_loadu_ps( x + 24 );
        x += 32;

        // Compute max(abs(e)) for the block
        const __m256 signBit = _mm256_set1_ps( -0.0f );
        __m256 maxAbs = _mm256_andnot_ps( signBit, v0 );
        maxAbs = _mm256_max_ps( maxAbs, _mm256_andnot_ps( signBit, v1 ) );
        maxAbs = _mm256_max_ps( maxAbs, _mm256_andnot_ps( signBit, v2 ) );
        maxAbs = _mm256_max_ps( maxAbs, _mm256_andnot_ps( signBit, v3 ) );

        __m128 max4 = _mm_max_ps( _mm256_extractf128_ps( maxAbs, 1 ), _mm256_castps256_ps128( maxAbs ) );
        max4 = _mm_max_ps( max4, _mm_movehl_ps( max4, max4 ) );
        max4 = _mm_max_ss( max4, _mm_movehdup_ps( max4 ) );
        const float maxScalar = _mm_cvtss_f32( max4 );

        // Quantize these floats
        const float d = maxScalar / 127.f;
        y[i].d = d;
        const float id = ( maxScalar != 0.0f ) ? 127.f / maxScalar : 0.0f;
        const __m256 mul = _mm256_set1_ps( id );

        // Apply the multiplier
        v0 = _mm256_mul_ps( v0, mul );
        v1 = _mm256_mul_ps( v1, mul );
        v2 = _mm256_mul_ps( v2, mul );
        v3 = _mm256_mul_ps( v3, mul );

        // Round to nearest integer
        v0 = _mm256_round_ps( v0, _MM_ROUND_NEAREST );
        v1 = _mm256_round_ps( v1, _MM_ROUND_NEAREST );
        v2 = _mm256_round_ps( v2, _MM_ROUND_NEAREST );
        v3 = _mm256_round_ps( v3, _MM_ROUND_NEAREST );

        // Convert floats to integers
        __m256i i0 = _mm256_cvtps_epi32( v0 );
        __m256i i1 = _mm256_cvtps_epi32( v1 );
        __m256i i2 = _mm256_cvtps_epi32( v2 );
        __m256i i3 = _mm256_cvtps_epi32( v3 );

#if defined(__AVX2__)
        // Compute the sum of the quants and set y[i].s
        y[i].s = d * hsum_i32_8(_mm256_add_epi32(_mm256_add_epi32(i0, i1), _mm256_add_epi32(i2, i3)));

        // Convert int32 to int16
        i0 = _mm256_packs_epi32( i0, i1 );	// 0, 1, 2, 3,  8, 9, 10, 11,  4, 5, 6, 7, 12, 13, 14, 15
        i2 = _mm256_packs_epi32( i2, i3 );	// 16, 17, 18, 19,  24, 25, 26, 27,  20, 21, 22, 23, 28, 29, 30, 31
                                            // Convert int16 to int8
        i0 = _mm256_packs_epi16( i0, i2 );	// 0, 1, 2, 3,  8, 9, 10, 11,  16, 17, 18, 19,  24, 25, 26, 27,  4, 5, 6, 7, 12, 13, 14, 15, 20, 21, 22, 23, 28, 29, 30, 31

        // We got our precious signed bytes, but the order is now wrong
        // These AVX2 pack instructions process 16-byte pieces independently
        // The following instruction is fixing the order
        const __m256i perm = _mm256_setr_epi32( 0, 4, 1, 5, 2, 6, 3, 7 );
        i0 = _mm256_permutevar8x32_epi32( i0, perm );

        _mm256_storeu_si256((__m256i *)y[i].qs, i0);
#else
        // Since we don't have in AVX some necessary functions,
        // we split the registers in half and call AVX2 analogs from SSE
        __m128i ni0 = _mm256_castsi256_si128( i0 );
        __m128i ni1 = _mm256_extractf128_si256( i0, 1);
        __m128i ni2 = _mm256_castsi256_si128( i1 );
        __m128i ni3 = _mm256_extractf128_si256( i1, 1);
        __m128i ni4 = _mm256_castsi256_si128( i2 );
        __m128i ni5 = _mm256_extractf128_si256( i2, 1);
        __m128i ni6 = _mm256_castsi256_si128( i3 );
        __m128i ni7 = _mm256_extractf128_si256( i3, 1);

        // Compute the sum of the quants and set y[i].s
        const __m128i s0 = _mm_add_epi32(_mm_add_epi32(ni0, ni1), _mm_add_epi32(ni2, ni3));
        const __m128i s1 = _mm_add_epi32(_mm_add_epi32(ni4, ni5), _mm_add_epi32(ni6, ni7));
        y[i].s = d * hsum_i32_4(_mm_add_epi32(s0, s1));

        // Convert int32 to int16
        ni0 = _mm_packs_epi32( ni0, ni1 );
        ni2 = _mm_packs_epi32( ni2, ni3 );
        ni4 = _mm_packs_epi32( ni4, ni5 );
        ni6 = _mm_packs_epi32( ni6, ni7 );
        // Convert int16 to int8
        ni0 = _mm_packs_epi16( ni0, ni2 );
        ni4 = _mm_packs_epi16( ni4, ni6 );

        _mm_storeu_si128((__m128i *)(y[i].qs +  0), ni0);
        _mm_storeu_si128((__m128i *)(y[i].qs + 16), ni4);
#endif
    }
#else
    // scalar
    quantize_row_q8_1_reference(x, y, k);
#endif
}

static void dequantize_row_q4_0(const block_q4_0 * restrict x, float * restrict y, int k) {
    static const int qk = QK4_0;

    assert(k % qk == 0);

    const int nb = k / qk;

    for (int i = 0; i < nb; i++) {
        const float d = x[i].d;

        for (int j = 0; j < qk/2; ++j) {
            const int x0 = (x[i].qs[j] & 0x0F) - 8;
            const int x1 = (x[i].qs[j] >>   4) - 8;

            y[i*qk + j + 0   ] = x0*d;
            y[i*qk + j + qk/2] = x1*d;
        }
    }
}

static void dequantize_row_q4_1(const block_q4_1 * restrict x, float * restrict y, int k) {
    static const int qk = QK4_1;

    assert(k % qk == 0);

    const int nb = k / qk;

    for (int i = 0; i < nb; i++) {
        const float d = x[i].d;
        const float m = x[i].m;

        for (int j = 0; j < qk/2; ++j) {
            const int x0 = (x[i].qs[j] & 0x0F);
            const int x1 = (x[i].qs[j] >>   4);

            y[i*qk + j + 0   ] = x0*d + m;
            y[i*qk + j + qk/2] = x1*d + m;
        }
    }
}

static void dequantize_row_q5_0(const block_q5_0 * restrict x, float * restrict y, int k) {
    static const int qk = QK5_0;

    assert(k % qk == 0);

    const int nb = k / qk;

    for (int i = 0; i < nb; i++) {
        const float d = GGML_FP16_TO_FP32(x[i].d);

        uint32_t qh;
        memcpy(&qh, x[i].qh, sizeof(qh));

        for (int j = 0; j < qk/2; ++j) {
            const uint8_t xh_0 = ((qh >> (j +  0)) << 4) & 0x10;
            const uint8_t xh_1 = ((qh >> (j + 12))     ) & 0x10;

            const int32_t x0 = ((x[i].qs[j] & 0x0F) | xh_0) - 16;
            const int32_t x1 = ((x[i].qs[j] >>   4) | xh_1) - 16;

            y[i*qk + j + 0   ] = x0*d;
            y[i*qk + j + qk/2] = x1*d;
        }
    }
}

static void dequantize_row_q5_1(const block_q5_1 * restrict x, float * restrict y, int k) {
    static const int qk = QK5_1;

    assert(k % qk == 0);

    const int nb = k / qk;

    for (int i = 0; i < nb; i++) {
        const float d = GGML_FP16_TO_FP32(x[i].d);
        const float m = GGML_FP16_TO_FP32(x[i].m);

        uint32_t qh;
        memcpy(&qh, x[i].qh, sizeof(qh));

        for (int j = 0; j < qk/2; ++j) {
            const uint8_t xh_0 = ((qh >> (j +  0)) << 4) & 0x10;
            const uint8_t xh_1 = ((qh >> (j + 12))     ) & 0x10;

            const int x0 = (x[i].qs[j] & 0x0F) | xh_0;
            const int x1 = (x[i].qs[j] >>   4) | xh_1;

            y[i*qk + j + 0   ] = x0*d + m;
            y[i*qk + j + qk/2] = x1*d + m;
        }
    }
}

static void dequantize_row_q8_0(const void * restrict vx, float * restrict y, int k) {
    static const int qk = QK8_0;

    assert(k % qk == 0);

    const int nb = k / qk;

    const block_q8_0 * restrict x = vx;

    for (int i = 0; i < nb; i++) {
        const float d = x[i].d;

        for (int j = 0; j < qk; ++j) {
            y[i*qk + j] = x[i].qs[j]*d;
        }
    }
}

static void ggml_vec_dot_q4_0_q8_0(const int n, float * restrict s, const void * restrict vx, const void * restrict vy);
static void ggml_vec_dot_q4_1_q8_1(const int n, float * restrict s, const void * restrict vx, const void * restrict vy);
static void ggml_vec_dot_q5_0_q8_0(const int n, float * restrict s, const void * restrict vx, const void * restrict vy);
static void ggml_vec_dot_q5_1_q8_1(const int n, float * restrict s, const void * restrict vx, const void * restrict vy);
static void ggml_vec_dot_q8_0_q8_0(const int n, float * restrict s, const void * restrict vx, const void * restrict vy);

static const quantize_fns_t quantize_fns[GGML_TYPE_COUNT] = {
    [GGML_TYPE_Q4_0] = {
        .dequantize_row_q         = (dequantize_row_q_t) dequantize_row_q4_0,
        .quantize_row_q           = quantize_row_q4_0,
        .quantize_row_q_reference = (quantize_row_q_t) quantize_row_q4_0_reference,
        .quantize_row_q_dot       = quantize_row_q8_0,
        .vec_dot_q                = ggml_vec_dot_q4_0_q8_0,
        .vec_dot_type             = GGML_TYPE_Q8_0,
    },
    [GGML_TYPE_Q4_1] = {
        .dequantize_row_q         = (dequantize_row_q_t)dequantize_row_q4_1,
        .quantize_row_q           = quantize_row_q4_1,
        .quantize_row_q_reference = (quantize_row_q_t) quantize_row_q4_1_reference,
        .quantize_row_q_dot       = quantize_row_q8_1,
        .vec_dot_q                = ggml_vec_dot_q4_1_q8_1,
        .vec_dot_type             = GGML_TYPE_Q8_1,
    },
    [GGML_TYPE_Q5_0] = {
        .dequantize_row_q         = (dequantize_row_q_t) dequantize_row_q5_0,
        .quantize_row_q           = quantize_row_q5_0,
        .quantize_row_q_reference = (quantize_row_q_t) quantize_row_q5_0_reference,
        .quantize_row_q_dot       = quantize_row_q8_0,
        .vec_dot_q                = ggml_vec_dot_q5_0_q8_0,
        .vec_dot_type             = GGML_TYPE_Q8_0,
    },
    [GGML_TYPE_Q5_1] = {
        .dequantize_row_q         = (dequantize_row_q_t) dequantize_row_q5_1,
        .quantize_row_q           = quantize_row_q5_1,
        .quantize_row_q_reference = (quantize_row_q_t) quantize_row_q5_1_reference,
        .quantize_row_q_dot       = quantize_row_q8_1,
        .vec_dot_q                = ggml_vec_dot_q5_1_q8_1,
        .vec_dot_type             = GGML_TYPE_Q8_1,
    },
    [GGML_TYPE_Q8_0] = {
        .dequantize_row_q         = dequantize_row_q8_0,
        .quantize_row_q           = quantize_row_q8_0,
        .quantize_row_q_reference = (quantize_row_q_t) quantize_row_q8_0_reference,
        .quantize_row_q_dot       = quantize_row_q8_0,
        .vec_dot_q                = ggml_vec_dot_q8_0_q8_0,
        .vec_dot_type             = GGML_TYPE_Q8_0,
    },
    [GGML_TYPE_Q8_1] = {
        .dequantize_row_q         = NULL,   // TODO
        .quantize_row_q           = quantize_row_q8_1,
        .quantize_row_q_reference = (quantize_row_q_t) quantize_row_q8_1_reference,
        .quantize_row_q_dot       = quantize_row_q8_1,
        .vec_dot_q                = NULL,   // TODO
        .vec_dot_type             = GGML_TYPE_Q8_1,
    },
};

// For internal test use
quantize_fns_t ggml_internal_get_quantize_fn(size_t i) {
    GGML_ASSERT(i < GGML_TYPE_COUNT);
    return quantize_fns[i];
}

bool quants_unshuffled = false; //new GGJT_2 is unshuffled, all old ones are shuffled
static const quantize_fns_t quantize_fns_v2[GGML_TYPE_COUNT]; //forward decl
static inline quantize_fns_t get_quantize_fn(size_t i) 
{
    return(quants_unshuffled?quantize_fns[i]:quantize_fns_v2[i]);  
}


//
// simd mappings
//

// we define a common set of C macros which map to specific intrinsics based on the current architecture
// we then implement the fundamental computation operations below using only these macros
// adding support for new architectures requires to define the corresponding SIMD macros
//
// GGML_F32_STEP / GGML_F16_STEP
//   number of elements to process in a single step
//
// GGML_F32_EPR / GGML_F16_EPR
//   number of elements to fit in a single register
//

#if defined(__ARM_NEON) && defined(__ARM_FEATURE_FMA)

#define GGML_SIMD

// F32 NEON

#define GGML_F32_STEP 16
#define GGML_F32_EPR  4

#define GGML_F32x4              float32x4_t
#define GGML_F32x4_ZERO         vdupq_n_f32(0.0f)
#define GGML_F32x4_SET1(x)      vdupq_n_f32(x)
#define GGML_F32x4_LOAD         vld1q_f32
#define GGML_F32x4_STORE        vst1q_f32
#define GGML_F32x4_FMA(a, b, c) vfmaq_f32(a, b, c)
#define GGML_F32x4_ADD          vaddq_f32
#define GGML_F32x4_MUL          vmulq_f32
#define GGML_F32x4_REDUCE_ONE(x) vaddvq_f32(x)
#define GGML_F32x4_REDUCE(res, x)              \
{                                              \
    for (int i = 0; i < GGML_F32_ARR/2; ++i) { \
        x[2*i] = vaddq_f32(x[2*i], x[2*i+1]);  \
    }                                          \
    for (int i = 0; i < GGML_F32_ARR/4; ++i) { \
        x[4*i] = vaddq_f32(x[4*i], x[4*i+2]);  \
    }                                          \
    for (int i = 0; i < GGML_F32_ARR/8; ++i) { \
        x[8*i] = vaddq_f32(x[8*i], x[8*i+4]);  \
    }                                          \
    res = GGML_F32x4_REDUCE_ONE(x[0]);         \
}

#define GGML_F32_VEC        GGML_F32x4
#define GGML_F32_VEC_ZERO   GGML_F32x4_ZERO
#define GGML_F32_VEC_SET1   GGML_F32x4_SET1
#define GGML_F32_VEC_LOAD   GGML_F32x4_LOAD
#define GGML_F32_VEC_STORE  GGML_F32x4_STORE
#define GGML_F32_VEC_FMA    GGML_F32x4_FMA
#define GGML_F32_VEC_ADD    GGML_F32x4_ADD
#define GGML_F32_VEC_MUL    GGML_F32x4_MUL
#define GGML_F32_VEC_REDUCE GGML_F32x4_REDUCE

// F16 NEON

#if defined(__ARM_FEATURE_FP16_VECTOR_ARITHMETIC)
    #define GGML_F16_STEP 32
    #define GGML_F16_EPR  8

    #define GGML_F16x8              float16x8_t
    #define GGML_F16x8_ZERO         vdupq_n_f16(0.0f)
    #define GGML_F16x8_SET1(x)      vdupq_n_f16(x)
    #define GGML_F16x8_LOAD         vld1q_f16
    #define GGML_F16x8_STORE        vst1q_f16
    #define GGML_F16x8_FMA(a, b, c) vfmaq_f16(a, b, c)
    #define GGML_F16x8_ADD          vaddq_f16
    #define GGML_F16x8_MUL          vmulq_f16
    #define GGML_F16x8_REDUCE(res, x)                             \
    {                                                             \
        for (int i = 0; i < GGML_F16_ARR/2; ++i) {                \
            x[2*i] = vaddq_f16(x[2*i], x[2*i+1]);                 \
        }                                                         \
        for (int i = 0; i < GGML_F16_ARR/4; ++i) {                \
            x[4*i] = vaddq_f16(x[4*i], x[4*i+2]);                 \
        }                                                         \
        for (int i = 0; i < GGML_F16_ARR/8; ++i) {                \
            x[8*i] = vaddq_f16(x[8*i], x[8*i+4]);                 \
        }                                                         \
        const float32x4_t t0 = vcvt_f32_f16(vget_low_f16 (x[0])); \
        const float32x4_t t1 = vcvt_f32_f16(vget_high_f16(x[0])); \
        res = (ggml_float) vaddvq_f32(vaddq_f32(t0, t1));         \
    }

    #define GGML_F16_VEC                GGML_F16x8
    #define GGML_F16_VEC_ZERO           GGML_F16x8_ZERO
    #define GGML_F16_VEC_SET1           GGML_F16x8_SET1
    #define GGML_F16_VEC_LOAD(p, i)     GGML_F16x8_LOAD(p)
    #define GGML_F16_VEC_STORE(p, r, i) GGML_F16x8_STORE(p, r[i])
    #define GGML_F16_VEC_FMA            GGML_F16x8_FMA
    #define GGML_F16_VEC_ADD            GGML_F16x8_ADD
    #define GGML_F16_VEC_MUL            GGML_F16x8_MUL
    #define GGML_F16_VEC_REDUCE         GGML_F16x8_REDUCE
#else
    // if FP16 vector arithmetic is not supported, we use FP32 instead
    // and take advantage of the vcvt_ functions to convert to/from FP16

    #define GGML_F16_STEP 16
    #define GGML_F16_EPR  4

    #define GGML_F32Cx4              float32x4_t
    #define GGML_F32Cx4_ZERO         vdupq_n_f32(0.0f)
    #define GGML_F32Cx4_SET1(x)      vdupq_n_f32(x)
    #define GGML_F32Cx4_LOAD(x)      vcvt_f32_f16(vld1_f16(x))
    #define GGML_F32Cx4_STORE(x, y)  vst1_f16(x, vcvt_f16_f32(y))
    #define GGML_F32Cx4_FMA(a, b, c) vfmaq_f32(a, b, c)
    #define GGML_F32Cx4_ADD          vaddq_f32
    #define GGML_F32Cx4_MUL          vmulq_f32
    #define GGML_F32Cx4_REDUCE       GGML_F32x4_REDUCE

    #define GGML_F16_VEC                GGML_F32Cx4
    #define GGML_F16_VEC_ZERO           GGML_F32Cx4_ZERO
    #define GGML_F16_VEC_SET1           GGML_F32Cx4_SET1
    #define GGML_F16_VEC_LOAD(p, i)     GGML_F32Cx4_LOAD(p)
    #define GGML_F16_VEC_STORE(p, r, i) GGML_F32Cx4_STORE(p, r[i])
    #define GGML_F16_VEC_FMA            GGML_F32Cx4_FMA
    #define GGML_F16_VEC_ADD            GGML_F32Cx4_ADD
    #define GGML_F16_VEC_MUL            GGML_F32Cx4_MUL
    #define GGML_F16_VEC_REDUCE         GGML_F32Cx4_REDUCE
#endif

#elif defined(__AVX__)

#define GGML_SIMD

// F32 AVX

#define GGML_F32_STEP 32
#define GGML_F32_EPR  8

#define GGML_F32x8         __m256
#define GGML_F32x8_ZERO    _mm256_setzero_ps()
#define GGML_F32x8_SET1(x) _mm256_set1_ps(x)
#define GGML_F32x8_LOAD    _mm256_loadu_ps
#define GGML_F32x8_STORE   _mm256_storeu_ps
#if defined(__FMA__)
    #define GGML_F32x8_FMA(a, b, c) _mm256_fmadd_ps(b, c, a)
#else
    #define GGML_F32x8_FMA(a, b, c) _mm256_add_ps(_mm256_mul_ps(b, c), a)
#endif
#define GGML_F32x8_ADD     _mm256_add_ps
#define GGML_F32x8_MUL     _mm256_mul_ps
#define GGML_F32x8_REDUCE(res, x)                                 \
{                                                                 \
    for (int i = 0; i < GGML_F32_ARR/2; ++i) {                    \
        x[2*i] = _mm256_add_ps(x[2*i], x[2*i+1]);                 \
    }                                                             \
    for (int i = 0; i < GGML_F32_ARR/4; ++i) {                    \
        x[4*i] = _mm256_add_ps(x[4*i], x[4*i+2]);                 \
    }                                                             \
    for (int i = 0; i < GGML_F32_ARR/8; ++i) {                    \
        x[8*i] = _mm256_add_ps(x[8*i], x[8*i+4]);                 \
    }                                                             \
    const __m128 t0 = _mm_add_ps(_mm256_castps256_ps128(x[0]),    \
                                 _mm256_extractf128_ps(x[0], 1)); \
    const __m128 t1 = _mm_hadd_ps(t0, t0);                        \
    res = _mm_cvtss_f32(_mm_hadd_ps(t1, t1));                     \
}
// TODO: is this optimal ?

#define GGML_F32_VEC        GGML_F32x8
#define GGML_F32_VEC_ZERO   GGML_F32x8_ZERO
#define GGML_F32_VEC_SET1   GGML_F32x8_SET1
#define GGML_F32_VEC_LOAD   GGML_F32x8_LOAD
#define GGML_F32_VEC_STORE  GGML_F32x8_STORE
#define GGML_F32_VEC_FMA    GGML_F32x8_FMA
#define GGML_F32_VEC_ADD    GGML_F32x8_ADD
#define GGML_F32_VEC_MUL    GGML_F32x8_MUL
#define GGML_F32_VEC_REDUCE GGML_F32x8_REDUCE

// F16 AVX

#define GGML_F16_STEP 32
#define GGML_F16_EPR  8

// F16 arithmetic is not supported by AVX, so we use F32 instead

#define GGML_F32Cx8             __m256
#define GGML_F32Cx8_ZERO        _mm256_setzero_ps()
#define GGML_F32Cx8_SET1(x)     _mm256_set1_ps(x)

#if defined(__F16C__)
// the  _mm256_cvt intrinsics require F16C
#define GGML_F32Cx8_LOAD(x)     _mm256_cvtph_ps(_mm_loadu_si128((__m128i *)(x)))
#define GGML_F32Cx8_STORE(x, y) _mm_storeu_si128((__m128i *)(x), _mm256_cvtps_ph(y, 0))
#else
static inline __m256 __avx_f32cx8_load(ggml_fp16_t *x) {
    float tmp[8];

    for (int i = 0; i < 8; i++)
        tmp[i] = GGML_FP16_TO_FP32(x[i]);

    return _mm256_loadu_ps(tmp);
}
static inline void __avx_f32cx8_store(ggml_fp16_t *x, __m256 y) {
    float arr[8];

    _mm256_storeu_ps(arr, y);

    for (int i = 0; i < 8; i++)
        x[i] = GGML_FP32_TO_FP16(arr[i]);
}
#define GGML_F32Cx8_LOAD(x)     __avx_f32cx8_load(x)
#define GGML_F32Cx8_STORE(x, y) __avx_f32cx8_store(x, y)
#endif

#define GGML_F32Cx8_FMA         GGML_F32x8_FMA
#define GGML_F32Cx8_ADD         _mm256_add_ps
#define GGML_F32Cx8_MUL         _mm256_mul_ps
#define GGML_F32Cx8_REDUCE      GGML_F32x8_REDUCE

#define GGML_F16_VEC                GGML_F32Cx8
#define GGML_F16_VEC_ZERO           GGML_F32Cx8_ZERO
#define GGML_F16_VEC_SET1           GGML_F32Cx8_SET1
#define GGML_F16_VEC_LOAD(p, i)     GGML_F32Cx8_LOAD(p)
#define GGML_F16_VEC_STORE(p, r, i) GGML_F32Cx8_STORE(p, r[i])
#define GGML_F16_VEC_FMA            GGML_F32Cx8_FMA
#define GGML_F16_VEC_ADD            GGML_F32Cx8_ADD
#define GGML_F16_VEC_MUL            GGML_F32Cx8_MUL
#define GGML_F16_VEC_REDUCE         GGML_F32Cx8_REDUCE

#elif defined(__POWER9_VECTOR__)

#define GGML_SIMD

// F32 POWER9

#define GGML_F32_STEP 32
#define GGML_F32_EPR  4

#define GGML_F32x4              vector float
#define GGML_F32x4_ZERO         0.0f
#define GGML_F32x4_SET1         vec_splats
#define GGML_F32x4_LOAD(p)      vec_xl(0, p)
#define GGML_F32x4_STORE(p, r)  vec_xst(r, 0, p)
#define GGML_F32x4_FMA(a, b, c) vec_madd(b, c, a)
#define GGML_F32x4_ADD          vec_add
#define GGML_F32x4_MUL          vec_mul
#define GGML_F32x4_REDUCE(res, x)              \
{                                              \
    for (int i = 0; i < GGML_F32_ARR/2; ++i) { \
        x[2*i] = vec_add(x[2*i], x[2*i+1]);    \
    }                                          \
    for (int i = 0; i < GGML_F32_ARR/4; ++i) { \
        x[4*i] = vec_add(x[4*i], x[4*i+2]);    \
    }                                          \
    for (int i = 0; i < GGML_F32_ARR/8; ++i) { \
        x[8*i] = vec_add(x[8*i], x[8*i+4]);    \
    }                                          \
    res = vec_extract(x[0], 0) +               \
          vec_extract(x[0], 1) +               \
          vec_extract(x[0], 2) +               \
          vec_extract(x[0], 3);                \
}

#define GGML_F32_VEC        GGML_F32x4
#define GGML_F32_VEC_ZERO   GGML_F32x4_ZERO
#define GGML_F32_VEC_SET1   GGML_F32x4_SET1
#define GGML_F32_VEC_LOAD   GGML_F32x4_LOAD
#define GGML_F32_VEC_STORE  GGML_F32x4_STORE
#define GGML_F32_VEC_FMA    GGML_F32x4_FMA
#define GGML_F32_VEC_ADD    GGML_F32x4_ADD
#define GGML_F32_VEC_MUL    GGML_F32x4_MUL
#define GGML_F32_VEC_REDUCE GGML_F32x4_REDUCE

// F16 POWER9
#define GGML_F16_STEP       GGML_F32_STEP
#define GGML_F16_EPR        GGML_F32_EPR
#define GGML_F16_VEC        GGML_F32x4
#define GGML_F16_VEC_ZERO   GGML_F32x4_ZERO
#define GGML_F16_VEC_SET1   GGML_F32x4_SET1
#define GGML_F16_VEC_FMA    GGML_F32x4_FMA
#define GGML_F16_VEC_REDUCE GGML_F32x4_REDUCE
// Use vec_xl, not vec_ld, in case the load address is not aligned.
#define GGML_F16_VEC_LOAD(p, i) (i & 0x1) ?                   \
  vec_extract_fp32_from_shorth(vec_xl(0, p - GGML_F16_EPR)) : \
  vec_extract_fp32_from_shortl(vec_xl(0, p))
#define GGML_ENDIAN_BYTE(i) ((unsigned char *)&(uint16_t){1})[i]
#define GGML_F16_VEC_STORE(p, r, i)                             \
  if (i & 0x1)                                                  \
    vec_xst(vec_pack_to_short_fp32(r[i - GGML_ENDIAN_BYTE(1)],  \
                                   r[i - GGML_ENDIAN_BYTE(0)]), \
            0, p - GGML_F16_EPR)

#elif defined(__wasm_simd128__)

#define GGML_SIMD

// F32 WASM

#define GGML_F32_STEP 16
#define GGML_F32_EPR  4

#define GGML_F32x4              v128_t
#define GGML_F32x4_ZERO         wasm_f32x4_splat(0.0f)
#define GGML_F32x4_SET1(x)      wasm_f32x4_splat(x)
#define GGML_F32x4_LOAD         wasm_v128_load
#define GGML_F32x4_STORE        wasm_v128_store
#define GGML_F32x4_FMA(a, b, c) wasm_f32x4_add(wasm_f32x4_mul(b, c), a)
#define GGML_F32x4_ADD          wasm_f32x4_add
#define GGML_F32x4_MUL          wasm_f32x4_mul
#define GGML_F32x4_REDUCE(res, x)                  \
{                                                  \
    for (int i = 0; i < GGML_F32_ARR/2; ++i) {     \
        x[2*i] = wasm_f32x4_add(x[2*i], x[2*i+1]); \
    }                                              \
    for (int i = 0; i < GGML_F32_ARR/4; ++i) {     \
        x[4*i] = wasm_f32x4_add(x[4*i], x[4*i+2]); \
    }                                              \
    for (int i = 0; i < GGML_F32_ARR/8; ++i) {     \
        x[8*i] = wasm_f32x4_add(x[8*i], x[8*i+4]); \
    }                                              \
    res = wasm_f32x4_extract_lane(x[0], 0) +       \
          wasm_f32x4_extract_lane(x[0], 1) +       \
          wasm_f32x4_extract_lane(x[0], 2) +       \
          wasm_f32x4_extract_lane(x[0], 3);        \
}

#define GGML_F32_VEC        GGML_F32x4
#define GGML_F32_VEC_ZERO   GGML_F32x4_ZERO
#define GGML_F32_VEC_SET1   GGML_F32x4_SET1
#define GGML_F32_VEC_LOAD   GGML_F32x4_LOAD
#define GGML_F32_VEC_STORE  GGML_F32x4_STORE
#define GGML_F32_VEC_FMA    GGML_F32x4_FMA
#define GGML_F32_VEC_ADD    GGML_F32x4_ADD
#define GGML_F32_VEC_MUL    GGML_F32x4_MUL
#define GGML_F32_VEC_REDUCE GGML_F32x4_REDUCE

// F16 WASM

#define GGML_F16_STEP 16
#define GGML_F16_EPR  4

inline static v128_t __wasm_f16x4_load(const ggml_fp16_t * p) {
    float tmp[4];

    tmp[0] = GGML_FP16_TO_FP32(p[0]);
    tmp[1] = GGML_FP16_TO_FP32(p[1]);
    tmp[2] = GGML_FP16_TO_FP32(p[2]);
    tmp[3] = GGML_FP16_TO_FP32(p[3]);

    return wasm_v128_load(tmp);
}

inline static void __wasm_f16x4_store(ggml_fp16_t * p, v128_t x) {
    float tmp[4];

    wasm_v128_store(tmp, x);

    p[0] = GGML_FP32_TO_FP16(tmp[0]);
    p[1] = GGML_FP32_TO_FP16(tmp[1]);
    p[2] = GGML_FP32_TO_FP16(tmp[2]);
    p[3] = GGML_FP32_TO_FP16(tmp[3]);
}

#define GGML_F16x4             v128_t
#define GGML_F16x4_ZERO        wasm_f32x4_splat(0.0f)
#define GGML_F16x4_SET1(x)     wasm_f32x4_splat(x)
#define GGML_F16x4_LOAD(x)     __wasm_f16x4_load(x)
#define GGML_F16x4_STORE(x, y) __wasm_f16x4_store(x, y)
#define GGML_F16x4_FMA         GGML_F32x4_FMA
#define GGML_F16x4_ADD         wasm_f32x4_add
#define GGML_F16x4_MUL         wasm_f32x4_mul
#define GGML_F16x4_REDUCE(res, x)                  \
{                                                  \
    for (int i = 0; i < GGML_F16_ARR/2; ++i) {     \
        x[2*i] = wasm_f32x4_add(x[2*i], x[2*i+1]); \
    }                                              \
    for (int i = 0; i < GGML_F16_ARR/4; ++i) {     \
        x[4*i] = wasm_f32x4_add(x[4*i], x[4*i+2]); \
    }                                              \
    for (int i = 0; i < GGML_F16_ARR/8; ++i) {     \
        x[8*i] = wasm_f32x4_add(x[8*i], x[8*i+4]); \
    }                                              \
    res = wasm_f32x4_extract_lane(x[0], 0) +       \
          wasm_f32x4_extract_lane(x[0], 1) +       \
          wasm_f32x4_extract_lane(x[0], 2) +       \
          wasm_f32x4_extract_lane(x[0], 3);        \
}

#define GGML_F16_VEC                GGML_F16x4
#define GGML_F16_VEC_ZERO           GGML_F16x4_ZERO
#define GGML_F16_VEC_SET1           GGML_F16x4_SET1
#define GGML_F16_VEC_LOAD(p, i)     GGML_F16x4_LOAD(p)
#define GGML_F16_VEC_STORE(p, r, i) GGML_F16x4_STORE(p, r[i])
#define GGML_F16_VEC_FMA            GGML_F16x4_FMA
#define GGML_F16_VEC_ADD            GGML_F16x4_ADD
#define GGML_F16_VEC_MUL            GGML_F16x4_MUL
#define GGML_F16_VEC_REDUCE         GGML_F16x4_REDUCE

#elif defined(__SSE3__)

#define GGML_SIMD

// F32 SSE

#define GGML_F32_STEP 32
#define GGML_F32_EPR  4

#define GGML_F32x4         __m128
#define GGML_F32x4_ZERO    _mm_setzero_ps()
#define GGML_F32x4_SET1(x) _mm_set1_ps(x)
#define GGML_F32x4_LOAD    _mm_loadu_ps
#define GGML_F32x4_STORE   _mm_storeu_ps
#if defined(__FMA__)
    // TODO: Does this work?
    #define GGML_F32x4_FMA(a, b, c) _mm_fmadd_ps(b, c, a)
#else
    #define GGML_F32x4_FMA(a, b, c) _mm_add_ps(_mm_mul_ps(b, c), a)
#endif
#define GGML_F32x4_ADD     _mm_add_ps
#define GGML_F32x4_MUL     _mm_mul_ps
#define GGML_F32x4_REDUCE(res, x)                                 \
{                                                                 \
    for (int i = 0; i < GGML_F32_ARR/2; ++i) {                    \
        x[2*i] = _mm_add_ps(x[2*i], x[2*i+1]);                    \
    }                                                             \
    for (int i = 0; i < GGML_F32_ARR/4; ++i) {                    \
        x[4*i] = _mm_add_ps(x[4*i], x[4*i+2]);                    \
    }                                                             \
    for (int i = 0; i < GGML_F32_ARR/8; ++i) {                    \
        x[8*i] = _mm_add_ps(x[8*i], x[8*i+4]);                    \
    }                                                             \
    const __m128 t0 = _mm_hadd_ps(x[0], x[0]);                    \
    res = _mm_cvtss_f32(_mm_hadd_ps(t0, t0));                     \
}
// TODO: is this optimal ?

#define GGML_F32_VEC        GGML_F32x4
#define GGML_F32_VEC_ZERO   GGML_F32x4_ZERO
#define GGML_F32_VEC_SET1   GGML_F32x4_SET1
#define GGML_F32_VEC_LOAD   GGML_F32x4_LOAD
#define GGML_F32_VEC_STORE  GGML_F32x4_STORE
#define GGML_F32_VEC_FMA    GGML_F32x4_FMA
#define GGML_F32_VEC_ADD    GGML_F32x4_ADD
#define GGML_F32_VEC_MUL    GGML_F32x4_MUL
#define GGML_F32_VEC_REDUCE GGML_F32x4_REDUCE

// F16 SSE

#define GGML_F16_STEP 32
#define GGML_F16_EPR  4

static inline __m128 __sse_f16x4_load(ggml_fp16_t *x) {
    float tmp[4];

    tmp[0] = GGML_FP16_TO_FP32(x[0]);
    tmp[1] = GGML_FP16_TO_FP32(x[1]);
    tmp[2] = GGML_FP16_TO_FP32(x[2]);
    tmp[3] = GGML_FP16_TO_FP32(x[3]);

    return _mm_loadu_ps(tmp);
}

static inline void __sse_f16x4_store(ggml_fp16_t *x, __m128 y) {
    float arr[4];

    _mm_storeu_ps(arr, y);

    x[0] = GGML_FP32_TO_FP16(arr[0]);
    x[1] = GGML_FP32_TO_FP16(arr[1]);
    x[2] = GGML_FP32_TO_FP16(arr[2]);
    x[3] = GGML_FP32_TO_FP16(arr[3]);
}

#define GGML_F32Cx4             __m128
#define GGML_F32Cx4_ZERO        _mm_setzero_ps()
#define GGML_F32Cx4_SET1(x)     _mm_set1_ps(x)
#define GGML_F32Cx4_LOAD(x)     __sse_f16x4_load(x)
#define GGML_F32Cx4_STORE(x, y) __sse_f16x4_store(x, y)
#define GGML_F32Cx4_FMA         GGML_F32x4_FMA
#define GGML_F32Cx4_ADD         _mm_add_ps
#define GGML_F32Cx4_MUL         _mm_mul_ps
#define GGML_F32Cx4_REDUCE      GGML_F32x4_REDUCE

#define GGML_F16_VEC                 GGML_F32Cx4
#define GGML_F16_VEC_ZERO            GGML_F32Cx4_ZERO
#define GGML_F16_VEC_SET1            GGML_F32Cx4_SET1
#define GGML_F16_VEC_LOAD(p, i)      GGML_F32Cx4_LOAD(p)
#define GGML_F16_VEC_STORE(p, r, i)  GGML_F32Cx4_STORE(p, r[i])
#define GGML_F16_VEC_FMA             GGML_F32Cx4_FMA
#define GGML_F16_VEC_ADD             GGML_F32Cx4_ADD
#define GGML_F16_VEC_MUL             GGML_F32Cx4_MUL
#define GGML_F16_VEC_REDUCE          GGML_F32Cx4_REDUCE

#endif

// GGML_F32_ARR / GGML_F16_ARR
//   number of registers to use per step
#ifdef GGML_SIMD
#define GGML_F32_ARR (GGML_F32_STEP/GGML_F32_EPR)
#define GGML_F16_ARR (GGML_F16_STEP/GGML_F16_EPR)
#endif

//
// fundamental operations
//

inline static void ggml_vec_set_i8(const int n, int8_t * x, const int8_t v) { for (int i = 0; i < n; ++i) x[i] = v; }

inline static void ggml_vec_set_i16(const int n, int16_t * x, const int16_t v) { for (int i = 0; i < n; ++i) x[i] = v; }

inline static void ggml_vec_set_i32(const int n, int32_t * x, const int32_t v) { for (int i = 0; i < n; ++i) x[i] = v; }

inline static void ggml_vec_set_f16(const int n, ggml_fp16_t * x, const int32_t v) { for (int i = 0; i < n; ++i) x[i] = v; }

inline static void ggml_vec_add_f32 (const int n, float * z, const float * x, const float * y) { for (int i = 0; i < n; ++i) z[i]  = x[i] + y[i]; }
inline static void ggml_vec_add1_f32(const int n, float * z, const float * x, const float   v) { for (int i = 0; i < n; ++i) z[i]  = x[i] + v;    }
inline static void ggml_vec_acc_f32 (const int n, float * y, const float * x)                  { for (int i = 0; i < n; ++i) y[i] += x[i];        }
inline static void ggml_vec_acc1_f32(const int n, float * y, const float   v)                  { for (int i = 0; i < n; ++i) y[i] += v;           }
inline static void ggml_vec_sub_f32 (const int n, float * z, const float * x, const float * y) { for (int i = 0; i < n; ++i) z[i]  = x[i] - y[i]; }
inline static void ggml_vec_set_f32 (const int n, float * x, const float   v)                  { for (int i = 0; i < n; ++i) x[i]  = v;           }
inline static void ggml_vec_cpy_f32 (const int n, float * y, const float * x)                  { for (int i = 0; i < n; ++i) y[i]  = x[i];        }
inline static void ggml_vec_neg_f32 (const int n, float * y, const float * x)                  { for (int i = 0; i < n; ++i) y[i]  = -x[i];       }
inline static void ggml_vec_mul_f32 (const int n, float * z, const float * x, const float * y) { for (int i = 0; i < n; ++i) z[i]  = x[i]*y[i];   }
inline static void ggml_vec_div_f32 (const int n, float * z, const float * x, const float * y) { for (int i = 0; i < n; ++i) z[i]  = x[i]/y[i];   }

inline static void ggml_vec_dot_f32(const int n, float * restrict s, const float * restrict x, const float * restrict y) {
#ifdef GGML_SIMD
    float sumf = 0.0f;
    const int np = (n & ~(GGML_F32_STEP - 1));

    GGML_F32_VEC sum[GGML_F32_ARR] = { GGML_F32_VEC_ZERO };

    GGML_F32_VEC ax[GGML_F32_ARR];
    GGML_F32_VEC ay[GGML_F32_ARR];

    for (int i = 0; i < np; i += GGML_F32_STEP) {
        for (int j = 0; j < GGML_F32_ARR; j++) {
            ax[j] = GGML_F32_VEC_LOAD(x + i + j*GGML_F32_EPR);
            ay[j] = GGML_F32_VEC_LOAD(y + i + j*GGML_F32_EPR);

            sum[j] = GGML_F32_VEC_FMA(sum[j], ax[j], ay[j]);
        }
    }

    // reduce sum0..sum3 to sum0
    GGML_F32_VEC_REDUCE(sumf, sum);

    // leftovers
    for (int i = np; i < n; ++i) {
        sumf += x[i]*y[i];
    }
#else
    // scalar
    ggml_float sumf = 0.0;
    for (int i = 0; i < n; ++i) {
        sumf += (ggml_float)(x[i]*y[i]);
    }
#endif

    *s = sumf;
}

inline static void ggml_vec_dot_f16(const int n, float * restrict s, ggml_fp16_t * restrict x, ggml_fp16_t * restrict y) {
    ggml_float sumf = 0.0;

#if defined(GGML_SIMD)
    const int np = (n & ~(GGML_F16_STEP - 1));

    GGML_F16_VEC sum[GGML_F16_ARR] = { GGML_F16_VEC_ZERO };

    GGML_F16_VEC ax[GGML_F16_ARR];
    GGML_F16_VEC ay[GGML_F16_ARR];

    for (int i = 0; i < np; i += GGML_F16_STEP) {
        for (int j = 0; j < GGML_F16_ARR; j++) {
            ax[j] = GGML_F16_VEC_LOAD(x + i + j*GGML_F16_EPR, j);
            ay[j] = GGML_F16_VEC_LOAD(y + i + j*GGML_F16_EPR, j);

            sum[j] = GGML_F16_VEC_FMA(sum[j], ax[j], ay[j]);
        }
    }

    // reduce sum0..sum3 to sum0
    GGML_F16_VEC_REDUCE(sumf, sum);

    // leftovers
    for (int i = np; i < n; ++i) {
        sumf += (ggml_float)(GGML_FP16_TO_FP32(x[i])*GGML_FP16_TO_FP32(y[i]));
    }
#else
    for (int i = 0; i < n; ++i) {
        sumf += (ggml_float)(GGML_FP16_TO_FP32(x[i])*GGML_FP16_TO_FP32(y[i]));
    }
#endif

    *s = sumf;
}

static void ggml_vec_dot_q4_0_q8_0(const int n, float * restrict s, const void * restrict vx, const void * restrict vy) {
    const int qk = QK8_0;
    const int nb = n / qk;

    assert(n % qk == 0);
    assert(nb % 2 == 0);

    const block_q4_0 * restrict x = vx;
    const block_q8_0 * restrict y = vy;

#if defined(__ARM_NEON)
    float32x4_t sumv0 = vdupq_n_f32(0.0f);
    float32x4_t sumv1 = vdupq_n_f32(0.0f);

    for (int i = 0; i < nb; i += 2) {
        const block_q4_0 * restrict x0 = &x[i + 0];
        const block_q4_0 * restrict x1 = &x[i + 1];
        const block_q8_0 * restrict y0 = &y[i + 0];
        const block_q8_0 * restrict y1 = &y[i + 1];

        const uint8x16_t m4b   = vdupq_n_u8(0x0F);
        const int8x16_t  s8b   = vdupq_n_s8(0x8);

        const uint8x16_t v0_0 = vld1q_u8(x0->qs);
        const uint8x16_t v0_1 = vld1q_u8(x1->qs);

        // 4-bit -> 8-bit
        const int8x16_t v0_0l = vreinterpretq_s8_u8(vandq_u8  (v0_0, m4b));
        const int8x16_t v0_0h = vreinterpretq_s8_u8(vshrq_n_u8(v0_0, 4));
        const int8x16_t v0_1l = vreinterpretq_s8_u8(vandq_u8  (v0_1, m4b));
        const int8x16_t v0_1h = vreinterpretq_s8_u8(vshrq_n_u8(v0_1, 4));

        // sub 8
        const int8x16_t v0_0ls = vsubq_s8(v0_0l, s8b);
        const int8x16_t v0_0hs = vsubq_s8(v0_0h, s8b);
        const int8x16_t v0_1ls = vsubq_s8(v0_1l, s8b);
        const int8x16_t v0_1hs = vsubq_s8(v0_1h, s8b);

        // load y
        const int8x16_t v1_0l = vld1q_s8(y0->qs);
        const int8x16_t v1_0h = vld1q_s8(y0->qs + 16);
        const int8x16_t v1_1l = vld1q_s8(y1->qs);
        const int8x16_t v1_1h = vld1q_s8(y1->qs + 16);

#if defined(__ARM_FEATURE_DOTPROD)
        // dot product into int32x4_t
        const int32x4_t p_0 = vdotq_s32(vdotq_s32(vdupq_n_s32(0), v0_0ls, v1_0l), v0_0hs, v1_0h);
        const int32x4_t p_1 = vdotq_s32(vdotq_s32(vdupq_n_s32(0), v0_1ls, v1_1l), v0_1hs, v1_1h);

        sumv0 = vmlaq_n_f32(sumv0, vcvtq_f32_s32(p_0), x0->d*y0->d);
        sumv1 = vmlaq_n_f32(sumv1, vcvtq_f32_s32(p_1), x1->d*y1->d);
#else
        const int16x8_t pl0l = vmull_s8(vget_low_s8 (v0_0ls), vget_low_s8 (v1_0l));
        const int16x8_t pl0h = vmull_s8(vget_high_s8(v0_0ls), vget_high_s8(v1_0l));
        const int16x8_t ph0l = vmull_s8(vget_low_s8 (v0_0hs), vget_low_s8 (v1_0h));
        const int16x8_t ph0h = vmull_s8(vget_high_s8(v0_0hs), vget_high_s8(v1_0h));

        const int16x8_t pl1l = vmull_s8(vget_low_s8 (v0_1ls), vget_low_s8 (v1_1l));
        const int16x8_t pl1h = vmull_s8(vget_high_s8(v0_1ls), vget_high_s8(v1_1l));
        const int16x8_t ph1l = vmull_s8(vget_low_s8 (v0_1hs), vget_low_s8 (v1_1h));
        const int16x8_t ph1h = vmull_s8(vget_high_s8(v0_1hs), vget_high_s8(v1_1h));

        const int32x4_t pl0 = vaddq_s32(vpaddlq_s16(pl0l), vpaddlq_s16(pl0h));
        const int32x4_t ph0 = vaddq_s32(vpaddlq_s16(ph0l), vpaddlq_s16(ph0h));
        const int32x4_t pl1 = vaddq_s32(vpaddlq_s16(pl1l), vpaddlq_s16(pl1h));
        const int32x4_t ph1 = vaddq_s32(vpaddlq_s16(ph1l), vpaddlq_s16(ph1h));

        sumv0 = vmlaq_n_f32(sumv0, vcvtq_f32_s32(vaddq_s32(pl0, ph0)), x0->d*y0->d);
        sumv1 = vmlaq_n_f32(sumv1, vcvtq_f32_s32(vaddq_s32(pl1, ph1)), x1->d*y1->d);
#endif
    }

    *s = vaddvq_f32(sumv0) + vaddvq_f32(sumv1);
#elif defined(__AVX2__)
    // Initialize accumulator with zeros
    __m256 acc = _mm256_setzero_ps();

    // Main loop
    for (int i = 0; i < nb; ++i) {
        /* Compute combined scale for the block */
        const __m256 d = _mm256_mul_ps( _mm256_broadcast_ss( &x[i].d ), _mm256_broadcast_ss( &y[i].d ) );

        __m256i bx = bytes_from_nibbles_32(x[i].qs);

        // Now we have a vector with bytes in [ 0 .. 15 ] interval. Offset them into [ -8 .. +7 ] interval.
        const __m256i off = _mm256_set1_epi8( 8 );
        bx = _mm256_sub_epi8( bx, off );

        __m256i by = _mm256_loadu_si256((const __m256i *)y[i].qs);

        const __m256 q = mul_sum_i8_pairs_float(bx, by);

        /* Multiply q with scale and accumulate */
        acc = _mm256_fmadd_ps( d, q, acc );
    }

    *s = hsum_float_8(acc);
#elif defined(__AVX__)
    // Initialize accumulator with zeros
    __m256 acc = _mm256_setzero_ps();

    // Main loop
    for (int i = 0; i < nb; ++i) {
        // Compute combined scale for the block
        const __m256 d = _mm256_mul_ps( _mm256_broadcast_ss( &x[i].d ), _mm256_broadcast_ss( &y[i].d ) );

        const __m128i lowMask = _mm_set1_epi8(0xF);
        const __m128i off = _mm_set1_epi8(8);

        const __m128i tmp = _mm_loadu_si128((const __m128i *)x[i].qs);

        __m128i bx = _mm_and_si128(lowMask, tmp);
        __m128i by = _mm_loadu_si128((const __m128i *)y[i].qs);
        bx = _mm_sub_epi8(bx, off);
        const __m128i i32_0 = mul_sum_i8_pairs(bx, by);

        bx = _mm_and_si128(lowMask, _mm_srli_epi64(tmp, 4));
        by = _mm_loadu_si128((const __m128i *)(y[i].qs + 16));
        bx = _mm_sub_epi8(bx, off);
        const __m128i i32_1 = mul_sum_i8_pairs(bx, by);

        // Convert int32_t to float
        __m256 p = _mm256_cvtepi32_ps(_mm256_set_m128i(i32_0, i32_1));

        // Apply the scale, and accumulate
        acc = _mm256_add_ps(_mm256_mul_ps( d, p ), acc);
    }

    *s = hsum_float_8(acc);
#elif defined(__SSSE3__)
    // set constants
    const __m128i lowMask = _mm_set1_epi8(0xF);
    const __m128i off = _mm_set1_epi8(8);

    // Initialize accumulator with zeros
    __m128 acc_0 = _mm_setzero_ps();
    __m128 acc_1 = _mm_setzero_ps();
    __m128 acc_2 = _mm_setzero_ps();
    __m128 acc_3 = _mm_setzero_ps();

    // First round without accumulation
    {
        _mm_prefetch(&x[0] + sizeof(block_q4_0), _MM_HINT_T0);
        _mm_prefetch(&y[0] + sizeof(block_q8_0), _MM_HINT_T0);

        // Compute combined scale for the block 0 and 1
        const __m128 d_0_1 = _mm_mul_ps( _mm_set1_ps( x[0].d ), _mm_set1_ps( y[0].d ) );

        const __m128i tmp_0_1 = _mm_loadu_si128((const __m128i *)x[0].qs);

        __m128i bx_0 = _mm_and_si128(lowMask, tmp_0_1);
        __m128i by_0 = _mm_loadu_si128((const __m128i *)y[0].qs);
        bx_0 = _mm_sub_epi8(bx_0, off);
        const __m128i i32_0 = mul_sum_i8_pairs(bx_0, by_0);

        __m128i bx_1 = _mm_and_si128(lowMask, _mm_srli_epi64(tmp_0_1, 4));
        __m128i by_1 = _mm_loadu_si128((const __m128i *)(y[0].qs + 16));
        bx_1 = _mm_sub_epi8(bx_1, off);
        const __m128i i32_1 = mul_sum_i8_pairs(bx_1, by_1);

        _mm_prefetch(&x[1] + sizeof(block_q4_0), _MM_HINT_T0);
        _mm_prefetch(&y[1] + sizeof(block_q8_0), _MM_HINT_T0);

        // Compute combined scale for the block 2 and 3
        const __m128 d_2_3 = _mm_mul_ps( _mm_set1_ps( x[1].d ), _mm_set1_ps( y[1].d ) );

        const __m128i tmp_2_3 = _mm_loadu_si128((const __m128i *)x[1].qs);

        __m128i bx_2 = _mm_and_si128(lowMask, tmp_2_3);
        __m128i by_2 = _mm_loadu_si128((const __m128i *)y[1].qs);
        bx_2 = _mm_sub_epi8(bx_2, off);
        const __m128i i32_2 = mul_sum_i8_pairs(bx_2, by_2);

        __m128i bx_3 = _mm_and_si128(lowMask, _mm_srli_epi64(tmp_2_3, 4));
        __m128i by_3 = _mm_loadu_si128((const __m128i *)(y[1].qs + 16));
        bx_3 = _mm_sub_epi8(bx_3, off);
        const __m128i i32_3 = mul_sum_i8_pairs(bx_3, by_3);

        // Convert int32_t to float
        __m128 p0 = _mm_cvtepi32_ps(i32_0);
        __m128 p1 = _mm_cvtepi32_ps(i32_1);
        __m128 p2 = _mm_cvtepi32_ps(i32_2);
        __m128 p3 = _mm_cvtepi32_ps(i32_3);

        // Apply the scale
        acc_0 = _mm_mul_ps( d_0_1, p0 );
        acc_1 = _mm_mul_ps( d_0_1, p1 );
        acc_2 = _mm_mul_ps( d_2_3, p2 );
        acc_3 = _mm_mul_ps( d_2_3, p3 );
    }

    // Main loop
    for (int i = 2; i < nb; i+=2) {
        _mm_prefetch(&x[i] + sizeof(block_q4_0), _MM_HINT_T0);
        _mm_prefetch(&y[i] + sizeof(block_q8_0), _MM_HINT_T0);

        // Compute combined scale for the block 0 and 1
        const __m128 d_0_1 = _mm_mul_ps( _mm_set1_ps( x[i].d ), _mm_set1_ps( y[i].d ) );

        const __m128i tmp_0_1 = _mm_loadu_si128((const __m128i *)x[i].qs);

        __m128i bx_0 = _mm_and_si128(lowMask, tmp_0_1);
        __m128i by_0 = _mm_loadu_si128((const __m128i *)y[i].qs);
        bx_0 = _mm_sub_epi8(bx_0, off);
        const __m128i i32_0 = mul_sum_i8_pairs(bx_0, by_0);

        __m128i bx_1 = _mm_and_si128(lowMask, _mm_srli_epi64(tmp_0_1, 4));
        __m128i by_1 = _mm_loadu_si128((const __m128i *)(y[i].qs + 16));
        bx_1 = _mm_sub_epi8(bx_1, off);
        const __m128i i32_1 = mul_sum_i8_pairs(bx_1, by_1);

        _mm_prefetch(&x[i] + 2 * sizeof(block_q4_0), _MM_HINT_T0);
        _mm_prefetch(&y[i] + 2 * sizeof(block_q8_0), _MM_HINT_T0);

        // Compute combined scale for the block 2 and 3
        const __m128 d_2_3 = _mm_mul_ps( _mm_set1_ps( x[i + 1].d ), _mm_set1_ps( y[i + 1].d ) );

        const __m128i tmp_2_3 = _mm_loadu_si128((const __m128i *)x[i + 1].qs);

        __m128i bx_2 = _mm_and_si128(lowMask, tmp_2_3);
        __m128i by_2 = _mm_loadu_si128((const __m128i *)y[i + 1].qs);
        bx_2 = _mm_sub_epi8(bx_2, off);
        const __m128i i32_2 = mul_sum_i8_pairs(bx_2, by_2);

        __m128i bx_3 = _mm_and_si128(lowMask, _mm_srli_epi64(tmp_2_3, 4));
        __m128i by_3 = _mm_loadu_si128((const __m128i *)(y[i + 1].qs + 16));
        bx_3 = _mm_sub_epi8(bx_3, off);
        const __m128i i32_3 = mul_sum_i8_pairs(bx_3, by_3);

        // Convert int32_t to float
        __m128 p0 = _mm_cvtepi32_ps(i32_0);
        __m128 p1 = _mm_cvtepi32_ps(i32_1);
        __m128 p2 = _mm_cvtepi32_ps(i32_2);
        __m128 p3 = _mm_cvtepi32_ps(i32_3);

        // Apply the scale
        __m128 p0_d = _mm_mul_ps( d_0_1, p0 );
        __m128 p1_d = _mm_mul_ps( d_0_1, p1 );
        __m128 p2_d = _mm_mul_ps( d_2_3, p2 );
        __m128 p3_d = _mm_mul_ps( d_2_3, p3 );

        // Acummulate
        acc_0 = _mm_add_ps(p0_d, acc_0);
        acc_1 = _mm_add_ps(p1_d, acc_1);
        acc_2 = _mm_add_ps(p2_d, acc_2);
        acc_3 = _mm_add_ps(p3_d, acc_3);
    }

    *s = hsum_float_4x4(acc_0, acc_1, acc_2, acc_3);
#else
    // scalar
    float sumf = 0.0;

    for (int i = 0; i < nb; i++) {
        int sumi = 0;

        for (int j = 0; j < qk/2; ++j) {
            const int v0 = (x[i].qs[j] & 0x0F) - 8;
            const int v1 = (x[i].qs[j] >>   4) - 8;

            sumi += (v0 * y[i].qs[j]) + (v1 * y[i].qs[j + qk/2]);
        }

        sumf += (x[i].d*y[i].d)*sumi;
    }

    *s = sumf;
#endif
}

static void ggml_vec_dot_q4_1_q8_1(const int n, float * restrict s, const void * restrict vx, const void * restrict vy) {
    const int qk = QK8_1;
    const int nb = n / qk;

    assert(n % qk == 0);
    assert(nb % 2 == 0);

    const block_q4_1 * restrict x = vx;
    const block_q8_1 * restrict y = vy;

    // TODO: add WASM SIMD
#if defined(__ARM_NEON)
    float32x4_t sumv0 = vdupq_n_f32(0.0f);
    float32x4_t sumv1 = vdupq_n_f32(0.0f);

    float summs = 0;

    for (int i = 0; i < nb; i += 2) {
        const block_q4_1 * restrict x0 = &x[i + 0];
        const block_q4_1 * restrict x1 = &x[i + 1];
        const block_q8_1 * restrict y0 = &y[i + 0];
        const block_q8_1 * restrict y1 = &y[i + 1];

        summs += x0->m * y0->s + x1->m * y1->s;

        const uint8x16_t m4b = vdupq_n_u8(0x0F);

        const uint8x16_t v0_0 = vld1q_u8(x0->qs);
        const uint8x16_t v0_1 = vld1q_u8(x1->qs);

        // 4-bit -> 8-bit
        const int8x16_t v0_0l = vreinterpretq_s8_u8(vandq_u8  (v0_0, m4b));
        const int8x16_t v0_0h = vreinterpretq_s8_u8(vshrq_n_u8(v0_0, 4));
        const int8x16_t v0_1l = vreinterpretq_s8_u8(vandq_u8  (v0_1, m4b));
        const int8x16_t v0_1h = vreinterpretq_s8_u8(vshrq_n_u8(v0_1, 4));

        // load y
        const int8x16_t v1_0l = vld1q_s8(y0->qs);
        const int8x16_t v1_0h = vld1q_s8(y0->qs + 16);
        const int8x16_t v1_1l = vld1q_s8(y1->qs);
        const int8x16_t v1_1h = vld1q_s8(y1->qs + 16);

#if defined(__ARM_FEATURE_DOTPROD)
        // dot product into int32x4_t
        const int32x4_t p_0 = vdotq_s32(vdotq_s32(vdupq_n_s32(0), v0_0l, v1_0l), v0_0h, v1_0h);
        const int32x4_t p_1 = vdotq_s32(vdotq_s32(vdupq_n_s32(0), v0_1l, v1_1l), v0_1h, v1_1h);

        sumv0 = vmlaq_n_f32(sumv0, vcvtq_f32_s32(p_0), x0->d*y0->d);
        sumv1 = vmlaq_n_f32(sumv1, vcvtq_f32_s32(p_1), x1->d*y1->d);
#else
        const int16x8_t pl0l = vmull_s8(vget_low_s8 (v0_0l), vget_low_s8 (v1_0l));
        const int16x8_t pl0h = vmull_s8(vget_high_s8(v0_0l), vget_high_s8(v1_0l));
        const int16x8_t ph0l = vmull_s8(vget_low_s8 (v0_0h), vget_low_s8 (v1_0h));
        const int16x8_t ph0h = vmull_s8(vget_high_s8(v0_0h), vget_high_s8(v1_0h));

        const int16x8_t pl1l = vmull_s8(vget_low_s8 (v0_1l), vget_low_s8 (v1_1l));
        const int16x8_t pl1h = vmull_s8(vget_high_s8(v0_1l), vget_high_s8(v1_1l));
        const int16x8_t ph1l = vmull_s8(vget_low_s8 (v0_1h), vget_low_s8 (v1_1h));
        const int16x8_t ph1h = vmull_s8(vget_high_s8(v0_1h), vget_high_s8(v1_1h));

        const int32x4_t pl0 = vaddq_s32(vpaddlq_s16(pl0l), vpaddlq_s16(pl0h));
        const int32x4_t ph0 = vaddq_s32(vpaddlq_s16(ph0l), vpaddlq_s16(ph0h));
        const int32x4_t pl1 = vaddq_s32(vpaddlq_s16(pl1l), vpaddlq_s16(pl1h));
        const int32x4_t ph1 = vaddq_s32(vpaddlq_s16(ph1l), vpaddlq_s16(ph1h));

        sumv0 = vmlaq_n_f32(sumv0, vcvtq_f32_s32(vaddq_s32(pl0, ph0)), x0->d*y0->d);
        sumv1 = vmlaq_n_f32(sumv1, vcvtq_f32_s32(vaddq_s32(pl1, ph1)), x1->d*y1->d);
#endif
    }

    *s = vaddvq_f32(sumv0) + vaddvq_f32(sumv1) + summs;
#elif defined(__AVX2__)
    // Initialize accumulator with zeros
    __m256 acc = _mm256_setzero_ps();

    float summs = 0;

    // Main loop
    for (int i = 0; i < nb; ++i) {
        const float * d0 = &x[i].d;
        const float * d1 = &y[i].d;

        summs += x[i].m * y[i].s;

        const __m256 d0v = _mm256_broadcast_ss( d0 );
        const __m256 d1v = _mm256_broadcast_ss( d1 );

        // Compute combined scales
        const __m256 d0d1 = _mm256_mul_ps( d0v, d1v );

        // Load 16 bytes, and unpack 4 bit fields into bytes, making 32 bytes
        const __m256i bx = bytes_from_nibbles_32(x[i].qs);
        const __m256i by = _mm256_loadu_si256( (const __m256i *)y[i].qs );

        const __m256 xy = mul_sum_i8_pairs_float(bx, by);

        // Accumulate d0*d1*x*y
        acc = _mm256_fmadd_ps( d0d1, xy, acc );
    }

    *s = hsum_float_8(acc) + summs;
#else
    // scalar
    float sumf = 0.0;

    for (int i = 0; i < nb; i++) {
        int sumi = 0;

        for (int j = 0; j < qk/2; ++j) {
            const int v0 = (x[i].qs[j] & 0x0F);
            const int v1 = (x[i].qs[j] >>   4);

            sumi += (v0 * y[i].qs[j]) + (v1 * y[i].qs[j + qk/2]);
        }

        sumf += (x[i].d*y[i].d)*sumi + x[i].m*y[i].s;
    }

    *s = sumf;
#endif
}

static void ggml_vec_dot_q5_0_q8_0(const int n, float * restrict s, const void * restrict vx, const void * restrict vy) {
    const int qk = QK8_0;
    const int nb = n / qk;

    assert(n % qk == 0);
    assert(nb % 2 == 0);
    assert(qk == QK5_0);

    const block_q5_0 * restrict x = vx;
    const block_q8_0 * restrict y = vy;

#if defined(__ARM_NEON)
    float32x4_t sumv0 = vdupq_n_f32(0.0f);
    float32x4_t sumv1 = vdupq_n_f32(0.0f);

    uint32_t qh0;
    uint32_t qh1;

    uint64_t tmp0[4];
    uint64_t tmp1[4];

    for (int i = 0; i < nb; i += 2) {
        const block_q5_0 * restrict x0 = &x[i];
        const block_q5_0 * restrict x1 = &x[i + 1];
        const block_q8_0 * restrict y0 = &y[i];
        const block_q8_0 * restrict y1 = &y[i + 1];

        const uint8x16_t m4b = vdupq_n_u8(0x0F);

        // extract the 5th bit via lookup table ((!b) << 4)
        memcpy(&qh0, x0->qh, sizeof(qh0));
        memcpy(&qh1, x1->qh, sizeof(qh1));

        tmp0[0] = table_b2b_1[(qh0 >>  0) & 0xFF];
        tmp0[1] = table_b2b_1[(qh0 >>  8) & 0xFF];
        tmp0[2] = table_b2b_1[(qh0 >> 16) & 0xFF];
        tmp0[3] = table_b2b_1[(qh0 >> 24)       ];

        tmp1[0] = table_b2b_1[(qh1 >>  0) & 0xFF];
        tmp1[1] = table_b2b_1[(qh1 >>  8) & 0xFF];
        tmp1[2] = table_b2b_1[(qh1 >> 16) & 0xFF];
        tmp1[3] = table_b2b_1[(qh1 >> 24)       ];

        const int8x16_t qhl0 = vld1q_s8((const int8_t *)(tmp0 + 0));
        const int8x16_t qhh0 = vld1q_s8((const int8_t *)(tmp0 + 2));
        const int8x16_t qhl1 = vld1q_s8((const int8_t *)(tmp1 + 0));
        const int8x16_t qhh1 = vld1q_s8((const int8_t *)(tmp1 + 2));

        const uint8x16_t v0_0 = vld1q_u8(x0->qs);
        const uint8x16_t v0_1 = vld1q_u8(x1->qs);

        // 4-bit -> 8-bit
        int8x16_t v0_0l = vreinterpretq_s8_u8(vandq_u8  (v0_0, m4b));
        int8x16_t v0_0h = vreinterpretq_s8_u8(vshrq_n_u8(v0_0, 4));
        int8x16_t v0_1l = vreinterpretq_s8_u8(vandq_u8  (v0_1, m4b));
        int8x16_t v0_1h = vreinterpretq_s8_u8(vshrq_n_u8(v0_1, 4));

        // add high bit and sub 16 (equivalent to sub 0x10 when bit is zero)
        const int8x16_t v0_0lf = vsubq_s8(v0_0l, qhl0);
        const int8x16_t v0_0hf = vsubq_s8(v0_0h, qhh0);
        const int8x16_t v0_1lf = vsubq_s8(v0_1l, qhl1);
        const int8x16_t v0_1hf = vsubq_s8(v0_1h, qhh1);

        // load y
        const int8x16_t v1_0l = vld1q_s8(y0->qs);
        const int8x16_t v1_0h = vld1q_s8(y0->qs + 16);
        const int8x16_t v1_1l = vld1q_s8(y1->qs);
        const int8x16_t v1_1h = vld1q_s8(y1->qs + 16);

        const float x0d = GGML_FP16_TO_FP32(x0->d);
        const float x1d = GGML_FP16_TO_FP32(x1->d);

#if defined(__ARM_FEATURE_DOTPROD)
        sumv0 = vmlaq_n_f32(sumv0, vcvtq_f32_s32(vaddq_s32(
                        vdotq_s32(vdupq_n_s32(0), v0_0lf, v1_0l),
                        vdotq_s32(vdupq_n_s32(0), v0_0hf, v1_0h))), x0d*y0->d);
        sumv1 = vmlaq_n_f32(sumv1, vcvtq_f32_s32(vaddq_s32(
                        vdotq_s32(vdupq_n_s32(0), v0_1lf, v1_1l),
                        vdotq_s32(vdupq_n_s32(0), v0_1hf, v1_1h))), x1d*y1->d);
#else
        const int16x8_t pl0l = vmull_s8(vget_low_s8 (v0_0lf), vget_low_s8 (v1_0l));
        const int16x8_t pl0h = vmull_s8(vget_high_s8(v0_0lf), vget_high_s8(v1_0l));
        const int16x8_t ph0l = vmull_s8(vget_low_s8 (v0_0hf), vget_low_s8 (v1_0h));
        const int16x8_t ph0h = vmull_s8(vget_high_s8(v0_0hf), vget_high_s8(v1_0h));

        const int16x8_t pl1l = vmull_s8(vget_low_s8 (v0_1lf), vget_low_s8 (v1_1l));
        const int16x8_t pl1h = vmull_s8(vget_high_s8(v0_1lf), vget_high_s8(v1_1l));
        const int16x8_t ph1l = vmull_s8(vget_low_s8 (v0_1hf), vget_low_s8 (v1_1h));
        const int16x8_t ph1h = vmull_s8(vget_high_s8(v0_1hf), vget_high_s8(v1_1h));

        const int32x4_t pl0 = vaddq_s32(vpaddlq_s16(pl0l), vpaddlq_s16(pl0h));
        const int32x4_t ph0 = vaddq_s32(vpaddlq_s16(ph0l), vpaddlq_s16(ph0h));
        const int32x4_t pl1 = vaddq_s32(vpaddlq_s16(pl1l), vpaddlq_s16(pl1h));
        const int32x4_t ph1 = vaddq_s32(vpaddlq_s16(ph1l), vpaddlq_s16(ph1h));

        sumv0 = vmlaq_n_f32(sumv0, vcvtq_f32_s32(vaddq_s32(pl0, ph0)), x0d*y0->d);
        sumv1 = vmlaq_n_f32(sumv1, vcvtq_f32_s32(vaddq_s32(pl1, ph1)), x1d*y1->d);
#endif
    }

    *s = vaddvq_f32(sumv0) + vaddvq_f32(sumv1);
#elif defined(__wasm_simd128__)
    v128_t sumv = wasm_f32x4_splat(0.0f);

    uint32_t qh;
    uint64_t tmp[4];

    // TODO: check if unrolling this is better
    for (int i = 0; i < nb; ++i) {
        const block_q5_0 * restrict x0 = &x[i];
        const block_q8_0 * restrict y0 = &y[i];

        const v128_t m4b  = wasm_i8x16_splat(0x0F);
        const v128_t s16b = wasm_i8x16_splat(0x10);

        // extract the 5th bit
        memcpy(&qh, x0->qh, sizeof(qh));

        tmp[0] = table_b2b_1[(qh >>  0) & 0xFF];
        tmp[1] = table_b2b_1[(qh >>  8) & 0xFF];
        tmp[2] = table_b2b_1[(qh >> 16) & 0xFF];
        tmp[3] = table_b2b_1[(qh >> 24)       ];

        const v128_t qhl = wasm_v128_load(tmp + 0);
        const v128_t qhh = wasm_v128_load(tmp + 2);

        const v128_t v0 = wasm_v128_load(x0->qs);

        // 4-bit -> 8-bit
        const v128_t v0l = wasm_v128_and (v0, m4b);
        const v128_t v0h = wasm_u8x16_shr(v0, 4);

        // add high bit and sub 16 (equivalent to sub 0x10 when bit is zero)
        const v128_t v0lf = wasm_i8x16_sub(v0l, qhl);
        const v128_t v0hf = wasm_i8x16_sub(v0h, qhh);

        // load y
        const v128_t v1l = wasm_v128_load(y0->qs);
        const v128_t v1h = wasm_v128_load(y0->qs + 16);

        // int8x16 -> int16x8
        const v128_t v0lfl = wasm_i16x8_extend_low_i8x16 (v0lf);
        const v128_t v0lfh = wasm_i16x8_extend_high_i8x16(v0lf);
        const v128_t v0hfl = wasm_i16x8_extend_low_i8x16 (v0hf);
        const v128_t v0hfh = wasm_i16x8_extend_high_i8x16(v0hf);

        const v128_t v1ll = wasm_i16x8_extend_low_i8x16 (v1l);
        const v128_t v1lh = wasm_i16x8_extend_high_i8x16(v1l);
        const v128_t v1hl = wasm_i16x8_extend_low_i8x16 (v1h);
        const v128_t v1hh = wasm_i16x8_extend_high_i8x16(v1h);

        const float x0d = GGML_FP16_TO_FP32(x0->d);

        // dot product
        sumv = wasm_f32x4_add(sumv, wasm_f32x4_mul(wasm_f32x4_convert_i32x4(
                        wasm_i32x4_add(
                            wasm_i32x4_add(wasm_i32x4_dot_i16x8(v0lfl, v1ll),
                                           wasm_i32x4_dot_i16x8(v0lfh, v1lh)),
                            wasm_i32x4_add(wasm_i32x4_dot_i16x8(v0hfl, v1hl),
                                           wasm_i32x4_dot_i16x8(v0hfh, v1hh)))), wasm_f32x4_splat(x0d*y0->d)));
    }

    *s = wasm_f32x4_extract_lane(sumv, 0) + wasm_f32x4_extract_lane(sumv, 1) +
         wasm_f32x4_extract_lane(sumv, 2) + wasm_f32x4_extract_lane(sumv, 3);
#elif defined(__AVX2__)
    // Initialize accumulator with zeros
    __m256 acc = _mm256_setzero_ps();

    // Main loop
    for (int i = 0; i < nb; i++) {
        /* Compute combined scale for the block */
        const __m256 d = _mm256_mul_ps(_mm256_set1_ps(GGML_FP16_TO_FP32(x[i].d)), _mm256_broadcast_ss(&y[i].d));

        __m256i bx = bytes_from_nibbles_32(x[i].qs);
        __m256i bxhi = bytes_from_bits_32(x[i].qh);
        bxhi = _mm256_andnot_si256(bxhi, _mm256_set1_epi8((char)0xF0));
        bx = _mm256_or_si256(bx, bxhi);

        __m256i by = _mm256_loadu_si256((const __m256i *)y[i].qs);

        const __m256 q = mul_sum_i8_pairs_float(bx, by);

        /* Multiply q with scale and accumulate */
        acc = _mm256_fmadd_ps(d, q, acc);
    }

    *s = hsum_float_8(acc);
#else
    // scalar
    float sumf = 0.0;

    for (int i = 0; i < nb; i++) {
        uint32_t qh;
        memcpy(&qh, x[i].qh, sizeof(qh));

        int sumi = 0;

        for (int j = 0; j < qk/2; ++j) {
            const uint8_t xh_0 = ((qh & (1u << (j + 0 ))) >> (j + 0 )) << 4;
            const uint8_t xh_1 = ((qh & (1u << (j + 16))) >> (j + 12));

            const int32_t x0 = ((x[i].qs[j] & 0x0F) | xh_0) - 16;
            const int32_t x1 = ((x[i].qs[j] >>   4) | xh_1) - 16;

            sumi += (x0 * y[i].qs[j]) + (x1 * y[i].qs[j + qk/2]);
        }

        sumf += (GGML_FP16_TO_FP32(x[i].d)*y[i].d)*sumi;
    }

    *s = sumf;
#endif
}

static void ggml_vec_dot_q5_1_q8_1(const int n, float * restrict s, const void * restrict vx, const void * restrict vy) {
    const int qk = QK8_1;
    const int nb = n / qk;

    assert(n % qk == 0);
    assert(nb % 2 == 0);
    assert(qk == QK5_1);

    const block_q5_1 * restrict x = vx;
    const block_q8_1 * restrict y = vy;

#if defined(__ARM_NEON)
    float32x4_t sumv0 = vdupq_n_f32(0.0f);
    float32x4_t sumv1 = vdupq_n_f32(0.0f);

    float summs0 = 0.0f;
    float summs1 = 0.0f;

    uint32_t qh0;
    uint32_t qh1;

    uint64_t tmp0[4];
    uint64_t tmp1[4];

    for (int i = 0; i < nb; i += 2) {
        const block_q5_1 * restrict x0 = &x[i];
        const block_q5_1 * restrict x1 = &x[i + 1];
        const block_q8_1 * restrict y0 = &y[i];
        const block_q8_1 * restrict y1 = &y[i + 1];

        const uint8x16_t m4b = vdupq_n_u8(0x0F);

        summs0 += GGML_FP16_TO_FP32(x0->m) * y0->s;
        summs1 += GGML_FP16_TO_FP32(x1->m) * y1->s;

        // extract the 5th bit via lookup table ((b) << 4)
        memcpy(&qh0, x0->qh, sizeof(qh0));
        memcpy(&qh1, x1->qh, sizeof(qh1));

        tmp0[0] = table_b2b_0[(qh0 >>  0) & 0xFF];
        tmp0[1] = table_b2b_0[(qh0 >>  8) & 0xFF];
        tmp0[2] = table_b2b_0[(qh0 >> 16) & 0xFF];
        tmp0[3] = table_b2b_0[(qh0 >> 24)       ];

        tmp1[0] = table_b2b_0[(qh1 >>  0) & 0xFF];
        tmp1[1] = table_b2b_0[(qh1 >>  8) & 0xFF];
        tmp1[2] = table_b2b_0[(qh1 >> 16) & 0xFF];
        tmp1[3] = table_b2b_0[(qh1 >> 24)       ];

        const int8x16_t qhl0 = vld1q_s8((const int8_t *)(tmp0 + 0));
        const int8x16_t qhh0 = vld1q_s8((const int8_t *)(tmp0 + 2));
        const int8x16_t qhl1 = vld1q_s8((const int8_t *)(tmp1 + 0));
        const int8x16_t qhh1 = vld1q_s8((const int8_t *)(tmp1 + 2));

        const uint8x16_t v0_0 = vld1q_u8(x0->qs);
        const uint8x16_t v0_1 = vld1q_u8(x1->qs);

        // 4-bit -> 8-bit
        const int8x16_t v0_0l = vreinterpretq_s8_u8(vandq_u8  (v0_0, m4b));
        const int8x16_t v0_0h = vreinterpretq_s8_u8(vshrq_n_u8(v0_0, 4));
        const int8x16_t v0_1l = vreinterpretq_s8_u8(vandq_u8  (v0_1, m4b));
        const int8x16_t v0_1h = vreinterpretq_s8_u8(vshrq_n_u8(v0_1, 4));

        // add high bit
        const int8x16_t v0_0lf = vorrq_s8(v0_0l, qhl0);
        const int8x16_t v0_0hf = vorrq_s8(v0_0h, qhh0);
        const int8x16_t v0_1lf = vorrq_s8(v0_1l, qhl1);
        const int8x16_t v0_1hf = vorrq_s8(v0_1h, qhh1);

        // load y
        const int8x16_t v1_0l = vld1q_s8(y0->qs);
        const int8x16_t v1_0h = vld1q_s8(y0->qs + 16);
        const int8x16_t v1_1l = vld1q_s8(y1->qs);
        const int8x16_t v1_1h = vld1q_s8(y1->qs + 16);

        const float x0d = GGML_FP16_TO_FP32(x0->d);
        const float x1d = GGML_FP16_TO_FP32(x1->d);

#if defined(__ARM_FEATURE_DOTPROD)
        sumv0 = vmlaq_n_f32(sumv0, vcvtq_f32_s32(vaddq_s32(
                        vdotq_s32(vdupq_n_s32(0), v0_0lf, v1_0l),
                        vdotq_s32(vdupq_n_s32(0), v0_0hf, v1_0h))), x0d*y0->d);
        sumv1 = vmlaq_n_f32(sumv1, vcvtq_f32_s32(vaddq_s32(
                        vdotq_s32(vdupq_n_s32(0), v0_1lf, v1_1l),
                        vdotq_s32(vdupq_n_s32(0), v0_1hf, v1_1h))), x1d*y1->d);
#else
        const int16x8_t pl0l = vmull_s8(vget_low_s8 (v0_0lf), vget_low_s8 (v1_0l));
        const int16x8_t pl0h = vmull_s8(vget_high_s8(v0_0lf), vget_high_s8(v1_0l));
        const int16x8_t ph0l = vmull_s8(vget_low_s8 (v0_0hf), vget_low_s8 (v1_0h));
        const int16x8_t ph0h = vmull_s8(vget_high_s8(v0_0hf), vget_high_s8(v1_0h));

        const int16x8_t pl1l = vmull_s8(vget_low_s8 (v0_1lf), vget_low_s8 (v1_1l));
        const int16x8_t pl1h = vmull_s8(vget_high_s8(v0_1lf), vget_high_s8(v1_1l));
        const int16x8_t ph1l = vmull_s8(vget_low_s8 (v0_1hf), vget_low_s8 (v1_1h));
        const int16x8_t ph1h = vmull_s8(vget_high_s8(v0_1hf), vget_high_s8(v1_1h));

        const int32x4_t pl0 = vaddq_s32(vpaddlq_s16(pl0l), vpaddlq_s16(pl0h));
        const int32x4_t ph0 = vaddq_s32(vpaddlq_s16(ph0l), vpaddlq_s16(ph0h));
        const int32x4_t pl1 = vaddq_s32(vpaddlq_s16(pl1l), vpaddlq_s16(pl1h));
        const int32x4_t ph1 = vaddq_s32(vpaddlq_s16(ph1l), vpaddlq_s16(ph1h));

        sumv0 = vmlaq_n_f32(sumv0, vcvtq_f32_s32(vaddq_s32(pl0, ph0)), x0d*y0->d);
        sumv1 = vmlaq_n_f32(sumv1, vcvtq_f32_s32(vaddq_s32(pl1, ph1)), x1d*y1->d);
#endif
    }

    *s = vaddvq_f32(sumv0) + vaddvq_f32(sumv1) + summs0 + summs1;
#elif defined(__wasm_simd128__)
    v128_t sumv = wasm_f32x4_splat(0.0f);

    float summs = 0.0f;

    uint32_t qh;
    uint64_t tmp[4];

    // TODO: check if unrolling this is better
    for (int i = 0; i < nb; ++i) {
        const block_q5_1 * restrict x0 = &x[i];
        const block_q8_1 * restrict y0 = &y[i];

        summs += GGML_FP16_TO_FP32(x0->m) * y0->s;

        const v128_t m4b = wasm_i8x16_splat(0x0F);

        // extract the 5th bit
        memcpy(&qh, x0->qh, sizeof(qh));

        tmp[0] = table_b2b_0[(qh >>  0) & 0xFF];
        tmp[1] = table_b2b_0[(qh >>  8) & 0xFF];
        tmp[2] = table_b2b_0[(qh >> 16) & 0xFF];
        tmp[3] = table_b2b_0[(qh >> 24)       ];

        const v128_t qhl = wasm_v128_load(tmp + 0);
        const v128_t qhh = wasm_v128_load(tmp + 2);

        const v128_t v0 = wasm_v128_load(x0->qs);

        // 4-bit -> 8-bit
        const v128_t v0l = wasm_v128_and (v0, m4b);
        const v128_t v0h = wasm_u8x16_shr(v0, 4);

        static bool x = true;

        // add high bit
        const v128_t v0lf = wasm_v128_or(v0l, qhl);
        const v128_t v0hf = wasm_v128_or(v0h, qhh);

        // load y
        const v128_t v1l = wasm_v128_load(y0->qs);
        const v128_t v1h = wasm_v128_load(y0->qs + 16);

        // int8x16 -> int16x8
        const v128_t v0lfl = wasm_i16x8_extend_low_i8x16 (v0lf);
        const v128_t v0lfh = wasm_i16x8_extend_high_i8x16(v0lf);
        const v128_t v0hfl = wasm_i16x8_extend_low_i8x16 (v0hf);
        const v128_t v0hfh = wasm_i16x8_extend_high_i8x16(v0hf);

        const v128_t v1ll = wasm_i16x8_extend_low_i8x16 (v1l);
        const v128_t v1lh = wasm_i16x8_extend_high_i8x16(v1l);
        const v128_t v1hl = wasm_i16x8_extend_low_i8x16 (v1h);
        const v128_t v1hh = wasm_i16x8_extend_high_i8x16(v1h);

        const float x0d = GGML_FP16_TO_FP32(x0->d);

        // dot product
        sumv = wasm_f32x4_add(sumv, wasm_f32x4_mul(wasm_f32x4_convert_i32x4(
                        wasm_i32x4_add(
                            wasm_i32x4_add(wasm_i32x4_dot_i16x8(v0lfl, v1ll),
                                           wasm_i32x4_dot_i16x8(v0lfh, v1lh)),
                            wasm_i32x4_add(wasm_i32x4_dot_i16x8(v0hfl, v1hl),
                                           wasm_i32x4_dot_i16x8(v0hfh, v1hh)))), wasm_f32x4_splat(x0d*y0->d)));
    }

    *s = wasm_f32x4_extract_lane(sumv, 0) + wasm_f32x4_extract_lane(sumv, 1) +
         wasm_f32x4_extract_lane(sumv, 2) + wasm_f32x4_extract_lane(sumv, 3) + summs;
#elif defined(__AVX2__)
    // Initialize accumulator with zeros
    __m256 acc = _mm256_setzero_ps();

    float summs = 0.0f;

    // Main loop
    for (int i = 0; i < nb; i++) {
        const __m256 dx = _mm256_set1_ps(GGML_FP16_TO_FP32(x[i].d));

        summs += GGML_FP16_TO_FP32(x[i].m) * y[i].s;

        __m256i bx = bytes_from_nibbles_32(x[i].qs);
        __m256i bxhi = bytes_from_bits_32(x[i].qh);
        bxhi = _mm256_and_si256(bxhi, _mm256_set1_epi8(0x10));
        bx = _mm256_or_si256(bx, bxhi);

        const __m256 dy = _mm256_broadcast_ss(&y[i].d);
        const __m256i by = _mm256_loadu_si256((const __m256i *)y[i].qs);

        const __m256 q = mul_sum_i8_pairs_float(bx, by);

        acc = _mm256_fmadd_ps(q, _mm256_mul_ps(dx, dy), acc);
    }

    *s = hsum_float_8(acc) + summs;
#else
    // scalar
    float sumf = 0.0;

    for (int i = 0; i < nb; i++) {
        uint32_t qh;
        memcpy(&qh, x[i].qh, sizeof(qh));

        int sumi = 0;

        for (int j = 0; j < qk/2; ++j) {
            const uint8_t xh_0 = ((qh >> (j +  0)) << 4) & 0x10;
            const uint8_t xh_1 = ((qh >> (j + 12))     ) & 0x10;

            const int32_t x0 = (x[i].qs[j] & 0xF) | xh_0;
            const int32_t x1 = (x[i].qs[j] >>  4) | xh_1;

            sumi += (x0 * y[i].qs[j]) + (x1 * y[i].qs[j + qk/2]);
        }

        sumf += (GGML_FP16_TO_FP32(x[i].d)*y[i].d)*sumi + GGML_FP16_TO_FP32(x[i].m)*y[i].s;
    }

    *s = sumf;
#endif
}

static void ggml_vec_dot_q8_0_q8_0(const int n, float * restrict s, const void * restrict vx, const void * restrict vy) {
    const int qk = QK8_0;
    const int nb = n / qk;

    assert(n % qk == 0);
    assert(nb % 2 == 0);

    const block_q8_0 * restrict x = vx;
    const block_q8_0 * restrict y = vy;

#if defined(__ARM_NEON)
    float32x4_t sumv0 = vdupq_n_f32(0.0f);
    float32x4_t sumv1 = vdupq_n_f32(0.0f);

    for (int i = 0; i < nb; i += 2) {
        const block_q8_0 * restrict x0 = &x[i + 0];
        const block_q8_0 * restrict x1 = &x[i + 1];
        const block_q8_0 * restrict y0 = &y[i + 0];
        const block_q8_0 * restrict y1 = &y[i + 1];

        const int8x16_t x0_0 = vld1q_s8(x0->qs);
        const int8x16_t x0_1 = vld1q_s8(x0->qs + 16);
        const int8x16_t x1_0 = vld1q_s8(x1->qs);
        const int8x16_t x1_1 = vld1q_s8(x1->qs + 16);

        // load y
        const int8x16_t y0_0 = vld1q_s8(y0->qs);
        const int8x16_t y0_1 = vld1q_s8(y0->qs + 16);
        const int8x16_t y1_0 = vld1q_s8(y1->qs);
        const int8x16_t y1_1 = vld1q_s8(y1->qs + 16);

#if defined(__ARM_FEATURE_DOTPROD)
        sumv0 = vmlaq_n_f32(sumv0, vcvtq_f32_s32(vaddq_s32(
                        vdotq_s32(vdupq_n_s32(0), x0_0, y0_0),
                        vdotq_s32(vdupq_n_s32(0), x0_1, y0_1))), x0->d*y0->d);

        sumv1 = vmlaq_n_f32(sumv1, vcvtq_f32_s32(vaddq_s32(
                        vdotq_s32(vdupq_n_s32(0), x1_0, y1_0),
                        vdotq_s32(vdupq_n_s32(0), x1_1, y1_1))), x1->d*y1->d);

#else
        const int16x8_t p0_0 = vmull_s8(vget_low_s8 (x0_0), vget_low_s8 (y0_0));
        const int16x8_t p0_1 = vmull_s8(vget_high_s8(x0_0), vget_high_s8(y0_0));
        const int16x8_t p0_2 = vmull_s8(vget_low_s8 (x0_1), vget_low_s8 (y0_1));
        const int16x8_t p0_3 = vmull_s8(vget_high_s8(x0_1), vget_high_s8(y0_1));

        const int16x8_t p1_0 = vmull_s8(vget_low_s8 (x1_0), vget_low_s8 (y1_0));
        const int16x8_t p1_1 = vmull_s8(vget_high_s8(x1_0), vget_high_s8(y1_0));
        const int16x8_t p1_2 = vmull_s8(vget_low_s8 (x1_1), vget_low_s8 (y1_1));
        const int16x8_t p1_3 = vmull_s8(vget_high_s8(x1_1), vget_high_s8(y1_1));

        const int32x4_t p0 = vaddq_s32(vpaddlq_s16(p0_0), vpaddlq_s16(p0_1));
        const int32x4_t p1 = vaddq_s32(vpaddlq_s16(p0_2), vpaddlq_s16(p0_3));
        const int32x4_t p2 = vaddq_s32(vpaddlq_s16(p1_0), vpaddlq_s16(p1_1));
        const int32x4_t p3 = vaddq_s32(vpaddlq_s16(p1_2), vpaddlq_s16(p1_3));

        sumv0 = vmlaq_n_f32(sumv0, vcvtq_f32_s32(vaddq_s32(p0, p1)), x0->d*y0->d);
        sumv1 = vmlaq_n_f32(sumv1, vcvtq_f32_s32(vaddq_s32(p2, p3)), x1->d*y1->d);
#endif
    }

    *s = vaddvq_f32(sumv0) + vaddvq_f32(sumv1);
#elif defined(__AVX2__)
    // Initialize accumulator with zeros
    __m256 acc = _mm256_setzero_ps();

    // Main loop
    for (int i = 0; i < nb; ++i) {
        // Compute combined scale for the block
        const __m256 d = _mm256_mul_ps( _mm256_broadcast_ss( &x[i].d ), _mm256_broadcast_ss( &y[i].d ) );
        __m256i bx = _mm256_loadu_si256((const __m256i *)x[i].qs);
        __m256i by = _mm256_loadu_si256((const __m256i *)y[i].qs);

        const __m256 q = mul_sum_i8_pairs_float(bx, by);

        // Multiply q with scale and accumulate
        acc = _mm256_fmadd_ps( d, q, acc );
    }

    *s = hsum_float_8(acc);
#else
    // scalar
    float sumf = 0.0;

    for (int i = 0; i < nb; i++) {
        int sumi = 0;

        for (int j = 0; j < qk; j++) {
            sumi += x[i].qs[j]*y[i].qs[j];
        }

        sumf += (x[i].d*y[i].d)*sumi;
    }

    *s = sumf;
#endif
}

// compute GGML_VEC_DOT_UNROLL dot products at once
// xs - x row stride in bytes
inline static void ggml_vec_dot_f16_unroll(const int n, const int xs, float * restrict s, void * restrict xv, ggml_fp16_t * restrict y) {
    ggml_float sumf[GGML_VEC_DOT_UNROLL] = { 0.0 };

    ggml_fp16_t * restrict x[GGML_VEC_DOT_UNROLL];

    for (int i = 0; i < GGML_VEC_DOT_UNROLL; ++i) {
        x[i] = (ggml_fp16_t *) ((char *) xv + i*xs);
    }

#if defined(GGML_SIMD)
    const int np = (n & ~(GGML_F16_STEP - 1));

    GGML_F16_VEC sum[GGML_VEC_DOT_UNROLL][GGML_F16_ARR] = { { GGML_F16_VEC_ZERO } };

    GGML_F16_VEC ax[GGML_F16_ARR];
    GGML_F16_VEC ay[GGML_F16_ARR];

    for (int i = 0; i < np; i += GGML_F16_STEP) {
        for (int j = 0; j < GGML_F16_ARR; j++) {
            ay[j] = GGML_F16_VEC_LOAD(y + i + j*GGML_F16_EPR, j);

            for (int k = 0; k < GGML_VEC_DOT_UNROLL; ++k) {
                ax[j] = GGML_F16_VEC_LOAD(x[k] + i + j*GGML_F16_EPR, j);

                sum[k][j] = GGML_F16_VEC_FMA(sum[k][j], ax[j], ay[j]);
            }
        }
    }

    // reduce sum0..sum3 to sum0
    for (int k = 0; k < GGML_VEC_DOT_UNROLL; ++k) {
        GGML_F16_VEC_REDUCE(sumf[k], sum[k]);
    }

    // leftovers
    for (int i = np; i < n; ++i) {
        for (int j = 0; j < GGML_VEC_DOT_UNROLL; ++j) {
            sumf[j] += (ggml_float)(GGML_FP16_TO_FP32(x[j][i])*GGML_FP16_TO_FP32(y[i]));
        }
    }
#else
    for (int i = 0; i < n; ++i) {
        for (int j = 0; j < GGML_VEC_DOT_UNROLL; ++j) {
            sumf[j] += (ggml_float)(GGML_FP16_TO_FP32(x[j][i])*GGML_FP16_TO_FP32(y[i]));
        }
    }
#endif

    for (int i = 0; i < GGML_VEC_DOT_UNROLL; ++i) {
        s[i] = sumf[i];
    }
}

inline static void ggml_vec_mad_f32(const int n, float * restrict y, const float * restrict x, const float v) {
#if defined(GGML_SIMD)
    const int np = (n & ~(GGML_F32_STEP - 1));

    GGML_F32_VEC vx = GGML_F32_VEC_SET1(v);

    GGML_F32_VEC ax[GGML_F32_ARR];
    GGML_F32_VEC ay[GGML_F32_ARR];

    for (int i = 0; i < np; i += GGML_F32_STEP) {
        for (int j = 0; j < GGML_F32_ARR; j++) {
            ax[j] = GGML_F32_VEC_LOAD(x + i + j*GGML_F32_EPR);
            ay[j] = GGML_F32_VEC_LOAD(y + i + j*GGML_F32_EPR);
            ay[j] = GGML_F32_VEC_FMA(ay[j], ax[j], vx);

            GGML_F32_VEC_STORE(y + i + j*GGML_F32_EPR, ay[j]);
        }
    }

    // leftovers
    for (int i = np; i < n; ++i) {
        y[i] += x[i]*v;
    }
#else
    // scalar
    for (int i = 0; i < n; ++i) {
        y[i] += x[i]*v;
    }
#endif
}

//inline static void ggml_vec_scale_f32(const int n, float * y, const float   v) { for (int i = 0; i < n; ++i) y[i] *= v;          }
inline static void ggml_vec_scale_f32(const int n, float * y, const float   v) {
#if defined(GGML_SIMD)
    const int np = (n & ~(GGML_F32_STEP - 1));

    GGML_F32_VEC vx = GGML_F32_VEC_SET1(v);

    GGML_F32_VEC ay[GGML_F32_ARR];

    for (int i = 0; i < np; i += GGML_F32_STEP) {
        for (int j = 0; j < GGML_F32_ARR; j++) {
            ay[j] = GGML_F32_VEC_LOAD(y + i + j*GGML_F32_EPR);
            ay[j] = GGML_F32_VEC_MUL(ay[j], vx);

            GGML_F32_VEC_STORE(y + i + j*GGML_F32_EPR, ay[j]);
        }
    }

    // leftovers
    for (int i = np; i < n; ++i) {
        y[i] *= v;
    }
#else
    // scalar
    for (int i = 0; i < n; ++i) {
        y[i] *= v;
    }
#endif
}

inline static void ggml_vec_norm_f32 (const int n, float * s, const float * x) { ggml_vec_dot_f32(n, s, x, x); *s = sqrtf(*s);   }
inline static void ggml_vec_sqr_f32  (const int n, float * y, const float * x) { for (int i = 0; i < n; ++i) y[i] = x[i]*x[i];   }
inline static void ggml_vec_sqrt_f32 (const int n, float * y, const float * x) { for (int i = 0; i < n; ++i) y[i] = sqrtf(x[i]); }
inline static void ggml_vec_log_f32  (const int n, float * y, const float * x) { for (int i = 0; i < n; ++i) y[i] = logf(x[i]);   }
inline static void ggml_vec_abs_f32  (const int n, float * y, const float * x) { for (int i = 0; i < n; ++i) y[i] = fabsf(x[i]); }
inline static void ggml_vec_sgn_f32  (const int n, float * y, const float * x) { for (int i = 0; i < n; ++i) y[i] = (x[i] > 0.f) ? 1.f : ((x[i] < 0.f) ? -1.f : 0.f); }
inline static void ggml_vec_step_f32 (const int n, float * y, const float * x) { for (int i = 0; i < n; ++i) y[i] = (x[i] > 0.f) ? 1.f : 0.f; }
inline static void ggml_vec_relu_f32 (const int n, float * y, const float * x) { for (int i = 0; i < n; ++i) y[i] = (x[i] > 0.f) ? x[i] : 0.f; }

static const float GELU_COEF_A    = 0.044715f;
static const float SQRT_2_OVER_PI = 0.79788456080286535587989211986876f;

inline static float ggml_gelu_f32(float x) {
    return 0.5f*x*(1.0f + tanhf(SQRT_2_OVER_PI*x*(1.0f + GELU_COEF_A*x*x)));
}

inline static void ggml_vec_gelu_f16(const int n, ggml_fp16_t * y, const ggml_fp16_t * x) {
    const uint16_t * i16 = (const uint16_t *) x;
    for (int i = 0; i < n; ++i) {
        y[i] = table_gelu_f16[i16[i]];
    }
}

#ifdef GGML_GELU_FP16
inline static void ggml_vec_gelu_f32(const int n, float * y, const float * x) {
    uint16_t t;
    for (int i = 0; i < n; ++i) {
        ggml_fp16_t fp16 = GGML_FP32_TO_FP16(x[i]);
        memcpy(&t, &fp16, sizeof(uint16_t));
        y[i] = GGML_FP16_TO_FP32(table_gelu_f16[t]);
    }
}
#else
inline static void ggml_vec_gelu_f32(const int n, float * y, const float * x) {
    for (int i = 0; i < n; ++i) {
        y[i] = ggml_gelu_f32(x[i]);
    }
}
#endif

// Sigmoid Linear Unit (SiLU) function
inline static float ggml_silu_f32(float x) {
    return x/(1.0f + expf(-x));
}

//inline static void ggml_vec_silu_f16(const int n, ggml_fp16_t * y, const ggml_fp16_t * x) {
//    const uint16_t * i16 = (const uint16_t *) x;
//    for (int i = 0; i < n; ++i) {
//        y[i] = table_silu_f16[i16[i]];
//    }
//}

#ifdef GGML_SILU_FP16
inline static void ggml_vec_silu_f32(const int n, float * y, const float * x) {
    uint16_t t;
    for (int i = 0; i < n; ++i) {
        ggml_fp16_t fp16 = GGML_FP32_TO_FP16(x[i]);
        memcpy(&t, &fp16, sizeof(uint16_t));
        y[i] = GGML_FP16_TO_FP32(table_silu_f16[t]);
    }
}
#else
inline static void ggml_vec_silu_f32(const int n, float * y, const float * x) {
    for (int i = 0; i < n; ++i) {
        y[i] = ggml_silu_f32(x[i]);
    }
}
#endif

inline static float ggml_silu_backward_f32(float x, float dy) {
    const float s = 1.0f/(1.0f + expf(-x));
    return dy*s*(1.0f + x*(1.0f - s));
}

#ifdef GGML_SILU_FP16
inline static void ggml_vec_silu_backward_f32(const int n, float * dx, const float * x, const float * dy) {
    for (int i = 0; i < n; ++i) {
        // we did not use x[i] to compute forward silu but its f16 equivalent
        // take derivative at f16 of x[i]:
        ggml_fp16_t fp16 = GGML_FP32_TO_FP16(x[i]);
        float usedx = GGML_FP16_TO_FP32(fp16);
        dx[i] = ggml_silu_backward_f32(usedx, dy[i]);
    }
}
#else
inline static void ggml_vec_silu_backward_f32(const int n, float * dx, const float * x, const float * dy) {
    for (int i = 0; i < n; ++i) {
        dx[i] = ggml_silu_backward_f32(x[i], dy[i]);
    }
}
#endif

inline static void ggml_vec_sum_f32(const int n, float * s, const float * x) {
#ifndef GGML_USE_ACCELERATE
    ggml_float sum = 0.0;
    for (int i = 0; i < n; ++i) {
        sum += (ggml_float)x[i];
    }
    *s = sum;
#else
    vDSP_sve(x, 1, s, n);
#endif
}

inline static void ggml_vec_sum_ggf(const int n, ggml_float * s, const float * x) {
    ggml_float sum = 0.0;
    for (int i = 0; i < n; ++i) {
        sum += (ggml_float)x[i];
    }
    *s = sum;
}

inline static void ggml_vec_max_f32(const int n, float * s, const float * x) {
#ifndef GGML_USE_ACCELERATE
    float max = -INFINITY;
    for (int i = 0; i < n; ++i) {
        max = MAX(max, x[i]);
    }
    *s = max;
#else
    vDSP_maxv(x, 1, s, n);
#endif
}

inline static void ggml_vec_norm_inv_f32(const int n, float * s, const float * x) {
    ggml_vec_norm_f32(n, s, x);
    *s = 1.f/(*s);
}

//
// logging
//

#if (GGML_DEBUG >= 1)
#define GGML_PRINT_DEBUG(...) printf(__VA_ARGS__)
#else
#define GGML_PRINT_DEBUG(...)
#endif

#if (GGML_DEBUG >= 5)
#define GGML_PRINT_DEBUG_5(...) printf(__VA_ARGS__)
#else
#define GGML_PRINT_DEBUG_5(...)
#endif

#if (GGML_DEBUG >= 10)
#define GGML_PRINT_DEBUG_10(...) printf(__VA_ARGS__)
#else
#define GGML_PRINT_DEBUG_10(...)
#endif

#define GGML_PRINT(...) printf(__VA_ARGS__)

//
// data types
//

static const int GGML_BLCK_SIZE[GGML_TYPE_COUNT] = {
    [GGML_TYPE_F32]  = 1,
    [GGML_TYPE_F16]  = 1,
    [GGML_TYPE_Q4_0] = QK4_0,
    [GGML_TYPE_Q4_1] = QK4_1,
    [GGML_TYPE_Q4_2] = QK4_2,
    [GGML_TYPE_Q4_3] = QK4_3,
    [GGML_TYPE_Q5_0] = QK5_0,
    [GGML_TYPE_Q5_1] = QK5_1,
    [GGML_TYPE_Q8_0] = QK8_0,
    [GGML_TYPE_Q8_1] = QK8_1,
    [GGML_TYPE_Q8_1B] = QK8_1,
    [GGML_TYPE_I8]   = 1,
    [GGML_TYPE_I16]  = 1,
    [GGML_TYPE_I32]  = 1,
};
static_assert(GGML_TYPE_COUNT == 14, "GGML_BLCK_SIZE is outdated");

static const size_t GGML_TYPE_SIZE[GGML_TYPE_COUNT] = {
    [GGML_TYPE_F32]  = sizeof(float),
    [GGML_TYPE_F16]  = sizeof(ggml_fp16_t),
    [GGML_TYPE_Q4_0] = sizeof(block_q4_0),
    [GGML_TYPE_Q4_1] = sizeof(block_q4_1),
    [GGML_TYPE_Q4_2] = sizeof(block_q4_2),
    [GGML_TYPE_Q4_3] = sizeof(block_q4_3),
    [GGML_TYPE_Q5_0] = sizeof(block_q5_0),
    [GGML_TYPE_Q5_1] = sizeof(block_q5_1),
    [GGML_TYPE_Q8_0] = sizeof(block_q8_0),
    [GGML_TYPE_Q8_1] = sizeof(block_q8_1),
    [GGML_TYPE_Q8_1B] = sizeof(block_q8_1_v2),
    [GGML_TYPE_I8]   = sizeof(int8_t),
    [GGML_TYPE_I16]  = sizeof(int16_t),
    [GGML_TYPE_I32]  = sizeof(int32_t),
};
static_assert(GGML_TYPE_COUNT == 14, "GGML_TYPE_SIZE is outdated");


static const char * GGML_TYPE_NAME[GGML_TYPE_COUNT] = {
    [GGML_TYPE_F32]  = "f32",
    [GGML_TYPE_F16]  = "f16",
    [GGML_TYPE_Q4_0] = "q4_0",
    [GGML_TYPE_Q4_1] = "q4_1",
    [GGML_TYPE_Q4_2] = "q4_2",
    [GGML_TYPE_Q4_3] = "q4_3",
    [GGML_TYPE_Q5_0] = "q5_0",
    [GGML_TYPE_Q5_1] = "q5_1",
    [GGML_TYPE_Q8_0] = "q8_0",
    [GGML_TYPE_Q8_1] = "q8_1",
    [GGML_TYPE_Q8_1B] = "q8_1b",
    [GGML_TYPE_I8]   = "i8",
    [GGML_TYPE_I16]  = "i16",
    [GGML_TYPE_I32]  = "i32",
};
static_assert(GGML_TYPE_COUNT == 14, "GGML_TYPE_NAME is outdated");

static bool GGML_IS_QUANTIZED[GGML_TYPE_COUNT] = {
    [GGML_TYPE_F32]  = false,
    [GGML_TYPE_F16]  = false,
    [GGML_TYPE_Q4_0] = true,
    [GGML_TYPE_Q4_1] = true,
    [GGML_TYPE_Q4_2] = true,
    [GGML_TYPE_Q4_3] = true,
    [GGML_TYPE_Q5_0] = true,
    [GGML_TYPE_Q5_1] = true,
    [GGML_TYPE_Q8_0] = true,
    [GGML_TYPE_Q8_1] = true,
    [GGML_TYPE_Q8_1B] = true,
    [GGML_TYPE_I8]   = false,
    [GGML_TYPE_I16]  = false,
    [GGML_TYPE_I32]  = false,
};
static_assert(GGML_TYPE_COUNT == 14, "GGML_IS_QUANTIZED is outdated");

static const char * GGML_OP_LABEL[GGML_OP_COUNT] = {
    "NONE",

    "DUP",
    "ADD",
    "ADD1",
    "ACC",
    "SUB",
    "MUL",
    "DIV",
    "SQR",
    "SQRT",
    "LOG",
    "SUM",
    "SUM_ROWS",
    "MEAN",
    "REPEAT",
    "ABS",
    "SGN",
    "NEG",
    "STEP",
    "RELU",
    "GELU",
    "SILU",
    "SILU_BACK",
    "NORM",
    "RMS_NORM",
    "RMS_NORM_BACK",

    "MUL_MAT",

    "SCALE",
    "SET",
    "CPY",
    "CONT",
    "RESHAPE",
    "VIEW",
    "PERMUTE",
    "TRANSPOSE",
    "GET_ROWS",
    "GET_ROWS_BACK",
    "DIAG",
    "DIAG_MASK_INF",
    "DIAG_MASK_ZERO",
    "SOFT_MAX",
    "ROPE",
    "ROPE_BACK",
    "ALIBI",
    "CONV_1D_1S",
    "CONV_1D_2S",

    "FLASH_ATTN",
    "FLASH_FF",

    "MAP_UNARY",
    "MAP_BINARY",
};

static_assert(GGML_OP_COUNT == 50, "GGML_OP_COUNT != 50");

static const char * GGML_OP_SYMBOL[GGML_OP_COUNT] = {
    "none",

    "x",
    "x+y",
    "x+y",
    "view(x,nb,offset)+=y->x",
    "x-y",
    "x*y",
    "x/y",
    "x^2",
    "√x",
    "log(x)",
    "Σx",
    "Σx_k",
    "Σx/n",
    "repeat(x)",
    "abs(x)",
    "sgn(x)",
    "-x",
    "step(x)",
    "relu(x)",
    "gelu(x)",
    "silu(x)",
    "silu_back(x)",
    "norm(x)",
    "rms_norm(x)",
    "rms_norm_back(x)",

    "X*Y",

    "x*v",
    "y-\\>view(x)",
    "x-\\>y",
    "cont(x)",
    "reshape(x)",
    "view(x)",
    "permute(x)",
    "transpose(x)",
    "get_rows(x)",
    "get_rows_back(x)",
    "diag(x)",
    "diag_mask_inf(x)",
    "diag_mask_zero(x)",
    "soft_max(x)",
    "rope(x)",
    "rope_back(x)",
    "alibi(x)",
    "conv_1d_1s(x)",
    "conv_1d_2s(x)",

    "flash_attn(x)",
    "flash_ff(x)",

    "f(x)",
    "f(x,y)",
};

static_assert(GGML_OP_COUNT == 50, "GGML_OP_COUNT != 50");

static_assert(sizeof(struct ggml_object)%GGML_MEM_ALIGN == 0, "ggml_object size must be a multiple of GGML_MEM_ALIGN");
static_assert(sizeof(struct ggml_tensor)%GGML_MEM_ALIGN == 0, "ggml_tensor size must be a multiple of GGML_MEM_ALIGN");

//
// ggml context
//

struct ggml_context {
    size_t mem_size;
    void * mem_buffer;
    bool   mem_buffer_owned;
    bool   no_alloc;

    int    n_objects;

    struct ggml_object * objects_begin;
    struct ggml_object * objects_end;

    struct ggml_scratch scratch;
    struct ggml_scratch scratch_save;
};

struct ggml_context_container {
    bool used;

    struct ggml_context context;
};

//
// compute types
//

enum ggml_task_type {
    GGML_TASK_INIT = 0,
    GGML_TASK_COMPUTE,
    GGML_TASK_FINALIZE,
};

struct ggml_compute_params {
    enum ggml_task_type type;

    int ith, nth;

    // work buffer for all threads
    size_t wsize;
    void * wdata;
};

//
// ggml state
//

struct ggml_state {
    struct ggml_context_container contexts[GGML_MAX_CONTEXTS];
};

// global state
static struct ggml_state g_state;
static atomic_int g_state_barrier = 0;

// barrier via spin lock
inline static void ggml_critical_section_start(void) {
    int processing = atomic_fetch_add(&g_state_barrier, 1);

    while (processing > 0) {
        // wait for other threads to finish
        atomic_fetch_sub(&g_state_barrier, 1);
        sched_yield(); // TODO: reconsider this
        processing = atomic_fetch_add(&g_state_barrier, 1);
    }
}

// TODO: make this somehow automatically executed
//       some sort of "sentry" mechanism
inline static void ggml_critical_section_end(void) {
    atomic_fetch_sub(&g_state_barrier, 1);
}

////////////////////////////////////////////////////////////////////////////////

void ggml_print_object(const struct ggml_object * obj) {
    GGML_PRINT(" - ggml_object: offset = %zu, size = %zu, next = %p\n",
            obj->offs, obj->size, (const void *) obj->next);
}

void ggml_print_objects(const struct ggml_context * ctx) {
    struct ggml_object * obj = ctx->objects_begin;

    GGML_PRINT("%s: objects in context %p:\n", __func__, (const void *) ctx);

    while (obj != NULL) {
        ggml_print_object(obj);
        obj = obj->next;
    }

    GGML_PRINT("%s: --- end ---\n", __func__);
}

int64_t ggml_nelements(const struct ggml_tensor * tensor) {
    static_assert(GGML_MAX_DIMS == 4, "GGML_MAX_DIMS is not 4 - update this function");

    return tensor->ne[0]*tensor->ne[1]*tensor->ne[2]*tensor->ne[3];
}

int ggml_nrows(const struct ggml_tensor * tensor) {
    static_assert(GGML_MAX_DIMS == 4, "GGML_MAX_DIMS is not 4 - update this function");

    return tensor->ne[1]*tensor->ne[2]*tensor->ne[3];
}

size_t ggml_nbytes(const struct ggml_tensor * tensor) {
    static_assert(GGML_MAX_DIMS == 4, "GGML_MAX_DIMS is not 4 - update this function");

    return (ggml_nelements(tensor)*GGML_TYPE_SIZE[tensor->type])/GGML_BLCK_SIZE[tensor->type];
}

int ggml_blck_size(enum ggml_type type) {
    return GGML_BLCK_SIZE[type];
}

size_t ggml_type_size(enum ggml_type type) {
    return GGML_TYPE_SIZE[type];
}

float ggml_type_sizef(enum ggml_type type) {
    return ((float)(GGML_TYPE_SIZE[type]))/GGML_BLCK_SIZE[type];
}

const char * ggml_type_name(enum ggml_type type) {
    return GGML_TYPE_NAME[type];
}


size_t ggml_element_size(const struct ggml_tensor * tensor) {
    return GGML_TYPE_SIZE[tensor->type];
}

static inline bool ggml_is_scalar(const struct ggml_tensor * tensor) {
    static_assert(GGML_MAX_DIMS == 4, "GGML_MAX_DIMS is not 4 - update this function");

    return tensor->ne[0] == 1 && tensor->ne[1] == 1 && tensor->ne[2] == 1 && tensor->ne[3] == 1;
}

static inline bool ggml_is_vector(const struct ggml_tensor * tensor) {
    static_assert(GGML_MAX_DIMS == 4, "GGML_MAX_DIMS is not 4 - update this function");

    return tensor->ne[1] == 1 && tensor->ne[2] == 1 && tensor->ne[3] == 1;
}

static inline bool ggml_is_matrix(const struct ggml_tensor * tensor) {
    static_assert(GGML_MAX_DIMS == 4, "GGML_MAX_DIMS is not 4 - update this function");

    return tensor->ne[2] == 1 && tensor->ne[3] == 1;
}

static inline bool ggml_can_mul_mat(const struct ggml_tensor * t0, const struct ggml_tensor * t1) {
    static_assert(GGML_MAX_DIMS == 4, "GGML_MAX_DIMS is not 4 - update this function");

    return
        (t0->ne[0] == t1->ne[0])  &&
        (t0->ne[2] == t1->ne[2])  &&
        (t0->ne[3] == t1->ne[3]);
}

bool ggml_is_quantized(enum ggml_type type) {
    return GGML_IS_QUANTIZED[type];
}

enum ggml_type ggml_ftype_to_ggml_type(enum ggml_ftype ftype) {
    enum ggml_type wtype = GGML_TYPE_COUNT;

    switch (ftype) {
        case GGML_FTYPE_ALL_F32:              wtype = GGML_TYPE_F32;   break;
        case GGML_FTYPE_MOSTLY_F16:           wtype = GGML_TYPE_F16;   break;
        case GGML_FTYPE_MOSTLY_Q4_0:          wtype = GGML_TYPE_Q4_0;  break;
        case GGML_FTYPE_MOSTLY_Q4_1:          wtype = GGML_TYPE_Q4_1;  break;
        case GGML_FTYPE_MOSTLY_Q4_2:          wtype = GGML_TYPE_Q4_2;  break;
        case GGML_FTYPE_MOSTLY_Q4_3:          wtype = GGML_TYPE_Q4_3;  break;
        case GGML_FTYPE_MOSTLY_Q5_0:          wtype = GGML_TYPE_Q5_0;  break;
        case GGML_FTYPE_MOSTLY_Q5_1:          wtype = GGML_TYPE_Q5_1;  break;
        case GGML_FTYPE_MOSTLY_Q8_0:          wtype = GGML_TYPE_Q8_0;  break;
        case GGML_FTYPE_UNKNOWN:              wtype = GGML_TYPE_COUNT; break;
        case GGML_FTYPE_MOSTLY_Q4_1_SOME_F16: wtype = GGML_TYPE_COUNT; break;
    }

    GGML_ASSERT(wtype != GGML_TYPE_COUNT);

    return wtype;
}

static inline bool ggml_is_transposed(const struct ggml_tensor * tensor) {
    return tensor->nb[0] > tensor->nb[1];
}

static inline bool ggml_is_contiguous(const struct ggml_tensor * tensor) {
    static_assert(GGML_MAX_DIMS == 4, "GGML_MAX_DIMS is not 4 - update this function");

    return
        tensor->nb[0] == GGML_TYPE_SIZE[tensor->type] &&
        tensor->nb[1] == (tensor->nb[0]*tensor->ne[0])/GGML_BLCK_SIZE[tensor->type] &&
        tensor->nb[2] == tensor->nb[1]*tensor->ne[1] &&
        tensor->nb[3] == tensor->nb[2]*tensor->ne[2];
}

static inline bool ggml_is_padded_1d(const struct ggml_tensor * tensor) {
    static_assert(GGML_MAX_DIMS == 4, "GGML_MAX_DIMS is not 4 - update this function");

    return
        tensor->nb[0] == GGML_TYPE_SIZE[tensor->type] &&
        tensor->nb[2] == tensor->nb[1]*tensor->ne[1] &&
        tensor->nb[3] == tensor->nb[2]*tensor->ne[2];
}

static inline bool ggml_are_same_shape(const struct ggml_tensor * t0, const struct ggml_tensor * t1) {
    static_assert(GGML_MAX_DIMS == 4, "GGML_MAX_DIMS is not 4 - update this function");

    return
        (t0->ne[0] == t1->ne[0] ) &&
        (t0->ne[1] == t1->ne[1] ) &&
        (t0->ne[2] == t1->ne[2] ) &&
        (t0->ne[3] == t1->ne[3] );
}

// check if t1 can be represented as a repeatition of t0
static inline bool ggml_can_repeat(const struct ggml_tensor * t0, const struct ggml_tensor * t1) {
    static_assert(GGML_MAX_DIMS == 4, "GGML_MAX_DIMS is not 4 - update this function");

    return
        (t1->ne[0]%t0->ne[0] == 0) &&
        (t1->ne[1]%t0->ne[1] == 0) &&
        (t1->ne[2]%t0->ne[2] == 0) &&
        (t1->ne[3]%t0->ne[3] == 0);
}

static inline int ggml_up32(int n) {
    return (n + 31) & ~31;
}

//static inline int ggml_up64(int n) {
//    return (n + 63) & ~63;
//}

static inline int ggml_up(int n, int m) {
    // assert m is a power of 2
    GGML_ASSERT((m & (m - 1)) == 0);
    return (n + m - 1) & ~(m - 1);
}

// assert that pointer is aligned to GGML_MEM_ALIGN
#define ggml_assert_aligned(ptr) \
    GGML_ASSERT(((uintptr_t) (ptr))%GGML_MEM_ALIGN == 0)

////////////////////////////////////////////////////////////////////////////////

struct ggml_context * ggml_init(struct ggml_init_params params) {
    // make this function thread safe
    ggml_critical_section_start();

    static bool is_first_call = true;

    if (is_first_call) {
        // initialize time system (required on Windows)
        ggml_time_init();

        // initialize GELU, SILU and EXP F32 tables
        {
            const uint64_t t_start = ggml_time_us(); UNUSED(t_start);

            ggml_fp16_t ii;
            for (int i = 0; i < (1 << 16); ++i) {
                uint16_t ui = i;
                memcpy(&ii, &ui, sizeof(ii));
                const float f = table_f32_f16[i] = GGML_COMPUTE_FP16_TO_FP32(ii);
                table_gelu_f16[i] = GGML_FP32_TO_FP16(ggml_gelu_f32(f));
                table_silu_f16[i] = GGML_FP32_TO_FP16(ggml_silu_f32(f));
                table_exp_f16[i]  = GGML_FP32_TO_FP16(expf(f));
            }

            const uint64_t t_end = ggml_time_us(); UNUSED(t_end);

            GGML_PRINT_DEBUG("%s: GELU, SILU and EXP tables initialized in %f ms\n", __func__, (t_end - t_start)/1000.0f);
        }

        // initialize g_state
        {
            const uint64_t t_start = ggml_time_us(); UNUSED(t_start);

            g_state = (struct ggml_state) {
                /*.contexts =*/ { { 0 } },
            };

            for (int i = 0; i < GGML_MAX_CONTEXTS; ++i) {
                g_state.contexts[i].used = false;
            }

            const uint64_t t_end = ggml_time_us(); UNUSED(t_end);

            GGML_PRINT_DEBUG("%s: g_state initialized in %f ms\n", __func__, (t_end - t_start)/1000.0f);
        }

#if defined(GGML_USE_CUBLAS)
        ggml_init_cublas();
#elif defined(GGML_USE_CLBLAST)
        if(quants_unshuffled)
        {
            ggml_cl_init();
        }
        else
        {
            ggml_cl_init_legacy();
        }
#endif

        is_first_call = false;
    }

    // find non-used context in g_state
    struct ggml_context * ctx = NULL;

    for (int i = 0; i < GGML_MAX_CONTEXTS; i++) {
        if (!g_state.contexts[i].used) {
            g_state.contexts[i].used = true;
            ctx = &g_state.contexts[i].context;

            GGML_PRINT_DEBUG("%s: found unused context %d\n", __func__, i);
            break;
        }
    }

    if (ctx == NULL) {
        GGML_PRINT_DEBUG("%s: no unused context found\n", __func__);

        ggml_critical_section_end();

        return NULL;
    }

    const size_t mem_size = (params.mem_size + GGML_MEM_ALIGN - 1) & ~(GGML_MEM_ALIGN - 1);

    *ctx = (struct ggml_context) {
        /*.mem_size           =*/ mem_size,
        /*.mem_buffer         =*/ params.mem_buffer ? params.mem_buffer : GGML_ALIGNED_MALLOC(mem_size),
        /*.mem_buffer_owned   =*/ params.mem_buffer ? false : true,
        /*.no_alloc           =*/ params.no_alloc,
        /*.n_objects          =*/ 0,
        /*.objects_begin      =*/ NULL,
        /*.objects_end        =*/ NULL,
        /*.scratch            =*/ { 0, 0, NULL, },
        /*.scratch_save       =*/ { 0, 0, NULL, },
    };

    GGML_ASSERT(ctx->mem_buffer != NULL);

    ggml_assert_aligned(ctx->mem_buffer);

    GGML_PRINT_DEBUG("%s: context initialized\n", __func__);

    ggml_critical_section_end();

    return ctx;
}

void ggml_free(struct ggml_context * ctx) {
    // make this function thread safe
    ggml_critical_section_start();

    bool found = false;

    for (int i = 0; i < GGML_MAX_CONTEXTS; i++) {
        if (&g_state.contexts[i].context == ctx) {
            g_state.contexts[i].used = false;

            GGML_PRINT_DEBUG("%s: context %d with %d objects has been freed. memory used = %zu\n",
                    __func__, i, ctx->n_objects, ctx->objects_end->offs + ctx->objects_end->size);

            if (ctx->mem_buffer_owned) {
                GGML_ALIGNED_FREE(ctx->mem_buffer);
            }

            found = true;
            break;
        }
    }

    if (!found) {
        GGML_PRINT_DEBUG("%s: context not found\n", __func__);
    }

    ggml_critical_section_end();
}

size_t ggml_used_mem(const struct ggml_context * ctx) {
    return ctx->objects_end == NULL ? 0 : ctx->objects_end->offs + ctx->objects_end->size;
}

size_t ggml_set_scratch(struct ggml_context * ctx, struct ggml_scratch scratch) {
    const size_t result = ctx->scratch.data ? ctx->scratch.offs : 0;

    ctx->scratch = scratch;

    return result;
}

////////////////////////////////////////////////////////////////////////////////

struct ggml_tensor * ggml_new_tensor_impl(
        struct ggml_context * ctx,
        enum   ggml_type type,
        int    n_dims,
        const int64_t* ne,
        void*  data) {
    // always insert objects at the end of the context's memory pool
    struct ggml_object * obj_cur = ctx->objects_end;

    const size_t cur_offs = obj_cur == NULL ? 0 : obj_cur->offs;
    const size_t cur_size = obj_cur == NULL ? 0 : obj_cur->size;
    const size_t cur_end  = cur_offs + cur_size;

    size_t size_needed = 0;

    if (data == NULL && !ctx->no_alloc) {
        size_needed += GGML_TYPE_SIZE[type]*(ne[0]/GGML_BLCK_SIZE[type]);
        for (int i = 1; i < n_dims; i++) {
            size_needed *= ne[i];
        }
        // align to GGML_MEM_ALIGN
        size_needed = ((size_needed + GGML_MEM_ALIGN - 1)/GGML_MEM_ALIGN)*GGML_MEM_ALIGN;
    }

    char * const mem_buffer = ctx->mem_buffer;
    struct ggml_object * const obj_new = (struct ggml_object *)(mem_buffer + cur_end);

    if (ctx->scratch.data == NULL || data != NULL) {
        size_needed += sizeof(struct ggml_tensor);

        if (cur_end + size_needed + GGML_OBJECT_SIZE > ctx->mem_size) {
            GGML_PRINT("%s: not enough space in the context's memory pool (needed %zu, available %zu)\n",
                    __func__, cur_end + size_needed + GGML_OBJECT_SIZE, ctx->mem_size);
            assert(false);
            return NULL;
        }

        *obj_new = (struct ggml_object) {
            .offs = cur_end + GGML_OBJECT_SIZE,
            .size = size_needed,
            .next = NULL,
        };
    } else {
        if (ctx->scratch.offs + size_needed > ctx->scratch.size) {
            GGML_PRINT("%s: not enough space in the scratch memory\n", __func__);
            assert(false);
            return NULL;
        }

        if (cur_end + sizeof(struct ggml_tensor) + GGML_OBJECT_SIZE > ctx->mem_size) {
            GGML_PRINT("%s: not enough space in the context's memory pool (needed %zu, available %zu)\n",
                    __func__, cur_end + sizeof(struct ggml_tensor) + GGML_OBJECT_SIZE, ctx->mem_size);
            assert(false);
            return NULL;
        }

        data = (char * const) ctx->scratch.data + ctx->scratch.offs;

        *obj_new = (struct ggml_object) {
            .offs = cur_end + GGML_OBJECT_SIZE,
            .size = sizeof(struct ggml_tensor),
            .next = NULL,
        };

        //printf("scratch offs = %zu, size_needed = %zu\n", ctx->scratch.offs, size_needed);

        ctx->scratch.offs += size_needed;
    }

    if (obj_cur != NULL) {
        obj_cur->next = obj_new;
    } else {
        // this is the first object in this context
        ctx->objects_begin = obj_new;
    }

    ctx->objects_end = obj_new;

    //printf("%s: inserted new object at %zu, size = %zu\n", __func__, cur_end, obj_new->size);

    struct ggml_tensor * const result = (struct ggml_tensor *)(mem_buffer + obj_new->offs);

    ggml_assert_aligned(result);

    *result = (struct ggml_tensor) {
        /*.type         =*/ type,
        /*.backend      =*/ GGML_BACKEND_CPU,
        /*.n_dims       =*/ n_dims,
        /*.ne           =*/ { 1, 1, 1, 1 },
        /*.nb           =*/ { 0, 0, 0, 0 },
        /*.op           =*/ GGML_OP_NONE,
        /*.is_param     =*/ false,
        /*.grad         =*/ NULL,
        /*.src0         =*/ NULL,
        /*.src1         =*/ NULL,
        /*.opt          =*/ { NULL },
        /*.n_tasks      =*/ 0,
        /*.perf_runs    =*/ 0,
        /*.perf_cycles  =*/ 0,
        /*.perf_time_us =*/ 0,
        /*.data         =*/ (data == NULL && !ctx->no_alloc) ? (void *)(result + 1) : data,
        /*.name         =*/ { 0 },
        /*.pad          =*/ { 0 },
    };

    // TODO: this should not be needed as long as we don't rely on aligned SIMD loads
    //ggml_assert_aligned(result->data);

    for (int i = 0; i < n_dims; i++) {
        result->ne[i] = ne[i];
    }

    result->nb[0] = GGML_TYPE_SIZE[type];
    result->nb[1] = result->nb[0]*(result->ne[0]/GGML_BLCK_SIZE[type]);
    for (int i = 2; i < GGML_MAX_DIMS; i++) {
        result->nb[i] = result->nb[i - 1]*result->ne[i - 1];
    }

    ctx->n_objects++;

    return result;
}

struct ggml_tensor * ggml_new_tensor(
        struct ggml_context * ctx,
        enum   ggml_type type,
        int    n_dims,
        const int64_t * ne) {
    return ggml_new_tensor_impl(ctx, type, n_dims, ne, NULL);
}

struct ggml_tensor * ggml_new_tensor_1d(
        struct ggml_context * ctx,
        enum   ggml_type type,
        int64_t ne0) {
    return ggml_new_tensor(ctx, type, 1, &ne0);
}

struct ggml_tensor * ggml_new_tensor_2d(
        struct ggml_context * ctx,
        enum   ggml_type type,
        int64_t ne0,
        int64_t ne1) {
    const int64_t ne[2] = { ne0, ne1 };
    return ggml_new_tensor(ctx, type, 2, ne);
}

struct ggml_tensor * ggml_new_tensor_3d(
        struct ggml_context * ctx,
        enum   ggml_type type,
        int64_t ne0,
        int64_t ne1,
        int64_t ne2) {
    const int64_t ne[3] = { ne0, ne1, ne2 };
    return ggml_new_tensor(ctx, type, 3, ne);
}

struct ggml_tensor * ggml_new_tensor_4d(
        struct ggml_context * ctx,
        enum   ggml_type type,
        int64_t ne0,
        int64_t ne1,
        int64_t ne2,
        int64_t ne3) {
    const int64_t ne[4] = { ne0, ne1, ne2, ne3 };
    return ggml_new_tensor(ctx, type, 4, ne);
}

struct ggml_tensor * ggml_new_i32(struct ggml_context * ctx, int32_t value) {
    ctx->scratch_save = ctx->scratch;
    ctx->scratch.data = NULL;

    struct ggml_tensor * result = ggml_new_tensor_1d(ctx, GGML_TYPE_I32, 1);

    ctx->scratch = ctx->scratch_save;

    ggml_set_i32(result, value);

    return result;
}

struct ggml_tensor * ggml_new_f32(struct ggml_context * ctx, float value) {
    ctx->scratch_save = ctx->scratch;
    ctx->scratch.data = NULL;

    struct ggml_tensor * result = ggml_new_tensor_1d(ctx, GGML_TYPE_F32, 1);

    ctx->scratch = ctx->scratch_save;

    ggml_set_f32(result, value);

    return result;
}

struct ggml_tensor * ggml_dup_tensor(struct ggml_context * ctx, const struct ggml_tensor * src) {
    return ggml_new_tensor_impl(ctx, src->type, src->n_dims, src->ne, NULL);
}

struct ggml_tensor * ggml_set_zero(struct ggml_tensor * tensor) {
    memset(tensor->data, 0, ggml_nbytes(tensor));
    return tensor;
}

struct ggml_tensor * ggml_set_i32 (struct ggml_tensor * tensor, int32_t value) {
    const int n     = ggml_nrows(tensor);
    const int nc    = tensor->ne[0];
    const size_t n1 = tensor->nb[1];

    char * const data = tensor->data;

    switch (tensor->type) {
        case GGML_TYPE_I8:
            {
                assert(tensor->nb[0] == sizeof(int8_t));
                for (int i = 0; i < n; i++) {
                    ggml_vec_set_i8(nc, (int8_t *)(data + i*n1), value);
                }
            } break;
        case GGML_TYPE_I16:
            {
                assert(tensor->nb[0] == sizeof(int16_t));
                for (int i = 0; i < n; i++) {
                    ggml_vec_set_i16(nc, (int16_t *)(data + i*n1), value);
                }
            } break;
        case GGML_TYPE_I32:
            {
                assert(tensor->nb[0] == sizeof(int32_t));
                for (int i = 0; i < n; i++) {
                    ggml_vec_set_i32(nc, (int32_t *)(data + i*n1), value);
                }
            } break;
        case GGML_TYPE_F16:
            {
                assert(tensor->nb[0] == sizeof(ggml_fp16_t));
                for (int i = 0; i < n; i++) {
                    ggml_vec_set_f16(nc, (ggml_fp16_t *)(data + i*n1), value);
                }
            } break;
        case GGML_TYPE_F32:
            {
                assert(tensor->nb[0] == sizeof(float));
                for (int i = 0; i < n; i++) {
                    ggml_vec_set_f32(nc, (float *)(data + i*n1), value);
                }
            } break;
        default:
            {
                GGML_ASSERT(false);
            } break;
    }

    return tensor;
}

struct ggml_tensor * ggml_set_f32(struct ggml_tensor * tensor, float value) {
    const int n     = ggml_nrows(tensor);
    const int nc    = tensor->ne[0];
    const size_t n1 = tensor->nb[1];

    char * const data = tensor->data;

    switch (tensor->type) {
        case GGML_TYPE_I8:
            {
                assert(tensor->nb[0] == sizeof(int8_t));
                for (int i = 0; i < n; i++) {
                    ggml_vec_set_i8(nc, (int8_t *)(data + i*n1), value);
                }
            } break;
        case GGML_TYPE_I16:
            {
                assert(tensor->nb[0] == sizeof(int16_t));
                for (int i = 0; i < n; i++) {
                    ggml_vec_set_i16(nc, (int16_t *)(data + i*n1), value);
                }
            } break;
        case GGML_TYPE_I32:
            {
                assert(tensor->nb[0] == sizeof(int32_t));
                for (int i = 0; i < n; i++) {
                    ggml_vec_set_i32(nc, (int32_t *)(data + i*n1), value);
                }
            } break;
        case GGML_TYPE_F16:
            {
                assert(tensor->nb[0] == sizeof(ggml_fp16_t));
                for (int i = 0; i < n; i++) {
                    ggml_vec_set_f16(nc, (ggml_fp16_t *)(data + i*n1), value);
                }
            } break;
        case GGML_TYPE_F32:
            {
                assert(tensor->nb[0] == sizeof(float));
                for (int i = 0; i < n; i++) {
                    ggml_vec_set_f32(nc, (float *)(data + i*n1), value);
                }
            } break;
        default:
            {
                GGML_ASSERT(false);
            } break;
    }

    return tensor;
}

int32_t ggml_get_i32_1d(const struct ggml_tensor * tensor, int i) {
    switch (tensor->type) {
        case GGML_TYPE_I8:
            {
                GGML_ASSERT(tensor->nb[0] == sizeof(int8_t));
                return ((int8_t *)(tensor->data))[i];
            } break;
        case GGML_TYPE_I16:
            {
                GGML_ASSERT(tensor->nb[0] == sizeof(int16_t));
                return ((int16_t *)(tensor->data))[i];
            } break;
        case GGML_TYPE_I32:
            {
                GGML_ASSERT(tensor->nb[0] == sizeof(int32_t));
                return ((int32_t *)(tensor->data))[i];
            } break;
        case GGML_TYPE_F16:
            {
                GGML_ASSERT(tensor->nb[0] == sizeof(ggml_fp16_t));
                return GGML_FP16_TO_FP32(((ggml_fp16_t *)(tensor->data))[i]);
            } break;
        case GGML_TYPE_F32:
            {
                GGML_ASSERT(tensor->nb[0] == sizeof(float));
                return ((float *)(tensor->data))[i];
            } break;
        default:
            {
                GGML_ASSERT(false);
            } break;
    }

    return 0.0f;
}

void ggml_set_i32_1d(const struct ggml_tensor * tensor, int i, int32_t value) {
    switch (tensor->type) {
        case GGML_TYPE_I8:
            {
                GGML_ASSERT(tensor->nb[0] == sizeof(int8_t));
                ((int8_t *)(tensor->data))[i] = value;
            } break;
        case GGML_TYPE_I16:
            {
                GGML_ASSERT(tensor->nb[0] == sizeof(int16_t));
                ((int16_t *)(tensor->data))[i] = value;
            } break;
        case GGML_TYPE_I32:
            {
                GGML_ASSERT(tensor->nb[0] == sizeof(int32_t));
                ((int32_t *)(tensor->data))[i] = value;
            } break;
        case GGML_TYPE_F16:
            {
                GGML_ASSERT(tensor->nb[0] == sizeof(ggml_fp16_t));
                ((ggml_fp16_t *)(tensor->data))[i] = GGML_FP32_TO_FP16(value);
            } break;
        case GGML_TYPE_F32:
            {
                GGML_ASSERT(tensor->nb[0] == sizeof(float));
                ((float *)(tensor->data))[i] = value;
            } break;
        default:
            {
                GGML_ASSERT(false);
            } break;
    }
}

float ggml_get_f32_1d(const struct ggml_tensor * tensor, int i) {
    switch (tensor->type) {
        case GGML_TYPE_I8:
            {
                GGML_ASSERT(tensor->nb[0] == sizeof(int8_t));
                return ((int8_t *)(tensor->data))[i];
            } break;
        case GGML_TYPE_I16:
            {
                GGML_ASSERT(tensor->nb[0] == sizeof(int16_t));
                return ((int16_t *)(tensor->data))[i];
            } break;
        case GGML_TYPE_I32:
            {
                GGML_ASSERT(tensor->nb[0] == sizeof(int32_t));
                return ((int32_t *)(tensor->data))[i];
            } break;
        case GGML_TYPE_F16:
            {
                GGML_ASSERT(tensor->nb[0] == sizeof(ggml_fp16_t));
                return GGML_FP16_TO_FP32(((ggml_fp16_t *)(tensor->data))[i]);
            } break;
        case GGML_TYPE_F32:
            {
                GGML_ASSERT(tensor->nb[0] == sizeof(float));
                return ((float *)(tensor->data))[i];
            } break;
        default:
            {
                GGML_ASSERT(false);
            } break;
    }

    return 0.0f;
}

void ggml_set_f32_1d(const struct ggml_tensor * tensor, int i, float value) {
    switch (tensor->type) {
        case GGML_TYPE_I8:
            {
                GGML_ASSERT(tensor->nb[0] == sizeof(int8_t));
                ((int8_t *)(tensor->data))[i] = value;
            } break;
        case GGML_TYPE_I16:
            {
                GGML_ASSERT(tensor->nb[0] == sizeof(int16_t));
                ((int16_t *)(tensor->data))[i] = value;
            } break;
        case GGML_TYPE_I32:
            {
                GGML_ASSERT(tensor->nb[0] == sizeof(int32_t));
                ((int32_t *)(tensor->data))[i] = value;
            } break;
        case GGML_TYPE_F16:
            {
                GGML_ASSERT(tensor->nb[0] == sizeof(ggml_fp16_t));
                ((ggml_fp16_t *)(tensor->data))[i] = GGML_FP32_TO_FP16(value);
            } break;
        case GGML_TYPE_F32:
            {
                GGML_ASSERT(tensor->nb[0] == sizeof(float));
                ((float *)(tensor->data))[i] = value;
            } break;
        default:
            {
                GGML_ASSERT(false);
            } break;
    }
}

void * ggml_get_data(const struct ggml_tensor * tensor) {
    return tensor->data;
}

float * ggml_get_data_f32(const struct ggml_tensor * tensor) {
    assert(tensor->type == GGML_TYPE_F32);
    return (float *)(tensor->data);
}

const char * ggml_get_name(const struct ggml_tensor * tensor) {
    return tensor->name;
}

void ggml_set_name(struct ggml_tensor * tensor, const char * name) {
    strncpy(tensor->name, name, sizeof(tensor->name));
    tensor->name[sizeof(tensor->name) - 1] = '\0';
}

struct ggml_tensor * ggml_view_tensor(
        struct ggml_context * ctx,
        const struct ggml_tensor * src) {
    struct ggml_tensor * result = ggml_new_tensor_impl(ctx, src->type, src->n_dims, src->ne, src->data);

    result->nb[0] = src->nb[0];
    result->nb[1] = src->nb[1];
    result->nb[2] = src->nb[2];
    result->nb[3] = src->nb[3];

    return result;
}

////////////////////////////////////////////////////////////////////////////////

// ggml_dup

struct ggml_tensor * ggml_dup_impl(
        struct ggml_context * ctx,
        struct ggml_tensor * a,
        bool inplace) {
    bool is_node = false;

    if (!inplace && (a->grad)) {
        is_node = true;
    }

    struct ggml_tensor * result = inplace ? ggml_view_tensor(ctx, a) : ggml_dup_tensor(ctx, a);

    result->op   = GGML_OP_DUP;
    result->grad = is_node ? ggml_dup_tensor(ctx, result) : NULL;
    result->src0 = a;
    result->src1 = NULL;

    return result;
}

struct ggml_tensor * ggml_dup(
        struct ggml_context * ctx,
        struct ggml_tensor * a) {
    return ggml_dup_impl(ctx, a, false);
}

struct ggml_tensor * ggml_dup_inplace(
        struct ggml_context * ctx,
        struct ggml_tensor * a) {
    return ggml_dup_impl(ctx, a, true);
}

// ggml_add

struct ggml_tensor * ggml_add_impl(
        struct ggml_context * ctx,
        struct ggml_tensor * a,
        struct ggml_tensor * b,
        bool inplace) {
    GGML_ASSERT(ggml_are_same_shape(a, b));

    bool is_node = false;

    if (!inplace && (a->grad || b->grad)) {
        is_node = true;
    }

    struct ggml_tensor * result = inplace ? ggml_view_tensor(ctx, a) : ggml_dup_tensor(ctx, a);

    result->op   = GGML_OP_ADD;
    result->grad = is_node ? ggml_dup_tensor(ctx, result) : NULL;
    result->src0 = a;
    result->src1 = b;

    return result;
}

struct ggml_tensor * ggml_add(
        struct ggml_context * ctx,
        struct ggml_tensor * a,
        struct ggml_tensor * b) {
    return ggml_add_impl(ctx, a, b, false);
}

struct ggml_tensor * ggml_add_inplace(
        struct ggml_context * ctx,
        struct ggml_tensor * a,
        struct ggml_tensor * b) {
    return ggml_add_impl(ctx, a, b, true);
}

// ggml_add1

struct ggml_tensor * ggml_add1_impl(
        struct ggml_context * ctx,
        struct ggml_tensor * a,
        struct ggml_tensor * b,
        bool inplace) {
    GGML_ASSERT(ggml_is_scalar(b));
    GGML_ASSERT(ggml_is_padded_1d(a));

    bool is_node = false;

    if (!inplace && (a->grad || b->grad)) {
        is_node = true;
    }

    struct ggml_tensor * result = inplace ? ggml_view_tensor(ctx, a) : ggml_dup_tensor(ctx, a);

    result->op   = GGML_OP_ADD1;
    result->grad = is_node ? ggml_dup_tensor(ctx, result) : NULL;
    result->src0 = a;
    result->src1 = b;

    return result;
}

struct ggml_tensor * ggml_add1(
        struct ggml_context * ctx,
        struct ggml_tensor * a,
        struct ggml_tensor * b) {
    return ggml_add1_impl(ctx, a, b, false);
}

struct ggml_tensor * ggml_add1_inplace(
        struct ggml_context * ctx,
        struct ggml_tensor * a,
        struct ggml_tensor * b) {
    return ggml_add1_impl(ctx, a, b, true);
}

// ggml_acc

struct ggml_tensor * ggml_acc_impl(
        struct ggml_context * ctx,
        struct ggml_tensor * a,
        struct ggml_tensor * b,
        size_t               nb1,
        size_t               nb2,
        size_t               nb3,
        size_t               offset,
        bool inplace) {
    GGML_ASSERT(ggml_nelements(b) <= ggml_nelements(a));
    GGML_ASSERT(ggml_is_contiguous(a));
    GGML_ASSERT(a->type == GGML_TYPE_F32);
    GGML_ASSERT(b->type == GGML_TYPE_F32);

    bool is_node = false;

    if (!inplace && (a->grad || b->grad)) {
        is_node = true;
    }

    struct ggml_tensor * result = inplace ? ggml_view_tensor(ctx, a) : ggml_dup_tensor(ctx, a);
    struct ggml_tensor * c = ggml_new_tensor_1d(ctx, GGML_TYPE_I32, 5);
    ((int32_t *) c->data)[0] = nb1;
    ((int32_t *) c->data)[1] = nb2;
    ((int32_t *) c->data)[2] = nb3;
    ((int32_t *) c->data)[3] = offset;
    ((int32_t *) c->data)[4] = inplace ? 1 : 0;

    result->op   = GGML_OP_ACC;
    result->grad = is_node ? ggml_dup_tensor(ctx, result) : NULL;
    result->src0 = a;
    result->src1 = b;
    result->opt[0] = c;

    return result;
}

struct ggml_tensor * ggml_acc(
        struct ggml_context * ctx,
        struct ggml_tensor * a,
        struct ggml_tensor * b,
        size_t               nb1,
        size_t               nb2,
        size_t               nb3,
        size_t               offset) {
    return ggml_acc_impl(ctx, a, b, nb1, nb2, nb3, offset, false);
}

struct ggml_tensor * ggml_acc_inplace(
        struct ggml_context * ctx,
        struct ggml_tensor * a,
        struct ggml_tensor * b,
        size_t               nb1,
        size_t               nb2,
        size_t               nb3,
        size_t               offset) {
    return ggml_acc_impl(ctx, a, b, nb1, nb2, nb3, offset, true);
}

// ggml_sub

struct ggml_tensor * ggml_sub_impl(
        struct ggml_context * ctx,
        struct ggml_tensor * a,
        struct ggml_tensor * b,
        bool inplace) {
    GGML_ASSERT(ggml_are_same_shape(a, b));

    bool is_node = false;

    if (!inplace && (a->grad || b->grad)) {
        is_node = true;
    }

    struct ggml_tensor * result = inplace ? ggml_view_tensor(ctx, a) : ggml_dup_tensor(ctx, a);

    result->op   = GGML_OP_SUB;
    result->grad = is_node ? ggml_dup_tensor(ctx, result) : NULL;
    result->src0 = a;
    result->src1 = b;

    return result;
}

struct ggml_tensor * ggml_sub(
        struct ggml_context * ctx,
        struct ggml_tensor * a,
        struct ggml_tensor * b) {
    return ggml_sub_impl(ctx, a, b, false);
}

struct ggml_tensor * ggml_sub_inplace(
        struct ggml_context * ctx,
        struct ggml_tensor * a,
        struct ggml_tensor * b) {
    return ggml_sub_impl(ctx, a, b, true);
}

// ggml_mul

struct ggml_tensor * ggml_mul_impl(
        struct ggml_context * ctx,
        struct ggml_tensor * a,
        struct ggml_tensor * b,
        bool inplace) {
    GGML_ASSERT(ggml_are_same_shape(a, b));

    bool is_node = false;

    if (!inplace && (a->grad || b->grad)) {
        is_node = true;
    }

    if (inplace) {
        GGML_ASSERT(is_node == false);
    }

    struct ggml_tensor * result = inplace ? ggml_view_tensor(ctx, a) : ggml_dup_tensor(ctx, a);

    result->op   = GGML_OP_MUL;
    result->grad = is_node ? ggml_dup_tensor(ctx, result) : NULL;
    result->src0 = a;
    result->src1 = b;

    return result;
}

struct ggml_tensor * ggml_mul(
        struct ggml_context * ctx,
        struct ggml_tensor  * a,
        struct ggml_tensor  * b) {
    return ggml_mul_impl(ctx, a, b, false);
}

struct ggml_tensor * ggml_mul_inplace(
        struct ggml_context * ctx,
        struct ggml_tensor  * a,
        struct ggml_tensor  * b) {
    return ggml_mul_impl(ctx, a, b, true);
}

// ggml_div

struct ggml_tensor * ggml_div_impl(
        struct ggml_context * ctx,
        struct ggml_tensor * a,
        struct ggml_tensor * b,
        bool inplace) {
    GGML_ASSERT(ggml_are_same_shape(a, b));

    bool is_node = false;

    if (!inplace && (a->grad || b->grad)) {
        is_node = true;
    }

    if (inplace) {
        GGML_ASSERT(is_node == false);
    }

    struct ggml_tensor * result = inplace ? ggml_view_tensor(ctx, a) : ggml_dup_tensor(ctx, a);

    result->op   = GGML_OP_DIV;
    result->grad = is_node ? ggml_dup_tensor(ctx, result) : NULL;
    result->src0 = a;
    result->src1 = b;

    return result;
}

struct ggml_tensor * ggml_div(
        struct ggml_context * ctx,
        struct ggml_tensor  * a,
        struct ggml_tensor  * b) {
    return ggml_div_impl(ctx, a, b, false);
}

struct ggml_tensor * ggml_div_inplace(
        struct ggml_context * ctx,
        struct ggml_tensor  * a,
        struct ggml_tensor  * b) {
    return ggml_div_impl(ctx, a, b, true);
}

// ggml_sqr

struct ggml_tensor * ggml_sqr_impl(
        struct ggml_context * ctx,
        struct ggml_tensor * a,
        bool inplace) {
    bool is_node = false;

    if (!inplace && (a->grad)) {
        is_node = true;
    }

    struct ggml_tensor * result = inplace ? ggml_view_tensor(ctx, a) : ggml_dup_tensor(ctx, a);

    result->op   = GGML_OP_SQR;
    result->grad = is_node ? ggml_dup_tensor(ctx, result) : NULL;
    result->src0 = a;
    result->src1 = NULL;

    return result;
}

struct ggml_tensor * ggml_sqr(
        struct ggml_context * ctx,
        struct ggml_tensor  * a) {
    return ggml_sqr_impl(ctx, a, false);
}

struct ggml_tensor * ggml_sqr_inplace(
        struct ggml_context * ctx,
        struct ggml_tensor  * a) {
    return ggml_sqr_impl(ctx, a, true);
}

// ggml_sqrt

struct ggml_tensor * ggml_sqrt_impl(
        struct ggml_context * ctx,
        struct ggml_tensor * a,
        bool inplace) {
    bool is_node = false;

    if (!inplace && (a->grad)) {
        is_node = true;
    }

    struct ggml_tensor * result = inplace ? ggml_view_tensor(ctx, a) : ggml_dup_tensor(ctx, a);

    result->op   = GGML_OP_SQRT;
    result->grad = is_node ? ggml_dup_tensor(ctx, result) : NULL;
    result->src0 = a;
    result->src1 = NULL;

    return result;
}

struct ggml_tensor * ggml_sqrt(
        struct ggml_context * ctx,
        struct ggml_tensor  * a) {
    return ggml_sqrt_impl(ctx, a, false);
}

struct ggml_tensor * ggml_sqrt_inplace(
        struct ggml_context * ctx,
        struct ggml_tensor  * a) {
    return ggml_sqrt_impl(ctx, a, true);
}


// ggml_log

struct ggml_tensor * ggml_log_impl(
        struct ggml_context * ctx,
        struct ggml_tensor  * a,
        bool inplace) {
    bool is_node = false;

    if (!inplace && (a->grad)) {
        is_node = true;
    }

    struct ggml_tensor * result = inplace ? ggml_view_tensor(ctx, a) : ggml_dup_tensor(ctx, a);

    result->op   = GGML_OP_LOG;
    result->grad = is_node ? ggml_dup_tensor(ctx, result) : NULL;
    result->src0 = a;
    result->src1 = NULL;

    return result;
}

struct ggml_tensor * ggml_log(
        struct ggml_context * ctx,
        struct ggml_tensor  * a) {
    return ggml_log_impl(ctx, a, false);
}

struct ggml_tensor * ggml_log_inplace(
        struct ggml_context * ctx,
        struct ggml_tensor  * a) {
    return ggml_log_impl(ctx, a, true);
}

// ggml_sum

struct ggml_tensor * ggml_sum(
        struct ggml_context * ctx,
        struct ggml_tensor * a) {
    bool is_node = false;

    if (a->grad) {
        is_node = true;
    }

    struct ggml_tensor * result = ggml_new_tensor_1d(ctx, a->type, 1);

    result->op   = GGML_OP_SUM;
    result->grad = is_node ? ggml_dup_tensor(ctx, result) : NULL;
    result->src0 = a;
    result->src1 = NULL;

    return result;
}


// ggml_sum_rows

struct ggml_tensor * ggml_sum_rows(
        struct ggml_context * ctx,
        struct ggml_tensor * a) {
    bool is_node = false;

    if (a->grad) {
        is_node = true;
    }

    int64_t ne[4] = {1,1,1,1};
    for (int i=1; i<a->n_dims; ++i) {
        ne[i] = a->ne[i];
    }

    struct ggml_tensor * result = ggml_new_tensor(ctx, a->type, a->n_dims, ne);

    result->op   = GGML_OP_SUM_ROWS;
    result->grad = is_node ? ggml_dup_tensor(ctx, result) : NULL;
    result->src0 = a;
    result->src1 = NULL;

    return result;
}

// ggml_mean

struct ggml_tensor * ggml_mean(
        struct ggml_context * ctx,
        struct ggml_tensor * a) {
    bool is_node = false;

    if (a->grad) {
        GGML_ASSERT(false); // TODO: implement
        is_node = true;
    }

    int64_t ne[GGML_MAX_DIMS] = { 1, a->ne[1], a->ne[2], a->ne[3] };
    struct ggml_tensor * result = ggml_new_tensor(ctx, GGML_TYPE_F32, a->n_dims, ne);

    result->op   = GGML_OP_MEAN;
    result->grad = is_node ? ggml_dup_tensor(ctx, result) : NULL;
    result->src0 = a;
    result->src1 = NULL;

    return result;
}

// ggml_repeat

struct ggml_tensor * ggml_repeat(
        struct ggml_context * ctx,
        struct ggml_tensor * a,
        struct ggml_tensor * b) {
    GGML_ASSERT(ggml_can_repeat(a, b));

    bool is_node = false;

    if (a->grad) {
        is_node = true;
    }

    if (ggml_are_same_shape(a, b) && !is_node) {
        return a;
    }

    struct ggml_tensor * result = ggml_new_tensor(ctx, a->type, b->n_dims, b->ne);

    result->op   = GGML_OP_REPEAT;
    result->grad = is_node ? ggml_dup_tensor(ctx, result) : NULL;
    result->src0 = a;
    result->src1 = b;

    return result;
}

// ggml_abs

struct ggml_tensor * ggml_abs_impl(
        struct ggml_context * ctx,
        struct ggml_tensor * a,
        bool inplace) {
    bool is_node = false;

    if (!inplace && (a->grad)) {
        is_node = true;
    }

    struct ggml_tensor * result = inplace ? ggml_view_tensor(ctx, a) : ggml_dup_tensor(ctx, a);

    result->op   = GGML_OP_ABS;
    result->grad = is_node ? ggml_dup_tensor(ctx, result) : NULL;
    result->src0 = a;
    result->src1 = NULL;

    return result;
}

struct ggml_tensor * ggml_abs(
        struct ggml_context * ctx,
        struct ggml_tensor  * a) {
    return ggml_abs_impl(ctx, a, false);
}

struct ggml_tensor * ggml_abs_inplace(
        struct ggml_context * ctx,
        struct ggml_tensor  * a) {
    return ggml_abs_impl(ctx, a, true);
}


// ggml_sgn

struct ggml_tensor * ggml_sgn_impl(
        struct ggml_context * ctx,
        struct ggml_tensor * a,
        bool inplace) {
    bool is_node = false;

    if (!inplace && (a->grad)) {
        is_node = true;
    }

    struct ggml_tensor * result = inplace ? ggml_view_tensor(ctx, a) : ggml_dup_tensor(ctx, a);

    result->op   = GGML_OP_SGN;
    result->grad = is_node ? ggml_dup_tensor(ctx, result) : NULL;
    result->src0 = a;
    result->src1 = NULL;

    return result;
}

struct ggml_tensor * ggml_sgn(
        struct ggml_context * ctx,
        struct ggml_tensor  * a) {
    return ggml_sgn_impl(ctx, a, false);
}

struct ggml_tensor * ggml_sgn_inplace(
        struct ggml_context * ctx,
        struct ggml_tensor  * a) {
    return ggml_sgn_impl(ctx, a, true);
}

// ggml_neg

struct ggml_tensor * ggml_neg_impl(
        struct ggml_context * ctx,
        struct ggml_tensor * a,
        bool inplace) {
    bool is_node = false;

    if (!inplace && (a->grad)) {
        is_node = true;
    }

    struct ggml_tensor * result = inplace ? ggml_view_tensor(ctx, a) : ggml_dup_tensor(ctx, a);

    result->op   = GGML_OP_NEG;
    result->grad = is_node ? ggml_dup_tensor(ctx, result) : NULL;
    result->src0 = a;
    result->src1 = NULL;

    return result;
}

struct ggml_tensor * ggml_neg(
        struct ggml_context * ctx,
        struct ggml_tensor  * a) {
    return ggml_neg_impl(ctx, a, false);
}

struct ggml_tensor * ggml_neg_inplace(
        struct ggml_context * ctx,
        struct ggml_tensor  * a) {
    return ggml_neg_impl(ctx, a, true);
}

// ggml_step

struct ggml_tensor * ggml_step_impl(
        struct ggml_context * ctx,
        struct ggml_tensor * a,
        bool inplace) {
    bool is_node = false;

    if (!inplace && (a->grad)) {
        is_node = true;
    }

    struct ggml_tensor * result = inplace ? ggml_view_tensor(ctx, a) : ggml_dup_tensor(ctx, a);

    result->op   = GGML_OP_STEP;
    result->grad = is_node ? ggml_dup_tensor(ctx, result) : NULL;
    result->src0 = a;
    result->src1 = NULL;

    return result;
}

struct ggml_tensor * ggml_step(
        struct ggml_context * ctx,
        struct ggml_tensor  * a) {
    return ggml_step_impl(ctx, a, false);
}

struct ggml_tensor * ggml_step_inplace(
        struct ggml_context * ctx,
        struct ggml_tensor  * a) {
    return ggml_step_impl(ctx, a, true);
}

// ggml_relu

struct ggml_tensor * ggml_relu_impl(
        struct ggml_context * ctx,
        struct ggml_tensor * a,
        bool inplace) {
    bool is_node = false;

    if (!inplace && (a->grad)) {
        is_node = true;
    }

    struct ggml_tensor * result = inplace ? ggml_view_tensor(ctx, a) : ggml_dup_tensor(ctx, a);

    result->op   = GGML_OP_RELU;
    result->grad = is_node ? ggml_dup_tensor(ctx, result) : NULL;
    result->src0 = a;
    result->src1 = NULL;

    return result;
}

struct ggml_tensor * ggml_relu(
        struct ggml_context * ctx,
        struct ggml_tensor  * a) {
    return ggml_relu_impl(ctx, a, false);
}

struct ggml_tensor * ggml_relu_inplace(
        struct ggml_context * ctx,
        struct ggml_tensor  * a) {
    return ggml_relu_impl(ctx, a, true);
}

// ggml_gelu

struct ggml_tensor * ggml_gelu_impl(
        struct ggml_context * ctx,
        struct ggml_tensor * a,
        bool inplace) {
    bool is_node = false;

    if (!inplace && (a->grad)) {
        is_node = true;
    }

    struct ggml_tensor * result = inplace ? ggml_view_tensor(ctx, a) : ggml_dup_tensor(ctx, a);

    result->op   = GGML_OP_GELU;
    result->grad = is_node ? ggml_dup_tensor(ctx, result) : NULL;
    result->src0 = a;
    result->src1 = NULL;

    return result;
}

struct ggml_tensor * ggml_gelu(
        struct ggml_context * ctx,
        struct ggml_tensor  * a) {
    return ggml_gelu_impl(ctx, a, false);
}

struct ggml_tensor * ggml_gelu_inplace(
        struct ggml_context * ctx,
        struct ggml_tensor  * a) {
    return ggml_gelu_impl(ctx, a, true);
}

// ggml_silu

struct ggml_tensor * ggml_silu_impl(
        struct ggml_context * ctx,
        struct ggml_tensor * a,
        bool inplace) {
    bool is_node = false;

    if (!inplace && (a->grad)) {
        is_node = true;
    }

    struct ggml_tensor * result = inplace ? ggml_view_tensor(ctx, a) : ggml_dup_tensor(ctx, a);

    result->op   = GGML_OP_SILU;
    result->grad = is_node ? ggml_dup_tensor(ctx, result) : NULL;
    result->src0 = a;
    result->src1 = NULL;

    return result;
}

struct ggml_tensor * ggml_silu(
        struct ggml_context * ctx,
        struct ggml_tensor  * a) {
    return ggml_silu_impl(ctx, a, false);
}

struct ggml_tensor * ggml_silu_inplace(
        struct ggml_context * ctx,
        struct ggml_tensor  * a) {
    return ggml_silu_impl(ctx, a, true);
}

// ggml_silu_back

struct ggml_tensor * ggml_silu_back(
        struct ggml_context * ctx,
        struct ggml_tensor  * a,
        struct ggml_tensor  * b) {
    bool is_node = false;

    if (a->grad || b->grad) {
        // TODO: implement backward
        is_node = true;
    }

    struct ggml_tensor * result = ggml_dup_tensor(ctx, a);

    result->op   = GGML_OP_SILU_BACK;
    result->grad = is_node ? ggml_dup_tensor(ctx, result) : NULL;
    result->src0 = a;
    result->src1 = b;

    return result;
}

// ggml_norm

struct ggml_tensor * ggml_norm_impl(
        struct ggml_context * ctx,
        struct ggml_tensor  * a,
        bool inplace) {
    bool is_node = false;

    if (!inplace && (a->grad)) {
        GGML_ASSERT(false); // TODO: implement backward
        is_node = true;
    }

    struct ggml_tensor * result = inplace ? ggml_view_tensor(ctx, a) : ggml_dup_tensor(ctx, a);

    result->op   = GGML_OP_NORM;
    result->grad = is_node ? ggml_dup_tensor(ctx, result) : NULL;
    result->src0 = a;
    result->src1 = NULL; // TODO: maybe store epsilon here?

    return result;
}

struct ggml_tensor * ggml_norm(
        struct ggml_context * ctx,
        struct ggml_tensor  * a) {
    return ggml_norm_impl(ctx, a, false);
}

struct ggml_tensor * ggml_norm_inplace(
        struct ggml_context * ctx,
        struct ggml_tensor  * a) {
    return ggml_norm_impl(ctx, a, true);
}

struct ggml_tensor * ggml_rms_norm_impl(
        struct ggml_context * ctx,
        struct ggml_tensor  * a,
        bool inplace) {
    bool is_node = false;

    if (!inplace && (a->grad)) {
        is_node = true;
    }

    struct ggml_tensor * result = inplace ? ggml_view_tensor(ctx, a) : ggml_dup_tensor(ctx, a);

    result->op   = GGML_OP_RMS_NORM;
    result->grad = is_node ? ggml_dup_tensor(ctx, result) : NULL;
    result->src0 = a;
    result->src1 = NULL; // TODO: maybe store epsilon here?

    return result;
}

struct ggml_tensor * ggml_rms_norm(
        struct ggml_context * ctx,
        struct ggml_tensor  * a) {
    return ggml_rms_norm_impl(ctx, a, false);
}

struct ggml_tensor * ggml_rms_norm_inplace(
        struct ggml_context * ctx,
        struct ggml_tensor  * a) {
    return ggml_rms_norm_impl(ctx, a, true);
}

struct ggml_tensor * ggml_rms_norm_back(
        struct ggml_context * ctx,
        struct ggml_tensor  * a,
        struct ggml_tensor  * b) {
    bool is_node = false;

    if (a->grad) {
        // TODO: implement backward
        is_node = true;
    }

    struct ggml_tensor * result = ggml_dup_tensor(ctx, a);

    result->op   = GGML_OP_RMS_NORM_BACK;
    result->grad = is_node ? ggml_dup_tensor(ctx, result) : NULL;
    result->src0 = a;
    result->src1 = b;

    return result;
}


// ggml_mul_mat

struct ggml_tensor * ggml_mul_mat(
        struct ggml_context * ctx,
        struct ggml_tensor  * a,
        struct ggml_tensor  * b) {
    GGML_ASSERT(ggml_can_mul_mat(a, b));
    GGML_ASSERT(!ggml_is_transposed(a));

    bool is_node = false;

    if (a->grad || b->grad) {
        is_node = true;
    }

    const int64_t ne[4] = { a->ne[1], b->ne[1], a->ne[2], b->ne[3] };
    struct ggml_tensor * result = ggml_new_tensor(ctx, GGML_TYPE_F32, MIN(a->n_dims, b->n_dims), ne);

    result->op   = GGML_OP_MUL_MAT;
    result->grad = is_node ? ggml_dup_tensor(ctx, result) : NULL;
    result->src0 = a;
    result->src1 = b;

    return result;
}

// ggml_scale

struct ggml_tensor * ggml_scale_impl(
        struct ggml_context * ctx,
        struct ggml_tensor  * a,
        struct ggml_tensor  * b,
        bool inplace) {
    GGML_ASSERT(ggml_is_scalar(b));
    GGML_ASSERT(ggml_is_padded_1d(a));

    bool is_node = false;

    if (!inplace && (a->grad || b->grad)) {
        is_node = true;
    }

    struct ggml_tensor * result = inplace ? ggml_view_tensor(ctx, a) : ggml_dup_tensor(ctx, a);

    result->op   = GGML_OP_SCALE;
    result->grad = is_node ? ggml_dup_tensor(ctx, result) : NULL;
    result->src0 = a;
    result->src1 = b;

    return result;
}

struct ggml_tensor * ggml_scale(
        struct ggml_context * ctx,
        struct ggml_tensor * a,
        struct ggml_tensor * b) {
    return ggml_scale_impl(ctx, a, b, false);
}

struct ggml_tensor * ggml_scale_inplace(
        struct ggml_context * ctx,
        struct ggml_tensor * a,
        struct ggml_tensor * b) {
    return ggml_scale_impl(ctx, a, b, true);
}

// ggml_set

struct ggml_tensor * ggml_set_impl(
        struct ggml_context * ctx,
        struct ggml_tensor  * a,
        struct ggml_tensor  * b,
        size_t                nb1,
        size_t                nb2,
        size_t                nb3,
        size_t                offset,
        bool inplace) {
    GGML_ASSERT(ggml_nelements(a) >= ggml_nelements(b));

    bool is_node = false;

    if (!inplace && (a->grad || b->grad)) {
        is_node = true;
    }

    // make a view of the destination
    struct ggml_tensor * result = inplace ? ggml_view_tensor(ctx, a) : ggml_dup_tensor(ctx, a);
    struct ggml_tensor * c = ggml_new_tensor_1d(ctx, GGML_TYPE_I32, 5);
    (( int32_t * ) c->data)[0] = nb1;
    (( int32_t * ) c->data)[1] = nb2;
    (( int32_t * ) c->data)[2] = nb3;
    (( int32_t * ) c->data)[3] = offset;
    (( int32_t * ) c->data)[4] = inplace ? 1 : 0;

    result->op   = GGML_OP_SET;
    result->grad = is_node ? ggml_dup_tensor(ctx, result) : NULL;
    result->src0 = a;
    result->src1 = b;
    result->opt[0] = c;

    return result;
}

struct ggml_tensor * ggml_set(
        struct ggml_context * ctx,
        struct ggml_tensor *  a,
        struct ggml_tensor *  b,
        size_t                nb1,
        size_t                nb2,
        size_t                nb3,
        size_t                offset) {
    return ggml_set_impl(ctx, a, b, nb1, nb2, nb3, offset, false);
}

struct ggml_tensor * ggml_set_inplace(
        struct ggml_context * ctx,
        struct ggml_tensor *  a,
        struct ggml_tensor *  b,
        size_t                nb1,
        size_t                nb2,
        size_t                nb3,
        size_t                offset) {
    return ggml_set_impl(ctx, a, b, nb1, nb2, nb3, offset, true);
}

struct ggml_tensor * ggml_set_1d(
        struct ggml_context * ctx,
        struct ggml_tensor *  a,
        struct ggml_tensor *  b,
        size_t                offset) {
    return ggml_set_impl(ctx, a, b, a->nb[1], a->nb[2], a->nb[3], offset, false);
}

struct ggml_tensor * ggml_set_1d_inplace(
        struct ggml_context * ctx,
        struct ggml_tensor *  a,
        struct ggml_tensor *  b,
        size_t                offset) {
    return ggml_set_impl(ctx, a, b, a->nb[1], a->nb[2], a->nb[3], offset, true);
}

struct ggml_tensor * ggml_set_2d(
        struct ggml_context * ctx,
        struct ggml_tensor *  a,
        struct ggml_tensor *  b,
        size_t                nb1,
        size_t                offset) {
    return ggml_set_impl(ctx, a, b, nb1, a->nb[2], a->nb[3], offset, false);
}

struct ggml_tensor * ggml_set_2d_inplace(
        struct ggml_context * ctx,
        struct ggml_tensor *  a,
        struct ggml_tensor *  b,
        size_t                nb1,
        size_t                offset) {
    return ggml_set_impl(ctx, a, b, nb1, a->nb[2], a->nb[3], offset, false);
}


// ggml_cpy

struct ggml_tensor * ggml_cpy_impl(
        struct ggml_context * ctx,
        struct ggml_tensor  * a,
        struct ggml_tensor  * b,
        bool inplace) {
    GGML_ASSERT(ggml_nelements(a) == ggml_nelements(b));

    bool is_node = false;

    if (!inplace && (a->grad || b->grad)) {
        is_node = true;
    }

    // make a view of the destination
    struct ggml_tensor * result = ggml_view_tensor(ctx, b);

    result->op   = GGML_OP_CPY;
    result->grad = is_node ? ggml_dup_tensor(ctx, result) : NULL;
    result->src0 = a;
    result->src1 = b;

    return result;
}

struct ggml_tensor * ggml_cpy(
        struct ggml_context * ctx,
        struct ggml_tensor * a,
        struct ggml_tensor * b) {
    return ggml_cpy_impl(ctx, a, b, false);
}

struct ggml_tensor * ggml_cpy_inplace(
        struct ggml_context * ctx,
        struct ggml_tensor * a,
        struct ggml_tensor * b) {
    return ggml_cpy_impl(ctx, a, b, true);
}

// ggml_cont

struct ggml_tensor * ggml_cont_impl(
        struct ggml_context * ctx,
        struct ggml_tensor  * a,
        bool inplace) {
    bool is_node = false;

    if (!inplace && a->grad) {
        is_node = true;
    }

    struct ggml_tensor * result = inplace ? ggml_view_tensor(ctx, a) : ggml_dup_tensor(ctx, a);

    result->op   = GGML_OP_CONT;
    result->grad = is_node ? ggml_dup_tensor(ctx, result) : NULL;
    result->src0 = a;
    result->src1 = NULL;

    return result;
}

struct ggml_tensor * ggml_cont(
        struct ggml_context * ctx,
        struct ggml_tensor * a) {
    return ggml_cont_impl(ctx, a, false);
}

struct ggml_tensor * ggml_cont_inplace(
        struct ggml_context * ctx,
        struct ggml_tensor * a) {
    return ggml_cont_impl(ctx, a, true);
}

// ggml_reshape

struct ggml_tensor * ggml_reshape(
        struct ggml_context * ctx,
        struct ggml_tensor * a,
        struct ggml_tensor * b) {
    GGML_ASSERT(ggml_is_contiguous(a));
    GGML_ASSERT(ggml_is_contiguous(b));
    GGML_ASSERT(ggml_nelements(a) == ggml_nelements(b));

    bool is_node = false;

    if (a->grad) {
        is_node = true;
    }

    if (b->grad) {
        // gradient propagation is not supported
        //GGML_ASSERT(false);
    }

    struct ggml_tensor * result = ggml_new_tensor_impl(ctx, a->type, b->n_dims, b->ne, a->data);

    result->op   = GGML_OP_RESHAPE;
    result->grad = is_node ? ggml_dup_tensor(ctx, result) : NULL;
    result->src0 = a;
    result->src1 = NULL;

    return result;
}

struct ggml_tensor * ggml_reshape_1d(
        struct ggml_context * ctx,
        struct ggml_tensor  * a,
        int64_t               ne0) {
    GGML_ASSERT(ggml_is_contiguous(a));
    GGML_ASSERT(ggml_nelements(a) == ne0);

    bool is_node = false;

    if (a->grad) {
        is_node = true;
    }

    const int64_t ne[1] = { ne0 };
    struct ggml_tensor * result = ggml_new_tensor_impl(ctx, a->type, 1, ne, a->data);

    result->op   = GGML_OP_RESHAPE;
    result->grad = is_node ? ggml_dup_tensor(ctx, result) : NULL;
    result->src0 = a;
    result->src1 = NULL;

    return result;
}

struct ggml_tensor * ggml_reshape_2d(
        struct ggml_context * ctx,
        struct ggml_tensor  * a,
        int64_t               ne0,
        int64_t               ne1) {
    GGML_ASSERT(ggml_is_contiguous(a));
    GGML_ASSERT(ggml_nelements(a) == ne0*ne1);

    bool is_node = false;

    if (a->grad) {
        is_node = true;
    }

    const int64_t ne[2] = { ne0, ne1 };
    struct ggml_tensor * result = ggml_new_tensor_impl(ctx, a->type, 2, ne, a->data);

    result->op   = GGML_OP_RESHAPE;
    result->grad = is_node ? ggml_dup_tensor(ctx, result) : NULL;
    result->src0 = a;
    result->src1 = NULL;

    return result;
}

struct ggml_tensor * ggml_reshape_3d(
        struct ggml_context * ctx,
        struct ggml_tensor  * a,
        int64_t               ne0,
        int64_t               ne1,
        int64_t               ne2) {
    GGML_ASSERT(ggml_is_contiguous(a));
    GGML_ASSERT(ggml_nelements(a) == ne0*ne1*ne2);

    bool is_node = false;

    if (a->grad) {
        is_node = true;
    }

    const int64_t ne[3] = { ne0, ne1, ne2 };
    struct ggml_tensor * result = ggml_new_tensor_impl(ctx, a->type, 3, ne, a->data);

    result->op   = GGML_OP_RESHAPE;
    result->grad = is_node ? ggml_dup_tensor(ctx, result) : NULL;
    result->src0 = a;
    result->src1 = NULL;

    return result;
}


struct ggml_tensor * ggml_reshape_4d(
        struct ggml_context * ctx,
        struct ggml_tensor  * a,
        int64_t               ne0,
        int64_t               ne1,
        int64_t               ne2,
        int64_t               ne3) {
    GGML_ASSERT(ggml_is_contiguous(a));
    GGML_ASSERT(ggml_nelements(a) == ne0*ne1*ne2*ne3);

    bool is_node = false;

    if (a->grad) {
        is_node = true;
    }

    const int64_t ne[4] = { ne0, ne1, ne2, ne3 };
    struct ggml_tensor * result = ggml_new_tensor_impl(ctx, a->type, 4, ne, a->data);

    result->op   = GGML_OP_RESHAPE;
    result->grad = is_node ? ggml_dup_tensor(ctx, result) : NULL;
    result->src0 = a;
    result->src1 = NULL;

    return result;
}

// ggml_view_1d

struct ggml_tensor * ggml_view_1d(
        struct ggml_context * ctx,
        struct ggml_tensor  * a,
        int64_t               ne0,
        size_t                offset) {

    bool is_node = false;

    if (a->grad) {
        is_node = true;
    }

    struct ggml_tensor * result = ggml_new_tensor_impl(ctx, a->type, 1, &ne0, (char *) a->data + offset);

    result->op   = GGML_OP_VIEW;
    result->grad = is_node ? ggml_dup_tensor(ctx, result) : NULL;
    result->src0 = a;
    result->src1 = NULL;

    if (is_node) {
        memcpy(result->padding, &offset, sizeof(offset));
    }

    return result;
}

// ggml_view_2d

struct ggml_tensor * ggml_view_2d(
        struct ggml_context * ctx,
        struct ggml_tensor  * a,
        int64_t               ne0,
        int64_t               ne1,
        size_t                nb1,
        size_t                offset) {

    bool is_node = false;

    if (a->grad) {
        is_node = true;
    }

    const int64_t ne[GGML_MAX_DIMS] = { ne0, ne1, 1, 1 };

    struct ggml_tensor * result = ggml_new_tensor_impl(ctx, a->type, 2, ne, (char *) a->data + offset);

    result->nb[1] = nb1;
    result->nb[2] = result->nb[1]*ne1;
    result->nb[3] = result->nb[2];

    result->op   = GGML_OP_VIEW;
    result->grad = is_node ? ggml_dup_tensor(ctx, result) : NULL;
    result->src0 = a;
    result->src1 = NULL;

    if (is_node) {
        memcpy(result->padding, &offset, sizeof(offset));
    }

    return result;
}

// ggml_view_3d

struct ggml_tensor * ggml_view_3d(
        struct ggml_context * ctx,
        struct ggml_tensor  * a,
        int64_t               ne0,
        int64_t               ne1,
        int64_t               ne2,
        size_t                nb1,
        size_t                nb2,
        size_t                offset) {

    bool is_node = false;

    if (a->grad) {
        is_node = true;
    }

    const int64_t ne[GGML_MAX_DIMS] = { ne0, ne1, ne2, 1 };

    struct ggml_tensor * result = ggml_new_tensor_impl(ctx, a->type, 3, ne, (char *) a->data + offset);

    result->nb[1] = nb1;
    result->nb[2] = nb2;
    result->nb[3] = result->nb[2]*ne2;

    result->op   = GGML_OP_VIEW;
    result->grad = is_node ? ggml_dup_tensor(ctx, result) : NULL;
    result->src0 = a;
    result->src1 = NULL;

    if (is_node) {
        memcpy(result->padding, &offset, sizeof(offset));
    }

    return result;
}

// ggml_view_4d

struct ggml_tensor * ggml_view_4d(
        struct ggml_context * ctx,
        struct ggml_tensor  * a,
        int64_t               ne0,
        int64_t               ne1,
        int64_t               ne2,
        int64_t               ne3,
        size_t                nb1,
        size_t                nb2,
        size_t                nb3,
        size_t                offset) {

    bool is_node = false;

    if (a->grad) {
        is_node = true;
    }

    const int64_t ne[GGML_MAX_DIMS] = { ne0, ne1, ne2, ne3 };

    struct ggml_tensor * result = ggml_new_tensor_impl(ctx, a->type, 4, ne, (char *) a->data + offset);

    result->nb[1] = nb1;
    result->nb[2] = nb2;
    result->nb[3] = nb3;

    result->op   = GGML_OP_VIEW;
    result->grad = is_node ? ggml_dup_tensor(ctx, result) : NULL;
    result->src0 = a;
    result->src1 = NULL;

    if (is_node) {
        memcpy(result->padding, &offset, sizeof(offset));
    }

    return result;
}

// ggml_permute

struct ggml_tensor * ggml_permute(
        struct ggml_context * ctx,
        struct ggml_tensor  * a,
        int                   axis0,
        int                   axis1,
        int                   axis2,
        int                   axis3) {
    GGML_ASSERT(axis0 >= 0 && axis0 < GGML_MAX_DIMS);
    GGML_ASSERT(axis1 >= 0 && axis1 < GGML_MAX_DIMS);
    GGML_ASSERT(axis2 >= 0 && axis2 < GGML_MAX_DIMS);
    GGML_ASSERT(axis3 >= 0 && axis3 < GGML_MAX_DIMS);

    GGML_ASSERT(axis0 != axis1);
    GGML_ASSERT(axis0 != axis2);
    GGML_ASSERT(axis0 != axis3);
    GGML_ASSERT(axis1 != axis2);
    GGML_ASSERT(axis1 != axis3);
    GGML_ASSERT(axis2 != axis3);

    bool is_node = false;

    if (a->grad) {
        is_node = true;
    }

    struct ggml_tensor * result = ggml_view_tensor(ctx, a);

    int ne[GGML_MAX_DIMS];
    int nb[GGML_MAX_DIMS];

    ne[axis0] = a->ne[0];
    ne[axis1] = a->ne[1];
    ne[axis2] = a->ne[2];
    ne[axis3] = a->ne[3];

    nb[axis0] = a->nb[0];
    nb[axis1] = a->nb[1];
    nb[axis2] = a->nb[2];
    nb[axis3] = a->nb[3];

    result->ne[0] = ne[0];
    result->ne[1] = ne[1];
    result->ne[2] = ne[2];
    result->ne[3] = ne[3];

    result->nb[0] = nb[0];
    result->nb[1] = nb[1];
    result->nb[2] = nb[2];
    result->nb[3] = nb[3];

    result->op   = GGML_OP_PERMUTE;
    result->grad = is_node ? ggml_dup_tensor(ctx, result) : NULL;
    result->src0 = a;
    result->src1 = NULL;

    if (is_node) {
        result->padding[0] = axis0;
        result->padding[1] = axis1;
        result->padding[2] = axis2;
        result->padding[3] = axis3;
    }

    return result;
}

// ggml_transpose

struct ggml_tensor * ggml_transpose(
        struct ggml_context * ctx,
        struct ggml_tensor  * a) {
    bool is_node = false;

    if (a->grad) {
        is_node = true;
    }

    struct ggml_tensor * result = ggml_view_tensor(ctx, a);

    result->ne[0] = a->ne[1];
    result->ne[1] = a->ne[0];

    result->nb[0] = a->nb[1];
    result->nb[1] = a->nb[0];

    result->op   = GGML_OP_TRANSPOSE;
    result->grad = is_node ? ggml_dup_tensor(ctx, result) : NULL;
    result->src0 = a;
    result->src1 = NULL;

    return result;
}

// ggml_get_rows

struct ggml_tensor * ggml_get_rows(
        struct ggml_context * ctx,
        struct ggml_tensor  * a,
        struct ggml_tensor  * b) {
    GGML_ASSERT(ggml_is_matrix(a) && ggml_is_vector(b) && b->type == GGML_TYPE_I32);

    bool is_node = false;

    if (a->grad || b->grad) {
        is_node = true;
    }

    // TODO: implement non F32 return
    //struct ggml_tensor * result = ggml_new_tensor_2d(ctx, a->type, a->ne[0], b->ne[0]);
    struct ggml_tensor * result = ggml_new_tensor_2d(ctx, GGML_TYPE_F32, a->ne[0], b->ne[0]);

    result->op   = GGML_OP_GET_ROWS;
    result->grad = is_node ? ggml_dup_tensor(ctx, result) : NULL;
    result->src0 = a;
    result->src1 = b;

    return result;
}

// ggml_get_rows_back

struct ggml_tensor * ggml_get_rows_back(
        struct ggml_context * ctx,
        struct ggml_tensor  * a,
        struct ggml_tensor  * b,
        struct ggml_tensor  * c) {
    GGML_ASSERT(ggml_is_matrix(a) && ggml_is_vector(b) && b->type == GGML_TYPE_I32);
    GGML_ASSERT(ggml_is_matrix(c) && (a->ne[0] == c->ne[0]));

    bool is_node = false;

    if (a->grad || b->grad) {
        is_node = true;
    }

    // TODO: implement non F32 return
    //struct ggml_tensor * result = ggml_new_tensor_2d(ctx, a->type, a->ne[0], b->ne[0]);
    struct ggml_tensor * result = ggml_new_tensor_2d(ctx, GGML_TYPE_F32, c->ne[0], c->ne[1]);

    result->op   = GGML_OP_GET_ROWS_BACK;
    result->grad = is_node ? ggml_dup_tensor(ctx, result) : NULL;
    result->src0 = a;
    result->src1 = b;
    result->opt[0] = c;

    return result;
}

// ggml_diag

struct ggml_tensor * ggml_diag(
        struct ggml_context * ctx,
        struct ggml_tensor  * a) {
    GGML_ASSERT(a->ne[1] == 1);
    bool is_node = false;

    if (a->grad) {
        is_node = true;
    }

    const int64_t ne[4] = { a->ne[0], a->ne[0], a->ne[2], a->ne[3] };
    struct ggml_tensor * result = ggml_new_tensor(ctx, a->type, MAX(a->n_dims, 2), ne);

    result->op   = GGML_OP_DIAG;
    result->grad = is_node ? ggml_dup_tensor(ctx, result) : NULL;
    result->src0 = a;
    result->src1 = NULL;

    return result;
}


// ggml_diag_mask_inf

struct ggml_tensor * ggml_diag_mask_inf_impl(
        struct ggml_context * ctx,
        struct ggml_tensor  * a,
        int                   n_past,
        bool                  inplace) {
    bool is_node = false;

    if (a->grad) {
        is_node = true;
    }

    struct ggml_tensor * result = inplace ? ggml_view_tensor(ctx, a) : ggml_dup_tensor(ctx, a);
    struct ggml_tensor * b = ggml_new_tensor_1d(ctx, GGML_TYPE_I32, 2);
    ((int32_t *) b->data)[0] = n_past;
    ((int32_t *) b->data)[1] = inplace ? 1 : 0;

    result->op   = GGML_OP_DIAG_MASK_INF;
    result->grad = is_node ? ggml_dup_tensor(ctx, result) : NULL;
    result->src0 = a;
    result->src1 = b;

    return result;
}

struct ggml_tensor * ggml_diag_mask_inf(
        struct ggml_context * ctx,
        struct ggml_tensor  * a,
        int                   n_past) {
    return ggml_diag_mask_inf_impl(ctx, a, n_past, false);
}


struct ggml_tensor * ggml_diag_mask_inf_inplace(
        struct ggml_context * ctx,
        struct ggml_tensor  * a,
        int                   n_past) {
    return ggml_diag_mask_inf_impl(ctx, a, n_past, true);
}

// ggml_diag_mask_zero

struct ggml_tensor * ggml_diag_mask_zero_impl(
        struct ggml_context * ctx,
        struct ggml_tensor  * a,
        int                   n_past,
        bool                  inplace) {
    bool is_node = false;

    if (a->grad) {
        is_node = true;
    }

    struct ggml_tensor * result = inplace ? ggml_view_tensor(ctx, a) : ggml_dup_tensor(ctx, a);
    struct ggml_tensor * b = ggml_new_tensor_1d(ctx, GGML_TYPE_I32, 2);
    ggml_set_name(b, "n_past, inplace");
    ((int32_t *) b->data)[0] = n_past;
    ((int32_t *) b->data)[1] = inplace ? 1 : 0;

    result->op   = GGML_OP_DIAG_MASK_ZERO;
    result->grad = is_node ? ggml_dup_tensor(ctx, result) : NULL;
    result->src0 = a;
    result->src1 = b;

    return result;
}

struct ggml_tensor * ggml_diag_mask_zero(
        struct ggml_context * ctx,
        struct ggml_tensor  * a,
        int                   n_past) {
    return ggml_diag_mask_zero_impl(ctx, a, n_past, false);
}

struct ggml_tensor * ggml_diag_mask_zero_inplace(
        struct ggml_context * ctx,
        struct ggml_tensor  * a,
        int                   n_past) {
    return ggml_diag_mask_zero_impl(ctx, a, n_past, true);
}

// ggml_soft_max

struct ggml_tensor * ggml_soft_max_impl(
        struct ggml_context * ctx,
        struct ggml_tensor  * a,
        bool                  inplace) {
    bool is_node = false;

    if (a->grad) {
        is_node = true;
    }

    struct ggml_tensor * result = inplace ? ggml_view_tensor(ctx, a) : ggml_dup_tensor(ctx, a);

    result->op   = GGML_OP_SOFT_MAX;
    result->grad = is_node ? ggml_dup_tensor(ctx, result) : NULL;
    result->src0 = a;
    result->src1 = NULL;

    return result;
}

struct ggml_tensor * ggml_soft_max(
        struct ggml_context * ctx,
        struct ggml_tensor  * a) {
    return ggml_soft_max_impl(ctx, a, false);
}

struct ggml_tensor * ggml_soft_max_inplace(
        struct ggml_context * ctx,
        struct ggml_tensor  * a) {
    return ggml_soft_max_impl(ctx, a, true);
}

// ggml_rope

struct ggml_tensor * ggml_rope_impl(
        struct ggml_context * ctx,
        struct ggml_tensor  * a,
        int                   n_past,
        int                   n_dims,
        int                   mode,
        bool                  inplace) {
    GGML_ASSERT(n_past >= 0);
    bool is_node = false;

    if (!inplace && a->grad) {
        is_node = true;
    }

    struct ggml_tensor * result = inplace ? ggml_view_tensor(ctx, a) : ggml_dup_tensor(ctx, a);

    struct ggml_tensor * b = ggml_new_tensor_1d(ctx, GGML_TYPE_I32, 3);
    ((int32_t *) b->data)[0] = n_past;
    ((int32_t *) b->data)[1] = n_dims;
    ((int32_t *) b->data)[2] = mode;

    result->op   = GGML_OP_ROPE;
    result->grad = is_node ? ggml_dup_tensor(ctx, result) : NULL;
    result->src0 = a;
    result->src1 = b;

    return result;
}

struct ggml_tensor * ggml_rope(
        struct ggml_context * ctx,
        struct ggml_tensor  * a,
        int                   n_past,
        int                   n_dims,
        int                   mode) {
    return ggml_rope_impl(ctx, a, n_past, n_dims, mode, false);
}

struct ggml_tensor * ggml_rope_inplace(
        struct ggml_context * ctx,
        struct ggml_tensor  * a,
        int                   n_past,
        int                   n_dims,
        int                   mode) {
    return ggml_rope_impl(ctx, a, n_past, n_dims, mode, true);
}

// ggml_rope_back

struct ggml_tensor * ggml_rope_back(
        struct ggml_context * ctx,
        struct ggml_tensor  * a,
        int                   n_past,
        int                   n_dims,
        int                   mode) {
    GGML_ASSERT(n_past >= 0);
    bool is_node = false;

    if (a->grad) {
        GGML_ASSERT(false); // TODO: implement backward
        is_node = true;
    }

    struct ggml_tensor * result = ggml_dup_tensor(ctx, a);

    struct ggml_tensor * b = ggml_new_tensor_1d(ctx, GGML_TYPE_I32, 3);
    ((int32_t *) b->data)[0] = n_past;
    ((int32_t *) b->data)[1] = n_dims;
    ((int32_t *) b->data)[2] = mode;
    ggml_set_name(b, "n_past, n_dims, mode");

    result->op   = GGML_OP_ROPE_BACK;
    result->grad = is_node ? ggml_dup_tensor(ctx, result) : NULL;
    result->src0 = a;
    result->src1 = b;

    return result;
}

// ggml_alibi

struct ggml_tensor * ggml_alibi(
        struct ggml_context * ctx,
        struct ggml_tensor  * a,
        int                   n_past,
        int                   n_head) {
    GGML_ASSERT(n_past >= 0);
    bool is_node = false;

    if (a->grad) {
        GGML_ASSERT(false); // TODO: implement backward
        is_node = true;
    }

    // TODO: when implement backward, fix this:
    //struct ggml_tensor * result = inplace ? ggml_view_tensor(ctx, a) : ggml_dup_tensor(ctx, a);
    struct ggml_tensor * result = ggml_view_tensor(ctx, a);

    struct ggml_tensor * b = ggml_new_tensor_1d(ctx, GGML_TYPE_I32, 2);
    ((int32_t *) b->data)[0] = n_past;
    ((int32_t *) b->data)[1] = n_head;

    result->op   = GGML_OP_ALIBI;
    result->grad = is_node ? ggml_dup_tensor(ctx, result) : NULL;
    result->src0 = a;
    result->src1 = b;

    return result;
}

// ggml_conv_1d_1s

struct ggml_tensor * ggml_conv_1d_1s(
        struct ggml_context * ctx,
        struct ggml_tensor  * a,
        struct ggml_tensor  * b) {
    GGML_ASSERT(ggml_is_matrix(b));
    GGML_ASSERT(a->ne[1] == b->ne[1]);
    GGML_ASSERT(a->ne[3] == 1);
    bool is_node = false;

    if (a->grad || b->grad) {
        GGML_ASSERT(false); // TODO: implement backward
        is_node = true;
    }

    const int64_t ne[4] = { b->ne[0], a->ne[2], 1, 1, };
    struct ggml_tensor * result = ggml_new_tensor(ctx, GGML_TYPE_F32, 2, ne);

    result->op   = GGML_OP_CONV_1D_1S;
    result->grad = is_node ? ggml_dup_tensor(ctx, result) : NULL;
    result->src0 = a;
    result->src1 = b;

    return result;
}

// ggml_conv_1d_2s

struct ggml_tensor * ggml_conv_1d_2s(
        struct ggml_context * ctx,
        struct ggml_tensor  * a,
        struct ggml_tensor  * b) {
    GGML_ASSERT(ggml_is_matrix(b));
    GGML_ASSERT(a->ne[1] == b->ne[1]);
    GGML_ASSERT(a->ne[3] == 1);
    bool is_node = false;

    if (a->grad || b->grad) {
        GGML_ASSERT(false); // TODO: implement backward
        is_node = true;
    }

    const int64_t ne[4] = { b->ne[0]/2, a->ne[2], 1, 1, };
    struct ggml_tensor * result = ggml_new_tensor(ctx, GGML_TYPE_F32, 2, ne);

    result->op   = GGML_OP_CONV_1D_2S;
    result->grad = is_node ? ggml_dup_tensor(ctx, result) : NULL;
    result->src0 = a;
    result->src1 = b;

    return result;
}

// ggml_flash_attn

struct ggml_tensor * ggml_flash_attn(
        struct ggml_context * ctx,
        struct ggml_tensor  * q,
        struct ggml_tensor  * k,
        struct ggml_tensor  * v,
        bool                  masked) {
    GGML_ASSERT(ggml_can_mul_mat(k, q));
    // TODO: check if vT can be multiplied by (k*qT)

    bool is_node = false;

    if (q->grad || k->grad || v->grad) {
        GGML_ASSERT(false); // TODO: implement backward
        is_node = true;
    }

    //struct ggml_tensor * result = ggml_dup_tensor(ctx, q);
    struct ggml_tensor * result = ggml_new_tensor(ctx, GGML_TYPE_F32, 4, q->ne);

    result->op   = GGML_OP_FLASH_ATTN;
    result->grad = is_node ? ggml_dup_tensor(ctx, result) : NULL;
    result->src0 = q;
    result->src1 = k;
    result->opt[0] = v;
    result->opt[1] = ggml_new_i32(ctx, masked ? 1 : 0);

    return result;
}

// ggml_flash_ff

struct ggml_tensor * ggml_flash_ff(
        struct ggml_context * ctx,
        struct ggml_tensor  * a,
        struct ggml_tensor  * b0,
        struct ggml_tensor  * b1,
        struct ggml_tensor  * c0,
        struct ggml_tensor  * c1) {
    GGML_ASSERT(ggml_can_mul_mat(b0, a));
    // TODO: more checks

    bool is_node = false;

    if (a->grad || b0->grad || b1->grad || c0->grad || c1->grad) {
        GGML_ASSERT(false); // TODO: implement backward
        is_node = true;
    }

    //struct ggml_tensor * result = ggml_dup_tensor(ctx, a);
    struct ggml_tensor * result = ggml_new_tensor(ctx, GGML_TYPE_F32, 4, a->ne);

    result->op   = GGML_OP_FLASH_FF;
    result->grad = is_node ? ggml_dup_tensor(ctx, result) : NULL;
    result->src0 = a;
    result->src1 = b0;
    result->opt[0] = b1;
    result->opt[1] = c0;
    result->opt[2] = c1;

    return result;
}

// ggml_map_unary

struct ggml_tensor * ggml_map_unary_impl_f32(
        struct ggml_context        * ctx,
        struct ggml_tensor         * a,
        const  ggml_unary_op_f32_t fun,
        bool   inplace) {
    bool is_node = false;

    if (!inplace && a->grad) {
        is_node = true;
    }

    struct ggml_tensor * addr_tensor = ggml_new_tensor_1d(ctx, GGML_TYPE_I32, sizeof(void *) / sizeof(int32_t));
    *((void (**)(void))addr_tensor->data) = (void (*)(void))fun;
    struct ggml_tensor *result = inplace ? ggml_view_tensor(ctx, a) : ggml_dup_tensor(ctx, a);

    result->op = GGML_OP_MAP_UNARY;
    result->grad = is_node ? ggml_dup_tensor(ctx, result) : NULL;
    result->src0 = a;
    result->opt[0] = addr_tensor;

    return result;
}

struct ggml_tensor * ggml_map_unary_f32(
        struct ggml_context        * ctx,
        struct ggml_tensor         * a,
        const  ggml_unary_op_f32_t fun) {
    return ggml_map_unary_impl_f32(ctx, a, fun, false);
}

struct ggml_tensor * ggml_map_unary_inplace_f32(
        struct ggml_context        * ctx,
        struct ggml_tensor         * a,
        const  ggml_unary_op_f32_t fun) {
    return ggml_map_unary_impl_f32(ctx, a, fun, true);
}

// ggml_map_binary

struct ggml_tensor * ggml_map_binary_impl_f32(
        struct ggml_context         * ctx,
        struct ggml_tensor          * a,
        struct ggml_tensor          * b,
        const  ggml_binary_op_f32_t fun,
        bool   inplace) {
    GGML_ASSERT(ggml_are_same_shape(a, b));

    bool is_node = false;

    if (!inplace && (a->grad || b->grad)) {
        is_node = true;
    }

    struct ggml_tensor * addr_tensor = ggml_new_tensor_1d(ctx, GGML_TYPE_I32, sizeof(void *) / sizeof(int32_t));
    *((void (**)(void))addr_tensor->data) = (void (*)(void))fun;
    struct ggml_tensor *result = inplace ? ggml_view_tensor(ctx, a) : ggml_dup_tensor(ctx, a);

    result->op = GGML_OP_MAP_BINARY;
    result->grad = is_node ? ggml_dup_tensor(ctx, result) : NULL;
    result->src0 = a;
    result->src1 = b;
    result->opt[0] = addr_tensor;

    return result;
}

struct ggml_tensor * ggml_map_binary_f32(
        struct ggml_context         * ctx,
        struct ggml_tensor          * a,
        struct ggml_tensor          * b,
        const  ggml_binary_op_f32_t fun) {
    return ggml_map_binary_impl_f32(ctx, a, b, fun, false);
}

struct ggml_tensor * ggml_map_binary_inplace_f32(
        struct ggml_context         * ctx,
        struct ggml_tensor          * a,
        struct ggml_tensor          * b,
        const  ggml_binary_op_f32_t fun) {
    return ggml_map_binary_impl_f32(ctx, a, b, fun, true);
}

////////////////////////////////////////////////////////////////////////////////

void ggml_set_param(
        struct ggml_context * ctx,
        struct ggml_tensor * tensor) {
    tensor->is_param = true;

    GGML_ASSERT(tensor->grad == NULL);
    tensor->grad = ggml_dup_tensor(ctx, tensor);
}

// ggml_compute_forward_dup

static void ggml_compute_forward_dup_same_cont(
        const struct ggml_compute_params * params,
        const struct ggml_tensor * src0,
        struct ggml_tensor * dst) {
    GGML_ASSERT(ggml_nelements(dst) == ggml_nelements(src0));
    GGML_ASSERT(ggml_is_contiguous(dst) && ggml_is_contiguous(src0));
    GGML_ASSERT(src0->type == dst->type);

    if (params->type == GGML_TASK_INIT || params->type == GGML_TASK_FINALIZE) {
        return;
    }

    const size_t nb00 = src0->nb[0];
    const size_t nb0 = dst->nb[0];

    const int ith = params->ith; // thread index
    const int nth = params->nth; // number of threads

    // parallelize by elements
    const int ne = ggml_nelements(dst);
    const int dr = (ne + nth - 1) / nth;
    const int ie0 = dr * ith;
    const int ie1 = MIN(ie0 + dr, ne);

    if (ie0 < ie1) {
        memcpy(
            ((char *)  dst->data + ie0*nb0),
            ((char *) src0->data + ie0*nb00),
            (ie1 - ie0) * GGML_TYPE_SIZE[src0->type]);
    }

}
static void ggml_compute_forward_dup_f16(
        const struct ggml_compute_params * params,
        const struct ggml_tensor * src0,
        struct ggml_tensor * dst) {
    GGML_ASSERT(ggml_nelements(dst) == ggml_nelements(src0));

    if (params->type == GGML_TASK_INIT || params->type == GGML_TASK_FINALIZE) {
        return;
    }

    const int64_t ne00 = src0->ne[0];
    const int64_t ne01 = src0->ne[1];
    const int64_t ne02 = src0->ne[2];
    const int64_t ne03 = src0->ne[3];

    const int64_t ne0 = dst->ne[0];
    const int64_t ne1 = dst->ne[1];
    const int64_t ne2 = dst->ne[2];
    const int64_t ne3 = dst->ne[3];

    const size_t nb00 = src0->nb[0];
    const size_t nb01 = src0->nb[1];
    const size_t nb02 = src0->nb[2];
    const size_t nb03 = src0->nb[3];

    const size_t nb0 = dst->nb[0];
    const size_t nb1 = dst->nb[1];
    const size_t nb2 = dst->nb[2];
    const size_t nb3 = dst->nb[3];

    const int ith = params->ith; // thread index
    const int nth = params->nth; // number of threads

    if (ggml_is_contiguous(src0) && ggml_is_contiguous(dst) && src0->type == dst->type) {
        ggml_compute_forward_dup_same_cont(params, src0, dst);
        return;
    }

    // parallelize by rows
    const int nr = ne01;
    // number of rows per thread
    const int dr = (nr + nth - 1) / nth;
    // row range for this thread
    const int ir0 = dr * ith;
    const int ir1 = MIN(ir0 + dr, nr);

    if (src0->type == dst->type &&
        ne00 == ne0 &&
        nb00 == GGML_TYPE_SIZE[src0->type] && nb0 == GGML_TYPE_SIZE[dst->type]) {
        // copy by rows
        const size_t rs = ne00*nb00;
        for (int64_t i03 = 0; i03 < ne03; i03++) {
            for (int64_t i02 = 0; i02 < ne02; i02++) {
                for (int64_t i01 = ir0; i01 < ir1; i01++) {
                    memcpy(
                        ((char *)  dst->data + i01*nb1  + i02*nb2  + i03*nb3),
                        ((char *) src0->data + i01*nb01 + i02*nb02 + i03*nb03),
                        rs);
                }
            }
        }
        return;
    }

    // TODO: add more special-case implementations for tensor shapes/strides that can benefit from memcpy

    if (ggml_is_contiguous(dst)) {
        if (nb00 == sizeof(ggml_fp16_t)) {
            if (dst->type == GGML_TYPE_F16) {
                size_t id = 0;
                const size_t rs = ne00 * nb00;
                char * dst_ptr = (char *) dst->data;

                for (int i03 = 0; i03 < ne03; i03++) {
                    for (int i02 = 0; i02 < ne02; i02++) {
                        id += rs * ir0;
                        for (int i01 = ir0; i01 < ir1; i01++) {
                            const char * src0_ptr = (char *) src0->data + i01*nb01 + i02*nb02 + i03*nb03;
                            memcpy(dst_ptr + id, src0_ptr, rs);
                            id += rs;
                        }
                        id += rs * (ne01 - ir1);
                    }
                }
            } else if (dst->type == GGML_TYPE_F32) {
                size_t id = 0;
                float * dst_ptr = (float *) dst->data;

                for (int i03 = 0; i03 < ne03; i03++) {
                    for (int i02 = 0; i02 < ne02; i02++) {
                        id += ne00 * ir0;
                        for (int i01 = ir0; i01 < ir1; i01++) {
                            const ggml_fp16_t * src0_ptr = (ggml_fp16_t *) ((char *) src0->data + i01*nb01 + i02*nb02 + i03*nb03);
                            for (int i00 = 0; i00 < ne00; i00++) {
                                dst_ptr[id] = GGML_FP16_TO_FP32(src0_ptr[i00]);
                                id++;
                            }
                        }
                        id += ne00 * (ne01 - ir1);
                    }
                }
            } else if (ggml_is_quantized(dst->type)) {
                quantize_row_q_t const quantize_row_q = get_quantize_fn(dst->type).quantize_row_q;
                float * src0_f32 = (float *) params->wdata + (ne00 + CACHE_LINE_SIZE_F32) * ith;

                size_t id = 0;
                size_t rs = nb0 * (ne00 / GGML_BLCK_SIZE[dst->type]);
                char * dst_ptr = (char *) dst->data;

                for (int i03 = 0; i03 < ne03; i03++) {
                    for (int i02 = 0; i02 < ne02; i02++) {
                        id += rs * ir0;
                        for (int i01 = ir0; i01 < ir1; i01++) {
                            const ggml_fp16_t * src0_ptr = (ggml_fp16_t *) ((char *) src0->data + i01*nb01 + i02*nb02 + i03*nb03);

                            for (int i00 = 0; i00 < ne00; i00++) {
                                src0_f32[i00] = GGML_FP16_TO_FP32(src0_ptr[i00]);
                            }

                            quantize_row_q(src0_f32, dst_ptr + id, ne00);
                            id += rs;
                        }
                        id += rs * (ne01 - ir1);
                    }
                }
            } else {
                GGML_ASSERT(false); // TODO: implement
            }
        } else {
            //printf("%s: this is not optimal - fix me\n", __func__);

            if (dst->type == GGML_TYPE_F32) {
                size_t id = 0;
                float * dst_ptr = (float *) dst->data;

                for (int i03 = 0; i03 < ne03; i03++) {
                    for (int i02 = 0; i02 < ne02; i02++) {
                        id += ne00 * ir0;
                        for (int i01 = ir0; i01 < ir1; i01++) {
                            for (int i00 = 0; i00 < ne00; i00++) {
                                const ggml_fp16_t * src0_ptr = (ggml_fp16_t *) ((char *) src0->data + i00*nb00 + i01*nb01 + i02*nb02 + i03*nb03);

                                dst_ptr[id] = GGML_FP16_TO_FP32(*src0_ptr);
                                id++;
                            }
                        }
                        id += ne00 * (ne01 - ir1);
                    }
                }
            } else if (dst->type == GGML_TYPE_F16) {
                size_t id = 0;
                ggml_fp16_t * dst_ptr = (ggml_fp16_t *) dst->data;

                for (int i03 = 0; i03 < ne03; i03++) {
                    for (int i02 = 0; i02 < ne02; i02++) {
                        id += ne00 * ir0;
                        for (int i01 = ir0; i01 < ir1; i01++) {
                            for (int i00 = 0; i00 < ne00; i00++) {
                                const ggml_fp16_t * src0_ptr = (ggml_fp16_t *) ((char *) src0->data + i00*nb00 + i01*nb01 + i02*nb02 + i03*nb03);

                                dst_ptr[id] = *src0_ptr;
                                id++;
                            }
                        }
                        id += ne00 * (ne01 - ir1);
                    }
                }
            } else {
                GGML_ASSERT(false); // TODO: implement
            }
        }
        return;
    }

    // dst counters
    int64_t i10 = 0;
    int64_t i11 = 0;
    int64_t i12 = 0;
    int64_t i13 = 0;

    if (dst->type == GGML_TYPE_F16) {
        for (int64_t i03 = 0; i03 < ne03; i03++) {
            for (int64_t i02 = 0; i02 < ne02; i02++) {
                i10 += ne00 * ir0;
                while (i10 >= ne0) {
                    i10 -= ne0;
                    if (++i11 == ne1) {
                        i11 = 0;
                        if (++i12 == ne2) {
                            i12 = 0;
                            if (++i13 == ne3) {
                                i13 = 0;
                            }
                        }
                    }
                }
                for (int64_t i01 = ir0; i01 < ir1; i01++) {
                    for (int64_t i00 = 0; i00 < ne00; i00++) {
                        const char * src0_ptr = ((char *) src0->data + i00*nb00 + i01*nb01 + i02*nb02 + i03*nb03);
                              char * dst_ptr  = ((char *)  dst->data + i10*nb0  + i11*nb1  + i12*nb2  + i13*nb3);

                        memcpy(dst_ptr, src0_ptr, sizeof(ggml_fp16_t));

                        if (++i10 == ne00) {
                            i10 = 0;
                            if (++i11 == ne01) {
                                i11 = 0;
                                if (++i12 == ne02) {
                                    i12 = 0;
                                    if (++i13 == ne03) {
                                        i13 = 0;
                                    }
                                }
                            }
                        }
                    }
                }
                i10 += ne00 * (ne01 - ir1);
                while (i10 >= ne0) {
                    i10 -= ne0;
                    if (++i11 == ne1) {
                        i11 = 0;
                        if (++i12 == ne2) {
                            i12 = 0;
                            if (++i13 == ne3) {
                                i13 = 0;
                            }
                        }
                    }
                }
            }
        }
    } else if (dst->type == GGML_TYPE_F32) {
        for (int64_t i03 = 0; i03 < ne03; i03++) {
            for (int64_t i02 = 0; i02 < ne02; i02++) {
                i10 += ne00 * ir0;
                while (i10 >= ne0) {
                    i10 -= ne0;
                    if (++i11 == ne1) {
                        i11 = 0;
                        if (++i12 == ne2) {
                            i12 = 0;
                            if (++i13 == ne3) {
                                i13 = 0;
                            }
                        }
                    }
                }
                for (int64_t i01 = ir0; i01 < ir1; i01++) {
                    for (int64_t i00 = 0; i00 < ne00; i00++) {
                        const char * src0_ptr = ((char *) src0->data + i00*nb00 + i01*nb01 + i02*nb02 + i03*nb03);
                              char * dst_ptr  = ((char *)  dst->data + i10*nb0  + i11*nb1  + i12*nb2  + i13*nb3);

                        *(float *) dst_ptr = GGML_FP16_TO_FP32(*(const ggml_fp16_t *) src0_ptr);

                        if (++i10 == ne0) {
                            i10 = 0;
                            if (++i11 == ne1) {
                                i11 = 0;
                                if (++i12 == ne2) {
                                    i12 = 0;
                                    if (++i13 == ne3) {
                                        i13 = 0;
                                    }
                                }
                            }
                        }
                    }
                }
                i10 += ne00 * (ne01 - ir1);
                while (i10 >= ne0) {
                    i10 -= ne0;
                    if (++i11 == ne1) {
                        i11 = 0;
                        if (++i12 == ne2) {
                            i12 = 0;
                            if (++i13 == ne3) {
                                i13 = 0;
                            }
                        }
                    }
                }
            }
        }
    } else {
        GGML_ASSERT(false); // TODO: implement
    }
}

static void ggml_compute_forward_dup_f32(
        const struct ggml_compute_params * params,
        const struct ggml_tensor * src0,
        struct ggml_tensor * dst) {
    GGML_ASSERT(ggml_nelements(dst) == ggml_nelements(src0));

    if (params->type == GGML_TASK_INIT || params->type == GGML_TASK_FINALIZE) {
        return;
    }

    const int64_t ne00 = src0->ne[0];
    const int64_t ne01 = src0->ne[1];
    const int64_t ne02 = src0->ne[2];
    const int64_t ne03 = src0->ne[3];

    const int64_t ne0 = dst->ne[0];
    const int64_t ne1 = dst->ne[1];
    const int64_t ne2 = dst->ne[2];
    const int64_t ne3 = dst->ne[3];

    const size_t nb00 = src0->nb[0];
    const size_t nb01 = src0->nb[1];
    const size_t nb02 = src0->nb[2];
    const size_t nb03 = src0->nb[3];

    const size_t nb0 = dst->nb[0];
    const size_t nb1 = dst->nb[1];
    const size_t nb2 = dst->nb[2];
    const size_t nb3 = dst->nb[3];

    const int ith = params->ith; // thread index
    const int nth = params->nth; // number of threads

    if (ggml_is_contiguous(src0) && ggml_is_contiguous(dst) && src0->type == dst->type) {
        ggml_compute_forward_dup_same_cont(params, src0, dst);
        return;
    }

    // parallelize by rows
    const int nr = ne01;
    // number of rows per thread
    const int dr = (nr + nth - 1) / nth;
    // row range for this thread
    const int ir0 = dr * ith;
    const int ir1 = MIN(ir0 + dr, nr);

    if (src0->type == dst->type &&
        ne00 == ne0 &&
        nb00 == GGML_TYPE_SIZE[src0->type] && nb0 == GGML_TYPE_SIZE[dst->type]) {
        // copy by rows
        const size_t rs = ne00*nb00;
        for (int64_t i03 = 0; i03 < ne03; i03++) {
            for (int64_t i02 = 0; i02 < ne02; i02++) {
                for (int64_t i01 = ir0; i01 < ir1; i01++) {
                    memcpy(
                        ((char *)  dst->data + i01*nb1  + i02*nb2  + i03*nb3),
                        ((char *) src0->data + i01*nb01 + i02*nb02 + i03*nb03),
                        rs);
                }
            }
        }
        return;
    }

    if (ggml_is_contiguous(dst)) {
        // TODO: simplify
        if (nb00 == sizeof(float)) {
            if (dst->type == GGML_TYPE_F32) {
                size_t id = 0;
                const size_t rs = ne00 * nb00;
                char * dst_ptr = (char *) dst->data;

                for (int i03 = 0; i03 < ne03; i03++) {
                    for (int i02 = 0; i02 < ne02; i02++) {
                        id += rs * ir0;
                        for (int i01 = ir0; i01 < ir1; i01++) {
                            const char * src0_ptr = (char *) src0->data + i01*nb01 + i02*nb02 + i03*nb03;
                            memcpy(dst_ptr + id, src0_ptr, rs);
                            id += rs;
                        }
                        id += rs * (ne01 - ir1);
                    }
                }
            } else if (dst->type == GGML_TYPE_F16) {
                size_t id = 0;
                ggml_fp16_t * dst_ptr = (ggml_fp16_t *) dst->data;

                for (int i03 = 0; i03 < ne03; i03++) {
                    for (int i02 = 0; i02 < ne02; i02++) {
                        id += ne00 * ir0;
                        for (int i01 = ir0; i01 < ir1; i01++) {
                            for (int i00 = 0; i00 < ne00; i00++) {
                                const float * src0_ptr = (float *) ((char *) src0->data + i00*nb00 + i01*nb01 + i02*nb02 + i03*nb03);

                                dst_ptr[id] = GGML_FP32_TO_FP16(*src0_ptr);
                                id++;
                            }
                        }
                        id += ne00 * (ne01 - ir1);
                    }
                }
            } else if (ggml_is_quantized(dst->type)) {
                quantize_row_q_t const quantize_row_q = get_quantize_fn(dst->type).quantize_row_q;

                size_t id = 0;
                size_t rs = nb0 * (ne00 / GGML_BLCK_SIZE[dst->type]);
                char * dst_ptr = (char *) dst->data;

                for (int i03 = 0; i03 < ne03; i03++) {
                    for (int i02 = 0; i02 < ne02; i02++) {
                        id += rs * ir0;
                        for (int i01 = ir0; i01 < ir1; i01++) {
                            const float * src0_ptr = (float *) ((char *) src0->data + i01*nb01 + i02*nb02 + i03*nb03);
                            quantize_row_q(src0_ptr, dst_ptr + id, ne00);
                            id += rs;
                        }
                        id += rs * (ne01 - ir1);
                    }
                }
            } else {
                GGML_ASSERT(false); // TODO: implement
            }
        } else {
            //printf("%s: this is not optimal - fix me\n", __func__);

            if (dst->type == GGML_TYPE_F32) {
                size_t id = 0;
                float * dst_ptr = (float *) dst->data;

                for (int i03 = 0; i03 < ne03; i03++) {
                    for (int i02 = 0; i02 < ne02; i02++) {
                        id += ne00 * ir0;
                        for (int i01 = ir0; i01 < ir1; i01++) {
                            for (int i00 = 0; i00 < ne00; i00++) {
                                const float * src0_ptr = (float *) ((char *) src0->data + i00*nb00 + i01*nb01 + i02*nb02 + i03*nb03);

                                dst_ptr[id] = *src0_ptr;
                                id++;
                            }
                        }
                        id += ne00 * (ne01 - ir1);
                    }
                }
            } else if (dst->type == GGML_TYPE_F16) {
                size_t id = 0;
                ggml_fp16_t * dst_ptr = (ggml_fp16_t *) dst->data;

                for (int i03 = 0; i03 < ne03; i03++) {
                    for (int i02 = 0; i02 < ne02; i02++) {
                        id += ne00 * ir0;
                        for (int i01 = ir0; i01 < ir1; i01++) {
                            for (int i00 = 0; i00 < ne00; i00++) {
                                const float * src0_ptr = (float *) ((char *) src0->data + i00*nb00 + i01*nb01 + i02*nb02 + i03*nb03);

                                dst_ptr[id] = GGML_FP32_TO_FP16(*src0_ptr);
                                id++;
                            }
                        }
                        id += ne00 * (ne01 - ir1);
                    }
                }
            } else {
                GGML_ASSERT(false); // TODO: implement
            }
        }

        return;
    }

    // dst counters

    int64_t i10 = 0;
    int64_t i11 = 0;
    int64_t i12 = 0;
    int64_t i13 = 0;

    if (dst->type == GGML_TYPE_F32) {
        for (int64_t i03 = 0; i03 < ne03; i03++) {
            for (int64_t i02 = 0; i02 < ne02; i02++) {
                i10 += ne00 * ir0;
                while (i10 >= ne0) {
                    i10 -= ne0;
                    if (++i11 == ne1) {
                        i11 = 0;
                        if (++i12 == ne2) {
                            i12 = 0;
                            if (++i13 == ne3) {
                                i13 = 0;
                            }
                        }
                    }
                }
                for (int64_t i01 = ir0; i01 < ir1; i01++) {
                    for (int64_t i00 = 0; i00 < ne00; i00++) {
                        const char * src0_ptr = ((char *) src0->data + i00*nb00 + i01*nb01 + i02*nb02 + i03*nb03);
                              char * dst_ptr  = ((char *)  dst->data + i10*nb0  + i11*nb1  + i12*nb2  + i13*nb3);

                        memcpy(dst_ptr, src0_ptr, sizeof(float));

                        if (++i10 == ne0) {
                            i10 = 0;
                            if (++i11 == ne1) {
                                i11 = 0;
                                if (++i12 == ne2) {
                                    i12 = 0;
                                    if (++i13 == ne3) {
                                        i13 = 0;
                                    }
                                }
                            }
                        }
                    }
                }
                i10 += ne00 * (ne01 - ir1);
                while (i10 >= ne0) {
                    i10 -= ne0;
                    if (++i11 == ne1) {
                        i11 = 0;
                        if (++i12 == ne2) {
                            i12 = 0;
                            if (++i13 == ne3) {
                                i13 = 0;
                            }
                        }
                    }
                }
            }
        }
    } else if (dst->type == GGML_TYPE_F16) {
        for (int64_t i03 = 0; i03 < ne03; i03++) {
            for (int64_t i02 = 0; i02 < ne02; i02++) {
                i10 += ne00 * ir0;
                while (i10 >= ne0) {
                    i10 -= ne0;
                    if (++i11 == ne1) {
                        i11 = 0;
                        if (++i12 == ne2) {
                            i12 = 0;
                            if (++i13 == ne3) {
                                i13 = 0;
                            }
                        }
                    }
                }
                for (int64_t i01 = ir0; i01 < ir1; i01++) {
                    for (int64_t i00 = 0; i00 < ne00; i00++) {
                        const char * src0_ptr = ((char *) src0->data + i00*nb00 + i01*nb01 + i02*nb02 + i03*nb03);
                              char * dst_ptr  = ((char *)  dst->data + i10*nb0  + i11*nb1  + i12*nb2  + i13*nb3);

                        *(ggml_fp16_t *) dst_ptr = GGML_FP32_TO_FP16(*(const float *) src0_ptr);

                        if (++i10 == ne0) {
                            i10 = 0;
                            if (++i11 == ne1) {
                                i11 = 0;
                                if (++i12 == ne2) {
                                    i12 = 0;
                                    if (++i13 == ne3) {
                                        i13 = 0;
                                    }
                                }
                            }
                        }
                    }
                }
                i10 += ne00 * (ne01 - ir1);
                while (i10 >= ne0) {
                    i10 -= ne0;
                    if (++i11 == ne1) {
                        i11 = 0;
                        if (++i12 == ne2) {
                            i12 = 0;
                            if (++i13 == ne3) {
                                i13 = 0;
                            }
                        }
                    }
                }
            }
        }
    } else {
        GGML_ASSERT(false); // TODO: implement
    }
}

static void ggml_compute_forward_dup(
        const struct ggml_compute_params * params,
        const struct ggml_tensor * src0,
        struct ggml_tensor * dst) {
    if (ggml_is_contiguous(src0) && ggml_is_contiguous(dst) && src0->type == dst->type) {
        ggml_compute_forward_dup_same_cont(params, src0, dst);
        return;
    }
    switch (src0->type) {
        case GGML_TYPE_F16:
            {
                ggml_compute_forward_dup_f16(params, src0, dst);
            } break;
        case GGML_TYPE_F32:
            {
                ggml_compute_forward_dup_f32(params, src0, dst);
            } break;
        default:
            {
                GGML_ASSERT(false);
            } break;
    }
}

// ggml_compute_forward_add

static void ggml_compute_forward_add_f32(
        const struct ggml_compute_params * params,
        const struct ggml_tensor * src0,
        const struct ggml_tensor * src1,
        struct ggml_tensor * dst) {
    GGML_ASSERT(ggml_are_same_shape(src0, src1) && ggml_are_same_shape(src0, dst));

    if (params->type == GGML_TASK_INIT || params->type == GGML_TASK_FINALIZE) {
        return;
    }

    const int ith = params->ith;
    const int nth = params->nth;

    const int nr  = ggml_nrows(src0);
    const int64_t ne0 = src0->ne[0];
    const int64_t ne1 = src0->ne[1];
    const int64_t ne2 = src0->ne[2];

    const size_t nb00 = src0->nb[0];
    const size_t nb01 = src0->nb[1];
    const size_t nb02 = src0->nb[2];
    const size_t nb03 = src0->nb[3];

    const size_t nb10 = src1->nb[0];
    const size_t nb11 = src1->nb[1];
    const size_t nb12 = src1->nb[2];
    const size_t nb13 = src1->nb[3];

    const size_t nb0 = dst->nb[0];
    const size_t nb1 = dst->nb[1];
    const size_t nb2 = dst->nb[2];
    const size_t nb3 = dst->nb[3];

    GGML_ASSERT( nb0 == sizeof(float));
    GGML_ASSERT(nb00 == sizeof(float));

    // rows per thread
    const int dr = (nr + nth - 1)/nth;

    // row range for this thread
    const int ir0 = dr*ith;
    const int ir1 = MIN(ir0 + dr, nr);

    if (nb10 == sizeof(float)) {
        for (int ir = ir0; ir < ir1; ++ir) {
            // src0, src1 and dst are same shape => same indices
            const int i3 = ir/(ne2*ne1);
            const int i2 = (ir - i3*ne2*ne1)/ne1;
            const int i1 = (ir - i3*ne2*ne1 - i2*ne1);


#ifdef GGML_USE_ACCELERATE
            vDSP_vadd(
                    (float *) ((char *) src0->data + i3*nb03 + i2*nb02 + i1*nb01), 1,
                    (float *) ((char *) src1->data + i3*nb13 + i2*nb12 + i1*nb11), 1,
                    (float *) ((char *) dst->data  + i3*nb3  + i2*nb2  + i1*nb1 ), 1,
                    ne0);
#else
            ggml_vec_add_f32(ne0,
                    (float *) ((char *) dst->data  + i3*nb3  + i2*nb2  + i1*nb1 ),
                    (float *) ((char *) src0->data + i3*nb03 + i2*nb02 + i1*nb01),
                    (float *) ((char *) src1->data + i3*nb13 + i2*nb12 + i1*nb11));
#endif
                // }
            // }
        }
    } else {
        // src1 is not contiguous
        for (int ir = ir0; ir < ir1; ++ir) {
            // src0, src1 and dst are same shape => same indices
            const int i3 = ir/(ne2*ne1);
            const int i2 = (ir - i3*ne2*ne1)/ne1;
            const int i1 = (ir - i3*ne2*ne1 - i2*ne1);

            float * dst_ptr  = (float *) ((char *) dst->data  + i3*nb3  + i2*nb2  + i1*nb1 );
            float * src0_ptr = (float *) ((char *) src0->data + i3*nb03 + i2*nb02 + i1*nb01);
            for (int i0 = 0; i0 < ne0; i0++) {
                float * src1_ptr = (float *) ((char *) src1->data + i3*nb13 + i2*nb12 + i1*nb11 + i0*nb10);

                dst_ptr[i0] = src0_ptr[i0] + *src1_ptr;
            }
        }
    }
}

static void ggml_compute_forward_add_f16_f32(
        const struct ggml_compute_params * params,
        const struct ggml_tensor * src0,
        const struct ggml_tensor * src1,
        struct ggml_tensor * dst) {
    GGML_ASSERT(ggml_are_same_shape(src0, src1) && ggml_are_same_shape(src0, dst));

    if (params->type == GGML_TASK_INIT || params->type == GGML_TASK_FINALIZE) {
        return;
    }

    const int ith = params->ith;
    const int nth = params->nth;

    const int nr  = ggml_nrows(src0);
    const int64_t ne0 = src0->ne[0];
    const int64_t ne1 = src0->ne[1];
    const int64_t ne2 = src0->ne[2];

    const size_t nb00 = src0->nb[0];
    const size_t nb01 = src0->nb[1];
    const size_t nb02 = src0->nb[2];
    const size_t nb03 = src0->nb[3];

    const size_t nb10 = src1->nb[0];
    const size_t nb11 = src1->nb[1];
    const size_t nb12 = src1->nb[2];
    const size_t nb13 = src1->nb[3];

    const size_t nb0 = dst->nb[0];
    const size_t nb1 = dst->nb[1];
    const size_t nb2 = dst->nb[2];
    const size_t nb3 = dst->nb[3];

    GGML_ASSERT(src0->type == GGML_TYPE_F16);
    GGML_ASSERT(src1->type == GGML_TYPE_F32);
    GGML_ASSERT(dst->type == GGML_TYPE_F16);

    GGML_ASSERT( nb0 == sizeof(ggml_fp16_t));
    GGML_ASSERT(nb00 == sizeof(ggml_fp16_t));

    // rows per thread
    const int dr = (nr + nth - 1)/nth;

    // row range for this thread
    const int ir0 = dr*ith;
    const int ir1 = MIN(ir0 + dr, nr);

    if (nb10 == sizeof(float)) {
        for (int ir = ir0; ir < ir1; ++ir) {
            // src0, src1 and dst are same shape => same indices
            const int i3 = ir/(ne2*ne1);
            const int i2 = (ir - i3*ne2*ne1)/ne1;
            const int i1 = (ir - i3*ne2*ne1 - i2*ne1);

            ggml_fp16_t * dst_ptr  = (ggml_fp16_t *) ((char *) dst->data  + i3*nb3  + i2*nb2  + i1*nb1);
            ggml_fp16_t * src0_ptr = (ggml_fp16_t *) ((char *) src0->data + i3*nb03 + i2*nb02 + i1*nb01);
            float *       src1_ptr = (float *)       ((char *) src1->data + i3*nb13 + i2*nb12 + i1*nb11);

            for (int i = 0; i < ne0; i++) {
                dst_ptr[i] = GGML_FP32_TO_FP16(GGML_FP16_TO_FP32(src0_ptr[i]) + src1_ptr[i]);
            }
        }
    }
    else {
        // src1 is not contiguous
        GGML_ASSERT(false);
    }
}

static void ggml_compute_forward_add_f16_f16(
        const struct ggml_compute_params * params,
        const struct ggml_tensor * src0,
        const struct ggml_tensor * src1,
        struct ggml_tensor * dst) {
    GGML_ASSERT(ggml_are_same_shape(src0, src1) && ggml_are_same_shape(src0, dst));

    if (params->type == GGML_TASK_INIT || params->type == GGML_TASK_FINALIZE) {
        return;
    }

    const int ith = params->ith;
    const int nth = params->nth;

    const int nr  = ggml_nrows(src0);
    const int64_t ne0 = src0->ne[0];
    const int64_t ne1 = src0->ne[1];
    const int64_t ne2 = src0->ne[2];

    const size_t nb00 = src0->nb[0];
    const size_t nb01 = src0->nb[1];
    const size_t nb02 = src0->nb[2];
    const size_t nb03 = src0->nb[3];

    const size_t nb10 = src1->nb[0];
    const size_t nb11 = src1->nb[1];
    const size_t nb12 = src1->nb[2];
    const size_t nb13 = src1->nb[3];

    const size_t nb0 = dst->nb[0];
    const size_t nb1 = dst->nb[1];
    const size_t nb2 = dst->nb[2];
    const size_t nb3 = dst->nb[3];

    GGML_ASSERT(src0->type == GGML_TYPE_F16);
    GGML_ASSERT(src1->type == GGML_TYPE_F16);
    GGML_ASSERT(dst->type  == GGML_TYPE_F16);

    GGML_ASSERT( nb0 == sizeof(ggml_fp16_t));
    GGML_ASSERT(nb00 == sizeof(ggml_fp16_t));

    // rows per thread
    const int dr = (nr + nth - 1)/nth;

    // row range for this thread
    const int ir0 = dr*ith;
    const int ir1 = MIN(ir0 + dr, nr);

    if (nb10 == sizeof(ggml_fp16_t)) {
        for (int ir = ir0; ir < ir1; ++ir) {
            // src0, src1 and dst are same shape => same indices
            const int i3 = ir/(ne2*ne1);
            const int i2 = (ir - i3*ne2*ne1)/ne1;
            const int i1 = (ir - i3*ne2*ne1 - i2*ne1);

            ggml_fp16_t * dst_ptr  = (ggml_fp16_t *) ((char *) dst->data  + i3*nb3  + i2*nb2  + i1*nb1);
            ggml_fp16_t * src0_ptr = (ggml_fp16_t *) ((char *) src0->data + i3*nb03 + i2*nb02 + i1*nb01);
            ggml_fp16_t * src1_ptr = (ggml_fp16_t *) ((char *) src1->data + i3*nb13 + i2*nb12 + i1*nb11);

            for (int i = 0; i < ne0; i++) {
                dst_ptr[i] = GGML_FP32_TO_FP16(GGML_FP16_TO_FP32(src0_ptr[i]) + GGML_FP16_TO_FP32(src1_ptr[i]));
            }
        }
    }
    else {
        // src1 is not contiguous
        GGML_ASSERT(false);
    }
}

static void ggml_compute_forward_add_q_f32(
        const struct ggml_compute_params * params,
        const struct ggml_tensor * src0,
        const struct ggml_tensor * src1,
        struct ggml_tensor * dst) {
    GGML_ASSERT(ggml_are_same_shape(src0, src1) && ggml_are_same_shape(src0, dst));

    if (params->type == GGML_TASK_INIT || params->type == GGML_TASK_FINALIZE) {
        return;
    }

    const int nr  = ggml_nrows(src0);
    const int64_t ne00 = src0->ne[0];
    const int64_t ne01 = src0->ne[1];
    const int64_t ne02 = src0->ne[2];
    //const int64_t ne03 = src0->ne[3];

    const size_t nb00 = src0->nb[0];
    const size_t nb01 = src0->nb[1];
    const size_t nb02 = src0->nb[2];
    const size_t nb03 = src0->nb[3];

    const size_t nb10 = src1->nb[0];
    const size_t nb11 = src1->nb[1];
    const size_t nb12 = src1->nb[2];
    const size_t nb13 = src1->nb[3];

    const size_t nb0  = dst->nb[0];
    const size_t nb1  = dst->nb[1];
    const size_t nb2  = dst->nb[2];
    const size_t nb3  = dst->nb[3];

    const int ith = params->ith;
    const int nth = params->nth;

    const enum ggml_type type = src0->type;
    dequantize_row_q_t const dequantize_row_q = get_quantize_fn(type).dequantize_row_q;
    quantize_row_q_t const quantize_row_q = get_quantize_fn(type).quantize_row_q;

    // we don't support permuted src0 or src1
    GGML_ASSERT(nb00 == GGML_TYPE_SIZE[type]);
    GGML_ASSERT(nb10 == sizeof(float));

    // dst cannot be transposed or permuted
    GGML_ASSERT(nb0 <= nb1);
    GGML_ASSERT(nb1 <= nb2);
    GGML_ASSERT(nb2 <= nb3);

    GGML_ASSERT(ggml_is_quantized(src0->type));
    GGML_ASSERT(dst->type == src0->type);
    GGML_ASSERT(src1->type == GGML_TYPE_F32);

    // rows per thread
    const int dr = (nr + nth - 1)/nth;

    // row range for this thread
    const int ir0 = dr*ith;
    const int ir1 = MIN(ir0 + dr, nr);

    float * wdata = (float *) params->wdata + (ne00 + CACHE_LINE_SIZE_F32) * ith;

    for (int ir = ir0; ir < ir1; ++ir) {
        // src0 indices
        const int i03 = ir/(ne02*ne01);
        const int i02 = (ir - i03*ne02*ne01)/ne01;
        const int i01 = (ir - i03*ne02*ne01 - i02*ne01);

        // src1 and dst are same shape as src0 => same indices
        const int i13 = i03;
        const int i12 = i02;
        const int i11 = i01;

        const int i3 = i03;
        const int i2 = i02;
        const int i1 = i01;

        void  * src0_row = (void *) ((char *) src0->data + (i01*nb01 + i02*nb02 + i03*nb03));
        float * src1_row = (float *)((char *) src1->data + (i11*nb11 + i12*nb12 + i13*nb13));
        void  * dst_row  = (void *) ((char *)  dst->data + ( i1*nb1  +  i2*nb2  +  i3*nb0));

        assert(ne00 % 32 == 0);

        // unquantize row from src0 to temp buffer
        dequantize_row_q(src0_row, wdata, ne00);
        // add src1
        ggml_vec_acc_f32(ne00, wdata, src1_row);
        // quantize row to dst
        quantize_row_q(wdata, dst_row, ne00);
    }
}

static void ggml_compute_forward_add(
        const struct ggml_compute_params * params,
        const struct ggml_tensor * src0,
        const struct ggml_tensor * src1,
        struct ggml_tensor * dst) {
    switch (src0->type) {
        case GGML_TYPE_F32:
            {
                ggml_compute_forward_add_f32(params, src0, src1, dst);
            } break;
        case GGML_TYPE_F16:
            {
                if (src1->type == GGML_TYPE_F16) {
                    ggml_compute_forward_add_f16_f16(params, src0, src1, dst);
                }
                else if (src1->type == GGML_TYPE_F32) {
                    ggml_compute_forward_add_f16_f32(params, src0, src1, dst);
                }
                else {
                    GGML_ASSERT(false);
                }
            } break;
        case GGML_TYPE_Q4_0:
        case GGML_TYPE_Q4_1:
        case GGML_TYPE_Q4_2:
        case GGML_TYPE_Q4_3:
        case GGML_TYPE_Q5_0:
        case GGML_TYPE_Q5_1:
        case GGML_TYPE_Q8_0:
            {
                ggml_compute_forward_add_q_f32(params, src0, src1, dst);
            } break;
        default:
            {
                GGML_ASSERT(false);
            } break;
    }
}

// ggml_compute_forward_add1

static void ggml_compute_forward_add1_f32(
        const struct ggml_compute_params * params,
        const struct ggml_tensor * src0,
        const struct ggml_tensor * src1,
        struct ggml_tensor * dst) {
    GGML_ASSERT(ggml_are_same_shape(src0, dst));
    GGML_ASSERT(ggml_is_scalar(src1));

    if (params->type == GGML_TASK_INIT || params->type == GGML_TASK_FINALIZE) {
        return;
    }

    const int ith = params->ith;
    const int nth = params->nth;

    const int nr  = ggml_nrows(src0);
    const int64_t ne0 = src0->ne[0];
    const int64_t ne1 = src0->ne[1];
    const int64_t ne2 = src0->ne[2];

    const size_t nb00 = src0->nb[0];
    const size_t nb01 = src0->nb[1];
    const size_t nb02 = src0->nb[2];
    const size_t nb03 = src0->nb[3];

    const size_t nb0 = dst->nb[0];
    const size_t nb1 = dst->nb[1];
    const size_t nb2 = dst->nb[2];
    const size_t nb3 = dst->nb[3];

    GGML_ASSERT( nb0 == sizeof(float));
    GGML_ASSERT(nb00 == sizeof(float));

    // rows per thread
    const int dr = (nr + nth - 1)/nth;

    // row range for this thread
    const int ir0 = dr*ith;
    const int ir1 = MIN(ir0 + dr, nr);

    for (int ir = ir0; ir < ir1; ++ir) {
        // src0 and dst are same shape => same indices
        const int i3 = ir/(ne2*ne1);
        const int i2 = (ir - i3*ne2*ne1)/ne1;
        const int i1 = (ir - i3*ne2*ne1 - i2*ne1);

#ifdef GGML_USE_ACCELERATE
        UNUSED(ggml_vec_add1_f32);

        vDSP_vadd(
                (float *) ((char *) src0->data + i3*nb03 + i2*nb02 + i1*nb01), 1,
                (float *) ((char *) src1->data), 0,
                (float *) ((char *) dst->data  + i3*nb3  + i2*nb2  + i1*nb1 ), 1,
                ne0);
#else
        ggml_vec_add1_f32(ne0,
                (float *) ((char *) dst->data  + i3*nb3  + i2*nb2  + i1*nb1 ),
                (float *) ((char *) src0->data + i3*nb03 + i2*nb02 + i1*nb01),
               *(float *) src1->data);
#endif
    }
}

static void ggml_compute_forward_add1_f16_f32(
        const struct ggml_compute_params * params,
        const struct ggml_tensor * src0,
        const struct ggml_tensor * src1,
        struct ggml_tensor * dst) {
    GGML_ASSERT(ggml_are_same_shape(src0, dst));
    GGML_ASSERT(ggml_is_scalar(src1));

    if (params->type == GGML_TASK_INIT || params->type == GGML_TASK_FINALIZE) {
        return;
    }

    // scalar to add
    const float v = *(float *) src1->data;

    const int ith = params->ith;
    const int nth = params->nth;

    const int nr  = ggml_nrows(src0);
    const int64_t ne0 = src0->ne[0];
    const int64_t ne1 = src0->ne[1];
    const int64_t ne2 = src0->ne[2];

    const size_t nb00 = src0->nb[0];
    const size_t nb01 = src0->nb[1];
    const size_t nb02 = src0->nb[2];
    const size_t nb03 = src0->nb[3];

    const size_t nb0 = dst->nb[0];
    const size_t nb1 = dst->nb[1];
    const size_t nb2 = dst->nb[2];
    const size_t nb3 = dst->nb[3];

    GGML_ASSERT(src0->type == GGML_TYPE_F16);
    GGML_ASSERT(src1->type == GGML_TYPE_F32);
    GGML_ASSERT(dst->type == GGML_TYPE_F16);

    GGML_ASSERT( nb0 == sizeof(ggml_fp16_t));
    GGML_ASSERT(nb00 == sizeof(ggml_fp16_t));

    // rows per thread
    const int dr = (nr + nth - 1)/nth;

    // row range for this thread
    const int ir0 = dr*ith;
    const int ir1 = MIN(ir0 + dr, nr);

    for (int ir = ir0; ir < ir1; ++ir) {
        // src0 and dst are same shape => same indices
        const int i3 = ir/(ne2*ne1);
        const int i2 = (ir - i3*ne2*ne1)/ne1;
        const int i1 = (ir - i3*ne2*ne1 - i2*ne1);

        ggml_fp16_t * dst_ptr  = (ggml_fp16_t *) ((char *) dst->data  + i3*nb3  + i2*nb2  + i1*nb1 );
        ggml_fp16_t * src0_ptr = (ggml_fp16_t *) ((char *) src0->data + i3*nb03 + i2*nb02 + i1*nb01);
        for (int i = 0; i < ne0; i++) {
            dst_ptr[i] = GGML_FP32_TO_FP16(GGML_FP16_TO_FP32(src0_ptr[i]) + v);
        }
    }
}

static void ggml_compute_forward_add1_f16_f16(
        const struct ggml_compute_params * params,
        const struct ggml_tensor * src0,
        const struct ggml_tensor * src1,
        struct ggml_tensor * dst) {
    GGML_ASSERT(ggml_are_same_shape(src0, dst));
    GGML_ASSERT(ggml_is_scalar(src1));

    if (params->type == GGML_TASK_INIT || params->type == GGML_TASK_FINALIZE) {
        return;
    }

    // scalar to add
    const float v = GGML_FP16_TO_FP32(*(ggml_fp16_t *) src1->data);

    const int ith = params->ith;
    const int nth = params->nth;

    const int nr  = ggml_nrows(src0);
    const int64_t ne0 = src0->ne[0];
    const int64_t ne1 = src0->ne[1];
    const int64_t ne2 = src0->ne[2];

    const size_t nb00 = src0->nb[0];
    const size_t nb01 = src0->nb[1];
    const size_t nb02 = src0->nb[2];
    const size_t nb03 = src0->nb[3];

    const size_t nb0 = dst->nb[0];
    const size_t nb1 = dst->nb[1];
    const size_t nb2 = dst->nb[2];
    const size_t nb3 = dst->nb[3];

    GGML_ASSERT(src0->type == GGML_TYPE_F16);
    GGML_ASSERT(src1->type == GGML_TYPE_F16);
    GGML_ASSERT(dst->type == GGML_TYPE_F16);

    GGML_ASSERT( nb0 == sizeof(ggml_fp16_t));
    GGML_ASSERT(nb00 == sizeof(ggml_fp16_t));

    // rows per thread
    const int dr = (nr + nth - 1)/nth;

    // row range for this thread
    const int ir0 = dr*ith;
    const int ir1 = MIN(ir0 + dr, nr);

    for (int ir = ir0; ir < ir1; ++ir) {
        // src0 and dst are same shape => same indices
        const int i3 = ir/(ne2*ne1);
        const int i2 = (ir - i3*ne2*ne1)/ne1;
        const int i1 = (ir - i3*ne2*ne1 - i2*ne1);

        ggml_fp16_t * dst_ptr  = (ggml_fp16_t *) ((char *) dst->data  + i3*nb3  + i2*nb2  + i1*nb1 );
        ggml_fp16_t * src0_ptr = (ggml_fp16_t *) ((char *) src0->data + i3*nb03 + i2*nb02 + i1*nb01);
        for (int i = 0; i < ne0; i++) {
            dst_ptr[i] = GGML_FP32_TO_FP16(GGML_FP16_TO_FP32(src0_ptr[i]) + v);
        }
    }
}

static void ggml_compute_forward_add1_q_f32(
        const struct ggml_compute_params * params,
        const struct ggml_tensor * src0,
        const struct ggml_tensor * src1,
        struct ggml_tensor * dst) {
    GGML_ASSERT(ggml_are_same_shape(src0, dst));
    GGML_ASSERT(ggml_is_scalar(src1));

    if (params->type == GGML_TASK_INIT || params->type == GGML_TASK_FINALIZE) {
        return;
    }

    // scalar to add
    const float v = *(float *) src1->data;

    const int ith = params->ith;
    const int nth = params->nth;

    const int nr  = ggml_nrows(src0);
    const int64_t ne0 = src0->ne[0];
    const int64_t ne1 = src0->ne[1];
    const int64_t ne2 = src0->ne[2];

    const size_t nb00 = src0->nb[0];
    const size_t nb01 = src0->nb[1];
    const size_t nb02 = src0->nb[2];
    const size_t nb03 = src0->nb[3];

    const size_t nb0 = dst->nb[0];
    const size_t nb1 = dst->nb[1];
    const size_t nb2 = dst->nb[2];
    const size_t nb3 = dst->nb[3];

    const enum ggml_type type = src0->type;
    dequantize_row_q_t const dequantize_row_q = quantize_fns[type].dequantize_row_q;
    quantize_row_q_t const quantize_row_q = quantize_fns[type].quantize_row_q;

    // we don't support permuted src0
    GGML_ASSERT(nb00 == GGML_TYPE_SIZE[type]);

    // dst cannot be transposed or permuted
    GGML_ASSERT(nb0 <= nb1);
    GGML_ASSERT(nb1 <= nb2);
    GGML_ASSERT(nb2 <= nb3);

    GGML_ASSERT(ggml_is_quantized(src0->type));
    GGML_ASSERT(dst->type == src0->type);
    GGML_ASSERT(src1->type == GGML_TYPE_F32);

    // rows per thread
    const int dr = (nr + nth - 1)/nth;

    // row range for this thread
    const int ir0 = dr*ith;
    const int ir1 = MIN(ir0 + dr, nr);

    float * wdata = (float *) params->wdata + (ne0 + CACHE_LINE_SIZE_F32) * ith;

    for (int ir = ir0; ir < ir1; ++ir) {
        // src0 and dst are same shape => same indices
        const int i3 = ir/(ne2*ne1);
        const int i2 = (ir - i3*ne2*ne1)/ne1;
        const int i1 = (ir - i3*ne2*ne1 - i2*ne1);

        void  * src0_row = (void *) ((char *) src0->data + (i1*nb01 + i2*nb02 + i3*nb03));
        void  * dst_row  = (void *) ((char *)  dst->data + (i1*nb1  + i2*nb2  + i3*nb0 ));

        assert(ne0 % 32 == 0);

        // unquantize row from src0 to temp buffer
        dequantize_row_q(src0_row, wdata, ne0);
        // add src1
        ggml_vec_acc1_f32(ne0, wdata, v);
        // quantize row to dst
        quantize_row_q(wdata, dst_row, ne0);
    }
}

static void ggml_compute_forward_add1(
        const struct ggml_compute_params * params,
        const struct ggml_tensor * src0,
        const struct ggml_tensor * src1,
        struct ggml_tensor * dst) {
    switch (src0->type) {
        case GGML_TYPE_F32:
            {
                ggml_compute_forward_add1_f32(params, src0, src1, dst);
            } break;
        case GGML_TYPE_F16:
            {
                if (src1->type == GGML_TYPE_F16) {
                    ggml_compute_forward_add1_f16_f16(params, src0, src1, dst);
                }
                else if (src1->type == GGML_TYPE_F32) {
                    ggml_compute_forward_add1_f16_f32(params, src0, src1, dst);
                }
                else {
                    GGML_ASSERT(false);
                }
            } break;
        case GGML_TYPE_Q4_0:
        case GGML_TYPE_Q4_1:
        case GGML_TYPE_Q5_0:
        case GGML_TYPE_Q5_1:
        case GGML_TYPE_Q8_0:
        case GGML_TYPE_Q8_1:
            {
                ggml_compute_forward_add1_q_f32(params, src0, src1, dst);
            } break;
        default:
            {
                GGML_ASSERT(false);
            } break;
    }
}


// ggml_compute_forward_acc

static void ggml_compute_forward_acc_f32(
        const struct ggml_compute_params * params,
        const struct ggml_tensor * src0,
        const struct ggml_tensor * src1,
        const struct ggml_tensor * opt0,
        struct ggml_tensor * dst) {
    GGML_ASSERT(ggml_are_same_shape(src0, dst));
    GGML_ASSERT(ggml_is_contiguous(dst) && ggml_is_contiguous(src0));

    GGML_ASSERT(opt0->type == GGML_TYPE_I32);
    GGML_ASSERT(ggml_nelements(opt0) == 5);

    // view src0 and dst with these strides and data offset inbytes during acc
    // nb0 is implicitely element_size because src0 and dst are contiguous
    size_t nb1     = ((int32_t *) opt0->data)[0];
    size_t nb2     = ((int32_t *) opt0->data)[1];
    size_t nb3     = ((int32_t *) opt0->data)[2];
    size_t offset  = ((int32_t *) opt0->data)[3];
    bool   inplace = (bool) ((int32_t *) opt0->data)[4];

    if (!inplace && (params->type == GGML_TASK_INIT)) {
        // memcpy needs to be synchronized across threads to avoid race conditions.
        // => do it in INIT phase
        memcpy(
            ((char *)  dst->data),
            ((char *) src0->data),
            ggml_nbytes(dst));
    }

    if (params->type == GGML_TASK_INIT || params->type == GGML_TASK_FINALIZE) {
        return;
    }

    const int ith = params->ith;
    const int nth = params->nth;

    const int nr = ggml_nrows(src1);
    const int nc = src1->ne[0];

    const int64_t ne10 = src1->ne[0];
    const int64_t ne11 = src1->ne[1];
    const int64_t ne12 = src1->ne[2];
    const int64_t ne13 = src1->ne[3];

    const size_t nb10 = src1->nb[0];
    const size_t nb11 = src1->nb[1];
    const size_t nb12 = src1->nb[2];
    const size_t nb13 = src1->nb[3];

    // src0 and dst as viewed during acc
    const size_t nb0 = ggml_element_size(src0);

    const size_t nb00 = nb0;
    const size_t nb01 = nb1;
    const size_t nb02 = nb2;
    const size_t nb03 = nb3;

    GGML_ASSERT(offset + (ne10 == 0 ? 0 : ne10-1)*nb0  + (ne11 == 0 ? 0 : ne11-1)*nb1  + (ne12 == 0 ? 0 : ne12-1)*nb2  + (ne13 == 0 ? 0 : ne13-1)*nb3  < ggml_nbytes(dst));
    GGML_ASSERT(offset + (ne10 == 0 ? 0 : ne10-1)*nb00 + (ne11 == 0 ? 0 : ne11-1)*nb01 + (ne12 == 0 ? 0 : ne12-1)*nb02 + (ne13 == 0 ? 0 : ne13-1)*nb03 < ggml_nbytes(src0));

    GGML_ASSERT(nb10 == sizeof(float));

    // rows per thread
    const int dr = (nr + nth - 1)/nth;

    // row range for this thread
    const int ir0 = dr*ith;
    const int ir1 = MIN(ir0 + dr, nr);

    for (int ir = ir0; ir < ir1; ++ir) {
        // src0 and dst are viewed with shape of src1 and offset
        // => same indices
        const int i3 = ir/(ne12*ne11);
        const int i2 = (ir - i3*ne12*ne11)/ne11;
        const int i1 = (ir - i3*ne12*ne11 - i2*ne11);

#ifdef GGML_USE_ACCELERATE
        vDSP_vadd(
                (float *) ((char *) src0->data + i3*nb03 + i2*nb02 + i1*nb01 + offset), 1,
                (float *) ((char *) src1->data + i3*nb13 + i2*nb12 + i1*nb11), 1,
                (float *) ((char *) dst->data  + i3*nb3  + i2*nb2  + i1*nb1  + offset), 1, nc);
#else
        ggml_vec_add_f32(nc,
                (float *) ((char *)  dst->data + i3*nb3  + i2*nb2  + i1*nb1  + offset),
                (float *) ((char *) src0->data + i3*nb03 + i2*nb02 + i1*nb01 + offset),
                (float *) ((char *) src1->data + i3*nb13 + i2*nb12 + i1*nb11));
#endif
    }
}

static void ggml_compute_forward_acc(
        const struct ggml_compute_params * params,
        const struct ggml_tensor * src0,
        const struct ggml_tensor * src1,
        const struct ggml_tensor * opt0,
        struct ggml_tensor * dst) {

    switch (src0->type) {
        case GGML_TYPE_F32:
            {
                ggml_compute_forward_acc_f32(params, src0, src1, opt0, dst);
            } break;
        case GGML_TYPE_F16:
        case GGML_TYPE_Q4_0:
        case GGML_TYPE_Q4_1:
        case GGML_TYPE_Q5_0:
        case GGML_TYPE_Q5_1:
        case GGML_TYPE_Q8_0:
        case GGML_TYPE_Q8_1:
        default:
            {
                GGML_ASSERT(false);
            } break;
    }
}

// ggml_compute_forward_sub

static void ggml_compute_forward_sub_f32(
        const struct ggml_compute_params * params,
        const struct ggml_tensor * src0,
        const struct ggml_tensor * src1,
        struct ggml_tensor * dst) {
    assert(params->ith == 0);
    assert(ggml_are_same_shape(src0, src1) && ggml_are_same_shape(src0, dst));

    if (params->type == GGML_TASK_INIT || params->type == GGML_TASK_FINALIZE) {
        return;
    }

    const int nr  = ggml_nrows(src0);
    const int64_t ne0 = src0->ne[0];
    const int64_t ne1 = src0->ne[1];
    const int64_t ne2 = src0->ne[2];

    const size_t nb00 = src0->nb[0];
    const size_t nb01 = src0->nb[1];
    const size_t nb02 = src0->nb[2];
    const size_t nb03 = src0->nb[3];

    const size_t nb10 = src1->nb[0];
    const size_t nb11 = src1->nb[1];
    const size_t nb12 = src1->nb[2];
    const size_t nb13 = src1->nb[3];

    const size_t nb0 = dst->nb[0];
    const size_t nb1 = dst->nb[1];
    const size_t nb2 = dst->nb[2];
    const size_t nb3 = dst->nb[3];

    GGML_ASSERT( nb0 == sizeof(float));
    GGML_ASSERT(nb00 == sizeof(float));

    if (nb10 == sizeof(float)) {
        for (int ir = 0; ir < nr; ++ir) {
            // src0, src1 and dst are same shape => same indices
            const int i3 = ir/(ne2*ne1);
            const int i2 = (ir - i3*ne2*ne1)/ne1;
            const int i1 = (ir - i3*ne2*ne1 - i2*ne1);


#ifdef GGML_USE_ACCELERATE
            vDSP_vsub(
                    (float *) ((char *) src1->data + i3*nb13 + i2*nb12 + i1*nb11), 1,
                    (float *) ((char *) src0->data + i3*nb03 + i2*nb02 + i1*nb01), 1,
                    (float *) ((char *) dst->data  + i3*nb3  + i2*nb2  + i1*nb1 ), 1,
                    ne0);
#else
            ggml_vec_sub_f32(ne0,
                    (float *) ((char *) dst->data  + i3*nb3  + i2*nb2  + i1*nb1 ),
                    (float *) ((char *) src0->data + i3*nb03 + i2*nb02 + i1*nb01),
                    (float *) ((char *) src1->data + i3*nb13 + i2*nb12 + i1*nb11));
#endif
                // }
            // }
        }
    } else {
        // src1 is not contiguous
        for (int ir = 0; ir < nr; ++ir) {
            // src0, src1 and dst are same shape => same indices
            const int i3 = ir/(ne2*ne1);
            const int i2 = (ir - i3*ne2*ne1)/ne1;
            const int i1 = (ir - i3*ne2*ne1 - i2*ne1);

            float * dst_ptr  = (float *) ((char *) dst->data  + i3*nb3  + i2*nb2  + i1*nb1 );
            float * src0_ptr = (float *) ((char *) src0->data + i3*nb03 + i2*nb02 + i1*nb01);
            for (int i0 = 0; i0 < ne0; i0++) {
                float * src1_ptr = (float *) ((char *) src1->data + i3*nb13 + i2*nb12 + i1*nb11 + i0*nb10);

                dst_ptr[i0] = src0_ptr[i0] - *src1_ptr;
            }
        }
    }
}

static void ggml_compute_forward_sub(
        const struct ggml_compute_params * params,
        const struct ggml_tensor * src0,
        const struct ggml_tensor * src1,
        struct ggml_tensor * dst) {
    switch (src0->type) {
        case GGML_TYPE_F32:
            {
                ggml_compute_forward_sub_f32(params, src0, src1, dst);
            } break;
        default:
            {
                GGML_ASSERT(false);
            } break;
    }
}

// ggml_compute_forward_mul

static void ggml_compute_forward_mul_f32(
        const struct ggml_compute_params * params,
        const struct ggml_tensor * src0,
        const struct ggml_tensor * src1,
        struct ggml_tensor * dst) {
    assert(ggml_are_same_shape(src0, src1) && ggml_are_same_shape(src0, dst));

    if (params->type == GGML_TASK_INIT || params->type == GGML_TASK_FINALIZE) {
        return;
    }
    const int ith = params->ith;
    const int nth = params->nth;

    const int nr  = ggml_nrows(src0);
    const int64_t ne0 = src0->ne[0];
    const int64_t ne1 = src0->ne[1];
    const int64_t ne2 = src0->ne[2];

    const size_t nb00 = src0->nb[0];
    const size_t nb01 = src0->nb[1];
    const size_t nb02 = src0->nb[2];
    const size_t nb03 = src0->nb[3];

    const size_t nb10 = src1->nb[0];
    const size_t nb11 = src1->nb[1];
    const size_t nb12 = src1->nb[2];
    const size_t nb13 = src1->nb[3];

    const size_t nb0 = dst->nb[0];
    const size_t nb1 = dst->nb[1];
    const size_t nb2 = dst->nb[2];
    const size_t nb3 = dst->nb[3];

    GGML_ASSERT( nb0 == sizeof(float));
    GGML_ASSERT(nb00 == sizeof(float));

    if (nb10 == sizeof(float)) {
        for (int ir = ith; ir < nr; ir += nth) {
            // src0, src1 and dst are same shape => same indices
            const int i3 = ir/(ne2*ne1);
            const int i2 = (ir - i3*ne2*ne1)/ne1;
            const int i1 = (ir - i3*ne2*ne1 - i2*ne1);


#ifdef GGML_USE_ACCELERATE
            UNUSED(ggml_vec_mul_f32);

            vDSP_vmul(
                    (float *) ((char *) src0->data + i3*nb03 + i2*nb02 + i1*nb01), 1,
                    (float *) ((char *) src1->data + i3*nb13 + i2*nb12 + i1*nb11), 1,
                    (float *) ((char *) dst->data  + i3*nb3  + i2*nb2  + i1*nb1 ), 1,
                    ne0);
#else
            ggml_vec_mul_f32(ne0,
                    (float *) ((char *) dst->data  + i3*nb3  + i2*nb2  + i1*nb1 ),
                    (float *) ((char *) src0->data + i3*nb03 + i2*nb02 + i1*nb01),
                    (float *) ((char *) src1->data + i3*nb13 + i2*nb12 + i1*nb11));
#endif
                // }
            // }
        }
    } else {
        // src1 is not contiguous
        for (int ir = ith; ir < nr; ir += nth) {
            // src0, src1 and dst are same shape => same indices
            const int i3 = ir/(ne2*ne1);
            const int i2 = (ir - i3*ne2*ne1)/ne1;
            const int i1 = (ir - i3*ne2*ne1 - i2*ne1);

            float * dst_ptr  = (float *) ((char *) dst->data  + i3*nb3  + i2*nb2  + i1*nb1 );
            float * src0_ptr = (float *) ((char *) src0->data + i3*nb03 + i2*nb02 + i1*nb01);
            for (int i0 = 0; i0 < ne0; i0++) {
                float * src1_ptr = (float *) ((char *) src1->data + i3*nb13 + i2*nb12 + i1*nb11 + i0*nb10);

                dst_ptr[i0] = src0_ptr[i0] * (*src1_ptr);
            }
        }
    }
}

static void ggml_compute_forward_mul(
        const struct ggml_compute_params * params,
        const struct ggml_tensor * src0,
        const struct ggml_tensor * src1,
        struct ggml_tensor * dst) {
    switch (src0->type) {
        case GGML_TYPE_F32:
            {
                ggml_compute_forward_mul_f32(params, src0, src1, dst);
            } break;
        default:
            {
                GGML_ASSERT(false);
            } break;
    }
}

// ggml_compute_forward_div

static void ggml_compute_forward_div_f32(
        const struct ggml_compute_params * params,
        const struct ggml_tensor * src0,
        const struct ggml_tensor * src1,
        struct ggml_tensor * dst) {
    assert(params->ith == 0);
    assert(ggml_are_same_shape(src0, src1) && ggml_are_same_shape(src0, dst));

    if (params->type == GGML_TASK_INIT || params->type == GGML_TASK_FINALIZE) {
        return;
    }

    const int nr  = ggml_nrows(src0);
    const int64_t ne0 = src0->ne[0];
    const int64_t ne1 = src0->ne[1];
    const int64_t ne2 = src0->ne[2];

    const size_t nb00 = src0->nb[0];
    const size_t nb01 = src0->nb[1];
    const size_t nb02 = src0->nb[2];
    const size_t nb03 = src0->nb[3];

    const size_t nb10 = src1->nb[0];
    const size_t nb11 = src1->nb[1];
    const size_t nb12 = src1->nb[2];
    const size_t nb13 = src1->nb[3];

    const size_t nb0 = dst->nb[0];
    const size_t nb1 = dst->nb[1];
    const size_t nb2 = dst->nb[2];
    const size_t nb3 = dst->nb[3];

    GGML_ASSERT( nb0 == sizeof(float));
    GGML_ASSERT(nb00 == sizeof(float));

    if (nb10 == sizeof(float)) {
        for (int ir = 0; ir < nr; ++ir) {
            // src0, src1 and dst are same shape => same indices
            const int i3 = ir/(ne2*ne1);
            const int i2 = (ir - i3*ne2*ne1)/ne1;
            const int i1 = (ir - i3*ne2*ne1 - i2*ne1);


#ifdef GGML_USE_ACCELERATE
            vDSP_vdiv(
                    (float *) ((char *) src1->data + i3*nb13 + i2*nb12 + i1*nb11), 1,
                    (float *) ((char *) src0->data + i3*nb03 + i2*nb02 + i1*nb01), 1,
                    (float *) ((char *) dst->data  + i3*nb3  + i2*nb2  + i1*nb1 ), 1,
                    ne0);
#else
            ggml_vec_div_f32(ne0,
                    (float *) ((char *) dst->data  + i3*nb3  + i2*nb2  + i1*nb1 ),
                    (float *) ((char *) src0->data + i3*nb03 + i2*nb02 + i1*nb01),
                    (float *) ((char *) src1->data + i3*nb13 + i2*nb12 + i1*nb11));
#endif
                // }
            // }
        }
    } else {
        // src1 is not contiguous
        for (int ir = 0; ir < nr; ++ir) {
            // src0, src1 and dst are same shape => same indices
            const int i3 = ir/(ne2*ne1);
            const int i2 = (ir - i3*ne2*ne1)/ne1;
            const int i1 = (ir - i3*ne2*ne1 - i2*ne1);

            float * dst_ptr  = (float *) ((char *) dst->data  + i3*nb3  + i2*nb2  + i1*nb1 );
            float * src0_ptr = (float *) ((char *) src0->data + i3*nb03 + i2*nb02 + i1*nb01);
            for (int i0 = 0; i0 < ne0; i0++) {
                float * src1_ptr = (float *) ((char *) src1->data + i3*nb13 + i2*nb12 + i1*nb11 + i0*nb10);

                dst_ptr[i0] = src0_ptr[i0] / (*src1_ptr);
            }
        }
    }
}

static void ggml_compute_forward_div(
        const struct ggml_compute_params * params,
        const struct ggml_tensor * src0,
        const struct ggml_tensor * src1,
        struct ggml_tensor * dst) {
    switch (src0->type) {
        case GGML_TYPE_F32:
            {
                ggml_compute_forward_div_f32(params, src0, src1, dst);
            } break;
        default:
            {
                GGML_ASSERT(false);
            } break;
    }
}

// ggml_compute_forward_sqr

static void ggml_compute_forward_sqr_f32(
        const struct ggml_compute_params * params,
        const struct ggml_tensor * src0,
        struct ggml_tensor * dst) {
    assert(params->ith == 0);
    assert(ggml_are_same_shape(src0, dst));

    if (params->type == GGML_TASK_INIT || params->type == GGML_TASK_FINALIZE) {
        return;
    }

    const int n     = ggml_nrows(src0);
    const int nc    = src0->ne[0];

    assert( dst->nb[0] == sizeof(float));
    assert(src0->nb[0] == sizeof(float));

    for (int i = 0; i < n; i++) {
        ggml_vec_sqr_f32(nc,
                (float *) ((char *) dst->data  + i*( dst->nb[1])),
                (float *) ((char *) src0->data + i*(src0->nb[1])));
    }
}

static void ggml_compute_forward_sqr(
        const struct ggml_compute_params * params,
        const struct ggml_tensor * src0,
        struct ggml_tensor * dst) {
    switch (src0->type) {
        case GGML_TYPE_F32:
            {
                ggml_compute_forward_sqr_f32(params, src0, dst);
            } break;
        default:
            {
                GGML_ASSERT(false);
            } break;
    }
}

// ggml_compute_forward_sqrt

static void ggml_compute_forward_sqrt_f32(
        const struct ggml_compute_params * params,
        const struct ggml_tensor * src0,
        struct ggml_tensor * dst) {
    assert(params->ith == 0);
    assert(ggml_are_same_shape(src0, dst));

    if (params->type == GGML_TASK_INIT || params->type == GGML_TASK_FINALIZE) {
        return;
    }

    const int n  = ggml_nrows(src0);
    const int nc = src0->ne[0];

    assert( dst->nb[0] == sizeof(float));
    assert(src0->nb[0] == sizeof(float));

    for (int i = 0; i < n; i++) {
        ggml_vec_sqrt_f32(nc,
                (float *) ((char *) dst->data  + i*( dst->nb[1])),
                (float *) ((char *) src0->data + i*(src0->nb[1])));
    }
}

static void ggml_compute_forward_sqrt(
        const struct ggml_compute_params * params,
        const struct ggml_tensor * src0,
        struct ggml_tensor * dst) {
    switch (src0->type) {
        case GGML_TYPE_F32:
            {
                ggml_compute_forward_sqrt_f32(params, src0, dst);
            } break;
        default:
            {
                GGML_ASSERT(false);
            } break;
    }
}


// ggml_compute_forward_log

static void ggml_compute_forward_log_f32(
        const struct ggml_compute_params * params,
        const struct ggml_tensor * src0,
        struct ggml_tensor * dst) {
    GGML_ASSERT(params->ith == 0);
    GGML_ASSERT(ggml_are_same_shape(src0, dst));

    if (params->type == GGML_TASK_INIT || params->type == GGML_TASK_FINALIZE) {
        return;
    }

    const int n  = ggml_nrows(src0);
    const int nc = src0->ne[0];

    GGML_ASSERT( dst->nb[0] == sizeof(float));
    GGML_ASSERT(src0->nb[0] == sizeof(float));

    for (int i = 0; i < n; i++) {
        ggml_vec_log_f32(nc,
                (float *) ((char *) dst->data  + i*( dst->nb[1])),
                (float *) ((char *) src0->data + i*(src0->nb[1])));
    }
}

static void ggml_compute_forward_log(
        const struct ggml_compute_params * params,
        const struct ggml_tensor * src0,
        struct ggml_tensor * dst) {
    switch (src0->type) {
        case GGML_TYPE_F32:
            {
                ggml_compute_forward_log_f32(params, src0, dst);
            } break;
        default:
            {
                GGML_ASSERT(false);
            } break;
    }
}

// ggml_compute_forward_sum

static void ggml_compute_forward_sum_f32(
        const struct ggml_compute_params * params,
        const struct ggml_tensor * src0,
        struct ggml_tensor * dst) {
    assert(params->ith == 0);
    assert(ggml_is_scalar(dst));

    if (params->type == GGML_TASK_INIT || params->type == GGML_TASK_FINALIZE) {
        return;
    }

    assert(ggml_is_scalar(dst));
    assert(src0->nb[0] == sizeof(float));

    const int64_t ne00 = src0->ne[0];
    const int64_t ne01 = src0->ne[1];
    const int64_t ne02 = src0->ne[2];
    const int64_t ne03 = src0->ne[3];

    const size_t nb01 = src0->nb[1];
    const size_t nb02 = src0->nb[2];
    const size_t nb03 = src0->nb[3];

    ggml_float sum     = 0;
    ggml_float row_sum = 0;

    for (int64_t i03 = 0; i03 < ne03; i03++) {
        for (int64_t i02 = 0; i02 < ne02; i02++) {
            for (int64_t i01 = 0; i01 < ne01; i01++) {
                ggml_vec_sum_ggf(ne00,
                        &row_sum,
                        (float *) ((char *) src0->data + i01*nb01 + i02*nb02 + i03*nb03));
                sum += row_sum;
            }
        }
    }
    ((float *) dst->data)[0] = sum;
}

static void ggml_compute_forward_sum(
        const struct ggml_compute_params * params,
        const struct ggml_tensor * src0,
        struct ggml_tensor * dst) {
    switch (src0->type) {
        case GGML_TYPE_F32:
            {
                ggml_compute_forward_sum_f32(params, src0, dst);
            } break;
        default:
            {
                GGML_ASSERT(false);
            } break;
    }
}

// ggml_compute_forward_sum_rows

static void ggml_compute_forward_sum_rows_f32(
        const struct ggml_compute_params * params,
        const struct ggml_tensor * src0,
        struct ggml_tensor * dst) {
    GGML_ASSERT(params->ith == 0);

    if (params->type == GGML_TASK_INIT || params->type == GGML_TASK_FINALIZE) {
        return;
    }

    GGML_ASSERT(src0->nb[0] == sizeof(float));
    GGML_ASSERT(dst->nb[0] == sizeof(float));

    const int64_t ne00 = src0->ne[0];
    const int64_t ne01 = src0->ne[1];
    const int64_t ne02 = src0->ne[2];
    const int64_t ne03 = src0->ne[3];

    const int64_t ne0 = dst->ne[0];
    const int64_t ne1 = dst->ne[1];
    const int64_t ne2 = dst->ne[2];
    const int64_t ne3 = dst->ne[3];

    GGML_ASSERT(ne0 == 1);
    GGML_ASSERT(ne1 == ne01);
    GGML_ASSERT(ne2 == ne02);
    GGML_ASSERT(ne3 == ne03);

    const size_t nb01 = src0->nb[1];
    const size_t nb02 = src0->nb[2];
    const size_t nb03 = src0->nb[3];

    const size_t nb1 = dst->nb[1];
    const size_t nb2 = dst->nb[2];
    const size_t nb3 = dst->nb[3];

    for (int64_t i3 = 0; i3 < ne03; i3++) {
        for (int64_t i2 = 0; i2 < ne02; i2++) {
            for (int64_t i1 = 0; i1 < ne01; i1++) {
                float* src_row = (float *) ((char *) src0->data + i1*nb01 + i2*nb02 + i3*nb03);
                float* dst_row = (float *) ((char *) dst->data  + i1*nb1  + i2*nb2  + i3*nb3);
                float row_sum = 0;
                ggml_vec_sum_f32(ne00, &row_sum, src_row);
                dst_row[0] = row_sum;
            }
        }
    }
}

static void ggml_compute_forward_sum_rows(
        const struct ggml_compute_params * params,
        const struct ggml_tensor * src0,
        struct ggml_tensor * dst) {
    switch (src0->type) {
        case GGML_TYPE_F32:
            {
                ggml_compute_forward_sum_rows_f32(params, src0, dst);
            } break;
        default:
            {
                GGML_ASSERT(false);
            } break;
    }
}

// ggml_compute_forward_mean

static void ggml_compute_forward_mean_f32(
        const struct ggml_compute_params * params,
        const struct ggml_tensor * src0,
        struct ggml_tensor * dst) {
    assert(params->ith == 0);

    if (params->type == GGML_TASK_INIT || params->type == GGML_TASK_FINALIZE) {
        return;
    }

    assert(src0->nb[0] == sizeof(float));

    const int64_t ne00 = src0->ne[0];
    const int64_t ne01 = src0->ne[1];
    const int64_t ne02 = src0->ne[2];
    const int64_t ne03 = src0->ne[3];

    const size_t nb01 = src0->nb[1];
    const size_t nb02 = src0->nb[2];
    const size_t nb03 = src0->nb[3];

    const int64_t ne0 = dst->ne[0];
    const int64_t ne1 = dst->ne[1];
    const int64_t ne2 = dst->ne[2];
    const int64_t ne3 = dst->ne[3];

    assert(ne0 == 1);
    assert(ne1 == ne01);
    assert(ne2 == ne02);
    assert(ne3 == ne03);

    UNUSED(ne0);
    UNUSED(ne1);
    UNUSED(ne2);
    UNUSED(ne3);

    const size_t nb1 = dst->nb[1];
    const size_t nb2 = dst->nb[2];
    const size_t nb3 = dst->nb[3];

    for (int64_t i03 = 0; i03 < ne03; i03++) {
        for (int64_t i02 = 0; i02 < ne02; i02++) {
            for (int64_t i01 = 0; i01 < ne01; i01++) {
                ggml_vec_sum_f32(ne00,
                        (float *) ((char *)  dst->data + i01*nb1  + i02*nb2  + i03*nb3),
                        (float *) ((char *) src0->data + i01*nb01 + i02*nb02 + i03*nb03));

                *(float *) ((char *) dst->data + i01*nb1 + i02*nb2 + i03*nb3) /= (float) ne00;
            }
        }
    }
}

static void ggml_compute_forward_mean(
        const struct ggml_compute_params * params,
        const struct ggml_tensor * src0,
        struct ggml_tensor * dst) {
    switch (src0->type) {
        case GGML_TYPE_F32:
            {
                ggml_compute_forward_mean_f32(params, src0, dst);
            } break;
        default:
            {
                GGML_ASSERT(false);
            } break;
    }
}

// ggml_compute_forward_repeat

static void ggml_compute_forward_repeat_f32(
        const struct ggml_compute_params * params,
        const struct ggml_tensor * src0,
        struct ggml_tensor * dst) {
    GGML_ASSERT(params->ith == 0);
    GGML_ASSERT(ggml_can_repeat(src0, dst));

    if (params->type == GGML_TASK_INIT || params->type == GGML_TASK_FINALIZE) {
        return;
    }

    const int64_t ne0  = dst->ne[0];
    const int64_t ne1  = dst->ne[1];
    const int64_t ne2  = dst->ne[2];
    const int64_t ne3  = dst->ne[3];

    const int64_t ne00 = src0->ne[0];
    const int64_t ne01 = src0->ne[1];
    const int64_t ne02 = src0->ne[2];
    const int64_t ne03 = src0->ne[3];

    const size_t nb0  = dst->nb[0];
    const size_t nb1  = dst->nb[1];
    const size_t nb2  = dst->nb[2];
    const size_t nb3  = dst->nb[3];

    const size_t nb00 = src0->nb[0];
    const size_t nb01 = src0->nb[1];
    const size_t nb02 = src0->nb[2];
    const size_t nb03 = src0->nb[3];

    // guaranteed to be an integer due to the check in ggml_can_repeat
    const int nr0 = (int)(ne0/ne00);
    const int nr1 = (int)(ne1/ne01);
    const int nr2 = (int)(ne2/ne02);
    const int nr3 = (int)(ne3/ne03);

    // TODO: support for transposed / permuted tensors
    GGML_ASSERT(nb0  == sizeof(float));
    GGML_ASSERT(nb00 == sizeof(float));

    // TODO: maybe this is not optimal?
    for                         (int i3 = 0; i3 < nr3;  i3++) {
        for                     (int k3 = 0; k3 < ne03; k3++) {
            for                 (int i2 = 0; i2 < nr2;  i2++) {
                for             (int k2 = 0; k2 < ne02; k2++) {
                    for         (int i1 = 0; i1 < nr1;  i1++) {
                        for     (int k1 = 0; k1 < ne01; k1++) {
                            for (int i0 = 0; i0 < nr0;  i0++) {
                                ggml_vec_cpy_f32(ne00,
                                        (float *) ((char *)  dst->data + (i3*ne03 + k3)*nb3  + (i2*ne02 + k2)*nb2  + (i1*ne01 + k1)*nb1  + (i0*ne00)*nb0),
                                        (float *) ((char *) src0->data + (          k3)*nb03 + (          k2)*nb02 + (          k1)*nb01));
                            }
                        }
                    }
                }
            }
        }
    }
}

static void ggml_compute_forward_repeat(
        const struct ggml_compute_params * params,
        const struct ggml_tensor * src0,
        struct ggml_tensor * dst) {
    switch (src0->type) {
        case GGML_TYPE_F32:
            {
                ggml_compute_forward_repeat_f32(params, src0, dst);
            } break;
        default:
            {
                GGML_ASSERT(false);
            } break;
    }
}

// ggml_compute_forward_abs

static void ggml_compute_forward_abs_f32(
        const struct ggml_compute_params * params,
        const struct ggml_tensor * src0,
        struct ggml_tensor * dst) {
    assert(params->ith == 0);
    assert(ggml_are_same_shape(src0, dst));

    if (params->type == GGML_TASK_INIT || params->type == GGML_TASK_FINALIZE) {
        return;
    }

    const int n  = ggml_nrows(src0);
    const int nc = src0->ne[0];

    assert(dst->nb[0]  == sizeof(float));
    assert(src0->nb[0] == sizeof(float));

    for (int i = 0; i < n; i++) {
        ggml_vec_abs_f32(nc,
                (float *) ((char *) dst->data  + i*( dst->nb[1])),
                (float *) ((char *) src0->data + i*(src0->nb[1])));
    }
}

static void ggml_compute_forward_abs(
        const struct ggml_compute_params * params,
        const struct ggml_tensor * src0,
        struct ggml_tensor * dst) {
    switch (src0->type) {
        case GGML_TYPE_F32:
            {
                ggml_compute_forward_abs_f32(params, src0, dst);
            } break;
        default:
            {
                GGML_ASSERT(false);
            } break;
    }
}

// ggml_compute_forward_sgn

static void ggml_compute_forward_sgn_f32(
        const struct ggml_compute_params * params,
        const struct ggml_tensor * src0,
        struct ggml_tensor * dst) {
    assert(params->ith == 0);
    assert(ggml_are_same_shape(src0, dst));

    if (params->type == GGML_TASK_INIT || params->type == GGML_TASK_FINALIZE) {
        return;
    }

    const int n  = ggml_nrows(src0);
    const int nc = src0->ne[0];

    assert(dst->nb[0]  == sizeof(float));
    assert(src0->nb[0] == sizeof(float));

    for (int i = 0; i < n; i++) {
        ggml_vec_sgn_f32(nc,
                (float *) ((char *) dst->data  + i*( dst->nb[1])),
                (float *) ((char *) src0->data + i*(src0->nb[1])));
    }
}

static void ggml_compute_forward_sgn(
        const struct ggml_compute_params * params,
        const struct ggml_tensor * src0,
        struct ggml_tensor * dst) {
    switch (src0->type) {
        case GGML_TYPE_F32:
            {
                ggml_compute_forward_sgn_f32(params, src0, dst);
            } break;
        default:
            {
                GGML_ASSERT(false);
            } break;
    }
}

// ggml_compute_forward_neg

static void ggml_compute_forward_neg_f32(
        const struct ggml_compute_params * params,
        const struct ggml_tensor * src0,
        struct ggml_tensor * dst) {
    assert(params->ith == 0);
    assert(ggml_are_same_shape(src0, dst));

    if (params->type == GGML_TASK_INIT || params->type == GGML_TASK_FINALIZE) {
        return;
    }

    const int n  = ggml_nrows(src0);
    const int nc = src0->ne[0];

    assert(dst->nb[0]  == sizeof(float));
    assert(src0->nb[0] == sizeof(float));

    for (int i = 0; i < n; i++) {
        ggml_vec_neg_f32(nc,
                (float *) ((char *) dst->data  + i*( dst->nb[1])),
                (float *) ((char *) src0->data + i*(src0->nb[1])));
    }
}

static void ggml_compute_forward_neg(
        const struct ggml_compute_params * params,
        const struct ggml_tensor * src0,
        struct ggml_tensor * dst) {
    switch (src0->type) {
        case GGML_TYPE_F32:
            {
                ggml_compute_forward_neg_f32(params, src0, dst);
            } break;
        default:
            {
                GGML_ASSERT(false);
            } break;
    }
}

// ggml_compute_forward_step

static void ggml_compute_forward_step_f32(
        const struct ggml_compute_params * params,
        const struct ggml_tensor * src0,
        struct ggml_tensor * dst) {
    assert(params->ith == 0);
    assert(ggml_are_same_shape(src0, dst));

    if (params->type == GGML_TASK_INIT || params->type == GGML_TASK_FINALIZE) {
        return;
    }

    const int n  = ggml_nrows(src0);
    const int nc = src0->ne[0];

    assert(dst->nb[0]  == sizeof(float));
    assert(src0->nb[0] == sizeof(float));

    for (int i = 0; i < n; i++) {
        ggml_vec_step_f32(nc,
                (float *) ((char *) dst->data  + i*( dst->nb[1])),
                (float *) ((char *) src0->data + i*(src0->nb[1])));
    }
}

static void ggml_compute_forward_step(
        const struct ggml_compute_params * params,
        const struct ggml_tensor * src0,
        struct ggml_tensor * dst) {
    switch (src0->type) {
        case GGML_TYPE_F32:
            {
                ggml_compute_forward_step_f32(params, src0, dst);
            } break;
        default:
            {
                GGML_ASSERT(false);
            } break;
    }
}

// ggml_compute_forward_relu

static void ggml_compute_forward_relu_f32(
        const struct ggml_compute_params * params,
        const struct ggml_tensor * src0,
        struct ggml_tensor * dst) {
    assert(params->ith == 0);
    assert(ggml_are_same_shape(src0, dst));

    if (params->type == GGML_TASK_INIT || params->type == GGML_TASK_FINALIZE) {
        return;
    }

    const int n  = ggml_nrows(src0);
    const int nc = src0->ne[0];

    assert(dst->nb[0]  == sizeof(float));
    assert(src0->nb[0] == sizeof(float));

    for (int i = 0; i < n; i++) {
        ggml_vec_relu_f32(nc,
                (float *) ((char *) dst->data  + i*( dst->nb[1])),
                (float *) ((char *) src0->data + i*(src0->nb[1])));
    }
}

static void ggml_compute_forward_relu(
        const struct ggml_compute_params * params,
        const struct ggml_tensor * src0,
        struct ggml_tensor * dst) {
    switch (src0->type) {
        case GGML_TYPE_F32:
            {
                ggml_compute_forward_relu_f32(params, src0, dst);
            } break;
        default:
            {
                GGML_ASSERT(false);
            } break;
    }
}

// ggml_compute_forward_gelu

static void ggml_compute_forward_gelu_f32(
        const struct ggml_compute_params * params,
        const struct ggml_tensor * src0,
        struct ggml_tensor * dst) {
    GGML_ASSERT(ggml_is_contiguous(src0));
    GGML_ASSERT(ggml_is_contiguous(dst));
    GGML_ASSERT(ggml_are_same_shape(src0, dst));

    if (params->type == GGML_TASK_INIT || params->type == GGML_TASK_FINALIZE) {
        return;
    }

    const int ith = params->ith;
    const int nth = params->nth;

    const int nc = src0->ne[0];
    const int nr = ggml_nrows(src0);

    // rows per thread
    const int dr = (nr + nth - 1)/nth;

    // row range for this thread
    const int ir0 = dr*ith;
    const int ir1 = MIN(ir0 + dr, nr);

    for (int i1 = ir0; i1 < ir1; i1++) {
        ggml_vec_gelu_f32(nc,
                (float *) ((char *) dst->data  + i1*( dst->nb[1])),
                (float *) ((char *) src0->data + i1*(src0->nb[1])));

#ifndef NDEBUG
        for (int k = 0; k < nc; k++) {
            const float x = ((float *) ((char *) dst->data + i1*( dst->nb[1])))[k];
            UNUSED(x);
            assert(!isnan(x));
            assert(!isinf(x));
        }
#endif
    }
}

static void ggml_compute_forward_gelu(
        const struct ggml_compute_params * params,
        const struct ggml_tensor * src0,
        struct ggml_tensor * dst) {
    switch (src0->type) {
        case GGML_TYPE_F32:
            {
                ggml_compute_forward_gelu_f32(params, src0, dst);
            } break;
        default:
            {
                GGML_ASSERT(false);
            } break;
    }

    //printf("XXXXXXXX gelu\n");
}

// ggml_compute_forward_silu

static void ggml_compute_forward_silu_f32(
        const struct ggml_compute_params * params,
        const struct ggml_tensor * src0,
        struct ggml_tensor * dst) {
    GGML_ASSERT(ggml_is_contiguous(src0));
    GGML_ASSERT(ggml_is_contiguous(dst));
    GGML_ASSERT(ggml_are_same_shape(src0, dst));

    if (params->type == GGML_TASK_INIT || params->type == GGML_TASK_FINALIZE) {
        return;
    }

    const int ith = params->ith;
    const int nth = params->nth;

    const int nc = src0->ne[0];
    const int nr = ggml_nrows(src0);

    // rows per thread
    const int dr = (nr + nth - 1)/nth;

    // row range for this thread
    const int ir0 = dr*ith;
    const int ir1 = MIN(ir0 + dr, nr);

    for (int i1 = ir0; i1 < ir1; i1++) {
        ggml_vec_silu_f32(nc,
                (float *) ((char *) dst->data  + i1*( dst->nb[1])),
                (float *) ((char *) src0->data + i1*(src0->nb[1])));

#ifndef NDEBUG
        for (int k = 0; k < nc; k++) {
            const float x = ((float *) ((char *) dst->data + i1*( dst->nb[1])))[k];
            UNUSED(x);
            assert(!isnan(x));
            assert(!isinf(x));
        }
#endif
    }
}

static void ggml_compute_forward_silu(
        const struct ggml_compute_params * params,
        const struct ggml_tensor * src0,
        struct ggml_tensor * dst) {
    switch (src0->type) {
        case GGML_TYPE_F32:
            {
                ggml_compute_forward_silu_f32(params, src0, dst);
            } break;
        default:
            {
                GGML_ASSERT(false);
            } break;
    }
}


// ggml_compute_forward_silu_back

static void ggml_compute_forward_silu_back_f32(
        const struct ggml_compute_params * params,
        const struct ggml_tensor * src0,
        const struct ggml_tensor * grad,
        struct ggml_tensor * dst) {
    GGML_ASSERT(ggml_is_contiguous(grad));
    GGML_ASSERT(ggml_is_contiguous(src0));
    GGML_ASSERT(ggml_is_contiguous(dst));
    GGML_ASSERT(ggml_are_same_shape(src0, dst));
    GGML_ASSERT(ggml_are_same_shape(src0, grad));

    if (params->type == GGML_TASK_INIT || params->type == GGML_TASK_FINALIZE) {
        return;
    }

    const int ith = params->ith;
    const int nth = params->nth;

    const int nc = src0->ne[0];
    const int nr = ggml_nrows(src0);

    // rows per thread
    const int dr = (nr + nth - 1)/nth;

    // row range for this thread
    const int ir0 = dr*ith;
    const int ir1 = MIN(ir0 + dr, nr);

    for (int i1 = ir0; i1 < ir1; i1++) {
        ggml_vec_silu_backward_f32(nc,
                (float *) ((char *) dst->data  + i1*( dst->nb[1])),
                (float *) ((char *) src0->data + i1*(src0->nb[1])),
                (float *) ((char *) grad->data + i1*(grad->nb[1])));

#ifndef NDEBUG
        for (int k = 0; k < nc; k++) {
            const float x = ((float *) ((char *) dst->data + i1*( dst->nb[1])))[k];
            UNUSED(x);
            assert(!isnan(x));
            assert(!isinf(x));
        }
#endif
    }
}

static void ggml_compute_forward_silu_back(
        const struct ggml_compute_params * params,
        const struct ggml_tensor * src0,
        const struct ggml_tensor * grad,
        struct ggml_tensor * dst) {
    switch (src0->type) {
        case GGML_TYPE_F32:
            {
                ggml_compute_forward_silu_back_f32(params, src0, grad, dst);
            } break;
        default:
            {
                GGML_ASSERT(false);
            } break;
    }
}

// ggml_compute_forward_norm

static void ggml_compute_forward_norm_f32(
        const struct ggml_compute_params * params,
        const struct ggml_tensor * src0,
        struct ggml_tensor * dst) {
    GGML_ASSERT(ggml_are_same_shape(src0, dst));

    if (params->type == GGML_TASK_INIT || params->type == GGML_TASK_FINALIZE) {
        return;
    }

    GGML_ASSERT(src0->nb[0] == sizeof(float));

    const int ith = params->ith;
    const int nth = params->nth;

    const int64_t ne00 = src0->ne[0];
    const int64_t ne01 = src0->ne[1];
    const int64_t ne02 = src0->ne[2];
    const int64_t ne03 = src0->ne[3];

    const size_t nb01 = src0->nb[1];
    const size_t nb02 = src0->nb[2];
    const size_t nb03 = src0->nb[3];

    const size_t nb1 = dst->nb[1];
    const size_t nb2 = dst->nb[2];
    const size_t nb3 = dst->nb[3];

    const float eps = 1e-5f; // TODO: make this a parameter

    // TODO: optimize
    for (int64_t i03 = 0; i03 < ne03; i03++) {
        for (int64_t i02 = 0; i02 < ne02; i02++) {
            for (int64_t i01 = ith; i01 < ne01; i01 += nth) {
                const float * x = (float *) ((char *) src0->data + i01*nb01 + i02*nb02 + i03*nb03);

                ggml_float sum = 0.0;
                for (int64_t i00 = 0; i00 < ne00; i00++) {
                    sum += (ggml_float)x[i00];
                }

                float mean = sum/ne00;

                float * y = (float *) ((char *) dst->data + i01*nb1 + i02*nb2 + i03*nb3);

                ggml_float sum2 = 0.0;
                for (int64_t i00 = 0; i00 < ne00; i00++) {
                    float v = x[i00] - mean;
                    y[i00] = v;
                    sum2 += (ggml_float)(v*v);
                }

                float variance = sum2/ne00;
                const float scale = 1.0f/sqrtf(variance + eps);

                ggml_vec_scale_f32(ne00, y, scale);
            }
        }
    }
}

static void ggml_compute_forward_norm(
        const struct ggml_compute_params * params,
        const struct ggml_tensor * src0,
        struct ggml_tensor * dst) {
    switch (src0->type) {
        case GGML_TYPE_F32:
            {
                ggml_compute_forward_norm_f32(params, src0, dst);
            } break;
        default:
            {
                GGML_ASSERT(false);
            } break;
    }
}

static void ggml_compute_forward_rms_norm_f32(
        const struct ggml_compute_params * params,
        const struct ggml_tensor * src0,
        struct ggml_tensor * dst) {
    GGML_ASSERT(ggml_are_same_shape(src0, dst));

    if (params->type == GGML_TASK_INIT || params->type == GGML_TASK_FINALIZE) {
        return;
    }

    GGML_ASSERT(src0->nb[0] == sizeof(float));

    const int ith = params->ith;
    const int nth = params->nth;

    const int64_t ne00 = src0->ne[0];
    const int64_t ne01 = src0->ne[1];
    const int64_t ne02 = src0->ne[2];
    const int64_t ne03 = src0->ne[3];

    const size_t nb01 = src0->nb[1];
    const size_t nb02 = src0->nb[2];
    const size_t nb03 = src0->nb[3];

    const size_t nb1 = dst->nb[1];
    const size_t nb2 = dst->nb[2];
    const size_t nb3 = dst->nb[3];

    const float eps = 1e-6f; // TODO: make this a parameter

    // TODO: optimize
    for (int64_t i03 = 0; i03 < ne03; i03++) {
        for (int64_t i02 = 0; i02 < ne02; i02++) {
            for (int64_t i01 = ith; i01 < ne01; i01 += nth) {
                const float * x = (float *) ((char *) src0->data + i01*nb01 + i02*nb02 + i03*nb03);

                ggml_float sum = 0.0;
                for (int64_t i00 = 0; i00 < ne00; i00++) {
                    sum += (ggml_float)(x[i00] * x[i00]);
                }

                float mean = sum/ne00;

                float * y = (float *) ((char *) dst->data + i01*nb1 + i02*nb2 + i03*nb3);

                memcpy(y, x, ne00 * sizeof(float));
                // for (int i00 = 0; i00 < ne00; i00++) {
                //     y[i00] = x[i00];
                // }

                const float scale = 1.0f/sqrtf(mean + eps);

                ggml_vec_scale_f32(ne00, y, scale);
            }
        }
    }
}

static void ggml_compute_forward_rms_norm(
        const struct ggml_compute_params * params,
        const struct ggml_tensor * src0,
        struct ggml_tensor * dst) {
    switch (src0->type) {
        case GGML_TYPE_F32:
            {
                ggml_compute_forward_rms_norm_f32(params, src0, dst);
            } break;
        default:
            {
                GGML_ASSERT(false);
            } break;
    }
}


static void ggml_compute_forward_rms_norm_back_f32(
        const struct ggml_compute_params * params,
        const struct ggml_tensor * src0,
        const struct ggml_tensor * src1,
        struct ggml_tensor * dst) {
    GGML_ASSERT(ggml_are_same_shape(src0, dst) && ggml_are_same_shape(src0, src1));

    if (params->type == GGML_TASK_INIT || params->type == GGML_TASK_FINALIZE) {
        return;
    }

    GGML_ASSERT(src0->nb[0] == sizeof(float));

    const int ith = params->ith;
    const int nth = params->nth;

    const int64_t ne00 = src0->ne[0];
    const int64_t ne01 = src0->ne[1];
    const int64_t ne02 = src0->ne[2];
    const int64_t ne03 = src0->ne[3];

    const size_t nb01 = src0->nb[1];
    const size_t nb02 = src0->nb[2];
    const size_t nb03 = src0->nb[3];

    const size_t nb11 = src1->nb[1];
    const size_t nb12 = src1->nb[2];
    const size_t nb13 = src1->nb[3];

    const size_t nb1 = dst->nb[1];
    const size_t nb2 = dst->nb[2];
    const size_t nb3 = dst->nb[3];

    const float eps = 1e-6f; // TODO: make this a parameter

    // TODO: optimize
    for (int64_t i03 = 0; i03 < ne03; i03++) {
        for (int64_t i02 = 0; i02 < ne02; i02++) {
            for (int64_t i01 = ith; i01 < ne01; i01 += nth) {
                // src1 is same shape as src0 => same indices
                const int64_t i11 = i01;
                const int64_t i12 = i02;
                const int64_t i13 = i03;

                const float * x = (float *) ((char *) src0->data + i01*nb01 + i02*nb02 + i03*nb03);
                const float * dz = (float *) ((char *) src1->data + i11*nb11 + i12*nb12 + i13*nb13);

                ggml_float sum_xx  = 0.0;
                ggml_float sum_xdz = 0.0;

                for (int64_t i00 = 0; i00 < ne00; i00++) {
                    sum_xx  += (ggml_float)(x[i00] * x[i00]);
                    sum_xdz += (ggml_float)(x[i00] * dz[i00]);
                }

                //const float mean     = (float)(sum_xx)/ne00;
                const float mean_eps = (float)(sum_xx)/ne00 + eps;
                const float sum_eps  = (float)(sum_xx) + eps*ne00;
                //const float mean_xdz = (float)(sum_xdz)/ne00;
                // we could cache rms from forward pass to improve performance.
                // to do this implement ggml_rms and compose ggml_rms_norm using ggml_rms.
                //const float rms      = sqrtf(mean_eps);
                const float rrms     = 1.0f / sqrtf(mean_eps);
                //const float scale    = -rrms/(ne00 * mean_eps); // -1/(n*rms**3)

                {
                    // z = rms_norm(x)
                    //
                    // rms_norm(src0) =
                    //     scale(
                    //         src0,
                    //         div(
                    //             1,
                    //             sqrt(
                    //                 add(
                    //                     scale(
                    //                         sum(
                    //                             sqr(
                    //                                 src0)),
                    //                         (1.0/N)),
                    //                     eps))));

                    // postorder:
                    // ## op    args         grad
                    // 00 param src0         grad[#00]
                    // 01 const 1
                    // 02 sqr   (#00)        grad[#02]
                    // 03 sum   (#02)        grad[#03]
                    // 04 const 1/N
                    // 05 scale (#03, #04)   grad[#05]
                    // 06 const eps
                    // 07 add   (#05, #06)   grad[#07]
                    // 08 sqrt  (#07)        grad[#08]
                    // 09 div   (#01,#08)    grad[#09]
                    // 10 scale (#00,#09)    grad[#10]
                    //
                    // backward pass, given grad[#10]
                    // #10: scale
                    // grad[#00] += scale(grad[#10],#09)
                    // grad[#09] += sum(mul(grad[#10],#00))
                    // #09: div
                    // grad[#08] += neg(mul(grad[#09], div(#09,#08)))
                    // #08: sqrt
                    // grad[#07] += mul(grad[#08], div(0.5, #08))
                    // #07: add
                    // grad[#05] += grad[#07]
                    // #05: scale
                    // grad[#03] += scale(grad[#05],#04)
                    // #03: sum
                    // grad[#02] += repeat(grad[#03], #02)
                    // #02:
                    // grad[#00] += scale(mul(#00, grad[#02]), 2.0)
                    //
                    // substitute and simplify:
                    // grad[#00] = scale(grad(#10), #09) + scale(mul(#00, grad[#02]), 2.0)
                    // grad[#02] = repeat(grad[#03], #02)
                    // grad[#02] = repeat(scale(grad[#05],#04), #02)
                    // grad[#02] = repeat(scale(grad[#07],#04), #02)
                    // grad[#02] = repeat(scale(mul(grad[#08], div(0.5, #08)),#04), #02)
                    // grad[#02] = repeat(scale(mul(neg(mul(grad[#09], div(#09,#08))), div(0.5, #08)),#04), #02)
                    // grad[#02] = repeat(scale(mul(neg(mul(sum(mul(grad[#10],#00)), div(#09,#08))), div(0.5, #08)),#04), #02)
                    // grad[#02] = repeat(-(sum(mul(grad[#10],#00)) * div(#09,#08) * div(0.5, #08) * (1/N)), #02)
                    // grad[#02] = repeat(-(sum(mul(grad[#10],#00)) * div(div(#01,#08),#08) * div(0.5, #08) * (1/N)), #02)
                    // grad[#02] = repeat(-(sum(mul(grad[#10],#00)) * div(1,#08*#08) * div(0.5, #08) * (1/N)), #02)
                    // grad[#02] = repeat(-(sum(mul(grad[#10],#00)) * div(1,#07) * div(0.5, #08) * (1/N)), #02)
                    // grad[#00] = scale(grad(#10), #09) + scale(mul(#00, grad[#02]), 2.0)
                    // grad[#00] = scale(grad(#10), #09) + scale(mul(#00, repeat(-(sum(mul(grad[#10],#00)) * div(1,#07) * div(0.5, #08) * (1/N)), #02)), 2.0)
                    // grad[#00] = scale(grad(#10), #09) + scale(scale(#00, -(sum(mul(grad[#10],#00)) * div(1,#07) * div(0.5, #08) * (1/N))), 2.0)
                    // grad[#00] = scale(grad(#10), #09) + scale(#00, -(sum(mul(grad[#10],#00)) * div(1,#07) * div(1,#08) * (1/N)))
                    // grad[#00] = scale(grad(#10), #09) + scale(#00, sum(mul(grad[#10],#00)) * div(1,#07*#08) * (-1/N))
                    // grad[#00] = scale(grad(#10), #09) + scale(#00, sum(mul(grad[#10],#00)) * div(1,#07*#08) * (-1/N))
                    // grad[#00] = scale(grad(#10), #09) + scale(#00, sum(mul(grad[#10],#00)) * div(1,mean_eps*rms) * (-1/N))
                    // grad[#00] = scale(grad(#10), #09) + scale(#00, sum(mul(grad[#10],#00)) * div(-1,rms*N*mean_eps))
                    // grad[#00] = scale(grad(#10), #09) + scale(#00, sum(mul(grad[#10],#00)) * div(-1,rms*N*(sum_xx/N+eps)))
                    // grad[#00] = scale(grad(#10), #09) + scale(#00, sum(mul(grad[#10],#00)) * div(-1,rms*N*sum_xx+rms*N*eps))
                    // grad[#00] = scale(dz, rrms) + scale(x, sum(mul(dz,x)) * div(-1,rms*N*mean_eps))
                    // grad[#00] = scale(dz, rrms) + scale(x, sum_xdz * div(-1,rms*N*mean_eps))
                    // a = b*c + d*e
                    // a = b*c*f/f + d*e*f/f
                    // a = (b*c*f + d*e*f)*(1/f)
                    // a = (b*c*(1/c) + d*e*(1/c))*(1/(1/c))
                    // a = (b + d*e/c)*c
                    // b = dz, c = rrms, d = x, e = sum_xdz * div(-1,rms*N*mean_eps)
                    // a = (dz + x*sum_xdz * div(-1,rms*N*mean_eps)/rrms)*rrms
                    // a = (dz + x*sum_xdz * div(-1,rms*N*mean_eps)*rms)*rrms
                    // a = (dz + x*sum_xdz * div(-rms,rms*N*mean_eps))*rrms
                    // a = (dz + x*sum_xdz * div(-1,N*mean_eps))*rrms
                    // a = (dz + x*div(-sum_xdz,N*mean_eps))*rrms
                    // a = (dz + x*div(-mean_xdz,mean_eps))*rrms
                    // grad[#00] = scale(dz + scale(x, div(-mean_xdz,mean_eps)),rrms)
                    // grad[#00] = scale(dz + scale(x, -mean_xdz/mean_eps),rrms)
                    // dx = scale(dz + scale(x, -mean_xdz/mean_eps),rrms)
                }
                // dx = scale(dz + scale(x, -mean_xdz/mean_eps),rrms)
                // post-order:
                // dx := x
                // dx := scale(dx,-mean_xdz/mean_eps)
                // dx := add(dx, dz)
                // dx := scale(dx, rrms)
                float * dx = (float *) ((char *) dst->data + i01*nb1 + i02*nb2 + i03*nb3);

                ggml_vec_cpy_f32  (ne00, dx, x);
                // ggml_vec_scale_f32(ne00, dx, -mean_xdz/mean_eps);
                ggml_vec_scale_f32(ne00, dx, (float)(-sum_xdz)/sum_eps);
                ggml_vec_acc_f32  (ne00, dx, dz);
                ggml_vec_scale_f32(ne00, dx, rrms);
            }
        }
    }
}

static void ggml_compute_forward_rms_norm_back(
        const struct ggml_compute_params * params,
        const struct ggml_tensor * src0,
        const struct ggml_tensor * src1,
        struct ggml_tensor * dst) {
    switch (src0->type) {
        case GGML_TYPE_F32:
            {
                ggml_compute_forward_rms_norm_back_f32(params, src0, src1, dst);
            } break;
        default:
            {
                GGML_ASSERT(false);
            } break;
    }
}


// ggml_compute_forward_mul_mat

#if defined(GGML_USE_ACCELERATE) || defined(GGML_USE_OPENBLAS) || defined(GGML_USE_CLBLAST)
// helper function to determine if it is better to use BLAS or not
// for large matrices, BLAS is faster
static bool ggml_compute_forward_mul_mat_use_blas(
        const struct ggml_tensor * src0,
        const struct ggml_tensor * src1,
              struct ggml_tensor * dst) {
    //const int64_t ne00 = src0->ne[0];
    //const int64_t ne01 = src0->ne[1];

    const int64_t ne10 = src1->ne[0];

    const int64_t ne0 = dst->ne[0];
    const int64_t ne1 = dst->ne[1];

    // TODO: find the optimal values for these
    if (ggml_is_contiguous(src0) &&
        ggml_is_contiguous(src1) &&
        (ne0 >= 32 && ne1 >= 32 && ne10 >= 32)) {

        /*printf("BLAS: %d %d %d %d %d\n", ne0, ne1, ne10, ne00, ne01);*/
        return true;
    }

    return false;
}
#endif

static void ggml_compute_forward_mul_mat_f32(
        const struct ggml_compute_params * params,
        const struct ggml_tensor * src0,
        const struct ggml_tensor * src1,
              struct ggml_tensor * dst) {
    int64_t t0 = ggml_perf_time_us();
    UNUSED(t0);

    const int64_t ne00 = src0->ne[0];
    const int64_t ne01 = src0->ne[1];
    const int64_t ne02 = src0->ne[2];
    const int64_t ne03 = src0->ne[3];

#if defined(GGML_USE_ACCELERATE) || defined(GGML_USE_OPENBLAS) || defined(GGML_USE_CLBLAST)
    const int64_t ne10 = src1->ne[0];
#endif
    const int64_t ne11 = src1->ne[1];
#ifndef NDEBUG
    const int64_t ne12 = src1->ne[2];
    const int64_t ne13 = src1->ne[3];

    const int64_t ne0  = dst->ne[0];
    const int64_t ne1  = dst->ne[1];
    const int64_t ne2  = dst->ne[2];
    const int64_t ne3  = dst->ne[3];

    const int nb00 = src0->nb[0];
#endif
    const int nb01 = src0->nb[1];
    const int nb02 = src0->nb[2];
    const int nb03 = src0->nb[3];

#ifndef NDEBUG
    const int nb10 = src1->nb[0];
#endif
    const int nb11 = src1->nb[1];
    const int nb12 = src1->nb[2];
    const int nb13 = src1->nb[3];

    const int nb0  = dst->nb[0];
    const int nb1  = dst->nb[1];
    const int nb2  = dst->nb[2];
    const int nb3  = dst->nb[3];

    const int ith = params->ith;
    const int nth = params->nth;

    assert(ne02 == ne12);
    assert(ne03 == ne13);
    assert(ne2  == ne12);
    assert(ne3  == ne13);

    // we don't support permuted src0 or src1
    assert(nb00 == sizeof(float));
    assert(nb10 == sizeof(float));

    // dst cannot be transposed or permuted
    assert(nb0 == sizeof(float));
    assert(nb0 <= nb1);
    assert(nb1 <= nb2);
    assert(nb2 <= nb3);

    assert(ne0 == ne01);
    assert(ne1 == ne11);
    assert(ne2 == ne02);
    assert(ne3 == ne03);

    // nb01 >= nb00 - src0 is not transposed
    //   compute by src0 rows

#if defined(GGML_USE_CUBLAS)
    if (ggml_cuda_can_mul_mat(src0, src1, dst)) {
        if (params->ith == 0 && params->type == GGML_TASK_COMPUTE) {
            ggml_cuda_mul_mat(src0, src1, dst, params->wdata, params->wsize);
        }
        return;
    }
#endif

#if defined(GGML_USE_ACCELERATE) || defined(GGML_USE_OPENBLAS) || defined(GGML_USE_CLBLAST)
    if (ggml_compute_forward_mul_mat_use_blas(src0, src1, dst)) {
        if (params->ith != 0) {
            return;
        }

        if (params->type == GGML_TASK_INIT) {
            return;
        }

        if (params->type == GGML_TASK_FINALIZE) {
            return;
        }

        for (int64_t i03 = 0; i03 < ne03; i03++) {
            for (int64_t i02 = 0; i02 < ne02; i02++) {
                const float * x = (float *) ((char *) src0->data + i02*nb02 + i03*nb03);
                const float * y = (float *) ((char *) src1->data + i02*nb12 + i03*nb13);
                float * d = (float *) ((char *) dst->data + i02*nb2 + i03*nb3);

#if defined(GGML_USE_CLBLAST)
                // zT = y * xT
                if(quants_unshuffled)
                {
                ggml_cl_sgemm_wrapper(GGML_BLAS_ORDER_ROW_MAJOR, GGML_BLAS_OP_N, GGML_BLAS_OP_T,
                        ne11, ne01, ne10,
                        1.0f,    y, ne10,
                                 x, ne10,
                        0.0f,    d, ne01,
                        GGML_TYPE_F32);
                }
                else
                {
                ggml_cl_sgemm_wrapper_legacy(GGML_BLAS_ORDER_ROW_MAJOR, GGML_BLAS_OP_N, GGML_BLAS_OP_T,
                    ne11, ne01, ne10,
                    1.0f,    y, ne10,
                                x, ne10,
                    0.0f,    d, ne01,
                    GGML_TYPE_F32);
                }
#else
                cblas_sgemm(CblasRowMajor, CblasNoTrans, CblasTrans,
                        ne11, ne01, ne10,
                        1.0f,    y, ne10,
                                 x, ne00,
                        0.0f,    d, ne01);
#endif
            }
        }
        //printf("CBLAS F32 = %f ms, %d x %d x %d x %d\n", (ggml_perf_time_us() - t0)/1000.0, ne0, ne1, ne2, ne3);

        return;
    }
#endif

    if (params->type == GGML_TASK_INIT) {
        return;
    }

    if (params->type == GGML_TASK_FINALIZE) {
        return;
    }

    // parallelize by src0 rows using ggml_vec_dot_f32

    // total rows in src0
    const int nr = ne01*ne02*ne03;

    // rows per thread
    const int dr = (nr + nth - 1)/nth;

    // row range for this thread
    const int ir0 = dr*ith;
    const int ir1 = MIN(ir0 + dr, nr);

    for (int ir = ir0; ir < ir1; ++ir) {
        // src0 indices
        const int i03 = ir/(ne02*ne01);
        const int i02 = (ir - i03*ne02*ne01)/ne01;
        const int i01 = (ir - i03*ne02*ne01 - i02*ne01);

        for (int64_t ic = 0; ic < ne11; ++ic) {
            // src1 indices
            const int i13 = i03;
            const int i12 = i02;
            const int i11 = ic;

            // dst indices
            const int i0 = i01;
            const int i1 = i11;
            const int i2 = i02;
            const int i3 = i03;

            ggml_vec_dot_f32(ne00,
                    (float *) ((char *)  dst->data + (i0*nb0 + i1*nb1 + i2*nb2 + i3*nb3)),
                    (float *) ((char *) src0->data + (i01*nb01 + i02*nb02 + i03*nb03)),
                    (float *) ((char *) src1->data + (i11*nb11 + i12*nb12 + i13*nb13)));
        }
    }

    //int64_t t1 = ggml_perf_time_us();
    //static int64_t acc = 0;
    //acc += t1 - t0;
    //if (t1 - t0 > 10) {
    //    printf("\n");
    //    printf("ne00 = %5d, ne01 = %5d, ne02 = %5d, ne03 = %5d\n", ne00, ne01, ne02, ne03);
    //    printf("nb00 = %5d, nb01 = %5d, nb02 = %5d, nb03 = %5d\n", nb00, nb01, nb02, nb03);
    //    printf("ne10 = %5d, ne11 = %5d, ne12 = %5d, ne13 = %5d\n", ne10, ne11, ne12, ne13);
    //    printf("nb10 = %5d, nb11 = %5d, nb12 = %5d, nb13 = %5d\n", nb10, nb11, nb12, nb13);

    //    printf("XXXXXXXXXXXXXXXXXXXXXXXXXXXXXXXXXXXXXXXXXXXXXXXXXXXX task %d/%d: %d us, acc = %d\n", ith, nth, (int) (t1 - t0), (int) acc);
    //}
}

static void ggml_compute_forward_mul_mat_f16_f32(
        const struct ggml_compute_params * params,
        const struct ggml_tensor * src0,
        const struct ggml_tensor * src1,
              struct ggml_tensor * dst) {
    int64_t t0 = ggml_perf_time_us();
    UNUSED(t0);

    const int64_t ne00 = src0->ne[0];
    const int64_t ne01 = src0->ne[1];
    const int64_t ne02 = src0->ne[2];
    const int64_t ne03 = src0->ne[3];

    const int64_t ne10 = src1->ne[0];
    const int64_t ne11 = src1->ne[1];
    const int64_t ne12 = src1->ne[2];
    const int64_t ne13 = src1->ne[3];

    const int64_t ne0  = dst->ne[0];
    const int64_t ne1  = dst->ne[1];
    const int64_t ne2  = dst->ne[2];
    const int64_t ne3  = dst->ne[3];
    //const int64_t ne   = ne0*ne1*ne2*ne3;

    const int nb00 = src0->nb[0];
    const int nb01 = src0->nb[1];
    const int nb02 = src0->nb[2];
    const int nb03 = src0->nb[3];

    const int nb10 = src1->nb[0];
    const int nb11 = src1->nb[1];
    const int nb12 = src1->nb[2];
    const int nb13 = src1->nb[3];

    const int nb0  = dst->nb[0];
    const int nb1  = dst->nb[1];
    const int nb2  = dst->nb[2];
    const int nb3  = dst->nb[3];

    const int ith = params->ith;
    const int nth = params->nth;

    GGML_ASSERT(ne02 == ne12);
    GGML_ASSERT(ne03 == ne13);
    GGML_ASSERT(ne2  == ne12);
    GGML_ASSERT(ne3  == ne13);

    // TODO: we don't support permuted src0
    GGML_ASSERT(nb00 == sizeof(ggml_fp16_t));

    // dst cannot be transposed or permuted
    GGML_ASSERT(nb0 == sizeof(float));
    GGML_ASSERT(nb0 <= nb1);
    GGML_ASSERT(nb1 <= nb2);
    GGML_ASSERT(nb2 <= nb3);

    GGML_ASSERT(ne0 == ne01);
    GGML_ASSERT(ne1 == ne11);
    GGML_ASSERT(ne2 == ne02);
    GGML_ASSERT(ne3 == ne03);

    // nb01 >= nb00 - src0 is not transposed
    //   compute by src0 rows

#if defined(GGML_USE_CUBLAS)
    if (ggml_cuda_can_mul_mat(src0, src1, dst)) {
        if (params->ith == 0 && params->type == GGML_TASK_COMPUTE) {
            ggml_cuda_mul_mat(src0, src1, dst, params->wdata, params->wsize);
        }
        return;
    }
#endif

#if defined(GGML_USE_ACCELERATE) || defined(GGML_USE_OPENBLAS) || defined(GGML_USE_CLBLAST)
    if (ggml_compute_forward_mul_mat_use_blas(src0, src1, dst)) {
        GGML_ASSERT(nb10 == sizeof(float));

        if (params->ith != 0) {
            return;
        }

        if (params->type == GGML_TASK_INIT) {
            return;
        }

        if (params->type == GGML_TASK_FINALIZE) {
            return;
        }

        for (int64_t i03 = 0; i03 < ne03; i03++) {
            for (int64_t i02 = 0; i02 < ne02; i02++) {
                float * const wdata = params->wdata;
                {
                    size_t id = 0;
                    for (int64_t i01 = 0; i01 < ne01; ++i01) {
                        for (int64_t i00 = 0; i00 < ne00; ++i00) {
                            wdata[id++] = GGML_FP16_TO_FP32(*(ggml_fp16_t *) ((char *) src0->data + i03*nb03 + i02*nb02 + i01*nb01 + i00*nb00));
                        }
                    }

                    assert(id*sizeof(float) <= params->wsize);
                }

#if defined(GGML_USE_CLBLAST)
                const float * x = wdata;
                const float * y = (float *) ((char *) src1->data + i02*nb12 + i03*nb13);

                float * d = (float *) ((char *) dst->data + i02*nb2 + i03*nb3);

                // zT = y * xT
                if(quants_unshuffled)
                {
                ggml_cl_sgemm_wrapper(GGML_BLAS_ORDER_ROW_MAJOR, GGML_BLAS_OP_N, GGML_BLAS_OP_T,
                        ne11, ne01, ne10,
                        1.0f,    y, ne10,
                                 x, ne10,
                        0.0f,    d, ne01,
                        GGML_TYPE_F32);
                }
                else
                {
                ggml_cl_sgemm_wrapper_legacy(GGML_BLAS_ORDER_ROW_MAJOR, GGML_BLAS_OP_N, GGML_BLAS_OP_T,
                        ne11, ne01, ne10,
                        1.0f,    y, ne10,
                                 x, ne10,
                        0.0f,    d, ne01,
                        GGML_TYPE_F32);
                }
#else
                const float * x = wdata;
                const float * y = (float *) ((char *) src1->data + i02*nb12 + i03*nb13);

                float * d = (float *) ((char *) dst->data + i02*nb2 + i03*nb3);

                // zT = y * xT
                cblas_sgemm(CblasRowMajor, CblasNoTrans, CblasTrans,
                        ne11, ne01, ne10,
                        1.0f,    y, ne10,
                                 x, ne00,
                        0.0f,    d, ne01);
#endif
            }
        }

        /*printf("CBLAS F16 = %f ms, %d x %d x %d x %d\n", (ggml_perf_time_us() - t0)/1000.0, ne0, ne1, ne2, ne3);*/

        return;
    }
#endif

    if (params->type == GGML_TASK_INIT) {
        ggml_fp16_t * const wdata = params->wdata;

        size_t id = 0;
        for (int64_t i13 = 0; i13 < ne13; ++i13) {
            for (int64_t i12 = 0; i12 < ne12; ++i12) {
                for (int64_t i11 = 0; i11 < ne11; ++i11) {
                    for (int64_t i10 = 0; i10 < ne10; ++i10) {
                        wdata[id++] = GGML_FP32_TO_FP16(*(float *)((char *) src1->data + i13*nb13 + i12*nb12 + i11*nb11 + i10*nb10));
                    }
                }
            }
        }

        GGML_ASSERT(id*sizeof(ggml_fp16_t) <= params->wsize);

        return;
    }

    if (params->type == GGML_TASK_FINALIZE) {
        return;
    }

    // fp16 -> half the size, so divide by 2
    // TODO: do not support transposed src1
    assert(nb10/2 == sizeof(ggml_fp16_t));

    // parallelize by src0 rows using ggml_vec_dot_f16

    // total rows in src0
    const int nr = ne01*ne02*ne03;

    // rows per thread
    const int dr = (nr + nth - 1)/nth;

    // row range for this thread
    const int ir0 = dr*ith;
    const int ir1 = MIN(ir0 + dr, nr);

    ggml_fp16_t * wdata = params->wdata;

    for (int ir = ir0; ir < ir1; ++ir) {
        // src0 indices
        const int i03 = ir/(ne02*ne01);
        const int i02 = (ir - i03*ne02*ne01)/ne01;
        const int i01 = (ir - i03*ne02*ne01 - i02*ne01);

        const int i13 = i03;
        const int i12 = i02;

        const int i0 = i01;
        const int i2 = i02;
        const int i3 = i03;

        ggml_fp16_t * src0_row = (ggml_fp16_t *) ((char *) src0->data + (i01*nb01 + i02*nb02 + i03*nb03));
        ggml_fp16_t * src1_col =                                wdata + (       0 + i12*ne11 + i13*ne12*ne11)*ne00;

        float * dst_col = (float *) ((char *) dst->data + (i0*nb0 + 0*nb1 + i2*nb2 + i3*nb3));

        for (int64_t ic = 0; ic < ne11; ++ic) {
            ggml_vec_dot_f16(ne00, &dst_col[ic*ne0], src0_row, src1_col + ic*ne00);
        }
    }

    //int64_t t1 = ggml_time_us();
    //static int64_t acc = 0;
    //acc += t1 - t0;
    //if (t1 - t0 > 10) {
    //    printf("\n");
    //    printf("ne00 = %5d, ne01 = %5d, ne02 = %5d, ne03 = %5d\n", ne00, ne01, ne02, ne03);
    //    printf("nb00 = %5d, nb01 = %5d, nb02 = %5d, nb03 = %5d\n", nb00, nb01, nb02, nb03);
    //    printf("ne10 = %5d, ne11 = %5d, ne12 = %5d, ne13 = %5d\n", ne10, ne11, ne12, ne13);

    //    printf("XXXXXXXXXXXXXXXXXXXXXXXXXXXXXXXXXXXXXXXXXXXXXXXXXXXX task %d/%d: %d us, acc = %d\n", ith, nth, (int) (t1 - t0), (int) acc);
    //}
}

static void ggml_compute_forward_mul_mat_q_f32(
        const struct ggml_compute_params * params,
        const struct ggml_tensor * src0,
        const struct ggml_tensor * src1,
              struct ggml_tensor * dst) {
    int64_t t0 = ggml_perf_time_us();
    UNUSED(t0);

    const int64_t ne00 = src0->ne[0];
    const int64_t ne01 = src0->ne[1];
    const int64_t ne02 = src0->ne[2];
    const int64_t ne03 = src0->ne[3];

    const int64_t ne10 = src1->ne[0];
    const int64_t ne11 = src1->ne[1];
    const int64_t ne12 = src1->ne[2];
    const int64_t ne13 = src1->ne[3];

    const int64_t ne0  = dst->ne[0];
    const int64_t ne1  = dst->ne[1];
    const int64_t ne2  = dst->ne[2];
    const int64_t ne3  = dst->ne[3];

    const int nb00 = src0->nb[0];
    const int nb01 = src0->nb[1];
    const int nb02 = src0->nb[2];
    const int nb03 = src0->nb[3];

    const int nb10 = src1->nb[0];
    const int nb11 = src1->nb[1];
    const int nb12 = src1->nb[2];
    const int nb13 = src1->nb[3];

    const int nb0  = dst->nb[0];
    const int nb1  = dst->nb[1];
    const int nb2  = dst->nb[2];
    const int nb3  = dst->nb[3];

    const int ith = params->ith;
    const int nth = params->nth;

    GGML_ASSERT(ne02 == ne12);
    GGML_ASSERT(ne03 == ne13);
    GGML_ASSERT(ne2  == ne12);
    GGML_ASSERT(ne3  == ne13);

    const enum ggml_type type = src0->type;
    quantize_row_q_t const quantize_row_q_dot = get_quantize_fn(type).quantize_row_q_dot;
    vec_dot_q_t      const vec_dot_q          = get_quantize_fn(type).vec_dot_q;
    enum ggml_type   const vec_dot_type       = get_quantize_fn(type).vec_dot_type;

    // we don't support permuted src0 or src1
    GGML_ASSERT(nb00 == (int) GGML_TYPE_SIZE[type]);
    GGML_ASSERT(nb10 == sizeof(float));

    // dst cannot be transposed or permuted
    GGML_ASSERT(nb0 == sizeof(float));
    GGML_ASSERT(nb0 <= nb1);
    GGML_ASSERT(nb1 <= nb2);
    GGML_ASSERT(nb2 <= nb3);

    GGML_ASSERT(ne0 == ne01);
    GGML_ASSERT(ne1 == ne11);
    GGML_ASSERT(ne2 == ne02);
    GGML_ASSERT(ne3 == ne03);

    // nb01 >= nb00 - src0 is not transposed
    //   compute by src0 rows

#if defined(GGML_USE_CUBLAS)
    if (ggml_cuda_can_mul_mat(src0, src1, dst)) {
        if (params->ith == 0 && params->type == GGML_TASK_COMPUTE) {
            ggml_cuda_mul_mat(src0, src1, dst, params->wdata, params->wsize);
        }
        return;
    }
#endif

#if defined(GGML_USE_ACCELERATE) || defined(GGML_USE_OPENBLAS) || defined(GGML_USE_CLBLAST)
    if (ggml_compute_forward_mul_mat_use_blas(src0, src1, dst)) {
        if (params->ith != 0) {
            return;
        }

        if (params->type == GGML_TASK_INIT) {
            return;
        }

        if (params->type == GGML_TASK_FINALIZE) {
            return;
        }

        float * const wdata = params->wdata;
        dequantize_row_q_t const dequantize_row_q = get_quantize_fn(type).dequantize_row_q;

        for (int64_t i03 = 0; i03 < ne03; i03++) {
            for (int64_t i02 = 0; i02 < ne02; i02++) {
                const float * y = (float *) ((char *) src1->data + i02*nb12 + i03*nb13);

                float * d = (float *) ((char *) dst->data + i02*nb2 + i03*nb3);

#if defined(GGML_USE_CLBLAST)
                const void* x = (char *) src0->data + i03*nb03 + i02*nb02;
#else
                {
                    size_t id = 0;
                    for (int64_t i01 = 0; i01 < ne01; ++i01) {
                        dequantize_row_q((char *) src0->data + i03*nb03 + i02*nb02 + i01*nb01, wdata + id, ne00);
                        id += ne00;
                    }

                    assert(id*sizeof(float) <= params->wsize);
                }

                const float * x = wdata;
#endif

#if defined(GGML_USE_CLBLAST)
                // zT = y * xT
                if(quants_unshuffled)
                {
                ggml_cl_sgemm_wrapper(GGML_BLAS_ORDER_ROW_MAJOR, GGML_BLAS_OP_N, GGML_BLAS_OP_T,
                        ne11, ne01, ne10,
                        1.0f,    y, ne10,
                                 x, ne10,
                        0.0f,    d, ne01,
                        type);
                }
                else
                {
                ggml_cl_sgemm_wrapper_legacy(GGML_BLAS_ORDER_ROW_MAJOR, GGML_BLAS_OP_N, GGML_BLAS_OP_T,
                        ne11, ne01, ne10,
                        1.0f,    y, ne10,
                                 x, ne10,
                        0.0f,    d, ne01,
                        type);
                }
#else
                cblas_sgemm(CblasRowMajor, CblasNoTrans, CblasTrans,
                        ne11, ne01, ne10,
                        1.0f,    y, ne10,
                                 x, ne00,
                        0.0f,    d, ne01);
#endif
            }
        }

        //printf("CBLAS = %f ms, %d x %d x %d x %d\n", (ggml_perf_time_us() - t0)/1000.0, ne0, ne1, ne2, ne3);

        return;
    }
#endif

    if (params->type == GGML_TASK_INIT) {
        char * wdata = params->wdata;
        const size_t row_size = ne10*GGML_TYPE_SIZE[vec_dot_type]/GGML_BLCK_SIZE[vec_dot_type];

        for (int64_t i13 = 0; i13 < ne13; ++i13) {
            for (int64_t i12 = 0; i12 < ne12; ++i12) {
                for (int64_t i11 = 0; i11 < ne11; ++i11) {
                    quantize_row_q_dot((float *)((char *) src1->data + i13*nb13 + i12*nb12 + i11*nb11), (void *) wdata, ne10);
                    wdata += row_size;
                }
            }
        }

        return;
    }

    if (params->type == GGML_TASK_FINALIZE) {
        return;
    }

    // parallelize by src0 rows using ggml_vec_dot_q

    // total rows in src0
    const int nr = ne01*ne02*ne03;

    // rows per thread
    const int dr = (nr + nth - 1)/nth;

    // row range for this thread
    const int ir0 = dr*ith;
    const int ir1 = MIN(ir0 + dr, nr);

    void * wdata = params->wdata;
    const size_t row_size = ne00*GGML_TYPE_SIZE[vec_dot_type]/GGML_BLCK_SIZE[vec_dot_type];

    for (int ir = ir0; ir < ir1; ++ir) {
        // src0 indices
        const int i03 = ir/(ne02*ne01);
        const int i02 = (ir - i03*ne02*ne01)/ne01;
        const int i01 = (ir - i03*ne02*ne01 - i02*ne01);

        const int i13 = i03;
        const int i12 = i02;

        const int i0 = i01;
        const int i2 = i02;
        const int i3 = i03;

        void * src0_row = (void *) ((char *) src0->data + (i01*nb01 + i02*nb02 + i03*nb03));
        char * src1_col =          ((char *)      wdata + (      (0 + i12*ne11 + i13*ne12*ne11)*row_size));

        float * dst_col = (float *) ((char *) dst->data + (i0*nb0 + 0*nb1 + i2*nb2 + i3*nb3));

        assert(ne00 % 32 == 0);

        for (int64_t ic = 0; ic < ne11; ++ic) {
            vec_dot_q(ne00, &dst_col[ic*ne0], src0_row, (void *) (src1_col + ic*row_size));
        }
    }

    //int64_t t1 = ggml_time_us();
    //static int64_t acc = 0;
    //acc += t1 - t0;
    //if (t1 - t0 > 10) {
    //    printf("\n");
    //    printf("ne00 = %5d, ne01 = %5d, ne02 = %5d, ne03 = %5d\n", ne00, ne01, ne02, ne03);
    //    printf("nb00 = %5d, nb01 = %5d, nb02 = %5d, nb03 = %5d\n", nb00, nb01, nb02, nb03);
    //    printf("ne10 = %5d, ne11 = %5d, ne12 = %5d, ne13 = %5d\n", ne10, ne11, ne12, ne13);

    //    printf("XXXXXXXXXXXXXXXXXXXXXXXXXXXXXXXXXXXXXXXXXXXXXXXXXXXX task %d/%d: %d us, acc = %d\n", ith, nth, (int) (t1 - t0), (int) acc);
    //}
}

static void ggml_compute_forward_mul_mat(
        const struct ggml_compute_params * params,
        const struct ggml_tensor * src0,
        const struct ggml_tensor * src1,
        struct ggml_tensor * dst) {
    switch (src0->type) {
        case GGML_TYPE_Q4_0:
        case GGML_TYPE_Q4_1:
        case GGML_TYPE_Q4_2:
        case GGML_TYPE_Q4_3:
        case GGML_TYPE_Q5_0:
        case GGML_TYPE_Q5_1:
        case GGML_TYPE_Q8_0:
        case GGML_TYPE_Q8_1:
        case GGML_TYPE_Q8_1B:
            {
                ggml_compute_forward_mul_mat_q_f32(params, src0, src1, dst);
            } break;
        case GGML_TYPE_F16:
            {
                ggml_compute_forward_mul_mat_f16_f32(params, src0, src1, dst);
            } break;
        case GGML_TYPE_F32:
            {
                ggml_compute_forward_mul_mat_f32(params, src0, src1, dst);
            } break;
        default:
            {
                GGML_ASSERT(false);
            } break;
    }
}

// ggml_compute_forward_scale

static void ggml_compute_forward_scale_f32(
        const struct ggml_compute_params * params,
        const struct ggml_tensor * src0,
        const struct ggml_tensor * src1,
        struct ggml_tensor * dst) {
    GGML_ASSERT(ggml_is_contiguous(src0));
    GGML_ASSERT(ggml_is_contiguous(dst));
    GGML_ASSERT(ggml_are_same_shape(src0, dst));
    GGML_ASSERT(ggml_is_scalar(src1));

    if (params->type == GGML_TASK_INIT || params->type == GGML_TASK_FINALIZE) {
        return;
    }

    // scale factor
    const float v = *(float *) src1->data;

    const int ith = params->ith;
    const int nth = params->nth;

    const int nc = src0->ne[0];
    const int nr = ggml_nrows(src0);

    // rows per thread
    const int dr = (nr + nth - 1)/nth;

    // row range for this thread
    const int ir0 = dr*ith;
    const int ir1 = MIN(ir0 + dr, nr);

    const size_t nb01 = src0->nb[1];

    const size_t nb1 = dst->nb[1];


    for (int i1 = ir0; i1 < ir1; i1++) {
        if (dst->data != src0->data) {
            // src0 is same shape as dst => same indices
            memcpy((char *)dst->data + i1*nb1, (char *)src0->data + i1*nb01, nc * sizeof(float));
        }
        ggml_vec_scale_f32(nc, (float *) ((char *) dst->data + i1*nb1), v);
    }
}

static void ggml_compute_forward_scale(
        const struct ggml_compute_params * params,
        const struct ggml_tensor * src0,
        const struct ggml_tensor * src1,
        struct ggml_tensor * dst) {
    switch (src0->type) {
        case GGML_TYPE_F32:
            {
                ggml_compute_forward_scale_f32(params, src0, src1, dst);
            } break;
        default:
            {
                GGML_ASSERT(false);
            } break;
    }
}

// ggml_compute_forward_set

static void ggml_compute_forward_set_f32(
        const struct ggml_compute_params * params,
        const struct ggml_tensor * src0,
        const struct ggml_tensor * src1,
        const struct ggml_tensor * opt0,
        struct ggml_tensor * dst) {
    GGML_ASSERT(ggml_are_same_shape(src0, dst));
    GGML_ASSERT(ggml_is_contiguous(dst) && ggml_is_contiguous(src0));

    GGML_ASSERT(opt0->type == GGML_TYPE_I32);
    GGML_ASSERT(ggml_nelements(opt0) == 5);

    // view src0 and dst with these strides and data offset inbytes during set
    // nb0 is implicitely element_size because src0 and dst are contiguous
    size_t nb1     = ((int32_t *) opt0->data)[0];
    size_t nb2     = ((int32_t *) opt0->data)[1];
    size_t nb3     = ((int32_t *) opt0->data)[2];
    size_t offset  = ((int32_t *) opt0->data)[3];
    bool   inplace = (bool) ((int32_t *) opt0->data)[4];

    if (!inplace && (params->type == GGML_TASK_INIT)) {
        // memcpy needs to be synchronized across threads to avoid race conditions.
        // => do it in INIT phase
        memcpy(
            ((char *)  dst->data),
            ((char *) src0->data),
            ggml_nbytes(dst));
    }

    if (params->type == GGML_TASK_INIT || params->type == GGML_TASK_FINALIZE) {
        return;
    }

    const int ith = params->ith;
    const int nth = params->nth;

    const int nr = ggml_nrows(src1);
    const int nc = src1->ne[0];

    const int64_t ne10 = src1->ne[0];
    const int64_t ne11 = src1->ne[1];
    const int64_t ne12 = src1->ne[2];
    const int64_t ne13 = src1->ne[3];

    const size_t nb10 = src1->nb[0];
    const size_t nb11 = src1->nb[1];
    const size_t nb12 = src1->nb[2];
    const size_t nb13 = src1->nb[3];

    // src0 and dst as viewed during set
    const size_t nb0 = ggml_element_size(src0);

    const int im0 = (ne10 == 0 ? 0 : ne10-1);
    const int im1 = (ne11 == 0 ? 0 : ne11-1);
    const int im2 = (ne12 == 0 ? 0 : ne12-1);
    const int im3 = (ne13 == 0 ? 0 : ne13-1);

    GGML_ASSERT(offset + im0*nb0  + im1*nb1  + im2*nb2  + im3*nb3  < ggml_nbytes(dst));

    GGML_ASSERT(nb10 == sizeof(float));

    // rows per thread
    const int dr = (nr + nth - 1)/nth;

    // row range for this thread
    const int ir0 = dr*ith;
    const int ir1 = MIN(ir0 + dr, nr);

    for (int ir = ir0; ir < ir1; ++ir) {
        // src0 and dst are viewed with shape of src1 and offset
        // => same indices
        const int i3 = ir/(ne12*ne11);
        const int i2 = (ir - i3*ne12*ne11)/ne11;
        const int i1 = (ir - i3*ne12*ne11 - i2*ne11);

        ggml_vec_cpy_f32(nc,
                (float *) ((char *)  dst->data + i3*nb3  + i2*nb2  + i1*nb1  + offset),
                (float *) ((char *) src1->data + i3*nb13 + i2*nb12 + i1*nb11));
    }
}

static void ggml_compute_forward_set(
        const struct ggml_compute_params * params,
        const struct ggml_tensor * src0,
        const struct ggml_tensor * src1,
        const struct ggml_tensor * opt0,
        struct ggml_tensor * dst) {

    switch (src0->type) {
        case GGML_TYPE_F32:
            {
                ggml_compute_forward_set_f32(params, src0, src1, opt0, dst);
            } break;
        case GGML_TYPE_F16:
        case GGML_TYPE_Q4_0:
        case GGML_TYPE_Q4_1:
        case GGML_TYPE_Q5_0:
        case GGML_TYPE_Q5_1:
        case GGML_TYPE_Q8_0:
        case GGML_TYPE_Q8_1:
        default:
            {
                GGML_ASSERT(false);
            } break;
    }
}

// ggml_compute_forward_cpy

static void ggml_compute_forward_cpy(
        const struct ggml_compute_params * params,
        const struct ggml_tensor * src0,
        struct ggml_tensor * dst) {
    ggml_compute_forward_dup(params, src0, dst);
}

// ggml_compute_forward_cont

static void ggml_compute_forward_cont(
        const struct ggml_compute_params * params,
        const struct ggml_tensor * src0,
        struct ggml_tensor * dst) {
    ggml_compute_forward_dup(params, src0, dst);
}

// ggml_compute_forward_reshape

static void ggml_compute_forward_reshape(
        const struct ggml_compute_params * params,
        const struct ggml_tensor * src0,
        struct ggml_tensor * dst) {
    // NOP
    UNUSED(params);
    UNUSED(src0);
    UNUSED(dst);
}

// ggml_compute_forward_view

static void ggml_compute_forward_view(
        const struct ggml_compute_params * params,
        const struct ggml_tensor * src0) {
    // NOP
    UNUSED(params);
    UNUSED(src0);
}

// ggml_compute_forward_permute

static void ggml_compute_forward_permute(
        const struct ggml_compute_params * params,
        const struct ggml_tensor * src0) {
    // NOP
    UNUSED(params);
    UNUSED(src0);
}

// ggml_compute_forward_transpose

static void ggml_compute_forward_transpose(
        const struct ggml_compute_params * params,
        const struct ggml_tensor * src0) {
    // NOP
    UNUSED(params);
    UNUSED(src0);
}

// ggml_compute_forward_get_rows

static void ggml_compute_forward_get_rows_q(
        const struct ggml_compute_params * params,
        const struct ggml_tensor * src0,
        const struct ggml_tensor * src1,
              struct ggml_tensor * dst) {
    assert(params->ith == 0);

    if (params->type == GGML_TASK_INIT || params->type == GGML_TASK_FINALIZE) {
        return;
    }

    const int nc = src0->ne[0];
    const int nr = ggml_nelements(src1);
    const enum ggml_type type = src0->type;
    dequantize_row_q_t const dequantize_row_q = get_quantize_fn(type).dequantize_row_q;

    assert( dst->ne[0] == nc);
    assert( dst->ne[1] == nr);
    assert(src0->nb[0] == GGML_TYPE_SIZE[type]);

    for (int i = 0; i < nr; ++i) {
        const int r = ((int32_t *) src1->data)[i];

        dequantize_row_q(
                (const void *) ((char *) src0->data + r*src0->nb[1]),
                     (float *) ((char *)  dst->data + i*dst->nb[1]), nc);
    }
}

static void ggml_compute_forward_get_rows_f16(
        const struct ggml_compute_params * params,
        const struct ggml_tensor * src0,
        const struct ggml_tensor * src1,
              struct ggml_tensor * dst) {
    assert(params->ith == 0);

    if (params->type == GGML_TASK_INIT || params->type == GGML_TASK_FINALIZE) {
        return;
    }

    const int nc = src0->ne[0];
    const int nr = ggml_nelements(src1);

    assert( dst->ne[0] == nc);
    assert( dst->ne[1] == nr);
    assert(src0->nb[0] == sizeof(ggml_fp16_t));

    for (int i = 0; i < nr; ++i) {
        const int r = ((int32_t *) src1->data)[i];

        for (int j = 0; j < nc; ++j) {
            ggml_fp16_t v = ((ggml_fp16_t *) ((char *) src0->data + r*src0->nb[1]))[j];
            ((float *) ((char *)  dst->data + i*dst->nb[1]))[j] = GGML_FP16_TO_FP32(v);
        }
    }
}

static void ggml_compute_forward_get_rows_f32(
        const struct ggml_compute_params * params,
        const struct ggml_tensor * src0,
        const struct ggml_tensor * src1,
              struct ggml_tensor * dst) {
    assert(params->ith == 0);

    if (params->type == GGML_TASK_INIT || params->type == GGML_TASK_FINALIZE) {
        return;
    }

    const int nc = src0->ne[0];
    const int nr = ggml_nelements(src1);

    assert( dst->ne[0] == nc);
    assert( dst->ne[1] == nr);
    assert(src0->nb[0] == sizeof(float));

    for (int i = 0; i < nr; ++i) {
        const int r = ((int32_t *) src1->data)[i];

        ggml_vec_cpy_f32(nc,
                (float *) ((char *)  dst->data + i*dst->nb[1]),
                (float *) ((char *) src0->data + r*src0->nb[1]));
    }
}

static void ggml_compute_forward_get_rows(
        const struct ggml_compute_params * params,
        const struct ggml_tensor * src0,
        const struct ggml_tensor * src1,
        struct ggml_tensor * dst) {
    switch (src0->type) {
        case GGML_TYPE_Q4_0:
        case GGML_TYPE_Q4_1:
        case GGML_TYPE_Q4_2:
        case GGML_TYPE_Q4_3:
        case GGML_TYPE_Q5_0:
        case GGML_TYPE_Q5_1:
        case GGML_TYPE_Q8_0:
        case GGML_TYPE_Q8_1:
        case GGML_TYPE_Q8_1B:
            {
                ggml_compute_forward_get_rows_q(params, src0, src1, dst);
            } break;
        case GGML_TYPE_F16:
            {
                ggml_compute_forward_get_rows_f16(params, src0, src1, dst);
            } break;
        case GGML_TYPE_F32:
            {
                ggml_compute_forward_get_rows_f32(params, src0, src1, dst);
            } break;
        default:
            {
                GGML_ASSERT(false);
            } break;
    }

    //static bool first = true;
    //printf("ne0 = %d, ne1 = %d, ne2 = %d\n", dst->ne[0], dst->ne[1], dst->ne[2]);
    //if (first) {
    //    first = false;
    //} else {
    //    for (int k = 0; k < dst->ne[1]; ++k) {
    //        for (int j = 0; j < dst->ne[0]/16; ++j) {
    //            for (int i = 0; i < 16; ++i) {
    //                printf("%8.4f ", ((float *) dst->data)[k*dst->ne[0] + j*16 + i]);
    //            }
    //            printf("\n");
    //        }
    //        printf("\n");
    //    }
    //    printf("\n");
    //    exit(0);
    //}
}

// ggml_compute_forward_get_rows_back

static void ggml_compute_forward_get_rows_back_f32_f16(
        const struct ggml_compute_params * params,
        const struct ggml_tensor * src0,
        const struct ggml_tensor * src1,
        const struct ggml_tensor * opt0,
              struct ggml_tensor * dst) {
    GGML_ASSERT(params->ith == 0);
    GGML_ASSERT(ggml_are_same_shape(opt0, dst));
    GGML_ASSERT(ggml_is_contiguous(opt0));
    GGML_ASSERT(ggml_is_contiguous(dst));

    ggml_compute_forward_dup_same_cont(params, opt0, dst);

    if (params->type == GGML_TASK_INIT || params->type == GGML_TASK_FINALIZE) {
        return;
    }

    const int nc = src0->ne[0];
    const int nr = ggml_nelements(src1);

    GGML_ASSERT( dst->ne[0] == nc);
    GGML_ASSERT(src0->nb[0] == sizeof(ggml_fp16_t));

    for (int i = 0; i < nr; ++i) {
        const int r = ((int32_t *) src1->data)[i];

        for (int j = 0; j < nc; ++j) {
            ggml_fp16_t v = ((ggml_fp16_t *) ((char *) src0->data + i*src0->nb[1]))[j];
            ((float *) ((char *) dst->data + r*dst->nb[1]))[j] += GGML_FP16_TO_FP32(v);
        }
    }
}

static void ggml_compute_forward_get_rows_back_f32(
        const struct ggml_compute_params * params,
        const struct ggml_tensor * src0,
        const struct ggml_tensor * src1,
        const struct ggml_tensor * opt0,
              struct ggml_tensor * dst) {
    GGML_ASSERT(params->ith == 0);
    GGML_ASSERT(ggml_are_same_shape(opt0, dst));
    GGML_ASSERT(ggml_is_contiguous(opt0));
    GGML_ASSERT(ggml_is_contiguous(dst));

    ggml_compute_forward_dup_same_cont(params, opt0, dst);

    if (params->type == GGML_TASK_INIT || params->type == GGML_TASK_FINALIZE) {
        return;
    }

    const int nc = src0->ne[0];
    const int nr = ggml_nelements(src1);

    GGML_ASSERT( dst->ne[0] == nc);
    GGML_ASSERT(src0->nb[0] == sizeof(float));

    for (int i = 0; i < nr; ++i) {
        const int r = ((int32_t *) src1->data)[i];

        ggml_vec_add_f32(nc,
                (float *) ((char *)  dst->data + r*dst->nb[1]),
                (float *) ((char *)  dst->data + r*dst->nb[1]),
                (float *) ((char *) src0->data + i*src0->nb[1]));
    }
}


static void ggml_compute_forward_get_rows_back(
        const struct ggml_compute_params * params,
        const struct ggml_tensor * src0,
        const struct ggml_tensor * src1,
        const struct ggml_tensor * opt0,
        struct ggml_tensor * dst) {
    switch (src0->type) {
        case GGML_TYPE_F16:
            {
                ggml_compute_forward_get_rows_back_f32_f16(params, src0, src1, opt0, dst);
            } break;
        case GGML_TYPE_F32:
            {
                ggml_compute_forward_get_rows_back_f32(params, src0, src1, opt0, dst);
            } break;
        default:
            {
                GGML_ASSERT(false);
            } break;
    }

    //static bool first = true;
    //printf("ne0 = %d, ne1 = %d, ne2 = %d\n", dst->ne[0], dst->ne[1], dst->ne[2]);
    //if (first) {
    //    first = false;
    //} else {
    //    for (int k = 0; k < dst->ne[1]; ++k) {
    //        for (int j = 0; j < dst->ne[0]/16; ++j) {
    //            for (int i = 0; i < 16; ++i) {
    //                printf("%8.4f ", ((float *) dst->data)[k*dst->ne[0] + j*16 + i]);
    //            }
    //            printf("\n");
    //        }
    //        printf("\n");
    //    }
    //    printf("\n");
    //    exit(0);
    //}
}

// ggml_compute_forward_diag

static void ggml_compute_forward_diag_f32(
        const struct ggml_compute_params * params,
        const struct ggml_tensor * src0,
        struct ggml_tensor * dst) {
    GGML_ASSERT(params->ith == 0);

    if (params->type == GGML_TASK_INIT || params->type == GGML_TASK_FINALIZE) {
        return;
    }

    // TODO: handle transposed/permuted matrices

    const int ne00 = src0->ne[0];
    const int ne01 = src0->ne[1];
    const int ne02 = src0->ne[2];
    const int ne03 = src0->ne[3];
    const int ne0 = dst->ne[0];
    const int ne1 = dst->ne[1];
    const int ne2 = dst->ne[2];
    const int ne3 = dst->ne[3];
    GGML_ASSERT(ne00 == ne0);
    GGML_ASSERT(ne00 == ne1);
    GGML_ASSERT(ne01 == 1);
    GGML_ASSERT(ne02 == ne2);
    GGML_ASSERT(ne03 == ne3);

    const int nb00 = src0->nb[0];
    //const int nb01 = src0->nb[1];
    const int nb02 = src0->nb[2];
    const int nb03 = src0->nb[3];
    const int nb0 = dst->nb[0];
    const int nb1 = dst->nb[1];
    const int nb2 = dst->nb[2];
    const int nb3 = dst->nb[3];

    GGML_ASSERT(nb00 == sizeof(float));
    GGML_ASSERT(nb0  == sizeof(float));

    for (int i3 = 0; i3 < ne3; i3++) {
        for (int i2 = 0; i2 < ne2; i2++) {
            for (int i1 = 0; i1 < ne1; i1++) {
                float * d = (float *)((char *)  dst->data + i3*nb3  + i2*nb2 + i1*nb1);
                float * s = (float *)((char *) src0->data + i3*nb03 + i2*nb02);
                for (int i0 = 0; i0 < i1; i0++) {
                    d[i0] = 0;
                }
                d[i1] = s[i1];
                for (int i0 = i1+1; i0 < ne0; i0++) {
                    d[i0] = 0;
                }
            }
        }
    }
}

static void ggml_compute_forward_diag(
        const struct ggml_compute_params * params,
        const struct ggml_tensor * src0,
        struct ggml_tensor * dst) {
    switch (src0->type) {
        case GGML_TYPE_F32:
            {
                ggml_compute_forward_diag_f32(params, src0, dst);
            } break;
        default:
            {
                GGML_ASSERT(false);
            } break;
    }
}

// ggml_compute_forward_diag_mask_inf

static void ggml_compute_forward_diag_mask_f32(
        const struct ggml_compute_params * params,
        const struct ggml_tensor * src0,
        const struct ggml_tensor * src1,
        struct ggml_tensor * dst,
        const float value) {
    assert(src1->type == GGML_TYPE_I32);
    assert(ggml_nelements(src1) == 2);

    if (params->type == GGML_TASK_INIT || params->type == GGML_TASK_FINALIZE) {
        return;
    }

    const int ith = params->ith;
    const int nth = params->nth;

    const int  n_past  =       ((int32_t *) src1->data)[0];
    const bool inplace = (bool)((int32_t *) src1->data)[1];

    if (!inplace) {
        ggml_compute_forward_dup_same_cont(params, src0, dst);
    }

    // TODO: handle transposed/permuted matrices

    const int n  = ggml_nrows(src0);
    const int nc = src0->ne[0];
    const int nr = src0->ne[1];
    const int nz = n/nr;

    assert( dst->nb[0] == sizeof(float));
    assert(src0->nb[0] == sizeof(float));

    for (int k = 0; k < nz; k++) {
        for (int j = ith; j < nr; j += nth) {
            for (int i = n_past; i < nc; i++) {
                if (i > n_past + j) {
                    *(float *)((char *) dst->data + k*dst->nb[2] + j*dst->nb[1] + i*dst->nb[0]) = value;
                }
            }
        }
    }
}

static void ggml_compute_forward_diag_mask_inf(
        const struct ggml_compute_params * params,
        const struct ggml_tensor * src0,
        const struct ggml_tensor * src1,
        struct ggml_tensor * dst) {
    switch (src0->type) {
        case GGML_TYPE_F32:
            {
                ggml_compute_forward_diag_mask_f32(params, src0, src1, dst, -INFINITY);
            } break;
        default:
            {
                GGML_ASSERT(false);
            } break;
    }
}

static void ggml_compute_forward_diag_mask_zero(
        const struct ggml_compute_params * params,
        const struct ggml_tensor * src0,
        const struct ggml_tensor * src1,
        struct ggml_tensor * dst) {
    switch (src0->type) {
        case GGML_TYPE_F32:
            {
                ggml_compute_forward_diag_mask_f32(params, src0, src1, dst, 0);
            } break;
        default:
            {
                GGML_ASSERT(false);
            } break;
    }
}

// ggml_compute_forward_soft_max

static void ggml_compute_forward_soft_max_f32(
        const struct ggml_compute_params * params,
        const struct ggml_tensor * src0,
        struct ggml_tensor * dst) {
    GGML_ASSERT(ggml_is_contiguous(src0));
    GGML_ASSERT(ggml_is_contiguous(dst));
    GGML_ASSERT(ggml_are_same_shape(src0, dst));

    if (params->type == GGML_TASK_INIT || params->type == GGML_TASK_FINALIZE) {
        return;
    }

    // TODO: handle transposed/permuted matrices

    const int ith = params->ith;
    const int nth = params->nth;

    const int nc = src0->ne[0];
    const int nr = ggml_nrows(src0);

    // rows per thread
    const int dr = (nr + nth - 1)/nth;

    // row range for this thread
    const int ir0 = dr*ith;
    const int ir1 = MIN(ir0 + dr, nr);

    for (int i1 = ir0; i1 < ir1; i1++) {
        float *sp = (float *)((char *) src0->data + i1*src0->nb[1]);
        float *dp = (float *)((char *) dst->data + i1*dst->nb[1]);

#ifndef NDEBUG
        for (int i = 0; i < nc; ++i) {
            //printf("p[%d] = %f\n", i, p[i]);
            assert(!isnan(sp[i]));
        }
#endif

        float max = -INFINITY;
        ggml_vec_max_f32(nc, &max, sp);

        ggml_float sum = 0.0;

        uint16_t scvt;
        for (int i = 0; i < nc; i++) {
            if (sp[i] == -INFINITY) {
                dp[i] = 0.0f;
            } else {
                // const float val = (sp[i] == -INFINITY) ? 0.0 : exp(sp[i] - max);
                ggml_fp16_t s = GGML_FP32_TO_FP16(sp[i] - max);
                memcpy(&scvt, &s, sizeof(scvt));
                const float val = GGML_FP16_TO_FP32(table_exp_f16[scvt]);
                sum += (ggml_float)val;
                dp[i] = val;
            }
        }

        assert(sum > 0.0);

        sum = 1.0/sum;
        ggml_vec_scale_f32(nc, dp, sum);

#ifndef NDEBUG
        for (int i = 0; i < nc; ++i) {
            assert(!isnan(dp[i]));
            assert(!isinf(dp[i]));
        }
#endif
    }
}

static void ggml_compute_forward_soft_max(
        const struct ggml_compute_params * params,
        const struct ggml_tensor * src0,
        struct ggml_tensor * dst) {
    switch (src0->type) {
        case GGML_TYPE_F32:
            {
                ggml_compute_forward_soft_max_f32(params, src0, dst);
            } break;
        default:
            {
                GGML_ASSERT(false);
            } break;
    }
}

// ggml_compute_forward_alibi

static void ggml_compute_forward_alibi_f32(
        const struct ggml_compute_params * params,
        const struct ggml_tensor * src0,
        const struct ggml_tensor * src1,
        struct ggml_tensor * dst) {
    assert(params->ith == 0);
    assert(src1->type == GGML_TYPE_I32);
    assert(ggml_nelements(src1) == 2);

    if (params->type == GGML_TASK_INIT || params->type == GGML_TASK_FINALIZE) {
        return;
    }

    const int n_past = ((int32_t *) src1->data)[0];
    const int n_head = ((int32_t *) src1->data)[1];

    const int ne0 = src0->ne[0]; // all_seq_len = n_past + ne1
    const int ne1 = src0->ne[1]; // seq_len_without_past
    //const int ne2 = src0->ne[2]; // n_head -> this is k
    //const int ne3 = src0->ne[3]; // 1 -> bsz

    const int n  = ggml_nrows(src0);
    const int ne2_ne3 = n/ne1; // ne2*ne3

    const int nb0 = src0->nb[0];
    const int nb1 = src0->nb[1];
    const int nb2 = src0->nb[2];
    //const int nb3 = src0->nb[3];

    assert(nb0 == sizeof(float));
    assert(ne1 + n_past == ne0); (void) n_past;

    // add alibi to src0 (KQ_scaled)
    const int n_heads_log2_floor = 1 << (int) floor(log2(n_head));

    const float m0 = powf(2.0f, -8.0f / n_heads_log2_floor);
    const float m1 = powf(2.0f, -4.0f / n_heads_log2_floor);

    for (int i = 0; i < ne0; i++) {
        for (int j = 0; j < ne1; j++) {
            for (int k = 0; k < ne2_ne3; k++) {
                float * const src = (float *)((char *) src0->data + i*nb0 + j*nb1 + k*nb2);
                float *      pdst = (float *)((char *)  dst->data + i*nb0 + j*nb1 + k*nb2);

                // TODO: k*nb2 or k*nb3

                float m_k;

                if (k < n_heads_log2_floor) {
                    m_k = powf(m0, k + 1);
                } else {
                    m_k = powf(m1, 2 * (k - n_heads_log2_floor) + 1);
                }

                pdst[0] = i * m_k + src[0];
            }
        }
    }
}


static void ggml_compute_forward_alibi_f16(
        const struct ggml_compute_params * params,
        const struct ggml_tensor * src0,
        const struct ggml_tensor * src1,
        struct ggml_tensor * dst) {
    assert(params->ith == 0);
    assert(src1->type == GGML_TYPE_I32);
    assert(ggml_nelements(src1) == 2);

    if (params->type == GGML_TASK_INIT || params->type == GGML_TASK_FINALIZE) {
        return;
    }

    const int n_past = ((int32_t *) src1->data)[0];
    const int n_head = ((int32_t *) src1->data)[1];

    const int ne0 = src0->ne[0]; // all_seq_len = n_past + ne1
    const int ne1 = src0->ne[1]; // seq_len_without_past
    //const int ne2 = src0->ne[2]; // n_head -> this is k
    //const int ne3 = src0->ne[3]; // 1 -> bsz

    const int n  = ggml_nrows(src0);
    const int ne2_ne3 = n/ne1; // ne2*ne3

    const int nb0 = src0->nb[0];
    const int nb1 = src0->nb[1];
    const int nb2 = src0->nb[2];
    //const int nb3 = src0->nb[3];

    assert(nb0 == sizeof(ggml_fp16_t));
    assert(ne1 + n_past == ne0); (void) n_past;

    // add alibi to src0 (KQ_scaled)
    const int n_heads_log2_floor = 1 << (int) floor(log2(n_head));

    const float m0 = powf(2.0f, -8.0f / n_heads_log2_floor);
    const float m1 = powf(2.0f, -4.0f / n_heads_log2_floor);

    for (int i = 0; i < ne0; i++) {
        for (int j = 0; j < ne1; j++) {
            for (int k = 0; k < ne2_ne3; k++) {
                ggml_fp16_t * const src  = (ggml_fp16_t *)((char *) src0->data + i*nb0 + j*nb1 + k*nb2);
                      float *      pdst  =       (float *)((char *)  dst->data + i*nb0 + j*nb1 + k*nb2);

                // TODO: k*nb2 or k*nb3

                float m_k;

                if (k < n_heads_log2_floor) {
                    m_k = powf(m0, k + 1);
                } else {
                    m_k = powf(m1, 2 * (k - n_heads_log2_floor) + 1);
                }

                // we return F32
                pdst[0] = i * m_k + GGML_FP16_TO_FP32(src[0]);
            }
        }
    }
}

static void ggml_compute_forward_alibi(
        const struct ggml_compute_params * params,
        const struct ggml_tensor * src0,
        const struct ggml_tensor * src1,
        struct ggml_tensor * dst) {
    switch (src0->type) {
        case GGML_TYPE_F16:
            {
                ggml_compute_forward_alibi_f16(params, src0, src1, dst);
            } break;
        case GGML_TYPE_F32:
            {
                ggml_compute_forward_alibi_f32(params, src0, src1, dst);
            } break;
        case GGML_TYPE_Q4_0:
        case GGML_TYPE_Q4_1:
        case GGML_TYPE_Q5_0:
        case GGML_TYPE_Q5_1:
        case GGML_TYPE_Q8_0:
        case GGML_TYPE_Q8_1:
        case GGML_TYPE_I8:
        case GGML_TYPE_I16:
        case GGML_TYPE_I32:
        case GGML_TYPE_COUNT:
            {
                GGML_ASSERT(false);
            } break;
    }
}

// ggml_compute_forward_rope

static void ggml_compute_forward_rope_f32(
        const struct ggml_compute_params * params,
        const struct ggml_tensor * src0,
        const struct ggml_tensor * src1,
        struct ggml_tensor * dst) {
    GGML_ASSERT(src1->type == GGML_TYPE_I32);
    GGML_ASSERT(ggml_nelements(src1) == 3);

    if (params->type == GGML_TASK_INIT || params->type == GGML_TASK_FINALIZE) {
        return;
    }

    const int n_past = ((int32_t *) src1->data)[0];
    const int n_dims = ((int32_t *) src1->data)[1];
    const int mode   = ((int32_t *) src1->data)[2];

    //const int64_t ne0 = src0->ne[0];
    const int64_t ne1 = src0->ne[1];
    const int64_t ne2 = src0->ne[2];
    const int64_t ne3 = src0->ne[3];

    const int nb0 = src0->nb[0];
    const int nb1 = src0->nb[1];
    const int nb2 = src0->nb[2];
    const int nb3 = src0->nb[3];

    //printf("ne0: %d, ne1: %d, ne2: %d, ne3: %d\n", ne0, ne1, ne2, ne3);
    //printf("n_past = %d, ne2 = %d\n", n_past, ne2);

    GGML_ASSERT(nb0 == sizeof(float));

    const int ith = params->ith;
    const int nth = params->nth;

    const int nr = ggml_nrows(src0);
    const int nc = src0->ne[0];

    GGML_ASSERT(n_dims <= nc);
    GGML_ASSERT(n_dims % 2 == 0);

    // rows per thread
    const int dr = (nr + nth - 1)/nth;

    // row range for this thread
    const int ir0 = dr*ith;
    const int ir1 = MIN(ir0 + dr, nr);

    // row index used to determine which thread to use
    int ir = 0;

    const float theta_scale = powf(10000.0, -2.0f/n_dims);

    const bool is_neox = mode & 2;

    for (int64_t i3 = 0; i3 < ne3; i3++) {
        for (int64_t i2 = ((mode & 1) == 0 ? 0 : n_past); i2 < ne2; i2++) {
            const int p = ((mode & 1) == 0 ? n_past + i2 : i2);
            for (int64_t i1 = 0; i1 < ne1; i1++) {
                if (ir++ < ir0) continue;
                if (ir   > ir1) break;

                float theta = (float)p;

                for (int i0 = 0; i0 < n_dims; i0 += 2) {
                    const float cos_theta = cosf(theta);
                    const float sin_theta = sinf(theta);

                    theta *= theta_scale;

                    if (!is_neox) {
                        const float * const src = (float *)((char *) src0->data + i3*nb3 + i2*nb2 + i1*nb1 + i0*nb0);
                              float * dst_data  = (float *)((char *)  dst->data + i3*nb3 + i2*nb2 + i1*nb1 + i0*nb0);

                        const float x0 = src[0];
                        const float x1 = src[1];

                        dst_data[0] = x0*cos_theta - x1*sin_theta;
                        dst_data[1] = x0*sin_theta + x1*cos_theta;
                    } else {
                        const float * const src = (float *)((char *) src0->data + i3*nb3 + i2*nb2 + i1*nb1 + (i0/2)*nb0);
                              float * dst_data  = (float *)((char *)  dst->data + i3*nb3 + i2*nb2 + i1*nb1 + (i0/2)*nb0);

                        const float x0 = src[0];
                        const float x1 = src[n_dims/2];

                        dst_data[0]        = x0*cos_theta - x1*sin_theta;
                        dst_data[n_dims/2] = x0*sin_theta + x1*cos_theta;
                    }
                }
            }
        }
    }
}

static void ggml_compute_forward_rope_f16(
        const struct ggml_compute_params * params,
        const struct ggml_tensor * src0,
        const struct ggml_tensor * src1,
        struct ggml_tensor * dst) {
    GGML_ASSERT(src1->type == GGML_TYPE_I32);
    GGML_ASSERT(ggml_nelements(src1) == 3);

    if (params->type == GGML_TASK_INIT || params->type == GGML_TASK_FINALIZE) {
        return;
    }

    const int n_past = ((int32_t *) src1->data)[0];
    const int n_dims = ((int32_t *) src1->data)[1];
    const int mode   = ((int32_t *) src1->data)[2];

    //const int64_t ne0 = src0->ne[0];
    const int64_t ne1 = src0->ne[1];
    const int64_t ne2 = src0->ne[2];
    const int64_t ne3 = src0->ne[3];

    const int nb0 = src0->nb[0];
    const int nb1 = src0->nb[1];
    const int nb2 = src0->nb[2];
    const int nb3 = src0->nb[3];

    //printf("ne0: %d, ne1: %d, ne2: %d, ne3: %d\n", ne0, ne1, ne2, ne3);
    //printf("n_past = %d, ne2 = %d\n", n_past, ne2);

    GGML_ASSERT(nb0 == sizeof(ggml_fp16_t));

    const int ith = params->ith;
    const int nth = params->nth;

    const int nr = ggml_nrows(src0);
    const int nc = src0->ne[0];

    GGML_ASSERT(n_dims <= nc);
    GGML_ASSERT(n_dims % 2 == 0);

    // rows per thread
    const int dr = (nr + nth - 1)/nth;

    // row range for this thread
    const int ir0 = dr*ith;
    const int ir1 = MIN(ir0 + dr, nr);

    // row index used to determine which thread to use
    int ir = 0;

    const float theta_scale = powf(10000.0, -2.0f/n_dims);

    const bool is_neox = mode & 2;

    for (int64_t i3 = 0; i3 < ne3; i3++) {
        for (int64_t i2 = ((mode & 1) == 0 ? 0 : n_past); i2 < ne2; i2++) {
            const int p = ((mode & 1) == 0 ? n_past + i2 : i2);
            for (int64_t i1 = 0; i1 < ne1; i1++) {
                if (ir++ < ir0) continue;
                if (ir   > ir1) break;

                float theta = (float)p;

                for (int i0 = 0; i0 < n_dims; i0 += 2) {
                    const float cos_theta = cosf(theta);
                    const float sin_theta = sinf(theta);

                    theta *= theta_scale;

                    if (!is_neox) {
                        const ggml_fp16_t * const src = (ggml_fp16_t *)((char *) src0->data + i3*nb3 + i2*nb2 + i1*nb1 + i0*nb0);
                              ggml_fp16_t * dst_data  = (ggml_fp16_t *)((char *)  dst->data + i3*nb3 + i2*nb2 + i1*nb1 + i0*nb0);

                        const float x0 = GGML_FP16_TO_FP32(src[0]);
                        const float x1 = GGML_FP16_TO_FP32(src[1]);

                        dst_data[0] = GGML_FP32_TO_FP16(x0*cos_theta - x1*sin_theta);
                        dst_data[1] = GGML_FP32_TO_FP16(x0*sin_theta + x1*cos_theta);
                    } else {
                        const ggml_fp16_t * const src = (ggml_fp16_t *)((char *) src0->data + i3*nb3 + i2*nb2 + i1*nb1 + (i0/2)*nb0);
                              ggml_fp16_t * dst_data  = (ggml_fp16_t *)((char *)  dst->data + i3*nb3 + i2*nb2 + i1*nb1 + (i0/2)*nb0);

                        const float x0 = GGML_FP16_TO_FP32(src[0]);
                        const float x1 = GGML_FP16_TO_FP32(src[n_dims/2]);

                        dst_data[0]        = GGML_FP32_TO_FP16(x0*cos_theta - x1*sin_theta);
                        dst_data[n_dims/2] = GGML_FP32_TO_FP16(x0*sin_theta + x1*cos_theta);
                    }
                }
            }
        }
    }
}

static void ggml_compute_forward_rope(
        const struct ggml_compute_params * params,
        const struct ggml_tensor * src0,
        const struct ggml_tensor * src1,
        struct ggml_tensor * dst) {
    switch (src0->type) {
        case GGML_TYPE_F16:
            {
                ggml_compute_forward_rope_f16(params, src0, src1, dst);
            } break;
        case GGML_TYPE_F32:
            {
                ggml_compute_forward_rope_f32(params, src0, src1, dst);
            } break;
<<<<<<< HEAD
        case GGML_TYPE_Q4_0:
        case GGML_TYPE_Q4_1:
        case GGML_TYPE_Q4_2:
        case GGML_TYPE_Q4_3:
        case GGML_TYPE_Q5_0:
        case GGML_TYPE_Q5_1:
        case GGML_TYPE_Q8_0:
        case GGML_TYPE_Q8_1:
        case GGML_TYPE_Q8_1B:
        case GGML_TYPE_I8:
        case GGML_TYPE_I16:
        case GGML_TYPE_I32:
        case GGML_TYPE_COUNT:
=======
        default:
>>>>>>> 08737ef7
            {
                GGML_ASSERT(false);
            } break;
    }
}

// ggml_compute_forward_rope_back

static void ggml_compute_forward_rope_back_f32(
        const struct ggml_compute_params * params,
        const struct ggml_tensor * src0,
        const struct ggml_tensor * src1,
        struct ggml_tensor * dst) {
    assert(src1->type == GGML_TYPE_I32);
    assert(ggml_nelements(src1) == 3);

    if (params->type == GGML_TASK_INIT || params->type == GGML_TASK_FINALIZE) {
        return;
    }

    // y = rope(x, src1)
    // dx = rope_back(dy, src1)
    // src0 is dy, src1 contains options

    const int n_past = ((int32_t *) src1->data)[0];
    const int n_dims = ((int32_t *) src1->data)[1];
    const int mode   = ((int32_t *) src1->data)[2];

    //const int64_t ne0 = src0->ne[0];
    const int64_t ne1 = src0->ne[1];
    const int64_t ne2 = src0->ne[2];
    const int64_t ne3 = src0->ne[3];

    const int nb0 = src0->nb[0];
    const int nb1 = src0->nb[1];
    const int nb2 = src0->nb[2];
    const int nb3 = src0->nb[3];

    //printf("ne0: %d, ne1: %d, ne2: %d, ne3: %d\n", ne0, ne1, ne2, ne3);
    //printf("n_past = %d, ne2 = %d\n", n_past, ne2);

    assert(nb0 == sizeof(float));

    const int ith = params->ith;
    const int nth = params->nth;

    const int nr = ggml_nrows(src0);

    // rows per thread
    const int dr = (nr + nth - 1)/nth;

    // row range for this thread
    const int ir0 = dr*ith;
    const int ir1 = MIN(ir0 + dr, nr);

    // row index used to determine which thread to use
    int ir = 0;

    const float theta_scale = powf(10000.0, -2.0f/n_dims);

    const bool is_neox = mode & 2;

    for (int64_t i3 = 0; i3 < ne3; i3++) {
        for (int64_t i2 = ((mode & 1) == 0 ? 0 : n_past); i2 < ne2; i2++) {
            const int p = ((mode & 1) == 0 ? n_past + i2 : i2);
            for (int64_t i1 = 0; i1 < ne1; i1++) {
                if (ir++ < ir0) continue;
                if (ir   > ir1) break;

                float theta = (float)p;

                for (int i0 = 0; i0 < n_dims; i0 += 2) {
                    const float cos_theta = cosf(theta);
                    const float sin_theta = sinf(theta);

                    theta *= theta_scale;

                    if (!is_neox) {
                        const float * const dy  = (float *)((char *) src0->data + i3*nb3 + i2*nb2 + i1*nb1 + i0*nb0);
                              float *       dx  = (float *)((char *)  dst->data + i3*nb3 + i2*nb2 + i1*nb1 + i0*nb0);

                        const float dy0 = dy[0];
                        const float dy1 = dy[1];

                        dx[0] =   dy0*cos_theta + dy1*sin_theta;
                        dx[1] = - dy0*sin_theta + dy1*cos_theta;
                    } else {
                        const float * const dy  = (float *)((char *) src0->data + i3*nb3 + i2*nb2 + i1*nb1 + (i0/2)*nb0);
                              float *       dx  = (float *)((char *)  dst->data + i3*nb3 + i2*nb2 + i1*nb1 + (i0/2)*nb0);

                        const float dy0 = dy[0];
                        const float dy1 = dy[n_dims/2];

                        dx[0]        =   dy0*cos_theta + dy1*sin_theta;
                        dx[n_dims/2] = - dy0*sin_theta + dy1*cos_theta;
                    }
                }
            }
        }
    }
}

static void ggml_compute_forward_rope_back_f16(
        const struct ggml_compute_params * params,
        const struct ggml_tensor * src0,
        const struct ggml_tensor * src1,
        struct ggml_tensor * dst) {
    assert(src1->type == GGML_TYPE_I32);
    assert(ggml_nelements(src1) == 3);

    if (params->type == GGML_TASK_INIT || params->type == GGML_TASK_FINALIZE) {
        return;
    }

    // y = rope(x, src1)
    // dx = rope_back(dy, src1)
    // src0 is dy, src1 contains options

    const int n_past = ((int32_t *) src1->data)[0];
    const int n_dims = ((int32_t *) src1->data)[1];
    const int mode   = ((int32_t *) src1->data)[2];

    //const int64_t ne0 = src0->ne[0];
    const int64_t ne1 = src0->ne[1];
    const int64_t ne2 = src0->ne[2];
    const int64_t ne3 = src0->ne[3];

    const int nb0 = src0->nb[0];
    const int nb1 = src0->nb[1];
    const int nb2 = src0->nb[2];
    const int nb3 = src0->nb[3];

    //printf("ne0: %d, ne1: %d, ne2: %d, ne3: %d\n", ne0, ne1, ne2, ne3);
    //printf("n_past = %d, ne2 = %d\n", n_past, ne2);

    assert(nb0 == sizeof(ggml_fp16_t));

    const int ith = params->ith;
    const int nth = params->nth;

    const int nr = ggml_nrows(src0);

    // rows per thread
    const int dr = (nr + nth - 1)/nth;

    // row range for this thread
    const int ir0 = dr*ith;
    const int ir1 = MIN(ir0 + dr, nr);

    // row index used to determine which thread to use
    int ir = 0;

    const float theta_scale = powf(10000.0, -2.0f/n_dims);

    const bool is_neox = mode & 2;

    for (int64_t i3 = 0; i3 < ne3; i3++) {
        for (int64_t i2 = ((mode & 1) == 0 ? 0 : n_past); i2 < ne2; i2++) {
            const int p = ((mode & 1) == 0 ? n_past + i2 : i2);
            for (int64_t i1 = 0; i1 < ne1; i1++) {
                if (ir++ < ir0) continue;
                if (ir   > ir1) break;

                float theta = (float)p;

                for (int i0 = 0; i0 < n_dims; i0 += 2) {
                    const float cos_theta = cosf(theta);
                    const float sin_theta = sinf(theta);

                    theta *= theta_scale;

                    if (!is_neox) {
                        const ggml_fp16_t * const dy  = (ggml_fp16_t *)((char *) src0->data + i3*nb3 + i2*nb2 + i1*nb1 + i0*nb0);
                              ggml_fp16_t *       dx  = (ggml_fp16_t *)((char *)  dst->data + i3*nb3 + i2*nb2 + i1*nb1 + i0*nb0);

                        const float dy0 = GGML_FP16_TO_FP32(dy[0]);
                        const float dy1 = GGML_FP16_TO_FP32(dy[1]);

                        dx[0] = GGML_FP32_TO_FP16( dy0*cos_theta + dy1*sin_theta);
                        dx[1] = GGML_FP32_TO_FP16(-dy0*sin_theta + dy1*cos_theta);
                    } else {
                        const ggml_fp16_t * const dy  = (ggml_fp16_t *)((char *) src0->data + i3*nb3 + i2*nb2 + i1*nb1 + (i0/2)*nb0);
                              ggml_fp16_t *       dx  = (ggml_fp16_t *)((char *)  dst->data + i3*nb3 + i2*nb2 + i1*nb1 + (i0/2)*nb0);

                        const float dy0 = GGML_FP16_TO_FP32(dy[0]);
                        const float dy1 = GGML_FP16_TO_FP32(dy[n_dims/2]);

                        dx[0]        = GGML_FP32_TO_FP16( dy0*cos_theta + dy1*sin_theta);
                        dx[n_dims/2] = GGML_FP32_TO_FP16(-dy0*sin_theta + dy1*cos_theta);
                    }
                }
            }
        }
    }
}

static void ggml_compute_forward_rope_back(
        const struct ggml_compute_params * params,
        const struct ggml_tensor * src0,
        const struct ggml_tensor * src1,
        struct ggml_tensor * dst) {
    switch (src0->type) {
        case GGML_TYPE_F16:
            {
                ggml_compute_forward_rope_back_f16(params, src0, src1, dst);
            } break;
        case GGML_TYPE_F32:
            {
                ggml_compute_forward_rope_back_f32(params, src0, src1, dst);
            } break;
        default:
            {
                GGML_ASSERT(false);
            } break;
    }
}

// ggml_compute_forward_conv_1d_1s

static void ggml_compute_forward_conv_1d_1s_f16_f32(
        const struct ggml_compute_params * params,
        const struct ggml_tensor * src0,
        const struct ggml_tensor * src1,
              struct ggml_tensor * dst) {
    GGML_ASSERT(src0->type == GGML_TYPE_F16);
    GGML_ASSERT(src1->type == GGML_TYPE_F32);
    GGML_ASSERT( dst->type == GGML_TYPE_F32);

    int64_t t0 = ggml_perf_time_us();
    UNUSED(t0);

    const int64_t ne00 = src0->ne[0];
    const int64_t ne01 = src0->ne[1];
    const int64_t ne02 = src0->ne[2];
    //const int64_t ne03 = src0->ne[3];

    const int64_t ne10 = src1->ne[0];
    const int64_t ne11 = src1->ne[1];
    //const int64_t ne12 = src1->ne[2];
    //const int64_t ne13 = src1->ne[3];

    //const int64_t ne0  = dst->ne[0];
    //const int64_t ne1  = dst->ne[1];
    //const int64_t ne2  = dst->ne[2];
    //const int64_t ne3  = dst->ne[3];
    //const int64_t ne   = ne0*ne1*ne2*ne3;

    const int nb00 = src0->nb[0];
    const int nb01 = src0->nb[1];
    const int nb02 = src0->nb[2];
    //const int nb03 = src0->nb[3];

    const int nb10 = src1->nb[0];
    const int nb11 = src1->nb[1];
    //const int nb12 = src1->nb[2];
    //const int nb13 = src1->nb[3];

    //const int nb0  = dst->nb[0];
    const int nb1  = dst->nb[1];
    //const int nb2  = dst->nb[2];
    //const int nb3  = dst->nb[3];

    const int ith = params->ith;
    const int nth = params->nth;

    const int nk = ne00;
    const int nh = nk/2;

    const int ew0 = ggml_up32(ne01);

    GGML_ASSERT(ne00 % 2 == 1); // TODO: support even kernel sizes
    GGML_ASSERT(nb00 == sizeof(ggml_fp16_t));
    GGML_ASSERT(nb10 == sizeof(float));

    if (params->type == GGML_TASK_INIT) {
        // TODO: fix this memset (wsize is overestimated)
        memset(params->wdata, 0, params->wsize);

        // prepare kernel data (src0)
        {
            ggml_fp16_t * const wdata = (ggml_fp16_t *) params->wdata + 0;

            for (int64_t i02 = 0; i02 < ne02; i02++) {
                for (int64_t i01 = 0; i01 < ne01; i01++) {
                    const ggml_fp16_t * const src = (ggml_fp16_t *)((char *) src0->data + i02*nb02 + i01*nb01);
                    ggml_fp16_t * dst_data = wdata + i02*ew0*ne00;
                    for (int64_t i00 = 0; i00 < ne00; i00++) {
                        dst_data[i00*ew0 + i01] = src[i00];
                    }
                }
            }
        }

        // prepare source data (src1)
        {
            ggml_fp16_t * const wdata = (ggml_fp16_t *) params->wdata + ne02*ew0*ne00;

            for (int64_t i11 = 0; i11 < ne11; i11++) {
                const float * const src = (float *)((char *) src1->data + i11*nb11);
                ggml_fp16_t * dst_data = wdata;
                for (int64_t i10 = 0; i10 < ne10; i10++) {
                    dst_data[(i10 + nh)*ew0 + i11] = GGML_FP32_TO_FP16(src[i10]);
                }
            }
        }

        return;
    }

    if (params->type == GGML_TASK_FINALIZE) {
        return;
    }

    // total rows in dst
    const int nr = ne02;

    // rows per thread
    const int dr = (nr + nth - 1)/nth;

    // row range for this thread
    const int ir0 = dr*ith;
    const int ir1 = MIN(ir0 + dr, nr);

    for (int i1 = ir0; i1 < ir1; i1++) {
        float * dst_data = (float *)((char *) dst->data + i1*nb1);
        for (int64_t i0 = 0; i0 < ne10; ++i0) {
            dst_data[i0] = 0;
            for (int k = -nh; k <= nh; k++) {
                float v = 0.0f;
                ggml_vec_dot_f16(ew0, &v,
                        (ggml_fp16_t *) params->wdata +   i1*ew0*ne00 +      (nh + k)*ew0,
                        (ggml_fp16_t *) params->wdata + ne02*ew0*ne00 + (i0 + nh + k)*ew0);

                dst_data[i0] += v;
            }
        }
    }
}

static void ggml_compute_forward_conv_1d_1s_f32(
        const struct ggml_compute_params * params,
        const struct ggml_tensor * src0,
        const struct ggml_tensor * src1,
              struct ggml_tensor * dst) {
    GGML_ASSERT(src0->type == GGML_TYPE_F32);
    GGML_ASSERT(src1->type == GGML_TYPE_F32);
    GGML_ASSERT( dst->type == GGML_TYPE_F32);

    int64_t t0 = ggml_perf_time_us();
    UNUSED(t0);

    const int64_t ne00 = src0->ne[0];
    const int64_t ne01 = src0->ne[1];
    const int64_t ne02 = src0->ne[2];
    //const int64_t ne03 = src0->ne[3];

    const int64_t ne10 = src1->ne[0];
    const int64_t ne11 = src1->ne[1];
    //const int64_t ne12 = src1->ne[2];
    //const int64_t ne13 = src1->ne[3];

    //const int64_t ne0  = dst->ne[0];
    //const int64_t ne1  = dst->ne[1];
    //const int64_t ne2  = dst->ne[2];
    //const int64_t ne3  = dst->ne[3];
    //const int64_t ne   = ne0*ne1*ne2*ne3;

    const int nb00 = src0->nb[0];
    const int nb01 = src0->nb[1];
    const int nb02 = src0->nb[2];
    //const int nb03 = src0->nb[3];

    const int nb10 = src1->nb[0];
    const int nb11 = src1->nb[1];
    //const int nb12 = src1->nb[2];
    //const int nb13 = src1->nb[3];

    //const int nb0  = dst->nb[0];
    const int nb1  = dst->nb[1];
    //const int nb2  = dst->nb[2];
    //const int nb3  = dst->nb[3];

    const int ith = params->ith;
    const int nth = params->nth;

    const int nk = ne00;
    const int nh = nk/2;

    const int ew0 = ggml_up32(ne01);

    GGML_ASSERT(ne00 % 2 == 1); // TODO: support even kernel sizes
    GGML_ASSERT(nb00 == sizeof(float));
    GGML_ASSERT(nb10 == sizeof(float));

    if (params->type == GGML_TASK_INIT) {
        // TODO: fix this memset (wsize is overestimated)
        memset(params->wdata, 0, params->wsize);

        // prepare kernel data (src0)
        {
            float * const wdata = (float *) params->wdata + 0;

            for (int64_t i02 = 0; i02 < ne02; i02++) {
                for (int64_t i01 = 0; i01 < ne01; i01++) {
                    const float * const src = (float *)((char *) src0->data + i02*nb02 + i01*nb01);
                    float * dst_data = wdata + i02*ew0*ne00;
                    for (int64_t i00 = 0; i00 < ne00; i00++) {
                        dst_data[i00*ew0 + i01] = src[i00];
                    }
                }
            }
        }

        // prepare source data (src1)
        {
            float * const wdata = (float *) params->wdata + ne02*ew0*ne00;

            for (int64_t i11 = 0; i11 < ne11; i11++) {
                const float * const src = (float *)((char *) src1->data + i11*nb11);
                float * dst_data = wdata;
                for (int64_t i10 = 0; i10 < ne10; i10++) {
                    dst_data[(i10 + nh)*ew0 + i11] = src[i10];
                }
            }
        }

        return;
    }

    if (params->type == GGML_TASK_FINALIZE) {
        return;
    }

    // total rows in dst
    const int nr = ne02;

    // rows per thread
    const int dr = (nr + nth - 1)/nth;

    // row range for this thread
    const int ir0 = dr*ith;
    const int ir1 = MIN(ir0 + dr, nr);

    for (int i1 = ir0; i1 < ir1; i1++) {
        float * dst_data = (float *)((char *) dst->data + i1*nb1);
        for (int64_t i0 = 0; i0 < ne10; ++i0) {
            dst_data[i0] = 0;
            for (int k = -nh; k <= nh; k++) {
                float v = 0.0f;
                ggml_vec_dot_f32(ew0, &v,
                        (float *) params->wdata +   i1*ew0*ne00 +      (nh + k)*ew0,
                        (float *) params->wdata + ne02*ew0*ne00 + (i0 + nh + k)*ew0);

                dst_data[i0] += v;
            }
        }
    }
}

static void ggml_compute_forward_conv_1d_1s(
        const struct ggml_compute_params * params,
        const struct ggml_tensor * src0,
        const struct ggml_tensor * src1,
        struct ggml_tensor * dst) {
    switch (src0->type) {
        case GGML_TYPE_F16:
            {
                ggml_compute_forward_conv_1d_1s_f16_f32(params, src0, src1, dst);
            } break;
        case GGML_TYPE_F32:
            {
                ggml_compute_forward_conv_1d_1s_f32(params, src0, src1, dst);
            } break;
        default:
            {
                GGML_ASSERT(false);
            } break;
    }
}

// ggml_compute_forward_conv_1d_2s

static void ggml_compute_forward_conv_1d_2s_f16_f32(
        const struct ggml_compute_params * params,
        const struct ggml_tensor * src0,
        const struct ggml_tensor * src1,
              struct ggml_tensor * dst) {
    GGML_ASSERT(src0->type == GGML_TYPE_F16);
    GGML_ASSERT(src1->type == GGML_TYPE_F32);
    GGML_ASSERT( dst->type == GGML_TYPE_F32);

    int64_t t0 = ggml_perf_time_us();
    UNUSED(t0);

    const int64_t ne00 = src0->ne[0];
    const int64_t ne01 = src0->ne[1];
    const int64_t ne02 = src0->ne[2];
    //const int64_t ne03 = src0->ne[3];

    const int64_t ne10 = src1->ne[0];
    const int64_t ne11 = src1->ne[1];
    //const int64_t ne12 = src1->ne[2];
    //const int64_t ne13 = src1->ne[3];

    //const int64_t ne0  = dst->ne[0];
    //const int64_t ne1  = dst->ne[1];
    //const int64_t ne2  = dst->ne[2];
    //const int64_t ne3  = dst->ne[3];
    //const int64_t ne   = ne0*ne1*ne2*ne3;

    const int nb00 = src0->nb[0];
    const int nb01 = src0->nb[1];
    const int nb02 = src0->nb[2];
    //const int nb03 = src0->nb[3];

    const int nb10 = src1->nb[0];
    const int nb11 = src1->nb[1];
    //const int nb12 = src1->nb[2];
    //const int nb13 = src1->nb[3];

    //const int nb0  = dst->nb[0];
    const int nb1  = dst->nb[1];
    //const int nb2  = dst->nb[2];
    //const int nb3  = dst->nb[3];

    const int ith = params->ith;
    const int nth = params->nth;

    const int nk = ne00;
    const int nh = nk/2;

    const int ew0 = ggml_up32(ne01);

    GGML_ASSERT(ne00 % 2 == 1); // TODO: support even kernel sizes
    GGML_ASSERT(nb00 == sizeof(ggml_fp16_t));
    GGML_ASSERT(nb10 == sizeof(float));

    if (params->type == GGML_TASK_INIT) {
        // TODO: fix this memset (wsize is overestimated)
        memset(params->wdata, 0, params->wsize);

        // prepare kernel data (src0)
        {
            ggml_fp16_t * const wdata = (ggml_fp16_t *) params->wdata + 0;

            for (int64_t i02 = 0; i02 < ne02; i02++) {
                for (int64_t i01 = 0; i01 < ne01; i01++) {
                    const ggml_fp16_t * const src = (ggml_fp16_t *)((char *) src0->data + i02*nb02 + i01*nb01);
                    ggml_fp16_t * dst_data = wdata + i02*ew0*ne00;
                    for (int64_t i00 = 0; i00 < ne00; i00++) {
                        dst_data[i00*ew0 + i01] = src[i00];
                    }
                }
            }
        }

        // prepare source data (src1)
        {
            ggml_fp16_t * const wdata = (ggml_fp16_t *) params->wdata + ne02*ew0*ne00;

            for (int64_t i11 = 0; i11 < ne11; i11++) {
                const float * const src = (float *)((char *) src1->data + i11*nb11);
                ggml_fp16_t * dst_data = wdata;
                for (int64_t i10 = 0; i10 < ne10; i10++) {
                    dst_data[(i10 + nh)*ew0 + i11] = GGML_FP32_TO_FP16(src[i10]);
                }
            }
        }

        return;
    }

    if (params->type == GGML_TASK_FINALIZE) {
        return;
    }

    // total rows in dst
    const int nr = ne02;

    // rows per thread
    const int dr = (nr + nth - 1)/nth;

    // row range for this thread
    const int ir0 = dr*ith;
    const int ir1 = MIN(ir0 + dr, nr);

    for (int i1 = ir0; i1 < ir1; i1++) {
        float * dst_data = (float *)((char *) dst->data + i1*nb1);
        for (int64_t i0 = 0; i0 < ne10; i0 += 2) {
            dst_data[i0/2] = 0;
            for (int k = -nh; k <= nh; k++) {
                float v = 0.0f;
                ggml_vec_dot_f16(ew0, &v,
                        (ggml_fp16_t *) params->wdata +   i1*ew0*ne00 +      (nh + k)*ew0,
                        (ggml_fp16_t *) params->wdata + ne02*ew0*ne00 + (i0 + nh + k)*ew0);

                dst_data[i0/2] += v;
            }
        }
    }
}

static void ggml_compute_forward_conv_1d_2s_f32(
        const struct ggml_compute_params * params,
        const struct ggml_tensor * src0,
        const struct ggml_tensor * src1,
              struct ggml_tensor * dst) {
    GGML_ASSERT(src0->type == GGML_TYPE_F32);
    GGML_ASSERT(src1->type == GGML_TYPE_F32);
    GGML_ASSERT( dst->type == GGML_TYPE_F32);

    int64_t t0 = ggml_perf_time_us();
    UNUSED(t0);

    const int64_t ne00 = src0->ne[0];
    const int64_t ne01 = src0->ne[1];
    const int64_t ne02 = src0->ne[2];
    //const int64_t ne03 = src0->ne[3];

    const int64_t ne10 = src1->ne[0];
    const int64_t ne11 = src1->ne[1];
    //const int64_t ne12 = src1->ne[2];
    //const int64_t ne13 = src1->ne[3];

    //const int64_t ne0  = dst->ne[0];
    //const int64_t ne1  = dst->ne[1];
    //const int64_t ne2  = dst->ne[2];
    //const int64_t ne3  = dst->ne[3];
    //const int64_t ne   = ne0*ne1*ne2*ne3;

    const int nb00 = src0->nb[0];
    const int nb01 = src0->nb[1];
    const int nb02 = src0->nb[2];
    //const int nb03 = src0->nb[3];

    const int nb10 = src1->nb[0];
    const int nb11 = src1->nb[1];
    //const int nb12 = src1->nb[2];
    //const int nb13 = src1->nb[3];

    //const int nb0  = dst->nb[0];
    const int nb1  = dst->nb[1];
    //const int nb2  = dst->nb[2];
    //const int nb3  = dst->nb[3];

    const int ith = params->ith;
    const int nth = params->nth;

    const int nk = ne00;
    const int nh = nk/2;

    const int ew0 = ggml_up32(ne01);

    GGML_ASSERT(ne00 % 2 == 1); // TODO: support even kernel sizes
    GGML_ASSERT(nb00 == sizeof(float));
    GGML_ASSERT(nb10 == sizeof(float));

    if (params->type == GGML_TASK_INIT) {
        // TODO: fix this memset (wsize is overestimated)
        memset(params->wdata, 0, params->wsize);

        // prepare kernel data (src0)
        {
            float * const wdata = (float *) params->wdata + 0;

            for (int64_t i02 = 0; i02 < ne02; i02++) {
                for (int64_t i01 = 0; i01 < ne01; i01++) {
                    const float * const src = (float *)((char *) src0->data + i02*nb02 + i01*nb01);
                    float * dst_data = wdata + i02*ew0*ne00;
                    for (int64_t i00 = 0; i00 < ne00; i00++) {
                        dst_data[i00*ew0 + i01] = src[i00];
                    }
                }
            }
        }

        // prepare source data (src1)
        {
            float * const wdata = (float *) params->wdata + ne02*ew0*ne00;

            for (int64_t i11 = 0; i11 < ne11; i11++) {
                const float * const src = (float *)((char *) src1->data + i11*nb11);
                float * dst_data = wdata;
                for (int64_t i10 = 0; i10 < ne10; i10++) {
                    dst_data[(i10 + nh)*ew0 + i11] = src[i10];
                }
            }
        }

        return;
    }

    if (params->type == GGML_TASK_FINALIZE) {
        return;
    }

    // total rows in dst
    const int nr = ne02;

    // rows per thread
    const int dr = (nr + nth - 1)/nth;

    // row range for this thread
    const int ir0 = dr*ith;
    const int ir1 = MIN(ir0 + dr, nr);

    for (int i1 = ir0; i1 < ir1; i1++) {
        float * dst_data = (float *)((char *) dst->data + i1*nb1);
        for (int64_t i0 = 0; i0 < ne10; i0 += 2) {
            dst_data[i0/2] = 0;
            for (int k = -nh; k <= nh; k++) {
                float v = 0.0f;
                ggml_vec_dot_f32(ew0, &v,
                        (float *) params->wdata +   i1*ew0*ne00 +      (nh + k)*ew0,
                        (float *) params->wdata + ne02*ew0*ne00 + (i0 + nh + k)*ew0);

                dst_data[i0/2] += v;
            }
        }
    }
}

static void ggml_compute_forward_conv_1d_2s(
        const struct ggml_compute_params * params,
        const struct ggml_tensor * src0,
        const struct ggml_tensor * src1,
        struct ggml_tensor * dst) {
    switch (src0->type) {
        case GGML_TYPE_F16:
            {
                ggml_compute_forward_conv_1d_2s_f16_f32(params, src0, src1, dst);
            } break;
        case GGML_TYPE_F32:
            {
                ggml_compute_forward_conv_1d_2s_f32(params, src0, src1, dst);
            } break;
        default:
            {
                GGML_ASSERT(false);
            } break;
    }
}

// ggml_compute_forward_flash_attn

static void ggml_compute_forward_flash_attn_f32(
        const struct ggml_compute_params * params,
        const struct ggml_tensor * q,
        const struct ggml_tensor * k,
        const struct ggml_tensor * v,
        const bool masked,
             struct ggml_tensor * dst) {
    int64_t t0 = ggml_perf_time_us();
    UNUSED(t0);

    const int64_t neq0 = q->ne[0];
    const int64_t neq1 = q->ne[1];
    const int64_t neq2 = q->ne[2];
    const int64_t neq3 = q->ne[3];

    const int64_t nek0 = k->ne[0];
    const int64_t nek1 = k->ne[1];
    //const int64_t nek2 = k->ne[2];
    //const int64_t nek3 = k->ne[3];

    //const int64_t nev0 = v->ne[0];
    const int64_t nev1 = v->ne[1];
    //const int64_t nev2 = v->ne[2];
    //const int64_t nev3 = v->ne[3];

    const int64_t ne0  = dst->ne[0];
    const int64_t ne1  = dst->ne[1];
    //const int64_t ne2  = dst->ne[2];
    //const int64_t ne3  = dst->ne[3];

    const int nbk0 = k->nb[0];
    const int nbk1 = k->nb[1];
    const int nbk2 = k->nb[2];
    const int nbk3 = k->nb[3];

    const int nbq0 = q->nb[0];
    const int nbq1 = q->nb[1];
    const int nbq2 = q->nb[2];
    const int nbq3 = q->nb[3];

    const int nbv0 = v->nb[0];
    const int nbv1 = v->nb[1];
    const int nbv2 = v->nb[2];
    const int nbv3 = v->nb[3];

    const int nb0  = dst->nb[0];
    const int nb1  = dst->nb[1];
    const int nb2  = dst->nb[2];
    const int nb3  = dst->nb[3];

    const int ith = params->ith;
    const int nth = params->nth;

    const int64_t D = neq0;
    const int64_t N = neq1;
    const int64_t P = nek1 - N;
    const int64_t M = P + N;

    const int Mup = ggml_up(M, GGML_SOFT_MAX_UNROLL);

    GGML_ASSERT(ne0 == D);
    GGML_ASSERT(ne1 == N);
    GGML_ASSERT(P >= 0);

    GGML_ASSERT(nbq0 == sizeof(float));
    GGML_ASSERT(nbk0 == sizeof(float));
    GGML_ASSERT(nbv0 == sizeof(float));

    GGML_ASSERT(neq0 == D);
    GGML_ASSERT(nek0 == D);
    GGML_ASSERT(nev1 == D);

    GGML_ASSERT(neq1 == N);
    GGML_ASSERT(nek1 == N + P);
    GGML_ASSERT(nev1 == D);

    // dst cannot be transposed or permuted
    GGML_ASSERT(nb0 == sizeof(float));
    GGML_ASSERT(nb0 <= nb1);
    GGML_ASSERT(nb1 <= nb2);
    GGML_ASSERT(nb2 <= nb3);

    if (params->type == GGML_TASK_INIT) {
        return;
    }

    if (params->type == GGML_TASK_FINALIZE) {
        return;
    }

    // parallelize by q rows using ggml_vec_dot_f32

    // total rows in q
    const int nr = neq1*neq2*neq3;

    // rows per thread
    const int dr = (nr + nth - 1)/nth;

    // row range for this thread
    const int ir0 = dr*ith;
    const int ir1 = MIN(ir0 + dr, nr);

    const float scale = 1.0f/sqrtf(D);

    //printf("P=%d N=%d D=%d ir0=%d ir1=%d scale = %f\n", P, N, D, ir0, ir1, scale);

    for (int ir = ir0; ir < ir1; ++ir) {
        // q indices
        const int iq3 = ir/(neq2*neq1);
        const int iq2 = (ir - iq3*neq2*neq1)/neq1;
        const int iq1 = (ir - iq3*neq2*neq1 - iq2*neq1);

        float * S = (float *) params->wdata + ith*(Mup + CACHE_LINE_SIZE_F32);

        for (int i = M; i < Mup; ++i) {
            S[i] = -INFINITY;
        }

        for (int64_t ic = 0; ic < nek1; ++ic) {
            // k indices
            const int ik3 = iq3;
            const int ik2 = iq2;
            const int ik1 = ic;

            // S indices
            const int i1 = ik1;

            ggml_vec_dot_f32(neq0,
                    S + i1,
                    (float *) ((char *) k->data + (ik1*nbk1 + ik2*nbk2 + ik3*nbk3)),
                    (float *) ((char *) q->data + (iq1*nbq1 + iq2*nbq2 + iq3*nbq3)));
        }

        // scale
        ggml_vec_scale_f32(nek1, S, scale);

        if (masked) {
            for (int64_t i = P; i < M; i++) {
                if (i > P + iq1) {
                    S[i] = -INFINITY;
                }
            }
        }

        // softmax
        {
            float max = -INFINITY;
            ggml_vec_max_f32(M, &max, S);

            ggml_float sum = 0.0;
            {
#ifdef GGML_SOFT_MAX_ACCELERATE
                max = -max;
                vDSP_vsadd(S, 1, &max, S, 1, Mup);
                vvexpf(S, S, &Mup);
                ggml_vec_sum_f32(Mup, &sum, S);
#else
                uint16_t   scvt[GGML_SOFT_MAX_UNROLL];
                ggml_float sump[GGML_SOFT_MAX_UNROLL] = { 0.0 };

                for (int i = 0; i < Mup; i += GGML_SOFT_MAX_UNROLL) {
                    float * SS = S + i;

                    for (int j = 0; j < GGML_SOFT_MAX_UNROLL; ++j) {
                        if (SS[j] == -INFINITY) {
                            SS[j] = 0.0f;
                        } else {
                            ggml_fp16_t s = GGML_FP32_TO_FP16(SS[j] - max);
                            memcpy(&scvt[j], &s, sizeof(uint16_t));
                            const float val = GGML_FP16_TO_FP32(table_exp_f16[scvt[j]]);
                            sump[j] += (ggml_float)val;
                            SS[j] = val;
                        }
                    }
                }

                for (int i = 0; i < GGML_SOFT_MAX_UNROLL; i++) {
                    sum += sump[i];
                }
#endif
            }

            assert(sum > 0.0);

            sum = 1.0/sum;
            ggml_vec_scale_f32(M, S, sum);

#ifndef NDEBUG
            for (int i = 0; i < M; ++i) {
                assert(!isnan(S[i]));
                assert(!isinf(S[i]));
            }
#endif
        }

        for (int64_t ic = 0; ic < nev1; ++ic) {
            // dst indices
            const int i1 = iq1;
            const int i2 = iq2;
            const int i3 = iq3;

            ggml_vec_dot_f32(nek1,
                    (float *) ((char *) dst->data + (ic*nb0 + i1*nb1  + i2*nb2  + i3*nb3)),
                    (float *) ((char *) v->data   + (         ic*nbv1 + i2*nbv2 + i3*nbv3)),
                    S);
        }
    }
}

static void ggml_compute_forward_flash_attn_f16(
        const struct ggml_compute_params * params,
        const struct ggml_tensor * q,
        const struct ggml_tensor * k,
        const struct ggml_tensor * v,
        const bool masked,
             struct ggml_tensor * dst) {
    int64_t t0 = ggml_perf_time_us();
    UNUSED(t0);

    const int64_t neq0 = q->ne[0];
    const int64_t neq1 = q->ne[1];
    const int64_t neq2 = q->ne[2];
    const int64_t neq3 = q->ne[3];

    const int64_t nek0 = k->ne[0];
    const int64_t nek1 = k->ne[1];
    //const int64_t nek2 = k->ne[2];
    //const int64_t nek3 = k->ne[3];

    //const int64_t nev0 = v->ne[0];
    const int64_t nev1 = v->ne[1];
    //const int64_t nev2 = v->ne[2];
    //const int64_t nev3 = v->ne[3];

    const int64_t ne0  = dst->ne[0];
    const int64_t ne1  = dst->ne[1];
    //const int64_t ne2  = dst->ne[2];
    //const int64_t ne3  = dst->ne[3];

    const int nbk0 = k->nb[0];
    const int nbk1 = k->nb[1];
    const int nbk2 = k->nb[2];
    const int nbk3 = k->nb[3];

    const int nbq0 = q->nb[0];
    const int nbq1 = q->nb[1];
    const int nbq2 = q->nb[2];
    const int nbq3 = q->nb[3];

    const int nbv0 = v->nb[0];
    const int nbv1 = v->nb[1];
    const int nbv2 = v->nb[2];
    const int nbv3 = v->nb[3];

    const int nb0  = dst->nb[0];
    const int nb1  = dst->nb[1];
    const int nb2  = dst->nb[2];
    const int nb3  = dst->nb[3];

    const int ith = params->ith;
    const int nth = params->nth;

    const int64_t D = neq0;
    const int64_t N = neq1;
    const int64_t P = nek1 - N;
    const int64_t M = P + N;

    const int Mup = ggml_up(M, GGML_SOFT_MAX_UNROLL);

    GGML_ASSERT(ne0 == D);
    GGML_ASSERT(ne1 == N);
    GGML_ASSERT(P >= 0);

    GGML_ASSERT(nbq0 == sizeof(ggml_fp16_t));
    GGML_ASSERT(nbk0 == sizeof(ggml_fp16_t));
    GGML_ASSERT(nbv0 == sizeof(ggml_fp16_t));

    GGML_ASSERT(neq0 == D);
    GGML_ASSERT(nek0 == D);
    GGML_ASSERT(nev1 == D);

    GGML_ASSERT(neq1 == N);
    GGML_ASSERT(nek1 == N + P);
    GGML_ASSERT(nev1 == D);

    // dst cannot be transposed or permuted
    GGML_ASSERT(nb0 == sizeof(float));
    GGML_ASSERT(nb0 <= nb1);
    GGML_ASSERT(nb1 <= nb2);
    GGML_ASSERT(nb2 <= nb3);

    if (params->type == GGML_TASK_INIT) {
        return;
    }

    if (params->type == GGML_TASK_FINALIZE) {
        return;
    }

    // parallelize by q rows using ggml_vec_dot_f32

    // total rows in q
    const int nr = neq1*neq2*neq3;

    // rows per thread
    const int dr = (nr + nth - 1)/nth;

    // row range for this thread
    const int ir0 = dr*ith;
    const int ir1 = MIN(ir0 + dr, nr);

    const float scale = 1.0f/sqrtf(D);

    //printf("P=%d N=%d D=%d ir0=%d ir1=%d scale = %f\n", P, N, D, ir0, ir1, scale);

    for (int ir = ir0; ir < ir1; ++ir) {
        // q indices
        const int iq3 = ir/(neq2*neq1);
        const int iq2 = (ir - iq3*neq2*neq1)/neq1;
        const int iq1 = (ir - iq3*neq2*neq1 - iq2*neq1);

        float * S = (float *) params->wdata + ith*(2*Mup + CACHE_LINE_SIZE_F32);

        for (int i = M; i < Mup; ++i) {
            S[i] = -INFINITY;
        }

        if (GGML_VEC_DOT_UNROLL > 2 || nek1 % GGML_VEC_DOT_UNROLL != 0) {
            for (int64_t ic = 0; ic < nek1; ++ic) {
                // k indices
                const int ik3 = iq3;
                const int ik2 = iq2;
                const int ik1 = ic;

                // S indices
                const int i1 = ik1;

                ggml_vec_dot_f16(neq0,
                        S + i1,
                        (ggml_fp16_t *) ((char *) k->data + (ik1*nbk1 + ik2*nbk2 + ik3*nbk3)),
                        (ggml_fp16_t *) ((char *) q->data + (iq1*nbq1 + iq2*nbq2 + iq3*nbq3)));
            }
        } else {
            for (int64_t ic = 0; ic < nek1; ic += GGML_VEC_DOT_UNROLL) {
                // k indices
                const int ik3 = iq3;
                const int ik2 = iq2;
                const int ik1 = ic;

                // S indices
                const int i1 = ik1;

                ggml_vec_dot_f16_unroll(neq0, nbk1,
                        S + i1,
                        ((char *) k->data + (ik1*nbk1 + ik2*nbk2 + ik3*nbk3)),
                        (ggml_fp16_t *) ((char *) q->data + (iq1*nbq1 + iq2*nbq2 + iq3*nbq3)));
            }
        }

        // scale
        ggml_vec_scale_f32(nek1, S, scale);

        if (masked) {
            for (int64_t i = P; i < M; i++) {
                if (i > P + iq1) {
                    S[i] = -INFINITY;
                }
            }
        }

        // softmax
        {
            float max = -INFINITY;
            ggml_vec_max_f32(M, &max, S);

            ggml_float sum = 0.0;
            {
#ifdef GGML_SOFT_MAX_ACCELERATE
                max = -max;
                vDSP_vsadd(S, 1, &max, S, 1, Mup);
                vvexpf(S, S, &Mup);
                ggml_vec_sum_f32(Mup, &sum, S);
#else
                uint16_t   scvt[GGML_SOFT_MAX_UNROLL];
                ggml_float sump[GGML_SOFT_MAX_UNROLL] = { 0.0 };

                for (int i = 0; i < Mup; i += GGML_SOFT_MAX_UNROLL) {
                    float * SS = S + i;

                    for (int j = 0; j < GGML_SOFT_MAX_UNROLL; ++j) {
                        if (SS[j] == -INFINITY) {
                            SS[j] = 0.0f;
                        } else {
                            ggml_fp16_t s = GGML_FP32_TO_FP16(SS[j] - max);
                            memcpy(&scvt[j], &s, sizeof(uint16_t));
                            const float val = GGML_FP16_TO_FP32(table_exp_f16[scvt[j]]);
                            sump[j] += (ggml_float)val;
                            SS[j] = val;
                        }
                    }
                }

                for (int i = 0; i < GGML_SOFT_MAX_UNROLL; i++) {
                    sum += sump[i];
                }
#endif
            }

            assert(sum > 0.0);

            sum = 1.0/sum;
            ggml_vec_scale_f32(M, S, sum);

#ifndef NDEBUG
            for (int i = 0; i < M; ++i) {
                assert(!isnan(S[i]));
                assert(!isinf(S[i]));
            }
#endif
        }

        ggml_fp16_t * S16 = (ggml_fp16_t *) ((float *) params->wdata + ith*(2*Mup + CACHE_LINE_SIZE_F32) + Mup);

        for (int64_t i = 0; i < M; i++) {
            S16[i] = GGML_FP32_TO_FP16(S[i]);
        }

        if (GGML_VEC_DOT_UNROLL == 1 || (nev1 % GGML_VEC_DOT_UNROLL != 0)) {
            for (int64_t ic = 0; ic < nev1; ++ic) {
                // dst indices
                const int i1 = iq1;
                const int i2 = iq2;
                const int i3 = iq3;

                ggml_vec_dot_f16(nek1,
                        (float *)       ((char *) dst->data + (ic*nb0 + i1*nb1  + i2*nb2  + i3*nb3)),
                        (ggml_fp16_t *) ((char *) v->data   + (         ic*nbv1 + i2*nbv2 + i3*nbv3)),
                        S16);
            }
        } else {
            for (int64_t ic = 0; ic < nev1; ic += GGML_VEC_DOT_UNROLL) {
                // dst indices
                const int i1 = iq1;
                const int i2 = iq2;
                const int i3 = iq3;

                ggml_vec_dot_f16_unroll(nek1, nbv1,
                        (float *) ((char *) dst->data + (ic*nb0 + i1*nb1  + i2*nb2  + i3*nb3)),
                        ((char *) v->data   + (         ic*nbv1 + i2*nbv2 + i3*nbv3)),
                        S16);
            }
        }
    }
}

static void ggml_compute_forward_flash_attn(
        const struct ggml_compute_params * params,
        const struct ggml_tensor * q,
        const struct ggml_tensor * k,
        const struct ggml_tensor * v,
        const bool masked,
        struct ggml_tensor * dst) {
    switch (q->type) {
        case GGML_TYPE_F16:
            {
                ggml_compute_forward_flash_attn_f16(params, q, k, v, masked, dst);
            } break;
        case GGML_TYPE_F32:
            {
                ggml_compute_forward_flash_attn_f32(params, q, k, v, masked, dst);
            } break;
        default:
            {
                GGML_ASSERT(false);
            } break;
    }
}

// ggml_compute_forward_flash_ff

static void ggml_compute_forward_flash_ff_f16(
        const struct ggml_compute_params * params,
        const struct ggml_tensor * a,  // F16
        const struct ggml_tensor * b0, // F16 fc_w
        const struct ggml_tensor * b1, // F32 fc_b
        const struct ggml_tensor * c0, // F16 proj_w
        const struct ggml_tensor * c1, // F32 proj_b
        struct ggml_tensor * dst) {
    int64_t t0 = ggml_perf_time_us();
    UNUSED(t0);

    const int64_t nea0 = a->ne[0];
    const int64_t nea1 = a->ne[1];
    const int64_t nea2 = a->ne[2];
    const int64_t nea3 = a->ne[3];

    const int64_t neb00 = b0->ne[0];
    const int64_t neb01 = b0->ne[1];
    //const int64_t neb02 = b0->ne[2];
    //const int64_t neb03 = b0->ne[3];

    const int64_t neb10 = b1->ne[0];
    const int64_t neb11 = b1->ne[1];
    //const int64_t neb12 = b1->ne[2];
    //const int64_t neb13 = b1->ne[3];

    const int64_t nec00 = c0->ne[0];
    const int64_t nec01 = c0->ne[1];
    //const int64_t nec02 = c0->ne[2];
    //const int64_t nec03 = c0->ne[3];

    const int64_t nec10 = c1->ne[0];
    const int64_t nec11 = c1->ne[1];
    //const int64_t nec12 = c1->ne[2];
    //const int64_t nec13 = c1->ne[3];

    const int64_t ne0 = dst->ne[0];
    const int64_t ne1 = dst->ne[1];
    const int64_t ne2 = dst->ne[2];
    //const int64_t ne3 = dst->ne[3];

    const int nba0 = a->nb[0];
    const int nba1 = a->nb[1];
    const int nba2 = a->nb[2];
    const int nba3 = a->nb[3];

    const int nbb00 = b0->nb[0];
    const int nbb01 = b0->nb[1];
    const int nbb02 = b0->nb[2];
    const int nbb03 = b0->nb[3];

    const int nbb10 = b1->nb[0];
    //const int nbb11 = b1->nb[1];
    //const int nbb12 = b1->nb[2];
    //const int nbb13 = b1->nb[3];

    const int nbc00 = c0->nb[0];
    const int nbc01 = c0->nb[1];
    const int nbc02 = c0->nb[2];
    const int nbc03 = c0->nb[3];

    const int nbc10 = c1->nb[0];
    //const int nbc11 = c1->nb[1];
    //const int nbc12 = c1->nb[2];
    //const int nbc13 = c1->nb[3];

    const int nb0 = dst->nb[0];
    const int nb1 = dst->nb[1];
    const int nb2 = dst->nb[2];
    const int nb3 = dst->nb[3];

    const int ith = params->ith;
    const int nth = params->nth;

    const int64_t D = nea0;
    //const int64_t N = nea1;
    const int64_t M = neb01;

    GGML_ASSERT(ne0 == nea0);
    GGML_ASSERT(ne1 == nea1);
    GGML_ASSERT(ne2 == nea2);

    GGML_ASSERT(nba0  == sizeof(ggml_fp16_t));
    GGML_ASSERT(nbb00 == sizeof(ggml_fp16_t));
    GGML_ASSERT(nbb10 == sizeof(float));
    GGML_ASSERT(nbc00 == sizeof(ggml_fp16_t));
    GGML_ASSERT(nbc10 == sizeof(float));

    GGML_ASSERT(neb00 == D);
    GGML_ASSERT(neb01 == M);
    GGML_ASSERT(neb10 == M);
    GGML_ASSERT(neb11 == 1);

    GGML_ASSERT(nec00 == M);
    GGML_ASSERT(nec01 == D);
    GGML_ASSERT(nec10 == D);
    GGML_ASSERT(nec11 == 1);

    // dst cannot be transposed or permuted
    GGML_ASSERT(nb0 == sizeof(float));
    GGML_ASSERT(nb0 <= nb1);
    GGML_ASSERT(nb1 <= nb2);
    GGML_ASSERT(nb2 <= nb3);

    if (params->type == GGML_TASK_INIT) {
        return;
    }

    if (params->type == GGML_TASK_FINALIZE) {
        return;
    }

    // parallelize by a rows using ggml_vec_dot_f32

    // total rows in a
    const int nr = nea1*nea2*nea3;

    // rows per thread
    const int dr = (nr + nth - 1)/nth;

    // row range for this thread
    const int ir0 = dr*ith;
    const int ir1 = MIN(ir0 + dr, nr);

    for (int ir = ir0; ir < ir1; ++ir) {
        // a indices
        const int ia3 = ir/(nea2*nea1);
        const int ia2 = (ir - ia3*nea2*nea1)/nea1;
        const int ia1 = (ir - ia3*nea2*nea1 - ia2*nea1);

        float * S = (float *) params->wdata + ith*(2*M + CACHE_LINE_SIZE_F32);

        for (int64_t ic = 0; ic < neb01; ++ic) {
            // b0 indices
            const int ib03 = ia3;
            const int ib02 = ia2;
            const int ib01 = ic;

            // S indices
            const int i1 = ib01;

            ggml_vec_dot_f16(nea0,
                    S + i1,
                    (ggml_fp16_t *) ((char *) b0->data + (ib01*nbb01 + ib02*nbb02 + ib03*nbb03)),
                    (ggml_fp16_t *) ((char *)  a->data + ( ia1*nba1  +  ia2*nba2  +  ia3*nba3)));
        }

        ggml_vec_add_f32(neb01, S, S, (float *) b1->data);
        //ggml_vec_gelu_f32(neb01, S, S);

        ggml_fp16_t * S16 = (ggml_fp16_t *) ((float *) params->wdata + ith*(2*M + CACHE_LINE_SIZE_F32) + M);

        for (int64_t i = 0; i < M; i++) {
            S16[i] = GGML_FP32_TO_FP16(S[i]);
        }

        ggml_vec_gelu_f16(neb01, S16, S16);

        {
            // dst indices
            const int i1 = ia1;
            const int i2 = ia2;
            const int i3 = ia3;

            for (int64_t ic = 0; ic < nec01; ++ic) {

                ggml_vec_dot_f16(neb01,
                        (float *)       ((char *) dst->data + (ic*nb0 + i1*nb1   + i2*nb2   + i3*nb3)),
                        (ggml_fp16_t *) ((char *) c0->data  + (         ic*nbc01 + i2*nbc02 + i3*nbc03)),
                        S16);
            }

            ggml_vec_add_f32(nec01,
                    (float *) ((char *) dst->data + (i1*nb1 + i2*nb2 + i3*nb3)),
                    (float *) ((char *) dst->data + (i1*nb1 + i2*nb2 + i3*nb3)),
                    (float *) c1->data);
        }
    }
}

static void ggml_compute_forward_flash_ff(
        const struct ggml_compute_params * params,
        const struct ggml_tensor * a,
        const struct ggml_tensor * b0,
        const struct ggml_tensor * b1,
        const struct ggml_tensor * c0,
        const struct ggml_tensor * c1,
        struct ggml_tensor * dst) {
    switch (b0->type) {
        case GGML_TYPE_F16:
            {
                ggml_compute_forward_flash_ff_f16(params, a, b0, b1, c0, c1, dst);
            } break;
        case GGML_TYPE_F32:
            {
                GGML_ASSERT(false); // TODO
            } break;
        default:
            {
                GGML_ASSERT(false);
            } break;
    }
}

// ggml_compute_forward_map_unary

static void ggml_compute_forward_map_unary_f32(
        const struct ggml_compute_params * params,
        const struct ggml_tensor * src0,
        struct ggml_tensor * dst,
        const ggml_unary_op_f32_t fun) {
    GGML_ASSERT(ggml_are_same_shape(src0, dst));

    if (params->type == GGML_TASK_INIT || params->type == GGML_TASK_FINALIZE) {
        return;
    }

    const int n  = ggml_nrows(src0);
    const int nc = src0->ne[0];

    assert( dst->nb[0] == sizeof(float));
    assert(src0->nb[0] == sizeof(float));

    for (int i = 0; i < n; i++) {
        fun(nc,
                (float *) ((char *) dst->data  + i*( dst->nb[1])),
                (float *) ((char *) src0->data + i*(src0->nb[1])));
    }
}


static void ggml_compute_forward_map_unary(
        const struct ggml_compute_params * params,
        const struct ggml_tensor * src0,
        struct ggml_tensor * dst,
        const ggml_unary_op_f32_t fun) {
    switch (src0->type) {
        case GGML_TYPE_F32:
            {
                ggml_compute_forward_map_unary_f32(params, src0, dst, fun);
            } break;
        default:
            {
                GGML_ASSERT(false);
            } break;
    }
}

// ggml_compute_forward_map_binary

static void ggml_compute_forward_map_binary_f32(
        const struct ggml_compute_params * params,
        const struct ggml_tensor * src0,
        const struct ggml_tensor * src1,
        struct ggml_tensor * dst,
        const ggml_binary_op_f32_t fun) {
    assert(params->ith == 0);
    assert(ggml_are_same_shape(src0, src1) && ggml_are_same_shape(src0, dst));

    if (params->type == GGML_TASK_INIT || params->type == GGML_TASK_FINALIZE) {
        return;
    }

    const int n  = ggml_nrows(src0);
    const int nc = src0->ne[0];

    assert( dst->nb[0] == sizeof(float));
    assert(src0->nb[0] == sizeof(float));
    assert(src1->nb[0] == sizeof(float));

    for (int i = 0; i < n; i++) {
        fun(nc,
                (float *) ((char *) dst->data  + i*( dst->nb[1])),
                (float *) ((char *) src0->data + i*(src0->nb[1])),
                (float *) ((char *) src1->data + i*(src1->nb[1])));
    }
}


static void ggml_compute_forward_map_binary(
        const struct ggml_compute_params * params,
        const struct ggml_tensor * src0,
        const struct ggml_tensor * src1,
        struct ggml_tensor * dst,
        const ggml_binary_op_f32_t fun) {
    switch (src0->type) {
        case GGML_TYPE_F32:
            {
                ggml_compute_forward_map_binary_f32(params, src0, src1, dst, fun);
            } break;
        default:
            {
                GGML_ASSERT(false);
            } break;
    }
}

/////////////////////////////////

static void ggml_compute_forward(struct ggml_compute_params * params, struct ggml_tensor * tensor) {
    GGML_ASSERT(params);

    switch (tensor->op) {
        case GGML_OP_DUP:
            {
                ggml_compute_forward_dup(params, tensor->src0, tensor);
            } break;
        case GGML_OP_ADD:
            {
                ggml_compute_forward_add(params, tensor->src0, tensor->src1, tensor);
            } break;
        case GGML_OP_ADD1:
            {
                ggml_compute_forward_add1(params, tensor->src0, tensor->src1, tensor);
            } break;
        case GGML_OP_ACC:
            {
                ggml_compute_forward_acc(params, tensor->src0, tensor->src1, tensor->opt[0], tensor);
            } break;
        case GGML_OP_SUB:
            {
                ggml_compute_forward_sub(params, tensor->src0, tensor->src1, tensor);
            } break;
        case GGML_OP_MUL:
            {
                ggml_compute_forward_mul(params, tensor->src0, tensor->src1, tensor);
            } break;
        case GGML_OP_DIV:
            {
                ggml_compute_forward_div(params, tensor->src0, tensor->src1, tensor);
            } break;
        case GGML_OP_SQR:
            {
                ggml_compute_forward_sqr(params, tensor->src0, tensor);
            } break;
        case GGML_OP_SQRT:
            {
                ggml_compute_forward_sqrt(params, tensor->src0, tensor);
            } break;
        case GGML_OP_LOG:
            {
                ggml_compute_forward_log(params, tensor->src0, tensor);
            } break;
        case GGML_OP_SUM:
            {
                ggml_compute_forward_sum(params, tensor->src0, tensor);
            } break;
        case GGML_OP_SUM_ROWS:
            {
                ggml_compute_forward_sum_rows(params, tensor->src0, tensor);
            } break;
        case GGML_OP_MEAN:
            {
                ggml_compute_forward_mean(params, tensor->src0, tensor);
            } break;
        case GGML_OP_REPEAT:
            {
                ggml_compute_forward_repeat(params, tensor->src0, tensor);
            } break;
        case GGML_OP_ABS:
            {
                ggml_compute_forward_abs(params, tensor->src0, tensor);
            } break;
        case GGML_OP_SGN:
            {
                ggml_compute_forward_sgn(params, tensor->src0, tensor);
            } break;
        case GGML_OP_NEG:
            {
                ggml_compute_forward_neg(params, tensor->src0, tensor);
            } break;
        case GGML_OP_STEP:
            {
                ggml_compute_forward_step(params, tensor->src0, tensor);
            } break;
        case GGML_OP_RELU:
            {
                ggml_compute_forward_relu(params, tensor->src0, tensor);
            } break;
        case GGML_OP_GELU:
            {
                ggml_compute_forward_gelu(params, tensor->src0, tensor);
            } break;
        case GGML_OP_SILU:
            {
                ggml_compute_forward_silu(params, tensor->src0, tensor);
            } break;
        case GGML_OP_SILU_BACK:
            {
                ggml_compute_forward_silu_back(params, tensor->src0, tensor->src1, tensor);
            } break;
        case GGML_OP_NORM:
            {
                ggml_compute_forward_norm(params, tensor->src0, tensor);
            } break;
        case GGML_OP_RMS_NORM:
            {
                ggml_compute_forward_rms_norm(params, tensor->src0, tensor);
            } break;
        case GGML_OP_RMS_NORM_BACK:
            {
                ggml_compute_forward_rms_norm_back(params, tensor->src0, tensor->src1, tensor);
            } break;
        case GGML_OP_MUL_MAT:
            {
                ggml_compute_forward_mul_mat(params, tensor->src0, tensor->src1, tensor);
            } break;
        case GGML_OP_SCALE:
            {
                ggml_compute_forward_scale(params, tensor->src0, tensor->src1, tensor);
            } break;
        case GGML_OP_SET:
            {
                ggml_compute_forward_set(params, tensor->src0, tensor->src1, tensor->opt[0], tensor);
            } break;
        case GGML_OP_CPY:
            {
                ggml_compute_forward_cpy(params, tensor->src0, tensor);
            } break;
        case GGML_OP_CONT:
            {
                ggml_compute_forward_cont(params, tensor->src0, tensor);
            } break;
        case GGML_OP_RESHAPE:
            {
                ggml_compute_forward_reshape(params, tensor->src0, tensor);
            } break;
        case GGML_OP_VIEW:
            {
                ggml_compute_forward_view(params, tensor->src0);
            } break;
        case GGML_OP_PERMUTE:
            {
                ggml_compute_forward_permute(params, tensor->src0);
            } break;
        case GGML_OP_TRANSPOSE:
            {
                ggml_compute_forward_transpose(params, tensor->src0);
            } break;
        case GGML_OP_GET_ROWS:
            {
                ggml_compute_forward_get_rows(params, tensor->src0, tensor->src1, tensor);
            } break;
        case GGML_OP_GET_ROWS_BACK:
            {
                ggml_compute_forward_get_rows_back(params, tensor->src0, tensor->src1, tensor->opt[0], tensor);
            } break;
        case GGML_OP_DIAG:
            {
                ggml_compute_forward_diag(params, tensor->src0, tensor);
            } break;
        case GGML_OP_DIAG_MASK_INF:
            {
                ggml_compute_forward_diag_mask_inf(params, tensor->src0, tensor->src1, tensor);
            } break;
        case GGML_OP_DIAG_MASK_ZERO:
            {
                ggml_compute_forward_diag_mask_zero(params, tensor->src0, tensor->src1, tensor);
            } break;
        case GGML_OP_SOFT_MAX:
            {
                ggml_compute_forward_soft_max(params, tensor->src0, tensor);
            } break;
        case GGML_OP_ROPE:
            {
                ggml_compute_forward_rope(params, tensor->src0, tensor->src1, tensor);
            } break;
        case GGML_OP_ROPE_BACK:
            {
                ggml_compute_forward_rope_back(params, tensor->src0, tensor->src1, tensor);
            } break;
        case GGML_OP_ALIBI:
            {
                ggml_compute_forward_alibi(params, tensor->src0, tensor->src1, tensor);
            } break;
        case GGML_OP_CONV_1D_1S:
            {
                ggml_compute_forward_conv_1d_1s(params, tensor->src0, tensor->src1, tensor);
            } break;
        case GGML_OP_CONV_1D_2S:
            {
                ggml_compute_forward_conv_1d_2s(params, tensor->src0, tensor->src1, tensor);
            } break;
        case GGML_OP_FLASH_ATTN:
            {
                int32_t t = ggml_get_i32_1d(tensor->opt[1], 0);
                GGML_ASSERT(t == 0 || t == 1);
                bool masked = t != 0;
                ggml_compute_forward_flash_attn(params, tensor->src0, tensor->src1, tensor->opt[0], masked, tensor);
            } break;
        case GGML_OP_FLASH_FF:
            {
                ggml_compute_forward_flash_ff(params, tensor->src0, tensor->src1, tensor->opt[0], tensor->opt[1], tensor->opt[2], tensor);
            } break;
        case GGML_OP_MAP_UNARY:
            {
                const ggml_unary_op_f32_t fun = *((ggml_unary_op_f32_t *)tensor->opt[0]->data);
                ggml_compute_forward_map_unary(params, tensor->src0, tensor, fun);
            }
            break;
        case GGML_OP_MAP_BINARY:
            {
                const ggml_binary_op_f32_t fun = *((ggml_binary_op_f32_t *)tensor->opt[0]->data);
                ggml_compute_forward_map_binary(params, tensor->src0, tensor->src1, tensor, fun);
            }
            break;
        case GGML_OP_NONE:
            {
                // nop
            } break;
        case GGML_OP_COUNT:
            {
                GGML_ASSERT(false);
            } break;
    }
}

////////////////////////////////////////////////////////////////////////////////

static void ggml_compute_backward(struct ggml_context * ctx, struct ggml_tensor * tensor, bool inplace) {
    struct ggml_tensor * src0 = tensor->src0;
    struct ggml_tensor * src1 = tensor->src1;

    switch (tensor->op) {
        case GGML_OP_DUP:
            {
                if (src0->grad) {
                    src0->grad = ggml_add_impl(ctx, src0->grad, tensor->grad, inplace);
                }
            } break;
        case GGML_OP_ADD:
            {
                if (src0->grad) {
                    src0->grad = ggml_add_impl(ctx, src0->grad, tensor->grad, inplace);
                }
                if (src1->grad) {
                    src1->grad = ggml_add_impl(ctx, src1->grad, tensor->grad, inplace);
                }
            } break;
        case GGML_OP_ADD1:
            {
                if (src0->grad) {
                    src0->grad = ggml_add_impl(ctx, src0->grad, tensor->grad, inplace);
                }
                if (src1->grad) {
                    src1->grad = ggml_add_impl(ctx,
                        src1->grad,
                        ggml_mean(ctx, tensor->grad), // TODO: should probably be sum instead of mean
                        inplace);
                }
            } break;
        case GGML_OP_ACC:
            {
                if (src0->grad) {
                    src0->grad = ggml_add_impl(ctx, src0->grad, tensor->grad, inplace);
                }
                if (src1->grad) {
                    GGML_ASSERT(ggml_nelements(tensor->opt[0]) == 5);
                    GGML_ASSERT(tensor->opt[0]->type == GGML_TYPE_I32);
                    const size_t nb1     = (( int32_t * ) tensor->opt[0]->data)[0];
                    const size_t nb2     = (( int32_t * ) tensor->opt[0]->data)[1];
                    const size_t nb3     = (( int32_t * ) tensor->opt[0]->data)[2];
                    const size_t offset  = (( int32_t * ) tensor->opt[0]->data)[3];

                    struct ggml_tensor * tensor_grad_view = ggml_view_4d(ctx,
                        tensor->grad,
                        src1->grad->ne[0],
                        src1->grad->ne[1],
                        src1->grad->ne[2],
                        src1->grad->ne[3],
                        nb1, nb2, nb3, offset);

                    src1->grad =
                        ggml_add_impl(ctx,
                            src1->grad,
                            ggml_reshape(ctx,
                                ggml_cont(ctx, tensor_grad_view),
                                src1->grad),
                            inplace);
                }
            } break;
        case GGML_OP_SUB:
            {
                if (src0->grad) {
                    src0->grad = ggml_add_impl(ctx, src0->grad, tensor->grad, inplace);
                }
                if (src1->grad) {
                    src1->grad = ggml_sub_impl(ctx, src1->grad, tensor->grad, inplace);
                }
            } break;
        case GGML_OP_MUL:
            {
                if (src0->grad) {
                    src0->grad =
                        ggml_add_impl(ctx,
                                src0->grad,
                                ggml_mul(ctx, src1, tensor->grad),
                                inplace);
                }
                if (src1->grad) {
                    src1->grad =
                        ggml_add_impl(ctx,
                                src1->grad,
                                ggml_mul(ctx, src0, tensor->grad),
                                inplace);
                }
            } break;
        case GGML_OP_DIV:
            {
                if (src0->grad) {
                    src0->grad =
                        ggml_add_impl(ctx,
                                src0->grad,
                                ggml_div(ctx, tensor->grad, src1),
                                inplace);
                }
                if (src1->grad) {
                    src1->grad =
                        ggml_sub_impl(ctx,
                                src1->grad,
                                ggml_mul(ctx,
                                    tensor->grad,
                                    ggml_div(ctx, tensor, src1)),
                                inplace);
                }
            } break;
        case GGML_OP_SQR:
            {
                if (src0->grad) {
                    src0->grad =
                        ggml_add_impl(ctx,
                                src0->grad,
                                ggml_scale(ctx,
                                    ggml_mul(ctx, src0, tensor->grad),
                                    ggml_new_f32(ctx, 2.0f)),
                                inplace);
                }
            } break;
        case GGML_OP_SQRT:
            {
                if (src0->grad) {
                    src0->grad =
                        ggml_add_impl(ctx,
                                src0->grad,
                                ggml_mul(ctx,
                                    tensor->grad, // this was not catched by test_grad because in test_grad tensor->grad is 1
                                    ggml_div(ctx,
                                        ggml_repeat(ctx, ggml_new_f32(ctx, 0.5f), tensor),
                                        tensor)),
                                inplace);
                }
            } break;
        case GGML_OP_LOG:
            {
                if (src0->grad) {
                    src0->grad =
                        ggml_add_impl(ctx,
                                src0->grad,
                                ggml_div(ctx,
                                    tensor->grad,
                                    src0),
                                inplace);
                }
            } break;
        case GGML_OP_SUM:
            {
                if (src0->grad) {
                    src0->grad =
                        ggml_add1_impl(ctx,
                                src0->grad,
                                tensor->grad,
                                inplace);
                }
            } break;
        case GGML_OP_SUM_ROWS:
            {
                if (src0->grad) {
                    src0->grad =
                        ggml_add_impl(ctx,
                                src0->grad,
                                ggml_repeat(ctx,
                                    tensor->grad,
                                    src0->grad),
                                inplace);
                }
            } break;
        case GGML_OP_MEAN:
            {
                GGML_ASSERT(false); // TODO: implement
            } break;
        case GGML_OP_REPEAT:
            {
                // necessary for llama
                if (src0->grad) {
                    GGML_ASSERT(src0->n_dims == 1 || src0->n_dims == 2);
                    const int nc  = tensor->ne[0];
                    const int nr  = tensor->ne[1];
                    const int nc0 = src0->ne[0];
                    const int nr0 = src0->ne[1];
                    const int ncr = nc/nc0; // guaranteed to be an integer due to the check in ggml_can_repeat
                    const int nrr = nr/nr0; // guaranteed to be an integer due to the check in ggml_can_repeat
                    // tensor->grad [nc,nr,1,1]
                    // reshape      [nc0,nc/nc0,nr0,nr/nr0]
                    // permute      [nc0,nr0,nc/nc0,nr/nr0]
                    // substitute   [nc0,nr0,ncr,nrr]
                    // reshape      [nc0*nr0,ncr*nrr,1,1]
                    // transpose    [ncr*nrr,nc0*nr0,1,1]
                    // sum rows     [1,nc0*nr0,1,1]
                    // transpose    [nc0*nr0,1,1]
                    // reshape      [nc0,nr0,1,1] reshape_1d or reshape_2d
                    // add to src0->grad

                    int64_t ne[4]  = {nc0,ncr,nr0,nrr};

                    struct ggml_tensor* F00 = tensor->grad;
                    struct ggml_tensor* F01 = ggml_reshape   (ctx, F00, ggml_new_tensor(ctx,tensor->grad->type,4,ne));
                    struct ggml_tensor* F02 = ggml_permute   (ctx, F01, 0,2,1,3);
                    struct ggml_tensor* F03 = ggml_cont      (ctx, F02);
                    struct ggml_tensor* F04 = ggml_reshape_2d(ctx, F03, nc0*nr0, ncr*nrr);
                    struct ggml_tensor* F05 = ggml_transpose (ctx, F04);
                    struct ggml_tensor* F06 = ggml_cont      (ctx, F05);
                    struct ggml_tensor* F07 = ggml_sum_rows  (ctx, F06);
                    struct ggml_tensor* F08 = ggml_transpose (ctx, F07);
                    struct ggml_tensor* F09 = ggml_cont      (ctx, F08);
                    struct ggml_tensor* F10 = ggml_reshape   (ctx, F09, src0->grad);

                    src0->grad =
                        ggml_add_impl(ctx,
                                src0->grad,
                                F10,
                                inplace);
                }
            } break;
        case GGML_OP_ABS:
            {
                if (src0->grad) {
                    src0->grad =
                        ggml_add_impl(ctx,
                                src0->grad,
                                ggml_mul(ctx,
                                    ggml_sgn(ctx, src0),
                                    tensor->grad),
                                inplace);
                }
            } break;
        case GGML_OP_SGN:
            {
                if (src0->grad) {
                    // noop
                }
            } break;
        case GGML_OP_NEG:
            {
                if (src0->grad) {
                    src0->grad = ggml_sub_impl(ctx, src0->grad, tensor->grad, inplace);
                }
            } break;
        case GGML_OP_STEP:
            {
                if (src0->grad) {
                    // noop
                }
            } break;
        case GGML_OP_RELU:
            {
                if (src0->grad) {
                    src0->grad = ggml_sub_impl(ctx,
                            src0->grad,
                            ggml_mul(ctx,
                                ggml_step(ctx, src0),
                                tensor->grad),
                            inplace);
                }
            } break;
        case GGML_OP_GELU:
            {
                GGML_ASSERT(false); // TODO: not implemented
            } break;
        case GGML_OP_ALIBI:
            {
                GGML_ASSERT(false); // TODO: not implemented
            } break;
        case GGML_OP_SILU:
            {
                // necessary for llama
                if (src0->grad) {
                    src0->grad = ggml_add_impl(ctx,
                            src0->grad,
                            ggml_silu_back(ctx, src0, tensor->grad),
                            inplace);
                }
            } break;
        case GGML_OP_SILU_BACK:
            {
                GGML_ASSERT(false); // TODO: not implemented
            } break;
        case GGML_OP_NORM:
            {
                GGML_ASSERT(false); // TODO: not implemented
            } break;
        case GGML_OP_RMS_NORM:
            {
                // necessary for llama
                if (src0->grad) {
                    src0->grad = ggml_add_impl(ctx,
                            src0->grad,
                            ggml_rms_norm_back(ctx, src0, tensor->grad),
                            inplace);
                }
            } break;
        case GGML_OP_RMS_NORM_BACK:
            {
                GGML_ASSERT(false); // TODO: not implemented
            } break;
        case GGML_OP_MUL_MAT:
            {
                // https://cs231n.github.io/optimization-2/#staged
                // # forward pass
                // s0 = np.random.randn(5, 10)
                // s1 = np.random.randn(10, 3)
                // t = s0.dot(s1)

                // # now suppose we had the gradient on t from above in the circuit
                // dt = np.random.randn(*t.shape) # same shape as t
                // ds0 = dt.dot(s1.T) #.T gives the transpose of the matrix
                // ds1 = t.T.dot(dt)

                // tensor.shape [m,p]
                // src0.shape   [n,m]
                // src1.shape   [n,p]

                // necessary for llama
                if (src0->grad) {
                    // TODO: this requires outer product - ggml_out_prod(ctx, src1, tensor->grad);
                    src0->grad =
                        ggml_add_impl(ctx,
                                src0->grad,
                                // ds0 = dt.dot(s1.T)
                                // ggml_out_prod(ctx, // [n,m]
                                //     src1,          // [n,p]
                                //     tensor->grad), // [m,p]
                                // for now just using A*B==(B.T*A.T).T
                                ggml_cont(ctx,                      // [n,m]
                                    ggml_transpose(ctx,             // [n,m]
                                        ggml_mul_mat(ctx,           // [m,n]
                                            ggml_cont(ctx,          // [p,m]
                                                ggml_transpose(ctx, // [p,m]
                                                    tensor->grad)), // [m,p]
                                            ggml_cont(ctx,          // [p,n]
                                                ggml_transpose(ctx, // [p,n]
                                                    src1))))),      // [n,p]
                                inplace);
                }
                if (src1->grad) {
                    src1->grad =
                        ggml_add_impl(ctx,
                                src1->grad,
                                // ds1 = s0.T.dot(dt):
                                ggml_mul_mat(ctx,                   // [n,p]
                                    ggml_cont(ctx,                  // [m,n]
                                        ggml_transpose(ctx, src0)), // [m,n]
                                    tensor->grad),                  // [m,p]
                                inplace);
                }
            } break;
        case GGML_OP_SCALE:
            {
                // necessary for llama
                if (src0->grad) {
                    src0->grad =
                        ggml_add_impl(ctx,
                            src0->grad,
                            ggml_scale_impl(ctx, tensor->grad, src1, false),
                            inplace);
                }
                if (src1->grad) {
                    src1->grad =
                        ggml_add_impl(ctx,
                            src1->grad,
                            ggml_sum(ctx, ggml_mul_impl(ctx, tensor->grad, src0, false)),
                            inplace);
                }
            } break;
        case GGML_OP_SET:
            {
                GGML_ASSERT(ggml_nelements(tensor->opt[0]) == 5);
                GGML_ASSERT(tensor->opt[0]->type == GGML_TYPE_I32);
                const size_t nb1     = (( int32_t * ) tensor->opt[0]->data)[0];
                const size_t nb2     = (( int32_t * ) tensor->opt[0]->data)[1];
                const size_t nb3     = (( int32_t * ) tensor->opt[0]->data)[2];
                const size_t offset  = (( int32_t * ) tensor->opt[0]->data)[3];

                struct ggml_tensor * tensor_grad_view = NULL;

                if (src0->grad || src1->grad) {
                    GGML_ASSERT(src0->type == tensor->type);
                    GGML_ASSERT(tensor->grad->type == tensor->type);
                    GGML_ASSERT(tensor->grad->type == src1->grad->type);

                    tensor_grad_view = ggml_view_4d(ctx,
                        tensor->grad,
                        src1->grad->ne[0],
                        src1->grad->ne[1],
                        src1->grad->ne[2],
                        src1->grad->ne[3],
                        nb1, nb2, nb3, offset);
                }

                if (src0->grad) {
                    src0->grad = ggml_add_impl(ctx,
                        src0->grad,
                        ggml_acc_impl(ctx,
                            tensor->grad,
                            ggml_neg(ctx, tensor_grad_view),
                            nb1, nb2, nb3, offset, false),
                        inplace);
                }

                if (src1->grad) {
                    src1->grad =
                        ggml_add_impl(ctx,
                            src1->grad,
                            ggml_reshape(ctx,
                                ggml_cont(ctx, tensor_grad_view),
                                src1->grad),
                            inplace);
                }
            } break;
        case GGML_OP_CPY:
            {
                // necessary for llama
                // cpy overwrites value of src1 by src0 and returns view(src1)
                // the overwriting is mathematically equivalent to:
                // tensor = src0 * 1 + src1 * 0
                if (src0->grad) {
                    // dsrc0 = dtensor * 1
                    src0->grad = ggml_add_impl(ctx, src0->grad, tensor->grad, inplace);
                }
                if (src1->grad) {
                    // dsrc1 = dtensor * 0 -> noop
                }
            } break;
        case GGML_OP_CONT:
            {
                // same as cpy
                if (src0->grad) {
                    GGML_ASSERT(ggml_is_contiguous(src0->grad));
                    GGML_ASSERT(ggml_is_contiguous(tensor->grad));
                    src0->grad = ggml_add_impl(ctx, src0->grad, tensor->grad, inplace);
                }
            } break;
        case GGML_OP_RESHAPE:
            {
                // necessary for llama
                if (src0->grad) {
                    src0->grad =
                        ggml_add_impl(ctx, src0->grad,
                            ggml_reshape(ctx, tensor->grad, src0->grad),
                        inplace);
                }
            } break;
        case GGML_OP_VIEW:
            {
                // necessary for llama
                if (src0->grad) {
                    size_t offset;
                    memcpy(&offset, tensor->padding, sizeof(offset));

                    size_t nb1     = tensor->nb[1];
                    size_t nb2     = tensor->nb[2];
                    size_t nb3     = tensor->nb[3];

                    if (src0->type != src0->grad->type) {
                        // gradient is typically F32, but src0 could be other type
                        size_t ng = ggml_element_size(src0->grad);
                        size_t n0 = ggml_element_size(src0);
                        GGML_ASSERT(offset % n0 == 0);
                        GGML_ASSERT(nb1 % n0 == 0);
                        GGML_ASSERT(nb2 % n0 == 0);
                        GGML_ASSERT(nb3 % n0 == 0);
                        offset = (offset / n0) * ng;
                        nb1 = (nb1 / n0) * ng;
                        nb2 = (nb2 / n0) * ng;
                        nb3 = (nb3 / n0) * ng;
                    }

                    src0->grad = ggml_acc_impl(ctx, src0->grad, tensor->grad, nb1, nb2, nb3, offset, inplace);
                }
            } break;
        case GGML_OP_PERMUTE:
            {
                // necessary for llama
                if (src0->grad) {
                    int axis0 = tensor->padding[0] & 0x3;
                    int axis1 = tensor->padding[1] & 0x3;
                    int axis2 = tensor->padding[2] & 0x3;
                    int axis3 = tensor->padding[3] & 0x3;
                    int axes_backward[4] = {0,0,0,0};
                    axes_backward[axis0] = 0;
                    axes_backward[axis1] = 1;
                    axes_backward[axis2] = 2;
                    axes_backward[axis3] = 3;
                    src0->grad =
                        ggml_add_impl(ctx, src0->grad,
                            ggml_permute(ctx,
                                tensor->grad,
                                axes_backward[0],
                                axes_backward[1],
                                axes_backward[2],
                                axes_backward[3]),
                            inplace);
                }
            } break;
        case GGML_OP_TRANSPOSE:
            {
                // necessary for llama
                if (src0->grad) {
                    src0->grad =
                        ggml_add_impl(ctx, src0->grad,
                            ggml_transpose(ctx, tensor->grad),
                        inplace);
                }
            } break;
        case GGML_OP_GET_ROWS:
            {
                // necessary for llama (only for tokenizer)
                if (src0->grad) {
                    src0->grad =
                        ggml_add_impl(ctx, src0->grad,
                            ggml_get_rows_back(ctx, tensor->grad, src1, src0->grad),
                        inplace);
                }
                if (src1->grad) {
                    // noop
                }
            } break;
        case GGML_OP_GET_ROWS_BACK:
            {
                GGML_ASSERT(false); // TODO: not implemented
            } break;
        case GGML_OP_DIAG:
            {
                GGML_ASSERT(false); // TODO: not implemented
            } break;
        case GGML_OP_DIAG_MASK_INF:
            {
                // necessary for llama
                if (src0->grad) {
                    assert(src1->type == GGML_TYPE_I32);
                    assert(ggml_nelements(src1) == 2);
                    const int n_past = ((int32_t *) src1->data)[0];
                    src0->grad =
                        ggml_add_impl(ctx, src0->grad,
                            ggml_diag_mask_zero_impl(ctx, tensor->grad, n_past, false),
                        inplace);
                }
                if (src1->grad) {
                    // noop
                }
            } break;
        case GGML_OP_DIAG_MASK_ZERO:
            {
                // necessary for llama
                if (src0->grad) {
                    assert(src1->type == GGML_TYPE_I32);
                    assert(ggml_nelements(src1) == 2);
                    const int n_past = ((int32_t *) src1->data)[0];
                    src0->grad =
                        ggml_add_impl(ctx, src0->grad,
                            ggml_diag_mask_zero_impl(ctx, tensor->grad, n_past, false),
                        inplace);
                }
                if (src1->grad) {
                    // noop
                }
            } break;
        case GGML_OP_SOFT_MAX:
            {
                // necessary for llama
                if (src0->grad) {
                    // y = softmax(x)
                    //
                    // Jii = yi - yi*yi
                    // Jij = -yi*yj
                    // J = diag(y)-y.*y
                    // dx = J * dy
                    // dxk = sum(Jkj * dyk)

                    int64_t ne2[4] = {
                        tensor->ne[0],
                        1,
                        tensor->ne[1]*tensor->ne[2],
                        tensor->ne[3]
                    };
                    struct ggml_tensor * tensor2 = ggml_cont(ctx,
                        ggml_reshape_4d(ctx,
                            ggml_cont(ctx, tensor),
                            ne2[0], ne2[1], ne2[2], ne2[3]));

                    struct ggml_tensor * grad2 = ggml_cont(ctx,
                        ggml_reshape_4d(ctx,
                            ggml_cont(ctx, tensor->grad),
                            ne2[0], ne2[1], ne2[2], ne2[3]));

                    struct ggml_tensor * tensor2_t = ggml_cont(ctx, // [1,ne0,ne1*ne2,ne3]
                        ggml_permute(ctx,                           // [1,ne0,ne1*ne2,ne3]
                            tensor2,                                // [ne0,1,ne1*ne2,ne3]
                            1, 0, 2, 3));

                    src0->grad =
                        ggml_add_impl(ctx,
                            src0->grad,                   // [ne0,ne1,ne2,ne3]
                            ggml_reshape(ctx,             // [ne0,ne1,ne2,ne3]
                                ggml_mul_mat(ctx,         // [ne0,1,ne1*ne2,ne3]
                                    ggml_sub(ctx,         // [ne0,ne0,ne1*ne2,ne3]
                                        ggml_diag(ctx,    // [ne0,ne0,ne1*ne2,ne3]
                                            tensor2),     // [ne0,1,ne1*ne2,ne3]
                                        ggml_mul_mat(ctx, // [ne0,ne0,ne1*ne2,ne3]
                                            tensor2_t,    // [1,ne0,ne1*ne2,ne3]
                                            tensor2_t)),  // [1,ne0,ne1*ne2,ne3]
                                    grad2),               // [ne0,1,ne1*ne2,ne3]
                                src0->grad),
                            inplace);
                }
            } break;
        case GGML_OP_ROPE:
            {
                // necessary for llama
                if (src0->grad) {
                    assert(src1->type == GGML_TYPE_I32);
                    assert(ggml_nelements(src1) == 3);
                    const int n_past = ((int32_t *) src1->data)[0];
                    const int n_dims = ((int32_t *) src1->data)[1];
                    const int mode   = ((int32_t *) src1->data)[2];
                    src0->grad = ggml_add_impl(ctx,
                            src0->grad,
                            ggml_rope_back(ctx,
                                tensor->grad,
                                n_past,
                                n_dims,
                                mode),
                            inplace);
                }
                if (src1->grad) {
                    // noop
                }
            } break;
        case GGML_OP_ROPE_BACK:
            {
                if (src0->grad) {
                    assert(src1->type == GGML_TYPE_I32);
                    assert(ggml_nelements(src1) == 3);
                    const int n_past = ((int32_t *) src1->data)[0];
                    const int n_dims = ((int32_t *) src1->data)[1];
                    const int mode   = ((int32_t *) src1->data)[2];
                    src0->grad = ggml_add_impl(ctx,
                            src0->grad,
                            ggml_rope(ctx,
                                tensor->grad,
                                n_past,
                                n_dims,
                                mode),
                            inplace);
                }
                if (src1->grad) {
                    // noop
                }
            } break;
        case GGML_OP_CONV_1D_1S:
            {
                GGML_ASSERT(false); // TODO: not implemented
            } break;
        case GGML_OP_CONV_1D_2S:
            {
                GGML_ASSERT(false); // TODO: not implemented
            } break;
        case GGML_OP_FLASH_ATTN:
            {
                GGML_ASSERT(false); // not supported
            } break;
        case GGML_OP_FLASH_FF:
            {
                GGML_ASSERT(false); // not supported
            } break;
        case GGML_OP_MAP_UNARY:
        case GGML_OP_MAP_BINARY:
            {
                GGML_ASSERT(false); // not supported
            } break;
        case GGML_OP_NONE:
            {
                // nop
            } break;
        case GGML_OP_COUNT:
            {
                GGML_ASSERT(false);
            } break;
    }
}

static void ggml_visit_parents(struct ggml_cgraph * cgraph, struct ggml_tensor * node) {
    if (node->grad == NULL) {
        // this usually happens when we generate intermediate nodes from constants in the backward pass
        // it can also happen during forward pass, if the user performs computations with constants
        if (node->op != GGML_OP_NONE) {
            //GGML_PRINT_DEBUG("%s: warning: node %p has no grad, but op %d\n", __func__, (void *) node, node->op);
        }
    }

    // check if already visited
    for (int i = 0; i < cgraph->n_nodes; i++) {
        if (cgraph->nodes[i] == node) {
            return;
        }
    }

    for (int i = 0; i < cgraph->n_leafs; i++) {
        if (cgraph->leafs[i] == node) {
            return;
        }
    }

    if (node->src0) {
        ggml_visit_parents(cgraph, node->src0);
    }

    if (node->src1) {
        ggml_visit_parents(cgraph, node->src1);
    }

    for (int i = 0; i < GGML_MAX_OPT; ++i) {
        if (node->opt[i]) {
            ggml_visit_parents(cgraph, node->opt[i]);
        }
    }

    if (node->op == GGML_OP_NONE && node->grad == NULL) {
        // reached a leaf node, not part of the gradient graph (e.g. a constant)
        GGML_ASSERT(cgraph->n_leafs < GGML_MAX_NODES);

        cgraph->leafs[cgraph->n_leafs] = node;
        cgraph->n_leafs++;
    } else {
        GGML_ASSERT(cgraph->n_nodes < GGML_MAX_NODES);

        cgraph->nodes[cgraph->n_nodes] = node;
        cgraph->grads[cgraph->n_nodes] = node->grad;
        cgraph->n_nodes++;
    }
}

static void ggml_build_forward_impl(struct ggml_cgraph * cgraph, struct ggml_tensor * tensor, bool expand) {
    if (!expand) {
        cgraph->n_nodes = 0;
        cgraph->n_leafs = 0;
    }

    const int n0 = cgraph->n_nodes;
    UNUSED(n0);

    ggml_visit_parents(cgraph, tensor);

    const int n_new = cgraph->n_nodes - n0;
    GGML_PRINT_DEBUG("%s: visited %d new nodes\n", __func__, n_new);

    if (n_new > 0) {
        // the last added node should always be starting point
        GGML_ASSERT(cgraph->nodes[cgraph->n_nodes - 1] == tensor);
    }
}

void ggml_build_forward_expand(struct ggml_cgraph * cgraph, struct ggml_tensor * tensor) {
    ggml_build_forward_impl(cgraph, tensor, true);
}

struct ggml_cgraph ggml_build_forward(struct ggml_tensor * tensor) {
    struct ggml_cgraph result = {
        /*.n_nodes      =*/ 0,
        /*.n_leafs      =*/ 0,
        /*.n_threads    =*/ GGML_DEFAULT_N_THREADS,
        /*.work_size    =*/ 0,
        /*.work         =*/ NULL,
        /*.nodes        =*/ { NULL },
        /*.grads        =*/ { NULL },
        /*.leafs        =*/ { NULL },
        /*.perf_runs    =*/ 0,
        /*.perf_cycles  =*/ 0,
        /*.perf_time_us =*/ 0,
    };

    ggml_build_forward_impl(&result, tensor, false);

    return result;
}

struct ggml_cgraph ggml_build_backward(struct ggml_context * ctx, struct ggml_cgraph * gf, bool keep) {
    struct ggml_cgraph result = *gf;

    GGML_ASSERT(gf->n_nodes > 0);

    // if we are keeping the gradient graph, we have to detach the gradient nodes from the original graph
    if (keep) {
        for (int i = 0; i < gf->n_nodes; i++) {
            struct ggml_tensor * node = gf->nodes[i];

            if (node->grad) {
                node->grad = ggml_dup_tensor(ctx, node);
                gf->grads[i] = node->grad;
            }
        }
    }

    for (int i = gf->n_nodes - 1; i >= 0; i--) {
        struct ggml_tensor * node = gf->nodes[i];

        // because we detached the grad nodes from the original graph, we can afford inplace operations
        if (node->grad) {
            ggml_compute_backward(ctx, node, keep);
        }
    }

    for (int i = gf->n_nodes - 1; i >= 0; i--) {
        struct ggml_tensor * node = gf->nodes[i];

        if (node->is_param) {
            GGML_PRINT_DEBUG("%s: found root node %p\n", __func__, (void *) node);
            ggml_build_forward_impl(&result, node->grad, true);
        }
    }

    return result;
}

//
// thread data
//
// synchronization is done via busy loops
// I tried using spin locks, but not sure how to use them correctly - the things I tried were slower than busy loops
//

#ifdef __APPLE__

//#include <os/lock.h>
//
//typedef os_unfair_lock ggml_lock_t;
//
//#define ggml_lock_init(x)    UNUSED(x)
//#define ggml_lock_destroy(x) UNUSED(x)
//#define ggml_lock_lock       os_unfair_lock_lock
//#define ggml_lock_unlock     os_unfair_lock_unlock
//
//#define GGML_LOCK_INITIALIZER OS_UNFAIR_LOCK_INIT

typedef int ggml_lock_t;

#define ggml_lock_init(x)    UNUSED(x)
#define ggml_lock_destroy(x) UNUSED(x)
#define ggml_lock_lock(x)    UNUSED(x)
#define ggml_lock_unlock(x)  UNUSED(x)

#define GGML_LOCK_INITIALIZER 0

typedef pthread_t ggml_thread_t;

#define ggml_thread_create pthread_create
#define ggml_thread_join   pthread_join

#else

//typedef pthread_spinlock_t ggml_lock_t;

//#define ggml_lock_init(x) pthread_spin_init(x, PTHREAD_PROCESS_PRIVATE)
//#define ggml_lock_destroy pthread_spin_destroy
//#define ggml_lock_lock    pthread_spin_lock
//#define ggml_lock_unlock  pthread_spin_unlock

typedef int ggml_lock_t;

#define ggml_lock_init(x)    UNUSED(x)
#define ggml_lock_destroy(x) UNUSED(x)
#if defined(__x86_64__) || (defined(_MSC_VER) && defined(_M_AMD64))
#define ggml_lock_lock(x)    _mm_pause()
#else
#define ggml_lock_lock(x)    UNUSED(x)
#endif
#define ggml_lock_unlock(x)  UNUSED(x)

#define GGML_LOCK_INITIALIZER 0

typedef pthread_t ggml_thread_t;

#define ggml_thread_create pthread_create
#define ggml_thread_join   pthread_join

#endif

struct ggml_compute_state_shared {
    ggml_lock_t spin;

    int n_threads;

    // synchronization primitives
    atomic_int  n_ready;
    atomic_bool has_work;
    atomic_bool stop; // stop all threads
};

struct ggml_compute_state {
    ggml_thread_t thrd;

    struct ggml_compute_params params;
    struct ggml_tensor * node;

    struct ggml_compute_state_shared * shared;
};

static thread_ret_t ggml_graph_compute_thread(void * data) {
    struct ggml_compute_state * state = (struct ggml_compute_state *) data;

    const int n_threads = state->shared->n_threads;

    while (true) {
        if (atomic_fetch_add(&state->shared->n_ready, 1) == n_threads - 1) {
            atomic_store(&state->shared->has_work, false);
        } else {
            while (atomic_load(&state->shared->has_work)) {
                if (atomic_load(&state->shared->stop)) {
                    return 0;
                }
                ggml_lock_lock  (&state->shared->spin);
                ggml_lock_unlock(&state->shared->spin);
            }
        }

        atomic_fetch_sub(&state->shared->n_ready, 1);

        // wait for work
        while (!atomic_load(&state->shared->has_work)) {
            if (atomic_load(&state->shared->stop)) {
                return 0;
            }
            ggml_lock_lock  (&state->shared->spin);
            ggml_lock_unlock(&state->shared->spin);
        }

        // check if we should stop
        if (atomic_load(&state->shared->stop)) {
            break;
        }

        if (state->node) {
            if (state->params.ith < state->params.nth) {
                ggml_compute_forward(&state->params, state->node);
            }

            state->node = NULL;
        } else {
            break;
        }
    }

    return 0;
}

void ggml_graph_compute(struct ggml_context * ctx, struct ggml_cgraph * cgraph) {
    const int n_threads = cgraph->n_threads;

    struct ggml_compute_state_shared state_shared = {
        /*.spin      =*/ GGML_LOCK_INITIALIZER,
        /*.n_threads =*/ n_threads,
        /*.n_ready   =*/ 0,
        /*.has_work  =*/ false,
        /*.stop      =*/ false,
    };
    struct ggml_compute_state * workers = n_threads > 1 ? alloca(sizeof(struct ggml_compute_state)*(n_threads - 1)) : NULL;

    // create thread pool
    if (n_threads > 1) {
        ggml_lock_init(&state_shared.spin);

        atomic_store(&state_shared.has_work, true);

        for (int j = 0; j < n_threads - 1; j++) {
            workers[j] = (struct ggml_compute_state) {
                .thrd   = 0,
                .params = {
                    .type  = GGML_TASK_COMPUTE,
                    .ith   = j + 1,
                    .nth   = n_threads,
                    .wsize = cgraph->work ? ggml_nbytes(cgraph->work) : 0,
                    .wdata = cgraph->work ? cgraph->work->data : NULL,
                },
                .node   = NULL,
                .shared = &state_shared,
            };

            int rc = ggml_thread_create(&workers[j].thrd, NULL, ggml_graph_compute_thread, &workers[j]);
            GGML_ASSERT(rc == 0);
            UNUSED(rc);
        }
    }

    // initialize tasks + work buffer
    {
        size_t work_size = 0;

        // thread scheduling for the different operations
        for (int i = 0; i < cgraph->n_nodes; i++) {
            struct ggml_tensor * node = cgraph->nodes[i];

            switch (node->op) {
                case GGML_OP_CPY:
                case GGML_OP_DUP:
                    {
                        node->n_tasks = n_threads;

                        size_t cur = 0;
                        if (ggml_is_quantized(node->type)) {
                            cur = GGML_TYPE_SIZE[GGML_TYPE_F32] * node->ne[0] * n_threads;
                        }

                        work_size = MAX(work_size, cur);
                    } break;
                case GGML_OP_ADD:
                case GGML_OP_ADD1:
                    {
                        node->n_tasks = n_threads;

                        size_t cur = 0;

                        if (ggml_is_quantized(node->src0->type)) {
                            cur = GGML_TYPE_SIZE[GGML_TYPE_F32] * node->src0->ne[0] * n_threads;
                        }

                        work_size = MAX(work_size, cur);
                    } break;
                case GGML_OP_ACC:
                    {
                        node->n_tasks = n_threads;

                        size_t cur = 0;

                        if (ggml_is_quantized(node->src0->type)) {
                            cur = GGML_TYPE_SIZE[GGML_TYPE_F32] * node->src1->ne[0] * n_threads;
                        }

                        work_size = MAX(work_size, cur);
                    } break;
                case GGML_OP_SUB:
                case GGML_OP_DIV:
                case GGML_OP_SQR:
                case GGML_OP_SQRT:
                case GGML_OP_LOG:
                case GGML_OP_SUM:
                case GGML_OP_SUM_ROWS:
                case GGML_OP_MEAN:
                case GGML_OP_REPEAT:
                case GGML_OP_ABS:
                case GGML_OP_SGN:
                case GGML_OP_NEG:
                case GGML_OP_STEP:
                case GGML_OP_RELU:
                    {
                        node->n_tasks = 1;
                    } break;
                case GGML_OP_MUL:
                case GGML_OP_GELU:
                case GGML_OP_SILU:
                case GGML_OP_SILU_BACK:
                case GGML_OP_NORM:
                case GGML_OP_RMS_NORM:
                case GGML_OP_RMS_NORM_BACK:
                    {
                        node->n_tasks = n_threads;
                    } break;
                case GGML_OP_MUL_MAT:
                    {
                        node->n_tasks = n_threads;

                        // TODO: use different scheduling for different matrix sizes
                        //const int nr0 = ggml_nrows(node->src0);
                        //const int nr1 = ggml_nrows(node->src1);

                        //node->n_tasks = MIN(n_threads, MAX(1, nr0/128));
                        //printf("nr0 = %8d, nr1 = %8d, nr0*nr1 = %8d, n_tasks = %d\n", nr0, nr1, nr0*nr1, node->n_tasks);

                        size_t cur = 0;

#if defined(GGML_USE_CUBLAS)
                        if (ggml_cuda_can_mul_mat(node->src0, node->src1, node)) {
                            node->n_tasks = 1; // TODO: this actually is doing nothing
                                                //       the threads are still spinning
                            cur = ggml_cuda_mul_mat_get_wsize(node->src0, node->src1, node);
                        }
                        else
#endif
                        if (node->src0->type == GGML_TYPE_F16 && node->src1->type == GGML_TYPE_F32) {
#if defined(GGML_USE_ACCELERATE) || defined(GGML_USE_OPENBLAS) || defined(GGML_USE_CLBLAST)
                            if (ggml_compute_forward_mul_mat_use_blas(node->src0, node->src1, node)) {
                                node->n_tasks = 1; // TODO: this actually is doing nothing
                                                   //       the threads are still spinning
                                // here we need memory just for single 2D matrix from src0
                                cur = GGML_TYPE_SIZE[GGML_TYPE_F32]*(node->src0->ne[0]*node->src0->ne[1]);
                            } else {
                                cur = GGML_TYPE_SIZE[GGML_TYPE_F16]*ggml_nelements(node->src1);
                            }
#else
                            cur = GGML_TYPE_SIZE[GGML_TYPE_F16]*ggml_nelements(node->src1);
#endif
                        } else if (node->src0->type == GGML_TYPE_F32 && node->src1->type == GGML_TYPE_F32) {
                            cur = 0;
#if defined(GGML_USE_ACCELERATE) || defined(GGML_USE_OPENBLAS) || defined(GGML_USE_CLBLAST)
                            if (ggml_compute_forward_mul_mat_use_blas(node->src0, node->src1, node)) {
                                node->n_tasks = 1;
                            }
#endif
                        } else if (ggml_is_quantized(node->src0->type) && node->src1->type == GGML_TYPE_F32) {
#if defined(GGML_USE_ACCELERATE) || defined(GGML_USE_OPENBLAS) || defined(GGML_USE_CLBLAST)
                            if (ggml_compute_forward_mul_mat_use_blas(node->src0, node->src1, node)) {
                                node->n_tasks = 1;
                                cur = GGML_TYPE_SIZE[GGML_TYPE_F32]*(node->src0->ne[0]*node->src0->ne[1]);
                            } else
#endif
                            {
                                const enum ggml_type type_q = get_quantize_fn(node->src0->type).vec_dot_type;
                                cur = GGML_TYPE_SIZE[type_q]*ggml_nelements(node->src1)/GGML_BLCK_SIZE[type_q];
                            }
                        } else {
                            GGML_ASSERT(false);
                        }

                        work_size = MAX(work_size, cur);
                    } break;
                case GGML_OP_SCALE:
                    {
                        node->n_tasks = n_threads;
                    } break;
                case GGML_OP_SET:
                case GGML_OP_CONT:
                case GGML_OP_RESHAPE:
                case GGML_OP_VIEW:
                case GGML_OP_PERMUTE:
                case GGML_OP_TRANSPOSE:
                case GGML_OP_GET_ROWS:
                case GGML_OP_GET_ROWS_BACK:
                case GGML_OP_DIAG:
                case GGML_OP_DIAG_MASK_ZERO:
                    {
                        node->n_tasks = 1;
                    } break;
                case GGML_OP_DIAG_MASK_INF:
                case GGML_OP_SOFT_MAX:
                case GGML_OP_ROPE:
                case GGML_OP_ROPE_BACK:
                    {
                        node->n_tasks = n_threads;
                    } break;
                case GGML_OP_ALIBI:
                    {
                        node->n_tasks = 1; //TODO
                    } break;
                case GGML_OP_CONV_1D_1S:
                case GGML_OP_CONV_1D_2S:
                    {
                        node->n_tasks = n_threads;

                        GGML_ASSERT(node->src0->ne[3] == 1);
                        GGML_ASSERT(node->src1->ne[2] == 1);
                        GGML_ASSERT(node->src1->ne[3] == 1);

                        size_t cur = 0;
                        const int nk = node->src0->ne[0];

                        if (node->src0->type == GGML_TYPE_F16 &&
                            node->src1->type == GGML_TYPE_F32) {
                            cur = sizeof(ggml_fp16_t)*(
                                    nk*ggml_up32(node->src0->ne[1])*node->src0->ne[2] +
                                    ( 2*(nk/2) + node->src1->ne[0])*node->src1->ne[1]
                                    );
                        } else if (node->src0->type == GGML_TYPE_F32 &&
                                   node->src1->type == GGML_TYPE_F32) {
                            cur = sizeof(float)*(
                                    nk*ggml_up32(node->src0->ne[1])*node->src0->ne[2] +
                                    ( 2*(nk/2) + node->src1->ne[0])*node->src1->ne[1]
                                    );
                        } else {
                            GGML_ASSERT(false);
                        }

                        work_size = MAX(work_size, cur);
                    } break;
                case GGML_OP_FLASH_ATTN:
                    {
                        node->n_tasks = n_threads;

                        size_t cur = 0;

                        const int64_t ne11 = ggml_up(node->src1->ne[1], GGML_SOFT_MAX_UNROLL);

                        if (node->src1->type == GGML_TYPE_F32) {
                            cur  = sizeof(float)*ne11*node->n_tasks; // TODO: this can become (n_tasks-1)
                            cur += sizeof(float)*ne11*node->n_tasks; // this is overestimated by x2
                        }

                        if (node->src1->type == GGML_TYPE_F16) {
                            cur  = sizeof(float)*ne11*node->n_tasks; // TODO: this can become (n_tasks-1)
                            cur += sizeof(float)*ne11*node->n_tasks; // this is overestimated by x2
                        }

                        work_size = MAX(work_size, cur);
                    } break;
                case GGML_OP_FLASH_FF:
                    {
                        node->n_tasks = n_threads;

                        size_t cur = 0;

                        if (node->src1->type == GGML_TYPE_F32) {
                            cur  = sizeof(float)*node->src1->ne[1]*node->n_tasks; // TODO: this can become (n_tasks-1)
                            cur += sizeof(float)*node->src1->ne[1]*node->n_tasks; // this is overestimated by x2
                        }

                        if (node->src1->type == GGML_TYPE_F16) {
                            cur  = sizeof(float)*node->src1->ne[1]*node->n_tasks; // TODO: this can become (n_tasks-1)
                            cur += sizeof(float)*node->src1->ne[1]*node->n_tasks; // this is overestimated by x2
                        }

                        work_size = MAX(work_size, cur);
                    } break;
                case GGML_OP_MAP_UNARY:
                case GGML_OP_MAP_BINARY:
                    {
                        node->n_tasks = 1;
                    } break;
                case GGML_OP_NONE:
                    {
                        node->n_tasks = 1;
                    } break;
                case GGML_OP_COUNT:
                    {
                        GGML_ASSERT(false);
                    } break;
            }
        }

        if (cgraph->work != NULL && work_size > cgraph->work_size) {
            GGML_ASSERT(false); // TODO: better handling
        }

        if (work_size > 0 && cgraph->work == NULL) {
            cgraph->work_size = work_size + CACHE_LINE_SIZE*(n_threads - 1);

            GGML_PRINT_DEBUG("%s: allocating work buffer for graph (%zu bytes)\n", __func__, cgraph->work_size);
            cgraph->work = ggml_new_tensor_1d(ctx, GGML_TYPE_I8, cgraph->work_size);
        }
    }

    const int64_t perf_start_cycles  = ggml_perf_cycles();
    const int64_t perf_start_time_us = ggml_perf_time_us();

    for (int i = 0; i < cgraph->n_nodes; i++) {
        GGML_PRINT_DEBUG_5("%s: %d/%d\n", __func__, i, cgraph->n_nodes);

        struct ggml_tensor * node = cgraph->nodes[i];

        // TODO: this could be used to avoid unnecessary computations, but it needs to be improved
        //if (node->grad == NULL && node->perf_runs > 0) {
        //    continue;
        //}

        const int64_t perf_node_start_cycles  = ggml_perf_cycles();
        const int64_t perf_node_start_time_us = ggml_perf_time_us();

        // INIT
        struct ggml_compute_params params = {
            /*.type  =*/ GGML_TASK_INIT,
            /*.ith   =*/ 0,
            /*.nth   =*/ node->n_tasks,
            /*.wsize =*/ cgraph->work ? ggml_nbytes(cgraph->work) : 0,
            /*.wdata =*/ cgraph->work ? cgraph->work->data : NULL,
        };

        ggml_compute_forward(&params, node);

        // COMPUTE
        if (node->n_tasks > 1) {
            if (atomic_fetch_add(&state_shared.n_ready, 1) == n_threads - 1) {
                atomic_store(&state_shared.has_work, false);
            }

            while (atomic_load(&state_shared.has_work)) {
                ggml_lock_lock  (&state_shared.spin);
                ggml_lock_unlock(&state_shared.spin);
            }

            // launch thread pool
            for (int j = 0; j < n_threads - 1; j++) {
                workers[j].params = (struct ggml_compute_params) {
                    .type  = GGML_TASK_COMPUTE,
                    .ith   = j + 1,
                    .nth   = node->n_tasks,
                    .wsize = cgraph->work ? ggml_nbytes(cgraph->work) : 0,
                    .wdata = cgraph->work ? cgraph->work->data : NULL,
                };
                workers[j].node = node;
            }

            atomic_fetch_sub(&state_shared.n_ready, 1);

            while (atomic_load(&state_shared.n_ready) > 0) {
                ggml_lock_lock  (&state_shared.spin);
                ggml_lock_unlock(&state_shared.spin);
            }

            atomic_store(&state_shared.has_work, true);
        }

        params.type = GGML_TASK_COMPUTE;
        ggml_compute_forward(&params, node);

        // wait for thread pool
        if (node->n_tasks > 1) {
            if (atomic_fetch_add(&state_shared.n_ready, 1) == n_threads - 1) {
                atomic_store(&state_shared.has_work, false);
            }

            while (atomic_load(&state_shared.has_work)) {
                ggml_lock_lock  (&state_shared.spin);
                ggml_lock_unlock(&state_shared.spin);
            }

            atomic_fetch_sub(&state_shared.n_ready, 1);

            while (atomic_load(&state_shared.n_ready) != 0) {
                ggml_lock_lock  (&state_shared.spin);
                ggml_lock_unlock(&state_shared.spin);
            }
        }

        // FINALIZE
        if (node->n_tasks > 1) {
            if (atomic_fetch_add(&state_shared.n_ready, 1) == n_threads - 1) {
                atomic_store(&state_shared.has_work, false);
            }

            while (atomic_load(&state_shared.has_work)) {
                ggml_lock_lock  (&state_shared.spin);
                ggml_lock_unlock(&state_shared.spin);
            }

            // launch thread pool
            for (int j = 0; j < n_threads - 1; j++) {
                workers[j].params = (struct ggml_compute_params) {
                    .type  = GGML_TASK_FINALIZE,
                    .ith   = j + 1,
                    .nth   = node->n_tasks,
                    .wsize = cgraph->work ? ggml_nbytes(cgraph->work) : 0,
                    .wdata = cgraph->work ? cgraph->work->data : NULL,
                };
                workers[j].node = node;
            }

            atomic_fetch_sub(&state_shared.n_ready, 1);

            while (atomic_load(&state_shared.n_ready) > 0) {
                ggml_lock_lock  (&state_shared.spin);
                ggml_lock_unlock(&state_shared.spin);
            }

            atomic_store(&state_shared.has_work, true);
        }

        params.type = GGML_TASK_FINALIZE;
        ggml_compute_forward(&params, node);

        // wait for thread pool
        if (node->n_tasks > 1) {
            if (atomic_fetch_add(&state_shared.n_ready, 1) == n_threads - 1) {
                atomic_store(&state_shared.has_work, false);
            }

            while (atomic_load(&state_shared.has_work)) {
                ggml_lock_lock  (&state_shared.spin);
                ggml_lock_unlock(&state_shared.spin);
            }

            atomic_fetch_sub(&state_shared.n_ready, 1);

            while (atomic_load(&state_shared.n_ready) != 0) {
                ggml_lock_lock  (&state_shared.spin);
                ggml_lock_unlock(&state_shared.spin);
            }
        }

        // performance stats (node)
        {
            int64_t perf_cycles_cur  = ggml_perf_cycles()  - perf_node_start_cycles;
            int64_t perf_time_us_cur = ggml_perf_time_us() - perf_node_start_time_us;

            node->perf_runs++;
            node->perf_cycles  += perf_cycles_cur;
            node->perf_time_us += perf_time_us_cur;
        }
    }

    // join thread pool
    if (n_threads > 1) {
        atomic_store(&state_shared.stop, true);
        atomic_store(&state_shared.has_work, true);

        for (int j = 0; j < n_threads - 1; j++) {
            int rc = ggml_thread_join(workers[j].thrd, NULL);
            GGML_ASSERT(rc == 0);
            UNUSED(rc);
        }

        ggml_lock_destroy(&state_shared.spin);
    }

    // performance stats (graph)
    {
        int64_t perf_cycles_cur  = ggml_perf_cycles()  - perf_start_cycles;
        int64_t perf_time_us_cur = ggml_perf_time_us() - perf_start_time_us;

        cgraph->perf_runs++;
        cgraph->perf_cycles  += perf_cycles_cur;
        cgraph->perf_time_us += perf_time_us_cur;

        GGML_PRINT_DEBUG("%s: perf (%d) - cpu = %.3f / %.3f ms, wall = %.3f / %.3f ms\n",
                __func__, cgraph->perf_runs,
                (double) perf_cycles_cur      / (double) ggml_cycles_per_ms(),
                (double) cgraph->perf_cycles  / (double) ggml_cycles_per_ms() / (double) cgraph->perf_runs,
                (double) perf_time_us_cur     / 1000.0,
                (double) cgraph->perf_time_us / 1000.0 / cgraph->perf_runs);
    }
}

void ggml_graph_reset(struct ggml_cgraph * cgraph) {
    for (int i = 0; i < cgraph->n_nodes; i++) {
        struct ggml_tensor * grad = cgraph->grads[i];

        if (grad) {
            ggml_set_zero(grad);
        }
    }
}

void ggml_graph_print(const struct ggml_cgraph * cgraph) {
    int64_t perf_total_per_op_us[GGML_OP_COUNT] = {0};

    GGML_PRINT("=== GRAPH ===\n");

    GGML_PRINT_DEBUG("n_threads       = %d\n",        cgraph->n_threads);
    GGML_PRINT_DEBUG("total work size = %zu bytes\n", cgraph->work_size);

    GGML_PRINT("n_nodes = %d\n", cgraph->n_nodes);
    for (int i = 0; i < cgraph->n_nodes; i++) {
        struct ggml_tensor * node = cgraph->nodes[i];

        perf_total_per_op_us[node->op] += MAX(1, node->perf_time_us);

        GGML_PRINT(" - %3d: [ %5" PRId64 ", %5" PRId64 ", %5" PRId64 "] %16s %s (%3d) cpu = %7.3f / %7.3f ms, wall = %7.3f / %7.3f ms\n",
                i,
                node->ne[0], node->ne[1], node->ne[2],
                GGML_OP_LABEL[node->op], node->is_param ? "x" : node->grad ? "g" : " ", node->perf_runs,
                (double) node->perf_cycles  / (double) ggml_cycles_per_ms(),
                (double) node->perf_cycles  / (double) ggml_cycles_per_ms() / (double) node->perf_runs,
                (double) node->perf_time_us / 1000.0,
                (double) node->perf_time_us / 1000.0 / node->perf_runs);
    }

    GGML_PRINT("n_leafs = %d\n", cgraph->n_leafs);
    for (int i = 0; i < cgraph->n_leafs; i++) {
        struct ggml_tensor * node = cgraph->leafs[i];

        GGML_PRINT(" - %3d: [ %5" PRId64 ", %5" PRId64 "] %8s\n",
                i,
                node->ne[0], node->ne[1],
                GGML_OP_LABEL[node->op]);
    }

    for (int i = 0; i < GGML_OP_COUNT; i++) {
        if (perf_total_per_op_us[i] == 0) {
            continue;
        }

        GGML_PRINT("perf_total_per_op_us[%16s] = %7.3f ms\n", GGML_OP_LABEL[i], (double) perf_total_per_op_us[i] / 1000.0);
    }

    GGML_PRINT("========================================\n");
}

// check if node is part of the graph
static bool ggml_graph_find(const struct ggml_cgraph * cgraph, const struct ggml_tensor * node) {
    if (cgraph == NULL) {
        return true;
    }

    for (int i = 0; i < cgraph->n_nodes; i++) {
        if (cgraph->nodes[i] == node) {
            return true;
        }
    }

    return false;
}

static struct ggml_tensor * ggml_graph_get_parent(const struct ggml_cgraph * cgraph, const struct ggml_tensor * node) {
    for (int i = 0; i < cgraph->n_nodes; i++) {
        struct ggml_tensor * parent = cgraph->nodes[i];

        if (parent->grad == node) {
            return parent;
        }
    }

    return NULL;
}

void ggml_graph_dump_dot(const struct ggml_cgraph * gb, const struct ggml_cgraph * gf, const char * filename) {
    char color[16];

    FILE * fp = fopen(filename, "w");
    GGML_ASSERT(fp);

    fprintf(fp, "digraph G {\n");
    fprintf(fp, "  newrank = true;\n");
    fprintf(fp, "  rankdir = LR;\n");

    for (int i = 0; i < gb->n_nodes; i++) {
        struct ggml_tensor * node = gb->nodes[i];

        if (ggml_graph_get_parent(gb, node) != NULL) {
            continue;
        }

        if (node->is_param) {
            snprintf(color, sizeof(color), "yellow");
        } else if (node->grad) {
            if (ggml_graph_find(gf, node)) {
                snprintf(color, sizeof(color), "green");
            } else {
                snprintf(color, sizeof(color), "lightblue");
            }
        } else {
            snprintf(color, sizeof(color), "white");
        }

        fprintf(fp, "  \"%p\" [ "
                    "style = filled; fillcolor = %s; shape = record; "
                    "label=\"",
                (void *) node, color);

        if (strlen(node->name) > 0) {
            fprintf(fp, "%s |", node->name);
        }

        fprintf(fp, "%d [%" PRId64 ", %" PRId64 "] | <x>%s",
                i, node->ne[0], node->ne[1],
                GGML_OP_SYMBOL[node->op]);

        if (node->grad) {
            fprintf(fp, " | <g>%s\"; ]\n", GGML_OP_SYMBOL[node->grad->op]);
        } else {
            fprintf(fp, "\"; ]\n");
        }
    }

    for (int i = 0; i < gb->n_leafs; i++) {
        struct ggml_tensor * node = gb->leafs[i];

        snprintf(color, sizeof(color), "pink");

        fprintf(fp, "  \"%p\" [ "
                    "style = filled; fillcolor = %s; shape = record; "
                    "label=\"<x>",
                (void *) node, color);

        if (strlen(node->name) > 0) {
                fprintf(fp, "%s | ", node->name);
        }
        if (ggml_nelements(node) == 1) {
            if (node->type == GGML_TYPE_I8 || node->type == GGML_TYPE_I16 || node->type == GGML_TYPE_I32) {
                fprintf(fp, "%d", ggml_get_i32_1d(node, 0));
            }
            else {
                fprintf(fp, "%.1e", (double)ggml_get_f32_1d(node, 0));
            }
        }
        else {
            fprintf(fp, "CONST %d [%" PRId64 ", %" PRId64 "]", i, node->ne[0], node->ne[1]);
        }
        fprintf(fp, "\"; ]\n");
    }

    for (int i = 0; i < gb->n_nodes; i++) {
        struct ggml_tensor * node = gb->nodes[i];

        struct ggml_tensor * parent = ggml_graph_get_parent(gb, node);

        if (node->src0) {
            struct ggml_tensor * parent0 = ggml_graph_get_parent(gb, node->src0);

            fprintf(fp, "  \"%p\":%s -> \"%p\":%s [ arrowhead = %s; style = %s; label = \"x\"; ]\n",
                    parent0 ? (void *) parent0 : (void *) node->src0,
                    parent0 ? "g" : "x",
                    parent ? (void *) parent : (void *) node,
                    parent ? "g" : "x",
                    parent ? "empty" : "vee",
                    parent ? "dashed" : "solid");
        }

        if (node->src1) {
            struct ggml_tensor * parent1 = ggml_graph_get_parent(gb, node->src1);

            fprintf(fp, "  \"%p\":%s -> \"%p\":%s [ arrowhead = %s; style = %s; label = \"y\"; ]\n",
                    parent1 ? (void *) parent1 : (void *) node->src1,
                    parent1 ? "g" : "x",
                    parent ? (void *) parent : (void *) node,
                    parent ? "g" : "x",
                    parent ? "empty" : "vee",
                    parent ? "dashed" : "solid");
        }
    }

    for (int i = 0; i < gb->n_leafs; i++) {
        struct ggml_tensor * node = gb->leafs[i];

        if (node->src0) {
            fprintf(fp, "  \"%p\":%s -> \"%p\":%s [ label = \"x\"; ]\n",
                    (void *) node->src0, "x",
                    (void *) node, "x");
        }

        if (node->src1) {
            fprintf(fp, "  \"%p\":%s -> \"%p\":%s [ label = \"y\"; ]\n",
                    (void *) node->src1, "x",
                    (void *) node, "x");
        }
    }

    fprintf(fp, "}\n");

    fclose(fp);

    GGML_PRINT("%s: dot -Tpng %s -o %s.png && open %s.png\n", __func__, filename, filename, filename);
}

////////////////////////////////////////////////////////////////////////////////

static void ggml_opt_set_params(int np, struct ggml_tensor * const ps[], const float * x) {
    int i = 0;
    for (int p = 0; p < np; ++p) {
        const int64_t ne = ggml_nelements(ps[p]) ;
        // TODO: add function to set tensor from array
        for (int64_t j = 0; j < ne; ++j) {
            ggml_set_f32_1d(ps[p], j, x[i++]);
        }
    }
}

static void ggml_opt_get_params(int np, struct ggml_tensor * const ps[], float * x) {
    int i = 0;
    for (int p = 0; p < np; ++p) {
        const int64_t ne = ggml_nelements(ps[p]) ;
        // TODO: add function to get all elements at once
        for (int64_t j = 0; j < ne; ++j) {
            x[i++] = ggml_get_f32_1d(ps[p], j);
        }
    }
}

static void ggml_opt_get_grad(int np, struct ggml_tensor * const ps[], float * g) {
    int i = 0;
    for (int p = 0; p < np; ++p) {
        const int64_t ne = ggml_nelements(ps[p]) ;
        // TODO: add function to get all elements at once
        for (int64_t j = 0; j < ne; ++j) {
            g[i++] = ggml_get_f32_1d(ps[p]->grad, j);
        }
    }
}

//
// ADAM
//
//   ref: https://arxiv.org/pdf/1412.6980.pdf
//

static enum ggml_opt_result ggml_opt_adam(
        struct ggml_context * ctx,
        struct ggml_opt_params params,
        struct ggml_tensor * f,
        struct ggml_cgraph * gf,
        struct ggml_cgraph * gb) {
    GGML_ASSERT(ggml_is_scalar(f));

    gf->n_threads = params.n_threads;
    gb->n_threads = params.n_threads;

    // these will store the parameters we want to optimize
    struct ggml_tensor * ps[GGML_MAX_PARAMS];

    int np = 0;
    int nx = 0;
    for (int i = 0; i < gf->n_nodes; ++i) {
        if (gf->nodes[i]->is_param) {
            GGML_PRINT_DEBUG("found param %d: grad->op = %d\n", np, gf->nodes[i]->grad->op);

            GGML_ASSERT(np < GGML_MAX_PARAMS);

            ps[np++] = gf->nodes[i];
            nx += ggml_nelements(gf->nodes[i]);
        }
    }

    // constants
    const float alpha = params.adam.alpha;
    const float beta1 = params.adam.beta1;
    const float beta2 = params.adam.beta2;
    const float eps   = params.adam.eps;

    float * x  = ggml_new_tensor_1d(ctx, GGML_TYPE_F32, nx)->data; // view of the parameters
    float * g1 = ggml_new_tensor_1d(ctx, GGML_TYPE_F32, nx)->data; // gradient
    float * g2 = ggml_new_tensor_1d(ctx, GGML_TYPE_F32, nx)->data; // gradient squared
    float * m  = ggml_new_tensor_1d(ctx, GGML_TYPE_F32, nx)->data; // first moment
    float * v  = ggml_new_tensor_1d(ctx, GGML_TYPE_F32, nx)->data; // second moment
    float * mh = ggml_new_tensor_1d(ctx, GGML_TYPE_F32, nx)->data; // first moment hat
    float * vh = ggml_new_tensor_1d(ctx, GGML_TYPE_F32, nx)->data; // second moment hat

    float * pf = params.past > 0 ? ggml_new_tensor_1d(ctx, GGML_TYPE_F32, params.past)->data : NULL; // past function values

    // initialize
    ggml_vec_set_f32(nx, m, 0.0f);
    ggml_vec_set_f32(nx, v, 0.0f);

    // update view
    ggml_opt_get_params(np, ps, x);

    // compute the function value
    ggml_graph_reset  (gf);
    ggml_set_f32      (f->grad, 1.0f);
    ggml_graph_compute(ctx, gb);

    float fx_prev = ggml_get_f32_1d(f, 0);
    if (pf) {
        pf[0] = fx_prev;
    }

    int n_no_improvement = 0;
    float fx_best = fx_prev;

    // run the optimizer
    for (int t = 0; t < params.adam.n_iter; ++t) {
        GGML_PRINT_DEBUG  ("=== iter %d ===\n", t);

        GGML_PRINT_DEBUG  ("f      = %10.6f\n", ggml_get_f32_1d(f, 0));
        GGML_PRINT_DEBUG_5("df/dx0 = %10.6f\n", ggml_get_f32_1d(ps[0]->grad, 0));
        GGML_PRINT_DEBUG_5("df/dx1 = %10.6f\n", ggml_get_f32_1d(ps[1]->grad, 0));

        for (int i = 0; i < np; ++i) {
            GGML_PRINT_DEBUG("param %d: %10.6f, g = %10.6f\n", i,
                    ggml_get_f32_1d(ps[i], 0), ggml_get_f32_1d(ps[i]->grad, 0));
        }

        const int64_t t_start_wall = ggml_time_us();
        const int64_t t_start_cpu = ggml_cycles();
        UNUSED(t_start_wall);
        UNUSED(t_start_cpu);

        {
            // update the gradient
            ggml_opt_get_grad(np, ps, g1);

            // m_t = beta1*m_t-1 + (1 - beta1)*g_t
            ggml_vec_scale_f32(nx, m, beta1);
            ggml_vec_mad_f32  (nx, m, g1, 1.0f - beta1);

            // g2 = g1^2
            ggml_vec_sqr_f32  (nx, g2, g1);

            // v_t = beta2*v_t-1 + (1 - beta2)*g_t^2
            ggml_vec_scale_f32(nx, v, beta2);
            ggml_vec_mad_f32  (nx, v, g2, 1.0f - beta2);

            // m^hat = m_t / (1 - beta1^t)
            // v^hat = v_t / (1 - beta2^t)
            // x_t = x_t-1 - alpha*m^hat/(sqrt(v^hat) + eps)
            ggml_vec_cpy_f32  (nx, mh, m);
            ggml_vec_cpy_f32  (nx, vh, v);

            ggml_vec_scale_f32(nx, mh, alpha/(1.0f - powf(beta1, t + 1)));
            ggml_vec_scale_f32(nx, vh,  1.0f/(1.0f - powf(beta2, t + 1)));

            ggml_vec_sqrt_f32 (nx, vh, vh);
            ggml_vec_acc1_f32 (nx, vh, eps);

            ggml_vec_div_f32  (nx, mh, mh, vh);
            ggml_vec_sub_f32  (nx, x,  x,  mh);

            // update the parameters
            ggml_opt_set_params(np, ps, x);
        }

        ggml_graph_reset  (gf);
        ggml_set_f32      (f->grad, 1.0f);
        ggml_graph_compute(ctx, gb);

        const float fx = ggml_get_f32_1d(f, 0);

        // check convergence
        if (fabsf(fx - fx_prev)/fx < params.adam.eps_f) {
            GGML_PRINT_DEBUG("converged\n");

            return GGML_OPT_OK;
        }

        // delta-based convergence test
        if (pf != NULL) {
            // need at least params.past iterations to start checking for convergence
            if (params.past <= t) {
                const float rate = (pf[t%params.past] - fx)/fx;

                if (fabsf(rate) < params.delta) {
                    return GGML_OPT_OK;
                }
            }

            pf[t%params.past] = fx;
        }

        // check for improvement
        if (params.max_no_improvement > 0) {
            if (fx_best > fx) {
                fx_best = fx;
                n_no_improvement = 0;
            } else {
                ++n_no_improvement;

                if (n_no_improvement >= params.max_no_improvement) {
                    return GGML_OPT_OK;
                }
            }
        }

        fx_prev = fx;

        {
            const int64_t t_end_cpu = ggml_cycles();
            GGML_PRINT_DEBUG("time iter:      %5.3f s\n", ((float)(t_end_cpu - t_start_cpu))/CLOCKS_PER_SEC);
            UNUSED(t_end_cpu);

            const int64_t t_end_wall = ggml_time_us();
            GGML_PRINT_DEBUG("wall time iter: %5.3f s\n", (t_end_wall - t_start_wall)/1e6);
            UNUSED(t_end_wall);
        }
    }

    return GGML_OPT_DID_NOT_CONVERGE;
}

//
// L-BFGS
//
// the L-BFGS implementation below is based on the following implementation:
//
//   https://github.com/chokkan/liblbfgs
//

struct ggml_lbfgs_iteration_data {
    float alpha;
    float ys;
    float * s;
    float * y;
};

static enum ggml_opt_result linesearch_backtracking(
        struct ggml_context * ctx,
        const struct ggml_opt_params * params,
        int nx,
        float * x,
        float * fx,
        float * g,
        float * d,
        float * step,
        const float * xp,
        struct ggml_tensor * f,
        struct ggml_cgraph * gf,
        struct ggml_cgraph * gb,
        const int np,
        struct ggml_tensor * ps[]) {
    int count = 0;

    float width  = 0.0f;
    float dg     = 0.0f;
    float finit  = 0.0f;
    float dginit = 0.0f;
    float dgtest = 0.0f;

    const float dec = 0.5f;
    const float inc = 2.1f;

    if (*step <= 0.f) {
        return GGML_LINESEARCH_INVALID_PARAMETERS;
    }

    // compute the initial gradient in the search direction
    ggml_vec_dot_f32(nx, &dginit, g, d);

    // make sure that d points to a descent direction
    if (0 < dginit) {
        return GGML_LINESEARCH_FAIL;
    }

    // initialize local variables
    finit = *fx;
    dgtest = params->lbfgs.ftol*dginit;

    while (true) {
        ggml_vec_cpy_f32(nx, x, xp);
        ggml_vec_mad_f32(nx, x, d, *step);

        // evaluate the function and gradient values
        {
            ggml_opt_set_params(np, ps, x);

            ggml_graph_reset  (gf);
            ggml_set_f32      (f->grad, 1.0f);
            ggml_graph_compute(ctx, gb);

            ggml_opt_get_grad(np, ps, g);

            *fx = ggml_get_f32_1d(f, 0);
        }

        ++count;

        if (*fx > finit + (*step)*dgtest) {
            width = dec;
        } else {
            // Armijo condition is satisfied
            if (params->lbfgs.linesearch == GGML_LINESEARCH_BACKTRACKING_ARMIJO) {
                return count;
            }

            ggml_vec_dot_f32(nx, &dg, g, d);

            // check the Wolfe condition
            if (dg < params->lbfgs.wolfe * dginit) {
                width = inc;
            } else {
                if(params->lbfgs.linesearch == GGML_LINESEARCH_BACKTRACKING_WOLFE) {
                    // regular Wolfe conditions
                    return count;
                }

                if(dg > -params->lbfgs.wolfe*dginit) {
                    width = dec;
                } else {
                    // strong Wolfe condition (GGML_LINESEARCH_BACKTRACKING_STRONG_WOLFE)
                    return count;
                }
                return count;
            }
        }

        if (*step < params->lbfgs.min_step) {
            return GGML_LINESEARCH_MINIMUM_STEP;
        }
        if (*step > params->lbfgs.max_step) {
            return GGML_LINESEARCH_MAXIMUM_STEP;
        }
        if (params->lbfgs.max_linesearch <= count) {
            return GGML_LINESEARCH_MAXIMUM_ITERATIONS;
        }

        (*step) *= width;
    }

    return GGML_LINESEARCH_FAIL;
}

static enum ggml_opt_result ggml_opt_lbfgs(
        struct ggml_context * ctx,
        struct ggml_opt_params params,
        struct ggml_tensor * f,
        struct ggml_cgraph * gf,
        struct ggml_cgraph * gb) {
    if (params.lbfgs.linesearch == GGML_LINESEARCH_BACKTRACKING_WOLFE ||
        params.lbfgs.linesearch == GGML_LINESEARCH_BACKTRACKING_STRONG_WOLFE) {
        if (params.lbfgs.wolfe <= params.lbfgs.ftol || 1.f <= params.lbfgs.wolfe) {
            return GGML_OPT_INVALID_WOLFE;
        }
    }

    gf->n_threads = params.n_threads;
    gb->n_threads = params.n_threads;

    const int m = params.lbfgs.m;

    // these will store the parameters we want to optimize
    struct ggml_tensor * ps[GGML_MAX_PARAMS];

    int np = 0;
    int nx = 0;
    for (int i = 0; i < gf->n_nodes; ++i) {
        if (gf->nodes[i]->is_param) {
            GGML_PRINT_DEBUG("found param %d: grad->op = %d\n", np, gf->nodes[i]->grad->op);

            GGML_ASSERT(np < GGML_MAX_PARAMS);

            ps[np++] = gf->nodes[i];
            nx += ggml_nelements(gf->nodes[i]);
        }
    }

    float * x  = ggml_new_tensor_1d(ctx, GGML_TYPE_F32, nx)->data; // current parameters
    float * xp = ggml_new_tensor_1d(ctx, GGML_TYPE_F32, nx)->data; // previous parameters
    float * g  = ggml_new_tensor_1d(ctx, GGML_TYPE_F32, nx)->data; // current gradient
    float * gp = ggml_new_tensor_1d(ctx, GGML_TYPE_F32, nx)->data; // previous gradient
    float * d  = ggml_new_tensor_1d(ctx, GGML_TYPE_F32, nx)->data; // search direction

    float * pf = params.past > 0 ? ggml_new_tensor_1d(ctx, GGML_TYPE_F32, params.past)->data : NULL; // past function values

    float fx    = 0.0f; // cost function value
    float xnorm = 0.0f; // ||x||
    float gnorm = 0.0f; // ||g||
    float step  = 0.0f;

    // initialize x from the graph nodes
    ggml_opt_get_params(np, ps, x);

    // the L-BFGS memory
    struct ggml_lbfgs_iteration_data * lm = alloca(sizeof(struct ggml_lbfgs_iteration_data)*m);

    for (int i = 0; i < m; ++i) {
        lm[i].alpha = 0.0f;
        lm[i].ys    = 0.0f;
        lm[i].s     = ggml_new_tensor_1d(ctx, GGML_TYPE_F32, nx)->data;
        lm[i].y     = ggml_new_tensor_1d(ctx, GGML_TYPE_F32, nx)->data;
    }

    // evaluate the function value and its gradient
    {
        ggml_opt_set_params(np, ps, x);

        ggml_graph_reset  (gf);
        ggml_set_f32      (f->grad, 1.0f);
        ggml_graph_compute(ctx, gb);

        ggml_opt_get_grad(np, ps, g);

        fx = ggml_get_f32_1d(f, 0);
    }

    if (pf) {
        pf[0] = fx;
    }

    float fx_best = fx;

    // search direction = -gradient
    ggml_vec_neg_f32(nx, d, g);

    // ||x||, ||g||
    ggml_vec_norm_f32(nx, &xnorm, x);
    ggml_vec_norm_f32(nx, &gnorm, g);

    if (xnorm < 1.0f) {
        xnorm = 1.0f;
    }

    // already optimized
    if (gnorm/xnorm <= params.lbfgs.eps) {
        return GGML_OPT_OK;
    }

    // initial step
    ggml_vec_norm_inv_f32(nx, &step, d);

    int j                = 0;
    int k                = 1;
    int ls               = 0;
    int end              = 0;
    int bound            = 0;
    int n_no_improvement = 0;

    float ys   = 0.0f;
    float yy   = 0.0f;
    float beta = 0.0f;

    while (true) {
        // store the current position and gradient vectors
        ggml_vec_cpy_f32(nx, xp, x);
        ggml_vec_cpy_f32(nx, gp, g);

        ls = linesearch_backtracking(ctx, &params, nx, x, &fx, g, d, &step, xp, f, gf, gb, np, ps);

        if (ls < 0) {
            // linesearch failed - go back to the previous point and return
            ggml_vec_cpy_f32(nx, x, xp);
            ggml_vec_cpy_f32(nx, g, gp);

            return ls;
        }

        ggml_vec_norm_f32(nx, &xnorm, x);
        ggml_vec_norm_f32(nx, &gnorm, g);

        GGML_PRINT_DEBUG("f = %10.6f\n", ggml_get_f32_1d(f, 0));

        if (xnorm < 1.0f) {
            xnorm = 1.0f;
        }
        if (gnorm/xnorm <= params.lbfgs.eps) {
            // converged
            return GGML_OPT_OK;
        }

        // delta-based convergence test
        if (pf != NULL) {
            // need at least params.past iterations to start checking for convergence
            if (params.past <= k) {
                const float rate = (pf[k%params.past] - fx)/fx;

                if (fabsf(rate) < params.delta) {
                    return GGML_OPT_OK;
                }
            }

            pf[k%params.past] = fx;
        }

        // check for improvement
        if (params.max_no_improvement > 0) {
            if (fx < fx_best) {
                fx_best = fx;
                n_no_improvement = 0;
            } else {
                n_no_improvement++;

                if (n_no_improvement >= params.max_no_improvement) {
                    return GGML_OPT_OK;
                }
            }
        }

        if (params.lbfgs.n_iter != 0 && params.lbfgs.n_iter < k + 1) {
            // reached the maximum number of iterations
            return GGML_OPT_DID_NOT_CONVERGE;
        }

        // update vectors s and y:
        //   s_{k+1} = x_{k+1} - x_{k} = \step * d_{k}.
        //   y_{k+1} = g_{k+1} - g_{k}.
        //
        ggml_vec_sub_f32(nx, lm[end].s, x, xp);
        ggml_vec_sub_f32(nx, lm[end].y, g, gp);

        // compute scalars ys and yy:
        //     ys = y^t \cdot s    -> 1 / \rho.
        //     yy = y^t \cdot y.
        //
        ggml_vec_dot_f32(nx, &ys, lm[end].y, lm[end].s);
        ggml_vec_dot_f32(nx, &yy, lm[end].y, lm[end].y);

        lm[end].ys = ys;

        // find new search direction
        //   ref: https://en.wikipedia.org/wiki/Limited-memory_BFGS

        bound = (m <= k) ? m : k;
        k++;
        end = (end + 1)%m;

        // initialize search direction with -g
        ggml_vec_neg_f32(nx, d, g);

        j = end;
        for (int i = 0; i < bound; ++i) {
            j = (j + m - 1) % m;
            // \alpha_{j} = \rho_{j} s^{t}_{j} \cdot q_{k+1}
            ggml_vec_dot_f32(nx, &lm[j].alpha, lm[j].s, d);
            lm[j].alpha /= lm[j].ys;
            // q_{i} = q_{i+1} - \alpha_{i} y_{i}
            ggml_vec_mad_f32(nx, d, lm[j].y, -lm[j].alpha);
        }

        ggml_vec_scale_f32(nx, d, ys/yy);

        for (int i = 0; i < bound; ++i) {
            // \beta_{j} = \rho_{j} y^t_{j} \cdot \gamma_{i}
            ggml_vec_dot_f32(nx, &beta, lm[j].y, d);
            beta /= lm[j].ys;
            // \gamma_{i+1} = \gamma_{i} + (\alpha_{j} - \beta_{j}) s_{j}
            ggml_vec_mad_f32(nx, d, lm[j].s, lm[j].alpha - beta);
            j = (j + 1)%m;
        }

        step = 1.0;
    }

    return GGML_OPT_DID_NOT_CONVERGE;
}

struct ggml_opt_params ggml_opt_default_params(enum ggml_opt_type type) {
    struct ggml_opt_params result;

    switch (type) {
        case GGML_OPT_ADAM:
            {
                result = (struct ggml_opt_params) {
                    .type      = GGML_OPT_ADAM,
                    .n_threads = 1,
                    .past      = 0,
                    .delta     = 1e-5f,

                    .max_no_improvement = 100,

                    .print_forward_graph  = true,
                    .print_backward_graph = true,

                    .adam = {
                        .n_iter = 10000,
                        .alpha  = 0.001f,
                        .beta1  = 0.9f,
                        .beta2  = 0.999f,
                        .eps    = 1e-8f,
                        .eps_f  = 1e-5f,
                        .eps_g  = 1e-3f,
                    },
                };
            } break;
        case GGML_OPT_LBFGS:
            {
                result = (struct ggml_opt_params) {
                    .type      = GGML_OPT_LBFGS,
                    .n_threads = 1,
                    .past      = 0,
                    .delta     = 1e-5f,

                    .max_no_improvement = 0,

                    .print_forward_graph  = true,
                    .print_backward_graph = true,

                    .lbfgs = {
                        .m              = 6,
                        .n_iter         = 100,
                        .max_linesearch = 20,

                        .eps      = 1e-5f,
                        .ftol     = 1e-4f,
                        .wolfe    = 0.9f,
                        .min_step = 1e-20f,
                        .max_step = 1e+20f,

                        .linesearch = GGML_LINESEARCH_DEFAULT,
                    },
                };
            } break;
    }

    return result;
}

enum ggml_opt_result ggml_opt(
        struct ggml_context * ctx,
        struct ggml_opt_params params,
        struct ggml_tensor * f) {
    bool free_ctx = false;
    if (ctx == NULL) {
        struct ggml_init_params params_ctx = {
            .mem_size   = 16*1024*1024,
            .mem_buffer = NULL,
            .no_alloc   = false,
        };

        ctx = ggml_init(params_ctx);
        if (ctx == NULL) {
            return GGML_OPT_NO_CONTEXT;
        }

        free_ctx = true;
    }

    enum ggml_opt_result result = GGML_OPT_OK;

    // build forward + backward compute graphs
    struct ggml_cgraph gf = ggml_build_forward (f);
    struct ggml_cgraph gb = ggml_build_backward(ctx, &gf, true);

    switch (params.type) {
        case GGML_OPT_ADAM:
            {
                result = ggml_opt_adam(ctx, params, f, &gf, &gb);
            } break;
        case GGML_OPT_LBFGS:
            {
                result = ggml_opt_lbfgs(ctx, params, f, &gf, &gb);
            } break;
    }

    if (params.print_forward_graph) {
        ggml_graph_print   (&gf);
        ggml_graph_dump_dot(&gf, NULL, "opt-forward.dot");
    }

    if (params.print_backward_graph) {
        ggml_graph_print   (&gb);
        ggml_graph_dump_dot(&gb, &gf, "opt-backward.dot");
    }

    if (free_ctx) {
        ggml_free(ctx);
    }

    return result;
}

////////////////////////////////////////////////////////////////////////////////

size_t ggml_quantize_q4_0(const float * src, void * dst, int n, int k, int64_t * hist) {
    assert(k % QK4_0 == 0);
    const int nb = k / QK4_0;

    for (int b = 0; b < n; b += k) {
        block_q4_0 * restrict y = (block_q4_0 *) dst + b/QK4_0;

        quantize_row_q4_0_reference(src + b, y, k);

        for (int i = 0; i < nb; i++) {
            for (int j = 0; j < QK4_0; j += 2) {
                const uint8_t vi0 = y[i].qs[j/2] & 0x0F;
                const uint8_t vi1 = y[i].qs[j/2] >> 4;

                hist[vi0]++;
                hist[vi1]++;
            }
        }
    }

    return (n/QK4_0*sizeof(block_q4_0));
}

size_t ggml_quantize_q4_1(const float * src, void * dst, int n, int k, int64_t * hist) {
    assert(k % QK4_1 == 0);
    const int nb = k / QK4_1;

    for (int b = 0; b < n; b += k) {
        block_q4_1 * restrict y = (block_q4_1 *) dst + b/QK4_1;

        quantize_row_q4_1_reference(src + b, y, k);

        for (int i = 0; i < nb; i++) {
            for (int j = 0; j < QK4_1; j += 2) {
                const uint8_t vi0 = y[i].qs[j/2] & 0x0F;
                const uint8_t vi1 = y[i].qs[j/2] >> 4;

                hist[vi0]++;
                hist[vi1]++;
            }
        }
    }

    return (n/QK4_1*sizeof(block_q4_1));
}

size_t ggml_quantize_q5_0(const float * src, void * dst, int n, int k, int64_t * hist) {
    assert(k % QK5_0 == 0);
    const int nb = k / QK5_0;

    for (int b = 0; b < n; b += k) {
        block_q5_0 * restrict y = (block_q5_0 *)dst + b/QK5_0;

        quantize_row_q5_0_reference(src + b, y, k);

        for (int i = 0; i < nb; i++) {
            uint32_t qh;
            memcpy(&qh, &y[i].qh, sizeof(qh));

            for (int j = 0; j < QK5_0; j += 2) {
                const uint8_t vh0 = ((qh & (1u << (j + 0 ))) >> (j + 0 )) << 4;
                const uint8_t vh1 = ((qh & (1u << (j + 16))) >> (j + 12));

                // cast to 16 bins
                const uint8_t vi0 = ((y[i].qs[j/2] & 0x0F) | vh0) / 2;
                const uint8_t vi1 = ((y[i].qs[j/2] >>   4) | vh1) / 2;

                hist[vi0]++;
                hist[vi1]++;
            }
        }
    }

    return (n/QK5_0*sizeof(block_q5_0));
}

size_t ggml_quantize_q5_1(const float * src, void * dst, int n, int k, int64_t * hist) {
    assert(k % QK5_1 == 0);
    const int nb = k / QK5_1;

    for (int b = 0; b < n; b += k) {
        block_q5_1 * restrict y = (block_q5_1 *)dst + b/QK5_1;

        quantize_row_q5_1_reference(src + b, y, k);

        for (int i = 0; i < nb; i++) {
            uint32_t qh;
            memcpy(&qh, &y[i].qh, sizeof(qh));

            for (int j = 0; j < QK5_1; j += 2) {
                const uint8_t vh0 = ((qh & (1u << (j + 0 ))) >> (j + 0 )) << 4;
                const uint8_t vh1 = ((qh & (1u << (j + 16))) >> (j + 12));

                // cast to 16 bins
                const uint8_t vi0 = ((y[i].qs[j/2] & 0x0F) | vh0) / 2;
                const uint8_t vi1 = ((y[i].qs[j/2] >>   4) | vh1) / 2;

                hist[vi0]++;
                hist[vi1]++;
            }
        }
    }

    return (n/QK5_1*sizeof(block_q5_1));
}

size_t ggml_quantize_q8_0(const float * src, void * dst, int n, int k, int64_t * hist) {
    assert(k % QK8_0 == 0);
    const int nb = k / QK8_0;

    for (int b = 0; b < n; b += k) {
        block_q8_0 * restrict y = (block_q8_0 *)dst + b/QK8_0;

        quantize_row_q8_0_reference(src + b, y, k);

        for (int i = 0; i < nb; i++) {
            for (int j = 0; j < QK8_0; ++j) {
                const int8_t vi = y[i].qs[j];

                hist[vi/16 + 8]++;
            }
        }
    }

    return (n/QK8_0*sizeof(block_q8_0));
}

size_t ggml_quantize_chunk(enum ggml_type type, const float * src, void * dst, int start, int n, int64_t * hist) {
    size_t result = 0;
    switch (type) {
        case GGML_TYPE_Q4_0:
            {
                GGML_ASSERT(start % QK4_0 == 0);
                block_q4_0 * block = (block_q4_0*)dst + start / QK4_0;
                result = ggml_quantize_q4_0(src + start, block, n, n, hist);
            } break;
        case GGML_TYPE_Q4_1:
            {
                GGML_ASSERT(start % QK4_1 == 0);
                block_q4_1 * block = (block_q4_1*)dst + start / QK4_1;
                result = ggml_quantize_q4_1(src + start, block, n, n, hist);
            } break;
        case GGML_TYPE_Q5_0:
            {
                GGML_ASSERT(start % QK5_0 == 0);
                block_q5_0 * block = (block_q5_0*)dst + start / QK5_0;
                result = ggml_quantize_q5_0(src + start, block, n, n, hist);
            } break;
        case GGML_TYPE_Q5_1:
            {
                GGML_ASSERT(start % QK5_1 == 0);
                block_q5_1 * block = (block_q5_1*)dst + start / QK5_1;
                result = ggml_quantize_q5_1(src + start, block, n, n, hist);
            } break;
        case GGML_TYPE_Q8_0:
            {
                GGML_ASSERT(start % QK8_0 == 0);
                block_q8_0 * block = (block_q8_0*)dst + start / QK8_0;
                result = ggml_quantize_q8_0(src + start, block, n, n, hist);
            } break;
        default:
            assert(false);
    }
    return result;
}

////////////////////////////////////////////////////////////////////////////////

int ggml_cpu_has_avx(void) {
#if defined(__AVX__)
    return 1;
#else
    return 0;
#endif
}

int ggml_cpu_has_avx2(void) {
#if defined(__AVX2__)
    return 1;
#else
    return 0;
#endif
}

int ggml_cpu_has_avx512(void) {
#if defined(__AVX512F__)
    return 1;
#else
    return 0;
#endif
}

int ggml_cpu_has_avx512_vbmi(void) {
#if defined(__AVX512VBMI__)
    return 1;
#else
    return 0;
#endif
}

int ggml_cpu_has_avx512_vnni(void) {
#if defined(__AVX512VNNI__)
    return 1;
#else
    return 0;
#endif
}

int ggml_cpu_has_fma(void) {
#if defined(__FMA__)
    return 1;
#else
    return 0;
#endif
}

int ggml_cpu_has_neon(void) {
#if defined(__ARM_NEON)
    return 1;
#else
    return 0;
#endif
}

int ggml_cpu_has_arm_fma(void) {
#if defined(__ARM_FEATURE_FMA)
    return 1;
#else
    return 0;
#endif
}

int ggml_cpu_has_f16c(void) {
#if defined(__F16C__)
    return 1;
#else
    return 0;
#endif
}

int ggml_cpu_has_fp16_va(void) {
#if defined(__ARM_FEATURE_FP16_VECTOR_ARITHMETIC)
    return 1;
#else
    return 0;
#endif
}

int ggml_cpu_has_wasm_simd(void) {
#if defined(__wasm_simd128__)
    return 1;
#else
    return 0;
#endif
}

int ggml_cpu_has_blas(void) {
#if defined(GGML_USE_ACCELERATE) || defined(GGML_USE_OPENBLAS) || defined(GGML_USE_CUBLAS) || defined(GGML_USE_CLBLAST)
    return 1;
#else
    return 0;
#endif
}

int ggml_cpu_has_cublas(void) {
#if defined(GGML_USE_CUBLAS)
    return 1;
#else
    return 0;
#endif
}

int ggml_cpu_has_clblast(void) {
#if defined(GGML_USE_CLBLAST)
    return 1;
#else
    return 0;
#endif
}

int ggml_cpu_has_gpublas(void) {
    return ggml_cpu_has_cublas() || ggml_cpu_has_clblast();
}

int ggml_cpu_has_sse3(void) {
#if defined(__SSE3__)
    return 1;
#else
    return 0;
#endif
}

int ggml_cpu_has_vsx(void) {
#if defined(__POWER9_VECTOR__)
    return 1;
#else
    return 0;
#endif
}

////////////////////////////////////////////////////////////////////////////////

//legacy functions
#include "ggml_v2.c"<|MERGE_RESOLUTION|>--- conflicted
+++ resolved
@@ -10714,227 +10714,6 @@
             } break;
         case GGML_TYPE_Q4_0:
         case GGML_TYPE_Q4_1:
-        case GGML_TYPE_Q5_0:
-        case GGML_TYPE_Q5_1:
-        case GGML_TYPE_Q8_0:
-        case GGML_TYPE_Q8_1:
-        case GGML_TYPE_I8:
-        case GGML_TYPE_I16:
-        case GGML_TYPE_I32:
-        case GGML_TYPE_COUNT:
-            {
-                GGML_ASSERT(false);
-            } break;
-    }
-}
-
-// ggml_compute_forward_rope
-
-static void ggml_compute_forward_rope_f32(
-        const struct ggml_compute_params * params,
-        const struct ggml_tensor * src0,
-        const struct ggml_tensor * src1,
-        struct ggml_tensor * dst) {
-    GGML_ASSERT(src1->type == GGML_TYPE_I32);
-    GGML_ASSERT(ggml_nelements(src1) == 3);
-
-    if (params->type == GGML_TASK_INIT || params->type == GGML_TASK_FINALIZE) {
-        return;
-    }
-
-    const int n_past = ((int32_t *) src1->data)[0];
-    const int n_dims = ((int32_t *) src1->data)[1];
-    const int mode   = ((int32_t *) src1->data)[2];
-
-    //const int64_t ne0 = src0->ne[0];
-    const int64_t ne1 = src0->ne[1];
-    const int64_t ne2 = src0->ne[2];
-    const int64_t ne3 = src0->ne[3];
-
-    const int nb0 = src0->nb[0];
-    const int nb1 = src0->nb[1];
-    const int nb2 = src0->nb[2];
-    const int nb3 = src0->nb[3];
-
-    //printf("ne0: %d, ne1: %d, ne2: %d, ne3: %d\n", ne0, ne1, ne2, ne3);
-    //printf("n_past = %d, ne2 = %d\n", n_past, ne2);
-
-    GGML_ASSERT(nb0 == sizeof(float));
-
-    const int ith = params->ith;
-    const int nth = params->nth;
-
-    const int nr = ggml_nrows(src0);
-    const int nc = src0->ne[0];
-
-    GGML_ASSERT(n_dims <= nc);
-    GGML_ASSERT(n_dims % 2 == 0);
-
-    // rows per thread
-    const int dr = (nr + nth - 1)/nth;
-
-    // row range for this thread
-    const int ir0 = dr*ith;
-    const int ir1 = MIN(ir0 + dr, nr);
-
-    // row index used to determine which thread to use
-    int ir = 0;
-
-    const float theta_scale = powf(10000.0, -2.0f/n_dims);
-
-    const bool is_neox = mode & 2;
-
-    for (int64_t i3 = 0; i3 < ne3; i3++) {
-        for (int64_t i2 = ((mode & 1) == 0 ? 0 : n_past); i2 < ne2; i2++) {
-            const int p = ((mode & 1) == 0 ? n_past + i2 : i2);
-            for (int64_t i1 = 0; i1 < ne1; i1++) {
-                if (ir++ < ir0) continue;
-                if (ir   > ir1) break;
-
-                float theta = (float)p;
-
-                for (int i0 = 0; i0 < n_dims; i0 += 2) {
-                    const float cos_theta = cosf(theta);
-                    const float sin_theta = sinf(theta);
-
-                    theta *= theta_scale;
-
-                    if (!is_neox) {
-                        const float * const src = (float *)((char *) src0->data + i3*nb3 + i2*nb2 + i1*nb1 + i0*nb0);
-                              float * dst_data  = (float *)((char *)  dst->data + i3*nb3 + i2*nb2 + i1*nb1 + i0*nb0);
-
-                        const float x0 = src[0];
-                        const float x1 = src[1];
-
-                        dst_data[0] = x0*cos_theta - x1*sin_theta;
-                        dst_data[1] = x0*sin_theta + x1*cos_theta;
-                    } else {
-                        const float * const src = (float *)((char *) src0->data + i3*nb3 + i2*nb2 + i1*nb1 + (i0/2)*nb0);
-                              float * dst_data  = (float *)((char *)  dst->data + i3*nb3 + i2*nb2 + i1*nb1 + (i0/2)*nb0);
-
-                        const float x0 = src[0];
-                        const float x1 = src[n_dims/2];
-
-                        dst_data[0]        = x0*cos_theta - x1*sin_theta;
-                        dst_data[n_dims/2] = x0*sin_theta + x1*cos_theta;
-                    }
-                }
-            }
-        }
-    }
-}
-
-static void ggml_compute_forward_rope_f16(
-        const struct ggml_compute_params * params,
-        const struct ggml_tensor * src0,
-        const struct ggml_tensor * src1,
-        struct ggml_tensor * dst) {
-    GGML_ASSERT(src1->type == GGML_TYPE_I32);
-    GGML_ASSERT(ggml_nelements(src1) == 3);
-
-    if (params->type == GGML_TASK_INIT || params->type == GGML_TASK_FINALIZE) {
-        return;
-    }
-
-    const int n_past = ((int32_t *) src1->data)[0];
-    const int n_dims = ((int32_t *) src1->data)[1];
-    const int mode   = ((int32_t *) src1->data)[2];
-
-    //const int64_t ne0 = src0->ne[0];
-    const int64_t ne1 = src0->ne[1];
-    const int64_t ne2 = src0->ne[2];
-    const int64_t ne3 = src0->ne[3];
-
-    const int nb0 = src0->nb[0];
-    const int nb1 = src0->nb[1];
-    const int nb2 = src0->nb[2];
-    const int nb3 = src0->nb[3];
-
-    //printf("ne0: %d, ne1: %d, ne2: %d, ne3: %d\n", ne0, ne1, ne2, ne3);
-    //printf("n_past = %d, ne2 = %d\n", n_past, ne2);
-
-    GGML_ASSERT(nb0 == sizeof(ggml_fp16_t));
-
-    const int ith = params->ith;
-    const int nth = params->nth;
-
-    const int nr = ggml_nrows(src0);
-    const int nc = src0->ne[0];
-
-    GGML_ASSERT(n_dims <= nc);
-    GGML_ASSERT(n_dims % 2 == 0);
-
-    // rows per thread
-    const int dr = (nr + nth - 1)/nth;
-
-    // row range for this thread
-    const int ir0 = dr*ith;
-    const int ir1 = MIN(ir0 + dr, nr);
-
-    // row index used to determine which thread to use
-    int ir = 0;
-
-    const float theta_scale = powf(10000.0, -2.0f/n_dims);
-
-    const bool is_neox = mode & 2;
-
-    for (int64_t i3 = 0; i3 < ne3; i3++) {
-        for (int64_t i2 = ((mode & 1) == 0 ? 0 : n_past); i2 < ne2; i2++) {
-            const int p = ((mode & 1) == 0 ? n_past + i2 : i2);
-            for (int64_t i1 = 0; i1 < ne1; i1++) {
-                if (ir++ < ir0) continue;
-                if (ir   > ir1) break;
-
-                float theta = (float)p;
-
-                for (int i0 = 0; i0 < n_dims; i0 += 2) {
-                    const float cos_theta = cosf(theta);
-                    const float sin_theta = sinf(theta);
-
-                    theta *= theta_scale;
-
-                    if (!is_neox) {
-                        const ggml_fp16_t * const src = (ggml_fp16_t *)((char *) src0->data + i3*nb3 + i2*nb2 + i1*nb1 + i0*nb0);
-                              ggml_fp16_t * dst_data  = (ggml_fp16_t *)((char *)  dst->data + i3*nb3 + i2*nb2 + i1*nb1 + i0*nb0);
-
-                        const float x0 = GGML_FP16_TO_FP32(src[0]);
-                        const float x1 = GGML_FP16_TO_FP32(src[1]);
-
-                        dst_data[0] = GGML_FP32_TO_FP16(x0*cos_theta - x1*sin_theta);
-                        dst_data[1] = GGML_FP32_TO_FP16(x0*sin_theta + x1*cos_theta);
-                    } else {
-                        const ggml_fp16_t * const src = (ggml_fp16_t *)((char *) src0->data + i3*nb3 + i2*nb2 + i1*nb1 + (i0/2)*nb0);
-                              ggml_fp16_t * dst_data  = (ggml_fp16_t *)((char *)  dst->data + i3*nb3 + i2*nb2 + i1*nb1 + (i0/2)*nb0);
-
-                        const float x0 = GGML_FP16_TO_FP32(src[0]);
-                        const float x1 = GGML_FP16_TO_FP32(src[n_dims/2]);
-
-                        dst_data[0]        = GGML_FP32_TO_FP16(x0*cos_theta - x1*sin_theta);
-                        dst_data[n_dims/2] = GGML_FP32_TO_FP16(x0*sin_theta + x1*cos_theta);
-                    }
-                }
-            }
-        }
-    }
-}
-
-static void ggml_compute_forward_rope(
-        const struct ggml_compute_params * params,
-        const struct ggml_tensor * src0,
-        const struct ggml_tensor * src1,
-        struct ggml_tensor * dst) {
-    switch (src0->type) {
-        case GGML_TYPE_F16:
-            {
-                ggml_compute_forward_rope_f16(params, src0, src1, dst);
-            } break;
-        case GGML_TYPE_F32:
-            {
-                ggml_compute_forward_rope_f32(params, src0, src1, dst);
-            } break;
-<<<<<<< HEAD
-        case GGML_TYPE_Q4_0:
-        case GGML_TYPE_Q4_1:
         case GGML_TYPE_Q4_2:
         case GGML_TYPE_Q4_3:
         case GGML_TYPE_Q5_0:
@@ -10946,9 +10725,217 @@
         case GGML_TYPE_I16:
         case GGML_TYPE_I32:
         case GGML_TYPE_COUNT:
-=======
+            {
+                GGML_ASSERT(false);
+            } break;
+    }
+}
+
+// ggml_compute_forward_rope
+
+static void ggml_compute_forward_rope_f32(
+        const struct ggml_compute_params * params,
+        const struct ggml_tensor * src0,
+        const struct ggml_tensor * src1,
+        struct ggml_tensor * dst) {
+    GGML_ASSERT(src1->type == GGML_TYPE_I32);
+    GGML_ASSERT(ggml_nelements(src1) == 3);
+
+    if (params->type == GGML_TASK_INIT || params->type == GGML_TASK_FINALIZE) {
+        return;
+    }
+
+    const int n_past = ((int32_t *) src1->data)[0];
+    const int n_dims = ((int32_t *) src1->data)[1];
+    const int mode   = ((int32_t *) src1->data)[2];
+
+    //const int64_t ne0 = src0->ne[0];
+    const int64_t ne1 = src0->ne[1];
+    const int64_t ne2 = src0->ne[2];
+    const int64_t ne3 = src0->ne[3];
+
+    const int nb0 = src0->nb[0];
+    const int nb1 = src0->nb[1];
+    const int nb2 = src0->nb[2];
+    const int nb3 = src0->nb[3];
+
+    //printf("ne0: %d, ne1: %d, ne2: %d, ne3: %d\n", ne0, ne1, ne2, ne3);
+    //printf("n_past = %d, ne2 = %d\n", n_past, ne2);
+
+    GGML_ASSERT(nb0 == sizeof(float));
+
+    const int ith = params->ith;
+    const int nth = params->nth;
+
+    const int nr = ggml_nrows(src0);
+    const int nc = src0->ne[0];
+
+    GGML_ASSERT(n_dims <= nc);
+    GGML_ASSERT(n_dims % 2 == 0);
+
+    // rows per thread
+    const int dr = (nr + nth - 1)/nth;
+
+    // row range for this thread
+    const int ir0 = dr*ith;
+    const int ir1 = MIN(ir0 + dr, nr);
+
+    // row index used to determine which thread to use
+    int ir = 0;
+
+    const float theta_scale = powf(10000.0, -2.0f/n_dims);
+
+    const bool is_neox = mode & 2;
+
+    for (int64_t i3 = 0; i3 < ne3; i3++) {
+        for (int64_t i2 = ((mode & 1) == 0 ? 0 : n_past); i2 < ne2; i2++) {
+            const int p = ((mode & 1) == 0 ? n_past + i2 : i2);
+            for (int64_t i1 = 0; i1 < ne1; i1++) {
+                if (ir++ < ir0) continue;
+                if (ir   > ir1) break;
+
+                float theta = (float)p;
+
+                for (int i0 = 0; i0 < n_dims; i0 += 2) {
+                    const float cos_theta = cosf(theta);
+                    const float sin_theta = sinf(theta);
+
+                    theta *= theta_scale;
+
+                    if (!is_neox) {
+                        const float * const src = (float *)((char *) src0->data + i3*nb3 + i2*nb2 + i1*nb1 + i0*nb0);
+                              float * dst_data  = (float *)((char *)  dst->data + i3*nb3 + i2*nb2 + i1*nb1 + i0*nb0);
+
+                        const float x0 = src[0];
+                        const float x1 = src[1];
+
+                        dst_data[0] = x0*cos_theta - x1*sin_theta;
+                        dst_data[1] = x0*sin_theta + x1*cos_theta;
+                    } else {
+                        const float * const src = (float *)((char *) src0->data + i3*nb3 + i2*nb2 + i1*nb1 + (i0/2)*nb0);
+                              float * dst_data  = (float *)((char *)  dst->data + i3*nb3 + i2*nb2 + i1*nb1 + (i0/2)*nb0);
+
+                        const float x0 = src[0];
+                        const float x1 = src[n_dims/2];
+
+                        dst_data[0]        = x0*cos_theta - x1*sin_theta;
+                        dst_data[n_dims/2] = x0*sin_theta + x1*cos_theta;
+                    }
+                }
+            }
+        }
+    }
+}
+
+static void ggml_compute_forward_rope_f16(
+        const struct ggml_compute_params * params,
+        const struct ggml_tensor * src0,
+        const struct ggml_tensor * src1,
+        struct ggml_tensor * dst) {
+    GGML_ASSERT(src1->type == GGML_TYPE_I32);
+    GGML_ASSERT(ggml_nelements(src1) == 3);
+
+    if (params->type == GGML_TASK_INIT || params->type == GGML_TASK_FINALIZE) {
+        return;
+    }
+
+    const int n_past = ((int32_t *) src1->data)[0];
+    const int n_dims = ((int32_t *) src1->data)[1];
+    const int mode   = ((int32_t *) src1->data)[2];
+
+    //const int64_t ne0 = src0->ne[0];
+    const int64_t ne1 = src0->ne[1];
+    const int64_t ne2 = src0->ne[2];
+    const int64_t ne3 = src0->ne[3];
+
+    const int nb0 = src0->nb[0];
+    const int nb1 = src0->nb[1];
+    const int nb2 = src0->nb[2];
+    const int nb3 = src0->nb[3];
+
+    //printf("ne0: %d, ne1: %d, ne2: %d, ne3: %d\n", ne0, ne1, ne2, ne3);
+    //printf("n_past = %d, ne2 = %d\n", n_past, ne2);
+
+    GGML_ASSERT(nb0 == sizeof(ggml_fp16_t));
+
+    const int ith = params->ith;
+    const int nth = params->nth;
+
+    const int nr = ggml_nrows(src0);
+    const int nc = src0->ne[0];
+
+    GGML_ASSERT(n_dims <= nc);
+    GGML_ASSERT(n_dims % 2 == 0);
+
+    // rows per thread
+    const int dr = (nr + nth - 1)/nth;
+
+    // row range for this thread
+    const int ir0 = dr*ith;
+    const int ir1 = MIN(ir0 + dr, nr);
+
+    // row index used to determine which thread to use
+    int ir = 0;
+
+    const float theta_scale = powf(10000.0, -2.0f/n_dims);
+
+    const bool is_neox = mode & 2;
+
+    for (int64_t i3 = 0; i3 < ne3; i3++) {
+        for (int64_t i2 = ((mode & 1) == 0 ? 0 : n_past); i2 < ne2; i2++) {
+            const int p = ((mode & 1) == 0 ? n_past + i2 : i2);
+            for (int64_t i1 = 0; i1 < ne1; i1++) {
+                if (ir++ < ir0) continue;
+                if (ir   > ir1) break;
+
+                float theta = (float)p;
+
+                for (int i0 = 0; i0 < n_dims; i0 += 2) {
+                    const float cos_theta = cosf(theta);
+                    const float sin_theta = sinf(theta);
+
+                    theta *= theta_scale;
+
+                    if (!is_neox) {
+                        const ggml_fp16_t * const src = (ggml_fp16_t *)((char *) src0->data + i3*nb3 + i2*nb2 + i1*nb1 + i0*nb0);
+                              ggml_fp16_t * dst_data  = (ggml_fp16_t *)((char *)  dst->data + i3*nb3 + i2*nb2 + i1*nb1 + i0*nb0);
+
+                        const float x0 = GGML_FP16_TO_FP32(src[0]);
+                        const float x1 = GGML_FP16_TO_FP32(src[1]);
+
+                        dst_data[0] = GGML_FP32_TO_FP16(x0*cos_theta - x1*sin_theta);
+                        dst_data[1] = GGML_FP32_TO_FP16(x0*sin_theta + x1*cos_theta);
+                    } else {
+                        const ggml_fp16_t * const src = (ggml_fp16_t *)((char *) src0->data + i3*nb3 + i2*nb2 + i1*nb1 + (i0/2)*nb0);
+                              ggml_fp16_t * dst_data  = (ggml_fp16_t *)((char *)  dst->data + i3*nb3 + i2*nb2 + i1*nb1 + (i0/2)*nb0);
+
+                        const float x0 = GGML_FP16_TO_FP32(src[0]);
+                        const float x1 = GGML_FP16_TO_FP32(src[n_dims/2]);
+
+                        dst_data[0]        = GGML_FP32_TO_FP16(x0*cos_theta - x1*sin_theta);
+                        dst_data[n_dims/2] = GGML_FP32_TO_FP16(x0*sin_theta + x1*cos_theta);
+                    }
+                }
+            }
+        }
+    }
+}
+
+static void ggml_compute_forward_rope(
+        const struct ggml_compute_params * params,
+        const struct ggml_tensor * src0,
+        const struct ggml_tensor * src1,
+        struct ggml_tensor * dst) {
+    switch (src0->type) {
+        case GGML_TYPE_F16:
+            {
+                ggml_compute_forward_rope_f16(params, src0, src1, dst);
+            } break;
+        case GGML_TYPE_F32:
+            {
+                ggml_compute_forward_rope_f32(params, src0, src1, dst);
+            } break;
         default:
->>>>>>> 08737ef7
             {
                 GGML_ASSERT(false);
             } break;
