# llama.cpp for SYCL

- [Background](#background)
- [News](#news)
- [OS](#os)
- [Supported Devices](#supported-devices)
- [Docker](#docker)
- [Linux](#linux)
- [Windows](#windows)
- [Environment Variable](#environment-variable)
- [Known Issue](#known-issue)
- [Q&A](#q&a)
- [Todo](#todo)

## Background

**SYCL** is a high-level parallel programming model designed to improve developers productivity writing code across various hardware accelerators such as CPUs, GPUs, and FPGAs. It is a single-source language designed for heterogeneous computing and based on standard C++17.

**oneAPI** is an open ecosystem and a standard-based specification, supporting multiple architectures including but not limited to intel CPUs, GPUs and FPGAs. The key components of the oneAPI ecosystem include:

- **DPCPP** *(Data Parallel C++)*: The primary oneAPI SYCL implementation, which includes the icpx/icx Compilers.
- **oneAPI Libraries**: A set of highly optimized libraries targeting multiple domains *(e.g. oneMKL - Math Kernel Library)*.
- **oneAPI LevelZero**: A high performance low level interface for fine-grained control over intel iGPUs and dGPUs.
- **Nvidia & AMD Plugins**: These are plugins extending oneAPI's DPCPP support to SYCL on Nvidia and AMD GPU targets.

### Llama.cpp + SYCL
This SYCL "backend" follows the same design found in other llama.cpp BLAS-based paths such as *OpenBLAS, cuBLAS, CLBlast etc..*. The oneAPI's [SYCLomatic](https://github.com/oneapi-src/SYCLomatic) open-source migration tool (Commercial release [Intel® DPC++ Compatibility Tool](https://www.intel.com/content/www/us/en/developer/tools/oneapi/dpc-compatibility-tool.html)) was used for this purpose.

The llama.cpp SYCL backend supports:
- Intel GPUs.
- Nvidia GPUs.

*Upcoming support: AMD GPUs*.

When targetting **Intel CPUs**, it is recommended to  use llama.cpp for [x86_64](README.md#intel-onemkl) approach.

## News

- 2024.3
  - A blog is published: **Run LLM on all Intel GPUs Using llama.cpp**: [intel.com](https://www.intel.com/content/www/us/en/developer/articles/technical/run-llm-on-all-gpus-using-llama-cpp-artical.html) or [medium.com](https://medium.com/@jianyu_neo/run-llm-on-all-intel-gpus-using-llama-cpp-fd2e2dcbd9bd).
  - New base line is ready: [tag b2437](https://github.com/ggerganov/llama.cpp/tree/b2437).
  - Support multiple cards: **--split-mode**: [none|layer]; not support [row], it's on developing.
  - Support to assign main GPU by **--main-gpu**, replace $GGML_SYCL_DEVICE.
  - Support detecting all GPUs with level-zero and same top **Max compute units**.
  - Support OPs
    - hardsigmoid
    - hardswish
    - pool2d

- 2024.1
  - Create SYCL backend for Intel GPU.
  - Support Windows build

## OS

|OS|Status|Verified|
|-|-|-|
|Linux|Support|Ubuntu 22.04, Fedora Silverblue 39|
|Windows|Support|Windows 11|


## Supported devices

### Intel GPUs

The oneAPI Math Kernel Library, which the oneAPI base-toolkit includes, supports intel GPUs. In order to make it "visible", simply run the following:
```sh
source /opt/intel/oneapi/setvars.sh
```

- **Tested devices**

|Intel GPU| Status | Verified Model|
|-|-|-|
|Intel Data Center Max Series| Support| Max 1550|
|Intel Data Center Flex Series| Support| Flex 170|
|Intel Arc Series| Support| Arc 770, 730M|
|Intel built-in Arc GPU| Support| built-in Arc GPU in Meteor Lake|
|Intel iGPU| Support| iGPU in i5-1250P, i7-1260P, i7-1165G7|

*Notes:*

- Device memory can be a limitation when running a large model on an intel GPU. The loaded model size, *`llm_load_tensors: buffer_size`*, is displayed in the log when running `./bin/main`.

- Please make sure the GPU shared memory from the host is large enough to account for the model's size. For e.g. the *llama-2-7b.Q4_0* requires at least 8.0GB for integrated GPUs and 4.0GB for discrete GPUs.

- If the iGPU has less than 80  EUs *(Execution Unit)*, the inference speed will likely be too slow for practical use.

### Nvidia GPUs
The BLAS acceleration on Nvidia GPUs through oneAPI can be obtained using the Nvidia plugins for oneAPI and the cuBLAS backend of the upstream oneMKL library. Details and instructions on how to setup the runtime and library can be found in [this section](#i-setup-environment)

- **Tested devices**

|Nvidia GPU| Status | Verified Model|
|-|-|-|
|Ampere Series| Support| A100, A4000|
|Ampere Series *(Mobile)*| Support| RTX 40 Series|

*Notes:*
  - Support for Nvidia targets through oneAPI is currently limited to Linux platforms.

  - Please make sure the native oneAPI MKL *(dedicated to intel CPUs and GPUs)* is not "visible" at this stage to properly setup and use the built-from-source oneMKL with cuBLAS backend in llama.cpp for Nvidia GPUs.


## Docker
The docker build option is currently limited to *intel GPU* targets.
### Build image
```sh
# Using FP16
docker build -t llama-cpp-sycl --build-arg="LLAMA_SYCL_F16=ON" -f .devops/main-intel.Dockerfile .
```

*Notes*:

<<<<<<< HEAD
To build in default FP32 *(Slower than FP16 alternative)*, you can remove the `--build-arg="LLAMA_SYCL_F16=ON"` argument from the previous command.
=======
# Note: you can also use the ".devops/server-intel.Dockerfile", which compiles the "server" example
```
>>>>>>> ad3a0505

You can also use the `.devops/server-intel.Dockerfile`, which builds the *"server"* alternative.

### Run container

```sh
# First, find all the DRI cards
ls -la /dev/dri
# Then, pick the card that you want to use (here for e.g. /dev/dri/card1).
docker run -it --rm -v "$(pwd):/app:Z" --device /dev/dri/renderD128:/dev/dri/renderD128 --device /dev/dri/card1:/dev/dri/card1 llama-cpp-sycl -m "/app/models/YOUR_MODEL_FILE" -p "Building a website can be done in 10 simple steps:" -n 400 -e -ngl 33
```

*Notes:*
- Docker has been tested successfully on native Linux. WSL support has not been verified yet.
- You may need to install Intel GPU driver on the **host** machine *(Please refer to the [Linux configuration](#linux) for details)*.

## Linux

### I. Setup Environment

1. **Install GPU drivers**

  - **Intel GPU**

Intel data center GPUs drivers installation guide and download page can be found here: [Get intel dGPU Drivers](https://dgpu-docs.intel.com/driver/installation.html#ubuntu-install-steps).

*Note*: for client GPUs *(iGPU & Arc A-Series)*, please refer to the [client iGPU driver installation](https://dgpu-docs.intel.com/driver/client/overview.html).

Once installed, add the user(s) to the `video` and `render` groups.

```sh
sudo usermod -aG render $USER
sudo usermod -aG video $USER
```

*Note*: logout/re-login for the changes to take effect.

Verify installation through `clinfo`:

```sh
sudo apt install clinfo
sudo clinfo -l
```

Sample output:

```sh
Platform #0: Intel(R) OpenCL Graphics
 `-- Device #0: Intel(R) Arc(TM) A770 Graphics

Platform #0: Intel(R) OpenCL HD Graphics
 `-- Device #0: Intel(R) Iris(R) Xe Graphics [0x9a49]
```

- **Nvidia GPU**

In order to target Nvidia GPUs through SYCL, please make sure the CUDA/CUBLAS native requirements *-found [here](README.md#cublas)-* are installed.
Installation can be verified by running the following:
```sh
nvidia-smi
```
Please make sure at least one CUDA device is available, which can be displayed like this *(here an A100-40GB Nvidia GPU)*:
```
+---------------------------------------------------------------------------------------+
| NVIDIA-SMI 535.54.03              Driver Version: 535.54.03    CUDA Version: 12.2     |
|-----------------------------------------+----------------------+----------------------+
| GPU  Name                 Persistence-M | Bus-Id        Disp.A | Volatile Uncorr. ECC |
| Fan  Temp   Perf          Pwr:Usage/Cap |         Memory-Usage | GPU-Util  Compute M. |
|                                         |                      |               MIG M. |
|=========================================+======================+======================|
|   0  NVIDIA A100-PCIE-40GB          On  | 00000000:8D:00.0 Off |                    0 |
| N/A   36C    P0              57W / 250W |      4MiB / 40960MiB |      0%      Default |
|                                         |                      |             Disabled |
+-----------------------------------------+----------------------+----------------------+
```


2. **Install Intel® oneAPI Base toolkit**

- **Base installation**

The base toolkit can be obtained from the official [Intel® oneAPI Base Toolkit](https://www.intel.com/content/www/us/en/developer/tools/oneapi/base-toolkit.html) page.

Please follow the instructions for downloading and installing the Toolkit for Linux, and preferably keep the default installation values unchanged, notably the installation path *(`/opt/intel/oneapi` by default)*.

Following guidelines/code snippets assume the default installation values. Otherwise, please make sure the necessary changes are reflected where applicable.

Upon a successful installation, SYCL is enabled for the available intel devices, along with relevant libraries such as oneAPI MKL for intel GPUs.

- **Adding support to Nvidia GPUs**

**oneAPI**: In order to enable SYCL support on Nvidia GPUs, please install the [Codeplay oneAPI Plugin for Nvidia GPUs](https://developer.codeplay.com/products/oneapi/nvidia/download). User should also make sure the plugin version matches the installed base toolkit one *(previous step)* for a seamless "oneAPI on Nvidia GPU" setup.


**oneMKL**: The current oneMKL releases *(shipped with the oneAPI base-toolkit)* do not contain the cuBLAS backend. A build from source of the upstream [oneMKL](https://github.com/oneapi-src/oneMKL) with the *cuBLAS* backend enabled is thus required to run it on Nvidia GPUs.

```sh
git clone https://github.com/oneapi-src/oneMKL
cd oneMKL
mkdir -p buildWithCublas && cd buildWithCublas
cmake ../ -DCMAKE_CXX_COMPILER=icpx -DCMAKE_C_COMPILER=icx -DENABLE_MKLGPU_BACKEND=OFF -DENABLE_MKLCPU_BACKEND=OFF -DENABLE_CUBLAS_BACKEND=ON -DTARGET_DOMAINS=blas
make
```


3. **Verify installation and environment**

In order to check the available SYCL devices on the machine, please use the `sycl-ls` command.
```sh
source /opt/intel/oneapi/setvars.sh
sycl-ls
```

- **Intel GPU**

When targeting an intel GPU, the user should expect one or more level-zero devices among the available SYCL devices. Please make sure that at least one GPU is present, for instance [`ext_oneapi_level_zero:gpu:0`] in the sample output below:

```
[opencl:acc:0] Intel(R) FPGA Emulation Platform for OpenCL(TM), Intel(R) FPGA Emulation Device OpenCL 1.2  [2023.16.10.0.17_160000]
[opencl:cpu:1] Intel(R) OpenCL, 13th Gen Intel(R) Core(TM) i7-13700K OpenCL 3.0 (Build 0) [2023.16.10.0.17_160000]
[opencl:gpu:2] Intel(R) OpenCL Graphics, Intel(R) Arc(TM) A770 Graphics OpenCL 3.0 NEO  [23.30.26918.50]
[ext_oneapi_level_zero:gpu:0] Intel(R) Level-Zero, Intel(R) Arc(TM) A770 Graphics 1.3 [1.3.26918]
```

- **Nvidia GPU**

Similarly, user targetting Nvidia GPUs should expect at least one SYCL-CUDA device [`ext_oneapi_cuda:gpu`] as bellow:
```
[opencl:acc:0] Intel(R) FPGA Emulation Platform for OpenCL(TM), Intel(R) FPGA Emulation Device OpenCL 1.2  [2023.16.12.0.12_195853.xmain-hotfix]
[opencl:cpu:1] Intel(R) OpenCL, Intel(R) Xeon(R) Gold 6326 CPU @ 2.90GHz OpenCL 3.0 (Build 0) [2023.16.12.0.12_195853.xmain-hotfix]
[ext_oneapi_cuda:gpu:0] NVIDIA CUDA BACKEND, NVIDIA A100-PCIE-40GB 8.0 [CUDA 12.2]
```

### II. Build llama.cpp

#### Intel GPU
```sh
# Export relevant ENV variables
source /opt/intel/oneapi/setvars.sh

# Build LLAMA with MKL BLAS acceleration for intel GPU
mkdir -p build && cd build

# Option 1: Use FP16 for better performance in long-prompt  inference
cmake .. -DLLAMA_SYCL=ON -DCMAKE_C_COMPILER=icx -DCMAKE_CXX_COMPILER=icpx -DLLAMA_SYCL_F16=ON

# Option 2: Use FP32 by default
cmake .. -DLLAMA_SYCL=ON -DCMAKE_C_COMPILER=icx -DCMAKE_CXX_COMPILER=icpx
```

#### Nvidia GPU
```sh
# Export relevant ENV variables
export LD_LIBRARY_PATH=/path/to/oneMKL/buildWithCublas/lib:$LD_LIBRARY_PATH
export LIBRARY_PATH=/path/to/oneMKL/buildWithCublas/lib:$LIBRARY_PATH
export CPLUS_INCLUDE_DIR=/path/to/oneMKL/buildWithCublas/include:$CPLUS_INCLUDE_DIR
export CPLUS_INCLUDE_DIR=/path/to/oneMKL/include:$CPLUS_INCLUDE_DIR

# Build LLAMA with Nvidia BLAS acceleration through SYCL
mkdir -p build && cd build

# Option 1: Use FP16 for better performance in long-prompt  inference
cmake .. -DLLAMA_SYCL=ON -DLLAMA_SYCL_TARGET=NVIDIA -DCMAKE_C_COMPILER=icx -DCMAKE_CXX_COMPILER=icpx -DLLAMA_SYCL_F16=ON

# Option 2: Use FP32 by default
cmake .. -DLLAMA_SYCL=ON -DLLAMA_SYCL_TARGET=NVIDIA -DCMAKE_C_COMPILER=icx -DCMAKE_CXX_COMPILER=icpx
```

### III. Run the inference

1. Retrieve and prepare model

You can refer to the general [*Prepare and Quantize*](README#prepare-and-quantize) guide for model prepration, or simply download [llama-2-7b.Q4_0.gguf](https://huggingface.co/TheBloke/Llama-2-7B-GGUF/blob/main/llama-2-7b.Q4_0.gguf) model as example.

2. Enable oneAPI running environment

```sh
source /opt/intel/oneapi/setvars.sh
```

3. List devices information

Similar to the native `sycl-ls`, available SYCL devices can be queried as follow:

```sh
./build/bin/ls-sycl-device
```
A example of such log in a system with 1 *intel CPU* and 1 *intel GPU* can look like the following:
```
found 6 SYCL devices:
|  |                  |                                             |Compute   |Max compute|Max work|Max sub|               |
|ID|       Device Type|                                         Name|capability|units      |group   |group  |Global mem size|
|--|------------------|---------------------------------------------|----------|-----------|--------|-------|---------------|
| 0|[level_zero:gpu:0]|               Intel(R) Arc(TM) A770 Graphics|       1.3|        512|    1024|     32|    16225243136|
| 1|[level_zero:gpu:1]|                    Intel(R) UHD Graphics 770|       1.3|         32|     512|     32|    53651849216|
| 2|    [opencl:gpu:0]|               Intel(R) Arc(TM) A770 Graphics|       3.0|        512|    1024|     32|    16225243136|
| 3|    [opencl:gpu:1]|                    Intel(R) UHD Graphics 770|       3.0|         32|     512|     32|    53651849216|
| 4|    [opencl:cpu:0]|         13th Gen Intel(R) Core(TM) i7-13700K|       3.0|         24|    8192|     64|    67064815616|
| 5|    [opencl:acc:0]|               Intel(R) FPGA Emulation Device|       1.2|         24|67108864|     64|    67064815616|
```

|Attribute|Note|
|-|-|
|compute capability 1.3|Level-zero driver/runtime, recommended |
|compute capability 3.0|OpenCL driver/runtime, slower than level-zero in most cases|

4. Launch inference

There are two device selection modes:

- Single device: Use one device target specified by the user.
- Multiple devices: Automatically select the devices with the same largest Max compute-units.

|Device selection|Parameter|
|-|-|
|Single device|--split-mode none --main-gpu DEVICE_ID |
|Multiple devices|--split-mode layer (default)|

Examples:

- Use device 0:

```sh
ZES_ENABLE_SYSMAN=1 ./build/bin/main -m models/llama-2-7b.Q4_0.gguf -p "Building a website can be done in 10 simple steps:" -n 400 -e -ngl 33 -sm none -mg 0
```
or run by script:

```sh
./examples/sycl/run_llama2.sh 0
```

- Use multiple devices:

```sh
ZES_ENABLE_SYSMAN=1 ./build/bin/main -m models/llama-2-7b.Q4_0.gguf -p "Building a website can be done in 10 simple steps:" -n 400 -e -ngl 33 -sm layer
```

Otherwise, you can run the script:

```sh
./examples/sycl/run_llama2.sh
```

*Notes:*

- By default, `mmap` is used to read the model file. In some cases, it causes runtime hang issues. Please disable it by passing `--no-mmap` to the `/bin/main` if faced with the issue.
- Upon execution, verify the selected device(s) ID(s) in the output log, which can for instance be displayed as follow:

```sh
detect 1 SYCL GPUs: [0] with top Max compute units:512
```
Or
```sh
use 1 SYCL GPUs: [0] with Max compute units:512
```

## Windows

### I. Setup Environment

1. Install GPU driver

Intel GPU drivers instructions guide and download page can be found here: [Get intel GPU Drivers](https://www.intel.com/content/www/us/en/products/docs/discrete-gpus/arc/software/drivers.html).

2. Install Visual Studio

If you already have a recent version of Microsoft Visual Studio, you can skip this step. Otherwise, please refer to the official download page for [Microsoft Visual Studio](https://visualstudio.microsoft.com/).

3. Install Intel® oneAPI Base toolkit

The base toolkit can be obtained from the official [Intel® oneAPI Base Toolkit](https://www.intel.com/content/www/us/en/developer/tools/oneapi/base-toolkit.html) page.

Please follow the instructions for downloading and installing the Toolkit for Windows, and preferably keep the default installation values unchanged, notably the installation path *(`C:\Program Files (x86)\Intel\oneAPI` by default)*.

Following guidelines/code snippets assume the default installation values. Otherwise, please make sure the necessary changes are reflected where applicable.

b. Enable oneAPI running environment:

- Type "oneAPI" in the search bar, then open the `Intel oneAPI command prompt for Intel 64 for Visual Studio 2022` App.

- On the command prompt, enable the runtime environment with the following:
```
"C:\Program Files (x86)\Intel\oneAPI\setvars.bat" intel64
```

c. Verify installation

In the oneAPI command line, run the following to print the available SYCL devices:

```
sycl-ls
```

There should be one or more *level-zero* GPU devices displayed as **[ext_oneapi_level_zero:gpu]**. Below is example of such output detecting an *intel Iris Xe* GPU as a Level-zero SYCL device:

Output (example):
```
[opencl:acc:0] Intel(R) FPGA Emulation Platform for OpenCL(TM), Intel(R) FPGA Emulation Device OpenCL 1.2  [2023.16.10.0.17_160000]
[opencl:cpu:1] Intel(R) OpenCL, 11th Gen Intel(R) Core(TM) i7-1185G7 @ 3.00GHz OpenCL 3.0 (Build 0) [2023.16.10.0.17_160000]
[opencl:gpu:2] Intel(R) OpenCL Graphics, Intel(R) Iris(R) Xe Graphics OpenCL 3.0 NEO  [31.0.101.5186]
[ext_oneapi_level_zero:gpu:0] Intel(R) Level-Zero, Intel(R) Iris(R) Xe Graphics 1.3 [1.3.28044]
```

4. Install build tools

a. Download & install cmake for Windows: https://cmake.org/download/

b. Download & install mingw-w64 make for Windows provided by w64devkit

- Download the 1.19.0 version of [w64devkit](https://github.com/skeeto/w64devkit/releases/download/v1.19.0/w64devkit-1.19.0.zip).

- Extract `w64devkit` on your pc.

- Add the **bin** folder path in the Windows system PATH environment (for e.g. `C:\xxx\w64devkit\bin\`).

### II. Build llama.cpp

On the oneAPI command line window, step into the llama.cpp main directory and run the following:

```
mkdir -p build
cd build
@call "C:\Program Files (x86)\Intel\oneAPI\setvars.bat" intel64 --force

cmake -G "MinGW Makefiles" ..  -DLLAMA_SYCL=ON -DCMAKE_C_COMPILER=icx -DCMAKE_CXX_COMPILER=icx  -DCMAKE_BUILD_TYPE=Release -DLLAMA_SYCL_F16=ON

make
```

Otherwise, run the `win-build-sycl.bat` wrapper which encapsulates the former instructions:
```sh
.\examples\sycl\win-build-sycl.bat
```

*Notes:*

- By default, calling `make` will build all target binary files. In case of a minimal experimental setup, the user can build the inference executable only through `make main`.

### III. Run the inference

1. Retrieve and prepare model

You can refer to the general [*Prepare and Quantize*](README#prepare-and-quantize) guide for model prepration, or simply download [llama-2-7b.Q4_0.gguf](https://huggingface.co/TheBloke/Llama-2-7B-GGUF/blob/main/llama-2-7b.Q4_0.gguf) model as example.

2. Enable oneAPI running environment

On the oneAPI command line window, run the following and step into the llama.cpp directory:
```
"C:\Program Files (x86)\Intel\oneAPI\setvars.bat" intel64
```

3. List devices information

Similar to the native `sycl-ls`, available SYCL devices can be queried as follow:

```
build\bin\ls-sycl-device.exe
```

The output of this command in a system with 1 *intel CPU* and 1 *intel GPU* would look like the following:
```
found 6 SYCL devices:
|  |                  |                                             |Compute   |Max compute|Max work|Max sub|               |
|ID|       Device Type|                                         Name|capability|units      |group   |group  |Global mem size|
|--|------------------|---------------------------------------------|----------|-----------|--------|-------|---------------|
| 0|[level_zero:gpu:0]|               Intel(R) Arc(TM) A770 Graphics|       1.3|        512|    1024|     32|    16225243136|
| 1|[level_zero:gpu:1]|                    Intel(R) UHD Graphics 770|       1.3|         32|     512|     32|    53651849216|
| 2|    [opencl:gpu:0]|               Intel(R) Arc(TM) A770 Graphics|       3.0|        512|    1024|     32|    16225243136|
| 3|    [opencl:gpu:1]|                    Intel(R) UHD Graphics 770|       3.0|         32|     512|     32|    53651849216|
| 4|    [opencl:cpu:0]|         13th Gen Intel(R) Core(TM) i7-13700K|       3.0|         24|    8192|     64|    67064815616|
| 5|    [opencl:acc:0]|               Intel(R) FPGA Emulation Device|       1.2|         24|67108864|     64|    67064815616|

```

|Attribute|Note|
|-|-|
|compute capability 1.3|Level-zero running time, recommended |
|compute capability 3.0|OpenCL running time, slower than level-zero in most cases|


4. Launch inference

There are two device selection modes:

- Single device: Use one device assigned by user.
- Multiple devices: Automatically choose the devices with the same biggest Max compute units.

|Device selection|Parameter|
|-|-|
|Single device|--split-mode none --main-gpu DEVICE_ID |
|Multiple devices|--split-mode layer (default)|

Examples:

- Use device 0:

```
build\bin\main.exe -m models\llama-2-7b.Q4_0.gguf -p "Building a website can be done in 10 simple steps:\nStep 1:" -n 400 -e -ngl 33 -s 0 -sm none -mg 0
```

- Use multiple devices:

```
build\bin\main.exe -m models\llama-2-7b.Q4_0.gguf -p "Building a website can be done in 10 simple steps:\nStep 1:" -n 400 -e -ngl 33 -s 0 -sm layer
```
Otherwise, run the following wrapper script:

```
.\examples\sycl\win-run-llama2.bat
```

Note:

- By default, `mmap` is used to read the model file. In some cases, it causes runtime hang issues. Please disable it by passing `--no-mmap` to the `main.exe` if faced with the issue.
- Upon execution, verify the selected device(s) ID(s) in the output log, which can for instance be displayed as follow:

```sh
detect 1 SYCL GPUs: [0] with top Max compute units:512
```
Or
```sh
use 1 SYCL GPUs: [0] with Max compute units:512
```

## Environment Variable

#### Build

|Name|Value|Function|
|-|-|-|
|LLAMA_SYCL|ON (mandatory)|Enable build with SYCL code path.|
|LLAMA_SYCL_TARGET | INTEL *(default)* \| NVIDIA|Set the SYCL target device type.|
|LLAMA_SYCL_F16|OFF *(default)* \|ON *(optional)*|Enable FP16 build with SYCL code path.|
|CMAKE_C_COMPILER|icx|Set *icx* compiler for SYCL code path.|
|CMAKE_CXX_COMPILER|icpx *(Linux)*, icx *(Windows)*|Set `icpx/icx` compiler for SYCL code path.|

#### Runtime

|Name|Value|Function|
|-|-|-|
|GGML_SYCL_DEBUG|0 (default) or 1|Enable log function by macro: GGML_SYCL_DEBUG|
|ZES_ENABLE_SYSMAN| 0 (default) or 1|Support to get free memory of GPU by sycl::aspect::ext_intel_free_memory.<br>Recommended to use when --split-mode = layer|

## Known Issues

- Hanging during startup

  llama.cpp uses *mmap* as the default mode for reading the model file and copying it to the GPU. In some systems, `memcpy` might behave abnormally and therefore hang.

  - **Solution**: add `--no-mmap` or `--mmap 0` flag to the `main` executable.

- `Split-mode:[row]` is not supported.

## Q&A

- Error:  `error while loading shared libraries: libsycl.so.7: cannot open shared object file: No such file or directory`.

  - Potential cause: Unavailable oneAPI installation or not set ENV variables.
  - Solution: Install *oneAPI base toolkit* and enable its ENV through: `source /opt/intel/oneapi/setvars.sh`.

- General compiler error:

  - Remove build folder or try a clean-build.

- I can **not** see `[ext_oneapi_level_zero:gpu]` afer installing the GPU driver on Linux.

  Please double-check with `sudo sycl-ls`.

  If it's present in the list, please add video/render group to your user then **logout/login** or restart your system:

  ```
  sudo usermod -aG render $USER
  sudo usermod -aG video $USER
  ```
  Otherwise, please double-check the GPU driver installation steps.

### **GitHub contribution**:
Please add the **[SYCL]** prefix/tag in issues/PRs titles to help the SYCL-team check/address them without delay.

## Todo

- Support row layer split for multiple card runs.<|MERGE_RESOLUTION|>--- conflicted
+++ resolved
@@ -112,12 +112,7 @@
 
 *Notes*:
 
-<<<<<<< HEAD
 To build in default FP32 *(Slower than FP16 alternative)*, you can remove the `--build-arg="LLAMA_SYCL_F16=ON"` argument from the previous command.
-=======
-# Note: you can also use the ".devops/server-intel.Dockerfile", which compiles the "server" example
-```
->>>>>>> ad3a0505
 
 You can also use the `.devops/server-intel.Dockerfile`, which builds the *"server"* alternative.
 
