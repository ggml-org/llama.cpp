--- conflicted
+++ resolved
@@ -66,23 +66,13 @@
 
 **Verified devices**
 
-<<<<<<< HEAD
-|Intel GPU| Status | Verified Model|
-|-|-|-|
-|Intel Data Center Max Series| Support| Max 1550, 1100|
-|Intel Data Center Flex Series| Support| Flex 170|
-|Intel Arc Series| Support| Arc 770, 730M|
-|Intel built-in Arc GPU| Support| built-in Arc GPU in Meteor Lake|
-|Intel iGPU| Support| iGPU in i5-1250P, i7-1260P, i7-1165G7|
-=======
 | Intel GPU                     | Status  | Verified Model                        |
 |-------------------------------|---------|---------------------------------------|
-| Intel Data Center Max Series  | Support | Max 1550                              |
+| Intel Data Center Max Series  | Support | Max 1550, 1100                        |
 | Intel Data Center Flex Series | Support | Flex 170                              |
 | Intel Arc Series              | Support | Arc 770, 730M                         |
 | Intel built-in Arc GPU        | Support | built-in Arc GPU in Meteor Lake       |
 | Intel iGPU                    | Support | iGPU in i5-1250P, i7-1260P, i7-1165G7 |
->>>>>>> 5c4d767a
 
 *Notes:*
 
@@ -171,30 +161,7 @@
 
 - **Nvidia GPU**
 
-<<<<<<< HEAD
-In order to target Nvidia GPUs through SYCL, please make sure the CUDA/CUBLAS native requirements *-found [here](README.md#cublas)-* are installed.
-=======
 In order to target Nvidia GPUs through SYCL, please make sure the CUDA/CUBLAS native requirements *-found [here](README.md#cuda)-* are installed.
-Installation can be verified by running the following:
-```sh
-nvidia-smi
-```
-Please make sure at least one CUDA device is available, which can be displayed like this *(here an A100-40GB Nvidia GPU)*:
-```
-+---------------------------------------------------------------------------------------+
-| NVIDIA-SMI 535.54.03              Driver Version: 535.54.03    CUDA Version: 12.2     |
-|-----------------------------------------+----------------------+----------------------+
-| GPU  Name                 Persistence-M | Bus-Id        Disp.A | Volatile Uncorr. ECC |
-| Fan  Temp   Perf          Pwr:Usage/Cap |         Memory-Usage | GPU-Util  Compute M. |
-|                                         |                      |               MIG M. |
-|=========================================+======================+======================|
-|   0  NVIDIA A100-PCIE-40GB          On  | 00000000:8D:00.0 Off |                    0 |
-| N/A   36C    P0              57W / 250W |      4MiB / 40960MiB |      0%      Default |
-|                                         |                      |             Disabled |
-+-----------------------------------------+----------------------+----------------------+
-```
-
->>>>>>> 5c4d767a
 
 2. **Install Intel® oneAPI Base toolkit**
 
