# GBNF Guide

GBNF (GGML BNF) is a format for defining [formal grammars](https://en.wikipedia.org/wiki/Formal_grammar) to constrain model outputs in `llama.cpp`. For example, you can use it to force the model to generate valid JSON, or speak only in emojis. GBNF grammars are supported in various ways in `examples/main` and `examples/server`.

## Background

[Bakus-Naur Form (BNF)](https://en.wikipedia.org/wiki/Backus%E2%80%93Naur_form) is a notation for describing the syntax of formal languages like programming languages, file formats, and protocols. GBNF is an extension of BNF that primarily adds a few modern regex-like features.

## Basics

In GBNF, we define *production rules* that specify how a *non-terminal* (rule name) can be replaced with sequences of *terminals* (characters, specifically Unicode [code points](https://en.wikipedia.org/wiki/Code_point)) and other non-terminals. The basic format of a production rule is `nonterminal ::= sequence...`.

## Example

Before going deeper, let's look at some of the features demonstrated in `grammars/chess.gbnf`, a small chess notation grammar:
```
# `root` specifies the pattern for the overall output
root ::= (
    # it must start with the characters "1. " followed by a sequence
    # of characters that match the `move` rule, followed by a space, followed
    # by another move, and then a newline
    "1. " move " " move "\n"

    # it's followed by one or more subsequent moves, numbered with one or two digits
    ([1-9] [0-9]? ". " move " " move "\n")+
)

# `move` is an abstract representation, which can be a pawn, nonpawn, or castle.
# The `[+#]?` denotes the possibility of checking or mate signs after moves
move ::= (pawn | nonpawn | castle) [+#]?

pawn ::= ...
nonpawn ::= ...
castle ::= ...
```

## Non-Terminals and Terminals

Non-terminal symbols (rule names) stand for a pattern of terminals and other non-terminals. They are required to be a dashed lowercase word, like `move`, `castle`, or `check-mate`.

Terminals are actual characters ([code points](https://en.wikipedia.org/wiki/Code_point)). They can be specified as a sequence like `"1"` or `"O-O"` or as ranges like `[1-9]` or `[NBKQR]`.

## Characters and character ranges

Terminals support the full range of Unicode. Unicode characters can be specified directly in the grammar, for example `hiragana ::= [ぁ-ゟ]`, or with escapes: 8-bit (`\xXX`), 16-bit (`\uXXXX`) or 32-bit (`\UXXXXXXXX`).

Character ranges can be negated with `^`:
```
single-line ::= [^\n]+ "\n"`
```

## Sequences and Alternatives

The order of symbols in a sequence matters. For example, in `"1. " move " " move "\n"`, the `"1. "` must come before the first `move`, etc.

Alternatives, denoted by `|`, give different sequences that are acceptable. For example, in `move ::= pawn | nonpawn | castle`, `move` can be a `pawn` move, a `nonpawn` move, or a `castle`.

Parentheses `()` can be used to group sequences, which allows for embedding alternatives in a larger rule or applying repetition and optional symbols (below) to a sequence.

## Repetition and Optional Symbols

- `*` after a symbol or sequence means that it can be repeated zero or more times (equivalent to `{0,}`).
- `+` denotes that the symbol or sequence should appear one or more times (equivalent to `{1,}`).
- `?` makes the preceding symbol or sequence optional (equivalent to `{0,1}`).
- `{m}` repeats the precedent symbol or sequence exactly `m` times
- `{m,}` repeats the precedent symbol or sequence at least `m` times
- `{m,n}` repeats the precedent symbol or sequence at between `m` and `n` times (included)
- `{0,n}` repeats the precedent symbol or sequence at most `n` times (included)

## Comments and newlines

Comments can be specified with `#`:
```
# defines optional whitespace
ws ::= [ \t\n]+
```

Newlines are allowed between rules and between symbols or sequences nested inside parentheses. Additionally, a newline after an alternate marker `|` will continue the current rule, even outside of parentheses.

## The root rule

In a full grammar, the `root` rule always defines the starting point of the grammar. In other words, it specifies what the entire output must match.

```
# a grammar for lists
root ::= ("- " item)+
item ::= [^\n]+ "\n"
```

## Next steps

This guide provides a brief overview. Check out the GBNF files in this directory (`grammars/`) for examples of full grammars. You can try them out with:
```
./llama-cli -m <model> --grammar-file grammars/some-grammar.gbnf -p 'Some prompt'
```

`llama.cpp` can also convert JSON schemas to grammars either ahead of time or at each request, see below.

## Troubleshooting

Grammars currently have performance gotchas (see https://github.com/ggerganov/llama.cpp/issues/4218).

### Efficient optional repetitions

A common pattern is to allow repetitions of a pattern `x` up to N times.

While semantically correct, the syntax `x? x? x?.... x?` (with N repetitions) may result in extremely slow sampling. Instead, you can write `x{0,N}` (or `(x (x (x ... (x)?...)?)?)?` w/ N-deep nesting in earlier llama.cpp versions).

## Using GBNF grammars

You can use GBNF grammars:

<<<<<<< HEAD
- In the [server](../examples/server)'s completion endpoints, passed as the `grammar` body field
- In the [main](../examples/main) CLI, passed as the `--grammar` & `--grammar-file` flags
- With the [gbnf-validator](../examples/gbnf-validator) tool, to test them against strings.
=======
- In [llama-server](../examples/server)'s completion endpoints, passed as the `grammar` body field
- In [llama-cli](../examples/main), passed as the `--grammar` & `--grammar-file` flags
- With [llama-gbnf-validator](../examples/gbnf-validator) tool, to test them against strings.
>>>>>>> f8ec8877

## JSON Schemas → GBNF

`llama.cpp` supports converting a subset of https://json-schema.org/ to GBNF grammars:

<<<<<<< HEAD
- In the [server](../examples/server):
    - For any completion endpoints, passed as the `json_schema` body field
    - For the `/chat/completions` endpoint, passed inside the `result_format` body field (e.g. `{"type", "json_object", "schema": {"items": {}}}`)
- In the [main](../examples/main) CLI, passed as the `--json` / `-j` flag
- To convert to a grammar ahead of time:
    - in CLI, with [json_schema_to_grammar.py](../examples/json_schema_to_grammar.py)
=======
- In [llama-server](../examples/server):
    - For any completion endpoints, passed as the `json_schema` body field
    - For the `/chat/completions` endpoint, passed inside the `result_format` body field (e.g. `{"type", "json_object", "schema": {"items": {}}}`)
- In [llama-cli](../examples/main), passed as the `--json` / `-j` flag
- To convert to a grammar ahead of time:
    - in CLI, with [examples/json_schema_to_grammar.py](../examples/json_schema_to_grammar.py)
>>>>>>> f8ec8877
    - in JavaScript with [json-schema-to-grammar.mjs](../examples/server/public/json-schema-to-grammar.mjs) (this is used by the [server](../examples/server)'s Web UI)

Take a look at [tests](../../tests/test-json-schema-to-grammar.cpp) to see which features are likely supported (you'll also find usage examples in https://github.com/ggerganov/llama.cpp/pull/5978, https://github.com/ggerganov/llama.cpp/pull/6659 & https://github.com/ggerganov/llama.cpp/pull/6555).

Here is also a non-exhaustive list of **unsupported** features:

- `additionalProperties`: to be fixed in https://github.com/ggerganov/llama.cpp/pull/7840
- `minimum`, `exclusiveMinimum`, `maximum`, `exclusiveMaximum`
    - `integer` constraints to be implemented in https://github.com/ggerganov/llama.cpp/pull/7797
- Remote `$ref`s in the C++ version (Python & JavaScript versions fetch https refs)
- Mixing `properties` w/ `anyOf` / `oneOf` in the same type (https://github.com/ggerganov/llama.cpp/issues/7703)
- `string` formats `uri`, `email`
- [`contains`](https://json-schema.org/draft/2020-12/json-schema-core#name-contains) / `minContains`
- `uniqueItems`
- `$anchor` (cf. [dereferencing](https://json-schema.org/draft/2020-12/json-schema-core#name-dereferencing))
- [`not`](https://json-schema.org/draft/2020-12/json-schema-core#name-not)
- [Conditionals](https://json-schema.org/draft/2020-12/json-schema-core#name-keywords-for-applying-subsche) `if` / `then` / `else` / `dependentSchemas`
- [`patternProperties`](https://json-schema.org/draft/2020-12/json-schema-core#name-patternproperties)<|MERGE_RESOLUTION|>--- conflicted
+++ resolved
@@ -110,35 +110,20 @@
 
 You can use GBNF grammars:
 
-<<<<<<< HEAD
-- In the [server](../examples/server)'s completion endpoints, passed as the `grammar` body field
-- In the [main](../examples/main) CLI, passed as the `--grammar` & `--grammar-file` flags
-- With the [gbnf-validator](../examples/gbnf-validator) tool, to test them against strings.
-=======
 - In [llama-server](../examples/server)'s completion endpoints, passed as the `grammar` body field
 - In [llama-cli](../examples/main), passed as the `--grammar` & `--grammar-file` flags
 - With [llama-gbnf-validator](../examples/gbnf-validator) tool, to test them against strings.
->>>>>>> f8ec8877
 
 ## JSON Schemas → GBNF
 
 `llama.cpp` supports converting a subset of https://json-schema.org/ to GBNF grammars:
 
-<<<<<<< HEAD
-- In the [server](../examples/server):
-    - For any completion endpoints, passed as the `json_schema` body field
-    - For the `/chat/completions` endpoint, passed inside the `result_format` body field (e.g. `{"type", "json_object", "schema": {"items": {}}}`)
-- In the [main](../examples/main) CLI, passed as the `--json` / `-j` flag
-- To convert to a grammar ahead of time:
-    - in CLI, with [json_schema_to_grammar.py](../examples/json_schema_to_grammar.py)
-=======
 - In [llama-server](../examples/server):
     - For any completion endpoints, passed as the `json_schema` body field
     - For the `/chat/completions` endpoint, passed inside the `result_format` body field (e.g. `{"type", "json_object", "schema": {"items": {}}}`)
 - In [llama-cli](../examples/main), passed as the `--json` / `-j` flag
 - To convert to a grammar ahead of time:
     - in CLI, with [examples/json_schema_to_grammar.py](../examples/json_schema_to_grammar.py)
->>>>>>> f8ec8877
     - in JavaScript with [json-schema-to-grammar.mjs](../examples/server/public/json-schema-to-grammar.mjs) (this is used by the [server](../examples/server)'s Web UI)
 
 Take a look at [tests](../../tests/test-json-schema-to-grammar.cpp) to see which features are likely supported (you'll also find usage examples in https://github.com/ggerganov/llama.cpp/pull/5978, https://github.com/ggerganov/llama.cpp/pull/6659 & https://github.com/ggerganov/llama.cpp/pull/6555).
