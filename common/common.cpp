--- conflicted
+++ resolved
@@ -2069,8 +2069,6 @@
     }
 
     return result;
-<<<<<<< HEAD
-=======
 }
 
 template <>
@@ -2094,5 +2092,4 @@
         out.token = (llama_token) in.at("token").get<int>();
     }
     return out;
->>>>>>> 669912d9
 }