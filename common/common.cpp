--- conflicted
+++ resolved
@@ -866,24 +866,7 @@
     common_init_result iparams;
     auto mparams = common_model_params_to_llama(params);
 
-<<<<<<< HEAD
-    llama_model * model = nullptr;
-
-    if (!params.hf_repo.empty() && !params.hf_file.empty()) {
-        if (LLAMACPP_USE_MODELSCOPE_DEFINITION) {
-            model = common_load_model_from_ms(params.hf_repo, params.hf_file, params.model, params.hf_token, mparams);
-        } else {
-            model = common_load_model_from_hf(params.hf_repo, params.hf_file, params.model, params.hf_token, mparams);
-        }
-    } else if (!params.model_url.empty()) {
-        model = common_load_model_from_url(params.model_url, params.model, params.hf_token, mparams);
-    } else {
-        model = llama_model_load_from_file(params.model.c_str(), mparams);
-    }
-
-=======
     llama_model * model = llama_model_load_from_file(params.model.path.c_str(), mparams);
->>>>>>> 7538246e
     if (model == NULL) {
         LOG_ERR("%s: failed to load model '%s'\n", __func__, params.model.path.c_str());
         return iparams;
@@ -1144,673 +1127,6 @@
     return tpp;
 }
 
-<<<<<<< HEAD
-#ifdef LLAMA_USE_CURL
-
-#define CURL_MAX_RETRY 3
-#define CURL_RETRY_DELAY_SECONDS 2
-
-static bool curl_perform_with_retry(const std::string & url, CURL * curl, int max_attempts, int retry_delay_seconds) {
-    int remaining_attempts = max_attempts;
-
-    while (remaining_attempts > 0) {
-        LOG_INF("%s: Trying to download from %s (attempt %d of %d)...\n", __func__ , url.c_str(), max_attempts - remaining_attempts + 1, max_attempts);
-
-        CURLcode res = curl_easy_perform(curl);
-        if (res == CURLE_OK) {
-            return true;
-        }
-
-        int exponential_backoff_delay = std::pow(retry_delay_seconds, max_attempts - remaining_attempts) * 1000;
-        LOG_WRN("%s: curl_easy_perform() failed: %s, retrying after %d milliseconds...\n", __func__, curl_easy_strerror(res), exponential_backoff_delay);
-
-        remaining_attempts--;
-        std::this_thread::sleep_for(std::chrono::milliseconds(exponential_backoff_delay));
-    }
-
-    LOG_ERR("%s: curl_easy_perform() failed after %d attempts\n", __func__, max_attempts);
-
-    return false;
-}
-
-static std::filesystem::path create_credential_path() {
-    const char* home_dir = nullptr;
-#ifdef _WIN32
-    home_dir = getenv("USERPROFILE");
-#else
-    home_dir = getenv("HOME");
-#endif
-    if (home_dir == nullptr) {
-        return std::string("");
-    }
-    const std::filesystem::path credentials_path = std::filesystem::path(home_dir) / ".modelscope" / "credentials";
-    if (!exists(credentials_path)) {
-        create_directories(credentials_path);
-    }
-    return credentials_path;
-}
-
-static bool common_download_file(const std::string & url, const std::string & path, const std::string & hf_token) {
-    // Initialize libcurl
-    curl_ptr       curl(curl_easy_init(), &curl_easy_cleanup);
-    curl_slist_ptr http_headers;
-    if (!curl) {
-        LOG_ERR("%s: error initializing libcurl\n", __func__);
-        return false;
-    }
-
-    // Set the URL, allow to follow http redirection
-    curl_easy_setopt(curl.get(), CURLOPT_URL, url.c_str());
-    curl_easy_setopt(curl.get(), CURLOPT_FOLLOWLOCATION, 1L);
-
-    std::vector<std::string> _headers = {"User-Agent: llama-cpp"};
-    for (const auto & header : _headers) {
-        http_headers.ptr = curl_slist_append(http_headers.ptr, header.c_str());
-    }
-    curl_easy_setopt(curl.get(), CURLOPT_HTTPHEADER, http_headers.ptr);
-
-    // Check if hf-token or bearer-token was specified
-    if (!hf_token.empty()) {
-        std::string auth_header = "Authorization: Bearer " + hf_token;
-        http_headers.ptr = curl_slist_append(http_headers.ptr, auth_header.c_str());
-        curl_easy_setopt(curl.get(), CURLOPT_HTTPHEADER, http_headers.ptr);
-    }
-
-#if defined(_WIN32)
-    // CURLSSLOPT_NATIVE_CA tells libcurl to use standard certificate store of
-    //   operating system. Currently implemented under MS-Windows.
-    curl_easy_setopt(curl.get(), CURLOPT_SSL_OPTIONS, CURLSSLOPT_NATIVE_CA);
-#endif
-
-    // Check if the file already exists locally
-    auto file_exists = std::filesystem::exists(path);
-
-    // If the file exists, check its JSON metadata companion file.
-    std::string metadata_path = path + ".json";
-    nlohmann::json metadata;
-    std::string etag;
-    std::string last_modified;
-
-    if (file_exists) {
-        // Try and read the JSON metadata file (note: stream autoclosed upon exiting this block).
-        std::ifstream metadata_in(metadata_path);
-        if (metadata_in.good()) {
-            try {
-                metadata_in >> metadata;
-                LOG_INF("%s: previous metadata file found %s: %s\n", __func__, metadata_path.c_str(), metadata.dump().c_str());
-                if (metadata.contains("url") && metadata.at("url").is_string()) {
-                    auto previous_url = metadata.at("url").get<std::string>();
-                    if (previous_url != url) {
-                        LOG_ERR("%s: Model URL mismatch: %s != %s\n", __func__, url.c_str(), previous_url.c_str());
-                        return false;
-                    }
-                }
-                if (metadata.contains("etag") && metadata.at("etag").is_string()) {
-                    etag = metadata.at("etag");
-                }
-                if (metadata.contains("lastModified") && metadata.at("lastModified").is_string()) {
-                    last_modified = metadata.at("lastModified");
-                }
-            } catch (const nlohmann::json::exception & e) {
-            LOG_ERR("%s: error reading metadata file %s: %s\n", __func__, metadata_path.c_str(), e.what());
-                return false;
-            }
-        }
-    } else {
-        LOG_INF("%s: no previous model file found %s\n", __func__, path.c_str());
-    }
-
-    // Send a HEAD request to retrieve the etag and last-modified headers
-    struct common_load_model_from_url_headers {
-        std::string etag;
-        std::string last_modified;
-    };
-
-    common_load_model_from_url_headers headers;
-    bool should_download = false;
-
-    {
-        typedef size_t(*CURLOPT_HEADERFUNCTION_PTR)(char *, size_t, size_t, void *);
-        auto header_callback = [](char * buffer, size_t /*size*/, size_t n_items, void * userdata) -> size_t {
-            common_load_model_from_url_headers * headers = (common_load_model_from_url_headers *) userdata;
-
-            static std::regex header_regex("([^:]+): (.*)\r\n");
-            static std::regex etag_regex("ETag", std::regex_constants::icase);
-            static std::regex last_modified_regex("Last-Modified", std::regex_constants::icase);
-
-            std::string header(buffer, n_items);
-            std::smatch match;
-            if (std::regex_match(header, match, header_regex)) {
-                const std::string & key = match[1];
-                const std::string & value = match[2];
-                if (std::regex_match(key, match, etag_regex)) {
-                    headers->etag = value;
-                } else if (std::regex_match(key, match, last_modified_regex)) {
-                    headers->last_modified = value;
-                }
-            }
-            return n_items;
-        };
-
-        curl_easy_setopt(curl.get(), CURLOPT_NOBODY, 1L); // will trigger the HEAD verb
-        curl_easy_setopt(curl.get(), CURLOPT_NOPROGRESS, 1L); // hide head request progress
-        curl_easy_setopt(curl.get(), CURLOPT_HEADERFUNCTION, static_cast<CURLOPT_HEADERFUNCTION_PTR>(header_callback));
-        curl_easy_setopt(curl.get(), CURLOPT_HEADERDATA, &headers);
-        if (!LLAMACPP_USE_MODELSCOPE_DEFINITION) {
-            bool force_download = false;
-            bool was_perform_successful = curl_perform_with_retry(url, curl.get(), CURL_MAX_RETRY, CURL_RETRY_DELAY_SECONDS);
-            if (!was_perform_successful) {
-                return false;
-            }
-
-            long http_code = 0;
-            curl_easy_getinfo(curl.get(), CURLINFO_RESPONSE_CODE, &http_code);
-            if (http_code != 200) {
-                // HEAD not supported, we don't know if the file has changed
-                // force trigger downloading
-                force_download = true;
-                LOG_ERR("%s: HEAD invalid http status code received: %ld\n", __func__, http_code);
-            }
-            should_download = !file_exists || force_download;
-            if (!should_download) {
-                if (!etag.empty() && etag != headers.etag) {
-                    LOG_WRN("%s: ETag header is different (%s != %s): triggering a new download\n", __func__, etag.c_str(), headers.etag.c_str());
-                    should_download = true;
-                } else if (!last_modified.empty() && last_modified != headers.last_modified) {
-                    LOG_WRN("%s: Last-Modified header is different (%s != %s): triggering a new download\n", __func__, last_modified.c_str(), headers.last_modified.c_str());
-                    should_download = true;
-                }
-            }
-        } else {
-            //ModelScope does not support check etag and last-modified.
-            should_download = !file_exists;
-            if (!hf_token.empty()) {
-                //Login was done in the previous logic.
-                const std::filesystem::path cookie_file = create_credential_path() / "cookies";
-                curl_easy_setopt(curl.get(), CURLOPT_COOKIEFILE, cookie_file.c_str());
-            }
-        }
-    }
-
-    if (should_download) {
-        std::string path_temporary = path + ".downloadInProgress";
-        if (file_exists) {
-            LOG_WRN("%s: deleting previous downloaded file: %s\n", __func__, path.c_str());
-            if (remove(path.c_str()) != 0) {
-                LOG_ERR("%s: unable to delete file: %s\n", __func__, path.c_str());
-                return false;
-            }
-        }
-
-        // Set the output file
-
-        struct FILE_deleter {
-            void operator()(FILE * f) const {
-                fclose(f);
-            }
-        };
-
-        std::unique_ptr<FILE, FILE_deleter> outfile(fopen(path_temporary.c_str(), "wb"));
-        if (!outfile) {
-            LOG_ERR("%s: error opening local file for writing: %s\n", __func__, path.c_str());
-            return false;
-        }
-
-        typedef size_t(*CURLOPT_WRITEFUNCTION_PTR)(void * data, size_t size, size_t nmemb, void * fd);
-        auto write_callback = [](void * data, size_t size, size_t nmemb, void * fd) -> size_t {
-            return fwrite(data, size, nmemb, (FILE *)fd);
-        };
-        curl_easy_setopt(curl.get(), CURLOPT_NOBODY, 0L);
-        curl_easy_setopt(curl.get(), CURLOPT_WRITEFUNCTION, static_cast<CURLOPT_WRITEFUNCTION_PTR>(write_callback));
-        curl_easy_setopt(curl.get(), CURLOPT_WRITEDATA, outfile.get());
-
-        //  display download progress
-        curl_easy_setopt(curl.get(), CURLOPT_NOPROGRESS, 0L);
-
-        // helper function to hide password in URL
-        auto llama_download_hide_password_in_url = [](const std::string & url) -> std::string {
-            std::size_t protocol_pos = url.find("://");
-            if (protocol_pos == std::string::npos) {
-                return url;  // Malformed URL
-            }
-
-            std::size_t at_pos = url.find('@', protocol_pos + 3);
-            if (at_pos == std::string::npos) {
-                return url;  // No password in URL
-            }
-
-            return url.substr(0, protocol_pos + 3) + "********" + url.substr(at_pos);
-        };
-
-        // start the download
-        LOG_INF("%s: trying to download model from %s to %s (server_etag:%s, server_last_modified:%s)...\n", __func__,
-            llama_download_hide_password_in_url(url).c_str(), path.c_str(), headers.etag.c_str(), headers.last_modified.c_str());
-        bool was_perform_successful = curl_perform_with_retry(url, curl.get(), CURL_MAX_RETRY, CURL_RETRY_DELAY_SECONDS);
-        if (!was_perform_successful) {
-            return false;
-        }
-
-        long http_code = 0;
-        curl_easy_getinfo (curl.get(), CURLINFO_RESPONSE_CODE, &http_code);
-        if (http_code < 200 || http_code >= 400) {
-            LOG_ERR("%s: invalid http status code received: %ld\n", __func__, http_code);
-            return false;
-        }
-
-        // Causes file to be closed explicitly here before we rename it.
-        outfile.reset();
-
-        // Write the updated JSON metadata file.
-        metadata.update({
-            {"url", url},
-            {"etag", headers.etag},
-            {"lastModified", headers.last_modified}
-        });
-        std::ofstream(metadata_path) << metadata.dump(4);
-        LOG_INF("%s: file metadata saved: %s\n", __func__, metadata_path.c_str());
-
-        if (rename(path_temporary.c_str(), path.c_str()) != 0) {
-            LOG_ERR("%s: unable to rename file: %s to %s\n", __func__, path_temporary.c_str(), path.c_str());
-            return false;
-        }
-    }
-
-    return true;
-}
-
-struct llama_model * common_load_model_from_url(
-        const std::string & model_url,
-        const std::string & local_path,
-        const std::string & hf_token,
-        const struct llama_model_params & params) {
-    // Basic validation of the model_url
-    if (model_url.empty()) {
-        LOG_ERR("%s: invalid model_url\n", __func__);
-        return NULL;
-    }
-
-    if (!common_download_file(model_url, local_path, hf_token)) {
-        return NULL;
-    }
-
-    // check for additional GGUFs split to download
-    int n_split = 0;
-    {
-        struct gguf_init_params gguf_params = {
-            /*.no_alloc = */ true,
-            /*.ctx      = */ NULL,
-        };
-        auto * ctx_gguf = gguf_init_from_file(local_path.c_str(), gguf_params);
-        if (!ctx_gguf) {
-            LOG_ERR("\n%s:  failed to load input GGUF from %s\n", __func__, local_path.c_str());
-            return NULL;
-        }
-
-        auto key_n_split = gguf_find_key(ctx_gguf, LLM_KV_SPLIT_COUNT);
-        if (key_n_split >= 0) {
-            n_split = gguf_get_val_u16(ctx_gguf, key_n_split);
-        }
-
-        gguf_free(ctx_gguf);
-    }
-
-    if (n_split > 1) {
-        char split_prefix[PATH_MAX] = {0};
-        char split_url_prefix[LLAMA_CURL_MAX_URL_LENGTH] = {0};
-
-        // Verify the first split file format
-        // and extract split URL and PATH prefixes
-        {
-            if (!llama_split_prefix(split_prefix, sizeof(split_prefix), local_path.c_str(), 0, n_split)) {
-                LOG_ERR("\n%s: unexpected model file name: %s n_split=%d\n", __func__, local_path.c_str(), n_split);
-                return NULL;
-            }
-
-            if (!llama_split_prefix(split_url_prefix, sizeof(split_url_prefix), model_url.c_str(), 0, n_split)) {
-                LOG_ERR("\n%s: unexpected model url: %s n_split=%d\n", __func__, model_url.c_str(), n_split);
-                return NULL;
-            }
-        }
-
-        // Prepare download in parallel
-        std::vector<std::future<bool>> futures_download;
-        for (int idx = 1; idx < n_split; idx++) {
-            futures_download.push_back(std::async(std::launch::async, [&split_prefix, &split_url_prefix, &n_split, hf_token](int download_idx) -> bool {
-                char split_path[PATH_MAX] = {0};
-                llama_split_path(split_path, sizeof(split_path), split_prefix, download_idx, n_split);
-
-                char split_url[LLAMA_CURL_MAX_URL_LENGTH] = {0};
-                llama_split_path(split_url, sizeof(split_url), split_url_prefix, download_idx, n_split);
-
-                return common_download_file(split_url, split_path, hf_token);
-            }, idx));
-        }
-
-        // Wait for all downloads to complete
-        for (auto & f : futures_download) {
-            if (!f.get()) {
-                return NULL;
-            }
-        }
-    }
-
-    return llama_model_load_from_file(local_path.c_str(), params);
-}
-
-struct llama_model * common_load_model_from_hf(
-        const std::string & repo,
-        const std::string & remote_path,
-        const std::string & local_path,
-        const std::string & hf_token,
-        const struct llama_model_params & params) {
-    // construct hugging face model url:
-    //
-    //  --repo ggml-org/models --file tinyllama-1.1b/ggml-model-f16.gguf
-    //    https://huggingface.co/ggml-org/models/resolve/main/tinyllama-1.1b/ggml-model-f16.gguf
-    //
-    //  --repo TheBloke/Mixtral-8x7B-v0.1-GGUF --file mixtral-8x7b-v0.1.Q4_K_M.gguf
-    //    https://huggingface.co/TheBloke/Mixtral-8x7B-v0.1-GGUF/resolve/main/mixtral-8x7b-v0.1.Q4_K_M.gguf
-    //
-
-    std::string model_url = "https://huggingface.co/";
-    model_url += repo;
-    model_url += "/resolve/main/";
-    model_url += remote_path;
-
-    return common_load_model_from_url(model_url, local_path, hf_token, params);
-}
-
-bool ms_login(const std::string & token) {
-    if (token.empty()) {
-        return false;
-    }
-
-    auto credentials_path = create_credential_path();
-
-    const std::filesystem::path user_file = credentials_path / "user";
-    const std::filesystem::path git_token_file = credentials_path / "git_token";
-    const std::filesystem::path cookie_file = credentials_path / "cookies";
-    std::string url = MODELSCOPE_DOMAIN_DEFINITION + "/api/v1/login";
-    json request_body;
-    request_body["AccessToken"] = token;
-    std::string request_body_str = request_body.dump();
-
-    curl_ptr curl(curl_easy_init(), &curl_easy_cleanup);
-    std::string response_string;
-    struct curl_slist* headers = nullptr;
-    headers = curl_slist_append(headers, "User-Agent: llama-cpp");
-    headers = curl_slist_append(headers, "Content-Type: application/json");
-
-    auto save_to_file = [](const std::string& filename, const std::string& data) {
-        std::ofstream ofs(filename, std::ios::binary);
-        if (!ofs) {
-            throw std::runtime_error("Cannot write to: " + filename);
-        }
-        ofs << data;
-        ofs.close();
-    };
-
-    curl_easy_setopt(curl.get(), CURLOPT_URL, url.c_str());
-    curl_easy_setopt(curl.get(), CURLOPT_POST, 1L);
-    curl_easy_setopt(curl.get(), CURLOPT_POSTFIELDS, request_body_str.c_str());
-    curl_easy_setopt(curl.get(), CURLOPT_POSTFIELDSIZE, request_body_str.size());
-    curl_easy_setopt(curl.get(), CURLOPT_HTTPHEADER, headers);
-    typedef size_t(*CURLOPT_WRITEFUNCTION_PTR)(void * ptr, size_t size, size_t nmemb, void * data);
-    auto write_callback = [](void * ptr, size_t size, size_t nmemb, void * data) -> size_t {
-        static_cast<std::string *>(data)->append((char * ) ptr, size * nmemb);
-        return size * nmemb;
-    };
-    curl_easy_setopt(curl.get(), CURLOPT_WRITEFUNCTION, static_cast<CURLOPT_WRITEFUNCTION_PTR>(write_callback));
-    curl_easy_setopt(curl.get(), CURLOPT_WRITEDATA, &response_string);
-    curl_easy_setopt(curl.get(), CURLOPT_COOKIEJAR, cookie_file.c_str());
-    curl_easy_setopt(curl.get(), CURLOPT_COOKIEFILE, cookie_file.c_str());
-
-    if (CURLcode res = curl_easy_perform(curl.get()); res != CURLE_OK) {
-        curl_slist_free_all(headers);
-        return false;
-    }
-
-    long http_code = 0;
-    curl_easy_getinfo(curl.get(), CURLINFO_RESPONSE_CODE, &http_code);
-    if (http_code != 200) {
-        return false;
-    }
-
-    curl_slist_free_all(headers);
-    json response_json = json::parse(response_string);
-    json data          = response_json["Data"];
-    auto access_token = data["AccessToken"].get<std::string>();
-    save_to_file(git_token_file.generic_string(), access_token);
-    save_to_file(user_file.generic_string(), data["Username"].get<std::string>() + ":" + data["Email"].get<std::string>());
-    return true;
-}
-
-struct llama_model * common_load_model_from_ms(
-        const std::string & repo,
-        const std::string & remote_path,
-        const std::string & local_path,
-        const std::string & ms_token,
-        const struct llama_model_params & params) {
-    std::string model_url = "https://" + MODELSCOPE_DOMAIN_DEFINITION + "/models/";
-    model_url += repo;
-    model_url += "/resolve/master/";
-    model_url += remote_path;
-    if (!ms_token.empty()) {
-        ms_login(ms_token);
-    }
-    return common_load_model_from_url(model_url, local_path, ms_token, params);
-}
-
-/**
- * Allow getting the HF file from the HF repo with tag (like ollama), for example:
- * - bartowski/Llama-3.2-3B-Instruct-GGUF:q4
- * - bartowski/Llama-3.2-3B-Instruct-GGUF:Q4_K_M
- * - bartowski/Llama-3.2-3B-Instruct-GGUF:q5_k_s
- * Tag is optional, default to "latest" (meaning it checks for Q4_K_M first, then Q4, then if not found, return the first GGUF file in repo)
- *
- * Return pair of <repo, file> (with "repo" already having tag removed)
- *
- * Note: we use the Ollama-compatible HF API, but not using the blobId. Instead, we use the special "ggufFile" field which returns the value for "hf_file". This is done to be backward-compatible with existing cache files.
- */
-std::pair<std::string, std::string> common_get_hf_file(const std::string & hf_repo_with_tag, const std::string & hf_token) {
-    auto parts = string_split<std::string>(hf_repo_with_tag, ':');
-    std::string tag = parts.size() > 1 ? parts.back() : "latest";
-    std::string hf_repo = parts[0];
-    if (string_split<std::string>(hf_repo, '/').size() != 2) {
-        throw std::invalid_argument("error: invalid HF repo format, expected <user>/<model>[:quant]\n");
-    }
-
-    // fetch model info from Hugging Face Hub API
-    json model_info;
-    curl_ptr       curl(curl_easy_init(), &curl_easy_cleanup);
-    curl_slist_ptr http_headers;
-    std::string res_str;
-    std::string url = "https://huggingface.co/v2/" + hf_repo + "/manifests/" + tag;
-    curl_easy_setopt(curl.get(), CURLOPT_URL, url.c_str());
-    curl_easy_setopt(curl.get(), CURLOPT_NOPROGRESS, 1L);
-    typedef size_t(*CURLOPT_WRITEFUNCTION_PTR)(void * ptr, size_t size, size_t nmemb, void * data);
-    auto write_callback = [](void * ptr, size_t size, size_t nmemb, void * data) -> size_t {
-        static_cast<std::string *>(data)->append((char * ) ptr, size * nmemb);
-        return size * nmemb;
-    };
-    curl_easy_setopt(curl.get(), CURLOPT_WRITEFUNCTION, static_cast<CURLOPT_WRITEFUNCTION_PTR>(write_callback));
-    curl_easy_setopt(curl.get(), CURLOPT_WRITEDATA, &res_str);
-#if defined(_WIN32)
-    curl_easy_setopt(curl.get(), CURLOPT_SSL_OPTIONS, CURLSSLOPT_NATIVE_CA);
-#endif
-    if (!hf_token.empty()) {
-        std::string auth_header = "Authorization: Bearer " + hf_token;
-        http_headers.ptr = curl_slist_append(http_headers.ptr, auth_header.c_str());
-    }
-    // Important: the User-Agent must be "llama-cpp" to get the "ggufFile" field in the response
-    http_headers.ptr = curl_slist_append(http_headers.ptr, "User-Agent: llama-cpp");
-    http_headers.ptr = curl_slist_append(http_headers.ptr, "Accept: application/json");
-    curl_easy_setopt(curl.get(), CURLOPT_HTTPHEADER, http_headers.ptr);
-
-    CURLcode res = curl_easy_perform(curl.get());
-
-    if (res != CURLE_OK) {
-        throw std::runtime_error("error: cannot make GET request to HF API");
-    }
-
-    long res_code;
-    curl_easy_getinfo(curl.get(), CURLINFO_RESPONSE_CODE, &res_code);
-    if (res_code == 200) {
-        model_info = json::parse(res_str);
-    } else if (res_code == 401) {
-        throw std::runtime_error("error: model is private or does not exist; if you are accessing a gated model, please provide a valid HF token");
-    } else {
-        throw std::runtime_error(string_format("error from HF API, response code: %ld, data: %s", res_code, res_str.c_str()));
-    }
-
-    // check response
-    if (!model_info.contains("ggufFile")) {
-        throw std::runtime_error("error: model does not have ggufFile");
-    }
-    json & gguf_file = model_info.at("ggufFile");
-    if (!gguf_file.contains("rfilename")) {
-        throw std::runtime_error("error: ggufFile does not have rfilename");
-    }
-
-    return std::make_pair(hf_repo, gguf_file.at("rfilename"));
-}
-
-std::pair<std::string, std::string> common_get_ms_file(const std::string & ms_repo_with_tag, const std::string & ms_token) {
-    //Download from ModelScope model repository, quant is optional and case-insensitive.
-    //default to the input tag or Q4_K_M, will fall back to first GGUF file in the repo if quant is not specified and tag is not found.
-    auto parts = string_split<std::string>(ms_repo_with_tag, ':');
-    std::string tag = parts.size() > 1 ? parts.back() : "q4_k_m";
-    std::string hf_repo = parts[0];
-    if (string_split<std::string>(hf_repo, '/').size() != 2) {
-        throw std::invalid_argument("error: invalid HF repo format, expected <user>/<model>[:quant]\n");
-    }
-    if (!ms_token.empty()) {
-        ms_login(ms_token);
-    }
-
-    std::transform(tag.begin(), tag.end(), std::begin(tag), ::tolower);
-    if (tag == "latest" || tag.empty()) {
-        //ModelScope does not support latest tag
-        tag = "q4_k_m";
-    }
-
-    // fetch model info from Hugging Face Hub API
-    json model_info;
-    curl_ptr       curl(curl_easy_init(), &curl_easy_cleanup);
-    curl_slist_ptr http_headers;
-    std::string res_str;
-    auto endpoint = MODELSCOPE_DOMAIN_DEFINITION;
-
-    std::string url = endpoint + "/api/v1/models/" + hf_repo + "/repo/files?Revision=master&Recursive=True";
-    curl_easy_setopt(curl.get(), CURLOPT_URL, url.c_str());
-    curl_easy_setopt(curl.get(), CURLOPT_NOPROGRESS, 1L);
-    typedef size_t(*CURLOPT_WRITEFUNCTION_PTR)(void * ptr, size_t size, size_t nmemb, void * data);
-    auto write_callback = [](void * ptr, size_t size, size_t nmemb, void * data) -> size_t {
-        static_cast<std::string *>(data)->append((char * ) ptr, size * nmemb);
-        return size * nmemb;
-    };
-    curl_easy_setopt(curl.get(), CURLOPT_WRITEFUNCTION, static_cast<CURLOPT_WRITEFUNCTION_PTR>(write_callback));
-    curl_easy_setopt(curl.get(), CURLOPT_WRITEDATA, &res_str);
-#if defined(_WIN32)
-    curl_easy_setopt(curl.get(), CURLOPT_SSL_OPTIONS, CURLSSLOPT_NATIVE_CA);
-#endif
-    http_headers.ptr = curl_slist_append(http_headers.ptr, "User-Agent: llama-cpp");
-    http_headers.ptr = curl_slist_append(http_headers.ptr, "Accept: application/json");
-    curl_easy_setopt(curl.get(), CURLOPT_HTTPHEADER, http_headers.ptr);
-
-    if (!ms_token.empty()) {
-        const std::filesystem::path cookie_file = create_credential_path() / "cookies";
-        curl_easy_setopt(curl.get(), CURLOPT_COOKIEFILE, cookie_file.c_str());
-    }
-
-    CURLcode res = curl_easy_perform(curl.get());
-
-    if (res != CURLE_OK) {
-        throw std::runtime_error("error: cannot make GET request to MS API");
-    }
-
-    long res_code;
-    curl_easy_getinfo(curl.get(), CURLINFO_RESPONSE_CODE, &res_code);
-    if (res_code == 200) {
-        model_info = nlohmann::json::parse(res_str);
-    } else if (res_code == 401) {
-        throw std::runtime_error("error: model is private or does not exist; if you are accessing a gated model, please provide a valid MS token");
-    } else {
-        throw std::runtime_error(string_format("error from MS API, response code: %ld, data: %s", res_code, res_str.c_str()));
-    }
-
-    auto all_files = model_info["Data"]["Files"];
-
-    std::vector<std::string> all_available_files;
-    std::string gguf_file;
-    for (const auto & _file : all_files) {
-        auto file = _file["Path"].get<std::string>();
-        std::transform(file.begin(), file.end(), std::begin(file), ::tolower);
-        if (!string_ends_with(file, ".gguf")) {
-            continue;
-        }
-        if (file.find(tag) != std::string::npos) {
-            gguf_file = file;
-        }
-        all_available_files.push_back(file);
-    }
-    if (gguf_file.empty()) {
-        gguf_file = all_available_files[0];
-    }
-
-    return std::make_pair(hf_repo, gguf_file);
-}
-
-#else
-
-struct llama_model * common_load_model_from_url(
-        const std::string & /*model_url*/,
-        const std::string & /*local_path*/,
-        const std::string & /*hf_token*/,
-        const struct llama_model_params & /*params*/) {
-    LOG_WRN("%s: llama.cpp built without libcurl, downloading from an url not supported.\n", __func__);
-    return nullptr;
-}
-
-struct llama_model * common_load_model_from_ms(
-        const std::string & /*repo*/,
-        const std::string & /*remote_path*/,
-        const std::string & /*local_path*/,
-        const std::string & /*ms_token*/,
-        const struct llama_model_params & /*params*/) {
-    LOG_WRN("%s: llama.cpp built without libcurl, downloading from ModelScope not supported.\n", __func__);
-    return nullptr;
-}
-
-bool ms_login(const std::string & /*token*/) {
-    LOG_WRN("%s: llama.cpp built without libcurl, downloading from ModelScope not supported.\n", __func__);
-    return false;
-}
-
-std::pair<std::string, std::string> common_get_ms_file(const std::string & /*ms_repo_with_tag*/, const std::string & /*ms_token*/) {
-    LOG_WRN("%s: llama.cpp built without libcurl, downloading from ModelScope not supported.\n", __func__);
-    return std::make_pair("", "");
-}
-
-struct llama_model * common_load_model_from_hf(
-        const std::string & /*repo*/,
-        const std::string & /*remote_path*/,
-        const std::string & /*local_path*/,
-        const std::string & /*hf_token*/,
-        const struct llama_model_params & /*params*/) {
-    LOG_WRN("%s: llama.cpp built without libcurl, downloading from Hugging Face not supported.\n", __func__);
-    return nullptr;
-}
-
-std::pair<std::string, std::string> common_get_hf_file(const std::string &, const std::string &) {
-    LOG_WRN("%s: llama.cpp built without libcurl, downloading from Hugging Face not supported.\n", __func__);
-    return std::make_pair("", "");
-}
-
-#endif // LLAMA_USE_CURL
-
-=======
->>>>>>> 7538246e
 //
 // Batch utils
 //
