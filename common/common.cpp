#include "common.h"
#include "llama.h"

#include <algorithm>
#include <cassert>
#include <cmath>
#include <cstring>
#include <ctime>
#include <fstream>
#include <iterator>
#include <iostream>
#include <regex>
#include <sstream>
#include <string>
#include <unordered_map>
#include <unordered_set>
#include <vector>
#include <cinttypes>

#if defined(__APPLE__) && defined(__MACH__)
#include <sys/types.h>
#include <sys/sysctl.h>
#endif

#if defined(_WIN32)
#define WIN32_LEAN_AND_MEAN
#ifndef NOMINMAX
#   define NOMINMAX
#endif
#include <codecvt>
#include <locale>
#include <windows.h>
#include <fcntl.h>
#include <io.h>
#else
#include <sys/ioctl.h>
#include <sys/stat.h>
#include <unistd.h>
#endif
#if defined(LLAMA_USE_CURL)
#include <curl/curl.h>
#endif

#if defined(_MSC_VER)
#pragma warning(disable: 4244 4267) // possible loss of data
#endif

#if (defined(GGML_USE_CUBLAS) || defined(GGML_USE_SYCL))
#define GGML_USE_CUBLAS_SYCL
#endif

#if (defined(GGML_USE_CUBLAS) || defined(GGML_USE_SYCL)) || defined(GGML_USE_VULKAN)
#define GGML_USE_CUBLAS_SYCL_VULKAN
#endif

#if defined(LLAMA_USE_CURL)
#ifdef __linux__
#include <linux/limits.h>
#elif defined(_WIN32)
#define PATH_MAX MAX_PATH
#else
#include <sys/syslimits.h>
#endif
#define LLAMA_CURL_MAX_PATH_LENGTH PATH_MAX
#define LLAMA_CURL_MAX_HEADER_LENGTH 256
#endif // LLAMA_USE_CURL

int32_t get_num_physical_cores() {
#ifdef __linux__
    // enumerate the set of thread siblings, num entries is num cores
    std::unordered_set<std::string> siblings;
    for (uint32_t cpu=0; cpu < UINT32_MAX; ++cpu) {
        std::ifstream thread_siblings("/sys/devices/system/cpu"
            + std::to_string(cpu) + "/topology/thread_siblings");
        if (!thread_siblings.is_open()) {
            break; // no more cpus
        }
        std::string line;
        if (std::getline(thread_siblings, line)) {
            siblings.insert(line);
        }
    }
    if (!siblings.empty()) {
        return static_cast<int32_t>(siblings.size());
    }
#elif defined(__APPLE__) && defined(__MACH__)
    int32_t num_physical_cores;
    size_t len = sizeof(num_physical_cores);
    int result = sysctlbyname("hw.perflevel0.physicalcpu", &num_physical_cores, &len, NULL, 0);
    if (result == 0) {
        return num_physical_cores;
    }
    result = sysctlbyname("hw.physicalcpu", &num_physical_cores, &len, NULL, 0);
    if (result == 0) {
        return num_physical_cores;
    }
#elif defined(_WIN32)
    //TODO: Implement
#endif
    unsigned int n_threads = std::thread::hardware_concurrency();
    return n_threads > 0 ? (n_threads <= 4 ? n_threads : n_threads / 2) : 4;
}

void process_escapes(std::string& input) {
    std::size_t input_len = input.length();
    std::size_t output_idx = 0;

    for (std::size_t input_idx = 0; input_idx < input_len; ++input_idx) {
        if (input[input_idx] == '\\' && input_idx + 1 < input_len) {
            switch (input[++input_idx]) {
                case 'n':  input[output_idx++] = '\n'; break;
                case 'r':  input[output_idx++] = '\r'; break;
                case 't':  input[output_idx++] = '\t'; break;
                case '\'': input[output_idx++] = '\''; break;
                case '\"': input[output_idx++] = '\"'; break;
                case '\\': input[output_idx++] = '\\'; break;
                case 'x':
                    // Handle \x12, etc
                    if (input_idx + 2 < input_len) {
                        const char x[3] = { input[input_idx + 1], input[input_idx + 2], 0 };
                        char *err_p = nullptr;
                        const long val = std::strtol(x, &err_p, 16);
                        if (err_p == x + 2) {
                            input_idx += 2;
                            input[output_idx++] = char(val);
                            break;
                        }
                    }
                    // fall through
                default:   input[output_idx++] = '\\';
                           input[output_idx++] = input[input_idx]; break;
            }
        } else {
            input[output_idx++] = input[input_idx];
        }
    }

    input.resize(output_idx);
}

bool gpt_params_parse(int argc, char ** argv, gpt_params & params) {
    bool result = true;
    try {
        if (!gpt_params_parse_ex(argc, argv, params)) {
            gpt_print_usage(argc, argv, gpt_params());
            exit(0);
        }
    }
    catch (const std::invalid_argument & ex) {
        fprintf(stderr, "%s\n", ex.what());
        gpt_print_usage(argc, argv, gpt_params());
        exit(1);
    }
    return result;
}

bool gpt_params_find_arg(int argc, char ** argv, gpt_params & params, int & i, bool & invalid_param) {
    std::string arg = argv[i];
    llama_sampling_params& sparams = params.sparams;

    if (arg == "-s" || arg == "--seed") {
        if (++i >= argc) {
            invalid_param = true;
            return true;
        }
        params.seed = std::stoul(argv[i]);
        return true;
    }
    if (arg == "-t" || arg == "--threads") {
        if (++i >= argc) {
            invalid_param = true;
            return true;
        }
        params.n_threads = std::stoi(argv[i]);
        if (params.n_threads <= 0) {
            params.n_threads = std::thread::hardware_concurrency();
        }
        return true;
    }
    if (arg == "-tb" || arg == "--threads-batch") {
        if (++i >= argc) {
            invalid_param = true;
            return true;
        }
        params.n_threads_batch = std::stoi(argv[i]);
        if (params.n_threads_batch <= 0) {
            params.n_threads_batch = std::thread::hardware_concurrency();
        }
        return true;
    }
    if (arg == "-td" || arg == "--threads-draft") {
        if (++i >= argc) {
            invalid_param = true;
            return true;
        }
        params.n_threads_draft = std::stoi(argv[i]);
        if (params.n_threads_draft <= 0) {
            params.n_threads_draft = std::thread::hardware_concurrency();
        }
        return true;
    }
    if (arg == "-tbd" || arg == "--threads-batch-draft") {
        if (++i >= argc) {
            invalid_param = true;
            return true;
        }
        params.n_threads_batch_draft = std::stoi(argv[i]);
        if (params.n_threads_batch_draft <= 0) {
            params.n_threads_batch_draft = std::thread::hardware_concurrency();
        }
        return true;
    }
    if (arg == "-p" || arg == "--prompt") {
        if (++i >= argc) {
            invalid_param = true;
            return true;
        }
        params.prompt = argv[i];
        return true;
    }
    if (arg == "-e" || arg == "--escape") {
        params.escape = true;
        return true;
    }
    if (arg == "--prompt-cache") {
        if (++i >= argc) {
            invalid_param = true;
            return true;
        }
        params.path_prompt_cache = argv[i];
        return true;
    }
    if (arg == "--prompt-cache-all") {
        params.prompt_cache_all = true;
        return true;
    }
    if (arg == "--prompt-cache-ro") {
        params.prompt_cache_ro = true;
        return true;
    }
    if (arg == "-bf" || arg == "--binary-file") {
        if (++i >= argc) {
            invalid_param = true;
            return true;
        }
        std::ifstream file(argv[i], std::ios::binary);
        if (!file) {
            fprintf(stderr, "error: failed to open file '%s'\n", argv[i]);
            invalid_param = true;
            return true;
        }
        // store the external file name in params
        params.prompt_file = argv[i];
        std::ostringstream ss;
        ss << file.rdbuf();
        params.prompt = ss.str();
        fprintf(stderr, "Read %zu bytes from binary file %s\n", params.prompt.size(), argv[i]);
        return true;
    }
    if (arg == "-f" || arg == "--file") {
        if (++i >= argc) {
            invalid_param = true;
            return true;
        }
        std::ifstream file(argv[i]);
        if (!file) {
            fprintf(stderr, "error: failed to open file '%s'\n", argv[i]);
            invalid_param = true;
            return true;
        }
        // store the external file name in params
        params.prompt_file = argv[i];
        std::copy(std::istreambuf_iterator<char>(file), std::istreambuf_iterator<char>(), back_inserter(params.prompt));
        if (!params.prompt.empty() && params.prompt.back() == '\n') {
            params.prompt.pop_back();
        }
        return true;
    }
    if (arg == "-n" || arg == "--n-predict") {
        if (++i >= argc) {
            invalid_param = true;
            return true;
        }
        params.n_predict = std::stoi(argv[i]);
        return true;
    }
    if (arg == "--top-k") {
        if (++i >= argc) {
            invalid_param = true;
            return true;
        }
        sparams.top_k = std::stoi(argv[i]);
        return true;
    }
    if (arg == "-c" || arg == "--ctx-size") {
        if (++i >= argc) {
            invalid_param = true;
            return true;
        }
        params.n_ctx = std::stoi(argv[i]);
        return true;
    }
    if (arg == "--grp-attn-n" || arg == "-gan") {
        if (++i >= argc) {
            invalid_param = true;
            return true;
        }
        params.grp_attn_n = std::stoi(argv[i]);
        return true;
    }
    if (arg == "--grp-attn-w" || arg == "-gaw") {
        if (++i >= argc) {
            invalid_param = true;
            return true;
        }
        params.grp_attn_w = std::stoi(argv[i]);
        return true;
    }
    if (arg == "--rope-freq-base") {
        if (++i >= argc) {
            invalid_param = true;
            return true;
        }
        params.rope_freq_base = std::stof(argv[i]);
        return true;
    }
    if (arg == "--rope-freq-scale") {
        if (++i >= argc) {
            invalid_param = true;
            return true;
        }
        params.rope_freq_scale = std::stof(argv[i]);
        return true;
    }
    if (arg == "--rope-scaling") {
        if (++i >= argc) {
            invalid_param = true;
            return true;
        }
        std::string value(argv[i]);
        /**/ if (value == "none") { params.rope_scaling_type = LLAMA_ROPE_SCALING_TYPE_NONE; }
        else if (value == "linear") { params.rope_scaling_type = LLAMA_ROPE_SCALING_TYPE_LINEAR; }
        else if (value == "yarn") { params.rope_scaling_type = LLAMA_ROPE_SCALING_TYPE_YARN; }
        else { invalid_param = true; }
        return true;
    }
    if (arg == "--rope-scale") {
        if (++i >= argc) {
            invalid_param = true;
            return true;
        }
        params.rope_freq_scale = 1.0f / std::stof(argv[i]);
        return true;
    }
    if (arg == "--yarn-orig-ctx") {
        if (++i >= argc) {
            invalid_param = true;
            return true;
        }
        params.yarn_orig_ctx = std::stoi(argv[i]);
        return true;
    }
    if (arg == "--yarn-ext-factor") {
        if (++i >= argc) {
            invalid_param = true;
            return true;
        }
        params.yarn_ext_factor = std::stof(argv[i]);
        return true;
    }
    if (arg == "--yarn-attn-factor") {
        if (++i >= argc) {
            invalid_param = true;
            return true;
        }
        params.yarn_attn_factor = std::stof(argv[i]);
        return true;
    }
    if (arg == "--yarn-beta-fast") {
        if (++i >= argc) {
            invalid_param = true;
            return true;
        }
        params.yarn_beta_fast = std::stof(argv[i]);
        return true;
    }
    if (arg == "--yarn-beta-slow") {
        if (++i >= argc) {
            invalid_param = true;
            return true;
        }
        params.yarn_beta_slow = std::stof(argv[i]);
        return true;
    }
    if (arg == "--pooling") {
        if (++i >= argc) {
            invalid_param = true;
            return true;
        }
        std::string value(argv[i]);
        /**/ if (value == "none") { params.pooling_type = LLAMA_POOLING_TYPE_NONE; }
        else if (value == "mean") { params.pooling_type = LLAMA_POOLING_TYPE_MEAN; }
        else if (value == "cls") { params.pooling_type = LLAMA_POOLING_TYPE_CLS; }
        else { invalid_param = true; }
        return true;
    }
    if (arg == "--defrag-thold" || arg == "-dt") {
        if (++i >= argc) {
            invalid_param = true;
            return true;
        }
        params.defrag_thold = std::stof(argv[i]);
        return true;
    }
    if (arg == "--samplers") {
        if (++i >= argc) {
            invalid_param = true;
            return true;
        }
        const auto sampler_names = string_split(argv[i], ';');
        sparams.samplers_sequence = sampler_types_from_names(sampler_names, true);
        return true;
    }
    if (arg == "--sampling-seq") {
        if (++i >= argc) {
            invalid_param = true;
            return true;
        }
        sparams.samplers_sequence = sampler_types_from_chars(argv[i]);
        return true;
    }
    if (arg == "--top-p") {
        if (++i >= argc) {
            invalid_param = true;
            return true;
        }
        sparams.top_p = std::stof(argv[i]);
        return true;
    }
    if (arg == "--min-p") {
        if (++i >= argc) {
            invalid_param = true;
            return true;
        }
        sparams.min_p = std::stof(argv[i]);
        return true;
    }
    if (arg == "--temp") {
        if (++i >= argc) {
            invalid_param = true;
            return true;
        }
        sparams.temp = std::stof(argv[i]);
        sparams.temp = std::max(sparams.temp, 0.0f);
        return true;
    }
    if (arg == "--tfs") {
        if (++i >= argc) {
            invalid_param = true;
            return true;
        }
        sparams.tfs_z = std::stof(argv[i]);
        return true;
    }
    if (arg == "--typical") {
        if (++i >= argc) {
            invalid_param = true;
            return true;
        }
        sparams.typical_p = std::stof(argv[i]);
        return true;
    }
    if (arg == "--repeat-last-n") {
        if (++i >= argc) {
            invalid_param = true;
            return true;
        }
        sparams.penalty_last_n = std::stoi(argv[i]);
        sparams.n_prev = std::max(sparams.n_prev, sparams.penalty_last_n);
        return true;
    }
    if (arg == "--repeat-penalty") {
        if (++i >= argc) {
            invalid_param = true;
            return true;
        }
        sparams.penalty_repeat = std::stof(argv[i]);
        return true;
    }
    if (arg == "--frequency-penalty") {
        if (++i >= argc) {
            invalid_param = true;
            return true;
        }
        sparams.penalty_freq = std::stof(argv[i]);
        return true;
    }
    if (arg == "--presence-penalty") {
        if (++i >= argc) {
            invalid_param = true;
            return true;
        }
        sparams.penalty_present = std::stof(argv[i]);
        return true;
    }
    if (arg == "--dynatemp-range") {
        if (++i >= argc) {
            invalid_param = true;
            return true;
        }
        sparams.dynatemp_range = std::stof(argv[i]);
        return true;
    }
    if (arg == "--dynatemp-exp") {
        if (++i >= argc) {
            invalid_param = true;
            return true;
        }
        sparams.dynatemp_exponent = std::stof(argv[i]);
        return true;
    }
    if (arg == "--mirostat") {
        if (++i >= argc) {
            invalid_param = true;
            return true;
        }
        sparams.mirostat = std::stoi(argv[i]);
        return true;
    }
    if (arg == "--mirostat-lr") {
        if (++i >= argc) {
            invalid_param = true;
            return true;
        }
        sparams.mirostat_eta = std::stof(argv[i]);
        return true;
    }
    if (arg == "--mirostat-ent") {
        if (++i >= argc) {
            invalid_param = true;
            return true;
        }
        sparams.mirostat_tau = std::stof(argv[i]);
        return true;
    }
    if (arg == "--cfg-negative-prompt") {
        if (++i >= argc) {
            invalid_param = true;
            return true;
        }
        sparams.cfg_negative_prompt = argv[i];
        return true;
    }
    if (arg == "--cfg-negative-prompt-file") {
        if (++i >= argc) {
            invalid_param = true;
            return true;
        }
        std::ifstream file(argv[i]);
        if (!file) {
            fprintf(stderr, "error: failed to open file '%s'\n", argv[i]);
            invalid_param = true;
            return true;
        }
        std::copy(std::istreambuf_iterator<char>(file), std::istreambuf_iterator<char>(), back_inserter(sparams.cfg_negative_prompt));
        if (!sparams.cfg_negative_prompt.empty() && sparams.cfg_negative_prompt.back() == '\n') {
            sparams.cfg_negative_prompt.pop_back();
        }
        return true;
    }
    if (arg == "--cfg-scale") {
        if (++i >= argc) {
            invalid_param = true;
            return true;
        }
<<<<<<< HEAD
        sparams.cfg_scale = std::stof(argv[i]);
        return true;
    }
    if (arg == "-b" || arg == "--batch-size") {
        if (++i >= argc) {
            invalid_param = true;
            return true;
=======
        if (arg == "-mu" || arg == "--model-url") {
            if (++i >= argc) {
                invalid_param = true;
                break;
            }
            params.model_url = argv[i];
        }
        if (arg == "-md" || arg == "--model-draft") {
            arg_found = true;
            if (++i >= argc) {
                invalid_param = true;
                break;
            }
            params.model_draft = argv[i];
>>>>>>> d01b3c4c
        }
        params.n_batch = std::stoi(argv[i]);
        return true;
    }
    if (arg == "-ub" || arg == "--ubatch-size") {
        if (++i >= argc) {
            invalid_param = true;
            return true;
        }
        params.n_ubatch = std::stoi(argv[i]);
        return true;
    }
    if (arg == "--keep") {
        if (++i >= argc) {
            invalid_param = true;
            return true;
        }
        params.n_keep = std::stoi(argv[i]);
        return true;
    }
    if (arg == "--draft") {
        if (++i >= argc) {
            invalid_param = true;
            return true;
        }
        params.n_draft = std::stoi(argv[i]);
        return true;
    }
    if (arg == "--chunks") {
        if (++i >= argc) {
            invalid_param = true;
            return true;
        }
        params.n_chunks = std::stoi(argv[i]);
        return true;
    }
    if (arg == "-np" || arg == "--parallel") {
        if (++i >= argc) {
            invalid_param = true;
            return true;
        }
        params.n_parallel = std::stoi(argv[i]);
        return true;
    }
    if (arg == "-ns" || arg == "--sequences") {
        if (++i >= argc) {
            invalid_param = true;
            return true;
        }
        params.n_sequences = std::stoi(argv[i]);
        return true;
    }
    if (arg == "--p-split" || arg == "-ps") {
        if (++i >= argc) {
            invalid_param = true;
            return true;
        }
        params.p_split = std::stof(argv[i]);
        return true;
    }
    if (arg == "-m" || arg == "--model") {
        if (++i >= argc) {
            invalid_param = true;
            return true;
        }
        params.model = argv[i];
        return true;
    }
    if (arg == "-md" || arg == "--model-draft") {
        if (++i >= argc) {
            invalid_param = true;
            return true;
        }
        params.model_draft = argv[i];
        return true;
    }
    if (arg == "-a" || arg == "--alias") {
        if (++i >= argc) {
            invalid_param = true;
            return true;
        }
        params.model_alias = argv[i];
        return true;
    }
    if (arg == "--lora") {
        if (++i >= argc) {
            invalid_param = true;
            return true;
        }
        params.lora_adapter.emplace_back(argv[i], 1.0f);
        params.use_mmap = false;
        return true;
    }
    if (arg == "--lora-scaled") {
        if (++i >= argc) {
            invalid_param = true;
            return true;
        }
        const char* lora_adapter = argv[i];
        if (++i >= argc) {
            invalid_param = true;
            return true;
        }
        params.lora_adapter.emplace_back(lora_adapter, std::stof(argv[i]));
        params.use_mmap = false;
        return true;
    }
    if (arg == "--lora-base") {
        if (++i >= argc) {
            invalid_param = true;
            return true;
        }
        params.lora_base = argv[i];
        return true;
    }
    if (arg == "--control-vector") {
        if (++i >= argc) {
            invalid_param = true;
            return true;
        }
        params.control_vectors.push_back({ 1.0f, argv[i], });
        return true;
    }
    if (arg == "--control-vector-scaled") {
        if (++i >= argc) {
            invalid_param = true;
            return true;
        }
        const char* fname = argv[i];
        if (++i >= argc) {
            invalid_param = true;
            return true;
        }
        params.control_vectors.push_back({ std::stof(argv[i]), fname, });
        return true;
    }
    if (arg == "--control-vector-layer-range") {
        if (++i >= argc) {
            invalid_param = true;
            return true;
        }
        params.control_vector_layer_start = std::stoi(argv[i]);
        if (++i >= argc) {
            invalid_param = true;
            return true;
        }
        params.control_vector_layer_end = std::stoi(argv[i]);
        return true;
    }
    if (arg == "--mmproj") {
        if (++i >= argc) {
            invalid_param = true;
            return true;
        }
        params.mmproj = argv[i];
        return true;
    }
    if (arg == "--image") {
        if (++i >= argc) {
            invalid_param = true;
            return true;
        }
        params.image = argv[i];
        return true;
    }
    if (arg == "-i" || arg == "--interactive") {
        params.interactive = true;
        return true;
    }
    if (arg == "--embedding") {
        params.embedding = true;
        return true;
    }
    if (arg == "--interactive-first") {
        params.interactive_first = true;
        return true;
    }
    if (arg == "-ins" || arg == "--instruct") {
        params.instruct = true;
        return true;
    }
    if (arg == "-cml" || arg == "--chatml") {
        params.chatml = true;
        return true;
    }
    if (arg == "--infill") {
        params.infill = true;
        return true;
    }
    if (arg == "-dkvc" || arg == "--dump-kv-cache") {
        params.dump_kv_cache = true;
        return true;
    }
    if (arg == "-nkvo" || arg == "--no-kv-offload") {
        params.no_kv_offload = true;
        return true;
    }
    if (arg == "-ctk" || arg == "--cache-type-k") {
        params.cache_type_k = argv[++i];
        return true;
    }
    if (arg == "-ctv" || arg == "--cache-type-v") {
        params.cache_type_v = argv[++i];
        return true;
    }
    if (arg == "--multiline-input") {
        params.multiline_input = true;
        return true;
    }
    if (arg == "--simple-io") {
        params.simple_io = true;
        return true;
    }
    if (arg == "-cb" || arg == "--cont-batching") {
        params.cont_batching = true;
        return true;
    }
    if (arg == "--color") {
        params.use_color = true;
        return true;
    }
    if (arg == "--mlock") {
        params.use_mlock = true;
        return true;
    }
    if (arg == "--gpu-layers" || arg == "-ngl" || arg == "--n-gpu-layers") {
        if (++i >= argc) {
            invalid_param = true;
            return true;
        }
        params.n_gpu_layers = std::stoi(argv[i]);
        if (!llama_supports_gpu_offload()) {
            fprintf(stderr, "warning: not compiled with GPU offload support, --n-gpu-layers option will be ignored\n");
            fprintf(stderr, "warning: see main README.md for information on enabling GPU BLAS support\n");
        }
        return true;
    }
    if (arg == "--gpu-layers-draft" || arg == "-ngld" || arg == "--n-gpu-layers-draft") {
        if (++i >= argc) {
            invalid_param = true;
            return true;
        }
        params.n_gpu_layers_draft = std::stoi(argv[i]);
        if (!llama_supports_gpu_offload()) {
            fprintf(stderr, "warning: not compiled with GPU offload support, --n-gpu-layers-draft option will be ignored\n");
            fprintf(stderr, "warning: see main README.md for information on enabling GPU BLAS support\n");
        }
        return true;
    }
    if (arg == "--main-gpu" || arg == "-mg") {
        if (++i >= argc) {
            invalid_param = true;
            return true;
        }
        params.main_gpu = std::stoi(argv[i]);
#ifndef GGML_USE_CUBLAS_SYCL
        fprintf(stderr, "warning: llama.cpp was compiled without cuBLAS/SYCL. Setting the main GPU has no effect.\n");
#endif // GGML_USE_CUBLAS_SYCL
        return true;
    }
    if (arg == "--split-mode" || arg == "-sm") {
        if (++i >= argc) {
            invalid_param = true;
            return true;
        }
        std::string arg_next = argv[i];
        if (arg_next == "none") {
            params.split_mode = LLAMA_SPLIT_MODE_NONE;
        }
        else if (arg_next == "layer") {
            params.split_mode = LLAMA_SPLIT_MODE_LAYER;
        }
        else if (arg_next == "row") {
#ifdef GGML_USE_SYCL
            fprintf(stderr, "warning: The split mode value:[row] is not supported by llama.cpp with SYCL. It's developing.\nExit!\n");
            exit(1);
#endif // GGML_USE_SYCL
            params.split_mode = LLAMA_SPLIT_MODE_ROW;
        }
        else {
            invalid_param = true;
            return true;
        }
#ifndef GGML_USE_CUBLAS_SYCL
        fprintf(stderr, "warning: llama.cpp was compiled without cuBLAS/SYCL. Setting the split mode has no effect.\n");
#endif // GGML_USE_CUBLAS_SYCL
        return true;
    }
    if (arg == "--tensor-split" || arg == "-ts") {
        if (++i >= argc) {
            invalid_param = true;
            return true;
        }
        std::string arg_next = argv[i];

        // split string by , and /
        const std::regex regex{ R"([,/]+)" };
        std::sregex_token_iterator it{ arg_next.begin(), arg_next.end(), regex, -1 };
        std::vector<std::string> split_arg{ it, {} };
        if (split_arg.size() >= llama_max_devices()) {
            invalid_param = true;
            return true;
        }
        for (size_t i = 0; i < llama_max_devices(); ++i) {
            if (i < split_arg.size()) {
                params.tensor_split[i] = std::stof(split_arg[i]);
            }
            else {
                params.tensor_split[i] = 0.0f;
            }
        }
#ifndef GGML_USE_CUBLAS_SYCL_VULKAN
        fprintf(stderr, "warning: llama.cpp was compiled without cuBLAS/SYCL/Vulkan. Setting a tensor split has no effect.\n");
#endif // GGML_USE_CUBLAS_SYCL
        return true;
    }
    if (arg == "--no-mmap") {
        params.use_mmap = false;
        return true;
    }
    if (arg == "--numa") {
        if (++i >= argc) {
            invalid_param = true;
            return true;
        }
        std::string value(argv[i]);
        /**/ if (value == "distribute" || value == "") { params.numa = GGML_NUMA_STRATEGY_DISTRIBUTE; }
        else if (value == "isolate") { params.numa = GGML_NUMA_STRATEGY_ISOLATE; }
        else if (value == "numactl") { params.numa = GGML_NUMA_STRATEGY_NUMACTL; }
        else { invalid_param = true; }
        return true;
    }
    if (arg == "--verbose-prompt") {
        params.verbose_prompt = true;
        return true;
    }
    if (arg == "--no-display-prompt") {
        params.display_prompt = false;
        return true;
    }
    if (arg == "-r" || arg == "--reverse-prompt") {
        if (++i >= argc) {
            invalid_param = true;
            return true;
        }
        params.antiprompt.emplace_back(argv[i]);
        return true;
    }
    if (arg == "-ld" || arg == "--logdir") {
        if (++i >= argc) {
            invalid_param = true;
            return true;
        }
        params.logdir = argv[i];

        if (params.logdir.back() != DIRECTORY_SEPARATOR) {
            params.logdir += DIRECTORY_SEPARATOR;
        }
        return true;
    }
    if (arg == "--save-all-logits" || arg == "--kl-divergence-base") {
        if (++i >= argc) {
            invalid_param = true;
            return true;
        }
        params.logits_file = argv[i];
        return true;
    }
    if (arg == "--perplexity" || arg == "--all-logits") {
        params.logits_all = true;
        return true;
    }
    if (arg == "--ppl-stride") {
        if (++i >= argc) {
            invalid_param = true;
            return true;
        }
        params.ppl_stride = std::stoi(argv[i]);
        return true;
    }
    if (arg == "-ptc" || arg == "--print-token-count") {
        if (++i >= argc) {
            invalid_param = true;
            return true;
        }
        params.n_print = std::stoi(argv[i]);
        return true;
    }
    if (arg == "--ppl-output-type") {
        if (++i >= argc) {
            invalid_param = true;
            return true;
        }
        params.ppl_output_type = std::stoi(argv[i]);
        return true;
    }
    if (arg == "--hellaswag") {
        params.hellaswag = true;
        return true;
    }
    if (arg == "--hellaswag-tasks") {
        if (++i >= argc) {
            invalid_param = true;
            return true;
        }
        params.hellaswag_tasks = std::stoi(argv[i]);
        return true;
    }
    if (arg == "--winogrande") {
        params.winogrande = true;
        return true;
    }
    if (arg == "--winogrande-tasks") {
        if (++i >= argc) {
            invalid_param = true;
            return true;
        }
        params.winogrande_tasks = std::stoi(argv[i]);
        return true;
    }
    if (arg == "--multiple-choice") {
        params.multiple_choice = true;
        return true;
    }
    if (arg == "--multiple-choice-tasks") {
        if (++i >= argc) {
            invalid_param = true;
            return true;
        }
        params.multiple_choice_tasks = std::stoi(argv[i]);
        return true;
    }
    if (arg == "--kl-divergence") {
        params.kl_divergence = true;
        return true;
    }
    if (arg == "--ignore-eos") {
        params.ignore_eos = true;
        return true;
    }
    if (arg == "--no-penalize-nl") {
        sparams.penalize_nl = false;
        return true;
    }
    if (arg == "-l" || arg == "--logit-bias") {
        if (++i >= argc) {
            invalid_param = true;
            return true;
        }
        std::stringstream ss(argv[i]);
        llama_token key;
        char sign;
        std::string value_str;
        try {
            if (ss >> key && ss >> sign && std::getline(ss, value_str) && (sign == '+' || sign == '-')) {
                sparams.logit_bias[key] = std::stof(value_str) * ((sign == '-') ? -1.0f : 1.0f);
            }
            else {
                throw std::exception();
            }
        }
        catch (const std::exception&) {
            invalid_param = true;
            return true;
        }
        return true;
    }
    if (arg == "-h" || arg == "--help") {
        return false;
    }
    if (arg == "--version") {
        fprintf(stderr, "version: %d (%s)\n", LLAMA_BUILD_NUMBER, LLAMA_COMMIT);
        fprintf(stderr, "built with %s for %s\n", LLAMA_COMPILER, LLAMA_BUILD_TARGET);
        exit(0);
    }
    if (arg == "--random-prompt") {
        params.random_prompt = true;
        return true;
    }
    if (arg == "--in-prefix-bos") {
        params.input_prefix_bos = true;
        return true;
    }
    if (arg == "--in-prefix") {
        if (++i >= argc) {
            invalid_param = true;
            return true;
        }
        params.input_prefix = argv[i];
        return true;
    }
    if (arg == "--in-suffix") {
        if (++i >= argc) {
            invalid_param = true;
            return true;
        }
        params.input_suffix = argv[i];
        return true;
    }
    if (arg == "--grammar") {
        if (++i >= argc) {
            invalid_param = true;
            return true;
        }
        sparams.grammar = argv[i];
        return true;
    }
    if (arg == "--grammar-file") {
        if (++i >= argc) {
            invalid_param = true;
            return true;
        }
        std::ifstream file(argv[i]);
        if (!file) {
            fprintf(stderr, "error: failed to open file '%s'\n", argv[i]);
            invalid_param = true;
            return true;
        }
        std::copy(
            std::istreambuf_iterator<char>(file),
            std::istreambuf_iterator<char>(),
            std::back_inserter(sparams.grammar)
        );
        return true;
    }
    if (arg == "--override-kv") {
        if (++i >= argc) {
            invalid_param = true;
            return true;
        }
        char* sep = strchr(argv[i], '=');
        if (sep == nullptr || sep - argv[i] >= 128) {
            fprintf(stderr, "error: Malformed KV override: %s\n", argv[i]);
            invalid_param = true;
            return true;
        }
        struct llama_model_kv_override kvo;
        std::strncpy(kvo.key, argv[i], sep - argv[i]);
        kvo.key[sep - argv[i]] = 0;
        sep++;
        if (strncmp(sep, "int:", 4) == 0) {
            sep += 4;
            kvo.tag = LLAMA_KV_OVERRIDE_TYPE_INT;
            kvo.int_value = std::atol(sep);
        }
        else if (strncmp(sep, "float:", 6) == 0) {
            sep += 6;
            kvo.tag = LLAMA_KV_OVERRIDE_TYPE_FLOAT;
            kvo.float_value = std::atof(sep);
        }
        else if (strncmp(sep, "bool:", 5) == 0) {
            sep += 5;
            kvo.tag = LLAMA_KV_OVERRIDE_TYPE_BOOL;
            if (std::strcmp(sep, "true") == 0) {
                kvo.bool_value = true;
            }
            else if (std::strcmp(sep, "false") == 0) {
                kvo.bool_value = false;
            }
            else {
                fprintf(stderr, "error: Invalid boolean value for KV override: %s\n", argv[i]);
                invalid_param = true;
                return true;
            }
        }
        else {
            fprintf(stderr, "error: Invalid type for KV override: %s\n", argv[i]);
            invalid_param = true;
            return true;
        }
        params.kv_overrides.push_back(kvo);
        return true;
    }
#ifndef LOG_DISABLE_LOGS
    // Parse args for logging parameters
    if (log_param_single_parse(argv[i])) {
        // Do nothing, log_param_single_parse automatically does it's thing
        //  and returns if a match was found and parsed.
        return true;
    }
    if (log_param_pair_parse( /*check_but_dont_parse*/ true, argv[i])) {
        // We have a matching known parameter requiring an argument,
        //  now we need to check if there is anything after this argv
        //  and flag invalid_param or parse it.
        if (++i >= argc) {
            invalid_param = true;
            return true;
        }
        if (!log_param_pair_parse( /*check_but_dont_parse*/ false, argv[i - 1], argv[i])) {
            invalid_param = true;
            return true;
        }
        return true;
    }
    // End of Parse args for logging parameters
#endif // LOG_DISABLE_LOGS

    return false;
}

bool gpt_params_parse_ex(int argc, char ** argv, gpt_params & params) {
    bool invalid_param = false;
    std::string arg;
    const std::string arg_prefix = "--";
    llama_sampling_params & sparams = params.sparams;

    for (int i = 1; i < argc; i++) {
        arg = argv[i];
        if (arg.compare(0, arg_prefix.size(), arg_prefix) == 0) {
            std::replace(arg.begin(), arg.end(), '_', '-');
        }

        if (!gpt_params_find_arg(argc, argv, params, i, invalid_param)) {
            throw std::invalid_argument("error: unknown argument: " + arg);
        }
    }
    if (invalid_param) {
        throw std::invalid_argument("error: invalid parameter for argument: " + arg);
    }
    if (params.prompt_cache_all &&
            (params.interactive || params.interactive_first ||
             params.instruct)) {

        throw std::invalid_argument("error: --prompt-cache-all not supported in interactive mode yet\n");
    }

    if (params.escape) {
        process_escapes(params.prompt);
        process_escapes(params.input_prefix);
        process_escapes(params.input_suffix);
        process_escapes(sparams.cfg_negative_prompt);
        for (auto & antiprompt : params.antiprompt) {
            process_escapes(antiprompt);
        }
    }

    if (!params.kv_overrides.empty()) {
        params.kv_overrides.emplace_back();
        params.kv_overrides.back().key[0] = 0;
    }

    return true;
}

void gpt_print_usage(int /*argc*/, char ** argv, const gpt_params & params) {
    const llama_sampling_params & sparams = params.sparams;

    std::string sampler_type_chars;
    std::string sampler_type_names;
    for (const auto sampler_type : sparams.samplers_sequence) {
        sampler_type_chars += static_cast<char>(sampler_type);
        sampler_type_names += sampler_type_to_name_string(sampler_type) + ";";
    }
    sampler_type_names.pop_back();

    printf("\n");
    printf("usage: %s [options]\n", argv[0]);
    printf("\n");
    printf("options:\n");
    printf("  -h, --help            show this help message and exit\n");
    printf("  --version             show version and build info\n");
    printf("  -i, --interactive     run in interactive mode\n");
    printf("  --interactive-first   run in interactive mode and wait for input right away\n");
    printf("  -ins, --instruct      run in instruction mode (use with Alpaca models)\n");
    printf("  -cml, --chatml        run in chatml mode (use with ChatML-compatible models)\n");
    printf("  --multiline-input     allows you to write or paste multiple lines without ending each in '\\'\n");
    printf("  -r PROMPT, --reverse-prompt PROMPT\n");
    printf("                        halt generation at PROMPT, return control in interactive mode\n");
    printf("                        (can be specified more than once for multiple prompts).\n");
    printf("  --color               colorise output to distinguish prompt and user input from generations\n");
    printf("  -s SEED, --seed SEED  RNG seed (default: -1, use random seed for < 0)\n");
    printf("  -t N, --threads N     number of threads to use during generation (default: %d)\n", params.n_threads);
    printf("  -tb N, --threads-batch N\n");
    printf("                        number of threads to use during batch and prompt processing (default: same as --threads)\n");
    printf("  -td N, --threads-draft N");
    printf("                        number of threads to use during generation (default: same as --threads)\n");
    printf("  -tbd N, --threads-batch-draft N\n");
    printf("                        number of threads to use during batch and prompt processing (default: same as --threads-draft)\n");
    printf("  -p PROMPT, --prompt PROMPT\n");
    printf("                        prompt to start generation with (default: empty)\n");
    printf("  -e, --escape          process prompt escapes sequences (\\n, \\r, \\t, \\', \\\", \\\\)\n");
    printf("  --prompt-cache FNAME  file to cache prompt state for faster startup (default: none)\n");
    printf("  --prompt-cache-all    if specified, saves user input and generations to cache as well.\n");
    printf("                        not supported with --interactive or other interactive options\n");
    printf("  --prompt-cache-ro     if specified, uses the prompt cache but does not update it.\n");
    printf("  --random-prompt       start with a randomized prompt.\n");
    printf("  --in-prefix-bos       prefix BOS to user inputs, preceding the `--in-prefix` string\n");
    printf("  --in-prefix STRING    string to prefix user inputs with (default: empty)\n");
    printf("  --in-suffix STRING    string to suffix after user inputs with (default: empty)\n");
    printf("  -f FNAME, --file FNAME\n");
    printf("                        prompt file to start generation.\n");
    printf("  -bf FNAME, --binary-file FNAME\n");
    printf("                        binary file containing multiple choice tasks.\n");
    printf("  -n N, --n-predict N   number of tokens to predict (default: %d, -1 = infinity, -2 = until context filled)\n", params.n_predict);
    printf("  -c N, --ctx-size N    size of the prompt context (default: %d, 0 = loaded from model)\n", params.n_ctx);
    printf("  -b N, --batch-size N  logical maximum batch size (default: %d)\n", params.n_batch);
    printf("  -ub N, --ubatch-size N\n");
    printf("                        physical maximum batch size (default: %d)\n", params.n_ubatch);
    printf("  --samplers            samplers that will be used for generation in the order, separated by \';\'\n");
    printf("                        (default: %s)\n", sampler_type_names.c_str());
    printf("  --sampling-seq        simplified sequence for samplers that will be used (default: %s)\n", sampler_type_chars.c_str());
    printf("  --top-k N             top-k sampling (default: %d, 0 = disabled)\n", sparams.top_k);
    printf("  --top-p N             top-p sampling (default: %.1f, 1.0 = disabled)\n", (double)sparams.top_p);
    printf("  --min-p N             min-p sampling (default: %.1f, 0.0 = disabled)\n", (double)sparams.min_p);
    printf("  --tfs N               tail free sampling, parameter z (default: %.1f, 1.0 = disabled)\n", (double)sparams.tfs_z);
    printf("  --typical N           locally typical sampling, parameter p (default: %.1f, 1.0 = disabled)\n", (double)sparams.typical_p);
    printf("  --repeat-last-n N     last n tokens to consider for penalize (default: %d, 0 = disabled, -1 = ctx_size)\n", sparams.penalty_last_n);
    printf("  --repeat-penalty N    penalize repeat sequence of tokens (default: %.1f, 1.0 = disabled)\n", (double)sparams.penalty_repeat);
    printf("  --presence-penalty N  repeat alpha presence penalty (default: %.1f, 0.0 = disabled)\n", (double)sparams.penalty_present);
    printf("  --frequency-penalty N repeat alpha frequency penalty (default: %.1f, 0.0 = disabled)\n", (double)sparams.penalty_freq);
    printf("  --dynatemp-range N    dynamic temperature range (default: %.1f, 0.0 = disabled)\n", (double)sparams.dynatemp_range);
    printf("  --dynatemp-exp N      dynamic temperature exponent (default: %.1f)\n", (double)sparams.dynatemp_exponent);
    printf("  --mirostat N          use Mirostat sampling.\n");
    printf("                        Top K, Nucleus, Tail Free and Locally Typical samplers are ignored if used.\n");
    printf("                        (default: %d, 0 = disabled, 1 = Mirostat, 2 = Mirostat 2.0)\n", sparams.mirostat);
    printf("  --mirostat-lr N       Mirostat learning rate, parameter eta (default: %.1f)\n", (double)sparams.mirostat_eta);
    printf("  --mirostat-ent N      Mirostat target entropy, parameter tau (default: %.1f)\n", (double)sparams.mirostat_tau);
    printf("  -l TOKEN_ID(+/-)BIAS, --logit-bias TOKEN_ID(+/-)BIAS\n");
    printf("                        modifies the likelihood of token appearing in the completion,\n");
    printf("                        i.e. `--logit-bias 15043+1` to increase likelihood of token ' Hello',\n");
    printf("                        or `--logit-bias 15043-1` to decrease likelihood of token ' Hello'\n");
    printf("  --grammar GRAMMAR     BNF-like grammar to constrain generations (see samples in grammars/ dir)\n");
    printf("  --grammar-file FNAME  file to read grammar from\n");
    printf("  --cfg-negative-prompt PROMPT\n");
    printf("                        negative prompt to use for guidance. (default: empty)\n");
    printf("  --cfg-negative-prompt-file FNAME\n");
    printf("                        negative prompt file to use for guidance. (default: empty)\n");
    printf("  --cfg-scale N         strength of guidance (default: %f, 1.0 = disable)\n", sparams.cfg_scale);
    printf("  --rope-scaling {none,linear,yarn}\n");
    printf("                        RoPE frequency scaling method, defaults to linear unless specified by the model\n");
    printf("  --rope-scale N        RoPE context scaling factor, expands context by a factor of N\n");
    printf("  --rope-freq-base N    RoPE base frequency, used by NTK-aware scaling (default: loaded from model)\n");
    printf("  --rope-freq-scale N   RoPE frequency scaling factor, expands context by a factor of 1/N\n");
    printf("  --yarn-orig-ctx N     YaRN: original context size of model (default: 0 = model training context size)\n");
    printf("  --yarn-ext-factor N   YaRN: extrapolation mix factor (default: 1.0, 0.0 = full interpolation)\n");
    printf("  --yarn-attn-factor N  YaRN: scale sqrt(t) or attention magnitude (default: 1.0)\n");
    printf("  --yarn-beta-slow N    YaRN: high correction dim or alpha (default: %.1f)\n", params.yarn_beta_slow);
    printf("  --yarn-beta-fast N    YaRN: low correction dim or beta (default: %.1f)\n", params.yarn_beta_fast);
    printf("  --pooling {none,mean,cls}\n");
    printf("                        pooling type for embeddings, use model default if unspecified\n");
    printf("  -dt N, --defrag-thold N\n");
    printf("                        KV cache defragmentation threshold (default: %.1f, < 0 - disabled)\n", params.defrag_thold);
    printf("  --ignore-eos          ignore end of stream token and continue generating (implies --logit-bias 2-inf)\n");
    printf("  --no-penalize-nl      do not penalize newline token\n");
    printf("  --temp N              temperature (default: %.1f)\n", (double)sparams.temp);
    printf("  --all-logits          return logits for all tokens in the batch (default: disabled)\n");
    printf("  --hellaswag           compute HellaSwag score over random tasks from datafile supplied with -f\n");
    printf("  --hellaswag-tasks N   number of tasks to use when computing the HellaSwag score (default: %zu)\n", params.hellaswag_tasks);
    printf("  --winogrande          compute Winogrande score over random tasks from datafile supplied with -f\n");
    printf("  --winogrande-tasks N  number of tasks to use when computing the Winogrande score (default: %zu)\n", params.winogrande_tasks);
    printf("  --multiple-choice     compute multiple choice score over random tasks from datafile supplied with -f\n");
    printf("  --multiple-choice-tasks N number of tasks to use when computing the multiple choice score (default: %zu)\n", params.winogrande_tasks);
    printf("  --kl-divergence       computes KL-divergence to logits provided via --kl-divergence-base\n");
    printf("  --keep N              number of tokens to keep from the initial prompt (default: %d, -1 = all)\n", params.n_keep);
    printf("  --draft N             number of tokens to draft for speculative decoding (default: %d)\n", params.n_draft);
    printf("  --chunks N            max number of chunks to process (default: %d, -1 = all)\n", params.n_chunks);
    printf("  -np N, --parallel N   number of parallel sequences to decode (default: %d)\n", params.n_parallel);
    printf("  -ns N, --sequences N  number of sequences to decode (default: %d)\n", params.n_sequences);
    printf("  -ps N, --p-split N    speculative decoding split probability (default: %.1f)\n", (double)params.p_split);
    printf("  -cb, --cont-batching  enable continuous batching (a.k.a dynamic batching) (default: disabled)\n");
    printf("  --mmproj MMPROJ_FILE  path to a multimodal projector file for LLaVA. see examples/llava/README.md\n");
    printf("  --image IMAGE_FILE    path to an image file. use with multimodal models\n");
    if (llama_supports_mlock()) {
        printf("  --mlock               force system to keep model in RAM rather than swapping or compressing\n");
    }
    if (llama_supports_mmap()) {
        printf("  --no-mmap             do not memory-map model (slower load but may reduce pageouts if not using mlock)\n");
    }
    printf("  --numa TYPE           attempt optimizations that help on some NUMA systems\n");
    printf("                          - distribute: spread execution evenly over all nodes\n");
    printf("                          - isolate: only spawn threads on CPUs on the node that execution started on\n");
    printf("                          - numactl: use the CPU map provided by numactl\n");
    printf("                        if run without this previously, it is recommended to drop the system page cache before using this\n");
    printf("                        see https://github.com/ggerganov/llama.cpp/issues/1437\n");
    if (llama_supports_gpu_offload()) {
        printf("  -ngl N, --n-gpu-layers N\n");
        printf("                        number of layers to store in VRAM\n");
        printf("  -ngld N, --n-gpu-layers-draft N\n");
        printf("                        number of layers to store in VRAM for the draft model\n");
        printf("  -sm SPLIT_MODE, --split-mode SPLIT_MODE\n");
        printf("                        how to split the model across multiple GPUs, one of:\n");
        printf("                          - none: use one GPU only\n");
        printf("                          - layer (default): split layers and KV across GPUs\n");
        printf("                          - row: split rows across GPUs\n");
        printf("  -ts SPLIT, --tensor-split SPLIT\n");
        printf("                        fraction of the model to offload to each GPU, comma-separated list of proportions, e.g. 3,1\n");
        printf("  -mg i, --main-gpu i   the GPU to use for the model (with split-mode = none),\n");
        printf("                        or for intermediate results and KV (with split-mode = row) (default: %d)\n", params.main_gpu);
    }
    printf("  --verbose-prompt      print a verbose prompt before generation (default: %s)\n", params.verbose_prompt ? "true" : "false");
    printf("  --no-display-prompt   don't print prompt at generation (default: %s)\n", !params.display_prompt ? "true" : "false");
    printf("  -gan N, --grp-attn-n N\n");
    printf("                        group-attention factor (default: %d)\n", params.grp_attn_n);
    printf("  -gaw N, --grp-attn-w N\n");
    printf("                        group-attention width (default: %.1f)\n", (double)params.grp_attn_w);
    printf("  -dkvc, --dump-kv-cache\n");
    printf("                        verbose print of the KV cache\n");
    printf("  -nkvo, --no-kv-offload\n");
    printf("                        disable KV offload\n");
    printf("  -ctk TYPE, --cache-type-k TYPE\n");
    printf("                        KV cache data type for K (default: %s)\n", params.cache_type_k.c_str());
    printf("  -ctv TYPE, --cache-type-v TYPE\n");
    printf("                        KV cache data type for V (default: %s)\n", params.cache_type_v.c_str());
    printf("  --simple-io           use basic IO for better compatibility in subprocesses and limited consoles\n");
    printf("  --lora FNAME          apply LoRA adapter (implies --no-mmap)\n");
    printf("  --lora-scaled FNAME S apply LoRA adapter with user defined scaling S (implies --no-mmap)\n");
    printf("  --lora-base FNAME     optional model to use as a base for the layers modified by the LoRA adapter\n");
    printf("  --control-vector FNAME\n");
    printf("                        add a control vector\n");
    printf("  --control-vector-scaled FNAME S\n");
    printf("                        add a control vector with user defined scaling S\n");
    printf("  --control-vector-layer-range START END\n");
    printf("                        layer range to apply the control vector(s) to, start and end inclusive\n");
    printf("  -m FNAME, --model FNAME\n");
    printf("                        model path (default: %s)\n", params.model.c_str());
    printf("  -mu MODEL_URL, --model-url MODEL_URL\n");
    printf("                        model download url (default: %s)\n", params.model_url.c_str());
    printf("  -md FNAME, --model-draft FNAME\n");
    printf("                        draft model for speculative decoding\n");
    printf("  -ld LOGDIR, --logdir LOGDIR\n");
    printf("                        path under which to save YAML logs (no logging if unset)\n");
    printf("  --override-kv KEY=TYPE:VALUE\n");
    printf("                        advanced option to override model metadata by key. may be specified multiple times.\n");
    printf("                        types: int, float, bool. example: --override-kv tokenizer.ggml.add_bos_token=bool:false\n");
    printf("  -ptc N, --print-token-count N\n");
    printf("                        print token count every N tokens (default: %d)\n", params.n_print);
    printf("\n");
#ifndef LOG_DISABLE_LOGS
    log_print_usage();
#endif // LOG_DISABLE_LOGS
}

std::string get_system_info(const gpt_params & params) {
    std::ostringstream os;

    os << "system_info: n_threads = " << params.n_threads;
    if (params.n_threads_batch != -1) {
        os << " (n_threads_batch = " << params.n_threads_batch << ")";
    }
    os << " / " << std::thread::hardware_concurrency() << " | " << llama_print_system_info();

    return os.str();
}

std::string gpt_random_prompt(std::mt19937 & rng) {
    const int r = rng() % 10;
    switch (r) {
        case 0: return "So";
        case 1: return "Once upon a time";
        case 2: return "When";
        case 3: return "The";
        case 4: return "After";
        case 5: return "If";
        case 6: return "import";
        case 7: return "He";
        case 8: return "She";
        case 9: return "They";
    }

    GGML_UNREACHABLE();
}

//
// String utils
//

std::vector<std::string> string_split(std::string input, char separator) {
    std::vector<std::string> parts;
    size_t separator_pos = input.find(separator);
    while (separator_pos != std::string::npos) {
        std::string part = input.substr(0, separator_pos);
        parts.emplace_back(part);
        input = input.substr(separator_pos + 1);
        separator_pos = input.find(separator);
    }
    parts.emplace_back(input);
    return parts;
}

std::vector<llama_sampler_type> sampler_types_from_names(const std::vector<std::string> & names, bool allow_alt_names) {
    std::unordered_map<std::string, llama_sampler_type> sampler_canonical_name_map {
        {"top_k",       llama_sampler_type::TOP_K},
        {"top_p",       llama_sampler_type::TOP_P},
        {"typical_p",   llama_sampler_type::TYPICAL_P},
        {"min_p",       llama_sampler_type::MIN_P},
        {"tfs_z",       llama_sampler_type::TFS_Z},
        {"temperature", llama_sampler_type::TEMPERATURE}
    };

    // since samplers names are written multiple ways
    // make it ready for both system names and input names
    std::unordered_map<std::string, llama_sampler_type> sampler_alt_name_map {
        {"top-k",       llama_sampler_type::TOP_K},
        {"top-p",       llama_sampler_type::TOP_P},
        {"nucleus",     llama_sampler_type::TOP_P},
        {"typical-p",   llama_sampler_type::TYPICAL_P},
        {"typical",     llama_sampler_type::TYPICAL_P},
        {"min-p",       llama_sampler_type::MIN_P},
        {"tfs-z",       llama_sampler_type::TFS_Z},
        {"tfs",         llama_sampler_type::TFS_Z},
        {"temp",        llama_sampler_type::TEMPERATURE}
    };

    std::vector<llama_sampler_type> sampler_types;
    sampler_types.reserve(names.size());
    for (const auto & name : names)
    {
        auto sampler_item = sampler_canonical_name_map.find(name);
        if (sampler_item != sampler_canonical_name_map.end())
        {
            sampler_types.push_back(sampler_item->second);
        }
        else
        {
            if (allow_alt_names)
            {
                sampler_item = sampler_alt_name_map.find(name);
                if (sampler_item != sampler_alt_name_map.end())
                {
                    sampler_types.push_back(sampler_item->second);
                }
            }
        }
    }
    return sampler_types;
}

std::vector<llama_sampler_type> sampler_types_from_chars(const std::string & names_string) {
    std::unordered_map<char, llama_sampler_type> sampler_name_map {
        {'k', llama_sampler_type::TOP_K},
        {'p', llama_sampler_type::TOP_P},
        {'y', llama_sampler_type::TYPICAL_P},
        {'m', llama_sampler_type::MIN_P},
        {'f', llama_sampler_type::TFS_Z},
        {'t', llama_sampler_type::TEMPERATURE}
    };

    std::vector<llama_sampler_type> sampler_types;
    sampler_types.reserve(names_string.size());
    for (const auto & c : names_string) {
        const auto sampler_item = sampler_name_map.find(c);
        if (sampler_item != sampler_name_map.end()) {
            sampler_types.push_back(sampler_item->second);
        }
    }
    return sampler_types;
}

std::string sampler_type_to_name_string(llama_sampler_type sampler_type) {
    switch (sampler_type) {
        case llama_sampler_type::TOP_K:       return "top_k";
        case llama_sampler_type::TFS_Z:       return "tfs_z";
        case llama_sampler_type::TYPICAL_P:   return "typical_p";
        case llama_sampler_type::TOP_P:       return "top_p";
        case llama_sampler_type::MIN_P:       return "min_p";
        case llama_sampler_type::TEMPERATURE: return "temperature";
        default : return "";
    }
}

//
// Model utils
//

struct llama_model_params llama_model_params_from_gpt_params(const gpt_params & params) {
    auto mparams = llama_model_default_params();

    if (params.n_gpu_layers != -1) {
        mparams.n_gpu_layers = params.n_gpu_layers;
    }
    mparams.main_gpu        = params.main_gpu;
    mparams.split_mode      = params.split_mode;
    mparams.tensor_split    = params.tensor_split;
    mparams.use_mmap        = params.use_mmap;
    mparams.use_mlock       = params.use_mlock;
    if (params.kv_overrides.empty()) {
        mparams.kv_overrides = NULL;
    } else {
        GGML_ASSERT(params.kv_overrides.back().key[0] == 0 && "KV overrides not terminated with empty key");
        mparams.kv_overrides = params.kv_overrides.data();
    }

    return mparams;
}

static ggml_type kv_cache_type_from_str(const std::string & s) {
    if (s == "f32") {
        return GGML_TYPE_F32;
    }
    if (s == "f16") {
        return GGML_TYPE_F16;
    }
    if (s == "q8_0") {
        return GGML_TYPE_Q8_0;
    }
    if (s == "q4_0") {
        return GGML_TYPE_Q4_0;
    }
    if (s == "q4_1") {
        return GGML_TYPE_Q4_1;
    }
    if (s == "q5_0") {
        return GGML_TYPE_Q5_0;
    }
    if (s == "q5_1") {
        return GGML_TYPE_Q5_1;
    }

    throw std::runtime_error("Invalid cache type: " + s);
}

struct llama_context_params llama_context_params_from_gpt_params(const gpt_params & params) {
    auto cparams = llama_context_default_params();

    cparams.n_ctx             = params.n_ctx;
    cparams.n_seq_max         = params.n_parallel;
    cparams.n_batch           = params.n_batch;
    cparams.n_ubatch          = params.n_ubatch;
    cparams.n_threads         = params.n_threads;
    cparams.n_threads_batch   = params.n_threads_batch == -1 ? params.n_threads : params.n_threads_batch;
    cparams.seed              = params.seed;
    cparams.logits_all        = params.logits_all;
    cparams.embeddings        = params.embedding;
    cparams.rope_scaling_type = params.rope_scaling_type;
    cparams.rope_freq_base    = params.rope_freq_base;
    cparams.rope_freq_scale   = params.rope_freq_scale;
    cparams.yarn_ext_factor   = params.yarn_ext_factor;
    cparams.yarn_attn_factor  = params.yarn_attn_factor;
    cparams.yarn_beta_fast    = params.yarn_beta_fast;
    cparams.yarn_beta_slow    = params.yarn_beta_slow;
    cparams.yarn_orig_ctx     = params.yarn_orig_ctx;
    cparams.pooling_type      = params.pooling_type;
    cparams.defrag_thold      = params.defrag_thold;
    cparams.offload_kqv       = !params.no_kv_offload;

    cparams.type_k = kv_cache_type_from_str(params.cache_type_k);
    cparams.type_v = kv_cache_type_from_str(params.cache_type_v);

    return cparams;
}

void llama_batch_clear(struct llama_batch & batch) {
    batch.n_tokens = 0;
}

void llama_batch_add(
                 struct llama_batch & batch,
                        llama_token   id,
                          llama_pos   pos,
    const std::vector<llama_seq_id> & seq_ids,
                               bool   logits) {
    batch.token   [batch.n_tokens] = id;
    batch.pos     [batch.n_tokens] = pos;
    batch.n_seq_id[batch.n_tokens] = seq_ids.size();
    for (size_t i = 0; i < seq_ids.size(); ++i) {
        batch.seq_id[batch.n_tokens][i] = seq_ids[i];
    }
    batch.logits  [batch.n_tokens] = logits;

    batch.n_tokens++;
}

#ifdef LLAMA_USE_CURL

struct llama_model * llama_load_model_from_url(const char * model_url, const char * path_model,
                                              struct llama_model_params params) {
    // Basic validation of the model_url
    if (!model_url || strlen(model_url) == 0) {
        fprintf(stderr, "%s: invalid model_url\n", __func__);
        return NULL;
    }

    // Initialize libcurl globally
    auto curl = curl_easy_init();

    if (!curl) {
        fprintf(stderr, "%s: error initializing libcurl\n", __func__);
        return NULL;
    }

    // Set the URL, allow to follow http redirection
    curl_easy_setopt(curl, CURLOPT_URL, model_url);
    curl_easy_setopt(curl, CURLOPT_FOLLOWLOCATION, 1L);
#if defined(_WIN32)
    // CURLSSLOPT_NATIVE_CA tells libcurl to use standard certificate store of
    //   operating system. Currently implemented under MS-Windows.
    curl_easy_setopt(curl, CURLOPT_SSL_OPTIONS, CURLSSLOPT_NATIVE_CA);
#endif

    // Check if the file already exists locally
    struct stat model_file_info;
    auto file_exists = (stat(path_model, &model_file_info) == 0);

    // If the file exists, check for ${path_model}.etag or ${path_model}.lastModified files
    char etag[LLAMA_CURL_MAX_HEADER_LENGTH] = {0};
    char etag_path[LLAMA_CURL_MAX_PATH_LENGTH] = {0};
    snprintf(etag_path, sizeof(etag_path), "%s.etag", path_model);

    char last_modified[LLAMA_CURL_MAX_HEADER_LENGTH] = {0};
    char last_modified_path[LLAMA_CURL_MAX_PATH_LENGTH] = {0};
    snprintf(last_modified_path, sizeof(last_modified_path), "%s.lastModified", path_model);

    if (file_exists) {
        auto * f_etag = fopen(etag_path, "r");
        if (f_etag) {
            if (!fgets(etag, sizeof(etag), f_etag)) {
                fprintf(stderr, "%s: unable to read file %s\n", __func__, etag_path);
            } else {
                fprintf(stderr, "%s: previous model file found %s: %s\n", __func__, etag_path, etag);
            }
            fclose(f_etag);
        }

        auto * f_last_modified = fopen(last_modified_path, "r");
        if (f_last_modified) {
            if (!fgets(last_modified, sizeof(last_modified), f_last_modified)) {
                fprintf(stderr, "%s: unable to read file %s\n", __func__, last_modified_path);
            } else {
                fprintf(stderr, "%s: previous model file found %s: %s\n", __func__, last_modified_path,
                        last_modified);
            }
            fclose(f_last_modified);
        }
    }

    // Send a HEAD request to retrieve the etag and last-modified headers
    struct llama_load_model_from_url_headers {
        char etag[LLAMA_CURL_MAX_HEADER_LENGTH] = {0};
        char last_modified[LLAMA_CURL_MAX_HEADER_LENGTH] = {0};
    };
    llama_load_model_from_url_headers headers;
    {
        typedef size_t(*CURLOPT_HEADERFUNCTION_PTR)(char *, size_t, size_t, void *);
        auto header_callback = [](char * buffer, size_t /*size*/, size_t n_items, void * userdata) -> size_t {
            llama_load_model_from_url_headers *headers = (llama_load_model_from_url_headers *) userdata;

            const char * etag_prefix = "etag: ";
            if (strncmp(buffer, etag_prefix, strlen(etag_prefix)) == 0) {
                strncpy(headers->etag, buffer + strlen(etag_prefix), n_items - strlen(etag_prefix) - 2); // Remove CRLF
            }

            const char * last_modified_prefix = "last-modified: ";
            if (strncmp(buffer, last_modified_prefix, strlen(last_modified_prefix)) == 0) {
                strncpy(headers->last_modified, buffer + strlen(last_modified_prefix),
                        n_items - strlen(last_modified_prefix) - 2); // Remove CRLF
            }
            return n_items;
        };

        curl_easy_setopt(curl, CURLOPT_NOBODY, 1L); // will trigger the HEAD verb
        curl_easy_setopt(curl, CURLOPT_NOPROGRESS, 1L); // hide head request progress
        curl_easy_setopt(curl, CURLOPT_HEADERFUNCTION, static_cast<CURLOPT_HEADERFUNCTION_PTR>(header_callback));
        curl_easy_setopt(curl, CURLOPT_HEADERDATA, &headers);

        CURLcode res = curl_easy_perform(curl);
        if (res != CURLE_OK) {
            curl_easy_cleanup(curl);
            fprintf(stderr, "%s: curl_easy_perform() failed: %s\n", __func__, curl_easy_strerror(res));
            return NULL;
        }

        long http_code = 0;
        curl_easy_getinfo(curl, CURLINFO_RESPONSE_CODE, &http_code);
        if (http_code != 200) {
            // HEAD not supported, we don't know if the file has changed
            // force trigger downloading
            file_exists = false;
            fprintf(stderr, "%s: HEAD invalid http status code received: %ld\n", __func__, http_code);
        }
    }

    // If the ETag or the Last-Modified headers are different: trigger a new download
    if (!file_exists || strcmp(etag, headers.etag) != 0 || strcmp(last_modified, headers.last_modified) != 0) {
        char path_model_temporary[LLAMA_CURL_MAX_PATH_LENGTH] = {0};
        snprintf(path_model_temporary, sizeof(path_model_temporary), "%s.downloadInProgress", path_model);
        if (file_exists) {
            fprintf(stderr, "%s: deleting previous downloaded model file: %s\n", __func__, path_model);
            if (remove(path_model) != 0) {
                curl_easy_cleanup(curl);
                fprintf(stderr, "%s: unable to delete file: %s\n", __func__, path_model);
                return NULL;
            }
        }

        // Set the output file
        auto * outfile = fopen(path_model_temporary, "wb");
        if (!outfile) {
            curl_easy_cleanup(curl);
            fprintf(stderr, "%s: error opening local file for writing: %s\n", __func__, path_model);
            return NULL;
        }

        typedef size_t(*CURLOPT_WRITEFUNCTION_PTR)(void * data, size_t size, size_t nmemb, void * fd);
        auto write_callback = [](void * data, size_t size, size_t nmemb, void * fd) -> size_t {
            return fwrite(data, size, nmemb, (FILE *)fd);
        };
        curl_easy_setopt(curl, CURLOPT_NOBODY, 0L);
        curl_easy_setopt(curl, CURLOPT_WRITEFUNCTION, static_cast<CURLOPT_WRITEFUNCTION_PTR>(write_callback));
        curl_easy_setopt(curl, CURLOPT_WRITEDATA, outfile);

        //  display download progress
        curl_easy_setopt(curl, CURLOPT_NOPROGRESS, 0L);

        // start the download
        fprintf(stderr, "%s: downloading model from %s to %s (server_etag:%s, server_last_modified:%s)...\n", __func__,
                model_url, path_model, headers.etag, headers.last_modified);
        auto res = curl_easy_perform(curl);
        if (res != CURLE_OK) {
            fclose(outfile);
            curl_easy_cleanup(curl);
            fprintf(stderr, "%s: curl_easy_perform() failed: %s\n", __func__, curl_easy_strerror(res));
            return NULL;
        }

        long http_code = 0;
        curl_easy_getinfo (curl, CURLINFO_RESPONSE_CODE, &http_code);
        if (http_code < 200 || http_code >= 400) {
            fclose(outfile);
            curl_easy_cleanup(curl);
            fprintf(stderr, "%s: invalid http status code received: %ld\n", __func__, http_code);
            return NULL;
        }

        // Clean up
        fclose(outfile);

        // Write the new ETag to the .etag file
        if (strlen(headers.etag) > 0) {
            auto * etag_file = fopen(etag_path, "w");
            if (etag_file) {
                fputs(headers.etag, etag_file);
                fclose(etag_file);
                fprintf(stderr, "%s: model etag saved %s: %s\n", __func__, etag_path, headers.etag);
            }
        }

        // Write the new lastModified to the .etag file
        if (strlen(headers.last_modified) > 0) {
            auto * last_modified_file = fopen(last_modified_path, "w");
            if (last_modified_file) {
                fputs(headers.last_modified, last_modified_file);
                fclose(last_modified_file);
                fprintf(stderr, "%s: model last modified saved %s: %s\n", __func__, last_modified_path,
                        headers.last_modified);
            }
        }

        if (rename(path_model_temporary, path_model) != 0) {
            curl_easy_cleanup(curl);
            fprintf(stderr, "%s: unable to rename file: %s to %s\n", __func__, path_model_temporary, path_model);
            return NULL;
        }
    }

    curl_easy_cleanup(curl);

    return llama_load_model_from_file(path_model, params);
}

#else

struct llama_model * llama_load_model_from_url(const char * /*model_url*/, const char * /*path_model*/,
                                              struct llama_model_params /*params*/) {
    fprintf(stderr, "%s: llama.cpp built without libcurl, downloading from an url not supported.\n", __func__);
    return nullptr;
}

#endif // LLAMA_USE_CURL

std::tuple<struct llama_model *, struct llama_context *> llama_init_from_gpt_params(gpt_params & params) {
    auto mparams = llama_model_params_from_gpt_params(params);

    llama_model * model = nullptr;
    if (!params.model_url.empty()) {
        model = llama_load_model_from_url(params.model_url.c_str(), params.model.c_str(), mparams);
    } else {
        model = llama_load_model_from_file(params.model.c_str(), mparams);
    }
    if (model == NULL) {
        fprintf(stderr, "%s: error: failed to load model '%s'\n", __func__, params.model.c_str());
        return std::make_tuple(nullptr, nullptr);
    }

    auto cparams = llama_context_params_from_gpt_params(params);

    llama_context * lctx = llama_new_context_with_model(model, cparams);
    if (lctx == NULL) {
        fprintf(stderr, "%s: error: failed to create context with model '%s'\n", __func__, params.model.c_str());
        llama_free_model(model);
        return std::make_tuple(nullptr, nullptr);
    }

    if (!params.control_vectors.empty()) {
        if (params.control_vector_layer_start <= 0) params.control_vector_layer_start = 1;
        if (params.control_vector_layer_end   <= 0) params.control_vector_layer_end   = llama_n_layer(model);

        const auto cvec = llama_control_vector_load(params.control_vectors);
        if (cvec.n_embd == -1) {
            llama_free(lctx);
            llama_free_model(model);
            return std::make_tuple(nullptr, nullptr);
        }

        int err = llama_control_vector_apply(lctx,
                                             cvec.data.data(),
                                             cvec.data.size(),
                                             cvec.n_embd,
                                             params.control_vector_layer_start,
                                             params.control_vector_layer_end);
        if (err) {
            llama_free(lctx);
            llama_free_model(model);
            return std::make_tuple(nullptr, nullptr);
        }
    }

    for (unsigned int i = 0; i < params.lora_adapter.size(); ++i) {
        const std::string& lora_adapter = std::get<0>(params.lora_adapter[i]);
        float lora_scale = std::get<1>(params.lora_adapter[i]);
        int err = llama_model_apply_lora_from_file(model,
                                             lora_adapter.c_str(),
                                             lora_scale,
                                             ((i > 0) || params.lora_base.empty())
                                                ? NULL
                                                : params.lora_base.c_str(),
                                             params.n_threads);
        if (err != 0) {
            fprintf(stderr, "%s: error: failed to apply lora adapter\n", __func__);
            llama_free(lctx);
            llama_free_model(model);
            return std::make_tuple(nullptr, nullptr);
        }
    }

    if (params.ignore_eos) {
        params.sparams.logit_bias[llama_token_eos(model)] = -INFINITY;
    }

    {
        LOG("warming up the model with an empty run\n");

        std::vector<llama_token> tmp = { llama_token_bos(model), llama_token_eos(model), };
        llama_decode(lctx, llama_batch_get_one(tmp.data(), std::min(tmp.size(), (size_t) params.n_batch), 0, 0));
        llama_kv_cache_clear(lctx);
        llama_synchronize(lctx);
        llama_reset_timings(lctx);
    }

    return std::make_tuple(model, lctx);
}

//
// Vocab utils
//

std::vector<llama_token> llama_tokenize(
  const struct llama_context * ctx,
           const std::string & text,
                        bool   add_bos,
                        bool   special) {
    return llama_tokenize(llama_get_model(ctx), text, add_bos, special);
}

std::vector<llama_token> llama_tokenize(
    const struct llama_model * model,
           const std::string & text,
                        bool   add_bos,
                        bool   special) {
    // upper limit for the number of tokens
    int n_tokens = text.length() + add_bos;
    std::vector<llama_token> result(n_tokens);
    n_tokens = llama_tokenize(model, text.data(), text.length(), result.data(), result.size(), add_bos, special);
    if (n_tokens < 0) {
        result.resize(-n_tokens);
        int check = llama_tokenize(model, text.data(), text.length(), result.data(), result.size(), add_bos, special);
        GGML_ASSERT(check == -n_tokens);
    } else {
        result.resize(n_tokens);
    }
    return result;
}

std::string llama_token_to_piece(const struct llama_context * ctx, llama_token token) {
    std::vector<char> result(8, 0);
    const int n_tokens = llama_token_to_piece(llama_get_model(ctx), token, result.data(), result.size());
    if (n_tokens < 0) {
        result.resize(-n_tokens);
        int check = llama_token_to_piece(llama_get_model(ctx), token, result.data(), result.size());
        GGML_ASSERT(check == -n_tokens);
    } else {
        result.resize(n_tokens);
    }

    return std::string(result.data(), result.size());
}

std::string llama_detokenize_spm(llama_context * ctx, const std::vector<llama_token> & tokens) {
    const llama_token bos_id = llama_token_bos(llama_get_model(ctx));

    std::string piece;
    std::string result;

    for (size_t i = 0; i < tokens.size(); ++i) {
        piece = llama_token_to_piece(ctx, tokens[i]);

        // remove the leading space of the first non-BOS token
        if (((tokens[0] == bos_id && i == 1) || (tokens[0] != bos_id && i == 0)) && piece[0] == ' ') {
            piece = piece.substr(1);
        }

        result += piece;
    }

    return result;
}

std::string llama_detokenize_bpe(llama_context * ctx, const std::vector<llama_token> & tokens) {
    std::string piece;
    std::string result;

    for (size_t i = 0; i < tokens.size(); ++i) {
        piece = llama_token_to_piece(ctx, tokens[i]);

        result += piece;
    }

    // NOTE: the original tokenizer decodes bytes after collecting the pieces.
    return result;
}

bool llama_should_add_bos_token(const llama_model * model) {
    const int add_bos = llama_add_bos_token(model);

    return add_bos != -1 ? bool(add_bos) : (llama_vocab_type(model) == LLAMA_VOCAB_TYPE_SPM);
}

//
// YAML utils
//

// returns true if successful, false otherwise
bool create_directory_with_parents(const std::string & path) {
#ifdef _WIN32
    std::wstring_convert<std::codecvt_utf8<wchar_t>> converter;
    std::wstring wpath = converter.from_bytes(path);

    // if the path already exists, check whether it's a directory
    const DWORD attributes = GetFileAttributesW(wpath.c_str());
    if ((attributes != INVALID_FILE_ATTRIBUTES) && (attributes & FILE_ATTRIBUTE_DIRECTORY)) {
        return true;
    }

    size_t pos_slash = 0;

    // process path from front to back, procedurally creating directories
    while ((pos_slash = path.find('\\', pos_slash)) != std::string::npos) {
        const std::wstring subpath = wpath.substr(0, pos_slash);
        const wchar_t * test = subpath.c_str();

        const bool success = CreateDirectoryW(test, NULL);
        if (!success) {
            const DWORD error = GetLastError();

            // if the path already exists, ensure that it's a directory
            if (error == ERROR_ALREADY_EXISTS) {
                const DWORD attributes = GetFileAttributesW(subpath.c_str());
                if (attributes == INVALID_FILE_ATTRIBUTES || !(attributes & FILE_ATTRIBUTE_DIRECTORY)) {
                    return false;
                }
            } else {
                return false;
            }
        }

        pos_slash += 1;
    }

    return true;
#else
    // if the path already exists, check whether it's a directory
    struct stat info;
    if (stat(path.c_str(), &info) == 0) {
        return S_ISDIR(info.st_mode);
    }

    size_t pos_slash = 1; // skip leading slashes for directory creation

    // process path from front to back, procedurally creating directories
    while ((pos_slash = path.find('/', pos_slash)) != std::string::npos) {
        const std::string subpath = path.substr(0, pos_slash);
        struct stat info;

        // if the path already exists, ensure that it's a directory
        if (stat(subpath.c_str(), &info) == 0) {
            if (!S_ISDIR(info.st_mode)) {
                return false;
            }
        } else {
            // create parent directories
            const int ret = mkdir(subpath.c_str(), 0755);
            if (ret != 0) {
                return false;
            }
        }

        pos_slash += 1;
    }

    return true;
#endif // _WIN32
}

void dump_vector_float_yaml(FILE * stream, const char * prop_name, const std::vector<float> & data) {
    if (data.empty()) {
        fprintf(stream, "%s:\n", prop_name);
        return;
    }

    fprintf(stream, "%s: [", prop_name);
    for (size_t i = 0; i < data.size() - 1; ++i) {
        fprintf(stream, "%e, ", data[i]);
    }
    fprintf(stream, "%e]\n", data.back());
}

void dump_vector_int_yaml(FILE * stream, const char * prop_name, const std::vector<int> & data) {
    if (data.empty()) {
        fprintf(stream, "%s:\n", prop_name);
        return;
    }

    fprintf(stream, "%s: [", prop_name);
    for (size_t i = 0; i < data.size() - 1; ++i) {
        fprintf(stream, "%d, ", data[i]);
    }
    fprintf(stream, "%d]\n", data.back());
}

void dump_string_yaml_multiline(FILE * stream, const char * prop_name, const char * data) {
    std::string data_str(data == NULL ? "" : data);

    if (data_str.empty()) {
        fprintf(stream, "%s:\n", prop_name);
        return;
    }

    size_t pos_start = 0;
    size_t pos_found = 0;

    if (!data_str.empty() && (std::isspace(data_str[0]) || std::isspace(data_str.back()))) {
        data_str = std::regex_replace(data_str, std::regex("\n"), "\\n");
        data_str = std::regex_replace(data_str, std::regex("\""), "\\\"");
        data_str = std::regex_replace(data_str, std::regex(R"(\\[^n"])"), R"(\$&)");
        data_str = "\"" + data_str + "\"";
        fprintf(stream, "%s: %s\n", prop_name, data_str.c_str());
        return;
    }

    if (data_str.find('\n') == std::string::npos) {
        fprintf(stream, "%s: %s\n", prop_name, data_str.c_str());
        return;
    }

    fprintf(stream, "%s: |\n", prop_name);
    while ((pos_found = data_str.find('\n', pos_start)) != std::string::npos) {
        fprintf(stream, "  %s\n", data_str.substr(pos_start, pos_found-pos_start).c_str());
        pos_start = pos_found + 1;
    }
}

std::string get_sortable_timestamp() {
    using clock = std::chrono::system_clock;

    const clock::time_point current_time = clock::now();
    const time_t as_time_t = clock::to_time_t(current_time);
    char timestamp_no_ns[100];
    std::strftime(timestamp_no_ns, 100, "%Y_%m_%d-%H_%M_%S", std::localtime(&as_time_t));

    const int64_t ns = std::chrono::duration_cast<std::chrono::nanoseconds>(
        current_time.time_since_epoch() % 1000000000).count();
    char timestamp_ns[11];
    snprintf(timestamp_ns, 11, "%09" PRId64, ns);

    return std::string(timestamp_no_ns) + "." + std::string(timestamp_ns);
}

void dump_non_result_info_yaml(FILE * stream, const gpt_params & params, const llama_context * lctx,
                               const std::string & timestamp, const std::vector<int> & prompt_tokens, const char * model_desc) {
    const llama_sampling_params & sparams = params.sparams;

    fprintf(stream, "build_commit: %s\n",        LLAMA_COMMIT);
    fprintf(stream, "build_number: %d\n",        LLAMA_BUILD_NUMBER);
    fprintf(stream, "cpu_has_arm_fma: %s\n",     ggml_cpu_has_arm_fma()     ? "true" : "false");
    fprintf(stream, "cpu_has_avx: %s\n",         ggml_cpu_has_avx()         ? "true" : "false");
    fprintf(stream, "cpu_has_avx_vnni: %s\n",    ggml_cpu_has_avx_vnni()    ? "true" : "false");
    fprintf(stream, "cpu_has_avx2: %s\n",        ggml_cpu_has_avx2()        ? "true" : "false");
    fprintf(stream, "cpu_has_avx512: %s\n",      ggml_cpu_has_avx512()      ? "true" : "false");
    fprintf(stream, "cpu_has_avx512_vbmi: %s\n", ggml_cpu_has_avx512_vbmi() ? "true" : "false");
    fprintf(stream, "cpu_has_avx512_vnni: %s\n", ggml_cpu_has_avx512_vnni() ? "true" : "false");
    fprintf(stream, "cpu_has_cublas: %s\n",      ggml_cpu_has_cublas()      ? "true" : "false");
    fprintf(stream, "cpu_has_vulkan: %s\n",      ggml_cpu_has_vulkan()      ? "true" : "false");
    fprintf(stream, "cpu_has_clblast: %s\n",     ggml_cpu_has_clblast()     ? "true" : "false");
    fprintf(stream, "cpu_has_kompute: %s\n",     ggml_cpu_has_kompute()     ? "true" : "false");
    fprintf(stream, "cpu_has_fma: %s\n",         ggml_cpu_has_fma()         ? "true" : "false");
    fprintf(stream, "cpu_has_gpublas: %s\n",     ggml_cpu_has_gpublas()     ? "true" : "false");
    fprintf(stream, "cpu_has_neon: %s\n",        ggml_cpu_has_neon()        ? "true" : "false");
    fprintf(stream, "cpu_has_f16c: %s\n",        ggml_cpu_has_f16c()        ? "true" : "false");
    fprintf(stream, "cpu_has_fp16_va: %s\n",     ggml_cpu_has_fp16_va()     ? "true" : "false");
    fprintf(stream, "cpu_has_wasm_simd: %s\n",   ggml_cpu_has_wasm_simd()   ? "true" : "false");
    fprintf(stream, "cpu_has_blas: %s\n",        ggml_cpu_has_blas()        ? "true" : "false");
    fprintf(stream, "cpu_has_sse3: %s\n",        ggml_cpu_has_sse3()        ? "true" : "false");
    fprintf(stream, "cpu_has_vsx: %s\n",         ggml_cpu_has_vsx()         ? "true" : "false");
    fprintf(stream, "cpu_has_matmul_int8: %s\n", ggml_cpu_has_matmul_int8() ? "true" : "false");

#ifdef NDEBUG
    fprintf(stream, "debug: false\n");
#else
    fprintf(stream, "debug: true\n");
#endif // NDEBUG

    fprintf(stream, "model_desc: %s\n", model_desc);
    fprintf(stream, "n_vocab: %d  # output size of the final layer, 32001 for some models\n", llama_n_vocab(llama_get_model(lctx)));

#ifdef __OPTIMIZE__
    fprintf(stream, "optimize: true\n");
#else
    fprintf(stream, "optimize: false\n");
#endif // __OPTIMIZE__

    fprintf(stream, "time: %s\n", timestamp.c_str());

    fprintf(stream, "\n");
    fprintf(stream, "###############\n");
    fprintf(stream, "# User Inputs #\n");
    fprintf(stream, "###############\n");
    fprintf(stream, "\n");

    fprintf(stream, "alias: %s # default: unknown\n", params.model_alias.c_str());
    fprintf(stream, "batch_size: %d # default: 512\n", params.n_batch);
    dump_string_yaml_multiline(stream, "cfg_negative_prompt", sparams.cfg_negative_prompt.c_str());
    fprintf(stream, "cfg_scale: %f # default: 1.0\n", sparams.cfg_scale);
    fprintf(stream, "chunks: %d # default: -1 (unlimited)\n", params.n_chunks);
    fprintf(stream, "color: %s # default: false\n", params.use_color ? "true" : "false");
    fprintf(stream, "ctx_size: %d # default: 512\n", params.n_ctx);
    fprintf(stream, "escape: %s # default: false\n", params.escape ? "true" : "false");
    fprintf(stream, "file: # never logged, see prompt instead. Can still be specified for input.\n");
    fprintf(stream, "frequency_penalty: %f # default: 0.0 \n", sparams.penalty_freq);
    dump_string_yaml_multiline(stream, "grammar", sparams.grammar.c_str());
    fprintf(stream, "grammar-file: # never logged, see grammar instead. Can still be specified for input.\n");
    fprintf(stream, "hellaswag: %s # default: false\n", params.hellaswag ? "true" : "false");
    fprintf(stream, "hellaswag_tasks: %zu # default: 400\n", params.hellaswag_tasks);

    const auto logit_bias_eos = sparams.logit_bias.find(llama_token_eos(llama_get_model(lctx)));
    const bool ignore_eos = logit_bias_eos != sparams.logit_bias.end() && logit_bias_eos->second == -INFINITY;
    fprintf(stream, "ignore_eos: %s # default: false\n", ignore_eos ? "true" : "false");

    dump_string_yaml_multiline(stream, "in_prefix", params.input_prefix.c_str());
    fprintf(stream, "in_prefix_bos: %s # default: false\n", params.input_prefix_bos ? "true" : "false");
    dump_string_yaml_multiline(stream, "in_suffix", params.input_prefix.c_str());
    fprintf(stream, "instruct: %s # default: false\n", params.instruct ? "true" : "false");
    fprintf(stream, "interactive: %s # default: false\n", params.interactive ? "true" : "false");
    fprintf(stream, "interactive_first: %s # default: false\n", params.interactive_first ? "true" : "false");
    fprintf(stream, "keep: %d # default: 0\n", params.n_keep);
    fprintf(stream, "logdir: %s # default: unset (no logging)\n", params.logdir.c_str());

    fprintf(stream, "logit_bias:\n");
    for (std::pair<llama_token, float> lb : sparams.logit_bias) {
        if (ignore_eos && lb.first == logit_bias_eos->first) {
            continue;
        }
        fprintf(stream, "  %d: %f", lb.first, lb.second);
    }

    fprintf(stream, "lora:\n");
    for (std::tuple<std::string, float> la : params.lora_adapter) {
        if (std::get<1>(la) != 1.0f) {
            continue;
        }
        fprintf(stream, "  - %s\n", std::get<0>(la).c_str());
    }
    fprintf(stream, "lora_scaled:\n");
    for (std::tuple<std::string, float> la : params.lora_adapter) {
        if (std::get<1>(la) == 1.0f) {
            continue;
        }
        fprintf(stream, "  - %s: %f\n", std::get<0>(la).c_str(), std::get<1>(la));
    }
    fprintf(stream, "lora_base: %s\n", params.lora_base.c_str());
    fprintf(stream, "main_gpu: %d # default: 0\n", params.main_gpu);
    fprintf(stream, "min_keep: %d # default: 0 (disabled)\n", sparams.min_keep);
    fprintf(stream, "mirostat: %d # default: 0 (disabled)\n", sparams.mirostat);
    fprintf(stream, "mirostat_ent: %f # default: 5.0\n", sparams.mirostat_tau);
    fprintf(stream, "mirostat_lr: %f # default: 0.1\n", sparams.mirostat_eta);
    fprintf(stream, "mlock: %s # default: false\n", params.use_mlock ? "true" : "false");
    fprintf(stream, "model: %s # default: models/7B/ggml-model.bin\n", params.model.c_str());
    fprintf(stream, "model_draft: %s # default:\n", params.model_draft.c_str());
    fprintf(stream, "multiline_input: %s # default: false\n", params.multiline_input ? "true" : "false");
    fprintf(stream, "n_gpu_layers: %d # default: -1\n", params.n_gpu_layers);
    fprintf(stream, "n_predict: %d # default: -1 (unlimited)\n", params.n_predict);
    fprintf(stream, "n_probs: %d # only used by server binary, default: 0\n", sparams.n_probs);
    fprintf(stream, "no_mmap: %s # default: false\n", !params.use_mmap ? "true" : "false");
    fprintf(stream, "no_penalize_nl: %s # default: false\n", !sparams.penalize_nl ? "true" : "false");
    fprintf(stream, "ppl_output_type: %d # default: 0\n", params.ppl_output_type);
    fprintf(stream, "ppl_stride: %d # default: 0\n", params.ppl_stride);
    fprintf(stream, "presence_penalty: %f # default: 0.0\n", sparams.penalty_present);
    dump_string_yaml_multiline(stream, "prompt", params.prompt.c_str());
    fprintf(stream, "prompt_cache: %s\n", params.path_prompt_cache.c_str());
    fprintf(stream, "prompt_cache_all: %s # default: false\n", params.prompt_cache_all ? "true" : "false");
    fprintf(stream, "prompt_cache_ro: %s # default: false\n", params.prompt_cache_ro ? "true" : "false");
    dump_vector_int_yaml(stream, "prompt_tokens", prompt_tokens);
    fprintf(stream, "random_prompt: %s # default: false\n", params.random_prompt ? "true" : "false");
    fprintf(stream, "repeat_penalty: %f # default: 1.1\n", sparams.penalty_repeat);

    fprintf(stream, "reverse_prompt:\n");
    for (std::string ap : params.antiprompt) {
        size_t pos = 0;
        while ((pos = ap.find('\n', pos)) != std::string::npos) {
            ap.replace(pos, 1, "\\n");
            pos += 1;
        }

        fprintf(stream, "  - %s\n", ap.c_str());
    }

    fprintf(stream, "rope_freq_base: %f # default: 10000.0\n", params.rope_freq_base);
    fprintf(stream, "rope_freq_scale: %f # default: 1.0\n", params.rope_freq_scale);
    fprintf(stream, "seed: %u # default: -1 (random seed)\n", params.seed);
    fprintf(stream, "simple_io: %s # default: false\n", params.simple_io ? "true" : "false");
    fprintf(stream, "cont_batching: %s # default: false\n", params.cont_batching ? "true" : "false");
    fprintf(stream, "temp: %f # default: 0.8\n", sparams.temp);

    const std::vector<float> tensor_split_vector(params.tensor_split, params.tensor_split + llama_max_devices());
    dump_vector_float_yaml(stream, "tensor_split", tensor_split_vector);

    fprintf(stream, "tfs: %f # default: 1.0\n", sparams.tfs_z);
    fprintf(stream, "threads: %d # default: %u\n", params.n_threads, std::thread::hardware_concurrency());
    fprintf(stream, "top_k: %d # default: 40\n", sparams.top_k);
    fprintf(stream, "top_p: %f # default: 0.95\n", sparams.top_p);
    fprintf(stream, "min_p: %f # default: 0.0\n", sparams.min_p);
    fprintf(stream, "typical_p: %f # default: 1.0\n", sparams.typical_p);
    fprintf(stream, "verbose_prompt: %s # default: false\n", params.verbose_prompt ? "true" : "false");
    fprintf(stream, "display_prompt: %s # default: true\n", params.display_prompt ? "true" : "false");
}

//
// KV cache utils
//

void dump_kv_cache_view(const llama_kv_cache_view & view, int row_size) {
    static const char slot_chars[] = ".123456789ABCDEFGHIJKLMNOPQRSTUVWXYZabcdefghijklmnopqrstuvwxyz+";

    printf("=== Dumping KV cache. total cells %d, max sequences per cell %d, populated cells %d, total tokens in cache %d, largest empty slot=%d @ %d",
        view.n_cells, view.n_seq_max, view.used_cells, view.token_count, view.max_contiguous, view.max_contiguous_idx);

    llama_kv_cache_view_cell * c_curr = view.cells;
    llama_seq_id * cs_curr = view.cells_sequences;

    for (int i = 0; i < view.n_cells; i++, c_curr++, cs_curr += view.n_seq_max) {
        if (i % row_size == 0) {
            printf("\n%5d: ", i);
        }
        int seq_count = 0;
        for (int j = 0; j < view.n_seq_max; j++) {
            if (cs_curr[j] >= 0) { seq_count++; }
        }
        putchar(slot_chars[std::min(sizeof(slot_chars) - 2, size_t(seq_count))]);
    }

    printf("\n=== Done dumping\n");
}

void dump_kv_cache_view_seqs(const llama_kv_cache_view & view, int row_size) {
    static const char slot_chars[] = "0123456789ABCDEFGHIJKLMNOPQRSTUVWXYZabcdefghijklmnopqrstuvwxyz";

    printf("=== Dumping KV cache. total cells %d, max sequences per cell %d, populated cells %d, total tokens in cache %d, largest empty slot=%d @ %d\n",
        view.n_cells, view.n_seq_max, view.used_cells, view.token_count, view.max_contiguous, view.max_contiguous_idx);

    std::unordered_map<llama_seq_id, size_t> seqs;
    llama_kv_cache_view_cell * c_curr = view.cells;
    llama_seq_id * cs_curr = view.cells_sequences;

    for (int i = 0; i < view.n_cells; i++, c_curr++, cs_curr += view.n_seq_max) {
        for (int j = 0; j < view.n_seq_max; j++) {
            if (cs_curr[j] < 0) { continue; }
            if (seqs.find(cs_curr[j]) == seqs.end()) {
                if (seqs.size() + 1 >= sizeof(slot_chars)) { break; }
                const size_t sz = seqs.size();
                seqs[cs_curr[j]] = sz;
            }
        }
        if (seqs.size() + 1 >= sizeof(slot_chars)) { break; }
    }

    printf("=== Sequence legend: ");
    for (const auto & it : seqs) {
        printf("%zu=%d, ", it.second, it.first);
    }
    printf("'+'=other sequence ids");

    c_curr = view.cells;
    cs_curr = view.cells_sequences;
    for (int i = 0; i < view.n_cells; i++, c_curr++, cs_curr += view.n_seq_max) {
        if (i % row_size == 0) {
            printf("\n%5d: ", i);
        }
        for (int j = 0; j < view.n_seq_max; j++) {
            if (cs_curr[j] >= 0) {
                const auto & it = seqs.find(cs_curr[j]);
                putchar(it != seqs.end() ? int(slot_chars[it->second]) : '+');
            } else {
                putchar('.');
            }
        }
        putchar(' ');
    }

    printf("\n=== Done dumping\n");
}

void llama_embd_normalize(const float * inp, float * out, int n) {
    double sum = 0.0;
    for (int i = 0; i < n; i++) {
        sum += inp[i] * inp[i];
    }
    sum = sqrt(sum);

    const float norm = sum > 0.0 ? 1.0f / sum : 0.0f;

    for (int i = 0; i < n; i++) {
        out[i] = inp[i] * norm;
    }
}

float llama_embd_similarity_cos(const float * embd1, const float * embd2, int n){
    double sum  = 0.0;
    double sum1 = 0.0;
    double sum2 = 0.0;

    for (int i = 0; i < n; i++) {
        sum  += embd1[i] * embd2[i];
        sum1 += embd1[i] * embd1[i];
        sum2 += embd2[i] * embd2[i];
    }

    return sum / (sqrt(sum1) * sqrt(sum2));
}

//
// Control vector utils
//

static llama_control_vector_data llama_control_vector_load_one(const llama_control_vector_load_info & load_info) {
    int32_t n_tensors;

    size_t n_bytes = 0;

    uint32_t max_direction_layer = 0;

    llama_control_vector_data result = { -1, {} };

    // calculate size of ctx needed for tensors, ensure tensors are f32, and find max layer
    {
        struct ggml_init_params meta_params = {
            /* .mem_size   = */ ggml_tensor_overhead() * 128 + ggml_graph_overhead(),
            /* .mem_buffer = */ nullptr,
            /* .no_alloc   = */ true,
        };
        ggml_context * meta_ctx = ggml_init(meta_params);
        struct gguf_init_params meta_gguf_params = {
            /* .no_alloc = */ true,
            /* .ctx      = */ &meta_ctx,
        };
        struct gguf_context * meta_ctx_gguf = gguf_init_from_file(load_info.fname.c_str(), meta_gguf_params);
        if (!meta_ctx_gguf) {
            fprintf(stderr, "%s: failed to load control vector from %s\n", __func__, load_info.fname.c_str());
            ggml_free(meta_ctx);
            return result;
        }

        n_tensors = gguf_get_n_tensors(meta_ctx_gguf);
        for (int i = 0; i < n_tensors; i++) {
            std::string name = gguf_get_tensor_name(meta_ctx_gguf, i);

            // split on '.'
            size_t dotpos = name.find('.');
            if (dotpos != std::string::npos && name.substr(0, dotpos) == "direction") {
                try {
                    uint32_t layer = std::stoi(name.substr(dotpos + 1));
                    if (layer == 0) {
                        fprintf(stderr, "%s: direction tensor invalid in %s\n", __func__, load_info.fname.c_str());
                        ggml_free(meta_ctx);
                        gguf_free(meta_ctx_gguf);
                        return result;
                    }
                    if (layer > max_direction_layer) {
                        max_direction_layer = layer;
                    }
                } catch (...) {
                    fprintf(stderr, "%s: direction tensor invalid in %s\n", __func__, load_info.fname.c_str());
                    ggml_free(meta_ctx);
                    gguf_free(meta_ctx_gguf);
                    return result;
                }
            }

            struct ggml_tensor * tensor_meta = ggml_get_tensor(meta_ctx, name.c_str());
            if (tensor_meta->type != GGML_TYPE_F32 || ggml_n_dims(tensor_meta) != 1) {
                fprintf(stderr, "%s: direction tensor invalid in %s\n", __func__, load_info.fname.c_str());
                ggml_free(meta_ctx);
                gguf_free(meta_ctx_gguf);
                return result;
            }
            if (result.n_embd == -1) {
                result.n_embd = ggml_nelements(tensor_meta);
            } else if (ggml_nelements(tensor_meta) != result.n_embd) {
                fprintf(stderr, "%s: direction tensor sizes mismatched in %s\n", __func__, load_info.fname.c_str());
                ggml_free(meta_ctx);
                gguf_free(meta_ctx_gguf);
                return result;
            }
            n_bytes += ggml_nbytes(tensor_meta);
        }
        ggml_free(meta_ctx);
        gguf_free(meta_ctx_gguf);
    }

    if (n_tensors == 0) {
        fprintf(stderr, "%s: no direction tensors found in %s\n", __func__, load_info.fname.c_str());
        return result;
    }

    // load and scale tensors into final control vector context
    struct ggml_init_params ggml_params = {
        /* .mem_size   = */ ggml_tensor_overhead() * n_tensors + n_bytes,
        /* .mem_buffer = */ nullptr,
        /* .no_alloc   = */ false,
    };
    struct ggml_context * ctx = ggml_init(ggml_params);

    struct gguf_init_params params = {
        /*.no_alloc = */ false,
        /*.ctx      = */ &ctx,
    };
    struct gguf_context * ctx_gguf = gguf_init_from_file(load_info.fname.c_str(), params);
    if (!ctx_gguf) {
        fprintf(stderr, "%s: failed to load control vector from %s\n", __func__, load_info.fname.c_str());
        ggml_free(ctx);
        return result;
    }

    // do not store data for layer 0 (it's not used)
    result.data.resize(result.n_embd * max_direction_layer);

    for (uint32_t il = 1; il <= max_direction_layer; il++) {
        const std::string name = "direction." + std::to_string(il);
        const ggml_tensor * tensor = ggml_get_tensor(ctx, name.c_str());

        float * dst = result.data.data() + result.n_embd * (il - 1);

        if (tensor) {
            const float * src = (const float *) tensor->data;
            for (int j = 0; j < result.n_embd; j++) {
                dst[j] = src[j] * load_info.strength;
            }
        } else {
            for (int j = 0; j < result.n_embd; j++) {
                dst[j] = 0.0f;
            }
        }
    }

    return result;
}

llama_control_vector_data llama_control_vector_load(const std::vector<llama_control_vector_load_info> & load_infos) {
    llama_control_vector_data result = { -1, {} };

    for (const auto & info : load_infos) {
        auto cur = llama_control_vector_load_one(info);

        if (cur.n_embd == -1) {
            return result;
        }
        if (result.n_embd != -1 && (result.n_embd != cur.n_embd || result.data.size() != cur.data.size())) {
            fprintf(stderr, "%s: control vector in %s does not match previous vector dimensions\n", __func__, info.fname.c_str());
            return result;
        }

        if (result.n_embd == -1) {
            result = std::move(cur);
        } else {
            for (size_t i = 0; i < cur.data.size(); i++) {
                result.data[i] += cur.data[i];
            }
        }
    }

    if (result.n_embd == -1) {
        fprintf(stderr, "%s: no vectors passed\n", __func__);
    }

    return result;
}<|MERGE_RESOLUTION|>--- conflicted
+++ resolved
@@ -573,7 +573,6 @@
             invalid_param = true;
             return true;
         }
-<<<<<<< HEAD
         sparams.cfg_scale = std::stof(argv[i]);
         return true;
     }
@@ -581,22 +580,6 @@
         if (++i >= argc) {
             invalid_param = true;
             return true;
-=======
-        if (arg == "-mu" || arg == "--model-url") {
-            if (++i >= argc) {
-                invalid_param = true;
-                break;
-            }
-            params.model_url = argv[i];
-        }
-        if (arg == "-md" || arg == "--model-draft") {
-            arg_found = true;
-            if (++i >= argc) {
-                invalid_param = true;
-                break;
-            }
-            params.model_draft = argv[i];
->>>>>>> d01b3c4c
         }
         params.n_batch = std::stoi(argv[i]);
         return true;
@@ -663,6 +646,14 @@
             return true;
         }
         params.model = argv[i];
+        return true;
+    }
+    if (arg == "-mu" || arg == "--model-url") {
+        if (++i >= argc) {
+            invalid_param = true;
+            return true;
+        }
+        params.model_url = argv[i];
         return true;
     }
     if (arg == "-md" || arg == "--model-draft") {
