#include "common.h"
#include "build-info.h"
#include "llama.h"

#include <algorithm>
#include <cassert>
#include <cmath>
#include <cstring>
#include <ctime>
#include <fstream>
#include <iterator>
#include <iostream>
#include <regex>
#include <sstream>
#include <string>
#include <unordered_set>
#include <vector>
#include <cinttypes>

#if defined(__APPLE__) && defined(__MACH__)
#include <sys/types.h>
#include <sys/sysctl.h>
#endif

#if defined(_WIN32)
#define WIN32_LEAN_AND_MEAN
#ifndef NOMINMAX
#   define NOMINMAX
#endif
#include <codecvt>
#include <locale>
#include <windows.h>
#include <fcntl.h>
#include <io.h>
#else
#include <sys/ioctl.h>
#include <sys/stat.h>
#include <unistd.h>
#endif

#if defined(_MSC_VER)
#pragma warning(disable: 4244 4267) // possible loss of data
#endif

int32_t get_num_physical_cores() {
#ifdef __linux__
    // enumerate the set of thread siblings, num entries is num cores
    std::unordered_set<std::string> siblings;
    for (uint32_t cpu=0; cpu < UINT32_MAX; ++cpu) {
        std::ifstream thread_siblings("/sys/devices/system/cpu"
            + std::to_string(cpu) + "/topology/thread_siblings");
        if (!thread_siblings.is_open()) {
            break; // no more cpus
        }
        std::string line;
        if (std::getline(thread_siblings, line)) {
            siblings.insert(line);
        }
    }
    if (!siblings.empty()) {
        return static_cast<int32_t>(siblings.size());
    }
#elif defined(__APPLE__) && defined(__MACH__)
    int32_t num_physical_cores;
    size_t len = sizeof(num_physical_cores);
    int result = sysctlbyname("hw.perflevel0.physicalcpu", &num_physical_cores, &len, NULL, 0);
    if (result == 0) {
        return num_physical_cores;
    }
    result = sysctlbyname("hw.physicalcpu", &num_physical_cores, &len, NULL, 0);
    if (result == 0) {
        return num_physical_cores;
    }
#elif defined(_WIN32)
    //TODO: Implement
#endif
    unsigned int n_threads = std::thread::hardware_concurrency();
    return n_threads > 0 ? (n_threads <= 4 ? n_threads : n_threads / 2) : 4;
}

static void process_escapes(std::string& input) {
    std::size_t input_len = input.length();
    std::size_t output_idx = 0;

    for (std::size_t input_idx = 0; input_idx < input_len; ++input_idx) {
        if (input[input_idx] == '\\' && input_idx + 1 < input_len) {
            switch (input[++input_idx]) {
                case 'n':  input[output_idx++] = '\n'; break;
                case 'r':  input[output_idx++] = '\r'; break;
                case 't':  input[output_idx++] = '\t'; break;
                case '\'': input[output_idx++] = '\''; break;
                case '\"': input[output_idx++] = '\"'; break;
                case '\\': input[output_idx++] = '\\'; break;
                default:   input[output_idx++] = '\\';
                           input[output_idx++] = input[input_idx]; break;
            }
        } else {
            input[output_idx++] = input[input_idx];
        }
    }

    input.resize(output_idx);
}

bool gpt_params_parse(int argc, char ** argv, gpt_params & params) {
    bool invalid_param = false;
    std::string arg;
    gpt_params default_params;
    const std::string arg_prefix = "--";

    for (int i = 1; i < argc; i++) {
        arg = argv[i];
        if (arg.compare(0, arg_prefix.size(), arg_prefix) == 0) {
            std::replace(arg.begin(), arg.end(), '_', '-');
        }

        if (arg == "-s" || arg == "--seed") {
            if (++i >= argc) {
                invalid_param = true;
                break;
            }
            params.seed = std::stoul(argv[i]);
        } else if (arg == "-t" || arg == "--threads") {
            if (++i >= argc) {
                invalid_param = true;
                break;
            }
            params.n_threads = std::stoi(argv[i]);
            if (params.n_threads <= 0) {
                params.n_threads = std::thread::hardware_concurrency();
            }
        } else if (arg == "-tb" || arg == "--threads-batch") {
            if (++i >= argc) {
                invalid_param = true;
                break;
            }
            params.n_threads_batch = std::stoi(argv[i]);
            if (params.n_threads_batch <= 0) {
                params.n_threads_batch = std::thread::hardware_concurrency();
            }
        } else if (arg == "-p" || arg == "--prompt") {
            if (++i >= argc) {
                invalid_param = true;
                break;
            }
            params.prompt = argv[i];
        } else if (arg == "-e" || arg == "--escape") {
            params.escape = true;
        } else if (arg == "--prompt-cache") {
            if (++i >= argc) {
                invalid_param = true;
                break;
            }
            params.path_prompt_cache = argv[i];
        } else if (arg == "--prompt-cache-all") {
            params.prompt_cache_all = true;
        } else if (arg == "--prompt-cache-ro") {
            params.prompt_cache_ro = true;
        } else if (arg == "-f" || arg == "--file") {
            if (++i >= argc) {
                invalid_param = true;
                break;
            }
            std::ifstream file(argv[i]);
            if (!file) {
                fprintf(stderr, "error: failed to open file '%s'\n", argv[i]);
                invalid_param = true;
                break;
            }
            std::copy(std::istreambuf_iterator<char>(file), std::istreambuf_iterator<char>(), back_inserter(params.prompt));
            if (params.prompt.back() == '\n') {
                params.prompt.pop_back();
            }
        } else if (arg == "-n" || arg == "--n-predict") {
            if (++i >= argc) {
                invalid_param = true;
                break;
            }
            params.n_predict = std::stoi(argv[i]);
        } else if (arg == "--top-k") {
            if (++i >= argc) {
                invalid_param = true;
                break;
            }
            params.top_k = std::stoi(argv[i]);
        } else if (arg == "-c" || arg == "--ctx-size") {
            if (++i >= argc) {
                invalid_param = true;
                break;
            }
            params.n_ctx = std::stoi(argv[i]);
        } else if (arg == "--rope-freq-base") {
            if (++i >= argc) {
                invalid_param = true;
                break;
            }
            params.rope_freq_base = std::stof(argv[i]);
        } else if (arg == "--rope-freq-scale") {
            if (++i >= argc) {
                invalid_param = true;
                break;
            }
            params.rope_freq_scale = std::stof(argv[i]);
        } else if (arg == "--rope-scale") {
            if (++i >= argc) {
                invalid_param = true;
                break;
            }
            params.rope_freq_scale = 1.0f/std::stof(argv[i]);
        } else if (arg == "--memory-f32") {
            params.memory_f16 = false;
        } else if (arg == "--top-p") {
            if (++i >= argc) {
                invalid_param = true;
                break;
            }
            params.top_p = std::stof(argv[i]);
        } else if (arg == "--temp") {
            if (++i >= argc) {
                invalid_param = true;
                break;
            }
            params.temp = std::stof(argv[i]);
        } else if (arg == "--tfs") {
            if (++i >= argc) {
                invalid_param = true;
                break;
            }
            params.tfs_z = std::stof(argv[i]);
        } else if (arg == "--typical") {
            if (++i >= argc) {
                invalid_param = true;
                break;
            }
            params.typical_p = std::stof(argv[i]);
        } else if (arg == "--repeat-last-n") {
            if (++i >= argc) {
                invalid_param = true;
                break;
            }
            params.repeat_last_n = std::stoi(argv[i]);
        } else if (arg == "--repeat-penalty") {
            if (++i >= argc) {
                invalid_param = true;
                break;
            }
            params.repeat_penalty = std::stof(argv[i]);
        } else if (arg == "--frequency-penalty") {
            if (++i >= argc) {
                invalid_param = true;
                break;
            }
            params.frequency_penalty = std::stof(argv[i]);
        } else if (arg == "--presence-penalty") {
            if (++i >= argc) {
                invalid_param = true;
                break;
            }
            params.presence_penalty = std::stof(argv[i]);
        } else if (arg == "--mirostat") {
            if (++i >= argc) {
                invalid_param = true;
                break;
            }
            params.mirostat = std::stoi(argv[i]);
        } else if (arg == "--mirostat-lr") {
            if (++i >= argc) {
                invalid_param = true;
                break;
            }
            params.mirostat_eta = std::stof(argv[i]);
        } else if (arg == "--mirostat-ent") {
            if (++i >= argc) {
                invalid_param = true;
                break;
            }
            params.mirostat_tau = std::stof(argv[i]);
        } else if (arg == "--cfg-negative-prompt") {
            if (++i >= argc) {
                invalid_param = true;
                break;
            }
            params.cfg_negative_prompt = argv[i];
        } else if (arg == "--cfg-negative-prompt-file") {
            if (++i >= argc) {
                invalid_param = true;
                break;
            }
            std::ifstream file(argv[i]);
            if (!file) {
                fprintf(stderr, "error: failed to open file '%s'\n", argv[i]);
                invalid_param = true;
                break;
            }
            std::copy(std::istreambuf_iterator<char>(file), std::istreambuf_iterator<char>(), back_inserter(params.cfg_negative_prompt));
            if (params.cfg_negative_prompt.back() == '\n') {
                params.cfg_negative_prompt.pop_back();
            }
        } else if (arg == "--cfg-scale") {
            if (++i >= argc) {
                invalid_param = true;
                break;
            }
            params.cfg_scale = std::stof(argv[i]);
        } else if (arg == "-b" || arg == "--batch-size") {
            if (++i >= argc) {
                invalid_param = true;
                break;
            }
            params.n_batch = std::stoi(argv[i]);
        } else if (arg == "--keep") {
            if (++i >= argc) {
                invalid_param = true;
                break;
            }
            params.n_keep = std::stoi(argv[i]);
        } else if (arg == "--draft") {
            if (++i >= argc) {
                invalid_param = true;
                break;
            }
            params.n_draft = std::stoi(argv[i]);
        } else if (arg == "--chunks") {
            if (++i >= argc) {
                invalid_param = true;
                break;
            }
            params.n_chunks = std::stoi(argv[i]);
        } else if (arg == "-np" || arg == "--parallel") {
            if (++i >= argc) {
                invalid_param = true;
                break;
            }
            params.n_parallel = std::stoi(argv[i]);
        } else if (arg == "-ns" || arg == "--sequences") {
            if (++i >= argc) {
                invalid_param = true;
                break;
            }
            params.n_sequences = std::stoi(argv[i]);
        } else if (arg == "-m" || arg == "--model") {
            if (++i >= argc) {
                invalid_param = true;
                break;
            }
            params.model = argv[i];
        } else if (arg == "-md" || arg == "--model-draft") {
            if (++i >= argc) {
                invalid_param = true;
                break;
            }
            params.model_draft = argv[i];
        } else if (arg == "-a" || arg == "--alias") {
            if (++i >= argc) {
                invalid_param = true;
                break;
            }
            params.model_alias = argv[i];
        } else if (arg == "--lora") {
            if (++i >= argc) {
                invalid_param = true;
                break;
            }
            params.lora_adapter = argv[i];
            params.use_mmap = false;
        } else if (arg == "--lora-base") {
            if (++i >= argc) {
                invalid_param = true;
                break;
            }
            params.lora_base = argv[i];
        } else if (arg == "-i" || arg == "--interactive") {
            params.interactive = true;
        } else if (arg == "--embedding") {
            params.embedding = true;
        } else if (arg == "--interactive-first") {
            params.interactive_first = true;
        } else if (arg == "-ins" || arg == "--instruct") {
            params.instruct = true;
        } else if (arg == "--multiline-input") {
            params.multiline_input = true;
        } else if (arg == "--simple-io") {
            params.simple_io = true;
        } else if (arg == "-cb" || arg == "--cont-batching") {
            params.cont_batching = true;
        } else if (arg == "--color") {
            params.use_color = true;
        } else if (arg == "--mlock") {
            params.use_mlock = true;
        } else if (arg == "--gpu-layers" || arg == "-ngl" || arg == "--n-gpu-layers") {
            if (++i >= argc) {
                invalid_param = true;
                break;
            }
#ifdef LLAMA_SUPPORTS_GPU_OFFLOAD
            params.n_gpu_layers = std::stoi(argv[i]);
#else
            fprintf(stderr, "warning: not compiled with GPU offload support, --n-gpu-layers option will be ignored\n");
            fprintf(stderr, "warning: see main README.md for information on enabling GPU BLAS support\n");
#endif
        } else if (arg == "--gpu-layers-draft" || arg == "-ngld" || arg == "--n-gpu-layers-draft") {
            if (++i >= argc) {
                invalid_param = true;
                break;
            }
#ifdef LLAMA_SUPPORTS_GPU_OFFLOAD
            params.n_gpu_layers_draft = std::stoi(argv[i]);
#else
            fprintf(stderr, "warning: not compiled with GPU offload support, --n-gpu-layers-draft option will be ignored\n");
            fprintf(stderr, "warning: see main README.md for information on enabling GPU BLAS support\n");
#endif
        } else if (arg == "--main-gpu" || arg == "-mg") {
            if (++i >= argc) {
                invalid_param = true;
                break;
            }
#ifdef GGML_USE_CUBLAS
            params.main_gpu = std::stoi(argv[i]);
#else
            fprintf(stderr, "warning: llama.cpp was compiled without cuBLAS. It is not possible to set a main GPU.\n");
#endif
        } else if (arg == "--tensor-split" || arg == "-ts") {
            if (++i >= argc) {
                invalid_param = true;
                break;
            }
#ifdef GGML_USE_CUBLAS
            std::string arg_next = argv[i];

            // split string by , and /
            const std::regex regex{R"([,/]+)"};
            std::sregex_token_iterator it{arg_next.begin(), arg_next.end(), regex, -1};
            std::vector<std::string> split_arg{it, {}};
            GGML_ASSERT(split_arg.size() <= LLAMA_MAX_DEVICES);

            for (size_t i = 0; i < LLAMA_MAX_DEVICES; ++i) {
                if (i < split_arg.size()) {
                    params.tensor_split[i] = std::stof(split_arg[i]);
                } else {
                    params.tensor_split[i] = 0.0f;
                }
            }
#else
            fprintf(stderr, "warning: llama.cpp was compiled without cuBLAS. It is not possible to set a tensor split.\n");
#endif // GGML_USE_CUBLAS
        } else if (arg == "--no-mul-mat-q" || arg == "-nommq") {
#ifdef GGML_USE_CUBLAS
            params.mul_mat_q = false;
#else
            fprintf(stderr, "warning: llama.cpp was compiled without cuBLAS. Disabling mul_mat_q kernels has no effect.\n");
#endif // GGML_USE_CUBLAS
        } else if (arg == "--no-mmap") {
            params.use_mmap = false;
        } else if (arg == "--numa") {
            params.numa = true;
        } else if (arg == "--verbose-prompt") {
            params.verbose_prompt = true;
        } else if (arg == "-r" || arg == "--reverse-prompt") {
            if (++i >= argc) {
                invalid_param = true;
                break;
            }
            params.antiprompt.push_back(argv[i]);
        } else if (arg == "-ld" || arg == "--logdir") {
            if (++i >= argc) {
                invalid_param = true;
                break;
            }
            params.logdir = argv[i];

            if (params.logdir.back() != DIRECTORY_SEPARATOR) {
                params.logdir += DIRECTORY_SEPARATOR;
            }
        } else if (arg == "--perplexity" || arg == "--all-logits") {
            params.logits_all = true;
        } else if (arg == "--ppl-stride") {
            if (++i >= argc) {
                invalid_param = true;
                break;
            }
            params.ppl_stride = std::stoi(argv[i]);
        } else if (arg == "--ppl-output-type") {
            if (++i >= argc) {
                invalid_param = true;
                break;
            }
            params.ppl_output_type = std::stoi(argv[i]);
        } else if (arg == "--hellaswag") {
            params.hellaswag = true;
        } else if (arg == "--hellaswag-tasks") {
            if (++i >= argc) {
                invalid_param = true;
                break;
            }
            params.hellaswag_tasks = std::stoi(argv[i]);
        } else if (arg == "--ignore-eos") {
            params.ignore_eos = true;
        } else if (arg == "--no-penalize-nl") {
            params.penalize_nl = false;
        } else if (arg == "-l" || arg == "--logit-bias") {
            if (++i >= argc) {
                invalid_param = true;
                break;
            }
            std::stringstream ss(argv[i]);
            llama_token key;
            char sign;
            std::string value_str;
            try {
                if (ss >> key && ss >> sign && std::getline(ss, value_str) && (sign == '+' || sign == '-')) {
                    params.logit_bias[key] = std::stof(value_str) * ((sign == '-') ? -1.0f : 1.0f);
                } else {
                    throw std::exception();
                }
            } catch (const std::exception&) {
                invalid_param = true;
                break;
            }
        } else if (arg == "-h" || arg == "--help") {
            gpt_print_usage(argc, argv, default_params);
#ifndef LOG_DISABLE_LOGS
            log_print_usage();
#endif // LOG_DISABLE_LOGS
            exit(0);
        } else if (arg == "--random-prompt") {
            params.random_prompt = true;
        } else if (arg == "--in-prefix-bos") {
            params.input_prefix_bos = true;
        } else if (arg == "--in-prefix") {
            if (++i >= argc) {
                invalid_param = true;
                break;
            }
            params.input_prefix = argv[i];
        } else if (arg == "--in-suffix") {
            if (++i >= argc) {
                invalid_param = true;
                break;
            }
            params.input_suffix = argv[i];
        } else if (arg == "--grammar") {
            if (++i >= argc) {
                invalid_param = true;
                break;
            }
            params.grammar = argv[i];
        } else if (arg == "--grammar-file") {
            if (++i >= argc) {
                invalid_param = true;
                break;
            }
            std::ifstream file(argv[i]);
            if (!file) {
                fprintf(stderr, "error: failed to open file '%s'\n", argv[i]);
                invalid_param = true;
                break;
            }
            std::copy(
                std::istreambuf_iterator<char>(file),
                std::istreambuf_iterator<char>(),
                std::back_inserter(params.grammar)
            );
#ifndef LOG_DISABLE_LOGS
        // Parse args for logging parameters
        } else if ( log_param_single_parse( argv[i] ) ) {
            // Do nothing, log_param_single_parse automatically does it's thing
            //  and returns if a match was found and parsed.
        } else if ( log_param_pair_parse( /*check_but_dont_parse*/ true, argv[i] ) ) {
            // We have a matching known parameter requiring an argument,
            //  now we need to check if there is anything after this argv
            //  and flag invalid_param or parse it.
            if (++i >= argc) {
                invalid_param = true;
                break;
            }
            if( !log_param_pair_parse( /*check_but_dont_parse*/ false, argv[i-1], argv[i]) ) {
                invalid_param = true;
                break;
            }
        // End of Parse args for logging parameters
#endif // LOG_DISABLE_LOGS
        } else {
            fprintf(stderr, "error: unknown argument: %s\n", arg.c_str());
            gpt_print_usage(argc, argv, default_params);
            exit(1);
        }
    }
    if (invalid_param) {
        fprintf(stderr, "error: invalid parameter for argument: %s\n", arg.c_str());
        gpt_print_usage(argc, argv, default_params);
        exit(1);
    }
    if (params.prompt_cache_all &&
            (params.interactive || params.interactive_first ||
             params.instruct)) {
        fprintf(stderr, "error: --prompt-cache-all not supported in interactive mode yet\n");
        gpt_print_usage(argc, argv, default_params);
        exit(1);
    }

    if (params.escape) {
        process_escapes(params.prompt);
        process_escapes(params.input_prefix);
        process_escapes(params.input_suffix);
    }

    return true;
}

void gpt_print_usage(int /*argc*/, char ** argv, const gpt_params & params) {
    printf("usage: %s [options]\n", argv[0]);
    printf("\n");
    printf("options:\n");
    printf("  -h, --help            show this help message and exit\n");
    printf("  -i, --interactive     run in interactive mode\n");
    printf("  --interactive-first   run in interactive mode and wait for input right away\n");
    printf("  -ins, --instruct      run in instruction mode (use with Alpaca models)\n");
    printf("  --multiline-input     allows you to write or paste multiple lines without ending each in '\\'\n");
    printf("  -r PROMPT, --reverse-prompt PROMPT\n");
    printf("                        halt generation at PROMPT, return control in interactive mode\n");
    printf("                        (can be specified more than once for multiple prompts).\n");
    printf("  --color               colorise output to distinguish prompt and user input from generations\n");
    printf("  -s SEED, --seed SEED  RNG seed (default: -1, use random seed for < 0)\n");
    printf("  -t N, --threads N     number of threads to use during generation (default: %d)\n", params.n_threads);
    printf("  -tb N, --threads-batch N\n");
    printf("                        number of threads to use during batch and prompt processing (default: same as --threads)\n");
    printf("  -p PROMPT, --prompt PROMPT\n");
    printf("                        prompt to start generation with (default: empty)\n");
    printf("  -e, --escape          process prompt escapes sequences (\\n, \\r, \\t, \\', \\\", \\\\)\n");
    printf("  --prompt-cache FNAME  file to cache prompt state for faster startup (default: none)\n");
    printf("  --prompt-cache-all    if specified, saves user input and generations to cache as well.\n");
    printf("                        not supported with --interactive or other interactive options\n");
    printf("  --prompt-cache-ro     if specified, uses the prompt cache but does not update it.\n");
    printf("  --random-prompt       start with a randomized prompt.\n");
    printf("  --in-prefix-bos       prefix BOS to user inputs, preceding the `--in-prefix` string\n");
    printf("  --in-prefix STRING    string to prefix user inputs with (default: empty)\n");
    printf("  --in-suffix STRING    string to suffix after user inputs with (default: empty)\n");
    printf("  -f FNAME, --file FNAME\n");
    printf("                        prompt file to start generation.\n");
    printf("  -n N, --n-predict N   number of tokens to predict (default: %d, -1 = infinity, -2 = until context filled)\n", params.n_predict);
    printf("  -c N, --ctx-size N    size of the prompt context (default: %d, 0 = loaded from model)\n", params.n_ctx);
    printf("  -b N, --batch-size N  batch size for prompt processing (default: %d)\n", params.n_batch);
    printf("  --top-k N             top-k sampling (default: %d, 0 = disabled)\n", params.top_k);
    printf("  --top-p N             top-p sampling (default: %.1f, 1.0 = disabled)\n", (double)params.top_p);
    printf("  --tfs N               tail free sampling, parameter z (default: %.1f, 1.0 = disabled)\n", (double)params.tfs_z);
    printf("  --typical N           locally typical sampling, parameter p (default: %.1f, 1.0 = disabled)\n", (double)params.typical_p);
    printf("  --repeat-last-n N     last n tokens to consider for penalize (default: %d, 0 = disabled, -1 = ctx_size)\n", params.repeat_last_n);
    printf("  --repeat-penalty N    penalize repeat sequence of tokens (default: %.1f, 1.0 = disabled)\n", (double)params.repeat_penalty);
    printf("  --presence-penalty N  repeat alpha presence penalty (default: %.1f, 0.0 = disabled)\n", (double)params.presence_penalty);
    printf("  --frequency-penalty N repeat alpha frequency penalty (default: %.1f, 0.0 = disabled)\n", (double)params.frequency_penalty);
    printf("  --mirostat N          use Mirostat sampling.\n");
    printf("                        Top K, Nucleus, Tail Free and Locally Typical samplers are ignored if used.\n");
    printf("                        (default: %d, 0 = disabled, 1 = Mirostat, 2 = Mirostat 2.0)\n", params.mirostat);
    printf("  --mirostat-lr N       Mirostat learning rate, parameter eta (default: %.1f)\n", (double)params.mirostat_eta);
    printf("  --mirostat-ent N      Mirostat target entropy, parameter tau (default: %.1f)\n", (double)params.mirostat_tau);
    printf("  -l TOKEN_ID(+/-)BIAS, --logit-bias TOKEN_ID(+/-)BIAS\n");
    printf("                        modifies the likelihood of token appearing in the completion,\n");
    printf("                        i.e. `--logit-bias 15043+1` to increase likelihood of token ' Hello',\n");
    printf("                        or `--logit-bias 15043-1` to decrease likelihood of token ' Hello'\n");
    printf("  --grammar GRAMMAR     BNF-like grammar to constrain generations (see samples in grammars/ dir)\n");
    printf("  --grammar-file FNAME  file to read grammar from\n");
    printf("  --cfg-negative-prompt PROMPT\n");
    printf("                        negative prompt to use for guidance. (default: empty)\n");
    printf("  --cfg-negative-prompt-file FNAME\n");
    printf("                        negative prompt file to use for guidance. (default: empty)\n");
    printf("  --cfg-scale N         strength of guidance (default: %f, 1.0 = disable)\n", params.cfg_scale);
    printf("  --rope-scale N        RoPE context linear scaling factor, inverse of --rope-freq-scale\n");
    printf("  --rope-freq-base N    RoPE base frequency, used by NTK-aware scaling (default: loaded from model)\n");
    printf("  --rope-freq-scale N   RoPE frequency linear scaling factor (default: loaded from model)\n");
    printf("  --ignore-eos          ignore end of stream token and continue generating (implies --logit-bias 2-inf)\n");
    printf("  --no-penalize-nl      do not penalize newline token\n");
    printf("  --memory-f32          use f32 instead of f16 for memory key+value (default: disabled)\n");
    printf("                        not recommended: doubles context memory required and no measurable increase in quality\n");
    printf("  --temp N              temperature (default: %.1f)\n", (double)params.temp);
    printf("  --logits-all          return logits for all tokens in the batch (default: disabled)\n");
    printf("  --hellaswag           compute HellaSwag score over random tasks from datafile supplied with -f\n");
    printf("  --hellaswag-tasks N   number of tasks to use when computing the HellaSwag score (default: %zu)\n", params.hellaswag_tasks);
    printf("  --keep N              number of tokens to keep from the initial prompt (default: %d, -1 = all)\n", params.n_keep);
    printf("  --draft N             number of tokens to draft for speculative decoding (default: %d)\n", params.n_draft);
    printf("  --chunks N            max number of chunks to process (default: %d, -1 = all)\n", params.n_chunks);
    printf("  -np N, --parallel N   number of parallel sequences to decode (default: %d)\n", params.n_parallel);
    printf("  -ns N, --sequences N  number of sequences to decode (default: %d)\n", params.n_sequences);
    printf("  -cb, --cont-batching  enable continuous batching (a.k.a dynamic batching) (default: disabled)\n");
    if (llama_mlock_supported()) {
        printf("  --mlock               force system to keep model in RAM rather than swapping or compressing\n");
    }
    if (llama_mmap_supported()) {
        printf("  --no-mmap             do not memory-map model (slower load but may reduce pageouts if not using mlock)\n");
    }
    printf("  --numa                attempt optimizations that help on some NUMA systems\n");
    printf("                        if run without this previously, it is recommended to drop the system page cache before using this\n");
    printf("                        see https://github.com/ggerganov/llama.cpp/issues/1437\n");
#ifdef LLAMA_SUPPORTS_GPU_OFFLOAD
    printf("  -ngl N, --n-gpu-layers N\n");
    printf("                        number of layers to store in VRAM\n");
    printf("  -ngld N, --n-gpu-layers-draft N\n");
    printf("                        number of layers to store in VRAM for the draft model\n");
    printf("  -ts SPLIT --tensor-split SPLIT\n");
    printf("                        how to split tensors across multiple GPUs, comma-separated list of proportions, e.g. 3,1\n");
    printf("  -mg i, --main-gpu i   the GPU to use for scratch and small tensors\n");
#ifdef GGML_USE_CUBLAS
    printf("  -nommq, --no-mul-mat-q\n");
    printf("                        use " GGML_CUBLAS_NAME " instead of custom mul_mat_q " GGML_CUDA_NAME " kernels.\n");
    printf("                        Not recommended since this is both slower and uses more VRAM.\n");
#endif // GGML_USE_CUBLAS
#endif
    printf("  --verbose-prompt      print prompt before generation\n");
    fprintf(stderr, "  --simple-io           use basic IO for better compatibility in subprocesses and limited consoles\n");
    printf("  --lora FNAME          apply LoRA adapter (implies --no-mmap)\n");
    printf("  --lora-base FNAME     optional model to use as a base for the layers modified by the LoRA adapter\n");
    printf("  -m FNAME, --model FNAME\n");
    printf("                        model path (default: %s)\n", params.model.c_str());
    printf("  -md FNAME, --model-draft FNAME\n");
    printf("                        draft model for speculative decoding (default: %s)\n", params.model.c_str());
    printf("  -ld LOGDIR, --logdir LOGDIR\n");
    printf("                        path under which to save YAML logs (no logging if unset)\n");
    printf("\n");
}

std::string get_system_info(const gpt_params & params) {
    std::ostringstream os;

    os << "system_info: n_threads = " << params.n_threads;
    if (params.n_threads_batch != -1) {
        os << " (n_threads_batch = " << params.n_threads_batch << ")";
    }
    os << " / " << std::thread::hardware_concurrency() << " | " << llama_print_system_info();

    return os.str();
}

std::string gpt_random_prompt(std::mt19937 & rng) {
    const int r = rng() % 10;
    switch (r) {
        case 0: return "So";
        case 1: return "Once upon a time";
        case 2: return "When";
        case 3: return "The";
        case 4: return "After";
        case 5: return "If";
        case 6: return "import";
        case 7: return "He";
        case 8: return "She";
        case 9: return "They";
        default: return "To";
    }

    return "The";
}

//
// Model utils
//

struct llama_model_params llama_model_params_from_gpt_params(const gpt_params & params) {
    auto mparams = llama_model_default_params();

    if (params.n_gpu_layers != -1) {
        mparams.n_gpu_layers = params.n_gpu_layers;
    }
<<<<<<< HEAD
    mparams.main_gpu        = params.main_gpu;
    mparams.tensor_split    = params.tensor_split;
    mparams.use_mmap        = params.use_mmap;
    mparams.use_mlock       = params.use_mlock;

    return mparams;
}

struct llama_context_params llama_context_params_from_gpt_params(const gpt_params & params) {
    auto cparams = llama_context_default_params();

    cparams.n_ctx           = params.n_ctx;
    cparams.n_batch         = params.n_batch;
    cparams.n_threads       = params.n_threads;
    cparams.n_threads_batch = params.n_threads_batch == -1 ? params.n_threads : params.n_threads_batch;
    cparams.mul_mat_q       = params.mul_mat_q;
    cparams.seed            = params.seed;
    cparams.f16_kv          = params.memory_f16;
    cparams.logits_all      = params.perplexity;
    cparams.embedding       = params.embedding;
    cparams.rope_freq_base  = params.rope_freq_base;
    cparams.rope_freq_scale = params.rope_freq_scale;

    return cparams;
=======
    lparams.main_gpu        = params.main_gpu;
    lparams.tensor_split    = params.tensor_split;
    lparams.low_vram        = params.low_vram;
    lparams.mul_mat_q       = params.mul_mat_q;
    lparams.seed            = params.seed;
    lparams.f16_kv          = params.memory_f16;
    lparams.use_mmap        = params.use_mmap;
    lparams.use_mlock       = params.use_mlock;
    lparams.logits_all      = params.logits_all;
    lparams.embedding       = params.embedding;
    lparams.rope_freq_base  = params.rope_freq_base;
    lparams.rope_freq_scale = params.rope_freq_scale;

    return lparams;
>>>>>>> ec893798
}

std::tuple<struct llama_model *, struct llama_context *> llama_init_from_gpt_params(gpt_params & params) {
    auto mparams = llama_model_params_from_gpt_params(params);

    llama_model * model  = llama_load_model_from_file(params.model.c_str(), mparams);
    if (model == NULL) {
        fprintf(stderr, "%s: error: failed to load model '%s'\n", __func__, params.model.c_str());
        return std::make_tuple(nullptr, nullptr);
    }

    auto cparams = llama_context_params_from_gpt_params(params);

    llama_context * lctx = llama_new_context_with_model(model, cparams);
    if (lctx == NULL) {
        fprintf(stderr, "%s: error: failed to create context with model '%s'\n", __func__, params.model.c_str());
        llama_free_model(model);
        return std::make_tuple(nullptr, nullptr);
    }

    if (!params.lora_adapter.empty()) {
        int err = llama_model_apply_lora_from_file(model,
                                             params.lora_adapter.c_str(),
                                             params.lora_base.empty() ? NULL : params.lora_base.c_str(),
                                             params.n_threads);
        if (err != 0) {
            fprintf(stderr, "%s: error: failed to apply lora adapter\n", __func__);
            llama_free(lctx);
            llama_free_model(model);
            return std::make_tuple(nullptr, nullptr);
        }
    }

    if (params.ignore_eos) {
        params.logit_bias[llama_token_eos(lctx)] = -INFINITY;
    }

    {
        LOG("warming up the model with an empty run\n");

<<<<<<< HEAD
        const std::vector<llama_token> tmp = { llama_token_bos(lctx), llama_token_eos(lctx), };
        llama_eval(lctx, tmp.data(), std::min(tmp.size(), (size_t) params.n_batch), 0);
=======
        std::vector<llama_token> tmp = { llama_token_bos(lctx), llama_token_eos(lctx), };
        llama_decode(lctx, llama_batch_get_one(tmp.data(), std::min(tmp.size(), (size_t) params.n_batch), 0, 0), params.n_threads);
        llama_kv_cache_tokens_rm(lctx, -1, -1);
>>>>>>> ec893798
        llama_reset_timings(lctx);
    }

    return std::make_tuple(model, lctx);
}

//
// Vocab utils
//

std::vector<llama_token> llama_tokenize(
  const struct llama_context * ctx,
           const std::string & text,
                        bool   add_bos) {
    return llama_tokenize(llama_get_model(ctx), text, add_bos);
}

std::vector<llama_token> llama_tokenize(
    const struct llama_model * model,
           const std::string & text,
                        bool   add_bos) {
    // upper limit for the number of tokens
    int n_tokens = text.length() + add_bos;
    std::vector<llama_token> result(n_tokens);
    n_tokens = llama_tokenize_with_model(model, text.data(), text.length(), result.data(), result.size(), add_bos);
    if (n_tokens < 0) {
        result.resize(-n_tokens);
        int check = llama_tokenize_with_model(model, text.data(), text.length(), result.data(), result.size(), add_bos);
        GGML_ASSERT(check == -n_tokens);
    } else {
        result.resize(n_tokens);
    }
    return result;
}

std::string llama_token_to_piece(const struct llama_context * ctx, llama_token token) {
    std::vector<char> result(8, 0);
    const int n_tokens = llama_token_to_piece(ctx, token, result.data(), result.size());
    if (n_tokens < 0) {
        result.resize(-n_tokens);
        int check = llama_token_to_piece(ctx, token, result.data(), result.size());
        GGML_ASSERT(check == -n_tokens);
    } else {
        result.resize(n_tokens);
    }

    return std::string(result.data(), result.size());
}

std::string llama_detokenize_spm(llama_context * ctx, const std::vector<llama_token> & tokens) {
    const llama_token bos_id = llama_token_bos(ctx);

    std::string piece;
    std::string result;

    for (size_t i = 0; i < tokens.size(); ++i) {
        piece = llama_token_to_piece(ctx, tokens[i]);

        // remove the leading space of the first non-BOS token
        if (((tokens[0] == bos_id && i == 1) || (tokens[0] != bos_id && i == 0)) && piece[0] == ' ') {
            piece = piece.substr(1);
        }

        result += piece;
    }

    return result;
}

std::string llama_detokenize_bpe(llama_context * ctx, const std::vector<llama_token> & tokens) {
    std::string piece;
    std::string result;

    for (size_t i = 0; i < tokens.size(); ++i) {
        piece = llama_token_to_piece(ctx, tokens[i]);

        result += piece;
    }

    return result;
}

//
// Sampling utils
//

llama_token llama_sample_token(
                  struct llama_context * ctx,
                  struct llama_context * ctx_guidance,
                  struct llama_grammar * grammar,
               const struct gpt_params & params,
        const std::vector<llama_token> & last_tokens,
         std::vector<llama_token_data> & candidates,
                                   int   idx) {
    const int n_ctx   = llama_n_ctx(ctx);
    const int n_vocab = llama_n_vocab(ctx);

    const float   temp            = params.temp;
    const int32_t top_k           = params.top_k <= 0 ? n_vocab : params.top_k;
    const float   top_p           = params.top_p;
    const float   tfs_z           = params.tfs_z;
    const float   typical_p       = params.typical_p;
    const int32_t repeat_last_n   = params.repeat_last_n < 0 ? n_ctx : params.repeat_last_n;
    const float   repeat_penalty  = params.repeat_penalty;
    const float   alpha_presence  = params.presence_penalty;
    const float   alpha_frequency = params.frequency_penalty;
    const int     mirostat        = params.mirostat;
    const float   mirostat_tau    = params.mirostat_tau;
    const float   mirostat_eta    = params.mirostat_eta;
    const bool    penalize_nl     = params.penalize_nl;

    llama_token id = 0;

    float * logits = llama_get_logits_ith(ctx, idx);

    // Apply params.logit_bias map
    for (auto it = params.logit_bias.begin(); it != params.logit_bias.end(); it++) {
        logits[it->first] += it->second;
    }

    candidates.clear();
    for (llama_token token_id = 0; token_id < n_vocab; token_id++) {
        candidates.emplace_back(llama_token_data{token_id, logits[token_id], 0.0f});
    }

    llama_token_data_array cur_p = { candidates.data(), candidates.size(), false };

    if (ctx_guidance) {
        llama_sample_classifier_free_guidance(ctx, &cur_p, ctx_guidance, params.cfg_scale);
    }

    // apply penalties
    if (!last_tokens.empty()) {
        const float nl_logit = logits[llama_token_nl(ctx)];
        const int last_n_repeat = std::min(std::min((int)last_tokens.size(), repeat_last_n), n_ctx);

        llama_sample_repetition_penalty(ctx, &cur_p,
                last_tokens.data() + last_tokens.size() - last_n_repeat,
                last_n_repeat, repeat_penalty);
        llama_sample_frequency_and_presence_penalties(ctx, &cur_p,
                last_tokens.data() + last_tokens.size() - last_n_repeat,
                last_n_repeat, alpha_frequency, alpha_presence);

        if (!penalize_nl) {
            for (size_t idx = 0; idx < cur_p.size; idx++) {
                if (cur_p.data[idx].id == llama_token_nl(ctx)) {
                    cur_p.data[idx].logit = nl_logit;
                    break;
                }
            }
        }
    }

    if (grammar != NULL) {
        llama_sample_grammar(ctx, &cur_p, grammar);
    }

    if (temp <= 0) {
        // Greedy sampling
        id = llama_sample_token_greedy(ctx, &cur_p);
    } else {
        if (mirostat == 1) {
            static float mirostat_mu = 2.0f * mirostat_tau;
            const int mirostat_m = 100;
            llama_sample_temp(ctx, &cur_p, temp);
            id = llama_sample_token_mirostat(ctx, &cur_p, mirostat_tau, mirostat_eta, mirostat_m, &mirostat_mu);
        } else if (mirostat == 2) {
            static float mirostat_mu = 2.0f * mirostat_tau;
            llama_sample_temp(ctx, &cur_p, temp);
            id = llama_sample_token_mirostat_v2(ctx, &cur_p, mirostat_tau, mirostat_eta, &mirostat_mu);
        } else {
            // Temperature sampling
            llama_sample_top_k      (ctx, &cur_p, top_k, 1);
            llama_sample_tail_free  (ctx, &cur_p, tfs_z, 1);
            llama_sample_typical    (ctx, &cur_p, typical_p, 1);
            llama_sample_top_p      (ctx, &cur_p, top_p, 1);
            llama_sample_temp(ctx, &cur_p, temp);

            {
                const int n_top = 10;
                LOG("top %d candidates:\n", n_top);

                for (int i = 0; i < n_top; i++) {
                    const llama_token id = cur_p.data[i].id;
                    LOG(" - %5d: '%12s' (%.3f)\n", id, llama_token_to_piece(ctx, id).c_str(), cur_p.data[i].p);
                }
            }

            id = llama_sample_token(ctx, &cur_p);

            LOG("sampled token: %5d: '%s'\n", id, llama_token_to_piece(ctx, id).c_str());
        }
    }
    // printf("`%d`", candidates_p.size);

    if (grammar != NULL) {
        llama_grammar_accept_token(ctx, grammar, id);
    }

    return id;
}

//
// YAML utils
//

// returns true if successful, false otherwise
bool create_directory_with_parents(const std::string & path) {
#ifdef _WIN32
    std::wstring_convert<std::codecvt_utf8<wchar_t>> converter;
    std::wstring wpath = converter.from_bytes(path);

    // if the path already exists, check whether it's a directory
    const DWORD attributes = GetFileAttributesW(wpath.c_str());
    if ((attributes != INVALID_FILE_ATTRIBUTES) && (attributes & FILE_ATTRIBUTE_DIRECTORY)) {
        return true;
    }

    size_t pos_slash = 0;

    // process path from front to back, procedurally creating directories
    while ((pos_slash = path.find('\\', pos_slash)) != std::string::npos) {
        const std::wstring subpath = wpath.substr(0, pos_slash);
        const wchar_t * test = subpath.c_str();

        const bool success = CreateDirectoryW(test, NULL);
        if (!success) {
            const DWORD error = GetLastError();

            // if the path already exists, ensure that it's a directory
            if (error == ERROR_ALREADY_EXISTS) {
                const DWORD attributes = GetFileAttributesW(subpath.c_str());
                if (attributes == INVALID_FILE_ATTRIBUTES || !(attributes & FILE_ATTRIBUTE_DIRECTORY)) {
                    return false;
                }
            } else {
                return false;
            }
        }

        pos_slash += 1;
    }

    return true;
#else
    // if the path already exists, check whether it's a directory
    struct stat info;
    if (stat(path.c_str(), &info) == 0) {
        return S_ISDIR(info.st_mode);
    }

    size_t pos_slash = 1; // skip leading slashes for directory creation

    // process path from front to back, procedurally creating directories
    while ((pos_slash = path.find('/', pos_slash)) != std::string::npos) {
        const std::string subpath = path.substr(0, pos_slash);
        struct stat info;

        // if the path already exists, ensure that it's a directory
        if (stat(subpath.c_str(), &info) == 0) {
            if (!S_ISDIR(info.st_mode)) {
                return false;
            }
        } else {
            // create parent directories
            const int ret = mkdir(subpath.c_str(), 0755);
            if (ret != 0) {
                return false;
            }
        }

        pos_slash += 1;
    }

    return true;
#endif // _WIN32
}

void dump_vector_float_yaml(FILE * stream, const char * prop_name, const std::vector<float> & data) {
    if (data.empty()) {
        fprintf(stream, "%s:\n", prop_name);
        return;
    }

    fprintf(stream, "%s: [", prop_name);
    for (size_t i = 0; i < data.size() - 1; ++i) {
        fprintf(stream, "%e, ", data[i]);
    }
    fprintf(stream, "%e]\n", data.back());
}

void dump_vector_int_yaml(FILE * stream, const char * prop_name, const std::vector<int> & data) {
    if (data.empty()) {
        fprintf(stream, "%s:\n", prop_name);
        return;
    }

    fprintf(stream, "%s: [", prop_name);
    for (size_t i = 0; i < data.size() - 1; ++i) {
        fprintf(stream, "%d, ", data[i]);
    }
    fprintf(stream, "%d]\n", data.back());
}

void dump_string_yaml_multiline(FILE * stream, const char * prop_name, const char * data) {
    std::string data_str(data == NULL ? "" : data);

    if (data_str.empty()) {
        fprintf(stream, "%s:\n", prop_name);
        return;
    }

    size_t pos_start = 0;
    size_t pos_found = 0;

    if (!data_str.empty() && (std::isspace(data_str[0]) || std::isspace(data_str.back()))) {
        data_str = std::regex_replace(data_str, std::regex("\n"), "\\n");
        data_str = std::regex_replace(data_str, std::regex("\""), "\\\"");
        data_str = "\"" + data_str + "\"";
        fprintf(stream, "%s: %s\n", prop_name, data_str.c_str());
        return;
    }

    if (data_str.find('\n') == std::string::npos) {
        fprintf(stream, "%s: %s\n", prop_name, data_str.c_str());
        return;
    }

    fprintf(stream, "%s: |\n", prop_name);
    while ((pos_found = data_str.find('\n', pos_start)) != std::string::npos) {
        fprintf(stream, "  %s\n", data_str.substr(pos_start, pos_found-pos_start).c_str());
        pos_start = pos_found + 1;
    }
}

std::string get_sortable_timestamp() {
    using clock = std::chrono::system_clock;

    const clock::time_point current_time = clock::now();
    const time_t as_time_t = clock::to_time_t(current_time);
    char timestamp_no_ns[100];
    std::strftime(timestamp_no_ns, 100, "%Y_%m_%d-%H_%M_%S", std::localtime(&as_time_t));

    const int64_t ns = std::chrono::duration_cast<std::chrono::nanoseconds>(
        current_time.time_since_epoch() % 1000000000).count();
    char timestamp_ns[11];
    snprintf(timestamp_ns, 11, "%09" PRId64, ns);

    return std::string(timestamp_no_ns) + "." + std::string(timestamp_ns);
}

void dump_non_result_info_yaml(FILE * stream, const gpt_params & params, const llama_context * lctx,
                               const std::string & timestamp, const std::vector<int> & prompt_tokens, const char * model_desc) {
    fprintf(stream, "build_commit: %s\n", BUILD_COMMIT);
    fprintf(stream, "build_number: %d\n", BUILD_NUMBER);
    fprintf(stream, "cpu_has_arm_fma: %s\n", ggml_cpu_has_arm_fma() ? "true" : "false");
    fprintf(stream, "cpu_has_avx: %s\n", ggml_cpu_has_avx() ? "true" : "false");
    fprintf(stream, "cpu_has_avx2: %s\n", ggml_cpu_has_avx2() ? "true" : "false");
    fprintf(stream, "cpu_has_avx512: %s\n", ggml_cpu_has_avx512() ? "true" : "false");
    fprintf(stream, "cpu_has_avx512_vbmi: %s\n", ggml_cpu_has_avx512_vbmi() ? "true" : "false");
    fprintf(stream, "cpu_has_avx512_vnni: %s\n", ggml_cpu_has_avx512_vnni() ? "true" : "false");
    fprintf(stream, "cpu_has_blas: %s\n", ggml_cpu_has_blas() ? "true" : "false");
    fprintf(stream, "cpu_has_cublas: %s\n", ggml_cpu_has_cublas() ? "true" : "false");
    fprintf(stream, "cpu_has_clblast: %s\n", ggml_cpu_has_clblast() ? "true" : "false");
    fprintf(stream, "cpu_has_fma: %s\n", ggml_cpu_has_fma() ? "true" : "false");
    fprintf(stream, "cpu_has_gpublas: %s\n", ggml_cpu_has_gpublas() ? "true" : "false");
    fprintf(stream, "cpu_has_neon: %s\n", ggml_cpu_has_neon() ? "true" : "false");
    fprintf(stream, "cpu_has_f16c: %s\n", ggml_cpu_has_f16c() ? "true" : "false");
    fprintf(stream, "cpu_has_fp16_va: %s\n", ggml_cpu_has_fp16_va() ? "true" : "false");
    fprintf(stream, "cpu_has_wasm_simd: %s\n", ggml_cpu_has_wasm_simd() ? "true" : "false");
    fprintf(stream, "cpu_has_blas: %s\n", ggml_cpu_has_blas() ? "true" : "false");
    fprintf(stream, "cpu_has_sse3: %s\n", ggml_cpu_has_sse3() ? "true" : "false");
    fprintf(stream, "cpu_has_vsx: %s\n", ggml_cpu_has_vsx() ? "true" : "false");

#ifdef NDEBUG
    fprintf(stream, "debug: false\n");
#else
    fprintf(stream, "debug: true\n");
#endif // NDEBUG

    fprintf(stream, "model_desc: %s\n", model_desc);
    fprintf(stream, "n_vocab: %d  # output size of the final layer, 32001 for some models\n", llama_n_vocab(lctx));

#ifdef __OPTIMIZE__
    fprintf(stream, "optimize: true\n");
#else
    fprintf(stream, "optimize: false\n");
#endif // __OPTIMIZE__

    fprintf(stream, "time: %s\n", timestamp.c_str());

    fprintf(stream, "\n");
    fprintf(stream, "###############\n");
    fprintf(stream, "# User Inputs #\n");
    fprintf(stream, "###############\n");
    fprintf(stream, "\n");

    fprintf(stream, "alias: %s # default: unknown\n", params.model_alias.c_str());
    fprintf(stream, "batch_size: %d # default: 512\n", params.n_batch);
    dump_string_yaml_multiline(stream, "cfg_negative_prompt", params.cfg_negative_prompt.c_str());
    fprintf(stream, "cfg_scale: %f # default: 1.0\n", params.cfg_scale);
    fprintf(stream, "chunks: %d # default: -1 (unlimited)\n", params.n_chunks);
    fprintf(stream, "color: %s # default: false\n", params.use_color ? "true" : "false");
    fprintf(stream, "ctx_size: %d # default: 512\n", params.n_ctx);
    fprintf(stream, "escape: %s # default: false\n", params.escape ? "true" : "false");
    fprintf(stream, "file: # never logged, see prompt instead. Can still be specified for input.\n");
    fprintf(stream, "frequency_penalty: %f # default: 0.0 \n", params.frequency_penalty);
    dump_string_yaml_multiline(stream, "grammar", params.grammar.c_str());
    fprintf(stream, "grammar-file: # never logged, see grammar instead. Can still be specified for input.\n");
    fprintf(stream, "hellaswag: %s # default: false\n", params.hellaswag ? "true" : "false");
    fprintf(stream, "hellaswag_tasks: %zu # default: 400\n", params.hellaswag_tasks);

    const auto logit_bias_eos = params.logit_bias.find(llama_token_eos(lctx));
    const bool ignore_eos = logit_bias_eos != params.logit_bias.end() && logit_bias_eos->second == -INFINITY;
    fprintf(stream, "ignore_eos: %s # default: false\n", ignore_eos ? "true" : "false");

    dump_string_yaml_multiline(stream, "in_prefix", params.input_prefix.c_str());
    fprintf(stream, "in_prefix_bos: %s # default: false\n", params.input_prefix_bos ? "true" : "false");
    dump_string_yaml_multiline(stream, "in_suffix", params.input_prefix.c_str());
    fprintf(stream, "instruct: %s # default: false\n", params.instruct ? "true" : "false");
    fprintf(stream, "interactive: %s # default: false\n", params.interactive ? "true" : "false");
    fprintf(stream, "interactive_first: %s # default: false\n", params.interactive_first ? "true" : "false");
    fprintf(stream, "keep: %d # default: 0\n", params.n_keep);
    fprintf(stream, "logdir: %s # default: unset (no logging)\n", params.logdir.c_str());

    fprintf(stream, "logit_bias:\n");
    for (std::pair<llama_token, float> lb : params.logit_bias) {
        if (ignore_eos && lb.first == logit_bias_eos->first) {
            continue;
        }
        fprintf(stream, "  %d: %f", lb.first, lb.second);
    }

    fprintf(stream, "lora: %s\n", params.lora_adapter.c_str());
    fprintf(stream, "lora_base: %s\n", params.lora_base.c_str());
    fprintf(stream, "main_gpu: %d # default: 0\n", params.main_gpu);
    fprintf(stream, "memory_f32: %s # default: false\n", !params.memory_f16 ? "true" : "false");
    fprintf(stream, "mirostat: %d # default: 0 (disabled)\n", params.mirostat);
    fprintf(stream, "mirostat_ent: %f # default: 5.0\n", params.mirostat_tau);
    fprintf(stream, "mirostat_lr: %f # default: 0.1\n", params.mirostat_eta);
    fprintf(stream, "mlock: %s # default: false\n", params.use_mlock ? "true" : "false");
    fprintf(stream, "model: %s # default: models/7B/ggml-model.bin\n", params.model.c_str());
    fprintf(stream, "model_draft: %s # default:\n", params.model_draft.c_str());
    fprintf(stream, "multiline_input: %s # default: false\n", params.multiline_input ? "true" : "false");
    fprintf(stream, "n_gpu_layers: %d # default: -1\n", params.n_gpu_layers);
    fprintf(stream, "n_predict: %d # default: -1 (unlimited)\n", params.n_predict);
    fprintf(stream, "n_probs: %d # only used by server binary, default: 0\n", params.n_probs);
    fprintf(stream, "no_mmap: %s # default: false\n", !params.use_mmap ? "true" : "false");
    fprintf(stream, "no_mul_mat_q: %s # default: false\n", !params.mul_mat_q ? "true" : "false");
    fprintf(stream, "no_penalize_nl: %s # default: false\n", !params.penalize_nl ? "true" : "false");
    fprintf(stream, "numa: %s # default: false\n", params.numa ? "true" : "false");
    fprintf(stream, "ppl_output_type: %d # default: 0\n", params.ppl_output_type);
    fprintf(stream, "ppl_stride: %d # default: 0\n", params.ppl_stride);
    fprintf(stream, "presence_penalty: %f # default: 0.0\n", params.presence_penalty);
    dump_string_yaml_multiline(stream, "prompt", params.prompt.c_str());
    fprintf(stream, "prompt_cache: %s\n", params.path_prompt_cache.c_str());
    fprintf(stream, "prompt_cache_all: %s # default: false\n", params.prompt_cache_all ? "true" : "false");
    fprintf(stream, "prompt_cache_ro: %s # default: false\n", params.prompt_cache_ro ? "true" : "false");
    dump_vector_int_yaml(stream, "prompt_tokens", prompt_tokens);
    fprintf(stream, "random_prompt: %s # default: false\n", params.random_prompt ? "true" : "false");
    fprintf(stream, "repeat_penalty: %f # default: 1.1\n", params.repeat_penalty);

    fprintf(stream, "reverse_prompt:\n");
    for (std::string ap : params.antiprompt) {
        size_t pos = 0;
        while ((pos = ap.find('\n', pos)) != std::string::npos) {
            ap.replace(pos, 1, "\\n");
            pos += 1;
        }

        fprintf(stream, "  - %s\n", ap.c_str());
    }

    fprintf(stream, "rope_freq_base: %f # default: 10000.0\n", params.rope_freq_base);
    fprintf(stream, "rope_freq_scale: %f # default: 1.0\n", params.rope_freq_scale);
    fprintf(stream, "seed: %d # default: -1 (random seed)\n", params.seed);
    fprintf(stream, "simple_io: %s # default: false\n", params.simple_io ? "true" : "false");
    fprintf(stream, "cont_batching: %s # default: false\n", params.cont_batching ? "true" : "false");
    fprintf(stream, "temp: %f # default: 0.8\n", params.temp);

    const std::vector<float> tensor_split_vector(params.tensor_split, params.tensor_split + LLAMA_MAX_DEVICES);
    dump_vector_float_yaml(stream, "tensor_split", tensor_split_vector);

    fprintf(stream, "tfs: %f # default: 1.0\n", params.tfs_z);
    fprintf(stream, "threads: %d # default: %d\n", params.n_threads, std::thread::hardware_concurrency());
    fprintf(stream, "top_k: %d # default: 40\n", params.top_k);
    fprintf(stream, "top_p: %f # default: 0.95\n", params.top_p);
    fprintf(stream, "typical_p: %f # default: 1.0\n", params.typical_p);
    fprintf(stream, "verbose_prompt: %s # default: false\n", params.verbose_prompt ? "true" : "false");
}<|MERGE_RESOLUTION|>--- conflicted
+++ resolved
@@ -758,7 +758,6 @@
     if (params.n_gpu_layers != -1) {
         mparams.n_gpu_layers = params.n_gpu_layers;
     }
-<<<<<<< HEAD
     mparams.main_gpu        = params.main_gpu;
     mparams.tensor_split    = params.tensor_split;
     mparams.use_mmap        = params.use_mmap;
@@ -777,28 +776,12 @@
     cparams.mul_mat_q       = params.mul_mat_q;
     cparams.seed            = params.seed;
     cparams.f16_kv          = params.memory_f16;
-    cparams.logits_all      = params.perplexity;
+    cparams.logits_all      = params.logits_all;
     cparams.embedding       = params.embedding;
     cparams.rope_freq_base  = params.rope_freq_base;
     cparams.rope_freq_scale = params.rope_freq_scale;
 
     return cparams;
-=======
-    lparams.main_gpu        = params.main_gpu;
-    lparams.tensor_split    = params.tensor_split;
-    lparams.low_vram        = params.low_vram;
-    lparams.mul_mat_q       = params.mul_mat_q;
-    lparams.seed            = params.seed;
-    lparams.f16_kv          = params.memory_f16;
-    lparams.use_mmap        = params.use_mmap;
-    lparams.use_mlock       = params.use_mlock;
-    lparams.logits_all      = params.logits_all;
-    lparams.embedding       = params.embedding;
-    lparams.rope_freq_base  = params.rope_freq_base;
-    lparams.rope_freq_scale = params.rope_freq_scale;
-
-    return lparams;
->>>>>>> ec893798
 }
 
 std::tuple<struct llama_model *, struct llama_context *> llama_init_from_gpt_params(gpt_params & params) {
@@ -839,14 +822,9 @@
     {
         LOG("warming up the model with an empty run\n");
 
-<<<<<<< HEAD
-        const std::vector<llama_token> tmp = { llama_token_bos(lctx), llama_token_eos(lctx), };
-        llama_eval(lctx, tmp.data(), std::min(tmp.size(), (size_t) params.n_batch), 0);
-=======
         std::vector<llama_token> tmp = { llama_token_bos(lctx), llama_token_eos(lctx), };
-        llama_decode(lctx, llama_batch_get_one(tmp.data(), std::min(tmp.size(), (size_t) params.n_batch), 0, 0), params.n_threads);
+        llama_decode(lctx, llama_batch_get_one(tmp.data(), std::min(tmp.size(), (size_t) params.n_batch), 0, 0));
         llama_kv_cache_tokens_rm(lctx, -1, -1);
->>>>>>> ec893798
         llama_reset_timings(lctx);
     }
 
