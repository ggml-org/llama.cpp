--- conflicted
+++ resolved
@@ -280,57 +280,8 @@
     return result;
 }
 
-<<<<<<< HEAD
-bool parse_kv_override(const char * data, std::vector<llama_model_kv_override> & overrides) {
-    const char * sep = strchr(data, '=');
-    if (sep == nullptr || sep - data >= 128) {
-        fprintf(stderr, "%s: malformed KV override '%s'\n", __func__, data);
-        return false;
-    }
-    llama_model_kv_override kvo;
-    std::strncpy(kvo.key, data, sep - data);
-    kvo.key[sep - data] = 0;
-    sep++;
-    if (strncmp(sep, "int:", 4) == 0) {
-        sep += 4;
-        kvo.tag = LLAMA_KV_OVERRIDE_TYPE_INT;
-        kvo.val_i64 = std::atol(sep);
-    } else if (strncmp(sep, "float:", 6) == 0) {
-        sep += 6;
-        kvo.tag = LLAMA_KV_OVERRIDE_TYPE_FLOAT;
-        kvo.val_f64 = std::atof(sep);
-    } else if (strncmp(sep, "bool:", 5) == 0) {
-        sep += 5;
-        kvo.tag = LLAMA_KV_OVERRIDE_TYPE_BOOL;
-        if (std::strcmp(sep, "true") == 0) {
-            kvo.val_bool = true;
-        } else if (std::strcmp(sep, "false") == 0) {
-            kvo.val_bool = false;
-        } else {
-            fprintf(stderr, "%s: invalid boolean value for KV override '%s'\n", __func__, data);
-            return false;
-        }
-    } else if (strncmp(sep, "str:", 4) == 0) {
-        sep += 4;
-        kvo.tag = LLAMA_KV_OVERRIDE_TYPE_STR;
-        if (strlen(sep) > 127) {
-            fprintf(stderr, "%s: malformed KV override '%s', value cannot exceed 127 chars\n", __func__, data);
-            return false;
-        }
-        strncpy(kvo.val_str, sep, 127);
-        kvo.val_str[127] = '\0';
-    } else {
-        fprintf(stderr, "%s: invalid type for KV override '%s'\n", __func__, data);
-        return false;
-    }
-    overrides.emplace_back(std::move(kvo));
-    return true;
-}
-
 #define CHECK_ARG if (++i >= argc) { invalid_param = true; return true; }
 
-=======
->>>>>>> 902184dd
 bool gpt_params_find_arg(int argc, char ** argv, const std::string & arg, gpt_params & params, int & i, bool & invalid_param) {
     llama_sampling_params & sparams = params.sparams;
 
@@ -522,16 +473,12 @@
         return true;
     }
     if (arg == "--sampling-seq") {
-<<<<<<< HEAD
-        CHECK_ARG
-        sparams.samplers_sequence = sampler_types_from_chars(argv[i]);
-=======
+        CHECK_ARG
         if (++i >= argc) {
             invalid_param = true;
             return true;
         }
         sparams.samplers_sequence = llama_sampling_types_from_chars(argv[i]);
->>>>>>> 902184dd
         return true;
     }
     if (arg == "--top-p") {
@@ -1101,16 +1048,12 @@
         return true;
     }
     if (arg == "--override-kv") {
-<<<<<<< HEAD
-        CHECK_ARG
-        if (!parse_kv_override(argv[i], params.kv_overrides)) {
-=======
+        CHECK_ARG
         if (++i >= argc) {
             invalid_param = true;
             return true;
         }
         if (!string_parse_kv_override(argv[i], params.kv_overrides)) {
->>>>>>> 902184dd
             fprintf(stderr, "error: Invalid type for KV override: %s\n", argv[i]);
             invalid_param = true;
             return true;
@@ -2370,15 +2313,11 @@
     printf("\n=== Done dumping\n");
 }
 
-<<<<<<< HEAD
-void llama_embd_normalize(const float * inp, float * out, int n, int embd_norm) {
-=======
 //
 // Embedding utils
 //
 
-void llama_embd_normalize(const float * inp, float * out, int n) {
->>>>>>> 902184dd
+void llama_embd_normalize(const float * inp, float * out, int n, int embd_norm) {
     double sum = 0.0;
 
     switch (embd_norm) {
