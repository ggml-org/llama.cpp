#include "common.h"
// Change JSON_ASSERT from assert() to GGML_ASSERT:
#define JSON_ASSERT GGML_ASSERT
#include "json.hpp"
#include "json-schema-to-grammar.h"
#include "llama.h"

#include <algorithm>
#include <cinttypes>
#include <cmath>
#include <codecvt>
#include <cstdarg>
#include <cstring>
#include <ctime>
#include <fstream>
#include <iostream>
#include <iterator>
#include <regex>
#include <sstream>
#include <string>
#include <unordered_map>
#include <unordered_set>
#include <vector>

#if defined(__APPLE__) && defined(__MACH__)
#include <sys/types.h>
#include <sys/sysctl.h>
#endif

#if defined(_WIN32)
#define WIN32_LEAN_AND_MEAN
#ifndef NOMINMAX
#   define NOMINMAX
#endif
#include <locale>
#include <windows.h>
#include <fcntl.h>
#include <io.h>
#else
#include <sys/ioctl.h>
#include <sys/stat.h>
#include <unistd.h>
#endif
#if defined(LLAMA_USE_CURL)
#include <curl/curl.h>
#include <curl/easy.h>
#include <thread>
#include <future>
#endif

#if defined(_MSC_VER)
#pragma warning(disable: 4244 4267) // possible loss of data
#endif

#if (defined(GGML_USE_CUDA) || defined(GGML_USE_SYCL))
#define GGML_USE_CUDA_SYCL
#endif

#if (defined(GGML_USE_CUDA) || defined(GGML_USE_SYCL)) || defined(GGML_USE_VULKAN)
#define GGML_USE_CUDA_SYCL_VULKAN
#endif

#if defined(LLAMA_USE_CURL)
#ifdef __linux__
#include <linux/limits.h>
#elif defined(_WIN32)
#define PATH_MAX MAX_PATH
#else
#include <sys/syslimits.h>
#endif
#define LLAMA_CURL_MAX_URL_LENGTH 2084 // Maximum URL Length in Chrome: 2083
#endif // LLAMA_USE_CURL

using json = nlohmann::ordered_json;

//
// CPU utils
//

int32_t cpu_get_num_physical_cores() {
#ifdef __linux__
    // enumerate the set of thread siblings, num entries is num cores
    std::unordered_set<std::string> siblings;
    for (uint32_t cpu=0; cpu < UINT32_MAX; ++cpu) {
        std::ifstream thread_siblings("/sys/devices/system/cpu/cpu"
            + std::to_string(cpu) + "/topology/thread_siblings");
        if (!thread_siblings.is_open()) {
            break; // no more cpus
        }
        std::string line;
        if (std::getline(thread_siblings, line)) {
            siblings.insert(line);
        }
    }
    if (!siblings.empty()) {
        return static_cast<int32_t>(siblings.size());
    }
#elif defined(__APPLE__) && defined(__MACH__)
    int32_t num_physical_cores;
    size_t len = sizeof(num_physical_cores);
    int result = sysctlbyname("hw.perflevel0.physicalcpu", &num_physical_cores, &len, NULL, 0);
    if (result == 0) {
        return num_physical_cores;
    }
    result = sysctlbyname("hw.physicalcpu", &num_physical_cores, &len, NULL, 0);
    if (result == 0) {
        return num_physical_cores;
    }
#elif defined(_WIN32)
    //TODO: Implement
#endif
    unsigned int n_threads = std::thread::hardware_concurrency();
    return n_threads > 0 ? (n_threads <= 4 ? n_threads : n_threads / 2) : 4;
}

#if defined(__x86_64__) && defined(__linux__) && !defined(__ANDROID__)
#include <pthread.h>

static void cpuid(unsigned leaf, unsigned subleaf,
                  unsigned *eax, unsigned *ebx, unsigned *ecx, unsigned *edx) {
    __asm__("movq\t%%rbx,%%rsi\n\t"
            "cpuid\n\t"
            "xchgq\t%%rbx,%%rsi"
            : "=a"(*eax), "=S"(*ebx), "=c"(*ecx), "=d"(*edx)
            : "0"(leaf), "2"(subleaf));
}

static int pin_cpu(int cpu) {
    cpu_set_t mask;
    CPU_ZERO(&mask);
    CPU_SET(cpu, &mask);
    return pthread_setaffinity_np(pthread_self(), sizeof(mask), &mask);
}

static bool is_hybrid_cpu(void) {
    unsigned eax, ebx, ecx, edx;
    cpuid(7, 0, &eax, &ebx, &ecx, &edx);
    return !!(edx & (1u << 15));
}

static bool is_running_on_efficiency_core(void) {
    unsigned eax, ebx, ecx, edx;
    cpuid(0x1a, 0, &eax, &ebx, &ecx, &edx);
    int intel_atom = 0x20;
    int core_type = (eax & 0xff000000u) >> 24;
    return core_type == intel_atom;
}

static int cpu_count_math_cpus(int n_cpu) {
    int result = 0;
    for (int cpu = 0; cpu < n_cpu; ++cpu) {
        if (pin_cpu(cpu)) {
            return -1;
        }
        if (is_running_on_efficiency_core()) {
            continue; // efficiency cores harm lockstep threading
        }
        ++cpu; // hyperthreading isn't useful for linear algebra
        ++result;
    }
    return result;
}

#endif // __x86_64__ && __linux__

/**
 * Returns number of CPUs on system that are useful for math.
 */
int32_t cpu_get_num_math() {
#if defined(__x86_64__) && defined(__linux__) && !defined(__ANDROID__)
    int n_cpu = sysconf(_SC_NPROCESSORS_ONLN);
    if (n_cpu < 1) {
        return cpu_get_num_physical_cores();
    }
    if (is_hybrid_cpu()) {
        cpu_set_t affinity;
        if (!pthread_getaffinity_np(pthread_self(), sizeof(affinity), &affinity)) {
            int result = cpu_count_math_cpus(n_cpu);
            pthread_setaffinity_np(pthread_self(), sizeof(affinity), &affinity);
            if (result > 0) {
                return result;
            }
        }
    }
#endif
    return cpu_get_num_physical_cores();
}

//
// CLI argument parsing
//

void gpt_params_handle_model_default(gpt_params & params) {
    if (!params.hf_repo.empty()) {
        // short-hand to avoid specifying --hf-file -> default it to --model
        if (params.hf_file.empty()) {
            if (params.model.empty()) {
                throw std::invalid_argument("error: --hf-repo requires either --hf-file or --model\n");
            }
            params.hf_file = params.model;
        } else if (params.model.empty()) {
            params.model = fs_get_cache_file(string_split(params.hf_file, '/').back());
        }
    } else if (!params.model_url.empty()) {
        if (params.model.empty()) {
            auto f = string_split(params.model_url, '#').front();
            f = string_split(f, '?').front();
            params.model = fs_get_cache_file(string_split(f, '/').back());
        }
    } else if (params.model.empty()) {
        params.model = DEFAULT_MODEL_PATH;
    }
}

bool gpt_params_parse_ex(int argc, char ** argv, gpt_params & params) {
    bool invalid_param = false;
    std::string arg;
    const std::string arg_prefix = "--";
    llama_sampling_params & sparams = params.sparams;

    for (int i = 1; i < argc; i++) {
        arg = argv[i];
        if (arg.compare(0, arg_prefix.size(), arg_prefix) == 0) {
            std::replace(arg.begin(), arg.end(), '_', '-');
        }
        if (!gpt_params_find_arg(argc, argv, arg, params, i, invalid_param)) {
            throw std::invalid_argument("error: unknown argument: " + arg);
        }
        if (invalid_param) {
            throw std::invalid_argument("error: invalid parameter for argument: " + arg);
        }
    }

    if (params.prompt_cache_all && (params.interactive || params.interactive_first)) {
        throw std::invalid_argument("error: --prompt-cache-all not supported in interactive mode yet\n");
    }

    gpt_params_handle_model_default(params);

    if (params.escape) {
        string_process_escapes(params.prompt);
        string_process_escapes(params.input_prefix);
        string_process_escapes(params.input_suffix);
        string_process_escapes(sparams.cfg_negative_prompt);
        for (auto & antiprompt : params.antiprompt) {
            string_process_escapes(antiprompt);
        }
    }

    if (!params.kv_overrides.empty()) {
        params.kv_overrides.emplace_back();
        params.kv_overrides.back().key[0] = 0;
    }

    return true;
}

bool gpt_params_parse(int argc, char ** argv, gpt_params & params) {
    const auto params_org = params; // the example can modify the default params

    try {
        if (!gpt_params_parse_ex(argc, argv, params) || params.usage) {
            params = params_org;
            params.usage = true;
            return false;
        }
    } catch (const std::invalid_argument & ex) {
        fprintf(stderr, "%s\n", ex.what());
        params = params_org;
        return false;
    }

    return true;
}

#define CHECK_ARG if (++i >= argc) { invalid_param = true; return true; }

bool gpt_params_find_arg(int argc, char ** argv, const std::string & arg, gpt_params & params, int & i, bool & invalid_param) {
    const char split_delim = ',';

    llama_sampling_params & sparams = params.sparams;

    if (arg == "-s" || arg == "--seed") {
        CHECK_ARG
        // TODO: this is temporary, in the future the sampling state will be moved fully to llama_sampling_context.
        params.seed = std::stoul(argv[i]);
        sparams.seed = std::stoul(argv[i]);
        return true;
    }
    if (arg == "-t" || arg == "--threads") {
        CHECK_ARG
        params.n_threads = std::stoi(argv[i]);
        if (params.n_threads <= 0) {
            params.n_threads = std::thread::hardware_concurrency();
        }
        return true;
    }
    if (arg == "-tb" || arg == "--threads-batch") {
        CHECK_ARG
        params.n_threads_batch = std::stoi(argv[i]);
        if (params.n_threads_batch <= 0) {
            params.n_threads_batch = std::thread::hardware_concurrency();
        }
        return true;
    }
    if (arg == "-td" || arg == "--threads-draft") {
        CHECK_ARG
        params.n_threads_draft = std::stoi(argv[i]);
        if (params.n_threads_draft <= 0) {
            params.n_threads_draft = std::thread::hardware_concurrency();
        }
        return true;
    }
    if (arg == "-tbd" || arg == "--threads-batch-draft") {
        CHECK_ARG
        params.n_threads_batch_draft = std::stoi(argv[i]);
        if (params.n_threads_batch_draft <= 0) {
            params.n_threads_batch_draft = std::thread::hardware_concurrency();
        }
        return true;
    }
    if (arg == "-p" || arg == "--prompt") {
        CHECK_ARG
        params.prompt = argv[i];
        return true;
    }
    if (arg == "-e" || arg == "--escape") {
        params.escape = true;
        return true;
    }
    if (arg == "--no-escape") {
        params.escape = false;
        return true;
    }
    if (arg == "--prompt-cache") {
        CHECK_ARG
        params.path_prompt_cache = argv[i];
        return true;
    }
    if (arg == "--prompt-cache-all") {
        params.prompt_cache_all = true;
        return true;
    }
    if (arg == "--prompt-cache-ro") {
        params.prompt_cache_ro = true;
        return true;
    }
    if (arg == "-bf" || arg == "--binary-file") {
        CHECK_ARG
        std::ifstream file(argv[i], std::ios::binary);
        if (!file) {
            fprintf(stderr, "error: failed to open file '%s'\n", argv[i]);
            invalid_param = true;
            return true;
        }
        // store the external file name in params
        params.prompt_file = argv[i];
        std::ostringstream ss;
        ss << file.rdbuf();
        params.prompt = ss.str();
        fprintf(stderr, "Read %zu bytes from binary file %s\n", params.prompt.size(), argv[i]);
        return true;
    }
    if (arg == "-f" || arg == "--file") {
        CHECK_ARG
        std::ifstream file(argv[i]);
        if (!file) {
            fprintf(stderr, "error: failed to open file '%s'\n", argv[i]);
            invalid_param = true;
            return true;
        }
        // store the external file name in params
        params.prompt_file = argv[i];
        std::copy(std::istreambuf_iterator<char>(file), std::istreambuf_iterator<char>(), back_inserter(params.prompt));
        if (!params.prompt.empty() && params.prompt.back() == '\n') {
            params.prompt.pop_back();
        }
        return true;
    }
    if (arg == "--in-file") {
        CHECK_ARG
        std::ifstream file(argv[i]);
        if (!file) {
            fprintf(stderr, "error: failed to open file '%s'\n", argv[i]);
            invalid_param = true;
            return true;
        }
        params.in_files.push_back(argv[i]);
        return true;
    }
    if (arg == "-n" || arg == "--predict" || arg == "--n-predict") {
        CHECK_ARG
        params.n_predict = std::stoi(argv[i]);
        return true;
    }
    if (arg == "--top-k") {
        CHECK_ARG
        sparams.top_k = std::stoi(argv[i]);
        return true;
    }
    if (arg == "-c" || arg == "--ctx-size") {
        CHECK_ARG
        params.n_ctx = std::stoi(argv[i]);
        return true;
    }
    if (arg == "--grp-attn-n" || arg == "-gan") {
        CHECK_ARG
        params.grp_attn_n = std::stoi(argv[i]);
        return true;
    }
    if (arg == "--grp-attn-w" || arg == "-gaw") {
        CHECK_ARG
        params.grp_attn_w = std::stoi(argv[i]);
        return true;
    }
    if (arg == "--rope-freq-base") {
        CHECK_ARG
        params.rope_freq_base = std::stof(argv[i]);
        return true;
    }
    if (arg == "--rope-freq-scale") {
        CHECK_ARG
        params.rope_freq_scale = std::stof(argv[i]);
        return true;
    }
    if (arg == "--rope-scaling") {
        CHECK_ARG
        std::string value(argv[i]);
        /**/ if (value == "none") { params.rope_scaling_type = LLAMA_ROPE_SCALING_TYPE_NONE; }
        else if (value == "linear") { params.rope_scaling_type = LLAMA_ROPE_SCALING_TYPE_LINEAR; }
        else if (value == "yarn") { params.rope_scaling_type = LLAMA_ROPE_SCALING_TYPE_YARN; }
        else { invalid_param = true; }
        return true;
    }
    if (arg == "--rope-scale") {
        CHECK_ARG
        params.rope_freq_scale = 1.0f / std::stof(argv[i]);
        return true;
    }
    if (arg == "--yarn-orig-ctx") {
        CHECK_ARG
        params.yarn_orig_ctx = std::stoi(argv[i]);
        return true;
    }
    if (arg == "--yarn-ext-factor") {
        CHECK_ARG
        params.yarn_ext_factor = std::stof(argv[i]);
        return true;
    }
    if (arg == "--yarn-attn-factor") {
        CHECK_ARG
        params.yarn_attn_factor = std::stof(argv[i]);
        return true;
    }
    if (arg == "--yarn-beta-fast") {
        CHECK_ARG
        params.yarn_beta_fast = std::stof(argv[i]);
        return true;
    }
    if (arg == "--yarn-beta-slow") {
        CHECK_ARG
        params.yarn_beta_slow = std::stof(argv[i]);
        return true;
    }
    if (arg == "--pooling") {
        CHECK_ARG
        std::string value(argv[i]);
        /**/ if (value == "none") { params.pooling_type = LLAMA_POOLING_TYPE_NONE; }
        else if (value == "mean") { params.pooling_type = LLAMA_POOLING_TYPE_MEAN; }
        else if (value == "cls") { params.pooling_type = LLAMA_POOLING_TYPE_CLS; }
        else if (value == "last") { params.pooling_type = LLAMA_POOLING_TYPE_LAST; }
        else { invalid_param = true; }
        return true;
    }
    if (arg == "--defrag-thold" || arg == "-dt") {
        CHECK_ARG
        params.defrag_thold = std::stof(argv[i]);
        return true;
    }
    if (arg == "--samplers") {
        CHECK_ARG
        const auto sampler_names = string_split(argv[i], ';');
        sparams.samplers_sequence = llama_sampling_types_from_names(sampler_names, true);
        return true;
    }
    if (arg == "--sampling-seq") {
        CHECK_ARG
        sparams.samplers_sequence = llama_sampling_types_from_chars(argv[i]);
        return true;
    }
    if (arg == "--top-p") {
        CHECK_ARG
        sparams.top_p = std::stof(argv[i]);
        return true;
    }
    if (arg == "--min-p") {
        CHECK_ARG
        sparams.min_p = std::stof(argv[i]);
        return true;
    }
    if (arg == "--temp") {
        CHECK_ARG
        sparams.temp = std::stof(argv[i]);
        sparams.temp = std::max(sparams.temp, 0.0f);
        return true;
    }
    if (arg == "--tfs") {
        CHECK_ARG
        sparams.tfs_z = std::stof(argv[i]);
        return true;
    }
    if (arg == "--typical") {
        CHECK_ARG
        sparams.typical_p = std::stof(argv[i]);
        return true;
    }
    if (arg == "--repeat-last-n") {
        CHECK_ARG
        sparams.penalty_last_n = std::stoi(argv[i]);
        sparams.n_prev = std::max(sparams.n_prev, sparams.penalty_last_n);
        return true;
    }
    if (arg == "--repeat-penalty") {
        CHECK_ARG
        sparams.penalty_repeat = std::stof(argv[i]);
        return true;
    }
    if (arg == "--frequency-penalty") {
        CHECK_ARG
        sparams.penalty_freq = std::stof(argv[i]);
        return true;
    }
    if (arg == "--presence-penalty") {
        CHECK_ARG
        sparams.penalty_present = std::stof(argv[i]);
        return true;
    }
    if (arg == "--dynatemp-range") {
        CHECK_ARG
        sparams.dynatemp_range = std::stof(argv[i]);
        return true;
    }
    if (arg == "--dynatemp-exp") {
        CHECK_ARG
        sparams.dynatemp_exponent = std::stof(argv[i]);
        return true;
    }
    if (arg == "--mirostat") {
        CHECK_ARG
        sparams.mirostat = std::stoi(argv[i]);
        return true;
    }
    if (arg == "--mirostat-lr") {
        CHECK_ARG
        sparams.mirostat_eta = std::stof(argv[i]);
        return true;
    }
    if (arg == "--mirostat-ent") {
        CHECK_ARG
        sparams.mirostat_tau = std::stof(argv[i]);
        return true;
    }
    if (arg == "--cfg-negative-prompt") {
        CHECK_ARG
        sparams.cfg_negative_prompt = argv[i];
        return true;
    }
    if (arg == "--cfg-negative-prompt-file") {
        CHECK_ARG
        std::ifstream file(argv[i]);
        if (!file) {
            fprintf(stderr, "error: failed to open file '%s'\n", argv[i]);
            invalid_param = true;
            return true;
        }
        std::copy(std::istreambuf_iterator<char>(file), std::istreambuf_iterator<char>(), back_inserter(sparams.cfg_negative_prompt));
        if (!sparams.cfg_negative_prompt.empty() && sparams.cfg_negative_prompt.back() == '\n') {
            sparams.cfg_negative_prompt.pop_back();
        }
        return true;
    }
    if (arg == "--cfg-scale") {
        CHECK_ARG
        sparams.cfg_scale = std::stof(argv[i]);
        return true;
    }
    if (arg == "-b" || arg == "--batch-size") {
        CHECK_ARG
        params.n_batch = std::stoi(argv[i]);
        return true;
    }
    if (arg == "-ub" || arg == "--ubatch-size") {
        CHECK_ARG
        params.n_ubatch = std::stoi(argv[i]);
        return true;
    }
    if (arg == "--keep") {
        CHECK_ARG
        params.n_keep = std::stoi(argv[i]);
        return true;
    }
    if (arg == "--draft") {
        CHECK_ARG
        params.n_draft = std::stoi(argv[i]);
        return true;
    }
    if (arg == "--chunks") {
        CHECK_ARG
        params.n_chunks = std::stoi(argv[i]);
        return true;
    }
    if (arg == "-np" || arg == "--parallel") {
        CHECK_ARG
        params.n_parallel = std::stoi(argv[i]);
        return true;
    }
    if (arg == "-ns" || arg == "--sequences") {
        CHECK_ARG
        params.n_sequences = std::stoi(argv[i]);
        return true;
    }
    if (arg == "--p-split" || arg == "-ps") {
        CHECK_ARG
        params.p_split = std::stof(argv[i]);
        return true;
    }
    if (arg == "-m" || arg == "--model") {
        CHECK_ARG
        params.model = argv[i];
        return true;
    }
    if (arg == "-md" || arg == "--model-draft") {
        CHECK_ARG
        params.model_draft = argv[i];
        return true;
    }
    if (arg == "-a" || arg == "--alias") {
        CHECK_ARG
        params.model_alias = argv[i];
        return true;
    }
    if (arg == "-mu" || arg == "--model-url") {
        CHECK_ARG
        params.model_url = argv[i];
        return true;
    }
    if (arg == "-hfr" || arg == "--hf-repo") {
        CHECK_ARG
        params.hf_repo = argv[i];
        return true;
    }
    if (arg == "-hff" || arg == "--hf-file") {
        CHECK_ARG
        params.hf_file = argv[i];
        return true;
    }
    if (arg == "--lora") {
        CHECK_ARG
        params.lora_adapter.emplace_back(argv[i], 1.0f);
        params.use_mmap = false;
        return true;
    }
    if (arg == "--lora-scaled") {
        CHECK_ARG
        const char* lora_adapter = argv[i];
        CHECK_ARG
        params.lora_adapter.emplace_back(lora_adapter, std::stof(argv[i]));
        params.use_mmap = false;
        return true;
    }
    if (arg == "--lora-base") {
        CHECK_ARG
        params.lora_base = argv[i];
        return true;
    }
    if (arg == "--control-vector") {
        CHECK_ARG
        params.control_vectors.push_back({ 1.0f, argv[i], });
        return true;
    }
    if (arg == "--control-vector-scaled") {
        CHECK_ARG
        const char* fname = argv[i];
        CHECK_ARG
        params.control_vectors.push_back({ std::stof(argv[i]), fname, });
        return true;
    }
    if (arg == "--control-vector-layer-range") {
        CHECK_ARG
        params.control_vector_layer_start = std::stoi(argv[i]);
        CHECK_ARG
        params.control_vector_layer_end = std::stoi(argv[i]);
        return true;
    }
    if (arg == "--mmproj") {
        CHECK_ARG
        params.mmproj = argv[i];
        return true;
    }
    if (arg == "--image") {
        CHECK_ARG
        params.image.emplace_back(argv[i]);
        return true;
    }
    if (arg == "-i" || arg == "--interactive") {
        params.interactive = true;
        return true;
    }
    if (arg == "-sp" || arg == "--special") {
        params.special = true;
        return true;
    }
    if (arg == "--embedding" || arg == "--embeddings") {
        params.embedding = true;
        return true;
    }
    if (arg == "--embd-normalize") {
        CHECK_ARG
        params.embd_normalize = std::stoi(argv[i]);
        return true;
    }
    if (arg == "--embd-output-format") {
        CHECK_ARG
        params.embd_out = argv[i];
        return true;
    }
    if (arg == "--embd-separator") {
        CHECK_ARG
        params.embd_sep = argv[i];
        return true;
    }
    if (arg == "-if" || arg == "--interactive-first") {
        params.interactive_first = true;
        return true;
    }
    if (arg == "-cnv" || arg == "--conversation") {
        params.conversation = true;
        return true;
    }
    if (arg == "--infill") {
        params.infill = true;
        return true;
    }
    if (arg == "-dkvc" || arg == "--dump-kv-cache") {
        params.dump_kv_cache = true;
        return true;
    }
    if (arg == "-nkvo" || arg == "--no-kv-offload") {
        params.no_kv_offload = true;
        return true;
    }
    if (arg == "-ctk" || arg == "--cache-type-k") {
        params.cache_type_k = argv[++i];
        return true;
    }
    if (arg == "-ctv" || arg == "--cache-type-v") {
        params.cache_type_v = argv[++i];
        return true;
    }
    if (arg == "--multiline-input") {
        params.multiline_input = true;
        return true;
    }
    if (arg == "--simple-io") {
        params.simple_io = true;
        return true;
    }
    if (arg == "-cb" || arg == "--cont-batching") {
        params.cont_batching = true;
        return true;
    }
    if (arg == "-fa" || arg == "--flash-attn") {
        params.flash_attn = true;
        return true;
    }
    if (arg == "-co" || arg == "--color") {
        params.use_color = true;
        return true;
    }
    if (arg == "--mlock") {
        params.use_mlock = true;
        return true;
    }
    if (arg == "-ngl" || arg == "--gpu-layers" || arg == "--n-gpu-layers") {
        CHECK_ARG
        params.n_gpu_layers = std::stoi(argv[i]);
        if (!llama_supports_gpu_offload()) {
            fprintf(stderr, "warning: not compiled with GPU offload support, --gpu-layers option will be ignored\n");
            fprintf(stderr, "warning: see main README.md for information on enabling GPU BLAS support\n");
        }
        return true;
    }
    if (arg == "-ngld" || arg == "--gpu-layers-draft" || arg == "--gpu-layers-draft") {
        CHECK_ARG
        params.n_gpu_layers_draft = std::stoi(argv[i]);
        if (!llama_supports_gpu_offload()) {
            fprintf(stderr, "warning: not compiled with GPU offload support, --gpu-layers-draft option will be ignored\n");
            fprintf(stderr, "warning: see main README.md for information on enabling GPU BLAS support\n");
        }
        return true;
    }
    if (arg == "--main-gpu" || arg == "-mg") {
        CHECK_ARG
        params.main_gpu = std::stoi(argv[i]);
#ifndef GGML_USE_CUDA_SYCL_VULKAN
        fprintf(stderr, "warning: llama.cpp was compiled without CUDA/SYCL/Vulkan. Setting the main GPU has no effect.\n");
#endif // GGML_USE_CUDA_SYCL_VULKAN
        return true;
    }
    if (arg == "--split-mode" || arg == "-sm") {
        CHECK_ARG
        std::string arg_next = argv[i];
        if (arg_next == "none") {
            params.split_mode = LLAMA_SPLIT_MODE_NONE;
        }
        else if (arg_next == "layer") {
            params.split_mode = LLAMA_SPLIT_MODE_LAYER;
        }
        else if (arg_next == "row") {
#ifdef GGML_USE_SYCL
            fprintf(stderr, "warning: The split mode value:[row] is not supported by llama.cpp with SYCL. It's developing.\nExit!\n");
            exit(1);
#endif // GGML_USE_SYCL
            params.split_mode = LLAMA_SPLIT_MODE_ROW;
        }
        else {
            invalid_param = true;
            return true;
        }
#ifndef GGML_USE_CUDA_SYCL_VULKAN
        fprintf(stderr, "warning: llama.cpp was compiled without CUDA/SYCL/Vulkan. Setting the split mode has no effect.\n");
#endif // GGML_USE_CUDA_SYCL_VULKAN
        return true;
    }
    if (arg == "--tensor-split" || arg == "-ts") {
        CHECK_ARG
        std::string arg_next = argv[i];

        // split string by , and /
        const std::regex regex{ R"([,/]+)" };
        std::sregex_token_iterator it{ arg_next.begin(), arg_next.end(), regex, -1 };
        std::vector<std::string> split_arg{ it, {} };
        if (split_arg.size() >= llama_max_devices()) {
            invalid_param = true;
            return true;
        }
        for (size_t i = 0; i < llama_max_devices(); ++i) {
            if (i < split_arg.size()) {
                params.tensor_split[i] = std::stof(split_arg[i]);
            }
            else {
                params.tensor_split[i] = 0.0f;
            }
        }
#ifndef GGML_USE_CUDA_SYCL_VULKAN
        fprintf(stderr, "warning: llama.cpp was compiled without CUDA/SYCL/Vulkan. Setting a tensor split has no effect.\n");
#endif // GGML_USE_CUDA_SYCL_VULKAN
        return true;
    }
    if (arg == "--rpc") {
        CHECK_ARG
        params.rpc_servers = argv[i];
        return true;
    }
    if (arg == "--no-mmap") {
        params.use_mmap = false;
        return true;
    }
    if (arg == "--numa") {
        CHECK_ARG
        std::string value(argv[i]);
        /**/ if (value == "distribute" || value == "") { params.numa = GGML_NUMA_STRATEGY_DISTRIBUTE; }
        else if (value == "isolate") { params.numa = GGML_NUMA_STRATEGY_ISOLATE; }
        else if (value == "numactl") { params.numa = GGML_NUMA_STRATEGY_NUMACTL; }
        else { invalid_param = true; }
        return true;
    }
    if (arg == "-v" || arg == "--verbose") {
        params.verbosity = 1;
        return true;
    }
    if (arg == "--verbosity") {
        CHECK_ARG
        params.verbosity = std::stoi(argv[i]);
        return true;
    }
    if (arg == "--verbose-prompt") {
        params.verbose_prompt = true;
        return true;
    }
    if (arg == "--no-display-prompt") {
        params.display_prompt = false;
        return true;
    }
    if (arg == "-r" || arg == "--reverse-prompt") {
        CHECK_ARG
        params.antiprompt.emplace_back(argv[i]);
        return true;
    }
    if (arg == "-ld" || arg == "--logdir") {
        CHECK_ARG
        params.logdir = argv[i];

        if (params.logdir.back() != DIRECTORY_SEPARATOR) {
            params.logdir += DIRECTORY_SEPARATOR;
        }
        return true;
    }
    if (arg == "-lcs" || arg == "--lookup-cache-static") {
        CHECK_ARG
        params.lookup_cache_static = argv[i];
        return true;
    }
    if (arg == "-lcd" || arg == "--lookup-cache-dynamic") {
        CHECK_ARG
        params.lookup_cache_dynamic = argv[i];
        return true;
    }
    if (arg == "--save-all-logits" || arg == "--kl-divergence-base") {
        CHECK_ARG
        params.logits_file = argv[i];
        return true;
    }
    if (arg == "--perplexity" || arg == "--all-logits") {
        params.logits_all = true;
        return true;
    }
    if (arg == "--ppl-stride") {
        CHECK_ARG
        params.ppl_stride = std::stoi(argv[i]);
        return true;
    }
    if (arg == "--ppl-output-type") {
        CHECK_ARG
        params.ppl_output_type = std::stoi(argv[i]);
        return true;
    }
    if (arg == "-ptc" || arg == "--print-token-count") {
        CHECK_ARG
        params.n_print = std::stoi(argv[i]);
        return true;
    }
    if (arg == "--check-tensors") {
        params.check_tensors = true;
        return true;
    }
    if (arg == "--hellaswag") {
        params.hellaswag = true;
        return true;
    }
    if (arg == "--hellaswag-tasks") {
        CHECK_ARG
        params.hellaswag_tasks = std::stoi(argv[i]);
        return true;
    }
    if (arg == "--winogrande") {
        params.winogrande = true;
        return true;
    }
    if (arg == "--winogrande-tasks") {
        CHECK_ARG
        params.winogrande_tasks = std::stoi(argv[i]);
        return true;
    }
    if (arg == "--multiple-choice") {
        params.multiple_choice = true;
        return true;
    }
    if (arg == "--multiple-choice-tasks") {
        CHECK_ARG
        params.multiple_choice_tasks = std::stoi(argv[i]);
        return true;
    }
    if (arg == "--kl-divergence") {
        params.kl_divergence = true;
        return true;
    }
    if (arg == "--ignore-eos") {
        params.ignore_eos = true;
        return true;
    }
    if (arg == "--penalize-nl") {
        sparams.penalize_nl = true;
        return true;
    }
    if (arg == "-l" || arg == "--logit-bias") {
        CHECK_ARG
        std::stringstream ss(argv[i]);
        llama_token key;
        char sign;
        std::string value_str;
        try {
            if (ss >> key && ss >> sign && std::getline(ss, value_str) && (sign == '+' || sign == '-')) {
                sparams.logit_bias[key] = std::stof(value_str) * ((sign == '-') ? -1.0f : 1.0f);
            }
            else {
                throw std::exception();
            }
        }
        catch (const std::exception&) {
            invalid_param = true;
            return true;
        }
        return true;
    }
    if (arg == "-h" || arg == "--help" || arg == "--usage"  ) {
        params.usage = true;
        return true;
    }
    if (arg == "--version") {
        fprintf(stderr, "version: %d (%s)\n", LLAMA_BUILD_NUMBER, LLAMA_COMMIT);
        fprintf(stderr, "built with %s for %s\n", LLAMA_COMPILER, LLAMA_BUILD_TARGET);
        exit(0);
    }
    if (arg == "--in-prefix-bos") {
        params.input_prefix_bos = true;
        return true;
    }
    if (arg == "--in-prefix") {
        CHECK_ARG
        params.input_prefix = argv[i];
        return true;
    }
    if (arg == "--in-suffix") {
        CHECK_ARG
        params.input_suffix = argv[i];
        return true;
    }
    if (arg == "--grammar") {
        CHECK_ARG
        sparams.grammar = argv[i];
        return true;
    }
    if (arg == "--grammar-file") {
        CHECK_ARG
        std::ifstream file(argv[i]);
        if (!file) {
            fprintf(stderr, "error: failed to open file '%s'\n", argv[i]);
            invalid_param = true;
            return true;
        }
        std::copy(
            std::istreambuf_iterator<char>(file),
            std::istreambuf_iterator<char>(),
            std::back_inserter(sparams.grammar)
        );
        return true;
    }
    if (arg == "-j" || arg == "--json-schema") {
        CHECK_ARG
        sparams.grammar = json_schema_to_grammar(json::parse(argv[i]));
        return true;
    }
    if (arg == "--override-kv") {
        CHECK_ARG
        if (!string_parse_kv_override(argv[i], params.kv_overrides)) {
            fprintf(stderr, "error: Invalid type for KV override: %s\n", argv[i]);
            invalid_param = true;
            return true;
        }
        return true;
    }
    if (arg == "--host") {
        CHECK_ARG
        params.hostname = argv[i];
        return true;
    }
    if (arg == "--port") {
        CHECK_ARG
        params.port = std::stoi(argv[i]);
        return true;
    }
    if (arg == "--path") {
        CHECK_ARG
        params.public_path = argv[i];
        return true;
    }
    if (arg == "--api-key") {
        CHECK_ARG
        params.api_keys.push_back(argv[i]);
        return true;
    }
    if (arg == "--api-key-file") {
        CHECK_ARG
        std::ifstream key_file(argv[i]);
        if (!key_file) {
            fprintf(stderr, "error: failed to open file '%s'\n", argv[i]);
            invalid_param = true;
            return true;
        }
        std::string key;
        while (std::getline(key_file, key)) {
            if (!key.empty()) {
                params.api_keys.push_back(key);
            }
        }
        key_file.close();
        return true;
    }
    if (arg == "--ssl-key-file") {
        CHECK_ARG
        params.ssl_file_key = argv[i];
        return true;
    }
    if (arg == "--ssl-cert-file") {
        CHECK_ARG
        params.ssl_file_cert = argv[i];
        return true;
    }
    if (arg == "--timeout" || arg == "-to") {
        CHECK_ARG
        params.timeout_read  = std::stoi(argv[i]);
        params.timeout_write = std::stoi(argv[i]);
        return true;
    }
    if (arg == "--threads-http") {
        CHECK_ARG
        params.n_threads_http = std::stoi(argv[i]);
        return true;
    }
    if (arg == "-spf" || arg == "--system-prompt-file") {
        CHECK_ARG
        std::ifstream file(argv[i]);
        if (!file) {
            fprintf(stderr, "error: failed to open file '%s'\n", argv[i]);
            invalid_param = true;
            return true;
        }
        std::string system_prompt;
        std::copy(
                std::istreambuf_iterator<char>(file),
                std::istreambuf_iterator<char>(),
                std::back_inserter(system_prompt)
                );
        params.system_prompt = system_prompt;
        return true;
    }
    if (arg == "--log-format") {
        CHECK_ARG
        if (std::strcmp(argv[i], "json") == 0) {
            params.log_json = true;
        } else if (std::strcmp(argv[i], "text") == 0) {
            params.log_json = false;
        } else {
            invalid_param = true;
            return true;
        }
        return true;
    }
    if (arg == "--no-slots") {
        params.endpoint_slots = false;
        return true;
    }
    if (arg == "--metrics") {
        params.endpoint_metrics = true;
        return true;
    }
    if (arg == "--slot-save-path") {
        CHECK_ARG
        params.slot_save_path = argv[i];
        // if doesn't end with DIRECTORY_SEPARATOR, add it
        if (!params.slot_save_path.empty() && params.slot_save_path[params.slot_save_path.size() - 1] != DIRECTORY_SEPARATOR) {
            params.slot_save_path += DIRECTORY_SEPARATOR;
        }
        return true;
    }
    if (arg == "--chat-template") {
        CHECK_ARG
        if (!llama_chat_verify_template(argv[i])) {
            fprintf(stderr, "error: the supplied chat template is not supported: %s\n", argv[i]);
            fprintf(stderr, "note: llama.cpp does not use jinja parser, we only support commonly used templates\n");
            invalid_param = true;
            return true;
        }
        params.chat_template = argv[i];
        return true;
    }
    if (arg == "--slot-prompt-similarity" || arg == "-sps") {
        CHECK_ARG
        params.slot_prompt_similarity = std::stof(argv[i]);
        return true;
    }
    if (arg == "-pps") {
        params.is_pp_shared = true;
        return true;
    }
    if (arg == "-npp") {
        CHECK_ARG
        auto p = string_split<int>(argv[i], split_delim);
        params.n_pp.insert(params.n_pp.end(), p.begin(), p.end());
        return true;
    }
    if (arg == "-ntg") {
        CHECK_ARG
        auto p = string_split<int>(argv[i], split_delim);
        params.n_tg.insert(params.n_tg.end(), p.begin(), p.end());
        return true;
    }
    if (arg == "-npl") {
        CHECK_ARG
        auto p = string_split<int>(argv[i], split_delim);
        params.n_pl.insert(params.n_pl.end(), p.begin(), p.end());
        return true;
    }
    if (arg == "--context-file") {
        CHECK_ARG
        std::ifstream file(argv[i], std::ios::binary);
        if (!file) {
            fprintf(stderr, "error: failed to open file '%s'\n", argv[i]);
            invalid_param = true;
            return true;
        }
        params.context_files.push_back(argv[i]);
        return true;
    }
    if (arg == "--chunk-size") {
        CHECK_ARG
        params.chunk_size = std::stoi(argv[i]);
        return true;
    }
    if (arg == "--chunk-separator") {
        CHECK_ARG
        params.chunk_separator = argv[i];
        return true;
    }
    if (arg == "--junk") {
        CHECK_ARG
        params.n_junk = std::stoi(argv[i]);
        return true;
    }
    if (arg == "--pos") {
        CHECK_ARG
        params.i_pos = std::stoi(argv[i]);
        return true;
    }
    if (arg == "-o" || arg == "--output" || arg == "--output-file") {
        CHECK_ARG
        params.out_file = argv[i];
        params.cvector_outfile = argv[i];
        return true;
    }
    if (arg == "-ofreq" || arg == "--output-frequency") {
        CHECK_ARG
        params.n_out_freq = std::stoi(argv[i]);
        return true;
    }
    if (arg == "--save-frequency") {
        CHECK_ARG
        params.n_save_freq = std::stoi(argv[i]);
        return true;
    }
    if (arg == "--process-output") {
        params.process_output = true;
        return true;
    }
    if (arg == "--no-ppl") {
        params.compute_ppl = false;
        return true;
    }
    if (arg == "--chunk" || arg == "--from-chunk") {
        CHECK_ARG
        params.i_chunk = std::stoi(argv[i]);
        return true;
    }
    // cvector params
<<<<<<< HEAD
=======
    if (arg == "--completions-file") {
        CHECK_ARG
        params.cvector_completions_file = argv[i];
        return true;
    }
>>>>>>> f702a90e
    if (arg == "--positive-file") {
        CHECK_ARG
        params.cvector_positive_file = argv[i];
        return true;
    }
    if (arg == "--negative-file") {
        CHECK_ARG
        params.cvector_negative_file = argv[i];
        return true;
    }
<<<<<<< HEAD
    if (arg == "--pca-batch") {
        if (++i >= argc) {
            invalid_param = true;
            return true;
        }
        params.n_pca_batch = std::stoi(argv[i]);
        return true;
    }
    if (arg == "--pca-iter") {
        if (++i >= argc) {
            invalid_param = true;
            return true;
        }
        params.n_pca_iterations = std::stoi(argv[i]);
        return true;
    }
    if (arg == "--method") {
        if (++i >= argc) {
            invalid_param = true;
            return true;
        }
        std::string arg = argv[i];
        if (arg == "pca") {
            params.cvector_dimre_method = DIMRE_METHOD_PCA;
        } else if (arg == "mean") {
            params.cvector_dimre_method = DIMRE_METHOD_MEAN;
        } else {
            invalid_param = true;
        }
=======
    if (arg == "--completions") {
        CHECK_ARG
        params.n_completions = std::stoi(argv[i]);
        return true;
    }
    if (arg == "--pca-batch") {
        CHECK_ARG
        params.n_pca_batch = std::stoi(argv[i]);
        return true;
    }
    if (arg == "--pca-iter") {
        CHECK_ARG
        params.n_pca_iterations = std::stoi(argv[i]);
>>>>>>> f702a90e
        return true;
    }
#ifndef LOG_DISABLE_LOGS
    // Parse args for logging parameters
    if (log_param_single_parse(argv[i])) {
        // Do nothing, log_param_single_parse automatically does it's thing
        //  and returns if a match was found and parsed.
        return true;
    }
    if (log_param_pair_parse( /*check_but_dont_parse*/ true, argv[i])) {
        // We have a matching known parameter requiring an argument,
        //  now we need to check if there is anything after this argv
        //  and flag invalid_param or parse it.
        CHECK_ARG
        if (!log_param_pair_parse( /*check_but_dont_parse*/ false, argv[i - 1], argv[i])) {
            invalid_param = true;
            return true;
        }
        return true;
    }
    // End of Parse args for logging parameters
#endif // LOG_DISABLE_LOGS

    return false;
}

#ifdef __GNUC__
#ifdef __MINGW32__
#define LLAMA_COMMON_ATTRIBUTE_FORMAT(...) __attribute__((format(gnu_printf, __VA_ARGS__)))
#else
#define LLAMA_COMMON_ATTRIBUTE_FORMAT(...) __attribute__((format(printf, __VA_ARGS__)))
#endif
#else
#define LLAMA_COMMON_ATTRIBUTE_FORMAT(...)
#endif

void gpt_params_print_usage(int /*argc*/, char ** argv, const gpt_params & params) {
    const llama_sampling_params & sparams = params.sparams;

    std::string sampler_type_chars;
    std::string sampler_type_names;
    for (const auto sampler_type : sparams.samplers_sequence) {
        sampler_type_chars += static_cast<char>(sampler_type);
        sampler_type_names += llama_sampling_type_to_str(sampler_type) + ";";
    }
    sampler_type_names.pop_back();

    struct option_info {
        LLAMA_COMMON_ATTRIBUTE_FORMAT(4, 5)
        option_info(const std::string & tags, const char * args, const char * desc, ...) : tags(tags), args(args), desc(desc) {
            va_list args_list;
            va_start(args_list, desc);
            char buffer[1024];
            vsnprintf(buffer, sizeof(buffer), desc, args_list);
            va_end(args_list);
            this->desc = buffer;
        }

        option_info(const std::string & grp) : grp(grp) {}

        std::string tags;
        std::string args;
        std::string desc;
        std::string grp;
    };

    std::vector<option_info> options;

    // TODO: filter by tags

    options.push_back({ "general" });
    options.push_back({ "*",           "-h,    --help, --usage",        "print usage and exit" });
    options.push_back({ "*",           "       --version",              "show version and build info" });
    options.push_back({ "*",           "-v,    --verbose",              "print verbose information" });
    options.push_back({ "*",           "       --verbosity N",          "set specific verbosity level (default: %d)", params.verbosity });
    options.push_back({ "*",           "       --verbose-prompt",       "print a verbose prompt before generation (default: %s)", params.verbose_prompt ? "true" : "false" });
    options.push_back({ "*",           "       --no-display-prompt",    "don't print prompt at generation (default: %s)", !params.display_prompt ? "true" : "false" });
    options.push_back({ "*",           "-co,   --color",                "colorise output to distinguish prompt and user input from generations (default: %s)", params.use_color ? "true" : "false" });
    options.push_back({ "*",           "-s,    --seed SEED",            "RNG seed (default: %d, use random seed for < 0)", params.seed });
    options.push_back({ "*",           "-t,    --threads N",            "number of threads to use during generation (default: %d)", params.n_threads });
    options.push_back({ "*",           "-tb,   --threads-batch N",      "number of threads to use during batch and prompt processing (default: same as --threads)" });
    options.push_back({ "speculative", "-td,   --threads-draft N",      "number of threads to use during generation (default: same as --threads)" });
    options.push_back({ "speculative", "-tbd,  --threads-batch-draft N",
                                                                        "number of threads to use during batch and prompt processing (default: same as --threads-draft)" });
    options.push_back({ "speculative", "       --draft N",              "number of tokens to draft for speculative decoding (default: %d)", params.n_draft });
    options.push_back({ "speculative", "-ps,   --p-split N",            "speculative decoding split probability (default: %.1f)", (double)params.p_split });
    options.push_back({ "*",           "-lcs,  --lookup-cache-static FNAME",
                                                                        "path to static lookup cache to use for lookup decoding (not updated by generation)" });
    options.push_back({ "*",           "-lcd,  --lookup-cache-dynamic FNAME",
                                                                        "path to dynamic lookup cache to use for lookup decoding (updated by generation)" });

    options.push_back({ "*",           "-c,    --ctx-size N",           "size of the prompt context (default: %d, 0 = loaded from model)", params.n_ctx });
    options.push_back({ "*",           "-n,    --predict N",            "number of tokens to predict (default: %d, -1 = infinity, -2 = until context filled)", params.n_predict });
    options.push_back({ "*",           "-b,    --batch-size N",         "logical maximum batch size (default: %d)", params.n_batch });
    options.push_back({ "*",           "-ub,   --ubatch-size N",        "physical maximum batch size (default: %d)", params.n_ubatch });
    options.push_back({ "*",           "       --keep N",               "number of tokens to keep from the initial prompt (default: %d, -1 = all)", params.n_keep });
    options.push_back({ "*",           "       --chunks N",             "max number of chunks to process (default: %d, -1 = all)", params.n_chunks });
    options.push_back({ "*",           "-fa,   --flash-attn",           "enable Flash Attention (default: %s)", params.flash_attn ? "enabled" : "disabled" });
    options.push_back({ "*",           "-p,    --prompt PROMPT",        "prompt to start generation with (default: '%s')", params.prompt.c_str() });
    options.push_back({ "*",           "-f,    --file FNAME",           "a file containing the prompt (default: none)" });
    options.push_back({ "*",           "       --in-file FNAME",        "an input file (repeat to specify multiple files)" });
    options.push_back({ "*",           "-bf,   --binary-file FNAME",    "binary file containing the prompt (default: none)" });
    options.push_back({ "*",           "-e,    --escape",               "process escapes sequences (\\n, \\r, \\t, \\', \\\", \\\\) (default: %s)", params.escape ? "true" : "false" });
    options.push_back({ "*",           "       --no-escape",            "do not process escape sequences" });
    options.push_back({ "main",        "-ptc,  --print-token-count N",  "print token count every N tokens (default: %d)", params.n_print });
    options.push_back({ "main",        "       --prompt-cache FNAME",   "file to cache prompt state for faster startup (default: none)" });
    options.push_back({ "main",        "       --prompt-cache-all",     "if specified, saves user input and generations to cache as well\n"
                                                                        "not supported with --interactive or other interactive options" });
    options.push_back({ "main",        "       --prompt-cache-ro",      "if specified, uses the prompt cache but does not update it" });
    options.push_back({ "main",        "-r,    --reverse-prompt PROMPT",
                                                                        "halt generation at PROMPT, return control in interactive mode\n"
                                                                        "can be specified more than once for multiple prompts" });
    options.push_back({ "main",        "-sp,   --special",              "special tokens output enabled (default: %s)", params.special ? "true" : "false" });
    options.push_back({ "main",        "-cnv,  --conversation",         "run in conversation mode (does not print special tokens and suffix/prefix) (default: %s)", params.conversation ? "true" : "false" });
    options.push_back({ "main infill", "-i,    --interactive",          "run in interactive mode (default: %s)", params.interactive ? "true" : "false" });
    options.push_back({ "main infill", "-if,   --interactive-first",    "run in interactive mode and wait for input right away (default: %s)", params.interactive_first ? "true" : "false" });
    options.push_back({ "main infill", "-mli,  --multiline-input",      "allows you to write or paste multiple lines without ending each in '\\'" });
    options.push_back({ "main infill", "       --in-prefix-bos",        "prefix BOS to user inputs, preceding the `--in-prefix` string" });
    options.push_back({ "main infill", "       --in-prefix STRING",     "string to prefix user inputs with (default: empty)" });
    options.push_back({ "main infill", "       --in-suffix STRING",     "string to suffix after user inputs with (default: empty)" });

    options.push_back({ "sampling" });
    options.push_back({ "*",           "       --samplers SAMPLERS",    "samplers that will be used for generation in the order, separated by \';\'\n"
                                                                        "(default: %s)", sampler_type_names.c_str() });
    options.push_back({ "*",           "       --sampling-seq SEQUENCE",
                                                                        "simplified sequence for samplers that will be used (default: %s)", sampler_type_chars.c_str() });
    options.push_back({ "*",           "       --ignore-eos",           "ignore end of stream token and continue generating (implies --logit-bias EOS-inf)" });
    options.push_back({ "*",           "       --penalize-nl",          "penalize newline tokens (default: %s)", sparams.penalize_nl ? "true" : "false" });
    options.push_back({ "*",           "       --temp N",               "temperature (default: %.1f)", (double)sparams.temp });
    options.push_back({ "*",           "       --top-k N",              "top-k sampling (default: %d, 0 = disabled)", sparams.top_k });
    options.push_back({ "*",           "       --top-p N",              "top-p sampling (default: %.1f, 1.0 = disabled)", (double)sparams.top_p });
    options.push_back({ "*",           "       --min-p N",              "min-p sampling (default: %.1f, 0.0 = disabled)", (double)sparams.min_p });
    options.push_back({ "*",           "       --tfs N",                "tail free sampling, parameter z (default: %.1f, 1.0 = disabled)", (double)sparams.tfs_z });
    options.push_back({ "*",           "       --typical N",            "locally typical sampling, parameter p (default: %.1f, 1.0 = disabled)", (double)sparams.typical_p });
    options.push_back({ "*",           "       --repeat-last-n N",      "last n tokens to consider for penalize (default: %d, 0 = disabled, -1 = ctx_size)", sparams.penalty_last_n });
    options.push_back({ "*",           "       --repeat-penalty N",     "penalize repeat sequence of tokens (default: %.1f, 1.0 = disabled)", (double)sparams.penalty_repeat });
    options.push_back({ "*",           "       --presence-penalty N",   "repeat alpha presence penalty (default: %.1f, 0.0 = disabled)", (double)sparams.penalty_present });
    options.push_back({ "*",           "       --frequency-penalty N",  "repeat alpha frequency penalty (default: %.1f, 0.0 = disabled)", (double)sparams.penalty_freq });
    options.push_back({ "*",           "       --dynatemp-range N",     "dynamic temperature range (default: %.1f, 0.0 = disabled)", (double)sparams.dynatemp_range });
    options.push_back({ "*",           "       --dynatemp-exp N",       "dynamic temperature exponent (default: %.1f)", (double)sparams.dynatemp_exponent });
    options.push_back({ "*",           "       --mirostat N",           "use Mirostat sampling.\n"
                                                                        "Top K, Nucleus, Tail Free and Locally Typical samplers are ignored if used.\n"
                                                                        "(default: %d, 0 = disabled, 1 = Mirostat, 2 = Mirostat 2.0)", sparams.mirostat });
    options.push_back({ "*",           "       --mirostat-lr N",        "Mirostat learning rate, parameter eta (default: %.1f)", (double)sparams.mirostat_eta });
    options.push_back({ "*",           "       --mirostat-ent N",       "Mirostat target entropy, parameter tau (default: %.1f)", (double)sparams.mirostat_tau });
    options.push_back({ "*",           "       -l TOKEN_ID(+/-)BIAS",   "modifies the likelihood of token appearing in the completion,\n"
                                                                        "i.e. `--logit-bias 15043+1` to increase likelihood of token ' Hello',\n"
                                                                        "or `--logit-bias 15043-1` to decrease likelihood of token ' Hello'" });
    options.push_back({ "main",        "       --cfg-negative-prompt PROMPT",
                                                                        "negative prompt to use for guidance (default: '%s')", sparams.cfg_negative_prompt.c_str() });
    options.push_back({ "main",        "       --cfg-negative-prompt-file FNAME",
                                                                        "negative prompt file to use for guidance" });
    options.push_back({ "main",        "       --cfg-scale N",          "strength of guidance (default: %.1f, 1.0 = disable)", (double)sparams.cfg_scale });

    options.push_back({ "grammar" });
    options.push_back({ "*",           "       --grammar GRAMMAR",      "BNF-like grammar to constrain generations (see samples in grammars/ dir) (default: '%s')", sparams.grammar.c_str() });
    options.push_back({ "*",           "       --grammar-file FNAME",   "file to read grammar from" });
    options.push_back({ "*",           "-j,    --json-schema SCHEMA",
                                                                        "JSON schema to constrain generations (https://json-schema.org/), e.g. `{}` for any JSON object\n"
                                                                        "For schemas w/ external $refs, use --grammar + example/json_schema_to_grammar.py instead" });

    options.push_back({ "embedding" });
    options.push_back({ "embedding",   "       --pooling {none,mean,cls}",
                                                                        "pooling type for embeddings, use model default if unspecified" });

    options.push_back({ "context hacking" });
    options.push_back({ "*",           "       --rope-scaling {none,linear,yarn}",
                                                                        "RoPE frequency scaling method, defaults to linear unless specified by the model" });
    options.push_back({ "*",           "       --rope-scale N",         "RoPE context scaling factor, expands context by a factor of N" });
    options.push_back({ "*",           "       --rope-freq-base N",     "RoPE base frequency, used by NTK-aware scaling (default: loaded from model)" });
    options.push_back({ "*",           "       --rope-freq-scale N",    "RoPE frequency scaling factor, expands context by a factor of 1/N" });
    options.push_back({ "*",           "       --yarn-orig-ctx N",      "YaRN: original context size of model (default: %d = model training context size)", params.yarn_orig_ctx });
    options.push_back({ "*",           "       --yarn-ext-factor N",    "YaRN: extrapolation mix factor (default: %.1f, 0.0 = full interpolation)", (double)params.yarn_ext_factor });
    options.push_back({ "*",           "       --yarn-attn-factor N",   "YaRN: scale sqrt(t) or attention magnitude (default: %.1f)", (double)params.yarn_attn_factor });
    options.push_back({ "*",           "       --yarn-beta-slow N",     "YaRN: high correction dim or alpha (default: %.1f)", (double)params.yarn_beta_slow });
    options.push_back({ "*",           "       --yarn-beta-fast N",     "YaRN: low correction dim or beta (default: %.1f)", (double)params.yarn_beta_fast });
    options.push_back({ "*",           "-gan,  --grp-attn-n N",         "group-attention factor (default: %d)", params.grp_attn_n });
    options.push_back({ "*",           "-gaw,  --grp-attn-w N",         "group-attention width (default: %.1f)", (double)params.grp_attn_w });
    options.push_back({ "*",           "-dkvc, --dump-kv-cache",        "verbose print of the KV cache" });
    options.push_back({ "*",           "-nkvo, --no-kv-offload",        "disable KV offload" });
    options.push_back({ "*",           "-ctk,  --cache-type-k TYPE",    "KV cache data type for K (default: %s)", params.cache_type_k.c_str() });
    options.push_back({ "*",           "-ctv,  --cache-type-v TYPE",    "KV cache data type for V (default: %s)", params.cache_type_v.c_str() });

    options.push_back({ "perplexity" });
    options.push_back({ "perplexity",  "       --all-logits",           "return logits for all tokens in the batch (default: %s)", params.logits_all ? "true" : "false" });
    options.push_back({ "perplexity",  "       --hellaswag",            "compute HellaSwag score over random tasks from datafile supplied with -f" });
    options.push_back({ "perplexity",  "       --hellaswag-tasks N",    "number of tasks to use when computing the HellaSwag score (default: %zu)", params.hellaswag_tasks });
    options.push_back({ "perplexity",  "       --winogrande",           "compute Winogrande score over random tasks from datafile supplied with -f" });
    options.push_back({ "perplexity",  "       --winogrande-tasks N",   "number of tasks to use when computing the Winogrande score (default: %zu)", params.winogrande_tasks });
    options.push_back({ "perplexity",  "       --multiple-choice",      "compute multiple choice score over random tasks from datafile supplied with -f" });
    options.push_back({ "perplexity",  "       --multiple-choice-tasks N",
                                                                        "number of tasks to use when computing the multiple choice score (default: %zu)", params.multiple_choice_tasks });
    options.push_back({ "perplexity",  "       --kl-divergence",        "computes KL-divergence to logits provided via --kl-divergence-base" });
    options.push_back({ "perplexity",  "       --ppl-stride N",         "stride for perplexity calculation (default: %d)", params.ppl_stride });
    options.push_back({ "perplexity",  "       --ppl-output-type {0,1}",
                                                                        "output type for perplexity calculation (default: %d)", params.ppl_output_type });

    options.push_back({ "parallel" });
    options.push_back({ "*",           "-dt,   --defrag-thold N",       "KV cache defragmentation threshold (default: %.1f, < 0 - disabled)", (double)params.defrag_thold });
    options.push_back({ "*",           "-np,   --parallel N",           "number of parallel sequences to decode (default: %d)", params.n_parallel });
    options.push_back({ "*",           "-ns,   --sequences N",          "number of sequences to decode (default: %d)", params.n_sequences });
    options.push_back({ "*",           "-cb,   --cont-batching",        "enable continuous batching (a.k.a dynamic batching) (default: %s)", params.cont_batching ? "enabled" : "disabled" });

    options.push_back({ "multi-modality" });
    options.push_back({ "*",           "       --mmproj FILE",          "path to a multimodal projector file for LLaVA. see examples/llava/README.md" });
    options.push_back({ "*",           "       --image FILE",           "path to an image file. use with multimodal models. Specify multiple times for batching" });

    options.push_back({ "backend" });
    options.push_back({ "*",           "       --rpc SERVERS",          "comma separated list of RPC servers" });

    if (llama_supports_mlock()) {
        options.push_back({ "*",           "       --mlock",                "force system to keep model in RAM rather than swapping or compressing" });
    }
    if (llama_supports_mmap()) {
        options.push_back({ "*",           "       --no-mmap",              "do not memory-map model (slower load but may reduce pageouts if not using mlock)" });
    }
    options.push_back({ "*",           "       --numa TYPE",            "attempt optimizations that help on some NUMA systems\n"
                                                                        "  - distribute: spread execution evenly over all nodes\n"
                                                                        "  - isolate: only spawn threads on CPUs on the node that execution started on\n"
                                                                        "  - numactl: use the CPU map provided by numactl\n"
                                                                        "if run without this previously, it is recommended to drop the system page cache before using this\n"
                                                                        "see https://github.com/ggerganov/llama.cpp/issues/1437" });

    if (llama_supports_gpu_offload()) {
        options.push_back({ "*",           "-ngl,  --gpu-layers N",
                                                                        "number of layers to store in VRAM" });
        options.push_back({ "*",           "-ngld, --gpu-layers-draft N",
                                                                        "number of layers to store in VRAM for the draft model" });
        options.push_back({ "*",           "-sm,   --split-mode SPLIT_MODE",
                                                                        "how to split the model across multiple GPUs, one of:\n"
                                                                        "  - none: use one GPU only\n"
                                                                        "  - layer (default): split layers and KV across GPUs\n"
                                                                        "  - row: split rows across GPUs" });
        options.push_back({ "*",           "-ts,   --tensor-split SPLIT",
                                                                        "fraction of the model to offload to each GPU, comma-separated list of proportions, e.g. 3,1" });
        options.push_back({ "*",           "-mg,   --main-gpu i",       "the GPU to use for the model (with split-mode = none),\n"
                                                                        "or for intermediate results and KV (with split-mode = row) (default: %d)", params.main_gpu });
    }

    options.push_back({ "model" });
    options.push_back({ "*",           "       --check-tensors",        "check model tensor data for invalid values (default: %s)", params.check_tensors ? "true" : "false" });
    options.push_back({ "*",           "       --override-kv KEY=TYPE:VALUE",
                                                                        "advanced option to override model metadata by key. may be specified multiple times.\n"
                                                                        "types: int, float, bool, str. example: --override-kv tokenizer.ggml.add_bos_token=bool:false" });
    options.push_back({ "*",           "       --lora FNAME",           "apply LoRA adapter (implies --no-mmap)" });
    options.push_back({ "*",           "       --lora-scaled FNAME S",  "apply LoRA adapter with user defined scaling S (implies --no-mmap)" });
    options.push_back({ "*",           "       --lora-base FNAME",      "optional model to use as a base for the layers modified by the LoRA adapter" });
    options.push_back({ "*",           "       --control-vector FNAME", "add a control vector\n"
                                                                        "note: this argument can be repeated to add multiple control vectors" });
    options.push_back({ "*",           "       --control-vector-scaled FNAME SCALE",
                                                                        "add a control vector with user defined scaling SCALE\n"
                                                                        "note: this argument can be repeated to add multiple scaled control vectors" });
    options.push_back({ "*",           "       --control-vector-layer-range START END",
                                                                        "layer range to apply the control vector(s) to, start and end inclusive" });
    options.push_back({ "*",           "-m,    --model FNAME",          "model path (default: models/$filename with filename from --hf-file\n"
                                                                        "or --model-url if set, otherwise %s)", DEFAULT_MODEL_PATH });
    options.push_back({ "*",           "-md,   --model-draft FNAME",    "draft model for speculative decoding (default: unused)" });
    options.push_back({ "*",           "-mu,   --model-url MODEL_URL",  "model download url (default: unused)" });
    options.push_back({ "*",           "-hfr,  --hf-repo REPO",         "Hugging Face model repository (default: unused)" });
    options.push_back({ "*",           "-hff,  --hf-file FILE",         "Hugging Face model file (default: unused)" });

    options.push_back({ "retrieval" });
    options.push_back({ "retrieval",   "       --context-file FNAME",   "file to load context from (repeat to specify multiple files)" });
    options.push_back({ "retrieval",   "       --chunk-size N",         "minimum length of embedded text chunks (default: %d)", params.chunk_size });
    options.push_back({ "retrieval",   "       --chunk-separator STRING",
                                                                        "separator between chunks (default: '%s')", params.chunk_separator.c_str() });

    options.push_back({ "passkey" });
    options.push_back({ "passkey",     "       --junk N",               "number of times to repeat the junk text (default: %d)", params.n_junk });
    options.push_back({ "passkey",     "       --pos N",                "position of the passkey in the junk text (default: %d)", params.i_pos });

    options.push_back({ "imatrix" });
    options.push_back({ "imatrix",     "-o,    --output FNAME",         "output file (default: '%s')", params.out_file.c_str() });
    options.push_back({ "imatrix",     "       --output-frequency N",   "output the imatrix every N iterations (default: %d)", params.n_out_freq });
    options.push_back({ "imatrix",     "       --save-frequency N",     "save an imatrix copy every N iterations (default: %d)", params.n_save_freq });
    options.push_back({ "imatrix",     "       --process-output",       "collect data for the output tensor (default: %s)", params.process_output ? "true" : "false" });
    options.push_back({ "imatrix",     "       --no-ppl",               "do not compute perplexity (default: %s)", params.compute_ppl ? "true" : "false" });
    options.push_back({ "imatrix",     "       --chunk N",              "start processing the input from chunk N (default: %d)", params.i_chunk });

    options.push_back({ "bench" });
    options.push_back({ "bench",       "-pps",                          "is the prompt shared across parallel sequences (default: %s)", params.is_pp_shared ? "true" : "false" });
    options.push_back({ "bench",       "-npp n0,n1,...",                "number of prompt tokens" });
    options.push_back({ "bench",       "-ntg n0,n1,...",                "number of text generation tokens" });
    options.push_back({ "bench",       "-npl n0,n1,...",                "number of parallel prompts" });

    options.push_back({ "embedding" });
    options.push_back({ "embedding",   "       --embd-normalize",       "normalisation for embendings (default: %d) (-1=none, 0=max absolute int16, 1=taxicab, 2=euclidean, >2=p-norm)", params.embd_normalize });
    options.push_back({ "embedding",   "       --embd-output-format",   "empty = default, \"array\" = [[],[]...], \"json\" = openai style, \"json+\" = same \"json\" + cosine similarity matrix" });
    options.push_back({ "embedding",   "       --embd-separator",       "separator of embendings (default \\n) for example \"<#sep#>\"" });

    options.push_back({ "server" });
    options.push_back({ "server",      "       --host HOST",            "ip address to listen (default: %s)", params.hostname.c_str() });
    options.push_back({ "server",      "       --port PORT",            "port to listen (default: %d)", params.port });
    options.push_back({ "server",      "       --path PATH",            "path to serve static files from (default: %s)", params.public_path.c_str() });
    options.push_back({ "server",      "       --embedding(s)",         "enable embedding endpoint (default: %s)", params.embedding ? "enabled" : "disabled" });
    options.push_back({ "server",      "       --api-key KEY",          "API key to use for authentication (default: none)" });
    options.push_back({ "server",      "       --api-key-file FNAME",   "path to file containing API keys (default: none)" });
    options.push_back({ "server",      "       --ssl-key-file FNAME",   "path to file a PEM-encoded SSL private key" });
    options.push_back({ "server",      "       --ssl-cert-file FNAME",  "path to file a PEM-encoded SSL certificate" });
    options.push_back({ "server",      "       --timeout N",            "server read/write timeout in seconds (default: %d)", params.timeout_read });
    options.push_back({ "server",      "       --threads-http N",       "number of threads used to process HTTP requests (default: %d)", params.n_threads_http });
    options.push_back({ "server",      "       --system-prompt-file FNAME",
                                                                        "set a file to load a system prompt (initial prompt of all slots), this is useful for chat applications" });
    options.push_back({ "server",      "       --log-format {text,json}",
                                                                        "log output format: json or text (default: json)" });
    options.push_back({ "server",      "       --metrics",              "enable prometheus compatible metrics endpoint (default: %s)", params.endpoint_metrics ? "enabled" : "disabled" });
    options.push_back({ "server",      "       --no-slots",             "disables slots monitoring endpoint (default: %s)", params.endpoint_slots ? "enabled" : "disabled" });
    options.push_back({ "server",      "       --slot-save-path PATH",  "path to save slot kv cache (default: disabled)" });
    options.push_back({ "server",      "       --chat-template JINJA_TEMPLATE",
                                                                        "set custom jinja chat template (default: template taken from model's metadata)\n"
                                                                        "only commonly used templates are accepted:\n"
                                                                        "https://github.com/ggerganov/llama.cpp/wiki/Templates-supported-by-llama_chat_apply_template" });
    options.push_back({ "server",      "-sps,  --slot-prompt-similarity SIMILARITY",
                                                                        "how much the prompt of a request must match the prompt of a slot in order to use that slot (default: %.2f, 0.0 = disabled)\n", params.slot_prompt_similarity });

#ifndef LOG_DISABLE_LOGS
    options.push_back({ "logging" });
    options.push_back({ "*",           "       --simple-io",            "use basic IO for better compatibility in subprocesses and limited consoles" });
    options.push_back({ "*",           "-ld,   --logdir LOGDIR",        "path under which to save YAML logs (no logging if unset)" });
    options.push_back({ "logging",     "       --log-test",             "Run simple logging test" });
    options.push_back({ "logging",     "       --log-disable",          "Disable trace logs" });
    options.push_back({ "logging",     "       --log-enable",           "Enable trace logs" });
    options.push_back({ "logging",     "       --log-file FNAME",       "Specify a log filename (without extension)" });
    options.push_back({ "logging",     "       --log-new",              "Create a separate new log file on start. "
                                                                        "Each log file will have unique name: \"<name>.<ID>.log\"" });
    options.push_back({ "logging",     "       --log-append",           "Don't truncate the old log file." });
#endif // LOG_DISABLE_LOGS

    options.push_back({ "cvector" });
    options.push_back({ "cvector",     "-o,    --output FNAME",         "output file (default: '%s')", params.cvector_outfile.c_str() });
    options.push_back({ "cvector",     "       --positive-file FNAME",  "positive prompts file, one prompt per line (default: '%s')", params.cvector_positive_file.c_str() });
    options.push_back({ "cvector",     "       --negative-file FNAME",  "negative prompts file, one prompt per line (default: '%s')", params.cvector_negative_file.c_str() });
    options.push_back({ "cvector",     "       --pca-batch N",          "batch size used for PCA. Larger batch runs faster, but uses more memory (default: %d)", params.n_pca_batch });
    options.push_back({ "cvector",     "       --pca-iter N",           "number of iterations used for PCA (default: %d)", params.n_pca_iterations });
    options.push_back({ "cvector",     "       --method {pca,mean}",    "dimensionality reduction method to be used (default: pca)" });

    printf("usage: %s [options]\n", argv[0]);

    for (const auto & o : options) {
        if (!o.grp.empty()) {
            printf("\n%s:\n\n", o.grp.c_str());
            continue;
        }
        printf("  %-32s", o.args.c_str());
        if (o.args.length() > 30) {
            printf("\n%34s", "");
        }

        const auto desc = o.desc;
        size_t start = 0;
        size_t end = desc.find('\n');
        while (end != std::string::npos) {
            printf("%s\n%34s", desc.substr(start, end - start).c_str(), "");
            start = end + 1;
            end = desc.find('\n', start);
        }

        printf("%s\n", desc.substr(start).c_str());
    }
    printf("\n");
}

std::string gpt_params_get_system_info(const gpt_params & params) {
    std::ostringstream os;

    os << "system_info: n_threads = " << params.n_threads;
    if (params.n_threads_batch != -1) {
        os << " (n_threads_batch = " << params.n_threads_batch << ")";
    }
    os << " / " << std::thread::hardware_concurrency() << " | " << llama_print_system_info();

    return os.str();
}

//
// String utils
//

std::vector<std::string> string_split(std::string input, char separator) {
    std::vector<std::string> parts;
    size_t separator_pos = input.find(separator);
    while (separator_pos != std::string::npos) {
        std::string part = input.substr(0, separator_pos);
        parts.emplace_back(part);
        input = input.substr(separator_pos + 1);
        separator_pos = input.find(separator);
    }
    parts.emplace_back(input);
    return parts;
}

std::string string_strip(const std::string & str) {
    size_t start = 0;
    size_t end = str.size();
    while (start < end && std::isspace(str[start])) {
        start++;
    }
    while (end > start && std::isspace(str[end - 1])) {
        end--;
    }
    return str.substr(start, end - start);
}

std::string string_get_sortable_timestamp() {
    using clock = std::chrono::system_clock;

    const clock::time_point current_time = clock::now();
    const time_t as_time_t = clock::to_time_t(current_time);
    char timestamp_no_ns[100];
    std::strftime(timestamp_no_ns, 100, "%Y_%m_%d-%H_%M_%S", std::localtime(&as_time_t));

    const int64_t ns = std::chrono::duration_cast<std::chrono::nanoseconds>(
        current_time.time_since_epoch() % 1000000000).count();
    char timestamp_ns[11];
    snprintf(timestamp_ns, 11, "%09" PRId64, ns);

    return std::string(timestamp_no_ns) + "." + std::string(timestamp_ns);
}

void string_process_escapes(std::string & input) {
    std::size_t input_len = input.length();
    std::size_t output_idx = 0;

    for (std::size_t input_idx = 0; input_idx < input_len; ++input_idx) {
        if (input[input_idx] == '\\' && input_idx + 1 < input_len) {
            switch (input[++input_idx]) {
                case 'n':  input[output_idx++] = '\n'; break;
                case 'r':  input[output_idx++] = '\r'; break;
                case 't':  input[output_idx++] = '\t'; break;
                case '\'': input[output_idx++] = '\''; break;
                case '\"': input[output_idx++] = '\"'; break;
                case '\\': input[output_idx++] = '\\'; break;
                case 'x':
                    // Handle \x12, etc
                    if (input_idx + 2 < input_len) {
                        const char x[3] = { input[input_idx + 1], input[input_idx + 2], 0 };
                        char *err_p = nullptr;
                        const long val = std::strtol(x, &err_p, 16);
                        if (err_p == x + 2) {
                            input_idx += 2;
                            input[output_idx++] = char(val);
                            break;
                        }
                    }
                    // fall through
                default:   input[output_idx++] = '\\';
                           input[output_idx++] = input[input_idx]; break;
            }
        } else {
            input[output_idx++] = input[input_idx];
        }
    }

    input.resize(output_idx);
}

bool string_parse_kv_override(const char * data, std::vector<llama_model_kv_override> & overrides) {
    const char * sep = strchr(data, '=');
    if (sep == nullptr || sep - data >= 128) {
        fprintf(stderr, "%s: malformed KV override '%s'\n", __func__, data);
        return false;
    }
    llama_model_kv_override kvo;
    std::strncpy(kvo.key, data, sep - data);
    kvo.key[sep - data] = 0;
    sep++;
    if (strncmp(sep, "int:", 4) == 0) {
        sep += 4;
        kvo.tag = LLAMA_KV_OVERRIDE_TYPE_INT;
        kvo.val_i64 = std::atol(sep);
    } else if (strncmp(sep, "float:", 6) == 0) {
        sep += 6;
        kvo.tag = LLAMA_KV_OVERRIDE_TYPE_FLOAT;
        kvo.val_f64 = std::atof(sep);
    } else if (strncmp(sep, "bool:", 5) == 0) {
        sep += 5;
        kvo.tag = LLAMA_KV_OVERRIDE_TYPE_BOOL;
        if (std::strcmp(sep, "true") == 0) {
            kvo.val_bool = true;
        } else if (std::strcmp(sep, "false") == 0) {
            kvo.val_bool = false;
        } else {
            fprintf(stderr, "%s: invalid boolean value for KV override '%s'\n", __func__, data);
            return false;
        }
    } else if (strncmp(sep, "str:", 4) == 0) {
        sep += 4;
        kvo.tag = LLAMA_KV_OVERRIDE_TYPE_STR;
        if (strlen(sep) > 127) {
            fprintf(stderr, "%s: malformed KV override '%s', value cannot exceed 127 chars\n", __func__, data);
            return false;
        }
        strncpy(kvo.val_str, sep, 127);
        kvo.val_str[127] = '\0';
    } else {
        fprintf(stderr, "%s: invalid type for KV override '%s'\n", __func__, data);
        return false;
    }
    overrides.emplace_back(std::move(kvo));
    return true;
}

//
// Filesystem utils
//

// Validate if a filename is safe to use
// To validate a full path, split the path by the OS-specific path separator, and validate each part with this function
bool fs_validate_filename(const std::string & filename) {
    if (!filename.length()) {
        // Empty filename invalid
        return false;
    }
    if (filename.length() > 255) {
        // Limit at common largest possible filename on Linux filesystems
        // to avoid unnecessary further validation
        // (On systems with smaller limits it will be caught by the OS)
        return false;
    }

    std::u32string filename_utf32;
    try {
        std::wstring_convert<std::codecvt_utf8<char32_t>, char32_t> converter;
        filename_utf32 = converter.from_bytes(filename);

        // If the reverse conversion mismatches, it means overlong UTF-8 sequences were used,
        // or invalid encodings were encountered. Reject such attempts
        std::string filename_reencoded = converter.to_bytes(filename_utf32);
        if (filename_reencoded != filename) {
            return false;
        }
    } catch (const std::exception &) {
        return false;
    }

    // Check for forbidden codepoints:
    // - Control characters
    // - Unicode equivalents of illegal characters
    // - UTF-16 surrogate pairs
    // - UTF-8 replacement character
    // - Byte order mark (BOM)
    // - Illegal characters: / \ : * ? " < > |
    for (char32_t c : filename_utf32) {
        if (c <= 0x1F // Control characters (C0)
            || c == 0x7F // Control characters (DEL)
            || (c >= 0x80 && c <= 0x9F) // Control characters (C1)
            || c == 0xFF0E // Fullwidth Full Stop (period equivalent)
            || c == 0x2215 // Division Slash (forward slash equivalent)
            || c == 0x2216 // Set Minus (backslash equivalent)
            || (c >= 0xD800 && c <= 0xDFFF) // UTF-16 surrogate pairs
            || c == 0xFFFD // Replacement Character (UTF-8)
            || c == 0xFEFF // Byte Order Mark (BOM)
            || c == '/' || c == '\\' || c == ':' || c == '*' // Illegal characters
            || c == '?' || c == '"' || c == '<' || c == '>' || c == '|') {
            return false;
        }
    }

    // Reject any leading or trailing ' ', or any trailing '.', these are stripped on Windows and will cause a different filename
    // Unicode and other whitespace is not affected, only 0x20 space
    if (filename.front() == ' ' || filename.back() == ' ' || filename.back() == '.') {
        return false;
    }

    // Reject any ".." (currently stricter than necessary, it should be fine to just check for == ".." instead)
    if (filename.find("..") != std::string::npos) {
        return false;
    }

    // Reject "."
    if (filename == ".") {
        return false;
    }

    return true;
}

// returns true if successful, false otherwise
bool fs_create_directory_with_parents(const std::string & path) {
#ifdef _WIN32
    std::wstring_convert<std::codecvt_utf8<wchar_t>> converter;
    std::wstring wpath = converter.from_bytes(path);

    // if the path already exists, check whether it's a directory
    const DWORD attributes = GetFileAttributesW(wpath.c_str());
    if ((attributes != INVALID_FILE_ATTRIBUTES) && (attributes & FILE_ATTRIBUTE_DIRECTORY)) {
        return true;
    }

    size_t pos_slash = 0;

    // process path from front to back, procedurally creating directories
    while ((pos_slash = path.find('\\', pos_slash)) != std::string::npos) {
        const std::wstring subpath = wpath.substr(0, pos_slash);
        const wchar_t * test = subpath.c_str();

        const bool success = CreateDirectoryW(test, NULL);
        if (!success) {
            const DWORD error = GetLastError();

            // if the path already exists, ensure that it's a directory
            if (error == ERROR_ALREADY_EXISTS) {
                const DWORD attributes = GetFileAttributesW(subpath.c_str());
                if (attributes == INVALID_FILE_ATTRIBUTES || !(attributes & FILE_ATTRIBUTE_DIRECTORY)) {
                    return false;
                }
            } else {
                return false;
            }
        }

        pos_slash += 1;
    }

    return true;
#else
    // if the path already exists, check whether it's a directory
    struct stat info;
    if (stat(path.c_str(), &info) == 0) {
        return S_ISDIR(info.st_mode);
    }

    size_t pos_slash = 1; // skip leading slashes for directory creation

    // process path from front to back, procedurally creating directories
    while ((pos_slash = path.find('/', pos_slash)) != std::string::npos) {
        const std::string subpath = path.substr(0, pos_slash);
        struct stat info;

        // if the path already exists, ensure that it's a directory
        if (stat(subpath.c_str(), &info) == 0) {
            if (!S_ISDIR(info.st_mode)) {
                return false;
            }
        } else {
            // create parent directories
            const int ret = mkdir(subpath.c_str(), 0755);
            if (ret != 0) {
                return false;
            }
        }

        pos_slash += 1;
    }

    return true;
#endif // _WIN32
}

std::string fs_get_cache_directory() {
    std::string cache_directory = "";
    auto ensure_trailing_slash = [](std::string p) {
        // Make sure to add trailing slash
        if (p.back() != DIRECTORY_SEPARATOR) {
            p += DIRECTORY_SEPARATOR;
        }
        return p;
    };
    if (getenv("LLAMA_CACHE")) {
        cache_directory = std::getenv("LLAMA_CACHE");
    } else {
#ifdef __linux__
        if (std::getenv("XDG_CACHE_HOME")) {
            cache_directory = std::getenv("XDG_CACHE_HOME");
        } else {
            cache_directory = std::getenv("HOME") + std::string("/.cache/");
        }
#elif defined(__APPLE__)
        cache_directory = std::getenv("HOME") + std::string("/Library/Caches/");
#elif defined(_WIN32)
        cache_directory = std::getenv("LOCALAPPDATA");
#endif // __linux__
        cache_directory = ensure_trailing_slash(cache_directory);
        cache_directory += "llama.cpp";
    }
    return ensure_trailing_slash(cache_directory);
}

std::string fs_get_cache_file(const std::string & filename) {
    GGML_ASSERT(filename.find(DIRECTORY_SEPARATOR) == std::string::npos);
    std::string cache_directory = fs_get_cache_directory();
    const bool success = fs_create_directory_with_parents(cache_directory);
    if (!success) {
        throw std::runtime_error("failed to create cache directory: " + cache_directory);
    }
    return cache_directory + filename;
}


//
// Model utils
//

std::tuple<struct llama_model *, struct llama_context *> llama_init_from_gpt_params(gpt_params & params) {
    auto mparams = llama_model_params_from_gpt_params(params);

    llama_model * model = nullptr;

    if (!params.hf_repo.empty() && !params.hf_file.empty()) {
        model = llama_load_model_from_hf(params.hf_repo.c_str(), params.hf_file.c_str(), params.model.c_str(), mparams);
    } else if (!params.model_url.empty()) {
        model = llama_load_model_from_url(params.model_url.c_str(), params.model.c_str(), mparams);
    } else {
        model = llama_load_model_from_file(params.model.c_str(), mparams);
    }

    if (model == NULL) {
        fprintf(stderr, "%s: error: failed to load model '%s'\n", __func__, params.model.c_str());
        return std::make_tuple(nullptr, nullptr);
    }

    auto cparams = llama_context_params_from_gpt_params(params);

    llama_context * lctx = llama_new_context_with_model(model, cparams);
    if (lctx == NULL) {
        fprintf(stderr, "%s: error: failed to create context with model '%s'\n", __func__, params.model.c_str());
        llama_free_model(model);
        return std::make_tuple(nullptr, nullptr);
    }

    if (!params.control_vectors.empty()) {
        if (params.control_vector_layer_start <= 0) params.control_vector_layer_start = 1;
        if (params.control_vector_layer_end   <= 0) params.control_vector_layer_end   = llama_n_layer(model);

        const auto cvec = llama_control_vector_load(params.control_vectors);
        if (cvec.n_embd == -1) {
            llama_free(lctx);
            llama_free_model(model);
            return std::make_tuple(nullptr, nullptr);
        }

        int err = llama_control_vector_apply(lctx,
                                             cvec.data.data(),
                                             cvec.data.size(),
                                             cvec.n_embd,
                                             params.control_vector_layer_start,
                                             params.control_vector_layer_end);
        if (err) {
            llama_free(lctx);
            llama_free_model(model);
            return std::make_tuple(nullptr, nullptr);
        }
    }

    for (unsigned int i = 0; i < params.lora_adapter.size(); ++i) {
        const std::string & lora_adapter = std::get<0>(params.lora_adapter[i]);
        float lora_scale = std::get<1>(params.lora_adapter[i]);
        int err = llama_model_apply_lora_from_file(model,
                                             lora_adapter.c_str(),
                                             lora_scale,
                                             ((i > 0) || params.lora_base.empty())
                                                ? NULL
                                                : params.lora_base.c_str(),
                                             params.n_threads);
        if (err != 0) {
            fprintf(stderr, "%s: error: failed to apply lora adapter\n", __func__);
            llama_free(lctx);
            llama_free_model(model);
            return std::make_tuple(nullptr, nullptr);
        }
    }

    if (params.ignore_eos) {
        params.sparams.logit_bias[llama_token_eos(model)] = -INFINITY;
    }

    if (params.warmup) {
        LOG("warming up the model with an empty run\n");

        std::vector<llama_token> tmp = { llama_token_bos(model), llama_token_eos(model), };
        llama_decode(lctx, llama_batch_get_one(tmp.data(), std::min(tmp.size(), (size_t) params.n_batch), 0, 0));
        llama_kv_cache_clear(lctx);
        llama_synchronize(lctx);
        llama_reset_timings(lctx);
    }

    return std::make_tuple(model, lctx);
}

struct llama_model_params llama_model_params_from_gpt_params(const gpt_params & params) {
    auto mparams = llama_model_default_params();

    if (params.n_gpu_layers != -1) {
        mparams.n_gpu_layers = params.n_gpu_layers;
    }
    mparams.rpc_servers     = params.rpc_servers.c_str();
    mparams.main_gpu        = params.main_gpu;
    mparams.split_mode      = params.split_mode;
    mparams.tensor_split    = params.tensor_split;
    mparams.use_mmap        = params.use_mmap;
    mparams.use_mlock       = params.use_mlock;
    mparams.check_tensors   = params.check_tensors;
    if (params.kv_overrides.empty()) {
        mparams.kv_overrides = NULL;
    } else {
        GGML_ASSERT(params.kv_overrides.back().key[0] == 0 && "KV overrides not terminated with empty key");
        mparams.kv_overrides = params.kv_overrides.data();
    }

    return mparams;
}

static ggml_type kv_cache_type_from_str(const std::string & s) {
    if (s == "f32") {
        return GGML_TYPE_F32;
    }
    if (s == "f16") {
        return GGML_TYPE_F16;
    }
    if (s == "q8_0") {
        return GGML_TYPE_Q8_0;
    }
    if (s == "q4_0") {
        return GGML_TYPE_Q4_0;
    }
    if (s == "q4_1") {
        return GGML_TYPE_Q4_1;
    }
    if (s == "iq4_nl") {
        return GGML_TYPE_IQ4_NL;
    }
    if (s == "q5_0") {
        return GGML_TYPE_Q5_0;
    }
    if (s == "q5_1") {
        return GGML_TYPE_Q5_1;
    }

    throw std::runtime_error("Invalid cache type: " + s);
}

struct llama_context_params llama_context_params_from_gpt_params(const gpt_params & params) {
    auto cparams = llama_context_default_params();

    cparams.n_ctx             = params.n_ctx;
    cparams.n_seq_max         = params.n_parallel;
    cparams.n_batch           = params.n_batch;
    cparams.n_ubatch          = params.n_ubatch;
    cparams.n_threads         = params.n_threads;
    cparams.n_threads_batch   = params.n_threads_batch == -1 ? params.n_threads : params.n_threads_batch;
    cparams.seed              = params.seed;
    cparams.logits_all        = params.logits_all;
    cparams.embeddings        = params.embedding;
    cparams.rope_scaling_type = params.rope_scaling_type;
    cparams.rope_freq_base    = params.rope_freq_base;
    cparams.rope_freq_scale   = params.rope_freq_scale;
    cparams.yarn_ext_factor   = params.yarn_ext_factor;
    cparams.yarn_attn_factor  = params.yarn_attn_factor;
    cparams.yarn_beta_fast    = params.yarn_beta_fast;
    cparams.yarn_beta_slow    = params.yarn_beta_slow;
    cparams.yarn_orig_ctx     = params.yarn_orig_ctx;
    cparams.pooling_type      = params.pooling_type;
    cparams.defrag_thold      = params.defrag_thold;
    cparams.cb_eval           = params.cb_eval;
    cparams.cb_eval_user_data = params.cb_eval_user_data;
    cparams.offload_kqv       = !params.no_kv_offload;
    cparams.flash_attn        = params.flash_attn;

    cparams.type_k = kv_cache_type_from_str(params.cache_type_k);
    cparams.type_v = kv_cache_type_from_str(params.cache_type_v);

    return cparams;
}

#ifdef LLAMA_USE_CURL

static bool starts_with(const std::string & str, const std::string & prefix) {
    // While we wait for C++20's std::string::starts_with...
    return str.rfind(prefix, 0) == 0;
}

static bool llama_download_file(const std::string & url, const std::string & path) {

    // Initialize libcurl
    std::unique_ptr<CURL, decltype(&curl_easy_cleanup)> curl(curl_easy_init(), &curl_easy_cleanup);
    if (!curl) {
        fprintf(stderr, "%s: error initializing libcurl\n", __func__);
        return false;
    }

    bool force_download = false;

    // Set the URL, allow to follow http redirection
    curl_easy_setopt(curl.get(), CURLOPT_URL, url.c_str());
    curl_easy_setopt(curl.get(), CURLOPT_FOLLOWLOCATION, 1L);

#if defined(_WIN32)
    // CURLSSLOPT_NATIVE_CA tells libcurl to use standard certificate store of
    //   operating system. Currently implemented under MS-Windows.
    curl_easy_setopt(curl.get(), CURLOPT_SSL_OPTIONS, CURLSSLOPT_NATIVE_CA);
#endif

    // Check if the file already exists locally
    struct stat model_file_info;
    auto file_exists = (stat(path.c_str(), &model_file_info) == 0);

    // If the file exists, check its JSON metadata companion file.
    std::string metadata_path = path + ".json";
    nlohmann::json metadata;
    std::string etag;
    std::string last_modified;

    if (file_exists) {
        // Try and read the JSON metadata file (note: stream autoclosed upon exiting this block).
        std::ifstream metadata_in(metadata_path);
        if (metadata_in.good()) {
            try {
                metadata_in >> metadata;
                fprintf(stderr, "%s: previous metadata file found %s: %s\n", __func__, metadata_path.c_str(), metadata.dump().c_str());
                if (metadata.contains("url") && metadata.at("url").is_string()) {
                    auto previous_url = metadata.at("url").get<std::string>();
                    if (previous_url != url) {
                        fprintf(stderr, "%s: Model URL mismatch: %s != %s\n", __func__, url.c_str(), previous_url.c_str());
                        return false;
                    }
                }
                if (metadata.contains("etag") && metadata.at("etag").is_string()) {
                    etag = metadata.at("etag");
                }
                if (metadata.contains("lastModified") && metadata.at("lastModified").is_string()) {
                    last_modified = metadata.at("lastModified");
                }
            } catch (const nlohmann::json::exception & e) {
                fprintf(stderr, "%s: error reading metadata file %s: %s\n", __func__, metadata_path.c_str(), e.what());
                return false;
            }
        }
    } else {
        fprintf(stderr, "%s: no previous model file found %s\n", __func__, path.c_str());
    }

    // Send a HEAD request to retrieve the etag and last-modified headers
    struct llama_load_model_from_url_headers {
        std::string etag;
        std::string last_modified;
    };
    llama_load_model_from_url_headers headers;
    {
        typedef size_t(*CURLOPT_HEADERFUNCTION_PTR)(char *, size_t, size_t, void *);
        auto header_callback = [](char * buffer, size_t /*size*/, size_t n_items, void * userdata) -> size_t {
            llama_load_model_from_url_headers *headers = (llama_load_model_from_url_headers *) userdata;

            static std::regex header_regex("([^:]+): (.*)\r\n");
            static std::regex etag_regex("ETag", std::regex_constants::icase);
            static std::regex last_modified_regex("Last-Modified", std::regex_constants::icase);

            std::string header(buffer, n_items);
            std::smatch match;
            if (std::regex_match(header, match, header_regex)) {
                const std::string & key = match[1];
                const std::string & value = match[2];
                if (std::regex_match(key, match, etag_regex)) {
                    headers->etag = value;
                } else if (std::regex_match(key, match, last_modified_regex)) {
                    headers->last_modified = value;
                }
            }
            return n_items;
        };

        curl_easy_setopt(curl.get(), CURLOPT_NOBODY, 1L); // will trigger the HEAD verb
        curl_easy_setopt(curl.get(), CURLOPT_NOPROGRESS, 1L); // hide head request progress
        curl_easy_setopt(curl.get(), CURLOPT_HEADERFUNCTION, static_cast<CURLOPT_HEADERFUNCTION_PTR>(header_callback));
        curl_easy_setopt(curl.get(), CURLOPT_HEADERDATA, &headers);

        CURLcode res = curl_easy_perform(curl.get());
        if (res != CURLE_OK) {
            fprintf(stderr, "%s: curl_easy_perform() failed: %s\n", __func__, curl_easy_strerror(res));
            return false;
        }

        long http_code = 0;
        curl_easy_getinfo(curl.get(), CURLINFO_RESPONSE_CODE, &http_code);
        if (http_code != 200) {
            // HEAD not supported, we don't know if the file has changed
            // force trigger downloading
            force_download = true;
            fprintf(stderr, "%s: HEAD invalid http status code received: %ld\n", __func__, http_code);
        }
    }

    bool should_download = !file_exists || force_download;
    if (!should_download) {
        if (!etag.empty() && etag != headers.etag) {
            fprintf(stderr, "%s: ETag header is different (%s != %s): triggering a new download\n", __func__, etag.c_str(), headers.etag.c_str());
            should_download = true;
        } else if (!last_modified.empty() && last_modified != headers.last_modified) {
            fprintf(stderr, "%s: Last-Modified header is different (%s != %s): triggering a new download\n", __func__, last_modified.c_str(), headers.last_modified.c_str());
            should_download = true;
        }
    }
    if (should_download) {
        std::string path_temporary = path + ".downloadInProgress";
        if (file_exists) {
            fprintf(stderr, "%s: deleting previous downloaded file: %s\n", __func__, path.c_str());
            if (remove(path.c_str()) != 0) {
                fprintf(stderr, "%s: unable to delete file: %s\n", __func__, path.c_str());
                return false;
            }
        }

        // Set the output file

        struct FILE_deleter {
            void operator()(FILE * f) const {
                fclose(f);
            }
        };

        std::unique_ptr<FILE, FILE_deleter> outfile(fopen(path_temporary.c_str(), "wb"));
        if (!outfile) {
            fprintf(stderr, "%s: error opening local file for writing: %s\n", __func__, path.c_str());
            return false;
        }

        typedef size_t(*CURLOPT_WRITEFUNCTION_PTR)(void * data, size_t size, size_t nmemb, void * fd);
        auto write_callback = [](void * data, size_t size, size_t nmemb, void * fd) -> size_t {
            return fwrite(data, size, nmemb, (FILE *)fd);
        };
        curl_easy_setopt(curl.get(), CURLOPT_NOBODY, 0L);
        curl_easy_setopt(curl.get(), CURLOPT_WRITEFUNCTION, static_cast<CURLOPT_WRITEFUNCTION_PTR>(write_callback));
        curl_easy_setopt(curl.get(), CURLOPT_WRITEDATA, outfile.get());

        //  display download progress
        curl_easy_setopt(curl.get(), CURLOPT_NOPROGRESS, 0L);

        // helper function to hide password in URL
        auto llama_download_hide_password_in_url = [](const std::string & url) -> std::string {
            std::size_t protocol_pos = url.find("://");
            if (protocol_pos == std::string::npos) {
                return url;  // Malformed URL
            }

            std::size_t at_pos = url.find('@', protocol_pos + 3);
            if (at_pos == std::string::npos) {
                return url;  // No password in URL
            }

            return url.substr(0, protocol_pos + 3) + "********" + url.substr(at_pos);
        };

        // start the download
        fprintf(stderr, "%s: downloading from %s to %s (server_etag:%s, server_last_modified:%s)...\n", __func__,
                llama_download_hide_password_in_url(url).c_str(), path.c_str(), headers.etag.c_str(), headers.last_modified.c_str());
        auto res = curl_easy_perform(curl.get());
        if (res != CURLE_OK) {
            fprintf(stderr, "%s: curl_easy_perform() failed: %s\n", __func__, curl_easy_strerror(res));
            return false;
        }

        long http_code = 0;
        curl_easy_getinfo (curl.get(), CURLINFO_RESPONSE_CODE, &http_code);
        if (http_code < 200 || http_code >= 400) {
            fprintf(stderr, "%s: invalid http status code received: %ld\n", __func__, http_code);
            return false;
        }

        // Causes file to be closed explicitly here before we rename it.
        outfile.reset();

        // Write the updated JSON metadata file.
        metadata.update({
            {"url", url},
            {"etag", headers.etag},
            {"lastModified", headers.last_modified}
        });
        std::ofstream(metadata_path) << metadata.dump(4);
        fprintf(stderr, "%s: file metadata saved: %s\n", __func__, metadata_path.c_str());

        if (rename(path_temporary.c_str(), path.c_str()) != 0) {
            fprintf(stderr, "%s: unable to rename file: %s to %s\n", __func__, path_temporary.c_str(), path.c_str());
            return false;
        }
    }

    return true;
}

struct llama_model * llama_load_model_from_url(
        const char * model_url,
        const char * path_model,
        const struct llama_model_params & params) {
    // Basic validation of the model_url
    if (!model_url || strlen(model_url) == 0) {
        fprintf(stderr, "%s: invalid model_url\n", __func__);
        return NULL;
    }

    if (!llama_download_file(model_url, path_model)) {
        return NULL;
    }

    // check for additional GGUFs split to download
    int n_split = 0;
    {
        struct gguf_init_params gguf_params = {
            /*.no_alloc = */ true,
            /*.ctx      = */ NULL,
        };
        auto * ctx_gguf = gguf_init_from_file(path_model, gguf_params);
        if (!ctx_gguf) {
            fprintf(stderr, "\n%s:  failed to load input GGUF from %s\n", __func__, path_model);
            return NULL;
        }

        auto key_n_split = gguf_find_key(ctx_gguf, LLM_KV_SPLIT_COUNT);
        if (key_n_split >= 0) {
            n_split = gguf_get_val_u16(ctx_gguf, key_n_split);
        }

        gguf_free(ctx_gguf);
    }

    if (n_split > 1) {
        char split_prefix[PATH_MAX] = {0};
        char split_url_prefix[LLAMA_CURL_MAX_URL_LENGTH] = {0};

        // Verify the first split file format
        // and extract split URL and PATH prefixes
        {
            if (!llama_split_prefix(split_prefix, sizeof(split_prefix), path_model, 0, n_split)) {
                fprintf(stderr, "\n%s: unexpected model file name: %s"
                                " n_split=%d\n", __func__, path_model, n_split);
                return NULL;
            }

            if (!llama_split_prefix(split_url_prefix, sizeof(split_url_prefix), model_url, 0, n_split)) {
                fprintf(stderr, "\n%s: unexpected model url: %s"
                                " n_split=%d\n", __func__, model_url, n_split);
                return NULL;
            }
        }

        // Prepare download in parallel
        std::vector<std::future<bool>> futures_download;
        for (int idx = 1; idx < n_split; idx++) {
            futures_download.push_back(std::async(std::launch::async, [&split_prefix, &split_url_prefix, &n_split](int download_idx) -> bool {
                char split_path[PATH_MAX] = {0};
                llama_split_path(split_path, sizeof(split_path), split_prefix, download_idx, n_split);

                char split_url[LLAMA_CURL_MAX_URL_LENGTH] = {0};
                llama_split_path(split_url, sizeof(split_url), split_url_prefix, download_idx, n_split);

                return llama_download_file(split_url, split_path);
            }, idx));
        }

        // Wait for all downloads to complete
        for (auto & f : futures_download) {
            if (!f.get()) {
                return NULL;
            }
        }
    }

    return llama_load_model_from_file(path_model, params);
}

struct llama_model * llama_load_model_from_hf(
        const char * repo,
        const char * model,
        const char * path_model,
        const struct llama_model_params & params) {
    // construct hugging face model url:
    //
    //  --repo ggml-org/models --file tinyllama-1.1b/ggml-model-f16.gguf
    //    https://huggingface.co/ggml-org/models/resolve/main/tinyllama-1.1b/ggml-model-f16.gguf
    //
    //  --repo TheBloke/Mixtral-8x7B-v0.1-GGUF --file mixtral-8x7b-v0.1.Q4_K_M.gguf
    //    https://huggingface.co/TheBloke/Mixtral-8x7B-v0.1-GGUF/resolve/main/mixtral-8x7b-v0.1.Q4_K_M.gguf
    //

    std::string model_url = "https://huggingface.co/";
    model_url += repo;
    model_url += "/resolve/main/";
    model_url += model;

    return llama_load_model_from_url(model_url.c_str(), path_model, params);
}

#else

struct llama_model * llama_load_model_from_url(
        const char * /*model_url*/,
        const char * /*path_model*/,
        const struct llama_model_params & /*params*/) {
    fprintf(stderr, "%s: llama.cpp built without libcurl, downloading from an url not supported.\n", __func__);
    return nullptr;
}

struct llama_model * llama_load_model_from_hf(
        const char * /*repo*/,
        const char * /*model*/,
        const char * /*path_model*/,
        const struct llama_model_params & /*params*/) {
    fprintf(stderr, "%s: llama.cpp built without libcurl, downloading from Hugging Face not supported.\n", __func__);
    return nullptr;
}

#endif // LLAMA_USE_CURL

//
// Batch utils
//

void llama_batch_clear(struct llama_batch & batch) {
    batch.n_tokens = 0;
}

void llama_batch_add(
                 struct llama_batch & batch,
                        llama_token   id,
                          llama_pos   pos,
    const std::vector<llama_seq_id> & seq_ids,
                               bool   logits) {
    batch.token   [batch.n_tokens] = id;
    batch.pos     [batch.n_tokens] = pos;
    batch.n_seq_id[batch.n_tokens] = seq_ids.size();
    for (size_t i = 0; i < seq_ids.size(); ++i) {
        batch.seq_id[batch.n_tokens][i] = seq_ids[i];
    }
    batch.logits  [batch.n_tokens] = logits;

    batch.n_tokens++;
}

//
// Vocab utils
//

std::vector<llama_token> llama_tokenize(
  const struct llama_context * ctx,
           const std::string & text,
                        bool   add_special,
                        bool   parse_special) {
    return llama_tokenize(llama_get_model(ctx), text, add_special, parse_special);
}

std::vector<llama_token> llama_tokenize(
    const struct llama_model * model,
           const std::string & text,
                        bool   add_special,
                        bool   parse_special) {
    // upper limit for the number of tokens
    int n_tokens = text.length() + 2 * add_special;
    std::vector<llama_token> result(n_tokens);
    n_tokens = llama_tokenize(model, text.data(), text.length(), result.data(), result.size(), add_special, parse_special);
    if (n_tokens < 0) {
        result.resize(-n_tokens);
        int check = llama_tokenize(model, text.data(), text.length(), result.data(), result.size(), add_special, parse_special);
        GGML_ASSERT(check == -n_tokens);
    } else {
        result.resize(n_tokens);
    }
    return result;
}

std::string llama_token_to_piece(const struct llama_context * ctx, llama_token token, bool special) {
    std::vector<char> result(8, 0);
    const int n_tokens = llama_token_to_piece(llama_get_model(ctx), token, result.data(), result.size(), special);
    if (n_tokens < 0) {
        result.resize(-n_tokens);
        int check = llama_token_to_piece(llama_get_model(ctx), token, result.data(), result.size(), special);
        GGML_ASSERT(check == -n_tokens);
    } else {
        result.resize(n_tokens);
    }

    return std::string(result.data(), result.size());
}

std::string llama_detokenize_spm(llama_context * ctx, const std::vector<llama_token> & tokens) {
    const llama_token bos_id = llama_token_bos(llama_get_model(ctx));

    std::string piece;
    std::string result;

    for (size_t i = 0; i < tokens.size(); ++i) {
        piece = llama_token_to_piece(ctx, tokens[i]);

        // remove the leading space of the first non-BOS token
        if (((tokens[0] == bos_id && i == 1) || (tokens[0] != bos_id && i == 0)) && piece[0] == ' ') {
            piece = piece.substr(1);
        }

        result += piece;
    }

    return result;
}

std::string llama_detokenize_bpe(llama_context * ctx, const std::vector<llama_token> & tokens) {
    std::string piece;
    std::string result;

    for (size_t i = 0; i < tokens.size(); ++i) {
        piece = llama_token_to_piece(ctx, tokens[i]);

        result += piece;
    }

    // NOTE: the original tokenizer decodes bytes after collecting the pieces.
    return result;
}

bool llama_should_add_bos_token(const llama_model * model) {
    const int add_bos = llama_add_bos_token(model);

    return add_bos != -1 ? bool(add_bos) : (llama_vocab_type(model) == LLAMA_VOCAB_TYPE_SPM);
}

bool llama_chat_verify_template(const std::string & tmpl) {
    llama_chat_message chat[] = {{"user", "test"}};
    int res = llama_chat_apply_template(nullptr, tmpl.c_str(), chat, 1, true, nullptr, 0);
    return res >= 0;
}

//
// KV cache utils
//

void llama_kv_cache_dump_view(const llama_kv_cache_view & view, int row_size) {
    static const char slot_chars[] = ".123456789ABCDEFGHIJKLMNOPQRSTUVWXYZabcdefghijklmnopqrstuvwxyz+";

    printf("=== Dumping KV cache. total cells %d, max sequences per cell %d, populated cells %d, total tokens in cache %d, largest empty slot=%d @ %d",
        view.n_cells, view.n_seq_max, view.used_cells, view.token_count, view.max_contiguous, view.max_contiguous_idx);

    llama_kv_cache_view_cell * c_curr = view.cells;
    llama_seq_id * cs_curr = view.cells_sequences;

    for (int i = 0; i < view.n_cells; i++, c_curr++, cs_curr += view.n_seq_max) {
        if (i % row_size == 0) {
            printf("\n%5d: ", i);
        }
        int seq_count = 0;
        for (int j = 0; j < view.n_seq_max; j++) {
            if (cs_curr[j] >= 0) { seq_count++; }
        }
        putchar(slot_chars[std::min(sizeof(slot_chars) - 2, size_t(seq_count))]);
    }

    printf("\n=== Done dumping\n");
}

void llama_kv_cache_dump_view_seqs(const llama_kv_cache_view & view, int row_size) {
    static const char slot_chars[] = "0123456789ABCDEFGHIJKLMNOPQRSTUVWXYZabcdefghijklmnopqrstuvwxyz";

    printf("=== Dumping KV cache. total cells %d, max sequences per cell %d, populated cells %d, total tokens in cache %d, largest empty slot=%d @ %d\n",
        view.n_cells, view.n_seq_max, view.used_cells, view.token_count, view.max_contiguous, view.max_contiguous_idx);

    std::unordered_map<llama_seq_id, size_t> seqs;
    llama_kv_cache_view_cell * c_curr = view.cells;
    llama_seq_id * cs_curr = view.cells_sequences;

    for (int i = 0; i < view.n_cells; i++, c_curr++, cs_curr += view.n_seq_max) {
        for (int j = 0; j < view.n_seq_max; j++) {
            if (cs_curr[j] < 0) { continue; }
            if (seqs.find(cs_curr[j]) == seqs.end()) {
                if (seqs.size() + 1 >= sizeof(slot_chars)) { break; }
                const size_t sz = seqs.size();
                seqs[cs_curr[j]] = sz;
            }
        }
        if (seqs.size() + 1 >= sizeof(slot_chars)) { break; }
    }

    printf("=== Sequence legend: ");
    for (const auto & it : seqs) {
        printf("%zu=%d, ", it.second, it.first);
    }
    printf("'+'=other sequence ids");

    c_curr = view.cells;
    cs_curr = view.cells_sequences;
    for (int i = 0; i < view.n_cells; i++, c_curr++, cs_curr += view.n_seq_max) {
        if (i % row_size == 0) {
            printf("\n%5d: ", i);
        }
        for (int j = 0; j < view.n_seq_max; j++) {
            if (cs_curr[j] >= 0) {
                const auto & it = seqs.find(cs_curr[j]);
                putchar(it != seqs.end() ? int(slot_chars[it->second]) : '+');
            } else {
                putchar('.');
            }
        }
        putchar(' ');
    }

    printf("\n=== Done dumping\n");
}

//
// Embedding utils
//

void llama_embd_normalize(const float * inp, float * out, int n, int embd_norm) {
    double sum = 0.0;

    switch (embd_norm) {
        case -1: // no normalisation
            sum = 1.0;
            break;
        case 0: // max absolute
            for (int i = 0; i < n; i++) {
                if (sum < std::abs(inp[i])) sum = std::abs(inp[i]);
            }
            sum /= 32760.0; // make an int16 range
            break;
        case 2: // euclidean
            for (int i = 0; i < n; i++) {
                sum += inp[i] * inp[i];
            }
            sum = std::sqrt(sum);
            break;
        default: // p-norm (euclidean is p-norm p=2)
            for (int i = 0; i < n; i++) {
                sum += std::pow(std::abs(inp[i]), embd_norm);
            }
            sum = std::pow(sum, 1.0 / embd_norm);
            break;
    }

    const float norm = sum > 0.0 ? 1.0 / sum : 0.0f;

    for (int i = 0; i < n; i++) {
        out[i] = inp[i] * norm;
    }
}

float llama_embd_similarity_cos(const float * embd1, const float * embd2, int n){
    double sum  = 0.0;
    double sum1 = 0.0;
    double sum2 = 0.0;

    for (int i = 0; i < n; i++) {
        sum  += embd1[i] * embd2[i];
        sum1 += embd1[i] * embd1[i];
        sum2 += embd2[i] * embd2[i];
    }

    // Handle the case where one or both vectors are zero vectors
    if (sum1 == 0.0 || sum2 == 0.0) {
        if (sum1 == 0.0 && sum2 == 0.0) {
            return 1.0f; // two zero vectors are similar
        }
        return 0.0f;
    }

    return sum / (sqrt(sum1) * sqrt(sum2));
}

//
// Control vector utils
//

static llama_control_vector_data llama_control_vector_load_one(const llama_control_vector_load_info & load_info) {
    int32_t n_tensors;

    size_t n_bytes = 0;

    uint32_t max_direction_layer = 0;

    llama_control_vector_data result = { -1, {} };

    // calculate size of ctx needed for tensors, ensure tensors are f32, and find max layer
    {
        struct ggml_init_params meta_params = {
            /* .mem_size   = */ ggml_tensor_overhead() * 128 + ggml_graph_overhead(),
            /* .mem_buffer = */ nullptr,
            /* .no_alloc   = */ true,
        };
        ggml_context * meta_ctx = ggml_init(meta_params);
        struct gguf_init_params meta_gguf_params = {
            /* .no_alloc = */ true,
            /* .ctx      = */ &meta_ctx,
        };
        struct gguf_context * meta_ctx_gguf = gguf_init_from_file(load_info.fname.c_str(), meta_gguf_params);
        if (!meta_ctx_gguf) {
            fprintf(stderr, "%s: failed to load control vector from %s\n", __func__, load_info.fname.c_str());
            ggml_free(meta_ctx);
            return result;
        }

        n_tensors = gguf_get_n_tensors(meta_ctx_gguf);
        for (int i = 0; i < n_tensors; i++) {
            std::string name = gguf_get_tensor_name(meta_ctx_gguf, i);

            // split on '.'
            size_t dotpos = name.find('.');
            if (dotpos != std::string::npos && name.substr(0, dotpos) == "direction") {
                try {
                    uint32_t layer = std::stoi(name.substr(dotpos + 1));
                    if (layer == 0) {
                        fprintf(stderr, "%s: direction tensor invalid in %s\n", __func__, load_info.fname.c_str());
                        ggml_free(meta_ctx);
                        gguf_free(meta_ctx_gguf);
                        return result;
                    }
                    if (layer > max_direction_layer) {
                        max_direction_layer = layer;
                    }
                } catch (...) {
                    fprintf(stderr, "%s: direction tensor invalid in %s\n", __func__, load_info.fname.c_str());
                    ggml_free(meta_ctx);
                    gguf_free(meta_ctx_gguf);
                    return result;
                }
            }

            struct ggml_tensor * tensor_meta = ggml_get_tensor(meta_ctx, name.c_str());
            if (tensor_meta->type != GGML_TYPE_F32 || ggml_n_dims(tensor_meta) != 1) {
                fprintf(stderr, "%s: direction tensor invalid in %s\n", __func__, load_info.fname.c_str());
                ggml_free(meta_ctx);
                gguf_free(meta_ctx_gguf);
                return result;
            }
            if (result.n_embd == -1) {
                result.n_embd = ggml_nelements(tensor_meta);
            } else if (ggml_nelements(tensor_meta) != result.n_embd) {
                fprintf(stderr, "%s: direction tensor sizes mismatched in %s\n", __func__, load_info.fname.c_str());
                ggml_free(meta_ctx);
                gguf_free(meta_ctx_gguf);
                return result;
            }
            n_bytes += ggml_nbytes(tensor_meta);
        }
        ggml_free(meta_ctx);
        gguf_free(meta_ctx_gguf);
    }

    if (n_tensors == 0) {
        fprintf(stderr, "%s: no direction tensors found in %s\n", __func__, load_info.fname.c_str());
        return result;
    }

    // load and scale tensors into final control vector context
    struct ggml_init_params ggml_params = {
        /* .mem_size   = */ ggml_tensor_overhead() * n_tensors + n_bytes,
        /* .mem_buffer = */ nullptr,
        /* .no_alloc   = */ false,
    };
    struct ggml_context * ctx = ggml_init(ggml_params);

    struct gguf_init_params params = {
        /*.no_alloc = */ false,
        /*.ctx      = */ &ctx,
    };
    struct gguf_context * ctx_gguf = gguf_init_from_file(load_info.fname.c_str(), params);
    if (!ctx_gguf) {
        fprintf(stderr, "%s: failed to load control vector from %s\n", __func__, load_info.fname.c_str());
        ggml_free(ctx);
        return result;
    }

    // do not store data for layer 0 (it's not used)
    result.data.resize(result.n_embd * max_direction_layer);

    for (uint32_t il = 1; il <= max_direction_layer; il++) {
        const std::string name = "direction." + std::to_string(il);
        const ggml_tensor * tensor = ggml_get_tensor(ctx, name.c_str());

        float * dst = result.data.data() + result.n_embd * (il - 1);

        if (tensor) {
            const float * src = (const float *) tensor->data;
            for (int j = 0; j < result.n_embd; j++) {
                dst[j] = src[j] * load_info.strength;
            }
        } else {
            for (int j = 0; j < result.n_embd; j++) {
                dst[j] = 0.0f;
            }
        }
    }

    return result;
}

llama_control_vector_data llama_control_vector_load(const std::vector<llama_control_vector_load_info> & load_infos) {
    llama_control_vector_data result = { -1, {} };

    for (const auto & info : load_infos) {
        auto cur = llama_control_vector_load_one(info);

        if (cur.n_embd == -1) {
            return result;
        }
        if (result.n_embd != -1 && (result.n_embd != cur.n_embd || result.data.size() != cur.data.size())) {
            fprintf(stderr, "%s: control vector in %s does not match previous vector dimensions\n", __func__, info.fname.c_str());
            return result;
        }

        if (result.n_embd == -1) {
            result = std::move(cur);
        } else {
            for (size_t i = 0; i < cur.data.size(); i++) {
                result.data[i] += cur.data[i];
            }
        }
    }

    if (result.n_embd == -1) {
        fprintf(stderr, "%s: no vectors passed\n", __func__);
    }

    return result;
}

//
// YAML utils
//

void yaml_dump_vector_float(FILE * stream, const char * prop_name, const std::vector<float> & data) {
    if (data.empty()) {
        fprintf(stream, "%s:\n", prop_name);
        return;
    }

    fprintf(stream, "%s: [", prop_name);
    for (size_t i = 0; i < data.size() - 1; ++i) {
        fprintf(stream, "%e, ", data[i]);
    }
    fprintf(stream, "%e]\n", data.back());
}

void yaml_dump_vector_int(FILE * stream, const char * prop_name, const std::vector<int> & data) {
    if (data.empty()) {
        fprintf(stream, "%s:\n", prop_name);
        return;
    }

    fprintf(stream, "%s: [", prop_name);
    for (size_t i = 0; i < data.size() - 1; ++i) {
        fprintf(stream, "%d, ", data[i]);
    }
    fprintf(stream, "%d]\n", data.back());
}

void yaml_dump_string_multiline(FILE * stream, const char * prop_name, const char * data) {
    std::string data_str(data == NULL ? "" : data);

    if (data_str.empty()) {
        fprintf(stream, "%s:\n", prop_name);
        return;
    }

    size_t pos_start = 0;
    size_t pos_found = 0;

    if (std::isspace(data_str[0]) || std::isspace(data_str.back())) {
        data_str = std::regex_replace(data_str, std::regex("\n"), "\\n");
        data_str = std::regex_replace(data_str, std::regex("\""), "\\\"");
        data_str = std::regex_replace(data_str, std::regex(R"(\\[^n"])"), R"(\$&)");
        data_str = "\"" + data_str + "\"";
        fprintf(stream, "%s: %s\n", prop_name, data_str.c_str());
        return;
    }

    if (data_str.find('\n') == std::string::npos) {
        fprintf(stream, "%s: %s\n", prop_name, data_str.c_str());
        return;
    }

    fprintf(stream, "%s: |\n", prop_name);
    while ((pos_found = data_str.find('\n', pos_start)) != std::string::npos) {
        fprintf(stream, "  %s\n", data_str.substr(pos_start, pos_found-pos_start).c_str());
        pos_start = pos_found + 1;
    }
}

void yaml_dump_non_result_info(FILE * stream, const gpt_params & params, const llama_context * lctx,
                               const std::string & timestamp, const std::vector<int> & prompt_tokens, const char * model_desc) {
    const llama_sampling_params & sparams = params.sparams;

    fprintf(stream, "build_commit: %s\n",        LLAMA_COMMIT);
    fprintf(stream, "build_number: %d\n",        LLAMA_BUILD_NUMBER);
    fprintf(stream, "cpu_has_arm_fma: %s\n",     ggml_cpu_has_arm_fma()     ? "true" : "false");
    fprintf(stream, "cpu_has_avx: %s\n",         ggml_cpu_has_avx()         ? "true" : "false");
    fprintf(stream, "cpu_has_avx_vnni: %s\n",    ggml_cpu_has_avx_vnni()    ? "true" : "false");
    fprintf(stream, "cpu_has_avx2: %s\n",        ggml_cpu_has_avx2()        ? "true" : "false");
    fprintf(stream, "cpu_has_avx512: %s\n",      ggml_cpu_has_avx512()      ? "true" : "false");
    fprintf(stream, "cpu_has_avx512_vbmi: %s\n", ggml_cpu_has_avx512_vbmi() ? "true" : "false");
    fprintf(stream, "cpu_has_avx512_vnni: %s\n", ggml_cpu_has_avx512_vnni() ? "true" : "false");
    fprintf(stream, "cpu_has_cuda: %s\n",        ggml_cpu_has_cuda()        ? "true" : "false");
    fprintf(stream, "cpu_has_vulkan: %s\n",      ggml_cpu_has_vulkan()      ? "true" : "false");
    fprintf(stream, "cpu_has_kompute: %s\n",     ggml_cpu_has_kompute()     ? "true" : "false");
    fprintf(stream, "cpu_has_fma: %s\n",         ggml_cpu_has_fma()         ? "true" : "false");
    fprintf(stream, "cpu_has_gpublas: %s\n",     ggml_cpu_has_gpublas()     ? "true" : "false");
    fprintf(stream, "cpu_has_neon: %s\n",        ggml_cpu_has_neon()        ? "true" : "false");
    fprintf(stream, "cpu_has_sve: %s\n",         ggml_cpu_has_sve()         ? "true" : "false");
    fprintf(stream, "cpu_has_f16c: %s\n",        ggml_cpu_has_f16c()        ? "true" : "false");
    fprintf(stream, "cpu_has_fp16_va: %s\n",     ggml_cpu_has_fp16_va()     ? "true" : "false");
    fprintf(stream, "cpu_has_wasm_simd: %s\n",   ggml_cpu_has_wasm_simd()   ? "true" : "false");
    fprintf(stream, "cpu_has_blas: %s\n",        ggml_cpu_has_blas()        ? "true" : "false");
    fprintf(stream, "cpu_has_sse3: %s\n",        ggml_cpu_has_sse3()        ? "true" : "false");
    fprintf(stream, "cpu_has_vsx: %s\n",         ggml_cpu_has_vsx()         ? "true" : "false");
    fprintf(stream, "cpu_has_matmul_int8: %s\n", ggml_cpu_has_matmul_int8() ? "true" : "false");

#ifdef NDEBUG
    fprintf(stream, "debug: false\n");
#else
    fprintf(stream, "debug: true\n");
#endif // NDEBUG

    fprintf(stream, "model_desc: %s\n", model_desc);
    fprintf(stream, "n_vocab: %d  # output size of the final layer, 32001 for some models\n", llama_n_vocab(llama_get_model(lctx)));

#ifdef __OPTIMIZE__
    fprintf(stream, "optimize: true\n");
#else
    fprintf(stream, "optimize: false\n");
#endif // __OPTIMIZE__

    fprintf(stream, "time: %s\n", timestamp.c_str());

    fprintf(stream, "\n");
    fprintf(stream, "###############\n");
    fprintf(stream, "# User Inputs #\n");
    fprintf(stream, "###############\n");
    fprintf(stream, "\n");

    fprintf(stream, "alias: %s # default: unknown\n", params.model_alias.c_str());
    fprintf(stream, "batch_size: %d # default: 512\n", params.n_batch);
    yaml_dump_string_multiline(stream, "cfg_negative_prompt", sparams.cfg_negative_prompt.c_str());
    fprintf(stream, "cfg_scale: %f # default: 1.0\n", sparams.cfg_scale);
    fprintf(stream, "chunks: %d # default: -1 (unlimited)\n", params.n_chunks);
    fprintf(stream, "color: %s # default: false\n", params.use_color ? "true" : "false");
    fprintf(stream, "ctx_size: %d # default: 512\n", params.n_ctx);
    fprintf(stream, "escape: %s # default: false\n", params.escape ? "true" : "false");
    fprintf(stream, "file: # never logged, see prompt instead. Can still be specified for input.\n");
    fprintf(stream, "frequency_penalty: %f # default: 0.0 \n", sparams.penalty_freq);
    yaml_dump_string_multiline(stream, "grammar", sparams.grammar.c_str());
    fprintf(stream, "grammar-file: # never logged, see grammar instead. Can still be specified for input.\n");
    fprintf(stream, "hellaswag: %s # default: false\n", params.hellaswag ? "true" : "false");
    fprintf(stream, "hellaswag_tasks: %zu # default: 400\n", params.hellaswag_tasks);

    const auto logit_bias_eos = sparams.logit_bias.find(llama_token_eos(llama_get_model(lctx)));
    const bool ignore_eos = logit_bias_eos != sparams.logit_bias.end() && logit_bias_eos->second == -INFINITY;
    fprintf(stream, "ignore_eos: %s # default: false\n", ignore_eos ? "true" : "false");

    yaml_dump_string_multiline(stream, "in_prefix", params.input_prefix.c_str());
    fprintf(stream, "in_prefix_bos: %s # default: false\n", params.input_prefix_bos ? "true" : "false");
    yaml_dump_string_multiline(stream, "in_suffix", params.input_prefix.c_str());
    fprintf(stream, "interactive: %s # default: false\n", params.interactive ? "true" : "false");
    fprintf(stream, "interactive_first: %s # default: false\n", params.interactive_first ? "true" : "false");
    fprintf(stream, "keep: %d # default: 0\n", params.n_keep);
    fprintf(stream, "logdir: %s # default: unset (no logging)\n", params.logdir.c_str());

    fprintf(stream, "logit_bias:\n");
    for (std::pair<llama_token, float> lb : sparams.logit_bias) {
        if (ignore_eos && lb.first == logit_bias_eos->first) {
            continue;
        }
        fprintf(stream, "  %d: %f", lb.first, lb.second);
    }

    fprintf(stream, "lora:\n");
    for (std::tuple<std::string, float> la : params.lora_adapter) {
        if (std::get<1>(la) != 1.0f) {
            continue;
        }
        fprintf(stream, "  - %s\n", std::get<0>(la).c_str());
    }
    fprintf(stream, "lora_scaled:\n");
    for (std::tuple<std::string, float> la : params.lora_adapter) {
        if (std::get<1>(la) == 1.0f) {
            continue;
        }
        fprintf(stream, "  - %s: %f\n", std::get<0>(la).c_str(), std::get<1>(la));
    }
    fprintf(stream, "lora_base: %s\n", params.lora_base.c_str());
    fprintf(stream, "main_gpu: %d # default: 0\n", params.main_gpu);
    fprintf(stream, "min_keep: %d # default: 0 (disabled)\n", sparams.min_keep);
    fprintf(stream, "mirostat: %d # default: 0 (disabled)\n", sparams.mirostat);
    fprintf(stream, "mirostat_ent: %f # default: 5.0\n", sparams.mirostat_tau);
    fprintf(stream, "mirostat_lr: %f # default: 0.1\n", sparams.mirostat_eta);
    fprintf(stream, "mlock: %s # default: false\n", params.use_mlock ? "true" : "false");
    fprintf(stream, "model: %s # default: %s\n", params.model.c_str(), DEFAULT_MODEL_PATH);
    fprintf(stream, "model_draft: %s # default:\n", params.model_draft.c_str());
    fprintf(stream, "multiline_input: %s # default: false\n", params.multiline_input ? "true" : "false");
    fprintf(stream, "n_gpu_layers: %d # default: -1\n", params.n_gpu_layers);
    fprintf(stream, "n_predict: %d # default: -1 (unlimited)\n", params.n_predict);
    fprintf(stream, "n_probs: %d # only used by server binary, default: 0\n", sparams.n_probs);
    fprintf(stream, "no_mmap: %s # default: false\n", !params.use_mmap ? "true" : "false");
    fprintf(stream, "penalize_nl: %s # default: false\n", sparams.penalize_nl ? "true" : "false");
    fprintf(stream, "ppl_output_type: %d # default: 0\n", params.ppl_output_type);
    fprintf(stream, "ppl_stride: %d # default: 0\n", params.ppl_stride);
    fprintf(stream, "presence_penalty: %f # default: 0.0\n", sparams.penalty_present);
    yaml_dump_string_multiline(stream, "prompt", params.prompt.c_str());
    fprintf(stream, "prompt_cache: %s\n", params.path_prompt_cache.c_str());
    fprintf(stream, "prompt_cache_all: %s # default: false\n", params.prompt_cache_all ? "true" : "false");
    fprintf(stream, "prompt_cache_ro: %s # default: false\n", params.prompt_cache_ro ? "true" : "false");
    yaml_dump_vector_int(stream, "prompt_tokens", prompt_tokens);
    fprintf(stream, "repeat_penalty: %f # default: 1.1\n", sparams.penalty_repeat);

    fprintf(stream, "reverse_prompt:\n");
    for (std::string ap : params.antiprompt) {
        size_t pos = 0;
        while ((pos = ap.find('\n', pos)) != std::string::npos) {
            ap.replace(pos, 1, "\\n");
            pos += 1;
        }

        fprintf(stream, "  - %s\n", ap.c_str());
    }

    fprintf(stream, "rope_freq_base: %f # default: 10000.0\n", params.rope_freq_base);
    fprintf(stream, "rope_freq_scale: %f # default: 1.0\n", params.rope_freq_scale);
    fprintf(stream, "seed: %u # default: -1 (random seed)\n", params.seed);
    fprintf(stream, "simple_io: %s # default: false\n", params.simple_io ? "true" : "false");
    fprintf(stream, "cont_batching: %s # default: false\n", params.cont_batching ? "true" : "false");
    fprintf(stream, "flash_attn: %s # default: false\n", params.flash_attn ? "true" : "false");
    fprintf(stream, "temp: %f # default: 0.8\n", sparams.temp);

    const std::vector<float> tensor_split_vector(params.tensor_split, params.tensor_split + llama_max_devices());
    yaml_dump_vector_float(stream, "tensor_split", tensor_split_vector);

    fprintf(stream, "tfs: %f # default: 1.0\n", sparams.tfs_z);
    fprintf(stream, "threads: %d # default: %u\n", params.n_threads, std::thread::hardware_concurrency());
    fprintf(stream, "top_k: %d # default: 40\n", sparams.top_k);
    fprintf(stream, "top_p: %f # default: 0.95\n", sparams.top_p);
    fprintf(stream, "min_p: %f # default: 0.0\n", sparams.min_p);
    fprintf(stream, "typical_p: %f # default: 1.0\n", sparams.typical_p);
    fprintf(stream, "verbose_prompt: %s # default: false\n", params.verbose_prompt ? "true" : "false");
    fprintf(stream, "display_prompt: %s # default: true\n", params.display_prompt ? "true" : "false");
}<|MERGE_RESOLUTION|>--- conflicted
+++ resolved
@@ -1263,14 +1263,6 @@
         return true;
     }
     // cvector params
-<<<<<<< HEAD
-=======
-    if (arg == "--completions-file") {
-        CHECK_ARG
-        params.cvector_completions_file = argv[i];
-        return true;
-    }
->>>>>>> f702a90e
     if (arg == "--positive-file") {
         CHECK_ARG
         params.cvector_positive_file = argv[i];
@@ -1281,51 +1273,22 @@
         params.cvector_negative_file = argv[i];
         return true;
     }
-<<<<<<< HEAD
     if (arg == "--pca-batch") {
-        if (++i >= argc) {
-            invalid_param = true;
-            return true;
-        }
+        CHECK_ARG
         params.n_pca_batch = std::stoi(argv[i]);
         return true;
     }
     if (arg == "--pca-iter") {
-        if (++i >= argc) {
-            invalid_param = true;
-            return true;
-        }
+        CHECK_ARG
         params.n_pca_iterations = std::stoi(argv[i]);
         return true;
     }
     if (arg == "--method") {
-        if (++i >= argc) {
-            invalid_param = true;
-            return true;
-        }
-        std::string arg = argv[i];
-        if (arg == "pca") {
-            params.cvector_dimre_method = DIMRE_METHOD_PCA;
-        } else if (arg == "mean") {
-            params.cvector_dimre_method = DIMRE_METHOD_MEAN;
-        } else {
-            invalid_param = true;
-        }
-=======
-    if (arg == "--completions") {
-        CHECK_ARG
-        params.n_completions = std::stoi(argv[i]);
-        return true;
-    }
-    if (arg == "--pca-batch") {
-        CHECK_ARG
-        params.n_pca_batch = std::stoi(argv[i]);
-        return true;
-    }
-    if (arg == "--pca-iter") {
-        CHECK_ARG
-        params.n_pca_iterations = std::stoi(argv[i]);
->>>>>>> f702a90e
+        CHECK_ARG
+        std::string value(argv[i]);
+        /**/ if (value == "pca") { params.cvector_dimre_method = DIMRE_METHOD_PCA; }
+        else if (value == "mean") { params.cvector_dimre_method = DIMRE_METHOD_MEAN; }
+        else { invalid_param = true; }
         return true;
     }
 #ifndef LOG_DISABLE_LOGS
