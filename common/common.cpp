--- conflicted
+++ resolved
@@ -690,19 +690,8 @@
     printf("  --export              export the computation graph to 'llama.ggml'\n");
     printf("  --verbose-prompt      print prompt before generation\n");
     fprintf(stderr, "  --simple-io           use basic IO for better compatibility in subprocesses and limited consoles\n");
-<<<<<<< HEAD
-    fprintf(stdout, "  --lora FNAME          apply LoRA adapter (implies --no-mmap)\n");
-    fprintf(stdout, "  --lora-scaled FNAME S apply LoRA adapter with user defined scaling S (implies --no-mmap)\n");
-    fprintf(stdout, "  --lora-base FNAME     optional model to use as a base for the layers modified by the LoRA adapter\n");
-    fprintf(stdout, "  -m FNAME, --model FNAME\n");
-    fprintf(stdout, "                        model path (default: %s)\n", params.model.c_str());
-    fprintf(stdout, "  -md FNAME, --model-draft FNAME\n");
-    fprintf(stdout, "                        draft model for speculative decoding (default: %s)\n", params.model.c_str());
-    fprintf(stdout, "  -ld LOGDIR, --logdir LOGDIR\n");
-    fprintf(stdout, "                        path under which to save YAML logs (no logging if unset)\n");
-    fprintf(stdout, "\n");
-=======
     printf("  --lora FNAME          apply LoRA adapter (implies --no-mmap)\n");
+    printf("  --lora-scaled FNAME S apply LoRA adapter with user defined scaling S (implies --no-mmap)\n");
     printf("  --lora-base FNAME     optional model to use as a base for the layers modified by the LoRA adapter\n");
     printf("  -m FNAME, --model FNAME\n");
     printf("                        model path (default: %s)\n", params.model.c_str());
@@ -711,7 +700,6 @@
     printf("  -ld LOGDIR, --logdir LOGDIR\n");
     printf("                        path under which to save YAML logs (no logging if unset)\n");
     printf("\n");
->>>>>>> 178b1850
 }
 
 std::string gpt_random_prompt(std::mt19937 & rng) {
