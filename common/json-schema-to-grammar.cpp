--- conflicted
+++ resolved
@@ -40,7 +40,6 @@
     return result;
 }
 
-<<<<<<< HEAD
 /* Minimalistic replacement for std::string_view, which is only available from C++17 onwards */
 class string_view {
     const std::string & _str;
@@ -264,10 +263,7 @@
     throw std::runtime_error("At least one of min_value or max_value must be set");
 }
 
-const std::string SPACE_RULE = "\" \"?";
-=======
 const std::string SPACE_RULE = "| \" \" | \"\\n\" [ \\t]{0,20}";
->>>>>>> 1c641e6a
 
 struct BuiltinRule {
     std::string content;
