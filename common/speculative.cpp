#include "speculative.h"

#include "log.h"
#include "common.h"
#include "sampling.h"

#include <cstring>
#include <algorithm>

#define SPEC_VOCAB_MAX_SIZE_DIFFERENCE  128
#define SPEC_VOCAB_CHECK_START_TOKEN_ID 5

struct common_speculative {
    struct llama_context * ctx_main;
    struct llama_context * ctx_dft;
    struct common_sampler * smpl;

    llama_batch batch;
    llama_tokens prompt_dft;
};

struct common_speculative * common_speculative_init(
        struct llama_context * ctx_main,
        struct llama_context * ctx_dft) {
    auto * result = new common_speculative {
        /* .ctx_main = */ ctx_main,
        /* .ctx_dft  = */ ctx_dft,
        /* .smpl     = */ nullptr,
        /* .batch    = */ llama_batch_init(llama_n_batch(ctx_dft), 0, 1),
        /* .prompt   = */ {},
    };

    // TODO: optimize or pass from outside?
#if 0
    {
        common_params_sampling params;
        params.no_perf = false;

        params.top_k = 40;
        params.top_p = 0.9;

        params.samplers = {
            COMMON_SAMPLER_TYPE_TOP_K,
            COMMON_SAMPLER_TYPE_TOP_P,
            COMMON_SAMPLER_TYPE_INFILL,
        };

        result->smpl = common_sampler_init(llama_get_model(ctx_dft), params);
    }
#else
    {
        common_params_sampling params;
        params.no_perf = false;

        params.top_k = 10;

        params.samplers = {
            COMMON_SAMPLER_TYPE_TOP_K,
        };

        result->smpl = common_sampler_init(llama_get_model(ctx_dft), params);
    }
#endif

    return result;
}

void common_speculative_free(struct common_speculative * spec) {
    if (spec == nullptr) {
        return;
    }

    common_sampler_free(spec->smpl);

    llama_batch_free(spec->batch);

    delete spec;
}

bool common_speculative_are_compatible(
        const struct llama_context * ctx_tgt,
        const struct llama_context * ctx_dft) {
    const struct llama_model * model_tgt = llama_get_model(ctx_tgt);
    const struct llama_model * model_dft = llama_get_model(ctx_dft);

    const struct llama_vocab * vocab_tgt = llama_model_get_vocab(model_tgt);
    const struct llama_vocab * vocab_dft = llama_model_get_vocab(model_dft);

    const bool vocab_type_tgt = llama_vocab_type(vocab_tgt);
    LOG_DBG("%s: vocab_type tgt: %d\n", __func__, vocab_type_tgt);

    const bool vocab_type_dft = llama_vocab_type(vocab_dft);
    LOG_DBG("%s: vocab_type dft: %d\n", __func__, vocab_type_dft);

    if (vocab_type_tgt != vocab_type_dft) {
        LOG_ERR("%s: draft model vocab type must match target model to use speculation but "
                     "vocab_type_dft = %d while vocab_type_tgt = %d\n", __func__, vocab_type_dft, vocab_type_tgt);
        return false;
    }

    if (llama_vocab_get_add_bos(vocab_tgt) != llama_vocab_get_add_bos(vocab_dft) ||
        llama_vocab_get_add_eos(vocab_tgt) != llama_vocab_get_add_eos(vocab_dft) ||
        llama_vocab_bos(vocab_tgt) != llama_vocab_bos(vocab_dft) ||
        llama_vocab_eos(vocab_tgt) != llama_vocab_eos(vocab_dft)) {
        LOG_ERR("%s: draft vocab special tokens must match target vocab to use speculation\n", __func__);
        LOG_ERR("%s: tgt: bos = %d (%d), eos = %d (%d)\n", __func__, llama_vocab_bos(vocab_tgt), llama_vocab_get_add_bos(vocab_tgt), llama_vocab_eos(vocab_tgt), llama_vocab_get_add_eos(vocab_tgt));
        LOG_ERR("%s: dft: bos = %d (%d), eos = %d (%d)\n", __func__, llama_vocab_bos(vocab_dft), llama_vocab_get_add_bos(vocab_dft), llama_vocab_eos(vocab_dft), llama_vocab_get_add_eos(vocab_dft));
        return false;
    }

    {
        const int n_vocab_tgt = llama_vocab_n_tokens(vocab_tgt);
        const int n_vocab_dft = llama_vocab_n_tokens(vocab_dft);

        const int vocab_diff = std::abs(n_vocab_tgt - n_vocab_dft);

        if (vocab_diff > SPEC_VOCAB_MAX_SIZE_DIFFERENCE) {
            LOG_ERR("%s: draft model vocab must closely match target model to use speculation but "
                         "target vocab size %d does not match draft vocab size %d - difference %d, max allowed %d\n",
                    __func__, n_vocab_tgt, llama_vocab_n_tokens(vocab_dft), vocab_diff, SPEC_VOCAB_MAX_SIZE_DIFFERENCE);
            return false;
        }

        for (int i = SPEC_VOCAB_CHECK_START_TOKEN_ID; i < std::min(n_vocab_tgt, n_vocab_dft); ++i) {
            const char * token_text_tgt = llama_vocab_get_text(vocab_tgt, i);
            const char * token_text_dft = llama_vocab_get_text(vocab_dft, i);
            if (std::strcmp(token_text_tgt, token_text_dft) != 0) {
                LOG_ERR("%s: draft vocab vocab must match target vocab to use speculation but "
                             "token %d content differs - target '%s', draft '%s'\n", __func__, i,
                        common_token_to_piece(ctx_tgt, i).c_str(),
                        common_token_to_piece(ctx_dft, i).c_str());
                return false;
            }
        }
    }

    return true;
}

llama_tokens common_speculative_gen_draft(
        struct common_speculative * spec,
        struct common_speculative_params params,
        const llama_tokens & prompt_tgt_main_model, // target model tokens
        llama_token id_last) {
    auto & batch  = spec->batch;
    auto & ctx_main = spec->ctx_main;
    auto & ctx_dft = spec->ctx_dft;
    auto & smpl   = spec->smpl;
    auto & prompt_dft = spec->prompt_dft;

    auto * mem = llama_get_memory(ctx);

    int reuse_i = 0;
    int reuse_n = 0;

    const int n_ctx = llama_n_ctx(ctx_dft) - params.n_draft;

    llama_tokens prompt_tgt_draft_model;
    if (!params.vocab_dft_compatible) {
        // TODO: cache detokenized prompt string
        std::string detokenized = common_detokenize(ctx_main, prompt_tgt_main_model, true);
        LOG_DBG("main->draft detokenized string: '%s'\n", detokenized.c_str());
        prompt_tgt_draft_model = common_tokenize(ctx_dft, detokenized, false, false);
        // FIXME: token healing
    }
    const llama_tokens &prompt_tgt =
        params.vocab_dft_compatible ? prompt_tgt_main_model : prompt_tgt_draft_model;

    const int i_start = std::max<int>(0, (int) prompt_tgt.size() - n_ctx);

    // reuse as much as possible from the old draft context
    // ideally, the draft context should be as big as the target context and we will always reuse the entire prompt
    for (int i = 0; i < (int) prompt_dft.size(); ++i) {
        int cur = 0;
        while (i_start + cur < (int) prompt_tgt.size() &&
               i       + cur < (int) prompt_dft.size() &&
               prompt_tgt[i_start + cur] == prompt_dft[i + cur]) {
            cur++;
        }

        if ((cur >= params.n_reuse || n_ctx >= (int) prompt_tgt.size()) && cur > reuse_n) {
            reuse_i = i;
            reuse_n = cur;
        }
    }

    LOG_DBG("%s: reuse_i = %d, reuse_n = %d, prompt = %d\n", __func__, reuse_i, reuse_n, (int) prompt_dft.size());

    llama_tokens result;
    result.reserve(params.n_draft);

    if (reuse_n == 0) {
<<<<<<< HEAD
        llama_memory_clear(mem, false);
=======
        llama_kv_self_clear(ctx_dft);
>>>>>>> 6f74c9c4

        prompt_dft.clear();
    } else {
        // this happens when a previous draft has been discarded (for example, due to being too small), but the
        // target model agreed with it. in this case, we simply pass back the previous results to save compute
        if (reuse_i + reuse_n < (int) prompt_dft.size() && prompt_dft[reuse_i + reuse_n] == id_last) {
            for (int i = reuse_i + reuse_n + 1; i < (int) prompt_dft.size(); ++i) {
                result.push_back(prompt_dft[i]);

                if (params.n_draft <= (int) result.size()) {
                    break;
                }
            }

            return result;
        }

        if (reuse_i > 0) {
<<<<<<< HEAD
            llama_memory_seq_rm (mem, 0, 0, reuse_i);
            llama_memory_seq_add(mem, 0, reuse_i, -1, -reuse_i);
=======
            llama_kv_self_seq_rm (ctx_dft, 0, 0, reuse_i);
            llama_kv_self_seq_add(ctx_dft, 0, reuse_i, -1, -reuse_i);
>>>>>>> 6f74c9c4

            prompt_dft.erase(prompt_dft.begin(), prompt_dft.begin() + reuse_i);
        }

<<<<<<< HEAD
        if (reuse_n < (int) prompt.size()) {
            llama_memory_seq_rm (mem, 0, reuse_n, -1);
=======
        if (reuse_n < (int) prompt_dft.size()) {
            llama_kv_self_seq_rm (ctx_dft, 0, reuse_n, -1);
>>>>>>> 6f74c9c4

            prompt_dft.erase(prompt_dft.begin() + reuse_n, prompt_dft.end());
        }
    }

    // prepare a batch to evaluate any new tokens in the prompt
    common_batch_clear(batch);

    for (size_t i = i_start + reuse_n; i < prompt_tgt.size(); ++i) {
        //LOG_DBG("i = %d, i_start = %d, reuse_n = %d, i - i_start = %d, id = %6d\n", i, i_start, reuse_n, i - i_start, prompt_tgt[i]);
        common_batch_add(batch, prompt_tgt[i], i - i_start, { 0 }, false);

        prompt_dft.push_back(prompt_tgt[i]);
    }

    // we should rarely end-up here during normal decoding
    if (batch.n_tokens > 0) {
        //LOG_DBG("%s: draft prompt batch: %s\n", __func__, string_from(ctx, batch).c_str());

        llama_decode(ctx_dft, batch);
    }

    const llama_pos n_past = prompt_dft.size();

    LOG_DBG("%s: n_past = %d\n", __func__, n_past);

    common_batch_clear(batch);
    common_batch_add  (batch, id_last, n_past, { 0 }, true);

    prompt_dft.push_back(id_last);

    LOG_DBG("%s: draft prompt: %s\n", __func__, string_from(ctx_dft, prompt_dft).c_str());

    llama_decode(ctx_dft, batch);

    common_sampler_reset(smpl);

    // sample n_draft tokens from the draft model
    for (int i = 0; i < params.n_draft; ++i) {
        common_batch_clear(batch);

        common_sampler_sample(smpl, ctx_dft, 0, true);

        const auto * cur_p = common_sampler_get_candidates(smpl);

        for (int k = 0; k < std::min(3, (int) cur_p->size); ++k) {
            LOG_DBG(" - draft candidate %3d, pos %3d: %6d (%8.3f) '%s'\n",
                    k, i, cur_p->data[k].id, cur_p->data[k].p, common_token_to_piece(ctx_dft, cur_p->data[k].id).c_str());
        }

        // add drafted token for each sequence
        const llama_token id = cur_p->data[0].id;

        common_sampler_accept(smpl, id, true);

        result.push_back(id);

        if (params.n_draft <= (int) result.size()) {
            break;
        }

        // only collect very high-confidence draft tokens
        if (cur_p->data[0].p < params.p_min) {
            break;
        }

        common_batch_add(batch, id, n_past + i + 1, { 0 }, true);

        // evaluate the drafted tokens on the draft model
        llama_decode(ctx_dft, batch);

        prompt_dft.push_back(id);
    }

    if (!params.vocab_dft_compatible) {
        std::string detokenized = common_detokenize(ctx_dft, result, true);
        LOG_DBG("draft->main detokenized string: '%s'\n", detokenized.c_str());
        result = common_tokenize(ctx_main, detokenized, false, false);
    }
    return result;
}<|MERGE_RESOLUTION|>--- conflicted
+++ resolved
@@ -148,7 +148,8 @@
     auto & smpl   = spec->smpl;
     auto & prompt_dft = spec->prompt_dft;
 
-    auto * mem = llama_get_memory(ctx);
+    auto * mem = llama_get_memory(ctx_main);
+    auto * mem_dft = llama_get_memory(ctx_dft);
 
     int reuse_i = 0;
     int reuse_n = 0;
@@ -190,12 +191,8 @@
     result.reserve(params.n_draft);
 
     if (reuse_n == 0) {
-<<<<<<< HEAD
         llama_memory_clear(mem, false);
-=======
-        llama_kv_self_clear(ctx_dft);
->>>>>>> 6f74c9c4
-
+        llama_memory_clear(mem_dft, false);
         prompt_dft.clear();
     } else {
         // this happens when a previous draft has been discarded (for example, due to being too small), but the
@@ -213,27 +210,23 @@
         }
 
         if (reuse_i > 0) {
-<<<<<<< HEAD
             llama_memory_seq_rm (mem, 0, 0, reuse_i);
             llama_memory_seq_add(mem, 0, reuse_i, -1, -reuse_i);
-=======
-            llama_kv_self_seq_rm (ctx_dft, 0, 0, reuse_i);
-            llama_kv_self_seq_add(ctx_dft, 0, reuse_i, -1, -reuse_i);
->>>>>>> 6f74c9c4
-
+
+            llama_memory_seq_rm (mem_dft, 0, 0, reuse_i);
+            llama_memory_seq_add(mem_dft, 0, reuse_i, -1, -reuse_i);
             prompt_dft.erase(prompt_dft.begin(), prompt_dft.begin() + reuse_i);
         }
 
-<<<<<<< HEAD
+        // FIXME
+        /*
         if (reuse_n < (int) prompt.size()) {
             llama_memory_seq_rm (mem, 0, reuse_n, -1);
-=======
+        }
         if (reuse_n < (int) prompt_dft.size()) {
             llama_kv_self_seq_rm (ctx_dft, 0, reuse_n, -1);
->>>>>>> 6f74c9c4
-
             prompt_dft.erase(prompt_dft.begin() + reuse_n, prompt_dft.end());
-        }
+        } */
     }
 
     // prepare a batch to evaluate any new tokens in the prompt
