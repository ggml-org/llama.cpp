--- conflicted
+++ resolved
@@ -1353,29 +1353,16 @@
             params.image.emplace_back(value);
         }
     ).set_examples({LLAMA_EXAMPLE_LLAVA}));
-<<<<<<< HEAD
-#ifdef GGML_USE_RPC
-    add_opt(common_arg(
-        {"--rpc"}, "SERVERS",
-        "comma separated list of RPC servers",
-        [](common_params & params, const std::string & value) {
-            params.rpc_servers = value;
-        }
-    ).set_env("LLAMA_ARG_RPC"));
-#endif
-    add_opt(common_arg(
-=======
     if (llama_supports_rpc()) {
-        add_opt(llama_arg(
+        add_opt(common_arg(
             {"--rpc"}, "SERVERS",
             "comma separated list of RPC servers",
-            [](gpt_params & params, const std::string & value) {
+            [](common_params & params, const std::string & value) {
                 params.rpc_servers = value;
             }
         ).set_env("LLAMA_ARG_RPC"));
     }
-    add_opt(llama_arg(
->>>>>>> 0e9f760e
+    add_opt(common_arg(
         {"--mlock"},
         "force system to keep model in RAM rather than swapping or compressing",
         [](common_params & params) {
