#include "arg.h"

#include "chat.h"
#include "common.h"
#include "gguf.h" // for reading GGUF splits
#include "json-schema-to-grammar.h"
#include "log.h"
#include "sampling.h"

// fix problem with std::min and std::max
#if defined(_WIN32)
#define WIN32_LEAN_AND_MEAN
#ifndef NOMINMAX
#   define NOMINMAX
#endif
#include <windows.h>
#endif

#define JSON_ASSERT GGML_ASSERT
#include <nlohmann/json.hpp>

#include <algorithm>
#include <climits>
#include <cstdarg>
#include <filesystem>
#include <fstream>
#include <future>
#include <list>
#include <regex>
#include <set>
#include <string>
#include <thread>
#include <vector>

#if defined(LLAMA_USE_CURL)
#include <curl/curl.h>
#include <curl/easy.h>
#else
#include "http.h"
#endif

#ifdef __linux__
#include <linux/limits.h>
#elif defined(_WIN32)
#   if !defined(PATH_MAX)
#   define PATH_MAX MAX_PATH
#   endif
#elif defined(_AIX)
#include <sys/limits.h>
#else
#include <sys/syslimits.h>
#endif
#define LLAMA_MAX_URL_LENGTH 2084 // Maximum URL Length in Chrome: 2083

// isatty
#if defined(_WIN32)
#include <io.h>
#else
#include <unistd.h>
#endif

using json = nlohmann::ordered_json;

std::initializer_list<enum llama_example> mmproj_examples = {
    LLAMA_EXAMPLE_MTMD,
    LLAMA_EXAMPLE_SERVER,
};

static std::string read_file(const std::string & fname) {
    std::ifstream file(fname);
    if (!file) {
        throw std::runtime_error(string_format("error: failed to open file '%s'\n", fname.c_str()));
    }
    std::string content((std::istreambuf_iterator<char>(file)), std::istreambuf_iterator<char>());
    file.close();
    return content;
}

static void write_file(const std::string & fname, const std::string & content) {
    const std::string fname_tmp = fname + ".tmp";
    std::ofstream     file(fname_tmp);
    if (!file) {
        throw std::runtime_error(string_format("error: failed to open file '%s'\n", fname.c_str()));
    }

    try {
        file << content;
        file.close();

        // Makes write atomic
        if (rename(fname_tmp.c_str(), fname.c_str()) != 0) {
            LOG_ERR("%s: unable to rename file: %s to %s\n", __func__, fname_tmp.c_str(), fname.c_str());
            // If rename fails, try to delete the temporary file
            if (remove(fname_tmp.c_str()) != 0) {
                LOG_ERR("%s: unable to delete temporary file: %s\n", __func__, fname_tmp.c_str());
            }
        }
    } catch (...) {
        // If anything fails, try to delete the temporary file
        if (remove(fname_tmp.c_str()) != 0) {
            LOG_ERR("%s: unable to delete temporary file: %s\n", __func__, fname_tmp.c_str());
        }

        throw std::runtime_error(string_format("error: failed to write file '%s'\n", fname.c_str()));
    }
}

static bool is_output_a_tty() {
#if defined(_WIN32)
    return _isatty(_fileno(stdout));
#else
    return isatty(1);
#endif
}

common_arg & common_arg::set_examples(std::initializer_list<enum llama_example> examples) {
    this->examples = std::move(examples);
    return *this;
}

common_arg & common_arg::set_excludes(std::initializer_list<enum llama_example> excludes) {
    this->excludes = std::move(excludes);
    return *this;
}

common_arg & common_arg::set_env(const char * env) {
    help = help + "\n(env: " + env + ")";
    this->env = env;
    return *this;
}

common_arg & common_arg::set_sparam() {
    is_sparam = true;
    return *this;
}

bool common_arg::in_example(enum llama_example ex) {
    return examples.find(ex) != examples.end();
}

bool common_arg::is_exclude(enum llama_example ex) {
    return excludes.find(ex) != excludes.end();
}

bool common_arg::get_value_from_env(std::string & output) {
    if (env == nullptr) return false;
    char * value = std::getenv(env);
    if (value) {
        output = value;
        return true;
    }
    return false;
}

bool common_arg::has_value_from_env() {
    return env != nullptr && std::getenv(env);
}

static std::vector<std::string> break_str_into_lines(std::string input, size_t max_char_per_line) {
    std::vector<std::string> result;
    std::istringstream iss(input);
    std::string line;
    auto add_line = [&](const std::string& l) {
        if (l.length() <= max_char_per_line) {
            result.push_back(l);
        } else {
            std::istringstream line_stream(l);
            std::string word, current_line;
            while (line_stream >> word) {
                if (current_line.length() + !current_line.empty() + word.length() > max_char_per_line) {
                    if (!current_line.empty()) result.push_back(current_line);
                    current_line = word;
                } else {
                    current_line += (!current_line.empty() ? " " : "") + word;
                }
            }
            if (!current_line.empty()) result.push_back(current_line);
        }
    };
    while (std::getline(iss, line)) {
        add_line(line);
    }
    return result;
}

std::string common_arg::to_string() {
    // params for printing to console
    const static int n_leading_spaces = 40;
    const static int n_char_per_line_help = 70; // TODO: detect this based on current console
    std::string leading_spaces(n_leading_spaces, ' ');

    std::ostringstream ss;
    for (const auto arg : args) {
        if (arg == args.front()) {
            if (args.size() == 1) {
                ss << arg;
            } else {
                // first arg is usually abbreviation, we need padding to make it more beautiful
                auto tmp = std::string(arg) + ", ";
                auto spaces = std::string(std::max(0, 7 - (int)tmp.size()), ' ');
                ss << tmp << spaces;
            }
        } else {
            ss << arg << (arg != args.back() ? ", " : "");
        }
    }
    if (value_hint) ss << " " << value_hint;
    if (value_hint_2) ss << " " << value_hint_2;
    if (ss.tellp() > n_leading_spaces - 3) {
        // current line is too long, add new line
        ss << "\n" << leading_spaces;
    } else {
        // padding between arg and help, same line
        ss << std::string(leading_spaces.size() - ss.tellp(), ' ');
    }
    const auto help_lines = break_str_into_lines(help, n_char_per_line_help);
    for (const auto & line : help_lines) {
        ss << (&line == &help_lines.front() ? "" : leading_spaces) << line << "\n";
    }
    return ss.str();
}

//
// downloader
//

struct common_hf_file_res {
    std::string repo; // repo name with ":tag" removed
    std::string ggufFile;
    std::string mmprojFile;
};

static void write_etag(const std::string & path, const std::string & etag) {
    const std::string etag_path = path + ".etag";
    write_file(etag_path, etag);
    LOG_DBG("%s: file etag saved: %s\n", __func__, etag_path.c_str());
}

static std::string read_etag(const std::string & path) {
    std::string none;
    const std::string etag_path = path + ".etag";

    if (std::filesystem::exists(etag_path)) {
        std::ifstream etag_in(etag_path);
        if (!etag_in) {
            LOG_ERR("%s: could not open .etag file for reading: %s\n", __func__, etag_path.c_str());
            return none;
        }
        std::string etag;
        std::getline(etag_in, etag);
        return etag;
    }

    // no etag file, but maybe there is an old .json
    // remove this code later
    const std::string metadata_path = path + ".json";

    if (std::filesystem::exists(metadata_path)) {
        std::ifstream metadata_in(metadata_path);
        try {
            nlohmann::json metadata_json;
            metadata_in >> metadata_json;
            LOG_DBG("%s: previous metadata file found %s: %s\n", __func__, metadata_path.c_str(),
                    metadata_json.dump().c_str());
            if (metadata_json.contains("etag") && metadata_json.at("etag").is_string()) {
                std::string etag = metadata_json.at("etag");
                write_etag(path, etag);
                if (!std::filesystem::remove(metadata_path)) {
                    LOG_WRN("%s: failed to delete old .json metadata file: %s\n", __func__, metadata_path.c_str());
                }
                return etag;
            }
        } catch (const nlohmann::json::exception & e) {
            LOG_ERR("%s: error reading metadata file %s: %s\n", __func__, metadata_path.c_str(), e.what());
        }
    }
    return none;
}

#ifdef LLAMA_USE_CURL

//
// CURL utils
//

using curl_ptr = std::unique_ptr<CURL, decltype(&curl_easy_cleanup)>;

// cannot use unique_ptr for curl_slist, because we cannot update without destroying the old one
struct curl_slist_ptr {
    struct curl_slist * ptr = nullptr;
    ~curl_slist_ptr() {
        if (ptr) {
            curl_slist_free_all(ptr);
        }
    }
};

static CURLcode common_curl_perf(CURL * curl) {
    CURLcode res = curl_easy_perform(curl);
    if (res != CURLE_OK) {
        LOG_ERR("%s: curl_easy_perform() failed\n", __func__);
    }

    return res;
}

// Send a HEAD request to retrieve the etag and last-modified headers
struct common_load_model_from_url_headers {
    std::string etag;
    std::string last_modified;
    std::string accept_ranges;
};

struct FILE_deleter {
    void operator()(FILE * f) const { fclose(f); }
};

static size_t common_header_callback(char * buffer, size_t, size_t n_items, void * userdata) {
    common_load_model_from_url_headers * headers = (common_load_model_from_url_headers *) userdata;
    static std::regex                    header_regex("([^:]+): (.*)\r\n");
    static std::regex                    etag_regex("ETag", std::regex_constants::icase);
    static std::regex                    last_modified_regex("Last-Modified", std::regex_constants::icase);
    static std::regex                    accept_ranges_regex("Accept-Ranges", std::regex_constants::icase);
    std::string                          header(buffer, n_items);
    std::smatch                          match;
    if (std::regex_match(header, match, header_regex)) {
        const std::string & key   = match[1];
        const std::string & value = match[2];
        if (std::regex_match(key, match, etag_regex)) {
            headers->etag = value;
        } else if (std::regex_match(key, match, last_modified_regex)) {
            headers->last_modified = value;
        } else if (std::regex_match(key, match, accept_ranges_regex)) {
            headers->accept_ranges = value;
        }
    }

    return n_items;
}

static size_t common_write_callback(void * data, size_t size, size_t nmemb, void * fd) {
    return std::fwrite(data, size, nmemb, static_cast<FILE *>(fd));
}

// helper function to hide password in URL
static std::string llama_download_hide_password_in_url(const std::string & url) {
    // Use regex to match and replace the user[:password]@ pattern in URLs
    // Pattern: scheme://[user[:password]@]host[...]
    static const std::regex url_regex(R"(^(?:[A-Za-z][A-Za-z0-9+.-]://)(?:[^/@]+@)?.$)");
    std::smatch             match;

    if (std::regex_match(url, match, url_regex)) {
        // match[1] = scheme (e.g., "https://")
        // match[2] = user[:password]@ part
        // match[3] = rest of URL (host and path)
        return match[1].str() + "********@" + match[3].str();
    }

    return url;  // No credentials found or malformed URL
}

static void common_curl_easy_setopt_head(CURL * curl, const std::string & url) {
    // Set the URL, allow to follow http redirection
    curl_easy_setopt(curl, CURLOPT_URL, url.c_str());
    curl_easy_setopt(curl, CURLOPT_FOLLOWLOCATION, 1L);

#    if defined(_WIN32)
    // CURLSSLOPT_NATIVE_CA tells libcurl to use standard certificate store of
    //   operating system. Currently implemented under MS-Windows.
    curl_easy_setopt(curl, CURLOPT_SSL_OPTIONS, CURLSSLOPT_NATIVE_CA);
#    endif

    curl_easy_setopt(curl, CURLOPT_NOBODY, 1L);      // will trigger the HEAD verb
    curl_easy_setopt(curl, CURLOPT_NOPROGRESS, 1L);  // hide head request progress
    curl_easy_setopt(curl, CURLOPT_HEADERFUNCTION, common_header_callback);
}

static void common_curl_easy_setopt_get(CURL * curl) {
    curl_easy_setopt(curl, CURLOPT_NOBODY, 0L);
    curl_easy_setopt(curl, CURLOPT_WRITEFUNCTION, common_write_callback);

    //  display download progress
    curl_easy_setopt(curl, CURLOPT_NOPROGRESS, 0L);
}

static bool common_pull_file(CURL * curl, const std::string & path_temporary) {
    if (std::filesystem::exists(path_temporary)) {
        const std::string partial_size = std::to_string(std::filesystem::file_size(path_temporary));
        LOG_INF("%s: server supports range requests, resuming download from byte %s\n", __func__, partial_size.c_str());
        const std::string range_str = partial_size + "-";
        curl_easy_setopt(curl, CURLOPT_RANGE, range_str.c_str());
    }

    // Always open file in append mode could be resuming
    std::unique_ptr<FILE, FILE_deleter> outfile(fopen(path_temporary.c_str(), "ab"));
    if (!outfile) {
        LOG_ERR("%s: error opening local file for writing: %s\n", __func__, path_temporary.c_str());
        return false;
    }

    common_curl_easy_setopt_get(curl);
    curl_easy_setopt(curl, CURLOPT_WRITEDATA, outfile.get());

    return common_curl_perf(curl) == CURLE_OK;
}

static bool common_download_head(CURL *              curl,
                                 curl_slist_ptr &    http_headers,
                                 const std::string & url,
                                 const std::string & bearer_token) {
    if (!curl) {
        LOG_ERR("%s: error initializing libcurl\n", __func__);
        return false;
    }

    http_headers.ptr = curl_slist_append(http_headers.ptr, "User-Agent: llama-cpp");
    // Check if hf-token or bearer-token was specified
    if (!bearer_token.empty()) {
        std::string auth_header = "Authorization: Bearer " + bearer_token;
        http_headers.ptr        = curl_slist_append(http_headers.ptr, auth_header.c_str());
    }

    curl_easy_setopt(curl, CURLOPT_HTTPHEADER, http_headers.ptr);
    common_curl_easy_setopt_head(curl, url);
    return common_curl_perf(curl) == CURLE_OK;
}

// download one single file from remote URL to local path
static bool common_download_file_single_online(const std::string & url,
                                               const std::string & path,
                                               const std::string & bearer_token) {
    static const int max_attempts        = 3;
    static const int retry_delay_seconds = 2;
    for (int i = 0; i < max_attempts; ++i) {
        std::string etag;

        // Check if the file already exists locally
        const auto file_exists = std::filesystem::exists(path);
        if (file_exists) {
            etag = read_etag(path);
        } else {
            LOG_INF("%s: no previous model file found %s\n", __func__, path.c_str());
        }

        bool head_request_ok = false;
        bool should_download = !file_exists;  // by default, we should download if the file does not exist

        // Initialize libcurl
        curl_ptr curl(curl_easy_init(), &curl_easy_cleanup);
        common_load_model_from_url_headers headers;
        curl_easy_setopt(curl.get(), CURLOPT_HEADERDATA, &headers);
        curl_slist_ptr http_headers;
        const bool     was_perform_successful = common_download_head(curl.get(), http_headers, url, bearer_token);
        if (!was_perform_successful) {
            head_request_ok = false;
        }

        long http_code = 0;
        curl_easy_getinfo(curl.get(), CURLINFO_RESPONSE_CODE, &http_code);
        if (http_code == 200) {
            head_request_ok = true;
        } else {
            LOG_WRN("%s: HEAD invalid http status code received: %ld\n", __func__, http_code);
            head_request_ok = false;
        }

        // if head_request_ok is false, we don't have the etag or last-modified headers
        // we leave should_download as-is, which is true if the file does not exist
        bool should_download_from_scratch = false;
        if (head_request_ok) {
            // check if ETag or Last-Modified headers are different
            // if it is, we need to download the file again
            if (!etag.empty() && etag != headers.etag) {
                LOG_WRN("%s: ETag header is different (%s != %s): triggering a new download\n", __func__, etag.c_str(),
                        headers.etag.c_str());
                should_download              = true;
                should_download_from_scratch = true;
            }
        }

        const bool accept_ranges_supported = !headers.accept_ranges.empty() && headers.accept_ranges != "none";
        if (should_download) {
            if (file_exists &&
                !accept_ranges_supported) {  // Resumable downloads not supported, delete and start again.
                LOG_WRN("%s: deleting previous downloaded file: %s\n", __func__, path.c_str());
                if (remove(path.c_str()) != 0) {
                    LOG_ERR("%s: unable to delete file: %s\n", __func__, path.c_str());
                    return false;
                }
            }

            const std::string path_temporary = path + ".downloadInProgress";
            if (should_download_from_scratch) {
                if (std::filesystem::exists(path_temporary)) {
                    if (remove(path_temporary.c_str()) != 0) {
                        LOG_ERR("%s: unable to delete file: %s\n", __func__, path_temporary.c_str());
                        return false;
                    }
                }

                if (std::filesystem::exists(path)) {
                    if (remove(path.c_str()) != 0) {
                        LOG_ERR("%s: unable to delete file: %s\n", __func__, path.c_str());
                        return false;
                    }
                }
            }
            if (head_request_ok) {
                write_etag(path, headers.etag);
            }

            // start the download
            LOG_INF("%s: trying to download model from %s to %s (server_etag:%s, server_last_modified:%s)...\n",
                    __func__, llama_download_hide_password_in_url(url).c_str(), path_temporary.c_str(),
                    headers.etag.c_str(), headers.last_modified.c_str());
            const bool was_pull_successful = common_pull_file(curl.get(), path_temporary);
            if (!was_pull_successful) {
                if (i + 1 < max_attempts) {
                    const int exponential_backoff_delay = std::pow(retry_delay_seconds, i) * 1000;
                    LOG_WRN("%s: retrying after %d milliseconds...\n", __func__, exponential_backoff_delay);
                    std::this_thread::sleep_for(std::chrono::milliseconds(exponential_backoff_delay));
                } else {
                    LOG_ERR("%s: curl_easy_perform() failed after %d attempts\n", __func__, max_attempts);
                }

                continue;
            }

            long http_code = 0;
            curl_easy_getinfo(curl.get(), CURLINFO_RESPONSE_CODE, &http_code);
            if (http_code < 200 || http_code >= 400) {
                LOG_ERR("%s: invalid http status code received: %ld\n", __func__, http_code);
                return false;
            }

            if (rename(path_temporary.c_str(), path.c_str()) != 0) {
                LOG_ERR("%s: unable to rename file: %s to %s\n", __func__, path_temporary.c_str(), path.c_str());
                return false;
            }
        } else {
            LOG_INF("%s: using cached file: %s\n", __func__, path.c_str());
        }

        break;
    }

    return true;
}

std::pair<long, std::vector<char>> common_remote_get_content(const std::string & url, const common_remote_params & params) {
    curl_ptr       curl(curl_easy_init(), &curl_easy_cleanup);
    curl_slist_ptr http_headers;
    std::vector<char> res_buffer;

    curl_easy_setopt(curl.get(), CURLOPT_URL, url.c_str());
    curl_easy_setopt(curl.get(), CURLOPT_NOPROGRESS, 1L);
    curl_easy_setopt(curl.get(), CURLOPT_FOLLOWLOCATION, 1L);
    curl_easy_setopt(curl.get(), CURLOPT_VERBOSE, 1L);
    typedef size_t(*CURLOPT_WRITEFUNCTION_PTR)(void * ptr, size_t size, size_t nmemb, void * data);
    auto write_callback = [](void * ptr, size_t size, size_t nmemb, void * data) -> size_t {
        auto data_vec = static_cast<std::vector<char> *>(data);
        data_vec->insert(data_vec->end(), (char *)ptr, (char *)ptr + size * nmemb);
        return size * nmemb;
    };
    curl_easy_setopt(curl.get(), CURLOPT_WRITEFUNCTION, static_cast<CURLOPT_WRITEFUNCTION_PTR>(write_callback));
    curl_easy_setopt(curl.get(), CURLOPT_WRITEDATA, &res_buffer);
#if defined(_WIN32)
    curl_easy_setopt(curl.get(), CURLOPT_SSL_OPTIONS, CURLSSLOPT_NATIVE_CA);
#endif
    if (params.timeout > 0) {
        curl_easy_setopt(curl.get(), CURLOPT_TIMEOUT, params.timeout);
    }
    if (params.max_size > 0) {
        curl_easy_setopt(curl.get(), CURLOPT_MAXFILESIZE, params.max_size);
    }
    http_headers.ptr = curl_slist_append(http_headers.ptr, "User-Agent: llama-cpp");
    for (const auto & header : params.headers) {
        http_headers.ptr = curl_slist_append(http_headers.ptr, header.c_str());
    }
    curl_easy_setopt(curl.get(), CURLOPT_HTTPHEADER, http_headers.ptr);

    CURLcode res = curl_easy_perform(curl.get());

    if (res != CURLE_OK) {
        std::string error_msg = curl_easy_strerror(res);
        throw std::runtime_error("error: cannot make GET request: " + error_msg);
    }

    long res_code;
    curl_easy_getinfo(curl.get(), CURLINFO_RESPONSE_CODE, &res_code);

    return { res_code, std::move(res_buffer) };
}

#else

static void print_progress(size_t current, size_t total) {
    if (!is_output_a_tty()) {
        return;
    }

    if (!total) {
        return;
    }

    size_t width = 50;
    size_t pct = (100 * current) / total;
    size_t pos = (width * current) / total;

    std::cout << "["
              << std::string(pos, '=')
              << (pos < width ? ">" : "")
              << std::string(width - pos, ' ')
              << "] " << std::setw(3) << pct << "%  ("
              << current / (1024 * 1024) << " MB / "
              << total / (1024 * 1024) << " MB)\r";
    std::cout.flush();
}

static bool common_pull_file(httplib::Client & cli,
                             const std::string & resolve_path,
                             const std::string & path_tmp,
                             bool supports_ranges,
                             size_t existing_size,
                             size_t & total_size) {
    std::ofstream ofs(path_tmp, std::ios::binary | std::ios::app);
    if (!ofs.is_open()) {
        LOG_ERR("%s: error opening local file for writing: %s\n", __func__, path_tmp.c_str());
        return false;
    }

    httplib::Headers headers;
    if (supports_ranges && existing_size > 0) {
        headers.emplace("Range", "bytes=" + std::to_string(existing_size) + "-");
    }

    std::atomic<size_t> downloaded{existing_size};

    auto res = cli.Get(resolve_path, headers,
        [&](const httplib::Response &response) {
            if (existing_size > 0 && response.status != 206) {
                LOG_WRN("%s: server did not respond with 206 Partial Content for a resume request. Status: %d\n", __func__, response.status);
                return false;
            }
            if (existing_size == 0 && response.status != 200) {
                LOG_WRN("%s: download received non-successful status code: %d\n", __func__, response.status);
                return false;
            }
            if (total_size == 0 && response.has_header("Content-Length")) {
                try {
                    size_t content_length = std::stoull(response.get_header_value("Content-Length"));
                    total_size = existing_size + content_length;
                } catch (const std::exception &e) {
                    LOG_WRN("%s: invalid Content-Length header: %s\n", __func__, e.what());
                }
            }
            return true;
        },
        [&](const char *data, size_t len) {
            ofs.write(data, len);
            if (!ofs) {
                LOG_ERR("%s: error writing to file: %s\n", __func__, path_tmp.c_str());
                return false;
            }
            downloaded += len;
            print_progress(downloaded, total_size);
            return true;
        },
        nullptr
    );

    std::cout << "\n";

    if (!res) {
        LOG_ERR("%s: error during download. Status: %d\n", __func__, res ? res->status : -1);
        return false;
    }

    return true;
}

// download one single file from remote URL to local path
static bool common_download_file_single_online(const std::string & url,
                                               const std::string & path,
                                               const std::string & bearer_token) {
    static const int max_attempts        = 3;
    static const int retry_delay_seconds = 2;

    auto [cli, parts] = common_http_client(url);

    httplib::Headers default_headers = {{"User-Agent", "llama-cpp"}};
    if (!bearer_token.empty()) {
        default_headers.insert({"Authorization", "Bearer " + bearer_token});
    }
    cli.set_default_headers(default_headers);

    const bool file_exists = std::filesystem::exists(path);

    std::string last_etag;
    if (file_exists) {
        last_etag = read_etag(path);
    } else {
        LOG_INF("%s: no previous model file found %s\n", __func__, path.c_str());
    }

    for (int i = 0; i < max_attempts; ++i) {
        auto head = cli.Head(parts.path);
        bool head_ok = head && head->status >= 200 && head->status < 300;
        if (!head_ok) {
            LOG_WRN("%s: HEAD invalid http status code received: %d\n", __func__, head ? head->status : -1);
            if (file_exists) {
                LOG_INF("%s: Using cached file (HEAD failed): %s\n", __func__, path.c_str());
                return true;
            }
        }

        std::string etag;
        if (head_ok && head->has_header("ETag")) {
            etag = head->get_header_value("ETag");
        }

        size_t total_size = 0;
        if (head_ok && head->has_header("Content-Length")) {
            try {
                total_size = std::stoull(head->get_header_value("Content-Length"));
            } catch (const std::exception& e) {
                LOG_WRN("%s: Invalid Content-Length in HEAD response: %s\n", __func__, e.what());
            }
        }

        bool supports_ranges = false;
        if (head_ok && head->has_header("Accept-Ranges")) {
            supports_ranges = head->get_header_value("Accept-Ranges") != "none";
        }

        bool should_download_from_scratch = false;
        if (!last_etag.empty() && !etag.empty() && last_etag != etag) {
            LOG_WRN("%s: ETag header is different (%s != %s): triggering a new download\n", __func__,
                    last_etag.c_str(), etag.c_str());
            should_download_from_scratch = true;
        }

        if (file_exists) {
            if (!should_download_from_scratch) {
                LOG_INF("%s: using cached file: %s\n", __func__, path.c_str());
                return true;
            }
            LOG_WRN("%s: deleting previous downloaded file: %s\n", __func__, path.c_str());
            if (remove(path.c_str()) != 0) {
                LOG_ERR("%s: unable to delete file: %s\n", __func__, path.c_str());
                return false;
            }
        }

        const std::string path_temporary = path + ".downloadInProgress";
        size_t existing_size = 0;

        if (std::filesystem::exists(path_temporary)) {
            if (supports_ranges && !should_download_from_scratch) {
                existing_size = std::filesystem::file_size(path_temporary);
            } else if (remove(path_temporary.c_str()) != 0) {
                LOG_ERR("%s: unable to delete file: %s\n", __func__, path_temporary.c_str());
                return false;
            }
        }

        // start the download
        LOG_INF("%s: trying to download model from %s to %s (etag:%s)...\n",
                __func__, common_http_show_masked_url(parts).c_str(), path_temporary.c_str(), etag.c_str());
        const bool was_pull_successful = common_pull_file(cli, parts.path, path_temporary, supports_ranges, existing_size, total_size);
        if (!was_pull_successful) {
            if (i + 1 < max_attempts) {
                const int exponential_backoff_delay = std::pow(retry_delay_seconds, i) * 1000;
                LOG_WRN("%s: retrying after %d milliseconds...\n", __func__, exponential_backoff_delay);
                std::this_thread::sleep_for(std::chrono::milliseconds(exponential_backoff_delay));
            } else {
                LOG_ERR("%s: download failed after %d attempts\n", __func__, max_attempts);
            }
            continue;
        }

        if (std::rename(path_temporary.c_str(), path.c_str()) != 0) {
            LOG_ERR("%s: unable to rename file: %s to %s\n", __func__, path_temporary.c_str(), path.c_str());
            return false;
        }
        if (!etag.empty()) {
            write_etag(path, etag);
        }
        break;
    }

    return true;
}

std::pair<long, std::vector<char>> common_remote_get_content(const std::string          & url,
                                                             const common_remote_params & params) {
    auto [cli, parts] = common_http_client(url);

    httplib::Headers headers = {{"User-Agent", "llama-cpp"}};
    for (const auto & header : params.headers) {
        size_t pos = header.find(':');
        if (pos != std::string::npos) {
            headers.emplace(header.substr(0, pos), header.substr(pos + 1));
        } else {
            headers.emplace(header, "");
        }
    }

    if (params.timeout > 0) {
        cli.set_read_timeout(params.timeout, 0);
        cli.set_write_timeout(params.timeout, 0);
    }

    std::vector<char> buf;
    auto res = cli.Get(parts.path, headers,
        [&](const char *data, size_t len) {
            buf.insert(buf.end(), data, data + len);
            return params.max_size == 0 ||
                   buf.size() <= static_cast<size_t>(params.max_size);
        },
        nullptr
    );

    if (!res) {
        throw std::runtime_error("error: cannot make GET request");
    }

    return { res->status, std::move(buf) };
}

#endif // LLAMA_USE_CURL

static bool common_download_file_single(const std::string & url,
                                        const std::string & path,
                                        const std::string & bearer_token,
                                        bool                offline) {
    if (!offline) {
        return common_download_file_single_online(url, path, bearer_token);
    }

    if (!std::filesystem::exists(path)) {
        LOG_ERR("%s: required file is not available in cache (offline mode): %s\n", __func__, path.c_str());
        return false;
    }

    LOG_INF("%s: using cached file (offline mode): %s\n", __func__, path.c_str());
    return true;
}

// download multiple files from remote URLs to local paths
// the input is a vector of pairs <url, path>
static bool common_download_file_multiple(const std::vector<std::pair<std::string, std::string>> & urls, const std::string & bearer_token, bool offline) {
    // Prepare download in parallel
    std::vector<std::future<bool>> futures_download;
    for (auto const & item : urls) {
        futures_download.push_back(std::async(std::launch::async, [bearer_token, offline](const std::pair<std::string, std::string> & it) -> bool {
            return common_download_file_single(it.first, it.second, bearer_token, offline);
        }, item));
    }

    // Wait for all downloads to complete
    for (auto & f : futures_download) {
        if (!f.get()) {
            return false;
        }
    }

    return true;
}

static bool common_download_model(
        const common_params_model & model,
        const std::string & bearer_token,
        bool offline) {
    // Basic validation of the model.url
    if (model.url.empty()) {
        LOG_ERR("%s: invalid model url\n", __func__);
        return false;
    }

    if (!common_download_file_single(model.url, model.path, bearer_token, offline)) {
        return false;
    }

    // check for additional GGUFs split to download
    int n_split = 0;
    {
        struct gguf_init_params gguf_params = {
            /*.no_alloc = */ true,
            /*.ctx      = */ NULL,
        };
        auto * ctx_gguf = gguf_init_from_file(model.path.c_str(), gguf_params);
        if (!ctx_gguf) {
            LOG_ERR("\n%s:  failed to load input GGUF from %s\n", __func__, model.path.c_str());
            return false;
        }

        auto key_n_split = gguf_find_key(ctx_gguf, LLM_KV_SPLIT_COUNT);
        if (key_n_split >= 0) {
            n_split = gguf_get_val_u16(ctx_gguf, key_n_split);
        }

        gguf_free(ctx_gguf);
    }

    if (n_split > 1) {
        char split_prefix[PATH_MAX] = {0};
        char split_url_prefix[LLAMA_MAX_URL_LENGTH] = {0};

        // Verify the first split file format
        // and extract split URL and PATH prefixes
        {
            if (!llama_split_prefix(split_prefix, sizeof(split_prefix), model.path.c_str(), 0, n_split)) {
                LOG_ERR("\n%s: unexpected model file name: %s n_split=%d\n", __func__, model.path.c_str(), n_split);
                return false;
            }

            if (!llama_split_prefix(split_url_prefix, sizeof(split_url_prefix), model.url.c_str(), 0, n_split)) {
                LOG_ERR("\n%s: unexpected model url: %s n_split=%d\n", __func__, model.url.c_str(), n_split);
                return false;
            }
        }

        std::vector<std::pair<std::string, std::string>> urls;
        for (int idx = 1; idx < n_split; idx++) {
            char split_path[PATH_MAX] = {0};
            llama_split_path(split_path, sizeof(split_path), split_prefix, idx, n_split);

            char split_url[LLAMA_MAX_URL_LENGTH] = {0};
            llama_split_path(split_url, sizeof(split_url), split_url_prefix, idx, n_split);

            if (std::string(split_path) == model.path) {
                continue; // skip the already downloaded file
            }

            urls.push_back({split_url, split_path});
        }

        // Download in parallel
        common_download_file_multiple(urls, bearer_token, offline);
    }

    return true;
}

/**
 * Allow getting the HF file from the HF repo with tag (like ollama), for example:
 * - bartowski/Llama-3.2-3B-Instruct-GGUF:q4
 * - bartowski/Llama-3.2-3B-Instruct-GGUF:Q4_K_M
 * - bartowski/Llama-3.2-3B-Instruct-GGUF:q5_k_s
 * Tag is optional, default to "latest" (meaning it checks for Q4_K_M first, then Q4, then if not found, return the first GGUF file in repo)
 *
 * Return pair of <repo, file> (with "repo" already having tag removed)
 *
 * Note: we use the Ollama-compatible HF API, but not using the blobId. Instead, we use the special "ggufFile" field which returns the value for "hf_file". This is done to be backward-compatible with existing cache files.
 */
static struct common_hf_file_res common_get_hf_file(const std::string & hf_repo_with_tag, const std::string & bearer_token, bool offline) {
    auto parts = string_split<std::string>(hf_repo_with_tag, ':');
    std::string tag = parts.size() > 1 ? parts.back() : "latest";
    std::string hf_repo = parts[0];
    if (string_split<std::string>(hf_repo, '/').size() != 2) {
        throw std::invalid_argument("error: invalid HF repo format, expected <user>/<model>[:quant]\n");
    }

    std::string url = get_model_endpoint() + "v2/" + hf_repo + "/manifests/" + tag;

    // headers
    std::vector<std::string> headers;
    headers.push_back("Accept: application/json");
    if (!bearer_token.empty()) {
        headers.push_back("Authorization: Bearer " + bearer_token);
    }
    // Important: the User-Agent must be "llama-cpp" to get the "ggufFile" field in the response
    // User-Agent header is already set in common_remote_get_content, no need to set it here

    // we use "=" to avoid clashing with other component, while still being allowed on windows
    std::string cached_response_fname = "manifest=" + hf_repo + "=" + tag + ".json";
    string_replace_all(cached_response_fname, "/", "_");
    std::string cached_response_path = fs_get_cache_file(cached_response_fname);

    // make the request
    common_remote_params params;
    params.headers = headers;
    long res_code = 0;
    std::string res_str;
    bool use_cache = false;
    if (!offline) {
        try {
            auto res = common_remote_get_content(url, params);
            res_code = res.first;
            res_str = std::string(res.second.data(), res.second.size());
        } catch (const std::exception & e) {
            LOG_WRN("error: failed to get manifest at %s: %s\n", url.c_str(), e.what());
        }
    }
    if (res_code == 0) {
        if (std::filesystem::exists(cached_response_path)) {
            LOG_WRN("trying to read manifest from cache: %s\n", cached_response_path.c_str());
            res_str = read_file(cached_response_path);
            res_code = 200;
            use_cache = true;
        } else {
            throw std::runtime_error(
                offline ? "error: failed to get manifest (offline mode)"
                : "error: failed to get manifest (check your internet connection)");
        }
    }
    std::string ggufFile;
    std::string mmprojFile;

    if (res_code == 200 || res_code == 304) {
        try {
            auto j = json::parse(res_str);

            if (j.contains("ggufFile") && j["ggufFile"].contains("rfilename")) {
                ggufFile = j["ggufFile"]["rfilename"].get<std::string>();
            }
            if (j.contains("mmprojFile") && j["mmprojFile"].contains("rfilename")) {
                mmprojFile = j["mmprojFile"]["rfilename"].get<std::string>();
            }
        } catch (const std::exception & e) {
            throw std::runtime_error(std::string("error parsing manifest JSON: ") + e.what());
        }
        if (!use_cache) {
            // if not using cached response, update the cache file
            write_file(cached_response_path, res_str);
        }
    } else if (res_code == 401) {
        throw std::runtime_error("error: model is private or does not exist; if you are accessing a gated model, please provide a valid HF token");
    } else {
        throw std::runtime_error(string_format("error from HF API, response code: %ld, data: %s", res_code, res_str.c_str()));
    }

    // check response
    if (ggufFile.empty()) {
        throw std::runtime_error("error: model does not have ggufFile");
    }

    return { hf_repo, ggufFile, mmprojFile };
}

//
// Docker registry functions
//

static std::string common_docker_get_token(const std::string & repo) {
    std::string url = "https://auth.docker.io/token?service=registry.docker.io&scope=repository:" + repo + ":pull";

    common_remote_params params;
    auto                 res = common_remote_get_content(url, params);

    if (res.first != 200) {
        throw std::runtime_error("Failed to get Docker registry token, HTTP code: " + std::to_string(res.first));
    }

    std::string            response_str(res.second.begin(), res.second.end());
    nlohmann::ordered_json response = nlohmann::ordered_json::parse(response_str);

    if (!response.contains("token")) {
        throw std::runtime_error("Docker registry token response missing 'token' field");
    }

    return response["token"].get<std::string>();
}

static std::string common_docker_resolve_model(const std::string & docker) {
    // Parse ai/smollm2:135M-Q4_0
    size_t      colon_pos = docker.find(':');
    std::string repo, tag;
    if (colon_pos != std::string::npos) {
        repo = docker.substr(0, colon_pos);
        tag  = docker.substr(colon_pos + 1);
    } else {
        repo = docker;
        tag  = "latest";
    }

    // ai/ is the default
    size_t      slash_pos = docker.find('/');
    if (slash_pos == std::string::npos) {
        repo.insert(0, "ai/");
    }

    LOG_INF("%s: Downloading Docker Model: %s:%s\n", __func__, repo.c_str(), tag.c_str());
    try {
        // --- helper: digest validation ---
        auto validate_oci_digest = [](const std::string & digest) -> std::string {
            // Expected: algo:hex ; start with sha256 (64 hex chars)
            // You can extend this map if supporting other algorithms in future.
            static const std::regex re("^sha256:([a-fA-F0-9]{64})$");
            std::smatch m;
            if (!std::regex_match(digest, m, re)) {
                throw std::runtime_error("Invalid OCI digest format received in manifest: " + digest);
            }
            // normalize hex to lowercase
            std::string normalized = digest;
            std::transform(normalized.begin()+7, normalized.end(), normalized.begin()+7, [](unsigned char c){
                return std::tolower(c);
            });
            return normalized;
        };

        std::string token = common_docker_get_token(repo);  // Get authentication token

        // Get manifest
        const std::string    url_prefix = "https://registry-1.docker.io/v2/" + repo;
        std::string          manifest_url = url_prefix + "/manifests/" + tag;
        common_remote_params manifest_params;
        manifest_params.headers.push_back("Authorization: Bearer " + token);
        manifest_params.headers.push_back(
            "Accept: application/vnd.docker.distribution.manifest.v2+json,application/vnd.oci.image.manifest.v1+json");
        auto manifest_res = common_remote_get_content(manifest_url, manifest_params);
        if (manifest_res.first != 200) {
            throw std::runtime_error("Failed to get Docker manifest, HTTP code: " + std::to_string(manifest_res.first));
        }

        std::string            manifest_str(manifest_res.second.begin(), manifest_res.second.end());
        nlohmann::ordered_json manifest = nlohmann::ordered_json::parse(manifest_str);
        std::string            gguf_digest;  // Find the GGUF layer
        if (manifest.contains("layers")) {
            for (const auto & layer : manifest["layers"]) {
                if (layer.contains("mediaType")) {
                    std::string media_type = layer["mediaType"].get<std::string>();
                    if (media_type == "application/vnd.docker.ai.gguf.v3" ||
                        media_type.find("gguf") != std::string::npos) {
                        gguf_digest = layer["digest"].get<std::string>();
                        break;
                    }
                }
            }
        }

        if (gguf_digest.empty()) {
            throw std::runtime_error("No GGUF layer found in Docker manifest");
        }

        // Validate & normalize digest
        gguf_digest = validate_oci_digest(gguf_digest);
        LOG_DBG("%s: Using validated digest: %s\n", __func__, gguf_digest.c_str());

        // Prepare local filename
        std::string model_filename = repo;
        std::replace(model_filename.begin(), model_filename.end(), '/', '_');
        model_filename += "_" + tag + ".gguf";
        std::string local_path = fs_get_cache_file(model_filename);

        const std::string blob_url = url_prefix + "/blobs/" + gguf_digest;
        if (!common_download_file_single(blob_url, local_path, token, false)) {
            throw std::runtime_error("Failed to download Docker Model");
        }

        LOG_INF("%s: Downloaded Docker Model to: %s\n", __func__, local_path.c_str());
        return local_path;
    } catch (const std::exception & e) {
        LOG_ERR("%s: Docker Model download failed: %s\n", __func__, e.what());
        throw;
    }
}

//
// utils
//

// Helper function to parse tensor buffer override strings
static void parse_tensor_buffer_overrides(const std::string & value, std::vector<llama_model_tensor_buft_override> & overrides) {
    std::map<std::string, ggml_backend_buffer_type_t> buft_list;
    for (size_t i = 0; i < ggml_backend_dev_count(); ++i) {
        auto * dev = ggml_backend_dev_get(i);
        auto * buft = ggml_backend_dev_buffer_type(dev);
        if (buft) {
            buft_list[ggml_backend_buft_name(buft)] = buft;
        }
    }

    for (const auto & override : string_split<std::string>(value, ',')) {
        std::string::size_type pos = override.find('=');
        if (pos == std::string::npos) {
            throw std::invalid_argument("invalid value");
        }
        std::string tensor_name = override.substr(0, pos);
        std::string buffer_type = override.substr(pos + 1);

        if (buft_list.find(buffer_type) == buft_list.end()) {
            printf("Available buffer types:\n");
            for (const auto & it : buft_list) {
                printf("  %s\n", ggml_backend_buft_name(it.second));
            }
            throw std::invalid_argument("unknown buffer type");
        }
        // keep strings alive and avoid leaking memory by storing them in a static vector
        static std::list<std::string> buft_overrides;
        buft_overrides.push_back(tensor_name);
        overrides.push_back({buft_overrides.back().c_str(), buft_list.at(buffer_type)});
    }
}

struct handle_model_result {
    bool found_mmproj = false;
    common_params_model mmproj;
};

static handle_model_result common_params_handle_model(
        struct common_params_model & model,
        const std::string & bearer_token,
        const std::string & model_path_default,
        bool offline) {
    handle_model_result result;
    // handle pre-fill default model path and url based on hf_repo and hf_file
    {
        if (!model.docker_repo.empty()) {  // Handle Docker URLs by resolving them to local paths
            model.path = common_docker_resolve_model(model.docker_repo);
        } else if (!model.hf_repo.empty()) {
            // short-hand to avoid specifying --hf-file -> default it to --model
            if (model.hf_file.empty()) {
                if (model.path.empty()) {
                    auto auto_detected = common_get_hf_file(model.hf_repo, bearer_token, offline);
                    if (auto_detected.repo.empty() || auto_detected.ggufFile.empty()) {
                        exit(1); // built without CURL, error message already printed
                    }
                    model.hf_repo = auto_detected.repo;
                    model.hf_file = auto_detected.ggufFile;
                    if (!auto_detected.mmprojFile.empty()) {
                        result.found_mmproj   = true;
                        result.mmproj.hf_repo = model.hf_repo;
                        result.mmproj.hf_file = auto_detected.mmprojFile;
                    }
                } else {
                    model.hf_file = model.path;
                }
            }

            std::string model_endpoint = get_model_endpoint();
            model.url = model_endpoint + model.hf_repo + "/resolve/main/" + model.hf_file;
            // make sure model path is present (for caching purposes)
            if (model.path.empty()) {
                // this is to avoid different repo having same file name, or same file name in different subdirs
                std::string filename = model.hf_repo + "_" + model.hf_file;
                // to make sure we don't have any slashes in the filename
                string_replace_all(filename, "/", "_");
                model.path = fs_get_cache_file(filename);
            }

        } else if (!model.url.empty()) {
            if (model.path.empty()) {
                auto f = string_split<std::string>(model.url, '#').front();
                f = string_split<std::string>(f, '?').front();
                model.path = fs_get_cache_file(string_split<std::string>(f, '/').back());
            }

        } else if (model.path.empty()) {
            model.path = model_path_default;
        }
    }

    // then, download it if needed
    if (!model.url.empty()) {
        bool ok = common_download_model(model, bearer_token, offline);
        if (!ok) {
            LOG_ERR("error: failed to download model from %s\n", model.url.c_str());
            exit(1);
        }
    }

    return result;
}

const std::vector<ggml_type> kv_cache_types = {
    GGML_TYPE_F32,
    GGML_TYPE_F16,
    GGML_TYPE_BF16,
    GGML_TYPE_Q8_0,
    GGML_TYPE_Q4_0,
    GGML_TYPE_Q4_1,
    GGML_TYPE_IQ4_NL,
    GGML_TYPE_Q5_0,
    GGML_TYPE_Q5_1,
};

static ggml_type kv_cache_type_from_str(const std::string & s) {
    for (const auto & type : kv_cache_types) {
        if (ggml_type_name(type) == s) {
            return type;
        }
    }
    throw std::runtime_error("Unsupported cache type: " + s);
}

static std::string get_all_kv_cache_types() {
    std::ostringstream msg;
    for (const auto & type : kv_cache_types) {
        msg << ggml_type_name(type) << (&type == &kv_cache_types.back() ? "" : ", ");
    }
    return msg.str();
}

//
// CLI argument parsing functions
//

static bool common_params_parse_ex(int argc, char ** argv, common_params_context & ctx_arg) {
    common_params & params = ctx_arg.params;

    std::unordered_map<std::string, common_arg *> arg_to_options;
    for (auto & opt : ctx_arg.options) {
        for (const auto & arg : opt.args) {
            arg_to_options[arg] = &opt;
        }
    }

    // handle environment variables
    for (auto & opt : ctx_arg.options) {
        std::string value;
        if (opt.get_value_from_env(value)) {
            try {
                if (opt.handler_void && (value == "1" || value == "true")) {
                    opt.handler_void(params);
                }
                if (opt.handler_int) {
                    opt.handler_int(params, std::stoi(value));
                }
                if (opt.handler_string) {
                    opt.handler_string(params, value);
                    continue;
                }
            } catch (std::exception & e) {
                throw std::invalid_argument(string_format(
                    "error while handling environment variable \"%s\": %s\n\n", opt.env, e.what()));
            }
        }
    }

    // handle command line arguments
    auto check_arg = [&](int i) {
        if (i+1 >= argc) {
            throw std::invalid_argument("expected value for argument");
        }
    };

    for (int i = 1; i < argc; i++) {
        const std::string arg_prefix = "--";

        std::string arg = argv[i];
        if (arg.compare(0, arg_prefix.size(), arg_prefix) == 0) {
            std::replace(arg.begin(), arg.end(), '_', '-');
        }
        if (arg_to_options.find(arg) == arg_to_options.end()) {
            throw std::invalid_argument(string_format("error: invalid argument: %s", arg.c_str()));
        }
        auto opt = *arg_to_options[arg];
        if (opt.has_value_from_env()) {
            fprintf(stderr, "warn: %s environment variable is set, but will be overwritten by command line argument %s\n", opt.env, arg.c_str());
        }
        try {
            if (opt.handler_void) {
                opt.handler_void(params);
                continue;
            }

            // arg with single value
            check_arg(i);
            std::string val = argv[++i];
            if (opt.handler_int) {
                opt.handler_int(params, std::stoi(val));
                continue;
            }
            if (opt.handler_string) {
                opt.handler_string(params, val);
                continue;
            }

            // arg with 2 values
            check_arg(i);
            std::string val2 = argv[++i];
            if (opt.handler_str_str) {
                opt.handler_str_str(params, val, val2);
                continue;
            }
        } catch (std::exception & e) {
            throw std::invalid_argument(string_format(
                "error while handling argument \"%s\": %s\n\n"
                "usage:\n%s\n\nto show complete usage, run with -h",
                arg.c_str(), e.what(), arg_to_options[arg]->to_string().c_str()));
        }
    }

    postprocess_cpu_params(params.cpuparams,       nullptr);
    postprocess_cpu_params(params.cpuparams_batch, &params.cpuparams);

    postprocess_cpu_params(params.speculative.cpuparams,       &params.cpuparams);
    postprocess_cpu_params(params.speculative.cpuparams_batch, &params.cpuparams_batch);

    if (params.prompt_cache_all && (params.interactive || params.interactive_first)) {
        throw std::invalid_argument("error: --prompt-cache-all not supported in interactive mode yet\n");
    }

    // handle model and download
    {
        auto res = common_params_handle_model(params.model, params.hf_token, DEFAULT_MODEL_PATH, params.offline);
        if (params.no_mmproj) {
            params.mmproj = {};
        } else if (res.found_mmproj && params.mmproj.path.empty() && params.mmproj.url.empty()) {
            // optionally, handle mmproj model when -hf is specified
            params.mmproj = res.mmproj;
        }
        // only download mmproj if the current example is using it
        for (auto & ex : mmproj_examples) {
            if (ctx_arg.ex == ex) {
                common_params_handle_model(params.mmproj,    params.hf_token, "", params.offline);
                break;
            }
        }
        common_params_handle_model(params.speculative.model, params.hf_token, "", params.offline);
        common_params_handle_model(params.vocoder.model,     params.hf_token, "", params.offline);
    }

    if (params.escape) {
        string_process_escapes(params.prompt);
        string_process_escapes(params.input_prefix);
        string_process_escapes(params.input_suffix);
        for (auto & antiprompt : params.antiprompt) {
            string_process_escapes(antiprompt);
        }
        for (auto & seq_breaker : params.sampling.dry_sequence_breakers) {
            string_process_escapes(seq_breaker);
        }
        for (auto & pair : params.speculative.replacements) {
            string_process_escapes(pair.first);
            string_process_escapes(pair.second);
        }
    }

    if (!params.kv_overrides.empty()) {
        params.kv_overrides.emplace_back();
        params.kv_overrides.back().key[0] = 0;
    }

    if (!params.tensor_buft_overrides.empty()) {
        params.tensor_buft_overrides.push_back({nullptr, nullptr});
    }

    if (!params.speculative.tensor_buft_overrides.empty()) {
        params.speculative.tensor_buft_overrides.push_back({nullptr, nullptr});
    }

    if (!params.chat_template.empty() && !common_chat_verify_template(params.chat_template, params.use_jinja)) {
        throw std::runtime_error(string_format(
            "error: the supplied chat template is not supported: %s%s\n",
            params.chat_template.c_str(),
            params.use_jinja ? "" : "\nnote: llama.cpp was started without --jinja, we only support commonly used templates"
        ));
    }

    return true;
}

static void common_params_print_usage(common_params_context & ctx_arg) {
    auto print_options = [](std::vector<common_arg *> & options) {
        for (common_arg * opt : options) {
            printf("%s", opt->to_string().c_str());
        }
    };

    std::vector<common_arg *> common_options;
    std::vector<common_arg *> sparam_options;
    std::vector<common_arg *> specific_options;
    for (auto & opt : ctx_arg.options) {
        // in case multiple LLAMA_EXAMPLE_* are set, we prioritize the LLAMA_EXAMPLE_* matching current example
        if (opt.is_sparam) {
            sparam_options.push_back(&opt);
        } else if (opt.in_example(ctx_arg.ex)) {
            specific_options.push_back(&opt);
        } else {
            common_options.push_back(&opt);
        }
    }
    printf("----- common params -----\n\n");
    print_options(common_options);
    printf("\n\n----- sampling params -----\n\n");
    print_options(sparam_options);
    // TODO: maybe convert enum llama_example to string
    printf("\n\n----- example-specific params -----\n\n");
    print_options(specific_options);
}

static void common_params_print_completion(common_params_context & ctx_arg) {
    std::vector<common_arg *> common_options;
    std::vector<common_arg *> sparam_options;
    std::vector<common_arg *> specific_options;

    for (auto & opt : ctx_arg.options) {
        if (opt.is_sparam) {
            sparam_options.push_back(&opt);
        } else if (opt.in_example(ctx_arg.ex)) {
            specific_options.push_back(&opt);
        } else {
            common_options.push_back(&opt);
        }
    }

    printf("_llama_completions() {\n");
    printf("    local cur prev opts\n");
    printf("    COMPREPLY=()\n");
    printf("    cur=\"${COMP_WORDS[COMP_CWORD]}\"\n");
    printf("    prev=\"${COMP_WORDS[COMP_CWORD-1]}\"\n\n");

    printf("    opts=\"");
    auto print_options = [](const std::vector<common_arg *> & options) {
        for (const common_arg * opt : options) {
            for (const char * arg : opt->args) {
                printf("%s ", arg);
            }
        }
    };

    print_options(common_options);
    print_options(sparam_options);
    print_options(specific_options);
    printf("\"\n\n");

    printf("    case \"$prev\" in\n");
    printf("        --model|-m)\n");
    printf("            COMPREPLY=( $(compgen -f -X '!*.gguf' -- \"$cur\") $(compgen -d -- \"$cur\") )\n");
    printf("            return 0\n");
    printf("            ;;\n");
    printf("        --grammar-file)\n");
    printf("            COMPREPLY=( $(compgen -f -X '!*.gbnf' -- \"$cur\") $(compgen -d -- \"$cur\") )\n");
    printf("            return 0\n");
    printf("            ;;\n");
    printf("        --chat-template-file)\n");
    printf("            COMPREPLY=( $(compgen -f -X '!*.jinja' -- \"$cur\") $(compgen -d -- \"$cur\") )\n");
    printf("            return 0\n");
    printf("            ;;\n");
    printf("        *)\n");
    printf("            COMPREPLY=( $(compgen -W \"${opts}\" -- \"$cur\") )\n");
    printf("            return 0\n");
    printf("            ;;\n");
    printf("    esac\n");
    printf("}\n\n");

    std::set<std::string> executables = {
        "llama-batched",
        "llama-batched-bench",
        "llama-bench",
        "llama-cli",
        "llama-convert-llama2c-to-ggml",
        "llama-cvector-generator",
        "llama-embedding",
        "llama-eval-callback",
        "llama-export-lora",
        "llama-gen-docs",
        "llama-gguf",
        "llama-gguf-hash",
        "llama-gguf-split",
        "llama-gritlm",
        "llama-imatrix",
        "llama-infill",
        "llama-mtmd-cli",
        "llama-llava-clip-quantize-cli",
        "llama-lookahead",
        "llama-lookup",
        "llama-lookup-create",
        "llama-lookup-merge",
        "llama-lookup-stats",
        "llama-parallel",
        "llama-passkey",
        "llama-perplexity",
        "llama-q8dot",
        "llama-quantize",
        "llama-qwen2vl-cli",
        "llama-retrieval",
        "llama-run",
        "llama-save-load-state",
        "llama-server",
        "llama-simple",
        "llama-simple-chat",
        "llama-speculative",
        "llama-speculative-simple",
        "llama-tokenize",
        "llama-tts",
        "llama-vdot"
    };

    for (const auto& exe : executables) {
        printf("complete -F _llama_completions %s\n", exe.c_str());
    }
}

static std::vector<ggml_backend_dev_t> parse_device_list(const std::string & value) {
    std::vector<ggml_backend_dev_t> devices;
    auto dev_names = string_split<std::string>(value, ',');
    if (dev_names.empty()) {
        throw std::invalid_argument("no devices specified");
    }
    if (dev_names.size() == 1 && dev_names[0] == "none") {
        devices.push_back(nullptr);
    } else {
        for (const auto & device : dev_names) {
            auto * dev = ggml_backend_dev_by_name(device.c_str());
            if (!dev || ggml_backend_dev_type(dev) == GGML_BACKEND_DEVICE_TYPE_CPU) {
                throw std::invalid_argument(string_format("invalid device: %s", device.c_str()));
            }
            devices.push_back(dev);
        }
        devices.push_back(nullptr);
    }
    return devices;
}

static void add_rpc_devices(const std::string & servers) {
    auto rpc_servers = string_split<std::string>(servers, ',');
    if (rpc_servers.empty()) {
        throw std::invalid_argument("no RPC servers specified");
    }
    ggml_backend_reg_t rpc_reg = ggml_backend_reg_by_name("RPC");
    if (!rpc_reg) {
        throw std::invalid_argument("failed to find RPC backend");
    }
    typedef ggml_backend_reg_t (*ggml_backend_rpc_add_server_t)(const char * endpoint);
    ggml_backend_rpc_add_server_t ggml_backend_rpc_add_server_fn = (ggml_backend_rpc_add_server_t) ggml_backend_reg_get_proc_address(rpc_reg, "ggml_backend_rpc_add_server");
    if (!ggml_backend_rpc_add_server_fn) {
        throw std::invalid_argument("failed to find RPC add server function");
    }
    for (const auto & server : rpc_servers) {
        auto reg = ggml_backend_rpc_add_server_fn(server.c_str());
        ggml_backend_register(reg);
    }
}

bool common_params_parse(int argc, char ** argv, common_params & params, llama_example ex, void(*print_usage)(int, char **)) {
    auto ctx_arg = common_params_parser_init(params, ex, print_usage);
    const common_params params_org = ctx_arg.params; // the example can modify the default params

    try {
        if (!common_params_parse_ex(argc, argv, ctx_arg)) {
            ctx_arg.params = params_org;
            return false;
        }
        if (ctx_arg.params.usage) {
            common_params_print_usage(ctx_arg);
            if (ctx_arg.print_usage) {
                ctx_arg.print_usage(argc, argv);
            }
            exit(0);
        }
        if (ctx_arg.params.completion) {
            common_params_print_completion(ctx_arg);
            exit(0);
        }
        params.lr.init();
    } catch (const std::invalid_argument & ex) {
        fprintf(stderr, "%s\n", ex.what());
        ctx_arg.params = params_org;
        return false;
    } catch (std::exception & ex) {
        fprintf(stderr, "%s\n", ex.what());
        exit(1); // for other exceptions, we exit with status code 1
    }

    return true;
}

static std::string list_builtin_chat_templates() {
    std::vector<const char *> supported_tmpl;
    int32_t res = llama_chat_builtin_templates(nullptr, 0);
    supported_tmpl.resize(res);
    res = llama_chat_builtin_templates(supported_tmpl.data(), supported_tmpl.size());
    std::ostringstream msg;
    for (auto & tmpl : supported_tmpl) {
        msg << tmpl << (&tmpl == &supported_tmpl.back() ? "" : ", ");
    }
    return msg.str();
}

static bool is_truthy(const std::string & value) {
    return value == "on" || value == "enabled" || value == "1";
}

static bool is_falsey(const std::string & value) {
    return value == "off" || value == "disabled" || value == "0";
}

static bool is_autoy(const std::string & value) {
    return value == "auto" || value == "-1";
}

common_params_context common_params_parser_init(common_params & params, llama_example ex, void(*print_usage)(int, char **)) {
    // load dynamic backends
    ggml_backend_load_all();

    common_params_context ctx_arg(params);
    ctx_arg.print_usage = print_usage;
    ctx_arg.ex          = ex;

    std::string sampler_type_chars;
    std::string sampler_type_names;
    for (const auto & sampler : params.sampling.samplers) {
        sampler_type_chars += common_sampler_type_to_chr(sampler);
        sampler_type_names += common_sampler_type_to_str(sampler) + ";";
    }
    sampler_type_names.pop_back();


    /**
     * filter options by example
     * rules:
     * - all examples inherit options from LLAMA_EXAMPLE_COMMON
     * - if LLAMA_EXAMPLE_* is set (other than COMMON), we only show the option in the corresponding example
     * - if both {LLAMA_EXAMPLE_COMMON, LLAMA_EXAMPLE_*,} are set, we will prioritize the LLAMA_EXAMPLE_* matching current example
     */
    auto add_opt = [&](common_arg arg) {
        if ((arg.in_example(ex) || arg.in_example(LLAMA_EXAMPLE_COMMON)) && !arg.is_exclude(ex)) {
            ctx_arg.options.push_back(std::move(arg));
        }
    };


    add_opt(common_arg(
        {"-h", "--help", "--usage"},
        "print usage and exit",
        [](common_params & params) {
            params.usage = true;
        }
    ));
    add_opt(common_arg(
        {"--version"},
        "show version and build info",
        [](common_params &) {
            fprintf(stderr, "version: %d (%s)\n", LLAMA_BUILD_NUMBER, LLAMA_COMMIT);
            fprintf(stderr, "built with %s for %s\n", LLAMA_COMPILER, LLAMA_BUILD_TARGET);
            exit(0);
        }
    ));
    add_opt(common_arg(
        {"--completion-bash"},
        "print source-able bash completion script for llama.cpp",
        [](common_params & params) {
            params.completion = true;
        }
    ));
    add_opt(common_arg(
        {"--verbose-prompt"},
        string_format("print a verbose prompt before generation (default: %s)", params.verbose_prompt ? "true" : "false"),
        [](common_params & params) {
            params.verbose_prompt = true;
        }
    ));
    add_opt(common_arg(
        {"--no-display-prompt"},
        string_format("don't print prompt at generation (default: %s)", !params.display_prompt ? "true" : "false"),
        [](common_params & params) {
            params.display_prompt = false;
        }
    ).set_examples({LLAMA_EXAMPLE_MAIN}));
    add_opt(common_arg(
        {"-co", "--color"},
        string_format("colorise output to distinguish prompt and user input from generations (default: %s)", params.use_color ? "true" : "false"),
        [](common_params & params) {
            params.use_color = true;
        }
    ).set_examples({LLAMA_EXAMPLE_MAIN, LLAMA_EXAMPLE_SPECULATIVE, LLAMA_EXAMPLE_LOOKUP}));
    add_opt(common_arg(
        {"-t", "--threads"}, "N",
        string_format("number of CPU threads to use during generation (default: %d)", params.cpuparams.n_threads),
        [](common_params & params, int value) {
            params.cpuparams.n_threads = value;
            if (params.cpuparams.n_threads <= 0) {
                params.cpuparams.n_threads = std::thread::hardware_concurrency();
            }
        }
    ).set_env("LLAMA_ARG_THREADS"));
    add_opt(common_arg(
        {"-tb", "--threads-batch"}, "N",
        "number of threads to use during batch and prompt processing (default: same as --threads)",
        [](common_params & params, int value) {
            params.cpuparams_batch.n_threads = value;
            if (params.cpuparams_batch.n_threads <= 0) {
                params.cpuparams_batch.n_threads = std::thread::hardware_concurrency();
            }
        }
    ));
    add_opt(common_arg(
        {"-C", "--cpu-mask"}, "M",
        "CPU affinity mask: arbitrarily long hex. Complements cpu-range (default: \"\")",
        [](common_params & params, const std::string & mask) {
            params.cpuparams.mask_valid = true;
            if (!parse_cpu_mask(mask, params.cpuparams.cpumask)) {
                throw std::invalid_argument("invalid cpumask");
            }
        }
    ));
    add_opt(common_arg(
        {"-Cr", "--cpu-range"}, "lo-hi",
        "range of CPUs for affinity. Complements --cpu-mask",
        [](common_params & params, const std::string & range) {
            params.cpuparams.mask_valid = true;
            if (!parse_cpu_range(range, params.cpuparams.cpumask)) {
                throw std::invalid_argument("invalid range");
            }
        }
    ));
    add_opt(common_arg(
        {"--cpu-strict"}, "<0|1>",
        string_format("use strict CPU placement (default: %u)\n", (unsigned) params.cpuparams.strict_cpu),
        [](common_params & params, const std::string & value) {
            params.cpuparams.strict_cpu = std::stoul(value);
        }
    ));
    add_opt(common_arg(
        {"--prio"}, "N",
        string_format("set process/thread priority : low(-1), normal(0), medium(1), high(2), realtime(3) (default: %d)\n", params.cpuparams.priority),
        [](common_params & params, int prio) {
            if (prio < GGML_SCHED_PRIO_LOW || prio > GGML_SCHED_PRIO_REALTIME) {
                throw std::invalid_argument("invalid value");
            }
            params.cpuparams.priority = (enum ggml_sched_priority) prio;
        }
    ));
    add_opt(common_arg(
        {"--poll"}, "<0...100>",
        string_format("use polling level to wait for work (0 - no polling, default: %u)\n", (unsigned) params.cpuparams.poll),
        [](common_params & params, const std::string & value) {
            params.cpuparams.poll = std::stoul(value);
        }
    ));
    add_opt(common_arg(
        {"-Cb", "--cpu-mask-batch"}, "M",
        "CPU affinity mask: arbitrarily long hex. Complements cpu-range-batch (default: same as --cpu-mask)",
        [](common_params & params, const std::string & mask) {
            params.cpuparams_batch.mask_valid = true;
            if (!parse_cpu_mask(mask, params.cpuparams_batch.cpumask)) {
                throw std::invalid_argument("invalid cpumask");
            }
        }
    ));
    add_opt(common_arg(
        {"-Crb", "--cpu-range-batch"}, "lo-hi",
        "ranges of CPUs for affinity. Complements --cpu-mask-batch",
        [](common_params & params, const std::string & range) {
            params.cpuparams_batch.mask_valid = true;
            if (!parse_cpu_range(range, params.cpuparams_batch.cpumask)) {
                throw std::invalid_argument("invalid range");
            }
        }
    ));
    add_opt(common_arg(
        {"--cpu-strict-batch"}, "<0|1>",
        "use strict CPU placement (default: same as --cpu-strict)",
        [](common_params & params, int value) {
            params.cpuparams_batch.strict_cpu = value;
        }
    ));
    add_opt(common_arg(
        {"--prio-batch"}, "N",
        string_format("set process/thread priority : 0-normal, 1-medium, 2-high, 3-realtime (default: %d)\n", params.cpuparams_batch.priority),
        [](common_params & params, int prio) {
            if (prio < 0 || prio > 3) {
                throw std::invalid_argument("invalid value");
            }
            params.cpuparams_batch.priority = (enum ggml_sched_priority) prio;
        }
    ));
    add_opt(common_arg(
        {"--poll-batch"}, "<0|1>",
        "use polling to wait for work (default: same as --poll)",
        [](common_params & params, int value) {
            params.cpuparams_batch.poll = value;
        }
    ));
    add_opt(common_arg(
        {"-lcs", "--lookup-cache-static"}, "FNAME",
        "path to static lookup cache to use for lookup decoding (not updated by generation)",
        [](common_params & params, const std::string & value) {
            params.lookup_cache_static = value;
        }
    ).set_examples({LLAMA_EXAMPLE_LOOKUP}));
    add_opt(common_arg(
        {"-lcd", "--lookup-cache-dynamic"}, "FNAME",
        "path to dynamic lookup cache to use for lookup decoding (updated by generation)",
        [](common_params & params, const std::string & value) {
            params.lookup_cache_dynamic = value;
        }
    ).set_examples({LLAMA_EXAMPLE_LOOKUP}));
    add_opt(common_arg(
        {"-c", "--ctx-size"}, "N",
        string_format("size of the prompt context (default: %d, 0 = loaded from model)", params.n_ctx),
        [](common_params & params, int value) {
            params.n_ctx = value;
        }
    ).set_env("LLAMA_ARG_CTX_SIZE"));
    add_opt(common_arg(
        {"-n", "--predict", "--n-predict"}, "N",
        string_format(
            ex == LLAMA_EXAMPLE_MAIN
                ? "number of tokens to predict (default: %d, -1 = infinity, -2 = until context filled)"
                : "number of tokens to predict (default: %d, -1 = infinity)",
            params.n_predict),
        [](common_params & params, int value) {
            params.n_predict = value;
        }
    ).set_env("LLAMA_ARG_N_PREDICT"));
    add_opt(common_arg(
        {"-b", "--batch-size"}, "N",
        string_format("logical maximum batch size (default: %d)", params.n_batch),
        [](common_params & params, int value) {
            params.n_batch = value;
        }
    ).set_env("LLAMA_ARG_BATCH"));
    add_opt(common_arg(
        {"-ub", "--ubatch-size"}, "N",
        string_format("physical maximum batch size (default: %d)", params.n_ubatch),
        [](common_params & params, int value) {
            params.n_ubatch = value;
        }
    ).set_env("LLAMA_ARG_UBATCH"));
    add_opt(common_arg(
        {"--keep"}, "N",
        string_format("number of tokens to keep from the initial prompt (default: %d, -1 = all)", params.n_keep),
        [](common_params & params, int value) {
            params.n_keep = value;
        }
    ));
    add_opt(common_arg(
        {"--swa-full"},
        string_format("use full-size SWA cache (default: %s)\n"
            "[(more info)](https://github.com/ggml-org/llama.cpp/pull/13194#issuecomment-2868343055)", params.swa_full ? "true" : "false"),
        [](common_params & params) {
            params.swa_full = true;
        }
    ).set_env("LLAMA_ARG_SWA_FULL"));
    add_opt(common_arg(
        {"--ctx-checkpoints", "--swa-checkpoints"}, "N",
        string_format("max number of context checkpoints to create per slot (default: %d)\n"
            "[(more info)](https://github.com/ggml-org/llama.cpp/pull/15293)", params.n_ctx_checkpoints),
        [](common_params & params, int value) {
            params.n_ctx_checkpoints = value;
        }
    ).set_env("LLAMA_ARG_CTX_CHECKPOINTS").set_examples({LLAMA_EXAMPLE_SERVER}));
    add_opt(common_arg(
        {"--cache-ram", "-cram"}, "N",
        string_format("set the maximum cache size in MiB (default: %d, -1 - no limit, 0 - disable)\n"
            "[(more info)](https://github.com/ggml-org/llama.cpp/pull/16391)", params.cache_ram_mib),
        [](common_params & params, int value) {
            params.cache_ram_mib = value;
        }
    ).set_env("LLAMA_ARG_CACHE_RAM").set_examples({LLAMA_EXAMPLE_SERVER}));
    add_opt(common_arg(
        {"--kv-unified", "-kvu"},
        string_format("use single unified KV buffer for the KV cache of all sequences (default: %s)\n"
            "[(more info)](https://github.com/ggml-org/llama.cpp/pull/14363)", params.kv_unified ? "true" : "false"),
        [](common_params & params) {
            params.kv_unified = true;
        }
    ).set_env("LLAMA_ARG_KV_SPLIT"));
    add_opt(common_arg(
        {"--no-context-shift"},
        string_format("disables context shift on infinite text generation (default: %s)", params.ctx_shift ? "disabled" : "enabled"),
        [](common_params & params) {
            params.ctx_shift = false;
        }
    ).set_examples({LLAMA_EXAMPLE_MAIN, LLAMA_EXAMPLE_SERVER, LLAMA_EXAMPLE_IMATRIX, LLAMA_EXAMPLE_PERPLEXITY}).set_env("LLAMA_ARG_NO_CONTEXT_SHIFT"));
    add_opt(common_arg(
        {"--context-shift"},
        string_format("enables context shift on infinite text generation (default: %s)", params.ctx_shift ? "enabled" : "disabled"),
        [](common_params & params) {
            params.ctx_shift = true;
        }
    ).set_examples({LLAMA_EXAMPLE_MAIN, LLAMA_EXAMPLE_SERVER, LLAMA_EXAMPLE_IMATRIX, LLAMA_EXAMPLE_PERPLEXITY}).set_env("LLAMA_ARG_CONTEXT_SHIFT"));
    add_opt(common_arg(
        {"--chunks"}, "N",
        string_format("max number of chunks to process (default: %d, -1 = all)", params.n_chunks),
        [](common_params & params, int value) {
            params.n_chunks = value;
        }
    ).set_examples({LLAMA_EXAMPLE_IMATRIX, LLAMA_EXAMPLE_PERPLEXITY, LLAMA_EXAMPLE_RETRIEVAL}));
    add_opt(common_arg({ "-fa", "--flash-attn" }, "[on|off|auto]",
                       string_format("set Flash Attention use ('on', 'off', or 'auto', default: '%s')",
                                     llama_flash_attn_type_name(params.flash_attn_type)),
                       [](common_params & params, const std::string & value) {
                           if (is_truthy(value)) {
                               params.flash_attn_type = LLAMA_FLASH_ATTN_TYPE_ENABLED;
                           } else if (is_falsey(value)) {
                               params.flash_attn_type = LLAMA_FLASH_ATTN_TYPE_DISABLED;
                           } else if (is_autoy(value)) {
                               params.flash_attn_type = LLAMA_FLASH_ATTN_TYPE_AUTO;
                           } else {
                               throw std::runtime_error(
                                   string_format("error: unkown value for --flash-attn: '%s'\n", value.c_str()));
                           }
                       }).set_env("LLAMA_ARG_FLASH_ATTN"));
    add_opt(common_arg(
        {"-p", "--prompt"}, "PROMPT",
        "prompt to start generation with; for system message, use -sys",
        [](common_params & params, const std::string & value) {
            params.prompt = value;
        }
    ).set_excludes({LLAMA_EXAMPLE_SERVER}));
    add_opt(common_arg(
        {"-sys", "--system-prompt"}, "PROMPT",
        "system prompt to use with model (if applicable, depending on chat template)",
        [](common_params & params, const std::string & value) {
            params.system_prompt = value;
        }
    ).set_examples({LLAMA_EXAMPLE_MAIN, LLAMA_EXAMPLE_DIFFUSION}));
    add_opt(common_arg(
        {"--no-perf"},
        string_format("disable internal libllama performance timings (default: %s)", params.no_perf ? "true" : "false"),
        [](common_params & params) {
            params.no_perf = true;
            params.sampling.no_perf = true;
        }
    ).set_env("LLAMA_ARG_NO_PERF"));
    add_opt(common_arg(
        {"-f", "--file"}, "FNAME",
        "a file containing the prompt (default: none)",
        [](common_params & params, const std::string & value) {
            params.prompt = read_file(value);
            // store the external file name in params
            params.prompt_file = value;
            if (!params.prompt.empty() && params.prompt.back() == '\n') {
                params.prompt.pop_back();
            }
        }
    ).set_excludes({LLAMA_EXAMPLE_SERVER}));
    add_opt(common_arg(
        {"-sysf", "--system-prompt-file"}, "FNAME",
        "a file containing the system prompt (default: none)",
        [](common_params & params, const std::string & value) {
            params.system_prompt = read_file(value);
            if (!params.system_prompt.empty() && params.system_prompt.back() == '\n') {
                params.system_prompt.pop_back();
            }
        }
    ).set_examples({LLAMA_EXAMPLE_MAIN, LLAMA_EXAMPLE_DIFFUSION}));
    add_opt(common_arg(
        {"--in-file"}, "FNAME",
        "an input file (repeat to specify multiple files)",
        [](common_params & params, const std::string & value) {
            std::ifstream file(value);
            if (!file) {
                throw std::runtime_error(string_format("error: failed to open file '%s'\n", value.c_str()));
            }
            params.in_files.push_back(value);
        }
    ).set_examples({LLAMA_EXAMPLE_IMATRIX}));
    add_opt(common_arg(
        {"-bf", "--binary-file"}, "FNAME",
        "binary file containing the prompt (default: none)",
        [](common_params & params, const std::string & value) {
            std::ifstream file(value, std::ios::binary);
            if (!file) {
                throw std::runtime_error(string_format("error: failed to open file '%s'\n", value.c_str()));
            }
            // store the external file name in params
            params.prompt_file = value;
            std::ostringstream ss;
            ss << file.rdbuf();
            params.prompt = ss.str();
            fprintf(stderr, "Read %zu bytes from binary file %s\n", params.prompt.size(), value.c_str());
        }
    ).set_excludes({LLAMA_EXAMPLE_SERVER}));
    add_opt(common_arg(
        {"-e", "--escape"},
        string_format("process escapes sequences (\\n, \\r, \\t, \\', \\\", \\\\) (default: %s)", params.escape ? "true" : "false"),
        [](common_params & params) {
            params.escape = true;
        }
    ));
    add_opt(common_arg(
        {"--no-escape"},
        "do not process escape sequences",
        [](common_params & params) {
            params.escape = false;
        }
    ));
    add_opt(common_arg(
        {"-ptc", "--print-token-count"}, "N",
        string_format("print token count every N tokens (default: %d)", params.n_print),
        [](common_params & params, int value) {
            params.n_print = value;
        }
    ).set_examples({LLAMA_EXAMPLE_MAIN}));
    add_opt(common_arg(
        {"--prompt-cache"}, "FNAME",
        "file to cache prompt state for faster startup (default: none)",
        [](common_params & params, const std::string & value) {
            params.path_prompt_cache = value;
        }
    ).set_examples({LLAMA_EXAMPLE_MAIN}));
    add_opt(common_arg(
        {"--prompt-cache-all"},
        "if specified, saves user input and generations to cache as well\n",
        [](common_params & params) {
            params.prompt_cache_all = true;
        }
    ).set_examples({LLAMA_EXAMPLE_MAIN}));
    add_opt(common_arg(
        {"--prompt-cache-ro"},
        "if specified, uses the prompt cache but does not update it",
        [](common_params & params) {
            params.prompt_cache_ro = true;
        }
    ).set_examples({LLAMA_EXAMPLE_MAIN}));
    add_opt(common_arg(
        {"-r", "--reverse-prompt"}, "PROMPT",
        "halt generation at PROMPT, return control in interactive mode\n",
        [](common_params & params, const std::string & value) {
            params.antiprompt.emplace_back(value);
        }
    ).set_examples({LLAMA_EXAMPLE_MAIN, LLAMA_EXAMPLE_SERVER}));
    add_opt(common_arg(
        {"-sp", "--special"},
        string_format("special tokens output enabled (default: %s)", params.special ? "true" : "false"),
        [](common_params & params) {
            params.special = true;
        }
    ).set_examples({LLAMA_EXAMPLE_MAIN, LLAMA_EXAMPLE_SERVER}));
    add_opt(common_arg(
        {"-cnv", "--conversation"},
        "run in conversation mode:\n"
        "- does not print special tokens and suffix/prefix\n"
        "- interactive mode is also enabled\n"
        "(default: auto enabled if chat template is available)",
        [](common_params & params) {
            params.conversation_mode = COMMON_CONVERSATION_MODE_ENABLED;
        }
    ).set_examples({LLAMA_EXAMPLE_MAIN}));
    add_opt(common_arg(
        {"-no-cnv", "--no-conversation"},
        "force disable conversation mode (default: false)",
        [](common_params & params) {
            params.conversation_mode = COMMON_CONVERSATION_MODE_DISABLED;
        }
    ).set_examples({LLAMA_EXAMPLE_MAIN}));
    add_opt(common_arg(
        {"-st", "--single-turn"},
        "run conversation for a single turn only, then exit when done\n"
        "will not be interactive if first turn is predefined with --prompt\n"
        "(default: false)",
        [](common_params & params) {
            params.single_turn = true;
        }
    ).set_examples({LLAMA_EXAMPLE_MAIN}));
    add_opt(common_arg(
        {"-i", "--interactive"},
        string_format("run in interactive mode (default: %s)", params.interactive ? "true" : "false"),
        [](common_params & params) {
            params.interactive = true;
        }
    ).set_examples({LLAMA_EXAMPLE_MAIN}));
    add_opt(common_arg(
        {"-if", "--interactive-first"},
        string_format("run in interactive mode and wait for input right away (default: %s)", params.interactive_first ? "true" : "false"),
        [](common_params & params) {
            params.interactive_first = true;
        }
    ).set_examples({LLAMA_EXAMPLE_MAIN}));
    add_opt(common_arg(
        {"-mli", "--multiline-input"},
        "allows you to write or paste multiple lines without ending each in '\\'",
        [](common_params & params) {
            params.multiline_input = true;
        }
    ).set_examples({LLAMA_EXAMPLE_MAIN}));
    add_opt(common_arg(
        {"--in-prefix-bos"},
        "prefix BOS to user inputs, preceding the `--in-prefix` string",
        [](common_params & params) {
            params.input_prefix_bos = true;
            params.enable_chat_template = false;
        }
    ).set_examples({LLAMA_EXAMPLE_MAIN}));
    add_opt(common_arg(
        {"--in-prefix"}, "STRING",
        "string to prefix user inputs with (default: empty)",
        [](common_params & params, const std::string & value) {
            params.input_prefix = value;
            params.enable_chat_template = false;
        }
    ).set_examples({LLAMA_EXAMPLE_MAIN}));
    add_opt(common_arg(
        {"--in-suffix"}, "STRING",
        "string to suffix after user inputs with (default: empty)",
        [](common_params & params, const std::string & value) {
            params.input_suffix = value;
            params.enable_chat_template = false;
        }
    ).set_examples({LLAMA_EXAMPLE_MAIN}));
    add_opt(common_arg(
        {"--no-warmup"},
        "skip warming up the model with an empty run",
        [](common_params & params) {
            params.warmup = false;
        }
    ).set_examples({LLAMA_EXAMPLE_MAIN, LLAMA_EXAMPLE_SERVER, LLAMA_EXAMPLE_EMBEDDING, LLAMA_EXAMPLE_RETRIEVAL, LLAMA_EXAMPLE_PERPLEXITY}));
    add_opt(common_arg(
        {"--spm-infill"},
        string_format(
            "use Suffix/Prefix/Middle pattern for infill (instead of Prefix/Suffix/Middle) as some models prefer this. (default: %s)",
            params.spm_infill ? "enabled" : "disabled"
        ),
        [](common_params & params) {
            params.spm_infill = true;
        }
    ).set_examples({LLAMA_EXAMPLE_SERVER}));
    add_opt(common_arg(
        {"--samplers"}, "SAMPLERS",
        string_format("samplers that will be used for generation in the order, separated by \';\'\n(default: %s)", sampler_type_names.c_str()),
        [](common_params & params, const std::string & value) {
            const auto sampler_names = string_split<std::string>(value, ';');
            params.sampling.samplers = common_sampler_types_from_names(sampler_names, true);
        }
    ).set_sparam());
    add_opt(common_arg(
        {"-s", "--seed"}, "SEED",
        string_format("RNG seed (default: %d, use random seed for %d)", params.sampling.seed, LLAMA_DEFAULT_SEED),
        [](common_params & params, const std::string & value) {
            params.sampling.seed = std::stoul(value);
        }
    ).set_sparam());
    add_opt(common_arg(
        {"--sampling-seq", "--sampler-seq"}, "SEQUENCE",
        string_format("simplified sequence for samplers that will be used (default: %s)", sampler_type_chars.c_str()),
        [](common_params & params, const std::string & value) {
            params.sampling.samplers = common_sampler_types_from_chars(value);
        }
    ).set_sparam());
    add_opt(common_arg(
        {"--ignore-eos"},
        "ignore end of stream token and continue generating (implies --logit-bias EOS-inf)",
        [](common_params & params) {
            params.sampling.ignore_eos = true;
        }
    ).set_sparam());
    add_opt(common_arg(
        {"--temp"}, "N",
        string_format("temperature (default: %.1f)", (double)params.sampling.temp),
        [](common_params & params, const std::string & value) {
            params.sampling.temp = std::stof(value);
            params.sampling.temp = std::max(params.sampling.temp, 0.0f);
        }
    ).set_sparam());
    add_opt(common_arg(
        {"--top-k"}, "N",
        string_format("top-k sampling (default: %d, 0 = disabled)", params.sampling.top_k),
        [](common_params & params, int value) {
            params.sampling.top_k = value;
        }
    ).set_sparam());
    add_opt(common_arg(
        {"--top-p"}, "N",
        string_format("top-p sampling (default: %.1f, 1.0 = disabled)", (double)params.sampling.top_p),
        [](common_params & params, const std::string & value) {
            params.sampling.top_p = std::stof(value);
        }
    ).set_sparam());
    add_opt(common_arg(
        {"--min-p"}, "N",
        string_format("min-p sampling (default: %.1f, 0.0 = disabled)", (double)params.sampling.min_p),
        [](common_params & params, const std::string & value) {
            params.sampling.min_p = std::stof(value);
        }
    ).set_sparam());
    add_opt(common_arg(
        {"--top-nsigma"}, "N",
        string_format("top-n-sigma sampling (default: %.1f, -1.0 = disabled)", params.sampling.top_n_sigma),
        [](common_params & params, const std::string & value) {
            params.sampling.top_n_sigma = std::stof(value);
        }
    ).set_sparam());
    add_opt(common_arg(
        {"--xtc-probability"}, "N",
        string_format("xtc probability (default: %.1f, 0.0 = disabled)", (double)params.sampling.xtc_probability),
        [](common_params & params, const std::string & value) {
            params.sampling.xtc_probability = std::stof(value);
        }
    ).set_sparam());
    add_opt(common_arg(
        {"--xtc-threshold"}, "N",
        string_format("xtc threshold (default: %.1f, 1.0 = disabled)", (double)params.sampling.xtc_threshold),
        [](common_params & params, const std::string & value) {
            params.sampling.xtc_threshold = std::stof(value);
        }
    ).set_sparam());
    add_opt(common_arg(
        {"--typical"}, "N",
        string_format("locally typical sampling, parameter p (default: %.1f, 1.0 = disabled)", (double)params.sampling.typ_p),
        [](common_params & params, const std::string & value) {
            params.sampling.typ_p = std::stof(value);
        }
    ).set_sparam());
    add_opt(common_arg(
        {"--repeat-last-n"}, "N",
        string_format("last n tokens to consider for penalize (default: %d, 0 = disabled, -1 = ctx_size)", params.sampling.penalty_last_n),
        [](common_params & params, int value) {
            if (value < -1) {
                throw std::runtime_error(string_format("error: invalid repeat-last-n = %d\n", value));
            }
            params.sampling.penalty_last_n = value;
            params.sampling.n_prev = std::max(params.sampling.n_prev, params.sampling.penalty_last_n);
        }
    ).set_sparam());
    add_opt(common_arg(
        {"--repeat-penalty"}, "N",
        string_format("penalize repeat sequence of tokens (default: %.1f, 1.0 = disabled)", (double)params.sampling.penalty_repeat),
        [](common_params & params, const std::string & value) {
            params.sampling.penalty_repeat = std::stof(value);
        }
    ).set_sparam());
    add_opt(common_arg(
        {"--presence-penalty"}, "N",
        string_format("repeat alpha presence penalty (default: %.1f, 0.0 = disabled)", (double)params.sampling.penalty_present),
        [](common_params & params, const std::string & value) {
            params.sampling.penalty_present = std::stof(value);
        }
    ).set_sparam());
    add_opt(common_arg(
        {"--frequency-penalty"}, "N",
        string_format("repeat alpha frequency penalty (default: %.1f, 0.0 = disabled)", (double)params.sampling.penalty_freq),
        [](common_params & params, const std::string & value) {
            params.sampling.penalty_freq = std::stof(value);
        }
    ).set_sparam());
    add_opt(common_arg(
        {"--dry-multiplier"}, "N",
        string_format("set DRY sampling multiplier (default: %.1f, 0.0 = disabled)", (double)params.sampling.dry_multiplier),
        [](common_params & params, const std::string & value) {
            params.sampling.dry_multiplier = std::stof(value);
        }
    ).set_sparam());
    add_opt(common_arg(
        {"--dry-base"}, "N",
        string_format("set DRY sampling base value (default: %.2f)", (double)params.sampling.dry_base),
        [](common_params & params, const std::string & value) {
            float potential_base = std::stof(value);
            if (potential_base >= 1.0f)
            {
                params.sampling.dry_base = potential_base;
            }
        }
    ).set_sparam());
    add_opt(common_arg(
        {"--dry-allowed-length"}, "N",
        string_format("set allowed length for DRY sampling (default: %d)", params.sampling.dry_allowed_length),
        [](common_params & params, int value) {
            params.sampling.dry_allowed_length = value;
        }
    ).set_sparam());
    add_opt(common_arg(
        {"--dry-penalty-last-n"}, "N",
        string_format("set DRY penalty for the last n tokens (default: %d, 0 = disable, -1 = context size)", params.sampling.dry_penalty_last_n),
        [](common_params & params, int value) {
            if (value < -1) {
                throw std::runtime_error(string_format("error: invalid dry-penalty-last-n = %d\n", value));
            }
            params.sampling.dry_penalty_last_n = value;
        }
    ).set_sparam());
    add_opt(common_arg(
        {"--dry-sequence-breaker"}, "STRING",
        string_format("add sequence breaker for DRY sampling, clearing out default breakers (%s) in the process; use \"none\" to not use any sequence breakers\n",
            params.sampling.dry_sequence_breakers.empty() ? "none" :
            std::accumulate(std::next(params.sampling.dry_sequence_breakers.begin()),
                params.sampling.dry_sequence_breakers.end(),
                std::string("'") + (params.sampling.dry_sequence_breakers[0] == "\n" ? "\\n" : params.sampling.dry_sequence_breakers[0]) + "'",
                [](const std::string& a, const std::string& b) {
                    std::string formatted_b = (b == "\n") ? "\\n" : b;
                    return a + ", '" + formatted_b + "'";
                }).c_str()),
        [](common_params & params, const std::string & value) {
            static bool defaults_cleared = false;

            if (!defaults_cleared) {
                params.sampling.dry_sequence_breakers.clear();
                defaults_cleared = true;
            }

            if (value == "none") {
                params.sampling.dry_sequence_breakers.clear();
            } else {
                params.sampling.dry_sequence_breakers.emplace_back(value);
            }
        }
    ).set_sparam());
    add_opt(common_arg(
        {"--dynatemp-range"}, "N",
        string_format("dynamic temperature range (default: %.1f, 0.0 = disabled)", (double)params.sampling.dynatemp_range),
        [](common_params & params, const std::string & value) {
            params.sampling.dynatemp_range = std::stof(value);
        }
    ).set_sparam());
    add_opt(common_arg(
        {"--dynatemp-exp"}, "N",
        string_format("dynamic temperature exponent (default: %.1f)", (double)params.sampling.dynatemp_exponent),
        [](common_params & params, const std::string & value) {
            params.sampling.dynatemp_exponent = std::stof(value);
        }
    ).set_sparam());
    add_opt(common_arg(
        {"--mirostat"}, "N",
        string_format("use Mirostat sampling.\nTop K, Nucleus and Locally Typical samplers are ignored if used.\n"
        "(default: %d, 0 = disabled, 1 = Mirostat, 2 = Mirostat 2.0)", params.sampling.mirostat),
        [](common_params & params, int value) {
            params.sampling.mirostat = value;
        }
    ).set_sparam());
    add_opt(common_arg(
        {"--mirostat-lr"}, "N",
        string_format("Mirostat learning rate, parameter eta (default: %.1f)", (double)params.sampling.mirostat_eta),
        [](common_params & params, const std::string & value) {
            params.sampling.mirostat_eta = std::stof(value);
        }
    ).set_sparam());
    add_opt(common_arg(
        {"--mirostat-ent"}, "N",
        string_format("Mirostat target entropy, parameter tau (default: %.1f)", (double)params.sampling.mirostat_tau),
        [](common_params & params, const std::string & value) {
            params.sampling.mirostat_tau = std::stof(value);
        }
    ).set_sparam());
    add_opt(common_arg(
        {"-l", "--logit-bias"}, "TOKEN_ID(+/-)BIAS",
        "modifies the likelihood of token appearing in the completion,\n"
        "i.e. `--logit-bias 15043+1` to increase likelihood of token ' Hello',\n"
        "or `--logit-bias 15043-1` to decrease likelihood of token ' Hello'",
        [](common_params & params, const std::string & value) {
            std::stringstream ss(value);
            llama_token key;
            char sign;
            std::string value_str;
            try {
                if (ss >> key && ss >> sign && std::getline(ss, value_str) && (sign == '+' || sign == '-')) {
                    const float bias = std::stof(value_str) * ((sign == '-') ? -1.0f : 1.0f);
                    params.sampling.logit_bias.push_back({key, bias});
                } else {
                    throw std::invalid_argument("invalid input format");
                }
            } catch (const std::exception&) {
                throw std::invalid_argument("invalid input format");
            }
        }
    ).set_sparam());
    add_opt(common_arg(
        {"--grammar"}, "GRAMMAR",
        string_format("BNF-like grammar to constrain generations (see samples in grammars/ dir) (default: '%s')", params.sampling.grammar.c_str()),
        [](common_params & params, const std::string & value) {
            params.sampling.grammar = value;
        }
    ).set_sparam());
    add_opt(common_arg(
        {"--grammar-file"}, "FNAME",
        "file to read grammar from",
        [](common_params & params, const std::string & value) {
            params.sampling.grammar = read_file(value);
        }
    ).set_sparam());
    add_opt(common_arg(
        {"-j", "--json-schema"}, "SCHEMA",
        "JSON schema to constrain generations (https://json-schema.org/), e.g. `{}` for any JSON object\nFor schemas w/ external $refs, use --grammar + example/json_schema_to_grammar.py instead",
        [](common_params & params, const std::string & value) {
            params.sampling.grammar = json_schema_to_grammar(json::parse(value));
        }
    ).set_sparam());
    add_opt(common_arg(
        {"-jf", "--json-schema-file"}, "FILE",
        "File containing a JSON schema to constrain generations (https://json-schema.org/), e.g. `{}` for any JSON object\nFor schemas w/ external $refs, use --grammar + example/json_schema_to_grammar.py instead",
        [](common_params & params, const std::string & value) {
            std::ifstream file(value);
            if (!file) {
                throw std::runtime_error(string_format("error: failed to open file '%s'\n", value.c_str()));
            }
            std::string schema;
            std::copy(
                std::istreambuf_iterator<char>(file),
                std::istreambuf_iterator<char>(),
                std::back_inserter(schema)
            );
            params.sampling.grammar = json_schema_to_grammar(json::parse(schema));
        }
    ).set_sparam());
    add_opt(common_arg(
        {"--pooling"}, "{none,mean,cls,last,rank}",
        "pooling type for embeddings, use model default if unspecified",
        [](common_params & params, const std::string & value) {
            /**/ if (value == "none") { params.pooling_type = LLAMA_POOLING_TYPE_NONE; }
            else if (value == "mean") { params.pooling_type = LLAMA_POOLING_TYPE_MEAN; }
            else if (value == "cls")  { params.pooling_type = LLAMA_POOLING_TYPE_CLS;  }
            else if (value == "last") { params.pooling_type = LLAMA_POOLING_TYPE_LAST; }
            else if (value == "rank") { params.pooling_type = LLAMA_POOLING_TYPE_RANK; }
            else { throw std::invalid_argument("invalid value"); }
        }
    ).set_examples({LLAMA_EXAMPLE_EMBEDDING, LLAMA_EXAMPLE_RETRIEVAL, LLAMA_EXAMPLE_SERVER}).set_env("LLAMA_ARG_POOLING"));
    add_opt(common_arg(
        {"--attention"}, "{causal,non-causal}",
        "attention type for embeddings, use model default if unspecified",
        [](common_params & params, const std::string & value) {
            /**/ if (value == "causal") { params.attention_type = LLAMA_ATTENTION_TYPE_CAUSAL; }
            else if (value == "non-causal") { params.attention_type = LLAMA_ATTENTION_TYPE_NON_CAUSAL; }
            else { throw std::invalid_argument("invalid value"); }
        }
    ).set_examples({LLAMA_EXAMPLE_EMBEDDING}));
    add_opt(common_arg(
        {"--rope-scaling"}, "{none,linear,yarn}",
        "RoPE frequency scaling method, defaults to linear unless specified by the model",
        [](common_params & params, const std::string & value) {
            /**/ if (value == "none") { params.rope_scaling_type = LLAMA_ROPE_SCALING_TYPE_NONE; }
            else if (value == "linear") { params.rope_scaling_type = LLAMA_ROPE_SCALING_TYPE_LINEAR; }
            else if (value == "yarn") { params.rope_scaling_type = LLAMA_ROPE_SCALING_TYPE_YARN; }
            else { throw std::invalid_argument("invalid value"); }
        }
    ).set_env("LLAMA_ARG_ROPE_SCALING_TYPE"));
    add_opt(common_arg(
        {"--rope-scale"}, "N",
        "RoPE context scaling factor, expands context by a factor of N",
        [](common_params & params, const std::string & value) {
            params.rope_freq_scale = 1.0f / std::stof(value);
        }
    ).set_env("LLAMA_ARG_ROPE_SCALE"));
    add_opt(common_arg(
        {"--rope-freq-base"}, "N",
        "RoPE base frequency, used by NTK-aware scaling (default: loaded from model)",
        [](common_params & params, const std::string & value) {
            params.rope_freq_base = std::stof(value);
        }
    ).set_env("LLAMA_ARG_ROPE_FREQ_BASE"));
    add_opt(common_arg(
        {"--rope-freq-scale"}, "N",
        "RoPE frequency scaling factor, expands context by a factor of 1/N",
        [](common_params & params, const std::string & value) {
            params.rope_freq_scale = std::stof(value);
        }
    ).set_env("LLAMA_ARG_ROPE_FREQ_SCALE"));
    add_opt(common_arg(
        {"--yarn-orig-ctx"}, "N",
        string_format("YaRN: original context size of model (default: %d = model training context size)", params.yarn_orig_ctx),
        [](common_params & params, int value) {
            params.yarn_orig_ctx = value;
        }
    ).set_env("LLAMA_ARG_YARN_ORIG_CTX"));
    add_opt(common_arg(
        {"--yarn-ext-factor"}, "N",
        string_format("YaRN: extrapolation mix factor (default: %.1f, 0.0 = full interpolation)", (double)params.yarn_ext_factor),
        [](common_params & params, const std::string & value) {
            params.yarn_ext_factor = std::stof(value);
        }
    ).set_env("LLAMA_ARG_YARN_EXT_FACTOR"));
    add_opt(common_arg(
        {"--yarn-attn-factor"}, "N",
        string_format("YaRN: scale sqrt(t) or attention magnitude (default: %.1f)", (double)params.yarn_attn_factor),
        [](common_params & params, const std::string & value) {
            params.yarn_attn_factor = std::stof(value);
        }
    ).set_env("LLAMA_ARG_YARN_ATTN_FACTOR"));
    add_opt(common_arg(
        {"--yarn-beta-slow"}, "N",
        string_format("YaRN: high correction dim or alpha (default: %.1f)", (double)params.yarn_beta_slow),
        [](common_params & params, const std::string & value) {
            params.yarn_beta_slow = std::stof(value);
        }
    ).set_env("LLAMA_ARG_YARN_BETA_SLOW"));
    add_opt(common_arg(
        {"--yarn-beta-fast"}, "N",
        string_format("YaRN: low correction dim or beta (default: %.1f)", (double)params.yarn_beta_fast),
        [](common_params & params, const std::string & value) {
            params.yarn_beta_fast = std::stof(value);
        }
    ).set_env("LLAMA_ARG_YARN_BETA_FAST"));
    add_opt(common_arg(
        {"-gan", "--grp-attn-n"}, "N",
        string_format("group-attention factor (default: %d)", params.grp_attn_n),
        [](common_params & params, int value) {
            params.grp_attn_n = value;
        }
    ).set_env("LLAMA_ARG_GRP_ATTN_N").set_examples({LLAMA_EXAMPLE_MAIN, LLAMA_EXAMPLE_PASSKEY}));
    add_opt(common_arg(
        {"-gaw", "--grp-attn-w"}, "N",
        string_format("group-attention width (default: %d)", params.grp_attn_w),
        [](common_params & params, int value) {
            params.grp_attn_w = value;
        }
    ).set_env("LLAMA_ARG_GRP_ATTN_W").set_examples({LLAMA_EXAMPLE_MAIN}));
    add_opt(common_arg(
        {"-nkvo", "--no-kv-offload"},
        "disable KV offload",
        [](common_params & params) {
            params.no_kv_offload = true;
        }
    ).set_env("LLAMA_ARG_NO_KV_OFFLOAD"));
    add_opt(common_arg(
        {"-nr", "--no-repack"},
        "disable weight repacking",
        [](common_params & params) {
            params.no_extra_bufts = true;
        }
    ).set_env("LLAMA_ARG_NO_REPACK"));
    add_opt(common_arg(
        {"--no-host"},
        "bypass host buffer allowing extra buffers to be used",
        [](common_params & params) {
            params.no_host = true;
        }
    ).set_env("LLAMA_ARG_NO_HOST"));
    add_opt(common_arg(
        {"-ctk", "--cache-type-k"}, "TYPE",
        string_format(
            "KV cache data type for K\n"
            "allowed values: %s\n"
            "(default: %s)",
            get_all_kv_cache_types().c_str(),
            ggml_type_name(params.cache_type_k)
        ),
        [](common_params & params, const std::string & value) {
            params.cache_type_k = kv_cache_type_from_str(value);
        }
    ).set_env("LLAMA_ARG_CACHE_TYPE_K"));
    add_opt(common_arg(
        {"-ctv", "--cache-type-v"}, "TYPE",
        string_format(
            "KV cache data type for V\n"
            "allowed values: %s\n"
            "(default: %s)",
            get_all_kv_cache_types().c_str(),
            ggml_type_name(params.cache_type_v)
        ),
        [](common_params & params, const std::string & value) {
            params.cache_type_v = kv_cache_type_from_str(value);
        }
    ).set_env("LLAMA_ARG_CACHE_TYPE_V"));
    add_opt(common_arg(
        {"--hellaswag"},
        "compute HellaSwag score over random tasks from datafile supplied with -f",
        [](common_params & params) {
            params.hellaswag = true;
        }
    ).set_examples({LLAMA_EXAMPLE_PERPLEXITY}));
    add_opt(common_arg(
        {"--hellaswag-tasks"}, "N",
        string_format("number of tasks to use when computing the HellaSwag score (default: %zu)", params.hellaswag_tasks),
        [](common_params & params, int value) {
            params.hellaswag_tasks = value;
        }
    ).set_examples({LLAMA_EXAMPLE_PERPLEXITY}));
    add_opt(common_arg(
        {"--winogrande"},
        "compute Winogrande score over random tasks from datafile supplied with -f",
        [](common_params & params) {
            params.winogrande = true;
        }
    ).set_examples({LLAMA_EXAMPLE_PERPLEXITY}));
    add_opt(common_arg(
        {"--winogrande-tasks"}, "N",
        string_format("number of tasks to use when computing the Winogrande score (default: %zu)", params.winogrande_tasks),
        [](common_params & params, int value) {
            params.winogrande_tasks = value;
        }
    ).set_examples({LLAMA_EXAMPLE_PERPLEXITY}));
    add_opt(common_arg(
        {"--multiple-choice"},
        "compute multiple choice score over random tasks from datafile supplied with -f",
        [](common_params & params) {
            params.multiple_choice = true;
        }
    ).set_examples({LLAMA_EXAMPLE_PERPLEXITY}));
    add_opt(common_arg(
        {"--multiple-choice-tasks"}, "N",
        string_format("number of tasks to use when computing the multiple choice score (default: %zu)", params.multiple_choice_tasks),
        [](common_params & params, int value) {
            params.multiple_choice_tasks = value;
        }
    ).set_examples({LLAMA_EXAMPLE_PERPLEXITY}));
    add_opt(common_arg(
        {"--kl-divergence"},
        "computes KL-divergence to logits provided via --kl-divergence-base",
        [](common_params & params) {
            params.kl_divergence = true;
        }
    ).set_examples({LLAMA_EXAMPLE_PERPLEXITY}));
    add_opt(common_arg(
        {"--save-all-logits", "--kl-divergence-base"}, "FNAME",
        "set logits file",
        [](common_params & params, const std::string & value) {
            params.logits_file = value;
        }
    ).set_examples({LLAMA_EXAMPLE_PERPLEXITY}));
    add_opt(common_arg(
        {"--ppl-stride"}, "N",
        string_format("stride for perplexity calculation (default: %d)", params.ppl_stride),
        [](common_params & params, int value) {
            params.ppl_stride = value;
        }
    ).set_examples({LLAMA_EXAMPLE_PERPLEXITY}));
    add_opt(common_arg(
        {"--ppl-output-type"}, "<0|1>",
        string_format("output type for perplexity calculation (default: %d)", params.ppl_output_type),
        [](common_params & params, int value) {
            params.ppl_output_type = value;
        }
    ).set_examples({LLAMA_EXAMPLE_PERPLEXITY}));
    add_opt(common_arg(
        {"-dt", "--defrag-thold"}, "N",
        string_format("KV cache defragmentation threshold (DEPRECATED)"),
        [](common_params & params, const std::string & value) {
            GGML_UNUSED(params);
            GGML_UNUSED(value);
            LOG_WRN("DEPRECATED: --defrag-thold is deprecated and no longer necessary to specify\n");
        }
    ).set_env("LLAMA_ARG_DEFRAG_THOLD"));
    add_opt(common_arg(
        {"-np", "--parallel"}, "N",
        string_format("number of parallel sequences to decode (default: %d)", params.n_parallel),
        [](common_params & params, int value) {
            params.n_parallel = value;
        }
    ).set_env("LLAMA_ARG_N_PARALLEL"));
    add_opt(common_arg(
        {"-ns", "--sequences"}, "N",
        string_format("number of sequences to decode (default: %d)", params.n_sequences),
        [](common_params & params, int value) {
            params.n_sequences = value;
        }
    ).set_examples({LLAMA_EXAMPLE_PARALLEL}));
    add_opt(common_arg(
        {"-cb", "--cont-batching"},
        string_format("enable continuous batching (a.k.a dynamic batching) (default: %s)", params.cont_batching ? "enabled" : "disabled"),
        [](common_params & params) {
            params.cont_batching = true;
        }
    ).set_examples({LLAMA_EXAMPLE_SERVER}).set_env("LLAMA_ARG_CONT_BATCHING"));
    add_opt(common_arg(
        {"-nocb", "--no-cont-batching"},
        "disable continuous batching",
        [](common_params & params) {
            params.cont_batching = false;
        }
    ).set_examples({LLAMA_EXAMPLE_SERVER}).set_env("LLAMA_ARG_NO_CONT_BATCHING"));
    add_opt(common_arg(
        {"--mmproj"}, "FILE",
        "path to a multimodal projector file. see tools/mtmd/README.md\n"
        "note: if -hf is used, this argument can be omitted",
        [](common_params & params, const std::string & value) {
            params.mmproj.path = value;
        }
    ).set_examples(mmproj_examples).set_env("LLAMA_ARG_MMPROJ"));
    add_opt(common_arg(
        {"--mmproj-url"}, "URL",
        "URL to a multimodal projector file. see tools/mtmd/README.md",
        [](common_params & params, const std::string & value) {
            params.mmproj.url = value;
        }
    ).set_examples(mmproj_examples).set_env("LLAMA_ARG_MMPROJ_URL"));
    add_opt(common_arg(
        {"--no-mmproj"},
        "explicitly disable multimodal projector, useful when using -hf",
        [](common_params & params) {
            params.no_mmproj = true;
        }
    ).set_examples(mmproj_examples).set_env("LLAMA_ARG_NO_MMPROJ"));
    add_opt(common_arg(
        {"--no-mmproj-offload"},
        "do not offload multimodal projector to GPU",
        [](common_params & params) {
            params.mmproj_use_gpu = false;
        }
    ).set_examples(mmproj_examples).set_env("LLAMA_ARG_NO_MMPROJ_OFFLOAD"));
    add_opt(common_arg(
        {"--image", "--audio"}, "FILE",
        "path to an image or audio file. use with multimodal models, can be repeated if you have multiple files\n",
        [](common_params & params, const std::string & value) {
            params.image.emplace_back(value);
        }
    ).set_examples({LLAMA_EXAMPLE_MTMD}));
    add_opt(common_arg(
<<<<<<< HEAD
        {"--video"}, "PATH",
        "path to a video file (requires FFmpeg at build time) or a directory of frames; can be repeated.\n",
        [](common_params & params, const std::string & value) {
            params.video.emplace_back(value);
        }
    ).set_examples({LLAMA_EXAMPLE_MTMD}));
=======
        {"--image-min-tokens"}, "N",
        "minimum number of tokens each image can take, only used by vision models with dynamic resolution (default: read from model)",
        [](common_params & params, int value) {
            params.image_min_tokens = value;
        }
    ).set_examples(mmproj_examples).set_env("LLAMA_ARG_IMAGE_MIN_TOKENS"));
    add_opt(common_arg(
        {"--image-max-tokens"}, "N",
        "maximum number of tokens each image can take, only used by vision models with dynamic resolution (default: read from model)",
        [](common_params & params, int value) {
            params.image_max_tokens = value;
        }
    ).set_examples(mmproj_examples).set_env("LLAMA_ARG_IMAGE_MAX_TOKENS"));
>>>>>>> 070ff4d5
    if (llama_supports_rpc()) {
        add_opt(common_arg(
            {"--rpc"}, "SERVERS",
            "comma separated list of RPC servers",
            [](common_params & params, const std::string & value) {
                add_rpc_devices(value);
                GGML_UNUSED(params);
            }
        ).set_env("LLAMA_ARG_RPC"));
    }
    add_opt(common_arg(
        {"--mlock"},
        "force system to keep model in RAM rather than swapping or compressing",
        [](common_params & params) {
            params.use_mlock = true;
        }
    ).set_env("LLAMA_ARG_MLOCK"));
    add_opt(common_arg(
        {"--no-mmap"},
        "do not memory-map model (slower load but may reduce pageouts if not using mlock)",
        [](common_params & params) {
            params.use_mmap = false;
        }
    ).set_env("LLAMA_ARG_NO_MMAP"));
    add_opt(common_arg(
        {"--numa"}, "TYPE",
        "attempt optimizations that help on some NUMA systems\n"
        "- distribute: spread execution evenly over all nodes\n"
        "- isolate: only spawn threads on CPUs on the node that execution started on\n"
        "- numactl: use the CPU map provided by numactl\n"
        "if run without this previously, it is recommended to drop the system page cache before using this\n"
        "see https://github.com/ggml-org/llama.cpp/issues/1437",
        [](common_params & params, const std::string & value) {
            /**/ if (value == "distribute" || value == "") { params.numa = GGML_NUMA_STRATEGY_DISTRIBUTE; }
            else if (value == "isolate") { params.numa = GGML_NUMA_STRATEGY_ISOLATE; }
            else if (value == "numactl") { params.numa = GGML_NUMA_STRATEGY_NUMACTL; }
            else { throw std::invalid_argument("invalid value"); }
        }
    ).set_env("LLAMA_ARG_NUMA"));
    add_opt(common_arg(
        {"-dev", "--device"}, "<dev1,dev2,..>",
        "comma-separated list of devices to use for offloading (none = don't offload)\n"
        "use --list-devices to see a list of available devices",
        [](common_params & params, const std::string & value) {
            params.devices = parse_device_list(value);
        }
    ).set_env("LLAMA_ARG_DEVICE"));
    add_opt(common_arg(
        {"--list-devices"},
        "print list of available devices and exit",
        [](common_params &) {
            std::vector<ggml_backend_dev_t> devices;
            for (size_t i = 0; i < ggml_backend_dev_count(); ++i) {
                auto * dev = ggml_backend_dev_get(i);
                if (ggml_backend_dev_type(dev) != GGML_BACKEND_DEVICE_TYPE_CPU) {
                    devices.push_back(dev);
                }
            }
            printf("Available devices:\n");
            for (auto * dev : devices) {
                size_t free, total;
                ggml_backend_dev_memory(dev, &free, &total);
                printf("  %s: %s (%zu MiB, %zu MiB free)\n", ggml_backend_dev_name(dev), ggml_backend_dev_description(dev), total / 1024 / 1024, free / 1024 / 1024);
            }
            exit(0);
        }
    ));
    add_opt(common_arg(
        {"--override-tensor", "-ot"}, "<tensor name pattern>=<buffer type>,...",
        "override tensor buffer type", [](common_params & params, const std::string & value) {
            parse_tensor_buffer_overrides(value, params.tensor_buft_overrides);
        }
    ));
    add_opt(common_arg(
        {"--override-tensor-draft", "-otd"}, "<tensor name pattern>=<buffer type>,...",
        "override tensor buffer type for draft model", [](common_params & params, const std::string & value) {
            parse_tensor_buffer_overrides(value, params.speculative.tensor_buft_overrides);
        }
    ).set_examples({LLAMA_EXAMPLE_SPECULATIVE, LLAMA_EXAMPLE_SERVER}));
    add_opt(common_arg(
        {"--cpu-moe", "-cmoe"},
        "keep all Mixture of Experts (MoE) weights in the CPU",
        [](common_params & params) {
            params.tensor_buft_overrides.push_back(llm_ffn_exps_cpu_override());
        }
    ).set_env("LLAMA_ARG_CPU_MOE"));
    add_opt(common_arg(
        {"--n-cpu-moe", "-ncmoe"}, "N",
        "keep the Mixture of Experts (MoE) weights of the first N layers in the CPU",
        [](common_params & params, int value) {
            if (value < 0) {
                throw std::invalid_argument("invalid value");
            }
            for (int i = 0; i < value; ++i) {
                // keep strings alive and avoid leaking memory by storing them in a static vector
                static std::list<std::string> buft_overrides;
                buft_overrides.push_back(llm_ffn_exps_block_regex(i));
                params.tensor_buft_overrides.push_back({buft_overrides.back().c_str(), ggml_backend_cpu_buffer_type()});
            }
        }
    ).set_env("LLAMA_ARG_N_CPU_MOE"));
    add_opt(common_arg(
        {"--cpu-moe-draft", "-cmoed"},
        "keep all Mixture of Experts (MoE) weights in the CPU for the draft model",
        [](common_params & params) {
            params.speculative.tensor_buft_overrides.push_back(llm_ffn_exps_cpu_override());
        }
    ).set_examples({LLAMA_EXAMPLE_SPECULATIVE, LLAMA_EXAMPLE_SERVER}).set_env("LLAMA_ARG_CPU_MOE_DRAFT"));
    add_opt(common_arg(
        {"--n-cpu-moe-draft", "-ncmoed"}, "N",
        "keep the Mixture of Experts (MoE) weights of the first N layers in the CPU for the draft model",
        [](common_params & params, int value) {
            if (value < 0) {
                throw std::invalid_argument("invalid value");
            }
            for (int i = 0; i < value; ++i) {
                static std::list<std::string> buft_overrides_draft;
                buft_overrides_draft.push_back(llm_ffn_exps_block_regex(i));
                params.speculative.tensor_buft_overrides.push_back({buft_overrides_draft.back().c_str(), ggml_backend_cpu_buffer_type()});
            }
        }
    ).set_examples({LLAMA_EXAMPLE_SPECULATIVE, LLAMA_EXAMPLE_SERVER}).set_env("LLAMA_ARG_N_CPU_MOE_DRAFT"));
    add_opt(common_arg(
        {"-ngl", "--gpu-layers", "--n-gpu-layers"}, "N",
        string_format("max. number of layers to store in VRAM (default: %d)", params.n_gpu_layers),
        [](common_params & params, int value) {
            params.n_gpu_layers = value;
            if (!llama_supports_gpu_offload()) {
                fprintf(stderr, "warning: no usable GPU found, --gpu-layers option will be ignored\n");
                fprintf(stderr, "warning: one possible reason is that llama.cpp was compiled without GPU support\n");
                fprintf(stderr, "warning: consult docs/build.md for compilation instructions\n");
            }
        }
    ).set_env("LLAMA_ARG_N_GPU_LAYERS"));
    add_opt(common_arg(
        {"-sm", "--split-mode"}, "{none,layer,row}",
        "how to split the model across multiple GPUs, one of:\n"
        "- none: use one GPU only\n"
        "- layer (default): split layers and KV across GPUs\n"
        "- row: split rows across GPUs",
        [](common_params & params, const std::string & value) {
            std::string arg_next = value;
            if (arg_next == "none") {
                params.split_mode = LLAMA_SPLIT_MODE_NONE;
            } else if (arg_next == "layer") {
                params.split_mode = LLAMA_SPLIT_MODE_LAYER;
            } else if (arg_next == "row") {
                params.split_mode = LLAMA_SPLIT_MODE_ROW;
            } else {
                throw std::invalid_argument("invalid value");
            }
            if (!llama_supports_gpu_offload()) {
                fprintf(stderr, "warning: llama.cpp was compiled without support for GPU offload. Setting the split mode has no effect.\n");
            }
        }
    ).set_env("LLAMA_ARG_SPLIT_MODE"));
    add_opt(common_arg(
        {"-ts", "--tensor-split"}, "N0,N1,N2,...",
        "fraction of the model to offload to each GPU, comma-separated list of proportions, e.g. 3,1",
        [](common_params & params, const std::string & value) {
            std::string arg_next = value;

            // split string by , and /
            const std::regex regex{ R"([,/]+)" };
            std::sregex_token_iterator it{ arg_next.begin(), arg_next.end(), regex, -1 };
            std::vector<std::string> split_arg{ it, {} };
            if (split_arg.size() >= llama_max_devices()) {
                throw std::invalid_argument(
                    string_format("got %d input configs, but system only has %d devices", (int)split_arg.size(), (int)llama_max_devices())
                );
            }
            for (size_t i = 0; i < llama_max_devices(); ++i) {
                if (i < split_arg.size()) {
                    params.tensor_split[i] = std::stof(split_arg[i]);
                } else {
                    params.tensor_split[i] = 0.0f;
                }
            }
            if (!llama_supports_gpu_offload()) {
                fprintf(stderr, "warning: llama.cpp was compiled without support for GPU offload. Setting a tensor split has no effect.\n");
            }
        }
    ).set_env("LLAMA_ARG_TENSOR_SPLIT"));
    add_opt(common_arg(
        {"-mg", "--main-gpu"}, "INDEX",
        string_format("the GPU to use for the model (with split-mode = none), or for intermediate results and KV (with split-mode = row) (default: %d)", params.main_gpu),
        [](common_params & params, int value) {
            params.main_gpu = value;
            if (!llama_supports_gpu_offload()) {
                fprintf(stderr, "warning: llama.cpp was compiled without support for GPU offload. Setting the main GPU has no effect.\n");
            }
        }
    ).set_env("LLAMA_ARG_MAIN_GPU"));
    add_opt(common_arg(
        {"--check-tensors"},
        string_format("check model tensor data for invalid values (default: %s)", params.check_tensors ? "true" : "false"),
        [](common_params & params) {
            params.check_tensors = true;
        }
    ));
    add_opt(common_arg(
        {"--override-kv"}, "KEY=TYPE:VALUE",
        "advanced option to override model metadata by key. may be specified multiple times.\n"
        "types: int, float, bool, str. example: --override-kv tokenizer.ggml.add_bos_token=bool:false",
        [](common_params & params, const std::string & value) {
            if (!string_parse_kv_override(value.c_str(), params.kv_overrides)) {
                throw std::runtime_error(string_format("error: Invalid type for KV override: %s\n", value.c_str()));
            }
        }
    ));
    add_opt(common_arg(
        {"--no-op-offload"},
        string_format("disable offloading host tensor operations to device (default: %s)", params.no_op_offload ? "true" : "false"),
        [](common_params & params) {
            params.no_op_offload = true;
        }
    ));
    add_opt(common_arg(
        {"--lora"}, "FNAME",
        "path to LoRA adapter (can be repeated to use multiple adapters)",
        [](common_params & params, const std::string & value) {
            params.lora_adapters.push_back({ std::string(value), 1.0, "", "", nullptr });
        }
        // we define this arg on both COMMON and EXPORT_LORA, so when showing help message of export-lora, it will be categorized as "example-specific" arg
    ).set_examples({LLAMA_EXAMPLE_COMMON, LLAMA_EXAMPLE_EXPORT_LORA}));
    add_opt(common_arg(
        {"--lora-scaled"}, "FNAME", "SCALE",
        "path to LoRA adapter with user defined scaling (can be repeated to use multiple adapters)",
        [](common_params & params, const std::string & fname, const std::string & scale) {
            params.lora_adapters.push_back({ fname, std::stof(scale), "", "", nullptr });
        }
        // we define this arg on both COMMON and EXPORT_LORA, so when showing help message of export-lora, it will be categorized as "example-specific" arg
    ).set_examples({LLAMA_EXAMPLE_COMMON, LLAMA_EXAMPLE_EXPORT_LORA}));
    add_opt(common_arg(
        {"--control-vector"}, "FNAME",
        "add a control vector\nnote: this argument can be repeated to add multiple control vectors",
        [](common_params & params, const std::string & value) {
            params.control_vectors.push_back({ 1.0f, value, });
        }
    ));
    add_opt(common_arg(
        {"--control-vector-scaled"}, "FNAME", "SCALE",
        "add a control vector with user defined scaling SCALE\n"
        "note: this argument can be repeated to add multiple scaled control vectors",
        [](common_params & params, const std::string & fname, const std::string & scale) {
            params.control_vectors.push_back({ std::stof(scale), fname });
        }
    ));
    add_opt(common_arg(
        {"--control-vector-layer-range"}, "START", "END",
        "layer range to apply the control vector(s) to, start and end inclusive",
        [](common_params & params, const std::string & start, const std::string & end) {
            params.control_vector_layer_start = std::stoi(start);
            params.control_vector_layer_end = std::stoi(end);
        }
    ));
    add_opt(common_arg(
        {"-a", "--alias"}, "STRING",
        "set alias for model name (to be used by REST API)",
        [](common_params & params, const std::string & value) {
            params.model_alias = value;
        }
    ).set_examples({LLAMA_EXAMPLE_SERVER}).set_env("LLAMA_ARG_ALIAS"));
    add_opt(common_arg(
        {"-m", "--model"}, "FNAME",
        ex == LLAMA_EXAMPLE_EXPORT_LORA
            ? std::string("model path from which to load base model")
            : string_format(
                "model path (default: `models/$filename` with filename from `--hf-file` "
                "or `--model-url` if set, otherwise %s)", DEFAULT_MODEL_PATH
            ),
        [](common_params & params, const std::string & value) {
            params.model.path = value;
        }
    ).set_examples({LLAMA_EXAMPLE_COMMON, LLAMA_EXAMPLE_EXPORT_LORA}).set_env("LLAMA_ARG_MODEL"));
    add_opt(common_arg(
        {"-mu", "--model-url"}, "MODEL_URL",
        "model download url (default: unused)",
        [](common_params & params, const std::string & value) {
            params.model.url = value;
        }
    ).set_env("LLAMA_ARG_MODEL_URL"));
    add_opt(common_arg(
        { "-dr", "--docker-repo" }, "[<repo>/]<model>[:quant]",
        "Docker Hub model repository. repo is optional, default to ai/. quant is optional, default to :latest.\n"
        "example: gemma3\n"
        "(default: unused)",
        [](common_params & params, const std::string & value) {
            params.model.docker_repo = value;
        }
    ).set_env("LLAMA_ARG_DOCKER_REPO"));
    add_opt(common_arg(
        {"-hf", "-hfr", "--hf-repo"}, "<user>/<model>[:quant]",
        "Hugging Face model repository; quant is optional, case-insensitive, default to Q4_K_M, or falls back to the first file in the repo if Q4_K_M doesn't exist.\n"
        "mmproj is also downloaded automatically if available. to disable, add --no-mmproj\n"
        "example: unsloth/phi-4-GGUF:q4_k_m\n"
        "(default: unused)",
        [](common_params & params, const std::string & value) {
            params.model.hf_repo = value;
        }
    ).set_env("LLAMA_ARG_HF_REPO"));
    add_opt(common_arg(
        {"-hfd", "-hfrd", "--hf-repo-draft"}, "<user>/<model>[:quant]",
        "Same as --hf-repo, but for the draft model (default: unused)",
        [](common_params & params, const std::string & value) {
            params.speculative.model.hf_repo = value;
        }
    ).set_env("LLAMA_ARG_HFD_REPO"));
    add_opt(common_arg(
        {"-hff", "--hf-file"}, "FILE",
        "Hugging Face model file. If specified, it will override the quant in --hf-repo (default: unused)",
        [](common_params & params, const std::string & value) {
            params.model.hf_file = value;
        }
    ).set_env("LLAMA_ARG_HF_FILE"));
    add_opt(common_arg(
        {"-hfv", "-hfrv", "--hf-repo-v"}, "<user>/<model>[:quant]",
        "Hugging Face model repository for the vocoder model (default: unused)",
        [](common_params & params, const std::string & value) {
            params.vocoder.model.hf_repo = value;
        }
    ).set_env("LLAMA_ARG_HF_REPO_V"));
    add_opt(common_arg(
        {"-hffv", "--hf-file-v"}, "FILE",
        "Hugging Face model file for the vocoder model (default: unused)",
        [](common_params & params, const std::string & value) {
            params.vocoder.model.hf_file = value;
        }
    ).set_env("LLAMA_ARG_HF_FILE_V"));
    add_opt(common_arg(
        {"-hft", "--hf-token"}, "TOKEN",
        "Hugging Face access token (default: value from HF_TOKEN environment variable)",
        [](common_params & params, const std::string & value) {
            params.hf_token = value;
        }
    ).set_env("HF_TOKEN"));
    add_opt(common_arg(
        {"--context-file"}, "FNAME",
        "file to load context from (repeat to specify multiple files)",
        [](common_params & params, const std::string & value) {
            std::ifstream file(value, std::ios::binary);
            if (!file) {
                throw std::runtime_error(string_format("error: failed to open file '%s'\n", value.c_str()));
            }
            params.context_files.push_back(value);
        }
    ).set_examples({LLAMA_EXAMPLE_RETRIEVAL}));
    add_opt(common_arg(
        {"--chunk-size"}, "N",
        string_format("minimum length of embedded text chunks (default: %d)", params.chunk_size),
        [](common_params & params, int value) {
            params.chunk_size = value;
        }
    ).set_examples({LLAMA_EXAMPLE_RETRIEVAL}));
    add_opt(common_arg(
        {"--chunk-separator"}, "STRING",
        string_format("separator between chunks (default: '%s')", params.chunk_separator.c_str()),
        [](common_params & params, const std::string & value) {
            params.chunk_separator = value;
        }
    ).set_examples({LLAMA_EXAMPLE_RETRIEVAL}));
    add_opt(common_arg(
        {"--junk"}, "N",
        string_format("number of times to repeat the junk text (default: %d)", params.n_junk),
        [](common_params & params, int value) {
            params.n_junk = value;
        }
    ).set_examples({LLAMA_EXAMPLE_PASSKEY, LLAMA_EXAMPLE_PARALLEL}));
    add_opt(common_arg(
        {"--pos"}, "N",
        string_format("position of the passkey in the junk text (default: %d)", params.i_pos),
        [](common_params & params, int value) {
            params.i_pos = value;
        }
    ).set_examples({LLAMA_EXAMPLE_PASSKEY}));
    add_opt(common_arg(
        {"-o", "--output", "--output-file"}, "FNAME",
        string_format("output file (default: '%s')", params.out_file.c_str()),
        [](common_params & params, const std::string & value) {
            params.out_file = value;
        }
    ).set_examples({LLAMA_EXAMPLE_IMATRIX, LLAMA_EXAMPLE_CVECTOR_GENERATOR, LLAMA_EXAMPLE_EXPORT_LORA, LLAMA_EXAMPLE_TTS, LLAMA_EXAMPLE_FINETUNE}));
    add_opt(common_arg(
        {"-ofreq", "--output-frequency"}, "N",
        string_format("output the imatrix every N iterations (default: %d)", params.n_out_freq),
        [](common_params & params, int value) {
            params.n_out_freq = value;
        }
    ).set_examples({LLAMA_EXAMPLE_IMATRIX}));
    add_opt(common_arg(
        {"--output-format"}, "{gguf,dat}",
        string_format("output format for imatrix file (default: %s)", params.imat_dat > 0 ? "dat" : "gguf"),
        [](common_params & params, const std::string & value) {
            /**/ if (value == "gguf") { params.imat_dat = -1; }
            else if (value == "dat")  { params.imat_dat = 1;  }
            else { throw std::invalid_argument("invalid output format"); }
        }
    ).set_examples({LLAMA_EXAMPLE_IMATRIX}));
    add_opt(common_arg(
        {"--save-frequency"}, "N",
        string_format("save an imatrix copy every N iterations (default: %d)", params.n_save_freq),
        [](common_params & params, int value) {
            params.n_save_freq = value;
        }
    ).set_examples({LLAMA_EXAMPLE_IMATRIX}));
    add_opt(common_arg(
        {"--process-output"},
        string_format("collect data for the output tensor (default: %s)", params.process_output ? "true" : "false"),
        [](common_params & params) {
            params.process_output = true;
        }
    ).set_examples({LLAMA_EXAMPLE_IMATRIX}));
    add_opt(common_arg(
        {"--no-ppl"},
        string_format("do not compute perplexity (default: %s)", params.compute_ppl ? "true" : "false"),
        [](common_params & params) {
            params.compute_ppl = false;
        }
    ).set_examples({LLAMA_EXAMPLE_IMATRIX}));
    add_opt(common_arg(
        {"--chunk", "--from-chunk"}, "N",
        string_format("start processing the input from chunk N (default: %d)", params.i_chunk),
        [](common_params & params, int value) {
            params.i_chunk = value;
        }
    ).set_examples({LLAMA_EXAMPLE_IMATRIX}));
    add_opt(common_arg(
        {"--show-statistics"},
        string_format("show imatrix statistics and then exit (default: %s)", params.show_statistics ? "true" : "false"),
        [](common_params & params) {
            params.show_statistics = true;
        }
    ).set_examples({LLAMA_EXAMPLE_IMATRIX}));
    add_opt(common_arg(
        {"--parse-special"},
        string_format("parse special tokens (chat, tool, etc) (default: %s)", params.parse_special ? "true" : "false"),
        [](common_params & params) {
            params.parse_special = true;
        }
    ).set_examples({LLAMA_EXAMPLE_IMATRIX}));
    add_opt(common_arg(
        {"-pps"},
        string_format("is the prompt shared across parallel sequences (default: %s)", params.is_pp_shared ? "true" : "false"),
        [](common_params & params) {
            params.is_pp_shared = true;
        }
    ).set_examples({LLAMA_EXAMPLE_BENCH, LLAMA_EXAMPLE_PARALLEL}));
    add_opt(common_arg(
        {"-npp"}, "n0,n1,...",
        "number of prompt tokens",
        [](common_params & params, const std::string & value) {
            auto p = string_split<int>(value, ',');
            params.n_pp.insert(params.n_pp.end(), p.begin(), p.end());
        }
    ).set_examples({LLAMA_EXAMPLE_BENCH}));
    add_opt(common_arg(
        {"-ntg"}, "n0,n1,...",
        "number of text generation tokens",
        [](common_params & params, const std::string & value) {
            auto p = string_split<int>(value, ',');
            params.n_tg.insert(params.n_tg.end(), p.begin(), p.end());
        }
    ).set_examples({LLAMA_EXAMPLE_BENCH}));
    add_opt(common_arg(
        {"-npl"}, "n0,n1,...",
        "number of parallel prompts",
        [](common_params & params, const std::string & value) {
            auto p = string_split<int>(value, ',');
            params.n_pl.insert(params.n_pl.end(), p.begin(), p.end());
        }
    ).set_examples({LLAMA_EXAMPLE_BENCH}));
    add_opt(common_arg(
        {"--embd-normalize"}, "N",
        string_format("normalisation for embeddings (default: %d) (-1=none, 0=max absolute int16, 1=taxicab, 2=euclidean, >2=p-norm)", params.embd_normalize),
        [](common_params & params, int value) {
            params.embd_normalize = value;
        }
    ).set_examples({LLAMA_EXAMPLE_EMBEDDING}));
    add_opt(common_arg(
        {"--embd-output-format"}, "FORMAT",
        "empty = default, \"array\" = [[],[]...], \"json\" = openai style, \"json+\" = same \"json\" + cosine similarity matrix, \"raw\" = plain whitespace-delimited output (one embedding per line)",
        [](common_params & params, const std::string & value) {
            params.embd_out = value;
        }
    ).set_examples({LLAMA_EXAMPLE_EMBEDDING}));
    add_opt(common_arg(
        {"--embd-separator"}, "STRING",
        "separator of embeddings (default \\n) for example \"<#sep#>\"",
        [](common_params & params, const std::string & value) {
            params.embd_sep = value;
        }
    ).set_examples({LLAMA_EXAMPLE_EMBEDDING}));
    add_opt(common_arg(
        {"--cls-separator"}, "STRING",
        "separator of classification sequences (default \\t) for example \"<#seq#>\"",
        [](common_params & params, const std::string & value) {
            params.cls_sep = value;
        }
    ).set_examples({LLAMA_EXAMPLE_EMBEDDING}));
    add_opt(common_arg(
        {"--host"}, "HOST",
        string_format("ip address to listen, or bind to an UNIX socket if the address ends with .sock (default: %s)", params.hostname.c_str()),
        [](common_params & params, const std::string & value) {
            params.hostname = value;
        }
    ).set_examples({LLAMA_EXAMPLE_SERVER}).set_env("LLAMA_ARG_HOST"));
    add_opt(common_arg(
        {"--port"}, "PORT",
        string_format("port to listen (default: %d)", params.port),
        [](common_params & params, int value) {
            params.port = value;
        }
    ).set_examples({LLAMA_EXAMPLE_SERVER}).set_env("LLAMA_ARG_PORT"));
    add_opt(common_arg(
        {"--path"}, "PATH",
        string_format("path to serve static files from (default: %s)", params.public_path.c_str()),
        [](common_params & params, const std::string & value) {
            params.public_path = value;
        }
    ).set_examples({LLAMA_EXAMPLE_SERVER}).set_env("LLAMA_ARG_STATIC_PATH"));
    add_opt(common_arg(
        {"--api-prefix"}, "PREFIX",
        string_format("prefix path the server serves from, without the trailing slash (default: %s)", params.api_prefix.c_str()),
        [](common_params & params, const std::string & value) {
            params.api_prefix = value;
        }
    ).set_examples({LLAMA_EXAMPLE_SERVER}).set_env("LLAMA_ARG_API_PREFIX"));
    add_opt(common_arg(
        {"--no-webui"},
        string_format("Disable the Web UI (default: %s)", params.webui ? "enabled" : "disabled"),
        [](common_params & params) {
            params.webui = false;
        }
    ).set_examples({LLAMA_EXAMPLE_SERVER}).set_env("LLAMA_ARG_NO_WEBUI"));
    add_opt(common_arg(
        {"--embedding", "--embeddings"},
        string_format("restrict to only support embedding use case; use only with dedicated embedding models (default: %s)", params.embedding ? "enabled" : "disabled"),
        [](common_params & params) {
            params.embedding = true;
        }
    ).set_examples({LLAMA_EXAMPLE_SERVER}).set_env("LLAMA_ARG_EMBEDDINGS"));
    add_opt(common_arg(
        {"--reranking", "--rerank"},
        string_format("enable reranking endpoint on server (default: %s)", "disabled"),
        [](common_params & params) {
            params.embedding = true;
            params.pooling_type = LLAMA_POOLING_TYPE_RANK;
        }
    ).set_examples({LLAMA_EXAMPLE_SERVER}).set_env("LLAMA_ARG_RERANKING"));
    add_opt(common_arg(
        {"--api-key"}, "KEY",
        "API key to use for authentication (default: none)",
        [](common_params & params, const std::string & value) {
            params.api_keys.push_back(value);
        }
    ).set_examples({LLAMA_EXAMPLE_SERVER}).set_env("LLAMA_API_KEY"));
    add_opt(common_arg(
        {"--api-key-file"}, "FNAME",
        "path to file containing API keys (default: none)",
        [](common_params & params, const std::string & value) {
            std::ifstream key_file(value);
            if (!key_file) {
                throw std::runtime_error(string_format("error: failed to open file '%s'\n", value.c_str()));
            }
            std::string key;
            while (std::getline(key_file, key)) {
                if (!key.empty()) {
                        params.api_keys.push_back(key);
                }
            }
            key_file.close();
        }
    ).set_examples({LLAMA_EXAMPLE_SERVER}));
    add_opt(common_arg(
        {"--ssl-key-file"}, "FNAME",
        "path to file a PEM-encoded SSL private key",
        [](common_params & params, const std::string & value) {
            params.ssl_file_key = value;
        }
    ).set_examples({LLAMA_EXAMPLE_SERVER}).set_env("LLAMA_ARG_SSL_KEY_FILE"));
    add_opt(common_arg(
        {"--ssl-cert-file"}, "FNAME",
        "path to file a PEM-encoded SSL certificate",
        [](common_params & params, const std::string & value) {
            params.ssl_file_cert = value;
        }
    ).set_examples({LLAMA_EXAMPLE_SERVER}).set_env("LLAMA_ARG_SSL_CERT_FILE"));
    add_opt(common_arg(
        {"--chat-template-kwargs"}, "STRING",
        string_format("sets additional params for the json template parser"),
        [](common_params & params, const std::string & value) {
            auto parsed = json::parse(value);
            for (const auto & item : parsed.items()) {
                params.default_template_kwargs[item.key()] = item.value().dump();
            }
        }
    ).set_examples({LLAMA_EXAMPLE_SERVER}).set_env("LLAMA_CHAT_TEMPLATE_KWARGS"));
    add_opt(common_arg(
        {"-to", "--timeout"}, "N",
        string_format("server read/write timeout in seconds (default: %d)", params.timeout_read),
        [](common_params & params, int value) {
            params.timeout_read  = value;
            params.timeout_write = value;
        }
    ).set_examples({LLAMA_EXAMPLE_SERVER}).set_env("LLAMA_ARG_TIMEOUT"));
    add_opt(common_arg(
        {"--threads-http"}, "N",
        string_format("number of threads used to process HTTP requests (default: %d)", params.n_threads_http),
        [](common_params & params, int value) {
            params.n_threads_http = value;
        }
    ).set_examples({LLAMA_EXAMPLE_SERVER}).set_env("LLAMA_ARG_THREADS_HTTP"));
    add_opt(common_arg(
        {"--cache-reuse"}, "N",
        string_format(
            "min chunk size to attempt reusing from the cache via KV shifting (default: %d)\n"
            "[(card)](https://ggml.ai/f0.png)", params.n_cache_reuse
        ),
        [](common_params & params, int value) {
            params.n_cache_reuse = value;
        }
    ).set_examples({LLAMA_EXAMPLE_SERVER}).set_env("LLAMA_ARG_CACHE_REUSE"));
    add_opt(common_arg(
        {"--metrics"},
        string_format("enable prometheus compatible metrics endpoint (default: %s)", params.endpoint_metrics ? "enabled" : "disabled"),
        [](common_params & params) {
            params.endpoint_metrics = true;
        }
    ).set_examples({LLAMA_EXAMPLE_SERVER}).set_env("LLAMA_ARG_ENDPOINT_METRICS"));
    add_opt(common_arg(
        {"--props"},
        string_format("enable changing global properties via POST /props (default: %s)", params.endpoint_props ? "enabled" : "disabled"),
        [](common_params & params) {
            params.endpoint_props = true;
        }
    ).set_examples({LLAMA_EXAMPLE_SERVER}).set_env("LLAMA_ARG_ENDPOINT_PROPS"));
    add_opt(common_arg(
        {"--slots"},
        string_format("enable slots monitoring endpoint (default: %s)", params.endpoint_slots ? "enabled" : "disabled"),
        [](common_params & params) {
            params.endpoint_slots = true;
        }
    ).set_examples({LLAMA_EXAMPLE_SERVER}).set_env("LLAMA_ARG_ENDPOINT_SLOTS"));
    add_opt(common_arg(
        {"--no-slots"},
        "disables slots monitoring endpoint",
        [](common_params & params) {
            params.endpoint_slots = false;
        }
    ).set_examples({LLAMA_EXAMPLE_SERVER}).set_env("LLAMA_ARG_NO_ENDPOINT_SLOTS"));
    add_opt(common_arg(
        {"--slot-save-path"}, "PATH",
        "path to save slot kv cache (default: disabled)",
        [](common_params & params, const std::string & value) {
            params.slot_save_path = value;
            // if doesn't end with DIRECTORY_SEPARATOR, add it
            if (!params.slot_save_path.empty() && params.slot_save_path[params.slot_save_path.size() - 1] != DIRECTORY_SEPARATOR) {
                params.slot_save_path += DIRECTORY_SEPARATOR;
            }
        }
    ).set_examples({LLAMA_EXAMPLE_SERVER}));
    add_opt(common_arg(
        {"--jinja"},
        "use jinja template for chat (default: disabled)",
        [](common_params & params) {
            params.use_jinja = true;
        }
    ).set_examples({LLAMA_EXAMPLE_SERVER, LLAMA_EXAMPLE_MAIN, LLAMA_EXAMPLE_MTMD}).set_env("LLAMA_ARG_JINJA"));
    add_opt(common_arg(
        {"--reasoning-format"}, "FORMAT",
        "controls whether thought tags are allowed and/or extracted from the response, and in which format they're returned; one of:\n"
        "- none: leaves thoughts unparsed in `message.content`\n"
        "- deepseek: puts thoughts in `message.reasoning_content`\n"
        "- deepseek-legacy: keeps `<think>` tags in `message.content` while also populating `message.reasoning_content`\n"
        "(default: auto)",
        [](common_params & params, const std::string & value) {
            params.reasoning_format = common_reasoning_format_from_name(value);
        }
    ).set_examples({LLAMA_EXAMPLE_SERVER, LLAMA_EXAMPLE_MAIN}).set_env("LLAMA_ARG_THINK"));
    add_opt(common_arg(
        {"--reasoning-budget"}, "N",
        "controls the amount of thinking allowed; currently only one of: -1 for unrestricted thinking budget, or 0 to disable thinking (default: -1)",
        [](common_params & params, int value) {
            if (value != 0 && value != -1) { throw std::invalid_argument("invalid value"); }
            params.reasoning_budget = value;
        }
    ).set_examples({LLAMA_EXAMPLE_SERVER, LLAMA_EXAMPLE_MAIN}).set_env("LLAMA_ARG_THINK_BUDGET"));
    add_opt(common_arg(
        {"--chat-template"}, "JINJA_TEMPLATE",
        string_format(
            "set custom jinja chat template (default: template taken from model's metadata)\n"
            "if suffix/prefix are specified, template will be disabled\n"
            "only commonly used templates are accepted (unless --jinja is set before this flag):\n"
            "list of built-in templates:\n%s", list_builtin_chat_templates().c_str()
        ),
        [](common_params & params, const std::string & value) {
            params.chat_template = value;
        }
    ).set_examples({LLAMA_EXAMPLE_MAIN, LLAMA_EXAMPLE_SERVER, LLAMA_EXAMPLE_MTMD}).set_env("LLAMA_ARG_CHAT_TEMPLATE"));
    add_opt(common_arg(
        {"--chat-template-file"}, "JINJA_TEMPLATE_FILE",
        string_format(
            "set custom jinja chat template file (default: template taken from model's metadata)\n"
            "if suffix/prefix are specified, template will be disabled\n"
            "only commonly used templates are accepted (unless --jinja is set before this flag):\n"
            "list of built-in templates:\n%s", list_builtin_chat_templates().c_str()
        ),
        [](common_params & params, const std::string & value) {
            params.chat_template = read_file(value);
        }
    ).set_examples({LLAMA_EXAMPLE_MAIN, LLAMA_EXAMPLE_SERVER}).set_env("LLAMA_ARG_CHAT_TEMPLATE_FILE"));
    add_opt(common_arg(
        {"--no-prefill-assistant"},
        string_format(
            "whether to prefill the assistant's response if the last message is an assistant message (default: prefill enabled)\n"
            "when this flag is set, if the last message is an assistant message then it will be treated as a full message and not prefilled\n"
        ),
        [](common_params & params) {
            params.prefill_assistant = false;
        }
    ).set_examples({LLAMA_EXAMPLE_SERVER}).set_env("LLAMA_ARG_NO_PREFILL_ASSISTANT"));
    add_opt(common_arg(
        {"-sps", "--slot-prompt-similarity"}, "SIMILARITY",
        string_format("how much the prompt of a request must match the prompt of a slot in order to use that slot (default: %.2f, 0.0 = disabled)\n", params.slot_prompt_similarity),
        [](common_params & params, const std::string & value) {
            params.slot_prompt_similarity = std::stof(value);
        }
    ).set_examples({LLAMA_EXAMPLE_SERVER}));
    add_opt(common_arg(
        {"--lora-init-without-apply"},
        string_format("load LoRA adapters without applying them (apply later via POST /lora-adapters) (default: %s)", params.lora_init_without_apply ? "enabled" : "disabled"),
        [](common_params & params) {
            params.lora_init_without_apply = true;
        }
    ).set_examples({LLAMA_EXAMPLE_SERVER}));
    add_opt(common_arg(
        {"--simple-io"},
        "use basic IO for better compatibility in subprocesses and limited consoles",
        [](common_params & params) {
            params.simple_io = true;
        }
    ).set_examples({LLAMA_EXAMPLE_MAIN}));
    add_opt(common_arg(
        {"--positive-file"}, "FNAME",
        string_format("positive prompts file, one prompt per line (default: '%s')", params.cvector_positive_file.c_str()),
        [](common_params & params, const std::string & value) {
            params.cvector_positive_file = value;
        }
    ).set_examples({LLAMA_EXAMPLE_CVECTOR_GENERATOR}));
    add_opt(common_arg(
        {"--negative-file"}, "FNAME",
        string_format("negative prompts file, one prompt per line (default: '%s')", params.cvector_negative_file.c_str()),
        [](common_params & params, const std::string & value) {
            params.cvector_negative_file = value;
        }
    ).set_examples({LLAMA_EXAMPLE_CVECTOR_GENERATOR}));
    add_opt(common_arg(
        {"--pca-batch"}, "N",
        string_format("batch size used for PCA. Larger batch runs faster, but uses more memory (default: %d)", params.n_pca_batch),
        [](common_params & params, int value) {
            params.n_pca_batch = value;
        }
    ).set_examples({LLAMA_EXAMPLE_CVECTOR_GENERATOR}));
    add_opt(common_arg(
        {"--pca-iter"}, "N",
        string_format("number of iterations used for PCA (default: %d)", params.n_pca_iterations),
        [](common_params & params, int value) {
            params.n_pca_iterations = value;
        }
    ).set_examples({LLAMA_EXAMPLE_CVECTOR_GENERATOR}));
    add_opt(common_arg(
        {"--method"}, "{pca, mean}",
        "dimensionality reduction method to be used (default: pca)",
        [](common_params & params, const std::string & value) {
            /**/ if (value == "pca") { params.cvector_dimre_method = DIMRE_METHOD_PCA; }
            else if (value == "mean") { params.cvector_dimre_method = DIMRE_METHOD_MEAN; }
            else { throw std::invalid_argument("invalid value"); }
        }
    ).set_examples({LLAMA_EXAMPLE_CVECTOR_GENERATOR}));
    add_opt(common_arg(
        {"--output-format"}, "{md,jsonl}",
        "output format for batched-bench results (default: md)",
        [](common_params & params, const std::string & value) {
            /**/ if (value == "jsonl") { params.batched_bench_output_jsonl = true; }
            else if (value == "md") { params.batched_bench_output_jsonl = false; }
            else { throw std::invalid_argument("invalid value"); }
        }
    ).set_examples({LLAMA_EXAMPLE_BENCH}));
    add_opt(common_arg(
        {"--log-disable"},
        "Log disable",
        [](common_params &) {
            common_log_pause(common_log_main());
        }
    ));
    add_opt(common_arg(
        {"--log-file"}, "FNAME",
        "Log to file",
        [](common_params &, const std::string & value) {
            common_log_set_file(common_log_main(), value.c_str());
        }
    ));
    add_opt(common_arg(
        {"--log-colors"}, "[on|off|auto]",
        "Set colored logging ('on', 'off', or 'auto', default: 'auto')\n"
        "'auto' enables colors when output is to a terminal",
        [](common_params &, const std::string & value) {
            if (is_truthy(value)) {
                common_log_set_colors(common_log_main(), LOG_COLORS_ENABLED);
            } else if (is_falsey(value)) {
                common_log_set_colors(common_log_main(), LOG_COLORS_DISABLED);
            } else if (is_autoy(value)) {
                common_log_set_colors(common_log_main(), LOG_COLORS_AUTO);
            } else {
                throw std::invalid_argument(
                    string_format("error: unkown value for --log-colors: '%s'\n", value.c_str()));
            }
        }
    ).set_env("LLAMA_LOG_COLORS"));
    add_opt(common_arg(
        {"-v", "--verbose", "--log-verbose"},
        "Set verbosity level to infinity (i.e. log all messages, useful for debugging)",
        [](common_params & params) {
            params.verbosity = INT_MAX;
            common_log_set_verbosity_thold(INT_MAX);
        }
    ));
    add_opt(common_arg(
        {"--offline"},
        "Offline mode: forces use of cache, prevents network access",
        [](common_params & params) {
            params.offline = true;
        }
    ).set_env("LLAMA_OFFLINE"));
    add_opt(common_arg(
        {"-lv", "--verbosity", "--log-verbosity"}, "N",
        "Set the verbosity threshold. Messages with a higher verbosity will be ignored.",
        [](common_params & params, int value) {
            params.verbosity = value;
            common_log_set_verbosity_thold(value);
        }
    ).set_env("LLAMA_LOG_VERBOSITY"));
    add_opt(common_arg(
        {"--log-prefix"},
        "Enable prefix in log messages",
        [](common_params &) {
            common_log_set_prefix(common_log_main(), true);
        }
    ).set_env("LLAMA_LOG_PREFIX"));
    add_opt(common_arg(
        {"--log-timestamps"},
        "Enable timestamps in log messages",
        [](common_params &) {
            common_log_set_timestamps(common_log_main(), true);
        }
    ).set_env("LLAMA_LOG_TIMESTAMPS"));

    // speculative parameters
    add_opt(common_arg(
        {"-td", "--threads-draft"}, "N",
        "number of threads to use during generation (default: same as --threads)",
        [](common_params & params, int value) {
            params.speculative.cpuparams.n_threads = value;
            if (params.speculative.cpuparams.n_threads <= 0) {
                params.speculative.cpuparams.n_threads = std::thread::hardware_concurrency();
            }
        }
    ).set_examples({LLAMA_EXAMPLE_SPECULATIVE, LLAMA_EXAMPLE_SERVER}));
    add_opt(common_arg(
        {"-tbd", "--threads-batch-draft"}, "N",
        "number of threads to use during batch and prompt processing (default: same as --threads-draft)",
        [](common_params & params, int value) {
            params.speculative.cpuparams_batch.n_threads = value;
            if (params.speculative.cpuparams_batch.n_threads <= 0) {
                params.speculative.cpuparams_batch.n_threads = std::thread::hardware_concurrency();
            }
        }
    ).set_examples({LLAMA_EXAMPLE_SPECULATIVE, LLAMA_EXAMPLE_SERVER}));
    add_opt(common_arg(
        {"-Cd", "--cpu-mask-draft"}, "M",
        "Draft model CPU affinity mask. Complements cpu-range-draft (default: same as --cpu-mask)",
        [](common_params & params, const std::string & mask) {
            params.speculative.cpuparams.mask_valid = true;
            if (!parse_cpu_mask(mask, params.speculative.cpuparams.cpumask)) {
                throw std::invalid_argument("invalid cpumask");
            }
        }
    ).set_examples({LLAMA_EXAMPLE_SPECULATIVE}));
    add_opt(common_arg(
        {"-Crd", "--cpu-range-draft"}, "lo-hi",
        "Ranges of CPUs for affinity. Complements --cpu-mask-draft",
        [](common_params & params, const std::string & range) {
            params.speculative.cpuparams.mask_valid = true;
            if (!parse_cpu_range(range, params.speculative.cpuparams.cpumask)) {
                throw std::invalid_argument("invalid range");
            }
        }
    ).set_examples({LLAMA_EXAMPLE_SPECULATIVE}));
    add_opt(common_arg(
        {"--cpu-strict-draft"}, "<0|1>",
        "Use strict CPU placement for draft model (default: same as --cpu-strict)",
        [](common_params & params, int value) {
            params.speculative.cpuparams.strict_cpu = value;
        }
    ).set_examples({LLAMA_EXAMPLE_SPECULATIVE}));
    add_opt(common_arg(
        {"--prio-draft"}, "N",
        string_format("set draft process/thread priority : 0-normal, 1-medium, 2-high, 3-realtime (default: %d)\n", params.speculative.cpuparams.priority),
        [](common_params & params, int prio) {
            if (prio < 0 || prio > 3) {
                throw std::invalid_argument("invalid value");
            }
            params.speculative.cpuparams.priority = (enum ggml_sched_priority) prio;
        }
    ).set_examples({LLAMA_EXAMPLE_SPECULATIVE}));
    add_opt(common_arg(
        {"--poll-draft"}, "<0|1>",
        "Use polling to wait for draft model work (default: same as --poll])",
        [](common_params & params, int value) {
            params.speculative.cpuparams.poll = value;
        }
    ).set_examples({LLAMA_EXAMPLE_SPECULATIVE}));
    add_opt(common_arg(
        {"-Cbd", "--cpu-mask-batch-draft"}, "M",
        "Draft model CPU affinity mask. Complements cpu-range-draft (default: same as --cpu-mask)",
        [](common_params & params, const std::string & mask) {
            params.speculative.cpuparams_batch.mask_valid = true;
            if (!parse_cpu_mask(mask, params.speculative.cpuparams_batch.cpumask)) {
                throw std::invalid_argument("invalid cpumask");
            }
        }
    ).set_examples({LLAMA_EXAMPLE_SPECULATIVE}));
    add_opt(common_arg(
        {"-Crbd", "--cpu-range-batch-draft"}, "lo-hi",
        "Ranges of CPUs for affinity. Complements --cpu-mask-draft-batch)",
        [](common_params & params, const std::string & range) {
            params.speculative.cpuparams_batch.mask_valid = true;
            if (!parse_cpu_range(range, params.speculative.cpuparams_batch.cpumask)) {
                throw std::invalid_argument("invalid cpumask");
            }
        }
    ).set_examples({LLAMA_EXAMPLE_SPECULATIVE}));
    add_opt(common_arg(
        {"--cpu-strict-batch-draft"}, "<0|1>",
        "Use strict CPU placement for draft model (default: --cpu-strict-draft)",
        [](common_params & params, int value) {
            params.speculative.cpuparams_batch.strict_cpu = value;
        }
    ).set_examples({LLAMA_EXAMPLE_SPECULATIVE}));
    add_opt(common_arg(
        {"--prio-batch-draft"}, "N",
        string_format("set draft process/thread priority : 0-normal, 1-medium, 2-high, 3-realtime (default: %d)\n", params.speculative.cpuparams_batch.priority),
        [](common_params & params, int prio) {
            if (prio < 0 || prio > 3) {
                throw std::invalid_argument("invalid value");
            }
            params.speculative.cpuparams_batch.priority = (enum ggml_sched_priority) prio;
        }
    ).set_examples({LLAMA_EXAMPLE_SPECULATIVE}));
    add_opt(common_arg(
        {"--poll-batch-draft"}, "<0|1>",
        "Use polling to wait for draft model work (default: --poll-draft)",
        [](common_params & params, int value) {
            params.speculative.cpuparams_batch.poll = value;
        }
    ).set_examples({LLAMA_EXAMPLE_SPECULATIVE}));
    add_opt(common_arg(
        {"--draft-max", "--draft", "--draft-n"}, "N",
        string_format("number of tokens to draft for speculative decoding (default: %d)", params.speculative.n_max),
        [](common_params & params, int value) {
            params.speculative.n_max = value;
        }
    ).set_examples({LLAMA_EXAMPLE_SPECULATIVE, LLAMA_EXAMPLE_LOOKUP, LLAMA_EXAMPLE_SERVER}).set_env("LLAMA_ARG_DRAFT_MAX"));
    add_opt(common_arg(
        {"--draft-min", "--draft-n-min"}, "N",
        string_format("minimum number of draft tokens to use for speculative decoding (default: %d)", params.speculative.n_min),
        [](common_params & params, int value) {
            params.speculative.n_min = value;
        }
    ).set_examples({LLAMA_EXAMPLE_SPECULATIVE, LLAMA_EXAMPLE_LOOKUP, LLAMA_EXAMPLE_SERVER}).set_env("LLAMA_ARG_DRAFT_MIN"));
    add_opt(common_arg(
        {"--draft-p-split"}, "P",
        string_format("speculative decoding split probability (default: %.1f)", (double)params.speculative.p_split),
        [](common_params & params, const std::string & value) {
            params.speculative.p_split = std::stof(value);
        }
    ).set_examples({LLAMA_EXAMPLE_SPECULATIVE}).set_env("LLAMA_ARG_DRAFT_P_SPLIT"));
    add_opt(common_arg(
        {"--draft-p-min"}, "P",
        string_format("minimum speculative decoding probability (greedy) (default: %.1f)", (double)params.speculative.p_min),
        [](common_params & params, const std::string & value) {
            params.speculative.p_min = std::stof(value);
        }
    ).set_examples({LLAMA_EXAMPLE_SPECULATIVE, LLAMA_EXAMPLE_SERVER}).set_env("LLAMA_ARG_DRAFT_P_MIN"));
    add_opt(common_arg(
        {"-cd", "--ctx-size-draft"}, "N",
        string_format("size of the prompt context for the draft model (default: %d, 0 = loaded from model)", params.speculative.n_ctx),
        [](common_params & params, int value) {
            params.speculative.n_ctx = value;
        }
    ).set_examples({LLAMA_EXAMPLE_SPECULATIVE, LLAMA_EXAMPLE_SERVER}).set_env("LLAMA_ARG_CTX_SIZE_DRAFT"));
    add_opt(common_arg(
        {"-devd", "--device-draft"}, "<dev1,dev2,..>",
        "comma-separated list of devices to use for offloading the draft model (none = don't offload)\n"
        "use --list-devices to see a list of available devices",
        [](common_params & params, const std::string & value) {
            params.speculative.devices = parse_device_list(value);
        }
    ).set_examples({LLAMA_EXAMPLE_SPECULATIVE, LLAMA_EXAMPLE_SERVER}));
    add_opt(common_arg(
        {"-ngld", "--gpu-layers-draft", "--n-gpu-layers-draft"}, "N",
        "number of layers to store in VRAM for the draft model",
        [](common_params & params, int value) {
            params.speculative.n_gpu_layers = value;
            if (!llama_supports_gpu_offload()) {
                fprintf(stderr, "warning: no usable GPU found, --gpu-layers-draft option will be ignored\n");
                fprintf(stderr, "warning: one possible reason is that llama.cpp was compiled without GPU support\n");
                fprintf(stderr, "warning: consult docs/build.md for compilation instructions\n");
            }
        }
    ).set_examples({LLAMA_EXAMPLE_SPECULATIVE, LLAMA_EXAMPLE_SERVER}).set_env("LLAMA_ARG_N_GPU_LAYERS_DRAFT"));
    add_opt(common_arg(
        {"-md", "--model-draft"}, "FNAME",
        "draft model for speculative decoding (default: unused)",
        [](common_params & params, const std::string & value) {
            params.speculative.model.path = value;
        }
    ).set_examples({LLAMA_EXAMPLE_SPECULATIVE, LLAMA_EXAMPLE_SERVER}).set_env("LLAMA_ARG_MODEL_DRAFT"));
    add_opt(common_arg(
        {"--spec-replace"}, "TARGET", "DRAFT",
        "translate the string in TARGET into DRAFT if the draft model and main model are not compatible",
        [](common_params & params, const std::string & tgt, const std::string & dft) {
            params.speculative.replacements.push_back({ tgt, dft });
        }
    ).set_examples({LLAMA_EXAMPLE_SPECULATIVE, LLAMA_EXAMPLE_SERVER}));
    add_opt(common_arg(
        {"-ctkd", "--cache-type-k-draft"}, "TYPE",
        string_format(
            "KV cache data type for K for the draft model\n"
            "allowed values: %s\n"
            "(default: %s)",
            get_all_kv_cache_types().c_str(),
            ggml_type_name(params.speculative.cache_type_k)
        ),
        [](common_params & params, const std::string & value) {
            params.speculative.cache_type_k = kv_cache_type_from_str(value);
        }
    ).set_env("LLAMA_ARG_CACHE_TYPE_K_DRAFT"));
    add_opt(common_arg(
        {"-ctvd", "--cache-type-v-draft"}, "TYPE",
        string_format(
            "KV cache data type for V for the draft model\n"
            "allowed values: %s\n"
            "(default: %s)",
            get_all_kv_cache_types().c_str(),
            ggml_type_name(params.speculative.cache_type_v)
        ),
        [](common_params & params, const std::string & value) {
            params.speculative.cache_type_v = kv_cache_type_from_str(value);
        }
    ).set_env("LLAMA_ARG_CACHE_TYPE_V_DRAFT"));

    add_opt(common_arg(
        {"-mv", "--model-vocoder"}, "FNAME",
        "vocoder model for audio generation (default: unused)",
        [](common_params & params, const std::string & value) {
            params.vocoder.model.path = value;
        }
    ).set_examples({LLAMA_EXAMPLE_TTS, LLAMA_EXAMPLE_SERVER}));
     add_opt(common_arg(
        {"--tts-use-guide-tokens"},
        "Use guide tokens to improve TTS word recall",
        [](common_params & params) {
            params.vocoder.use_guide_tokens = true;
        }
    ).set_examples({LLAMA_EXAMPLE_TTS, LLAMA_EXAMPLE_SERVER}));
    add_opt(common_arg(
        {"--tts-speaker-file"}, "FNAME",
        "speaker file path for audio generation",
        [](common_params & params, const std::string & value) {
            params.vocoder.speaker_file = value;
        }
    ).set_examples({LLAMA_EXAMPLE_TTS}));

    add_opt(common_arg(
        {"--diffusion-steps"}, "N",
        string_format("number of diffusion steps (default: %d)", params.diffusion.steps),
        [](common_params & params, int value) { params.diffusion.steps = value; }
    ).set_examples({ LLAMA_EXAMPLE_DIFFUSION }));
    add_opt(common_arg(
        {"--diffusion-visual"},
        string_format("enable visual diffusion mode (show progressive generation) (default: %s)", params.diffusion.visual_mode ? "true" : "false"),
        [](common_params & params) { params.diffusion.visual_mode = true; }
    ).set_examples({ LLAMA_EXAMPLE_DIFFUSION }));
    add_opt(common_arg(
        {"--diffusion-eps"}, "F",
        string_format("epsilon for timesteps (default: %.6f)", (double) params.diffusion.eps),
        [](common_params & params, const std::string & value) { params.diffusion.eps = std::stof(value); }
    ).set_examples({ LLAMA_EXAMPLE_DIFFUSION }));
    add_opt(common_arg(
        {"--diffusion-algorithm"}, "N",
        string_format("diffusion algorithm: 0=ORIGIN, 1=ENTROPY_BASED, 2=MARGIN_BASED, 3=RANDOM, 4=LOW_CONFIDENCE (default: %d)", params.diffusion.algorithm),
        [](common_params & params, int value) { params.diffusion.algorithm = value; }
    ).set_examples({ LLAMA_EXAMPLE_DIFFUSION }));
    add_opt(common_arg(
        {"--diffusion-alg-temp"}, "F",
        string_format("dream algorithm temperature (default: %.3f)", (double) params.diffusion.alg_temp),
        [](common_params & params, const std::string & value) { params.diffusion.alg_temp = std::stof(value); }
    ).set_examples({ LLAMA_EXAMPLE_DIFFUSION }));
    add_opt(common_arg(
        {"--diffusion-block-length"}, "N",
        string_format("llada block length for generation (default: %d)", params.diffusion.block_length),
        [](common_params & params, int value) { params.diffusion.block_length = value; }
    ).set_examples({ LLAMA_EXAMPLE_DIFFUSION }));
    add_opt(common_arg(
        {"--diffusion-cfg-scale"}, "F",
        string_format("llada classifier-free guidance scale (default: %.3f)", (double) params.diffusion.cfg_scale),
        [](common_params & params, const std::string & value) { params.diffusion.cfg_scale = std::stof(value); }
    ).set_examples({ LLAMA_EXAMPLE_DIFFUSION }));
    add_opt(common_arg(
        {"--diffusion-add-gumbel-noise"}, "F",
        string_format("add gumbel noise to the logits if temp > 0.0 (default: %s)", params.diffusion.add_gumbel_noise ? "true" : "false"),
        [](common_params & params, const std::string & value) { params.diffusion.add_gumbel_noise = std::stof(value); }
    ).set_examples({ LLAMA_EXAMPLE_DIFFUSION }));
    add_opt(common_arg(
        { "-lr", "--learning-rate" }, "ALPHA",
        string_format("adamw or sgd optimizer alpha (default: %.2g); note: sgd alpha recommended ~10x (no momentum)", (double) params.lr.lr0),
        [](common_params & params, const std::string & value) { params.lr.lr0 = std::stof(value); }
    ).set_examples({ LLAMA_EXAMPLE_FINETUNE }));
    add_opt(common_arg({ "-lr-min", "--learning-rate-min" }, "ALPHA",
        string_format("(if >0) final learning rate after decay (if -decay-epochs is set, default=%.2g)",
            (double) params.lr.lr_min),
        [](common_params & params, const std::string & value) { params.lr.lr_min = std::stof(value); }
    ).set_examples({ LLAMA_EXAMPLE_FINETUNE }));
    add_opt(common_arg(
        {"-decay-epochs", "--learning-rate-decay-epochs"}, "ALPHA",
        string_format("(if >0) decay learning rate to -lr-min after this many epochs (exponential decay, default=%.2g)", (double) params.lr.decay_epochs),
        [](common_params & params, const std::string & value) { params.lr.decay_epochs = std::stof(value); }
    ).set_examples({ LLAMA_EXAMPLE_FINETUNE }));
    add_opt(common_arg(
        {"-wd", "--weight-decay"}, "WD",
        string_format("adamw or sgd optimizer weight decay (0 is off; recommend very small e.g. 1e-9) (default: %.2g).", (double) params.lr.wd),
        [](common_params & params, const std::string & value) { params.lr.wd = std::stof(value); }
    ).set_examples({ LLAMA_EXAMPLE_FINETUNE }));
    add_opt(common_arg(
        {"-val-split", "--val-split"}, "FRACTION",
        string_format("fraction of data to use as validation set for training (default: %.2g).", (double) params.val_split),
        [](common_params & params, const std::string & value) { params.val_split = std::stof(value); }
    ).set_examples({ LLAMA_EXAMPLE_FINETUNE }));
    add_opt(common_arg(
        {"-epochs", "--epochs"}, "N",
        string_format("optimizer max # of epochs (default: %d)", params.lr.epochs),
        [](common_params & params, int epochs) { params.lr.epochs = epochs; }
    ).set_examples({ LLAMA_EXAMPLE_FINETUNE }));
    add_opt(common_arg(
        {"-opt", "--optimizer"}, "sgd|adamw", "adamw or sgd",
        [](common_params & params, const std::string & name) {
            params.optimizer = common_opt_get_optimizer(name.c_str());
            if (params.optimizer == GGML_OPT_OPTIMIZER_TYPE_COUNT) {
                throw std::invalid_argument("invalid --optimizer, valid options: adamw, sgd");
            }
        }
    ).set_examples({ LLAMA_EXAMPLE_FINETUNE }));

    // presets
    add_opt(common_arg(
        {"--tts-oute-default"},
        string_format("use default OuteTTS models (note: can download weights from the internet)"),
        [](common_params & params) {
            params.model.hf_repo = "OuteAI/OuteTTS-0.2-500M-GGUF";
            params.model.hf_file = "OuteTTS-0.2-500M-Q8_0.gguf";
            params.vocoder.model.hf_repo = "ggml-org/WavTokenizer";
            params.vocoder.model.hf_file = "WavTokenizer-Large-75-F16.gguf";
        }
    ).set_examples({LLAMA_EXAMPLE_TTS}));

    add_opt(common_arg(
        {"--embd-gemma-default"},
        string_format("use default EmbeddingGemma model (note: can download weights from the internet)"),
        [](common_params & params) {
            params.model.hf_repo = "ggml-org/embeddinggemma-300M-qat-q4_0-GGUF";
            params.model.hf_file = "embeddinggemma-300M-qat-Q4_0.gguf";
            params.port = 8011;
            params.n_ubatch = 2048;
            params.n_batch = 2048;
            params.n_parallel = 32;
            params.n_ctx = 2048*params.n_parallel;
            params.verbose_prompt = true;
            params.embedding = true;
        }
    ).set_examples({LLAMA_EXAMPLE_EMBEDDING, LLAMA_EXAMPLE_SERVER}));

    add_opt(common_arg(
        {"--fim-qwen-1.5b-default"},
        string_format("use default Qwen 2.5 Coder 1.5B (note: can download weights from the internet)"),
        [](common_params & params) {
            params.model.hf_repo = "ggml-org/Qwen2.5-Coder-1.5B-Q8_0-GGUF";
            params.model.hf_file = "qwen2.5-coder-1.5b-q8_0.gguf";
            params.port = 8012;
            params.n_ubatch = 1024;
            params.n_batch = 1024;
            params.n_ctx = 0;
            params.n_cache_reuse = 256;
        }
    ).set_examples({LLAMA_EXAMPLE_SERVER}));

    add_opt(common_arg(
        {"--fim-qwen-3b-default"},
        string_format("use default Qwen 2.5 Coder 3B (note: can download weights from the internet)"),
        [](common_params & params) {
            params.model.hf_repo = "ggml-org/Qwen2.5-Coder-3B-Q8_0-GGUF";
            params.model.hf_file = "qwen2.5-coder-3b-q8_0.gguf";
            params.port = 8012;
            params.n_ubatch = 1024;
            params.n_batch = 1024;
            params.n_ctx = 0;
            params.n_cache_reuse = 256;
        }
    ).set_examples({LLAMA_EXAMPLE_SERVER}));

    add_opt(common_arg(
        {"--fim-qwen-7b-default"},
        string_format("use default Qwen 2.5 Coder 7B (note: can download weights from the internet)"),
        [](common_params & params) {
            params.model.hf_repo = "ggml-org/Qwen2.5-Coder-7B-Q8_0-GGUF";
            params.model.hf_file = "qwen2.5-coder-7b-q8_0.gguf";
            params.port = 8012;
            params.n_ubatch = 1024;
            params.n_batch = 1024;
            params.n_ctx = 0;
            params.n_cache_reuse = 256;
        }
    ).set_examples({LLAMA_EXAMPLE_SERVER}));

    add_opt(common_arg(
        {"--fim-qwen-7b-spec"},
        string_format("use Qwen 2.5 Coder 7B + 0.5B draft for speculative decoding (note: can download weights from the internet)"),
        [](common_params & params) {
            params.model.hf_repo = "ggml-org/Qwen2.5-Coder-7B-Q8_0-GGUF";
            params.model.hf_file = "qwen2.5-coder-7b-q8_0.gguf";
            params.speculative.model.hf_repo = "ggml-org/Qwen2.5-Coder-0.5B-Q8_0-GGUF";
            params.speculative.model.hf_file = "qwen2.5-coder-0.5b-q8_0.gguf";
            params.port = 8012;
            params.n_ubatch = 1024;
            params.n_batch = 1024;
            params.n_ctx = 0;
            params.n_cache_reuse = 256;
        }
    ).set_examples({LLAMA_EXAMPLE_SERVER}));

    add_opt(common_arg(
        {"--fim-qwen-14b-spec"},
        string_format("use Qwen 2.5 Coder 14B + 0.5B draft for speculative decoding (note: can download weights from the internet)"),
        [](common_params & params) {
            params.model.hf_repo = "ggml-org/Qwen2.5-Coder-14B-Q8_0-GGUF";
            params.model.hf_file = "qwen2.5-coder-14b-q8_0.gguf";
            params.speculative.model.hf_repo = "ggml-org/Qwen2.5-Coder-0.5B-Q8_0-GGUF";
            params.speculative.model.hf_file = "qwen2.5-coder-0.5b-q8_0.gguf";
            params.port = 8012;
            params.n_ubatch = 1024;
            params.n_batch = 1024;
            params.n_ctx = 0;
            params.n_cache_reuse = 256;
        }
    ).set_examples({LLAMA_EXAMPLE_SERVER}));

    add_opt(common_arg(
        {"--fim-qwen-30b-default"},
        string_format("use default Qwen 3 Coder 30B A3B Instruct (note: can download weights from the internet)"),
        [](common_params & params) {
            params.model.hf_repo = "ggml-org/Qwen3-Coder-30B-A3B-Instruct-Q8_0-GGUF";
            params.model.hf_file = "qwen3-coder-30b-a3b-instruct-q8_0.gguf";
            params.port = 8012;
            params.n_ubatch = 1024;
            params.n_batch = 1024;
            params.n_ctx = 0;
            params.n_cache_reuse = 256;
        }
    ).set_examples({LLAMA_EXAMPLE_SERVER}));

    add_opt(common_arg(
        {"--gpt-oss-20b-default"},
        string_format("use gpt-oss-20b (note: can download weights from the internet)"),
        [](common_params & params) {
            params.model.hf_repo = "ggml-org/gpt-oss-20b-GGUF";
            params.model.hf_file = "gpt-oss-20b-mxfp4.gguf";
            params.port = 8013;
            params.n_ubatch = 2048;
            params.n_batch = 32768;
            params.n_parallel = 2;
            params.n_ctx = 131072*params.n_parallel;
            params.sampling.temp = 1.0f;
            params.sampling.top_p = 1.0f;
            params.sampling.top_k = 0;
            params.sampling.min_p = 0.01f;
            params.use_jinja = true;
            //params.default_template_kwargs["reasoning_effort"] = "\"high\"";
        }
    ).set_examples({LLAMA_EXAMPLE_SERVER}));

    add_opt(common_arg(
        {"--gpt-oss-120b-default"},
        string_format("use gpt-oss-120b (note: can download weights from the internet)"),
        [](common_params & params) {
            params.model.hf_repo = "ggml-org/gpt-oss-120b-GGUF";
            params.port = 8013;
            params.n_ubatch = 2048;
            params.n_batch = 32768;
            params.n_parallel = 2;
            params.n_ctx = 131072*params.n_parallel;
            params.sampling.temp = 1.0f;
            params.sampling.top_p = 1.0f;
            params.sampling.top_k = 0;
            params.sampling.min_p = 0.01f;
            params.use_jinja = true;
            //params.default_template_kwargs["reasoning_effort"] = "\"high\"";
        }
    ).set_examples({LLAMA_EXAMPLE_SERVER}));

    add_opt(common_arg(
        {"--vision-gemma-4b-default"},
        string_format("use Gemma 3 4B QAT (note: can download weights from the internet)"),
        [](common_params & params) {
            params.model.hf_repo = "ggml-org/gemma-3-4b-it-qat-GGUF";
            params.port = 8014;
            params.n_ctx = 0;
            params.use_jinja = true;
        }
    ).set_examples({LLAMA_EXAMPLE_SERVER}));

    add_opt(common_arg(
        {"--vision-gemma-12b-default"},
        string_format("use Gemma 3 12B QAT (note: can download weights from the internet)"),
        [](common_params & params) {
            params.model.hf_repo = "ggml-org/gemma-3-12b-it-qat-GGUF";
            params.port = 8014;
            params.n_ctx = 0;
            params.use_jinja = true;
        }
    ).set_examples({LLAMA_EXAMPLE_SERVER}));

    return ctx_arg;
}<|MERGE_RESOLUTION|>--- conflicted
+++ resolved
@@ -2769,14 +2769,13 @@
         }
     ).set_examples({LLAMA_EXAMPLE_MTMD}));
     add_opt(common_arg(
-<<<<<<< HEAD
         {"--video"}, "PATH",
         "path to a video file (requires FFmpeg at build time) or a directory of frames; can be repeated.\n",
         [](common_params & params, const std::string & value) {
             params.video.emplace_back(value);
         }
     ).set_examples({LLAMA_EXAMPLE_MTMD}));
-=======
+    add_opt(common_arg(
         {"--image-min-tokens"}, "N",
         "minimum number of tokens each image can take, only used by vision models with dynamic resolution (default: read from model)",
         [](common_params & params, int value) {
@@ -2790,7 +2789,6 @@
             params.image_max_tokens = value;
         }
     ).set_examples(mmproj_examples).set_env("LLAMA_ARG_IMAGE_MAX_TOKENS"));
->>>>>>> 070ff4d5
     if (llama_supports_rpc()) {
         add_opt(common_arg(
             {"--rpc"}, "SERVERS",
