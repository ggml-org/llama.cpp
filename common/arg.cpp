--- conflicted
+++ resolved
@@ -1833,18 +1833,12 @@
     ).set_examples({LLAMA_EXAMPLE_SERVER}));
     add_opt(common_arg(
         {"--chat-template"}, "JINJA_TEMPLATE",
-<<<<<<< HEAD
-        "set custom jinja chat template (default: template taken from model's metadata)\n"
-        "if suffix/prefix are specified, template will be disabled\n"
-        "only commonly used templates are accepted (unless --jinja is set before this flag):\n"
-        "https://github.com/ggerganov/llama.cpp/wiki/Templates-supported-by-llama_chat_apply_template",
-=======
         string_format(
             "set custom jinja chat template (default: template taken from model's metadata)\n"
             "if suffix/prefix are specified, template will be disabled\n"
+            "only commonly used templates are accepted (unless --jinja is set before this flag):\n"
             "list of built-in templates:\n%s", list_builtin_chat_templates().c_str()
         ),
->>>>>>> 7736837d
         [](common_params & params, const std::string & value) {
             if (!common_chat_verify_template(value, params.use_jinja)) {
                 throw std::runtime_error(string_format(
