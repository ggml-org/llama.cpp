#include "gguf.h" // for reading GGUF splits
#include "arg.h"

#include "common.h"
#include "log.h"
#include "sampling.h"
#include "chat.h"

// fix problem with std::min and std::max
#if defined(_WIN32)
#define WIN32_LEAN_AND_MEAN
#ifndef NOMINMAX
#   define NOMINMAX
#endif
#include <windows.h>
#endif

#include <algorithm>
#include <climits>
#include <cstdarg>
#include <filesystem>
#include <fstream>
#include <regex>
#include <set>
#include <string>
#include <thread>
#include <vector>

//#define LLAMA_USE_CURL

#if defined(LLAMA_USE_CURL)
#include <curl/curl.h>
#include <curl/easy.h>
#include <future>
#endif

#include "json-schema-to-grammar.h"

using json = nlohmann::ordered_json;

common_arg & common_arg::set_examples(std::initializer_list<enum llama_example> examples) {
    this->examples = std::move(examples);
    return *this;
}

common_arg & common_arg::set_excludes(std::initializer_list<enum llama_example> excludes) {
    this->excludes = std::move(excludes);
    return *this;
}

common_arg & common_arg::set_env(const char * env) {
    help = help + "\n(env: " + env + ")";
    this->env = env;
    return *this;
}

static void set_ms_env() {
#ifdef _WIN32
    putenv("LLAMACPP_USE_MODELSCOPE=True");
#else
    setenv("LLAMACPP_USE_MODELSCOPE", "True", 1);
#endif
}

common_arg & common_arg::set_sparam() {
    is_sparam = true;
    return *this;
}

bool common_arg::in_example(enum llama_example ex) {
    return examples.find(ex) != examples.end();
}

bool common_arg::is_exclude(enum llama_example ex) {
    return excludes.find(ex) != excludes.end();
}

bool common_arg::get_value_from_env(std::string & output) {
    if (env == nullptr) return false;
    char * value = std::getenv(env);
    if (value) {
        output = value;
        return true;
    }
    return false;
}

bool common_arg::has_value_from_env() {
    return env != nullptr && std::getenv(env);
}

static std::vector<std::string> break_str_into_lines(std::string input, size_t max_char_per_line) {
    std::vector<std::string> result;
    std::istringstream iss(input);
    std::string line;
    auto add_line = [&](const std::string& l) {
        if (l.length() <= max_char_per_line) {
            result.push_back(l);
        } else {
            std::istringstream line_stream(l);
            std::string word, current_line;
            while (line_stream >> word) {
                if (current_line.length() + !current_line.empty() + word.length() > max_char_per_line) {
                    if (!current_line.empty()) result.push_back(current_line);
                    current_line = word;
                } else {
                    current_line += (!current_line.empty() ? " " : "") + word;
                }
            }
            if (!current_line.empty()) result.push_back(current_line);
        }
    };
    while (std::getline(iss, line)) {
        add_line(line);
    }
    return result;
}

std::string common_arg::to_string() {
    // params for printing to console
    const static int n_leading_spaces = 40;
    const static int n_char_per_line_help = 70; // TODO: detect this based on current console
    std::string leading_spaces(n_leading_spaces, ' ');

    std::ostringstream ss;
    for (const auto arg : args) {
        if (arg == args.front()) {
            if (args.size() == 1) {
                ss << arg;
            } else {
                // first arg is usually abbreviation, we need padding to make it more beautiful
                auto tmp = std::string(arg) + ", ";
                auto spaces = std::string(std::max(0, 7 - (int)tmp.size()), ' ');
                ss << tmp << spaces;
            }
        } else {
            ss << arg << (arg != args.back() ? ", " : "");
        }
    }
    if (value_hint) ss << " " << value_hint;
    if (value_hint_2) ss << " " << value_hint_2;
    if (ss.tellp() > n_leading_spaces - 3) {
        // current line is too long, add new line
        ss << "\n" << leading_spaces;
    } else {
        // padding between arg and help, same line
        ss << std::string(leading_spaces.size() - ss.tellp(), ' ');
    }
    const auto help_lines = break_str_into_lines(help, n_char_per_line_help);
    for (const auto & line : help_lines) {
        ss << (&line == &help_lines.front() ? "" : leading_spaces) << line << "\n";
    }
    return ss.str();
}

//
// downloader
//

<<<<<<< HEAD
static void common_params_handle_model_default(
        std::string & model,
        const std::string & model_url,
        std::string & hf_repo,
        std::string & hf_file,
        const std::string & hf_token,
        const std::string & model_default) {
    if (!hf_repo.empty()) {
        // short-hand to avoid specifying --hf-file -> default it to --model
        if (hf_file.empty()) {
            if (model.empty()) {
                std::pair<std::string, std::string> auto_detected;
                if (LLAMACPP_USE_MODELSCOPE_DEFINITION) {
                    auto_detected = common_get_ms_file(hf_repo, hf_token);
                } else {
                    auto_detected = common_get_hf_file(hf_repo, hf_token);
                }
                if (auto_detected.first.empty() || auto_detected.second.empty()) {
                    exit(1); // built without CURL, error message already printed
=======
struct common_hf_file_res {
    std::string repo; // repo name with ":tag" removed
    std::string ggufFile;
    std::string mmprojFile;
};

#ifdef LLAMA_USE_CURL

#ifdef __linux__
#include <linux/limits.h>
#elif defined(_WIN32)
#   if !defined(PATH_MAX)
#   define PATH_MAX MAX_PATH
#   endif
#elif defined(_AIX)
#include <sys/limits.h>
#else
#include <sys/syslimits.h>
#endif
#define LLAMA_CURL_MAX_URL_LENGTH 2084 // Maximum URL Length in Chrome: 2083

//
// CURL utils
//

using curl_ptr = std::unique_ptr<CURL, decltype(&curl_easy_cleanup)>;

// cannot use unique_ptr for curl_slist, because we cannot update without destroying the old one
struct curl_slist_ptr {
    struct curl_slist * ptr = nullptr;
    ~curl_slist_ptr() {
        if (ptr) {
            curl_slist_free_all(ptr);
        }
    }
};

#define CURL_MAX_RETRY 3
#define CURL_RETRY_DELAY_SECONDS 2

static bool curl_perform_with_retry(const std::string & url, CURL * curl, int max_attempts, int retry_delay_seconds) {
    int remaining_attempts = max_attempts;

    while (remaining_attempts > 0) {
        LOG_INF("%s: Trying to download from %s (attempt %d of %d)...\n", __func__ , url.c_str(), max_attempts - remaining_attempts + 1, max_attempts);

        CURLcode res = curl_easy_perform(curl);
        if (res == CURLE_OK) {
            return true;
        }

        int exponential_backoff_delay = std::pow(retry_delay_seconds, max_attempts - remaining_attempts) * 1000;
        LOG_WRN("%s: curl_easy_perform() failed: %s, retrying after %d milliseconds...\n", __func__, curl_easy_strerror(res), exponential_backoff_delay);

        remaining_attempts--;
        std::this_thread::sleep_for(std::chrono::milliseconds(exponential_backoff_delay));
    }

    LOG_ERR("%s: curl_easy_perform() failed after %d attempts\n", __func__, max_attempts);

    return false;
}

// download one single file from remote URL to local path
static bool common_download_file_single(const std::string & url, const std::string & path, const std::string & bearer_token) {
    // Initialize libcurl
    curl_ptr       curl(curl_easy_init(), &curl_easy_cleanup);
    curl_slist_ptr http_headers;
    if (!curl) {
        LOG_ERR("%s: error initializing libcurl\n", __func__);
        return false;
    }

    bool force_download = false;

    // Set the URL, allow to follow http redirection
    curl_easy_setopt(curl.get(), CURLOPT_URL, url.c_str());
    curl_easy_setopt(curl.get(), CURLOPT_FOLLOWLOCATION, 1L);

    // Check if hf-token or bearer-token was specified
    if (!bearer_token.empty()) {
        std::string auth_header = "Authorization: Bearer " + bearer_token;
        http_headers.ptr = curl_slist_append(http_headers.ptr, auth_header.c_str());
        curl_easy_setopt(curl.get(), CURLOPT_HTTPHEADER, http_headers.ptr);
    }

#if defined(_WIN32)
    // CURLSSLOPT_NATIVE_CA tells libcurl to use standard certificate store of
    //   operating system. Currently implemented under MS-Windows.
    curl_easy_setopt(curl.get(), CURLOPT_SSL_OPTIONS, CURLSSLOPT_NATIVE_CA);
#endif

    // Check if the file already exists locally
    auto file_exists = std::filesystem::exists(path);

    // If the file exists, check its JSON metadata companion file.
    std::string metadata_path = path + ".json";
    nlohmann::json metadata;
    std::string etag;
    std::string last_modified;

    if (file_exists) {
        // Try and read the JSON metadata file (note: stream autoclosed upon exiting this block).
        std::ifstream metadata_in(metadata_path);
        if (metadata_in.good()) {
            try {
                metadata_in >> metadata;
                LOG_INF("%s: previous metadata file found %s: %s\n", __func__, metadata_path.c_str(), metadata.dump().c_str());
                if (metadata.contains("url") && metadata.at("url").is_string()) {
                    auto previous_url = metadata.at("url").get<std::string>();
                    if (previous_url != url) {
                        LOG_ERR("%s: Model URL mismatch: %s != %s\n", __func__, url.c_str(), previous_url.c_str());
                        return false;
                    }
>>>>>>> 7538246e
                }
                if (metadata.contains("etag") && metadata.at("etag").is_string()) {
                    etag = metadata.at("etag");
                }
                if (metadata.contains("lastModified") && metadata.at("lastModified").is_string()) {
                    last_modified = metadata.at("lastModified");
                }
            } catch (const nlohmann::json::exception & e) {
            LOG_ERR("%s: error reading metadata file %s: %s\n", __func__, metadata_path.c_str(), e.what());
                return false;
            }
        }
    } else {
        LOG_INF("%s: no previous model file found %s\n", __func__, path.c_str());
    }

    // Send a HEAD request to retrieve the etag and last-modified headers
    struct common_load_model_from_url_headers {
        std::string etag;
        std::string last_modified;
    };

    common_load_model_from_url_headers headers;

    {
        typedef size_t(*CURLOPT_HEADERFUNCTION_PTR)(char *, size_t, size_t, void *);
        auto header_callback = [](char * buffer, size_t /*size*/, size_t n_items, void * userdata) -> size_t {
            common_load_model_from_url_headers * headers = (common_load_model_from_url_headers *) userdata;

            static std::regex header_regex("([^:]+): (.*)\r\n");
            static std::regex etag_regex("ETag", std::regex_constants::icase);
            static std::regex last_modified_regex("Last-Modified", std::regex_constants::icase);

            std::string header(buffer, n_items);
            std::smatch match;
            if (std::regex_match(header, match, header_regex)) {
                const std::string & key = match[1];
                const std::string & value = match[2];
                if (std::regex_match(key, match, etag_regex)) {
                    headers->etag = value;
                } else if (std::regex_match(key, match, last_modified_regex)) {
                    headers->last_modified = value;
                }
            }
            return n_items;
        };

        curl_easy_setopt(curl.get(), CURLOPT_NOBODY, 1L); // will trigger the HEAD verb
        curl_easy_setopt(curl.get(), CURLOPT_NOPROGRESS, 1L); // hide head request progress
        curl_easy_setopt(curl.get(), CURLOPT_HEADERFUNCTION, static_cast<CURLOPT_HEADERFUNCTION_PTR>(header_callback));
        curl_easy_setopt(curl.get(), CURLOPT_HEADERDATA, &headers);

        bool was_perform_successful = curl_perform_with_retry(url, curl.get(), CURL_MAX_RETRY, CURL_RETRY_DELAY_SECONDS);
        if (!was_perform_successful) {
            return false;
        }

        long http_code = 0;
        curl_easy_getinfo(curl.get(), CURLINFO_RESPONSE_CODE, &http_code);
        if (http_code != 200) {
            // HEAD not supported, we don't know if the file has changed
            // force trigger downloading
            force_download = true;
            LOG_ERR("%s: HEAD invalid http status code received: %ld\n", __func__, http_code);
        }
    }

    bool should_download = !file_exists || force_download;
    if (!should_download) {
        if (!etag.empty() && etag != headers.etag) {
            LOG_WRN("%s: ETag header is different (%s != %s): triggering a new download\n", __func__, etag.c_str(), headers.etag.c_str());
            should_download = true;
        } else if (!last_modified.empty() && last_modified != headers.last_modified) {
            LOG_WRN("%s: Last-Modified header is different (%s != %s): triggering a new download\n", __func__, last_modified.c_str(), headers.last_modified.c_str());
            should_download = true;
        }
    }
    if (should_download) {
        std::string path_temporary = path + ".downloadInProgress";
        if (file_exists) {
            LOG_WRN("%s: deleting previous downloaded file: %s\n", __func__, path.c_str());
            if (remove(path.c_str()) != 0) {
                LOG_ERR("%s: unable to delete file: %s\n", __func__, path.c_str());
                return false;
            }
        }

        // Set the output file

        struct FILE_deleter {
            void operator()(FILE * f) const {
                fclose(f);
            }
        };

        std::unique_ptr<FILE, FILE_deleter> outfile(fopen(path_temporary.c_str(), "wb"));
        if (!outfile) {
            LOG_ERR("%s: error opening local file for writing: %s\n", __func__, path.c_str());
            return false;
        }

        typedef size_t(*CURLOPT_WRITEFUNCTION_PTR)(void * data, size_t size, size_t nmemb, void * fd);
        auto write_callback = [](void * data, size_t size, size_t nmemb, void * fd) -> size_t {
            return fwrite(data, size, nmemb, (FILE *)fd);
        };
        curl_easy_setopt(curl.get(), CURLOPT_NOBODY, 0L);
        curl_easy_setopt(curl.get(), CURLOPT_WRITEFUNCTION, static_cast<CURLOPT_WRITEFUNCTION_PTR>(write_callback));
        curl_easy_setopt(curl.get(), CURLOPT_WRITEDATA, outfile.get());

        //  display download progress
        curl_easy_setopt(curl.get(), CURLOPT_NOPROGRESS, 0L);

        // helper function to hide password in URL
        auto llama_download_hide_password_in_url = [](const std::string & url) -> std::string {
            std::size_t protocol_pos = url.find("://");
            if (protocol_pos == std::string::npos) {
                return url;  // Malformed URL
            }

            std::size_t at_pos = url.find('@', protocol_pos + 3);
            if (at_pos == std::string::npos) {
                return url;  // No password in URL
            }

            return url.substr(0, protocol_pos + 3) + "********" + url.substr(at_pos);
        };

        // start the download
        LOG_INF("%s: trying to download model from %s to %s (server_etag:%s, server_last_modified:%s)...\n", __func__,
            llama_download_hide_password_in_url(url).c_str(), path.c_str(), headers.etag.c_str(), headers.last_modified.c_str());
        bool was_perform_successful = curl_perform_with_retry(url, curl.get(), CURL_MAX_RETRY, CURL_RETRY_DELAY_SECONDS);
        if (!was_perform_successful) {
            return false;
        }

        long http_code = 0;
        curl_easy_getinfo (curl.get(), CURLINFO_RESPONSE_CODE, &http_code);
        if (http_code < 200 || http_code >= 400) {
            LOG_ERR("%s: invalid http status code received: %ld\n", __func__, http_code);
            return false;
        }

        // Causes file to be closed explicitly here before we rename it.
        outfile.reset();

        // Write the updated JSON metadata file.
        metadata.update({
            {"url", url},
            {"etag", headers.etag},
            {"lastModified", headers.last_modified}
        });
        std::ofstream(metadata_path) << metadata.dump(4);
        LOG_INF("%s: file metadata saved: %s\n", __func__, metadata_path.c_str());

        if (rename(path_temporary.c_str(), path.c_str()) != 0) {
            LOG_ERR("%s: unable to rename file: %s to %s\n", __func__, path_temporary.c_str(), path.c_str());
            return false;
        }
    }

    return true;
}

// download multiple files from remote URLs to local paths
// the input is a vector of pairs <url, path>
static bool common_download_file_multiple(const std::vector<std::pair<std::string, std::string>> & urls, const std::string & bearer_token) {
    // Prepare download in parallel
    std::vector<std::future<bool>> futures_download;
    for (auto const & item : urls) {
        futures_download.push_back(std::async(std::launch::async, [bearer_token](const std::pair<std::string, std::string> & it) -> bool {
            return common_download_file_single(it.first, it.second, bearer_token);
        }, item));
    }

    // Wait for all downloads to complete
    for (auto & f : futures_download) {
        if (!f.get()) {
            return false;
        }
    }

    return true;
}

static bool common_download_model(
        const common_params_model & model,
        const std::string & bearer_token) {
    // Basic validation of the model.url
    if (model.url.empty()) {
        LOG_ERR("%s: invalid model url\n", __func__);
        return false;
    }

    if (!common_download_file_single(model.url, model.path, bearer_token)) {
        return false;
    }

    // check for additional GGUFs split to download
    int n_split = 0;
    {
        struct gguf_init_params gguf_params = {
            /*.no_alloc = */ true,
            /*.ctx      = */ NULL,
        };
        auto * ctx_gguf = gguf_init_from_file(model.path.c_str(), gguf_params);
        if (!ctx_gguf) {
            LOG_ERR("\n%s:  failed to load input GGUF from %s\n", __func__, model.path.c_str());
            return false;
        }

        auto key_n_split = gguf_find_key(ctx_gguf, LLM_KV_SPLIT_COUNT);
        if (key_n_split >= 0) {
            n_split = gguf_get_val_u16(ctx_gguf, key_n_split);
        }

        gguf_free(ctx_gguf);
    }

    if (n_split > 1) {
        char split_prefix[PATH_MAX] = {0};
        char split_url_prefix[LLAMA_CURL_MAX_URL_LENGTH] = {0};

        // Verify the first split file format
        // and extract split URL and PATH prefixes
        {
            if (!llama_split_prefix(split_prefix, sizeof(split_prefix), model.path.c_str(), 0, n_split)) {
                LOG_ERR("\n%s: unexpected model file name: %s n_split=%d\n", __func__, model.path.c_str(), n_split);
                return false;
            }

            if (!llama_split_prefix(split_url_prefix, sizeof(split_url_prefix), model.url.c_str(), 0, n_split)) {
                LOG_ERR("\n%s: unexpected model url: %s n_split=%d\n", __func__, model.url.c_str(), n_split);
                return false;
            }
        }

        std::vector<std::pair<std::string, std::string>> urls;
        for (int idx = 1; idx < n_split; idx++) {
            char split_path[PATH_MAX] = {0};
            llama_split_path(split_path, sizeof(split_path), split_prefix, idx, n_split);

            char split_url[LLAMA_CURL_MAX_URL_LENGTH] = {0};
            llama_split_path(split_url, sizeof(split_url), split_url_prefix, idx, n_split);

            if (std::string(split_path) == model.path) {
                continue; // skip the already downloaded file
            }

            urls.push_back({split_url, split_path});
        }

        // Download in parallel
        common_download_file_multiple(urls, bearer_token);
    }

    return true;
}

/**
 * Allow getting the HF file from the HF repo with tag (like ollama), for example:
 * - bartowski/Llama-3.2-3B-Instruct-GGUF:q4
 * - bartowski/Llama-3.2-3B-Instruct-GGUF:Q4_K_M
 * - bartowski/Llama-3.2-3B-Instruct-GGUF:q5_k_s
 * Tag is optional, default to "latest" (meaning it checks for Q4_K_M first, then Q4, then if not found, return the first GGUF file in repo)
 *
 * Return pair of <repo, file> (with "repo" already having tag removed)
 *
 * Note: we use the Ollama-compatible HF API, but not using the blobId. Instead, we use the special "ggufFile" field which returns the value for "hf_file". This is done to be backward-compatible with existing cache files.
 */
static struct common_hf_file_res common_get_hf_file(const std::string & hf_repo_with_tag, const std::string & bearer_token) {
    auto parts = string_split<std::string>(hf_repo_with_tag, ':');
    std::string tag = parts.size() > 1 ? parts.back() : "latest";
    std::string hf_repo = parts[0];
    if (string_split<std::string>(hf_repo, '/').size() != 2) {
        throw std::invalid_argument("error: invalid HF repo format, expected <user>/<model>[:quant]\n");
    }

    // fetch model info from Hugging Face Hub API
    curl_ptr       curl(curl_easy_init(), &curl_easy_cleanup);
    curl_slist_ptr http_headers;
    std::string res_str;
    std::string url = "https://huggingface.co/v2/" + hf_repo + "/manifests/" + tag;
    curl_easy_setopt(curl.get(), CURLOPT_URL, url.c_str());
    curl_easy_setopt(curl.get(), CURLOPT_NOPROGRESS, 1L);
    typedef size_t(*CURLOPT_WRITEFUNCTION_PTR)(void * ptr, size_t size, size_t nmemb, void * data);
    auto write_callback = [](void * ptr, size_t size, size_t nmemb, void * data) -> size_t {
        static_cast<std::string *>(data)->append((char * ) ptr, size * nmemb);
        return size * nmemb;
    };
    curl_easy_setopt(curl.get(), CURLOPT_WRITEFUNCTION, static_cast<CURLOPT_WRITEFUNCTION_PTR>(write_callback));
    curl_easy_setopt(curl.get(), CURLOPT_WRITEDATA, &res_str);
#if defined(_WIN32)
    curl_easy_setopt(curl.get(), CURLOPT_SSL_OPTIONS, CURLSSLOPT_NATIVE_CA);
#endif
    if (!bearer_token.empty()) {
        std::string auth_header = "Authorization: Bearer " + bearer_token;
        http_headers.ptr = curl_slist_append(http_headers.ptr, auth_header.c_str());
    }
    // Important: the User-Agent must be "llama-cpp" to get the "ggufFile" field in the response
    http_headers.ptr = curl_slist_append(http_headers.ptr, "User-Agent: llama-cpp");
    http_headers.ptr = curl_slist_append(http_headers.ptr, "Accept: application/json");
    curl_easy_setopt(curl.get(), CURLOPT_HTTPHEADER, http_headers.ptr);

    CURLcode res = curl_easy_perform(curl.get());

    if (res != CURLE_OK) {
        throw std::runtime_error("error: cannot make GET request to HF API");
    }

    long res_code;
    std::string ggufFile   = "";
    std::string mmprojFile = "";
    curl_easy_getinfo(curl.get(), CURLINFO_RESPONSE_CODE, &res_code);
    if (res_code == 200) {
        // extract ggufFile.rfilename in json, using regex
        {
            std::regex pattern("\"ggufFile\"[\\s\\S]*?\"rfilename\"\\s*:\\s*\"([^\"]+)\"");
            std::smatch match;
            if (std::regex_search(res_str, match, pattern)) {
                ggufFile = match[1].str();
            }
        }
        // extract mmprojFile.rfilename in json, using regex
        {
            std::regex pattern("\"mmprojFile\"[\\s\\S]*?\"rfilename\"\\s*:\\s*\"([^\"]+)\"");
            std::smatch match;
            if (std::regex_search(res_str, match, pattern)) {
                mmprojFile = match[1].str();
            }
        }
    } else if (res_code == 401) {
        throw std::runtime_error("error: model is private or does not exist; if you are accessing a gated model, please provide a valid HF token");
    } else {
        throw std::runtime_error(string_format("error from HF API, response code: %ld, data: %s", res_code, res_str.c_str()));
    }

    // check response
    if (ggufFile.empty()) {
        throw std::runtime_error("error: model does not have ggufFile");
    }

    return { hf_repo, ggufFile, mmprojFile };
}

#else

static bool common_download_file_single(const std::string &, const std::string &, const std::string &) {
    LOG_ERR("error: built without CURL, cannot download model from internet\n");
    return false;
}

static bool common_download_file_multiple(const std::vector<std::pair<std::string, std::string>> &, const std::string &) {
    LOG_ERR("error: built without CURL, cannot download model from the internet\n");
    return false;
}

static bool common_download_model(
        const common_params_model &,
        const std::string &) {
    LOG_ERR("error: built without CURL, cannot download model from the internet\n");
    return false;
}

static struct common_hf_file_res common_get_hf_file(const std::string &, const std::string &) {
    LOG_ERR("error: built without CURL, cannot download model from the internet\n");
    return {};
}

#endif // LLAMA_USE_CURL

//
// utils
//

static void common_params_handle_model(
        struct common_params_model & model,
        const std::string & bearer_token,
        const std::string & model_path_default,
        bool is_mmproj = false) { // TODO: move is_mmproj to an enum when we have more files?
    // handle pre-fill default model path and url based on hf_repo and hf_file
    {
        if (!model.hf_repo.empty()) {
            // short-hand to avoid specifying --hf-file -> default it to --model
            if (model.hf_file.empty()) {
                if (model.path.empty()) {
                    auto auto_detected = common_get_hf_file(model.hf_repo, bearer_token);
                    if (auto_detected.repo.empty() || auto_detected.ggufFile.empty()) {
                        exit(1); // built without CURL, error message already printed
                    }
                    model.hf_repo = auto_detected.repo;
                    model.hf_file = is_mmproj ? auto_detected.mmprojFile : auto_detected.ggufFile;
                } else {
                    model.hf_file = model.path;
                }
            }

            std::string hf_endpoint = "https://huggingface.co/";
            const char * hf_endpoint_env = getenv("HF_ENDPOINT");
            if (hf_endpoint_env) {
                hf_endpoint = hf_endpoint_env;
                if (hf_endpoint.back() != '/') hf_endpoint += '/';
            }
            model.url = hf_endpoint + model.hf_repo + "/resolve/main/" + model.hf_file;
            // make sure model path is present (for caching purposes)
            if (model.path.empty()) {
                // this is to avoid different repo having same file name, or same file name in different subdirs
                std::string filename = model.hf_repo + "_" + model.hf_file;
                // to make sure we don't have any slashes in the filename
                string_replace_all(filename, "/", "_");
                model.path = fs_get_cache_file(filename);
            }

        } else if (!model.url.empty()) {
            if (model.path.empty()) {
                auto f = string_split<std::string>(model.url, '#').front();
                f = string_split<std::string>(f, '?').front();
                model.path = fs_get_cache_file(string_split<std::string>(f, '/').back());
            }

        } else if (model.path.empty()) {
            model.path = model_path_default;
        }
    }

    // then, download it if needed
    if (!model.url.empty()) {
        bool ok = common_download_model(model, bearer_token);
        if (!ok) {
            LOG_ERR("error: failed to download model from %s\n", model.url.c_str());
            exit(1);
        }
    }
}

const std::vector<ggml_type> kv_cache_types = {
    GGML_TYPE_F32,
    GGML_TYPE_F16,
    GGML_TYPE_BF16,
    GGML_TYPE_Q8_0,
    GGML_TYPE_Q4_0,
    GGML_TYPE_Q4_1,
    GGML_TYPE_IQ4_NL,
    GGML_TYPE_Q5_0,
    GGML_TYPE_Q5_1,
};

static ggml_type kv_cache_type_from_str(const std::string & s) {
    for (const auto & type : kv_cache_types) {
        if (ggml_type_name(type) == s) {
            return type;
        }
    }
    throw std::runtime_error("Unsupported cache type: " + s);
}

static std::string get_all_kv_cache_types() {
    std::ostringstream msg;
    for (const auto & type : kv_cache_types) {
        msg << ggml_type_name(type) << (&type == &kv_cache_types.back() ? "" : ", ");
    }
    return msg.str();
}

//
// CLI argument parsing functions
//

static bool common_params_parse_ex(int argc, char ** argv, common_params_context & ctx_arg) {
    std::string arg;
    const std::string arg_prefix = "--";
    common_params & params = ctx_arg.params;
    std::vector<std::string> ms_params = {
        "-ms", "-msr", "--ms-repo",
        "-msv", "-msrv", "--ms-repo-v"
    };

    std::unordered_map<std::string, common_arg *> arg_to_options;
    for (auto & opt : ctx_arg.options) {
        for (const auto & arg : opt.args) {
            arg_to_options[arg] = &opt;
        }
    }

    // handle environment variables
    for (auto & opt : ctx_arg.options) {
        std::string value;
        if (opt.get_value_from_env(value)) {
            try {
                for (auto msp: ms_params) {
                    bool ms_arg = false;
                    for (auto _arg: opt.args) {
                        if (std::string(_arg) == msp) {
                            ms_arg = true;
                        }
                    }
                    if (ms_arg && !value.empty()) {
                        set_ms_env();
                        break;
                    }
                }
                if (opt.handler_void && (value == "1" || value == "true")) {
                    opt.handler_void(params);
                }
                if (opt.handler_int) {
                    opt.handler_int(params, std::stoi(value));
                }
                if (opt.handler_string) {
                    opt.handler_string(params, value);
                    continue;
                }
            } catch (std::exception & e) {
                throw std::invalid_argument(string_format(
                    "error while handling environment variable \"%s\": %s\n\n", opt.env, e.what()));
            }
        }
    }

    // handle command line arguments
    auto check_arg = [&](int i) {
        if (i+1 >= argc) {
            throw std::invalid_argument("expected value for argument");
        }
    };

    for (int i = 1; i < argc; i++) {
        const std::string arg_prefix = "--";

        std::string arg = argv[i];
        if (arg.compare(0, arg_prefix.size(), arg_prefix) == 0) {
            std::replace(arg.begin(), arg.end(), '_', '-');
        }
        if (arg_to_options.find(arg) == arg_to_options.end()) {
            throw std::invalid_argument(string_format("error: invalid argument: %s", arg.c_str()));
        }
        auto opt = *arg_to_options[arg];
        if (opt.has_value_from_env()) {
            fprintf(stderr, "warn: %s environment variable is set, but will be overwritten by command line argument %s\n", opt.env, arg.c_str());
        }
        try {
            if (opt.handler_void) {
                opt.handler_void(params);
                continue;
            }

            // arg with single value
            check_arg(i);
            std::string val = argv[++i];

            for (auto msp: ms_params) {
                // Check whether is modelscope params
                if (msp == arg && !val.empty()) {
                    set_ms_env();
                    break;
                }
            }

            if (opt.handler_int) {
                opt.handler_int(params, std::stoi(val));
                continue;
            }
            if (opt.handler_string) {
                opt.handler_string(params, val);
                continue;
            }

            // arg with 2 values
            check_arg(i);
            std::string val2 = argv[++i];
            if (opt.handler_str_str) {
                opt.handler_str_str(params, val, val2);
                continue;
            }
        } catch (std::exception & e) {
            throw std::invalid_argument(string_format(
                "error while handling argument \"%s\": %s\n\n"
                "usage:\n%s\n\nto show complete usage, run with -h",
                arg.c_str(), e.what(), arg_to_options[arg]->to_string().c_str()));
        }
    }

    postprocess_cpu_params(params.cpuparams,       nullptr);
    postprocess_cpu_params(params.cpuparams_batch, &params.cpuparams);

    postprocess_cpu_params(params.speculative.cpuparams,       &params.cpuparams);
    postprocess_cpu_params(params.speculative.cpuparams_batch, &params.cpuparams_batch);

    if (params.prompt_cache_all && (params.interactive || params.interactive_first)) {
        throw std::invalid_argument("error: --prompt-cache-all not supported in interactive mode yet\n");
    }

    common_params_handle_model(params.model,             params.hf_token, DEFAULT_MODEL_PATH);
    common_params_handle_model(params.speculative.model, params.hf_token, "");
    common_params_handle_model(params.vocoder.model,     params.hf_token, "");

    // allow --mmproj to be set from -hf
    // assuming that mmproj is always in the same repo as text model
    if (!params.model.hf_repo.empty() && ctx_arg.ex == LLAMA_EXAMPLE_LLAVA) {
        params.mmproj.hf_repo = params.model.hf_repo;
    }
    common_params_handle_model(params.mmproj,            params.hf_token, "", true);

    if (params.escape) {
        string_process_escapes(params.prompt);
        string_process_escapes(params.input_prefix);
        string_process_escapes(params.input_suffix);
        for (auto & antiprompt : params.antiprompt) {
            string_process_escapes(antiprompt);
        }
        for (auto & seq_breaker : params.sampling.dry_sequence_breakers) {
            string_process_escapes(seq_breaker);
        }
    }

    if (!params.kv_overrides.empty()) {
        params.kv_overrides.emplace_back();
        params.kv_overrides.back().key[0] = 0;
    }

    if (!params.tensor_buft_overrides.empty()) {
        params.tensor_buft_overrides.push_back({nullptr, nullptr});
    }

    if (params.reranking && params.embedding) {
        throw std::invalid_argument("error: either --embedding or --reranking can be specified, but not both");
    }

    if (!params.chat_template.empty() && !common_chat_verify_template(params.chat_template, params.use_jinja)) {
        throw std::runtime_error(string_format(
            "error: the supplied chat template is not supported: %s%s\n",
            params.chat_template.c_str(),
            params.use_jinja ? "" : "\nnote: llama.cpp was started without --jinja, we only support commonly used templates"
        ));
    }

    return true;
}

static void common_params_print_usage(common_params_context & ctx_arg) {
    auto print_options = [](std::vector<common_arg *> & options) {
        for (common_arg * opt : options) {
            printf("%s", opt->to_string().c_str());
        }
    };

    std::vector<common_arg *> common_options;
    std::vector<common_arg *> sparam_options;
    std::vector<common_arg *> specific_options;
    for (auto & opt : ctx_arg.options) {
        // in case multiple LLAMA_EXAMPLE_* are set, we prioritize the LLAMA_EXAMPLE_* matching current example
        if (opt.is_sparam) {
            sparam_options.push_back(&opt);
        } else if (opt.in_example(ctx_arg.ex)) {
            specific_options.push_back(&opt);
        } else {
            common_options.push_back(&opt);
        }
    }
    printf("----- common params -----\n\n");
    print_options(common_options);
    printf("\n\n----- sampling params -----\n\n");
    print_options(sparam_options);
    // TODO: maybe convert enum llama_example to string
    printf("\n\n----- example-specific params -----\n\n");
    print_options(specific_options);
}

static void common_params_print_completion(common_params_context & ctx_arg) {
    std::vector<common_arg *> common_options;
    std::vector<common_arg *> sparam_options;
    std::vector<common_arg *> specific_options;

    for (auto & opt : ctx_arg.options) {
        if (opt.is_sparam) {
            sparam_options.push_back(&opt);
        } else if (opt.in_example(ctx_arg.ex)) {
            specific_options.push_back(&opt);
        } else {
            common_options.push_back(&opt);
        }
    }

    printf("_llama_completions() {\n");
    printf("    local cur prev opts\n");
    printf("    COMPREPLY=()\n");
    printf("    cur=\"${COMP_WORDS[COMP_CWORD]}\"\n");
    printf("    prev=\"${COMP_WORDS[COMP_CWORD-1]}\"\n\n");

    printf("    opts=\"");
    auto print_options = [](const std::vector<common_arg *> & options) {
        for (const common_arg * opt : options) {
            for (const char * arg : opt->args) {
                printf("%s ", arg);
            }
        }
    };

    print_options(common_options);
    print_options(sparam_options);
    print_options(specific_options);
    printf("\"\n\n");

    printf("    case \"$prev\" in\n");
    printf("        --model)\n");
    printf("            COMPREPLY=( $(compgen -f -X '!*.gguf' -- \"$cur\") $(compgen -d -- \"$cur\") )\n");
    printf("            return 0\n");
    printf("            ;;\n");
    printf("        --grammar-file)\n");
    printf("            COMPREPLY=( $(compgen -f -X '!*.gbnf' -- \"$cur\") $(compgen -d -- \"$cur\") )\n");
    printf("            return 0\n");
    printf("            ;;\n");
    printf("        --chat-template-file)\n");
    printf("            COMPREPLY=( $(compgen -f -X '!*.jinja' -- \"$cur\") $(compgen -d -- \"$cur\") )\n");
    printf("            return 0\n");
    printf("            ;;\n");
    printf("        *)\n");
    printf("            COMPREPLY=( $(compgen -W \"${opts}\" -- \"$cur\") )\n");
    printf("            return 0\n");
    printf("            ;;\n");
    printf("    esac\n");
    printf("}\n\n");

    std::set<std::string> executables = {
        "llama-batched",
        "llama-batched-bench",
        "llama-bench",
        "llama-cli",
        "llama-convert-llama2c-to-ggml",
        "llama-cvector-generator",
        "llama-embedding",
        "llama-eval-callback",
        "llama-export-lora",
        "llama-gbnf-validator",
        "llama-gen-docs",
        "llama-gguf",
        "llama-gguf-hash",
        "llama-gguf-split",
        "llama-gritlm",
        "llama-imatrix",
        "llama-infill",
        "llama-llava-cli",
        "llama-llava-clip-quantize-cli",
        "llama-lookahead",
        "llama-lookup",
        "llama-lookup-create",
        "llama-lookup-merge",
        "llama-lookup-stats",
        "llama-minicpmv-cli",
        "llama-parallel",
        "llama-passkey",
        "llama-perplexity",
        "llama-q8dot",
        "llama-quantize",
        "llama-quantize-stats",
        "llama-qwen2vl-cli",
        "llama-retrieval",
        "llama-run",
        "llama-save-load-state",
        "llama-server",
        "llama-simple",
        "llama-simple-chat",
        "llama-speculative",
        "llama-speculative-simple",
        "llama-tokenize",
        "llama-tts",
        "llama-vdot"
    };

    for (const auto& exe : executables) {
        printf("complete -F _llama_completions %s\n", exe.c_str());
    }
}

static std::vector<ggml_backend_dev_t> parse_device_list(const std::string & value) {
    std::vector<ggml_backend_dev_t> devices;
    auto dev_names = string_split<std::string>(value, ',');
    if (dev_names.empty()) {
        throw std::invalid_argument("no devices specified");
    }
    if (dev_names.size() == 1 && dev_names[0] == "none") {
        devices.push_back(nullptr);
    } else {
        for (const auto & device : dev_names) {
            auto * dev = ggml_backend_dev_by_name(device.c_str());
            if (!dev || ggml_backend_dev_type(dev) != GGML_BACKEND_DEVICE_TYPE_GPU) {
                throw std::invalid_argument(string_format("invalid device: %s", device.c_str()));
            }
            devices.push_back(dev);
        }
        devices.push_back(nullptr);
    }
    return devices;
}

static void add_rpc_devices(std::string servers) {
    auto rpc_servers = string_split<std::string>(servers, ',');
    if (rpc_servers.empty()) {
        throw std::invalid_argument("no RPC servers specified");
    }
    ggml_backend_reg_t rpc_reg = ggml_backend_reg_by_name("RPC");
    if (!rpc_reg) {
        throw std::invalid_argument("failed to find RPC backend");
    }
    typedef ggml_backend_dev_t (*ggml_backend_rpc_add_device_t)(const char * endpoint);
    ggml_backend_rpc_add_device_t ggml_backend_rpc_add_device_fn = (ggml_backend_rpc_add_device_t) ggml_backend_reg_get_proc_address(rpc_reg, "ggml_backend_rpc_add_device");
    if (!ggml_backend_rpc_add_device_fn) {
        throw std::invalid_argument("failed to find RPC device add function");
    }
    for (const auto & server : rpc_servers) {
        ggml_backend_dev_t dev = ggml_backend_rpc_add_device_fn(server.c_str());
        if (dev) {
            ggml_backend_device_register(dev);
        } else {
            throw std::invalid_argument("failed to register RPC device");
        }
    }
}

bool common_params_parse(int argc, char ** argv, common_params & params, llama_example ex, void(*print_usage)(int, char **)) {
    auto ctx_arg = common_params_parser_init(params, ex, print_usage);
    const common_params params_org = ctx_arg.params; // the example can modify the default params

    try {
        if (!common_params_parse_ex(argc, argv, ctx_arg)) {
            ctx_arg.params = params_org;
            return false;
        }
        if (ctx_arg.params.usage) {
            common_params_print_usage(ctx_arg);
            if (ctx_arg.print_usage) {
                ctx_arg.print_usage(argc, argv);
            }
            exit(0);
        }
        if (ctx_arg.params.completion) {
            common_params_print_completion(ctx_arg);
            exit(0);
        }
    } catch (const std::invalid_argument & ex) {
        fprintf(stderr, "%s\n", ex.what());
        ctx_arg.params = params_org;
        return false;
    }

    return true;
}

static std::string list_builtin_chat_templates() {
    std::vector<const char *> supported_tmpl;
    int32_t res = llama_chat_builtin_templates(nullptr, 0);
    supported_tmpl.resize(res);
    res = llama_chat_builtin_templates(supported_tmpl.data(), supported_tmpl.size());
    std::ostringstream msg;
    for (auto & tmpl : supported_tmpl) {
        msg << tmpl << (&tmpl == &supported_tmpl.back() ? "" : ", ");
    }
    return msg.str();
}

common_params_context common_params_parser_init(common_params & params, llama_example ex, void(*print_usage)(int, char **)) {
    // load dynamic backends
    ggml_backend_load_all();

    common_params_context ctx_arg(params);
    ctx_arg.print_usage = print_usage;
    ctx_arg.ex          = ex;

    std::string sampler_type_chars;
    std::string sampler_type_names;
    for (const auto & sampler : params.sampling.samplers) {
        sampler_type_chars += common_sampler_type_to_chr(sampler);
        sampler_type_names += common_sampler_type_to_str(sampler) + ";";
    }
    sampler_type_names.pop_back();


    /**
     * filter options by example
     * rules:
     * - all examples inherit options from LLAMA_EXAMPLE_COMMON
     * - if LLAMA_EXAMPLE_* is set (other than COMMON), we only show the option in the corresponding example
     * - if both {LLAMA_EXAMPLE_COMMON, LLAMA_EXAMPLE_*,} are set, we will prioritize the LLAMA_EXAMPLE_* matching current example
     */
    auto add_opt = [&](common_arg arg) {
        if ((arg.in_example(ex) || arg.in_example(LLAMA_EXAMPLE_COMMON)) && !arg.is_exclude(ex)) {
            ctx_arg.options.push_back(std::move(arg));
        }
    };


    add_opt(common_arg(
        {"-h", "--help", "--usage"},
        "print usage and exit",
        [](common_params & params) {
            params.usage = true;
        }
    ));
    add_opt(common_arg(
        {"--version"},
        "show version and build info",
        [](common_params &) {
            fprintf(stderr, "version: %d (%s)\n", LLAMA_BUILD_NUMBER, LLAMA_COMMIT);
            fprintf(stderr, "built with %s for %s\n", LLAMA_COMPILER, LLAMA_BUILD_TARGET);
            exit(0);
        }
    ));
    add_opt(common_arg(
        {"--completion-bash"},
        "print source-able bash completion script for llama.cpp",
        [](common_params & params) {
            params.completion = true;
        }
    ));
    add_opt(common_arg(
        {"--verbose-prompt"},
        string_format("print a verbose prompt before generation (default: %s)", params.verbose_prompt ? "true" : "false"),
        [](common_params & params) {
            params.verbose_prompt = true;
        }
    ));
    add_opt(common_arg(
        {"--no-display-prompt"},
        string_format("don't print prompt at generation (default: %s)", !params.display_prompt ? "true" : "false"),
        [](common_params & params) {
            params.display_prompt = false;
        }
    ).set_examples({LLAMA_EXAMPLE_MAIN}));
    add_opt(common_arg(
        {"-co", "--color"},
        string_format("colorise output to distinguish prompt and user input from generations (default: %s)", params.use_color ? "true" : "false"),
        [](common_params & params) {
            params.use_color = true;
        }
    ).set_examples({LLAMA_EXAMPLE_MAIN, LLAMA_EXAMPLE_INFILL, LLAMA_EXAMPLE_SPECULATIVE, LLAMA_EXAMPLE_LOOKUP}));
    add_opt(common_arg(
        {"-t", "--threads"}, "N",
        string_format("number of threads to use during generation (default: %d)", params.cpuparams.n_threads),
        [](common_params & params, int value) {
            params.cpuparams.n_threads = value;
            if (params.cpuparams.n_threads <= 0) {
                params.cpuparams.n_threads = std::thread::hardware_concurrency();
            }
        }
    ).set_env("LLAMA_ARG_THREADS"));
    add_opt(common_arg(
        {"-tb", "--threads-batch"}, "N",
        "number of threads to use during batch and prompt processing (default: same as --threads)",
        [](common_params & params, int value) {
            params.cpuparams_batch.n_threads = value;
            if (params.cpuparams_batch.n_threads <= 0) {
                params.cpuparams_batch.n_threads = std::thread::hardware_concurrency();
            }
        }
    ));
    add_opt(common_arg(
        {"-C", "--cpu-mask"}, "M",
        "CPU affinity mask: arbitrarily long hex. Complements cpu-range (default: \"\")",
        [](common_params & params, const std::string & mask) {
            params.cpuparams.mask_valid = true;
            if (!parse_cpu_mask(mask, params.cpuparams.cpumask)) {
                throw std::invalid_argument("invalid cpumask");
            }
        }
    ));
    add_opt(common_arg(
        {"-Cr", "--cpu-range"}, "lo-hi",
        "range of CPUs for affinity. Complements --cpu-mask",
        [](common_params & params, const std::string & range) {
            params.cpuparams.mask_valid = true;
            if (!parse_cpu_range(range, params.cpuparams.cpumask)) {
                throw std::invalid_argument("invalid range");
            }
        }
    ));
    add_opt(common_arg(
        {"--cpu-strict"}, "<0|1>",
        string_format("use strict CPU placement (default: %u)\n", (unsigned) params.cpuparams.strict_cpu),
        [](common_params & params, const std::string & value) {
            params.cpuparams.strict_cpu = std::stoul(value);
        }
    ));
    add_opt(common_arg(
        {"--prio"}, "N",
        string_format("set process/thread priority : 0-normal, 1-medium, 2-high, 3-realtime (default: %d)\n", params.cpuparams.priority),
        [](common_params & params, int prio) {
            if (prio < 0 || prio > 3) {
                throw std::invalid_argument("invalid value");
            }
            params.cpuparams.priority = (enum ggml_sched_priority) prio;
        }
    ));
    add_opt(common_arg(
        {"--poll"}, "<0...100>",
        string_format("use polling level to wait for work (0 - no polling, default: %u)\n", (unsigned) params.cpuparams.poll),
        [](common_params & params, const std::string & value) {
            params.cpuparams.poll = std::stoul(value);
        }
    ));
    add_opt(common_arg(
        {"-Cb", "--cpu-mask-batch"}, "M",
        "CPU affinity mask: arbitrarily long hex. Complements cpu-range-batch (default: same as --cpu-mask)",
        [](common_params & params, const std::string & mask) {
            params.cpuparams_batch.mask_valid = true;
            if (!parse_cpu_mask(mask, params.cpuparams_batch.cpumask)) {
                throw std::invalid_argument("invalid cpumask");
            }
        }
    ));
    add_opt(common_arg(
        {"-Crb", "--cpu-range-batch"}, "lo-hi",
        "ranges of CPUs for affinity. Complements --cpu-mask-batch",
        [](common_params & params, const std::string & range) {
            params.cpuparams_batch.mask_valid = true;
            if (!parse_cpu_range(range, params.cpuparams_batch.cpumask)) {
                throw std::invalid_argument("invalid range");
            }
        }
    ));
    add_opt(common_arg(
        {"--cpu-strict-batch"}, "<0|1>",
        "use strict CPU placement (default: same as --cpu-strict)",
        [](common_params & params, int value) {
            params.cpuparams_batch.strict_cpu = value;
        }
    ));
    add_opt(common_arg(
        {"--prio-batch"}, "N",
        string_format("set process/thread priority : 0-normal, 1-medium, 2-high, 3-realtime (default: %d)\n", params.cpuparams_batch.priority),
        [](common_params & params, int prio) {
            if (prio < 0 || prio > 3) {
                throw std::invalid_argument("invalid value");
            }
            params.cpuparams_batch.priority = (enum ggml_sched_priority) prio;
        }
    ));
    add_opt(common_arg(
        {"--poll-batch"}, "<0|1>",
        "use polling to wait for work (default: same as --poll)",
        [](common_params & params, int value) {
            params.cpuparams_batch.poll = value;
        }
    ));
    add_opt(common_arg(
        {"-lcs", "--lookup-cache-static"}, "FNAME",
        "path to static lookup cache to use for lookup decoding (not updated by generation)",
        [](common_params & params, const std::string & value) {
            params.lookup_cache_static = value;
        }
    ).set_examples({LLAMA_EXAMPLE_LOOKUP}));
    add_opt(common_arg(
        {"-lcd", "--lookup-cache-dynamic"}, "FNAME",
        "path to dynamic lookup cache to use for lookup decoding (updated by generation)",
        [](common_params & params, const std::string & value) {
            params.lookup_cache_dynamic = value;
        }
    ).set_examples({LLAMA_EXAMPLE_LOOKUP}));
    add_opt(common_arg(
        {"-c", "--ctx-size"}, "N",
        string_format("size of the prompt context (default: %d, 0 = loaded from model)", params.n_ctx),
        [](common_params & params, int value) {
            params.n_ctx = value;
        }
    ).set_env("LLAMA_ARG_CTX_SIZE"));
    add_opt(common_arg(
        {"-n", "--predict", "--n-predict"}, "N",
        string_format(
            ex == LLAMA_EXAMPLE_MAIN || ex == LLAMA_EXAMPLE_INFILL
                ? "number of tokens to predict (default: %d, -1 = infinity, -2 = until context filled)"
                : "number of tokens to predict (default: %d, -1 = infinity)",
            params.n_predict),
        [](common_params & params, int value) {
            params.n_predict = value;
        }
    ).set_env("LLAMA_ARG_N_PREDICT"));
    add_opt(common_arg(
        {"-b", "--batch-size"}, "N",
        string_format("logical maximum batch size (default: %d)", params.n_batch),
        [](common_params & params, int value) {
            params.n_batch = value;
        }
    ).set_env("LLAMA_ARG_BATCH"));
    add_opt(common_arg(
        {"-ub", "--ubatch-size"}, "N",
        string_format("physical maximum batch size (default: %d)", params.n_ubatch),
        [](common_params & params, int value) {
            params.n_ubatch = value;
        }
    ).set_env("LLAMA_ARG_UBATCH"));
    add_opt(common_arg(
        {"--keep"}, "N",
        string_format("number of tokens to keep from the initial prompt (default: %d, -1 = all)", params.n_keep),
        [](common_params & params, int value) {
            params.n_keep = value;
        }
    ));
    add_opt(common_arg(
        {"--no-context-shift"},
        string_format("disables context shift on infinite text generation (default: %s)", params.ctx_shift ? "disabled" : "enabled"),
        [](common_params & params) {
            params.ctx_shift = false;
        }
    ).set_examples({LLAMA_EXAMPLE_MAIN, LLAMA_EXAMPLE_SERVER, LLAMA_EXAMPLE_IMATRIX, LLAMA_EXAMPLE_PERPLEXITY}).set_env("LLAMA_ARG_NO_CONTEXT_SHIFT"));
    add_opt(common_arg(
        {"--chunks"}, "N",
        string_format("max number of chunks to process (default: %d, -1 = all)", params.n_chunks),
        [](common_params & params, int value) {
            params.n_chunks = value;
        }
    ).set_examples({LLAMA_EXAMPLE_IMATRIX, LLAMA_EXAMPLE_PERPLEXITY, LLAMA_EXAMPLE_RETRIEVAL}));
    add_opt(common_arg(
        {"-fa", "--flash-attn"},
        string_format("enable Flash Attention (default: %s)", params.flash_attn ? "enabled" : "disabled"),
        [](common_params & params) {
            params.flash_attn = true;
        }
    ).set_env("LLAMA_ARG_FLASH_ATTN"));
    add_opt(common_arg(
        {"-p", "--prompt"}, "PROMPT",
        "prompt to start generation with; for system message, use -sys",
        [](common_params & params, const std::string & value) {
            params.prompt = value;
        }
    ).set_excludes({LLAMA_EXAMPLE_SERVER}));
    add_opt(common_arg(
        {"-sys", "--system-prompt"}, "PROMPT",
        "system prompt to use with model (if applicable, depending on chat template)",
        [](common_params & params, const std::string & value) {
            params.system_prompt = value;
        }
    ).set_examples({LLAMA_EXAMPLE_MAIN}));
    add_opt(common_arg(
        {"--no-perf"},
        string_format("disable internal libllama performance timings (default: %s)", params.no_perf ? "true" : "false"),
        [](common_params & params) {
            params.no_perf = true;
            params.sampling.no_perf = true;
        }
    ).set_env("LLAMA_ARG_NO_PERF"));
    add_opt(common_arg(
        {"-f", "--file"}, "FNAME",
        "a file containing the prompt (default: none)",
        [](common_params & params, const std::string & value) {
            std::ifstream file(value);
            if (!file) {
                throw std::runtime_error(string_format("error: failed to open file '%s'\n", value.c_str()));
            }
            // store the external file name in params
            params.prompt_file = value;
            std::copy(std::istreambuf_iterator<char>(file), std::istreambuf_iterator<char>(), back_inserter(params.prompt));
            if (!params.prompt.empty() && params.prompt.back() == '\n') {
                params.prompt.pop_back();
            }
        }
    ).set_excludes({LLAMA_EXAMPLE_SERVER}));
    add_opt(common_arg(
        {"-sysf", "--system-prompt-file"}, "FNAME",
        "a file containing the system prompt (default: none)",
        [](common_params & params, const std::string & value) {
            std::ifstream file(value);
            if (!file) {
                throw std::runtime_error(string_format("error: failed to open file '%s'\n", value.c_str()));
            }
            std::copy(std::istreambuf_iterator<char>(file), std::istreambuf_iterator<char>(), back_inserter(params.system_prompt));
            if (!params.system_prompt.empty() && params.system_prompt.back() == '\n') {
                params.system_prompt.pop_back();
            }
        }
    ).set_examples({LLAMA_EXAMPLE_MAIN}));
    add_opt(common_arg(
        {"--in-file"}, "FNAME",
        "an input file (repeat to specify multiple files)",
        [](common_params & params, const std::string & value) {
            std::ifstream file(value);
            if (!file) {
                throw std::runtime_error(string_format("error: failed to open file '%s'\n", value.c_str()));
            }
            params.in_files.push_back(value);
        }
    ).set_examples({LLAMA_EXAMPLE_IMATRIX}));
    add_opt(common_arg(
        {"-bf", "--binary-file"}, "FNAME",
        "binary file containing the prompt (default: none)",
        [](common_params & params, const std::string & value) {
            std::ifstream file(value, std::ios::binary);
            if (!file) {
                throw std::runtime_error(string_format("error: failed to open file '%s'\n", value.c_str()));
            }
            // store the external file name in params
            params.prompt_file = value;
            std::ostringstream ss;
            ss << file.rdbuf();
            params.prompt = ss.str();
            fprintf(stderr, "Read %zu bytes from binary file %s\n", params.prompt.size(), value.c_str());
        }
    ).set_excludes({LLAMA_EXAMPLE_SERVER}));
    add_opt(common_arg(
        {"-e", "--escape"},
        string_format("process escapes sequences (\\n, \\r, \\t, \\', \\\", \\\\) (default: %s)", params.escape ? "true" : "false"),
        [](common_params & params) {
            params.escape = true;
        }
    ));
    add_opt(common_arg(
        {"--no-escape"},
        "do not process escape sequences",
        [](common_params & params) {
            params.escape = false;
        }
    ));
    add_opt(common_arg(
        {"-ptc", "--print-token-count"}, "N",
        string_format("print token count every N tokens (default: %d)", params.n_print),
        [](common_params & params, int value) {
            params.n_print = value;
        }
    ).set_examples({LLAMA_EXAMPLE_MAIN}));
    add_opt(common_arg(
        {"--prompt-cache"}, "FNAME",
        "file to cache prompt state for faster startup (default: none)",
        [](common_params & params, const std::string & value) {
            params.path_prompt_cache = value;
        }
    ).set_examples({LLAMA_EXAMPLE_MAIN}));
    add_opt(common_arg(
        {"--prompt-cache-all"},
        "if specified, saves user input and generations to cache as well\n",
        [](common_params & params) {
            params.prompt_cache_all = true;
        }
    ).set_examples({LLAMA_EXAMPLE_MAIN}));
    add_opt(common_arg(
        {"--prompt-cache-ro"},
        "if specified, uses the prompt cache but does not update it",
        [](common_params & params) {
            params.prompt_cache_ro = true;
        }
    ).set_examples({LLAMA_EXAMPLE_MAIN}));
    add_opt(common_arg(
        {"-r", "--reverse-prompt"}, "PROMPT",
        "halt generation at PROMPT, return control in interactive mode\n",
        [](common_params & params, const std::string & value) {
            params.antiprompt.emplace_back(value);
        }
    ).set_examples({LLAMA_EXAMPLE_MAIN}));
    add_opt(common_arg(
        {"-sp", "--special"},
        string_format("special tokens output enabled (default: %s)", params.special ? "true" : "false"),
        [](common_params & params) {
            params.special = true;
        }
    ).set_examples({LLAMA_EXAMPLE_MAIN, LLAMA_EXAMPLE_SERVER}));
    add_opt(common_arg(
        {"-cnv", "--conversation"},
        "run in conversation mode:\n"
        "- does not print special tokens and suffix/prefix\n"
        "- interactive mode is also enabled\n"
        "(default: auto enabled if chat template is available)",
        [](common_params & params) {
            params.conversation_mode = COMMON_CONVERSATION_MODE_ENABLED;
        }
    ).set_examples({LLAMA_EXAMPLE_MAIN}));
    add_opt(common_arg(
        {"-no-cnv", "--no-conversation"},
        "force disable conversation mode (default: false)",
        [](common_params & params) {
            params.conversation_mode = COMMON_CONVERSATION_MODE_DISABLED;
        }
    ).set_examples({LLAMA_EXAMPLE_MAIN}));
    add_opt(common_arg(
        {"-st", "--single-turn"},
        "run conversation for a single turn only, then exit when done\n"
        "will not be interactive if first turn is predefined with --prompt\n"
        "(default: false)",
        [](common_params & params) {
            params.single_turn = true;
        }
    ).set_examples({LLAMA_EXAMPLE_MAIN}));
    add_opt(common_arg(
        {"-i", "--interactive"},
        string_format("run in interactive mode (default: %s)", params.interactive ? "true" : "false"),
        [](common_params & params) {
            params.interactive = true;
        }
    ).set_examples({LLAMA_EXAMPLE_MAIN}));
    add_opt(common_arg(
        {"-if", "--interactive-first"},
        string_format("run in interactive mode and wait for input right away (default: %s)", params.interactive_first ? "true" : "false"),
        [](common_params & params) {
            params.interactive_first = true;
        }
    ).set_examples({LLAMA_EXAMPLE_MAIN}));
    add_opt(common_arg(
        {"-mli", "--multiline-input"},
        "allows you to write or paste multiple lines without ending each in '\\'",
        [](common_params & params) {
            params.multiline_input = true;
        }
    ).set_examples({LLAMA_EXAMPLE_MAIN}));
    add_opt(common_arg(
        {"--in-prefix-bos"},
        "prefix BOS to user inputs, preceding the `--in-prefix` string",
        [](common_params & params) {
            params.input_prefix_bos = true;
            params.enable_chat_template = false;
        }
    ).set_examples({LLAMA_EXAMPLE_MAIN}));
    add_opt(common_arg(
        {"--in-prefix"}, "STRING",
        "string to prefix user inputs with (default: empty)",
        [](common_params & params, const std::string & value) {
            params.input_prefix = value;
            params.enable_chat_template = false;
        }
    ).set_examples({LLAMA_EXAMPLE_MAIN, LLAMA_EXAMPLE_INFILL}));
    add_opt(common_arg(
        {"--in-suffix"}, "STRING",
        "string to suffix after user inputs with (default: empty)",
        [](common_params & params, const std::string & value) {
            params.input_suffix = value;
            params.enable_chat_template = false;
        }
    ).set_examples({LLAMA_EXAMPLE_MAIN, LLAMA_EXAMPLE_INFILL}));
    add_opt(common_arg(
        {"--no-warmup"},
        "skip warming up the model with an empty run",
        [](common_params & params) {
            params.warmup = false;
        }
    ).set_examples({LLAMA_EXAMPLE_MAIN, LLAMA_EXAMPLE_SERVER, LLAMA_EXAMPLE_EMBEDDING}));
    add_opt(common_arg(
        {"--spm-infill"},
        string_format(
            "use Suffix/Prefix/Middle pattern for infill (instead of Prefix/Suffix/Middle) as some models prefer this. (default: %s)",
            params.spm_infill ? "enabled" : "disabled"
        ),
        [](common_params & params) {
            params.spm_infill = true;
        }
    ).set_examples({LLAMA_EXAMPLE_SERVER, LLAMA_EXAMPLE_INFILL}));
    add_opt(common_arg(
        {"--samplers"}, "SAMPLERS",
        string_format("samplers that will be used for generation in the order, separated by \';\'\n(default: %s)", sampler_type_names.c_str()),
        [](common_params & params, const std::string & value) {
            const auto sampler_names = string_split<std::string>(value, ';');
            params.sampling.samplers = common_sampler_types_from_names(sampler_names, true);
        }
    ).set_sparam());
    add_opt(common_arg(
        {"-s", "--seed"}, "SEED",
        string_format("RNG seed (default: %d, use random seed for %d)", params.sampling.seed, LLAMA_DEFAULT_SEED),
        [](common_params & params, const std::string & value) {
            params.sampling.seed = std::stoul(value);
        }
    ).set_sparam());
    add_opt(common_arg(
        {"--sampling-seq", "--sampler-seq"}, "SEQUENCE",
        string_format("simplified sequence for samplers that will be used (default: %s)", sampler_type_chars.c_str()),
        [](common_params & params, const std::string & value) {
            params.sampling.samplers = common_sampler_types_from_chars(value);
        }
    ).set_sparam());
    add_opt(common_arg(
        {"--ignore-eos"},
        "ignore end of stream token and continue generating (implies --logit-bias EOS-inf)",
        [](common_params & params) {
            params.sampling.ignore_eos = true;
        }
    ).set_sparam());
    add_opt(common_arg(
        {"--temp"}, "N",
        string_format("temperature (default: %.1f)", (double)params.sampling.temp),
        [](common_params & params, const std::string & value) {
            params.sampling.temp = std::stof(value);
            params.sampling.temp = std::max(params.sampling.temp, 0.0f);
        }
    ).set_sparam());
    add_opt(common_arg(
        {"--top-k"}, "N",
        string_format("top-k sampling (default: %d, 0 = disabled)", params.sampling.top_k),
        [](common_params & params, int value) {
            params.sampling.top_k = value;
        }
    ).set_sparam());
    add_opt(common_arg(
        {"--top-p"}, "N",
        string_format("top-p sampling (default: %.1f, 1.0 = disabled)", (double)params.sampling.top_p),
        [](common_params & params, const std::string & value) {
            params.sampling.top_p = std::stof(value);
        }
    ).set_sparam());
    add_opt(common_arg(
        {"--min-p"}, "N",
        string_format("min-p sampling (default: %.1f, 0.0 = disabled)", (double)params.sampling.min_p),
        [](common_params & params, const std::string & value) {
            params.sampling.min_p = std::stof(value);
        }
    ).set_sparam());
    add_opt(common_arg(
        {"--top-nsigma"}, "N",
        string_format("top-n-sigma sampling (default: %.1f, -1.0 = disabled)", params.sampling.top_n_sigma),
        [](common_params & params, const std::string & value) {
            params.sampling.top_n_sigma = std::stof(value);
        }
    ).set_examples({LLAMA_EXAMPLE_MAIN}).set_sparam());
    add_opt(common_arg(
        {"--xtc-probability"}, "N",
        string_format("xtc probability (default: %.1f, 0.0 = disabled)", (double)params.sampling.xtc_probability),
        [](common_params & params, const std::string & value) {
            params.sampling.xtc_probability = std::stof(value);
        }
    ).set_sparam());
    add_opt(common_arg(
        {"--xtc-threshold"}, "N",
        string_format("xtc threshold (default: %.1f, 1.0 = disabled)", (double)params.sampling.xtc_threshold),
        [](common_params & params, const std::string & value) {
            params.sampling.xtc_threshold = std::stof(value);
        }
    ).set_sparam());
    add_opt(common_arg(
        {"--typical"}, "N",
        string_format("locally typical sampling, parameter p (default: %.1f, 1.0 = disabled)", (double)params.sampling.typ_p),
        [](common_params & params, const std::string & value) {
            params.sampling.typ_p = std::stof(value);
        }
    ).set_sparam());
    add_opt(common_arg(
        {"--repeat-last-n"}, "N",
        string_format("last n tokens to consider for penalize (default: %d, 0 = disabled, -1 = ctx_size)", params.sampling.penalty_last_n),
        [](common_params & params, int value) {
            if (value < -1) {
                throw std::runtime_error(string_format("error: invalid repeat-last-n = %d\n", value));
            }
            params.sampling.penalty_last_n = value;
            params.sampling.n_prev = std::max(params.sampling.n_prev, params.sampling.penalty_last_n);
        }
    ).set_sparam());
    add_opt(common_arg(
        {"--repeat-penalty"}, "N",
        string_format("penalize repeat sequence of tokens (default: %.1f, 1.0 = disabled)", (double)params.sampling.penalty_repeat),
        [](common_params & params, const std::string & value) {
            params.sampling.penalty_repeat = std::stof(value);
        }
    ).set_sparam());
    add_opt(common_arg(
        {"--presence-penalty"}, "N",
        string_format("repeat alpha presence penalty (default: %.1f, 0.0 = disabled)", (double)params.sampling.penalty_present),
        [](common_params & params, const std::string & value) {
            params.sampling.penalty_present = std::stof(value);
        }
    ).set_sparam());
    add_opt(common_arg(
        {"--frequency-penalty"}, "N",
        string_format("repeat alpha frequency penalty (default: %.1f, 0.0 = disabled)", (double)params.sampling.penalty_freq),
        [](common_params & params, const std::string & value) {
            params.sampling.penalty_freq = std::stof(value);
        }
    ).set_sparam());
    add_opt(common_arg(
        {"--dry-multiplier"}, "N",
        string_format("set DRY sampling multiplier (default: %.1f, 0.0 = disabled)", (double)params.sampling.dry_multiplier),
        [](common_params & params, const std::string & value) {
            params.sampling.dry_multiplier = std::stof(value);
        }
    ).set_sparam());
    add_opt(common_arg(
        {"--dry-base"}, "N",
        string_format("set DRY sampling base value (default: %.2f)", (double)params.sampling.dry_base),
        [](common_params & params, const std::string & value) {
            float potential_base = std::stof(value);
            if (potential_base >= 1.0f)
            {
                params.sampling.dry_base = potential_base;
            }
        }
    ).set_sparam());
    add_opt(common_arg(
        {"--dry-allowed-length"}, "N",
        string_format("set allowed length for DRY sampling (default: %d)", params.sampling.dry_allowed_length),
        [](common_params & params, int value) {
            params.sampling.dry_allowed_length = value;
        }
    ).set_sparam());
    add_opt(common_arg(
        {"--dry-penalty-last-n"}, "N",
        string_format("set DRY penalty for the last n tokens (default: %d, 0 = disable, -1 = context size)", params.sampling.dry_penalty_last_n),
        [](common_params & params, int value) {
            if (value < -1) {
                throw std::runtime_error(string_format("error: invalid dry-penalty-last-n = %d\n", value));
            }
            params.sampling.dry_penalty_last_n = value;
        }
    ).set_sparam());
    add_opt(common_arg(
        {"--dry-sequence-breaker"}, "STRING",
        string_format("add sequence breaker for DRY sampling, clearing out default breakers (%s) in the process; use \"none\" to not use any sequence breakers\n",
            params.sampling.dry_sequence_breakers.empty() ? "none" :
            std::accumulate(std::next(params.sampling.dry_sequence_breakers.begin()),
                params.sampling.dry_sequence_breakers.end(),
                std::string("'") + (params.sampling.dry_sequence_breakers[0] == "\n" ? "\\n" : params.sampling.dry_sequence_breakers[0]) + "'",
                [](const std::string& a, const std::string& b) {
                    std::string formatted_b = (b == "\n") ? "\\n" : b;
                    return a + ", '" + formatted_b + "'";
                }).c_str()),
        [](common_params & params, const std::string & value) {
            static bool defaults_cleared = false;

            if (!defaults_cleared) {
                params.sampling.dry_sequence_breakers.clear();
                defaults_cleared = true;
            }

            if (value == "none") {
                params.sampling.dry_sequence_breakers.clear();
            } else {
                params.sampling.dry_sequence_breakers.emplace_back(value);
            }
        }
    ).set_sparam());
    add_opt(common_arg(
        {"--dynatemp-range"}, "N",
        string_format("dynamic temperature range (default: %.1f, 0.0 = disabled)", (double)params.sampling.dynatemp_range),
        [](common_params & params, const std::string & value) {
            params.sampling.dynatemp_range = std::stof(value);
        }
    ).set_sparam());
    add_opt(common_arg(
        {"--dynatemp-exp"}, "N",
        string_format("dynamic temperature exponent (default: %.1f)", (double)params.sampling.dynatemp_exponent),
        [](common_params & params, const std::string & value) {
            params.sampling.dynatemp_exponent = std::stof(value);
        }
    ).set_sparam());
    add_opt(common_arg(
        {"--mirostat"}, "N",
        string_format("use Mirostat sampling.\nTop K, Nucleus and Locally Typical samplers are ignored if used.\n"
        "(default: %d, 0 = disabled, 1 = Mirostat, 2 = Mirostat 2.0)", params.sampling.mirostat),
        [](common_params & params, int value) {
            params.sampling.mirostat = value;
        }
    ).set_sparam());
    add_opt(common_arg(
        {"--mirostat-lr"}, "N",
        string_format("Mirostat learning rate, parameter eta (default: %.1f)", (double)params.sampling.mirostat_eta),
        [](common_params & params, const std::string & value) {
            params.sampling.mirostat_eta = std::stof(value);
        }
    ).set_sparam());
    add_opt(common_arg(
        {"--mirostat-ent"}, "N",
        string_format("Mirostat target entropy, parameter tau (default: %.1f)", (double)params.sampling.mirostat_tau),
        [](common_params & params, const std::string & value) {
            params.sampling.mirostat_tau = std::stof(value);
        }
    ).set_sparam());
    add_opt(common_arg(
        {"-l", "--logit-bias"}, "TOKEN_ID(+/-)BIAS",
        "modifies the likelihood of token appearing in the completion,\n"
        "i.e. `--logit-bias 15043+1` to increase likelihood of token ' Hello',\n"
        "or `--logit-bias 15043-1` to decrease likelihood of token ' Hello'",
        [](common_params & params, const std::string & value) {
            std::stringstream ss(value);
            llama_token key;
            char sign;
            std::string value_str;
            try {
                if (ss >> key && ss >> sign && std::getline(ss, value_str) && (sign == '+' || sign == '-')) {
                    const float bias = std::stof(value_str) * ((sign == '-') ? -1.0f : 1.0f);
                    params.sampling.logit_bias.push_back({key, bias});
                } else {
                    throw std::invalid_argument("invalid input format");
                }
            } catch (const std::exception&) {
                throw std::invalid_argument("invalid input format");
            }
        }
    ).set_sparam());
    add_opt(common_arg(
        {"--grammar"}, "GRAMMAR",
        string_format("BNF-like grammar to constrain generations (see samples in grammars/ dir) (default: '%s')", params.sampling.grammar.c_str()),
        [](common_params & params, const std::string & value) {
            params.sampling.grammar = value;
        }
    ).set_sparam());
    add_opt(common_arg(
        {"--grammar-file"}, "FNAME",
        "file to read grammar from",
        [](common_params & params, const std::string & value) {
            std::ifstream file(value);
            if (!file) {
                throw std::runtime_error(string_format("error: failed to open file '%s'\n", value.c_str()));
            }
            std::copy(
                std::istreambuf_iterator<char>(file),
                std::istreambuf_iterator<char>(),
                std::back_inserter(params.sampling.grammar)
            );
        }
    ).set_sparam());
    add_opt(common_arg(
        {"-j", "--json-schema"}, "SCHEMA",
        "JSON schema to constrain generations (https://json-schema.org/), e.g. `{}` for any JSON object\nFor schemas w/ external $refs, use --grammar + example/json_schema_to_grammar.py instead",
        [](common_params & params, const std::string & value) {
            params.sampling.grammar = json_schema_to_grammar(json::parse(value));
        }
    ).set_sparam());
    add_opt(common_arg(
        {"--pooling"}, "{none,mean,cls,last,rank}",
        "pooling type for embeddings, use model default if unspecified",
        [](common_params & params, const std::string & value) {
            /**/ if (value == "none") { params.pooling_type = LLAMA_POOLING_TYPE_NONE; }
            else if (value == "mean") { params.pooling_type = LLAMA_POOLING_TYPE_MEAN; }
            else if (value == "cls")  { params.pooling_type = LLAMA_POOLING_TYPE_CLS;  }
            else if (value == "last") { params.pooling_type = LLAMA_POOLING_TYPE_LAST; }
            else if (value == "rank") { params.pooling_type = LLAMA_POOLING_TYPE_RANK; }
            else { throw std::invalid_argument("invalid value"); }
        }
    ).set_examples({LLAMA_EXAMPLE_EMBEDDING, LLAMA_EXAMPLE_RETRIEVAL, LLAMA_EXAMPLE_SERVER}).set_env("LLAMA_ARG_POOLING"));
    add_opt(common_arg(
        {"--attention"}, "{causal,non-causal}",
        "attention type for embeddings, use model default if unspecified",
        [](common_params & params, const std::string & value) {
            /**/ if (value == "causal") { params.attention_type = LLAMA_ATTENTION_TYPE_CAUSAL; }
            else if (value == "non-causal") { params.attention_type = LLAMA_ATTENTION_TYPE_NON_CAUSAL; }
            else { throw std::invalid_argument("invalid value"); }
        }
    ).set_examples({LLAMA_EXAMPLE_EMBEDDING}));
    add_opt(common_arg(
        {"--rope-scaling"}, "{none,linear,yarn}",
        "RoPE frequency scaling method, defaults to linear unless specified by the model",
        [](common_params & params, const std::string & value) {
            /**/ if (value == "none") { params.rope_scaling_type = LLAMA_ROPE_SCALING_TYPE_NONE; }
            else if (value == "linear") { params.rope_scaling_type = LLAMA_ROPE_SCALING_TYPE_LINEAR; }
            else if (value == "yarn") { params.rope_scaling_type = LLAMA_ROPE_SCALING_TYPE_YARN; }
            else { throw std::invalid_argument("invalid value"); }
        }
    ).set_env("LLAMA_ARG_ROPE_SCALING_TYPE"));
    add_opt(common_arg(
        {"--rope-scale"}, "N",
        "RoPE context scaling factor, expands context by a factor of N",
        [](common_params & params, const std::string & value) {
            params.rope_freq_scale = 1.0f / std::stof(value);
        }
    ).set_env("LLAMA_ARG_ROPE_SCALE"));
    add_opt(common_arg(
        {"--rope-freq-base"}, "N",
        "RoPE base frequency, used by NTK-aware scaling (default: loaded from model)",
        [](common_params & params, const std::string & value) {
            params.rope_freq_base = std::stof(value);
        }
    ).set_env("LLAMA_ARG_ROPE_FREQ_BASE"));
    add_opt(common_arg(
        {"--rope-freq-scale"}, "N",
        "RoPE frequency scaling factor, expands context by a factor of 1/N",
        [](common_params & params, const std::string & value) {
            params.rope_freq_scale = std::stof(value);
        }
    ).set_env("LLAMA_ARG_ROPE_FREQ_SCALE"));
    add_opt(common_arg(
        {"--yarn-orig-ctx"}, "N",
        string_format("YaRN: original context size of model (default: %d = model training context size)", params.yarn_orig_ctx),
        [](common_params & params, int value) {
            params.yarn_orig_ctx = value;
        }
    ).set_env("LLAMA_ARG_YARN_ORIG_CTX"));
    add_opt(common_arg(
        {"--yarn-ext-factor"}, "N",
        string_format("YaRN: extrapolation mix factor (default: %.1f, 0.0 = full interpolation)", (double)params.yarn_ext_factor),
        [](common_params & params, const std::string & value) {
            params.yarn_ext_factor = std::stof(value);
        }
    ).set_env("LLAMA_ARG_YARN_EXT_FACTOR"));
    add_opt(common_arg(
        {"--yarn-attn-factor"}, "N",
        string_format("YaRN: scale sqrt(t) or attention magnitude (default: %.1f)", (double)params.yarn_attn_factor),
        [](common_params & params, const std::string & value) {
            params.yarn_attn_factor = std::stof(value);
        }
    ).set_env("LLAMA_ARG_YARN_ATTN_FACTOR"));
    add_opt(common_arg(
        {"--yarn-beta-slow"}, "N",
        string_format("YaRN: high correction dim or alpha (default: %.1f)", (double)params.yarn_beta_slow),
        [](common_params & params, const std::string & value) {
            params.yarn_beta_slow = std::stof(value);
        }
    ).set_env("LLAMA_ARG_YARN_BETA_SLOW"));
    add_opt(common_arg(
        {"--yarn-beta-fast"}, "N",
        string_format("YaRN: low correction dim or beta (default: %.1f)", (double)params.yarn_beta_fast),
        [](common_params & params, const std::string & value) {
            params.yarn_beta_fast = std::stof(value);
        }
    ).set_env("LLAMA_ARG_YARN_BETA_FAST"));
    add_opt(common_arg(
        {"-gan", "--grp-attn-n"}, "N",
        string_format("group-attention factor (default: %d)", params.grp_attn_n),
        [](common_params & params, int value) {
            params.grp_attn_n = value;
        }
    ).set_env("LLAMA_ARG_GRP_ATTN_N").set_examples({LLAMA_EXAMPLE_MAIN, LLAMA_EXAMPLE_PASSKEY}));
    add_opt(common_arg(
        {"-gaw", "--grp-attn-w"}, "N",
        string_format("group-attention width (default: %d)", params.grp_attn_w),
        [](common_params & params, int value) {
            params.grp_attn_w = value;
        }
    ).set_env("LLAMA_ARG_GRP_ATTN_W").set_examples({LLAMA_EXAMPLE_MAIN}));
    add_opt(common_arg(
        {"-dkvc", "--dump-kv-cache"},
        "verbose print of the KV cache",
        [](common_params & params) {
            params.dump_kv_cache = true;
        }
    ));
    add_opt(common_arg(
        {"-nkvo", "--no-kv-offload"},
        "disable KV offload",
        [](common_params & params) {
            params.no_kv_offload = true;
        }
    ).set_env("LLAMA_ARG_NO_KV_OFFLOAD"));
    add_opt(common_arg(
        {"-ctk", "--cache-type-k"}, "TYPE",
        string_format(
            "KV cache data type for K\n"
            "allowed values: %s\n"
            "(default: %s)",
            get_all_kv_cache_types().c_str(),
            ggml_type_name(params.cache_type_k)
        ),
        [](common_params & params, const std::string & value) {
            params.cache_type_k = kv_cache_type_from_str(value);
        }
    ).set_env("LLAMA_ARG_CACHE_TYPE_K"));
    add_opt(common_arg(
        {"-ctv", "--cache-type-v"}, "TYPE",
        string_format(
            "KV cache data type for V\n"
            "allowed values: %s\n"
            "(default: %s)",
            get_all_kv_cache_types().c_str(),
            ggml_type_name(params.cache_type_v)
        ),
        [](common_params & params, const std::string & value) {
            params.cache_type_v = kv_cache_type_from_str(value);
        }
    ).set_env("LLAMA_ARG_CACHE_TYPE_V"));
    add_opt(common_arg(
        {"--perplexity", "--all-logits"},
        string_format("return logits for all tokens in the batch (default: %s)", params.logits_all ? "true" : "false"),
        [](common_params & params) {
            params.logits_all = true;
        }
    ).set_examples({LLAMA_EXAMPLE_PERPLEXITY}));
    add_opt(common_arg(
        {"--hellaswag"},
        "compute HellaSwag score over random tasks from datafile supplied with -f",
        [](common_params & params) {
            params.hellaswag = true;
        }
    ).set_examples({LLAMA_EXAMPLE_PERPLEXITY}));
    add_opt(common_arg(
        {"--hellaswag-tasks"}, "N",
        string_format("number of tasks to use when computing the HellaSwag score (default: %zu)", params.hellaswag_tasks),
        [](common_params & params, int value) {
            params.hellaswag_tasks = value;
        }
    ).set_examples({LLAMA_EXAMPLE_PERPLEXITY}));
    add_opt(common_arg(
        {"--winogrande"},
        "compute Winogrande score over random tasks from datafile supplied with -f",
        [](common_params & params) {
            params.winogrande = true;
        }
    ).set_examples({LLAMA_EXAMPLE_PERPLEXITY}));
    add_opt(common_arg(
        {"--winogrande-tasks"}, "N",
        string_format("number of tasks to use when computing the Winogrande score (default: %zu)", params.winogrande_tasks),
        [](common_params & params, int value) {
            params.winogrande_tasks = value;
        }
    ).set_examples({LLAMA_EXAMPLE_PERPLEXITY}));
    add_opt(common_arg(
        {"--multiple-choice"},
        "compute multiple choice score over random tasks from datafile supplied with -f",
        [](common_params & params) {
            params.multiple_choice = true;
        }
    ).set_examples({LLAMA_EXAMPLE_PERPLEXITY}));
    add_opt(common_arg(
        {"--multiple-choice-tasks"}, "N",
        string_format("number of tasks to use when computing the multiple choice score (default: %zu)", params.multiple_choice_tasks),
        [](common_params & params, int value) {
            params.multiple_choice_tasks = value;
        }
    ).set_examples({LLAMA_EXAMPLE_PERPLEXITY}));
    add_opt(common_arg(
        {"--kl-divergence"},
        "computes KL-divergence to logits provided via --kl-divergence-base",
        [](common_params & params) {
            params.kl_divergence = true;
        }
    ).set_examples({LLAMA_EXAMPLE_PERPLEXITY}));
    add_opt(common_arg(
        {"--save-all-logits", "--kl-divergence-base"}, "FNAME",
        "set logits file",
        [](common_params & params, const std::string & value) {
            params.logits_file = value;
        }
    ).set_examples({LLAMA_EXAMPLE_PERPLEXITY}));
    add_opt(common_arg(
        {"--ppl-stride"}, "N",
        string_format("stride for perplexity calculation (default: %d)", params.ppl_stride),
        [](common_params & params, int value) {
            params.ppl_stride = value;
        }
    ).set_examples({LLAMA_EXAMPLE_PERPLEXITY}));
    add_opt(common_arg(
        {"--ppl-output-type"}, "<0|1>",
        string_format("output type for perplexity calculation (default: %d)", params.ppl_output_type),
        [](common_params & params, int value) {
            params.ppl_output_type = value;
        }
    ).set_examples({LLAMA_EXAMPLE_PERPLEXITY}));
    add_opt(common_arg(
        {"-dt", "--defrag-thold"}, "N",
        string_format("KV cache defragmentation threshold (default: %.1f, < 0 - disabled)", (double)params.defrag_thold),
        [](common_params & params, const std::string & value) {
            params.defrag_thold = std::stof(value);
        }
    ).set_env("LLAMA_ARG_DEFRAG_THOLD"));
    add_opt(common_arg(
        {"-np", "--parallel"}, "N",
        string_format("number of parallel sequences to decode (default: %d)", params.n_parallel),
        [](common_params & params, int value) {
            params.n_parallel = value;
        }
    ).set_env("LLAMA_ARG_N_PARALLEL"));
    add_opt(common_arg(
        {"-ns", "--sequences"}, "N",
        string_format("number of sequences to decode (default: %d)", params.n_sequences),
        [](common_params & params, int value) {
            params.n_sequences = value;
        }
    ).set_examples({LLAMA_EXAMPLE_PARALLEL}));
    add_opt(common_arg(
        {"-cb", "--cont-batching"},
        string_format("enable continuous batching (a.k.a dynamic batching) (default: %s)", params.cont_batching ? "enabled" : "disabled"),
        [](common_params & params) {
            params.cont_batching = true;
        }
    ).set_examples({LLAMA_EXAMPLE_SERVER}).set_env("LLAMA_ARG_CONT_BATCHING"));
    add_opt(common_arg(
        {"-nocb", "--no-cont-batching"},
        "disable continuous batching",
        [](common_params & params) {
            params.cont_batching = false;
        }
    ).set_examples({LLAMA_EXAMPLE_SERVER}).set_env("LLAMA_ARG_NO_CONT_BATCHING"));
    add_opt(common_arg(
        {"--mmproj"}, "FILE",
        "path to a multimodal projector file for LLaVA. see examples/llava/README.md",
        [](common_params & params, const std::string & value) {
            params.mmproj.path = value;
        }
    ).set_examples({LLAMA_EXAMPLE_LLAVA}));
    add_opt(common_arg(
        {"--mmproj-url"}, "URL",
        "URL to a multimodal projector file for LLaVA. see examples/llava/README.md",
        [](common_params & params, const std::string & value) {
            params.mmproj.url = value;
        }
    ).set_examples({LLAMA_EXAMPLE_LLAVA}));
    add_opt(common_arg(
        {"--image"}, "FILE",
        "path to an image file. use with multimodal models. Specify multiple times for batching",
        [](common_params & params, const std::string & value) {
            params.image.emplace_back(value);
        }
    ).set_examples({LLAMA_EXAMPLE_LLAVA}));
    if (llama_supports_rpc()) {
        add_opt(common_arg(
            {"--rpc"}, "SERVERS",
            "comma separated list of RPC servers",
            [](common_params & params, const std::string & value) {
                add_rpc_devices(value);
                GGML_UNUSED(params);
            }
        ).set_env("LLAMA_ARG_RPC"));
    }
    add_opt(common_arg(
        {"--mlock"},
        "force system to keep model in RAM rather than swapping or compressing",
        [](common_params & params) {
            params.use_mlock = true;
        }
    ).set_env("LLAMA_ARG_MLOCK"));
    add_opt(common_arg(
        {"--no-mmap"},
        "do not memory-map model (slower load but may reduce pageouts if not using mlock)",
        [](common_params & params) {
            params.use_mmap = false;
        }
    ).set_env("LLAMA_ARG_NO_MMAP"));
    add_opt(common_arg(
        {"--numa"}, "TYPE",
        "attempt optimizations that help on some NUMA systems\n"
        "- distribute: spread execution evenly over all nodes\n"
        "- isolate: only spawn threads on CPUs on the node that execution started on\n"
        "- numactl: use the CPU map provided by numactl\n"
        "if run without this previously, it is recommended to drop the system page cache before using this\n"
        "see https://github.com/ggml-org/llama.cpp/issues/1437",
        [](common_params & params, const std::string & value) {
            /**/ if (value == "distribute" || value == "") { params.numa = GGML_NUMA_STRATEGY_DISTRIBUTE; }
            else if (value == "isolate") { params.numa = GGML_NUMA_STRATEGY_ISOLATE; }
            else if (value == "numactl") { params.numa = GGML_NUMA_STRATEGY_NUMACTL; }
            else { throw std::invalid_argument("invalid value"); }
        }
    ).set_env("LLAMA_ARG_NUMA"));
    add_opt(common_arg(
        {"-dev", "--device"}, "<dev1,dev2,..>",
        "comma-separated list of devices to use for offloading (none = don't offload)\n"
        "use --list-devices to see a list of available devices",
        [](common_params & params, const std::string & value) {
            params.devices = parse_device_list(value);
        }
    ).set_env("LLAMA_ARG_DEVICE"));
    add_opt(common_arg(
        {"--list-devices"},
        "print list of available devices and exit",
        [](common_params &) {
            std::vector<ggml_backend_dev_t> rpc_devices;
            std::vector<ggml_backend_dev_t> all_devices;
            for (size_t i = 0; i < ggml_backend_dev_count(); ++i) {
                auto * dev = ggml_backend_dev_get(i);
                if (ggml_backend_dev_type(dev) == GGML_BACKEND_DEVICE_TYPE_GPU) {
                    ggml_backend_reg_t reg = ggml_backend_dev_backend_reg(dev);
                    if (ggml_backend_reg_name(reg) == std::string("RPC")) {
                        rpc_devices.push_back(dev);
                    } else {
                        all_devices.push_back(dev);
                    }
                }
            }
            // insert RPC devices in front
            all_devices.insert(all_devices.begin(), rpc_devices.begin(), rpc_devices.end());
            printf("Available devices:\n");
            for (size_t i = 0; i < all_devices.size(); ++i) {
                auto * dev = all_devices[i];
                size_t free, total;
                ggml_backend_dev_memory(dev, &free, &total);
                printf("  %s: %s (%zu MiB, %zu MiB free)\n", ggml_backend_dev_name(dev), ggml_backend_dev_description(dev), total / 1024 / 1024, free / 1024 / 1024);
            }
            exit(0);
        }
    ));
    add_opt(common_arg(
        {"--override-tensor", "-ot"}, "<tensor name pattern>=<buffer type>,...",
        "override tensor buffer type", [](common_params & params, const std::string & value) {
            /* static */ std::map<std::string, ggml_backend_buffer_type_t> buft_list;
            if (buft_list.empty()) {
                // enumerate all the devices and add their buffer types to the list
                for (size_t i = 0; i < ggml_backend_dev_count(); ++i) {
                    auto * dev = ggml_backend_dev_get(i);
                    auto * buft = ggml_backend_dev_buffer_type(dev);
                    if (buft) {
                        buft_list[ggml_backend_buft_name(buft)] = buft;
                    }
                }
            }

            for (const auto & override : string_split<std::string>(value, ',')) {
                std::string::size_type pos = override.find('=');
                if (pos == std::string::npos) {
                    throw std::invalid_argument("invalid value");
                }
                std::string tensor_name = override.substr(0, pos);
                std::string buffer_type = override.substr(pos + 1);

                if (buft_list.find(buffer_type) == buft_list.end()) {
                    printf("Available buffer types:\n");
                    for (const auto & it : buft_list) {
                        printf("  %s\n", ggml_backend_buft_name(it.second));
                    }
                    throw std::invalid_argument("unknown buffer type");
                }
                // FIXME: this leaks memory
                params.tensor_buft_overrides.push_back({strdup(tensor_name.c_str()), buft_list.at(buffer_type)});
            }
        }
    ));
    add_opt(common_arg(
        {"-ngl", "--gpu-layers", "--n-gpu-layers"}, "N",
        "number of layers to store in VRAM",
        [](common_params & params, int value) {
            params.n_gpu_layers = value;
            if (!llama_supports_gpu_offload()) {
                fprintf(stderr, "warning: no usable GPU found, --gpu-layers option will be ignored\n");
                fprintf(stderr, "warning: one possible reason is that llama.cpp was compiled without GPU support\n");
                fprintf(stderr, "warning: consult docs/build.md for compilation instructions\n");
            }
        }
    ).set_env("LLAMA_ARG_N_GPU_LAYERS"));
    add_opt(common_arg(
        {"-sm", "--split-mode"}, "{none,layer,row}",
        "how to split the model across multiple GPUs, one of:\n"
        "- none: use one GPU only\n"
        "- layer (default): split layers and KV across GPUs\n"
        "- row: split rows across GPUs",
        [](common_params & params, const std::string & value) {
            std::string arg_next = value;
            if (arg_next == "none") {
                params.split_mode = LLAMA_SPLIT_MODE_NONE;
            } else if (arg_next == "layer") {
                params.split_mode = LLAMA_SPLIT_MODE_LAYER;
            } else if (arg_next == "row") {
                params.split_mode = LLAMA_SPLIT_MODE_ROW;
            } else {
                throw std::invalid_argument("invalid value");
            }
            if (!llama_supports_gpu_offload()) {
                fprintf(stderr, "warning: llama.cpp was compiled without support for GPU offload. Setting the split mode has no effect.\n");
            }
        }
    ).set_env("LLAMA_ARG_SPLIT_MODE"));
    add_opt(common_arg(
        {"-ts", "--tensor-split"}, "N0,N1,N2,...",
        "fraction of the model to offload to each GPU, comma-separated list of proportions, e.g. 3,1",
        [](common_params & params, const std::string & value) {
            std::string arg_next = value;

            // split string by , and /
            const std::regex regex{ R"([,/]+)" };
            std::sregex_token_iterator it{ arg_next.begin(), arg_next.end(), regex, -1 };
            std::vector<std::string> split_arg{ it, {} };
            if (split_arg.size() >= llama_max_devices()) {
                throw std::invalid_argument(
                    string_format("got %d input configs, but system only has %d devices", (int)split_arg.size(), (int)llama_max_devices())
                );
            }
            for (size_t i = 0; i < llama_max_devices(); ++i) {
                if (i < split_arg.size()) {
                    params.tensor_split[i] = std::stof(split_arg[i]);
                } else {
                    params.tensor_split[i] = 0.0f;
                }
            }
            if (!llama_supports_gpu_offload()) {
                fprintf(stderr, "warning: llama.cpp was compiled without support for GPU offload. Setting a tensor split has no effect.\n");
            }
        }
    ).set_env("LLAMA_ARG_TENSOR_SPLIT"));
    add_opt(common_arg(
        {"-mg", "--main-gpu"}, "INDEX",
        string_format("the GPU to use for the model (with split-mode = none), or for intermediate results and KV (with split-mode = row) (default: %d)", params.main_gpu),
        [](common_params & params, int value) {
            params.main_gpu = value;
            if (!llama_supports_gpu_offload()) {
                fprintf(stderr, "warning: llama.cpp was compiled without support for GPU offload. Setting the main GPU has no effect.\n");
            }
        }
    ).set_env("LLAMA_ARG_MAIN_GPU"));
    add_opt(common_arg(
        {"--check-tensors"},
        string_format("check model tensor data for invalid values (default: %s)", params.check_tensors ? "true" : "false"),
        [](common_params & params) {
            params.check_tensors = true;
        }
    ));
    add_opt(common_arg(
        {"--override-kv"}, "KEY=TYPE:VALUE",
        "advanced option to override model metadata by key. may be specified multiple times.\n"
        "types: int, float, bool, str. example: --override-kv tokenizer.ggml.add_bos_token=bool:false",
        [](common_params & params, const std::string & value) {
            if (!string_parse_kv_override(value.c_str(), params.kv_overrides)) {
                throw std::runtime_error(string_format("error: Invalid type for KV override: %s\n", value.c_str()));
            }
        }
    ));
    add_opt(common_arg(
        {"--lora"}, "FNAME",
        "path to LoRA adapter (can be repeated to use multiple adapters)",
        [](common_params & params, const std::string & value) {
            params.lora_adapters.push_back({ std::string(value), 1.0, nullptr });
        }
        // we define this arg on both COMMON and EXPORT_LORA, so when showing help message of export-lora, it will be categorized as "example-specific" arg
    ).set_examples({LLAMA_EXAMPLE_COMMON, LLAMA_EXAMPLE_EXPORT_LORA}));
    add_opt(common_arg(
        {"--lora-scaled"}, "FNAME", "SCALE",
        "path to LoRA adapter with user defined scaling (can be repeated to use multiple adapters)",
        [](common_params & params, const std::string & fname, const std::string & scale) {
            params.lora_adapters.push_back({ fname, std::stof(scale), nullptr });
        }
        // we define this arg on both COMMON and EXPORT_LORA, so when showing help message of export-lora, it will be categorized as "example-specific" arg
    ).set_examples({LLAMA_EXAMPLE_COMMON, LLAMA_EXAMPLE_EXPORT_LORA}));
    add_opt(common_arg(
        {"--control-vector"}, "FNAME",
        "add a control vector\nnote: this argument can be repeated to add multiple control vectors",
        [](common_params & params, const std::string & value) {
            params.control_vectors.push_back({ 1.0f, value, });
        }
    ));
    add_opt(common_arg(
        {"--control-vector-scaled"}, "FNAME", "SCALE",
        "add a control vector with user defined scaling SCALE\n"
        "note: this argument can be repeated to add multiple scaled control vectors",
        [](common_params & params, const std::string & fname, const std::string & scale) {
            params.control_vectors.push_back({ std::stof(scale), fname });
        }
    ));
    add_opt(common_arg(
        {"--control-vector-layer-range"}, "START", "END",
        "layer range to apply the control vector(s) to, start and end inclusive",
        [](common_params & params, const std::string & start, const std::string & end) {
            params.control_vector_layer_start = std::stoi(start);
            params.control_vector_layer_end = std::stoi(end);
        }
    ));
    add_opt(common_arg(
        {"-a", "--alias"}, "STRING",
        "set alias for model name (to be used by REST API)",
        [](common_params & params, const std::string & value) {
            params.model_alias = value;
        }
    ).set_examples({LLAMA_EXAMPLE_SERVER}).set_env("LLAMA_ARG_ALIAS"));
    add_opt(common_arg(
        {"-m", "--model"}, "FNAME",
        ex == LLAMA_EXAMPLE_EXPORT_LORA
            ? std::string("model path from which to load base model")
            : string_format(
                "model path (default: `models/$filename` with filename from `--hf-file` "
                "or `--model-url` if set, otherwise %s)", DEFAULT_MODEL_PATH
            ),
        [](common_params & params, const std::string & value) {
            params.model.path = value;
        }
    ).set_examples({LLAMA_EXAMPLE_COMMON, LLAMA_EXAMPLE_EXPORT_LORA}).set_env("LLAMA_ARG_MODEL"));
    add_opt(common_arg(
        {"-mu", "--model-url"}, "MODEL_URL",
        "model download url (default: unused)",
        [](common_params & params, const std::string & value) {
            params.model.url = value;
        }
    ).set_env("LLAMA_ARG_MODEL_URL"));
    add_opt(common_arg(
        {"-hf", "-hfr", "--hf-repo"}, "<user>/<model>[:quant]",
        "Hugging Face model repository; quant is optional, case-insensitive, default to Q4_K_M, or falls back to the first file in the repo if Q4_K_M doesn't exist.\n"
        "example: unsloth/phi-4-GGUF:q4_k_m\n"
        "(default: unused)",
        [](common_params & params, const std::string & value) {
            params.model.hf_repo = value;
        }
    ).set_env("LLAMA_ARG_HF_REPO"));
    add_opt(common_arg(
        {"-hfd", "-hfrd", "--hf-repo-draft"}, "<user>/<model>[:quant]",
        "Same as --hf-repo, but for the draft model (default: unused)",
        [](common_params & params, const std::string & value) {
            params.speculative.model.hf_repo = value;
        }
    ).set_env("LLAMA_ARG_HFD_REPO"));
    add_opt(common_arg(
        {"-hff", "--hf-file"}, "FILE",
        "Hugging Face model file. If specified, it will override the quant in --hf-repo (default: unused)",
        [](common_params & params, const std::string & value) {
            params.model.hf_file = value;
        }
    ).set_env("LLAMA_ARG_HF_FILE"));
    add_opt(common_arg(
        {"-hfv", "-hfrv", "--hf-repo-v"}, "<user>/<model>[:quant]",
        "Hugging Face model repository for the vocoder model (default: unused)",
        [](common_params & params, const std::string & value) {
            params.vocoder.model.hf_repo = value;
        }
    ).set_env("LLAMA_ARG_HF_REPO_V"));
    add_opt(common_arg(
        {"-hffv", "--hf-file-v"}, "FILE",
        "Hugging Face model file for the vocoder model (default: unused)",
        [](common_params & params, const std::string & value) {
            params.vocoder.model.hf_file = value;
        }
    ).set_env("LLAMA_ARG_HF_FILE_V"));
    add_opt(common_arg(
        {"-hft", "--hf-token"}, "TOKEN",
        "Hugging Face access token (default: value from HF_TOKEN environment variable)",
        [](common_params & params, const std::string & value) {
            params.hf_token = value;
        }
    ).set_env("HF_TOKEN"));
    add_opt(common_arg(
        {"-ms", "-msr", "--ms-repo"}, "<user>/<model>[:quant]",
        "ModelScope model repository; quant is optional, case-insensitive, default to Q4_K_M, or falls back to the first file in the repo if Q4_K_M doesn't exist.\n"
        "example: unsloth/phi-4-GGUF:q4_k_m\n"
        "(default: unused)",
        [](common_params & params, const std::string & value) {
            params.hf_repo = value;
        }
    ).set_env("LLAMA_ARG_MS_REPO"));
    add_opt(common_arg(
        {"-msf", "--ms-file"}, "FILE",
        "ModelScope model file. If specified, it will override the quant in --ms-repo (default: unused)",
        [](common_params & params, const std::string & value) {
            params.hf_file = value;
        }
    ).set_env("LLAMA_ARG_MS_FILE"));
    add_opt(common_arg(
        {"-msv", "-msrv", "--ms-repo-v"}, "<user>/<model>[:quant]",
        "ModelScope model repository for the vocoder model (default: unused)",
        [](common_params & params, const std::string & value) {
            params.vocoder.hf_repo = value;
        }
    ).set_env("LLAMA_ARG_MS_REPO_V"));
    add_opt(common_arg(
        {"-msfv", "--ms-file-v"}, "FILE",
        "ModelScope model file for the vocoder model (default: unused)",
        [](common_params & params, const std::string & value) {
            params.vocoder.hf_file = value;
        }
    ).set_env("LLAMA_ARG_MS_FILE_V"));
    add_opt(common_arg(
        {"-mst", "--ms-token"}, "TOKEN",
        "ModelScope access token (default: value from MS_TOKEN environment variable)",
        [](common_params & params, const std::string & value) {
            params.hf_token = value;
        }
    ).set_env("MS_TOKEN"));
    add_opt(common_arg(
        {"--context-file"}, "FNAME",
        "file to load context from (repeat to specify multiple files)",
        [](common_params & params, const std::string & value) {
            std::ifstream file(value, std::ios::binary);
            if (!file) {
                throw std::runtime_error(string_format("error: failed to open file '%s'\n", value.c_str()));
            }
            params.context_files.push_back(value);
        }
    ).set_examples({LLAMA_EXAMPLE_RETRIEVAL}));
    add_opt(common_arg(
        {"--chunk-size"}, "N",
        string_format("minimum length of embedded text chunks (default: %d)", params.chunk_size),
        [](common_params & params, int value) {
            params.chunk_size = value;
        }
    ).set_examples({LLAMA_EXAMPLE_RETRIEVAL}));
    add_opt(common_arg(
        {"--chunk-separator"}, "STRING",
        string_format("separator between chunks (default: '%s')", params.chunk_separator.c_str()),
        [](common_params & params, const std::string & value) {
            params.chunk_separator = value;
        }
    ).set_examples({LLAMA_EXAMPLE_RETRIEVAL}));
    add_opt(common_arg(
        {"--junk"}, "N",
        string_format("number of times to repeat the junk text (default: %d)", params.n_junk),
        [](common_params & params, int value) {
            params.n_junk = value;
        }
    ).set_examples({LLAMA_EXAMPLE_PASSKEY}));
    add_opt(common_arg(
        {"--pos"}, "N",
        string_format("position of the passkey in the junk text (default: %d)", params.i_pos),
        [](common_params & params, int value) {
            params.i_pos = value;
        }
    ).set_examples({LLAMA_EXAMPLE_PASSKEY}));
    add_opt(common_arg(
        {"-o", "--output", "--output-file"}, "FNAME",
        string_format("output file (default: '%s')", params.out_file.c_str()),
        [](common_params & params, const std::string & value) {
            params.out_file = value;
        }
    ).set_examples({LLAMA_EXAMPLE_IMATRIX, LLAMA_EXAMPLE_CVECTOR_GENERATOR, LLAMA_EXAMPLE_EXPORT_LORA, LLAMA_EXAMPLE_TTS}));
    add_opt(common_arg(
        {"-ofreq", "--output-frequency"}, "N",
        string_format("output the imatrix every N iterations (default: %d)", params.n_out_freq),
        [](common_params & params, int value) {
            params.n_out_freq = value;
        }
    ).set_examples({LLAMA_EXAMPLE_IMATRIX}));
    add_opt(common_arg(
        {"--save-frequency"}, "N",
        string_format("save an imatrix copy every N iterations (default: %d)", params.n_save_freq),
        [](common_params & params, int value) {
            params.n_save_freq = value;
        }
    ).set_examples({LLAMA_EXAMPLE_IMATRIX}));
    add_opt(common_arg(
        {"--process-output"},
        string_format("collect data for the output tensor (default: %s)", params.process_output ? "true" : "false"),
        [](common_params & params) {
            params.process_output = true;
        }
    ).set_examples({LLAMA_EXAMPLE_IMATRIX}));
    add_opt(common_arg(
        {"--no-ppl"},
        string_format("do not compute perplexity (default: %s)", params.compute_ppl ? "true" : "false"),
        [](common_params & params) {
            params.compute_ppl = false;
        }
    ).set_examples({LLAMA_EXAMPLE_IMATRIX}));
    add_opt(common_arg(
        {"--chunk", "--from-chunk"}, "N",
        string_format("start processing the input from chunk N (default: %d)", params.i_chunk),
        [](common_params & params, int value) {
            params.i_chunk = value;
        }
    ).set_examples({LLAMA_EXAMPLE_IMATRIX}));
    add_opt(common_arg(
        {"-pps"},
        string_format("is the prompt shared across parallel sequences (default: %s)", params.is_pp_shared ? "true" : "false"),
        [](common_params & params) {
            params.is_pp_shared = true;
        }
    ).set_examples({LLAMA_EXAMPLE_BENCH}));
    add_opt(common_arg(
        {"-npp"}, "n0,n1,...",
        "number of prompt tokens",
        [](common_params & params, const std::string & value) {
            auto p = string_split<int>(value, ',');
            params.n_pp.insert(params.n_pp.end(), p.begin(), p.end());
        }
    ).set_examples({LLAMA_EXAMPLE_BENCH}));
    add_opt(common_arg(
        {"-ntg"}, "n0,n1,...",
        "number of text generation tokens",
        [](common_params & params, const std::string & value) {
            auto p = string_split<int>(value, ',');
            params.n_tg.insert(params.n_tg.end(), p.begin(), p.end());
        }
    ).set_examples({LLAMA_EXAMPLE_BENCH}));
    add_opt(common_arg(
        {"-npl"}, "n0,n1,...",
        "number of parallel prompts",
        [](common_params & params, const std::string & value) {
            auto p = string_split<int>(value, ',');
            params.n_pl.insert(params.n_pl.end(), p.begin(), p.end());
        }
    ).set_examples({LLAMA_EXAMPLE_BENCH}));
    add_opt(common_arg(
        {"--embd-normalize"}, "N",
        string_format("normalisation for embeddings (default: %d) (-1=none, 0=max absolute int16, 1=taxicab, 2=euclidean, >2=p-norm)", params.embd_normalize),
        [](common_params & params, int value) {
            params.embd_normalize = value;
        }
    ).set_examples({LLAMA_EXAMPLE_EMBEDDING}));
    add_opt(common_arg(
        {"--embd-output-format"}, "FORMAT",
        "empty = default, \"array\" = [[],[]...], \"json\" = openai style, \"json+\" = same \"json\" + cosine similarity matrix",
        [](common_params & params, const std::string & value) {
            params.embd_out = value;
        }
    ).set_examples({LLAMA_EXAMPLE_EMBEDDING}));
    add_opt(common_arg(
        {"--embd-separator"}, "STRING",
        "separator of embeddings (default \\n) for example \"<#sep#>\"",
        [](common_params & params, const std::string & value) {
            params.embd_sep = value;
        }
    ).set_examples({LLAMA_EXAMPLE_EMBEDDING}));
    add_opt(common_arg(
        {"--host"}, "HOST",
        string_format("ip address to listen, or bind to an UNIX socket if the address ends with .sock (default: %s)", params.hostname.c_str()),
        [](common_params & params, const std::string & value) {
            params.hostname = value;
        }
    ).set_examples({LLAMA_EXAMPLE_SERVER}).set_env("LLAMA_ARG_HOST"));
    add_opt(common_arg(
        {"--port"}, "PORT",
        string_format("port to listen (default: %d)", params.port),
        [](common_params & params, int value) {
            params.port = value;
        }
    ).set_examples({LLAMA_EXAMPLE_SERVER}).set_env("LLAMA_ARG_PORT"));
    add_opt(common_arg(
        {"--path"}, "PATH",
        string_format("path to serve static files from (default: %s)", params.public_path.c_str()),
        [](common_params & params, const std::string & value) {
            params.public_path = value;
        }
    ).set_examples({LLAMA_EXAMPLE_SERVER}).set_env("LLAMA_ARG_STATIC_PATH"));
    add_opt(common_arg(
        {"--no-webui"},
        string_format("Disable the Web UI (default: %s)", params.webui ? "enabled" : "disabled"),
        [](common_params & params) {
            params.webui = false;
        }
    ).set_examples({LLAMA_EXAMPLE_SERVER}).set_env("LLAMA_ARG_NO_WEBUI"));
    add_opt(common_arg(
        {"--embedding", "--embeddings"},
        string_format("restrict to only support embedding use case; use only with dedicated embedding models (default: %s)", params.embedding ? "enabled" : "disabled"),
        [](common_params & params) {
            params.embedding = true;
        }
    ).set_examples({LLAMA_EXAMPLE_SERVER}).set_env("LLAMA_ARG_EMBEDDINGS"));
    add_opt(common_arg(
        {"--reranking", "--rerank"},
        string_format("enable reranking endpoint on server (default: %s)", params.reranking ? "enabled" : "disabled"),
        [](common_params & params) {
            params.reranking = true;
        }
    ).set_examples({LLAMA_EXAMPLE_SERVER}).set_env("LLAMA_ARG_RERANKING"));
    add_opt(common_arg(
        {"--api-key"}, "KEY",
        "API key to use for authentication (default: none)",
        [](common_params & params, const std::string & value) {
            params.api_keys.push_back(value);
        }
    ).set_examples({LLAMA_EXAMPLE_SERVER}).set_env("LLAMA_API_KEY"));
    add_opt(common_arg(
        {"--api-key-file"}, "FNAME",
        "path to file containing API keys (default: none)",
        [](common_params & params, const std::string & value) {
            std::ifstream key_file(value);
            if (!key_file) {
                throw std::runtime_error(string_format("error: failed to open file '%s'\n", value.c_str()));
            }
            std::string key;
            while (std::getline(key_file, key)) {
                if (!key.empty()) {
                        params.api_keys.push_back(key);
                }
            }
            key_file.close();
        }
    ).set_examples({LLAMA_EXAMPLE_SERVER}));
    add_opt(common_arg(
        {"--ssl-key-file"}, "FNAME",
        "path to file a PEM-encoded SSL private key",
        [](common_params & params, const std::string & value) {
            params.ssl_file_key = value;
        }
    ).set_examples({LLAMA_EXAMPLE_SERVER}).set_env("LLAMA_ARG_SSL_KEY_FILE"));
    add_opt(common_arg(
        {"--ssl-cert-file"}, "FNAME",
        "path to file a PEM-encoded SSL certificate",
        [](common_params & params, const std::string & value) {
            params.ssl_file_cert = value;
        }
    ).set_examples({LLAMA_EXAMPLE_SERVER}).set_env("LLAMA_ARG_SSL_CERT_FILE"));
    add_opt(common_arg(
        {"-to", "--timeout"}, "N",
        string_format("server read/write timeout in seconds (default: %d)", params.timeout_read),
        [](common_params & params, int value) {
            params.timeout_read  = value;
            params.timeout_write = value;
        }
    ).set_examples({LLAMA_EXAMPLE_SERVER}).set_env("LLAMA_ARG_TIMEOUT"));
    add_opt(common_arg(
        {"--threads-http"}, "N",
        string_format("number of threads used to process HTTP requests (default: %d)", params.n_threads_http),
        [](common_params & params, int value) {
            params.n_threads_http = value;
        }
    ).set_examples({LLAMA_EXAMPLE_SERVER}).set_env("LLAMA_ARG_THREADS_HTTP"));
    add_opt(common_arg(
        {"--cache-reuse"}, "N",
        string_format("min chunk size to attempt reusing from the cache via KV shifting (default: %d)", params.n_cache_reuse),
        [](common_params & params, int value) {
            params.n_cache_reuse = value;
        }
    ).set_examples({LLAMA_EXAMPLE_SERVER}).set_env("LLAMA_ARG_CACHE_REUSE"));
    add_opt(common_arg(
        {"--metrics"},
        string_format("enable prometheus compatible metrics endpoint (default: %s)", params.endpoint_metrics ? "enabled" : "disabled"),
        [](common_params & params) {
            params.endpoint_metrics = true;
        }
    ).set_examples({LLAMA_EXAMPLE_SERVER}).set_env("LLAMA_ARG_ENDPOINT_METRICS"));
    add_opt(common_arg(
        {"--slots"},
        string_format("enable slots monitoring endpoint (default: %s)", params.endpoint_slots ? "enabled" : "disabled"),
        [](common_params & params) {
            params.endpoint_slots = true;
        }
    ).set_examples({LLAMA_EXAMPLE_SERVER}).set_env("LLAMA_ARG_ENDPOINT_SLOTS"));
    add_opt(common_arg(
        {"--props"},
        string_format("enable changing global properties via POST /props (default: %s)", params.endpoint_props ? "enabled" : "disabled"),
        [](common_params & params) {
            params.endpoint_props = true;
        }
    ).set_examples({LLAMA_EXAMPLE_SERVER}).set_env("LLAMA_ARG_ENDPOINT_PROPS"));
    add_opt(common_arg(
        {"--no-slots"},
        "disables slots monitoring endpoint",
        [](common_params & params) {
            params.endpoint_slots = false;
        }
    ).set_examples({LLAMA_EXAMPLE_SERVER}).set_env("LLAMA_ARG_NO_ENDPOINT_SLOTS"));
    add_opt(common_arg(
        {"--slot-save-path"}, "PATH",
        "path to save slot kv cache (default: disabled)",
        [](common_params & params, const std::string & value) {
            params.slot_save_path = value;
            // if doesn't end with DIRECTORY_SEPARATOR, add it
            if (!params.slot_save_path.empty() && params.slot_save_path[params.slot_save_path.size() - 1] != DIRECTORY_SEPARATOR) {
                params.slot_save_path += DIRECTORY_SEPARATOR;
            }
        }
    ).set_examples({LLAMA_EXAMPLE_SERVER}));
    add_opt(common_arg(
        {"--jinja"},
        "use jinja template for chat (default: disabled)",
        [](common_params & params) {
            params.use_jinja = true;
        }
    ).set_examples({LLAMA_EXAMPLE_SERVER, LLAMA_EXAMPLE_MAIN}).set_env("LLAMA_ARG_JINJA"));
    add_opt(common_arg(
        {"--reasoning-format"}, "FORMAT",
        "reasoning format (default: deepseek; allowed values: deepseek, none)\n"
        "controls whether thought tags are extracted from the response, and in which format they're returned. 'none' leaves thoughts unparsed in `message.content`, 'deepseek' puts them in `message.reasoning_content` (for DeepSeek R1 & Command R7B only).\n"
        "only supported for non-streamed responses",
        [](common_params & params, const std::string & value) {
            /**/ if (value == "deepseek") { params.reasoning_format = COMMON_REASONING_FORMAT_DEEPSEEK; }
            else if (value == "none") {     params.reasoning_format = COMMON_REASONING_FORMAT_NONE; }
            else { std::invalid_argument("invalid value"); }
        }
    ).set_examples({LLAMA_EXAMPLE_SERVER, LLAMA_EXAMPLE_MAIN}).set_env("LLAMA_ARG_THINK"));
    add_opt(common_arg(
        {"--chat-template"}, "JINJA_TEMPLATE",
        string_format(
            "set custom jinja chat template (default: template taken from model's metadata)\n"
            "if suffix/prefix are specified, template will be disabled\n"
            "only commonly used templates are accepted (unless --jinja is set before this flag):\n"
            "list of built-in templates:\n%s", list_builtin_chat_templates().c_str()
        ),
        [](common_params & params, const std::string & value) {
            params.chat_template = value;
        }
    ).set_examples({LLAMA_EXAMPLE_MAIN, LLAMA_EXAMPLE_SERVER}).set_env("LLAMA_ARG_CHAT_TEMPLATE"));
    add_opt(common_arg(
        {"--chat-template-file"}, "JINJA_TEMPLATE_FILE",
        string_format(
            "set custom jinja chat template file (default: template taken from model's metadata)\n"
            "if suffix/prefix are specified, template will be disabled\n"
            "only commonly used templates are accepted (unless --jinja is set before this flag):\n"
            "list of built-in templates:\n%s", list_builtin_chat_templates().c_str()
        ),
        [](common_params & params, const std::string & value) {
            std::ifstream file(value);
            if (!file) {
                throw std::runtime_error(string_format("error: failed to open file '%s'\n", value.c_str()));
            }
            std::copy(
                std::istreambuf_iterator<char>(file),
                std::istreambuf_iterator<char>(),
                std::back_inserter(params.chat_template));
        }
    ).set_examples({LLAMA_EXAMPLE_MAIN, LLAMA_EXAMPLE_SERVER}).set_env("LLAMA_ARG_CHAT_TEMPLATE_FILE"));
    add_opt(common_arg(
        {"-sps", "--slot-prompt-similarity"}, "SIMILARITY",
        string_format("how much the prompt of a request must match the prompt of a slot in order to use that slot (default: %.2f, 0.0 = disabled)\n", params.slot_prompt_similarity),
        [](common_params & params, const std::string & value) {
            params.slot_prompt_similarity = std::stof(value);
        }
    ).set_examples({LLAMA_EXAMPLE_SERVER}));
    add_opt(common_arg(
        {"--lora-init-without-apply"},
        string_format("load LoRA adapters without applying them (apply later via POST /lora-adapters) (default: %s)", params.lora_init_without_apply ? "enabled" : "disabled"),
        [](common_params & params) {
            params.lora_init_without_apply = true;
        }
    ).set_examples({LLAMA_EXAMPLE_SERVER}));
    add_opt(common_arg(
        {"--simple-io"},
        "use basic IO for better compatibility in subprocesses and limited consoles",
        [](common_params & params) {
            params.simple_io = true;
        }
    ).set_examples({LLAMA_EXAMPLE_MAIN, LLAMA_EXAMPLE_INFILL}));
    add_opt(common_arg(
        {"--positive-file"}, "FNAME",
        string_format("positive prompts file, one prompt per line (default: '%s')", params.cvector_positive_file.c_str()),
        [](common_params & params, const std::string & value) {
            params.cvector_positive_file = value;
        }
    ).set_examples({LLAMA_EXAMPLE_CVECTOR_GENERATOR}));
    add_opt(common_arg(
        {"--negative-file"}, "FNAME",
        string_format("negative prompts file, one prompt per line (default: '%s')", params.cvector_negative_file.c_str()),
        [](common_params & params, const std::string & value) {
            params.cvector_negative_file = value;
        }
    ).set_examples({LLAMA_EXAMPLE_CVECTOR_GENERATOR}));
    add_opt(common_arg(
        {"--pca-batch"}, "N",
        string_format("batch size used for PCA. Larger batch runs faster, but uses more memory (default: %d)", params.n_pca_batch),
        [](common_params & params, int value) {
            params.n_pca_batch = value;
        }
    ).set_examples({LLAMA_EXAMPLE_CVECTOR_GENERATOR}));
    add_opt(common_arg(
        {"--pca-iter"}, "N",
        string_format("number of iterations used for PCA (default: %d)", params.n_pca_iterations),
        [](common_params & params, int value) {
            params.n_pca_iterations = value;
        }
    ).set_examples({LLAMA_EXAMPLE_CVECTOR_GENERATOR}));
    add_opt(common_arg(
        {"--method"}, "{pca, mean}",
        "dimensionality reduction method to be used (default: pca)",
        [](common_params & params, const std::string & value) {
            /**/ if (value == "pca") { params.cvector_dimre_method = DIMRE_METHOD_PCA; }
            else if (value == "mean") { params.cvector_dimre_method = DIMRE_METHOD_MEAN; }
            else { throw std::invalid_argument("invalid value"); }
        }
    ).set_examples({LLAMA_EXAMPLE_CVECTOR_GENERATOR}));
    add_opt(common_arg(
        {"--output-format"}, "{md,jsonl}",
        "output format for batched-bench results (default: md)",
        [](common_params & params, const std::string & value) {
            /**/ if (value == "jsonl") { params.batched_bench_output_jsonl = true; }
            else if (value == "md") { params.batched_bench_output_jsonl = false; }
            else { std::invalid_argument("invalid value"); }
        }
    ).set_examples({LLAMA_EXAMPLE_BENCH}));
    add_opt(common_arg(
        {"--log-disable"},
        "Log disable",
        [](common_params &) {
            common_log_pause(common_log_main());
        }
    ));
    add_opt(common_arg(
        {"--log-file"}, "FNAME",
        "Log to file",
        [](common_params &, const std::string & value) {
            common_log_set_file(common_log_main(), value.c_str());
        }
    ));
    add_opt(common_arg(
        {"--log-colors"},
        "Enable colored logging",
        [](common_params &) {
            common_log_set_colors(common_log_main(), true);
        }
    ).set_env("LLAMA_LOG_COLORS"));
    add_opt(common_arg(
        {"-v", "--verbose", "--log-verbose"},
        "Set verbosity level to infinity (i.e. log all messages, useful for debugging)",
        [](common_params & params) {
            params.verbosity = INT_MAX;
            common_log_set_verbosity_thold(INT_MAX);
        }
    ));
    add_opt(common_arg(
        {"-lv", "--verbosity", "--log-verbosity"}, "N",
        "Set the verbosity threshold. Messages with a higher verbosity will be ignored.",
        [](common_params & params, int value) {
            params.verbosity = value;
            common_log_set_verbosity_thold(value);
        }
    ).set_env("LLAMA_LOG_VERBOSITY"));
    add_opt(common_arg(
        {"--log-prefix"},
        "Enable prefix in log messages",
        [](common_params &) {
            common_log_set_prefix(common_log_main(), true);
        }
    ).set_env("LLAMA_LOG_PREFIX"));
    add_opt(common_arg(
        {"--log-timestamps"},
        "Enable timestamps in log messages",
        [](common_params &) {
            common_log_set_timestamps(common_log_main(), true);
        }
    ).set_env("LLAMA_LOG_TIMESTAMPS"));

    // speculative parameters
    add_opt(common_arg(
        {"-td", "--threads-draft"}, "N",
        "number of threads to use during generation (default: same as --threads)",
        [](common_params & params, int value) {
            params.speculative.cpuparams.n_threads = value;
            if (params.speculative.cpuparams.n_threads <= 0) {
                params.speculative.cpuparams.n_threads = std::thread::hardware_concurrency();
            }
        }
    ).set_examples({LLAMA_EXAMPLE_SPECULATIVE}));
    add_opt(common_arg(
        {"-tbd", "--threads-batch-draft"}, "N",
        "number of threads to use during batch and prompt processing (default: same as --threads-draft)",
        [](common_params & params, int value) {
            params.speculative.cpuparams_batch.n_threads = value;
            if (params.speculative.cpuparams_batch.n_threads <= 0) {
                params.speculative.cpuparams_batch.n_threads = std::thread::hardware_concurrency();
            }
        }
    ).set_examples({LLAMA_EXAMPLE_SPECULATIVE}));
    add_opt(common_arg(
        {"-Cd", "--cpu-mask-draft"}, "M",
        "Draft model CPU affinity mask. Complements cpu-range-draft (default: same as --cpu-mask)",
        [](common_params & params, const std::string & mask) {
            params.speculative.cpuparams.mask_valid = true;
            if (!parse_cpu_mask(mask, params.speculative.cpuparams.cpumask)) {
                throw std::invalid_argument("invalid cpumask");
            }
        }
    ).set_examples({LLAMA_EXAMPLE_SPECULATIVE}));
    add_opt(common_arg(
        {"-Crd", "--cpu-range-draft"}, "lo-hi",
        "Ranges of CPUs for affinity. Complements --cpu-mask-draft",
        [](common_params & params, const std::string & range) {
            params.speculative.cpuparams.mask_valid = true;
            if (!parse_cpu_range(range, params.speculative.cpuparams.cpumask)) {
                throw std::invalid_argument("invalid range");
            }
        }
    ).set_examples({LLAMA_EXAMPLE_SPECULATIVE}));
    add_opt(common_arg(
        {"--cpu-strict-draft"}, "<0|1>",
        "Use strict CPU placement for draft model (default: same as --cpu-strict)",
        [](common_params & params, int value) {
            params.speculative.cpuparams.strict_cpu = value;
        }
    ).set_examples({LLAMA_EXAMPLE_SPECULATIVE}));
    add_opt(common_arg(
        {"--prio-draft"}, "N",
        string_format("set draft process/thread priority : 0-normal, 1-medium, 2-high, 3-realtime (default: %d)\n", params.speculative.cpuparams.priority),
        [](common_params & params, int prio) {
            if (prio < 0 || prio > 3) {
                throw std::invalid_argument("invalid value");
            }
            params.speculative.cpuparams.priority = (enum ggml_sched_priority) prio;
        }
    ).set_examples({LLAMA_EXAMPLE_SPECULATIVE}));
    add_opt(common_arg(
        {"--poll-draft"}, "<0|1>",
        "Use polling to wait for draft model work (default: same as --poll])",
        [](common_params & params, int value) {
            params.speculative.cpuparams.poll = value;
        }
    ).set_examples({LLAMA_EXAMPLE_SPECULATIVE}));
    add_opt(common_arg(
        {"-Cbd", "--cpu-mask-batch-draft"}, "M",
        "Draft model CPU affinity mask. Complements cpu-range-draft (default: same as --cpu-mask)",
        [](common_params & params, const std::string & mask) {
            params.speculative.cpuparams_batch.mask_valid = true;
            if (!parse_cpu_mask(mask, params.speculative.cpuparams_batch.cpumask)) {
                throw std::invalid_argument("invalid cpumask");
            }
        }
    ).set_examples({LLAMA_EXAMPLE_SPECULATIVE}));
    add_opt(common_arg(
        {"-Crbd", "--cpu-range-batch-draft"}, "lo-hi",
        "Ranges of CPUs for affinity. Complements --cpu-mask-draft-batch)",
        [](common_params & params, const std::string & range) {
            params.speculative.cpuparams_batch.mask_valid = true;
            if (!parse_cpu_range(range, params.speculative.cpuparams_batch.cpumask)) {
                throw std::invalid_argument("invalid cpumask");
            }
        }
    ).set_examples({LLAMA_EXAMPLE_SPECULATIVE}));
    add_opt(common_arg(
        {"--cpu-strict-batch-draft"}, "<0|1>",
        "Use strict CPU placement for draft model (default: --cpu-strict-draft)",
        [](common_params & params, int value) {
            params.speculative.cpuparams_batch.strict_cpu = value;
        }
    ).set_examples({LLAMA_EXAMPLE_SPECULATIVE}));
    add_opt(common_arg(
        {"--prio-batch-draft"}, "N",
        string_format("set draft process/thread priority : 0-normal, 1-medium, 2-high, 3-realtime (default: %d)\n", params.speculative.cpuparams_batch.priority),
        [](common_params & params, int prio) {
            if (prio < 0 || prio > 3) {
                throw std::invalid_argument("invalid value");
            }
            params.speculative.cpuparams_batch.priority = (enum ggml_sched_priority) prio;
        }
    ).set_examples({LLAMA_EXAMPLE_SPECULATIVE}));
    add_opt(common_arg(
        {"--poll-batch-draft"}, "<0|1>",
        "Use polling to wait for draft model work (default: --poll-draft)",
        [](common_params & params, int value) {
            params.speculative.cpuparams_batch.poll = value;
        }
    ).set_examples({LLAMA_EXAMPLE_SPECULATIVE}));
    add_opt(common_arg(
        {"--draft-max", "--draft", "--draft-n"}, "N",
        string_format("number of tokens to draft for speculative decoding (default: %d)", params.speculative.n_max),
        [](common_params & params, int value) {
            params.speculative.n_max = value;
        }
    ).set_examples({LLAMA_EXAMPLE_SPECULATIVE, LLAMA_EXAMPLE_LOOKUP, LLAMA_EXAMPLE_SERVER}).set_env("LLAMA_ARG_DRAFT_MAX"));
    add_opt(common_arg(
        {"--draft-min", "--draft-n-min"}, "N",
        string_format("minimum number of draft tokens to use for speculative decoding (default: %d)", params.speculative.n_min),
        [](common_params & params, int value) {
            params.speculative.n_min = value;
        }
    ).set_examples({LLAMA_EXAMPLE_SPECULATIVE, LLAMA_EXAMPLE_LOOKUP, LLAMA_EXAMPLE_SERVER}).set_env("LLAMA_ARG_DRAFT_MIN"));
    add_opt(common_arg(
        {"--draft-p-split"}, "P",
        string_format("speculative decoding split probability (default: %.1f)", (double)params.speculative.p_split),
        [](common_params & params, const std::string & value) {
            params.speculative.p_split = std::stof(value);
        }
    ).set_examples({LLAMA_EXAMPLE_SPECULATIVE}).set_env("LLAMA_ARG_DRAFT_P_SPLIT"));
    add_opt(common_arg(
        {"--draft-p-min"}, "P",
        string_format("minimum speculative decoding probability (greedy) (default: %.1f)", (double)params.speculative.p_min),
        [](common_params & params, const std::string & value) {
            params.speculative.p_min = std::stof(value);
        }
    ).set_examples({LLAMA_EXAMPLE_SPECULATIVE, LLAMA_EXAMPLE_SERVER}).set_env("LLAMA_ARG_DRAFT_P_MIN"));
    add_opt(common_arg(
        {"-cd", "--ctx-size-draft"}, "N",
        string_format("size of the prompt context for the draft model (default: %d, 0 = loaded from model)", params.speculative.n_ctx),
        [](common_params & params, int value) {
            params.speculative.n_ctx = value;
        }
    ).set_examples({LLAMA_EXAMPLE_SPECULATIVE, LLAMA_EXAMPLE_SERVER}).set_env("LLAMA_ARG_CTX_SIZE_DRAFT"));
    add_opt(common_arg(
        {"-devd", "--device-draft"}, "<dev1,dev2,..>",
        "comma-separated list of devices to use for offloading the draft model (none = don't offload)\n"
        "use --list-devices to see a list of available devices",
        [](common_params & params, const std::string & value) {
            params.speculative.devices = parse_device_list(value);
        }
    ).set_examples({LLAMA_EXAMPLE_SPECULATIVE, LLAMA_EXAMPLE_SERVER}));
    add_opt(common_arg(
        {"-ngld", "--gpu-layers-draft", "--n-gpu-layers-draft"}, "N",
        "number of layers to store in VRAM for the draft model",
        [](common_params & params, int value) {
            params.speculative.n_gpu_layers = value;
            if (!llama_supports_gpu_offload()) {
                fprintf(stderr, "warning: no usable GPU found, --gpu-layers-draft option will be ignored\n");
                fprintf(stderr, "warning: one possible reason is that llama.cpp was compiled without GPU support\n");
                fprintf(stderr, "warning: consult docs/build.md for compilation instructions\n");
            }
        }
    ).set_examples({LLAMA_EXAMPLE_SPECULATIVE, LLAMA_EXAMPLE_SERVER}).set_env("LLAMA_ARG_N_GPU_LAYERS_DRAFT"));
    add_opt(common_arg(
        {"-md", "--model-draft"}, "FNAME",
        "draft model for speculative decoding (default: unused)",
        [](common_params & params, const std::string & value) {
            params.speculative.model.path = value;
        }
    ).set_examples({LLAMA_EXAMPLE_SPECULATIVE, LLAMA_EXAMPLE_SERVER}).set_env("LLAMA_ARG_MODEL_DRAFT"));

    add_opt(common_arg(
        {"-mv", "--model-vocoder"}, "FNAME",
        "vocoder model for audio generation (default: unused)",
        [](common_params & params, const std::string & value) {
            params.vocoder.model.path = value;
        }
    ).set_examples({LLAMA_EXAMPLE_TTS, LLAMA_EXAMPLE_SERVER}));
     add_opt(common_arg(
        {"--tts-use-guide-tokens"},
        "Use guide tokens to improve TTS word recall",
        [](common_params & params) {
            params.vocoder.use_guide_tokens = true;
        }
    ).set_examples({LLAMA_EXAMPLE_TTS, LLAMA_EXAMPLE_SERVER}));
    add_opt(common_arg(
        {"--tts-speaker-file"}, "FNAME",
        "speaker file path for audio generation",
        [](common_params & params, const std::string & value) {
            params.vocoder.speaker_file = value;
        }
    ).set_examples({LLAMA_EXAMPLE_TTS}));

    // model-specific
    add_opt(common_arg(
        {"--tts-oute-default"},
        string_format("use default OuteTTS models (note: can download weights from the internet)"),
        [](common_params & params) {
            params.model.hf_repo = "OuteAI/OuteTTS-0.2-500M-GGUF";
            params.model.hf_file = "OuteTTS-0.2-500M-Q8_0.gguf";
            params.vocoder.model.hf_repo = "ggml-org/WavTokenizer";
            params.vocoder.model.hf_file = "WavTokenizer-Large-75-F16.gguf";
        }
    ).set_examples({LLAMA_EXAMPLE_TTS}));

    add_opt(common_arg(
        {"--embd-bge-small-en-default"},
        string_format("use default bge-small-en-v1.5 model (note: can download weights from the internet)"),
        [](common_params & params) {
            params.model.hf_repo = "ggml-org/bge-small-en-v1.5-Q8_0-GGUF";
            params.model.hf_file = "bge-small-en-v1.5-q8_0.gguf";
            params.pooling_type = LLAMA_POOLING_TYPE_NONE;
            params.embd_normalize = 2;
            params.n_ctx = 512;
            params.verbose_prompt = true;
            params.embedding = true;
        }
    ).set_examples({LLAMA_EXAMPLE_EMBEDDING, LLAMA_EXAMPLE_SERVER}));

    add_opt(common_arg(
        {"--embd-e5-small-en-default"},
        string_format("use default e5-small-v2 model (note: can download weights from the internet)"),
        [](common_params & params) {
            params.model.hf_repo = "ggml-org/e5-small-v2-Q8_0-GGUF";
            params.model.hf_file = "e5-small-v2-q8_0.gguf";
            params.pooling_type = LLAMA_POOLING_TYPE_NONE;
            params.embd_normalize = 2;
            params.n_ctx = 512;
            params.verbose_prompt = true;
            params.embedding = true;
        }
    ).set_examples({LLAMA_EXAMPLE_EMBEDDING, LLAMA_EXAMPLE_SERVER}));

    add_opt(common_arg(
        {"--embd-gte-small-default"},
        string_format("use default gte-small model (note: can download weights from the internet)"),
        [](common_params & params) {
            params.model.hf_repo = "ggml-org/gte-small-Q8_0-GGUF";
            params.model.hf_file = "gte-small-q8_0.gguf";
            params.pooling_type = LLAMA_POOLING_TYPE_NONE;
            params.embd_normalize = 2;
            params.n_ctx = 512;
            params.verbose_prompt = true;
            params.embedding = true;
        }
    ).set_examples({LLAMA_EXAMPLE_EMBEDDING, LLAMA_EXAMPLE_SERVER}));

    add_opt(common_arg(
        {"--fim-qwen-1.5b-default"},
        string_format("use default Qwen 2.5 Coder 1.5B (note: can download weights from the internet)"),
        [](common_params & params) {
            params.model.hf_repo = "ggml-org/Qwen2.5-Coder-1.5B-Q8_0-GGUF";
            params.model.hf_file = "qwen2.5-coder-1.5b-q8_0.gguf";
            params.port = 8012;
            params.n_gpu_layers = 99;
            params.flash_attn = true;
            params.n_ubatch = 1024;
            params.n_batch = 1024;
            params.n_ctx = 0;
            params.n_cache_reuse = 256;
        }
    ).set_examples({LLAMA_EXAMPLE_SERVER}));

    add_opt(common_arg(
        {"--fim-qwen-3b-default"},
        string_format("use default Qwen 2.5 Coder 3B (note: can download weights from the internet)"),
        [](common_params & params) {
            params.model.hf_repo = "ggml-org/Qwen2.5-Coder-3B-Q8_0-GGUF";
            params.model.hf_file = "qwen2.5-coder-3b-q8_0.gguf";
            params.port = 8012;
            params.n_gpu_layers = 99;
            params.flash_attn = true;
            params.n_ubatch = 1024;
            params.n_batch = 1024;
            params.n_ctx = 0;
            params.n_cache_reuse = 256;
        }
    ).set_examples({LLAMA_EXAMPLE_SERVER}));

    add_opt(common_arg(
        {"--fim-qwen-7b-default"},
        string_format("use default Qwen 2.5 Coder 7B (note: can download weights from the internet)"),
        [](common_params & params) {
            params.model.hf_repo = "ggml-org/Qwen2.5-Coder-7B-Q8_0-GGUF";
            params.model.hf_file = "qwen2.5-coder-7b-q8_0.gguf";
            params.port = 8012;
            params.n_gpu_layers = 99;
            params.flash_attn = true;
            params.n_ubatch = 1024;
            params.n_batch = 1024;
            params.n_ctx = 0;
            params.n_cache_reuse = 256;
        }
    ).set_examples({LLAMA_EXAMPLE_SERVER}));

    add_opt(common_arg(
        {"--fim-qwen-7b-spec"},
        string_format("use Qwen 2.5 Coder 7B + 0.5B draft for speculative decoding (note: can download weights from the internet)"),
        [](common_params & params) {
            params.model.hf_repo = "ggml-org/Qwen2.5-Coder-7B-Q8_0-GGUF";
            params.model.hf_file = "qwen2.5-coder-7b-q8_0.gguf";
            params.speculative.model.hf_repo = "ggml-org/Qwen2.5-Coder-0.5B-Q8_0-GGUF";
            params.speculative.model.hf_file = "qwen2.5-coder-0.5b-q8_0.gguf";
            params.speculative.n_gpu_layers = 99;
            params.port = 8012;
            params.n_gpu_layers = 99;
            params.flash_attn = true;
            params.n_ubatch = 1024;
            params.n_batch = 1024;
            params.n_ctx = 0;
            params.n_cache_reuse = 256;
        }
    ).set_examples({LLAMA_EXAMPLE_SERVER}));

    add_opt(common_arg(
        {"--fim-qwen-14b-spec"},
        string_format("use Qwen 2.5 Coder 14B + 0.5B draft for speculative decoding (note: can download weights from the internet)"),
        [](common_params & params) {
            params.model.hf_repo = "ggml-org/Qwen2.5-Coder-14B-Q8_0-GGUF";
            params.model.hf_file = "qwen2.5-coder-14b-q8_0.gguf";
            params.speculative.model.hf_repo = "ggml-org/Qwen2.5-Coder-0.5B-Q8_0-GGUF";
            params.speculative.model.hf_file = "qwen2.5-coder-0.5b-q8_0.gguf";
            params.speculative.n_gpu_layers = 99;
            params.port = 8012;
            params.n_gpu_layers = 99;
            params.flash_attn = true;
            params.n_ubatch = 1024;
            params.n_batch = 1024;
            params.n_ctx = 0;
            params.n_cache_reuse = 256;
        }
    ).set_examples({LLAMA_EXAMPLE_SERVER}));

    return ctx_arg;
}<|MERGE_RESOLUTION|>--- conflicted
+++ resolved
@@ -52,14 +52,6 @@
     help = help + "\n(env: " + env + ")";
     this->env = env;
     return *this;
-}
-
-static void set_ms_env() {
-#ifdef _WIN32
-    putenv("LLAMACPP_USE_MODELSCOPE=True");
-#else
-    setenv("LLAMACPP_USE_MODELSCOPE", "True", 1);
-#endif
 }
 
 common_arg & common_arg::set_sparam() {
@@ -157,27 +149,6 @@
 // downloader
 //
 
-<<<<<<< HEAD
-static void common_params_handle_model_default(
-        std::string & model,
-        const std::string & model_url,
-        std::string & hf_repo,
-        std::string & hf_file,
-        const std::string & hf_token,
-        const std::string & model_default) {
-    if (!hf_repo.empty()) {
-        // short-hand to avoid specifying --hf-file -> default it to --model
-        if (hf_file.empty()) {
-            if (model.empty()) {
-                std::pair<std::string, std::string> auto_detected;
-                if (LLAMACPP_USE_MODELSCOPE_DEFINITION) {
-                    auto_detected = common_get_ms_file(hf_repo, hf_token);
-                } else {
-                    auto_detected = common_get_hf_file(hf_repo, hf_token);
-                }
-                if (auto_detected.first.empty() || auto_detected.second.empty()) {
-                    exit(1); // built without CURL, error message already printed
-=======
 struct common_hf_file_res {
     std::string repo; // repo name with ":tag" removed
     std::string ggufFile;
@@ -292,7 +263,6 @@
                         LOG_ERR("%s: Model URL mismatch: %s != %s\n", __func__, url.c_str(), previous_url.c_str());
                         return false;
                     }
->>>>>>> 7538246e
                 }
                 if (metadata.contains("etag") && metadata.at("etag").is_string()) {
                     etag = metadata.at("etag");
@@ -764,10 +734,6 @@
     std::string arg;
     const std::string arg_prefix = "--";
     common_params & params = ctx_arg.params;
-    std::vector<std::string> ms_params = {
-        "-ms", "-msr", "--ms-repo",
-        "-msv", "-msrv", "--ms-repo-v"
-    };
 
     std::unordered_map<std::string, common_arg *> arg_to_options;
     for (auto & opt : ctx_arg.options) {
@@ -781,18 +747,6 @@
         std::string value;
         if (opt.get_value_from_env(value)) {
             try {
-                for (auto msp: ms_params) {
-                    bool ms_arg = false;
-                    for (auto _arg: opt.args) {
-                        if (std::string(_arg) == msp) {
-                            ms_arg = true;
-                        }
-                    }
-                    if (ms_arg && !value.empty()) {
-                        set_ms_env();
-                        break;
-                    }
-                }
                 if (opt.handler_void && (value == "1" || value == "true")) {
                     opt.handler_void(params);
                 }
@@ -840,15 +794,6 @@
             // arg with single value
             check_arg(i);
             std::string val = argv[++i];
-
-            for (auto msp: ms_params) {
-                // Check whether is modelscope params
-                if (msp == arg && !val.empty()) {
-                    set_ms_env();
-                    break;
-                }
-            }
-
             if (opt.handler_int) {
                 opt.handler_int(params, std::stoi(val));
                 continue;
@@ -2422,7 +2367,7 @@
             ? std::string("model path from which to load base model")
             : string_format(
                 "model path (default: `models/$filename` with filename from `--hf-file` "
-                "or `--model-url` if set, otherwise %s)", DEFAULT_MODEL_PATH
+                "or `--model-url` if set, otherwise %s), or with a protocol: hf://model-id, ms://model-id", DEFAULT_MODEL_PATH
             ),
         [](common_params & params, const std::string & value) {
             params.model.path = value;
@@ -2479,43 +2424,6 @@
             params.hf_token = value;
         }
     ).set_env("HF_TOKEN"));
-    add_opt(common_arg(
-        {"-ms", "-msr", "--ms-repo"}, "<user>/<model>[:quant]",
-        "ModelScope model repository; quant is optional, case-insensitive, default to Q4_K_M, or falls back to the first file in the repo if Q4_K_M doesn't exist.\n"
-        "example: unsloth/phi-4-GGUF:q4_k_m\n"
-        "(default: unused)",
-        [](common_params & params, const std::string & value) {
-            params.hf_repo = value;
-        }
-    ).set_env("LLAMA_ARG_MS_REPO"));
-    add_opt(common_arg(
-        {"-msf", "--ms-file"}, "FILE",
-        "ModelScope model file. If specified, it will override the quant in --ms-repo (default: unused)",
-        [](common_params & params, const std::string & value) {
-            params.hf_file = value;
-        }
-    ).set_env("LLAMA_ARG_MS_FILE"));
-    add_opt(common_arg(
-        {"-msv", "-msrv", "--ms-repo-v"}, "<user>/<model>[:quant]",
-        "ModelScope model repository for the vocoder model (default: unused)",
-        [](common_params & params, const std::string & value) {
-            params.vocoder.hf_repo = value;
-        }
-    ).set_env("LLAMA_ARG_MS_REPO_V"));
-    add_opt(common_arg(
-        {"-msfv", "--ms-file-v"}, "FILE",
-        "ModelScope model file for the vocoder model (default: unused)",
-        [](common_params & params, const std::string & value) {
-            params.vocoder.hf_file = value;
-        }
-    ).set_env("LLAMA_ARG_MS_FILE_V"));
-    add_opt(common_arg(
-        {"-mst", "--ms-token"}, "TOKEN",
-        "ModelScope access token (default: value from MS_TOKEN environment variable)",
-        [](common_params & params, const std::string & value) {
-            params.hf_token = value;
-        }
-    ).set_env("MS_TOKEN"));
     add_opt(common_arg(
         {"--context-file"}, "FNAME",
         "file to load context from (repeat to specify multiple files)",
