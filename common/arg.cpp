#include "arg.h"

#include "chat.h"
#include "common.h"
#include "gguf.h" // for reading GGUF splits
#include "json-schema-to-grammar.h"
#include "log.h"
#include "sampling.h"

// fix problem with std::min and std::max
#if defined(_WIN32)
#define WIN32_LEAN_AND_MEAN
#ifndef NOMINMAX
#   define NOMINMAX
#endif
#include <windows.h>
#endif

#define JSON_ASSERT GGML_ASSERT
#include <nlohmann/json.hpp>

#include <algorithm>
#include <climits>
#include <cstdarg>
#include <filesystem>
#include <fstream>
#include <future>
#include <list>
#include <regex>
#include <set>
#include <string>
#include <thread>
#include <vector>

//#define LLAMA_USE_CURL

#if defined(LLAMA_USE_CURL)
#include <curl/curl.h>
#include <curl/easy.h>
#endif

#ifdef __linux__
#include <linux/limits.h>
#elif defined(_WIN32)
#   if !defined(PATH_MAX)
#   define PATH_MAX MAX_PATH
#   endif
#elif defined(_AIX)
#include <sys/limits.h>
#else
#include <sys/syslimits.h>
#endif
#define LLAMA_MAX_URL_LENGTH 2084 // Maximum URL Length in Chrome: 2083

using json = nlohmann::ordered_json;

std::initializer_list<enum llama_example> mmproj_examples = {
    LLAMA_EXAMPLE_MTMD,
    LLAMA_EXAMPLE_SERVER,
};

static std::string read_file(const std::string & fname) {
    std::ifstream file(fname);
    if (!file) {
        throw std::runtime_error(string_format("error: failed to open file '%s'\n", fname.c_str()));
    }
    std::string content((std::istreambuf_iterator<char>(file)), std::istreambuf_iterator<char>());
    file.close();
    return content;
}

static void write_file(const std::string & fname, const std::string & content) {
    const std::string fname_tmp = fname + ".tmp";
    std::ofstream     file(fname_tmp);
    if (!file) {
        throw std::runtime_error(string_format("error: failed to open file '%s'\n", fname.c_str()));
    }

    try {
        file << content;
        file.close();

        // Makes write atomic
        if (rename(fname_tmp.c_str(), fname.c_str()) != 0) {
            LOG_ERR("%s: unable to rename file: %s to %s\n", __func__, fname_tmp.c_str(), fname.c_str());
            // If rename fails, try to delete the temporary file
            if (remove(fname_tmp.c_str()) != 0) {
                LOG_ERR("%s: unable to delete temporary file: %s\n", __func__, fname_tmp.c_str());
            }
        }
    } catch (...) {
        // If anything fails, try to delete the temporary file
        if (remove(fname_tmp.c_str()) != 0) {
            LOG_ERR("%s: unable to delete temporary file: %s\n", __func__, fname_tmp.c_str());
        }

        throw std::runtime_error(string_format("error: failed to write file '%s'\n", fname.c_str()));
    }
}

common_arg & common_arg::set_examples(std::initializer_list<enum llama_example> examples) {
    this->examples = std::move(examples);
    return *this;
}

common_arg & common_arg::set_excludes(std::initializer_list<enum llama_example> excludes) {
    this->excludes = std::move(excludes);
    return *this;
}

common_arg & common_arg::set_env(const char * env) {
    help = help + "\n(env: " + env + ")";
    this->env = env;
    return *this;
}

common_arg & common_arg::set_sparam() {
    is_sparam = true;
    return *this;
}

bool common_arg::in_example(enum llama_example ex) {
    return examples.find(ex) != examples.end();
}

bool common_arg::is_exclude(enum llama_example ex) {
    return excludes.find(ex) != excludes.end();
}

bool common_arg::get_value_from_env(std::string & output) {
    if (env == nullptr) return false;
    char * value = std::getenv(env);
    if (value) {
        output = value;
        return true;
    }
    return false;
}

bool common_arg::has_value_from_env() {
    return env != nullptr && std::getenv(env);
}

static std::vector<std::string> break_str_into_lines(std::string input, size_t max_char_per_line) {
    std::vector<std::string> result;
    std::istringstream iss(input);
    std::string line;
    auto add_line = [&](const std::string& l) {
        if (l.length() <= max_char_per_line) {
            result.push_back(l);
        } else {
            std::istringstream line_stream(l);
            std::string word, current_line;
            while (line_stream >> word) {
                if (current_line.length() + !current_line.empty() + word.length() > max_char_per_line) {
                    if (!current_line.empty()) result.push_back(current_line);
                    current_line = word;
                } else {
                    current_line += (!current_line.empty() ? " " : "") + word;
                }
            }
            if (!current_line.empty()) result.push_back(current_line);
        }
    };
    while (std::getline(iss, line)) {
        add_line(line);
    }
    return result;
}

std::string common_arg::to_string() {
    // params for printing to console
    const static int n_leading_spaces = 40;
    const static int n_char_per_line_help = 70; // TODO: detect this based on current console
    std::string leading_spaces(n_leading_spaces, ' ');

    std::ostringstream ss;
    for (const auto arg : args) {
        if (arg == args.front()) {
            if (args.size() == 1) {
                ss << arg;
            } else {
                // first arg is usually abbreviation, we need padding to make it more beautiful
                auto tmp = std::string(arg) + ", ";
                auto spaces = std::string(std::max(0, 7 - (int)tmp.size()), ' ');
                ss << tmp << spaces;
            }
        } else {
            ss << arg << (arg != args.back() ? ", " : "");
        }
    }
    if (value_hint) ss << " " << value_hint;
    if (value_hint_2) ss << " " << value_hint_2;
    if (ss.tellp() > n_leading_spaces - 3) {
        // current line is too long, add new line
        ss << "\n" << leading_spaces;
    } else {
        // padding between arg and help, same line
        ss << std::string(leading_spaces.size() - ss.tellp(), ' ');
    }
    const auto help_lines = break_str_into_lines(help, n_char_per_line_help);
    for (const auto & line : help_lines) {
        ss << (&line == &help_lines.front() ? "" : leading_spaces) << line << "\n";
    }
    return ss.str();
}

//
// downloader
//

struct common_hf_file_res {
    std::string repo; // repo name with ":tag" removed
    std::string ggufFile;
    std::string mmprojFile;
};

#ifdef LLAMA_USE_CURL

bool common_has_curl() {
    return true;
}

//
// CURL utils
//

using curl_ptr = std::unique_ptr<CURL, decltype(&curl_easy_cleanup)>;

// cannot use unique_ptr for curl_slist, because we cannot update without destroying the old one
struct curl_slist_ptr {
    struct curl_slist * ptr = nullptr;
    ~curl_slist_ptr() {
        if (ptr) {
            curl_slist_free_all(ptr);
        }
    }
};

static CURLcode common_curl_perf(CURL * curl) {
    CURLcode res = curl_easy_perform(curl);
    if (res != CURLE_OK) {
        LOG_ERR("%s: curl_easy_perform() failed\n", __func__);
    }

    return res;
}

// Send a HEAD request to retrieve the etag and last-modified headers
struct common_load_model_from_url_headers {
    std::string etag;
    std::string last_modified;
    std::string accept_ranges;
};

struct FILE_deleter {
    void operator()(FILE * f) const { fclose(f); }
};

static size_t common_header_callback(char * buffer, size_t, size_t n_items, void * userdata) {
    common_load_model_from_url_headers * headers = (common_load_model_from_url_headers *) userdata;
    static std::regex                    header_regex("([^:]+): (.*)\r\n");
    static std::regex                    etag_regex("ETag", std::regex_constants::icase);
    static std::regex                    last_modified_regex("Last-Modified", std::regex_constants::icase);
    static std::regex                    accept_ranges_regex("Accept-Ranges", std::regex_constants::icase);
    std::string                          header(buffer, n_items);
    std::smatch                          match;
    if (std::regex_match(header, match, header_regex)) {
        const std::string & key   = match[1];
        const std::string & value = match[2];
        if (std::regex_match(key, match, etag_regex)) {
            headers->etag = value;
        } else if (std::regex_match(key, match, last_modified_regex)) {
            headers->last_modified = value;
        } else if (std::regex_match(key, match, accept_ranges_regex)) {
            headers->accept_ranges = value;
        }
    }

    return n_items;
}

static size_t common_write_callback(void * data, size_t size, size_t nmemb, void * fd) {
    return std::fwrite(data, size, nmemb, static_cast<FILE *>(fd));
}

// helper function to hide password in URL
static std::string llama_download_hide_password_in_url(const std::string & url) {
    // Use regex to match and replace the user[:password]@ pattern in URLs
    // Pattern: scheme://[user[:password]@]host[...]
    static const std::regex url_regex(R"(^(?:[A-Za-z][A-Za-z0-9+.-]://)(?:[^/@]+@)?.$)");
    std::smatch             match;

    if (std::regex_match(url, match, url_regex)) {
        // match[1] = scheme (e.g., "https://")
        // match[2] = user[:password]@ part
        // match[3] = rest of URL (host and path)
        return match[1].str() + "********@" + match[3].str();
    }

    return url;  // No credentials found or malformed URL
}

static void common_curl_easy_setopt_head(CURL * curl, const std::string & url) {
    // Set the URL, allow to follow http redirection
    curl_easy_setopt(curl, CURLOPT_URL, url.c_str());
    curl_easy_setopt(curl, CURLOPT_FOLLOWLOCATION, 1L);

#    if defined(_WIN32)
    // CURLSSLOPT_NATIVE_CA tells libcurl to use standard certificate store of
    //   operating system. Currently implemented under MS-Windows.
    curl_easy_setopt(curl, CURLOPT_SSL_OPTIONS, CURLSSLOPT_NATIVE_CA);
#    endif

    curl_easy_setopt(curl, CURLOPT_NOBODY, 1L);      // will trigger the HEAD verb
    curl_easy_setopt(curl, CURLOPT_NOPROGRESS, 1L);  // hide head request progress
    curl_easy_setopt(curl, CURLOPT_HEADERFUNCTION, common_header_callback);
}

static void common_curl_easy_setopt_get(CURL * curl) {
    curl_easy_setopt(curl, CURLOPT_NOBODY, 0L);
    curl_easy_setopt(curl, CURLOPT_WRITEFUNCTION, common_write_callback);

    //  display download progress
    curl_easy_setopt(curl, CURLOPT_NOPROGRESS, 0L);
}

static bool common_pull_file(CURL * curl, const std::string & path_temporary) {
    if (std::filesystem::exists(path_temporary)) {
        const std::string partial_size = std::to_string(std::filesystem::file_size(path_temporary));
        LOG_INF("%s: server supports range requests, resuming download from byte %s\n", __func__, partial_size.c_str());
        const std::string range_str = partial_size + "-";
        curl_easy_setopt(curl, CURLOPT_RANGE, range_str.c_str());
    }

    // Always open file in append mode could be resuming
    std::unique_ptr<FILE, FILE_deleter> outfile(fopen(path_temporary.c_str(), "ab"));
    if (!outfile) {
        LOG_ERR("%s: error opening local file for writing: %s\n", __func__, path_temporary.c_str());
        return false;
    }

    common_curl_easy_setopt_get(curl);
    curl_easy_setopt(curl, CURLOPT_WRITEDATA, outfile.get());

    return common_curl_perf(curl) == CURLE_OK;
}

static bool common_download_head(CURL *              curl,
                                 curl_slist_ptr &    http_headers,
                                 const std::string & url,
                                 const std::string & bearer_token) {
    if (!curl) {
        LOG_ERR("%s: error initializing libcurl\n", __func__);
        return false;
    }

    http_headers.ptr = curl_slist_append(http_headers.ptr, "User-Agent: llama-cpp");
    // Check if hf-token or bearer-token was specified
    if (!bearer_token.empty()) {
        std::string auth_header = "Authorization: Bearer " + bearer_token;
        http_headers.ptr        = curl_slist_append(http_headers.ptr, auth_header.c_str());
    }

    curl_easy_setopt(curl, CURLOPT_HTTPHEADER, http_headers.ptr);
    common_curl_easy_setopt_head(curl, url);
    return common_curl_perf(curl) == CURLE_OK;
}

// download one single file from remote URL to local path
static bool common_download_file_single_online(const std::string & url,
                                               const std::string & path,
                                               const std::string & bearer_token) {
    // If the file exists, check its JSON metadata companion file.
    std::string metadata_path = path + ".json";
    static const int max_attempts        = 3;
    static const int retry_delay_seconds = 2;
    for (int i = 0; i < max_attempts; ++i) {
        nlohmann::json metadata;  // TODO @ngxson : get rid of this json, use regex instead
        std::string    etag;
        std::string    last_modified;

        // Check if the file already exists locally
        const auto file_exists = std::filesystem::exists(path);
        if (file_exists) {
            // Try and read the JSON metadata file (note: stream autoclosed upon exiting this block).
            std::ifstream metadata_in(metadata_path);
            if (metadata_in.good()) {
                try {
                    metadata_in >> metadata;
                    LOG_DBG("%s: previous metadata file found %s: %s\n", __func__, metadata_path.c_str(),
                            metadata.dump().c_str());
                    if (metadata.contains("etag") && metadata.at("etag").is_string()) {
                        etag = metadata.at("etag");
                    }
                    if (metadata.contains("lastModified") && metadata.at("lastModified").is_string()) {
                        last_modified = metadata.at("lastModified");
                    }
                } catch (const nlohmann::json::exception & e) {
                    LOG_ERR("%s: error reading metadata file %s: %s\n", __func__, metadata_path.c_str(), e.what());
                }
            }
            // if we cannot open the metadata file, we assume that the downloaded file is not valid (etag and last-modified are left empty, so we will download it again)
        } else {
            LOG_INF("%s: no previous model file found %s\n", __func__, path.c_str());
        }

        bool head_request_ok = false;
        bool should_download = !file_exists;  // by default, we should download if the file does not exist

        // Initialize libcurl
        curl_ptr curl(curl_easy_init(), &curl_easy_cleanup);
        common_load_model_from_url_headers headers;
        curl_easy_setopt(curl.get(), CURLOPT_HEADERDATA, &headers);
        curl_slist_ptr http_headers;
        const bool     was_perform_successful = common_download_head(curl.get(), http_headers, url, bearer_token);
        if (!was_perform_successful) {
            head_request_ok = false;
        }

        long http_code = 0;
        curl_easy_getinfo(curl.get(), CURLINFO_RESPONSE_CODE, &http_code);
        if (http_code == 200) {
            head_request_ok = true;
        } else {
            LOG_WRN("%s: HEAD invalid http status code received: %ld\n", __func__, http_code);
            head_request_ok = false;
        }

        // if head_request_ok is false, we don't have the etag or last-modified headers
        // we leave should_download as-is, which is true if the file does not exist
        bool should_download_from_scratch = false;
        if (head_request_ok) {
            // check if ETag or Last-Modified headers are different
            // if it is, we need to download the file again
            if (!etag.empty() && etag != headers.etag) {
                LOG_WRN("%s: ETag header is different (%s != %s): triggering a new download\n", __func__, etag.c_str(),
                        headers.etag.c_str());
                should_download              = true;
                should_download_from_scratch = true;
            } else if (!last_modified.empty() && last_modified != headers.last_modified) {
                LOG_WRN("%s: Last-Modified header is different (%s != %s): triggering a new download\n", __func__,
                        last_modified.c_str(), headers.last_modified.c_str());
                should_download              = true;
                should_download_from_scratch = true;
            }
        }

        const bool accept_ranges_supported = !headers.accept_ranges.empty() && headers.accept_ranges != "none";
        if (should_download) {
            if (file_exists &&
                !accept_ranges_supported) {  // Resumable downloads not supported, delete and start again.
                LOG_WRN("%s: deleting previous downloaded file: %s\n", __func__, path.c_str());
                if (remove(path.c_str()) != 0) {
                    LOG_ERR("%s: unable to delete file: %s\n", __func__, path.c_str());
                    return false;
                }
            }

            const std::string path_temporary = path + ".downloadInProgress";
            if (should_download_from_scratch) {
                if (std::filesystem::exists(path_temporary)) {
                    if (remove(path_temporary.c_str()) != 0) {
                        LOG_ERR("%s: unable to delete file: %s\n", __func__, path_temporary.c_str());
                        return false;
                    }
                }

                if (std::filesystem::exists(path)) {
                    if (remove(path.c_str()) != 0) {
                        LOG_ERR("%s: unable to delete file: %s\n", __func__, path.c_str());
                        return false;
                    }
                }
            }

            // Write the updated JSON metadata file.
            metadata.update({
                { "url",          url                   },
                { "etag",         headers.etag          },
                { "lastModified", headers.last_modified }
            });
            write_file(metadata_path, metadata.dump(4));
            LOG_DBG("%s: file metadata saved: %s\n", __func__, metadata_path.c_str());

            // start the download
            LOG_INF("%s: trying to download model from %s to %s (server_etag:%s, server_last_modified:%s)...\n",
                    __func__, llama_download_hide_password_in_url(url).c_str(), path_temporary.c_str(),
                    headers.etag.c_str(), headers.last_modified.c_str());
            const bool was_pull_successful = common_pull_file(curl.get(), path_temporary);
            if (!was_pull_successful) {
                if (i + 1 < max_attempts) {
                    const int exponential_backoff_delay = std::pow(retry_delay_seconds, i) * 1000;
                    LOG_WRN("%s: retrying after %d milliseconds...\n", __func__, exponential_backoff_delay);
                    std::this_thread::sleep_for(std::chrono::milliseconds(exponential_backoff_delay));
                } else {
                    LOG_ERR("%s: curl_easy_perform() failed after %d attempts\n", __func__, max_attempts);
                }

                continue;
            }

            long http_code = 0;
            curl_easy_getinfo(curl.get(), CURLINFO_RESPONSE_CODE, &http_code);
            if (http_code < 200 || http_code >= 400) {
                LOG_ERR("%s: invalid http status code received: %ld\n", __func__, http_code);
                return false;
            }

            if (rename(path_temporary.c_str(), path.c_str()) != 0) {
                LOG_ERR("%s: unable to rename file: %s to %s\n", __func__, path_temporary.c_str(), path.c_str());
                return false;
            }
        } else {
            LOG_INF("%s: using cached file: %s\n", __func__, path.c_str());
        }

        break;
    }

    return true;
}

std::pair<long, std::vector<char>> common_remote_get_content(const std::string & url, const common_remote_params & params) {
    curl_ptr       curl(curl_easy_init(), &curl_easy_cleanup);
    curl_slist_ptr http_headers;
    std::vector<char> res_buffer;

    curl_easy_setopt(curl.get(), CURLOPT_URL, url.c_str());
    curl_easy_setopt(curl.get(), CURLOPT_NOPROGRESS, 1L);
    curl_easy_setopt(curl.get(), CURLOPT_FOLLOWLOCATION, 1L);
    curl_easy_setopt(curl.get(), CURLOPT_VERBOSE, 1L);
    typedef size_t(*CURLOPT_WRITEFUNCTION_PTR)(void * ptr, size_t size, size_t nmemb, void * data);
    auto write_callback = [](void * ptr, size_t size, size_t nmemb, void * data) -> size_t {
        auto data_vec = static_cast<std::vector<char> *>(data);
        data_vec->insert(data_vec->end(), (char *)ptr, (char *)ptr + size * nmemb);
        return size * nmemb;
    };
    curl_easy_setopt(curl.get(), CURLOPT_WRITEFUNCTION, static_cast<CURLOPT_WRITEFUNCTION_PTR>(write_callback));
    curl_easy_setopt(curl.get(), CURLOPT_WRITEDATA, &res_buffer);
#if defined(_WIN32)
    curl_easy_setopt(curl.get(), CURLOPT_SSL_OPTIONS, CURLSSLOPT_NATIVE_CA);
#endif
    if (params.timeout > 0) {
        curl_easy_setopt(curl.get(), CURLOPT_TIMEOUT, params.timeout);
    }
    if (params.max_size > 0) {
        curl_easy_setopt(curl.get(), CURLOPT_MAXFILESIZE, params.max_size);
    }
    http_headers.ptr = curl_slist_append(http_headers.ptr, "User-Agent: llama-cpp");
    for (const auto & header : params.headers) {
        http_headers.ptr = curl_slist_append(http_headers.ptr, header.c_str());
    }
    curl_easy_setopt(curl.get(), CURLOPT_HTTPHEADER, http_headers.ptr);

    CURLcode res = curl_easy_perform(curl.get());

    if (res != CURLE_OK) {
        std::string error_msg = curl_easy_strerror(res);
        throw std::runtime_error("error: cannot make GET request: " + error_msg);
    }

    long res_code;
    curl_easy_getinfo(curl.get(), CURLINFO_RESPONSE_CODE, &res_code);

    return { res_code, std::move(res_buffer) };
}

#else

bool common_has_curl() {
    return false;
}

static bool common_download_file_single_online(const std::string &, const std::string &, const std::string &) {
    LOG_ERR("error: built without CURL, cannot download model from internet\n");
    return false;
}

std::pair<long, std::vector<char>> common_remote_get_content(const std::string & url, const common_remote_params &) {
    if (!url.empty()) {
        throw std::runtime_error("error: built without CURL, cannot download model from the internet");
    }

    return {};
}

#endif // LLAMA_USE_CURL

static bool common_download_file_single(const std::string & url,
                                        const std::string & path,
                                        const std::string & bearer_token,
                                        bool                offline) {
    if (!offline) {
        return common_download_file_single_online(url, path, bearer_token);
    }

    if (!std::filesystem::exists(path)) {
        LOG_ERR("%s: required file is not available in cache (offline mode): %s\n", __func__, path.c_str());
        return false;
    }

    LOG_INF("%s: using cached file (offline mode): %s\n", __func__, path.c_str());
    return true;
}

// download multiple files from remote URLs to local paths
// the input is a vector of pairs <url, path>
static bool common_download_file_multiple(const std::vector<std::pair<std::string, std::string>> & urls, const std::string & bearer_token, bool offline) {
    // Prepare download in parallel
    std::vector<std::future<bool>> futures_download;
    for (auto const & item : urls) {
        futures_download.push_back(std::async(std::launch::async, [bearer_token, offline](const std::pair<std::string, std::string> & it) -> bool {
            return common_download_file_single(it.first, it.second, bearer_token, offline);
        }, item));
    }

    // Wait for all downloads to complete
    for (auto & f : futures_download) {
        if (!f.get()) {
            return false;
        }
    }

    return true;
}

static bool common_download_model(
        const common_params_model & model,
        const std::string & bearer_token,
        bool offline) {
    // Basic validation of the model.url
    if (model.url.empty()) {
        LOG_ERR("%s: invalid model url\n", __func__);
        return false;
    }

    if (!common_download_file_single(model.url, model.path, bearer_token, offline)) {
        return false;
    }

    // check for additional GGUFs split to download
    int n_split = 0;
    {
        struct gguf_init_params gguf_params = {
            /*.no_alloc = */ true,
            /*.ctx      = */ NULL,
        };
        auto * ctx_gguf = gguf_init_from_file(model.path.c_str(), gguf_params);
        if (!ctx_gguf) {
            LOG_ERR("\n%s:  failed to load input GGUF from %s\n", __func__, model.path.c_str());
            return false;
        }

        auto key_n_split = gguf_find_key(ctx_gguf, LLM_KV_SPLIT_COUNT);
        if (key_n_split >= 0) {
            n_split = gguf_get_val_u16(ctx_gguf, key_n_split);
        }

        gguf_free(ctx_gguf);
    }

    if (n_split > 1) {
        char split_prefix[PATH_MAX] = {0};
        char split_url_prefix[LLAMA_MAX_URL_LENGTH] = {0};

        // Verify the first split file format
        // and extract split URL and PATH prefixes
        {
            if (!llama_split_prefix(split_prefix, sizeof(split_prefix), model.path.c_str(), 0, n_split)) {
                LOG_ERR("\n%s: unexpected model file name: %s n_split=%d\n", __func__, model.path.c_str(), n_split);
                return false;
            }

            if (!llama_split_prefix(split_url_prefix, sizeof(split_url_prefix), model.url.c_str(), 0, n_split)) {
                LOG_ERR("\n%s: unexpected model url: %s n_split=%d\n", __func__, model.url.c_str(), n_split);
                return false;
            }
        }

        std::vector<std::pair<std::string, std::string>> urls;
        for (int idx = 1; idx < n_split; idx++) {
            char split_path[PATH_MAX] = {0};
            llama_split_path(split_path, sizeof(split_path), split_prefix, idx, n_split);

            char split_url[LLAMA_MAX_URL_LENGTH] = {0};
            llama_split_path(split_url, sizeof(split_url), split_url_prefix, idx, n_split);

            if (std::string(split_path) == model.path) {
                continue; // skip the already downloaded file
            }

            urls.push_back({split_url, split_path});
        }

        // Download in parallel
        common_download_file_multiple(urls, bearer_token, offline);
    }

    return true;
}

/**
 * Allow getting the HF file from the HF repo with tag (like ollama), for example:
 * - bartowski/Llama-3.2-3B-Instruct-GGUF:q4
 * - bartowski/Llama-3.2-3B-Instruct-GGUF:Q4_K_M
 * - bartowski/Llama-3.2-3B-Instruct-GGUF:q5_k_s
 * Tag is optional, default to "latest" (meaning it checks for Q4_K_M first, then Q4, then if not found, return the first GGUF file in repo)
 *
 * Return pair of <repo, file> (with "repo" already having tag removed)
 *
 * Note: we use the Ollama-compatible HF API, but not using the blobId. Instead, we use the special "ggufFile" field which returns the value for "hf_file". This is done to be backward-compatible with existing cache files.
 */
static struct common_hf_file_res common_get_hf_file(const std::string & hf_repo_with_tag, const std::string & bearer_token, bool offline) {
    auto parts = string_split<std::string>(hf_repo_with_tag, ':');
    std::string tag = parts.size() > 1 ? parts.back() : "latest";
    std::string hf_repo = parts[0];
    if (string_split<std::string>(hf_repo, '/').size() != 2) {
        throw std::invalid_argument("error: invalid HF repo format, expected <user>/<model>[:quant]\n");
    }

    std::string url = get_model_endpoint() + "v2/" + hf_repo + "/manifests/" + tag;

    // headers
    std::vector<std::string> headers;
    headers.push_back("Accept: application/json");
    if (!bearer_token.empty()) {
        headers.push_back("Authorization: Bearer " + bearer_token);
    }
    // Important: the User-Agent must be "llama-cpp" to get the "ggufFile" field in the response
    // User-Agent header is already set in common_remote_get_content, no need to set it here

    // we use "=" to avoid clashing with other component, while still being allowed on windows
    std::string cached_response_fname = "manifest=" + hf_repo + "=" + tag + ".json";
    string_replace_all(cached_response_fname, "/", "_");
    std::string cached_response_path = fs_get_cache_file(cached_response_fname);

    // make the request
    common_remote_params params;
    params.headers = headers;
    long res_code = 0;
    std::string res_str;
    bool use_cache = false;
    if (!offline) {
        try {
            auto res = common_remote_get_content(url, params);
            res_code = res.first;
            res_str = std::string(res.second.data(), res.second.size());
        } catch (const std::exception & e) {
            LOG_WRN("error: failed to get manifest at %s: %s\n", url.c_str(), e.what());
        }
    }
    if (res_code == 0) {
        if (std::filesystem::exists(cached_response_path)) {
            LOG_WRN("trying to read manifest from cache: %s\n", cached_response_path.c_str());
            res_str = read_file(cached_response_path);
            res_code = 200;
            use_cache = true;
        } else {
            throw std::runtime_error(
                offline ? "error: failed to get manifest (offline mode)"
                : "error: failed to get manifest (check your internet connection)");
        }
    }
    std::string ggufFile;
    std::string mmprojFile;

    if (res_code == 200 || res_code == 304) {
        try {
            auto j = json::parse(res_str);

            if (j.contains("ggufFile") && j["ggufFile"].contains("rfilename")) {
                ggufFile = j["ggufFile"]["rfilename"].get<std::string>();
            }
            if (j.contains("mmprojFile") && j["mmprojFile"].contains("rfilename")) {
                mmprojFile = j["mmprojFile"]["rfilename"].get<std::string>();
            }
        } catch (const std::exception & e) {
            throw std::runtime_error(std::string("error parsing manifest JSON: ") + e.what());
        }
        if (!use_cache) {
            // if not using cached response, update the cache file
            write_file(cached_response_path, res_str);
        }
    } else if (res_code == 401) {
        throw std::runtime_error("error: model is private or does not exist; if you are accessing a gated model, please provide a valid HF token");
    } else {
        throw std::runtime_error(string_format("error from HF API, response code: %ld, data: %s", res_code, res_str.c_str()));
    }

    // check response
    if (ggufFile.empty()) {
        throw std::runtime_error("error: model does not have ggufFile");
    }

    return { hf_repo, ggufFile, mmprojFile };
}

//
// Docker registry functions
//

static std::string common_docker_get_token(const std::string & repo) {
    std::string url = "https://auth.docker.io/token?service=registry.docker.io&scope=repository:" + repo + ":pull";

    common_remote_params params;
    auto                 res = common_remote_get_content(url, params);

    if (res.first != 200) {
        throw std::runtime_error("Failed to get Docker registry token, HTTP code: " + std::to_string(res.first));
    }

    std::string            response_str(res.second.begin(), res.second.end());
    nlohmann::ordered_json response = nlohmann::ordered_json::parse(response_str);

    if (!response.contains("token")) {
        throw std::runtime_error("Docker registry token response missing 'token' field");
    }

    return response["token"].get<std::string>();
}

static std::string common_docker_resolve_model(const std::string & docker) {
    // Parse ai/smollm2:135M-Q4_0
    size_t      colon_pos = docker.find(':');
    std::string repo, tag;
    if (colon_pos != std::string::npos) {
        repo = docker.substr(0, colon_pos);
        tag  = docker.substr(colon_pos + 1);
    } else {
        repo = docker;
        tag  = "latest";
    }

    // ai/ is the default
    size_t      slash_pos = docker.find('/');
    if (slash_pos == std::string::npos) {
        repo.insert(0, "ai/");
    }

    LOG_INF("%s: Downloading Docker Model: %s:%s\n", __func__, repo.c_str(), tag.c_str());
    try {
        // --- helper: digest validation ---
        auto validate_oci_digest = [](const std::string & digest) -> std::string {
            // Expected: algo:hex ; start with sha256 (64 hex chars)
            // You can extend this map if supporting other algorithms in future.
            static const std::regex re("^sha256:([a-fA-F0-9]{64})$");
            std::smatch m;
            if (!std::regex_match(digest, m, re)) {
                throw std::runtime_error("Invalid OCI digest format received in manifest: " + digest);
            }
            // normalize hex to lowercase
            std::string normalized = digest;
            std::transform(normalized.begin()+7, normalized.end(), normalized.begin()+7, [](unsigned char c){
                return std::tolower(c);
            });
            return normalized;
        };

        std::string token = common_docker_get_token(repo);  // Get authentication token

        // Get manifest
        const std::string    url_prefix = "https://registry-1.docker.io/v2/" + repo;
        std::string          manifest_url = url_prefix + "/manifests/" + tag;
        common_remote_params manifest_params;
        manifest_params.headers.push_back("Authorization: Bearer " + token);
        manifest_params.headers.push_back(
            "Accept: application/vnd.docker.distribution.manifest.v2+json,application/vnd.oci.image.manifest.v1+json");
        auto manifest_res = common_remote_get_content(manifest_url, manifest_params);
        if (manifest_res.first != 200) {
            throw std::runtime_error("Failed to get Docker manifest, HTTP code: " + std::to_string(manifest_res.first));
        }

        std::string            manifest_str(manifest_res.second.begin(), manifest_res.second.end());
        nlohmann::ordered_json manifest = nlohmann::ordered_json::parse(manifest_str);
        std::string            gguf_digest;  // Find the GGUF layer
        if (manifest.contains("layers")) {
            for (const auto & layer : manifest["layers"]) {
                if (layer.contains("mediaType")) {
                    std::string media_type = layer["mediaType"].get<std::string>();
                    if (media_type == "application/vnd.docker.ai.gguf.v3" ||
                        media_type.find("gguf") != std::string::npos) {
                        gguf_digest = layer["digest"].get<std::string>();
                        break;
                    }
                }
            }
        }

        if (gguf_digest.empty()) {
            throw std::runtime_error("No GGUF layer found in Docker manifest");
        }

        // Validate & normalize digest
        gguf_digest = validate_oci_digest(gguf_digest);
        LOG_DBG("%s: Using validated digest: %s\n", __func__, gguf_digest.c_str());

        // Prepare local filename
        std::string model_filename = repo;
        std::replace(model_filename.begin(), model_filename.end(), '/', '_');
        model_filename += "_" + tag + ".gguf";
        std::string local_path = fs_get_cache_file(model_filename);

        const std::string blob_url = url_prefix + "/blobs/" + gguf_digest;
        if (!common_download_file_single(blob_url, local_path, token, false)) {
            throw std::runtime_error("Failed to download Docker Model");
        }

        LOG_INF("%s: Downloaded Docker Model to: %s\n", __func__, local_path.c_str());
        return local_path;
    } catch (const std::exception & e) {
        LOG_ERR("%s: Docker Model download failed: %s\n", __func__, e.what());
        throw;
    }
}

//
// utils
//

// Helper function to parse tensor buffer override strings
static void parse_tensor_buffer_overrides(const std::string & value, std::vector<llama_model_tensor_buft_override> & overrides) {
    std::map<std::string, ggml_backend_buffer_type_t> buft_list;
    for (size_t i = 0; i < ggml_backend_dev_count(); ++i) {
        auto * dev = ggml_backend_dev_get(i);
        auto * buft = ggml_backend_dev_buffer_type(dev);
        if (buft) {
            buft_list[ggml_backend_buft_name(buft)] = buft;
        }
    }

    for (const auto & override : string_split<std::string>(value, ',')) {
        std::string::size_type pos = override.find('=');
        if (pos == std::string::npos) {
            throw std::invalid_argument("invalid value");
        }
        std::string tensor_name = override.substr(0, pos);
        std::string buffer_type = override.substr(pos + 1);

        if (buft_list.find(buffer_type) == buft_list.end()) {
            printf("Available buffer types:\n");
            for (const auto & it : buft_list) {
                printf("  %s\n", ggml_backend_buft_name(it.second));
            }
            throw std::invalid_argument("unknown buffer type");
        }
        // keep strings alive and avoid leaking memory by storing them in a static vector
        static std::list<std::string> buft_overrides;
        buft_overrides.push_back(tensor_name);
        overrides.push_back({buft_overrides.back().c_str(), buft_list.at(buffer_type)});
    }
}

struct handle_model_result {
    bool found_mmproj = false;
    common_params_model mmproj;
};

static handle_model_result common_params_handle_model(
        struct common_params_model & model,
        const std::string & bearer_token,
        const std::string & model_path_default,
        bool offline) {
    handle_model_result result;
    // handle pre-fill default model path and url based on hf_repo and hf_file
    {
        if (!model.docker_repo.empty()) {  // Handle Docker URLs by resolving them to local paths
            model.path = common_docker_resolve_model(model.docker_repo);
        } else if (!model.hf_repo.empty()) {
            // short-hand to avoid specifying --hf-file -> default it to --model
            if (model.hf_file.empty()) {
                if (model.path.empty()) {
                    auto auto_detected = common_get_hf_file(model.hf_repo, bearer_token, offline);
                    if (auto_detected.repo.empty() || auto_detected.ggufFile.empty()) {
                        exit(1); // built without CURL, error message already printed
                    }
                    model.hf_repo = auto_detected.repo;
                    model.hf_file = auto_detected.ggufFile;
                    if (!auto_detected.mmprojFile.empty()) {
                        result.found_mmproj   = true;
                        result.mmproj.hf_repo = model.hf_repo;
                        result.mmproj.hf_file = auto_detected.mmprojFile;
                    }
                } else {
                    model.hf_file = model.path;
                }
            }

            std::string model_endpoint = get_model_endpoint();
            model.url = model_endpoint + model.hf_repo + "/resolve/main/" + model.hf_file;
            // make sure model path is present (for caching purposes)
            if (model.path.empty()) {
                // this is to avoid different repo having same file name, or same file name in different subdirs
                std::string filename = model.hf_repo + "_" + model.hf_file;
                // to make sure we don't have any slashes in the filename
                string_replace_all(filename, "/", "_");
                model.path = fs_get_cache_file(filename);
            }

        } else if (!model.url.empty()) {
            if (model.path.empty()) {
                auto f = string_split<std::string>(model.url, '#').front();
                f = string_split<std::string>(f, '?').front();
                model.path = fs_get_cache_file(string_split<std::string>(f, '/').back());
            }

        } else if (model.path.empty()) {
            model.path = model_path_default;
        }
    }

    // then, download it if needed
    if (!model.url.empty()) {
        bool ok = common_download_model(model, bearer_token, offline);
        if (!ok) {
            LOG_ERR("error: failed to download model from %s\n", model.url.c_str());
            exit(1);
        }
    }

    return result;
}

const std::vector<ggml_type> kv_cache_types = {
    GGML_TYPE_F32,
    GGML_TYPE_F16,
    GGML_TYPE_BF16,
    GGML_TYPE_Q8_0,
    GGML_TYPE_Q4_0,
    GGML_TYPE_Q4_1,
    GGML_TYPE_IQ4_NL,
    GGML_TYPE_Q5_0,
    GGML_TYPE_Q5_1,
};

static ggml_type kv_cache_type_from_str(const std::string & s) {
    for (const auto & type : kv_cache_types) {
        if (ggml_type_name(type) == s) {
            return type;
        }
    }
    throw std::runtime_error("Unsupported cache type: " + s);
}

static std::string get_all_kv_cache_types() {
    std::ostringstream msg;
    for (const auto & type : kv_cache_types) {
        msg << ggml_type_name(type) << (&type == &kv_cache_types.back() ? "" : ", ");
    }
    return msg.str();
}

//
// CLI argument parsing functions
//

static bool common_params_parse_ex(int argc, char ** argv, common_params_context & ctx_arg) {
    common_params & params = ctx_arg.params;

    std::unordered_map<std::string, common_arg *> arg_to_options;
    for (auto & opt : ctx_arg.options) {
        for (const auto & arg : opt.args) {
            arg_to_options[arg] = &opt;
        }
    }

    // handle environment variables
    for (auto & opt : ctx_arg.options) {
        std::string value;
        if (opt.get_value_from_env(value)) {
            try {
                if (opt.handler_void && (value == "1" || value == "true")) {
                    opt.handler_void(params);
                }
                if (opt.handler_int) {
                    opt.handler_int(params, std::stoi(value));
                }
                if (opt.handler_string) {
                    opt.handler_string(params, value);
                    continue;
                }
            } catch (std::exception & e) {
                throw std::invalid_argument(string_format(
                    "error while handling environment variable \"%s\": %s\n\n", opt.env, e.what()));
            }
        }
    }

    // handle command line arguments
    auto check_arg = [&](int i) {
        if (i+1 >= argc) {
            throw std::invalid_argument("expected value for argument");
        }
    };

    for (int i = 1; i < argc; i++) {
        const std::string arg_prefix = "--";

        std::string arg = argv[i];
        if (arg.compare(0, arg_prefix.size(), arg_prefix) == 0) {
            std::replace(arg.begin(), arg.end(), '_', '-');
        }
        if (arg_to_options.find(arg) == arg_to_options.end()) {
            throw std::invalid_argument(string_format("error: invalid argument: %s", arg.c_str()));
        }
        auto opt = *arg_to_options[arg];
        if (opt.has_value_from_env()) {
            fprintf(stderr, "warn: %s environment variable is set, but will be overwritten by command line argument %s\n", opt.env, arg.c_str());
        }
        try {
            if (opt.handler_void) {
                opt.handler_void(params);
                continue;
            }

            // arg with single value
            check_arg(i);
            std::string val = argv[++i];
            if (opt.handler_int) {
                opt.handler_int(params, std::stoi(val));
                continue;
            }
            if (opt.handler_string) {
                opt.handler_string(params, val);
                continue;
            }

            // arg with 2 values
            check_arg(i);
            std::string val2 = argv[++i];
            if (opt.handler_str_str) {
                opt.handler_str_str(params, val, val2);
                continue;
            }
        } catch (std::exception & e) {
            throw std::invalid_argument(string_format(
                "error while handling argument \"%s\": %s\n\n"
                "usage:\n%s\n\nto show complete usage, run with -h",
                arg.c_str(), e.what(), arg_to_options[arg]->to_string().c_str()));
        }
    }

    postprocess_cpu_params(params.cpuparams,       nullptr);
    postprocess_cpu_params(params.cpuparams_batch, &params.cpuparams);

    postprocess_cpu_params(params.speculative.cpuparams,       &params.cpuparams);
    postprocess_cpu_params(params.speculative.cpuparams_batch, &params.cpuparams_batch);

    if (params.prompt_cache_all && (params.interactive || params.interactive_first)) {
        throw std::invalid_argument("error: --prompt-cache-all not supported in interactive mode yet\n");
    }

    // handle model and download
    {
        auto res = common_params_handle_model(params.model, params.hf_token, DEFAULT_MODEL_PATH, params.offline);
        if (params.no_mmproj) {
            params.mmproj = {};
        } else if (res.found_mmproj && params.mmproj.path.empty() && params.mmproj.url.empty()) {
            // optionally, handle mmproj model when -hf is specified
            params.mmproj = res.mmproj;
        }
        // only download mmproj if the current example is using it
        for (auto & ex : mmproj_examples) {
            if (ctx_arg.ex == ex) {
                common_params_handle_model(params.mmproj,    params.hf_token, "", params.offline);
                break;
            }
        }
        common_params_handle_model(params.speculative.model, params.hf_token, "", params.offline);
        common_params_handle_model(params.vocoder.model,     params.hf_token, "", params.offline);
    }

    if (params.escape) {
        string_process_escapes(params.prompt);
        string_process_escapes(params.input_prefix);
        string_process_escapes(params.input_suffix);
        for (auto & antiprompt : params.antiprompt) {
            string_process_escapes(antiprompt);
        }
        for (auto & seq_breaker : params.sampling.dry_sequence_breakers) {
            string_process_escapes(seq_breaker);
        }
        for (auto & pair : params.speculative.replacements) {
            string_process_escapes(pair.first);
            string_process_escapes(pair.second);
        }
    }

    if (!params.kv_overrides.empty()) {
        params.kv_overrides.emplace_back();
        params.kv_overrides.back().key[0] = 0;
    }

    if (!params.tensor_buft_overrides.empty()) {
        params.tensor_buft_overrides.push_back({nullptr, nullptr});
    }

    if (!params.speculative.tensor_buft_overrides.empty()) {
        params.speculative.tensor_buft_overrides.push_back({nullptr, nullptr});
    }

    if (!params.chat_template.empty() && !common_chat_verify_template(params.chat_template, params.use_jinja)) {
        throw std::runtime_error(string_format(
            "error: the supplied chat template is not supported: %s%s\n",
            params.chat_template.c_str(),
            params.use_jinja ? "" : "\nnote: llama.cpp was started without --jinja, we only support commonly used templates"
        ));
    }

    return true;
}

static void common_params_print_usage(common_params_context & ctx_arg) {
    auto print_options = [](std::vector<common_arg *> & options) {
        for (common_arg * opt : options) {
            printf("%s", opt->to_string().c_str());
        }
    };

    std::vector<common_arg *> common_options;
    std::vector<common_arg *> sparam_options;
    std::vector<common_arg *> specific_options;
    for (auto & opt : ctx_arg.options) {
        // in case multiple LLAMA_EXAMPLE_* are set, we prioritize the LLAMA_EXAMPLE_* matching current example
        if (opt.is_sparam) {
            sparam_options.push_back(&opt);
        } else if (opt.in_example(ctx_arg.ex)) {
            specific_options.push_back(&opt);
        } else {
            common_options.push_back(&opt);
        }
    }
    printf("----- common params -----\n\n");
    print_options(common_options);
    printf("\n\n----- sampling params -----\n\n");
    print_options(sparam_options);
    // TODO: maybe convert enum llama_example to string
    printf("\n\n----- example-specific params -----\n\n");
    print_options(specific_options);
}

static void common_params_print_completion(common_params_context & ctx_arg) {
    std::vector<common_arg *> common_options;
    std::vector<common_arg *> sparam_options;
    std::vector<common_arg *> specific_options;

    for (auto & opt : ctx_arg.options) {
        if (opt.is_sparam) {
            sparam_options.push_back(&opt);
        } else if (opt.in_example(ctx_arg.ex)) {
            specific_options.push_back(&opt);
        } else {
            common_options.push_back(&opt);
        }
    }

    printf("_llama_completions() {\n");
    printf("    local cur prev opts\n");
    printf("    COMPREPLY=()\n");
    printf("    cur=\"${COMP_WORDS[COMP_CWORD]}\"\n");
    printf("    prev=\"${COMP_WORDS[COMP_CWORD-1]}\"\n\n");

    printf("    opts=\"");
    auto print_options = [](const std::vector<common_arg *> & options) {
        for (const common_arg * opt : options) {
            for (const char * arg : opt->args) {
                printf("%s ", arg);
            }
        }
    };

    print_options(common_options);
    print_options(sparam_options);
    print_options(specific_options);
    printf("\"\n\n");

    printf("    case \"$prev\" in\n");
    printf("        --model|-m)\n");
    printf("            COMPREPLY=( $(compgen -f -X '!*.gguf' -- \"$cur\") $(compgen -d -- \"$cur\") )\n");
    printf("            return 0\n");
    printf("            ;;\n");
    printf("        --grammar-file)\n");
    printf("            COMPREPLY=( $(compgen -f -X '!*.gbnf' -- \"$cur\") $(compgen -d -- \"$cur\") )\n");
    printf("            return 0\n");
    printf("            ;;\n");
    printf("        --chat-template-file)\n");
    printf("            COMPREPLY=( $(compgen -f -X '!*.jinja' -- \"$cur\") $(compgen -d -- \"$cur\") )\n");
    printf("            return 0\n");
    printf("            ;;\n");
    printf("        *)\n");
    printf("            COMPREPLY=( $(compgen -W \"${opts}\" -- \"$cur\") )\n");
    printf("            return 0\n");
    printf("            ;;\n");
    printf("    esac\n");
    printf("}\n\n");

    std::set<std::string> executables = {
        "llama-batched",
        "llama-batched-bench",
        "llama-bench",
        "llama-cli",
        "llama-convert-llama2c-to-ggml",
        "llama-cvector-generator",
        "llama-embedding",
        "llama-eval-callback",
        "llama-export-lora",
        "llama-gen-docs",
        "llama-gguf",
        "llama-gguf-hash",
        "llama-gguf-split",
        "llama-gritlm",
        "llama-imatrix",
        "llama-infill",
        "llama-mtmd-cli",
        "llama-llava-clip-quantize-cli",
        "llama-lookahead",
        "llama-lookup",
        "llama-lookup-create",
        "llama-lookup-merge",
        "llama-lookup-stats",
        "llama-parallel",
        "llama-passkey",
        "llama-perplexity",
        "llama-q8dot",
        "llama-quantize",
        "llama-qwen2vl-cli",
        "llama-retrieval",
        "llama-run",
        "llama-save-load-state",
        "llama-server",
        "llama-simple",
        "llama-simple-chat",
        "llama-speculative",
        "llama-speculative-simple",
        "llama-tokenize",
        "llama-tts",
        "llama-vdot"
    };

    for (const auto& exe : executables) {
        printf("complete -F _llama_completions %s\n", exe.c_str());
    }
}

static std::vector<ggml_backend_dev_t> parse_device_list(const std::string & value) {
    std::vector<ggml_backend_dev_t> devices;
    auto dev_names = string_split<std::string>(value, ',');
    if (dev_names.empty()) {
        throw std::invalid_argument("no devices specified");
    }
    if (dev_names.size() == 1 && dev_names[0] == "none") {
        devices.push_back(nullptr);
    } else {
        for (const auto & device : dev_names) {
            auto * dev = ggml_backend_dev_by_name(device.c_str());
            if (!dev || ggml_backend_dev_type(dev) == GGML_BACKEND_DEVICE_TYPE_CPU) {
                throw std::invalid_argument(string_format("invalid device: %s", device.c_str()));
            }
            devices.push_back(dev);
        }
        devices.push_back(nullptr);
    }
    return devices;
}

static void add_rpc_devices(const std::string & servers) {
    auto rpc_servers = string_split<std::string>(servers, ',');
    if (rpc_servers.empty()) {
        throw std::invalid_argument("no RPC servers specified");
    }
    ggml_backend_reg_t rpc_reg = ggml_backend_reg_by_name("RPC");
    if (!rpc_reg) {
        throw std::invalid_argument("failed to find RPC backend");
    }
    typedef ggml_backend_dev_t (*ggml_backend_rpc_add_device_t)(const char * endpoint);
    ggml_backend_rpc_add_device_t ggml_backend_rpc_add_device_fn = (ggml_backend_rpc_add_device_t) ggml_backend_reg_get_proc_address(rpc_reg, "ggml_backend_rpc_add_device");
    if (!ggml_backend_rpc_add_device_fn) {
        throw std::invalid_argument("failed to find RPC device add function");
    }
    for (const auto & server : rpc_servers) {
        ggml_backend_dev_t dev = ggml_backend_rpc_add_device_fn(server.c_str());
        if (dev) {
            ggml_backend_device_register(dev);
        } else {
            throw std::invalid_argument("failed to register RPC device");
        }
    }
}

bool common_params_parse(int argc, char ** argv, common_params & params, llama_example ex, void(*print_usage)(int, char **)) {
    auto ctx_arg = common_params_parser_init(params, ex, print_usage);
    const common_params params_org = ctx_arg.params; // the example can modify the default params

    try {
        if (!common_params_parse_ex(argc, argv, ctx_arg)) {
            ctx_arg.params = params_org;
            return false;
        }
        if (ctx_arg.params.usage) {
            common_params_print_usage(ctx_arg);
            if (ctx_arg.print_usage) {
                ctx_arg.print_usage(argc, argv);
            }
            exit(0);
        }
        if (ctx_arg.params.completion) {
            common_params_print_completion(ctx_arg);
            exit(0);
        }
        params.lr.init();
    } catch (const std::invalid_argument & ex) {
        fprintf(stderr, "%s\n", ex.what());
        ctx_arg.params = params_org;
        return false;
    } catch (std::exception & ex) {
        fprintf(stderr, "%s\n", ex.what());
        exit(1); // for other exceptions, we exit with status code 1
    }

    return true;
}

static std::string list_builtin_chat_templates() {
    std::vector<const char *> supported_tmpl;
    int32_t res = llama_chat_builtin_templates(nullptr, 0);
    supported_tmpl.resize(res);
    res = llama_chat_builtin_templates(supported_tmpl.data(), supported_tmpl.size());
    std::ostringstream msg;
    for (auto & tmpl : supported_tmpl) {
        msg << tmpl << (&tmpl == &supported_tmpl.back() ? "" : ", ");
    }
    return msg.str();
}

static bool is_truthy(const std::string & value) {
    return value == "on" || value == "enabled" || value == "1";
}

static bool is_falsey(const std::string & value) {
    return value == "off" || value == "disabled" || value == "0";
}

static bool is_autoy(const std::string & value) {
    return value == "auto" || value == "-1";
}

common_params_context common_params_parser_init(common_params & params, llama_example ex, void(*print_usage)(int, char **)) {
    // load dynamic backends
    ggml_backend_load_all();

    common_params_context ctx_arg(params);
    ctx_arg.print_usage = print_usage;
    ctx_arg.ex          = ex;

    std::string sampler_type_chars;
    std::string sampler_type_names;
    for (const auto & sampler : params.sampling.samplers) {
        sampler_type_chars += common_sampler_type_to_chr(sampler);
        sampler_type_names += common_sampler_type_to_str(sampler) + ";";
    }
    sampler_type_names.pop_back();


    /**
     * filter options by example
     * rules:
     * - all examples inherit options from LLAMA_EXAMPLE_COMMON
     * - if LLAMA_EXAMPLE_* is set (other than COMMON), we only show the option in the corresponding example
     * - if both {LLAMA_EXAMPLE_COMMON, LLAMA_EXAMPLE_*,} are set, we will prioritize the LLAMA_EXAMPLE_* matching current example
     */
    auto add_opt = [&](common_arg arg) {
        if ((arg.in_example(ex) || arg.in_example(LLAMA_EXAMPLE_COMMON)) && !arg.is_exclude(ex)) {
            ctx_arg.options.push_back(std::move(arg));
        }
    };


    add_opt(common_arg(
        {"-h", "--help", "--usage"},
        "print usage and exit",
        [](common_params & params) {
            params.usage = true;
        }
    ));
    add_opt(common_arg(
        {"--version"},
        "show version and build info",
        [](common_params &) {
            fprintf(stderr, "version: %d (%s)\n", LLAMA_BUILD_NUMBER, LLAMA_COMMIT);
            fprintf(stderr, "built with %s for %s\n", LLAMA_COMPILER, LLAMA_BUILD_TARGET);
            exit(0);
        }
    ));
    add_opt(common_arg(
        {"--completion-bash"},
        "print source-able bash completion script for llama.cpp",
        [](common_params & params) {
            params.completion = true;
        }
    ));
    add_opt(common_arg(
        {"--verbose-prompt"},
        string_format("print a verbose prompt before generation (default: %s)", params.verbose_prompt ? "true" : "false"),
        [](common_params & params) {
            params.verbose_prompt = true;
        }
    ));
    add_opt(common_arg(
        {"--no-display-prompt"},
        string_format("don't print prompt at generation (default: %s)", !params.display_prompt ? "true" : "false"),
        [](common_params & params) {
            params.display_prompt = false;
        }
    ).set_examples({LLAMA_EXAMPLE_MAIN}));
    add_opt(common_arg(
        {"-co", "--color"},
        string_format("colorise output to distinguish prompt and user input from generations (default: %s)", params.use_color ? "true" : "false"),
        [](common_params & params) {
            params.use_color = true;
        }
    ).set_examples({LLAMA_EXAMPLE_MAIN, LLAMA_EXAMPLE_SPECULATIVE, LLAMA_EXAMPLE_LOOKUP}));
    add_opt(common_arg(
        {"-t", "--threads"}, "N",
        string_format("number of threads to use during generation (default: %d)", params.cpuparams.n_threads),
        [](common_params & params, int value) {
            params.cpuparams.n_threads = value;
            if (params.cpuparams.n_threads <= 0) {
                params.cpuparams.n_threads = std::thread::hardware_concurrency();
            }
        }
    ).set_env("LLAMA_ARG_THREADS"));
    add_opt(common_arg(
        {"-tb", "--threads-batch"}, "N",
        "number of threads to use during batch and prompt processing (default: same as --threads)",
        [](common_params & params, int value) {
            params.cpuparams_batch.n_threads = value;
            if (params.cpuparams_batch.n_threads <= 0) {
                params.cpuparams_batch.n_threads = std::thread::hardware_concurrency();
            }
        }
    ));
    add_opt(common_arg(
        {"-C", "--cpu-mask"}, "M",
        "CPU affinity mask: arbitrarily long hex. Complements cpu-range (default: \"\")",
        [](common_params & params, const std::string & mask) {
            params.cpuparams.mask_valid = true;
            if (!parse_cpu_mask(mask, params.cpuparams.cpumask)) {
                throw std::invalid_argument("invalid cpumask");
            }
        }
    ));
    add_opt(common_arg(
        {"-Cr", "--cpu-range"}, "lo-hi",
        "range of CPUs for affinity. Complements --cpu-mask",
        [](common_params & params, const std::string & range) {
            params.cpuparams.mask_valid = true;
            if (!parse_cpu_range(range, params.cpuparams.cpumask)) {
                throw std::invalid_argument("invalid range");
            }
        }
    ));
    add_opt(common_arg(
        {"--cpu-strict"}, "<0|1>",
        string_format("use strict CPU placement (default: %u)\n", (unsigned) params.cpuparams.strict_cpu),
        [](common_params & params, const std::string & value) {
            params.cpuparams.strict_cpu = std::stoul(value);
        }
    ));
    add_opt(common_arg(
        {"--prio"}, "N",
        string_format("set process/thread priority : low(-1), normal(0), medium(1), high(2), realtime(3) (default: %d)\n", params.cpuparams.priority),
        [](common_params & params, int prio) {
            if (prio < GGML_SCHED_PRIO_LOW || prio > GGML_SCHED_PRIO_REALTIME) {
                throw std::invalid_argument("invalid value");
            }
            params.cpuparams.priority = (enum ggml_sched_priority) prio;
        }
    ));
    add_opt(common_arg(
        {"--poll"}, "<0...100>",
        string_format("use polling level to wait for work (0 - no polling, default: %u)\n", (unsigned) params.cpuparams.poll),
        [](common_params & params, const std::string & value) {
            params.cpuparams.poll = std::stoul(value);
        }
    ));
    add_opt(common_arg(
        {"-Cb", "--cpu-mask-batch"}, "M",
        "CPU affinity mask: arbitrarily long hex. Complements cpu-range-batch (default: same as --cpu-mask)",
        [](common_params & params, const std::string & mask) {
            params.cpuparams_batch.mask_valid = true;
            if (!parse_cpu_mask(mask, params.cpuparams_batch.cpumask)) {
                throw std::invalid_argument("invalid cpumask");
            }
        }
    ));
    add_opt(common_arg(
        {"-Crb", "--cpu-range-batch"}, "lo-hi",
        "ranges of CPUs for affinity. Complements --cpu-mask-batch",
        [](common_params & params, const std::string & range) {
            params.cpuparams_batch.mask_valid = true;
            if (!parse_cpu_range(range, params.cpuparams_batch.cpumask)) {
                throw std::invalid_argument("invalid range");
            }
        }
    ));
    add_opt(common_arg(
        {"--cpu-strict-batch"}, "<0|1>",
        "use strict CPU placement (default: same as --cpu-strict)",
        [](common_params & params, int value) {
            params.cpuparams_batch.strict_cpu = value;
        }
    ));
    add_opt(common_arg(
        {"--prio-batch"}, "N",
        string_format("set process/thread priority : 0-normal, 1-medium, 2-high, 3-realtime (default: %d)\n", params.cpuparams_batch.priority),
        [](common_params & params, int prio) {
            if (prio < 0 || prio > 3) {
                throw std::invalid_argument("invalid value");
            }
            params.cpuparams_batch.priority = (enum ggml_sched_priority) prio;
        }
    ));
    add_opt(common_arg(
        {"--poll-batch"}, "<0|1>",
        "use polling to wait for work (default: same as --poll)",
        [](common_params & params, int value) {
            params.cpuparams_batch.poll = value;
        }
    ));
    add_opt(common_arg(
        {"-lcs", "--lookup-cache-static"}, "FNAME",
        "path to static lookup cache to use for lookup decoding (not updated by generation)",
        [](common_params & params, const std::string & value) {
            params.lookup_cache_static = value;
        }
    ).set_examples({LLAMA_EXAMPLE_LOOKUP}));
    add_opt(common_arg(
        {"-lcd", "--lookup-cache-dynamic"}, "FNAME",
        "path to dynamic lookup cache to use for lookup decoding (updated by generation)",
        [](common_params & params, const std::string & value) {
            params.lookup_cache_dynamic = value;
        }
    ).set_examples({LLAMA_EXAMPLE_LOOKUP}));
    add_opt(common_arg(
        {"-c", "--ctx-size"}, "N",
        string_format("size of the prompt context (default: %d, 0 = loaded from model)", params.n_ctx),
        [](common_params & params, int value) {
            params.n_ctx = value;
        }
    ).set_env("LLAMA_ARG_CTX_SIZE"));
    add_opt(common_arg(
        {"-n", "--predict", "--n-predict"}, "N",
        string_format(
            ex == LLAMA_EXAMPLE_MAIN
                ? "number of tokens to predict (default: %d, -1 = infinity, -2 = until context filled)"
                : "number of tokens to predict (default: %d, -1 = infinity)",
            params.n_predict),
        [](common_params & params, int value) {
            params.n_predict = value;
        }
    ).set_env("LLAMA_ARG_N_PREDICT"));
    add_opt(common_arg(
        {"-b", "--batch-size"}, "N",
        string_format("logical maximum batch size (default: %d)", params.n_batch),
        [](common_params & params, int value) {
            params.n_batch = value;
        }
    ).set_env("LLAMA_ARG_BATCH"));
    add_opt(common_arg(
        {"-ub", "--ubatch-size"}, "N",
        string_format("physical maximum batch size (default: %d)", params.n_ubatch),
        [](common_params & params, int value) {
            params.n_ubatch = value;
        }
    ).set_env("LLAMA_ARG_UBATCH"));
    add_opt(common_arg(
        {"--keep"}, "N",
        string_format("number of tokens to keep from the initial prompt (default: %d, -1 = all)", params.n_keep),
        [](common_params & params, int value) {
            params.n_keep = value;
        }
    ));
    add_opt(common_arg(
        {"--swa-full"},
        string_format("use full-size SWA cache (default: %s)\n"
            "[(more info)](https://github.com/ggml-org/llama.cpp/pull/13194#issuecomment-2868343055)", params.swa_full ? "true" : "false"),
        [](common_params & params) {
            params.swa_full = true;
        }
    ).set_env("LLAMA_ARG_SWA_FULL"));
    add_opt(common_arg(
        {"--swa-checkpoints"}, "N",
        string_format("max number of SWA checkpoints per slot to create (default: %d)\n"
            "[(more info)](https://github.com/ggml-org/llama.cpp/pull/15293)", params.n_swa_checkpoints),
        [](common_params & params, int value) {
            params.n_swa_checkpoints = value;
        }
    ).set_env("LLAMA_ARG_SWA_CHECKPOINTS").set_examples({LLAMA_EXAMPLE_SERVER}));
    add_opt(common_arg(
        {"--kv-unified", "-kvu"},
        string_format("use single unified KV buffer for the KV cache of all sequences (default: %s)\n"
            "[(more info)](https://github.com/ggml-org/llama.cpp/pull/14363)", params.kv_unified ? "true" : "false"),
        [](common_params & params) {
            params.kv_unified = true;
        }
    ).set_env("LLAMA_ARG_KV_SPLIT"));
    add_opt(common_arg(
        {"--no-context-shift"},
        string_format("disables context shift on infinite text generation (default: %s)", params.ctx_shift ? "disabled" : "enabled"),
        [](common_params & params) {
            params.ctx_shift = false;
        }
    ).set_examples({LLAMA_EXAMPLE_MAIN, LLAMA_EXAMPLE_SERVER, LLAMA_EXAMPLE_IMATRIX, LLAMA_EXAMPLE_PERPLEXITY}).set_env("LLAMA_ARG_NO_CONTEXT_SHIFT"));
    add_opt(common_arg(
        {"--context-shift"},
        string_format("enables context shift on infinite text generation (default: %s)", params.ctx_shift ? "enabled" : "disabled"),
        [](common_params & params) {
            params.ctx_shift = true;
        }
    ).set_examples({LLAMA_EXAMPLE_MAIN, LLAMA_EXAMPLE_SERVER, LLAMA_EXAMPLE_IMATRIX, LLAMA_EXAMPLE_PERPLEXITY}).set_env("LLAMA_ARG_CONTEXT_SHIFT"));
    add_opt(common_arg(
        {"--chunks"}, "N",
        string_format("max number of chunks to process (default: %d, -1 = all)", params.n_chunks),
        [](common_params & params, int value) {
            params.n_chunks = value;
        }
    ).set_examples({LLAMA_EXAMPLE_IMATRIX, LLAMA_EXAMPLE_PERPLEXITY, LLAMA_EXAMPLE_RETRIEVAL}));
    add_opt(common_arg({ "-fa", "--flash-attn" }, "[on|off|auto]",
                       string_format("set Flash Attention use ('on', 'off', or 'auto', default: '%s')",
                                     llama_flash_attn_type_name(params.flash_attn_type)),
                       [](common_params & params, const std::string & value) {
                           if (is_truthy(value)) {
                               params.flash_attn_type = LLAMA_FLASH_ATTN_TYPE_ENABLED;
                           } else if (is_falsey(value)) {
                               params.flash_attn_type = LLAMA_FLASH_ATTN_TYPE_DISABLED;
                           } else if (is_autoy(value)) {
                               params.flash_attn_type = LLAMA_FLASH_ATTN_TYPE_AUTO;
                           } else {
                               throw std::runtime_error(
                                   string_format("error: unkown value for --flash-attn: '%s'\n", value.c_str()));
                           }
                       }).set_env("LLAMA_ARG_FLASH_ATTN"));
    add_opt(common_arg(
        {"-p", "--prompt"}, "PROMPT",
        "prompt to start generation with; for system message, use -sys",
        [](common_params & params, const std::string & value) {
            params.prompt = value;
        }
    ).set_excludes({LLAMA_EXAMPLE_SERVER}));
    add_opt(common_arg(
        {"-sys", "--system-prompt"}, "PROMPT",
        "system prompt to use with model (if applicable, depending on chat template)",
        [](common_params & params, const std::string & value) {
            params.system_prompt = value;
        }
    ).set_examples({LLAMA_EXAMPLE_MAIN, LLAMA_EXAMPLE_DIFFUSION}));
    add_opt(common_arg(
        {"--no-perf"},
        string_format("disable internal libllama performance timings (default: %s)", params.no_perf ? "true" : "false"),
        [](common_params & params) {
            params.no_perf = true;
            params.sampling.no_perf = true;
        }
    ).set_env("LLAMA_ARG_NO_PERF"));
    add_opt(common_arg(
        {"-f", "--file"}, "FNAME",
        "a file containing the prompt (default: none)",
        [](common_params & params, const std::string & value) {
            params.prompt = read_file(value);
            // store the external file name in params
            params.prompt_file = value;
            if (!params.prompt.empty() && params.prompt.back() == '\n') {
                params.prompt.pop_back();
            }
        }
    ).set_excludes({LLAMA_EXAMPLE_SERVER}));
    add_opt(common_arg(
        {"-sysf", "--system-prompt-file"}, "FNAME",
        "a file containing the system prompt (default: none)",
        [](common_params & params, const std::string & value) {
            params.system_prompt = read_file(value);
            if (!params.system_prompt.empty() && params.system_prompt.back() == '\n') {
                params.system_prompt.pop_back();
            }
        }
    ).set_examples({LLAMA_EXAMPLE_MAIN}));
    add_opt(common_arg(
        {"--in-file"}, "FNAME",
        "an input file (repeat to specify multiple files)",
        [](common_params & params, const std::string & value) {
            std::ifstream file(value);
            if (!file) {
                throw std::runtime_error(string_format("error: failed to open file '%s'\n", value.c_str()));
            }
            params.in_files.push_back(value);
        }
    ).set_examples({LLAMA_EXAMPLE_IMATRIX}));
    add_opt(common_arg(
        {"-bf", "--binary-file"}, "FNAME",
        "binary file containing the prompt (default: none)",
        [](common_params & params, const std::string & value) {
            std::ifstream file(value, std::ios::binary);
            if (!file) {
                throw std::runtime_error(string_format("error: failed to open file '%s'\n", value.c_str()));
            }
            // store the external file name in params
            params.prompt_file = value;
            std::ostringstream ss;
            ss << file.rdbuf();
            params.prompt = ss.str();
            fprintf(stderr, "Read %zu bytes from binary file %s\n", params.prompt.size(), value.c_str());
        }
    ).set_excludes({LLAMA_EXAMPLE_SERVER}));
    add_opt(common_arg(
        {"-e", "--escape"},
        string_format("process escapes sequences (\\n, \\r, \\t, \\', \\\", \\\\) (default: %s)", params.escape ? "true" : "false"),
        [](common_params & params) {
            params.escape = true;
        }
    ));
    add_opt(common_arg(
        {"--no-escape"},
        "do not process escape sequences",
        [](common_params & params) {
            params.escape = false;
        }
    ));
    add_opt(common_arg(
        {"-ptc", "--print-token-count"}, "N",
        string_format("print token count every N tokens (default: %d)", params.n_print),
        [](common_params & params, int value) {
            params.n_print = value;
        }
    ).set_examples({LLAMA_EXAMPLE_MAIN}));
    add_opt(common_arg(
        {"--prompt-cache"}, "FNAME",
        "file to cache prompt state for faster startup (default: none)",
        [](common_params & params, const std::string & value) {
            params.path_prompt_cache = value;
        }
    ).set_examples({LLAMA_EXAMPLE_MAIN}));
    add_opt(common_arg(
        {"--prompt-cache-all"},
        "if specified, saves user input and generations to cache as well\n",
        [](common_params & params) {
            params.prompt_cache_all = true;
        }
    ).set_examples({LLAMA_EXAMPLE_MAIN}));
    add_opt(common_arg(
        {"--prompt-cache-ro"},
        "if specified, uses the prompt cache but does not update it",
        [](common_params & params) {
            params.prompt_cache_ro = true;
        }
    ).set_examples({LLAMA_EXAMPLE_MAIN}));
    add_opt(common_arg(
        {"-r", "--reverse-prompt"}, "PROMPT",
        "halt generation at PROMPT, return control in interactive mode\n",
        [](common_params & params, const std::string & value) {
            params.antiprompt.emplace_back(value);
        }
    ).set_examples({LLAMA_EXAMPLE_MAIN, LLAMA_EXAMPLE_SERVER}));
    add_opt(common_arg(
        {"-sp", "--special"},
        string_format("special tokens output enabled (default: %s)", params.special ? "true" : "false"),
        [](common_params & params) {
            params.special = true;
        }
    ).set_examples({LLAMA_EXAMPLE_MAIN, LLAMA_EXAMPLE_SERVER}));
    add_opt(common_arg(
        {"-cnv", "--conversation"},
        "run in conversation mode:\n"
        "- does not print special tokens and suffix/prefix\n"
        "- interactive mode is also enabled\n"
        "(default: auto enabled if chat template is available)",
        [](common_params & params) {
            params.conversation_mode = COMMON_CONVERSATION_MODE_ENABLED;
        }
    ).set_examples({LLAMA_EXAMPLE_MAIN}));
    add_opt(common_arg(
        {"-no-cnv", "--no-conversation"},
        "force disable conversation mode (default: false)",
        [](common_params & params) {
            params.conversation_mode = COMMON_CONVERSATION_MODE_DISABLED;
        }
    ).set_examples({LLAMA_EXAMPLE_MAIN}));
    add_opt(common_arg(
        {"-st", "--single-turn"},
        "run conversation for a single turn only, then exit when done\n"
        "will not be interactive if first turn is predefined with --prompt\n"
        "(default: false)",
        [](common_params & params) {
            params.single_turn = true;
        }
    ).set_examples({LLAMA_EXAMPLE_MAIN}));
    add_opt(common_arg(
        {"-i", "--interactive"},
        string_format("run in interactive mode (default: %s)", params.interactive ? "true" : "false"),
        [](common_params & params) {
            params.interactive = true;
        }
    ).set_examples({LLAMA_EXAMPLE_MAIN}));
    add_opt(common_arg(
        {"-if", "--interactive-first"},
        string_format("run in interactive mode and wait for input right away (default: %s)", params.interactive_first ? "true" : "false"),
        [](common_params & params) {
            params.interactive_first = true;
        }
    ).set_examples({LLAMA_EXAMPLE_MAIN}));
    add_opt(common_arg(
        {"-mli", "--multiline-input"},
        "allows you to write or paste multiple lines without ending each in '\\'",
        [](common_params & params) {
            params.multiline_input = true;
        }
    ).set_examples({LLAMA_EXAMPLE_MAIN}));
    add_opt(common_arg(
        {"--in-prefix-bos"},
        "prefix BOS to user inputs, preceding the `--in-prefix` string",
        [](common_params & params) {
            params.input_prefix_bos = true;
            params.enable_chat_template = false;
        }
    ).set_examples({LLAMA_EXAMPLE_MAIN}));
    add_opt(common_arg(
        {"--in-prefix"}, "STRING",
        "string to prefix user inputs with (default: empty)",
        [](common_params & params, const std::string & value) {
            params.input_prefix = value;
            params.enable_chat_template = false;
        }
    ).set_examples({LLAMA_EXAMPLE_MAIN}));
    add_opt(common_arg(
        {"--in-suffix"}, "STRING",
        "string to suffix after user inputs with (default: empty)",
        [](common_params & params, const std::string & value) {
            params.input_suffix = value;
            params.enable_chat_template = false;
        }
    ).set_examples({LLAMA_EXAMPLE_MAIN}));
    add_opt(common_arg(
        {"--no-warmup"},
        "skip warming up the model with an empty run",
        [](common_params & params) {
            params.warmup = false;
        }
    ).set_examples({LLAMA_EXAMPLE_MAIN, LLAMA_EXAMPLE_SERVER, LLAMA_EXAMPLE_EMBEDDING, LLAMA_EXAMPLE_RETRIEVAL, LLAMA_EXAMPLE_PERPLEXITY}));
    add_opt(common_arg(
        {"--spm-infill"},
        string_format(
            "use Suffix/Prefix/Middle pattern for infill (instead of Prefix/Suffix/Middle) as some models prefer this. (default: %s)",
            params.spm_infill ? "enabled" : "disabled"
        ),
        [](common_params & params) {
            params.spm_infill = true;
        }
    ).set_examples({LLAMA_EXAMPLE_SERVER}));
    add_opt(common_arg(
        {"--samplers"}, "SAMPLERS",
        string_format("samplers that will be used for generation in the order, separated by \';\'\n(default: %s)", sampler_type_names.c_str()),
        [](common_params & params, const std::string & value) {
            const auto sampler_names = string_split<std::string>(value, ';');
            params.sampling.samplers = common_sampler_types_from_names(sampler_names, true);
        }
    ).set_sparam());
    add_opt(common_arg(
        {"-s", "--seed"}, "SEED",
        string_format("RNG seed (default: %d, use random seed for %d)", params.sampling.seed, LLAMA_DEFAULT_SEED),
        [](common_params & params, const std::string & value) {
            params.sampling.seed = std::stoul(value);
        }
    ).set_sparam());
    add_opt(common_arg(
        {"--sampling-seq", "--sampler-seq"}, "SEQUENCE",
        string_format("simplified sequence for samplers that will be used (default: %s)", sampler_type_chars.c_str()),
        [](common_params & params, const std::string & value) {
            params.sampling.samplers = common_sampler_types_from_chars(value);
        }
    ).set_sparam());
    add_opt(common_arg(
        {"--ignore-eos"},
        "ignore end of stream token and continue generating (implies --logit-bias EOS-inf)",
        [](common_params & params) {
            params.sampling.ignore_eos = true;
        }
    ).set_sparam());
    add_opt(common_arg(
        {"--temp"}, "N",
        string_format("temperature (default: %.1f)", (double)params.sampling.temp),
        [](common_params & params, const std::string & value) {
            params.sampling.temp = std::stof(value);
            params.sampling.temp = std::max(params.sampling.temp, 0.0f);
        }
    ).set_sparam());
    add_opt(common_arg(
        {"--top-k"}, "N",
        string_format("top-k sampling (default: %d, 0 = disabled)", params.sampling.top_k),
        [](common_params & params, int value) {
            params.sampling.top_k = value;
        }
    ).set_sparam());
    add_opt(common_arg(
        {"--top-p"}, "N",
        string_format("top-p sampling (default: %.1f, 1.0 = disabled)", (double)params.sampling.top_p),
        [](common_params & params, const std::string & value) {
            params.sampling.top_p = std::stof(value);
        }
    ).set_sparam());
    add_opt(common_arg(
        {"--min-p"}, "N",
        string_format("min-p sampling (default: %.1f, 0.0 = disabled)", (double)params.sampling.min_p),
        [](common_params & params, const std::string & value) {
            params.sampling.min_p = std::stof(value);
        }
    ).set_sparam());
    add_opt(common_arg(
        {"--top-nsigma"}, "N",
        string_format("top-n-sigma sampling (default: %.1f, -1.0 = disabled)", params.sampling.top_n_sigma),
        [](common_params & params, const std::string & value) {
            params.sampling.top_n_sigma = std::stof(value);
        }
    ).set_sparam());
    add_opt(common_arg(
        {"--xtc-probability"}, "N",
        string_format("xtc probability (default: %.1f, 0.0 = disabled)", (double)params.sampling.xtc_probability),
        [](common_params & params, const std::string & value) {
            params.sampling.xtc_probability = std::stof(value);
        }
    ).set_sparam());
    add_opt(common_arg(
        {"--xtc-threshold"}, "N",
        string_format("xtc threshold (default: %.1f, 1.0 = disabled)", (double)params.sampling.xtc_threshold),
        [](common_params & params, const std::string & value) {
            params.sampling.xtc_threshold = std::stof(value);
        }
    ).set_sparam());
    add_opt(common_arg(
        {"--typical"}, "N",
        string_format("locally typical sampling, parameter p (default: %.1f, 1.0 = disabled)", (double)params.sampling.typ_p),
        [](common_params & params, const std::string & value) {
            params.sampling.typ_p = std::stof(value);
        }
    ).set_sparam());
    add_opt(common_arg(
        {"--repeat-last-n"}, "N",
        string_format("last n tokens to consider for penalize (default: %d, 0 = disabled, -1 = ctx_size)", params.sampling.penalty_last_n),
        [](common_params & params, int value) {
            if (value < -1) {
                throw std::runtime_error(string_format("error: invalid repeat-last-n = %d\n", value));
            }
            params.sampling.penalty_last_n = value;
            params.sampling.n_prev = std::max(params.sampling.n_prev, params.sampling.penalty_last_n);
        }
    ).set_sparam());
    add_opt(common_arg(
        {"--repeat-penalty"}, "N",
        string_format("penalize repeat sequence of tokens (default: %.1f, 1.0 = disabled)", (double)params.sampling.penalty_repeat),
        [](common_params & params, const std::string & value) {
            params.sampling.penalty_repeat = std::stof(value);
        }
    ).set_sparam());
    add_opt(common_arg(
        {"--presence-penalty"}, "N",
        string_format("repeat alpha presence penalty (default: %.1f, 0.0 = disabled)", (double)params.sampling.penalty_present),
        [](common_params & params, const std::string & value) {
            params.sampling.penalty_present = std::stof(value);
        }
    ).set_sparam());
    add_opt(common_arg(
        {"--frequency-penalty"}, "N",
        string_format("repeat alpha frequency penalty (default: %.1f, 0.0 = disabled)", (double)params.sampling.penalty_freq),
        [](common_params & params, const std::string & value) {
            params.sampling.penalty_freq = std::stof(value);
        }
    ).set_sparam());
    add_opt(common_arg(
        {"--dry-multiplier"}, "N",
        string_format("set DRY sampling multiplier (default: %.1f, 0.0 = disabled)", (double)params.sampling.dry_multiplier),
        [](common_params & params, const std::string & value) {
            params.sampling.dry_multiplier = std::stof(value);
        }
    ).set_sparam());
    add_opt(common_arg(
        {"--dry-base"}, "N",
        string_format("set DRY sampling base value (default: %.2f)", (double)params.sampling.dry_base),
        [](common_params & params, const std::string & value) {
            float potential_base = std::stof(value);
            if (potential_base >= 1.0f)
            {
                params.sampling.dry_base = potential_base;
            }
        }
    ).set_sparam());
    add_opt(common_arg(
        {"--dry-allowed-length"}, "N",
        string_format("set allowed length for DRY sampling (default: %d)", params.sampling.dry_allowed_length),
        [](common_params & params, int value) {
            params.sampling.dry_allowed_length = value;
        }
    ).set_sparam());
    add_opt(common_arg(
        {"--dry-penalty-last-n"}, "N",
        string_format("set DRY penalty for the last n tokens (default: %d, 0 = disable, -1 = context size)", params.sampling.dry_penalty_last_n),
        [](common_params & params, int value) {
            if (value < -1) {
                throw std::runtime_error(string_format("error: invalid dry-penalty-last-n = %d\n", value));
            }
            params.sampling.dry_penalty_last_n = value;
        }
    ).set_sparam());
    add_opt(common_arg(
        {"--dry-sequence-breaker"}, "STRING",
        string_format("add sequence breaker for DRY sampling, clearing out default breakers (%s) in the process; use \"none\" to not use any sequence breakers\n",
            params.sampling.dry_sequence_breakers.empty() ? "none" :
            std::accumulate(std::next(params.sampling.dry_sequence_breakers.begin()),
                params.sampling.dry_sequence_breakers.end(),
                std::string("'") + (params.sampling.dry_sequence_breakers[0] == "\n" ? "\\n" : params.sampling.dry_sequence_breakers[0]) + "'",
                [](const std::string& a, const std::string& b) {
                    std::string formatted_b = (b == "\n") ? "\\n" : b;
                    return a + ", '" + formatted_b + "'";
                }).c_str()),
        [](common_params & params, const std::string & value) {
            static bool defaults_cleared = false;

            if (!defaults_cleared) {
                params.sampling.dry_sequence_breakers.clear();
                defaults_cleared = true;
            }

            if (value == "none") {
                params.sampling.dry_sequence_breakers.clear();
            } else {
                params.sampling.dry_sequence_breakers.emplace_back(value);
            }
        }
    ).set_sparam());
    add_opt(common_arg(
        {"--dynatemp-range"}, "N",
        string_format("dynamic temperature range (default: %.1f, 0.0 = disabled)", (double)params.sampling.dynatemp_range),
        [](common_params & params, const std::string & value) {
            params.sampling.dynatemp_range = std::stof(value);
        }
    ).set_sparam());
    add_opt(common_arg(
        {"--dynatemp-exp"}, "N",
        string_format("dynamic temperature exponent (default: %.1f)", (double)params.sampling.dynatemp_exponent),
        [](common_params & params, const std::string & value) {
            params.sampling.dynatemp_exponent = std::stof(value);
        }
    ).set_sparam());
    add_opt(common_arg(
        {"--mirostat"}, "N",
        string_format("use Mirostat sampling.\nTop K, Nucleus and Locally Typical samplers are ignored if used.\n"
        "(default: %d, 0 = disabled, 1 = Mirostat, 2 = Mirostat 2.0)", params.sampling.mirostat),
        [](common_params & params, int value) {
            params.sampling.mirostat = value;
        }
    ).set_sparam());
    add_opt(common_arg(
        {"--mirostat-lr"}, "N",
        string_format("Mirostat learning rate, parameter eta (default: %.1f)", (double)params.sampling.mirostat_eta),
        [](common_params & params, const std::string & value) {
            params.sampling.mirostat_eta = std::stof(value);
        }
    ).set_sparam());
    add_opt(common_arg(
        {"--mirostat-ent"}, "N",
        string_format("Mirostat target entropy, parameter tau (default: %.1f)", (double)params.sampling.mirostat_tau),
        [](common_params & params, const std::string & value) {
            params.sampling.mirostat_tau = std::stof(value);
        }
    ).set_sparam());
    add_opt(common_arg(
        {"-l", "--logit-bias"}, "TOKEN_ID(+/-)BIAS",
        "modifies the likelihood of token appearing in the completion,\n"
        "i.e. `--logit-bias 15043+1` to increase likelihood of token ' Hello',\n"
        "or `--logit-bias 15043-1` to decrease likelihood of token ' Hello'",
        [](common_params & params, const std::string & value) {
            std::stringstream ss(value);
            llama_token key;
            char sign;
            std::string value_str;
            try {
                if (ss >> key && ss >> sign && std::getline(ss, value_str) && (sign == '+' || sign == '-')) {
                    const float bias = std::stof(value_str) * ((sign == '-') ? -1.0f : 1.0f);
                    params.sampling.logit_bias.push_back({key, bias});
                } else {
                    throw std::invalid_argument("invalid input format");
                }
            } catch (const std::exception&) {
                throw std::invalid_argument("invalid input format");
            }
        }
    ).set_sparam());
    add_opt(common_arg(
        {"--grammar"}, "GRAMMAR",
        string_format("BNF-like grammar to constrain generations (see samples in grammars/ dir) (default: '%s')", params.sampling.grammar.c_str()),
        [](common_params & params, const std::string & value) {
            params.sampling.grammar = value;
        }
    ).set_sparam());
    add_opt(common_arg(
        {"--grammar-file"}, "FNAME",
        "file to read grammar from",
        [](common_params & params, const std::string & value) {
            params.sampling.grammar = read_file(value);
        }
    ).set_sparam());
    add_opt(common_arg(
        {"-j", "--json-schema"}, "SCHEMA",
        "JSON schema to constrain generations (https://json-schema.org/), e.g. `{}` for any JSON object\nFor schemas w/ external $refs, use --grammar + example/json_schema_to_grammar.py instead",
        [](common_params & params, const std::string & value) {
            params.sampling.grammar = json_schema_to_grammar(json::parse(value));
        }
    ).set_sparam());
    add_opt(common_arg(
        {"-jf", "--json-schema-file"}, "FILE",
        "File containing a JSON schema to constrain generations (https://json-schema.org/), e.g. `{}` for any JSON object\nFor schemas w/ external $refs, use --grammar + example/json_schema_to_grammar.py instead",
        [](common_params & params, const std::string & value) {
            std::ifstream file(value);
            if (!file) {
                throw std::runtime_error(string_format("error: failed to open file '%s'\n", value.c_str()));
            }
            std::string schema;
            std::copy(
                std::istreambuf_iterator<char>(file),
                std::istreambuf_iterator<char>(),
                std::back_inserter(schema)
            );
            params.sampling.grammar = json_schema_to_grammar(json::parse(schema));
        }
    ).set_sparam());
    add_opt(common_arg(
        {"--pooling"}, "{none,mean,cls,last,rank}",
        "pooling type for embeddings, use model default if unspecified",
        [](common_params & params, const std::string & value) {
            /**/ if (value == "none") { params.pooling_type = LLAMA_POOLING_TYPE_NONE; }
            else if (value == "mean") { params.pooling_type = LLAMA_POOLING_TYPE_MEAN; }
            else if (value == "cls")  { params.pooling_type = LLAMA_POOLING_TYPE_CLS;  }
            else if (value == "last") { params.pooling_type = LLAMA_POOLING_TYPE_LAST; }
            else if (value == "rank") { params.pooling_type = LLAMA_POOLING_TYPE_RANK; }
            else { throw std::invalid_argument("invalid value"); }
        }
    ).set_examples({LLAMA_EXAMPLE_EMBEDDING, LLAMA_EXAMPLE_RETRIEVAL, LLAMA_EXAMPLE_SERVER}).set_env("LLAMA_ARG_POOLING"));
    add_opt(common_arg(
        {"--attention"}, "{causal,non-causal}",
        "attention type for embeddings, use model default if unspecified",
        [](common_params & params, const std::string & value) {
            /**/ if (value == "causal") { params.attention_type = LLAMA_ATTENTION_TYPE_CAUSAL; }
            else if (value == "non-causal") { params.attention_type = LLAMA_ATTENTION_TYPE_NON_CAUSAL; }
            else { throw std::invalid_argument("invalid value"); }
        }
    ).set_examples({LLAMA_EXAMPLE_EMBEDDING}));
    add_opt(common_arg(
        {"--rope-scaling"}, "{none,linear,yarn}",
        "RoPE frequency scaling method, defaults to linear unless specified by the model",
        [](common_params & params, const std::string & value) {
            /**/ if (value == "none") { params.rope_scaling_type = LLAMA_ROPE_SCALING_TYPE_NONE; }
            else if (value == "linear") { params.rope_scaling_type = LLAMA_ROPE_SCALING_TYPE_LINEAR; }
            else if (value == "yarn") { params.rope_scaling_type = LLAMA_ROPE_SCALING_TYPE_YARN; }
            else { throw std::invalid_argument("invalid value"); }
        }
    ).set_env("LLAMA_ARG_ROPE_SCALING_TYPE"));
    add_opt(common_arg(
        {"--rope-scale"}, "N",
        "RoPE context scaling factor, expands context by a factor of N",
        [](common_params & params, const std::string & value) {
            params.rope_freq_scale = 1.0f / std::stof(value);
        }
    ).set_env("LLAMA_ARG_ROPE_SCALE"));
    add_opt(common_arg(
        {"--rope-freq-base"}, "N",
        "RoPE base frequency, used by NTK-aware scaling (default: loaded from model)",
        [](common_params & params, const std::string & value) {
            params.rope_freq_base = std::stof(value);
        }
    ).set_env("LLAMA_ARG_ROPE_FREQ_BASE"));
    add_opt(common_arg(
        {"--rope-freq-scale"}, "N",
        "RoPE frequency scaling factor, expands context by a factor of 1/N",
        [](common_params & params, const std::string & value) {
            params.rope_freq_scale = std::stof(value);
        }
    ).set_env("LLAMA_ARG_ROPE_FREQ_SCALE"));
    add_opt(common_arg(
        {"--yarn-orig-ctx"}, "N",
        string_format("YaRN: original context size of model (default: %d = model training context size)", params.yarn_orig_ctx),
        [](common_params & params, int value) {
            params.yarn_orig_ctx = value;
        }
    ).set_env("LLAMA_ARG_YARN_ORIG_CTX"));
    add_opt(common_arg(
        {"--yarn-ext-factor"}, "N",
        string_format("YaRN: extrapolation mix factor (default: %.1f, 0.0 = full interpolation)", (double)params.yarn_ext_factor),
        [](common_params & params, const std::string & value) {
            params.yarn_ext_factor = std::stof(value);
        }
    ).set_env("LLAMA_ARG_YARN_EXT_FACTOR"));
    add_opt(common_arg(
        {"--yarn-attn-factor"}, "N",
        string_format("YaRN: scale sqrt(t) or attention magnitude (default: %.1f)", (double)params.yarn_attn_factor),
        [](common_params & params, const std::string & value) {
            params.yarn_attn_factor = std::stof(value);
        }
    ).set_env("LLAMA_ARG_YARN_ATTN_FACTOR"));
    add_opt(common_arg(
        {"--yarn-beta-slow"}, "N",
        string_format("YaRN: high correction dim or alpha (default: %.1f)", (double)params.yarn_beta_slow),
        [](common_params & params, const std::string & value) {
            params.yarn_beta_slow = std::stof(value);
        }
    ).set_env("LLAMA_ARG_YARN_BETA_SLOW"));
    add_opt(common_arg(
        {"--yarn-beta-fast"}, "N",
        string_format("YaRN: low correction dim or beta (default: %.1f)", (double)params.yarn_beta_fast),
        [](common_params & params, const std::string & value) {
            params.yarn_beta_fast = std::stof(value);
        }
    ).set_env("LLAMA_ARG_YARN_BETA_FAST"));
    add_opt(common_arg(
        {"-gan", "--grp-attn-n"}, "N",
        string_format("group-attention factor (default: %d)", params.grp_attn_n),
        [](common_params & params, int value) {
            params.grp_attn_n = value;
        }
    ).set_env("LLAMA_ARG_GRP_ATTN_N").set_examples({LLAMA_EXAMPLE_MAIN, LLAMA_EXAMPLE_PASSKEY}));
    add_opt(common_arg(
        {"-gaw", "--grp-attn-w"}, "N",
        string_format("group-attention width (default: %d)", params.grp_attn_w),
        [](common_params & params, int value) {
            params.grp_attn_w = value;
        }
    ).set_env("LLAMA_ARG_GRP_ATTN_W").set_examples({LLAMA_EXAMPLE_MAIN}));
    add_opt(common_arg(
        {"-nkvo", "--no-kv-offload"},
        "disable KV offload",
        [](common_params & params) {
            params.no_kv_offload = true;
        }
    ).set_env("LLAMA_ARG_NO_KV_OFFLOAD"));
    add_opt(common_arg(
        {"-nr", "--no-repack"},
        "disable weight repacking",
        [](common_params & params) {
            params.no_extra_bufts = true;
        }
    ).set_env("LLAMA_ARG_NO_REPACK"));
    add_opt(common_arg(
        {"-ctk", "--cache-type-k"}, "TYPE",
        string_format(
            "KV cache data type for K\n"
            "allowed values: %s\n"
            "(default: %s)",
            get_all_kv_cache_types().c_str(),
            ggml_type_name(params.cache_type_k)
        ),
        [](common_params & params, const std::string & value) {
            params.cache_type_k = kv_cache_type_from_str(value);
        }
    ).set_env("LLAMA_ARG_CACHE_TYPE_K"));
    add_opt(common_arg(
        {"-ctv", "--cache-type-v"}, "TYPE",
        string_format(
            "KV cache data type for V\n"
            "allowed values: %s\n"
            "(default: %s)",
            get_all_kv_cache_types().c_str(),
            ggml_type_name(params.cache_type_v)
        ),
        [](common_params & params, const std::string & value) {
            params.cache_type_v = kv_cache_type_from_str(value);
        }
    ).set_env("LLAMA_ARG_CACHE_TYPE_V"));
    add_opt(common_arg(
        {"--hellaswag"},
        "compute HellaSwag score over random tasks from datafile supplied with -f",
        [](common_params & params) {
            params.hellaswag = true;
        }
    ).set_examples({LLAMA_EXAMPLE_PERPLEXITY}));
    add_opt(common_arg(
        {"--hellaswag-tasks"}, "N",
        string_format("number of tasks to use when computing the HellaSwag score (default: %zu)", params.hellaswag_tasks),
        [](common_params & params, int value) {
            params.hellaswag_tasks = value;
        }
    ).set_examples({LLAMA_EXAMPLE_PERPLEXITY}));
    add_opt(common_arg(
        {"--winogrande"},
        "compute Winogrande score over random tasks from datafile supplied with -f",
        [](common_params & params) {
            params.winogrande = true;
        }
    ).set_examples({LLAMA_EXAMPLE_PERPLEXITY}));
    add_opt(common_arg(
        {"--winogrande-tasks"}, "N",
        string_format("number of tasks to use when computing the Winogrande score (default: %zu)", params.winogrande_tasks),
        [](common_params & params, int value) {
            params.winogrande_tasks = value;
        }
    ).set_examples({LLAMA_EXAMPLE_PERPLEXITY}));
    add_opt(common_arg(
        {"--multiple-choice"},
        "compute multiple choice score over random tasks from datafile supplied with -f",
        [](common_params & params) {
            params.multiple_choice = true;
        }
    ).set_examples({LLAMA_EXAMPLE_PERPLEXITY}));
    add_opt(common_arg(
        {"--multiple-choice-tasks"}, "N",
        string_format("number of tasks to use when computing the multiple choice score (default: %zu)", params.multiple_choice_tasks),
        [](common_params & params, int value) {
            params.multiple_choice_tasks = value;
        }
    ).set_examples({LLAMA_EXAMPLE_PERPLEXITY}));
    add_opt(common_arg(
        {"--kl-divergence"},
        "computes KL-divergence to logits provided via --kl-divergence-base",
        [](common_params & params) {
            params.kl_divergence = true;
        }
    ).set_examples({LLAMA_EXAMPLE_PERPLEXITY}));
    add_opt(common_arg(
        {"--save-all-logits", "--kl-divergence-base"}, "FNAME",
        "set logits file",
        [](common_params & params, const std::string & value) {
            params.logits_file = value;
        }
    ).set_examples({LLAMA_EXAMPLE_PERPLEXITY}));
    add_opt(common_arg(
        {"--ppl-stride"}, "N",
        string_format("stride for perplexity calculation (default: %d)", params.ppl_stride),
        [](common_params & params, int value) {
            params.ppl_stride = value;
        }
    ).set_examples({LLAMA_EXAMPLE_PERPLEXITY}));
    add_opt(common_arg(
        {"--ppl-output-type"}, "<0|1>",
        string_format("output type for perplexity calculation (default: %d)", params.ppl_output_type),
        [](common_params & params, int value) {
            params.ppl_output_type = value;
        }
    ).set_examples({LLAMA_EXAMPLE_PERPLEXITY}));
    add_opt(common_arg(
        {"-dt", "--defrag-thold"}, "N",
        string_format("KV cache defragmentation threshold (DEPRECATED)"),
        [](common_params & params, const std::string & value) {
            GGML_UNUSED(params);
            GGML_UNUSED(value);
            LOG_WRN("DEPRECATED: --defrag-thold is deprecated and no longer necessary to specify\n");
        }
    ).set_env("LLAMA_ARG_DEFRAG_THOLD"));
    add_opt(common_arg(
        {"-np", "--parallel"}, "N",
        string_format("number of parallel sequences to decode (default: %d)", params.n_parallel),
        [](common_params & params, int value) {
            params.n_parallel = value;
        }
    ).set_env("LLAMA_ARG_N_PARALLEL"));
    add_opt(common_arg(
        {"-ns", "--sequences"}, "N",
        string_format("number of sequences to decode (default: %d)", params.n_sequences),
        [](common_params & params, int value) {
            params.n_sequences = value;
        }
    ).set_examples({LLAMA_EXAMPLE_PARALLEL}));
    add_opt(common_arg(
        {"-cb", "--cont-batching"},
        string_format("enable continuous batching (a.k.a dynamic batching) (default: %s)", params.cont_batching ? "enabled" : "disabled"),
        [](common_params & params) {
            params.cont_batching = true;
        }
    ).set_examples({LLAMA_EXAMPLE_SERVER}).set_env("LLAMA_ARG_CONT_BATCHING"));
    add_opt(common_arg(
        {"-nocb", "--no-cont-batching"},
        "disable continuous batching",
        [](common_params & params) {
            params.cont_batching = false;
        }
    ).set_examples({LLAMA_EXAMPLE_SERVER}).set_env("LLAMA_ARG_NO_CONT_BATCHING"));
    add_opt(common_arg(
        {"--mmproj"}, "FILE",
        "path to a multimodal projector file. see tools/mtmd/README.md\n"
        "note: if -hf is used, this argument can be omitted",
        [](common_params & params, const std::string & value) {
            params.mmproj.path = value;
        }
    ).set_examples(mmproj_examples).set_env("LLAMA_ARG_MMPROJ"));
    add_opt(common_arg(
        {"--mmproj-url"}, "URL",
        "URL to a multimodal projector file. see tools/mtmd/README.md",
        [](common_params & params, const std::string & value) {
            params.mmproj.url = value;
        }
    ).set_examples(mmproj_examples).set_env("LLAMA_ARG_MMPROJ_URL"));
    add_opt(common_arg(
        {"--no-mmproj"},
        "explicitly disable multimodal projector, useful when using -hf",
        [](common_params & params) {
            params.no_mmproj = true;
        }
    ).set_examples(mmproj_examples).set_env("LLAMA_ARG_NO_MMPROJ"));
    add_opt(common_arg(
        {"--no-mmproj-offload"},
        "do not offload multimodal projector to GPU",
        [](common_params & params) {
            params.mmproj_use_gpu = false;
        }
    ).set_examples(mmproj_examples).set_env("LLAMA_ARG_NO_MMPROJ_OFFLOAD"));
    add_opt(common_arg(
        {"--image", "--audio"}, "FILE",
        "path to an image or audio file. use with multimodal models, can be repeated if you have multiple files\n",
        [](common_params & params, const std::string & value) {
            params.image.emplace_back(value);
        }
    ).set_examples({LLAMA_EXAMPLE_MTMD}));
    if (llama_supports_rpc()) {
        add_opt(common_arg(
            {"--rpc"}, "SERVERS",
            "comma separated list of RPC servers",
            [](common_params & params, const std::string & value) {
                add_rpc_devices(value);
                GGML_UNUSED(params);
            }
        ).set_env("LLAMA_ARG_RPC"));
    }
    add_opt(common_arg(
        {"--mlock"},
        "force system to keep model in RAM rather than swapping or compressing",
        [](common_params & params) {
            params.use_mlock = true;
        }
    ).set_env("LLAMA_ARG_MLOCK"));
    add_opt(common_arg(
        {"--no-mmap"},
        "do not memory-map model (slower load but may reduce pageouts if not using mlock)",
        [](common_params & params) {
            params.use_mmap = false;
        }
    ).set_env("LLAMA_ARG_NO_MMAP"));
    add_opt(common_arg(
        {"--numa"}, "TYPE",
        "attempt optimizations that help on some NUMA systems\n"
        "- distribute: spread execution evenly over all nodes\n"
        "- isolate: only spawn threads on CPUs on the node that execution started on\n"
        "- numactl: use the CPU map provided by numactl\n"
        "if run without this previously, it is recommended to drop the system page cache before using this\n"
        "see https://github.com/ggml-org/llama.cpp/issues/1437",
        [](common_params & params, const std::string & value) {
            /**/ if (value == "distribute" || value == "") { params.numa = GGML_NUMA_STRATEGY_DISTRIBUTE; }
            else if (value == "isolate") { params.numa = GGML_NUMA_STRATEGY_ISOLATE; }
            else if (value == "numactl") { params.numa = GGML_NUMA_STRATEGY_NUMACTL; }
            else { throw std::invalid_argument("invalid value"); }
        }
    ).set_env("LLAMA_ARG_NUMA"));
    add_opt(common_arg(
        {"-dev", "--device"}, "<dev1,dev2,..>",
        "comma-separated list of devices to use for offloading (none = don't offload)\n"
        "use --list-devices to see a list of available devices",
        [](common_params & params, const std::string & value) {
            params.devices = parse_device_list(value);
        }
    ).set_env("LLAMA_ARG_DEVICE"));
    add_opt(common_arg(
        {"--list-devices"},
        "print list of available devices and exit",
        [](common_params &) {
            std::vector<ggml_backend_dev_t> devices;
            for (size_t i = 0; i < ggml_backend_dev_count(); ++i) {
                auto * dev = ggml_backend_dev_get(i);
                if (ggml_backend_dev_type(dev) != GGML_BACKEND_DEVICE_TYPE_CPU) {
                    devices.push_back(dev);
                }
            }
            printf("Available devices:\n");
            for (auto * dev : devices) {
                size_t free, total;
                ggml_backend_dev_memory(dev, &free, &total);
                printf("  %s: %s (%zu MiB, %zu MiB free)\n", ggml_backend_dev_name(dev), ggml_backend_dev_description(dev), total / 1024 / 1024, free / 1024 / 1024);
            }
            exit(0);
        }
    ));
    add_opt(common_arg(
        {"--override-tensor", "-ot"}, "<tensor name pattern>=<buffer type>,...",
        "override tensor buffer type", [](common_params & params, const std::string & value) {
            parse_tensor_buffer_overrides(value, params.tensor_buft_overrides);
        }
    ));
    add_opt(common_arg(
        {"--override-tensor-draft", "-otd"}, "<tensor name pattern>=<buffer type>,...",
        "override tensor buffer type for draft model", [](common_params & params, const std::string & value) {
            parse_tensor_buffer_overrides(value, params.speculative.tensor_buft_overrides);
        }
    ).set_examples({LLAMA_EXAMPLE_SPECULATIVE, LLAMA_EXAMPLE_SERVER}));
    add_opt(common_arg(
        {"--cpu-moe", "-cmoe"},
        "keep all Mixture of Experts (MoE) weights in the CPU",
        [](common_params & params) {
<<<<<<< HEAD
            params.tensor_buft_overrides.push_back({"\\.ffn_(up|down|gate)_(ch|)exps", ggml_backend_cpu_buffer_type()});
=======
            params.tensor_buft_overrides.push_back(llm_ffn_exps_cpu_override());
>>>>>>> 152729f8
        }
    ).set_env("LLAMA_ARG_CPU_MOE"));
    add_opt(common_arg(
        {"--n-cpu-moe", "-ncmoe"}, "N",
        "keep the Mixture of Experts (MoE) weights of the first N layers in the CPU",
        [](common_params & params, int value) {
            if (value < 0) {
                throw std::invalid_argument("invalid value");
            }
            for (int i = 0; i < value; ++i) {
                // keep strings alive and avoid leaking memory by storing them in a static vector
                static std::list<std::string> buft_overrides;
<<<<<<< HEAD
                buft_overrides.push_back(string_format("blk\\.%d\\.ffn_(up|down|gate)_(ch|)exps", i));
=======
                buft_overrides.push_back(llm_ffn_exps_block_regex(i));
>>>>>>> 152729f8
                params.tensor_buft_overrides.push_back({buft_overrides.back().c_str(), ggml_backend_cpu_buffer_type()});
            }
        }
    ).set_env("LLAMA_ARG_N_CPU_MOE"));
    add_opt(common_arg(
        {"--cpu-moe-draft", "-cmoed"},
        "keep all Mixture of Experts (MoE) weights in the CPU for the draft model",
        [](common_params & params) {
            params.speculative.tensor_buft_overrides.push_back(llm_ffn_exps_cpu_override());
        }
    ).set_examples({LLAMA_EXAMPLE_SPECULATIVE, LLAMA_EXAMPLE_SERVER}).set_env("LLAMA_ARG_CPU_MOE_DRAFT"));
    add_opt(common_arg(
        {"--n-cpu-moe-draft", "-ncmoed"}, "N",
        "keep the Mixture of Experts (MoE) weights of the first N layers in the CPU for the draft model",
        [](common_params & params, int value) {
            if (value < 0) {
                throw std::invalid_argument("invalid value");
            }
            for (int i = 0; i < value; ++i) {
                static std::list<std::string> buft_overrides_draft;
                buft_overrides_draft.push_back(llm_ffn_exps_block_regex(i));
                params.speculative.tensor_buft_overrides.push_back({buft_overrides_draft.back().c_str(), ggml_backend_cpu_buffer_type()});
            }
        }
    ).set_examples({LLAMA_EXAMPLE_SPECULATIVE, LLAMA_EXAMPLE_SERVER}).set_env("LLAMA_ARG_N_CPU_MOE_DRAFT"));
    add_opt(common_arg(
        {"-ngl", "--gpu-layers", "--n-gpu-layers"}, "N",
        string_format("max. number of layers to store in VRAM (default: %d)", params.n_gpu_layers),
        [](common_params & params, int value) {
            params.n_gpu_layers = value;
            if (!llama_supports_gpu_offload()) {
                fprintf(stderr, "warning: no usable GPU found, --gpu-layers option will be ignored\n");
                fprintf(stderr, "warning: one possible reason is that llama.cpp was compiled without GPU support\n");
                fprintf(stderr, "warning: consult docs/build.md for compilation instructions\n");
            }
        }
    ).set_env("LLAMA_ARG_N_GPU_LAYERS"));
    add_opt(common_arg(
        {"-sm", "--split-mode"}, "{none,layer,row}",
        "how to split the model across multiple GPUs, one of:\n"
        "- none: use one GPU only\n"
        "- layer (default): split layers and KV across GPUs\n"
        "- row: split rows across GPUs",
        [](common_params & params, const std::string & value) {
            std::string arg_next = value;
            if (arg_next == "none") {
                params.split_mode = LLAMA_SPLIT_MODE_NONE;
            } else if (arg_next == "layer") {
                params.split_mode = LLAMA_SPLIT_MODE_LAYER;
            } else if (arg_next == "row") {
                params.split_mode = LLAMA_SPLIT_MODE_ROW;
            } else {
                throw std::invalid_argument("invalid value");
            }
            if (!llama_supports_gpu_offload()) {
                fprintf(stderr, "warning: llama.cpp was compiled without support for GPU offload. Setting the split mode has no effect.\n");
            }
        }
    ).set_env("LLAMA_ARG_SPLIT_MODE"));
    add_opt(common_arg(
        {"-ts", "--tensor-split"}, "N0,N1,N2,...",
        "fraction of the model to offload to each GPU, comma-separated list of proportions, e.g. 3,1",
        [](common_params & params, const std::string & value) {
            std::string arg_next = value;

            // split string by , and /
            const std::regex regex{ R"([,/]+)" };
            std::sregex_token_iterator it{ arg_next.begin(), arg_next.end(), regex, -1 };
            std::vector<std::string> split_arg{ it, {} };
            if (split_arg.size() >= llama_max_devices()) {
                throw std::invalid_argument(
                    string_format("got %d input configs, but system only has %d devices", (int)split_arg.size(), (int)llama_max_devices())
                );
            }
            for (size_t i = 0; i < llama_max_devices(); ++i) {
                if (i < split_arg.size()) {
                    params.tensor_split[i] = std::stof(split_arg[i]);
                } else {
                    params.tensor_split[i] = 0.0f;
                }
            }
            if (!llama_supports_gpu_offload()) {
                fprintf(stderr, "warning: llama.cpp was compiled without support for GPU offload. Setting a tensor split has no effect.\n");
            }
        }
    ).set_env("LLAMA_ARG_TENSOR_SPLIT"));
    add_opt(common_arg(
        {"-mg", "--main-gpu"}, "INDEX",
        string_format("the GPU to use for the model (with split-mode = none), or for intermediate results and KV (with split-mode = row) (default: %d)", params.main_gpu),
        [](common_params & params, int value) {
            params.main_gpu = value;
            if (!llama_supports_gpu_offload()) {
                fprintf(stderr, "warning: llama.cpp was compiled without support for GPU offload. Setting the main GPU has no effect.\n");
            }
        }
    ).set_env("LLAMA_ARG_MAIN_GPU"));
    add_opt(common_arg(
        {"--check-tensors"},
        string_format("check model tensor data for invalid values (default: %s)", params.check_tensors ? "true" : "false"),
        [](common_params & params) {
            params.check_tensors = true;
        }
    ));
    add_opt(common_arg(
        {"--override-kv"}, "KEY=TYPE:VALUE",
        "advanced option to override model metadata by key. may be specified multiple times.\n"
        "types: int, float, bool, str. example: --override-kv tokenizer.ggml.add_bos_token=bool:false",
        [](common_params & params, const std::string & value) {
            if (!string_parse_kv_override(value.c_str(), params.kv_overrides)) {
                throw std::runtime_error(string_format("error: Invalid type for KV override: %s\n", value.c_str()));
            }
        }
    ));
    add_opt(common_arg(
        {"--no-op-offload"},
        string_format("disable offloading host tensor operations to device (default: %s)", params.no_op_offload ? "true" : "false"),
        [](common_params & params) {
            params.no_op_offload = true;
        }
    ));
    add_opt(common_arg(
        {"--lora"}, "FNAME",
        "path to LoRA adapter (can be repeated to use multiple adapters)",
        [](common_params & params, const std::string & value) {
            params.lora_adapters.push_back({ std::string(value), 1.0, "", "", nullptr });
        }
        // we define this arg on both COMMON and EXPORT_LORA, so when showing help message of export-lora, it will be categorized as "example-specific" arg
    ).set_examples({LLAMA_EXAMPLE_COMMON, LLAMA_EXAMPLE_EXPORT_LORA}));
    add_opt(common_arg(
        {"--lora-scaled"}, "FNAME", "SCALE",
        "path to LoRA adapter with user defined scaling (can be repeated to use multiple adapters)",
        [](common_params & params, const std::string & fname, const std::string & scale) {
            params.lora_adapters.push_back({ fname, std::stof(scale), "", "", nullptr });
        }
        // we define this arg on both COMMON and EXPORT_LORA, so when showing help message of export-lora, it will be categorized as "example-specific" arg
    ).set_examples({LLAMA_EXAMPLE_COMMON, LLAMA_EXAMPLE_EXPORT_LORA}));
    add_opt(common_arg(
        {"--control-vector"}, "FNAME",
        "add a control vector\nnote: this argument can be repeated to add multiple control vectors",
        [](common_params & params, const std::string & value) {
            params.control_vectors.push_back({ 1.0f, value, });
        }
    ));
    add_opt(common_arg(
        {"--control-vector-scaled"}, "FNAME", "SCALE",
        "add a control vector with user defined scaling SCALE\n"
        "note: this argument can be repeated to add multiple scaled control vectors",
        [](common_params & params, const std::string & fname, const std::string & scale) {
            params.control_vectors.push_back({ std::stof(scale), fname });
        }
    ));
    add_opt(common_arg(
        {"--control-vector-layer-range"}, "START", "END",
        "layer range to apply the control vector(s) to, start and end inclusive",
        [](common_params & params, const std::string & start, const std::string & end) {
            params.control_vector_layer_start = std::stoi(start);
            params.control_vector_layer_end = std::stoi(end);
        }
    ));
    add_opt(common_arg(
        {"-a", "--alias"}, "STRING",
        "set alias for model name (to be used by REST API)",
        [](common_params & params, const std::string & value) {
            params.model_alias = value;
        }
    ).set_examples({LLAMA_EXAMPLE_SERVER}).set_env("LLAMA_ARG_ALIAS"));
    add_opt(common_arg(
        {"-m", "--model"}, "FNAME",
        ex == LLAMA_EXAMPLE_EXPORT_LORA
            ? std::string("model path from which to load base model")
            : string_format(
                "model path (default: `models/$filename` with filename from `--hf-file` "
                "or `--model-url` if set, otherwise %s)", DEFAULT_MODEL_PATH
            ),
        [](common_params & params, const std::string & value) {
            params.model.path = value;
        }
    ).set_examples({LLAMA_EXAMPLE_COMMON, LLAMA_EXAMPLE_EXPORT_LORA}).set_env("LLAMA_ARG_MODEL"));
    add_opt(common_arg(
        {"-mu", "--model-url"}, "MODEL_URL",
        "model download url (default: unused)",
        [](common_params & params, const std::string & value) {
            params.model.url = value;
        }
    ).set_env("LLAMA_ARG_MODEL_URL"));
    add_opt(common_arg(
        { "-dr", "--docker-repo" }, "[<repo>/]<model>[:quant]",
        "Docker Hub model repository. repo is optional, default to ai/. quant is optional, default to :latest.\n"
        "example: gemma3\n"
        "(default: unused)",
        [](common_params & params, const std::string & value) {
            params.model.docker_repo = value;
        }
    ).set_env("LLAMA_ARG_DOCKER_REPO"));
    add_opt(common_arg(
        {"-hf", "-hfr", "--hf-repo"}, "<user>/<model>[:quant]",
        "Hugging Face model repository; quant is optional, case-insensitive, default to Q4_K_M, or falls back to the first file in the repo if Q4_K_M doesn't exist.\n"
        "mmproj is also downloaded automatically if available. to disable, add --no-mmproj\n"
        "example: unsloth/phi-4-GGUF:q4_k_m\n"
        "(default: unused)",
        [](common_params & params, const std::string & value) {
            params.model.hf_repo = value;
        }
    ).set_env("LLAMA_ARG_HF_REPO"));
    add_opt(common_arg(
        {"-hfd", "-hfrd", "--hf-repo-draft"}, "<user>/<model>[:quant]",
        "Same as --hf-repo, but for the draft model (default: unused)",
        [](common_params & params, const std::string & value) {
            params.speculative.model.hf_repo = value;
        }
    ).set_env("LLAMA_ARG_HFD_REPO"));
    add_opt(common_arg(
        {"-hff", "--hf-file"}, "FILE",
        "Hugging Face model file. If specified, it will override the quant in --hf-repo (default: unused)",
        [](common_params & params, const std::string & value) {
            params.model.hf_file = value;
        }
    ).set_env("LLAMA_ARG_HF_FILE"));
    add_opt(common_arg(
        {"-hfv", "-hfrv", "--hf-repo-v"}, "<user>/<model>[:quant]",
        "Hugging Face model repository for the vocoder model (default: unused)",
        [](common_params & params, const std::string & value) {
            params.vocoder.model.hf_repo = value;
        }
    ).set_env("LLAMA_ARG_HF_REPO_V"));
    add_opt(common_arg(
        {"-hffv", "--hf-file-v"}, "FILE",
        "Hugging Face model file for the vocoder model (default: unused)",
        [](common_params & params, const std::string & value) {
            params.vocoder.model.hf_file = value;
        }
    ).set_env("LLAMA_ARG_HF_FILE_V"));
    add_opt(common_arg(
        {"-hft", "--hf-token"}, "TOKEN",
        "Hugging Face access token (default: value from HF_TOKEN environment variable)",
        [](common_params & params, const std::string & value) {
            params.hf_token = value;
        }
    ).set_env("HF_TOKEN"));
    add_opt(common_arg(
        {"--context-file"}, "FNAME",
        "file to load context from (repeat to specify multiple files)",
        [](common_params & params, const std::string & value) {
            std::ifstream file(value, std::ios::binary);
            if (!file) {
                throw std::runtime_error(string_format("error: failed to open file '%s'\n", value.c_str()));
            }
            params.context_files.push_back(value);
        }
    ).set_examples({LLAMA_EXAMPLE_RETRIEVAL}));
    add_opt(common_arg(
        {"--chunk-size"}, "N",
        string_format("minimum length of embedded text chunks (default: %d)", params.chunk_size),
        [](common_params & params, int value) {
            params.chunk_size = value;
        }
    ).set_examples({LLAMA_EXAMPLE_RETRIEVAL}));
    add_opt(common_arg(
        {"--chunk-separator"}, "STRING",
        string_format("separator between chunks (default: '%s')", params.chunk_separator.c_str()),
        [](common_params & params, const std::string & value) {
            params.chunk_separator = value;
        }
    ).set_examples({LLAMA_EXAMPLE_RETRIEVAL}));
    add_opt(common_arg(
        {"--junk"}, "N",
        string_format("number of times to repeat the junk text (default: %d)", params.n_junk),
        [](common_params & params, int value) {
            params.n_junk = value;
        }
    ).set_examples({LLAMA_EXAMPLE_PASSKEY, LLAMA_EXAMPLE_PARALLEL}));
    add_opt(common_arg(
        {"--pos"}, "N",
        string_format("position of the passkey in the junk text (default: %d)", params.i_pos),
        [](common_params & params, int value) {
            params.i_pos = value;
        }
    ).set_examples({LLAMA_EXAMPLE_PASSKEY}));
    add_opt(common_arg(
        {"-o", "--output", "--output-file"}, "FNAME",
        string_format("output file (default: '%s')", params.out_file.c_str()),
        [](common_params & params, const std::string & value) {
            params.out_file = value;
        }
    ).set_examples({LLAMA_EXAMPLE_IMATRIX, LLAMA_EXAMPLE_CVECTOR_GENERATOR, LLAMA_EXAMPLE_EXPORT_LORA, LLAMA_EXAMPLE_TTS, LLAMA_EXAMPLE_FINETUNE}));
    add_opt(common_arg(
        {"-ofreq", "--output-frequency"}, "N",
        string_format("output the imatrix every N iterations (default: %d)", params.n_out_freq),
        [](common_params & params, int value) {
            params.n_out_freq = value;
        }
    ).set_examples({LLAMA_EXAMPLE_IMATRIX}));
    add_opt(common_arg(
        {"--output-format"}, "{gguf,dat}",
        string_format("output format for imatrix file (default: %s)", params.imat_dat > 0 ? "dat" : "gguf"),
        [](common_params & params, const std::string & value) {
            /**/ if (value == "gguf") { params.imat_dat = -1; }
            else if (value == "dat")  { params.imat_dat = 1;  }
            else { throw std::invalid_argument("invalid output format"); }
        }
    ).set_examples({LLAMA_EXAMPLE_IMATRIX}));
    add_opt(common_arg(
        {"--save-frequency"}, "N",
        string_format("save an imatrix copy every N iterations (default: %d)", params.n_save_freq),
        [](common_params & params, int value) {
            params.n_save_freq = value;
        }
    ).set_examples({LLAMA_EXAMPLE_IMATRIX}));
    add_opt(common_arg(
        {"--process-output"},
        string_format("collect data for the output tensor (default: %s)", params.process_output ? "true" : "false"),
        [](common_params & params) {
            params.process_output = true;
        }
    ).set_examples({LLAMA_EXAMPLE_IMATRIX}));
    add_opt(common_arg(
        {"--no-ppl"},
        string_format("do not compute perplexity (default: %s)", params.compute_ppl ? "true" : "false"),
        [](common_params & params) {
            params.compute_ppl = false;
        }
    ).set_examples({LLAMA_EXAMPLE_IMATRIX}));
    add_opt(common_arg(
        {"--chunk", "--from-chunk"}, "N",
        string_format("start processing the input from chunk N (default: %d)", params.i_chunk),
        [](common_params & params, int value) {
            params.i_chunk = value;
        }
    ).set_examples({LLAMA_EXAMPLE_IMATRIX}));
    add_opt(common_arg(
        {"--show-statistics"},
        string_format("show imatrix statistics and then exit (default: %s)", params.show_statistics ? "true" : "false"),
        [](common_params & params) {
            params.show_statistics = true;
        }
    ).set_examples({LLAMA_EXAMPLE_IMATRIX}));
    add_opt(common_arg(
        {"--parse-special"},
        string_format("prase special tokens (chat, tool, etc) (default: %s)", params.parse_special ? "true" : "false"),
        [](common_params & params) {
            params.parse_special = true;
        }
    ).set_examples({LLAMA_EXAMPLE_IMATRIX}));
    add_opt(common_arg(
        {"-pps"},
        string_format("is the prompt shared across parallel sequences (default: %s)", params.is_pp_shared ? "true" : "false"),
        [](common_params & params) {
            params.is_pp_shared = true;
        }
    ).set_examples({LLAMA_EXAMPLE_BENCH, LLAMA_EXAMPLE_PARALLEL}));
    add_opt(common_arg(
        {"-npp"}, "n0,n1,...",
        "number of prompt tokens",
        [](common_params & params, const std::string & value) {
            auto p = string_split<int>(value, ',');
            params.n_pp.insert(params.n_pp.end(), p.begin(), p.end());
        }
    ).set_examples({LLAMA_EXAMPLE_BENCH}));
    add_opt(common_arg(
        {"-ntg"}, "n0,n1,...",
        "number of text generation tokens",
        [](common_params & params, const std::string & value) {
            auto p = string_split<int>(value, ',');
            params.n_tg.insert(params.n_tg.end(), p.begin(), p.end());
        }
    ).set_examples({LLAMA_EXAMPLE_BENCH}));
    add_opt(common_arg(
        {"-npl"}, "n0,n1,...",
        "number of parallel prompts",
        [](common_params & params, const std::string & value) {
            auto p = string_split<int>(value, ',');
            params.n_pl.insert(params.n_pl.end(), p.begin(), p.end());
        }
    ).set_examples({LLAMA_EXAMPLE_BENCH}));
    add_opt(common_arg(
        {"--embd-normalize"}, "N",
        string_format("normalisation for embeddings (default: %d) (-1=none, 0=max absolute int16, 1=taxicab, 2=euclidean, >2=p-norm)", params.embd_normalize),
        [](common_params & params, int value) {
            params.embd_normalize = value;
        }
    ).set_examples({LLAMA_EXAMPLE_EMBEDDING}));
    add_opt(common_arg(
        {"--embd-output-format"}, "FORMAT",
        "empty = default, \"array\" = [[],[]...], \"json\" = openai style, \"json+\" = same \"json\" + cosine similarity matrix",
        [](common_params & params, const std::string & value) {
            params.embd_out = value;
        }
    ).set_examples({LLAMA_EXAMPLE_EMBEDDING}));
    add_opt(common_arg(
        {"--embd-separator"}, "STRING",
        "separator of embeddings (default \\n) for example \"<#sep#>\"",
        [](common_params & params, const std::string & value) {
            params.embd_sep = value;
        }
    ).set_examples({LLAMA_EXAMPLE_EMBEDDING}));
    add_opt(common_arg(
        {"--cls-separator"}, "STRING",
        "separator of classification sequences (default \\t) for example \"<#seq#>\"",
        [](common_params & params, const std::string & value) {
            params.cls_sep = value;
        }
    ).set_examples({LLAMA_EXAMPLE_EMBEDDING}));
    add_opt(common_arg(
        {"--host"}, "HOST",
        string_format("ip address to listen, or bind to an UNIX socket if the address ends with .sock (default: %s)", params.hostname.c_str()),
        [](common_params & params, const std::string & value) {
            params.hostname = value;
        }
    ).set_examples({LLAMA_EXAMPLE_SERVER}).set_env("LLAMA_ARG_HOST"));
    add_opt(common_arg(
        {"--port"}, "PORT",
        string_format("port to listen (default: %d)", params.port),
        [](common_params & params, int value) {
            params.port = value;
        }
    ).set_examples({LLAMA_EXAMPLE_SERVER}).set_env("LLAMA_ARG_PORT"));
    add_opt(common_arg(
        {"--path"}, "PATH",
        string_format("path to serve static files from (default: %s)", params.public_path.c_str()),
        [](common_params & params, const std::string & value) {
            params.public_path = value;
        }
    ).set_examples({LLAMA_EXAMPLE_SERVER}).set_env("LLAMA_ARG_STATIC_PATH"));
    add_opt(common_arg(
        {"--api-prefix"}, "PREFIX",
        string_format("prefix path the server serves from, without the trailing slash (default: %s)", params.api_prefix.c_str()),
        [](common_params & params, const std::string & value) {
            params.api_prefix = value;
        }
    ).set_examples({LLAMA_EXAMPLE_SERVER}).set_env("LLAMA_ARG_API_PREFIX"));
    add_opt(common_arg(
        {"--no-webui"},
        string_format("Disable the Web UI (default: %s)", params.webui ? "enabled" : "disabled"),
        [](common_params & params) {
            params.webui = false;
        }
    ).set_examples({LLAMA_EXAMPLE_SERVER}).set_env("LLAMA_ARG_NO_WEBUI"));
    add_opt(common_arg(
        {"--embedding", "--embeddings"},
        string_format("restrict to only support embedding use case; use only with dedicated embedding models (default: %s)", params.embedding ? "enabled" : "disabled"),
        [](common_params & params) {
            params.embedding = true;
        }
    ).set_examples({LLAMA_EXAMPLE_SERVER}).set_env("LLAMA_ARG_EMBEDDINGS"));
    add_opt(common_arg(
        {"--reranking", "--rerank"},
        string_format("enable reranking endpoint on server (default: %s)", "disabled"),
        [](common_params & params) {
            params.embedding = true;
            params.pooling_type = LLAMA_POOLING_TYPE_RANK;
        }
    ).set_examples({LLAMA_EXAMPLE_SERVER}).set_env("LLAMA_ARG_RERANKING"));
    add_opt(common_arg(
        {"--api-key"}, "KEY",
        "API key to use for authentication (default: none)",
        [](common_params & params, const std::string & value) {
            params.api_keys.push_back(value);
        }
    ).set_examples({LLAMA_EXAMPLE_SERVER}).set_env("LLAMA_API_KEY"));
    add_opt(common_arg(
        {"--api-key-file"}, "FNAME",
        "path to file containing API keys (default: none)",
        [](common_params & params, const std::string & value) {
            std::ifstream key_file(value);
            if (!key_file) {
                throw std::runtime_error(string_format("error: failed to open file '%s'\n", value.c_str()));
            }
            std::string key;
            while (std::getline(key_file, key)) {
                if (!key.empty()) {
                        params.api_keys.push_back(key);
                }
            }
            key_file.close();
        }
    ).set_examples({LLAMA_EXAMPLE_SERVER}));
    add_opt(common_arg(
        {"--ssl-key-file"}, "FNAME",
        "path to file a PEM-encoded SSL private key",
        [](common_params & params, const std::string & value) {
            params.ssl_file_key = value;
        }
    ).set_examples({LLAMA_EXAMPLE_SERVER}).set_env("LLAMA_ARG_SSL_KEY_FILE"));
    add_opt(common_arg(
        {"--ssl-cert-file"}, "FNAME",
        "path to file a PEM-encoded SSL certificate",
        [](common_params & params, const std::string & value) {
            params.ssl_file_cert = value;
        }
    ).set_examples({LLAMA_EXAMPLE_SERVER}).set_env("LLAMA_ARG_SSL_CERT_FILE"));
    add_opt(common_arg(
        {"--chat-template-kwargs"}, "STRING",
        string_format("sets additional params for the json template parser"),
        [](common_params & params, const std::string &  value) {
            auto parsed = json::parse(value);
            for (const auto & item : parsed.items()) {
                params.default_template_kwargs[item.key()] = item.value().dump();
            }
        }
    ).set_examples({LLAMA_EXAMPLE_SERVER}).set_env("LLAMA_CHAT_TEMPLATE_KWARGS"));
    add_opt(common_arg(
        {"-to", "--timeout"}, "N",
        string_format("server read/write timeout in seconds (default: %d)", params.timeout_read),
        [](common_params & params, int value) {
            params.timeout_read  = value;
            params.timeout_write = value;
        }
    ).set_examples({LLAMA_EXAMPLE_SERVER}).set_env("LLAMA_ARG_TIMEOUT"));
    add_opt(common_arg(
        {"--threads-http"}, "N",
        string_format("number of threads used to process HTTP requests (default: %d)", params.n_threads_http),
        [](common_params & params, int value) {
            params.n_threads_http = value;
        }
    ).set_examples({LLAMA_EXAMPLE_SERVER}).set_env("LLAMA_ARG_THREADS_HTTP"));
    add_opt(common_arg(
        {"--cache-reuse"}, "N",
        string_format(
            "min chunk size to attempt reusing from the cache via KV shifting (default: %d)\n"
            "[(card)](https://ggml.ai/f0.png)", params.n_cache_reuse
        ),
        [](common_params & params, int value) {
            params.n_cache_reuse = value;
        }
    ).set_examples({LLAMA_EXAMPLE_SERVER}).set_env("LLAMA_ARG_CACHE_REUSE"));
    add_opt(common_arg(
        {"--metrics"},
        string_format("enable prometheus compatible metrics endpoint (default: %s)", params.endpoint_metrics ? "enabled" : "disabled"),
        [](common_params & params) {
            params.endpoint_metrics = true;
        }
    ).set_examples({LLAMA_EXAMPLE_SERVER}).set_env("LLAMA_ARG_ENDPOINT_METRICS"));
    add_opt(common_arg(
        {"--props"},
        string_format("enable changing global properties via POST /props (default: %s)", params.endpoint_props ? "enabled" : "disabled"),
        [](common_params & params) {
            params.endpoint_props = true;
        }
    ).set_examples({LLAMA_EXAMPLE_SERVER}).set_env("LLAMA_ARG_ENDPOINT_PROPS"));
    add_opt(common_arg(
        {"--slots"},
        string_format("enable slots monitoring endpoint (default: %s)", params.endpoint_slots ? "enabled" : "disabled"),
        [](common_params & params) {
            params.endpoint_slots = true;
        }
    ).set_examples({LLAMA_EXAMPLE_SERVER}).set_env("LLAMA_ARG_ENDPOINT_SLOTS"));
    add_opt(common_arg(
        {"--no-slots"},
        "disables slots monitoring endpoint",
        [](common_params & params) {
            params.endpoint_slots = false;
        }
    ).set_examples({LLAMA_EXAMPLE_SERVER}).set_env("LLAMA_ARG_NO_ENDPOINT_SLOTS"));
    add_opt(common_arg(
        {"--slot-save-path"}, "PATH",
        "path to save slot kv cache (default: disabled)",
        [](common_params & params, const std::string & value) {
            params.slot_save_path = value;
            // if doesn't end with DIRECTORY_SEPARATOR, add it
            if (!params.slot_save_path.empty() && params.slot_save_path[params.slot_save_path.size() - 1] != DIRECTORY_SEPARATOR) {
                params.slot_save_path += DIRECTORY_SEPARATOR;
            }
        }
    ).set_examples({LLAMA_EXAMPLE_SERVER}));
    add_opt(common_arg(
        {"--jinja"},
        "use jinja template for chat (default: disabled)",
        [](common_params & params) {
            params.use_jinja = true;
        }
    ).set_examples({LLAMA_EXAMPLE_SERVER, LLAMA_EXAMPLE_MAIN}).set_env("LLAMA_ARG_JINJA"));
    add_opt(common_arg(
        {"--reasoning-format"}, "FORMAT",
        "controls whether thought tags are allowed and/or extracted from the response, and in which format they're returned; one of:\n"
        "- none: leaves thoughts unparsed in `message.content`\n"
        "- deepseek: puts thoughts in `message.reasoning_content` (except in streaming mode, which behaves as `none`)\n"
        "(default: auto)",
        [](common_params & params, const std::string & value) {
            params.reasoning_format = common_reasoning_format_from_name(value);
        }
    ).set_examples({LLAMA_EXAMPLE_SERVER, LLAMA_EXAMPLE_MAIN}).set_env("LLAMA_ARG_THINK"));
    add_opt(common_arg(
        {"--reasoning-budget"}, "N",
        "controls the amount of thinking allowed; currently only one of: -1 for unrestricted thinking budget, or 0 to disable thinking (default: -1)",
        [](common_params & params, int value) {
            if (value != 0 && value != -1) { throw std::invalid_argument("invalid value"); }
            params.reasoning_budget = value;
        }
    ).set_examples({LLAMA_EXAMPLE_SERVER, LLAMA_EXAMPLE_MAIN}).set_env("LLAMA_ARG_THINK_BUDGET"));
    add_opt(common_arg(
        {"--chat-template"}, "JINJA_TEMPLATE",
        string_format(
            "set custom jinja chat template (default: template taken from model's metadata)\n"
            "if suffix/prefix are specified, template will be disabled\n"
            "only commonly used templates are accepted (unless --jinja is set before this flag):\n"
            "list of built-in templates:\n%s", list_builtin_chat_templates().c_str()
        ),
        [](common_params & params, const std::string & value) {
            params.chat_template = value;
        }
    ).set_examples({LLAMA_EXAMPLE_MAIN, LLAMA_EXAMPLE_SERVER, LLAMA_EXAMPLE_MTMD}).set_env("LLAMA_ARG_CHAT_TEMPLATE"));
    add_opt(common_arg(
        {"--chat-template-file"}, "JINJA_TEMPLATE_FILE",
        string_format(
            "set custom jinja chat template file (default: template taken from model's metadata)\n"
            "if suffix/prefix are specified, template will be disabled\n"
            "only commonly used templates are accepted (unless --jinja is set before this flag):\n"
            "list of built-in templates:\n%s", list_builtin_chat_templates().c_str()
        ),
        [](common_params & params, const std::string & value) {
            params.chat_template = read_file(value);
        }
    ).set_examples({LLAMA_EXAMPLE_MAIN, LLAMA_EXAMPLE_SERVER}).set_env("LLAMA_ARG_CHAT_TEMPLATE_FILE"));
    add_opt(common_arg(
        {"--no-prefill-assistant"},
        string_format(
            "whether to prefill the assistant's response if the last message is an assistant message (default: prefill enabled)\n"
            "when this flag is set, if the last message is an assistant message then it will be treated as a full message and not prefilled\n"
        ),
        [](common_params & params) {
            params.prefill_assistant = false;
        }
    ).set_examples({LLAMA_EXAMPLE_SERVER}).set_env("LLAMA_ARG_NO_PREFILL_ASSISTANT"));
    add_opt(common_arg(
        {"-sps", "--slot-prompt-similarity"}, "SIMILARITY",
        string_format("how much the prompt of a request must match the prompt of a slot in order to use that slot (default: %.2f, 0.0 = disabled)\n", params.slot_prompt_similarity),
        [](common_params & params, const std::string & value) {
            params.slot_prompt_similarity = std::stof(value);
        }
    ).set_examples({LLAMA_EXAMPLE_SERVER}));
    add_opt(common_arg(
        {"--lora-init-without-apply"},
        string_format("load LoRA adapters without applying them (apply later via POST /lora-adapters) (default: %s)", params.lora_init_without_apply ? "enabled" : "disabled"),
        [](common_params & params) {
            params.lora_init_without_apply = true;
        }
    ).set_examples({LLAMA_EXAMPLE_SERVER}));
    add_opt(common_arg(
        {"--simple-io"},
        "use basic IO for better compatibility in subprocesses and limited consoles",
        [](common_params & params) {
            params.simple_io = true;
        }
    ).set_examples({LLAMA_EXAMPLE_MAIN}));
    add_opt(common_arg(
        {"--positive-file"}, "FNAME",
        string_format("positive prompts file, one prompt per line (default: '%s')", params.cvector_positive_file.c_str()),
        [](common_params & params, const std::string & value) {
            params.cvector_positive_file = value;
        }
    ).set_examples({LLAMA_EXAMPLE_CVECTOR_GENERATOR}));
    add_opt(common_arg(
        {"--negative-file"}, "FNAME",
        string_format("negative prompts file, one prompt per line (default: '%s')", params.cvector_negative_file.c_str()),
        [](common_params & params, const std::string & value) {
            params.cvector_negative_file = value;
        }
    ).set_examples({LLAMA_EXAMPLE_CVECTOR_GENERATOR}));
    add_opt(common_arg(
        {"--pca-batch"}, "N",
        string_format("batch size used for PCA. Larger batch runs faster, but uses more memory (default: %d)", params.n_pca_batch),
        [](common_params & params, int value) {
            params.n_pca_batch = value;
        }
    ).set_examples({LLAMA_EXAMPLE_CVECTOR_GENERATOR}));
    add_opt(common_arg(
        {"--pca-iter"}, "N",
        string_format("number of iterations used for PCA (default: %d)", params.n_pca_iterations),
        [](common_params & params, int value) {
            params.n_pca_iterations = value;
        }
    ).set_examples({LLAMA_EXAMPLE_CVECTOR_GENERATOR}));
    add_opt(common_arg(
        {"--method"}, "{pca, mean}",
        "dimensionality reduction method to be used (default: pca)",
        [](common_params & params, const std::string & value) {
            /**/ if (value == "pca") { params.cvector_dimre_method = DIMRE_METHOD_PCA; }
            else if (value == "mean") { params.cvector_dimre_method = DIMRE_METHOD_MEAN; }
            else { throw std::invalid_argument("invalid value"); }
        }
    ).set_examples({LLAMA_EXAMPLE_CVECTOR_GENERATOR}));
    add_opt(common_arg(
        {"--output-format"}, "{md,jsonl}",
        "output format for batched-bench results (default: md)",
        [](common_params & params, const std::string & value) {
            /**/ if (value == "jsonl") { params.batched_bench_output_jsonl = true; }
            else if (value == "md") { params.batched_bench_output_jsonl = false; }
            else { throw std::invalid_argument("invalid value"); }
        }
    ).set_examples({LLAMA_EXAMPLE_BENCH}));
    add_opt(common_arg(
        {"--log-disable"},
        "Log disable",
        [](common_params &) {
            common_log_pause(common_log_main());
        }
    ));
    add_opt(common_arg(
        {"--log-file"}, "FNAME",
        "Log to file",
        [](common_params &, const std::string & value) {
            common_log_set_file(common_log_main(), value.c_str());
        }
    ));
    add_opt(common_arg({ "--log-colors" }, "[on|off|auto]",
                       "Set colored logging ('on', 'off', or 'auto', default: 'auto')\n"
                       "'auto' enables colors when output is to a terminal",
                       [](common_params &, const std::string & value) {
                           if (is_truthy(value)) {
                               common_log_set_colors(common_log_main(), LOG_COLORS_ENABLED);
                           } else if (is_falsey(value)) {
                               common_log_set_colors(common_log_main(), LOG_COLORS_DISABLED);
                           } else if (is_autoy(value)) {
                               common_log_set_colors(common_log_main(), LOG_COLORS_AUTO);
                           } else {
                               throw std::invalid_argument(
                                   string_format("error: unkown value for --log-colors: '%s'\n", value.c_str()));
                           }
                       }).set_env("LLAMA_LOG_COLORS"));
    add_opt(common_arg(
        {"-v", "--verbose", "--log-verbose"},
        "Set verbosity level to infinity (i.e. log all messages, useful for debugging)",
        [](common_params & params) {
            params.verbosity = INT_MAX;
            common_log_set_verbosity_thold(INT_MAX);
        }
    ));
    add_opt(common_arg(
        {"--offline"},
        "Offline mode: forces use of cache, prevents network access",
        [](common_params & params) {
            params.offline = true;
        }
    ).set_env("LLAMA_OFFLINE"));
    add_opt(common_arg(
        {"-lv", "--verbosity", "--log-verbosity"}, "N",
        "Set the verbosity threshold. Messages with a higher verbosity will be ignored.",
        [](common_params & params, int value) {
            params.verbosity = value;
            common_log_set_verbosity_thold(value);
        }
    ).set_env("LLAMA_LOG_VERBOSITY"));
    add_opt(common_arg(
        {"--log-prefix"},
        "Enable prefix in log messages",
        [](common_params &) {
            common_log_set_prefix(common_log_main(), true);
        }
    ).set_env("LLAMA_LOG_PREFIX"));
    add_opt(common_arg(
        {"--log-timestamps"},
        "Enable timestamps in log messages",
        [](common_params &) {
            common_log_set_timestamps(common_log_main(), true);
        }
    ).set_env("LLAMA_LOG_TIMESTAMPS"));

    // speculative parameters
    add_opt(common_arg(
        {"-td", "--threads-draft"}, "N",
        "number of threads to use during generation (default: same as --threads)",
        [](common_params & params, int value) {
            params.speculative.cpuparams.n_threads = value;
            if (params.speculative.cpuparams.n_threads <= 0) {
                params.speculative.cpuparams.n_threads = std::thread::hardware_concurrency();
            }
        }
    ).set_examples({LLAMA_EXAMPLE_SPECULATIVE, LLAMA_EXAMPLE_SERVER}));
    add_opt(common_arg(
        {"-tbd", "--threads-batch-draft"}, "N",
        "number of threads to use during batch and prompt processing (default: same as --threads-draft)",
        [](common_params & params, int value) {
            params.speculative.cpuparams_batch.n_threads = value;
            if (params.speculative.cpuparams_batch.n_threads <= 0) {
                params.speculative.cpuparams_batch.n_threads = std::thread::hardware_concurrency();
            }
        }
    ).set_examples({LLAMA_EXAMPLE_SPECULATIVE, LLAMA_EXAMPLE_SERVER}));
    add_opt(common_arg(
        {"-Cd", "--cpu-mask-draft"}, "M",
        "Draft model CPU affinity mask. Complements cpu-range-draft (default: same as --cpu-mask)",
        [](common_params & params, const std::string & mask) {
            params.speculative.cpuparams.mask_valid = true;
            if (!parse_cpu_mask(mask, params.speculative.cpuparams.cpumask)) {
                throw std::invalid_argument("invalid cpumask");
            }
        }
    ).set_examples({LLAMA_EXAMPLE_SPECULATIVE}));
    add_opt(common_arg(
        {"-Crd", "--cpu-range-draft"}, "lo-hi",
        "Ranges of CPUs for affinity. Complements --cpu-mask-draft",
        [](common_params & params, const std::string & range) {
            params.speculative.cpuparams.mask_valid = true;
            if (!parse_cpu_range(range, params.speculative.cpuparams.cpumask)) {
                throw std::invalid_argument("invalid range");
            }
        }
    ).set_examples({LLAMA_EXAMPLE_SPECULATIVE}));
    add_opt(common_arg(
        {"--cpu-strict-draft"}, "<0|1>",
        "Use strict CPU placement for draft model (default: same as --cpu-strict)",
        [](common_params & params, int value) {
            params.speculative.cpuparams.strict_cpu = value;
        }
    ).set_examples({LLAMA_EXAMPLE_SPECULATIVE}));
    add_opt(common_arg(
        {"--prio-draft"}, "N",
        string_format("set draft process/thread priority : 0-normal, 1-medium, 2-high, 3-realtime (default: %d)\n", params.speculative.cpuparams.priority),
        [](common_params & params, int prio) {
            if (prio < 0 || prio > 3) {
                throw std::invalid_argument("invalid value");
            }
            params.speculative.cpuparams.priority = (enum ggml_sched_priority) prio;
        }
    ).set_examples({LLAMA_EXAMPLE_SPECULATIVE}));
    add_opt(common_arg(
        {"--poll-draft"}, "<0|1>",
        "Use polling to wait for draft model work (default: same as --poll])",
        [](common_params & params, int value) {
            params.speculative.cpuparams.poll = value;
        }
    ).set_examples({LLAMA_EXAMPLE_SPECULATIVE}));
    add_opt(common_arg(
        {"-Cbd", "--cpu-mask-batch-draft"}, "M",
        "Draft model CPU affinity mask. Complements cpu-range-draft (default: same as --cpu-mask)",
        [](common_params & params, const std::string & mask) {
            params.speculative.cpuparams_batch.mask_valid = true;
            if (!parse_cpu_mask(mask, params.speculative.cpuparams_batch.cpumask)) {
                throw std::invalid_argument("invalid cpumask");
            }
        }
    ).set_examples({LLAMA_EXAMPLE_SPECULATIVE}));
    add_opt(common_arg(
        {"-Crbd", "--cpu-range-batch-draft"}, "lo-hi",
        "Ranges of CPUs for affinity. Complements --cpu-mask-draft-batch)",
        [](common_params & params, const std::string & range) {
            params.speculative.cpuparams_batch.mask_valid = true;
            if (!parse_cpu_range(range, params.speculative.cpuparams_batch.cpumask)) {
                throw std::invalid_argument("invalid cpumask");
            }
        }
    ).set_examples({LLAMA_EXAMPLE_SPECULATIVE}));
    add_opt(common_arg(
        {"--cpu-strict-batch-draft"}, "<0|1>",
        "Use strict CPU placement for draft model (default: --cpu-strict-draft)",
        [](common_params & params, int value) {
            params.speculative.cpuparams_batch.strict_cpu = value;
        }
    ).set_examples({LLAMA_EXAMPLE_SPECULATIVE}));
    add_opt(common_arg(
        {"--prio-batch-draft"}, "N",
        string_format("set draft process/thread priority : 0-normal, 1-medium, 2-high, 3-realtime (default: %d)\n", params.speculative.cpuparams_batch.priority),
        [](common_params & params, int prio) {
            if (prio < 0 || prio > 3) {
                throw std::invalid_argument("invalid value");
            }
            params.speculative.cpuparams_batch.priority = (enum ggml_sched_priority) prio;
        }
    ).set_examples({LLAMA_EXAMPLE_SPECULATIVE}));
    add_opt(common_arg(
        {"--poll-batch-draft"}, "<0|1>",
        "Use polling to wait for draft model work (default: --poll-draft)",
        [](common_params & params, int value) {
            params.speculative.cpuparams_batch.poll = value;
        }
    ).set_examples({LLAMA_EXAMPLE_SPECULATIVE}));
    add_opt(common_arg(
        {"--draft-max", "--draft", "--draft-n"}, "N",
        string_format("number of tokens to draft for speculative decoding (default: %d)", params.speculative.n_max),
        [](common_params & params, int value) {
            params.speculative.n_max = value;
        }
    ).set_examples({LLAMA_EXAMPLE_SPECULATIVE, LLAMA_EXAMPLE_LOOKUP, LLAMA_EXAMPLE_SERVER}).set_env("LLAMA_ARG_DRAFT_MAX"));
    add_opt(common_arg(
        {"--draft-min", "--draft-n-min"}, "N",
        string_format("minimum number of draft tokens to use for speculative decoding (default: %d)", params.speculative.n_min),
        [](common_params & params, int value) {
            params.speculative.n_min = value;
        }
    ).set_examples({LLAMA_EXAMPLE_SPECULATIVE, LLAMA_EXAMPLE_LOOKUP, LLAMA_EXAMPLE_SERVER}).set_env("LLAMA_ARG_DRAFT_MIN"));
    add_opt(common_arg(
        {"--draft-p-split"}, "P",
        string_format("speculative decoding split probability (default: %.1f)", (double)params.speculative.p_split),
        [](common_params & params, const std::string & value) {
            params.speculative.p_split = std::stof(value);
        }
    ).set_examples({LLAMA_EXAMPLE_SPECULATIVE}).set_env("LLAMA_ARG_DRAFT_P_SPLIT"));
    add_opt(common_arg(
        {"--draft-p-min"}, "P",
        string_format("minimum speculative decoding probability (greedy) (default: %.1f)", (double)params.speculative.p_min),
        [](common_params & params, const std::string & value) {
            params.speculative.p_min = std::stof(value);
        }
    ).set_examples({LLAMA_EXAMPLE_SPECULATIVE, LLAMA_EXAMPLE_SERVER}).set_env("LLAMA_ARG_DRAFT_P_MIN"));
    add_opt(common_arg(
        {"-cd", "--ctx-size-draft"}, "N",
        string_format("size of the prompt context for the draft model (default: %d, 0 = loaded from model)", params.speculative.n_ctx),
        [](common_params & params, int value) {
            params.speculative.n_ctx = value;
        }
    ).set_examples({LLAMA_EXAMPLE_SPECULATIVE, LLAMA_EXAMPLE_SERVER}).set_env("LLAMA_ARG_CTX_SIZE_DRAFT"));
    add_opt(common_arg(
        {"-devd", "--device-draft"}, "<dev1,dev2,..>",
        "comma-separated list of devices to use for offloading the draft model (none = don't offload)\n"
        "use --list-devices to see a list of available devices",
        [](common_params & params, const std::string & value) {
            params.speculative.devices = parse_device_list(value);
        }
    ).set_examples({LLAMA_EXAMPLE_SPECULATIVE, LLAMA_EXAMPLE_SERVER}));
    add_opt(common_arg(
        {"-ngld", "--gpu-layers-draft", "--n-gpu-layers-draft"}, "N",
        "number of layers to store in VRAM for the draft model",
        [](common_params & params, int value) {
            params.speculative.n_gpu_layers = value;
            if (!llama_supports_gpu_offload()) {
                fprintf(stderr, "warning: no usable GPU found, --gpu-layers-draft option will be ignored\n");
                fprintf(stderr, "warning: one possible reason is that llama.cpp was compiled without GPU support\n");
                fprintf(stderr, "warning: consult docs/build.md for compilation instructions\n");
            }
        }
    ).set_examples({LLAMA_EXAMPLE_SPECULATIVE, LLAMA_EXAMPLE_SERVER}).set_env("LLAMA_ARG_N_GPU_LAYERS_DRAFT"));
    add_opt(common_arg(
        {"-md", "--model-draft"}, "FNAME",
        "draft model for speculative decoding (default: unused)",
        [](common_params & params, const std::string & value) {
            params.speculative.model.path = value;
        }
    ).set_examples({LLAMA_EXAMPLE_SPECULATIVE, LLAMA_EXAMPLE_SERVER}).set_env("LLAMA_ARG_MODEL_DRAFT"));
    add_opt(common_arg(
        {"--spec-replace"}, "TARGET", "DRAFT",
        "translate the string in TARGET into DRAFT if the draft model and main model are not compatible",
        [](common_params & params, const std::string & tgt, const std::string & dft) {
            params.speculative.replacements.push_back({ tgt, dft });
        }
    ).set_examples({LLAMA_EXAMPLE_SPECULATIVE, LLAMA_EXAMPLE_SERVER}));
    add_opt(common_arg(
        {"-ctkd", "--cache-type-k-draft"}, "TYPE",
        string_format(
            "KV cache data type for K for the draft model\n"
            "allowed values: %s\n"
            "(default: %s)",
            get_all_kv_cache_types().c_str(),
            ggml_type_name(params.speculative.cache_type_k)
        ),
        [](common_params & params, const std::string & value) {
            params.speculative.cache_type_k = kv_cache_type_from_str(value);
        }
    ).set_env("LLAMA_ARG_CACHE_TYPE_K_DRAFT"));
    add_opt(common_arg(
        {"-ctvd", "--cache-type-v-draft"}, "TYPE",
        string_format(
            "KV cache data type for V for the draft model\n"
            "allowed values: %s\n"
            "(default: %s)",
            get_all_kv_cache_types().c_str(),
            ggml_type_name(params.speculative.cache_type_v)
        ),
        [](common_params & params, const std::string & value) {
            params.speculative.cache_type_v = kv_cache_type_from_str(value);
        }
    ).set_env("LLAMA_ARG_CACHE_TYPE_V_DRAFT"));

    add_opt(common_arg(
        {"-mv", "--model-vocoder"}, "FNAME",
        "vocoder model for audio generation (default: unused)",
        [](common_params & params, const std::string & value) {
            params.vocoder.model.path = value;
        }
    ).set_examples({LLAMA_EXAMPLE_TTS, LLAMA_EXAMPLE_SERVER}));
     add_opt(common_arg(
        {"--tts-use-guide-tokens"},
        "Use guide tokens to improve TTS word recall",
        [](common_params & params) {
            params.vocoder.use_guide_tokens = true;
        }
    ).set_examples({LLAMA_EXAMPLE_TTS, LLAMA_EXAMPLE_SERVER}));
    add_opt(common_arg(
        {"--tts-speaker-file"}, "FNAME",
        "speaker file path for audio generation",
        [](common_params & params, const std::string & value) {
            params.vocoder.speaker_file = value;
        }
    ).set_examples({LLAMA_EXAMPLE_TTS}));

    // model-specific
    add_opt(common_arg(
        {"--tts-oute-default"},
        string_format("use default OuteTTS models (note: can download weights from the internet)"),
        [](common_params & params) {
            params.model.hf_repo = "OuteAI/OuteTTS-0.2-500M-GGUF";
            params.model.hf_file = "OuteTTS-0.2-500M-Q8_0.gguf";
            params.vocoder.model.hf_repo = "ggml-org/WavTokenizer";
            params.vocoder.model.hf_file = "WavTokenizer-Large-75-F16.gguf";
        }
    ).set_examples({LLAMA_EXAMPLE_TTS}));

    add_opt(common_arg(
        {"--embd-bge-small-en-default"},
        string_format("use default bge-small-en-v1.5 model (note: can download weights from the internet)"),
        [](common_params & params) {
            params.model.hf_repo = "ggml-org/bge-small-en-v1.5-Q8_0-GGUF";
            params.model.hf_file = "bge-small-en-v1.5-q8_0.gguf";
            params.pooling_type = LLAMA_POOLING_TYPE_NONE;
            params.embd_normalize = 2;
            params.n_ctx = 512;
            params.verbose_prompt = true;
            params.embedding = true;
        }
    ).set_examples({LLAMA_EXAMPLE_EMBEDDING, LLAMA_EXAMPLE_SERVER}));

    add_opt(common_arg(
        {"--embd-e5-small-en-default"},
        string_format("use default e5-small-v2 model (note: can download weights from the internet)"),
        [](common_params & params) {
            params.model.hf_repo = "ggml-org/e5-small-v2-Q8_0-GGUF";
            params.model.hf_file = "e5-small-v2-q8_0.gguf";
            params.pooling_type = LLAMA_POOLING_TYPE_NONE;
            params.embd_normalize = 2;
            params.n_ctx = 512;
            params.verbose_prompt = true;
            params.embedding = true;
        }
    ).set_examples({LLAMA_EXAMPLE_EMBEDDING, LLAMA_EXAMPLE_SERVER}));

    add_opt(common_arg(
        {"--embd-gte-small-default"},
        string_format("use default gte-small model (note: can download weights from the internet)"),
        [](common_params & params) {
            params.model.hf_repo = "ggml-org/gte-small-Q8_0-GGUF";
            params.model.hf_file = "gte-small-q8_0.gguf";
            params.pooling_type = LLAMA_POOLING_TYPE_NONE;
            params.embd_normalize = 2;
            params.n_ctx = 512;
            params.verbose_prompt = true;
            params.embedding = true;
        }
    ).set_examples({LLAMA_EXAMPLE_EMBEDDING, LLAMA_EXAMPLE_SERVER}));

    add_opt(common_arg(
        {"--fim-qwen-1.5b-default"},
        string_format("use default Qwen 2.5 Coder 1.5B (note: can download weights from the internet)"),
        [](common_params & params) {
            params.model.hf_repo = "ggml-org/Qwen2.5-Coder-1.5B-Q8_0-GGUF";
            params.model.hf_file = "qwen2.5-coder-1.5b-q8_0.gguf";
            params.port = 8012;
            params.n_ubatch = 1024;
            params.n_batch = 1024;
            params.n_ctx = 0;
            params.n_cache_reuse = 256;
        }
    ).set_examples({LLAMA_EXAMPLE_SERVER}));

    add_opt(common_arg(
        {"--fim-qwen-3b-default"},
        string_format("use default Qwen 2.5 Coder 3B (note: can download weights from the internet)"),
        [](common_params & params) {
            params.model.hf_repo = "ggml-org/Qwen2.5-Coder-3B-Q8_0-GGUF";
            params.model.hf_file = "qwen2.5-coder-3b-q8_0.gguf";
            params.port = 8012;
            params.n_ubatch = 1024;
            params.n_batch = 1024;
            params.n_ctx = 0;
            params.n_cache_reuse = 256;
        }
    ).set_examples({LLAMA_EXAMPLE_SERVER}));

    add_opt(common_arg(
        {"--fim-qwen-7b-default"},
        string_format("use default Qwen 2.5 Coder 7B (note: can download weights from the internet)"),
        [](common_params & params) {
            params.model.hf_repo = "ggml-org/Qwen2.5-Coder-7B-Q8_0-GGUF";
            params.model.hf_file = "qwen2.5-coder-7b-q8_0.gguf";
            params.port = 8012;
            params.n_ubatch = 1024;
            params.n_batch = 1024;
            params.n_ctx = 0;
            params.n_cache_reuse = 256;
        }
    ).set_examples({LLAMA_EXAMPLE_SERVER}));

    add_opt(common_arg(
        {"--fim-qwen-7b-spec"},
        string_format("use Qwen 2.5 Coder 7B + 0.5B draft for speculative decoding (note: can download weights from the internet)"),
        [](common_params & params) {
            params.model.hf_repo = "ggml-org/Qwen2.5-Coder-7B-Q8_0-GGUF";
            params.model.hf_file = "qwen2.5-coder-7b-q8_0.gguf";
            params.speculative.model.hf_repo = "ggml-org/Qwen2.5-Coder-0.5B-Q8_0-GGUF";
            params.speculative.model.hf_file = "qwen2.5-coder-0.5b-q8_0.gguf";
            params.port = 8012;
            params.n_ubatch = 1024;
            params.n_batch = 1024;
            params.n_ctx = 0;
            params.n_cache_reuse = 256;
        }
    ).set_examples({LLAMA_EXAMPLE_SERVER}));

    add_opt(common_arg(
        {"--fim-qwen-14b-spec"},
        string_format("use Qwen 2.5 Coder 14B + 0.5B draft for speculative decoding (note: can download weights from the internet)"),
        [](common_params & params) {
            params.model.hf_repo = "ggml-org/Qwen2.5-Coder-14B-Q8_0-GGUF";
            params.model.hf_file = "qwen2.5-coder-14b-q8_0.gguf";
            params.speculative.model.hf_repo = "ggml-org/Qwen2.5-Coder-0.5B-Q8_0-GGUF";
            params.speculative.model.hf_file = "qwen2.5-coder-0.5b-q8_0.gguf";
            params.port = 8012;
            params.n_ubatch = 1024;
            params.n_batch = 1024;
            params.n_ctx = 0;
            params.n_cache_reuse = 256;
        }
    ).set_examples({LLAMA_EXAMPLE_SERVER}));

    add_opt(common_arg(
        {"--fim-qwen-30b-default"},
        string_format("use default Qwen 3 Coder 30B A3B Instruct (note: can download weights from the internet)"),
        [](common_params & params) {
            params.model.hf_repo = "ggml-org/Qwen3-Coder-30B-A3B-Instruct-Q8_0-GGUF";
            params.model.hf_file = "qwen3-coder-30b-a3b-instruct-q8_0.gguf";
            params.port = 8012;
            params.n_ubatch = 1024;
            params.n_batch = 1024;
            params.n_ctx = 0;
            params.n_cache_reuse = 256;
        }
    ).set_examples({LLAMA_EXAMPLE_SERVER}));

    add_opt(common_arg(
        { "--diffusion-steps" }, "N",
        string_format("number of diffusion steps (default: %d)", params.diffusion.steps),
        [](common_params & params, int value) { params.diffusion.steps = value; }
    ).set_examples({ LLAMA_EXAMPLE_DIFFUSION }));
    add_opt(common_arg(
        { "--diffusion-visual" },
        string_format("enable visual diffusion mode (show progressive generation) (default: %s)",
                      params.diffusion.visual_mode ? "true" : "false"),
        [](common_params & params) { params.diffusion.visual_mode = true; }
    ).set_examples({ LLAMA_EXAMPLE_DIFFUSION }));

    add_opt(common_arg(
        { "--diffusion-eps" }, "F",
        string_format("epsilon for timesteps (default: %.6f)", (double) params.diffusion.eps),
        [](common_params & params, const std::string & value) { params.diffusion.eps = std::stof(value); }
    ).set_examples({ LLAMA_EXAMPLE_DIFFUSION }));
    add_opt(common_arg(
        { "--diffusion-algorithm" }, "N",
        string_format("diffusion algorithm: 0=ORIGIN, 1=ENTROPY_BASED, 2=MARGIN_BASED, 3=RANDOM, 4=LOW_CONFIDENCE (default: %d)",
                      params.diffusion.algorithm),
        [](common_params & params, int value) { params.diffusion.algorithm = value; }
    ).set_examples({ LLAMA_EXAMPLE_DIFFUSION }));
    add_opt(common_arg(
        { "--diffusion-alg-temp" }, "F",
        string_format("dream algorithm temperature (default: %.3f)", (double) params.diffusion.alg_temp),
        [](common_params & params, const std::string & value) { params.diffusion.alg_temp = std::stof(value); }
    ).set_examples({ LLAMA_EXAMPLE_DIFFUSION }));

    add_opt(common_arg(
        { "--diffusion-block-length" }, "N",
        string_format("llada block length for generation (default: %d)", params.diffusion.block_length),
        [](common_params & params, int value) { params.diffusion.block_length = value; }
    ).set_examples({ LLAMA_EXAMPLE_DIFFUSION }));
    add_opt(common_arg(
        { "--diffusion-cfg-scale" }, "F",
        string_format("llada classifier-free guidance scale (default: %.3f)", (double) params.diffusion.cfg_scale),
        [](common_params & params, const std::string & value) { params.diffusion.cfg_scale = std::stof(value); }
    ).set_examples({ LLAMA_EXAMPLE_DIFFUSION }));
    add_opt(common_arg(
        { "--diffusion-add-gumbel-noise" }, "F",
        string_format("add gumbel noise to the logits if temp > 0.0 (default: %s)", params.diffusion.add_gumbel_noise ? "true" : "false"),
        [](common_params & params, const std::string & value) { params.diffusion.add_gumbel_noise = std::stof(value); }
    ).set_examples({ LLAMA_EXAMPLE_DIFFUSION }));


    add_opt(
        common_arg({ "-lr", "--learning-rate" }, "ALPHA",
                   string_format(
                       "adamw or sgd optimizer alpha (default: %.2g); note: sgd alpha recommended ~10x (no momentum)",
                       (double) params.lr.lr0),
                   [](common_params & params, const std::string & value) { params.lr.lr0 = std::stof(value); })
            .set_examples({ LLAMA_EXAMPLE_FINETUNE }));
    add_opt(
        common_arg({ "-lr-min", "--learning-rate-min" }, "ALPHA",
                   string_format(
                       "(if >0) final learning rate after decay (if -decay-epochs is set, default=%.2g)",
                       (double) params.lr.lr_min),
                   [](common_params & params, const std::string & value) { params.lr.lr_min = std::stof(value); })
            .set_examples({ LLAMA_EXAMPLE_FINETUNE }));
    add_opt(
        common_arg({ "-decay-epochs", "--learning-rate-decay-epochs" }, "ALPHA",
                   string_format(
                       "(if >0) decay learning rate to -lr-min after this many epochs (exponential decay, default=%.2g)",
                       (double) params.lr.decay_epochs),
                   [](common_params & params, const std::string & value) { params.lr.decay_epochs = std::stof(value); })
            .set_examples({ LLAMA_EXAMPLE_FINETUNE }));
    add_opt(common_arg(
                { "-wd", "--weight-decay" }, "WD",
                string_format(
                    "adamw or sgd optimizer weight decay (0 is off; recommend very small e.g. 1e-9) (default: %.2g).",
                    (double) params.lr.wd),
                [](common_params & params, const std::string & value) { params.lr.wd = std::stof(value); })
                .set_examples({ LLAMA_EXAMPLE_FINETUNE }));
    add_opt(common_arg({ "-val-split", "--val-split" }, "FRACTION",
                       string_format("fraction of data to use as validation set for training (default: %.2g).",
                                     (double) params.val_split),
                       [](common_params & params, const std::string & value) { params.val_split = std::stof(value); })
                .set_examples({ LLAMA_EXAMPLE_FINETUNE }));
    add_opt(common_arg({ "-epochs", "--epochs" }, "N",
                       string_format("optimizer max # of epochs (default: %d)", params.lr.epochs),
                       [](common_params & params, int epochs) { params.lr.epochs = epochs; })
                .set_examples({ LLAMA_EXAMPLE_FINETUNE }));
    add_opt(common_arg({ "-opt", "--optimizer" }, "sgd|adamw", "adamw or sgd",
                       [](common_params & params, const std::string & name) {
                           params.optimizer = common_opt_get_optimizer(name.c_str());
                           if (params.optimizer == GGML_OPT_OPTIMIZER_TYPE_COUNT) {
                               throw std::invalid_argument("invalid --optimizer, valid options: adamw, sgd");
                           }
                       })
                .set_examples({ LLAMA_EXAMPLE_FINETUNE }));

    return ctx_arg;
}<|MERGE_RESOLUTION|>--- conflicted
+++ resolved
@@ -2597,11 +2597,7 @@
         {"--cpu-moe", "-cmoe"},
         "keep all Mixture of Experts (MoE) weights in the CPU",
         [](common_params & params) {
-<<<<<<< HEAD
-            params.tensor_buft_overrides.push_back({"\\.ffn_(up|down|gate)_(ch|)exps", ggml_backend_cpu_buffer_type()});
-=======
             params.tensor_buft_overrides.push_back(llm_ffn_exps_cpu_override());
->>>>>>> 152729f8
         }
     ).set_env("LLAMA_ARG_CPU_MOE"));
     add_opt(common_arg(
@@ -2614,11 +2610,7 @@
             for (int i = 0; i < value; ++i) {
                 // keep strings alive and avoid leaking memory by storing them in a static vector
                 static std::list<std::string> buft_overrides;
-<<<<<<< HEAD
-                buft_overrides.push_back(string_format("blk\\.%d\\.ffn_(up|down|gate)_(ch|)exps", i));
-=======
                 buft_overrides.push_back(llm_ffn_exps_block_regex(i));
->>>>>>> 152729f8
                 params.tensor_buft_overrides.push_back({buft_overrides.back().c_str(), ggml_backend_cpu_buffer_type()});
             }
         }
