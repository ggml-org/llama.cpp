#include "gguf.h" // for reading GGUF splits
#include "arg.h"

#include "common.h"
#include "log.h"
#include "sampling.h"
#include "chat.h"

// fix problem with std::min and std::max
#if defined(_WIN32)
#define WIN32_LEAN_AND_MEAN
#ifndef NOMINMAX
#   define NOMINMAX
#endif
#include <windows.h>
#endif

#include <algorithm>
#include <climits>
#include <cstdarg>
#include <filesystem>
#include <fstream>
#include <regex>
#include <set>
#include <string>
#include <thread>
#include <vector>

//#define LLAMA_USE_CURL

#if defined(LLAMA_USE_CURL)
#include <curl/curl.h>
#include <curl/easy.h>
#include <future>
#endif

#include "json-schema-to-grammar.h"

using json = nlohmann::ordered_json;

std::initializer_list<enum llama_example> mmproj_examples = {
    LLAMA_EXAMPLE_LLAVA,
    // TODO: add LLAMA_EXAMPLE_SERVER when it's ready
};

static std::string read_file(const std::string & fname) {
    std::ifstream file(fname);
    if (!file) {
        throw std::runtime_error(string_format("error: failed to open file '%s'\n", fname.c_str()));
    }
    std::string content((std::istreambuf_iterator<char>(file)), std::istreambuf_iterator<char>());
    file.close();
    return content;
}

static void write_file(const std::string & fname, const std::string & content) {
    std::ofstream file(fname);
    if (!file) {
        throw std::runtime_error(string_format("error: failed to open file '%s'\n", fname.c_str()));
    }
    file << content;
    file.close();
}

common_arg & common_arg::set_examples(std::initializer_list<enum llama_example> examples) {
    this->examples = std::move(examples);
    return *this;
}

common_arg & common_arg::set_excludes(std::initializer_list<enum llama_example> excludes) {
    this->excludes = std::move(excludes);
    return *this;
}

common_arg & common_arg::set_env(const char * env) {
    help = help + "\n(env: " + env + ")";
    this->env = env;
    return *this;
}

common_arg & common_arg::set_sparam() {
    is_sparam = true;
    return *this;
}

bool common_arg::in_example(enum llama_example ex) {
    return examples.find(ex) != examples.end();
}

bool common_arg::is_exclude(enum llama_example ex) {
    return excludes.find(ex) != excludes.end();
}

bool common_arg::get_value_from_env(std::string & output) {
    if (env == nullptr) return false;
    char * value = std::getenv(env);
    if (value) {
        output = value;
        return true;
    }
    return false;
}

bool common_arg::has_value_from_env() {
    return env != nullptr && std::getenv(env);
}

static std::vector<std::string> break_str_into_lines(std::string input, size_t max_char_per_line) {
    std::vector<std::string> result;
    std::istringstream iss(input);
    std::string line;
    auto add_line = [&](const std::string& l) {
        if (l.length() <= max_char_per_line) {
            result.push_back(l);
        } else {
            std::istringstream line_stream(l);
            std::string word, current_line;
            while (line_stream >> word) {
                if (current_line.length() + !current_line.empty() + word.length() > max_char_per_line) {
                    if (!current_line.empty()) result.push_back(current_line);
                    current_line = word;
                } else {
                    current_line += (!current_line.empty() ? " " : "") + word;
                }
            }
            if (!current_line.empty()) result.push_back(current_line);
        }
    };
    while (std::getline(iss, line)) {
        add_line(line);
    }
    return result;
}

std::string common_arg::to_string() {
    // params for printing to console
    const static int n_leading_spaces = 40;
    const static int n_char_per_line_help = 70; // TODO: detect this based on current console
    std::string leading_spaces(n_leading_spaces, ' ');

    std::ostringstream ss;
    for (const auto arg : args) {
        if (arg == args.front()) {
            if (args.size() == 1) {
                ss << arg;
            } else {
                // first arg is usually abbreviation, we need padding to make it more beautiful
                auto tmp = std::string(arg) + ", ";
                auto spaces = std::string(std::max(0, 7 - (int)tmp.size()), ' ');
                ss << tmp << spaces;
            }
        } else {
            ss << arg << (arg != args.back() ? ", " : "");
        }
    }
    if (value_hint) ss << " " << value_hint;
    if (value_hint_2) ss << " " << value_hint_2;
    if (ss.tellp() > n_leading_spaces - 3) {
        // current line is too long, add new line
        ss << "\n" << leading_spaces;
    } else {
        // padding between arg and help, same line
        ss << std::string(leading_spaces.size() - ss.tellp(), ' ');
    }
    const auto help_lines = break_str_into_lines(help, n_char_per_line_help);
    for (const auto & line : help_lines) {
        ss << (&line == &help_lines.front() ? "" : leading_spaces) << line << "\n";
    }
    return ss.str();
}

//
// downloader
//

struct common_hf_file_res {
    std::string repo; // repo name with ":tag" removed
    std::string ggufFile;
    std::string mmprojFile;
};

#ifdef LLAMA_USE_CURL

bool common_has_curl() {
    return true;
}

#ifdef __linux__
#include <linux/limits.h>
#elif defined(_WIN32)
#   if !defined(PATH_MAX)
#   define PATH_MAX MAX_PATH
#   endif
#elif defined(_AIX)
#include <sys/limits.h>
#else
#include <sys/syslimits.h>
#endif
#define LLAMA_CURL_MAX_URL_LENGTH 2084 // Maximum URL Length in Chrome: 2083

//
// CURL utils
//

using curl_ptr = std::unique_ptr<CURL, decltype(&curl_easy_cleanup)>;

// cannot use unique_ptr for curl_slist, because we cannot update without destroying the old one
struct curl_slist_ptr {
    struct curl_slist * ptr = nullptr;
    ~curl_slist_ptr() {
        if (ptr) {
            curl_slist_free_all(ptr);
        }
    }
};

#define CURL_MAX_RETRY 3
#define CURL_RETRY_DELAY_SECONDS 2

static bool curl_perform_with_retry(const std::string & url, CURL * curl, int max_attempts, int retry_delay_seconds, const char * method_name) {
    int remaining_attempts = max_attempts;

    while (remaining_attempts > 0) {
        LOG_INF("%s: %s %s (attempt %d of %d)...\n", __func__ , method_name, url.c_str(), max_attempts - remaining_attempts + 1, max_attempts);

        CURLcode res = curl_easy_perform(curl);
        if (res == CURLE_OK) {
            return true;
        }

        int exponential_backoff_delay = std::pow(retry_delay_seconds, max_attempts - remaining_attempts) * 1000;
        LOG_WRN("%s: curl_easy_perform() failed: %s, retrying after %d milliseconds...\n", __func__, curl_easy_strerror(res), exponential_backoff_delay);

        remaining_attempts--;
        if (remaining_attempts == 0) break;
        std::this_thread::sleep_for(std::chrono::milliseconds(exponential_backoff_delay));
    }

    LOG_ERR("%s: curl_easy_perform() failed after %d attempts\n", __func__, max_attempts);

    return false;
}

// download one single file from remote URL to local path
static bool common_download_file_single(const std::string & url, const std::string & path, const std::string & bearer_token) {
    // Initialize libcurl
    curl_ptr       curl(curl_easy_init(), &curl_easy_cleanup);
    curl_slist_ptr http_headers;
    if (!curl) {
        LOG_ERR("%s: error initializing libcurl\n", __func__);
        return false;
    }

    // Set the URL, allow to follow http redirection
    curl_easy_setopt(curl.get(), CURLOPT_URL, url.c_str());
    curl_easy_setopt(curl.get(), CURLOPT_FOLLOWLOCATION, 1L);

    http_headers.ptr = curl_slist_append(http_headers.ptr, "User-Agent: llama-cpp");
    // Check if hf-token or bearer-token was specified
    if (!bearer_token.empty()) {
        std::string auth_header = "Authorization: Bearer " + bearer_token;
        http_headers.ptr = curl_slist_append(http_headers.ptr, auth_header.c_str());
    }
    curl_easy_setopt(curl.get(), CURLOPT_HTTPHEADER, http_headers.ptr);

#if defined(_WIN32)
    // CURLSSLOPT_NATIVE_CA tells libcurl to use standard certificate store of
    //   operating system. Currently implemented under MS-Windows.
    curl_easy_setopt(curl.get(), CURLOPT_SSL_OPTIONS, CURLSSLOPT_NATIVE_CA);
#endif

    // Check if the file already exists locally
    auto file_exists = std::filesystem::exists(path);

    // If the file exists, check its JSON metadata companion file.
    std::string metadata_path = path + ".json";
    nlohmann::json metadata; // TODO @ngxson : get rid of this json, use regex instead
    std::string etag;
    std::string last_modified;

    if (file_exists) {
        // Try and read the JSON metadata file (note: stream autoclosed upon exiting this block).
        std::ifstream metadata_in(metadata_path);
        if (metadata_in.good()) {
            try {
                metadata_in >> metadata;
                LOG_DBG("%s: previous metadata file found %s: %s\n", __func__, metadata_path.c_str(), metadata.dump().c_str());
                if (metadata.contains("etag") && metadata.at("etag").is_string()) {
                    etag = metadata.at("etag");
                }
                if (metadata.contains("lastModified") && metadata.at("lastModified").is_string()) {
                    last_modified = metadata.at("lastModified");
                }
            } catch (const nlohmann::json::exception & e) {
                LOG_ERR("%s: error reading metadata file %s: %s\n", __func__, metadata_path.c_str(), e.what());
            }
        }
        // if we cannot open the metadata file, we assume that the downloaded file is not valid (etag and last-modified are left empty, so we will download it again)
    } else {
        LOG_INF("%s: no previous model file found %s\n", __func__, path.c_str());
    }

    // Send a HEAD request to retrieve the etag and last-modified headers
    struct common_load_model_from_url_headers {
        std::string etag;
        std::string last_modified;
    };

    common_load_model_from_url_headers headers;
    bool head_request_ok = false;
    bool should_download = !file_exists; // by default, we should download if the file does not exist

    // get ETag to see if the remote file has changed
    {
        typedef size_t(*CURLOPT_HEADERFUNCTION_PTR)(char *, size_t, size_t, void *);
        auto header_callback = [](char * buffer, size_t /*size*/, size_t n_items, void * userdata) -> size_t {
            common_load_model_from_url_headers * headers = (common_load_model_from_url_headers *) userdata;

            static std::regex header_regex("([^:]+): (.*)\r\n");
            static std::regex etag_regex("ETag", std::regex_constants::icase);
            static std::regex last_modified_regex("Last-Modified", std::regex_constants::icase);

            std::string header(buffer, n_items);
            std::smatch match;
            if (std::regex_match(header, match, header_regex)) {
                const std::string & key = match[1];
                const std::string & value = match[2];
                if (std::regex_match(key, match, etag_regex)) {
                    headers->etag = value;
                } else if (std::regex_match(key, match, last_modified_regex)) {
                    headers->last_modified = value;
                }
            }
            return n_items;
        };

        curl_easy_setopt(curl.get(), CURLOPT_NOBODY, 1L); // will trigger the HEAD verb
        curl_easy_setopt(curl.get(), CURLOPT_NOPROGRESS, 1L); // hide head request progress
        curl_easy_setopt(curl.get(), CURLOPT_HEADERFUNCTION, static_cast<CURLOPT_HEADERFUNCTION_PTR>(header_callback));
        curl_easy_setopt(curl.get(), CURLOPT_HEADERDATA, &headers);

        // we only allow retrying once for HEAD requests
        // this is for the use case of using running offline (no internet), retrying can be annoying
        bool was_perform_successful = curl_perform_with_retry(url, curl.get(), 1, 0, "HEAD");
        if (!was_perform_successful) {
            head_request_ok = false;
        }

        long http_code = 0;
        curl_easy_getinfo(curl.get(), CURLINFO_RESPONSE_CODE, &http_code);
        if (http_code == 200) {
            head_request_ok = true;
        } else {
            LOG_WRN("%s: HEAD invalid http status code received: %ld\n", __func__, http_code);
            head_request_ok = false;
        }
    }

    // if head_request_ok is false, we don't have the etag or last-modified headers
    // we leave should_download as-is, which is true if the file does not exist
    if (head_request_ok) {
        // check if ETag or Last-Modified headers are different
        // if it is, we need to download the file again
        if (!etag.empty() && etag != headers.etag) {
            LOG_WRN("%s: ETag header is different (%s != %s): triggering a new download\n", __func__, etag.c_str(), headers.etag.c_str());
            should_download = true;
        } else if (!last_modified.empty() && last_modified != headers.last_modified) {
            LOG_WRN("%s: Last-Modified header is different (%s != %s): triggering a new download\n", __func__, last_modified.c_str(), headers.last_modified.c_str());
            should_download = true;
        }
    }

    if (should_download) {
        std::string path_temporary = path + ".downloadInProgress";
        if (file_exists) {
            LOG_WRN("%s: deleting previous downloaded file: %s\n", __func__, path.c_str());
            if (remove(path.c_str()) != 0) {
                LOG_ERR("%s: unable to delete file: %s\n", __func__, path.c_str());
                return false;
            }
        }

        // Set the output file

        struct FILE_deleter {
            void operator()(FILE * f) const {
                fclose(f);
            }
        };

        std::unique_ptr<FILE, FILE_deleter> outfile(fopen(path_temporary.c_str(), "wb"));
        if (!outfile) {
            LOG_ERR("%s: error opening local file for writing: %s\n", __func__, path.c_str());
            return false;
        }

        typedef size_t(*CURLOPT_WRITEFUNCTION_PTR)(void * data, size_t size, size_t nmemb, void * fd);
        auto write_callback = [](void * data, size_t size, size_t nmemb, void * fd) -> size_t {
            return fwrite(data, size, nmemb, (FILE *)fd);
        };
        curl_easy_setopt(curl.get(), CURLOPT_NOBODY, 0L);
        curl_easy_setopt(curl.get(), CURLOPT_WRITEFUNCTION, static_cast<CURLOPT_WRITEFUNCTION_PTR>(write_callback));
        curl_easy_setopt(curl.get(), CURLOPT_WRITEDATA, outfile.get());

        //  display download progress
        curl_easy_setopt(curl.get(), CURLOPT_NOPROGRESS, 0L);

        // helper function to hide password in URL
        auto llama_download_hide_password_in_url = [](const std::string & url) -> std::string {
            std::size_t protocol_pos = url.find("://");
            if (protocol_pos == std::string::npos) {
                return url;  // Malformed URL
            }

            std::size_t at_pos = url.find('@', protocol_pos + 3);
            if (at_pos == std::string::npos) {
                return url;  // No password in URL
            }

            return url.substr(0, protocol_pos + 3) + "********" + url.substr(at_pos);
        };

        // start the download
        LOG_INF("%s: trying to download model from %s to %s (server_etag:%s, server_last_modified:%s)...\n", __func__,
            llama_download_hide_password_in_url(url).c_str(), path.c_str(), headers.etag.c_str(), headers.last_modified.c_str());
        bool was_perform_successful = curl_perform_with_retry(url, curl.get(), CURL_MAX_RETRY, CURL_RETRY_DELAY_SECONDS, "GET");
        if (!was_perform_successful) {
            return false;
        }

        long http_code = 0;
        curl_easy_getinfo (curl.get(), CURLINFO_RESPONSE_CODE, &http_code);
        if (http_code < 200 || http_code >= 400) {
            LOG_ERR("%s: invalid http status code received: %ld\n", __func__, http_code);
            return false;
        }

        // Causes file to be closed explicitly here before we rename it.
        outfile.reset();

        // Write the updated JSON metadata file.
        metadata.update({
            {"url", url},
            {"etag", headers.etag},
            {"lastModified", headers.last_modified}
        });
        write_file(metadata_path, metadata.dump(4));
        LOG_DBG("%s: file metadata saved: %s\n", __func__, metadata_path.c_str());

        if (rename(path_temporary.c_str(), path.c_str()) != 0) {
            LOG_ERR("%s: unable to rename file: %s to %s\n", __func__, path_temporary.c_str(), path.c_str());
            return false;
        }
    } else {
        LOG_INF("%s: using cached file: %s\n", __func__, path.c_str());
    }

    return true;
}

// download multiple files from remote URLs to local paths
// the input is a vector of pairs <url, path>
static bool common_download_file_multiple(const std::vector<std::pair<std::string, std::string>> & urls, const std::string & bearer_token) {
    // Prepare download in parallel
    std::vector<std::future<bool>> futures_download;
    for (auto const & item : urls) {
        futures_download.push_back(std::async(std::launch::async, [bearer_token](const std::pair<std::string, std::string> & it) -> bool {
            return common_download_file_single(it.first, it.second, bearer_token);
        }, item));
    }

    // Wait for all downloads to complete
    for (auto & f : futures_download) {
        if (!f.get()) {
            return false;
        }
    }

    return true;
}

static bool common_download_model(
        const common_params_model & model,
        const std::string & bearer_token) {
    // Basic validation of the model.url
    if (model.url.empty()) {
        LOG_ERR("%s: invalid model url\n", __func__);
        return false;
    }

    if (!common_download_file_single(model.url, model.path, bearer_token)) {
        return false;
    }

    // check for additional GGUFs split to download
    int n_split = 0;
    {
        struct gguf_init_params gguf_params = {
            /*.no_alloc = */ true,
            /*.ctx      = */ NULL,
        };
        auto * ctx_gguf = gguf_init_from_file(model.path.c_str(), gguf_params);
        if (!ctx_gguf) {
            LOG_ERR("\n%s:  failed to load input GGUF from %s\n", __func__, model.path.c_str());
            return false;
        }

        auto key_n_split = gguf_find_key(ctx_gguf, LLM_KV_SPLIT_COUNT);
        if (key_n_split >= 0) {
            n_split = gguf_get_val_u16(ctx_gguf, key_n_split);
        }

        gguf_free(ctx_gguf);
    }

    if (n_split > 1) {
        char split_prefix[PATH_MAX] = {0};
        char split_url_prefix[LLAMA_CURL_MAX_URL_LENGTH] = {0};

        // Verify the first split file format
        // and extract split URL and PATH prefixes
        {
            if (!llama_split_prefix(split_prefix, sizeof(split_prefix), model.path.c_str(), 0, n_split)) {
                LOG_ERR("\n%s: unexpected model file name: %s n_split=%d\n", __func__, model.path.c_str(), n_split);
                return false;
            }

            if (!llama_split_prefix(split_url_prefix, sizeof(split_url_prefix), model.url.c_str(), 0, n_split)) {
                LOG_ERR("\n%s: unexpected model url: %s n_split=%d\n", __func__, model.url.c_str(), n_split);
                return false;
            }
        }

        std::vector<std::pair<std::string, std::string>> urls;
        for (int idx = 1; idx < n_split; idx++) {
            char split_path[PATH_MAX] = {0};
            llama_split_path(split_path, sizeof(split_path), split_prefix, idx, n_split);

            char split_url[LLAMA_CURL_MAX_URL_LENGTH] = {0};
            llama_split_path(split_url, sizeof(split_url), split_url_prefix, idx, n_split);

            if (std::string(split_path) == model.path) {
                continue; // skip the already downloaded file
            }

            urls.push_back({split_url, split_path});
        }

        // Download in parallel
        common_download_file_multiple(urls, bearer_token);
    }

    return true;
}

std::pair<long, std::vector<char>> common_remote_get_content(const std::string & url, const common_remote_params & params) {
    curl_ptr       curl(curl_easy_init(), &curl_easy_cleanup);
    curl_slist_ptr http_headers;
    std::vector<char> res_buffer;

    curl_easy_setopt(curl.get(), CURLOPT_URL, url.c_str());
    curl_easy_setopt(curl.get(), CURLOPT_NOPROGRESS, 1L);
    curl_easy_setopt(curl.get(), CURLOPT_FOLLOWLOCATION, 1L);
    typedef size_t(*CURLOPT_WRITEFUNCTION_PTR)(void * ptr, size_t size, size_t nmemb, void * data);
    auto write_callback = [](void * ptr, size_t size, size_t nmemb, void * data) -> size_t {
        auto data_vec = static_cast<std::vector<char> *>(data);
        data_vec->insert(data_vec->end(), (char *)ptr, (char *)ptr + size * nmemb);
        return size * nmemb;
    };
    curl_easy_setopt(curl.get(), CURLOPT_WRITEFUNCTION, static_cast<CURLOPT_WRITEFUNCTION_PTR>(write_callback));
    curl_easy_setopt(curl.get(), CURLOPT_WRITEDATA, &res_buffer);
#if defined(_WIN32)
    curl_easy_setopt(curl.get(), CURLOPT_SSL_OPTIONS, CURLSSLOPT_NATIVE_CA);
#endif
    if (params.timeout > 0) {
        curl_easy_setopt(curl.get(), CURLOPT_TIMEOUT, params.timeout);
    }
    if (params.max_size > 0) {
        curl_easy_setopt(curl.get(), CURLOPT_MAXFILESIZE, params.max_size);
    }
    http_headers.ptr = curl_slist_append(http_headers.ptr, "User-Agent: llama-cpp");
    for (const auto & header : params.headers) {
        http_headers.ptr = curl_slist_append(http_headers.ptr, header.c_str());
    }
    curl_easy_setopt(curl.get(), CURLOPT_HTTPHEADER, http_headers.ptr);

    CURLcode res = curl_easy_perform(curl.get());

    if (res != CURLE_OK) {
        std::string error_msg = curl_easy_strerror(res);
        throw std::runtime_error("error: cannot make GET request: " + error_msg);
    }

    long res_code;
    curl_easy_getinfo(curl.get(), CURLINFO_RESPONSE_CODE, &res_code);

    return { res_code, std::move(res_buffer) };
}

/**
 * Allow getting the HF file from the HF repo with tag (like ollama), for example:
 * - bartowski/Llama-3.2-3B-Instruct-GGUF:q4
 * - bartowski/Llama-3.2-3B-Instruct-GGUF:Q4_K_M
 * - bartowski/Llama-3.2-3B-Instruct-GGUF:q5_k_s
 * Tag is optional, default to "latest" (meaning it checks for Q4_K_M first, then Q4, then if not found, return the first GGUF file in repo)
 *
 * Return pair of <repo, file> (with "repo" already having tag removed)
 *
 * Note: we use the Ollama-compatible HF API, but not using the blobId. Instead, we use the special "ggufFile" field which returns the value for "hf_file". This is done to be backward-compatible with existing cache files.
 */
static struct common_hf_file_res common_get_hf_file(const std::string & hf_repo_with_tag, const std::string & bearer_token) {
    auto parts = string_split<std::string>(hf_repo_with_tag, ':');
    std::string tag = parts.size() > 1 ? parts.back() : "latest";
    std::string hf_repo = parts[0];
    if (string_split<std::string>(hf_repo, '/').size() != 2) {
        throw std::invalid_argument("error: invalid HF repo format, expected <user>/<model>[:quant]\n");
    }

    std::string url = get_model_endpoint() + "v2/" + hf_repo + "/manifests/" + tag;

    // headers
    std::vector<std::string> headers;
    headers.push_back("Accept: application/json");
    if (!bearer_token.empty()) {
        headers.push_back("Authorization: Bearer " + bearer_token);
    }
    // Important: the User-Agent must be "llama-cpp" to get the "ggufFile" field in the response
    // User-Agent header is already set in common_remote_get_content, no need to set it here

    // we use "=" to avoid clashing with other component, while still being allowed on windows
    std::string cached_response_fname = "manifest=" + hf_repo + "=" + tag + ".json";
    string_replace_all(cached_response_fname, "/", "_");
    std::string cached_response_path = fs_get_cache_file(cached_response_fname);

    // make the request
    common_remote_params params;
    params.headers = headers;
    long res_code = 0;
    std::string res_str;
    bool use_cache = false;
    try {
        auto res = common_remote_get_content(url, params);
        res_code = res.first;
        res_str = std::string(res.second.data(), res.second.size());
    } catch (const std::exception & e) {
        LOG_WRN("error: failed to get manifest: %s\n", e.what());
        LOG_WRN("try reading from cache\n");
        // try to read from cache
        try {
            res_str = read_file(cached_response_path);
            res_code = 200;
            use_cache = true;
        } catch (const std::exception & e) {
            throw std::runtime_error("error: failed to get manifest (check your internet connection)");
        }
    }
    std::string ggufFile;
    std::string mmprojFile;

    if (res_code == 200 || res_code == 304) {
        // extract ggufFile.rfilename in json, using regex
        {
            std::regex pattern("\"ggufFile\"[\\s\\S]*?\"rfilename\"\\s*:\\s*\"([^\"]+)\"");
            std::smatch match;
            if (std::regex_search(res_str, match, pattern)) {
                ggufFile = match[1].str();
            }
        }
        // extract mmprojFile.rfilename in json, using regex
        {
            std::regex pattern("\"mmprojFile\"[\\s\\S]*?\"rfilename\"\\s*:\\s*\"([^\"]+)\"");
            std::smatch match;
            if (std::regex_search(res_str, match, pattern)) {
                mmprojFile = match[1].str();
            }
        }
        if (!use_cache) {
            // if not using cached response, update the cache file
            write_file(cached_response_path, res_str);
        }
    } else if (res_code == 401) {
        throw std::runtime_error("error: model is private or does not exist; if you are accessing a gated model, please provide a valid HF token");
    } else {
        throw std::runtime_error(string_format("error from HF API, response code: %ld, data: %s", res_code, res_str.c_str()));
    }

    // check response
    if (ggufFile.empty()) {
        throw std::runtime_error("error: model does not have ggufFile");
    }

    return { hf_repo, ggufFile, mmprojFile };
}

#else

bool common_has_curl() {
    return false;
}

static bool common_download_file_single(const std::string &, const std::string &, const std::string &) {
    LOG_ERR("error: built without CURL, cannot download model from internet\n");
    return false;
}

static bool common_download_file_multiple(const std::vector<std::pair<std::string, std::string>> &, const std::string &) {
    LOG_ERR("error: built without CURL, cannot download model from the internet\n");
    return false;
}

static bool common_download_model(
        const common_params_model &,
        const std::string &) {
    LOG_ERR("error: built without CURL, cannot download model from the internet\n");
    return false;
}

static struct common_hf_file_res common_get_hf_file(const std::string &, const std::string &) {
    LOG_ERR("error: built without CURL, cannot download model from the internet\n");
    return {};
}

std::pair<long, std::vector<char>> common_remote_get_content(const std::string & url, const common_remote_params &) {
    if (!url.empty()) {
        throw std::runtime_error("error: built without CURL, cannot download model from the internet");
    }

    return {};
}

#endif // LLAMA_USE_CURL

//
// utils
//

struct handle_model_result {
    bool found_mmproj = false;
    common_params_model mmproj;
};

static handle_model_result common_params_handle_model(
        struct common_params_model & model,
        const std::string & bearer_token,
        const std::string & model_path_default) {
    handle_model_result result;
    // handle pre-fill default model path and url based on hf_repo and hf_file
    {
        if (!model.hf_repo.empty()) {
            // short-hand to avoid specifying --hf-file -> default it to --model
            if (model.hf_file.empty()) {
                if (model.path.empty()) {
                    auto auto_detected = common_get_hf_file(model.hf_repo, bearer_token);
                    if (auto_detected.repo.empty() || auto_detected.ggufFile.empty()) {
                        exit(1); // built without CURL, error message already printed
                    }
                    model.hf_repo = auto_detected.repo;
                    model.hf_file = auto_detected.ggufFile;
                    if (!auto_detected.mmprojFile.empty()) {
                        result.found_mmproj   = true;
                        result.mmproj.hf_repo = model.hf_repo;
                        result.mmproj.hf_file = auto_detected.mmprojFile;
                    }
                } else {
                    model.hf_file = model.path;
                }
            }

            std::string model_endpoint = get_model_endpoint();
            model.url = model_endpoint + model.hf_repo + "/resolve/main/" + model.hf_file;
            // make sure model path is present (for caching purposes)
            if (model.path.empty()) {
                // this is to avoid different repo having same file name, or same file name in different subdirs
                std::string filename = model.hf_repo + "_" + model.hf_file;
                // to make sure we don't have any slashes in the filename
                string_replace_all(filename, "/", "_");
                model.path = fs_get_cache_file(filename);
            }

        } else if (!model.url.empty()) {
            if (model.path.empty()) {
                auto f = string_split<std::string>(model.url, '#').front();
                f = string_split<std::string>(f, '?').front();
                model.path = fs_get_cache_file(string_split<std::string>(f, '/').back());
            }

        } else if (model.path.empty()) {
            model.path = model_path_default;
        }
    }

    // then, download it if needed
    if (!model.url.empty()) {
        bool ok = common_download_model(model, bearer_token);
        if (!ok) {
            LOG_ERR("error: failed to download model from %s\n", model.url.c_str());
            exit(1);
        }
    }

    return result;
}

const std::vector<ggml_type> kv_cache_types = {
    GGML_TYPE_F32,
    GGML_TYPE_F16,
    GGML_TYPE_BF16,
    GGML_TYPE_Q8_0,
    GGML_TYPE_Q4_0,
    GGML_TYPE_Q4_1,
    GGML_TYPE_IQ4_NL,
    GGML_TYPE_Q5_0,
    GGML_TYPE_Q5_1,
};

static ggml_type kv_cache_type_from_str(const std::string & s) {
    for (const auto & type : kv_cache_types) {
        if (ggml_type_name(type) == s) {
            return type;
        }
    }
    throw std::runtime_error("Unsupported cache type: " + s);
}

static std::string get_all_kv_cache_types() {
    std::ostringstream msg;
    for (const auto & type : kv_cache_types) {
        msg << ggml_type_name(type) << (&type == &kv_cache_types.back() ? "" : ", ");
    }
    return msg.str();
}

//
// CLI argument parsing functions
//

static bool common_params_parse_ex(int argc, char ** argv, common_params_context & ctx_arg) {
    std::string arg;
    const std::string arg_prefix = "--";
    common_params & params = ctx_arg.params;

    std::unordered_map<std::string, common_arg *> arg_to_options;
    for (auto & opt : ctx_arg.options) {
        for (const auto & arg : opt.args) {
            arg_to_options[arg] = &opt;
        }
    }

    // handle environment variables
    for (auto & opt : ctx_arg.options) {
        std::string value;
        if (opt.get_value_from_env(value)) {
            try {
                if (opt.handler_void && (value == "1" || value == "true")) {
                    opt.handler_void(params);
                }
                if (opt.handler_int) {
                    opt.handler_int(params, std::stoi(value));
                }
                if (opt.handler_string) {
                    opt.handler_string(params, value);
                    continue;
                }
            } catch (std::exception & e) {
                throw std::invalid_argument(string_format(
                    "error while handling environment variable \"%s\": %s\n\n", opt.env, e.what()));
            }
        }
    }

    // handle command line arguments
    auto check_arg = [&](int i) {
        if (i+1 >= argc) {
            throw std::invalid_argument("expected value for argument");
        }
    };

    for (int i = 1; i < argc; i++) {
        const std::string arg_prefix = "--";

        std::string arg = argv[i];
        if (arg.compare(0, arg_prefix.size(), arg_prefix) == 0) {
            std::replace(arg.begin(), arg.end(), '_', '-');
        }
        if (arg_to_options.find(arg) == arg_to_options.end()) {
            throw std::invalid_argument(string_format("error: invalid argument: %s", arg.c_str()));
        }
        auto opt = *arg_to_options[arg];
        if (opt.has_value_from_env()) {
            fprintf(stderr, "warn: %s environment variable is set, but will be overwritten by command line argument %s\n", opt.env, arg.c_str());
        }
        try {
            if (opt.handler_void) {
                opt.handler_void(params);
                continue;
            }

            // arg with single value
            check_arg(i);
            std::string val = argv[++i];
            if (opt.handler_int) {
                opt.handler_int(params, std::stoi(val));
                continue;
            }
            if (opt.handler_string) {
                opt.handler_string(params, val);
                continue;
            }

            // arg with 2 values
            check_arg(i);
            std::string val2 = argv[++i];
            if (opt.handler_str_str) {
                opt.handler_str_str(params, val, val2);
                continue;
            }
        } catch (std::exception & e) {
            throw std::invalid_argument(string_format(
                "error while handling argument \"%s\": %s\n\n"
                "usage:\n%s\n\nto show complete usage, run with -h",
                arg.c_str(), e.what(), arg_to_options[arg]->to_string().c_str()));
        }
    }

    postprocess_cpu_params(params.cpuparams,       nullptr);
    postprocess_cpu_params(params.cpuparams_batch, &params.cpuparams);

    postprocess_cpu_params(params.speculative.cpuparams,       &params.cpuparams);
    postprocess_cpu_params(params.speculative.cpuparams_batch, &params.cpuparams_batch);

    if (params.prompt_cache_all && (params.interactive || params.interactive_first)) {
        throw std::invalid_argument("error: --prompt-cache-all not supported in interactive mode yet\n");
    }

    // handle model and download
    {
        auto res = common_params_handle_model(params.model, params.hf_token, DEFAULT_MODEL_PATH);
        if (params.no_mmproj) {
            params.mmproj = {};
        } else if (res.found_mmproj && params.mmproj.path.empty() && params.mmproj.url.empty()) {
            // optionally, handle mmproj model when -hf is specified
            params.mmproj = res.mmproj;
        }
        // only download mmproj if the current example is using it
        for (auto & ex : mmproj_examples) {
            if (ctx_arg.ex == ex) {
                common_params_handle_model(params.mmproj,    params.hf_token, "");
                break;
            }
        }
        common_params_handle_model(params.speculative.model, params.hf_token, "");
        common_params_handle_model(params.vocoder.model,     params.hf_token, "");
    }

    if (params.escape) {
        string_process_escapes(params.prompt);
        string_process_escapes(params.input_prefix);
        string_process_escapes(params.input_suffix);
        for (auto & antiprompt : params.antiprompt) {
            string_process_escapes(antiprompt);
        }
        for (auto & seq_breaker : params.sampling.dry_sequence_breakers) {
            string_process_escapes(seq_breaker);
        }
    }

    if (!params.kv_overrides.empty()) {
        params.kv_overrides.emplace_back();
        params.kv_overrides.back().key[0] = 0;
    }

    if (!params.tensor_buft_overrides.empty()) {
        params.tensor_buft_overrides.push_back({nullptr, nullptr});
    }

    if (params.reranking && params.embedding) {
        throw std::invalid_argument("error: either --embedding or --reranking can be specified, but not both");
    }

    if (!params.chat_template.empty() && !common_chat_verify_template(params.chat_template, params.use_jinja)) {
        throw std::runtime_error(string_format(
            "error: the supplied chat template is not supported: %s%s\n",
            params.chat_template.c_str(),
            params.use_jinja ? "" : "\nnote: llama.cpp was started without --jinja, we only support commonly used templates"
        ));
    }

    return true;
}

static void common_params_print_usage(common_params_context & ctx_arg) {
    auto print_options = [](std::vector<common_arg *> & options) {
        for (common_arg * opt : options) {
            printf("%s", opt->to_string().c_str());
        }
    };

    std::vector<common_arg *> common_options;
    std::vector<common_arg *> sparam_options;
    std::vector<common_arg *> specific_options;
    for (auto & opt : ctx_arg.options) {
        // in case multiple LLAMA_EXAMPLE_* are set, we prioritize the LLAMA_EXAMPLE_* matching current example
        if (opt.is_sparam) {
            sparam_options.push_back(&opt);
        } else if (opt.in_example(ctx_arg.ex)) {
            specific_options.push_back(&opt);
        } else {
            common_options.push_back(&opt);
        }
    }
    printf("----- common params -----\n\n");
    print_options(common_options);
    printf("\n\n----- sampling params -----\n\n");
    print_options(sparam_options);
    // TODO: maybe convert enum llama_example to string
    printf("\n\n----- example-specific params -----\n\n");
    print_options(specific_options);
}

static void common_params_print_completion(common_params_context & ctx_arg) {
    std::vector<common_arg *> common_options;
    std::vector<common_arg *> sparam_options;
    std::vector<common_arg *> specific_options;

    for (auto & opt : ctx_arg.options) {
        if (opt.is_sparam) {
            sparam_options.push_back(&opt);
        } else if (opt.in_example(ctx_arg.ex)) {
            specific_options.push_back(&opt);
        } else {
            common_options.push_back(&opt);
        }
    }

    printf("_llama_completions() {\n");
    printf("    local cur prev opts\n");
    printf("    COMPREPLY=()\n");
    printf("    cur=\"${COMP_WORDS[COMP_CWORD]}\"\n");
    printf("    prev=\"${COMP_WORDS[COMP_CWORD-1]}\"\n\n");

    printf("    opts=\"");
    auto print_options = [](const std::vector<common_arg *> & options) {
        for (const common_arg * opt : options) {
            for (const char * arg : opt->args) {
                printf("%s ", arg);
            }
        }
    };

    print_options(common_options);
    print_options(sparam_options);
    print_options(specific_options);
    printf("\"\n\n");

    printf("    case \"$prev\" in\n");
    printf("        --model)\n");
    printf("            COMPREPLY=( $(compgen -f -X '!*.gguf' -- \"$cur\") $(compgen -d -- \"$cur\") )\n");
    printf("            return 0\n");
    printf("            ;;\n");
    printf("        --grammar-file)\n");
    printf("            COMPREPLY=( $(compgen -f -X '!*.gbnf' -- \"$cur\") $(compgen -d -- \"$cur\") )\n");
    printf("            return 0\n");
    printf("            ;;\n");
    printf("        --chat-template-file)\n");
    printf("            COMPREPLY=( $(compgen -f -X '!*.jinja' -- \"$cur\") $(compgen -d -- \"$cur\") )\n");
    printf("            return 0\n");
    printf("            ;;\n");
    printf("        *)\n");
    printf("            COMPREPLY=( $(compgen -W \"${opts}\" -- \"$cur\") )\n");
    printf("            return 0\n");
    printf("            ;;\n");
    printf("    esac\n");
    printf("}\n\n");

    std::set<std::string> executables = {
        "llama-batched",
        "llama-batched-bench",
        "llama-bench",
        "llama-cli",
        "llama-convert-llama2c-to-ggml",
        "llama-cvector-generator",
        "llama-embedding",
        "llama-eval-callback",
        "llama-export-lora",
        "llama-gen-docs",
        "llama-gguf",
        "llama-gguf-hash",
        "llama-gguf-split",
        "llama-gritlm",
        "llama-imatrix",
        "llama-infill",
        "llama-mtmd-cli",
        "llama-llava-clip-quantize-cli",
        "llama-lookahead",
        "llama-lookup",
        "llama-lookup-create",
        "llama-lookup-merge",
        "llama-lookup-stats",
        "llama-parallel",
        "llama-passkey",
        "llama-perplexity",
        "llama-q8dot",
        "llama-quantize",
        "llama-qwen2vl-cli",
        "llama-retrieval",
        "llama-run",
        "llama-save-load-state",
        "llama-server",
        "llama-simple",
        "llama-simple-chat",
        "llama-speculative",
        "llama-speculative-simple",
        "llama-tokenize",
        "llama-tts",
        "llama-vdot"
    };

    for (const auto& exe : executables) {
        printf("complete -F _llama_completions %s\n", exe.c_str());
    }
}

static std::vector<ggml_backend_dev_t> parse_device_list(const std::string & value) {
    std::vector<ggml_backend_dev_t> devices;
    auto dev_names = string_split<std::string>(value, ',');
    if (dev_names.empty()) {
        throw std::invalid_argument("no devices specified");
    }
    if (dev_names.size() == 1 && dev_names[0] == "none") {
        devices.push_back(nullptr);
    } else {
        for (const auto & device : dev_names) {
            auto * dev = ggml_backend_dev_by_name(device.c_str());
            if (!dev || ggml_backend_dev_type(dev) != GGML_BACKEND_DEVICE_TYPE_GPU) {
                throw std::invalid_argument(string_format("invalid device: %s", device.c_str()));
            }
            devices.push_back(dev);
        }
        devices.push_back(nullptr);
    }
    return devices;
}

static void add_rpc_devices(std::string servers) {
    auto rpc_servers = string_split<std::string>(servers, ',');
    if (rpc_servers.empty()) {
        throw std::invalid_argument("no RPC servers specified");
    }
    ggml_backend_reg_t rpc_reg = ggml_backend_reg_by_name("RPC");
    if (!rpc_reg) {
        throw std::invalid_argument("failed to find RPC backend");
    }
    typedef ggml_backend_dev_t (*ggml_backend_rpc_add_device_t)(const char * endpoint);
    ggml_backend_rpc_add_device_t ggml_backend_rpc_add_device_fn = (ggml_backend_rpc_add_device_t) ggml_backend_reg_get_proc_address(rpc_reg, "ggml_backend_rpc_add_device");
    if (!ggml_backend_rpc_add_device_fn) {
        throw std::invalid_argument("failed to find RPC device add function");
    }
    for (const auto & server : rpc_servers) {
        ggml_backend_dev_t dev = ggml_backend_rpc_add_device_fn(server.c_str());
        if (dev) {
            ggml_backend_device_register(dev);
        } else {
            throw std::invalid_argument("failed to register RPC device");
        }
    }
}

bool common_params_parse(int argc, char ** argv, common_params & params, llama_example ex, void(*print_usage)(int, char **)) {
    auto ctx_arg = common_params_parser_init(params, ex, print_usage);
    const common_params params_org = ctx_arg.params; // the example can modify the default params

    try {
        if (!common_params_parse_ex(argc, argv, ctx_arg)) {
            ctx_arg.params = params_org;
            return false;
        }
        if (ctx_arg.params.usage) {
            common_params_print_usage(ctx_arg);
            if (ctx_arg.print_usage) {
                ctx_arg.print_usage(argc, argv);
            }
            exit(0);
        }
        if (ctx_arg.params.completion) {
            common_params_print_completion(ctx_arg);
            exit(0);
        }
    } catch (const std::invalid_argument & ex) {
        fprintf(stderr, "%s\n", ex.what());
        ctx_arg.params = params_org;
        return false;
    } catch (std::exception & ex) {
        fprintf(stderr, "%s\n", ex.what());
        exit(1); // for other exceptions, we exit with status code 1
    }

    return true;
}

static std::string list_builtin_chat_templates() {
    std::vector<const char *> supported_tmpl;
    int32_t res = llama_chat_builtin_templates(nullptr, 0);
    supported_tmpl.resize(res);
    res = llama_chat_builtin_templates(supported_tmpl.data(), supported_tmpl.size());
    std::ostringstream msg;
    for (auto & tmpl : supported_tmpl) {
        msg << tmpl << (&tmpl == &supported_tmpl.back() ? "" : ", ");
    }
    return msg.str();
}

common_params_context common_params_parser_init(common_params & params, llama_example ex, void(*print_usage)(int, char **)) {
    // load dynamic backends
    ggml_backend_load_all();

    common_params_context ctx_arg(params);
    ctx_arg.print_usage = print_usage;
    ctx_arg.ex          = ex;

    std::string sampler_type_chars;
    std::string sampler_type_names;
    for (const auto & sampler : params.sampling.samplers) {
        sampler_type_chars += common_sampler_type_to_chr(sampler);
        sampler_type_names += common_sampler_type_to_str(sampler) + ";";
    }
    sampler_type_names.pop_back();


    /**
     * filter options by example
     * rules:
     * - all examples inherit options from LLAMA_EXAMPLE_COMMON
     * - if LLAMA_EXAMPLE_* is set (other than COMMON), we only show the option in the corresponding example
     * - if both {LLAMA_EXAMPLE_COMMON, LLAMA_EXAMPLE_*,} are set, we will prioritize the LLAMA_EXAMPLE_* matching current example
     */
    auto add_opt = [&](common_arg arg) {
        if ((arg.in_example(ex) || arg.in_example(LLAMA_EXAMPLE_COMMON)) && !arg.is_exclude(ex)) {
            ctx_arg.options.push_back(std::move(arg));
        }
    };


    add_opt(common_arg(
        {"-h", "--help", "--usage"},
        "print usage and exit",
        [](common_params & params) {
            params.usage = true;
        }
    ));
    add_opt(common_arg(
        {"--version"},
        "show version and build info",
        [](common_params &) {
            fprintf(stderr, "version: %d (%s)\n", LLAMA_BUILD_NUMBER, LLAMA_COMMIT);
            fprintf(stderr, "built with %s for %s\n", LLAMA_COMPILER, LLAMA_BUILD_TARGET);
            exit(0);
        }
    ));
    add_opt(common_arg(
        {"--completion-bash"},
        "print source-able bash completion script for llama.cpp",
        [](common_params & params) {
            params.completion = true;
        }
    ));
    add_opt(common_arg(
        {"--verbose-prompt"},
        string_format("print a verbose prompt before generation (default: %s)", params.verbose_prompt ? "true" : "false"),
        [](common_params & params) {
            params.verbose_prompt = true;
        }
    ));
    add_opt(common_arg(
        {"--no-display-prompt"},
        string_format("don't print prompt at generation (default: %s)", !params.display_prompt ? "true" : "false"),
        [](common_params & params) {
            params.display_prompt = false;
        }
    ).set_examples({LLAMA_EXAMPLE_MAIN}));
    add_opt(common_arg(
        {"-co", "--color"},
        string_format("colorise output to distinguish prompt and user input from generations (default: %s)", params.use_color ? "true" : "false"),
        [](common_params & params) {
            params.use_color = true;
        }
    ).set_examples({LLAMA_EXAMPLE_MAIN, LLAMA_EXAMPLE_INFILL, LLAMA_EXAMPLE_SPECULATIVE, LLAMA_EXAMPLE_LOOKUP}));
    add_opt(common_arg(
        {"-t", "--threads"}, "N",
        string_format("number of threads to use during generation (default: %d)", params.cpuparams.n_threads),
        [](common_params & params, int value) {
            params.cpuparams.n_threads = value;
            if (params.cpuparams.n_threads <= 0) {
                params.cpuparams.n_threads = std::thread::hardware_concurrency();
            }
        }
    ).set_env("LLAMA_ARG_THREADS"));
    add_opt(common_arg(
        {"-tb", "--threads-batch"}, "N",
        "number of threads to use during batch and prompt processing (default: same as --threads)",
        [](common_params & params, int value) {
            params.cpuparams_batch.n_threads = value;
            if (params.cpuparams_batch.n_threads <= 0) {
                params.cpuparams_batch.n_threads = std::thread::hardware_concurrency();
            }
        }
    ));
    add_opt(common_arg(
        {"-C", "--cpu-mask"}, "M",
        "CPU affinity mask: arbitrarily long hex. Complements cpu-range (default: \"\")",
        [](common_params & params, const std::string & mask) {
            params.cpuparams.mask_valid = true;
            if (!parse_cpu_mask(mask, params.cpuparams.cpumask)) {
                throw std::invalid_argument("invalid cpumask");
            }
        }
    ));
    add_opt(common_arg(
        {"-Cr", "--cpu-range"}, "lo-hi",
        "range of CPUs for affinity. Complements --cpu-mask",
        [](common_params & params, const std::string & range) {
            params.cpuparams.mask_valid = true;
            if (!parse_cpu_range(range, params.cpuparams.cpumask)) {
                throw std::invalid_argument("invalid range");
            }
        }
    ));
    add_opt(common_arg(
        {"--cpu-strict"}, "<0|1>",
        string_format("use strict CPU placement (default: %u)\n", (unsigned) params.cpuparams.strict_cpu),
        [](common_params & params, const std::string & value) {
            params.cpuparams.strict_cpu = std::stoul(value);
        }
    ));
    add_opt(common_arg(
        {"--prio"}, "N",
        string_format("set process/thread priority : 0-normal, 1-medium, 2-high, 3-realtime (default: %d)\n", params.cpuparams.priority),
        [](common_params & params, int prio) {
            if (prio < 0 || prio > 3) {
                throw std::invalid_argument("invalid value");
            }
            params.cpuparams.priority = (enum ggml_sched_priority) prio;
        }
    ));
    add_opt(common_arg(
        {"--poll"}, "<0...100>",
        string_format("use polling level to wait for work (0 - no polling, default: %u)\n", (unsigned) params.cpuparams.poll),
        [](common_params & params, const std::string & value) {
            params.cpuparams.poll = std::stoul(value);
        }
    ));
    add_opt(common_arg(
        {"-Cb", "--cpu-mask-batch"}, "M",
        "CPU affinity mask: arbitrarily long hex. Complements cpu-range-batch (default: same as --cpu-mask)",
        [](common_params & params, const std::string & mask) {
            params.cpuparams_batch.mask_valid = true;
            if (!parse_cpu_mask(mask, params.cpuparams_batch.cpumask)) {
                throw std::invalid_argument("invalid cpumask");
            }
        }
    ));
    add_opt(common_arg(
        {"-Crb", "--cpu-range-batch"}, "lo-hi",
        "ranges of CPUs for affinity. Complements --cpu-mask-batch",
        [](common_params & params, const std::string & range) {
            params.cpuparams_batch.mask_valid = true;
            if (!parse_cpu_range(range, params.cpuparams_batch.cpumask)) {
                throw std::invalid_argument("invalid range");
            }
        }
    ));
    add_opt(common_arg(
        {"--cpu-strict-batch"}, "<0|1>",
        "use strict CPU placement (default: same as --cpu-strict)",
        [](common_params & params, int value) {
            params.cpuparams_batch.strict_cpu = value;
        }
    ));
    add_opt(common_arg(
        {"--prio-batch"}, "N",
        string_format("set process/thread priority : 0-normal, 1-medium, 2-high, 3-realtime (default: %d)\n", params.cpuparams_batch.priority),
        [](common_params & params, int prio) {
            if (prio < 0 || prio > 3) {
                throw std::invalid_argument("invalid value");
            }
            params.cpuparams_batch.priority = (enum ggml_sched_priority) prio;
        }
    ));
    add_opt(common_arg(
        {"--poll-batch"}, "<0|1>",
        "use polling to wait for work (default: same as --poll)",
        [](common_params & params, int value) {
            params.cpuparams_batch.poll = value;
        }
    ));
    add_opt(common_arg(
        {"-lcs", "--lookup-cache-static"}, "FNAME",
        "path to static lookup cache to use for lookup decoding (not updated by generation)",
        [](common_params & params, const std::string & value) {
            params.lookup_cache_static = value;
        }
    ).set_examples({LLAMA_EXAMPLE_LOOKUP}));
    add_opt(common_arg(
        {"-lcd", "--lookup-cache-dynamic"}, "FNAME",
        "path to dynamic lookup cache to use for lookup decoding (updated by generation)",
        [](common_params & params, const std::string & value) {
            params.lookup_cache_dynamic = value;
        }
    ).set_examples({LLAMA_EXAMPLE_LOOKUP}));
    add_opt(common_arg(
        {"-c", "--ctx-size"}, "N",
        string_format("size of the prompt context (default: %d, 0 = loaded from model)", params.n_ctx),
        [](common_params & params, int value) {
            params.n_ctx = value;
        }
    ).set_env("LLAMA_ARG_CTX_SIZE"));
    add_opt(common_arg(
        {"-n", "--predict", "--n-predict"}, "N",
        string_format(
            ex == LLAMA_EXAMPLE_MAIN || ex == LLAMA_EXAMPLE_INFILL
                ? "number of tokens to predict (default: %d, -1 = infinity, -2 = until context filled)"
                : "number of tokens to predict (default: %d, -1 = infinity)",
            params.n_predict),
        [](common_params & params, int value) {
            params.n_predict = value;
        }
    ).set_env("LLAMA_ARG_N_PREDICT"));
    add_opt(common_arg(
        {"-b", "--batch-size"}, "N",
        string_format("logical maximum batch size (default: %d)", params.n_batch),
        [](common_params & params, int value) {
            params.n_batch = value;
        }
    ).set_env("LLAMA_ARG_BATCH"));
    add_opt(common_arg(
        {"-ub", "--ubatch-size"}, "N",
        string_format("physical maximum batch size (default: %d)", params.n_ubatch),
        [](common_params & params, int value) {
            params.n_ubatch = value;
        }
    ).set_env("LLAMA_ARG_UBATCH"));
    add_opt(common_arg(
        {"--keep"}, "N",
        string_format("number of tokens to keep from the initial prompt (default: %d, -1 = all)", params.n_keep),
        [](common_params & params, int value) {
            params.n_keep = value;
        }
    ));
    add_opt(common_arg(
        {"--no-context-shift"},
        string_format("disables context shift on infinite text generation (default: %s)", params.ctx_shift ? "disabled" : "enabled"),
        [](common_params & params) {
            params.ctx_shift = false;
        }
    ).set_examples({LLAMA_EXAMPLE_MAIN, LLAMA_EXAMPLE_SERVER, LLAMA_EXAMPLE_IMATRIX, LLAMA_EXAMPLE_PERPLEXITY}).set_env("LLAMA_ARG_NO_CONTEXT_SHIFT"));
    add_opt(common_arg(
        {"--chunks"}, "N",
        string_format("max number of chunks to process (default: %d, -1 = all)", params.n_chunks),
        [](common_params & params, int value) {
            params.n_chunks = value;
        }
    ).set_examples({LLAMA_EXAMPLE_IMATRIX, LLAMA_EXAMPLE_PERPLEXITY, LLAMA_EXAMPLE_RETRIEVAL}));
    add_opt(common_arg(
        {"-fa", "--flash-attn"},
        string_format("enable Flash Attention (default: %s)", params.flash_attn ? "enabled" : "disabled"),
        [](common_params & params) {
            params.flash_attn = true;
        }
    ).set_env("LLAMA_ARG_FLASH_ATTN"));
    add_opt(common_arg(
        {"-p", "--prompt"}, "PROMPT",
        "prompt to start generation with; for system message, use -sys",
        [](common_params & params, const std::string & value) {
            params.prompt = value;
        }
    ).set_excludes({LLAMA_EXAMPLE_SERVER}));
    add_opt(common_arg(
        {"-sys", "--system-prompt"}, "PROMPT",
        "system prompt to use with model (if applicable, depending on chat template)",
        [](common_params & params, const std::string & value) {
            params.system_prompt = value;
        }
    ).set_examples({LLAMA_EXAMPLE_MAIN}));
    add_opt(common_arg(
        {"--no-perf"},
        string_format("disable internal libllama performance timings (default: %s)", params.no_perf ? "true" : "false"),
        [](common_params & params) {
            params.no_perf = true;
            params.sampling.no_perf = true;
        }
    ).set_env("LLAMA_ARG_NO_PERF"));
    add_opt(common_arg(
        {"-f", "--file"}, "FNAME",
        "a file containing the prompt (default: none)",
        [](common_params & params, const std::string & value) {
            params.prompt = read_file(value);
            // store the external file name in params
            params.prompt_file = value;
            if (!params.prompt.empty() && params.prompt.back() == '\n') {
                params.prompt.pop_back();
            }
        }
    ).set_excludes({LLAMA_EXAMPLE_SERVER}));
    add_opt(common_arg(
        {"-sysf", "--system-prompt-file"}, "FNAME",
        "a file containing the system prompt (default: none)",
        [](common_params & params, const std::string & value) {
            params.system_prompt = read_file(value);
            if (!params.system_prompt.empty() && params.system_prompt.back() == '\n') {
                params.system_prompt.pop_back();
            }
        }
    ).set_examples({LLAMA_EXAMPLE_MAIN}));
    add_opt(common_arg(
        {"--in-file"}, "FNAME",
        "an input file (repeat to specify multiple files)",
        [](common_params & params, const std::string & value) {
            std::ifstream file(value);
            if (!file) {
                throw std::runtime_error(string_format("error: failed to open file '%s'\n", value.c_str()));
            }
            params.in_files.push_back(value);
        }
    ).set_examples({LLAMA_EXAMPLE_IMATRIX, LLAMA_EXAMPLE_ASR}));
    add_opt(common_arg(
        {"-bf", "--binary-file"}, "FNAME",
        "binary file containing the prompt (default: none)",
        [](common_params & params, const std::string & value) {
            std::ifstream file(value, std::ios::binary);
            if (!file) {
                throw std::runtime_error(string_format("error: failed to open file '%s'\n", value.c_str()));
            }
            // store the external file name in params
            params.prompt_file = value;
            std::ostringstream ss;
            ss << file.rdbuf();
            params.prompt = ss.str();
            fprintf(stderr, "Read %zu bytes from binary file %s\n", params.prompt.size(), value.c_str());
        }
    ).set_excludes({LLAMA_EXAMPLE_SERVER}));
    add_opt(common_arg(
        {"-e", "--escape"},
        string_format("process escapes sequences (\\n, \\r, \\t, \\', \\\", \\\\) (default: %s)", params.escape ? "true" : "false"),
        [](common_params & params) {
            params.escape = true;
        }
    ));
    add_opt(common_arg(
        {"--no-escape"},
        "do not process escape sequences",
        [](common_params & params) {
            params.escape = false;
        }
    ));
    add_opt(common_arg(
        {"-ptc", "--print-token-count"}, "N",
        string_format("print token count every N tokens (default: %d)", params.n_print),
        [](common_params & params, int value) {
            params.n_print = value;
        }
    ).set_examples({LLAMA_EXAMPLE_MAIN}));
    add_opt(common_arg(
        {"--prompt-cache"}, "FNAME",
        "file to cache prompt state for faster startup (default: none)",
        [](common_params & params, const std::string & value) {
            params.path_prompt_cache = value;
        }
    ).set_examples({LLAMA_EXAMPLE_MAIN}));
    add_opt(common_arg(
        {"--prompt-cache-all"},
        "if specified, saves user input and generations to cache as well\n",
        [](common_params & params) {
            params.prompt_cache_all = true;
        }
    ).set_examples({LLAMA_EXAMPLE_MAIN}));
    add_opt(common_arg(
        {"--prompt-cache-ro"},
        "if specified, uses the prompt cache but does not update it",
        [](common_params & params) {
            params.prompt_cache_ro = true;
        }
    ).set_examples({LLAMA_EXAMPLE_MAIN}));
    add_opt(common_arg(
        {"-r", "--reverse-prompt"}, "PROMPT",
        "halt generation at PROMPT, return control in interactive mode\n",
        [](common_params & params, const std::string & value) {
            params.antiprompt.emplace_back(value);
        }
    ).set_examples({LLAMA_EXAMPLE_MAIN}));
    add_opt(common_arg(
        {"-sp", "--special"},
        string_format("special tokens output enabled (default: %s)", params.special ? "true" : "false"),
        [](common_params & params) {
            params.special = true;
        }
    ).set_examples({LLAMA_EXAMPLE_MAIN, LLAMA_EXAMPLE_SERVER}));
    add_opt(common_arg(
        {"-cnv", "--conversation"},
        "run in conversation mode:\n"
        "- does not print special tokens and suffix/prefix\n"
        "- interactive mode is also enabled\n"
        "(default: auto enabled if chat template is available)",
        [](common_params & params) {
            params.conversation_mode = COMMON_CONVERSATION_MODE_ENABLED;
        }
    ).set_examples({LLAMA_EXAMPLE_MAIN}));
    add_opt(common_arg(
        {"-no-cnv", "--no-conversation"},
        "force disable conversation mode (default: false)",
        [](common_params & params) {
            params.conversation_mode = COMMON_CONVERSATION_MODE_DISABLED;
        }
    ).set_examples({LLAMA_EXAMPLE_MAIN}));
    add_opt(common_arg(
        {"-st", "--single-turn"},
        "run conversation for a single turn only, then exit when done\n"
        "will not be interactive if first turn is predefined with --prompt\n"
        "(default: false)",
        [](common_params & params) {
            params.single_turn = true;
        }
    ).set_examples({LLAMA_EXAMPLE_MAIN}));
    add_opt(common_arg(
        {"-i", "--interactive"},
        string_format("run in interactive mode (default: %s)", params.interactive ? "true" : "false"),
        [](common_params & params) {
            params.interactive = true;
        }
    ).set_examples({LLAMA_EXAMPLE_MAIN}));
    add_opt(common_arg(
        {"-if", "--interactive-first"},
        string_format("run in interactive mode and wait for input right away (default: %s)", params.interactive_first ? "true" : "false"),
        [](common_params & params) {
            params.interactive_first = true;
        }
    ).set_examples({LLAMA_EXAMPLE_MAIN}));
    add_opt(common_arg(
        {"-mli", "--multiline-input"},
        "allows you to write or paste multiple lines without ending each in '\\'",
        [](common_params & params) {
            params.multiline_input = true;
        }
    ).set_examples({LLAMA_EXAMPLE_MAIN}));
    add_opt(common_arg(
        {"--in-prefix-bos"},
        "prefix BOS to user inputs, preceding the `--in-prefix` string",
        [](common_params & params) {
            params.input_prefix_bos = true;
            params.enable_chat_template = false;
        }
    ).set_examples({LLAMA_EXAMPLE_MAIN}));
    add_opt(common_arg(
        {"--in-prefix"}, "STRING",
        "string to prefix user inputs with (default: empty)",
        [](common_params & params, const std::string & value) {
            params.input_prefix = value;
            params.enable_chat_template = false;
        }
    ).set_examples({LLAMA_EXAMPLE_MAIN, LLAMA_EXAMPLE_INFILL}));
    add_opt(common_arg(
        {"--in-suffix"}, "STRING",
        "string to suffix after user inputs with (default: empty)",
        [](common_params & params, const std::string & value) {
            params.input_suffix = value;
            params.enable_chat_template = false;
        }
    ).set_examples({LLAMA_EXAMPLE_MAIN, LLAMA_EXAMPLE_INFILL}));
    add_opt(common_arg(
        {"--no-warmup"},
        "skip warming up the model with an empty run",
        [](common_params & params) {
            params.warmup = false;
        }
    ).set_examples({LLAMA_EXAMPLE_MAIN, LLAMA_EXAMPLE_SERVER, LLAMA_EXAMPLE_EMBEDDING}));
    add_opt(common_arg(
        {"--spm-infill"},
        string_format(
            "use Suffix/Prefix/Middle pattern for infill (instead of Prefix/Suffix/Middle) as some models prefer this. (default: %s)",
            params.spm_infill ? "enabled" : "disabled"
        ),
        [](common_params & params) {
            params.spm_infill = true;
        }
    ).set_examples({LLAMA_EXAMPLE_SERVER, LLAMA_EXAMPLE_INFILL}));
    add_opt(common_arg(
        {"--samplers"}, "SAMPLERS",
        string_format("samplers that will be used for generation in the order, separated by \';\'\n(default: %s)", sampler_type_names.c_str()),
        [](common_params & params, const std::string & value) {
            const auto sampler_names = string_split<std::string>(value, ';');
            params.sampling.samplers = common_sampler_types_from_names(sampler_names, true);
        }
    ).set_sparam());
    add_opt(common_arg(
        {"-s", "--seed"}, "SEED",
        string_format("RNG seed (default: %d, use random seed for %d)", params.sampling.seed, LLAMA_DEFAULT_SEED),
        [](common_params & params, const std::string & value) {
            params.sampling.seed = std::stoul(value);
        }
    ).set_sparam());
    add_opt(common_arg(
        {"--sampling-seq", "--sampler-seq"}, "SEQUENCE",
        string_format("simplified sequence for samplers that will be used (default: %s)", sampler_type_chars.c_str()),
        [](common_params & params, const std::string & value) {
            params.sampling.samplers = common_sampler_types_from_chars(value);
        }
    ).set_sparam());
    add_opt(common_arg(
        {"--ignore-eos"},
        "ignore end of stream token and continue generating (implies --logit-bias EOS-inf)",
        [](common_params & params) {
            params.sampling.ignore_eos = true;
        }
    ).set_sparam());
    add_opt(common_arg(
        {"--temp"}, "N",
        string_format("temperature (default: %.1f)", (double)params.sampling.temp),
        [](common_params & params, const std::string & value) {
            params.sampling.temp = std::stof(value);
            params.sampling.temp = std::max(params.sampling.temp, 0.0f);
        }
    ).set_sparam());
    add_opt(common_arg(
        {"--top-k"}, "N",
        string_format("top-k sampling (default: %d, 0 = disabled)", params.sampling.top_k),
        [](common_params & params, int value) {
            params.sampling.top_k = value;
        }
    ).set_sparam());
    add_opt(common_arg(
        {"--top-p"}, "N",
        string_format("top-p sampling (default: %.1f, 1.0 = disabled)", (double)params.sampling.top_p),
        [](common_params & params, const std::string & value) {
            params.sampling.top_p = std::stof(value);
        }
    ).set_sparam());
    add_opt(common_arg(
        {"--min-p"}, "N",
        string_format("min-p sampling (default: %.1f, 0.0 = disabled)", (double)params.sampling.min_p),
        [](common_params & params, const std::string & value) {
            params.sampling.min_p = std::stof(value);
        }
    ).set_sparam());
    add_opt(common_arg(
        {"--top-nsigma"}, "N",
        string_format("top-n-sigma sampling (default: %.1f, -1.0 = disabled)", params.sampling.top_n_sigma),
        [](common_params & params, const std::string & value) {
            params.sampling.top_n_sigma = std::stof(value);
        }
    ).set_examples({LLAMA_EXAMPLE_MAIN}).set_sparam());
    add_opt(common_arg(
        {"--xtc-probability"}, "N",
        string_format("xtc probability (default: %.1f, 0.0 = disabled)", (double)params.sampling.xtc_probability),
        [](common_params & params, const std::string & value) {
            params.sampling.xtc_probability = std::stof(value);
        }
    ).set_sparam());
    add_opt(common_arg(
        {"--xtc-threshold"}, "N",
        string_format("xtc threshold (default: %.1f, 1.0 = disabled)", (double)params.sampling.xtc_threshold),
        [](common_params & params, const std::string & value) {
            params.sampling.xtc_threshold = std::stof(value);
        }
    ).set_sparam());
    add_opt(common_arg(
        {"--typical"}, "N",
        string_format("locally typical sampling, parameter p (default: %.1f, 1.0 = disabled)", (double)params.sampling.typ_p),
        [](common_params & params, const std::string & value) {
            params.sampling.typ_p = std::stof(value);
        }
    ).set_sparam());
    add_opt(common_arg(
        {"--repeat-last-n"}, "N",
        string_format("last n tokens to consider for penalize (default: %d, 0 = disabled, -1 = ctx_size)", params.sampling.penalty_last_n),
        [](common_params & params, int value) {
            if (value < -1) {
                throw std::runtime_error(string_format("error: invalid repeat-last-n = %d\n", value));
            }
            params.sampling.penalty_last_n = value;
            params.sampling.n_prev = std::max(params.sampling.n_prev, params.sampling.penalty_last_n);
        }
    ).set_sparam());
    add_opt(common_arg(
        {"--repeat-penalty"}, "N",
        string_format("penalize repeat sequence of tokens (default: %.1f, 1.0 = disabled)", (double)params.sampling.penalty_repeat),
        [](common_params & params, const std::string & value) {
            params.sampling.penalty_repeat = std::stof(value);
        }
    ).set_sparam());
    add_opt(common_arg(
        {"--presence-penalty"}, "N",
        string_format("repeat alpha presence penalty (default: %.1f, 0.0 = disabled)", (double)params.sampling.penalty_present),
        [](common_params & params, const std::string & value) {
            params.sampling.penalty_present = std::stof(value);
        }
    ).set_sparam());
    add_opt(common_arg(
        {"--frequency-penalty"}, "N",
        string_format("repeat alpha frequency penalty (default: %.1f, 0.0 = disabled)", (double)params.sampling.penalty_freq),
        [](common_params & params, const std::string & value) {
            params.sampling.penalty_freq = std::stof(value);
        }
    ).set_sparam());
    add_opt(common_arg(
        {"--dry-multiplier"}, "N",
        string_format("set DRY sampling multiplier (default: %.1f, 0.0 = disabled)", (double)params.sampling.dry_multiplier),
        [](common_params & params, const std::string & value) {
            params.sampling.dry_multiplier = std::stof(value);
        }
    ).set_sparam());
    add_opt(common_arg(
        {"--dry-base"}, "N",
        string_format("set DRY sampling base value (default: %.2f)", (double)params.sampling.dry_base),
        [](common_params & params, const std::string & value) {
            float potential_base = std::stof(value);
            if (potential_base >= 1.0f)
            {
                params.sampling.dry_base = potential_base;
            }
        }
    ).set_sparam());
    add_opt(common_arg(
        {"--dry-allowed-length"}, "N",
        string_format("set allowed length for DRY sampling (default: %d)", params.sampling.dry_allowed_length),
        [](common_params & params, int value) {
            params.sampling.dry_allowed_length = value;
        }
    ).set_sparam());
    add_opt(common_arg(
        {"--dry-penalty-last-n"}, "N",
        string_format("set DRY penalty for the last n tokens (default: %d, 0 = disable, -1 = context size)", params.sampling.dry_penalty_last_n),
        [](common_params & params, int value) {
            if (value < -1) {
                throw std::runtime_error(string_format("error: invalid dry-penalty-last-n = %d\n", value));
            }
            params.sampling.dry_penalty_last_n = value;
        }
    ).set_sparam());
    add_opt(common_arg(
        {"--dry-sequence-breaker"}, "STRING",
        string_format("add sequence breaker for DRY sampling, clearing out default breakers (%s) in the process; use \"none\" to not use any sequence breakers\n",
            params.sampling.dry_sequence_breakers.empty() ? "none" :
            std::accumulate(std::next(params.sampling.dry_sequence_breakers.begin()),
                params.sampling.dry_sequence_breakers.end(),
                std::string("'") + (params.sampling.dry_sequence_breakers[0] == "\n" ? "\\n" : params.sampling.dry_sequence_breakers[0]) + "'",
                [](const std::string& a, const std::string& b) {
                    std::string formatted_b = (b == "\n") ? "\\n" : b;
                    return a + ", '" + formatted_b + "'";
                }).c_str()),
        [](common_params & params, const std::string & value) {
            static bool defaults_cleared = false;

            if (!defaults_cleared) {
                params.sampling.dry_sequence_breakers.clear();
                defaults_cleared = true;
            }

            if (value == "none") {
                params.sampling.dry_sequence_breakers.clear();
            } else {
                params.sampling.dry_sequence_breakers.emplace_back(value);
            }
        }
    ).set_sparam());
    add_opt(common_arg(
        {"--dynatemp-range"}, "N",
        string_format("dynamic temperature range (default: %.1f, 0.0 = disabled)", (double)params.sampling.dynatemp_range),
        [](common_params & params, const std::string & value) {
            params.sampling.dynatemp_range = std::stof(value);
        }
    ).set_sparam());
    add_opt(common_arg(
        {"--dynatemp-exp"}, "N",
        string_format("dynamic temperature exponent (default: %.1f)", (double)params.sampling.dynatemp_exponent),
        [](common_params & params, const std::string & value) {
            params.sampling.dynatemp_exponent = std::stof(value);
        }
    ).set_sparam());
    add_opt(common_arg(
        {"--mirostat"}, "N",
        string_format("use Mirostat sampling.\nTop K, Nucleus and Locally Typical samplers are ignored if used.\n"
        "(default: %d, 0 = disabled, 1 = Mirostat, 2 = Mirostat 2.0)", params.sampling.mirostat),
        [](common_params & params, int value) {
            params.sampling.mirostat = value;
        }
    ).set_sparam());
    add_opt(common_arg(
        {"--mirostat-lr"}, "N",
        string_format("Mirostat learning rate, parameter eta (default: %.1f)", (double)params.sampling.mirostat_eta),
        [](common_params & params, const std::string & value) {
            params.sampling.mirostat_eta = std::stof(value);
        }
    ).set_sparam());
    add_opt(common_arg(
        {"--mirostat-ent"}, "N",
        string_format("Mirostat target entropy, parameter tau (default: %.1f)", (double)params.sampling.mirostat_tau),
        [](common_params & params, const std::string & value) {
            params.sampling.mirostat_tau = std::stof(value);
        }
    ).set_sparam());
    add_opt(common_arg(
        {"-l", "--logit-bias"}, "TOKEN_ID(+/-)BIAS",
        "modifies the likelihood of token appearing in the completion,\n"
        "i.e. `--logit-bias 15043+1` to increase likelihood of token ' Hello',\n"
        "or `--logit-bias 15043-1` to decrease likelihood of token ' Hello'",
        [](common_params & params, const std::string & value) {
            std::stringstream ss(value);
            llama_token key;
            char sign;
            std::string value_str;
            try {
                if (ss >> key && ss >> sign && std::getline(ss, value_str) && (sign == '+' || sign == '-')) {
                    const float bias = std::stof(value_str) * ((sign == '-') ? -1.0f : 1.0f);
                    params.sampling.logit_bias.push_back({key, bias});
                } else {
                    throw std::invalid_argument("invalid input format");
                }
            } catch (const std::exception&) {
                throw std::invalid_argument("invalid input format");
            }
        }
    ).set_sparam());
    add_opt(common_arg(
        {"--grammar"}, "GRAMMAR",
        string_format("BNF-like grammar to constrain generations (see samples in grammars/ dir) (default: '%s')", params.sampling.grammar.c_str()),
        [](common_params & params, const std::string & value) {
            params.sampling.grammar = value;
        }
    ).set_sparam());
    add_opt(common_arg(
        {"--grammar-file"}, "FNAME",
        "file to read grammar from",
        [](common_params & params, const std::string & value) {
            params.sampling.grammar = read_file(value);
        }
    ).set_sparam());
    add_opt(common_arg(
        {"-j", "--json-schema"}, "SCHEMA",
        "JSON schema to constrain generations (https://json-schema.org/), e.g. `{}` for any JSON object\nFor schemas w/ external $refs, use --grammar + example/json_schema_to_grammar.py instead",
        [](common_params & params, const std::string & value) {
            params.sampling.grammar = json_schema_to_grammar(json::parse(value));
        }
    ).set_sparam());
    add_opt(common_arg(
        {"-jf", "--json-schema-file"}, "FILE",
        "File containing a JSON schema to constrain generations (https://json-schema.org/), e.g. `{}` for any JSON object\nFor schemas w/ external $refs, use --grammar + example/json_schema_to_grammar.py instead",
        [](common_params & params, const std::string & value) {
            std::ifstream file(value);
            if (!file) {
                throw std::runtime_error(string_format("error: failed to open file '%s'\n", value.c_str()));
            }
            std::string schema;
            std::copy(
                std::istreambuf_iterator<char>(file),
                std::istreambuf_iterator<char>(),
                std::back_inserter(schema)
            );
            params.sampling.grammar = json_schema_to_grammar(json::parse(schema));
        }
    ).set_sparam());
    add_opt(common_arg(
        {"--pooling"}, "{none,mean,cls,last,rank}",
        "pooling type for embeddings, use model default if unspecified",
        [](common_params & params, const std::string & value) {
            /**/ if (value == "none") { params.pooling_type = LLAMA_POOLING_TYPE_NONE; }
            else if (value == "mean") { params.pooling_type = LLAMA_POOLING_TYPE_MEAN; }
            else if (value == "cls")  { params.pooling_type = LLAMA_POOLING_TYPE_CLS;  }
            else if (value == "last") { params.pooling_type = LLAMA_POOLING_TYPE_LAST; }
            else if (value == "rank") { params.pooling_type = LLAMA_POOLING_TYPE_RANK; }
            else { throw std::invalid_argument("invalid value"); }
        }
    ).set_examples({LLAMA_EXAMPLE_EMBEDDING, LLAMA_EXAMPLE_RETRIEVAL, LLAMA_EXAMPLE_SERVER}).set_env("LLAMA_ARG_POOLING"));
    add_opt(common_arg(
        {"--attention"}, "{causal,non-causal}",
        "attention type for embeddings, use model default if unspecified",
        [](common_params & params, const std::string & value) {
            /**/ if (value == "causal") { params.attention_type = LLAMA_ATTENTION_TYPE_CAUSAL; }
            else if (value == "non-causal") { params.attention_type = LLAMA_ATTENTION_TYPE_NON_CAUSAL; }
            else { throw std::invalid_argument("invalid value"); }
        }
    ).set_examples({LLAMA_EXAMPLE_EMBEDDING}));
    add_opt(common_arg(
        {"--rope-scaling"}, "{none,linear,yarn}",
        "RoPE frequency scaling method, defaults to linear unless specified by the model",
        [](common_params & params, const std::string & value) {
            /**/ if (value == "none") { params.rope_scaling_type = LLAMA_ROPE_SCALING_TYPE_NONE; }
            else if (value == "linear") { params.rope_scaling_type = LLAMA_ROPE_SCALING_TYPE_LINEAR; }
            else if (value == "yarn") { params.rope_scaling_type = LLAMA_ROPE_SCALING_TYPE_YARN; }
            else { throw std::invalid_argument("invalid value"); }
        }
    ).set_env("LLAMA_ARG_ROPE_SCALING_TYPE"));
    add_opt(common_arg(
        {"--rope-scale"}, "N",
        "RoPE context scaling factor, expands context by a factor of N",
        [](common_params & params, const std::string & value) {
            params.rope_freq_scale = 1.0f / std::stof(value);
        }
    ).set_env("LLAMA_ARG_ROPE_SCALE"));
    add_opt(common_arg(
        {"--rope-freq-base"}, "N",
        "RoPE base frequency, used by NTK-aware scaling (default: loaded from model)",
        [](common_params & params, const std::string & value) {
            params.rope_freq_base = std::stof(value);
        }
    ).set_env("LLAMA_ARG_ROPE_FREQ_BASE"));
    add_opt(common_arg(
        {"--rope-freq-scale"}, "N",
        "RoPE frequency scaling factor, expands context by a factor of 1/N",
        [](common_params & params, const std::string & value) {
            params.rope_freq_scale = std::stof(value);
        }
    ).set_env("LLAMA_ARG_ROPE_FREQ_SCALE"));
    add_opt(common_arg(
        {"--yarn-orig-ctx"}, "N",
        string_format("YaRN: original context size of model (default: %d = model training context size)", params.yarn_orig_ctx),
        [](common_params & params, int value) {
            params.yarn_orig_ctx = value;
        }
    ).set_env("LLAMA_ARG_YARN_ORIG_CTX"));
    add_opt(common_arg(
        {"--yarn-ext-factor"}, "N",
        string_format("YaRN: extrapolation mix factor (default: %.1f, 0.0 = full interpolation)", (double)params.yarn_ext_factor),
        [](common_params & params, const std::string & value) {
            params.yarn_ext_factor = std::stof(value);
        }
    ).set_env("LLAMA_ARG_YARN_EXT_FACTOR"));
    add_opt(common_arg(
        {"--yarn-attn-factor"}, "N",
        string_format("YaRN: scale sqrt(t) or attention magnitude (default: %.1f)", (double)params.yarn_attn_factor),
        [](common_params & params, const std::string & value) {
            params.yarn_attn_factor = std::stof(value);
        }
    ).set_env("LLAMA_ARG_YARN_ATTN_FACTOR"));
    add_opt(common_arg(
        {"--yarn-beta-slow"}, "N",
        string_format("YaRN: high correction dim or alpha (default: %.1f)", (double)params.yarn_beta_slow),
        [](common_params & params, const std::string & value) {
            params.yarn_beta_slow = std::stof(value);
        }
    ).set_env("LLAMA_ARG_YARN_BETA_SLOW"));
    add_opt(common_arg(
        {"--yarn-beta-fast"}, "N",
        string_format("YaRN: low correction dim or beta (default: %.1f)", (double)params.yarn_beta_fast),
        [](common_params & params, const std::string & value) {
            params.yarn_beta_fast = std::stof(value);
        }
    ).set_env("LLAMA_ARG_YARN_BETA_FAST"));
    add_opt(common_arg(
        {"-gan", "--grp-attn-n"}, "N",
        string_format("group-attention factor (default: %d)", params.grp_attn_n),
        [](common_params & params, int value) {
            params.grp_attn_n = value;
        }
    ).set_env("LLAMA_ARG_GRP_ATTN_N").set_examples({LLAMA_EXAMPLE_MAIN, LLAMA_EXAMPLE_PASSKEY}));
    add_opt(common_arg(
        {"-gaw", "--grp-attn-w"}, "N",
        string_format("group-attention width (default: %d)", params.grp_attn_w),
        [](common_params & params, int value) {
            params.grp_attn_w = value;
        }
    ).set_env("LLAMA_ARG_GRP_ATTN_W").set_examples({LLAMA_EXAMPLE_MAIN}));
    add_opt(common_arg(
        {"-dkvc", "--dump-kv-cache"},
        "verbose print of the KV cache",
        [](common_params & params) {
            params.dump_kv_cache = true;
        }
    ));
    add_opt(common_arg(
        {"-nkvo", "--no-kv-offload"},
        "disable KV offload",
        [](common_params & params) {
            params.no_kv_offload = true;
        }
    ).set_env("LLAMA_ARG_NO_KV_OFFLOAD"));
    add_opt(common_arg(
        {"-ctk", "--cache-type-k"}, "TYPE",
        string_format(
            "KV cache data type for K\n"
            "allowed values: %s\n"
            "(default: %s)",
            get_all_kv_cache_types().c_str(),
            ggml_type_name(params.cache_type_k)
        ),
        [](common_params & params, const std::string & value) {
            params.cache_type_k = kv_cache_type_from_str(value);
        }
    ).set_env("LLAMA_ARG_CACHE_TYPE_K"));
    add_opt(common_arg(
        {"-ctv", "--cache-type-v"}, "TYPE",
        string_format(
            "KV cache data type for V\n"
            "allowed values: %s\n"
            "(default: %s)",
            get_all_kv_cache_types().c_str(),
            ggml_type_name(params.cache_type_v)
        ),
        [](common_params & params, const std::string & value) {
            params.cache_type_v = kv_cache_type_from_str(value);
        }
    ).set_env("LLAMA_ARG_CACHE_TYPE_V"));
    add_opt(common_arg(
        {"--perplexity", "--all-logits"},
        string_format("return logits for all tokens in the batch (default: %s)", params.logits_all ? "true" : "false"),
        [](common_params & params) {
            params.logits_all = true;
        }
    ).set_examples({LLAMA_EXAMPLE_PERPLEXITY}));
    add_opt(common_arg(
        {"--hellaswag"},
        "compute HellaSwag score over random tasks from datafile supplied with -f",
        [](common_params & params) {
            params.hellaswag = true;
        }
    ).set_examples({LLAMA_EXAMPLE_PERPLEXITY}));
    add_opt(common_arg(
        {"--hellaswag-tasks"}, "N",
        string_format("number of tasks to use when computing the HellaSwag score (default: %zu)", params.hellaswag_tasks),
        [](common_params & params, int value) {
            params.hellaswag_tasks = value;
        }
    ).set_examples({LLAMA_EXAMPLE_PERPLEXITY}));
    add_opt(common_arg(
        {"--winogrande"},
        "compute Winogrande score over random tasks from datafile supplied with -f",
        [](common_params & params) {
            params.winogrande = true;
        }
    ).set_examples({LLAMA_EXAMPLE_PERPLEXITY}));
    add_opt(common_arg(
        {"--winogrande-tasks"}, "N",
        string_format("number of tasks to use when computing the Winogrande score (default: %zu)", params.winogrande_tasks),
        [](common_params & params, int value) {
            params.winogrande_tasks = value;
        }
    ).set_examples({LLAMA_EXAMPLE_PERPLEXITY}));
    add_opt(common_arg(
        {"--multiple-choice"},
        "compute multiple choice score over random tasks from datafile supplied with -f",
        [](common_params & params) {
            params.multiple_choice = true;
        }
    ).set_examples({LLAMA_EXAMPLE_PERPLEXITY}));
    add_opt(common_arg(
        {"--multiple-choice-tasks"}, "N",
        string_format("number of tasks to use when computing the multiple choice score (default: %zu)", params.multiple_choice_tasks),
        [](common_params & params, int value) {
            params.multiple_choice_tasks = value;
        }
    ).set_examples({LLAMA_EXAMPLE_PERPLEXITY}));
    add_opt(common_arg(
        {"--kl-divergence"},
        "computes KL-divergence to logits provided via --kl-divergence-base",
        [](common_params & params) {
            params.kl_divergence = true;
        }
    ).set_examples({LLAMA_EXAMPLE_PERPLEXITY}));
    add_opt(common_arg(
        {"--save-all-logits", "--kl-divergence-base"}, "FNAME",
        "set logits file",
        [](common_params & params, const std::string & value) {
            params.logits_file = value;
        }
    ).set_examples({LLAMA_EXAMPLE_PERPLEXITY}));
    add_opt(common_arg(
        {"--ppl-stride"}, "N",
        string_format("stride for perplexity calculation (default: %d)", params.ppl_stride),
        [](common_params & params, int value) {
            params.ppl_stride = value;
        }
    ).set_examples({LLAMA_EXAMPLE_PERPLEXITY}));
    add_opt(common_arg(
        {"--ppl-output-type"}, "<0|1>",
        string_format("output type for perplexity calculation (default: %d)", params.ppl_output_type),
        [](common_params & params, int value) {
            params.ppl_output_type = value;
        }
    ).set_examples({LLAMA_EXAMPLE_PERPLEXITY}));
    add_opt(common_arg(
        {"-dt", "--defrag-thold"}, "N",
        string_format("KV cache defragmentation threshold (default: %.1f, < 0 - disabled)", (double)params.defrag_thold),
        [](common_params & params, const std::string & value) {
            params.defrag_thold = std::stof(value);
        }
    ).set_env("LLAMA_ARG_DEFRAG_THOLD"));
    add_opt(common_arg(
        {"-np", "--parallel"}, "N",
        string_format("number of parallel sequences to decode (default: %d)", params.n_parallel),
        [](common_params & params, int value) {
            params.n_parallel = value;
        }
    ).set_env("LLAMA_ARG_N_PARALLEL"));
    add_opt(common_arg(
        {"-ns", "--sequences"}, "N",
        string_format("number of sequences to decode (default: %d)", params.n_sequences),
        [](common_params & params, int value) {
            params.n_sequences = value;
        }
    ).set_examples({LLAMA_EXAMPLE_PARALLEL}));
    add_opt(common_arg(
        {"-cb", "--cont-batching"},
        string_format("enable continuous batching (a.k.a dynamic batching) (default: %s)", params.cont_batching ? "enabled" : "disabled"),
        [](common_params & params) {
            params.cont_batching = true;
        }
    ).set_examples({LLAMA_EXAMPLE_SERVER}).set_env("LLAMA_ARG_CONT_BATCHING"));
    add_opt(common_arg(
        {"-nocb", "--no-cont-batching"},
        "disable continuous batching",
        [](common_params & params) {
            params.cont_batching = false;
        }
    ).set_examples({LLAMA_EXAMPLE_SERVER}).set_env("LLAMA_ARG_NO_CONT_BATCHING"));
    add_opt(common_arg(
        {"--mmproj"}, "FILE",
        "path to a multimodal projector file. see tools/llava/README.md",
        [](common_params & params, const std::string & value) {
            params.mmproj.path = value;
        }
<<<<<<< HEAD
    ).set_examples({LLAMA_EXAMPLE_LLAVA, LLAMA_EXAMPLE_ASR}));
=======
    ).set_examples(mmproj_examples));
>>>>>>> 36667c8e
    add_opt(common_arg(
        {"--mmproj-url"}, "URL",
        "URL to a multimodal projector file. see tools/llava/README.md",
        [](common_params & params, const std::string & value) {
            params.mmproj.url = value;
        }
<<<<<<< HEAD
    ).set_examples({LLAMA_EXAMPLE_LLAVA, LLAMA_EXAMPLE_ASR}));
=======
    ).set_examples(mmproj_examples));
    add_opt(common_arg(
        {"--no-mmproj"},
        "explicitly disable multimodal projector, useful when using -hf",
        [](common_params & params) {
            params.no_mmproj = true;
        }
    ).set_examples(mmproj_examples));
    add_opt(common_arg(
        {"--no-mmproj-offload"},
        "do not offload multimodal projector to GPU",
        [](common_params & params) {
            params.mmproj_use_gpu = false;
        }
    ).set_examples(mmproj_examples));
>>>>>>> 36667c8e
    add_opt(common_arg(
        {"--image"}, "FILE",
        "path to an image file. use with multimodal models. Specify multiple times for batching",
        [](common_params & params, const std::string & value) {
            params.image.emplace_back(value);
        }
    ).set_examples({LLAMA_EXAMPLE_LLAVA}));
    if (llama_supports_rpc()) {
        add_opt(common_arg(
            {"--rpc"}, "SERVERS",
            "comma separated list of RPC servers",
            [](common_params & params, const std::string & value) {
                add_rpc_devices(value);
                GGML_UNUSED(params);
            }
        ).set_env("LLAMA_ARG_RPC"));
    }
    add_opt(common_arg(
        {"--mlock"},
        "force system to keep model in RAM rather than swapping or compressing",
        [](common_params & params) {
            params.use_mlock = true;
        }
    ).set_env("LLAMA_ARG_MLOCK"));
    add_opt(common_arg(
        {"--no-mmap"},
        "do not memory-map model (slower load but may reduce pageouts if not using mlock)",
        [](common_params & params) {
            params.use_mmap = false;
        }
    ).set_env("LLAMA_ARG_NO_MMAP"));
    add_opt(common_arg(
        {"--numa"}, "TYPE",
        "attempt optimizations that help on some NUMA systems\n"
        "- distribute: spread execution evenly over all nodes\n"
        "- isolate: only spawn threads on CPUs on the node that execution started on\n"
        "- numactl: use the CPU map provided by numactl\n"
        "if run without this previously, it is recommended to drop the system page cache before using this\n"
        "see https://github.com/ggml-org/llama.cpp/issues/1437",
        [](common_params & params, const std::string & value) {
            /**/ if (value == "distribute" || value == "") { params.numa = GGML_NUMA_STRATEGY_DISTRIBUTE; }
            else if (value == "isolate") { params.numa = GGML_NUMA_STRATEGY_ISOLATE; }
            else if (value == "numactl") { params.numa = GGML_NUMA_STRATEGY_NUMACTL; }
            else { throw std::invalid_argument("invalid value"); }
        }
    ).set_env("LLAMA_ARG_NUMA"));
    add_opt(common_arg(
        {"-dev", "--device"}, "<dev1,dev2,..>",
        "comma-separated list of devices to use for offloading (none = don't offload)\n"
        "use --list-devices to see a list of available devices",
        [](common_params & params, const std::string & value) {
            params.devices = parse_device_list(value);
        }
    ).set_env("LLAMA_ARG_DEVICE"));
    add_opt(common_arg(
        {"--list-devices"},
        "print list of available devices and exit",
        [](common_params &) {
            std::vector<ggml_backend_dev_t> rpc_devices;
            std::vector<ggml_backend_dev_t> all_devices;
            for (size_t i = 0; i < ggml_backend_dev_count(); ++i) {
                auto * dev = ggml_backend_dev_get(i);
                if (ggml_backend_dev_type(dev) == GGML_BACKEND_DEVICE_TYPE_GPU) {
                    ggml_backend_reg_t reg = ggml_backend_dev_backend_reg(dev);
                    if (ggml_backend_reg_name(reg) == std::string("RPC")) {
                        rpc_devices.push_back(dev);
                    } else {
                        all_devices.push_back(dev);
                    }
                }
            }
            // insert RPC devices in front
            all_devices.insert(all_devices.begin(), rpc_devices.begin(), rpc_devices.end());
            printf("Available devices:\n");
            for (size_t i = 0; i < all_devices.size(); ++i) {
                auto * dev = all_devices[i];
                size_t free, total;
                ggml_backend_dev_memory(dev, &free, &total);
                printf("  %s: %s (%zu MiB, %zu MiB free)\n", ggml_backend_dev_name(dev), ggml_backend_dev_description(dev), total / 1024 / 1024, free / 1024 / 1024);
            }
            exit(0);
        }
    ));
    add_opt(common_arg(
        {"--override-tensor", "-ot"}, "<tensor name pattern>=<buffer type>,...",
        "override tensor buffer type", [](common_params & params, const std::string & value) {
            /* static */ std::map<std::string, ggml_backend_buffer_type_t> buft_list;
            if (buft_list.empty()) {
                // enumerate all the devices and add their buffer types to the list
                for (size_t i = 0; i < ggml_backend_dev_count(); ++i) {
                    auto * dev = ggml_backend_dev_get(i);
                    auto * buft = ggml_backend_dev_buffer_type(dev);
                    if (buft) {
                        buft_list[ggml_backend_buft_name(buft)] = buft;
                    }
                }
            }

            for (const auto & override : string_split<std::string>(value, ',')) {
                std::string::size_type pos = override.find('=');
                if (pos == std::string::npos) {
                    throw std::invalid_argument("invalid value");
                }
                std::string tensor_name = override.substr(0, pos);
                std::string buffer_type = override.substr(pos + 1);

                if (buft_list.find(buffer_type) == buft_list.end()) {
                    printf("Available buffer types:\n");
                    for (const auto & it : buft_list) {
                        printf("  %s\n", ggml_backend_buft_name(it.second));
                    }
                    throw std::invalid_argument("unknown buffer type");
                }
                // FIXME: this leaks memory
                params.tensor_buft_overrides.push_back({strdup(tensor_name.c_str()), buft_list.at(buffer_type)});
            }
        }
    ));
    add_opt(common_arg(
        {"-ngl", "--gpu-layers", "--n-gpu-layers"}, "N",
        "number of layers to store in VRAM",
        [](common_params & params, int value) {
            params.n_gpu_layers = value;
            if (!llama_supports_gpu_offload()) {
                fprintf(stderr, "warning: no usable GPU found, --gpu-layers option will be ignored\n");
                fprintf(stderr, "warning: one possible reason is that llama.cpp was compiled without GPU support\n");
                fprintf(stderr, "warning: consult docs/build.md for compilation instructions\n");
            }
        }
    ).set_env("LLAMA_ARG_N_GPU_LAYERS"));
    add_opt(common_arg(
        {"-sm", "--split-mode"}, "{none,layer,row}",
        "how to split the model across multiple GPUs, one of:\n"
        "- none: use one GPU only\n"
        "- layer (default): split layers and KV across GPUs\n"
        "- row: split rows across GPUs",
        [](common_params & params, const std::string & value) {
            std::string arg_next = value;
            if (arg_next == "none") {
                params.split_mode = LLAMA_SPLIT_MODE_NONE;
            } else if (arg_next == "layer") {
                params.split_mode = LLAMA_SPLIT_MODE_LAYER;
            } else if (arg_next == "row") {
                params.split_mode = LLAMA_SPLIT_MODE_ROW;
            } else {
                throw std::invalid_argument("invalid value");
            }
            if (!llama_supports_gpu_offload()) {
                fprintf(stderr, "warning: llama.cpp was compiled without support for GPU offload. Setting the split mode has no effect.\n");
            }
        }
    ).set_env("LLAMA_ARG_SPLIT_MODE"));
    add_opt(common_arg(
        {"-ts", "--tensor-split"}, "N0,N1,N2,...",
        "fraction of the model to offload to each GPU, comma-separated list of proportions, e.g. 3,1",
        [](common_params & params, const std::string & value) {
            std::string arg_next = value;

            // split string by , and /
            const std::regex regex{ R"([,/]+)" };
            std::sregex_token_iterator it{ arg_next.begin(), arg_next.end(), regex, -1 };
            std::vector<std::string> split_arg{ it, {} };
            if (split_arg.size() >= llama_max_devices()) {
                throw std::invalid_argument(
                    string_format("got %d input configs, but system only has %d devices", (int)split_arg.size(), (int)llama_max_devices())
                );
            }
            for (size_t i = 0; i < llama_max_devices(); ++i) {
                if (i < split_arg.size()) {
                    params.tensor_split[i] = std::stof(split_arg[i]);
                } else {
                    params.tensor_split[i] = 0.0f;
                }
            }
            if (!llama_supports_gpu_offload()) {
                fprintf(stderr, "warning: llama.cpp was compiled without support for GPU offload. Setting a tensor split has no effect.\n");
            }
        }
    ).set_env("LLAMA_ARG_TENSOR_SPLIT"));
    add_opt(common_arg(
        {"-mg", "--main-gpu"}, "INDEX",
        string_format("the GPU to use for the model (with split-mode = none), or for intermediate results and KV (with split-mode = row) (default: %d)", params.main_gpu),
        [](common_params & params, int value) {
            params.main_gpu = value;
            if (!llama_supports_gpu_offload()) {
                fprintf(stderr, "warning: llama.cpp was compiled without support for GPU offload. Setting the main GPU has no effect.\n");
            }
        }
    ).set_env("LLAMA_ARG_MAIN_GPU"));
    add_opt(common_arg(
        {"--check-tensors"},
        string_format("check model tensor data for invalid values (default: %s)", params.check_tensors ? "true" : "false"),
        [](common_params & params) {
            params.check_tensors = true;
        }
    ));
    add_opt(common_arg(
        {"--override-kv"}, "KEY=TYPE:VALUE",
        "advanced option to override model metadata by key. may be specified multiple times.\n"
        "types: int, float, bool, str. example: --override-kv tokenizer.ggml.add_bos_token=bool:false",
        [](common_params & params, const std::string & value) {
            if (!string_parse_kv_override(value.c_str(), params.kv_overrides)) {
                throw std::runtime_error(string_format("error: Invalid type for KV override: %s\n", value.c_str()));
            }
        }
    ));
    add_opt(common_arg(
        {"--lora"}, "FNAME",
        "path to LoRA adapter (can be repeated to use multiple adapters)",
        [](common_params & params, const std::string & value) {
            params.lora_adapters.push_back({ std::string(value), 1.0, nullptr });
        }
        // we define this arg on both COMMON and EXPORT_LORA, so when showing help message of export-lora, it will be categorized as "example-specific" arg
    ).set_examples({LLAMA_EXAMPLE_COMMON, LLAMA_EXAMPLE_EXPORT_LORA}));
    add_opt(common_arg(
        {"--lora-scaled"}, "FNAME", "SCALE",
        "path to LoRA adapter with user defined scaling (can be repeated to use multiple adapters)",
        [](common_params & params, const std::string & fname, const std::string & scale) {
            params.lora_adapters.push_back({ fname, std::stof(scale), nullptr });
        }
        // we define this arg on both COMMON and EXPORT_LORA, so when showing help message of export-lora, it will be categorized as "example-specific" arg
    ).set_examples({LLAMA_EXAMPLE_COMMON, LLAMA_EXAMPLE_EXPORT_LORA}));
    add_opt(common_arg(
        {"--control-vector"}, "FNAME",
        "add a control vector\nnote: this argument can be repeated to add multiple control vectors",
        [](common_params & params, const std::string & value) {
            params.control_vectors.push_back({ 1.0f, value, });
        }
    ));
    add_opt(common_arg(
        {"--control-vector-scaled"}, "FNAME", "SCALE",
        "add a control vector with user defined scaling SCALE\n"
        "note: this argument can be repeated to add multiple scaled control vectors",
        [](common_params & params, const std::string & fname, const std::string & scale) {
            params.control_vectors.push_back({ std::stof(scale), fname });
        }
    ));
    add_opt(common_arg(
        {"--control-vector-layer-range"}, "START", "END",
        "layer range to apply the control vector(s) to, start and end inclusive",
        [](common_params & params, const std::string & start, const std::string & end) {
            params.control_vector_layer_start = std::stoi(start);
            params.control_vector_layer_end = std::stoi(end);
        }
    ));
    add_opt(common_arg(
        {"-a", "--alias"}, "STRING",
        "set alias for model name (to be used by REST API)",
        [](common_params & params, const std::string & value) {
            params.model_alias = value;
        }
    ).set_examples({LLAMA_EXAMPLE_SERVER}).set_env("LLAMA_ARG_ALIAS"));
    add_opt(common_arg(
        {"-m", "--model"}, "FNAME",
        ex == LLAMA_EXAMPLE_EXPORT_LORA
            ? std::string("model path from which to load base model")
            : string_format(
                "model path (default: `models/$filename` with filename from `--hf-file` "
                "or `--model-url` if set, otherwise %s)", DEFAULT_MODEL_PATH
            ),
        [](common_params & params, const std::string & value) {
            params.model.path = value;
        }
    ).set_examples({LLAMA_EXAMPLE_COMMON, LLAMA_EXAMPLE_EXPORT_LORA}).set_env("LLAMA_ARG_MODEL"));
    add_opt(common_arg(
        {"-mu", "--model-url"}, "MODEL_URL",
        "model download url (default: unused)",
        [](common_params & params, const std::string & value) {
            params.model.url = value;
        }
    ).set_env("LLAMA_ARG_MODEL_URL"));
    add_opt(common_arg(
        {"-hf", "-hfr", "--hf-repo"}, "<user>/<model>[:quant]",
        "Hugging Face model repository; quant is optional, case-insensitive, default to Q4_K_M, or falls back to the first file in the repo if Q4_K_M doesn't exist.\n"
        "mmproj is also downloaded automatically if available. to disable, add --no-mmproj\n"
        "example: unsloth/phi-4-GGUF:q4_k_m\n"
        "(default: unused)",
        [](common_params & params, const std::string & value) {
            params.model.hf_repo = value;
        }
    ).set_env("LLAMA_ARG_HF_REPO"));
    add_opt(common_arg(
        {"-hfd", "-hfrd", "--hf-repo-draft"}, "<user>/<model>[:quant]",
        "Same as --hf-repo, but for the draft model (default: unused)",
        [](common_params & params, const std::string & value) {
            params.speculative.model.hf_repo = value;
        }
    ).set_env("LLAMA_ARG_HFD_REPO"));
    add_opt(common_arg(
        {"-hff", "--hf-file"}, "FILE",
        "Hugging Face model file. If specified, it will override the quant in --hf-repo (default: unused)",
        [](common_params & params, const std::string & value) {
            params.model.hf_file = value;
        }
    ).set_env("LLAMA_ARG_HF_FILE"));
    add_opt(common_arg(
        {"-hfv", "-hfrv", "--hf-repo-v"}, "<user>/<model>[:quant]",
        "Hugging Face model repository for the vocoder model (default: unused)",
        [](common_params & params, const std::string & value) {
            params.vocoder.model.hf_repo = value;
        }
    ).set_env("LLAMA_ARG_HF_REPO_V"));
    add_opt(common_arg(
        {"-hffv", "--hf-file-v"}, "FILE",
        "Hugging Face model file for the vocoder model (default: unused)",
        [](common_params & params, const std::string & value) {
            params.vocoder.model.hf_file = value;
        }
    ).set_env("LLAMA_ARG_HF_FILE_V"));
    add_opt(common_arg(
        {"-hft", "--hf-token"}, "TOKEN",
        "Hugging Face access token (default: value from HF_TOKEN environment variable)",
        [](common_params & params, const std::string & value) {
            params.hf_token = value;
        }
    ).set_env("HF_TOKEN"));
    add_opt(common_arg(
        {"--context-file"}, "FNAME",
        "file to load context from (repeat to specify multiple files)",
        [](common_params & params, const std::string & value) {
            std::ifstream file(value, std::ios::binary);
            if (!file) {
                throw std::runtime_error(string_format("error: failed to open file '%s'\n", value.c_str()));
            }
            params.context_files.push_back(value);
        }
    ).set_examples({LLAMA_EXAMPLE_RETRIEVAL}));
    add_opt(common_arg(
        {"--chunk-size"}, "N",
        string_format("minimum length of embedded text chunks (default: %d)", params.chunk_size),
        [](common_params & params, int value) {
            params.chunk_size = value;
        }
    ).set_examples({LLAMA_EXAMPLE_RETRIEVAL}));
    add_opt(common_arg(
        {"--chunk-separator"}, "STRING",
        string_format("separator between chunks (default: '%s')", params.chunk_separator.c_str()),
        [](common_params & params, const std::string & value) {
            params.chunk_separator = value;
        }
    ).set_examples({LLAMA_EXAMPLE_RETRIEVAL}));
    add_opt(common_arg(
        {"--junk"}, "N",
        string_format("number of times to repeat the junk text (default: %d)", params.n_junk),
        [](common_params & params, int value) {
            params.n_junk = value;
        }
    ).set_examples({LLAMA_EXAMPLE_PASSKEY}));
    add_opt(common_arg(
        {"--pos"}, "N",
        string_format("position of the passkey in the junk text (default: %d)", params.i_pos),
        [](common_params & params, int value) {
            params.i_pos = value;
        }
    ).set_examples({LLAMA_EXAMPLE_PASSKEY}));
    add_opt(common_arg(
        {"-o", "--output", "--output-file"}, "FNAME",
        string_format("output file (default: '%s')", params.out_file.c_str()),
        [](common_params & params, const std::string & value) {
            params.out_file = value;
        }
    ).set_examples({LLAMA_EXAMPLE_IMATRIX, LLAMA_EXAMPLE_CVECTOR_GENERATOR, LLAMA_EXAMPLE_EXPORT_LORA, LLAMA_EXAMPLE_TTS}));
    add_opt(common_arg(
        {"-ofreq", "--output-frequency"}, "N",
        string_format("output the imatrix every N iterations (default: %d)", params.n_out_freq),
        [](common_params & params, int value) {
            params.n_out_freq = value;
        }
    ).set_examples({LLAMA_EXAMPLE_IMATRIX}));
    add_opt(common_arg(
        {"--save-frequency"}, "N",
        string_format("save an imatrix copy every N iterations (default: %d)", params.n_save_freq),
        [](common_params & params, int value) {
            params.n_save_freq = value;
        }
    ).set_examples({LLAMA_EXAMPLE_IMATRIX}));
    add_opt(common_arg(
        {"--process-output"},
        string_format("collect data for the output tensor (default: %s)", params.process_output ? "true" : "false"),
        [](common_params & params) {
            params.process_output = true;
        }
    ).set_examples({LLAMA_EXAMPLE_IMATRIX}));
    add_opt(common_arg(
        {"--no-ppl"},
        string_format("do not compute perplexity (default: %s)", params.compute_ppl ? "true" : "false"),
        [](common_params & params) {
            params.compute_ppl = false;
        }
    ).set_examples({LLAMA_EXAMPLE_IMATRIX}));
    add_opt(common_arg(
        {"--chunk", "--from-chunk"}, "N",
        string_format("start processing the input from chunk N (default: %d)", params.i_chunk),
        [](common_params & params, int value) {
            params.i_chunk = value;
        }
    ).set_examples({LLAMA_EXAMPLE_IMATRIX}));
    add_opt(common_arg(
        {"-pps"},
        string_format("is the prompt shared across parallel sequences (default: %s)", params.is_pp_shared ? "true" : "false"),
        [](common_params & params) {
            params.is_pp_shared = true;
        }
    ).set_examples({LLAMA_EXAMPLE_BENCH}));
    add_opt(common_arg(
        {"-npp"}, "n0,n1,...",
        "number of prompt tokens",
        [](common_params & params, const std::string & value) {
            auto p = string_split<int>(value, ',');
            params.n_pp.insert(params.n_pp.end(), p.begin(), p.end());
        }
    ).set_examples({LLAMA_EXAMPLE_BENCH}));
    add_opt(common_arg(
        {"-ntg"}, "n0,n1,...",
        "number of text generation tokens",
        [](common_params & params, const std::string & value) {
            auto p = string_split<int>(value, ',');
            params.n_tg.insert(params.n_tg.end(), p.begin(), p.end());
        }
    ).set_examples({LLAMA_EXAMPLE_BENCH}));
    add_opt(common_arg(
        {"-npl"}, "n0,n1,...",
        "number of parallel prompts",
        [](common_params & params, const std::string & value) {
            auto p = string_split<int>(value, ',');
            params.n_pl.insert(params.n_pl.end(), p.begin(), p.end());
        }
    ).set_examples({LLAMA_EXAMPLE_BENCH}));
    add_opt(common_arg(
        {"--embd-normalize"}, "N",
        string_format("normalisation for embeddings (default: %d) (-1=none, 0=max absolute int16, 1=taxicab, 2=euclidean, >2=p-norm)", params.embd_normalize),
        [](common_params & params, int value) {
            params.embd_normalize = value;
        }
    ).set_examples({LLAMA_EXAMPLE_EMBEDDING}));
    add_opt(common_arg(
        {"--embd-output-format"}, "FORMAT",
        "empty = default, \"array\" = [[],[]...], \"json\" = openai style, \"json+\" = same \"json\" + cosine similarity matrix",
        [](common_params & params, const std::string & value) {
            params.embd_out = value;
        }
    ).set_examples({LLAMA_EXAMPLE_EMBEDDING}));
    add_opt(common_arg(
        {"--embd-separator"}, "STRING",
        "separator of embeddings (default \\n) for example \"<#sep#>\"",
        [](common_params & params, const std::string & value) {
            params.embd_sep = value;
        }
    ).set_examples({LLAMA_EXAMPLE_EMBEDDING}));
    add_opt(common_arg(
        {"--host"}, "HOST",
        string_format("ip address to listen, or bind to an UNIX socket if the address ends with .sock (default: %s)", params.hostname.c_str()),
        [](common_params & params, const std::string & value) {
            params.hostname = value;
        }
    ).set_examples({LLAMA_EXAMPLE_SERVER}).set_env("LLAMA_ARG_HOST"));
    add_opt(common_arg(
        {"--port"}, "PORT",
        string_format("port to listen (default: %d)", params.port),
        [](common_params & params, int value) {
            params.port = value;
        }
    ).set_examples({LLAMA_EXAMPLE_SERVER}).set_env("LLAMA_ARG_PORT"));
    add_opt(common_arg(
        {"--path"}, "PATH",
        string_format("path to serve static files from (default: %s)", params.public_path.c_str()),
        [](common_params & params, const std::string & value) {
            params.public_path = value;
        }
    ).set_examples({LLAMA_EXAMPLE_SERVER}).set_env("LLAMA_ARG_STATIC_PATH"));
    add_opt(common_arg(
        {"--no-webui"},
        string_format("Disable the Web UI (default: %s)", params.webui ? "enabled" : "disabled"),
        [](common_params & params) {
            params.webui = false;
        }
    ).set_examples({LLAMA_EXAMPLE_SERVER}).set_env("LLAMA_ARG_NO_WEBUI"));
    add_opt(common_arg(
        {"--embedding", "--embeddings"},
        string_format("restrict to only support embedding use case; use only with dedicated embedding models (default: %s)", params.embedding ? "enabled" : "disabled"),
        [](common_params & params) {
            params.embedding = true;
        }
    ).set_examples({LLAMA_EXAMPLE_SERVER}).set_env("LLAMA_ARG_EMBEDDINGS"));
    add_opt(common_arg(
        {"--reranking", "--rerank"},
        string_format("enable reranking endpoint on server (default: %s)", params.reranking ? "enabled" : "disabled"),
        [](common_params & params) {
            params.reranking = true;
        }
    ).set_examples({LLAMA_EXAMPLE_SERVER}).set_env("LLAMA_ARG_RERANKING"));
    add_opt(common_arg(
        {"--api-key"}, "KEY",
        "API key to use for authentication (default: none)",
        [](common_params & params, const std::string & value) {
            params.api_keys.push_back(value);
        }
    ).set_examples({LLAMA_EXAMPLE_SERVER}).set_env("LLAMA_API_KEY"));
    add_opt(common_arg(
        {"--api-key-file"}, "FNAME",
        "path to file containing API keys (default: none)",
        [](common_params & params, const std::string & value) {
            std::ifstream key_file(value);
            if (!key_file) {
                throw std::runtime_error(string_format("error: failed to open file '%s'\n", value.c_str()));
            }
            std::string key;
            while (std::getline(key_file, key)) {
                if (!key.empty()) {
                        params.api_keys.push_back(key);
                }
            }
            key_file.close();
        }
    ).set_examples({LLAMA_EXAMPLE_SERVER}));
    add_opt(common_arg(
        {"--ssl-key-file"}, "FNAME",
        "path to file a PEM-encoded SSL private key",
        [](common_params & params, const std::string & value) {
            params.ssl_file_key = value;
        }
    ).set_examples({LLAMA_EXAMPLE_SERVER}).set_env("LLAMA_ARG_SSL_KEY_FILE"));
    add_opt(common_arg(
        {"--ssl-cert-file"}, "FNAME",
        "path to file a PEM-encoded SSL certificate",
        [](common_params & params, const std::string & value) {
            params.ssl_file_cert = value;
        }
    ).set_examples({LLAMA_EXAMPLE_SERVER}).set_env("LLAMA_ARG_SSL_CERT_FILE"));
    add_opt(common_arg(
        {"-to", "--timeout"}, "N",
        string_format("server read/write timeout in seconds (default: %d)", params.timeout_read),
        [](common_params & params, int value) {
            params.timeout_read  = value;
            params.timeout_write = value;
        }
    ).set_examples({LLAMA_EXAMPLE_SERVER}).set_env("LLAMA_ARG_TIMEOUT"));
    add_opt(common_arg(
        {"--threads-http"}, "N",
        string_format("number of threads used to process HTTP requests (default: %d)", params.n_threads_http),
        [](common_params & params, int value) {
            params.n_threads_http = value;
        }
    ).set_examples({LLAMA_EXAMPLE_SERVER}).set_env("LLAMA_ARG_THREADS_HTTP"));
    add_opt(common_arg(
        {"--cache-reuse"}, "N",
        string_format(
            "min chunk size to attempt reusing from the cache via KV shifting (default: %d)\n"
            "[(card)](https://ggml.ai/f0.png)", params.n_cache_reuse
        ),
        [](common_params & params, int value) {
            params.n_cache_reuse = value;
        }
    ).set_examples({LLAMA_EXAMPLE_SERVER}).set_env("LLAMA_ARG_CACHE_REUSE"));
    add_opt(common_arg(
        {"--metrics"},
        string_format("enable prometheus compatible metrics endpoint (default: %s)", params.endpoint_metrics ? "enabled" : "disabled"),
        [](common_params & params) {
            params.endpoint_metrics = true;
        }
    ).set_examples({LLAMA_EXAMPLE_SERVER}).set_env("LLAMA_ARG_ENDPOINT_METRICS"));
    add_opt(common_arg(
        {"--slots"},
        string_format("enable slots monitoring endpoint (default: %s)", params.endpoint_slots ? "enabled" : "disabled"),
        [](common_params & params) {
            params.endpoint_slots = true;
        }
    ).set_examples({LLAMA_EXAMPLE_SERVER}).set_env("LLAMA_ARG_ENDPOINT_SLOTS"));
    add_opt(common_arg(
        {"--props"},
        string_format("enable changing global properties via POST /props (default: %s)", params.endpoint_props ? "enabled" : "disabled"),
        [](common_params & params) {
            params.endpoint_props = true;
        }
    ).set_examples({LLAMA_EXAMPLE_SERVER}).set_env("LLAMA_ARG_ENDPOINT_PROPS"));
    add_opt(common_arg(
        {"--no-slots"},
        "disables slots monitoring endpoint",
        [](common_params & params) {
            params.endpoint_slots = false;
        }
    ).set_examples({LLAMA_EXAMPLE_SERVER}).set_env("LLAMA_ARG_NO_ENDPOINT_SLOTS"));
    add_opt(common_arg(
        {"--slot-save-path"}, "PATH",
        "path to save slot kv cache (default: disabled)",
        [](common_params & params, const std::string & value) {
            params.slot_save_path = value;
            // if doesn't end with DIRECTORY_SEPARATOR, add it
            if (!params.slot_save_path.empty() && params.slot_save_path[params.slot_save_path.size() - 1] != DIRECTORY_SEPARATOR) {
                params.slot_save_path += DIRECTORY_SEPARATOR;
            }
        }
    ).set_examples({LLAMA_EXAMPLE_SERVER}));
    add_opt(common_arg(
        {"--jinja"},
        "use jinja template for chat (default: disabled)",
        [](common_params & params) {
            params.use_jinja = true;
        }
    ).set_examples({LLAMA_EXAMPLE_SERVER, LLAMA_EXAMPLE_MAIN}).set_env("LLAMA_ARG_JINJA"));
    add_opt(common_arg(
        {"--reasoning-format"}, "FORMAT",
        "reasoning format (default: deepseek; allowed values: deepseek, none)\n"
        "controls whether thought tags are extracted from the response, and in which format they're returned. 'none' leaves thoughts unparsed in `message.content`, 'deepseek' puts them in `message.reasoning_content` (for DeepSeek R1 & Command R7B only).\n"
        "only supported for non-streamed responses",
        [](common_params & params, const std::string & value) {
            /**/ if (value == "deepseek") { params.reasoning_format = COMMON_REASONING_FORMAT_DEEPSEEK; }
            else if (value == "none") {     params.reasoning_format = COMMON_REASONING_FORMAT_NONE; }
            else { std::invalid_argument("invalid value"); }
        }
    ).set_examples({LLAMA_EXAMPLE_SERVER, LLAMA_EXAMPLE_MAIN}).set_env("LLAMA_ARG_THINK"));
    add_opt(common_arg(
        {"--chat-template"}, "JINJA_TEMPLATE",
        string_format(
            "set custom jinja chat template (default: template taken from model's metadata)\n"
            "if suffix/prefix are specified, template will be disabled\n"
            "only commonly used templates are accepted (unless --jinja is set before this flag):\n"
            "list of built-in templates:\n%s", list_builtin_chat_templates().c_str()
        ),
        [](common_params & params, const std::string & value) {
            params.chat_template = value;
        }
    ).set_examples({LLAMA_EXAMPLE_MAIN, LLAMA_EXAMPLE_SERVER, LLAMA_EXAMPLE_LLAVA}).set_env("LLAMA_ARG_CHAT_TEMPLATE"));
    add_opt(common_arg(
        {"--chat-template-file"}, "JINJA_TEMPLATE_FILE",
        string_format(
            "set custom jinja chat template file (default: template taken from model's metadata)\n"
            "if suffix/prefix are specified, template will be disabled\n"
            "only commonly used templates are accepted (unless --jinja is set before this flag):\n"
            "list of built-in templates:\n%s", list_builtin_chat_templates().c_str()
        ),
        [](common_params & params, const std::string & value) {
            params.chat_template = read_file(value);
        }
    ).set_examples({LLAMA_EXAMPLE_MAIN, LLAMA_EXAMPLE_SERVER}).set_env("LLAMA_ARG_CHAT_TEMPLATE_FILE"));
    add_opt(common_arg(
        {"-sps", "--slot-prompt-similarity"}, "SIMILARITY",
        string_format("how much the prompt of a request must match the prompt of a slot in order to use that slot (default: %.2f, 0.0 = disabled)\n", params.slot_prompt_similarity),
        [](common_params & params, const std::string & value) {
            params.slot_prompt_similarity = std::stof(value);
        }
    ).set_examples({LLAMA_EXAMPLE_SERVER}));
    add_opt(common_arg(
        {"--lora-init-without-apply"},
        string_format("load LoRA adapters without applying them (apply later via POST /lora-adapters) (default: %s)", params.lora_init_without_apply ? "enabled" : "disabled"),
        [](common_params & params) {
            params.lora_init_without_apply = true;
        }
    ).set_examples({LLAMA_EXAMPLE_SERVER}));
    add_opt(common_arg(
        {"--simple-io"},
        "use basic IO for better compatibility in subprocesses and limited consoles",
        [](common_params & params) {
            params.simple_io = true;
        }
    ).set_examples({LLAMA_EXAMPLE_MAIN, LLAMA_EXAMPLE_INFILL}));
    add_opt(common_arg(
        {"--positive-file"}, "FNAME",
        string_format("positive prompts file, one prompt per line (default: '%s')", params.cvector_positive_file.c_str()),
        [](common_params & params, const std::string & value) {
            params.cvector_positive_file = value;
        }
    ).set_examples({LLAMA_EXAMPLE_CVECTOR_GENERATOR}));
    add_opt(common_arg(
        {"--negative-file"}, "FNAME",
        string_format("negative prompts file, one prompt per line (default: '%s')", params.cvector_negative_file.c_str()),
        [](common_params & params, const std::string & value) {
            params.cvector_negative_file = value;
        }
    ).set_examples({LLAMA_EXAMPLE_CVECTOR_GENERATOR}));
    add_opt(common_arg(
        {"--pca-batch"}, "N",
        string_format("batch size used for PCA. Larger batch runs faster, but uses more memory (default: %d)", params.n_pca_batch),
        [](common_params & params, int value) {
            params.n_pca_batch = value;
        }
    ).set_examples({LLAMA_EXAMPLE_CVECTOR_GENERATOR}));
    add_opt(common_arg(
        {"--pca-iter"}, "N",
        string_format("number of iterations used for PCA (default: %d)", params.n_pca_iterations),
        [](common_params & params, int value) {
            params.n_pca_iterations = value;
        }
    ).set_examples({LLAMA_EXAMPLE_CVECTOR_GENERATOR}));
    add_opt(common_arg(
        {"--method"}, "{pca, mean}",
        "dimensionality reduction method to be used (default: pca)",
        [](common_params & params, const std::string & value) {
            /**/ if (value == "pca") { params.cvector_dimre_method = DIMRE_METHOD_PCA; }
            else if (value == "mean") { params.cvector_dimre_method = DIMRE_METHOD_MEAN; }
            else { throw std::invalid_argument("invalid value"); }
        }
    ).set_examples({LLAMA_EXAMPLE_CVECTOR_GENERATOR}));
    add_opt(common_arg(
        {"--output-format"}, "{md,jsonl}",
        "output format for batched-bench results (default: md)",
        [](common_params & params, const std::string & value) {
            /**/ if (value == "jsonl") { params.batched_bench_output_jsonl = true; }
            else if (value == "md") { params.batched_bench_output_jsonl = false; }
            else { std::invalid_argument("invalid value"); }
        }
    ).set_examples({LLAMA_EXAMPLE_BENCH}));
    add_opt(common_arg(
        {"--log-disable"},
        "Log disable",
        [](common_params &) {
            common_log_pause(common_log_main());
        }
    ));
    add_opt(common_arg(
        {"--log-file"}, "FNAME",
        "Log to file",
        [](common_params &, const std::string & value) {
            common_log_set_file(common_log_main(), value.c_str());
        }
    ));
    add_opt(common_arg(
        {"--log-colors"},
        "Enable colored logging",
        [](common_params &) {
            common_log_set_colors(common_log_main(), true);
        }
    ).set_env("LLAMA_LOG_COLORS"));
    add_opt(common_arg(
        {"-v", "--verbose", "--log-verbose"},
        "Set verbosity level to infinity (i.e. log all messages, useful for debugging)",
        [](common_params & params) {
            params.verbosity = INT_MAX;
            common_log_set_verbosity_thold(INT_MAX);
        }
    ));
    add_opt(common_arg(
        {"-lv", "--verbosity", "--log-verbosity"}, "N",
        "Set the verbosity threshold. Messages with a higher verbosity will be ignored.",
        [](common_params & params, int value) {
            params.verbosity = value;
            common_log_set_verbosity_thold(value);
        }
    ).set_env("LLAMA_LOG_VERBOSITY"));
    add_opt(common_arg(
        {"--log-prefix"},
        "Enable prefix in log messages",
        [](common_params &) {
            common_log_set_prefix(common_log_main(), true);
        }
    ).set_env("LLAMA_LOG_PREFIX"));
    add_opt(common_arg(
        {"--log-timestamps"},
        "Enable timestamps in log messages",
        [](common_params &) {
            common_log_set_timestamps(common_log_main(), true);
        }
    ).set_env("LLAMA_LOG_TIMESTAMPS"));

    // speculative parameters
    add_opt(common_arg(
        {"-td", "--threads-draft"}, "N",
        "number of threads to use during generation (default: same as --threads)",
        [](common_params & params, int value) {
            params.speculative.cpuparams.n_threads = value;
            if (params.speculative.cpuparams.n_threads <= 0) {
                params.speculative.cpuparams.n_threads = std::thread::hardware_concurrency();
            }
        }
    ).set_examples({LLAMA_EXAMPLE_SPECULATIVE}));
    add_opt(common_arg(
        {"-tbd", "--threads-batch-draft"}, "N",
        "number of threads to use during batch and prompt processing (default: same as --threads-draft)",
        [](common_params & params, int value) {
            params.speculative.cpuparams_batch.n_threads = value;
            if (params.speculative.cpuparams_batch.n_threads <= 0) {
                params.speculative.cpuparams_batch.n_threads = std::thread::hardware_concurrency();
            }
        }
    ).set_examples({LLAMA_EXAMPLE_SPECULATIVE}));
    add_opt(common_arg(
        {"-Cd", "--cpu-mask-draft"}, "M",
        "Draft model CPU affinity mask. Complements cpu-range-draft (default: same as --cpu-mask)",
        [](common_params & params, const std::string & mask) {
            params.speculative.cpuparams.mask_valid = true;
            if (!parse_cpu_mask(mask, params.speculative.cpuparams.cpumask)) {
                throw std::invalid_argument("invalid cpumask");
            }
        }
    ).set_examples({LLAMA_EXAMPLE_SPECULATIVE}));
    add_opt(common_arg(
        {"-Crd", "--cpu-range-draft"}, "lo-hi",
        "Ranges of CPUs for affinity. Complements --cpu-mask-draft",
        [](common_params & params, const std::string & range) {
            params.speculative.cpuparams.mask_valid = true;
            if (!parse_cpu_range(range, params.speculative.cpuparams.cpumask)) {
                throw std::invalid_argument("invalid range");
            }
        }
    ).set_examples({LLAMA_EXAMPLE_SPECULATIVE}));
    add_opt(common_arg(
        {"--cpu-strict-draft"}, "<0|1>",
        "Use strict CPU placement for draft model (default: same as --cpu-strict)",
        [](common_params & params, int value) {
            params.speculative.cpuparams.strict_cpu = value;
        }
    ).set_examples({LLAMA_EXAMPLE_SPECULATIVE}));
    add_opt(common_arg(
        {"--prio-draft"}, "N",
        string_format("set draft process/thread priority : 0-normal, 1-medium, 2-high, 3-realtime (default: %d)\n", params.speculative.cpuparams.priority),
        [](common_params & params, int prio) {
            if (prio < 0 || prio > 3) {
                throw std::invalid_argument("invalid value");
            }
            params.speculative.cpuparams.priority = (enum ggml_sched_priority) prio;
        }
    ).set_examples({LLAMA_EXAMPLE_SPECULATIVE}));
    add_opt(common_arg(
        {"--poll-draft"}, "<0|1>",
        "Use polling to wait for draft model work (default: same as --poll])",
        [](common_params & params, int value) {
            params.speculative.cpuparams.poll = value;
        }
    ).set_examples({LLAMA_EXAMPLE_SPECULATIVE}));
    add_opt(common_arg(
        {"-Cbd", "--cpu-mask-batch-draft"}, "M",
        "Draft model CPU affinity mask. Complements cpu-range-draft (default: same as --cpu-mask)",
        [](common_params & params, const std::string & mask) {
            params.speculative.cpuparams_batch.mask_valid = true;
            if (!parse_cpu_mask(mask, params.speculative.cpuparams_batch.cpumask)) {
                throw std::invalid_argument("invalid cpumask");
            }
        }
    ).set_examples({LLAMA_EXAMPLE_SPECULATIVE}));
    add_opt(common_arg(
        {"-Crbd", "--cpu-range-batch-draft"}, "lo-hi",
        "Ranges of CPUs for affinity. Complements --cpu-mask-draft-batch)",
        [](common_params & params, const std::string & range) {
            params.speculative.cpuparams_batch.mask_valid = true;
            if (!parse_cpu_range(range, params.speculative.cpuparams_batch.cpumask)) {
                throw std::invalid_argument("invalid cpumask");
            }
        }
    ).set_examples({LLAMA_EXAMPLE_SPECULATIVE}));
    add_opt(common_arg(
        {"--cpu-strict-batch-draft"}, "<0|1>",
        "Use strict CPU placement for draft model (default: --cpu-strict-draft)",
        [](common_params & params, int value) {
            params.speculative.cpuparams_batch.strict_cpu = value;
        }
    ).set_examples({LLAMA_EXAMPLE_SPECULATIVE}));
    add_opt(common_arg(
        {"--prio-batch-draft"}, "N",
        string_format("set draft process/thread priority : 0-normal, 1-medium, 2-high, 3-realtime (default: %d)\n", params.speculative.cpuparams_batch.priority),
        [](common_params & params, int prio) {
            if (prio < 0 || prio > 3) {
                throw std::invalid_argument("invalid value");
            }
            params.speculative.cpuparams_batch.priority = (enum ggml_sched_priority) prio;
        }
    ).set_examples({LLAMA_EXAMPLE_SPECULATIVE}));
    add_opt(common_arg(
        {"--poll-batch-draft"}, "<0|1>",
        "Use polling to wait for draft model work (default: --poll-draft)",
        [](common_params & params, int value) {
            params.speculative.cpuparams_batch.poll = value;
        }
    ).set_examples({LLAMA_EXAMPLE_SPECULATIVE}));
    add_opt(common_arg(
        {"--draft-max", "--draft", "--draft-n"}, "N",
        string_format("number of tokens to draft for speculative decoding (default: %d)", params.speculative.n_max),
        [](common_params & params, int value) {
            params.speculative.n_max = value;
        }
    ).set_examples({LLAMA_EXAMPLE_SPECULATIVE, LLAMA_EXAMPLE_LOOKUP, LLAMA_EXAMPLE_SERVER}).set_env("LLAMA_ARG_DRAFT_MAX"));
    add_opt(common_arg(
        {"--draft-min", "--draft-n-min"}, "N",
        string_format("minimum number of draft tokens to use for speculative decoding (default: %d)", params.speculative.n_min),
        [](common_params & params, int value) {
            params.speculative.n_min = value;
        }
    ).set_examples({LLAMA_EXAMPLE_SPECULATIVE, LLAMA_EXAMPLE_LOOKUP, LLAMA_EXAMPLE_SERVER}).set_env("LLAMA_ARG_DRAFT_MIN"));
    add_opt(common_arg(
        {"--draft-p-split"}, "P",
        string_format("speculative decoding split probability (default: %.1f)", (double)params.speculative.p_split),
        [](common_params & params, const std::string & value) {
            params.speculative.p_split = std::stof(value);
        }
    ).set_examples({LLAMA_EXAMPLE_SPECULATIVE}).set_env("LLAMA_ARG_DRAFT_P_SPLIT"));
    add_opt(common_arg(
        {"--draft-p-min"}, "P",
        string_format("minimum speculative decoding probability (greedy) (default: %.1f)", (double)params.speculative.p_min),
        [](common_params & params, const std::string & value) {
            params.speculative.p_min = std::stof(value);
        }
    ).set_examples({LLAMA_EXAMPLE_SPECULATIVE, LLAMA_EXAMPLE_SERVER}).set_env("LLAMA_ARG_DRAFT_P_MIN"));
    add_opt(common_arg(
        {"-cd", "--ctx-size-draft"}, "N",
        string_format("size of the prompt context for the draft model (default: %d, 0 = loaded from model)", params.speculative.n_ctx),
        [](common_params & params, int value) {
            params.speculative.n_ctx = value;
        }
    ).set_examples({LLAMA_EXAMPLE_SPECULATIVE, LLAMA_EXAMPLE_SERVER}).set_env("LLAMA_ARG_CTX_SIZE_DRAFT"));
    add_opt(common_arg(
        {"-devd", "--device-draft"}, "<dev1,dev2,..>",
        "comma-separated list of devices to use for offloading the draft model (none = don't offload)\n"
        "use --list-devices to see a list of available devices",
        [](common_params & params, const std::string & value) {
            params.speculative.devices = parse_device_list(value);
        }
    ).set_examples({LLAMA_EXAMPLE_SPECULATIVE, LLAMA_EXAMPLE_SERVER}));
    add_opt(common_arg(
        {"-ngld", "--gpu-layers-draft", "--n-gpu-layers-draft"}, "N",
        "number of layers to store in VRAM for the draft model",
        [](common_params & params, int value) {
            params.speculative.n_gpu_layers = value;
            if (!llama_supports_gpu_offload()) {
                fprintf(stderr, "warning: no usable GPU found, --gpu-layers-draft option will be ignored\n");
                fprintf(stderr, "warning: one possible reason is that llama.cpp was compiled without GPU support\n");
                fprintf(stderr, "warning: consult docs/build.md for compilation instructions\n");
            }
        }
    ).set_examples({LLAMA_EXAMPLE_SPECULATIVE, LLAMA_EXAMPLE_SERVER}).set_env("LLAMA_ARG_N_GPU_LAYERS_DRAFT"));
    add_opt(common_arg(
        {"-md", "--model-draft"}, "FNAME",
        "draft model for speculative decoding (default: unused)",
        [](common_params & params, const std::string & value) {
            params.speculative.model.path = value;
        }
    ).set_examples({LLAMA_EXAMPLE_SPECULATIVE, LLAMA_EXAMPLE_SERVER}).set_env("LLAMA_ARG_MODEL_DRAFT"));

    add_opt(common_arg(
        {"-mv", "--model-vocoder"}, "FNAME",
        "vocoder model for audio generation (default: unused)",
        [](common_params & params, const std::string & value) {
            params.vocoder.model.path = value;
        }
    ).set_examples({LLAMA_EXAMPLE_TTS, LLAMA_EXAMPLE_SERVER}));
     add_opt(common_arg(
        {"--tts-use-guide-tokens"},
        "Use guide tokens to improve TTS word recall",
        [](common_params & params) {
            params.vocoder.use_guide_tokens = true;
        }
    ).set_examples({LLAMA_EXAMPLE_TTS, LLAMA_EXAMPLE_SERVER}));
    add_opt(common_arg(
        {"--tts-speaker-file"}, "FNAME",
        "speaker file path for audio generation",
        [](common_params & params, const std::string & value) {
            params.vocoder.speaker_file = value;
        }
    ).set_examples({LLAMA_EXAMPLE_TTS}));

    // model-specific
    add_opt(common_arg(
        {"--tts-oute-default"},
        string_format("use default OuteTTS models (note: can download weights from the internet)"),
        [](common_params & params) {
            params.model.hf_repo = "OuteAI/OuteTTS-0.2-500M-GGUF";
            params.model.hf_file = "OuteTTS-0.2-500M-Q8_0.gguf";
            params.vocoder.model.hf_repo = "ggml-org/WavTokenizer";
            params.vocoder.model.hf_file = "WavTokenizer-Large-75-F16.gguf";
        }
    ).set_examples({LLAMA_EXAMPLE_TTS}));

    add_opt(common_arg(
        {"--embd-bge-small-en-default"},
        string_format("use default bge-small-en-v1.5 model (note: can download weights from the internet)"),
        [](common_params & params) {
            params.model.hf_repo = "ggml-org/bge-small-en-v1.5-Q8_0-GGUF";
            params.model.hf_file = "bge-small-en-v1.5-q8_0.gguf";
            params.pooling_type = LLAMA_POOLING_TYPE_NONE;
            params.embd_normalize = 2;
            params.n_ctx = 512;
            params.verbose_prompt = true;
            params.embedding = true;
        }
    ).set_examples({LLAMA_EXAMPLE_EMBEDDING, LLAMA_EXAMPLE_SERVER}));

    add_opt(common_arg(
        {"--embd-e5-small-en-default"},
        string_format("use default e5-small-v2 model (note: can download weights from the internet)"),
        [](common_params & params) {
            params.model.hf_repo = "ggml-org/e5-small-v2-Q8_0-GGUF";
            params.model.hf_file = "e5-small-v2-q8_0.gguf";
            params.pooling_type = LLAMA_POOLING_TYPE_NONE;
            params.embd_normalize = 2;
            params.n_ctx = 512;
            params.verbose_prompt = true;
            params.embedding = true;
        }
    ).set_examples({LLAMA_EXAMPLE_EMBEDDING, LLAMA_EXAMPLE_SERVER}));

    add_opt(common_arg(
        {"--embd-gte-small-default"},
        string_format("use default gte-small model (note: can download weights from the internet)"),
        [](common_params & params) {
            params.model.hf_repo = "ggml-org/gte-small-Q8_0-GGUF";
            params.model.hf_file = "gte-small-q8_0.gguf";
            params.pooling_type = LLAMA_POOLING_TYPE_NONE;
            params.embd_normalize = 2;
            params.n_ctx = 512;
            params.verbose_prompt = true;
            params.embedding = true;
        }
    ).set_examples({LLAMA_EXAMPLE_EMBEDDING, LLAMA_EXAMPLE_SERVER}));

    add_opt(common_arg(
        {"--fim-qwen-1.5b-default"},
        string_format("use default Qwen 2.5 Coder 1.5B (note: can download weights from the internet)"),
        [](common_params & params) {
            params.model.hf_repo = "ggml-org/Qwen2.5-Coder-1.5B-Q8_0-GGUF";
            params.model.hf_file = "qwen2.5-coder-1.5b-q8_0.gguf";
            params.port = 8012;
            params.n_gpu_layers = 99;
            params.flash_attn = true;
            params.n_ubatch = 1024;
            params.n_batch = 1024;
            params.n_ctx = 0;
            params.n_cache_reuse = 256;
        }
    ).set_examples({LLAMA_EXAMPLE_SERVER}));

    add_opt(common_arg(
        {"--fim-qwen-3b-default"},
        string_format("use default Qwen 2.5 Coder 3B (note: can download weights from the internet)"),
        [](common_params & params) {
            params.model.hf_repo = "ggml-org/Qwen2.5-Coder-3B-Q8_0-GGUF";
            params.model.hf_file = "qwen2.5-coder-3b-q8_0.gguf";
            params.port = 8012;
            params.n_gpu_layers = 99;
            params.flash_attn = true;
            params.n_ubatch = 1024;
            params.n_batch = 1024;
            params.n_ctx = 0;
            params.n_cache_reuse = 256;
        }
    ).set_examples({LLAMA_EXAMPLE_SERVER}));

    add_opt(common_arg(
        {"--fim-qwen-7b-default"},
        string_format("use default Qwen 2.5 Coder 7B (note: can download weights from the internet)"),
        [](common_params & params) {
            params.model.hf_repo = "ggml-org/Qwen2.5-Coder-7B-Q8_0-GGUF";
            params.model.hf_file = "qwen2.5-coder-7b-q8_0.gguf";
            params.port = 8012;
            params.n_gpu_layers = 99;
            params.flash_attn = true;
            params.n_ubatch = 1024;
            params.n_batch = 1024;
            params.n_ctx = 0;
            params.n_cache_reuse = 256;
        }
    ).set_examples({LLAMA_EXAMPLE_SERVER}));

    add_opt(common_arg(
        {"--fim-qwen-7b-spec"},
        string_format("use Qwen 2.5 Coder 7B + 0.5B draft for speculative decoding (note: can download weights from the internet)"),
        [](common_params & params) {
            params.model.hf_repo = "ggml-org/Qwen2.5-Coder-7B-Q8_0-GGUF";
            params.model.hf_file = "qwen2.5-coder-7b-q8_0.gguf";
            params.speculative.model.hf_repo = "ggml-org/Qwen2.5-Coder-0.5B-Q8_0-GGUF";
            params.speculative.model.hf_file = "qwen2.5-coder-0.5b-q8_0.gguf";
            params.speculative.n_gpu_layers = 99;
            params.port = 8012;
            params.n_gpu_layers = 99;
            params.flash_attn = true;
            params.n_ubatch = 1024;
            params.n_batch = 1024;
            params.n_ctx = 0;
            params.n_cache_reuse = 256;
        }
    ).set_examples({LLAMA_EXAMPLE_SERVER}));

    add_opt(common_arg(
        {"--fim-qwen-14b-spec"},
        string_format("use Qwen 2.5 Coder 14B + 0.5B draft for speculative decoding (note: can download weights from the internet)"),
        [](common_params & params) {
            params.model.hf_repo = "ggml-org/Qwen2.5-Coder-14B-Q8_0-GGUF";
            params.model.hf_file = "qwen2.5-coder-14b-q8_0.gguf";
            params.speculative.model.hf_repo = "ggml-org/Qwen2.5-Coder-0.5B-Q8_0-GGUF";
            params.speculative.model.hf_file = "qwen2.5-coder-0.5b-q8_0.gguf";
            params.speculative.n_gpu_layers = 99;
            params.port = 8012;
            params.n_gpu_layers = 99;
            params.flash_attn = true;
            params.n_ubatch = 1024;
            params.n_batch = 1024;
            params.n_ctx = 0;
            params.n_cache_reuse = 256;
        }
    ).set_examples({LLAMA_EXAMPLE_SERVER}));

    return ctx_arg;
}<|MERGE_RESOLUTION|>--- conflicted
+++ resolved
@@ -39,6 +39,7 @@
 using json = nlohmann::ordered_json;
 
 std::initializer_list<enum llama_example> mmproj_examples = {
+    LLAMA_EXAMPLE_ASR,
     LLAMA_EXAMPLE_LLAVA,
     // TODO: add LLAMA_EXAMPLE_SERVER when it's ready
 };
@@ -2215,20 +2216,13 @@
         [](common_params & params, const std::string & value) {
             params.mmproj.path = value;
         }
-<<<<<<< HEAD
-    ).set_examples({LLAMA_EXAMPLE_LLAVA, LLAMA_EXAMPLE_ASR}));
-=======
     ).set_examples(mmproj_examples));
->>>>>>> 36667c8e
     add_opt(common_arg(
         {"--mmproj-url"}, "URL",
         "URL to a multimodal projector file. see tools/llava/README.md",
         [](common_params & params, const std::string & value) {
             params.mmproj.url = value;
         }
-<<<<<<< HEAD
-    ).set_examples({LLAMA_EXAMPLE_LLAVA, LLAMA_EXAMPLE_ASR}));
-=======
     ).set_examples(mmproj_examples));
     add_opt(common_arg(
         {"--no-mmproj"},
@@ -2244,7 +2238,6 @@
             params.mmproj_use_gpu = false;
         }
     ).set_examples(mmproj_examples));
->>>>>>> 36667c8e
     add_opt(common_arg(
         {"--image"}, "FILE",
         "path to an image file. use with multimodal models. Specify multiple times for batching",
