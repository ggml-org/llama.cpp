#include "arg.h"

#include "chat.h"
#include "common.h"
#include "gguf.h" // for reading GGUF splits
#include "json-schema-to-grammar.h"
#include "log.h"
#include "sampling.h"

// fix problem with std::min and std::max
#if defined(_WIN32)
#define WIN32_LEAN_AND_MEAN
#ifndef NOMINMAX
#   define NOMINMAX
#endif
#include <windows.h>
#endif

#define JSON_ASSERT GGML_ASSERT
#include <nlohmann/json.hpp>

#include <algorithm>
#include <climits>
#include <cstdarg>
#include <filesystem>
#include <fstream>
#include <list>
#include <regex>
#include <set>
#include <string>
#include <thread>
#include <vector>

//#define LLAMA_USE_CURL

#if defined(LLAMA_USE_CURL)
#include <curl/curl.h>
#include <curl/easy.h>
#include <future>
#endif

using json = nlohmann::ordered_json;

std::initializer_list<enum llama_example> mmproj_examples = {
    LLAMA_EXAMPLE_MTMD,
    LLAMA_EXAMPLE_SERVER,
};

static std::string read_file(const std::string & fname) {
    std::ifstream file(fname);
    if (!file) {
        throw std::runtime_error(string_format("error: failed to open file '%s'\n", fname.c_str()));
    }
    std::string content((std::istreambuf_iterator<char>(file)), std::istreambuf_iterator<char>());
    file.close();
    return content;
}

static void write_file(const std::string & fname, const std::string & content) {
    std::ofstream file(fname);
    if (!file) {
        throw std::runtime_error(string_format("error: failed to open file '%s'\n", fname.c_str()));
    }
    file << content;
    file.close();
}

common_arg & common_arg::set_examples(std::initializer_list<enum llama_example> examples) {
    this->examples = std::move(examples);
    return *this;
}

common_arg & common_arg::set_excludes(std::initializer_list<enum llama_example> excludes) {
    this->excludes = std::move(excludes);
    return *this;
}

common_arg & common_arg::set_env(const char * env) {
    help = help + "\n(env: " + env + ")";
    this->env = env;
    return *this;
}

common_arg & common_arg::set_sparam() {
    is_sparam = true;
    return *this;
}

bool common_arg::in_example(enum llama_example ex) {
    return examples.find(ex) != examples.end();
}

bool common_arg::is_exclude(enum llama_example ex) {
    return excludes.find(ex) != excludes.end();
}

bool common_arg::get_value_from_env(std::string & output) {
    if (env == nullptr) return false;
    char * value = std::getenv(env);
    if (value) {
        output = value;
        return true;
    }
    return false;
}

bool common_arg::has_value_from_env() {
    return env != nullptr && std::getenv(env);
}

static std::vector<std::string> break_str_into_lines(std::string input, size_t max_char_per_line) {
    std::vector<std::string> result;
    std::istringstream iss(input);
    std::string line;
    auto add_line = [&](const std::string& l) {
        if (l.length() <= max_char_per_line) {
            result.push_back(l);
        } else {
            std::istringstream line_stream(l);
            std::string word, current_line;
            while (line_stream >> word) {
                if (current_line.length() + !current_line.empty() + word.length() > max_char_per_line) {
                    if (!current_line.empty()) result.push_back(current_line);
                    current_line = word;
                } else {
                    current_line += (!current_line.empty() ? " " : "") + word;
                }
            }
            if (!current_line.empty()) result.push_back(current_line);
        }
    };
    while (std::getline(iss, line)) {
        add_line(line);
    }
    return result;
}

std::string common_arg::to_string() {
    // params for printing to console
    const static int n_leading_spaces = 40;
    const static int n_char_per_line_help = 70; // TODO: detect this based on current console
    std::string leading_spaces(n_leading_spaces, ' ');

    std::ostringstream ss;
    for (const auto arg : args) {
        if (arg == args.front()) {
            if (args.size() == 1) {
                ss << arg;
            } else {
                // first arg is usually abbreviation, we need padding to make it more beautiful
                auto tmp = std::string(arg) + ", ";
                auto spaces = std::string(std::max(0, 7 - (int)tmp.size()), ' ');
                ss << tmp << spaces;
            }
        } else {
            ss << arg << (arg != args.back() ? ", " : "");
        }
    }
    if (value_hint) ss << " " << value_hint;
    if (value_hint_2) ss << " " << value_hint_2;
    if (ss.tellp() > n_leading_spaces - 3) {
        // current line is too long, add new line
        ss << "\n" << leading_spaces;
    } else {
        // padding between arg and help, same line
        ss << std::string(leading_spaces.size() - ss.tellp(), ' ');
    }
    const auto help_lines = break_str_into_lines(help, n_char_per_line_help);
    for (const auto & line : help_lines) {
        ss << (&line == &help_lines.front() ? "" : leading_spaces) << line << "\n";
    }
    return ss.str();
}

//
// downloader
//

struct common_hf_file_res {
    std::string repo; // repo name with ":tag" removed
    std::string ggufFile;
    std::string mmprojFile;
};

#ifdef LLAMA_USE_CURL

bool common_has_curl() {
    return true;
}

#ifdef __linux__
#include <linux/limits.h>
#elif defined(_WIN32)
#   if !defined(PATH_MAX)
#   define PATH_MAX MAX_PATH
#   endif
#elif defined(_AIX)
#include <sys/limits.h>
#else
#include <sys/syslimits.h>
#endif
#define LLAMA_CURL_MAX_URL_LENGTH 2084 // Maximum URL Length in Chrome: 2083

//
// CURL utils
//

using curl_ptr = std::unique_ptr<CURL, decltype(&curl_easy_cleanup)>;

// cannot use unique_ptr for curl_slist, because we cannot update without destroying the old one
struct curl_slist_ptr {
    struct curl_slist * ptr = nullptr;
    ~curl_slist_ptr() {
        if (ptr) {
            curl_slist_free_all(ptr);
        }
    }
};

#define CURL_MAX_RETRY 3
#define CURL_RETRY_DELAY_SECONDS 2

static bool curl_perform_with_retry(const std::string & url, CURL * curl, int max_attempts, int retry_delay_seconds, const char * method_name) {
    int remaining_attempts = max_attempts;

    while (remaining_attempts > 0) {
        LOG_INF("%s: %s %s (attempt %d of %d)...\n", __func__ , method_name, url.c_str(), max_attempts - remaining_attempts + 1, max_attempts);

        CURLcode res = curl_easy_perform(curl);
        if (res == CURLE_OK) {
            return true;
        }

        int exponential_backoff_delay = std::pow(retry_delay_seconds, max_attempts - remaining_attempts) * 1000;
        LOG_WRN("%s: curl_easy_perform() failed: %s, retrying after %d milliseconds...\n", __func__, curl_easy_strerror(res), exponential_backoff_delay);

        remaining_attempts--;
        if (remaining_attempts == 0) break;
        std::this_thread::sleep_for(std::chrono::milliseconds(exponential_backoff_delay));
    }

    LOG_ERR("%s: curl_easy_perform() failed after %d attempts\n", __func__, max_attempts);

    return false;
}

// download one single file from remote URL to local path
static bool common_download_file_single(const std::string & url, const std::string & path, const std::string & bearer_token, bool offline) {
    // Check if the file already exists locally
    auto file_exists = std::filesystem::exists(path);

    // If the file exists, check its JSON metadata companion file.
    std::string metadata_path = path + ".json";
    nlohmann::json metadata; // TODO @ngxson : get rid of this json, use regex instead
    std::string etag;
    std::string last_modified;

    if (file_exists) {
        if (offline) {
            LOG_INF("%s: using cached file (offline mode): %s\n", __func__, path.c_str());
            return true; // skip verification/downloading
        }
        // Try and read the JSON metadata file (note: stream autoclosed upon exiting this block).
        std::ifstream metadata_in(metadata_path);
        if (metadata_in.good()) {
            try {
                metadata_in >> metadata;
                LOG_DBG("%s: previous metadata file found %s: %s\n", __func__, metadata_path.c_str(), metadata.dump().c_str());
                if (metadata.contains("etag") && metadata.at("etag").is_string()) {
                    etag = metadata.at("etag");
                }
                if (metadata.contains("lastModified") && metadata.at("lastModified").is_string()) {
                    last_modified = metadata.at("lastModified");
                }
            } catch (const nlohmann::json::exception & e) {
                LOG_ERR("%s: error reading metadata file %s: %s\n", __func__, metadata_path.c_str(), e.what());
            }
        }
        // if we cannot open the metadata file, we assume that the downloaded file is not valid (etag and last-modified are left empty, so we will download it again)
    } else {
        if (offline) {
            LOG_ERR("%s: required file is not available in cache (offline mode): %s\n", __func__, path.c_str());
            return false;
        }
        LOG_INF("%s: no previous model file found %s\n", __func__, path.c_str());
    }

    // Send a HEAD request to retrieve the etag and last-modified headers
    struct common_load_model_from_url_headers {
        std::string etag;
        std::string last_modified;
    };

    common_load_model_from_url_headers headers;
    bool head_request_ok = false;
    bool should_download = !file_exists; // by default, we should download if the file does not exist

    // Initialize libcurl
    curl_ptr       curl(curl_easy_init(), &curl_easy_cleanup);
    curl_slist_ptr http_headers;
    if (!curl) {
        LOG_ERR("%s: error initializing libcurl\n", __func__);
        return false;
    }

    // Set the URL, allow to follow http redirection
    curl_easy_setopt(curl.get(), CURLOPT_URL, url.c_str());
    curl_easy_setopt(curl.get(), CURLOPT_FOLLOWLOCATION, 1L);

    http_headers.ptr = curl_slist_append(http_headers.ptr, "User-Agent: llama-cpp");
    // Check if hf-token or bearer-token was specified
    if (!bearer_token.empty()) {
        std::string auth_header = "Authorization: Bearer " + bearer_token;
        http_headers.ptr = curl_slist_append(http_headers.ptr, auth_header.c_str());
    }
    curl_easy_setopt(curl.get(), CURLOPT_HTTPHEADER, http_headers.ptr);

#if defined(_WIN32)
    // CURLSSLOPT_NATIVE_CA tells libcurl to use standard certificate store of
    //   operating system. Currently implemented under MS-Windows.
    curl_easy_setopt(curl.get(), CURLOPT_SSL_OPTIONS, CURLSSLOPT_NATIVE_CA);
#endif

    typedef size_t(*CURLOPT_HEADERFUNCTION_PTR)(char *, size_t, size_t, void *);
    auto header_callback = [](char * buffer, size_t /*size*/, size_t n_items, void * userdata) -> size_t {
        common_load_model_from_url_headers * headers = (common_load_model_from_url_headers *) userdata;

        static std::regex header_regex("([^:]+): (.*)\r\n");
        static std::regex etag_regex("ETag", std::regex_constants::icase);
        static std::regex last_modified_regex("Last-Modified", std::regex_constants::icase);

        std::string header(buffer, n_items);
        std::smatch match;
        if (std::regex_match(header, match, header_regex)) {
            const std::string & key = match[1];
            const std::string & value = match[2];
            if (std::regex_match(key, match, etag_regex)) {
                headers->etag = value;
            } else if (std::regex_match(key, match, last_modified_regex)) {
                headers->last_modified = value;
            }
        }
        return n_items;
    };

    curl_easy_setopt(curl.get(), CURLOPT_NOBODY, 1L); // will trigger the HEAD verb
    curl_easy_setopt(curl.get(), CURLOPT_NOPROGRESS, 1L); // hide head request progress
    curl_easy_setopt(curl.get(), CURLOPT_HEADERFUNCTION, static_cast<CURLOPT_HEADERFUNCTION_PTR>(header_callback));
    curl_easy_setopt(curl.get(), CURLOPT_HEADERDATA, &headers);

    // we only allow retrying once for HEAD requests
    // this is for the use case of using running offline (no internet), retrying can be annoying
    bool was_perform_successful = curl_perform_with_retry(url, curl.get(), 1, 0, "HEAD");
    if (!was_perform_successful) {
        head_request_ok = false;
    }

    long http_code = 0;
    curl_easy_getinfo(curl.get(), CURLINFO_RESPONSE_CODE, &http_code);
    if (http_code == 200) {
        head_request_ok = true;
    } else {
        LOG_WRN("%s: HEAD invalid http status code received: %ld\n", __func__, http_code);
        head_request_ok = false;
    }

    // if head_request_ok is false, we don't have the etag or last-modified headers
    // we leave should_download as-is, which is true if the file does not exist
    if (head_request_ok) {
        // check if ETag or Last-Modified headers are different
        // if it is, we need to download the file again
        if (!etag.empty() && etag != headers.etag) {
            LOG_WRN("%s: ETag header is different (%s != %s): triggering a new download\n", __func__, etag.c_str(), headers.etag.c_str());
            should_download = true;
        } else if (!last_modified.empty() && last_modified != headers.last_modified) {
            LOG_WRN("%s: Last-Modified header is different (%s != %s): triggering a new download\n", __func__, last_modified.c_str(), headers.last_modified.c_str());
            should_download = true;
        }
    }

    if (should_download) {
        std::string path_temporary = path + ".downloadInProgress";
        if (file_exists) {
            LOG_WRN("%s: deleting previous downloaded file: %s\n", __func__, path.c_str());
            if (remove(path.c_str()) != 0) {
                LOG_ERR("%s: unable to delete file: %s\n", __func__, path.c_str());
                return false;
            }
        }

        // Set the output file

        struct FILE_deleter {
            void operator()(FILE * f) const {
                fclose(f);
            }
        };

        std::unique_ptr<FILE, FILE_deleter> outfile(fopen(path_temporary.c_str(), "wb"));
        if (!outfile) {
            LOG_ERR("%s: error opening local file for writing: %s\n", __func__, path.c_str());
            return false;
        }

        typedef size_t(*CURLOPT_WRITEFUNCTION_PTR)(void * data, size_t size, size_t nmemb, void * fd);
        auto write_callback = [](void * data, size_t size, size_t nmemb, void * fd) -> size_t {
            return fwrite(data, size, nmemb, (FILE *)fd);
        };
        curl_easy_setopt(curl.get(), CURLOPT_NOBODY, 0L);
        curl_easy_setopt(curl.get(), CURLOPT_WRITEFUNCTION, static_cast<CURLOPT_WRITEFUNCTION_PTR>(write_callback));
        curl_easy_setopt(curl.get(), CURLOPT_WRITEDATA, outfile.get());

        //  display download progress
        curl_easy_setopt(curl.get(), CURLOPT_NOPROGRESS, 0L);

        // helper function to hide password in URL
        auto llama_download_hide_password_in_url = [](const std::string & url) -> std::string {
            std::size_t protocol_pos = url.find("://");
            if (protocol_pos == std::string::npos) {
                return url;  // Malformed URL
            }

            std::size_t at_pos = url.find('@', protocol_pos + 3);
            if (at_pos == std::string::npos) {
                return url;  // No password in URL
            }

            return url.substr(0, protocol_pos + 3) + "********" + url.substr(at_pos);
        };

        // start the download
        LOG_INF("%s: trying to download model from %s to %s (server_etag:%s, server_last_modified:%s)...\n", __func__,
            llama_download_hide_password_in_url(url).c_str(), path.c_str(), headers.etag.c_str(), headers.last_modified.c_str());
        bool was_perform_successful = curl_perform_with_retry(url, curl.get(), CURL_MAX_RETRY, CURL_RETRY_DELAY_SECONDS, "GET");
        if (!was_perform_successful) {
            return false;
        }

        long http_code = 0;
        curl_easy_getinfo (curl.get(), CURLINFO_RESPONSE_CODE, &http_code);
        if (http_code < 200 || http_code >= 400) {
            LOG_ERR("%s: invalid http status code received: %ld\n", __func__, http_code);
            return false;
        }

        // Causes file to be closed explicitly here before we rename it.
        outfile.reset();

        // Write the updated JSON metadata file.
        metadata.update({
            {"url", url},
            {"etag", headers.etag},
            {"lastModified", headers.last_modified}
        });
        write_file(metadata_path, metadata.dump(4));
        LOG_DBG("%s: file metadata saved: %s\n", __func__, metadata_path.c_str());

        if (rename(path_temporary.c_str(), path.c_str()) != 0) {
            LOG_ERR("%s: unable to rename file: %s to %s\n", __func__, path_temporary.c_str(), path.c_str());
            return false;
        }
    } else {
        LOG_INF("%s: using cached file: %s\n", __func__, path.c_str());
    }

    return true;
}

// download multiple files from remote URLs to local paths
// the input is a vector of pairs <url, path>
static bool common_download_file_multiple(const std::vector<std::pair<std::string, std::string>> & urls, const std::string & bearer_token, bool offline) {
    // Prepare download in parallel
    std::vector<std::future<bool>> futures_download;
    for (auto const & item : urls) {
        futures_download.push_back(std::async(std::launch::async, [bearer_token, offline](const std::pair<std::string, std::string> & it) -> bool {
            return common_download_file_single(it.first, it.second, bearer_token, offline);
        }, item));
    }

    // Wait for all downloads to complete
    for (auto & f : futures_download) {
        if (!f.get()) {
            return false;
        }
    }

    return true;
}

static bool common_download_model(
        const common_params_model & model,
        const std::string & bearer_token,
        bool offline) {
    // Basic validation of the model.url
    if (model.url.empty()) {
        LOG_ERR("%s: invalid model url\n", __func__);
        return false;
    }

    if (!common_download_file_single(model.url, model.path, bearer_token, offline)) {
        return false;
    }

    // check for additional GGUFs split to download
    int n_split = 0;
    {
        struct gguf_init_params gguf_params = {
            /*.no_alloc = */ true,
            /*.ctx      = */ NULL,
        };
        auto * ctx_gguf = gguf_init_from_file(model.path.c_str(), gguf_params);
        if (!ctx_gguf) {
            LOG_ERR("\n%s:  failed to load input GGUF from %s\n", __func__, model.path.c_str());
            return false;
        }

        auto key_n_split = gguf_find_key(ctx_gguf, LLM_KV_SPLIT_COUNT);
        if (key_n_split >= 0) {
            n_split = gguf_get_val_u16(ctx_gguf, key_n_split);
        }

        gguf_free(ctx_gguf);
    }

    if (n_split > 1) {
        char split_prefix[PATH_MAX] = {0};
        char split_url_prefix[LLAMA_CURL_MAX_URL_LENGTH] = {0};

        // Verify the first split file format
        // and extract split URL and PATH prefixes
        {
            if (!llama_split_prefix(split_prefix, sizeof(split_prefix), model.path.c_str(), 0, n_split)) {
                LOG_ERR("\n%s: unexpected model file name: %s n_split=%d\n", __func__, model.path.c_str(), n_split);
                return false;
            }

            if (!llama_split_prefix(split_url_prefix, sizeof(split_url_prefix), model.url.c_str(), 0, n_split)) {
                LOG_ERR("\n%s: unexpected model url: %s n_split=%d\n", __func__, model.url.c_str(), n_split);
                return false;
            }
        }

        std::vector<std::pair<std::string, std::string>> urls;
        for (int idx = 1; idx < n_split; idx++) {
            char split_path[PATH_MAX] = {0};
            llama_split_path(split_path, sizeof(split_path), split_prefix, idx, n_split);

            char split_url[LLAMA_CURL_MAX_URL_LENGTH] = {0};
            llama_split_path(split_url, sizeof(split_url), split_url_prefix, idx, n_split);

            if (std::string(split_path) == model.path) {
                continue; // skip the already downloaded file
            }

            urls.push_back({split_url, split_path});
        }

        // Download in parallel
        common_download_file_multiple(urls, bearer_token, offline);
    }

    return true;
}

std::pair<long, std::vector<char>> common_remote_get_content(const std::string & url, const common_remote_params & params) {
    curl_ptr       curl(curl_easy_init(), &curl_easy_cleanup);
    curl_slist_ptr http_headers;
    std::vector<char> res_buffer;

    curl_easy_setopt(curl.get(), CURLOPT_URL, url.c_str());
    curl_easy_setopt(curl.get(), CURLOPT_NOPROGRESS, 1L);
    curl_easy_setopt(curl.get(), CURLOPT_FOLLOWLOCATION, 1L);
    typedef size_t(*CURLOPT_WRITEFUNCTION_PTR)(void * ptr, size_t size, size_t nmemb, void * data);
    auto write_callback = [](void * ptr, size_t size, size_t nmemb, void * data) -> size_t {
        auto data_vec = static_cast<std::vector<char> *>(data);
        data_vec->insert(data_vec->end(), (char *)ptr, (char *)ptr + size * nmemb);
        return size * nmemb;
    };
    curl_easy_setopt(curl.get(), CURLOPT_WRITEFUNCTION, static_cast<CURLOPT_WRITEFUNCTION_PTR>(write_callback));
    curl_easy_setopt(curl.get(), CURLOPT_WRITEDATA, &res_buffer);
#if defined(_WIN32)
    curl_easy_setopt(curl.get(), CURLOPT_SSL_OPTIONS, CURLSSLOPT_NATIVE_CA);
#endif
    if (params.timeout > 0) {
        curl_easy_setopt(curl.get(), CURLOPT_TIMEOUT, params.timeout);
    }
    if (params.max_size > 0) {
        curl_easy_setopt(curl.get(), CURLOPT_MAXFILESIZE, params.max_size);
    }
    http_headers.ptr = curl_slist_append(http_headers.ptr, "User-Agent: llama-cpp");
    for (const auto & header : params.headers) {
        http_headers.ptr = curl_slist_append(http_headers.ptr, header.c_str());
    }
    curl_easy_setopt(curl.get(), CURLOPT_HTTPHEADER, http_headers.ptr);

    CURLcode res = curl_easy_perform(curl.get());

    if (res != CURLE_OK) {
        std::string error_msg = curl_easy_strerror(res);
        throw std::runtime_error("error: cannot make GET request: " + error_msg);
    }

    long res_code;
    curl_easy_getinfo(curl.get(), CURLINFO_RESPONSE_CODE, &res_code);

    return { res_code, std::move(res_buffer) };
}

/**
 * Allow getting the HF file from the HF repo with tag (like ollama), for example:
 * - bartowski/Llama-3.2-3B-Instruct-GGUF:q4
 * - bartowski/Llama-3.2-3B-Instruct-GGUF:Q4_K_M
 * - bartowski/Llama-3.2-3B-Instruct-GGUF:q5_k_s
 * Tag is optional, default to "latest" (meaning it checks for Q4_K_M first, then Q4, then if not found, return the first GGUF file in repo)
 *
 * Return pair of <repo, file> (with "repo" already having tag removed)
 *
 * Note: we use the Ollama-compatible HF API, but not using the blobId. Instead, we use the special "ggufFile" field which returns the value for "hf_file". This is done to be backward-compatible with existing cache files.
 */
static struct common_hf_file_res common_get_hf_file(const std::string & hf_repo_with_tag, const std::string & bearer_token, bool offline) {
    auto parts = string_split<std::string>(hf_repo_with_tag, ':');
    std::string tag = parts.size() > 1 ? parts.back() : "latest";
    std::string hf_repo = parts[0];
    if (string_split<std::string>(hf_repo, '/').size() != 2) {
        throw std::invalid_argument("error: invalid HF repo format, expected <user>/<model>[:quant]\n");
    }

    std::string url = get_model_endpoint() + "v2/" + hf_repo + "/manifests/" + tag;

    // headers
    std::vector<std::string> headers;
    headers.push_back("Accept: application/json");
    if (!bearer_token.empty()) {
        headers.push_back("Authorization: Bearer " + bearer_token);
    }
    // Important: the User-Agent must be "llama-cpp" to get the "ggufFile" field in the response
    // User-Agent header is already set in common_remote_get_content, no need to set it here

    // we use "=" to avoid clashing with other component, while still being allowed on windows
    std::string cached_response_fname = "manifest=" + hf_repo + "=" + tag + ".json";
    string_replace_all(cached_response_fname, "/", "_");
    std::string cached_response_path = fs_get_cache_file(cached_response_fname);

    // make the request
    common_remote_params params;
    params.headers = headers;
    long res_code = 0;
    std::string res_str;
    bool use_cache = false;
    if (!offline) {
        try {
            auto res = common_remote_get_content(url, params);
            res_code = res.first;
            res_str = std::string(res.second.data(), res.second.size());
        } catch (const std::exception & e) {
            LOG_WRN("error: failed to get manifest at %s: %s\n", url.c_str(), e.what());
        }
    }
    if (res_code == 0) {
        if (std::filesystem::exists(cached_response_path)) {
            LOG_WRN("trying to read manifest from cache: %s\n", cached_response_path.c_str());
            res_str = read_file(cached_response_path);
            res_code = 200;
            use_cache = true;
        } else {
            throw std::runtime_error(
                offline ? "error: failed to get manifest (offline mode)"
                : "error: failed to get manifest (check your internet connection)");
        }
    }
    std::string ggufFile;
    std::string mmprojFile;

    if (res_code == 200 || res_code == 304) {
        // extract ggufFile.rfilename in json, using regex
        {
            std::regex pattern("\"ggufFile\"[\\s\\S]*?\"rfilename\"\\s*:\\s*\"([^\"]+)\"");
            std::smatch match;
            if (std::regex_search(res_str, match, pattern)) {
                ggufFile = match[1].str();
            }
        }
        // extract mmprojFile.rfilename in json, using regex
        {
            std::regex pattern("\"mmprojFile\"[\\s\\S]*?\"rfilename\"\\s*:\\s*\"([^\"]+)\"");
            std::smatch match;
            if (std::regex_search(res_str, match, pattern)) {
                mmprojFile = match[1].str();
            }
        }
        if (!use_cache) {
            // if not using cached response, update the cache file
            write_file(cached_response_path, res_str);
        }
    } else if (res_code == 401) {
        throw std::runtime_error("error: model is private or does not exist; if you are accessing a gated model, please provide a valid HF token");
    } else {
        throw std::runtime_error(string_format("error from HF API, response code: %ld, data: %s", res_code, res_str.c_str()));
    }

    // check response
    if (ggufFile.empty()) {
        throw std::runtime_error("error: model does not have ggufFile");
    }

    return { hf_repo, ggufFile, mmprojFile };
}

#else

bool common_has_curl() {
    return false;
}

static bool common_download_file_single(const std::string &, const std::string &, const std::string &, bool) {
    LOG_ERR("error: built without CURL, cannot download model from internet\n");
    return false;
}

static bool common_download_file_multiple(const std::vector<std::pair<std::string, std::string>> &, const std::string &, bool) {
    LOG_ERR("error: built without CURL, cannot download model from the internet\n");
    return false;
}

static bool common_download_model(
        const common_params_model &,
        const std::string &,
        bool) {
    LOG_ERR("error: built without CURL, cannot download model from the internet\n");
    return false;
}

static struct common_hf_file_res common_get_hf_file(const std::string &, const std::string &, bool) {
    LOG_ERR("error: built without CURL, cannot download model from the internet\n");
    return {};
}

std::pair<long, std::vector<char>> common_remote_get_content(const std::string & url, const common_remote_params &) {
    if (!url.empty()) {
        throw std::runtime_error("error: built without CURL, cannot download model from the internet");
    }

    return {};
}

#endif // LLAMA_USE_CURL

//
// utils
//

struct handle_model_result {
    bool found_mmproj = false;
    common_params_model mmproj;
};

static handle_model_result common_params_handle_model(
        struct common_params_model & model,
        const std::string & bearer_token,
        const std::string & model_path_default,
        bool offline) {
    handle_model_result result;
    // handle pre-fill default model path and url based on hf_repo and hf_file
    {
        if (!model.hf_repo.empty()) {
            // short-hand to avoid specifying --hf-file -> default it to --model
            if (model.hf_file.empty()) {
                if (model.path.empty()) {
                    auto auto_detected = common_get_hf_file(model.hf_repo, bearer_token, offline);
                    if (auto_detected.repo.empty() || auto_detected.ggufFile.empty()) {
                        exit(1); // built without CURL, error message already printed
                    }
                    model.hf_repo = auto_detected.repo;
                    model.hf_file = auto_detected.ggufFile;
                    if (!auto_detected.mmprojFile.empty()) {
                        result.found_mmproj   = true;
                        result.mmproj.hf_repo = model.hf_repo;
                        result.mmproj.hf_file = auto_detected.mmprojFile;
                    }
                } else {
                    model.hf_file = model.path;
                }
            }

            std::string model_endpoint = get_model_endpoint();
            model.url = model_endpoint + model.hf_repo + "/resolve/main/" + model.hf_file;
            // make sure model path is present (for caching purposes)
            if (model.path.empty()) {
                // this is to avoid different repo having same file name, or same file name in different subdirs
                std::string filename = model.hf_repo + "_" + model.hf_file;
                // to make sure we don't have any slashes in the filename
                string_replace_all(filename, "/", "_");
                model.path = fs_get_cache_file(filename);
            }

        } else if (!model.url.empty()) {
            if (model.path.empty()) {
                auto f = string_split<std::string>(model.url, '#').front();
                f = string_split<std::string>(f, '?').front();
                model.path = fs_get_cache_file(string_split<std::string>(f, '/').back());
            }

        } else if (model.path.empty()) {
            model.path = model_path_default;
        }
    }

    // then, download it if needed
    if (!model.url.empty()) {
        bool ok = common_download_model(model, bearer_token, offline);
        if (!ok) {
            LOG_ERR("error: failed to download model from %s\n", model.url.c_str());
            exit(1);
        }
    }

    return result;
}

const std::vector<ggml_type> kv_cache_types = {
    GGML_TYPE_F32,
    GGML_TYPE_F16,
    GGML_TYPE_BF16,
    GGML_TYPE_Q8_0,
    GGML_TYPE_Q4_0,
    GGML_TYPE_Q4_1,
    GGML_TYPE_IQ4_NL,
    GGML_TYPE_Q5_0,
    GGML_TYPE_Q5_1,
};

static ggml_type kv_cache_type_from_str(const std::string & s) {
    for (const auto & type : kv_cache_types) {
        if (ggml_type_name(type) == s) {
            return type;
        }
    }
    throw std::runtime_error("Unsupported cache type: " + s);
}

static std::string get_all_kv_cache_types() {
    std::ostringstream msg;
    for (const auto & type : kv_cache_types) {
        msg << ggml_type_name(type) << (&type == &kv_cache_types.back() ? "" : ", ");
    }
    return msg.str();
}

//
// CLI argument parsing functions
//

static bool common_params_parse_ex(int argc, char ** argv, common_params_context & ctx_arg) {
    std::string arg;
    const std::string arg_prefix = "--";
    common_params & params = ctx_arg.params;

    std::unordered_map<std::string, common_arg *> arg_to_options;
    for (auto & opt : ctx_arg.options) {
        for (const auto & arg : opt.args) {
            arg_to_options[arg] = &opt;
        }
    }

    // handle environment variables
    for (auto & opt : ctx_arg.options) {
        std::string value;
        if (opt.get_value_from_env(value)) {
            try {
                if (opt.handler_void && (value == "1" || value == "true")) {
                    opt.handler_void(params);
                }
                if (opt.handler_int) {
                    opt.handler_int(params, std::stoi(value));
                }
                if (opt.handler_string) {
                    opt.handler_string(params, value);
                    continue;
                }
            } catch (std::exception & e) {
                throw std::invalid_argument(string_format(
                    "error while handling environment variable \"%s\": %s\n\n", opt.env, e.what()));
            }
        }
    }

    // handle command line arguments
    auto check_arg = [&](int i) {
        if (i+1 >= argc) {
            throw std::invalid_argument("expected value for argument");
        }
    };

    for (int i = 1; i < argc; i++) {
        const std::string arg_prefix = "--";

        std::string arg = argv[i];
        if (arg.compare(0, arg_prefix.size(), arg_prefix) == 0) {
            std::replace(arg.begin(), arg.end(), '_', '-');
        }
        if (arg_to_options.find(arg) == arg_to_options.end()) {
            throw std::invalid_argument(string_format("error: invalid argument: %s", arg.c_str()));
        }
        auto opt = *arg_to_options[arg];
        if (opt.has_value_from_env()) {
            fprintf(stderr, "warn: %s environment variable is set, but will be overwritten by command line argument %s\n", opt.env, arg.c_str());
        }
        try {
            if (opt.handler_void) {
                opt.handler_void(params);
                continue;
            }

            // arg with single value
            check_arg(i);
            std::string val = argv[++i];
            if (opt.handler_int) {
                opt.handler_int(params, std::stoi(val));
                continue;
            }
            if (opt.handler_string) {
                opt.handler_string(params, val);
                continue;
            }

            // arg with 2 values
            check_arg(i);
            std::string val2 = argv[++i];
            if (opt.handler_str_str) {
                opt.handler_str_str(params, val, val2);
                continue;
            }
        } catch (std::exception & e) {
            throw std::invalid_argument(string_format(
                "error while handling argument \"%s\": %s\n\n"
                "usage:\n%s\n\nto show complete usage, run with -h",
                arg.c_str(), e.what(), arg_to_options[arg]->to_string().c_str()));
        }
    }

    postprocess_cpu_params(params.cpuparams,       nullptr);
    postprocess_cpu_params(params.cpuparams_batch, &params.cpuparams);

    postprocess_cpu_params(params.speculative.cpuparams,       &params.cpuparams);
    postprocess_cpu_params(params.speculative.cpuparams_batch, &params.cpuparams_batch);

    if (params.prompt_cache_all && (params.interactive || params.interactive_first)) {
        throw std::invalid_argument("error: --prompt-cache-all not supported in interactive mode yet\n");
    }

    // handle model and download
    {
        auto res = common_params_handle_model(params.model, params.hf_token, DEFAULT_MODEL_PATH, params.offline);
        if (params.no_mmproj) {
            params.mmproj = {};
        } else if (res.found_mmproj && params.mmproj.path.empty() && params.mmproj.url.empty()) {
            // optionally, handle mmproj model when -hf is specified
            params.mmproj = res.mmproj;
        }
        // only download mmproj if the current example is using it
        for (auto & ex : mmproj_examples) {
            if (ctx_arg.ex == ex) {
                common_params_handle_model(params.mmproj,    params.hf_token, "", params.offline);
                break;
            }
        }
        common_params_handle_model(params.speculative.model, params.hf_token, "", params.offline);
        common_params_handle_model(params.vocoder.model,     params.hf_token, "", params.offline);
    }

    if (params.escape) {
        string_process_escapes(params.prompt);
        string_process_escapes(params.input_prefix);
        string_process_escapes(params.input_suffix);
        for (auto & antiprompt : params.antiprompt) {
            string_process_escapes(antiprompt);
        }
        for (auto & seq_breaker : params.sampling.dry_sequence_breakers) {
            string_process_escapes(seq_breaker);
        }
        for (auto & pair : params.speculative.replacements) {
            string_process_escapes(pair.first);
            string_process_escapes(pair.second);
        }
    }

    if (!params.kv_overrides.empty()) {
        params.kv_overrides.emplace_back();
        params.kv_overrides.back().key[0] = 0;
    }

    if (!params.tensor_buft_overrides.empty()) {
        params.tensor_buft_overrides.push_back({nullptr, nullptr});
    }

    if (!params.chat_template.empty() && !common_chat_verify_template(params.chat_template, params.use_jinja)) {
        throw std::runtime_error(string_format(
            "error: the supplied chat template is not supported: %s%s\n",
            params.chat_template.c_str(),
            params.use_jinja ? "" : "\nnote: llama.cpp was started without --jinja, we only support commonly used templates"
        ));
    }

    return true;
}

static void common_params_print_usage(common_params_context & ctx_arg) {
    auto print_options = [](std::vector<common_arg *> & options) {
        for (common_arg * opt : options) {
            printf("%s", opt->to_string().c_str());
        }
    };

    std::vector<common_arg *> common_options;
    std::vector<common_arg *> sparam_options;
    std::vector<common_arg *> specific_options;
    for (auto & opt : ctx_arg.options) {
        // in case multiple LLAMA_EXAMPLE_* are set, we prioritize the LLAMA_EXAMPLE_* matching current example
        if (opt.is_sparam) {
            sparam_options.push_back(&opt);
        } else if (opt.in_example(ctx_arg.ex)) {
            specific_options.push_back(&opt);
        } else {
            common_options.push_back(&opt);
        }
    }
    printf("----- common params -----\n\n");
    print_options(common_options);
    printf("\n\n----- sampling params -----\n\n");
    print_options(sparam_options);
    // TODO: maybe convert enum llama_example to string
    printf("\n\n----- example-specific params -----\n\n");
    print_options(specific_options);
}

static void common_params_print_completion(common_params_context & ctx_arg) {
    std::vector<common_arg *> common_options;
    std::vector<common_arg *> sparam_options;
    std::vector<common_arg *> specific_options;

    for (auto & opt : ctx_arg.options) {
        if (opt.is_sparam) {
            sparam_options.push_back(&opt);
        } else if (opt.in_example(ctx_arg.ex)) {
            specific_options.push_back(&opt);
        } else {
            common_options.push_back(&opt);
        }
    }

    printf("_llama_completions() {\n");
    printf("    local cur prev opts\n");
    printf("    COMPREPLY=()\n");
    printf("    cur=\"${COMP_WORDS[COMP_CWORD]}\"\n");
    printf("    prev=\"${COMP_WORDS[COMP_CWORD-1]}\"\n\n");

    printf("    opts=\"");
    auto print_options = [](const std::vector<common_arg *> & options) {
        for (const common_arg * opt : options) {
            for (const char * arg : opt->args) {
                printf("%s ", arg);
            }
        }
    };

    print_options(common_options);
    print_options(sparam_options);
    print_options(specific_options);
    printf("\"\n\n");

    printf("    case \"$prev\" in\n");
    printf("        --model)\n");
    printf("            COMPREPLY=( $(compgen -f -X '!*.gguf' -- \"$cur\") $(compgen -d -- \"$cur\") )\n");
    printf("            return 0\n");
    printf("            ;;\n");
    printf("        --grammar-file)\n");
    printf("            COMPREPLY=( $(compgen -f -X '!*.gbnf' -- \"$cur\") $(compgen -d -- \"$cur\") )\n");
    printf("            return 0\n");
    printf("            ;;\n");
    printf("        --chat-template-file)\n");
    printf("            COMPREPLY=( $(compgen -f -X '!*.jinja' -- \"$cur\") $(compgen -d -- \"$cur\") )\n");
    printf("            return 0\n");
    printf("            ;;\n");
    printf("        *)\n");
    printf("            COMPREPLY=( $(compgen -W \"${opts}\" -- \"$cur\") )\n");
    printf("            return 0\n");
    printf("            ;;\n");
    printf("    esac\n");
    printf("}\n\n");

    std::set<std::string> executables = {
        "llama-batched",
        "llama-batched-bench",
        "llama-bench",
        "llama-cli",
        "llama-convert-llama2c-to-ggml",
        "llama-cvector-generator",
        "llama-embedding",
        "llama-eval-callback",
        "llama-export-lora",
        "llama-gen-docs",
        "llama-gguf",
        "llama-gguf-hash",
        "llama-gguf-split",
        "llama-gritlm",
        "llama-imatrix",
        "llama-infill",
        "llama-mtmd-cli",
        "llama-llava-clip-quantize-cli",
        "llama-lookahead",
        "llama-lookup",
        "llama-lookup-create",
        "llama-lookup-merge",
        "llama-lookup-stats",
        "llama-parallel",
        "llama-passkey",
        "llama-perplexity",
        "llama-q8dot",
        "llama-quantize",
        "llama-qwen2vl-cli",
        "llama-retrieval",
        "llama-run",
        "llama-save-load-state",
        "llama-server",
        "llama-simple",
        "llama-simple-chat",
        "llama-speculative",
        "llama-speculative-simple",
        "llama-tokenize",
        "llama-tts",
        "llama-vdot"
    };

    for (const auto& exe : executables) {
        printf("complete -F _llama_completions %s\n", exe.c_str());
    }
}

static std::vector<ggml_backend_dev_t> parse_device_list(const std::string & value) {
    std::vector<ggml_backend_dev_t> devices;
    auto dev_names = string_split<std::string>(value, ',');
    if (dev_names.empty()) {
        throw std::invalid_argument("no devices specified");
    }
    if (dev_names.size() == 1 && dev_names[0] == "none") {
        devices.push_back(nullptr);
    } else {
        for (const auto & device : dev_names) {
            auto * dev = ggml_backend_dev_by_name(device.c_str());
            if (!dev || ggml_backend_dev_type(dev) != GGML_BACKEND_DEVICE_TYPE_GPU) {
                throw std::invalid_argument(string_format("invalid device: %s", device.c_str()));
            }
            devices.push_back(dev);
        }
        devices.push_back(nullptr);
    }
    return devices;
}

static void add_rpc_devices(std::string servers) {
    auto rpc_servers = string_split<std::string>(servers, ',');
    if (rpc_servers.empty()) {
        throw std::invalid_argument("no RPC servers specified");
    }
    ggml_backend_reg_t rpc_reg = ggml_backend_reg_by_name("RPC");
    if (!rpc_reg) {
        throw std::invalid_argument("failed to find RPC backend");
    }
    typedef ggml_backend_dev_t (*ggml_backend_rpc_add_device_t)(const char * endpoint);
    ggml_backend_rpc_add_device_t ggml_backend_rpc_add_device_fn = (ggml_backend_rpc_add_device_t) ggml_backend_reg_get_proc_address(rpc_reg, "ggml_backend_rpc_add_device");
    if (!ggml_backend_rpc_add_device_fn) {
        throw std::invalid_argument("failed to find RPC device add function");
    }
    for (const auto & server : rpc_servers) {
        ggml_backend_dev_t dev = ggml_backend_rpc_add_device_fn(server.c_str());
        if (dev) {
            ggml_backend_device_register(dev);
        } else {
            throw std::invalid_argument("failed to register RPC device");
        }
    }
}

bool common_params_parse(int argc, char ** argv, common_params & params, llama_example ex, void(*print_usage)(int, char **)) {
    auto ctx_arg = common_params_parser_init(params, ex, print_usage);
    const common_params params_org = ctx_arg.params; // the example can modify the default params

    try {
        if (!common_params_parse_ex(argc, argv, ctx_arg)) {
            ctx_arg.params = params_org;
            return false;
        }
        if (ctx_arg.params.usage) {
            common_params_print_usage(ctx_arg);
            if (ctx_arg.print_usage) {
                ctx_arg.print_usage(argc, argv);
            }
            exit(0);
        }
        if (ctx_arg.params.completion) {
            common_params_print_completion(ctx_arg);
            exit(0);
        }
    } catch (const std::invalid_argument & ex) {
        fprintf(stderr, "%s\n", ex.what());
        ctx_arg.params = params_org;
        return false;
    } catch (std::exception & ex) {
        fprintf(stderr, "%s\n", ex.what());
        exit(1); // for other exceptions, we exit with status code 1
    }

    return true;
}

static std::string list_builtin_chat_templates() {
    std::vector<const char *> supported_tmpl;
    int32_t res = llama_chat_builtin_templates(nullptr, 0);
    supported_tmpl.resize(res);
    res = llama_chat_builtin_templates(supported_tmpl.data(), supported_tmpl.size());
    std::ostringstream msg;
    for (auto & tmpl : supported_tmpl) {
        msg << tmpl << (&tmpl == &supported_tmpl.back() ? "" : ", ");
    }
    return msg.str();
}

common_params_context common_params_parser_init(common_params & params, llama_example ex, void(*print_usage)(int, char **)) {
    // load dynamic backends
    ggml_backend_load_all();

    common_params_context ctx_arg(params);
    ctx_arg.print_usage = print_usage;
    ctx_arg.ex          = ex;

    std::string sampler_type_chars;
    std::string sampler_type_names;
    for (const auto & sampler : params.sampling.samplers) {
        sampler_type_chars += common_sampler_type_to_chr(sampler);
        sampler_type_names += common_sampler_type_to_str(sampler) + ";";
    }
    sampler_type_names.pop_back();


    /**
     * filter options by example
     * rules:
     * - all examples inherit options from LLAMA_EXAMPLE_COMMON
     * - if LLAMA_EXAMPLE_* is set (other than COMMON), we only show the option in the corresponding example
     * - if both {LLAMA_EXAMPLE_COMMON, LLAMA_EXAMPLE_*,} are set, we will prioritize the LLAMA_EXAMPLE_* matching current example
     */
    auto add_opt = [&](common_arg arg) {
        if ((arg.in_example(ex) || arg.in_example(LLAMA_EXAMPLE_COMMON)) && !arg.is_exclude(ex)) {
            ctx_arg.options.push_back(std::move(arg));
        }
    };


    add_opt(common_arg(
        {"-h", "--help", "--usage"},
        "print usage and exit",
        [](common_params & params) {
            params.usage = true;
        }
    ));
    add_opt(common_arg(
        {"--version"},
        "show version and build info",
        [](common_params &) {
            fprintf(stderr, "version: %d (%s)\n", LLAMA_BUILD_NUMBER, LLAMA_COMMIT);
            fprintf(stderr, "built with %s for %s\n", LLAMA_COMPILER, LLAMA_BUILD_TARGET);
            exit(0);
        }
    ));
    add_opt(common_arg(
        {"--completion-bash"},
        "print source-able bash completion script for llama.cpp",
        [](common_params & params) {
            params.completion = true;
        }
    ));
    add_opt(common_arg(
        {"--verbose-prompt"},
        string_format("print a verbose prompt before generation (default: %s)", params.verbose_prompt ? "true" : "false"),
        [](common_params & params) {
            params.verbose_prompt = true;
        }
    ));
    add_opt(common_arg(
        {"--no-display-prompt"},
        string_format("don't print prompt at generation (default: %s)", !params.display_prompt ? "true" : "false"),
        [](common_params & params) {
            params.display_prompt = false;
        }
    ).set_examples({LLAMA_EXAMPLE_MAIN}));
    add_opt(common_arg(
        {"-co", "--color"},
        string_format("colorise output to distinguish prompt and user input from generations (default: %s)", params.use_color ? "true" : "false"),
        [](common_params & params) {
            params.use_color = true;
        }
    ).set_examples({LLAMA_EXAMPLE_MAIN, LLAMA_EXAMPLE_SPECULATIVE, LLAMA_EXAMPLE_LOOKUP}));
    add_opt(common_arg(
        {"-t", "--threads"}, "N",
        string_format("number of threads to use during generation (default: %d)", params.cpuparams.n_threads),
        [](common_params & params, int value) {
            params.cpuparams.n_threads = value;
            if (params.cpuparams.n_threads <= 0) {
                params.cpuparams.n_threads = std::thread::hardware_concurrency();
            }
        }
    ).set_env("LLAMA_ARG_THREADS"));
    add_opt(common_arg(
        {"-tb", "--threads-batch"}, "N",
        "number of threads to use during batch and prompt processing (default: same as --threads)",
        [](common_params & params, int value) {
            params.cpuparams_batch.n_threads = value;
            if (params.cpuparams_batch.n_threads <= 0) {
                params.cpuparams_batch.n_threads = std::thread::hardware_concurrency();
            }
        }
    ));
    add_opt(common_arg(
        {"-C", "--cpu-mask"}, "M",
        "CPU affinity mask: arbitrarily long hex. Complements cpu-range (default: \"\")",
        [](common_params & params, const std::string & mask) {
            params.cpuparams.mask_valid = true;
            if (!parse_cpu_mask(mask, params.cpuparams.cpumask)) {
                throw std::invalid_argument("invalid cpumask");
            }
        }
    ));
    add_opt(common_arg(
        {"-Cr", "--cpu-range"}, "lo-hi",
        "range of CPUs for affinity. Complements --cpu-mask",
        [](common_params & params, const std::string & range) {
            params.cpuparams.mask_valid = true;
            if (!parse_cpu_range(range, params.cpuparams.cpumask)) {
                throw std::invalid_argument("invalid range");
            }
        }
    ));
    add_opt(common_arg(
        {"--cpu-strict"}, "<0|1>",
        string_format("use strict CPU placement (default: %u)\n", (unsigned) params.cpuparams.strict_cpu),
        [](common_params & params, const std::string & value) {
            params.cpuparams.strict_cpu = std::stoul(value);
        }
    ));
    add_opt(common_arg(
        {"--prio"}, "N",
        string_format("set process/thread priority : low(-1), normal(0), medium(1), high(2), realtime(3) (default: %d)\n", params.cpuparams.priority),
        [](common_params & params, int prio) {
            if (prio < GGML_SCHED_PRIO_LOW || prio > GGML_SCHED_PRIO_REALTIME) {
                throw std::invalid_argument("invalid value");
            }
            params.cpuparams.priority = (enum ggml_sched_priority) prio;
        }
    ));
    add_opt(common_arg(
        {"--poll"}, "<0...100>",
        string_format("use polling level to wait for work (0 - no polling, default: %u)\n", (unsigned) params.cpuparams.poll),
        [](common_params & params, const std::string & value) {
            params.cpuparams.poll = std::stoul(value);
        }
    ));
    add_opt(common_arg(
        {"-Cb", "--cpu-mask-batch"}, "M",
        "CPU affinity mask: arbitrarily long hex. Complements cpu-range-batch (default: same as --cpu-mask)",
        [](common_params & params, const std::string & mask) {
            params.cpuparams_batch.mask_valid = true;
            if (!parse_cpu_mask(mask, params.cpuparams_batch.cpumask)) {
                throw std::invalid_argument("invalid cpumask");
            }
        }
    ));
    add_opt(common_arg(
        {"-Crb", "--cpu-range-batch"}, "lo-hi",
        "ranges of CPUs for affinity. Complements --cpu-mask-batch",
        [](common_params & params, const std::string & range) {
            params.cpuparams_batch.mask_valid = true;
            if (!parse_cpu_range(range, params.cpuparams_batch.cpumask)) {
                throw std::invalid_argument("invalid range");
            }
        }
    ));
    add_opt(common_arg(
        {"--cpu-strict-batch"}, "<0|1>",
        "use strict CPU placement (default: same as --cpu-strict)",
        [](common_params & params, int value) {
            params.cpuparams_batch.strict_cpu = value;
        }
    ));
    add_opt(common_arg(
        {"--prio-batch"}, "N",
        string_format("set process/thread priority : 0-normal, 1-medium, 2-high, 3-realtime (default: %d)\n", params.cpuparams_batch.priority),
        [](common_params & params, int prio) {
            if (prio < 0 || prio > 3) {
                throw std::invalid_argument("invalid value");
            }
            params.cpuparams_batch.priority = (enum ggml_sched_priority) prio;
        }
    ));
    add_opt(common_arg(
        {"--poll-batch"}, "<0|1>",
        "use polling to wait for work (default: same as --poll)",
        [](common_params & params, int value) {
            params.cpuparams_batch.poll = value;
        }
    ));
    add_opt(common_arg(
        {"-lcs", "--lookup-cache-static"}, "FNAME",
        "path to static lookup cache to use for lookup decoding (not updated by generation)",
        [](common_params & params, const std::string & value) {
            params.lookup_cache_static = value;
        }
    ).set_examples({LLAMA_EXAMPLE_LOOKUP}));
    add_opt(common_arg(
        {"-lcd", "--lookup-cache-dynamic"}, "FNAME",
        "path to dynamic lookup cache to use for lookup decoding (updated by generation)",
        [](common_params & params, const std::string & value) {
            params.lookup_cache_dynamic = value;
        }
    ).set_examples({LLAMA_EXAMPLE_LOOKUP}));
    add_opt(common_arg(
        {"-c", "--ctx-size"}, "N",
        string_format("size of the prompt context (default: %d, 0 = loaded from model)", params.n_ctx),
        [](common_params & params, int value) {
            params.n_ctx = value;
        }
    ).set_env("LLAMA_ARG_CTX_SIZE"));
    add_opt(common_arg(
        {"-n", "--predict", "--n-predict"}, "N",
        string_format(
            ex == LLAMA_EXAMPLE_MAIN
                ? "number of tokens to predict (default: %d, -1 = infinity, -2 = until context filled)"
                : "number of tokens to predict (default: %d, -1 = infinity)",
            params.n_predict),
        [](common_params & params, int value) {
            params.n_predict = value;
        }
    ).set_env("LLAMA_ARG_N_PREDICT"));
    add_opt(common_arg(
        {"-b", "--batch-size"}, "N",
        string_format("logical maximum batch size (default: %d)", params.n_batch),
        [](common_params & params, int value) {
            params.n_batch = value;
        }
    ).set_env("LLAMA_ARG_BATCH"));
    add_opt(common_arg(
        {"-ub", "--ubatch-size"}, "N",
        string_format("physical maximum batch size (default: %d)", params.n_ubatch),
        [](common_params & params, int value) {
            params.n_ubatch = value;
        }
    ).set_env("LLAMA_ARG_UBATCH"));
    add_opt(common_arg(
        {"--keep"}, "N",
        string_format("number of tokens to keep from the initial prompt (default: %d, -1 = all)", params.n_keep),
        [](common_params & params, int value) {
            params.n_keep = value;
        }
    ));
    add_opt(common_arg(
        {"--swa-full"},
        string_format("use full-size SWA cache (default: %s)\n"
            "[(more info)](https://github.com/ggml-org/llama.cpp/pull/13194#issuecomment-2868343055)", params.swa_full ? "true" : "false"),
        [](common_params & params) {
            params.swa_full = true;
        }
    ).set_env("LLAMA_ARG_SWA_FULL"));
    add_opt(common_arg(
        {"--kv-unified", "-kvu"},
        string_format("use single unified KV buffer for the KV cache of all sequences (default: %s)\n"
            "[(more info)](https://github.com/ggml-org/llama.cpp/pull/14363)", params.kv_unified ? "true" : "false"),
        [](common_params & params) {
            params.kv_unified = true;
        }
    ).set_env("LLAMA_ARG_KV_SPLIT"));
    add_opt(common_arg(
        {"--no-context-shift"},
        string_format("disables context shift on infinite text generation (default: %s)", params.ctx_shift ? "disabled" : "enabled"),
        [](common_params & params) {
            params.ctx_shift = false;
        }
    ).set_examples({LLAMA_EXAMPLE_MAIN, LLAMA_EXAMPLE_SERVER, LLAMA_EXAMPLE_IMATRIX, LLAMA_EXAMPLE_PERPLEXITY}).set_env("LLAMA_ARG_NO_CONTEXT_SHIFT"));
    add_opt(common_arg(
        {"--chunks"}, "N",
        string_format("max number of chunks to process (default: %d, -1 = all)", params.n_chunks),
        [](common_params & params, int value) {
            params.n_chunks = value;
        }
    ).set_examples({LLAMA_EXAMPLE_IMATRIX, LLAMA_EXAMPLE_PERPLEXITY, LLAMA_EXAMPLE_RETRIEVAL}));
    add_opt(common_arg(
        {"-fa", "--flash-attn"},
        string_format("enable Flash Attention (default: %s)", params.flash_attn ? "enabled" : "disabled"),
        [](common_params & params) {
            params.flash_attn = true;
        }
    ).set_env("LLAMA_ARG_FLASH_ATTN"));
    add_opt(common_arg(
        {"-p", "--prompt"}, "PROMPT",
        "prompt to start generation with; for system message, use -sys",
        [](common_params & params, const std::string & value) {
            params.prompt = value;
        }
    ).set_excludes({LLAMA_EXAMPLE_SERVER}));
    add_opt(common_arg(
        {"-sys", "--system-prompt"}, "PROMPT",
        "system prompt to use with model (if applicable, depending on chat template)",
        [](common_params & params, const std::string & value) {
            params.system_prompt = value;
        }
    ).set_examples({LLAMA_EXAMPLE_MAIN}));
    add_opt(common_arg(
        {"--no-perf"},
        string_format("disable internal libllama performance timings (default: %s)", params.no_perf ? "true" : "false"),
        [](common_params & params) {
            params.no_perf = true;
            params.sampling.no_perf = true;
        }
    ).set_env("LLAMA_ARG_NO_PERF"));
    add_opt(common_arg(
        {"-f", "--file"}, "FNAME",
        "a file containing the prompt (default: none)",
        [](common_params & params, const std::string & value) {
            params.prompt = read_file(value);
            // store the external file name in params
            params.prompt_file = value;
            if (!params.prompt.empty() && params.prompt.back() == '\n') {
                params.prompt.pop_back();
            }
        }
    ).set_excludes({LLAMA_EXAMPLE_SERVER}));
    add_opt(common_arg(
        {"-sysf", "--system-prompt-file"}, "FNAME",
        "a file containing the system prompt (default: none)",
        [](common_params & params, const std::string & value) {
            params.system_prompt = read_file(value);
            if (!params.system_prompt.empty() && params.system_prompt.back() == '\n') {
                params.system_prompt.pop_back();
            }
        }
    ).set_examples({LLAMA_EXAMPLE_MAIN}));
    add_opt(common_arg(
        {"--in-file"}, "FNAME",
        "an input file (repeat to specify multiple files)",
        [](common_params & params, const std::string & value) {
            std::ifstream file(value);
            if (!file) {
                throw std::runtime_error(string_format("error: failed to open file '%s'\n", value.c_str()));
            }
            params.in_files.push_back(value);
        }
    ).set_examples({LLAMA_EXAMPLE_IMATRIX}));
    add_opt(common_arg(
        {"-bf", "--binary-file"}, "FNAME",
        "binary file containing the prompt (default: none)",
        [](common_params & params, const std::string & value) {
            std::ifstream file(value, std::ios::binary);
            if (!file) {
                throw std::runtime_error(string_format("error: failed to open file '%s'\n", value.c_str()));
            }
            // store the external file name in params
            params.prompt_file = value;
            std::ostringstream ss;
            ss << file.rdbuf();
            params.prompt = ss.str();
            fprintf(stderr, "Read %zu bytes from binary file %s\n", params.prompt.size(), value.c_str());
        }
    ).set_excludes({LLAMA_EXAMPLE_SERVER}));
    add_opt(common_arg(
        {"-e", "--escape"},
        string_format("process escapes sequences (\\n, \\r, \\t, \\', \\\", \\\\) (default: %s)", params.escape ? "true" : "false"),
        [](common_params & params) {
            params.escape = true;
        }
    ));
    add_opt(common_arg(
        {"--no-escape"},
        "do not process escape sequences",
        [](common_params & params) {
            params.escape = false;
        }
    ));
    add_opt(common_arg(
        {"-ptc", "--print-token-count"}, "N",
        string_format("print token count every N tokens (default: %d)", params.n_print),
        [](common_params & params, int value) {
            params.n_print = value;
        }
    ).set_examples({LLAMA_EXAMPLE_MAIN}));
    add_opt(common_arg(
        {"--prompt-cache"}, "FNAME",
        "file to cache prompt state for faster startup (default: none)",
        [](common_params & params, const std::string & value) {
            params.path_prompt_cache = value;
        }
    ).set_examples({LLAMA_EXAMPLE_MAIN}));
    add_opt(common_arg(
        {"--prompt-cache-all"},
        "if specified, saves user input and generations to cache as well\n",
        [](common_params & params) {
            params.prompt_cache_all = true;
        }
    ).set_examples({LLAMA_EXAMPLE_MAIN}));
    add_opt(common_arg(
        {"--prompt-cache-ro"},
        "if specified, uses the prompt cache but does not update it",
        [](common_params & params) {
            params.prompt_cache_ro = true;
        }
    ).set_examples({LLAMA_EXAMPLE_MAIN}));
    add_opt(common_arg(
        {"-r", "--reverse-prompt"}, "PROMPT",
        "halt generation at PROMPT, return control in interactive mode\n",
        [](common_params & params, const std::string & value) {
            params.antiprompt.emplace_back(value);
        }
    ).set_examples({LLAMA_EXAMPLE_MAIN, LLAMA_EXAMPLE_SERVER}));
    add_opt(common_arg(
        {"-sp", "--special"},
        string_format("special tokens output enabled (default: %s)", params.special ? "true" : "false"),
        [](common_params & params) {
            params.special = true;
        }
    ).set_examples({LLAMA_EXAMPLE_MAIN, LLAMA_EXAMPLE_SERVER}));
    add_opt(common_arg(
        {"-cnv", "--conversation"},
        "run in conversation mode:\n"
        "- does not print special tokens and suffix/prefix\n"
        "- interactive mode is also enabled\n"
        "(default: auto enabled if chat template is available)",
        [](common_params & params) {
            params.conversation_mode = COMMON_CONVERSATION_MODE_ENABLED;
        }
    ).set_examples({LLAMA_EXAMPLE_MAIN}));
    add_opt(common_arg(
        {"-no-cnv", "--no-conversation"},
        "force disable conversation mode (default: false)",
        [](common_params & params) {
            params.conversation_mode = COMMON_CONVERSATION_MODE_DISABLED;
        }
    ).set_examples({LLAMA_EXAMPLE_MAIN}));
    add_opt(common_arg(
        {"-st", "--single-turn"},
        "run conversation for a single turn only, then exit when done\n"
        "will not be interactive if first turn is predefined with --prompt\n"
        "(default: false)",
        [](common_params & params) {
            params.single_turn = true;
        }
    ).set_examples({LLAMA_EXAMPLE_MAIN}));
    add_opt(common_arg(
        {"-i", "--interactive"},
        string_format("run in interactive mode (default: %s)", params.interactive ? "true" : "false"),
        [](common_params & params) {
            params.interactive = true;
        }
    ).set_examples({LLAMA_EXAMPLE_MAIN}));
    add_opt(common_arg(
        {"-if", "--interactive-first"},
        string_format("run in interactive mode and wait for input right away (default: %s)", params.interactive_first ? "true" : "false"),
        [](common_params & params) {
            params.interactive_first = true;
        }
    ).set_examples({LLAMA_EXAMPLE_MAIN}));
    add_opt(common_arg(
        {"-mli", "--multiline-input"},
        "allows you to write or paste multiple lines without ending each in '\\'",
        [](common_params & params) {
            params.multiline_input = true;
        }
    ).set_examples({LLAMA_EXAMPLE_MAIN}));
    add_opt(common_arg(
        {"--in-prefix-bos"},
        "prefix BOS to user inputs, preceding the `--in-prefix` string",
        [](common_params & params) {
            params.input_prefix_bos = true;
            params.enable_chat_template = false;
        }
    ).set_examples({LLAMA_EXAMPLE_MAIN}));
    add_opt(common_arg(
        {"--in-prefix"}, "STRING",
        "string to prefix user inputs with (default: empty)",
        [](common_params & params, const std::string & value) {
            params.input_prefix = value;
            params.enable_chat_template = false;
        }
    ).set_examples({LLAMA_EXAMPLE_MAIN}));
    add_opt(common_arg(
        {"--in-suffix"}, "STRING",
        "string to suffix after user inputs with (default: empty)",
        [](common_params & params, const std::string & value) {
            params.input_suffix = value;
            params.enable_chat_template = false;
        }
    ).set_examples({LLAMA_EXAMPLE_MAIN}));
    add_opt(common_arg(
        {"--no-warmup"},
        "skip warming up the model with an empty run",
        [](common_params & params) {
            params.warmup = false;
        }
    ).set_examples({LLAMA_EXAMPLE_MAIN, LLAMA_EXAMPLE_SERVER, LLAMA_EXAMPLE_EMBEDDING, LLAMA_EXAMPLE_RETRIEVAL}));
    add_opt(common_arg(
        {"--spm-infill"},
        string_format(
            "use Suffix/Prefix/Middle pattern for infill (instead of Prefix/Suffix/Middle) as some models prefer this. (default: %s)",
            params.spm_infill ? "enabled" : "disabled"
        ),
        [](common_params & params) {
            params.spm_infill = true;
        }
    ).set_examples({LLAMA_EXAMPLE_SERVER}));
    add_opt(common_arg(
        {"--samplers"}, "SAMPLERS",
        string_format("samplers that will be used for generation in the order, separated by \';\'\n(default: %s)", sampler_type_names.c_str()),
        [](common_params & params, const std::string & value) {
            const auto sampler_names = string_split<std::string>(value, ';');
            params.sampling.samplers = common_sampler_types_from_names(sampler_names, true);
        }
    ).set_sparam());
    add_opt(common_arg(
        {"-s", "--seed"}, "SEED",
        string_format("RNG seed (default: %d, use random seed for %d)", params.sampling.seed, LLAMA_DEFAULT_SEED),
        [](common_params & params, const std::string & value) {
            params.sampling.seed = std::stoul(value);
        }
    ).set_sparam());
    add_opt(common_arg(
        {"--sampling-seq", "--sampler-seq"}, "SEQUENCE",
        string_format("simplified sequence for samplers that will be used (default: %s)", sampler_type_chars.c_str()),
        [](common_params & params, const std::string & value) {
            params.sampling.samplers = common_sampler_types_from_chars(value);
        }
    ).set_sparam());
    add_opt(common_arg(
        {"--ignore-eos"},
        "ignore end of stream token and continue generating (implies --logit-bias EOS-inf)",
        [](common_params & params) {
            params.sampling.ignore_eos = true;
        }
    ).set_sparam());
    add_opt(common_arg(
        {"--temp"}, "N",
        string_format("temperature (default: %.1f)", (double)params.sampling.temp),
        [](common_params & params, const std::string & value) {
            params.sampling.temp = std::stof(value);
            params.sampling.temp = std::max(params.sampling.temp, 0.0f);
        }
    ).set_sparam());
    add_opt(common_arg(
        {"--top-k"}, "N",
        string_format("top-k sampling (default: %d, 0 = disabled)", params.sampling.top_k),
        [](common_params & params, int value) {
            params.sampling.top_k = value;
        }
    ).set_sparam());
    add_opt(common_arg(
        {"--top-p"}, "N",
        string_format("top-p sampling (default: %.1f, 1.0 = disabled)", (double)params.sampling.top_p),
        [](common_params & params, const std::string & value) {
            params.sampling.top_p = std::stof(value);
        }
    ).set_sparam());
    add_opt(common_arg(
        {"--min-p"}, "N",
        string_format("min-p sampling (default: %.1f, 0.0 = disabled)", (double)params.sampling.min_p),
        [](common_params & params, const std::string & value) {
            params.sampling.min_p = std::stof(value);
        }
    ).set_sparam());
    add_opt(common_arg(
        {"--top-nsigma"}, "N",
        string_format("top-n-sigma sampling (default: %.1f, -1.0 = disabled)", params.sampling.top_n_sigma),
        [](common_params & params, const std::string & value) {
            params.sampling.top_n_sigma = std::stof(value);
        }
    ).set_examples({LLAMA_EXAMPLE_MAIN}).set_sparam());
    add_opt(common_arg(
        {"--xtc-probability"}, "N",
        string_format("xtc probability (default: %.1f, 0.0 = disabled)", (double)params.sampling.xtc_probability),
        [](common_params & params, const std::string & value) {
            params.sampling.xtc_probability = std::stof(value);
        }
    ).set_sparam());
    add_opt(common_arg(
        {"--xtc-threshold"}, "N",
        string_format("xtc threshold (default: %.1f, 1.0 = disabled)", (double)params.sampling.xtc_threshold),
        [](common_params & params, const std::string & value) {
            params.sampling.xtc_threshold = std::stof(value);
        }
    ).set_sparam());
    add_opt(common_arg(
        {"--typical"}, "N",
        string_format("locally typical sampling, parameter p (default: %.1f, 1.0 = disabled)", (double)params.sampling.typ_p),
        [](common_params & params, const std::string & value) {
            params.sampling.typ_p = std::stof(value);
        }
    ).set_sparam());
    add_opt(common_arg(
        {"--repeat-last-n"}, "N",
        string_format("last n tokens to consider for penalize (default: %d, 0 = disabled, -1 = ctx_size)", params.sampling.penalty_last_n),
        [](common_params & params, int value) {
            if (value < -1) {
                throw std::runtime_error(string_format("error: invalid repeat-last-n = %d\n", value));
            }
            params.sampling.penalty_last_n = value;
            params.sampling.n_prev = std::max(params.sampling.n_prev, params.sampling.penalty_last_n);
        }
    ).set_sparam());
    add_opt(common_arg(
        {"--repeat-penalty"}, "N",
        string_format("penalize repeat sequence of tokens (default: %.1f, 1.0 = disabled)", (double)params.sampling.penalty_repeat),
        [](common_params & params, const std::string & value) {
            params.sampling.penalty_repeat = std::stof(value);
        }
    ).set_sparam());
    add_opt(common_arg(
        {"--presence-penalty"}, "N",
        string_format("repeat alpha presence penalty (default: %.1f, 0.0 = disabled)", (double)params.sampling.penalty_present),
        [](common_params & params, const std::string & value) {
            params.sampling.penalty_present = std::stof(value);
        }
    ).set_sparam());
    add_opt(common_arg(
        {"--frequency-penalty"}, "N",
        string_format("repeat alpha frequency penalty (default: %.1f, 0.0 = disabled)", (double)params.sampling.penalty_freq),
        [](common_params & params, const std::string & value) {
            params.sampling.penalty_freq = std::stof(value);
        }
    ).set_sparam());
    add_opt(common_arg(
        {"--dry-multiplier"}, "N",
        string_format("set DRY sampling multiplier (default: %.1f, 0.0 = disabled)", (double)params.sampling.dry_multiplier),
        [](common_params & params, const std::string & value) {
            params.sampling.dry_multiplier = std::stof(value);
        }
    ).set_sparam());
    add_opt(common_arg(
        {"--dry-base"}, "N",
        string_format("set DRY sampling base value (default: %.2f)", (double)params.sampling.dry_base),
        [](common_params & params, const std::string & value) {
            float potential_base = std::stof(value);
            if (potential_base >= 1.0f)
            {
                params.sampling.dry_base = potential_base;
            }
        }
    ).set_sparam());
    add_opt(common_arg(
        {"--dry-allowed-length"}, "N",
        string_format("set allowed length for DRY sampling (default: %d)", params.sampling.dry_allowed_length),
        [](common_params & params, int value) {
            params.sampling.dry_allowed_length = value;
        }
    ).set_sparam());
    add_opt(common_arg(
        {"--dry-penalty-last-n"}, "N",
        string_format("set DRY penalty for the last n tokens (default: %d, 0 = disable, -1 = context size)", params.sampling.dry_penalty_last_n),
        [](common_params & params, int value) {
            if (value < -1) {
                throw std::runtime_error(string_format("error: invalid dry-penalty-last-n = %d\n", value));
            }
            params.sampling.dry_penalty_last_n = value;
        }
    ).set_sparam());
    add_opt(common_arg(
        {"--dry-sequence-breaker"}, "STRING",
        string_format("add sequence breaker for DRY sampling, clearing out default breakers (%s) in the process; use \"none\" to not use any sequence breakers\n",
            params.sampling.dry_sequence_breakers.empty() ? "none" :
            std::accumulate(std::next(params.sampling.dry_sequence_breakers.begin()),
                params.sampling.dry_sequence_breakers.end(),
                std::string("'") + (params.sampling.dry_sequence_breakers[0] == "\n" ? "\\n" : params.sampling.dry_sequence_breakers[0]) + "'",
                [](const std::string& a, const std::string& b) {
                    std::string formatted_b = (b == "\n") ? "\\n" : b;
                    return a + ", '" + formatted_b + "'";
                }).c_str()),
        [](common_params & params, const std::string & value) {
            static bool defaults_cleared = false;

            if (!defaults_cleared) {
                params.sampling.dry_sequence_breakers.clear();
                defaults_cleared = true;
            }

            if (value == "none") {
                params.sampling.dry_sequence_breakers.clear();
            } else {
                params.sampling.dry_sequence_breakers.emplace_back(value);
            }
        }
    ).set_sparam());
    add_opt(common_arg(
        {"--dynatemp-range"}, "N",
        string_format("dynamic temperature range (default: %.1f, 0.0 = disabled)", (double)params.sampling.dynatemp_range),
        [](common_params & params, const std::string & value) {
            params.sampling.dynatemp_range = std::stof(value);
        }
    ).set_sparam());
    add_opt(common_arg(
        {"--dynatemp-exp"}, "N",
        string_format("dynamic temperature exponent (default: %.1f)", (double)params.sampling.dynatemp_exponent),
        [](common_params & params, const std::string & value) {
            params.sampling.dynatemp_exponent = std::stof(value);
        }
    ).set_sparam());
    add_opt(common_arg(
        {"--mirostat"}, "N",
        string_format("use Mirostat sampling.\nTop K, Nucleus and Locally Typical samplers are ignored if used.\n"
        "(default: %d, 0 = disabled, 1 = Mirostat, 2 = Mirostat 2.0)", params.sampling.mirostat),
        [](common_params & params, int value) {
            params.sampling.mirostat = value;
        }
    ).set_sparam());
    add_opt(common_arg(
        {"--mirostat-lr"}, "N",
        string_format("Mirostat learning rate, parameter eta (default: %.1f)", (double)params.sampling.mirostat_eta),
        [](common_params & params, const std::string & value) {
            params.sampling.mirostat_eta = std::stof(value);
        }
    ).set_sparam());
    add_opt(common_arg(
        {"--mirostat-ent"}, "N",
        string_format("Mirostat target entropy, parameter tau (default: %.1f)", (double)params.sampling.mirostat_tau),
        [](common_params & params, const std::string & value) {
            params.sampling.mirostat_tau = std::stof(value);
        }
    ).set_sparam());
    add_opt(common_arg(
        {"-l", "--logit-bias"}, "TOKEN_ID(+/-)BIAS",
        "modifies the likelihood of token appearing in the completion,\n"
        "i.e. `--logit-bias 15043+1` to increase likelihood of token ' Hello',\n"
        "or `--logit-bias 15043-1` to decrease likelihood of token ' Hello'",
        [](common_params & params, const std::string & value) {
            std::stringstream ss(value);
            llama_token key;
            char sign;
            std::string value_str;
            try {
                if (ss >> key && ss >> sign && std::getline(ss, value_str) && (sign == '+' || sign == '-')) {
                    const float bias = std::stof(value_str) * ((sign == '-') ? -1.0f : 1.0f);
                    params.sampling.logit_bias.push_back({key, bias});
                } else {
                    throw std::invalid_argument("invalid input format");
                }
            } catch (const std::exception&) {
                throw std::invalid_argument("invalid input format");
            }
        }
    ).set_sparam());
    add_opt(common_arg(
        {"--grammar"}, "GRAMMAR",
        string_format("BNF-like grammar to constrain generations (see samples in grammars/ dir) (default: '%s')", params.sampling.grammar.c_str()),
        [](common_params & params, const std::string & value) {
            params.sampling.grammar = value;
        }
    ).set_sparam());
    add_opt(common_arg(
        {"--grammar-file"}, "FNAME",
        "file to read grammar from",
        [](common_params & params, const std::string & value) {
            params.sampling.grammar = read_file(value);
        }
    ).set_sparam());
    add_opt(common_arg(
        {"-j", "--json-schema"}, "SCHEMA",
        "JSON schema to constrain generations (https://json-schema.org/), e.g. `{}` for any JSON object\nFor schemas w/ external $refs, use --grammar + example/json_schema_to_grammar.py instead",
        [](common_params & params, const std::string & value) {
            params.sampling.grammar = json_schema_to_grammar(json::parse(value));
        }
    ).set_sparam());
    add_opt(common_arg(
        {"-jf", "--json-schema-file"}, "FILE",
        "File containing a JSON schema to constrain generations (https://json-schema.org/), e.g. `{}` for any JSON object\nFor schemas w/ external $refs, use --grammar + example/json_schema_to_grammar.py instead",
        [](common_params & params, const std::string & value) {
            std::ifstream file(value);
            if (!file) {
                throw std::runtime_error(string_format("error: failed to open file '%s'\n", value.c_str()));
            }
            std::string schema;
            std::copy(
                std::istreambuf_iterator<char>(file),
                std::istreambuf_iterator<char>(),
                std::back_inserter(schema)
            );
            params.sampling.grammar = json_schema_to_grammar(json::parse(schema));
        }
    ).set_sparam());
    add_opt(common_arg(
        {"--pooling"}, "{none,mean,cls,last,rank}",
        "pooling type for embeddings, use model default if unspecified",
        [](common_params & params, const std::string & value) {
            /**/ if (value == "none") { params.pooling_type = LLAMA_POOLING_TYPE_NONE; }
            else if (value == "mean") { params.pooling_type = LLAMA_POOLING_TYPE_MEAN; }
            else if (value == "cls")  { params.pooling_type = LLAMA_POOLING_TYPE_CLS;  }
            else if (value == "last") { params.pooling_type = LLAMA_POOLING_TYPE_LAST; }
            else if (value == "rank") { params.pooling_type = LLAMA_POOLING_TYPE_RANK; }
            else { throw std::invalid_argument("invalid value"); }
        }
    ).set_examples({LLAMA_EXAMPLE_EMBEDDING, LLAMA_EXAMPLE_RETRIEVAL, LLAMA_EXAMPLE_SERVER}).set_env("LLAMA_ARG_POOLING"));
    add_opt(common_arg(
        {"--attention"}, "{causal,non-causal}",
        "attention type for embeddings, use model default if unspecified",
        [](common_params & params, const std::string & value) {
            /**/ if (value == "causal") { params.attention_type = LLAMA_ATTENTION_TYPE_CAUSAL; }
            else if (value == "non-causal") { params.attention_type = LLAMA_ATTENTION_TYPE_NON_CAUSAL; }
            else { throw std::invalid_argument("invalid value"); }
        }
    ).set_examples({LLAMA_EXAMPLE_EMBEDDING}));
    add_opt(common_arg(
        {"--rope-scaling"}, "{none,linear,yarn}",
        "RoPE frequency scaling method, defaults to linear unless specified by the model",
        [](common_params & params, const std::string & value) {
            /**/ if (value == "none") { params.rope_scaling_type = LLAMA_ROPE_SCALING_TYPE_NONE; }
            else if (value == "linear") { params.rope_scaling_type = LLAMA_ROPE_SCALING_TYPE_LINEAR; }
            else if (value == "yarn") { params.rope_scaling_type = LLAMA_ROPE_SCALING_TYPE_YARN; }
            else { throw std::invalid_argument("invalid value"); }
        }
    ).set_env("LLAMA_ARG_ROPE_SCALING_TYPE"));
    add_opt(common_arg(
        {"--rope-scale"}, "N",
        "RoPE context scaling factor, expands context by a factor of N",
        [](common_params & params, const std::string & value) {
            params.rope_freq_scale = 1.0f / std::stof(value);
        }
    ).set_env("LLAMA_ARG_ROPE_SCALE"));
    add_opt(common_arg(
        {"--rope-freq-base"}, "N",
        "RoPE base frequency, used by NTK-aware scaling (default: loaded from model)",
        [](common_params & params, const std::string & value) {
            params.rope_freq_base = std::stof(value);
        }
    ).set_env("LLAMA_ARG_ROPE_FREQ_BASE"));
    add_opt(common_arg(
        {"--rope-freq-scale"}, "N",
        "RoPE frequency scaling factor, expands context by a factor of 1/N",
        [](common_params & params, const std::string & value) {
            params.rope_freq_scale = std::stof(value);
        }
    ).set_env("LLAMA_ARG_ROPE_FREQ_SCALE"));
    add_opt(common_arg(
        {"--yarn-orig-ctx"}, "N",
        string_format("YaRN: original context size of model (default: %d = model training context size)", params.yarn_orig_ctx),
        [](common_params & params, int value) {
            params.yarn_orig_ctx = value;
        }
    ).set_env("LLAMA_ARG_YARN_ORIG_CTX"));
    add_opt(common_arg(
        {"--yarn-ext-factor"}, "N",
        string_format("YaRN: extrapolation mix factor (default: %.1f, 0.0 = full interpolation)", (double)params.yarn_ext_factor),
        [](common_params & params, const std::string & value) {
            params.yarn_ext_factor = std::stof(value);
        }
    ).set_env("LLAMA_ARG_YARN_EXT_FACTOR"));
    add_opt(common_arg(
        {"--yarn-attn-factor"}, "N",
        string_format("YaRN: scale sqrt(t) or attention magnitude (default: %.1f)", (double)params.yarn_attn_factor),
        [](common_params & params, const std::string & value) {
            params.yarn_attn_factor = std::stof(value);
        }
    ).set_env("LLAMA_ARG_YARN_ATTN_FACTOR"));
    add_opt(common_arg(
        {"--yarn-beta-slow"}, "N",
        string_format("YaRN: high correction dim or alpha (default: %.1f)", (double)params.yarn_beta_slow),
        [](common_params & params, const std::string & value) {
            params.yarn_beta_slow = std::stof(value);
        }
    ).set_env("LLAMA_ARG_YARN_BETA_SLOW"));
    add_opt(common_arg(
        {"--yarn-beta-fast"}, "N",
        string_format("YaRN: low correction dim or beta (default: %.1f)", (double)params.yarn_beta_fast),
        [](common_params & params, const std::string & value) {
            params.yarn_beta_fast = std::stof(value);
        }
    ).set_env("LLAMA_ARG_YARN_BETA_FAST"));
    add_opt(common_arg(
        {"-gan", "--grp-attn-n"}, "N",
        string_format("group-attention factor (default: %d)", params.grp_attn_n),
        [](common_params & params, int value) {
            params.grp_attn_n = value;
        }
    ).set_env("LLAMA_ARG_GRP_ATTN_N").set_examples({LLAMA_EXAMPLE_MAIN, LLAMA_EXAMPLE_PASSKEY}));
    add_opt(common_arg(
        {"-gaw", "--grp-attn-w"}, "N",
        string_format("group-attention width (default: %d)", params.grp_attn_w),
        [](common_params & params, int value) {
            params.grp_attn_w = value;
        }
    ).set_env("LLAMA_ARG_GRP_ATTN_W").set_examples({LLAMA_EXAMPLE_MAIN}));
    add_opt(common_arg(
        {"-nkvo", "--no-kv-offload"},
        "disable KV offload",
        [](common_params & params) {
            params.no_kv_offload = true;
        }
    ).set_env("LLAMA_ARG_NO_KV_OFFLOAD"));
    add_opt(common_arg(
        {"-nr", "--no-repack"},
        "disable weight repacking",
        [](common_params & params) {
            params.no_extra_bufts = true;
        }
    ).set_env("LLAMA_ARG_NO_REPACK"));
    add_opt(common_arg(
        {"-ctk", "--cache-type-k"}, "TYPE",
        string_format(
            "KV cache data type for K\n"
            "allowed values: %s\n"
            "(default: %s)",
            get_all_kv_cache_types().c_str(),
            ggml_type_name(params.cache_type_k)
        ),
        [](common_params & params, const std::string & value) {
            params.cache_type_k = kv_cache_type_from_str(value);
        }
    ).set_env("LLAMA_ARG_CACHE_TYPE_K"));
    add_opt(common_arg(
        {"-ctv", "--cache-type-v"}, "TYPE",
        string_format(
            "KV cache data type for V\n"
            "allowed values: %s\n"
            "(default: %s)",
            get_all_kv_cache_types().c_str(),
            ggml_type_name(params.cache_type_v)
        ),
        [](common_params & params, const std::string & value) {
            params.cache_type_v = kv_cache_type_from_str(value);
        }
    ).set_env("LLAMA_ARG_CACHE_TYPE_V"));
    add_opt(common_arg(
        {"--hellaswag"},
        "compute HellaSwag score over random tasks from datafile supplied with -f",
        [](common_params & params) {
            params.hellaswag = true;
        }
    ).set_examples({LLAMA_EXAMPLE_PERPLEXITY}));
    add_opt(common_arg(
        {"--hellaswag-tasks"}, "N",
        string_format("number of tasks to use when computing the HellaSwag score (default: %zu)", params.hellaswag_tasks),
        [](common_params & params, int value) {
            params.hellaswag_tasks = value;
        }
    ).set_examples({LLAMA_EXAMPLE_PERPLEXITY}));
    add_opt(common_arg(
        {"--winogrande"},
        "compute Winogrande score over random tasks from datafile supplied with -f",
        [](common_params & params) {
            params.winogrande = true;
        }
    ).set_examples({LLAMA_EXAMPLE_PERPLEXITY}));
    add_opt(common_arg(
        {"--winogrande-tasks"}, "N",
        string_format("number of tasks to use when computing the Winogrande score (default: %zu)", params.winogrande_tasks),
        [](common_params & params, int value) {
            params.winogrande_tasks = value;
        }
    ).set_examples({LLAMA_EXAMPLE_PERPLEXITY}));
    add_opt(common_arg(
        {"--multiple-choice"},
        "compute multiple choice score over random tasks from datafile supplied with -f",
        [](common_params & params) {
            params.multiple_choice = true;
        }
    ).set_examples({LLAMA_EXAMPLE_PERPLEXITY}));
    add_opt(common_arg(
        {"--multiple-choice-tasks"}, "N",
        string_format("number of tasks to use when computing the multiple choice score (default: %zu)", params.multiple_choice_tasks),
        [](common_params & params, int value) {
            params.multiple_choice_tasks = value;
        }
    ).set_examples({LLAMA_EXAMPLE_PERPLEXITY}));
    add_opt(common_arg(
        {"--kl-divergence"},
        "computes KL-divergence to logits provided via --kl-divergence-base",
        [](common_params & params) {
            params.kl_divergence = true;
        }
    ).set_examples({LLAMA_EXAMPLE_PERPLEXITY}));
    add_opt(common_arg(
        {"--save-all-logits", "--kl-divergence-base"}, "FNAME",
        "set logits file",
        [](common_params & params, const std::string & value) {
            params.logits_file = value;
        }
    ).set_examples({LLAMA_EXAMPLE_PERPLEXITY}));
    add_opt(common_arg(
        {"--ppl-stride"}, "N",
        string_format("stride for perplexity calculation (default: %d)", params.ppl_stride),
        [](common_params & params, int value) {
            params.ppl_stride = value;
        }
    ).set_examples({LLAMA_EXAMPLE_PERPLEXITY}));
    add_opt(common_arg(
        {"--ppl-output-type"}, "<0|1>",
        string_format("output type for perplexity calculation (default: %d)", params.ppl_output_type),
        [](common_params & params, int value) {
            params.ppl_output_type = value;
        }
    ).set_examples({LLAMA_EXAMPLE_PERPLEXITY}));
    add_opt(common_arg(
        {"-dt", "--defrag-thold"}, "N",
        string_format("KV cache defragmentation threshold (default: %.1f, < 0 - disabled)", (double)params.defrag_thold),
        [](common_params & params, const std::string & value) {
            params.defrag_thold = std::stof(value);
        }
    ).set_env("LLAMA_ARG_DEFRAG_THOLD"));
    add_opt(common_arg(
        {"-np", "--parallel"}, "N",
        string_format("number of parallel sequences to decode (default: %d)", params.n_parallel),
        [](common_params & params, int value) {
            params.n_parallel = value;
        }
    ).set_env("LLAMA_ARG_N_PARALLEL"));
    add_opt(common_arg(
        {"-ns", "--sequences"}, "N",
        string_format("number of sequences to decode (default: %d)", params.n_sequences),
        [](common_params & params, int value) {
            params.n_sequences = value;
        }
    ).set_examples({LLAMA_EXAMPLE_PARALLEL}));
    add_opt(common_arg(
        {"-cb", "--cont-batching"},
        string_format("enable continuous batching (a.k.a dynamic batching) (default: %s)", params.cont_batching ? "enabled" : "disabled"),
        [](common_params & params) {
            params.cont_batching = true;
        }
    ).set_examples({LLAMA_EXAMPLE_SERVER}).set_env("LLAMA_ARG_CONT_BATCHING"));
    add_opt(common_arg(
        {"-nocb", "--no-cont-batching"},
        "disable continuous batching",
        [](common_params & params) {
            params.cont_batching = false;
        }
    ).set_examples({LLAMA_EXAMPLE_SERVER}).set_env("LLAMA_ARG_NO_CONT_BATCHING"));
    add_opt(common_arg(
        {"--mmproj"}, "FILE",
        "path to a multimodal projector file. see tools/mtmd/README.md\n"
        "note: if -hf is used, this argument can be omitted",
        [](common_params & params, const std::string & value) {
            params.mmproj.path = value;
        }
    ).set_examples(mmproj_examples).set_env("LLAMA_ARG_MMPROJ"));
    add_opt(common_arg(
        {"--mmproj-url"}, "URL",
        "URL to a multimodal projector file. see tools/mtmd/README.md",
        [](common_params & params, const std::string & value) {
            params.mmproj.url = value;
        }
    ).set_examples(mmproj_examples).set_env("LLAMA_ARG_MMPROJ_URL"));
    add_opt(common_arg(
        {"--no-mmproj"},
        "explicitly disable multimodal projector, useful when using -hf",
        [](common_params & params) {
            params.no_mmproj = true;
        }
    ).set_examples(mmproj_examples).set_env("LLAMA_ARG_NO_MMPROJ"));
    add_opt(common_arg(
        {"--no-mmproj-offload"},
        "do not offload multimodal projector to GPU",
        [](common_params & params) {
            params.mmproj_use_gpu = false;
        }
    ).set_examples(mmproj_examples).set_env("LLAMA_ARG_NO_MMPROJ_OFFLOAD"));
    add_opt(common_arg(
        {"--image", "--audio"}, "FILE",
        "path to an image or audio file. use with multimodal models, can be repeated if you have multiple files\n",
        [](common_params & params, const std::string & value) {
            params.image.emplace_back(value);
        }
    ).set_examples({LLAMA_EXAMPLE_MTMD}));
    if (llama_supports_rpc()) {
        add_opt(common_arg(
            {"--rpc"}, "SERVERS",
            "comma separated list of RPC servers",
            [](common_params & params, const std::string & value) {
                add_rpc_devices(value);
                GGML_UNUSED(params);
            }
        ).set_env("LLAMA_ARG_RPC"));
    }
    add_opt(common_arg(
        {"--mlock"},
        "force system to keep model in RAM rather than swapping or compressing",
        [](common_params & params) {
            params.use_mlock = true;
        }
    ).set_env("LLAMA_ARG_MLOCK"));
    add_opt(common_arg(
        {"--no-mmap"},
        "do not memory-map model (slower load but may reduce pageouts if not using mlock)",
        [](common_params & params) {
            params.use_mmap = false;
        }
    ).set_env("LLAMA_ARG_NO_MMAP"));
    add_opt(common_arg(
        {"--numa"}, "TYPE",
        "attempt optimizations that help on some NUMA systems\n"
        "- distribute: spread execution evenly over all nodes\n"
        "- isolate: only spawn threads on CPUs on the node that execution started on\n"
        "- numactl: use the CPU map provided by numactl\n"
        "if run without this previously, it is recommended to drop the system page cache before using this\n"
        "see https://github.com/ggml-org/llama.cpp/issues/1437",
        [](common_params & params, const std::string & value) {
            /**/ if (value == "distribute" || value == "") { params.numa = GGML_NUMA_STRATEGY_DISTRIBUTE; }
            else if (value == "isolate") { params.numa = GGML_NUMA_STRATEGY_ISOLATE; }
            else if (value == "numactl") { params.numa = GGML_NUMA_STRATEGY_NUMACTL; }
            else { throw std::invalid_argument("invalid value"); }
        }
    ).set_env("LLAMA_ARG_NUMA"));
    add_opt(common_arg(
        {"-dev", "--device"}, "<dev1,dev2,..>",
        "comma-separated list of devices to use for offloading (none = don't offload)\n"
        "use --list-devices to see a list of available devices",
        [](common_params & params, const std::string & value) {
            params.devices = parse_device_list(value);
        }
    ).set_env("LLAMA_ARG_DEVICE"));
    add_opt(common_arg(
        {"--list-devices"},
        "print list of available devices and exit",
        [](common_params &) {
            std::vector<ggml_backend_dev_t> rpc_devices;
            std::vector<ggml_backend_dev_t> all_devices;
            for (size_t i = 0; i < ggml_backend_dev_count(); ++i) {
                auto * dev = ggml_backend_dev_get(i);
                if (ggml_backend_dev_type(dev) == GGML_BACKEND_DEVICE_TYPE_GPU) {
                    ggml_backend_reg_t reg = ggml_backend_dev_backend_reg(dev);
                    if (ggml_backend_reg_name(reg) == std::string("RPC")) {
                        rpc_devices.push_back(dev);
                    } else {
                        all_devices.push_back(dev);
                    }
                }
            }
            // insert RPC devices in front
            all_devices.insert(all_devices.begin(), rpc_devices.begin(), rpc_devices.end());
            printf("Available devices:\n");
            for (size_t i = 0; i < all_devices.size(); ++i) {
                auto * dev = all_devices[i];
                size_t free, total;
                ggml_backend_dev_memory(dev, &free, &total);
                printf("  %s: %s (%zu MiB, %zu MiB free)\n", ggml_backend_dev_name(dev), ggml_backend_dev_description(dev), total / 1024 / 1024, free / 1024 / 1024);
            }
            exit(0);
        }
    ));
    add_opt(common_arg(
        {"--override-tensor", "-ot"}, "<tensor name pattern>=<buffer type>,...",
        "override tensor buffer type", [](common_params & params, const std::string & value) {
            /* static */ std::map<std::string, ggml_backend_buffer_type_t> buft_list;
            if (buft_list.empty()) {
                // enumerate all the devices and add their buffer types to the list
                for (size_t i = 0; i < ggml_backend_dev_count(); ++i) {
                    auto * dev = ggml_backend_dev_get(i);
                    auto * buft = ggml_backend_dev_buffer_type(dev);
                    if (buft) {
                        buft_list[ggml_backend_buft_name(buft)] = buft;
                    }
                }
            }

            for (const auto & override : string_split<std::string>(value, ',')) {
                std::string::size_type pos = override.find('=');
                if (pos == std::string::npos) {
                    throw std::invalid_argument("invalid value");
                }
                std::string tensor_name = override.substr(0, pos);
                std::string buffer_type = override.substr(pos + 1);

                if (buft_list.find(buffer_type) == buft_list.end()) {
                    printf("Available buffer types:\n");
                    for (const auto & it : buft_list) {
                        printf("  %s\n", ggml_backend_buft_name(it.second));
                    }
                    throw std::invalid_argument("unknown buffer type");
                }
                // keep strings alive and avoid leaking memory by storing them in a static vector
                static std::list<std::string> buft_overrides;
                buft_overrides.push_back(tensor_name);
                params.tensor_buft_overrides.push_back({buft_overrides.back().c_str(), buft_list.at(buffer_type)});
            }
        }
    ));
    add_opt(common_arg(
        {"--cpu-moe", "-cmoe"},
        "keep all Mixture of Experts (MoE) weights in the CPU",
        [](common_params & params) {
<<<<<<< HEAD
            params.tensor_buft_overrides.push_back({"\\.ffn_up_exps\\.",   ggml_backend_cpu_buffer_type()});
            params.tensor_buft_overrides.push_back({"\\.ffn_down_exps\\.", ggml_backend_cpu_buffer_type()});
            params.tensor_buft_overrides.push_back({"\\.ffn_gate_exps\\.", ggml_backend_cpu_buffer_type()});
=======
            params.tensor_buft_overrides.push_back({"\\.ffn_(up|down|gate)_exps", ggml_backend_cpu_buffer_type()});
>>>>>>> cd514cc3
        }
    ).set_env("LLAMA_ARG_CPU_MOE"));
    add_opt(common_arg(
        {"--n-cpu-moe", "-ncmoe"}, "N",
        "keep the Mixture of Experts (MoE) weights of the first N layers in the CPU",
        [](common_params & params, int value) {
            if (value < 0) {
                throw std::invalid_argument("invalid value");
            }
            for (int i = 0; i < value; ++i) {
                // keep strings alive and avoid leaking memory by storing them in a static vector
                static std::list<std::string> buft_overrides;
                buft_overrides.push_back(string_format("blk\\.%d\\.ffn_(up|down|gate)_exps", i));
                params.tensor_buft_overrides.push_back({buft_overrides.back().c_str(), ggml_backend_cpu_buffer_type()});
            }
        }
    ).set_env("LLAMA_ARG_N_CPU_MOE"));
    add_opt(common_arg(
        {"-ngl", "--gpu-layers", "--n-gpu-layers"}, "N",
        "number of layers to store in VRAM",
        [](common_params & params, int value) {
            params.n_gpu_layers = value;
            if (!llama_supports_gpu_offload()) {
                fprintf(stderr, "warning: no usable GPU found, --gpu-layers option will be ignored\n");
                fprintf(stderr, "warning: one possible reason is that llama.cpp was compiled without GPU support\n");
                fprintf(stderr, "warning: consult docs/build.md for compilation instructions\n");
            }
        }
    ).set_env("LLAMA_ARG_N_GPU_LAYERS"));
    add_opt(common_arg(
        {"-sm", "--split-mode"}, "{none,layer,row}",
        "how to split the model across multiple GPUs, one of:\n"
        "- none: use one GPU only\n"
        "- layer (default): split layers and KV across GPUs\n"
        "- row: split rows across GPUs",
        [](common_params & params, const std::string & value) {
            std::string arg_next = value;
            if (arg_next == "none") {
                params.split_mode = LLAMA_SPLIT_MODE_NONE;
            } else if (arg_next == "layer") {
                params.split_mode = LLAMA_SPLIT_MODE_LAYER;
            } else if (arg_next == "row") {
                params.split_mode = LLAMA_SPLIT_MODE_ROW;
            } else {
                throw std::invalid_argument("invalid value");
            }
            if (!llama_supports_gpu_offload()) {
                fprintf(stderr, "warning: llama.cpp was compiled without support for GPU offload. Setting the split mode has no effect.\n");
            }
        }
    ).set_env("LLAMA_ARG_SPLIT_MODE"));
    add_opt(common_arg(
        {"-ts", "--tensor-split"}, "N0,N1,N2,...",
        "fraction of the model to offload to each GPU, comma-separated list of proportions, e.g. 3,1",
        [](common_params & params, const std::string & value) {
            std::string arg_next = value;

            // split string by , and /
            const std::regex regex{ R"([,/]+)" };
            std::sregex_token_iterator it{ arg_next.begin(), arg_next.end(), regex, -1 };
            std::vector<std::string> split_arg{ it, {} };
            if (split_arg.size() >= llama_max_devices()) {
                throw std::invalid_argument(
                    string_format("got %d input configs, but system only has %d devices", (int)split_arg.size(), (int)llama_max_devices())
                );
            }
            for (size_t i = 0; i < llama_max_devices(); ++i) {
                if (i < split_arg.size()) {
                    params.tensor_split[i] = std::stof(split_arg[i]);
                } else {
                    params.tensor_split[i] = 0.0f;
                }
            }
            if (!llama_supports_gpu_offload()) {
                fprintf(stderr, "warning: llama.cpp was compiled without support for GPU offload. Setting a tensor split has no effect.\n");
            }
        }
    ).set_env("LLAMA_ARG_TENSOR_SPLIT"));
    add_opt(common_arg(
        {"-mg", "--main-gpu"}, "INDEX",
        string_format("the GPU to use for the model (with split-mode = none), or for intermediate results and KV (with split-mode = row) (default: %d)", params.main_gpu),
        [](common_params & params, int value) {
            params.main_gpu = value;
            if (!llama_supports_gpu_offload()) {
                fprintf(stderr, "warning: llama.cpp was compiled without support for GPU offload. Setting the main GPU has no effect.\n");
            }
        }
    ).set_env("LLAMA_ARG_MAIN_GPU"));
    add_opt(common_arg(
        {"--check-tensors"},
        string_format("check model tensor data for invalid values (default: %s)", params.check_tensors ? "true" : "false"),
        [](common_params & params) {
            params.check_tensors = true;
        }
    ));
    add_opt(common_arg(
        {"--override-kv"}, "KEY=TYPE:VALUE",
        "advanced option to override model metadata by key. may be specified multiple times.\n"
        "types: int, float, bool, str. example: --override-kv tokenizer.ggml.add_bos_token=bool:false",
        [](common_params & params, const std::string & value) {
            if (!string_parse_kv_override(value.c_str(), params.kv_overrides)) {
                throw std::runtime_error(string_format("error: Invalid type for KV override: %s\n", value.c_str()));
            }
        }
    ));
    add_opt(common_arg(
        {"--no-op-offload"},
        string_format("disable offloading host tensor operations to device (default: %s)", params.no_op_offload ? "true" : "false"),
        [](common_params & params) {
            params.no_op_offload = true;
        }
    ));
    add_opt(common_arg(
        {"--lora"}, "FNAME",
        "path to LoRA adapter (can be repeated to use multiple adapters)",
        [](common_params & params, const std::string & value) {
            params.lora_adapters.push_back({ std::string(value), 1.0, nullptr });
        }
        // we define this arg on both COMMON and EXPORT_LORA, so when showing help message of export-lora, it will be categorized as "example-specific" arg
    ).set_examples({LLAMA_EXAMPLE_COMMON, LLAMA_EXAMPLE_EXPORT_LORA}));
    add_opt(common_arg(
        {"--lora-scaled"}, "FNAME", "SCALE",
        "path to LoRA adapter with user defined scaling (can be repeated to use multiple adapters)",
        [](common_params & params, const std::string & fname, const std::string & scale) {
            params.lora_adapters.push_back({ fname, std::stof(scale), nullptr });
        }
        // we define this arg on both COMMON and EXPORT_LORA, so when showing help message of export-lora, it will be categorized as "example-specific" arg
    ).set_examples({LLAMA_EXAMPLE_COMMON, LLAMA_EXAMPLE_EXPORT_LORA}));
    add_opt(common_arg(
        {"--control-vector"}, "FNAME",
        "add a control vector\nnote: this argument can be repeated to add multiple control vectors",
        [](common_params & params, const std::string & value) {
            params.control_vectors.push_back({ 1.0f, value, });
        }
    ));
    add_opt(common_arg(
        {"--control-vector-scaled"}, "FNAME", "SCALE",
        "add a control vector with user defined scaling SCALE\n"
        "note: this argument can be repeated to add multiple scaled control vectors",
        [](common_params & params, const std::string & fname, const std::string & scale) {
            params.control_vectors.push_back({ std::stof(scale), fname });
        }
    ));
    add_opt(common_arg(
        {"--control-vector-layer-range"}, "START", "END",
        "layer range to apply the control vector(s) to, start and end inclusive",
        [](common_params & params, const std::string & start, const std::string & end) {
            params.control_vector_layer_start = std::stoi(start);
            params.control_vector_layer_end = std::stoi(end);
        }
    ));
    add_opt(common_arg(
        {"-a", "--alias"}, "STRING",
        "set alias for model name (to be used by REST API)",
        [](common_params & params, const std::string & value) {
            params.model_alias = value;
        }
    ).set_examples({LLAMA_EXAMPLE_SERVER}).set_env("LLAMA_ARG_ALIAS"));
    add_opt(common_arg(
        {"-m", "--model"}, "FNAME",
        ex == LLAMA_EXAMPLE_EXPORT_LORA
            ? std::string("model path from which to load base model")
            : string_format(
                "model path (default: `models/$filename` with filename from `--hf-file` "
                "or `--model-url` if set, otherwise %s)", DEFAULT_MODEL_PATH
            ),
        [](common_params & params, const std::string & value) {
            params.model.path = value;
        }
    ).set_examples({LLAMA_EXAMPLE_COMMON, LLAMA_EXAMPLE_EXPORT_LORA}).set_env("LLAMA_ARG_MODEL"));
    add_opt(common_arg(
        {"-mu", "--model-url"}, "MODEL_URL",
        "model download url (default: unused)",
        [](common_params & params, const std::string & value) {
            params.model.url = value;
        }
    ).set_env("LLAMA_ARG_MODEL_URL"));
    add_opt(common_arg(
        {"-hf", "-hfr", "--hf-repo"}, "<user>/<model>[:quant]",
        "Hugging Face model repository; quant is optional, case-insensitive, default to Q4_K_M, or falls back to the first file in the repo if Q4_K_M doesn't exist.\n"
        "mmproj is also downloaded automatically if available. to disable, add --no-mmproj\n"
        "example: unsloth/phi-4-GGUF:q4_k_m\n"
        "(default: unused)",
        [](common_params & params, const std::string & value) {
            params.model.hf_repo = value;
        }
    ).set_env("LLAMA_ARG_HF_REPO"));
    add_opt(common_arg(
        {"-hfd", "-hfrd", "--hf-repo-draft"}, "<user>/<model>[:quant]",
        "Same as --hf-repo, but for the draft model (default: unused)",
        [](common_params & params, const std::string & value) {
            params.speculative.model.hf_repo = value;
        }
    ).set_env("LLAMA_ARG_HFD_REPO"));
    add_opt(common_arg(
        {"-hff", "--hf-file"}, "FILE",
        "Hugging Face model file. If specified, it will override the quant in --hf-repo (default: unused)",
        [](common_params & params, const std::string & value) {
            params.model.hf_file = value;
        }
    ).set_env("LLAMA_ARG_HF_FILE"));
    add_opt(common_arg(
        {"-hfv", "-hfrv", "--hf-repo-v"}, "<user>/<model>[:quant]",
        "Hugging Face model repository for the vocoder model (default: unused)",
        [](common_params & params, const std::string & value) {
            params.vocoder.model.hf_repo = value;
        }
    ).set_env("LLAMA_ARG_HF_REPO_V"));
    add_opt(common_arg(
        {"-hffv", "--hf-file-v"}, "FILE",
        "Hugging Face model file for the vocoder model (default: unused)",
        [](common_params & params, const std::string & value) {
            params.vocoder.model.hf_file = value;
        }
    ).set_env("LLAMA_ARG_HF_FILE_V"));
    add_opt(common_arg(
        {"-hft", "--hf-token"}, "TOKEN",
        "Hugging Face access token (default: value from HF_TOKEN environment variable)",
        [](common_params & params, const std::string & value) {
            params.hf_token = value;
        }
    ).set_env("HF_TOKEN"));
    add_opt(common_arg(
        {"--context-file"}, "FNAME",
        "file to load context from (repeat to specify multiple files)",
        [](common_params & params, const std::string & value) {
            std::ifstream file(value, std::ios::binary);
            if (!file) {
                throw std::runtime_error(string_format("error: failed to open file '%s'\n", value.c_str()));
            }
            params.context_files.push_back(value);
        }
    ).set_examples({LLAMA_EXAMPLE_RETRIEVAL}));
    add_opt(common_arg(
        {"--chunk-size"}, "N",
        string_format("minimum length of embedded text chunks (default: %d)", params.chunk_size),
        [](common_params & params, int value) {
            params.chunk_size = value;
        }
    ).set_examples({LLAMA_EXAMPLE_RETRIEVAL}));
    add_opt(common_arg(
        {"--chunk-separator"}, "STRING",
        string_format("separator between chunks (default: '%s')", params.chunk_separator.c_str()),
        [](common_params & params, const std::string & value) {
            params.chunk_separator = value;
        }
    ).set_examples({LLAMA_EXAMPLE_RETRIEVAL}));
    add_opt(common_arg(
        {"--junk"}, "N",
        string_format("number of times to repeat the junk text (default: %d)", params.n_junk),
        [](common_params & params, int value) {
            params.n_junk = value;
        }
    ).set_examples({LLAMA_EXAMPLE_PASSKEY, LLAMA_EXAMPLE_PARALLEL}));
    add_opt(common_arg(
        {"--pos"}, "N",
        string_format("position of the passkey in the junk text (default: %d)", params.i_pos),
        [](common_params & params, int value) {
            params.i_pos = value;
        }
    ).set_examples({LLAMA_EXAMPLE_PASSKEY}));
    add_opt(common_arg(
        {"-o", "--output", "--output-file"}, "FNAME",
        string_format("output file (default: '%s')", params.out_file.c_str()),
        [](common_params & params, const std::string & value) {
            params.out_file = value;
        }
    ).set_examples({LLAMA_EXAMPLE_IMATRIX, LLAMA_EXAMPLE_CVECTOR_GENERATOR, LLAMA_EXAMPLE_EXPORT_LORA, LLAMA_EXAMPLE_TTS}));
    add_opt(common_arg(
        {"-ofreq", "--output-frequency"}, "N",
        string_format("output the imatrix every N iterations (default: %d)", params.n_out_freq),
        [](common_params & params, int value) {
            params.n_out_freq = value;
        }
    ).set_examples({LLAMA_EXAMPLE_IMATRIX}));
    add_opt(common_arg(
        {"--output-format"}, "{gguf,dat}",
        string_format("output format for imatrix file (default: %s)", params.imat_dat > 0 ? "dat" : "gguf"),
        [](common_params & params, const std::string & value) {
            /**/ if (value == "gguf") { params.imat_dat = -1; }
            else if (value == "dat")  { params.imat_dat = 1;  }
            else { throw std::invalid_argument("invalid output format"); }
        }
    ).set_examples({LLAMA_EXAMPLE_IMATRIX}));
    add_opt(common_arg(
        {"--save-frequency"}, "N",
        string_format("save an imatrix copy every N iterations (default: %d)", params.n_save_freq),
        [](common_params & params, int value) {
            params.n_save_freq = value;
        }
    ).set_examples({LLAMA_EXAMPLE_IMATRIX}));
    add_opt(common_arg(
        {"--process-output"},
        string_format("collect data for the output tensor (default: %s)", params.process_output ? "true" : "false"),
        [](common_params & params) {
            params.process_output = true;
        }
    ).set_examples({LLAMA_EXAMPLE_IMATRIX}));
    add_opt(common_arg(
        {"--no-ppl"},
        string_format("do not compute perplexity (default: %s)", params.compute_ppl ? "true" : "false"),
        [](common_params & params) {
            params.compute_ppl = false;
        }
    ).set_examples({LLAMA_EXAMPLE_IMATRIX}));
    add_opt(common_arg(
        {"--chunk", "--from-chunk"}, "N",
        string_format("start processing the input from chunk N (default: %d)", params.i_chunk),
        [](common_params & params, int value) {
            params.i_chunk = value;
        }
    ).set_examples({LLAMA_EXAMPLE_IMATRIX}));
    add_opt(common_arg(
        {"--show-statistics"},
        string_format("show imatrix statistics and then exit (default: %s)", params.show_statistics ? "true" : "false"),
        [](common_params & params) {
            params.show_statistics = true;
        }
    ).set_examples({LLAMA_EXAMPLE_IMATRIX}));
    add_opt(common_arg(
        {"--parse-special"},
        string_format("prase special tokens (chat, tool, etc) (default: %s)", params.parse_special ? "true" : "false"),
        [](common_params & params) {
            params.parse_special = true;
        }
    ).set_examples({LLAMA_EXAMPLE_IMATRIX}));
    add_opt(common_arg(
        {"-pps"},
        string_format("is the prompt shared across parallel sequences (default: %s)", params.is_pp_shared ? "true" : "false"),
        [](common_params & params) {
            params.is_pp_shared = true;
        }
    ).set_examples({LLAMA_EXAMPLE_BENCH, LLAMA_EXAMPLE_PARALLEL}));
    add_opt(common_arg(
        {"-npp"}, "n0,n1,...",
        "number of prompt tokens",
        [](common_params & params, const std::string & value) {
            auto p = string_split<int>(value, ',');
            params.n_pp.insert(params.n_pp.end(), p.begin(), p.end());
        }
    ).set_examples({LLAMA_EXAMPLE_BENCH}));
    add_opt(common_arg(
        {"-ntg"}, "n0,n1,...",
        "number of text generation tokens",
        [](common_params & params, const std::string & value) {
            auto p = string_split<int>(value, ',');
            params.n_tg.insert(params.n_tg.end(), p.begin(), p.end());
        }
    ).set_examples({LLAMA_EXAMPLE_BENCH}));
    add_opt(common_arg(
        {"-npl"}, "n0,n1,...",
        "number of parallel prompts",
        [](common_params & params, const std::string & value) {
            auto p = string_split<int>(value, ',');
            params.n_pl.insert(params.n_pl.end(), p.begin(), p.end());
        }
    ).set_examples({LLAMA_EXAMPLE_BENCH}));
    add_opt(common_arg(
        {"--embd-normalize"}, "N",
        string_format("normalisation for embeddings (default: %d) (-1=none, 0=max absolute int16, 1=taxicab, 2=euclidean, >2=p-norm)", params.embd_normalize),
        [](common_params & params, int value) {
            params.embd_normalize = value;
        }
    ).set_examples({LLAMA_EXAMPLE_EMBEDDING}));
    add_opt(common_arg(
        {"--embd-output-format"}, "FORMAT",
        "empty = default, \"array\" = [[],[]...], \"json\" = openai style, \"json+\" = same \"json\" + cosine similarity matrix",
        [](common_params & params, const std::string & value) {
            params.embd_out = value;
        }
    ).set_examples({LLAMA_EXAMPLE_EMBEDDING}));
    add_opt(common_arg(
        {"--embd-separator"}, "STRING",
        "separator of embeddings (default \\n) for example \"<#sep#>\"",
        [](common_params & params, const std::string & value) {
            params.embd_sep = value;
        }
    ).set_examples({LLAMA_EXAMPLE_EMBEDDING}));
    add_opt(common_arg(
        {"--cls-separator"}, "STRING",
        "separator of classification sequences (default \\t) for example \"<#seq#>\"",
        [](common_params & params, const std::string & value) {
            params.cls_sep = value;
        }
    ).set_examples({LLAMA_EXAMPLE_EMBEDDING}));
    add_opt(common_arg(
        {"--host"}, "HOST",
        string_format("ip address to listen, or bind to an UNIX socket if the address ends with .sock (default: %s)", params.hostname.c_str()),
        [](common_params & params, const std::string & value) {
            params.hostname = value;
        }
    ).set_examples({LLAMA_EXAMPLE_SERVER}).set_env("LLAMA_ARG_HOST"));
    add_opt(common_arg(
        {"--port"}, "PORT",
        string_format("port to listen (default: %d)", params.port),
        [](common_params & params, int value) {
            params.port = value;
        }
    ).set_examples({LLAMA_EXAMPLE_SERVER}).set_env("LLAMA_ARG_PORT"));
    add_opt(common_arg(
        {"--path"}, "PATH",
        string_format("path to serve static files from (default: %s)", params.public_path.c_str()),
        [](common_params & params, const std::string & value) {
            params.public_path = value;
        }
    ).set_examples({LLAMA_EXAMPLE_SERVER}).set_env("LLAMA_ARG_STATIC_PATH"));
    add_opt(common_arg(
        {"--api-prefix"}, "PREFIX",
        string_format("prefix path the server serves from, without the trailing slash (default: %s)", params.api_prefix.c_str()),
        [](common_params & params, const std::string & value) {
            params.api_prefix = value;
        }
    ).set_examples({LLAMA_EXAMPLE_SERVER}).set_env("LLAMA_ARG_API_PREFIX"));
    add_opt(common_arg(
        {"--no-webui"},
        string_format("Disable the Web UI (default: %s)", params.webui ? "enabled" : "disabled"),
        [](common_params & params) {
            params.webui = false;
        }
    ).set_examples({LLAMA_EXAMPLE_SERVER}).set_env("LLAMA_ARG_NO_WEBUI"));
    add_opt(common_arg(
        {"--embedding", "--embeddings"},
        string_format("restrict to only support embedding use case; use only with dedicated embedding models (default: %s)", params.embedding ? "enabled" : "disabled"),
        [](common_params & params) {
            params.embedding = true;
        }
    ).set_examples({LLAMA_EXAMPLE_SERVER}).set_env("LLAMA_ARG_EMBEDDINGS"));
    add_opt(common_arg(
        {"--reranking", "--rerank"},
        string_format("enable reranking endpoint on server (default: %s)", "disabled"),
        [](common_params & params) {
            params.embedding = true;
            params.pooling_type = LLAMA_POOLING_TYPE_RANK;
        }
    ).set_examples({LLAMA_EXAMPLE_SERVER}).set_env("LLAMA_ARG_RERANKING"));
    add_opt(common_arg(
        {"--api-key"}, "KEY",
        "API key to use for authentication (default: none)",
        [](common_params & params, const std::string & value) {
            params.api_keys.push_back(value);
        }
    ).set_examples({LLAMA_EXAMPLE_SERVER}).set_env("LLAMA_API_KEY"));
    add_opt(common_arg(
        {"--api-key-file"}, "FNAME",
        "path to file containing API keys (default: none)",
        [](common_params & params, const std::string & value) {
            std::ifstream key_file(value);
            if (!key_file) {
                throw std::runtime_error(string_format("error: failed to open file '%s'\n", value.c_str()));
            }
            std::string key;
            while (std::getline(key_file, key)) {
                if (!key.empty()) {
                        params.api_keys.push_back(key);
                }
            }
            key_file.close();
        }
    ).set_examples({LLAMA_EXAMPLE_SERVER}));
    add_opt(common_arg(
        {"--ssl-key-file"}, "FNAME",
        "path to file a PEM-encoded SSL private key",
        [](common_params & params, const std::string & value) {
            params.ssl_file_key = value;
        }
    ).set_examples({LLAMA_EXAMPLE_SERVER}).set_env("LLAMA_ARG_SSL_KEY_FILE"));
    add_opt(common_arg(
        {"--ssl-cert-file"}, "FNAME",
        "path to file a PEM-encoded SSL certificate",
        [](common_params & params, const std::string & value) {
            params.ssl_file_cert = value;
        }
    ).set_examples({LLAMA_EXAMPLE_SERVER}).set_env("LLAMA_ARG_SSL_CERT_FILE"));
    add_opt(common_arg(
        {"--chat-template-kwargs"}, "STRING",
        string_format("sets additional params for the json template parser"),
        [](common_params & params, const std::string &  value) {
            auto parsed = json::parse(value);
            for (const auto & item : parsed.items()) {
                params.default_template_kwargs[item.key()] = item.value().dump();
            }
        }
    ).set_examples({LLAMA_EXAMPLE_SERVER}).set_env("LLAMA_CHAT_TEMPLATE_KWARGS"));
    add_opt(common_arg(
        {"-to", "--timeout"}, "N",
        string_format("server read/write timeout in seconds (default: %d)", params.timeout_read),
        [](common_params & params, int value) {
            params.timeout_read  = value;
            params.timeout_write = value;
        }
    ).set_examples({LLAMA_EXAMPLE_SERVER}).set_env("LLAMA_ARG_TIMEOUT"));
    add_opt(common_arg(
        {"--threads-http"}, "N",
        string_format("number of threads used to process HTTP requests (default: %d)", params.n_threads_http),
        [](common_params & params, int value) {
            params.n_threads_http = value;
        }
    ).set_examples({LLAMA_EXAMPLE_SERVER}).set_env("LLAMA_ARG_THREADS_HTTP"));
    add_opt(common_arg(
        {"--cache-reuse"}, "N",
        string_format(
            "min chunk size to attempt reusing from the cache via KV shifting (default: %d)\n"
            "[(card)](https://ggml.ai/f0.png)", params.n_cache_reuse
        ),
        [](common_params & params, int value) {
            params.n_cache_reuse = value;
        }
    ).set_examples({LLAMA_EXAMPLE_SERVER}).set_env("LLAMA_ARG_CACHE_REUSE"));
    add_opt(common_arg(
        {"--metrics"},
        string_format("enable prometheus compatible metrics endpoint (default: %s)", params.endpoint_metrics ? "enabled" : "disabled"),
        [](common_params & params) {
            params.endpoint_metrics = true;
        }
    ).set_examples({LLAMA_EXAMPLE_SERVER}).set_env("LLAMA_ARG_ENDPOINT_METRICS"));
    add_opt(common_arg(
        {"--slots"},
        string_format("enable slots monitoring endpoint (default: %s)", params.endpoint_slots ? "enabled" : "disabled"),
        [](common_params & params) {
            params.endpoint_slots = true;
        }
    ).set_examples({LLAMA_EXAMPLE_SERVER}).set_env("LLAMA_ARG_ENDPOINT_SLOTS"));
    add_opt(common_arg(
        {"--props"},
        string_format("enable changing global properties via POST /props (default: %s)", params.endpoint_props ? "enabled" : "disabled"),
        [](common_params & params) {
            params.endpoint_props = true;
        }
    ).set_examples({LLAMA_EXAMPLE_SERVER}).set_env("LLAMA_ARG_ENDPOINT_PROPS"));
    add_opt(common_arg(
        {"--no-slots"},
        "disables slots monitoring endpoint",
        [](common_params & params) {
            params.endpoint_slots = false;
        }
    ).set_examples({LLAMA_EXAMPLE_SERVER}).set_env("LLAMA_ARG_NO_ENDPOINT_SLOTS"));
    add_opt(common_arg(
        {"--slot-save-path"}, "PATH",
        "path to save slot kv cache (default: disabled)",
        [](common_params & params, const std::string & value) {
            params.slot_save_path = value;
            // if doesn't end with DIRECTORY_SEPARATOR, add it
            if (!params.slot_save_path.empty() && params.slot_save_path[params.slot_save_path.size() - 1] != DIRECTORY_SEPARATOR) {
                params.slot_save_path += DIRECTORY_SEPARATOR;
            }
        }
    ).set_examples({LLAMA_EXAMPLE_SERVER}));
    add_opt(common_arg(
        {"--jinja"},
        "use jinja template for chat (default: disabled)",
        [](common_params & params) {
            params.use_jinja = true;
        }
    ).set_examples({LLAMA_EXAMPLE_SERVER, LLAMA_EXAMPLE_MAIN}).set_env("LLAMA_ARG_JINJA"));
    add_opt(common_arg(
        {"--reasoning-format"}, "FORMAT",
        "controls whether thought tags are allowed and/or extracted from the response, and in which format they're returned; one of:\n"
        "- none: leaves thoughts unparsed in `message.content`\n"
        "- deepseek: puts thoughts in `message.reasoning_content` (except in streaming mode, which behaves as `none`)\n"
        "(default: auto)",
        [](common_params & params, const std::string & value) {
            /**/ if (value == "deepseek") { params.reasoning_format = COMMON_REASONING_FORMAT_DEEPSEEK; }
            else if (value == "deepseek-legacy") { params.reasoning_format = COMMON_REASONING_FORMAT_DEEPSEEK_LEGACY; }
            else if (value == "none") {     params.reasoning_format = COMMON_REASONING_FORMAT_NONE; }
            else if (value == "auto") {     params.reasoning_format = COMMON_REASONING_FORMAT_AUTO; }
            else { throw std::invalid_argument("invalid value"); }
        }
    ).set_examples({LLAMA_EXAMPLE_SERVER, LLAMA_EXAMPLE_MAIN}).set_env("LLAMA_ARG_THINK"));
    add_opt(common_arg(
        {"--reasoning-budget"}, "N",
        "controls the amount of thinking allowed; currently only one of: -1 for unrestricted thinking budget, or 0 to disable thinking (default: -1)",
        [](common_params & params, int value) {
            if (value != 0 && value != -1) { throw std::invalid_argument("invalid value"); }
            params.reasoning_budget = value;
        }
    ).set_examples({LLAMA_EXAMPLE_SERVER, LLAMA_EXAMPLE_MAIN}).set_env("LLAMA_ARG_THINK_BUDGET"));
    add_opt(common_arg(
        {"--chat-template"}, "JINJA_TEMPLATE",
        string_format(
            "set custom jinja chat template (default: template taken from model's metadata)\n"
            "if suffix/prefix are specified, template will be disabled\n"
            "only commonly used templates are accepted (unless --jinja is set before this flag):\n"
            "list of built-in templates:\n%s", list_builtin_chat_templates().c_str()
        ),
        [](common_params & params, const std::string & value) {
            params.chat_template = value;
        }
    ).set_examples({LLAMA_EXAMPLE_MAIN, LLAMA_EXAMPLE_SERVER, LLAMA_EXAMPLE_MTMD}).set_env("LLAMA_ARG_CHAT_TEMPLATE"));
    add_opt(common_arg(
        {"--chat-template-file"}, "JINJA_TEMPLATE_FILE",
        string_format(
            "set custom jinja chat template file (default: template taken from model's metadata)\n"
            "if suffix/prefix are specified, template will be disabled\n"
            "only commonly used templates are accepted (unless --jinja is set before this flag):\n"
            "list of built-in templates:\n%s", list_builtin_chat_templates().c_str()
        ),
        [](common_params & params, const std::string & value) {
            params.chat_template = read_file(value);
        }
    ).set_examples({LLAMA_EXAMPLE_MAIN, LLAMA_EXAMPLE_SERVER}).set_env("LLAMA_ARG_CHAT_TEMPLATE_FILE"));
    add_opt(common_arg(
        {"--no-prefill-assistant"},
        string_format(
            "whether to prefill the assistant's response if the last message is an assistant message (default: prefill enabled)\n"
            "when this flag is set, if the last message is an assistant message then it will be treated as a full message and not prefilled\n"
        ),
        [](common_params & params) {
            params.prefill_assistant = false;
        }
    ).set_examples({LLAMA_EXAMPLE_SERVER}).set_env("LLAMA_ARG_NO_PREFILL_ASSISTANT"));
    add_opt(common_arg(
        {"-sps", "--slot-prompt-similarity"}, "SIMILARITY",
        string_format("how much the prompt of a request must match the prompt of a slot in order to use that slot (default: %.2f, 0.0 = disabled)\n", params.slot_prompt_similarity),
        [](common_params & params, const std::string & value) {
            params.slot_prompt_similarity = std::stof(value);
        }
    ).set_examples({LLAMA_EXAMPLE_SERVER}));
    add_opt(common_arg(
        {"--lora-init-without-apply"},
        string_format("load LoRA adapters without applying them (apply later via POST /lora-adapters) (default: %s)", params.lora_init_without_apply ? "enabled" : "disabled"),
        [](common_params & params) {
            params.lora_init_without_apply = true;
        }
    ).set_examples({LLAMA_EXAMPLE_SERVER}));
    add_opt(common_arg(
        {"--simple-io"},
        "use basic IO for better compatibility in subprocesses and limited consoles",
        [](common_params & params) {
            params.simple_io = true;
        }
    ).set_examples({LLAMA_EXAMPLE_MAIN}));
    add_opt(common_arg(
        {"--positive-file"}, "FNAME",
        string_format("positive prompts file, one prompt per line (default: '%s')", params.cvector_positive_file.c_str()),
        [](common_params & params, const std::string & value) {
            params.cvector_positive_file = value;
        }
    ).set_examples({LLAMA_EXAMPLE_CVECTOR_GENERATOR}));
    add_opt(common_arg(
        {"--negative-file"}, "FNAME",
        string_format("negative prompts file, one prompt per line (default: '%s')", params.cvector_negative_file.c_str()),
        [](common_params & params, const std::string & value) {
            params.cvector_negative_file = value;
        }
    ).set_examples({LLAMA_EXAMPLE_CVECTOR_GENERATOR}));
    add_opt(common_arg(
        {"--pca-batch"}, "N",
        string_format("batch size used for PCA. Larger batch runs faster, but uses more memory (default: %d)", params.n_pca_batch),
        [](common_params & params, int value) {
            params.n_pca_batch = value;
        }
    ).set_examples({LLAMA_EXAMPLE_CVECTOR_GENERATOR}));
    add_opt(common_arg(
        {"--pca-iter"}, "N",
        string_format("number of iterations used for PCA (default: %d)", params.n_pca_iterations),
        [](common_params & params, int value) {
            params.n_pca_iterations = value;
        }
    ).set_examples({LLAMA_EXAMPLE_CVECTOR_GENERATOR}));
    add_opt(common_arg(
        {"--method"}, "{pca, mean}",
        "dimensionality reduction method to be used (default: pca)",
        [](common_params & params, const std::string & value) {
            /**/ if (value == "pca") { params.cvector_dimre_method = DIMRE_METHOD_PCA; }
            else if (value == "mean") { params.cvector_dimre_method = DIMRE_METHOD_MEAN; }
            else { throw std::invalid_argument("invalid value"); }
        }
    ).set_examples({LLAMA_EXAMPLE_CVECTOR_GENERATOR}));
    add_opt(common_arg(
        {"--output-format"}, "{md,jsonl}",
        "output format for batched-bench results (default: md)",
        [](common_params & params, const std::string & value) {
            /**/ if (value == "jsonl") { params.batched_bench_output_jsonl = true; }
            else if (value == "md") { params.batched_bench_output_jsonl = false; }
            else { throw std::invalid_argument("invalid value"); }
        }
    ).set_examples({LLAMA_EXAMPLE_BENCH}));
    add_opt(common_arg(
        {"--log-disable"},
        "Log disable",
        [](common_params &) {
            common_log_pause(common_log_main());
        }
    ));
    add_opt(common_arg(
        {"--log-file"}, "FNAME",
        "Log to file",
        [](common_params &, const std::string & value) {
            common_log_set_file(common_log_main(), value.c_str());
        }
    ));
    add_opt(common_arg(
        {"--log-colors"},
        "Enable colored logging",
        [](common_params &) {
            common_log_set_colors(common_log_main(), true);
        }
    ).set_env("LLAMA_LOG_COLORS"));
    add_opt(common_arg(
        {"-v", "--verbose", "--log-verbose"},
        "Set verbosity level to infinity (i.e. log all messages, useful for debugging)",
        [](common_params & params) {
            params.verbosity = INT_MAX;
            common_log_set_verbosity_thold(INT_MAX);
        }
    ));
    add_opt(common_arg(
        {"--offline"},
        "Offline mode: forces use of cache, prevents network access",
        [](common_params & params) {
            params.offline = true;
        }
    ).set_env("LLAMA_OFFLINE"));
    add_opt(common_arg(
        {"-lv", "--verbosity", "--log-verbosity"}, "N",
        "Set the verbosity threshold. Messages with a higher verbosity will be ignored.",
        [](common_params & params, int value) {
            params.verbosity = value;
            common_log_set_verbosity_thold(value);
        }
    ).set_env("LLAMA_LOG_VERBOSITY"));
    add_opt(common_arg(
        {"--log-prefix"},
        "Enable prefix in log messages",
        [](common_params &) {
            common_log_set_prefix(common_log_main(), true);
        }
    ).set_env("LLAMA_LOG_PREFIX"));
    add_opt(common_arg(
        {"--log-timestamps"},
        "Enable timestamps in log messages",
        [](common_params &) {
            common_log_set_timestamps(common_log_main(), true);
        }
    ).set_env("LLAMA_LOG_TIMESTAMPS"));

    // speculative parameters
    add_opt(common_arg(
        {"-td", "--threads-draft"}, "N",
        "number of threads to use during generation (default: same as --threads)",
        [](common_params & params, int value) {
            params.speculative.cpuparams.n_threads = value;
            if (params.speculative.cpuparams.n_threads <= 0) {
                params.speculative.cpuparams.n_threads = std::thread::hardware_concurrency();
            }
        }
    ).set_examples({LLAMA_EXAMPLE_SPECULATIVE}));
    add_opt(common_arg(
        {"-tbd", "--threads-batch-draft"}, "N",
        "number of threads to use during batch and prompt processing (default: same as --threads-draft)",
        [](common_params & params, int value) {
            params.speculative.cpuparams_batch.n_threads = value;
            if (params.speculative.cpuparams_batch.n_threads <= 0) {
                params.speculative.cpuparams_batch.n_threads = std::thread::hardware_concurrency();
            }
        }
    ).set_examples({LLAMA_EXAMPLE_SPECULATIVE}));
    add_opt(common_arg(
        {"-Cd", "--cpu-mask-draft"}, "M",
        "Draft model CPU affinity mask. Complements cpu-range-draft (default: same as --cpu-mask)",
        [](common_params & params, const std::string & mask) {
            params.speculative.cpuparams.mask_valid = true;
            if (!parse_cpu_mask(mask, params.speculative.cpuparams.cpumask)) {
                throw std::invalid_argument("invalid cpumask");
            }
        }
    ).set_examples({LLAMA_EXAMPLE_SPECULATIVE}));
    add_opt(common_arg(
        {"-Crd", "--cpu-range-draft"}, "lo-hi",
        "Ranges of CPUs for affinity. Complements --cpu-mask-draft",
        [](common_params & params, const std::string & range) {
            params.speculative.cpuparams.mask_valid = true;
            if (!parse_cpu_range(range, params.speculative.cpuparams.cpumask)) {
                throw std::invalid_argument("invalid range");
            }
        }
    ).set_examples({LLAMA_EXAMPLE_SPECULATIVE}));
    add_opt(common_arg(
        {"--cpu-strict-draft"}, "<0|1>",
        "Use strict CPU placement for draft model (default: same as --cpu-strict)",
        [](common_params & params, int value) {
            params.speculative.cpuparams.strict_cpu = value;
        }
    ).set_examples({LLAMA_EXAMPLE_SPECULATIVE}));
    add_opt(common_arg(
        {"--prio-draft"}, "N",
        string_format("set draft process/thread priority : 0-normal, 1-medium, 2-high, 3-realtime (default: %d)\n", params.speculative.cpuparams.priority),
        [](common_params & params, int prio) {
            if (prio < 0 || prio > 3) {
                throw std::invalid_argument("invalid value");
            }
            params.speculative.cpuparams.priority = (enum ggml_sched_priority) prio;
        }
    ).set_examples({LLAMA_EXAMPLE_SPECULATIVE}));
    add_opt(common_arg(
        {"--poll-draft"}, "<0|1>",
        "Use polling to wait for draft model work (default: same as --poll])",
        [](common_params & params, int value) {
            params.speculative.cpuparams.poll = value;
        }
    ).set_examples({LLAMA_EXAMPLE_SPECULATIVE}));
    add_opt(common_arg(
        {"-Cbd", "--cpu-mask-batch-draft"}, "M",
        "Draft model CPU affinity mask. Complements cpu-range-draft (default: same as --cpu-mask)",
        [](common_params & params, const std::string & mask) {
            params.speculative.cpuparams_batch.mask_valid = true;
            if (!parse_cpu_mask(mask, params.speculative.cpuparams_batch.cpumask)) {
                throw std::invalid_argument("invalid cpumask");
            }
        }
    ).set_examples({LLAMA_EXAMPLE_SPECULATIVE}));
    add_opt(common_arg(
        {"-Crbd", "--cpu-range-batch-draft"}, "lo-hi",
        "Ranges of CPUs for affinity. Complements --cpu-mask-draft-batch)",
        [](common_params & params, const std::string & range) {
            params.speculative.cpuparams_batch.mask_valid = true;
            if (!parse_cpu_range(range, params.speculative.cpuparams_batch.cpumask)) {
                throw std::invalid_argument("invalid cpumask");
            }
        }
    ).set_examples({LLAMA_EXAMPLE_SPECULATIVE}));
    add_opt(common_arg(
        {"--cpu-strict-batch-draft"}, "<0|1>",
        "Use strict CPU placement for draft model (default: --cpu-strict-draft)",
        [](common_params & params, int value) {
            params.speculative.cpuparams_batch.strict_cpu = value;
        }
    ).set_examples({LLAMA_EXAMPLE_SPECULATIVE}));
    add_opt(common_arg(
        {"--prio-batch-draft"}, "N",
        string_format("set draft process/thread priority : 0-normal, 1-medium, 2-high, 3-realtime (default: %d)\n", params.speculative.cpuparams_batch.priority),
        [](common_params & params, int prio) {
            if (prio < 0 || prio > 3) {
                throw std::invalid_argument("invalid value");
            }
            params.speculative.cpuparams_batch.priority = (enum ggml_sched_priority) prio;
        }
    ).set_examples({LLAMA_EXAMPLE_SPECULATIVE}));
    add_opt(common_arg(
        {"--poll-batch-draft"}, "<0|1>",
        "Use polling to wait for draft model work (default: --poll-draft)",
        [](common_params & params, int value) {
            params.speculative.cpuparams_batch.poll = value;
        }
    ).set_examples({LLAMA_EXAMPLE_SPECULATIVE}));
    add_opt(common_arg(
        {"--draft-max", "--draft", "--draft-n"}, "N",
        string_format("number of tokens to draft for speculative decoding (default: %d)", params.speculative.n_max),
        [](common_params & params, int value) {
            params.speculative.n_max = value;
        }
    ).set_examples({LLAMA_EXAMPLE_SPECULATIVE, LLAMA_EXAMPLE_LOOKUP, LLAMA_EXAMPLE_SERVER}).set_env("LLAMA_ARG_DRAFT_MAX"));
    add_opt(common_arg(
        {"--draft-min", "--draft-n-min"}, "N",
        string_format("minimum number of draft tokens to use for speculative decoding (default: %d)", params.speculative.n_min),
        [](common_params & params, int value) {
            params.speculative.n_min = value;
        }
    ).set_examples({LLAMA_EXAMPLE_SPECULATIVE, LLAMA_EXAMPLE_LOOKUP, LLAMA_EXAMPLE_SERVER}).set_env("LLAMA_ARG_DRAFT_MIN"));
    add_opt(common_arg(
        {"--draft-p-split"}, "P",
        string_format("speculative decoding split probability (default: %.1f)", (double)params.speculative.p_split),
        [](common_params & params, const std::string & value) {
            params.speculative.p_split = std::stof(value);
        }
    ).set_examples({LLAMA_EXAMPLE_SPECULATIVE}).set_env("LLAMA_ARG_DRAFT_P_SPLIT"));
    add_opt(common_arg(
        {"--draft-p-min"}, "P",
        string_format("minimum speculative decoding probability (greedy) (default: %.1f)", (double)params.speculative.p_min),
        [](common_params & params, const std::string & value) {
            params.speculative.p_min = std::stof(value);
        }
    ).set_examples({LLAMA_EXAMPLE_SPECULATIVE, LLAMA_EXAMPLE_SERVER}).set_env("LLAMA_ARG_DRAFT_P_MIN"));
    add_opt(common_arg(
        {"-cd", "--ctx-size-draft"}, "N",
        string_format("size of the prompt context for the draft model (default: %d, 0 = loaded from model)", params.speculative.n_ctx),
        [](common_params & params, int value) {
            params.speculative.n_ctx = value;
        }
    ).set_examples({LLAMA_EXAMPLE_SPECULATIVE, LLAMA_EXAMPLE_SERVER}).set_env("LLAMA_ARG_CTX_SIZE_DRAFT"));
    add_opt(common_arg(
        {"-devd", "--device-draft"}, "<dev1,dev2,..>",
        "comma-separated list of devices to use for offloading the draft model (none = don't offload)\n"
        "use --list-devices to see a list of available devices",
        [](common_params & params, const std::string & value) {
            params.speculative.devices = parse_device_list(value);
        }
    ).set_examples({LLAMA_EXAMPLE_SPECULATIVE, LLAMA_EXAMPLE_SERVER}));
    add_opt(common_arg(
        {"-ngld", "--gpu-layers-draft", "--n-gpu-layers-draft"}, "N",
        "number of layers to store in VRAM for the draft model",
        [](common_params & params, int value) {
            params.speculative.n_gpu_layers = value;
            if (!llama_supports_gpu_offload()) {
                fprintf(stderr, "warning: no usable GPU found, --gpu-layers-draft option will be ignored\n");
                fprintf(stderr, "warning: one possible reason is that llama.cpp was compiled without GPU support\n");
                fprintf(stderr, "warning: consult docs/build.md for compilation instructions\n");
            }
        }
    ).set_examples({LLAMA_EXAMPLE_SPECULATIVE, LLAMA_EXAMPLE_SERVER}).set_env("LLAMA_ARG_N_GPU_LAYERS_DRAFT"));
    add_opt(common_arg(
        {"-md", "--model-draft"}, "FNAME",
        "draft model for speculative decoding (default: unused)",
        [](common_params & params, const std::string & value) {
            params.speculative.model.path = value;
        }
    ).set_examples({LLAMA_EXAMPLE_SPECULATIVE, LLAMA_EXAMPLE_SERVER}).set_env("LLAMA_ARG_MODEL_DRAFT"));
    add_opt(common_arg(
        {"--spec-replace"}, "TARGET", "DRAFT",
        "translate the string in TARGET into DRAFT if the draft model and main model are not compatible",
        [](common_params & params, const std::string & tgt, const std::string & dft) {
            params.speculative.replacements.push_back({ tgt, dft });
        }
    ).set_examples({LLAMA_EXAMPLE_SPECULATIVE, LLAMA_EXAMPLE_SERVER}));
    add_opt(common_arg(
        {"-ctkd", "--cache-type-k-draft"}, "TYPE",
        string_format(
            "KV cache data type for K for the draft model\n"
            "allowed values: %s\n"
            "(default: %s)",
            get_all_kv_cache_types().c_str(),
            ggml_type_name(params.speculative.cache_type_k)
        ),
        [](common_params & params, const std::string & value) {
            params.speculative.cache_type_k = kv_cache_type_from_str(value);
        }
    ).set_env("LLAMA_ARG_CACHE_TYPE_K_DRAFT"));
    add_opt(common_arg(
        {"-ctvd", "--cache-type-v-draft"}, "TYPE",
        string_format(
            "KV cache data type for V for the draft model\n"
            "allowed values: %s\n"
            "(default: %s)",
            get_all_kv_cache_types().c_str(),
            ggml_type_name(params.speculative.cache_type_v)
        ),
        [](common_params & params, const std::string & value) {
            params.speculative.cache_type_v = kv_cache_type_from_str(value);
        }
    ).set_env("LLAMA_ARG_CACHE_TYPE_V_DRAFT"));

    add_opt(common_arg(
        {"-mv", "--model-vocoder"}, "FNAME",
        "vocoder model for audio generation (default: unused)",
        [](common_params & params, const std::string & value) {
            params.vocoder.model.path = value;
        }
    ).set_examples({LLAMA_EXAMPLE_TTS, LLAMA_EXAMPLE_SERVER}));
     add_opt(common_arg(
        {"--tts-use-guide-tokens"},
        "Use guide tokens to improve TTS word recall",
        [](common_params & params) {
            params.vocoder.use_guide_tokens = true;
        }
    ).set_examples({LLAMA_EXAMPLE_TTS, LLAMA_EXAMPLE_SERVER}));
    add_opt(common_arg(
        {"--tts-speaker-file"}, "FNAME",
        "speaker file path for audio generation",
        [](common_params & params, const std::string & value) {
            params.vocoder.speaker_file = value;
        }
    ).set_examples({LLAMA_EXAMPLE_TTS}));

    // model-specific
    add_opt(common_arg(
        {"--tts-oute-default"},
        string_format("use default OuteTTS models (note: can download weights from the internet)"),
        [](common_params & params) {
            params.model.hf_repo = "OuteAI/OuteTTS-0.2-500M-GGUF";
            params.model.hf_file = "OuteTTS-0.2-500M-Q8_0.gguf";
            params.vocoder.model.hf_repo = "ggml-org/WavTokenizer";
            params.vocoder.model.hf_file = "WavTokenizer-Large-75-F16.gguf";
        }
    ).set_examples({LLAMA_EXAMPLE_TTS}));

    add_opt(common_arg(
        {"--embd-bge-small-en-default"},
        string_format("use default bge-small-en-v1.5 model (note: can download weights from the internet)"),
        [](common_params & params) {
            params.model.hf_repo = "ggml-org/bge-small-en-v1.5-Q8_0-GGUF";
            params.model.hf_file = "bge-small-en-v1.5-q8_0.gguf";
            params.pooling_type = LLAMA_POOLING_TYPE_NONE;
            params.embd_normalize = 2;
            params.n_ctx = 512;
            params.verbose_prompt = true;
            params.embedding = true;
        }
    ).set_examples({LLAMA_EXAMPLE_EMBEDDING, LLAMA_EXAMPLE_SERVER}));

    add_opt(common_arg(
        {"--embd-e5-small-en-default"},
        string_format("use default e5-small-v2 model (note: can download weights from the internet)"),
        [](common_params & params) {
            params.model.hf_repo = "ggml-org/e5-small-v2-Q8_0-GGUF";
            params.model.hf_file = "e5-small-v2-q8_0.gguf";
            params.pooling_type = LLAMA_POOLING_TYPE_NONE;
            params.embd_normalize = 2;
            params.n_ctx = 512;
            params.verbose_prompt = true;
            params.embedding = true;
        }
    ).set_examples({LLAMA_EXAMPLE_EMBEDDING, LLAMA_EXAMPLE_SERVER}));

    add_opt(common_arg(
        {"--embd-gte-small-default"},
        string_format("use default gte-small model (note: can download weights from the internet)"),
        [](common_params & params) {
            params.model.hf_repo = "ggml-org/gte-small-Q8_0-GGUF";
            params.model.hf_file = "gte-small-q8_0.gguf";
            params.pooling_type = LLAMA_POOLING_TYPE_NONE;
            params.embd_normalize = 2;
            params.n_ctx = 512;
            params.verbose_prompt = true;
            params.embedding = true;
        }
    ).set_examples({LLAMA_EXAMPLE_EMBEDDING, LLAMA_EXAMPLE_SERVER}));

    add_opt(common_arg(
        {"--fim-qwen-1.5b-default"},
        string_format("use default Qwen 2.5 Coder 1.5B (note: can download weights from the internet)"),
        [](common_params & params) {
            params.model.hf_repo = "ggml-org/Qwen2.5-Coder-1.5B-Q8_0-GGUF";
            params.model.hf_file = "qwen2.5-coder-1.5b-q8_0.gguf";
            params.port = 8012;
            params.n_gpu_layers = 99;
            params.flash_attn = true;
            params.n_ubatch = 1024;
            params.n_batch = 1024;
            params.n_ctx = 0;
            params.n_cache_reuse = 256;
        }
    ).set_examples({LLAMA_EXAMPLE_SERVER}));

    add_opt(common_arg(
        {"--fim-qwen-3b-default"},
        string_format("use default Qwen 2.5 Coder 3B (note: can download weights from the internet)"),
        [](common_params & params) {
            params.model.hf_repo = "ggml-org/Qwen2.5-Coder-3B-Q8_0-GGUF";
            params.model.hf_file = "qwen2.5-coder-3b-q8_0.gguf";
            params.port = 8012;
            params.n_gpu_layers = 99;
            params.flash_attn = true;
            params.n_ubatch = 1024;
            params.n_batch = 1024;
            params.n_ctx = 0;
            params.n_cache_reuse = 256;
        }
    ).set_examples({LLAMA_EXAMPLE_SERVER}));

    add_opt(common_arg(
        {"--fim-qwen-7b-default"},
        string_format("use default Qwen 2.5 Coder 7B (note: can download weights from the internet)"),
        [](common_params & params) {
            params.model.hf_repo = "ggml-org/Qwen2.5-Coder-7B-Q8_0-GGUF";
            params.model.hf_file = "qwen2.5-coder-7b-q8_0.gguf";
            params.port = 8012;
            params.n_gpu_layers = 99;
            params.flash_attn = true;
            params.n_ubatch = 1024;
            params.n_batch = 1024;
            params.n_ctx = 0;
            params.n_cache_reuse = 256;
        }
    ).set_examples({LLAMA_EXAMPLE_SERVER}));

    add_opt(common_arg(
        {"--fim-qwen-7b-spec"},
        string_format("use Qwen 2.5 Coder 7B + 0.5B draft for speculative decoding (note: can download weights from the internet)"),
        [](common_params & params) {
            params.model.hf_repo = "ggml-org/Qwen2.5-Coder-7B-Q8_0-GGUF";
            params.model.hf_file = "qwen2.5-coder-7b-q8_0.gguf";
            params.speculative.model.hf_repo = "ggml-org/Qwen2.5-Coder-0.5B-Q8_0-GGUF";
            params.speculative.model.hf_file = "qwen2.5-coder-0.5b-q8_0.gguf";
            params.speculative.n_gpu_layers = 99;
            params.port = 8012;
            params.n_gpu_layers = 99;
            params.flash_attn = true;
            params.n_ubatch = 1024;
            params.n_batch = 1024;
            params.n_ctx = 0;
            params.n_cache_reuse = 256;
        }
    ).set_examples({LLAMA_EXAMPLE_SERVER}));

    add_opt(common_arg(
        {"--fim-qwen-14b-spec"},
        string_format("use Qwen 2.5 Coder 14B + 0.5B draft for speculative decoding (note: can download weights from the internet)"),
        [](common_params & params) {
            params.model.hf_repo = "ggml-org/Qwen2.5-Coder-14B-Q8_0-GGUF";
            params.model.hf_file = "qwen2.5-coder-14b-q8_0.gguf";
            params.speculative.model.hf_repo = "ggml-org/Qwen2.5-Coder-0.5B-Q8_0-GGUF";
            params.speculative.model.hf_file = "qwen2.5-coder-0.5b-q8_0.gguf";
            params.speculative.n_gpu_layers = 99;
            params.port = 8012;
            params.n_gpu_layers = 99;
            params.flash_attn = true;
            params.n_ubatch = 1024;
            params.n_batch = 1024;
            params.n_ctx = 0;
            params.n_cache_reuse = 256;
        }
    ).set_examples({LLAMA_EXAMPLE_SERVER}));

    add_opt(common_arg(
        { "--diffusion-steps" }, "N",
        string_format("number of diffusion steps (default: %d)", params.diffusion.steps),
        [](common_params & params, int value) { params.diffusion.steps = value; }
    ).set_examples({ LLAMA_EXAMPLE_DIFFUSION }));
    add_opt(common_arg(
        { "--diffusion-visual" },
        string_format("enable visual diffusion mode (show progressive generation) (default: %s)",
                      params.diffusion.visual_mode ? "true" : "false"),
        [](common_params & params) { params.diffusion.visual_mode = true; }
    ).set_examples({ LLAMA_EXAMPLE_DIFFUSION }));

    add_opt(common_arg(
        { "--diffusion-eps" }, "F",
        string_format("epsilon for timesteps (default: %.6f)", (double) params.diffusion.eps),
        [](common_params & params, const std::string & value) { params.diffusion.eps = std::stof(value); }
    ).set_examples({ LLAMA_EXAMPLE_DIFFUSION }));
    add_opt(common_arg(
        { "--diffusion-algorithm" }, "N",
        string_format("diffusion algorithm: 0=ORIGIN, 1=ENTROPY_BASED, 2=MARGIN_BASED, 3=RANDOM, 4=LOW_CONFIDENCE (default: %d)",
                      params.diffusion.algorithm),
        [](common_params & params, int value) { params.diffusion.algorithm = value; }
    ).set_examples({ LLAMA_EXAMPLE_DIFFUSION }));
    add_opt(common_arg(
        { "--diffusion-alg-temp" }, "F",
        string_format("dream algorithm temperature (default: %.3f)", (double) params.diffusion.alg_temp),
        [](common_params & params, const std::string & value) { params.diffusion.alg_temp = std::stof(value); }
    ).set_examples({ LLAMA_EXAMPLE_DIFFUSION }));

    add_opt(common_arg(
        { "--diffusion-block-length" }, "N",
        string_format("llada block length for generation (default: %d)", params.diffusion.block_length),
        [](common_params & params, int value) { params.diffusion.block_length = value; }
    ).set_examples({ LLAMA_EXAMPLE_DIFFUSION }));
    add_opt(common_arg(
        { "--diffusion-cfg-scale" }, "F",
        string_format("llada classifier-free guidance scale (default: %.3f)", (double) params.diffusion.cfg_scale),
        [](common_params & params, const std::string & value) { params.diffusion.cfg_scale = std::stof(value); }
    ).set_examples({ LLAMA_EXAMPLE_DIFFUSION }));
    add_opt(common_arg(
        { "--diffusion-add-gumbel-noise" }, "F",
        string_format("add gumbel noise to the logits if temp > 0.0 (default: %s)", params.diffusion.add_gumbel_noise ? "true" : "false"),
        [](common_params & params, const std::string & value) { params.diffusion.add_gumbel_noise = std::stof(value); }
    ).set_examples({ LLAMA_EXAMPLE_DIFFUSION }));


    return ctx_arg;
}<|MERGE_RESOLUTION|>--- conflicted
+++ resolved
@@ -2387,13 +2387,7 @@
         {"--cpu-moe", "-cmoe"},
         "keep all Mixture of Experts (MoE) weights in the CPU",
         [](common_params & params) {
-<<<<<<< HEAD
-            params.tensor_buft_overrides.push_back({"\\.ffn_up_exps\\.",   ggml_backend_cpu_buffer_type()});
-            params.tensor_buft_overrides.push_back({"\\.ffn_down_exps\\.", ggml_backend_cpu_buffer_type()});
-            params.tensor_buft_overrides.push_back({"\\.ffn_gate_exps\\.", ggml_backend_cpu_buffer_type()});
-=======
             params.tensor_buft_overrides.push_back({"\\.ffn_(up|down|gate)_exps", ggml_backend_cpu_buffer_type()});
->>>>>>> cd514cc3
         }
     ).set_env("LLAMA_ARG_CPU_MOE"));
     add_opt(common_arg(
