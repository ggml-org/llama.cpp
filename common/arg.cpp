#include "gguf.h" // for reading GGUF splits
#include "arg.h"

#include "common.h"
#include "log.h"
#include "sampling.h"
#include "chat.h"

// fix problem with std::min and std::max
#if defined(_WIN32)
#define WIN32_LEAN_AND_MEAN
#ifndef NOMINMAX
#   define NOMINMAX
#endif
#include <windows.h>
#endif

#include <algorithm>
#include <climits>
#include <cstdarg>
#include <filesystem>
#include <fstream>
#include <regex>
#include <set>
#include <string>
#include <thread>
#include <vector>

//#define LLAMA_USE_CURL

#if defined(LLAMA_USE_CURL)
#include <curl/curl.h>
#include <curl/easy.h>
#include <future>
#endif

#include "json-schema-to-grammar.h"

using json = nlohmann::ordered_json;

std::initializer_list<enum llama_example> mmproj_examples = {
    LLAMA_EXAMPLE_LLAVA,
    // TODO: add LLAMA_EXAMPLE_SERVER when it's ready
};

common_arg & common_arg::set_examples(std::initializer_list<enum llama_example> examples) {
    this->examples = std::move(examples);
    return *this;
}

common_arg & common_arg::set_excludes(std::initializer_list<enum llama_example> excludes) {
    this->excludes = std::move(excludes);
    return *this;
}

common_arg & common_arg::set_env(const char * env) {
    help = help + "\n(env: " + env + ")";
    this->env = env;
    return *this;
}

common_arg & common_arg::set_sparam() {
    is_sparam = true;
    return *this;
}

bool common_arg::in_example(enum llama_example ex) {
    return examples.find(ex) != examples.end();
}

bool common_arg::is_exclude(enum llama_example ex) {
    return excludes.find(ex) != excludes.end();
}

bool common_arg::get_value_from_env(std::string & output) {
    if (env == nullptr) return false;
    char * value = std::getenv(env);
    if (value) {
        output = value;
        return true;
    }
    return false;
}

bool common_arg::has_value_from_env() {
    return env != nullptr && std::getenv(env);
}

static std::vector<std::string> break_str_into_lines(std::string input, size_t max_char_per_line) {
    std::vector<std::string> result;
    std::istringstream iss(input);
    std::string line;
    auto add_line = [&](const std::string& l) {
        if (l.length() <= max_char_per_line) {
            result.push_back(l);
        } else {
            std::istringstream line_stream(l);
            std::string word, current_line;
            while (line_stream >> word) {
                if (current_line.length() + !current_line.empty() + word.length() > max_char_per_line) {
                    if (!current_line.empty()) result.push_back(current_line);
                    current_line = word;
                } else {
                    current_line += (!current_line.empty() ? " " : "") + word;
                }
            }
            if (!current_line.empty()) result.push_back(current_line);
        }
    };
    while (std::getline(iss, line)) {
        add_line(line);
    }
    return result;
}

std::string common_arg::to_string() {
    // params for printing to console
    const static int n_leading_spaces = 40;
    const static int n_char_per_line_help = 70; // TODO: detect this based on current console
    std::string leading_spaces(n_leading_spaces, ' ');

    std::ostringstream ss;
    for (const auto arg : args) {
        if (arg == args.front()) {
            if (args.size() == 1) {
                ss << arg;
            } else {
                // first arg is usually abbreviation, we need padding to make it more beautiful
                auto tmp = std::string(arg) + ", ";
                auto spaces = std::string(std::max(0, 7 - (int)tmp.size()), ' ');
                ss << tmp << spaces;
            }
        } else {
            ss << arg << (arg != args.back() ? ", " : "");
        }
    }
    if (value_hint) ss << " " << value_hint;
    if (value_hint_2) ss << " " << value_hint_2;
    if (ss.tellp() > n_leading_spaces - 3) {
        // current line is too long, add new line
        ss << "\n" << leading_spaces;
    } else {
        // padding between arg and help, same line
        ss << std::string(leading_spaces.size() - ss.tellp(), ' ');
    }
    const auto help_lines = break_str_into_lines(help, n_char_per_line_help);
    for (const auto & line : help_lines) {
        ss << (&line == &help_lines.front() ? "" : leading_spaces) << line << "\n";
    }
    return ss.str();
}

//
// downloader
//

struct common_hf_file_res {
    std::string repo; // repo name with ":tag" removed
    std::string ggufFile;
    std::string mmprojFile;
};

#ifdef LLAMA_USE_CURL

#ifdef __linux__
#include <linux/limits.h>
#elif defined(_WIN32)
#   if !defined(PATH_MAX)
#   define PATH_MAX MAX_PATH
#   endif
#elif defined(_AIX)
#include <sys/limits.h>
#else
#include <sys/syslimits.h>
#endif
#define LLAMA_CURL_MAX_URL_LENGTH 2084 // Maximum URL Length in Chrome: 2083

//
// CURL utils
//

using curl_ptr = std::unique_ptr<CURL, decltype(&curl_easy_cleanup)>;

// cannot use unique_ptr for curl_slist, because we cannot update without destroying the old one
struct curl_slist_ptr {
    struct curl_slist * ptr = nullptr;
    ~curl_slist_ptr() {
        if (ptr) {
            curl_slist_free_all(ptr);
        }
    }
};

#define CURL_MAX_RETRY 3
#define CURL_RETRY_DELAY_SECONDS 2

static bool curl_perform_with_retry(const std::string & url, CURL * curl, int max_attempts, int retry_delay_seconds) {
    int remaining_attempts = max_attempts;

    while (remaining_attempts > 0) {
        LOG_INF("%s: Trying to download from %s (attempt %d of %d)...\n", __func__ , url.c_str(), max_attempts - remaining_attempts + 1, max_attempts);

        CURLcode res = curl_easy_perform(curl);
        if (res == CURLE_OK) {
            return true;
        }

        int exponential_backoff_delay = std::pow(retry_delay_seconds, max_attempts - remaining_attempts) * 1000;
        LOG_WRN("%s: curl_easy_perform() failed: %s, retrying after %d milliseconds...\n", __func__, curl_easy_strerror(res), exponential_backoff_delay);

        remaining_attempts--;
        std::this_thread::sleep_for(std::chrono::milliseconds(exponential_backoff_delay));
    }

    LOG_ERR("%s: curl_easy_perform() failed after %d attempts\n", __func__, max_attempts);

    return false;
}

// download one single file from remote URL to local path
static bool common_download_file_single(const std::string & url, const std::string & path, const std::string & bearer_token) {
    // Initialize libcurl
    curl_ptr       curl(curl_easy_init(), &curl_easy_cleanup);
    curl_slist_ptr http_headers;
    if (!curl) {
        LOG_ERR("%s: error initializing libcurl\n", __func__);
        return false;
    }

    bool force_download = false;

    // Set the URL, allow to follow http redirection
    curl_easy_setopt(curl.get(), CURLOPT_URL, url.c_str());
    curl_easy_setopt(curl.get(), CURLOPT_FOLLOWLOCATION, 1L);

    http_headers.ptr = curl_slist_append(http_headers.ptr, "User-Agent: llama-cpp");
    // Check if hf-token or bearer-token was specified
    if (!bearer_token.empty()) {
        std::string auth_header = "Authorization: Bearer " + bearer_token;
        http_headers.ptr = curl_slist_append(http_headers.ptr, auth_header.c_str());
    }
    curl_easy_setopt(curl.get(), CURLOPT_HTTPHEADER, http_headers.ptr);

#if defined(_WIN32)
    // CURLSSLOPT_NATIVE_CA tells libcurl to use standard certificate store of
    //   operating system. Currently implemented under MS-Windows.
    curl_easy_setopt(curl.get(), CURLOPT_SSL_OPTIONS, CURLSSLOPT_NATIVE_CA);
#endif

    // Check if the file already exists locally
    auto file_exists = std::filesystem::exists(path);

    // If the file exists, check its JSON metadata companion file.
    std::string metadata_path = path + ".json";
    nlohmann::json metadata;
    std::string etag;
    std::string last_modified;

    if (file_exists) {
        // Try and read the JSON metadata file (note: stream autoclosed upon exiting this block).
        std::ifstream metadata_in(metadata_path);
        if (metadata_in.good()) {
            try {
                metadata_in >> metadata;
                LOG_INF("%s: previous metadata file found %s: %s\n", __func__, metadata_path.c_str(), metadata.dump().c_str());
                if (metadata.contains("url") && metadata.at("url").is_string()) {
                    auto previous_url = metadata.at("url").get<std::string>();
                    if (previous_url != url) {
                        LOG_ERR("%s: Model URL mismatch: %s != %s\n", __func__, url.c_str(), previous_url.c_str());
                        return false;
                    }
                }
                if (metadata.contains("etag") && metadata.at("etag").is_string()) {
                    etag = metadata.at("etag");
                }
                if (metadata.contains("lastModified") && metadata.at("lastModified").is_string()) {
                    last_modified = metadata.at("lastModified");
                }
            } catch (const nlohmann::json::exception & e) {
            LOG_ERR("%s: error reading metadata file %s: %s\n", __func__, metadata_path.c_str(), e.what());
                return false;
            }
        }
    } else {
        LOG_INF("%s: no previous model file found %s\n", __func__, path.c_str());
    }

    // Send a HEAD request to retrieve the etag and last-modified headers
    struct common_load_model_from_url_headers {
        std::string etag;
        std::string last_modified;
    };

    common_load_model_from_url_headers headers;

    {
        typedef size_t(*CURLOPT_HEADERFUNCTION_PTR)(char *, size_t, size_t, void *);
        auto header_callback = [](char * buffer, size_t /*size*/, size_t n_items, void * userdata) -> size_t {
            common_load_model_from_url_headers * headers = (common_load_model_from_url_headers *) userdata;

            static std::regex header_regex("([^:]+): (.*)\r\n");
            static std::regex etag_regex("ETag", std::regex_constants::icase);
            static std::regex last_modified_regex("Last-Modified", std::regex_constants::icase);

            std::string header(buffer, n_items);
            std::smatch match;
            if (std::regex_match(header, match, header_regex)) {
                const std::string & key = match[1];
                const std::string & value = match[2];
                if (std::regex_match(key, match, etag_regex)) {
                    headers->etag = value;
                } else if (std::regex_match(key, match, last_modified_regex)) {
                    headers->last_modified = value;
                }
            }
            return n_items;
        };

        curl_easy_setopt(curl.get(), CURLOPT_NOBODY, 1L); // will trigger the HEAD verb
        curl_easy_setopt(curl.get(), CURLOPT_NOPROGRESS, 1L); // hide head request progress
        curl_easy_setopt(curl.get(), CURLOPT_HEADERFUNCTION, static_cast<CURLOPT_HEADERFUNCTION_PTR>(header_callback));
        curl_easy_setopt(curl.get(), CURLOPT_HEADERDATA, &headers);

        bool was_perform_successful = curl_perform_with_retry(url, curl.get(), CURL_MAX_RETRY, CURL_RETRY_DELAY_SECONDS);
        if (!was_perform_successful) {
            return false;
        }

        long http_code = 0;
        curl_easy_getinfo(curl.get(), CURLINFO_RESPONSE_CODE, &http_code);
        if (http_code != 200) {
            // HEAD not supported, we don't know if the file has changed
            // force trigger downloading
            force_download = true;
            LOG_ERR("%s: HEAD invalid http status code received: %ld\n", __func__, http_code);
        }
    }

    bool should_download = !file_exists || force_download;
    if (!should_download) {
        if (!etag.empty() && etag != headers.etag) {
            LOG_WRN("%s: ETag header is different (%s != %s): triggering a new download\n", __func__, etag.c_str(), headers.etag.c_str());
            should_download = true;
        } else if (!last_modified.empty() && last_modified != headers.last_modified) {
            LOG_WRN("%s: Last-Modified header is different (%s != %s): triggering a new download\n", __func__, last_modified.c_str(), headers.last_modified.c_str());
            should_download = true;
        }
    }
    if (should_download) {
        std::string path_temporary = path + ".downloadInProgress";
        if (file_exists) {
            LOG_WRN("%s: deleting previous downloaded file: %s\n", __func__, path.c_str());
            if (remove(path.c_str()) != 0) {
                LOG_ERR("%s: unable to delete file: %s\n", __func__, path.c_str());
                return false;
            }
        }

        // Set the output file

        struct FILE_deleter {
            void operator()(FILE * f) const {
                fclose(f);
            }
        };

        std::unique_ptr<FILE, FILE_deleter> outfile(fopen(path_temporary.c_str(), "wb"));
        if (!outfile) {
            LOG_ERR("%s: error opening local file for writing: %s\n", __func__, path.c_str());
            return false;
        }

        typedef size_t(*CURLOPT_WRITEFUNCTION_PTR)(void * data, size_t size, size_t nmemb, void * fd);
        auto write_callback = [](void * data, size_t size, size_t nmemb, void * fd) -> size_t {
            return fwrite(data, size, nmemb, (FILE *)fd);
        };
        curl_easy_setopt(curl.get(), CURLOPT_NOBODY, 0L);
        curl_easy_setopt(curl.get(), CURLOPT_WRITEFUNCTION, static_cast<CURLOPT_WRITEFUNCTION_PTR>(write_callback));
        curl_easy_setopt(curl.get(), CURLOPT_WRITEDATA, outfile.get());

        //  display download progress
        curl_easy_setopt(curl.get(), CURLOPT_NOPROGRESS, 0L);

        // helper function to hide password in URL
        auto llama_download_hide_password_in_url = [](const std::string & url) -> std::string {
            std::size_t protocol_pos = url.find("://");
            if (protocol_pos == std::string::npos) {
                return url;  // Malformed URL
            }

            std::size_t at_pos = url.find('@', protocol_pos + 3);
            if (at_pos == std::string::npos) {
                return url;  // No password in URL
            }

            return url.substr(0, protocol_pos + 3) + "********" + url.substr(at_pos);
        };

        // start the download
        LOG_INF("%s: trying to download model from %s to %s (server_etag:%s, server_last_modified:%s)...\n", __func__,
            llama_download_hide_password_in_url(url).c_str(), path.c_str(), headers.etag.c_str(), headers.last_modified.c_str());
        bool was_perform_successful = curl_perform_with_retry(url, curl.get(), CURL_MAX_RETRY, CURL_RETRY_DELAY_SECONDS);
        if (!was_perform_successful) {
            return false;
        }

        long http_code = 0;
        curl_easy_getinfo (curl.get(), CURLINFO_RESPONSE_CODE, &http_code);
        if (http_code < 200 || http_code >= 400) {
            LOG_ERR("%s: invalid http status code received: %ld\n", __func__, http_code);
            return false;
        }

        // Causes file to be closed explicitly here before we rename it.
        outfile.reset();

        // Write the updated JSON metadata file.
        metadata.update({
            {"url", url},
            {"etag", headers.etag},
            {"lastModified", headers.last_modified}
        });
        std::ofstream(metadata_path) << metadata.dump(4);
        LOG_INF("%s: file metadata saved: %s\n", __func__, metadata_path.c_str());

        if (rename(path_temporary.c_str(), path.c_str()) != 0) {
            LOG_ERR("%s: unable to rename file: %s to %s\n", __func__, path_temporary.c_str(), path.c_str());
            return false;
        }
    }

    return true;
}

// download multiple files from remote URLs to local paths
// the input is a vector of pairs <url, path>
static bool common_download_file_multiple(const std::vector<std::pair<std::string, std::string>> & urls, const std::string & bearer_token) {
    // Prepare download in parallel
    std::vector<std::future<bool>> futures_download;
    for (auto const & item : urls) {
        futures_download.push_back(std::async(std::launch::async, [bearer_token](const std::pair<std::string, std::string> & it) -> bool {
            return common_download_file_single(it.first, it.second, bearer_token);
        }, item));
    }

    // Wait for all downloads to complete
    for (auto & f : futures_download) {
        if (!f.get()) {
            return false;
        }
    }

    return true;
}

static bool common_download_model(
        const common_params_model & model,
        const std::string & bearer_token) {
    // Basic validation of the model.url
    if (model.url.empty()) {
        LOG_ERR("%s: invalid model url\n", __func__);
        return false;
    }

    if (!common_download_file_single(model.url, model.path, bearer_token)) {
        return false;
    }

    // check for additional GGUFs split to download
    int n_split = 0;
    {
        struct gguf_init_params gguf_params = {
            /*.no_alloc = */ true,
            /*.ctx      = */ NULL,
        };
        auto * ctx_gguf = gguf_init_from_file(model.path.c_str(), gguf_params);
        if (!ctx_gguf) {
            LOG_ERR("\n%s:  failed to load input GGUF from %s\n", __func__, model.path.c_str());
            return false;
        }

        auto key_n_split = gguf_find_key(ctx_gguf, LLM_KV_SPLIT_COUNT);
        if (key_n_split >= 0) {
            n_split = gguf_get_val_u16(ctx_gguf, key_n_split);
        }

        gguf_free(ctx_gguf);
    }

    if (n_split > 1) {
        char split_prefix[PATH_MAX] = {0};
        char split_url_prefix[LLAMA_CURL_MAX_URL_LENGTH] = {0};

        // Verify the first split file format
        // and extract split URL and PATH prefixes
        {
            if (!llama_split_prefix(split_prefix, sizeof(split_prefix), model.path.c_str(), 0, n_split)) {
                LOG_ERR("\n%s: unexpected model file name: %s n_split=%d\n", __func__, model.path.c_str(), n_split);
                return false;
            }

            if (!llama_split_prefix(split_url_prefix, sizeof(split_url_prefix), model.url.c_str(), 0, n_split)) {
                LOG_ERR("\n%s: unexpected model url: %s n_split=%d\n", __func__, model.url.c_str(), n_split);
                return false;
            }
        }

        std::vector<std::pair<std::string, std::string>> urls;
        for (int idx = 1; idx < n_split; idx++) {
            char split_path[PATH_MAX] = {0};
            llama_split_path(split_path, sizeof(split_path), split_prefix, idx, n_split);

            char split_url[LLAMA_CURL_MAX_URL_LENGTH] = {0};
            llama_split_path(split_url, sizeof(split_url), split_url_prefix, idx, n_split);

            if (std::string(split_path) == model.path) {
                continue; // skip the already downloaded file
            }

            urls.push_back({split_url, split_path});
        }

        // Download in parallel
        common_download_file_multiple(urls, bearer_token);
    }

    return true;
}

/**
 * Allow getting the HF file from the HF repo with tag (like ollama), for example:
 * - bartowski/Llama-3.2-3B-Instruct-GGUF:q4
 * - bartowski/Llama-3.2-3B-Instruct-GGUF:Q4_K_M
 * - bartowski/Llama-3.2-3B-Instruct-GGUF:q5_k_s
 * Tag is optional, default to "latest" (meaning it checks for Q4_K_M first, then Q4, then if not found, return the first GGUF file in repo)
 *
 * Return pair of <repo, file> (with "repo" already having tag removed)
 *
 * Note: we use the Ollama-compatible HF API, but not using the blobId. Instead, we use the special "ggufFile" field which returns the value for "hf_file". This is done to be backward-compatible with existing cache files.
 */
static struct common_hf_file_res common_get_hf_file(const std::string & hf_repo_with_tag, const std::string & bearer_token) {
    auto parts = string_split<std::string>(hf_repo_with_tag, ':');
    std::string tag = parts.size() > 1 ? parts.back() : "latest";
    std::string hf_repo = parts[0];
    if (string_split<std::string>(hf_repo, '/').size() != 2) {
        throw std::invalid_argument("error: invalid HF repo format, expected <user>/<model>[:quant]\n");
    }

    // fetch model info from Hugging Face Hub API
    curl_ptr       curl(curl_easy_init(), &curl_easy_cleanup);
    curl_slist_ptr http_headers;
    std::string res_str;

    std::string model_endpoint = get_model_endpoint();

    std::string url = model_endpoint + "v2/" + hf_repo + "/manifests/" + tag;
    curl_easy_setopt(curl.get(), CURLOPT_URL, url.c_str());
    curl_easy_setopt(curl.get(), CURLOPT_NOPROGRESS, 1L);
    typedef size_t(*CURLOPT_WRITEFUNCTION_PTR)(void * ptr, size_t size, size_t nmemb, void * data);
    auto write_callback = [](void * ptr, size_t size, size_t nmemb, void * data) -> size_t {
        static_cast<std::string *>(data)->append((char * ) ptr, size * nmemb);
        return size * nmemb;
    };
    curl_easy_setopt(curl.get(), CURLOPT_WRITEFUNCTION, static_cast<CURLOPT_WRITEFUNCTION_PTR>(write_callback));
    curl_easy_setopt(curl.get(), CURLOPT_WRITEDATA, &res_str);
#if defined(_WIN32)
    curl_easy_setopt(curl.get(), CURLOPT_SSL_OPTIONS, CURLSSLOPT_NATIVE_CA);
#endif
    if (!bearer_token.empty()) {
        std::string auth_header = "Authorization: Bearer " + bearer_token;
        http_headers.ptr = curl_slist_append(http_headers.ptr, auth_header.c_str());
    }
    // Important: the User-Agent must be "llama-cpp" to get the "ggufFile" field in the response
    http_headers.ptr = curl_slist_append(http_headers.ptr, "User-Agent: llama-cpp");
    http_headers.ptr = curl_slist_append(http_headers.ptr, "Accept: application/json");
    curl_easy_setopt(curl.get(), CURLOPT_HTTPHEADER, http_headers.ptr);

    CURLcode res = curl_easy_perform(curl.get());

    if (res != CURLE_OK) {
        throw std::runtime_error("error: cannot make GET request to HF API");
    }

    long res_code;
    std::string ggufFile   = "";
    std::string mmprojFile = "";
    curl_easy_getinfo(curl.get(), CURLINFO_RESPONSE_CODE, &res_code);
    if (res_code == 200) {
        // extract ggufFile.rfilename in json, using regex
        {
            std::regex pattern("\"ggufFile\"[\\s\\S]*?\"rfilename\"\\s*:\\s*\"([^\"]+)\"");
            std::smatch match;
            if (std::regex_search(res_str, match, pattern)) {
                ggufFile = match[1].str();
            }
        }
        // extract mmprojFile.rfilename in json, using regex
        {
            std::regex pattern("\"mmprojFile\"[\\s\\S]*?\"rfilename\"\\s*:\\s*\"([^\"]+)\"");
            std::smatch match;
            if (std::regex_search(res_str, match, pattern)) {
                mmprojFile = match[1].str();
            }
        }
    } else if (res_code == 401) {
        throw std::runtime_error("error: model is private or does not exist; if you are accessing a gated model, please provide a valid HF token");
    } else {
        throw std::runtime_error(string_format("error from HF API, response code: %ld, data: %s", res_code, res_str.c_str()));
    }

    // check response
    if (ggufFile.empty()) {
        throw std::runtime_error("error: model does not have ggufFile");
    }

    return { hf_repo, ggufFile, mmprojFile };
}

#else

static bool common_download_file_single(const std::string &, const std::string &, const std::string &) {
    LOG_ERR("error: built without CURL, cannot download model from internet\n");
    return false;
}

static bool common_download_file_multiple(const std::vector<std::pair<std::string, std::string>> &, const std::string &) {
    LOG_ERR("error: built without CURL, cannot download model from the internet\n");
    return false;
}

static bool common_download_model(
        const common_params_model &,
        const std::string &) {
    LOG_ERR("error: built without CURL, cannot download model from the internet\n");
    return false;
}

static struct common_hf_file_res common_get_hf_file(const std::string &, const std::string &) {
    LOG_ERR("error: built without CURL, cannot download model from the internet\n");
    return {};
}

#endif // LLAMA_USE_CURL

//
// utils
//

struct handle_model_result {
    bool found_mmproj = false;
    common_params_model mmproj;
};

static handle_model_result common_params_handle_model(
        struct common_params_model & model,
        const std::string & bearer_token,
        const std::string & model_path_default) {
    handle_model_result result;
    // handle pre-fill default model path and url based on hf_repo and hf_file
    {
        if (!model.hf_repo.empty()) {
            // short-hand to avoid specifying --hf-file -> default it to --model
            if (model.hf_file.empty()) {
                if (model.path.empty()) {
                    auto auto_detected = common_get_hf_file(model.hf_repo, bearer_token);
                    if (auto_detected.repo.empty() || auto_detected.ggufFile.empty()) {
                        exit(1); // built without CURL, error message already printed
                    }
                    model.hf_repo = auto_detected.repo;
                    model.hf_file = auto_detected.ggufFile;
                    if (!auto_detected.mmprojFile.empty()) {
                        result.found_mmproj   = true;
                        result.mmproj.hf_repo = model.hf_repo;
                        result.mmproj.hf_file = auto_detected.mmprojFile;
                    }
                } else {
                    model.hf_file = model.path;
                }
            }

            std::string model_endpoint = get_model_endpoint();
            model.url = model_endpoint + model.hf_repo + "/resolve/main/" + model.hf_file;
            // make sure model path is present (for caching purposes)
            if (model.path.empty()) {
                // this is to avoid different repo having same file name, or same file name in different subdirs
                std::string filename = model.hf_repo + "_" + model.hf_file;
                // to make sure we don't have any slashes in the filename
                string_replace_all(filename, "/", "_");
                model.path = fs_get_cache_file(filename);
            }

        } else if (!model.url.empty()) {
            if (model.path.empty()) {
                auto f = string_split<std::string>(model.url, '#').front();
                f = string_split<std::string>(f, '?').front();
                model.path = fs_get_cache_file(string_split<std::string>(f, '/').back());
            }

        } else if (model.path.empty()) {
            model.path = model_path_default;
        }
    }

    // then, download it if needed
    if (!model.url.empty()) {
        bool ok = common_download_model(model, bearer_token);
        if (!ok) {
            LOG_ERR("error: failed to download model from %s\n", model.url.c_str());
            exit(1);
        }
    }

    return result;
}

const std::vector<ggml_type> kv_cache_types = {
    GGML_TYPE_F32,
    GGML_TYPE_F16,
    GGML_TYPE_BF16,
    GGML_TYPE_Q8_0,
    GGML_TYPE_Q4_0,
    GGML_TYPE_Q4_1,
    GGML_TYPE_IQ4_NL,
    GGML_TYPE_Q5_0,
    GGML_TYPE_Q5_1,
};

static ggml_type kv_cache_type_from_str(const std::string & s) {
    for (const auto & type : kv_cache_types) {
        if (ggml_type_name(type) == s) {
            return type;
        }
    }
    throw std::runtime_error("Unsupported cache type: " + s);
}

static std::string get_all_kv_cache_types() {
    std::ostringstream msg;
    for (const auto & type : kv_cache_types) {
        msg << ggml_type_name(type) << (&type == &kv_cache_types.back() ? "" : ", ");
    }
    return msg.str();
}

//
// CLI argument parsing functions
//

static bool common_params_parse_ex(int argc, char ** argv, common_params_context & ctx_arg) {
    std::string arg;
    const std::string arg_prefix = "--";
    common_params & params = ctx_arg.params;

    std::unordered_map<std::string, common_arg *> arg_to_options;
    for (auto & opt : ctx_arg.options) {
        for (const auto & arg : opt.args) {
            arg_to_options[arg] = &opt;
        }
    }

    // handle environment variables
    for (auto & opt : ctx_arg.options) {
        std::string value;
        if (opt.get_value_from_env(value)) {
            try {
                if (opt.handler_void && (value == "1" || value == "true")) {
                    opt.handler_void(params);
                }
                if (opt.handler_int) {
                    opt.handler_int(params, std::stoi(value));
                }
                if (opt.handler_string) {
                    opt.handler_string(params, value);
                    continue;
                }
            } catch (std::exception & e) {
                throw std::invalid_argument(string_format(
                    "error while handling environment variable \"%s\": %s\n\n", opt.env, e.what()));
            }
        }
    }

    // handle command line arguments
    auto check_arg = [&](int i) {
        if (i+1 >= argc) {
            throw std::invalid_argument("expected value for argument");
        }
    };

    for (int i = 1; i < argc; i++) {
        const std::string arg_prefix = "--";

        std::string arg = argv[i];
        if (arg.compare(0, arg_prefix.size(), arg_prefix) == 0) {
            std::replace(arg.begin(), arg.end(), '_', '-');
        }
        if (arg_to_options.find(arg) == arg_to_options.end()) {
            throw std::invalid_argument(string_format("error: invalid argument: %s", arg.c_str()));
        }
        auto opt = *arg_to_options[arg];
        if (opt.has_value_from_env()) {
            fprintf(stderr, "warn: %s environment variable is set, but will be overwritten by command line argument %s\n", opt.env, arg.c_str());
        }
        try {
            if (opt.handler_void) {
                opt.handler_void(params);
                continue;
            }

            // arg with single value
            check_arg(i);
            std::string val = argv[++i];
            if (opt.handler_int) {
                opt.handler_int(params, std::stoi(val));
                continue;
            }
            if (opt.handler_string) {
                opt.handler_string(params, val);
                continue;
            }

            // arg with 2 values
            check_arg(i);
            std::string val2 = argv[++i];
            if (opt.handler_str_str) {
                opt.handler_str_str(params, val, val2);
                continue;
            }
        } catch (std::exception & e) {
            throw std::invalid_argument(string_format(
                "error while handling argument \"%s\": %s\n\n"
                "usage:\n%s\n\nto show complete usage, run with -h",
                arg.c_str(), e.what(), arg_to_options[arg]->to_string().c_str()));
        }
    }

    postprocess_cpu_params(params.cpuparams,       nullptr);
    postprocess_cpu_params(params.cpuparams_batch, &params.cpuparams);

    postprocess_cpu_params(params.speculative.cpuparams,       &params.cpuparams);
    postprocess_cpu_params(params.speculative.cpuparams_batch, &params.cpuparams_batch);

    if (params.prompt_cache_all && (params.interactive || params.interactive_first)) {
        throw std::invalid_argument("error: --prompt-cache-all not supported in interactive mode yet\n");
    }

<<<<<<< HEAD
    common_params_handle_model(params.model,             params.hf_token, DEFAULT_MODEL_PATH);
    common_params_handle_model(params.speculative.model, params.hf_token, "");
    common_params_handle_model(params.vocoder.model,     params.hf_token, "");

    // allow --mmproj to be set from -hf
    // assuming that mmproj is always in the same repo as text model
    if (!params.model.hf_repo.empty() && (
            ctx_arg.ex == LLAMA_EXAMPLE_LLAVA || ctx_arg.ex == LLAMA_EXAMPLE_SERVER)) {
        params.mmproj.hf_repo = params.model.hf_repo;
    }
    // TODO @ngxson : this will break non-vision model with -hf, need to fix before merging
    common_params_handle_model(params.mmproj,            params.hf_token, "", true);
=======
    // handle model and download
    {
        auto res = common_params_handle_model(params.model, params.hf_token, DEFAULT_MODEL_PATH);
        if (params.no_mmproj) {
            params.mmproj = {};
        } else if (res.found_mmproj && params.mmproj.path.empty() && params.mmproj.url.empty()) {
            // optionally, handle mmproj model when -hf is specified
            params.mmproj = res.mmproj;
        }
        // only download mmproj if the current example is using it
        for (auto & ex : mmproj_examples) {
            if (ctx_arg.ex == ex) {
                common_params_handle_model(params.mmproj,    params.hf_token, "");
                break;
            }
        }
        common_params_handle_model(params.speculative.model, params.hf_token, "");
        common_params_handle_model(params.vocoder.model,     params.hf_token, "");
    }
>>>>>>> 87616f06

    if (params.escape) {
        string_process_escapes(params.prompt);
        string_process_escapes(params.input_prefix);
        string_process_escapes(params.input_suffix);
        for (auto & antiprompt : params.antiprompt) {
            string_process_escapes(antiprompt);
        }
        for (auto & seq_breaker : params.sampling.dry_sequence_breakers) {
            string_process_escapes(seq_breaker);
        }
    }

    if (!params.kv_overrides.empty()) {
        params.kv_overrides.emplace_back();
        params.kv_overrides.back().key[0] = 0;
    }

    if (!params.tensor_buft_overrides.empty()) {
        params.tensor_buft_overrides.push_back({nullptr, nullptr});
    }

    if (params.reranking && params.embedding) {
        throw std::invalid_argument("error: either --embedding or --reranking can be specified, but not both");
    }

    if (!params.chat_template.empty() && !common_chat_verify_template(params.chat_template, params.use_jinja)) {
        throw std::runtime_error(string_format(
            "error: the supplied chat template is not supported: %s%s\n",
            params.chat_template.c_str(),
            params.use_jinja ? "" : "\nnote: llama.cpp was started without --jinja, we only support commonly used templates"
        ));
    }

    return true;
}

static void common_params_print_usage(common_params_context & ctx_arg) {
    auto print_options = [](std::vector<common_arg *> & options) {
        for (common_arg * opt : options) {
            printf("%s", opt->to_string().c_str());
        }
    };

    std::vector<common_arg *> common_options;
    std::vector<common_arg *> sparam_options;
    std::vector<common_arg *> specific_options;
    for (auto & opt : ctx_arg.options) {
        // in case multiple LLAMA_EXAMPLE_* are set, we prioritize the LLAMA_EXAMPLE_* matching current example
        if (opt.is_sparam) {
            sparam_options.push_back(&opt);
        } else if (opt.in_example(ctx_arg.ex)) {
            specific_options.push_back(&opt);
        } else {
            common_options.push_back(&opt);
        }
    }
    printf("----- common params -----\n\n");
    print_options(common_options);
    printf("\n\n----- sampling params -----\n\n");
    print_options(sparam_options);
    // TODO: maybe convert enum llama_example to string
    printf("\n\n----- example-specific params -----\n\n");
    print_options(specific_options);
}

static void common_params_print_completion(common_params_context & ctx_arg) {
    std::vector<common_arg *> common_options;
    std::vector<common_arg *> sparam_options;
    std::vector<common_arg *> specific_options;

    for (auto & opt : ctx_arg.options) {
        if (opt.is_sparam) {
            sparam_options.push_back(&opt);
        } else if (opt.in_example(ctx_arg.ex)) {
            specific_options.push_back(&opt);
        } else {
            common_options.push_back(&opt);
        }
    }

    printf("_llama_completions() {\n");
    printf("    local cur prev opts\n");
    printf("    COMPREPLY=()\n");
    printf("    cur=\"${COMP_WORDS[COMP_CWORD]}\"\n");
    printf("    prev=\"${COMP_WORDS[COMP_CWORD-1]}\"\n\n");

    printf("    opts=\"");
    auto print_options = [](const std::vector<common_arg *> & options) {
        for (const common_arg * opt : options) {
            for (const char * arg : opt->args) {
                printf("%s ", arg);
            }
        }
    };

    print_options(common_options);
    print_options(sparam_options);
    print_options(specific_options);
    printf("\"\n\n");

    printf("    case \"$prev\" in\n");
    printf("        --model)\n");
    printf("            COMPREPLY=( $(compgen -f -X '!*.gguf' -- \"$cur\") $(compgen -d -- \"$cur\") )\n");
    printf("            return 0\n");
    printf("            ;;\n");
    printf("        --grammar-file)\n");
    printf("            COMPREPLY=( $(compgen -f -X '!*.gbnf' -- \"$cur\") $(compgen -d -- \"$cur\") )\n");
    printf("            return 0\n");
    printf("            ;;\n");
    printf("        --chat-template-file)\n");
    printf("            COMPREPLY=( $(compgen -f -X '!*.jinja' -- \"$cur\") $(compgen -d -- \"$cur\") )\n");
    printf("            return 0\n");
    printf("            ;;\n");
    printf("        *)\n");
    printf("            COMPREPLY=( $(compgen -W \"${opts}\" -- \"$cur\") )\n");
    printf("            return 0\n");
    printf("            ;;\n");
    printf("    esac\n");
    printf("}\n\n");

    std::set<std::string> executables = {
        "llama-batched",
        "llama-batched-bench",
        "llama-bench",
        "llama-cli",
        "llama-convert-llama2c-to-ggml",
        "llama-cvector-generator",
        "llama-embedding",
        "llama-eval-callback",
        "llama-export-lora",
        "llama-gen-docs",
        "llama-gguf",
        "llama-gguf-hash",
        "llama-gguf-split",
        "llama-gritlm",
        "llama-imatrix",
        "llama-infill",
        "llama-mtmd-cli",
        "llama-llava-clip-quantize-cli",
        "llama-lookahead",
        "llama-lookup",
        "llama-lookup-create",
        "llama-lookup-merge",
        "llama-lookup-stats",
        "llama-parallel",
        "llama-passkey",
        "llama-perplexity",
        "llama-q8dot",
        "llama-quantize",
        "llama-qwen2vl-cli",
        "llama-retrieval",
        "llama-run",
        "llama-save-load-state",
        "llama-server",
        "llama-simple",
        "llama-simple-chat",
        "llama-speculative",
        "llama-speculative-simple",
        "llama-tokenize",
        "llama-tts",
        "llama-vdot"
    };

    for (const auto& exe : executables) {
        printf("complete -F _llama_completions %s\n", exe.c_str());
    }
}

static std::vector<ggml_backend_dev_t> parse_device_list(const std::string & value) {
    std::vector<ggml_backend_dev_t> devices;
    auto dev_names = string_split<std::string>(value, ',');
    if (dev_names.empty()) {
        throw std::invalid_argument("no devices specified");
    }
    if (dev_names.size() == 1 && dev_names[0] == "none") {
        devices.push_back(nullptr);
    } else {
        for (const auto & device : dev_names) {
            auto * dev = ggml_backend_dev_by_name(device.c_str());
            if (!dev || ggml_backend_dev_type(dev) != GGML_BACKEND_DEVICE_TYPE_GPU) {
                throw std::invalid_argument(string_format("invalid device: %s", device.c_str()));
            }
            devices.push_back(dev);
        }
        devices.push_back(nullptr);
    }
    return devices;
}

static void add_rpc_devices(std::string servers) {
    auto rpc_servers = string_split<std::string>(servers, ',');
    if (rpc_servers.empty()) {
        throw std::invalid_argument("no RPC servers specified");
    }
    ggml_backend_reg_t rpc_reg = ggml_backend_reg_by_name("RPC");
    if (!rpc_reg) {
        throw std::invalid_argument("failed to find RPC backend");
    }
    typedef ggml_backend_dev_t (*ggml_backend_rpc_add_device_t)(const char * endpoint);
    ggml_backend_rpc_add_device_t ggml_backend_rpc_add_device_fn = (ggml_backend_rpc_add_device_t) ggml_backend_reg_get_proc_address(rpc_reg, "ggml_backend_rpc_add_device");
    if (!ggml_backend_rpc_add_device_fn) {
        throw std::invalid_argument("failed to find RPC device add function");
    }
    for (const auto & server : rpc_servers) {
        ggml_backend_dev_t dev = ggml_backend_rpc_add_device_fn(server.c_str());
        if (dev) {
            ggml_backend_device_register(dev);
        } else {
            throw std::invalid_argument("failed to register RPC device");
        }
    }
}

bool common_params_parse(int argc, char ** argv, common_params & params, llama_example ex, void(*print_usage)(int, char **)) {
    auto ctx_arg = common_params_parser_init(params, ex, print_usage);
    const common_params params_org = ctx_arg.params; // the example can modify the default params

    try {
        if (!common_params_parse_ex(argc, argv, ctx_arg)) {
            ctx_arg.params = params_org;
            return false;
        }
        if (ctx_arg.params.usage) {
            common_params_print_usage(ctx_arg);
            if (ctx_arg.print_usage) {
                ctx_arg.print_usage(argc, argv);
            }
            exit(0);
        }
        if (ctx_arg.params.completion) {
            common_params_print_completion(ctx_arg);
            exit(0);
        }
    } catch (const std::invalid_argument & ex) {
        fprintf(stderr, "%s\n", ex.what());
        ctx_arg.params = params_org;
        return false;
    }

    return true;
}

static std::string list_builtin_chat_templates() {
    std::vector<const char *> supported_tmpl;
    int32_t res = llama_chat_builtin_templates(nullptr, 0);
    supported_tmpl.resize(res);
    res = llama_chat_builtin_templates(supported_tmpl.data(), supported_tmpl.size());
    std::ostringstream msg;
    for (auto & tmpl : supported_tmpl) {
        msg << tmpl << (&tmpl == &supported_tmpl.back() ? "" : ", ");
    }
    return msg.str();
}

common_params_context common_params_parser_init(common_params & params, llama_example ex, void(*print_usage)(int, char **)) {
    // load dynamic backends
    ggml_backend_load_all();

    common_params_context ctx_arg(params);
    ctx_arg.print_usage = print_usage;
    ctx_arg.ex          = ex;

    std::string sampler_type_chars;
    std::string sampler_type_names;
    for (const auto & sampler : params.sampling.samplers) {
        sampler_type_chars += common_sampler_type_to_chr(sampler);
        sampler_type_names += common_sampler_type_to_str(sampler) + ";";
    }
    sampler_type_names.pop_back();


    /**
     * filter options by example
     * rules:
     * - all examples inherit options from LLAMA_EXAMPLE_COMMON
     * - if LLAMA_EXAMPLE_* is set (other than COMMON), we only show the option in the corresponding example
     * - if both {LLAMA_EXAMPLE_COMMON, LLAMA_EXAMPLE_*,} are set, we will prioritize the LLAMA_EXAMPLE_* matching current example
     */
    auto add_opt = [&](common_arg arg) {
        if ((arg.in_example(ex) || arg.in_example(LLAMA_EXAMPLE_COMMON)) && !arg.is_exclude(ex)) {
            ctx_arg.options.push_back(std::move(arg));
        }
    };


    add_opt(common_arg(
        {"-h", "--help", "--usage"},
        "print usage and exit",
        [](common_params & params) {
            params.usage = true;
        }
    ));
    add_opt(common_arg(
        {"--version"},
        "show version and build info",
        [](common_params &) {
            fprintf(stderr, "version: %d (%s)\n", LLAMA_BUILD_NUMBER, LLAMA_COMMIT);
            fprintf(stderr, "built with %s for %s\n", LLAMA_COMPILER, LLAMA_BUILD_TARGET);
            exit(0);
        }
    ));
    add_opt(common_arg(
        {"--completion-bash"},
        "print source-able bash completion script for llama.cpp",
        [](common_params & params) {
            params.completion = true;
        }
    ));
    add_opt(common_arg(
        {"--verbose-prompt"},
        string_format("print a verbose prompt before generation (default: %s)", params.verbose_prompt ? "true" : "false"),
        [](common_params & params) {
            params.verbose_prompt = true;
        }
    ));
    add_opt(common_arg(
        {"--no-display-prompt"},
        string_format("don't print prompt at generation (default: %s)", !params.display_prompt ? "true" : "false"),
        [](common_params & params) {
            params.display_prompt = false;
        }
    ).set_examples({LLAMA_EXAMPLE_MAIN}));
    add_opt(common_arg(
        {"-co", "--color"},
        string_format("colorise output to distinguish prompt and user input from generations (default: %s)", params.use_color ? "true" : "false"),
        [](common_params & params) {
            params.use_color = true;
        }
    ).set_examples({LLAMA_EXAMPLE_MAIN, LLAMA_EXAMPLE_INFILL, LLAMA_EXAMPLE_SPECULATIVE, LLAMA_EXAMPLE_LOOKUP}));
    add_opt(common_arg(
        {"-t", "--threads"}, "N",
        string_format("number of threads to use during generation (default: %d)", params.cpuparams.n_threads),
        [](common_params & params, int value) {
            params.cpuparams.n_threads = value;
            if (params.cpuparams.n_threads <= 0) {
                params.cpuparams.n_threads = std::thread::hardware_concurrency();
            }
        }
    ).set_env("LLAMA_ARG_THREADS"));
    add_opt(common_arg(
        {"-tb", "--threads-batch"}, "N",
        "number of threads to use during batch and prompt processing (default: same as --threads)",
        [](common_params & params, int value) {
            params.cpuparams_batch.n_threads = value;
            if (params.cpuparams_batch.n_threads <= 0) {
                params.cpuparams_batch.n_threads = std::thread::hardware_concurrency();
            }
        }
    ));
    add_opt(common_arg(
        {"-C", "--cpu-mask"}, "M",
        "CPU affinity mask: arbitrarily long hex. Complements cpu-range (default: \"\")",
        [](common_params & params, const std::string & mask) {
            params.cpuparams.mask_valid = true;
            if (!parse_cpu_mask(mask, params.cpuparams.cpumask)) {
                throw std::invalid_argument("invalid cpumask");
            }
        }
    ));
    add_opt(common_arg(
        {"-Cr", "--cpu-range"}, "lo-hi",
        "range of CPUs for affinity. Complements --cpu-mask",
        [](common_params & params, const std::string & range) {
            params.cpuparams.mask_valid = true;
            if (!parse_cpu_range(range, params.cpuparams.cpumask)) {
                throw std::invalid_argument("invalid range");
            }
        }
    ));
    add_opt(common_arg(
        {"--cpu-strict"}, "<0|1>",
        string_format("use strict CPU placement (default: %u)\n", (unsigned) params.cpuparams.strict_cpu),
        [](common_params & params, const std::string & value) {
            params.cpuparams.strict_cpu = std::stoul(value);
        }
    ));
    add_opt(common_arg(
        {"--prio"}, "N",
        string_format("set process/thread priority : 0-normal, 1-medium, 2-high, 3-realtime (default: %d)\n", params.cpuparams.priority),
        [](common_params & params, int prio) {
            if (prio < 0 || prio > 3) {
                throw std::invalid_argument("invalid value");
            }
            params.cpuparams.priority = (enum ggml_sched_priority) prio;
        }
    ));
    add_opt(common_arg(
        {"--poll"}, "<0...100>",
        string_format("use polling level to wait for work (0 - no polling, default: %u)\n", (unsigned) params.cpuparams.poll),
        [](common_params & params, const std::string & value) {
            params.cpuparams.poll = std::stoul(value);
        }
    ));
    add_opt(common_arg(
        {"-Cb", "--cpu-mask-batch"}, "M",
        "CPU affinity mask: arbitrarily long hex. Complements cpu-range-batch (default: same as --cpu-mask)",
        [](common_params & params, const std::string & mask) {
            params.cpuparams_batch.mask_valid = true;
            if (!parse_cpu_mask(mask, params.cpuparams_batch.cpumask)) {
                throw std::invalid_argument("invalid cpumask");
            }
        }
    ));
    add_opt(common_arg(
        {"-Crb", "--cpu-range-batch"}, "lo-hi",
        "ranges of CPUs for affinity. Complements --cpu-mask-batch",
        [](common_params & params, const std::string & range) {
            params.cpuparams_batch.mask_valid = true;
            if (!parse_cpu_range(range, params.cpuparams_batch.cpumask)) {
                throw std::invalid_argument("invalid range");
            }
        }
    ));
    add_opt(common_arg(
        {"--cpu-strict-batch"}, "<0|1>",
        "use strict CPU placement (default: same as --cpu-strict)",
        [](common_params & params, int value) {
            params.cpuparams_batch.strict_cpu = value;
        }
    ));
    add_opt(common_arg(
        {"--prio-batch"}, "N",
        string_format("set process/thread priority : 0-normal, 1-medium, 2-high, 3-realtime (default: %d)\n", params.cpuparams_batch.priority),
        [](common_params & params, int prio) {
            if (prio < 0 || prio > 3) {
                throw std::invalid_argument("invalid value");
            }
            params.cpuparams_batch.priority = (enum ggml_sched_priority) prio;
        }
    ));
    add_opt(common_arg(
        {"--poll-batch"}, "<0|1>",
        "use polling to wait for work (default: same as --poll)",
        [](common_params & params, int value) {
            params.cpuparams_batch.poll = value;
        }
    ));
    add_opt(common_arg(
        {"-lcs", "--lookup-cache-static"}, "FNAME",
        "path to static lookup cache to use for lookup decoding (not updated by generation)",
        [](common_params & params, const std::string & value) {
            params.lookup_cache_static = value;
        }
    ).set_examples({LLAMA_EXAMPLE_LOOKUP}));
    add_opt(common_arg(
        {"-lcd", "--lookup-cache-dynamic"}, "FNAME",
        "path to dynamic lookup cache to use for lookup decoding (updated by generation)",
        [](common_params & params, const std::string & value) {
            params.lookup_cache_dynamic = value;
        }
    ).set_examples({LLAMA_EXAMPLE_LOOKUP}));
    add_opt(common_arg(
        {"-c", "--ctx-size"}, "N",
        string_format("size of the prompt context (default: %d, 0 = loaded from model)", params.n_ctx),
        [](common_params & params, int value) {
            params.n_ctx = value;
        }
    ).set_env("LLAMA_ARG_CTX_SIZE"));
    add_opt(common_arg(
        {"-n", "--predict", "--n-predict"}, "N",
        string_format(
            ex == LLAMA_EXAMPLE_MAIN || ex == LLAMA_EXAMPLE_INFILL
                ? "number of tokens to predict (default: %d, -1 = infinity, -2 = until context filled)"
                : "number of tokens to predict (default: %d, -1 = infinity)",
            params.n_predict),
        [](common_params & params, int value) {
            params.n_predict = value;
        }
    ).set_env("LLAMA_ARG_N_PREDICT"));
    add_opt(common_arg(
        {"-b", "--batch-size"}, "N",
        string_format("logical maximum batch size (default: %d)", params.n_batch),
        [](common_params & params, int value) {
            params.n_batch = value;
        }
    ).set_env("LLAMA_ARG_BATCH"));
    add_opt(common_arg(
        {"-ub", "--ubatch-size"}, "N",
        string_format("physical maximum batch size (default: %d)", params.n_ubatch),
        [](common_params & params, int value) {
            params.n_ubatch = value;
        }
    ).set_env("LLAMA_ARG_UBATCH"));
    add_opt(common_arg(
        {"--keep"}, "N",
        string_format("number of tokens to keep from the initial prompt (default: %d, -1 = all)", params.n_keep),
        [](common_params & params, int value) {
            params.n_keep = value;
        }
    ));
    add_opt(common_arg(
        {"--no-context-shift"},
        string_format("disables context shift on infinite text generation (default: %s)", params.ctx_shift ? "disabled" : "enabled"),
        [](common_params & params) {
            params.ctx_shift = false;
        }
    ).set_examples({LLAMA_EXAMPLE_MAIN, LLAMA_EXAMPLE_SERVER, LLAMA_EXAMPLE_IMATRIX, LLAMA_EXAMPLE_PERPLEXITY}).set_env("LLAMA_ARG_NO_CONTEXT_SHIFT"));
    add_opt(common_arg(
        {"--chunks"}, "N",
        string_format("max number of chunks to process (default: %d, -1 = all)", params.n_chunks),
        [](common_params & params, int value) {
            params.n_chunks = value;
        }
    ).set_examples({LLAMA_EXAMPLE_IMATRIX, LLAMA_EXAMPLE_PERPLEXITY, LLAMA_EXAMPLE_RETRIEVAL}));
    add_opt(common_arg(
        {"-fa", "--flash-attn"},
        string_format("enable Flash Attention (default: %s)", params.flash_attn ? "enabled" : "disabled"),
        [](common_params & params) {
            params.flash_attn = true;
        }
    ).set_env("LLAMA_ARG_FLASH_ATTN"));
    add_opt(common_arg(
        {"-p", "--prompt"}, "PROMPT",
        "prompt to start generation with; for system message, use -sys",
        [](common_params & params, const std::string & value) {
            params.prompt = value;
        }
    ).set_excludes({LLAMA_EXAMPLE_SERVER}));
    add_opt(common_arg(
        {"-sys", "--system-prompt"}, "PROMPT",
        "system prompt to use with model (if applicable, depending on chat template)",
        [](common_params & params, const std::string & value) {
            params.system_prompt = value;
        }
    ).set_examples({LLAMA_EXAMPLE_MAIN}));
    add_opt(common_arg(
        {"--no-perf"},
        string_format("disable internal libllama performance timings (default: %s)", params.no_perf ? "true" : "false"),
        [](common_params & params) {
            params.no_perf = true;
            params.sampling.no_perf = true;
        }
    ).set_env("LLAMA_ARG_NO_PERF"));
    add_opt(common_arg(
        {"-f", "--file"}, "FNAME",
        "a file containing the prompt (default: none)",
        [](common_params & params, const std::string & value) {
            std::ifstream file(value);
            if (!file) {
                throw std::runtime_error(string_format("error: failed to open file '%s'\n", value.c_str()));
            }
            // store the external file name in params
            params.prompt_file = value;
            std::copy(std::istreambuf_iterator<char>(file), std::istreambuf_iterator<char>(), back_inserter(params.prompt));
            if (!params.prompt.empty() && params.prompt.back() == '\n') {
                params.prompt.pop_back();
            }
        }
    ).set_excludes({LLAMA_EXAMPLE_SERVER}));
    add_opt(common_arg(
        {"-sysf", "--system-prompt-file"}, "FNAME",
        "a file containing the system prompt (default: none)",
        [](common_params & params, const std::string & value) {
            std::ifstream file(value);
            if (!file) {
                throw std::runtime_error(string_format("error: failed to open file '%s'\n", value.c_str()));
            }
            std::copy(std::istreambuf_iterator<char>(file), std::istreambuf_iterator<char>(), back_inserter(params.system_prompt));
            if (!params.system_prompt.empty() && params.system_prompt.back() == '\n') {
                params.system_prompt.pop_back();
            }
        }
    ).set_examples({LLAMA_EXAMPLE_MAIN}));
    add_opt(common_arg(
        {"--in-file"}, "FNAME",
        "an input file (repeat to specify multiple files)",
        [](common_params & params, const std::string & value) {
            std::ifstream file(value);
            if (!file) {
                throw std::runtime_error(string_format("error: failed to open file '%s'\n", value.c_str()));
            }
            params.in_files.push_back(value);
        }
    ).set_examples({LLAMA_EXAMPLE_IMATRIX}));
    add_opt(common_arg(
        {"-bf", "--binary-file"}, "FNAME",
        "binary file containing the prompt (default: none)",
        [](common_params & params, const std::string & value) {
            std::ifstream file(value, std::ios::binary);
            if (!file) {
                throw std::runtime_error(string_format("error: failed to open file '%s'\n", value.c_str()));
            }
            // store the external file name in params
            params.prompt_file = value;
            std::ostringstream ss;
            ss << file.rdbuf();
            params.prompt = ss.str();
            fprintf(stderr, "Read %zu bytes from binary file %s\n", params.prompt.size(), value.c_str());
        }
    ).set_excludes({LLAMA_EXAMPLE_SERVER}));
    add_opt(common_arg(
        {"-e", "--escape"},
        string_format("process escapes sequences (\\n, \\r, \\t, \\', \\\", \\\\) (default: %s)", params.escape ? "true" : "false"),
        [](common_params & params) {
            params.escape = true;
        }
    ));
    add_opt(common_arg(
        {"--no-escape"},
        "do not process escape sequences",
        [](common_params & params) {
            params.escape = false;
        }
    ));
    add_opt(common_arg(
        {"-ptc", "--print-token-count"}, "N",
        string_format("print token count every N tokens (default: %d)", params.n_print),
        [](common_params & params, int value) {
            params.n_print = value;
        }
    ).set_examples({LLAMA_EXAMPLE_MAIN}));
    add_opt(common_arg(
        {"--prompt-cache"}, "FNAME",
        "file to cache prompt state for faster startup (default: none)",
        [](common_params & params, const std::string & value) {
            params.path_prompt_cache = value;
        }
    ).set_examples({LLAMA_EXAMPLE_MAIN}));
    add_opt(common_arg(
        {"--prompt-cache-all"},
        "if specified, saves user input and generations to cache as well\n",
        [](common_params & params) {
            params.prompt_cache_all = true;
        }
    ).set_examples({LLAMA_EXAMPLE_MAIN}));
    add_opt(common_arg(
        {"--prompt-cache-ro"},
        "if specified, uses the prompt cache but does not update it",
        [](common_params & params) {
            params.prompt_cache_ro = true;
        }
    ).set_examples({LLAMA_EXAMPLE_MAIN}));
    add_opt(common_arg(
        {"-r", "--reverse-prompt"}, "PROMPT",
        "halt generation at PROMPT, return control in interactive mode\n",
        [](common_params & params, const std::string & value) {
            params.antiprompt.emplace_back(value);
        }
    ).set_examples({LLAMA_EXAMPLE_MAIN}));
    add_opt(common_arg(
        {"-sp", "--special"},
        string_format("special tokens output enabled (default: %s)", params.special ? "true" : "false"),
        [](common_params & params) {
            params.special = true;
        }
    ).set_examples({LLAMA_EXAMPLE_MAIN, LLAMA_EXAMPLE_SERVER}));
    add_opt(common_arg(
        {"-cnv", "--conversation"},
        "run in conversation mode:\n"
        "- does not print special tokens and suffix/prefix\n"
        "- interactive mode is also enabled\n"
        "(default: auto enabled if chat template is available)",
        [](common_params & params) {
            params.conversation_mode = COMMON_CONVERSATION_MODE_ENABLED;
        }
    ).set_examples({LLAMA_EXAMPLE_MAIN}));
    add_opt(common_arg(
        {"-no-cnv", "--no-conversation"},
        "force disable conversation mode (default: false)",
        [](common_params & params) {
            params.conversation_mode = COMMON_CONVERSATION_MODE_DISABLED;
        }
    ).set_examples({LLAMA_EXAMPLE_MAIN}));
    add_opt(common_arg(
        {"-st", "--single-turn"},
        "run conversation for a single turn only, then exit when done\n"
        "will not be interactive if first turn is predefined with --prompt\n"
        "(default: false)",
        [](common_params & params) {
            params.single_turn = true;
        }
    ).set_examples({LLAMA_EXAMPLE_MAIN}));
    add_opt(common_arg(
        {"-i", "--interactive"},
        string_format("run in interactive mode (default: %s)", params.interactive ? "true" : "false"),
        [](common_params & params) {
            params.interactive = true;
        }
    ).set_examples({LLAMA_EXAMPLE_MAIN}));
    add_opt(common_arg(
        {"-if", "--interactive-first"},
        string_format("run in interactive mode and wait for input right away (default: %s)", params.interactive_first ? "true" : "false"),
        [](common_params & params) {
            params.interactive_first = true;
        }
    ).set_examples({LLAMA_EXAMPLE_MAIN}));
    add_opt(common_arg(
        {"-mli", "--multiline-input"},
        "allows you to write or paste multiple lines without ending each in '\\'",
        [](common_params & params) {
            params.multiline_input = true;
        }
    ).set_examples({LLAMA_EXAMPLE_MAIN}));
    add_opt(common_arg(
        {"--in-prefix-bos"},
        "prefix BOS to user inputs, preceding the `--in-prefix` string",
        [](common_params & params) {
            params.input_prefix_bos = true;
            params.enable_chat_template = false;
        }
    ).set_examples({LLAMA_EXAMPLE_MAIN}));
    add_opt(common_arg(
        {"--in-prefix"}, "STRING",
        "string to prefix user inputs with (default: empty)",
        [](common_params & params, const std::string & value) {
            params.input_prefix = value;
            params.enable_chat_template = false;
        }
    ).set_examples({LLAMA_EXAMPLE_MAIN, LLAMA_EXAMPLE_INFILL}));
    add_opt(common_arg(
        {"--in-suffix"}, "STRING",
        "string to suffix after user inputs with (default: empty)",
        [](common_params & params, const std::string & value) {
            params.input_suffix = value;
            params.enable_chat_template = false;
        }
    ).set_examples({LLAMA_EXAMPLE_MAIN, LLAMA_EXAMPLE_INFILL}));
    add_opt(common_arg(
        {"--no-warmup"},
        "skip warming up the model with an empty run",
        [](common_params & params) {
            params.warmup = false;
        }
    ).set_examples({LLAMA_EXAMPLE_MAIN, LLAMA_EXAMPLE_SERVER, LLAMA_EXAMPLE_EMBEDDING}));
    add_opt(common_arg(
        {"--spm-infill"},
        string_format(
            "use Suffix/Prefix/Middle pattern for infill (instead of Prefix/Suffix/Middle) as some models prefer this. (default: %s)",
            params.spm_infill ? "enabled" : "disabled"
        ),
        [](common_params & params) {
            params.spm_infill = true;
        }
    ).set_examples({LLAMA_EXAMPLE_SERVER, LLAMA_EXAMPLE_INFILL}));
    add_opt(common_arg(
        {"--samplers"}, "SAMPLERS",
        string_format("samplers that will be used for generation in the order, separated by \';\'\n(default: %s)", sampler_type_names.c_str()),
        [](common_params & params, const std::string & value) {
            const auto sampler_names = string_split<std::string>(value, ';');
            params.sampling.samplers = common_sampler_types_from_names(sampler_names, true);
        }
    ).set_sparam());
    add_opt(common_arg(
        {"-s", "--seed"}, "SEED",
        string_format("RNG seed (default: %d, use random seed for %d)", params.sampling.seed, LLAMA_DEFAULT_SEED),
        [](common_params & params, const std::string & value) {
            params.sampling.seed = std::stoul(value);
        }
    ).set_sparam());
    add_opt(common_arg(
        {"--sampling-seq", "--sampler-seq"}, "SEQUENCE",
        string_format("simplified sequence for samplers that will be used (default: %s)", sampler_type_chars.c_str()),
        [](common_params & params, const std::string & value) {
            params.sampling.samplers = common_sampler_types_from_chars(value);
        }
    ).set_sparam());
    add_opt(common_arg(
        {"--ignore-eos"},
        "ignore end of stream token and continue generating (implies --logit-bias EOS-inf)",
        [](common_params & params) {
            params.sampling.ignore_eos = true;
        }
    ).set_sparam());
    add_opt(common_arg(
        {"--temp"}, "N",
        string_format("temperature (default: %.1f)", (double)params.sampling.temp),
        [](common_params & params, const std::string & value) {
            params.sampling.temp = std::stof(value);
            params.sampling.temp = std::max(params.sampling.temp, 0.0f);
        }
    ).set_sparam());
    add_opt(common_arg(
        {"--top-k"}, "N",
        string_format("top-k sampling (default: %d, 0 = disabled)", params.sampling.top_k),
        [](common_params & params, int value) {
            params.sampling.top_k = value;
        }
    ).set_sparam());
    add_opt(common_arg(
        {"--top-p"}, "N",
        string_format("top-p sampling (default: %.1f, 1.0 = disabled)", (double)params.sampling.top_p),
        [](common_params & params, const std::string & value) {
            params.sampling.top_p = std::stof(value);
        }
    ).set_sparam());
    add_opt(common_arg(
        {"--min-p"}, "N",
        string_format("min-p sampling (default: %.1f, 0.0 = disabled)", (double)params.sampling.min_p),
        [](common_params & params, const std::string & value) {
            params.sampling.min_p = std::stof(value);
        }
    ).set_sparam());
    add_opt(common_arg(
        {"--top-nsigma"}, "N",
        string_format("top-n-sigma sampling (default: %.1f, -1.0 = disabled)", params.sampling.top_n_sigma),
        [](common_params & params, const std::string & value) {
            params.sampling.top_n_sigma = std::stof(value);
        }
    ).set_examples({LLAMA_EXAMPLE_MAIN}).set_sparam());
    add_opt(common_arg(
        {"--xtc-probability"}, "N",
        string_format("xtc probability (default: %.1f, 0.0 = disabled)", (double)params.sampling.xtc_probability),
        [](common_params & params, const std::string & value) {
            params.sampling.xtc_probability = std::stof(value);
        }
    ).set_sparam());
    add_opt(common_arg(
        {"--xtc-threshold"}, "N",
        string_format("xtc threshold (default: %.1f, 1.0 = disabled)", (double)params.sampling.xtc_threshold),
        [](common_params & params, const std::string & value) {
            params.sampling.xtc_threshold = std::stof(value);
        }
    ).set_sparam());
    add_opt(common_arg(
        {"--typical"}, "N",
        string_format("locally typical sampling, parameter p (default: %.1f, 1.0 = disabled)", (double)params.sampling.typ_p),
        [](common_params & params, const std::string & value) {
            params.sampling.typ_p = std::stof(value);
        }
    ).set_sparam());
    add_opt(common_arg(
        {"--repeat-last-n"}, "N",
        string_format("last n tokens to consider for penalize (default: %d, 0 = disabled, -1 = ctx_size)", params.sampling.penalty_last_n),
        [](common_params & params, int value) {
            if (value < -1) {
                throw std::runtime_error(string_format("error: invalid repeat-last-n = %d\n", value));
            }
            params.sampling.penalty_last_n = value;
            params.sampling.n_prev = std::max(params.sampling.n_prev, params.sampling.penalty_last_n);
        }
    ).set_sparam());
    add_opt(common_arg(
        {"--repeat-penalty"}, "N",
        string_format("penalize repeat sequence of tokens (default: %.1f, 1.0 = disabled)", (double)params.sampling.penalty_repeat),
        [](common_params & params, const std::string & value) {
            params.sampling.penalty_repeat = std::stof(value);
        }
    ).set_sparam());
    add_opt(common_arg(
        {"--presence-penalty"}, "N",
        string_format("repeat alpha presence penalty (default: %.1f, 0.0 = disabled)", (double)params.sampling.penalty_present),
        [](common_params & params, const std::string & value) {
            params.sampling.penalty_present = std::stof(value);
        }
    ).set_sparam());
    add_opt(common_arg(
        {"--frequency-penalty"}, "N",
        string_format("repeat alpha frequency penalty (default: %.1f, 0.0 = disabled)", (double)params.sampling.penalty_freq),
        [](common_params & params, const std::string & value) {
            params.sampling.penalty_freq = std::stof(value);
        }
    ).set_sparam());
    add_opt(common_arg(
        {"--dry-multiplier"}, "N",
        string_format("set DRY sampling multiplier (default: %.1f, 0.0 = disabled)", (double)params.sampling.dry_multiplier),
        [](common_params & params, const std::string & value) {
            params.sampling.dry_multiplier = std::stof(value);
        }
    ).set_sparam());
    add_opt(common_arg(
        {"--dry-base"}, "N",
        string_format("set DRY sampling base value (default: %.2f)", (double)params.sampling.dry_base),
        [](common_params & params, const std::string & value) {
            float potential_base = std::stof(value);
            if (potential_base >= 1.0f)
            {
                params.sampling.dry_base = potential_base;
            }
        }
    ).set_sparam());
    add_opt(common_arg(
        {"--dry-allowed-length"}, "N",
        string_format("set allowed length for DRY sampling (default: %d)", params.sampling.dry_allowed_length),
        [](common_params & params, int value) {
            params.sampling.dry_allowed_length = value;
        }
    ).set_sparam());
    add_opt(common_arg(
        {"--dry-penalty-last-n"}, "N",
        string_format("set DRY penalty for the last n tokens (default: %d, 0 = disable, -1 = context size)", params.sampling.dry_penalty_last_n),
        [](common_params & params, int value) {
            if (value < -1) {
                throw std::runtime_error(string_format("error: invalid dry-penalty-last-n = %d\n", value));
            }
            params.sampling.dry_penalty_last_n = value;
        }
    ).set_sparam());
    add_opt(common_arg(
        {"--dry-sequence-breaker"}, "STRING",
        string_format("add sequence breaker for DRY sampling, clearing out default breakers (%s) in the process; use \"none\" to not use any sequence breakers\n",
            params.sampling.dry_sequence_breakers.empty() ? "none" :
            std::accumulate(std::next(params.sampling.dry_sequence_breakers.begin()),
                params.sampling.dry_sequence_breakers.end(),
                std::string("'") + (params.sampling.dry_sequence_breakers[0] == "\n" ? "\\n" : params.sampling.dry_sequence_breakers[0]) + "'",
                [](const std::string& a, const std::string& b) {
                    std::string formatted_b = (b == "\n") ? "\\n" : b;
                    return a + ", '" + formatted_b + "'";
                }).c_str()),
        [](common_params & params, const std::string & value) {
            static bool defaults_cleared = false;

            if (!defaults_cleared) {
                params.sampling.dry_sequence_breakers.clear();
                defaults_cleared = true;
            }

            if (value == "none") {
                params.sampling.dry_sequence_breakers.clear();
            } else {
                params.sampling.dry_sequence_breakers.emplace_back(value);
            }
        }
    ).set_sparam());
    add_opt(common_arg(
        {"--dynatemp-range"}, "N",
        string_format("dynamic temperature range (default: %.1f, 0.0 = disabled)", (double)params.sampling.dynatemp_range),
        [](common_params & params, const std::string & value) {
            params.sampling.dynatemp_range = std::stof(value);
        }
    ).set_sparam());
    add_opt(common_arg(
        {"--dynatemp-exp"}, "N",
        string_format("dynamic temperature exponent (default: %.1f)", (double)params.sampling.dynatemp_exponent),
        [](common_params & params, const std::string & value) {
            params.sampling.dynatemp_exponent = std::stof(value);
        }
    ).set_sparam());
    add_opt(common_arg(
        {"--mirostat"}, "N",
        string_format("use Mirostat sampling.\nTop K, Nucleus and Locally Typical samplers are ignored if used.\n"
        "(default: %d, 0 = disabled, 1 = Mirostat, 2 = Mirostat 2.0)", params.sampling.mirostat),
        [](common_params & params, int value) {
            params.sampling.mirostat = value;
        }
    ).set_sparam());
    add_opt(common_arg(
        {"--mirostat-lr"}, "N",
        string_format("Mirostat learning rate, parameter eta (default: %.1f)", (double)params.sampling.mirostat_eta),
        [](common_params & params, const std::string & value) {
            params.sampling.mirostat_eta = std::stof(value);
        }
    ).set_sparam());
    add_opt(common_arg(
        {"--mirostat-ent"}, "N",
        string_format("Mirostat target entropy, parameter tau (default: %.1f)", (double)params.sampling.mirostat_tau),
        [](common_params & params, const std::string & value) {
            params.sampling.mirostat_tau = std::stof(value);
        }
    ).set_sparam());
    add_opt(common_arg(
        {"-l", "--logit-bias"}, "TOKEN_ID(+/-)BIAS",
        "modifies the likelihood of token appearing in the completion,\n"
        "i.e. `--logit-bias 15043+1` to increase likelihood of token ' Hello',\n"
        "or `--logit-bias 15043-1` to decrease likelihood of token ' Hello'",
        [](common_params & params, const std::string & value) {
            std::stringstream ss(value);
            llama_token key;
            char sign;
            std::string value_str;
            try {
                if (ss >> key && ss >> sign && std::getline(ss, value_str) && (sign == '+' || sign == '-')) {
                    const float bias = std::stof(value_str) * ((sign == '-') ? -1.0f : 1.0f);
                    params.sampling.logit_bias.push_back({key, bias});
                } else {
                    throw std::invalid_argument("invalid input format");
                }
            } catch (const std::exception&) {
                throw std::invalid_argument("invalid input format");
            }
        }
    ).set_sparam());
    add_opt(common_arg(
        {"--grammar"}, "GRAMMAR",
        string_format("BNF-like grammar to constrain generations (see samples in grammars/ dir) (default: '%s')", params.sampling.grammar.c_str()),
        [](common_params & params, const std::string & value) {
            params.sampling.grammar = value;
        }
    ).set_sparam());
    add_opt(common_arg(
        {"--grammar-file"}, "FNAME",
        "file to read grammar from",
        [](common_params & params, const std::string & value) {
            std::ifstream file(value);
            if (!file) {
                throw std::runtime_error(string_format("error: failed to open file '%s'\n", value.c_str()));
            }
            std::copy(
                std::istreambuf_iterator<char>(file),
                std::istreambuf_iterator<char>(),
                std::back_inserter(params.sampling.grammar)
            );
        }
    ).set_sparam());
    add_opt(common_arg(
        {"-j", "--json-schema"}, "SCHEMA",
        "JSON schema to constrain generations (https://json-schema.org/), e.g. `{}` for any JSON object\nFor schemas w/ external $refs, use --grammar + example/json_schema_to_grammar.py instead",
        [](common_params & params, const std::string & value) {
            params.sampling.grammar = json_schema_to_grammar(json::parse(value));
        }
    ).set_sparam());
    add_opt(common_arg(
        {"--pooling"}, "{none,mean,cls,last,rank}",
        "pooling type for embeddings, use model default if unspecified",
        [](common_params & params, const std::string & value) {
            /**/ if (value == "none") { params.pooling_type = LLAMA_POOLING_TYPE_NONE; }
            else if (value == "mean") { params.pooling_type = LLAMA_POOLING_TYPE_MEAN; }
            else if (value == "cls")  { params.pooling_type = LLAMA_POOLING_TYPE_CLS;  }
            else if (value == "last") { params.pooling_type = LLAMA_POOLING_TYPE_LAST; }
            else if (value == "rank") { params.pooling_type = LLAMA_POOLING_TYPE_RANK; }
            else { throw std::invalid_argument("invalid value"); }
        }
    ).set_examples({LLAMA_EXAMPLE_EMBEDDING, LLAMA_EXAMPLE_RETRIEVAL, LLAMA_EXAMPLE_SERVER}).set_env("LLAMA_ARG_POOLING"));
    add_opt(common_arg(
        {"--attention"}, "{causal,non-causal}",
        "attention type for embeddings, use model default if unspecified",
        [](common_params & params, const std::string & value) {
            /**/ if (value == "causal") { params.attention_type = LLAMA_ATTENTION_TYPE_CAUSAL; }
            else if (value == "non-causal") { params.attention_type = LLAMA_ATTENTION_TYPE_NON_CAUSAL; }
            else { throw std::invalid_argument("invalid value"); }
        }
    ).set_examples({LLAMA_EXAMPLE_EMBEDDING}));
    add_opt(common_arg(
        {"--rope-scaling"}, "{none,linear,yarn}",
        "RoPE frequency scaling method, defaults to linear unless specified by the model",
        [](common_params & params, const std::string & value) {
            /**/ if (value == "none") { params.rope_scaling_type = LLAMA_ROPE_SCALING_TYPE_NONE; }
            else if (value == "linear") { params.rope_scaling_type = LLAMA_ROPE_SCALING_TYPE_LINEAR; }
            else if (value == "yarn") { params.rope_scaling_type = LLAMA_ROPE_SCALING_TYPE_YARN; }
            else { throw std::invalid_argument("invalid value"); }
        }
    ).set_env("LLAMA_ARG_ROPE_SCALING_TYPE"));
    add_opt(common_arg(
        {"--rope-scale"}, "N",
        "RoPE context scaling factor, expands context by a factor of N",
        [](common_params & params, const std::string & value) {
            params.rope_freq_scale = 1.0f / std::stof(value);
        }
    ).set_env("LLAMA_ARG_ROPE_SCALE"));
    add_opt(common_arg(
        {"--rope-freq-base"}, "N",
        "RoPE base frequency, used by NTK-aware scaling (default: loaded from model)",
        [](common_params & params, const std::string & value) {
            params.rope_freq_base = std::stof(value);
        }
    ).set_env("LLAMA_ARG_ROPE_FREQ_BASE"));
    add_opt(common_arg(
        {"--rope-freq-scale"}, "N",
        "RoPE frequency scaling factor, expands context by a factor of 1/N",
        [](common_params & params, const std::string & value) {
            params.rope_freq_scale = std::stof(value);
        }
    ).set_env("LLAMA_ARG_ROPE_FREQ_SCALE"));
    add_opt(common_arg(
        {"--yarn-orig-ctx"}, "N",
        string_format("YaRN: original context size of model (default: %d = model training context size)", params.yarn_orig_ctx),
        [](common_params & params, int value) {
            params.yarn_orig_ctx = value;
        }
    ).set_env("LLAMA_ARG_YARN_ORIG_CTX"));
    add_opt(common_arg(
        {"--yarn-ext-factor"}, "N",
        string_format("YaRN: extrapolation mix factor (default: %.1f, 0.0 = full interpolation)", (double)params.yarn_ext_factor),
        [](common_params & params, const std::string & value) {
            params.yarn_ext_factor = std::stof(value);
        }
    ).set_env("LLAMA_ARG_YARN_EXT_FACTOR"));
    add_opt(common_arg(
        {"--yarn-attn-factor"}, "N",
        string_format("YaRN: scale sqrt(t) or attention magnitude (default: %.1f)", (double)params.yarn_attn_factor),
        [](common_params & params, const std::string & value) {
            params.yarn_attn_factor = std::stof(value);
        }
    ).set_env("LLAMA_ARG_YARN_ATTN_FACTOR"));
    add_opt(common_arg(
        {"--yarn-beta-slow"}, "N",
        string_format("YaRN: high correction dim or alpha (default: %.1f)", (double)params.yarn_beta_slow),
        [](common_params & params, const std::string & value) {
            params.yarn_beta_slow = std::stof(value);
        }
    ).set_env("LLAMA_ARG_YARN_BETA_SLOW"));
    add_opt(common_arg(
        {"--yarn-beta-fast"}, "N",
        string_format("YaRN: low correction dim or beta (default: %.1f)", (double)params.yarn_beta_fast),
        [](common_params & params, const std::string & value) {
            params.yarn_beta_fast = std::stof(value);
        }
    ).set_env("LLAMA_ARG_YARN_BETA_FAST"));
    add_opt(common_arg(
        {"-gan", "--grp-attn-n"}, "N",
        string_format("group-attention factor (default: %d)", params.grp_attn_n),
        [](common_params & params, int value) {
            params.grp_attn_n = value;
        }
    ).set_env("LLAMA_ARG_GRP_ATTN_N").set_examples({LLAMA_EXAMPLE_MAIN, LLAMA_EXAMPLE_PASSKEY}));
    add_opt(common_arg(
        {"-gaw", "--grp-attn-w"}, "N",
        string_format("group-attention width (default: %d)", params.grp_attn_w),
        [](common_params & params, int value) {
            params.grp_attn_w = value;
        }
    ).set_env("LLAMA_ARG_GRP_ATTN_W").set_examples({LLAMA_EXAMPLE_MAIN}));
    add_opt(common_arg(
        {"-dkvc", "--dump-kv-cache"},
        "verbose print of the KV cache",
        [](common_params & params) {
            params.dump_kv_cache = true;
        }
    ));
    add_opt(common_arg(
        {"-nkvo", "--no-kv-offload"},
        "disable KV offload",
        [](common_params & params) {
            params.no_kv_offload = true;
        }
    ).set_env("LLAMA_ARG_NO_KV_OFFLOAD"));
    add_opt(common_arg(
        {"-ctk", "--cache-type-k"}, "TYPE",
        string_format(
            "KV cache data type for K\n"
            "allowed values: %s\n"
            "(default: %s)",
            get_all_kv_cache_types().c_str(),
            ggml_type_name(params.cache_type_k)
        ),
        [](common_params & params, const std::string & value) {
            params.cache_type_k = kv_cache_type_from_str(value);
        }
    ).set_env("LLAMA_ARG_CACHE_TYPE_K"));
    add_opt(common_arg(
        {"-ctv", "--cache-type-v"}, "TYPE",
        string_format(
            "KV cache data type for V\n"
            "allowed values: %s\n"
            "(default: %s)",
            get_all_kv_cache_types().c_str(),
            ggml_type_name(params.cache_type_v)
        ),
        [](common_params & params, const std::string & value) {
            params.cache_type_v = kv_cache_type_from_str(value);
        }
    ).set_env("LLAMA_ARG_CACHE_TYPE_V"));
    add_opt(common_arg(
        {"--perplexity", "--all-logits"},
        string_format("return logits for all tokens in the batch (default: %s)", params.logits_all ? "true" : "false"),
        [](common_params & params) {
            params.logits_all = true;
        }
    ).set_examples({LLAMA_EXAMPLE_PERPLEXITY}));
    add_opt(common_arg(
        {"--hellaswag"},
        "compute HellaSwag score over random tasks from datafile supplied with -f",
        [](common_params & params) {
            params.hellaswag = true;
        }
    ).set_examples({LLAMA_EXAMPLE_PERPLEXITY}));
    add_opt(common_arg(
        {"--hellaswag-tasks"}, "N",
        string_format("number of tasks to use when computing the HellaSwag score (default: %zu)", params.hellaswag_tasks),
        [](common_params & params, int value) {
            params.hellaswag_tasks = value;
        }
    ).set_examples({LLAMA_EXAMPLE_PERPLEXITY}));
    add_opt(common_arg(
        {"--winogrande"},
        "compute Winogrande score over random tasks from datafile supplied with -f",
        [](common_params & params) {
            params.winogrande = true;
        }
    ).set_examples({LLAMA_EXAMPLE_PERPLEXITY}));
    add_opt(common_arg(
        {"--winogrande-tasks"}, "N",
        string_format("number of tasks to use when computing the Winogrande score (default: %zu)", params.winogrande_tasks),
        [](common_params & params, int value) {
            params.winogrande_tasks = value;
        }
    ).set_examples({LLAMA_EXAMPLE_PERPLEXITY}));
    add_opt(common_arg(
        {"--multiple-choice"},
        "compute multiple choice score over random tasks from datafile supplied with -f",
        [](common_params & params) {
            params.multiple_choice = true;
        }
    ).set_examples({LLAMA_EXAMPLE_PERPLEXITY}));
    add_opt(common_arg(
        {"--multiple-choice-tasks"}, "N",
        string_format("number of tasks to use when computing the multiple choice score (default: %zu)", params.multiple_choice_tasks),
        [](common_params & params, int value) {
            params.multiple_choice_tasks = value;
        }
    ).set_examples({LLAMA_EXAMPLE_PERPLEXITY}));
    add_opt(common_arg(
        {"--kl-divergence"},
        "computes KL-divergence to logits provided via --kl-divergence-base",
        [](common_params & params) {
            params.kl_divergence = true;
        }
    ).set_examples({LLAMA_EXAMPLE_PERPLEXITY}));
    add_opt(common_arg(
        {"--save-all-logits", "--kl-divergence-base"}, "FNAME",
        "set logits file",
        [](common_params & params, const std::string & value) {
            params.logits_file = value;
        }
    ).set_examples({LLAMA_EXAMPLE_PERPLEXITY}));
    add_opt(common_arg(
        {"--ppl-stride"}, "N",
        string_format("stride for perplexity calculation (default: %d)", params.ppl_stride),
        [](common_params & params, int value) {
            params.ppl_stride = value;
        }
    ).set_examples({LLAMA_EXAMPLE_PERPLEXITY}));
    add_opt(common_arg(
        {"--ppl-output-type"}, "<0|1>",
        string_format("output type for perplexity calculation (default: %d)", params.ppl_output_type),
        [](common_params & params, int value) {
            params.ppl_output_type = value;
        }
    ).set_examples({LLAMA_EXAMPLE_PERPLEXITY}));
    add_opt(common_arg(
        {"-dt", "--defrag-thold"}, "N",
        string_format("KV cache defragmentation threshold (default: %.1f, < 0 - disabled)", (double)params.defrag_thold),
        [](common_params & params, const std::string & value) {
            params.defrag_thold = std::stof(value);
        }
    ).set_env("LLAMA_ARG_DEFRAG_THOLD"));
    add_opt(common_arg(
        {"-np", "--parallel"}, "N",
        string_format("number of parallel sequences to decode (default: %d)", params.n_parallel),
        [](common_params & params, int value) {
            params.n_parallel = value;
        }
    ).set_env("LLAMA_ARG_N_PARALLEL"));
    add_opt(common_arg(
        {"-ns", "--sequences"}, "N",
        string_format("number of sequences to decode (default: %d)", params.n_sequences),
        [](common_params & params, int value) {
            params.n_sequences = value;
        }
    ).set_examples({LLAMA_EXAMPLE_PARALLEL}));
    add_opt(common_arg(
        {"-cb", "--cont-batching"},
        string_format("enable continuous batching (a.k.a dynamic batching) (default: %s)", params.cont_batching ? "enabled" : "disabled"),
        [](common_params & params) {
            params.cont_batching = true;
        }
    ).set_examples({LLAMA_EXAMPLE_SERVER}).set_env("LLAMA_ARG_CONT_BATCHING"));
    add_opt(common_arg(
        {"-nocb", "--no-cont-batching"},
        "disable continuous batching",
        [](common_params & params) {
            params.cont_batching = false;
        }
    ).set_examples({LLAMA_EXAMPLE_SERVER}).set_env("LLAMA_ARG_NO_CONT_BATCHING"));
    add_opt(common_arg(
        {"--mmproj"}, "FILE",
        "path to a multimodal projector file. see examples/llava/README.md",
        [](common_params & params, const std::string & value) {
            params.mmproj.path = value;
        }
<<<<<<< HEAD
    ).set_examples({LLAMA_EXAMPLE_LLAVA, LLAMA_EXAMPLE_SERVER}));
=======
    ).set_examples(mmproj_examples));
>>>>>>> 87616f06
    add_opt(common_arg(
        {"--mmproj-url"}, "URL",
        "URL to a multimodal projector file. see examples/llava/README.md",
        [](common_params & params, const std::string & value) {
            params.mmproj.url = value;
        }
<<<<<<< HEAD
    ).set_examples({LLAMA_EXAMPLE_LLAVA, LLAMA_EXAMPLE_SERVER}));
=======
    ).set_examples(mmproj_examples));
    add_opt(common_arg(
        {"--no-mmproj"},
        "explicitly disable multimodal projector, useful when using -hf",
        [](common_params & params) {
            params.no_mmproj = true;
        }
    ).set_examples(mmproj_examples));
    add_opt(common_arg(
        {"--no-mmproj-offload"},
        "do not offload multimodal projector to GPU",
        [](common_params & params) {
            params.mmproj_use_gpu = false;
        }
    ).set_examples(mmproj_examples));
>>>>>>> 87616f06
    add_opt(common_arg(
        {"--image"}, "FILE",
        "path to an image file. use with multimodal models. Specify multiple times for batching",
        [](common_params & params, const std::string & value) {
            params.image.emplace_back(value);
        }
    ).set_examples({LLAMA_EXAMPLE_LLAVA}));
    if (llama_supports_rpc()) {
        add_opt(common_arg(
            {"--rpc"}, "SERVERS",
            "comma separated list of RPC servers",
            [](common_params & params, const std::string & value) {
                add_rpc_devices(value);
                GGML_UNUSED(params);
            }
        ).set_env("LLAMA_ARG_RPC"));
    }
    add_opt(common_arg(
        {"--mlock"},
        "force system to keep model in RAM rather than swapping or compressing",
        [](common_params & params) {
            params.use_mlock = true;
        }
    ).set_env("LLAMA_ARG_MLOCK"));
    add_opt(common_arg(
        {"--no-mmap"},
        "do not memory-map model (slower load but may reduce pageouts if not using mlock)",
        [](common_params & params) {
            params.use_mmap = false;
        }
    ).set_env("LLAMA_ARG_NO_MMAP"));
    add_opt(common_arg(
        {"--numa"}, "TYPE",
        "attempt optimizations that help on some NUMA systems\n"
        "- distribute: spread execution evenly over all nodes\n"
        "- isolate: only spawn threads on CPUs on the node that execution started on\n"
        "- numactl: use the CPU map provided by numactl\n"
        "if run without this previously, it is recommended to drop the system page cache before using this\n"
        "see https://github.com/ggml-org/llama.cpp/issues/1437",
        [](common_params & params, const std::string & value) {
            /**/ if (value == "distribute" || value == "") { params.numa = GGML_NUMA_STRATEGY_DISTRIBUTE; }
            else if (value == "isolate") { params.numa = GGML_NUMA_STRATEGY_ISOLATE; }
            else if (value == "numactl") { params.numa = GGML_NUMA_STRATEGY_NUMACTL; }
            else { throw std::invalid_argument("invalid value"); }
        }
    ).set_env("LLAMA_ARG_NUMA"));
    add_opt(common_arg(
        {"-dev", "--device"}, "<dev1,dev2,..>",
        "comma-separated list of devices to use for offloading (none = don't offload)\n"
        "use --list-devices to see a list of available devices",
        [](common_params & params, const std::string & value) {
            params.devices = parse_device_list(value);
        }
    ).set_env("LLAMA_ARG_DEVICE"));
    add_opt(common_arg(
        {"--list-devices"},
        "print list of available devices and exit",
        [](common_params &) {
            std::vector<ggml_backend_dev_t> rpc_devices;
            std::vector<ggml_backend_dev_t> all_devices;
            for (size_t i = 0; i < ggml_backend_dev_count(); ++i) {
                auto * dev = ggml_backend_dev_get(i);
                if (ggml_backend_dev_type(dev) == GGML_BACKEND_DEVICE_TYPE_GPU) {
                    ggml_backend_reg_t reg = ggml_backend_dev_backend_reg(dev);
                    if (ggml_backend_reg_name(reg) == std::string("RPC")) {
                        rpc_devices.push_back(dev);
                    } else {
                        all_devices.push_back(dev);
                    }
                }
            }
            // insert RPC devices in front
            all_devices.insert(all_devices.begin(), rpc_devices.begin(), rpc_devices.end());
            printf("Available devices:\n");
            for (size_t i = 0; i < all_devices.size(); ++i) {
                auto * dev = all_devices[i];
                size_t free, total;
                ggml_backend_dev_memory(dev, &free, &total);
                printf("  %s: %s (%zu MiB, %zu MiB free)\n", ggml_backend_dev_name(dev), ggml_backend_dev_description(dev), total / 1024 / 1024, free / 1024 / 1024);
            }
            exit(0);
        }
    ));
    add_opt(common_arg(
        {"--override-tensor", "-ot"}, "<tensor name pattern>=<buffer type>,...",
        "override tensor buffer type", [](common_params & params, const std::string & value) {
            /* static */ std::map<std::string, ggml_backend_buffer_type_t> buft_list;
            if (buft_list.empty()) {
                // enumerate all the devices and add their buffer types to the list
                for (size_t i = 0; i < ggml_backend_dev_count(); ++i) {
                    auto * dev = ggml_backend_dev_get(i);
                    auto * buft = ggml_backend_dev_buffer_type(dev);
                    if (buft) {
                        buft_list[ggml_backend_buft_name(buft)] = buft;
                    }
                }
            }

            for (const auto & override : string_split<std::string>(value, ',')) {
                std::string::size_type pos = override.find('=');
                if (pos == std::string::npos) {
                    throw std::invalid_argument("invalid value");
                }
                std::string tensor_name = override.substr(0, pos);
                std::string buffer_type = override.substr(pos + 1);

                if (buft_list.find(buffer_type) == buft_list.end()) {
                    printf("Available buffer types:\n");
                    for (const auto & it : buft_list) {
                        printf("  %s\n", ggml_backend_buft_name(it.second));
                    }
                    throw std::invalid_argument("unknown buffer type");
                }
                // FIXME: this leaks memory
                params.tensor_buft_overrides.push_back({strdup(tensor_name.c_str()), buft_list.at(buffer_type)});
            }
        }
    ));
    add_opt(common_arg(
        {"-ngl", "--gpu-layers", "--n-gpu-layers"}, "N",
        "number of layers to store in VRAM",
        [](common_params & params, int value) {
            params.n_gpu_layers = value;
            if (!llama_supports_gpu_offload()) {
                fprintf(stderr, "warning: no usable GPU found, --gpu-layers option will be ignored\n");
                fprintf(stderr, "warning: one possible reason is that llama.cpp was compiled without GPU support\n");
                fprintf(stderr, "warning: consult docs/build.md for compilation instructions\n");
            }
        }
    ).set_env("LLAMA_ARG_N_GPU_LAYERS"));
    add_opt(common_arg(
        {"-sm", "--split-mode"}, "{none,layer,row}",
        "how to split the model across multiple GPUs, one of:\n"
        "- none: use one GPU only\n"
        "- layer (default): split layers and KV across GPUs\n"
        "- row: split rows across GPUs",
        [](common_params & params, const std::string & value) {
            std::string arg_next = value;
            if (arg_next == "none") {
                params.split_mode = LLAMA_SPLIT_MODE_NONE;
            } else if (arg_next == "layer") {
                params.split_mode = LLAMA_SPLIT_MODE_LAYER;
            } else if (arg_next == "row") {
                params.split_mode = LLAMA_SPLIT_MODE_ROW;
            } else {
                throw std::invalid_argument("invalid value");
            }
            if (!llama_supports_gpu_offload()) {
                fprintf(stderr, "warning: llama.cpp was compiled without support for GPU offload. Setting the split mode has no effect.\n");
            }
        }
    ).set_env("LLAMA_ARG_SPLIT_MODE"));
    add_opt(common_arg(
        {"-ts", "--tensor-split"}, "N0,N1,N2,...",
        "fraction of the model to offload to each GPU, comma-separated list of proportions, e.g. 3,1",
        [](common_params & params, const std::string & value) {
            std::string arg_next = value;

            // split string by , and /
            const std::regex regex{ R"([,/]+)" };
            std::sregex_token_iterator it{ arg_next.begin(), arg_next.end(), regex, -1 };
            std::vector<std::string> split_arg{ it, {} };
            if (split_arg.size() >= llama_max_devices()) {
                throw std::invalid_argument(
                    string_format("got %d input configs, but system only has %d devices", (int)split_arg.size(), (int)llama_max_devices())
                );
            }
            for (size_t i = 0; i < llama_max_devices(); ++i) {
                if (i < split_arg.size()) {
                    params.tensor_split[i] = std::stof(split_arg[i]);
                } else {
                    params.tensor_split[i] = 0.0f;
                }
            }
            if (!llama_supports_gpu_offload()) {
                fprintf(stderr, "warning: llama.cpp was compiled without support for GPU offload. Setting a tensor split has no effect.\n");
            }
        }
    ).set_env("LLAMA_ARG_TENSOR_SPLIT"));
    add_opt(common_arg(
        {"-mg", "--main-gpu"}, "INDEX",
        string_format("the GPU to use for the model (with split-mode = none), or for intermediate results and KV (with split-mode = row) (default: %d)", params.main_gpu),
        [](common_params & params, int value) {
            params.main_gpu = value;
            if (!llama_supports_gpu_offload()) {
                fprintf(stderr, "warning: llama.cpp was compiled without support for GPU offload. Setting the main GPU has no effect.\n");
            }
        }
    ).set_env("LLAMA_ARG_MAIN_GPU"));
    add_opt(common_arg(
        {"--check-tensors"},
        string_format("check model tensor data for invalid values (default: %s)", params.check_tensors ? "true" : "false"),
        [](common_params & params) {
            params.check_tensors = true;
        }
    ));
    add_opt(common_arg(
        {"--override-kv"}, "KEY=TYPE:VALUE",
        "advanced option to override model metadata by key. may be specified multiple times.\n"
        "types: int, float, bool, str. example: --override-kv tokenizer.ggml.add_bos_token=bool:false",
        [](common_params & params, const std::string & value) {
            if (!string_parse_kv_override(value.c_str(), params.kv_overrides)) {
                throw std::runtime_error(string_format("error: Invalid type for KV override: %s\n", value.c_str()));
            }
        }
    ));
    add_opt(common_arg(
        {"--lora"}, "FNAME",
        "path to LoRA adapter (can be repeated to use multiple adapters)",
        [](common_params & params, const std::string & value) {
            params.lora_adapters.push_back({ std::string(value), 1.0, nullptr });
        }
        // we define this arg on both COMMON and EXPORT_LORA, so when showing help message of export-lora, it will be categorized as "example-specific" arg
    ).set_examples({LLAMA_EXAMPLE_COMMON, LLAMA_EXAMPLE_EXPORT_LORA}));
    add_opt(common_arg(
        {"--lora-scaled"}, "FNAME", "SCALE",
        "path to LoRA adapter with user defined scaling (can be repeated to use multiple adapters)",
        [](common_params & params, const std::string & fname, const std::string & scale) {
            params.lora_adapters.push_back({ fname, std::stof(scale), nullptr });
        }
        // we define this arg on both COMMON and EXPORT_LORA, so when showing help message of export-lora, it will be categorized as "example-specific" arg
    ).set_examples({LLAMA_EXAMPLE_COMMON, LLAMA_EXAMPLE_EXPORT_LORA}));
    add_opt(common_arg(
        {"--control-vector"}, "FNAME",
        "add a control vector\nnote: this argument can be repeated to add multiple control vectors",
        [](common_params & params, const std::string & value) {
            params.control_vectors.push_back({ 1.0f, value, });
        }
    ));
    add_opt(common_arg(
        {"--control-vector-scaled"}, "FNAME", "SCALE",
        "add a control vector with user defined scaling SCALE\n"
        "note: this argument can be repeated to add multiple scaled control vectors",
        [](common_params & params, const std::string & fname, const std::string & scale) {
            params.control_vectors.push_back({ std::stof(scale), fname });
        }
    ));
    add_opt(common_arg(
        {"--control-vector-layer-range"}, "START", "END",
        "layer range to apply the control vector(s) to, start and end inclusive",
        [](common_params & params, const std::string & start, const std::string & end) {
            params.control_vector_layer_start = std::stoi(start);
            params.control_vector_layer_end = std::stoi(end);
        }
    ));
    add_opt(common_arg(
        {"-a", "--alias"}, "STRING",
        "set alias for model name (to be used by REST API)",
        [](common_params & params, const std::string & value) {
            params.model_alias = value;
        }
    ).set_examples({LLAMA_EXAMPLE_SERVER}).set_env("LLAMA_ARG_ALIAS"));
    add_opt(common_arg(
        {"-m", "--model"}, "FNAME",
        ex == LLAMA_EXAMPLE_EXPORT_LORA
            ? std::string("model path from which to load base model")
            : string_format(
                "model path (default: `models/$filename` with filename from `--hf-file` "
                "or `--model-url` if set, otherwise %s)", DEFAULT_MODEL_PATH
            ),
        [](common_params & params, const std::string & value) {
            params.model.path = value;
        }
    ).set_examples({LLAMA_EXAMPLE_COMMON, LLAMA_EXAMPLE_EXPORT_LORA}).set_env("LLAMA_ARG_MODEL"));
    add_opt(common_arg(
        {"-mu", "--model-url"}, "MODEL_URL",
        "model download url (default: unused)",
        [](common_params & params, const std::string & value) {
            params.model.url = value;
        }
    ).set_env("LLAMA_ARG_MODEL_URL"));
    add_opt(common_arg(
        {"-hf", "-hfr", "--hf-repo"}, "<user>/<model>[:quant]",
        "Hugging Face model repository; quant is optional, case-insensitive, default to Q4_K_M, or falls back to the first file in the repo if Q4_K_M doesn't exist.\n"
        "mmproj is also downloaded automatically if available. to disable, add --no-mmproj\n"
        "example: unsloth/phi-4-GGUF:q4_k_m\n"
        "(default: unused)",
        [](common_params & params, const std::string & value) {
            params.model.hf_repo = value;
        }
    ).set_env("LLAMA_ARG_HF_REPO"));
    add_opt(common_arg(
        {"-hfd", "-hfrd", "--hf-repo-draft"}, "<user>/<model>[:quant]",
        "Same as --hf-repo, but for the draft model (default: unused)",
        [](common_params & params, const std::string & value) {
            params.speculative.model.hf_repo = value;
        }
    ).set_env("LLAMA_ARG_HFD_REPO"));
    add_opt(common_arg(
        {"-hff", "--hf-file"}, "FILE",
        "Hugging Face model file. If specified, it will override the quant in --hf-repo (default: unused)",
        [](common_params & params, const std::string & value) {
            params.model.hf_file = value;
        }
    ).set_env("LLAMA_ARG_HF_FILE"));
    add_opt(common_arg(
        {"-hfv", "-hfrv", "--hf-repo-v"}, "<user>/<model>[:quant]",
        "Hugging Face model repository for the vocoder model (default: unused)",
        [](common_params & params, const std::string & value) {
            params.vocoder.model.hf_repo = value;
        }
    ).set_env("LLAMA_ARG_HF_REPO_V"));
    add_opt(common_arg(
        {"-hffv", "--hf-file-v"}, "FILE",
        "Hugging Face model file for the vocoder model (default: unused)",
        [](common_params & params, const std::string & value) {
            params.vocoder.model.hf_file = value;
        }
    ).set_env("LLAMA_ARG_HF_FILE_V"));
    add_opt(common_arg(
        {"-hft", "--hf-token"}, "TOKEN",
        "Hugging Face access token (default: value from HF_TOKEN environment variable)",
        [](common_params & params, const std::string & value) {
            params.hf_token = value;
        }
    ).set_env("HF_TOKEN"));
    add_opt(common_arg(
        {"--context-file"}, "FNAME",
        "file to load context from (repeat to specify multiple files)",
        [](common_params & params, const std::string & value) {
            std::ifstream file(value, std::ios::binary);
            if (!file) {
                throw std::runtime_error(string_format("error: failed to open file '%s'\n", value.c_str()));
            }
            params.context_files.push_back(value);
        }
    ).set_examples({LLAMA_EXAMPLE_RETRIEVAL}));
    add_opt(common_arg(
        {"--chunk-size"}, "N",
        string_format("minimum length of embedded text chunks (default: %d)", params.chunk_size),
        [](common_params & params, int value) {
            params.chunk_size = value;
        }
    ).set_examples({LLAMA_EXAMPLE_RETRIEVAL}));
    add_opt(common_arg(
        {"--chunk-separator"}, "STRING",
        string_format("separator between chunks (default: '%s')", params.chunk_separator.c_str()),
        [](common_params & params, const std::string & value) {
            params.chunk_separator = value;
        }
    ).set_examples({LLAMA_EXAMPLE_RETRIEVAL}));
    add_opt(common_arg(
        {"--junk"}, "N",
        string_format("number of times to repeat the junk text (default: %d)", params.n_junk),
        [](common_params & params, int value) {
            params.n_junk = value;
        }
    ).set_examples({LLAMA_EXAMPLE_PASSKEY}));
    add_opt(common_arg(
        {"--pos"}, "N",
        string_format("position of the passkey in the junk text (default: %d)", params.i_pos),
        [](common_params & params, int value) {
            params.i_pos = value;
        }
    ).set_examples({LLAMA_EXAMPLE_PASSKEY}));
    add_opt(common_arg(
        {"-o", "--output", "--output-file"}, "FNAME",
        string_format("output file (default: '%s')", params.out_file.c_str()),
        [](common_params & params, const std::string & value) {
            params.out_file = value;
        }
    ).set_examples({LLAMA_EXAMPLE_IMATRIX, LLAMA_EXAMPLE_CVECTOR_GENERATOR, LLAMA_EXAMPLE_EXPORT_LORA, LLAMA_EXAMPLE_TTS}));
    add_opt(common_arg(
        {"-ofreq", "--output-frequency"}, "N",
        string_format("output the imatrix every N iterations (default: %d)", params.n_out_freq),
        [](common_params & params, int value) {
            params.n_out_freq = value;
        }
    ).set_examples({LLAMA_EXAMPLE_IMATRIX}));
    add_opt(common_arg(
        {"--save-frequency"}, "N",
        string_format("save an imatrix copy every N iterations (default: %d)", params.n_save_freq),
        [](common_params & params, int value) {
            params.n_save_freq = value;
        }
    ).set_examples({LLAMA_EXAMPLE_IMATRIX}));
    add_opt(common_arg(
        {"--process-output"},
        string_format("collect data for the output tensor (default: %s)", params.process_output ? "true" : "false"),
        [](common_params & params) {
            params.process_output = true;
        }
    ).set_examples({LLAMA_EXAMPLE_IMATRIX}));
    add_opt(common_arg(
        {"--no-ppl"},
        string_format("do not compute perplexity (default: %s)", params.compute_ppl ? "true" : "false"),
        [](common_params & params) {
            params.compute_ppl = false;
        }
    ).set_examples({LLAMA_EXAMPLE_IMATRIX}));
    add_opt(common_arg(
        {"--chunk", "--from-chunk"}, "N",
        string_format("start processing the input from chunk N (default: %d)", params.i_chunk),
        [](common_params & params, int value) {
            params.i_chunk = value;
        }
    ).set_examples({LLAMA_EXAMPLE_IMATRIX}));
    add_opt(common_arg(
        {"-pps"},
        string_format("is the prompt shared across parallel sequences (default: %s)", params.is_pp_shared ? "true" : "false"),
        [](common_params & params) {
            params.is_pp_shared = true;
        }
    ).set_examples({LLAMA_EXAMPLE_BENCH}));
    add_opt(common_arg(
        {"-npp"}, "n0,n1,...",
        "number of prompt tokens",
        [](common_params & params, const std::string & value) {
            auto p = string_split<int>(value, ',');
            params.n_pp.insert(params.n_pp.end(), p.begin(), p.end());
        }
    ).set_examples({LLAMA_EXAMPLE_BENCH}));
    add_opt(common_arg(
        {"-ntg"}, "n0,n1,...",
        "number of text generation tokens",
        [](common_params & params, const std::string & value) {
            auto p = string_split<int>(value, ',');
            params.n_tg.insert(params.n_tg.end(), p.begin(), p.end());
        }
    ).set_examples({LLAMA_EXAMPLE_BENCH}));
    add_opt(common_arg(
        {"-npl"}, "n0,n1,...",
        "number of parallel prompts",
        [](common_params & params, const std::string & value) {
            auto p = string_split<int>(value, ',');
            params.n_pl.insert(params.n_pl.end(), p.begin(), p.end());
        }
    ).set_examples({LLAMA_EXAMPLE_BENCH}));
    add_opt(common_arg(
        {"--embd-normalize"}, "N",
        string_format("normalisation for embeddings (default: %d) (-1=none, 0=max absolute int16, 1=taxicab, 2=euclidean, >2=p-norm)", params.embd_normalize),
        [](common_params & params, int value) {
            params.embd_normalize = value;
        }
    ).set_examples({LLAMA_EXAMPLE_EMBEDDING}));
    add_opt(common_arg(
        {"--embd-output-format"}, "FORMAT",
        "empty = default, \"array\" = [[],[]...], \"json\" = openai style, \"json+\" = same \"json\" + cosine similarity matrix",
        [](common_params & params, const std::string & value) {
            params.embd_out = value;
        }
    ).set_examples({LLAMA_EXAMPLE_EMBEDDING}));
    add_opt(common_arg(
        {"--embd-separator"}, "STRING",
        "separator of embeddings (default \\n) for example \"<#sep#>\"",
        [](common_params & params, const std::string & value) {
            params.embd_sep = value;
        }
    ).set_examples({LLAMA_EXAMPLE_EMBEDDING}));
    add_opt(common_arg(
        {"--host"}, "HOST",
        string_format("ip address to listen, or bind to an UNIX socket if the address ends with .sock (default: %s)", params.hostname.c_str()),
        [](common_params & params, const std::string & value) {
            params.hostname = value;
        }
    ).set_examples({LLAMA_EXAMPLE_SERVER}).set_env("LLAMA_ARG_HOST"));
    add_opt(common_arg(
        {"--port"}, "PORT",
        string_format("port to listen (default: %d)", params.port),
        [](common_params & params, int value) {
            params.port = value;
        }
    ).set_examples({LLAMA_EXAMPLE_SERVER}).set_env("LLAMA_ARG_PORT"));
    add_opt(common_arg(
        {"--path"}, "PATH",
        string_format("path to serve static files from (default: %s)", params.public_path.c_str()),
        [](common_params & params, const std::string & value) {
            params.public_path = value;
        }
    ).set_examples({LLAMA_EXAMPLE_SERVER}).set_env("LLAMA_ARG_STATIC_PATH"));
    add_opt(common_arg(
        {"--no-webui"},
        string_format("Disable the Web UI (default: %s)", params.webui ? "enabled" : "disabled"),
        [](common_params & params) {
            params.webui = false;
        }
    ).set_examples({LLAMA_EXAMPLE_SERVER}).set_env("LLAMA_ARG_NO_WEBUI"));
    add_opt(common_arg(
        {"--embedding", "--embeddings"},
        string_format("restrict to only support embedding use case; use only with dedicated embedding models (default: %s)", params.embedding ? "enabled" : "disabled"),
        [](common_params & params) {
            params.embedding = true;
        }
    ).set_examples({LLAMA_EXAMPLE_SERVER}).set_env("LLAMA_ARG_EMBEDDINGS"));
    add_opt(common_arg(
        {"--reranking", "--rerank"},
        string_format("enable reranking endpoint on server (default: %s)", params.reranking ? "enabled" : "disabled"),
        [](common_params & params) {
            params.reranking = true;
        }
    ).set_examples({LLAMA_EXAMPLE_SERVER}).set_env("LLAMA_ARG_RERANKING"));
    add_opt(common_arg(
        {"--api-key"}, "KEY",
        "API key to use for authentication (default: none)",
        [](common_params & params, const std::string & value) {
            params.api_keys.push_back(value);
        }
    ).set_examples({LLAMA_EXAMPLE_SERVER}).set_env("LLAMA_API_KEY"));
    add_opt(common_arg(
        {"--api-key-file"}, "FNAME",
        "path to file containing API keys (default: none)",
        [](common_params & params, const std::string & value) {
            std::ifstream key_file(value);
            if (!key_file) {
                throw std::runtime_error(string_format("error: failed to open file '%s'\n", value.c_str()));
            }
            std::string key;
            while (std::getline(key_file, key)) {
                if (!key.empty()) {
                        params.api_keys.push_back(key);
                }
            }
            key_file.close();
        }
    ).set_examples({LLAMA_EXAMPLE_SERVER}));
    add_opt(common_arg(
        {"--ssl-key-file"}, "FNAME",
        "path to file a PEM-encoded SSL private key",
        [](common_params & params, const std::string & value) {
            params.ssl_file_key = value;
        }
    ).set_examples({LLAMA_EXAMPLE_SERVER}).set_env("LLAMA_ARG_SSL_KEY_FILE"));
    add_opt(common_arg(
        {"--ssl-cert-file"}, "FNAME",
        "path to file a PEM-encoded SSL certificate",
        [](common_params & params, const std::string & value) {
            params.ssl_file_cert = value;
        }
    ).set_examples({LLAMA_EXAMPLE_SERVER}).set_env("LLAMA_ARG_SSL_CERT_FILE"));
    add_opt(common_arg(
        {"-to", "--timeout"}, "N",
        string_format("server read/write timeout in seconds (default: %d)", params.timeout_read),
        [](common_params & params, int value) {
            params.timeout_read  = value;
            params.timeout_write = value;
        }
    ).set_examples({LLAMA_EXAMPLE_SERVER}).set_env("LLAMA_ARG_TIMEOUT"));
    add_opt(common_arg(
        {"--threads-http"}, "N",
        string_format("number of threads used to process HTTP requests (default: %d)", params.n_threads_http),
        [](common_params & params, int value) {
            params.n_threads_http = value;
        }
    ).set_examples({LLAMA_EXAMPLE_SERVER}).set_env("LLAMA_ARG_THREADS_HTTP"));
    add_opt(common_arg(
        {"--cache-reuse"}, "N",
        string_format("min chunk size to attempt reusing from the cache via KV shifting (default: %d)", params.n_cache_reuse),
        [](common_params & params, int value) {
            params.n_cache_reuse = value;
        }
    ).set_examples({LLAMA_EXAMPLE_SERVER}).set_env("LLAMA_ARG_CACHE_REUSE"));
    add_opt(common_arg(
        {"--metrics"},
        string_format("enable prometheus compatible metrics endpoint (default: %s)", params.endpoint_metrics ? "enabled" : "disabled"),
        [](common_params & params) {
            params.endpoint_metrics = true;
        }
    ).set_examples({LLAMA_EXAMPLE_SERVER}).set_env("LLAMA_ARG_ENDPOINT_METRICS"));
    add_opt(common_arg(
        {"--slots"},
        string_format("enable slots monitoring endpoint (default: %s)", params.endpoint_slots ? "enabled" : "disabled"),
        [](common_params & params) {
            params.endpoint_slots = true;
        }
    ).set_examples({LLAMA_EXAMPLE_SERVER}).set_env("LLAMA_ARG_ENDPOINT_SLOTS"));
    add_opt(common_arg(
        {"--props"},
        string_format("enable changing global properties via POST /props (default: %s)", params.endpoint_props ? "enabled" : "disabled"),
        [](common_params & params) {
            params.endpoint_props = true;
        }
    ).set_examples({LLAMA_EXAMPLE_SERVER}).set_env("LLAMA_ARG_ENDPOINT_PROPS"));
    add_opt(common_arg(
        {"--no-slots"},
        "disables slots monitoring endpoint",
        [](common_params & params) {
            params.endpoint_slots = false;
        }
    ).set_examples({LLAMA_EXAMPLE_SERVER}).set_env("LLAMA_ARG_NO_ENDPOINT_SLOTS"));
    add_opt(common_arg(
        {"--slot-save-path"}, "PATH",
        "path to save slot kv cache (default: disabled)",
        [](common_params & params, const std::string & value) {
            params.slot_save_path = value;
            // if doesn't end with DIRECTORY_SEPARATOR, add it
            if (!params.slot_save_path.empty() && params.slot_save_path[params.slot_save_path.size() - 1] != DIRECTORY_SEPARATOR) {
                params.slot_save_path += DIRECTORY_SEPARATOR;
            }
        }
    ).set_examples({LLAMA_EXAMPLE_SERVER}));
    add_opt(common_arg(
        {"--jinja"},
        "use jinja template for chat (default: disabled)",
        [](common_params & params) {
            params.use_jinja = true;
        }
    ).set_examples({LLAMA_EXAMPLE_SERVER, LLAMA_EXAMPLE_MAIN}).set_env("LLAMA_ARG_JINJA"));
    add_opt(common_arg(
        {"--reasoning-format"}, "FORMAT",
        "reasoning format (default: deepseek; allowed values: deepseek, none)\n"
        "controls whether thought tags are extracted from the response, and in which format they're returned. 'none' leaves thoughts unparsed in `message.content`, 'deepseek' puts them in `message.reasoning_content` (for DeepSeek R1 & Command R7B only).\n"
        "only supported for non-streamed responses",
        [](common_params & params, const std::string & value) {
            /**/ if (value == "deepseek") { params.reasoning_format = COMMON_REASONING_FORMAT_DEEPSEEK; }
            else if (value == "none") {     params.reasoning_format = COMMON_REASONING_FORMAT_NONE; }
            else { std::invalid_argument("invalid value"); }
        }
    ).set_examples({LLAMA_EXAMPLE_SERVER, LLAMA_EXAMPLE_MAIN}).set_env("LLAMA_ARG_THINK"));
    add_opt(common_arg(
        {"--chat-template"}, "JINJA_TEMPLATE",
        string_format(
            "set custom jinja chat template (default: template taken from model's metadata)\n"
            "if suffix/prefix are specified, template will be disabled\n"
            "only commonly used templates are accepted (unless --jinja is set before this flag):\n"
            "list of built-in templates:\n%s", list_builtin_chat_templates().c_str()
        ),
        [](common_params & params, const std::string & value) {
            params.chat_template = value;
        }
    ).set_examples({LLAMA_EXAMPLE_MAIN, LLAMA_EXAMPLE_SERVER, LLAMA_EXAMPLE_LLAVA}).set_env("LLAMA_ARG_CHAT_TEMPLATE"));
    add_opt(common_arg(
        {"--chat-template-file"}, "JINJA_TEMPLATE_FILE",
        string_format(
            "set custom jinja chat template file (default: template taken from model's metadata)\n"
            "if suffix/prefix are specified, template will be disabled\n"
            "only commonly used templates are accepted (unless --jinja is set before this flag):\n"
            "list of built-in templates:\n%s", list_builtin_chat_templates().c_str()
        ),
        [](common_params & params, const std::string & value) {
            std::ifstream file(value);
            if (!file) {
                throw std::runtime_error(string_format("error: failed to open file '%s'\n", value.c_str()));
            }
            std::copy(
                std::istreambuf_iterator<char>(file),
                std::istreambuf_iterator<char>(),
                std::back_inserter(params.chat_template));
        }
    ).set_examples({LLAMA_EXAMPLE_MAIN, LLAMA_EXAMPLE_SERVER}).set_env("LLAMA_ARG_CHAT_TEMPLATE_FILE"));
    add_opt(common_arg(
        {"-sps", "--slot-prompt-similarity"}, "SIMILARITY",
        string_format("how much the prompt of a request must match the prompt of a slot in order to use that slot (default: %.2f, 0.0 = disabled)\n", params.slot_prompt_similarity),
        [](common_params & params, const std::string & value) {
            params.slot_prompt_similarity = std::stof(value);
        }
    ).set_examples({LLAMA_EXAMPLE_SERVER}));
    add_opt(common_arg(
        {"--lora-init-without-apply"},
        string_format("load LoRA adapters without applying them (apply later via POST /lora-adapters) (default: %s)", params.lora_init_without_apply ? "enabled" : "disabled"),
        [](common_params & params) {
            params.lora_init_without_apply = true;
        }
    ).set_examples({LLAMA_EXAMPLE_SERVER}));
    add_opt(common_arg(
        {"--simple-io"},
        "use basic IO for better compatibility in subprocesses and limited consoles",
        [](common_params & params) {
            params.simple_io = true;
        }
    ).set_examples({LLAMA_EXAMPLE_MAIN, LLAMA_EXAMPLE_INFILL}));
    add_opt(common_arg(
        {"--positive-file"}, "FNAME",
        string_format("positive prompts file, one prompt per line (default: '%s')", params.cvector_positive_file.c_str()),
        [](common_params & params, const std::string & value) {
            params.cvector_positive_file = value;
        }
    ).set_examples({LLAMA_EXAMPLE_CVECTOR_GENERATOR}));
    add_opt(common_arg(
        {"--negative-file"}, "FNAME",
        string_format("negative prompts file, one prompt per line (default: '%s')", params.cvector_negative_file.c_str()),
        [](common_params & params, const std::string & value) {
            params.cvector_negative_file = value;
        }
    ).set_examples({LLAMA_EXAMPLE_CVECTOR_GENERATOR}));
    add_opt(common_arg(
        {"--pca-batch"}, "N",
        string_format("batch size used for PCA. Larger batch runs faster, but uses more memory (default: %d)", params.n_pca_batch),
        [](common_params & params, int value) {
            params.n_pca_batch = value;
        }
    ).set_examples({LLAMA_EXAMPLE_CVECTOR_GENERATOR}));
    add_opt(common_arg(
        {"--pca-iter"}, "N",
        string_format("number of iterations used for PCA (default: %d)", params.n_pca_iterations),
        [](common_params & params, int value) {
            params.n_pca_iterations = value;
        }
    ).set_examples({LLAMA_EXAMPLE_CVECTOR_GENERATOR}));
    add_opt(common_arg(
        {"--method"}, "{pca, mean}",
        "dimensionality reduction method to be used (default: pca)",
        [](common_params & params, const std::string & value) {
            /**/ if (value == "pca") { params.cvector_dimre_method = DIMRE_METHOD_PCA; }
            else if (value == "mean") { params.cvector_dimre_method = DIMRE_METHOD_MEAN; }
            else { throw std::invalid_argument("invalid value"); }
        }
    ).set_examples({LLAMA_EXAMPLE_CVECTOR_GENERATOR}));
    add_opt(common_arg(
        {"--output-format"}, "{md,jsonl}",
        "output format for batched-bench results (default: md)",
        [](common_params & params, const std::string & value) {
            /**/ if (value == "jsonl") { params.batched_bench_output_jsonl = true; }
            else if (value == "md") { params.batched_bench_output_jsonl = false; }
            else { std::invalid_argument("invalid value"); }
        }
    ).set_examples({LLAMA_EXAMPLE_BENCH}));
    add_opt(common_arg(
        {"--log-disable"},
        "Log disable",
        [](common_params &) {
            common_log_pause(common_log_main());
        }
    ));
    add_opt(common_arg(
        {"--log-file"}, "FNAME",
        "Log to file",
        [](common_params &, const std::string & value) {
            common_log_set_file(common_log_main(), value.c_str());
        }
    ));
    add_opt(common_arg(
        {"--log-colors"},
        "Enable colored logging",
        [](common_params &) {
            common_log_set_colors(common_log_main(), true);
        }
    ).set_env("LLAMA_LOG_COLORS"));
    add_opt(common_arg(
        {"-v", "--verbose", "--log-verbose"},
        "Set verbosity level to infinity (i.e. log all messages, useful for debugging)",
        [](common_params & params) {
            params.verbosity = INT_MAX;
            common_log_set_verbosity_thold(INT_MAX);
        }
    ));
    add_opt(common_arg(
        {"-lv", "--verbosity", "--log-verbosity"}, "N",
        "Set the verbosity threshold. Messages with a higher verbosity will be ignored.",
        [](common_params & params, int value) {
            params.verbosity = value;
            common_log_set_verbosity_thold(value);
        }
    ).set_env("LLAMA_LOG_VERBOSITY"));
    add_opt(common_arg(
        {"--log-prefix"},
        "Enable prefix in log messages",
        [](common_params &) {
            common_log_set_prefix(common_log_main(), true);
        }
    ).set_env("LLAMA_LOG_PREFIX"));
    add_opt(common_arg(
        {"--log-timestamps"},
        "Enable timestamps in log messages",
        [](common_params &) {
            common_log_set_timestamps(common_log_main(), true);
        }
    ).set_env("LLAMA_LOG_TIMESTAMPS"));

    // speculative parameters
    add_opt(common_arg(
        {"-td", "--threads-draft"}, "N",
        "number of threads to use during generation (default: same as --threads)",
        [](common_params & params, int value) {
            params.speculative.cpuparams.n_threads = value;
            if (params.speculative.cpuparams.n_threads <= 0) {
                params.speculative.cpuparams.n_threads = std::thread::hardware_concurrency();
            }
        }
    ).set_examples({LLAMA_EXAMPLE_SPECULATIVE}));
    add_opt(common_arg(
        {"-tbd", "--threads-batch-draft"}, "N",
        "number of threads to use during batch and prompt processing (default: same as --threads-draft)",
        [](common_params & params, int value) {
            params.speculative.cpuparams_batch.n_threads = value;
            if (params.speculative.cpuparams_batch.n_threads <= 0) {
                params.speculative.cpuparams_batch.n_threads = std::thread::hardware_concurrency();
            }
        }
    ).set_examples({LLAMA_EXAMPLE_SPECULATIVE}));
    add_opt(common_arg(
        {"-Cd", "--cpu-mask-draft"}, "M",
        "Draft model CPU affinity mask. Complements cpu-range-draft (default: same as --cpu-mask)",
        [](common_params & params, const std::string & mask) {
            params.speculative.cpuparams.mask_valid = true;
            if (!parse_cpu_mask(mask, params.speculative.cpuparams.cpumask)) {
                throw std::invalid_argument("invalid cpumask");
            }
        }
    ).set_examples({LLAMA_EXAMPLE_SPECULATIVE}));
    add_opt(common_arg(
        {"-Crd", "--cpu-range-draft"}, "lo-hi",
        "Ranges of CPUs for affinity. Complements --cpu-mask-draft",
        [](common_params & params, const std::string & range) {
            params.speculative.cpuparams.mask_valid = true;
            if (!parse_cpu_range(range, params.speculative.cpuparams.cpumask)) {
                throw std::invalid_argument("invalid range");
            }
        }
    ).set_examples({LLAMA_EXAMPLE_SPECULATIVE}));
    add_opt(common_arg(
        {"--cpu-strict-draft"}, "<0|1>",
        "Use strict CPU placement for draft model (default: same as --cpu-strict)",
        [](common_params & params, int value) {
            params.speculative.cpuparams.strict_cpu = value;
        }
    ).set_examples({LLAMA_EXAMPLE_SPECULATIVE}));
    add_opt(common_arg(
        {"--prio-draft"}, "N",
        string_format("set draft process/thread priority : 0-normal, 1-medium, 2-high, 3-realtime (default: %d)\n", params.speculative.cpuparams.priority),
        [](common_params & params, int prio) {
            if (prio < 0 || prio > 3) {
                throw std::invalid_argument("invalid value");
            }
            params.speculative.cpuparams.priority = (enum ggml_sched_priority) prio;
        }
    ).set_examples({LLAMA_EXAMPLE_SPECULATIVE}));
    add_opt(common_arg(
        {"--poll-draft"}, "<0|1>",
        "Use polling to wait for draft model work (default: same as --poll])",
        [](common_params & params, int value) {
            params.speculative.cpuparams.poll = value;
        }
    ).set_examples({LLAMA_EXAMPLE_SPECULATIVE}));
    add_opt(common_arg(
        {"-Cbd", "--cpu-mask-batch-draft"}, "M",
        "Draft model CPU affinity mask. Complements cpu-range-draft (default: same as --cpu-mask)",
        [](common_params & params, const std::string & mask) {
            params.speculative.cpuparams_batch.mask_valid = true;
            if (!parse_cpu_mask(mask, params.speculative.cpuparams_batch.cpumask)) {
                throw std::invalid_argument("invalid cpumask");
            }
        }
    ).set_examples({LLAMA_EXAMPLE_SPECULATIVE}));
    add_opt(common_arg(
        {"-Crbd", "--cpu-range-batch-draft"}, "lo-hi",
        "Ranges of CPUs for affinity. Complements --cpu-mask-draft-batch)",
        [](common_params & params, const std::string & range) {
            params.speculative.cpuparams_batch.mask_valid = true;
            if (!parse_cpu_range(range, params.speculative.cpuparams_batch.cpumask)) {
                throw std::invalid_argument("invalid cpumask");
            }
        }
    ).set_examples({LLAMA_EXAMPLE_SPECULATIVE}));
    add_opt(common_arg(
        {"--cpu-strict-batch-draft"}, "<0|1>",
        "Use strict CPU placement for draft model (default: --cpu-strict-draft)",
        [](common_params & params, int value) {
            params.speculative.cpuparams_batch.strict_cpu = value;
        }
    ).set_examples({LLAMA_EXAMPLE_SPECULATIVE}));
    add_opt(common_arg(
        {"--prio-batch-draft"}, "N",
        string_format("set draft process/thread priority : 0-normal, 1-medium, 2-high, 3-realtime (default: %d)\n", params.speculative.cpuparams_batch.priority),
        [](common_params & params, int prio) {
            if (prio < 0 || prio > 3) {
                throw std::invalid_argument("invalid value");
            }
            params.speculative.cpuparams_batch.priority = (enum ggml_sched_priority) prio;
        }
    ).set_examples({LLAMA_EXAMPLE_SPECULATIVE}));
    add_opt(common_arg(
        {"--poll-batch-draft"}, "<0|1>",
        "Use polling to wait for draft model work (default: --poll-draft)",
        [](common_params & params, int value) {
            params.speculative.cpuparams_batch.poll = value;
        }
    ).set_examples({LLAMA_EXAMPLE_SPECULATIVE}));
    add_opt(common_arg(
        {"--draft-max", "--draft", "--draft-n"}, "N",
        string_format("number of tokens to draft for speculative decoding (default: %d)", params.speculative.n_max),
        [](common_params & params, int value) {
            params.speculative.n_max = value;
        }
    ).set_examples({LLAMA_EXAMPLE_SPECULATIVE, LLAMA_EXAMPLE_LOOKUP, LLAMA_EXAMPLE_SERVER}).set_env("LLAMA_ARG_DRAFT_MAX"));
    add_opt(common_arg(
        {"--draft-min", "--draft-n-min"}, "N",
        string_format("minimum number of draft tokens to use for speculative decoding (default: %d)", params.speculative.n_min),
        [](common_params & params, int value) {
            params.speculative.n_min = value;
        }
    ).set_examples({LLAMA_EXAMPLE_SPECULATIVE, LLAMA_EXAMPLE_LOOKUP, LLAMA_EXAMPLE_SERVER}).set_env("LLAMA_ARG_DRAFT_MIN"));
    add_opt(common_arg(
        {"--draft-p-split"}, "P",
        string_format("speculative decoding split probability (default: %.1f)", (double)params.speculative.p_split),
        [](common_params & params, const std::string & value) {
            params.speculative.p_split = std::stof(value);
        }
    ).set_examples({LLAMA_EXAMPLE_SPECULATIVE}).set_env("LLAMA_ARG_DRAFT_P_SPLIT"));
    add_opt(common_arg(
        {"--draft-p-min"}, "P",
        string_format("minimum speculative decoding probability (greedy) (default: %.1f)", (double)params.speculative.p_min),
        [](common_params & params, const std::string & value) {
            params.speculative.p_min = std::stof(value);
        }
    ).set_examples({LLAMA_EXAMPLE_SPECULATIVE, LLAMA_EXAMPLE_SERVER}).set_env("LLAMA_ARG_DRAFT_P_MIN"));
    add_opt(common_arg(
        {"-cd", "--ctx-size-draft"}, "N",
        string_format("size of the prompt context for the draft model (default: %d, 0 = loaded from model)", params.speculative.n_ctx),
        [](common_params & params, int value) {
            params.speculative.n_ctx = value;
        }
    ).set_examples({LLAMA_EXAMPLE_SPECULATIVE, LLAMA_EXAMPLE_SERVER}).set_env("LLAMA_ARG_CTX_SIZE_DRAFT"));
    add_opt(common_arg(
        {"-devd", "--device-draft"}, "<dev1,dev2,..>",
        "comma-separated list of devices to use for offloading the draft model (none = don't offload)\n"
        "use --list-devices to see a list of available devices",
        [](common_params & params, const std::string & value) {
            params.speculative.devices = parse_device_list(value);
        }
    ).set_examples({LLAMA_EXAMPLE_SPECULATIVE, LLAMA_EXAMPLE_SERVER}));
    add_opt(common_arg(
        {"-ngld", "--gpu-layers-draft", "--n-gpu-layers-draft"}, "N",
        "number of layers to store in VRAM for the draft model",
        [](common_params & params, int value) {
            params.speculative.n_gpu_layers = value;
            if (!llama_supports_gpu_offload()) {
                fprintf(stderr, "warning: no usable GPU found, --gpu-layers-draft option will be ignored\n");
                fprintf(stderr, "warning: one possible reason is that llama.cpp was compiled without GPU support\n");
                fprintf(stderr, "warning: consult docs/build.md for compilation instructions\n");
            }
        }
    ).set_examples({LLAMA_EXAMPLE_SPECULATIVE, LLAMA_EXAMPLE_SERVER}).set_env("LLAMA_ARG_N_GPU_LAYERS_DRAFT"));
    add_opt(common_arg(
        {"-md", "--model-draft"}, "FNAME",
        "draft model for speculative decoding (default: unused)",
        [](common_params & params, const std::string & value) {
            params.speculative.model.path = value;
        }
    ).set_examples({LLAMA_EXAMPLE_SPECULATIVE, LLAMA_EXAMPLE_SERVER}).set_env("LLAMA_ARG_MODEL_DRAFT"));

    add_opt(common_arg(
        {"-mv", "--model-vocoder"}, "FNAME",
        "vocoder model for audio generation (default: unused)",
        [](common_params & params, const std::string & value) {
            params.vocoder.model.path = value;
        }
    ).set_examples({LLAMA_EXAMPLE_TTS, LLAMA_EXAMPLE_SERVER}));
     add_opt(common_arg(
        {"--tts-use-guide-tokens"},
        "Use guide tokens to improve TTS word recall",
        [](common_params & params) {
            params.vocoder.use_guide_tokens = true;
        }
    ).set_examples({LLAMA_EXAMPLE_TTS, LLAMA_EXAMPLE_SERVER}));
    add_opt(common_arg(
        {"--tts-speaker-file"}, "FNAME",
        "speaker file path for audio generation",
        [](common_params & params, const std::string & value) {
            params.vocoder.speaker_file = value;
        }
    ).set_examples({LLAMA_EXAMPLE_TTS}));

    // model-specific
    add_opt(common_arg(
        {"--tts-oute-default"},
        string_format("use default OuteTTS models (note: can download weights from the internet)"),
        [](common_params & params) {
            params.model.hf_repo = "OuteAI/OuteTTS-0.2-500M-GGUF";
            params.model.hf_file = "OuteTTS-0.2-500M-Q8_0.gguf";
            params.vocoder.model.hf_repo = "ggml-org/WavTokenizer";
            params.vocoder.model.hf_file = "WavTokenizer-Large-75-F16.gguf";
        }
    ).set_examples({LLAMA_EXAMPLE_TTS}));

    add_opt(common_arg(
        {"--embd-bge-small-en-default"},
        string_format("use default bge-small-en-v1.5 model (note: can download weights from the internet)"),
        [](common_params & params) {
            params.model.hf_repo = "ggml-org/bge-small-en-v1.5-Q8_0-GGUF";
            params.model.hf_file = "bge-small-en-v1.5-q8_0.gguf";
            params.pooling_type = LLAMA_POOLING_TYPE_NONE;
            params.embd_normalize = 2;
            params.n_ctx = 512;
            params.verbose_prompt = true;
            params.embedding = true;
        }
    ).set_examples({LLAMA_EXAMPLE_EMBEDDING, LLAMA_EXAMPLE_SERVER}));

    add_opt(common_arg(
        {"--embd-e5-small-en-default"},
        string_format("use default e5-small-v2 model (note: can download weights from the internet)"),
        [](common_params & params) {
            params.model.hf_repo = "ggml-org/e5-small-v2-Q8_0-GGUF";
            params.model.hf_file = "e5-small-v2-q8_0.gguf";
            params.pooling_type = LLAMA_POOLING_TYPE_NONE;
            params.embd_normalize = 2;
            params.n_ctx = 512;
            params.verbose_prompt = true;
            params.embedding = true;
        }
    ).set_examples({LLAMA_EXAMPLE_EMBEDDING, LLAMA_EXAMPLE_SERVER}));

    add_opt(common_arg(
        {"--embd-gte-small-default"},
        string_format("use default gte-small model (note: can download weights from the internet)"),
        [](common_params & params) {
            params.model.hf_repo = "ggml-org/gte-small-Q8_0-GGUF";
            params.model.hf_file = "gte-small-q8_0.gguf";
            params.pooling_type = LLAMA_POOLING_TYPE_NONE;
            params.embd_normalize = 2;
            params.n_ctx = 512;
            params.verbose_prompt = true;
            params.embedding = true;
        }
    ).set_examples({LLAMA_EXAMPLE_EMBEDDING, LLAMA_EXAMPLE_SERVER}));

    add_opt(common_arg(
        {"--fim-qwen-1.5b-default"},
        string_format("use default Qwen 2.5 Coder 1.5B (note: can download weights from the internet)"),
        [](common_params & params) {
            params.model.hf_repo = "ggml-org/Qwen2.5-Coder-1.5B-Q8_0-GGUF";
            params.model.hf_file = "qwen2.5-coder-1.5b-q8_0.gguf";
            params.port = 8012;
            params.n_gpu_layers = 99;
            params.flash_attn = true;
            params.n_ubatch = 1024;
            params.n_batch = 1024;
            params.n_ctx = 0;
            params.n_cache_reuse = 256;
        }
    ).set_examples({LLAMA_EXAMPLE_SERVER}));

    add_opt(common_arg(
        {"--fim-qwen-3b-default"},
        string_format("use default Qwen 2.5 Coder 3B (note: can download weights from the internet)"),
        [](common_params & params) {
            params.model.hf_repo = "ggml-org/Qwen2.5-Coder-3B-Q8_0-GGUF";
            params.model.hf_file = "qwen2.5-coder-3b-q8_0.gguf";
            params.port = 8012;
            params.n_gpu_layers = 99;
            params.flash_attn = true;
            params.n_ubatch = 1024;
            params.n_batch = 1024;
            params.n_ctx = 0;
            params.n_cache_reuse = 256;
        }
    ).set_examples({LLAMA_EXAMPLE_SERVER}));

    add_opt(common_arg(
        {"--fim-qwen-7b-default"},
        string_format("use default Qwen 2.5 Coder 7B (note: can download weights from the internet)"),
        [](common_params & params) {
            params.model.hf_repo = "ggml-org/Qwen2.5-Coder-7B-Q8_0-GGUF";
            params.model.hf_file = "qwen2.5-coder-7b-q8_0.gguf";
            params.port = 8012;
            params.n_gpu_layers = 99;
            params.flash_attn = true;
            params.n_ubatch = 1024;
            params.n_batch = 1024;
            params.n_ctx = 0;
            params.n_cache_reuse = 256;
        }
    ).set_examples({LLAMA_EXAMPLE_SERVER}));

    add_opt(common_arg(
        {"--fim-qwen-7b-spec"},
        string_format("use Qwen 2.5 Coder 7B + 0.5B draft for speculative decoding (note: can download weights from the internet)"),
        [](common_params & params) {
            params.model.hf_repo = "ggml-org/Qwen2.5-Coder-7B-Q8_0-GGUF";
            params.model.hf_file = "qwen2.5-coder-7b-q8_0.gguf";
            params.speculative.model.hf_repo = "ggml-org/Qwen2.5-Coder-0.5B-Q8_0-GGUF";
            params.speculative.model.hf_file = "qwen2.5-coder-0.5b-q8_0.gguf";
            params.speculative.n_gpu_layers = 99;
            params.port = 8012;
            params.n_gpu_layers = 99;
            params.flash_attn = true;
            params.n_ubatch = 1024;
            params.n_batch = 1024;
            params.n_ctx = 0;
            params.n_cache_reuse = 256;
        }
    ).set_examples({LLAMA_EXAMPLE_SERVER}));

    add_opt(common_arg(
        {"--fim-qwen-14b-spec"},
        string_format("use Qwen 2.5 Coder 14B + 0.5B draft for speculative decoding (note: can download weights from the internet)"),
        [](common_params & params) {
            params.model.hf_repo = "ggml-org/Qwen2.5-Coder-14B-Q8_0-GGUF";
            params.model.hf_file = "qwen2.5-coder-14b-q8_0.gguf";
            params.speculative.model.hf_repo = "ggml-org/Qwen2.5-Coder-0.5B-Q8_0-GGUF";
            params.speculative.model.hf_file = "qwen2.5-coder-0.5b-q8_0.gguf";
            params.speculative.n_gpu_layers = 99;
            params.port = 8012;
            params.n_gpu_layers = 99;
            params.flash_attn = true;
            params.n_ubatch = 1024;
            params.n_batch = 1024;
            params.n_ctx = 0;
            params.n_cache_reuse = 256;
        }
    ).set_examples({LLAMA_EXAMPLE_SERVER}));

    return ctx_arg;
}<|MERGE_RESOLUTION|>--- conflicted
+++ resolved
@@ -40,7 +40,7 @@
 
 std::initializer_list<enum llama_example> mmproj_examples = {
     LLAMA_EXAMPLE_LLAVA,
-    // TODO: add LLAMA_EXAMPLE_SERVER when it's ready
+    LLAMA_EXAMPLE_SERVER,
 };
 
 common_arg & common_arg::set_examples(std::initializer_list<enum llama_example> examples) {
@@ -844,20 +844,6 @@
         throw std::invalid_argument("error: --prompt-cache-all not supported in interactive mode yet\n");
     }
 
-<<<<<<< HEAD
-    common_params_handle_model(params.model,             params.hf_token, DEFAULT_MODEL_PATH);
-    common_params_handle_model(params.speculative.model, params.hf_token, "");
-    common_params_handle_model(params.vocoder.model,     params.hf_token, "");
-
-    // allow --mmproj to be set from -hf
-    // assuming that mmproj is always in the same repo as text model
-    if (!params.model.hf_repo.empty() && (
-            ctx_arg.ex == LLAMA_EXAMPLE_LLAVA || ctx_arg.ex == LLAMA_EXAMPLE_SERVER)) {
-        params.mmproj.hf_repo = params.model.hf_repo;
-    }
-    // TODO @ngxson : this will break non-vision model with -hf, need to fix before merging
-    common_params_handle_model(params.mmproj,            params.hf_token, "", true);
-=======
     // handle model and download
     {
         auto res = common_params_handle_model(params.model, params.hf_token, DEFAULT_MODEL_PATH);
@@ -877,7 +863,6 @@
         common_params_handle_model(params.speculative.model, params.hf_token, "");
         common_params_handle_model(params.vocoder.model,     params.hf_token, "");
     }
->>>>>>> 87616f06
 
     if (params.escape) {
         string_process_escapes(params.prompt);
@@ -2138,20 +2123,13 @@
         [](common_params & params, const std::string & value) {
             params.mmproj.path = value;
         }
-<<<<<<< HEAD
-    ).set_examples({LLAMA_EXAMPLE_LLAVA, LLAMA_EXAMPLE_SERVER}));
-=======
     ).set_examples(mmproj_examples));
->>>>>>> 87616f06
     add_opt(common_arg(
         {"--mmproj-url"}, "URL",
         "URL to a multimodal projector file. see examples/llava/README.md",
         [](common_params & params, const std::string & value) {
             params.mmproj.url = value;
         }
-<<<<<<< HEAD
-    ).set_examples({LLAMA_EXAMPLE_LLAVA, LLAMA_EXAMPLE_SERVER}));
-=======
     ).set_examples(mmproj_examples));
     add_opt(common_arg(
         {"--no-mmproj"},
@@ -2167,7 +2145,6 @@
             params.mmproj_use_gpu = false;
         }
     ).set_examples(mmproj_examples));
->>>>>>> 87616f06
     add_opt(common_arg(
         {"--image"}, "FILE",
         "path to an image file. use with multimodal models. Specify multiple times for batching",
