--- conflicted
+++ resolved
@@ -115,11 +115,8 @@
     COMMON_CHAT_FORMAT_GPT_OSS,
     COMMON_CHAT_FORMAT_SEED_OSS,
     COMMON_CHAT_FORMAT_NEMOTRON_V2,
-<<<<<<< HEAD
+    COMMON_CHAT_FORMAT_APERTUS,
     COMMON_CHAT_FORMAT_GLM_4_5,
-=======
-    COMMON_CHAT_FORMAT_APERTUS,
->>>>>>> 56b47958
 
     COMMON_CHAT_FORMAT_COUNT, // Not a format, just the # formats
 };
