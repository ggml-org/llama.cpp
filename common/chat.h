// Chat support (incl. tool call grammar constraining & output parsing) w/ generic & custom template handlers.

#pragma once

#include "common.h"
<<<<<<< HEAD
#include <functional>
=======
#include <chrono>
>>>>>>> e3c372c6
#include <string>
#include <vector>

struct common_chat_templates;

struct common_chat_tool_call {
    std::string name;
    std::string arguments;
    std::string id;

    bool operator==(const common_chat_tool_call & other) const {
        return name == other.name && arguments == other.arguments && id == other.id;
    }
};

struct common_chat_msg_content_part {
    std::string type;
    std::string text;

    bool operator==(const common_chat_msg_content_part & other) const {
        return type == other.type && text == other.text;
    }
};

struct common_chat_msg {
    std::string role;
    std::string content;
    std::vector<common_chat_msg_content_part> content_parts = {};
    std::vector<common_chat_tool_call> tool_calls = {};
    std::string reasoning_content;
    std::string tool_name;
    std::string tool_call_id;

    template <class T> T to_json_oaicompat() const;

    bool empty() const {
        return content.empty() && content_parts.empty() && tool_calls.empty() && reasoning_content.empty() && tool_name.empty() && tool_call_id.empty();
    }
    void ensure_tool_call_ids_set(std::vector<std::string> & ids_cache, const std::function<std::string()> & gen_tool_call_id) {
        for (auto i = 0u; i < tool_calls.size(); i++) {
            if (ids_cache.size() <= i) {
                auto id = tool_calls[i].id;
                if (id.empty()) {
                    id = gen_tool_call_id();
                }
                ids_cache.push_back(id);
            }
            tool_calls[i].id = ids_cache[i];
        }
    }
    bool operator==(const common_chat_msg & other) const {
        return role == other.role
            && content == other.content
            && content_parts == other.content_parts
            && tool_calls == other.tool_calls
            && reasoning_content == other.reasoning_content
            && tool_name == other.tool_name
            && tool_call_id == other.tool_call_id;
    }
    bool operator!=(const common_chat_msg & other) const {
        return !(*this == other);
    }
};

struct common_chat_msg_diff {
    // std::string reasoning_content_delta;
    std::string content_delta;
    size_t tool_call_index = std::string::npos;
    common_chat_tool_call tool_call_delta;

    static std::vector<common_chat_msg_diff> compute_diffs(const common_chat_msg & previous_msg, const common_chat_msg & new_msg);

    bool operator==(const common_chat_msg_diff & other) const {
        return content_delta == other.content_delta
        && tool_call_index == other.tool_call_index
        && tool_call_delta == other.tool_call_delta;
    }
};

struct common_chat_tool {
    std::string name;
    std::string description;
    std::string parameters;
};

enum common_chat_tool_choice {
    COMMON_CHAT_TOOL_CHOICE_AUTO,
    COMMON_CHAT_TOOL_CHOICE_REQUIRED,
    COMMON_CHAT_TOOL_CHOICE_NONE,
};

enum common_chat_format {
    COMMON_CHAT_FORMAT_CONTENT_ONLY,
    COMMON_CHAT_FORMAT_GENERIC,
    COMMON_CHAT_FORMAT_MISTRAL_NEMO,
    COMMON_CHAT_FORMAT_LLAMA_3_X,
    COMMON_CHAT_FORMAT_LLAMA_3_X_WITH_BUILTIN_TOOLS,
    COMMON_CHAT_FORMAT_DEEPSEEK_R1,
    COMMON_CHAT_FORMAT_FIREFUNCTION_V2,
    COMMON_CHAT_FORMAT_FUNCTIONARY_V3_2,
    COMMON_CHAT_FORMAT_FUNCTIONARY_V3_1_LLAMA_3_1,
    COMMON_CHAT_FORMAT_HERMES_2_PRO,
    COMMON_CHAT_FORMAT_COMMAND_R7B,

    COMMON_CHAT_FORMAT_COUNT, // Not a format, just the # formats
};

struct common_chat_templates_inputs {
    std::vector<common_chat_msg> messages;
    std::string grammar;
    std::string json_schema;
    bool add_generation_prompt = true;
    bool use_jinja = true;
    // Parameters below only supported when use_jinja is true
    std::vector<common_chat_tool> tools;
    common_chat_tool_choice tool_choice = COMMON_CHAT_TOOL_CHOICE_AUTO;
    bool parallel_tool_calls = false;
<<<<<<< HEAD
    common_reasoning_format reasoning_format = COMMON_REASONING_FORMAT_NONE;
=======
    bool extract_reasoning     = true;
>>>>>>> e3c372c6
    std::chrono::system_clock::time_point now = std::chrono::system_clock::now();
};

struct common_chat_params {
    common_chat_format                  format = COMMON_CHAT_FORMAT_CONTENT_ONLY;
    std::string                         prompt;
    std::string                         grammar;
    bool                                grammar_lazy = false;
    bool                                thinking_forced_open = false;
    std::vector<common_grammar_trigger> grammar_triggers;
    std::vector<std::string>            preserved_tokens;
    std::vector<std::string>            additional_stops;
};

struct common_chat_syntax {
    common_chat_format       format                = COMMON_CHAT_FORMAT_CONTENT_ONLY;
    common_reasoning_format  reasoning_format      = COMMON_REASONING_FORMAT_NONE;
    // Whether reasoning_content should be inlined in the content (e.g. for reasoning_format=deepseek in stream mode)
    bool                     reasoning_in_content  = false;
    bool                     thinking_forced_open  = false;
};

// Check if the template supplied via "--chat-template" is supported or not. Returns true if it's valid
bool common_chat_verify_template(const std::string & tmpl, bool use_jinja);

void common_chat_templates_free(struct common_chat_templates * tmpls);

struct common_chat_templates_deleter { void operator()(common_chat_templates * tmpls) { common_chat_templates_free(tmpls); } };

typedef std::unique_ptr<struct common_chat_templates, common_chat_templates_deleter> common_chat_templates_ptr;

common_chat_templates_ptr common_chat_templates_init(
                                    const struct llama_model * model,
                                           const std::string & chat_template_override,
                                           const std::string & bos_token_override = "",
                                           const std::string & eos_token_override = "");

bool         common_chat_templates_was_explicit(const struct common_chat_templates * tmpls);
const char * common_chat_templates_source(const struct common_chat_templates * tmpls, const char * variant = nullptr);


struct common_chat_params      common_chat_templates_apply(
    const struct common_chat_templates * tmpls,
    const struct common_chat_templates_inputs & inputs);

// Format single message, while taking into account the position of that message in chat history
std::string common_chat_format_single(
        const struct common_chat_templates * tmpls,
        const std::vector<common_chat_msg> & past_msg,
        const common_chat_msg & new_msg,
        bool add_ass,
        bool use_jinja);

// Returns an example of formatted chat
std::string common_chat_format_example(
    const struct common_chat_templates * tmpls,
    bool use_jinja);

std::string               common_chat_format_name(common_chat_format format);
common_chat_msg           common_chat_parse(const std::string & input, bool is_partial, const common_chat_syntax & syntax);

common_chat_tool_choice common_chat_tool_choice_parse_oaicompat(const std::string & tool_choice);

// Parses a JSON array of messages in OpenAI's chat completion API format.
// T can be std::string containing JSON or nlohmann::ordered_json
template <class T> std::vector<common_chat_msg> common_chat_msgs_parse_oaicompat(const T & messages);
template <class T> T common_chat_msgs_to_json_oaicompat(const std::vector<common_chat_msg> & msgs, bool concat_typed_text = false);

// Parses a JSON array of tools in OpenAI's chat completion tool call API format.
// T can be std::string containing JSON or nlohmann::ordered_json
template <class T> std::vector<common_chat_tool> common_chat_tools_parse_oaicompat(const T & tools);
template <class T> T common_chat_tools_to_json_oaicompat(const std::vector<common_chat_tool> & tools);

template <class T> T common_chat_msg_diff_to_json_oaicompat(const common_chat_msg_diff & diff);<|MERGE_RESOLUTION|>--- conflicted
+++ resolved
@@ -3,11 +3,8 @@
 #pragma once
 
 #include "common.h"
-<<<<<<< HEAD
 #include <functional>
-=======
 #include <chrono>
->>>>>>> e3c372c6
 #include <string>
 #include <vector>
 
@@ -125,11 +122,7 @@
     std::vector<common_chat_tool> tools;
     common_chat_tool_choice tool_choice = COMMON_CHAT_TOOL_CHOICE_AUTO;
     bool parallel_tool_calls = false;
-<<<<<<< HEAD
     common_reasoning_format reasoning_format = COMMON_REASONING_FORMAT_NONE;
-=======
-    bool extract_reasoning     = true;
->>>>>>> e3c372c6
     std::chrono::system_clock::time_point now = std::chrono::system_clock::now();
 };
 
