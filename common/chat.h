--- conflicted
+++ resolved
@@ -116,11 +116,8 @@
     COMMON_CHAT_FORMAT_SEED_OSS,
     COMMON_CHAT_FORMAT_NEMOTRON_V2,
     COMMON_CHAT_FORMAT_APERTUS,
-<<<<<<< HEAD
+    COMMON_CHAT_FORMAT_LFM2_WITH_JSON_TOOLS,
     COMMON_CHAT_FORMAT_GLM_4_5,
-=======
-    COMMON_CHAT_FORMAT_LFM2_WITH_JSON_TOOLS,
->>>>>>> 3479efd1
 
     COMMON_CHAT_FORMAT_COUNT, // Not a format, just the # formats
 };
