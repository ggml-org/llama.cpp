#include "console.h"
#include <vector>
#include <iostream>
#include <cassert>
#include <cstddef>
<<<<<<< HEAD
=======
#include <cctype>
#include <cwctype>
>>>>>>> 7e976930

#if defined(_WIN32)
#define WIN32_LEAN_AND_MEAN
#ifndef NOMINMAX
#define NOMINMAX
#endif
#include <windows.h>
#include <fcntl.h>
#include <io.h>
#ifndef ENABLE_VIRTUAL_TERMINAL_PROCESSING
#define ENABLE_VIRTUAL_TERMINAL_PROCESSING 0x0004
#endif
#else
#include <climits>
#include <sys/ioctl.h>
#include <unistd.h>
#include <wchar.h>
#include <stdio.h>
#include <stdlib.h>
#include <signal.h>
#include <termios.h>
#endif

#define ANSI_COLOR_RED     "\x1b[31m"
#define ANSI_COLOR_GREEN   "\x1b[32m"
#define ANSI_COLOR_YELLOW  "\x1b[33m"
#define ANSI_COLOR_BLUE    "\x1b[34m"
#define ANSI_COLOR_MAGENTA "\x1b[35m"
#define ANSI_COLOR_CYAN    "\x1b[36m"
#define ANSI_COLOR_RESET   "\x1b[0m"
#define ANSI_BOLD          "\x1b[1m"

namespace console {

<<<<<<< HEAD
#if defined(_WIN32)
=======
>>>>>>> 7e976930
    namespace {
        // Use private-use unicode values to represent special keys that are not reported
        // as characters (e.g. arrows on Windows). These values should never clash with
        // real input and let the rest of the code handle navigation uniformly.
<<<<<<< HEAD
        static constexpr char32_t KEY_ARROW_LEFT  = 0xE000;
        static constexpr char32_t KEY_ARROW_RIGHT = 0xE001;
        static constexpr char32_t KEY_ARROW_UP    = 0xE002;
        static constexpr char32_t KEY_ARROW_DOWN  = 0xE003;
        static constexpr char32_t KEY_HOME        = 0xE004;
        static constexpr char32_t KEY_END         = 0xE005;
    }
#endif
=======
        static constexpr char32_t KEY_ARROW_LEFT       = 0xE000;
        static constexpr char32_t KEY_ARROW_RIGHT      = 0xE001;
        static constexpr char32_t KEY_ARROW_UP         = 0xE002;
        static constexpr char32_t KEY_ARROW_DOWN       = 0xE003;
        static constexpr char32_t KEY_HOME             = 0xE004;
        static constexpr char32_t KEY_END              = 0xE005;
        static constexpr char32_t KEY_CTRL_ARROW_LEFT  = 0xE006;
        static constexpr char32_t KEY_CTRL_ARROW_RIGHT = 0xE007;
        static constexpr char32_t KEY_DELETE           = 0xE008;
    }
>>>>>>> 7e976930

    //
    // Console state
    //

    static bool      advanced_display = false;
    static bool      simple_io        = true;
    static display_t current_display  = reset;

    static std::vector<std::string> history;

    static FILE*     out              = stdout;

#if defined (_WIN32)
    static void*     hConsole;
#else
    static FILE*     tty              = nullptr;
    static termios   initial_state;
#endif

    //
    // Init and cleanup
    //

    void init(bool use_simple_io, bool use_advanced_display) {
        advanced_display = use_advanced_display;
        simple_io = use_simple_io;
#if defined(_WIN32)
        // Windows-specific console initialization
        DWORD dwMode = 0;
        hConsole = GetStdHandle(STD_OUTPUT_HANDLE);
        if (hConsole == INVALID_HANDLE_VALUE || !GetConsoleMode(hConsole, &dwMode)) {
            hConsole = GetStdHandle(STD_ERROR_HANDLE);
            if (hConsole != INVALID_HANDLE_VALUE && (!GetConsoleMode(hConsole, &dwMode))) {
                hConsole = nullptr;
                simple_io = true;
            }
        }
        if (hConsole) {
            // Check conditions combined to reduce nesting
            if (advanced_display && !(dwMode & ENABLE_VIRTUAL_TERMINAL_PROCESSING) &&
                !SetConsoleMode(hConsole, dwMode | ENABLE_VIRTUAL_TERMINAL_PROCESSING)) {
                advanced_display = false;
            }
            // Set console output codepage to UTF8
            SetConsoleOutputCP(CP_UTF8);
        }
        HANDLE hConIn = GetStdHandle(STD_INPUT_HANDLE);
        if (hConIn != INVALID_HANDLE_VALUE && GetConsoleMode(hConIn, &dwMode)) {
            // Set console input codepage to UTF16
            _setmode(_fileno(stdin), _O_WTEXT);

            // Set ICANON (ENABLE_LINE_INPUT) and ECHO (ENABLE_ECHO_INPUT)
            if (simple_io) {
                dwMode |= ENABLE_LINE_INPUT | ENABLE_ECHO_INPUT;
            } else {
                dwMode &= ~(ENABLE_LINE_INPUT | ENABLE_ECHO_INPUT);
            }
            if (!SetConsoleMode(hConIn, dwMode)) {
                simple_io = true;
            }
        }
        if (simple_io) {
            _setmode(_fileno(stdin), _O_U8TEXT);
        }
#else
        // POSIX-specific console initialization
        if (!simple_io) {
            struct termios new_termios;
            tcgetattr(STDIN_FILENO, &initial_state);
            new_termios = initial_state;
            new_termios.c_lflag &= ~(ICANON | ECHO);
            new_termios.c_cc[VMIN] = 1;
            new_termios.c_cc[VTIME] = 0;
            tcsetattr(STDIN_FILENO, TCSANOW, &new_termios);

            tty = fopen("/dev/tty", "w+");
            if (tty != nullptr) {
                out = tty;
            }
        }

        setlocale(LC_ALL, "");
#endif
    }

    void cleanup() {
        // Reset console display
        set_display(reset);

#if !defined(_WIN32)
        // Restore settings on POSIX systems
        if (!simple_io) {
            if (tty != nullptr) {
                out = stdout;
                fclose(tty);
                tty = nullptr;
            }
            tcsetattr(STDIN_FILENO, TCSANOW, &initial_state);
        }
#endif
    }

    //
    // Display and IO
    //

    // Keep track of current display and only emit ANSI code if it changes
    void set_display(display_t display) {
        if (advanced_display && current_display != display) {
            fflush(stdout);
            switch(display) {
                case reset:
                    fprintf(out, ANSI_COLOR_RESET);
                    break;
                case prompt:
                    fprintf(out, ANSI_COLOR_YELLOW);
                    break;
                case user_input:
                    fprintf(out, ANSI_BOLD ANSI_COLOR_GREEN);
                    break;
                case error:
                    fprintf(out, ANSI_BOLD ANSI_COLOR_RED);
            }
            current_display = display;
            fflush(out);
        }
    }

    static char32_t getchar32() {
#if defined(_WIN32)
        HANDLE hConsole = GetStdHandle(STD_INPUT_HANDLE);
        wchar_t high_surrogate = 0;

        while (true) {
            INPUT_RECORD record;
            DWORD count;
            if (!ReadConsoleInputW(hConsole, &record, 1, &count) || count == 0) {
                return WEOF;
            }

            if (record.EventType == KEY_EVENT && record.Event.KeyEvent.bKeyDown) {
                wchar_t wc = record.Event.KeyEvent.uChar.UnicodeChar;
                if (wc == 0) {
<<<<<<< HEAD
                    switch (record.Event.KeyEvent.wVirtualKeyCode) {
                        case VK_LEFT:  return KEY_ARROW_LEFT;
                        case VK_RIGHT: return KEY_ARROW_RIGHT;
                        case VK_UP:    return KEY_ARROW_UP;
                        case VK_DOWN:  return KEY_ARROW_DOWN;
                        case VK_HOME:  return KEY_HOME;
                        case VK_END:   return KEY_END;
                        default:       continue;
=======
                    const DWORD ctrl_mask = LEFT_CTRL_PRESSED | RIGHT_CTRL_PRESSED;
                    const bool ctrl_pressed = (record.Event.KeyEvent.dwControlKeyState & ctrl_mask) != 0;
                    switch (record.Event.KeyEvent.wVirtualKeyCode) {
                        case VK_LEFT:   return ctrl_pressed ? KEY_CTRL_ARROW_LEFT  : KEY_ARROW_LEFT;
                        case VK_RIGHT:  return ctrl_pressed ? KEY_CTRL_ARROW_RIGHT : KEY_ARROW_RIGHT;
                        case VK_UP:     return KEY_ARROW_UP;
                        case VK_DOWN:   return KEY_ARROW_DOWN;
                        case VK_HOME:   return KEY_HOME;
                        case VK_END:    return KEY_END;
                        case VK_DELETE: return KEY_DELETE;
                        default:        continue;
>>>>>>> 7e976930
                    }
                }

                if ((wc >= 0xD800) && (wc <= 0xDBFF)) { // Check if wc is a high surrogate
                    high_surrogate = wc;
                    continue;
                }
                if ((wc >= 0xDC00) && (wc <= 0xDFFF)) { // Check if wc is a low surrogate
                    if (high_surrogate != 0) { // Check if we have a high surrogate
                        return ((high_surrogate - 0xD800) << 10) + (wc - 0xDC00) + 0x10000;
                    }
                }

                high_surrogate = 0; // Reset the high surrogate
                return static_cast<char32_t>(wc);
            }
        }
#else
        wchar_t wc = getwchar();
        if (static_cast<wint_t>(wc) == WEOF) {
            return WEOF;
        }

#if WCHAR_MAX == 0xFFFF
        if ((wc >= 0xD800) && (wc <= 0xDBFF)) { // Check if wc is a high surrogate
            wchar_t low_surrogate = getwchar();
            if ((low_surrogate >= 0xDC00) && (low_surrogate <= 0xDFFF)) { // Check if the next wchar is a low surrogate
                return (static_cast<char32_t>(wc & 0x03FF) << 10) + (low_surrogate & 0x03FF) + 0x10000;
            }
        }
        if ((wc >= 0xD800) && (wc <= 0xDFFF)) { // Invalid surrogate pair
            return 0xFFFD; // Return the replacement character U+FFFD
        }
#endif

        return static_cast<char32_t>(wc);
#endif
    }

    static void pop_cursor() {
#if defined(_WIN32)
        if (hConsole != NULL) {
            CONSOLE_SCREEN_BUFFER_INFO bufferInfo;
            GetConsoleScreenBufferInfo(hConsole, &bufferInfo);

            COORD newCursorPosition = bufferInfo.dwCursorPosition;
            if (newCursorPosition.X == 0) {
                newCursorPosition.X = bufferInfo.dwSize.X - 1;
                newCursorPosition.Y -= 1;
            } else {
                newCursorPosition.X -= 1;
            }

            SetConsoleCursorPosition(hConsole, newCursorPosition);
            return;
        }
#endif
        putc('\b', out);
    }

    static int estimateWidth(char32_t codepoint) {
#if defined(_WIN32)
        (void)codepoint;
        return 1;
#else
        return wcwidth(codepoint);
#endif
    }

    static int put_codepoint(const char* utf8_codepoint, size_t length, int expectedWidth) {
#if defined(_WIN32)
        CONSOLE_SCREEN_BUFFER_INFO bufferInfo;
        if (!GetConsoleScreenBufferInfo(hConsole, &bufferInfo)) {
            // go with the default
            return expectedWidth;
        }
        COORD initialPosition = bufferInfo.dwCursorPosition;
        DWORD nNumberOfChars = length;
        WriteConsole(hConsole, utf8_codepoint, nNumberOfChars, &nNumberOfChars, NULL);

        CONSOLE_SCREEN_BUFFER_INFO newBufferInfo;
        GetConsoleScreenBufferInfo(hConsole, &newBufferInfo);

        // Figure out our real position if we're in the last column
        if (utf8_codepoint[0] != 0x09 && initialPosition.X == newBufferInfo.dwSize.X - 1) {
            DWORD nNumberOfChars;
            WriteConsole(hConsole, &" \b", 2, &nNumberOfChars, NULL);
            GetConsoleScreenBufferInfo(hConsole, &newBufferInfo);
        }

        int width = newBufferInfo.dwCursorPosition.X - initialPosition.X;
        if (width < 0) {
            width += newBufferInfo.dwSize.X;
        }
        return width;
#else
        // We can trust expectedWidth if we've got one
        if (expectedWidth >= 0 || tty == nullptr) {
            fwrite(utf8_codepoint, length, 1, out);
            return expectedWidth;
        }

        fputs("\033[6n", tty); // Query cursor position
        int x1;
        int y1;
        int x2;
        int y2;
        int results = 0;
        results = fscanf(tty, "\033[%d;%dR", &y1, &x1);

        fwrite(utf8_codepoint, length, 1, tty);

        fputs("\033[6n", tty); // Query cursor position
        results += fscanf(tty, "\033[%d;%dR", &y2, &x2);

        if (results != 4) {
            return expectedWidth;
        }

        int width = x2 - x1;
        if (width < 0) {
            // Calculate the width considering text wrapping
            struct winsize w;
            ioctl(STDOUT_FILENO, TIOCGWINSZ, &w);
            width += w.ws_col;
        }
        return width;
#endif
    }

    static void replace_last(char ch) {
#if defined(_WIN32)
        pop_cursor();
        put_codepoint(&ch, 1, 1);
#else
        fprintf(out, "\b%c", ch);
#endif
    }

    static char32_t decode_utf8(const std::string & input, size_t pos, size_t & advance) {
        unsigned char c = static_cast<unsigned char>(input[pos]);
        if ((c & 0x80u) == 0u) {
            advance = 1;
            return c;
        }
        if ((c & 0xE0u) == 0xC0u && pos + 1 < input.size()) {
            advance = 2;
            return ((c & 0x1Fu) << 6) | (static_cast<unsigned char>(input[pos + 1]) & 0x3Fu);
        }
        if ((c & 0xF0u) == 0xE0u && pos + 2 < input.size()) {
            advance = 3;
            return ((c & 0x0Fu) << 12) |
                   ((static_cast<unsigned char>(input[pos + 1]) & 0x3Fu) << 6) |
                   (static_cast<unsigned char>(input[pos + 2]) & 0x3Fu);
        }
        if ((c & 0xF8u) == 0xF0u && pos + 3 < input.size()) {
            advance = 4;
            return ((c & 0x07u) << 18) |
                   ((static_cast<unsigned char>(input[pos + 1]) & 0x3Fu) << 12) |
                   ((static_cast<unsigned char>(input[pos + 2]) & 0x3Fu) << 6) |
                   (static_cast<unsigned char>(input[pos + 3]) & 0x3Fu);
        }

        advance = 1;
        return 0xFFFD; // replacement character for invalid input
    }

    static void append_utf8(char32_t ch, std::string & out) {
        if (ch <= 0x7F) {
            out.push_back(static_cast<unsigned char>(ch));
        } else if (ch <= 0x7FF) {
            out.push_back(static_cast<unsigned char>(0xC0 | ((ch >> 6) & 0x1F)));
            out.push_back(static_cast<unsigned char>(0x80 | (ch & 0x3F)));
        } else if (ch <= 0xFFFF) {
            out.push_back(static_cast<unsigned char>(0xE0 | ((ch >> 12) & 0x0F)));
            out.push_back(static_cast<unsigned char>(0x80 | ((ch >> 6) & 0x3F)));
            out.push_back(static_cast<unsigned char>(0x80 | (ch & 0x3F)));
        } else if (ch <= 0x10FFFF) {
            out.push_back(static_cast<unsigned char>(0xF0 | ((ch >> 18) & 0x07)));
            out.push_back(static_cast<unsigned char>(0x80 | ((ch >> 12) & 0x3F)));
            out.push_back(static_cast<unsigned char>(0x80 | ((ch >> 6) & 0x3F)));
            out.push_back(static_cast<unsigned char>(0x80 | (ch & 0x3F)));
        } else {
            // Invalid Unicode code point
        }
    }

    // Helper function to remove the last UTF-8 character from a string
    static size_t prev_utf8_char_pos(const std::string & line, size_t pos) {
        if (pos == 0) return 0;
        pos--;
        while (pos > 0 && (line[pos] & 0xC0) == 0x80) {
            pos--;
<<<<<<< HEAD
=======
        }
        return pos;
    }

    static size_t next_utf8_char_pos(const std::string & line, size_t pos) {
        if (pos >= line.length()) return line.length();
        pos++;
        while (pos < line.length() && (line[pos] & 0xC0) == 0x80) {
            pos++;
        }
        return pos;
    }

    static void move_cursor(int delta);
    static void move_word_left(size_t & char_pos, size_t & byte_pos, const std::vector<int> & widths, const std::string & line);
    static void move_word_right(size_t & char_pos, size_t & byte_pos, const std::vector<int> & widths, const std::string & line);
    static void move_to_line_start(size_t & char_pos, size_t & byte_pos, const std::vector<int> & widths);
    static void move_to_line_end(size_t & char_pos, size_t & byte_pos, const std::vector<int> & widths, const std::string & line);

    static void delete_at_cursor(std::string & line, std::vector<int> & widths, size_t & char_pos, size_t & byte_pos) {
        if (char_pos >= widths.size()) {
            return;
        }

        size_t next_pos = next_utf8_char_pos(line, byte_pos);
        int w = widths[char_pos];
        size_t char_len = next_pos - byte_pos;

        line.erase(byte_pos, char_len);
        widths.erase(widths.begin() + char_pos);

        size_t p = byte_pos;
        int tail_width = 0;
        for (size_t i = char_pos; i < widths.size(); ++i) {
            size_t following = next_utf8_char_pos(line, p);
            put_codepoint(line.c_str() + p, following - p, widths[i]);
            tail_width += widths[i];
            p = following;
        }

        for (int i = 0; i < w; ++i) {
            fputc(' ', out);
        }

        move_cursor(-(tail_width + w));
    }

    static void clear_current_line(const std::vector<int> & widths) {
        int total_width = 0;
        for (int w : widths) {
            total_width += (w > 0 ? w : 1);
        }

        if (total_width > 0) {
            std::string spaces(total_width, ' ');
            fwrite(spaces.c_str(), 1, total_width, out);
            move_cursor(-total_width);
        }
    }

    static void set_line_contents(std::string new_line, std::string & line, std::vector<int> & widths, size_t & char_pos,
                                  size_t & byte_pos) {
        move_to_line_start(char_pos, byte_pos, widths);
        clear_current_line(widths);

        line = std::move(new_line);
        widths.clear();
        byte_pos = 0;
        char_pos = 0;

        size_t idx = 0;
        while (idx < line.size()) {
            size_t advance = 0;
            char32_t cp = decode_utf8(line, idx, advance);
            int expected_width = estimateWidth(cp);
            int real_width = put_codepoint(line.c_str() + idx, advance, expected_width);
            if (real_width < 0) real_width = 0;
            widths.push_back(real_width);
            idx += advance;
            ++char_pos;
            byte_pos = idx;
        }
    }

    static void move_to_line_start(size_t & char_pos, size_t & byte_pos, const std::vector<int> & widths) {
        int back_width = 0;
        for (size_t i = 0; i < char_pos; ++i) {
            back_width += widths[i];
        }
        move_cursor(-back_width);
        char_pos = 0;
        byte_pos = 0;
    }

    static void move_to_line_end(size_t & char_pos, size_t & byte_pos, const std::vector<int> & widths, const std::string & line) {
        int forward_width = 0;
        for (size_t i = char_pos; i < widths.size(); ++i) {
            forward_width += widths[i];
        }
        move_cursor(forward_width);
        char_pos = widths.size();
        byte_pos = line.length();
    }

    static bool has_ctrl_modifier(const std::string & params) {
        size_t start = 0;
        while (start < params.size()) {
            size_t end = params.find(';', start);
            size_t len = (end == std::string::npos) ? params.size() - start : end - start;
            if (len > 0) {
                int value = 0;
                for (size_t i = 0; i < len; ++i) {
                    char ch = params[start + i];
                    if (!std::isdigit(static_cast<unsigned char>(ch))) {
                        value = -1;
                        break;
                    }
                    value = value * 10 + (ch - '0');
                }
                if (value == 5) {
                    return true;
                }
            }

            if (end == std::string::npos) {
                break;
            }
            start = end + 1;
        }
        return false;
    }

    static bool is_space_codepoint(char32_t cp) {
        return std::iswspace(static_cast<wint_t>(cp)) != 0;
    }

    static void move_word_left(size_t & char_pos, size_t & byte_pos, const std::vector<int> & widths, const std::string & line) {
        if (char_pos == 0) {
            return;
        }

        size_t new_char_pos = char_pos;
        size_t new_byte_pos = byte_pos;
        int move_width = 0;

        while (new_char_pos > 0) {
            size_t prev_byte = prev_utf8_char_pos(line, new_byte_pos);
            size_t advance = 0;
            char32_t cp = decode_utf8(line, prev_byte, advance);
            if (!is_space_codepoint(cp)) {
                break;
            }
            move_width += widths[new_char_pos - 1];
            new_char_pos--;
            new_byte_pos = prev_byte;
        }

        while (new_char_pos > 0) {
            size_t prev_byte = prev_utf8_char_pos(line, new_byte_pos);
            size_t advance = 0;
            char32_t cp = decode_utf8(line, prev_byte, advance);
            if (is_space_codepoint(cp)) {
                break;
            }
            move_width += widths[new_char_pos - 1];
            new_char_pos--;
            new_byte_pos = prev_byte;
        }

        move_cursor(-move_width);
        char_pos = new_char_pos;
        byte_pos = new_byte_pos;
    }

    static void move_word_right(size_t & char_pos, size_t & byte_pos, const std::vector<int> & widths, const std::string & line) {
        if (char_pos >= widths.size()) {
            return;
>>>>>>> 7e976930
        }
        return pos;
    }

    static size_t next_utf8_char_pos(const std::string & line, size_t pos) {
        if (pos >= line.length()) return line.length();
        pos++;
        while (pos < line.length() && (line[pos] & 0xC0) == 0x80) {
            pos++;
        }
        return pos;
    }

<<<<<<< HEAD
    static void move_cursor(int delta);
    static void move_to_line_start(size_t & char_pos, size_t & byte_pos, const std::vector<int> & widths);
    static void move_to_line_end(size_t & char_pos, size_t & byte_pos, const std::vector<int> & widths, const std::string & line);

    static void clear_current_line(const std::vector<int> & widths) {
        int total_width = 0;
        for (int w : widths) {
            total_width += (w > 0 ? w : 1);
        }

        if (total_width > 0) {
            std::string spaces(total_width, ' ');
            fwrite(spaces.c_str(), 1, total_width, out);
            move_cursor(-total_width);
        }
    }

    static void set_line_contents(std::string new_line, std::string & line, std::vector<int> & widths, size_t & char_pos,
                                  size_t & byte_pos) {
        move_to_line_start(char_pos, byte_pos, widths);
        clear_current_line(widths);

        line = std::move(new_line);
        widths.clear();
        byte_pos = 0;
        char_pos = 0;

        size_t idx = 0;
        while (idx < line.size()) {
            size_t advance = 0;
            char32_t cp = decode_utf8(line, idx, advance);
            int expected_width = estimateWidth(cp);
            int real_width = put_codepoint(line.c_str() + idx, advance, expected_width);
            if (real_width < 0) real_width = 0;
            widths.push_back(real_width);
            idx += advance;
            ++char_pos;
            byte_pos = idx;
        }
    }

    static void move_to_line_start(size_t & char_pos, size_t & byte_pos, const std::vector<int> & widths) {
        int back_width = 0;
        for (size_t i = 0; i < char_pos; ++i) {
            back_width += widths[i];
        }
        move_cursor(-back_width);
        char_pos = 0;
        byte_pos = 0;
    }

    static void move_to_line_end(size_t & char_pos, size_t & byte_pos, const std::vector<int> & widths, const std::string & line) {
        int forward_width = 0;
        for (size_t i = char_pos; i < widths.size(); ++i) {
            forward_width += widths[i];
        }
        move_cursor(forward_width);
        char_pos = widths.size();
        byte_pos = line.length();
    }

    static void move_cursor(int delta) {
        if (delta == 0) return;
#if defined(_WIN32)
        if (hConsole != NULL) {
            CONSOLE_SCREEN_BUFFER_INFO bufferInfo;
            GetConsoleScreenBufferInfo(hConsole, &bufferInfo);
            COORD newCursorPosition = bufferInfo.dwCursorPosition;
            int width = bufferInfo.dwSize.X;
            int newX = newCursorPosition.X + delta;
            int newY = newCursorPosition.Y;

            while (newX >= width) {
                newX -= width;
                newY++;
            }
            while (newX < 0) {
                newX += width;
                newY--;
            }

            newCursorPosition.X = newX;
            newCursorPosition.Y = newY;
            SetConsoleCursorPosition(hConsole, newCursorPosition);
        }
=======
        size_t new_char_pos = char_pos;
        size_t new_byte_pos = byte_pos;
        int move_width = 0;

        while (new_char_pos < widths.size()) {
            size_t advance = 0;
            char32_t cp = decode_utf8(line, new_byte_pos, advance);
            if (!is_space_codepoint(cp)) {
                break;
            }
            move_width += widths[new_char_pos];
            new_char_pos++;
            new_byte_pos += advance;
        }

        while (new_char_pos < widths.size()) {
            size_t advance = 0;
            char32_t cp = decode_utf8(line, new_byte_pos, advance);
            if (is_space_codepoint(cp)) {
                break;
            }
            move_width += widths[new_char_pos];
            new_char_pos++;
            new_byte_pos += advance;
        }

        while (new_char_pos < widths.size()) {
            size_t advance = 0;
            char32_t cp = decode_utf8(line, new_byte_pos, advance);
            if (!is_space_codepoint(cp)) {
                break;
            }
            move_width += widths[new_char_pos];
            new_char_pos++;
            new_byte_pos += advance;
        }

        move_cursor(move_width);
        char_pos = new_char_pos;
        byte_pos = new_byte_pos;
    }

    static void move_cursor(int delta) {
        if (delta == 0) return;
#if defined(_WIN32)
        if (hConsole != NULL) {
            CONSOLE_SCREEN_BUFFER_INFO bufferInfo;
            GetConsoleScreenBufferInfo(hConsole, &bufferInfo);
            COORD newCursorPosition = bufferInfo.dwCursorPosition;
            int width = bufferInfo.dwSize.X;
            int newX = newCursorPosition.X + delta;
            int newY = newCursorPosition.Y;

            while (newX >= width) {
                newX -= width;
                newY++;
            }
            while (newX < 0) {
                newX += width;
                newY--;
            }

            newCursorPosition.X = newX;
            newCursorPosition.Y = newY;
            SetConsoleCursorPosition(hConsole, newCursorPosition);
        }
>>>>>>> 7e976930
#else
        if (delta < 0) {
            for (int i = 0; i < -delta; i++) fprintf(out, "\b");
        } else {
            for (int i = 0; i < delta; i++) fprintf(out, "\033[C");
        }
#endif
    }

    static bool readline_advanced(std::string & line, bool multiline_input) {
        if (out != stdout) {
            fflush(stdout);
        }

        line.clear();
        std::vector<int> widths;
        bool is_special_char = false;
        bool end_of_stream = false;
        size_t history_index = history.size();
<<<<<<< HEAD
=======
        std::string original_backup;
        std::string prompt_backup;
        size_t backup_index = SIZE_MAX;
>>>>>>> 7e976930

        size_t byte_pos = 0; // current byte index
        size_t char_pos = 0; // current character index (one char can be multiple bytes)

        char32_t input_char;
        while (true) {
            assert(char_pos <= byte_pos);
            assert(char_pos <= widths.size());
<<<<<<< HEAD
=======
            auto sync_history_line = [&]() {
                if (history_index < history.size()) {
                    history[history_index] = line;
                }
            };
>>>>>>> 7e976930

            fflush(out); // Ensure all output is displayed before waiting for input
            input_char = getchar32();

            if (input_char == '\r' || input_char == '\n') {
                break;
            }

            if (input_char == (char32_t) WEOF || input_char == 0x04 /* Ctrl+D*/) {
                end_of_stream = true;
                break;
            }

            if (is_special_char) {
                set_display(user_input);
                replace_last(line.back());
                is_special_char = false;
            }

            if (input_char == '\033') { // Escape sequence
                char32_t code = getchar32();
                if (code == '[') {
<<<<<<< HEAD
                    code = getchar32();
                    if (code == 'D') { // left
                        if (char_pos > 0) {
=======
                    std::string params;
                    while (true) {
                        code = getchar32();
                        if ((code >= 'A' && code <= 'Z') || (code >= 'a' && code <= 'z') || code == '~' || code == (char32_t) WEOF) {
                            break;
                        }
                        params.push_back(static_cast<char>(code));
                    }

                    const bool ctrl_modifier = has_ctrl_modifier(params);

                    if (code == 'D') { // left
                        if (ctrl_modifier) {
                            move_word_left(char_pos, byte_pos, widths, line);
                        } else if (char_pos > 0) {
>>>>>>> 7e976930
                            int w = widths[char_pos - 1];
                            move_cursor(-w);
                            char_pos--;
                            byte_pos = prev_utf8_char_pos(line, byte_pos);
                        }
                    } else if (code == 'C') { // right
<<<<<<< HEAD
                        if (char_pos < widths.size()) {
=======
                        if (ctrl_modifier) {
                            move_word_right(char_pos, byte_pos, widths, line);
                        } else if (char_pos < widths.size()) {
>>>>>>> 7e976930
                            int w = widths[char_pos];
                            move_cursor(w);
                            char_pos++;
                            byte_pos = next_utf8_char_pos(line, byte_pos);
                        }
                    } else if (code == 'H') { // home
                        move_to_line_start(char_pos, byte_pos, widths);
                    } else if (code == 'F') { // end
                        move_to_line_end(char_pos, byte_pos, widths, line);
                    } else if (code == 'A' || code == 'B') {
                        // up/down
                        if (!history.empty()) {
                            if (code == 'A' && history_index > 0) {
<<<<<<< HEAD
                                history_index--;
                                set_line_contents(history[history_index], line, widths, char_pos, byte_pos);
                                is_special_char = false;
                            } else if (code == 'B') {
                                if (history_index + 1 < history.size()) {
                                    history_index++;
=======
                                sync_history_line();
                                const bool from_end = history_index == history.size();
                                if (from_end) {
                                    prompt_backup = line;
                                }
                                history_index--;
                                original_backup = history[history_index];
                                backup_index = history_index;
                                set_line_contents(history[history_index], line, widths, char_pos, byte_pos);
                                is_special_char = false;
                            } else if (code == 'B') {
                                sync_history_line();
                                if (history_index + 1 < history.size()) {
                                    history_index++;
                                    original_backup = history[history_index];
                                    backup_index = history_index;
>>>>>>> 7e976930
                                    set_line_contents(history[history_index], line, widths, char_pos, byte_pos);
                                    is_special_char = false;
                                } else if (history_index < history.size()) {
                                    history_index = history.size();
<<<<<<< HEAD
                                    set_line_contents("", line, widths, char_pos, byte_pos);
=======
                                    set_line_contents(prompt_backup, line, widths, char_pos, byte_pos);
>>>>>>> 7e976930
                                    is_special_char = false;
                                }
                            }
                        }
<<<<<<< HEAD
                    } else if (code >= '0' && code <= '9') {
                        std::string digits;
                        digits.push_back(static_cast<char>(code));
                        while (true) {
                            code = getchar32();
                            if (code >= '0' && code <= '9') {
                                digits.push_back(static_cast<char>(code));
                                continue;
                            }
                            break;
=======
                    } else if ((code == '~' || (code >= 'A' && code <= 'Z') || (code >= 'a' && code <= 'z')) && !params.empty()) {
                        std::string digits;
                        for (char ch : params) {
                            if (ch == ';') {
                                break;
                            }
                            if (std::isdigit(static_cast<unsigned char>(ch))) {
                                digits.push_back(ch);
                            }
>>>>>>> 7e976930
                        }

                        if (code == '~') {
                            if (digits == "1" || digits == "7") {
                                move_to_line_start(char_pos, byte_pos, widths);
                            } else if (digits == "4" || digits == "8") {
                                move_to_line_end(char_pos, byte_pos, widths, line);
<<<<<<< HEAD
                            }
                        }
                    } else {
                        // Discard the rest of the escape sequence
                        while ((code = getchar32()) != (char32_t) WEOF) {
                            if ((code >= 'A' && code <= 'Z') || (code >= 'a' && code <= 'z') || code == '~') {
                                break;
                            }
                        }
                    }
                    // TODO: Handle Ctrl+Arrow
=======
                            } else if (digits == "3") {
                                delete_at_cursor(line, widths, char_pos, byte_pos);
                            }
                        }
                    }
>>>>>>> 7e976930
                } else if (code == 0x1B) {
                    // Discard the rest of the escape sequence
                    while ((code = getchar32()) != (char32_t) WEOF) {
                        if ((code >= 'A' && code <= 'Z') || (code >= 'a' && code <= 'z') || code == '~') {
                            break;
                        }
                    }
                }
#if defined(_WIN32)
            } else if (input_char == KEY_ARROW_LEFT) {
                if (char_pos > 0) {
                    int w = widths[char_pos - 1];
                    move_cursor(-w);
                    char_pos--;
                    byte_pos = prev_utf8_char_pos(line, byte_pos);
                }
            } else if (input_char == KEY_ARROW_RIGHT) {
                if (char_pos < widths.size()) {
                    int w = widths[char_pos];
                    move_cursor(w);
                    char_pos++;
                    byte_pos = next_utf8_char_pos(line, byte_pos);
                }
<<<<<<< HEAD
=======
            } else if (input_char == KEY_CTRL_ARROW_LEFT) {
                move_word_left(char_pos, byte_pos, widths, line);
            } else if (input_char == KEY_CTRL_ARROW_RIGHT) {
                move_word_right(char_pos, byte_pos, widths, line);
>>>>>>> 7e976930
            } else if (input_char == KEY_HOME) {
                move_to_line_start(char_pos, byte_pos, widths);
            } else if (input_char == KEY_END) {
                move_to_line_end(char_pos, byte_pos, widths, line);
<<<<<<< HEAD
            } else if (input_char == KEY_ARROW_UP || input_char == KEY_ARROW_DOWN) {
                if (!history.empty()) {
                    if (input_char == KEY_ARROW_UP && history_index > 0) {
                        history_index--;
                        set_line_contents(history[history_index], line, widths, char_pos, byte_pos);
                        is_special_char = false;
                    } else if (input_char == KEY_ARROW_DOWN) {
                        if (history_index + 1 < history.size()) {
                            history_index++;
                            set_line_contents(history[history_index], line, widths, char_pos, byte_pos);
                            is_special_char = false;
                        } else if (history_index < history.size()) {
                            history_index = history.size();
                            set_line_contents("", line, widths, char_pos, byte_pos);
=======
            } else if (input_char == KEY_DELETE) {
                delete_at_cursor(line, widths, char_pos, byte_pos);
                sync_history_line();
                    } else if (input_char == KEY_ARROW_UP || input_char == KEY_ARROW_DOWN) {
                        if (!history.empty()) {
                            if (input_char == KEY_ARROW_UP && history_index > 0) {
                                sync_history_line();
                                const bool from_end = history_index == history.size();
                                if (from_end) {
                                    prompt_backup = line;
                                }
                                history_index--;
                                original_backup = history[history_index];
                                backup_index = history_index;
                                set_line_contents(history[history_index], line, widths, char_pos, byte_pos);
                                is_special_char = false;
                            } else if (input_char == KEY_ARROW_DOWN) {
                                sync_history_line();
                                if (history_index + 1 < history.size()) {
                                    history_index++;
                                    original_backup = history[history_index];
                                    backup_index = history_index;
                                    set_line_contents(history[history_index], line, widths, char_pos, byte_pos);
                                    is_special_char = false;
                                } else if (history_index < history.size()) {
                                    history_index = history.size();
                                    set_line_contents(prompt_backup, line, widths, char_pos, byte_pos);
>>>>>>> 7e976930
                            is_special_char = false;
                        }
                    }
                }
#endif
            } else if (input_char == 0x08 || input_char == 0x7F) { // Backspace
                if (char_pos > 0) {
                    int w = widths[char_pos - 1];
                    move_cursor(-w);
                    char_pos--;
                    size_t prev_pos = prev_utf8_char_pos(line, byte_pos);
                    size_t char_len = byte_pos - prev_pos;
                    byte_pos = prev_pos;

                    // remove the character
                    line.erase(byte_pos, char_len);
                    widths.erase(widths.begin() + char_pos);

                    // redraw tail
                    size_t p = byte_pos;
                    int tail_width = 0;
                    for (size_t i = char_pos; i < widths.size(); ++i) {
                        size_t next_p = next_utf8_char_pos(line, p);
                        put_codepoint(line.c_str() + p, next_p - p, widths[i]);
                        tail_width += widths[i];
                        p = next_p;
                    }

                    // clear display
                    for (int i = 0; i < w; ++i) {
                        fputc(' ', out);
                    }
                    move_cursor(-(tail_width + w));
<<<<<<< HEAD
=======
                    sync_history_line();
>>>>>>> 7e976930
                }
            } else {
                // insert character
                std::string new_char_str;
                append_utf8(input_char, new_char_str);
                int w = estimateWidth(input_char);

                if (char_pos == widths.size()) {
                    // insert at the end
                    line += new_char_str;
                    int real_w = put_codepoint(new_char_str.c_str(), new_char_str.length(), w);
                    if (real_w < 0) real_w = 0;
                    widths.push_back(real_w);
                    byte_pos += new_char_str.length();
                    char_pos++;
                } else {
                    // insert in middle
                    line.insert(byte_pos, new_char_str);

                    int real_w = put_codepoint(new_char_str.c_str(), new_char_str.length(), w);
                    if (real_w < 0) real_w = 0;

                    widths.insert(widths.begin() + char_pos, real_w);

                    // print the tail
                    size_t p = byte_pos + new_char_str.length();
                    int tail_width = 0;
                    for (size_t i = char_pos + 1; i < widths.size(); ++i) {
                        size_t next_p = next_utf8_char_pos(line, p);
                        put_codepoint(line.c_str() + p, next_p - p, widths[i]);
                        tail_width += widths[i];
                        p = next_p;
                    }

                    move_cursor(-tail_width);

                    byte_pos += new_char_str.length();
                    char_pos++;
                }
            }

            if (!line.empty() && (line.back() == '\\' || line.back() == '/')) {
                set_display(prompt);
                replace_last(line.back());
                is_special_char = true;
            }
        }

        bool has_more = multiline_input;
        if (is_special_char) {
            replace_last(' ');
            pop_cursor();

            char last = line.back();
            line.pop_back();
            if (last == '\\') {
                line += '\n';
                fputc('\n', out);
                has_more = !has_more;
            } else {
                // llama will just eat the single space, it won't act as a space
                if (line.length() == 1 && line.back() == ' ') {
                    line.clear();
                    pop_cursor();
                }
                has_more = false;
            }
        } else {
            if (end_of_stream) {
                has_more = false;
            } else {
                line += '\n';
                fputc('\n', out);
            }
        }

        if (!end_of_stream && !line.empty()) {
<<<<<<< HEAD
=======
            if (backup_index < history.size()) {
                history[backup_index] = original_backup;
            }
>>>>>>> 7e976930
            std::string history_entry = line;
            if (!history_entry.empty() && history_entry.back() == '\n') {
                history_entry.pop_back();
            }
            history.push_back(std::move(history_entry));
        }

        fflush(out);
        return has_more;
    }

    static bool readline_simple(std::string & line, bool multiline_input) {
#if defined(_WIN32)
        std::wstring wline;
        if (!std::getline(std::wcin, wline)) {
            // Input stream is bad or EOF received
            line.clear();
            GenerateConsoleCtrlEvent(CTRL_C_EVENT, 0);
            return false;
        }

        int size_needed = WideCharToMultiByte(CP_UTF8, 0, &wline[0], (int)wline.size(), NULL, 0, NULL, NULL);
        line.resize(size_needed);
        WideCharToMultiByte(CP_UTF8, 0, &wline[0], (int)wline.size(), &line[0], size_needed, NULL, NULL);
#else
        if (!std::getline(std::cin, line)) {
            // Input stream is bad or EOF received
            line.clear();
            return false;
        }
#endif
        if (!line.empty()) {
            char last = line.back();
            if (last == '/') { // Always return control on '/' symbol
                line.pop_back();
                return false;
            }
            if (last == '\\') { // '\\' changes the default action
                line.pop_back();
                multiline_input = !multiline_input;
            }
        }
        line += '\n';

        // By default, continue input if multiline_input is set
        return multiline_input;
    }

    bool readline(std::string & line, bool multiline_input) {
        set_display(user_input);

        if (simple_io) {
            return readline_simple(line, multiline_input);
        }
        return readline_advanced(line, multiline_input);
    }

}<|MERGE_RESOLUTION|>--- conflicted
+++ resolved
@@ -3,11 +3,8 @@
 #include <iostream>
 #include <cassert>
 #include <cstddef>
-<<<<<<< HEAD
-=======
 #include <cctype>
 #include <cwctype>
->>>>>>> 7e976930
 
 #if defined(_WIN32)
 #define WIN32_LEAN_AND_MEAN
@@ -42,24 +39,11 @@
 
 namespace console {
 
-<<<<<<< HEAD
-#if defined(_WIN32)
-=======
->>>>>>> 7e976930
+#if defined (_WIN32)
     namespace {
         // Use private-use unicode values to represent special keys that are not reported
         // as characters (e.g. arrows on Windows). These values should never clash with
         // real input and let the rest of the code handle navigation uniformly.
-<<<<<<< HEAD
-        static constexpr char32_t KEY_ARROW_LEFT  = 0xE000;
-        static constexpr char32_t KEY_ARROW_RIGHT = 0xE001;
-        static constexpr char32_t KEY_ARROW_UP    = 0xE002;
-        static constexpr char32_t KEY_ARROW_DOWN  = 0xE003;
-        static constexpr char32_t KEY_HOME        = 0xE004;
-        static constexpr char32_t KEY_END         = 0xE005;
-    }
-#endif
-=======
         static constexpr char32_t KEY_ARROW_LEFT       = 0xE000;
         static constexpr char32_t KEY_ARROW_RIGHT      = 0xE001;
         static constexpr char32_t KEY_ARROW_UP         = 0xE002;
@@ -70,11 +54,11 @@
         static constexpr char32_t KEY_CTRL_ARROW_RIGHT = 0xE007;
         static constexpr char32_t KEY_DELETE           = 0xE008;
     }
->>>>>>> 7e976930
 
     //
     // Console state
     //
+#endif
 
     static bool      advanced_display = false;
     static bool      simple_io        = true;
@@ -215,16 +199,6 @@
             if (record.EventType == KEY_EVENT && record.Event.KeyEvent.bKeyDown) {
                 wchar_t wc = record.Event.KeyEvent.uChar.UnicodeChar;
                 if (wc == 0) {
-<<<<<<< HEAD
-                    switch (record.Event.KeyEvent.wVirtualKeyCode) {
-                        case VK_LEFT:  return KEY_ARROW_LEFT;
-                        case VK_RIGHT: return KEY_ARROW_RIGHT;
-                        case VK_UP:    return KEY_ARROW_UP;
-                        case VK_DOWN:  return KEY_ARROW_DOWN;
-                        case VK_HOME:  return KEY_HOME;
-                        case VK_END:   return KEY_END;
-                        default:       continue;
-=======
                     const DWORD ctrl_mask = LEFT_CTRL_PRESSED | RIGHT_CTRL_PRESSED;
                     const bool ctrl_pressed = (record.Event.KeyEvent.dwControlKeyState & ctrl_mask) != 0;
                     switch (record.Event.KeyEvent.wVirtualKeyCode) {
@@ -236,7 +210,6 @@
                         case VK_END:    return KEY_END;
                         case VK_DELETE: return KEY_DELETE;
                         default:        continue;
->>>>>>> 7e976930
                     }
                 }
 
@@ -430,8 +403,6 @@
         pos--;
         while (pos > 0 && (line[pos] & 0xC0) == 0x80) {
             pos--;
-<<<<<<< HEAD
-=======
         }
         return pos;
     }
@@ -609,80 +580,48 @@
     static void move_word_right(size_t & char_pos, size_t & byte_pos, const std::vector<int> & widths, const std::string & line) {
         if (char_pos >= widths.size()) {
             return;
->>>>>>> 7e976930
-        }
-        return pos;
-    }
-
-    static size_t next_utf8_char_pos(const std::string & line, size_t pos) {
-        if (pos >= line.length()) return line.length();
-        pos++;
-        while (pos < line.length() && (line[pos] & 0xC0) == 0x80) {
-            pos++;
-        }
-        return pos;
-    }
-
-<<<<<<< HEAD
-    static void move_cursor(int delta);
-    static void move_to_line_start(size_t & char_pos, size_t & byte_pos, const std::vector<int> & widths);
-    static void move_to_line_end(size_t & char_pos, size_t & byte_pos, const std::vector<int> & widths, const std::string & line);
-
-    static void clear_current_line(const std::vector<int> & widths) {
-        int total_width = 0;
-        for (int w : widths) {
-            total_width += (w > 0 ? w : 1);
-        }
-
-        if (total_width > 0) {
-            std::string spaces(total_width, ' ');
-            fwrite(spaces.c_str(), 1, total_width, out);
-            move_cursor(-total_width);
-        }
-    }
-
-    static void set_line_contents(std::string new_line, std::string & line, std::vector<int> & widths, size_t & char_pos,
-                                  size_t & byte_pos) {
-        move_to_line_start(char_pos, byte_pos, widths);
-        clear_current_line(widths);
-
-        line = std::move(new_line);
-        widths.clear();
-        byte_pos = 0;
-        char_pos = 0;
-
-        size_t idx = 0;
-        while (idx < line.size()) {
+        }
+
+        size_t new_char_pos = char_pos;
+        size_t new_byte_pos = byte_pos;
+        int move_width = 0;
+
+        while (new_char_pos < widths.size()) {
             size_t advance = 0;
-            char32_t cp = decode_utf8(line, idx, advance);
-            int expected_width = estimateWidth(cp);
-            int real_width = put_codepoint(line.c_str() + idx, advance, expected_width);
-            if (real_width < 0) real_width = 0;
-            widths.push_back(real_width);
-            idx += advance;
-            ++char_pos;
-            byte_pos = idx;
-        }
-    }
-
-    static void move_to_line_start(size_t & char_pos, size_t & byte_pos, const std::vector<int> & widths) {
-        int back_width = 0;
-        for (size_t i = 0; i < char_pos; ++i) {
-            back_width += widths[i];
-        }
-        move_cursor(-back_width);
-        char_pos = 0;
-        byte_pos = 0;
-    }
-
-    static void move_to_line_end(size_t & char_pos, size_t & byte_pos, const std::vector<int> & widths, const std::string & line) {
-        int forward_width = 0;
-        for (size_t i = char_pos; i < widths.size(); ++i) {
-            forward_width += widths[i];
-        }
-        move_cursor(forward_width);
-        char_pos = widths.size();
-        byte_pos = line.length();
+            char32_t cp = decode_utf8(line, new_byte_pos, advance);
+            if (!is_space_codepoint(cp)) {
+                break;
+            }
+            move_width += widths[new_char_pos];
+            new_char_pos++;
+            new_byte_pos += advance;
+        }
+
+        while (new_char_pos < widths.size()) {
+            size_t advance = 0;
+            char32_t cp = decode_utf8(line, new_byte_pos, advance);
+            if (is_space_codepoint(cp)) {
+                break;
+            }
+            move_width += widths[new_char_pos];
+            new_char_pos++;
+            new_byte_pos += advance;
+        }
+
+        while (new_char_pos < widths.size()) {
+            size_t advance = 0;
+            char32_t cp = decode_utf8(line, new_byte_pos, advance);
+            if (!is_space_codepoint(cp)) {
+                break;
+            }
+            move_width += widths[new_char_pos];
+            new_char_pos++;
+            new_byte_pos += advance;
+        }
+
+        move_cursor(move_width);
+        char_pos = new_char_pos;
+        byte_pos = new_byte_pos;
     }
 
     static void move_cursor(int delta) {
@@ -709,74 +648,6 @@
             newCursorPosition.Y = newY;
             SetConsoleCursorPosition(hConsole, newCursorPosition);
         }
-=======
-        size_t new_char_pos = char_pos;
-        size_t new_byte_pos = byte_pos;
-        int move_width = 0;
-
-        while (new_char_pos < widths.size()) {
-            size_t advance = 0;
-            char32_t cp = decode_utf8(line, new_byte_pos, advance);
-            if (!is_space_codepoint(cp)) {
-                break;
-            }
-            move_width += widths[new_char_pos];
-            new_char_pos++;
-            new_byte_pos += advance;
-        }
-
-        while (new_char_pos < widths.size()) {
-            size_t advance = 0;
-            char32_t cp = decode_utf8(line, new_byte_pos, advance);
-            if (is_space_codepoint(cp)) {
-                break;
-            }
-            move_width += widths[new_char_pos];
-            new_char_pos++;
-            new_byte_pos += advance;
-        }
-
-        while (new_char_pos < widths.size()) {
-            size_t advance = 0;
-            char32_t cp = decode_utf8(line, new_byte_pos, advance);
-            if (!is_space_codepoint(cp)) {
-                break;
-            }
-            move_width += widths[new_char_pos];
-            new_char_pos++;
-            new_byte_pos += advance;
-        }
-
-        move_cursor(move_width);
-        char_pos = new_char_pos;
-        byte_pos = new_byte_pos;
-    }
-
-    static void move_cursor(int delta) {
-        if (delta == 0) return;
-#if defined(_WIN32)
-        if (hConsole != NULL) {
-            CONSOLE_SCREEN_BUFFER_INFO bufferInfo;
-            GetConsoleScreenBufferInfo(hConsole, &bufferInfo);
-            COORD newCursorPosition = bufferInfo.dwCursorPosition;
-            int width = bufferInfo.dwSize.X;
-            int newX = newCursorPosition.X + delta;
-            int newY = newCursorPosition.Y;
-
-            while (newX >= width) {
-                newX -= width;
-                newY++;
-            }
-            while (newX < 0) {
-                newX += width;
-                newY--;
-            }
-
-            newCursorPosition.X = newX;
-            newCursorPosition.Y = newY;
-            SetConsoleCursorPosition(hConsole, newCursorPosition);
-        }
->>>>>>> 7e976930
 #else
         if (delta < 0) {
             for (int i = 0; i < -delta; i++) fprintf(out, "\b");
@@ -796,12 +667,9 @@
         bool is_special_char = false;
         bool end_of_stream = false;
         size_t history_index = history.size();
-<<<<<<< HEAD
-=======
         std::string original_backup;
         std::string prompt_backup;
         size_t backup_index = SIZE_MAX;
->>>>>>> 7e976930
 
         size_t byte_pos = 0; // current byte index
         size_t char_pos = 0; // current character index (one char can be multiple bytes)
@@ -810,14 +678,11 @@
         while (true) {
             assert(char_pos <= byte_pos);
             assert(char_pos <= widths.size());
-<<<<<<< HEAD
-=======
             auto sync_history_line = [&]() {
                 if (history_index < history.size()) {
                     history[history_index] = line;
                 }
             };
->>>>>>> 7e976930
 
             fflush(out); // Ensure all output is displayed before waiting for input
             input_char = getchar32();
@@ -840,11 +705,6 @@
             if (input_char == '\033') { // Escape sequence
                 char32_t code = getchar32();
                 if (code == '[') {
-<<<<<<< HEAD
-                    code = getchar32();
-                    if (code == 'D') { // left
-                        if (char_pos > 0) {
-=======
                     std::string params;
                     while (true) {
                         code = getchar32();
@@ -860,20 +720,15 @@
                         if (ctrl_modifier) {
                             move_word_left(char_pos, byte_pos, widths, line);
                         } else if (char_pos > 0) {
->>>>>>> 7e976930
                             int w = widths[char_pos - 1];
                             move_cursor(-w);
                             char_pos--;
                             byte_pos = prev_utf8_char_pos(line, byte_pos);
                         }
                     } else if (code == 'C') { // right
-<<<<<<< HEAD
-                        if (char_pos < widths.size()) {
-=======
                         if (ctrl_modifier) {
                             move_word_right(char_pos, byte_pos, widths, line);
                         } else if (char_pos < widths.size()) {
->>>>>>> 7e976930
                             int w = widths[char_pos];
                             move_cursor(w);
                             char_pos++;
@@ -887,14 +742,6 @@
                         // up/down
                         if (!history.empty()) {
                             if (code == 'A' && history_index > 0) {
-<<<<<<< HEAD
-                                history_index--;
-                                set_line_contents(history[history_index], line, widths, char_pos, byte_pos);
-                                is_special_char = false;
-                            } else if (code == 'B') {
-                                if (history_index + 1 < history.size()) {
-                                    history_index++;
-=======
                                 sync_history_line();
                                 const bool from_end = history_index == history.size();
                                 if (from_end) {
@@ -911,32 +758,15 @@
                                     history_index++;
                                     original_backup = history[history_index];
                                     backup_index = history_index;
->>>>>>> 7e976930
                                     set_line_contents(history[history_index], line, widths, char_pos, byte_pos);
                                     is_special_char = false;
                                 } else if (history_index < history.size()) {
                                     history_index = history.size();
-<<<<<<< HEAD
-                                    set_line_contents("", line, widths, char_pos, byte_pos);
-=======
                                     set_line_contents(prompt_backup, line, widths, char_pos, byte_pos);
->>>>>>> 7e976930
                                     is_special_char = false;
                                 }
                             }
                         }
-<<<<<<< HEAD
-                    } else if (code >= '0' && code <= '9') {
-                        std::string digits;
-                        digits.push_back(static_cast<char>(code));
-                        while (true) {
-                            code = getchar32();
-                            if (code >= '0' && code <= '9') {
-                                digits.push_back(static_cast<char>(code));
-                                continue;
-                            }
-                            break;
-=======
                     } else if ((code == '~' || (code >= 'A' && code <= 'Z') || (code >= 'a' && code <= 'z')) && !params.empty()) {
                         std::string digits;
                         for (char ch : params) {
@@ -946,7 +776,6 @@
                             if (std::isdigit(static_cast<unsigned char>(ch))) {
                                 digits.push_back(ch);
                             }
->>>>>>> 7e976930
                         }
 
                         if (code == '~') {
@@ -954,25 +783,11 @@
                                 move_to_line_start(char_pos, byte_pos, widths);
                             } else if (digits == "4" || digits == "8") {
                                 move_to_line_end(char_pos, byte_pos, widths, line);
-<<<<<<< HEAD
-                            }
-                        }
-                    } else {
-                        // Discard the rest of the escape sequence
-                        while ((code = getchar32()) != (char32_t) WEOF) {
-                            if ((code >= 'A' && code <= 'Z') || (code >= 'a' && code <= 'z') || code == '~') {
-                                break;
-                            }
-                        }
-                    }
-                    // TODO: Handle Ctrl+Arrow
-=======
                             } else if (digits == "3") {
                                 delete_at_cursor(line, widths, char_pos, byte_pos);
                             }
                         }
                     }
->>>>>>> 7e976930
                 } else if (code == 0x1B) {
                     // Discard the rest of the escape sequence
                     while ((code = getchar32()) != (char32_t) WEOF) {
@@ -996,33 +811,14 @@
                     char_pos++;
                     byte_pos = next_utf8_char_pos(line, byte_pos);
                 }
-<<<<<<< HEAD
-=======
             } else if (input_char == KEY_CTRL_ARROW_LEFT) {
                 move_word_left(char_pos, byte_pos, widths, line);
             } else if (input_char == KEY_CTRL_ARROW_RIGHT) {
                 move_word_right(char_pos, byte_pos, widths, line);
->>>>>>> 7e976930
             } else if (input_char == KEY_HOME) {
                 move_to_line_start(char_pos, byte_pos, widths);
             } else if (input_char == KEY_END) {
                 move_to_line_end(char_pos, byte_pos, widths, line);
-<<<<<<< HEAD
-            } else if (input_char == KEY_ARROW_UP || input_char == KEY_ARROW_DOWN) {
-                if (!history.empty()) {
-                    if (input_char == KEY_ARROW_UP && history_index > 0) {
-                        history_index--;
-                        set_line_contents(history[history_index], line, widths, char_pos, byte_pos);
-                        is_special_char = false;
-                    } else if (input_char == KEY_ARROW_DOWN) {
-                        if (history_index + 1 < history.size()) {
-                            history_index++;
-                            set_line_contents(history[history_index], line, widths, char_pos, byte_pos);
-                            is_special_char = false;
-                        } else if (history_index < history.size()) {
-                            history_index = history.size();
-                            set_line_contents("", line, widths, char_pos, byte_pos);
-=======
             } else if (input_char == KEY_DELETE) {
                 delete_at_cursor(line, widths, char_pos, byte_pos);
                 sync_history_line();
@@ -1050,7 +846,6 @@
                                 } else if (history_index < history.size()) {
                                     history_index = history.size();
                                     set_line_contents(prompt_backup, line, widths, char_pos, byte_pos);
->>>>>>> 7e976930
                             is_special_char = false;
                         }
                     }
@@ -1084,10 +879,7 @@
                         fputc(' ', out);
                     }
                     move_cursor(-(tail_width + w));
-<<<<<<< HEAD
-=======
                     sync_history_line();
->>>>>>> 7e976930
                 }
             } else {
                 // insert character
@@ -1165,12 +957,9 @@
         }
 
         if (!end_of_stream && !line.empty()) {
-<<<<<<< HEAD
-=======
             if (backup_index < history.size()) {
                 history[backup_index] = original_backup;
             }
->>>>>>> 7e976930
             std::string history_entry = line;
             if (!history_entry.empty() && history_entry.back() == '\n') {
                 history_entry.pop_back();
