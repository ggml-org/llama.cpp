// Various helper functions and utilities

#pragma once

#include "llama-cpp.h"
#include "chat-template.hpp"

<<<<<<< HEAD
#include <functional>
#include <queue>
=======
#include <optional>
>>>>>>> 4daae0bf
#include <string>
#include <vector>
#include <sstream>
#include <unordered_map>

#ifdef _WIN32
#define DIRECTORY_SEPARATOR '\\'
#else
#define DIRECTORY_SEPARATOR '/'
#endif // _WIN32

#define die(msg)          do { fputs("error: " msg "\n", stderr);                exit(1); } while (0)
#define die_fmt(fmt, ...) do { fprintf(stderr, "error: " fmt "\n", __VA_ARGS__); exit(1); } while (0)

#define print_build_info() do {                                                                     \
    fprintf(stderr, "%s: build = %d (%s)\n",      __func__, LLAMA_BUILD_NUMBER, LLAMA_COMMIT);      \
    fprintf(stderr, "%s: built with %s for %s\n", __func__, LLAMA_COMPILER, LLAMA_BUILD_TARGET);    \
} while(0)

#define DEFAULT_MODEL_PATH "models/7B/ggml-model-f16.gguf"

<<<<<<< HEAD
// Forward declaration
namespace minja { class chat_template; }

struct common_lora_adapter_info {
=======
struct common_adapter_lora_info {
>>>>>>> 4daae0bf
    std::string path;
    float scale;

    struct llama_adapter_lora * ptr;
};

using llama_tokens = std::vector<llama_token>;

// build info
extern int LLAMA_BUILD_NUMBER;
extern const char * LLAMA_COMMIT;
extern const char * LLAMA_COMPILER;
extern const char * LLAMA_BUILD_TARGET;

struct common_control_vector_load_info;

//
// CPU utils
//

struct cpu_params {
    int      n_threads                   = -1;
    bool     cpumask[GGML_MAX_N_THREADS] = {false}; // CPU affinity mask.
    bool     mask_valid                  = false;   // Default: any CPU
    enum ggml_sched_priority  priority   = GGML_SCHED_PRIO_NORMAL;  // Scheduling prio : (0 - normal, 1 - medium, 2 - high, 3 - realtime)
    bool     strict_cpu                  = false;   // Use strict CPU placement
    uint32_t poll                        = 50;      // Polling (busywait) level (0 - no polling, 100 - mostly polling)
};

int32_t cpu_get_num_physical_cores();
int32_t cpu_get_num_math();

//
// Common params
//

enum llama_example {
    LLAMA_EXAMPLE_COMMON,
    LLAMA_EXAMPLE_SPECULATIVE,
    LLAMA_EXAMPLE_MAIN,
    LLAMA_EXAMPLE_INFILL,
    LLAMA_EXAMPLE_EMBEDDING,
    LLAMA_EXAMPLE_PERPLEXITY,
    LLAMA_EXAMPLE_RETRIEVAL,
    LLAMA_EXAMPLE_PASSKEY,
    LLAMA_EXAMPLE_IMATRIX,
    LLAMA_EXAMPLE_BENCH,
    LLAMA_EXAMPLE_SERVER,
    LLAMA_EXAMPLE_CVECTOR_GENERATOR,
    LLAMA_EXAMPLE_EXPORT_LORA,
    LLAMA_EXAMPLE_LLAVA,
    LLAMA_EXAMPLE_LOOKUP,
    LLAMA_EXAMPLE_PARALLEL,
    LLAMA_EXAMPLE_TTS,

    LLAMA_EXAMPLE_COUNT,
};

enum common_sampler_type {
    COMMON_SAMPLER_TYPE_NONE        = 0,
    COMMON_SAMPLER_TYPE_DRY         = 1,
    COMMON_SAMPLER_TYPE_TOP_K       = 2,
    COMMON_SAMPLER_TYPE_TOP_P       = 3,
    COMMON_SAMPLER_TYPE_MIN_P       = 4,
  //COMMON_SAMPLER_TYPE_TFS_Z       = 5,
    COMMON_SAMPLER_TYPE_TYPICAL_P   = 6,
    COMMON_SAMPLER_TYPE_TEMPERATURE = 7,
    COMMON_SAMPLER_TYPE_XTC         = 8,
    COMMON_SAMPLER_TYPE_INFILL      = 9,
    COMMON_SAMPLER_TYPE_PENALTIES   = 10,
};

// dimensionality reduction methods, used by cvector-generator
enum dimre_method {
    DIMRE_METHOD_PCA,
    DIMRE_METHOD_MEAN,
};

enum common_conversation_mode {
    COMMON_CONVERSATION_MODE_DISABLED = 0,
    COMMON_CONVERSATION_MODE_ENABLED  = 1,
    COMMON_CONVERSATION_MODE_AUTO     = 2,
};

// sampling parameters
struct common_params_sampling {
    uint32_t seed = LLAMA_DEFAULT_SEED; // the seed used to initialize llama_sampler

    int32_t n_prev             = 64;    // number of previous tokens to remember
    int32_t n_probs            = 0;     // if greater than 0, output the probabilities of top n_probs tokens.
    int32_t min_keep           = 0;     // 0 = disabled, otherwise samplers should return at least min_keep tokens
    int32_t top_k              = 40;    // <= 0 to use vocab size
    float   top_p              = 0.95f; // 1.0 = disabled
    float   min_p              = 0.05f; // 0.0 = disabled
    float   xtc_probability    = 0.00f; // 0.0 = disabled
    float   xtc_threshold      = 0.10f; // > 0.5 disables XTC
    float   typ_p              = 1.00f; // typical_p, 1.0 = disabled
    float   temp               = 0.80f; // <= 0.0 to sample greedily, 0.0 to not output probabilities
    float   dynatemp_range     = 0.00f; // 0.0 = disabled
    float   dynatemp_exponent  = 1.00f; // controls how entropy maps to temperature in dynamic temperature sampler
    int32_t penalty_last_n     = 64;    // last n tokens to penalize (0 = disable penalty, -1 = context size)
    float   penalty_repeat     = 1.00f; // 1.0 = disabled
    float   penalty_freq       = 0.00f; // 0.0 = disabled
    float   penalty_present    = 0.00f; // 0.0 = disabled
    float   dry_multiplier     = 0.0f;  // 0.0 = disabled;      DRY repetition penalty for tokens extending repetition:
    float   dry_base           = 1.75f; // 0.0 = disabled;      multiplier * base ^ (length of sequence before token - allowed length)
    int32_t dry_allowed_length = 2;     // tokens extending repetitions beyond this receive penalty
    int32_t dry_penalty_last_n = -1;    // how many tokens to scan for repetitions (0 = disable penalty, -1 = context size)
    int32_t mirostat           = 0;     // 0 = disabled, 1 = mirostat, 2 = mirostat 2.0
    float   mirostat_tau       = 5.00f; // target entropy
    float   mirostat_eta       = 0.10f; // learning rate
    bool    ignore_eos         = false;
    bool    no_perf            = false; // disable performance metrics
    bool    timing_per_token   = false;

    std::vector<std::string> dry_sequence_breakers = {"\n", ":", "\"", "*"};     // default sequence breakers for DRY


    std::vector<enum common_sampler_type> samplers = {
        COMMON_SAMPLER_TYPE_PENALTIES,
        COMMON_SAMPLER_TYPE_DRY,
        COMMON_SAMPLER_TYPE_TOP_K,
        COMMON_SAMPLER_TYPE_TYPICAL_P,
        COMMON_SAMPLER_TYPE_TOP_P,
        COMMON_SAMPLER_TYPE_MIN_P,
        COMMON_SAMPLER_TYPE_XTC,
        COMMON_SAMPLER_TYPE_TEMPERATURE,
    };

    std::string grammar; // optional BNF-like grammar to constrain sampling
    std::vector<std::string> grammar_trigger_words; // optional trigger words to enable grammar

    std::vector<llama_logit_bias> logit_bias; // logit biases to apply

    // print the parameters into a string
    std::string print() const;
};

struct common_params_speculative {
    std::vector<ggml_backend_dev_t> devices; // devices to use for offloading

    int32_t n_ctx        =     0; // draft context size
    int32_t n_max        =    16; // maximum number of tokens to draft during speculative decoding
    int32_t n_min        =     5; // minimum number of draft tokens to use for speculative decoding
    int32_t n_gpu_layers =    -1; // number of layers to store in VRAM for the draft model (-1 - use default)
    float   p_split      =  0.1f; // speculative decoding split probability
    float   p_min        =  0.9f; // minimum speculative decoding probability (greedy)

    struct cpu_params cpuparams;
    struct cpu_params cpuparams_batch;

    std::string model = ""; // draft model for speculative decoding                          // NOLINT
};

struct common_params_vocoder {
    std::string hf_repo = ""; // HF repo                                                     // NOLINT
    std::string hf_file = ""; // HF file                                                     // NOLINT

    std::string model     = ""; // model path                                                // NOLINT
    std::string model_url = ""; // model url to download                                     // NOLINT
};

struct common_params {
    int32_t n_predict             =    -1; // new tokens to predict
    int32_t n_ctx                 =  4096; // context size
    int32_t n_batch               =  2048; // logical batch size for prompt processing (must be >=32 to use BLAS)
    int32_t n_ubatch              =   512; // physical batch size for prompt processing (must be >=32 to use BLAS)
    int32_t n_keep                =     0; // number of tokens to keep from initial prompt
    int32_t n_chunks              =    -1; // max number of chunks to process (-1 = unlimited)
    int32_t n_parallel            =     1; // number of parallel sequences to decode
    int32_t n_sequences           =     1; // number of sequences to decode
    int32_t grp_attn_n            =     1; // group-attention factor
    int32_t grp_attn_w            =   512; // group-attention width
    int32_t n_print               =    -1; // print token count every n tokens (-1 = disabled)
    float   rope_freq_base        =  0.0f; // RoPE base frequency
    float   rope_freq_scale       =  0.0f; // RoPE frequency scaling factor
    float   yarn_ext_factor       = -1.0f; // YaRN extrapolation mix factor
    float   yarn_attn_factor      =  1.0f; // YaRN magnitude scaling factor
    float   yarn_beta_fast        = 32.0f; // YaRN low correction dim
    float   yarn_beta_slow        =  1.0f; // YaRN high correction dim
    int32_t yarn_orig_ctx         =     0; // YaRN original context length
    float   defrag_thold          =  0.1f; // KV cache defragmentation threshold

    // offload params
    std::vector<ggml_backend_dev_t> devices; // devices to use for offloading

    int32_t n_gpu_layers      = -1;  // number of layers to store in VRAM (-1 - use default)
    int32_t main_gpu          = 0;   // the GPU that is used for scratch and small tensors
    float   tensor_split[128] = {0}; // how split tensors should be distributed across GPUs

    enum llama_split_mode split_mode = LLAMA_SPLIT_MODE_LAYER; // how to split the model across GPUs

    struct cpu_params cpuparams;
    struct cpu_params cpuparams_batch;

    ggml_backend_sched_eval_callback cb_eval = nullptr;
    void * cb_eval_user_data                 = nullptr;

    ggml_numa_strategy numa = GGML_NUMA_STRATEGY_DISABLED;

    enum llama_rope_scaling_type rope_scaling_type = LLAMA_ROPE_SCALING_TYPE_UNSPECIFIED;
    enum llama_pooling_type      pooling_type      = LLAMA_POOLING_TYPE_UNSPECIFIED; // pooling type for embeddings
    enum llama_attention_type    attention_type    = LLAMA_ATTENTION_TYPE_UNSPECIFIED; // attention type for embeddings

    struct common_params_sampling    sampling;
    struct common_params_speculative speculative;
    struct common_params_vocoder     vocoder;

    std::string model                = ""; // model path                                                    // NOLINT
    std::string model_alias          = ""; // model alias                                                   // NOLINT
    std::string model_url            = ""; // model url to download                                         // NOLINT
    std::string hf_token             = ""; // HF token                                                      // NOLINT
    std::string hf_repo              = ""; // HF repo                                                       // NOLINT
    std::string hf_file              = ""; // HF file                                                       // NOLINT
    std::string prompt               = "";                                                                  // NOLINT
    std::string prompt_file          = ""; // store the external prompt file name                           // NOLINT
    std::string path_prompt_cache    = ""; // path to file for saving/loading prompt eval state             // NOLINT
    std::string input_prefix         = ""; // string to prefix user inputs with                             // NOLINT
    std::string input_suffix         = ""; // string to suffix user inputs with                             // NOLINT
    std::string lookup_cache_static  = ""; // path of static ngram cache file for lookup decoding           // NOLINT
    std::string lookup_cache_dynamic = ""; // path of dynamic ngram cache file for lookup decoding          // NOLINT
    std::string logits_file          = ""; // file for saving *all* logits                                  // NOLINT
    std::string rpc_servers          = ""; // comma separated list of RPC servers                           // NOLINT

    std::vector<std::string> in_files;   // all input files
    std::vector<std::string> antiprompt; // strings upon which more user input is prompted (a.k.a. reverse prompts)
    std::vector<llama_model_kv_override> kv_overrides;

    bool lora_init_without_apply = false; // only load lora to memory, but do not apply it to ctx (user can manually apply lora later using llama_adapter_lora_apply)
    std::vector<common_adapter_lora_info> lora_adapters; // lora adapter path with user defined scale

    std::vector<common_control_vector_load_info> control_vectors; // control vector with user defined scale

    int32_t verbosity                  = 0;
    int32_t control_vector_layer_start = -1; // layer range for control vector
    int32_t control_vector_layer_end   = -1; // layer range for control vector

    int32_t ppl_stride      = 0;     // stride for perplexity calculations. If left at 0, the pre-existing approach will be used.
    int32_t ppl_output_type = 0;     // = 0 -> ppl output is as usual, = 1 -> ppl output is num_tokens, ppl, one per line
                                     //                                       (which is more convenient to use for plotting)
                                     //
    bool   hellaswag        = false; // compute HellaSwag score over random tasks from datafile supplied in prompt
    size_t hellaswag_tasks  = 400;   // number of tasks to use when computing the HellaSwag score

    bool   winogrande       = false; // compute Winogrande score over random tasks from datafile supplied in prompt
    size_t winogrande_tasks = 0;     // number of tasks to use when computing the Winogrande score. If 0, all tasks will be computed

    bool   multiple_choice  = false;  // compute TruthfulQA score over random tasks from datafile supplied in prompt
    size_t multiple_choice_tasks = 0; // number of tasks to use when computing the TruthfulQA score. If 0, all tasks will be computed

    bool   kl_divergence    = false; // compute KL divergence

    bool usage             = false; // print usage
    bool use_color         = false; // use color to distinguish generations and inputs
    bool special           = false; // enable special token output
    bool interactive       = false; // interactive mode
    bool interactive_first = false; // wait for user input immediately
    bool prompt_cache_all  = false; // save user input and generations to prompt cache
    bool prompt_cache_ro   = false; // open the prompt cache read-only and do not update it

    bool escape            = true;  // escape "\n", "\r", "\t", "\'", "\"", and "\\"
    bool multiline_input   = false; // reverse the usage of `\`
    bool simple_io         = false; // improves compatibility with subprocesses and limited consoles
    bool cont_batching     = true;  // insert new sequences for decoding on-the-fly
    bool flash_attn        = false; // flash attention
    bool no_perf           = false; // disable performance metrics
    bool ctx_shift         = true;  // context shift on inifinite text generation

    bool input_prefix_bos  = false; // prefix BOS to user inputs, preceding input_prefix
    bool logits_all        = false; // return logits for all tokens in the batch
    bool use_mmap          = true;  // use mmap for faster loads
    bool use_mlock         = false; // use mlock to keep model in memory
    bool verbose_prompt    = false; // print prompt tokens before generation
    bool display_prompt    = true;  // print prompt before generation
    bool dump_kv_cache     = false; // dump the KV cache contents for debugging purposes
    bool no_kv_offload     = false; // disable KV offloading
    bool warmup            = true;  // warmup run
    bool check_tensors     = false; // validate tensor data

    ggml_type cache_type_k = GGML_TYPE_F16; // KV cache data type for the K
    ggml_type cache_type_v = GGML_TYPE_F16; // KV cache data type for the V

    common_conversation_mode conversation_mode = COMMON_CONVERSATION_MODE_AUTO;

    // multimodal models (see examples/llava)
    std::string mmproj = "";        // path to multimodal projector                                         // NOLINT
    std::vector<std::string> image; // path to image file(s)

    // embedding
    bool embedding         = false; // get only sentence embedding
    int32_t embd_normalize = 2;     // normalisation for embeddings (-1=none, 0=max absolute int16, 1=taxicab, 2=euclidean, >2=p-norm)
    std::string embd_out   = "";    // empty = default, "array" = [[],[]...], "json" = openai style, "json+" = same "json" + cosine similarity matrix
    std::string embd_sep   = "\n";  // separator of embeddings
    bool reranking         = false; // enable reranking support on server

    // server params
    int32_t port           = 8080;         // server listens on this network port
    int32_t timeout_read   = 600;          // http read timeout in seconds
    int32_t timeout_write  = timeout_read; // http write timeout in seconds
    int32_t n_threads_http = -1;           // number of threads to process HTTP requests (TODO: support threadpool)
    int32_t n_cache_reuse  = 0;            // min chunk size to reuse from the cache via KV shifting

    std::string hostname      = "127.0.0.1";
    std::string public_path   = "";                                                                         // NOLINT
    std::string chat_template = "";                                                                         // NOLINT
<<<<<<< HEAD
    // std::string system_prompt = "";                                                                         // NOLINT
=======
>>>>>>> 4daae0bf
    bool use_jinja = false;                                                                                 // NOLINT
    bool enable_chat_template = true;

    std::vector<std::string> api_keys;

    std::string ssl_file_key  = "";                                                                         // NOLINT
    std::string ssl_file_cert = "";                                                                         // NOLINT

    // "advanced" endpoints are disabled by default for better security
    bool webui            = true;
    bool endpoint_slots   = false;
    bool endpoint_props   = false; // only control POST requests, not GET
    bool endpoint_metrics = false;

    bool log_json = false;

    std::string slot_save_path;

    float slot_prompt_similarity = 0.5f;

    // batched-bench params
    bool is_pp_shared = false;

    std::vector<int32_t> n_pp;
    std::vector<int32_t> n_tg;
    std::vector<int32_t> n_pl;

    // retrieval params
    std::vector<std::string> context_files; // context files to embed

    int32_t chunk_size = 64; // chunk size for context embedding

    std::string chunk_separator = "\n"; // chunk separator for context embedding

    // passkey params
    int32_t n_junk = 250; // number of times to repeat the junk text
    int32_t i_pos  = -1;  // position of the passkey in the junk text

    // imatrix params
    std::string out_file = "imatrix.dat"; // save the resulting imatrix to this file

    int32_t n_out_freq  = 10; // output the imatrix every n_out_freq iterations
    int32_t n_save_freq =  0; // save the imatrix every n_save_freq iterations
    int32_t i_chunk     =  0; // start processing from this chunk

    bool process_output = false; // collect data for the output tensor
    bool compute_ppl    = true;  // whether to compute perplexity

    // cvector-generator params
    int n_pca_batch = 100;
    int n_pca_iterations = 1000;
    dimre_method cvector_dimre_method = DIMRE_METHOD_PCA;
    std::string cvector_outfile       = "control_vector.gguf";
    std::string cvector_positive_file = "examples/cvector-generator/positive.txt";
    std::string cvector_negative_file = "examples/cvector-generator/negative.txt";

    bool spm_infill = false; // suffix/prefix/middle pattern for infill

    std::string lora_outfile = "ggml-lora-merged-f16.gguf";

    // batched-bench params
    bool batched_bench_output_jsonl = false;
};

// call once at the start of a program if it uses libcommon
// initializes the logging system and prints info about the build
void common_init();

std::string common_params_get_system_info(const common_params & params);

bool parse_cpu_range(const std::string & range, bool(&boolmask)[GGML_MAX_N_THREADS]);
bool parse_cpu_mask(const std::string & mask, bool(&boolmask)[GGML_MAX_N_THREADS]);
void postprocess_cpu_params(cpu_params & cpuparams, const cpu_params * role_model = nullptr);
bool set_process_priority(enum ggml_sched_priority prio);

//
// String utils
//

#ifdef __GNUC__
#ifdef __MINGW32__
#define LLAMA_COMMON_ATTRIBUTE_FORMAT(...) __attribute__((format(gnu_printf, __VA_ARGS__)))
#else
#define LLAMA_COMMON_ATTRIBUTE_FORMAT(...) __attribute__((format(printf, __VA_ARGS__)))
#endif
#else
#define LLAMA_COMMON_ATTRIBUTE_FORMAT(...)
#endif

LLAMA_COMMON_ATTRIBUTE_FORMAT(1, 2)
std::string string_format(const char * fmt, ...);

std::string string_strip(const std::string & str);
std::string string_get_sortable_timestamp();

void string_replace_all(std::string & s, const std::string & search, const std::string & replace);

template<class T>
static std::vector<T> string_split(const std::string & str, char delim) {
    static_assert(!std::is_same<T, std::string>::value, "Please use the specialized version for std::string");
    std::vector<T> values;
    std::istringstream str_stream(str);
    std::string token;
    while (std::getline(str_stream, token, delim)) {
        T value;
        std::istringstream token_stream(token);
        token_stream >> value;
        values.push_back(value);
    }
    return values;
}

template<>
std::vector<std::string> string_split<std::string>(const std::string & input, char separator)
{
    std::vector<std::string> parts;
    size_t begin_pos = 0;
    size_t separator_pos = input.find(separator);
    while (separator_pos != std::string::npos) {
        std::string part = input.substr(begin_pos, separator_pos - begin_pos);
        parts.emplace_back(part);
        begin_pos = separator_pos + 1;
        separator_pos = input.find(separator, begin_pos);
    }
    parts.emplace_back(input.substr(begin_pos, separator_pos - begin_pos));
    return parts;
}

static bool string_starts_with(const std::string & str,
                               const std::string & prefix) {  // While we wait for C++20's std::string::starts_with...
    return str.rfind(prefix, 0) == 0;
}

static bool string_ends_with(const std::string & str,
                               const std::string & suffix) {  // While we wait for C++20's std::string::ends_with...
    return str.size() >= suffix.size() && str.compare(str.size()-suffix.size(), suffix.size(), suffix) == 0;
}

bool string_parse_kv_override(const char * data, std::vector<llama_model_kv_override> & overrides);
void string_process_escapes(std::string & input);

std::string string_from(bool value);
std::string string_from(const std::vector<int> & values);
std::string string_from(const struct llama_context * ctx, const std::vector<llama_token> & tokens);
std::string string_from(const struct llama_context * ctx, const struct llama_batch & batch);

//
// Filesystem utils
//

bool fs_validate_filename(const std::string & filename);
bool fs_create_directory_with_parents(const std::string & path);
std::vector<std::string> fs_list_files(const std::string & path, const std::string & ext);

std::string fs_get_cache_directory();
std::string fs_get_cache_file(const std::string & filename);

//
// Model utils
//

// note: defines object's lifetime
struct common_init_result {
    llama_model_ptr   model;
    llama_context_ptr context;

    std::vector<llama_adapter_lora_ptr> lora;
};

struct common_init_result     common_init_from_params(common_params & params);

struct llama_model_params     common_model_params_to_llama  (      common_params & params);
struct llama_context_params   common_context_params_to_llama(const common_params & params);
struct ggml_threadpool_params ggml_threadpool_params_from_cpu_params(const cpu_params & params);

struct llama_model * common_load_model_from_url(
    const std::string & model_url,
    const std::string & local_path,
    const std::string & hf_token,
    const struct llama_model_params & params);
struct llama_model * common_load_model_from_hf(
    const std::string & repo,
    const std::string & remote_path,
    const std::string & local_path,
    const std::string & hf_token,
    const struct llama_model_params & params);
std::pair<std::string, std::string> common_get_hf_file(
    const std::string & hf_repo_with_tag,
    const std::string & hf_token);

// clear LoRA adapters from context, then apply new list of adapters
void common_set_adapter_lora(struct llama_context * ctx, std::vector<common_adapter_lora_info> & lora);

//
// Batch utils
//

void common_batch_clear(struct llama_batch & batch);

void common_batch_add(
                 struct llama_batch & batch,
                        llama_token   id,
                          llama_pos   pos,
    const std::vector<llama_seq_id> & seq_ids,
                               bool   logits);

//
// Token utils
//

// longest common prefix
size_t common_lcp(const llama_tokens & a, const llama_tokens & b);

// longet common subsequence
size_t common_lcs(const llama_tokens & a, const llama_tokens & b);

//
// Vocab utils
//

// tokenizes a string into a vector of tokens
// should work similar to Python's `tokenizer.encode`
std::vector<llama_token> common_tokenize(
  const struct llama_context * ctx,
           const std::string & text,
                        bool   add_special,
                        bool   parse_special = false);

std::vector<llama_token> common_tokenize(
    const struct llama_vocab * vocab,
           const std::string & text,
                        bool   add_special,
                        bool   parse_special = false);

// tokenizes a token into a piece, optionally renders special/control tokens
// should work similar to Python's `tokenizer.id_to_piece`
std::string common_token_to_piece(
        const struct llama_context * ctx,
                       llama_token   token,
                       bool          special = true);

std::string common_token_to_piece(
          const struct llama_vocab * vocab,
                       llama_token   token,
                       bool          special = true);

// detokenizes a vector of tokens into a string
// should work similar to Python's `tokenizer.decode`
// optionally renders special/control tokens
std::string common_detokenize(
            const struct llama_context * ctx,
        const std::vector<llama_token> & tokens,
                                  bool   special = true);

std::string common_detokenize(
              const struct llama_vocab * vocab,
        const std::vector<llama_token> & tokens,
                                  bool   special = true);

//
// Chat template utils
//

// same with llama_chat_message, but uses std::string
struct common_chat_msg {
    std::string role;
    std::string content;
};

<<<<<<< HEAD
// Check if the template is supported or not. Returns true if it's valid
=======
// Check if the template supplied via "--chat-template" is supported or not. Returns true if it's valid
>>>>>>> 4daae0bf
bool common_chat_verify_template(const std::string & tmpl, bool use_jinja);

// CPP wrapper for llama_chat_apply_template
// If the built-in template is not supported, we default to chatml
// If the custom "tmpl" is not supported, we throw an error
std::string common_chat_apply_template(const struct llama_model * model,
        const std::string & tmpl,
        const std::vector<common_chat_msg> & chat,
        bool add_ass);

// Format single message, while taking into account the position of that message in chat history
std::string common_chat_format_single(const struct llama_model * model,
        const std::string & tmpl,
        const std::vector<common_chat_msg> & past_msg,
        const common_chat_msg & new_msg,
        bool add_ass);

// Returns an example of formatted chat
std::string common_chat_format_example(const struct llama_model * model,
    const minja::chat_template & tmpl, bool use_jinja);


struct llama_chat_templates {
    minja::chat_template default_template;
    std::optional<minja::chat_template> tool_use_template;
};

llama_chat_templates llama_chat_templates_from_model(const struct llama_model * model, const std::string & chat_template_override);

minja::chat_template llama_chat_template_from_model(
        const struct llama_model * model,
        const std::string & chat_template_override = "",
        bool prefer_tool_use = false);

//
// KV cache utils
//

// Dump the KV cache view with the number of sequences per cell.
void common_kv_cache_dump_view(const llama_kv_cache_view & view, int row_size = 80);

// Dump the KV cache view showing individual sequences in each cell (long output).
void common_kv_cache_dump_view_seqs(const llama_kv_cache_view & view, int row_size = 40);

//
// Embedding utils
//

// TODO: repace embd_norm with an enum
void common_embd_normalize(const float * inp, float * out, int n, int embd_norm);

float common_embd_similarity_cos(const float * embd1, const float * embd2, int n);

//
// Control vector utils
//

struct common_control_vector_data {
    int n_embd;

    // stores data for layers [1, n_layer] where n_layer = data.size() / n_embd
    std::vector<float> data;
};

struct common_control_vector_load_info {
    float strength;

    std::string fname;
};

// Load control vectors, scale each by strength, and add them together.
// On error, returns {-1, empty}
common_control_vector_data common_control_vector_load(const std::vector<common_control_vector_load_info> & load_infos);

//
// Antiprompt utils
//

class llama_antiprompts {
  public:

    struct llama_antiprompt {
        std::string value;
        bool is_grammar_trigger;
    };

    std::vector<std::string> stop_words;
    std::vector<std::string> grammar_triggers;

private:
    // The Aho–Corasick algorithm allows efficient string matching with multiple patterns.
    // See https://en.wikipedia.org/wiki/Aho%E2%80%93Corasick_algorithm
    struct TrieNode {
        std::unordered_map<char, TrieNode*> children;
        TrieNode* fail = nullptr;
        int output = -1;
        size_t depth = 0;

        ~TrieNode() {
            clear();
        }

        void clear() {
            for (auto & pair : children) {
                delete pair.second;
            }
            children.clear();
            fail = nullptr;
            output = -1;
            depth = 0;
        }
    };

    TrieNode root;
    std::vector<llama_antiprompt> antiprompts;
    std::unordered_map<llama_token, size_t> stop_tokens; // Single token antiprompts (and their index in antiprompts), if any.

    void build_trie() {
        // root = std::unique_ptr<TrieNode>(new TrieNode());
        for (size_t i = 0; i < antiprompts.size(); ++i) {
            TrieNode* node = &root;
            const auto & pattern = antiprompts[i].value;
            for (size_t j = 0; j < pattern.length(); ++j) {
                char c = pattern[j];
                auto it = node->children.find(c);
                if (it != node->children.end()) {
                    node = it->second;
                } else {
                    node = node->children[c] = new TrieNode();
                }
                if (node->depth == 0) {
                    node->depth = j + 1;
                }
            }
            node->output = i;
        }
    }

    void build_failure_and_dict_links() {
        std::queue<TrieNode*> q;
        for (auto& child : root.children) {
            child.second->fail = &root;
            q.push(child.second);
        }

        while (!q.empty()) {
            auto node = q.front();
            q.pop();

            for (auto & pair : node->children) {
                auto & c = pair.first;
                auto & child = pair.second;
                auto f = node->fail;

                while (f != &root && f->children.find(c) == f->children.end()) {
                    f = f->fail;
                }

                child->fail = (f == &root && f->children.find(c) == f->children.end())
                                   ? &root : f->children[c];

                if (child->fail->output != -1) {
                    child->output = child->fail->output;
                }

                q.push(child);
            }
        }
    }

  public:

    bool empty() const {
        return antiprompts.empty() && stop_tokens.empty();
    }
    void clear() {
        root.clear();
        antiprompts.clear();
        stop_tokens.clear();
    }

    void build(const llama_context * ctx, const std::vector<std::string> & stop_words, const std::vector<std::string> & grammar_triggers) {
        build(
            [&](const std::string & text) {
                return common_tokenize(ctx, text, /* special= */ true);
            },
            stop_words,
            grammar_triggers
        );
    }

    void build(const std::function<std::vector<llama_token>(const std::string &)> & tokenizer, const std::vector<std::string> & stop_words, const std::vector<std::string> & grammar_triggers) {
        clear();
        this->stop_words = stop_words;
        this->grammar_triggers = grammar_triggers;

        for (const std::string & stop_word : stop_words) {
            antiprompts.push_back({stop_word, /* is_grammar_trigger= */ false});
        }
        for (const std::string & trigger : grammar_triggers) {
            antiprompts.push_back({trigger, /* is_grammar_trigger= */ true});
        }

        for (size_t i = 0, n = antiprompts.size(); i < n; i++) {
            const auto & antiprompt = antiprompts[i];
            std::vector<llama_token> tokens = tokenizer(antiprompt.value);
            if (tokens.size() == 1) {
                stop_tokens[tokens[0]] = i;
            }
        }

        build_trie();
        build_failure_and_dict_links();
    }

    struct MatchResult {
        size_t pos;
        std::string pattern;
        bool is_partial;
        size_t matchLength;
        bool is_grammar_trigger;

        bool operator==(const MatchResult & other) const {
            return pos == other.pos && pattern == other.pattern && is_partial == other.is_partial && matchLength == other.matchLength && is_grammar_trigger == other.is_grammar_trigger;
        }
        operator std::string() const {
            return "{pos=" + std::to_string(pos) + ", pattern=" + pattern + ", is_partial=" + std::to_string(is_partial) + ", matchLength=" + std::to_string(matchLength) + ", is_grammar_trigger=" + std::to_string(is_grammar_trigger) + "}";
        }
    };

    MatchResult findSingleTokenMatch(llama_token token) const {
        auto it = stop_tokens.find(token);
        if (it != stop_tokens.end()) {
            const auto & antiprompt = antiprompts[it->second];
            return {0, antiprompt.value, false, antiprompt.value.length(), antiprompt.is_grammar_trigger};
        }
        return {std::string::npos, "", false, 0, false};
    }

    MatchResult findFirstMatch(const std::string& text, size_t offset = 0) {
        TrieNode* current = &root;
        MatchResult partialMatch{std::string::npos, "", true, 0, false};
        auto text_length = text.length();

        for (size_t i = offset; i < text_length; ++i) {
            char c = text[i];
            while (current != &root && current->children.find(c) == current->children.end()) {
                current = current->fail;
            }
            auto it = current->children.find(c);
            if (it != current->children.end()) {
                current = it->second;
            }
            if (current->output != -1) {
                const auto & antiprompt = antiprompts[current->output];
                return {
                    i - antiprompt.value.length() + 1,
                    antiprompt.value,
                    false,
                    antiprompt.value.length(),
                    antiprompt.is_grammar_trigger,
                };
            }
            // Update partial match if we're at a deeper node
            if (current->depth > partialMatch.matchLength) {
                partialMatch.pos = i - current->depth + 1;
                partialMatch.pattern = "";  // We don't know which pattern it partially matches
                partialMatch.matchLength = current->depth;
                partialMatch.is_grammar_trigger = false;
            }
        }

        // If we've found a partial match and haven't returned a full match, return the partial match
        if (partialMatch.pos != std::string::npos) {
            if (partialMatch.pos + partialMatch.matchLength == text_length) {
                return partialMatch;
            }
        }

        return {std::string::npos, "", false, 0, false};
    }
};

//
// Split utils
//

namespace {

const char * const LLM_KV_SPLIT_NO            = "split.no";
const char * const LLM_KV_SPLIT_COUNT         = "split.count";
const char * const LLM_KV_SPLIT_TENSORS_COUNT = "split.tensors.count";

}<|MERGE_RESOLUTION|>--- conflicted
+++ resolved
@@ -5,12 +5,9 @@
 #include "llama-cpp.h"
 #include "chat-template.hpp"
 
-<<<<<<< HEAD
 #include <functional>
 #include <queue>
-=======
 #include <optional>
->>>>>>> 4daae0bf
 #include <string>
 #include <vector>
 #include <sstream>
@@ -32,14 +29,7 @@
 
 #define DEFAULT_MODEL_PATH "models/7B/ggml-model-f16.gguf"
 
-<<<<<<< HEAD
-// Forward declaration
-namespace minja { class chat_template; }
-
-struct common_lora_adapter_info {
-=======
 struct common_adapter_lora_info {
->>>>>>> 4daae0bf
     std::string path;
     float scale;
 
@@ -345,10 +335,6 @@
     std::string hostname      = "127.0.0.1";
     std::string public_path   = "";                                                                         // NOLINT
     std::string chat_template = "";                                                                         // NOLINT
-<<<<<<< HEAD
-    // std::string system_prompt = "";                                                                         // NOLINT
-=======
->>>>>>> 4daae0bf
     bool use_jinja = false;                                                                                 // NOLINT
     bool enable_chat_template = true;
 
@@ -618,11 +604,7 @@
     std::string content;
 };
 
-<<<<<<< HEAD
-// Check if the template is supported or not. Returns true if it's valid
-=======
 // Check if the template supplied via "--chat-template" is supported or not. Returns true if it's valid
->>>>>>> 4daae0bf
 bool common_chat_verify_template(const std::string & tmpl, bool use_jinja);
 
 // CPP wrapper for llama_chat_apply_template
