--- conflicted
+++ resolved
@@ -98,12 +98,8 @@
 };
 
 struct gpt_params {
-<<<<<<< HEAD
     enum llama_example curr_ex    = LLAMA_EXAMPLE_COMMON;
-    uint32_t seed                 = LLAMA_DEFAULT_SEED; // RNG seed
-
-=======
->>>>>>> df270ef7
+
     int32_t n_predict             =    -1; // new tokens to predict
     int32_t n_ctx                 =     0; // context size
     int32_t n_batch               =  2048; // logical batch size for prompt processing (must be >=32 to use BLAS)
