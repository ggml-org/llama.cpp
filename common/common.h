// Various helper functions and utilities

#pragma once

#include "llama-cpp.h"

<<<<<<< HEAD
#include <functional>
#include <queue>
#include <optional>
=======
>>>>>>> 0e74c9da
#include <string>
#include <vector>
#include <sstream>
#include <unordered_map>

#ifdef _WIN32
#define DIRECTORY_SEPARATOR '\\'
#else
#define DIRECTORY_SEPARATOR '/'
#endif // _WIN32

#define die(msg)          do { fputs("error: " msg "\n", stderr);                exit(1); } while (0)
#define die_fmt(fmt, ...) do { fprintf(stderr, "error: " fmt "\n", __VA_ARGS__); exit(1); } while (0)

#define print_build_info() do {                                                                     \
    fprintf(stderr, "%s: build = %d (%s)\n",      __func__, LLAMA_BUILD_NUMBER, LLAMA_COMMIT);      \
    fprintf(stderr, "%s: built with %s for %s\n", __func__, LLAMA_COMPILER, LLAMA_BUILD_TARGET);    \
} while(0)

#define DEFAULT_MODEL_PATH "models/7B/ggml-model-f16.gguf"

struct common_adapter_lora_info {
    std::string path;
    float scale;

    struct llama_adapter_lora * ptr;
};

using llama_tokens = std::vector<llama_token>;

// build info
extern int LLAMA_BUILD_NUMBER;
extern const char * LLAMA_COMMIT;
extern const char * LLAMA_COMPILER;
extern const char * LLAMA_BUILD_TARGET;

struct common_control_vector_load_info;

//
// CPU utils
//

struct cpu_params {
    int      n_threads                   = -1;
    bool     cpumask[GGML_MAX_N_THREADS] = {false}; // CPU affinity mask.
    bool     mask_valid                  = false;   // Default: any CPU
    enum ggml_sched_priority  priority   = GGML_SCHED_PRIO_NORMAL;  // Scheduling prio : (0 - normal, 1 - medium, 2 - high, 3 - realtime)
    bool     strict_cpu                  = false;   // Use strict CPU placement
    uint32_t poll                        = 50;      // Polling (busywait) level (0 - no polling, 100 - mostly polling)
};

int32_t cpu_get_num_physical_cores();
int32_t cpu_get_num_math();

//
// Common params
//

enum llama_example {
    LLAMA_EXAMPLE_COMMON,
    LLAMA_EXAMPLE_SPECULATIVE,
    LLAMA_EXAMPLE_MAIN,
    LLAMA_EXAMPLE_INFILL,
    LLAMA_EXAMPLE_EMBEDDING,
    LLAMA_EXAMPLE_PERPLEXITY,
    LLAMA_EXAMPLE_RETRIEVAL,
    LLAMA_EXAMPLE_PASSKEY,
    LLAMA_EXAMPLE_IMATRIX,
    LLAMA_EXAMPLE_BENCH,
    LLAMA_EXAMPLE_SERVER,
    LLAMA_EXAMPLE_CVECTOR_GENERATOR,
    LLAMA_EXAMPLE_EXPORT_LORA,
    LLAMA_EXAMPLE_LLAVA,
    LLAMA_EXAMPLE_LOOKUP,
    LLAMA_EXAMPLE_PARALLEL,
    LLAMA_EXAMPLE_TTS,

    LLAMA_EXAMPLE_COUNT,
};

enum common_sampler_type {
    COMMON_SAMPLER_TYPE_NONE        = 0,
    COMMON_SAMPLER_TYPE_DRY         = 1,
    COMMON_SAMPLER_TYPE_TOP_K       = 2,
    COMMON_SAMPLER_TYPE_TOP_P       = 3,
    COMMON_SAMPLER_TYPE_MIN_P       = 4,
  //COMMON_SAMPLER_TYPE_TFS_Z       = 5,
    COMMON_SAMPLER_TYPE_TYPICAL_P   = 6,
    COMMON_SAMPLER_TYPE_TEMPERATURE = 7,
    COMMON_SAMPLER_TYPE_XTC         = 8,
    COMMON_SAMPLER_TYPE_INFILL      = 9,
    COMMON_SAMPLER_TYPE_PENALTIES   = 10,
};

// dimensionality reduction methods, used by cvector-generator
enum dimre_method {
    DIMRE_METHOD_PCA,
    DIMRE_METHOD_MEAN,
};

enum common_conversation_mode {
    COMMON_CONVERSATION_MODE_DISABLED = 0,
    COMMON_CONVERSATION_MODE_ENABLED  = 1,
    COMMON_CONVERSATION_MODE_AUTO     = 2,
};

// sampling parameters
struct common_params_sampling {
    uint32_t seed = LLAMA_DEFAULT_SEED; // the seed used to initialize llama_sampler

    int32_t n_prev             = 64;    // number of previous tokens to remember
    int32_t n_probs            = 0;     // if greater than 0, output the probabilities of top n_probs tokens.
    int32_t min_keep           = 0;     // 0 = disabled, otherwise samplers should return at least min_keep tokens
    int32_t top_k              = 40;    // <= 0 to use vocab size
    float   top_p              = 0.95f; // 1.0 = disabled
    float   min_p              = 0.05f; // 0.0 = disabled
    float   xtc_probability    = 0.00f; // 0.0 = disabled
    float   xtc_threshold      = 0.10f; // > 0.5 disables XTC
    float   typ_p              = 1.00f; // typical_p, 1.0 = disabled
    float   temp               = 0.80f; // <= 0.0 to sample greedily, 0.0 to not output probabilities
    float   dynatemp_range     = 0.00f; // 0.0 = disabled
    float   dynatemp_exponent  = 1.00f; // controls how entropy maps to temperature in dynamic temperature sampler
    int32_t penalty_last_n     = 64;    // last n tokens to penalize (0 = disable penalty, -1 = context size)
    float   penalty_repeat     = 1.00f; // 1.0 = disabled
    float   penalty_freq       = 0.00f; // 0.0 = disabled
    float   penalty_present    = 0.00f; // 0.0 = disabled
    float   dry_multiplier     = 0.0f;  // 0.0 = disabled;      DRY repetition penalty for tokens extending repetition:
    float   dry_base           = 1.75f; // 0.0 = disabled;      multiplier * base ^ (length of sequence before token - allowed length)
    int32_t dry_allowed_length = 2;     // tokens extending repetitions beyond this receive penalty
    int32_t dry_penalty_last_n = -1;    // how many tokens to scan for repetitions (0 = disable penalty, -1 = context size)
    int32_t mirostat           = 0;     // 0 = disabled, 1 = mirostat, 2 = mirostat 2.0
    float   mirostat_tau       = 5.00f; // target entropy
    float   mirostat_eta       = 0.10f; // learning rate
    bool    ignore_eos         = false;
    bool    no_perf            = false; // disable performance metrics
    bool    timing_per_token   = false;

    std::vector<std::string> dry_sequence_breakers = {"\n", ":", "\"", "*"};     // default sequence breakers for DRY


    std::vector<enum common_sampler_type> samplers = {
        COMMON_SAMPLER_TYPE_PENALTIES,
        COMMON_SAMPLER_TYPE_DRY,
        COMMON_SAMPLER_TYPE_TOP_K,
        COMMON_SAMPLER_TYPE_TYPICAL_P,
        COMMON_SAMPLER_TYPE_TOP_P,
        COMMON_SAMPLER_TYPE_MIN_P,
        COMMON_SAMPLER_TYPE_XTC,
        COMMON_SAMPLER_TYPE_TEMPERATURE,
    };

    std::string grammar; // optional BNF-like grammar to constrain sampling
    std::vector<std::string> grammar_trigger_words; // optional trigger words to enable grammar

    std::vector<llama_logit_bias> logit_bias; // logit biases to apply

    // print the parameters into a string
    std::string print() const;
};

struct common_params_speculative {
    std::vector<ggml_backend_dev_t> devices; // devices to use for offloading

    int32_t n_ctx        =     0; // draft context size
    int32_t n_max        =    16; // maximum number of tokens to draft during speculative decoding
    int32_t n_min        =     5; // minimum number of draft tokens to use for speculative decoding
    int32_t n_gpu_layers =    -1; // number of layers to store in VRAM for the draft model (-1 - use default)
    float   p_split      =  0.1f; // speculative decoding split probability
    float   p_min        =  0.9f; // minimum speculative decoding probability (greedy)

    struct cpu_params cpuparams;
    struct cpu_params cpuparams_batch;

    std::string model = ""; // draft model for speculative decoding                          // NOLINT
};

struct common_params_vocoder {
    std::string hf_repo = ""; // HF repo                                                     // NOLINT
    std::string hf_file = ""; // HF file                                                     // NOLINT

    std::string model     = ""; // model path                                                // NOLINT
    std::string model_url = ""; // model url to download                                     // NOLINT
};

struct common_params {
    int32_t n_predict             =    -1; // new tokens to predict
    int32_t n_ctx                 =  4096; // context size
    int32_t n_batch               =  2048; // logical batch size for prompt processing (must be >=32 to use BLAS)
    int32_t n_ubatch              =   512; // physical batch size for prompt processing (must be >=32 to use BLAS)
    int32_t n_keep                =     0; // number of tokens to keep from initial prompt
    int32_t n_chunks              =    -1; // max number of chunks to process (-1 = unlimited)
    int32_t n_parallel            =     1; // number of parallel sequences to decode
    int32_t n_sequences           =     1; // number of sequences to decode
    int32_t grp_attn_n            =     1; // group-attention factor
    int32_t grp_attn_w            =   512; // group-attention width
    int32_t n_print               =    -1; // print token count every n tokens (-1 = disabled)
    float   rope_freq_base        =  0.0f; // RoPE base frequency
    float   rope_freq_scale       =  0.0f; // RoPE frequency scaling factor
    float   yarn_ext_factor       = -1.0f; // YaRN extrapolation mix factor
    float   yarn_attn_factor      =  1.0f; // YaRN magnitude scaling factor
    float   yarn_beta_fast        = 32.0f; // YaRN low correction dim
    float   yarn_beta_slow        =  1.0f; // YaRN high correction dim
    int32_t yarn_orig_ctx         =     0; // YaRN original context length
    float   defrag_thold          =  0.1f; // KV cache defragmentation threshold

    // offload params
    std::vector<ggml_backend_dev_t> devices; // devices to use for offloading

    int32_t n_gpu_layers      = -1;  // number of layers to store in VRAM (-1 - use default)
    int32_t main_gpu          = 0;   // the GPU that is used for scratch and small tensors
    float   tensor_split[128] = {0}; // how split tensors should be distributed across GPUs

    enum llama_split_mode split_mode = LLAMA_SPLIT_MODE_LAYER; // how to split the model across GPUs

    struct cpu_params cpuparams;
    struct cpu_params cpuparams_batch;

    ggml_backend_sched_eval_callback cb_eval = nullptr;
    void * cb_eval_user_data                 = nullptr;

    ggml_numa_strategy numa = GGML_NUMA_STRATEGY_DISABLED;

    enum llama_rope_scaling_type rope_scaling_type = LLAMA_ROPE_SCALING_TYPE_UNSPECIFIED;
    enum llama_pooling_type      pooling_type      = LLAMA_POOLING_TYPE_UNSPECIFIED; // pooling type for embeddings
    enum llama_attention_type    attention_type    = LLAMA_ATTENTION_TYPE_UNSPECIFIED; // attention type for embeddings

    struct common_params_sampling    sampling;
    struct common_params_speculative speculative;
    struct common_params_vocoder     vocoder;

    std::string model                = ""; // model path                                                    // NOLINT
    std::string model_alias          = ""; // model alias                                                   // NOLINT
    std::string model_url            = ""; // model url to download                                         // NOLINT
    std::string hf_token             = ""; // HF token                                                      // NOLINT
    std::string hf_repo              = ""; // HF repo                                                       // NOLINT
    std::string hf_file              = ""; // HF file                                                       // NOLINT
    std::string prompt               = "";                                                                  // NOLINT
    std::string prompt_file          = ""; // store the external prompt file name                           // NOLINT
    std::string path_prompt_cache    = ""; // path to file for saving/loading prompt eval state             // NOLINT
    std::string input_prefix         = ""; // string to prefix user inputs with                             // NOLINT
    std::string input_suffix         = ""; // string to suffix user inputs with                             // NOLINT
    std::string lookup_cache_static  = ""; // path of static ngram cache file for lookup decoding           // NOLINT
    std::string lookup_cache_dynamic = ""; // path of dynamic ngram cache file for lookup decoding          // NOLINT
    std::string logits_file          = ""; // file for saving *all* logits                                  // NOLINT

    std::vector<std::string> in_files;   // all input files
    std::vector<std::string> antiprompt; // strings upon which more user input is prompted (a.k.a. reverse prompts)
    std::vector<llama_model_kv_override> kv_overrides;

    bool lora_init_without_apply = false; // only load lora to memory, but do not apply it to ctx (user can manually apply lora later using llama_adapter_lora_apply)
    std::vector<common_adapter_lora_info> lora_adapters; // lora adapter path with user defined scale

    std::vector<common_control_vector_load_info> control_vectors; // control vector with user defined scale

    int32_t verbosity                  = 0;
    int32_t control_vector_layer_start = -1; // layer range for control vector
    int32_t control_vector_layer_end   = -1; // layer range for control vector

    int32_t ppl_stride      = 0;     // stride for perplexity calculations. If left at 0, the pre-existing approach will be used.
    int32_t ppl_output_type = 0;     // = 0 -> ppl output is as usual, = 1 -> ppl output is num_tokens, ppl, one per line
                                     //                                       (which is more convenient to use for plotting)
                                     //
    bool   hellaswag        = false; // compute HellaSwag score over random tasks from datafile supplied in prompt
    size_t hellaswag_tasks  = 400;   // number of tasks to use when computing the HellaSwag score

    bool   winogrande       = false; // compute Winogrande score over random tasks from datafile supplied in prompt
    size_t winogrande_tasks = 0;     // number of tasks to use when computing the Winogrande score. If 0, all tasks will be computed

    bool   multiple_choice  = false;  // compute TruthfulQA score over random tasks from datafile supplied in prompt
    size_t multiple_choice_tasks = 0; // number of tasks to use when computing the TruthfulQA score. If 0, all tasks will be computed

    bool   kl_divergence    = false; // compute KL divergence

    bool usage             = false; // print usage
    bool use_color         = false; // use color to distinguish generations and inputs
    bool special           = false; // enable special token output
    bool interactive       = false; // interactive mode
    bool interactive_first = false; // wait for user input immediately
    bool prompt_cache_all  = false; // save user input and generations to prompt cache
    bool prompt_cache_ro   = false; // open the prompt cache read-only and do not update it

    bool escape            = true;  // escape "\n", "\r", "\t", "\'", "\"", and "\\"
    bool multiline_input   = false; // reverse the usage of `\`
    bool simple_io         = false; // improves compatibility with subprocesses and limited consoles
    bool cont_batching     = true;  // insert new sequences for decoding on-the-fly
    bool flash_attn        = false; // flash attention
    bool no_perf           = false; // disable performance metrics
    bool ctx_shift         = true;  // context shift on inifinite text generation

    bool input_prefix_bos  = false; // prefix BOS to user inputs, preceding input_prefix
    bool logits_all        = false; // return logits for all tokens in the batch
    bool use_mmap          = true;  // use mmap for faster loads
    bool use_mlock         = false; // use mlock to keep model in memory
    bool verbose_prompt    = false; // print prompt tokens before generation
    bool display_prompt    = true;  // print prompt before generation
    bool dump_kv_cache     = false; // dump the KV cache contents for debugging purposes
    bool no_kv_offload     = false; // disable KV offloading
    bool warmup            = true;  // warmup run
    bool check_tensors     = false; // validate tensor data

    ggml_type cache_type_k = GGML_TYPE_F16; // KV cache data type for the K
    ggml_type cache_type_v = GGML_TYPE_F16; // KV cache data type for the V

    common_conversation_mode conversation_mode = COMMON_CONVERSATION_MODE_AUTO;

    // multimodal models (see examples/llava)
    std::string mmproj = "";        // path to multimodal projector                                         // NOLINT
    std::vector<std::string> image; // path to image file(s)

    // embedding
    bool embedding         = false; // get only sentence embedding
    int32_t embd_normalize = 2;     // normalisation for embeddings (-1=none, 0=max absolute int16, 1=taxicab, 2=euclidean, >2=p-norm)
    std::string embd_out   = "";    // empty = default, "array" = [[],[]...], "json" = openai style, "json+" = same "json" + cosine similarity matrix
    std::string embd_sep   = "\n";  // separator of embeddings
    bool reranking         = false; // enable reranking support on server

    // server params
    int32_t port           = 8080;         // server listens on this network port
    int32_t timeout_read   = 600;          // http read timeout in seconds
    int32_t timeout_write  = timeout_read; // http write timeout in seconds
    int32_t n_threads_http = -1;           // number of threads to process HTTP requests (TODO: support threadpool)
    int32_t n_cache_reuse  = 0;            // min chunk size to reuse from the cache via KV shifting

    std::string hostname      = "127.0.0.1";
    std::string public_path   = "";                                                                         // NOLINT
    std::string chat_template = "";                                                                         // NOLINT
    bool use_jinja = false;                                                                                 // NOLINT
    bool enable_chat_template = true;

    std::vector<std::string> api_keys;

    std::string ssl_file_key  = "";                                                                         // NOLINT
    std::string ssl_file_cert = "";                                                                         // NOLINT

    // "advanced" endpoints are disabled by default for better security
    bool webui            = true;
    bool endpoint_slots   = false;
    bool endpoint_props   = false; // only control POST requests, not GET
    bool endpoint_metrics = false;

    bool log_json = false;

    std::string slot_save_path;

    float slot_prompt_similarity = 0.5f;

    // batched-bench params
    bool is_pp_shared = false;

    std::vector<int32_t> n_pp;
    std::vector<int32_t> n_tg;
    std::vector<int32_t> n_pl;

    // retrieval params
    std::vector<std::string> context_files; // context files to embed

    int32_t chunk_size = 64; // chunk size for context embedding

    std::string chunk_separator = "\n"; // chunk separator for context embedding

    // passkey params
    int32_t n_junk = 250; // number of times to repeat the junk text
    int32_t i_pos  = -1;  // position of the passkey in the junk text

    // imatrix params
    std::string out_file = "imatrix.dat"; // save the resulting imatrix to this file

    int32_t n_out_freq  = 10; // output the imatrix every n_out_freq iterations
    int32_t n_save_freq =  0; // save the imatrix every n_save_freq iterations
    int32_t i_chunk     =  0; // start processing from this chunk

    bool process_output = false; // collect data for the output tensor
    bool compute_ppl    = true;  // whether to compute perplexity

    // cvector-generator params
    int n_pca_batch = 100;
    int n_pca_iterations = 1000;
    dimre_method cvector_dimre_method = DIMRE_METHOD_PCA;
    std::string cvector_outfile       = "control_vector.gguf";
    std::string cvector_positive_file = "examples/cvector-generator/positive.txt";
    std::string cvector_negative_file = "examples/cvector-generator/negative.txt";

    bool spm_infill = false; // suffix/prefix/middle pattern for infill

    std::string lora_outfile = "ggml-lora-merged-f16.gguf";

    // batched-bench params
    bool batched_bench_output_jsonl = false;
};

// call once at the start of a program if it uses libcommon
// initializes the logging system and prints info about the build
void common_init();

std::string common_params_get_system_info(const common_params & params);

bool parse_cpu_range(const std::string & range, bool(&boolmask)[GGML_MAX_N_THREADS]);
bool parse_cpu_mask(const std::string & mask, bool(&boolmask)[GGML_MAX_N_THREADS]);
void postprocess_cpu_params(cpu_params & cpuparams, const cpu_params * role_model = nullptr);
bool set_process_priority(enum ggml_sched_priority prio);

//
// String utils
//

#ifdef __GNUC__
#ifdef __MINGW32__
#define LLAMA_COMMON_ATTRIBUTE_FORMAT(...) __attribute__((format(gnu_printf, __VA_ARGS__)))
#else
#define LLAMA_COMMON_ATTRIBUTE_FORMAT(...) __attribute__((format(printf, __VA_ARGS__)))
#endif
#else
#define LLAMA_COMMON_ATTRIBUTE_FORMAT(...)
#endif

LLAMA_COMMON_ATTRIBUTE_FORMAT(1, 2)
std::string string_format(const char * fmt, ...);

std::string string_strip(const std::string & str);
std::string string_get_sortable_timestamp();

void string_replace_all(std::string & s, const std::string & search, const std::string & replace);

template<class T>
static std::vector<T> string_split(const std::string & str, char delim) {
    static_assert(!std::is_same<T, std::string>::value, "Please use the specialized version for std::string");
    std::vector<T> values;
    std::istringstream str_stream(str);
    std::string token;
    while (std::getline(str_stream, token, delim)) {
        T value;
        std::istringstream token_stream(token);
        token_stream >> value;
        values.push_back(value);
    }
    return values;
}

template<>
std::vector<std::string> string_split<std::string>(const std::string & input, char separator)
{
    std::vector<std::string> parts;
    size_t begin_pos = 0;
    size_t separator_pos = input.find(separator);
    while (separator_pos != std::string::npos) {
        std::string part = input.substr(begin_pos, separator_pos - begin_pos);
        parts.emplace_back(part);
        begin_pos = separator_pos + 1;
        separator_pos = input.find(separator, begin_pos);
    }
    parts.emplace_back(input.substr(begin_pos, separator_pos - begin_pos));
    return parts;
}

static bool string_starts_with(const std::string & str,
                               const std::string & prefix) {  // While we wait for C++20's std::string::starts_with...
    return str.rfind(prefix, 0) == 0;
}

static bool string_ends_with(const std::string & str,
                               const std::string & suffix) {  // While we wait for C++20's std::string::ends_with...
    return str.size() >= suffix.size() && str.compare(str.size()-suffix.size(), suffix.size(), suffix) == 0;
}

bool string_parse_kv_override(const char * data, std::vector<llama_model_kv_override> & overrides);
void string_process_escapes(std::string & input);

std::string string_from(bool value);
std::string string_from(const std::vector<int> & values);
std::string string_from(const struct llama_context * ctx, const std::vector<llama_token> & tokens);
std::string string_from(const struct llama_context * ctx, const struct llama_batch & batch);

//
// Filesystem utils
//

bool fs_validate_filename(const std::string & filename);
bool fs_create_directory_with_parents(const std::string & path);
std::vector<std::string> fs_list_files(const std::string & path, const std::string & ext);

std::string fs_get_cache_directory();
std::string fs_get_cache_file(const std::string & filename);

//
// Model utils
//

// note: defines object's lifetime
struct common_init_result {
    llama_model_ptr   model;
    llama_context_ptr context;

    std::vector<llama_adapter_lora_ptr> lora;
};

struct common_init_result     common_init_from_params(common_params & params);

struct llama_model_params     common_model_params_to_llama  (      common_params & params);
struct llama_context_params   common_context_params_to_llama(const common_params & params);
struct ggml_threadpool_params ggml_threadpool_params_from_cpu_params(const cpu_params & params);

struct llama_model * common_load_model_from_url(
    const std::string & model_url,
    const std::string & local_path,
    const std::string & hf_token,
    const struct llama_model_params & params);
struct llama_model * common_load_model_from_hf(
    const std::string & repo,
    const std::string & remote_path,
    const std::string & local_path,
    const std::string & hf_token,
    const struct llama_model_params & params);
std::pair<std::string, std::string> common_get_hf_file(
    const std::string & hf_repo_with_tag,
    const std::string & hf_token);

// clear LoRA adapters from context, then apply new list of adapters
void common_set_adapter_lora(struct llama_context * ctx, std::vector<common_adapter_lora_info> & lora);

//
// Batch utils
//

void common_batch_clear(struct llama_batch & batch);

void common_batch_add(
                 struct llama_batch & batch,
                        llama_token   id,
                          llama_pos   pos,
    const std::vector<llama_seq_id> & seq_ids,
                               bool   logits);

//
// Token utils
//

// longest common prefix
size_t common_lcp(const llama_tokens & a, const llama_tokens & b);

// longet common subsequence
size_t common_lcs(const llama_tokens & a, const llama_tokens & b);

//
// Vocab utils
//

// tokenizes a string into a vector of tokens
// should work similar to Python's `tokenizer.encode`
std::vector<llama_token> common_tokenize(
  const struct llama_context * ctx,
           const std::string & text,
                        bool   add_special,
                        bool   parse_special = false);

std::vector<llama_token> common_tokenize(
    const struct llama_vocab * vocab,
           const std::string & text,
                        bool   add_special,
                        bool   parse_special = false);

// tokenizes a token into a piece, optionally renders special/control tokens
// should work similar to Python's `tokenizer.id_to_piece`
std::string common_token_to_piece(
        const struct llama_context * ctx,
                       llama_token   token,
                       bool          special = true);

std::string common_token_to_piece(
          const struct llama_vocab * vocab,
                       llama_token   token,
                       bool          special = true);

// detokenizes a vector of tokens into a string
// should work similar to Python's `tokenizer.decode`
// optionally renders special/control tokens
std::string common_detokenize(
            const struct llama_context * ctx,
        const std::vector<llama_token> & tokens,
                                  bool   special = true);

std::string common_detokenize(
              const struct llama_vocab * vocab,
        const std::vector<llama_token> & tokens,
                                  bool   special = true);

//
// Chat template utils
//

// same with llama_chat_message, but uses std::string
struct common_chat_msg {
    std::string role;
    std::string content;
};

// Check if the template supplied via "--chat-template" is supported or not. Returns true if it's valid
bool common_chat_verify_template(const std::string & tmpl, bool use_jinja);

namespace minja {
    class chat_template;
}

typedef minja::chat_template llama_chat_template;

struct llama_chat_templates {
    bool has_explicit_template; // Model had builtin template or template overridde was specified.
    std::unique_ptr<llama_chat_template> default_template; // always set (defaults to chatml)
    std::unique_ptr<llama_chat_template> tool_use_template;
};

// CPP wrapper for llama_chat_apply_template
// If the built-in template is not supported, we default to chatml
// If the custom "tmpl" is not supported, we throw an error
std::string common_chat_apply_template(
        const llama_chat_template & tmpl,
        const std::vector<common_chat_msg> & chat,
        bool add_ass,
        bool use_jinja);

// Format single message, while taking into account the position of that message in chat history
std::string common_chat_format_single(
        const llama_chat_template & tmpl,
        const std::vector<common_chat_msg> & past_msg,
        const common_chat_msg & new_msg,
        bool add_ass,
        bool use_jinja);

// Returns an example of formatted chat
std::string common_chat_format_example(
    const llama_chat_template & tmpl, bool use_jinja);

llama_chat_templates llama_chat_templates_from_model(const struct llama_model * model, const std::string & chat_template_override);

llama_chat_template llama_chat_template_from_model(
        const struct llama_model * model,
        const std::string & chat_template_override = "",
        bool prefer_tool_use = false);

//
// KV cache utils
//

// Dump the KV cache view with the number of sequences per cell.
void common_kv_cache_dump_view(const llama_kv_cache_view & view, int row_size = 80);

// Dump the KV cache view showing individual sequences in each cell (long output).
void common_kv_cache_dump_view_seqs(const llama_kv_cache_view & view, int row_size = 40);

//
// Embedding utils
//

// TODO: repace embd_norm with an enum
void common_embd_normalize(const float * inp, float * out, int n, int embd_norm);

float common_embd_similarity_cos(const float * embd1, const float * embd2, int n);

//
// Control vector utils
//

struct common_control_vector_data {
    int n_embd;

    // stores data for layers [1, n_layer] where n_layer = data.size() / n_embd
    std::vector<float> data;
};

struct common_control_vector_load_info {
    float strength;

    std::string fname;
};

// Load control vectors, scale each by strength, and add them together.
// On error, returns {-1, empty}
common_control_vector_data common_control_vector_load(const std::vector<common_control_vector_load_info> & load_infos);

//
// Antiprompt utils
//

class llama_antiprompts {
  public:

    struct llama_antiprompt {
        std::string value;
        bool is_grammar_trigger;
    };

    std::vector<std::string> stop_words;
    std::vector<std::string> grammar_triggers;

private:
    // The Aho–Corasick algorithm allows efficient string matching with multiple patterns.
    // See https://en.wikipedia.org/wiki/Aho%E2%80%93Corasick_algorithm
    struct TrieNode {
        std::unordered_map<char, TrieNode*> children;
        TrieNode* fail = nullptr;
        int output = -1;
        size_t depth = 0;

        ~TrieNode() {
            clear();
        }

        void clear() {
            for (auto & pair : children) {
                delete pair.second;
            }
            children.clear();
            fail = nullptr;
            output = -1;
            depth = 0;
        }
    };

    TrieNode root;
    std::vector<llama_antiprompt> antiprompts;
    std::unordered_map<llama_token, size_t> stop_tokens; // Single token antiprompts (and their index in antiprompts), if any.

    void build_trie() {
        // root = std::unique_ptr<TrieNode>(new TrieNode());
        for (size_t i = 0; i < antiprompts.size(); ++i) {
            TrieNode* node = &root;
            const auto & pattern = antiprompts[i].value;
            for (size_t j = 0; j < pattern.length(); ++j) {
                char c = pattern[j];
                auto it = node->children.find(c);
                if (it != node->children.end()) {
                    node = it->second;
                } else {
                    node = node->children[c] = new TrieNode();
                }
                if (node->depth == 0) {
                    node->depth = j + 1;
                }
            }
            node->output = i;
        }
    }

    void build_failure_and_dict_links() {
        std::queue<TrieNode*> q;
        for (auto& child : root.children) {
            child.second->fail = &root;
            q.push(child.second);
        }

        while (!q.empty()) {
            auto node = q.front();
            q.pop();

            for (auto & pair : node->children) {
                auto & c = pair.first;
                auto & child = pair.second;
                auto f = node->fail;

                while (f != &root && f->children.find(c) == f->children.end()) {
                    f = f->fail;
                }

                child->fail = (f == &root && f->children.find(c) == f->children.end())
                                   ? &root : f->children[c];

                if (child->fail->output != -1) {
                    child->output = child->fail->output;
                }

                q.push(child);
            }
        }
    }

  public:

    bool empty() const {
        return antiprompts.empty() && stop_tokens.empty();
    }
    void clear() {
        root.clear();
        antiprompts.clear();
        stop_tokens.clear();
    }

    void build(const llama_context * ctx, const std::vector<std::string> & stop_words, const std::vector<std::string> & grammar_triggers) {
        build(
            [&](const std::string & text) {
                return common_tokenize(ctx, text, /* special= */ true);
            },
            stop_words,
            grammar_triggers
        );
    }

    void build(const std::function<std::vector<llama_token>(const std::string &)> & tokenizer, const std::vector<std::string> & stop_words, const std::vector<std::string> & grammar_triggers) {
        clear();
        this->stop_words = stop_words;
        this->grammar_triggers = grammar_triggers;

        for (const std::string & stop_word : stop_words) {
            antiprompts.push_back({stop_word, /* is_grammar_trigger= */ false});
        }
        for (const std::string & trigger : grammar_triggers) {
            antiprompts.push_back({trigger, /* is_grammar_trigger= */ true});
        }

        for (size_t i = 0, n = antiprompts.size(); i < n; i++) {
            const auto & antiprompt = antiprompts[i];
            std::vector<llama_token> tokens = tokenizer(antiprompt.value);
            if (tokens.size() == 1) {
                stop_tokens[tokens[0]] = i;
            }
        }

        build_trie();
        build_failure_and_dict_links();
    }

    struct MatchResult {
        size_t pos;
        std::string pattern;
        bool is_partial;
        size_t matchLength;
        bool is_grammar_trigger;

        bool operator==(const MatchResult & other) const {
            return pos == other.pos && pattern == other.pattern && is_partial == other.is_partial && matchLength == other.matchLength && is_grammar_trigger == other.is_grammar_trigger;
        }
        operator std::string() const {
            return "{pos=" + std::to_string(pos) + ", pattern=" + pattern + ", is_partial=" + std::to_string(is_partial) + ", matchLength=" + std::to_string(matchLength) + ", is_grammar_trigger=" + std::to_string(is_grammar_trigger) + "}";
        }
    };

    MatchResult findSingleTokenMatch(llama_token token) const {
        auto it = stop_tokens.find(token);
        if (it != stop_tokens.end()) {
            const auto & antiprompt = antiprompts[it->second];
            return {0, antiprompt.value, false, antiprompt.value.length(), antiprompt.is_grammar_trigger};
        }
        return {std::string::npos, "", false, 0, false};
    }

    MatchResult findFirstMatch(const std::string& text, size_t offset = 0) {
        TrieNode* current = &root;
        MatchResult partialMatch{std::string::npos, "", true, 0, false};
        auto text_length = text.length();

        for (size_t i = offset; i < text_length; ++i) {
            char c = text[i];
            while (current != &root && current->children.find(c) == current->children.end()) {
                current = current->fail;
            }
            auto it = current->children.find(c);
            if (it != current->children.end()) {
                current = it->second;
            }
            if (current->output != -1) {
                const auto & antiprompt = antiprompts[current->output];
                return {
                    i - antiprompt.value.length() + 1,
                    antiprompt.value,
                    false,
                    antiprompt.value.length(),
                    antiprompt.is_grammar_trigger,
                };
            }
            // Update partial match if we're at a deeper node
            if (current->depth > partialMatch.matchLength) {
                partialMatch.pos = i - current->depth + 1;
                partialMatch.pattern = "";  // We don't know which pattern it partially matches
                partialMatch.matchLength = current->depth;
                partialMatch.is_grammar_trigger = false;
            }
        }

        // If we've found a partial match and haven't returned a full match, return the partial match
        if (partialMatch.pos != std::string::npos) {
            if (partialMatch.pos + partialMatch.matchLength == text_length) {
                return partialMatch;
            }
        }

        return {std::string::npos, "", false, 0, false};
    }
};

//
// Split utils
//

namespace {

const char * const LLM_KV_SPLIT_NO            = "split.no";
const char * const LLM_KV_SPLIT_COUNT         = "split.count";
const char * const LLM_KV_SPLIT_TENSORS_COUNT = "split.tensors.count";

}<|MERGE_RESOLUTION|>--- conflicted
+++ resolved
@@ -4,12 +4,6 @@
 
 #include "llama-cpp.h"
 
-<<<<<<< HEAD
-#include <functional>
-#include <queue>
-#include <optional>
-=======
->>>>>>> 0e74c9da
 #include <string>
 #include <vector>
 #include <sstream>
