// Various helper functions and utilities

#pragma once

#include "llama-cpp.h"

#include <set>
#include <string>
#include <vector>
#include <sstream>

#ifdef _WIN32
#define DIRECTORY_SEPARATOR '\\'
#else
#define DIRECTORY_SEPARATOR '/'
#endif // _WIN32

#define die(msg)          do { fputs("error: " msg "\n", stderr);                exit(1); } while (0)
#define die_fmt(fmt, ...) do { fprintf(stderr, "error: " fmt "\n", __VA_ARGS__); exit(1); } while (0)

#define print_build_info() do {                                                                     \
    fprintf(stderr, "%s: build = %d (%s)\n",      __func__, LLAMA_BUILD_NUMBER, LLAMA_COMMIT);      \
    fprintf(stderr, "%s: built with %s for %s\n", __func__, LLAMA_COMPILER, LLAMA_BUILD_TARGET);    \
} while(0)

#define DEFAULT_MODEL_PATH "models/7B/ggml-model-f16.gguf"

struct common_adapter_lora_info {
    std::string path;
    float scale;

    struct llama_adapter_lora * ptr;
};

using llama_tokens = std::vector<llama_token>;

// build info
extern int LLAMA_BUILD_NUMBER;
extern const char * LLAMA_COMMIT;
extern const char * LLAMA_COMPILER;
extern const char * LLAMA_BUILD_TARGET;

struct common_control_vector_load_info;

//
// CPU utils
//

struct cpu_params {
    int      n_threads                   = -1;
    bool     cpumask[GGML_MAX_N_THREADS] = {false}; // CPU affinity mask.
    bool     mask_valid                  = false;   // Default: any CPU
    enum ggml_sched_priority  priority   = GGML_SCHED_PRIO_NORMAL;  // Scheduling prio : (0 - normal, 1 - medium, 2 - high, 3 - realtime)
    bool     strict_cpu                  = false;   // Use strict CPU placement
    uint32_t poll                        = 50;      // Polling (busywait) level (0 - no polling, 100 - mostly polling)
};

int32_t cpu_get_num_physical_cores();
int32_t cpu_get_num_math();

//
// Common params
//

enum llama_example {
    LLAMA_EXAMPLE_COMMON,
    LLAMA_EXAMPLE_SPECULATIVE,
    LLAMA_EXAMPLE_MAIN,
    LLAMA_EXAMPLE_INFILL,
    LLAMA_EXAMPLE_EMBEDDING,
    LLAMA_EXAMPLE_PERPLEXITY,
    LLAMA_EXAMPLE_RETRIEVAL,
    LLAMA_EXAMPLE_PASSKEY,
    LLAMA_EXAMPLE_IMATRIX,
    LLAMA_EXAMPLE_BENCH,
    LLAMA_EXAMPLE_SERVER,
    LLAMA_EXAMPLE_CVECTOR_GENERATOR,
    LLAMA_EXAMPLE_EXPORT_LORA,
    LLAMA_EXAMPLE_LLAVA,
    LLAMA_EXAMPLE_LOOKUP,
    LLAMA_EXAMPLE_PARALLEL,
    LLAMA_EXAMPLE_TTS,

    LLAMA_EXAMPLE_COUNT,
};

enum common_sampler_type {
    COMMON_SAMPLER_TYPE_NONE        = 0,
    COMMON_SAMPLER_TYPE_DRY         = 1,
    COMMON_SAMPLER_TYPE_TOP_K       = 2,
    COMMON_SAMPLER_TYPE_TOP_P       = 3,
    COMMON_SAMPLER_TYPE_MIN_P       = 4,
  //COMMON_SAMPLER_TYPE_TFS_Z       = 5,
    COMMON_SAMPLER_TYPE_TYPICAL_P   = 6,
    COMMON_SAMPLER_TYPE_TEMPERATURE = 7,
    COMMON_SAMPLER_TYPE_XTC         = 8,
    COMMON_SAMPLER_TYPE_INFILL      = 9,
    COMMON_SAMPLER_TYPE_PENALTIES   = 10,
};

// dimensionality reduction methods, used by cvector-generator
enum dimre_method {
    DIMRE_METHOD_PCA,
    DIMRE_METHOD_MEAN,
};

enum common_conversation_mode {
    COMMON_CONVERSATION_MODE_DISABLED = 0,
    COMMON_CONVERSATION_MODE_ENABLED  = 1,
    COMMON_CONVERSATION_MODE_AUTO     = 2,
};

enum common_grammar_trigger_type {
    COMMON_GRAMMAR_TRIGGER_TYPE_TOKEN,
    COMMON_GRAMMAR_TRIGGER_TYPE_WORD,
    COMMON_GRAMMAR_TRIGGER_TYPE_PATTERN,
    COMMON_GRAMMAR_TRIGGER_TYPE_PATTERN_START,
};

struct common_grammar_trigger {
    common_grammar_trigger_type type;
    std::string value;
    llama_token token = LLAMA_TOKEN_NULL;
};

// sampling parameters
struct common_params_sampling {
    uint32_t seed = LLAMA_DEFAULT_SEED; // the seed used to initialize llama_sampler

    int32_t n_prev             = 64;    // number of previous tokens to remember
    int32_t n_probs            = 0;     // if greater than 0, output the probabilities of top n_probs tokens.
    int32_t min_keep           = 0;     // 0 = disabled, otherwise samplers should return at least min_keep tokens
    int32_t top_k              = 40;    // <= 0 to use vocab size
    float   top_p              = 0.95f; // 1.0 = disabled
    float   min_p              = 0.05f; // 0.0 = disabled
    float   xtc_probability    = 0.00f; // 0.0 = disabled
    float   xtc_threshold      = 0.10f; // > 0.5 disables XTC
    float   typ_p              = 1.00f; // typical_p, 1.0 = disabled
    float   temp               = 0.80f; // <= 0.0 to sample greedily, 0.0 to not output probabilities
    float   dynatemp_range     = 0.00f; // 0.0 = disabled
    float   dynatemp_exponent  = 1.00f; // controls how entropy maps to temperature in dynamic temperature sampler
    int32_t penalty_last_n     = 64;    // last n tokens to penalize (0 = disable penalty, -1 = context size)
    float   penalty_repeat     = 1.00f; // 1.0 = disabled
    float   penalty_freq       = 0.00f; // 0.0 = disabled
    float   penalty_present    = 0.00f; // 0.0 = disabled
    float   dry_multiplier     = 0.0f;  // 0.0 = disabled;      DRY repetition penalty for tokens extending repetition:
    float   dry_base           = 1.75f; // 0.0 = disabled;      multiplier * base ^ (length of sequence before token - allowed length)
    int32_t dry_allowed_length = 2;     // tokens extending repetitions beyond this receive penalty
    int32_t dry_penalty_last_n = -1;    // how many tokens to scan for repetitions (0 = disable penalty, -1 = context size)
    int32_t mirostat           = 0;     // 0 = disabled, 1 = mirostat, 2 = mirostat 2.0
    float   top_n_sigma        = -1.00f;// -1.0 = disabled
    float   mirostat_tau       = 5.00f; // target entropy
    float   mirostat_eta       = 0.10f; // learning rate
    bool    ignore_eos         = false;
    bool    no_perf            = false; // disable performance metrics
    bool    timing_per_token   = false;

    std::vector<std::string> dry_sequence_breakers = {"\n", ":", "\"", "*"};     // default sequence breakers for DRY


    std::vector<enum common_sampler_type> samplers = {
        COMMON_SAMPLER_TYPE_PENALTIES,
        COMMON_SAMPLER_TYPE_DRY,
        COMMON_SAMPLER_TYPE_TOP_K,
        COMMON_SAMPLER_TYPE_TYPICAL_P,
        COMMON_SAMPLER_TYPE_TOP_P,
        COMMON_SAMPLER_TYPE_MIN_P,
        COMMON_SAMPLER_TYPE_XTC,
        COMMON_SAMPLER_TYPE_TEMPERATURE,
    };

    std::string                         grammar; // optional BNF-like grammar to constrain sampling
    bool                                grammar_lazy = false;
    std::vector<common_grammar_trigger> grammar_triggers; // optional triggers (for lazy grammars)
    std::set<llama_token>               preserved_tokens;

    std::vector<llama_logit_bias> logit_bias; // logit biases to apply

    // print the parameters into a string
    std::string print() const;
};

struct common_params_model {
    std::string path    = ""; // model local path                                           // NOLINT
    std::string url     = ""; // model url to download                                      // NOLINT
    std::string hf_repo = ""; // HF repo                                                    // NOLINT
    std::string hf_file = ""; // HF file                                                    // NOLINT
};

struct common_params_speculative {
    std::vector<ggml_backend_dev_t> devices; // devices to use for offloading

    int32_t n_ctx        =     0; // draft context size
    int32_t n_max        =    16; // maximum number of tokens to draft during speculative decoding
    int32_t n_min        =     0; // minimum number of draft tokens to use for speculative decoding
    int32_t n_gpu_layers =    -1; // number of layers to store in VRAM for the draft model (-1 - use default)
    float   p_split      =  0.1f; // speculative decoding split probability
    float   p_min        = 0.75f; // minimum speculative decoding probability (greedy)

    struct cpu_params cpuparams;
    struct cpu_params cpuparams_batch;

    struct common_params_model model;
};

struct common_params_vocoder {
    struct common_params_model model;

    std::string speaker_file = ""; // speaker file path                                      // NOLINT

    bool use_guide_tokens = false; // enable guide tokens to improve TTS accuracy            // NOLINT
};

enum common_reasoning_format {
    COMMON_REASONING_FORMAT_NONE,
    COMMON_REASONING_FORMAT_DEEPSEEK, // Extract thinking tag contents and return as `message.reasoning_content`
};

struct common_params {
    int32_t n_predict             =    -1; // new tokens to predict
    int32_t n_ctx                 =  4096; // context size
    int32_t n_batch               =  2048; // logical batch size for prompt processing (must be >=32 to use BLAS)
    int32_t n_ubatch              =   512; // physical batch size for prompt processing (must be >=32 to use BLAS)
    int32_t n_keep                =     0; // number of tokens to keep from initial prompt
    int32_t n_chunks              =    -1; // max number of chunks to process (-1 = unlimited)
    int32_t n_parallel            =     1; // number of parallel sequences to decode
    int32_t n_sequences           =     1; // number of sequences to decode
    int32_t grp_attn_n            =     1; // group-attention factor
    int32_t grp_attn_w            =   512; // group-attention width
    int32_t n_print               =    -1; // print token count every n tokens (-1 = disabled)
    float   rope_freq_base        =  0.0f; // RoPE base frequency
    float   rope_freq_scale       =  0.0f; // RoPE frequency scaling factor
    float   yarn_ext_factor       = -1.0f; // YaRN extrapolation mix factor
    float   yarn_attn_factor      =  1.0f; // YaRN magnitude scaling factor
    float   yarn_beta_fast        = 32.0f; // YaRN low correction dim
    float   yarn_beta_slow        =  1.0f; // YaRN high correction dim
    int32_t yarn_orig_ctx         =     0; // YaRN original context length
    float   defrag_thold          =  0.1f; // KV cache defragmentation threshold

    // offload params
    std::vector<ggml_backend_dev_t> devices; // devices to use for offloading

    int32_t n_gpu_layers      = -1;  // number of layers to store in VRAM (-1 - use default)
    int32_t main_gpu          = 0;   // the GPU that is used for scratch and small tensors
    float   tensor_split[128] = {0}; // how split tensors should be distributed across GPUs

    enum llama_split_mode split_mode = LLAMA_SPLIT_MODE_LAYER; // how to split the model across GPUs

    struct cpu_params cpuparams;
    struct cpu_params cpuparams_batch;

    ggml_backend_sched_eval_callback cb_eval = nullptr;
    void * cb_eval_user_data                 = nullptr;

    ggml_numa_strategy numa = GGML_NUMA_STRATEGY_DISABLED;

    enum llama_rope_scaling_type rope_scaling_type = LLAMA_ROPE_SCALING_TYPE_UNSPECIFIED;
    enum llama_pooling_type      pooling_type      = LLAMA_POOLING_TYPE_UNSPECIFIED; // pooling type for embeddings
    enum llama_attention_type    attention_type    = LLAMA_ATTENTION_TYPE_UNSPECIFIED; // attention type for embeddings

    struct common_params_sampling    sampling;
    struct common_params_speculative speculative;
    struct common_params_vocoder     vocoder;

    struct common_params_model model;

    std::string model_alias          = ""; // model alias                                                   // NOLINT
    std::string hf_token             = ""; // HF token                                                      // NOLINT
    std::string prompt               = "";                                                                  // NOLINT
    std::string system_prompt        = "";                                                                  // NOLINT
    std::string prompt_file          = ""; // store the external prompt file name                           // NOLINT
    std::string path_prompt_cache    = ""; // path to file for saving/loading prompt eval state             // NOLINT
    std::string input_prefix         = ""; // string to prefix user inputs with                             // NOLINT
    std::string input_suffix         = ""; // string to suffix user inputs with                             // NOLINT
    std::string lookup_cache_static  = ""; // path of static ngram cache file for lookup decoding           // NOLINT
    std::string lookup_cache_dynamic = ""; // path of dynamic ngram cache file for lookup decoding          // NOLINT
    std::string logits_file          = ""; // file for saving *all* logits                                  // NOLINT

    std::vector<std::string> in_files;   // all input files
    std::vector<std::string> antiprompt; // strings upon which more user input is prompted (a.k.a. reverse prompts)
    std::vector<llama_model_kv_override> kv_overrides;
    std::vector<llama_model_tensor_buft_override> tensor_buft_overrides;

    bool lora_init_without_apply = false; // only load lora to memory, but do not apply it to ctx (user can manually apply lora later using llama_adapter_lora_apply)
    std::vector<common_adapter_lora_info> lora_adapters; // lora adapter path with user defined scale

    std::vector<common_control_vector_load_info> control_vectors; // control vector with user defined scale

    int32_t verbosity                  = 0;
    int32_t control_vector_layer_start = -1; // layer range for control vector
    int32_t control_vector_layer_end   = -1; // layer range for control vector

    int32_t ppl_stride      = 0;     // stride for perplexity calculations. If left at 0, the pre-existing approach will be used.
    int32_t ppl_output_type = 0;     // = 0 -> ppl output is as usual, = 1 -> ppl output is num_tokens, ppl, one per line
                                     //                                       (which is more convenient to use for plotting)
                                     //
    bool   hellaswag        = false; // compute HellaSwag score over random tasks from datafile supplied in prompt
    size_t hellaswag_tasks  = 400;   // number of tasks to use when computing the HellaSwag score

    bool   winogrande       = false; // compute Winogrande score over random tasks from datafile supplied in prompt
    size_t winogrande_tasks = 0;     // number of tasks to use when computing the Winogrande score. If 0, all tasks will be computed

    bool   multiple_choice  = false;  // compute TruthfulQA score over random tasks from datafile supplied in prompt
    size_t multiple_choice_tasks = 0; // number of tasks to use when computing the TruthfulQA score. If 0, all tasks will be computed

    bool   kl_divergence    = false; // compute KL divergence

    bool usage             = false; // print usage
    bool completion        = false; // print source-able completion script
    bool use_color         = false; // use color to distinguish generations and inputs
    bool special           = false; // enable special token output
    bool interactive       = false; // interactive mode
    bool interactive_first = false; // wait for user input immediately
    bool prompt_cache_all  = false; // save user input and generations to prompt cache
    bool prompt_cache_ro   = false; // open the prompt cache read-only and do not update it

    bool escape            = true;  // escape "\n", "\r", "\t", "\'", "\"", and "\\"
    bool multiline_input   = false; // reverse the usage of `\`
    bool simple_io         = false; // improves compatibility with subprocesses and limited consoles
    bool cont_batching     = true;  // insert new sequences for decoding on-the-fly
    bool flash_attn        = false; // flash attention
    bool no_perf           = false; // disable performance metrics
    bool ctx_shift         = true;  // context shift on inifinite text generation

    bool input_prefix_bos  = false; // prefix BOS to user inputs, preceding input_prefix
    bool logits_all        = false; // return logits for all tokens in the batch
    bool use_mmap          = true;  // use mmap for faster loads
    bool use_mlock         = false; // use mlock to keep model in memory
    bool verbose_prompt    = false; // print prompt tokens before generation
    bool display_prompt    = true;  // print prompt before generation
    bool dump_kv_cache     = false; // dump the KV cache contents for debugging purposes
    bool no_kv_offload     = false; // disable KV offloading
    bool warmup            = true;  // warmup run
    bool check_tensors     = false; // validate tensor data

    bool single_turn       = false; // single turn chat conversation

    ggml_type cache_type_k = GGML_TYPE_F16; // KV cache data type for the K
    ggml_type cache_type_v = GGML_TYPE_F16; // KV cache data type for the V

    common_conversation_mode conversation_mode = COMMON_CONVERSATION_MODE_AUTO;

    // multimodal models (see examples/llava)
    struct common_params_model mmproj;
<<<<<<< HEAD
    bool mmproj_use_gpu = true;     // use GPU for multimodal model
=======
    bool no_mmproj = false;         // explicitly disable multimodal model
>>>>>>> 80982e81
    std::vector<std::string> image; // path to image file(s)

    // embedding
    bool embedding         = false; // get only sentence embedding
    int32_t embd_normalize = 2;     // normalisation for embeddings (-1=none, 0=max absolute int16, 1=taxicab, 2=euclidean, >2=p-norm)
    std::string embd_out   = "";    // empty = default, "array" = [[],[]...], "json" = openai style, "json+" = same "json" + cosine similarity matrix
    std::string embd_sep   = "\n";  // separator of embeddings
    bool reranking         = false; // enable reranking support on server

    // server params
    int32_t port           = 8080;         // server listens on this network port
    int32_t timeout_read   = 600;          // http read timeout in seconds
    int32_t timeout_write  = timeout_read; // http write timeout in seconds
    int32_t n_threads_http = -1;           // number of threads to process HTTP requests (TODO: support threadpool)
    int32_t n_cache_reuse  = 0;            // min chunk size to reuse from the cache via KV shifting

    std::string hostname      = "127.0.0.1";
    std::string public_path   = "";                                                                         // NOLINT
    std::string chat_template = "";                                                                         // NOLINT
    bool use_jinja = false;                                                                                 // NOLINT
    bool enable_chat_template = true;
    common_reasoning_format reasoning_format = COMMON_REASONING_FORMAT_DEEPSEEK;

    std::vector<std::string> api_keys;

    std::string ssl_file_key  = "";                                                                         // NOLINT
    std::string ssl_file_cert = "";                                                                         // NOLINT

    // "advanced" endpoints are disabled by default for better security
    bool webui            = true;
    bool endpoint_slots   = false;
    bool endpoint_props   = false; // only control POST requests, not GET
    bool endpoint_metrics = false;

    bool log_json = false;

    std::string slot_save_path;

    float slot_prompt_similarity = 0.5f;

    // batched-bench params
    bool is_pp_shared = false;

    std::vector<int32_t> n_pp;
    std::vector<int32_t> n_tg;
    std::vector<int32_t> n_pl;

    // retrieval params
    std::vector<std::string> context_files; // context files to embed

    int32_t chunk_size = 64; // chunk size for context embedding

    std::string chunk_separator = "\n"; // chunk separator for context embedding

    // passkey params
    int32_t n_junk = 250; // number of times to repeat the junk text
    int32_t i_pos  = -1;  // position of the passkey in the junk text

    // imatrix params
    int32_t n_out_freq  = 10; // output the imatrix every n_out_freq iterations
    int32_t n_save_freq =  0; // save the imatrix every n_save_freq iterations
    int32_t i_chunk     =  0; // start processing from this chunk

    bool process_output = false; // collect data for the output tensor
    bool compute_ppl    = true;  // whether to compute perplexity

    // cvector-generator params
    int n_pca_batch = 100;
    int n_pca_iterations = 1000;
    dimre_method cvector_dimre_method = DIMRE_METHOD_PCA;
    std::string cvector_positive_file = "examples/cvector-generator/positive.txt";
    std::string cvector_negative_file = "examples/cvector-generator/negative.txt";

    bool spm_infill = false; // suffix/prefix/middle pattern for infill

    // batched-bench params
    bool batched_bench_output_jsonl = false;

    // common params
    std::string out_file; // output filename for all example programs
};

// call once at the start of a program if it uses libcommon
// initializes the logging system and prints info about the build
void common_init();

std::string common_params_get_system_info(const common_params & params);

bool parse_cpu_range(const std::string & range, bool(&boolmask)[GGML_MAX_N_THREADS]);
bool parse_cpu_mask(const std::string & mask, bool(&boolmask)[GGML_MAX_N_THREADS]);
void postprocess_cpu_params(cpu_params & cpuparams, const cpu_params * role_model = nullptr);
bool set_process_priority(enum ggml_sched_priority prio);

//
// String utils
//

#ifdef __GNUC__
#    if defined(__MINGW32__) && !defined(__clang__)
#        define LLAMA_COMMON_ATTRIBUTE_FORMAT(...) __attribute__((format(gnu_printf, __VA_ARGS__)))
#    else
#        define LLAMA_COMMON_ATTRIBUTE_FORMAT(...) __attribute__((format(printf, __VA_ARGS__)))
#    endif
#else
#    define LLAMA_COMMON_ATTRIBUTE_FORMAT(...)
#endif

LLAMA_COMMON_ATTRIBUTE_FORMAT(1, 2)
std::string string_format(const char * fmt, ...);

std::string string_strip(const std::string & str);
std::string string_get_sortable_timestamp();

std::string string_join(const std::vector<std::string> & values, const std::string & separator);
std::vector<std::string> string_split(const std::string & str, const std::string & delimiter);
std::string string_repeat(const std::string & str, size_t n);

void string_replace_all(std::string & s, const std::string & search, const std::string & replace);

std::string regex_escape(const std::string & s);

template<class T>
static std::vector<T> string_split(const std::string & str, char delim) {
    static_assert(!std::is_same<T, std::string>::value, "Please use the specialized version for std::string");
    std::vector<T> values;
    std::istringstream str_stream(str);
    std::string token;
    while (std::getline(str_stream, token, delim)) {
        T value;
        std::istringstream token_stream(token);
        token_stream >> value;
        values.push_back(value);
    }
    return values;
}

template<>
std::vector<std::string> string_split<std::string>(const std::string & input, char separator)
{
    std::vector<std::string> parts;
    size_t begin_pos = 0;
    size_t separator_pos = input.find(separator);
    while (separator_pos != std::string::npos) {
        std::string part = input.substr(begin_pos, separator_pos - begin_pos);
        parts.emplace_back(part);
        begin_pos = separator_pos + 1;
        separator_pos = input.find(separator, begin_pos);
    }
    parts.emplace_back(input.substr(begin_pos, separator_pos - begin_pos));
    return parts;
}

static bool string_starts_with(const std::string & str,
                               const std::string & prefix) {  // While we wait for C++20's std::string::starts_with...
    return str.rfind(prefix, 0) == 0;
}

static bool string_ends_with(const std::string & str,
                               const std::string & suffix) {  // While we wait for C++20's std::string::ends_with...
    return str.size() >= suffix.size() && str.compare(str.size()-suffix.size(), suffix.size(), suffix) == 0;
}

bool string_parse_kv_override(const char * data, std::vector<llama_model_kv_override> & overrides);
void string_process_escapes(std::string & input);

std::string string_from(bool value);
std::string string_from(const std::vector<int> & values);
std::string string_from(const struct llama_context * ctx, const std::vector<llama_token> & tokens);
std::string string_from(const struct llama_context * ctx, const struct llama_batch & batch);

//
// Filesystem utils
//

bool fs_validate_filename(const std::string & filename);
bool fs_create_directory_with_parents(const std::string & path);

std::string fs_get_cache_directory();
std::string fs_get_cache_file(const std::string & filename);

//
// Model utils
//

// note: defines object's lifetime
struct common_init_result {
    llama_model_ptr   model;
    llama_context_ptr context;

    std::vector<llama_adapter_lora_ptr> lora;
};

struct common_init_result     common_init_from_params(common_params & params);

struct llama_model_params     common_model_params_to_llama  (      common_params & params);
struct llama_context_params   common_context_params_to_llama(const common_params & params);
struct ggml_threadpool_params ggml_threadpool_params_from_cpu_params(const cpu_params & params);

// clear LoRA adapters from context, then apply new list of adapters
void common_set_adapter_lora(struct llama_context * ctx, std::vector<common_adapter_lora_info> & lora);

std::string                   get_model_endpoint();

//
// Batch utils
//

void common_batch_clear(struct llama_batch & batch);

void common_batch_add(
                 struct llama_batch & batch,
                        llama_token   id,
                          llama_pos   pos,
    const std::vector<llama_seq_id> & seq_ids,
                               bool   logits);

//
// Token utils
//

// longest common prefix
size_t common_lcp(const llama_tokens & a, const llama_tokens & b);

// longet common subsequence
size_t common_lcs(const llama_tokens & a, const llama_tokens & b);

//
// Vocab utils
//

// tokenizes a string into a vector of tokens
// should work similar to Python's `tokenizer.encode`
std::vector<llama_token> common_tokenize(
  const struct llama_context * ctx,
           const std::string & text,
                        bool   add_special,
                        bool   parse_special = false);

std::vector<llama_token> common_tokenize(
    const struct llama_vocab * vocab,
           const std::string & text,
                        bool   add_special,
                        bool   parse_special = false);

// tokenizes a token into a piece, optionally renders special/control tokens
// should work similar to Python's `tokenizer.id_to_piece`
std::string common_token_to_piece(
        const struct llama_context * ctx,
                       llama_token   token,
                       bool          special = true);

std::string common_token_to_piece(
          const struct llama_vocab * vocab,
                       llama_token   token,
                       bool          special = true);

// detokenizes a vector of tokens into a string
// should work similar to Python's `tokenizer.decode`
// optionally renders special/control tokens
std::string common_detokenize(
            const struct llama_context * ctx,
        const std::vector<llama_token> & tokens,
                                  bool   special = true);

std::string common_detokenize(
              const struct llama_vocab * vocab,
        const std::vector<llama_token> & tokens,
                                  bool   special = true);

//
// KV cache utils
//

// Dump the KV cache view with the number of sequences per cell.
void common_kv_cache_dump_view(const llama_kv_cache_view & view, int row_size = 80);

// Dump the KV cache view showing individual sequences in each cell (long output).
void common_kv_cache_dump_view_seqs(const llama_kv_cache_view & view, int row_size = 40);

//
// Embedding utils
//

// TODO: repace embd_norm with an enum
void common_embd_normalize(const float * inp, float * out, int n, int embd_norm);

float common_embd_similarity_cos(const float * embd1, const float * embd2, int n);

//
// Control vector utils
//

struct common_control_vector_data {
    int n_embd;

    // stores data for layers [1, n_layer] where n_layer = data.size() / n_embd
    std::vector<float> data;
};

struct common_control_vector_load_info {
    float strength;

    std::string fname;
};

// Load control vectors, scale each by strength, and add them together.
// On error, returns {-1, empty}
common_control_vector_data common_control_vector_load(const std::vector<common_control_vector_load_info> & load_infos);

//
// Split utils
//

namespace {

const char * const LLM_KV_SPLIT_NO            = "split.no";
const char * const LLM_KV_SPLIT_COUNT         = "split.count";
const char * const LLM_KV_SPLIT_TENSORS_COUNT = "split.tensors.count";

}<|MERGE_RESOLUTION|>--- conflicted
+++ resolved
@@ -342,11 +342,8 @@
 
     // multimodal models (see examples/llava)
     struct common_params_model mmproj;
-<<<<<<< HEAD
     bool mmproj_use_gpu = true;     // use GPU for multimodal model
-=======
     bool no_mmproj = false;         // explicitly disable multimodal model
->>>>>>> 80982e81
     std::vector<std::string> image; // path to image file(s)
 
     // embedding
