// Various helper functions and utilities

#pragma once

#include <set>
#include <sstream>
#include <string>
#include <string_view>
#include <vector>
#include <map>
#include <sstream>
#include <cmath>

#include "ggml-opt.h"
#include "llama-cpp.h"

#ifdef _WIN32
#define DIRECTORY_SEPARATOR '\\'
#else
#define DIRECTORY_SEPARATOR '/'
#endif // _WIN32

#define die(msg)          do { fputs("error: " msg "\n", stderr);                exit(1); } while (0)
#define die_fmt(fmt, ...) do { fprintf(stderr, "error: " fmt "\n", __VA_ARGS__); exit(1); } while (0)

#define print_build_info() do {                                                                     \
    fprintf(stderr, "%s: build = %d (%s)\n",      __func__, LLAMA_BUILD_NUMBER, LLAMA_COMMIT);      \
    fprintf(stderr, "%s: built with %s for %s\n", __func__, LLAMA_COMPILER, LLAMA_BUILD_TARGET);    \
} while(0)

#define DEFAULT_MODEL_PATH "models/7B/ggml-model-f16.gguf"

struct common_adapter_lora_info {
    std::string path;
    float scale;

    std::string task_name;
    std::string prompt_prefix;

    struct llama_adapter_lora * ptr;
};

using llama_tokens = std::vector<llama_token>;

// build info
extern int LLAMA_BUILD_NUMBER;
extern const char * LLAMA_COMMIT;
extern const char * LLAMA_COMPILER;
extern const char * LLAMA_BUILD_TARGET;

struct common_control_vector_load_info;

//
// CPU utils
//

struct cpu_params {
    int      n_threads                   = -1;
    bool     cpumask[GGML_MAX_N_THREADS] = {false}; // CPU affinity mask.
    bool     mask_valid                  = false;   // Default: any CPU
    enum ggml_sched_priority  priority   = GGML_SCHED_PRIO_NORMAL;  // Scheduling prio : (0 - normal, 1 - medium, 2 - high, 3 - realtime)
    bool     strict_cpu                  = false;   // Use strict CPU placement
    uint32_t poll                        = 50;      // Polling (busywait) level (0 - no polling, 100 - mostly polling)
};

int32_t cpu_get_num_physical_cores();
int32_t cpu_get_num_math();

//
// Common params
//

enum llama_example {
    LLAMA_EXAMPLE_COMMON,
    LLAMA_EXAMPLE_SPECULATIVE,
    LLAMA_EXAMPLE_MAIN,
    LLAMA_EXAMPLE_EMBEDDING,
    LLAMA_EXAMPLE_PERPLEXITY,
    LLAMA_EXAMPLE_RETRIEVAL,
    LLAMA_EXAMPLE_PASSKEY,
    LLAMA_EXAMPLE_IMATRIX,
    LLAMA_EXAMPLE_BENCH,
    LLAMA_EXAMPLE_SERVER,
    LLAMA_EXAMPLE_CVECTOR_GENERATOR,
    LLAMA_EXAMPLE_EXPORT_LORA,
    LLAMA_EXAMPLE_MTMD,
    LLAMA_EXAMPLE_LOOKUP,
    LLAMA_EXAMPLE_PARALLEL,
    LLAMA_EXAMPLE_TTS,
    LLAMA_EXAMPLE_DIFFUSION,
    LLAMA_EXAMPLE_FINETUNE,

    LLAMA_EXAMPLE_COUNT,
};

enum common_sampler_type {
    COMMON_SAMPLER_TYPE_NONE        = 0,
    COMMON_SAMPLER_TYPE_DRY         = 1,
    COMMON_SAMPLER_TYPE_TOP_K       = 2,
    COMMON_SAMPLER_TYPE_TOP_P       = 3,
    COMMON_SAMPLER_TYPE_MIN_P       = 4,
  //COMMON_SAMPLER_TYPE_TFS_Z       = 5,
    COMMON_SAMPLER_TYPE_TYPICAL_P   = 6,
    COMMON_SAMPLER_TYPE_TEMPERATURE = 7,
    COMMON_SAMPLER_TYPE_XTC         = 8,
    COMMON_SAMPLER_TYPE_INFILL      = 9,
    COMMON_SAMPLER_TYPE_PENALTIES   = 10,
    COMMON_SAMPLER_TYPE_TOP_N_SIGMA = 11,
};

// dimensionality reduction methods, used by cvector-generator
enum dimre_method {
    DIMRE_METHOD_PCA,
    DIMRE_METHOD_MEAN,
};

enum common_conversation_mode {
    COMMON_CONVERSATION_MODE_DISABLED = 0,
    COMMON_CONVERSATION_MODE_ENABLED  = 1,
    COMMON_CONVERSATION_MODE_AUTO     = 2,
};

enum common_grammar_trigger_type {
    COMMON_GRAMMAR_TRIGGER_TYPE_TOKEN,
    COMMON_GRAMMAR_TRIGGER_TYPE_WORD,
    COMMON_GRAMMAR_TRIGGER_TYPE_PATTERN,
    COMMON_GRAMMAR_TRIGGER_TYPE_PATTERN_FULL,
};

struct common_grammar_trigger {
    common_grammar_trigger_type type;
    std::string value;
    llama_token token = LLAMA_TOKEN_NULL;
};

// sampling parameters
struct common_params_sampling {
    uint32_t seed = LLAMA_DEFAULT_SEED; // the seed used to initialize llama_sampler

    int32_t n_prev             = 64;    // number of previous tokens to remember
    int32_t n_probs            = 0;     // if greater than 0, output the probabilities of top n_probs tokens.
    int32_t min_keep           = 0;     // 0 = disabled, otherwise samplers should return at least min_keep tokens
    int32_t top_k              = 40;    // <= 0 to use vocab size
    float   top_p              = 0.95f; // 1.0 = disabled
    float   min_p              = 0.05f; // 0.0 = disabled
    float   xtc_probability    = 0.00f; // 0.0 = disabled
    float   xtc_threshold      = 0.10f; // > 0.5 disables XTC
    float   typ_p              = 1.00f; // typical_p, 1.0 = disabled
    float   temp               = 0.80f; // <= 0.0 to sample greedily, 0.0 to not output probabilities
    float   dynatemp_range     = 0.00f; // 0.0 = disabled
    float   dynatemp_exponent  = 1.00f; // controls how entropy maps to temperature in dynamic temperature sampler
    int32_t penalty_last_n     = 64;    // last n tokens to penalize (0 = disable penalty, -1 = context size)
    float   penalty_repeat     = 1.00f; // 1.0 = disabled
    float   penalty_freq       = 0.00f; // 0.0 = disabled
    float   penalty_present    = 0.00f; // 0.0 = disabled
    float   dry_multiplier     = 0.0f;  // 0.0 = disabled;      DRY repetition penalty for tokens extending repetition:
    float   dry_base           = 1.75f; // 0.0 = disabled;      multiplier * base ^ (length of sequence before token - allowed length)
    int32_t dry_allowed_length = 2;     // tokens extending repetitions beyond this receive penalty
    int32_t dry_penalty_last_n = -1;    // how many tokens to scan for repetitions (0 = disable penalty, -1 = context size)
    int32_t mirostat           = 0;     // 0 = disabled, 1 = mirostat, 2 = mirostat 2.0
    float   top_n_sigma        = -1.00f;// -1.0 = disabled
    float   mirostat_tau       = 5.00f; // target entropy
    float   mirostat_eta       = 0.10f; // learning rate
    bool    ignore_eos         = false;
    bool    no_perf            = false; // disable performance metrics
    bool    timing_per_token   = false;

    std::vector<std::string> dry_sequence_breakers = {"\n", ":", "\"", "*"};     // default sequence breakers for DRY


    std::vector<enum common_sampler_type> samplers = {
        COMMON_SAMPLER_TYPE_PENALTIES,
        COMMON_SAMPLER_TYPE_DRY,
        COMMON_SAMPLER_TYPE_TOP_N_SIGMA,
        COMMON_SAMPLER_TYPE_TOP_K,
        COMMON_SAMPLER_TYPE_TYPICAL_P,
        COMMON_SAMPLER_TYPE_TOP_P,
        COMMON_SAMPLER_TYPE_MIN_P,
        COMMON_SAMPLER_TYPE_XTC,
        COMMON_SAMPLER_TYPE_TEMPERATURE,
    };

    std::string                         grammar; // optional BNF-like grammar to constrain sampling
    bool                                grammar_lazy = false;
    std::vector<common_grammar_trigger> grammar_triggers; // optional triggers (for lazy grammars)
    std::set<llama_token>               preserved_tokens;

    std::vector<llama_logit_bias> logit_bias;     // logit biases to apply
    std::vector<llama_logit_bias> logit_bias_eog; // pre-calculated logit biases for EOG tokens

    // print the parameters into a string
    std::string print() const;
};

struct common_params_model {
    std::string path        = ""; // model local path                                       // NOLINT
    std::string url         = ""; // model url to download                                  // NOLINT
    std::string hf_repo     = ""; // HF repo                                                // NOLINT
    std::string hf_file     = ""; // HF file                                                // NOLINT
    std::string docker_repo = ""; // Docker repo                                            // NOLINT
};

struct common_params_speculative {
    std::vector<ggml_backend_dev_t> devices; // devices to use for offloading

    int32_t n_ctx        =     0; // draft context size
    int32_t n_max        =    16; // maximum number of tokens to draft during speculative decoding
    int32_t n_min        =     0; // minimum number of draft tokens to use for speculative decoding
    int32_t n_gpu_layers =    -1; // number of layers to store in VRAM for the draft model (-1 - use default)
    float   p_split      =  0.1f; // speculative decoding split probability
    float   p_min        = 0.75f; // minimum speculative decoding probability (greedy)
    std::vector<std::pair<std::string, std::string>> replacements; // main to speculative model replacements
    std::vector<llama_model_tensor_buft_override> tensor_buft_overrides;

    ggml_type cache_type_k = GGML_TYPE_F16; // KV cache data type for the K
    ggml_type cache_type_v = GGML_TYPE_F16; // KV cache data type for the V

    struct cpu_params cpuparams;
    struct cpu_params cpuparams_batch;

    struct common_params_model model;
};

struct common_params_vocoder {
    struct common_params_model model;

    std::string speaker_file = ""; // speaker file path                                      // NOLINT

    bool use_guide_tokens = false; // enable guide tokens to improve TTS accuracy            // NOLINT
};

struct common_params_diffusion {
    int32_t steps         = 128;
    bool    visual_mode   = false;

    float   eps           = 0;        // epsilon for timesteps
    int32_t block_length  = 0;        // block length for generation

    int32_t algorithm     = 4;        // default algorithm: low-confidence
    float   alg_temp      = 0.0f;     // algorithm temperature

    float   cfg_scale     = 0;        // classifier-free guidance scale
    bool    add_gumbel_noise = false; // add gumbel noise to the logits if temp > 0.0
};

// reasoning API response format (not to be confused as chat template's reasoning format)
enum common_reasoning_format {
    COMMON_REASONING_FORMAT_NONE,
    COMMON_REASONING_FORMAT_AUTO,            // Same as deepseek, using `message.reasoning_content`
    COMMON_REASONING_FORMAT_DEEPSEEK_LEGACY, // Extract thinking tag contents and return as `message.reasoning_content`, or leave inline in <think> tags in stream mode
    COMMON_REASONING_FORMAT_DEEPSEEK,        // Extract thinking tag contents and return as `message.reasoning_content`, including in streaming deltas.
    // do not extend this enum unless you absolutely have to
    // in most cases, use COMMON_REASONING_FORMAT_AUTO
    // see: https://github.com/ggml-org/llama.cpp/pull/15408
};


struct lr_opt {
    float    lr0          = 1e-5; // learning rate at first epoch
    float    lr_min       = -1;
    float    decay_epochs = -1;   // if >0, the learning rate starts at lr0 and decays to lr_min after this many epochs
    float    scale_epoch  = 0;
    float    wd           = 0;
    unsigned epochs       = 2;

    unsigned epoch; // set by optimizer outer (epochs) loop
    // learning rate decay - constant LR per epoch only for now
    float get_lr(float e) const;
    float get_lr() const { return get_lr(epoch); }
    // must call after arg parse, before get_lr
    void init();
};

struct ggml_opt_optimizer_params common_opt_lr_pars(void * userdata);

struct common_params {
    int32_t n_predict             =    -1; // new tokens to predict
    int32_t n_ctx                 =  4096; // context size
    int32_t n_batch               =  2048; // logical batch size for prompt processing (must be >=32 to use BLAS)
    int32_t n_ubatch              =   512; // physical batch size for prompt processing (must be >=32 to use BLAS)
    int32_t n_keep                =     0; // number of tokens to keep from initial prompt
    int32_t n_chunks              =    -1; // max number of chunks to process (-1 = unlimited)
    int32_t n_parallel            =     1; // number of parallel sequences to decode
    int32_t n_sequences           =     1; // number of sequences to decode
    int32_t grp_attn_n            =     1; // group-attention factor
    int32_t grp_attn_w            =   512; // group-attention width
    int32_t n_print               =    -1; // print token count every n tokens (-1 = disabled)
    float   rope_freq_base        =  0.0f; // RoPE base frequency
    float   rope_freq_scale       =  0.0f; // RoPE frequency scaling factor
    float   yarn_ext_factor       = -1.0f; // YaRN extrapolation mix factor
    float   yarn_attn_factor      = -1.0f; // YaRN magnitude scaling factor
    float   yarn_beta_fast        = -1.0f; // YaRN low correction dim
    float   yarn_beta_slow        = -1.0f; // YaRN high correction dim
    int32_t yarn_orig_ctx         =     0; // YaRN original context length

    // offload params
    std::vector<ggml_backend_dev_t> devices; // devices to use for offloading

    int32_t n_gpu_layers      = -1;  // number of layers to store in VRAM (-1 - use default)
    int32_t main_gpu          = 0;   // the GPU that is used for scratch and small tensors
    float   tensor_split[128] = {0}; // how split tensors should be distributed across GPUs

    enum llama_split_mode split_mode = LLAMA_SPLIT_MODE_LAYER; // how to split the model across GPUs

    struct cpu_params cpuparams;
    struct cpu_params cpuparams_batch;

    ggml_backend_sched_eval_callback cb_eval = nullptr;
    void * cb_eval_user_data                 = nullptr;

    ggml_numa_strategy numa = GGML_NUMA_STRATEGY_DISABLED;

    enum llama_rope_scaling_type rope_scaling_type = LLAMA_ROPE_SCALING_TYPE_UNSPECIFIED;
    enum llama_pooling_type      pooling_type      = LLAMA_POOLING_TYPE_UNSPECIFIED; // pooling type for embeddings
    enum llama_attention_type    attention_type    = LLAMA_ATTENTION_TYPE_UNSPECIFIED; // attention type for embeddings
    enum llama_flash_attn_type   flash_attn_type   = LLAMA_FLASH_ATTN_TYPE_AUTO; // whether to use Flash Attention

    struct common_params_sampling    sampling;
    struct common_params_speculative speculative;
    struct common_params_vocoder     vocoder;
    struct common_params_diffusion   diffusion;

    struct common_params_model model;

    std::string model_alias          = ""; // model alias                                                   // NOLINT
    std::string hf_token             = ""; // HF token                                                      // NOLINT
    std::string prompt               = "";                                                                  // NOLINT
    std::string system_prompt        = "";                                                                  // NOLINT
    std::string prompt_file          = ""; // store the external prompt file name                           // NOLINT
    std::string path_prompt_cache    = ""; // path to file for saving/loading prompt eval state             // NOLINT
    std::string input_prefix         = ""; // string to prefix user inputs with                             // NOLINT
    std::string input_suffix         = ""; // string to suffix user inputs with                             // NOLINT
    std::string lookup_cache_static  = ""; // path of static ngram cache file for lookup decoding           // NOLINT
    std::string lookup_cache_dynamic = ""; // path of dynamic ngram cache file for lookup decoding          // NOLINT
    std::string logits_file          = ""; // file for saving *all* logits                                  // NOLINT

    std::vector<std::string> in_files;   // all input files
    std::vector<std::string> antiprompt; // strings upon which more user input is prompted (a.k.a. reverse prompts)
    std::vector<llama_model_kv_override> kv_overrides;
    std::vector<llama_model_tensor_buft_override> tensor_buft_overrides;

    bool lora_init_without_apply = false; // only load lora to memory, but do not apply it to ctx (user can manually apply lora later using llama_adapter_lora_apply)
    std::vector<common_adapter_lora_info> lora_adapters; // lora adapter path with user defined scale

    std::vector<common_control_vector_load_info> control_vectors; // control vector with user defined scale

    int32_t verbosity                  = 0;
    int32_t control_vector_layer_start = -1; // layer range for control vector
    int32_t control_vector_layer_end   = -1; // layer range for control vector
    bool    offline                    = false;

    int32_t ppl_stride      = 0;     // stride for perplexity calculations. If left at 0, the pre-existing approach will be used.
    int32_t ppl_output_type = 0;     // = 0 -> ppl output is as usual, = 1 -> ppl output is num_tokens, ppl, one per line
                                     //                                       (which is more convenient to use for plotting)
                                     //
    bool   hellaswag        = false; // compute HellaSwag score over random tasks from datafile supplied in prompt
    size_t hellaswag_tasks  = 400;   // number of tasks to use when computing the HellaSwag score

    bool   winogrande       = false; // compute Winogrande score over random tasks from datafile supplied in prompt
    size_t winogrande_tasks = 0;     // number of tasks to use when computing the Winogrande score. If 0, all tasks will be computed

    bool   multiple_choice  = false;  // compute TruthfulQA score over random tasks from datafile supplied in prompt
    size_t multiple_choice_tasks = 0; // number of tasks to use when computing the TruthfulQA score. If 0, all tasks will be computed

    bool   kl_divergence    = false; // compute KL divergence

    bool usage             = false; // print usage
    bool completion        = false; // print source-able completion script
    bool use_color         = false; // use color to distinguish generations and inputs
    bool special           = false; // enable special token output
    bool interactive       = false; // interactive mode
    bool interactive_first = false; // wait for user input immediately
    bool prompt_cache_all  = false; // save user input and generations to prompt cache
    bool prompt_cache_ro   = false; // open the prompt cache read-only and do not update it

    bool escape            = true;  // escape "\n", "\r", "\t", "\'", "\"", and "\\"
    bool multiline_input   = false; // reverse the usage of `\`
    bool simple_io         = false; // improves compatibility with subprocesses and limited consoles
    bool cont_batching     = true;  // insert new sequences for decoding on-the-fly
    bool no_perf           = false; // disable performance metrics
    bool ctx_shift         = false; // context shift on infinite text generation
    bool swa_full          = false; // use full-size SWA cache (https://github.com/ggml-org/llama.cpp/pull/13194#issuecomment-2868343055)
    bool kv_unified        = false; // enable unified KV cache

    bool input_prefix_bos  = false; // prefix BOS to user inputs, preceding input_prefix
    bool use_mmap          = true;  // use mmap for faster loads
    bool use_mlock         = false; // use mlock to keep model in memory
    bool verbose_prompt    = false; // print prompt tokens before generation
    bool display_prompt    = true;  // print prompt before generation
    bool no_kv_offload     = false; // disable KV offloading
    bool warmup            = true;  // warmup run
    bool check_tensors     = false; // validate tensor data
    bool no_op_offload     = false; // globally disable offload host tensor operations to device
    bool no_extra_bufts    = false; // disable extra buffer types (used for weight repacking)
    bool no_host           = false; // bypass host buffer allowing extra buffers to be used

    bool single_turn       = false; // single turn chat conversation

    ggml_type cache_type_k = GGML_TYPE_F16; // KV cache data type for the K
    ggml_type cache_type_v = GGML_TYPE_F16; // KV cache data type for the V

    common_conversation_mode conversation_mode = COMMON_CONVERSATION_MODE_AUTO;

    // multimodal models (see tools/mtmd)
    struct common_params_model mmproj;
    bool mmproj_use_gpu = true;     // use GPU for multimodal model
    bool no_mmproj = false;         // explicitly disable multimodal model
    std::vector<std::string> image; // path to image file(s)
<<<<<<< HEAD
    std::vector<std::string> video; // path to video file(s) or frame directories
=======
    int image_min_tokens = -1;
    int image_max_tokens = -1;
>>>>>>> 070ff4d5

    // finetune
    struct lr_opt lr;
    enum ggml_opt_optimizer_type optimizer = GGML_OPT_OPTIMIZER_TYPE_ADAMW;
    float val_split = 0.05f; // fraction of the data used for the validation set

    // embedding
    bool embedding         = false; // get only sentence embedding
    int32_t embd_normalize = 2;     // normalisation for embeddings (-1=none, 0=max absolute int16, 1=taxicab, 2=euclidean, >2=p-norm)
    std::string embd_out   = "";    // empty = default, "array" = [[],[]...], "json" = openai style, "json+" = same "json" + cosine similarity matrix
    std::string embd_sep   = "\n";  // separator of embeddings
    std::string cls_sep    = "\t";  // separator of classification sequences

    // server params
    int32_t port              = 8080;         // server listens on this network port
    int32_t timeout_read      = 600;          // http read timeout in seconds
    int32_t timeout_write     = timeout_read; // http write timeout in seconds
    int32_t n_threads_http    = -1;           // number of threads to process HTTP requests (TODO: support threadpool)
    int32_t n_cache_reuse     = 0;            // min chunk size to reuse from the cache via KV shifting
    int32_t n_ctx_checkpoints = 8;            // max number of context checkpoints per slot
    int32_t cache_ram_mib     = 8192;         // -1 = no limit, 0 - disable, 1 = 1 MiB, etc.

    std::string hostname      = "127.0.0.1";
    std::string public_path   = "";                                                                         // NOLINT
    std::string api_prefix    = "";                                                                         // NOLINT
    std::string chat_template = "";                                                                         // NOLINT
    bool use_jinja = false;                                                                                 // NOLINT
    bool enable_chat_template = true;
    common_reasoning_format reasoning_format = COMMON_REASONING_FORMAT_DEEPSEEK;
    int reasoning_budget = -1;
    bool prefill_assistant = true;                                                                          // if true, any trailing assistant message will be prefilled into the response

    std::vector<std::string> api_keys;

    std::string ssl_file_key  = "";                                                                         // NOLINT
    std::string ssl_file_cert = "";                                                                         // NOLINT

    std::map<std::string, std::string> default_template_kwargs;

    // "advanced" endpoints are disabled by default for better security
    bool webui            = true;
    bool endpoint_slots   = true;
    bool endpoint_props   = false; // only control POST requests, not GET
    bool endpoint_metrics = false;

    bool log_json = false;

    std::string slot_save_path;

    float slot_prompt_similarity = 0.1f;

    // batched-bench params
    bool is_pp_shared = false;

    std::vector<int32_t> n_pp;
    std::vector<int32_t> n_tg;
    std::vector<int32_t> n_pl;

    // retrieval params
    std::vector<std::string> context_files; // context files to embed

    int32_t chunk_size = 64; // chunk size for context embedding

    std::string chunk_separator = "\n"; // chunk separator for context embedding

    // passkey params
    int32_t n_junk = 250; // number of times to repeat the junk text
    int32_t i_pos  = -1;  // position of the passkey in the junk text

    // imatrix params
    int32_t n_out_freq  = 10; // output the imatrix every n_out_freq iterations
    int32_t n_save_freq =  0; // save the imatrix every n_save_freq iterations
    int32_t i_chunk     =  0; // start processing from this chunk
    int8_t  imat_dat    =  0; // whether the legacy imatrix.dat format should be output (gguf <= 0 < dat)

    bool process_output  = false; // collect data for the output tensor
    bool compute_ppl     = true;  // whether to compute perplexity
    bool show_statistics = false; // show imatrix statistics per tensor
    bool parse_special   = false; // whether to parse special tokens during imatrix tokenization

    // cvector-generator params
    int n_pca_batch = 100;
    int n_pca_iterations = 1000;
    dimre_method cvector_dimre_method = DIMRE_METHOD_PCA;
    std::string cvector_positive_file = "tools/cvector-generator/positive.txt";
    std::string cvector_negative_file = "tools/cvector-generator/negative.txt";

    bool spm_infill = false; // suffix/prefix/middle pattern for infill

    // batched-bench params
    bool batched_bench_output_jsonl = false;

    // common params
    std::string out_file; // output filename for all example programs
    // optional callback for model loading progress and cancellation:
    // called with a progress value between 0.0 and 1.0.
    // return false from callback to abort model loading or true to continue
    llama_progress_callback load_progress_callback = NULL;
    void *                  load_progress_callback_user_data = NULL;
};

// call once at the start of a program if it uses libcommon
// initializes the logging system and prints info about the build
void common_init();

std::string common_params_get_system_info(const common_params & params);

bool parse_cpu_range(const std::string & range, bool(&boolmask)[GGML_MAX_N_THREADS]);
bool parse_cpu_mask(const std::string & mask, bool(&boolmask)[GGML_MAX_N_THREADS]);
void postprocess_cpu_params(cpu_params & cpuparams, const cpu_params * role_model = nullptr);
bool set_process_priority(enum ggml_sched_priority prio);

//
// String utils
//

#ifdef __GNUC__
#    if defined(__MINGW32__) && !defined(__clang__)
#        define LLAMA_COMMON_ATTRIBUTE_FORMAT(...) __attribute__((format(gnu_printf, __VA_ARGS__)))
#    else
#        define LLAMA_COMMON_ATTRIBUTE_FORMAT(...) __attribute__((format(printf, __VA_ARGS__)))
#    endif
#else
#    define LLAMA_COMMON_ATTRIBUTE_FORMAT(...)
#endif

LLAMA_COMMON_ATTRIBUTE_FORMAT(1, 2)
std::string string_format(const char * fmt, ...);

std::string string_strip(const std::string & str);
std::string string_get_sortable_timestamp();

std::string string_join(const std::vector<std::string> & values, const std::string & separator);
std::vector<std::string> string_split(const std::string & str, const std::string & delimiter);
std::string string_repeat(const std::string & str, size_t n);

void string_replace_all(std::string & s, const std::string & search, const std::string & replace);

std::string regex_escape(const std::string & s);

template<class T>
static std::vector<T> string_split(const std::string & str, char delim) {
    static_assert(!std::is_same<T, std::string>::value, "Please use the specialized version for std::string");
    std::vector<T> values;
    std::istringstream str_stream(str);
    std::string token;
    while (std::getline(str_stream, token, delim)) {
        T value;
        std::istringstream token_stream(token);
        token_stream >> value;
        values.push_back(value);
    }
    return values;
}

template<>
std::vector<std::string> string_split<std::string>(const std::string & input, char separator)
{
    std::vector<std::string> parts;
    size_t begin_pos = 0;
    size_t separator_pos = input.find(separator);
    while (separator_pos != std::string::npos) {
        std::string part = input.substr(begin_pos, separator_pos - begin_pos);
        parts.emplace_back(part);
        begin_pos = separator_pos + 1;
        separator_pos = input.find(separator, begin_pos);
    }
    parts.emplace_back(input.substr(begin_pos, separator_pos - begin_pos));
    return parts;
}

static bool string_starts_with(const std::string & str,
                               const std::string & prefix) {  // While we wait for C++20's std::string::starts_with...
    return str.rfind(prefix, 0) == 0;
}

// While we wait for C++20's std::string::ends_with...
bool string_ends_with(const std::string_view & str, const std::string_view & suffix);
bool string_remove_suffix(std::string & str, const std::string_view & suffix);
size_t string_find_partial_stop(const std::string_view & str, const std::string_view & stop);

bool string_parse_kv_override(const char * data, std::vector<llama_model_kv_override> & overrides);
void string_process_escapes(std::string & input);

std::string string_from(bool value);
std::string string_from(const std::vector<int> & values);
std::string string_from(const struct llama_context * ctx, const std::vector<llama_token> & tokens);
std::string string_from(const struct llama_context * ctx, const struct llama_batch & batch);

//
// Filesystem utils
//

bool fs_validate_filename(const std::string & filename);
bool fs_create_directory_with_parents(const std::string & path);

std::string fs_get_cache_directory();
std::string fs_get_cache_file(const std::string & filename);

//
// Model utils
//

// note: defines object's lifetime
struct common_init_result {
    llama_model_ptr   model;
    llama_context_ptr context;

    std::vector<llama_adapter_lora_ptr> lora;
};

struct common_init_result     common_init_from_params(common_params & params);

struct llama_model_params     common_model_params_to_llama  (      common_params & params);
struct llama_context_params   common_context_params_to_llama(const common_params & params);
struct ggml_threadpool_params ggml_threadpool_params_from_cpu_params(const cpu_params & params);

// clear LoRA adapters from context, then apply new list of adapters
void common_set_adapter_lora(struct llama_context * ctx, std::vector<common_adapter_lora_info> & lora);

std::string                   get_model_endpoint();

//
// Batch utils
//

void common_batch_clear(struct llama_batch & batch);

void common_batch_add(
                 struct llama_batch & batch,
                        llama_token   id,
                          llama_pos   pos,
    const std::vector<llama_seq_id> & seq_ids,
                               bool   logits);

//
// Token utils
//

// longest common prefix
size_t common_lcp(const llama_tokens & a, const llama_tokens & b);

// longet common subsequence
size_t common_lcs(const llama_tokens & a, const llama_tokens & b);

//
// Vocab utils
//

// tokenizes a string into a vector of tokens
// should work similar to Python's `tokenizer.encode`
std::vector<llama_token> common_tokenize(
  const struct llama_context * ctx,
           const std::string & text,
                        bool   add_special,
                        bool   parse_special = false);

std::vector<llama_token> common_tokenize(
    const struct llama_vocab * vocab,
           const std::string & text,
                        bool   add_special,
                        bool   parse_special = false);

// tokenizes a token into a piece, optionally renders special/control tokens
// should work similar to Python's `tokenizer.id_to_piece`
std::string common_token_to_piece(
        const struct llama_context * ctx,
                       llama_token   token,
                       bool          special = true);

std::string common_token_to_piece(
          const struct llama_vocab * vocab,
                       llama_token   token,
                       bool          special = true);

// detokenizes a vector of tokens into a string
// should work similar to Python's `tokenizer.decode`
// optionally renders special/control tokens
std::string common_detokenize(
            const struct llama_context * ctx,
        const std::vector<llama_token> & tokens,
                                  bool   special = true);

std::string common_detokenize(
              const struct llama_vocab * vocab,
        const std::vector<llama_token> & tokens,
                                  bool   special = true);

//
// Embedding utils
//

// TODO: repace embd_norm with an enum
void common_embd_normalize(const float * inp, float * out, int n, int embd_norm);

float common_embd_similarity_cos(const float * embd1, const float * embd2, int n);

//
// Control vector utils
//

struct common_control_vector_data {
    int n_embd;

    // stores data for layers [1, n_layer] where n_layer = data.size() / n_embd
    std::vector<float> data;
};

struct common_control_vector_load_info {
    float strength;

    std::string fname;
};

// Load control vectors, scale each by strength, and add them together.
// On error, returns {-1, empty}
common_control_vector_data common_control_vector_load(const std::vector<common_control_vector_load_info> & load_infos);

//
// Split utils
//

namespace {

const char * const LLM_KV_SPLIT_NO            = "split.no";
const char * const LLM_KV_SPLIT_COUNT         = "split.count";
const char * const LLM_KV_SPLIT_TENSORS_COUNT = "split.tensors.count";

}

//
// MoE utils
//

const char * const LLM_FFN_EXPS_REGEX = "\\.ffn_(up|down|gate)_(ch|)exps";

static std::string llm_ffn_exps_block_regex(int idx) {
    return string_format("blk\\.%d%s", idx, LLM_FFN_EXPS_REGEX);
}

static llama_model_tensor_buft_override llm_ffn_exps_cpu_override() {
    return { LLM_FFN_EXPS_REGEX, ggml_backend_cpu_buffer_type() };
}

//
// training utils
//

ggml_opt_dataset_t common_opt_dataset_init(struct llama_context * ctx, const std::vector<llama_token> & tokens, int64_t stride);

// "adamw" or "sgd" (case insensitive)
enum ggml_opt_optimizer_type common_opt_get_optimizer(const char *);<|MERGE_RESOLUTION|>--- conflicted
+++ resolved
@@ -406,12 +406,9 @@
     bool mmproj_use_gpu = true;     // use GPU for multimodal model
     bool no_mmproj = false;         // explicitly disable multimodal model
     std::vector<std::string> image; // path to image file(s)
-<<<<<<< HEAD
     std::vector<std::string> video; // path to video file(s) or frame directories
-=======
     int image_min_tokens = -1;
     int image_max_tokens = -1;
->>>>>>> 070ff4d5
 
     // finetune
     struct lr_opt lr;
