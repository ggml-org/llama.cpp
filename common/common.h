// Various helper functions and utilities

#pragma once

#include "llama-cpp.h"

#include <set>
#include <string>
#include <string_view>
#include <vector>
#include <sstream>

#ifdef _WIN32
#define DIRECTORY_SEPARATOR '\\'
#else
#define DIRECTORY_SEPARATOR '/'
#endif // _WIN32

#define die(msg)          do { fputs("error: " msg "\n", stderr);                exit(1); } while (0)
#define die_fmt(fmt, ...) do { fprintf(stderr, "error: " fmt "\n", __VA_ARGS__); exit(1); } while (0)

#define print_build_info() do {                                                                     \
    fprintf(stderr, "%s: build = %d (%s)\n",      __func__, LLAMA_BUILD_NUMBER, LLAMA_COMMIT);      \
    fprintf(stderr, "%s: built with %s for %s\n", __func__, LLAMA_COMPILER, LLAMA_BUILD_TARGET);    \
} while(0)

#define DEFAULT_MODEL_PATH "models/7B/ggml-model-f16.gguf"

struct common_adapter_lora_info {
    std::string path;
    float scale;

    struct llama_adapter_lora * ptr;
};

using llama_tokens = std::vector<llama_token>;

// build info
extern int LLAMA_BUILD_NUMBER;
extern const char * LLAMA_COMMIT;
extern const char * LLAMA_COMPILER;
extern const char * LLAMA_BUILD_TARGET;

struct common_control_vector_load_info;

//
// CPU utils
//

struct cpu_params {
    int      n_threads                   = -1;
    bool     cpumask[GGML_MAX_N_THREADS] = {false}; // CPU affinity mask.
    bool     mask_valid                  = false;   // Default: any CPU
    enum ggml_sched_priority  priority   = GGML_SCHED_PRIO_NORMAL;  // Scheduling prio : (0 - normal, 1 - medium, 2 - high, 3 - realtime)
    bool     strict_cpu                  = false;   // Use strict CPU placement
    uint32_t poll                        = 50;      // Polling (busywait) level (0 - no polling, 100 - mostly polling)
};

int32_t cpu_get_num_physical_cores();
int32_t cpu_get_num_math();

//
// Common params
//

enum llama_example {
    LLAMA_EXAMPLE_COMMON,
    LLAMA_EXAMPLE_SPECULATIVE,
    LLAMA_EXAMPLE_MAIN,
    LLAMA_EXAMPLE_EMBEDDING,
    LLAMA_EXAMPLE_PERPLEXITY,
    LLAMA_EXAMPLE_RETRIEVAL,
    LLAMA_EXAMPLE_PASSKEY,
    LLAMA_EXAMPLE_IMATRIX,
    LLAMA_EXAMPLE_BENCH,
    LLAMA_EXAMPLE_SERVER,
    LLAMA_EXAMPLE_CVECTOR_GENERATOR,
    LLAMA_EXAMPLE_EXPORT_LORA,
    LLAMA_EXAMPLE_LLAVA,
    LLAMA_EXAMPLE_LOOKUP,
    LLAMA_EXAMPLE_PARALLEL,
    LLAMA_EXAMPLE_TTS,

    LLAMA_EXAMPLE_COUNT,
};

enum common_sampler_type {
    COMMON_SAMPLER_TYPE_NONE        = 0,
    COMMON_SAMPLER_TYPE_DRY         = 1,
    COMMON_SAMPLER_TYPE_TOP_K       = 2,
    COMMON_SAMPLER_TYPE_TOP_P       = 3,
    COMMON_SAMPLER_TYPE_MIN_P       = 4,
  //COMMON_SAMPLER_TYPE_TFS_Z       = 5,
    COMMON_SAMPLER_TYPE_TYPICAL_P   = 6,
    COMMON_SAMPLER_TYPE_TEMPERATURE = 7,
    COMMON_SAMPLER_TYPE_XTC         = 8,
    COMMON_SAMPLER_TYPE_INFILL      = 9,
    COMMON_SAMPLER_TYPE_PENALTIES   = 10,
    COMMON_SAMPLER_TYPE_TOP_N_SIGMA = 11,
};

// dimensionality reduction methods, used by cvector-generator
enum dimre_method {
    DIMRE_METHOD_PCA,
    DIMRE_METHOD_MEAN,
};

enum common_conversation_mode {
    COMMON_CONVERSATION_MODE_DISABLED = 0,
    COMMON_CONVERSATION_MODE_ENABLED  = 1,
    COMMON_CONVERSATION_MODE_AUTO     = 2,
};

enum common_grammar_trigger_type {
    COMMON_GRAMMAR_TRIGGER_TYPE_TOKEN,
    COMMON_GRAMMAR_TRIGGER_TYPE_WORD,
    COMMON_GRAMMAR_TRIGGER_TYPE_PATTERN,
    COMMON_GRAMMAR_TRIGGER_TYPE_PATTERN_FULL,
};

struct common_grammar_trigger {
    common_grammar_trigger_type type;
    std::string value;
    llama_token token = LLAMA_TOKEN_NULL;
};

// sampling parameters
struct common_params_sampling {
    uint32_t seed = LLAMA_DEFAULT_SEED; // the seed used to initialize llama_sampler

    int32_t n_prev             = 64;    // number of previous tokens to remember
    int32_t n_probs            = 0;     // if greater than 0, output the probabilities of top n_probs tokens.
    int32_t min_keep           = 0;     // 0 = disabled, otherwise samplers should return at least min_keep tokens
    int32_t top_k              = 40;    // <= 0 to use vocab size
    float   top_p              = 0.95f; // 1.0 = disabled
    float   min_p              = 0.05f; // 0.0 = disabled
    float   xtc_probability    = 0.00f; // 0.0 = disabled
    float   xtc_threshold      = 0.10f; // > 0.5 disables XTC
    float   typ_p              = 1.00f; // typical_p, 1.0 = disabled
    float   temp               = 0.80f; // <= 0.0 to sample greedily, 0.0 to not output probabilities
    float   dynatemp_range     = 0.00f; // 0.0 = disabled
    float   dynatemp_exponent  = 1.00f; // controls how entropy maps to temperature in dynamic temperature sampler
    int32_t penalty_last_n     = 64;    // last n tokens to penalize (0 = disable penalty, -1 = context size)
    float   penalty_repeat     = 1.00f; // 1.0 = disabled
    float   penalty_freq       = 0.00f; // 0.0 = disabled
    float   penalty_present    = 0.00f; // 0.0 = disabled
    float   dry_multiplier     = 0.0f;  // 0.0 = disabled;      DRY repetition penalty for tokens extending repetition:
    float   dry_base           = 1.75f; // 0.0 = disabled;      multiplier * base ^ (length of sequence before token - allowed length)
    int32_t dry_allowed_length = 2;     // tokens extending repetitions beyond this receive penalty
    int32_t dry_penalty_last_n = -1;    // how many tokens to scan for repetitions (0 = disable penalty, -1 = context size)
    int32_t mirostat           = 0;     // 0 = disabled, 1 = mirostat, 2 = mirostat 2.0
    float   top_n_sigma        = -1.00f;// -1.0 = disabled
    float   mirostat_tau       = 5.00f; // target entropy
    float   mirostat_eta       = 0.10f; // learning rate
    bool    ignore_eos         = false;
    bool    no_perf            = false; // disable performance metrics
    bool    timing_per_token   = false;

    std::vector<std::string> dry_sequence_breakers = {"\n", ":", "\"", "*"};     // default sequence breakers for DRY


    std::vector<enum common_sampler_type> samplers = {
        COMMON_SAMPLER_TYPE_PENALTIES,
        COMMON_SAMPLER_TYPE_DRY,
        COMMON_SAMPLER_TYPE_TOP_N_SIGMA,
        COMMON_SAMPLER_TYPE_TOP_K,
        COMMON_SAMPLER_TYPE_TYPICAL_P,
        COMMON_SAMPLER_TYPE_TOP_P,
        COMMON_SAMPLER_TYPE_MIN_P,
        COMMON_SAMPLER_TYPE_XTC,
        COMMON_SAMPLER_TYPE_TEMPERATURE,
    };

    std::string                         grammar; // optional BNF-like grammar to constrain sampling
    bool                                grammar_lazy = false;
    std::vector<common_grammar_trigger> grammar_triggers; // optional triggers (for lazy grammars)
    std::set<llama_token>               preserved_tokens;

    std::vector<llama_logit_bias> logit_bias; // logit biases to apply

    // print the parameters into a string
    std::string print() const;
};

struct common_params_model {
    std::string path    = ""; // model local path                                           // NOLINT
    std::string url     = ""; // model url to download                                      // NOLINT
    std::string hf_repo = ""; // HF repo                                                    // NOLINT
    std::string hf_file = ""; // HF file                                                    // NOLINT
};

struct common_params_speculative {
    std::vector<ggml_backend_dev_t> devices; // devices to use for offloading

    int32_t n_ctx        =     0; // draft context size
    int32_t n_max        =    16; // maximum number of tokens to draft during speculative decoding
    int32_t n_min        =     0; // minimum number of draft tokens to use for speculative decoding
    int32_t n_gpu_layers =    -1; // number of layers to store in VRAM for the draft model (-1 - use default)
    float   p_split      =  0.1f; // speculative decoding split probability
    float   p_min        = 0.75f; // minimum speculative decoding probability (greedy)

    struct cpu_params cpuparams;
    struct cpu_params cpuparams_batch;

    struct common_params_model model;
};

struct common_params_vocoder {
    struct common_params_model model;

    std::string speaker_file = ""; // speaker file path                                      // NOLINT

    bool use_guide_tokens = false; // enable guide tokens to improve TTS accuracy            // NOLINT
};

enum common_reasoning_format {
    COMMON_REASONING_FORMAT_NONE,
    COMMON_REASONING_FORMAT_DEEPSEEK, // Extract thinking tag contents and return as `message.reasoning_content`
};

struct common_params {
    int32_t n_predict             =    -1; // new tokens to predict
    int32_t n_ctx                 =  4096; // context size
    int32_t n_batch               =  2048; // logical batch size for prompt processing (must be >=32 to use BLAS)
    int32_t n_ubatch              =   512; // physical batch size for prompt processing (must be >=32 to use BLAS)
    int32_t n_keep                =     0; // number of tokens to keep from initial prompt
    int32_t n_chunks              =    -1; // max number of chunks to process (-1 = unlimited)
    int32_t n_parallel            =     1; // number of parallel sequences to decode
    int32_t n_sequences           =     1; // number of sequences to decode
    int32_t grp_attn_n            =     1; // group-attention factor
    int32_t grp_attn_w            =   512; // group-attention width
    int32_t n_print               =    -1; // print token count every n tokens (-1 = disabled)
    float   rope_freq_base        =  0.0f; // RoPE base frequency
    float   rope_freq_scale       =  0.0f; // RoPE frequency scaling factor
    float   yarn_ext_factor       = -1.0f; // YaRN extrapolation mix factor
    float   yarn_attn_factor      =  1.0f; // YaRN magnitude scaling factor
    float   yarn_beta_fast        = 32.0f; // YaRN low correction dim
    float   yarn_beta_slow        =  1.0f; // YaRN high correction dim
    int32_t yarn_orig_ctx         =     0; // YaRN original context length
    float   defrag_thold          =  0.1f; // KV cache defragmentation threshold

    // offload params
    std::vector<ggml_backend_dev_t> devices; // devices to use for offloading

    int32_t n_gpu_layers      = -1;  // number of layers to store in VRAM (-1 - use default)
    int32_t main_gpu          = 0;   // the GPU that is used for scratch and small tensors
    float   tensor_split[128] = {0}; // how split tensors should be distributed across GPUs

    enum llama_split_mode split_mode = LLAMA_SPLIT_MODE_LAYER; // how to split the model across GPUs

    struct cpu_params cpuparams;
    struct cpu_params cpuparams_batch;

    ggml_backend_sched_eval_callback cb_eval = nullptr;
    void * cb_eval_user_data                 = nullptr;

    ggml_numa_strategy numa = GGML_NUMA_STRATEGY_DISABLED;

    enum llama_rope_scaling_type rope_scaling_type = LLAMA_ROPE_SCALING_TYPE_UNSPECIFIED;
    enum llama_pooling_type      pooling_type      = LLAMA_POOLING_TYPE_UNSPECIFIED; // pooling type for embeddings
    enum llama_attention_type    attention_type    = LLAMA_ATTENTION_TYPE_UNSPECIFIED; // attention type for embeddings

    struct common_params_sampling    sampling;
    struct common_params_speculative speculative;
    struct common_params_vocoder     vocoder;

    struct common_params_model model;

    std::string model_alias          = ""; // model alias                                                   // NOLINT
    std::string hf_token             = ""; // HF token                                                      // NOLINT
    std::string prompt               = "";                                                                  // NOLINT
    std::string system_prompt        = "";                                                                  // NOLINT
    std::string prompt_file          = ""; // store the external prompt file name                           // NOLINT
    std::string path_prompt_cache    = ""; // path to file for saving/loading prompt eval state             // NOLINT
    std::string input_prefix         = ""; // string to prefix user inputs with                             // NOLINT
    std::string input_suffix         = ""; // string to suffix user inputs with                             // NOLINT
    std::string lookup_cache_static  = ""; // path of static ngram cache file for lookup decoding           // NOLINT
    std::string lookup_cache_dynamic = ""; // path of dynamic ngram cache file for lookup decoding          // NOLINT
    std::string logits_file          = ""; // file for saving *all* logits                                  // NOLINT

    std::vector<std::string> in_files;   // all input files
    std::vector<std::string> antiprompt; // strings upon which more user input is prompted (a.k.a. reverse prompts)
    std::vector<llama_model_kv_override> kv_overrides;
    std::vector<llama_model_tensor_buft_override> tensor_buft_overrides;

    bool lora_init_without_apply = false; // only load lora to memory, but do not apply it to ctx (user can manually apply lora later using llama_adapter_lora_apply)
    std::vector<common_adapter_lora_info> lora_adapters; // lora adapter path with user defined scale

    std::vector<common_control_vector_load_info> control_vectors; // control vector with user defined scale

    int32_t verbosity                  = 0;
    int32_t control_vector_layer_start = -1; // layer range for control vector
    int32_t control_vector_layer_end   = -1; // layer range for control vector

    int32_t ppl_stride      = 0;     // stride for perplexity calculations. If left at 0, the pre-existing approach will be used.
    int32_t ppl_output_type = 0;     // = 0 -> ppl output is as usual, = 1 -> ppl output is num_tokens, ppl, one per line
                                     //                                       (which is more convenient to use for plotting)
                                     //
    bool   hellaswag        = false; // compute HellaSwag score over random tasks from datafile supplied in prompt
    size_t hellaswag_tasks  = 400;   // number of tasks to use when computing the HellaSwag score

    bool   winogrande       = false; // compute Winogrande score over random tasks from datafile supplied in prompt
    size_t winogrande_tasks = 0;     // number of tasks to use when computing the Winogrande score. If 0, all tasks will be computed

    bool   multiple_choice  = false;  // compute TruthfulQA score over random tasks from datafile supplied in prompt
    size_t multiple_choice_tasks = 0; // number of tasks to use when computing the TruthfulQA score. If 0, all tasks will be computed

    bool   kl_divergence    = false; // compute KL divergence

    bool usage             = false; // print usage
    bool completion        = false; // print source-able completion script
    bool use_color         = false; // use color to distinguish generations and inputs
    bool special           = false; // enable special token output
    bool interactive       = false; // interactive mode
    bool interactive_first = false; // wait for user input immediately
    bool prompt_cache_all  = false; // save user input and generations to prompt cache
    bool prompt_cache_ro   = false; // open the prompt cache read-only and do not update it

    bool escape            = true;  // escape "\n", "\r", "\t", "\'", "\"", and "\\"
    bool multiline_input   = false; // reverse the usage of `\`
    bool simple_io         = false; // improves compatibility with subprocesses and limited consoles
    bool cont_batching     = true;  // insert new sequences for decoding on-the-fly
    bool flash_attn        = false; // flash attention
    bool no_perf           = false; // disable performance metrics
    bool ctx_shift         = true;  // context shift on inifinite text generation

    bool input_prefix_bos  = false; // prefix BOS to user inputs, preceding input_prefix
    bool use_mmap          = true;  // use mmap for faster loads
    bool use_mlock         = false; // use mlock to keep model in memory
    bool verbose_prompt    = false; // print prompt tokens before generation
    bool display_prompt    = true;  // print prompt before generation
    bool dump_kv_cache     = false; // dump the KV cache contents for debugging purposes
    bool no_kv_offload     = false; // disable KV offloading
    bool warmup            = true;  // warmup run
    bool check_tensors     = false; // validate tensor data
    bool no_op_offload     = false; // globally disable offload host tensor operations to device

    bool single_turn       = false; // single turn chat conversation

    ggml_type cache_type_k = GGML_TYPE_F16; // KV cache data type for the K
    ggml_type cache_type_v = GGML_TYPE_F16; // KV cache data type for the V

    common_conversation_mode conversation_mode = COMMON_CONVERSATION_MODE_AUTO;

    // multimodal models (see tools/mtmd)
    struct common_params_model mmproj;
    bool mmproj_use_gpu = true;     // use GPU for multimodal model
    bool no_mmproj = false;         // explicitly disable multimodal model
    std::vector<std::string> image; // path to image file(s)

    // embedding
    bool embedding         = false; // get only sentence embedding
    int32_t embd_normalize = 2;     // normalisation for embeddings (-1=none, 0=max absolute int16, 1=taxicab, 2=euclidean, >2=p-norm)
    std::string embd_out   = "";    // empty = default, "array" = [[],[]...], "json" = openai style, "json+" = same "json" + cosine similarity matrix
    std::string embd_sep   = "\n";  // separator of embeddings
    bool reranking         = false; // enable reranking support on server

    // server params
    int32_t port           = 8080;         // server listens on this network port
    int32_t timeout_read   = 600;          // http read timeout in seconds
    int32_t timeout_write  = timeout_read; // http write timeout in seconds
    int32_t n_threads_http = -1;           // number of threads to process HTTP requests (TODO: support threadpool)
    int32_t n_cache_reuse  = 0;            // min chunk size to reuse from the cache via KV shifting

    std::string hostname      = "127.0.0.1";
    std::string public_path   = "";                                                                         // NOLINT
    std::string chat_template = "";                                                                         // NOLINT
    bool use_jinja = false;                                                                                 // NOLINT
    bool enable_chat_template = true;
    common_reasoning_format reasoning_format = COMMON_REASONING_FORMAT_DEEPSEEK;

    std::vector<std::string> api_keys;

    std::string ssl_file_key  = "";                                                                         // NOLINT
    std::string ssl_file_cert = "";                                                                         // NOLINT

    // "advanced" endpoints are disabled by default for better security
    bool webui            = true;
    bool endpoint_slots   = false;
    bool endpoint_props   = false; // only control POST requests, not GET
    bool endpoint_metrics = false;

    bool log_json = false;

    std::string slot_save_path;

    float slot_prompt_similarity = 0.5f;

    // batched-bench params
    bool is_pp_shared = false;

    std::vector<int32_t> n_pp;
    std::vector<int32_t> n_tg;
    std::vector<int32_t> n_pl;

    // retrieval params
    std::vector<std::string> context_files; // context files to embed

    int32_t chunk_size = 64; // chunk size for context embedding

    std::string chunk_separator = "\n"; // chunk separator for context embedding

    // passkey params
    int32_t n_junk = 250; // number of times to repeat the junk text
    int32_t i_pos  = -1;  // position of the passkey in the junk text

    // imatrix params
    int32_t n_out_freq  = 10; // output the imatrix every n_out_freq iterations
    int32_t n_save_freq =  0; // save the imatrix every n_save_freq iterations
    int32_t i_chunk     =  0; // start processing from this chunk

    bool process_output = false; // collect data for the output tensor
    bool compute_ppl    = true;  // whether to compute perplexity
    bool parse_special  = false; // whether to parse special tokens during imatrix tokenization

    // cvector-generator params
    int n_pca_batch = 100;
    int n_pca_iterations = 1000;
    dimre_method cvector_dimre_method = DIMRE_METHOD_PCA;
    std::string cvector_positive_file = "tools/cvector-generator/positive.txt";
    std::string cvector_negative_file = "tools/cvector-generator/negative.txt";

    bool spm_infill = false; // suffix/prefix/middle pattern for infill

    // batched-bench params
    bool batched_bench_output_jsonl = false;

    // common params
    std::string out_file; // output filename for all example programs
};

// call once at the start of a program if it uses libcommon
// initializes the logging system and prints info about the build
void common_init();

std::string common_params_get_system_info(const common_params & params);

bool parse_cpu_range(const std::string & range, bool(&boolmask)[GGML_MAX_N_THREADS]);
bool parse_cpu_mask(const std::string & mask, bool(&boolmask)[GGML_MAX_N_THREADS]);
void postprocess_cpu_params(cpu_params & cpuparams, const cpu_params * role_model = nullptr);
bool set_process_priority(enum ggml_sched_priority prio);

//
// String utils
//

#ifdef __GNUC__
#    if defined(__MINGW32__) && !defined(__clang__)
#        define LLAMA_COMMON_ATTRIBUTE_FORMAT(...) __attribute__((format(gnu_printf, __VA_ARGS__)))
#    else
#        define LLAMA_COMMON_ATTRIBUTE_FORMAT(...) __attribute__((format(printf, __VA_ARGS__)))
#    endif
#else
#    define LLAMA_COMMON_ATTRIBUTE_FORMAT(...)
#endif

LLAMA_COMMON_ATTRIBUTE_FORMAT(1, 2)
std::string string_format(const char * fmt, ...);

std::string string_strip(const std::string & str);
std::string string_get_sortable_timestamp();

std::string string_join(const std::vector<std::string> & values, const std::string & separator);
std::vector<std::string> string_split(const std::string & str, const std::string & delimiter);
std::string string_repeat(const std::string & str, size_t n);

void string_replace_all(std::string & s, const std::string & search, const std::string & replace);

std::string regex_escape(const std::string & s);

template<class T>
static std::vector<T> string_split(const std::string & str, char delim) {
    static_assert(!std::is_same<T, std::string>::value, "Please use the specialized version for std::string");
    std::vector<T> values;
    std::istringstream str_stream(str);
    std::string token;
    while (std::getline(str_stream, token, delim)) {
        T value;
        std::istringstream token_stream(token);
        token_stream >> value;
        values.push_back(value);
    }
    return values;
}

template<>
std::vector<std::string> string_split<std::string>(const std::string & input, char separator)
{
    std::vector<std::string> parts;
    size_t begin_pos = 0;
    size_t separator_pos = input.find(separator);
    while (separator_pos != std::string::npos) {
        std::string part = input.substr(begin_pos, separator_pos - begin_pos);
        parts.emplace_back(part);
        begin_pos = separator_pos + 1;
        separator_pos = input.find(separator, begin_pos);
    }
    parts.emplace_back(input.substr(begin_pos, separator_pos - begin_pos));
    return parts;
}

static bool string_starts_with(const std::string & str,
                               const std::string & prefix) {  // While we wait for C++20's std::string::starts_with...
    return str.rfind(prefix, 0) == 0;
}

// While we wait for C++20's std::string::ends_with...
<<<<<<< HEAD
bool string_ends_with(const std::string & str, const std::string & suffix);
size_t string_find_partial_stop(const std::string &str, const std::string &stop);
=======
bool string_ends_with(const std::string_view & str, const std::string_view & suffix);
size_t string_find_partial_stop(const std::string_view & str, const std::string_view & stop);
>>>>>>> afce5530

bool string_parse_kv_override(const char * data, std::vector<llama_model_kv_override> & overrides);
void string_process_escapes(std::string & input);

std::string string_from(bool value);
std::string string_from(const std::vector<int> & values);
std::string string_from(const struct llama_context * ctx, const std::vector<llama_token> & tokens);
std::string string_from(const struct llama_context * ctx, const struct llama_batch & batch);

//
// Filesystem utils
//

bool fs_validate_filename(const std::string & filename);
bool fs_create_directory_with_parents(const std::string & path);

std::string fs_get_cache_directory();
std::string fs_get_cache_file(const std::string & filename);

//
// Model utils
//

// note: defines object's lifetime
struct common_init_result {
    llama_model_ptr   model;
    llama_context_ptr context;

    std::vector<llama_adapter_lora_ptr> lora;
};

struct common_init_result     common_init_from_params(common_params & params);

struct llama_model_params     common_model_params_to_llama  (      common_params & params);
struct llama_context_params   common_context_params_to_llama(const common_params & params);
struct ggml_threadpool_params ggml_threadpool_params_from_cpu_params(const cpu_params & params);

// clear LoRA adapters from context, then apply new list of adapters
void common_set_adapter_lora(struct llama_context * ctx, std::vector<common_adapter_lora_info> & lora);

std::string                   get_model_endpoint();

//
// Batch utils
//

void common_batch_clear(struct llama_batch & batch);

void common_batch_add(
                 struct llama_batch & batch,
                        llama_token   id,
                          llama_pos   pos,
    const std::vector<llama_seq_id> & seq_ids,
                               bool   logits);

//
// Token utils
//

// longest common prefix
size_t common_lcp(const llama_tokens & a, const llama_tokens & b);

// longet common subsequence
size_t common_lcs(const llama_tokens & a, const llama_tokens & b);

//
// Vocab utils
//

// tokenizes a string into a vector of tokens
// should work similar to Python's `tokenizer.encode`
std::vector<llama_token> common_tokenize(
  const struct llama_context * ctx,
           const std::string & text,
                        bool   add_special,
                        bool   parse_special = false);

std::vector<llama_token> common_tokenize(
    const struct llama_vocab * vocab,
           const std::string & text,
                        bool   add_special,
                        bool   parse_special = false);

// tokenizes a token into a piece, optionally renders special/control tokens
// should work similar to Python's `tokenizer.id_to_piece`
std::string common_token_to_piece(
        const struct llama_context * ctx,
                       llama_token   token,
                       bool          special = true);

std::string common_token_to_piece(
          const struct llama_vocab * vocab,
                       llama_token   token,
                       bool          special = true);

// detokenizes a vector of tokens into a string
// should work similar to Python's `tokenizer.decode`
// optionally renders special/control tokens
std::string common_detokenize(
            const struct llama_context * ctx,
        const std::vector<llama_token> & tokens,
                                  bool   special = true);

std::string common_detokenize(
              const struct llama_vocab * vocab,
        const std::vector<llama_token> & tokens,
                                  bool   special = true);

//
// KV cache utils
//

// Dump the KV cache view with the number of sequences per cell.
void common_kv_cache_dump_view(const llama_kv_cache_view & view, int row_size = 80);

// Dump the KV cache view showing individual sequences in each cell (long output).
void common_kv_cache_dump_view_seqs(const llama_kv_cache_view & view, int row_size = 40);

//
// Embedding utils
//

// TODO: repace embd_norm with an enum
void common_embd_normalize(const float * inp, float * out, int n, int embd_norm);

float common_embd_similarity_cos(const float * embd1, const float * embd2, int n);

//
// Control vector utils
//

struct common_control_vector_data {
    int n_embd;

    // stores data for layers [1, n_layer] where n_layer = data.size() / n_embd
    std::vector<float> data;
};

struct common_control_vector_load_info {
    float strength;

    std::string fname;
};

// Load control vectors, scale each by strength, and add them together.
// On error, returns {-1, empty}
common_control_vector_data common_control_vector_load(const std::vector<common_control_vector_load_info> & load_infos);

//
// Split utils
//

namespace {

const char * const LLM_KV_SPLIT_NO            = "split.no";
const char * const LLM_KV_SPLIT_COUNT         = "split.count";
const char * const LLM_KV_SPLIT_TENSORS_COUNT = "split.tensors.count";

}

//
// training utils
//

ggml_opt_dataset_t common_opt_dataset_init(struct llama_context * ctx, const std::vector<llama_token> & tokens, int64_t stride);<|MERGE_RESOLUTION|>--- conflicted
+++ resolved
@@ -505,13 +505,8 @@
 }
 
 // While we wait for C++20's std::string::ends_with...
-<<<<<<< HEAD
-bool string_ends_with(const std::string & str, const std::string & suffix);
-size_t string_find_partial_stop(const std::string &str, const std::string &stop);
-=======
 bool string_ends_with(const std::string_view & str, const std::string_view & suffix);
 size_t string_find_partial_stop(const std::string_view & str, const std::string_view & stop);
->>>>>>> afce5530
 
 bool string_parse_kv_override(const char * data, std::vector<llama_model_kv_override> & overrides);
 void string_process_escapes(std::string & input);
