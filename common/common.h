// Various helper functions and utilities

#pragma once

#include "llama-cpp.h"

#include <set>
#include <string>
#include <vector>
#include <sstream>

#ifdef _WIN32
#define DIRECTORY_SEPARATOR '\\'
#else
#define DIRECTORY_SEPARATOR '/'
#endif // _WIN32

#define die(msg)          do { fputs("error: " msg "\n", stderr);                exit(1); } while (0)
#define die_fmt(fmt, ...) do { fprintf(stderr, "error: " fmt "\n", __VA_ARGS__); exit(1); } while (0)

#define print_build_info() do {                                                                     \
    fprintf(stderr, "%s: build = %d (%s)\n",      __func__, LLAMA_BUILD_NUMBER, LLAMA_COMMIT);      \
    fprintf(stderr, "%s: built with %s for %s\n", __func__, LLAMA_COMPILER, LLAMA_BUILD_TARGET);    \
} while(0)

#define DEFAULT_MODEL_PATH "models/7B/ggml-model-f16.gguf"

struct common_adapter_lora_info {
    std::string path;
    float scale;

    struct llama_adapter_lora * ptr;
};

using llama_tokens = std::vector<llama_token>;

// build info
extern int LLAMA_BUILD_NUMBER;
extern const char * LLAMA_COMMIT;
extern const char * LLAMA_COMPILER;
extern const char * LLAMA_BUILD_TARGET;

struct common_control_vector_load_info;

//
// CPU utils
//

struct cpu_params {
    int      n_threads                   = -1;
    bool     cpumask[GGML_MAX_N_THREADS] = {false}; // CPU affinity mask.
    bool     mask_valid                  = false;   // Default: any CPU
    enum ggml_sched_priority  priority   = GGML_SCHED_PRIO_NORMAL;  // Scheduling prio : (0 - normal, 1 - medium, 2 - high, 3 - realtime)
    bool     strict_cpu                  = false;   // Use strict CPU placement
    uint32_t poll                        = 50;      // Polling (busywait) level (0 - no polling, 100 - mostly polling)
};

int32_t cpu_get_num_physical_cores();
int32_t cpu_get_num_math();

//
// Common params
//

enum llama_example {
    LLAMA_EXAMPLE_COMMON,
    LLAMA_EXAMPLE_SPECULATIVE,
    LLAMA_EXAMPLE_MAIN,
    LLAMA_EXAMPLE_EMBEDDING,
    LLAMA_EXAMPLE_PERPLEXITY,
    LLAMA_EXAMPLE_RETRIEVAL,
    LLAMA_EXAMPLE_PASSKEY,
    LLAMA_EXAMPLE_IMATRIX,
    LLAMA_EXAMPLE_BENCH,
    LLAMA_EXAMPLE_SERVER,
    LLAMA_EXAMPLE_CVECTOR_GENERATOR,
    LLAMA_EXAMPLE_EXPORT_LORA,
    LLAMA_EXAMPLE_LLAVA,
    LLAMA_EXAMPLE_LOOKUP,
    LLAMA_EXAMPLE_PARALLEL,
    LLAMA_EXAMPLE_TTS,

    LLAMA_EXAMPLE_COUNT,
};

enum common_sampler_type {
    COMMON_SAMPLER_TYPE_NONE        = 0,
    COMMON_SAMPLER_TYPE_DRY         = 1,
    COMMON_SAMPLER_TYPE_TOP_K       = 2,
    COMMON_SAMPLER_TYPE_TOP_P       = 3,
    COMMON_SAMPLER_TYPE_MIN_P       = 4,
  //COMMON_SAMPLER_TYPE_TFS_Z       = 5,
    COMMON_SAMPLER_TYPE_TYPICAL_P   = 6,
    COMMON_SAMPLER_TYPE_TEMPERATURE = 7,
    COMMON_SAMPLER_TYPE_XTC         = 8,
    COMMON_SAMPLER_TYPE_INFILL      = 9,
    COMMON_SAMPLER_TYPE_PENALTIES   = 10,
    COMMON_SAMPLER_TYPE_TOP_N_SIGMA = 11,
};

// dimensionality reduction methods, used by cvector-generator
enum dimre_method {
    DIMRE_METHOD_PCA,
    DIMRE_METHOD_MEAN,
};

enum common_conversation_mode {
    COMMON_CONVERSATION_MODE_DISABLED = 0,
    COMMON_CONVERSATION_MODE_ENABLED  = 1,
    COMMON_CONVERSATION_MODE_AUTO     = 2,
};

enum common_grammar_trigger_type {
    COMMON_GRAMMAR_TRIGGER_TYPE_TOKEN,
    COMMON_GRAMMAR_TRIGGER_TYPE_WORD,
    COMMON_GRAMMAR_TRIGGER_TYPE_PATTERN,
    COMMON_GRAMMAR_TRIGGER_TYPE_PATTERN_START,
};

struct common_grammar_trigger {
    common_grammar_trigger_type type;
    std::string value;
    llama_token token = LLAMA_TOKEN_NULL;
};

// sampling parameters
struct common_params_sampling {
    uint32_t seed = LLAMA_DEFAULT_SEED; // the seed used to initialize llama_sampler

    int32_t n_prev             = 64;    // number of previous tokens to remember
    int32_t n_probs            = 0;     // if greater than 0, output the probabilities of top n_probs tokens.
    int32_t min_keep           = 0;     // 0 = disabled, otherwise samplers should return at least min_keep tokens
    int32_t top_k              = 40;    // <= 0 to use vocab size
    float   top_p              = 0.95f; // 1.0 = disabled
    float   min_p              = 0.05f; // 0.0 = disabled
    float   xtc_probability    = 0.00f; // 0.0 = disabled
    float   xtc_threshold      = 0.10f; // > 0.5 disables XTC
    float   typ_p              = 1.00f; // typical_p, 1.0 = disabled
    float   temp               = 0.80f; // <= 0.0 to sample greedily, 0.0 to not output probabilities
    float   dynatemp_range     = 0.00f; // 0.0 = disabled
    float   dynatemp_exponent  = 1.00f; // controls how entropy maps to temperature in dynamic temperature sampler
    int32_t penalty_last_n     = 64;    // last n tokens to penalize (0 = disable penalty, -1 = context size)
    float   penalty_repeat     = 1.00f; // 1.0 = disabled
    float   penalty_freq       = 0.00f; // 0.0 = disabled
    float   penalty_present    = 0.00f; // 0.0 = disabled
    float   dry_multiplier     = 0.0f;  // 0.0 = disabled;      DRY repetition penalty for tokens extending repetition:
    float   dry_base           = 1.75f; // 0.0 = disabled;      multiplier * base ^ (length of sequence before token - allowed length)
    int32_t dry_allowed_length = 2;     // tokens extending repetitions beyond this receive penalty
    int32_t dry_penalty_last_n = -1;    // how many tokens to scan for repetitions (0 = disable penalty, -1 = context size)
    int32_t mirostat           = 0;     // 0 = disabled, 1 = mirostat, 2 = mirostat 2.0
    float   top_n_sigma        = -1.00f;// -1.0 = disabled
    float   mirostat_tau       = 5.00f; // target entropy
    float   mirostat_eta       = 0.10f; // learning rate
    bool    ignore_eos         = false;
    bool    no_perf            = false; // disable performance metrics
    bool    timing_per_token   = false;

    std::vector<std::string> dry_sequence_breakers = {"\n", ":", "\"", "*"};     // default sequence breakers for DRY


    std::vector<enum common_sampler_type> samplers = {
        COMMON_SAMPLER_TYPE_PENALTIES,
        COMMON_SAMPLER_TYPE_DRY,
        COMMON_SAMPLER_TYPE_TOP_N_SIGMA,
        COMMON_SAMPLER_TYPE_TOP_K,
        COMMON_SAMPLER_TYPE_TYPICAL_P,
        COMMON_SAMPLER_TYPE_TOP_P,
        COMMON_SAMPLER_TYPE_MIN_P,
        COMMON_SAMPLER_TYPE_XTC,
        COMMON_SAMPLER_TYPE_TEMPERATURE,
    };

    std::string                         grammar; // optional BNF-like grammar to constrain sampling
    bool                                grammar_lazy = false;
    std::vector<common_grammar_trigger> grammar_triggers; // optional triggers (for lazy grammars)
    std::set<llama_token>               preserved_tokens;

    std::vector<llama_logit_bias> logit_bias; // logit biases to apply

    // print the parameters into a string
    std::string print() const;
};

struct common_params_model {
    std::string path    = ""; // model local path                                           // NOLINT
    std::string url     = ""; // model url to download                                      // NOLINT
    std::string hf_repo = ""; // HF repo                                                    // NOLINT
    std::string hf_file = ""; // HF file                                                    // NOLINT
};

struct common_params_speculative {
    std::vector<ggml_backend_dev_t> devices; // devices to use for offloading

    int32_t n_ctx        =     0; // draft context size
    int32_t n_max        =    16; // maximum number of tokens to draft during speculative decoding
    int32_t n_min        =     0; // minimum number of draft tokens to use for speculative decoding
    int32_t n_gpu_layers =    -1; // number of layers to store in VRAM for the draft model (-1 - use default)
    float   p_split      =  0.1f; // speculative decoding split probability
    float   p_min        = 0.75f; // minimum speculative decoding probability (greedy)

    struct cpu_params cpuparams;
    struct cpu_params cpuparams_batch;

    struct common_params_model model;
};

struct common_params_vocoder {
    struct common_params_model model;

    std::string speaker_file = ""; // speaker file path                                      // NOLINT

    bool use_guide_tokens = false; // enable guide tokens to improve TTS accuracy            // NOLINT
};

enum common_reasoning_format {
    COMMON_REASONING_FORMAT_NONE,
    COMMON_REASONING_FORMAT_DEEPSEEK, // Extract thinking tag contents and return as `message.reasoning_content`
};

struct common_params {
    int32_t n_predict             =    -1; // new tokens to predict
    int32_t n_ctx                 =  4096; // context size
    int32_t n_batch               =  2048; // logical batch size for prompt processing (must be >=32 to use BLAS)
    int32_t n_ubatch              =   512; // physical batch size for prompt processing (must be >=32 to use BLAS)
    int32_t n_keep                =     0; // number of tokens to keep from initial prompt
    int32_t n_chunks              =    -1; // max number of chunks to process (-1 = unlimited)
    int32_t n_parallel            =     1; // number of parallel sequences to decode
    int32_t n_sequences           =     1; // number of sequences to decode
    int32_t grp_attn_n            =     1; // group-attention factor
    int32_t grp_attn_w            =   512; // group-attention width
    int32_t n_print               =    -1; // print token count every n tokens (-1 = disabled)
    float   rope_freq_base        =  0.0f; // RoPE base frequency
    float   rope_freq_scale       =  0.0f; // RoPE frequency scaling factor
    float   yarn_ext_factor       = -1.0f; // YaRN extrapolation mix factor
    float   yarn_attn_factor      =  1.0f; // YaRN magnitude scaling factor
    float   yarn_beta_fast        = 32.0f; // YaRN low correction dim
    float   yarn_beta_slow        =  1.0f; // YaRN high correction dim
    int32_t yarn_orig_ctx         =     0; // YaRN original context length
    float   defrag_thold          =  0.1f; // KV cache defragmentation threshold

    // offload params
    std::vector<ggml_backend_dev_t> devices; // devices to use for offloading

    int32_t n_gpu_layers      = -1;  // number of layers to store in VRAM (-1 - use default)
    int32_t main_gpu          = 0;   // the GPU that is used for scratch and small tensors
    float   tensor_split[128] = {0}; // how split tensors should be distributed across GPUs

    enum llama_split_mode split_mode = LLAMA_SPLIT_MODE_LAYER; // how to split the model across GPUs

    struct cpu_params cpuparams;
    struct cpu_params cpuparams_batch;

    ggml_backend_sched_eval_callback cb_eval = nullptr;
    void * cb_eval_user_data                 = nullptr;

    ggml_numa_strategy numa = GGML_NUMA_STRATEGY_DISABLED;

    enum llama_rope_scaling_type rope_scaling_type = LLAMA_ROPE_SCALING_TYPE_UNSPECIFIED;
    enum llama_pooling_type      pooling_type      = LLAMA_POOLING_TYPE_UNSPECIFIED; // pooling type for embeddings
    enum llama_attention_type    attention_type    = LLAMA_ATTENTION_TYPE_UNSPECIFIED; // attention type for embeddings

    struct common_params_sampling    sampling;
    struct common_params_speculative speculative;
    struct common_params_vocoder     vocoder;

    struct common_params_model model;

    std::string model_alias          = ""; // model alias                                                   // NOLINT
    std::string hf_token             = ""; // HF token                                                      // NOLINT
    std::string prompt               = "";                                                                  // NOLINT
    std::string system_prompt        = "";                                                                  // NOLINT
    std::string prompt_file          = ""; // store the external prompt file name                           // NOLINT
    std::string path_prompt_cache    = ""; // path to file for saving/loading prompt eval state             // NOLINT
    std::string input_prefix         = ""; // string to prefix user inputs with                             // NOLINT
    std::string input_suffix         = ""; // string to suffix user inputs with                             // NOLINT
    std::string lookup_cache_static  = ""; // path of static ngram cache file for lookup decoding           // NOLINT
    std::string lookup_cache_dynamic = ""; // path of dynamic ngram cache file for lookup decoding          // NOLINT
    std::string logits_file          = ""; // file for saving *all* logits                                  // NOLINT

    std::vector<std::string> in_files;   // all input files
    std::vector<std::string> antiprompt; // strings upon which more user input is prompted (a.k.a. reverse prompts)
    std::vector<llama_model_kv_override> kv_overrides;
    std::vector<llama_model_tensor_buft_override> tensor_buft_overrides;

    bool lora_init_without_apply = false; // only load lora to memory, but do not apply it to ctx (user can manually apply lora later using llama_adapter_lora_apply)
    std::vector<common_adapter_lora_info> lora_adapters; // lora adapter path with user defined scale

    std::vector<common_control_vector_load_info> control_vectors; // control vector with user defined scale

    int32_t verbosity                  = 0;
    int32_t control_vector_layer_start = -1; // layer range for control vector
    int32_t control_vector_layer_end   = -1; // layer range for control vector

    int32_t ppl_stride      = 0;     // stride for perplexity calculations. If left at 0, the pre-existing approach will be used.
    int32_t ppl_output_type = 0;     // = 0 -> ppl output is as usual, = 1 -> ppl output is num_tokens, ppl, one per line
                                     //                                       (which is more convenient to use for plotting)
                                     //
    bool   hellaswag        = false; // compute HellaSwag score over random tasks from datafile supplied in prompt
    size_t hellaswag_tasks  = 400;   // number of tasks to use when computing the HellaSwag score

    bool   winogrande       = false; // compute Winogrande score over random tasks from datafile supplied in prompt
    size_t winogrande_tasks = 0;     // number of tasks to use when computing the Winogrande score. If 0, all tasks will be computed

    bool   multiple_choice  = false;  // compute TruthfulQA score over random tasks from datafile supplied in prompt
    size_t multiple_choice_tasks = 0; // number of tasks to use when computing the TruthfulQA score. If 0, all tasks will be computed

    bool   kl_divergence    = false; // compute KL divergence

    bool usage             = false; // print usage
    bool completion        = false; // print source-able completion script
    bool use_color         = false; // use color to distinguish generations and inputs
    bool special           = false; // enable special token output
    bool interactive       = false; // interactive mode
    bool interactive_first = false; // wait for user input immediately
    bool prompt_cache_all  = false; // save user input and generations to prompt cache
    bool prompt_cache_ro   = false; // open the prompt cache read-only and do not update it

    bool escape            = true;  // escape "\n", "\r", "\t", "\'", "\"", and "\\"
    bool multiline_input   = false; // reverse the usage of `\`
    bool simple_io         = false; // improves compatibility with subprocesses and limited consoles
    bool cont_batching     = true;  // insert new sequences for decoding on-the-fly
    bool flash_attn        = false; // flash attention
    bool no_perf           = false; // disable performance metrics
    bool ctx_shift         = true;  // context shift on inifinite text generation

    bool input_prefix_bos  = false; // prefix BOS to user inputs, preceding input_prefix
    bool use_mmap          = true;  // use mmap for faster loads
    bool use_mlock         = false; // use mlock to keep model in memory
    bool verbose_prompt    = false; // print prompt tokens before generation
    bool display_prompt    = true;  // print prompt before generation
    bool dump_kv_cache     = false; // dump the KV cache contents for debugging purposes
    bool no_kv_offload     = false; // disable KV offloading
    bool warmup            = true;  // warmup run
    bool check_tensors     = false; // validate tensor data

    bool single_turn       = false; // single turn chat conversation

    ggml_type cache_type_k = GGML_TYPE_F16; // KV cache data type for the K
    ggml_type cache_type_v = GGML_TYPE_F16; // KV cache data type for the V

    common_conversation_mode conversation_mode = COMMON_CONVERSATION_MODE_AUTO;

    // multimodal models (see tools/mtmd)
    struct common_params_model mmproj;
    bool mmproj_use_gpu = true;     // use GPU for multimodal model
    bool no_mmproj = false;         // explicitly disable multimodal model
    std::vector<std::string> image; // path to image file(s)

    // embedding
    bool embedding         = false; // get only sentence embedding
    int32_t embd_normalize = 2;     // normalisation for embeddings (-1=none, 0=max absolute int16, 1=taxicab, 2=euclidean, >2=p-norm)
    std::string embd_out   = "";    // empty = default, "array" = [[],[]...], "json" = openai style, "json+" = same "json" + cosine similarity matrix
    std::string embd_sep   = "\n";  // separator of embeddings
    bool reranking         = false; // enable reranking support on server

    // server params
    int32_t port           = 8080;         // server listens on this network port
    int32_t timeout_read   = 600;          // http read timeout in seconds
    int32_t timeout_write  = timeout_read; // http write timeout in seconds
    int32_t n_threads_http = -1;           // number of threads to process HTTP requests (TODO: support threadpool)
    int32_t n_cache_reuse  = 0;            // min chunk size to reuse from the cache via KV shifting

    std::string hostname      = "127.0.0.1";
    std::string public_path   = "";                                                                         // NOLINT
    std::string chat_template = "";                                                                         // NOLINT
    bool use_jinja = false;                                                                                 // NOLINT
    bool enable_chat_template = true;
    common_reasoning_format reasoning_format = COMMON_REASONING_FORMAT_DEEPSEEK;

    std::vector<std::string> api_keys;

    std::string ssl_file_key  = "";                                                                         // NOLINT
    std::string ssl_file_cert = "";                                                                         // NOLINT

    // "advanced" endpoints are disabled by default for better security
    bool webui            = true;
    bool endpoint_slots   = false;
    bool endpoint_props   = false; // only control POST requests, not GET
    bool endpoint_metrics = false;

    bool log_json = false;

    std::string slot_save_path;

    float slot_prompt_similarity = 0.5f;

    // batched-bench params
    bool is_pp_shared = false;

    std::vector<int32_t> n_pp;
    std::vector<int32_t> n_tg;
    std::vector<int32_t> n_pl;

    // retrieval params
    std::vector<std::string> context_files; // context files to embed

    int32_t chunk_size = 64; // chunk size for context embedding

    std::string chunk_separator = "\n"; // chunk separator for context embedding

    // passkey params
    int32_t n_junk = 250; // number of times to repeat the junk text
    int32_t i_pos  = -1;  // position of the passkey in the junk text

    // imatrix params
    int32_t n_out_freq  = 10; // output the imatrix every n_out_freq iterations
    int32_t n_save_freq =  0; // save the imatrix every n_save_freq iterations
    int32_t i_chunk     =  0; // start processing from this chunk

<<<<<<< HEAD
    bool process_output  = false; // collect data for the output tensor
    bool compute_ppl     = true;  // whether to compute perplexity
    bool show_statistics = false; // show imatrix statistics per tensor
=======
    bool process_output = false; // collect data for the output tensor
    bool compute_ppl    = true;  // whether to compute perplexity
    bool parse_special  = false; // whether to parse special tokens during imatrix tokenization
>>>>>>> 62d4250e

    // cvector-generator params
    int n_pca_batch = 100;
    int n_pca_iterations = 1000;
    dimre_method cvector_dimre_method = DIMRE_METHOD_PCA;
    std::string cvector_positive_file = "tools/cvector-generator/positive.txt";
    std::string cvector_negative_file = "tools/cvector-generator/negative.txt";

    bool spm_infill = false; // suffix/prefix/middle pattern for infill

    // batched-bench params
    bool batched_bench_output_jsonl = false;

    // common params
    std::string out_file; // output filename for all example programs
};

// call once at the start of a program if it uses libcommon
// initializes the logging system and prints info about the build
void common_init();

std::string common_params_get_system_info(const common_params & params);

bool parse_cpu_range(const std::string & range, bool(&boolmask)[GGML_MAX_N_THREADS]);
bool parse_cpu_mask(const std::string & mask, bool(&boolmask)[GGML_MAX_N_THREADS]);
void postprocess_cpu_params(cpu_params & cpuparams, const cpu_params * role_model = nullptr);
bool set_process_priority(enum ggml_sched_priority prio);

//
// String utils
//

#ifdef __GNUC__
#    if defined(__MINGW32__) && !defined(__clang__)
#        define LLAMA_COMMON_ATTRIBUTE_FORMAT(...) __attribute__((format(gnu_printf, __VA_ARGS__)))
#    else
#        define LLAMA_COMMON_ATTRIBUTE_FORMAT(...) __attribute__((format(printf, __VA_ARGS__)))
#    endif
#else
#    define LLAMA_COMMON_ATTRIBUTE_FORMAT(...)
#endif

LLAMA_COMMON_ATTRIBUTE_FORMAT(1, 2)
std::string string_format(const char * fmt, ...);

std::string string_strip(const std::string & str);
std::string string_get_sortable_timestamp();

std::string string_join(const std::vector<std::string> & values, const std::string & separator);
std::vector<std::string> string_split(const std::string & str, const std::string & delimiter);
std::string string_repeat(const std::string & str, size_t n);

void string_replace_all(std::string & s, const std::string & search, const std::string & replace);

std::string regex_escape(const std::string & s);

template<class T>
static std::vector<T> string_split(const std::string & str, char delim) {
    static_assert(!std::is_same<T, std::string>::value, "Please use the specialized version for std::string");
    std::vector<T> values;
    std::istringstream str_stream(str);
    std::string token;
    while (std::getline(str_stream, token, delim)) {
        T value;
        std::istringstream token_stream(token);
        token_stream >> value;
        values.push_back(value);
    }
    return values;
}

template<>
std::vector<std::string> string_split<std::string>(const std::string & input, char separator)
{
    std::vector<std::string> parts;
    size_t begin_pos = 0;
    size_t separator_pos = input.find(separator);
    while (separator_pos != std::string::npos) {
        std::string part = input.substr(begin_pos, separator_pos - begin_pos);
        parts.emplace_back(part);
        begin_pos = separator_pos + 1;
        separator_pos = input.find(separator, begin_pos);
    }
    parts.emplace_back(input.substr(begin_pos, separator_pos - begin_pos));
    return parts;
}

static bool string_starts_with(const std::string & str,
                               const std::string & prefix) {  // While we wait for C++20's std::string::starts_with...
    return str.rfind(prefix, 0) == 0;
}

static bool string_ends_with(const std::string & str,
                               const std::string & suffix) {  // While we wait for C++20's std::string::ends_with...
    return str.size() >= suffix.size() && str.compare(str.size()-suffix.size(), suffix.size(), suffix) == 0;
}

bool string_parse_kv_override(const char * data, std::vector<llama_model_kv_override> & overrides);
void string_process_escapes(std::string & input);

std::string string_from(bool value);
std::string string_from(const std::vector<int> & values);
std::string string_from(const struct llama_context * ctx, const std::vector<llama_token> & tokens);
std::string string_from(const struct llama_context * ctx, const struct llama_batch & batch);

//
// Filesystem utils
//

bool fs_validate_filename(const std::string & filename);
bool fs_create_directory_with_parents(const std::string & path);

std::string fs_get_cache_directory();
std::string fs_get_cache_file(const std::string & filename);

//
// Model utils
//

// note: defines object's lifetime
struct common_init_result {
    llama_model_ptr   model;
    llama_context_ptr context;

    std::vector<llama_adapter_lora_ptr> lora;
};

struct common_init_result     common_init_from_params(common_params & params);

struct llama_model_params     common_model_params_to_llama  (      common_params & params);
struct llama_context_params   common_context_params_to_llama(const common_params & params);
struct ggml_threadpool_params ggml_threadpool_params_from_cpu_params(const cpu_params & params);

// clear LoRA adapters from context, then apply new list of adapters
void common_set_adapter_lora(struct llama_context * ctx, std::vector<common_adapter_lora_info> & lora);

std::string                   get_model_endpoint();

//
// Batch utils
//

void common_batch_clear(struct llama_batch & batch);

void common_batch_add(
                 struct llama_batch & batch,
                        llama_token   id,
                          llama_pos   pos,
    const std::vector<llama_seq_id> & seq_ids,
                               bool   logits);

//
// Token utils
//

// longest common prefix
size_t common_lcp(const llama_tokens & a, const llama_tokens & b);

// longet common subsequence
size_t common_lcs(const llama_tokens & a, const llama_tokens & b);

//
// Vocab utils
//

// tokenizes a string into a vector of tokens
// should work similar to Python's `tokenizer.encode`
std::vector<llama_token> common_tokenize(
  const struct llama_context * ctx,
           const std::string & text,
                        bool   add_special,
                        bool   parse_special = false);

std::vector<llama_token> common_tokenize(
    const struct llama_vocab * vocab,
           const std::string & text,
                        bool   add_special,
                        bool   parse_special = false);

// tokenizes a token into a piece, optionally renders special/control tokens
// should work similar to Python's `tokenizer.id_to_piece`
std::string common_token_to_piece(
        const struct llama_context * ctx,
                       llama_token   token,
                       bool          special = true);

std::string common_token_to_piece(
          const struct llama_vocab * vocab,
                       llama_token   token,
                       bool          special = true);

// detokenizes a vector of tokens into a string
// should work similar to Python's `tokenizer.decode`
// optionally renders special/control tokens
std::string common_detokenize(
            const struct llama_context * ctx,
        const std::vector<llama_token> & tokens,
                                  bool   special = true);

std::string common_detokenize(
              const struct llama_vocab * vocab,
        const std::vector<llama_token> & tokens,
                                  bool   special = true);

//
// KV cache utils
//

// Dump the KV cache view with the number of sequences per cell.
void common_kv_cache_dump_view(const llama_kv_cache_view & view, int row_size = 80);

// Dump the KV cache view showing individual sequences in each cell (long output).
void common_kv_cache_dump_view_seqs(const llama_kv_cache_view & view, int row_size = 40);

//
// Embedding utils
//

// TODO: repace embd_norm with an enum
void common_embd_normalize(const float * inp, float * out, int n, int embd_norm);

float common_embd_similarity_cos(const float * embd1, const float * embd2, int n);

//
// Control vector utils
//

struct common_control_vector_data {
    int n_embd;

    // stores data for layers [1, n_layer] where n_layer = data.size() / n_embd
    std::vector<float> data;
};

struct common_control_vector_load_info {
    float strength;

    std::string fname;
};

// Load control vectors, scale each by strength, and add them together.
// On error, returns {-1, empty}
common_control_vector_data common_control_vector_load(const std::vector<common_control_vector_load_info> & load_infos);

//
// Split utils
//

namespace {

const char * const LLM_KV_SPLIT_NO            = "split.no";
const char * const LLM_KV_SPLIT_COUNT         = "split.count";
const char * const LLM_KV_SPLIT_TENSORS_COUNT = "split.tensors.count";

}<|MERGE_RESOLUTION|>--- conflicted
+++ resolved
@@ -407,15 +407,10 @@
     int32_t n_save_freq =  0; // save the imatrix every n_save_freq iterations
     int32_t i_chunk     =  0; // start processing from this chunk
 
-<<<<<<< HEAD
     bool process_output  = false; // collect data for the output tensor
     bool compute_ppl     = true;  // whether to compute perplexity
     bool show_statistics = false; // show imatrix statistics per tensor
-=======
-    bool process_output = false; // collect data for the output tensor
-    bool compute_ppl    = true;  // whether to compute perplexity
-    bool parse_special  = false; // whether to parse special tokens during imatrix tokenization
->>>>>>> 62d4250e
+    bool parse_special   = false; // whether to parse special tokens during imatrix tokenization
 
     // cvector-generator params
     int n_pca_batch = 100;
