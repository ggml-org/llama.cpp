--- conflicted
+++ resolved
@@ -50,13 +50,10 @@
     base64.hpp
     chat-parser.cpp
     chat-parser.h
-<<<<<<< HEAD
+    chat-parser-xml-toolcall.h
+    chat-parser-xml-toolcall.cpp
     chat-peg-parser.cpp
     chat-peg-parser.h
-=======
-    chat-parser-xml-toolcall.h
-    chat-parser-xml-toolcall.cpp
->>>>>>> 028f93ef
     chat.cpp
     chat.h
     common.cpp
