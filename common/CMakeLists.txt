--- conflicted
+++ resolved
@@ -70,14 +70,9 @@
     ngram-cache.h
     sampling.cpp
     sampling.h
-<<<<<<< HEAD
-    tool-call.cpp
-    train.cpp
-    train.h
-=======
     speculative.cpp
     speculative.h
->>>>>>> 7736837d
+    tool-call.cpp
     )
 
 if (BUILD_SHARED_LIBS)
