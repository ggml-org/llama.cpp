--- conflicted
+++ resolved
@@ -442,7 +442,6 @@
 }
 
 llama_token common_sampler_sample(struct common_sampler * gsmpl, struct llama_context * ctx, int idx, bool grammar_first) {
-<<<<<<< HEAD
     // Check if a backend sampler has already sampled a token in which case we
     // return that token id directly.
     {
@@ -452,12 +451,10 @@
             return id;
         }
     }
-=======
     llama_synchronize(ctx);
 
     // start measuring sampling time after the llama_context synchronization in order to not measure any ongoing async operations
     const auto tm = gsmpl->tm();
->>>>>>> 23bc779a
 
     gsmpl->set_logits(ctx, idx);
 
