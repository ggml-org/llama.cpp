#include "sampling.h"

#include "common.h"

#include <cmath>
#include <unordered_map>

// the ring buffer works similarly to std::deque, but with a fixed capacity
// TODO: deduplicate with llama-impl.h
template<typename T>
struct ring_buffer {
    ring_buffer(size_t cap) : capacity(cap), data(cap) {}

    T & front() {
        if (sz == 0) {
            throw std::runtime_error("ring buffer is empty");
        }
        return data[first];
    }

    const T & front() const {
        if (sz == 0) {
            throw std::runtime_error("ring buffer is empty");
        }
        return data[first];
    }

    T & back() {
        if (sz == 0) {
            throw std::runtime_error("ring buffer is empty");
        }
        return data[pos];
    }

    const T & back() const {
        if (sz == 0) {
            throw std::runtime_error("ring buffer is empty");
        }
        return data[pos];
    }

    void push_back(const T & value) {
        if (sz == capacity) {
            // advance the start when buffer is full
            first = (first + 1) % capacity;
        } else {
            sz++;
        }
        data[pos] = value;
        pos = (pos + 1) % capacity;
    }

    T pop_front() {
        if (sz == 0) {
            throw std::runtime_error("ring buffer is empty");
        }
        T value = data[first];
        first = (first + 1) % capacity;
        sz--;
        return value;
    }

    const T & rat(size_t i) const {
        if (i >= sz) {
            throw std::runtime_error("ring buffer: index out of bounds");
        }
        return data[(first + sz - i - 1) % capacity];
    }

    std::vector<T> to_vector() const {
        std::vector<T> result;
        result.reserve(sz);
        for (size_t i = 0; i < sz; i++) {
            result.push_back(data[(first + i) % capacity]);
        }
        return result;
    }

    void clear() {
        // here only reset the status of the buffer
        sz = 0;
        first = 0;
        pos = 0;
    }

    bool empty() const {
        return sz == 0;
    }

    size_t size() const {
        return sz;
    }

    size_t capacity = 0;
    size_t sz = 0;
    size_t first = 0;
    size_t pos = 0;
    std::vector<T> data;
};

struct common_sampler {
    common_params_sampling params;

    struct llama_sampler * grmr;
    struct llama_sampler * chain;

    ring_buffer<llama_token> prev;

    std::vector<llama_token_data> cur;

    llama_token_data_array cur_p;

    void set_logits(struct llama_context * ctx, int idx) {
        const auto * logits = llama_get_logits_ith(ctx, idx);

        const llama_model * model = llama_get_model(ctx);
        const llama_vocab * vocab = llama_model_get_vocab(model);

        const int n_vocab = llama_vocab_n_tokens(vocab);

        cur.resize(n_vocab);

        for (llama_token token_id = 0; token_id < n_vocab; token_id++) {
            cur[token_id] = llama_token_data{token_id, logits[token_id], 0.0f};
        }

        cur_p = { cur.data(), cur.size(), -1, false };
    }
};

std::string common_params_sampling::print() const {
    char result[1024];

    snprintf(result, sizeof(result),
            "\trepeat_last_n = %d, repeat_penalty = %.3f, frequency_penalty = %.3f, presence_penalty = %.3f\n"
            "\tdry_multiplier = %.3f, dry_base = %.3f, dry_allowed_length = %d, dry_penalty_last_n = %d\n"
            "\ttop_k = %d, top_p = %.3f, min_p = %.3f, xtc_probability = %.3f, xtc_threshold = %.3f, typical_p = %.3f, temp = %.3f\n"
            "\tmirostat = %d, mirostat_lr = %.3f, mirostat_ent = %.3f",
            penalty_last_n, penalty_repeat, penalty_freq, penalty_present,
            dry_multiplier, dry_base, dry_allowed_length, dry_penalty_last_n,
            top_k, top_p, min_p, xtc_probability, xtc_threshold, typ_p, temp,
            mirostat, mirostat_eta, mirostat_tau);

    return std::string(result);
}

struct common_sampler * common_sampler_init(const struct llama_model * model, const struct common_params_sampling & params) {
    const llama_vocab * vocab = llama_model_get_vocab(model);

    llama_sampler_chain_params lparams = llama_sampler_chain_default_params();

    lparams.no_perf = params.no_perf;

<<<<<<< HEAD
    struct llama_sampler * grmr;
    if (params.grammar.compare(0, 11, "%llguidance") == 0) {
#ifdef LLAMA_USE_LLGUIDANCE
        grmr = llama_sampler_init_llg(vocab, "lark", params.grammar.c_str());
#else
        GGML_ABORT("llguidance (cmake -DLLAMA_LLGUIDANCE=ON) is not enabled");
#endif // LLAMA_USE_LLGUIDANCE
    } else {
        grmr = llama_sampler_init_grammar(vocab, params.grammar.c_str(), "root");
    }

    auto * result = new common_sampler {
        /* .params = */ params,
        /* .grmr   = */ grmr,
=======
    std::vector<const char *> trigger_words;
    trigger_words.reserve(params.grammar_trigger_words.size());
    for (const auto & str : params.grammar_trigger_words) {
        trigger_words.push_back(str.word.c_str());
    }
    auto * result = new common_sampler {
        /* .params = */ params,
        /* .grmr   = */ params.grammar_lazy
            ? llama_sampler_init_grammar_lazy(vocab, params.grammar.c_str(), "root",
                                              trigger_words.data(), trigger_words.size(),
                                              params.grammar_trigger_tokens.data(), params.grammar_trigger_tokens.size())
            :      llama_sampler_init_grammar(vocab, params.grammar.c_str(), "root"),
>>>>>>> aa6fb132
        /* .chain  = */ llama_sampler_chain_init(lparams),
        /* .prev   = */ ring_buffer<llama_token>(std::max(32, params.n_prev)),
        /* .cur    = */ {},
        /* .cur_p  = */ {},
    };

    llama_sampler_chain_add(result->chain,
            llama_sampler_init_logit_bias(
                llama_vocab_n_tokens(vocab),
                params.logit_bias.size(),
                params.logit_bias.data()));

    if (params.mirostat == 0) {
        for (const auto & cnstr : params.samplers) {
            switch (cnstr) {
                case COMMON_SAMPLER_TYPE_DRY:
                    {
                        std::vector<const char *> c_breakers;
                        c_breakers.reserve(params.dry_sequence_breakers.size());
                        for (const auto & str : params.dry_sequence_breakers) {
                            c_breakers.push_back(str.c_str());
                        }

                        llama_sampler_chain_add(result->chain, llama_sampler_init_dry      (vocab, llama_model_n_ctx_train(model), params.dry_multiplier, params.dry_base, params.dry_allowed_length, params.dry_penalty_last_n, c_breakers.data(), c_breakers.size()));
                    }
                    break;
                case COMMON_SAMPLER_TYPE_TOP_K:
                    llama_sampler_chain_add(result->chain, llama_sampler_init_top_k    (params.top_k));
                    break;
                case COMMON_SAMPLER_TYPE_TOP_P:
                    llama_sampler_chain_add(result->chain, llama_sampler_init_top_p    (params.top_p, params.min_keep));
                    break;
                case COMMON_SAMPLER_TYPE_MIN_P:
                    llama_sampler_chain_add(result->chain, llama_sampler_init_min_p    (params.min_p, params.min_keep));
                    break;
                case COMMON_SAMPLER_TYPE_XTC:
                    llama_sampler_chain_add(result->chain, llama_sampler_init_xtc      (params.xtc_probability, params.xtc_threshold, params.min_keep, params.seed));
                    break;
                case COMMON_SAMPLER_TYPE_TYPICAL_P:
                    llama_sampler_chain_add(result->chain, llama_sampler_init_typical  (params.typ_p, params.min_keep));
                    break;
                case COMMON_SAMPLER_TYPE_TEMPERATURE:
                    llama_sampler_chain_add(result->chain, llama_sampler_init_temp_ext (params.temp, params.dynatemp_range, params.dynatemp_exponent));
                    break;
                case COMMON_SAMPLER_TYPE_INFILL:
                    llama_sampler_chain_add(result->chain, llama_sampler_init_infill   (vocab));
                    break;
                case COMMON_SAMPLER_TYPE_PENALTIES:
                    llama_sampler_chain_add(result->chain, llama_sampler_init_penalties(params.penalty_last_n, params.penalty_repeat, params.penalty_freq, params.penalty_present));
                    break;
                default:
                    GGML_ASSERT(false && "unknown sampler type");
            }
        }
        llama_sampler_chain_add(result->chain, llama_sampler_init_dist(params.seed));
    } else if (params.mirostat == 1) {
        llama_sampler_chain_add(result->chain, llama_sampler_init_temp(params.temp));
        llama_sampler_chain_add(result->chain, llama_sampler_init_mirostat(llama_vocab_n_tokens(vocab), params.seed, params.mirostat_tau, params.mirostat_eta, 100));
    } else if (params.mirostat == 2) {
        llama_sampler_chain_add(result->chain, llama_sampler_init_temp(params.temp));
        llama_sampler_chain_add(result->chain, llama_sampler_init_mirostat_v2(params.seed, params.mirostat_tau, params.mirostat_eta));
    } else {
        GGML_ASSERT(false && "unknown mirostat version");
    }

    return result;
}

void common_sampler_free(struct common_sampler * gsmpl) {
    if (gsmpl) {
        llama_sampler_free(gsmpl->grmr);

        llama_sampler_free(gsmpl->chain);

        delete gsmpl;
    }
}

void common_sampler_accept(struct common_sampler * gsmpl, llama_token token, bool accept_grammar) {
    if (accept_grammar) {
        llama_sampler_accept(gsmpl->grmr, token);
    }

    llama_sampler_accept(gsmpl->chain, token);

    gsmpl->prev.push_back(token);
}

void common_sampler_reset(struct common_sampler * gsmpl) {
    llama_sampler_reset(gsmpl->grmr);

    llama_sampler_reset(gsmpl->chain);
}

struct common_sampler * common_sampler_clone(common_sampler * gsmpl) {
    return new common_sampler {
        /* .params = */ gsmpl->params,
        /* .grmr   = */ llama_sampler_clone(gsmpl->grmr),
        /* .chain  = */ llama_sampler_clone(gsmpl->chain),
        /* .prev   = */ gsmpl->prev,
        /* .cur    = */ gsmpl->cur,
        /* .cur_p  = */ gsmpl->cur_p,
    };
}

void common_perf_print(const struct llama_context * ctx, const struct common_sampler * gsmpl) {
    // TODO: measure grammar performance

    if (gsmpl) {
        llama_perf_sampler_print(gsmpl->chain);
    }
    if (ctx) {
        llama_perf_context_print(ctx);
    }
}

llama_token common_sampler_sample(struct common_sampler * gsmpl, struct llama_context * ctx, int idx, bool grammar_first) {
    gsmpl->set_logits(ctx, idx);

    auto & grmr  = gsmpl->grmr;
    auto & chain = gsmpl->chain;
    auto & cur_p = gsmpl->cur_p; // initialized by set_logits

    if (grammar_first) {
        llama_sampler_apply(grmr, &cur_p);
    }

    llama_sampler_apply(chain, &cur_p);

    GGML_ASSERT(cur_p.selected != -1 && "no selected token during sampling - check your sampling configuration");

    const llama_token id = cur_p.data[cur_p.selected].id;

    if (grammar_first) {
        return id;
    }

    // check if it the sampled token fits the grammar
    {
        llama_token_data       single_token_data       = { id, 1.0f, 0.0f };
        llama_token_data_array single_token_data_array = { &single_token_data, 1, -1, false };

        llama_sampler_apply(grmr, &single_token_data_array);

        const bool is_valid = single_token_data_array.data[0].logit != -INFINITY;
        if (is_valid) {
            return id;
        }
    }

    // resampling:
    // if the token is not valid, sample again, but first apply the grammar sampler and then the sampling chain
    gsmpl->set_logits(ctx, idx);

    llama_sampler_apply(grmr,  &cur_p);
    llama_sampler_apply(chain, &cur_p);

    GGML_ASSERT(cur_p.selected != -1 && "no selected token during re-sampling - check your sampling configuration");

    return cur_p.data[cur_p.selected].id;
}

std::vector<llama_token> common_sampler_sample_and_accept_n(struct common_sampler * gsmpl, struct llama_context * ctx, const std::vector<int> & idxs, const llama_tokens & draft, bool grammar_first) {
    GGML_ASSERT(idxs.size() == draft.size() + 1 && "idxs.size() must be draft.size() + 1");

    std::vector<llama_token> result;
    result.reserve(idxs.size());

    size_t i = 0;
    for (; i < draft.size(); i++) {
        const llama_token id = common_sampler_sample(gsmpl, ctx, idxs[i], grammar_first);

        common_sampler_accept(gsmpl, id, true);

        result.push_back(id);

        if (draft[i] != id) {
            break;
        }
    }

    if (i == draft.size()) {
        const llama_token id = common_sampler_sample(gsmpl, ctx, idxs[i], grammar_first);

        common_sampler_accept(gsmpl, id, true);

        result.push_back(id);
    }

    return result;
}

std::vector<llama_token> common_sampler_sample_and_accept_n(struct common_sampler * gsmpl, struct llama_context * ctx, const llama_tokens & draft, bool grammar_first) {
    std::vector<int> idxs(draft.size() + 1);
    for (size_t i = 0; i < idxs.size(); ++i) {
        idxs[i] = i;
    }

    return common_sampler_sample_and_accept_n(gsmpl, ctx, idxs, draft, grammar_first);
}

uint32_t common_sampler_get_seed(const struct common_sampler * gsmpl) {
    return llama_sampler_get_seed(gsmpl->chain);
}

// helpers

llama_token_data_array * common_sampler_get_candidates(struct common_sampler * gsmpl) {
    return &gsmpl->cur_p;
}

llama_token common_sampler_last(const struct common_sampler * gsmpl) {
    return gsmpl->prev.rat(0);
}

std::string common_sampler_print(const struct common_sampler * gsmpl) {
    std::string result = "logits ";

    for (int i = 0; i < llama_sampler_chain_n(gsmpl->chain); i++) {
        const auto * smpl = llama_sampler_chain_get(gsmpl->chain, i);
        result += std::string("-> ") + llama_sampler_name(smpl) + " ";
    }

    return result;
}

std::string common_sampler_prev_str(common_sampler * gsmpl, llama_context * ctx_main, int n) {
    n = std::min(n, (int) gsmpl->prev.size());

    if (n <= 0) {
        return "";
    }

    std::string result;
    result.reserve(8*n); // 8 is the average length of a token [citation needed], TODO: compute this from the vocab

    for (int i = n - 1; i >= 0; i--) {
        const llama_token id = gsmpl->prev.rat(i);

        GGML_ASSERT(id != LLAMA_TOKEN_NULL && "null token in the sampling history - should not happen");

        result += common_token_to_piece(ctx_main, id);
    }

    return result;
}

char common_sampler_type_to_chr(enum common_sampler_type cnstr) {
    switch (cnstr) {
        case COMMON_SAMPLER_TYPE_DRY:         return 'd';
        case COMMON_SAMPLER_TYPE_TOP_K:       return 'k';
        case COMMON_SAMPLER_TYPE_TYPICAL_P:   return 'y';
        case COMMON_SAMPLER_TYPE_TOP_P:       return 'p';
        case COMMON_SAMPLER_TYPE_MIN_P:       return 'm';
        case COMMON_SAMPLER_TYPE_TEMPERATURE: return 't';
        case COMMON_SAMPLER_TYPE_XTC:         return 'x';
        case COMMON_SAMPLER_TYPE_INFILL:      return 'i';
        case COMMON_SAMPLER_TYPE_PENALTIES:   return 'e';
        default : return '?';
    }
}

std::string common_sampler_type_to_str(enum common_sampler_type cnstr) {
    switch (cnstr) {
        case COMMON_SAMPLER_TYPE_DRY:         return "dry";
        case COMMON_SAMPLER_TYPE_TOP_K:       return "top_k";
        case COMMON_SAMPLER_TYPE_TYPICAL_P:   return "typ_p";
        case COMMON_SAMPLER_TYPE_TOP_P:       return "top_p";
        case COMMON_SAMPLER_TYPE_MIN_P:       return "min_p";
        case COMMON_SAMPLER_TYPE_TEMPERATURE: return "temperature";
        case COMMON_SAMPLER_TYPE_XTC:         return "xtc";
        case COMMON_SAMPLER_TYPE_INFILL:      return "infill";
        case COMMON_SAMPLER_TYPE_PENALTIES:   return "penalties";
        default : return "";
    }
}

std::vector<common_sampler_type> common_sampler_types_from_names(const std::vector<std::string> & names, bool allow_alt_names) {
    std::unordered_map<std::string, common_sampler_type> sampler_canonical_name_map {
        { "dry",         COMMON_SAMPLER_TYPE_DRY },
        { "top_k",       COMMON_SAMPLER_TYPE_TOP_K },
        { "top_p",       COMMON_SAMPLER_TYPE_TOP_P },
        { "typ_p",       COMMON_SAMPLER_TYPE_TYPICAL_P },
        { "min_p",       COMMON_SAMPLER_TYPE_MIN_P },
        { "temperature", COMMON_SAMPLER_TYPE_TEMPERATURE },
        { "xtc",         COMMON_SAMPLER_TYPE_XTC },
        { "infill",      COMMON_SAMPLER_TYPE_INFILL },
        { "penalties",   COMMON_SAMPLER_TYPE_PENALTIES },
    };

    // since samplers names are written multiple ways
    // make it ready for both system names and input names
    std::unordered_map<std::string, common_sampler_type> sampler_alt_name_map {
        { "top-k",       COMMON_SAMPLER_TYPE_TOP_K },
        { "top-p",       COMMON_SAMPLER_TYPE_TOP_P },
        { "nucleus",     COMMON_SAMPLER_TYPE_TOP_P },
        { "typical-p",   COMMON_SAMPLER_TYPE_TYPICAL_P },
        { "typical",     COMMON_SAMPLER_TYPE_TYPICAL_P },
        { "typ-p",       COMMON_SAMPLER_TYPE_TYPICAL_P },
        { "typ",         COMMON_SAMPLER_TYPE_TYPICAL_P },
        { "min-p",       COMMON_SAMPLER_TYPE_MIN_P },
        { "temp",        COMMON_SAMPLER_TYPE_TEMPERATURE },
    };

    std::vector<common_sampler_type> samplers;
    samplers.reserve(names.size());

    for (const auto & name : names) {
        auto sampler = sampler_canonical_name_map.find(name);
        if (sampler != sampler_canonical_name_map.end()) {
            samplers.push_back(sampler->second);
        } else {
            if (allow_alt_names) {
                sampler = sampler_alt_name_map.find(name);
                if (sampler != sampler_alt_name_map.end()) {
                    samplers.push_back(sampler->second);
                }
            }
        }
    }

    return samplers;
}

std::vector<common_sampler_type> common_sampler_types_from_chars(const std::string & chars) {
    std::unordered_map<char, common_sampler_type> sampler_name_map = {
        { common_sampler_type_to_chr(COMMON_SAMPLER_TYPE_DRY),         COMMON_SAMPLER_TYPE_DRY },
        { common_sampler_type_to_chr(COMMON_SAMPLER_TYPE_TOP_K),       COMMON_SAMPLER_TYPE_TOP_K },
        { common_sampler_type_to_chr(COMMON_SAMPLER_TYPE_TYPICAL_P),   COMMON_SAMPLER_TYPE_TYPICAL_P },
        { common_sampler_type_to_chr(COMMON_SAMPLER_TYPE_TOP_P),       COMMON_SAMPLER_TYPE_TOP_P },
        { common_sampler_type_to_chr(COMMON_SAMPLER_TYPE_MIN_P),       COMMON_SAMPLER_TYPE_MIN_P },
        { common_sampler_type_to_chr(COMMON_SAMPLER_TYPE_TEMPERATURE), COMMON_SAMPLER_TYPE_TEMPERATURE },
        { common_sampler_type_to_chr(COMMON_SAMPLER_TYPE_XTC),         COMMON_SAMPLER_TYPE_XTC },
        { common_sampler_type_to_chr(COMMON_SAMPLER_TYPE_INFILL),      COMMON_SAMPLER_TYPE_INFILL },
        { common_sampler_type_to_chr(COMMON_SAMPLER_TYPE_PENALTIES),   COMMON_SAMPLER_TYPE_PENALTIES },
    };

    std::vector<common_sampler_type> samplers;
    samplers.reserve(chars.size());

    for (const auto & c : chars) {
        const auto sampler = sampler_name_map.find(c);
        if (sampler != sampler_name_map.end()) {
            samplers.push_back(sampler->second);
        }
    }

    return samplers;
}<|MERGE_RESOLUTION|>--- conflicted
+++ resolved
@@ -151,7 +151,12 @@
 
     lparams.no_perf = params.no_perf;
 
-<<<<<<< HEAD
+    std::vector<const char *> trigger_words;
+    trigger_words.reserve(params.grammar_trigger_words.size());
+    for (const auto & str : params.grammar_trigger_words) {
+        trigger_words.push_back(str.word.c_str());
+    }
+
     struct llama_sampler * grmr;
     if (params.grammar.compare(0, 11, "%llguidance") == 0) {
 #ifdef LLAMA_USE_LLGUIDANCE
@@ -160,26 +165,16 @@
         GGML_ABORT("llguidance (cmake -DLLAMA_LLGUIDANCE=ON) is not enabled");
 #endif // LLAMA_USE_LLGUIDANCE
     } else {
-        grmr = llama_sampler_init_grammar(vocab, params.grammar.c_str(), "root");
+        grmr = params.grammar_lazy
+             ? llama_sampler_init_grammar_lazy(vocab, params.grammar.c_str(), "root",
+                                               trigger_words.data(), trigger_words.size(),
+                                               params.grammar_trigger_tokens.data(), params.grammar_trigger_tokens.size())
+             : llama_sampler_init_grammar(vocab, params.grammar.c_str(), "root")
     }
 
     auto * result = new common_sampler {
         /* .params = */ params,
         /* .grmr   = */ grmr,
-=======
-    std::vector<const char *> trigger_words;
-    trigger_words.reserve(params.grammar_trigger_words.size());
-    for (const auto & str : params.grammar_trigger_words) {
-        trigger_words.push_back(str.word.c_str());
-    }
-    auto * result = new common_sampler {
-        /* .params = */ params,
-        /* .grmr   = */ params.grammar_lazy
-            ? llama_sampler_init_grammar_lazy(vocab, params.grammar.c_str(), "root",
-                                              trigger_words.data(), trigger_words.size(),
-                                              params.grammar_trigger_tokens.data(), params.grammar_trigger_tokens.size())
-            :      llama_sampler_init_grammar(vocab, params.grammar.c_str(), "root"),
->>>>>>> aa6fb132
         /* .chain  = */ llama_sampler_chain_init(lparams),
         /* .prev   = */ ring_buffer<llama_token>(std::max(32, params.n_prev)),
         /* .cur    = */ {},
