--- conflicted
+++ resolved
@@ -131,19 +131,11 @@
     snprintf(result, sizeof(result),
             "\trepeat_last_n = %d, repeat_penalty = %.3f, frequency_penalty = %.3f, presence_penalty = %.3f\n"
             "\tdry_multiplier = %.3f, dry_base = %.3f, dry_allowed_length = %d, dry_penalty_last_n = %d\n"
-<<<<<<< HEAD
-            "\tk_shift = %d, top_k = %d, tfs_z = %.3f, top_p = %.3f, min_p = %.3f, xtc_probability = %.3f, xtc_threshold = %.3f, typical_p = %.3f, temp = %.3f\n"
+            "\tk_shift = %d, top_k = %d, top_p = %.3f, min_p = %.3f, xtc_probability = %.3f, xtc_threshold = %.3f, typical_p = %.3f, temp = %.3f\n"
             "\tmirostat = %d, mirostat_lr = %.3f, mirostat_ent = %.3f",
             penalty_last_n, penalty_repeat, penalty_freq, penalty_present,
             dry_multiplier, dry_base, dry_allowed_length, dry_penalty_last_n,
-            k_shift, top_k, tfs_z, top_p, min_p, xtc_probability, xtc_threshold, typ_p, temp,
-=======
-            "\ttop_k = %d, top_p = %.3f, min_p = %.3f, xtc_probability = %.3f, xtc_threshold = %.3f, typical_p = %.3f, temp = %.3f\n"
-            "\tmirostat = %d, mirostat_lr = %.3f, mirostat_ent = %.3f",
-            penalty_last_n, penalty_repeat, penalty_freq, penalty_present,
-            dry_multiplier, dry_base, dry_allowed_length, dry_penalty_last_n,
-            top_k, top_p, min_p, xtc_probability, xtc_threshold, typ_p, temp,
->>>>>>> 8d8ff715
+            k_shift, top_k, top_p, min_p, xtc_probability, xtc_threshold, typ_p, temp,
             mirostat, mirostat_eta, mirostat_tau);
 
     return std::string(result);
