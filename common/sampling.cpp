--- conflicted
+++ resolved
@@ -139,8 +139,7 @@
     return std::string(result);
 }
 
-<<<<<<< HEAD
-bool gpt_sampler_trigger_grammar(const struct llama_model * model, gpt_sampler * gsmpl, const std::string & trigger) {
+bool common_sampler_trigger_grammar(const struct llama_model * model, common_sampler * gsmpl, const std::string & trigger) {
     if (!llama_sampler_is_grammar_empty(gsmpl->grmr)) {
         return false;
     }
@@ -149,10 +148,7 @@
     return true;
 }
 
-struct gpt_sampler * gpt_sampler_init(const struct llama_model * model, const struct gpt_sampler_params & params) {
-=======
 struct common_sampler * common_sampler_init(const struct llama_model * model, const struct common_sampler_params & params) {
->>>>>>> 4ff7fe1f
     llama_sampler_chain_params lparams = llama_sampler_chain_default_params();
 
     lparams.no_perf = params.no_perf;
@@ -251,15 +247,10 @@
     gsmpl->prev.push_back(token);
 }
 
-<<<<<<< HEAD
-void gpt_sampler_reset(struct gpt_sampler * gsmpl) {
+void common_sampler_reset(struct common_sampler * gsmpl) {
     if (gsmpl->grmr) {
         llama_sampler_reset(gsmpl->grmr);
     }
-=======
-void common_sampler_reset(struct common_sampler * gsmpl) {
-    llama_sampler_reset(gsmpl->grmr);
->>>>>>> 4ff7fe1f
 
     llama_sampler_reset(gsmpl->chain);
 }
