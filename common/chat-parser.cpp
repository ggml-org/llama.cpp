#include "chat-parser.h"
#include "chat-peg-parser.h"
#include "common.h"
#include "log.h"
#include "peg-parser.h"
#include "regex-partial.h"

#include <algorithm>
#include <cctype>
#include <optional>
#include <stdexcept>
#include <string>
#include <string_view>
#include <vector>

using json = nlohmann::ordered_json;

static void parse_prefixed_json_tool_call_array(common_chat_msg_parser & builder,
                                                const common_regex &     prefix,
                                                size_t                   rstrip_prefix = 0) {
    static const std::vector<std::vector<std::string>> args_paths = { { "arguments" } };
    if (auto res = builder.try_find_regex(prefix)) {
        builder.move_back(rstrip_prefix);
        auto tool_calls = builder.consume_json_with_dumped_args(args_paths);
        if (!builder.add_tool_calls(tool_calls.value) || tool_calls.is_partial) {
            throw common_chat_msg_partial_exception("incomplete tool call array");
        }
    } else {
        builder.add_content(builder.consume_rest());
    }
}

static std::string wrap_code_as_arguments(common_chat_msg_parser & builder, const std::string & code) {
    std::string arguments;
    if (builder.is_partial()) {
        arguments = (json{
                         { "code", code + builder.healing_marker() }
        })
                        .dump();
        auto idx = arguments.find(builder.healing_marker());
        if (idx != std::string::npos) {
            arguments.resize(idx);
        }
    } else {
        arguments = (json{
                         { "code", code }
        })
                        .dump();
    }
    return arguments;
}

/**
 * Takes a prefix regex that must have 1 group to capture the function name, a closing suffix, and expects json parameters in between.
 * Aggregates the prefix, suffix and in-between text into the content.
 */
static void parse_json_tool_calls(
    common_chat_msg_parser &            builder,
    const std::optional<common_regex> & block_open,
    const std::optional<common_regex> & function_regex_start_only,
    const std::optional<common_regex> & function_regex,
    const common_regex &                close_regex,
    const std::optional<common_regex> & block_close,
    bool                                allow_raw_python = false,
    const std::function<std::string(const common_chat_msg_parser::find_regex_result & fres)> & get_function_name =
        nullptr) {
    auto parse_tool_calls = [&]() {
        size_t from  = std::string::npos;
        auto   first = true;
        while (true) {
            auto start_pos = builder.pos();
            auto res = function_regex_start_only && first ? builder.try_consume_regex(*function_regex_start_only) :
                       function_regex                     ? builder.try_find_regex(*function_regex, from) :
                                                            std::nullopt;

            if (res) {
                std::string name;
                if (get_function_name) {
                    name = get_function_name(*res);
                } else {
                    GGML_ASSERT(res->groups.size() == 2);
                    name = builder.str(res->groups[1]);
                }
                first = false;
                if (name.empty()) {
                    // get_function_name signalled us that we should skip this match and treat it as content.
                    from = res->groups[0].begin + 1;
                    continue;
                }
                from = std::string::npos;

                auto maybe_raw_python = name == "python" && allow_raw_python;
                if (builder.input()[builder.pos()] == '{' || !maybe_raw_python) {
                    if (auto arguments = builder.try_consume_json_with_dumped_args({ {} })) {
                        if (!builder.add_tool_call(name, "", arguments->value) || arguments->is_partial) {
                            throw common_chat_msg_partial_exception("incomplete tool call");
                        }
                        builder.consume_regex(close_regex);
                    }
                    continue;
                }
                if (maybe_raw_python) {
                    auto arguments = wrap_code_as_arguments(builder, builder.consume_rest());
                    if (!builder.add_tool_call(name, "", arguments)) {
                        throw common_chat_msg_partial_exception("incomplete tool call");
                    }
                    return;
                }
                throw common_chat_msg_partial_exception("incomplete tool call");
            } else {
                builder.move_to(start_pos);
            }
            break;
        }
        if (block_close) {
            builder.consume_regex(*block_close);
        }
        builder.consume_spaces();
        builder.add_content(builder.consume_rest());
    };
    if (block_open) {
        if (auto res = builder.try_find_regex(*block_open)) {
            parse_tool_calls();
        } else {
            builder.add_content(builder.consume_rest());
        }
    } else {
        parse_tool_calls();
    }
}

common_chat_msg_parser::common_chat_msg_parser(const std::string & input, bool is_partial, const common_chat_syntax & syntax)
    : input_(input), is_partial_(is_partial), syntax_(syntax)
{
    result_.role = "assistant";

    while (true) {
        std::string id = std::to_string(std::rand());
        if (input.find(id) == std::string::npos) {
            healing_marker_ = id;
            break;
        }
    }
}

std::string common_chat_msg_parser::str(const common_string_range & rng) const {
    GGML_ASSERT(rng.begin <= rng.end);
    return input_.substr(rng.begin, rng.end - rng.begin);
}

void common_chat_msg_parser::add_content(const std::string &content) {
    result_.content += content;
}

void common_chat_msg_parser::add_reasoning_content(const std::string &reasoning_content) {
    result_.reasoning_content += reasoning_content;
}

bool common_chat_msg_parser::add_tool_call(const std::string & name, const std::string & id, const std::string & arguments) {
    if (name.empty()) {
        return false;
    }

    common_chat_tool_call tool_call;
    tool_call.name = name;
    tool_call.arguments = arguments;
    tool_call.id = id;

    // LOG_DBG("Tool call arguments:\n\traw: %s\n\tresult: %s\n", arguments.c_str(), tool_call.arguments.c_str());
    result_.tool_calls.emplace_back(tool_call);

    return true;
}
bool common_chat_msg_parser::add_tool_call(const json & tool_call) {
    std::string name = tool_call.contains("name") ? tool_call.at("name") : "";
    std::string id = tool_call.contains("id") ? tool_call.at("id") : "";
    std::string arguments = "";
    if (tool_call.contains("arguments")) {
        if (tool_call.at("arguments").is_object()) {
            arguments = tool_call.at("arguments").dump();
        } else {
            arguments = tool_call.at("arguments");
        }
    }

    return add_tool_call(name, id, arguments);
}

bool common_chat_msg_parser::add_tool_calls(const json & arr) {
    for (const auto & item : arr) {
        if (!add_tool_call(item)) {
            return false;
        }
    }
    return true;
}

bool common_chat_msg_parser::add_tool_call_short_form(const json & tool_call) {
    if (!tool_call.is_object() || tool_call.size() != 1) {
        return false;
    }

    // Get the tool name (the single key in the object)
    auto it = tool_call.begin();
    std::string name = it.key();

    if (name.empty()) {
        return false;
    }

    // Get the arguments (the nested object)
    const json & args_json = it.value();
    std::string arguments = "";

    if (args_json.is_object()) {
        arguments = args_json.dump();
    } else if (args_json.is_string()) {
        arguments = args_json;
    } else if (!args_json.is_null()) {
        // For other types, convert to string representation
        arguments = args_json.dump();
    }

    return add_tool_call(name, "", arguments);
}
void common_chat_msg_parser::finish() {
    if (!is_partial_ && pos_ != input_.size()) {
        throw std::runtime_error("Unexpected content at end of input");// + input_.substr(pos_));
    }
}

bool common_chat_msg_parser::consume_spaces() {
    const auto length = input_.size();
    auto consumed = false;
    while (pos_ < length && std::isspace(input_[pos_])) {
        ++pos_;
        consumed = true;
    }
    return consumed;
}

bool common_chat_msg_parser::try_consume_literal(const std::string & literal) {
    auto pos = pos_;
    for (auto i = 0u; i < literal.size(); ++i) {
        if (pos >= input_.size()) {
            return false;
        }
        if (input_[pos] != literal[i]) {
            return false;
        }
        ++pos;
    }
    pos_ = pos;
    return true;
}

std::optional<common_chat_msg_parser::find_regex_result>  common_chat_msg_parser::try_find_literal(const std::string & literal) {
    auto idx = input_.find(literal, pos_);
    if (idx != std::string::npos) {
        find_regex_result res;
        res.prelude = input_.substr(pos_, idx - pos_);
        auto end = idx + literal.size();
        res.groups.emplace_back(common_string_range{idx, end});
        move_to(end);
        return res;
    }
    if (is_partial_) {
        idx = string_find_partial_stop(input_, literal);
        if (idx != std::string::npos && idx >= pos_) {
            find_regex_result res;
            res.prelude = input_.substr(pos_, idx - pos_);
            auto end = input_.size();
            res.groups.emplace_back(common_string_range{idx, end});
            move_to(end);
            return res;
        }
    }
    return std::nullopt;
}

void common_chat_msg_parser::consume_literal(const std::string & literal) {
    if (!try_consume_literal(literal)) {
        throw common_chat_msg_partial_exception(literal);
    }
}

bool common_chat_msg_parser::try_parse_reasoning(const std::string & start_think, const std::string & end_think) {
    std::string pending_reasoning_prefix;

    if (syntax_.reasoning_format == COMMON_REASONING_FORMAT_NONE) {
        return false;
    }

    auto set_reasoning_prefix = [&](size_t prefix_pos) {
        if (!syntax_.thinking_forced_open || syntax_.reasoning_in_content) {
            return;
        }
        if (prefix_pos + start_think.size() > input_.size()) {
            pending_reasoning_prefix.clear();
            return;
        }
        // Capture the exact literal that opened the reasoning section so we can
        // surface it back to callers. This ensures formats that force the
        // reasoning tag open (e.g. DeepSeek R1) retain their original prefix
        // instead of dropping it during parsing.
        pending_reasoning_prefix = input_.substr(prefix_pos, start_think.size());
    };

    auto handle_reasoning = [&](const std::string & reasoning, bool closed) {
        auto stripped_reasoning = string_strip(reasoning);
        if (stripped_reasoning.empty()) {
            return;
        }
        if (syntax_.reasoning_in_content) {
            add_content(syntax_.reasoning_format == COMMON_REASONING_FORMAT_DEEPSEEK ? "<think>" : start_think);
            add_content(stripped_reasoning);
            if (closed) {
                add_content(syntax_.reasoning_format == COMMON_REASONING_FORMAT_DEEPSEEK ? "</think>" : end_think);
            }
        } else {
            if (!pending_reasoning_prefix.empty()) {
                add_reasoning_content(pending_reasoning_prefix);
                pending_reasoning_prefix.clear();
            }
            add_reasoning_content(stripped_reasoning);
        }
    };

    const size_t saved_pos = pos_;
    const size_t saved_content_size = result_.content.size();
    const size_t saved_reasoning_size = result_.reasoning_content.size();

    auto restore_state = [&]() {
        move_to(saved_pos);
        result_.content.resize(saved_content_size);
        result_.reasoning_content.resize(saved_reasoning_size);
    };

    // Allow leading whitespace to be preserved as content when reasoning is present at the start
    size_t cursor = pos_;
    size_t whitespace_end = cursor;
    while (whitespace_end < input_.size() && std::isspace(static_cast<unsigned char>(input_[whitespace_end]))) {
        ++whitespace_end;
    }

    if (whitespace_end >= input_.size()) {
        restore_state();
        if (syntax_.thinking_forced_open) {
            auto rest = input_.substr(saved_pos);
            if (!rest.empty()) {
                handle_reasoning(rest, /* closed */ !is_partial());
            }
            move_to(input_.size());
            return true;
        }
        return false;
    }

    cursor = whitespace_end;
    const size_t remaining = input_.size() - cursor;
    const size_t start_prefix = std::min(start_think.size(), remaining);
    const bool has_start_tag = input_.compare(cursor, start_prefix, start_think, 0, start_prefix) == 0;

    if (has_start_tag && start_prefix < start_think.size()) {
        move_to(input_.size());
        return true;
    }

    if (has_start_tag) {
        if (whitespace_end > pos_) {
            add_content(input_.substr(pos_, whitespace_end - pos_));
        }
        set_reasoning_prefix(cursor);
        cursor += start_think.size();
    } else if (syntax_.thinking_forced_open) {
        cursor = whitespace_end;
    } else {
        restore_state();
        return false;
    }
    while (true) {
        if (cursor >= input_.size()) {
            move_to(input_.size());
            return true;
        }

        size_t end_pos = input_.find(end_think, cursor);
        if (end_pos == std::string::npos) {
            std::string_view remaining_view(input_.data() + cursor, input_.size() - cursor);
            size_t partial_off = string_find_partial_stop(remaining_view, end_think);
            size_t reasoning_end = partial_off == std::string::npos ? input_.size() : cursor + partial_off;
            if (reasoning_end > cursor) {
                handle_reasoning(input_.substr(cursor, reasoning_end - cursor), /* closed */ partial_off == std::string::npos && !is_partial());
            }
            move_to(input_.size());
            return true;
        }

        if (end_pos > cursor) {
            handle_reasoning(input_.substr(cursor, end_pos - cursor), /* closed */ true);
        } else {
            handle_reasoning("", /* closed */ true);
        }

        cursor = end_pos + end_think.size();

        while (cursor < input_.size() && std::isspace(static_cast<unsigned char>(input_[cursor]))) {
            ++cursor;
        }

        const size_t next_remaining = input_.size() - cursor;
        if (next_remaining == 0) {
            move_to(cursor);
            return true;
        }

        const size_t next_prefix = std::min(start_think.size(), next_remaining);
        if (input_.compare(cursor, next_prefix, start_think, 0, next_prefix) == 0) {
            if (next_prefix < start_think.size()) {
                move_to(input_.size());
                return true;
            }
            set_reasoning_prefix(cursor);
            cursor += start_think.size();
            continue;
        }

        move_to(cursor);
        return true;
    }
}

std::string common_chat_msg_parser::consume_rest() {
    auto rest = input_.substr(pos_);
    pos_ = input_.size();
    return rest;
}

// Tries to find the regex, consumes it (pos right after it) and gives the prelude (right before it) and the groups to the callback.
std::optional<common_chat_msg_parser::find_regex_result> common_chat_msg_parser::try_find_regex(const common_regex & regex, size_t from, bool add_prelude_to_content) {
    auto m = regex.search(input_, from == std::string::npos ? pos_ : from);
    if (m.type == COMMON_REGEX_MATCH_TYPE_NONE) {
        return std::nullopt;
    }
    auto prelude = input_.substr(pos_, m.groups[0].begin - pos_);
    pos_ = m.groups[0].end;

    if (add_prelude_to_content) {
        add_content(prelude);
    }
    if (m.type == COMMON_REGEX_MATCH_TYPE_PARTIAL) {
        if (is_partial()) {
            throw common_chat_msg_partial_exception(regex.str());
        }
        return std::nullopt;
    }
    return find_regex_result{prelude, m.groups};
}

common_chat_msg_parser::find_regex_result common_chat_msg_parser::consume_regex(const common_regex & regex) {
    if (auto result = try_consume_regex(regex)) {
        return *result;
    }
    throw common_chat_msg_partial_exception(regex.str());
}

std::optional<common_chat_msg_parser::find_regex_result> common_chat_msg_parser::try_consume_regex(const common_regex & regex) {
    auto m = regex.search(input_, pos_);
    if (m.type == COMMON_REGEX_MATCH_TYPE_NONE) {
        return std::nullopt;
    }
    if (m.type == COMMON_REGEX_MATCH_TYPE_PARTIAL) {
        if (is_partial()) {
            throw common_chat_msg_partial_exception(regex.str());
        }
        return std::nullopt;
    }
    if (m.groups[0].begin != pos_) {
        // Didn't match at the current position.
        return std::nullopt;
    }
    pos_ = m.groups[0].end;

    return find_regex_result {
        /* .prelude = */ "",
        m.groups,
    };
}

std::optional<common_json> common_chat_msg_parser::try_consume_json() {
    auto it = input_.cbegin() + pos_;
    const auto end = input_.cend();
    common_json result;
    if (!common_json_parse(it, end, healing_marker_, result)) {
        return std::nullopt;
    }
    pos_ = std::distance(input_.cbegin(), it);
    if (result.healing_marker.marker.empty()) {
        // No healing marker, just return the parsed json
        return result;
    }
    if (!is_partial()) {
        throw common_chat_msg_partial_exception("JSON");
    }
    return result;
}

common_json common_chat_msg_parser::consume_json() {
    if (auto result = try_consume_json()) {
        return *result;
    }
    throw common_chat_msg_partial_exception("JSON");
}

common_chat_msg_parser::consume_json_result common_chat_msg_parser::consume_json_with_dumped_args(
    const std::vector<std::vector<std::string>> & args_paths,
    const std::vector<std::vector<std::string>> & content_paths
) {
    if (auto result = try_consume_json_with_dumped_args(args_paths, content_paths)) {
        return *result;
    }
    throw common_chat_msg_partial_exception("JSON");
}

std::optional<common_chat_msg_parser::consume_json_result> common_chat_msg_parser::try_consume_json_with_dumped_args(
    const std::vector<std::vector<std::string>> & args_paths,
    const std::vector<std::vector<std::string>> & content_paths
) {
    auto partial = try_consume_json();
    if (!partial) {
        return std::nullopt;
    }
    auto is_arguments_path = [&](const std::vector<std::string> & path) {
        return std::find(args_paths.begin(), args_paths.end(), path) != args_paths.end();
    };
    auto is_content_path = [&](const std::vector<std::string> & path) {
        return std::find(content_paths.begin(), content_paths.end(), path) != content_paths.end();
    };

    if (partial->healing_marker.marker.empty()) {
        if (args_paths.empty()) {
            // No arguments to dump, and JSON was parsed fully.
            return consume_json_result {
                partial->json,
                /* .is_partial = */ false,
            };
        }
        if (is_arguments_path({})) {
            // Entire JSON is the arguments and was parsed fully.
            return consume_json_result {
                partial->json.dump(/* indent */ -1, /* indent_char */ ' ', /* ensure_ascii */ true),
                /* .is_partial = */ false,
            };
        }
    }

    LOG_DBG("Parsed partial JSON: %s (json_healing_marker: %s)\n", partial->json.dump().c_str(), partial->healing_marker.json_dump_marker.c_str());

    auto found_healing_marker = false;
    std::vector<std::string> path;
    std::function<json(const json &)> remove_unsupported_healings_and_dump_args = [&](const json & j) -> json {
        if (is_arguments_path(path)) {
            auto arguments = j.dump(/* indent */ -1, /* indent_char */ ' ', /* ensure_ascii */ true);
            if (is_partial() && !partial->healing_marker.marker.empty()) {
                auto idx = arguments.find(partial->healing_marker.json_dump_marker);
                if (idx != std::string::npos) {
                    arguments.resize(idx);
                    found_healing_marker = true;
                }
                if (arguments == "\"") {
                    // This happens because of completing `:"$magic` after `"arguments"`
                    arguments = "";
                }
            }
            return arguments;
        }
        if (is_content_path(path)) {
            if (!j.is_string()) {
                throw std::runtime_error("Content path must be a string");
            }
            std::string str = j;
            auto idx = str.find(partial->healing_marker.marker); // not using json_dump_marker as we're inside a string
            if (idx != std::string::npos) {
                str.resize(idx);
                found_healing_marker = true;
            }
            return str;
        }
        if (j.is_object()) {
            auto obj = json::object();
            for (const auto & p : j.items()) {
                const auto & key = p.key();
                const auto & value = p.value();
                const std::string key_str = key; // NOLINT
                auto idx = key_str.find(healing_marker_);
                if (idx != std::string::npos) {
                    found_healing_marker = true;
                    break;
                }
                path.push_back(key_str);
                if (value.is_string()) {
                    const std::string value_str = value;
                    if (value_str.find(healing_marker_) != std::string::npos) {
                        found_healing_marker = true;
                        if (is_content_path(path)) {
                            if (partial->healing_marker.marker == partial->healing_marker.json_dump_marker) {
                                // The healing occurred inside the string: good. Otherwise we just ditch the entire key/value pair.
                                obj[key] = remove_unsupported_healings_and_dump_args(value);
                            }
                        }
                        break;
                    }
                    obj[key] = value;
                } else {
                    obj[key] = remove_unsupported_healings_and_dump_args(value);
                }
                path.pop_back();
            }
            return obj;
        }
        if (j.is_array()) {
            auto arr = json::array();
            for (const auto & value : j) {
                if (value.is_string()) {
                    std::string str = value;
                    auto idx = str.find(healing_marker_);
                    if (idx != std::string::npos) {
                        // Don't heal array values that aren't in the arguments.
                        found_healing_marker = true;
                        break;
                    }
                }
                arr.push_back(remove_unsupported_healings_and_dump_args(value));
            }
            return arr;
        }
        return j;
    };

    auto cleaned = remove_unsupported_healings_and_dump_args(partial->json);
    LOG_DBG("Cleaned up JSON %s to %s (json_healing_marker : '%s')\n", partial->json.dump().c_str(), cleaned.dump().c_str(), partial->healing_marker.json_dump_marker.c_str());
    return consume_json_result {
        cleaned,
        /* .is_partial = */ found_healing_marker,
    };
}

void common_chat_msg_parser::clear_tools() {
    result_.tool_calls.clear();
}

/**
 * All common_chat_parse_* moved from chat.cpp to chat-parser.cpp below
 * to reduce incremental compile time for parser changes.
 */
static void common_chat_parse_generic(common_chat_msg_parser & builder) {
    if (!builder.syntax().parse_tool_calls) {
        builder.add_content(builder.consume_rest());
        return;
    }
    static const std::vector<std::vector<std::string>> content_paths = {
        {"response"},
    };
    static const std::vector<std::vector<std::string>> args_paths = {
        {"tool_call", "arguments"},
        {"tool_calls", "arguments"},
    };
    auto data = builder.consume_json_with_dumped_args(args_paths, content_paths);
    if (data.value.contains("tool_calls")) {
        if (!builder.add_tool_calls(data.value.at("tool_calls")) || data.is_partial) {
            throw common_chat_msg_partial_exception("incomplete tool calls");
        }
    } else if (data.value.contains("tool_call")) {
        if (!builder.add_tool_call(data.value.at("tool_call")) || data.is_partial) {
            throw common_chat_msg_partial_exception("incomplete tool call");
        }
    } else if (data.value.contains("response")) {
        const auto & response = data.value.at("response");
        builder.add_content(response.is_string() ? response.template get<std::string>() : response.dump(2));
        if (data.is_partial) {
            throw common_chat_msg_partial_exception("incomplete response");
        }
    } else {
        throw common_chat_msg_partial_exception("Expected 'tool_call', 'tool_calls' or 'response' in JSON");
    }
}

static void common_chat_parse_mistral_nemo(common_chat_msg_parser & builder) {
    if (!builder.syntax().parse_tool_calls) {
        builder.add_content(builder.consume_rest());
        return;
    }

    static const common_regex prefix(regex_escape("[TOOL_CALLS]"));
    parse_prefixed_json_tool_call_array(builder, prefix);
}

static void common_chat_parse_magistral(common_chat_msg_parser & builder) {
    builder.try_parse_reasoning("[THINK]", "[/THINK]");

    if (!builder.syntax().parse_tool_calls) {
        builder.add_content(builder.consume_rest());
        return;
    }

    static const common_regex prefix(regex_escape("[TOOL_CALLS]"));
    parse_prefixed_json_tool_call_array(builder, prefix);
}

static void common_chat_parse_command_r7b(common_chat_msg_parser & builder) {
    builder.try_parse_reasoning("<|START_THINKING|>", "<|END_THINKING|>");

    static const common_regex start_action_regex("<\\|START_ACTION\\|>");
    static const common_regex end_action_regex("<\\|END_ACTION\\|>");
    static const common_regex start_response_regex("<\\|START_RESPONSE\\|>");
    static const common_regex end_response_regex("<\\|END_RESPONSE\\|>");

    if (auto res = builder.try_find_regex(start_action_regex)) {
        // If we didn't extract thoughts, prelude includes them.
        auto tool_calls = builder.consume_json_with_dumped_args({{"parameters"}});
        for (const auto & tool_call : tool_calls.value) {
            std::string name = tool_call.contains("tool_name") ? tool_call.at("tool_name") : "";
            std::string id = tool_call.contains("tool_call_id") ? tool_call.at("tool_call_id") : "";
            std::string arguments = tool_call.contains("parameters") ? tool_call.at("parameters") : "";
            if (!builder.add_tool_call(name, id, arguments) || tool_calls.is_partial) {
                throw common_chat_msg_partial_exception("incomplete tool call");
            }
        }
        if (tool_calls.is_partial) {
            throw common_chat_msg_partial_exception("incomplete tool call");
        }
        builder.consume_regex(end_action_regex);
    } else if (auto res = builder.try_find_regex(start_response_regex)) {
        if (!builder.try_find_regex(end_response_regex)) {
            builder.add_content(builder.consume_rest());
            throw common_chat_msg_partial_exception(end_response_regex.str());
        }
    } else {
        builder.add_content(builder.consume_rest());
    }
}

static void common_chat_parse_llama_3_1(common_chat_msg_parser & builder, bool with_builtin_tools = false) {
    builder.try_parse_reasoning("<think>", "</think>");

    if (!builder.syntax().parse_tool_calls) {
        builder.add_content(builder.consume_rest());
        return;
    }

    static const common_regex function_regex(
        "\\s*\\{\\s*(?:\"type\"\\s*:\\s*\"function\"\\s*,\\s*)?\"name\"\\s*:\\s*\"([^\"]+)\"\\s*,\\s*\"parameters\"\\s*: ");
    static const common_regex close_regex("\\}\\s*");

    static const common_regex function_name_regex("\\s*(\\w+)\\s*\\.\\s*call\\(");
    static const common_regex arg_name_regex("\\s*(\\w+)\\s*=\\s*");

    if (with_builtin_tools) {
        static const common_regex builtin_call_regex("<\\|python_tag\\|>");
        if (auto res = builder.try_find_regex(builtin_call_regex)) {
            auto fun_res = builder.consume_regex(function_name_regex);
            auto function_name = builder.str(fun_res.groups[1]);

            common_healing_marker healing_marker;
            json args = json::object();
            while (true) {
                if (auto arg_res = builder.try_consume_regex(arg_name_regex)) {
                    auto arg_name = builder.str(arg_res->groups[1]);
                    auto partial = builder.consume_json();
                    args[arg_name] = partial.json;
                    healing_marker.marker = partial.healing_marker.marker;
                    healing_marker.json_dump_marker = partial.healing_marker.json_dump_marker;
                    builder.consume_spaces();
                    if (!builder.try_consume_literal(",")) {
                        break;
                    }
                } else {
                    break;
                }
            }
            builder.consume_literal(")");
            builder.consume_spaces();

            auto arguments = args.dump();
            if (!builder.add_tool_call(function_name, "", arguments)) {
                throw common_chat_msg_partial_exception("Incomplete tool call");
            }
            return;
        }
    }
    parse_json_tool_calls(
        builder,
        /* block_open= */ std::nullopt,
        /* function_regex_start_only= */ function_regex,
        /* function_regex= */ std::nullopt,
        close_regex,
        std::nullopt);

}

static void common_chat_parse_deepseek_r1(common_chat_msg_parser & builder) {
    builder.try_parse_reasoning("<think>", "</think>");
    if (!builder.syntax().parse_tool_calls) {
        builder.add_content(builder.consume_rest());
        return;
    }

    static const common_regex tool_calls_begin("(?:<｜tool▁calls▁begin｜>|<｜tool_calls_begin｜>|<｜tool calls begin｜>|<｜tool\\\\_calls\\\\_begin｜>|<｜tool▁calls｜>)");
    static const common_regex tool_calls_end("<｜tool▁calls▁end｜>");
    static const common_regex function_regex("(?:<｜tool▁call▁begin｜>)?function<｜tool▁sep｜>([^\n]+)\n```json\n");
    static const common_regex close_regex("```[\\s\\r\\n]*<｜tool▁call▁end｜>");

    parse_json_tool_calls(
        builder,
        /* block_open= */ tool_calls_begin,
        /* function_regex_start_only= */ std::nullopt,
        function_regex,
        close_regex,
        tool_calls_end);
}

static void common_chat_parse_deepseek_v3_1_content(common_chat_msg_parser & builder) {
    static const common_regex function_regex("(?:<｜tool▁call▁begin｜>)?([^\\n<]+)(?:<｜tool▁sep｜>)");

    static const common_regex close_regex("(?:[\\s]*)?<｜tool▁call▁end｜>");
    static const common_regex tool_calls_begin("(?:<｜tool▁calls▁begin｜>|<｜tool_calls_begin｜>|<｜tool calls begin｜>|<｜tool\\\\_calls\\\\_begin｜>|<｜tool▁calls｜>)");
    static const common_regex tool_calls_end("<｜tool▁calls▁end｜>");

    if (!builder.syntax().parse_tool_calls) {
        LOG_DBG("%s: not parse_tool_calls\n", __func__);
        builder.add_content(builder.consume_rest());
        return;
    }

    LOG_DBG("%s: parse_tool_calls\n", __func__);

    parse_json_tool_calls(
        builder,
        /* block_open= */ tool_calls_begin,
        /* function_regex_start_only= */ std::nullopt,
        function_regex,
        close_regex,
        tool_calls_end);
}

static void common_chat_parse_deepseek_v3_1(common_chat_msg_parser & builder) {
    // DeepSeek V3.1 outputs reasoning content between "<think>" and "</think>" tags, followed by regular content
    // First try to parse using the standard reasoning parsing method
    LOG_DBG("%s: thinking_forced_open: %s\n", __func__, std::to_string(builder.syntax().thinking_forced_open).c_str());

    auto start_pos = builder.pos();
    auto found_end_think = builder.try_find_literal("</think>");
    builder.move_to(start_pos);

    if (builder.syntax().thinking_forced_open && !builder.is_partial() && !found_end_think) {
        LOG_DBG("%s: no end_think, not partial, adding content\n", __func__);
        common_chat_parse_deepseek_v3_1_content(builder);
    } else if (builder.try_parse_reasoning("<think>", "</think>")) {
        // If reasoning was parsed successfully, the remaining content is regular content
        LOG_DBG("%s: parsed reasoning, adding content\n", __func__);
        // </think><｜tool▁calls▁begin｜><｜tool▁call▁begin｜>function<｜tool▁sep｜>NAME\n```json\nJSON\n```<｜tool▁call▁end｜><｜tool▁calls▁end｜>
        common_chat_parse_deepseek_v3_1_content(builder);
    } else {
        if (builder.syntax().reasoning_format == COMMON_REASONING_FORMAT_NONE) {
          LOG_DBG("%s: reasoning_format none, adding content\n", __func__);
          common_chat_parse_deepseek_v3_1_content(builder);
          return;
        }
        // If no reasoning tags found, check if we should treat everything as reasoning
        if (builder.syntax().thinking_forced_open) {
            // If thinking is forced open but no tags found, treat everything as reasoning
            LOG_DBG("%s: thinking_forced_open, adding reasoning content\n", __func__);
            builder.add_reasoning_content(builder.consume_rest());
        } else {
            LOG_DBG("%s: no thinking_forced_open, adding content\n", __func__);
            // <｜tool▁call▁begin｜>NAME<｜tool▁sep｜>JSON<｜tool▁call▁end｜>
            common_chat_parse_deepseek_v3_1_content(builder);
        }
    }
}

static void common_chat_parse_deepseek_v3_2(common_chat_msg_parser & builder) {
    static const xml_tool_call_format form = ([]() {
        xml_tool_call_format form {};
        form.scope_start  = "<｜DSML｜function_calls>";
        form.tool_start   = "<｜DSML｜invoke name=\"";
        form.tool_sep     = "\">";
        form.key_start    = "<｜DSML｜parameter name=\"";
        form.key_val_sep  = "\" string=\"";
        form.allowed_literal_between_kvsep = {"true", "false"};
        form.key_val_sep2 = "\">";
        form.val_end      = "</｜DSML｜parameter>";
        form.tool_end     = "</｜DSML｜invoke>";
        form.scope_end    = "</｜DSML｜function_calls>";
        return form;
    })();
    builder.consume_reasoning_with_xml_tool_calls(form, "<think>", "</think>");
}

static void common_chat_parse_minimax_m2(common_chat_msg_parser & builder) {
    static const xml_tool_call_format form {
        /* form.scope_start = */ "<minimax:tool_call>",
        /* form.tool_start  = */ "<invoke name=\"",
        /* form.tool_sep    = */ "\">",
        /* form.key_start   = */ "<parameter name=\"",
        /* form.key_val_sep = */ "\">",
        /* form.val_end     = */ "</parameter>",
        /* form.tool_end    = */ "</invoke>",
        /* form.scope_end   = */ "</minimax:tool_call>",
    };
    builder.consume_reasoning_with_xml_tool_calls(form, "<think>", "</think>");
}

static void common_chat_parse_qwen3_coder_xml(common_chat_msg_parser & builder) {
    static const xml_tool_call_format form = ([]() {
        xml_tool_call_format form {};
        form.scope_start = "<tool_call>";
        form.tool_start  = "<function=";
        form.tool_sep    = ">";
        form.key_start   = "<parameter=";
        form.key_val_sep = ">";
        form.val_end     = "</parameter>";
        form.tool_end    = "</function>";
        form.scope_end   = "</tool_call>";
        form.trim_raw_argval = true;
        return form;
    })();
    builder.consume_reasoning_with_xml_tool_calls(form);
}

static void common_chat_parse_kimi_k2(common_chat_msg_parser & builder) {
    static const xml_tool_call_format form = ([]() {
        xml_tool_call_format form {};
        form.scope_start = "<|tool_calls_section_begin|>";
        form.tool_start  = "<|tool_call_begin|>";
        form.tool_sep    = "<|tool_call_argument_begin|>{";
        form.key_start   = "\"";
        form.key_val_sep = "\":";
        form.val_end     = ",";
        form.tool_end    = "}<|tool_call_end|>";
        form.scope_end   = "<|tool_calls_section_end|>";
        form.raw_argval  = false;
        form.last_val_end = "";
        form.allow_toolcall_in_think = true;
        return form;
    })();
    builder.consume_reasoning_with_xml_tool_calls(form, "<think>", "</think>");
}

static void common_chat_parse_apriel_1_5(common_chat_msg_parser & builder) {
    static const xml_tool_call_format form = ([]() {
        xml_tool_call_format form {};
        form.scope_start = "<tool_calls>[";
        form.tool_start  = "{\"name\": \"";
        form.tool_sep    = "\", \"arguments\": {";
        form.key_start   = "\"";
        form.key_val_sep = "\": ";
        form.val_end     = ", ";
        form.tool_end    = "}, ";
        form.scope_end   = "]</tool_calls>";
        form.raw_argval  = false;
        form.last_val_end = "";
        form.last_tool_end = "}";
        return form;
    })();
    builder.consume_reasoning_with_xml_tool_calls(form, "<thinking>", "</thinking>");
}

static void common_chat_parse_xiaomi_mimo(common_chat_msg_parser & builder) {
    static const xml_tool_call_format form = ([]() {
        xml_tool_call_format form {};
        form.scope_start = "";
        form.tool_start  = "<tool_call>\n{\"name\": \"";
        form.tool_sep    = "\", \"arguments\": {";
        form.key_start   = "\"";
        form.key_val_sep = "\": ";
        form.val_end     = ", ";
        form.tool_end    = "}\n</tool_call>";
        form.scope_end   = "";
        form.raw_argval  = false;
        form.last_val_end = "";
        return form;
    })();
    builder.consume_reasoning_with_xml_tool_calls(form);
}

static void common_chat_parse_gpt_oss(common_chat_msg_parser & builder) {
    static const std::string constraint = "(?: (<\\|constrain\\|>)?([a-zA-Z0-9_-]+))";
    static const std::string recipient("(?: to=functions\\.([^<\\s]+))");

    static const common_regex start_regex("<\\|start\\|>assistant");
    static const common_regex analysis_regex("<\\|channel\\|>analysis");
    static const common_regex final_regex("<\\|channel\\|>final" + constraint + "?");
    static const common_regex preamble_regex("<\\|channel\\|>commentary");
    static const common_regex tool_call1_regex(recipient + "<\\|channel\\|>(analysis|commentary)" + constraint + "?");
    static const common_regex tool_call2_regex("<\\|channel\\|>(analysis|commentary)" + recipient + constraint + "?");

    auto consume_end = [&](bool include_end = false) {
        if (auto res = builder.try_find_literal("<|end|>")) {
            return res->prelude + (include_end ? builder.str(res->groups[0]) : "");
        }
        return builder.consume_rest();
    };

    auto handle_tool_call = [&](const std::string & name) {
        if (auto args = builder.try_consume_json_with_dumped_args({{}})) {
            if (builder.syntax().parse_tool_calls) {
                if (!builder.add_tool_call(name, "", args->value) || args->is_partial) {
                    throw common_chat_msg_partial_exception("incomplete tool call");
                }
            } else if (args->is_partial) {
                throw common_chat_msg_partial_exception("incomplete tool call");
            }
        }
    };

    auto regex_match = [](const common_regex & regex, const std::string & input) -> std::optional<common_regex_match> {
        auto match = regex.search(input, 0, true);
        if (match.type == COMMON_REGEX_MATCH_TYPE_FULL) {
            return match;
        }
        return std::nullopt;
    };

    do {
        auto header_start_pos = builder.pos();
        auto content_start = builder.try_find_literal("<|message|>");
        if (!content_start) {
            throw common_chat_msg_partial_exception("incomplete header");
        }

        auto header = content_start->prelude;

        if (auto match = regex_match(tool_call1_regex, header)) {
            auto group = match->groups[1];
            auto name = header.substr(group.begin, group.end - group.begin);
            handle_tool_call(name);
            continue;
        }

        if (auto match = regex_match(tool_call2_regex, header)) {
            auto group = match->groups[2];
            auto name = header.substr(group.begin, group.end - group.begin);
            handle_tool_call(name);
            continue;
        }

        if (regex_match(analysis_regex, header)) {
            builder.move_to(header_start_pos);
            if (builder.syntax().reasoning_format == COMMON_REASONING_FORMAT_NONE || builder.syntax().reasoning_in_content) {
                builder.add_content(consume_end(true));
            } else {
                builder.try_parse_reasoning("<|channel|>analysis<|message|>", "<|end|>");
            }
            continue;
        }

        if(regex_match(final_regex, header) || regex_match(preamble_regex, header)) {
            builder.add_content(consume_end());
            continue;
        }

        // Possibly a malformed message, attempt to recover by rolling
        // back to pick up the next <|start|>
        LOG_DBG("%s: unknown header from message: %s\n", __func__, header.c_str());
        builder.move_to(header_start_pos);
    } while (builder.try_find_regex(start_regex, std::string::npos, false));

    auto remaining = builder.consume_rest();
    if (!remaining.empty()) {
        LOG_DBG("%s: content after last message: %s\n", __func__, remaining.c_str());
    }
}

static void common_chat_parse_glm_4_5(common_chat_msg_parser & builder) {
    static const xml_tool_call_format form {
        /* form.scope_start  = */ "",
        /* form.tool_start   = */ "<tool_call>",
        /* form.tool_sep     = */ "",
        /* form.key_start    = */ "<arg_key>",
        /* form.key_val_sep  = */ "</arg_key>",
        /* form.val_end      = */ "</arg_value>",
        /* form.tool_end     = */ "</tool_call>",
        /* form.scope_end    = */ "",
        /* form.key_val_sep2 = */ "<arg_value>",
    };
    builder.consume_reasoning_with_xml_tool_calls(form, "<think>", "</think>");
}

static void common_chat_parse_firefunction_v2(common_chat_msg_parser & builder) {
    if (!builder.syntax().parse_tool_calls) {
        builder.add_content(builder.consume_rest());
        return;
    }
    static const common_regex prefix(regex_escape(" functools["));
    parse_prefixed_json_tool_call_array(builder, prefix, /* rstrip_prefix= */ 1);
}

static void common_chat_parse_functionary_v3_2(common_chat_msg_parser & builder) {
    static const common_regex function_regex_start_only(R"((\w+\n\{|python\n|all\n))");
    static const common_regex function_regex(R"(>>>(\w+\n\{|python\n|all\n))");
    static const common_regex close_regex(R"(\s*)");

    parse_json_tool_calls(
        builder,
        std::nullopt,
        function_regex_start_only,
        function_regex,
        close_regex,
        std::nullopt,
        /* allow_raw_python= */ true,
        /* get_function_name= */ [&](const auto & res) -> std::string {
            auto at_start = res.groups[0].begin == 0;
            auto name = builder.str(res.groups[1]);
            if (!name.empty() && name.back() == '{') {
                // Unconsume the opening brace '{' to ensure the JSON parsing goes well.
                builder.move_back(1);
            }
            auto idx = name.find_last_not_of("\n{");
            name = name.substr(0, idx + 1);
            if (at_start && name == "all") {
                return "";
            }
            return name;
        });
}

static void common_chat_parse_functionary_v3_1_llama_3_1(common_chat_msg_parser & builder) {
    if (!builder.syntax().parse_tool_calls) {
        builder.add_content(builder.consume_rest());
        return;
    }
    // This version of Functionary still supports the llama 3.1 tool call format for the python tool.
    static const common_regex python_tag_regex(regex_escape("<|python_tag|>"));

    static const common_regex function_regex(R"(<function=(\w+)>)");
    static const common_regex close_regex(R"(</function>)");

    parse_json_tool_calls(
        builder,
        /* block_open= */ std::nullopt,
        /* function_regex_start_only= */ std::nullopt,
        function_regex,
        close_regex,
        std::nullopt);

    if (auto res = builder.try_find_regex(python_tag_regex)) {
        auto arguments = wrap_code_as_arguments(builder, builder.consume_rest());
        builder.add_tool_call("python", "", arguments);
        return;
    }
}

static void common_chat_parse_hermes_2_pro(common_chat_msg_parser & builder) {
    builder.try_parse_reasoning("<think>", "</think>");
    if (!builder.syntax().parse_tool_calls) {
        builder.add_content(builder.consume_rest());
        return;
    }

    static const common_regex open_regex(
        "(?:"
            "(```(?:xml|json)?\\n\\s*)?" // match 1 (block_start)
            "("                          // match 2 (open_tag)
                "<tool_call>"
                "|<function_call>"
                "|<tool>"
                "|<tools>"
                "|<response>"
                "|<json>"
                "|<xml>"
                "|<JSON>"
            ")?"
            "(\\s*\\{\\s*\"name\")" // match 3 (named tool call)
        ")"
        "|<function=([^>]+)>"            // match 4 (function name)
        "|<function name=\"([^\"]+)\">"  // match 5 (function name again)
    );

    while (auto res = builder.try_find_regex(open_regex)) {
        const auto & block_start = res->groups[1];
        std::string block_end = block_start.empty() ? "" : "```";

        const auto & open_tag = res->groups[2];
        std::string close_tag;

        if (!res->groups[3].empty()) {
            builder.move_to(res->groups[3].begin);
            close_tag = open_tag.empty() ? "" : "</" + builder.str(open_tag).substr(1);

            if (auto tool_call = builder.try_consume_json_with_dumped_args({{"arguments"}})) {
                if (!builder.add_tool_call(tool_call->value) || tool_call->is_partial) {
                    throw common_chat_msg_partial_exception("incomplete tool call");
                }
                builder.consume_spaces();
                builder.consume_literal(close_tag);
                builder.consume_spaces();
                if (!block_end.empty()) {
                    builder.consume_literal(block_end);
                    builder.consume_spaces();
                }
            } else {
                throw common_chat_msg_partial_exception("failed to parse tool call");
            }
        } else {
            auto function_name = builder.str(res->groups[4]);
            if (function_name.empty()) {
                function_name = builder.str(res->groups[5]);
            }
            GGML_ASSERT(!function_name.empty());

            close_tag = "</function>";

            if (auto arguments = builder.try_consume_json_with_dumped_args({{}})) {
                if (!builder.add_tool_call(function_name, "", arguments->value) || arguments->is_partial) {
                    throw common_chat_msg_partial_exception("incomplete tool call");
                }
                builder.consume_spaces();
                builder.consume_literal(close_tag);
                builder.consume_spaces();
                if (!block_end.empty()) {
                    builder.consume_literal(block_end);
                    builder.consume_spaces();
                }
            }
        }
    }

    builder.add_content(builder.consume_rest());
}

static void common_chat_parse_granite(common_chat_msg_parser & builder) {
    // Parse thinking tags
    static const common_regex start_think_regex(regex_escape("<think>"));
    static const common_regex end_think_regex(regex_escape("</think>"));
    // Granite models output partial tokens such as "<" and "<think".
    // By leveraging try_consume_regex()/try_find_regex() throwing
    // common_chat_msg_partial_exception for these partial tokens,
    // processing is interrupted and the tokens are not passed to add_content().
    if (auto res = builder.try_consume_regex(start_think_regex)) {
        // Restore position for try_parse_reasoning()
        builder.move_to(res->groups[0].begin);
        builder.try_find_regex(end_think_regex, std::string::npos, false);
        // Restore position for try_parse_reasoning()
        builder.move_to(res->groups[0].begin);
    }
    builder.try_parse_reasoning("<think>", "</think>");

    // Parse response tags
    static const common_regex start_response_regex(regex_escape("<response>"));
    static const common_regex end_response_regex(regex_escape("</response>"));
    // Granite models output partial tokens such as "<" and "<response".
    // Same hack as reasoning parsing.
    if (builder.try_consume_regex(start_response_regex)) {
        builder.try_find_regex(end_response_regex);
    }

    if (!builder.syntax().parse_tool_calls) {
        builder.add_content(builder.consume_rest());
        return;
    }

    // Look for tool calls
    static const common_regex tool_call_regex(regex_escape("<|tool_call|>"));
    if (auto res = builder.try_find_regex(tool_call_regex)) {
        builder.move_to(res->groups[0].end);

        // Expect JSON array of tool calls
        if (auto tool_call = builder.try_consume_json_with_dumped_args({{{"arguments"}}})) {
            if (!builder.add_tool_calls(tool_call->value) || tool_call->is_partial) {
                throw common_chat_msg_partial_exception("incomplete tool call");
            }
        }
    } else {
        builder.add_content(builder.consume_rest());
    }
}

static void common_chat_parse_nemotron_v2(common_chat_msg_parser & builder) {
    // Parse thinking tags
    builder.try_parse_reasoning("<think>", "</think>");
    if (!builder.syntax().parse_tool_calls) {
        builder.add_content(builder.consume_rest());
        return;
    }

    // Look for tool calls
    static const common_regex tool_call_regex(regex_escape("<TOOLCALL>"));
    if (auto res = builder.try_find_regex(tool_call_regex)) {
        builder.move_to(res->groups[0].end);

        // Expect JSON array of tool calls
        auto tool_calls_data = builder.consume_json();
        if (tool_calls_data.json.is_array()) {
            if (!builder.try_consume_literal("</TOOLCALL>")) {
                throw common_chat_msg_partial_exception("Incomplete tool call");
            }
            builder.add_tool_calls(tool_calls_data.json);
        } else {
            throw common_chat_msg_partial_exception("Incomplete tool call");
        }
    }
    builder.add_content(builder.consume_rest());
}

static void common_chat_parse_apertus(common_chat_msg_parser & builder) {
    // Parse thinking tags
    builder.try_parse_reasoning("<|inner_prefix|>", "<|inner_suffix|>");
    if (!builder.syntax().parse_tool_calls) {
        builder.add_content(builder.consume_rest());
        return;
    }

    // Look for tool calls
    static const common_regex tool_call_regex(regex_escape("<|tools_prefix|>"));
    if (auto res = builder.try_find_regex(tool_call_regex)) {
        builder.move_to(res->groups[0].end);

        auto tool_calls_data = builder.consume_json();
        if (tool_calls_data.json.is_array()) {
            builder.consume_spaces();
            if (!builder.try_consume_literal("<|tools_suffix|>")) {
                throw common_chat_msg_partial_exception("Incomplete tool call");
            }
            for (const auto & value : tool_calls_data.json) {
                if (value.is_object()) {
                    builder.add_tool_call_short_form(value);
                }
            }
        } else {
            throw common_chat_msg_partial_exception("Incomplete tool call");
        }
    }
    builder.add_content(builder.consume_rest());
}


static void common_chat_parse_lfm2(common_chat_msg_parser & builder) {
    if (!builder.syntax().parse_tool_calls) {
        builder.add_content(builder.consume_rest());
        return;
    }

    // LFM2 format: <|tool_call_start|>[{"name": "get_current_time", "arguments": {"location": "Paris"}}]<|tool_call_end|>
    static const common_regex tool_call_start_regex(regex_escape("<|tool_call_start|>"));
    static const common_regex tool_call_end_regex(regex_escape("<|tool_call_end|>"));

    // Loop through all tool calls
    while (auto res = builder.try_find_regex(tool_call_start_regex, std::string::npos, /* add_prelude_to_content= */ true)) {
        builder.move_to(res->groups[0].end);

        // Parse JSON array format: [{"name": "...", "arguments": {...}}]
        auto tool_calls_data = builder.consume_json();

        // Consume end marker
        builder.consume_spaces();
        if (!builder.try_consume_regex(tool_call_end_regex)) {
            throw common_chat_msg_partial_exception("Expected <|tool_call_end|>");
        }

        // Process each tool call in the array
        if (tool_calls_data.json.is_array()) {
            for (const auto & tool_call : tool_calls_data.json) {
                if (!tool_call.is_object()) {
                    throw common_chat_msg_partial_exception("Tool call must be an object");
                }

                if (!tool_call.contains("name")) {
                    throw common_chat_msg_partial_exception("Tool call missing 'name' field");
                }

                std::string function_name = tool_call.at("name");
                std::string arguments = "{}";

                if (tool_call.contains("arguments")) {
                    if (tool_call.at("arguments").is_object()) {
                        arguments = tool_call.at("arguments").dump();
                    } else if (tool_call.at("arguments").is_string()) {
                        arguments = tool_call.at("arguments");
                    }
                }

                if (!builder.add_tool_call(function_name, "", arguments)) {
                    throw common_chat_msg_partial_exception("Incomplete tool call");
                }
            }
        } else {
            throw common_chat_msg_partial_exception("Expected JSON array for tool calls");
        }

        // Consume any trailing whitespace after this tool call
        builder.consume_spaces();
    }

    // Consume any remaining content after all tool calls
    auto remaining = builder.consume_rest();
    if (!string_strip(remaining).empty()) {
        builder.add_content(remaining);
    }
}

static void common_chat_parse_seed_oss(common_chat_msg_parser & builder) {
    static const xml_tool_call_format form {
        /* form.scope_start = */ "<seed:tool_call>",
        /* form.tool_start  = */ "<function=",
        /* form.tool_sep    = */ ">",
        /* form.key_start   = */ "<parameter=",
        /* form.key_val_sep = */ ">",
        /* form.val_end     = */ "</parameter>",
        /* form.tool_end    = */ "</function>",
        /* form.scope_end   = */ "</seed:tool_call>",
    };
    builder.consume_reasoning_with_xml_tool_calls(form, "<seed:think>", "</seed:think>");
}

static void common_chat_parse_solar_open(common_chat_msg_parser & builder) {
    builder.try_parse_reasoning("<|think|>", "<|end|><|begin|>assistant<|content|>");

    // TODO: Tool calling

    builder.add_content(builder.consume_rest());
}

static void common_chat_parse_content_only(common_chat_msg_parser & builder) {
    builder.try_parse_reasoning("<think>", "</think>");
    builder.add_content(builder.consume_rest());
}

static void common_chat_parse(common_chat_msg_parser & builder) {
    LOG_DBG("Parsing input with format %s: %s\n", common_chat_format_name(builder.syntax().format), builder.input().c_str());

    switch (builder.syntax().format) {
        case COMMON_CHAT_FORMAT_CONTENT_ONLY:
            common_chat_parse_content_only(builder);
            break;
        case COMMON_CHAT_FORMAT_GENERIC:
            common_chat_parse_generic(builder);
            break;
        case COMMON_CHAT_FORMAT_MISTRAL_NEMO:
            common_chat_parse_mistral_nemo(builder);
            break;
        case COMMON_CHAT_FORMAT_MAGISTRAL:
            common_chat_parse_magistral(builder);
            break;
        case COMMON_CHAT_FORMAT_LLAMA_3_X:
            common_chat_parse_llama_3_1(builder);
            break;
        case COMMON_CHAT_FORMAT_LLAMA_3_X_WITH_BUILTIN_TOOLS:
            common_chat_parse_llama_3_1(builder, /* with_builtin_tools= */ true);
            break;
        case COMMON_CHAT_FORMAT_DEEPSEEK_R1:
            common_chat_parse_deepseek_r1(builder);
            break;
        case COMMON_CHAT_FORMAT_DEEPSEEK_V3_1:
            common_chat_parse_deepseek_v3_1(builder);
            break;
        case COMMON_CHAT_FORMAT_FUNCTIONARY_V3_2:
            common_chat_parse_functionary_v3_2(builder);
            break;
        case COMMON_CHAT_FORMAT_FUNCTIONARY_V3_1_LLAMA_3_1:
            common_chat_parse_functionary_v3_1_llama_3_1(builder);
            break;
        case COMMON_CHAT_FORMAT_HERMES_2_PRO:
            common_chat_parse_hermes_2_pro(builder);
            break;
        case COMMON_CHAT_FORMAT_FIREFUNCTION_V2:
            common_chat_parse_firefunction_v2(builder);
            break;
        case COMMON_CHAT_FORMAT_COMMAND_R7B:
            common_chat_parse_command_r7b(builder);
            break;
        case COMMON_CHAT_FORMAT_GRANITE:
            common_chat_parse_granite(builder);
            break;
        case COMMON_CHAT_FORMAT_GPT_OSS:
            common_chat_parse_gpt_oss(builder);
            break;
        case COMMON_CHAT_FORMAT_SEED_OSS:
            common_chat_parse_seed_oss(builder);
            break;
        case COMMON_CHAT_FORMAT_NEMOTRON_V2:
            common_chat_parse_nemotron_v2(builder);
            break;
        case COMMON_CHAT_FORMAT_APERTUS:
            common_chat_parse_apertus(builder);
            break;
        case COMMON_CHAT_FORMAT_LFM2_WITH_JSON_TOOLS:
            common_chat_parse_lfm2(builder);
            break;
        case COMMON_CHAT_FORMAT_MINIMAX_M2:
            common_chat_parse_minimax_m2(builder);
            break;
        case COMMON_CHAT_FORMAT_GLM_4_5:
            common_chat_parse_glm_4_5(builder);
            break;
        case COMMON_CHAT_FORMAT_KIMI_K2:
            common_chat_parse_kimi_k2(builder);
            break;
        case COMMON_CHAT_FORMAT_QWEN3_CODER_XML:
            common_chat_parse_qwen3_coder_xml(builder);
            break;
        case COMMON_CHAT_FORMAT_APRIEL_1_5:
            common_chat_parse_apriel_1_5(builder);
            break;
        case COMMON_CHAT_FORMAT_XIAOMI_MIMO:
            common_chat_parse_xiaomi_mimo(builder);
            break;
<<<<<<< HEAD
        case COMMON_CHAT_FORMAT_DEEPSEEK_V3_2:
            common_chat_parse_deepseek_v3_2(builder);
=======
        case COMMON_CHAT_FORMAT_SOLAR_OPEN:
            common_chat_parse_solar_open(builder);
>>>>>>> cef1d23c
            break;
        default:
            throw std::runtime_error(std::string("Unsupported format: ") + common_chat_format_name(builder.syntax().format));
    }
    builder.finish();
}

common_chat_msg common_chat_parse(const std::string & input, bool is_partial, const common_chat_syntax & syntax) {
    if (syntax.format == COMMON_CHAT_FORMAT_PEG_SIMPLE ||
        syntax.format == COMMON_CHAT_FORMAT_PEG_NATIVE ||
        syntax.format == COMMON_CHAT_FORMAT_PEG_CONSTRUCTED) {
        return common_chat_peg_parse(syntax.parser, input, is_partial, syntax);
    }
    common_chat_msg_parser builder(input, is_partial, syntax);
    try {
        common_chat_parse(builder);
    } catch (const common_chat_msg_partial_exception & ex) {
        LOG_DBG("Partial parse: %s\n", ex.what());
        if (!is_partial) {
            builder.clear_tools();
            builder.move_to(0);
            common_chat_parse_content_only(builder);
        }
    }
    auto msg = builder.result();
    if (!is_partial) {
        LOG_DBG("Parsed message: %s\n", common_chat_msgs_to_json_oaicompat<json>({msg}).at(0).dump().c_str());
    }
    return msg;
}

common_chat_msg common_chat_peg_parse(const common_peg_arena & parser, const std::string & input, bool is_partial, const common_chat_syntax & syntax) {
    if (parser.empty()) {
        throw std::runtime_error("Failed to parse due to missing parser definition.");
    }

    LOG_DBG("Parsing input with format %s: %s\n", common_chat_format_name(syntax.format), input.c_str());

    common_peg_parse_context ctx(input, is_partial);
    auto result = parser.parse(ctx);
    if (result.fail()) {
        throw std::runtime_error(std::string("Failed to parse input at pos ") + std::to_string(result.end));
    }

    common_chat_msg msg;
    msg.role = "assistant";

    if (syntax.format == COMMON_CHAT_FORMAT_PEG_NATIVE) {
        auto mapper = common_chat_peg_native_mapper(msg);
        mapper.from_ast(ctx.ast, result);
    } else if (syntax.format == COMMON_CHAT_FORMAT_PEG_CONSTRUCTED) {
        auto mapper = common_chat_peg_constructed_mapper(msg);
        mapper.from_ast(ctx.ast, result);
    } else {
        // Generic mapper
        auto mapper = common_chat_peg_mapper(msg);
        mapper.from_ast(ctx.ast, result);
    }
    if (!is_partial) {
        LOG_DBG("Parsed message: %s\n", common_chat_msgs_to_json_oaicompat<json>({msg}).at(0).dump().c_str());
    }
    return msg;
}<|MERGE_RESOLUTION|>--- conflicted
+++ resolved
@@ -1505,13 +1505,11 @@
         case COMMON_CHAT_FORMAT_XIAOMI_MIMO:
             common_chat_parse_xiaomi_mimo(builder);
             break;
-<<<<<<< HEAD
+        case COMMON_CHAT_FORMAT_SOLAR_OPEN:
+            common_chat_parse_solar_open(builder);
+            break;
         case COMMON_CHAT_FORMAT_DEEPSEEK_V3_2:
             common_chat_parse_deepseek_v3_2(builder);
-=======
-        case COMMON_CHAT_FORMAT_SOLAR_OPEN:
-            common_chat_parse_solar_open(builder);
->>>>>>> cef1d23c
             break;
         default:
             throw std::runtime_error(std::string("Unsupported format: ") + common_chat_format_name(builder.syntax().format));
