#pragma once

#include "llama.h"

#include "grammar-parser.h"

#include <random>
#include <string>
#include <unordered_map>
#include <vector>

// sampler types
enum class llama_sampler_type : char {
    TOP_K       = 'k',
    TOP_P       = 'p',
    MIN_P       = 'm',
    TFS_Z       = 'f',
    TYPICAL_P   = 'y',
    TEMPERATURE = 't'
};

// sampling parameters
typedef struct llama_sampling_params {
<<<<<<< HEAD
    int32_t     n_prev                = 64;       // number of previous tokens to remember
    int32_t     n_probs               = 0;        // if greater than 0, output the probabilities of top n_probs tokens.
    int32_t     min_keep              = 0;        // 0 = disabled, otherwise samplers should return at least min_keep tokens
    int32_t     top_k                 = 40;       // <= 0 to use vocab size
    float       top_p                 = 0.95f;    // 1.0 = disabled
    float       min_p                 = 0.05f;    // 0.0 = disabled
    float       tfs_z                 = 1.00f;    // 1.0 = disabled
    float       typical_p             = 1.00f;    // 1.0 = disabled
    float       temp                  = 0.80f;    // <= 0.0 to sample greedily, 0.0 to not output probabilities
    float       dynatemp_range        = 0.00f;    // 0.0 = disabled
    float       dynatemp_exponent     = 1.00f;    // controls how entropy maps to temperature in dynamic temperature sampler
    float       smoothing_factor      = 0.0f;     // controls the quadratic adjustment in smooth sampling
    float       smoothing_curve       = 1.0f;     // controls the quadratic adjustment in smooth sampling
    int32_t     penalty_last_n        = 64;       // last n tokens to penalize (0 = disable penalty, -1 = context size)
    float       penalty_repeat        = 1.00f;    // 1.0 = disabled
    float       penalty_freq          = 0.00f;    // 0.0 = disabled
    float       penalty_present       = 0.00f;    // 0.0 = disabled
    int32_t     mirostat              = 0;        // 0 = disabled, 1 = mirostat, 2 = mirostat 2.0
    float       mirostat_tau          = 5.00f;    // target entropy
    float       mirostat_eta          = 0.10f;    // learning rate
    bool        penalize_nl           = false;     // consider newlines as a repeatable token
=======
    int32_t     n_prev                = 64;                 // number of previous tokens to remember
    int32_t     n_probs               = 0;                  // if greater than 0, output the probabilities of top n_probs tokens.
    int32_t     min_keep              = 0;                  // 0 = disabled, otherwise samplers should return at least min_keep tokens
    int32_t     top_k                 = 40;                 // <= 0 to use vocab size
    float       top_p                 = 0.95f;              // 1.0 = disabled
    float       min_p                 = 0.05f;              // 0.0 = disabled
    float       tfs_z                 = 1.00f;              // 1.0 = disabled
    float       typical_p             = 1.00f;              // 1.0 = disabled
    float       temp                  = 0.80f;              // <= 0.0 to sample greedily, 0.0 to not output probabilities
    float       dynatemp_range        = 0.00f;              // 0.0 = disabled
    float       dynatemp_exponent     = 1.00f;              // controls how entropy maps to temperature in dynamic temperature sampler
    int32_t     penalty_last_n        = 64;                 // last n tokens to penalize (0 = disable penalty, -1 = context size)
    float       penalty_repeat        = 1.00f;              // 1.0 = disabled
    float       penalty_freq          = 0.00f;              // 0.0 = disabled
    float       penalty_present       = 0.00f;              // 0.0 = disabled
    int32_t     mirostat              = 0;                  // 0 = disabled, 1 = mirostat, 2 = mirostat 2.0
    float       mirostat_tau          = 5.00f;              // target entropy
    float       mirostat_eta          = 0.10f;              // learning rate
    bool        penalize_nl           = false;              // consider newlines as a repeatable token
    uint32_t    seed                  = LLAMA_DEFAULT_SEED; // the seed used to initialize llama_sampling_context
>>>>>>> 8c570c94

    std::vector<llama_sampler_type> samplers_sequence = {
        llama_sampler_type::TOP_K,
        llama_sampler_type::TFS_Z,
        llama_sampler_type::TYPICAL_P,
        llama_sampler_type::TOP_P,
        llama_sampler_type::MIN_P,
        llama_sampler_type::TEMPERATURE
    };

    std::string grammar;  // optional BNF-like grammar to constrain sampling

    // Classifier-Free Guidance
    // https://arxiv.org/abs/2306.17806
    std::string cfg_negative_prompt; // string to help guidance
    float       cfg_scale     = 1.f; // how strong is guidance

    std::unordered_map<llama_token, float> logit_bias; // logit bias for specific tokens

    std::vector<llama_token> penalty_prompt_tokens;
    bool                     use_penalty_prompt_tokens = false;
} llama_sampling_params;

// general sampler context
// TODO: move to llama.h
struct llama_sampling_context {
    // parameters that will be used for sampling
    llama_sampling_params params;

    // mirostat sampler state
    float mirostat_mu;

    llama_grammar * grammar;

    // internal
    grammar_parser::parse_state parsed_grammar;

    // TODO: replace with ring-buffer
    std::vector<llama_token>      prev;
    std::vector<llama_token_data> cur;
    size_t n_considered;

    std::mt19937 rng;
};

#include "common.h"

// Create a new sampling context instance.
struct llama_sampling_context * llama_sampling_init(const struct llama_sampling_params & params);

void llama_sampling_free(struct llama_sampling_context * ctx);

// Reset the sampler context
// - clear prev tokens
// - reset grammar
void llama_sampling_reset(llama_sampling_context * ctx);

// Set the sampler seed
void llama_sampling_set_rng_seed(struct llama_sampling_context * ctx, uint32_t seed);

// Copy the sampler context
void llama_sampling_cp(llama_sampling_context * src, llama_sampling_context * dst);

// Get the last sampled token
llama_token llama_sampling_last(llama_sampling_context * ctx);

// Get a string representation of the last sampled tokens
std::string llama_sampling_prev_str(llama_sampling_context * ctx_sampling, llama_context * ctx_main, int n);

// Print sampling parameters into a string
std::string llama_sampling_print(const llama_sampling_params & params);

// Print sampling order into a string
std::string llama_sampling_order_print(const llama_sampling_params & params);

// this is a common sampling function used across the examples for convenience
// it can serve as a starting point for implementing your own sampling function
// Note: When using multiple sequences, it is the caller's responsibility to call
//       llama_sampling_reset when a sequence ends
//
// required:
//  - ctx_main:     context to use for sampling
//  - ctx_sampling: sampling-specific context
//
// optional:
//  - ctx_cfg:      context to use for classifier-free guidance
//  - idx:          sample from llama_get_logits_ith(ctx, idx)
//
// returns:
//  - token:      sampled token
//  - candidates: vector of candidate tokens
//
llama_token llama_sampling_sample(
        struct llama_sampling_context * ctx_sampling,
        struct llama_context * ctx_main,
        struct llama_context * ctx_cfg,
        int idx = -1);

// Prepares and adjusts the set of token candidates for sampling based on penalties, biases, and sampling parameters.
llama_token_data_array llama_sampling_prepare(
        struct llama_sampling_context * ctx_sampling,
        struct llama_context * ctx_main,
        struct llama_context * ctx_cfg,
        int idx = 0,
        bool apply_grammar = true,
        std::vector<float> * original_logits = nullptr);

void llama_sampling_accept(
        struct llama_sampling_context * ctx_sampling,
        struct llama_context * ctx_main,
        llama_token id,
        bool apply_grammar);<|MERGE_RESOLUTION|>--- conflicted
+++ resolved
@@ -21,29 +21,6 @@
 
 // sampling parameters
 typedef struct llama_sampling_params {
-<<<<<<< HEAD
-    int32_t     n_prev                = 64;       // number of previous tokens to remember
-    int32_t     n_probs               = 0;        // if greater than 0, output the probabilities of top n_probs tokens.
-    int32_t     min_keep              = 0;        // 0 = disabled, otherwise samplers should return at least min_keep tokens
-    int32_t     top_k                 = 40;       // <= 0 to use vocab size
-    float       top_p                 = 0.95f;    // 1.0 = disabled
-    float       min_p                 = 0.05f;    // 0.0 = disabled
-    float       tfs_z                 = 1.00f;    // 1.0 = disabled
-    float       typical_p             = 1.00f;    // 1.0 = disabled
-    float       temp                  = 0.80f;    // <= 0.0 to sample greedily, 0.0 to not output probabilities
-    float       dynatemp_range        = 0.00f;    // 0.0 = disabled
-    float       dynatemp_exponent     = 1.00f;    // controls how entropy maps to temperature in dynamic temperature sampler
-    float       smoothing_factor      = 0.0f;     // controls the quadratic adjustment in smooth sampling
-    float       smoothing_curve       = 1.0f;     // controls the quadratic adjustment in smooth sampling
-    int32_t     penalty_last_n        = 64;       // last n tokens to penalize (0 = disable penalty, -1 = context size)
-    float       penalty_repeat        = 1.00f;    // 1.0 = disabled
-    float       penalty_freq          = 0.00f;    // 0.0 = disabled
-    float       penalty_present       = 0.00f;    // 0.0 = disabled
-    int32_t     mirostat              = 0;        // 0 = disabled, 1 = mirostat, 2 = mirostat 2.0
-    float       mirostat_tau          = 5.00f;    // target entropy
-    float       mirostat_eta          = 0.10f;    // learning rate
-    bool        penalize_nl           = false;     // consider newlines as a repeatable token
-=======
     int32_t     n_prev                = 64;                 // number of previous tokens to remember
     int32_t     n_probs               = 0;                  // if greater than 0, output the probabilities of top n_probs tokens.
     int32_t     min_keep              = 0;                  // 0 = disabled, otherwise samplers should return at least min_keep tokens
@@ -55,6 +32,8 @@
     float       temp                  = 0.80f;              // <= 0.0 to sample greedily, 0.0 to not output probabilities
     float       dynatemp_range        = 0.00f;              // 0.0 = disabled
     float       dynatemp_exponent     = 1.00f;              // controls how entropy maps to temperature in dynamic temperature sampler
+    float       smoothing_factor      = 0.0f;               // controls the quadratic adjustment in smooth sampling
+    float       smoothing_curve       = 1.0f;               // controls the quadratic adjustment in smooth sampling
     int32_t     penalty_last_n        = 64;                 // last n tokens to penalize (0 = disable penalty, -1 = context size)
     float       penalty_repeat        = 1.00f;              // 1.0 = disabled
     float       penalty_freq          = 0.00f;              // 0.0 = disabled
@@ -64,7 +43,6 @@
     float       mirostat_eta          = 0.10f;              // learning rate
     bool        penalize_nl           = false;              // consider newlines as a repeatable token
     uint32_t    seed                  = LLAMA_DEFAULT_SEED; // the seed used to initialize llama_sampling_context
->>>>>>> 8c570c94
 
     std::vector<llama_sampler_type> samplers_sequence = {
         llama_sampler_type::TOP_K,
