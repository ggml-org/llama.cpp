#include "chat.h"
#include "chat-parser.h"
#include "chat-peg-parser.h"
#include "common.h"
#include "json-partial.h"
#include "json-schema-to-grammar.h"
#include "log.h"
#include "peg-parser.h"
#include "regex-partial.h"

#include <minja/chat-template.hpp>
#include <minja/minja.hpp>

#include <algorithm>
#include <cstdio>
#include <cctype>
#include <exception>
#include <functional>
#include <iostream>
#include <optional>
#include <stdexcept>
#include <string>
#include <vector>

using json = nlohmann::ordered_json;

static std::string format_time(const std::chrono::system_clock::time_point & now, const std::string & format) {
    auto time = std::chrono::system_clock::to_time_t(now);
    auto local_time = *std::localtime(&time);
    std::ostringstream ss;
    ss << std::put_time(&local_time, format.c_str());
    auto res = ss.str();
    return res;
}

static std::string string_diff(const std::string & last, const std::string & current) {
    if (last.empty()) {
        return current;
    }
    if (!string_starts_with(current, last)) {
        if (string_starts_with(last, current)) {
            // This happens if the last generation ended on a partial stop word (not erased),
            // and the current ended on a stop word (erased).
            return "";
        }
        throw std::runtime_error("Invalid diff: '" + last + "' not found at start of '" + current + "'");
    }
    return current.substr(last.size());
}

static bool has_content_or_tool_calls(const common_chat_msg & msg) {
    return !msg.content.empty() || !msg.tool_calls.empty();
}

template <>
json common_chat_msg::to_json_oaicompat() const
{
    json message {
        {"role", "assistant"},
    };
    if (!reasoning_content.empty()) {
        message["reasoning_content"] = reasoning_content;
    }
    if (content.empty() && !tool_calls.empty()) {
        message["content"] = json();
    } else {
        message["content"] = content;
    }
    if (!tool_calls.empty()) {
        auto arr = json::array();
        for (const auto & tc : tool_calls) {
            arr.push_back({
                {"type", "function"},
                {"function", {
                    {"name", tc.name},
                    {"arguments", tc.arguments},
                }},
                {"id", tc.id},
                // // Some templates generate and require an id (sometimes in a very specific format, e.g. Mistral Nemo).
                // // We only generate a random id for the ones that don't generate one by themselves
                // // (they also won't get to see it as their template likely doesn't use it, so it's all for the client)
                // {"id", tc.id.empty() ? gen_tool_call_id() : tc.id},
            });
        }
        message["tool_calls"] = arr;
    }
    return message;
}

std::vector<common_chat_msg_diff> common_chat_msg_diff::compute_diffs(const common_chat_msg & previous_msg, const common_chat_msg & new_msg) {
    std::vector<common_chat_msg_diff> diffs;
    if (previous_msg.reasoning_content != new_msg.reasoning_content) {
        auto & diff = diffs.emplace_back();
        diff.reasoning_content_delta = string_diff(previous_msg.reasoning_content, new_msg.reasoning_content);
    }
    if (previous_msg.content != new_msg.content) {
        auto & diff = diffs.emplace_back();
        diff.content_delta = string_diff(previous_msg.content, new_msg.content);
    }

    if (new_msg.tool_calls.size() < previous_msg.tool_calls.size()) {
        throw std::runtime_error("Invalid diff: now finding less tool calls!");
    }

    if (!previous_msg.tool_calls.empty()) {
        auto idx = previous_msg.tool_calls.size() - 1;
        const auto & pref = previous_msg.tool_calls[idx];
        const auto & newf = new_msg.tool_calls[idx];
        if (pref.name != newf.name) {
            throw std::runtime_error("Invalid diff: tool call mismatch!");
        }
        auto args_diff = string_diff(pref.arguments, newf.arguments);
        if (!args_diff.empty() || pref.id != newf.id) {
            auto & diff = diffs.emplace_back();
            diff.tool_call_index = idx;
            if (pref.id != newf.id) {
                diff.tool_call_delta.id = newf.id;
                diff.tool_call_delta.name = newf.name;
            }
            diff.tool_call_delta.arguments = args_diff;
        }
    }
    for (size_t idx = previous_msg.tool_calls.size(); idx < new_msg.tool_calls.size(); ++idx) {
        auto & diff = diffs.emplace_back();
        diff.tool_call_index = idx;
        diff.tool_call_delta = new_msg.tool_calls[idx];
    }
    return diffs;
}

typedef minja::chat_template common_chat_template;

struct common_chat_templates {
    bool add_bos;
    bool add_eos;
    bool has_explicit_template; // Model had builtin template or template overridde was specified.
    std::unique_ptr<common_chat_template> template_default; // always set (defaults to chatml)
    std::unique_ptr<common_chat_template> template_tool_use;
};

struct templates_params {
    json messages;
    json tools;
    common_chat_tool_choice tool_choice;
    json json_schema;
    bool parallel_tool_calls;
    bool stream;
    std::string grammar;
    bool add_generation_prompt = true;
    bool enable_thinking = true;
    std::chrono::system_clock::time_point now = std::chrono::system_clock::now();
    json extra_context;
    bool add_bos;
    bool add_eos;
    bool is_inference = true;
};

common_chat_tool_choice common_chat_tool_choice_parse_oaicompat(const std::string & tool_choice) {
    if (tool_choice == "auto") {
        return COMMON_CHAT_TOOL_CHOICE_AUTO;
    }
    if (tool_choice == "none") {
        return COMMON_CHAT_TOOL_CHOICE_NONE;
    }
    if (tool_choice == "required") {
        return COMMON_CHAT_TOOL_CHOICE_REQUIRED;
    }
    throw std::runtime_error("Invalid tool_choice: " + tool_choice);
}

bool common_chat_templates_support_enable_thinking(const common_chat_templates * chat_templates) {
    common_chat_templates_inputs dummy_inputs;
    common_chat_msg msg;
    msg.role = "user";
    msg.content = "test";
    dummy_inputs.messages = {msg};
    dummy_inputs.enable_thinking = false;
    const auto rendered_no_thinking = common_chat_templates_apply(chat_templates, dummy_inputs);
    dummy_inputs.enable_thinking = true;
    const auto rendered_with_thinking = common_chat_templates_apply(chat_templates, dummy_inputs);
    return rendered_no_thinking.prompt != rendered_with_thinking.prompt;
}

template <>
std::vector<common_chat_msg> common_chat_msgs_parse_oaicompat(const json & messages) {
    std::vector<common_chat_msg> msgs;

    try {

        if (!messages.is_array()) {
            throw std::runtime_error("Expected 'messages' to be an array, got " + messages.dump());
        }

        for (const auto & message : messages) {
            if (!message.is_object()) {
                throw std::runtime_error("Expected 'message' to be an object, got " + message.dump());
            }

            common_chat_msg msg;
            if (!message.contains("role")) {
                throw std::runtime_error("Missing 'role' in message: " + message.dump());
            }
            msg.role = message.at("role");

            auto has_content = message.contains("content");
            auto has_tool_calls = message.contains("tool_calls");
            if (has_content) {
                const auto & content = message.at("content");
                if (content.is_string()) {
                    msg.content = content;
                } else if (content.is_array()) {
                    for (const auto & part : content) {
                        if (!part.contains("type")) {
                            throw std::runtime_error("Missing content part type: " + part.dump());
                        }
                        const auto & type = part.at("type");
                        if (type != "text") {
                            throw std::runtime_error("Unsupported content part type: " + type.dump());
                        }
                        common_chat_msg_content_part msg_part;
                        msg_part.type = type;
                        msg_part.text = part.at("text");
                        msg.content_parts.push_back(msg_part);
                    }
                } else if (!content.is_null()) {
                    throw std::runtime_error("Invalid 'content' type: expected string or array, got " + content.dump() + " (ref: https://github.com/ggml-org/llama.cpp/issues/8367)");
                }
            }
            if (has_tool_calls) {
                for (const auto & tool_call : message.at("tool_calls")) {
                    common_chat_tool_call tc;
                    if (!tool_call.contains("type")) {
                        throw std::runtime_error("Missing tool call type: " + tool_call.dump());
                    }
                    const auto & type = tool_call.at("type");
                    if (type != "function") {
                        throw std::runtime_error("Unsupported tool call type: " + tool_call.dump());
                    }
                    if (!tool_call.contains("function")) {
                        throw std::runtime_error("Missing tool call function: " + tool_call.dump());
                    }
                    const auto & fc = tool_call.at("function");
                    if (!fc.contains("name")) {
                        throw std::runtime_error("Missing tool call name: " + tool_call.dump());
                    }
                    tc.name = fc.at("name");
                    tc.arguments = fc.at("arguments");
                    if (tool_call.contains("id")) {
                        tc.id = tool_call.at("id");
                    }
                    msg.tool_calls.push_back(tc);
                }
            }
            if (!has_content && !has_tool_calls) {
                throw std::runtime_error("Expected 'content' or 'tool_calls' (ref: https://github.com/ggml-org/llama.cpp/issues/8367 & https://github.com/ggml-org/llama.cpp/issues/12279)");
            }
            if (message.contains("reasoning_content")) {
                msg.reasoning_content = message.at("reasoning_content");
            }
            if (message.contains("name")) {
                msg.tool_name = message.at("name");
            }
            if (message.contains("tool_call_id")) {
                msg.tool_call_id = message.at("tool_call_id");
            }

            msgs.push_back(msg);
        }
    } catch (const std::exception & e) {
        // @ngxson : disable otherwise it's bloating the API response
        // printf("%s\n", std::string("; messages = ") + messages.dump(2));
        throw std::runtime_error("Failed to parse messages: " + std::string(e.what()));
    }

    return msgs;
}

template <>
json common_chat_msgs_to_json_oaicompat(const std::vector<common_chat_msg> & msgs, bool concat_typed_text) {
    json messages = json::array();
    for (const auto & msg : msgs) {
        if (!msg.content.empty() && !msg.content_parts.empty()) {
            throw std::runtime_error("Cannot specify both content and content_parts");
        }
        json jmsg {
            {"role", msg.role},
        };
        if (!msg.content.empty()) {
            jmsg["content"] = msg.content;
        } else if (!msg.content_parts.empty()) {
            if (concat_typed_text) {
                std::string text;
                for (const auto & part : msg.content_parts) {
                    if (part.type != "text") {
                        LOG_WRN("Ignoring content part type: %s\n", part.type.c_str());
                        continue;
                    }
                    if (!text.empty()) {
                        text += '\n';
                    }
                    text += part.text;
                }
                jmsg["content"] = text;
            } else {
                auto & parts = jmsg["content"] = json::array();
                for (const auto & part : msg.content_parts) {
                    parts.push_back({
                        {"type", part.type},
                        {"text", part.text},
                    });
                }
            }
        } else {
            jmsg["content"] = json(); // null
        }
        if (!msg.reasoning_content.empty()) {
            jmsg["reasoning_content"] = msg.reasoning_content;
        }
        if (!msg.tool_name.empty()) {
            jmsg["name"] = msg.tool_name;
        }
        if (!msg.tool_call_id.empty()) {
            jmsg["tool_call_id"] = msg.tool_call_id;
        }
        if (!msg.tool_calls.empty()) {
            auto & tool_calls = jmsg["tool_calls"] = json::array();
            for (const auto & tool_call : msg.tool_calls) {
                json tc {
                    {"type", "function"},
                    {"function", {
                        {"name", tool_call.name},
                        {"arguments", tool_call.arguments},
                    }},
                };
                if (!tool_call.id.empty()) {
                    tc["id"] = tool_call.id;
                }
                tool_calls.push_back(tc);
            }
        }
        messages.push_back(jmsg);
    }
    return messages;
}

template <>
std::vector<common_chat_msg> common_chat_msgs_parse_oaicompat(const std::string & messages) {
    return common_chat_msgs_parse_oaicompat(json::parse(messages));
}

template <>
std::vector<common_chat_tool> common_chat_tools_parse_oaicompat(const json & tools) {
    std::vector<common_chat_tool> result;

    try {
        if (!tools.is_null()) {
            if (!tools.is_array()) {
                throw std::runtime_error("Expected 'tools' to be an array, got " + tools.dump());
            }
            for (const auto & tool : tools) {
                if (!tool.contains("type")) {
                    throw std::runtime_error("Missing tool type: " + tool.dump());
                }
                const auto & type = tool.at("type");
                if (!type.is_string() || type != "function") {
                    throw std::runtime_error("Unsupported tool type: " + tool.dump());
                }
                if (!tool.contains("function")) {
                    throw std::runtime_error("Missing tool function: " + tool.dump());
                }

                const auto & function = tool.at("function");
                result.push_back({
                    /* .name = */ function.at("name"),
                    /* .description = */ function.at("description"),
                    /* .parameters = */ function.at("parameters").dump(),
                });
            }
        }
    } catch (const std::exception & e) {
        throw std::runtime_error("Failed to parse tools: " + std::string(e.what()) + "; tools = " + tools.dump(2));
    }

    return result;
}

template <>
std::vector<common_chat_tool> common_chat_tools_parse_oaicompat(const std::string & tools) {
    return common_chat_tools_parse_oaicompat(json::parse(tools));
}

template <>
json common_chat_tools_to_json_oaicompat(const std::vector<common_chat_tool> & tools) {
    if (tools.empty()) {
        return json();
    }

    auto result = json::array();
    for (const auto & tool : tools) {
        result.push_back({
            {"type", "function"},
            {"function", {
                {"name", tool.name},
                {"description", tool.description},
                {"parameters", json::parse(tool.parameters)},
            }},
        });
    }
    return result;
}

template <> json common_chat_msg_diff_to_json_oaicompat(const common_chat_msg_diff & diff) {
    json delta = json::object();
    if (!diff.reasoning_content_delta.empty()) {
        delta["reasoning_content"] = diff.reasoning_content_delta;
    }
    if (!diff.content_delta.empty()) {
        delta["content"] = diff.content_delta;
    }
    if (diff.tool_call_index != std::string::npos) {
        json tool_call;
        tool_call["index"] = diff.tool_call_index;
        if (!diff.tool_call_delta.id.empty()) {
            tool_call["id"] = diff.tool_call_delta.id;
            tool_call["type"] = "function";
        }
        json function = json::object();
        if (!diff.tool_call_delta.name.empty()) {
            function["name"] = diff.tool_call_delta.name;
        }
        function["arguments"] = diff.tool_call_delta.arguments;
        tool_call["function"] = function;
        delta["tool_calls"] = json::array({tool_call});
    }
    return delta;
}

bool common_chat_verify_template(const std::string & tmpl, bool use_jinja) {
    if (use_jinja) {
        try {
            common_chat_msg msg;
            msg.role = "user";
            msg.content = "test";

            auto tmpls = common_chat_templates_init(/* model= */ nullptr, tmpl);

            common_chat_templates_inputs inputs;
            inputs.messages = {msg};

            common_chat_templates_apply(tmpls.get(), inputs);
            return true;
        } catch (const std::exception & e) {
            LOG_ERR("%s: failed to apply template: %s\n", __func__, e.what());
            return false;
        }
    }
    llama_chat_message chat[] = {{"user", "test"}};
    const int res = llama_chat_apply_template(tmpl.c_str(), chat, 1, true, nullptr, 0);
    return res >= 0;
}

std::string common_chat_format_single(
        const struct common_chat_templates * tmpls,
        const std::vector<common_chat_msg> & past_msg,
        const common_chat_msg & new_msg,
        bool add_ass,
        bool use_jinja) {

    common_chat_templates_inputs inputs;
    inputs.use_jinja = use_jinja;
    inputs.add_bos = tmpls->add_bos;
    inputs.add_eos = tmpls->add_eos;

    std::string fmt_past_msg;
    if (!past_msg.empty()) {
        inputs.messages = past_msg;
        inputs.add_generation_prompt = false;
        fmt_past_msg = common_chat_templates_apply(tmpls, inputs).prompt;
    }
    std::ostringstream ss;
    // if the past_msg ends with a newline, we must preserve it in the formatted version
    if (add_ass && !fmt_past_msg.empty() && fmt_past_msg.back() == '\n') {
        ss << "\n";
    };
    // format chat with new_msg
    inputs.messages.push_back(new_msg);
    inputs.add_generation_prompt = add_ass;
    auto fmt_new_msg = common_chat_templates_apply(tmpls, inputs).prompt;
    // get the diff part
    ss << fmt_new_msg.substr(fmt_past_msg.size(), fmt_new_msg.size() - fmt_past_msg.size());
    return ss.str();
}

std::string common_chat_format_example(const struct common_chat_templates * tmpls, bool use_jinja, const std::map<std::string, std::string> & chat_template_kwargs) {
    common_chat_templates_inputs inputs;
    inputs.use_jinja = use_jinja;
    inputs.add_bos = tmpls->add_bos;
    inputs.add_eos = tmpls->add_eos;
    inputs.chat_template_kwargs = chat_template_kwargs;
    auto add_simple_msg = [&](auto role, auto content) {
        common_chat_msg msg;
        msg.role = role;
        msg.content = content;
        inputs.messages.push_back(msg);
    };
    add_simple_msg("system",    "You are a helpful assistant");
    add_simple_msg("user",      "Hello");
    add_simple_msg("assistant", "Hi there");
    add_simple_msg("user",      "How are you?");
    return common_chat_templates_apply(tmpls, inputs).prompt;
}

#define CHATML_TEMPLATE_SRC \
    "{%- for message in messages -%}\n" \
    "  {{- '<|im_start|>' + message.role + '\n' + message.content + '<|im_end|>\n' -}}\n" \
    "{%- endfor -%}\n" \
    "{%- if add_generation_prompt -%}\n" \
    "  {{- '<|im_start|>assistant\n' -}}\n" \
    "{%- endif -%}"

void common_chat_templates_free(struct common_chat_templates * tmpls) {
    delete tmpls;
}

bool common_chat_templates_was_explicit(const struct common_chat_templates * tmpls) {
    return tmpls->has_explicit_template;
}

const char * common_chat_templates_source(const struct common_chat_templates * tmpls, const char * variant) {
    if (variant != nullptr) {
        if (strcmp(variant, "tool_use") == 0) {
            if (tmpls->template_tool_use) {
                return tmpls->template_tool_use->source().c_str();
            }
            return nullptr;
        } else {
            LOG_DBG("%s: unknown template variant: %s\n", __func__, variant);
        }
    }
    return tmpls->template_default->source().c_str();
}

common_chat_templates_ptr common_chat_templates_init(
    const struct llama_model * model,
    const std::string & chat_template_override,
    const std::string & bos_token_override,
    const std::string & eos_token_override)
{
    std::string default_template_src;
    std::string template_tool_use_src;

    bool has_explicit_template = !chat_template_override.empty();
    if (chat_template_override.empty()) {
        GGML_ASSERT(model != nullptr);
        const auto * str = llama_model_chat_template(model, /* name */ nullptr);
        if (str) {
            default_template_src = str;
            has_explicit_template = true;
        }
        str = llama_model_chat_template(model, /* name */ "tool_use");
        if (str) {
            template_tool_use_src = str;
            has_explicit_template = true;
        }
    } else {
        default_template_src = chat_template_override;
    }
    if (default_template_src.empty() || default_template_src == "chatml") {
        if (!template_tool_use_src.empty()) {
            default_template_src = template_tool_use_src;
        } else {
            default_template_src = CHATML_TEMPLATE_SRC;
        }
    }

    // TODO @ngxson : this is a temporary hack to prevent chat template from throwing an error
    // Ref: https://github.com/ggml-org/llama.cpp/pull/15230#issuecomment-3173959633
    if (default_template_src.find("<|channel|>") != std::string::npos
            // search for the error message and patch it
            && default_template_src.find("in message.content or") != std::string::npos) {
        string_replace_all(default_template_src,
            "{%- if \"<|channel|>analysis<|message|>\" in message.content or \"<|channel|>final<|message|>\" in message.content %}",
            "{%- if false %}");
    }

    std::string token_bos = bos_token_override;
    std::string token_eos = eos_token_override;
    bool add_bos = false;
    bool add_eos = false;
    if (model) {
        const auto * vocab = llama_model_get_vocab(model);
        const auto get_token = [&](llama_token token, const char * name, const char * jinja_variable_name) {
            if (token == LLAMA_TOKEN_NULL) {
                if (default_template_src.find(jinja_variable_name) != std::string::npos
                    || template_tool_use_src.find(jinja_variable_name) != std::string::npos) {
                    LOG_WRN("common_chat_templates_init: warning: vocab does not have a %s token, jinja template won't work as intended.\n", name);
                }
                return std::string();
            }
            return common_token_to_piece(vocab, token, true);
        };
        token_bos = get_token(llama_vocab_bos(vocab), "BOS", "bos_token");
        token_eos = get_token(llama_vocab_eos(vocab), "EOS", "eos_token");
        add_bos = llama_vocab_get_add_bos(vocab);
        add_eos = llama_vocab_get_add_eos(vocab);
    }
    common_chat_templates_ptr tmpls(new common_chat_templates());
    tmpls->has_explicit_template = has_explicit_template;
    tmpls->add_bos = add_bos;
    tmpls->add_eos = add_eos;
    try {
        tmpls->template_default = std::make_unique<minja::chat_template>(default_template_src, token_bos, token_eos);
    } catch (const std::exception & e) {
        LOG_ERR("%s: failed to parse chat template (defaulting to chatml): %s \n", __func__, e.what());
        tmpls->template_default = std::make_unique<minja::chat_template>(CHATML_TEMPLATE_SRC, token_bos, token_eos);
    }
    if (!template_tool_use_src.empty()) {
        try {
            tmpls->template_tool_use = std::make_unique<minja::chat_template>(template_tool_use_src, token_bos, token_eos);
        } catch (const std::exception & e) {
            LOG_ERR("%s: failed to parse tool use chat template (ignoring it): %s\n", __func__, e.what());
        }
    }
    return tmpls;
}

const char * common_chat_format_name(common_chat_format format) {
    switch (format) {
        case COMMON_CHAT_FORMAT_CONTENT_ONLY: return "Content-only";
        case COMMON_CHAT_FORMAT_GENERIC: return "Generic";
        case COMMON_CHAT_FORMAT_MISTRAL_NEMO: return "Mistral Nemo";
        case COMMON_CHAT_FORMAT_MAGISTRAL: return "Magistral";
        case COMMON_CHAT_FORMAT_LLAMA_3_X: return "Llama 3.x";
        case COMMON_CHAT_FORMAT_LLAMA_3_X_WITH_BUILTIN_TOOLS: return "Llama 3.x with builtin tools";
        case COMMON_CHAT_FORMAT_DEEPSEEK_R1: return "DeepSeek R1";
        case COMMON_CHAT_FORMAT_FIREFUNCTION_V2: return "FireFunction v2";
        case COMMON_CHAT_FORMAT_FUNCTIONARY_V3_2: return "Functionary v3.2";
        case COMMON_CHAT_FORMAT_FUNCTIONARY_V3_1_LLAMA_3_1: return "Functionary v3.1 Llama 3.1";
        case COMMON_CHAT_FORMAT_DEEPSEEK_V3_1: return "DeepSeek V3.1";
        case COMMON_CHAT_FORMAT_HERMES_2_PRO: return "Hermes 2 Pro";
        case COMMON_CHAT_FORMAT_COMMAND_R7B: return "Command R7B";
        case COMMON_CHAT_FORMAT_GRANITE: return "Granite";
        case COMMON_CHAT_FORMAT_GPT_OSS: return "GPT-OSS";
        case COMMON_CHAT_FORMAT_SEED_OSS: return "Seed-OSS";
        case COMMON_CHAT_FORMAT_NEMOTRON_V2: return "Nemotron V2";
        case COMMON_CHAT_FORMAT_APERTUS: return "Apertus";
        case COMMON_CHAT_FORMAT_LFM2_WITH_JSON_TOOLS: return "LFM2 with JSON tools";
        case COMMON_CHAT_FORMAT_MINIMAX_M2: return "MiniMax-M2";
        case COMMON_CHAT_FORMAT_GLM_4_5: return "GLM 4.5";
        case COMMON_CHAT_FORMAT_KIMI_K2: return "Kimi K2";
        case COMMON_CHAT_FORMAT_QWEN3_CODER_XML: return "Qwen3 Coder";
        case COMMON_CHAT_FORMAT_APRIEL_1_5: return "Apriel 1.5";
        case COMMON_CHAT_FORMAT_XIAOMI_MIMO: return "Xiaomi MiMo";
        case COMMON_CHAT_FORMAT_PEG_SIMPLE: return "peg-simple";
        case COMMON_CHAT_FORMAT_PEG_NATIVE: return "peg-native";
        case COMMON_CHAT_FORMAT_PEG_CONSTRUCTED: return "peg-constructed";
        default:
            throw std::runtime_error("Unknown chat format");
    }
}

const char * common_reasoning_format_name(common_reasoning_format format) {
    switch (format) {
        case COMMON_REASONING_FORMAT_NONE:     return "none";
        case COMMON_REASONING_FORMAT_AUTO:     return "auto";
        case COMMON_REASONING_FORMAT_DEEPSEEK: return "deepseek";
        case COMMON_REASONING_FORMAT_DEEPSEEK_LEGACY: return "deepseek-legacy";
        default:
            throw std::runtime_error("Unknown reasoning format");
    }
}

common_reasoning_format common_reasoning_format_from_name(const std::string & format) {
    if (format == "none") {
        return COMMON_REASONING_FORMAT_NONE;
    } else if (format == "auto") {
        return COMMON_REASONING_FORMAT_AUTO;
    } else if (format == "deepseek") {
        return COMMON_REASONING_FORMAT_DEEPSEEK;
    } else if (format == "deepseek-legacy") {
        return COMMON_REASONING_FORMAT_DEEPSEEK_LEGACY;
    }
    throw std::runtime_error("Unknown reasoning format: " + format);
}

static void foreach_function(const json & tools, const std::function<void(const json &)> & fn) {
    for (const auto & tool : tools) {
        if (!tool.contains("type") || tool.at("type") != "function" || !tool.contains("function")) {
            LOG_INF("Skipping tool without function: %s", tool.dump(2).c_str());
            continue;
        }
        fn(tool);
    }
}

static std::string apply(
    const common_chat_template & tmpl,
    const struct templates_params & inputs,
    const std::optional<json> & messages_override = std::nullopt,
    const std::optional<json> & tools_override = std::nullopt,
    const std::optional<json> & additional_context = std::nullopt)
{
    minja::chat_template_inputs tmpl_inputs;
    tmpl_inputs.messages = messages_override ? *messages_override : inputs.messages;
    if (tools_override) {
        tmpl_inputs.tools = *tools_override;
    } else {
        tmpl_inputs.tools = inputs.tools.empty() ? json() : inputs.tools;
    }
    tmpl_inputs.add_generation_prompt = inputs.add_generation_prompt;
    tmpl_inputs.extra_context = inputs.extra_context;
    tmpl_inputs.extra_context["enable_thinking"] = inputs.enable_thinking;
    if (additional_context) {
        tmpl_inputs.extra_context.merge_patch(*additional_context);
    }
    // TODO: add flag to control date/time, if only for testing purposes.
    // tmpl_inputs.now = std::chrono::system_clock::now();

    minja::chat_template_options tmpl_opts;
    // To avoid double BOS / EOS tokens, we're manually removing begining / trailing tokens
    // instead of using `chat_template_options.use_bos_token = false`, since these tokens
    // may be needed inside the template / between messages too.
    auto result = tmpl.apply(tmpl_inputs, tmpl_opts);
    if (inputs.add_bos && string_starts_with(result, tmpl.bos_token())) {
        result = result.substr(tmpl.bos_token().size());
    }
    if (inputs.add_eos && string_ends_with(result, tmpl.eos_token())) {
        result = result.substr(0, result.size() - tmpl.eos_token().size());
    }
    return result;
}

static common_chat_params common_chat_params_init_generic(const common_chat_template & tmpl, const struct templates_params & inputs) {
    common_chat_params data;

    auto tool_call_schemas = json::array();
    foreach_function(inputs.tools, [&](const json & tool) {
        const auto & function = tool.at("function");
        auto tool_schema = json {
            {"type", "object"},
            {"properties", {
                {"name", {
                    {"type", "string"},
                    {"const", function.at("name")},
                }},
                {"arguments", function.at("parameters")},
            }},
            {"required", json::array({"name", "arguments"})},
        };
        if (function.contains("description")) {
            tool_schema["description"] = function.at("description");
        }
        if (inputs.parallel_tool_calls) {
            tool_schema.at("properties")["id"] = {
                {"type", "string"},
                {"minLength", 4},
            };
            tool_schema.at("required").push_back("id");
        }
        tool_call_schemas.emplace_back(tool_schema);
    });
    const auto tool_call =
        inputs.parallel_tool_calls
            ? json {
                {"type", "object"},
                {"properties", {
                    {"tool_calls", {
                        {"type", "array"},
                        {"items", tool_call_schemas.size() == 1 ? tool_call_schemas[0] : json {
                            {"anyOf", tool_call_schemas},
                        }},
                        {"minItems", 1},
                    }},
                }},
                {"required", json::array({"tool_calls"})},
            }
            : json {
                {"type", "object"},
                {"properties", {
                    {"tool_call", tool_call_schemas.size() == 1 ? tool_call_schemas[0] : json {
                        {"anyOf", tool_call_schemas},
                    }},
                }},
                {"required", json::array({"tool_call"})},
            };
    const auto schema =
        inputs.tool_choice != COMMON_CHAT_TOOL_CHOICE_REQUIRED
            ? json {
                {"anyOf", json::array({
                    tool_call,
                    {
                        {"type", "object"},
                        {"properties", {
                            {"response", inputs.json_schema.is_null()
                                ? json {{"type", "string"}}
                                : inputs.json_schema
                            },
                        }},
                        {"required", json::array({"response"})},
                    },
                })}
            }
            : tool_call;

    data.grammar_lazy = false;
    data.grammar = build_grammar([&](const common_grammar_builder & builder) {
        builder.add_schema("root", schema);
    });

    auto tweaked_messages = common_chat_template::add_system(
        inputs.messages,
        "Respond in JSON format, either with `tool_call` (a request to call tools) or with `response` reply to the user's request");

    data.prompt = apply(tmpl, inputs, /* messages_override= */ tweaked_messages);
    data.format = COMMON_CHAT_FORMAT_GENERIC;
    return data;
}

static common_chat_params common_chat_params_init_mistral_nemo(const common_chat_template & tmpl, const struct templates_params & inputs) {
    common_chat_params data;
    data.grammar_lazy = inputs.tool_choice != COMMON_CHAT_TOOL_CHOICE_REQUIRED;
    data.grammar = build_grammar([&](const common_grammar_builder & builder) {
        auto schemas = json::array();
        foreach_function(inputs.tools, [&](const json & tool) {
            const auto & function = tool.at("function");
            schemas.push_back({
                {"type", "object"},
                {"properties", {
                    // Important note: the model is probably trained to take a JSON stringified arguments value.
                    // It's hard to constrain that for now (while reusing the JSON schema conversion), so we're just expecting a plain object.
                    {"name", {
                        {"type", "string"},
                        {"const", function.at("name")},
                    }},
                    {"arguments", function.at("parameters")},
                    {"id", {
                        {"type", "string"},
                        // Nemo's template expects a 9-character alphanumeric ID.
                        {"pattern", "^[a-zA-Z0-9]{9}$"},
                    }},
                }},
                {"required", json::array({"name", "arguments", "id"})},
            });
        });
        auto schema = json {
            {"type", "array"},
            {"items", schemas.size() == 1 ? schemas[0] : json {{"anyOf", schemas}}},
            {"minItems", 1},
        };
        if (!inputs.parallel_tool_calls) {
            schema["maxItems"] = 1;
        }
        builder.add_rule("root", "\"[TOOL_CALLS]\" " + builder.add_schema("tool_calls", schema));
    });
    data.grammar_triggers.push_back({COMMON_GRAMMAR_TRIGGER_TYPE_WORD, "[TOOL_CALLS]"});
    data.preserved_tokens = {
        "[TOOL_CALLS]",
    };
    data.prompt = apply(tmpl, inputs);
    data.format = COMMON_CHAT_FORMAT_MISTRAL_NEMO;
    return data;
}


// Case-insensitive find
static size_t ifind_string(const std::string & haystack, const std::string & needle, size_t pos = 0) {
    auto it = std::search(
        haystack.begin() + pos, haystack.end(),
        needle.begin(), needle.end(),
        [](char a, char b) { return std::tolower(a) == std::tolower(b); }
    );
    return (it == haystack.end()) ? std::string::npos : std::distance(haystack.begin(), it);
}

static common_chat_params common_chat_params_init_lfm2(const common_chat_template & tmpl, const struct templates_params & inputs) {
    common_chat_params data;
    const auto is_json_schema_provided = !inputs.json_schema.is_null();
    const auto is_grammar_provided = !inputs.grammar.empty();
    const auto are_tools_provided = inputs.tools.is_array() && !inputs.tools.empty();

    // the logic requires potentially modifying the messages
    auto tweaked_messages = inputs.messages;

    auto replace_json_schema_marker = [](json & messages) -> bool {
        static std::string marker1 = "force json schema.\n";
        static std::string marker2 = "force json schema.";

        if (messages.empty() || messages.at(0).at("role") != "system") {
            return false;
        }

        std::string content = messages.at(0).at("content");

        for (const auto & marker : {marker1, marker2}) {
            const auto pos = ifind_string(content, marker);
            if (pos != std::string::npos) {
                content.replace(pos, marker.length(), "");
                // inject modified content back into the messages
                messages.at(0).at("content") = content;
                return true;
            }
        }

        return false;
    };

    // Lfm2 model does not natively work with json, but can generally understand the tools structure
    //
    // Example of the pytorch dialog structure:
    //     <|startoftext|><|im_start|>system
    //     List of tools: <|tool_list_start|>[{"name": "get_candidate_status", "description": "Retrieves the current status of a candidate in the recruitment process", "parameters": {"type": "object", "properties": {"candidate_id": {"type": "string", "description": "Unique identifier for the candidate"}}, "required": ["candidate_id"]}}]<|tool_list_end|><|im_end|>
    //     <|im_start|>user
    //     What is the current status of candidate ID 12345?<|im_end|>
    //     <|im_start|>assistant
    //     <|tool_call_start|>[get_candidate_status(candidate_id="12345")]<|tool_call_end|>Checking the current status of candidate ID 12345.<|im_end|>
    //     <|im_start|>tool
    //     <|tool_response_start|>{"candidate_id": "12345", "status": "Interview Scheduled", "position": "Clinical Research Associate", "date": "2023-11-20"}<|tool_response_end|><|im_end|>
    //     <|im_start|>assistant
    //     The candidate with ID 12345 is currently in the "Interview Scheduled" stage for the position of Clinical Research Associate, with an interview date set for 2023-11-20.<|im_end|>
    //
    // For the llama server compatibility with json tools semantic,
    // the client can add "Follow json schema." line into the system message prompt to force the json output.
    //
    if (are_tools_provided && (is_json_schema_provided || is_grammar_provided)) {
        // server/utils.hpp prohibits that branch for the custom grammar anyways
        throw std::runtime_error("Tools call must not use \"json_schema\" or \"grammar\", use non-tool invocation if you want to use custom grammar");
    } else if (are_tools_provided && replace_json_schema_marker(tweaked_messages)) {
        LOG_INF("%s: Using tools to build a grammar\n", __func__);

        data.grammar = build_grammar([&](const common_grammar_builder & builder) {
            auto schemas = json::array();
            foreach_function(inputs.tools, [&](const json & tool) {
                const auto & function = tool.at("function");
                schemas.push_back({
                    {"type", "object"},
                    {"properties", {
                        {"name", {
                            {"type", "string"},
                            {"const", function.at("name")},
                        }},
                        {"arguments", function.at("parameters")},
                    }},
                    {"required", json::array({"name", "arguments", "id"})},
                });
            });
            auto schema = json {
                {"type", "array"},
                {"items", schemas.size() == 1 ? schemas[0] : json {{"anyOf", schemas}}},
                {"minItems", 1},
            };
            if (!inputs.parallel_tool_calls) {
                schema["maxItems"] = 1;
            }

            builder.add_rule("root", "\"<|tool_call_start|>\"" + builder.add_schema("tool_calls", schema) + "\"<|tool_call_end|>\"");
        });
        // model has no concept of tool selection mode choice,
        // if the system prompt rendered correctly it will produce a tool call
        // the grammar goes inside the tool call body
        data.grammar_lazy = true;
        data.grammar_triggers = {{COMMON_GRAMMAR_TRIGGER_TYPE_PATTERN_FULL, "\\s*<\\|tool_call_start\\|>\\s*\\["}};
        data.preserved_tokens = {"<|tool_call_start|>", "<|tool_call_end|>"};
        data.format = COMMON_CHAT_FORMAT_LFM2_WITH_JSON_TOOLS;
    } else if (are_tools_provided && (!is_json_schema_provided && !is_grammar_provided)) {
        LOG_INF("%s: Using tools without json schema or grammar\n", __func__);
        // output those tokens
        data.preserved_tokens = {"<|tool_call_start|>", "<|tool_call_end|>"};
    } else if (is_json_schema_provided) {
        LOG_INF("%s: Using provided json schema to build a grammar\n", __func__);
        data.grammar = json_schema_to_grammar(inputs.json_schema);
    } else if (is_grammar_provided) {
        LOG_INF("%s: Using provided grammar\n", __func__);
        data.grammar = inputs.grammar;
    } else {
        LOG_INF("%s: Using content relying on the template\n", __func__);
    }

    data.prompt = apply(tmpl, inputs, /* messages_override= */ tweaked_messages);
    LOG_DBG("%s: Prompt: %s\n", __func__, data.prompt.c_str());

    return data;
}

static common_chat_params common_chat_params_init_magistral(const common_chat_template & tmpl, const struct templates_params & inputs) {
    common_chat_params data;
    data.prompt = apply(tmpl, inputs);
    data.format = COMMON_CHAT_FORMAT_MAGISTRAL;
    data.preserved_tokens = {
        "[THINK]",
        "[/THINK]",
    };

    if (inputs.tools.is_array() && !inputs.tools.empty()) {
        data.grammar_lazy = inputs.tool_choice != COMMON_CHAT_TOOL_CHOICE_REQUIRED;
        data.grammar = build_grammar([&](const common_grammar_builder & builder) {
            auto schemas = json::array();
            foreach_function(inputs.tools, [&](const json & tool) {
                const auto & function = tool.at("function");
                schemas.push_back({
                    {"type", "object"},
                    {"properties", {
                        {"name", {
                            {"type", "string"},
                            {"const", function.at("name")},
                        }},
                        {"arguments", function.at("parameters")},
                        {"id", {
                            {"type", "string"},
                            {"pattern", "^[a-zA-Z0-9]{9}$"},
                        }},
                    }},
                    {"required", json::array({"name", "arguments", "id"})},
                });
            });
            auto schema = json {
                {"type", "array"},
                {"items", schemas.size() == 1 ? schemas[0] : json {{"anyOf", schemas}}},
                {"minItems", 1},
            };
            if (!inputs.parallel_tool_calls) {
                schema["maxItems"] = 1;
            }
            builder.add_rule("root", "\"[TOOL_CALLS]\" " + builder.add_schema("tool_calls", schema));
        });
        data.grammar_triggers.push_back({COMMON_GRAMMAR_TRIGGER_TYPE_WORD, "[TOOL_CALLS]"});
        data.preserved_tokens.push_back("[TOOL_CALLS]");
    } else {
        data.grammar_lazy = false;
        if (!inputs.json_schema.is_null()) {
            if (!inputs.grammar.empty()) {
                throw std::runtime_error("Either \"json_schema\" or \"grammar\" can be specified, but not both");
            }
            data.grammar = json_schema_to_grammar(inputs.json_schema);
        } else {
            data.grammar = inputs.grammar;
        }
    }

    return data;
}

static common_chat_params common_chat_params_init_command_r7b(const common_chat_template & tmpl, const struct templates_params & inputs) {
    common_chat_params data;

    auto adjusted_messages = json::array();
    for (const auto & msg : inputs.messages) {
        auto has_reasoning_content = msg.contains("reasoning_content") && msg.at("reasoning_content").is_string();
        auto has_tool_calls = msg.contains("tool_calls") && msg.at("tool_calls").is_array();
        if (has_reasoning_content && has_tool_calls) {
            auto adjusted_message = msg;
            adjusted_message["tool_plan"] = msg.at("reasoning_content");
            adjusted_message.erase("reasoning_content");
            adjusted_messages.push_back(adjusted_message);
        } else {
            adjusted_messages.push_back(msg);
        }
    }
    data.prompt = apply(tmpl, inputs, /* messages_override= */ adjusted_messages);
    data.format = COMMON_CHAT_FORMAT_COMMAND_R7B;
    if (string_ends_with(data.prompt, "<|START_THINKING|>")) {
        if (!inputs.enable_thinking) {
            data.prompt += "<|END_THINKING|>";
        } else {
            data.thinking_forced_open = true;
        }
    } else if (!inputs.enable_thinking && string_ends_with(data.prompt, "<|CHATBOT_TOKEN|>")) {
        data.prompt += "<|START_THINKING|><|END_THINKING|>";
    }

    data.grammar_lazy = inputs.tool_choice != COMMON_CHAT_TOOL_CHOICE_REQUIRED;
    data.grammar = build_grammar([&](const common_grammar_builder & builder) {
        auto schemas = json::array();
        foreach_function(inputs.tools, [&](const json & tool) {
            const auto & function = tool.at("function");
            schemas.push_back({
                {"type", "object"},
                {"properties", {
                    {"tool_call_id", {
                        {"type", "string"},
                        // Command-R's template expects an integer string.
                        {"pattern", "^[0-9]{1,10}$"},
                    }},
                    {"tool_name", {
                        {"type", "string"},
                        {"const", function.at("name")},
                    }},
                    {"parameters", function.at("parameters")},
                }},
                {"required", json::array({"tool_call_id", "tool_name", "parameters"})},
            });
        });
        auto schema = json {
            {"type", "array"},
            {"items", schemas.size() == 1 ? schemas[0] : json {{"anyOf", schemas}}},
            {"minItems", 1},
        };
        if (!inputs.parallel_tool_calls) {
            schema["maxItems"] = 1;
        }
        builder.add_rule("root",
            std::string(data.thinking_forced_open ? "( \"<|END_THINKING|>\" space )? " : "") +
            "\"<|START_ACTION|>\" " + builder.add_schema("tool_calls", schema) + " \"<|END_ACTION|>\"");
    });
    data.grammar_triggers.push_back({
        COMMON_GRAMMAR_TRIGGER_TYPE_PATTERN_FULL,
        // If thinking_forced_open, then we capture the </think> tag in the grammar,
        // (important for required tool choice) and in the trigger's first capture (decides what is sent to the grammar)
        std::string(data.thinking_forced_open ? "[\\s\\S]*?(<\\|END_THINKING\\|>\\s*)" : "(?:<\\|START_THINKING\\|>[\\s\\S]*?<\\|END_THINKING\\|>\\s*)?") +
            "(<\\|START_ACTION\\|>)[\\s\\S]*"
    });
    data.preserved_tokens = {
        "<|START_ACTION|>",
        "<|END_ACTION|>",
        "<|START_RESPONSE|>",
        "<|END_RESPONSE|>",
        "<|START_THINKING|>",
        "<|END_THINKING|>",
    };
    return data;
}

static void expect_tool_parameters(const std::string & name, const json & parameters, const std::vector<std::string> & expected_properties) {
    if (!parameters.is_object() || !parameters.contains("type") || parameters.at("type") != "object" || !parameters.contains("properties") || !parameters.contains("required")) {
        throw std::runtime_error("Parameters of tool " + name + " must be an object w/ required properties");
    }
    const auto & parameters_properties = parameters.at("properties");
    const auto & parameters_required = parameters.at("required");
    for (const auto & prop : expected_properties) {
        if (!parameters_properties.contains(prop)) {
            throw std::runtime_error("Parameters of tool " + name + " is missing property: " + prop); // NOLINT
        }
        if (std::find(parameters_required.begin(), parameters_required.end(), json(prop)) == parameters_required.end()) {
            throw std::runtime_error("Parameters of tool " + name + " must have property marked as required: " + prop); // NOLINT
        }
    }
    if (parameters_properties.size() != expected_properties.size()) {
        throw std::runtime_error("Parameters of tool " + name + " must only have these properties:" + string_join(expected_properties, ", "));
    }
}

static common_chat_params common_chat_params_init_llama_3_x(const common_chat_template & tmpl, const struct templates_params & inputs, bool allow_python_tag_builtin_tools) {
    auto builtin_tools = json::array();
    common_chat_params data;
    if (!inputs.tools.is_null()) {
        data.grammar_lazy = inputs.tool_choice != COMMON_CHAT_TOOL_CHOICE_REQUIRED;
        data.grammar = build_grammar([&](const common_grammar_builder & builder) {
            std::vector<std::string> tool_rules;

            auto handle_builtin_tool = [&](const std::string & name, const json & parameters) {
                if (name == "wolfram_alpha" || name == "web_search" || name == "brave_search") {
                    // https://github.com/meta-llama/llama-stack/blob/main/llama_stack/providers/remote/tool_runtime/wolfram_alpha/wolfram_alpha.py
                    // https://github.com/meta-llama/llama-stack/blob/main/llama_stack/providers/remote/tool_runtime/brave_search/brave_search.py
                    expect_tool_parameters(name, parameters, {"query"});
                } else if (name == "python" || name == "code_interpreter") {
                    // https://github.com/meta-llama/llama-stack/blob/main/llama_stack/providers/inline/tool_runtime/code_interpreter/code_interpreter.py
                    expect_tool_parameters(name, parameters, {"code"});
                } else {
                    return false;
                }

                std::vector<std::string> kvs;
                for (const auto & [key, value] : parameters.at("properties").items()) {
                    kvs.push_back("\"" + key + "=\" " + builder.add_schema(name + "-args-" + key, value)); // NOLINT
                }

                tool_rules.push_back(
                    builder.add_rule(
                        name + "-call",
                        "\"<|python_tag|>" + name + ".call(\" " + string_join(kvs, " \", \" ") + " \")\""));
                builtin_tools.push_back(name);

                return true;
            };

            foreach_function(inputs.tools, [&](const json & tool) {
                const auto & function = tool.at("function");
                std::string name = function.at("name");
                auto parameters = function.at("parameters");
                builder.resolve_refs(parameters);

                // https://github.com/meta-llama/llama-stack/tree/main/llama_stack/providers/remote/tool_runtime
                if (allow_python_tag_builtin_tools) {
                    handle_builtin_tool(name, parameters);
                }
                tool_rules.push_back(
                    builder.add_rule(
                        name + "-call",
                        "\"{\" space "
                        "( \"\\\"type\\\"\"       space \":\" space \"\\\"function\\\"\"     space \",\" space )? "
                        "  \"\\\"name\\\"\"       space \":\" space \"\\\"" + name + "\\\"\" space \",\" space "
                        "  \"\\\"parameters\\\"\" space \":\" space " + builder.add_schema(name + "-args", parameters) + " "
                        "\"}\" space"));
            });
            // Small models may hallucinate function names so we match anything (*at the start*) that looks like the JSON of a function call, regardless of the name.
            data.grammar_triggers.push_back({
                COMMON_GRAMMAR_TRIGGER_TYPE_PATTERN_FULL,
                "(\\{\\s*(?:\"type\"\\s*:\\s*\"function\"\\s*,\\s*)?\"name\"\\s*:\\s*\")[\\s\\S]*", // + name + "\"[\\s\\S]*",
            });
            if (!builtin_tools.empty()) {
                data.grammar_triggers.push_back({COMMON_GRAMMAR_TRIGGER_TYPE_WORD, "<|python_tag|>"});
                data.preserved_tokens.push_back("<|python_tag|>");
            }
            // Allow a few empty lines on top of the usual constrained json schema space rule.
            builder.add_rule("root", string_join(tool_rules, " | "));
            data.additional_stops.push_back("<|eom_id|>");
        });
        data.format = allow_python_tag_builtin_tools && !builtin_tools.empty()
            ? COMMON_CHAT_FORMAT_LLAMA_3_X_WITH_BUILTIN_TOOLS
            : COMMON_CHAT_FORMAT_LLAMA_3_X;
    } else {
        data.format = COMMON_CHAT_FORMAT_CONTENT_ONLY;
    }
    data.prompt = apply(tmpl, inputs, /* messages_override =*/ std::nullopt, /* tools_override= */ std::nullopt, json {
        {"date_string", format_time(inputs.now, "%d %b %Y")},
        {"tools_in_user_message", false},
        {"builtin_tools", builtin_tools.empty() ? json() : builtin_tools},
    });
    return data;
}

static common_chat_params common_chat_params_init_nemotron_v2(const common_chat_template & tmpl, const struct templates_params & inputs) {
    common_chat_params data;

    // Generate the prompt using the apply() function with the template
    data.prompt = apply(tmpl, inputs);
    data.format = COMMON_CHAT_FORMAT_NEMOTRON_V2;

    // Handle thinking tags appropriately based on inputs.enable_thinking
    if (string_ends_with(data.prompt, "<think>\n")) {
        if (!inputs.enable_thinking) {
            data.prompt += "</think>";
        } else {
            data.thinking_forced_open = true;
        }
    }

    // When tools are present, build grammar for the <TOOLCALL> format, similar to CommandR, but without tool call ID
    if (!inputs.tools.is_null() && inputs.tools.is_array() && !inputs.tools.empty()) {
        data.grammar_lazy = true;
        data.grammar      = build_grammar([&](const common_grammar_builder & builder) {
            auto schemas = json::array();
            foreach_function(inputs.tools, [&](const json & tool) {
                const auto & function = tool.at("function");
                schemas.push_back({
                    { "type",       "object"                                                   },
                    { "properties",
                        {
                            { "name",
                            {
                                { "type", "string" },
                                { "const", function.at("name") },
                            } },
                            { "arguments", function.at("parameters") },
                        }                                                                        },
                    { "required",   json::array({ "name", "arguments" }) },
                });
            });
            auto schema = json{
                        { "type",     "array"                                                         },
                        { "items",    schemas.size() == 1 ? schemas[0] : json{ { "anyOf", schemas } } },
                        { "minItems", 1                                                               },
            };
            if (!inputs.parallel_tool_calls) {
                schema["maxItems"] = 1;
            }
            builder.add_rule("root",
                                std::string(data.thinking_forced_open ? "( \"</think>\" space )? " : "") +
                                    "\"<TOOLCALL>\" " + builder.add_schema("tool_calls", schema) +
                                    " \"</TOOLCALL>\"");
        });
        data.grammar_triggers.push_back({ COMMON_GRAMMAR_TRIGGER_TYPE_PATTERN_FULL,
            // If thinking_forced_open, then we capture the </think> tag in the grammar,
            // (important for required tool choice) and in the trigger's first capture (decides what is sent to the grammar)
            std::string(data.thinking_forced_open ?
                            "[\\s\\S]*?(</think>\\s*)" :
                            "(?:<think>[\\s\\S]*?</think>\\s*)?") +
                "(<TOOLCALL>)[\\s\\S]*" });
    }
    return data;
}

static common_chat_params common_chat_params_init_apertus(const common_chat_template & tmpl, const struct templates_params & inputs) {
    common_chat_params data;

    // Generate the prompt using the apply() function with the template
    data.prompt = apply(tmpl, inputs);
    data.format = COMMON_CHAT_FORMAT_APERTUS;

    // Handle thinking tags appropriately based on inputs.enable_thinking
    if (string_ends_with(data.prompt, "<|inner_prefix|>")) {
        if (!inputs.enable_thinking) {
            data.prompt += "<|inner_suffix|>";
        } else {
            data.thinking_forced_open = true;
        }
    }

    // When tools are present, build grammar for the <|tools_prefix|> format
    if (!inputs.tools.is_null() && inputs.tools.is_array() && !inputs.tools.empty()) {
        data.grammar_lazy = true;
        data.grammar      = build_grammar([&](const common_grammar_builder & builder) {
            auto schemas = json::array();
            foreach_function(inputs.tools, [&](const json & tool) {
                const auto & function = tool.at("function");
                schemas.push_back({
                    { "type",       "object"                                                   },
                    { "properties",
                        {
                            { function.at("name"), function.at("parameters") }
                        }                                                                        },
                    { "required",   json::array({ function.at("name") }) },
                });
            });
            auto schema = json{
                        { "type",     "array"                                                         },
                        { "items",    schemas.size() == 1 ? schemas[0] : json{ { "anyOf", schemas } } },
                        { "minItems", 1                                                               },
            };
            if (!inputs.parallel_tool_calls) {
                schema["maxItems"] = 1;
            }
            builder.add_rule("root",
                                std::string(data.thinking_forced_open ? "( \"<|inner_suffix|>\" space )? " : "") +
                                    "\"<|tools_prefix|>\"" + builder.add_schema("tool_calls", schema) + "\"<|tools_suffix|>\"");
                            });
        data.grammar_triggers.push_back({ COMMON_GRAMMAR_TRIGGER_TYPE_PATTERN_FULL,
            // If thinking_forced_open, then we capture the <|inner_suffix|> tag in the grammar,
            // (important for required tool choice) and in the trigger's first capture (decides what is sent to the grammar)
            std::string(data.thinking_forced_open ?
                            "[\\s\\S]*?(<\\|inner_suffix\\|>\\s*)" :
                            "(?:<\\|inner_prefix\\|>[\\s\\S]*?<\\|inner_suffix\\|>\\s*)?") +
                "(<\\|tools_prefix\\|>)[\\s\\S]*" });
        data.preserved_tokens = {
            "<|system_start|>",
            "<|system_end|>",
            "<|developer_start|>",
            "<|developer_end|>",
            "<|user_start|>",
            "<|user_end|>",
            "<|assistant_start|>",
            "<|assistant_end|>",
            "<|inner_prefix|>",
            "<|inner_suffix|>",
            "<|tools_prefix|>",
            "<|tools_suffix|>",
        };
    }
    return data;
}

static common_chat_params common_chat_params_init_deepseek_r1(const common_chat_template & tmpl, const struct templates_params & inputs) {
    common_chat_params data;
    auto prompt = apply(tmpl, inputs);

    // Hacks to fix the official (broken) prompt.
    // It is advisable to use --chat-template-file models/templates/llama-cpp-deepseek-r1.jinja instead,
    // until the official template is fixed.
    if (tmpl.source().find("{% if ns.is_tool %}{{'<｜tool▁outputs▁end｜>'}}") != std::string::npos) {
        // Don't leave the chat dangling after tool results
        if (string_ends_with(prompt, "<｜tool▁outputs▁end｜>")) {
            prompt += "<｜end▁of▁sentence｜>";
            if (inputs.add_generation_prompt) {
                prompt += "<｜Assistant｜>";
            }
        }
        // Fix up tool call delta example added by Minja
        prompt = std::regex_replace(
            prompt,
            std::regex("(<｜tool▁call▁end｜>)[\\s\\r\\n]*(<｜tool▁outputs▁begin｜>|<｜User｜>)"),
            "$1<｜tool▁calls▁end｜><｜end▁of▁sentence｜>$2");
    }
    data.prompt = prompt;
    data.format = COMMON_CHAT_FORMAT_DEEPSEEK_R1;
    if (string_ends_with(data.prompt, "<think>\n")) {
        if (!inputs.enable_thinking) {
            data.prompt += "</think>";
        } else {
            data.thinking_forced_open = true;
        }
    }

    if (inputs.tools.is_array() && !inputs.tools.empty()) {
        data.grammar_lazy = inputs.tool_choice != COMMON_CHAT_TOOL_CHOICE_REQUIRED && inputs.json_schema.is_null();
        data.grammar = build_grammar([&](const common_grammar_builder & builder) {
            std::vector<std::string> tool_rules;
            foreach_function(inputs.tools, [&](const json & tool) {
                const auto & function = tool.at("function");
                std::string name = function.at("name");
                auto parameters = function.at("parameters");
                builder.resolve_refs(parameters);
                tool_rules.push_back(builder.add_rule(name + "-call",
                    "( \"<｜tool▁call▁begin｜>\" )? \"function<｜tool▁sep｜>" + name + "\\n"
                    "```json\\n\" " + builder.add_schema(name + "-args", parameters) + " "
                    "\"```<｜tool▁call▁end｜>\""));
            });
            // Distill Qwen 7B & 32B models seem confused re/ syntax of their tool call opening tag,
            // so we accept common variants (then it's all constrained)
            builder.add_rule("root",
                std::string(data.thinking_forced_open ? "( \"</think>\" space )? " : "") +
                "( \"<｜tool▁calls▁begin｜>\" | \"<｜tool_calls_begin｜>\" | \"<｜tool calls begin｜>\" | \"<｜tool\\\\_calls\\\\_begin｜>\" | \"<｜tool▁calls｜>\" ) "
                "(" + string_join(tool_rules, " | ") + ")" + (inputs.parallel_tool_calls ? "*" : "") + " "
                "\"<｜tool▁calls▁end｜>\""
                " space");
            data.grammar_triggers.push_back({
                COMMON_GRAMMAR_TRIGGER_TYPE_PATTERN_FULL,
                // If thinking_forced_open, then we capture the </think> tag in the grammar,
                // (important for required tool choice) and in the trigger's first capture (decides what is sent to the grammar)
                std::string(data.thinking_forced_open ? "[\\s\\S]*?(</think>\\s*)" : "(?:<think>[\\s\\S]*?</think>\\s*)?") +
                    "(<｜tool▁calls▁begin｜>|<｜tool_calls_begin｜>|<｜tool calls begin｜>|<｜tool\\\\_calls\\\\_begin｜>|<｜tool▁calls｜>)[\\s\\S]*"
            });
            data.preserved_tokens = {
                "<think>",
                "</think>",
                "<｜tool▁calls▁begin｜>",
                "<｜tool▁call▁begin｜>",
                "<｜tool▁sep｜>",
                "<｜tool▁call▁end｜>",
                "<｜tool▁calls▁end｜",
            };
        });
    }
    return data;
}

static common_chat_params common_chat_params_init_deepseek_v3_1(const common_chat_template & tmpl, const struct templates_params & inputs) {
    common_chat_params data;

    // Pass thinking context for DeepSeek V3.1 template
    json additional_context = {
        {"thinking", inputs.enable_thinking},
    };

    auto prompt = apply(tmpl, inputs,
                       /* messages_override= */ inputs.messages,
                       /* tools_override= */ std::nullopt,
                       additional_context);
    data.prompt = prompt;
    data.format = COMMON_CHAT_FORMAT_DEEPSEEK_V3_1;
    if (string_ends_with(data.prompt, "<think>")) {
        if (!inputs.enable_thinking) {
            data.prompt += "</think>";
        } else {
            data.thinking_forced_open = true;
        }
    }
    if (inputs.tools.is_array() && !inputs.tools.empty()) {
        data.grammar_lazy = inputs.tool_choice != COMMON_CHAT_TOOL_CHOICE_REQUIRED && inputs.json_schema.is_null();
        data.grammar = build_grammar([&](const common_grammar_builder & builder) {
            std::vector<std::string> tool_rules;
            foreach_function(inputs.tools, [&](const json & tool) {
                const auto & function = tool.at("function");
                std::string name = function.at("name");
                auto parameters = function.at("parameters");
                builder.resolve_refs(parameters);
                tool_rules.push_back(builder.add_rule(name + "-call",
                    "( \"<｜tool▁call▁begin｜>\" )? \"" + name + "<｜tool▁sep｜>"
                    "\" " + builder.add_schema(name + "-args", parameters) + " "
                    "\"<｜tool▁call▁end｜>\""));
            });
            // Distill Qwen 7B & 32B models seem confused re/ syntax of their tool call opening tag,
            // so we accept common variants (then it's all constrained)
            builder.add_rule("root",
                std::string(data.thinking_forced_open ? "( \"</think>\" space )? " : "") +
                "( \"<｜tool▁calls▁begin｜>\" | \"<｜tool_calls_begin｜>\" | \"<｜tool calls begin｜>\" | \"<｜tool\\\\_calls\\\\_begin｜>\" | \"<｜tool▁calls｜>\" ) "
                "(" + string_join(tool_rules, " | ") + ")" + (inputs.parallel_tool_calls ? "*" : "") + " "
                "\"<｜tool▁calls▁end｜>\""
                " space");
            data.grammar_triggers.push_back({
                COMMON_GRAMMAR_TRIGGER_TYPE_PATTERN_FULL,
                // If thinking_forced_open, then we capture the </think> tag in the grammar,
                // (important for required tool choice) and in the trigger's first capture (decides what is sent to the grammar)
                std::string(data.thinking_forced_open ? "[\\s\\S]*?(</think>\\s*)" : "(?:<think>[\\s\\S]*?</think>\\s*)?") +
                    "(<｜tool▁calls▁begin｜>|<｜tool_calls_begin｜>|<｜tool calls begin｜>|<｜tool\\\\_calls\\\\_begin｜>|<｜tool▁calls｜>)[\\s\\S]*"
            });
            data.preserved_tokens = {
                "<think>",
                "</think>",
                "<｜tool▁calls▁begin｜>",
                "<｜tool▁call▁begin｜>",
                "<｜tool▁sep｜>",
                "<｜tool▁call▁end｜>",
                "<｜tool▁calls▁end｜>",
            };
        });
    }
    return data;
}

static common_chat_params common_chat_params_init_minimax_m2(const common_chat_template & tmpl, const struct templates_params & params) {
    common_chat_params data;
    data.grammar_lazy = params.tools.is_array() && !params.tools.empty() && params.tool_choice != COMMON_CHAT_TOOL_CHOICE_REQUIRED;

    data.prompt = apply(tmpl, params);
    data.format = COMMON_CHAT_FORMAT_MINIMAX_M2;

    // Handle thinking tags based on prompt ending
    if (string_ends_with(data.prompt, "<think>\n")) {
        if (!params.enable_thinking) {
            // Close the thinking tag immediately if thinking is disabled
            data.prompt += "</think>\n\n";
        } else {
            // Mark thinking as forced open (template started with <think>)
            data.thinking_forced_open = true;
        }
    }

    // Preserve MiniMax-M2 special tokens
    data.preserved_tokens = {
        "<think>",
        "</think>",
        "<minimax:tool_call>",
        "</minimax:tool_call>",
    };

    // build grammar for tool call
    static const xml_tool_call_format form {
        /* form.scope_start = */ "<minimax:tool_call>\n",
        /* form.tool_start  = */ "<invoke name=\"",
        /* form.tool_sep    = */ "\">\n",
        /* form.key_start   = */ "<parameter name=\"",
        /* form.key_val_sep = */ "\">",
        /* form.val_end     = */ "</parameter>\n",
        /* form.tool_end    = */ "</invoke>\n",
        /* form.scope_end   = */ "</minimax:tool_call>",
    };
    build_grammar_xml_tool_call(data, params.tools, form);

    return data;
}

static common_chat_params common_chat_params_init_qwen3_coder_xml(const common_chat_template & tmpl, const struct templates_params & params) {
    common_chat_params data;
    data.grammar_lazy = params.tools.is_array() && !params.tools.empty() && params.tool_choice != COMMON_CHAT_TOOL_CHOICE_REQUIRED;

    data.prompt = apply(tmpl, params);
    data.format = COMMON_CHAT_FORMAT_QWEN3_CODER_XML;

    data.preserved_tokens = {
        "<tool_call>",
        "</tool_call>",
        "<function=",
        "</function>",
        "<parameter=",
        "</parameter>",
    };

    // build grammar for tool call
    static const xml_tool_call_format form {
        /* form.scope_start = */ "<tool_call>\n",
        /* form.tool_start  = */ "<function=",
        /* form.tool_sep    = */ ">\n",
        /* form.key_start   = */ "<parameter=",
        /* form.key_val_sep = */ ">\n",
        /* form.val_end     = */ "\n</parameter>\n",
        /* form.tool_end    = */ "</function>\n",
        /* form.scope_end   = */ "</tool_call>",
    };
    build_grammar_xml_tool_call(data, params.tools, form);

    return data;
}

static common_chat_params common_chat_params_init_kimi_k2(const common_chat_template & tmpl, const struct templates_params & params) {
    common_chat_params data;
    data.grammar_lazy = params.tools.is_array() && !params.tools.empty() && params.tool_choice != COMMON_CHAT_TOOL_CHOICE_REQUIRED;

    data.prompt = apply(tmpl, params);
    data.format = COMMON_CHAT_FORMAT_KIMI_K2;

    data.preserved_tokens = {
        "<think>",
        "</think>",
        "<|tool_calls_section_begin|>",
        "<|tool_call_begin|>",
        "<|tool_call_argument_begin|>",
        "<|tool_call_end|>",
        "<|tool_calls_section_end|>",
        "<|im_end|>",
        "<|im_system|>",
        "<|im_middle|>",
    };

    data.additional_stops.insert(data.additional_stops.end(), {
        "<|im_end|>",
        "<|im_middle|>"
    });
    // build grammar for tool call
    static const xml_tool_call_format form = ([]() {
        xml_tool_call_format form {};
        form.scope_start = "<|tool_calls_section_begin|>";
        form.tool_start  = "<|tool_call_begin|>";
        form.tool_sep    = "<|tool_call_argument_begin|>{";
        form.key_start   = "\"";
        form.key_val_sep = "\": ";
        form.val_end     = ", ";
        form.tool_end    = "}<|tool_call_end|>";
        form.scope_end   = "<|tool_calls_section_end|>";
        form.raw_argval  = false;
        form.last_val_end = "";
        return form;
    })();
    build_grammar_xml_tool_call(data, params.tools, form);

    return data;
}

static common_chat_params common_chat_params_init_apriel_1_5(const common_chat_template & tmpl, const struct templates_params & params) {
    common_chat_params data;
    data.grammar_lazy = params.tools.is_array() && !params.tools.empty() && params.tool_choice != COMMON_CHAT_TOOL_CHOICE_REQUIRED;

    data.prompt = apply(tmpl, params);
    data.format = COMMON_CHAT_FORMAT_APRIEL_1_5;

    data.preserved_tokens = {
        "<thinking>",
        "</thinking>",
        "<tool_calls>",
        "</tool_calls>",
    };

    // build grammar for tool call
    static const xml_tool_call_format form = ([]() {
        xml_tool_call_format form {};
        form.scope_start = "<tool_calls>[";
        form.tool_start  = "{\"name\": \"";
        form.tool_sep    = "\", \"arguments\": {";
        form.key_start   = "\"";
        form.key_val_sep = "\": ";
        form.val_end     = ", ";
        form.tool_end    = "}, ";
        form.scope_end   = "]</tool_calls>";
        form.raw_argval  = false;
        form.last_val_end = "";
        form.last_tool_end = "}";
        return form;
    })();
    build_grammar_xml_tool_call(data, params.tools, form);

    return data;
}

static common_chat_params common_chat_params_init_xiaomi_mimo(const common_chat_template & tmpl, const struct templates_params & params) {
    common_chat_params data;
    data.grammar_lazy = params.tools.is_array() && !params.tools.empty() && params.tool_choice != COMMON_CHAT_TOOL_CHOICE_REQUIRED;

    data.prompt = apply(tmpl, params);
    data.format = COMMON_CHAT_FORMAT_XIAOMI_MIMO;

    data.preserved_tokens = {
        "<tool_call>",
        "</tool_call>",
    };

    // build grammar for tool call
    static const xml_tool_call_format form = ([]() {
        xml_tool_call_format form {};
        form.scope_start = "\n";
        form.tool_start  = "<tool_call>\n{\"name\": \"";
        form.tool_sep    = "\", \"arguments\": {";
        form.key_start   = "\"";
        form.key_val_sep = "\": ";
        form.val_end     = ", ";
        form.tool_end    = "}\n</tool_call>";
        form.scope_end   = "";
        form.raw_argval  = false;
        form.last_val_end = "";
        return form;
    })();
    build_grammar_xml_tool_call(data, params.tools, form);

    return data;
}

static common_chat_params common_chat_params_init_gpt_oss(const common_chat_template & tmpl, const struct templates_params & inputs) {
    common_chat_params data;

    // Copy reasoning to the "thinking" field as expected by the gpt-oss template
    auto adjusted_messages = json::array();
    for (const auto & msg : inputs.messages) {
        auto has_reasoning_content = msg.contains("reasoning_content") && msg.at("reasoning_content").is_string();
        auto has_tool_calls = msg.contains("tool_calls") && msg.at("tool_calls").is_array();

        if (has_reasoning_content && has_tool_calls) {
            auto adjusted_message = msg;
            adjusted_message["thinking"] = msg.at("reasoning_content");
            adjusted_messages.push_back(adjusted_message);
        } else {
            adjusted_messages.push_back(msg);
        }
    }

    auto prompt = apply(tmpl, inputs, /* messages_override= */ adjusted_messages);

    // Check if we need to replace the return token with end token during
    // inference and without generation prompt. For more details see:
    // https://github.com/ggml-org/llama.cpp/issues/15417
    if (inputs.is_inference && !inputs.add_generation_prompt) {
        static constexpr std::string_view return_token = "<|return|>";
        static constexpr std::string_view end_token    = "<|end|>";
        if (size_t pos = prompt.rfind(return_token); pos != std::string::npos) {
            prompt.replace(pos, return_token.length(), end_token);
        }
    }

    data.prompt = prompt;
    data.format = COMMON_CHAT_FORMAT_GPT_OSS;

    // These special tokens are required to parse properly, so we include them
    // even if parse_tool_calls is false.
    data.preserved_tokens = {
        "<|channel|>",
        "<|constrain|>",
        "<|message|>",
        "<|start|>",
        "<|end|>",
    };

    if (!inputs.json_schema.is_null()) {
        data.grammar_lazy = false;
        data.grammar = build_grammar([&](const common_grammar_builder & builder) {
            auto schema = inputs.json_schema;
            builder.resolve_refs(schema);

            auto not_end = builder.add_rule("not-end",
                "[^<] | \"<\" [^|] | \"<|\" [^e] | \"<|e\" [^n] | \"<|en\" [^d] | \"<|end\" [^|] | \"<|end|\" [^>]");
            auto analysis = builder.add_rule("analysis",
                "\"<|channel|>analysis<|message|>\" ( " + not_end + " )* \"<|end|>\"");
            auto constraint = builder.add_rule("constraint", "\"<|constrain|>\"? [a-zA-Z0-9_-]+");
            auto final = builder.add_rule("final",
                "\"<|channel|>final\" ( \" \" " + constraint + " )? \"<|message|>\" " +
                builder.add_schema("response", schema)
            );

            builder.add_rule("root", "( " + analysis + " \"<|start|>assistant\" )? " + final);
        });
    }

    if (inputs.tools.is_array() && !inputs.tools.empty()) {
        data.grammar_lazy = inputs.tool_choice != COMMON_CHAT_TOOL_CHOICE_REQUIRED;
        data.grammar = build_grammar([&](const common_grammar_builder & builder) {
            // tool calls can appear in commentary or analysis channels
            auto channel = builder.add_rule("channel", "\"<|channel|>\" ( \"commentary\" | \"analysis\" )");

            std::vector<std::string> tool_rules_recipient_in_role;
            std::vector<std::string> tool_rules_recipient_in_channel;
            foreach_function(inputs.tools, [&](const json & tool) {
                const auto & function = tool.at("function");
                std::string name = function.at("name");
                auto parameters = function.at("parameters");
                builder.resolve_refs(parameters);

                tool_rules_recipient_in_role.push_back(
                    builder.add_rule(name + "-call",
                        "\"" + name + "\"" + channel + " \" <|constrain|>json\"? \"<|message|>\" " +
                        builder.add_schema(name + "-args", parameters)
                    )
                );

                tool_rules_recipient_in_channel.push_back(
                    builder.add_rule(name + "-call",
                        "\"" + name + "\"" + " \" <|constrain|>json\"? \"<|message|>\" " +
                        builder.add_schema(name + "-args", parameters)
                    )
                );
            });

            auto recipient_in_channel = builder.add_rule("recipient_in_channel",
                channel + " \" to=functions.\" ( " +
                string_join(tool_rules_recipient_in_channel, " | ") + " )"
            );

            if (data.grammar_lazy) {
                auto recipient_in_role = builder.add_rule("recipient_in_role",
                    "\"<|start|>assistant\"? \" to=functions.\" ( " +
                    string_join(tool_rules_recipient_in_role, " | ") + " )"
                );

                builder.add_rule("root", recipient_in_role + " | " + recipient_in_channel);
            } else {
                auto not_end = builder.add_rule("not-end",
                    "[^<] | \"<\" [^|] | \"<|\" [^e] | \"<|e\" [^n] | \"<|en\" [^d] | \"<|end\" [^|] | \"<|end|\" [^>]");
                auto analysis = builder.add_rule("analysis",
                    "\"<|channel|>analysis<|message|>\" ( " + not_end + " )* \"<|end|>\"");
                auto commentary = builder.add_rule("commentary",
                    "\"<|channel|>commentary<|message|>\" ( " + not_end + " )* \"<|end|>\"");

                auto recipient_in_role = builder.add_rule("recipient_in_role",
                    "\" to=functions.\" ( " + string_join(tool_rules_recipient_in_role, " | ") + " )"
                );

                builder.add_rule("root",
                    "( " + analysis + " \"<|start|>assistant\" )? " +
                    "( " + commentary + " \"<|start|>assistant\" )? " +
                    "( " + recipient_in_role + " | " + recipient_in_channel + " )"
                );
            }

            // Trigger on tool calls that appear in the commentary channel
            data.grammar_triggers.push_back({
                COMMON_GRAMMAR_TRIGGER_TYPE_PATTERN,
                "<\\|channel\\|>(commentary|analysis) to"
            });

            // Trigger tool calls that appear in the role section, either at the
            // start or in the middle.
            data.grammar_triggers.push_back({
                COMMON_GRAMMAR_TRIGGER_TYPE_PATTERN_FULL,
                "^ to"
            });

            data.grammar_triggers.push_back({
                COMMON_GRAMMAR_TRIGGER_TYPE_PATTERN,
                "<\\|start\\|>assistant to"
            });
        });
    }

    return data;
}

static common_chat_params common_chat_params_init_glm_4_5(const common_chat_template & tmpl, const struct templates_params & inputs) {
    common_chat_params data;
    data.grammar_lazy = inputs.tools.is_array() && !inputs.tools.empty() && inputs.tool_choice != COMMON_CHAT_TOOL_CHOICE_REQUIRED;

    std::string prompt = apply(tmpl, inputs);

    // match the existing trimming behavior
    if (inputs.add_bos && string_starts_with(prompt, tmpl.bos_token())) {
        prompt.erase(0, tmpl.bos_token().size());
    }
    if (inputs.add_eos && string_ends_with(prompt, tmpl.eos_token())) {
        prompt.erase(prompt.size() - tmpl.eos_token().size());
    }
    if (string_ends_with(prompt, "<think>")) {
        if (!inputs.enable_thinking) {
            prompt += "</think>";
        } else {
            data.thinking_forced_open = true;
        }
    }

    // add GLM preserved tokens
    data.preserved_tokens = {
        "<|endoftext|>",
        "[MASK]",
        "[gMASK]",
        "[sMASK]",
        "<sop>",
        "<eop>",
        "<|system|>",
        "<|user|>",
        "<|assistant|>",
        "<|observation|>",
        "<|begin_of_image|>",
        "<|end_of_image|>",
        "<|begin_of_video|>",
        "<|end_of_video|>",
        "<|begin_of_audio|>",
        "<|end_of_audio|>",
        "<|begin_of_transcription|>",
        "<|end_of_transcription|>",
        "<|code_prefix|>",
        "<|code_middle|>",
        "<|code_suffix|>",
        "/nothink",
        "<think>",
        "</think>",
        "<tool_call>",
        "</tool_call>",
        "<arg_key>",
        "</arg_key>",
        "<arg_value>",
        "</arg_value>"
    };

    // extra GLM 4.5 stop word
    data.additional_stops.insert(data.additional_stops.end(), {
        "<|user|>",
        "<|observation|>"
    });

    // build grammar for tool call
    static const xml_tool_call_format form {
        /* form.scope_start = */ "",
        /* form.tool_start  = */ "\n<tool_call>",
        /* form.tool_sep    = */ "\n",
        /* form.key_start   = */ "<arg_key>",
        /* form.key_val_sep = */ "</arg_key>\n<arg_value>",
        /* form.val_end     = */ "</arg_value>\n",
        /* form.tool_end    = */ "</tool_call>\n",
        /* form.scope_end   = */ "",
    };
    build_grammar_xml_tool_call(data, inputs.tools, form);

    data.prompt = prompt;
    data.format = COMMON_CHAT_FORMAT_GLM_4_5;
    return data;
}

static common_chat_params common_chat_params_init_firefunction_v2(const common_chat_template & tmpl, const struct templates_params & inputs) {
    LOG_DBG("%s\n", __func__);
    common_chat_params data;
    const std::optional<json> tools_override = json();
    const std::optional<json> additional_context = json {
        {"datetime", format_time(inputs.now, "%b %d %Y %H:%M:%S GMT")},
        {"functions", json(inputs.tools.empty() ? "" : inputs.tools.dump(2))},
    };
    data.prompt = apply(tmpl, inputs, /* messages_override =*/ std::nullopt, tools_override, additional_context);
    if (inputs.tools.is_array() && !inputs.tools.empty()) {
        data.grammar_lazy = inputs.tool_choice != COMMON_CHAT_TOOL_CHOICE_REQUIRED;
        data.grammar = build_grammar([&](const common_grammar_builder & builder) {
            auto schemas = json::array();
            foreach_function(inputs.tools, [&](const json & tool) {
                const auto & function = tool.at("function");
                schemas.push_back({
                    {"type", "object"},
                    {"properties", {
                        {"name", {
                            {"type", "string"},
                            {"const", function.at("name")},
                        }},
                        {"arguments", function.at("parameters")},
                    }},
                    {"required", json::array({"name", "arguments", "id"})},
                });
            });
            auto schema = json {
                {"type", "array"},
                {"items", schemas.size() == 1 ? schemas[0] : json {{"anyOf", schemas}}},
                {"minItems", 1},
            };
            if (!inputs.parallel_tool_calls) {
                schema["maxItems"] = 1;
            }
            builder.add_rule("root", "\" functools\"? " + builder.add_schema("tool_calls", schema));
        });
        data.grammar_triggers.push_back({COMMON_GRAMMAR_TRIGGER_TYPE_WORD, " functools["});
        data.preserved_tokens = {
            " functools[",
        };
        data.format = COMMON_CHAT_FORMAT_FIREFUNCTION_V2;
    } else {
        data.format = COMMON_CHAT_FORMAT_CONTENT_ONLY;
    }
    return data;
}

static common_chat_params common_chat_params_init_functionary_v3_2(const common_chat_template & tmpl, const struct templates_params & inputs) {
    // >>>all\nlet's call functions>>>fn1\n{"arg1": 1...}\n>>>fn2\n{"arg1": 1...}...
    // Using ">>>f1\n", ">>>f2\n"... as trigger words for the grammar
    // If the function is python, we also allow raw python code (if the line after `python\n` doesn't start w/ opening `{`), which the model seems to prefer for multiline code.
    common_chat_params data;
    data.prompt = apply(tmpl, inputs);
    data.format = COMMON_CHAT_FORMAT_FUNCTIONARY_V3_2;
    if (inputs.tools.is_array() && !inputs.tools.empty()) {
        data.grammar_lazy = inputs.tool_choice != COMMON_CHAT_TOOL_CHOICE_REQUIRED;
        data.grammar = build_grammar([&](const common_grammar_builder & builder) {
            std::vector<std::string> first_tool_rules;
            std::vector<std::string> subsequent_tool_rules;
            foreach_function(inputs.tools, [&](const json & tool) {
                const auto & function = tool.at("function");
                std::string name = function.at("name");
                auto parameters = function.at("parameters");
                builder.resolve_refs(parameters);
                std::string args_pattern = "[\\s\\S]*";
                auto args_rule = builder.add_schema(name + "-args", parameters);
                if (name == "python") {
                    args_rule = builder.add_rule(name + "-maybe-raw-args", args_rule + " | [^{] .*");
                } else {
                    args_pattern = "\\{" + args_pattern;
                }
                auto call_rule = builder.add_rule(name + "-call", "\"" + name + "\\n\" " + args_rule);
                first_tool_rules.push_back(call_rule);
                if (inputs.parallel_tool_calls) {
                    subsequent_tool_rules.push_back(builder.add_rule(name + "-call2", "\">>>\" " + call_rule));
                }
                data.grammar_triggers.push_back({
                    COMMON_GRAMMAR_TRIGGER_TYPE_PATTERN_FULL,
                    "((?:[\\s\\S]+?>>>)?" + regex_escape(name) + "\n)" + args_pattern,
                });
            });
            data.preserved_tokens = {
                "<|end_header_id|>",
            };
            auto first_rule = first_tool_rules.empty() ? "" : builder.add_rule("first_tool_call", string_join(first_tool_rules, " | ")) + " space";
            if (inputs.parallel_tool_calls) {
                auto subsequent_rule = builder.add_rule("subsequent_tool_call", string_join(subsequent_tool_rules, " | ")) + " space";
                builder.add_rule("root", first_rule + " (" + subsequent_rule + ")*");
            } else {
                builder.add_rule("root", first_rule);
            }

        });
    }
    return data;
}

static common_chat_params common_chat_params_init_functionary_v3_1_llama_3_1(const common_chat_template & tmpl, const struct templates_params & inputs) {
    // https://github.com/MeetKai/functionary/blob/main/tests/prompt_test_v3-llama3.1.txt
    common_chat_params data;

    if (!inputs.tools.is_null()) {
        std::string python_code_argument_name;
        auto has_raw_python = false;

        data.grammar_lazy = inputs.tool_choice != COMMON_CHAT_TOOL_CHOICE_REQUIRED;
        data.grammar = build_grammar([&](const common_grammar_builder & builder) {
            std::vector<std::string> tool_rules;
            foreach_function(inputs.tools, [&](const json & tool) {
                const auto & function = tool.at("function");
                const auto & parameters = function.at("parameters");
                std::string name = function.at("name");
                if (name == "python" || name == "ipython") {
                    if (!parameters.contains("type")) {
                        throw std::runtime_error("Missing type in python tool");
                    }
                    has_raw_python = true;
                    const auto & type = parameters.at("type");
                    if (type == "object") {
                        auto properties = parameters.at("properties");
                        for (auto it = properties.begin(); it != properties.end(); ++it) {
                            if (it.value().at("type") == "string") {
                                if (!python_code_argument_name.empty()) {
                                    throw std::runtime_error("Multiple string arguments found in python tool");
                                }
                                python_code_argument_name = it.key();
                            }
                        }
                        if (python_code_argument_name.empty()) {
                            throw std::runtime_error("No string argument found in python tool");
                        }
                    } else if (type != "string") {
                        throw std::runtime_error("Invalid type in python tool: " + type.dump());
                    }
                }
                tool_rules.push_back(builder.add_rule(name + "-call", "\"<function=" + name + ">\" " + builder.add_schema(name + "-args", parameters) + " \"</function>\" space"));
            });
            if (has_raw_python) {
                tool_rules.push_back(builder.add_rule("python-call", "\"<|python_tag|>\" .*"));
                data.grammar_triggers.push_back({COMMON_GRAMMAR_TRIGGER_TYPE_WORD, "<|python_tag|>"});
                data.preserved_tokens.push_back("<|python_tag|>");
            }
            auto tool_call = builder.add_rule("tool_call", string_join(tool_rules, " | ")) + " space";
            builder.add_rule("root", inputs.parallel_tool_calls ? "(" + tool_call + ")+" : tool_call);
            data.grammar_triggers.push_back({COMMON_GRAMMAR_TRIGGER_TYPE_WORD, "<function="});
        });
        data.format = COMMON_CHAT_FORMAT_FUNCTIONARY_V3_1_LLAMA_3_1;
    } else {
        data.format = COMMON_CHAT_FORMAT_CONTENT_ONLY;
    }

    data.prompt = apply(tmpl, inputs);
    // TODO: if (has_raw_python)
    return data;
}

static common_chat_params common_chat_params_init_hermes_2_pro(const common_chat_template & tmpl, const struct templates_params & inputs) {
    common_chat_params data;

    json extra_context = json {
        {"enable_thinking", inputs.enable_thinking},
    };
    extra_context.update(inputs.extra_context);

    data.prompt = apply(tmpl, inputs, /* messages_override =*/ std::nullopt, /* tools_override= */ std::nullopt, extra_context);
    data.format = COMMON_CHAT_FORMAT_HERMES_2_PRO;
    if (string_ends_with(data.prompt, "<think>\n")) {
        if (!extra_context["enable_thinking"]) {
            data.prompt += "</think>";
        } else {
            data.thinking_forced_open = true;
        }
    }

    if (!inputs.tools.is_null()) {
        // (content)?(<tool_call>{"name": "foo", "arguments": {"a": 1}}</tool_call>)*
        data.grammar_lazy = inputs.tool_choice != COMMON_CHAT_TOOL_CHOICE_REQUIRED;
        data.grammar = build_grammar([&](const common_grammar_builder & builder) {
            std::vector<std::string> tool_rules;
            std::vector<std::string> tool_call_alts;
            std::vector<std::string> escaped_names;
            foreach_function(inputs.tools, [&](const json & tool) {
                const auto & function = tool.at("function");
                std::string name = function.at("name");
                auto parameters = function.at("parameters");
                builder.resolve_refs(parameters);
                tool_rules.push_back(builder.add_schema(name + "-call", {
                    {"type", "object"},
                    {"properties", json {
                        {"name", json {{"const", name}}},
                        {"arguments", parameters},
                    }},
                    {"required", json::array({"name", "arguments"})},
                }));
                tool_call_alts.push_back(builder.add_rule(
                    name + "-function-tag",
                    "\"<function\" ( \"=" + name + "\" | \" name=\\\"" + name + "\\\"\" ) \">\" space " +
                    builder.add_schema(name + "-args", parameters) + " "
                    "\"</function>\" space"));

                data.grammar_triggers.push_back({
                    COMMON_GRAMMAR_TRIGGER_TYPE_WORD,
                    "<function=" + name + ">",
                });
                auto escaped_name = regex_escape(name);
                data.grammar_triggers.push_back({
                    COMMON_GRAMMAR_TRIGGER_TYPE_PATTERN,
                    "<function\\s+name\\s*=\\s*\"" + escaped_name + "\"",
                });
                escaped_names.push_back(escaped_name);
            });
            auto any_tool_call = builder.add_rule("any_tool_call", "( " + string_join(tool_rules, " | ") + " ) space");
            std::vector<std::string> alt_tags {
                any_tool_call,
                "\"<tool_call>\" space "     + any_tool_call + " \"</tool_call>\"",
                // The rest is just to accommodate common "good bad" outputs.
                "\"<function_call>\" space " + any_tool_call + " \"</function_call>\"",
                "\"<response>\"  space "     + any_tool_call + " \"</response>\"",
                "\"<tools>\"     space "     + any_tool_call + " \"</tools>\"",
                "\"<json>\"      space "     + any_tool_call + " \"</json>\"",
                "\"<xml>\"      space "     + any_tool_call + " \"</xml>\"",
                "\"<JSON>\"      space "     + any_tool_call + " \"</JSON>\"",
            };
            auto wrappable_tool_call = builder.add_rule("wrappable_tool_call", "( " + string_join(alt_tags, " | ") + " ) space");
            tool_call_alts.push_back(wrappable_tool_call);
            tool_call_alts.push_back(
                "( \"```\\n\" | \"```json\\n\" | \"```xml\\n\" ) space " + wrappable_tool_call + " space \"```\" space ");
            auto tool_call = builder.add_rule("tool_call", string_join(tool_call_alts, " | "));
            builder.add_rule("root",
                std::string(data.thinking_forced_open ? "( \"</think>\" space )? " : "") +
                (inputs.parallel_tool_calls ? "(" + tool_call + ")+" : tool_call));
            // Trigger on some common known "good bad" outputs (only from the start and with a json that's about a specific argument name to avoid false positives)
            data.grammar_triggers.push_back({
                COMMON_GRAMMAR_TRIGGER_TYPE_PATTERN_FULL,
                // If thinking_forced_open, then we capture the </think> tag in the grammar,
                // (important for required tool choice) and in the trigger's first capture (decides what is sent to the grammar)
                std::string(data.thinking_forced_open ? "[\\s\\S]*?(</think>\\s*)" : "(?:<think>[\\s\\S]*?</think>\\s*)?") + (
                    "\\s*("
                    "(?:<tool_call>"
                    "|<function"
                    "|(?:```(?:json|xml)?\n\\s*)?(?:<function_call>|<tools>|<xml><json>|<response>)?"
                    "\\s*\\{\\s*\"name\"\\s*:\\s*\"(?:" + string_join(escaped_names, "|") + ")\""
                    ")"
                    ")[\\s\\S]*"
                ),
            });
            data.preserved_tokens = {
                "<think>",
                "</think>",
                "<tool_call>",
                "</tool_call>",
                "<function",
                "<tools>",
                "</tools>",
                "<response>",
                "</response>",
                "<function_call>",
                "</function_call>",
                "<json>",
                "</json>",
                "<JSON>",
                "</JSON>",
                "```",
                "```json",
                "```xml",
            };
        });
    }

    return data;
}

static common_chat_params common_chat_params_init_granite(const common_chat_template & tmpl, const struct templates_params & inputs) {
    common_chat_params data;

    // Pass thinking context for Granite template
    json additional_context = {
        {"thinking", inputs.enable_thinking},
    };

    data.prompt = apply(tmpl, inputs, /* messages_override= */ std::nullopt, /* tools_override= */ std::nullopt, additional_context);
    data.format = COMMON_CHAT_FORMAT_GRANITE;

    if (string_ends_with(data.prompt, "<think>\n") || string_ends_with(data.prompt, "<think>")) {
        if (!inputs.enable_thinking) {
            data.prompt += "</think>";
        } else {
            data.thinking_forced_open = true;
        }
    }

    if (!inputs.tools.is_null()) {
        // Granite uses <|tool_call|> followed by JSON list
        data.grammar_lazy = inputs.tool_choice != COMMON_CHAT_TOOL_CHOICE_REQUIRED;
        data.grammar = build_grammar([&](const common_grammar_builder & builder) {
            std::vector<std::string> tool_rules;
            foreach_function(inputs.tools, [&](const json & tool) {
                const auto & function = tool.at("function");
                std::string name = function.at("name");
                auto parameters = function.at("parameters");
                builder.resolve_refs(parameters);
                tool_rules.push_back(builder.add_rule(name + "-call", builder.add_schema(name +
"-args", {
                    {"type", "object"},
                    {"properties", {
                        {"name", {{"const", name}}},
                        {"arguments", parameters},
                    }},
                    {"required", json::array({"name", "arguments"})},
                })));
            });

            auto tool_call = builder.add_rule("tool_call", string_join(tool_rules, " | "));
            auto tool_list = builder.add_rule("tool_list", "\"[\" space " + tool_call + " (\",\" space " + tool_call + ")* space \"]\"");

            if (data.thinking_forced_open) {
                builder.add_rule("root", "\"</think>\" space \"<response>\" space [^<]* \"</response>\" space \"<|tool_call|>\" space " + tool_list);
            } else {
                builder.add_rule("root", "\"<|tool_call|>\" space " + tool_list);
            }

            data.grammar_triggers.push_back({
                COMMON_GRAMMAR_TRIGGER_TYPE_WORD,
                "<|tool_call|>"
            });

            data.preserved_tokens = {
                "<think>",
                "</think>",
                "<response>",
                "</response>",
                "<|tool_call|>",
            };
        });
    } else {
        // Handle thinking tags for non-tool responses
        if (data.thinking_forced_open && inputs.enable_thinking) {
            data.grammar_lazy = false;
            data.grammar = build_grammar([&](const common_grammar_builder & builder) {
                builder.add_rule("root", "\"</think>\" space \"<response>\" space .* \"</response>\" space");
            });
            data.preserved_tokens = {
                "<think>",
                "</think>",
                "<response>",
                "</response>",
            };
        }
    }

    return data;
}

static common_chat_params common_chat_params_init_without_tools(const common_chat_template & tmpl, const struct templates_params & inputs) {
    common_chat_params data;
    data.prompt = apply(tmpl, inputs);
    data.format = COMMON_CHAT_FORMAT_CONTENT_ONLY;
    data.grammar_lazy = false;
    if (!inputs.json_schema.is_null()) {
        if (!inputs.grammar.empty()) {
            throw std::runtime_error("Either \"json_schema\" or \"grammar\" can be specified, but not both");
        }
        data.grammar = json_schema_to_grammar(inputs.json_schema);
    } else {
        data.grammar = inputs.grammar;
    }
    return data;
}

static common_chat_params common_chat_params_init_seed_oss(
    const common_chat_template         & tmpl,
    templates_params                   & params,
    const common_chat_templates_inputs & inputs)
{
    common_chat_params data;
    data.prompt = apply(tmpl, params);
    data.format = COMMON_CHAT_FORMAT_SEED_OSS;
    if (string_ends_with(data.prompt, "<seed:think>")) {
        if (!inputs.enable_thinking) {
            data.prompt += "</seed:think>";
        } else {
            data.thinking_forced_open = true;
        }
    }

    if (params.tools.is_array() && !params.tools.empty()) {
        data.grammar_lazy = inputs.tool_choice != COMMON_CHAT_TOOL_CHOICE_REQUIRED;
        data.grammar      = build_grammar([&](const common_grammar_builder & builder) {
            std::vector<std::string> tool_rules;
            foreach_function(params.tools, [&](const json & tool) {
                const auto & function   = tool.at("function");
                std::string  name       = function.at("name");
                auto         parameters = function.at("parameters");
                builder.resolve_refs(parameters);

                // Create rule for Seed-OSS function call format
                std::string param_rules;
                if (parameters.contains("properties")) {
                    for (const auto & [key, value] : parameters.at("properties").items()) {
                        param_rules += "\"<parameter=" + key + ">\"" + builder.add_schema(name + "-arg-" + key, value) +
                                       "\"</parameter>\"";
                    }
                }

                tool_rules.push_back(builder.add_rule(name + "-call",
                                                      "\"<seed:tool_call>\" space \"<function=" + name + ">\" space " +
                                                          param_rules +
                                                          " \"</function>\" space \"</seed:tool_call>\""));
            });

            data.grammar_triggers.push_back({ COMMON_GRAMMAR_TRIGGER_TYPE_WORD, "<seed:tool_call>" });

            data.preserved_tokens = {
                "<seed:think>", "</seed:think>", "<seed:tool_call>", "</seed:tool_call>",
                "<function=",   "</function>",   "<parameter=",      "</parameter>",
            };

            builder.add_rule("root", string_join(tool_rules, " | "));
        });
    }
    return data;
}

static common_chat_params common_chat_templates_apply_jinja(
    const struct common_chat_templates        * tmpls,
    const struct common_chat_templates_inputs & inputs)
{
    templates_params params;
    params.tools = common_chat_tools_to_json_oaicompat<json>(inputs.tools);
    const auto & tmpl = params.tools.is_array() && tmpls->template_tool_use
        ? *tmpls->template_tool_use
        : *tmpls->template_default;
    const auto & src = tmpl.source();
    const auto & caps = tmpl.original_caps();
    params.messages = common_chat_msgs_to_json_oaicompat<json>(inputs.messages, /* concat_text= */ !tmpl.original_caps().requires_typed_content);
    params.add_generation_prompt = inputs.add_generation_prompt;
    params.tool_choice = inputs.tool_choice;
    params.enable_thinking = inputs.enable_thinking;
    params.grammar = inputs.grammar;
    params.now = inputs.now;
    params.add_bos = tmpls->add_bos;
    params.add_eos = tmpls->add_eos;

    params.extra_context = json::object();
    for (auto el : inputs.chat_template_kwargs) {
        params.extra_context[el.first] = json::parse(el.second);
    }

    if (!inputs.json_schema.empty()) {
        params.json_schema = json::parse(inputs.json_schema);
    }

    if (inputs.parallel_tool_calls && !tmpl.original_caps().supports_parallel_tool_calls) {
        LOG_DBG("Disabling parallel_tool_calls because the template does not support it\n");
        params.parallel_tool_calls = false;
    } else {
        params.parallel_tool_calls = inputs.parallel_tool_calls;
    }

    if (params.tools.is_array()) {
        if (params.tool_choice != COMMON_CHAT_TOOL_CHOICE_NONE && !params.grammar.empty()) {
            throw std::runtime_error("Cannot specify grammar with tools");
        }
        if (caps.supports_tool_calls && !caps.supports_tools) {
            LOG_WRN("Template supports tool calls but does not natively describe tools. The fallback behaviour used may produce bad results, inspect prompt w/ --verbose & consider overriding the template.\n");
        }
    }

    // DeepSeek V3.1: detect based on specific patterns in the template
    if (src.find("message['prefix'] is defined and message['prefix'] and thinking") != std::string::npos &&
        params.json_schema.is_null()) {
        return common_chat_params_init_deepseek_v3_1(tmpl, params);
    }

    // DeepSeek R1: use handler in all cases except json schema (thinking / tools).
    if (src.find("<｜tool▁calls▁begin｜>") != std::string::npos && params.json_schema.is_null()) {
        return common_chat_params_init_deepseek_r1(tmpl, params);
    }

    // Command R7B: : use handler in all cases except json schema (thinking / tools).
    if (src.find("<|END_THINKING|><|START_ACTION|>") != std::string::npos && params.json_schema.is_null()) {
        return common_chat_params_init_command_r7b(tmpl, params);
    }

    // Granite (IBM) - detects thinking / tools support
    if (src.find("elif thinking") != std::string::npos && src.find("<|tool_call|>") != std::string::npos) {
        return common_chat_params_init_granite(tmpl, params);
    }

    // GLM 4.5: detect by <arg_key> and <arg_value> tags (check before Hermes since both use <tool_call>)
    if (src.find("[gMASK]<sop>") != std::string::npos &&
        src.find("<arg_key>") != std::string::npos &&
        src.find("<arg_value>") != std::string::npos &&
        params.json_schema.is_null()) {
        return common_chat_params_init_glm_4_5(tmpl, params);
    }

    // Qwen3-Coder XML format detection (must come before Hermes 2 Pro)
    // Detect via explicit XML markers unique to Qwen3-Coder to avoid false positives in other templates.
    // Require presence of <tool_call>, <function=...>, and <parameter=...> blocks.
    if (src.find("<tool_call>") != std::string::npos &&
        src.find("<function>") != std::string::npos &&
        src.find("<function=") != std::string::npos &&
        src.find("<parameters>") != std::string::npos &&
        src.find("<parameter=") != std::string::npos) {
        return common_chat_params_init_qwen3_coder_xml(tmpl, params);
    }

    // Xiaomi MiMo format detection (must come before Hermes 2 Pro)
    if (src.find("<tools>") != std::string::npos &&
        src.find("# Tools") != std::string::npos &&
        src.find("</tools>") != std::string::npos &&
        src.find("<tool_calls>") != std::string::npos &&
        src.find("</tool_calls>") != std::string::npos &&
        src.find("<tool_response>") != std::string::npos) {
        return common_chat_params_init_xiaomi_mimo(tmpl, params);
    }

    // Hermes 2/3 Pro, Qwen 2.5 Instruct (w/ tools)
    if (src.find("<tool_call>") != std::string::npos && params.json_schema.is_null()) {
        return common_chat_params_init_hermes_2_pro(tmpl, params);
    }

    // GPT-OSS
    if (src.find("<|channel|>") != std::string::npos) {
        return common_chat_params_init_gpt_oss(tmpl, params);
    }

    // Seed-OSS
    if (src.find("<seed:think>") != std::string::npos) {
        return common_chat_params_init_seed_oss(tmpl, params, inputs);
    }

    // Nemotron v2
    if (src.find("<SPECIAL_10>") != std::string::npos) {
        return common_chat_params_init_nemotron_v2(tmpl, params);
    }

    // Apertus format detection
    if (src.find("<|system_start|>") != std::string::npos && src.find("<|tools_prefix|>") != std::string::npos) {
        return common_chat_params_init_apertus(tmpl, params);
    }

    // LFM2 (w/ tools)
    if (src.find("List of tools: <|tool_list_start|>[") != std::string::npos &&
        src.find("]<|tool_list_end|>") != std::string::npos) {
        return common_chat_params_init_lfm2(tmpl, params);
    }

    // MiniMax-M2 format detection
    if (src.find("]~!b[") != std::string::npos && src.find("]~b]") != std::string::npos) {
        return common_chat_params_init_minimax_m2(tmpl, params);
    }

    // Kimi K2 format detection
    if (src.find("<|im_system|>tool_declare<|im_middle|>") != std::string::npos &&
        src.find("<|tool_calls_section_begin|>") != std::string::npos &&
        src.find("## Return of") != std::string::npos) {
        return common_chat_params_init_kimi_k2(tmpl, params);
    }

    // Apriel 1.5 format detection
    if (src.find("<thinking>") != std::string::npos &&
        src.find("</thinking>") != std::string::npos &&
        src.find("<available_tools>") != std::string::npos &&
        src.find("<|assistant|>") != std::string::npos &&
        src.find("<|tool_result|>") != std::string::npos &&
        src.find("<tool_calls>[") != std::string::npos &&
        src.find("]</tool_calls>") != std::string::npos) {
        return common_chat_params_init_apriel_1_5(tmpl, params);
    }

    // Use generic handler when mixing tools + JSON schema.
    // TODO: support that mix in handlers below.
    if ((params.tools.is_array() && params.json_schema.is_object())) {
        return common_chat_params_init_generic(tmpl, params);
    }

    // Functionary prepends "all\n" to plain content outputs, so we use its handler in all cases.
    if (src.find(">>>all") != std::string::npos) {
        return common_chat_params_init_functionary_v3_2(tmpl, params);
    }

    // Firefunction v2 requires datetime and functions in the context even w/o tools, so we also use its handler in all cases.
    if (src.find(" functools[") != std::string::npos) {
        return common_chat_params_init_firefunction_v2(tmpl, params);
    }

    // Functionary v3.1 (w/ tools)
    if (src.find("<|start_header_id|>") != std::string::npos
        && src.find("<function=") != std::string::npos) {
        return common_chat_params_init_functionary_v3_1_llama_3_1(tmpl, params);
    }

    // Llama 3.1, 3.2, 3.3 (also requires date_string so using it even w/o tools)
    if (src.find("<|start_header_id|>ipython<|end_header_id|>") != std::string::npos) {
        auto allow_python_tag_builtin_tools = src.find("<|python_tag|>") != std::string::npos;
        return common_chat_params_init_llama_3_x(tmpl, params, allow_python_tag_builtin_tools);
    }

    if (src.find("[THINK]") != std::string::npos && src.find("[/THINK]") != std::string::npos) {
        return common_chat_params_init_magistral(tmpl, params);
    }

    // Plain handler (no tools)
    if (params.tools.is_null() || inputs.tool_choice == COMMON_CHAT_TOOL_CHOICE_NONE) {
        return common_chat_params_init_without_tools(tmpl, params);
    }

    // Mistral Nemo (w/ tools)
    if (src.find("[TOOL_CALLS]") != std::string::npos) {
        return common_chat_params_init_mistral_nemo(tmpl, params);
    }

    // Generic fallback
    return common_chat_params_init_generic(tmpl, params);
}

// Legacy template route (adhoc C++ implementation of known templates), forward to llama_chat_apply_template.
static common_chat_params common_chat_templates_apply_legacy(
    const struct common_chat_templates * tmpls,
    const struct common_chat_templates_inputs & inputs)
{
    size_t alloc_size = 0;
    std::vector<llama_chat_message> chat;
    std::vector<std::string> contents;

    for (const auto & msg : inputs.messages) {
        auto content = msg.content;
        for (const auto & part : msg.content_parts) {
            if (part.type != "text") {
                LOG_WRN("Ignoring non-text content part: %s\n", part.type.c_str());
                continue;
            }
            if (!content.empty()) {
                content += "\n";;
            }
            content += part.text;
        }
        contents.emplace_back(std::move(content));
    }
    for (size_t i = 0; i < contents.size(); ++i) {
        const auto & msg = inputs.messages[i];
        const auto & content = contents[i];
        chat.push_back({msg.role.c_str(), content.c_str()});
        size_t msg_size = msg.role.size() + content.size();
        alloc_size += msg_size + (msg_size / 4); // == msg_size * 1.25 but avoiding float ops
    }

    std::vector<char> buf(alloc_size);

    // run the first time to get the total output length
    const auto & src = tmpls->template_default->source();
    int32_t res = llama_chat_apply_template(src.c_str(), chat.data(), chat.size(), inputs.add_generation_prompt, buf.data(), buf.size());

    // error: chat template is not supported
    if (res < 0) {
        // if the custom "tmpl" is not supported, we throw an error
        // this is a bit redundant (for good), since we're not sure if user validated the custom template with llama_chat_verify_template()
        throw std::runtime_error("this custom template is not supported, try using --jinja");
    }

    // if it turns out that our buffer is too small, we resize it
    if ((size_t) res > buf.size()) {
        buf.resize(res);
        res = llama_chat_apply_template(src.c_str(), chat.data(), chat.size(), inputs.add_generation_prompt, buf.data(), buf.size());
    }

    // for safety, we check the result again
    if (res < 0 || (size_t) res > buf.size()) {
        throw std::runtime_error("failed to apply chat template, try using --jinja");
    }

    common_chat_params params;
    params.prompt = std::string(buf.data(), res);
    if (!inputs.json_schema.empty()) {
        params.grammar = json_schema_to_grammar(json::parse(inputs.json_schema));
    } else {
        params.grammar = inputs.grammar;
    }
    return params;
}

common_chat_params common_chat_templates_apply(
    const struct common_chat_templates * tmpls,
    const struct common_chat_templates_inputs & inputs)
{
    GGML_ASSERT(tmpls != nullptr);
    return inputs.use_jinja
        ? common_chat_templates_apply_jinja(tmpls, inputs)
        : common_chat_templates_apply_legacy(tmpls, inputs);
<<<<<<< HEAD
}

static void common_chat_parse_content_only(common_chat_msg_parser & builder) {
    builder.try_parse_reasoning("<think>", "</think>");
    builder.add_content(builder.consume_rest());
}

static void common_chat_parse(common_chat_msg_parser & builder) {
    LOG_DBG("Parsing input with format %s: %s\n", common_chat_format_name(builder.syntax().format), builder.input().c_str());

    switch (builder.syntax().format) {
        case COMMON_CHAT_FORMAT_CONTENT_ONLY:
            common_chat_parse_content_only(builder);
            break;
        case COMMON_CHAT_FORMAT_GENERIC:
            common_chat_parse_generic(builder);
            break;
        case COMMON_CHAT_FORMAT_MISTRAL_NEMO:
            common_chat_parse_mistral_nemo(builder);
            break;
        case COMMON_CHAT_FORMAT_MAGISTRAL:
            common_chat_parse_magistral(builder);
            break;
        case COMMON_CHAT_FORMAT_LLAMA_3_X:
            common_chat_parse_llama_3_1(builder);
            break;
        case COMMON_CHAT_FORMAT_LLAMA_3_X_WITH_BUILTIN_TOOLS:
            common_chat_parse_llama_3_1(builder, /* with_builtin_tools= */ true);
            break;
        case COMMON_CHAT_FORMAT_DEEPSEEK_R1:
            common_chat_parse_deepseek_r1(builder);
            break;
        case COMMON_CHAT_FORMAT_DEEPSEEK_V3_1:
            common_chat_parse_deepseek_v3_1(builder);
            break;
        case COMMON_CHAT_FORMAT_FUNCTIONARY_V3_2:
            common_chat_parse_functionary_v3_2(builder);
            break;
        case COMMON_CHAT_FORMAT_FUNCTIONARY_V3_1_LLAMA_3_1:
            common_chat_parse_functionary_v3_1_llama_3_1(builder);
            break;
        case COMMON_CHAT_FORMAT_HERMES_2_PRO:
            common_chat_parse_hermes_2_pro(builder);
            break;
        case COMMON_CHAT_FORMAT_FIREFUNCTION_V2:
            common_chat_parse_firefunction_v2(builder);
            break;
        case COMMON_CHAT_FORMAT_COMMAND_R7B:
            common_chat_parse_command_r7b(builder);
            break;
        case COMMON_CHAT_FORMAT_GRANITE:
            common_chat_parse_granite(builder);
            break;
        case COMMON_CHAT_FORMAT_GPT_OSS:
            common_chat_parse_gpt_oss(builder);
            break;
        case COMMON_CHAT_FORMAT_SEED_OSS:
            common_chat_parse_seed_oss(builder);
            break;
        case COMMON_CHAT_FORMAT_NEMOTRON_V2:
            common_chat_parse_nemotron_v2(builder);
            break;
        case COMMON_CHAT_FORMAT_APERTUS:
            common_chat_parse_apertus(builder);
            break;
        case COMMON_CHAT_FORMAT_LFM2_WITH_JSON_TOOLS:
            common_chat_parse_lfm2(builder);
            break;
        case COMMON_CHAT_FORMAT_MINIMAX_M2:
            common_chat_parse_minimax_m2(builder);
            break;
        case COMMON_CHAT_FORMAT_GLM_4_5:
            common_chat_parse_glm_4_5(builder);
            break;
        case COMMON_CHAT_FORMAT_KIMI_K2:
            common_chat_parse_kimi_k2(builder);
            break;
        case COMMON_CHAT_FORMAT_QWEN3_CODER_XML:
            common_chat_parse_qwen3_coder_xml(builder);
            break;
        case COMMON_CHAT_FORMAT_APRIEL_1_5:
            common_chat_parse_apriel_1_5(builder);
            break;
        case COMMON_CHAT_FORMAT_XIAOMI_MIMO:
            common_chat_parse_xiaomi_mimo(builder);
            break;
        default:
            throw std::runtime_error(std::string("Unsupported format: ") + common_chat_format_name(builder.syntax().format));
    }
    builder.finish();
}

common_chat_msg common_chat_parse(const std::string & input, bool is_partial, const common_chat_syntax & syntax) {
    if (syntax.format == COMMON_CHAT_FORMAT_PEG_SIMPLE ||
        syntax.format == COMMON_CHAT_FORMAT_PEG_NATIVE ||
        syntax.format == COMMON_CHAT_FORMAT_PEG_CONSTRUCTED) {
        return common_chat_peg_parse(syntax.parser, input, is_partial, syntax);
    }
    common_chat_msg_parser builder(input, is_partial, syntax);
    try {
        common_chat_parse(builder);
    } catch (const common_chat_msg_partial_exception & ex) {
        LOG_DBG("Partial parse: %s\n", ex.what());
        if (!is_partial) {
            builder.clear_tools();
            builder.move_to(0);
            common_chat_parse_content_only(builder);
        }
    }
    auto msg = builder.result();
    if (!is_partial) {
        LOG_DBG("Parsed message: %s\n", common_chat_msgs_to_json_oaicompat<json>({msg}).at(0).dump().c_str());
    }
    return msg;
}

common_chat_msg common_chat_peg_parse(const common_peg_arena & parser, const std::string & input, bool is_partial, const common_chat_syntax & syntax) {
    if (parser.empty()) {
        throw std::runtime_error("Failed to parse due to missing parser definition.");
    }

    LOG_DBG("Parsing input with format %s: %s\n", common_chat_format_name(syntax.format), input.c_str());

    common_peg_parse_context ctx(input, is_partial);
    auto result = parser.parse(ctx);
    if (result.fail()) {
        throw std::runtime_error(std::string("Failed to parse input at pos ") + std::to_string(result.end));
    }

    common_chat_msg msg;
    msg.role = "assistant";

    if (syntax.format == COMMON_CHAT_FORMAT_PEG_NATIVE) {
        auto mapper = common_chat_peg_native_mapper(msg);
        mapper.from_ast(ctx.ast, result);
    } else if (syntax.format == COMMON_CHAT_FORMAT_PEG_CONSTRUCTED) {
        auto mapper = common_chat_peg_constructed_mapper(msg);
        mapper.from_ast(ctx.ast, result);
    } else {
        // Generic mapper
        auto mapper = common_chat_peg_mapper(msg);
        mapper.from_ast(ctx.ast, result);
    }
    if (!is_partial) {
        LOG_DBG("Parsed message: %s\n", common_chat_msgs_to_json_oaicompat<json>({msg}).at(0).dump().c_str());
    }
    return msg;
=======
>>>>>>> d82b7a7c
}<|MERGE_RESOLUTION|>--- conflicted
+++ resolved
@@ -1,11 +1,9 @@
 #include "chat.h"
 #include "chat-parser.h"
-#include "chat-peg-parser.h"
 #include "common.h"
 #include "json-partial.h"
 #include "json-schema-to-grammar.h"
 #include "log.h"
-#include "peg-parser.h"
 #include "regex-partial.h"
 
 #include <minja/chat-template.hpp>
@@ -2589,154 +2587,4 @@
     return inputs.use_jinja
         ? common_chat_templates_apply_jinja(tmpls, inputs)
         : common_chat_templates_apply_legacy(tmpls, inputs);
-<<<<<<< HEAD
-}
-
-static void common_chat_parse_content_only(common_chat_msg_parser & builder) {
-    builder.try_parse_reasoning("<think>", "</think>");
-    builder.add_content(builder.consume_rest());
-}
-
-static void common_chat_parse(common_chat_msg_parser & builder) {
-    LOG_DBG("Parsing input with format %s: %s\n", common_chat_format_name(builder.syntax().format), builder.input().c_str());
-
-    switch (builder.syntax().format) {
-        case COMMON_CHAT_FORMAT_CONTENT_ONLY:
-            common_chat_parse_content_only(builder);
-            break;
-        case COMMON_CHAT_FORMAT_GENERIC:
-            common_chat_parse_generic(builder);
-            break;
-        case COMMON_CHAT_FORMAT_MISTRAL_NEMO:
-            common_chat_parse_mistral_nemo(builder);
-            break;
-        case COMMON_CHAT_FORMAT_MAGISTRAL:
-            common_chat_parse_magistral(builder);
-            break;
-        case COMMON_CHAT_FORMAT_LLAMA_3_X:
-            common_chat_parse_llama_3_1(builder);
-            break;
-        case COMMON_CHAT_FORMAT_LLAMA_3_X_WITH_BUILTIN_TOOLS:
-            common_chat_parse_llama_3_1(builder, /* with_builtin_tools= */ true);
-            break;
-        case COMMON_CHAT_FORMAT_DEEPSEEK_R1:
-            common_chat_parse_deepseek_r1(builder);
-            break;
-        case COMMON_CHAT_FORMAT_DEEPSEEK_V3_1:
-            common_chat_parse_deepseek_v3_1(builder);
-            break;
-        case COMMON_CHAT_FORMAT_FUNCTIONARY_V3_2:
-            common_chat_parse_functionary_v3_2(builder);
-            break;
-        case COMMON_CHAT_FORMAT_FUNCTIONARY_V3_1_LLAMA_3_1:
-            common_chat_parse_functionary_v3_1_llama_3_1(builder);
-            break;
-        case COMMON_CHAT_FORMAT_HERMES_2_PRO:
-            common_chat_parse_hermes_2_pro(builder);
-            break;
-        case COMMON_CHAT_FORMAT_FIREFUNCTION_V2:
-            common_chat_parse_firefunction_v2(builder);
-            break;
-        case COMMON_CHAT_FORMAT_COMMAND_R7B:
-            common_chat_parse_command_r7b(builder);
-            break;
-        case COMMON_CHAT_FORMAT_GRANITE:
-            common_chat_parse_granite(builder);
-            break;
-        case COMMON_CHAT_FORMAT_GPT_OSS:
-            common_chat_parse_gpt_oss(builder);
-            break;
-        case COMMON_CHAT_FORMAT_SEED_OSS:
-            common_chat_parse_seed_oss(builder);
-            break;
-        case COMMON_CHAT_FORMAT_NEMOTRON_V2:
-            common_chat_parse_nemotron_v2(builder);
-            break;
-        case COMMON_CHAT_FORMAT_APERTUS:
-            common_chat_parse_apertus(builder);
-            break;
-        case COMMON_CHAT_FORMAT_LFM2_WITH_JSON_TOOLS:
-            common_chat_parse_lfm2(builder);
-            break;
-        case COMMON_CHAT_FORMAT_MINIMAX_M2:
-            common_chat_parse_minimax_m2(builder);
-            break;
-        case COMMON_CHAT_FORMAT_GLM_4_5:
-            common_chat_parse_glm_4_5(builder);
-            break;
-        case COMMON_CHAT_FORMAT_KIMI_K2:
-            common_chat_parse_kimi_k2(builder);
-            break;
-        case COMMON_CHAT_FORMAT_QWEN3_CODER_XML:
-            common_chat_parse_qwen3_coder_xml(builder);
-            break;
-        case COMMON_CHAT_FORMAT_APRIEL_1_5:
-            common_chat_parse_apriel_1_5(builder);
-            break;
-        case COMMON_CHAT_FORMAT_XIAOMI_MIMO:
-            common_chat_parse_xiaomi_mimo(builder);
-            break;
-        default:
-            throw std::runtime_error(std::string("Unsupported format: ") + common_chat_format_name(builder.syntax().format));
-    }
-    builder.finish();
-}
-
-common_chat_msg common_chat_parse(const std::string & input, bool is_partial, const common_chat_syntax & syntax) {
-    if (syntax.format == COMMON_CHAT_FORMAT_PEG_SIMPLE ||
-        syntax.format == COMMON_CHAT_FORMAT_PEG_NATIVE ||
-        syntax.format == COMMON_CHAT_FORMAT_PEG_CONSTRUCTED) {
-        return common_chat_peg_parse(syntax.parser, input, is_partial, syntax);
-    }
-    common_chat_msg_parser builder(input, is_partial, syntax);
-    try {
-        common_chat_parse(builder);
-    } catch (const common_chat_msg_partial_exception & ex) {
-        LOG_DBG("Partial parse: %s\n", ex.what());
-        if (!is_partial) {
-            builder.clear_tools();
-            builder.move_to(0);
-            common_chat_parse_content_only(builder);
-        }
-    }
-    auto msg = builder.result();
-    if (!is_partial) {
-        LOG_DBG("Parsed message: %s\n", common_chat_msgs_to_json_oaicompat<json>({msg}).at(0).dump().c_str());
-    }
-    return msg;
-}
-
-common_chat_msg common_chat_peg_parse(const common_peg_arena & parser, const std::string & input, bool is_partial, const common_chat_syntax & syntax) {
-    if (parser.empty()) {
-        throw std::runtime_error("Failed to parse due to missing parser definition.");
-    }
-
-    LOG_DBG("Parsing input with format %s: %s\n", common_chat_format_name(syntax.format), input.c_str());
-
-    common_peg_parse_context ctx(input, is_partial);
-    auto result = parser.parse(ctx);
-    if (result.fail()) {
-        throw std::runtime_error(std::string("Failed to parse input at pos ") + std::to_string(result.end));
-    }
-
-    common_chat_msg msg;
-    msg.role = "assistant";
-
-    if (syntax.format == COMMON_CHAT_FORMAT_PEG_NATIVE) {
-        auto mapper = common_chat_peg_native_mapper(msg);
-        mapper.from_ast(ctx.ast, result);
-    } else if (syntax.format == COMMON_CHAT_FORMAT_PEG_CONSTRUCTED) {
-        auto mapper = common_chat_peg_constructed_mapper(msg);
-        mapper.from_ast(ctx.ast, result);
-    } else {
-        // Generic mapper
-        auto mapper = common_chat_peg_mapper(msg);
-        mapper.from_ast(ctx.ast, result);
-    }
-    if (!is_partial) {
-        LOG_DBG("Parsed message: %s\n", common_chat_msgs_to_json_oaicompat<json>({msg}).at(0).dump().c_str());
-    }
-    return msg;
-=======
->>>>>>> d82b7a7c
 }