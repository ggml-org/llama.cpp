--- conflicted
+++ resolved
@@ -142,10 +142,6 @@
     bool stream;
     std::string grammar;
     bool add_generation_prompt = true;
-<<<<<<< HEAD
-=======
-    bool extract_reasoning     = true;
->>>>>>> c753d7be
     std::chrono::system_clock::time_point now = std::chrono::system_clock::now();
 };
 
@@ -1098,13 +1094,8 @@
             });
             // Small models may hallucinate function names so we match anything (*at the start*) that looks like the JSON of a function call, regardless of the name.
             data.grammar_triggers.push_back({
-<<<<<<< HEAD
                 COMMON_GRAMMAR_TRIGGER_TYPE_PATTERN_FULL,
                 "(\\{\\s*(?:\"type\"\\s*:\\s*\"function\"\\s*,\\s*)?\"name\"\\s*:\\s*\")[\\s\\S]*", // + name + "\"[\\s\\S]*",
-=======
-                COMMON_GRAMMAR_TRIGGER_TYPE_PATTERN_START,
-                "\\{\\s*(?:\"type\"\\s*:\\s*\"function\"\\s*,\\s*)?\"name\"\\s*:\\s*\"", // + name + "\"[\\s\\S]*",
->>>>>>> c753d7be
             });
             if (!builtin_tools.empty()) {
                 data.grammar_triggers.push_back({COMMON_GRAMMAR_TRIGGER_TYPE_WORD, "<|python_tag|>"});
@@ -1399,10 +1390,6 @@
     common_chat_params data;
 
     if (!inputs.tools.is_null()) {
-<<<<<<< HEAD
-        json tools = inputs.tools.is_null() ? inputs.tools : json::array();
-=======
->>>>>>> c753d7be
         std::string python_code_argument_name;
         auto has_raw_python = false;
 
