--- conflicted
+++ resolved
@@ -639,11 +639,8 @@
         case COMMON_CHAT_FORMAT_GPT_OSS: return "GPT-OSS";
         case COMMON_CHAT_FORMAT_SEED_OSS: return "Seed-OSS";
         case COMMON_CHAT_FORMAT_NEMOTRON_V2: return "Nemotron V2";
-<<<<<<< HEAD
+        case COMMON_CHAT_FORMAT_APERTUS: return "Apertus";
         case COMMON_CHAT_FORMAT_QWEN3_CODER_XML: return "Qwen3 Coder XML";
-=======
-        case COMMON_CHAT_FORMAT_APERTUS: return "Apertus";
->>>>>>> ef07a409
         default:
             throw std::runtime_error("Unknown chat format");
     }
@@ -2399,7 +2396,38 @@
     builder.add_content(builder.consume_rest());
 }
 
-<<<<<<< HEAD
+static void common_chat_parse_apertus(common_chat_msg_parser & builder) {
+    // Parse thinking tags
+    builder.try_parse_reasoning("<|inner_prefix|>", "<|inner_suffix|>");
+
+    if (!builder.syntax().parse_tool_calls) {
+        builder.add_content(builder.consume_rest());
+        return;
+    }
+
+    // Look for tool calls
+    static const common_regex tool_call_regex(regex_escape("<|tools_prefix|>"));
+    if (auto res = builder.try_find_regex(tool_call_regex)) {
+        builder.move_to(res->groups[0].end);
+
+        auto tool_calls_data = builder.consume_json();
+        if (tool_calls_data.json.is_array()) {
+            builder.consume_spaces();
+            if (!builder.try_consume_literal("<|tools_suffix|>")) {
+                throw common_chat_msg_partial_exception("Incomplete tool call");
+            }
+            for (const auto & value : tool_calls_data.json) {
+                if (value.is_object()) {
+                    builder.add_tool_call_short_form(value);
+                }
+            }
+        } else {
+            throw common_chat_msg_partial_exception("Incomplete tool call");
+        }
+    }
+    builder.add_content(builder.consume_rest());
+}
+
 static common_chat_params common_chat_params_init_qwen3_coder_xml(const common_chat_template & tmpl, const struct templates_params & inputs) {
     common_chat_params data;
     data.grammar_lazy = inputs.tool_choice != COMMON_CHAT_TOOL_CHOICE_REQUIRED;
@@ -2564,17 +2592,11 @@
 }
 
 static void common_chat_parse_qwen3_coder_xml(common_chat_msg_parser & builder) {
-=======
-static void common_chat_parse_apertus(common_chat_msg_parser & builder) {
-    // Parse thinking tags
-    builder.try_parse_reasoning("<|inner_prefix|>", "<|inner_suffix|>");
->>>>>>> ef07a409
     if (!builder.syntax().parse_tool_calls) {
         builder.add_content(builder.consume_rest());
         return;
     }
 
-<<<<<<< HEAD
     std::string content = builder.consume_rest();
 
     // Try to parse Qwen3-Coder XML format
@@ -2586,29 +2608,6 @@
     }
     // If no tool call found, treat as regular content
     builder.add_content(content);
-=======
-    // Look for tool calls
-    static const common_regex tool_call_regex(regex_escape("<|tools_prefix|>"));
-    if (auto res = builder.try_find_regex(tool_call_regex)) {
-        builder.move_to(res->groups[0].end);
-
-        auto tool_calls_data = builder.consume_json();
-        if (tool_calls_data.json.is_array()) {
-            builder.consume_spaces();
-            if (!builder.try_consume_literal("<|tools_suffix|>")) {
-                throw common_chat_msg_partial_exception("Incomplete tool call");
-            }
-            for (const auto & value : tool_calls_data.json) {
-                if (value.is_object()) {
-                    builder.add_tool_call_short_form(value);
-                }
-            }
-        } else {
-            throw common_chat_msg_partial_exception("Incomplete tool call");
-        }
-    }
-    builder.add_content(builder.consume_rest());
->>>>>>> ef07a409
 }
 
 static void common_chat_parse_seed_oss(common_chat_msg_parser & builder) {
@@ -3037,13 +3036,11 @@
         case COMMON_CHAT_FORMAT_NEMOTRON_V2:
             common_chat_parse_nemotron_v2(builder);
             break;
-<<<<<<< HEAD
+        case COMMON_CHAT_FORMAT_APERTUS:
+            common_chat_parse_apertus(builder);
+            break;
         case COMMON_CHAT_FORMAT_QWEN3_CODER_XML:
             common_chat_parse_qwen3_coder_xml(builder);
-=======
-        case COMMON_CHAT_FORMAT_APERTUS:
-            common_chat_parse_apertus(builder);
->>>>>>> ef07a409
             break;
         default:
             throw std::runtime_error(std::string("Unsupported format: ") + common_chat_format_name(builder.syntax().format));
