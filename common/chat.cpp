#include "chat.h"
#include "chat-parser.h"
#include "common.h"
#include "json-partial.h"
#include "json-schema-to-grammar.h"
#include "log.h"
#include "regex-partial.h"

#include <minja/chat-template.hpp>
#include <minja/minja.hpp>

#include <algorithm>
#include <cstdio>
#include <cctype>
#include <exception>
#include <functional>
#include <iostream>
#include <optional>
#include <stdexcept>
#include <string>
#include <vector>

using json = nlohmann::ordered_json;

static std::string format_time(const std::chrono::system_clock::time_point & now, const std::string & format) {
    auto time = std::chrono::system_clock::to_time_t(now);
    auto local_time = *std::localtime(&time);
    std::ostringstream ss;
    ss << std::put_time(&local_time, format.c_str());
    auto res = ss.str();
    return res;
}

static std::string string_diff(const std::string & last, const std::string & current) {
    if (last.empty()) {
        return current;
    }
    if (!string_starts_with(current, last)) {
        if (string_starts_with(last, current)) {
            // This happens if the last generation ended on a partial stop word (not erased),
            // and the current ended on a stop word (erased).
            return "";
        }
        throw std::runtime_error("Invalid diff: '" + last + "' not found at start of '" + current + "'");
    }
    return current.substr(last.size());
}

static bool has_content_or_tool_calls(const common_chat_msg & msg) {
    return !msg.content.empty() || !msg.tool_calls.empty();
}

template <>
json common_chat_msg::to_json_oaicompat() const
{
    json message {
        {"role", "assistant"},
    };
    if (!reasoning_content.empty()) {
        message["reasoning_content"] = reasoning_content;
    }
    if (content.empty() && !tool_calls.empty()) {
        message["content"] = json();
    } else {
        message["content"] = content;
    }
    if (!tool_calls.empty()) {
        auto arr = json::array();
        for (const auto & tc : tool_calls) {
            arr.push_back({
                {"type", "function"},
                {"function", {
                    {"name", tc.name},
                    {"arguments", tc.arguments},
                }},
                {"id", tc.id},
                // // Some templates generate and require an id (sometimes in a very specific format, e.g. Mistral Nemo).
                // // We only generate a random id for the ones that don't generate one by themselves
                // // (they also won't get to see it as their template likely doesn't use it, so it's all for the client)
                // {"id", tc.id.empty() ? gen_tool_call_id() : tc.id},
            });
        }
        message["tool_calls"] = arr;
    }
    return message;
}

std::vector<common_chat_msg_diff> common_chat_msg_diff::compute_diffs(const common_chat_msg & msg_prv, const common_chat_msg & msg_new) {
    std::vector<common_chat_msg_diff> diffs;
    if (msg_new.tool_calls.size() > msg_prv.tool_calls.size()) {
        diffs.reserve(msg_new.tool_calls.size() - msg_prv.tool_calls.size() + 3);
    } else {
        diffs.reserve(3);
    }

    // TODO: these can become expensive for long messages - how to optimize?
    if (msg_prv.reasoning_content != msg_new.reasoning_content) {
        auto & diff = diffs.emplace_back();
        diff.reasoning_content_delta = string_diff(msg_prv.reasoning_content, msg_new.reasoning_content);
    }
    if (msg_prv.content != msg_new.content) {
        auto & diff = diffs.emplace_back();
        diff.content_delta = string_diff(msg_prv.content, msg_new.content);
    }

    if (msg_new.tool_calls.size() < msg_prv.tool_calls.size()) {
        throw std::runtime_error("Invalid diff: now finding less tool calls!");
    }

    if (!msg_prv.tool_calls.empty()) {
        const auto idx = msg_prv.tool_calls.size() - 1;
        const auto & pref = msg_prv.tool_calls[idx];
        const auto & newf = msg_new.tool_calls[idx];
        if (pref.name != newf.name) {
            throw std::runtime_error("Invalid diff: tool call mismatch!");
        }
        const auto args_diff = string_diff(pref.arguments, newf.arguments);
        if (!args_diff.empty() || pref.id != newf.id) {
            auto & diff = diffs.emplace_back();
            diff.tool_call_index = idx;
            if (pref.id != newf.id) {
                diff.tool_call_delta.id = newf.id;
                diff.tool_call_delta.name = newf.name;
            }
            diff.tool_call_delta.arguments = args_diff;
        }
    }
    for (size_t idx = msg_prv.tool_calls.size(); idx < msg_new.tool_calls.size(); ++idx) {
        auto & diff = diffs.emplace_back();
        diff.tool_call_index = idx;
        diff.tool_call_delta = msg_new.tool_calls[idx];
    }

    return diffs;
}

typedef minja::chat_template common_chat_template;

struct common_chat_templates {
    bool add_bos;
    bool add_eos;
    bool has_explicit_template; // Model had builtin template or template overridde was specified.
    std::unique_ptr<common_chat_template> template_default; // always set (defaults to chatml)
    std::unique_ptr<common_chat_template> template_tool_use;
};

struct templates_params {
    json messages;
    json tools;
    common_chat_tool_choice tool_choice;
    json json_schema;
    bool parallel_tool_calls;
    bool stream;
    std::string grammar;
    bool add_generation_prompt = true;
    bool enable_thinking = true;
    std::chrono::system_clock::time_point now = std::chrono::system_clock::now();
    json extra_context;
    bool add_bos;
    bool add_eos;
    bool is_inference = true;
};

common_chat_tool_choice common_chat_tool_choice_parse_oaicompat(const std::string & tool_choice) {
    if (tool_choice == "auto") {
        return COMMON_CHAT_TOOL_CHOICE_AUTO;
    }
    if (tool_choice == "none") {
        return COMMON_CHAT_TOOL_CHOICE_NONE;
    }
    if (tool_choice == "required") {
        return COMMON_CHAT_TOOL_CHOICE_REQUIRED;
    }
    throw std::invalid_argument("Invalid tool_choice: " + tool_choice);
}

bool common_chat_templates_support_enable_thinking(const common_chat_templates * chat_templates) {
    common_chat_templates_inputs dummy_inputs;
    common_chat_msg msg;
    msg.role = "user";
    msg.content = "test";
    dummy_inputs.messages = {msg};
    dummy_inputs.enable_thinking = false;
    const auto rendered_no_thinking = common_chat_templates_apply(chat_templates, dummy_inputs);
    dummy_inputs.enable_thinking = true;
    const auto rendered_with_thinking = common_chat_templates_apply(chat_templates, dummy_inputs);
    return rendered_no_thinking.prompt != rendered_with_thinking.prompt;
}

template <>
std::vector<common_chat_msg> common_chat_msgs_parse_oaicompat(const json & messages) {
    std::vector<common_chat_msg> msgs;

    try {

        if (!messages.is_array()) {
            throw std::invalid_argument("Expected 'messages' to be an array, got " + messages.dump());
        }

        for (const auto & message : messages) {
            if (!message.is_object()) {
                throw std::invalid_argument("Expected 'message' to be an object, got " + message.dump());
            }

            common_chat_msg msg;
            if (!message.contains("role")) {
                throw std::invalid_argument("Missing 'role' in message: " + message.dump());
            }
            msg.role = message.at("role");

            auto has_content = message.contains("content");
            auto has_tool_calls = message.contains("tool_calls");
            if (has_content) {
                const auto & content = message.at("content");
                if (content.is_string()) {
                    msg.content = content;
                } else if (content.is_array()) {
                    for (const auto & part : content) {
                        if (!part.contains("type")) {
                            throw std::invalid_argument("Missing content part type: " + part.dump());
                        }
                        const auto & type = part.at("type");
                        if (type != "text") {
                            throw std::invalid_argument("Unsupported content part type: " + type.dump());
                        }
                        common_chat_msg_content_part msg_part;
                        msg_part.type = type;
                        msg_part.text = part.at("text");
                        msg.content_parts.push_back(msg_part);
                    }
                } else if (!content.is_null()) {
                    throw std::invalid_argument("Invalid 'content' type: expected string or array, got " + content.dump() + " (ref: https://github.com/ggml-org/llama.cpp/issues/8367)");
                }
            }
            if (has_tool_calls) {
                for (const auto & tool_call : message.at("tool_calls")) {
                    common_chat_tool_call tc;
                    if (!tool_call.contains("type")) {
                        throw std::invalid_argument("Missing tool call type: " + tool_call.dump());
                    }
                    const auto & type = tool_call.at("type");
                    if (type != "function") {
                        throw std::invalid_argument("Unsupported tool call type: " + tool_call.dump());
                    }
                    if (!tool_call.contains("function")) {
                        throw std::invalid_argument("Missing tool call function: " + tool_call.dump());
                    }
                    const auto & fc = tool_call.at("function");
                    if (!fc.contains("name")) {
                        throw std::invalid_argument("Missing tool call name: " + tool_call.dump());
                    }
                    tc.name = fc.at("name");
                    tc.arguments = fc.at("arguments");
                    if (tool_call.contains("id")) {
                        tc.id = tool_call.at("id");
                    }
                    msg.tool_calls.push_back(tc);
                }
            }
            if (!has_content && !has_tool_calls) {
                throw std::invalid_argument("Expected 'content' or 'tool_calls' (ref: https://github.com/ggml-org/llama.cpp/issues/8367 & https://github.com/ggml-org/llama.cpp/issues/12279)");
            }
            if (message.contains("reasoning_content")) {
                msg.reasoning_content = message.at("reasoning_content");
            }
            if (message.contains("name")) {
                msg.tool_name = message.at("name");
            }
            if (message.contains("tool_call_id")) {
                msg.tool_call_id = message.at("tool_call_id");
            }

            msgs.push_back(msg);
        }
    } catch (const std::exception & e) {
        // @ngxson : disable otherwise it's bloating the API response
        // printf("%s\n", std::string("; messages = ") + messages.dump(2));
        throw std::runtime_error("Failed to parse messages: " + std::string(e.what()));
    }

    return msgs;
}

template <>
json common_chat_msgs_to_json_oaicompat(const std::vector<common_chat_msg> & msgs, bool concat_typed_text) {
    json messages = json::array();
    for (const auto & msg : msgs) {
        if (!msg.content.empty() && !msg.content_parts.empty()) {
            throw std::runtime_error("Cannot specify both content and content_parts");
        }
        json jmsg {
            {"role", msg.role},
        };
        if (!msg.content.empty()) {
            jmsg["content"] = msg.content;
        } else if (!msg.content_parts.empty()) {
            if (concat_typed_text) {
                std::string text;
                for (const auto & part : msg.content_parts) {
                    if (part.type != "text") {
                        LOG_WRN("Ignoring content part type: %s\n", part.type.c_str());
                        continue;
                    }
                    if (!text.empty()) {
                        text += '\n';
                    }
                    text += part.text;
                }
                jmsg["content"] = text;
            } else {
                auto & parts = jmsg["content"] = json::array();
                for (const auto & part : msg.content_parts) {
                    parts.push_back({
                        {"type", part.type},
                        {"text", part.text},
                    });
                }
            }
        } else {
            jmsg["content"] = json(); // null
        }
        if (!msg.reasoning_content.empty()) {
            jmsg["reasoning_content"] = msg.reasoning_content;
        }
        if (!msg.tool_name.empty()) {
            jmsg["name"] = msg.tool_name;
        }
        if (!msg.tool_call_id.empty()) {
            jmsg["tool_call_id"] = msg.tool_call_id;
        }
        if (!msg.tool_calls.empty()) {
            auto & tool_calls = jmsg["tool_calls"] = json::array();
            for (const auto & tool_call : msg.tool_calls) {
                json tc {
                    {"type", "function"},
                    {"function", {
                        {"name", tool_call.name},
                        {"arguments", tool_call.arguments},
                    }},
                };
                if (!tool_call.id.empty()) {
                    tc["id"] = tool_call.id;
                }
                tool_calls.push_back(tc);
            }
        }
        messages.push_back(jmsg);
    }
    return messages;
}

template <>
std::vector<common_chat_msg> common_chat_msgs_parse_oaicompat(const std::string & messages) {
    return common_chat_msgs_parse_oaicompat(json::parse(messages));
}

template <>
std::vector<common_chat_tool> common_chat_tools_parse_oaicompat(const json & tools) {
    std::vector<common_chat_tool> result;

    try {
        if (!tools.is_null()) {
            if (!tools.is_array()) {
                throw std::invalid_argument("Expected 'tools' to be an array, got " + tools.dump());
            }
            for (const auto & tool : tools) {
                if (!tool.contains("type")) {
                    throw std::invalid_argument("Missing tool type: " + tool.dump());
                }
                const auto & type = tool.at("type");
                if (!type.is_string() || type != "function") {
                    throw std::invalid_argument("Unsupported tool type: " + tool.dump());
                }
                if (!tool.contains("function")) {
                    throw std::invalid_argument("Missing tool function: " + tool.dump());
                }

                const auto & function = tool.at("function");
                result.push_back({
                    /* .name = */ function.at("name"),
                    /* .description = */ function.at("description"),
                    /* .parameters = */ function.at("parameters").dump(),
                });
            }
        }
    } catch (const std::exception & e) {
        throw std::runtime_error("Failed to parse tools: " + std::string(e.what()) + "; tools = " + tools.dump(2));
    }

    return result;
}

template <>
std::vector<common_chat_tool> common_chat_tools_parse_oaicompat(const std::string & tools) {
    return common_chat_tools_parse_oaicompat(json::parse(tools));
}

template <>
json common_chat_tools_to_json_oaicompat(const std::vector<common_chat_tool> & tools) {
    if (tools.empty()) {
        return json();
    }

    auto result = json::array();
    for (const auto & tool : tools) {
        result.push_back({
            {"type", "function"},
            {"function", {
                {"name", tool.name},
                {"description", tool.description},
                {"parameters", json::parse(tool.parameters)},
            }},
        });
    }
    return result;
}

template <> json common_chat_msg_diff_to_json_oaicompat(const common_chat_msg_diff & diff) {
    json delta = json::object();
    if (!diff.reasoning_content_delta.empty()) {
        delta["reasoning_content"] = diff.reasoning_content_delta;
    }
    if (!diff.content_delta.empty()) {
        delta["content"] = diff.content_delta;
    }
    if (diff.tool_call_index != std::string::npos) {
        json tool_call;
        tool_call["index"] = diff.tool_call_index;
        if (!diff.tool_call_delta.id.empty()) {
            tool_call["id"] = diff.tool_call_delta.id;
            tool_call["type"] = "function";
        }
        json function = json::object();
        if (!diff.tool_call_delta.name.empty()) {
            function["name"] = diff.tool_call_delta.name;
        }
        function["arguments"] = diff.tool_call_delta.arguments;
        tool_call["function"] = function;
        delta["tool_calls"] = json::array({tool_call});
    }
    return delta;
}

bool common_chat_verify_template(const std::string & tmpl, bool use_jinja) {
    if (use_jinja) {
        try {
            common_chat_msg msg;
            msg.role = "user";
            msg.content = "test";

            auto tmpls = common_chat_templates_init(/* model= */ nullptr, tmpl);

            common_chat_templates_inputs inputs;
            inputs.messages = {msg};

            common_chat_templates_apply(tmpls.get(), inputs);
            return true;
        } catch (const std::exception & e) {
            LOG_ERR("%s: failed to apply template: %s\n", __func__, e.what());
            return false;
        }
    }
    llama_chat_message chat[] = {{"user", "test"}};
    const int res = llama_chat_apply_template(tmpl.c_str(), chat, 1, true, nullptr, 0);
    return res >= 0;
}

std::string common_chat_format_single(
        const struct common_chat_templates * tmpls,
        const std::vector<common_chat_msg> & past_msg,
        const common_chat_msg & new_msg,
        bool add_ass,
        bool use_jinja) {

    common_chat_templates_inputs inputs;
    inputs.use_jinja = use_jinja;
    inputs.add_bos = tmpls->add_bos;
    inputs.add_eos = tmpls->add_eos;

    std::string fmt_past_msg;
    if (!past_msg.empty()) {
        inputs.messages = past_msg;
        inputs.add_generation_prompt = false;
        fmt_past_msg = common_chat_templates_apply(tmpls, inputs).prompt;
    }
    std::ostringstream ss;
    // if the past_msg ends with a newline, we must preserve it in the formatted version
    if (add_ass && !fmt_past_msg.empty() && fmt_past_msg.back() == '\n') {
        ss << "\n";
    };
    // format chat with new_msg
    inputs.messages.push_back(new_msg);
    inputs.add_generation_prompt = add_ass;
    auto fmt_new_msg = common_chat_templates_apply(tmpls, inputs).prompt;
    // get the diff part
    ss << fmt_new_msg.substr(fmt_past_msg.size(), fmt_new_msg.size() - fmt_past_msg.size());
    return ss.str();
}

std::string common_chat_format_example(const struct common_chat_templates * tmpls, bool use_jinja, const std::map<std::string, std::string> & chat_template_kwargs) {
    common_chat_templates_inputs inputs;
    inputs.use_jinja = use_jinja;
    inputs.add_bos = tmpls->add_bos;
    inputs.add_eos = tmpls->add_eos;
    inputs.chat_template_kwargs = chat_template_kwargs;
    auto add_simple_msg = [&](auto role, auto content) {
        common_chat_msg msg;
        msg.role = role;
        msg.content = content;
        inputs.messages.push_back(msg);
    };
    add_simple_msg("system",    "You are a helpful assistant");
    add_simple_msg("user",      "Hello");
    add_simple_msg("assistant", "Hi there");
    add_simple_msg("user",      "How are you?");
    return common_chat_templates_apply(tmpls, inputs).prompt;
}

#define CHATML_TEMPLATE_SRC \
    "{%- for message in messages -%}\n" \
    "  {{- '<|im_start|>' + message.role + '\n' + message.content + '<|im_end|>\n' -}}\n" \
    "{%- endfor -%}\n" \
    "{%- if add_generation_prompt -%}\n" \
    "  {{- '<|im_start|>assistant\n' -}}\n" \
    "{%- endif -%}"

void common_chat_templates_free(struct common_chat_templates * tmpls) {
    delete tmpls;
}

bool common_chat_templates_was_explicit(const struct common_chat_templates * tmpls) {
    return tmpls->has_explicit_template;
}

const char * common_chat_templates_source(const struct common_chat_templates * tmpls, const char * variant) {
    if (variant != nullptr) {
        if (strcmp(variant, "tool_use") == 0) {
            if (tmpls->template_tool_use) {
                return tmpls->template_tool_use->source().c_str();
            }
            return nullptr;
        } else {
            LOG_DBG("%s: unknown template variant: %s\n", __func__, variant);
        }
    }
    return tmpls->template_default->source().c_str();
}

common_chat_templates_ptr common_chat_templates_init(
    const struct llama_model * model,
    const std::string & chat_template_override,
    const std::string & bos_token_override,
    const std::string & eos_token_override)
{
    std::string default_template_src;
    std::string template_tool_use_src;

    bool has_explicit_template = !chat_template_override.empty();
    if (chat_template_override.empty()) {
        GGML_ASSERT(model != nullptr);
        const auto * str = llama_model_chat_template(model, /* name */ nullptr);
        if (str) {
            default_template_src = str;
            has_explicit_template = true;
        }
        str = llama_model_chat_template(model, /* name */ "tool_use");
        if (str) {
            template_tool_use_src = str;
            has_explicit_template = true;
        }
    } else {
        default_template_src = chat_template_override;
    }
    if (default_template_src.empty() || default_template_src == "chatml") {
        if (!template_tool_use_src.empty()) {
            default_template_src = template_tool_use_src;
        } else {
            default_template_src = CHATML_TEMPLATE_SRC;
        }
    }

    // TODO @ngxson : this is a temporary hack to prevent chat template from throwing an error
    // Ref: https://github.com/ggml-org/llama.cpp/pull/15230#issuecomment-3173959633
    if (default_template_src.find("<|channel|>") != std::string::npos
            // search for the error message and patch it
            && default_template_src.find("in message.content or") != std::string::npos) {
        string_replace_all(default_template_src,
            "{%- if \"<|channel|>analysis<|message|>\" in message.content or \"<|channel|>final<|message|>\" in message.content %}",
            "{%- if false %}");
    }

    std::string token_bos = bos_token_override;
    std::string token_eos = eos_token_override;
    bool add_bos = false;
    bool add_eos = false;
    if (model) {
        const auto * vocab = llama_model_get_vocab(model);
        const auto get_token = [&](llama_token token, const char * name, const char * jinja_variable_name) {
            if (token == LLAMA_TOKEN_NULL) {
                if (default_template_src.find(jinja_variable_name) != std::string::npos
                    || template_tool_use_src.find(jinja_variable_name) != std::string::npos) {
                    LOG_WRN("common_chat_templates_init: warning: vocab does not have a %s token, jinja template won't work as intended.\n", name);
                }
                return std::string();
            }
            return common_token_to_piece(vocab, token, true);
        };
        token_bos = get_token(llama_vocab_bos(vocab), "BOS", "bos_token");
        token_eos = get_token(llama_vocab_eos(vocab), "EOS", "eos_token");
        add_bos = llama_vocab_get_add_bos(vocab);
        add_eos = llama_vocab_get_add_eos(vocab);
    }
    common_chat_templates_ptr tmpls(new common_chat_templates());
    tmpls->has_explicit_template = has_explicit_template;
    tmpls->add_bos = add_bos;
    tmpls->add_eos = add_eos;
    try {
        tmpls->template_default = std::make_unique<minja::chat_template>(default_template_src, token_bos, token_eos);
    } catch (const std::exception & e) {
        LOG_ERR("%s: failed to parse chat template (defaulting to chatml): %s \n", __func__, e.what());
        tmpls->template_default = std::make_unique<minja::chat_template>(CHATML_TEMPLATE_SRC, token_bos, token_eos);
    }
    if (!template_tool_use_src.empty()) {
        try {
            tmpls->template_tool_use = std::make_unique<minja::chat_template>(template_tool_use_src, token_bos, token_eos);
        } catch (const std::exception & e) {
            LOG_ERR("%s: failed to parse tool use chat template (ignoring it): %s\n", __func__, e.what());
        }
    }
    return tmpls;
}

const char * common_chat_format_name(common_chat_format format) {
    switch (format) {
        case COMMON_CHAT_FORMAT_CONTENT_ONLY: return "Content-only";
        case COMMON_CHAT_FORMAT_GENERIC: return "Generic";
        case COMMON_CHAT_FORMAT_MISTRAL_NEMO: return "Mistral Nemo";
        case COMMON_CHAT_FORMAT_MAGISTRAL: return "Magistral";
        case COMMON_CHAT_FORMAT_LLAMA_3_X: return "Llama 3.x";
        case COMMON_CHAT_FORMAT_LLAMA_3_X_WITH_BUILTIN_TOOLS: return "Llama 3.x with builtin tools";
        case COMMON_CHAT_FORMAT_DEEPSEEK_R1: return "DeepSeek R1";
        case COMMON_CHAT_FORMAT_FIREFUNCTION_V2: return "FireFunction v2";
        case COMMON_CHAT_FORMAT_FUNCTIONARY_V3_2: return "Functionary v3.2";
        case COMMON_CHAT_FORMAT_FUNCTIONARY_V3_1_LLAMA_3_1: return "Functionary v3.1 Llama 3.1";
        case COMMON_CHAT_FORMAT_DEEPSEEK_V3_1: return "DeepSeek V3.1";
        case COMMON_CHAT_FORMAT_HERMES_2_PRO: return "Hermes 2 Pro";
        case COMMON_CHAT_FORMAT_COMMAND_R7B: return "Command R7B";
        case COMMON_CHAT_FORMAT_GRANITE: return "Granite";
        case COMMON_CHAT_FORMAT_GPT_OSS: return "GPT-OSS";
        case COMMON_CHAT_FORMAT_SEED_OSS: return "Seed-OSS";
        case COMMON_CHAT_FORMAT_NEMOTRON_V2: return "Nemotron V2";
        case COMMON_CHAT_FORMAT_APERTUS: return "Apertus";
        case COMMON_CHAT_FORMAT_LFM2_WITH_JSON_TOOLS: return "LFM2 with JSON tools";
        case COMMON_CHAT_FORMAT_MINIMAX_M2: return "MiniMax-M2";
        case COMMON_CHAT_FORMAT_GLM_4_5: return "GLM 4.5";
        case COMMON_CHAT_FORMAT_KIMI_K2: return "Kimi K2";
        case COMMON_CHAT_FORMAT_QWEN3_CODER_XML: return "Qwen3 Coder";
        case COMMON_CHAT_FORMAT_APRIEL_1_5: return "Apriel 1.5";
        case COMMON_CHAT_FORMAT_XIAOMI_MIMO: return "Xiaomi MiMo";
<<<<<<< HEAD
        case COMMON_CHAT_FORMAT_DEEPSEEK_V3_2: return "DeepSeek V3.2";
=======
        case COMMON_CHAT_FORMAT_PEG_SIMPLE: return "peg-simple";
        case COMMON_CHAT_FORMAT_PEG_NATIVE: return "peg-native";
        case COMMON_CHAT_FORMAT_PEG_CONSTRUCTED: return "peg-constructed";
>>>>>>> c8554b66
        default:
            throw std::runtime_error("Unknown chat format");
    }
}

const char * common_reasoning_format_name(common_reasoning_format format) {
    switch (format) {
        case COMMON_REASONING_FORMAT_NONE:     return "none";
        case COMMON_REASONING_FORMAT_AUTO:     return "auto";
        case COMMON_REASONING_FORMAT_DEEPSEEK: return "deepseek";
        case COMMON_REASONING_FORMAT_DEEPSEEK_LEGACY: return "deepseek-legacy";
        default:
            throw std::runtime_error("Unknown reasoning format");
    }
}

common_reasoning_format common_reasoning_format_from_name(const std::string & format) {
    if (format == "none") {
        return COMMON_REASONING_FORMAT_NONE;
    } else if (format == "auto") {
        return COMMON_REASONING_FORMAT_AUTO;
    } else if (format == "deepseek") {
        return COMMON_REASONING_FORMAT_DEEPSEEK;
    } else if (format == "deepseek-legacy") {
        return COMMON_REASONING_FORMAT_DEEPSEEK_LEGACY;
    }
    throw std::runtime_error("Unknown reasoning format: " + format);
}

static void foreach_function(const json & tools, const std::function<void(const json &)> & fn) {
    for (const auto & tool : tools) {
        if (!tool.contains("type") || tool.at("type") != "function" || !tool.contains("function")) {
            LOG_INF("Skipping tool without function: %s", tool.dump(2).c_str());
            continue;
        }
        fn(tool);
    }
}

static std::string apply(
    const common_chat_template & tmpl,
    const struct templates_params & inputs,
    const std::optional<json> & messages_override = std::nullopt,
    const std::optional<json> & tools_override = std::nullopt,
    const std::optional<json> & additional_context = std::nullopt)
{
    minja::chat_template_inputs tmpl_inputs;
    tmpl_inputs.messages = messages_override ? *messages_override : inputs.messages;
    if (tools_override) {
        tmpl_inputs.tools = *tools_override;
    } else {
        tmpl_inputs.tools = inputs.tools.empty() ? json() : inputs.tools;
    }
    tmpl_inputs.add_generation_prompt = inputs.add_generation_prompt;
    tmpl_inputs.extra_context = inputs.extra_context;
    tmpl_inputs.extra_context["enable_thinking"] = inputs.enable_thinking;
    if (additional_context) {
        tmpl_inputs.extra_context.merge_patch(*additional_context);
    }
    // TODO: add flag to control date/time, if only for testing purposes.
    // tmpl_inputs.now = std::chrono::system_clock::now();

    minja::chat_template_options tmpl_opts;
    // To avoid double BOS / EOS tokens, we're manually removing begining / trailing tokens
    // instead of using `chat_template_options.use_bos_token = false`, since these tokens
    // may be needed inside the template / between messages too.
    auto result = tmpl.apply(tmpl_inputs, tmpl_opts);
    if (inputs.add_bos && string_starts_with(result, tmpl.bos_token())) {
        result = result.substr(tmpl.bos_token().size());
    }
    if (inputs.add_eos && string_ends_with(result, tmpl.eos_token())) {
        result = result.substr(0, result.size() - tmpl.eos_token().size());
    }
    return result;
}

static common_chat_params common_chat_params_init_generic(const common_chat_template & tmpl, const struct templates_params & inputs) {
    common_chat_params data;

    auto tool_call_schemas = json::array();
    foreach_function(inputs.tools, [&](const json & tool) {
        const auto & function = tool.at("function");
        auto tool_schema = json {
            {"type", "object"},
            {"properties", {
                {"name", {
                    {"type", "string"},
                    {"const", function.at("name")},
                }},
                {"arguments", function.at("parameters")},
            }},
            {"required", json::array({"name", "arguments"})},
        };
        if (function.contains("description")) {
            tool_schema["description"] = function.at("description");
        }
        if (inputs.parallel_tool_calls) {
            tool_schema.at("properties")["id"] = {
                {"type", "string"},
                {"minLength", 4},
            };
            tool_schema.at("required").push_back("id");
        }
        tool_call_schemas.emplace_back(tool_schema);
    });
    const auto tool_call =
        inputs.parallel_tool_calls
            ? json {
                {"type", "object"},
                {"properties", {
                    {"tool_calls", {
                        {"type", "array"},
                        {"items", tool_call_schemas.size() == 1 ? tool_call_schemas[0] : json {
                            {"anyOf", tool_call_schemas},
                        }},
                        {"minItems", 1},
                    }},
                }},
                {"required", json::array({"tool_calls"})},
            }
            : json {
                {"type", "object"},
                {"properties", {
                    {"tool_call", tool_call_schemas.size() == 1 ? tool_call_schemas[0] : json {
                        {"anyOf", tool_call_schemas},
                    }},
                }},
                {"required", json::array({"tool_call"})},
            };
    const auto schema =
        inputs.tool_choice != COMMON_CHAT_TOOL_CHOICE_REQUIRED
            ? json {
                {"anyOf", json::array({
                    tool_call,
                    {
                        {"type", "object"},
                        {"properties", {
                            {"response", inputs.json_schema.is_null()
                                ? json {{"type", "string"}}
                                : inputs.json_schema
                            },
                        }},
                        {"required", json::array({"response"})},
                    },
                })}
            }
            : tool_call;

    data.grammar_lazy = false;
    data.grammar = build_grammar([&](const common_grammar_builder & builder) {
        builder.add_schema("root", schema);
    });

    auto tweaked_messages = common_chat_template::add_system(
        inputs.messages,
        "Respond in JSON format, either with `tool_call` (a request to call tools) or with `response` reply to the user's request");

    data.prompt = apply(tmpl, inputs, /* messages_override= */ tweaked_messages);
    data.format = COMMON_CHAT_FORMAT_GENERIC;
    return data;
}

static common_chat_params common_chat_params_init_mistral_nemo(const common_chat_template & tmpl, const struct templates_params & inputs) {
    common_chat_params data;
    data.grammar_lazy = inputs.tool_choice != COMMON_CHAT_TOOL_CHOICE_REQUIRED;
    data.grammar = build_grammar([&](const common_grammar_builder & builder) {
        auto schemas = json::array();
        foreach_function(inputs.tools, [&](const json & tool) {
            const auto & function = tool.at("function");
            schemas.push_back({
                {"type", "object"},
                {"properties", {
                    // Important note: the model is probably trained to take a JSON stringified arguments value.
                    // It's hard to constrain that for now (while reusing the JSON schema conversion), so we're just expecting a plain object.
                    {"name", {
                        {"type", "string"},
                        {"const", function.at("name")},
                    }},
                    {"arguments", function.at("parameters")},
                    {"id", {
                        {"type", "string"},
                        // Nemo's template expects a 9-character alphanumeric ID.
                        {"pattern", "^[a-zA-Z0-9]{9}$"},
                    }},
                }},
                {"required", json::array({"name", "arguments", "id"})},
            });
        });
        auto schema = json {
            {"type", "array"},
            {"items", schemas.size() == 1 ? schemas[0] : json {{"anyOf", schemas}}},
            {"minItems", 1},
        };
        if (!inputs.parallel_tool_calls) {
            schema["maxItems"] = 1;
        }
        builder.add_rule("root", "\"[TOOL_CALLS]\" " + builder.add_schema("tool_calls", schema));
    });
    data.grammar_triggers.push_back({COMMON_GRAMMAR_TRIGGER_TYPE_WORD, "[TOOL_CALLS]"});
    data.preserved_tokens = {
        "[TOOL_CALLS]",
    };
    data.prompt = apply(tmpl, inputs);
    data.format = COMMON_CHAT_FORMAT_MISTRAL_NEMO;
    return data;
}


// Case-insensitive find
static size_t ifind_string(const std::string & haystack, const std::string & needle, size_t pos = 0) {
    auto it = std::search(
        haystack.begin() + pos, haystack.end(),
        needle.begin(), needle.end(),
        [](char a, char b) { return std::tolower(a) == std::tolower(b); }
    );
    return (it == haystack.end()) ? std::string::npos : std::distance(haystack.begin(), it);
}

static common_chat_params common_chat_params_init_lfm2(const common_chat_template & tmpl, const struct templates_params & inputs) {
    common_chat_params data;
    const auto is_json_schema_provided = !inputs.json_schema.is_null();
    const auto is_grammar_provided = !inputs.grammar.empty();
    const auto are_tools_provided = inputs.tools.is_array() && !inputs.tools.empty();

    // the logic requires potentially modifying the messages
    auto tweaked_messages = inputs.messages;

    auto replace_json_schema_marker = [](json & messages) -> bool {
        static std::string marker1 = "force json schema.\n";
        static std::string marker2 = "force json schema.";

        if (messages.empty() || messages.at(0).at("role") != "system") {
            return false;
        }

        std::string content = messages.at(0).at("content");

        for (const auto & marker : {marker1, marker2}) {
            const auto pos = ifind_string(content, marker);
            if (pos != std::string::npos) {
                content.replace(pos, marker.length(), "");
                // inject modified content back into the messages
                messages.at(0).at("content") = content;
                return true;
            }
        }

        return false;
    };

    // Lfm2 model does not natively work with json, but can generally understand the tools structure
    //
    // Example of the pytorch dialog structure:
    //     <|startoftext|><|im_start|>system
    //     List of tools: <|tool_list_start|>[{"name": "get_candidate_status", "description": "Retrieves the current status of a candidate in the recruitment process", "parameters": {"type": "object", "properties": {"candidate_id": {"type": "string", "description": "Unique identifier for the candidate"}}, "required": ["candidate_id"]}}]<|tool_list_end|><|im_end|>
    //     <|im_start|>user
    //     What is the current status of candidate ID 12345?<|im_end|>
    //     <|im_start|>assistant
    //     <|tool_call_start|>[get_candidate_status(candidate_id="12345")]<|tool_call_end|>Checking the current status of candidate ID 12345.<|im_end|>
    //     <|im_start|>tool
    //     <|tool_response_start|>{"candidate_id": "12345", "status": "Interview Scheduled", "position": "Clinical Research Associate", "date": "2023-11-20"}<|tool_response_end|><|im_end|>
    //     <|im_start|>assistant
    //     The candidate with ID 12345 is currently in the "Interview Scheduled" stage for the position of Clinical Research Associate, with an interview date set for 2023-11-20.<|im_end|>
    //
    // For the llama server compatibility with json tools semantic,
    // the client can add "Follow json schema." line into the system message prompt to force the json output.
    //
    if (are_tools_provided && (is_json_schema_provided || is_grammar_provided)) {
        // server/utils.hpp prohibits that branch for the custom grammar anyways
        throw std::runtime_error("Tools call must not use \"json_schema\" or \"grammar\", use non-tool invocation if you want to use custom grammar");
    } else if (are_tools_provided && replace_json_schema_marker(tweaked_messages)) {
        LOG_INF("%s: Using tools to build a grammar\n", __func__);

        data.grammar = build_grammar([&](const common_grammar_builder & builder) {
            auto schemas = json::array();
            foreach_function(inputs.tools, [&](const json & tool) {
                const auto & function = tool.at("function");
                schemas.push_back({
                    {"type", "object"},
                    {"properties", {
                        {"name", {
                            {"type", "string"},
                            {"const", function.at("name")},
                        }},
                        {"arguments", function.at("parameters")},
                    }},
                    {"required", json::array({"name", "arguments", "id"})},
                });
            });
            auto schema = json {
                {"type", "array"},
                {"items", schemas.size() == 1 ? schemas[0] : json {{"anyOf", schemas}}},
                {"minItems", 1},
            };
            if (!inputs.parallel_tool_calls) {
                schema["maxItems"] = 1;
            }

            builder.add_rule("root", "\"<|tool_call_start|>\"" + builder.add_schema("tool_calls", schema) + "\"<|tool_call_end|>\"");
        });
        // model has no concept of tool selection mode choice,
        // if the system prompt rendered correctly it will produce a tool call
        // the grammar goes inside the tool call body
        data.grammar_lazy = true;
        data.grammar_triggers = {{COMMON_GRAMMAR_TRIGGER_TYPE_PATTERN_FULL, "\\s*<\\|tool_call_start\\|>\\s*\\["}};
        data.preserved_tokens = {"<|tool_call_start|>", "<|tool_call_end|>"};
        data.format = COMMON_CHAT_FORMAT_LFM2_WITH_JSON_TOOLS;
    } else if (are_tools_provided && (!is_json_schema_provided && !is_grammar_provided)) {
        LOG_INF("%s: Using tools without json schema or grammar\n", __func__);
        // output those tokens
        data.preserved_tokens = {"<|tool_call_start|>", "<|tool_call_end|>"};
    } else if (is_json_schema_provided) {
        LOG_INF("%s: Using provided json schema to build a grammar\n", __func__);
        data.grammar = json_schema_to_grammar(inputs.json_schema);
    } else if (is_grammar_provided) {
        LOG_INF("%s: Using provided grammar\n", __func__);
        data.grammar = inputs.grammar;
    } else {
        LOG_INF("%s: Using content relying on the template\n", __func__);
    }

    data.prompt = apply(tmpl, inputs, /* messages_override= */ tweaked_messages);
    LOG_DBG("%s: Prompt: %s\n", __func__, data.prompt.c_str());

    return data;
}

static common_chat_params common_chat_params_init_magistral(const common_chat_template & tmpl, const struct templates_params & inputs) {
    common_chat_params data;
    data.prompt = apply(tmpl, inputs);
    data.format = COMMON_CHAT_FORMAT_MAGISTRAL;
    data.preserved_tokens = {
        "[THINK]",
        "[/THINK]",
    };

    if (inputs.tools.is_array() && !inputs.tools.empty()) {
        data.grammar_lazy = inputs.tool_choice != COMMON_CHAT_TOOL_CHOICE_REQUIRED;
        data.grammar = build_grammar([&](const common_grammar_builder & builder) {
            auto schemas = json::array();
            foreach_function(inputs.tools, [&](const json & tool) {
                const auto & function = tool.at("function");
                schemas.push_back({
                    {"type", "object"},
                    {"properties", {
                        {"name", {
                            {"type", "string"},
                            {"const", function.at("name")},
                        }},
                        {"arguments", function.at("parameters")},
                        {"id", {
                            {"type", "string"},
                            {"pattern", "^[a-zA-Z0-9]{9}$"},
                        }},
                    }},
                    {"required", json::array({"name", "arguments", "id"})},
                });
            });
            auto schema = json {
                {"type", "array"},
                {"items", schemas.size() == 1 ? schemas[0] : json {{"anyOf", schemas}}},
                {"minItems", 1},
            };
            if (!inputs.parallel_tool_calls) {
                schema["maxItems"] = 1;
            }
            builder.add_rule("root", "\"[TOOL_CALLS]\" " + builder.add_schema("tool_calls", schema));
        });
        data.grammar_triggers.push_back({COMMON_GRAMMAR_TRIGGER_TYPE_WORD, "[TOOL_CALLS]"});
        data.preserved_tokens.push_back("[TOOL_CALLS]");
    } else {
        data.grammar_lazy = false;
        if (!inputs.json_schema.is_null()) {
            if (!inputs.grammar.empty()) {
                throw std::runtime_error("Either \"json_schema\" or \"grammar\" can be specified, but not both");
            }
            data.grammar = json_schema_to_grammar(inputs.json_schema);
        } else {
            data.grammar = inputs.grammar;
        }
    }

    return data;
}

static common_chat_params common_chat_params_init_command_r7b(const common_chat_template & tmpl, const struct templates_params & inputs) {
    common_chat_params data;

    auto adjusted_messages = json::array();
    for (const auto & msg : inputs.messages) {
        auto has_reasoning_content = msg.contains("reasoning_content") && msg.at("reasoning_content").is_string();
        auto has_tool_calls = msg.contains("tool_calls") && msg.at("tool_calls").is_array();
        if (has_reasoning_content && has_tool_calls) {
            auto adjusted_message = msg;
            adjusted_message["tool_plan"] = msg.at("reasoning_content");
            adjusted_message.erase("reasoning_content");
            adjusted_messages.push_back(adjusted_message);
        } else {
            adjusted_messages.push_back(msg);
        }
    }
    data.prompt = apply(tmpl, inputs, /* messages_override= */ adjusted_messages);
    data.format = COMMON_CHAT_FORMAT_COMMAND_R7B;
    if (string_ends_with(data.prompt, "<|START_THINKING|>")) {
        if (!inputs.enable_thinking) {
            data.prompt += "<|END_THINKING|>";
        } else {
            data.thinking_forced_open = true;
        }
    } else if (!inputs.enable_thinking && string_ends_with(data.prompt, "<|CHATBOT_TOKEN|>")) {
        data.prompt += "<|START_THINKING|><|END_THINKING|>";
    }

    data.grammar_lazy = inputs.tool_choice != COMMON_CHAT_TOOL_CHOICE_REQUIRED;
    data.grammar = build_grammar([&](const common_grammar_builder & builder) {
        auto schemas = json::array();
        foreach_function(inputs.tools, [&](const json & tool) {
            const auto & function = tool.at("function");
            schemas.push_back({
                {"type", "object"},
                {"properties", {
                    {"tool_call_id", {
                        {"type", "string"},
                        // Command-R's template expects an integer string.
                        {"pattern", "^[0-9]{1,10}$"},
                    }},
                    {"tool_name", {
                        {"type", "string"},
                        {"const", function.at("name")},
                    }},
                    {"parameters", function.at("parameters")},
                }},
                {"required", json::array({"tool_call_id", "tool_name", "parameters"})},
            });
        });
        auto schema = json {
            {"type", "array"},
            {"items", schemas.size() == 1 ? schemas[0] : json {{"anyOf", schemas}}},
            {"minItems", 1},
        };
        if (!inputs.parallel_tool_calls) {
            schema["maxItems"] = 1;
        }
        builder.add_rule("root",
            std::string(data.thinking_forced_open ? "( \"<|END_THINKING|>\" space )? " : "") +
            "\"<|START_ACTION|>\" " + builder.add_schema("tool_calls", schema) + " \"<|END_ACTION|>\"");
    });
    data.grammar_triggers.push_back({
        COMMON_GRAMMAR_TRIGGER_TYPE_PATTERN_FULL,
        // If thinking_forced_open, then we capture the </think> tag in the grammar,
        // (important for required tool choice) and in the trigger's first capture (decides what is sent to the grammar)
        std::string(data.thinking_forced_open ? "[\\s\\S]*?(<\\|END_THINKING\\|>\\s*)" : "(?:<\\|START_THINKING\\|>[\\s\\S]*?<\\|END_THINKING\\|>\\s*)?") +
            "(<\\|START_ACTION\\|>)[\\s\\S]*"
    });
    data.preserved_tokens = {
        "<|START_ACTION|>",
        "<|END_ACTION|>",
        "<|START_RESPONSE|>",
        "<|END_RESPONSE|>",
        "<|START_THINKING|>",
        "<|END_THINKING|>",
    };
    return data;
}

static void expect_tool_parameters(const std::string & name, const json & parameters, const std::vector<std::string> & expected_properties) {
    if (!parameters.is_object() || !parameters.contains("type") || parameters.at("type") != "object" || !parameters.contains("properties") || !parameters.contains("required")) {
        throw std::runtime_error("Parameters of tool " + name + " must be an object w/ required properties");
    }
    const auto & parameters_properties = parameters.at("properties");
    const auto & parameters_required = parameters.at("required");
    for (const auto & prop : expected_properties) {
        if (!parameters_properties.contains(prop)) {
            throw std::runtime_error("Parameters of tool " + name + " is missing property: " + prop); // NOLINT
        }
        if (std::find(parameters_required.begin(), parameters_required.end(), json(prop)) == parameters_required.end()) {
            throw std::runtime_error("Parameters of tool " + name + " must have property marked as required: " + prop); // NOLINT
        }
    }
    if (parameters_properties.size() != expected_properties.size()) {
        throw std::runtime_error("Parameters of tool " + name + " must only have these properties:" + string_join(expected_properties, ", "));
    }
}

static common_chat_params common_chat_params_init_llama_3_x(const common_chat_template & tmpl, const struct templates_params & inputs, bool allow_python_tag_builtin_tools) {
    auto builtin_tools = json::array();
    common_chat_params data;
    if (!inputs.tools.is_null()) {
        data.grammar_lazy = inputs.tool_choice != COMMON_CHAT_TOOL_CHOICE_REQUIRED;
        data.grammar = build_grammar([&](const common_grammar_builder & builder) {
            std::vector<std::string> tool_rules;

            auto handle_builtin_tool = [&](const std::string & name, const json & parameters) {
                if (name == "wolfram_alpha" || name == "web_search" || name == "brave_search") {
                    // https://github.com/meta-llama/llama-stack/blob/main/llama_stack/providers/remote/tool_runtime/wolfram_alpha/wolfram_alpha.py
                    // https://github.com/meta-llama/llama-stack/blob/main/llama_stack/providers/remote/tool_runtime/brave_search/brave_search.py
                    expect_tool_parameters(name, parameters, {"query"});
                } else if (name == "python" || name == "code_interpreter") {
                    // https://github.com/meta-llama/llama-stack/blob/main/llama_stack/providers/inline/tool_runtime/code_interpreter/code_interpreter.py
                    expect_tool_parameters(name, parameters, {"code"});
                } else {
                    return false;
                }

                std::vector<std::string> kvs;
                for (const auto & [key, value] : parameters.at("properties").items()) {
                    kvs.push_back("\"" + key + "=\" " + builder.add_schema(name + "-args-" + key, value)); // NOLINT
                }

                tool_rules.push_back(
                    builder.add_rule(
                        name + "-call",
                        "\"<|python_tag|>" + name + ".call(\" " + string_join(kvs, " \", \" ") + " \")\""));
                builtin_tools.push_back(name);

                return true;
            };

            foreach_function(inputs.tools, [&](const json & tool) {
                const auto & function = tool.at("function");
                std::string name = function.at("name");
                auto parameters = function.at("parameters");
                builder.resolve_refs(parameters);

                // https://github.com/meta-llama/llama-stack/tree/main/llama_stack/providers/remote/tool_runtime
                if (allow_python_tag_builtin_tools) {
                    handle_builtin_tool(name, parameters);
                }
                tool_rules.push_back(
                    builder.add_rule(
                        name + "-call",
                        "\"{\" space "
                        "( \"\\\"type\\\"\"       space \":\" space \"\\\"function\\\"\"     space \",\" space )? "
                        "  \"\\\"name\\\"\"       space \":\" space \"\\\"" + name + "\\\"\" space \",\" space "
                        "  \"\\\"parameters\\\"\" space \":\" space " + builder.add_schema(name + "-args", parameters) + " "
                        "\"}\" space"));
            });
            // Small models may hallucinate function names so we match anything (*at the start*) that looks like the JSON of a function call, regardless of the name.
            data.grammar_triggers.push_back({
                COMMON_GRAMMAR_TRIGGER_TYPE_PATTERN_FULL,
                "(\\{\\s*(?:\"type\"\\s*:\\s*\"function\"\\s*,\\s*)?\"name\"\\s*:\\s*\")[\\s\\S]*", // + name + "\"[\\s\\S]*",
            });
            if (!builtin_tools.empty()) {
                data.grammar_triggers.push_back({COMMON_GRAMMAR_TRIGGER_TYPE_WORD, "<|python_tag|>"});
                data.preserved_tokens.push_back("<|python_tag|>");
            }
            // Allow a few empty lines on top of the usual constrained json schema space rule.
            builder.add_rule("root", string_join(tool_rules, " | "));
            data.additional_stops.push_back("<|eom_id|>");
        });
        data.format = allow_python_tag_builtin_tools && !builtin_tools.empty()
            ? COMMON_CHAT_FORMAT_LLAMA_3_X_WITH_BUILTIN_TOOLS
            : COMMON_CHAT_FORMAT_LLAMA_3_X;
    } else {
        data.format = COMMON_CHAT_FORMAT_CONTENT_ONLY;
    }
    data.prompt = apply(tmpl, inputs, /* messages_override =*/ std::nullopt, /* tools_override= */ std::nullopt, json {
        {"date_string", format_time(inputs.now, "%d %b %Y")},
        {"tools_in_user_message", false},
        {"builtin_tools", builtin_tools.empty() ? json() : builtin_tools},
    });
    return data;
}

static common_chat_params common_chat_params_init_nemotron_v2(const common_chat_template & tmpl, const struct templates_params & inputs) {
    common_chat_params data;

    // Generate the prompt using the apply() function with the template
    data.prompt = apply(tmpl, inputs);
    data.format = COMMON_CHAT_FORMAT_NEMOTRON_V2;

    // Handle thinking tags appropriately based on inputs.enable_thinking
    if (string_ends_with(data.prompt, "<think>\n")) {
        if (!inputs.enable_thinking) {
            data.prompt += "</think>";
        } else {
            data.thinking_forced_open = true;
        }
    }

    // When tools are present, build grammar for the <TOOLCALL> format, similar to CommandR, but without tool call ID
    if (!inputs.tools.is_null() && inputs.tools.is_array() && !inputs.tools.empty()) {
        data.grammar_lazy = true;
        data.grammar      = build_grammar([&](const common_grammar_builder & builder) {
            auto schemas = json::array();
            foreach_function(inputs.tools, [&](const json & tool) {
                const auto & function = tool.at("function");
                schemas.push_back({
                    { "type",       "object"                                                   },
                    { "properties",
                        {
                            { "name",
                            {
                                { "type", "string" },
                                { "const", function.at("name") },
                            } },
                            { "arguments", function.at("parameters") },
                        }                                                                        },
                    { "required",   json::array({ "name", "arguments" }) },
                });
            });
            auto schema = json{
                        { "type",     "array"                                                         },
                        { "items",    schemas.size() == 1 ? schemas[0] : json{ { "anyOf", schemas } } },
                        { "minItems", 1                                                               },
            };
            if (!inputs.parallel_tool_calls) {
                schema["maxItems"] = 1;
            }
            builder.add_rule("root",
                                std::string(data.thinking_forced_open ? "( \"</think>\" space )? " : "") +
                                    "\"<TOOLCALL>\" " + builder.add_schema("tool_calls", schema) +
                                    " \"</TOOLCALL>\"");
        });
        data.grammar_triggers.push_back({ COMMON_GRAMMAR_TRIGGER_TYPE_PATTERN_FULL,
            // If thinking_forced_open, then we capture the </think> tag in the grammar,
            // (important for required tool choice) and in the trigger's first capture (decides what is sent to the grammar)
            std::string(data.thinking_forced_open ?
                            "[\\s\\S]*?(</think>\\s*)" :
                            "(?:<think>[\\s\\S]*?</think>\\s*)?") +
                "(<TOOLCALL>)[\\s\\S]*" });
    }
    return data;
}

static common_chat_params common_chat_params_init_apertus(const common_chat_template & tmpl, const struct templates_params & inputs) {
    common_chat_params data;

    // Generate the prompt using the apply() function with the template
    data.prompt = apply(tmpl, inputs);
    data.format = COMMON_CHAT_FORMAT_APERTUS;

    // Handle thinking tags appropriately based on inputs.enable_thinking
    if (string_ends_with(data.prompt, "<|inner_prefix|>")) {
        if (!inputs.enable_thinking) {
            data.prompt += "<|inner_suffix|>";
        } else {
            data.thinking_forced_open = true;
        }
    }

    // When tools are present, build grammar for the <|tools_prefix|> format
    if (!inputs.tools.is_null() && inputs.tools.is_array() && !inputs.tools.empty()) {
        data.grammar_lazy = true;
        data.grammar      = build_grammar([&](const common_grammar_builder & builder) {
            auto schemas = json::array();
            foreach_function(inputs.tools, [&](const json & tool) {
                const auto & function = tool.at("function");
                schemas.push_back({
                    { "type",       "object"                                                   },
                    { "properties",
                        {
                            { function.at("name"), function.at("parameters") }
                        }                                                                        },
                    { "required",   json::array({ function.at("name") }) },
                });
            });
            auto schema = json{
                        { "type",     "array"                                                         },
                        { "items",    schemas.size() == 1 ? schemas[0] : json{ { "anyOf", schemas } } },
                        { "minItems", 1                                                               },
            };
            if (!inputs.parallel_tool_calls) {
                schema["maxItems"] = 1;
            }
            builder.add_rule("root",
                                std::string(data.thinking_forced_open ? "( \"<|inner_suffix|>\" space )? " : "") +
                                    "\"<|tools_prefix|>\"" + builder.add_schema("tool_calls", schema) + "\"<|tools_suffix|>\"");
                            });
        data.grammar_triggers.push_back({ COMMON_GRAMMAR_TRIGGER_TYPE_PATTERN_FULL,
            // If thinking_forced_open, then we capture the <|inner_suffix|> tag in the grammar,
            // (important for required tool choice) and in the trigger's first capture (decides what is sent to the grammar)
            std::string(data.thinking_forced_open ?
                            "[\\s\\S]*?(<\\|inner_suffix\\|>\\s*)" :
                            "(?:<\\|inner_prefix\\|>[\\s\\S]*?<\\|inner_suffix\\|>\\s*)?") +
                "(<\\|tools_prefix\\|>)[\\s\\S]*" });
        data.preserved_tokens = {
            "<|system_start|>",
            "<|system_end|>",
            "<|developer_start|>",
            "<|developer_end|>",
            "<|user_start|>",
            "<|user_end|>",
            "<|assistant_start|>",
            "<|assistant_end|>",
            "<|inner_prefix|>",
            "<|inner_suffix|>",
            "<|tools_prefix|>",
            "<|tools_suffix|>",
        };
    }
    return data;
}

static common_chat_params common_chat_params_init_deepseek_r1(const common_chat_template & tmpl, const struct templates_params & inputs) {
    common_chat_params data;
    auto prompt = apply(tmpl, inputs);

    // Hacks to fix the official (broken) prompt.
    // It is advisable to use --chat-template-file models/templates/llama-cpp-deepseek-r1.jinja instead,
    // until the official template is fixed.
    if (tmpl.source().find("{% if ns.is_tool %}{{'<｜tool▁outputs▁end｜>'}}") != std::string::npos) {
        // Don't leave the chat dangling after tool results
        if (string_ends_with(prompt, "<｜tool▁outputs▁end｜>")) {
            prompt += "<｜end▁of▁sentence｜>";
            if (inputs.add_generation_prompt) {
                prompt += "<｜Assistant｜>";
            }
        }
        // Fix up tool call delta example added by Minja
        prompt = std::regex_replace(
            prompt,
            std::regex("(<｜tool▁call▁end｜>)[\\s\\r\\n]*(<｜tool▁outputs▁begin｜>|<｜User｜>)"),
            "$1<｜tool▁calls▁end｜><｜end▁of▁sentence｜>$2");
    }
    data.prompt = prompt;
    data.format = COMMON_CHAT_FORMAT_DEEPSEEK_R1;
    if (string_ends_with(data.prompt, "<think>\n")) {
        if (!inputs.enable_thinking) {
            data.prompt += "</think>";
        } else {
            data.thinking_forced_open = true;
        }
    }

    if (inputs.tools.is_array() && !inputs.tools.empty()) {
        data.grammar_lazy = inputs.tool_choice != COMMON_CHAT_TOOL_CHOICE_REQUIRED && inputs.json_schema.is_null();
        data.grammar = build_grammar([&](const common_grammar_builder & builder) {
            std::vector<std::string> tool_rules;
            foreach_function(inputs.tools, [&](const json & tool) {
                const auto & function = tool.at("function");
                std::string name = function.at("name");
                auto parameters = function.at("parameters");
                builder.resolve_refs(parameters);
                tool_rules.push_back(builder.add_rule(name + "-call",
                    "( \"<｜tool▁call▁begin｜>\" )? \"function<｜tool▁sep｜>" + name + "\\n"
                    "```json\\n\" " + builder.add_schema(name + "-args", parameters) + " "
                    "\"```<｜tool▁call▁end｜>\""));
            });
            // Distill Qwen 7B & 32B models seem confused re/ syntax of their tool call opening tag,
            // so we accept common variants (then it's all constrained)
            builder.add_rule("root",
                std::string(data.thinking_forced_open ? "( \"</think>\" space )? " : "") +
                "( \"<｜tool▁calls▁begin｜>\" | \"<｜tool_calls_begin｜>\" | \"<｜tool calls begin｜>\" | \"<｜tool\\\\_calls\\\\_begin｜>\" | \"<｜tool▁calls｜>\" ) "
                "(" + string_join(tool_rules, " | ") + ")" + (inputs.parallel_tool_calls ? "*" : "") + " "
                "\"<｜tool▁calls▁end｜>\""
                " space");
            data.grammar_triggers.push_back({
                COMMON_GRAMMAR_TRIGGER_TYPE_PATTERN_FULL,
                // If thinking_forced_open, then we capture the </think> tag in the grammar,
                // (important for required tool choice) and in the trigger's first capture (decides what is sent to the grammar)
                std::string(data.thinking_forced_open ? "[\\s\\S]*?(</think>\\s*)" : "(?:<think>[\\s\\S]*?</think>\\s*)?") +
                    "(<｜tool▁calls▁begin｜>|<｜tool_calls_begin｜>|<｜tool calls begin｜>|<｜tool\\\\_calls\\\\_begin｜>|<｜tool▁calls｜>)[\\s\\S]*"
            });
            data.preserved_tokens = {
                "<think>",
                "</think>",
                "<｜tool▁calls▁begin｜>",
                "<｜tool▁call▁begin｜>",
                "<｜tool▁sep｜>",
                "<｜tool▁call▁end｜>",
                "<｜tool▁calls▁end｜",
            };
        });
    }
    return data;
}

static common_chat_params common_chat_params_init_deepseek_v3_1(const common_chat_template & tmpl, const struct templates_params & inputs) {
    common_chat_params data;

    // Pass thinking context for DeepSeek V3.1 template
    json additional_context = {
        {"thinking", inputs.enable_thinking},
    };

    auto prompt = apply(tmpl, inputs,
                       /* messages_override= */ inputs.messages,
                       /* tools_override= */ std::nullopt,
                       additional_context);
    data.prompt = prompt;
    data.format = COMMON_CHAT_FORMAT_DEEPSEEK_V3_1;
    if (string_ends_with(data.prompt, "<think>")) {
        if (!inputs.enable_thinking) {
            data.prompt += "</think>";
        } else {
            data.thinking_forced_open = true;
        }
    }
    if (inputs.tools.is_array() && !inputs.tools.empty()) {
        data.grammar_lazy = inputs.tool_choice != COMMON_CHAT_TOOL_CHOICE_REQUIRED && inputs.json_schema.is_null();
        data.grammar = build_grammar([&](const common_grammar_builder & builder) {
            std::vector<std::string> tool_rules;
            foreach_function(inputs.tools, [&](const json & tool) {
                const auto & function = tool.at("function");
                std::string name = function.at("name");
                auto parameters = function.at("parameters");
                builder.resolve_refs(parameters);
                tool_rules.push_back(builder.add_rule(name + "-call",
                    "( \"<｜tool▁call▁begin｜>\" )? \"" + name + "<｜tool▁sep｜>"
                    "\" " + builder.add_schema(name + "-args", parameters) + " "
                    "\"<｜tool▁call▁end｜>\""));
            });
            // Distill Qwen 7B & 32B models seem confused re/ syntax of their tool call opening tag,
            // so we accept common variants (then it's all constrained)
            builder.add_rule("root",
                std::string(data.thinking_forced_open ? "( \"</think>\" space )? " : "") +
                "( \"<｜tool▁calls▁begin｜>\" | \"<｜tool_calls_begin｜>\" | \"<｜tool calls begin｜>\" | \"<｜tool\\\\_calls\\\\_begin｜>\" | \"<｜tool▁calls｜>\" ) "
                "(" + string_join(tool_rules, " | ") + ")" + (inputs.parallel_tool_calls ? "*" : "") + " "
                "\"<｜tool▁calls▁end｜>\""
                " space");
            data.grammar_triggers.push_back({
                COMMON_GRAMMAR_TRIGGER_TYPE_PATTERN_FULL,
                // If thinking_forced_open, then we capture the </think> tag in the grammar,
                // (important for required tool choice) and in the trigger's first capture (decides what is sent to the grammar)
                std::string(data.thinking_forced_open ? "[\\s\\S]*?(</think>\\s*)" : "(?:<think>[\\s\\S]*?</think>\\s*)?") +
                    "(<｜tool▁calls▁begin｜>|<｜tool_calls_begin｜>|<｜tool calls begin｜>|<｜tool\\\\_calls\\\\_begin｜>|<｜tool▁calls｜>)[\\s\\S]*"
            });
            data.preserved_tokens = {
                "<think>",
                "</think>",
                "<｜tool▁calls▁begin｜>",
                "<｜tool▁call▁begin｜>",
                "<｜tool▁sep｜>",
                "<｜tool▁call▁end｜>",
                "<｜tool▁calls▁end｜>",
            };
        });
    }
    return data;
}

static common_chat_params common_chat_params_init_deepseek_v3_2(const common_chat_template & tmpl, const struct templates_params & params) {
    common_chat_params data;
    data.grammar_lazy = params.tools.is_array() && !params.tools.empty() && params.tool_choice != COMMON_CHAT_TOOL_CHOICE_REQUIRED;
    data.format = COMMON_CHAT_FORMAT_DEEPSEEK_V3_2;

    data.prompt = apply(tmpl, params);

    if (string_ends_with(data.prompt, "<think>")) {
        if (!params.enable_thinking) {
            // Close the thinking tag immediately if thinking is disabled
            data.prompt += "</think>";
        } else {
            // Mark thinking as forced open (template started with <think>)
            data.thinking_forced_open = true;
        }
    }

    data.preserved_tokens = {
        "<think>",
        "</think>",
        "function_calls>",
        "invoke>",
        "<｜end▁of▁sentence｜>",
    };

    data.additional_stops.insert(data.additional_stops.end(), {
        "<｜end▁of▁sentence｜>"
    });
    // build grammar for tool call
    static const xml_tool_call_format form = ([]() {
        xml_tool_call_format form {};
        form.scope_start  = "<｜DSML｜function_calls>\n";
        form.tool_start   = "<｜DSML｜invoke name=\"";
        form.tool_sep     = "\">\n";
        form.key_start    = "<｜DSML｜parameter name=\"";
        form.key_val_sep  = "\" string=\"";
        form.allowed_literal_between_kvsep = {"true", "false"};
        form.key_val_sep2 = "\">";
        form.val_end      = "</｜DSML｜parameter>\n";
        form.tool_end     = "</｜DSML｜invoke>\n";
        form.scope_end    = "</｜DSML｜function_calls>";
        return form;
    })();
    build_grammar_xml_tool_call(data, params.tools, form);

    return data;
}

static common_chat_params common_chat_params_init_minimax_m2(const common_chat_template & tmpl, const struct templates_params & params) {
    common_chat_params data;
    data.grammar_lazy = params.tools.is_array() && !params.tools.empty() && params.tool_choice != COMMON_CHAT_TOOL_CHOICE_REQUIRED;

    data.prompt = apply(tmpl, params);
    data.format = COMMON_CHAT_FORMAT_MINIMAX_M2;

    // Handle thinking tags based on prompt ending
    if (string_ends_with(data.prompt, "<think>\n")) {
        if (!params.enable_thinking) {
            // Close the thinking tag immediately if thinking is disabled
            data.prompt += "</think>\n\n";
        } else {
            // Mark thinking as forced open (template started with <think>)
            data.thinking_forced_open = true;
        }
    }

    // Preserve MiniMax-M2 special tokens
    data.preserved_tokens = {
        "<think>",
        "</think>",
        "<minimax:tool_call>",
        "</minimax:tool_call>",
    };

    // build grammar for tool call
    static const xml_tool_call_format form {
        /* form.scope_start = */ "<minimax:tool_call>\n",
        /* form.tool_start  = */ "<invoke name=\"",
        /* form.tool_sep    = */ "\">\n",
        /* form.key_start   = */ "<parameter name=\"",
        /* form.key_val_sep = */ "\">",
        /* form.val_end     = */ "</parameter>\n",
        /* form.tool_end    = */ "</invoke>\n",
        /* form.scope_end   = */ "</minimax:tool_call>",
    };
    build_grammar_xml_tool_call(data, params.tools, form);

    return data;
}

static common_chat_params common_chat_params_init_qwen3_coder_xml(const common_chat_template & tmpl, const struct templates_params & params) {
    common_chat_params data;
    data.grammar_lazy = params.tools.is_array() && !params.tools.empty() && params.tool_choice != COMMON_CHAT_TOOL_CHOICE_REQUIRED;

    data.prompt = apply(tmpl, params);
    data.format = COMMON_CHAT_FORMAT_QWEN3_CODER_XML;

    data.preserved_tokens = {
        "<tool_call>",
        "</tool_call>",
        "<function=",
        "</function>",
        "<parameter=",
        "</parameter>",
    };

    // build grammar for tool call
    static const xml_tool_call_format form {
        /* form.scope_start = */ "<tool_call>\n",
        /* form.tool_start  = */ "<function=",
        /* form.tool_sep    = */ ">\n",
        /* form.key_start   = */ "<parameter=",
        /* form.key_val_sep = */ ">\n",
        /* form.val_end     = */ "\n</parameter>\n",
        /* form.tool_end    = */ "</function>\n",
        /* form.scope_end   = */ "</tool_call>",
    };
    build_grammar_xml_tool_call(data, params.tools, form);

    return data;
}

static common_chat_params common_chat_params_init_kimi_k2(const common_chat_template & tmpl, const struct templates_params & params) {
    common_chat_params data;
    data.grammar_lazy = params.tools.is_array() && !params.tools.empty() && params.tool_choice != COMMON_CHAT_TOOL_CHOICE_REQUIRED;

    data.prompt = apply(tmpl, params);
    data.format = COMMON_CHAT_FORMAT_KIMI_K2;

    data.preserved_tokens = {
        "<think>",
        "</think>",
        "<|tool_calls_section_begin|>",
        "<|tool_call_begin|>",
        "<|tool_call_argument_begin|>",
        "<|tool_call_end|>",
        "<|tool_calls_section_end|>",
        "<|im_end|>",
        "<|im_system|>",
        "<|im_middle|>",
    };

    data.additional_stops.insert(data.additional_stops.end(), {
        "<|im_end|>",
        "<|im_middle|>"
    });
    // build grammar for tool call
    static const xml_tool_call_format form = ([]() {
        xml_tool_call_format form {};
        form.scope_start = "<|tool_calls_section_begin|>";
        form.tool_start  = "<|tool_call_begin|>";
        form.tool_sep    = "<|tool_call_argument_begin|>{";
        form.key_start   = "\"";
        form.key_val_sep = "\": ";
        form.val_end     = ", ";
        form.tool_end    = "}<|tool_call_end|>";
        form.scope_end   = "<|tool_calls_section_end|>";
        form.raw_argval  = false;
        form.last_val_end = "";
        return form;
    })();
    build_grammar_xml_tool_call(data, params.tools, form);

    return data;
}

static common_chat_params common_chat_params_init_apriel_1_5(const common_chat_template & tmpl, const struct templates_params & params) {
    common_chat_params data;
    data.grammar_lazy = params.tools.is_array() && !params.tools.empty() && params.tool_choice != COMMON_CHAT_TOOL_CHOICE_REQUIRED;

    data.prompt = apply(tmpl, params);
    data.format = COMMON_CHAT_FORMAT_APRIEL_1_5;

    data.preserved_tokens = {
        "<thinking>",
        "</thinking>",
        "<tool_calls>",
        "</tool_calls>",
    };

    // build grammar for tool call
    static const xml_tool_call_format form = ([]() {
        xml_tool_call_format form {};
        form.scope_start = "<tool_calls>[";
        form.tool_start  = "{\"name\": \"";
        form.tool_sep    = "\", \"arguments\": {";
        form.key_start   = "\"";
        form.key_val_sep = "\": ";
        form.val_end     = ", ";
        form.tool_end    = "}, ";
        form.scope_end   = "]</tool_calls>";
        form.raw_argval  = false;
        form.last_val_end = "";
        form.last_tool_end = "}";
        return form;
    })();
    build_grammar_xml_tool_call(data, params.tools, form);

    return data;
}

static common_chat_params common_chat_params_init_xiaomi_mimo(const common_chat_template & tmpl, const struct templates_params & params) {
    common_chat_params data;
    data.grammar_lazy = params.tools.is_array() && !params.tools.empty() && params.tool_choice != COMMON_CHAT_TOOL_CHOICE_REQUIRED;

    data.prompt = apply(tmpl, params);
    data.format = COMMON_CHAT_FORMAT_XIAOMI_MIMO;

    data.preserved_tokens = {
        "<tool_call>",
        "</tool_call>",
    };

    // build grammar for tool call
    static const xml_tool_call_format form = ([]() {
        xml_tool_call_format form {};
        form.scope_start = "\n";
        form.tool_start  = "<tool_call>\n{\"name\": \"";
        form.tool_sep    = "\", \"arguments\": {";
        form.key_start   = "\"";
        form.key_val_sep = "\": ";
        form.val_end     = ", ";
        form.tool_end    = "}\n</tool_call>";
        form.scope_end   = "";
        form.raw_argval  = false;
        form.last_val_end = "";
        return form;
    })();
    build_grammar_xml_tool_call(data, params.tools, form);

    return data;
}

static common_chat_params common_chat_params_init_gpt_oss(const common_chat_template & tmpl, const struct templates_params & inputs) {
    common_chat_params data;

    // Copy reasoning to the "thinking" field as expected by the gpt-oss template
    auto adjusted_messages = json::array();
    for (const auto & msg : inputs.messages) {
        auto has_reasoning_content = msg.contains("reasoning_content") && msg.at("reasoning_content").is_string();
        auto has_tool_calls = msg.contains("tool_calls") && msg.at("tool_calls").is_array();

        if (has_reasoning_content && has_tool_calls) {
            auto adjusted_message = msg;
            adjusted_message["thinking"] = msg.at("reasoning_content");
            adjusted_messages.push_back(adjusted_message);
        } else {
            adjusted_messages.push_back(msg);
        }
    }

    auto prompt = apply(tmpl, inputs, /* messages_override= */ adjusted_messages);

    // Check if we need to replace the return token with end token during
    // inference and without generation prompt. For more details see:
    // https://github.com/ggml-org/llama.cpp/issues/15417
    if (inputs.is_inference && !inputs.add_generation_prompt) {
        static constexpr std::string_view return_token = "<|return|>";
        static constexpr std::string_view end_token    = "<|end|>";
        if (size_t pos = prompt.rfind(return_token); pos != std::string::npos) {
            prompt.replace(pos, return_token.length(), end_token);
        }
    }

    data.prompt = prompt;
    data.format = COMMON_CHAT_FORMAT_GPT_OSS;

    // These special tokens are required to parse properly, so we include them
    // even if parse_tool_calls is false.
    data.preserved_tokens = {
        "<|channel|>",
        "<|constrain|>",
        "<|message|>",
        "<|start|>",
        "<|end|>",
    };

    if (!inputs.json_schema.is_null()) {
        data.grammar_lazy = false;
        data.grammar = build_grammar([&](const common_grammar_builder & builder) {
            auto schema = inputs.json_schema;
            builder.resolve_refs(schema);

            auto not_end = builder.add_rule("not-end",
                "[^<] | \"<\" [^|] | \"<|\" [^e] | \"<|e\" [^n] | \"<|en\" [^d] | \"<|end\" [^|] | \"<|end|\" [^>]");
            auto analysis = builder.add_rule("analysis",
                "\"<|channel|>analysis<|message|>\" ( " + not_end + " )* \"<|end|>\"");
            auto constraint = builder.add_rule("constraint", "\"<|constrain|>\"? [a-zA-Z0-9_-]+");
            auto final = builder.add_rule("final",
                "\"<|channel|>final\" ( \" \" " + constraint + " )? \"<|message|>\" " +
                builder.add_schema("response", schema)
            );

            builder.add_rule("root", "( " + analysis + " \"<|start|>assistant\" )? " + final);
        });
    }

    if (inputs.tools.is_array() && !inputs.tools.empty()) {
        data.grammar_lazy = inputs.tool_choice != COMMON_CHAT_TOOL_CHOICE_REQUIRED;
        data.grammar = build_grammar([&](const common_grammar_builder & builder) {
            // tool calls can appear in commentary or analysis channels
            auto channel = builder.add_rule("channel", "\"<|channel|>\" ( \"commentary\" | \"analysis\" )");

            std::vector<std::string> tool_rules_recipient_in_role;
            std::vector<std::string> tool_rules_recipient_in_channel;
            foreach_function(inputs.tools, [&](const json & tool) {
                const auto & function = tool.at("function");
                std::string name = function.at("name");
                auto parameters = function.at("parameters");
                builder.resolve_refs(parameters);

                tool_rules_recipient_in_role.push_back(
                    builder.add_rule(name + "-call",
                        "\"" + name + "\"" + channel + " \" <|constrain|>json\"? \"<|message|>\" " +
                        builder.add_schema(name + "-args", parameters)
                    )
                );

                tool_rules_recipient_in_channel.push_back(
                    builder.add_rule(name + "-call",
                        "\"" + name + "\"" + " \" <|constrain|>json\"? \"<|message|>\" " +
                        builder.add_schema(name + "-args", parameters)
                    )
                );
            });

            auto recipient_in_channel = builder.add_rule("recipient_in_channel",
                channel + " \" to=functions.\" ( " +
                string_join(tool_rules_recipient_in_channel, " | ") + " )"
            );

            if (data.grammar_lazy) {
                auto recipient_in_role = builder.add_rule("recipient_in_role",
                    "\"<|start|>assistant\"? \" to=functions.\" ( " +
                    string_join(tool_rules_recipient_in_role, " | ") + " )"
                );

                builder.add_rule("root", recipient_in_role + " | " + recipient_in_channel);
            } else {
                auto not_end = builder.add_rule("not-end",
                    "[^<] | \"<\" [^|] | \"<|\" [^e] | \"<|e\" [^n] | \"<|en\" [^d] | \"<|end\" [^|] | \"<|end|\" [^>]");
                auto analysis = builder.add_rule("analysis",
                    "\"<|channel|>analysis<|message|>\" ( " + not_end + " )* \"<|end|>\"");
                auto commentary = builder.add_rule("commentary",
                    "\"<|channel|>commentary<|message|>\" ( " + not_end + " )* \"<|end|>\"");

                auto recipient_in_role = builder.add_rule("recipient_in_role",
                    "\" to=functions.\" ( " + string_join(tool_rules_recipient_in_role, " | ") + " )"
                );

                builder.add_rule("root",
                    "( " + analysis + " \"<|start|>assistant\" )? " +
                    "( " + commentary + " \"<|start|>assistant\" )? " +
                    "( " + recipient_in_role + " | " + recipient_in_channel + " )"
                );
            }

            // Trigger on tool calls that appear in the commentary channel
            data.grammar_triggers.push_back({
                COMMON_GRAMMAR_TRIGGER_TYPE_PATTERN,
                "<\\|channel\\|>(commentary|analysis) to"
            });

            // Trigger tool calls that appear in the role section, either at the
            // start or in the middle.
            data.grammar_triggers.push_back({
                COMMON_GRAMMAR_TRIGGER_TYPE_PATTERN_FULL,
                "^ to"
            });

            data.grammar_triggers.push_back({
                COMMON_GRAMMAR_TRIGGER_TYPE_PATTERN,
                "<\\|start\\|>assistant to"
            });
        });
    }

    return data;
}

static common_chat_params common_chat_params_init_glm_4_5(const common_chat_template & tmpl, const struct templates_params & inputs) {
    common_chat_params data;
    data.grammar_lazy = inputs.tools.is_array() && !inputs.tools.empty() && inputs.tool_choice != COMMON_CHAT_TOOL_CHOICE_REQUIRED;

    std::string prompt = apply(tmpl, inputs);

    // match the existing trimming behavior
    if (inputs.add_bos && string_starts_with(prompt, tmpl.bos_token())) {
        prompt.erase(0, tmpl.bos_token().size());
    }
    if (inputs.add_eos && string_ends_with(prompt, tmpl.eos_token())) {
        prompt.erase(prompt.size() - tmpl.eos_token().size());
    }
    if (string_ends_with(prompt, "<think>")) {
        if (!inputs.enable_thinking) {
            prompt += "</think>";
        } else {
            data.thinking_forced_open = true;
        }
    }

    // add GLM preserved tokens
    data.preserved_tokens = {
        "<|endoftext|>",
        "[MASK]",
        "[gMASK]",
        "[sMASK]",
        "<sop>",
        "<eop>",
        "<|system|>",
        "<|user|>",
        "<|assistant|>",
        "<|observation|>",
        "<|begin_of_image|>",
        "<|end_of_image|>",
        "<|begin_of_video|>",
        "<|end_of_video|>",
        "<|begin_of_audio|>",
        "<|end_of_audio|>",
        "<|begin_of_transcription|>",
        "<|end_of_transcription|>",
        "<|code_prefix|>",
        "<|code_middle|>",
        "<|code_suffix|>",
        "/nothink",
        "<think>",
        "</think>",
        "<tool_call>",
        "</tool_call>",
        "<arg_key>",
        "</arg_key>",
        "<arg_value>",
        "</arg_value>"
    };

    // extra GLM 4.5 stop word
    data.additional_stops.insert(data.additional_stops.end(), {
        "<|user|>",
        "<|observation|>"
    });

    // build grammar for tool call
    static const xml_tool_call_format form {
        /* form.scope_start = */ "",
        /* form.tool_start  = */ "\n<tool_call>",
        /* form.tool_sep    = */ "\n",
        /* form.key_start   = */ "<arg_key>",
        /* form.key_val_sep = */ "</arg_key>\n<arg_value>",
        /* form.val_end     = */ "</arg_value>\n",
        /* form.tool_end    = */ "</tool_call>\n",
        /* form.scope_end   = */ "",
    };
    build_grammar_xml_tool_call(data, inputs.tools, form);

    data.prompt = prompt;
    data.format = COMMON_CHAT_FORMAT_GLM_4_5;
    return data;
}

static common_chat_params common_chat_params_init_firefunction_v2(const common_chat_template & tmpl, const struct templates_params & inputs) {
    LOG_DBG("%s\n", __func__);
    common_chat_params data;
    const std::optional<json> tools_override = json();
    const std::optional<json> additional_context = json {
        {"datetime", format_time(inputs.now, "%b %d %Y %H:%M:%S GMT")},
        {"functions", json(inputs.tools.empty() ? "" : inputs.tools.dump(2))},
    };
    data.prompt = apply(tmpl, inputs, /* messages_override =*/ std::nullopt, tools_override, additional_context);
    if (inputs.tools.is_array() && !inputs.tools.empty()) {
        data.grammar_lazy = inputs.tool_choice != COMMON_CHAT_TOOL_CHOICE_REQUIRED;
        data.grammar = build_grammar([&](const common_grammar_builder & builder) {
            auto schemas = json::array();
            foreach_function(inputs.tools, [&](const json & tool) {
                const auto & function = tool.at("function");
                schemas.push_back({
                    {"type", "object"},
                    {"properties", {
                        {"name", {
                            {"type", "string"},
                            {"const", function.at("name")},
                        }},
                        {"arguments", function.at("parameters")},
                    }},
                    {"required", json::array({"name", "arguments", "id"})},
                });
            });
            auto schema = json {
                {"type", "array"},
                {"items", schemas.size() == 1 ? schemas[0] : json {{"anyOf", schemas}}},
                {"minItems", 1},
            };
            if (!inputs.parallel_tool_calls) {
                schema["maxItems"] = 1;
            }
            builder.add_rule("root", "\" functools\"? " + builder.add_schema("tool_calls", schema));
        });
        data.grammar_triggers.push_back({COMMON_GRAMMAR_TRIGGER_TYPE_WORD, " functools["});
        data.preserved_tokens = {
            " functools[",
        };
        data.format = COMMON_CHAT_FORMAT_FIREFUNCTION_V2;
    } else {
        data.format = COMMON_CHAT_FORMAT_CONTENT_ONLY;
    }
    return data;
}

static common_chat_params common_chat_params_init_functionary_v3_2(const common_chat_template & tmpl, const struct templates_params & inputs) {
    // >>>all\nlet's call functions>>>fn1\n{"arg1": 1...}\n>>>fn2\n{"arg1": 1...}...
    // Using ">>>f1\n", ">>>f2\n"... as trigger words for the grammar
    // If the function is python, we also allow raw python code (if the line after `python\n` doesn't start w/ opening `{`), which the model seems to prefer for multiline code.
    common_chat_params data;
    data.prompt = apply(tmpl, inputs);
    data.format = COMMON_CHAT_FORMAT_FUNCTIONARY_V3_2;
    if (inputs.tools.is_array() && !inputs.tools.empty()) {
        data.grammar_lazy = inputs.tool_choice != COMMON_CHAT_TOOL_CHOICE_REQUIRED;
        data.grammar = build_grammar([&](const common_grammar_builder & builder) {
            std::vector<std::string> first_tool_rules;
            std::vector<std::string> subsequent_tool_rules;
            foreach_function(inputs.tools, [&](const json & tool) {
                const auto & function = tool.at("function");
                std::string name = function.at("name");
                auto parameters = function.at("parameters");
                builder.resolve_refs(parameters);
                std::string args_pattern = "[\\s\\S]*";
                auto args_rule = builder.add_schema(name + "-args", parameters);
                if (name == "python") {
                    args_rule = builder.add_rule(name + "-maybe-raw-args", args_rule + " | [^{] .*");
                } else {
                    args_pattern = "\\{" + args_pattern;
                }
                auto call_rule = builder.add_rule(name + "-call", "\"" + name + "\\n\" " + args_rule);
                first_tool_rules.push_back(call_rule);
                if (inputs.parallel_tool_calls) {
                    subsequent_tool_rules.push_back(builder.add_rule(name + "-call2", "\">>>\" " + call_rule));
                }
                data.grammar_triggers.push_back({
                    COMMON_GRAMMAR_TRIGGER_TYPE_PATTERN_FULL,
                    "((?:[\\s\\S]+?>>>)?" + regex_escape(name) + "\n)" + args_pattern,
                });
            });
            data.preserved_tokens = {
                "<|end_header_id|>",
            };
            auto first_rule = first_tool_rules.empty() ? "" : builder.add_rule("first_tool_call", string_join(first_tool_rules, " | ")) + " space";
            if (inputs.parallel_tool_calls) {
                auto subsequent_rule = builder.add_rule("subsequent_tool_call", string_join(subsequent_tool_rules, " | ")) + " space";
                builder.add_rule("root", first_rule + " (" + subsequent_rule + ")*");
            } else {
                builder.add_rule("root", first_rule);
            }

        });
    }
    return data;
}

static common_chat_params common_chat_params_init_functionary_v3_1_llama_3_1(const common_chat_template & tmpl, const struct templates_params & inputs) {
    // https://github.com/MeetKai/functionary/blob/main/tests/prompt_test_v3-llama3.1.txt
    common_chat_params data;

    if (!inputs.tools.is_null()) {
        std::string python_code_argument_name;
        auto has_raw_python = false;

        data.grammar_lazy = inputs.tool_choice != COMMON_CHAT_TOOL_CHOICE_REQUIRED;
        data.grammar = build_grammar([&](const common_grammar_builder & builder) {
            std::vector<std::string> tool_rules;
            foreach_function(inputs.tools, [&](const json & tool) {
                const auto & function = tool.at("function");
                const auto & parameters = function.at("parameters");
                std::string name = function.at("name");
                if (name == "python" || name == "ipython") {
                    if (!parameters.contains("type")) {
                        throw std::runtime_error("Missing type in python tool");
                    }
                    has_raw_python = true;
                    const auto & type = parameters.at("type");
                    if (type == "object") {
                        auto properties = parameters.at("properties");
                        for (auto it = properties.begin(); it != properties.end(); ++it) {
                            if (it.value().at("type") == "string") {
                                if (!python_code_argument_name.empty()) {
                                    throw std::runtime_error("Multiple string arguments found in python tool");
                                }
                                python_code_argument_name = it.key();
                            }
                        }
                        if (python_code_argument_name.empty()) {
                            throw std::runtime_error("No string argument found in python tool");
                        }
                    } else if (type != "string") {
                        throw std::runtime_error("Invalid type in python tool: " + type.dump());
                    }
                }
                tool_rules.push_back(builder.add_rule(name + "-call", "\"<function=" + name + ">\" " + builder.add_schema(name + "-args", parameters) + " \"</function>\" space"));
            });
            if (has_raw_python) {
                tool_rules.push_back(builder.add_rule("python-call", "\"<|python_tag|>\" .*"));
                data.grammar_triggers.push_back({COMMON_GRAMMAR_TRIGGER_TYPE_WORD, "<|python_tag|>"});
                data.preserved_tokens.push_back("<|python_tag|>");
            }
            auto tool_call = builder.add_rule("tool_call", string_join(tool_rules, " | ")) + " space";
            builder.add_rule("root", inputs.parallel_tool_calls ? "(" + tool_call + ")+" : tool_call);
            data.grammar_triggers.push_back({COMMON_GRAMMAR_TRIGGER_TYPE_WORD, "<function="});
        });
        data.format = COMMON_CHAT_FORMAT_FUNCTIONARY_V3_1_LLAMA_3_1;
    } else {
        data.format = COMMON_CHAT_FORMAT_CONTENT_ONLY;
    }

    data.prompt = apply(tmpl, inputs);
    // TODO: if (has_raw_python)
    return data;
}

static common_chat_params common_chat_params_init_hermes_2_pro(const common_chat_template & tmpl, const struct templates_params & inputs) {
    common_chat_params data;

    json extra_context = json {
        {"enable_thinking", inputs.enable_thinking},
    };
    extra_context.update(inputs.extra_context);

    data.prompt = apply(tmpl, inputs, /* messages_override =*/ std::nullopt, /* tools_override= */ std::nullopt, extra_context);
    data.format = COMMON_CHAT_FORMAT_HERMES_2_PRO;
    if (string_ends_with(data.prompt, "<think>\n")) {
        if (!extra_context["enable_thinking"]) {
            data.prompt += "</think>";
        } else {
            data.thinking_forced_open = true;
        }
    }

    if (!inputs.tools.is_null()) {
        // (content)?(<tool_call>{"name": "foo", "arguments": {"a": 1}}</tool_call>)*
        data.grammar_lazy = inputs.tool_choice != COMMON_CHAT_TOOL_CHOICE_REQUIRED;
        data.grammar = build_grammar([&](const common_grammar_builder & builder) {
            std::vector<std::string> tool_rules;
            std::vector<std::string> tool_call_alts;
            std::vector<std::string> escaped_names;
            foreach_function(inputs.tools, [&](const json & tool) {
                const auto & function = tool.at("function");
                std::string name = function.at("name");
                auto parameters = function.at("parameters");
                builder.resolve_refs(parameters);
                tool_rules.push_back(builder.add_schema(name + "-call", {
                    {"type", "object"},
                    {"properties", json {
                        {"name", json {{"const", name}}},
                        {"arguments", parameters},
                    }},
                    {"required", json::array({"name", "arguments"})},
                }));
                tool_call_alts.push_back(builder.add_rule(
                    name + "-function-tag",
                    "\"<function\" ( \"=" + name + "\" | \" name=\\\"" + name + "\\\"\" ) \">\" space " +
                    builder.add_schema(name + "-args", parameters) + " "
                    "\"</function>\" space"));

                data.grammar_triggers.push_back({
                    COMMON_GRAMMAR_TRIGGER_TYPE_WORD,
                    "<function=" + name + ">",
                });
                auto escaped_name = regex_escape(name);
                data.grammar_triggers.push_back({
                    COMMON_GRAMMAR_TRIGGER_TYPE_PATTERN,
                    "<function\\s+name\\s*=\\s*\"" + escaped_name + "\"",
                });
                escaped_names.push_back(escaped_name);
            });
            auto any_tool_call = builder.add_rule("any_tool_call", "( " + string_join(tool_rules, " | ") + " ) space");
            std::vector<std::string> alt_tags {
                any_tool_call,
                "\"<tool_call>\" space "     + any_tool_call + " \"</tool_call>\"",
                // The rest is just to accommodate common "good bad" outputs.
                "\"<function_call>\" space " + any_tool_call + " \"</function_call>\"",
                "\"<response>\"  space "     + any_tool_call + " \"</response>\"",
                "\"<tools>\"     space "     + any_tool_call + " \"</tools>\"",
                "\"<json>\"      space "     + any_tool_call + " \"</json>\"",
                "\"<xml>\"      space "     + any_tool_call + " \"</xml>\"",
                "\"<JSON>\"      space "     + any_tool_call + " \"</JSON>\"",
            };
            auto wrappable_tool_call = builder.add_rule("wrappable_tool_call", "( " + string_join(alt_tags, " | ") + " ) space");
            tool_call_alts.push_back(wrappable_tool_call);
            tool_call_alts.push_back(
                "( \"```\\n\" | \"```json\\n\" | \"```xml\\n\" ) space " + wrappable_tool_call + " space \"```\" space ");
            auto tool_call = builder.add_rule("tool_call", string_join(tool_call_alts, " | "));
            builder.add_rule("root",
                std::string(data.thinking_forced_open ? "( \"</think>\" space )? " : "") +
                (inputs.parallel_tool_calls ? "(" + tool_call + ")+" : tool_call));
            // Trigger on some common known "good bad" outputs (only from the start and with a json that's about a specific argument name to avoid false positives)
            data.grammar_triggers.push_back({
                COMMON_GRAMMAR_TRIGGER_TYPE_PATTERN_FULL,
                // If thinking_forced_open, then we capture the </think> tag in the grammar,
                // (important for required tool choice) and in the trigger's first capture (decides what is sent to the grammar)
                std::string(data.thinking_forced_open ? "[\\s\\S]*?(</think>\\s*)" : "(?:<think>[\\s\\S]*?</think>\\s*)?") + (
                    "\\s*("
                    "(?:<tool_call>"
                    "|<function"
                    "|(?:```(?:json|xml)?\n\\s*)?(?:<function_call>|<tools>|<xml><json>|<response>)?"
                    "\\s*\\{\\s*\"name\"\\s*:\\s*\"(?:" + string_join(escaped_names, "|") + ")\""
                    ")"
                    ")[\\s\\S]*"
                ),
            });
            data.preserved_tokens = {
                "<think>",
                "</think>",
                "<tool_call>",
                "</tool_call>",
                "<function",
                "<tools>",
                "</tools>",
                "<response>",
                "</response>",
                "<function_call>",
                "</function_call>",
                "<json>",
                "</json>",
                "<JSON>",
                "</JSON>",
                "```",
                "```json",
                "```xml",
            };
        });
    }

    return data;
}

static common_chat_params common_chat_params_init_granite(const common_chat_template & tmpl, const struct templates_params & inputs) {
    common_chat_params data;

    // Pass thinking context for Granite template
    json additional_context = {
        {"thinking", inputs.enable_thinking},
    };

    data.prompt = apply(tmpl, inputs, /* messages_override= */ std::nullopt, /* tools_override= */ std::nullopt, additional_context);
    data.format = COMMON_CHAT_FORMAT_GRANITE;

    if (string_ends_with(data.prompt, "<think>\n") || string_ends_with(data.prompt, "<think>")) {
        if (!inputs.enable_thinking) {
            data.prompt += "</think>";
        } else {
            data.thinking_forced_open = true;
        }
    }

    if (!inputs.tools.is_null()) {
        // Granite uses <|tool_call|> followed by JSON list
        data.grammar_lazy = inputs.tool_choice != COMMON_CHAT_TOOL_CHOICE_REQUIRED;
        data.grammar = build_grammar([&](const common_grammar_builder & builder) {
            std::vector<std::string> tool_rules;
            foreach_function(inputs.tools, [&](const json & tool) {
                const auto & function = tool.at("function");
                std::string name = function.at("name");
                auto parameters = function.at("parameters");
                builder.resolve_refs(parameters);
                tool_rules.push_back(builder.add_rule(name + "-call", builder.add_schema(name +
"-args", {
                    {"type", "object"},
                    {"properties", {
                        {"name", {{"const", name}}},
                        {"arguments", parameters},
                    }},
                    {"required", json::array({"name", "arguments"})},
                })));
            });

            auto tool_call = builder.add_rule("tool_call", string_join(tool_rules, " | "));
            auto tool_list = builder.add_rule("tool_list", "\"[\" space " + tool_call + " (\",\" space " + tool_call + ")* space \"]\"");

            if (data.thinking_forced_open) {
                builder.add_rule("root", "\"</think>\" space \"<response>\" space [^<]* \"</response>\" space \"<|tool_call|>\" space " + tool_list);
            } else {
                builder.add_rule("root", "\"<|tool_call|>\" space " + tool_list);
            }

            data.grammar_triggers.push_back({
                COMMON_GRAMMAR_TRIGGER_TYPE_WORD,
                "<|tool_call|>"
            });

            data.preserved_tokens = {
                "<think>",
                "</think>",
                "<response>",
                "</response>",
                "<|tool_call|>",
            };
        });
    } else {
        // Handle thinking tags for non-tool responses
        if (data.thinking_forced_open && inputs.enable_thinking) {
            data.grammar_lazy = false;
            data.grammar = build_grammar([&](const common_grammar_builder & builder) {
                builder.add_rule("root", "\"</think>\" space \"<response>\" space .* \"</response>\" space");
            });
            data.preserved_tokens = {
                "<think>",
                "</think>",
                "<response>",
                "</response>",
            };
        }
    }

    return data;
}

static common_chat_params common_chat_params_init_without_tools(const common_chat_template & tmpl, const struct templates_params & inputs) {
    common_chat_params data;
    data.prompt = apply(tmpl, inputs);
    data.format = COMMON_CHAT_FORMAT_CONTENT_ONLY;
    data.grammar_lazy = false;
    if (!inputs.json_schema.is_null()) {
        if (!inputs.grammar.empty()) {
            throw std::runtime_error("Either \"json_schema\" or \"grammar\" can be specified, but not both");
        }
        data.grammar = json_schema_to_grammar(inputs.json_schema);
    } else {
        data.grammar = inputs.grammar;
    }
    return data;
}

static common_chat_params common_chat_params_init_seed_oss(
    const common_chat_template         & tmpl,
    templates_params                   & params,
    const common_chat_templates_inputs & inputs)
{
    common_chat_params data;
    data.prompt = apply(tmpl, params);
    data.format = COMMON_CHAT_FORMAT_SEED_OSS;
    if (string_ends_with(data.prompt, "<seed:think>")) {
        if (!inputs.enable_thinking) {
            data.prompt += "</seed:think>";
        } else {
            data.thinking_forced_open = true;
        }
    }

    if (params.tools.is_array() && !params.tools.empty()) {
        data.grammar_lazy = inputs.tool_choice != COMMON_CHAT_TOOL_CHOICE_REQUIRED;
        data.grammar      = build_grammar([&](const common_grammar_builder & builder) {
            std::vector<std::string> tool_rules;
            foreach_function(params.tools, [&](const json & tool) {
                const auto & function   = tool.at("function");
                std::string  name       = function.at("name");
                auto         parameters = function.at("parameters");
                builder.resolve_refs(parameters);

                // Create rule for Seed-OSS function call format
                std::string param_rules;
                if (parameters.contains("properties")) {
                    for (const auto & [key, value] : parameters.at("properties").items()) {
                        param_rules += "\"<parameter=" + key + ">\"" + builder.add_schema(name + "-arg-" + key, value) +
                                       "\"</parameter>\"";
                    }
                }

                tool_rules.push_back(builder.add_rule(name + "-call",
                                                      "\"<seed:tool_call>\" space \"<function=" + name + ">\" space " +
                                                          param_rules +
                                                          " \"</function>\" space \"</seed:tool_call>\""));
            });

            data.grammar_triggers.push_back({ COMMON_GRAMMAR_TRIGGER_TYPE_WORD, "<seed:tool_call>" });

            data.preserved_tokens = {
                "<seed:think>", "</seed:think>", "<seed:tool_call>", "</seed:tool_call>",
                "<function=",   "</function>",   "<parameter=",      "</parameter>",
            };

            builder.add_rule("root", string_join(tool_rules, " | "));
        });
    }
    return data;
}

static common_chat_params common_chat_templates_apply_jinja(
    const struct common_chat_templates        * tmpls,
    const struct common_chat_templates_inputs & inputs)
{
    templates_params params;
    params.tools = common_chat_tools_to_json_oaicompat<json>(inputs.tools);
    const auto & tmpl = params.tools.is_array() && tmpls->template_tool_use
        ? *tmpls->template_tool_use
        : *tmpls->template_default;
    const auto & src = tmpl.source();
    const auto & caps = tmpl.original_caps();
    params.messages = common_chat_msgs_to_json_oaicompat<json>(inputs.messages, /* concat_text= */ !tmpl.original_caps().requires_typed_content);
    params.add_generation_prompt = inputs.add_generation_prompt;
    params.tool_choice = inputs.tool_choice;
    params.enable_thinking = inputs.enable_thinking;
    params.grammar = inputs.grammar;
    params.now = inputs.now;
    params.add_bos = tmpls->add_bos;
    params.add_eos = tmpls->add_eos;

    params.extra_context = json::object();
    for (auto el : inputs.chat_template_kwargs) {
        params.extra_context[el.first] = json::parse(el.second);
    }

    if (!inputs.json_schema.empty()) {
        params.json_schema = json::parse(inputs.json_schema);
    }

    if (inputs.parallel_tool_calls && !tmpl.original_caps().supports_parallel_tool_calls) {
        LOG_DBG("Disabling parallel_tool_calls because the template does not support it\n");
        params.parallel_tool_calls = false;
    } else {
        params.parallel_tool_calls = inputs.parallel_tool_calls;
    }

    if (params.tools.is_array()) {
        if (params.tool_choice != COMMON_CHAT_TOOL_CHOICE_NONE && !params.grammar.empty()) {
            throw std::runtime_error("Cannot specify grammar with tools");
        }
        if (caps.supports_tool_calls && !caps.supports_tools) {
            LOG_WRN("Template supports tool calls but does not natively describe tools. The fallback behaviour used may produce bad results, inspect prompt w/ --verbose & consider overriding the template.\n");
        }
    }

    // DeepSeek V3.1: detect based on specific patterns in the template
    if (src.find("message['prefix'] is defined and message['prefix'] and thinking") != std::string::npos &&
        params.json_schema.is_null()) {
        return common_chat_params_init_deepseek_v3_1(tmpl, params);
    }

    // DeepSeek R1: use handler in all cases except json schema (thinking / tools).
    if (src.find("<｜tool▁calls▁begin｜>") != std::string::npos && params.json_schema.is_null()) {
        return common_chat_params_init_deepseek_r1(tmpl, params);
    }

    // Command R7B: : use handler in all cases except json schema (thinking / tools).
    if (src.find("<|END_THINKING|><|START_ACTION|>") != std::string::npos && params.json_schema.is_null()) {
        return common_chat_params_init_command_r7b(tmpl, params);
    }

    // Granite (IBM) - detects thinking / tools support
    if (src.find("elif thinking") != std::string::npos && src.find("<|tool_call|>") != std::string::npos) {
        return common_chat_params_init_granite(tmpl, params);
    }

    // GLM 4.5: detect by <arg_key> and <arg_value> tags (check before Hermes since both use <tool_call>)
    if (src.find("[gMASK]<sop>") != std::string::npos &&
        src.find("<arg_key>") != std::string::npos &&
        src.find("<arg_value>") != std::string::npos &&
        params.json_schema.is_null()) {
        return common_chat_params_init_glm_4_5(tmpl, params);
    }

    // Qwen3-Coder XML format detection (must come before Hermes 2 Pro)
    // Detect via explicit XML markers unique to Qwen3-Coder to avoid false positives in other templates.
    // Require presence of <tool_call>, <function=...>, and <parameter=...> blocks.
    if (src.find("<tool_call>") != std::string::npos &&
        src.find("<function>") != std::string::npos &&
        src.find("<function=") != std::string::npos &&
        src.find("<parameters>") != std::string::npos &&
        src.find("<parameter=") != std::string::npos) {
        return common_chat_params_init_qwen3_coder_xml(tmpl, params);
    }

    // Xiaomi MiMo format detection (must come before Hermes 2 Pro)
    if (src.find("<tools>") != std::string::npos &&
        src.find("# Tools") != std::string::npos &&
        src.find("</tools>") != std::string::npos &&
        src.find("<tool_calls>") != std::string::npos &&
        src.find("</tool_calls>") != std::string::npos &&
        src.find("<tool_response>") != std::string::npos) {
        return common_chat_params_init_xiaomi_mimo(tmpl, params);
    }

    // Hermes 2/3 Pro, Qwen 2.5 Instruct (w/ tools)
    if (src.find("<tool_call>") != std::string::npos && params.json_schema.is_null()) {
        return common_chat_params_init_hermes_2_pro(tmpl, params);
    }

    // GPT-OSS
    if (src.find("<|channel|>") != std::string::npos) {
        return common_chat_params_init_gpt_oss(tmpl, params);
    }

    // Seed-OSS
    if (src.find("<seed:think>") != std::string::npos) {
        return common_chat_params_init_seed_oss(tmpl, params, inputs);
    }

    // Nemotron v2
    if (src.find("<SPECIAL_10>") != std::string::npos) {
        return common_chat_params_init_nemotron_v2(tmpl, params);
    }

    // Apertus format detection
    if (src.find("<|system_start|>") != std::string::npos && src.find("<|tools_prefix|>") != std::string::npos) {
        return common_chat_params_init_apertus(tmpl, params);
    }

    // LFM2 (w/ tools)
    if (src.find("List of tools: <|tool_list_start|>[") != std::string::npos &&
        src.find("]<|tool_list_end|>") != std::string::npos) {
        return common_chat_params_init_lfm2(tmpl, params);
    }

    // MiniMax-M2 format detection
    if (src.find("]~!b[") != std::string::npos && src.find("]~b]") != std::string::npos) {
        return common_chat_params_init_minimax_m2(tmpl, params);
    }

    // Kimi K2 format detection
    if (src.find("<|im_system|>tool_declare<|im_middle|>") != std::string::npos &&
        src.find("<|tool_calls_section_begin|>") != std::string::npos &&
        src.find("## Return of") != std::string::npos) {
        return common_chat_params_init_kimi_k2(tmpl, params);
    }

    // Apriel 1.5 format detection
    if (src.find("<thinking>") != std::string::npos &&
        src.find("</thinking>") != std::string::npos &&
        src.find("<available_tools>") != std::string::npos &&
        src.find("<|assistant|>") != std::string::npos &&
        src.find("<|tool_result|>") != std::string::npos &&
        src.find("<tool_calls>[") != std::string::npos &&
        src.find("]</tool_calls>") != std::string::npos) {
        return common_chat_params_init_apriel_1_5(tmpl, params);
    }

    // DeepSeek V3.2 format detection
    if (src.find("<think>") != std::string::npos &&
        src.find("</think>") != std::string::npos &&
        src.find("<｜begin▁of▁sentence｜>") != std::string::npos &&
        src.find("<｜end▁of▁sentence｜>") != std::string::npos &&
        src.find("｜DSML｜") != std::string::npos &&
        src.find("function_calls>") != std::string::npos &&
        src.find("<function_results>") != std::string::npos &&
        src.find("</function_results>") != std::string::npos &&
        src.find("invoke name=") != std::string::npos &&
        src.find("parameter name=") != std::string::npos &&
        src.find("string=\"true|false\">") != std::string::npos) {
        return common_chat_params_init_deepseek_v3_2(tmpl, params);
    }

    // Use generic handler when mixing tools + JSON schema.
    // TODO: support that mix in handlers below.
    if ((params.tools.is_array() && params.json_schema.is_object())) {
        return common_chat_params_init_generic(tmpl, params);
    }

    // Functionary prepends "all\n" to plain content outputs, so we use its handler in all cases.
    if (src.find(">>>all") != std::string::npos) {
        return common_chat_params_init_functionary_v3_2(tmpl, params);
    }

    // Firefunction v2 requires datetime and functions in the context even w/o tools, so we also use its handler in all cases.
    if (src.find(" functools[") != std::string::npos) {
        return common_chat_params_init_firefunction_v2(tmpl, params);
    }

    // Functionary v3.1 (w/ tools)
    if (src.find("<|start_header_id|>") != std::string::npos
        && src.find("<function=") != std::string::npos) {
        return common_chat_params_init_functionary_v3_1_llama_3_1(tmpl, params);
    }

    // Llama 3.1, 3.2, 3.3 (also requires date_string so using it even w/o tools)
    if (src.find("<|start_header_id|>ipython<|end_header_id|>") != std::string::npos) {
        auto allow_python_tag_builtin_tools = src.find("<|python_tag|>") != std::string::npos;
        return common_chat_params_init_llama_3_x(tmpl, params, allow_python_tag_builtin_tools);
    }

    if (src.find("[THINK]") != std::string::npos && src.find("[/THINK]") != std::string::npos) {
        return common_chat_params_init_magistral(tmpl, params);
    }

    // Plain handler (no tools)
    if (params.tools.is_null() || inputs.tool_choice == COMMON_CHAT_TOOL_CHOICE_NONE) {
        return common_chat_params_init_without_tools(tmpl, params);
    }

    // Mistral Nemo (w/ tools)
    if (src.find("[TOOL_CALLS]") != std::string::npos) {
        return common_chat_params_init_mistral_nemo(tmpl, params);
    }

    // Generic fallback
    return common_chat_params_init_generic(tmpl, params);
}

// Legacy template route (adhoc C++ implementation of known templates), forward to llama_chat_apply_template.
static common_chat_params common_chat_templates_apply_legacy(
    const struct common_chat_templates * tmpls,
    const struct common_chat_templates_inputs & inputs)
{
    size_t alloc_size = 0;
    std::vector<llama_chat_message> chat;
    std::vector<std::string> contents;

    for (const auto & msg : inputs.messages) {
        auto content = msg.content;
        for (const auto & part : msg.content_parts) {
            if (part.type != "text") {
                LOG_WRN("Ignoring non-text content part: %s\n", part.type.c_str());
                continue;
            }
            if (!content.empty()) {
                content += "\n";;
            }
            content += part.text;
        }
        contents.emplace_back(std::move(content));
    }
    for (size_t i = 0; i < contents.size(); ++i) {
        const auto & msg = inputs.messages[i];
        const auto & content = contents[i];
        chat.push_back({msg.role.c_str(), content.c_str()});
        size_t msg_size = msg.role.size() + content.size();
        alloc_size += msg_size + (msg_size / 4); // == msg_size * 1.25 but avoiding float ops
    }

    std::vector<char> buf(alloc_size);

    // run the first time to get the total output length
    const auto & src = tmpls->template_default->source();
    int32_t res = llama_chat_apply_template(src.c_str(), chat.data(), chat.size(), inputs.add_generation_prompt, buf.data(), buf.size());

    // error: chat template is not supported
    if (res < 0) {
        // if the custom "tmpl" is not supported, we throw an error
        // this is a bit redundant (for good), since we're not sure if user validated the custom template with llama_chat_verify_template()
        throw std::runtime_error("this custom template is not supported, try using --jinja");
    }

    // if it turns out that our buffer is too small, we resize it
    if ((size_t) res > buf.size()) {
        buf.resize(res);
        res = llama_chat_apply_template(src.c_str(), chat.data(), chat.size(), inputs.add_generation_prompt, buf.data(), buf.size());
    }

    // for safety, we check the result again
    if (res < 0 || (size_t) res > buf.size()) {
        throw std::runtime_error("failed to apply chat template, try using --jinja");
    }

    common_chat_params params;
    params.prompt = std::string(buf.data(), res);
    if (!inputs.json_schema.empty()) {
        params.grammar = json_schema_to_grammar(json::parse(inputs.json_schema));
    } else {
        params.grammar = inputs.grammar;
    }
    return params;
}

common_chat_params common_chat_templates_apply(
    const struct common_chat_templates * tmpls,
    const struct common_chat_templates_inputs & inputs)
{
    GGML_ASSERT(tmpls != nullptr);
    return inputs.use_jinja
        ? common_chat_templates_apply_jinja(tmpls, inputs)
        : common_chat_templates_apply_legacy(tmpls, inputs);
}<|MERGE_RESOLUTION|>--- conflicted
+++ resolved
@@ -657,13 +657,10 @@
         case COMMON_CHAT_FORMAT_QWEN3_CODER_XML: return "Qwen3 Coder";
         case COMMON_CHAT_FORMAT_APRIEL_1_5: return "Apriel 1.5";
         case COMMON_CHAT_FORMAT_XIAOMI_MIMO: return "Xiaomi MiMo";
-<<<<<<< HEAD
-        case COMMON_CHAT_FORMAT_DEEPSEEK_V3_2: return "DeepSeek V3.2";
-=======
         case COMMON_CHAT_FORMAT_PEG_SIMPLE: return "peg-simple";
         case COMMON_CHAT_FORMAT_PEG_NATIVE: return "peg-native";
         case COMMON_CHAT_FORMAT_PEG_CONSTRUCTED: return "peg-constructed";
->>>>>>> c8554b66
+        case COMMON_CHAT_FORMAT_DEEPSEEK_V3_2: return "DeepSeek V3.2";
         default:
             throw std::runtime_error("Unknown chat format");
     }
