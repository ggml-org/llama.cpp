--- conflicted
+++ resolved
@@ -116,15 +116,6 @@
     return diffs;
 }
 
-static std::string format_time(const std::chrono::system_clock::time_point & now, const std::string & format) {
-    auto time = std::chrono::system_clock::to_time_t(now);
-    auto local_time = *std::localtime(&time);
-    std::ostringstream ss;
-    ss << std::put_time(&local_time, format.c_str());
-    auto res = ss.str();
-    return res;
-}
-
 typedef minja::chat_template common_chat_template;
 
 struct common_chat_templates {
@@ -142,10 +133,6 @@
     bool stream;
     std::string grammar;
     bool add_generation_prompt = true;
-<<<<<<< HEAD
-=======
-    bool extract_reasoning     = true;
->>>>>>> e3c372c6
     std::chrono::system_clock::time_point now = std::chrono::system_clock::now();
 };
 
@@ -1096,13 +1083,8 @@
             });
             // Small models may hallucinate function names so we match anything (*at the start*) that looks like the JSON of a function call, regardless of the name.
             data.grammar_triggers.push_back({
-<<<<<<< HEAD
                 COMMON_GRAMMAR_TRIGGER_TYPE_PATTERN_FULL,
                 "(\\{\\s*(?:\"type\"\\s*:\\s*\"function\"\\s*,\\s*)?\"name\"\\s*:\\s*\")[\\s\\S]*", // + name + "\"[\\s\\S]*",
-=======
-                COMMON_GRAMMAR_TRIGGER_TYPE_PATTERN_START,
-                "\\{\\s*(?:\"type\"\\s*:\\s*\"function\"\\s*,\\s*)?\"name\"\\s*:\\s*\"", // + name + "\"[\\s\\S]*",
->>>>>>> e3c372c6
             });
             if (!builtin_tools.empty()) {
                 data.grammar_triggers.push_back({COMMON_GRAMMAR_TRIGGER_TYPE_WORD, "<|python_tag|>"});
@@ -1110,10 +1092,6 @@
             }
             // Allow a few empty lines on top of the usual constrained json schema space rule.
             builder.add_rule("root", string_join(tool_rules, " | "));
-<<<<<<< HEAD
-        });
-        data.additional_stops.push_back("<|eom_id|>");
-=======
             data.additional_stops.push_back("<|eom_id|>");
         });
         data.format = allow_python_tag_builtin_tools && !builtin_tools.empty()
@@ -1121,7 +1099,6 @@
             : COMMON_CHAT_FORMAT_LLAMA_3_X;
     } else {
         data.format = COMMON_CHAT_FORMAT_CONTENT_ONLY;
->>>>>>> e3c372c6
     }
     data.prompt = apply(tmpl, inputs.messages, inputs.tools.empty() ? json() : inputs.tools, inputs.add_generation_prompt, {
         {"date_string", format_time(inputs.now, "%d %b %Y")},
@@ -1744,7 +1721,12 @@
         return common_chat_params_init_firefunction_v2(tmpl, params);
     }
 
-<<<<<<< HEAD
+    // Functionary v3.1 (w/ tools)
+    if (src.find("<|start_header_id|>") != std::string::npos
+        && src.find("<function=") != std::string::npos) {
+        return common_chat_params_init_functionary_v3_1_llama_3_1(tmpl, params);
+    }
+
     // Llama 3.1, 3.2, 3.3 (also requires date_string so using it even w/o tools)
     if (src.find("<|start_header_id|>ipython<|end_header_id|>") != std::string::npos) {
         auto allow_python_tag_builtin_tools = src.find("<|python_tag|>") != std::string::npos;
@@ -1756,28 +1738,6 @@
         return common_chat_params_init_without_tools(tmpl, params);
     }
 
-=======
->>>>>>> e3c372c6
-    // Functionary v3.1 (w/ tools)
-    if (src.find("<|start_header_id|>") != std::string::npos
-        && src.find("<function=") != std::string::npos) {
-        return common_chat_params_init_functionary_v3_1_llama_3_1(tmpl, params);
-    }
-
-<<<<<<< HEAD
-=======
-    // Llama 3.1, 3.2, 3.3 (also requires date_string so using it even w/o tools)
-    if (src.find("<|start_header_id|>ipython<|end_header_id|>") != std::string::npos) {
-        auto allow_python_tag_builtin_tools = src.find("<|python_tag|>") != std::string::npos;
-        return common_chat_params_init_llama_3_x(tmpl, params, allow_python_tag_builtin_tools);
-    }
-
-    // Plain handler (no tools)
-    if (params.tools.is_null() || inputs.tool_choice == COMMON_CHAT_TOOL_CHOICE_NONE) {
-        return common_chat_params_init_without_tools(tmpl, params);
-    }
-
->>>>>>> e3c372c6
     // Mistral Nemo (w/ tools)
     if (src.find("[TOOL_CALLS]") != std::string::npos) {
         return common_chat_params_init_mistral_nemo(tmpl, params);
