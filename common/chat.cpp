--- conflicted
+++ resolved
@@ -1870,13 +1870,8 @@
     builder.add_content(builder.consume_rest());
 }
 
-<<<<<<< HEAD
 static void common_chat_parse(common_chat_msg_parser & builder) {
-    LOG_DBG("Parsing input with format %s: %s\n", common_chat_format_name(builder.syntax().format).c_str(), builder.input().c_str());
-=======
-static void common_chat_parse(common_chat_msg_parser & builder, common_chat_format format) {
-    LOG_DBG("Parsing input with format %s: %s\n", common_chat_format_name(format), builder.input().c_str());
->>>>>>> 79c137f7
+    LOG_DBG("Parsing input with format %s: %s\n", common_chat_format_name(builder.syntax().format), builder.input().c_str());
 
     switch (builder.syntax().format) {
         case COMMON_CHAT_FORMAT_CONTENT_ONLY:
@@ -1913,11 +1908,7 @@
             common_chat_parse_command_r7b(builder);
             break;
         default:
-<<<<<<< HEAD
             throw std::runtime_error(std::string("Unsupported format: ") + common_chat_format_name(builder.syntax().format));
-=======
-            throw std::runtime_error(std::string("Unsupported format: ") + common_chat_format_name(format));
->>>>>>> 79c137f7
     }
     builder.finish();
 }
