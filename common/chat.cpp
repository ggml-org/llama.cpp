#include "chat.hpp"
#include "chat-template.hpp"
#include "json-schema-to-grammar.h"
#include "log.h"
#include "minja.hpp"

std::string common_chat_format_name(common_chat_format format) {
    switch (format) {
        case COMMON_CHAT_FORMAT_CONTENT_ONLY: return "Content-only";
        case COMMON_CHAT_FORMAT_GENERIC: return "Generic";
        case COMMON_CHAT_FORMAT_MISTRAL_NEMO: return "Mistral Nemo";
        case COMMON_CHAT_FORMAT_LLAMA_3_X: return "Llama 3.x";
        case COMMON_CHAT_FORMAT_LLAMA_3_X_WITH_BUILTIN_TOOLS: return "Llama 3.x with builtin tools";
        case COMMON_CHAT_FORMAT_DEEPSEEK_R1: return "DeepSeek R1";
        case COMMON_CHAT_FORMAT_FIREFUNCTION_V2: return "FireFunction v2";
        case COMMON_CHAT_FORMAT_FUNCTIONARY_V3_2: return "Functionary v3.2";
        case COMMON_CHAT_FORMAT_FUNCTIONARY_V3_1_LLAMA_3_1: return "Functionary v3.1 Llama 3.1";
        case COMMON_CHAT_FORMAT_HERMES_2_PRO: return "Hermes 2 Pro";
        case COMMON_CHAT_FORMAT_COMMAND_R7B: return "Command R7B";
        default:
            throw std::runtime_error("Unknown chat format");
    }
}

static std::string string_trim(const std::string & s) {
    size_t start = 0;
    while (start < s.size() && std::isspace(s[start])) {
        start++;
    }
    size_t end = s.size();
    while (end > start && std::isspace(s[end - 1])) {
        end--;
    }
    return s.substr(start, end - start);
}

const common_grammar_options grammar_options {
    /* .dotall = */ false,
    /* .compact_spaces = */ false,
    // /* .compact_spaces = */ true,
};

static bool parse_json(std::string::const_iterator & it, const std::string::const_iterator & end, json & out) {
    // // https://json.nlohmann.me/features/parsing/sax_interface/
    struct json_error_locator : public nlohmann::json_sax<json> {
        std::size_t position;
        bool found_error;

        json_error_locator() : position(0), found_error(false) {}

        bool parse_error(std::size_t position, const std::string &, const json::exception &) override {
            this->position = position - 1;
            this->found_error = true;
            return false;
        }
        bool null() override { return true; }
        bool boolean(bool) override { return true; }
        bool number_integer(number_integer_t) override { return true; }
        bool number_unsigned(number_unsigned_t) override { return true; }
        bool number_float(number_float_t, const string_t &) override { return true; }
        bool string(string_t &) override { return true; }
        bool binary(binary_t &) override { return true; }
        bool start_object(std::size_t) override { return true; }
        bool key(string_t &) override { return true; }
        bool end_object() override { return true; }
        bool start_array(std::size_t) override { return true; }
        bool end_array() override { return true; }
    };
    json_error_locator err_loc;
    json::sax_parse(it, end, &err_loc);

    std::string::const_iterator temptative_end;
    if (err_loc.found_error) {
        temptative_end = it + err_loc.position;
    } else {
        temptative_end = end;
    }
    std::string json_sub {it, temptative_end};
    try {
        out = json::parse(json_sub);
        it = temptative_end;
        return true;
    } catch (const std::exception &) {
        return false;
    }
}


/**
 * Takes a prefix regex that must have 1 group to capture the function name, a closing suffix, and expects json parameters in between.
 * Aggregates the prefix, suffix and in-between text into the content.
 */
static common_chat_msg parse_json_tool_calls(
    const std::string& input,
    const std::optional<std::regex> & trigger_opt,
    const std::regex & function_regex,
    const std::regex & close_regex) {
    std::smatch match;

    common_chat_msg result;
    result.role = "assistant";


    auto end = input.end();
    auto it = input.begin();

    if (trigger_opt) {
        if (!std::regex_search(it, end, match, *trigger_opt)) {
            result.content = input;
            return result;
        }
        result.content = match.prefix().str();
        it = match.suffix().first;
    }

    while (it != end) {
        std::sregex_iterator rend;
        std::sregex_iterator rit(it, end, function_regex);
        if (rit == rend) {
            result.content += std::string(it, end);
            break;
        }
        auto name = rit->str(1);
        result.content += std::string(it, rit->prefix().second);
        it = rit->suffix().first;

        json arguments;
        if (!parse_json(it, end, arguments)) {
            throw std::runtime_error("Failed to parse json tool call arguments: " + input);
        }
        if (!std::regex_search(it, end, match, close_regex)) {
            throw std::runtime_error("Malformed input, missing closing pattern: " + input);
        }
        it = match.suffix().first;
        result.tool_calls.push_back({name, arguments.is_string() ? arguments.get<std::string>() : arguments.dump(), /* id= */ ""});
    }
    return result;
}

static common_chat_msg parse_prefixed_json_tool_call_array(const std::string& input, const std::string & prefix, size_t rstrip_prefix = 0) {
    auto content_end = input.find(prefix);
    size_t tc_start = std::string::npos;

    common_chat_msg result;
    result.role = "assistant";
    const auto process_tool_calls = [&](const json & tool_calls) {
        for (const auto & tool_call : tool_calls) {
            const auto & arguments = tool_call["arguments"];
            result.tool_calls.push_back({
                tool_call["name"],
                arguments.is_string() ? arguments.get<std::string>() : arguments.dump(),
                tool_call.contains("id") ? tool_call["id"] : "",
            });
        }
    };
    if (content_end == std::string::npos) {
        result.content = input;
    } else {
        tc_start = content_end + prefix.size() - rstrip_prefix;
        result.content = input.substr(0, content_end);
        auto tool_calls = json::parse(input.substr(tc_start));
        process_tool_calls(tool_calls);
    }
    return result;
}

static void foreach_function(const json & tools, const std::function<void(const json &)> & fn) {
    for (const auto & tool : tools) {
        if (!tool.contains("type") || tool["type"] != "function" || !tool.contains("function")) {
            LOG_INF("Skipping tool without function: %s", tool.dump(2).c_str());
            continue;
        }
        fn(tool);
    }
}

static std::string apply(
<<<<<<< HEAD
    const common_chat_template & tmpl, 
=======
    const common_chat_template & tmpl,
>>>>>>> f12e3507
    const nlohmann::ordered_json & messages,
    const nlohmann::ordered_json & tools,
    bool add_generation_prompt,
    const nlohmann::ordered_json & extra_context = nlohmann::ordered_json())
{
    minja::chat_template_inputs tmpl_inputs;
    tmpl_inputs.messages = messages;
    tmpl_inputs.tools = tools;
    tmpl_inputs.add_generation_prompt = add_generation_prompt;
    tmpl_inputs.extra_context = extra_context;
    // TODO: add flag to control date/time, if only for testing purposes.
    // tmpl_inputs.now = std::chrono::system_clock::now();

    minja::chat_template_options tmpl_opts;
    tmpl_opts.use_bos_token = false;
    tmpl_opts.use_eos_token = false;

    return tmpl.apply(tmpl_inputs, tmpl_opts);
}

static common_chat_params common_chat_params_init_generic(const common_chat_template & tmpl, const struct common_chat_inputs & inputs) {
    common_chat_params data;

    auto tool_call_schemas = json::array();
    foreach_function(inputs.tools, [&](const json & tool) {
        const auto & function = tool["function"];
        auto tool_schema = json {
            {"type", "object"},
            {"properties", {
                {"name", {
                    {"type", "string"},
                    {"const", function["name"]},
                }},
                {"arguments", function["parameters"]},
            }},
            {"required", json::array({"name", "arguments"})},
        };
        if (function.contains("description")) {
            tool_schema["description"] = function["description"];
        }
        if (inputs.parallel_tool_calls) {
            tool_schema["properties"]["id"] = {
                {"type", "string"},
                {"minLength", 4},
            };
            tool_schema["required"].push_back("id");
        }
        tool_call_schemas.emplace_back(tool_schema);
    });
    const auto tool_call =
        inputs.parallel_tool_calls
            ? json {
                {"type", "object"},
                {"properties", {
                    {"tool_calls", {
                        {"type", "array"},
                        {"items", tool_call_schemas.size() == 1 ? tool_call_schemas[0] : json {
                            {"anyOf", tool_call_schemas},
                        }},
                        {"minItems", 1},
                    }},
                }},
                {"required", json::array({"tool_calls"})},
            }
            : json {
                {"type", "object"},
                {"properties", {
                    {"tool_call", tool_call_schemas.size() == 1 ? tool_call_schemas[0] : json {
                        {"anyOf", tool_call_schemas},
                    }},
                }},
                {"required", json::array({"tool_call"})},
            };
    const auto schema =
        inputs.tool_choice != "required"
            ? json {
                {"anyOf", json::array({
                    tool_call,
                    {
                        {"type", "object"},
                        {"properties", {
                            {"response", inputs.json_schema.is_null()
                                ? json {{"type", "string"}}
                                : inputs.json_schema
                            },
                        }},
                        {"required", json::array({"response"})},
                    },
                })}
            }
            : tool_call;

    data.grammar_lazy = false;
    data.grammar = build_grammar([&](const common_grammar_builder & builder) {
        builder.add_schema("root", schema);
    }, grammar_options);

    auto tweaked_messages = common_chat_template::add_system(
        inputs.messages,
        "Respond in JSON format, either with `tool_call` (a request to call tools) or with `response` reply to the user's request");

    data.prompt = apply(tmpl, tweaked_messages, inputs.tools.empty() ? json() : inputs.tools, inputs.add_generation_prompt);
    data.format = COMMON_CHAT_FORMAT_GENERIC;
    return data;
}
static common_chat_msg common_chat_parse_generic(const std::string & input) {
    json data = json::parse(input);
    common_chat_msg result;
    result.role = "assistant";
    if (data.contains("tool_calls")) {
        for (const auto & tool_call : data["tool_calls"]) {
            result.tool_calls.push_back({
                tool_call["name"],
                tool_call["arguments"].dump(),
                tool_call.contains("id") ? tool_call["id"] : "",
            });
        }
    } else if (data.contains("tool_call")) {
        result.tool_calls.push_back({
            data["tool_call"]["name"],
            data["tool_call"]["arguments"].dump(),
            /* id= */ "",
        });
    } else if (data.contains("response")) {
        const auto & response = data["response"];
        result.content = response.is_string() ? response.get<std::string>() : response.dump(2);
    }
    return result;
}

static common_chat_params common_chat_params_init_mistral_nemo(const common_chat_template & tmpl, const struct common_chat_inputs & inputs) {
    common_chat_params data;
    data.grammar_lazy = inputs.tool_choice != "required";
    data.grammar = build_grammar([&](const common_grammar_builder & builder) {
        auto schemas = json::array();
        foreach_function(inputs.tools, [&](const json & tool) {
            const auto & function = tool["function"];
            schemas.push_back({
                {"type", "object"},
                {"properties", {
                    // Important note: the model is probably trained to take a JSON stringified arguments value.
                    // It's hard to constrain that for now (while reusing the JSON schema conversion), so we're just expecting a plain object.
                    {"name", {
                        {"type", "string"},
                        {"const", function["name"]},
                    }},
                    {"arguments", function["parameters"]},
                    {"id", {
                        {"type", "string"},
                        // Nemo's template expects a 9-character alphanumeric ID.
                        {"pattern", "^[a-zA-Z0-9]{9}$"},
                    }},
                }},
                {"required", json::array({"name", "arguments", "id"})},
            });
        });
        auto schema = json {
            {"type", "array"},
            {"items", schemas.size() == 1 ? schemas[0] : json {{"anyOf", schemas}}},
            {"minItems", 1},
        };
        if (!inputs.parallel_tool_calls) {
            schema["maxItems"] = 1;
        }
        builder.add_rule("root", "\"[TOOL_CALLS]\" " + builder.add_schema("tool_calls", schema));
    }, grammar_options);
    data.grammar_triggers.push_back({"[TOOL_CALLS]", /* .at_start = */ true});
    data.prompt = apply(tmpl, inputs.messages, inputs.tools.empty() ? json() : inputs.tools, inputs.add_generation_prompt);
    data.format = COMMON_CHAT_FORMAT_MISTRAL_NEMO;
    return data;
}
static common_chat_msg common_chat_parse_mistral_nemo(const std::string & input) {
    return parse_prefixed_json_tool_call_array(input, "[TOOL_CALLS]");
}

static common_chat_params common_chat_params_init_command_r7b(const common_chat_template & tmpl, const struct common_chat_inputs & inputs) {
    common_chat_params data;
    data.grammar_lazy = inputs.tool_choice != "required";
    data.grammar = build_grammar([&](const common_grammar_builder & builder) {
        auto schemas = json::array();
        foreach_function(inputs.tools, [&](const json & tool) {
            const auto & function = tool["function"];
            schemas.push_back({
                {"type", "object"},
                {"properties", {
                    {"tool_call_id", {
                        {"type", "string"},
                        // Command-R's template expects an integer string.
                        {"pattern", "^[0-9]{1,10}$"},
                    }},
                    {"tool_name", {
                        {"type", "string"},
                        {"const", function["name"]},
                    }},
                    {"parameters", function["parameters"]},
                }},
                {"required", json::array({"tool_call_id", "tool_name", "parameters"})},
            });
        });
        auto schema = json {
            {"type", "array"},
            {"items", schemas.size() == 1 ? schemas[0] : json {{"anyOf", schemas}}},
            {"minItems", 1},
        };
        if (!inputs.parallel_tool_calls) {
            schema["maxItems"] = 1;
        }
        builder.add_rule("root", "\"<|START_ACTION|>\" " + builder.add_schema("tool_calls", schema) + " \"<|END_ACTION|>\"");
    }, grammar_options);
    data.grammar_triggers.push_back({"<|START_ACTION|>", /* .at_start = */ false});
    data.preserved_tokens = {
        "<|START_RESPONSE|>",
        "<|END_RESPONSE|>",
        "<|START_THINKING|>",
        "<|END_THINKING|>",
        "<|END_ACTION|>",
    };
    data.prompt = apply(tmpl, inputs.messages, inputs.tools.empty() ? json() : inputs.tools, inputs.add_generation_prompt);
    data.format = COMMON_CHAT_FORMAT_COMMAND_R7B;
    return data;
}
static common_chat_msg common_chat_parse_command_r7b(const std::string & input) {
    static std::regex response_regex("<\\|START_RESPONSE\\|>(.*?)<\\|END_RESPONSE\\|>");
    static std::regex thought_action_regex("<\\|START_THINKING\\|>([\\s\\S\\n\\r]*?)<\\|END_THINKING\\|><\\|START_ACTION\\|>([\\s\\S\\n\\r]*?)<\\|END_ACTION\\|>");
    std::smatch match;

    common_chat_msg result;
    result.role = "assistant";
    if (std::regex_match(input, match, response_regex)) {
        result.content = match[1].str();
    } else if (std::regex_match(input, match, thought_action_regex)) {
        result.tool_plan = match[1].str();
        auto actions_str = match[2].str();
        auto actions = json::parse(actions_str);
        for (const auto & action : actions) {
            result.tool_calls.push_back({
                /* .name = */      action["tool_name"],
                /* .arguments = */ action["parameters"].dump(),
                /* .id = */        action["tool_call_id"],
            });
        }
    } else {
        LOG_ERR("Failed to parse command_r output");
        result.content = input;
    }
    return result;
}

static void expect_tool_parameters(const std::string & name, const json & parameters, const std::vector<std::string> & expected_properties) {
    if (!parameters.is_object() || !parameters.contains("type") || parameters["type"] != "object" || !parameters.contains("properties") || !parameters.contains("required")) {
        throw std::runtime_error("Parameters of tool " + name + " must be an object w/ required properties");
    }
    const auto & parameters_properties = parameters.at("properties");
    const auto & parameters_required = parameters.at("required");
    for (const auto & prop : expected_properties) {
        if (!parameters_properties.contains(prop)) {
            throw std::runtime_error("Parameters of tool " + name + " is missing property: " + prop);
        }
        if (std::find(parameters_required.begin(), parameters_required.end(), json(prop)) == parameters_required.end()) {
            throw std::runtime_error("Parameters of tool " + name + " must have property marked as required: " + prop);
        }
    }
    if (parameters_properties.size() != expected_properties.size()) {
        throw std::runtime_error("Parameters of tool " + name + " must only have these properties:" + string_join(expected_properties, ", "));
    }
}

static common_chat_params common_chat_params_init_llama_3_1_tool_calls(const common_chat_template & tmpl, const struct common_chat_inputs & inputs, bool allow_python_tag_builtin_tools) {
    auto builtin_tools = json::array();
    common_chat_params data;
    data.grammar_lazy = inputs.tool_choice != "required";
    data.grammar = build_grammar([&](const common_grammar_builder & builder) {
        std::vector<std::string> tool_rules;

        auto handle_builtin_tool = [&](const std::string & name, const json & parameters) {
            if (name == "wolfram_alpha") {
                // https://github.com/meta-llama/llama-stack/blob/main/llama_stack/providers/remote/tool_runtime/wolfram_alpha/wolfram_alpha.py
                expect_tool_parameters(name, parameters, {"query"});
            } else if (name == "web_search" || name == "brave_search") {
                // https://github.com/meta-llama/llama-stack/blob/main/llama_stack/providers/remote/tool_runtime/brave_search/brave_search.py
                expect_tool_parameters(name, parameters, {"query"});
            } else if (name == "python" || name == "code_interpreter") {
                // https://github.com/meta-llama/llama-stack/blob/main/llama_stack/providers/inline/tool_runtime/code_interpreter/code_interpreter.py
                expect_tool_parameters(name, parameters, {"code"});
            } else {
                return false;
            }

            std::vector<std::string> kvs;
            for (const auto & [key, value] : parameters.at("properties").items()) {
                kvs.push_back("\"" + key + "=\" " + builder.add_schema(name + "-args-" + key, value));
            }

            tool_rules.push_back(
                builder.add_rule(
                    name + "-call",
                    "\"<|python_tag|>" + name + ".call(\" " + string_join(kvs, " \", \" ") + " \")\""));
            builtin_tools.push_back(name);

            return true;
        };

        foreach_function(inputs.tools, [&](const json & tool) {
            const auto & function = tool["function"];
            std::string name = function["name"];
            auto parameters = function["parameters"];
            builder.resolve_refs(parameters);

            // https://github.com/meta-llama/llama-stack/tree/main/llama_stack/providers/remote/tool_runtime
            if (allow_python_tag_builtin_tools) {
                handle_builtin_tool(name, parameters);
            }
            tool_rules.push_back(
                builder.add_rule(
                    name + "-call",
                    "\"{\" space "
                    "( \"\\\"type\\\":\" space \"\\\"function\\\",\" space )? "
                    "\"\\\"name\\\": \\\"" + name + "\\\", \\\"parameters\\\": \" " +
                        builder.add_schema(name + "-args", parameters) +
                    " \"}\""));
            data.grammar_triggers.push_back({"{\"name\": \"" + name + "\"", /* .at_start = */ true});
        });
        data.grammar_triggers.push_back({"{\"name\":", /* .at_start = */ true});
        data.grammar_triggers.push_back({"{\n  \"name\":", /* .at_start = */ true});
        data.grammar_triggers.push_back({"{\n    \"name\":", /* .at_start = */ true});
        data.grammar_triggers.push_back({"{\"type\": \"function\"", /* .at_start = */ true});
        data.grammar_triggers.push_back({"{\n  \"type\": \"function\"", /* .at_start = */ true});
        data.grammar_triggers.push_back({"{\n    \"type\": \"function\"", /* .at_start = */ true});
        if (!builtin_tools.empty()) {
            data.grammar_triggers.push_back({"<|python_tag|>", /* .at_start = */ false});
        }
        builder.add_rule("root", string_join(tool_rules, " | "));
    }, grammar_options);
    data.additional_stops.push_back("<|eom_id|>");
    data.prompt = apply(tmpl, inputs.messages, inputs.tools.empty() ? json() : inputs.tools, inputs.add_generation_prompt, {
        {"tools_in_user_message", false},
        {"builtin_tools", builtin_tools.empty() ? json() : builtin_tools},
    });
    data.format = allow_python_tag_builtin_tools && !builtin_tools.empty()
        ? COMMON_CHAT_FORMAT_LLAMA_3_X_WITH_BUILTIN_TOOLS
        : COMMON_CHAT_FORMAT_LLAMA_3_X;
    return data;
}
static common_chat_msg common_chat_parse_llama_3_1(const std::string & input, bool with_builtin_tools = false) {
    // TODO: tighten & simplify the parser, don't accept leading text context.
    static std::regex function_regex("\\{[\\s\\n\\r]*(?:\"type\"[\\s\\n\\r]*:[\\s\\n\\r]*\"function\"[\\s\\n\\r]*,[\\s\\n\\r]*|[\\s\\n\\r]*)\"name\"[\\s\\n\\r]*:[\\s\\n\\r]*\"([^\"]+)\"[\\s\\n\\r]*,[\\s\\n\\r]*\"parameters\": ");
    static std::regex close_regex("\\}");
    static std::regex builtin_call_regex("<\\|python_tag\\|>([^.(]+)\\.call\\((.*)\\)");

    if (with_builtin_tools) {
        std::smatch match;
        if (std::regex_match(input, match, builtin_call_regex)) {
            auto name = match[1].str();
            auto raw_args = match[2].str();

            // TODO: if/when builtin tools start accepting more than 1 argument, use parse_json for real parsing.
            auto it_eq = raw_args.find('=');
            auto arg_name = raw_args.substr(0, it_eq);
            auto arg_value_str = raw_args.substr(it_eq + 1);
            auto arg_value = json::parse(arg_value_str);

            return {
                /* .role = */ "assistant",
                /* .content = */ match.prefix().str(),
                /* .tool_calls = */ {
                    {
                        /* .name = */ match[1],
                        /* .arguments = */ (json {
                            {arg_name, arg_value},
                        }).dump(),
                        /* .id = */ "",
                    },
                },
            };
        }
    }
    return parse_json_tool_calls(input, std::nullopt, function_regex, close_regex);
}

static common_chat_params common_chat_params_init_deepseek_r1(const common_chat_template & tmpl, const struct common_chat_inputs & inputs) {
    common_chat_params data;
    data.grammar_lazy = inputs.tool_choice != "required";
    data.grammar = build_grammar([&](const common_grammar_builder & builder) {
        std::vector<std::string> tool_rules;
        foreach_function(inputs.tools, [&](const json & tool) {
            const auto & function = tool["function"];
            std::string name = function["name"];
            auto parameters = function["parameters"];
            auto args_rule = builder.add_schema(name + "-args", parameters);
            tool_rules.push_back(builder.add_rule(name + "-call",
                "\"<｜tool▁call▁begin｜>function<｜tool▁sep｜>" + name + "\\n"
                "```json\\n\" " + args_rule + " \"```<｜tool▁call▁end｜>\""));
        });
        // Distill Qwen 7B & 32B models seem confused re/ syntax of their tool call opening tag,
        // so we accept common variants (then it's all constrained)
        builder.add_rule("root",
            "( \"<｜tool▁calls▁begin｜>\" | \"<｜tool_calls_begin｜>\" | \"<｜tool calls begin｜>\" | \"<｜tool\\\\_calls\\\\_begin｜>\" ) "
            "(" +string_join(tool_rules, " | ") + ")" + (inputs.parallel_tool_calls ? "*" : "") + " "
            "\"<｜tool▁calls▁end｜>\""
            " space");
        data.grammar_triggers.push_back({"<｜tool▁calls▁begin｜>", /* .at_start = */ false});
        data.grammar_triggers.push_back({"<｜tool_calls_begin｜>", /* .at_start = */ false});
        data.grammar_triggers.push_back({"<｜tool calls begin｜>", /* .at_start = */ false});
        data.grammar_triggers.push_back({"<｜tool\\_calls\\_begin｜>", /* .at_start = */ false});
        data.grammar_triggers.push_back({"<｜tool▁call▁begin｜>", /* .at_start = */ false});
        data.preserved_tokens = {
            "<think>",
            "</think>",
            "<｜tool▁sep｜>",
            "<｜tool▁calls▁end｜",
            "<｜tool▁call▁begin｜>",
            "<｜tool▁call▁end｜>",
        };
    }, grammar_options);
    auto prompt = apply(tmpl, inputs.messages, inputs.tools.empty() ? json() : inputs.tools, inputs.add_generation_prompt);
<<<<<<< HEAD

    // Hacks to fix the official (broken) prompt.
    // It is advisable to use --chat-template-file models/templates/llama-cpp-deepseek-r1.jinja instead,
    // until the official template is fixed.
    if (tmpl.source().find("{% if ns.is_tool %}{{'<｜tool▁outputs▁end｜>'}}") != std::string::npos) {
        // Don't leave the chat dangling after tool results
        if (string_ends_with(prompt, "<｜tool▁outputs▁end｜>")) {
            prompt += "<｜end▁of▁sentence｜>";
            if (inputs.add_generation_prompt) {
                prompt += "<｜Assistant｜>";
            }
        }
        // Fix up tool call delta example added by Minja
        prompt = std::regex_replace(
            prompt,
            std::regex("(<｜tool▁call▁end｜>)[\\s\\r\\n]*(<｜tool▁outputs▁begin｜>|<｜User｜>)"),
            "$1<｜tool▁calls▁end｜><｜end▁of▁sentence｜>$2");
    }
=======
>>>>>>> f12e3507
    data.prompt = prompt;
    data.format = COMMON_CHAT_FORMAT_DEEPSEEK_R1;
    return data;
}
static common_chat_msg common_chat_parse_deepseek_r1(const std::string & input) {
    static std::regex function_regex("<｜tool▁call▁begin｜>function<｜tool▁sep｜>([^\n]+)\n```json\n");
    static std::regex close_regex("```[\\s\\r\\n]*<｜tool▁call▁end｜>");
    static std::regex thoughts_regex("(?:<think>([\\s\\S\\r\\n]*?)</think>)?([\\s\\S\\r\\n]*)");
    static std::regex tool_calls_regex("[\\s\\r\\n]*(?:<｜tool▁calls▁begin｜>|<｜tool_calls_begin｜>|<｜tool calls begin｜>|<｜tool\\\\_calls\\\\_begin｜>)([\\s\\S\\r\\n]*?)<｜tool▁calls▁end｜>");
    common_chat_msg msg;
    msg.role = "assistant";
    std::smatch match;
    if (std::regex_match(input, match, thoughts_regex)) {
        msg.thoughts = string_trim(match[1].str());
        auto rest = match[2].str();

        if (std::regex_search(rest, match, tool_calls_regex)) {
            auto tool_calls = match[1].str();
            auto msg2 = parse_json_tool_calls(tool_calls, std::nullopt, function_regex, close_regex);
            msg.tool_calls = std::move(msg2.tool_calls);
        } else {
            msg.content = rest;
        }
    } else {
        msg.content = input;
    }
    return msg;
}

static common_chat_params common_chat_params_init_firefunction_v2(const common_chat_template & tmpl, const struct common_chat_inputs & inputs) {
    fprintf(stderr, "%s\n", __func__);
    common_chat_params data;
    data.prompt = apply(tmpl, inputs.messages, /* tools= */ nullptr, inputs.add_generation_prompt, {
        {"datetime", "Jan 29 2025 13:00:00 GMT"},
        {"functions", json(inputs.tools.empty() ? "" : inputs.tools.dump(2))},
    });
    if (!inputs.tools.is_null() && !inputs.tools.empty()) {
        data.grammar_lazy = inputs.tool_choice != "required";
        data.grammar = build_grammar([&](const common_grammar_builder & builder) {
            auto schemas = json::array();
            foreach_function(inputs.tools, [&](const json & tool) {
                const auto & function = tool["function"];
                schemas.push_back({
                    {"type", "object"},
                    {"properties", {
                        {"name", {
                            {"type", "string"},
                            {"const", function["name"]},
                        }},
                        {"arguments", function["parameters"]},
                    }},
                    {"required", json::array({"name", "arguments", "id"})},
                });
            });
            auto schema = json {
                {"type", "array"},
                {"items", schemas.size() == 1 ? schemas[0] : json {{"anyOf", schemas}}},
                {"minItems", 1},
            };
            if (!inputs.parallel_tool_calls) {
                schema["maxItems"] = 1;
            }
            builder.add_rule("root", "\" functools\"? " + builder.add_schema("tool_calls", schema));
        }, grammar_options);
        data.grammar_triggers.push_back({" functools[", /* .at_start = */ false});
        data.format = COMMON_CHAT_FORMAT_FIREFUNCTION_V2;
    } else {
        data.format = COMMON_CHAT_FORMAT_CONTENT_ONLY;
    }
    return data;
}
static common_chat_msg common_chat_parse_firefunction_v2(const std::string & input) {
    return parse_prefixed_json_tool_call_array(input, " functools[", /* rstrip_prefix= */ 1);
}

static common_chat_params common_chat_params_init_functionary_v3_2(const common_chat_template & tmpl, const struct common_chat_inputs & inputs) {
    // >>>all\nlet's call functions>>>fn1\n{"arg1": 1...}\n>>>fn2\n{"arg1": 1...}...
    // Using ">>>f1\n", ">>>f2\n"... as trigger words for the grammar
    common_chat_params data;
    data.prompt = apply(tmpl, inputs.messages, inputs.tools.empty() ? json() : inputs.tools, inputs.add_generation_prompt);
    data.format = COMMON_CHAT_FORMAT_FUNCTIONARY_V3_2;
    if (!inputs.tools.is_null() && !inputs.tools.empty()) {
        data.grammar_lazy = inputs.tool_choice != "required";
        data.grammar = build_grammar([&](const common_grammar_builder & builder) {
            std::vector<std::string> first_tool_rules;
            std::vector<std::string> subsequent_tool_rules;
            foreach_function(inputs.tools, [&](const json & tool) {
                const auto & function = tool["function"];
                std::string name = function["name"];
                auto parameters = function["parameters"];
                auto args_rule = builder.add_schema(name + "-args", parameters);
                first_tool_rules.push_back(builder.add_rule(name + "-call", "\"" + name + "\\n\" " + args_rule));
                subsequent_tool_rules.push_back(builder.add_rule(name + "-call2", "\">>>" + name + "\\n\" " + args_rule));
                data.grammar_triggers.push_back({name, /* .at_start = */ true});
                data.grammar_triggers.push_back({">>>" + name, /* .at_start = */ false});
            });
            auto first_rule = first_tool_rules.empty() ? "" : builder.add_rule("first_tool_call", string_join(first_tool_rules, " | ")) + " space";
            if (inputs.parallel_tool_calls) {
                auto subsequent_rule = builder.add_rule("subsequent_tool_call", string_join(subsequent_tool_rules, " | ")) + " space";
                builder.add_rule("root", first_rule + " (" + subsequent_rule + ")*");
            } else {
                builder.add_rule("root", first_rule);
            }

        }, grammar_options);
    }
    return data;
}

static bool consume(std::string::const_iterator & it, const std::string::const_iterator & end, const std::string & expected) {
    auto expected_it = expected.begin();
    auto tmp_it = it;
    while (tmp_it != end && expected_it != expected.end() && *tmp_it == *expected_it) {
        ++tmp_it;
        ++expected_it;
    }
    if (expected_it == expected.end()) {
        it = tmp_it;
        return true;
    }
    return false;
}

static common_chat_msg common_chat_parse_functionary_v3_2(const std::string & input) {
    static std::regex function_regex(R"((?:>>>)?(\w+)\n)");
    static std::regex close_regex(R"($|(?=>>>))");

    std::string content;
    auto it = input.begin();
    const auto end = input.end();

    if (consume(it, end, "all\n")) {
        std::smatch match;
        if (std::regex_search(it, end, match, function_regex)) {
            auto fun_it = match.prefix().second;
            content = std::string(it, fun_it);
            it = fun_it;
        } else {
            common_chat_msg res;
            res.role = "assistant";
            res.content = std::string(it, end);
            return res;
        }
    }
    // TODO: tighten & simplify.
    try {
        auto res = parse_json_tool_calls(std::string(it, end), std::nullopt, function_regex, close_regex);
        res.content = content + res.content;
        return res;
    } catch (const std::exception & e) {
        LOG_ERR("Failed to parse functionary v3.2 input: %s\n", e.what());
        common_chat_msg res;
        res.role = "assistant";
        res.content = input;
        return res;
    }
}

static common_chat_params common_chat_params_init_functionary_v3_1_llama_3_1(const common_chat_template & tmpl, const struct common_chat_inputs & inputs) {
    // https://github.com/MeetKai/functionary/blob/main/tests/prompt_test_v3-llama3.1.txt
    common_chat_params data;
    json tools = inputs.tools.is_null() ? inputs.tools : json::array();
    std::string python_code_argument_name;
    auto has_raw_python = false;

    data.grammar_lazy = inputs.tool_choice != "required";
    data.grammar = build_grammar([&](const common_grammar_builder & builder) {
        std::vector<std::string> tool_rules;
        foreach_function(inputs.tools, [&](const json & tool) {
            const auto & function = tool["function"];
            const auto & parameters = function["parameters"];
            std::string name = function["name"];
            if (name == "python" || name == "ipython") {
                if (!parameters.contains("type")) {
                    throw std::runtime_error("Missing type in python tool");
                }
                has_raw_python = true;
                auto type = parameters.at("type");
                if (type == "object") {
                    auto properties = parameters.at("properties");
                    for (auto it = properties.begin(); it != properties.end(); ++it) {
                        if (it.value().at("type") == "string") {
                            if (!python_code_argument_name.empty()) {
                                throw std::runtime_error("Multiple string arguments found in python tool");
                            }
                            python_code_argument_name = it.key();
                        }
                    }
                    if (python_code_argument_name.empty()) {
                        throw std::runtime_error("No string argument found in python tool");
                    }
                } else if (type != "string") {
                    throw std::runtime_error("Invalid type in python tool: " + type.dump());
                }
            }
            tool_rules.push_back(builder.add_rule(name + "-call", "\"<function=" + name + ">\" " + builder.add_schema(name + "-args", parameters) + " \"</function>\" space"));
        });
        if (has_raw_python) {
            tool_rules.push_back(builder.add_rule("python-call", "\"<|python_tag|>\" .*"));
            data.grammar_triggers.push_back({"<|python_tag|>", /* .at_start = */ false});
        }
        auto tool_call = builder.add_rule("tool_call", string_join(tool_rules, " | ")) + " space";
        builder.add_rule("root", inputs.parallel_tool_calls ? "(" + tool_call + ")+" : tool_call);
        data.grammar_triggers.push_back({"<function=", /* .at_start = */ false});
    }, grammar_options);

    data.prompt = apply(tmpl, inputs.messages, inputs.tools.empty() ? json() : inputs.tools, inputs.add_generation_prompt);
    // TODO: if (has_raw_python)
    data.format = COMMON_CHAT_FORMAT_FUNCTIONARY_V3_1_LLAMA_3_1;
    return data;
}
static common_chat_msg common_chat_parse_functionary_v3_1_llama_3_1(const std::string & input) {
    // This version of Functionary still supports the llama 3.1 tool call format for the python tool.
    static std::regex python_tag_regex(R"(<\|python_tag\|>([\s\S\n]*)$)");
    std::smatch match;
    if (std::regex_search(input, match, python_tag_regex)) {
        auto code = match[1].str();
        return {
            /* .role = */ "assistant",
            /* .content = */ match.prefix().str(),
            /* .tool_calls = */ {
                {
                    /* .name = */ "python",
                    /* .arguments = */ (json {{"code", code}}).dump(),
                    /* .id = */ "",
                },
            }
        };
    }
    static std::regex function_regex(R"(<function=(\w+)>)");
    static std::regex close_regex(R"(</function>)");
    // TODO: tighten & simplify.
    return parse_json_tool_calls(input, std::nullopt, function_regex, close_regex);
}

static common_chat_params common_chat_params_init_hermes_2_pro(const common_chat_template & tmpl, const struct common_chat_inputs & inputs) {
    common_chat_params data;
    // (content)?(<tool_call>{"name": "foo", "arguments": {"a": 1}}</tool_call>)*
    data.grammar_lazy = inputs.tool_choice != "required";
    data.grammar = build_grammar([&](const common_grammar_builder & builder) {
        std::vector<std::string> tool_rules;
        foreach_function(inputs.tools, [&](const json & tool) {
            const auto & function = tool["function"];
            std::string name = function["name"];
            auto parameters = function["parameters"];
            builder.resolve_refs(parameters);
            tool_rules.push_back(builder.add_schema(name + "-call", {
                {"type", "object"},
                {"properties", json {
                    {"name", json {{"const", name}}},
                    {"arguments", parameters},
                }},
                {"required", json::array({"name", "arguments"})},
            }));
        });
        auto tool_call = "\"<tool_call>\" space " + builder.add_rule("tool_call", string_join(tool_rules, " | ")) + " \"</tool_call>\" space";
        builder.add_rule("root", inputs.parallel_tool_calls ? "(" + tool_call + ")+" : tool_call);
        data.grammar_triggers.push_back({"<tool_call>", /* .at_start = */ false});
        data.preserved_tokens = { "</tool_call>" };
    }, grammar_options);

    data.prompt = apply(tmpl, inputs.messages, inputs.tools.empty() ? json() : inputs.tools, inputs.add_generation_prompt);
    data.format = COMMON_CHAT_FORMAT_HERMES_2_PRO;
    return data;
}
static common_chat_msg common_chat_parse_hermes_2_pro(const std::string & input) {
    try {
        std::regex start_pattern(R"([\n\s]*<tool_call>)");
        std::regex middle_pattern(R"([\n\s]*</tool_call>[\n\s]*<tool_call>)");
        std::regex end_pattern(R"([\n\s]*</tool_call>[\n\s]*$)");

        auto end = input.end();
        std::sregex_iterator rend;
        std::sregex_iterator rit(input.begin(), end, start_pattern);
        if (rit == rend) {
            return {
                /* .role = */ "assistant",
                /* .content = */ input,
                /* .tool_calls = */ {},
            };
        }

        common_chat_msg result;
        result.role = "assistant";
        result.content = rit->prefix();

        auto it = rit->suffix().first;
        while (it != end) {
            json call;
            if (!parse_json(it, end, call)) {
                throw std::runtime_error("Failed to parse json tool call");
            }
            const auto & arguments = call["arguments"];
            result.tool_calls.push_back({
                call["name"],
                arguments.dump(),
                // arguments.is_string() ? arguments.get<std::string>() : arguments.dump(),
                /* id= */ "",
            });
            rit = {it, end, middle_pattern};
            if (rit != rend) {
                it = rit->suffix().first;
            } else {
                rit = {it, end, end_pattern};
                if (rit == rend) {
                    throw std::runtime_error("Malformed input, missing </tool_call>");
                }
                break;
            }
        }
        return result;
    } catch (const std::exception & e) {
        return {
            /* .role = */ "assistant",
            /* .content = */ input,
            /* .tool_calls = */ {},
        };
    }
}

static common_chat_params common_chat_params_init_without_tools(const common_chat_template & tmpl, const struct common_chat_inputs & inputs) {
    common_chat_params data;
    data.prompt = apply(tmpl, inputs.messages, inputs.tools.empty() ? json() : inputs.tools, inputs.add_generation_prompt);
    data.format = COMMON_CHAT_FORMAT_CONTENT_ONLY;
    data.grammar_lazy = false;
    if (!inputs.json_schema.is_null()) {
        if (!inputs.grammar.empty()) {
            throw std::runtime_error("Either \"json_schema\" or \"grammar\" can be specified, but not both");
        }
        data.grammar = json_schema_to_grammar(inputs.json_schema);
    } else {
        data.grammar = inputs.grammar.empty();
    }
    return data;
}

common_chat_params common_chat_params_init(const common_chat_template & tmpl, const struct common_chat_inputs & inputs) {
    auto has_tools = !inputs.tools.is_null() && inputs.tool_choice != "none";
    LOG_DBG("[%s] has_tools=%s\n", __func__, has_tools ? "true" : "false");

    if (has_tools && !inputs.grammar.empty()) {
        throw std::runtime_error("Cannot specify grammar with tools");
    }

    const auto & src = tmpl.source();
    if (src.find(">>>all") != std::string::npos) {
        // Functionary prepends "all\n" to plain content outputs, so we use the parser no matter when
        return common_chat_params_init_functionary_v3_2(tmpl, inputs);
    }
    if (src.find(" functools[") != std::string::npos) {
        // Firefunction v2 requires datetime and functions in the context, even w/o tools.
        return common_chat_params_init_firefunction_v2(tmpl, inputs);
    }

    if (!has_tools) {
        return common_chat_params_init_without_tools(tmpl, inputs);
    }

    if (src.find("<tool_call>") != std::string::npos) {
        return common_chat_params_init_hermes_2_pro(tmpl, inputs);
    }
    if (src.find("<|start_header_id|>") != std::string::npos
        && src.find("<function=") != std::string::npos) {
        return common_chat_params_init_functionary_v3_1_llama_3_1(tmpl, inputs);
    }
    if (src.find("<|start_header_id|>ipython<|end_header_id|>") != std::string::npos) {
        auto allow_python_tag_builtin_tools = src.find("<|python_tag|>") != std::string::npos;
        return common_chat_params_init_llama_3_1_tool_calls(tmpl, inputs, allow_python_tag_builtin_tools);
    }
    if (src.find("<｜tool▁calls▁begin｜>") != std::string::npos) {
        return common_chat_params_init_deepseek_r1(tmpl, inputs);
    }
    if (src.find("[TOOL_CALLS]") != std::string::npos) {
        return common_chat_params_init_mistral_nemo(tmpl, inputs);
    }
    if (src.find("<|END_THINKING|><|START_ACTION|>") != std::string::npos) {
        return common_chat_params_init_command_r7b(tmpl, inputs);
    }
    return common_chat_params_init_generic(tmpl, inputs);
}

static common_chat_msg common_chat_parse_content_only(const std::string & input) {
    return {
        /* .role = */ "assistant",
        /* .content = */ input,
        /* .tool_calls = */ {},
    };
}

common_chat_msg common_chat_parse(const std::string & input, common_chat_format format) {
    LOG_DBG("[%s] format=%s, input:\n%s\n", __func__, common_chat_format_name(format).c_str(), input.c_str());
    switch (format) {
        case COMMON_CHAT_FORMAT_CONTENT_ONLY:
            return common_chat_parse_content_only(input);
        case COMMON_CHAT_FORMAT_GENERIC:
            return common_chat_parse_generic(input);
        case COMMON_CHAT_FORMAT_MISTRAL_NEMO:
            return common_chat_parse_mistral_nemo(input);
        case COMMON_CHAT_FORMAT_LLAMA_3_X:
            return common_chat_parse_llama_3_1(input);
        case COMMON_CHAT_FORMAT_LLAMA_3_X_WITH_BUILTIN_TOOLS:
            return common_chat_parse_llama_3_1(input, /* with_builtin_tools= */ true);
        case COMMON_CHAT_FORMAT_DEEPSEEK_R1:
            return common_chat_parse_deepseek_r1(input);
        case COMMON_CHAT_FORMAT_FUNCTIONARY_V3_2:
            return common_chat_parse_functionary_v3_2(input);
        case COMMON_CHAT_FORMAT_FUNCTIONARY_V3_1_LLAMA_3_1:
            return common_chat_parse_functionary_v3_1_llama_3_1(input);
        case COMMON_CHAT_FORMAT_HERMES_2_PRO:
            return common_chat_parse_hermes_2_pro(input);
        case COMMON_CHAT_FORMAT_FIREFUNCTION_V2:
            return common_chat_parse_firefunction_v2(input);
        case COMMON_CHAT_FORMAT_COMMAND_R7B:
            return common_chat_parse_command_r7b(input);
        default:
            throw std::runtime_error("Unsupported format: " + common_chat_format_name(format));
    }
}<|MERGE_RESOLUTION|>--- conflicted
+++ resolved
@@ -175,11 +175,7 @@
 }
 
 static std::string apply(
-<<<<<<< HEAD
-    const common_chat_template & tmpl, 
-=======
     const common_chat_template & tmpl,
->>>>>>> f12e3507
     const nlohmann::ordered_json & messages,
     const nlohmann::ordered_json & tools,
     bool add_generation_prompt,
@@ -595,7 +591,6 @@
         };
     }, grammar_options);
     auto prompt = apply(tmpl, inputs.messages, inputs.tools.empty() ? json() : inputs.tools, inputs.add_generation_prompt);
-<<<<<<< HEAD
 
     // Hacks to fix the official (broken) prompt.
     // It is advisable to use --chat-template-file models/templates/llama-cpp-deepseek-r1.jinja instead,
@@ -614,8 +609,6 @@
             std::regex("(<｜tool▁call▁end｜>)[\\s\\r\\n]*(<｜tool▁outputs▁begin｜>|<｜User｜>)"),
             "$1<｜tool▁calls▁end｜><｜end▁of▁sentence｜>$2");
     }
-=======
->>>>>>> f12e3507
     data.prompt = prompt;
     data.format = COMMON_CHAT_FORMAT_DEEPSEEK_R1;
     return data;
