--- conflicted
+++ resolved
@@ -606,12 +606,8 @@
         case COMMON_CHAT_FORMAT_FUNCTIONARY_V3_1_LLAMA_3_1: return "Functionary v3.1 Llama 3.1";
         case COMMON_CHAT_FORMAT_HERMES_2_PRO: return "Hermes 2 Pro";
         case COMMON_CHAT_FORMAT_COMMAND_R7B: return "Command R7B";
-<<<<<<< HEAD
         case COMMON_CHAT_FORMAT_GRANITE: return "Granite";
-
-=======
         case COMMON_CHAT_FORMAT_GPT_OSS: return "GPT-OSS";
->>>>>>> 0d883154
         default:
             throw std::runtime_error("Unknown chat format");
     }
@@ -2096,13 +2092,10 @@
         case COMMON_CHAT_FORMAT_COMMAND_R7B:
             common_chat_parse_command_r7b(builder);
             break;
-<<<<<<< HEAD
         case COMMON_CHAT_FORMAT_GRANITE:
             common_chat_parse_granite(builder);
-=======
         case COMMON_CHAT_FORMAT_GPT_OSS:
             common_chat_parse_gpt_oss(builder);
->>>>>>> 0d883154
             break;
         default:
             throw std::runtime_error(std::string("Unsupported format: ") + common_chat_format_name(builder.syntax().format));
