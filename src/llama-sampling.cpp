--- conflicted
+++ resolved
@@ -425,66 +425,6 @@
     delete smpl;
 }
 
-<<<<<<< HEAD
-llama_token llama_sampler_sample(struct llama_sampler * smpl, struct llama_context * ctx, int32_t idx) {
-    const llama_token   sampled_token  = llama_get_sampled_token_ith     (ctx, idx);
-    const float *       sampled_probs  = llama_get_sampled_probs_ith     (ctx, idx);
-    const float *       sampled_logits = llama_get_sampled_logits_ith    (ctx, idx);
-    const llama_token * sampled_ids    = llama_get_sampled_candidates_ith(ctx, idx);
-
-    // If a backend sampler has already sampled a token, return it.
-    if (sampled_token != LLAMA_TOKEN_NULL) {
-        LLAMA_LOG_DEBUG("%s: Backend sampler selected token for idx %d. Skipping CPU samplers\n", __func__, idx);
-        return sampled_token;
-    }
-
-    const llama_model * model = llama_get_model(ctx);
-    const llama_vocab * vocab = llama_model_get_vocab(model);
-
-    const int n_vocab = llama_vocab_n_tokens(vocab);
-
-    // TODO: do not allocate each time
-    std::vector<llama_token_data> cur;
-
-    if (sampled_probs) {
-        const uint32_t sampled_probs_count = llama_get_sampled_probs_count_ith(ctx, idx);
-        cur.resize(sampled_probs_count);
-        for (uint32_t i = 0; i < sampled_probs_count; ++i) {
-            cur[i] = llama_token_data{sampled_ids[i], sampled_logits[i], sampled_probs[i]};
-        }
-    } else if (sampled_logits) {
-        const uint32_t sampled_logits_count = llama_get_sampled_logits_count_ith(ctx, idx);
-        cur.resize(sampled_logits_count);
-        for (llama_token i = 0; i < (int)sampled_logits_count; i++) {
-            cur[i] = llama_token_data{sampled_ids[i], sampled_logits[i], 0.0f};
-        }
-    } else {
-        const auto * logits = llama_get_logits_ith(ctx, idx);
-        GGML_ASSERT(logits != nullptr);
-        cur.resize(n_vocab);
-        for (llama_token token_id = 0; token_id < n_vocab; token_id++) {
-            cur[token_id] = llama_token_data{token_id, logits[token_id], 0.0f};
-        }
-    }
-
-    llama_token_data_array cur_p = {
-        /* .data       = */ cur.data(),
-        /* .size       = */ cur.size(),
-        /* .selected   = */ -1,
-        /* .sorted     = */ false,
-    };
-
-    llama_sampler_apply(smpl, &cur_p);
-
-    GGML_ASSERT(cur_p.selected >= 0 && cur_p.selected < (int32_t) cur_p.size);
-
-    auto token = cur_p.data[cur_p.selected].id;
-
-    llama_sampler_accept(smpl, token);
-
-    return token;
-}
-
 // empty sampler
 
 struct llama_sampler_empty {
@@ -681,8 +621,6 @@
     return true;
 }
 
-=======
->>>>>>> c32fa21d
 // sampler chain
 
 static const char * llama_sampler_chain_name(const struct llama_sampler * /*smpl*/) {
@@ -866,7 +804,16 @@
 }
 
 llama_token llama_sampler_sample(struct llama_sampler * smpl, struct llama_context * ctx, int32_t idx) {
-    const auto * logits = llama_get_logits_ith(ctx, idx);
+    const llama_token   sampled_token  = llama_get_sampled_token_ith     (ctx, idx);
+    const float *       sampled_probs  = llama_get_sampled_probs_ith     (ctx, idx);
+    const float *       sampled_logits = llama_get_sampled_logits_ith    (ctx, idx);
+    const llama_token * sampled_ids    = llama_get_sampled_candidates_ith(ctx, idx);
+
+    // If a backend sampler has already sampled a token, return it.
+    if (sampled_token != LLAMA_TOKEN_NULL) {
+        LLAMA_LOG_DEBUG("%s: Backend sampler selected token for idx %d. Skipping CPU samplers\n", __func__, idx);
+        return sampled_token;
+    }
 
     const llama_model * model = llama_get_model(ctx);
     const llama_vocab * vocab = llama_model_get_vocab(model);
@@ -885,9 +832,26 @@
     }
 
     auto & cur = *cur_ptr;
-    cur.resize(n_vocab);
-    for (llama_token token_id = 0; token_id < n_vocab; token_id++) {
-        cur[token_id] = llama_token_data{token_id, logits[token_id], 0.0f};
+
+    if (sampled_probs) {
+        const uint32_t sampled_probs_count = llama_get_sampled_probs_count_ith(ctx, idx);
+        cur.resize(sampled_probs_count);
+        for (uint32_t i = 0; i < sampled_probs_count; ++i) {
+            cur[i] = llama_token_data{sampled_ids[i], sampled_logits[i], sampled_probs[i]};
+        }
+    } else if (sampled_logits) {
+        const uint32_t sampled_logits_count = llama_get_sampled_logits_count_ith(ctx, idx);
+        cur.resize(sampled_logits_count);
+        for (llama_token i = 0; i < (int)sampled_logits_count; i++) {
+            cur[i] = llama_token_data{sampled_ids[i], sampled_logits[i], 0.0f};
+        }
+    } else {
+        const auto * logits = llama_get_logits_ith(ctx, idx);
+        GGML_ASSERT(logits != nullptr);
+        cur.resize(n_vocab);
+        for (llama_token token_id = 0; token_id < n_vocab; token_id++) {
+            cur[token_id] = llama_token_data{token_id, logits[token_id], 0.0f};
+        }
     }
 
     llama_token_data_array cur_p = {
@@ -907,6 +871,7 @@
 
     return token;
 }
+
 
 void llama_sampler_chain_add(struct llama_sampler * chain, struct llama_sampler * smpl) {
     auto * p = (llama_sampler_chain *) chain->ctx;
