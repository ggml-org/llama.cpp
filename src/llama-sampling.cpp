--- conflicted
+++ resolved
@@ -1629,42 +1629,6 @@
     };
 }
 
-<<<<<<< HEAD
-// perf
-
-struct llama_perf_sampler_data llama_perf_sampler(const struct llama_sampler * chain) {
-    struct llama_perf_sampler_data data = {};
-
-    if (chain == nullptr || chain->iface != &llama_sampler_chain_i) {
-        // TODO: return empty data, or GGML_ABORT() ?
-        return data;
-    }
-
-    const auto * p = (const struct llama_sampler_chain *) chain->ctx;
-
-    data.t_sample_ms = 1e-3 * p->t_sample_us;
-    data.n_sample    = std::max(0, p->n_sample);
-
-    return data;
-}
-
-void llama_perf_sampler_print(const struct llama_sampler * chain) {
-    const auto data = llama_perf_sampler(chain);
-
-    LLAMA_LOG_INFO("%s:    sampling time = %10.2f ms / %5d runs   (%8.2f ms per token, %8.2f tokens per second)\n",
-            __func__, data.t_sample_ms, data.n_sample, data.t_sample_ms / data.n_sample, 1e3 / data.t_sample_ms * data.n_sample);
-}
-
-void llama_perf_sampler_reset(struct llama_sampler * chain) {
-    if (chain == nullptr || chain->iface != &llama_sampler_chain_i) {
-        // TODO: return empty data, or GGML_ABORT() ?
-        return;
-    }
-
-    auto * p = (struct llama_sampler_chain *) chain->ctx;
-
-    p->t_sample_us = p->n_sample = 0;
-=======
 // utils
 
 uint32_t llama_sampler_get_seed(const struct llama_sampler * smpl) {
@@ -1691,5 +1655,40 @@
     }
 
     return LLAMA_DEFAULT_SEED;
->>>>>>> df4b7945
+}
+
+// perf
+
+struct llama_perf_sampler_data llama_perf_sampler(const struct llama_sampler * chain) {
+    struct llama_perf_sampler_data data = {};
+
+    if (chain == nullptr || chain->iface != &llama_sampler_chain_i) {
+        // TODO: return empty data, or GGML_ABORT() ?
+        return data;
+    }
+
+    const auto * p = (const struct llama_sampler_chain *) chain->ctx;
+
+    data.t_sample_ms = 1e-3 * p->t_sample_us;
+    data.n_sample    = std::max(0, p->n_sample);
+
+    return data;
+}
+
+void llama_perf_sampler_print(const struct llama_sampler * chain) {
+    const auto data = llama_perf_sampler(chain);
+
+    LLAMA_LOG_INFO("%s:    sampling time = %10.2f ms / %5d runs   (%8.2f ms per token, %8.2f tokens per second)\n",
+            __func__, data.t_sample_ms, data.n_sample, data.t_sample_ms / data.n_sample, 1e3 / data.t_sample_ms * data.n_sample);
+}
+
+void llama_perf_sampler_reset(struct llama_sampler * chain) {
+    if (chain == nullptr || chain->iface != &llama_sampler_chain_i) {
+        // TODO: return empty data, or GGML_ABORT() ?
+        return;
+    }
+
+    auto * p = (struct llama_sampler_chain *) chain->ctx;
+
+    p->t_sample_us = p->n_sample = 0;
 }