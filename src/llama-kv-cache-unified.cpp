#include "llama-kv-cache-unified.h"

#include "llama-impl.h"
#include "llama-io.h"
#include "llama-model.h"
#include "llama-context.h"

#include <algorithm>
#include <cassert>
#include <cmath>
#include <limits>
#include <map>
#include <stdexcept>

//
// llama_kv_cache_unified
//

llama_kv_cache_unified::llama_kv_cache_unified(
        const llama_model &  model,
          layer_filter_cb && filter,
                ggml_type    type_k,
                ggml_type    type_v,
                     bool    v_trans,
                     bool    offload,
                     bool    unified,
                 uint32_t    kv_size,
                 uint32_t    n_seq_max,
                 uint32_t    n_pad,
                 uint32_t    n_swa,
           llama_swa_type    swa_type) :
    model(model), hparams(model.hparams), v_trans(v_trans),
    n_seq_max(n_seq_max), n_stream(unified ? 1 : n_seq_max), n_pad(n_pad), n_swa(n_swa), swa_type(swa_type) {

    GGML_ASSERT(kv_size % n_pad == 0);

    // TODO: this is temporary until we support passing reuse layer filters [KV_REUSE]
    auto n_layer_cache = hparams.n_layer;
    if (model.arch == LLM_ARCH_GEMMA3N) {
        n_layer_cache = 20;
    }

    // create a context for each buffer type
    std::map<ggml_backend_buffer_type_t, ggml_context *> ctx_map;
    auto ctx_for_buft = [&](ggml_backend_buffer_type_t buft) -> ggml_context * {
        auto it = ctx_map.find(buft);
        if (it == ctx_map.end()) {
            ggml_init_params params = {
                /*.mem_size   =*/ size_t(2u*(1 + n_stream)*n_layer_cache*ggml_tensor_overhead()),
                /*.mem_buffer =*/ NULL,
                /*.no_alloc   =*/ true,
            };

            ggml_context * ctx = ggml_init(params);
            if (!ctx) {
                return nullptr;
            }

            ctx_map[buft] = ctx;
            ctxs.emplace_back(ctx);

            return ctx;
        }

        return it->second;
    };

    GGML_ASSERT(n_stream == 1 || n_stream == n_seq_max);

    v_heads.resize(n_stream);
    for (uint32_t s = 0; s < n_stream; ++s) {
        v_heads[s] = 0;
    }

    v_cells.resize(n_stream);
    for (uint32_t s = 0; s < n_stream; ++s) {
        v_cells[s].resize(kv_size);
    }

    // by default, all sequence ids are mapped to the 0th stream
    seq_to_stream.resize(LLAMA_MAX_SEQ, 0);

    if (n_stream > 1) {
        seq_to_stream.resize(n_stream, 0);
        for (uint32_t s = 0; s < n_stream; ++s) {
            seq_to_stream[s] = s;
        }
    }

    // [TAG_V_CACHE_VARIABLE]
    if (v_trans && hparams.is_n_embd_v_gqa_variable()) {
        LLAMA_LOG_WARN("%s: the V embeddings have different sizes across layers and FA is not enabled - padding V cache to %d\n",
                __func__, hparams.n_embd_v_gqa_max());
    }

    for (uint32_t il = 0; il < n_layer_cache; il++) {
        if (filter && !filter(il)) {
            LLAMA_LOG_DEBUG("%s: layer %3d: skipped\n", __func__, il);
            continue;
        }

        // [TAG_V_CACHE_VARIABLE]
        const uint32_t n_embd_k_gqa =            hparams.n_embd_k_gqa(il);
        const uint32_t n_embd_v_gqa = !v_trans ? hparams.n_embd_v_gqa(il) : hparams.n_embd_v_gqa_max();

        const char * dev_name = "CPU";

        ggml_backend_buffer_type_t buft = ggml_backend_cpu_buffer_type();

        if (offload) {
            auto * dev = model.dev_layer(il);
            buft = ggml_backend_dev_buffer_type(dev);

            dev_name = ggml_backend_dev_name(dev);
        }

        LLAMA_LOG_DEBUG("%s: layer %3d: dev = %s\n", __func__, il, dev_name);

        ggml_context * ctx = ctx_for_buft(buft);
        if (!ctx) {
            throw std::runtime_error("failed to create ggml context for kv cache");
        }

        ggml_tensor * k;
        ggml_tensor * v;

        k = ggml_new_tensor_3d(ctx, type_k, n_embd_k_gqa, kv_size, n_stream);
        v = ggml_new_tensor_3d(ctx, type_v, n_embd_v_gqa, kv_size, n_stream);

        ggml_format_name(k, "cache_k_l%d", il);
        ggml_format_name(v, "cache_v_l%d", il);

        std::vector<ggml_tensor *> k_stream;
        std::vector<ggml_tensor *> v_stream;

        for (uint32_t s = 0; s < n_stream; ++s) {
            k_stream.push_back(ggml_view_2d(ctx, k, n_embd_k_gqa, kv_size, k->nb[1], s*k->nb[2]));
            v_stream.push_back(ggml_view_2d(ctx, v, n_embd_v_gqa, kv_size, v->nb[1], s*v->nb[2]));
        }

        map_layer_ids[il] = layers.size();

        layers.push_back({ il, k, v, k_stream, v_stream, });
    }

    // TODO: this is temporary until we support passing reuse layer filters [KV_REUSE]
    if (model.arch == LLM_ARCH_GEMMA3N) {
        LLAMA_LOG_DEBUG("%s: GEMMA3N: reuse layers [%d, %d]\n", __func__, n_layer_cache, hparams.n_layer - 1);

        for (uint32_t il = n_layer_cache; il < hparams.n_layer; il++) {
            if (filter && !filter(il)) {
                LLAMA_LOG_DEBUG("%s: layer %3d: skipped\n", __func__, il);
                continue;
            }

            const bool     is_swa   = hparams.is_swa(il);
            const uint32_t il_reuse = n_layer_cache - (is_swa ? 2 : 1);

            GGML_ASSERT(map_layer_ids.find(il_reuse) != map_layer_ids.end());
            map_layer_ids[il] = map_layer_ids[il_reuse];

            LLAMA_LOG_DEBUG("%s: layer %3d: reuse layer %d, isw = %d\n", __func__, il, il_reuse, is_swa);
        }
    }

    // allocate tensors and initialize the buffers to avoid NaNs in the padding
    for (auto it : ctx_map) {
        auto * buft = it.first;
        auto * ctx  = it.second;

        ggml_backend_buffer_t buf = ggml_backend_alloc_ctx_tensors_from_buft(ctx, buft);
        if (!buf) {
            throw std::runtime_error("failed to allocate buffer for kv cache");
        }

        LLAMA_LOG_INFO("%s: %10s KV buffer size = %8.2f MiB\n", __func__, ggml_backend_buffer_name(buf), ggml_backend_buffer_get_size(buf)/1024.0/1024.0);

        ggml_backend_buffer_clear(buf, 0);
        bufs.emplace_back(buf);
    }

    {
        const size_t memory_size_k = size_k_bytes();
        const size_t memory_size_v = size_v_bytes();

        LLAMA_LOG_INFO("%s: size = %7.2f MiB (%6u cells, %3d layers, %2u/%2u seqs), K (%s): %7.2f MiB, V (%s): %7.2f MiB\n", __func__,
                (float)(memory_size_k + memory_size_v) / (1024.0f * 1024.0f), kv_size, (int) layers.size(), n_seq_max, n_stream,
                ggml_type_name(type_k), (float)memory_size_k / (1024.0f * 1024.0f),
                ggml_type_name(type_v), (float)memory_size_v / (1024.0f * 1024.0f));
    }

    const char * LLAMA_KV_CACHE_DEBUG = getenv("LLAMA_KV_CACHE_DEBUG");
    debug = LLAMA_KV_CACHE_DEBUG ? atoi(LLAMA_KV_CACHE_DEBUG) : 0;

    const char * LLAMA_SET_ROWS = getenv("LLAMA_SET_ROWS");
    supports_set_rows = LLAMA_SET_ROWS ? atoi(LLAMA_SET_ROWS) != 0 : 0;

    if (!supports_set_rows) {
        // ref: https://github.com/ggml-org/llama.cpp/pull/14363
        GGML_ASSERT(unified && "cannot use non-unified KV cache without ggml_set_rows() support");
    }

    if (!supports_set_rows) {
        LLAMA_LOG_WARN("%s: LLAMA_SET_ROWS=0, using old ggml_cpy() method for backwards compatibility\n", __func__);
    }
}

void llama_kv_cache_unified::clear(bool data) {
    for (uint32_t s = 0; s < n_stream; ++s) {
        v_cells[s].reset();
        v_heads[s] = 0;
    }

    if (data) {
        for (auto & buf : bufs) {
            ggml_backend_buffer_clear(buf.get(), 0);
        }
    }
}

bool llama_kv_cache_unified::seq_rm(llama_seq_id seq_id, llama_pos p0, llama_pos p1) {
    GGML_ASSERT(seq_id >= 0 && (size_t) seq_id < seq_to_stream.size());

    auto & cells = v_cells[seq_to_stream[seq_id]];
    auto & head  = v_heads[seq_to_stream[seq_id]];

    uint32_t new_head = cells.size();

    if (p0 < 0) {
        p0 = 0;
    }

    if (p1 < 0) {
        p1 = std::numeric_limits<llama_pos>::max();
    }

    if (seq_id >= 0) {
        for (uint32_t i = 0; i < cells.size(); ++i) {
            if (!cells.pos_in(i, p0, p1)) {
                continue;
            }

            if (cells.seq_has(i, seq_id) && cells.seq_rm(i, seq_id)) {
                if (new_head == cells.size()) {
                    new_head = i;
                }
            }
        }
    } else {
        // match any sequence
        for (uint32_t i = 0; i < cells.size(); ++i) {
            if (!cells.pos_in(i, p0, p1)) {
                continue;
            }

            cells.rm(i);

            if (new_head == cells.size()) {
                new_head = i;
            }
        }
    }

    // If we freed up a slot, set head to it so searching can start there.
    if (new_head != cells.size() && new_head < head) {
        head = new_head;
    }

    return true;
}

void llama_kv_cache_unified::seq_cp(llama_seq_id seq_id_src, llama_seq_id seq_id_dst, llama_pos p0, llama_pos p1) {
    GGML_ASSERT(seq_id_src >= 0 && (size_t) seq_id_src < seq_to_stream.size());
    GGML_ASSERT(seq_id_dst >= 0 && (size_t) seq_id_dst < seq_to_stream.size());

    const auto s0 = seq_to_stream[seq_id_src];
    const auto s1 = seq_to_stream[seq_id_dst];

    if (s0 == s1) {
        // since both sequences are in the same stream, no data copy is necessary
        // we just have to update the cells meta data

        auto & cells = v_cells[s0];

        if (seq_id_src == seq_id_dst) {
            return;
        }

        if (p0 < 0) {
            p0 = 0;
        }

        if (p1 < 0) {
            p1 = std::numeric_limits<llama_pos>::max();
        }

        for (uint32_t i = 0; i < cells.size(); ++i) {
            if (!cells.pos_in(i, p0, p1)) {
                continue;
            }

            if (cells.seq_has(i, seq_id_src)) {
                cells.seq_add(i, seq_id_dst);
            }
        }

        return;
    }

    // cross-stream sequence copies require to copy the actual buffer data

    bool is_full = true;

    if (p0 > 0 && p0 + 1 < (int) get_size()) {
        is_full = false;
    }

    if (p1 > 0 && p1 + 1 < (int) get_size()) {
        is_full = false;
    }

    GGML_ASSERT(is_full && "seq_cp() is only supported for full KV buffers");

    // enqueue the copy operation - the buffer copy will be performed during the next update
    sc_info.ssrc.push_back(s0);
    sc_info.sdst.push_back(s1);

    v_cells[s1].reset();
    for (uint32_t i = 0; i < v_cells[s0].size(); ++i) {
        if (v_cells[s0].seq_has(i, seq_id_src)) {
            llama_pos pos   = v_cells[s0].pos_get(i);
            llama_pos shift = v_cells[s0].get_shift(i);

            if (shift != 0) {
                pos -= shift;
                assert(pos >= 0);
            }

            v_cells[s1].pos_set(i, pos);
            v_cells[s1].seq_add(i, seq_id_dst);

            if (shift != 0) {
                v_cells[s1].pos_add(i, shift);
            }
        }
    }

    v_heads[s1] = v_heads[s0];

    //for (uint32_t s = 0; s < n_stream; ++s) {
    //    LLAMA_LOG_WARN("%s: seq %d: min = %d, max = %d\n", __func__, s, v_cells[s].seq_pos_min(s), v_cells[s].seq_pos_max(s));
    //}
}

void llama_kv_cache_unified::seq_keep(llama_seq_id seq_id) {
    GGML_ASSERT(seq_id >= 0 && (size_t) seq_id < seq_to_stream.size());

    auto & cells = v_cells[seq_to_stream[seq_id]];
    auto & head  = v_heads[seq_to_stream[seq_id]];

    uint32_t new_head = cells.size();

    for (uint32_t i = 0; i < cells.size(); ++i) {
        if (cells.seq_keep(i, seq_id)) {
            if (new_head == cells.size()) {
                new_head = i;
            }
        }
    }

    // If we freed up a slot, set head to it so searching can start there.
    if (new_head != cells.size() && new_head < head) {
        head = new_head;
    }
}

void llama_kv_cache_unified::seq_add(llama_seq_id seq_id, llama_pos p0, llama_pos p1, llama_pos shift) {
    GGML_ASSERT(seq_id >= 0 && (size_t) seq_id < seq_to_stream.size());

    auto & cells = v_cells[seq_to_stream[seq_id]];
    auto & head  = v_heads[seq_to_stream[seq_id]];

    if (shift == 0) {
        return;
    }

    uint32_t new_head = cells.size();

    if (p0 < 0) {
        p0 = 0;
    }

    if (p1 < 0) {
        p1 = std::numeric_limits<llama_pos>::max();
    }

    // If there is no range then return early to avoid looping over all cells.
    if (p0 == p1) {
        return;
    }

    for (uint32_t i = 0; i < cells.size(); ++i) {
        if (!cells.pos_in(i, p0, p1)) {
            continue;
        }

        if (cells.seq_has(i, seq_id)) {
            if (cells.pos_add(i, shift)) {
                if (new_head == cells.size()) {
                    new_head = i;
                }
            }
        }
    }

    // If we freed up a slot, set head to it so searching can start there.
    // Otherwise we just start the next search from the beginning.
    head = new_head != cells.size() ? new_head : 0;
}

void llama_kv_cache_unified::seq_div(llama_seq_id seq_id, llama_pos p0, llama_pos p1, int d) {
    GGML_ASSERT(seq_id >= 0 && (size_t) seq_id < seq_to_stream.size());

    auto & cells = v_cells[seq_to_stream[seq_id]];

    if (d == 1) {
        return;
    }

    if (p0 < 0) {
        p0 = 0;
    }

    if (p1 < 0) {
        p1 = std::numeric_limits<llama_pos>::max();
    }

    // If there is no range then return early to avoid looping over the cache.
    if (p0 == p1) {
        return;
    }

    for (uint32_t i = 0; i < cells.size(); ++i) {
        if (!cells.pos_in(i, p0, p1)) {
            continue;
        }

        if (cells.seq_has(i, seq_id)) {
            cells.pos_div(i, d);
        }
    }
}

llama_pos llama_kv_cache_unified::seq_pos_min(llama_seq_id seq_id) const {
    GGML_ASSERT(seq_id >= 0 && (size_t) seq_id < seq_to_stream.size());

    const auto & cells = v_cells[seq_to_stream[seq_id]];

    return cells.seq_pos_min(seq_id);
}

llama_pos llama_kv_cache_unified::seq_pos_max(llama_seq_id seq_id) const {
    GGML_ASSERT(seq_id >= 0 && (size_t) seq_id < seq_to_stream.size());

    const auto & cells = v_cells[seq_to_stream[seq_id]];

    return cells.seq_pos_max(seq_id);
}

llama_memory_context_ptr llama_kv_cache_unified::init_batch(
            llama_batch_allocr & balloc,
            uint32_t n_ubatch,
            bool embd_all) {
    GGML_UNUSED(embd_all);

    do {
        balloc.split_reset();

        std::vector<llama_ubatch> ubatches;
        while (true) {
            auto ubatch = n_stream == 1 ? balloc.split_simple(n_ubatch) : balloc.split_equal(n_ubatch, true);

            if (ubatch.n_tokens == 0) {
                break;
            }

            ubatches.push_back(std::move(ubatch)); // NOLINT
        }

        if (balloc.get_n_used() < balloc.get_n_tokens()) {
            // failed to find a suitable split
            break;
        }

        auto sinfos = prepare(ubatches);
        if (sinfos.empty()) {
            break;
        }

        return std::make_unique<llama_kv_cache_unified_context>(
                this, std::move(sinfos), std::move(ubatches));
    } while (false);

    return std::make_unique<llama_kv_cache_unified_context>(LLAMA_MEMORY_STATUS_FAILED_PREPARE);
}

llama_memory_context_ptr llama_kv_cache_unified::init_full() {
    return std::make_unique<llama_kv_cache_unified_context>(this);
}

llama_memory_context_ptr llama_kv_cache_unified::init_update(llama_context * lctx, bool optimize) {
    bool do_shift = get_has_shift();

    defrag_info dinfo;

    // see if we need to defrag
    if (n_stream == 1) {
        // note : for now do not consider defrag for n_stream > 1
        const auto & cells = v_cells[seq_to_stream[0]];

        bool do_defrag = optimize;

        const auto thold = lctx->get_cparams().defrag_thold;

        if (!do_defrag && thold > 0.0f) {
            const auto n_kv = cells.used_max_p1();

            // - do not defrag small contexts (i.e. < 2048 tokens)
            // - count the padding towards the number of used tokens
            const float fragmentation = n_kv >= 2048 ? std::max(0.0f, 1.0f - (float(cells.get_used() + n_pad)/n_kv)) : 0.0f;

            if (fragmentation > thold) {
                LLAMA_LOG_DEBUG("%s: fragmentation: %.2f - requesting defrag\n", __func__, fragmentation);

                do_defrag = true;
            }
        }

        if (do_defrag) {
            dinfo = defrag_prepare(lctx->graph_max_nodes());
        }
    }

    return std::make_unique<llama_kv_cache_unified_context>(this, lctx, do_shift, std::move(dinfo), std::move(sc_info));
}

llama_kv_cache_unified::slot_info_vec_t llama_kv_cache_unified::prepare(const std::vector<llama_ubatch> & ubatches) {
    llama_kv_cache_unified::slot_info_vec_t res;

    struct state_t {
        slot_info sinfo; // slot info for the ubatch

        std::vector<uint32_t> v_heads_old; // old positions of the heads, before placing the ubatch

        std::vector<llama_kv_cells_unified> v_cells; // copy of the old cells, before placing the ubatch
    };

    // remember the old state of the cells so we can restore it in the end
    std::vector<state_t> states;

    bool success = true;

    for (const auto & ubatch : ubatches) {
        // non-continuous slots require support for ggml_set_rows()
        const bool cont = supports_set_rows ? false : true;

        // only find a suitable slot for the ubatch. don't modify the cells yet
        const auto sinfo_new = find_slot(ubatch, cont);
        if (sinfo_new.empty()) {
            success = false;
            break;
        }

        // remeber the position that we found
        res.push_back(sinfo_new);

        // store the old state of the cells in the recovery stack
        {
            state_t state = { sinfo_new, v_heads, {} };

            for (uint32_t s = 0; s < sinfo_new.n_stream(); ++s) {
                auto & cells = v_cells[sinfo_new.strm[s]];

                state.v_cells.push_back(cells.cp(sinfo_new.idxs[s]));
            }

            states.push_back(std::move(state));
        }

        // now emplace the ubatch
        apply_ubatch(sinfo_new, ubatch);
    }

    GGML_ASSERT(!states.empty() || !success);

    // iterate backwards and restore the cells to their original state
    for (auto it = states.rbegin(); it != states.rend(); ++it) {
        const auto & sinfo = it->sinfo;

        for (uint32_t s = 0; s < sinfo.n_stream(); ++s) {
            auto & cells = v_cells[sinfo.strm[s]];
            auto & head  = v_heads[sinfo.strm[s]];

            cells.set(sinfo.idxs[s], it->v_cells[s]);
            head = it->v_heads_old[s];
        }
    }

    if (!success) {
        return {};
    }

    return res;
}

bool llama_kv_cache_unified::update(llama_context * lctx, bool do_shift, const defrag_info & dinfo, const stream_copy_info & sc_info) {
    bool updated = false;

    auto * sched = lctx->get_sched();

    if (!sc_info.empty()) {
        assert(n_stream > 1 && "stream copy should never happen with a single stream");

        llama_synchronize(lctx);

        const size_t n_copy = sc_info.ssrc.size();

        for (size_t i = 0; i < n_copy; ++i) {
            const auto ssrc = sc_info.ssrc[i];
            const auto sdst = sc_info.sdst[i];

            assert(ssrc < n_stream);
            assert(sdst < n_stream);

            LLAMA_LOG_DEBUG("%s: copying KV buffer: stream %d to stream %d\n", __func__, ssrc, sdst);

            assert(ssrc != sdst);

            for (uint32_t il = 0; il < layers.size(); ++il) {
                const auto & layer = layers[il];

                ggml_backend_tensor_copy(layer.k_stream[ssrc], layer.k_stream[sdst]);
                ggml_backend_tensor_copy(layer.v_stream[ssrc], layer.v_stream[sdst]);
            }
        }
    }

    if (do_shift) {
        if (!get_can_shift()) {
            GGML_ABORT("The current KV cache / model configuration does not support K-shift");
        }

        LLAMA_LOG_DEBUG("%s: applying K-shift\n", __func__);

        // apply K-shift if needed
        if (hparams.rope_type != LLAMA_ROPE_TYPE_NONE) {
            ggml_backend_sched_reset(sched);

            auto * res = lctx->get_gf_res_reserve();

            res->reset();

            auto * gf = build_graph_shift(res, lctx);
            if (!ggml_backend_sched_alloc_graph(sched, gf)) {
                LLAMA_LOG_ERROR("%s: failed to allocate compute graph for K-shift\n", __func__);
                return updated;
            }

            res->set_inputs(nullptr);

            if (lctx->graph_compute(gf, false) != GGML_STATUS_SUCCESS) {
                LLAMA_LOG_ERROR("%s: failed to compute K-shift\n", __func__);
                return updated;
            }

            updated = true;
        }

        for (uint32_t s = 0; s < n_stream; ++s) {
            auto & cells = v_cells[s];

            cells.reset_shift();
        }
    }

    if (!dinfo.empty()) {
        LLAMA_LOG_DEBUG("%s: defragmenting KV cache\n", __func__);

        // note: for now do not consider defrag for n_stream > 1
        auto & cells = v_cells[seq_to_stream[0]];
        auto & head  = v_heads[seq_to_stream[0]];

        // apply moves:
        {
            const auto n_kv = dinfo.ids.size();

            for (uint32_t i = 0; i < n_kv; ++i) {
                assert(dinfo.ids[i] <= n_kv);

                if (dinfo.ids[i] == n_kv || dinfo.ids[i] == i) {
                    continue;
                }

                cells.mv(i, dinfo.ids[i]);
            }

            // reset the head so we can find the first free slot during the next ubatch
            head = 0;
        }

        ggml_backend_sched_reset(sched);

        auto * res = lctx->get_gf_res_reserve();

        res->reset();

        auto * gf = build_graph_defrag(res, lctx, dinfo);
        if (!ggml_backend_sched_alloc_graph(sched, gf)) {
            LLAMA_LOG_ERROR("%s: failed to allocate compute graph for defrag\n", __func__);
            return updated;
        }

        res->set_inputs(nullptr);

        if (lctx->graph_compute(gf, false) != GGML_STATUS_SUCCESS) {
            LLAMA_LOG_ERROR("%s: failed to compute defrag\n", __func__);
            return updated;
        }

        updated = true;
    }

    return updated;
}

llama_kv_cache_unified::slot_info llama_kv_cache_unified::find_slot(const llama_ubatch & ubatch, bool cont) const {
    if (debug > 0) {
        const auto & cells = v_cells[seq_to_stream[1]];

        const uint32_t head_cur = v_heads[1];

        LLAMA_LOG_DEBUG("%s: n = %5d, used = %5d, head = %5d, size = %5d, n_swa = %5d\n",
                __func__, cells.used_max_p1(), cells.get_used(), head_cur, get_size(), n_swa);

        if ((debug == 2 && n_swa > 0) || debug > 2) {
            std::string ss;
            for (uint32_t i = 0; i < cells.size(); ++i) {
                if (cells.is_empty(i)) {
                    ss += '.';
                } else {
                    assert(cells.seq_count(i) >= 1);

                    if (cells.seq_count(i) == 1) {
                        ss += std::to_string(cells.seq_get(i));
                    } else {
                        ss += 'M';
                    }
                }
                if (i%256 == 255) {
                    ss += " *";
                    ss += '\n';
                }
            }
            LLAMA_LOG_DEBUG("\n%s\n", ss.c_str());
        }

        if ((debug == 2 && n_swa > 0) || debug > 2) {
            std::string ss;
            for (uint32_t i = 0; i < cells.size(); ++i) {
                std::string cur;
                if (cells.is_empty(i)) {
                    cur = '.';
                } else {
                    cur = std::to_string(cells.pos_get(i));
                }
                const int n = cur.size();
                for (int j = 0; j < 5 - n; ++j) {
                    cur += ' ';
                }
                ss += cur;
                if (i%256 == 255) {
                    ss += " *";
                }
                if (i%64 == 63) {
                    ss += '\n';
                }
            }
            LLAMA_LOG_DEBUG("\n%s\n", ss.c_str());
        }

        for (int s = 0; s < LLAMA_MAX_SEQ; ++s) {
            if (cells.seq_pos_min(s) < 0) {
                continue;
            }

            LLAMA_LOG_DEBUG("%s: min[%d] = %5d, max[%d] = %5d\n", __func__, s, cells.seq_pos_min(s), s, cells.seq_pos_max(s));
        }
    }

    uint32_t n_tokens = ubatch.n_tokens;
    uint32_t n_seqs   = 1;

    if (n_stream > 1) {
        GGML_ASSERT(n_tokens % ubatch.n_seqs_unq == 0);

        n_seqs   = ubatch.n_seqs_unq;
        n_tokens = n_tokens / n_seqs;
    }

    slot_info res = {
        /*.s0   =*/ LLAMA_MAX_SEQ,
        /*.s1   =*/ 0,
        /*.strm =*/ { },
        /*.idxs =*/ { },
    };

    res.resize(n_seqs);

    for (uint32_t s = 0; s < n_seqs; ++s) {
        const auto seq_id = ubatch.seq_id_unq[s];

        if (n_stream > 1) {
            GGML_ASSERT(ubatch.n_seq_id[s*n_tokens]    == 1);
            GGML_ASSERT(ubatch.seq_id  [s*n_tokens][0] == seq_id);
        }

        res.s0 = std::min<llama_seq_id>(res.s0, seq_to_stream[seq_id]);
        res.s1 = std::max<llama_seq_id>(res.s1, seq_to_stream[seq_id]);

        res.strm[s] = seq_to_stream[seq_id];
        res.idxs[s].reserve(n_tokens);

        const auto & cells = v_cells[seq_to_stream[seq_id]];

        uint32_t head_cur = v_heads[seq_to_stream[seq_id]];

        // if we have enough unused cells before the current head ->
        //   better to start searching from the beginning of the cache, hoping to fill it
        if (head_cur > cells.get_used() + 2*n_tokens) {
            head_cur = 0;
        }

        if (n_tokens > cells.size()) {
            LLAMA_LOG_ERROR("%s: n_tokens = %d > size = %u\n", __func__, n_tokens, cells.size());
            return { };
        }

        uint32_t n_tested = 0;

        // for continuous slots, we test that all tokens in the ubatch fit, starting from the current head
        // for non-continuous slots, we test the tokens one by one
        const uint32_t n_test = cont ? n_tokens : 1;

        while (true) {
            if (head_cur + n_test > cells.size()) {
                n_tested += cells.size() - head_cur;
                head_cur = 0;
                continue;
            }

            for (uint32_t i = 0; i < n_test; i++) {
                const auto idx = head_cur;

                head_cur++;
                n_tested++;

                //const llama_pos    pos    = ubatch.pos[i];
                //const llama_seq_id seq_id = ubatch.seq_id[i][0];

                // can we use this cell? either:
                //  - the cell is empty
                //  - the cell is occupied only by one sequence:
                //    - (disabled) mask causally, if the sequence is the same as the one we are inserting
                //    - mask SWA, using current max pos for that sequence in the cache
                //                always insert in the cell with minimum pos
                bool can_use = cells.is_empty(idx);

                if (!can_use && cells.seq_count(idx) == 1) {
                    const llama_pos pos_cell = cells.pos_get(idx);

                    // (disabled) causal mask
                    // note: it's better to purge any "future" tokens beforehand
                    //if (cells.seq_has(idx, seq_id)) {
                    //    can_use = pos_cell >= pos;
                    //}

                    if (!can_use) {
                        const llama_seq_id seq_id_cell = cells.seq_get(idx);

                        // SWA mask
                        if (is_masked_swa(pos_cell, cells.seq_pos_max(seq_id_cell) + 1)) {
                            can_use = true;
                        }
                    }
                }

                if (can_use) {
                    res.idxs[s].push_back(idx);
                } else {
                    if (cont) {
                        break;
                    }
                }
            }

            if (res.idxs[s].size() == n_tokens) {
                break;
            }

            if (cont) {
                res.idxs[s].clear();
            }

            if (n_tested >= cells.size()) {
                //LLAMA_LOG_ERROR("%s: failed to find a slot for %d tokens\n", __func__, n_tokens);
                return { };
            }
        }

        // we didn't find a suitable slot - return empty result
        if (res.idxs[s].size() < n_tokens) {
            return { };
        }
    }

    assert(res.s1 >= res.s0);

    return res;
}

void llama_kv_cache_unified::apply_ubatch(const slot_info & sinfo, const llama_ubatch & ubatch) {
    // keep track of the max sequence position that we would overwrite with this ubatch
    // for non-SWA cache, this would be always empty
    llama_seq_id seq_pos_max_rm[LLAMA_MAX_SEQ];
    for (uint32_t s = 0; s < LLAMA_MAX_SEQ; ++s) {
        seq_pos_max_rm[s] = -1;
    }

    assert(ubatch.n_tokens == sinfo.n_stream()*sinfo.size());

    for (uint32_t s = 0; s < sinfo.n_stream(); ++s) {
        for (uint32_t ii = 0; ii < sinfo.size(); ++ii) {
            const uint32_t i = s*sinfo.size() + ii;

            auto & cells = v_cells[sinfo.strm[s]];

            const auto idx = sinfo.idxs[s][ii];

            if (!cells.is_empty(idx)) {
                assert(cells.seq_count(idx) == 1);

                const llama_seq_id seq_id = cells.seq_get(idx);
                const llama_pos    pos    = cells.pos_get(idx);

                seq_pos_max_rm[seq_id] = std::max(seq_pos_max_rm[seq_id], pos);

                cells.rm(idx);
            }

            cells.pos_set(idx, ubatch.pos[i]);

            for (int32_t s = 0; s < ubatch.n_seq_id[i]; s++) {
                cells.seq_add(idx, ubatch.seq_id[i][s]);
            }
        }
    }

    // note: we want to preserve the invariant that all positions between [pos_min, pos_max] for each sequence
    //       will be present in the cache. so we have to purge any position which is less than those we would overwrite
    //       ref: https://github.com/ggml-org/llama.cpp/pull/13746#issuecomment-2916057092
    for (uint32_t s = 0; s < LLAMA_MAX_SEQ; ++s) {
        if (seq_pos_max_rm[s] == -1) {
            continue;
        }

        GGML_ASSERT(s < seq_to_stream.size());

        auto & cells = v_cells[seq_to_stream[s]];

        if (cells.seq_pos_min(s) <= seq_pos_max_rm[s]) {
            LLAMA_LOG_DEBUG("%s: purging positions [%d, %d] of sequence %d from KV cache\n",
                    __func__, cells.seq_pos_min(s), seq_pos_max_rm[s], s);

            seq_rm(s, cells.seq_pos_min(s), seq_pos_max_rm[s] + 1);
        }
    }

    // move the head at the end of the slot
    for (uint32_t s = 0; s < sinfo.n_stream(); ++s) {
        auto & head = v_heads[sinfo.strm[s]];

        head = sinfo.idxs[s].back() + 1;
    }
}

bool llama_kv_cache_unified::get_can_shift() const {
    return true;
}

uint32_t llama_kv_cache_unified::get_size() const {
    const auto & cells = v_cells[seq_to_stream[0]];

    return cells.size();
}

uint32_t llama_kv_cache_unified::get_n_stream() const {
    return n_stream;
}

bool llama_kv_cache_unified::get_has_shift() const {
    bool result = false;

    for (uint32_t s = 0; s < n_stream; ++s) {
        result |= v_cells[s].get_has_shift();
    }

    return result;
}

uint32_t llama_kv_cache_unified::get_n_kv() const {
    uint32_t result = 0;

    for (uint32_t s = 0; s < n_stream; ++s) {
        const auto & cells = v_cells[s];

        result = std::max(std::min(cells.size(), std::max(n_pad, GGML_PAD(cells.used_max_p1(), n_pad))), result);
    }

    return result;
}

<<<<<<< HEAD
bool llama_kv_cache_unified::get_supports_set_rows() const {
    return supports_set_rows;
}

ggml_tensor * llama_kv_cache_unified::get_k(ggml_context * ctx, int32_t il, uint32_t n_kv) const {
=======
ggml_tensor * llama_kv_cache_unified::get_k(ggml_context * ctx, int32_t il, uint32_t n_kv, const slot_info & sinfo) const {
>>>>>>> d9b69108
    const int32_t ikv = map_layer_ids.at(il);

    auto * k = layers[ikv].k;

    const uint64_t kv_size      = get_size();
    const uint64_t n_embd_k_gqa = k->ne[0];

    assert(n_embd_k_gqa == hparams.n_embd_k_gqa(il));

    const uint32_t ns = sinfo.s1 - sinfo.s0 + 1;

    return ggml_view_4d(ctx, k,
            hparams.n_embd_head_k, hparams.n_head_kv(il), n_kv, ns,
            ggml_row_size(k->type, hparams.n_embd_head_k),
            ggml_row_size(k->type, n_embd_k_gqa),
            ggml_row_size(k->type, n_embd_k_gqa*kv_size),
            ggml_row_size(k->type, n_embd_k_gqa*kv_size)*sinfo.s0);
}

ggml_tensor * llama_kv_cache_unified::get_v(ggml_context * ctx, int32_t il, uint32_t n_kv, const slot_info & sinfo) const {
    const int32_t ikv = map_layer_ids.at(il);

    auto * v = layers[ikv].v;

    const uint64_t kv_size      = get_size();
    const uint64_t n_embd_v_gqa = v->ne[0];

    // [TAG_V_CACHE_VARIABLE]
    assert(n_embd_v_gqa >= hparams.n_embd_v_gqa(il));

    const uint32_t ns = sinfo.s1 - sinfo.s0 + 1;

    if (!v_trans) {
        // note: v->nb[1] <= v->nb[2]
        return ggml_view_4d(ctx, v,
                hparams.n_embd_head_v, hparams.n_head_kv(il), n_kv, ns,
                ggml_row_size(v->type, hparams.n_embd_head_v),            // v->nb[1]
                ggml_row_size(v->type, n_embd_v_gqa),         // v->nb[2]
                ggml_row_size(v->type, n_embd_v_gqa*kv_size), // v->nb[3]
                ggml_row_size(v->type, n_embd_v_gqa*kv_size)*sinfo.s0);
    }

    // note: v->nb[1] > v->nb[2]
    return ggml_view_4d(ctx, v,
            n_kv, hparams.n_head_kv(il), hparams.n_embd_head_v, ns,
            ggml_row_size(v->type, kv_size*hparams.n_embd_head_v),    // v->nb[1]
            ggml_row_size(v->type, kv_size),                          // v->nb[2]
            ggml_row_size(v->type, kv_size*n_embd_v_gqa), // v->nb[3]
            ggml_row_size(v->type, kv_size*n_embd_v_gqa)*sinfo.s0);
}

ggml_tensor * llama_kv_cache_unified::cpy_k(ggml_context * ctx, ggml_tensor * k_cur, ggml_tensor * k_idxs, int32_t il, const slot_info & sinfo) const {
    const int32_t ikv = map_layer_ids.at(il);

    auto * k = layers[ikv].k;

    const int64_t n_embd_k_gqa = k->ne[0];
    const int64_t n_tokens = k_cur->ne[2];

    k_cur = ggml_reshape_2d(ctx, k_cur, k->ne[0], n_tokens);

    if (k_idxs && supports_set_rows) {
        if (k->ne[2] > 1) {
            k = ggml_reshape_2d(ctx, k, k->ne[0], k->ne[1]*k->ne[2]);
        }

        return ggml_set_rows(ctx, k, k_cur, k_idxs);
    }

    // TODO: fallback to old ggml_cpy() method for backwards compatibility
    //       will be removed when ggml_set_rows() is adopted by all backends

    GGML_ASSERT(n_stream == 1 && "n_stream > 1 not supported without LLAMA_SET_ROWS");

    ggml_tensor * k_view = ggml_view_1d(ctx, k,
            n_tokens*n_embd_k_gqa,
            ggml_row_size(k->type, n_embd_k_gqa)*sinfo.head());

    return ggml_cpy(ctx, k_cur, k_view);
}

ggml_tensor * llama_kv_cache_unified::cpy_v(ggml_context * ctx, ggml_tensor * v_cur, ggml_tensor * v_idxs, int32_t il, const slot_info & sinfo) const {
    const int32_t ikv = map_layer_ids.at(il);

    auto * v = layers[ikv].v;

    const int64_t n_embd_v_gqa = v_cur->ne[0]*v_cur->ne[1];
    const int64_t n_tokens     = v_cur->ne[2];

    v_cur = ggml_reshape_2d(ctx, v_cur, n_embd_v_gqa, n_tokens);

    if (v_idxs && supports_set_rows) {
        if (!v_trans) {
            if (v->ne[2] > 1) {
                v = ggml_reshape_2d(ctx, v, v->ne[0], v->ne[1]*v->ne[2]);
            }

            return ggml_set_rows(ctx, v, v_cur, v_idxs);
        }

        // [TAG_V_CACHE_VARIABLE]
        if (n_embd_v_gqa < v->ne[0]) {
            v_cur = ggml_pad(ctx, v_cur, v->ne[0] - n_embd_v_gqa, 0, 0, 0);
        }

        // the row becomes a single element
        ggml_tensor * v_view = ggml_reshape_2d(ctx, v, 1, v->ne[0]*v->ne[1]*v->ne[2]);

        v_cur = ggml_reshape_2d(ctx, v_cur, 1, v_cur->ne[0]*v_cur->ne[1]);

        return ggml_set_rows(ctx, v_view, v_cur, v_idxs);
    }

    // TODO: fallback to old ggml_cpy() method for backwards compatibility
    //       will be removed when ggml_set_rows() is adopted by all backends

    GGML_ASSERT(n_stream == 1 && "n_stream > 1 not supported without LLAMA_SET_ROWS");

    ggml_tensor * v_view = nullptr;

    if (!v_trans) {
        v_view = ggml_view_1d(ctx, v,
                n_tokens*n_embd_v_gqa,
                ggml_row_size(v->type, n_embd_v_gqa)*sinfo.head());
    } else {
        v_cur = ggml_transpose(ctx, v_cur);

        v_view = ggml_view_2d(ctx, v, n_tokens, n_embd_v_gqa,
                (v->ne[1]    )*ggml_element_size(v),
                (sinfo.head())*ggml_element_size(v));
    }

    return ggml_cpy(ctx, v_cur, v_view);
}

ggml_tensor * llama_kv_cache_unified::build_input_k_idxs(ggml_context * ctx, const llama_ubatch & ubatch) const {
    const uint32_t n_tokens = ubatch.n_tokens;

    ggml_tensor * k_idxs = ggml_new_tensor_1d(ctx, GGML_TYPE_I64, n_tokens);

    ggml_set_input(k_idxs);

    return k_idxs;
}

ggml_tensor * llama_kv_cache_unified::build_input_v_idxs(ggml_context * ctx, const llama_ubatch & ubatch) const {
    const uint32_t n_tokens = ubatch.n_tokens;

    ggml_tensor * v_idxs;

    if (!v_trans) {
        v_idxs = ggml_new_tensor_1d(ctx, GGML_TYPE_I64, n_tokens);
    } else {
        v_idxs = ggml_new_tensor_1d(ctx, GGML_TYPE_I64, n_tokens*hparams.n_embd_v_gqa_max());
    }

    ggml_set_input(v_idxs);

    return v_idxs;
}

void llama_kv_cache_unified::set_input_k_idxs(ggml_tensor * dst, const llama_ubatch * ubatch, const slot_info & sinfo) const {
    if (!supports_set_rows) {
        return;
    }

    const uint32_t n_tokens = ubatch->n_tokens;
    GGML_ASSERT(n_tokens == (int64_t) sinfo.size()*sinfo.n_stream());

    GGML_ASSERT(ggml_backend_buffer_is_host(dst->buffer));
    int64_t * data = (int64_t *) dst->data;

    for (uint32_t s = 0; s < sinfo.n_stream(); ++s) {
        const int64_t offs = sinfo.strm[s]*get_size();

        for (uint32_t i = 0; i < sinfo.size(); ++i) {
            data[s*sinfo.size() + i] = offs + sinfo.idxs[s][i];
        }
    }
}

void llama_kv_cache_unified::set_input_v_idxs(ggml_tensor * dst, const llama_ubatch * ubatch, const slot_info & sinfo) const {
    if (!supports_set_rows) {
        return;
    }

    const uint32_t n_tokens = ubatch->n_tokens;
    GGML_ASSERT(n_tokens == (int64_t) sinfo.size()*sinfo.n_stream());

    GGML_ASSERT(ggml_backend_buffer_is_host(dst->buffer));
    int64_t * data = (int64_t *) dst->data;

    if (!v_trans) {
        for (uint32_t s = 0; s < sinfo.n_stream(); ++s) {
            const int64_t offs = sinfo.strm[s]*get_size();

            for (uint32_t i = 0; i < sinfo.size(); ++i) {
                data[s*sinfo.size() + i] = offs + sinfo.idxs[s][i];
            }
        }
    } else {
        // note: the V cache is transposed when not using flash attention
        const int64_t kv_size = get_size();

        const int64_t n_embd_v_gqa = hparams.n_embd_v_gqa_max();

        for (uint32_t s = 0; s < sinfo.n_stream(); ++s) {
            const int64_t offs = sinfo.strm[s]*kv_size*n_embd_v_gqa;

            for (uint32_t i = 0; i < sinfo.size(); ++i) {
                for (uint32_t j = 0; j < n_embd_v_gqa; ++j) {
                    data[s*sinfo.size()*n_embd_v_gqa + i*n_embd_v_gqa + j] = offs + j*kv_size + sinfo.idxs[s][i];
                }
            }
        }
    }
}

void llama_kv_cache_unified::set_input_k_shift(ggml_tensor * dst) const {
    GGML_ASSERT(ggml_backend_buffer_is_host(dst->buffer));

    int32_t * data = (int32_t *) dst->data;

    for (uint32_t s = 0; s < n_stream; ++s) {
        const auto & cells = v_cells[s];

        for (uint32_t i = 0; i < cells.size(); ++i) {
            data[i] = cells.is_empty(i) ? 0 : cells.get_shift(i);
        }
    }
}

void llama_kv_cache_unified::set_input_kq_mask(ggml_tensor * dst, const llama_ubatch * ubatch, bool causal_attn) const {
    const uint32_t n_tokens = ubatch->n_tokens;

    GGML_ASSERT(ggml_backend_buffer_is_host(dst->buffer));
    float * data = (float *) dst->data;

    const int64_t n_kv     = dst->ne[0];
    const int64_t n_stream = dst->ne[3]; // num streams in the current ubatch

    GGML_ASSERT(n_tokens%n_stream == 0);

    // n_tps == n_tokens_per_stream
    const int64_t n_tps     = n_tokens/n_stream;
    const int64_t n_tps_pad = GGML_PAD(n_tps, GGML_KQ_MASK_PAD);

    std::fill(data, data + ggml_nelements(dst), -INFINITY);

    // Use only the previous KV cells of the correct sequence for each token of the ubatch.
    // It's assumed that if a token in the batch has multiple sequences, they are equivalent.
    // Example with a cache of 10 tokens, 2 tokens populated in cache and 3 tokens in batch:
    //   Causal mask:
    //      xxx-------
    //      xxxx------
    //      xxxxx-----
    //   Non-causal mask:
    //      xxxxx-----
    //      xxxxx-----
    //      xxxxx-----
    // To visualize the mask, see https://github.com/ggml-org/llama.cpp/pull/12615
    // TODO: optimize this section
    for (uint32_t h = 0; h < 1; ++h) {
        for (uint32_t s = 0; s < n_stream; ++s) {
            for (uint32_t ii = 0; ii < n_tps; ++ii) {
                const uint32_t i = s*n_tps + ii;

                const llama_seq_id seq_id = ubatch->seq_id[i][0];

                const auto & cells = v_cells[seq_to_stream[seq_id]];

                const llama_pos p1 = ubatch->pos[i];

                const uint64_t idst = n_kv*(h*n_stream*n_tps_pad + s*n_tps_pad + ii);

                for (uint32_t j = 0; j < n_kv; ++j) {
                    if (cells.is_empty(j)) {
                        continue;
                    }

                    // mask the token if not the same sequence
                    if (!cells.seq_has(j, seq_id)) {
                        continue;
                    }

                    const llama_pos p0 = cells.pos_get(j);

                    // mask future tokens
                    if (causal_attn && p0 > p1) {
                        continue;
                    }

                    // apply SWA if any
                    if (is_masked_swa(p0, p1)) {
                        continue;
                    }

                    data[idst + j] = hparams.use_alibi ? -std::abs(p0 - p1) : 0.0f;
                }
            }
        }
    }
}

void llama_kv_cache_unified::set_input_pos_bucket(ggml_tensor * dst, const llama_ubatch * ubatch) const {
    const int64_t n_tokens = ubatch->n_tokens;

    GGML_ASSERT(n_stream == 1 && "TODO: support multiple streams");
    const auto & cells = v_cells[0];

    GGML_ASSERT(ggml_backend_buffer_is_host(dst->buffer));
    GGML_ASSERT(!ubatch->equal_seqs); // TODO: use ubatch->n_seqs instead of failing

    int32_t * data = (int32_t *) dst->data;

    const int32_t n_kv = dst->ne[0];

    for (int h = 0; h < 1; ++h) {
        for (int i = 0; i < n_tokens; ++i) {
            for (int j = 0; j < n_kv; ++j) {
                // the position when the cells is empty is irrelevant - it will be masked out later in the attention
                const llama_pos p0 = cells.is_empty(j) ? -1 : cells.pos_get(j);

                data[h*(n_kv*n_tokens) + i*n_kv + j] = llama_relative_position_bucket(p0, ubatch->pos[i], hparams.n_rel_attn_bkts, false);
            }
        }
    }
}

size_t llama_kv_cache_unified::total_size() const {
    size_t size = 0;

    for (const auto & buf : bufs) {
        size += ggml_backend_buffer_get_size(buf.get());
    }

    return size;
}

size_t llama_kv_cache_unified::size_k_bytes() const {
    size_t size_k_bytes = 0;

    for (const auto & layer : layers) {
        size_k_bytes += ggml_nbytes(layer.k);
    }

    return size_k_bytes;
}

size_t llama_kv_cache_unified::size_v_bytes() const {
    size_t size_v_bytes = 0;

    for (const auto & layer : layers) {
        size_v_bytes += ggml_nbytes(layer.v);
    }

    return size_v_bytes;
}

ggml_tensor * llama_kv_cache_unified::build_rope_shift(
        const llama_cparams & cparams,
               ggml_context * ctx,
                ggml_tensor * cur,
                ggml_tensor * shift,
                ggml_tensor * factors,
                      float   freq_base,
                      float   freq_scale) const {
    const auto & n_ctx_orig = cparams.n_ctx_orig_yarn;

    const auto & yarn_ext_factor = cparams.yarn_ext_factor;
    const auto & yarn_beta_fast  = cparams.yarn_beta_fast;
    const auto & yarn_beta_slow  = cparams.yarn_beta_slow;

    const auto & n_rot     = hparams.n_rot;
    const auto & rope_type = hparams.rope_type == LLAMA_ROPE_TYPE_MROPE
                                // @ngxson : this is a workaround
                                // for M-RoPE, we want to rotate the whole vector when doing KV shift
                                // a normal RoPE should work, we just need to use the correct ordering
                                // ref: https://github.com/ggml-org/llama.cpp/pull/13870
                                ? LLAMA_ROPE_TYPE_NEOX
                                : hparams.rope_type;

    // See llm_build_deepseek2() for why attn_factor has to be scaled for YaRN RoPE to work correctly.
    // See https://github.com/ggerganov/llama.cpp/discussions/7416 for detailed explanation.
    const float yarn_attn_factor = model.arch == LLM_ARCH_DEEPSEEK2
                                    ? 1.0f / (1.0f + 0.1f * logf(1.0f / freq_scale))
                                    : cparams.yarn_attn_factor;

    ggml_tensor * tmp;

    if (ggml_is_quantized(cur->type)) {
        // dequantize to f32 -> RoPE -> quantize back
        tmp = ggml_cast(ctx, cur, GGML_TYPE_F32);

        tmp = ggml_rope_ext(ctx, tmp,
                shift, factors, n_rot, rope_type, n_ctx_orig, freq_base, freq_scale,
                yarn_ext_factor, yarn_attn_factor, yarn_beta_fast, yarn_beta_slow);

        tmp = ggml_cpy(ctx, tmp, cur);
    } else {
        // we rotate only the first n_rot dimensions
        tmp = ggml_rope_ext_inplace(ctx, cur,
                shift, factors, n_rot, rope_type, n_ctx_orig, freq_base, freq_scale,
                yarn_ext_factor, yarn_attn_factor, yarn_beta_fast, yarn_beta_slow);
    }

    return tmp;
}

class llm_graph_input_k_shift : public llm_graph_input_i {
public:
    llm_graph_input_k_shift(const llama_kv_cache_unified * kv_self) : kv_self(kv_self) {}
    virtual ~llm_graph_input_k_shift() = default;

    void set_input(const llama_ubatch * ubatch) override;

    ggml_tensor * k_shift; // I32 [kv_size*n_stream]

    const llama_kv_cache_unified * kv_self;
};

void llm_graph_input_k_shift::set_input(const llama_ubatch * ubatch) {
    GGML_UNUSED(ubatch);

    if (k_shift) {
        kv_self->set_input_k_shift(k_shift);
    }
}

ggml_cgraph * llama_kv_cache_unified::build_graph_shift(llm_graph_result * res, llama_context * lctx) const {
    auto * ctx = res->get_ctx();
    auto * gf  = res->get_gf();

    const auto & n_embd_head_k = hparams.n_embd_head_k;
  //const auto & n_embd_head_v = hparams.n_embd_head_v;

    auto inp = std::make_unique<llm_graph_input_k_shift>(this);

    inp->k_shift = ggml_new_tensor_1d(ctx, GGML_TYPE_I32, (int64_t) get_size()*n_stream);
    ggml_set_input(inp->k_shift);

    const auto & cparams = lctx->get_cparams();

    for (const auto & layer : layers) {
        const uint32_t il = layer.il;

        const int64_t n_head_kv    = hparams.n_head_kv(il);
        const int64_t n_embd_k_gqa = hparams.n_embd_k_gqa(il);

        const float freq_base_l  = model.get_rope_freq_base (cparams, il);
        const float freq_scale_l = model.get_rope_freq_scale(cparams, il);

        ggml_tensor * rope_factors = model.get_rope_factors(cparams, il);

        ggml_tensor * k =
            ggml_view_3d(ctx, layer.k,
                n_embd_head_k, n_head_kv, get_size()*n_stream,
                ggml_row_size(layer.k->type, n_embd_head_k),
                ggml_row_size(layer.k->type, n_embd_k_gqa),
                0);

        ggml_tensor * cur = build_rope_shift(cparams, ctx, k, inp->k_shift, rope_factors, freq_base_l, freq_scale_l);

        ggml_build_forward_expand(gf, cur);
    }

    res->add_input(std::move(inp));

    return gf;
}

ggml_cgraph * llama_kv_cache_unified::build_graph_defrag(
         llm_graph_result * res,
            llama_context * lctx,
        const defrag_info & dinfo) const {
    auto * ctx = res->get_ctx();
    auto * gf  = res->get_gf();

    GGML_ASSERT(n_stream == 1 && "n_stream > 1 does not support defrag");

    const auto & cells = v_cells[0];

    const auto & ids = dinfo.ids;

    const auto & cparams = lctx->get_cparams();

#if 0
    // CPU defrag
    //
    // TODO: optimizations are possible:
    //       - multiple threads
    //       - avoid copying to the host memory when already there
    //
    // likely not worth the effort, as we have ggml_graph based defrag
    //

    const uint32_t n_embd_k_gqa = hparams.n_embd_k_gqa();
    const uint32_t n_embd_v_gqa = hparams.n_embd_v_gqa();

    const uint32_t kv_size = size;

    std::vector<uint8_t> buf_k;
    std::vector<uint8_t> buf_v;

    for (uint32_t il = 0; il < n_layer; ++il) {
        const size_t k_size_row = ggml_row_size(k_l[il]->type, n_embd_k_gqa);
        const size_t k_size     = ggml_row_size(k_l[il]->type, n_embd_k_gqa*kv_size);

        const size_t v_size_el = ggml_type_size(v_l[il]->type);
        const size_t v_size    = ggml_row_size (v_l[il]->type, n_embd_v_gqa*kv_size);

        buf_k.resize(k_size);
        buf_v.resize(v_size);

        ggml_backend_tensor_get(k_l[il], buf_k.data(), 0, buf_k.size());
        ggml_backend_tensor_get(v_l[il], buf_v.data(), 0, buf_v.size());

        // batch move [i, i+nm) to [id, id+nm)
        // note: cells can move only to a lower index
        for (uint32_t i = 0; i < n_kv; ++i) {
            const uint32_t id = ids[i];

            if (i == id || id == n_kv) {
                continue;
            }

            uint32_t nm = 1;

            while (i + nm < n_kv && ids[i + nm] == id + nm) {
                nm++;
            }

            // move keys
            {
                const int64_t os =  i*k_size_row;
                const int64_t od = id*k_size_row;

                memcpy(buf_k.data() + od, buf_k.data() + os, nm*k_size_row);
            }

            // move values (note: they are transposed)
            {
                const int64_t os =  i;
                const int64_t od = id;

                for (uint32_t j = 0; j < n_embd_v_gqa; ++j) {
                    memcpy(buf_v.data() + (od + j*kv_size)*v_size_el, buf_v.data() + (os + j*kv_size)*v_size_el, nm*v_size_el);
                }
            }

            i += nm - 1;
        }

        ggml_backend_tensor_set(k_l[il], buf_k.data(), 0, buf_k.size());
        ggml_backend_tensor_set(v_l[il], buf_v.data(), 0, buf_v.size());
    }
#else
    for (uint32_t i = 0; i < ids.size(); ++i) {
        const uint32_t id = ids[i];

        if (i == id || id == ids.size()) {
            continue;
        }

        uint32_t nm = 1;

        while (i + nm < ids.size() && ids[i + nm] == id + nm) {
            nm++;
        }

        for (const auto & layer : layers) {
            const uint32_t il = layer.il;

            const int64_t n_embd_k_gqa = hparams.n_embd_k_gqa(il);
            const int64_t n_embd_v_gqa = hparams.n_embd_v_gqa(il);

            ggml_tensor * view_k_src = ggml_view_2d(ctx, layer.k,
                    n_embd_k_gqa, nm,
                    ggml_row_size(layer.k->type, n_embd_k_gqa),
                    ggml_row_size(layer.k->type, n_embd_k_gqa*i));

            ggml_tensor * view_k_dst = ggml_view_2d(ctx, layer.k,
                    n_embd_k_gqa, nm,
                    ggml_row_size(layer.k->type, n_embd_k_gqa),
                    ggml_row_size(layer.k->type, n_embd_k_gqa*id));

            ggml_tensor * view_v_src;
            ggml_tensor * view_v_dst;

            if (cparams.flash_attn) {
                // NOTE: the V cache is not transposed when using flash attention
                view_v_src = ggml_view_2d(ctx, layer.v,
                        n_embd_v_gqa, nm,
                        ggml_row_size(layer.v->type, n_embd_v_gqa),
                        ggml_row_size(layer.v->type, n_embd_v_gqa*i));

                view_v_dst = ggml_view_2d(ctx, layer.v,
                        n_embd_v_gqa, nm,
                        ggml_row_size(layer.v->type, n_embd_v_gqa),
                        ggml_row_size(layer.v->type, n_embd_v_gqa*id));
            } else {
                view_v_src = ggml_view_2d(ctx, layer.v,
                        nm, n_embd_v_gqa,
                        ggml_row_size(layer.v->type, cells.size()),
                        ggml_row_size(layer.v->type, i));

                view_v_dst = ggml_view_2d(ctx, layer.v,
                        nm, n_embd_v_gqa,
                        ggml_row_size(layer.v->type, cells.size()),
                        ggml_row_size(layer.v->type, id));
            }

            ggml_build_forward_expand(gf, ggml_cpy(ctx, view_k_src, view_k_dst));
            ggml_build_forward_expand(gf, ggml_cpy(ctx, view_v_src, view_v_dst));
        }

        i += nm - 1;
    }

    //LLAMA_LOG_INFO("gf->n_nodes = %d\n", gf->n_nodes);
#endif

    return gf;
}

llama_kv_cache_unified::defrag_info llama_kv_cache_unified::defrag_prepare(int32_t n_max_nodes) const {
    GGML_ASSERT(n_stream == 1 && "n_stream > 1 does not support defrag");

    const auto & cells = v_cells[0];

    const uint32_t n_layer = layers.size();

    const uint32_t n_kv   = cells.used_max_p1();
    const uint32_t n_used = cells.get_used();

    assert(n_used <= n_kv);

    //const int64_t t_start = ggml_time_us();

    // number of cells moved
    uint32_t n_moves = 0;

    // each move requires 6*n_layer tensors (see graph_build_kv_self_defrag)
    //   - source view, destination view, copy operation
    //   - x2 for keys and values
    //const uint32_t max_moves = max_nodes()/(6*n_layer);
    // TODO: tmp fix https://github.com/ggerganov/llama.cpp/issues/6685#issuecomment-2057579516
    const uint32_t max_moves = (n_max_nodes - 2*n_layer)/(6*n_layer);

    // determine which KV cells to move where
    defrag_info res;
    auto & ids = res.ids;

    ids.resize(n_kv, n_kv);

    for (uint32_t i0 = 0; i0 < n_used; ++i0) {
        if (!cells.is_empty(i0)) {
            ids[i0] = i0;

            continue;
        }

        // found a hole - fill it with data from the end of the cache

        uint32_t nh = 1;

        // determine the size of the hole
        while (i0 + nh < n_used && cells.is_empty(i0 + nh)) {
            nh++;
        }

        uint32_t nf = 0;
        uint32_t is = n_kv - 1;

        // starting from the end, find nh non-empty cells
        for (; is > i0; --is) {
            if (cells.is_empty(is) || ids[is] != n_kv) {
                continue;
            }

            // non-empty cell which is not yet moved
            nf++;

            if (nf == nh) {
                break;
            }
        }

        // this can only happen if `n_used` is not accurate, which would be a bug
        GGML_ASSERT(nf == nh && "KV defrag bug: nf != nh");

        nf = 0;

        uint32_t i1 = is;

        // are we moving a continuous block of memory?
        bool cont = false;

        // should we stop searching for the next move?
        bool stop = false;

        // go back and move the nf cells to the hole
        for (; i1 < n_kv; ++i1) {
            if (cells.is_empty(i1) || ids[i1] != n_kv) {
                if (n_moves == max_moves) {
                    stop = true;
                    break;
                }

                cont = false;
                continue;
            }

            // this cell goes to (i0 + nf)
            ids[i1] = i0 + nf;

            if (!cont) {
                n_moves++;
                cont = true;
            }

            nf++;

            if (nf == nh) {
                break;
            }
        }

        if (stop || n_moves == max_moves) {
            break;
        }

        //LLAMA_LOG_INFO("(tmp log) KV defrag: move [%u, %u) to [%u, %u)\n", is, i1 + 1, i0, i0 + nh);

        i0 += nh - 1;
    }

    if (n_moves == 0) {
        return {};
    }

    LLAMA_LOG_DEBUG("%s: (tmp log) KV defrag cell moves: %u\n", __func__, n_moves);

    LLAMA_LOG_DEBUG("%s: expected gf nodes: %u\n", __func__, 6*n_moves*n_layer);

    return res;
}

bool llama_kv_cache_unified::is_masked_swa(llama_pos p0, llama_pos p1) const {
    assert(p0 >= 0 && p1 >= 0);

    switch (swa_type) {
        case LLAMA_SWA_TYPE_NONE:
            {
            } break;
        case LLAMA_SWA_TYPE_STANDARD:
            {
                if (p1 - p0 >= (int32_t) n_swa) {
                    return true;
                }
            } break;
        case LLAMA_SWA_TYPE_CHUNKED:
            {
                const llama_pos pos_chunk_start = (p1 / n_swa) * n_swa;

                if (p0 < pos_chunk_start) {
                    return true;
                }
            } break;
    }

    return false;
}

void llama_kv_cache_unified::state_write(llama_io_write_i & io, llama_seq_id seq_id) const {
    io.write(&n_stream, sizeof(n_stream));

    for (uint32_t s = 0; s < n_stream; ++s) {
        cell_ranges_t cr { s, {} };

        uint32_t cell_count = 0;

        const auto & cells = v_cells[s];

        // Count the number of cells with the specified seq_id
        // Find all the ranges of cells with this seq id (or all, when -1)
        uint32_t cell_range_begin = cells.size();

        for (uint32_t i = 0; i < cells.size(); ++i) {
            if (!cells.is_empty(i) && (seq_id == -1 || cells.seq_has(i, seq_id))) {
                ++cell_count;
                if (cell_range_begin == cells.size()) {
                    cell_range_begin = i;
                }
            } else {
                if (cell_range_begin != cells.size()) {
                    cr.data.emplace_back(cell_range_begin, i);
                    cell_range_begin = cells.size();
                }
            }
        }

        if (cell_range_begin != cells.size()) {
            cr.data.emplace_back(cell_range_begin, cells.size());
        }

        // DEBUG CHECK: Sum of cell counts in ranges should equal the total cell count
        uint32_t cell_count_check = 0;
        for (const auto & range : cr.data) {
            cell_count_check += range.second - range.first;
        }
        GGML_ASSERT(cell_count == cell_count_check);

        io.write(&cell_count, sizeof(cell_count));

        // skip empty streams
        if (cell_count == 0) {
            continue;
        }

        state_write_meta(io, cr, seq_id);
        state_write_data(io, cr);
    }
}

void llama_kv_cache_unified::state_read(llama_io_read_i & io, llama_seq_id seq_id) {
    GGML_ASSERT(seq_id == -1 || (seq_id >= 0 && (size_t) seq_id < seq_to_stream.size()));

    uint32_t n_stream_cur;
    io.read_to(&n_stream_cur, sizeof(n_stream_cur));
    if (n_stream_cur != n_stream) {
        throw std::runtime_error("n_stream mismatch");
    }

    for (uint32_t s = 0; s < n_stream; ++s) {
        uint32_t cell_count;
        io.read_to(&cell_count, sizeof(cell_count));

        if (cell_count == 0) {
            continue;
        }

        const uint32_t strm = seq_id == -1 ? s : seq_to_stream[seq_id];

        bool res = true;
        res = res && state_read_meta(io, strm, cell_count, seq_id);
        res = res && state_read_data(io, strm, cell_count);

        if (!res) {
            if (seq_id == -1) {
                clear(true);
            } else {
                seq_rm(seq_id, -1, -1);
            }
            throw std::runtime_error("failed to restore kv cache");
        }
    }
}

void llama_kv_cache_unified::state_write_meta(llama_io_write_i & io, const cell_ranges_t & cr, llama_seq_id seq_id) const {
    const auto & cells = v_cells[cr.strm];

    for (const auto & range : cr.data) {
        for (uint32_t i = range.first; i < range.second; ++i) {
            std::vector<llama_seq_id> seq_ids;

            for (llama_seq_id cur = 0; cur < (int) n_seq_max; ++cur) {
                if (cur == seq_id || seq_id == -1) {
                    if (cells.seq_has(i, cur)) {
                        seq_ids.push_back(cur);
                    }
                }
            }

            const llama_pos pos     = cells.pos_get(i);
            const uint32_t n_seq_id = seq_ids.size();

            io.write(&pos,      sizeof(pos));
            io.write(&n_seq_id, sizeof(n_seq_id));

            for (const auto & seq_id : seq_ids) {
                io.write(&seq_id, sizeof(seq_id));
            }
        }
    }
}

void llama_kv_cache_unified::state_write_data(llama_io_write_i & io, const cell_ranges_t & cr) const {
    const auto & cells = v_cells[cr.strm];

    const uint32_t v_trans = this->v_trans ? 1 : 0;
    const uint32_t n_layer = layers.size();

    io.write(&v_trans, sizeof(v_trans));
    io.write(&n_layer, sizeof(n_layer));

    std::vector<uint8_t> tmp_buf;

    // Iterate and write all the keys first, each row is a cell
    // Get whole range at a time
    for (const auto & layer : layers) {
        const uint32_t il = layer.il;

        const uint32_t n_embd_k_gqa = hparams.n_embd_k_gqa(il);

        auto * k = layer.k_stream[cr.strm];

        // Write key type
        const int32_t k_type_i = (int32_t) k->type;
        io.write(&k_type_i, sizeof(k_type_i));

        // Write row size of key
        const uint64_t k_size_row = ggml_row_size(k->type, n_embd_k_gqa);
        io.write(&k_size_row, sizeof(k_size_row));

        // Read each range of cells of k_size length each into tmp_buf and write out
        for (const auto & range : cr.data) {
            const size_t range_size = range.second - range.first;
            const size_t buf_size = range_size * k_size_row;
            io.write_tensor(k, range.first * k_size_row, buf_size);
        }
    }

    if (!v_trans) {
        for (const auto & layer : layers) {
            const uint32_t il = layer.il;

            const uint32_t n_embd_v_gqa = hparams.n_embd_v_gqa(il);

            auto * v = layer.v_stream[cr.strm];

            // Write value type
            const int32_t v_type_i = (int32_t) v->type;
            io.write(&v_type_i, sizeof(v_type_i));

            // Write row size of value
            const uint64_t v_size_row = ggml_row_size(v->type, n_embd_v_gqa);
            io.write(&v_size_row, sizeof(v_size_row));

            // Read each range of cells of v_size length each into tmp_buf and write out
            for (const auto & range : cr.data) {
                const size_t range_size = range.second - range.first;
                const size_t buf_size = range_size * v_size_row;
                io.write_tensor(v, range.first * v_size_row, buf_size);
            }
        }
    } else {
        // When v is transposed, we also need the element size and get the element ranges from each row
        const uint32_t kv_size = cells.size();

        for (const auto & layer : layers) {
            const uint32_t il = layer.il;

            const uint32_t n_embd_v_gqa = hparams.n_embd_v_gqa(il);

            auto * v = layer.v_stream[cr.strm];

            // Write value type
            const int32_t v_type_i = (int32_t) v->type;
            io.write(&v_type_i, sizeof(v_type_i));

            // Write element size
            const uint32_t v_size_el = ggml_type_size(v->type);
            io.write(&v_size_el, sizeof(v_size_el));

            // Write GQA embedding size
            io.write(&n_embd_v_gqa, sizeof(n_embd_v_gqa));

            // For each row, we get the element values of each cell
            for (uint32_t j = 0; j < n_embd_v_gqa; ++j) {
                // Read each range of cells of v_size_el length each into tmp_buf and write out
                for (const auto & range : cr.data) {
                    const size_t range_size = range.second - range.first;
                    const size_t src_offset = (range.first + j * kv_size) * v_size_el;
                    const size_t buf_size = range_size * v_size_el;
                    io.write_tensor(v, src_offset, buf_size);
                }
            }
        }
    }
}

bool llama_kv_cache_unified::state_read_meta(llama_io_read_i & io, uint32_t strm, uint32_t cell_count, llama_seq_id dest_seq_id) {
    auto & cells = v_cells[strm];
    auto & head  = v_heads[strm];

    if (dest_seq_id != -1) {
        // single sequence
        seq_rm(dest_seq_id, -1, -1);

        llama_batch_allocr balloc(hparams.n_pos_per_embd());

        llama_ubatch ubatch = balloc.ubatch_reserve(cell_count, 1);

        ubatch.seq_id_unq[0] = dest_seq_id;

        for (uint32_t i = 0; i < cell_count; ++i) {
            llama_pos pos;
            uint32_t n_seq_id;

            io.read_to(&pos,      sizeof(pos));
            io.read_to(&n_seq_id, sizeof(n_seq_id));

            if (n_seq_id != 1) {
                LLAMA_LOG_ERROR("%s: invalid seq_id-agnostic kv cell\n", __func__);
                return false;
            }

            // read the sequence id, but directly discard it - we will use dest_seq_id instead
            {
                llama_seq_id seq_id;
                io.read_to(&seq_id, sizeof(seq_id));
            }

            ubatch.pos[i]      = pos;
            ubatch.n_seq_id[i] = n_seq_id;
            ubatch.seq_id[i]   = &dest_seq_id;
        }

        const auto sinfo = find_slot(ubatch, true);
        if (sinfo.empty()) {
            LLAMA_LOG_ERROR("%s: failed to find available cells in kv cache\n", __func__);
            return false;
        }

        apply_ubatch(sinfo, ubatch);

        const auto head_cur = sinfo.head();

        // keep the head at the old position because we will read the KV data into it in state_read_data()
        head = head_cur;

        LLAMA_LOG_DEBUG("%s: head_cur = %d, head = %d, cell_count = %d, dest_seq_id = %d\n", __func__, head_cur, head, cell_count, dest_seq_id);

        // DEBUG CHECK: head_cur should be our first cell, head_cur + cell_count - 1 should be our last cell (verify seq_id and pos values)
        // Assume that this is one contiguous block of cells
        GGML_ASSERT(head_cur + cell_count <= cells.size());
        GGML_ASSERT(cells.pos_get(head_cur)                  == ubatch.pos[0]);
        GGML_ASSERT(cells.pos_get(head_cur + cell_count - 1) == ubatch.pos[cell_count - 1]);
        GGML_ASSERT(cells.seq_has(head_cur,                  dest_seq_id));
        GGML_ASSERT(cells.seq_has(head_cur + cell_count - 1, dest_seq_id));
    } else {
        // whole KV cache restore

        if (cell_count > cells.size()) {
            LLAMA_LOG_ERROR("%s: not enough cells in kv cache\n", __func__);
            return false;
        }

        clear(true);

        for (uint32_t i = 0; i < cell_count; ++i) {
            llama_pos pos;
            uint32_t  n_seq_id;

            io.read_to(&pos,      sizeof(pos));
            io.read_to(&n_seq_id, sizeof(n_seq_id));

            cells.pos_set(i, pos);

            for (uint32_t j = 0; j < n_seq_id; ++j) {
                llama_seq_id seq_id;
                io.read_to(&seq_id, sizeof(seq_id));

                if (seq_id < 0 || (uint32_t) seq_id >= n_seq_max) {
                    LLAMA_LOG_ERROR("%s: invalid seq_id, %d is out of range [0, %u)\n", __func__, seq_id, n_seq_max);
                    return false;
                }

                cells.seq_add(i, seq_id);
            }
        }

        head = 0;
    }

    return true;
}

bool llama_kv_cache_unified::state_read_data(llama_io_read_i & io, uint32_t strm, uint32_t cell_count) {
    auto & cells = v_cells[strm];
    auto & head  = v_heads[strm];

    uint32_t v_trans;
    uint32_t n_layer;

    io.read_to(&v_trans, sizeof(v_trans));
    io.read_to(&n_layer, sizeof(n_layer));

    if (n_layer != layers.size()) {
        LLAMA_LOG_ERROR("%s: mismatched layer count (%u instead of %u)\n", __func__, n_layer, (uint32_t) layers.size());
        return false;
    }

    if (cell_count > cells.size()) {
        LLAMA_LOG_ERROR("%s: not enough cells in kv cache to restore state (%u > %u)\n", __func__, cell_count, cells.size());
        return false;
    }

    if (this->v_trans != (bool) v_trans) {
        LLAMA_LOG_ERROR("%s: incompatible V transposition\n", __func__);
        return false;
    }

    // For each layer, read the keys for each cell, one row is one cell, read as one contiguous block
    for (const auto & layer : layers) {
        const uint32_t il = layer.il;

        const uint32_t n_embd_k_gqa = hparams.n_embd_k_gqa(il);

        auto * k = layer.k_stream[strm];

        // Read type of key
        int32_t k_type_i_ref;
        io.read_to(&k_type_i_ref, sizeof(k_type_i_ref));
        const int32_t k_type_i = (int32_t) k->type;
        if (k_type_i != k_type_i_ref) {
            LLAMA_LOG_ERROR("%s: mismatched key type (%d != %d, layer %d)\n", __func__, k_type_i, k_type_i_ref, il);
            return false;
        }

        // Read row size of key
        uint64_t k_size_row_ref;
        io.read_to(&k_size_row_ref, sizeof(k_size_row_ref));
        const size_t k_size_row = ggml_row_size(k->type, n_embd_k_gqa);
        if (k_size_row != k_size_row_ref) {
            LLAMA_LOG_ERROR("%s: mismatched key row size (%zu != %zu, layer %d)\n", __func__, k_size_row, (size_t) k_size_row_ref, il);
            return false;
        }

        if (cell_count) {
            // Read and set the keys for the whole cell range
            ggml_backend_tensor_set(k, io.read(cell_count * k_size_row), head * k_size_row, cell_count * k_size_row);
        }
    }

    if (!this->v_trans) {
        for (const auto & layer : layers) {
            const uint32_t il = layer.il;

            const uint32_t n_embd_v_gqa = hparams.n_embd_v_gqa(il);

            auto * v = layer.v_stream[strm];

            // Read type of value
            int32_t v_type_i_ref;
            io.read_to(&v_type_i_ref, sizeof(v_type_i_ref));
            const int32_t v_type_i = (int32_t) v->type;
            if (v_type_i != v_type_i_ref) {
                LLAMA_LOG_ERROR("%s: mismatched value type (%d != %d, layer %d)\n", __func__, v_type_i, v_type_i_ref, il);
                return false;
            }

            // Read row size of value
            uint64_t v_size_row_ref;
            io.read_to(&v_size_row_ref, sizeof(v_size_row_ref));
            const size_t v_size_row = ggml_row_size(v->type, n_embd_v_gqa);
            if (v_size_row != v_size_row_ref) {
                LLAMA_LOG_ERROR("%s: mismatched value row size (%zu != %zu, layer %d)\n", __func__, v_size_row, (size_t) v_size_row_ref, il);
                return false;
            }

            if (cell_count) {
                // Read and set the values for the whole cell range
                ggml_backend_tensor_set(v, io.read(cell_count * v_size_row), head * v_size_row, cell_count * v_size_row);
            }
        }
    } else {
        // For each layer, read the values for each cell (transposed)
        for (const auto & layer : layers) {
            const uint32_t il = layer.il;

            const uint32_t n_embd_v_gqa = hparams.n_embd_v_gqa(il);

            auto * v = layer.v_stream[strm];

            // Read type of value
            int32_t v_type_i_ref;
            io.read_to(&v_type_i_ref, sizeof(v_type_i_ref));
            const int32_t v_type_i = (int32_t) v->type;
            if (v_type_i != v_type_i_ref) {
                LLAMA_LOG_ERROR("%s: mismatched value type (%d != %d, layer %d)\n", __func__, v_type_i, v_type_i_ref, il);
                return false;
            }

            // Read element size of value
            uint32_t v_size_el_ref;
            io.read_to(&v_size_el_ref, sizeof(v_size_el_ref));
            const size_t v_size_el = ggml_type_size(v->type);
            if (v_size_el != v_size_el_ref) {
                LLAMA_LOG_ERROR("%s: mismatched value element size (%zu != %zu, layer %d)\n", __func__, v_size_el, (size_t) v_size_el_ref, il);
                return false;
            }

            // Read GQA embedding size
            uint32_t n_embd_v_gqa_ref;
            io.read_to(&n_embd_v_gqa_ref, sizeof(n_embd_v_gqa_ref));
            if (n_embd_v_gqa != n_embd_v_gqa_ref) {
                LLAMA_LOG_ERROR("%s: mismatched GQA embedding size (%u != %u, layer %d)\n", __func__, n_embd_v_gqa, n_embd_v_gqa_ref, il);
                return false;
            }

            if (cell_count) {
                // For each row in the transposed matrix, read the values for the whole cell range
                for (uint32_t j = 0; j < n_embd_v_gqa; ++j) {
                    const size_t dst_offset = (head + j * cells.size()) * v_size_el;
                    ggml_backend_tensor_set(v, io.read(cell_count * v_size_el), dst_offset, cell_count * v_size_el);
                }
            }
        }
    }

    return true;
}

//
// llama_kv_cache_unified_context
//

llama_kv_cache_unified_context::llama_kv_cache_unified_context(llama_memory_status status) : status(status) {}

llama_kv_cache_unified_context::llama_kv_cache_unified_context(
        llama_kv_cache_unified * kv) : status(LLAMA_MEMORY_STATUS_SUCCESS), kv(kv) {
    n_kv = kv->get_size();

    const uint32_t n_stream = kv->get_n_stream();

    // create a dummy slot info - the actual data is irrelevant. we just need to build the graph
    sinfos.resize(1);
    sinfos[0].s0 = 0;
    sinfos[0].s1 = n_stream - 1;
    sinfos[0].idxs.resize(n_stream);
    for (uint32_t s = 0; s < n_stream; ++s) {
        sinfos[0].strm.push_back(s);
        sinfos[0].idxs[s].resize(1, 0);
    }
}

llama_kv_cache_unified_context::llama_kv_cache_unified_context(
        llama_kv_cache_unified * kv,
        llama_context * lctx,
        bool do_shift,
        defrag_info dinfo,
        stream_copy_info sc_info) : status(LLAMA_MEMORY_STATUS_SUCCESS), kv(kv), lctx(lctx), do_shift(do_shift), dinfo(std::move(dinfo)), sc_info(std::move(sc_info)) {
    if (!do_shift && this->dinfo.empty() && this->sc_info.empty()) {
        status = LLAMA_MEMORY_STATUS_NO_UPDATE;
    }
}

llama_kv_cache_unified_context::llama_kv_cache_unified_context(
        llama_kv_cache_unified * kv,
        llama_kv_cache_unified::slot_info_vec_t sinfos,
        std::vector<llama_ubatch> ubatches) : status(LLAMA_MEMORY_STATUS_SUCCESS), kv(kv), sinfos(std::move(sinfos)), ubatches(std::move(ubatches)) {
}

llama_kv_cache_unified_context::~llama_kv_cache_unified_context() = default;

bool llama_kv_cache_unified_context::next() {
    assert(status == LLAMA_MEMORY_STATUS_SUCCESS);

    if (++i_cur >= ubatches.size()) {
        return false;
    }

    return true;
}

bool llama_kv_cache_unified_context::apply() {
    assert(!llama_memory_status_is_fail(status));

    // no ubatches -> this is a KV cache update
    if (ubatches.empty()) {
        kv->update(lctx, do_shift, dinfo, sc_info);

        return true;
    }

    kv->apply_ubatch(sinfos[i_cur], ubatches[i_cur]);

    n_kv = kv->get_n_kv();

    return true;
}

llama_memory_status llama_kv_cache_unified_context::get_status() const {
    return status;
}

const llama_ubatch & llama_kv_cache_unified_context::get_ubatch() const {
    assert(status == LLAMA_MEMORY_STATUS_SUCCESS);

    return ubatches[i_cur];
}

uint32_t llama_kv_cache_unified_context::get_n_kv() const {
    return n_kv;
}

bool llama_kv_cache_unified_context::get_supports_set_rows() const {
    return kv->get_supports_set_rows();
}

ggml_tensor * llama_kv_cache_unified_context::get_k(ggml_context * ctx, int32_t il) const {
    return kv->get_k(ctx, il, n_kv, sinfos[i_cur]);
}

ggml_tensor * llama_kv_cache_unified_context::get_v(ggml_context * ctx, int32_t il) const {
    return kv->get_v(ctx, il, n_kv, sinfos[i_cur]);
}

ggml_tensor * llama_kv_cache_unified_context::cpy_k(ggml_context * ctx, ggml_tensor * k_cur, ggml_tensor * k_idxs, int32_t il) const {
    return kv->cpy_k(ctx, k_cur, k_idxs, il, sinfos[i_cur]);
}

ggml_tensor * llama_kv_cache_unified_context::cpy_v(ggml_context * ctx, ggml_tensor * v_cur, ggml_tensor * v_idxs, int32_t il) const {
    return kv->cpy_v(ctx, v_cur, v_idxs, il, sinfos[i_cur]);
}

ggml_tensor * llama_kv_cache_unified_context::build_input_k_idxs(ggml_context * ctx, const llama_ubatch & ubatch) const {
    return kv->build_input_k_idxs(ctx, ubatch);
}

ggml_tensor * llama_kv_cache_unified_context::build_input_v_idxs(ggml_context * ctx, const llama_ubatch & ubatch) const {
    return kv->build_input_v_idxs(ctx, ubatch);
}

void llama_kv_cache_unified_context::set_input_k_shift(ggml_tensor * dst) const {
    kv->set_input_k_shift(dst);
}

void llama_kv_cache_unified_context::set_input_k_idxs(ggml_tensor * dst, const llama_ubatch * ubatch) const {
    kv->set_input_k_idxs(dst, ubatch, sinfos[i_cur]);
}

void llama_kv_cache_unified_context::set_input_v_idxs(ggml_tensor * dst, const llama_ubatch * ubatch) const {
    kv->set_input_v_idxs(dst, ubatch, sinfos[i_cur]);
}

void llama_kv_cache_unified_context::set_input_kq_mask(ggml_tensor * dst, const llama_ubatch * ubatch, bool causal_attn) const {
    kv->set_input_kq_mask(dst, ubatch, causal_attn);
}

void llama_kv_cache_unified_context::set_input_pos_bucket(ggml_tensor * dst, const llama_ubatch * ubatch) const {
    kv->set_input_pos_bucket(dst, ubatch);
}

uint32_t llama_kv_cache_unified::get_padding(const llama_cparams & cparams) {
    // the FA kernels require padding to avoid extra runtime boundary checks
    return cparams.flash_attn ? 256u : 32u;
}<|MERGE_RESOLUTION|>--- conflicted
+++ resolved
@@ -1029,15 +1029,11 @@
     return result;
 }
 
-<<<<<<< HEAD
 bool llama_kv_cache_unified::get_supports_set_rows() const {
     return supports_set_rows;
 }
 
-ggml_tensor * llama_kv_cache_unified::get_k(ggml_context * ctx, int32_t il, uint32_t n_kv) const {
-=======
 ggml_tensor * llama_kv_cache_unified::get_k(ggml_context * ctx, int32_t il, uint32_t n_kv, const slot_info & sinfo) const {
->>>>>>> d9b69108
     const int32_t ikv = map_layer_ids.at(il);
 
     auto * k = layers[ikv].k;
