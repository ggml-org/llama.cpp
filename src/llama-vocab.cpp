--- conflicted
+++ resolved
@@ -1623,13 +1623,12 @@
                 pre_type = LLAMA_VOCAB_PRE_TYPE_SUPERBPE;
                 clean_spaces = false;
             } else if (
-<<<<<<< HEAD
+                tokenizer_pre == "trillion") {
+                pre_type = LLAMA_VOCAB_PRE_TYPE_TRILLION;
+                clean_spaces = false;
+            } else if (
                 tokenizer_pre == "bailingmoe") {
                 pre_type = LLAMA_VOCAB_PRE_TYPE_BAILINGMOE;
-=======
-                tokenizer_pre == "trillion") {
-                pre_type = LLAMA_VOCAB_PRE_TYPE_TRILLION;
->>>>>>> b3de7cac
                 clean_spaces = false;
             } else {
                 throw std::runtime_error(format("unknown pre-tokenizer type: '%s'", tokenizer_pre.c_str()));
