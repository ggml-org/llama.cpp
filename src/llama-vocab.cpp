#include "llama-vocab.h"

#include "ggml.h"
#include "gguf.h"
#include "llama-impl.h"
#include "llama-model-loader.h"

#include "unicode.h"

#include <algorithm>
#include <cassert>
#include <cctype>
#include <cfloat>
#include <cstdarg>
#include <cstring>
#include <forward_list>
#include <limits>
#include <map>
#include <queue>
#include <set>
#include <unordered_map>

//
// helpers
//

struct naive_trie {
    naive_trie() : has_value(false), value(0) {
    }
    void insert(const char * key, size_t len, int32_t value = 0) {
        if (len == 0) {
            this->has_value = true;
            this->value = value;
            return;
        }
        char c = key[0];
        auto res = children.find(c);
        if (res != children.end()) {
            res->second.insert(key + 1, len - 1, value);
        } else {
            auto res = children.insert(std::make_pair(c, naive_trie()));
            res.first->second.insert(key + 1, len - 1, value);
        }
    }
    std::pair<const char *, size_t> get_longest_prefix(const char * key, size_t len, size_t offset = 0) const {
        if (len == 0 || offset == len) {
            return std::make_pair(key, offset);
        }
        char c = key[offset];
        auto res = children.find(c);
        if (res != children.end()) {
            return res->second.get_longest_prefix(key, len, offset + 1);
        }

        return std::make_pair(key, offset);
    }
    const struct naive_trie * traverse(const char c) const {
        auto res = children.find(c);
        if (res != children.end()) {
            return &res->second;
        }

        return NULL;
    }
    std::map<char, struct naive_trie> children;
    bool has_value;
    llama_token value;
};

//
// tokenizers
//

struct llm_tokenizer {
    llm_tokenizer() {}
    virtual ~llm_tokenizer() = default;
};

struct llm_symbol {
    using index = int;
    index prev;
    index next;
    const char * text;
    size_t n;
};

static_assert(std::is_trivially_copyable<llm_symbol>::value, "llm_symbol is not trivially copyable");

//
// SPM tokenizer
// original implementation:
// https://github.com/ggerganov/llama.cpp/commit/074bea2eb1f1349a0118239c4152914aecaa1be4
//

struct llm_bigram_spm {
    struct comparator {
        bool operator()(llm_bigram_spm & l, llm_bigram_spm & r) {
            return (l.score < r.score) || (l.score == r.score && l.left > r.left);
        }
    };
    using queue_storage = std::vector<llm_bigram_spm>;
    using queue = std::priority_queue<llm_bigram_spm, queue_storage, comparator>;
    llm_symbol::index left;
    llm_symbol::index right;
    float score;
    size_t size;
};

struct llm_tokenizer_spm : llm_tokenizer {
    llm_tokenizer_spm(const llama_vocab & /*vocab*/) {}
};

struct llm_tokenizer_spm_session {
    llm_tokenizer_spm_session(const llama_vocab & vocab) : vocab(vocab) {}

    void tokenize(const std::string & text, std::vector<llama_token> & output) {
        // split string into utf8 chars
        int index = 0;
        size_t offs = 0;
        while (offs < text.size()) {
            llm_symbol sym;
            size_t len = unicode_len_utf8(text[offs]);
            sym.text = text.c_str() + offs;
            sym.n = std::min(len, text.size() - offs);
            offs += sym.n;
            sym.prev = index - 1;
            sym.next = offs == text.size() ? -1 : index + 1;
            index++;
            symbols.emplace_back(sym);
        }

        // seed the work queue with all possible 2-character tokens.
        for (int i = 1; i < (int) symbols.size(); ++i) {
            try_add_bigram(i - 1, i);
        }

        // keep substituting the highest frequency pairs for as long as we can.
        while (!work_queue.empty()) {
            auto bigram = work_queue.top();
            work_queue.pop();

            auto & left_sym = symbols[bigram.left];
            auto & right_sym = symbols[bigram.right];

            // if one of the symbols already got merged, skip it.
            if (left_sym.n == 0 || right_sym.n == 0 ||
                left_sym.n + right_sym.n != bigram.size) {
                continue;
            }

            // merge the right sym into the left one
            left_sym.n += right_sym.n;
            right_sym.n = 0;

            //LLAMA_LOG_INFO("left = '%*s' size = %zu\n", (int) left_sym.n, left_sym.text, bigram.size);

            // remove the right sym from the chain
            left_sym.next = right_sym.next;
            if (right_sym.next >= 0) {
                symbols[right_sym.next].prev = bigram.left;
            }

            // find more substitutions
            try_add_bigram(left_sym.prev, bigram.left);
            try_add_bigram(bigram.left, left_sym.next);
        }

        for (int i = 0; i != -1; i = symbols[i].next) {
            auto & symbol = symbols[i];
            resegment(symbol, output);
        }
    }

private:
    void resegment(llm_symbol & symbol, std::vector<llama_token> & output) {
        auto text = std::string(symbol.text, symbol.n);
        auto token = vocab.text_to_token(text);

        // Do we need to support is_unused?
        if (token != LLAMA_TOKEN_NULL) {
            output.push_back(token);
            return;
        }

        const auto p = rev_merge.find(text);

        if (p == rev_merge.end()) {
            // output any symbols that did not form tokens as bytes.
            output.reserve(output.size() + symbol.n);
            for (int j = 0; j < (int)symbol.n; ++j) {
                llama_token id = vocab.byte_to_token(symbol.text[j]);
                output.push_back(id);
            }
            return;
        }

        resegment(symbols[p->second.first], output);
        resegment(symbols[p->second.second], output);
    }

    void try_add_bigram(int left, int right) {
        if (left == -1 || right == -1) {
            return;
        }
        const std::string text = std::string(symbols[left].text, symbols[left].n + symbols[right].n);
        auto token = vocab.text_to_token(text);

        if (token == LLAMA_TOKEN_NULL) {
            return;
        }

        if (static_cast<uint32_t>(token) >= vocab.n_tokens()) {
            return;
        }

        const auto & tok_data = vocab.get_token_data(token);

        llm_bigram_spm bigram;
        bigram.left  = left;
        bigram.right = right;
        bigram.score = tok_data.score;
        bigram.size  = text.size();

        work_queue.push(bigram);

        // Do we need to support is_unused?
        rev_merge[text] = std::make_pair(left, right);
    }

    const llama_vocab & vocab;
    // currently unused
    // const llm_tokenizer_spm * spm_tokenizer;

    std::vector<llm_symbol> symbols;
    llm_bigram_spm::queue work_queue;
    std::map<std::string, std::pair<int, int>> rev_merge;
};

//
// BPE tokenizer
// adapted from https://github.com/cmp-nct/ggllm.cpp [MIT License]
// tried to simplify unicode stuff, so most likely does not work 100% correctly!
//

// TODO: there are a lot of common parts between spm and bpe tokenizers, should be refactored and reused

template<typename T, typename Container = std::vector<T>, typename Compare = std::less<typename Container::value_type>>
class llama_priority_queue : public std::priority_queue<T, Container, Compare> {
public:
    using std::priority_queue<T, Container, Compare>::priority_queue;

    T pop_move() {
        T item = std::move(this->c.front());
        std::pop_heap(this->c.begin(), this->c.end(), this->comp);
        this->c.pop_back();
        return item;
    }

    void pop() =  delete;
};

struct llm_bigram_bpe {
    struct comparator {
        bool operator()(const llm_bigram_bpe & l, const llm_bigram_bpe & r) const {
            return l.rank > r.rank || (l.rank == r.rank && l.left > r.left);
        }
    };

    using queue_storage = std::vector<llm_bigram_bpe>;
    using queue = llama_priority_queue<llm_bigram_bpe, queue_storage, comparator>;
    llm_symbol::index left;
    llm_symbol::index right;
    std::string text;
    int rank;
    size_t size;
};

struct llm_tokenizer_bpe : llm_tokenizer {
    llm_tokenizer_bpe(const llama_vocab & vocab) {
        GGML_ASSERT(vocab.get_type() == LLAMA_VOCAB_TYPE_BPE);
        switch (vocab.get_pre_type()) {
            case LLAMA_VOCAB_PRE_TYPE_LLAMA3:
                regex_exprs = {
                    // original regex from tokenizer.json
                    //"(?i:'s|'t|'re|'ve|'m|'ll|'d)|[^\\r\\n\\p{L}\\p{N}]?\\p{L}+|\\p{N}{1,3}| ?[^\\s\\p{L}\\p{N}]+[\\r\\n]*|\\s*[\\r\\n]+|\\s+(?!\\S)|\\s+",

                    // adapted: https://github.com/ggerganov/llama.cpp/pull/6920#issuecomment-2080233989
                    "(?:'[sS]|'[tT]|'[rR][eE]|'[vV][eE]|'[mM]|'[lL][lL]|'[dD])|[^\\r\\n\\p{L}\\p{N}]?\\p{L}+|\\p{N}{1,3}| ?[^\\s\\p{L}\\p{N}]+[\\r\\n]*|\\s*[\\r\\n]+|\\s+(?!\\S)|\\s+",
                };
                break;
            case LLAMA_VOCAB_PRE_TYPE_DBRX:
            case LLAMA_VOCAB_PRE_TYPE_SMAUG:
                regex_exprs = {
                    // same as llama3
                    "(?:'[sS]|'[tT]|'[rR][eE]|'[vV][eE]|'[mM]|'[lL][lL]|'[dD])|[^\\r\\n\\p{L}\\p{N}]?\\p{L}+|\\p{N}{1,3}| ?[^\\s\\p{L}\\p{N}]+[\\r\\n]*|\\s*[\\r\\n]+|\\s+(?!\\S)|\\s+",
                };
                break;
            case LLAMA_VOCAB_PRE_TYPE_DEEPSEEK_LLM:
                regex_exprs = {
                    "[\r\n]",
                    "\\s?[A-Za-zµÀ-ÖØ-öø-ƺƼ-ƿǄ-ʓʕ-ʯͰ-ͳͶͷͻ-ͽͿΆΈ-ΊΌΎ-ΡΣ-ϵϷ-ҁҊ-ԯԱ-ՖႠ-ჅᎠ-Ᏽᏸ-ᏽᲐ-ᲺᲽ-Ჿᴀ-ᴫᵫ-ᵷᵹ-ᶚḀ-ἕἘ-Ἕἠ-ὅὈ-Ὅὐ-ὗὙὛὝὟ-ώᾀ-ᾴᾶ-ᾼιῂ-ῄῆ-ῌῐ-ΐῖ-Ίῠ-Ῥῲ-ῴῶ-ῼℂℇℊ-ℓℕℙ-ℝℤΩℨK-ℭℯ-ℴℹℼ-ℿⅅ-ⅉⅎↃↄⰀ-ⱻⱾ-ⳤⳫ-ⳮⳲⳳꙀ-ꙭꚀ-ꚛꜢ-ꝯꝱ-ꞇꞋ-ꞎꭰ-ꮿﬀ-ﬆﬓ-ﬗＡ-Ｚａ-ｚ𐐀-𐑏𐒰-𐓓𐓘-𐓻𐲀-𐲲𐳀-𐳲𑢠-𑣟𞤀-𞥃]+",
                    "\\s?[!-/:-~！-／：-～‘-‟　-。]+",
                    "\\s+$",
                    "[一-龥ࠀ-一가-퟿]+",
                    "\\p{N}+",
                };
                break;
            case LLAMA_VOCAB_PRE_TYPE_DEEPSEEK3_LLM:
                regex_exprs = {
                    "\\p{N}{1,3}",
                    "[一-龥぀-ゟ゠-ヿ]+",
                    "[!\"#$%&'()*+,\\-./:;<=>?@\\[\\\\\\]^_`{|}~][A-Za-z]+|[^\r\n\\p{L}\\p{P}\\p{S}]?[\\p{L}\\p{M}]+| ?[\\p{P}\\p{S}]+[\r\n]*|\\s*[\r\n]+|\\s+(?!\\S)|\\s+",
                };
                break;
            case LLAMA_VOCAB_PRE_TYPE_DEEPSEEK_CODER:
                regex_exprs = {
                    "[\r\n]",
                    "\\s?\\p{L}+",
                    "\\s?\\p{P}+",
                    "[一-龥ࠀ-一가-퟿]+",
                    "\\p{N}",
                };
                break;
            case LLAMA_VOCAB_PRE_TYPE_FALCON:
                regex_exprs = {
                    "[\\p{P}\\$\\+<=>\\^~\\|`]+",
                    "'s|'t|'re|'ve|'m|'ll|'d| ?\\p{L}+| ?\\p{N}+| ?[^\\s\\p{L}\\p{N}]+|\\s+(?!\\S)",
                    "[0-9][0-9][0-9]",
                };
                break;
            case LLAMA_VOCAB_PRE_TYPE_STARCODER:
            case LLAMA_VOCAB_PRE_TYPE_REFACT:
            case LLAMA_VOCAB_PRE_TYPE_COMMAND_R:
            case LLAMA_VOCAB_PRE_TYPE_SMOLLM:
            case LLAMA_VOCAB_PRE_TYPE_CODESHELL:
            case LLAMA_VOCAB_PRE_TYPE_EXAONE:
            case LLAMA_VOCAB_PRE_TYPE_MINERVA:
                regex_exprs = {
                    "\\p{N}",
                    "'s|'t|'re|'ve|'m|'ll|'d| ?\\p{L}+| ?\\p{N}+| ?[^\\s\\p{L}\\p{N}]+|\\s+(?!\\S)",
                };
                break;
            case LLAMA_VOCAB_PRE_TYPE_GPT2:
            case LLAMA_VOCAB_PRE_TYPE_MPT:
            case LLAMA_VOCAB_PRE_TYPE_OLMO:
            case LLAMA_VOCAB_PRE_TYPE_JAIS:
            case LLAMA_VOCAB_PRE_TYPE_TRILLION:
                regex_exprs = {
                    "'s|'t|'re|'ve|'m|'ll|'d| ?\\p{L}+| ?\\p{N}+| ?[^\\s\\p{L}\\p{N}]+|\\s+(?!\\S)",
                };
                break;
            case LLAMA_VOCAB_PRE_TYPE_STABLELM2:
            case LLAMA_VOCAB_PRE_TYPE_QWEN2:
            case LLAMA_VOCAB_PRE_TYPE_HUNYUAN:
                regex_exprs = {
                    // original regex from tokenizer.json
                    // "(?i:'s|'t|'re|'ve|'m|'ll|'d)|[^\\r\\n\\p{L}\\p{N}]?\\p{L}+|\\p{N}| ?[^\\s\\p{L}\\p{N}]+[\\r\\n]*|\\s*[\\r\\n]+|\\s+(?!\\S)|\\s+"
                    "(?:'[sS]|'[tT]|'[rR][eE]|'[vV][eE]|'[mM]|'[lL][lL]|'[dD])|[^\\r\\n\\p{L}\\p{N}]?\\p{L}+|\\p{N}| ?[^\\s\\p{L}\\p{N}]+[\\r\\n]*|\\s*[\\r\\n]+|\\s+(?!\\S)|\\s+",
                };
                break;
            case LLAMA_VOCAB_PRE_TYPE_PORO:
            case LLAMA_VOCAB_PRE_TYPE_BLOOM:
            case LLAMA_VOCAB_PRE_TYPE_GPT3_FINNISH:
                regex_exprs = {
                    " ?[^(\\s|.,!?…。，、।۔،)]+",
                };
                break;
            case LLAMA_VOCAB_PRE_TYPE_CHATGLM4:
                regex_exprs = {
                    "(?:'[sS]|'[tT]|'[rR][eE]|'[vV][eE]|'[mM]|'[lL][lL]|'[dD])|[^\\r\\n\\p{L}\\p{N}]?\\p{L}+|\\p{N}{1,3}| ?[^\\s\\p{L}\\p{N}]+[\\r\\n]*|\\s*[\\r\\n]+|\\s+(?!\\S)|\\s+",
                };
                break;
            case LLAMA_VOCAB_PRE_TYPE_VIKING:
                regex_exprs = {
                    " ?[^(\\s|.,!?…。，、।۔،)]+",
                    "\\p{N}",
                };
                break;
            case LLAMA_VOCAB_PRE_TYPE_TEKKEN:
                // original regex from tokenizer.json
                // "[^\\r\\n\\p{L}\\p{N}]?[\\p{Lu}\\p{Lt}\\p{Lm}\\p{Lo}\\p{M}]*[\\p{Ll}\\p{Lm}\\p{Lo}\\p{M}]+|[^\\r\\n\\p{L}\\p{N}]?[\\p{Lu}\\p{Lt}\\p{Lm}\\p{Lo}\\p{M}]+[\\p{Ll}\\p{Lm}\\p{Lo}\\p{M}]*|\\p{N}| ?[^\\s\\p{L}\\p{N}]+[\\r\\n/]*|\\s*[\\r\\n]+|\\s+(?!\\S)|\\s+"
                regex_exprs = {
                    "[^\\r\\n\\p{L}\\p{N}]?((?=[\\p{L}])([^a-z]))*((?=[\\p{L}])([^A-Z]))+|[^\\r\\n\\p{L}\\p{N}]?((?=[\\p{L}])([^a-z]))+((?=[\\p{L}])([^A-Z]))*|\\p{N}| ?[^\\s\\p{L}\\p{N}]+[\\r\\n/]*|\\s*[\\r\\n]+|\\s+(?!\\S)|\\s+",
                };
                break;
            case LLAMA_VOCAB_PRE_TYPE_CHAMELEON:
                // Note: in theory, the special token (sentinel and image token) regex_exprs below
                // are unnecessary, as they are split in `tokenizer_st_partition` anyway.
                // However, since the upstream pre-tokenizer uses them, they are also
                // included here (see https://huggingface.co/facebook/chameleon-7b).
                regex_exprs = {
                    "<sentinel:[0-9]+>",  // Sentinel tokens
                    "(IMGIMG)((A|B|C|D|E|F|G|H|I){1,4})Z",  // Image tokens
                    "([\\t\\n]|    |  )",  // directly from tokenizer.json
                    "\\p{N}", // Individual digits
                    "[\\p{P}!-/:-@\\[-`{-~]",  // Punctuation, Isolated
                    "'s|'t|'re|'ve|'m|'ll|'d| ?\\p{L}+| ?\\p{N}+| ?[^\\s\\p{L}\\p{N}]+|\\s+(?!\\S)",
                };
                break;
            case LLAMA_VOCAB_PRE_TYPE_GPT4O:
                regex_exprs = {
                    // original regex from tokenizer.json
                    // "[^\\r\\n\\p{L}\\p{N}]?[\\p{Lu}\\p{Lt}\\p{Lm}\\p{Lo}\\p{M}]*[\\p{Ll}\\p{Lm}\\p{Lo}\\p{M}]+(?i:'s|'t|'re|'ve|'m|'ll|'d)?|[^\\r\\n\\p{L}\\p{N}]?[\\p{Lu}\\p{Lt}\\p{Lm}\\p{Lo}\\p{M}]+[\\p{Ll}\\p{Lm}\\p{Lo}\\p{M}]*(?i:'s|'t|'re|'ve|'m|'ll|'d)?|\\p{N}{1,3}| ?[^\\s\\p{L}\\p{N}]+[\\r\\n/]*|\\s*[\\r\\n]+|\\s+(?!\\S)|\\s+",
                    "[^\\r\\n\\p{L}\\p{N}]?((?=[\\p{L}])([^a-z]))*((?=[\\p{L}])([^A-Z]))+(?:'[sS]|'[tT]|'[rR][eE]|'[vV][eE]|'[mM]|'[lL][lL]|'[dD])?|[^\\r\\n\\p{L}\\p{N}]?((?=[\\p{L}])([^a-z]))+((?=[\\p{L}])([^A-Z]))*(?:'[sS]|'[tT]|'[rR][eE]|'[vV][eE]|'[mM]|'[lL][lL]|'[dD])?|\\p{N}{1,3}| ?[^\\s\\p{L}\\p{N}]+[\\r\\n/]*|\\s*[\\r\\n]+|\\s+(?!\\S)|\\s+",
                };
                break;
            case LLAMA_VOCAB_PRE_TYPE_SUPERBPE:
                regex_exprs = {
                    "\\p{N}+",
                    "(?=(\\d{3})+(?!\\d))",
                };
                break;
            case LLAMA_VOCAB_PRE_TYPE_BAILINGMOE:
                regex_exprs = {
                    // original regex from tokenizer.json
                    // "'(?i:[sdmt]|ll|ve|re)|[^\\r\\n\\p{L}\\p{N}]?+\\p{L}+|\\p{N}| ?[^\\s\\p{L}\\p{N}]++[\\r\\n]*|\\s*[\\r\\n]|\\s+(?!\\S)|\\s+"
                    // FIXME? Changed possessive quantifiers (?+ and ++) to greedy to avoid errors and imatrix hanging (tried atomic grouping but it's not supported?)
                    "'(?:[sSdDmMtT]|[lL][lL]|[vV][eE]|[rR][eE])|[^\\r\\n\\p{L}\\p{N}]?\\p{L}+|\\p{N}| ?[^\\s\\p{L}\\p{N}]+[\\r\\n]*|\\s*[\\r\\n]|\\s+(?!\\S)|\\s+",
                };
                break;
            case LLAMA_VOCAB_PRE_TYPE_SEED_CODER:
                regex_exprs = {
                    // original regex from tokenizer.json
                    // "(?i:'s|'t|'re|'ve|'m|'ll|'d)|[^\r\n\\p{L}\\p{N}]?\\p{L}+|\\p{N}{1}| ?[^\\s\\p{L}\\p{N}\r\n]+|\\s*[\r\n]+|\\s+(?!\\S)|\\s+"
                    "(?:'[sS]|'[tT]|'[rR][eE]|'[vV][eE]|'[mM]|'[lL][lL]|'[dD])|[^\\r\\n\\p{L}\\p{N}]?\\p{L}+|\\p{N}{1}| ?[^\\s\\p{L}\\p{N}\\r\\n]+|\\s*[\\r\\n]+|\\s+(?!\\S)|\\s+",
                };
                break;
            case LLAMA_VOCAB_PRE_TYPE_SMOLDOCLING:
                // uses digits and byte level pre tokenizers defined in the pre_tokenizer section of
                // https://huggingface.co/ds4sd/SmolDocling-256M-preview/raw/main/tokenizer.json 
                regex_exprs = {
                        "[0-9]",
                        "[a-zA-Z0-9_]+|[^a-zA-Z0-9_\\s]+",
                    };
            default:
                // default regex for BPE tokenization pre-processing
                regex_exprs = {
                    "[\\p{P}\\$\\+<=>\\^~\\|]+",
                    "'s|'t|'re|'ve|'m|'ll|'d| ?\\p{L}+| ?\\p{N}+| ?[^\\s\\p{L}\\p{N}]+|\\s+(?!\\S)",
                    "\\p{N}+",
                    "[0-9][0-9][0-9]",
                };
                break;
        }
    }

    std::vector<std::string> regex_exprs;
};

struct llm_tokenizer_bpe_session {
    llm_tokenizer_bpe_session(const llama_vocab & vocab, const llm_tokenizer_bpe & tokenizer) : vocab(vocab), tokenizer(tokenizer) {}

    static void append(const llama_token token_id, std::vector<llama_token> & output)  {
        output.push_back(token_id);
    }

    bool append_bos(std::vector<llama_token> & output) const {
        if (vocab.get_add_bos()) {
            GGML_ASSERT(vocab.token_bos() != LLAMA_TOKEN_NULL);
            output.push_back(vocab.token_bos());
            return true;
        }
        return false;
    }

    bool append_eos(std::vector<llama_token> & output) const {
        if (vocab.get_add_eos()) {
            GGML_ASSERT(vocab.token_eos() != LLAMA_TOKEN_NULL);
            output.push_back(vocab.token_eos());
            return true;
        }
        return false;
    }

    void check_double_bos_eos(const std::vector<llama_token> & output) const {
        if (vocab.get_add_bos() && output.size() >= 2 && output[1] == vocab.token_bos()) {
            LLAMA_LOG_WARN(
                "%s: Added a BOS token to the prompt as specified by the model but the prompt "
                "also starts with a BOS token. So now the final prompt starts with 2 BOS tokens. "
                "Are you sure this is what you want?\n", __FUNCTION__);
        }
        if (vocab.get_add_eos() && output.size() >= 2 && *(output.end()-2) == vocab.token_eos()) {
            LLAMA_LOG_WARN(
                "%s: Added a EOS token to the prompt as specified by the model but the prompt "
                "also ends with a EOS token. So now the final prompt ends with 2 EOS tokens. "
                "Are you sure this is what you want?\n", __FUNCTION__);
        }
    }

    void tokenize(const std::string & text, std::vector<llama_token> & output) {
        int final_prev_index = -1;
        const auto word_collection = unicode_regex_split(text, tokenizer.regex_exprs);

        symbols_final.clear();

        for (const auto & word : word_collection) {
            work_queue = llm_bigram_bpe::queue();
            symbols.clear();

            int index = 0;
            size_t offset = 0;

            //if (vocab.tokenizer_ignore_merges && vocab.token_to_id.find(word) != vocab.token_to_id.end()) {
            if (vocab.get_ignore_merges() && vocab.text_to_token(word) != LLAMA_TOKEN_NULL) {
                symbols.emplace_back(llm_symbol{-1, -1, word.c_str(), word.size()});
                offset = word.size();
            }

            while (offset < word.size()) {
                llm_symbol sym;
                size_t char_len = std::min(word.size() - offset, (size_t) unicode_len_utf8(word[offset]));
                sym.text = word.c_str() + offset;
                sym.n = char_len;
                offset += sym.n;
                sym.prev = index - 1;
                sym.next = offset == word.size() ? -1 : index + 1;
                index++;
                symbols.emplace_back(sym);
            }
            for (int i = 1; i < (int) symbols.size(); ++i) {
                add_new_bigram(i - 1, i);
            }

            // build token(s)
            while (!work_queue.empty()) {
                auto bigram = work_queue.pop_move();

                auto & left_symbol = symbols[bigram.left];
                auto & right_symbol = symbols[bigram.right];

                if (left_symbol.n == 0 || right_symbol.n == 0) {
                    continue;
                }
                std::string left_token = std::string(left_symbol.text, left_symbol.n);
                std::string right_token = std::string(right_symbol.text, right_symbol.n);
                if (left_token + right_token != bigram.text) {
                    continue;  // Skip this bigram if it's outdated
                }

                // merge the right sym into the left one
                left_symbol.n += right_symbol.n;
                right_symbol.n = 0;

                // remove the right sym from the chain
                left_symbol.next = right_symbol.next;
                if (right_symbol.next >= 0) {
                    symbols[right_symbol.next].prev = bigram.left;
                }

                add_new_bigram(left_symbol.prev, bigram.left);  // left side of current symbol
                add_new_bigram(bigram.left, left_symbol.next);  // right side of current symbol
            }

            // add the finished tokens to the final list keeping correct order for next and prev
            for (auto & sym : symbols) {
                if (sym.n > 0) {
                    sym.prev = final_prev_index;
                    sym.next = -1;
                    if (final_prev_index != -1) {
                        symbols_final[final_prev_index].next = symbols_final.size();
                    }
                    symbols_final.emplace_back(sym);
                    final_prev_index = symbols_final.size() - 1;
                }
            }
        }

        symbols = symbols_final;

        if (!symbols.empty()) {
            for (int i = 0; i != -1; i = symbols[i].next) {
                auto & symbol = symbols[i];
                if (symbol.n == 0) {
                    continue;
                }

                const std::string str = std::string(symbol.text, symbol.n);
                const auto token = vocab.text_to_token(str);

                if (token == LLAMA_TOKEN_NULL) {
                    for (auto j = str.begin(); j != str.end(); ++j) {
                        std::string byte_str(1, *j);
                        auto token_multibyte = vocab.text_to_token(byte_str);
                        if (token_multibyte != LLAMA_TOKEN_NULL) {
                            output.push_back(token_multibyte);
                        }
                    }
                } else {
                    output.push_back(token);
                }
            }
        }
    }

private:
    void add_new_bigram(int left, int right) {
        if (left == -1 || right == -1) {
            return;
        }
        std::string left_token  = std::string(symbols[left].text,  symbols[left].n);
        std::string right_token = std::string(symbols[right].text, symbols[right].n);

        int rank_found = -1;

        rank_found = vocab.find_bpe_rank(left_token, right_token);

        if (rank_found < 0) {
            return;
        }

        llm_bigram_bpe bigram;

        bigram.left  = left;
        bigram.right = right;
        bigram.text  = left_token + right_token;
        bigram.size  = left_token.size() + right_token.size();
        bigram.rank  = rank_found;

        work_queue.push(bigram);
    }

    const llama_vocab & vocab;
    const llm_tokenizer_bpe & tokenizer;

    std::vector<llm_symbol> symbols;
    std::vector<llm_symbol> symbols_final;
    llm_bigram_bpe::queue work_queue;
};

//
// WPM tokenizer
//

struct llm_tokenizer_wpm : llm_tokenizer {
    llm_tokenizer_wpm(const llama_vocab & /*vocab*/) {}
};

struct llm_tokenizer_wpm_session {
    llm_tokenizer_wpm_session(const llama_vocab & vocab) : vocab(vocab) {}

    void tokenize(const std::string & text, std::vector<llama_token> & output) {
        // normalize and split by whitespace
        std::vector<std::string> words = preprocess(text);
        // bos token prepended already

        // find the longest tokens that form the words
        for (const std::string & word : words) {
            // skip empty words
            if (word.size() == 0) {
                continue;
            }

            // prepend phantom space
            const std::string word1 = "\xe2\x96\x81" + word;
            const int n = word1.size();

            const size_t current_tokens = output.size();

            // we're at the start of a new word
            // move through character position in word
            for (int i = 0; i < n; ++i) {
                // loop through possible match length
                bool match = false;
                for (int j = std::min(n, i + vocab.max_token_len() + 1); j > i; j--) {
                    auto id = vocab.text_to_token(word1.substr(i, j - i));
                    if (id != LLAMA_TOKEN_NULL) {
                        output.push_back(id);
                        match = true;
                        i = j - 1;
                        break;
                    }
                }

                if (!match) { // discard all
                    output.resize(current_tokens);
                    break;  // and discard next tokens
                }
            }

            // we didn't find any matches for this word
            if (current_tokens == output.size()) {
                output.push_back(vocab.token_unk());
            }
        }
    }

    // TODO: reduce string copies by using cpts_offs array
    static std::vector<std::string> preprocess(const std::string & text)  {
        const std::vector<uint32_t> cpts_nfd = unicode_cpts_normalize_nfd(unicode_cpts_from_utf8(text));
        std::vector<std::string> words(1, "");

        for (const uint32_t cpt : cpts_nfd) {
            const auto flags = unicode_cpt_flags_from_cpt(cpt);

            if (flags.is_whitespace) {
                if (words.back().size()) {  // finish previous word if any
                    words.emplace_back();
                }
                continue;
            }

            assert (!flags.is_separator);
            if (cpt == 0 || cpt == 0xFFFD || flags.is_control) {
                continue;
            }

            const std::string s = unicode_cpt_to_utf8(unicode_tolower(cpt));
            if (flags.is_punctuation || ( cpt < 0x7F && flags.is_symbol ) || is_chinese_char(cpt)) {
                if (words.back().size()) {  // finish previous word if any
                    words.emplace_back();
                }
                words.back() = s;       // single char word
                words.emplace_back();   // start a new word
            } else {
                words.back() += s;  // append char to word
            }
        }

        if (!words.back().size()) {
            words.pop_back();
        }

        return words;
    }

    static bool is_chinese_char(uint32_t cpt) {
        return
            (cpt >= 0x04E00 && cpt <= 0x09FFF) ||
            (cpt >= 0x03400 && cpt <= 0x04DBF) ||
            (cpt >= 0x20000 && cpt <= 0x2A6DF) ||
            (cpt >= 0x2A700 && cpt <= 0x2B73F) ||
            (cpt >= 0x2B740 && cpt <= 0x2B81F) ||
            (cpt >= 0x2B920 && cpt <= 0x2CEAF) || // this should be 0x2B820 but in hf rust code it is 0x2B920
            (cpt >= 0x0F900 && cpt <= 0x0FAFF) ||
            (cpt >= 0x2F800 && cpt <= 0x2FA1F);
            //(cpt >= 0x3000  && cpt <= 0x303F)  ||
            //(cpt >= 0xFF00  && cpt <= 0xFFEF);
    }

private:
    const llama_vocab & vocab;
    // currently unused
    // const llm_tokenizer_wpm * wpm_tokenizer;
};

//
// UGM tokenizer
//

struct llm_tokenizer_ugm : llm_tokenizer {
    llm_tokenizer_ugm(const llama_vocab & vocab, const std::vector<char> & precompiled_charsmap) {
        if (precompiled_charsmap.size() > 0) {
            size_t charsmap_offset = 0;

            // First four bytes of precompiled_charsmap contains length of binary
            // blob containing XOR-compressed compact double array (XCDA) entries
            uint32_t xcda_blob_size = *(const uint32_t *) &precompiled_charsmap[0];
            charsmap_offset += sizeof(xcda_blob_size);
            if (xcda_blob_size + charsmap_offset >= precompiled_charsmap.size()) {
                throw std::runtime_error("Index out of array bounds in precompiled charsmap!");
            }

            // Next xcda_blob_size bytes contain entries of XOR-compressed compact
            // double array (XCDA). Each entry is bit-packed into a 32-bit integer.
            xcda_array = (const uint32_t *) &precompiled_charsmap[charsmap_offset];
            xcda_array_size = xcda_blob_size / sizeof(uint32_t);
            charsmap_offset += xcda_blob_size;

            // Remaining bytes of precompiled charsmap contain null-terminated
            // replacement strings for prefixes matched by the XCDA.
            prefix_replacements = &precompiled_charsmap[charsmap_offset];
            prefix_replacements_size = precompiled_charsmap.size() - charsmap_offset;
        }

        for (uint32_t id = 0; id < vocab.n_tokens(); ++id) {
            const auto & token_data = vocab.get_token_data(id);

            if (vocab.is_normal(id)) {
                min_score = std::min<float>(min_score, token_data.score);
                max_score = std::max<float>(max_score, token_data.score);
            }

            if (vocab.is_normal(id) ||
                vocab.is_user_defined(id) ||
                vocab.is_unused(id)) {
                token_matcher.insert(token_data.text.data(), token_data.text.size(), id);
            }

            if (vocab.is_user_defined(id)) {
                user_defined_token_matcher.insert(token_data.text.data(), token_data.text.size());
            }
        }

        unknown_token_score = min_score - unknown_token_score_penalty;
    }

    // escaped space symbol - U+2581 (Lower One Eighth Block)
    const std::string escaped_space = "\xE2\x96\x81";

    const char * prefix_replacements = NULL;
    size_t prefix_replacements_size = 0;

    const uint32_t * xcda_array = NULL;
    size_t xcda_array_size = 0;

    struct naive_trie user_defined_token_matcher;

    float min_score = FLT_MAX;
    float max_score = -FLT_MAX;

    float unknown_token_score_penalty = 10.0;
    float unknown_token_score;

    struct naive_trie token_matcher;
};

struct llm_tokenizer_ugm_session {
    llm_tokenizer_ugm_session(const llama_vocab & vocab, const llm_tokenizer_ugm & tokenizer) : vocab(vocab), tokenizer(tokenizer) {}

    /* This implementation is based on SentencePiece optimized Viterbi algorithm for
     * unigram language models. The general idea is to:
     * - move along the input sequence in steps of one UTF code point,
     * - at each step find all possible tokenizations of the prefix by
     *   traversing the tokens trie,
     * - for each tokenization store the best one so far (by higher score)
     * - use the position in sequence after given token as an index to store
     *   results
     * - if there was no valid tokenization of the current UTF code point
     *   then use unknown token with additional score penalty
     * After processing the whole sequence we backtrack from the end to get
     * the best tokenization.
    */
    void tokenize(const std::string & text, std::vector<llama_token> & output) {
        // get current size of output (for reversal later)
        size_t output_size = output.size();

        // normalize the input first
        std::string normalized;
        normalize(text, &normalized);
        size_t input_len = normalized.size();
        if (input_len == 0) {
            return;
        }

        // initialize score_sum to -FLT_MAX so it will be always lower than sums of token scores
        std::vector<struct best_tokenization> tokenization_results(input_len + 1, {vocab.token_unk(), 0, -DBL_MAX});
        // at the beginning tokenization score is zero
        tokenization_results[0] = { vocab.token_unk(), 0, 0 };

        for (size_t input_offset = 0; input_offset < input_len;) {
            size_t prefix_offset = input_offset;
            // calculate how many code units are in the currently processed UTF code point
            size_t n_utf8_code_units = std::min<size_t>(unicode_len_utf8(normalized[input_offset]), input_len - input_offset);

            // traverse the token matcher trie to find a matching token
            bool single_codepoint_token_found = false;
            const struct best_tokenization & current_best = tokenization_results[input_offset];
            const struct naive_trie * node = tokenizer.token_matcher.traverse(normalized[prefix_offset++]);

            while (prefix_offset <= input_len && node != NULL) {
                // check if we found valid token in prefix
                if (node->has_value) {
                    // check if it corresponds to the whole UTF code point
                    if (prefix_offset - input_offset == n_utf8_code_units) {
                        single_codepoint_token_found = true;
                    }
                    llama_token token_id = node->value;
                    const auto & token_data = vocab.get_token_data(token_id);

                    // we set the user-defined token scores to 0 to make them more likely to be selected
                    // (normal token scores are log probabilities, so they are negative)
                    // score type is double here to make tokenization results exactly
                    // the same as in the HF tokenizer using SentencePiece
                    const double token_score = vocab.is_user_defined(token_id) ? 0.0 : token_data.score;
                    const double challenger_score = current_best.score_sum + token_score;
                    struct best_tokenization & current_champ = tokenization_results[prefix_offset];
                    if (challenger_score > current_champ.score_sum) {
                        struct best_tokenization challenger = { token_id, input_offset, challenger_score };
                        current_champ = challenger;
                    }
                }
                node = node->traverse(normalized[prefix_offset++]);
            }

            // if we didn't find a valid token corresponding to the whole UTF code point
            // then use unknown token as the tokenization of this UTF code point
            if (!single_codepoint_token_found) {
                const double challenger_score = current_best.score_sum + tokenizer.unknown_token_score;
                prefix_offset = input_offset + n_utf8_code_units;
                struct best_tokenization & current_champ = tokenization_results[prefix_offset];
                if (challenger_score > current_champ.score_sum) {
                    struct best_tokenization challenger = { vocab.token_unk(), input_offset, challenger_score };
                    current_champ = challenger;
                }
            }

            // move to the next UTF code point
            input_offset += n_utf8_code_units;
        }

        // now backtrack from the end to gather token ids of the best tokenization
        // merge sequences of consecutive unknown tokens into single unknown tokens
        bool is_prev_unknown = false;
        for (struct best_tokenization & tokenization = tokenization_results[input_len]; ; tokenization = tokenization_results[tokenization.input_offset]) {
            bool is_unknown = tokenization.token_id == vocab.token_unk();
            if (!(is_prev_unknown && is_unknown)) {
                output.push_back(tokenization.token_id);
            }
            if (tokenization.input_offset == 0) {
                break;
            }
            is_prev_unknown = is_unknown;
        }

        // reverse the output since we added tokens starting from the end of the input
        std::reverse(output.begin() + output_size, output.end());
    }

private:

    // helper structure for returning normalization results
    struct normalization_result {
        const char * normalized;
        size_t normalized_len;
        size_t consumed_input;
    };

    void normalize(const std::string& input, std::string * normalized) {
        normalized->clear();
        normalized->reserve(input.size() * 3);

        const std::string space = vocab.get_escape_whitespaces() ? tokenizer.escaped_space : " ";

        const bool shall_prepend_space = !vocab.get_treat_whitespace_as_suffix() && vocab.get_add_space_prefix();
        const bool shall_append_space  =  vocab.get_treat_whitespace_as_suffix() && vocab.get_add_space_prefix();
        const bool shall_merge_spaces  =  vocab.get_remove_extra_whitespaces();

        bool is_space_prepended = false;
        bool processing_non_ws = false;

        size_t input_len = input.size();

        for (size_t input_offset = 0; input_offset < input_len; ) {
            auto norm_res = normalize_prefix(input, input_offset);
            for (size_t i = 0; i < norm_res.normalized_len; i++) {
                char c = norm_res.normalized[i];
                if (c != ' ') {
                    if (!processing_non_ws) {
                        processing_non_ws = true;
                        if ((shall_prepend_space && !is_space_prepended) || shall_merge_spaces) {
                            normalized->append(space);
                            is_space_prepended = true;
                        }
                    }
                    normalized->push_back(c);
                } else {
                    if (processing_non_ws) {
                        processing_non_ws = false;
                    }
                    if (!shall_merge_spaces) {
                        normalized->append(space);
                    }
                }
            }

            input_offset += norm_res.consumed_input;
        }

        if (shall_append_space) {
            normalized->append(space);
        }
    }

    /*
     * This structure is a view wrapper for XOR-compressed double array (XCDA)
     * See Shunsuke Kanda (2018). Space- and Time-Efficient String Dictionaries.
     * Each bit-packed entry contains:
     * - BASE array value in bits 10-30
     * - LCHECK array value in bits 0-7
     * - LEAF array value in bit 9
     * Entries containing indexes of replacement sequences have set bit 31
     */
    struct xcda_array_view {
    public:
        xcda_array_view(const uint32_t * xcda_array, size_t xcda_array_size) : xcda_array(xcda_array), xcda_array_size(xcda_array_size) {
        }
        uint32_t get_base(size_t index) {
            uint32_t packed_node = get_node(index);
            return (packed_node >> 10) << ((packed_node & (1U << 9)) >> 6);
        }
        uint32_t get_lcheck(size_t index) {
            uint32_t packed_node = get_node(index);
            return packed_node & ((1U << 31) | 0xff);
        }
        bool get_leaf(size_t index) {
            uint32_t packed_node = get_node(index);
            return (packed_node >> 8) & 1;
        }
        uint32_t get_value(size_t index) {
            uint32_t packed_node = get_node(index);
            return packed_node & ((1U << 31) - 1);
        }
    private:
        uint32_t get_node(size_t index) {
            if (index > xcda_array_size) {
                throw std::runtime_error("Index out of array bounds in XCDA array!");
            }
            return xcda_array[index];
        }
        const uint32_t * xcda_array;
        size_t xcda_array_size;
    };

    // this structure stores the best tokenization so far at input_offset
    struct best_tokenization {
        llama_token token_id;
        size_t input_offset;
        double score_sum;
    };

    struct normalization_result normalize_prefix(const std::string & input, size_t input_offset) {
        if (input_offset == input.size()) {
            return { &input[input_offset], 0, 0 };
        }

        // if input prefix matches some user-defined token return this token as normalization result
        auto user_defined_token_match =
           tokenizer.user_defined_token_matcher.get_longest_prefix(&input[input_offset], input.size() - input_offset);
        if (user_defined_token_match.second > 0) {
            return { &input[input_offset], user_defined_token_match.second, user_defined_token_match.second };
        }

        size_t longest_prefix_length = 0;
        size_t longest_prefix_offset = 0;

        if (tokenizer.xcda_array_size > 0) {
            struct xcda_array_view xcda_view(tokenizer.xcda_array, tokenizer.xcda_array_size);

            // Find the longest normalized sequence matching the input prefix by walking
            // the XOR-compressed compact double array (XCDA) starting from the root node
            // We find the index of the next node by calculating BASE[s] ^ c where s is
            // the index of the previous node and c is a numerical character value
            uint32_t node_index = 0;
            // get BASE of the root node
            node_index = xcda_view.get_base(node_index);
            for (size_t prefix_offset = input_offset; prefix_offset < input.size(); prefix_offset++) {
                unsigned char c = input[prefix_offset];
                if (c == 0) {
                    break;
                }
                node_index ^= c;
                // if value of LCHECK is not c it means that this is not a child of
                // the previous node, so we stop matching
                if (xcda_view.get_lcheck(node_index) != c) {
                    break;
                }
                bool is_leaf = xcda_view.get_leaf(node_index);
                // get BASE of the current node
                node_index ^= xcda_view.get_base(node_index);
                // if LEAF of the current node is true, it means that its BASE points to the node
                // containing index of replacement sequence for currently matched input prefix
                if (is_leaf)
                {
                    longest_prefix_length = prefix_offset - input_offset + 1;
                    // get index of replacement sequence for currently matched input prefix
                    longest_prefix_offset = xcda_view.get_value(node_index);
                }
            }
        }

        if (longest_prefix_length > 0) {
            // we have a match, so return the replacement sequence
            if (longest_prefix_offset >= tokenizer.prefix_replacements_size) {
                throw std::runtime_error("Index out of array bounds in precompiled charsmap!");
            }
            const char * prefix_replacement = &(tokenizer.prefix_replacements)[longest_prefix_offset];
            return { prefix_replacement, strlen(prefix_replacement), longest_prefix_length };
        }

        // check if the input prefix contains a valid sequence of UTF-8 code units
        try {
            // if yes, return this sequence unmodified
            size_t prefix_offset = input_offset;
            unicode_cpt_from_utf8(input, prefix_offset);
            return { &input[input_offset], prefix_offset - input_offset, prefix_offset - input_offset };
        } catch (std::invalid_argument & /*ex*/) {
            // if no, consume 1 byte and return U+FFFD - REPLACEMENT CHARACTER
            return { "\xEF\xBF\xBD", 3, 1 };
        }
    }

    const llama_vocab & vocab;
    const llm_tokenizer_ugm & tokenizer;
};

//
// RWKV tokenizer
//

static std::vector<uint8_t> llama_unescape_rwkv_token(const std::string & escaped) {
    std::vector<uint8_t> output;
    output.reserve(escaped.size());

    // Parser state
    bool escaping = false;
    uint8_t hex_remaining = 0;
    uint8_t hex_acc = 0;

    // Step through characters, performing parsing
    for (const char & c : escaped) {
        // If we're parsing a hex code, interpret the next character
        if (hex_remaining != 0) {
            uint8_t value = (c >= 'a') ? (c - 'a' + 10) : (c - '0');
            hex_acc = (hex_acc << 4) + value;

            hex_remaining -= 1;
            if (hex_remaining == 0) {
                output.push_back(hex_acc);
                hex_acc = 0;
            }

            continue;
        }

        // If we got an escape character, interpret it
        if (escaping) {
            if (c == 't') {
                output.push_back('\t');
            } else if (c == 'n') {
                output.push_back('\n');
            } else if (c == 'r') {
                output.push_back('\r');
            } else if (c == 'x') {
                hex_remaining = 2;
            } else {
                output.push_back(c);
            }

            escaping = false;
            continue;
        }

        if (c == '\\') {
            escaping = true;
            continue;
        }

        output.push_back(c);
    }

    return output;
}

struct llm_tokenizer_rwkv : llm_tokenizer {
    llm_tokenizer_rwkv(const llama_vocab & vocab) {
        // RWKV supports arbitrary byte tokens, but the vocab struct only supports string tokens.
        // For now, we decode the vocab here into the lookup we'll use for tokenization.

        // build trie
        for (uint32_t id = 0; id < vocab.n_tokens(); ++id) {
            const auto & data = vocab.get_token_data(id);
            const auto text = llama_unescape_rwkv_token(data.text);
            token_matcher.insert((const char *) text.data(), text.size(), id);
        }
    }

    struct naive_trie token_matcher;
};

struct llm_tokenizer_rwkv_session {
    llm_tokenizer_rwkv_session(const llama_vocab & vocab, const llm_tokenizer_rwkv & tokenizer) : vocab(vocab), tokenizer(tokenizer) {}

    void tokenize(const std::string & text, std::vector<llama_token> & output) {
        uint32_t position = 0;
        while (position < text.size()) {
            const struct naive_trie * node = tokenizer.token_matcher.traverse(text[position]);
            if (node == NULL) {
                // no matching token found, add unknown token
                output.push_back(vocab.token_unk());
                position += 1;
                continue;
            }

            // traverse the trie to find the longest matching token
            uint32_t token_id = 0;
            uint32_t token_length = 0;
            while (node != NULL) {
                if (node->has_value) {
                    token_id = node->value;
                    token_length = position + 1;
                }
                node = node->traverse(text[++position]);
            }

            // add the longest matching token
            output.push_back(token_id);
            position = token_length;
        }
    }

private:
    const llama_vocab & vocab;
    const llm_tokenizer_rwkv & tokenizer;
};

//
// impl
//

typedef enum FRAGMENT_BUFFER_VARIANT_TYPE {
    FRAGMENT_BUFFER_VARIANT_TYPE_TOKEN,
    FRAGMENT_BUFFER_VARIANT_TYPE_RAW_TEXT
} FRAGMENT_BUFFER_VARIANT_TYPE;

struct fragment_buffer_variant {
    fragment_buffer_variant(llama_token _token)
    :
        type(FRAGMENT_BUFFER_VARIANT_TYPE_TOKEN),
        token(_token),
        raw_text(_dummy),
        offset(0),
        length(0) {}

    fragment_buffer_variant(const std::string & _raw_text, int64_t _offset, int64_t _length)
    :
        type(FRAGMENT_BUFFER_VARIANT_TYPE_RAW_TEXT),
        token((llama_token) - 1),
        raw_text(_raw_text),
        offset(_offset),
        length(_length){
            GGML_ASSERT(_offset >= 0);
            GGML_ASSERT(_length >= 1);
            GGML_ASSERT(offset + length <= raw_text.length());
        }

    const FRAGMENT_BUFFER_VARIANT_TYPE type;
    const llama_token token;
    const std::string _dummy;
    const std::string & raw_text;
    const uint64_t offset;
    const uint64_t length;
};

struct llama_vocab::impl {
    uint32_t n_token_types = 0; // for BERT-style token types

    std::string tokenizer_model;
    std::string tokenizer_pre;

    enum llama_vocab_type     type     = LLAMA_VOCAB_TYPE_SPM;
    enum llama_vocab_pre_type pre_type = LLAMA_VOCAB_PRE_TYPE_DEFAULT;

    int max_token_len = 0; // used for optimizing longest token search

    // default LLaMA special tokens
    // TODO: should we set all of these to LLAMA_TOKEN_NULL?
    llama_token special_bos_id  = 1;
    llama_token special_eos_id  = 2;
    llama_token special_eot_id  = LLAMA_TOKEN_NULL;
    llama_token special_eom_id  = LLAMA_TOKEN_NULL;
    llama_token special_unk_id  = 0;
    llama_token special_sep_id  = LLAMA_TOKEN_NULL;
    llama_token special_pad_id  = LLAMA_TOKEN_NULL;
    llama_token special_mask_id = LLAMA_TOKEN_NULL;

    llama_token linefeed_id = 13;

    // fim tokens
    llama_token special_fim_pre_id = LLAMA_TOKEN_NULL;
    llama_token special_fim_suf_id = LLAMA_TOKEN_NULL;
    llama_token special_fim_mid_id = LLAMA_TOKEN_NULL;
    llama_token special_fim_pad_id = LLAMA_TOKEN_NULL;
    llama_token special_fim_rep_id = LLAMA_TOKEN_NULL; // repo
    llama_token special_fim_sep_id = LLAMA_TOKEN_NULL; // file separator

    // tokenizer flags
    bool add_space_prefix           = false;
    bool add_bos                    = false;
    bool add_eos                    = false;
    bool add_sep                    = false;
    bool ignore_merges              = false;
    bool clean_spaces               = false;  // clean_up_tokenization_spaces
    bool remove_extra_whitespaces   = false;
    bool escape_whitespaces         = true;
    bool treat_whitespace_as_suffix = false;

    std::unordered_map<std::string, llama_token> token_to_id;
    std::vector<token_data>                      id_to_token;

    std::vector<llama_token> cache_special_tokens;
    std::vector<std::string> cache_token_to_piece; // llama_token_to_piece(special = true);
    struct pair_hash {
        size_t operator()(const std::pair<std::string, std::string> & p) const {
            return std::hash<std::string>{}(p.first) ^  //create some hash for pair
                   (std::hash<std::string>{}(p.second) << 1);
        }
    };
    std::unordered_map<std::pair<std::string, std::string>, int, pair_hash> bpe_ranks;

    // set of all tokens that cause "end of generation"
    std::set<llama_token> special_eog_ids;

    std::unique_ptr<llm_tokenizer> tokenizer;

    std::vector<char> precompiled_charsmap;

    impl(const llama_vocab & vocab) : vocab(vocab) {
    }

    ~impl() = default;

    void load(llama_model_loader & ml, const LLM_KV & kv);

    enum llama_vocab_type get_type() const;

    std::string type_name() const;

    bool is_normal      (llama_token id) const;
    bool is_unknown     (llama_token id) const;
    bool is_control     (llama_token id) const;
    bool is_byte        (llama_token id) const;
    bool is_user_defined(llama_token id) const;
    bool is_unused      (llama_token id) const;
    bool is_eog         (llama_token id) const;

    uint8_t token_to_byte(llama_token id) const;

    llama_token_attr token_get_attr(llama_token id) const;

    void init_tokenizer(enum llama_vocab_type type);

    void tokenizer_st_partition(std::forward_list<fragment_buffer_variant> & buffer, bool parse_special) const;

    std::string token_to_piece_for_cache(
                  llama_token   token,
                         bool   special) const;


    std::vector<llama_token> tokenize(
            const std::string & raw_text,
                         bool   add_special,
                         bool   parse_special = false) const;

    int32_t tokenize(
                   const char * text,
                      int32_t   text_len,
                  llama_token * tokens,
                      int32_t   n_tokens_max,
                         bool   add_special,
                         bool   parse_special) const;

    // does not write null-terminator to buf
    int32_t token_to_piece(
                  llama_token   token,
                         char * buf,
                      int32_t   length,
                      int32_t   lstrip,
                         bool   special) const;

    // use cached data
    const std::string & token_to_piece(llama_token token) const;

    int32_t detokenize(
            const llama_token * tokens,
                      int32_t   n_tokens,
                         char * text,
                      int32_t   text_len_max,
                         bool   remove_special,
                         bool   unparse_special) const;

    std::string detokenize(
            const std::vector<llama_token> & tokens,
                                      bool   special) const;

    void print_info() const;

private:
    const llama_vocab & vocab;
};

void llama_vocab::impl::load(llama_model_loader & ml, const LLM_KV & kv) {
    struct gguf_context * ctx = ml.meta.get();

    // determine vocab type
    {
        ml.get_key(LLM_KV_TOKENIZER_MODEL, tokenizer_model);
        ml.get_key(LLM_KV_TOKENIZER_PRE,   tokenizer_pre, false);

        ml.get_key(LLM_KV_TOKENIZER_TOKEN_TYPE_COUNT, n_token_types, false);

        if (tokenizer_model == "no_vocab" || tokenizer_model == "none") {
            type = LLAMA_VOCAB_TYPE_NONE;

            // default special tokens
            special_bos_id  = LLAMA_TOKEN_NULL;
            special_eos_id  = LLAMA_TOKEN_NULL;
            special_unk_id  = LLAMA_TOKEN_NULL;
            special_sep_id  = LLAMA_TOKEN_NULL;
            special_pad_id  = LLAMA_TOKEN_NULL;
            special_mask_id = LLAMA_TOKEN_NULL;
            linefeed_id     = LLAMA_TOKEN_NULL;

            // read vocab size from metadata
            uint32_t n_tokens = 0;
            if (ml.get_key(LLM_KV_VOCAB_SIZE, n_tokens, false)) {
                LLAMA_LOG_WARN("%s: adding %u dummy tokens\n", __func__, n_tokens);
                id_to_token.resize(n_tokens);
            }

            return;
        }

        if (tokenizer_model == "llama") {
            type = LLAMA_VOCAB_TYPE_SPM;

            // default special tokens
            special_bos_id  = 1;
            special_eos_id  = 2;
            special_unk_id  = 0;
            special_sep_id  = LLAMA_TOKEN_NULL;
            special_pad_id  = LLAMA_TOKEN_NULL;
            special_mask_id = LLAMA_TOKEN_NULL;
        } else if (tokenizer_model == "bert") {
            type = LLAMA_VOCAB_TYPE_WPM;

            // default special tokens
            special_bos_id  = 101;
            special_eos_id  = LLAMA_TOKEN_NULL;
            special_unk_id  = 100;
            special_sep_id  = 102;
            special_pad_id  = 0;
            special_mask_id = 103;

            add_sep = true;
        } else if (tokenizer_model == "gpt2") {
            type = LLAMA_VOCAB_TYPE_BPE;

            // read bpe merges and populate bpe ranks
            const int merges_keyidx = gguf_find_key(ctx, kv(LLM_KV_TOKENIZER_MERGES).c_str());
            if (merges_keyidx == -1) {
                throw std::runtime_error("cannot find tokenizer merges in model file\n");
            }

            const int n_merges = gguf_get_arr_n(ctx, merges_keyidx);
            for (int i = 0; i < n_merges; i++) {
                const std::string word = gguf_get_arr_str(ctx, merges_keyidx, i);
                //GGML_ASSERT(unicode_cpts_from_utf8(word).size() > 0);

                std::string first;
                std::string second;

                const size_t pos = word.find(' ', 1);

                if (pos != std::string::npos) {
                    first  = word.substr(0, pos);
                    second = word.substr(pos + 1);
                }

                bpe_ranks.emplace(std::make_pair(first, second), i);
            }

            // default special tokens
            special_bos_id  = 11;
            special_eos_id  = 11;
            special_unk_id  = LLAMA_TOKEN_NULL;
            special_sep_id  = LLAMA_TOKEN_NULL;
            special_pad_id  = LLAMA_TOKEN_NULL;
            special_mask_id = LLAMA_TOKEN_NULL;
        } else if (tokenizer_model == "t5") {
            type = LLAMA_VOCAB_TYPE_UGM;

            // default special tokens
            special_bos_id  = LLAMA_TOKEN_NULL;
            special_eos_id  = 1;
            special_unk_id  = 2;
            special_sep_id  = LLAMA_TOKEN_NULL;
            special_pad_id  = 0;
            special_mask_id = LLAMA_TOKEN_NULL;

            const int precompiled_charsmap_keyidx = gguf_find_key(ctx, kv(LLM_KV_TOKENIZER_PRECOMPILED_CHARSMAP).c_str());
            if (precompiled_charsmap_keyidx != -1) {
                const gguf_type pc_type = gguf_get_arr_type(ctx, precompiled_charsmap_keyidx);
                GGML_ASSERT(pc_type == GGUF_TYPE_INT8 || pc_type == GGUF_TYPE_UINT8);

                const size_t n_precompiled_charsmap = gguf_get_arr_n(ctx, precompiled_charsmap_keyidx);
                const char * pc = (const char *) gguf_get_arr_data(ctx, precompiled_charsmap_keyidx);
                precompiled_charsmap.assign(pc, pc + n_precompiled_charsmap);
#ifdef IS_BIG_ENDIAN
                // correct endiannes of data in precompiled_charsmap binary blob
                uint32_t * xcda_blob_size = (uint32_t *) &precompiled_charsmap[0];
                *xcda_blob_size = __builtin_bswap32(*xcda_blob_size);
                assert(*xcda_blob_size + sizeof(uint32_t) < n_precompiled_charsmap);
                size_t xcda_array_size = *xcda_blob_size / sizeof(uint32_t);
                uint32_t * xcda_array = (uint32_t *) &precompiled_charsmap[sizeof(uint32_t)];
                for (size_t i = 0; i < xcda_array_size; ++i) {
                    xcda_array[i] = __builtin_bswap32(xcda_array[i]);
                }
#endif
            }
        } else if (tokenizer_model == "rwkv") {
            type = LLAMA_VOCAB_TYPE_RWKV;

            // default special tokens
            special_bos_id = LLAMA_TOKEN_NULL;
            special_eos_id = LLAMA_TOKEN_NULL;
            special_unk_id = LLAMA_TOKEN_NULL;
            special_sep_id = LLAMA_TOKEN_NULL;
            special_pad_id = LLAMA_TOKEN_NULL;
        } else {
            throw std::runtime_error(format("unknown tokenizer: '%s'", tokenizer_model.c_str()));
        }

        // for now, only BPE models have pre-tokenizers
        if (type == LLAMA_VOCAB_TYPE_BPE) {
            add_space_prefix = false;
            clean_spaces = true;
            if (tokenizer_pre.empty()) {
                LLAMA_LOG_WARN("%s: missing pre-tokenizer type, using: 'default'\n", __func__);
                LLAMA_LOG_WARN("%s:                                             \n", __func__);
                LLAMA_LOG_WARN("%s: ************************************        \n", __func__);
                LLAMA_LOG_WARN("%s: GENERATION QUALITY WILL BE DEGRADED!        \n", __func__);
                LLAMA_LOG_WARN("%s: CONSIDER REGENERATING THE MODEL             \n", __func__);
                LLAMA_LOG_WARN("%s: ************************************        \n", __func__);
                LLAMA_LOG_WARN("%s:                                             \n", __func__);
                pre_type = LLAMA_VOCAB_PRE_TYPE_DEFAULT;
            } else if (tokenizer_pre == "default") {
                pre_type = LLAMA_VOCAB_PRE_TYPE_DEFAULT;
            } else if (
                    tokenizer_pre == "llama3"   ||
                    tokenizer_pre == "llama-v3" ||
                    tokenizer_pre == "llama-bpe"||
                    tokenizer_pre == "falcon3"  ||
                    tokenizer_pre == "falcon-h1" ||
                    tokenizer_pre == "pixtral") {
                pre_type = LLAMA_VOCAB_PRE_TYPE_LLAMA3;
                ignore_merges = true;
                add_bos = true;
            } else if (
                    tokenizer_pre == "deepseek-llm") {
                pre_type = LLAMA_VOCAB_PRE_TYPE_DEEPSEEK_LLM;
                clean_spaces = false;
            } else if (
                    tokenizer_pre == "deepseek-coder") {
                pre_type = LLAMA_VOCAB_PRE_TYPE_DEEPSEEK_CODER;
                clean_spaces = false;
            } else if (
                    tokenizer_pre == "deepseek-v3") {
                pre_type = LLAMA_VOCAB_PRE_TYPE_DEEPSEEK3_LLM;
                clean_spaces = false;
            } else if (
                    tokenizer_pre == "falcon") {
                pre_type = LLAMA_VOCAB_PRE_TYPE_FALCON;
            } else if (
                    tokenizer_pre == "mpt") {
                pre_type = LLAMA_VOCAB_PRE_TYPE_MPT;
            } else if (
                    tokenizer_pre == "starcoder") {
                pre_type = LLAMA_VOCAB_PRE_TYPE_STARCODER;
            } else if (
                    tokenizer_pre == "gpt-2"   ||
                    tokenizer_pre == "phi-2"   ||
                    tokenizer_pre == "jina-es" ||
                    tokenizer_pre == "jina-de" ||
                    tokenizer_pre == "gigachat"   ||
                    tokenizer_pre == "jina-v2-es" ||
                    tokenizer_pre == "jina-v2-de" ||
                    tokenizer_pre == "a.x-4.0") {
                pre_type = LLAMA_VOCAB_PRE_TYPE_GPT2;
            } else if (
                    tokenizer_pre == "jina-v1-en" ||
                    tokenizer_pre == "jina-v2-code" ||
                    tokenizer_pre == "roberta-bpe") {
                pre_type = LLAMA_VOCAB_PRE_TYPE_GPT2;
                add_sep = true;
            } else if (
                    tokenizer_pre == "refact") {
                pre_type = LLAMA_VOCAB_PRE_TYPE_REFACT;
            } else if (
                tokenizer_pre == "command-r") {
                pre_type = LLAMA_VOCAB_PRE_TYPE_COMMAND_R;
                clean_spaces = false;
            } else if (
                    tokenizer_pre == "qwen2" ||
                    tokenizer_pre == "deepseek-r1-qwen") {
                pre_type = LLAMA_VOCAB_PRE_TYPE_QWEN2;
                clean_spaces = false;
            } else if (
                tokenizer_pre == "stablelm2") {
                pre_type = LLAMA_VOCAB_PRE_TYPE_STABLELM2;
            } else if (
                tokenizer_pre == "olmo") {
                pre_type = LLAMA_VOCAB_PRE_TYPE_OLMO;
            } else if (
                tokenizer_pre == "dbrx") {
                pre_type = LLAMA_VOCAB_PRE_TYPE_DBRX;
            } else if (
                tokenizer_pre == "smaug-bpe") {
                pre_type = LLAMA_VOCAB_PRE_TYPE_SMAUG;
            } else if (
                tokenizer_pre == "poro-chat") {
                pre_type = LLAMA_VOCAB_PRE_TYPE_PORO;
                clean_spaces = false;
            } else if (
                tokenizer_pre == "glm4" ||
                tokenizer_pre == "chatglm-bpe") {
                pre_type = LLAMA_VOCAB_PRE_TYPE_CHATGLM4;
                special_bos_id = LLAMA_TOKEN_NULL;
            } else if (
                tokenizer_pre == "viking") {
                pre_type = LLAMA_VOCAB_PRE_TYPE_VIKING;
                clean_spaces = false;
            } else if (
                tokenizer_pre == "jais") {
                pre_type = LLAMA_VOCAB_PRE_TYPE_JAIS;
            } else if (
                tokenizer_pre == "tekken") {
                pre_type = LLAMA_VOCAB_PRE_TYPE_TEKKEN;
                clean_spaces = false;
                ignore_merges = true;
                add_bos = true;
            } else if (
                tokenizer_pre == "smollm") {
                pre_type = LLAMA_VOCAB_PRE_TYPE_SMOLLM;
                clean_spaces = false;
            } else if (
                tokenizer_pre == "codeshell") {
                pre_type = LLAMA_VOCAB_PRE_TYPE_CODESHELL;
            } else if (
                tokenizer_pre == "bloom") {
                pre_type = LLAMA_VOCAB_PRE_TYPE_BLOOM;
            } else if (
                tokenizer_pre == "gpt3-finnish") {
                pre_type = LLAMA_VOCAB_PRE_TYPE_GPT3_FINNISH;
            } else if (
                tokenizer_pre == "exaone") {
                pre_type = LLAMA_VOCAB_PRE_TYPE_EXAONE;
            } else if (
                tokenizer_pre == "chameleon") {
                pre_type = LLAMA_VOCAB_PRE_TYPE_CHAMELEON;
                add_bos = true;
                clean_spaces = false;
            } else if (
                tokenizer_pre == "minerva-7b") {
                pre_type = LLAMA_VOCAB_PRE_TYPE_MINERVA;
            } else if (
                tokenizer_pre == "megrez") {
                pre_type = LLAMA_VOCAB_PRE_TYPE_QWEN2;
            } else if (
                    tokenizer_pre == "gpt-4o" ||
                    tokenizer_pre == "llama4") {
                pre_type = LLAMA_VOCAB_PRE_TYPE_GPT4O;
                clean_spaces = false;
            } else if (
                tokenizer_pre == "superbpe") {
                pre_type = LLAMA_VOCAB_PRE_TYPE_SUPERBPE;
                clean_spaces = false;
            } else if (
                tokenizer_pre == "trillion") {
                pre_type = LLAMA_VOCAB_PRE_TYPE_TRILLION;
                clean_spaces = false;
            } else if (
                tokenizer_pre == "bailingmoe") {
                pre_type = LLAMA_VOCAB_PRE_TYPE_BAILINGMOE;
                clean_spaces = false;
            } else if (
                tokenizer_pre == "seed-coder") {
                pre_type = LLAMA_VOCAB_PRE_TYPE_SEED_CODER;
                clean_spaces = false;
            } else if (
                tokenizer_pre == "hunyuan") {
                pre_type = LLAMA_VOCAB_PRE_TYPE_HUNYUAN;
                clean_spaces = false;
<<<<<<< HEAD
            } else if (
                tokenizer_pre == "smoldocling") {
                pre_type = LLAMA_VOCAB_PRE_TYPE_SMOLDOCLING;
                clean_spaces = false;
=======
>>>>>>> 26a48ad6
            } else {
                throw std::runtime_error(format("unknown pre-tokenizer type: '%s'", tokenizer_pre.c_str()));
            }
        } else if (type == LLAMA_VOCAB_TYPE_SPM) {
            pre_type = LLAMA_VOCAB_PRE_TYPE_DEFAULT;
            add_space_prefix = true;
            clean_spaces = false;
            add_bos = true;
            add_eos = false;
        } else if (type == LLAMA_VOCAB_TYPE_WPM) {
            pre_type = LLAMA_VOCAB_PRE_TYPE_DEFAULT;
            add_space_prefix = false;
            clean_spaces = true;
            add_bos = true;
            add_eos = false;
            add_sep = true;
        } else if (type == LLAMA_VOCAB_TYPE_UGM) {
            pre_type = LLAMA_VOCAB_PRE_TYPE_DEFAULT;
            add_bos = false;
            add_eos = true;
        } else if (type == LLAMA_VOCAB_TYPE_RWKV) {
            pre_type = LLAMA_VOCAB_PRE_TYPE_DEFAULT;
            add_space_prefix = false;
            clean_spaces = false;
            add_bos = false;
            add_eos = false;
        } else {
            pre_type = LLAMA_VOCAB_PRE_TYPE_DEFAULT;
        }

        ml.get_key(LLM_KV_TOKENIZER_ADD_PREFIX,      add_space_prefix,         false);
        ml.get_key(LLM_KV_TOKENIZER_REMOVE_EXTRA_WS, remove_extra_whitespaces, false);
    }

    const int token_idx = gguf_find_key(ctx, kv(LLM_KV_TOKENIZER_LIST).c_str());
    if (token_idx == -1) {
        throw std::runtime_error("cannot find tokenizer vocab in model file\n");
    }

    const float * scores = nullptr;
    const int score_idx = gguf_find_key(ctx, kv(LLM_KV_TOKENIZER_SCORES).c_str());
    if (score_idx != -1) {
        scores = (const float * ) gguf_get_arr_data(ctx, score_idx);
    }

    const int * toktypes = nullptr;
    const int toktype_idx = gguf_find_key(ctx, kv(LLM_KV_TOKENIZER_TOKEN_TYPE).c_str());
    if (toktype_idx != -1) {
        toktypes = (const int * ) gguf_get_arr_data(ctx, toktype_idx);
    }

    uint32_t n_tokens = gguf_get_arr_n(ctx, token_idx);
    id_to_token.resize(n_tokens);

    for (uint32_t i = 0; i < n_tokens; i++) {
        std::string word = gguf_get_arr_str(ctx, token_idx, i);
        if (word.empty()) {
            LLAMA_LOG_WARN("%s: empty token at index %u\n", __func__, i);
            word = "[EMPTY_" + std::to_string(i) + "]";
        }

        token_to_id[word] = i;
        max_token_len = std::max(max_token_len, (int) word.size());

        auto & token_data = id_to_token[i];
        token_data.text  = std::move(word);
        token_data.score = scores ? scores[i] : 0.0f;
        token_data.attr  = LLAMA_TOKEN_ATTR_NORMAL;

        if (toktypes) {  //TODO: remove, required until per token attributes are available from GGUF file
            switch(toktypes[i]) {
                case LLAMA_TOKEN_TYPE_UNKNOWN:      token_data.attr = LLAMA_TOKEN_ATTR_UNKNOWN;      break;
                case LLAMA_TOKEN_TYPE_UNUSED:       token_data.attr = LLAMA_TOKEN_ATTR_UNUSED;       break;
                case LLAMA_TOKEN_TYPE_NORMAL:       token_data.attr = LLAMA_TOKEN_ATTR_NORMAL;       break;
                case LLAMA_TOKEN_TYPE_CONTROL:      token_data.attr = LLAMA_TOKEN_ATTR_CONTROL;      break;
                case LLAMA_TOKEN_TYPE_USER_DEFINED: token_data.attr = LLAMA_TOKEN_ATTR_USER_DEFINED; break;
                case LLAMA_TOKEN_TYPE_BYTE:         token_data.attr = LLAMA_TOKEN_ATTR_BYTE;         break;
                case LLAMA_TOKEN_TYPE_UNDEFINED:    token_data.attr = LLAMA_TOKEN_ATTR_UNDEFINED;    break;
                default:                            token_data.attr = LLAMA_TOKEN_ATTR_UNDEFINED;    break;
            }
        }
    }
    GGML_ASSERT(id_to_token.size() == token_to_id.size());

    init_tokenizer(type);

    // determine the newline token: LLaMA "<0x0A>" == 10 == '\n', Falcon 193 == '\n'
    if (type == LLAMA_VOCAB_TYPE_SPM) {
        try {
            linefeed_id = vocab.byte_to_token('\n');
        } catch (const std::exception & e) {
            LLAMA_LOG_WARN("%s: SPM vocabulary, but newline token not found: %s! Using special_pad_id instead.", __func__, e.what());
            linefeed_id = special_pad_id;
        }
    } else if (type == LLAMA_VOCAB_TYPE_WPM) {
        linefeed_id = special_pad_id;
    } else if (type == LLAMA_VOCAB_TYPE_RWKV) {
        const std::vector<int> ids = tokenize("\n", false);
        GGML_ASSERT(!ids.empty() && "model vocab missing newline token");
        linefeed_id = ids[0];
    } else {
        const std::vector<int> ids = tokenize("\n", false);

        //GGML_ASSERT(!ids.empty() && "model vocab missing newline token");
        if (ids.empty()) {
            LLAMA_LOG_WARN("%s: model vocab missing newline token, using special_pad_id instead\n", __func__);
            linefeed_id = special_pad_id;
        } else {
            linefeed_id = ids[0];
        }
    }

    // special tokens
    {
        const std::vector<std::pair<enum llm_kv, int32_t &>> special_token_types = {
            { LLM_KV_TOKENIZER_BOS_ID,     special_bos_id     },
            { LLM_KV_TOKENIZER_EOS_ID,     special_eos_id     },
            { LLM_KV_TOKENIZER_EOT_ID,     special_eot_id     },
            { LLM_KV_TOKENIZER_EOM_ID,     special_eom_id     },
            { LLM_KV_TOKENIZER_UNK_ID,     special_unk_id     },
            { LLM_KV_TOKENIZER_SEP_ID,     special_sep_id     },
            { LLM_KV_TOKENIZER_PAD_ID,     special_pad_id     },
            { LLM_KV_TOKENIZER_MASK_ID,    special_mask_id    },
            { LLM_KV_TOKENIZER_FIM_PRE_ID, special_fim_pre_id },
            { LLM_KV_TOKENIZER_FIM_SUF_ID, special_fim_suf_id },
            { LLM_KV_TOKENIZER_FIM_MID_ID, special_fim_mid_id },
            { LLM_KV_TOKENIZER_FIM_PAD_ID, special_fim_pad_id },
            { LLM_KV_TOKENIZER_FIM_REP_ID, special_fim_rep_id },
            { LLM_KV_TOKENIZER_FIM_SEP_ID, special_fim_sep_id },

            // deprecated
            { LLM_KV_TOKENIZER_PREFIX_ID, special_fim_pre_id },
            { LLM_KV_TOKENIZER_SUFFIX_ID, special_fim_suf_id },
            { LLM_KV_TOKENIZER_MIDDLE_ID, special_fim_mid_id },
        };

        for (const auto & it : special_token_types) {
            const std::string & key = kv(std::get<0>(it));
            int32_t & id = std::get<1>(it);

            uint32_t new_id;
            if (!ml.get_key(std::get<0>(it), new_id, false)) {
                continue;
            }
            if (new_id >= id_to_token.size()) {
                LLAMA_LOG_WARN("%s: bad special token: '%s' = %u, using default id %d\n",
                    __func__, key.c_str(), new_id, id);
            } else {
                id = new_id;
            }
        }

        // Handle add_bos, add_eos and add_sep
        {
            bool temp = true;

            if (ml.get_key(LLM_KV_TOKENIZER_ADD_BOS, temp, false)) {
                add_bos = temp;
            }
            if (ml.get_key(LLM_KV_TOKENIZER_ADD_EOS, temp, false)) {
                add_eos = temp;
            }
            if (ml.get_key(LLM_KV_TOKENIZER_ADD_SEP, temp, false)) {
                add_sep = temp;
            }
        }

        // auto-detect special tokens by text
        // TODO: convert scripts should provide these tokens through the KV metadata LLM_KV_TOKENIZER_...
        //       for now, we apply this workaround to find the tokens based on their text

        for (const auto & t : token_to_id) {
            // find EOT token: "<|eot_id|>", "<|im_end|>", "<end_of_turn>", etc.
            if (special_eot_id == LLAMA_TOKEN_NULL) {
                if (false
                        || t.first == "<|eot_id|>"
                        || t.first == "<|im_end|>"
                        || t.first == "<|end|>"
                        || t.first == "<end_of_turn>"
                        || t.first == "<|endoftext|>"
                        || t.first == "<EOT>"
                        || t.first == "_<EOT>"
                        || t.first == "<｜end▁of▁sentence｜>" // DeepSeek
                        || t.first == "<end_of_utterance>" // smoldocling
                   ) {
                    special_eot_id = t.second;
                    if ((id_to_token[t.second].attr & LLAMA_TOKEN_ATTR_CONTROL) == 0) {
                        LLAMA_LOG_WARN("%s: control-looking token: %6d '%s' was not control-type; this is probably a bug in the model. its type will be overridden\n",
                                __func__, t.second, t.first.c_str());
                        id_to_token[t.second].attr = LLAMA_TOKEN_ATTR_CONTROL;
                    }
                }
            }

            // find EOM token: "<|eom_id|>"
            if (special_eom_id == LLAMA_TOKEN_NULL) {
                if (false
                        || t.first == "<|eom_id|>"
                        ) {
                    special_eom_id = t.second;
                    if ((id_to_token[t.second].attr & LLAMA_TOKEN_ATTR_CONTROL) == 0) {
                        LLAMA_LOG_WARN("%s: control-looking token: %6d '%s' was not control-type; this is probably a bug in the model. its type will be overridden\n",
                                __func__, t.second, t.first.c_str());
                        id_to_token[t.second].attr = LLAMA_TOKEN_ATTR_CONTROL;
                    }
                }
            }

            // find FIM_PRE token: "<|fim_prefix|>", "<fim-prefix>", "<PRE>", etc.
            if (special_fim_pre_id == LLAMA_TOKEN_NULL) {
                if (false
                        || t.first == "<|fim_prefix|>"  // Qwen
                        || t.first == "<fim-prefix>"
                        || t.first == "<fim_prefix>"    // Granite
                        || t.first == "<｜fim▁begin｜>" // DeepSeek
                        || t.first == "<PRE>"
                        || t.first == "▁<PRE>"          // CodeLlama
                        ) {
                    special_fim_pre_id = t.second;
                    if ((id_to_token[t.second].attr & LLAMA_TOKEN_ATTR_CONTROL) == 0) {
                        LLAMA_LOG_WARN("%s: control-looking token: %6d '%s' was not control-type; this is probably a bug in the model. its type will be overridden\n",
                                __func__, t.second, t.first.c_str());
                        id_to_token[t.second].attr = LLAMA_TOKEN_ATTR_CONTROL;
                    }
                }
            }

            // find FIM_SUF token: "<|fim_suffix|>", "<fim-suffix>", "<SUF>", etc.
            if (special_fim_suf_id == LLAMA_TOKEN_NULL) {
                if (false
                        || t.first == "<|fim_suffix|>" // Qwen
                        || t.first == "<fim-suffix>"
                        || t.first == "<fim_suffix>"   // Granite
                        || t.first == "<｜fim▁hole｜>" // DeepSeek
                        || t.first == "<SUF>"
                        || t.first == "▁<SUF>"         // CodeLlama
                        ) {
                    special_fim_suf_id = t.second;
                    if ((id_to_token[t.second].attr & LLAMA_TOKEN_ATTR_CONTROL) == 0) {
                        LLAMA_LOG_WARN("%s: control-looking token: %6d '%s' was not control-type; this is probably a bug in the model. its type will be overridden\n",
                                __func__, t.second, t.first.c_str());
                        id_to_token[t.second].attr = LLAMA_TOKEN_ATTR_CONTROL;
                    }
                }
            }

            // find FIM_MID token: "<|fim_middle|>", "<fim-middle>", "<MID>", etc.
            if (special_fim_mid_id == LLAMA_TOKEN_NULL) {
                if (false
                        || t.first == "<|fim_middle|>" // Qwen
                        || t.first == "<fim-middle>"
                        || t.first == "<fim_middle>"   // Granite
                        || t.first == "<｜fim▁end｜>"  // DeepSeek
                        || t.first == "<MID>"
                        || t.first == "▁<MID>"         // CodeLlama
                        ) {
                    special_fim_mid_id = t.second;
                    if ((id_to_token[t.second].attr & LLAMA_TOKEN_ATTR_CONTROL) == 0) {
                        LLAMA_LOG_WARN("%s: control-looking token: %6d '%s' was not control-type; this is probably a bug in the model. its type will be overridden\n",
                                __func__, t.second, t.first.c_str());
                        id_to_token[t.second].attr = LLAMA_TOKEN_ATTR_CONTROL;
                    }
                }
            }

            // find FIM_PAD token: "<|fim_pad|>", "<fim-pad>", "<PAD>", etc.
            if (special_fim_pad_id == LLAMA_TOKEN_NULL) {
                if (false
                        || t.first == "<|fim_pad|>" // Qwen
                        || t.first == "<fim-pad>"
                        || t.first == "<fim_pad>"   // Granite
                        || t.first == "<PAD>"
                        ) {
                    special_fim_pad_id = t.second;
                    if ((id_to_token[t.second].attr & LLAMA_TOKEN_ATTR_CONTROL) == 0) {
                        LLAMA_LOG_WARN("%s: control-looking token: %6d '%s' was not control-type; this is probably a bug in the model. its type will be overridden\n",
                                __func__, t.second, t.first.c_str());
                        id_to_token[t.second].attr = LLAMA_TOKEN_ATTR_CONTROL;
                    }
                }
            }

            // find FIM_REP token: "<|fim_repo|>", "<fim-repo>", "<REP>", etc.
            if (special_fim_rep_id == LLAMA_TOKEN_NULL) {
                if (false
                        || t.first == "<|fim_repo|>"  // Qwen
                        || t.first == "<|repo_name|>"
                        || t.first == "<fim-repo>"
                        || t.first == "<REPO>"
                        || t.first == "<reponame>"    // Granite
                        ) {
                    special_fim_rep_id = t.second;
                    if ((id_to_token[t.second].attr & LLAMA_TOKEN_ATTR_CONTROL) == 0) {
                        LLAMA_LOG_WARN("%s: control-looking token: %6d '%s' was not control-type; this is probably a bug in the model. its type will be overridden\n",
                                __func__, t.second, t.first.c_str());
                        id_to_token[t.second].attr = LLAMA_TOKEN_ATTR_CONTROL;
                    }
                }
            }

            // find FIM_SEP token: "<|file_sep|>"
            if (special_fim_sep_id == LLAMA_TOKEN_NULL) {
                if (false
                        || t.first == "<|file_sep|>" // Qwen
                        ) {
                    special_fim_sep_id = t.second;
                    if ((id_to_token[t.second].attr & LLAMA_TOKEN_ATTR_CONTROL) == 0) {
                        LLAMA_LOG_WARN("%s: control-looking token: %6d '%s' was not control-type; this is probably a bug in the model. its type will be overridden\n",
                                __func__, t.second, t.first.c_str());
                        id_to_token[t.second].attr = LLAMA_TOKEN_ATTR_CONTROL;
                    }
                }
            }
        }

        // maintain a list of tokens that cause end-of-generation
        // this is currently determined based on the token text, which is obviously not ideal
        // ref: https://github.com/ggerganov/llama.cpp/issues/9606
        special_eog_ids.clear();

        if (special_fim_pad_id != LLAMA_TOKEN_NULL && special_eog_ids.count(special_fim_pad_id) == 0) {
            special_eog_ids.insert(special_fim_pad_id);
        }

        if (special_fim_rep_id != LLAMA_TOKEN_NULL && special_eog_ids.count(special_fim_rep_id) == 0) {
            special_eog_ids.insert(special_fim_rep_id);
        }

        if (special_fim_sep_id != LLAMA_TOKEN_NULL && special_eog_ids.count(special_fim_sep_id) == 0) {
            special_eog_ids.insert(special_fim_sep_id);
        }

        for (const auto & t : token_to_id) {
            if (false
                    || t.first == "<|eot_id|>"
                    || t.first == "<|im_end|>"
                    || t.first == "<|end|>"
                    || t.first == "<end_of_turn>"
                    || t.first == "<|endoftext|>"
                    || t.first == "<|eom_id|>"
                    || t.first == "<EOT>"
                    || t.first == "_<EOT>"
                    || t.first == "<|end_of_text|>"
                    || t.first == "<end_of_utterance>" // smoldocling
               ) {
                special_eog_ids.insert(t.second);
                if ((id_to_token[t.second].attr & LLAMA_TOKEN_ATTR_CONTROL) == 0) {
                    LLAMA_LOG_WARN("%s: control-looking token: %6d '%s' was not control-type; this is probably a bug in the model. its type will be overridden\n",
                            __func__, t.second, t.first.c_str());
                    id_to_token[t.second].attr = LLAMA_TOKEN_ATTR_CONTROL;
                }
            } else {
                // token is control, but not marked as EOG -> print a debug log
                if (id_to_token[t.second].attr & LLAMA_TOKEN_ATTR_CONTROL && special_eog_ids.count(t.second) == 0) {
                    LLAMA_LOG_DEBUG("%s: control token: %6d '%s' is not marked as EOG\n",
                            __func__, t.second, t.first.c_str());
                }
            }
        }

        // sanity checks
        if (special_eos_id != LLAMA_TOKEN_NULL && special_eog_ids.count(special_eos_id) == 0) {
            special_eog_ids.insert(special_eos_id);
            LLAMA_LOG_WARN("%s: special_eos_id is not in special_eog_ids - the tokenizer config may be incorrect\n", __func__);
        }

        if (special_eot_id != LLAMA_TOKEN_NULL && special_eog_ids.count(special_eot_id) == 0) {
            special_eog_ids.insert(special_eot_id);
            LLAMA_LOG_WARN("%s: special_eot_id is not in special_eog_ids - the tokenizer config may be incorrect\n", __func__);
        }

        if (special_eom_id != LLAMA_TOKEN_NULL && special_eog_ids.count(special_eom_id) == 0) {
            special_eog_ids.insert(special_eom_id);
            LLAMA_LOG_WARN("%s: special_eom_id is not in special_eog_ids - the tokenizer config may be incorrect\n", __func__);
        }
    }

    // build special tokens cache
    {
        for (llama_token id = 0; id < (llama_token) n_tokens; ++id) {
            if (id_to_token[id].attr & (LLAMA_TOKEN_ATTR_CONTROL | LLAMA_TOKEN_ATTR_USER_DEFINED | LLAMA_TOKEN_ATTR_UNKNOWN)) {
                cache_special_tokens.push_back(id);
            }
        }

        std::sort(cache_special_tokens.begin(), cache_special_tokens.end(),
            [&] (const llama_token a, const llama_token b) {
                return id_to_token[a].text.size() > id_to_token[b].text.size();
            }
        );

        LLAMA_LOG_INFO("%s: special tokens cache size = %u\n", __func__, (uint32_t) cache_special_tokens.size());
    }

    // build token to piece cache
    {
        size_t size_cache = 0;

        std::vector<std::string> cache(n_tokens);

        for (uint32_t id = 0; id < n_tokens; ++id) {
            cache[id] = token_to_piece_for_cache(id, true);

            size_cache += cache[id].size();
        }

        std::swap(cache_token_to_piece, cache);

        LLAMA_LOG_INFO("%s: token to piece cache size = %.4f MB\n", __func__, size_cache / 1024.0 / 1024.0);
    }

    // Handle per token attributes
    //NOTE: Each model customizes per token attributes.
    //NOTE: Per token attributes are missing from the GGUF file.
    //TODO: Extract attributes from GGUF file.
    {
        auto _contains_any = [] (const std::string & str, const std::vector<std::string_view> & substrs) -> bool {
            for (const auto & substr : substrs) {
                if (str.find(substr) != std::string::npos) {
                    return true;
                }
            }
            return false;
        };

        auto _set_tokenid_attr = [&] (const llama_token id, llama_token_attr attr, bool value) {
            uint32_t current = id_to_token.at(id).attr;
            current = value ? (current | attr) : (current & ~attr);
            id_to_token[id].attr = (llama_token_attr) current;
        };

        auto _set_token_attr = [&] (const std::string & token, llama_token_attr attr, bool value) {
            _set_tokenid_attr(token_to_id.at(token), attr, value);
        };

        std::string model_name;
        std::string tokenizer_pre;
        std::string general_arch;

        ml.get_key(LLM_KV_GENERAL_NAME,  model_name,    false);
        ml.get_key(LLM_KV_TOKENIZER_PRE, tokenizer_pre, false);
        ml.get_key(LLM_KV_GENERAL_ARCHITECTURE, general_arch, false);

        // model name to lowercase
        std::transform(model_name.begin(), model_name.end(), model_name.begin(),
            [] (const std::string::value_type x) {
                return std::tolower(x);
            }
        );

        // set attributes by model/tokenizer/architecture name
        if (false
                || _contains_any(tokenizer_pre, {"jina-v2-de", "jina-v2-es", "jina-v2-code"})
                || _contains_any(general_arch, {"nomic-bert-moe"})
           ) {
            if (token_to_id.count("<mask>") == 0) {
                LLAMA_LOG_WARN("%s: Mask token is missing in vocab, please reconvert model!\n", __func__);
            } else {
                _set_token_attr("<mask>", LLAMA_TOKEN_ATTR_LSTRIP, true);
            }
        } else if (_contains_any(model_name, {"phi-3", "phi3"})) {
            for (auto id : cache_special_tokens) {
                _set_tokenid_attr(id, LLAMA_TOKEN_ATTR_RSTRIP, true);
            }
            for (const auto * token : {"</s>"}) {
                _set_token_attr(token, LLAMA_TOKEN_ATTR_RSTRIP, true);
            }
            for (const auto * token : {"<unk>", "<s>", "<|endoftext|>"}) {
                _set_token_attr(token, LLAMA_TOKEN_ATTR_RSTRIP, false);
            }
        }
    }
}

enum llama_vocab_type llama_vocab::impl::get_type() const {
    return type;
}

std::string llama_vocab::impl::type_name() const{
    switch (type) {
        case LLAMA_VOCAB_TYPE_NONE: return "no vocab";
        case LLAMA_VOCAB_TYPE_SPM:  return "SPM";
        case LLAMA_VOCAB_TYPE_BPE:  return "BPE";
        case LLAMA_VOCAB_TYPE_WPM:  return "WPM";
        case LLAMA_VOCAB_TYPE_UGM:  return "UGM";
        case LLAMA_VOCAB_TYPE_RWKV: return "RWKV";
        default:                    return "unknown";
    }
}

bool llama_vocab::impl::is_normal(llama_token id) const {
    GGML_ASSERT(type != LLAMA_VOCAB_TYPE_NONE);
    return id_to_token[id].attr & LLAMA_TOKEN_ATTR_NORMAL;
}

bool llama_vocab::impl::is_unknown(llama_token id) const {
    GGML_ASSERT(type != LLAMA_VOCAB_TYPE_NONE);
    return id_to_token[id].attr & LLAMA_TOKEN_ATTR_UNKNOWN;
}

bool llama_vocab::impl::is_control(llama_token id) const {
    GGML_ASSERT(type != LLAMA_VOCAB_TYPE_NONE);
    return id_to_token[id].attr & LLAMA_TOKEN_ATTR_CONTROL;
}

bool llama_vocab::impl::is_byte(llama_token id) const {
    GGML_ASSERT(type != LLAMA_VOCAB_TYPE_NONE);
    return id_to_token[id].attr & LLAMA_TOKEN_ATTR_BYTE;
}

bool llama_vocab::impl::is_user_defined(llama_token id) const {
    GGML_ASSERT(type != LLAMA_VOCAB_TYPE_NONE);
    return id_to_token[id].attr & LLAMA_TOKEN_ATTR_USER_DEFINED;
}

bool llama_vocab::impl::is_unused(llama_token id) const {
    GGML_ASSERT(type != LLAMA_VOCAB_TYPE_NONE);
    return id_to_token[id].attr & LLAMA_TOKEN_ATTR_UNUSED;
}

bool llama_vocab::impl::is_eog(llama_token id) const {
    return id != LLAMA_TOKEN_NULL && special_eog_ids.count(id) > 0;
}

uint8_t llama_vocab::impl::token_to_byte(llama_token id) const {
    GGML_ASSERT(get_type() != LLAMA_VOCAB_TYPE_NONE);
    GGML_ASSERT(is_byte(id));
    const auto & token_data = id_to_token.at(id);
    switch (get_type()) {
        case LLAMA_VOCAB_TYPE_SPM:
        case LLAMA_VOCAB_TYPE_UGM: {
            auto buf = token_data.text.substr(3, 2);
            return strtol(buf.c_str(), NULL, 16);
        }
        case LLAMA_VOCAB_TYPE_BPE: {
            GGML_ABORT("fatal error");
        }
        case LLAMA_VOCAB_TYPE_WPM: {
            GGML_ABORT("fatal error");
        }
        default:
            GGML_ABORT("fatal error");
    }
}

llama_token_attr llama_vocab::impl::token_get_attr(llama_token id) const {
    GGML_ASSERT(type != LLAMA_VOCAB_TYPE_NONE);
    return id_to_token.at(id).attr;
}

void llama_vocab::impl::init_tokenizer(enum llama_vocab_type type) {
    LLAMA_LOG_DEBUG("%s: initializing tokenizer for type %d\n", __func__, type);

    switch (type) {
        case LLAMA_VOCAB_TYPE_SPM:
            tokenizer = std::make_unique<llm_tokenizer_spm>(vocab);
            break;
        case LLAMA_VOCAB_TYPE_BPE:
            tokenizer = std::make_unique<llm_tokenizer_bpe>(vocab);
            break;
        case LLAMA_VOCAB_TYPE_WPM:
            tokenizer = std::make_unique<llm_tokenizer_wpm>(vocab);
            break;
        case LLAMA_VOCAB_TYPE_UGM:
            tokenizer = std::make_unique<llm_tokenizer_ugm>(vocab, precompiled_charsmap);
            break;
        case LLAMA_VOCAB_TYPE_RWKV:
            tokenizer = std::make_unique<llm_tokenizer_rwkv>(vocab);
            break;
        default:
            GGML_ABORT("unsupported vocab type");
    }
}

//
// (de-) tokenize
//

// #define PRETOKENIZERDEBUG

void llama_vocab::impl::tokenizer_st_partition(std::forward_list<fragment_buffer_variant> & buffer, bool parse_special) const {
    // for each special token
    for (const llama_token special_id : cache_special_tokens) {
        const auto & data = vocab.get_token_data(special_id);
        const auto & text = data.text;

        if (!parse_special && (data.attr & (LLAMA_TOKEN_ATTR_CONTROL | LLAMA_TOKEN_ATTR_UNKNOWN))) {
            // Ignore control and unknown tokens when parse_special == false
            continue;
            // User-defined tokens are still pre-tokenized before everything else
            // ref: https://github.com/huggingface/tokenizers/blob/fdd26ba9a3f0c133427aab0423888cbde91362d7/tokenizers/src/tokenizer/mod.rs#L726
            // This is mostly relevant for neox-style tokenizers (mpt, olmo, stablelm, etc.)
        }

        // for each text fragment
        std::forward_list<fragment_buffer_variant>::iterator it = buffer.begin();
        while (it != buffer.end()) {
            auto & fragment = (*it);

            // if a fragment is text ( not yet processed )
            if (fragment.type == FRAGMENT_BUFFER_VARIANT_TYPE_RAW_TEXT) {
                const auto & raw_text = fragment.raw_text;

                auto raw_text_base_offset = fragment.offset;
                auto raw_text_base_length = fragment.length;

                // loop over the text
                while (true) {
                    // find the first occurrence of a given special token in this fragment
                    //  passing offset argument only limit the "search area" but match coordinates
                    //  are still relative to the source full raw_text
                    //  string_view begins at pos 0 for the same reason
                    auto match = std::string_view(raw_text.data(), raw_text_base_offset + raw_text_base_length).find(text, raw_text_base_offset);

                    // no occurrences found, stop processing this fragment for a given special token
                    if (match == std::string::npos) break;

#ifdef PRETOKENIZERDEBUG
                    LLAMA_LOG_WARN("FF: (%ld %ld %ld) '%s'\n", raw_text->length(), raw_text_base_offset, raw_text_base_length, raw_text->substr(raw_text_base_offset, raw_text_base_length).c_str());
#endif
                    auto source = std::distance(buffer.begin(), it);

                    // if match is further than base offset
                    //  then we have some text to the left of it
                    if (match > raw_text_base_offset) {
                        // left
                        const int64_t left_reminder_offset = raw_text_base_offset + 0;
                        int64_t left_reminder_length = match - raw_text_base_offset;

                        if (data.attr & LLAMA_TOKEN_ATTR_LSTRIP) {
                            while (left_reminder_length > 0 && isspace(raw_text[left_reminder_offset + left_reminder_length - 1])) {
                                left_reminder_length--;
                            }
                        }

                        if (left_reminder_length > 0) {
                            buffer.emplace_after(it, raw_text, left_reminder_offset, left_reminder_length);
                            it++;
                        }

#ifdef PRETOKENIZERDEBUG
                        LLAMA_LOG_WARN("FL: (%ld %ld) '%s'\n", left_reminder_offset, left_reminder_length, raw_text->substr(left_reminder_offset, left_reminder_length).c_str());
#endif
                    }

                    // special token
                    buffer.emplace_after(it, special_id);
                    it++;

                    // right
                    if (match + text.length() < raw_text_base_offset + raw_text_base_length) {
                        int64_t right_reminder_offset = match + text.length();
                        int64_t right_reminder_length = raw_text_base_length - ((match - raw_text_base_offset) + text.length());

                        if (data.attr & LLAMA_TOKEN_ATTR_RSTRIP) {
                            while (right_reminder_length > 0 && isspace(raw_text[right_reminder_offset])) {
                                right_reminder_offset++;
                                right_reminder_length--;
                            }
                        }

                        if (right_reminder_length > 0) {
                            buffer.emplace_after(it, raw_text, right_reminder_offset, right_reminder_length);
                            it++;
                        }

#ifdef PRETOKENIZERDEBUG
                        LLAMA_LOG_WARN("FR: (%ld %ld) '%s'\n", right_reminder_offset, right_reminder_length, raw_text->substr(right_reminder_offset, right_reminder_length).c_str());
#endif

                        if (source == 0) {
                            buffer.erase_after(buffer.before_begin());
                        } else {
                            buffer.erase_after(std::next(buffer.begin(), (source - 1)));
                        }

                        // repeat for the right side
                        raw_text_base_offset = right_reminder_offset;
                        raw_text_base_length = right_reminder_length;

#ifdef PRETOKENIZERDEBUG
                        LLAMA_LOG_WARN("RR: (%ld %ld) '%s'\n", raw_text_base_offset, raw_text_base_length, raw_text->substr(raw_text_base_offset, raw_text_base_length).c_str());
#endif
                    } else {
                        if (source == 0) {
                            buffer.erase_after(buffer.before_begin());
                        } else {
                            buffer.erase_after(std::next(buffer.begin(), (source - 1)));
                        }
                        break;
                    }
                }
            }
            it++;
        }
    }
}

// NOTE: avoid ever using this except for building the token_to_piece caches
std::string llama_vocab::impl::token_to_piece_for_cache(llama_token token, bool special) const {
    std::string piece;
    piece.resize(piece.capacity());  // using string internal cache
    const int n_chars = vocab.token_to_piece(token, &piece[0], piece.size(), 0, special);
    if (n_chars < 0) {
        piece.resize(-n_chars);
        int check = vocab.token_to_piece(token, &piece[0], piece.size(), 0, special);
        GGML_ASSERT(check == -n_chars);
    }
    else {
        piece.resize(n_chars);
    }

    return piece;
}

static void llama_escape_whitespace(std::string & text) {
    replace_all(text, " ", "\xe2\x96\x81");
}

static void llama_unescape_whitespace(std::string & word) {
    replace_all(word, "\xe2\x96\x81", " ");
}

static std::string llama_decode_text(const std::string & text) {
    std::string decoded_text;

    const auto cpts = unicode_cpts_from_utf8(text);
    for (const auto cpt : cpts) {
        const auto utf8 = unicode_cpt_to_utf8(cpt);
        try {
            decoded_text += unicode_utf8_to_byte(utf8);
        } catch (const std::out_of_range & /*e*/) {
            decoded_text += "[UNK_BYTE_0x";
            for (const auto c : utf8) {
                decoded_text += format("%02x", (uint8_t) c);
            }
            decoded_text += text + "]";
        }
    }

    return decoded_text;
}

std::vector<llama_token> llama_vocab::impl::tokenize(
        const std::string & raw_text,
        bool add_special,
        bool parse_special) const {
    GGML_ASSERT(tokenizer && "Tokenizer not initialized. Call llama_vocab::init_tokenizer() first.");

    std::vector<llama_token> output;
    std::forward_list<fragment_buffer_variant> fragment_buffer;

    if (!raw_text.empty()) {
        fragment_buffer.emplace_front(raw_text, 0, raw_text.length());
        tokenizer_st_partition(fragment_buffer, parse_special);
    }

    switch (get_type()) {
        case LLAMA_VOCAB_TYPE_SPM:
            {
                // OG tokenizer behavior:
                //
                // tokenizer.encode('', add_special_tokens=True)  returns [1]
                // tokenizer.encode('', add_special_tokens=False) returns []

                bool is_prev_special = true;  // prefix with space if first token

                if (add_special && add_bos) {
                    GGML_ASSERT(special_bos_id != LLAMA_TOKEN_NULL);
                    output.push_back(special_bos_id);
                    is_prev_special = true;
                }

                for (const auto & fragment : fragment_buffer) {
                    if (fragment.type == FRAGMENT_BUFFER_VARIANT_TYPE_RAW_TEXT) {
                        std::string text;

                        // prefix with space if previous is special
                        if (add_space_prefix && is_prev_special) {
                            text = ' ';
                        }

                        text += fragment.raw_text.substr(fragment.offset, fragment.length);

#ifdef PRETOKENIZERDEBUG
                        LLAMA_LOG_WARN("TT: (%ld %ld %ld) '%s'\n", text.length(), fragment.offset, fragment.length, text.c_str());
#endif
                        llama_escape_whitespace(text);
                        llm_tokenizer_spm_session session(vocab);
                        session.tokenize(text, output);
                        is_prev_special = false;
                    } else { // if (fragment.type == FRAGMENT_BUFFER_VARIANT_TYPE_TOKEN)
                        output.push_back(fragment.token);
                        is_prev_special = true;
                    }
                }

                if (add_special && add_bos && output.size() >= 2 && output[1] == special_bos_id) {
                    LLAMA_LOG_WARN(
                        "%s: Added a BOS token to the prompt as specified by the model but the prompt "
                        "also starts with a BOS token. So now the final prompt starts with 2 BOS tokens. "
                        "Are you sure this is what you want?\n", __FUNCTION__);
                }

                if (add_special && add_eos) {
                    GGML_ASSERT(special_eos_id != LLAMA_TOKEN_NULL);
                    output.push_back(special_eos_id);
                }
            } break;
        case LLAMA_VOCAB_TYPE_BPE:
            {
                llm_tokenizer_bpe_session session(vocab, *static_cast<const llm_tokenizer_bpe *>(tokenizer.get()));
                // it calls some other methods that are not exist in llm_tokenizer,
                // here just cast it to bpe tokenizer object
                if (add_special) {
                    session.append_bos(output);
                }
                for (const auto & fragment : fragment_buffer) {
                    if (fragment.type == FRAGMENT_BUFFER_VARIANT_TYPE_RAW_TEXT) {
                        std::string text = fragment.raw_text.substr(fragment.offset, fragment.length);

#ifdef PRETOKENIZERDEBUG
                        LLAMA_LOG_WARN("TT: (%ld %ld %ld) '%s'\n", text.length(), fragment.offset, fragment.length, text.c_str());
#endif
                        session.tokenize(text, output);
                    } else { // if (fragment.type == FRAGMENT_BUFFER_VARIANT_TYPE_TOKEN)
                        session.append(fragment.token, output);
                    }
                }

                if (add_special) {
                    session.append_eos(output);
                    session.check_double_bos_eos(output);
                }
            } break;
        case LLAMA_VOCAB_TYPE_WPM:
            {
                if (add_special) {
                    GGML_ASSERT(special_bos_id != LLAMA_TOKEN_NULL);
                    output.push_back(special_bos_id);
                }

                llm_tokenizer_wpm_session session(vocab);

                for (const auto & fragment : fragment_buffer) {
                    if (fragment.type == FRAGMENT_BUFFER_VARIANT_TYPE_RAW_TEXT) {
                        std::string text = fragment.raw_text.substr(fragment.offset, fragment.length);

#ifdef PRETOKENIZERDEBUG
                        LLAMA_LOG_WARN("TT: (%ld %ld %ld) '%s'\n", text.length(), fragment.offset, fragment.length, text.c_str());
#endif
                        session.tokenize(text, output);
                    } else { // if (fragment.type == FRAGMENT_BUFFER_VARIANT_TYPE_TOKEN)
                        output.push_back(fragment.token);
                    }
                }

                if (add_special) {
                    GGML_ASSERT(special_sep_id != LLAMA_TOKEN_NULL);
                    output.push_back(special_sep_id);
                }
            } break;
        case LLAMA_VOCAB_TYPE_UGM:
            {
                if (add_special && add_bos) {
                    GGML_ASSERT(special_bos_id != LLAMA_TOKEN_NULL);
                    output.push_back(special_bos_id);
                }
                llm_tokenizer_ugm_session session(vocab, *static_cast<const llm_tokenizer_ugm *>(tokenizer.get()));

                for (const auto & fragment : fragment_buffer) {
                    if (fragment.type == FRAGMENT_BUFFER_VARIANT_TYPE_RAW_TEXT) {
                        std::string text = fragment.raw_text.substr(fragment.offset, fragment.length);
#ifdef PRETOKENIZERDEBUG
                        LLAMA_LOG_WARN("TT: (%ld %ld %ld) '%s'\n", text.length(), fragment.offset, fragment.length, text.c_str());
#endif
                        session.tokenize(text, output);
                    } else { // if (fragment.type == FRAGMENT_BUFFER_VARIANT_TYPE_TOKEN)
                        output.push_back(fragment.token);
                    }
                }

                if (add_special && add_bos && output.size() >= 2 && output[1] == special_bos_id) {
                    LLAMA_LOG_WARN(
                        "%s: Added a BOS token to the prompt as specified by the model but the prompt "
                        "also starts with a BOS token. So now the final prompt starts with 2 BOS tokens. "
                        "Are you sure this is what you want?\n", __FUNCTION__);
                }

                if (add_special && add_eos) {
                    GGML_ASSERT(special_eos_id != LLAMA_TOKEN_NULL);
                    output.push_back(special_eos_id);
                }
            } break;
        case LLAMA_VOCAB_TYPE_RWKV:
            {
                llm_tokenizer_rwkv_session session(vocab, *static_cast<const llm_tokenizer_rwkv *>(tokenizer.get()));
                for (const auto & fragment : fragment_buffer) {
                    if (fragment.type == FRAGMENT_BUFFER_VARIANT_TYPE_RAW_TEXT) {
                        std::string text = fragment.raw_text.substr(fragment.offset, fragment.length);

#ifdef PRETOKENIZERDEBUG
                        LLAMA_LOG_WARN("TT: (%ld %ld %ld) '%s'\n", text.length(), fragment.offset, fragment.length, text.c_str());
#endif

                        session.tokenize(text, output);
                    } else { // if (fragment.type == FRAGMENT_BUFFER_VARIANT_TYPE_TOKEN)
                        output.push_back(fragment.token);
                    }
                }
            } break;
        case LLAMA_VOCAB_TYPE_NONE:
            GGML_ABORT("fatal error");
    }

    return output;
}

int32_t llama_vocab::impl::token_to_piece(llama_token token, char * buf, int32_t length, int32_t lstrip, bool special) const {
    // ref: https://github.com/ggerganov/llama.cpp/pull/7587#discussion_r1620983843
    static const int attr_special = LLAMA_TOKEN_ATTR_UNKNOWN | LLAMA_TOKEN_ATTR_CONTROL;
    const llama_token_attr attr = token_get_attr(token);
    if (!special && (attr & attr_special)) {
        return 0;
    }

    // copy piece chars to output text buffer
    // skip up to 'lstrip' leading spaces before copying
    auto _try_copy = [=] (const char * token, size_t size) -> int32_t {
        if (size >= static_cast<size_t>(std::numeric_limits<int32_t>::max())) {
            GGML_ABORT("invalid token size: %zu exceeds int32_t limit", size);
        }

        for (int32_t i = 0; i < lstrip && size && *token == ' '; ++i) {
            token++;
            size--;
        }
        if (length < (int32_t)size) {
            return -(int32_t) size;
        }
        memcpy(buf, token, size);
        return (int32_t) size;
    };

    // if we have a cache - use it
    {
        const auto & cache = cache_token_to_piece;

        if (!cache.empty()) {
            const auto & result = cache.at(token);
            return _try_copy(result.data(), result.size());
        }
    }

    if (0 <= token && token < (int32_t) id_to_token.size()) {
        const std::string & token_text = id_to_token[token].text;
        switch (get_type()) {
            case LLAMA_VOCAB_TYPE_WPM:
            case LLAMA_VOCAB_TYPE_SPM:
            case LLAMA_VOCAB_TYPE_UGM: {
                // NOTE: we accept all unsupported token types,
                // suppressing them like CONTROL tokens.
                if (attr & (attr_special | LLAMA_TOKEN_ATTR_USER_DEFINED)) {
                    return _try_copy(token_text.data(), token_text.size());
                }
                if (attr & LLAMA_TOKEN_ATTR_NORMAL) {
                    std::string result = token_text;
                    llama_unescape_whitespace(result);
                    return _try_copy(result.data(), result.size());
                }
                if (attr & LLAMA_TOKEN_ATTR_BYTE) {
                    char byte = (char) token_to_byte(token);
                    return _try_copy((char*) &byte, 1);
                }
                break;
            }
            case LLAMA_VOCAB_TYPE_BPE: {
                // NOTE: we accept all unsupported token types,
                // suppressing them like CONTROL tokens.
                if (attr & (attr_special | LLAMA_TOKEN_ATTR_USER_DEFINED)) {
                    return _try_copy(token_text.data(), token_text.size());
                }
                if (attr & LLAMA_TOKEN_ATTR_NORMAL) {
                    std::string result = llama_decode_text(token_text);
                    return _try_copy(result.data(), result.size());
                }
                break;
            }
            case LLAMA_VOCAB_TYPE_RWKV: {
                std::vector<uint8_t> result = llama_unescape_rwkv_token(token_text);

                // If we don't have enough space, return an error
                if (result.size() > (size_t)length) {
                    return -(int)result.size();
                }

                memcpy(buf, result.data(), result.size());
                return (int)result.size();
            }
            default:
                GGML_ABORT("fatal error");
        }
    }

    return 0;
}

const std::string & llama_vocab::impl::token_to_piece(llama_token token) const {
    return cache_token_to_piece.at(token);
}

int32_t llama_vocab::impl::detokenize(
               const llama_token * tokens,
                         int32_t   n_tokens,
                            char * text,
                         int32_t   text_len_max,
                            bool   remove_special,
                            bool   unparse_special) const {
    if (type == LLAMA_VOCAB_TYPE_NONE) {
        return 0;
    }

    GGML_ASSERT(tokenizer && "Tokenizer not initialized. Call llama_vocab::init_tokenizer() first.");

    int32_t avail = text_len_max;
    int32_t total = 0;

    // remove the leading space
    bool remove_space = add_space_prefix;

    if (remove_special && add_bos) {
        if (n_tokens > 0 && tokens[0] == special_bos_id) {
            remove_space = false;
            n_tokens--;
            tokens++;
        }
    }

    if (remove_special && add_eos) {
        if (n_tokens > 0 && tokens[n_tokens - 1] == special_eos_id) {
            n_tokens--;
        }
    }

    for (int32_t i = 0; i < n_tokens; ++i) {
        GGML_ASSERT(avail >= 0);
        int32_t n_chars = token_to_piece(tokens[i], text, avail, remove_space, unparse_special);
        remove_space = false;
        if (n_chars < 0) {
            avail = 0;
            total -= n_chars;
        } else if (n_chars > 0) {
            avail -= n_chars;
            text  += n_chars;
            total += n_chars;
        }
    }

    if (total > text_len_max) {
        return -total;
    }

    if (clean_spaces) {
        text -= total;  // restart text

        // first pass: characters ?!.,  //TODO: where do these characters come from?
        const int32_t total1 = total;
        total = total ? 1 : 0;
        for (int32_t i = 1; i < total1; ++i) {
            const char x = text[i];
            if (text[i - 1] == ' ') {
                if (x == '?' || x == '!' || x == '.' || x == ',') {  // " ?", " !", " .", " ,"
                    total--;  // remove space
                }
            }
            text[total++] = x;
        }

        // second pass: strip single apostrophe between spaces
        const int32_t total2 = total;
        total = total ? 1 : 0;
        for (int32_t i = 1; i < total2; ++i) {
            const char x = text[i];
            if (x == '\'' && i + 1 < total2 && text[i - 1] == ' ' && text[i + 1] == ' ') {  // " ' "
                total--;           // remove prev space
                text[++i] = '\0';  // remove next space
            }
            text[total++] = x;
        }

        // third pass: apostrophe contractions  //NOTE: this makes sense?
        const int32_t total3 = total;
        total = total ? 1 : 0;
        for (int32_t i = 1; i < total3; ++i) {
            const char x = text[i];
            if (text[i - 1] == ' ') {
                if (x == '\'' && i + 1 < total3) {
                    const char x1 = text[i + 1];
                    if (x1 == 't' || x1 == 'd') {  // " 't", " 'd"
                        //total--;  // remove space
                    } else if (x1 == 's' || x1 == 'm') {  // " 's", " 'm"
                        total--;  // remove space
                    } else if (i + 2 < total3) {
                        const char x2 = text[i + 2];
                        if ((x1 == 'l' && x2 == 'l')) {  // " 'll"
                            //total--;  // remove space
                        } else if ((x1 == 'r' && x2 == 'e') || (x1 == 'v' && x2 == 'e')) {  // " 're", " 've"
                            total--;  // remove space
                        } else {
                            //total--;  // remove space
                        }
                    } else {
                        //total--;  // remove space
                    }
                }
            }
            text[total++] = x;
        }
    }

    return total <= text_len_max ? total : -total;
}

void llama_vocab::impl::print_info() const {
    LLAMA_LOG_INFO("%s: vocab type       = %s\n",     __func__, type_name().c_str());
    LLAMA_LOG_INFO("%s: n_vocab          = %u\n",     __func__, vocab.n_tokens());
    LLAMA_LOG_INFO("%s: n_merges         = %u\n",     __func__, (uint32_t) bpe_ranks.size());

    // special tokens
    if (special_bos_id  != LLAMA_TOKEN_NULL)    { LLAMA_LOG_INFO( "%s: BOS token        = %d '%s'\n", __func__, special_bos_id,     id_to_token.at(special_bos_id).text.c_str() );  }
    if (special_eos_id  != LLAMA_TOKEN_NULL)    { LLAMA_LOG_INFO( "%s: EOS token        = %d '%s'\n", __func__, special_eos_id,     id_to_token.at(special_eos_id).text.c_str() );  }
    if (special_eot_id  != LLAMA_TOKEN_NULL)    { LLAMA_LOG_INFO( "%s: EOT token        = %d '%s'\n", __func__, special_eot_id,     id_to_token.at(special_eot_id).text.c_str() );  }
    if (special_eom_id  != LLAMA_TOKEN_NULL)    { LLAMA_LOG_INFO( "%s: EOM token        = %d '%s'\n", __func__, special_eom_id,     id_to_token.at(special_eom_id).text.c_str() );  }
    if (special_unk_id  != LLAMA_TOKEN_NULL)    { LLAMA_LOG_INFO( "%s: UNK token        = %d '%s'\n", __func__, special_unk_id,     id_to_token.at(special_unk_id).text.c_str() );  }
    if (special_sep_id  != LLAMA_TOKEN_NULL)    { LLAMA_LOG_INFO( "%s: SEP token        = %d '%s'\n", __func__, special_sep_id,     id_to_token.at(special_sep_id).text.c_str() );  }
    if (special_pad_id  != LLAMA_TOKEN_NULL)    { LLAMA_LOG_INFO( "%s: PAD token        = %d '%s'\n", __func__, special_pad_id,     id_to_token.at(special_pad_id).text.c_str() );  }
    if (special_mask_id != LLAMA_TOKEN_NULL)    { LLAMA_LOG_INFO( "%s: MASK token       = %d '%s'\n", __func__, special_mask_id,    id_to_token.at(special_mask_id).text.c_str() ); }

    if (linefeed_id != LLAMA_TOKEN_NULL)        { LLAMA_LOG_INFO( "%s: LF token         = %d '%s'\n", __func__, linefeed_id,        id_to_token.at(linefeed_id).text.c_str() ); }

    if (special_fim_pre_id != LLAMA_TOKEN_NULL) { LLAMA_LOG_INFO( "%s: FIM PRE token    = %d '%s'\n", __func__, special_fim_pre_id, id_to_token.at(special_fim_pre_id).text.c_str() ); }
    if (special_fim_suf_id != LLAMA_TOKEN_NULL) { LLAMA_LOG_INFO( "%s: FIM SUF token    = %d '%s'\n", __func__, special_fim_suf_id, id_to_token.at(special_fim_suf_id).text.c_str() ); }
    if (special_fim_mid_id != LLAMA_TOKEN_NULL) { LLAMA_LOG_INFO( "%s: FIM MID token    = %d '%s'\n", __func__, special_fim_mid_id, id_to_token.at(special_fim_mid_id).text.c_str() ); }
    if (special_fim_pad_id != LLAMA_TOKEN_NULL) { LLAMA_LOG_INFO( "%s: FIM PAD token    = %d '%s'\n", __func__, special_fim_pad_id, id_to_token.at(special_fim_pad_id).text.c_str() ); }
    if (special_fim_rep_id != LLAMA_TOKEN_NULL) { LLAMA_LOG_INFO( "%s: FIM REP token    = %d '%s'\n", __func__, special_fim_rep_id, id_to_token.at(special_fim_rep_id).text.c_str() ); }
    if (special_fim_sep_id != LLAMA_TOKEN_NULL) { LLAMA_LOG_INFO( "%s: FIM SEP token    = %d '%s'\n", __func__, special_fim_sep_id, id_to_token.at(special_fim_sep_id).text.c_str() ); }

    for (const auto & id : special_eog_ids) {
        LLAMA_LOG_INFO( "%s: EOG token        = %d '%s'\n", __func__, id, id_to_token.at(id).text.c_str() );
    }

    LLAMA_LOG_INFO("%s: max token length = %d\n", __func__, max_token_len);
}

llama_vocab::llama_vocab() : pimpl(new impl(*this)) {
}

llama_vocab::~llama_vocab() {
}

void llama_vocab::load(llama_model_loader & ml, const LLM_KV & kv) {
    pimpl->load(ml, kv);
}

std::string llama_vocab::get_tokenizer_model() const {
    return pimpl->tokenizer_model;
}

std::string llama_vocab::get_tokenizer_pre() const {
    return pimpl->tokenizer_pre;
}

enum llama_vocab_type llama_vocab::get_type() const {
    return pimpl->type;
}

enum llama_vocab_pre_type llama_vocab::get_pre_type() const {
    return pimpl->pre_type;
}

uint32_t llama_vocab::n_tokens() const {
    return (uint32_t) pimpl->id_to_token.size();
}

uint32_t llama_vocab::n_token_types() const {
    return (uint32_t) pimpl->n_token_types;
}

std::string llama_vocab::type_name() const{
    return pimpl->type_name();
}

bool llama_vocab::is_normal(llama_token id) const {
    return pimpl->is_normal(id);
}

bool llama_vocab::is_unknown(llama_token id) const {
    return pimpl->is_unknown(id);
}

bool llama_vocab::is_control(llama_token id) const {
    return pimpl->is_control(id);
}

bool llama_vocab::is_byte(llama_token id) const {
    return pimpl->is_byte(id);
}

bool llama_vocab::is_user_defined(llama_token id) const {
    return pimpl->is_user_defined(id);
}

bool llama_vocab::is_unused(llama_token id) const {
    return pimpl->is_unused(id);
}

bool llama_vocab::is_eog(llama_token id) const {
    return pimpl->is_eog(id);
}

uint8_t llama_vocab::token_to_byte(llama_token id) const {
    return pimpl->token_to_byte(id);
}

llama_token llama_vocab::byte_to_token(uint8_t ch) const {
    GGML_ASSERT(get_type() != LLAMA_VOCAB_TYPE_NONE);
    static const char * hex = "0123456789ABCDEF";
    switch (get_type()) {
        case LLAMA_VOCAB_TYPE_SPM:
        case LLAMA_VOCAB_TYPE_UGM: {
            const char buf[7] = { '<', '0', 'x', hex[ch >> 4], hex[ch & 15], '>', 0 };
            auto token = pimpl->token_to_id.find(buf);
            if (token != pimpl->token_to_id.end()) {
                return (*token).second;
            }
            // Try to fall back to just the byte as a string
            const char buf2[2] = { (char)ch, 0 };
            return pimpl->token_to_id.at(buf2);
        }
        case LLAMA_VOCAB_TYPE_WPM:
        case LLAMA_VOCAB_TYPE_BPE: {
            return pimpl->token_to_id.at(unicode_byte_to_utf8(ch));
        }
        default:
            GGML_ABORT("fatal error");
    }
}

llama_token llama_vocab::text_to_token(const std::string & text) const {
    GGML_ASSERT(pimpl->type != LLAMA_VOCAB_TYPE_NONE);
    auto it = pimpl->token_to_id.find(text);
    if (it != pimpl->token_to_id.end()) {
        return (*it).second;
    }
    return LLAMA_TOKEN_NULL;
}

const llama_vocab::token_data & llama_vocab::get_token_data(llama_token id) const {
    GGML_ASSERT(pimpl->type != LLAMA_VOCAB_TYPE_NONE);
    return pimpl->id_to_token.at(id);
}

const char * llama_vocab::token_get_text(llama_token id) const {
    GGML_ASSERT(pimpl->type != LLAMA_VOCAB_TYPE_NONE);
    return pimpl->id_to_token.at(id).text.c_str();
}

float llama_vocab::token_get_score(llama_token id) const {
    GGML_ASSERT(pimpl->type != LLAMA_VOCAB_TYPE_NONE);
    return pimpl->id_to_token.at(id).score;
}

llama_token_attr llama_vocab::token_get_attr(llama_token id) const {
    return pimpl->token_get_attr(id);
}

llama_token llama_vocab::token_bos() const {
    return pimpl->special_bos_id;
}

llama_token llama_vocab::token_eos() const {
    return pimpl->special_eos_id;
}

llama_token llama_vocab::token_eot() const {
    return pimpl->special_eot_id;
}

llama_token llama_vocab::token_eom() const {
    return pimpl->special_eom_id;
}

llama_token llama_vocab::token_unk() const {
    return pimpl->special_unk_id;
}

llama_token llama_vocab::token_sep() const {
    return pimpl->special_sep_id;
}

llama_token llama_vocab::token_nl() const {
    return pimpl->linefeed_id;
}

llama_token llama_vocab::token_pad() const {
    return pimpl->special_pad_id;
}

llama_token llama_vocab::token_prefix() const {
    return pimpl->special_fim_pre_id;
}

llama_token llama_vocab::token_middle() const {
    return pimpl->special_fim_mid_id;
}

llama_token llama_vocab::token_suffix() const {
    return pimpl->special_fim_suf_id;
}

llama_token llama_vocab::token_fim_pre() const {
    return pimpl->special_fim_pre_id;
}

llama_token llama_vocab::token_fim_suf() const {
    return pimpl->special_fim_suf_id;
}

llama_token llama_vocab::token_fim_mid() const {
    return pimpl->special_fim_mid_id;
}

llama_token llama_vocab::token_fim_pad() const {
    return pimpl->special_fim_pad_id;
}

llama_token llama_vocab::token_fim_rep() const {
    return pimpl->special_fim_rep_id;
}

llama_token llama_vocab::token_fim_sep() const {
    return pimpl->special_fim_sep_id;
}

bool llama_vocab::get_add_space_prefix() const {
    return pimpl->add_space_prefix;
}

bool llama_vocab::get_add_bos() const {
    return pimpl->add_bos;
}

bool llama_vocab::get_add_eos() const {
    return pimpl->add_eos;
}

bool llama_vocab::get_add_sep() const {
    return pimpl->add_sep;
}

bool llama_vocab::get_ignore_merges() const {
    return pimpl->ignore_merges;
}

bool llama_vocab::get_clean_spaces() const {
    return pimpl->clean_spaces;
}

bool llama_vocab::get_remove_extra_whitespaces() const {
    return pimpl->remove_extra_whitespaces;
}

bool llama_vocab::get_escape_whitespaces() const {
    return pimpl->escape_whitespaces;
}

bool llama_vocab::get_treat_whitespace_as_suffix() const {
    return pimpl->treat_whitespace_as_suffix;
}

int llama_vocab::max_token_len() const {
    return pimpl->max_token_len;
}

int llama_vocab::find_bpe_rank(const std::string & token_left, const std::string & token_right) const {
    GGML_ASSERT(token_left.find(' ')   == std::string::npos);
    GGML_ASSERT(token_left.find('\n')  == std::string::npos);
    GGML_ASSERT(token_right.find(' ')  == std::string::npos);
    GGML_ASSERT(token_right.find('\n') == std::string::npos);

    auto it = pimpl->bpe_ranks.find(std::make_pair(token_left, token_right));
    if (it == pimpl->bpe_ranks.end()) {
        return -1;
    }

    return it->second;
}

std::vector<std::string> llama_vocab::get_bpe_merges() const {
    std::vector<std::string> result(pimpl->bpe_ranks.size());

    for (const auto & pair : pimpl->bpe_ranks) {
        result[pair.second] = pair.first.first + " " + pair.first.second;
    }

    return result;
}

std::vector<char> llama_vocab::get_precompiled_charsmap() const {
    return pimpl->precompiled_charsmap;
}

int32_t llama_vocab::tokenize(
                  const char * text,
                     int32_t   text_len,
                 llama_token * tokens,
                     int32_t   n_tokens_max,
                        bool   add_special,
                        bool   parse_special) const {
    auto res = tokenize(std::string(text, text_len), add_special, parse_special);
    if (res.size() >= static_cast<size_t>(std::numeric_limits<int32_t>::max())) {
        LLAMA_LOG_ERROR("%s: tokenization result size %zu exceeds int32_t limit\n", __func__, res.size());
        return std::numeric_limits<int32_t>::min();
    }

    if (n_tokens_max < (int) res.size()) {
        // LLAMA_LOG_ERROR("%s: too many tokens\n", __func__);
        return -((int) res.size());
    }

    for (size_t i = 0; i < res.size(); i++) {
        tokens[i] = res[i];
    }

    return res.size();
}

std::vector<llama_token> llama_vocab::tokenize(
        const std::string & raw_text,
        bool add_special,
        bool parse_special) const {
    return pimpl->tokenize(raw_text, add_special, parse_special);
}

const std::string & llama_vocab::token_to_piece(llama_token token) const {
    return pimpl->token_to_piece(token);
}

int32_t llama_vocab::token_to_piece(llama_token token, char * buf, int32_t length, int32_t lstrip, bool special) const {
    return pimpl->token_to_piece(token, buf, length, lstrip, special);
}

int32_t llama_vocab::detokenize(
               const llama_token * tokens,
                         int32_t   n_tokens,
                            char * text,
                         int32_t   text_len_max,
                            bool   remove_special,
                            bool   unparse_special) const {
    return pimpl->detokenize(tokens, n_tokens, text, text_len_max, remove_special, unparse_special);
}

std::string llama_vocab::detokenize(const std::vector<llama_token> & tokens, bool special) const {
    std::string text;
    text.resize(std::max(text.capacity(), tokens.size()));
    int32_t n_chars = detokenize(tokens.data(), (int32_t)tokens.size(), &text[0], (int32_t)text.size(), false, special);
    if (n_chars < 0) {
        text.resize(-n_chars);
        n_chars = detokenize(tokens.data(), (int32_t)tokens.size(), &text[0], (int32_t)text.size(), false, special);
        GGML_ASSERT(n_chars <= (int32_t)text.size());  // whitespace trimming is performed after per-token detokenization
    }

    text.resize(n_chars);

    // NOTE: the original tokenizer decodes bytes after collecting the pieces.
    return text;
}

void llama_vocab::print_info() const {
    pimpl->print_info();
}

//
// interface implementation
//

int32_t llama_vocab_n_tokens(const struct llama_vocab * vocab) {
    return vocab->n_tokens();
}

// deprecated
int32_t llama_n_vocab(const struct llama_vocab * vocab) {
    return llama_vocab_n_tokens(vocab);
}

enum llama_vocab_type llama_vocab_type(const struct llama_vocab * vocab) {
    return vocab->get_type();
}

const char * llama_vocab_get_text(const struct llama_vocab * vocab, llama_token token) {
    return vocab->token_get_text(token);
}

float llama_vocab_get_score(const struct llama_vocab * vocab, llama_token token) {
    return vocab->token_get_score(token);
}

enum llama_token_attr llama_vocab_get_attr(const struct llama_vocab * vocab, llama_token token) {
    return vocab->token_get_attr(token);
}

bool llama_vocab_is_eog(const struct llama_vocab * vocab, llama_token token) {
    return vocab->is_eog(token);
}

bool llama_vocab_is_control(const struct llama_vocab * vocab, llama_token token) {
    return vocab->is_control(token);
}

llama_token llama_vocab_bos(const struct llama_vocab * vocab) {
    return vocab->token_bos();
}

llama_token llama_vocab_eos(const struct llama_vocab * vocab) {
    return vocab->token_eos();
}

llama_token llama_vocab_eot(const struct llama_vocab * vocab) {
    return vocab->token_eot();
}

// deprecated
llama_token llama_vocab_cls(const struct llama_vocab * vocab) {
    return vocab->token_bos();
}

llama_token llama_vocab_sep(const struct llama_vocab * vocab) {
    return vocab->token_sep();
}

llama_token llama_vocab_nl (const struct llama_vocab * vocab) {
    return vocab->token_nl();
}

llama_token llama_vocab_pad(const struct llama_vocab * vocab) {
    return vocab->token_pad();
}

bool llama_vocab_get_add_bos(const struct llama_vocab * vocab) {
    return vocab->get_add_bos();
}

bool llama_vocab_get_add_eos(const struct llama_vocab * vocab) {
    return vocab->get_add_eos();
}

bool llama_vocab_get_add_sep(const struct llama_vocab * vocab) {
    return vocab->get_add_sep();
}

llama_token llama_vocab_fim_pre(const struct llama_vocab * vocab) {
    return vocab->token_fim_pre();
}

llama_token llama_vocab_fim_suf(const struct llama_vocab * vocab) {
    return vocab->token_fim_suf();
}

llama_token llama_vocab_fim_mid(const struct llama_vocab * vocab) {
    return vocab->token_fim_mid();
}

llama_token llama_vocab_fim_pad(const struct llama_vocab * vocab) {
    return vocab->token_fim_pad();
}

llama_token llama_vocab_fim_rep(const struct llama_vocab * vocab) {
    return vocab->token_fim_rep();
}

llama_token llama_vocab_fim_sep(const struct llama_vocab * vocab) {
    return vocab->token_fim_sep();
}

// deprecated
const char * llama_token_get_text(const struct llama_vocab * vocab, llama_token token) {
    return llama_vocab_get_text(vocab, token);
}

// deprecated
float llama_token_get_score(const struct llama_vocab * vocab, llama_token token) {
    return llama_vocab_get_score(vocab, token);
}

// deprecated
enum llama_token_attr llama_token_get_attr(const struct llama_vocab * vocab, llama_token token) {
    return llama_vocab_get_attr(vocab, token);
}

// deprecated
bool llama_token_is_eog(const struct llama_vocab * vocab, llama_token token) {
    return llama_vocab_is_eog(vocab, token);
}

// deprecated
bool llama_token_is_control(const struct llama_vocab * vocab, llama_token token) {
    return llama_vocab_is_control(vocab, token);
}

// deprecated
llama_token llama_token_bos(const struct llama_vocab * vocab) {
    return llama_vocab_bos(vocab);
}

// deprecated
llama_token llama_token_eos(const struct llama_vocab * vocab) {
    return llama_vocab_eos(vocab);
}

// deprecated
llama_token llama_token_eot(const struct llama_vocab * vocab) {
    return llama_vocab_eot(vocab);
}

// deprecated
llama_token llama_token_cls(const struct llama_vocab * vocab) {
    //return llama_vocab_cls(vocab);
    return llama_vocab_bos(vocab); // avoid deprecation warning
}

// deprecated
llama_token llama_token_sep(const struct llama_vocab * vocab) {
    return llama_vocab_sep(vocab);
}

// deprecated
llama_token llama_token_nl (const struct llama_vocab * vocab) {
    return llama_vocab_nl(vocab);
}

// deprecated
llama_token llama_token_pad(const struct llama_vocab * vocab) {
    return llama_vocab_pad(vocab);
}

// deprecated
bool llama_add_bos_token(const struct llama_vocab * vocab) {
    return llama_vocab_get_add_bos(vocab);
}

// deprecated
bool llama_add_eos_token(const struct llama_vocab * vocab) {
    return llama_vocab_get_add_eos(vocab);
}

// deprecated
llama_token llama_token_fim_pre(const struct llama_vocab * vocab) {
    return llama_vocab_fim_pre(vocab);
}

// deprecated
llama_token llama_token_fim_suf(const struct llama_vocab * vocab) {
    return llama_vocab_fim_suf(vocab);
}

// deprecated
llama_token llama_token_fim_mid(const struct llama_vocab * vocab) {
    return llama_vocab_fim_mid(vocab);
}

// deprecated
llama_token llama_token_fim_pad(const struct llama_vocab * vocab) {
    return llama_vocab_fim_pad(vocab);
}

// deprecated
llama_token llama_token_fim_rep(const struct llama_vocab * vocab) {
    return llama_vocab_fim_rep(vocab);
}

// deprecated
llama_token llama_token_fim_sep(const struct llama_vocab * vocab) {
    return llama_vocab_fim_sep(vocab);
}

//
// tokenization
//

int32_t llama_tokenize(
    const struct llama_vocab * vocab,
                  const char * text,
                     int32_t   text_len,
                 llama_token * tokens,
                     int32_t   n_tokens_max,
                        bool   add_special,
                        bool   parse_special) {
    return vocab->tokenize(text, text_len, tokens, n_tokens_max, add_special, parse_special);
}

int32_t llama_token_to_piece(
    const struct llama_vocab * vocab,
                 llama_token   token,
                        char * buf,
                     int32_t   length,
                     int32_t   lstrip,
                        bool   special) {
    return vocab->token_to_piece(token, buf, length, lstrip, special);
}

int32_t llama_detokenize(
    const struct llama_vocab * vocab,
           const llama_token * tokens,
                     int32_t   n_tokens,
                        char * text,
                     int32_t   text_len_max,
                        bool   remove_special,
                        bool   unparse_special) {
    return vocab->detokenize(tokens, n_tokens, text, text_len_max, remove_special, unparse_special);
}
<|MERGE_RESOLUTION|>--- conflicted
+++ resolved
@@ -1670,13 +1670,10 @@
                 tokenizer_pre == "hunyuan") {
                 pre_type = LLAMA_VOCAB_PRE_TYPE_HUNYUAN;
                 clean_spaces = false;
-<<<<<<< HEAD
             } else if (
                 tokenizer_pre == "smoldocling") {
                 pre_type = LLAMA_VOCAB_PRE_TYPE_SMOLDOCLING;
                 clean_spaces = false;
-=======
->>>>>>> 26a48ad6
             } else {
                 throw std::runtime_error(format("unknown pre-tokenizer type: '%s'", tokenizer_pre.c_str()));
             }
