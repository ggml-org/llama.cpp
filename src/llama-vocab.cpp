#include "llama-vocab.h"

#include "llama-impl.h"
#include "llama-model-loader.h"

#include "unicode.h"

#include <algorithm>
#include <cassert>
#include <cfloat>
#include <climits>
#include <cstdarg>
#include <cstring>
#include <forward_list>
#include <map>
#include <queue>
#include <set>
#include <unordered_map>
#include <cctype>

//
// helpers
//

struct naive_trie {
    naive_trie() : has_value(false), value(0) {
    }
    void insert(const char * key, size_t len, int32_t value = 0) {
        if (len == 0) {
            this->has_value = true;
            this->value = value;
            return;
        }
        char c = key[0];
        auto res = children.find(c);
        if (res != children.end()) {
            res->second.insert(key + 1, len - 1, value);
        } else {
            auto res = children.insert(std::make_pair(c, naive_trie()));
            res.first->second.insert(key + 1, len - 1, value);
        }
    }
    std::pair<const char *, size_t> get_longest_prefix(const char * key, size_t len, size_t offset = 0) const {
        if (len == 0 || offset == len) {
            return std::make_pair(key, offset);
        }
        char c = key[offset];
        auto res = children.find(c);
        if (res != children.end()) {
            return res->second.get_longest_prefix(key, len, offset + 1);
        }

        return std::make_pair(key, offset);
    }
    const struct naive_trie * traverse(const char c) const {
        auto res = children.find(c);
        if (res != children.end()) {
            return &res->second;
        }

        return NULL;
    }
    std::map<char, struct naive_trie> children;
    bool has_value;
    llama_token value;
};

//
// tokenizers
//

struct llm_tokenizer {
    llm_tokenizer() {}
    virtual ~llm_tokenizer() = default;
};

struct llm_symbol {
    using index = int;
    index prev;
    index next;
    const char * text;
    size_t n;
};

static_assert(std::is_trivially_copyable<llm_symbol>::value, "llm_symbol is not trivially copyable");

//
// SPM tokenizer
// original implementation:
// https://github.com/ggerganov/llama.cpp/commit/074bea2eb1f1349a0118239c4152914aecaa1be4
//

struct llm_bigram_spm {
    struct comparator {
        bool operator()(llm_bigram_spm & l, llm_bigram_spm & r) {
            return (l.score < r.score) || (l.score == r.score && l.left > r.left);
        }
    };
    using queue_storage = std::vector<llm_bigram_spm>;
    using queue = std::priority_queue<llm_bigram_spm, queue_storage, comparator>;
    llm_symbol::index left;
    llm_symbol::index right;
    float score;
    size_t size;
};

struct llm_tokenizer_spm : llm_tokenizer {
    llm_tokenizer_spm(const llama_vocab & /*vocab*/) {}
};

struct llm_tokenizer_spm_session {
    llm_tokenizer_spm_session(const llama_vocab & vocab) : vocab(vocab) {}

    void tokenize(const std::string & text, std::vector<llama_token> & output) {
        // split string into utf8 chars
        int index = 0;
        size_t offs = 0;
        while (offs < text.size()) {
            llm_symbol sym;
            size_t len = unicode_len_utf8(text[offs]);
            sym.text = text.c_str() + offs;
            sym.n = std::min(len, text.size() - offs);
            offs += sym.n;
            sym.prev = index - 1;
            sym.next = offs == text.size() ? -1 : index + 1;
            index++;
            symbols.emplace_back(sym);
        }

        // seed the work queue with all possible 2-character tokens.
        for (int i = 1; i < (int) symbols.size(); ++i) {
            try_add_bigram(i - 1, i);
        }

        // keep substituting the highest frequency pairs for as long as we can.
        while (!work_queue.empty()) {
            auto bigram = work_queue.top();
            work_queue.pop();

            auto & left_sym = symbols[bigram.left];
            auto & right_sym = symbols[bigram.right];

            // if one of the symbols already got merged, skip it.
            if (left_sym.n == 0 || right_sym.n == 0 ||
                left_sym.n + right_sym.n != bigram.size) {
                continue;
            }

            // merge the right sym into the left one
            left_sym.n += right_sym.n;
            right_sym.n = 0;

            //LLAMA_LOG_INFO("left = '%*s' size = %zu\n", (int) left_sym.n, left_sym.text, bigram.size);

            // remove the right sym from the chain
            left_sym.next = right_sym.next;
            if (right_sym.next >= 0) {
                symbols[right_sym.next].prev = bigram.left;
            }

            // find more substitutions
            try_add_bigram(left_sym.prev, bigram.left);
            try_add_bigram(bigram.left, left_sym.next);
        }

        for (int i = 0; i != -1; i = symbols[i].next) {
            auto & symbol = symbols[i];
            resegment(symbol, output);
        }
    }

private:
    void resegment(llm_symbol & symbol, std::vector<llama_token> & output) {
        auto text = std::string(symbol.text, symbol.n);
        auto token = vocab.text_to_token(text);

        // Do we need to support is_unused?
        if (token != LLAMA_TOKEN_NULL) {
            output.push_back(token);
            return;
        }

        const auto p = rev_merge.find(text);

        if (p == rev_merge.end()) {
            // output any symbols that did not form tokens as bytes.
            output.reserve(output.size() + symbol.n);
            for (int j = 0; j < (int)symbol.n; ++j) {
                llama_token id = vocab.byte_to_token(symbol.text[j]);
                output.push_back(id);
            }
            return;
        }

        resegment(symbols[p->second.first], output);
        resegment(symbols[p->second.second], output);
    }

    void try_add_bigram(int left, int right) {
        if (left == -1 || right == -1) {
            return;
        }
        const std::string text = std::string(symbols[left].text, symbols[left].n + symbols[right].n);
        auto token = vocab.text_to_token(text);

        if (token == LLAMA_TOKEN_NULL) {
            return;
        }

        if (static_cast<uint32_t>(token) >= vocab.n_tokens()) {
            return;
        }

        const auto & tok_data = vocab.get_token_data(token);

        llm_bigram_spm bigram;
        bigram.left  = left;
        bigram.right = right;
        bigram.score = tok_data.score;
        bigram.size  = text.size();

        work_queue.push(bigram);

        // Do we need to support is_unused?
        rev_merge[text] = std::make_pair(left, right);
    }

    const llama_vocab & vocab;
    // currently unused
    // const llm_tokenizer_spm * spm_tokenizer;

    std::vector<llm_symbol> symbols;
    llm_bigram_spm::queue work_queue;
    std::map<std::string, std::pair<int, int>> rev_merge;
};

//
// BPE tokenizer
// adapted from https://github.com/cmp-nct/ggllm.cpp [MIT License]
// tried to simplify unicode stuff, so most likely does not work 100% correctly!
//

// TODO: there are a lot of common parts between spm and bpe tokenizers, should be refactored and reused

template<typename T, typename Container = std::vector<T>, typename Compare = std::less<typename Container::value_type>>
class llama_priority_queue : public std::priority_queue<T, Container, Compare> {
public:
    using std::priority_queue<T, Container, Compare>::priority_queue;

    T pop_move() {
        T item = std::move(this->c.front());
        std::pop_heap(this->c.begin(), this->c.end(), this->comp);
        this->c.pop_back();
        return item;
    }

    void pop() =  delete;
};

struct llm_bigram_bpe {
    struct comparator {
        bool operator()(const llm_bigram_bpe & l, const llm_bigram_bpe & r) const {
            return l.rank > r.rank || (l.rank == r.rank && l.left > r.left);
        }
    };

    using queue_storage = std::vector<llm_bigram_bpe>;
    using queue = llama_priority_queue<llm_bigram_bpe, queue_storage, comparator>;
    llm_symbol::index left;
    llm_symbol::index right;
    std::string text;
    int rank;
    size_t size;
};

struct llm_tokenizer_bpe : llm_tokenizer {
    llm_tokenizer_bpe(const llama_vocab & vocab) {
        GGML_ASSERT(vocab.get_type() == LLAMA_VOCAB_TYPE_BPE);
        switch (vocab.get_pre_type()) {
            case LLAMA_VOCAB_PRE_TYPE_LLAMA3:
                regex_exprs = {
                    // original regex from tokenizer.json
                    //"(?i:'s|'t|'re|'ve|'m|'ll|'d)|[^\\r\\n\\p{L}\\p{N}]?\\p{L}+|\\p{N}{1,3}| ?[^\\s\\p{L}\\p{N}]+[\\r\\n]*|\\s*[\\r\\n]+|\\s+(?!\\S)|\\s+",

                    // adapted: https://github.com/ggerganov/llama.cpp/pull/6920#issuecomment-2080233989
                    "(?:'[sS]|'[tT]|'[rR][eE]|'[vV][eE]|'[mM]|'[lL][lL]|'[dD])|[^\\r\\n\\p{L}\\p{N}]?\\p{L}+|\\p{N}{1,3}| ?[^\\s\\p{L}\\p{N}]+[\\r\\n]*|\\s*[\\r\\n]+|\\s+(?!\\S)|\\s+",
                };
                break;
            case LLAMA_VOCAB_PRE_TYPE_DBRX:
            case LLAMA_VOCAB_PRE_TYPE_SMAUG:
                regex_exprs = {
                    // same as llama3
                    "(?:'[sS]|'[tT]|'[rR][eE]|'[vV][eE]|'[mM]|'[lL][lL]|'[dD])|[^\\r\\n\\p{L}\\p{N}]?\\p{L}+|\\p{N}{1,3}| ?[^\\s\\p{L}\\p{N}]+[\\r\\n]*|\\s*[\\r\\n]+|\\s+(?!\\S)|\\s+",
                };
                break;
            case LLAMA_VOCAB_PRE_TYPE_DEEPSEEK_LLM:
                regex_exprs = {
                    "[\r\n]",
                    "\\s?[A-Za-zµÀ-ÖØ-öø-ƺƼ-ƿǄ-ʓʕ-ʯͰ-ͳͶͷͻ-ͽͿΆΈ-ΊΌΎ-ΡΣ-ϵϷ-ҁҊ-ԯԱ-ՖႠ-ჅᎠ-Ᏽᏸ-ᏽᲐ-ᲺᲽ-Ჿᴀ-ᴫᵫ-ᵷᵹ-ᶚḀ-ἕἘ-Ἕἠ-ὅὈ-Ὅὐ-ὗὙὛὝὟ-ώᾀ-ᾴᾶ-ᾼιῂ-ῄῆ-ῌῐ-ΐῖ-Ίῠ-Ῥῲ-ῴῶ-ῼℂℇℊ-ℓℕℙ-ℝℤΩℨK-ℭℯ-ℴℹℼ-ℿⅅ-ⅉⅎↃↄⰀ-ⱻⱾ-ⳤⳫ-ⳮⳲⳳꙀ-ꙭꚀ-ꚛꜢ-ꝯꝱ-ꞇꞋ-ꞎꭰ-ꮿﬀ-ﬆﬓ-ﬗＡ-Ｚａ-ｚ𐐀-𐑏𐒰-𐓓𐓘-𐓻𐲀-𐲲𐳀-𐳲𑢠-𑣟𞤀-𞥃]+",
                    "\\s?[!-/:-~！-／：-～‘-‟　-。]+",
                    "\\s+$",
                    "[一-龥ࠀ-一가-퟿]+",
                    "\\p{N}+",
                };
                break;
            case LLAMA_VOCAB_PRE_TYPE_DEEPSEEK3_LLM:
                regex_exprs = {
                    "\\p{N}{1,3}",
                    "[一-龥぀-ゟ゠-ヿ]+",
                    "[!\"#$%&'()*+,\\-./:;<=>?@\\[\\\\\\]^_`{|}~][A-Za-z]+|[^\r\n\\p{L}\\p{P}\\p{S}]?[\\p{L}\\p{M}]+| ?[\\p{P}\\p{S}]+[\r\n]*|\\s*[\r\n]+|\\s+(?!\\S)|\\s+",
                };
                break;
            case LLAMA_VOCAB_PRE_TYPE_DEEPSEEK_CODER:
                regex_exprs = {
                    "[\r\n]",
                    "\\s?\\p{L}+",
                    "\\s?\\p{P}+",
                    "[一-龥ࠀ-一가-퟿]+",
                    "\\p{N}",
                };
                break;
            case LLAMA_VOCAB_PRE_TYPE_FALCON:
                regex_exprs = {
                    "[\\p{P}\\$\\+<=>\\^~\\|`]+",
                    "'s|'t|'re|'ve|'m|'ll|'d| ?\\p{L}+| ?\\p{N}+| ?[^\\s\\p{L}\\p{N}]+|\\s+(?!\\S)",
                    "[0-9][0-9][0-9]",
                };
                break;
            case LLAMA_VOCAB_PRE_TYPE_STARCODER:
            case LLAMA_VOCAB_PRE_TYPE_REFACT:
            case LLAMA_VOCAB_PRE_TYPE_COMMAND_R:
            case LLAMA_VOCAB_PRE_TYPE_SMOLLM:
            case LLAMA_VOCAB_PRE_TYPE_CODESHELL:
            case LLAMA_VOCAB_PRE_TYPE_EXAONE:
            case LLAMA_VOCAB_PRE_TYPE_MINERVA:
                regex_exprs = {
                    "\\p{N}",
                    "'s|'t|'re|'ve|'m|'ll|'d| ?\\p{L}+| ?\\p{N}+| ?[^\\s\\p{L}\\p{N}]+|\\s+(?!\\S)",
                };
                break;
            case LLAMA_VOCAB_PRE_TYPE_GPT2:
            case LLAMA_VOCAB_PRE_TYPE_MPT:
            case LLAMA_VOCAB_PRE_TYPE_OLMO:
            case LLAMA_VOCAB_PRE_TYPE_JAIS:
                regex_exprs = {
                    "'s|'t|'re|'ve|'m|'ll|'d| ?\\p{L}+| ?\\p{N}+| ?[^\\s\\p{L}\\p{N}]+|\\s+(?!\\S)",
                };
                break;
            case LLAMA_VOCAB_PRE_TYPE_STABLELM2:
            case LLAMA_VOCAB_PRE_TYPE_QWEN2:
                regex_exprs = {
                    // original regex from tokenizer.json
                    // "(?i:'s|'t|'re|'ve|'m|'ll|'d)|[^\\r\\n\\p{L}\\p{N}]?\\p{L}+|\\p{N}| ?[^\\s\\p{L}\\p{N}]+[\\r\\n]*|\\s*[\\r\\n]+|\\s+(?!\\S)|\\s+"
                    "(?:'[sS]|'[tT]|'[rR][eE]|'[vV][eE]|'[mM]|'[lL][lL]|'[dD])|[^\\r\\n\\p{L}\\p{N}]?\\p{L}+|\\p{N}| ?[^\\s\\p{L}\\p{N}]+[\\r\\n]*|\\s*[\\r\\n]+|\\s+(?!\\S)|\\s+",
                };
                break;
            case LLAMA_VOCAB_PRE_TYPE_PORO:
            case LLAMA_VOCAB_PRE_TYPE_BLOOM:
            case LLAMA_VOCAB_PRE_TYPE_GPT3_FINNISH:
                regex_exprs = {
                    " ?[^(\\s|.,!?…。，、।۔،)]+",
                };
                break;
            case LLAMA_VOCAB_PRE_TYPE_CHATGLM4:
                regex_exprs = {
                    "(?:'[sS]|'[tT]|'[rR][eE]|'[vV][eE]|'[mM]|'[lL][lL]|'[dD])|[^\\r\\n\\p{L}\\p{N}]?\\p{L}+|\\p{N}{1,3}| ?[^\\s\\p{L}\\p{N}]+[\\r\\n]*|\\s*[\\r\\n]+|\\s+(?!\\S)|\\s+",
                };
                break;
            case LLAMA_VOCAB_PRE_TYPE_VIKING:
                regex_exprs = {
                    " ?[^(\\s|.,!?…。，、।۔،)]+",
                    "\\p{N}",
                };
                break;
            case LLAMA_VOCAB_PRE_TYPE_TEKKEN:
                // original regex from tokenizer.json
                // "[^\\r\\n\\p{L}\\p{N}]?[\\p{Lu}\\p{Lt}\\p{Lm}\\p{Lo}\\p{M}]*[\\p{Ll}\\p{Lm}\\p{Lo}\\p{M}]+|[^\\r\\n\\p{L}\\p{N}]?[\\p{Lu}\\p{Lt}\\p{Lm}\\p{Lo}\\p{M}]+[\\p{Ll}\\p{Lm}\\p{Lo}\\p{M}]*|\\p{N}| ?[^\\s\\p{L}\\p{N}]+[\\r\\n/]*|\\s*[\\r\\n]+|\\s+(?!\\S)|\\s+"
                regex_exprs = {
                    "[^\\r\\n\\p{L}\\p{N}]?((?=[\\p{L}])([^a-z]))*((?=[\\p{L}])([^A-Z]))+|[^\\r\\n\\p{L}\\p{N}]?((?=[\\p{L}])([^a-z]))+((?=[\\p{L}])([^A-Z]))*|\\p{N}| ?[^\\s\\p{L}\\p{N}]+[\\r\\n/]*|\\s*[\\r\\n]+|\\s+(?!\\S)|\\s+",
                };
                break;
            case LLAMA_VOCAB_PRE_TYPE_CHAMELEON:
                // Note: in theory, the special token (sentinel and image token) regex_exprs below
                // are unnecessary, as they are split in `tokenizer_st_partition` anyway.
                // However, since the upstream pre-tokenizer uses them, they are also
                // included here (see https://huggingface.co/facebook/chameleon-7b).
                regex_exprs = {
                    "<sentinel:[0-9]+>",  // Sentinel tokens
                    "(IMGIMG)((A|B|C|D|E|F|G|H|I){1,4})Z",  // Image tokens
                    "([\\t\\n]|    |  )",  // directly from tokenizer.json
                    "\\p{N}", // Individual digits
                    "[\\p{P}!-/:-@\\[-`{-~]",  // Punctuation, Isolated
                    "'s|'t|'re|'ve|'m|'ll|'d| ?\\p{L}+| ?\\p{N}+| ?[^\\s\\p{L}\\p{N}]+|\\s+(?!\\S)",
                };
                break;
<<<<<<< HEAD
            case LLAMA_VOCAB_PRE_TYPE_VELVET:
                // original regex from tokenizer.json
                //"[^\\r\\n\\p{L}\\p{N}]?[\\p{Lu}\\p{Lt}\\p{Lm}\\p{Lo}\\p{M}]*[\\p{Ll}\\p{Lm}\\p{Lo}\\p{M}]+|[^\\r\\n\\p{L}\\p{N}]?[\\p{Lu}\\p{Lt}\\p{Lm}\\p{Lo}\\p{M}]+[\\p{Ll}\\p{Lm}\\p{Lo}\\p{M}]*|\\p{N}|[\\p{P}\\p{S}]{1,3}| ?[^\\s\\p{L}\\p{N}]+[\\r\\n/]*|\\s*[\\r\\n]+|\\s+(?!\\S)|\\s+"
	            regex_exprs = {
                    "[^\\r\\n\\p{L}\\p{N}]?((?=[\\p{L}])([^a-z]))*((?=[\\p{L}])([^A-Z]))+|[^\\r\\n\\p{L}\\p{N}]?((?=[\\p{L}])([^a-z]))+((?=[\\p{L}])([^A-Z]))*|\\p{N}|[\\p{P}\\p{S}]{1,3}| ?[^\\s\\p{L}\\p{N}]+[\\r\\n/]*|\\s*[\\r\\n]+|\\s+(?!\\S)|\\s+"
		        };
=======
            case LLAMA_VOCAB_PRE_TYPE_GPT4O:
                regex_exprs = {
                    // original regex from tokenizer.json
                    // "[^\\r\\n\\p{L}\\p{N}]?[\\p{Lu}\\p{Lt}\\p{Lm}\\p{Lo}\\p{M}]*[\\p{Ll}\\p{Lm}\\p{Lo}\\p{M}]+(?i:'s|'t|'re|'ve|'m|'ll|'d)?|[^\\r\\n\\p{L}\\p{N}]?[\\p{Lu}\\p{Lt}\\p{Lm}\\p{Lo}\\p{M}]+[\\p{Ll}\\p{Lm}\\p{Lo}\\p{M}]*(?i:'s|'t|'re|'ve|'m|'ll|'d)?|\\p{N}{1,3}| ?[^\\s\\p{L}\\p{N}]+[\\r\\n/]*|\\s*[\\r\\n]+|\\s+(?!\\S)|\\s+",
                    "[^\\r\\n\\p{L}\\p{N}]?((?=[\\p{L}])([^a-z]))*((?=[\\p{L}])([^A-Z]))+(?:'[sS]|'[tT]|'[rR][eE]|'[vV][eE]|'[mM]|'[lL][lL]|'[dD])?|[^\\r\\n\\p{L}\\p{N}]?((?=[\\p{L}])([^a-z]))+((?=[\\p{L}])([^A-Z]))*(?:'[sS]|'[tT]|'[rR][eE]|'[vV][eE]|'[mM]|'[lL][lL]|'[dD])?|\\p{N}{1,3}| ?[^\\s\\p{L}\\p{N}]+[\\r\\n/]*|\\s*[\\r\\n]+|\\s+(?!\\S)|\\s+",
                };
>>>>>>> 732b5fbf
                break;
            default:
                // default regex for BPE tokenization pre-processing
                regex_exprs = {
                    "[\\p{P}\\$\\+<=>\\^~\\|]+",
                    "'s|'t|'re|'ve|'m|'ll|'d| ?\\p{L}+| ?\\p{N}+| ?[^\\s\\p{L}\\p{N}]+|\\s+(?!\\S)",
                    "\\p{N}+",
                    "[0-9][0-9][0-9]",
                };
                break;
        }
    }

    std::vector<std::string> regex_exprs;
};

struct llm_tokenizer_bpe_session {
    llm_tokenizer_bpe_session(const llama_vocab & vocab, const llm_tokenizer_bpe & tokenizer) : vocab(vocab), tokenizer(tokenizer) {}

    static void append(const llama_token token_id, std::vector<llama_token> & output)  {
        output.push_back(token_id);
    }

    bool append_bos(std::vector<llama_token> & output) const {
        if (vocab.get_add_bos()) {
            GGML_ASSERT(vocab.token_bos() != LLAMA_TOKEN_NULL);
            output.push_back(vocab.token_bos());
            return true;
        }
        return false;
    }

    bool append_eos(std::vector<llama_token> & output) const {
        if (vocab.get_add_eos()) {
            GGML_ASSERT(vocab.token_eos() != LLAMA_TOKEN_NULL);
            output.push_back(vocab.token_eos());
            return true;
        }
        return false;
    }

    void check_double_bos_eos(const std::vector<llama_token> & output) const {
        if (vocab.get_add_bos() && output.size() >= 2 && output[1] == vocab.token_bos()) {
            LLAMA_LOG_WARN(
                "%s: Added a BOS token to the prompt as specified by the model but the prompt "
                "also starts with a BOS token. So now the final prompt starts with 2 BOS tokens. "
                "Are you sure this is what you want?\n", __FUNCTION__);
        }
        if (vocab.get_add_eos() && output.size() >= 2 && *(output.end()-2) == vocab.token_eos()) {
            LLAMA_LOG_WARN(
                "%s: Added a EOS token to the prompt as specified by the model but the prompt "
                "also ends with a EOS token. So now the final prompt ends with 2 EOS tokens. "
                "Are you sure this is what you want?\n", __FUNCTION__);
        }
    }

    void tokenize(const std::string & text, std::vector<llama_token> & output) {
        int final_prev_index = -1;
        const auto word_collection = unicode_regex_split(text, tokenizer.regex_exprs);

        symbols_final.clear();

        for (const auto & word : word_collection) {
            work_queue = llm_bigram_bpe::queue();
            symbols.clear();

            int index = 0;
            size_t offset = 0;

            //if (vocab.tokenizer_ignore_merges && vocab.token_to_id.find(word) != vocab.token_to_id.end()) {
            if (vocab.get_ignore_merges() && vocab.text_to_token(word) != LLAMA_TOKEN_NULL) {
                symbols.emplace_back(llm_symbol{-1, -1, word.c_str(), word.size()});
                offset = word.size();
            }

            while (offset < word.size()) {
                llm_symbol sym;
                size_t char_len = std::min(word.size() - offset, (size_t) unicode_len_utf8(word[offset]));
                sym.text = word.c_str() + offset;
                sym.n = char_len;
                offset += sym.n;
                sym.prev = index - 1;
                sym.next = offset == word.size() ? -1 : index + 1;
                index++;
                symbols.emplace_back(sym);
            }
            for (int i = 1; i < (int) symbols.size(); ++i) {
                add_new_bigram(i - 1, i);
            }

            // build token(s)
            while (!work_queue.empty()) {
                auto bigram = work_queue.pop_move();

                auto & left_symbol = symbols[bigram.left];
                auto & right_symbol = symbols[bigram.right];

                if (left_symbol.n == 0 || right_symbol.n == 0) {
                    continue;
                }
                std::string left_token = std::string(left_symbol.text, left_symbol.n);
                std::string right_token = std::string(right_symbol.text, right_symbol.n);
                if (left_token + right_token != bigram.text) {
                    continue;  // Skip this bigram if it's outdated
                }

                // merge the right sym into the left one
                left_symbol.n += right_symbol.n;
                right_symbol.n = 0;

                // remove the right sym from the chain
                left_symbol.next = right_symbol.next;
                if (right_symbol.next >= 0) {
                    symbols[right_symbol.next].prev = bigram.left;
                }

                add_new_bigram(left_symbol.prev, bigram.left);  // left side of current symbol
                add_new_bigram(bigram.left, left_symbol.next);  // right side of current symbol
            }

            // add the finished tokens to the final list keeping correct order for next and prev
            for (auto & sym : symbols) {
                if (sym.n > 0) {
                    sym.prev = final_prev_index;
                    sym.next = -1;
                    if (final_prev_index != -1) {
                        symbols_final[final_prev_index].next = symbols_final.size();
                    }
                    symbols_final.emplace_back(sym);
                    final_prev_index = symbols_final.size() - 1;
                }
            }
        }

        symbols = symbols_final;

        if (!symbols.empty()) {
            for (int i = 0; i != -1; i = symbols[i].next) {
                auto & symbol = symbols[i];
                if (symbol.n == 0) {
                    continue;
                }

                const std::string str = std::string(symbol.text, symbol.n);
                const auto token = vocab.text_to_token(str);

                if (token == LLAMA_TOKEN_NULL) {
                    for (auto j = str.begin(); j != str.end(); ++j) {
                        std::string byte_str(1, *j);
                        auto token_multibyte = vocab.text_to_token(byte_str);
                        if (token_multibyte != LLAMA_TOKEN_NULL) {
                            output.push_back(token_multibyte);
                        }
                    }
                } else {
                    output.push_back(token);
                }
            }
        }
    }

private:
    void add_new_bigram(int left, int right) {
        if (left == -1 || right == -1) {
            return;
        }
        std::string left_token  = std::string(symbols[left].text,  symbols[left].n);
        std::string right_token = std::string(symbols[right].text, symbols[right].n);

        int rank_found = -1;

        rank_found = vocab.find_bpe_rank(left_token, right_token);

        if (rank_found < 0) {
            return;
        }

        llm_bigram_bpe bigram;

        bigram.left  = left;
        bigram.right = right;
        bigram.text  = left_token + right_token;
        bigram.size  = left_token.size() + right_token.size();
        bigram.rank  = rank_found;

        work_queue.push(bigram);
    }

    const llama_vocab & vocab;
    const llm_tokenizer_bpe & tokenizer;

    std::vector<llm_symbol> symbols;
    std::vector<llm_symbol> symbols_final;
    llm_bigram_bpe::queue work_queue;
};

//
// WPM tokenizer
//

struct llm_tokenizer_wpm : llm_tokenizer {
    llm_tokenizer_wpm(const llama_vocab & /*vocab*/) {}
};

struct llm_tokenizer_wpm_session {
    llm_tokenizer_wpm_session(const llama_vocab & vocab) : vocab(vocab) {}

    void tokenize(const std::string & text, std::vector<llama_token> & output) {
        // normalize and split by whitespace
        std::vector<std::string> words = preprocess(text);
        // bos token prepended already

        // find the longest tokens that form the words
        for (const std::string & word : words) {
            // skip empty words
            if (word.size() == 0) {
                continue;
            }

            // prepend phantom space
            const std::string word1 = "\xe2\x96\x81" + word;
            const int n = word1.size();

            const size_t current_tokens = output.size();

            // we're at the start of a new word
            // move through character position in word
            for (int i = 0; i < n; ++i) {
                // loop through possible match length
                bool match = false;
                for (int j = std::min(n, i + vocab.max_token_len() + 1); j > i; j--) {
                    auto id = vocab.text_to_token(word1.substr(i, j - i));
                    if (id != LLAMA_TOKEN_NULL) {
                        output.push_back(id);
                        match = true;
                        i = j - 1;
                        break;
                    }
                }

                if (!match) { // discard all
                    output.resize(current_tokens);
                    break;  // and discard next tokens
                }
            }

            // we didn't find any matches for this word
            if (current_tokens == output.size()) {
                output.push_back(vocab.token_unk());
            }
        }
    }

    // TODO: reduce string copies by using cpts_offs array
    static std::vector<std::string> preprocess(const std::string & text)  {
        const std::vector<uint32_t> cpts_nfd = unicode_cpts_normalize_nfd(unicode_cpts_from_utf8(text));
        std::vector<std::string> words(1, "");

        for (const uint32_t cpt : cpts_nfd) {
            const auto flags = unicode_cpt_flags_from_cpt(cpt);

            if (flags.is_whitespace) {
                if (words.back().size()) {  // finish previous word if any
                    words.emplace_back();
                }
                continue;
            }

            assert (!flags.is_separator);
            if (cpt == 0 || cpt == 0xFFFD || flags.is_control) {
                continue;
            }

            const std::string s = unicode_cpt_to_utf8(unicode_tolower(cpt));
            if (flags.is_punctuation || ( cpt < 0x7F && flags.is_symbol ) || is_chinese_char(cpt)) {
                if (words.back().size()) {  // finish previous word if any
                    words.emplace_back();
                }
                words.back() = s;       // single char word
                words.emplace_back();   // start a new word
            } else {
                words.back() += s;  // append char to word
            }
        }

        if (!words.back().size()) {
            words.pop_back();
        }

        return words;
    }

    static bool is_chinese_char(uint32_t cpt) {
        return
            (cpt >= 0x04E00 && cpt <= 0x09FFF) ||
            (cpt >= 0x03400 && cpt <= 0x04DBF) ||
            (cpt >= 0x20000 && cpt <= 0x2A6DF) ||
            (cpt >= 0x2A700 && cpt <= 0x2B73F) ||
            (cpt >= 0x2B740 && cpt <= 0x2B81F) ||
            (cpt >= 0x2B920 && cpt <= 0x2CEAF) || // this should be 0x2B820 but in hf rust code it is 0x2B920
            (cpt >= 0x0F900 && cpt <= 0x0FAFF) ||
            (cpt >= 0x2F800 && cpt <= 0x2FA1F);
            //(cpt >= 0x3000  && cpt <= 0x303F)  ||
            //(cpt >= 0xFF00  && cpt <= 0xFFEF);
    }

private:
    const llama_vocab & vocab;
    // currently unused
    // const llm_tokenizer_wpm * wpm_tokenizer;
};

//
// UGM tokenizer
//

struct llm_tokenizer_ugm : llm_tokenizer {
    llm_tokenizer_ugm(const llama_vocab & vocab, const std::vector<char> & precompiled_charsmap) {
        if (precompiled_charsmap.size() > 0) {
            size_t charsmap_offset = 0;

            // First four bytes of precompiled_charsmap contains length of binary
            // blob containing XOR-compressed compact double array (XCDA) entries
            uint32_t xcda_blob_size = *(const uint32_t *) &precompiled_charsmap[0];
            charsmap_offset += sizeof(xcda_blob_size);
            if (xcda_blob_size + charsmap_offset >= precompiled_charsmap.size()) {
                throw std::runtime_error("Index out of array bounds in precompiled charsmap!");
            }

            // Next xcda_blob_size bytes contain entries of XOR-compressed compact
            // double array (XCDA). Each entry is bit-packed into a 32-bit integer.
            xcda_array = (const uint32_t *) &precompiled_charsmap[charsmap_offset];
            xcda_array_size = xcda_blob_size / sizeof(uint32_t);
            charsmap_offset += xcda_blob_size;

            // Remaining bytes of precompiled charsmap contain null-terminated
            // replacement strings for prefixes matched by the XCDA.
            prefix_replacements = &precompiled_charsmap[charsmap_offset];
            prefix_replacements_size = precompiled_charsmap.size() - charsmap_offset;
        }

        for (uint32_t id = 0; id < vocab.n_tokens(); ++id) {
            const auto & token_data = vocab.get_token_data(id);

            if (vocab.is_normal(id)) {
                min_score = std::min<float>(min_score, token_data.score);
                max_score = std::max<float>(max_score, token_data.score);
            }

            if (vocab.is_normal(id) ||
                vocab.is_user_defined(id) ||
                vocab.is_unused(id)) {
                token_matcher.insert(token_data.text.data(), token_data.text.size(), id);
            }

            if (vocab.is_user_defined(id)) {
                user_defined_token_matcher.insert(token_data.text.data(), token_data.text.size());
            }
        }

        unknown_token_score = min_score - unknown_token_score_penalty;
    }

    // escaped space symbol - U+2581 (Lower One Eighth Block)
    const std::string escaped_space = "\xE2\x96\x81";

    const char * prefix_replacements = NULL;
    size_t prefix_replacements_size = 0;

    const uint32_t * xcda_array = NULL;
    size_t xcda_array_size = 0;

    struct naive_trie user_defined_token_matcher;

    float min_score = FLT_MAX;
    float max_score = -FLT_MAX;

    float unknown_token_score_penalty = 10.0;
    float unknown_token_score;

    struct naive_trie token_matcher;
};

struct llm_tokenizer_ugm_session {
    llm_tokenizer_ugm_session(const llama_vocab & vocab, const llm_tokenizer_ugm & tokenizer) : vocab(vocab), tokenizer(tokenizer) {}

    /* This implementation is based on SentencePiece optimized Viterbi algorithm for
     * unigram language models. The general idea is to:
     * - move along the input sequence in steps of one UTF code point,
     * - at each step find all possible tokenizations of the prefix by
     *   traversing the tokens trie,
     * - for each tokenization store the best one so far (by higher score)
     * - use the position in sequence after given token as an index to store
     *   results
     * - if there was no valid tokenization of the current UTF code point
     *   then use unknown token with additional score penalty
     * After processing the whole sequence we backtrack from the end to get
     * the best tokenization.
    */
    void tokenize(const std::string & text, std::vector<llama_token> & output) {
        // get current size of output (for reversal later)
        size_t output_size = output.size();

        // normalize the input first
        std::string normalized;
        normalize(text, &normalized);
        size_t input_len = normalized.size();
        if (input_len == 0) {
            return;
        }

        // initialize score_sum to -FLT_MAX so it will be always lower than sums of token scores
        std::vector<struct best_tokenization> tokenization_results(input_len + 1, {vocab.token_unk(), 0, -FLT_MAX});
        // at the beginning tokenization score is zero
        tokenization_results[0] = { vocab.token_unk(), 0, 0 };

        for (size_t input_offset = 0; input_offset < input_len;) {
            size_t prefix_offset = input_offset;
            // calculate how many code units are in the currently processed UTF code point
            size_t n_utf8_code_units = std::min<size_t>(unicode_len_utf8(normalized[input_offset]), input_len - input_offset);

            // traverse the token matcher trie to find a matching token
            bool single_codepoint_token_found = false;
            const struct best_tokenization & current_best = tokenization_results[input_offset];
            const struct naive_trie * node = tokenizer.token_matcher.traverse(normalized[prefix_offset++]);

            while (prefix_offset <= input_len && node != NULL) {
                // check if we found valid token in prefix
                if (node->has_value) {
                    // check if it corresponds to the whole UTF code point
                    if (prefix_offset - input_offset == n_utf8_code_units) {
                        single_codepoint_token_found = true;
                    }
                    llama_token token_id = node->value;
                    const auto & token_data = vocab.get_token_data(token_id);

                    // we set the user-defined token scores to 0 to make them more likely to be selected
                    // (normal token scores are log probabilities, so they are negative)
                    // score type is double here to make tokenization results exactly
                    // the same as in the HF tokenizer using SentencePiece
                    const double token_score = vocab.is_user_defined(token_id) ? 0.0 : token_data.score;
                    const double challenger_score = current_best.score_sum + token_score;
                    struct best_tokenization & current_champ = tokenization_results[prefix_offset];
                    if (challenger_score > current_champ.score_sum) {
                        struct best_tokenization challenger = { token_id, input_offset, (float) challenger_score };
                        current_champ = challenger;
                    }
                }
                node = node->traverse(normalized[prefix_offset++]);
            }

            // if we didn't find a valid token corresponding to the whole UTF code point
            // then use unknown token as the tokenization of this UTF code point
            if (!single_codepoint_token_found) {
                const double challenger_score = current_best.score_sum + tokenizer.unknown_token_score;
                prefix_offset = input_offset + n_utf8_code_units;
                struct best_tokenization & current_champ = tokenization_results[prefix_offset];
                if (challenger_score > current_champ.score_sum) {
                    struct best_tokenization challenger = { vocab.token_unk(), input_offset, (float) challenger_score };
                    current_champ = challenger;
                }
            }

            // move to the next UTF code point
            input_offset += n_utf8_code_units;
        }

        // now backtrack from the end to gather token ids of the best tokenization
        // merge sequences of consecutive unknown tokens into single unknown tokens
        bool is_prev_unknown = false;
        for (struct best_tokenization & tokenization = tokenization_results[input_len]; ; tokenization = tokenization_results[tokenization.input_offset]) {
            bool is_unknown = tokenization.token_id == vocab.token_unk();
            if (!(is_prev_unknown && is_unknown)) {
                output.push_back(tokenization.token_id);
            }
            if (tokenization.input_offset == 0) {
                break;
            }
            is_prev_unknown = is_unknown;
        }

        // reverse the output since we added tokens starting from the end of the input
        std::reverse(output.begin() + output_size, output.end());
    }

private:

    // helper structure for returning normalization results
    struct normalization_result {
        const char * normalized;
        size_t normalized_len;
        size_t consumed_input;
    };

    void normalize(const std::string& input, std::string * normalized) {
        normalized->clear();
        normalized->reserve(input.size() * 3);

        const std::string space = vocab.get_escape_whitespaces() ? tokenizer.escaped_space : " ";

        const bool shall_prepend_space = !vocab.get_treat_whitespace_as_suffix() && vocab.get_add_space_prefix();
        const bool shall_append_space  =  vocab.get_treat_whitespace_as_suffix() && vocab.get_add_space_prefix();
        const bool shall_merge_spaces  =  vocab.get_remove_extra_whitespaces();

        bool is_space_prepended = false;
        bool processing_non_ws = false;

        size_t input_len = input.size();

        for (size_t input_offset = 0; input_offset < input_len; ) {
            auto norm_res = normalize_prefix(input, input_offset);
            for (size_t i = 0; i < norm_res.normalized_len; i++) {
                char c = norm_res.normalized[i];
                if (c != ' ') {
                    if (!processing_non_ws) {
                        processing_non_ws = true;
                        if ((shall_prepend_space && !is_space_prepended) || shall_merge_spaces) {
                            normalized->append(space);
                            is_space_prepended = true;
                        }
                    }
                    normalized->push_back(c);
                } else {
                    if (processing_non_ws) {
                        processing_non_ws = false;
                    }
                    if (!shall_merge_spaces) {
                        normalized->append(space);
                    }
                }
            }

            input_offset += norm_res.consumed_input;
        }

        if (shall_append_space) {
            normalized->append(space);
        }
    }

    /*
     * This structure is a view wrapper for XOR-compressed double array (XCDA)
     * See Shunsuke Kanda (2018). Space- and Time-Efficient String Dictionaries.
     * Each bit-packed entry contains:
     * - BASE array value in bits 10-30
     * - LCHECK array value in bits 0-7
     * - LEAF array value in bit 9
     * Entries containing indexes of replacement sequences have set bit 31
     */
    struct xcda_array_view {
    public:
        xcda_array_view(const uint32_t * xcda_array, size_t xcda_array_size) : xcda_array(xcda_array), xcda_array_size(xcda_array_size) {
        }
        uint32_t get_base(size_t index) {
            uint32_t packed_node = get_node(index);
            return (packed_node >> 10) << ((packed_node & (1U << 9)) >> 6);
        }
        uint32_t get_lcheck(size_t index) {
            uint32_t packed_node = get_node(index);
            return packed_node & ((1U << 31) | 0xff);
        }
        bool get_leaf(size_t index) {
            uint32_t packed_node = get_node(index);
            return (packed_node >> 8) & 1;
        }
        uint32_t get_value(size_t index) {
            uint32_t packed_node = get_node(index);
            return packed_node & ((1U << 31) - 1);
        }
    private:
        uint32_t get_node(size_t index) {
            if (index > xcda_array_size) {
                throw std::runtime_error("Index out of array bounds in XCDA array!");
            }
            return xcda_array[index];
        }
        const uint32_t * xcda_array;
        size_t xcda_array_size;
    };

    // this structure stores the best tokenization so far at input_offset
    struct best_tokenization {
        llama_token token_id;
        size_t input_offset;
        float score_sum;
    };

    struct normalization_result normalize_prefix(const std::string & input, size_t input_offset) {
        if (input_offset == input.size()) {
            return { &input[input_offset], 0, 0 };
        }

        // if input prefix matches some user-defined token return this token as normalization result
        auto user_defined_token_match =
           tokenizer.user_defined_token_matcher.get_longest_prefix(&input[input_offset], input.size() - input_offset);
        if (user_defined_token_match.second > 0) {
            return { &input[input_offset], user_defined_token_match.second, user_defined_token_match.second };
        }

        size_t longest_prefix_length = 0;
        size_t longest_prefix_offset = 0;

        if (tokenizer.xcda_array_size > 0) {
            struct xcda_array_view xcda_view(tokenizer.xcda_array, tokenizer.xcda_array_size);

            // Find the longest normalized sequence matching the input prefix by walking
            // the XOR-compressed compact double array (XCDA) starting from the root node
            // We find the index of the next node by calculating BASE[s] ^ c where s is
            // the index of the previous node and c is a numerical character value
            uint32_t node_index = 0;
            // get BASE of the root node
            node_index = xcda_view.get_base(node_index);
            for (size_t prefix_offset = input_offset; prefix_offset < input.size(); prefix_offset++) {
                unsigned char c = input[prefix_offset];
                if (c == 0) {
                    break;
                }
                node_index ^= c;
                // if value of LCHECK is not c it means that this is not a child of
                // the previous node, so we stop matching
                if (xcda_view.get_lcheck(node_index) != c) {
                    break;
                }
                bool is_leaf = xcda_view.get_leaf(node_index);
                // get BASE of the current node
                node_index ^= xcda_view.get_base(node_index);
                // if LEAF of the current node is true, it means that its BASE points to the node
                // containing index of replacement sequence for currently matched input prefix
                if (is_leaf)
                {
                    longest_prefix_length = prefix_offset - input_offset + 1;
                    // get index of replacement sequence for currently matched input prefix
                    longest_prefix_offset = xcda_view.get_value(node_index);
                }
            }
        }

        if (longest_prefix_length > 0) {
            // we have a match, so return the replacement sequence
            if (longest_prefix_offset >= tokenizer.prefix_replacements_size) {
                throw std::runtime_error("Index out of array bounds in precompiled charsmap!");
            }
            const char * prefix_replacement = &(tokenizer.prefix_replacements)[longest_prefix_offset];
            return { prefix_replacement, strlen(prefix_replacement), longest_prefix_length };
        }

        // check if the input prefix contains a valid sequence of UTF-8 code units
        try {
            // if yes, return this sequence unmodified
            size_t prefix_offset = input_offset;
            unicode_cpt_from_utf8(input, prefix_offset);
            return { &input[input_offset], prefix_offset - input_offset, prefix_offset - input_offset };
        } catch (std::invalid_argument & /*ex*/) {
            // if no, consume 1 byte and return U+FFFD - REPLACEMENT CHARACTER
            return { "\xEF\xBF\xBD", 3, 1 };
        }
    }

    const llama_vocab & vocab;
    const llm_tokenizer_ugm & tokenizer;
};

//
// RWKV tokenizer
//

static std::vector<uint8_t> llama_unescape_rwkv_token(const std::string & escaped) {
    std::vector<uint8_t> output;
    output.reserve(escaped.size());

    // Parser state
    bool escaping = false;
    uint8_t hex_remaining = 0;
    uint8_t hex_acc = 0;

    // Step through characters, performing parsing
    for (const char & c : escaped) {
        // If we're parsing a hex code, interpret the next character
        if (hex_remaining != 0) {
            uint8_t value = (c >= 'a') ? (c - 'a' + 10) : (c - '0');
            hex_acc = (hex_acc << 4) + value;

            hex_remaining -= 1;
            if (hex_remaining == 0) {
                output.push_back(hex_acc);
                hex_acc = 0;
            }

            continue;
        }

        // If we got an escape character, interpret it
        if (escaping) {
            if (c == 't') {
                output.push_back('\t');
            } else if (c == 'n') {
                output.push_back('\n');
            } else if (c == 'r') {
                output.push_back('\r');
            } else if (c == 'x') {
                hex_remaining = 2;
            } else {
                output.push_back(c);
            }

            escaping = false;
            continue;
        }

        if (c == '\\') {
            escaping = true;
            continue;
        }

        output.push_back(c);
    }

    return output;
}

struct llm_tokenizer_rwkv : llm_tokenizer {
    llm_tokenizer_rwkv(const llama_vocab & vocab) {
        // RWKV supports arbitrary byte tokens, but the vocab struct only supports string tokens.
        // For now, we decode the vocab here into the lookup we'll use for tokenization.

        // build trie
        for (uint32_t id = 0; id < vocab.n_tokens(); ++id) {
            const auto & data = vocab.get_token_data(id);
            const auto text = llama_unescape_rwkv_token(data.text);
            token_matcher.insert((const char *) text.data(), text.size(), id);
        }
    }

    struct naive_trie token_matcher;
};

struct llm_tokenizer_rwkv_session {
    llm_tokenizer_rwkv_session(const llama_vocab & vocab, const llm_tokenizer_rwkv & tokenizer) : vocab(vocab), tokenizer(tokenizer) {}

    void tokenize(const std::string & text, std::vector<llama_token> & output) {
        uint32_t position = 0;
        while (position < text.size()) {
            const struct naive_trie * node = tokenizer.token_matcher.traverse(text[position]);
            if (node == NULL) {
                // no matching token found, add unknown token
                output.push_back(vocab.token_unk());
                position += 1;
                continue;
            }

            // traverse the trie to find the longest matching token
            uint32_t token_id = 0;
            uint32_t token_length = 0;
            while (node != NULL) {
                if (node->has_value) {
                    token_id = node->value;
                    token_length = position + 1;
                }
                node = node->traverse(text[++position]);
            }

            // add the longest matching token
            output.push_back(token_id);
            position = token_length;
        }
    }

private:
    const llama_vocab & vocab;
    const llm_tokenizer_rwkv & tokenizer;
};

//
// impl
//

typedef enum FRAGMENT_BUFFER_VARIANT_TYPE {
    FRAGMENT_BUFFER_VARIANT_TYPE_TOKEN,
    FRAGMENT_BUFFER_VARIANT_TYPE_RAW_TEXT
} FRAGMENT_BUFFER_VARIANT_TYPE;

struct fragment_buffer_variant {
    fragment_buffer_variant(llama_token _token)
    :
        type(FRAGMENT_BUFFER_VARIANT_TYPE_TOKEN),
        token(_token),
        raw_text(_dummy),
        offset(0),
        length(0) {}

    fragment_buffer_variant(const std::string & _raw_text, int64_t _offset, int64_t _length)
    :
        type(FRAGMENT_BUFFER_VARIANT_TYPE_RAW_TEXT),
        token((llama_token) - 1),
        raw_text(_raw_text),
        offset(_offset),
        length(_length){
            GGML_ASSERT(_offset >= 0);
            GGML_ASSERT(_length >= 1);
            GGML_ASSERT(offset + length <= raw_text.length());
        }

    const FRAGMENT_BUFFER_VARIANT_TYPE type;
    const llama_token token;
    const std::string _dummy;
    const std::string & raw_text;
    const uint64_t offset;
    const uint64_t length;
};

struct llama_vocab::impl {
    uint32_t n_token_types = 0; // for BERT-style token types

    enum llama_vocab_type     type     = LLAMA_VOCAB_TYPE_SPM;
    enum llama_vocab_pre_type pre_type = LLAMA_VOCAB_PRE_TYPE_DEFAULT;

    int max_token_len = 0; // used for optimizing longest token search

    // default LLaMA special tokens
    // TODO: should we set all of these to LLAMA_TOKEN_NULL?
    llama_token special_bos_id  = 1;
    llama_token special_eos_id  = 2;
    llama_token special_eot_id  = LLAMA_TOKEN_NULL;
    llama_token special_eom_id  = LLAMA_TOKEN_NULL;
    llama_token special_unk_id  = 0;
    llama_token special_sep_id  = LLAMA_TOKEN_NULL;
    llama_token special_pad_id  = LLAMA_TOKEN_NULL;
    llama_token special_mask_id = LLAMA_TOKEN_NULL;

    llama_token linefeed_id = 13;

    // fim tokens
    llama_token special_fim_pre_id = LLAMA_TOKEN_NULL;
    llama_token special_fim_suf_id = LLAMA_TOKEN_NULL;
    llama_token special_fim_mid_id = LLAMA_TOKEN_NULL;
    llama_token special_fim_pad_id = LLAMA_TOKEN_NULL;
    llama_token special_fim_rep_id = LLAMA_TOKEN_NULL; // repo
    llama_token special_fim_sep_id = LLAMA_TOKEN_NULL; // file separator

    // tokenizer flags
    bool add_space_prefix           = false;
    bool add_bos                    = false;
    bool add_eos                    = false;
    bool ignore_merges              = false;
    bool clean_spaces               = false;  // clean_up_tokenization_spaces
    bool remove_extra_whitespaces   = false;
    bool escape_whitespaces         = true;
    bool treat_whitespace_as_suffix = false;

    std::unordered_map<std::string, llama_token> token_to_id;
    std::vector<token_data>                      id_to_token;

    std::vector<llama_token> cache_special_tokens;
    std::vector<std::string> cache_token_to_piece; // llama_token_to_piece(special = true);
    struct pair_hash {
        size_t operator()(const std::pair<std::string, std::string> & p) const {
            return std::hash<std::string>{}(p.first) ^  //create some hash for pair
                   (std::hash<std::string>{}(p.second) << 1);
        }
    };
    std::unordered_map<std::pair<std::string, std::string>, int, pair_hash> bpe_ranks;

    // set of all tokens that cause "end of generation"
    std::set<llama_token> special_eog_ids;

    std::unique_ptr<llm_tokenizer> tokenizer;

    std::vector<char> precompiled_charsmap;

    impl(const llama_vocab & vocab) : vocab(vocab) {
    }

    ~impl() = default;

    void load(llama_model_loader & ml, const LLM_KV & kv);

    enum llama_vocab_type get_type() const;

    std::string type_name() const;

    bool is_normal      (llama_token id) const;
    bool is_unknown     (llama_token id) const;
    bool is_control     (llama_token id) const;
    bool is_byte        (llama_token id) const;
    bool is_user_defined(llama_token id) const;
    bool is_unused      (llama_token id) const;
    bool is_eog         (llama_token id) const;

    uint8_t token_to_byte(llama_token id) const;

    llama_token_attr token_get_attr(llama_token id) const;

    void init_tokenizer(enum llama_vocab_type type);

    void tokenizer_st_partition(std::forward_list<fragment_buffer_variant> & buffer, bool parse_special) const;

    std::string token_to_piece_for_cache(
                  llama_token   token,
                         bool   special) const;


    std::vector<llama_token> tokenize(
            const std::string & raw_text,
                         bool   add_special,
                         bool   parse_special = false) const;

    int32_t tokenize(
                   const char * text,
                      int32_t   text_len,
                  llama_token * tokens,
                      int32_t   n_tokens_max,
                         bool   add_special,
                         bool   parse_special) const;

    // does not write null-terminator to buf
    int32_t token_to_piece(
                  llama_token   token,
                         char * buf,
                      int32_t   length,
                      int32_t   lstrip,
                         bool   special) const;

    // use cached data
    const std::string & token_to_piece(llama_token token) const;

    int32_t detokenize(
            const llama_token * tokens,
                      int32_t   n_tokens,
                         char * text,
                      int32_t   text_len_max,
                         bool   remove_special,
                         bool   unparse_special) const;

    std::string detokenize(
            const std::vector<llama_token> & tokens,
                                      bool   special) const;

    void print_info() const;

private:
    const llama_vocab & vocab;
};

void llama_vocab::impl::load(llama_model_loader & ml, const LLM_KV & kv) {
    struct gguf_context * ctx = ml.meta.get();

    // determine vocab type
    {
        std::string tokenizer_model;
        std::string tokenizer_pre;

        ml.get_key(LLM_KV_TOKENIZER_MODEL, tokenizer_model);
        ml.get_key(LLM_KV_TOKENIZER_PRE,   tokenizer_pre, false);

        ml.get_key(LLM_KV_TOKENIZER_TOKEN_TYPE_COUNT, n_token_types, false);

        if (tokenizer_model == "no_vocab" || tokenizer_model == "none") {
            type = LLAMA_VOCAB_TYPE_NONE;

            // default special tokens
            special_bos_id  = LLAMA_TOKEN_NULL;
            special_eos_id  = LLAMA_TOKEN_NULL;
            special_unk_id  = LLAMA_TOKEN_NULL;
            special_sep_id  = LLAMA_TOKEN_NULL;
            special_pad_id  = LLAMA_TOKEN_NULL;
            special_mask_id = LLAMA_TOKEN_NULL;
            linefeed_id     = LLAMA_TOKEN_NULL;

            // read vocab size from metadata
            uint32_t n_tokens = 0;
            if (ml.get_key(LLM_KV_VOCAB_SIZE, n_tokens, false)) {
                LLAMA_LOG_WARN("%s: adding %u dummy tokens\n", __func__, n_tokens);
                id_to_token.resize(n_tokens);
            }

            return;
        }

        if (tokenizer_model == "llama") {
            type = LLAMA_VOCAB_TYPE_SPM;

            // default special tokens
            special_bos_id  = 1;
            special_eos_id  = 2;
            special_unk_id  = 0;
            special_sep_id  = LLAMA_TOKEN_NULL;
            special_pad_id  = LLAMA_TOKEN_NULL;
            special_mask_id = LLAMA_TOKEN_NULL;
        } else if (tokenizer_model == "bert") {
            type = LLAMA_VOCAB_TYPE_WPM;

            // default special tokens
            special_bos_id  = 101;
            special_eos_id  = LLAMA_TOKEN_NULL;
            special_unk_id  = 100;
            special_sep_id  = 102;
            special_pad_id  = 0;
            special_mask_id = 103;
        } else if (tokenizer_model == "gpt2") {
            type = LLAMA_VOCAB_TYPE_BPE;

            // read bpe merges and populate bpe ranks
            const int merges_keyidx = gguf_find_key(ctx, kv(LLM_KV_TOKENIZER_MERGES).c_str());
            if (merges_keyidx == -1) {
                throw std::runtime_error("cannot find tokenizer merges in model file\n");
            }

            const int n_merges = gguf_get_arr_n(ctx, merges_keyidx);
            for (int i = 0; i < n_merges; i++) {
                const std::string word = gguf_get_arr_str(ctx, merges_keyidx, i);
                //GGML_ASSERT(unicode_cpts_from_utf8(word).size() > 0);

                std::string first;
                std::string second;

                const size_t pos = word.find(' ', 1);

                if (pos != std::string::npos) {
                    first  = word.substr(0, pos);
                    second = word.substr(pos + 1);
                }

                bpe_ranks.emplace(std::make_pair(first, second), i);
            }

            // default special tokens
            special_bos_id  = 11;
            special_eos_id  = 11;
            special_unk_id  = LLAMA_TOKEN_NULL;
            special_sep_id  = LLAMA_TOKEN_NULL;
            special_pad_id  = LLAMA_TOKEN_NULL;
            special_mask_id = LLAMA_TOKEN_NULL;
        } else if (tokenizer_model == "t5") {
            type = LLAMA_VOCAB_TYPE_UGM;

            // default special tokens
            special_bos_id  = LLAMA_TOKEN_NULL;
            special_eos_id  = 1;
            special_unk_id  = 2;
            special_sep_id  = LLAMA_TOKEN_NULL;
            special_pad_id  = 0;
            special_mask_id = LLAMA_TOKEN_NULL;

            const int precompiled_charsmap_keyidx = gguf_find_key(ctx, kv(LLM_KV_TOKENIZER_PRECOMPILED_CHARSMAP).c_str());
            if (precompiled_charsmap_keyidx != -1) {
                size_t n_precompiled_charsmap = gguf_get_arr_n(ctx, precompiled_charsmap_keyidx);
                const char * pc = (const char *) gguf_get_arr_data(ctx, precompiled_charsmap_keyidx);
                precompiled_charsmap.assign(pc, pc + n_precompiled_charsmap);
#ifdef IS_BIG_ENDIAN
                // correct endiannes of data in precompiled_charsmap binary blob
                uint32_t * xcda_blob_size = (uint32_t *) &precompiled_charsmap[0];
                *xcda_blob_size = __builtin_bswap32(*xcda_blob_size);
                assert(*xcda_blob_size + sizeof(uint32_t) < n_precompiled_charsmap);
                size_t xcda_array_size = *xcda_blob_size / sizeof(uint32_t);
                uint32_t * xcda_array = (uint32_t *) &precompiled_charsmap[sizeof(uint32_t)];
                for (size_t i = 0; i < xcda_array_size; ++i) {
                    xcda_array[i] = __builtin_bswap32(xcda_array[i]);
                }
#endif
            }
        } else if (tokenizer_model == "rwkv") {
            type = LLAMA_VOCAB_TYPE_RWKV;

            // default special tokens
            special_bos_id = LLAMA_TOKEN_NULL;
            special_eos_id = LLAMA_TOKEN_NULL;
            special_unk_id = LLAMA_TOKEN_NULL;
            special_sep_id = LLAMA_TOKEN_NULL;
            special_pad_id = LLAMA_TOKEN_NULL;
        } else {
            throw std::runtime_error(format("unknown tokenizer: '%s'", tokenizer_model.c_str()));
        }

        // for now, only BPE models have pre-tokenizers
        if (type == LLAMA_VOCAB_TYPE_BPE) {
            add_space_prefix = false;
            clean_spaces = true;
            if (tokenizer_pre.empty()) {
                LLAMA_LOG_WARN("%s: missing pre-tokenizer type, using: 'default'\n", __func__);
                LLAMA_LOG_WARN("%s:                                             \n", __func__);
                LLAMA_LOG_WARN("%s: ************************************        \n", __func__);
                LLAMA_LOG_WARN("%s: GENERATION QUALITY WILL BE DEGRADED!        \n", __func__);
                LLAMA_LOG_WARN("%s: CONSIDER REGENERATING THE MODEL             \n", __func__);
                LLAMA_LOG_WARN("%s: ************************************        \n", __func__);
                LLAMA_LOG_WARN("%s:                                             \n", __func__);
                pre_type = LLAMA_VOCAB_PRE_TYPE_DEFAULT;
            } else if (tokenizer_pre == "default") {
                pre_type = LLAMA_VOCAB_PRE_TYPE_DEFAULT;
            } else if (
                    tokenizer_pre == "llama3"   ||
                    tokenizer_pre == "llama-v3" ||
                    tokenizer_pre == "llama-bpe"||
                    tokenizer_pre == "falcon3") {
                pre_type = LLAMA_VOCAB_PRE_TYPE_LLAMA3;
                ignore_merges = true;
                add_bos = true;
            } else if (
                    tokenizer_pre == "deepseek-llm") {
                pre_type = LLAMA_VOCAB_PRE_TYPE_DEEPSEEK_LLM;
                clean_spaces = false;
            } else if (
                    tokenizer_pre == "deepseek-coder") {
                pre_type = LLAMA_VOCAB_PRE_TYPE_DEEPSEEK_CODER;
                clean_spaces = false;
            } else if (
                    tokenizer_pre == "deepseek-v3") {
                pre_type = LLAMA_VOCAB_PRE_TYPE_DEEPSEEK3_LLM;
                clean_spaces = false;
            } else if (
                    tokenizer_pre == "falcon") {
                pre_type = LLAMA_VOCAB_PRE_TYPE_FALCON;
            } else if (
                    tokenizer_pre == "mpt") {
                pre_type = LLAMA_VOCAB_PRE_TYPE_MPT;
            } else if (
                    tokenizer_pre == "starcoder") {
                pre_type = LLAMA_VOCAB_PRE_TYPE_STARCODER;
            } else if (
                    tokenizer_pre == "gpt-2"   ||
                    tokenizer_pre == "phi-2"   ||
                    tokenizer_pre == "jina-es" ||
                    tokenizer_pre == "jina-de" ||
                    tokenizer_pre == "gigachat"   ||
                    tokenizer_pre == "jina-v1-en" ||
                    tokenizer_pre == "jina-v2-es" ||
                    tokenizer_pre == "jina-v2-de" ||
                    tokenizer_pre == "jina-v2-code" ||
                    tokenizer_pre == "roberta-bpe") {
                pre_type = LLAMA_VOCAB_PRE_TYPE_GPT2;
            } else if (
                    tokenizer_pre == "refact") {
                pre_type = LLAMA_VOCAB_PRE_TYPE_REFACT;
            } else if (
                tokenizer_pre == "command-r") {
                pre_type = LLAMA_VOCAB_PRE_TYPE_COMMAND_R;
                clean_spaces = false;
            } else if (
                    tokenizer_pre == "qwen2" ||
                    tokenizer_pre == "deepseek-r1-qwen") {
                pre_type = LLAMA_VOCAB_PRE_TYPE_QWEN2;
                clean_spaces = false;
            } else if (
                tokenizer_pre == "stablelm2") {
                pre_type = LLAMA_VOCAB_PRE_TYPE_STABLELM2;
            } else if (
                tokenizer_pre == "olmo") {
                pre_type = LLAMA_VOCAB_PRE_TYPE_OLMO;
            } else if (
                tokenizer_pre == "dbrx") {
                pre_type = LLAMA_VOCAB_PRE_TYPE_DBRX;
            } else if (
                tokenizer_pre == "smaug-bpe") {
                pre_type = LLAMA_VOCAB_PRE_TYPE_SMAUG;
            } else if (
                tokenizer_pre == "poro-chat") {
                pre_type = LLAMA_VOCAB_PRE_TYPE_PORO;
                clean_spaces = false;
            } else if (
                tokenizer_pre == "chatglm-bpe") {
                pre_type = LLAMA_VOCAB_PRE_TYPE_CHATGLM4;
                special_bos_id = LLAMA_TOKEN_NULL;
            } else if (
                tokenizer_pre == "viking") {
                pre_type = LLAMA_VOCAB_PRE_TYPE_VIKING;
                clean_spaces = false;
            } else if (
                tokenizer_pre == "jais") {
                pre_type = LLAMA_VOCAB_PRE_TYPE_JAIS;
            } else if (
                tokenizer_pre == "tekken") {
                pre_type = LLAMA_VOCAB_PRE_TYPE_TEKKEN;
                clean_spaces = false;
                ignore_merges = true;
                add_bos = true;
            } else if (
                tokenizer_pre == "smollm") {
                pre_type = LLAMA_VOCAB_PRE_TYPE_SMOLLM;
                clean_spaces = false;
            } else if (
                tokenizer_pre == "codeshell") {
                pre_type = LLAMA_VOCAB_PRE_TYPE_CODESHELL;
            } else if (
                tokenizer_pre == "bloom") {
                pre_type = LLAMA_VOCAB_PRE_TYPE_BLOOM;
            } else if (
                tokenizer_pre == "gpt3-finnish") {
                pre_type = LLAMA_VOCAB_PRE_TYPE_GPT3_FINNISH;
            } else if (
                tokenizer_pre == "exaone") {
                pre_type = LLAMA_VOCAB_PRE_TYPE_EXAONE;
            } else if (
                tokenizer_pre == "chameleon") {
                pre_type = LLAMA_VOCAB_PRE_TYPE_CHAMELEON;
                add_bos = true;
                clean_spaces = false;
            } else if (
                tokenizer_pre == "minerva-7b") {
                pre_type = LLAMA_VOCAB_PRE_TYPE_MINERVA;
            } else if (
                tokenizer_pre == "megrez") {
                pre_type = LLAMA_VOCAB_PRE_TYPE_QWEN2;
            } else if (
<<<<<<< HEAD
                tokenizer_pre == "velvet") {
                pre_type = LLAMA_VOCAB_PRE_TYPE_VELVET;
=======
                tokenizer_pre == "gpt-4o") {
                pre_type = LLAMA_VOCAB_PRE_TYPE_GPT4O;
                clean_spaces = false;
>>>>>>> 732b5fbf
            } else {
                throw std::runtime_error(format("unknown pre-tokenizer type: '%s'", tokenizer_pre.c_str()));
            }
        } else if (type == LLAMA_VOCAB_TYPE_SPM) {
            pre_type = LLAMA_VOCAB_PRE_TYPE_DEFAULT;
            add_space_prefix = true;
            clean_spaces = false;
            add_bos = true;
            add_eos = false;
        } else if (type == LLAMA_VOCAB_TYPE_WPM) {
            pre_type = LLAMA_VOCAB_PRE_TYPE_DEFAULT;
            add_space_prefix = false;
            clean_spaces = true;
            add_bos = true;
            add_eos = false;
        } else if (type == LLAMA_VOCAB_TYPE_UGM) {
            pre_type = LLAMA_VOCAB_PRE_TYPE_DEFAULT;
            add_bos = false;
            add_eos = true;
        } else if (type == LLAMA_VOCAB_TYPE_RWKV) {
            pre_type = LLAMA_VOCAB_PRE_TYPE_DEFAULT;
            add_space_prefix = false;
            clean_spaces = false;
            add_bos = false;
            add_eos = false;
        } else {
            pre_type = LLAMA_VOCAB_PRE_TYPE_DEFAULT;
        }

        ml.get_key(LLM_KV_TOKENIZER_ADD_PREFIX,      add_space_prefix,         false);
        ml.get_key(LLM_KV_TOKENIZER_REMOVE_EXTRA_WS, remove_extra_whitespaces, false);
    }

    const int token_idx = gguf_find_key(ctx, kv(LLM_KV_TOKENIZER_LIST).c_str());
    if (token_idx == -1) {
        throw std::runtime_error("cannot find tokenizer vocab in model file\n");
    }

    const float * scores = nullptr;
    const int score_idx = gguf_find_key(ctx, kv(LLM_KV_TOKENIZER_SCORES).c_str());
    if (score_idx != -1) {
        scores = (const float * ) gguf_get_arr_data(ctx, score_idx);
    }

    const int * toktypes = nullptr;
    const int toktype_idx = gguf_find_key(ctx, kv(LLM_KV_TOKENIZER_TOKEN_TYPE).c_str());
    if (toktype_idx != -1) {
        toktypes = (const int * ) gguf_get_arr_data(ctx, toktype_idx);
    }

    uint32_t n_tokens = gguf_get_arr_n(ctx, token_idx);
    id_to_token.resize(n_tokens);

    for (uint32_t i = 0; i < n_tokens; i++) {
        std::string word = gguf_get_arr_str(ctx, token_idx, i);
        if (word.empty()) {
            LLAMA_LOG_WARN("%s: empty token at index %u\n", __func__, i);
            word = "[EMPTY_" + std::to_string(i) + "]";
        }

        token_to_id[word] = i;
        max_token_len = std::max(max_token_len, (int) word.size());

        auto & token_data = id_to_token[i];
        token_data.text  = std::move(word);
        token_data.score = scores ? scores[i] : 0.0f;
        token_data.attr  = LLAMA_TOKEN_ATTR_NORMAL;

        if (toktypes) {  //TODO: remove, required until per token attributes are available from GGUF file
            switch(toktypes[i]) {
                case LLAMA_TOKEN_TYPE_UNKNOWN:      token_data.attr = LLAMA_TOKEN_ATTR_UNKNOWN;      break;
                case LLAMA_TOKEN_TYPE_UNUSED:       token_data.attr = LLAMA_TOKEN_ATTR_UNUSED;       break;
                case LLAMA_TOKEN_TYPE_NORMAL:       token_data.attr = LLAMA_TOKEN_ATTR_NORMAL;       break;
                case LLAMA_TOKEN_TYPE_CONTROL:      token_data.attr = LLAMA_TOKEN_ATTR_CONTROL;      break;
                case LLAMA_TOKEN_TYPE_USER_DEFINED: token_data.attr = LLAMA_TOKEN_ATTR_USER_DEFINED; break;
                case LLAMA_TOKEN_TYPE_BYTE:         token_data.attr = LLAMA_TOKEN_ATTR_BYTE;         break;
                case LLAMA_TOKEN_TYPE_UNDEFINED:    token_data.attr = LLAMA_TOKEN_ATTR_UNDEFINED;    break;
                default:                            token_data.attr = LLAMA_TOKEN_ATTR_UNDEFINED;    break;
            }
        }
    }
    GGML_ASSERT(id_to_token.size() == token_to_id.size());

    init_tokenizer(type);

    // determine the newline token: LLaMA "<0x0A>" == 10 == '\n', Falcon 193 == '\n'
    if (type == LLAMA_VOCAB_TYPE_SPM) {
        try {
            linefeed_id = vocab.byte_to_token('\n');
        } catch (const std::exception & e) {
            LLAMA_LOG_WARN("%s: SPM vocabulary, but newline token not found: %s! Using special_pad_id instead.", __func__, e.what());
            linefeed_id = special_pad_id;
        }
    } else if (type == LLAMA_VOCAB_TYPE_WPM) {
        linefeed_id = special_pad_id;
    } else if (type == LLAMA_VOCAB_TYPE_RWKV) {
        const std::vector<int> ids = tokenize("\n", false);
        GGML_ASSERT(!ids.empty() && "model vocab missing newline token");
        linefeed_id = ids[0];
    } else {
        const std::vector<int> ids = tokenize("\n", false);

        //GGML_ASSERT(!ids.empty() && "model vocab missing newline token");
        if (ids.empty()) {
            LLAMA_LOG_WARN("%s: model vocab missing newline token, using special_pad_id instead\n", __func__);
            linefeed_id = special_pad_id;
        } else {
            linefeed_id = ids[0];
        }
    }

    // special tokens
    {
        const std::vector<std::pair<enum llm_kv, int32_t &>> special_token_types = {
            { LLM_KV_TOKENIZER_BOS_ID,     special_bos_id     },
            { LLM_KV_TOKENIZER_EOS_ID,     special_eos_id     },
            { LLM_KV_TOKENIZER_EOT_ID,     special_eot_id     },
            { LLM_KV_TOKENIZER_EOM_ID,     special_eom_id     },
            { LLM_KV_TOKENIZER_UNK_ID,     special_unk_id     },
            { LLM_KV_TOKENIZER_SEP_ID,     special_sep_id     },
            { LLM_KV_TOKENIZER_PAD_ID,     special_pad_id     },
            { LLM_KV_TOKENIZER_MASK_ID,    special_mask_id    },
            { LLM_KV_TOKENIZER_FIM_PRE_ID, special_fim_pre_id },
            { LLM_KV_TOKENIZER_FIM_SUF_ID, special_fim_suf_id },
            { LLM_KV_TOKENIZER_FIM_MID_ID, special_fim_mid_id },
            { LLM_KV_TOKENIZER_FIM_PAD_ID, special_fim_pad_id },
            { LLM_KV_TOKENIZER_FIM_REP_ID, special_fim_rep_id },
            { LLM_KV_TOKENIZER_FIM_SEP_ID, special_fim_sep_id },

            // deprecated
            { LLM_KV_TOKENIZER_PREFIX_ID, special_fim_pre_id },
            { LLM_KV_TOKENIZER_SUFFIX_ID, special_fim_suf_id },
            { LLM_KV_TOKENIZER_MIDDLE_ID, special_fim_mid_id },
        };

        for (const auto & it : special_token_types) {
            const std::string & key = kv(std::get<0>(it));
            int32_t & id = std::get<1>(it);

            uint32_t new_id;
            if (!ml.get_key(std::get<0>(it), new_id, false)) {
                continue;
            }
            if (new_id >= id_to_token.size()) {
                LLAMA_LOG_WARN("%s: bad special token: '%s' = %u, using default id %d\n",
                    __func__, key.c_str(), new_id, id);
            } else {
                id = new_id;
            }
        }

        // Handle add_bos and add_eos
        {
            bool temp = true;

            if (ml.get_key(LLM_KV_TOKENIZER_ADD_BOS, temp, false)) {
                add_bos = temp;
            }
            if (ml.get_key(LLM_KV_TOKENIZER_ADD_EOS, temp, false)) {
                add_eos = temp;
            }
        }

        // auto-detect special tokens by text
        // TODO: convert scripts should provide these tokens through the KV metadata LLM_KV_TOKENIZER_...
        //       for now, we apply this workaround to find the tokens based on their text

        for (const auto & t : token_to_id) {
            // find EOT token: "<|eot_id|>", "<|im_end|>", "<end_of_turn>", etc.
            if (special_eot_id == LLAMA_TOKEN_NULL) {
                if (false
                        || t.first == "<|eot_id|>"
                        || t.first == "<|im_end|>"
                        || t.first == "<|end|>"
                        || t.first == "<end_of_turn>"
                        || t.first == "<|endoftext|>"
                        || t.first == "<EOT>"
                        || t.first == "<｜end▁of▁sentence｜>" // DeepSeek
                   ) {
                    special_eot_id = t.second;
                    if ((id_to_token[t.second].attr & LLAMA_TOKEN_ATTR_CONTROL) == 0) {
                        LLAMA_LOG_WARN("%s: control-looking token: %6d '%s' was not control-type; this is probably a bug in the model. its type will be overridden\n",
                                __func__, t.second, t.first.c_str());
                        id_to_token[t.second].attr = LLAMA_TOKEN_ATTR_CONTROL;
                    }
                }
            }

            // find EOM token: "<|eom_id|>"
            if (special_eom_id == LLAMA_TOKEN_NULL) {
                if (false
                        || t.first == "<|eom_id|>"
                        ) {
                    special_eom_id = t.second;
                    if ((id_to_token[t.second].attr & LLAMA_TOKEN_ATTR_CONTROL) == 0) {
                        LLAMA_LOG_WARN("%s: control-looking token: %6d '%s' was not control-type; this is probably a bug in the model. its type will be overridden\n",
                                __func__, t.second, t.first.c_str());
                        id_to_token[t.second].attr = LLAMA_TOKEN_ATTR_CONTROL;
                    }
                }
            }

            // find FIM_PRE token: "<|fim_prefix|>", "<fim-prefix>", "<PRE>", etc.
            if (special_fim_pre_id == LLAMA_TOKEN_NULL) {
                if (false
                        || t.first == "<|fim_prefix|>"  // Qwen
                        || t.first == "<fim-prefix>"
                        || t.first == "<｜fim▁begin｜>" // DeepSeek
                        || t.first == "<PRE>"
                        ) {
                    special_fim_pre_id = t.second;
                    if ((id_to_token[t.second].attr & LLAMA_TOKEN_ATTR_CONTROL) == 0) {
                        LLAMA_LOG_WARN("%s: control-looking token: %6d '%s' was not control-type; this is probably a bug in the model. its type will be overridden\n",
                                __func__, t.second, t.first.c_str());
                        id_to_token[t.second].attr = LLAMA_TOKEN_ATTR_CONTROL;
                    }
                }
            }

            // find FIM_SUF token: "<|fim_suffix|>", "<fim-suffix>", "<SUF>", etc.
            if (special_fim_suf_id == LLAMA_TOKEN_NULL) {
                if (false
                        || t.first == "<|fim_suffix|>" // Qwen
                        || t.first == "<fim-suffix>"
                        || t.first == "<｜fim▁hole｜>" // DeepSeek
                        || t.first == "<SUF>"
                        ) {
                    special_fim_suf_id = t.second;
                    if ((id_to_token[t.second].attr & LLAMA_TOKEN_ATTR_CONTROL) == 0) {
                        LLAMA_LOG_WARN("%s: control-looking token: %6d '%s' was not control-type; this is probably a bug in the model. its type will be overridden\n",
                                __func__, t.second, t.first.c_str());
                        id_to_token[t.second].attr = LLAMA_TOKEN_ATTR_CONTROL;
                    }
                }
            }

            // find FIM_MID token: "<|fim_middle|>", "<fim-middle>", "<MID>", etc.
            if (special_fim_mid_id == LLAMA_TOKEN_NULL) {
                if (false
                        || t.first == "<|fim_middle|>" // Qwen
                        || t.first == "<fim-middle>"
                        || t.first == "<｜fim▁end｜>"  // DeepSeek
                        || t.first == "<MID>"
                        ) {
                    special_fim_mid_id = t.second;
                    if ((id_to_token[t.second].attr & LLAMA_TOKEN_ATTR_CONTROL) == 0) {
                        LLAMA_LOG_WARN("%s: control-looking token: %6d '%s' was not control-type; this is probably a bug in the model. its type will be overridden\n",
                                __func__, t.second, t.first.c_str());
                        id_to_token[t.second].attr = LLAMA_TOKEN_ATTR_CONTROL;
                    }
                }
            }

            // find FIM_PAD token: "<|fim_pad|>", "<fim-pad>", "<PAD>", etc.
            if (special_fim_pad_id == LLAMA_TOKEN_NULL) {
                if (false
                        || t.first == "<|fim_pad|>" // Qwen
                        || t.first == "<fim-pad>"
                        || t.first == "<PAD>"
                        ) {
                    special_fim_pad_id = t.second;
                    if ((id_to_token[t.second].attr & LLAMA_TOKEN_ATTR_CONTROL) == 0) {
                        LLAMA_LOG_WARN("%s: control-looking token: %6d '%s' was not control-type; this is probably a bug in the model. its type will be overridden\n",
                                __func__, t.second, t.first.c_str());
                        id_to_token[t.second].attr = LLAMA_TOKEN_ATTR_CONTROL;
                    }
                }
            }

            // find FIM_REP token: "<|fim_repo|>", "<fim-repo>", "<REP>", etc.
            if (special_fim_rep_id == LLAMA_TOKEN_NULL) {
                if (false
                        || t.first == "<|fim_repo|>"  // Qwen
                        || t.first == "<|repo_name|>"
                        || t.first == "<fim-repo>"
                        || t.first == "<REPO>"
                        ) {
                    special_fim_rep_id = t.second;
                    if ((id_to_token[t.second].attr & LLAMA_TOKEN_ATTR_CONTROL) == 0) {
                        LLAMA_LOG_WARN("%s: control-looking token: %6d '%s' was not control-type; this is probably a bug in the model. its type will be overridden\n",
                                __func__, t.second, t.first.c_str());
                        id_to_token[t.second].attr = LLAMA_TOKEN_ATTR_CONTROL;
                    }
                }
            }

            // find FIM_SEP token: "<|file_sep|>"
            if (special_fim_sep_id == LLAMA_TOKEN_NULL) {
                if (false
                        || t.first == "<|file_sep|>" // Qwen
                        ) {
                    special_fim_sep_id = t.second;
                    if ((id_to_token[t.second].attr & LLAMA_TOKEN_ATTR_CONTROL) == 0) {
                        LLAMA_LOG_WARN("%s: control-looking token: %6d '%s' was not control-type; this is probably a bug in the model. its type will be overridden\n",
                                __func__, t.second, t.first.c_str());
                        id_to_token[t.second].attr = LLAMA_TOKEN_ATTR_CONTROL;
                    }
                }
            }
        }

        // maintain a list of tokens that cause end-of-generation
        // this is currently determined based on the token text, which is obviously not ideal
        // ref: https://github.com/ggerganov/llama.cpp/issues/9606
        special_eog_ids.clear();

        if (special_fim_pad_id != LLAMA_TOKEN_NULL && special_eog_ids.count(special_fim_pad_id) == 0) {
            special_eog_ids.insert(special_fim_pad_id);
        }

        if (special_fim_rep_id != LLAMA_TOKEN_NULL && special_eog_ids.count(special_fim_rep_id) == 0) {
            special_eog_ids.insert(special_fim_rep_id);
        }

        if (special_fim_sep_id != LLAMA_TOKEN_NULL && special_eog_ids.count(special_fim_sep_id) == 0) {
            special_eog_ids.insert(special_fim_sep_id);
        }

        for (const auto & t : token_to_id) {
            if (false
                    || t.first == "<|eot_id|>"
                    || t.first == "<|im_end|>"
                    || t.first == "<|end|>"
                    || t.first == "<end_of_turn>"
                    || t.first == "<|endoftext|>"
                    || t.first == "<|eom_id|>"
                    || t.first == "<EOT>"
               ) {
                special_eog_ids.insert(t.second);
                if ((id_to_token[t.second].attr & LLAMA_TOKEN_ATTR_CONTROL) == 0) {
                    LLAMA_LOG_WARN("%s: control-looking token: %6d '%s' was not control-type; this is probably a bug in the model. its type will be overridden\n",
                            __func__, t.second, t.first.c_str());
                    id_to_token[t.second].attr = LLAMA_TOKEN_ATTR_CONTROL;
                }
            } else {
                // token is control, but not marked as EOG -> print a debug log
                if (id_to_token[t.second].attr & LLAMA_TOKEN_ATTR_CONTROL && special_eog_ids.count(t.second) == 0) {
                    LLAMA_LOG_DEBUG("%s: control token: %6d '%s' is not marked as EOG\n",
                            __func__, t.second, t.first.c_str());
                }
            }
        }

        // sanity checks
        if (special_eos_id != LLAMA_TOKEN_NULL && special_eog_ids.count(special_eos_id) == 0) {
            special_eog_ids.insert(special_eos_id);
            LLAMA_LOG_WARN("%s: special_eos_id is not in special_eog_ids - the tokenizer config may be incorrect\n", __func__);
        }

        if (special_eot_id != LLAMA_TOKEN_NULL && special_eog_ids.count(special_eot_id) == 0) {
            special_eog_ids.insert(special_eot_id);
            LLAMA_LOG_WARN("%s: special_eot_id is not in special_eog_ids - the tokenizer config may be incorrect\n", __func__);
        }

        if (special_eom_id != LLAMA_TOKEN_NULL && special_eog_ids.count(special_eom_id) == 0) {
            special_eog_ids.insert(special_eom_id);
            LLAMA_LOG_WARN("%s: special_eom_id is not in special_eog_ids - the tokenizer config may be incorrect\n", __func__);
        }
    }

    // build special tokens cache
    {
        for (llama_token id = 0; id < (llama_token) n_tokens; ++id) {
            if (id_to_token[id].attr & (LLAMA_TOKEN_ATTR_CONTROL | LLAMA_TOKEN_ATTR_USER_DEFINED | LLAMA_TOKEN_ATTR_UNKNOWN)) {
                cache_special_tokens.push_back(id);
            }
        }

        std::sort(cache_special_tokens.begin(), cache_special_tokens.end(),
            [&] (const llama_token a, const llama_token b) {
                return id_to_token[a].text.size() > id_to_token[b].text.size();
            }
        );

        LLAMA_LOG_INFO("%s: special tokens cache size = %u\n", __func__, (uint32_t) cache_special_tokens.size());
    }

    // build token to piece cache
    {
        size_t size_cache = 0;

        std::vector<std::string> cache(n_tokens);

        for (uint32_t id = 0; id < n_tokens; ++id) {
            cache[id] = token_to_piece_for_cache(id, true);

            size_cache += cache[id].size();
        }

        std::swap(cache_token_to_piece, cache);

        LLAMA_LOG_INFO("%s: token to piece cache size = %.4f MB\n", __func__, size_cache / 1024.0 / 1024.0);
    }

    // Handle per token attributes
    //NOTE: Each model customizes per token attributes.
    //NOTE: Per token attributes are missing from the GGUF file.
    //TODO: Extract attributes from GGUF file.
    {
        auto _contains_any = [] (const std::string & str, const std::vector<std::string> & substrs) -> bool {
            for (const auto & substr : substrs) {
                if (str.find(substr) < std::string::npos) {
                    return true;
                }
            }
            return false;
        };

        auto _set_tokenid_attr = [&] (const llama_token id, llama_token_attr attr, bool value) {
            uint32_t current = id_to_token.at(id).attr;
            current = value ? (current | attr) : (current & ~attr);
            id_to_token[id].attr = (llama_token_attr) current;
        };

        auto _set_token_attr = [&] (const std::string & token, llama_token_attr attr, bool value) {
            _set_tokenid_attr(token_to_id.at(token), attr, value);
        };

        std::string model_name;
        std::string tokenizer_pre;

        ml.get_key(LLM_KV_GENERAL_NAME,  model_name,    false);
        ml.get_key(LLM_KV_TOKENIZER_PRE, tokenizer_pre, false);

        // model name to lowercase
        std::transform(model_name.begin(), model_name.end(), model_name.begin(),
            [] (const std::string::value_type x) {
                return std::tolower(x);
            }
        );

        // set attributes by model/tokenizer name
        if (_contains_any(tokenizer_pre, {"jina-v2-de", "jina-v2-es", "jina-v2-code"})) {
            _set_token_attr("<mask>", LLAMA_TOKEN_ATTR_LSTRIP, true);
        } else if (_contains_any(model_name, {"phi-3", "phi3"})) {
            for (auto id : cache_special_tokens) {
                _set_tokenid_attr(id, LLAMA_TOKEN_ATTR_RSTRIP, true);
            }
            for (const auto * token : {"</s>"}) {
                _set_token_attr(token, LLAMA_TOKEN_ATTR_RSTRIP, true);
            }
            for (const auto * token : {"<unk>", "<s>", "<|endoftext|>"}) {
                _set_token_attr(token, LLAMA_TOKEN_ATTR_RSTRIP, false);
            }
        }
    }
}

enum llama_vocab_type llama_vocab::impl::get_type() const {
    return type;
}

std::string llama_vocab::impl::type_name() const{
    switch (type) {
        case LLAMA_VOCAB_TYPE_NONE: return "no vocab";
        case LLAMA_VOCAB_TYPE_SPM:  return "SPM";
        case LLAMA_VOCAB_TYPE_BPE:  return "BPE";
        case LLAMA_VOCAB_TYPE_WPM:  return "WPM";
        case LLAMA_VOCAB_TYPE_UGM:  return "UGM";
        case LLAMA_VOCAB_TYPE_RWKV: return "RWKV";
        default:                    return "unknown";
    }
}

bool llama_vocab::impl::is_normal(llama_token id) const {
    GGML_ASSERT(type != LLAMA_VOCAB_TYPE_NONE);
    return id_to_token[id].attr & LLAMA_TOKEN_ATTR_NORMAL;
}

bool llama_vocab::impl::is_unknown(llama_token id) const {
    GGML_ASSERT(type != LLAMA_VOCAB_TYPE_NONE);
    return id_to_token[id].attr & LLAMA_TOKEN_ATTR_UNKNOWN;
}

bool llama_vocab::impl::is_control(llama_token id) const {
    GGML_ASSERT(type != LLAMA_VOCAB_TYPE_NONE);
    return id_to_token[id].attr & LLAMA_TOKEN_ATTR_CONTROL;
}

bool llama_vocab::impl::is_byte(llama_token id) const {
    GGML_ASSERT(type != LLAMA_VOCAB_TYPE_NONE);
    return id_to_token[id].attr & LLAMA_TOKEN_ATTR_BYTE;
}

bool llama_vocab::impl::is_user_defined(llama_token id) const {
    GGML_ASSERT(type != LLAMA_VOCAB_TYPE_NONE);
    return id_to_token[id].attr & LLAMA_TOKEN_ATTR_USER_DEFINED;
}

bool llama_vocab::impl::is_unused(llama_token id) const {
    GGML_ASSERT(type != LLAMA_VOCAB_TYPE_NONE);
    return id_to_token[id].attr & LLAMA_TOKEN_ATTR_UNUSED;
}

bool llama_vocab::impl::is_eog(llama_token id) const {
    return id != LLAMA_TOKEN_NULL && special_eog_ids.count(id) > 0;
}

uint8_t llama_vocab::impl::token_to_byte(llama_token id) const {
    GGML_ASSERT(get_type() != LLAMA_VOCAB_TYPE_NONE);
    GGML_ASSERT(is_byte(id));
    const auto & token_data = id_to_token.at(id);
    switch (get_type()) {
        case LLAMA_VOCAB_TYPE_SPM:
        case LLAMA_VOCAB_TYPE_UGM: {
            auto buf = token_data.text.substr(3, 2);
            return strtol(buf.c_str(), NULL, 16);
        }
        case LLAMA_VOCAB_TYPE_BPE: {
            GGML_ABORT("fatal error");
        }
        case LLAMA_VOCAB_TYPE_WPM: {
            GGML_ABORT("fatal error");
        }
        default:
            GGML_ABORT("fatal error");
    }
}

llama_token_attr llama_vocab::impl::token_get_attr(llama_token id) const {
    GGML_ASSERT(type != LLAMA_VOCAB_TYPE_NONE);
    return id_to_token.at(id).attr;
}

void llama_vocab::impl::init_tokenizer(enum llama_vocab_type type) {
    LLAMA_LOG_DEBUG("%s: initializing tokenizer for type %d\n", __func__, type);

    switch (type) {
        case LLAMA_VOCAB_TYPE_SPM:
            tokenizer = std::make_unique<llm_tokenizer_spm>(vocab);
            break;
        case LLAMA_VOCAB_TYPE_BPE:
            tokenizer = std::make_unique<llm_tokenizer_bpe>(vocab);
            break;
        case LLAMA_VOCAB_TYPE_WPM:
            tokenizer = std::make_unique<llm_tokenizer_wpm>(vocab);
            break;
        case LLAMA_VOCAB_TYPE_UGM:
            tokenizer = std::make_unique<llm_tokenizer_ugm>(vocab, precompiled_charsmap);
            break;
        case LLAMA_VOCAB_TYPE_RWKV:
            tokenizer = std::make_unique<llm_tokenizer_rwkv>(vocab);
            break;
        default:
            GGML_ABORT("unsupported vocab type");
    }
}

//
// (de-) tokenize
//

// #define PRETOKENIZERDEBUG

void llama_vocab::impl::tokenizer_st_partition(std::forward_list<fragment_buffer_variant> & buffer, bool parse_special) const {
    // for each special token
    for (const llama_token special_id : cache_special_tokens) {
        const auto & data = vocab.get_token_data(special_id);
        const auto & text = data.text;

        if (!parse_special && (data.attr & (LLAMA_TOKEN_ATTR_CONTROL | LLAMA_TOKEN_ATTR_UNKNOWN))) {
            // Ignore control and unknown tokens when parse_special == false
            continue;
            // User-defined tokens are still pre-tokenized before everything else
            // ref: https://github.com/huggingface/tokenizers/blob/fdd26ba9a3f0c133427aab0423888cbde91362d7/tokenizers/src/tokenizer/mod.rs#L726
            // This is mostly relevant for neox-style tokenizers (mpt, olmo, stablelm, etc.)
        }

        // for each text fragment
        std::forward_list<fragment_buffer_variant>::iterator it = buffer.begin();
        while (it != buffer.end()) {
            auto & fragment = (*it);

            // if a fragment is text ( not yet processed )
            if (fragment.type == FRAGMENT_BUFFER_VARIANT_TYPE_RAW_TEXT) {
                const auto & raw_text = fragment.raw_text;

                auto raw_text_base_offset = fragment.offset;
                auto raw_text_base_length = fragment.length;

                // loop over the text
                while (true) {
                    // find the first occurrence of a given special token in this fragment
                    //  passing offset argument only limit the "search area" but match coordinates
                    //  are still relative to the source full raw_text
                    auto match = raw_text.find(text, raw_text_base_offset);

                    // no occurrences found, stop processing this fragment for a given special token
                    if (match == std::string::npos) break;

                    // check if match is within bounds of offset <-> length
                    if (match + text.length() > raw_text_base_offset + raw_text_base_length) break;

#ifdef PRETOKENIZERDEBUG
                    LLAMA_LOG_WARN("FF: (%ld %ld %ld) '%s'\n", raw_text->length(), raw_text_base_offset, raw_text_base_length, raw_text->substr(raw_text_base_offset, raw_text_base_length).c_str());
#endif
                    auto source = std::distance(buffer.begin(), it);

                    // if match is further than base offset
                    //  then we have some text to the left of it
                    if (match > raw_text_base_offset) {
                        // left
                        const int64_t left_reminder_offset = raw_text_base_offset + 0;
                        int64_t left_reminder_length = match - raw_text_base_offset;

                        if (data.attr & LLAMA_TOKEN_ATTR_LSTRIP) {
                            while (left_reminder_length > 0 && isspace(raw_text[left_reminder_offset + left_reminder_length - 1])) {
                                left_reminder_length--;
                            }
                        }

                        if (left_reminder_length > 0) {
                            buffer.emplace_after(it, raw_text, left_reminder_offset, left_reminder_length);
                            it++;
                        }

#ifdef PRETOKENIZERDEBUG
                        LLAMA_LOG_WARN("FL: (%ld %ld) '%s'\n", left_reminder_offset, left_reminder_length, raw_text->substr(left_reminder_offset, left_reminder_length).c_str());
#endif
                    }

                    // special token
                    buffer.emplace_after(it, special_id);
                    it++;

                    // right
                    if (match + text.length() < raw_text_base_offset + raw_text_base_length) {
                        int64_t right_reminder_offset = match + text.length();
                        int64_t right_reminder_length = raw_text_base_length - ((match - raw_text_base_offset) + text.length());

                        if (data.attr & LLAMA_TOKEN_ATTR_RSTRIP) {
                            while (right_reminder_length > 0 && isspace(raw_text[right_reminder_offset])) {
                                right_reminder_offset++;
                                right_reminder_length--;
                            }
                        }

                        if (right_reminder_length > 0) {
                            buffer.emplace_after(it, raw_text, right_reminder_offset, right_reminder_length);
                            it++;
                        }

#ifdef PRETOKENIZERDEBUG
                        LLAMA_LOG_WARN("FR: (%ld %ld) '%s'\n", right_reminder_offset, right_reminder_length, raw_text->substr(right_reminder_offset, right_reminder_length).c_str());
#endif

                        if (source == 0) {
                            buffer.erase_after(buffer.before_begin());
                        } else {
                            buffer.erase_after(std::next(buffer.begin(), (source - 1)));
                        }

                        // repeat for the right side
                        raw_text_base_offset = right_reminder_offset;
                        raw_text_base_length = right_reminder_length;

#ifdef PRETOKENIZERDEBUG
                        LLAMA_LOG_WARN("RR: (%ld %ld) '%s'\n", raw_text_base_offset, raw_text_base_length, raw_text->substr(raw_text_base_offset, raw_text_base_length).c_str());
#endif
                    } else {
                        if (source == 0) {
                            buffer.erase_after(buffer.before_begin());
                        } else {
                            buffer.erase_after(std::next(buffer.begin(), (source - 1)));
                        }
                        break;
                    }
                }
            }
            it++;
        }
    }
}

// NOTE: avoid ever using this except for building the token_to_piece caches
std::string llama_vocab::impl::token_to_piece_for_cache(llama_token token, bool special) const {
    std::string piece;
    piece.resize(piece.capacity());  // using string internal cache
    const int n_chars = vocab.token_to_piece(token, &piece[0], piece.size(), 0, special);
    if (n_chars < 0) {
        piece.resize(-n_chars);
        int check = vocab.token_to_piece(token, &piece[0], piece.size(), 0, special);
        GGML_ASSERT(check == -n_chars);
    }
    else {
        piece.resize(n_chars);
    }

    return piece;
}

static void llama_escape_whitespace(std::string & text) {
    replace_all(text, " ", "\xe2\x96\x81");
}

static void llama_unescape_whitespace(std::string & word) {
    replace_all(word, "\xe2\x96\x81", " ");
}

static std::string llama_decode_text(const std::string & text) {
    std::string decoded_text;

    const auto cpts = unicode_cpts_from_utf8(text);
    for (const auto cpt : cpts) {
        const auto utf8 = unicode_cpt_to_utf8(cpt);
        try {
            decoded_text += unicode_utf8_to_byte(utf8);
        } catch (const std::out_of_range & /*e*/) {
            decoded_text += "[UNK_BYTE_0x";
            for (const auto c : utf8) {
                decoded_text += format("%02x", (uint8_t) c);
            }
            decoded_text += text + "]";
        }
    }

    return decoded_text;
}

std::vector<llama_token> llama_vocab::impl::tokenize(
        const std::string & raw_text,
        bool add_special,
        bool parse_special) const {
    GGML_ASSERT(tokenizer && "Tokenizer not initialized. Call llama_vocab::init_tokenizer() first.");

    std::vector<llama_token> output;
    std::forward_list<fragment_buffer_variant> fragment_buffer;

    if (!raw_text.empty()) {
        fragment_buffer.emplace_front(raw_text, 0, raw_text.length());
        tokenizer_st_partition(fragment_buffer, parse_special);
    }

    switch (get_type()) {
        case LLAMA_VOCAB_TYPE_SPM:
            {
                // OG tokenizer behavior:
                //
                // tokenizer.encode('', add_special_tokens=True)  returns [1]
                // tokenizer.encode('', add_special_tokens=False) returns []

                bool is_prev_special = true;  // prefix with space if first token

                if (add_special && add_bos) {
                    GGML_ASSERT(special_bos_id != LLAMA_TOKEN_NULL);
                    output.push_back(special_bos_id);
                    is_prev_special = true;
                }

                for (const auto & fragment : fragment_buffer) {
                    if (fragment.type == FRAGMENT_BUFFER_VARIANT_TYPE_RAW_TEXT) {
                        std::string text;

                        // prefix with space if previous is special
                        if (add_space_prefix && is_prev_special) {
                            text = ' ';
                        }

                        text += fragment.raw_text.substr(fragment.offset, fragment.length);

#ifdef PRETOKENIZERDEBUG
                        LLAMA_LOG_WARN("TT: (%ld %ld %ld) '%s'\n", text.length(), fragment.offset, fragment.length, text.c_str());
#endif
                        llama_escape_whitespace(text);
                        llm_tokenizer_spm_session session(vocab);
                        session.tokenize(text, output);
                        is_prev_special = false;
                    } else { // if (fragment.type == FRAGMENT_BUFFER_VARIANT_TYPE_TOKEN)
                        output.push_back(fragment.token);
                        is_prev_special = true;
                    }
                }

                if (add_special && add_bos && output.size() >= 2 && output[1] == special_bos_id) {
                    LLAMA_LOG_WARN(
                        "%s: Added a BOS token to the prompt as specified by the model but the prompt "
                        "also starts with a BOS token. So now the final prompt starts with 2 BOS tokens. "
                        "Are you sure this is what you want?\n", __FUNCTION__);
                }

                if (add_special && add_eos) {
                    GGML_ASSERT(special_eos_id != LLAMA_TOKEN_NULL);
                    output.push_back(special_eos_id);
                }
            } break;
        case LLAMA_VOCAB_TYPE_BPE:
            {
                llm_tokenizer_bpe_session session(vocab, *static_cast<const llm_tokenizer_bpe *>(tokenizer.get()));
                // it calls some other methods that are not exist in llm_tokenizer,
                // here just cast it to bpe tokenizer object
                if (add_special) {
                    session.append_bos(output);
                }
                for (const auto & fragment : fragment_buffer) {
                    if (fragment.type == FRAGMENT_BUFFER_VARIANT_TYPE_RAW_TEXT) {
                        std::string text = fragment.raw_text.substr(fragment.offset, fragment.length);

#ifdef PRETOKENIZERDEBUG
                        LLAMA_LOG_WARN("TT: (%ld %ld %ld) '%s'\n", text.length(), fragment.offset, fragment.length, text.c_str());
#endif
                        session.tokenize(text, output);
                    } else { // if (fragment.type == FRAGMENT_BUFFER_VARIANT_TYPE_TOKEN)
                        session.append(fragment.token, output);
                    }
                }

                if (add_special) {
                    session.append_eos(output);
                    session.check_double_bos_eos(output);
                }
            } break;
        case LLAMA_VOCAB_TYPE_WPM:
            {
                if (add_special) {
                    GGML_ASSERT(special_bos_id != LLAMA_TOKEN_NULL);
                    output.push_back(special_bos_id);
                }

                llm_tokenizer_wpm_session session(vocab);

                for (const auto & fragment : fragment_buffer) {
                    if (fragment.type == FRAGMENT_BUFFER_VARIANT_TYPE_RAW_TEXT) {
                        std::string text = fragment.raw_text.substr(fragment.offset, fragment.length);

#ifdef PRETOKENIZERDEBUG
                        LLAMA_LOG_WARN("TT: (%ld %ld %ld) '%s'\n", text.length(), fragment.offset, fragment.length, text.c_str());
#endif
                        session.tokenize(text, output);
                    } else { // if (fragment.type == FRAGMENT_BUFFER_VARIANT_TYPE_TOKEN)
                        output.push_back(fragment.token);
                    }
                }

                if (add_special) {
                    GGML_ASSERT(special_sep_id != LLAMA_TOKEN_NULL);
                    output.push_back(special_sep_id);
                }
            } break;
        case LLAMA_VOCAB_TYPE_UGM:
            {
                if (add_special && add_bos) {
                    GGML_ASSERT(special_bos_id != LLAMA_TOKEN_NULL);
                    output.push_back(special_bos_id);
                }
                llm_tokenizer_ugm_session session(vocab, *static_cast<const llm_tokenizer_ugm *>(tokenizer.get()));

                for (const auto & fragment : fragment_buffer) {
                    if (fragment.type == FRAGMENT_BUFFER_VARIANT_TYPE_RAW_TEXT) {
                        std::string text = fragment.raw_text.substr(fragment.offset, fragment.length);
#ifdef PRETOKENIZERDEBUG
                        LLAMA_LOG_WARN("TT: (%ld %ld %ld) '%s'\n", text.length(), fragment.offset, fragment.length, text.c_str());
#endif
                        session.tokenize(text, output);
                    } else { // if (fragment.type == FRAGMENT_BUFFER_VARIANT_TYPE_TOKEN)
                        output.push_back(fragment.token);
                    }
                }

                if (add_special && add_bos && output.size() >= 2 && output[1] == special_bos_id) {
                    LLAMA_LOG_WARN(
                        "%s: Added a BOS token to the prompt as specified by the model but the prompt "
                        "also starts with a BOS token. So now the final prompt starts with 2 BOS tokens. "
                        "Are you sure this is what you want?\n", __FUNCTION__);
                }

                if (add_special && add_eos) {
                    GGML_ASSERT(special_eos_id != LLAMA_TOKEN_NULL);
                    output.push_back(special_eos_id);
                }
            } break;
        case LLAMA_VOCAB_TYPE_RWKV:
            {
                llm_tokenizer_rwkv_session session(vocab, *static_cast<const llm_tokenizer_rwkv *>(tokenizer.get()));
                for (const auto & fragment : fragment_buffer) {
                    if (fragment.type == FRAGMENT_BUFFER_VARIANT_TYPE_RAW_TEXT) {
                        std::string text = fragment.raw_text.substr(fragment.offset, fragment.length);

#ifdef PRETOKENIZERDEBUG
                        LLAMA_LOG_WARN("TT: (%ld %ld %ld) '%s'\n", text.length(), fragment.offset, fragment.length, text.c_str());
#endif

                        session.tokenize(text, output);
                    } else { // if (fragment.type == FRAGMENT_BUFFER_VARIANT_TYPE_TOKEN)
                        output.push_back(fragment.token);
                    }
                }
            } break;
        case LLAMA_VOCAB_TYPE_NONE:
            GGML_ABORT("fatal error");
    }

    return output;
}

int32_t llama_vocab::impl::token_to_piece(llama_token token, char * buf, int32_t length, int32_t lstrip, bool special) const {
    // ref: https://github.com/ggerganov/llama.cpp/pull/7587#discussion_r1620983843
    static const int attr_special = LLAMA_TOKEN_ATTR_UNKNOWN | LLAMA_TOKEN_ATTR_CONTROL;
    const llama_token_attr attr = token_get_attr(token);
    if (!special && (attr & attr_special)) {
        return 0;
    }

    // copy piece chars to output text buffer
    // skip up to 'lstrip' leading spaces before copying
    auto _try_copy = [=] (const char * token, size_t size) -> int32_t {
        for (int32_t i = 0; i < lstrip && size && *token == ' '; ++i) {
            token++;
            size--;
        }
        if (length < (int32_t)size) {
            return -(int32_t) size;
        }
        memcpy(buf, token, size);
        return (int32_t) size;
    };

    // if we have a cache - use it
    {
        const auto & cache = cache_token_to_piece;

        if (!cache.empty()) {
            const auto & result = cache.at(token);
            return _try_copy(result.data(), result.size());
        }
    }

    if (0 <= token && token < (int32_t) id_to_token.size()) {
        const std::string & token_text = id_to_token[token].text;
        switch (get_type()) {
            case LLAMA_VOCAB_TYPE_WPM:
            case LLAMA_VOCAB_TYPE_SPM:
            case LLAMA_VOCAB_TYPE_UGM: {
                // NOTE: we accept all unsupported token types,
                // suppressing them like CONTROL tokens.
                if (attr & (attr_special | LLAMA_TOKEN_ATTR_USER_DEFINED)) {
                    return _try_copy(token_text.data(), token_text.size());
                }
                if (attr & LLAMA_TOKEN_ATTR_NORMAL) {
                    std::string result = token_text;
                    llama_unescape_whitespace(result);
                    return _try_copy(result.data(), result.size());
                }
                if (attr & LLAMA_TOKEN_ATTR_BYTE) {
                    char byte = (char) token_to_byte(token);
                    return _try_copy((char*) &byte, 1);
                }
                break;
            }
            case LLAMA_VOCAB_TYPE_BPE: {
                // NOTE: we accept all unsupported token types,
                // suppressing them like CONTROL tokens.
                if (attr & (attr_special | LLAMA_TOKEN_ATTR_USER_DEFINED)) {
                    return _try_copy(token_text.data(), token_text.size());
                }
                if (attr & LLAMA_TOKEN_ATTR_NORMAL) {
                    std::string result = llama_decode_text(token_text);
                    return _try_copy(result.data(), result.size());
                }
                break;
            }
            case LLAMA_VOCAB_TYPE_RWKV: {
                std::vector<uint8_t> result = llama_unescape_rwkv_token(token_text);

                // If we don't have enough space, return an error
                if (result.size() > (size_t)length) {
                    return -(int)result.size();
                }

                memcpy(buf, result.data(), result.size());
                return (int)result.size();
            }
            default:
                GGML_ABORT("fatal error");
        }
    }

    return 0;
}

const std::string & llama_vocab::impl::token_to_piece(llama_token token) const {
    return cache_token_to_piece.at(token);
}

int32_t llama_vocab::impl::detokenize(
               const llama_token * tokens,
                         int32_t   n_tokens,
                            char * text,
                         int32_t   text_len_max,
                            bool   remove_special,
                            bool   unparse_special) const {
    if (type == LLAMA_VOCAB_TYPE_NONE) {
        return 0;
    }

    GGML_ASSERT(tokenizer && "Tokenizer not initialized. Call llama_vocab::init_tokenizer() first.");

    int32_t avail = text_len_max;
    int32_t total = 0;

    // remove the leading space
    bool remove_space = add_space_prefix;

    if (remove_special && add_bos) {
        if (n_tokens > 0 && tokens[0] == special_bos_id) {
            remove_space = false;
            n_tokens--;
            tokens++;
        }
    }

    if (remove_special && add_eos) {
        if (n_tokens > 0 && tokens[n_tokens - 1] == special_eos_id) {
            n_tokens--;
        }
    }

    for (int32_t i = 0; i < n_tokens; ++i) {
        GGML_ASSERT(avail >= 0);
        int32_t n_chars = token_to_piece(tokens[i], text, avail, remove_space, unparse_special);
        remove_space = false;
        if (n_chars < 0) {
            avail = 0;
            total -= n_chars;
        } else if (n_chars > 0) {
            avail -= n_chars;
            text  += n_chars;
            total += n_chars;
        }
    }

    if (total > text_len_max) {
        return -total;
    }

    if (clean_spaces) {
        text -= total;  // restart text

        // first pass: characters ?!.,  //TODO: where do these characters come from?
        const int32_t total1 = total;
        total = total ? 1 : 0;
        for (int32_t i = 1; i < total1; ++i) {
            const char x = text[i];
            if (text[i - 1] == ' ') {
                if (x == '?' || x == '!' || x == '.' || x == ',') {  // " ?", " !", " .", " ,"
                    total--;  // remove space
                }
            }
            text[total++] = x;
        }

        // second pass: strip single apostrophe between spaces
        const int32_t total2 = total;
        total = total ? 1 : 0;
        for (int32_t i = 1; i < total2; ++i) {
            const char x = text[i];
            if (x == '\'' && i + 1 < total2 && text[i - 1] == ' ' && text[i + 1] == ' ') {  // " ' "
                total--;           // remove prev space
                text[++i] = '\0';  // remove next space
            }
            text[total++] = x;
        }

        // third pass: apostrophe contractions  //NOTE: this makes sense?
        const int32_t total3 = total;
        total = total ? 1 : 0;
        for (int32_t i = 1; i < total3; ++i) {
            const char x = text[i];
            if (text[i - 1] == ' ') {
                if (x == '\'' && i + 1 < total3) {
                    const char x1 = text[i + 1];
                    if (x1 == 't' || x1 == 'd') {  // " 't", " 'd"
                        //total--;  // remove space
                    } else if (x1 == 's' || x1 == 'm') {  // " 's", " 'm"
                        total--;  // remove space
                    } else if (i + 2 < total3) {
                        const char x2 = text[i + 2];
                        if ((x1 == 'l' && x2 == 'l')) {  // " 'll"
                            //total--;  // remove space
                        } else if ((x1 == 'r' && x2 == 'e') || (x1 == 'v' && x2 == 'e')) {  // " 're", " 've"
                            total--;  // remove space
                        } else {
                            //total--;  // remove space
                        }
                    } else {
                        //total--;  // remove space
                    }
                }
            }
            text[total++] = x;
        }
    }

    return total <= text_len_max ? total : -total;
}

void llama_vocab::impl::print_info() const {
    LLAMA_LOG_INFO("%s: vocab type       = %s\n",     __func__, type_name().c_str());
    LLAMA_LOG_INFO("%s: n_vocab          = %u\n",     __func__, vocab.n_tokens());
    LLAMA_LOG_INFO("%s: n_merges         = %u\n",     __func__, (uint32_t) bpe_ranks.size());

    // special tokens
    if (special_bos_id  != LLAMA_TOKEN_NULL)    { LLAMA_LOG_INFO( "%s: BOS token        = %d '%s'\n", __func__, special_bos_id,     id_to_token[special_bos_id].text.c_str() );  }
    if (special_eos_id  != LLAMA_TOKEN_NULL)    { LLAMA_LOG_INFO( "%s: EOS token        = %d '%s'\n", __func__, special_eos_id,     id_to_token[special_eos_id].text.c_str() );  }
    if (special_eot_id  != LLAMA_TOKEN_NULL)    { LLAMA_LOG_INFO( "%s: EOT token        = %d '%s'\n", __func__, special_eot_id,     id_to_token[special_eot_id].text.c_str() );  }
    if (special_eom_id  != LLAMA_TOKEN_NULL)    { LLAMA_LOG_INFO( "%s: EOM token        = %d '%s'\n", __func__, special_eom_id,     id_to_token[special_eom_id].text.c_str() );  }
    if (special_unk_id  != LLAMA_TOKEN_NULL)    { LLAMA_LOG_INFO( "%s: UNK token        = %d '%s'\n", __func__, special_unk_id,     id_to_token[special_unk_id].text.c_str() );  }
    if (special_sep_id  != LLAMA_TOKEN_NULL)    { LLAMA_LOG_INFO( "%s: SEP token        = %d '%s'\n", __func__, special_sep_id,     id_to_token[special_sep_id].text.c_str() );  }
    if (special_pad_id  != LLAMA_TOKEN_NULL)    { LLAMA_LOG_INFO( "%s: PAD token        = %d '%s'\n", __func__, special_pad_id,     id_to_token[special_pad_id].text.c_str() );  }
    if (special_mask_id != LLAMA_TOKEN_NULL)    { LLAMA_LOG_INFO( "%s: MASK token       = %d '%s'\n", __func__, special_mask_id,    id_to_token[special_mask_id].text.c_str() ); }

    if (linefeed_id != LLAMA_TOKEN_NULL)        { LLAMA_LOG_INFO( "%s: LF token         = %d '%s'\n", __func__, linefeed_id,        id_to_token[linefeed_id].text.c_str() ); }

    if (special_fim_pre_id != LLAMA_TOKEN_NULL) { LLAMA_LOG_INFO( "%s: FIM PRE token    = %d '%s'\n", __func__, special_fim_pre_id, id_to_token[special_fim_pre_id].text.c_str() ); }
    if (special_fim_suf_id != LLAMA_TOKEN_NULL) { LLAMA_LOG_INFO( "%s: FIM SUF token    = %d '%s'\n", __func__, special_fim_suf_id, id_to_token[special_fim_suf_id].text.c_str() ); }
    if (special_fim_mid_id != LLAMA_TOKEN_NULL) { LLAMA_LOG_INFO( "%s: FIM MID token    = %d '%s'\n", __func__, special_fim_mid_id, id_to_token[special_fim_mid_id].text.c_str() ); }
    if (special_fim_pad_id != LLAMA_TOKEN_NULL) { LLAMA_LOG_INFO( "%s: FIM PAD token    = %d '%s'\n", __func__, special_fim_pad_id, id_to_token[special_fim_pad_id].text.c_str() ); }
    if (special_fim_rep_id != LLAMA_TOKEN_NULL) { LLAMA_LOG_INFO( "%s: FIM REP token    = %d '%s'\n", __func__, special_fim_rep_id, id_to_token[special_fim_rep_id].text.c_str() ); }
    if (special_fim_sep_id != LLAMA_TOKEN_NULL) { LLAMA_LOG_INFO( "%s: FIM SEP token    = %d '%s'\n", __func__, special_fim_sep_id, id_to_token[special_fim_sep_id].text.c_str() ); }

    for (const auto & id : special_eog_ids) {
        LLAMA_LOG_INFO( "%s: EOG token        = %d '%s'\n", __func__, id, id_to_token[id].text.c_str() );
    }

    LLAMA_LOG_INFO("%s: max token length = %d\n", __func__, max_token_len);
}

llama_vocab::llama_vocab() : pimpl(new impl(*this)) {
}

llama_vocab::~llama_vocab() {
}

void llama_vocab::load(llama_model_loader & ml, const LLM_KV & kv) {
    pimpl->load(ml, kv);
}

enum llama_vocab_type llama_vocab::get_type() const {
    return pimpl->type;
}

enum llama_vocab_pre_type llama_vocab::get_pre_type() const {
    return pimpl->pre_type;
}

uint32_t llama_vocab::n_tokens() const {
    return (uint32_t) pimpl->id_to_token.size();
}

uint32_t llama_vocab::n_token_types() const {
    return (uint32_t) pimpl->n_token_types;
}

std::string llama_vocab::type_name() const{
    return pimpl->type_name();
}

bool llama_vocab::is_normal(llama_token id) const {
    return pimpl->is_normal(id);
}

bool llama_vocab::is_unknown(llama_token id) const {
    return pimpl->is_unknown(id);
}

bool llama_vocab::is_control(llama_token id) const {
    return pimpl->is_control(id);
}

bool llama_vocab::is_byte(llama_token id) const {
    return pimpl->is_byte(id);
}

bool llama_vocab::is_user_defined(llama_token id) const {
    return pimpl->is_user_defined(id);
}

bool llama_vocab::is_unused(llama_token id) const {
    return pimpl->is_unused(id);
}

bool llama_vocab::is_eog(llama_token id) const {
    return pimpl->is_eog(id);
}

uint8_t llama_vocab::token_to_byte(llama_token id) const {
    return pimpl->token_to_byte(id);
}

llama_token llama_vocab::byte_to_token(uint8_t ch) const {
    GGML_ASSERT(get_type() != LLAMA_VOCAB_TYPE_NONE);
    static const char * hex = "0123456789ABCDEF";
    switch (get_type()) {
        case LLAMA_VOCAB_TYPE_SPM:
        case LLAMA_VOCAB_TYPE_UGM: {
            const char buf[7] = { '<', '0', 'x', hex[ch >> 4], hex[ch & 15], '>', 0 };
            auto token = pimpl->token_to_id.find(buf);
            if (token != pimpl->token_to_id.end()) {
                return (*token).second;
            }
            // Try to fall back to just the byte as a string
            const char buf2[2] = { (char)ch, 0 };
            return pimpl->token_to_id.at(buf2);
        }
        case LLAMA_VOCAB_TYPE_WPM:
        case LLAMA_VOCAB_TYPE_BPE: {
            return pimpl->token_to_id.at(unicode_byte_to_utf8(ch));
        }
        default:
            GGML_ABORT("fatal error");
    }
}

llama_token llama_vocab::text_to_token(const std::string & text) const {
    GGML_ASSERT(pimpl->type != LLAMA_VOCAB_TYPE_NONE);
    auto it = pimpl->token_to_id.find(text);
    if (it != pimpl->token_to_id.end()) {
        return (*it).second;
    }
    return LLAMA_TOKEN_NULL;
}

const llama_vocab::token_data & llama_vocab::get_token_data(llama_token id) const {
    GGML_ASSERT(pimpl->type != LLAMA_VOCAB_TYPE_NONE);
    return pimpl->id_to_token.at(id);
}

const char * llama_vocab::token_get_text(llama_token id) const {
    GGML_ASSERT(pimpl->type != LLAMA_VOCAB_TYPE_NONE);
    return pimpl->id_to_token.at(id).text.c_str();
}

float llama_vocab::token_get_score(llama_token id) const {
    GGML_ASSERT(pimpl->type != LLAMA_VOCAB_TYPE_NONE);
    return pimpl->id_to_token.at(id).score;
}

llama_token_attr llama_vocab::token_get_attr(llama_token id) const {
    return pimpl->token_get_attr(id);
}

llama_token llama_vocab::token_bos() const {
    return pimpl->special_bos_id;
}

llama_token llama_vocab::token_eos() const {
    return pimpl->special_eos_id;
}

llama_token llama_vocab::token_eot() const {
    return pimpl->special_eot_id;
}

llama_token llama_vocab::token_eom() const {
    return pimpl->special_eom_id;
}

llama_token llama_vocab::token_unk() const {
    return pimpl->special_unk_id;
}

llama_token llama_vocab::token_sep() const {
    return pimpl->special_sep_id;
}

llama_token llama_vocab::token_nl() const {
    return pimpl->linefeed_id;
}

llama_token llama_vocab::token_pad() const {
    return pimpl->special_pad_id;
}

llama_token llama_vocab::token_prefix() const {
    return pimpl->special_fim_pre_id;
}

llama_token llama_vocab::token_middle() const {
    return pimpl->special_fim_mid_id;
}

llama_token llama_vocab::token_suffix() const {
    return pimpl->special_fim_suf_id;
}

llama_token llama_vocab::token_fim_pre() const {
    return pimpl->special_fim_pre_id;
}

llama_token llama_vocab::token_fim_suf() const {
    return pimpl->special_fim_suf_id;
}

llama_token llama_vocab::token_fim_mid() const {
    return pimpl->special_fim_mid_id;
}

llama_token llama_vocab::token_fim_pad() const {
    return pimpl->special_fim_pad_id;
}

llama_token llama_vocab::token_fim_rep() const {
    return pimpl->special_fim_rep_id;
}

llama_token llama_vocab::token_fim_sep() const {
    return pimpl->special_fim_sep_id;
}

bool llama_vocab::get_add_space_prefix() const {
    return pimpl->add_space_prefix;
}

bool llama_vocab::get_add_bos() const {
    return pimpl->add_bos;
}

bool llama_vocab::get_add_eos() const {
    return pimpl->add_eos;
}

bool llama_vocab::get_ignore_merges() const {
    return pimpl->ignore_merges;
}

bool llama_vocab::get_clean_spaces() const {
    return pimpl->clean_spaces;
}

bool llama_vocab::get_remove_extra_whitespaces() const {
    return pimpl->remove_extra_whitespaces;
}

bool llama_vocab::get_escape_whitespaces() const {
    return pimpl->escape_whitespaces;
}

bool llama_vocab::get_treat_whitespace_as_suffix() const {
    return pimpl->treat_whitespace_as_suffix;
}

int llama_vocab::max_token_len() const {
    return pimpl->max_token_len;
}

int llama_vocab::find_bpe_rank(const std::string & token_left, const std::string & token_right) const {
    GGML_ASSERT(token_left.find(' ')   == std::string::npos);
    GGML_ASSERT(token_left.find('\n')  == std::string::npos);
    GGML_ASSERT(token_right.find(' ')  == std::string::npos);
    GGML_ASSERT(token_right.find('\n') == std::string::npos);

    auto it = pimpl->bpe_ranks.find(std::make_pair(token_left, token_right));
    if (it == pimpl->bpe_ranks.end()) {
        return -1;
    }

    return it->second;
}

int32_t llama_vocab::tokenize(
                  const char * text,
                     int32_t   text_len,
                 llama_token * tokens,
                     int32_t   n_tokens_max,
                        bool   add_special,
                        bool   parse_special) const {
    auto res = tokenize(std::string(text, text_len), add_special, parse_special);
    if (n_tokens_max < (int) res.size()) {
        // LLAMA_LOG_ERROR("%s: too many tokens\n", __func__);
        return -((int) res.size());
    }

    for (size_t i = 0; i < res.size(); i++) {
        tokens[i] = res[i];
    }

    return res.size();
}

std::vector<llama_token> llama_vocab::tokenize(
        const std::string & raw_text,
        bool add_special,
        bool parse_special) const {
    return pimpl->tokenize(raw_text, add_special, parse_special);
}

const std::string & llama_vocab::token_to_piece(llama_token token) const {
    return pimpl->token_to_piece(token);
}

int32_t llama_vocab::token_to_piece(llama_token token, char * buf, int32_t length, int32_t lstrip, bool special) const {
    return pimpl->token_to_piece(token, buf, length, lstrip, special);
}

int32_t llama_vocab::detokenize(
               const llama_token * tokens,
                         int32_t   n_tokens,
                            char * text,
                         int32_t   text_len_max,
                            bool   remove_special,
                            bool   unparse_special) const {
    return pimpl->detokenize(tokens, n_tokens, text, text_len_max, remove_special, unparse_special);
}

std::string llama_vocab::detokenize(const std::vector<llama_token> & tokens, bool special) const {
    std::string text;
    text.resize(std::max(text.capacity(), tokens.size()));
    int32_t n_chars = detokenize(tokens.data(), (int32_t)tokens.size(), &text[0], (int32_t)text.size(), false, special);
    if (n_chars < 0) {
        text.resize(-n_chars);
        n_chars = detokenize(tokens.data(), (int32_t)tokens.size(), &text[0], (int32_t)text.size(), false, special);
        GGML_ASSERT(n_chars <= (int32_t)text.size());  // whitespace trimming is performed after per-token detokenization
    }

    text.resize(n_chars);

    // NOTE: the original tokenizer decodes bytes after collecting the pieces.
    return text;
}

void llama_vocab::print_info() const {
    pimpl->print_info();
}

//
// interface implementation
//

int32_t llama_vocab_n_tokens(const struct llama_vocab * vocab) {
    return vocab->n_tokens();
}

// deprecated
int32_t llama_n_vocab(const struct llama_vocab * vocab) {
    return llama_vocab_n_tokens(vocab);
}

enum llama_vocab_type llama_vocab_type(const struct llama_vocab * vocab) {
    return vocab->get_type();
}

const char * llama_vocab_get_text(const struct llama_vocab * vocab, llama_token token) {
    return vocab->token_get_text(token);
}

float llama_vocab_get_score(const struct llama_vocab * vocab, llama_token token) {
    return vocab->token_get_score(token);
}

enum llama_token_attr llama_vocab_get_attr(const struct llama_vocab * vocab, llama_token token) {
    return vocab->token_get_attr(token);
}

bool llama_vocab_is_eog(const struct llama_vocab * vocab, llama_token token) {
    return vocab->is_eog(token);
}

bool llama_vocab_is_control(const struct llama_vocab * vocab, llama_token token) {
    return vocab->is_control(token);
}

llama_token llama_vocab_bos(const struct llama_vocab * vocab) {
    return vocab->token_bos();
}

llama_token llama_vocab_eos(const struct llama_vocab * vocab) {
    return vocab->token_eos();
}

llama_token llama_vocab_eot(const struct llama_vocab * vocab) {
    return vocab->token_eot();
}

// deprecated
llama_token llama_vocab_cls(const struct llama_vocab * vocab) {
    return vocab->token_bos();
}

llama_token llama_vocab_sep(const struct llama_vocab * vocab) {
    return vocab->token_sep();
}

llama_token llama_vocab_nl (const struct llama_vocab * vocab) {
    return vocab->token_nl();
}

llama_token llama_vocab_pad(const struct llama_vocab * vocab) {
    return vocab->token_pad();
}

bool llama_vocab_get_add_bos(const struct llama_vocab * vocab) {
    return vocab->get_add_bos();
}

bool llama_vocab_get_add_eos(const struct llama_vocab * vocab) {
    return vocab->get_add_eos();
}

llama_token llama_vocab_fim_pre(const struct llama_vocab * vocab) {
    return vocab->token_fim_pre();
}

llama_token llama_vocab_fim_suf(const struct llama_vocab * vocab) {
    return vocab->token_fim_suf();
}

llama_token llama_vocab_fim_mid(const struct llama_vocab * vocab) {
    return vocab->token_fim_mid();
}

llama_token llama_vocab_fim_pad(const struct llama_vocab * vocab) {
    return vocab->token_fim_pad();
}

llama_token llama_vocab_fim_rep(const struct llama_vocab * vocab) {
    return vocab->token_fim_rep();
}

llama_token llama_vocab_fim_sep(const struct llama_vocab * vocab) {
    return vocab->token_fim_sep();
}

// deprecated
const char * llama_token_get_text(const struct llama_vocab * vocab, llama_token token) {
    return llama_vocab_get_text(vocab, token);
}

// deprecated
float llama_token_get_score(const struct llama_vocab * vocab, llama_token token) {
    return llama_vocab_get_score(vocab, token);
}

// deprecated
enum llama_token_attr llama_token_get_attr(const struct llama_vocab * vocab, llama_token token) {
    return llama_vocab_get_attr(vocab, token);
}

// deprecated
bool llama_token_is_eog(const struct llama_vocab * vocab, llama_token token) {
    return llama_vocab_is_eog(vocab, token);
}

// deprecated
bool llama_token_is_control(const struct llama_vocab * vocab, llama_token token) {
    return llama_vocab_is_control(vocab, token);
}

// deprecated
llama_token llama_token_bos(const struct llama_vocab * vocab) {
    return llama_vocab_bos(vocab);
}

// deprecated
llama_token llama_token_eos(const struct llama_vocab * vocab) {
    return llama_vocab_eos(vocab);
}

// deprecated
llama_token llama_token_eot(const struct llama_vocab * vocab) {
    return llama_vocab_eot(vocab);
}

// deprecated
llama_token llama_token_cls(const struct llama_vocab * vocab) {
    //return llama_vocab_cls(vocab);
    return llama_vocab_bos(vocab); // avoid deprecation warning
}

// deprecated
llama_token llama_token_sep(const struct llama_vocab * vocab) {
    return llama_vocab_sep(vocab);
}

// deprecated
llama_token llama_token_nl (const struct llama_vocab * vocab) {
    return llama_vocab_nl(vocab);
}

// deprecated
llama_token llama_token_pad(const struct llama_vocab * vocab) {
    return llama_vocab_pad(vocab);
}

// deprecated
bool llama_add_bos_token(const struct llama_vocab * vocab) {
    return llama_vocab_get_add_bos(vocab);
}

// deprecated
bool llama_add_eos_token(const struct llama_vocab * vocab) {
    return llama_vocab_get_add_eos(vocab);
}

// deprecated
llama_token llama_token_fim_pre(const struct llama_vocab * vocab) {
    return llama_vocab_fim_pre(vocab);
}

// deprecated
llama_token llama_token_fim_suf(const struct llama_vocab * vocab) {
    return llama_vocab_fim_suf(vocab);
}

// deprecated
llama_token llama_token_fim_mid(const struct llama_vocab * vocab) {
    return llama_vocab_fim_mid(vocab);
}

// deprecated
llama_token llama_token_fim_pad(const struct llama_vocab * vocab) {
    return llama_vocab_fim_pad(vocab);
}

// deprecated
llama_token llama_token_fim_rep(const struct llama_vocab * vocab) {
    return llama_vocab_fim_rep(vocab);
}

// deprecated
llama_token llama_token_fim_sep(const struct llama_vocab * vocab) {
    return llama_vocab_fim_sep(vocab);
}

//
// tokenization
//

int32_t llama_tokenize(
    const struct llama_vocab * vocab,
                  const char * text,
                     int32_t   text_len,
                 llama_token * tokens,
                     int32_t   n_tokens_max,
                        bool   add_special,
                        bool   parse_special) {
    return vocab->tokenize(text, text_len, tokens, n_tokens_max, add_special, parse_special);
}

int32_t llama_token_to_piece(
    const struct llama_vocab * vocab,
                 llama_token   token,
                        char * buf,
                     int32_t   length,
                     int32_t   lstrip,
                        bool   special) {
    return vocab->token_to_piece(token, buf, length, lstrip, special);
}

int32_t llama_detokenize(
    const struct llama_vocab * vocab,
           const llama_token * tokens,
                     int32_t   n_tokens,
                        char * text,
                     int32_t   text_len_max,
                        bool   remove_special,
                        bool   unparse_special) {
    return vocab->detokenize(tokens, n_tokens, text, text_len_max, remove_special, unparse_special);
}
<|MERGE_RESOLUTION|>--- conflicted
+++ resolved
@@ -393,21 +393,18 @@
                     "'s|'t|'re|'ve|'m|'ll|'d| ?\\p{L}+| ?\\p{N}+| ?[^\\s\\p{L}\\p{N}]+|\\s+(?!\\S)",
                 };
                 break;
-<<<<<<< HEAD
             case LLAMA_VOCAB_PRE_TYPE_VELVET:
                 // original regex from tokenizer.json
                 //"[^\\r\\n\\p{L}\\p{N}]?[\\p{Lu}\\p{Lt}\\p{Lm}\\p{Lo}\\p{M}]*[\\p{Ll}\\p{Lm}\\p{Lo}\\p{M}]+|[^\\r\\n\\p{L}\\p{N}]?[\\p{Lu}\\p{Lt}\\p{Lm}\\p{Lo}\\p{M}]+[\\p{Ll}\\p{Lm}\\p{Lo}\\p{M}]*|\\p{N}|[\\p{P}\\p{S}]{1,3}| ?[^\\s\\p{L}\\p{N}]+[\\r\\n/]*|\\s*[\\r\\n]+|\\s+(?!\\S)|\\s+"
 	            regex_exprs = {
                     "[^\\r\\n\\p{L}\\p{N}]?((?=[\\p{L}])([^a-z]))*((?=[\\p{L}])([^A-Z]))+|[^\\r\\n\\p{L}\\p{N}]?((?=[\\p{L}])([^a-z]))+((?=[\\p{L}])([^A-Z]))*|\\p{N}|[\\p{P}\\p{S}]{1,3}| ?[^\\s\\p{L}\\p{N}]+[\\r\\n/]*|\\s*[\\r\\n]+|\\s+(?!\\S)|\\s+"
 		        };
-=======
             case LLAMA_VOCAB_PRE_TYPE_GPT4O:
                 regex_exprs = {
                     // original regex from tokenizer.json
                     // "[^\\r\\n\\p{L}\\p{N}]?[\\p{Lu}\\p{Lt}\\p{Lm}\\p{Lo}\\p{M}]*[\\p{Ll}\\p{Lm}\\p{Lo}\\p{M}]+(?i:'s|'t|'re|'ve|'m|'ll|'d)?|[^\\r\\n\\p{L}\\p{N}]?[\\p{Lu}\\p{Lt}\\p{Lm}\\p{Lo}\\p{M}]+[\\p{Ll}\\p{Lm}\\p{Lo}\\p{M}]*(?i:'s|'t|'re|'ve|'m|'ll|'d)?|\\p{N}{1,3}| ?[^\\s\\p{L}\\p{N}]+[\\r\\n/]*|\\s*[\\r\\n]+|\\s+(?!\\S)|\\s+",
                     "[^\\r\\n\\p{L}\\p{N}]?((?=[\\p{L}])([^a-z]))*((?=[\\p{L}])([^A-Z]))+(?:'[sS]|'[tT]|'[rR][eE]|'[vV][eE]|'[mM]|'[lL][lL]|'[dD])?|[^\\r\\n\\p{L}\\p{N}]?((?=[\\p{L}])([^a-z]))+((?=[\\p{L}])([^A-Z]))*(?:'[sS]|'[tT]|'[rR][eE]|'[vV][eE]|'[mM]|'[lL][lL]|'[dD])?|\\p{N}{1,3}| ?[^\\s\\p{L}\\p{N}]+[\\r\\n/]*|\\s*[\\r\\n]+|\\s+(?!\\S)|\\s+",
                 };
->>>>>>> 732b5fbf
                 break;
             default:
                 // default regex for BPE tokenization pre-processing
@@ -1610,14 +1607,12 @@
                 tokenizer_pre == "megrez") {
                 pre_type = LLAMA_VOCAB_PRE_TYPE_QWEN2;
             } else if (
-<<<<<<< HEAD
                 tokenizer_pre == "velvet") {
                 pre_type = LLAMA_VOCAB_PRE_TYPE_VELVET;
-=======
+            } else if (
                 tokenizer_pre == "gpt-4o") {
                 pre_type = LLAMA_VOCAB_PRE_TYPE_GPT4O;
                 clean_spaces = false;
->>>>>>> 732b5fbf
             } else {
                 throw std::runtime_error(format("unknown pre-tokenizer type: '%s'", tokenizer_pre.c_str()));
             }
