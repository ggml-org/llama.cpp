#include "llama-chat.h"

#include "llama.h"

#include <map>
#include <sstream>
#include <algorithm>

#if __cplusplus >= 202000L
    #define LU8(x) (const char*)(u8##x)
#else
    #define LU8(x) u8##x
#endif

// trim whitespace from the beginning and end of a string
static std::string trim(const std::string & str) {
    size_t start = 0;
    size_t end = str.size();
    while (start < end && isspace(str[start])) {
        start += 1;
    }
    while (end > start && isspace(str[end - 1])) {
        end -= 1;
    }
    return str.substr(start, end - start);
}

static const std::map<std::string, llm_chat_template> LLM_CHAT_TEMPLATES = {
    { "chatml",            LLM_CHAT_TEMPLATE_CHATML            },
    { "llama2",            LLM_CHAT_TEMPLATE_LLAMA_2           },
    { "llama2-sys",        LLM_CHAT_TEMPLATE_LLAMA_2_SYS       },
    { "llama2-sys-bos",    LLM_CHAT_TEMPLATE_LLAMA_2_SYS_BOS   },
    { "llama2-sys-strip",  LLM_CHAT_TEMPLATE_LLAMA_2_SYS_STRIP },
    { "mistral-v1",        LLM_CHAT_TEMPLATE_MISTRAL_V1        },
    { "mistral-v3",        LLM_CHAT_TEMPLATE_MISTRAL_V3        },
    { "mistral-v3-tekken", LLM_CHAT_TEMPLATE_MISTRAL_V3_TEKKEN },
    { "mistral-v7",        LLM_CHAT_TEMPLATE_MISTRAL_V7        },
    { "phi3",              LLM_CHAT_TEMPLATE_PHI_3             },
    { "phi4",              LLM_CHAT_TEMPLATE_PHI_4             },
    { "falcon3",           LLM_CHAT_TEMPLATE_FALCON_3          },
    { "zephyr",            LLM_CHAT_TEMPLATE_ZEPHYR            },
    { "monarch",           LLM_CHAT_TEMPLATE_MONARCH           },
    { "gemma",             LLM_CHAT_TEMPLATE_GEMMA             },
    { "orion",             LLM_CHAT_TEMPLATE_ORION             },
    { "openchat",          LLM_CHAT_TEMPLATE_OPENCHAT          },
    { "vicuna",            LLM_CHAT_TEMPLATE_VICUNA            },
    { "vicuna-orca",       LLM_CHAT_TEMPLATE_VICUNA_ORCA       },
    { "deepseek",          LLM_CHAT_TEMPLATE_DEEPSEEK          },
    { "deepseek2",         LLM_CHAT_TEMPLATE_DEEPSEEK_2        },
    { "deepseek3",         LLM_CHAT_TEMPLATE_DEEPSEEK_3        },
    { "command-r",         LLM_CHAT_TEMPLATE_COMMAND_R         },
    { "llama3",            LLM_CHAT_TEMPLATE_LLAMA_3           },
    { "chatglm3",          LLM_CHAT_TEMPLATE_CHATGML_3         },
    { "chatglm4",          LLM_CHAT_TEMPLATE_CHATGML_4         },
    { "glmedge",           LLM_CHAT_TEMPLATE_GLMEDGE           },
    { "minicpm",           LLM_CHAT_TEMPLATE_MINICPM           },
    { "exaone3",           LLM_CHAT_TEMPLATE_EXAONE_3          },
    { "rwkv-world",        LLM_CHAT_TEMPLATE_RWKV_WORLD        },
    { "granite",           LLM_CHAT_TEMPLATE_GRANITE           },
    { "gigachat",          LLM_CHAT_TEMPLATE_GIGACHAT          },
    { "megrez",            LLM_CHAT_TEMPLATE_MEGREZ            },
<<<<<<< HEAD
    { "bailing",           LLM_CHAT_TEMPLATE_BAILING           },
=======
    { "yandex",            LLM_CHAT_TEMPLATE_YANDEX            },
>>>>>>> b3de7cac
};

llm_chat_template llm_chat_template_from_str(const std::string & name) {
    return LLM_CHAT_TEMPLATES.at(name);
}

llm_chat_template llm_chat_detect_template(const std::string & tmpl) {
    try {
        return llm_chat_template_from_str(tmpl);
    } catch (const std::out_of_range &) {
        // ignore
    }

    auto tmpl_contains = [&tmpl](const char * haystack) -> bool {
        return tmpl.find(haystack) != std::string::npos;
    };
    if (tmpl_contains("<|im_start|>")) {
        return tmpl_contains("<|im_sep|>")
            ? LLM_CHAT_TEMPLATE_PHI_4
            : LLM_CHAT_TEMPLATE_CHATML;
    } else if (tmpl.find("mistral") == 0 || tmpl_contains("[INST]")) {
        if (tmpl_contains("[SYSTEM_PROMPT]")) {
            return LLM_CHAT_TEMPLATE_MISTRAL_V7;
        } else if (
            // catches official 'v1' template
            tmpl_contains("' [INST] ' + system_message")
            // catches official 'v3' and 'v3-tekken' templates
            || tmpl_contains("[AVAILABLE_TOOLS]")
        ) {
            // Official mistral 'v1', 'v3' and 'v3-tekken' templates
            // See: https://github.com/mistralai/cookbook/blob/main/concept-deep-dive/tokenization/chat_templates.md
            // See: https://github.com/mistralai/cookbook/blob/main/concept-deep-dive/tokenization/templates.md
            if (tmpl_contains(" [INST]")) {
                return LLM_CHAT_TEMPLATE_MISTRAL_V1;
            } else if (tmpl_contains("\"[INST]\"")) {
                return LLM_CHAT_TEMPLATE_MISTRAL_V3_TEKKEN;
            }
            return LLM_CHAT_TEMPLATE_MISTRAL_V3;
        } else {
            // llama2 template and its variants
            // [variant] support system message
            // See: https://huggingface.co/blog/llama2#how-to-prompt-llama-2
            bool support_system_message = tmpl_contains("<<SYS>>");
            bool add_bos_inside_history = tmpl_contains("bos_token + '[INST]");
            bool strip_message = tmpl_contains("content.strip()");
            if (strip_message) {
                return LLM_CHAT_TEMPLATE_LLAMA_2_SYS_STRIP;
            } else if (add_bos_inside_history) {
                return LLM_CHAT_TEMPLATE_LLAMA_2_SYS_BOS;
            } else if (support_system_message) {
                return LLM_CHAT_TEMPLATE_LLAMA_2_SYS;
            } else {
                return LLM_CHAT_TEMPLATE_LLAMA_2;
            }
        }
    } else if (tmpl_contains("<|assistant|>") && tmpl_contains("<|end|>")) {
        return LLM_CHAT_TEMPLATE_PHI_3;
    } else if (tmpl_contains("<|assistant|>") && tmpl_contains("<|user|>")) {
        return tmpl_contains("</s>") ? LLM_CHAT_TEMPLATE_FALCON_3 : LLM_CHAT_TEMPLATE_GLMEDGE;
    } else if (tmpl_contains("<|user|>") && tmpl_contains("<|endoftext|>")) {
        return LLM_CHAT_TEMPLATE_ZEPHYR;
    } else if (tmpl_contains("bos_token + message['role']")) {
        return LLM_CHAT_TEMPLATE_MONARCH;
    } else if (tmpl_contains("<start_of_turn>")) {
        return LLM_CHAT_TEMPLATE_GEMMA;
    } else if (tmpl_contains("'\\n\\nAssistant: ' + eos_token")) {
        // OrionStarAI/Orion-14B-Chat
        return LLM_CHAT_TEMPLATE_ORION;
    } else if (tmpl_contains("GPT4 Correct ")) {
        // openchat/openchat-3.5-0106
        return LLM_CHAT_TEMPLATE_OPENCHAT;
    } else if (tmpl_contains("USER: ") && tmpl_contains("ASSISTANT: ")) {
        // eachadea/vicuna-13b-1.1 (and Orca variant)
        if (tmpl_contains("SYSTEM: ")) {
            return LLM_CHAT_TEMPLATE_VICUNA_ORCA;
        }
        return LLM_CHAT_TEMPLATE_VICUNA;
    } else if (tmpl_contains("### Instruction:") && tmpl_contains("<|EOT|>")) {
        // deepseek-ai/deepseek-coder-33b-instruct
        return LLM_CHAT_TEMPLATE_DEEPSEEK;
    } else if (tmpl_contains("<|START_OF_TURN_TOKEN|>") && tmpl_contains("<|USER_TOKEN|>")) {
        // CohereForAI/c4ai-command-r-plus
        return LLM_CHAT_TEMPLATE_COMMAND_R;
    } else if (tmpl_contains("<|start_header_id|>") && tmpl_contains("<|end_header_id|>")) {
        return LLM_CHAT_TEMPLATE_LLAMA_3;
    } else if (tmpl_contains("[gMASK]sop")) {
        // chatglm3-6b
        return LLM_CHAT_TEMPLATE_CHATGML_3;
    } else if (tmpl_contains("[gMASK]<sop>")) {
        return LLM_CHAT_TEMPLATE_CHATGML_4;
    } else if (tmpl_contains(LU8("<用户>"))) {
        // MiniCPM-3B-OpenHermes-2.5-v2-GGUF
        return LLM_CHAT_TEMPLATE_MINICPM;
    } else if (tmpl_contains("'Assistant: ' + message['content'] + eos_token")) {
        return LLM_CHAT_TEMPLATE_DEEPSEEK_2;
    } else if (tmpl_contains(LU8("<｜Assistant｜>")) && tmpl_contains(LU8("<｜User｜>")) && tmpl_contains(LU8("<｜end▁of▁sentence｜>"))) {
        return LLM_CHAT_TEMPLATE_DEEPSEEK_3;
    } else if (tmpl_contains("[|system|]") && tmpl_contains("[|assistant|]") && tmpl_contains("[|endofturn|]")) {
        // ref: https://huggingface.co/LGAI-EXAONE/EXAONE-3.0-7.8B-Instruct/discussions/8#66bae61b1893d14ee8ed85bb
        // EXAONE-3.0-7.8B-Instruct
        return LLM_CHAT_TEMPLATE_EXAONE_3;
    } else if (tmpl_contains("rwkv-world")) {
        return LLM_CHAT_TEMPLATE_RWKV_WORLD;
    } else if (tmpl_contains("<|start_of_role|>")) {
        return LLM_CHAT_TEMPLATE_GRANITE;
    } else if (tmpl_contains("message['role'] + additional_special_tokens[0] + message['content'] + additional_special_tokens[1]")) {
        return LLM_CHAT_TEMPLATE_GIGACHAT;
    } else if (tmpl_contains("<|role_start|>")) {
        return LLM_CHAT_TEMPLATE_MEGREZ;
<<<<<<< HEAD
    } else if (tmpl_contains("<role>ASSISTANT</role>") && tmpl_contains("'HUMAN'")) {
        return LLM_CHAT_TEMPLATE_BAILING;
=======
    } else if (tmpl_contains(" Ассистент:")) {
        return LLM_CHAT_TEMPLATE_YANDEX;
>>>>>>> b3de7cac
    }
    return LLM_CHAT_TEMPLATE_UNKNOWN;
}

// Simple version of "llama_apply_chat_template" that only works with strings
// This function uses heuristic checks to determine commonly used template. It is not a jinja parser.
int32_t llm_chat_apply_template(
    llm_chat_template tmpl,
    const std::vector<const llama_chat_message *> & chat,
    std::string & dest, bool add_ass) {
    // Taken from the research: https://github.com/ggerganov/llama.cpp/issues/5527
    std::stringstream ss;
    if (tmpl == LLM_CHAT_TEMPLATE_CHATML) {
        // chatml template
        for (auto message : chat) {
            ss << "<|im_start|>" << message->role << "\n" << message->content << "<|im_end|>\n";
        }
        if (add_ass) {
            ss << "<|im_start|>assistant\n";
        }
    } else if (tmpl == LLM_CHAT_TEMPLATE_MISTRAL_V7) {
        // Official mistral 'v7' template
        // See: https://huggingface.co/mistralai/Mistral-Large-Instruct-2411#basic-instruct-template-v7
        for (auto message : chat) {
            std::string role(message->role);
            std::string content(message->content);
            if (role == "system") {
                ss << "[SYSTEM_PROMPT] " << content << "[/SYSTEM_PROMPT]";
            } else if (role == "user") {
                ss << "[INST] " << content << "[/INST]";
            }
            else {
                ss << " " << content << "</s>";
            }
        }
    } else if (tmpl == LLM_CHAT_TEMPLATE_MISTRAL_V1
            || tmpl == LLM_CHAT_TEMPLATE_MISTRAL_V3
            || tmpl == LLM_CHAT_TEMPLATE_MISTRAL_V3_TEKKEN) {
        // See: https://github.com/mistralai/cookbook/blob/main/concept-deep-dive/tokenization/chat_templates.md
        // See: https://github.com/mistralai/cookbook/blob/main/concept-deep-dive/tokenization/templates.md
        std::string leading_space = tmpl == LLM_CHAT_TEMPLATE_MISTRAL_V1 ? " " : "";
        std::string trailing_space = tmpl == LLM_CHAT_TEMPLATE_MISTRAL_V3_TEKKEN ? "" : " ";
        bool trim_assistant_message = tmpl == LLM_CHAT_TEMPLATE_MISTRAL_V3;
        bool is_inside_turn = false;
        for (auto message : chat) {
            if (!is_inside_turn) {
                ss << leading_space << "[INST]" << trailing_space;
                is_inside_turn = true;
            }
            std::string role(message->role);
            std::string content(message->content);
            if (role == "system") {
                ss << content << "\n\n";
            } else if (role == "user") {
                ss << content << leading_space << "[/INST]";
            } else {
                ss << trailing_space << (trim_assistant_message ? trim(content) : content) << "</s>";
                is_inside_turn = false;
            }
        }
    } else if (
            tmpl == LLM_CHAT_TEMPLATE_LLAMA_2
            || tmpl == LLM_CHAT_TEMPLATE_LLAMA_2_SYS
            || tmpl == LLM_CHAT_TEMPLATE_LLAMA_2_SYS_BOS
            || tmpl == LLM_CHAT_TEMPLATE_LLAMA_2_SYS_STRIP) {
        // llama2 template and its variants
        // [variant] support system message
        // See: https://huggingface.co/blog/llama2#how-to-prompt-llama-2
        bool support_system_message = tmpl != LLM_CHAT_TEMPLATE_LLAMA_2;
        // [variant] add BOS inside history
        bool add_bos_inside_history = tmpl == LLM_CHAT_TEMPLATE_LLAMA_2_SYS_BOS;
        // [variant] trim spaces from the input message
        bool strip_message = tmpl == LLM_CHAT_TEMPLATE_LLAMA_2_SYS_STRIP;
        // construct the prompt
        bool is_inside_turn = true; // skip BOS at the beginning
        ss << "[INST] ";
        for (auto message : chat) {
            std::string content = strip_message ? trim(message->content) : message->content;
            std::string role(message->role);
            if (!is_inside_turn) {
                is_inside_turn = true;
                ss << (add_bos_inside_history ? "<s>[INST] " : "[INST] ");
            }
            if (role == "system") {
                if (support_system_message) {
                    ss << "<<SYS>>\n" << content << "\n<</SYS>>\n\n";
                } else {
                    // if the model does not support system message, we still include it in the first message, but without <<SYS>>
                    ss << content << "\n";
                }
            } else if (role == "user") {
                ss << content << " [/INST]";
            } else {
                ss << content << "</s>";
                is_inside_turn = false;
            }
        }
    } else if (tmpl == LLM_CHAT_TEMPLATE_PHI_3) {
        // Phi 3
        for (auto message : chat) {
            std::string role(message->role);
            ss << "<|" << role << "|>\n" << message->content << "<|end|>\n";
        }
        if (add_ass) {
            ss << "<|assistant|>\n";
        }
    } else if (tmpl == LLM_CHAT_TEMPLATE_PHI_4) {
        // chatml template
        for (auto message : chat) {
            ss << "<|im_start|>" << message->role << "<|im_sep|>" << message->content << "<|im_end|>";
        }
        if (add_ass) {
            ss << "<|im_start|>assistant<|im_sep|>";
        }
    } else if (tmpl == LLM_CHAT_TEMPLATE_FALCON_3) {
        // Falcon 3
        for (auto message : chat) {
            std::string role(message->role);
            ss << "<|" << role << "|>\n" << message->content << "\n";
        }
        if (add_ass) {
            ss << "<|assistant|>\n";
        }
    } else if (tmpl == LLM_CHAT_TEMPLATE_ZEPHYR) {
        // zephyr template
        for (auto message : chat) {
            ss << "<|" << message->role << "|>" << "\n" << message->content << "<|endoftext|>\n";
        }
        if (add_ass) {
            ss << "<|assistant|>\n";
        }
    } else if (tmpl == LLM_CHAT_TEMPLATE_MONARCH) {
        // mlabonne/AlphaMonarch-7B template (the <s> is included inside history)
        for (auto message : chat) {
            std::string bos = (message == chat.front()) ? "" : "<s>"; // skip BOS for first message
            ss << bos << message->role << "\n" << message->content << "</s>\n";
        }
        if (add_ass) {
            ss << "<s>assistant\n";
        }
    } else if (tmpl == LLM_CHAT_TEMPLATE_GEMMA) {
        // google/gemma-7b-it
        std::string system_prompt = "";
        for (auto message : chat) {
            std::string role(message->role);
            if (role == "system") {
                // there is no system message for gemma, but we will merge it with user prompt, so nothing is broken
                system_prompt = trim(message->content);
                continue;
            }
            // in gemma, "assistant" is "model"
            role = role == "assistant" ? "model" : message->role;
            ss << "<start_of_turn>" << role << "\n";
            if (!system_prompt.empty() && role != "model") {
                ss << system_prompt << "\n\n";
                system_prompt = "";
            }
            ss << trim(message->content) << "<end_of_turn>\n";
        }
        if (add_ass) {
            ss << "<start_of_turn>model\n";
        }
    } else if (tmpl == LLM_CHAT_TEMPLATE_ORION) {
        // OrionStarAI/Orion-14B-Chat
        std::string system_prompt = "";
        for (auto message : chat) {
            std::string role(message->role);
            if (role == "system") {
                // there is no system message support, we will merge it with user prompt
                system_prompt = message->content;
                continue;
            } else if (role == "user") {
                ss << "Human: ";
                if (!system_prompt.empty()) {
                    ss << system_prompt << "\n\n";
                    system_prompt = "";
                }
                ss << message->content << "\n\nAssistant: </s>";
            } else {
                ss << message->content << "</s>";
            }
        }
    } else if (tmpl == LLM_CHAT_TEMPLATE_OPENCHAT) {
        // openchat/openchat-3.5-0106,
        for (auto message : chat) {
            std::string role(message->role);
            if (role == "system") {
                ss << message->content << "<|end_of_turn|>";
            } else {
                role[0] = toupper(role[0]);
                ss << "GPT4 Correct " << role << ": " << message->content << "<|end_of_turn|>";
            }
        }
        if (add_ass) {
            ss << "GPT4 Correct Assistant:";
        }
    } else if (tmpl == LLM_CHAT_TEMPLATE_VICUNA || tmpl == LLM_CHAT_TEMPLATE_VICUNA_ORCA) {
        // eachadea/vicuna-13b-1.1 (and Orca variant)
        for (auto message : chat) {
            std::string role(message->role);
            if (role == "system") {
                // Orca-Vicuna variant uses a system prefix
                if (tmpl == LLM_CHAT_TEMPLATE_VICUNA_ORCA) {
                    ss << "SYSTEM: " << message->content << "\n";
                } else {
                    ss << message->content << "\n\n";
                }
            } else if (role == "user") {
                ss << "USER: " << message->content << "\n";
            } else if (role == "assistant") {
                ss << "ASSISTANT: " << message->content << "</s>\n";
            }
        }
        if (add_ass) {
            ss << "ASSISTANT:";
        }
    } else if (tmpl == LLM_CHAT_TEMPLATE_DEEPSEEK) {
        // deepseek-ai/deepseek-coder-33b-instruct
        for (auto message : chat) {
            std::string role(message->role);
            if (role == "system") {
                ss << message->content;
            } else if (role == "user") {
                ss << "### Instruction:\n" << message->content << "\n";
            } else if (role == "assistant") {
                ss << "### Response:\n" << message->content << "\n<|EOT|>\n";
            }
        }
        if (add_ass) {
            ss << "### Response:\n";
        }
    } else if (tmpl == LLM_CHAT_TEMPLATE_COMMAND_R) {
        // CohereForAI/c4ai-command-r-plus
        for (auto message : chat) {
            std::string role(message->role);
            if (role == "system") {
                ss << "<|START_OF_TURN_TOKEN|><|SYSTEM_TOKEN|>" << trim(message->content) << "<|END_OF_TURN_TOKEN|>";
            } else if (role == "user") {
                ss << "<|START_OF_TURN_TOKEN|><|USER_TOKEN|>" << trim(message->content) << "<|END_OF_TURN_TOKEN|>";
            } else if (role == "assistant") {
                ss << "<|START_OF_TURN_TOKEN|><|CHATBOT_TOKEN|>" << trim(message->content) << "<|END_OF_TURN_TOKEN|>";
            }
        }
        if (add_ass) {
            ss << "<|START_OF_TURN_TOKEN|><|CHATBOT_TOKEN|>";
        }
    } else if (tmpl == LLM_CHAT_TEMPLATE_LLAMA_3) {
        // Llama 3
        for (auto message : chat) {
            std::string role(message->role);
            ss << "<|start_header_id|>" << role << "<|end_header_id|>\n\n" << trim(message->content) << "<|eot_id|>";
        }
        if (add_ass) {
            ss << "<|start_header_id|>assistant<|end_header_id|>\n\n";
        }
    } else if (tmpl == LLM_CHAT_TEMPLATE_CHATGML_3) {
        // chatglm3-6b
        ss << "[gMASK]" << "sop";
        for (auto message : chat) {
            std::string role(message->role);
            ss << "<|" << role << "|>" << "\n " << message->content;
        }
        if (add_ass) {
            ss << "<|assistant|>";
        }
    } else if (tmpl == LLM_CHAT_TEMPLATE_CHATGML_4) {
        ss << "[gMASK]" << "<sop>";
        for (auto message : chat) {
            std::string role(message->role);
            ss << "<|" << role << "|>" << "\n" << message->content;
        }
        if (add_ass) {
            ss << "<|assistant|>";
        }
    } else if (tmpl == LLM_CHAT_TEMPLATE_GLMEDGE) {
        for (auto message : chat) {
            std::string role(message->role);
            ss << "<|" << role << "|>" << "\n" << message->content;
        }
        if (add_ass) {
            ss << "<|assistant|>";
        }
    } else if (tmpl == LLM_CHAT_TEMPLATE_MINICPM) {
        // MiniCPM-3B-OpenHermes-2.5-v2-GGUF
        for (auto message : chat) {
            std::string role(message->role);
            if (role == "user") {
                ss << LU8("<用户>");
                ss << trim(message->content);
                ss << "<AI>";
            } else {
                ss << trim(message->content);
            }
        }
    } else if (tmpl == LLM_CHAT_TEMPLATE_DEEPSEEK_2) {
        // DeepSeek-V2
        for (auto message : chat) {
            std::string role(message->role);
            if (role == "system") {
                ss << message->content << "\n\n";
            } else if (role == "user") {
                ss << "User: " << message->content << "\n\n";
            } else if (role == "assistant") {
                ss << "Assistant: " << message->content << LU8("<｜end▁of▁sentence｜>");
            }
        }
        if (add_ass) {
            ss << "Assistant:";
        }
    } else if (tmpl == LLM_CHAT_TEMPLATE_DEEPSEEK_3) {
        // DeepSeek-V3
        for (auto message : chat) {
            std::string role(message->role);
            if (role == "system") {
                ss << message->content << "\n\n";
            } else if (role == "user") {
                ss << LU8("<｜User｜>") << message->content;
            } else if (role == "assistant") {
                ss << LU8("<｜Assistant｜>") << message->content << LU8("<｜end▁of▁sentence｜>");
            }
        }
        if (add_ass) {
            ss << LU8("<｜Assistant｜>");
        }
    } else if (tmpl == LLM_CHAT_TEMPLATE_EXAONE_3) {
        // ref: https://huggingface.co/LGAI-EXAONE/EXAONE-3.0-7.8B-Instruct/discussions/8#66bae61b1893d14ee8ed85bb
        // EXAONE-3.0-7.8B-Instruct
        for (auto message : chat) {
            std::string role(message->role);
            if (role == "system") {
                ss << "[|system|]" << trim(message->content) << "[|endofturn|]\n";
            } else if (role == "user") {
                ss << "[|user|]" << trim(message->content) << "\n";
            } else if (role == "assistant") {
                ss << "[|assistant|]" << trim(message->content) << "[|endofturn|]\n";
            }
        }
        if (add_ass) {
            ss << "[|assistant|]";
        }
    } else if (tmpl == LLM_CHAT_TEMPLATE_RWKV_WORLD) {
        // this template requires the model to have "\n\n" as EOT token
        for (auto message : chat) {
            std::string role(message->role);
            if (role == "user") {
                ss << "User: " << message->content << "\n\nAssistant:";
            } else {
                ss << message->content << "\n\n";
            }
        }
    } else if (tmpl == LLM_CHAT_TEMPLATE_GRANITE) {
        // IBM Granite template
        for (const auto & message : chat) {
            std::string role(message->role);
            ss << "<|start_of_role|>" << role << "<|end_of_role|>";
            if (role == "assistant_tool_call") {
                ss << "<|tool_call|>";
            }
            ss << message->content << "<|end_of_text|>\n";
        }
        if (add_ass) {
            ss << "<|start_of_role|>assistant<|end_of_role|>\n";
        }
    } else if (tmpl == LLM_CHAT_TEMPLATE_GIGACHAT) {
        // GigaChat template
        bool has_system = !chat.empty() && std::string(chat[0]->role) == "system";

        // Handle system message if present
        if (has_system) {
            ss << "<s>" << chat[0]->content << "<|message_sep|>";
        } else {
            ss << "<s>";
        }

        // Process remaining messages
        for (size_t i = has_system ? 1 : 0; i < chat.size(); i++) {
            std::string role(chat[i]->role);
            if (role == "user") {
                ss << "user<|role_sep|>" << chat[i]->content << "<|message_sep|>"
                << "available functions<|role_sep|>[]<|message_sep|>";
            } else if (role == "assistant") {
                ss << "assistant<|role_sep|>" << chat[i]->content << "<|message_sep|>";
            }
        }

        // Add generation prompt if needed
        if (add_ass) {
            ss << "assistant<|role_sep|>";
        }
    }  else if (tmpl == LLM_CHAT_TEMPLATE_MEGREZ) {
        // Megrez template
        for (auto message : chat) {
            std::string role(message->role);
            ss << "<|role_start|>" << role << "<|role_end|>" << message->content << "<|turn_end|>";
        }

        if (add_ass) {
            ss << "<|role_start|>assistant<|role_end|>";
        }
<<<<<<< HEAD
    }  else if (tmpl == LLM_CHAT_TEMPLATE_BAILING) {
        // Bailing (Ling) template
        for (auto message : chat) {
            std::string role(message->role);

            if (role == "user") {
                role = "HUMAN";
            } else {
                std::transform(role.begin(), role.end(), role.begin(), ::toupper);
            }

            ss << "<role>" << role << "</role>" << message->content;
        }

        if (add_ass) {
            ss << "<role>ASSISTANT</role>";
=======
    } else if (tmpl == LLM_CHAT_TEMPLATE_YANDEX) {
        // Yandex template ("\n\n" is defined as EOT token)

        ss << "<s>";

        for (size_t i = 0; i < chat.size(); i++) {
            std::string role(chat[i]->role);
            if (role == "user") {
                ss << " Пользователь: " << chat[i]->content << "\n\n";
            } else if (role == "assistant") {
                ss << " Ассистент: " << chat[i]->content << "\n\n";
            }
        }

        // Add generation prompt if needed
        if (add_ass) {
            ss << " Ассистент:[SEP]";
>>>>>>> b3de7cac
        }
    } else {
        // template not supported
        return -1;
    }
    dest = ss.str();
    return dest.size();
}

// public interface

int32_t llama_chat_builtin_templates(const char ** output, size_t len) {
    auto it = LLM_CHAT_TEMPLATES.begin();
    for (size_t i = 0; i < std::min(len, LLM_CHAT_TEMPLATES.size()); i++) {
        output[i] = it->first.c_str();
        std::advance(it, 1);
    }
    return (int32_t) LLM_CHAT_TEMPLATES.size();
}<|MERGE_RESOLUTION|>--- conflicted
+++ resolved
@@ -59,11 +59,8 @@
     { "granite",           LLM_CHAT_TEMPLATE_GRANITE           },
     { "gigachat",          LLM_CHAT_TEMPLATE_GIGACHAT          },
     { "megrez",            LLM_CHAT_TEMPLATE_MEGREZ            },
-<<<<<<< HEAD
+    { "yandex",            LLM_CHAT_TEMPLATE_YANDEX            },
     { "bailing",           LLM_CHAT_TEMPLATE_BAILING           },
-=======
-    { "yandex",            LLM_CHAT_TEMPLATE_YANDEX            },
->>>>>>> b3de7cac
 };
 
 llm_chat_template llm_chat_template_from_str(const std::string & name) {
@@ -173,13 +170,10 @@
         return LLM_CHAT_TEMPLATE_GIGACHAT;
     } else if (tmpl_contains("<|role_start|>")) {
         return LLM_CHAT_TEMPLATE_MEGREZ;
-<<<<<<< HEAD
+    } else if (tmpl_contains(" Ассистент:")) {
+        return LLM_CHAT_TEMPLATE_YANDEX;
     } else if (tmpl_contains("<role>ASSISTANT</role>") && tmpl_contains("'HUMAN'")) {
         return LLM_CHAT_TEMPLATE_BAILING;
-=======
-    } else if (tmpl_contains(" Ассистент:")) {
-        return LLM_CHAT_TEMPLATE_YANDEX;
->>>>>>> b3de7cac
     }
     return LLM_CHAT_TEMPLATE_UNKNOWN;
 }
@@ -579,24 +573,6 @@
         if (add_ass) {
             ss << "<|role_start|>assistant<|role_end|>";
         }
-<<<<<<< HEAD
-    }  else if (tmpl == LLM_CHAT_TEMPLATE_BAILING) {
-        // Bailing (Ling) template
-        for (auto message : chat) {
-            std::string role(message->role);
-
-            if (role == "user") {
-                role = "HUMAN";
-            } else {
-                std::transform(role.begin(), role.end(), role.begin(), ::toupper);
-            }
-
-            ss << "<role>" << role << "</role>" << message->content;
-        }
-
-        if (add_ass) {
-            ss << "<role>ASSISTANT</role>";
-=======
     } else if (tmpl == LLM_CHAT_TEMPLATE_YANDEX) {
         // Yandex template ("\n\n" is defined as EOT token)
 
@@ -614,7 +590,23 @@
         // Add generation prompt if needed
         if (add_ass) {
             ss << " Ассистент:[SEP]";
->>>>>>> b3de7cac
+        }
+    }  else if (tmpl == LLM_CHAT_TEMPLATE_BAILING) {
+        // Bailing (Ling) template
+        for (auto message : chat) {
+            std::string role(message->role);
+
+            if (role == "user") {
+                role = "HUMAN";
+            } else {
+                std::transform(role.begin(), role.end(), role.begin(), ::toupper);
+            }
+
+            ss << "<role>" << role << "</role>" << message->content;
+        }
+
+        if (add_ass) {
+            ss << "<role>ASSISTANT</role>";
         }
     } else {
         // template not supported
