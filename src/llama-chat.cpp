--- conflicted
+++ resolved
@@ -447,11 +447,7 @@
         if (add_ass) {
             ss << "<|assistant|>";
         }
-<<<<<<< HEAD
-    } else if (tmpl == LLM_CHAT_TEMPLATE_CHATGML_4 || tmpl == LLM_CHAT_TEMPLATE_GLMEDGE) {
-=======
-    } else if (tmpl == LLM_CHAT_TEMPLATE_CHATGLM_4) {
->>>>>>> e5d6c255
+    } else if (tmpl == LLM_CHAT_TEMPLATE_CHATGLM_4 || tmpl == LLM_CHAT_TEMPLATE_GLMEDGE) {
         ss << "[gMASK]" << "<sop>";
         for (auto message : chat) {
             std::string role(message->role);
