#include "llama-chat.h"

#include "llama.h"

#include <map>
#include <sstream>
#include <algorithm>

#if __cplusplus >= 202000L
    #define LU8(x) (const char*)(u8##x)
#else
    #define LU8(x) u8##x
#endif

// trim whitespace from the beginning and end of a string
static std::string trim(const std::string & str) {
    size_t start = 0;
    size_t end = str.size();
    while (start < end && isspace(str[start])) {
        start += 1;
    }
    while (end > start && isspace(str[end - 1])) {
        end -= 1;
    }
    return str.substr(start, end - start);
}

static const std::map<std::string, llm_chat_template> LLM_CHAT_TEMPLATES = {
    { "chatml",            LLM_CHAT_TEMPLATE_CHATML            },
    { "llama2",            LLM_CHAT_TEMPLATE_LLAMA_2           },
    { "llama2-sys",        LLM_CHAT_TEMPLATE_LLAMA_2_SYS       },
    { "llama2-sys-bos",    LLM_CHAT_TEMPLATE_LLAMA_2_SYS_BOS   },
    { "llama2-sys-strip",  LLM_CHAT_TEMPLATE_LLAMA_2_SYS_STRIP },
    { "mistral-v1",        LLM_CHAT_TEMPLATE_MISTRAL_V1        },
    { "mistral-v3",        LLM_CHAT_TEMPLATE_MISTRAL_V3        },
    { "mistral-v3-tekken", LLM_CHAT_TEMPLATE_MISTRAL_V3_TEKKEN },
    { "mistral-v7",        LLM_CHAT_TEMPLATE_MISTRAL_V7        },
    { "mistral-v7-tekken", LLM_CHAT_TEMPLATE_MISTRAL_V7_TEKKEN },
    { "phi3",              LLM_CHAT_TEMPLATE_PHI_3             },
    { "phi4",              LLM_CHAT_TEMPLATE_PHI_4             },
    { "falcon3",           LLM_CHAT_TEMPLATE_FALCON_3          },
    { "zephyr",            LLM_CHAT_TEMPLATE_ZEPHYR            },
    { "monarch",           LLM_CHAT_TEMPLATE_MONARCH           },
    { "gemma",             LLM_CHAT_TEMPLATE_GEMMA             },
    { "orion",             LLM_CHAT_TEMPLATE_ORION             },
    { "openchat",          LLM_CHAT_TEMPLATE_OPENCHAT          },
    { "vicuna",            LLM_CHAT_TEMPLATE_VICUNA            },
    { "vicuna-orca",       LLM_CHAT_TEMPLATE_VICUNA_ORCA       },
    { "deepseek",          LLM_CHAT_TEMPLATE_DEEPSEEK          },
    { "deepseek2",         LLM_CHAT_TEMPLATE_DEEPSEEK_2        },
    { "deepseek3",         LLM_CHAT_TEMPLATE_DEEPSEEK_3        },
    { "command-r",         LLM_CHAT_TEMPLATE_COMMAND_R         },
    { "llama3",            LLM_CHAT_TEMPLATE_LLAMA_3           },
    { "chatglm3",          LLM_CHAT_TEMPLATE_CHATGLM_3         },
    { "chatglm4",          LLM_CHAT_TEMPLATE_CHATGLM_4         },
    { "glmedge",           LLM_CHAT_TEMPLATE_GLMEDGE           },
    { "minicpm",           LLM_CHAT_TEMPLATE_MINICPM           },
    { "exaone3",           LLM_CHAT_TEMPLATE_EXAONE_3          },
    { "exaone4",           LLM_CHAT_TEMPLATE_EXAONE_4          },
    { "rwkv-world",        LLM_CHAT_TEMPLATE_RWKV_WORLD        },
    { "granite",           LLM_CHAT_TEMPLATE_GRANITE           },
    { "gigachat",          LLM_CHAT_TEMPLATE_GIGACHAT          },
    { "megrez",            LLM_CHAT_TEMPLATE_MEGREZ            },
    { "yandex",            LLM_CHAT_TEMPLATE_YANDEX            },
    { "bailing",           LLM_CHAT_TEMPLATE_BAILING           },
    { "llama4",            LLM_CHAT_TEMPLATE_LLAMA4            },
    { "smolvlm",           LLM_CHAT_TEMPLATE_SMOLVLM           },
    { "hunyuan-moe",       LLM_CHAT_TEMPLATE_HUNYUAN_MOE       },
<<<<<<< HEAD
    { "gpt-oss",           LLM_CHAT_TEMPLATE_OPENAI_MOE        },
=======
    { "hunyuan-dense",     LLM_CHAT_TEMPLATE_HUNYUAN_DENSE     },
>>>>>>> 03d46982
    { "kimi-k2",           LLM_CHAT_TEMPLATE_KIMI_K2           },
};

llm_chat_template llm_chat_template_from_str(const std::string & name) {
    return LLM_CHAT_TEMPLATES.at(name);
}

llm_chat_template llm_chat_detect_template(const std::string & tmpl) {
    try {
        return llm_chat_template_from_str(tmpl);
    } catch (const std::out_of_range &) {
        // ignore
    }

    auto tmpl_contains = [&tmpl](const char * haystack) -> bool {
        return tmpl.find(haystack) != std::string::npos;
    };
    if (tmpl_contains("<|im_start|>")) {
        return tmpl_contains("<|im_sep|>")
            ? LLM_CHAT_TEMPLATE_PHI_4
            : tmpl_contains("<end_of_utterance>")
                ? LLM_CHAT_TEMPLATE_SMOLVLM // SmolVLM uses <|im_start|> as BOS, but it is NOT chatml
                : LLM_CHAT_TEMPLATE_CHATML;
    } else if (tmpl.find("mistral") == 0 || tmpl_contains("[INST]")) {
        if (tmpl_contains("[SYSTEM_PROMPT]")) {
            return LLM_CHAT_TEMPLATE_MISTRAL_V7;
        } else if (
            // catches official 'v1' template
            tmpl_contains("' [INST] ' + system_message")
            // catches official 'v3' and 'v3-tekken' templates
            || tmpl_contains("[AVAILABLE_TOOLS]")
        ) {
            // Official mistral 'v1', 'v3' and 'v3-tekken' templates
            // See: https://github.com/mistralai/cookbook/blob/main/concept-deep-dive/tokenization/chat_templates.md
            // See: https://github.com/mistralai/cookbook/blob/main/concept-deep-dive/tokenization/templates.md
            if (tmpl_contains(" [INST]")) {
                return LLM_CHAT_TEMPLATE_MISTRAL_V1;
            } else if (tmpl_contains("\"[INST]\"")) {
                return LLM_CHAT_TEMPLATE_MISTRAL_V3_TEKKEN;
            }
            return LLM_CHAT_TEMPLATE_MISTRAL_V3;
        } else {
            // llama2 template and its variants
            // [variant] support system message
            // See: https://huggingface.co/blog/llama2#how-to-prompt-llama-2
            bool support_system_message = tmpl_contains("<<SYS>>");
            bool add_bos_inside_history = tmpl_contains("bos_token + '[INST]");
            bool strip_message = tmpl_contains("content.strip()");
            if (strip_message) {
                return LLM_CHAT_TEMPLATE_LLAMA_2_SYS_STRIP;
            } else if (add_bos_inside_history) {
                return LLM_CHAT_TEMPLATE_LLAMA_2_SYS_BOS;
            } else if (support_system_message) {
                return LLM_CHAT_TEMPLATE_LLAMA_2_SYS;
            } else {
                return LLM_CHAT_TEMPLATE_LLAMA_2;
            }
        }
    } else if (tmpl_contains("<|assistant|>") && tmpl_contains("<|end|>")) {
        return LLM_CHAT_TEMPLATE_PHI_3;
    } else if (tmpl_contains("[gMASK]<sop>")) {
        return LLM_CHAT_TEMPLATE_CHATGLM_4;
    } else if (tmpl_contains("<|assistant|>") && tmpl_contains("<|user|>")) {
        return tmpl_contains("</s>") ? LLM_CHAT_TEMPLATE_FALCON_3 : LLM_CHAT_TEMPLATE_GLMEDGE;
    } else if (tmpl_contains("<|{{ item['role'] }}|>") && tmpl_contains("<|begin_of_image|>")) {
        return LLM_CHAT_TEMPLATE_GLMEDGE;
    } else if (tmpl_contains("<|user|>") && tmpl_contains("<|endoftext|>")) {
        return LLM_CHAT_TEMPLATE_ZEPHYR;
    } else if (tmpl_contains("bos_token + message['role']")) {
        return LLM_CHAT_TEMPLATE_MONARCH;
    } else if (tmpl_contains("<start_of_turn>")) {
        return LLM_CHAT_TEMPLATE_GEMMA;
    } else if (tmpl_contains("'\\n\\nAssistant: ' + eos_token")) {
        // OrionStarAI/Orion-14B-Chat
        return LLM_CHAT_TEMPLATE_ORION;
    } else if (tmpl_contains("GPT4 Correct ")) {
        // openchat/openchat-3.5-0106
        return LLM_CHAT_TEMPLATE_OPENCHAT;
    } else if (tmpl_contains("USER: ") && tmpl_contains("ASSISTANT: ")) {
        // eachadea/vicuna-13b-1.1 (and Orca variant)
        if (tmpl_contains("SYSTEM: ")) {
            return LLM_CHAT_TEMPLATE_VICUNA_ORCA;
        }
        return LLM_CHAT_TEMPLATE_VICUNA;
    } else if (tmpl_contains("### Instruction:") && tmpl_contains("<|EOT|>")) {
        // deepseek-ai/deepseek-coder-33b-instruct
        return LLM_CHAT_TEMPLATE_DEEPSEEK;
    } else if (tmpl_contains("<|START_OF_TURN_TOKEN|>") && tmpl_contains("<|USER_TOKEN|>")) {
        // CohereForAI/c4ai-command-r-plus
        return LLM_CHAT_TEMPLATE_COMMAND_R;
    } else if (tmpl_contains("<|start_header_id|>") && tmpl_contains("<|end_header_id|>")) {
        return LLM_CHAT_TEMPLATE_LLAMA_3;
    } else if (tmpl_contains("[gMASK]sop")) {
        // chatglm3-6b
        return LLM_CHAT_TEMPLATE_CHATGLM_3;
    } else if (tmpl_contains(LU8("<用户>"))) {
        // MiniCPM-3B-OpenHermes-2.5-v2-GGUF
        return LLM_CHAT_TEMPLATE_MINICPM;
    } else if (tmpl_contains("'Assistant: ' + message['content'] + eos_token")) {
        return LLM_CHAT_TEMPLATE_DEEPSEEK_2;
    } else if (tmpl_contains(LU8("<｜Assistant｜>")) && tmpl_contains(LU8("<｜User｜>")) && tmpl_contains(LU8("<｜end▁of▁sentence｜>"))) {
        return LLM_CHAT_TEMPLATE_DEEPSEEK_3;
    } else if (tmpl_contains("[|system|]") && tmpl_contains("[|assistant|]") && tmpl_contains("[|endofturn|]")) {
        if (tmpl_contains("[|tool|]")) {
            return LLM_CHAT_TEMPLATE_EXAONE_4;
        }
        // ref: https://huggingface.co/LGAI-EXAONE/EXAONE-3.0-7.8B-Instruct/discussions/8#66bae61b1893d14ee8ed85bb
        // EXAONE-3.0-7.8B-Instruct
        return LLM_CHAT_TEMPLATE_EXAONE_3;
    } else if (tmpl_contains("rwkv-world") || tmpl_contains("{{- 'User: ' + message['content']|trim + '\\n\\n' -}}")) {
        return LLM_CHAT_TEMPLATE_RWKV_WORLD;
    } else if (tmpl_contains("<|start_of_role|>")) {
        return LLM_CHAT_TEMPLATE_GRANITE;
    } else if (tmpl_contains("message['role'] + additional_special_tokens[0] + message['content'] + additional_special_tokens[1]")) {
        return LLM_CHAT_TEMPLATE_GIGACHAT;
    } else if (tmpl_contains("<|role_start|>")) {
        return LLM_CHAT_TEMPLATE_MEGREZ;
    } else if (tmpl_contains(" Ассистент:")) {
        return LLM_CHAT_TEMPLATE_YANDEX;
    } else if (tmpl_contains("<role>ASSISTANT</role>") && tmpl_contains("'HUMAN'")) {
        return LLM_CHAT_TEMPLATE_BAILING;
    } else if (tmpl_contains("<|header_start|>") && tmpl_contains("<|header_end|>")) {
        return LLM_CHAT_TEMPLATE_LLAMA4;
    } else if (tmpl_contains("<|endofuserprompt|>")) {
        return LLM_CHAT_TEMPLATE_DOTS1;
    } else if (tmpl_contains("<|startoftext|>") && tmpl_contains("<|extra_4|>")) {
        return LLM_CHAT_TEMPLATE_HUNYUAN_MOE;
<<<<<<< HEAD
    } else if (tmpl_contains("<|start|>") && tmpl_contains("<|channel|>")) {
        return LLM_CHAT_TEMPLATE_OPENAI_MOE;
=======
    } else if (tmpl_contains("<｜hy_place▁holder▁no▁2｜>") && tmpl_contains("<｜hy_place▁holder▁no▁3｜>")) {
        return LLM_CHAT_TEMPLATE_HUNYUAN_DENSE;
>>>>>>> 03d46982
    } else if (tmpl_contains("<|im_assistant|>assistant<|im_middle|>")) {
        return LLM_CHAT_TEMPLATE_KIMI_K2;
    }
    return LLM_CHAT_TEMPLATE_UNKNOWN;
}

// Simple version of "llama_apply_chat_template" that only works with strings
// This function uses heuristic checks to determine commonly used template. It is not a jinja parser.
int32_t llm_chat_apply_template(
    llm_chat_template tmpl,
    const std::vector<const llama_chat_message *> & chat,
    std::string & dest, bool add_ass) {
    // Taken from the research: https://github.com/ggerganov/llama.cpp/issues/5527
    std::stringstream ss;
    if (tmpl == LLM_CHAT_TEMPLATE_CHATML) {
        // chatml template
        for (auto message : chat) {
            ss << "<|im_start|>" << message->role << "\n" << message->content << "<|im_end|>\n";
        }
        if (add_ass) {
            ss << "<|im_start|>assistant\n";
        }
    } else if (tmpl == LLM_CHAT_TEMPLATE_MISTRAL_V7 || tmpl == LLM_CHAT_TEMPLATE_MISTRAL_V7_TEKKEN) {
        // Official mistral 'v7' template
        // See: https://huggingface.co/mistralai/Mistral-Large-Instruct-2411#basic-instruct-template-v7
        //      https://huggingface.co/mistralai/Mistral-Small-3.1-24B-Instruct-2503#basic-instruct-template-v7-tekken
        const char * trailing_space = tmpl == LLM_CHAT_TEMPLATE_MISTRAL_V7 ? " " : "";
        for (auto message : chat) {
            std::string role(message->role);
            std::string content(message->content);
            if (role == "system") {
                ss << "[SYSTEM_PROMPT]" << trailing_space << content << "[/SYSTEM_PROMPT]";
            } else if (role == "user") {
                ss << "[INST]" << trailing_space << content << "[/INST]";
            } else {
                ss << trailing_space << content << "</s>";
            }
        }
    } else if (tmpl == LLM_CHAT_TEMPLATE_MISTRAL_V1
            || tmpl == LLM_CHAT_TEMPLATE_MISTRAL_V3
            || tmpl == LLM_CHAT_TEMPLATE_MISTRAL_V3_TEKKEN) {
        // See: https://github.com/mistralai/cookbook/blob/main/concept-deep-dive/tokenization/chat_templates.md
        // See: https://github.com/mistralai/cookbook/blob/main/concept-deep-dive/tokenization/templates.md
        std::string leading_space = tmpl == LLM_CHAT_TEMPLATE_MISTRAL_V1 ? " " : "";
        std::string trailing_space = tmpl == LLM_CHAT_TEMPLATE_MISTRAL_V3_TEKKEN ? "" : " ";
        bool trim_assistant_message = tmpl == LLM_CHAT_TEMPLATE_MISTRAL_V3;
        bool is_inside_turn = false;
        for (auto message : chat) {
            if (!is_inside_turn) {
                ss << leading_space << "[INST]" << trailing_space;
                is_inside_turn = true;
            }
            std::string role(message->role);
            std::string content(message->content);
            if (role == "system") {
                ss << content << "\n\n";
            } else if (role == "user") {
                ss << content << leading_space << "[/INST]";
            } else {
                ss << trailing_space << (trim_assistant_message ? trim(content) : content) << "</s>";
                is_inside_turn = false;
            }
        }
    } else if (
            tmpl == LLM_CHAT_TEMPLATE_LLAMA_2
            || tmpl == LLM_CHAT_TEMPLATE_LLAMA_2_SYS
            || tmpl == LLM_CHAT_TEMPLATE_LLAMA_2_SYS_BOS
            || tmpl == LLM_CHAT_TEMPLATE_LLAMA_2_SYS_STRIP) {
        // llama2 template and its variants
        // [variant] support system message
        // See: https://huggingface.co/blog/llama2#how-to-prompt-llama-2
        bool support_system_message = tmpl != LLM_CHAT_TEMPLATE_LLAMA_2;
        // [variant] add BOS inside history
        bool add_bos_inside_history = tmpl == LLM_CHAT_TEMPLATE_LLAMA_2_SYS_BOS;
        // [variant] trim spaces from the input message
        bool strip_message = tmpl == LLM_CHAT_TEMPLATE_LLAMA_2_SYS_STRIP;
        // construct the prompt
        bool is_inside_turn = true; // skip BOS at the beginning
        ss << "[INST] ";
        for (auto message : chat) {
            std::string content = strip_message ? trim(message->content) : message->content;
            std::string role(message->role);
            if (!is_inside_turn) {
                is_inside_turn = true;
                ss << (add_bos_inside_history ? "<s>[INST] " : "[INST] ");
            }
            if (role == "system") {
                if (support_system_message) {
                    ss << "<<SYS>>\n" << content << "\n<</SYS>>\n\n";
                } else {
                    // if the model does not support system message, we still include it in the first message, but without <<SYS>>
                    ss << content << "\n";
                }
            } else if (role == "user") {
                ss << content << " [/INST]";
            } else {
                ss << content << "</s>";
                is_inside_turn = false;
            }
        }
    } else if (tmpl == LLM_CHAT_TEMPLATE_PHI_3) {
        // Phi 3
        for (auto message : chat) {
            std::string role(message->role);
            ss << "<|" << role << "|>\n" << message->content << "<|end|>\n";
        }
        if (add_ass) {
            ss << "<|assistant|>\n";
        }
    } else if (tmpl == LLM_CHAT_TEMPLATE_PHI_4) {
        // chatml template
        for (auto message : chat) {
            ss << "<|im_start|>" << message->role << "<|im_sep|>" << message->content << "<|im_end|>";
        }
        if (add_ass) {
            ss << "<|im_start|>assistant<|im_sep|>";
        }
    } else if (tmpl == LLM_CHAT_TEMPLATE_FALCON_3) {
        // Falcon 3
        for (auto message : chat) {
            std::string role(message->role);
            ss << "<|" << role << "|>\n" << message->content << "\n";
        }
        if (add_ass) {
            ss << "<|assistant|>\n";
        }
    } else if (tmpl == LLM_CHAT_TEMPLATE_ZEPHYR) {
        // zephyr template
        for (auto message : chat) {
            ss << "<|" << message->role << "|>" << "\n" << message->content << "<|endoftext|>\n";
        }
        if (add_ass) {
            ss << "<|assistant|>\n";
        }
    } else if (tmpl == LLM_CHAT_TEMPLATE_MONARCH) {
        // mlabonne/AlphaMonarch-7B template (the <s> is included inside history)
        for (auto message : chat) {
            std::string bos = (message == chat.front()) ? "" : "<s>"; // skip BOS for first message
            ss << bos << message->role << "\n" << message->content << "</s>\n";
        }
        if (add_ass) {
            ss << "<s>assistant\n";
        }
    } else if (tmpl == LLM_CHAT_TEMPLATE_GEMMA) {
        // google/gemma-7b-it
        std::string system_prompt = "";
        for (auto message : chat) {
            std::string role(message->role);
            if (role == "system") {
                // there is no system message for gemma, but we will merge it with user prompt, so nothing is broken
                system_prompt += trim(message->content);
                continue;
            }
            // in gemma, "assistant" is "model"
            role = role == "assistant" ? "model" : message->role;
            ss << "<start_of_turn>" << role << "\n";
            if (!system_prompt.empty() && role != "model") {
                ss << system_prompt << "\n\n";
                system_prompt = "";
            }
            ss << trim(message->content) << "<end_of_turn>\n";
        }
        if (add_ass) {
            ss << "<start_of_turn>model\n";
        }
    } else if (tmpl == LLM_CHAT_TEMPLATE_ORION) {
        // OrionStarAI/Orion-14B-Chat
        std::string system_prompt = "";
        for (auto message : chat) {
            std::string role(message->role);
            if (role == "system") {
                // there is no system message support, we will merge it with user prompt
                system_prompt += message->content;
                continue;
            } else if (role == "user") {
                ss << "Human: ";
                if (!system_prompt.empty()) {
                    ss << system_prompt << "\n\n";
                    system_prompt = "";
                }
                ss << message->content << "\n\nAssistant: </s>";
            } else {
                ss << message->content << "</s>";
            }
        }
    } else if (tmpl == LLM_CHAT_TEMPLATE_OPENCHAT) {
        // openchat/openchat-3.5-0106,
        for (auto message : chat) {
            std::string role(message->role);
            if (role == "system") {
                ss << message->content << "<|end_of_turn|>";
            } else {
                role[0] = toupper(role[0]);
                ss << "GPT4 Correct " << role << ": " << message->content << "<|end_of_turn|>";
            }
        }
        if (add_ass) {
            ss << "GPT4 Correct Assistant:";
        }
    } else if (tmpl == LLM_CHAT_TEMPLATE_VICUNA || tmpl == LLM_CHAT_TEMPLATE_VICUNA_ORCA) {
        // eachadea/vicuna-13b-1.1 (and Orca variant)
        for (auto message : chat) {
            std::string role(message->role);
            if (role == "system") {
                // Orca-Vicuna variant uses a system prefix
                if (tmpl == LLM_CHAT_TEMPLATE_VICUNA_ORCA) {
                    ss << "SYSTEM: " << message->content << "\n";
                } else {
                    ss << message->content << "\n\n";
                }
            } else if (role == "user") {
                ss << "USER: " << message->content << "\n";
            } else if (role == "assistant") {
                ss << "ASSISTANT: " << message->content << "</s>\n";
            }
        }
        if (add_ass) {
            ss << "ASSISTANT:";
        }
    } else if (tmpl == LLM_CHAT_TEMPLATE_DEEPSEEK) {
        // deepseek-ai/deepseek-coder-33b-instruct
        for (auto message : chat) {
            std::string role(message->role);
            if (role == "system") {
                ss << message->content;
            } else if (role == "user") {
                ss << "### Instruction:\n" << message->content << "\n";
            } else if (role == "assistant") {
                ss << "### Response:\n" << message->content << "\n<|EOT|>\n";
            }
        }
        if (add_ass) {
            ss << "### Response:\n";
        }
    } else if (tmpl == LLM_CHAT_TEMPLATE_COMMAND_R) {
        // CohereForAI/c4ai-command-r-plus
        for (auto message : chat) {
            std::string role(message->role);
            if (role == "system") {
                ss << "<|START_OF_TURN_TOKEN|><|SYSTEM_TOKEN|>" << trim(message->content) << "<|END_OF_TURN_TOKEN|>";
            } else if (role == "user") {
                ss << "<|START_OF_TURN_TOKEN|><|USER_TOKEN|>" << trim(message->content) << "<|END_OF_TURN_TOKEN|>";
            } else if (role == "assistant") {
                ss << "<|START_OF_TURN_TOKEN|><|CHATBOT_TOKEN|>" << trim(message->content) << "<|END_OF_TURN_TOKEN|>";
            }
        }
        if (add_ass) {
            ss << "<|START_OF_TURN_TOKEN|><|CHATBOT_TOKEN|>";
        }
    } else if (tmpl == LLM_CHAT_TEMPLATE_LLAMA_3) {
        // Llama 3
        for (auto message : chat) {
            std::string role(message->role);
            ss << "<|start_header_id|>" << role << "<|end_header_id|>\n\n" << trim(message->content) << "<|eot_id|>";
        }
        if (add_ass) {
            ss << "<|start_header_id|>assistant<|end_header_id|>\n\n";
        }
    } else if (tmpl == LLM_CHAT_TEMPLATE_CHATGLM_3) {
        // chatglm3-6b
        ss << "[gMASK]" << "sop";
        for (auto message : chat) {
            std::string role(message->role);
            ss << "<|" << role << "|>" << "\n " << message->content;
        }
        if (add_ass) {
            ss << "<|assistant|>";
        }
    } else if (tmpl == LLM_CHAT_TEMPLATE_CHATGLM_4) {
        ss << "[gMASK]" << "<sop>";
        for (auto message : chat) {
            std::string role(message->role);
            ss << "<|" << role << "|>" << "\n" << message->content;
        }
        if (add_ass) {
            ss << "<|assistant|>\n";
        }
    } else if (tmpl == LLM_CHAT_TEMPLATE_GLMEDGE) {
        for (auto message : chat) {
            std::string role(message->role);
            ss << "<|" << role << "|>" << "\n" << message->content;
        }
        if (add_ass) {
            ss << "<|assistant|>";
        }
    } else if (tmpl == LLM_CHAT_TEMPLATE_MINICPM) {
        // MiniCPM-3B-OpenHermes-2.5-v2-GGUF
        for (auto message : chat) {
            std::string role(message->role);
            if (role == "user") {
                ss << LU8("<用户>");
                ss << trim(message->content);
                ss << "<AI>";
            } else {
                ss << trim(message->content);
            }
        }
    } else if (tmpl == LLM_CHAT_TEMPLATE_DEEPSEEK_2) {
        // DeepSeek-V2
        for (auto message : chat) {
            std::string role(message->role);
            if (role == "system") {
                ss << message->content << "\n\n";
            } else if (role == "user") {
                ss << "User: " << message->content << "\n\n";
            } else if (role == "assistant") {
                ss << "Assistant: " << message->content << LU8("<｜end▁of▁sentence｜>");
            }
        }
        if (add_ass) {
            ss << "Assistant:";
        }
    } else if (tmpl == LLM_CHAT_TEMPLATE_DEEPSEEK_3) {
        // DeepSeek-V3
        for (auto message : chat) {
            std::string role(message->role);
            if (role == "system") {
                ss << message->content << "\n\n";
            } else if (role == "user") {
                ss << LU8("<｜User｜>") << message->content;
            } else if (role == "assistant") {
                ss << LU8("<｜Assistant｜>") << message->content << LU8("<｜end▁of▁sentence｜>");
            }
        }
        if (add_ass) {
            ss << LU8("<｜Assistant｜>");
        }
    } else if (tmpl == LLM_CHAT_TEMPLATE_EXAONE_3) {
        // ref: https://huggingface.co/LGAI-EXAONE/EXAONE-3.0-7.8B-Instruct/discussions/8#66bae61b1893d14ee8ed85bb
        // EXAONE-3.0-7.8B-Instruct
        for (auto message : chat) {
            std::string role(message->role);
            if (role == "system") {
                ss << "[|system|]" << trim(message->content) << "[|endofturn|]\n";
            } else if (role == "user") {
                ss << "[|user|]" << trim(message->content) << "\n";
            } else if (role == "assistant") {
                ss << "[|assistant|]" << trim(message->content) << "[|endofturn|]\n";
            }
        }
        if (add_ass) {
            ss << "[|assistant|]";
        }
    } else if (tmpl == LLM_CHAT_TEMPLATE_EXAONE_4) {
        for (auto message : chat) {
            std::string role(message->role);
            if (role == "system") {
                ss << "[|system|]" << trim(message->content) << "[|endofturn|]\n";
            } else if (role == "user") {
                ss << "[|user|]" << trim(message->content) << "\n";
            } else if (role == "assistant") {
                ss << "[|assistant|]" << trim(message->content) << "[|endofturn|]\n";
            } else if (role == "tool") {
                ss << "[|tool|]" << trim(message->content) << "[|endofturn|]\n";
            }
        }
        if (add_ass) {
            ss << "[|assistant|]";
        }
    } else if (tmpl == LLM_CHAT_TEMPLATE_RWKV_WORLD) {
        // this template requires the model to have "\n\n" as EOT token
        for (size_t i = 0; i < chat.size(); i++) {
            std::string role(chat[i]->role);
            if (role == "system") {
                ss << "System: " << trim(chat[i]->content) << "\n\n";
            } else if (role == "user") {
                ss << "User: " << trim(chat[i]->content) << "\n\n";
                if (i == chat.size() - 1) {
                    ss << "Assistant:";
                }
            } else if (role == "assistant") {
                ss << "Assistant: " << trim(chat[i]->content) << "\n\n";
            }
        }
    } else if (tmpl == LLM_CHAT_TEMPLATE_GRANITE) {
        // IBM Granite template
        for (const auto & message : chat) {
            std::string role(message->role);
            ss << "<|start_of_role|>" << role << "<|end_of_role|>";
            if (role == "assistant_tool_call") {
                ss << "<|tool_call|>";
            }
            ss << message->content << "<|end_of_text|>\n";
        }
        if (add_ass) {
            ss << "<|start_of_role|>assistant<|end_of_role|>\n";
        }
    } else if (tmpl == LLM_CHAT_TEMPLATE_GIGACHAT) {
        // GigaChat template
        bool has_system = !chat.empty() && std::string(chat[0]->role) == "system";

        // Handle system message if present
        if (has_system) {
            ss << "<s>" << chat[0]->content << "<|message_sep|>";
        } else {
            ss << "<s>";
        }

        // Process remaining messages
        for (size_t i = has_system ? 1 : 0; i < chat.size(); i++) {
            std::string role(chat[i]->role);
            if (role == "user") {
                ss << "user<|role_sep|>" << chat[i]->content << "<|message_sep|>"
                << "available functions<|role_sep|>[]<|message_sep|>";
            } else if (role == "assistant") {
                ss << "assistant<|role_sep|>" << chat[i]->content << "<|message_sep|>";
            }
        }

        // Add generation prompt if needed
        if (add_ass) {
            ss << "assistant<|role_sep|>";
        }
    }  else if (tmpl == LLM_CHAT_TEMPLATE_MEGREZ) {
        // Megrez template
        for (auto message : chat) {
            std::string role(message->role);
            ss << "<|role_start|>" << role << "<|role_end|>" << message->content << "<|turn_end|>";
        }

        if (add_ass) {
            ss << "<|role_start|>assistant<|role_end|>";
        }
    } else if (tmpl == LLM_CHAT_TEMPLATE_YANDEX) {
        // Yandex template ("\n\n" is defined as EOT token)

        ss << "<s>";

        for (size_t i = 0; i < chat.size(); i++) {
            std::string role(chat[i]->role);
            if (role == "user") {
                ss << " Пользователь: " << chat[i]->content << "\n\n";
            } else if (role == "assistant") {
                ss << " Ассистент: " << chat[i]->content << "\n\n";
            }
        }

        // Add generation prompt if needed
        if (add_ass) {
            ss << " Ассистент:[SEP]";
        }
    }  else if (tmpl == LLM_CHAT_TEMPLATE_BAILING) {
        // Bailing (Ling) template
        for (auto message : chat) {
            std::string role(message->role);

            if (role == "user") {
                role = "HUMAN";
            } else {
                std::transform(role.begin(), role.end(), role.begin(), ::toupper);
            }

            ss << "<role>" << role << "</role>" << message->content;
        }

        if (add_ass) {
            ss << "<role>ASSISTANT</role>";
        }
    } else if (tmpl == LLM_CHAT_TEMPLATE_LLAMA4) {
        // Llama 4
        for (auto message : chat) {
            std::string role(message->role);
            ss << "<|header_start|>" << role << "<|header_end|>\n\n" << trim(message->content) << "<|eot|>";
        }
        if (add_ass) {
            ss << "<|header_start|>assistant<|header_end|>\n\n";
        }
    } else if (tmpl == LLM_CHAT_TEMPLATE_SMOLVLM) {
        // SmolVLM
        ss << "<|im_start|>"; // uses <|im_start|> as BOS, but the actual content is NOT chatml
        for (auto message : chat) {
            std::string role(message->role);
            if (role == "system") {
                ss << message->content << "\n\n";
            } else if (role == "user") {
                ss << "User: " << message->content << "<end_of_utterance>\n";
            } else {
                ss << "Assistant: " << message->content << "<end_of_utterance>\n";
            }
        }
        if (add_ass) {
            ss << "Assistant:";
        }
    } else if (tmpl == LLM_CHAT_TEMPLATE_DOTS1) {
        // dots.llm1.inst (DOTS1)
        for (auto message : chat) {
            std::string role(message->role);
            if (role == "system") {
                ss << "<|system|>" << message->content << "<|endofsystem|>";
            } else if (role == "user") {
                ss << "<|userprompt|>" << message->content << "<|endofuserprompt|>";
            } else {
                ss << "<|response|>" << message->content << "<|endofresponse|>";
            }
        }
        if (add_ass) {
            ss << "<|response|>";
        }
    } else if (tmpl == LLM_CHAT_TEMPLATE_HUNYUAN_MOE) {
        // tencent/Hunyuan-A13B-Instruct
        for (auto message : chat) {
            std::string role(message->role);
            if (role == "system") {
                ss << "<|startoftext|>" << message->content << "<|extra_4|>";
            } else if (role == "assistant") {
                ss << message->content << "<|eos|>";
            } else {
                ss << "<|startoftext|>" << message->content << "<|extra_0|>";
            }
        }
<<<<<<< HEAD
    } else if (tmpl == LLM_CHAT_TEMPLATE_OPENAI_MOE) {
        // OpenAI MoE (based on Harmony chat template)
        for (auto message : chat) {
            std::string role(message->role);
            ss << "<|start|>" << role << "<|message|>" << message->content;
            ss << (role == "assistant" ? "<|return|>" : "<|end|>");
        }
        if (add_ass) {
            ss << "<|start|>assistant";
=======
    } else if (tmpl == LLM_CHAT_TEMPLATE_HUNYUAN_DENSE) {
        // tencent/Hunyuan-4B-Instruct
        for (size_t i = 0; i < chat.size(); i++) {
            std::string role(chat[i]->role);
            if (i == 0) {
                if (role == "system") {
                    ss << chat[i]->content << "<｜hy_place▁holder▁no▁3｜>";
                }
            }

            if (role == "assistant") {
                ss << "<｜hy_Assistant｜>" << chat[i]->content << "<｜hy_place▁holder▁no▁2｜>";
            } else if (role == "user") {
                ss << "<｜hy_User｜>" << chat[i]->content << "<｜hy_Assistant｜>";
            }
>>>>>>> 03d46982
        }
    } else if (tmpl == LLM_CHAT_TEMPLATE_KIMI_K2) {
        // moonshotai/Kimi-K2-Instruct
        for (auto message : chat) {
            std::string role(message->role);
            if (role == "system") {
                ss << "<|im_system|>system<|im_middle|>";
            } else if (role == "user") {
                ss << "<|im_user|>user<|im_middle|>";
            } else if (role == "assistant") {
                ss << "<|im_assistant|>assistant<|im_middle|>";
            } else if (role == "tool") {
                ss << "<|im_system|>tool<|im_middle|>";
            }

            ss << message->content << "<|im_end|>";
        }
        if (add_ass) {
            ss << "<|im_assistant|>assistant<|im_middle|>";
        }
    } else {
        // template not supported
        return -1;
    }
    dest = ss.str();
    return dest.size();
}

// public interface

int32_t llama_chat_builtin_templates(const char ** output, size_t len) {
    auto it = LLM_CHAT_TEMPLATES.begin();
    for (size_t i = 0; i < std::min(len, LLM_CHAT_TEMPLATES.size()); i++) {
        output[i] = it->first.c_str();
        std::advance(it, 1);
    }
    return (int32_t) LLM_CHAT_TEMPLATES.size();
}<|MERGE_RESOLUTION|>--- conflicted
+++ resolved
@@ -66,11 +66,8 @@
     { "llama4",            LLM_CHAT_TEMPLATE_LLAMA4            },
     { "smolvlm",           LLM_CHAT_TEMPLATE_SMOLVLM           },
     { "hunyuan-moe",       LLM_CHAT_TEMPLATE_HUNYUAN_MOE       },
-<<<<<<< HEAD
     { "gpt-oss",           LLM_CHAT_TEMPLATE_OPENAI_MOE        },
-=======
     { "hunyuan-dense",     LLM_CHAT_TEMPLATE_HUNYUAN_DENSE     },
->>>>>>> 03d46982
     { "kimi-k2",           LLM_CHAT_TEMPLATE_KIMI_K2           },
 };
 
@@ -198,13 +195,10 @@
         return LLM_CHAT_TEMPLATE_DOTS1;
     } else if (tmpl_contains("<|startoftext|>") && tmpl_contains("<|extra_4|>")) {
         return LLM_CHAT_TEMPLATE_HUNYUAN_MOE;
-<<<<<<< HEAD
     } else if (tmpl_contains("<|start|>") && tmpl_contains("<|channel|>")) {
         return LLM_CHAT_TEMPLATE_OPENAI_MOE;
-=======
     } else if (tmpl_contains("<｜hy_place▁holder▁no▁2｜>") && tmpl_contains("<｜hy_place▁holder▁no▁3｜>")) {
         return LLM_CHAT_TEMPLATE_HUNYUAN_DENSE;
->>>>>>> 03d46982
     } else if (tmpl_contains("<|im_assistant|>assistant<|im_middle|>")) {
         return LLM_CHAT_TEMPLATE_KIMI_K2;
     }
@@ -715,7 +709,6 @@
                 ss << "<|startoftext|>" << message->content << "<|extra_0|>";
             }
         }
-<<<<<<< HEAD
     } else if (tmpl == LLM_CHAT_TEMPLATE_OPENAI_MOE) {
         // OpenAI MoE (based on Harmony chat template)
         for (auto message : chat) {
@@ -725,7 +718,7 @@
         }
         if (add_ass) {
             ss << "<|start|>assistant";
-=======
+        }
     } else if (tmpl == LLM_CHAT_TEMPLATE_HUNYUAN_DENSE) {
         // tencent/Hunyuan-4B-Instruct
         for (size_t i = 0; i < chat.size(); i++) {
@@ -741,7 +734,6 @@
             } else if (role == "user") {
                 ss << "<｜hy_User｜>" << chat[i]->content << "<｜hy_Assistant｜>";
             }
->>>>>>> 03d46982
         }
     } else if (tmpl == LLM_CHAT_TEMPLATE_KIMI_K2) {
         // moonshotai/Kimi-K2-Instruct
