--- conflicted
+++ resolved
@@ -229,7 +229,6 @@
     }
 
     return false;
-<<<<<<< HEAD
 }
 
 float llama_hparams::yarn_attn_factor_adjust(float attn_factor, float freq_scale, float ext_factor) {
@@ -244,6 +243,4 @@
 
 bool llama_hparams::use_mrope() const {
     return rope_sections[0] > 0 && rope_sections[1] > 0;
-=======
->>>>>>> c45f89d5
 }