--- conflicted
+++ resolved
@@ -322,14 +322,13 @@
     llm_build_minimax_m2(const llama_model & model, const llm_graph_params & params);
 };
 
-<<<<<<< HEAD
+struct llm_build_mistral3 : public llm_graph_context {
+    llm_build_mistral3(const llama_model & model, const llm_graph_params & params);
+};
+
 template <bool iswa>
 struct llm_build_modern_bert : public llm_graph_context {
     llm_build_modern_bert(const llama_model & model, const llm_graph_params & params);
-=======
-struct llm_build_mistral3 : public llm_graph_context {
-    llm_build_mistral3(const llama_model & model, const llm_graph_params & params);
->>>>>>> 933414c0
 };
 
 struct llm_build_mpt : public llm_graph_context {
