--- conflicted
+++ resolved
@@ -4,13 +4,9 @@
 
 llm_build_deepseek2::llm_build_deepseek2(const llama_model & model, const llm_graph_params & params) :
     llm_graph_context(params) {
-<<<<<<< HEAD
-    bool is_lite = (hparams.n_layer == 27);
-    bool is_ocr = (model.name.find("ocr") != std::string::npos || model.name.find("OCR") != std::string::npos);
-=======
     // lite variants include DeepSeek-V2-Lite, GigaChat3-10B-A1.8B
     bool is_lite = (hparams.n_layer == 27 || hparams.n_layer == 26);
->>>>>>> fa046595
+    bool is_ocr = (model.name.find("ocr") != std::string::npos || model.name.find("OCR") != std::string::npos);
 
     const bool is_mla = (hparams.n_embd_head_k_mla != 0 && hparams.n_embd_head_v_mla != 0);
 
