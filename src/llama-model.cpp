--- conflicted
+++ resolved
@@ -1604,14 +1604,9 @@
             } break;
         case LLM_ARCH_DEEPSEEK2:
             {
-<<<<<<< HEAD
-                bool is_lite = (hparams.n_layer == 27);
-                bool is_ocr = (name.find("ocr") != std::string::npos || name.find("OCR") != std::string::npos);
-
-=======
                 // lite variants include DeepSeek-V2-Lite, GigaChat3-10B-A1.8B
                 bool is_lite = (hparams.n_layer == 27 || hparams.n_layer == 26);
->>>>>>> fa046595
+                bool is_ocr = (name.find("ocr") != std::string::npos || name.find("OCR") != std::string::npos);
                 ml.get_key(LLM_KV_ATTENTION_LAYERNORM_RMS_EPS, hparams.f_norm_rms_eps);
                 ml.get_key(LLM_KV_LEADING_DENSE_BLOCK_COUNT,   hparams.n_layer_dense_lead);
                 if (!is_lite && !is_ocr) {
@@ -4626,13 +4621,9 @@
                 } break;
             case LLM_ARCH_DEEPSEEK2:
                 {
-<<<<<<< HEAD
-                    const bool is_lite = (hparams.n_layer == 27);
-                    const bool is_ocr = (name.find("ocr") != std::string::npos || name.find("OCR") != std::string::npos);
-=======
                     // lite variants include DeepSeek-V2-Lite, GigaChat3-10B-A1.8B
                     const bool is_lite = (hparams.n_layer == 27 || hparams.n_layer == 26);
->>>>>>> fa046595
+                    const bool is_ocr = (name.find("ocr") != std::string::npos || name.find("OCR") != std::string::npos);
 
                     const bool is_mla = (hparams.n_embd_head_k_mla != 0 && hparams.n_embd_head_v_mla != 0);
 
