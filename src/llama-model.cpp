--- conflicted
+++ resolved
@@ -3646,13 +3646,8 @@
     return pimpl->n_bytes;
 }
 
-<<<<<<< HEAD
-size_t llama_model::max_nodes() const {
-    return std::max<size_t>(65536, tensors_by_name.size()*5);
-=======
 size_t llama_model::n_tensors() const {
     return tensors_by_name.size();
->>>>>>> 84d54755
 }
 
 size_t llama_model::n_devices() const {
