--- conflicted
+++ resolved
@@ -1305,51 +1305,6 @@
             }
         }
     }
-
-<<<<<<< HEAD
-=======
-    {
-        // --- SparseK env (read once per process) ---
-        static const bool SPARSEK_ENABLE    = [](){ if (const char* s=getenv("LLAMA_SPARSEK_ENABLE")) return atoi(s)!=0; return false; }();
-        static const int  SPARSEK_WIN_LOCAL = [](){ if (const char* s=getenv("LLAMA_SPARSEK_WIN"))    return std::max(0, atoi(s)); return 64; }();
-        static const int  SPARSEK_STRIDE    = [](){ if (const char* s=getenv("LLAMA_SPARSEK_STRIDE")) return std::max(0, atoi(s)); return 128; }();
-        static const bool SPARSEK_EN_LOCAL  = [](){ if (const char* s=getenv("LLAMA_SPARSEK_ENABLE_LOCAL"))  return atoi(s)!=0; return true; }();
-        static const bool SPARSEK_EN_STRIDE = [](){ if (const char* s=getenv("LLAMA_SPARSEK_ENABLE_STRIDE")) return atoi(s)!=0; return true; }();
-
-
-        if (SPARSEK_ENABLE && (SPARSEK_EN_LOCAL || SPARSEK_EN_STRIDE)) {
-            for (uint32_t s = 0; s < n_stream; ++s) {
-                for (uint32_t ii = 0; ii < n_tps; ++ii) {
-                    const uint32_t i = s*n_tps + ii;
-                    const uint64_t idst = n_kv*(/*h=*/0*n_stream*n_tps_pad + s*n_tps_pad + ii);
-                    float * row = data + idst;
-
-                    std::vector<uint8_t> allow(n_kv, 0);
-
-                    if (SPARSEK_EN_LOCAL && SPARSEK_WIN_LOCAL > 0) {
-                        const int j0 = std::max<int>(0, int(i) - SPARSEK_WIN_LOCAL);
-                        const int j1 = std::min<int>(int(n_kv)-1, int(i) + SPARSEK_WIN_LOCAL);
-                        for (int j = j0; j <= j1; ++j) allow[j] = 1;
-                    }
-
-                   if (SPARSEK_EN_STRIDE && SPARSEK_STRIDE > 0) {
-                        for (int j = int(i); j >= 0; j -= SPARSEK_STRIDE) allow[j] = 1;
-                        if (!causal_attn) {
-                            for (int j = int(i); j < int(n_kv); j += SPARSEK_STRIDE) allow[j] = 1;
-                        }
-                    }
-
-                    for (int64_t j = 0; j < n_kv; ++j) {
-                        if (!allow[j]) row[j] = -INFINITY;
-                        else if (std::isinf(row[j]) && row[j] < 0.0f) row[j] = 0.0f;
-                    }
-                }
-            }
-        }
-    }
->>>>>>> a365437b
-// ===== end SparseK =====
-
 }
 
 void llama_kv_cache::set_input_pos_bucket(ggml_tensor * dst, const llama_ubatch * ubatch) const {
