--- conflicted
+++ resolved
@@ -1383,15 +1383,12 @@
                                 ? LLAMA_ROPE_TYPE_NEOX
                                 : hparams.rope_type;
 
-<<<<<<< HEAD
     // See llm_build_deepseek2() for why attn_factor has to be scaled for YaRN RoPE to work correctly.
     // See https://github.com/ggerganov/llama.cpp/discussions/7416 for detailed explanation.
     const float yarn_attn_factor = (model.arch == LLM_ARCH_DEEPSEEK2 || model.arch == LLM_ARCH_DEEPSEEK2OCR)
                                     ? 1.0f / (1.0f + 0.1f * logf(1.0f / freq_scale))
                                     : cparams.yarn_attn_factor;
 
-=======
->>>>>>> 36255a22
     ggml_tensor * tmp;
 
     if (ggml_is_quantized(cur->type)) {
