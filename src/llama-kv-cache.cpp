#include "llama-kv-cache.h"

#include "llama-impl.h"
#include "llama-batch.h"
#include "llama-cparams.h"
#include "llama-model.h"

#include <algorithm>
#include <cassert>
#include <limits>
#include <map>
#include <stdexcept>

llama_kv_cache_unified::llama_kv_cache_unified(const llama_hparams & hparams, callbacks cbs) : hparams(hparams), cbs(std::move(cbs)) {
}

bool llama_kv_cache_unified::init(
        const llama_model & model,
      const llama_cparams & cparams,
                ggml_type   type_k,
                ggml_type   type_v,
                 uint32_t   kv_size,
                     bool   offload) {
    const int32_t n_layer = hparams.n_layer;

    has_shift = false;

<<<<<<< HEAD
    cache.recurrent = llama_model_is_recurrent(&model);
    cache.v_trans   = !cache.recurrent && !cparams.flash_attn;
    cache.can_shift = model.arch != LLM_ARCH_DEEPSEEK2; // not supported due to MLA
=======
    recurrent = llama_model_is_recurrent(&model);
    v_trans   = !recurrent && !cparams.flash_attn;
    can_shift = !recurrent;
>>>>>>> b1dd4d08

    LLAMA_LOG_INFO("%s: kv_size = %d, offload = %d, type_k = '%s', type_v = '%s', n_layer = %d, can_shift = %d\n",
            __func__, kv_size, offload, ggml_type_name(type_k), ggml_type_name(type_v), n_layer, can_shift);

    head = 0;
    size = kv_size;
    used = 0;

    this->type_k = type_k;
    this->type_v = type_v;

    cells.clear();
    cells.resize(kv_size);

    // create a context for each buffer type
    std::map<ggml_backend_buffer_type_t, ggml_context *> ctx_map;
    auto ctx_for_buft = [&](ggml_backend_buffer_type_t buft) -> ggml_context * {
        auto it = ctx_map.find(buft);
        if (it == ctx_map.end()) {
            ggml_init_params params = {
                /*.mem_size   =*/ size_t(2u*n_layer*ggml_tensor_overhead()),
                /*.mem_buffer =*/ NULL,
                /*.no_alloc   =*/ true,
            };

            ggml_context * ctx = ggml_init(params);
            if (!ctx) {
                return nullptr;
            }

            ctx_map[buft] = ctx;
            ctxs.emplace_back(ctx);

            return ctx;
        }

        return it->second;
    };

    k_l.reserve(n_layer);
    v_l.reserve(n_layer);

    for (int i = 0; i < n_layer; i++) {
        const uint32_t n_embd_k_gqa = hparams.n_embd_k_gqa(i) + hparams.n_embd_k_s();
        const uint32_t n_embd_v_gqa = hparams.n_embd_v_gqa(i) + hparams.n_embd_v_s();

        const char * dev_name = "CPU";

        ggml_backend_buffer_type_t buft;
        if (offload) {
            auto * dev = model.dev_layer(i);
            buft = ggml_backend_dev_buffer_type(dev);

            dev_name = ggml_backend_dev_name(dev);
        } else {
            buft = ggml_backend_cpu_buffer_type();
        }

        LLAMA_LOG_DEBUG("%s: layer %3d: n_embd_k_gqa = %d, n_embd_v_gqa = %d, dev = %s\n", __func__,
                i, n_embd_k_gqa, n_embd_v_gqa, dev_name);

        ggml_context * ctx = ctx_for_buft(buft);
        if (!ctx) {
            LLAMA_LOG_ERROR("%s: failed to create ggml context for kv cache\n", __func__);
            return false;
        }

        ggml_tensor * k = ggml_new_tensor_1d(ctx, type_k, n_embd_k_gqa*kv_size);
        ggml_tensor * v = ggml_new_tensor_1d(ctx, type_v, n_embd_v_gqa*kv_size);
        ggml_format_name(k, "cache_k_l%d", i);
        ggml_format_name(v, "cache_v_l%d", i);
        k_l.push_back(k);
        v_l.push_back(v);
    }

    // allocate tensors and initialize the buffers to avoid NaNs in the padding
    for (auto it : ctx_map) {
        auto * buft = it.first;
        auto * ctx  = it.second;

        ggml_backend_buffer_t buf = ggml_backend_alloc_ctx_tensors_from_buft(ctx, buft);
        if (!buf) {
            LLAMA_LOG_ERROR("%s: failed to allocate buffer for kv cache\n", __func__);
            return false;
        }
        ggml_backend_buffer_clear(buf, 0);
        LLAMA_LOG_INFO("%s: %10s KV buffer size = %8.2f MiB\n", __func__, ggml_backend_buffer_name(buf), ggml_backend_buffer_get_size(buf)/1024.0/1024.0);
        bufs.emplace_back(buf);
    }

    return true;
}

int32_t llama_kv_cache_unified::get_n_tokens() const {
    int32_t result = 0;

    for (uint32_t i = 0; i < size; i++) {
        result += cells[i].seq_id.size();
    }

    return result;
}

int32_t llama_kv_cache_unified::get_used_cells() const {
    return used;
}

size_t llama_kv_cache_unified::total_size() const {
    size_t size = 0;
    for (const auto & buf : bufs) {
        size += ggml_backend_buffer_get_size(buf.get());
    }

    return size;
}

llama_pos llama_kv_cache_unified::pos_max() const {
    llama_pos pos_max = -1;
    for (const auto & cell : cells) {
        pos_max = std::max(pos_max, cell.pos);
    }

    return pos_max;
}

void llama_kv_cache_unified::clear() {
    for (int32_t i = 0; i < (int32_t) size; ++i) {
        cells[i].pos = -1;
        cells[i].seq_id.clear();
        cells[i].src = -1;
        cells[i].tail = -1;
    }
    head = 0;
    used = 0;

    for (auto & buf : bufs) {
        ggml_backend_buffer_clear(buf.get(), 0);
    }
}

bool llama_kv_cache_unified::seq_rm(llama_seq_id seq_id, llama_pos p0, llama_pos p1) {
    uint32_t new_head = size;

    if (p0 < 0) {
        p0 = 0;
    }

    if (p1 < 0) {
        p1 = std::numeric_limits<llama_pos>::max();
    }

    // models like Mamba or RWKV can't have a state partially erased
    if (recurrent) {
        if (seq_id >= (int64_t) size) {
            // could be fatal
            return false;
        }
        if (0 <= seq_id) {
            int32_t & tail_id = cells[seq_id].tail;
            if (tail_id >= 0) {
                const llama_kv_cell & cell = cells[tail_id];
                // partial intersection is invalid
                if ((0 < p0 && p0 <= cell.pos) || (0 < p1 && p1 <= cell.pos)) {
                    return false;
                }
                // invalidate tails which will be cleared
                if (p0 <= cell.pos && cell.pos < p1) {
                    tail_id = -1;
                }
            }
        } else {
            // seq_id is negative, then the range should include everything or nothing
            if (p0 != p1 && (p0 != 0 || p1 != std::numeric_limits<llama_pos>::max())) {
                return false;
            }
        }

        return true;
    }

    for (uint32_t i = 0; i < size; ++i) {
        if (cells[i].pos >= p0 && cells[i].pos < p1) {
            if (seq_id < 0) {
                cells[i].seq_id.clear();
            } else if (cells[i].has_seq_id(seq_id)) {
                cells[i].seq_id.erase(seq_id);
            } else {
                continue;
            }
            if (cells[i].is_empty()) {
                // keep count of the number of used cells
                if (cells[i].pos >= 0) {
                    used--;
                }

                cells[i].pos = -1;
                cells[i].src = -1;

                if (new_head == size) {
                    new_head = i;
                }
            }
        }
    }

    // If we freed up a slot, set head to it so searching can start there.
    if (new_head != size && new_head < head) {
        head = new_head;
    }

    return true;
}

void llama_kv_cache_unified::seq_cp(llama_seq_id seq_id_src, llama_seq_id seq_id_dst, llama_pos p0, llama_pos p1) {
    if (seq_id_src == seq_id_dst) {
        return;
    }

    if (p0 < 0) {
        p0 = 0;
    }

    if (p1 < 0) {
        p1 = std::numeric_limits<llama_pos>::max();
    }

    if (recurrent) {
        if ((uint32_t) seq_id_dst < size && (uint32_t) seq_id_src < size) {
            llama_kv_cell & tail_src = cells[seq_id_src];
            llama_kv_cell & tail_dst = cells[seq_id_dst];
            if (tail_dst.tail >= 0) {
                // clear destination seq_id if it wasn't empty
                llama_kv_cell & cell_dst = cells[tail_dst.tail];

                cell_dst.seq_id.erase(seq_id_dst);
                tail_dst.tail = -1;
                if (cell_dst.seq_id.empty()) {
                    cell_dst.pos = -1;
                    cell_dst.delta = -1;
                    cell_dst.src = -1;
                    used -= 1;
                }
            }
            if (tail_src.tail >= 0) {
                llama_kv_cell & cell_src = cells[tail_src.tail];

                cell_src.seq_id.insert(seq_id_dst);
                tail_dst.tail = tail_src.tail;
            }
        }

        return;
    }

    // otherwise, this is the KV of a Transformer-like model
    head = 0;

    for (uint32_t i = 0; i < size; ++i) {
        if (cells[i].has_seq_id(seq_id_src) && cells[i].pos >= p0 && cells[i].pos < p1) {
            cells[i].seq_id.insert(seq_id_dst);
        }
    }
}

void llama_kv_cache_unified::seq_keep(llama_seq_id seq_id) {
    uint32_t new_head = size;

    for (uint32_t i = 0; i < size; ++i) {
        if (recurrent && (llama_seq_id) i != seq_id) {
            cells[i].tail = -1;
        }

        if (!cells[i].has_seq_id(seq_id)) {
            if (cells[i].pos >= 0) {
                used--;
            }

            cells[i].pos = -1;
            cells[i].src = -1;
            cells[i].seq_id.clear();

            if (new_head == size){
                new_head = i;
            }
        } else {
            cells[i].seq_id.clear();
            cells[i].seq_id.insert(seq_id);
        }
    }

    // If we freed up a slot, set head to it so searching can start there.
    if (new_head != size && new_head < head) {
        head = new_head;
    }
}

void llama_kv_cache_unified::seq_add(llama_seq_id seq_id, llama_pos p0, llama_pos p1, llama_pos delta) {
    if (delta == 0) {
        return;
    }

    uint32_t new_head = size;

    if (p0 < 0) {
        p0 = 0;
    }

    if (p1 < 0) {
        p1 = std::numeric_limits<llama_pos>::max();
    }

    // If there is no range then return early to avoid looping over the
    if (p0 == p1) {
        return;
    }

    if (recurrent) {
        // for Mamba-like or RWKV models, only the pos needs to be shifted
        if (0 <= seq_id && seq_id < (int64_t) size) {
            const int32_t tail_id = cells[seq_id].tail;
            if (tail_id >= 0) {
                llama_kv_cell & cell = cells[tail_id];
                if (cell.has_seq_id(seq_id) && p0 <= cell.pos && cell.pos < p1) {
                    cell.pos += delta;
                }
            }
        }
        return;
    }

    for (uint32_t i = 0; i < size; ++i) {
        if (cells[i].has_seq_id(seq_id) && cells[i].pos >= p0 && cells[i].pos < p1) {
            has_shift = true;
            cells[i].pos   += delta;
            cells[i].delta += delta;

            if (cells[i].pos < 0) {
                if (!cells[i].is_empty()) {
                    used--;
                }
                cells[i].pos = -1;
                cells[i].seq_id.clear();
                if (new_head == size) {
                    new_head = i;
                }
            }
        }
    }

    // If we freed up a slot, set head to it so searching can start there.
    // Otherwise we just start the next search from the beginning.
    head = new_head != size ? new_head : 0;
}

void llama_kv_cache_unified::seq_div(llama_seq_id seq_id, llama_pos p0, llama_pos p1, int d) {
    if (d == 1) {
        return;
    }

    if (p0 < 0) {
        p0 = 0;
    }

    if (p1 < 0) {
        p1 = std::numeric_limits<llama_pos>::max();
    }

    // If there is no range then return early to avoid looping over the cache.
    if (p0 == p1) {
        return;
    }

    if (recurrent) {
        // for Mamba-like or RWKV models, only the pos needs to be changed
        if (0 <= seq_id && seq_id < (int64_t) size) {
            const int32_t tail_id = cells[seq_id].tail;
            if (tail_id >= 0) {
                llama_kv_cell & cell = cells[tail_id];
                if (cell.has_seq_id(seq_id) && p0 <= cell.pos && cell.pos < p1) {
                    cell.pos /= d;
                }
            }
        }

        return;
    }

    for (uint32_t i = 0; i < size; ++i) {
        if (cells[i].has_seq_id(seq_id) && cells[i].pos >= p0 && cells[i].pos < p1) {
            has_shift = true;

            {
                llama_pos p_old = cells[i].pos;
                cells[i].pos   /= d;
                cells[i].delta += cells[i].pos - p_old;
            }
        }
    }
}

llama_pos llama_kv_cache_unified::seq_pos_max(llama_seq_id seq_id) const {
    llama_pos result = 0;

    for (uint32_t i = 0; i < size; ++i) {
        if (cells[i].has_seq_id(seq_id)) {
            result = std::max(result, cells[i].pos);
        }
    }

    return result;
}

void llama_kv_cache_unified::defrag() {
    if (!recurrent) {
        do_defrag = true;
    }
}

void llama_kv_cache_unified::restore() {
    if (pending.ranges.empty()) {
        return;
    }

    // TODO: tmp - move to llama_kv_cache_recurrent
    if (recurrent) {
        seq_rm(-1, -1, -1);
        return;
    }

    uint32_t new_head = size;

    for (auto & range : pending.ranges) {
        for (uint32_t i = range.c0; i < range.c1; ++i) {
            cells[i].seq_id.clear();

            // keep count of the number of used cells
            if (cells[i].pos >= 0) {
                used--;
            }

            cells[i].pos = -1;
            cells[i].src = -1;
        }

        new_head = std::min(new_head, range.c0);
    }

    if (new_head != size && new_head < head) {
        head = new_head;
    }
}

void llama_kv_cache_unified::commit() {
    // TODO: tmp - move to llama_kv_cache_recurrent
    if (recurrent) {
        return;
    }

    if (pending.ranges.empty()) {
        LLAMA_LOG_WARN("%s: no pending KV cache updates to commit - might indicate a bug (ref: %s)\n",
                __func__, "https://github.com/ggml-org/llama.cpp/pull/12695");
        return;
    }

    pending.ranges.clear();
}

bool llama_kv_cache_unified::get_can_shift() const {
    return can_shift;
}

bool llama_kv_cache_unified::find_slot(
       const llama_ubatch & ubatch) {
    const uint32_t n_tokens = ubatch.n_tokens;
    const uint32_t n_seqs   = ubatch.n_seqs;
    const uint32_t n_seq_tokens = ubatch.n_seq_tokens;

    // if we have enough unused cells before the current head ->
    //   better to start searching from the beginning of the cache, hoping to fill it
    if (head > used + 2*ubatch.n_tokens) {
        head = 0;
    }

    if (recurrent) {
        // For recurrent state architectures (like Mamba or RWKV),
        // each cache cell can store the state for a whole sequence.
        // A slot should be always be contiguous.

        // can only process batches with an equal number of new tokens in each sequence
        GGML_ASSERT(ubatch.equal_seqs);

        int32_t min = size - 1;
        int32_t max = 0;

        // everything should fit if all seq_ids are smaller than the max
        for (uint32_t s = 0; s < n_seqs; ++s) {
            const uint32_t n_seq_id = ubatch.n_seq_id[s];
            for (uint32_t j = 0; j < n_seq_id; ++j) {
                const llama_seq_id seq_id = ubatch.seq_id[s][j];

                if (seq_id < 0 || (uint32_t) seq_id >= size) {
                    // too big seq_id
                    // TODO: would it be possible to resize the cache instead?
                    LLAMA_LOG_ERROR("%s: seq_id=%d >= n_seq_max=%d Try using a bigger --parallel value\n", __func__, seq_id, size);
                    return false;
                }
                if (j > 0) {
                    llama_kv_cell & seq = cells[seq_id];
                    if (seq.tail >= 0) {
                        llama_kv_cell & cell = cells[seq.tail];
                        // clear cells from seq_ids that become shared
                        // (should not normally happen, but let's handle it anyway)
                        cell.seq_id.erase(seq_id);
                        seq.tail = -1;
                        if (cell.seq_id.empty()) {
                            cell.pos = -1;
                            cell.src = -1;
                            used -= 1;
                        }
                    }
                }
            }
        }

#ifndef NDEBUG
        {
            std::vector<int32_t> tails_verif;
            tails_verif.assign(size, -1);
            for (uint32_t i = 0; i < size; ++i) {
                llama_kv_cell & cell = cells[i];
                for (llama_seq_id seq_id : cell.seq_id) {
                    if (tails_verif[seq_id] != -1) {
                        LLAMA_LOG_ERROR("%s: duplicate tail for seq_id %d in cell %d and %d\n", __func__, seq_id, i, tails_verif[seq_id]);
                    }
                    tails_verif[seq_id] = i;
                }
            }
            for (uint32_t i = 0; i < size; ++i) {
                if (tails_verif[i] != cells[i].tail) {
                    LLAMA_LOG_ERROR("%s: wrong tail for seq_id %d, (%d instead of %d)\n", __func__, i, cells[i].tail, tails_verif[i]);
                }
            }
        }
#endif

        // find next empty cell
        uint32_t next_empty_cell = head;

        for (uint32_t i = 0; i < size; ++i) {
            if (next_empty_cell >= size) { next_empty_cell -= size; }
            llama_kv_cell & cell = cells[next_empty_cell];
            if (cell.is_empty()) { break; }
            next_empty_cell += 1;
        }

        // find usable cell range
        for (uint32_t s = 0; s < n_seqs; ++s) {
            const llama_seq_id seq_id = ubatch.seq_id[s][0];
            llama_kv_cell & seq_meta = cells[seq_id];
            bool has_cell = false;
            if (seq_meta.tail >= 0) {
                llama_kv_cell & cell = cells[seq_meta.tail];
                GGML_ASSERT(cell.has_seq_id(seq_id));
                // does this seq_id "own" the cell?
                if (cell.seq_id.size() == 1) { has_cell = true; }
            }
            if (!has_cell) {
                llama_kv_cell & empty_cell = cells[next_empty_cell];
                GGML_ASSERT(empty_cell.is_empty());
                // copy old tail into the empty cell
                if (seq_meta.tail >= 0) {
                    llama_kv_cell & orig_cell = cells[seq_meta.tail];
                    empty_cell.pos = orig_cell.pos;
                    empty_cell.src = orig_cell.src;
                    orig_cell.seq_id.erase(seq_id);
                    empty_cell.seq_id.insert(seq_id); // will be overwritten
                }
                seq_meta.tail = next_empty_cell;
                // find next empty cell
                if (s + 1 < n_seqs) {
                    next_empty_cell += 1;
                    for (uint32_t i = 0; i < size; ++i) {
                        if (next_empty_cell >= size) { next_empty_cell -= size; }
                        llama_kv_cell & cell = cells[next_empty_cell];
                        if (cell.is_empty()) { break; }
                        next_empty_cell += 1;
                    }
                }
            }
            if (min > seq_meta.tail) { min = seq_meta.tail; }
            if (max < seq_meta.tail) { max = seq_meta.tail; }
        }

        // gather and re-order
        for (uint32_t s = 0; s < n_seqs; ++s) {
            int32_t dst_id = s + min;
            int32_t src_id = cells[ubatch.seq_id[s][0]].tail;
            if (dst_id != src_id) {
                llama_kv_cell & dst_cell = cells[dst_id];
                llama_kv_cell & src_cell = cells[src_id];

                std::swap(dst_cell.pos, src_cell.pos);
                std::swap(dst_cell.src, src_cell.src);
                std::swap(dst_cell.seq_id, src_cell.seq_id);

                // swap tails (assuming they NEVER overlap)
                for (const llama_seq_id seq_id : src_cell.seq_id) {
                    cells[seq_id].tail = src_id;
                }
                for (const llama_seq_id seq_id : dst_cell.seq_id) {
                    cells[seq_id].tail = dst_id;
                }
            }
        }

        // update the pos of the used seqs
        for (uint32_t s = 0; s < n_seqs; ++s) {
            const llama_pos last_pos = ubatch.pos[n_seq_tokens * s + n_seq_tokens - 1];
            int32_t cell_id = s + min;
            llama_kv_cell & cell = cells[cell_id];

            if (cell.pos >= 0 && last_pos != cell.pos + (llama_pos) n_seq_tokens) {
                // What should happen when the pos backtracks or skips a value?
                // Clearing the state mid-batch would require special-casing which isn't done.
                LLAMA_LOG_WARN("%s: non-consecutive token position %d after %d for sequence %d with %u new tokens\n",
                    __func__, last_pos, cell.pos, ubatch.seq_id[s][0], n_seq_tokens);
            }
            cell.pos = last_pos;
            cell.seq_id.clear();
            for (int32_t j = 0; j < ubatch.n_seq_id[s]; ++j) {
                const llama_seq_id seq_id = ubatch.seq_id[s][j];
                cell.seq_id.insert(seq_id);
                cells[seq_id].tail = cell_id;
            }
        }

        // Find first to-be-cleared cell
        cache.rs_z = -1;
        for (int i = min; i <= max; ++i) {
            if (cache.cells[i].src == -1) {
                cache.rs_z = i;
                break;
            }
        }

        // allow getting the range of used cells, from head to head + n
        head = min;
        n    = max - min + 1;
        used = std::count_if(cells.begin(), cells.end(),
            [](const llama_kv_cell& cell){ return !cell.is_empty(); });

        // sanity check
        return n >= n_seqs;
    }

    // otherwise, one cell per token.

    if (n_tokens > size) {
        LLAMA_LOG_ERROR("%s: n_tokens = %d > size = %d\n", __func__, n_tokens, size);
        return false;
    }

    uint32_t n_tested = 0;

    while (true) {
        if (head + n_tokens > size) {
            n_tested += size - head;
            head = 0;
            continue;
        }

        bool found = true;
        for (uint32_t i = 0; i < n_tokens; i++) {
            if (cells[head + i].pos >= 0) {
                found = false;
                head     += i + 1;
                n_tested += i + 1;
                break;
            }
        }

        if (found) {
            break;
        }

        if (n_tested >= size) {
            //LLAMA_LOG_ERROR("%s: failed to find a slot for %d tokens\n", __func__, n_tokens);
            return false;
        }
    }

    for (uint32_t s = 0; s < n_seqs; s++) {
        for (uint32_t i = 0; i < n_seq_tokens; ++i) {
            uint32_t k = s*n_seq_tokens + i;
            cells[head + k].pos = ubatch.pos[k];

            for (int32_t j = 0; j < ubatch.n_seq_id[s]; j++) {
                cells[head + k].seq_id.insert(ubatch.seq_id[s][j]);
            }
        }
    }

    used += n_tokens;

    pending.ranges.push_back({head, head + n_tokens});

    return true;
}

uint32_t llama_kv_cache_unified::get_padding(const llama_cparams & cparams) const {
    // the FA kernels require padding to avoid extra runtime boundary checks
    return cparams.flash_attn ? 256u : 32u;
}

uint32_t llama_kv_cache_unified::cell_max() const {
    for (uint32_t i = size; i > 0; --i) {
        const llama_kv_cell & cell = cells[i - 1];

        if (cell.pos >= 0 && !cell.is_empty()) {
            return i;
        }
    }

    return 0;
}

size_t llama_kv_cache_unified::size_k_bytes() const {
    size_t size_k_bytes = 0;

    for (const auto & k : k_l) {
        size_k_bytes += ggml_nbytes(k);
    }

    return size_k_bytes;
}

size_t llama_kv_cache_unified::size_v_bytes() const {
    size_t size_v_bytes = 0;

    for (const auto & v : v_l) {
        size_v_bytes += ggml_nbytes(v);
    }

    return size_v_bytes;
}

bool llama_kv_cache_unified::defrag_prepare(int32_t n_max_nodes) {
    const uint32_t n_layer = hparams.n_layer;

    const uint32_t n_kv   = cell_max();
    const uint32_t n_used = used;

    assert(n_used <= n_kv);

    //const int64_t t_start = ggml_time_us();

    // number of cells moved
    uint32_t n_moves = 0;

    // each move requires 6*n_layer tensors (see graph_build_kv_self_defrag)
    //   - source view, destination view, copy operation
    //   - x2 for keys and values
    //const uint32_t max_moves = max_nodes()/(6*n_layer);
    // TODO: tmp fix https://github.com/ggerganov/llama.cpp/issues/6685#issuecomment-2057579516
    const uint32_t max_moves = (n_max_nodes - 2*n_layer)/(6*n_layer);

    // determine which KV cells to move where
    //
    //  cell i moves to ids[i]
    //
    //  if ids[i] == i || ids[i] == n_kv, then cell i is not moved
    //
    auto & ids = defrag_info.ids;

    ids.clear();
    ids.resize(n_kv, n_kv);

    for (uint32_t i0 = 0; i0 < n_used; ++i0) {
        const auto & cell0 = cells[i0];

        if (!cell0.is_empty()) {
            ids[i0] = i0;

            continue;
        }

        // found a hole - fill it with data from the end of the cache

        uint32_t nh = 1;

        // determine the size of the hole
        while (i0 + nh < n_used && cells[i0 + nh].is_empty()) {
            nh++;
        }

        uint32_t nf = 0;
        uint32_t is = n_kv - 1;

        // starting from the end, find nh non-empty cells
        for (; is > i0; --is) {
            const auto & cell1 = cells[is];

            if (cell1.is_empty() || ids[is] != n_kv) {
                continue;
            }

            // non-empty cell which is not yet moved
            nf++;

            if (nf == nh) {
                break;
            }
        }

        // this can only happen if `n_used` is not accurate, which would be a bug
        GGML_ASSERT(nf == nh && "KV defrag bug: nf != nh");

        nf = 0;

        uint32_t i1 = is;

        // are we moving a continuous block of memory?
        bool cont = false;

        // should we stop searching for the next move?
        bool stop = false;

        // go back and move the nf cells to the hole
        for (; i1 < n_kv; ++i1) {
            auto & cell1 = cells[i1];

            if (cell1.is_empty() || ids[i1] != n_kv) {
                if (n_moves == max_moves) {
                    stop = true;
                    break;
                }

                cont = false;
                continue;
            }

            // this cell goes to (i0 + nf)
            ids[i1] = i0 + nf;

            // move the cell meta data
            cells[i0 + nf] = cell1;

            // clear the old cell and move the head there
            cell1 = llama_kv_cell();
            head = n_used;

            if (!cont) {
                n_moves++;
                cont = true;
            }

            nf++;

            if (nf == nh) {
                break;
            }
        }

        if (stop || n_moves == max_moves) {
            break;
        }

        //LLAMA_LOG_INFO("(tmp log) KV defrag: move [%u, %u) to [%u, %u)\n", is, i1 + 1, i0, i0 + nh);

        i0 += nh - 1;
    }

    if (n_moves == 0) {
        return false;
    }

    LLAMA_LOG_DEBUG("(tmp log) KV defrag cell moves: %u\n", n_moves);

    LLAMA_LOG_DEBUG("expected gf nodes: %u\n", 6*n_moves*n_layer);

    return true;
}

void llama_kv_cache_unified::state_write(llama_io_write_i & io, llama_seq_id seq_id) const {
    std::vector<std::pair<uint32_t, uint32_t>> cell_ranges; // ranges, from inclusive, to exclusive
    uint32_t cell_count = 0;

    // Count the number of cells with the specified seq_id
    // Find all the ranges of cells with this seq id (or all, when -1)
    uint32_t cell_range_begin = size;
    for (uint32_t i = 0; i < size; ++i) {
        const auto & cell = cells[i];
        if ((seq_id == -1 && !cell.is_empty()) || cell.has_seq_id(seq_id)) {
            ++cell_count;
            if (cell_range_begin == size) {
                cell_range_begin = i;
            }
        } else {
            if (cell_range_begin != size) {
                cell_ranges.emplace_back(cell_range_begin, i);
                cell_range_begin = size;
            }
        }
    }
    if (cell_range_begin != size) {
        cell_ranges.emplace_back(cell_range_begin, size);
    }

    // DEBUG CHECK: Sum of cell counts in ranges should equal the total cell count
    uint32_t cell_count_check = 0;
    for (const auto & range : cell_ranges) {
        cell_count_check += range.second - range.first;
    }
    GGML_ASSERT(cell_count == cell_count_check);

    io.write(&cell_count, sizeof(cell_count));

    state_write_meta(io, cell_ranges, seq_id);
    state_write_data(io, cell_ranges);
}

void llama_kv_cache_unified::state_read(llama_io_read_i & io, llama_seq_id seq_id) {
    uint32_t cell_count;
    io.read_to(&cell_count, sizeof(cell_count));

    bool res = true;
    res = res && state_read_meta(io, cell_count, seq_id);
    res = res && state_read_data(io, cell_count);

    if (!res) {
        if (seq_id == -1) {
            clear();
        } else {
            seq_rm(seq_id, -1, -1);
        }
        throw std::runtime_error("failed to restore kv cache");
    }
}

void llama_kv_cache_unified::state_write_meta(llama_io_write_i & io, const std::vector<std::pair<uint32_t, uint32_t>> & cell_ranges, llama_seq_id seq_id) const {
    for (const auto & range : cell_ranges) {
        for (uint32_t i = range.first; i < range.second; ++i) {
            const auto & cell = cells[i];
            const llama_pos pos      = cell.pos;
            const uint32_t  n_seq_id = seq_id == -1 ? cell.seq_id.size() : 0;

            io.write(&pos,      sizeof(pos));
            io.write(&n_seq_id, sizeof(n_seq_id));

            if (n_seq_id) {
                for (auto seq_id : cell.seq_id) {
                    io.write(&seq_id, sizeof(seq_id));
                }
            }
        }
    }
}

void llama_kv_cache_unified::state_write_data(llama_io_write_i & io, const std::vector<std::pair<uint32_t, uint32_t>> & cell_ranges) const {
    const uint32_t v_trans = this->v_trans ? 1 : 0;
    const uint32_t n_layer = hparams.n_layer;

    io.write(&v_trans, sizeof(v_trans));
    io.write(&n_layer, sizeof(n_layer));

    std::vector<uint8_t> tmp_buf;

    // Iterate and write all the keys first, each row is a cell
    // Get whole range at a time
    for (uint32_t il = 0; il < n_layer; ++il) {
        const uint32_t n_embd_k_gqa = hparams.n_embd_k_gqa(il) + hparams.n_embd_k_s();

        // Write key type
        const int32_t k_type_i = (int32_t)k_l[il]->type;
        io.write(&k_type_i, sizeof(k_type_i));

        // Write row size of key
        const uint64_t k_size_row = ggml_row_size(k_l[il]->type, n_embd_k_gqa);
        io.write(&k_size_row, sizeof(k_size_row));

        // Read each range of cells of k_size length each into tmp_buf and write out
        for (const auto & range : cell_ranges) {
            const size_t range_size = range.second - range.first;
            const size_t buf_size = range_size * k_size_row;
            io.write_tensor(k_l[il], range.first * k_size_row, buf_size);
        }
    }

    if (!v_trans) {
        for (uint32_t il = 0; il < n_layer; ++il) {
            const uint32_t n_embd_v_gqa = hparams.n_embd_v_gqa(il) + hparams.n_embd_v_s();

            // Write value type
            const int32_t v_type_i = (int32_t)v_l[il]->type;
            io.write(&v_type_i, sizeof(v_type_i));

            // Write row size of value
            const uint64_t v_size_row = ggml_row_size(v_l[il]->type, n_embd_v_gqa);
            io.write(&v_size_row, sizeof(v_size_row));

            // Read each range of cells of v_size length each into tmp_buf and write out
            for (const auto & range : cell_ranges) {
                const size_t range_size = range.second - range.first;
                const size_t buf_size = range_size * v_size_row;
                io.write_tensor(v_l[il], range.first * v_size_row, buf_size);
            }
        }
    } else {
        // When v is transposed, we also need the element size and get the element ranges from each row
        const uint32_t kv_size = size;
        for (uint32_t il = 0; il < n_layer; ++il) {
            const uint32_t n_embd_v_gqa = hparams.n_embd_v_gqa(il) + hparams.n_embd_v_s();

            // Write value type
            const int32_t v_type_i = (int32_t)v_l[il]->type;
            io.write(&v_type_i, sizeof(v_type_i));

            // Write element size
            const uint32_t v_size_el = ggml_type_size(v_l[il]->type);
            io.write(&v_size_el, sizeof(v_size_el));

            // Write GQA embedding size
            io.write(&n_embd_v_gqa, sizeof(n_embd_v_gqa));

            // For each row, we get the element values of each cell
            for (uint32_t j = 0; j < n_embd_v_gqa; ++j) {
                // Read each range of cells of v_size_el length each into tmp_buf and write out
                for (const auto & range : cell_ranges) {
                    const size_t range_size = range.second - range.first;
                    const size_t src_offset = (range.first + j * kv_size) * v_size_el;
                    const size_t buf_size = range_size * v_size_el;
                    io.write_tensor(v_l[il], src_offset, buf_size);
                }
            }
        }
    }
}

bool llama_kv_cache_unified::state_read_meta(llama_io_read_i & io, uint32_t cell_count, llama_seq_id dest_seq_id) {
    if (dest_seq_id != -1) {
        // single sequence

        seq_rm(dest_seq_id, -1, -1);

        llama_sbatch sbatch;
        llama_ubatch batch = sbatch.reserve_ubatch(cell_count, /* has_embd */ false);

        batch.n_tokens = cell_count;
        batch.n_seq_tokens = cell_count;
        batch.n_seqs = 1;

        for (uint32_t i = 0; i < cell_count; ++i) {
            llama_pos pos;
            uint32_t n_seq_id;

            io.read_to(&pos,      sizeof(pos));
            io.read_to(&n_seq_id, sizeof(n_seq_id));

            if (n_seq_id != 0) {
                LLAMA_LOG_ERROR("%s: invalid seq_id-agnostic kv cell\n", __func__);
                return false;
            }

            batch.pos[i] = pos;
        }
        batch.n_seq_id[0] = 1;
        batch.seq_id[0] = &dest_seq_id;
        if (!find_slot(batch)) {
            LLAMA_LOG_ERROR("%s: failed to find available cells in kv cache\n", __func__);
            return false;
        }
        commit();

        // DEBUG CHECK: kv.head should be our first cell, kv.head + cell_count - 1 should be our last cell (verify seq_id and pos values)
        // Assume that this is one contiguous block of cells
        GGML_ASSERT(head + cell_count <= size);
        GGML_ASSERT(cells[head].pos == batch.pos[0]);
        GGML_ASSERT(cells[head + cell_count - 1].pos == batch.pos[cell_count - 1]);
        GGML_ASSERT(cells[head].has_seq_id(dest_seq_id));
        GGML_ASSERT(cells[head + cell_count - 1].has_seq_id(dest_seq_id));
    } else {
        // whole KV cache restore

        if (cell_count > size) {
            LLAMA_LOG_ERROR("%s: not enough cells in kv cache\n", __func__);
            return false;
        }

        clear();

        for (uint32_t i = 0; i < cell_count; ++i) {
            llama_kv_cell & cell = cells[i];

            llama_pos pos;
            uint32_t  n_seq_id;

            io.read_to(&pos,      sizeof(pos));
            io.read_to(&n_seq_id, sizeof(n_seq_id));

            cell.pos = pos;

            for (uint32_t j = 0; j < n_seq_id; ++j) {
                llama_seq_id seq_id;
                io.read_to(&seq_id, sizeof(seq_id));

                // TODO: llama_kv_cache_unified should have a notion of max sequences
                //if (seq_id < 0 || (uint32_t) seq_id >= llama_n_seq_max(ctx)) {
                if (seq_id < 0) {
                    //LLAMA_LOG_ERROR("%s: invalid seq_id, %d is out of range [0, %u)\n", __func__, seq_id, llama_n_seq_max(ctx));
                    LLAMA_LOG_ERROR("%s: invalid seq_id, %d is out of range [0, inf)\n", __func__, seq_id);
                    return false;
                }

                cell.seq_id.insert(seq_id);

                if (recurrent) {
                    int32_t & tail = cells[seq_id].tail;
                    if (tail != -1) {
                        LLAMA_LOG_ERROR("%s: duplicate tail for seq_id %d in cell %d and %d\n", __func__, seq_id, i, tail);
                        return false;
                    }
                    tail = i;
                }
            }
        }

        head = 0;
        used = cell_count;
    }

    if (recurrent) {
        for (uint32_t i = 0; i < cell_count; ++i) {
            uint32_t cell_id = head + i;
            // make sure the recurrent states will keep their restored state
            cells[cell_id].src = cell_id;
        }
    }

    return true;
}

bool llama_kv_cache_unified::state_read_data(llama_io_read_i & io, uint32_t cell_count) {
    uint32_t v_trans;
    uint32_t n_layer;
    io.read_to(&v_trans, sizeof(v_trans));
    io.read_to(&n_layer, sizeof(n_layer));

    if (n_layer != hparams.n_layer) {
        LLAMA_LOG_ERROR("%s: mismatched layer count (%u instead of %u)\n", __func__, n_layer, hparams.n_layer);
        return false;
    }
    if (cell_count > size) {
        LLAMA_LOG_ERROR("%s: not enough cells in kv cache to restore state (%u > %u)\n", __func__, cell_count, size);
        return false;
    }
    if (v_trans != (bool) v_trans) {
        LLAMA_LOG_ERROR("%s: incompatible V transposition\n", __func__);
        return false;
    }

    // For each layer, read the keys for each cell, one row is one cell, read as one contiguous block
    for (uint32_t il = 0; il < n_layer; ++il) {
        const uint32_t n_embd_k_gqa = hparams.n_embd_k_gqa(il) + hparams.n_embd_k_s();

        // Read type of key
        int32_t k_type_i_ref;
        io.read_to(&k_type_i_ref, sizeof(k_type_i_ref));
        const int32_t k_type_i = (int32_t) k_l[il]->type;
        if (k_type_i != k_type_i_ref) {
            LLAMA_LOG_ERROR("%s: mismatched key type (%d != %d, layer %d)\n", __func__, k_type_i, k_type_i_ref, il);
            return false;
        }

        // Read row size of key
        uint64_t k_size_row_ref;
        io.read_to(&k_size_row_ref, sizeof(k_size_row_ref));
        const size_t k_size_row = ggml_row_size(k_l[il]->type, n_embd_k_gqa);
        if (k_size_row != k_size_row_ref) {
            LLAMA_LOG_ERROR("%s: mismatched key row size (%zu != %zu, layer %d)\n", __func__, k_size_row, (size_t) k_size_row_ref, il);
            return false;
        }

        if (cell_count) {
            // Read and set the keys for the whole cell range
            ggml_backend_tensor_set(k_l[il], io.read(cell_count * k_size_row), head * k_size_row, cell_count * k_size_row);
        }
    }

    if (!v_trans) {
        for (uint32_t il = 0; il < n_layer; ++il) {
            const uint32_t n_embd_v_gqa = hparams.n_embd_v_gqa(il) + hparams.n_embd_v_s();

            // Read type of value
            int32_t v_type_i_ref;
            io.read_to(&v_type_i_ref, sizeof(v_type_i_ref));
            const int32_t v_type_i = (int32_t)v_l[il]->type;
            if (v_type_i != v_type_i_ref) {
                LLAMA_LOG_ERROR("%s: mismatched value type (%d != %d, layer %d)\n", __func__, v_type_i, v_type_i_ref, il);
                return false;
            }

            // Read row size of value
            uint64_t v_size_row_ref;
            io.read_to(&v_size_row_ref, sizeof(v_size_row_ref));
            const size_t v_size_row = ggml_row_size(v_l[il]->type, n_embd_v_gqa);
            if (v_size_row != v_size_row_ref) {
                LLAMA_LOG_ERROR("%s: mismatched value row size (%zu != %zu, layer %d)\n", __func__, v_size_row, (size_t) v_size_row_ref, il);
                return false;
            }

            if (cell_count) {
                // Read and set the values for the whole cell range
                ggml_backend_tensor_set(v_l[il], io.read(cell_count * v_size_row), head * v_size_row, cell_count * v_size_row);
            }
        }
    } else {
        // For each layer, read the values for each cell (transposed)
        for (uint32_t il = 0; il < n_layer; ++il) {
            const uint32_t n_embd_v_gqa = hparams.n_embd_v_gqa(il) + hparams.n_embd_v_s();

            // Read type of value
            int32_t v_type_i_ref;
            io.read_to(&v_type_i_ref, sizeof(v_type_i_ref));
            const int32_t v_type_i = (int32_t)v_l[il]->type;
            if (v_type_i != v_type_i_ref) {
                LLAMA_LOG_ERROR("%s: mismatched value type (%d != %d, layer %d)\n", __func__, v_type_i, v_type_i_ref, il);
                return false;
            }

            // Read element size of value
            uint32_t v_size_el_ref;
            io.read_to(&v_size_el_ref, sizeof(v_size_el_ref));
            const size_t v_size_el = ggml_type_size(v_l[il]->type);
            if (v_size_el != v_size_el_ref) {
                LLAMA_LOG_ERROR("%s: mismatched value element size (%zu != %zu, layer %d)\n", __func__, v_size_el, (size_t) v_size_el_ref, il);
                return false;
            }

            // Read GQA embedding size
            uint32_t n_embd_v_gqa_ref;
            io.read_to(&n_embd_v_gqa_ref, sizeof(n_embd_v_gqa_ref));
            if (n_embd_v_gqa != n_embd_v_gqa_ref) {
                LLAMA_LOG_ERROR("%s: mismatched GQA embedding size (%u != %u, layer %d)\n", __func__, n_embd_v_gqa, n_embd_v_gqa_ref, il);
                return false;
            }

            if (cell_count) {
                // For each row in the transposed matrix, read the values for the whole cell range
                for (uint32_t j = 0; j < n_embd_v_gqa; ++j) {
                    const size_t dst_offset = (head + j * size) * v_size_el;
                    ggml_backend_tensor_set(v_l[il], io.read(cell_count * v_size_el), dst_offset, cell_count * v_size_el);
                }
            }
        }
    }

    return true;
}

//
// kv cache view
//

llama_kv_cache_view llama_kv_cache_view_init(const llama_kv_cache & kv, int32_t n_seq_max) {
    llama_kv_cache_view result = {
        /*.n_cells            = */ 0,
        /*.n_seq_max          = */ n_seq_max,
        /*.token_count        = */ 0,
        /*.used_cells         = */ kv.get_used_cells(),
        /*.max_contiguous     = */ 0,
        /*.max_contiguous_idx = */ -1,
        /*.cells              = */ nullptr,
        /*.cells_sequences    = */ nullptr,
    };

    return result;
}

void llama_kv_cache_view_free(llama_kv_cache_view * view) {
    if (view->cells != nullptr) {
        free(view->cells);
        view->cells = nullptr;
    }
    if (view->cells_sequences != nullptr) {
        free(view->cells_sequences);
        view->cells_sequences = nullptr;
    }
}

void llama_kv_cache_view_update(llama_kv_cache_view * view, const llama_kv_cache * kv) {
    // TODO: rework this in the future, for now quick hack
    const llama_kv_cache_unified * kvu = dynamic_cast<const llama_kv_cache_unified *>(kv);
    if (kvu == nullptr) {
        LLAMA_LOG_ERROR("%s: the kv_cache_view currently works only with llama_kv_cache_unified\n", __func__);
        return;
    }

    if (uint32_t(view->n_cells) < kvu->size || view->cells == nullptr) {
        view->n_cells = int32_t(kvu->size);
        void * p = realloc(view->cells, sizeof(llama_kv_cache_view_cell) * view->n_cells);
        GGML_ASSERT(p != nullptr && "Failed to alloc kv_cache_view cells");
        view->cells = (llama_kv_cache_view_cell *)p;
        p = realloc(view->cells_sequences, sizeof(llama_seq_id) * view->n_seq_max * view->n_cells);
        GGML_ASSERT(p != nullptr && "Failed to alloc kv_cache_view cells sequences");
        view->cells_sequences = (llama_seq_id *)p;
    }

    const std::vector<llama_kv_cell> & kv_cells = kvu->cells;
    llama_kv_cache_view_cell * c_curr = view->cells;
    llama_seq_id * cs_curr = view->cells_sequences;
    int32_t used_cells = 0;
    int32_t token_count = 0;
    int32_t curr_contig_idx = -1;
    uint32_t max_contig = 0;
    int32_t max_contig_idx = -1;

    for (int32_t i = 0; i < int32_t(kvu->size); i++, c_curr++, cs_curr += view->n_seq_max) {
        const size_t curr_size = kv_cells[i].seq_id.size();
        token_count += curr_size;
        c_curr->pos = kv_cells[i].pos + kv_cells[i].delta;

        if (curr_size > 0) {
            if (curr_contig_idx >= 0 && uint32_t(i - curr_contig_idx) > max_contig) {
                max_contig = i - curr_contig_idx;
                max_contig_idx = curr_contig_idx;
            }
            curr_contig_idx = -1;
        } else if (curr_contig_idx < 0) {
            curr_contig_idx = i;
        }

        int seq_idx = 0;
        for (const llama_seq_id it : kv_cells[i].seq_id) {
            if (seq_idx >= view->n_seq_max) {
                break;
            }
            cs_curr[seq_idx] = it;
            seq_idx++;
        }
        if (seq_idx != 0) {
            used_cells++;
        }
        for (; seq_idx < view->n_seq_max; seq_idx++) {
            cs_curr[seq_idx] = -1;
        }
    }
    if (curr_contig_idx >= 0 && kv_cells.size() - curr_contig_idx > max_contig) {
        max_contig_idx = curr_contig_idx;
        max_contig = kv_cells.size() - curr_contig_idx;
    }
    view->max_contiguous = max_contig;
    view->max_contiguous_idx = max_contig_idx;
    view->token_count = token_count;
    view->used_cells = used_cells;
    if (uint32_t(used_cells) != kvu->used) {
        LLAMA_LOG_ERROR("%s: used cells mismatch. kv_cache says %d but we calculated %d\n",
            __func__, kvu->used, used_cells);
    }
}<|MERGE_RESOLUTION|>--- conflicted
+++ resolved
@@ -25,15 +25,9 @@
 
     has_shift = false;
 
-<<<<<<< HEAD
-    cache.recurrent = llama_model_is_recurrent(&model);
-    cache.v_trans   = !cache.recurrent && !cparams.flash_attn;
-    cache.can_shift = model.arch != LLM_ARCH_DEEPSEEK2; // not supported due to MLA
-=======
     recurrent = llama_model_is_recurrent(&model);
     v_trans   = !recurrent && !cparams.flash_attn;
-    can_shift = !recurrent;
->>>>>>> b1dd4d08
+    can_shift = true; // TODO: remove this, it's always true
 
     LLAMA_LOG_INFO("%s: kv_size = %d, offload = %d, type_k = '%s', type_v = '%s', n_layer = %d, can_shift = %d\n",
             __func__, kv_size, offload, ggml_type_name(type_k), ggml_type_name(type_v), n_layer, can_shift);
@@ -210,8 +204,6 @@
                 return false;
             }
         }
-
-        return true;
     }
 
     for (uint32_t i = 0; i < size; ++i) {
@@ -671,10 +663,10 @@
         }
 
         // Find first to-be-cleared cell
-        cache.rs_z = -1;
+        rs_z = -1;
         for (int i = min; i <= max; ++i) {
-            if (cache.cells[i].src == -1) {
-                cache.rs_z = i;
+            if (cells[i].src == -1) {
+                rs_z = i;
                 break;
             }
         }
