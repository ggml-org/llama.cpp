--- conflicted
+++ resolved
@@ -270,7 +270,6 @@
     // TODO: think of a better place for this function
     // TODO: pack the SWA params in a struct?
     static bool is_masked_swa(uint32_t n_swa, llama_swa_type swa_type, llama_pos p0, llama_pos p1);
-<<<<<<< HEAD
 
     // when YARN is applied with yarn_ext_factor != 0.0f, we need to cancel this factor:
     // https://github.com/ggml-org/llama.cpp/blob/a81a569577cc38b32558958b048228150be63eae/ggml/src/ggml-cpu/ops.cpp#L5541-L5544
@@ -280,8 +279,6 @@
     static float yarn_attn_factor_adjust(float attn_factor, float freq_scale, float ext_factor);
 
     bool use_mrope() const;
-=======
->>>>>>> c45f89d5
 };
 
 static_assert(std::is_trivially_copyable<llama_hparams>::value, "llama_hparams must be trivially copyable");