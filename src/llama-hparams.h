#pragma once

#include "llama.h"

#include <array>

// bump if necessary
#define LLAMA_MAX_LAYERS  512
#define LLAMA_MAX_EXPERTS 256  // DeepSeekV3

enum llama_expert_gating_func_type {
    LLAMA_EXPERT_GATING_FUNC_TYPE_NONE    = 0,
    LLAMA_EXPERT_GATING_FUNC_TYPE_SOFTMAX = 1,
    LLAMA_EXPERT_GATING_FUNC_TYPE_SIGMOID = 2,
};

struct llama_hparams_posnet {
    uint32_t n_embd;
    uint32_t n_layer;
};

struct llama_hparams_convnext {
    uint32_t n_embd;
    uint32_t n_layer;
};

struct llama_hparams {
    bool vocab_only;
    bool rope_finetuned;
    bool use_par_res;
    bool swin_norm;

    uint32_t n_ctx_train; // context size the model was trained on
    uint32_t n_embd;
    uint32_t n_embd_features = 0;
    uint32_t n_layer;
    uint32_t n_rot;
    uint32_t n_swa = 0; // sliding window attention (SWA)
    uint32_t n_swa_pattern = 1; // by default, all layers use non-sliding-window attention
    uint32_t n_embd_head_k; // dimension of keys (d_k). d_q is assumed to be the same, but there are n_head q heads, and only n_head_kv k-v heads
    uint32_t n_embd_head_v; // dimension of values (d_v) aka n_embd_head
    uint32_t n_expert = 0;
    uint32_t n_expert_used = 0;
    uint32_t n_rel_attn_bkts = 0;

    // note: deepseek2 using MLA converts into MQA with larger heads, then decompresses to MHA
    uint32_t n_embd_head_k_mla = 0;
    uint32_t n_embd_head_v_mla = 0;

    // for WavTokenizer
    struct llama_hparams_posnet   posnet;
    struct llama_hparams_convnext convnext;

    std::array<uint32_t, LLAMA_MAX_LAYERS> n_head_arr;
    std::array<uint32_t, LLAMA_MAX_LAYERS> n_head_kv_arr;
    std::array<uint32_t, LLAMA_MAX_LAYERS> n_ff_arr;

    uint32_t n_layer_dense_lead = 0;
    uint32_t n_lora_q           = 0;
    uint32_t n_lora_kv          = 0;
    uint32_t n_ff_exp           = 0;
    uint32_t n_ff_shexp         = 0;
    uint32_t n_expert_shared    = 0;
    uint32_t n_norm_groups      = 0;

    float    expert_weights_scale = 0.0;
    bool     expert_weights_norm  = false;
    uint32_t expert_gating_func   = LLAMA_EXPERT_GATING_FUNC_TYPE_NONE;
    uint32_t moe_every_n_layers   = 0;

    float f_norm_eps;
    float f_norm_rms_eps;
    float f_norm_group_eps;

    float f_attn_logit_softcapping  = 50.0f;
    float f_final_logit_softcapping = 30.0f;

    // for RWKV
    uint32_t rescale_every_n_layers = 0;
    uint32_t time_mix_extra_dim     = 0;
    uint32_t time_decay_extra_dim   = 0;
    uint32_t wkv_head_size          = 0;
    uint32_t token_shift_count      = 2;
    uint32_t n_lora_decay           = 0;
    uint32_t n_lora_iclr            = 0;
    uint32_t n_lora_value_res_mix   = 0;
    uint32_t n_lora_gate            = 0;

    float    rope_attn_factor = 1.0f;
    float    rope_freq_base_train;
    float    rope_freq_base_train_swa;
    float    rope_freq_scale_train;
    float    rope_freq_scale_train_swa;
    uint32_t n_ctx_orig_yarn;
    float    rope_yarn_log_mul;

    std::array<int, 4> rope_sections;

    // for State Space Models
    uint32_t ssm_d_conv  = 0;
    uint32_t ssm_d_inner = 0;
    uint32_t ssm_d_state = 0;
    uint32_t ssm_dt_rank = 0;

    bool ssm_dt_b_c_rms = false;

    float f_clamp_kqv      = 0.0f;
    float f_max_alibi_bias = 0.0f;
    float f_logit_scale    = 0.0f;

    // Additional scale factors (Granite/Granite MoE)
    float f_residual_scale  = 0.0f;
    float f_embedding_scale = 0.0f;
    float f_attention_scale = 0.0f;

    bool causal_attn   = true;
    bool use_alibi     = false;
    bool attn_soft_cap = false;

<<<<<<< HEAD
    // whisper & ultravox
    uint32_t n_mel_bins      = 0;
    uint32_t mm_stack_factor = 0;
    uint32_t mm_embd_dim     = 0;
    uint32_t mm_output_dim   = 0;
=======
    uint32_t n_moe_layer_step        = 0;
    bool     use_kq_norm             = true;
    uint32_t n_attn_chunk            = 0;
    // values below seems to be fixed on llama4
    uint32_t n_no_rope_layer_step    = 4;
    uint32_t n_attn_temp_floor_scale = 8192;
    float    f_attn_temp_scale       = 0.1;
>>>>>>> 36667c8e

    // needed by encoder-decoder models (e.g. T5, FLAN-T5)
    // ref: https://github.com/ggerganov/llama.cpp/pull/8141
    llama_token dec_start_token_id = LLAMA_TOKEN_NULL;

    enum llama_pooling_type      pooling_type            = LLAMA_POOLING_TYPE_NONE;
    enum llama_rope_type         rope_type               = LLAMA_ROPE_TYPE_NONE;
    enum llama_rope_scaling_type rope_scaling_type_train = LLAMA_ROPE_SCALING_TYPE_NONE;

    uint32_t n_head(uint32_t il = 0) const;

    uint32_t n_head_kv(uint32_t il = 0) const;

    uint32_t n_ff(uint32_t il = 0) const;

    uint32_t n_gqa(uint32_t il = 0) const;

    // dimension of key embeddings across all k-v heads
    uint32_t n_embd_k_gqa(uint32_t il = 0) const;

    // dimension of value embeddings across all k-v heads
    uint32_t n_embd_v_gqa(uint32_t il = 0) const;

    // dimension of the rolling state embeddings
    // corresponds to Mamba's conv_states size or RWKV's token_shift states size
    uint32_t n_embd_k_s() const;

    // dimension of the recurrent state embeddings
    uint32_t n_embd_v_s() const;

    bool is_swa(uint32_t il) const;
};

static_assert(std::is_trivially_copyable<llama_hparams>::value, "llama_hparams must be trivially copyable");
<|MERGE_RESOLUTION|>--- conflicted
+++ resolved
@@ -117,13 +117,12 @@
     bool use_alibi     = false;
     bool attn_soft_cap = false;
 
-<<<<<<< HEAD
     // whisper & ultravox
     uint32_t n_mel_bins      = 0;
     uint32_t mm_stack_factor = 0;
     uint32_t mm_embd_dim     = 0;
     uint32_t mm_output_dim   = 0;
-=======
+
     uint32_t n_moe_layer_step        = 0;
     bool     use_kq_norm             = true;
     uint32_t n_attn_chunk            = 0;
@@ -131,7 +130,6 @@
     uint32_t n_no_rope_layer_step    = 4;
     uint32_t n_attn_temp_floor_scale = 8192;
     float    f_attn_temp_scale       = 0.1;
->>>>>>> 36667c8e
 
     // needed by encoder-decoder models (e.g. T5, FLAN-T5)
     // ref: https://github.com/ggerganov/llama.cpp/pull/8141
