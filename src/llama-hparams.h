#pragma once

#include "llama.h"

#include <array>

// bump if necessary
#define LLAMA_MAX_LAYERS  512
#define LLAMA_MAX_EXPERTS 384  // Kimi-K2

enum llama_expert_gating_func_type {
    LLAMA_EXPERT_GATING_FUNC_TYPE_NONE           = 0,
    LLAMA_EXPERT_GATING_FUNC_TYPE_SOFTMAX        = 1,
    LLAMA_EXPERT_GATING_FUNC_TYPE_SIGMOID        = 2,
    LLAMA_EXPERT_GATING_FUNC_TYPE_SOFTMAX_WEIGHT = 3, // applied to the router weights instead of the logits
};

enum llama_swa_type {
    LLAMA_SWA_TYPE_NONE      = 0,
    LLAMA_SWA_TYPE_STANDARD  = 1,
    LLAMA_SWA_TYPE_CHUNKED   = 2,
    LLAMA_SWA_TYPE_SYMMETRIC = 3,
};

struct llama_hparams_posnet {
    uint32_t n_embd;
    uint32_t n_layer;
};

struct llama_hparams_convnext {
    uint32_t n_embd;
    uint32_t n_layer;
};

struct llama_hparams {
    bool vocab_only;
    bool rope_finetuned;
    bool use_par_res;
    bool swin_norm;

    uint32_t n_ctx_train; // context size the model was trained on
    uint32_t n_embd;
    uint32_t n_embd_features = 0;
    uint32_t n_layer;
     int32_t n_layer_kv_from_start = -1; // if non-negative, the first n_layer_kv_from_start layers have KV cache
    uint32_t n_rot;
    uint32_t n_embd_head_k; // dimension of keys (d_k). d_q is assumed to be the same, but there are n_head q heads, and only n_head_kv k-v heads
    uint32_t n_embd_head_v; // dimension of values (d_v) aka n_embd_head
    uint32_t n_expert = 0;
    uint32_t n_expert_used = 0;
    uint32_t n_rel_attn_bkts = 0;

    // note: deepseek2 using MLA converts into MQA with larger heads, then decompresses to MHA
    uint32_t n_embd_head_k_mla = 0;
    uint32_t n_embd_head_v_mla = 0;

    // for WavTokenizer
    struct llama_hparams_posnet   posnet;
    struct llama_hparams_convnext convnext;

    uint32_t n_shortconv_l_cache  = 0;

    std::array<uint32_t, LLAMA_MAX_LAYERS> n_head_arr;
    std::array<uint32_t, LLAMA_MAX_LAYERS> n_head_kv_arr;
    std::array<uint32_t, LLAMA_MAX_LAYERS> n_ff_arr;

    uint32_t n_layer_dense_lead = 0;
    uint32_t n_lora_q           = 0;
    uint32_t n_lora_kv          = 0;
    uint32_t n_ff_exp           = 0;
    uint32_t n_ff_shexp         = 0;
    uint32_t n_ff_chexp         = 0;
    uint32_t n_expert_shared    = 0;
    uint32_t n_norm_groups      = 0;
<<<<<<< HEAD
    uint32_t n_expert_groups    = 0;
    uint32_t n_group_exp        = 0;
=======
    uint32_t n_group_experts    = 0;
>>>>>>> 4807e8f9

    float    expert_group_scale   = 0.05f;
    float    expert_weights_scale = 0.0f;
    bool     expert_weights_norm  = false;
    uint32_t expert_gating_func   = LLAMA_EXPERT_GATING_FUNC_TYPE_NONE;
    uint32_t moe_every_n_layers   = 0;
    uint32_t nextn_predict_layers = 0;

    float f_norm_eps;
    float f_norm_rms_eps;
    float f_norm_group_eps;

    float f_attn_logit_softcapping   = 50.0f;
    float f_router_logit_softcapping = 30.0f;
    float f_final_logit_softcapping  = 30.0f;

    // for RWKV
    uint32_t rescale_every_n_layers = 0;
    uint32_t time_mix_extra_dim     = 0;
    uint32_t time_decay_extra_dim   = 0;
    uint32_t wkv_head_size          = 0;
    uint32_t token_shift_count      = 2;
    uint32_t n_lora_decay           = 0;
    uint32_t n_lora_iclr            = 0;
    uint32_t n_lora_value_res_mix   = 0;
    uint32_t n_lora_gate            = 0;

    float    rope_attn_factor = 1.0f;
    float    rope_freq_base_train;
    float    rope_freq_base_train_swa;
    float    rope_freq_scale_train;
    float    rope_freq_scale_train_swa;
    uint32_t n_ctx_orig_yarn;
    float    rope_yarn_log_mul = 0.0f;

    float    yarn_ext_factor  = -1.0f;
    float    yarn_attn_factor =  1.0f;
    float    yarn_beta_fast   = 32.0f;
    float    yarn_beta_slow   =  1.0f;

    std::array<int, 4> rope_sections;

    // Sliding Window Attention (SWA)
    llama_swa_type swa_type = LLAMA_SWA_TYPE_NONE;
    // the size of the sliding window (0 - no SWA)
    uint32_t n_swa = 0;
    // if swa_layers[il] == true, then layer il is SWA
    // if swa_layers[il] == false, then layer il is dense (i.e. non-SWA)
    // by default, all layers are dense
    std::array<bool, LLAMA_MAX_LAYERS> swa_layers;

    // for State Space Models
    uint32_t ssm_d_conv  = 0;
    uint32_t ssm_d_inner = 0;
    uint32_t ssm_d_state = 0;
    uint32_t ssm_dt_rank = 0;
    uint32_t ssm_n_group = 0;

    // for hybrid state space models
    std::array<bool, LLAMA_MAX_LAYERS> recurrent_layer_arr;

    bool ssm_dt_b_c_rms = false;

    float f_clamp_kqv      = 0.0f;
    float f_max_alibi_bias = 0.0f;
    float f_logit_scale    = 0.0f;

    // Additional scale factors (Granite/Granite MoE)
    float f_residual_scale  = 0.0f;
    float f_embedding_scale = 0.0f;
    float f_attention_scale = 0.0f;

    // grok-2
    float    f_attn_out_scale = 0.0f;
    uint32_t attn_temp_length = 0;

    bool causal_attn   = true;
    bool use_alibi     = false;
    bool attn_soft_cap = false;
    bool use_kq_norm   = false;

    // for Classifiers
    uint32_t n_cls_out = 1;

    // llama4 smallthinker
    uint32_t n_moe_layer_step        = 0;
    uint32_t n_no_rope_layer_step    = 4;
    uint32_t n_attn_temp_floor_scale = 8192;
    float    f_attn_temp_scale       = 0.1;

    // gemma3n altup
    uint32_t n_altup      = 4; // altup_num_inputs
    uint32_t i_altup_act  = 0; // altup_active_idx
    uint32_t laurel_rank  = 64;
    uint32_t n_embd_altup = 256;

    // needed by encoder-decoder models (e.g. T5, FLAN-T5)
    // ref: https://github.com/ggerganov/llama.cpp/pull/8141
    llama_token dec_start_token_id = LLAMA_TOKEN_NULL;
    uint32_t    dec_n_layer        = 0;

    enum llama_pooling_type      pooling_type            = LLAMA_POOLING_TYPE_NONE;
    enum llama_rope_type         rope_type               = LLAMA_ROPE_TYPE_NONE;
    enum llama_rope_scaling_type rope_scaling_type_train = LLAMA_ROPE_SCALING_TYPE_NONE;

    // this value n_pattern means that every nth layer is dense (i.e. non-SWA)
    // dense_first means whether the pattern is start with a dense layer
    // note that if n_pattern == 0, all layers are SWA
    //           if n_pattern == 1, all layers are dense
    // example 1: n_pattern = 3, dense_first = false
    //   il == 0: swa
    //   il == 1: swa
    //   il == 2: dense
    //   il == 3: swa
    //   il == 4: swa
    //   il == 5: dense
    //   il == 6: swa
    //   etc ...
    // example 2: n_pattern = 2, dense_first = true
    //   il == 0: dense
    //   il == 1: swa
    //   il == 2: dense
    //   il == 3: swa
    //   etc ...
    void set_swa_pattern(uint32_t n_pattern, bool dense_first = false);

    // return true if one of the layers is SWA
    bool is_swa_any() const;

    uint32_t n_head(uint32_t il = 0) const;

    uint32_t n_head_kv(uint32_t il = 0) const;

    uint32_t n_ff(uint32_t il = 0) const;

    uint32_t n_gqa(uint32_t il = 0) const;

    // dimension of key embeddings across all k-v heads
    uint32_t n_embd_k_gqa(uint32_t il = 0) const;

    // dimension of value embeddings across all k-v heads
    uint32_t n_embd_v_gqa(uint32_t il = 0) const;

    // true if any layer has a different n_embd_k_gqa/n_embd_v_gqa
    bool is_n_embd_k_gqa_variable() const;
    bool is_n_embd_v_gqa_variable() const;

    // return the maximum n_embd_k_gqa/n_embd_v_gqa across all layers
    uint32_t n_embd_k_gqa_max() const;
    uint32_t n_embd_v_gqa_max() const;

    // dimension of the rolling state embeddings
    // corresponds to Mamba's conv_states size or RWKV's token_shift states size
    uint32_t n_embd_r() const;

    // dimension of the recurrent state embeddings
    uint32_t n_embd_s() const;

    // whether or not the given layer is recurrent (for hybrid models)
    bool is_recurrent(uint32_t il) const;

    uint32_t n_pos_per_embd() const;

    bool is_swa(uint32_t il) const;

    bool has_kv(uint32_t il) const;

    // number of layers for which has_kv() returns true
    uint32_t n_layer_kv() const;

    // note that this function uses different SWA parameters from those in the hparams
    // TODO: think of a better place for this function
    // TODO: pack the SWA params in a struct?
    static bool is_masked_swa(uint32_t n_swa, llama_swa_type swa_type, llama_pos p0, llama_pos p1);
};

static_assert(std::is_trivially_copyable<llama_hparams>::value, "llama_hparams must be trivially copyable");
<|MERGE_RESOLUTION|>--- conflicted
+++ resolved
@@ -72,12 +72,9 @@
     uint32_t n_ff_chexp         = 0;
     uint32_t n_expert_shared    = 0;
     uint32_t n_norm_groups      = 0;
-<<<<<<< HEAD
     uint32_t n_expert_groups    = 0;
     uint32_t n_group_exp        = 0;
-=======
     uint32_t n_group_experts    = 0;
->>>>>>> 4807e8f9
 
     float    expert_group_scale   = 0.05f;
     float    expert_weights_scale = 0.0f;
