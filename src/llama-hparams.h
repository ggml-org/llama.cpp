--- conflicted
+++ resolved
@@ -169,7 +169,6 @@
     uint32_t laurel_rank  = 64;
     uint32_t n_embd_altup = 256;
 
-<<<<<<< HEAD
     // needed for sentence-transformers dense layers
     uint32_t dense_2_feat_in = 0; // in_features of the 2_Dense
     uint32_t dense_2_feat_out = 0; // out_features of the 2_Dense
@@ -178,13 +177,11 @@
 
     // whether pooling_type can be overridden by user
     bool pooling_type_opt = true;
-=======
     // xIELU
     std::array<float, LLAMA_MAX_LAYERS> xielu_alpha_n;
     std::array<float, LLAMA_MAX_LAYERS> xielu_alpha_p;
     std::array<float, LLAMA_MAX_LAYERS> xielu_beta;
     std::array<float, LLAMA_MAX_LAYERS> xielu_eps;
->>>>>>> 128d522c
 
     // needed by encoder-decoder models (e.g. T5, FLAN-T5)
     // ref: https://github.com/ggerganov/llama.cpp/pull/8141
