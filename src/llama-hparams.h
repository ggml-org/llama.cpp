#pragma once

#include "llama.h"

#include <array>

// bump if necessary
#define LLAMA_MAX_LAYERS  512
#define LLAMA_MAX_EXPERTS 256  // DeepSeekV3

enum llama_expert_gating_func_type {
    LLAMA_EXPERT_GATING_FUNC_TYPE_NONE    = 0,
    LLAMA_EXPERT_GATING_FUNC_TYPE_SOFTMAX = 1,
    LLAMA_EXPERT_GATING_FUNC_TYPE_SIGMOID = 2,
};

enum llama_swa_type {
    LLAMA_SWA_TYPE_NONE     = 0,
    LLAMA_SWA_TYPE_STANDARD = 1,
    LLAMA_SWA_TYPE_CHUNKED  = 2,
};

struct llama_hparams_posnet {
    uint32_t n_embd;
    uint32_t n_layer;
};

struct llama_hparams_convnext {
    uint32_t n_embd;
    uint32_t n_layer;
};

struct llama_hparams {
    bool vocab_only;
    bool rope_finetuned;
    bool use_par_res;
    bool swin_norm;

    uint32_t n_ctx_train; // context size the model was trained on
    uint32_t n_embd;
    uint32_t n_embd_features = 0;
    uint32_t n_layer;
    uint32_t n_rot;
    uint32_t n_embd_head_k; // dimension of keys (d_k). d_q is assumed to be the same, but there are n_head q heads, and only n_head_kv k-v heads
    uint32_t n_embd_head_v; // dimension of values (d_v) aka n_embd_head
    uint32_t n_expert = 0;
    uint32_t n_expert_used = 0;
    uint32_t n_rel_attn_bkts = 0;

    // note: deepseek2 using MLA converts into MQA with larger heads, then decompresses to MHA
    uint32_t n_embd_head_k_mla = 0;
    uint32_t n_embd_head_v_mla = 0;

    // for WavTokenizer
    struct llama_hparams_posnet   posnet;
    struct llama_hparams_convnext convnext;

    std::array<uint32_t, LLAMA_MAX_LAYERS> n_head_arr;
    std::array<uint32_t, LLAMA_MAX_LAYERS> n_head_kv_arr;
    std::array<uint32_t, LLAMA_MAX_LAYERS> n_ff_arr;

    uint32_t n_layer_dense_lead = 0;
    uint32_t n_lora_q           = 0;
    uint32_t n_lora_kv          = 0;
    uint32_t n_ff_exp           = 0;
    uint32_t n_ff_shexp         = 0;
    uint32_t n_expert_shared    = 0;
    uint32_t n_norm_groups      = 0;

    float    expert_weights_scale = 0.0;
    bool     expert_weights_norm  = false;
    uint32_t expert_gating_func   = LLAMA_EXPERT_GATING_FUNC_TYPE_NONE;
    uint32_t moe_every_n_layers   = 0;

    float f_norm_eps;
    float f_norm_rms_eps;
    float f_norm_group_eps;

    float f_attn_logit_softcapping  = 50.0f;
    float f_final_logit_softcapping = 30.0f;

    // for RWKV
    uint32_t rescale_every_n_layers = 0;
    uint32_t time_mix_extra_dim     = 0;
    uint32_t time_decay_extra_dim   = 0;
    uint32_t wkv_head_size          = 0;
    uint32_t token_shift_count      = 2;
    uint32_t n_lora_decay           = 0;
    uint32_t n_lora_iclr            = 0;
    uint32_t n_lora_value_res_mix   = 0;
    uint32_t n_lora_gate            = 0;

    float    rope_attn_factor = 1.0f;
    float    rope_freq_base_train;
    float    rope_freq_base_train_swa;
    float    rope_freq_scale_train;
    float    rope_freq_scale_train_swa;
    uint32_t n_ctx_orig_yarn;
    float    rope_yarn_log_mul;

    std::array<int, 4> rope_sections;

    // Sliding Window Attention (SWA)
    llama_swa_type swa_type = LLAMA_SWA_TYPE_NONE;
    // the size of the sliding window (0 - no SWA)
    uint32_t n_swa = 0;
    // if swa_layers[il] == true, then layer il is SWA
    // if swa_layers[il] == false, then layer il is dense (i.e. non-SWA)
    // by default, all layers are dense
    std::array<bool, LLAMA_MAX_LAYERS> swa_layers;

    // for State Space Models
<<<<<<< HEAD
    uint32_t ssm_d_conv     = 0;
    uint32_t ssm_d_inner    = 0;
    uint32_t ssm_d_state    = 0;
    uint32_t ssm_dt_rank    = 0;
    uint32_t ssm_n_group    = 0;
    bool     ssm_dt_b_c_rms = false;
    uint32_t ssm_head_dim   = 0;
    uint32_t ssm_mamba_d_ssm = 0;

    // Falcon-H1 specific parameters
    uint32_t attn_head_dim            = 0;
    bool     mamba_use_mlp            = false;
    bool     mamba_norm_before_gate   = false;
    bool     mamba_rms_norm           = false;
    float    attention_in_multiplier  = 1.0f;
    float    attention_out_multiplier = 1.0f;
    float    ssm_in_multiplier        = 1.0f;
    float    ssm_out_multiplier       = 1.0f;
    float    mlp_gate_multiplier      = 1.0f;
    float    mlp_down_multiplier      = 1.0f;
    float    key_multiplier           = 1.0f;
    float    lm_head_multiplier       = 1.0f;
    float    rope_theta               = 10000.0f;
    bool     ssm_has_mup              = false;
    float    embedding_multiplier     = 1.0f;
    uint32_t vocab_size               = 0;
    uint32_t intermediate_size        = 0;
    float    mamba_expand             = 0.0f;
    bool     ssm_rms_norm   = false;
    bool     ssm_conv_bias  = false;
    bool     ssm_proj_bias  = false;
    uint32_t chunk_size     = 0;
=======
    uint32_t ssm_d_conv  = 0;
    uint32_t ssm_d_inner = 0;
    uint32_t ssm_d_state = 0;
    uint32_t ssm_dt_rank = 0;
    uint32_t ssm_n_group = 0;
>>>>>>> e16aacc2

    // for hybrid state space models
    std::array<bool, LLAMA_MAX_LAYERS> recurrent_layer_arr;


    float f_clamp_kqv      = 0.0f;
    float f_max_alibi_bias = 0.0f;
    float f_logit_scale    = 0.0f;

    // Additional scale factors (Granite/Granite MoE)
    float f_residual_scale  = 0.0f;
    float f_embedding_scale = 0.0f;
    float f_attention_scale = 0.0f;

    bool causal_attn   = true;
    bool use_alibi     = false;
    bool attn_soft_cap = false;
    bool use_kq_norm   = true;

    // for Classifiers
    uint32_t n_cls_out = 1;

    // llama4
    uint32_t n_moe_layer_step        = 0;
    uint32_t n_no_rope_layer_step    = 4;
    uint32_t n_attn_temp_floor_scale = 8192;
    float    f_attn_temp_scale       = 0.1;

    // needed by encoder-decoder models (e.g. T5, FLAN-T5)
    // ref: https://github.com/ggerganov/llama.cpp/pull/8141
    llama_token dec_start_token_id = LLAMA_TOKEN_NULL;

    enum llama_pooling_type      pooling_type            = LLAMA_POOLING_TYPE_NONE;
    enum llama_rope_type         rope_type               = LLAMA_ROPE_TYPE_NONE;
    enum llama_rope_scaling_type rope_scaling_type_train = LLAMA_ROPE_SCALING_TYPE_NONE;

    // this value n_pattern means that every nth layer is dense (i.e. non-SWA)
    // note that if n_pattern == 0, all layers are SWA
    //           if n_pattern == 1, all layers are dense
    // example: n_pattern = 3
    //   il == 0: swa
    //   il == 1: swa
    //   il == 2: dense
    //   il == 3: swa
    //   il == 4: swa
    //   il == 5: dense
    //   il == 6: swa
    //   etc ...
    void set_swa_pattern(uint32_t n_pattern);

    // return true if one of the layers is SWA
    bool is_swa_any() const;

    uint32_t n_head(uint32_t il = 0) const;

    uint32_t n_head_kv(uint32_t il = 0) const;

    uint32_t n_ff(uint32_t il = 0) const;

    uint32_t n_gqa(uint32_t il = 0) const;

    // dimension of key embeddings across all k-v heads
    uint32_t n_embd_k_gqa(uint32_t il = 0) const;

    // dimension of value embeddings across all k-v heads
    uint32_t n_embd_v_gqa(uint32_t il = 0) const;

    // dimension of the rolling state embeddings
    // corresponds to Mamba's conv_states size or RWKV's token_shift states size
    uint32_t n_embd_k_s() const;

    // dimension of the recurrent state embeddings
    uint32_t n_embd_v_s() const;

    // whether or not the given layer is recurrent (for hybrid models)
    bool recurrent_layer(uint32_t il) const;

    bool is_swa(uint32_t il) const;
};

static_assert(std::is_trivially_copyable<llama_hparams>::value, "llama_hparams must be trivially copyable");
<|MERGE_RESOLUTION|>--- conflicted
+++ resolved
@@ -110,7 +110,6 @@
     std::array<bool, LLAMA_MAX_LAYERS> swa_layers;
 
     // for State Space Models
-<<<<<<< HEAD
     uint32_t ssm_d_conv     = 0;
     uint32_t ssm_d_inner    = 0;
     uint32_t ssm_d_state    = 0;
@@ -143,17 +142,11 @@
     bool     ssm_conv_bias  = false;
     bool     ssm_proj_bias  = false;
     uint32_t chunk_size     = 0;
-=======
-    uint32_t ssm_d_conv  = 0;
-    uint32_t ssm_d_inner = 0;
-    uint32_t ssm_d_state = 0;
-    uint32_t ssm_dt_rank = 0;
-    uint32_t ssm_n_group = 0;
->>>>>>> e16aacc2
 
     // for hybrid state space models
     std::array<bool, LLAMA_MAX_LAYERS> recurrent_layer_arr;
 
+    bool ssm_dt_b_c_rms = false;
 
     float f_clamp_kqv      = 0.0f;
     float f_max_alibi_bias = 0.0f;
