--- conflicted
+++ resolved
@@ -24,13 +24,8 @@
             unicode-data.cpp
             )
 
-<<<<<<< HEAD
 target_include_directories(llama PUBLIC . ../include ../common)
-target_compile_features   (llama PUBLIC cxx_std_11) # don't bump
-=======
-target_include_directories(llama PUBLIC . ../include)
 target_compile_features   (llama PUBLIC cxx_std_17) # don't bump
->>>>>>> 7736837d
 
 target_link_libraries(llama PUBLIC ggml)
 
