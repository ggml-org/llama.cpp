#pragma once

#include "llama.h"

#include "llama-cparams.h"

#include <array>
#include <vector>
#include <set>
#include <bitset>
#include <memory>
#include <unordered_map>

// keep this struct lightweight
struct llama_ubatch {
    bool equal_seqs() const {
        return b_equal_seqs != 0;
    }

    // typical for M-RoPE cases:
    //   0 - sequantial position of the tokens/embeddings in the sequence
    //   1 - y position in the image
    //   2 - x position in the image
    //   3 - other
    bool is_pos_2d() const {
        // TODO @ngxson : we may need to check for model arch when more models use >1 positions
        return n_pos >= 3;
    }

    uint32_t b_equal_seqs; // note: this is a boolean, but we use an int32_t for alignment
                           //       otherwise address sanitizer complains
    // TODO: whole_seqs for embeddings?

    uint32_t n_tokens;     // total tokens (n_seq_tokens * n_seqs)
    uint32_t n_seq_tokens; // tokens per sequence set
    uint32_t n_seqs;       // sequence sets in the ubatch
    uint32_t n_seqs_unq;   // unique sequence ids in the ubatch
    uint32_t n_pos;        // number of position inputs for each token/embedding

    // seq_id_unq: unique sequence ids in the ubatch
    // seq_idx:    indices of the unique sequence ids in the ubatch in [0, n_seqs_unq)
    //             used for extracting sequence pooled embeddings

    //                          // size               | idx | val
    llama_token  *  token;      // [n_tokens]         | i   | id, token
    float        *  embd;       // [n_embd, n_tokens] | i   | embd
    llama_pos    *  pos;        // [n_tokens*n_pos]   | i   | pos
    int32_t      *  n_seq_id;   // [n_tokens]         | i   | -
    llama_seq_id ** seq_id;     // [n_tokens]         | s   | s0, s1, seq_id
    llama_seq_id *  seq_id_unq; // [n_seqs_unq]       | s   | seq_id
    int32_t      *  seq_idx;    // [LLAMA_MAX_SEQ]    | -   | seq_idx
    int8_t       *  output;     // [n_tokens]         | i   | -

    struct data_t {
        std::vector<llama_token>    token;
        std::vector<float>          embd;
        std::vector<llama_pos>      pos;
        std::vector<int32_t>        n_seq_id;
        std::vector<llama_seq_id *> seq_id;      // these point into the seq_id_data below
        std::vector<llama_seq_id>   seq_id_unq;
        std::vector<int32_t>        seq_idx;
        std::vector<int8_t>         output;

<<<<<<< HEAD
        std::vector<std::vector<llama_seq_id>> seq_id_data;
=======
        std::vector<llama_seq_id> seq_id_data;
>>>>>>> c6f6e4f9
    };

    // the llama_ubatch pointers above point to this data if set. otherwise - point to external non-owning data
    std::shared_ptr<data_t> data;
};

// a helper for sanitizing, fulfilling and splitting a batch
class llama_batch_allocr {
public:
    llama_batch_allocr(uint32_t n_pos_per_embd);

    // sanitize and auto-gen missing data in the input batch
    // memory is optional. if provided will be used to check for sequence continuity and to determine the positions
    bool init(
            const llama_batch & batch_inp,
            const llama_vocab & vocab,
            const llama_memory_i * memory,
            uint32_t n_embd,
            uint32_t n_seq_max,
            bool output_all,
            bool sampling = false);

    const llama_batch & get_batch() const;

    uint32_t get_n_tokens()  const;
    uint32_t get_n_outputs() const;
    uint32_t get_n_used()    const;

    // the array of output indices in the order they were encountered during the ubatch splitting
    std::vector<int32_t> & get_out_ids();

    // min/max positions of each sequence in the current ubatch
    llama_pos seq_pos_min(llama_seq_id seq_id) const;
    llama_pos seq_pos_max(llama_seq_id seq_id) const;

    // call once before splitting the batch to reset the internal state
    void split_reset();

    // simple split, unknown number of sequence sets of unequal lengths
    llama_ubatch split_simple(uint32_t n_ubatch);

    // make ubatches of equal-length sequences sets
    // if sequential == true, the tokens in the ubatch will have increasing sequential sequence ids
    llama_ubatch split_equal(uint32_t n_ubatch, bool sequential);

    // sequence-set-wise split - each ubatch contains a single sequence-set
    llama_ubatch split_seq(uint32_t n_ubatch);

    // a helper method for creating a well-defined ubatch of tokens
    // TODO: support embeddings if needed in the future
    llama_ubatch ubatch_reserve(uint32_t n_seq_tokens, uint32_t n_seqs);

private:
    void clear();

    // create the next ubatch based on the provided batch indices (idxs) and the number of sequence sets (n_seqs)
    // return llama_ubatch.n_tokens == 0 if the entire batch was consumed
    llama_ubatch ubatch_add(const std::vector<int32_t> & idxs, uint32_t n_seqs, bool equal_seqs);

    // for debugging, start with LLAMA_BATCH_DEBUG=2
    void ubatch_print(const llama_ubatch & ubatch, int debug);

    llama_batch batch;

    // only for debugging purposes
    const llama_vocab * vocab;

    // TODO: this is more of a temporary solution until we have a better way to handle multiple positions per token/embd
    //       ref: https://github.com/ggml-org/llama.cpp/issues/13694#issuecomment-2983871762
    const uint32_t n_pos_per_embd;

    uint32_t n_embd;
    uint32_t n_seq_max;
    uint32_t n_outputs;

    std::array<llama_seq_id, 1> seq_id_0 = {{ 0 }}; // default sequence id

    std::vector<llama_pos>      pos;
    std::vector<int32_t>        n_seq_id;
    std::vector<llama_seq_id *> seq_id;
    std::vector<llama_seq_id>   seq_id_unq;
    std::vector<int32_t>        seq_idx;
    std::vector<int8_t>         output;

    using pos_set_t = std::set<llama_pos>;
    using seq_cpl_t = std::vector<bool>;

    // helper flag to quickly determine if there are any coupled sequences in the batch
    bool has_cpl = false;

    std::vector<pos_set_t> seq_pos; // seq_pos[s]: the set of positions in sequence s
    std::vector<seq_cpl_t> seq_cpl; // seq_cpl[s0][s1]: if sequence s0 is coupled to sequence s1

    using idx_vec_t = std::vector<int32_t>;
    using seq_set_t = std::bitset<LLAMA_MAX_SEQ>;

    std::vector<seq_set_t> seq_set; // seq_set[i]: the sequence set of token i

    std::unordered_map<seq_set_t, idx_vec_t> seq_set_map; // the indices at which the sequence set appears

    // batch indices of the output
    std::vector<int32_t> out_ids;

    uint32_t n_used;

    // used[i] indicates if token i has already been used in a previous ubatch
    std::vector<bool> used;

    int debug;
};<|MERGE_RESOLUTION|>--- conflicted
+++ resolved
@@ -61,11 +61,7 @@
         std::vector<int32_t>        seq_idx;
         std::vector<int8_t>         output;
 
-<<<<<<< HEAD
-        std::vector<std::vector<llama_seq_id>> seq_id_data;
-=======
         std::vector<llama_seq_id> seq_id_data;
->>>>>>> c6f6e4f9
     };
 
     // the llama_ubatch pointers above point to this data if set. otherwise - point to external non-owning data
