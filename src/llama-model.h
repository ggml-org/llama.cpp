#pragma once

#include "llama.h"
#include "llama-arch.h"
#include "llama-graph.h"
#include "llama-hparams.h"
#include "llama-memory.h"
#include "llama-vocab.h"
#include "llama-vision.h"

#include <memory>
#include <string>
#include <unordered_map>
#include <vector>

struct llama_cparams;
struct llama_ubatch;
struct llama_model_loader;

// available models
enum llm_type {
    LLM_TYPE_UNKNOWN,
    LLM_TYPE_14M,
    LLM_TYPE_17M,
    LLM_TYPE_22M,
    LLM_TYPE_33M,
    LLM_TYPE_60M,
    LLM_TYPE_70M,
    LLM_TYPE_80M,
    LLM_TYPE_109M,
    LLM_TYPE_137M,
    LLM_TYPE_160M,
    LLM_TYPE_220M,
    LLM_TYPE_250M,
    LLM_TYPE_270M,
    LLM_TYPE_335M,
    LLM_TYPE_410M,
    LLM_TYPE_450M,
    LLM_TYPE_770M,
    LLM_TYPE_780M,
    LLM_TYPE_0_5B,
    LLM_TYPE_1B,
    LLM_TYPE_1_3B,
    LLM_TYPE_1_4B,
    LLM_TYPE_1_5B,
    LLM_TYPE_1_6B,
    LLM_TYPE_2B,
    LLM_TYPE_2_8B,
    LLM_TYPE_3B,
    LLM_TYPE_4B,
    LLM_TYPE_6B,
    LLM_TYPE_6_9B,
    LLM_TYPE_7B,
    LLM_TYPE_8B,
    LLM_TYPE_9B,
    LLM_TYPE_11B,
    LLM_TYPE_12B,
    LLM_TYPE_13B,
    LLM_TYPE_14B,
    LLM_TYPE_15B,
    LLM_TYPE_16B,
    LLM_TYPE_20B,
    LLM_TYPE_30B,
    LLM_TYPE_32B,
    LLM_TYPE_34B,
    LLM_TYPE_35B,
    LLM_TYPE_40B,
    LLM_TYPE_65B,
    LLM_TYPE_70B,
    LLM_TYPE_236B,
    LLM_TYPE_314B,
    LLM_TYPE_671B,
    LLM_TYPE_SMALL,
    LLM_TYPE_MEDIUM,
    LLM_TYPE_LARGE,
    LLM_TYPE_XL,
    LLM_TYPE_A1_7B,
    LLM_TYPE_A2_7B,
    LLM_TYPE_8x7B,
    LLM_TYPE_8x22B,
    LLM_TYPE_16x12B,
    LLM_TYPE_16x3_8B,
    LLM_TYPE_10B_128x3_66B,
    LLM_TYPE_57B_A14B,
    LLM_TYPE_27B,
};

struct llama_layer_posnet {
    // resnet
    struct ggml_tensor * norm1   = nullptr;
    struct ggml_tensor * norm1_b = nullptr;

    struct ggml_tensor * conv1   = nullptr;
    struct ggml_tensor * conv1_b = nullptr;

    struct ggml_tensor * norm2   = nullptr;
    struct ggml_tensor * norm2_b = nullptr;

    struct ggml_tensor * conv2   = nullptr;
    struct ggml_tensor * conv2_b = nullptr;

    // attention
    struct ggml_tensor * attn_norm   = nullptr;
    struct ggml_tensor * attn_norm_b = nullptr;

    struct ggml_tensor * attn_q   = nullptr;
    struct ggml_tensor * attn_q_b = nullptr;

    struct ggml_tensor * attn_k   = nullptr;
    struct ggml_tensor * attn_k_b = nullptr;

    struct ggml_tensor * attn_v   = nullptr;
    struct ggml_tensor * attn_v_b = nullptr;

    struct ggml_tensor * attn_o   = nullptr;
    struct ggml_tensor * attn_o_b = nullptr;

    // normalize
    struct ggml_tensor * norm   = nullptr;
    struct ggml_tensor * norm_b = nullptr;
};

struct llama_layer_convnext {
    struct ggml_tensor * dw   = nullptr;
    struct ggml_tensor * dw_b = nullptr;

    struct ggml_tensor * norm   = nullptr;
    struct ggml_tensor * norm_b = nullptr;

    struct ggml_tensor * pw1   = nullptr;
    struct ggml_tensor * pw1_b = nullptr;

    struct ggml_tensor * pw2   = nullptr;
    struct ggml_tensor * pw2_b = nullptr;

    struct ggml_tensor * gamma = nullptr;
};

struct llama_layer {
    // normalization
    struct ggml_tensor * attn_norm       = nullptr;
    struct ggml_tensor * attn_norm_b     = nullptr;
    struct ggml_tensor * attn_norm_2     = nullptr;
    struct ggml_tensor * attn_norm_2_b   = nullptr;
    struct ggml_tensor * attn_q_norm     = nullptr;
    struct ggml_tensor * attn_q_norm_b   = nullptr;
    struct ggml_tensor * attn_k_norm     = nullptr;
    struct ggml_tensor * attn_k_norm_b   = nullptr;
    struct ggml_tensor * attn_out_norm   = nullptr;
    struct ggml_tensor * attn_out_norm_b = nullptr;
    struct ggml_tensor * attn_q_a_norm   = nullptr;
    struct ggml_tensor * attn_kv_a_norm  = nullptr;
    struct ggml_tensor * attn_sub_norm   = nullptr;
    struct ggml_tensor * attn_post_norm  = nullptr;
    struct ggml_tensor * ffn_sub_norm    = nullptr;
    struct ggml_tensor * attn_norm_cross = nullptr;
    struct ggml_tensor * attn_norm_enc   = nullptr;

    // attention
    struct ggml_tensor * wq        = nullptr;
    struct ggml_tensor * wk        = nullptr;
    struct ggml_tensor * wv        = nullptr;
    struct ggml_tensor * wo        = nullptr;
    struct ggml_tensor * wqkv      = nullptr;
    struct ggml_tensor * wq_a      = nullptr;
    struct ggml_tensor * wq_b      = nullptr;
    struct ggml_tensor * wkv_a_mqa = nullptr;
    struct ggml_tensor * wkv_b     = nullptr;
    struct ggml_tensor * wq_cross  = nullptr;
    struct ggml_tensor * wk_cross  = nullptr;
    struct ggml_tensor * wv_cross  = nullptr;
    struct ggml_tensor * wo_cross  = nullptr;
    struct ggml_tensor * wq_enc    = nullptr;
    struct ggml_tensor * wk_enc    = nullptr;
    struct ggml_tensor * wv_enc    = nullptr;
    struct ggml_tensor * wo_enc    = nullptr;

    // attention bias
    struct ggml_tensor * bq   = nullptr;
    struct ggml_tensor * bk   = nullptr;
    struct ggml_tensor * bv   = nullptr;
    struct ggml_tensor * bo   = nullptr;
    struct ggml_tensor * bqkv = nullptr;

    // relative position bias
    struct ggml_tensor * attn_rel_b       = nullptr;
    struct ggml_tensor * attn_rel_b_enc   = nullptr;
    struct ggml_tensor * attn_rel_b_cross = nullptr;

    // normalization
    struct ggml_tensor * ffn_norm         = nullptr;
    struct ggml_tensor * ffn_norm_b       = nullptr;
    struct ggml_tensor * ffn_post_norm    = nullptr;
    struct ggml_tensor * layer_out_norm   = nullptr;
    struct ggml_tensor * layer_out_norm_b = nullptr;
    struct ggml_tensor * ffn_norm_exps    = nullptr;
    struct ggml_tensor * ffn_norm_enc     = nullptr;

    // ff
    struct ggml_tensor * ffn_gate     = nullptr; // w1
    struct ggml_tensor * ffn_down     = nullptr; // w2
    struct ggml_tensor * ffn_up       = nullptr; // w3
    struct ggml_tensor * ffn_gate_enc = nullptr;
    struct ggml_tensor * ffn_down_enc = nullptr;
    struct ggml_tensor * ffn_up_enc   = nullptr;

    // ff MoE
    struct ggml_tensor * ffn_gate_inp  = nullptr;
    struct ggml_tensor * ffn_gate_exps = nullptr;
    struct ggml_tensor * ffn_down_exps = nullptr;
    struct ggml_tensor * ffn_up_exps   = nullptr;

    // ff shared expert (shexp)
    struct ggml_tensor * ffn_gate_inp_shexp = nullptr;
    struct ggml_tensor * ffn_gate_shexp     = nullptr;
    struct ggml_tensor * ffn_down_shexp     = nullptr;
    struct ggml_tensor * ffn_up_shexp       = nullptr;

    // ff bias
    struct ggml_tensor * ffn_gate_b = nullptr;
    struct ggml_tensor * ffn_down_b = nullptr; // b2
    struct ggml_tensor * ffn_up_b   = nullptr; // b3
    struct ggml_tensor * ffn_act    = nullptr;
    struct ggml_tensor * ffn_exp_probs_b = nullptr;

    // mamba proj
    struct ggml_tensor * ssm_in  = nullptr;
    struct ggml_tensor * ssm_x   = nullptr;
    struct ggml_tensor * ssm_dt  = nullptr;
    struct ggml_tensor * ssm_out = nullptr;

    // mamba
    struct ggml_tensor * ssm_conv1d = nullptr;
    struct ggml_tensor * ssm_a      = nullptr;
    struct ggml_tensor * ssm_d      = nullptr;

    // mamba bias
    struct ggml_tensor * ssm_conv1d_b = nullptr;
    struct ggml_tensor * ssm_dt_b     = nullptr;

    // rwkv
    struct ggml_tensor * time_mix_w1         = nullptr;
    struct ggml_tensor * time_mix_w2         = nullptr;
    struct ggml_tensor * time_mix_lerp_x     = nullptr;
    struct ggml_tensor * time_mix_lerp_w     = nullptr;
    struct ggml_tensor * time_mix_lerp_k     = nullptr;
    struct ggml_tensor * time_mix_lerp_v     = nullptr;
    struct ggml_tensor * time_mix_lerp_r     = nullptr;
    struct ggml_tensor * time_mix_lerp_g     = nullptr;
    struct ggml_tensor * time_mix_lerp_fused = nullptr;

    struct ggml_tensor * time_mix_first        = nullptr;
    struct ggml_tensor * time_mix_decay        = nullptr;
    struct ggml_tensor * time_mix_decay_w1     = nullptr;
    struct ggml_tensor * time_mix_decay_w2     = nullptr;
    struct ggml_tensor * time_mix_key          = nullptr;
    struct ggml_tensor * time_mix_key_b        = nullptr;
    struct ggml_tensor * time_mix_value        = nullptr;
    struct ggml_tensor * time_mix_value_b      = nullptr;
    struct ggml_tensor * time_mix_receptance   = nullptr;
    struct ggml_tensor * time_mix_receptance_b = nullptr;
    struct ggml_tensor * time_mix_gate         = nullptr;

    struct ggml_tensor * time_mix_ln     = nullptr;
    struct ggml_tensor * time_mix_ln_b   = nullptr;
    struct ggml_tensor * time_mix_output = nullptr;

    struct ggml_tensor * channel_mix_lerp_k = nullptr;
    struct ggml_tensor * channel_mix_lerp_r = nullptr;

    struct ggml_tensor * channel_mix_key        = nullptr;
    struct ggml_tensor * channel_mix_receptance = nullptr;
    struct ggml_tensor * channel_mix_value      = nullptr;

    // long rope factors
    struct ggml_tensor * rope_long  = nullptr;
    struct ggml_tensor * rope_short = nullptr;
    struct ggml_tensor * rope_freqs = nullptr;

    // bitnet scale
    struct ggml_tensor * wq_scale       = nullptr;
    struct ggml_tensor * wk_scale       = nullptr;
    struct ggml_tensor * wv_scale       = nullptr;
    struct ggml_tensor * wo_scale       = nullptr;
    struct ggml_tensor * ffn_gate_scale = nullptr;
    struct ggml_tensor * ffn_up_scale   = nullptr;
    struct ggml_tensor * ffn_down_scale = nullptr;

    struct llama_layer_posnet posnet;

    struct llama_layer_convnext convnext;
};

struct llama_model {
    llm_type type = LLM_TYPE_UNKNOWN;
    llm_arch arch = LLM_ARCH_UNKNOWN;

    std::string name = "n/a";

    llama_hparams hparams = {};
    llama_vocab   vocab;

    struct ggml_tensor * tok_embd   = nullptr;
    struct ggml_tensor * type_embd  = nullptr;
    struct ggml_tensor * pos_embd   = nullptr;
    struct ggml_tensor * tok_norm   = nullptr;
    struct ggml_tensor * tok_norm_b = nullptr;

    struct ggml_tensor * output_norm     = nullptr;
    struct ggml_tensor * output_norm_b   = nullptr;
    struct ggml_tensor * output          = nullptr;
    struct ggml_tensor * output_b        = nullptr;
    struct ggml_tensor * output_norm_enc = nullptr;

    // classifier
    struct ggml_tensor * cls       = nullptr;
    struct ggml_tensor * cls_b     = nullptr;
    struct ggml_tensor * cls_out   = nullptr;
    struct ggml_tensor * cls_out_b = nullptr;

    struct ggml_tensor * conv1d   = nullptr;
    struct ggml_tensor * conv1d_b = nullptr;

    std::vector<llama_layer> layers;

    llama_model_params params;

    // gguf metadata
    std::unordered_map<std::string, std::string> gguf_kv;

    // list of devices used in this model
    std::vector<ggml_backend_dev_t> devices;

    // for quantize-stats only
    std::vector<std::pair<std::string, struct ggml_tensor *>> tensors_by_name;

    int64_t t_load_us  = 0;
    int64_t t_start_us = 0;

    explicit llama_model(const struct llama_model_params & params);
    ~llama_model();

    void load_stats  (llama_model_loader & ml);
    void load_arch   (llama_model_loader & ml);
    void load_hparams(llama_model_loader & ml);
    void load_vocab  (llama_model_loader & ml);
    bool load_tensors(llama_model_loader & ml); // returns false if cancelled by progress_callback

    std::string arch_name() const;
    std::string type_name() const;

    std::string desc() const;

    size_t size() const;
    size_t n_tensors() const;
    size_t n_devices() const;

    // total number of parameters in the model
    uint64_t n_elements() const;

    void print_info() const;

    ggml_backend_dev_t dev_layer(int il) const;
    ggml_backend_dev_t dev_output() const;

    ggml_backend_buffer_type_t select_buft(int il) const;

    const struct ggml_tensor * get_tensor(const char * name) const;

<<<<<<< HEAD
    // vision
    bool has_vision = false;
    llama_vision_model vit;
=======
    // TODO: move this to new llm_arch_model_i interface
    llama_memory_i * create_memory() const; // TODO: params

    // TODO: move this to new llm_arch_model_i interface
    llm_graph_result_ptr build_graph(
            const llm_graph_params & params,
                       ggml_cgraph * gf,
                    llm_graph_type   type) const;
>>>>>>> f4c3dd5d

private:
    struct impl;
    std::unique_ptr<impl> pimpl;
};

const char * llm_type_name(llm_type type);

// For internal test use
// TODO: remove
const std::vector<std::pair<std::string, ggml_tensor *>> & llama_internal_get_tensor_map(const llama_model * model);<|MERGE_RESOLUTION|>--- conflicted
+++ resolved
@@ -367,11 +367,10 @@
 
     const struct ggml_tensor * get_tensor(const char * name) const;
 
-<<<<<<< HEAD
     // vision
     bool has_vision = false;
     llama_vision_model vit;
-=======
+
     // TODO: move this to new llm_arch_model_i interface
     llama_memory_i * create_memory() const; // TODO: params
 
@@ -380,7 +379,6 @@
             const llm_graph_params & params,
                        ggml_cgraph * gf,
                     llm_graph_type   type) const;
->>>>>>> f4c3dd5d
 
 private:
     struct impl;
