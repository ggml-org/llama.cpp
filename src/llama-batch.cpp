#include "llama-batch.h"

#include "llama-impl.h"
#include "llama-vocab.h"
#include "llama-memory.h"

#include <cassert>
#include <cstring>
#include <algorithm>
#include <sstream>

llama_batch_allocr::llama_batch_allocr(uint32_t n_pos_per_embd) : n_pos_per_embd(n_pos_per_embd) {
    const char * LLAMA_BATCH_DEBUG = getenv("LLAMA_BATCH_DEBUG");
    debug = LLAMA_BATCH_DEBUG ? atoi(LLAMA_BATCH_DEBUG) : 0;

    seq_pos.resize(LLAMA_MAX_SEQ);
    seq_cpl.resize(LLAMA_MAX_SEQ);
    for (auto & cur : seq_cpl) {
        cur.resize(LLAMA_MAX_SEQ);
    }

    seq_idx.resize(LLAMA_MAX_SEQ, -1);
}

bool llama_batch_allocr::init(
        const llama_batch & batch_inp,
        const llama_vocab & vocab,
        const llama_memory_i * memory,
        uint32_t n_embd,
        uint32_t n_seq_max,
        bool output_all,
        bool sampling) {
    clear();

    batch = batch_inp;

    this->vocab = &vocab;

    GGML_ASSERT(batch.n_tokens > 0);

    //
    // validate input batch
    //

    if (n_seq_max > LLAMA_MAX_SEQ) {
        LLAMA_LOG_ERROR("%s: n_seq_max = %d > %d\n", __func__, n_seq_max, LLAMA_MAX_SEQ);
        return false;
    }

    if (batch.token) {
        for (int32_t i = 0; i < batch.n_tokens; ++i) {
            if (batch.token[i] < 0 || (uint32_t) batch.token[i] >= vocab.n_tokens()) {
                LLAMA_LOG_ERROR("%s: invalid token[%d] = %d\n", __func__, i, batch.token[i]);
                return false;
            }
        }
    }

    if (batch.seq_id) {
        for (int32_t i = 0; i < batch.n_tokens; ++i) {
            for (int32_t s = 0; s < batch.n_seq_id[i]; ++s) {
                if (batch.seq_id && (batch.seq_id[i][s] < 0 || batch.seq_id[i][s] >= (llama_seq_id) n_seq_max)) {
                    LLAMA_LOG_ERROR("%s: invalid seq_id[%d][%d] = %d >= %d\n", __func__, i, s, batch.seq_id[i][s], (llama_seq_id) n_seq_max);
                    return false;
                }
            }
        }
    }

    //
    // auto-generate missing fields
    //

    if (!batch.n_seq_id) {
        n_seq_id.resize(batch.n_tokens);
        for (int32_t i = 0; i < batch.n_tokens; i++) {
            n_seq_id[i] = seq_id_0.size();
        }
        batch.n_seq_id = n_seq_id.data();
    }

    if (!batch.seq_id) {
        seq_id.resize(batch.n_tokens + 1);
        seq_id[batch.n_tokens] = NULL;
        for (int32_t i = 0; i < batch.n_tokens; i++) {
            seq_id[i] = seq_id_0.data();
        }
        batch.seq_id = seq_id.data();
    }

    if (!batch.pos) {
        pos.resize(batch.n_tokens);

        // initialize the starting position for each sequence based on the positions in the memory
        llama_pos p0[LLAMA_MAX_SEQ];
        for (uint32_t s = 0; s < n_seq_max; ++s) {
            if (!memory) {
                // if no memory -> start from 0
                p0[s] = 0;
            } else {
                p0[s] = memory->seq_pos_max(s) + 1;
            }
        }

        for (int32_t i = 0; i < batch.n_tokens; i++) {
            const llama_seq_id seq_id = batch.seq_id[i][0];

            pos[i] = p0[seq_id];

            // update the starting position for all sequences that are assigned to the this token
            for (int32_t s = 0; s < batch.n_seq_id[i]; ++s) {
                const llama_seq_id seq_id = batch.seq_id[i][s];

                p0[seq_id] = pos[i] + 1;
            }
        }

        batch.pos = pos.data();
    }

    if (!batch.logits) {
        if (output_all) {
            // return the output for all tokens
            output.resize(batch.n_tokens, true);
        } else {
            // return the output only for the last token
            output.resize(batch.n_tokens, false);
            output[output.size() - 1] = true;
        }

        batch.logits = output.data();
    } else if (output_all) {
        bool warn = false;

        for (int32_t i = 0; i < batch.n_tokens; ++i) {
            if (batch.logits[i] == 0) {
                warn = true;
            }
        }

        if (warn) {
            LLAMA_LOG_WARN("%s: embeddings required but some input tokens were not marked as outputs -> overriding\n", __func__);

            output.resize(batch.n_tokens, true);
            batch.logits = output.data();
        }
    }

    if (sampling) {
        std::vector<int32_t> seq_output_count(n_seq_max, 0);

        for (int32_t i = 0; i < batch.n_tokens; ++i) {
            if (batch.logits[i] == 0) {
                continue;
            }
            for (int32_t s = 0; s < batch.n_seq_id[i]; ++s) {
                const llama_seq_id seq_id = batch.seq_id[i][s];
                seq_output_count[seq_id]++;
                if (seq_output_count[seq_id] > 1) {
                    LLAMA_LOG_ERROR("%s: backend sampling requires at most one output token per sequence (%d)\n", __func__, seq_id);
                    return false;
                }
            }
        }
    }

    //
    // compute stats
    //

    this->n_embd    = n_embd;
    this->n_seq_max = n_seq_max;

    // count the outputs in this batch
    for (int32_t i = 0; i < batch.n_tokens; ++i) {
        n_outputs += batch.logits[i] != 0;
    }

    has_cpl = false;

    // determine coupled sequences
    // these are pairs of sequences that have at least one token in the input batch that is assigned to both of them
    for (int32_t i = 0; i < batch.n_tokens; ++i) {
        const llama_seq_id s0 = batch.seq_id[i][0];

        for (int32_t s = 0; s < batch.n_seq_id[i]; ++s) {
            const llama_seq_id s1 = batch.seq_id[i][s];

            seq_pos[s1].insert(batch.pos[i]);

            if (s > 0) {
                // mark that sequence s1 is coupled to s0
                seq_cpl[s1][s0] = true;

                // note: tracking the other way around is not necessary for now
                //seq_cpl[s0][s1] = true;

                has_cpl = true;
            }
        }
    }

    // precompute the sequence sets for each token and determine the unique sequence ids that participate in the batch
    {
        seq_set_t seq_set_unq;

        for (int32_t i = 0; i < batch.n_tokens; ++i) {
            seq_set_t cur;
            for (int32_t s = 0; s < batch.n_seq_id[i]; ++s) {
                const llama_seq_id seq_id = batch.seq_id[i][s];

                cur        .set(seq_id);
                seq_set_unq.set(seq_id);
            }

            seq_set.push_back(cur);
            seq_set_map[cur].push_back(i);
        }

        for (uint32_t s = 0; s < n_seq_max; ++s) {
            if (seq_set_unq.test(s)) {
                seq_idx[s] = seq_id_unq.size();
                seq_id_unq.push_back(s);
            }
        }
    }

    if (debug > 0) {
        LLAMA_LOG_DEBUG("%s: input batch info:\n", __func__);

        llama_ubatch ubatch {
            /*.b_equal_seqs =*/ false,
            /*.n_tokens     =*/ (uint32_t) batch.n_tokens,
            /*.n_seq_tokens =*/ (uint32_t) 1,
            /*.n_seqs       =*/ (uint32_t) batch.n_tokens,
            /*.n_seqs_unq   =*/ (uint32_t) this->seq_id_unq.size(),
            /*.n_pos        =*/ n_pos_per_embd,
            /*.token        =*/ batch.token,
            /*.embd         =*/ batch.embd,
            /*.pos          =*/ batch.pos,
            /*.n_seq_id     =*/ batch.n_seq_id,
            /*.seq_id       =*/ batch.seq_id,
            /*.seq_id_unq   =*/ this->seq_id_unq.data(),
            /*.seq_idx      =*/ this->seq_idx.data(),
            /*.output       =*/ batch.logits,
            /*.data         =*/ {},
        };

        ubatch_print(ubatch, debug);

        LLAMA_LOG_DEBUG("%s:   seq       = [\n", __func__);
        for (int s0 = 0; s0 < (int) seq_pos.size(); ++s0) {
            if (seq_pos[s0].empty()) {
                continue;
            }

            std::stringstream ss;
            for (int s1 = 0; s1 < (int) seq_cpl[s0].size(); ++s1) {
                if (seq_cpl[s0][s1]) {
                    ss << s1 << " ";
                }
            }

            LLAMA_LOG_DEBUG("%s:  %4d: pos = [%4d, %4d], cpl = %s\n",
                    __func__, s0, seq_pos_min(s0), seq_pos_max(s0), ss.str().empty() ? "-" : ss.str().c_str());
        }
        LLAMA_LOG_DEBUG("%s:   ]\n", __func__);
    }

    //
    // consistency checks
    //

    if (n_pos_per_embd > 1) {
        // M-RoPE case: allow position to "jump" forward only (non-continuous positions are allowed)
        for (uint32_t s = 0; s < n_seq_max; ++s) {
            if (seq_pos[s].empty()) {
                continue;
            }

            const llama_pos p0 = memory ? memory->seq_pos_max(s) : -1;

            if (batch.token) {
                if (p0 >= 0 && p0 >= seq_pos_min(s)) {
                    LLAMA_LOG_ERROR(
                            "%s: the tokens of sequence %d in the input batch have inconsistent sequence positions:\n"
                            " - the last position stored in the memory module of the context (i.e. the KV cache) for sequence %d is X = %d\n"
                            " - the tokens for sequence %d in the input batch have a starting position of Y = %d\n"
                            " for M-RoPE, it is required that the position satisfies: X < Y\n",
                            __func__, s, s, p0, s, seq_pos_min(s));

                    return false;
                }
            } else {
                // embedding inputs can have overlapping positions
                if (p0 >= 0 && p0 > seq_pos_min(s)) {
                    LLAMA_LOG_ERROR(
                            "%s: the tokens of sequence %d in the input batch have inconsistent sequence positions:\n"
                            " - the last position stored in the memory module of the context (i.e. the KV cache) for sequence %d is X = %d\n"
                            " - the tokens for sequence %d in the input batch have a starting position of Y = %d\n"
                            " for M-RoPE, it is required that the position satisfies: X <= Y\n",
                            __func__, s, s, p0, s, seq_pos_min(s));

                    return false;
                }
            }
        }
    } else {
        for (uint32_t s = 0; s < n_seq_max; ++s) {
            if (seq_pos[s].empty()) {
                continue;
            }

            const llama_pos p0 = memory ? memory->seq_pos_max(s) : -1;

            if (p0 >= 0) {
                bool ok = true;

                if (seq_pos_min(s) != p0 + 1) {
                    ok = false;
                }

                if (!ok) {
                    LLAMA_LOG_ERROR(
                            "%s: the tokens of sequence %d in the input batch have inconsistent sequence positions:\n"
                            " - the last position stored in the memory module of the context (i.e. the KV cache) for sequence %d is X = %d\n"
                            " - the tokens for sequence %d in the input batch have a starting position of Y = %d\n"
                            " it is required that the sequence positions remain consecutive: Y = X + 1\n",
                            __func__, s, s, p0, s, seq_pos_min(s));

                    return false;
                }
            }

            if (seq_pos_max(s) - seq_pos_min(s) + 1 > (int) seq_pos[s].size()) {
                LLAMA_LOG_ERROR("%s: sequence %d positions are not continuous\n", __func__, s);
                return false;
            }
        }
    }

    if (memory) {
        for (uint32_t s0 = 0; s0 < n_seq_max; ++s0) {
            for (uint32_t s1 = 0; s1 < n_seq_max; ++s1) {
                if (seq_cpl[s0][s1]) {
                    if (memory->seq_pos_min(s0) != memory->seq_pos_min(s1) ||
                        memory->seq_pos_max(s0) != memory->seq_pos_max(s1)) {
                        LLAMA_LOG_ERROR("%s: sequence %d is coupled to %d in the input batch, but have divereged\n", __func__, s0, s1);
                        return false;
                    }
                }
            }
        }
    }

    // disallow partial sequence sub-sets:
    //
    // invalid:          x
    //            i: 0 1 2 ...
    // ---------------------------------------
    // seq_id[i][0]: 0 0 1
    // seq_id[i][1]: 1 1 2
    // seq_id[i][2]: 2
    //
    // disallow decreasing sequence positions:
    //
    // invalid:                  x
    //            i: 0 1 2 3 4 5 6 ...
    // ---------------------------------------
    //       pos[i]: 4 5 0 1 6 2 3
    // seq_id[i][0]: 0 0 1 1 0 1 0
    //
    {
        seq_set_t cur_seq_set[LLAMA_MAX_SEQ];
        for (uint32_t s = 0; s < n_seq_max; ++s) {
            cur_seq_set[s].set();
        }

        llama_pos cur_seq_pos[LLAMA_MAX_SEQ];
        for (uint32_t s = 0; s < n_seq_max; ++s) {
            cur_seq_pos[s] = -1;
        }

        for (int32_t i = 0; i < batch.n_tokens; ++i) {
            const llama_pos pos = batch.pos[i];

            for (int32_t s = 0; s < batch.n_seq_id[i]; ++s) {
                const llama_seq_id seq_id = batch.seq_id[i][s];

                cur_seq_set[seq_id] &= seq_set[i];

                if (cur_seq_set[seq_id].none()) {
                    LLAMA_LOG_ERROR("%s: sequence %d belongs to incompatible sequence sets (not allowed)\n", __func__, seq_id);
                    return false;
                }

                if (pos < cur_seq_pos[seq_id]) {
                    LLAMA_LOG_ERROR("%s: sequence %d positions are decreasing (not allowed)\n", __func__, seq_id);
                    return false;
                }
            }
        }
    }

    split_reset();

    return true;
}

llama_ubatch llama_batch_allocr::ubatch_reserve(uint32_t n_seq_tokens, uint32_t n_seqs) {
    const uint32_t n_tokens = n_seq_tokens*n_seqs;

    clear();
    split_reset();

    auto udata = std::make_shared<llama_ubatch::data_t>();

    udata->token     .resize(n_tokens);
    udata->embd      .clear();
    udata->pos       .resize(n_tokens);
    udata->n_seq_id  .resize(n_tokens);
    udata->seq_id    .resize(n_tokens);
    udata->seq_id_unq.resize(0);
    udata->seq_idx   .resize(LLAMA_MAX_SEQ, -1);
    udata->output    .resize(n_tokens);

    for (uint32_t s = 0; s < n_seqs; ++s) {
        udata->seq_idx[s] = s;
        udata->seq_id_unq.push_back(s);
    }

    llama_ubatch res {
        /*.b_equal_seqs =*/ true,
        /*.n_tokens     =*/ n_tokens,
        /*.n_seq_tokens =*/ n_seq_tokens,
        /*.n_seqs       =*/ n_seqs,
        /*.n_seqs_unq   =*/ n_seqs,
        /*.n_pos        =*/ n_pos_per_embd,

        /*.token        =*/ udata->token.data(),
        /*.embd         =*/ nullptr,
        /*.pos          =*/ udata->pos.data(),
        /*.n_seq_id     =*/ udata->n_seq_id.data(),
        /*.seq_id       =*/ udata->seq_id.data(),
        /*.seq_id_unq   =*/ udata->seq_id_unq.data(),
        /*.seq_idx      =*/ udata->seq_idx.data(),
        /*.output       =*/ udata->output.data(),
        /*.data         =*/ std::move(udata),
    };

    return res;
}

const llama_batch & llama_batch_allocr::get_batch() const {
    return batch;
}

uint32_t llama_batch_allocr::get_n_tokens() const {
    return batch.n_tokens;
}

uint32_t llama_batch_allocr::get_n_outputs() const {
    return n_outputs;
}

uint32_t llama_batch_allocr::get_n_used() const {
    return n_used;
}

std::vector<int32_t> & llama_batch_allocr::get_out_ids() {
    return out_ids;
}

llama_pos llama_batch_allocr::seq_pos_min(llama_seq_id seq_id) const {
    return seq_pos[seq_id].empty() ? -1 : *seq_pos[seq_id].begin();
}

llama_pos llama_batch_allocr::seq_pos_max(llama_seq_id seq_id) const {
    return seq_pos[seq_id].empty() ? -1 : *seq_pos[seq_id].rbegin();
}

void llama_batch_allocr::split_reset() {
    out_ids.clear();

    n_used = 0;

    used.clear();
    used.resize(get_n_tokens(), false);
}

llama_ubatch llama_batch_allocr::split_simple(uint32_t n_ubatch) {
    // find the first unused token
    uint32_t cur_idx = 0;
    while (cur_idx < used.size() && used[cur_idx]) {
        ++cur_idx;
    }

    // we are done
    if (cur_idx >= used.size()) {
        return {};
    }

    std::vector<int32_t> idxs;

    while (true) {
        idxs.push_back(cur_idx);

        used[cur_idx] = true;
        ++n_used;

        ++cur_idx;

        if (cur_idx >= used.size()) {
            break;
        }

        if (idxs.size() >= n_ubatch) {
            break;
        }
    }

    return ubatch_add(idxs, idxs.size(), false);
}

llama_ubatch llama_batch_allocr::split_equal(uint32_t n_ubatch, bool sequential) {
    if (sequential && has_cpl) {
        LLAMA_LOG_ERROR("%s: sequential split is not supported when there are coupled sequences in the input batch (you may need to use the -kvu flag)\n", __func__);

        return {};
    }

    std::vector<seq_set_t> cur_seq_set;

    llama_seq_id last_seq_id = -1;

    // determine the non-overlapping sequence sets participating in this ubatch
    for (int32_t i = 0; i < batch.n_tokens; ++i) {
        if (used[i]) {
            continue;
        }

        bool add = true;

        for (uint32_t s = 0; s < cur_seq_set.size(); ++s) {
            // no overlap with existing sequence sets:
            if (!(cur_seq_set[s] & seq_set[i]).none()) {
                add = false;
                break;
            }
        }

        // accept only increasing sequence ids
        if (sequential) {
            add = add && (cur_seq_set.empty() || batch.seq_id[i][0] == last_seq_id + 1);
        }

        if (add) {
            cur_seq_set.push_back(seq_set[i]);

            last_seq_id = batch.seq_id[i][0];

            if (cur_seq_set.size() > n_ubatch) {
                break;
            }
        }
    }

    const uint32_t n_seqs = cur_seq_set.size();

    // we are done
    if (n_seqs == 0) {
        return {};
    }

    // the current batch index of each sequence set
    std::vector<int32_t> cur_idx(n_seqs, 0);

    for (uint32_t s = 0; s < n_seqs; ++s) {
        while (used[seq_set_map[cur_seq_set[s]][cur_idx[s]]]) {
            ++cur_idx[s];
        }
    }

    // the list of batch indices for each sequence set
    // at the end we will concat these to get the final ubatch
    std::vector<idx_vec_t> idxs_per_seq(n_seqs);

    while (true) {
        // we can only add new n_seq_tokens tokens if all the sequence sets have at least one more unused token and
        //   if we haven't reached n_ubatch
        bool can_expand = true;

        for (uint32_t s = 0; s < n_seqs; ++s) {
            if (cur_idx[s] >= (int32_t) seq_set_map[cur_seq_set[s]].size()) {
                can_expand = false;
                break;
            }
        }

        if (!can_expand) {
            break;
        }

        for (uint32_t s = 0; s < n_seqs; ++s) {
            const int32_t idx = seq_set_map[cur_seq_set[s]][cur_idx[s]];

            idxs_per_seq[s].push_back(idx);

            used[idx] = true;
            ++n_used;

            ++cur_idx[s];
        }

        if  ((idxs_per_seq[0].size() + 1)*n_seqs > n_ubatch) {
            break;
        }
    }

    // concat the per-sequence-set lists
    std::vector<int32_t> idxs;

    for (uint32_t s = 0; s < n_seqs; ++s) {
        idxs.insert(idxs.end(), idxs_per_seq[s].begin(), idxs_per_seq[s].end());
    }

    return ubatch_add(idxs, n_seqs, true);
}

llama_ubatch llama_batch_allocr::split_seq(uint32_t n_ubatch) {
    // find the first unused token
    uint32_t cur_idx = 0;
    while (cur_idx < used.size() && used[cur_idx]) {
        ++cur_idx;
    }

    // we are done
    if (cur_idx >= used.size()) {
        return {};
    }

    // this is the starting sequence set
    // we allow adding tokens only if their sequence set is a subset of the current sequence set
    auto cur_seq_set = seq_set[cur_idx];

    std::vector<int32_t> idxs;

    while (true) {
        idxs.push_back(cur_idx);

        used[cur_idx] = true;
        ++n_used;

        if (idxs.size() >= n_ubatch) {
            break;
        }

        do {
            ++cur_idx;
        } while (cur_idx < get_n_tokens() && (used[cur_idx] || ((cur_seq_set & seq_set[cur_idx]) != seq_set[cur_idx])));

        if (cur_idx == get_n_tokens()) {
            break;
        }

        cur_seq_set = seq_set[cur_idx];
    }

    return ubatch_add(idxs, 1, true);
}

void llama_batch_allocr::clear() {
    n_outputs = 0;

    batch = {};

    pos       .clear();
    n_seq_id  .clear();
    seq_id    .clear();
    seq_id_unq.clear();
    output    .clear();

    for (auto & cur : seq_pos) {
        cur.clear();
    }

    for (auto & cur : seq_cpl) {
        std::fill(cur.begin(), cur.end(), false);
    }

    seq_set.clear();

    seq_set_map.clear();

    std::fill(seq_idx.begin(), seq_idx.end(), -1);
}

llama_ubatch llama_batch_allocr::ubatch_add(const std::vector<int32_t> & idxs, uint32_t n_seqs, bool equal_seqs) {
    const uint32_t n_tokens = idxs.size();

    assert(n_tokens%n_seqs == 0);

    auto udata = std::make_shared<llama_ubatch::data_t>();

    const int64_t n_embd_all = batch.embd ? (int64_t) n_tokens*n_embd : 0;
    const int64_t n_pos_all  =              (int64_t) n_tokens*n_pos_per_embd;

    udata->token     .resize(n_tokens);
    udata->embd      .resize(n_embd_all);
    udata->pos       .resize(n_pos_all);
    udata->n_seq_id  .resize(n_tokens);
    udata->seq_id    .resize(n_tokens);
    udata->seq_id_unq.resize(0);
    udata->seq_idx   .resize(LLAMA_MAX_SEQ, -1);
    udata->output    .resize(n_tokens);

<<<<<<< HEAD
    udata->seq_id_data.resize(n_tokens);
=======
    udata->seq_id_data.reserve(n_tokens);
>>>>>>> c6f6e4f9

    seq_set_t seq_set_unq;

    for (size_t i = 0; i < idxs.size(); ++i) {
        if (batch.token) {
            udata->token[i] = batch.token[idxs[i]];
        }

        if (batch.embd) {
            memcpy(udata->embd.data() + i*n_embd, batch.embd + (int64_t) idxs[i]*n_embd, n_embd*sizeof(float));
        }

        for (size_t j = 0; j < (size_t)n_pos_per_embd; ++j) {
            // if we are using M-RoPE
            //     if the current batch is text, we need to broadcast the same position across all RoPE sections
            //     otherwise, the input batch is image embeddings, we copy the positions as-is
            // if we are not using M-RoPE, there is only one position per token (this loop runs only once)
            size_t src_off = batch.token ? 0 : j*batch.n_tokens;
            udata->pos[j*n_tokens + i] = batch.pos[src_off + idxs[i]];
        }

        udata->n_seq_id[i] = batch.n_seq_id[idxs[i]];
<<<<<<< HEAD
        udata->seq_id_data[i].reserve(udata->n_seq_id[i]);
        for (int s = 0; s < udata->n_seq_id[i]; ++s) {
            udata->seq_id_data[i].push_back(batch.seq_id[idxs[i]][s]);
        }
        udata->seq_id[i]   = udata->seq_id_data[i].data();
=======
>>>>>>> c6f6e4f9
        udata->output[i]   = batch.logits[idxs[i]];

        for (int s = 0; s < udata->n_seq_id[i]; ++s) {
            const llama_seq_id seq_id = batch.seq_id[idxs[i]][s];

            udata->seq_id_data.push_back(seq_id);
            seq_set_unq.set(seq_id);
        }

        if (udata->output[i]) {
            out_ids.push_back(idxs[i]);
        }
    }

    llama_seq_id * seq_id_ptr = udata->seq_id_data.data();
    for (size_t i = 0; i < idxs.size(); ++i) {
        udata->seq_id[i] = seq_id_ptr;
        seq_id_ptr += udata->n_seq_id[i];
    }

    for (uint32_t s = 0; s < n_seq_max; ++s) {
        if (seq_set_unq.test(s)) {
            udata->seq_idx[s] = udata->seq_id_unq.size();
            udata->seq_id_unq.push_back(s);
        }
    }

    llama_ubatch res {
        /*.b_equal_seqs =*/ equal_seqs,
        /*.n_tokens     =*/ n_tokens,
        /*.n_seq_tokens =*/ n_tokens/n_seqs,
        /*.n_seqs       =*/ n_seqs,
        /*.n_seqs_unq   =*/ (uint32_t) udata->seq_id_unq.size(),
        /*.n_pos        =*/ n_pos_per_embd,

        /*.token        =*/ batch.token ? udata->token.data() : nullptr,
        /*.embd         =*/ batch.embd ? udata->embd.data() : nullptr,
        /*.pos          =*/ udata->pos.data(),
        /*.n_seq_id     =*/ udata->n_seq_id.data(),
        /*.seq_id       =*/ udata->seq_id.data(),
        /*.seq_id_unq   =*/ udata->seq_id_unq.data(),
        /*.seq_idx      =*/ udata->seq_idx.data(),
        /*.output       =*/ udata->output.data(),
        /*.data         =*/ std::move(udata),
    };

    if (debug > 0) {
        LLAMA_LOG_DEBUG("%s: added ubatch to split:\n", __func__);

        ubatch_print(res, debug);
    }

    return res;
}

void llama_batch_allocr::ubatch_print(const llama_ubatch & ubatch, int debug) {
    if (debug > 0) {
        LLAMA_LOG_DEBUG("%s:   equal_seqs   = %d\n", __func__, ubatch.equal_seqs());
        LLAMA_LOG_DEBUG("%s:   n_tokens     = %d\n", __func__, ubatch.n_tokens);
        LLAMA_LOG_DEBUG("%s:   n_seq_tokens = %d\n", __func__, ubatch.n_seq_tokens);
        LLAMA_LOG_DEBUG("%s:   n_seqs       = %d\n", __func__, ubatch.n_seqs);
        LLAMA_LOG_DEBUG("%s:   n_seqs_unq   = %d\n", __func__, ubatch.n_seqs_unq);

        std::stringstream ss_seq_id_unq;
        std::stringstream ss_seq_idx;

        ss_seq_id_unq << "[ ";
        ss_seq_idx << "[";

        for (uint32_t s = 0; s < ubatch.n_seqs_unq; ++s) {
            ss_seq_id_unq << ubatch.seq_id_unq[s] << " ";
        }

        for (uint32_t s = 0; s < LLAMA_MAX_SEQ; ++s) {
            if (ubatch.seq_idx[s] >= 0) {
                ss_seq_idx << ubatch.seq_idx[s]%10;
            } else {
                ss_seq_idx << ".";
            }
        }

        ss_seq_id_unq << "]";
        ss_seq_idx    << "]";

        LLAMA_LOG_DEBUG("%s:   token      = %p\n", __func__, (void *) ubatch.token);
        LLAMA_LOG_DEBUG("%s:   embd       = %p\n", __func__, (void *) ubatch.embd);
        LLAMA_LOG_DEBUG("%s:   pos        = %p\n", __func__, (void *) ubatch.pos);
        LLAMA_LOG_DEBUG("%s:   n_seq_id   = %p\n", __func__, (void *) ubatch.n_seq_id);
        LLAMA_LOG_DEBUG("%s:   seq_id     = %p\n", __func__, (void *) ubatch.seq_id);
        LLAMA_LOG_DEBUG("%s:   seq_id_unq = %s\n", __func__, ss_seq_id_unq.str().c_str());
        LLAMA_LOG_DEBUG("%s:   seq_idx    = %s\n", __func__, ss_seq_idx.str().c_str());
        LLAMA_LOG_DEBUG("%s:   output     = %p\n", __func__, (void *) ubatch.output);
        LLAMA_LOG_DEBUG("%s:   n_outputs  = %d\n", __func__, n_outputs);

        if (debug > 1) {
            int seq_id_max = 0;
            for (uint32_t i = 0; i < ubatch.n_tokens; ++i) {
                for (int s = 0; s < ubatch.n_seq_id[i]; ++s) {
                    for (int s = 0; s < ubatch.n_seq_id[i]; ++s) {
                        seq_id_max = std::max(seq_id_max, ubatch.seq_id[i][s]);
                    }
                }
            }
            ++seq_id_max;

            LLAMA_LOG_DEBUG("%s:   token     = [\n", __func__);
            for (uint32_t i = 0; i < ubatch.n_tokens; ++i) {
                std::vector<int8_t> seq_id(seq_id_max);

                for (int s = 0; s < ubatch.n_seq_id[i]; ++s) {
                    seq_id[ubatch.seq_id[i][s]] = 1;
                }

                std::stringstream ss;
                for (int s = 0; s < seq_id_max; ++s) {
                    if (seq_id[s]) {
                        ss << s%10;
                    } else {
                        ss << ".";
                    }
                }

                if (ubatch.token) {
                    LLAMA_LOG_DEBUG("%s:  %4d: id = %6d (%16s), pos = %4d, n_seq_id = %2d, seq_id = [%s], output = %d\n",
                            __func__, i, ubatch.token[i], vocab->token_to_piece(ubatch.token[i]).c_str(),
                            ubatch.pos[i], ubatch.n_seq_id[i], ss.str().c_str(), ubatch.output[i]);
                } else {
                    LLAMA_LOG_DEBUG("%s:  %4d: [embd], pos = %4d, n_seq_id = %2d, seq_id = [%s], output = %d\n",
                            __func__, i, ubatch.pos[i], ubatch.n_seq_id[i], ss.str().c_str(), ubatch.output[i]);
                }
            }
            LLAMA_LOG_DEBUG("%s:   ]\n", __func__);
        }
    }
}

//
// interface implementation
//

struct llama_batch llama_batch_get_one(
             llama_token * tokens,
                 int32_t   n_tokens) {
    return {
        /*n_tokens =*/ n_tokens,
        /*tokens   =*/ tokens,
        /*embd     =*/ nullptr,
        /*pos      =*/ nullptr,
        /*n_seq_id =*/ nullptr,
        /*seq_id   =*/ nullptr,
        /*logits   =*/ nullptr,
    };
}

struct llama_batch llama_batch_init(int32_t n_tokens_alloc, int32_t embd, int32_t n_seq_max) {
    llama_batch batch = {
        /*n_tokens =*/ 0,
        /*tokens   =*/ nullptr,
        /*embd     =*/ nullptr,
        /*pos      =*/ nullptr,
        /*n_seq_id =*/ nullptr,
        /*seq_id   =*/ nullptr,
        /*logits   =*/ nullptr,
    };

    if (embd) {
        batch.embd = (float *) malloc(sizeof(float) * n_tokens_alloc * embd);
    } else {
        batch.token = (llama_token *) malloc(sizeof(llama_token) * n_tokens_alloc);
    }

    batch.pos      = (llama_pos *)     malloc(sizeof(llama_pos)      * n_tokens_alloc);
    batch.n_seq_id = (int32_t *)       malloc(sizeof(int32_t)        * n_tokens_alloc);
    batch.seq_id   = (llama_seq_id **) malloc(sizeof(llama_seq_id *) * (n_tokens_alloc + 1));
    for (int i = 0; i < n_tokens_alloc; ++i) {
        batch.seq_id[i] = (llama_seq_id *) malloc(sizeof(llama_seq_id) * n_seq_max);
    }
    batch.seq_id[n_tokens_alloc] = nullptr;

    batch.logits   = (int8_t *)        malloc(sizeof(int8_t)         * n_tokens_alloc);

    return batch;
}

void llama_batch_free(struct llama_batch batch) {
    if (batch.token)    free(batch.token);
    if (batch.embd)     free(batch.embd);
    if (batch.pos)      free(batch.pos);
    if (batch.n_seq_id) free(batch.n_seq_id);
    if (batch.seq_id) {
        for (int i = 0; batch.seq_id[i] != nullptr; ++i) {
            free(batch.seq_id[i]);
        }
        free(batch.seq_id);
    }
    if (batch.logits)   free(batch.logits);
}<|MERGE_RESOLUTION|>--- conflicted
+++ resolved
@@ -714,11 +714,7 @@
     udata->seq_idx   .resize(LLAMA_MAX_SEQ, -1);
     udata->output    .resize(n_tokens);
 
-<<<<<<< HEAD
-    udata->seq_id_data.resize(n_tokens);
-=======
     udata->seq_id_data.reserve(n_tokens);
->>>>>>> c6f6e4f9
 
     seq_set_t seq_set_unq;
 
@@ -741,14 +737,6 @@
         }
 
         udata->n_seq_id[i] = batch.n_seq_id[idxs[i]];
-<<<<<<< HEAD
-        udata->seq_id_data[i].reserve(udata->n_seq_id[i]);
-        for (int s = 0; s < udata->n_seq_id[i]; ++s) {
-            udata->seq_id_data[i].push_back(batch.seq_id[idxs[i]][s]);
-        }
-        udata->seq_id[i]   = udata->seq_id_data[i].data();
-=======
->>>>>>> c6f6e4f9
         udata->output[i]   = batch.logits[idxs[i]];
 
         for (int s = 0; s < udata->n_seq_id[i]; ++s) {
