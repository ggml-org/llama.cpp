#pragma once

#include "llama.h"
#include "llama-cparams.h"
#include "llama-graph.h"
#include "llama-adapter.h"

#include "ggml-cpp.h"
#include "ggml-opt.h"

#include <map>
#include <vector>

struct llama_model;
class llama_batch_allocr;

class llama_io_read_i;
class llama_io_write_i;

struct llama_memory_i;
struct llama_memory_context_i;

struct llama_context {
    // init scheduler and compute buffers, reserve worst-case graphs
    llama_context(
            const llama_model & model,
                  llama_context_params params);

    ~llama_context();

    void synchronize();

    const llama_model   & get_model()   const;
    const llama_cparams & get_cparams() const;

    ggml_backend_sched_t get_sched() const;

<<<<<<< HEAD
    ggml_context * get_ctx_compute() const;

    void mod_n_ctx(uint32_t new_ctx, llama_context_params params, const char* dump_file_path);
    
=======
>>>>>>> 66625a59
    uint32_t n_ctx()         const;
    uint32_t n_ctx_per_seq() const;
    uint32_t n_batch()       const;
    uint32_t n_ubatch()      const;
    uint32_t n_seq_max()     const;

    uint32_t n_threads()       const;
    uint32_t n_threads_batch() const;

    llama_memory_t get_memory() const;

    // return true of the KV cache was updated
    // TODO: remove
    bool kv_self_update(bool optimize);
    void kv_self_defrag_sched();

    enum llama_pooling_type pooling_type() const;

    float * get_logits();
    float * get_logits_ith(int32_t i);

    float * get_embeddings();
    float * get_embeddings_ith(int32_t i);
    float * get_embeddings_seq(llama_seq_id seq_id);

    void attach_threadpool(
            ggml_threadpool_t threadpool,
            ggml_threadpool_t threadpool_batch);

    void detach_threadpool();

    void set_n_threads(int32_t n_threads, int32_t n_threads_batch);

    void set_abort_callback(bool (*abort_callback)(void * data), void * abort_callback_data);

    void set_embeddings (bool value);
    void set_causal_attn(bool value);
    void set_warmup(bool value);

    void set_adapter_lora(
            llama_adapter_lora * adapter,
            float scale);

    bool rm_adapter_lora(
            llama_adapter_lora * adapter);

    void clear_adapter_lora();

    bool apply_adapter_cvec(
            const float * data,
                 size_t   len,
                int32_t   n_embd,
                int32_t   il_start,
                int32_t   il_end);

    // process a single ubatch with a specific graph type
    // if memory_context is provided, it will be applied first to the context's memory
    // ret contains the status of the graph computation
    // returns nullptr only if ret != GGML_STATUS_SUCCESS
    llm_graph_result * process_ubatch(
                const llama_ubatch & ubatch,
                    llm_graph_type   gtype,
            llama_memory_context_i * mctx,
                       ggml_status & ret);

    int encode(const llama_batch & batch_inp);
    int decode(const llama_batch & batch_inp);

    //
    // state save/load
    //

    size_t state_get_size();
    size_t state_get_data(      uint8_t * dst, size_t size);
    size_t state_set_data(const uint8_t * src, size_t size);

    size_t state_seq_get_size(llama_seq_id seq_id);
    size_t state_seq_get_data(llama_seq_id seq_id,       uint8_t * dst, size_t size);
    size_t state_seq_set_data(llama_seq_id seq_id, const uint8_t * src, size_t size);

    bool state_load_file(
            const char * filepath,
           llama_token * tokens_out,
                size_t   n_token_capacity,
                size_t * n_token_count_out);

    bool state_save_file(
            const char * filepath,
     const llama_token * tokens,
                size_t   n_token_count);

    size_t state_seq_load_file(
          llama_seq_id   seq_id,
            const char * filepath,
           llama_token * tokens_out,
                size_t   n_token_capacity,
                size_t * n_token_count_out);

    size_t state_seq_save_file(
          llama_seq_id   seq_id,
            const char * filepath,
     const llama_token * tokens,
                size_t   n_token_count);

    //
    // perf
    //

    llama_perf_context_data perf_get_data() const;
    void perf_reset();

    //
    // training
    //

    void opt_init(struct llama_model * model, struct llama_opt_params lopt_params);

    void opt_epoch(
            ggml_opt_dataset_t      dataset,
            ggml_opt_result_t       result_train,
            ggml_opt_result_t       result_eval,
            int64_t                 idata_split,
            ggml_opt_epoch_callback callback_train,
            ggml_opt_epoch_callback callback_eval);

    void opt_epoch_iter(
            ggml_opt_dataset_t               dataset,
            ggml_opt_result_t                result,
            const std::vector<llama_token> & tokens,
            const std::vector<llama_token> & labels_sparse,
            llama_batch                    & batch,
            ggml_opt_epoch_callback          callback,
            bool                             train,
            int64_t                          idata_in_loop,
            int64_t                          ndata_in_loop,
            int64_t                          t_loop_start);

private:
    //
    // output
    //

    // Make sure enough space is available for outputs.
    // Returns max number of outputs for which space was reserved.
    uint32_t output_reserve(int32_t n_outputs);

    void output_reorder();

    //
    // graph
    //

public:
    uint32_t graph_max_nodes() const;

    // can reuse the llm_graph_result instance of the context (for example to update a memory module)
    llm_graph_result * get_gf_res_reserve() const;

    // returns the result of ggml_backend_sched_graph_compute_async execution
    ggml_status graph_compute(ggml_cgraph * gf, bool batched);

    // reserve a graph with a dummy ubatch of the specified size
    ggml_cgraph * graph_reserve(uint32_t n_tokens, uint32_t n_seqs, uint32_t n_outputs, const llama_memory_context_i * mctx);

private:
    llm_graph_params graph_params(
                        llm_graph_result * res,
                      const llama_ubatch & ubatch,
            const llama_memory_context_i * mctx,
                          llm_graph_type   gtype) const;

    llm_graph_cb graph_get_cb() const;

    // TODO: read/write lora adapters and cvec
    size_t state_write_data(llama_io_write_i & io);
    size_t state_read_data (llama_io_read_i  & io);

    size_t state_seq_write_data(llama_io_write_i & io, llama_seq_id seq_id);
    size_t state_seq_read_data (llama_io_read_i  & io, llama_seq_id seq_id);

    //
    // members
    //

    const llama_model & model;

    llama_cparams       cparams;
    llama_adapter_cvec  cvec;
    llama_adapter_loras loras;

    llama_cross cross; // TODO: tmp for handling cross-attention - need something better probably

    std::unique_ptr<llama_memory_i> memory;

    // TODO: temporary, until the llama_kv_self_defrag() API is removed
    bool memory_force_optimize = false;

    // decode output (2-dimensional array: [n_outputs][n_vocab])
    size_t  logits_size = 0; // capacity (of floats) for logits
    float * logits      = nullptr;

    // embeddings output (2-dimensional array: [n_outputs][n_embd])
    // populated only when pooling_type == LLAMA_POOLING_TYPE_NONE
    size_t  embd_size = 0; // capacity (of floats) for embeddings
    float * embd      = nullptr;

    // sequence embeddings output (map of [n_embd] vectors)
    // populated only when pooling_type != LLAMA_POOLING_TYPE_NONE
    std::map<llama_seq_id, std::vector<float>> embd_seq;

    // reuse the batch_allocr to avoid unnecessary memory allocations
    std::unique_ptr<llama_batch_allocr> balloc;

    uint32_t n_outputs = 0; // number of actually-used outputs in the current ubatch or last logical batch

    std::vector<int32_t> output_ids; // map batch token positions to ids of the logits and embd buffers

    struct swap_info {
        uint32_t i0;
        uint32_t i1;
    };

    std::vector<swap_info> output_swaps;

    ggml_backend_sched_ptr sched;

    ggml_backend_t backend_cpu = nullptr;
    std::vector<ggml_backend_ptr> backends;

    // training
    ggml_opt_context_t opt_ctx = nullptr;

    ggml_threadpool_t threadpool       = nullptr;
    ggml_threadpool_t threadpool_batch = nullptr;

    ggml_abort_callback abort_callback      = nullptr;
    void *              abort_callback_data = nullptr;

    std::vector<std::pair<ggml_backend_t, ggml_backend_set_n_threads_t>> set_n_threads_fns;

    // buffer types used for the compute buffer of each backend
    std::vector<ggml_backend_t>             backend_ptrs;
    std::vector<ggml_backend_buffer_type_t> backend_buft;

    llm_graph_result_ptr gf_res_prev;
    llm_graph_result_ptr gf_res_reserve;

    // host buffer for the model output (logits and embeddings)
    ggml_backend_buffer_ptr buf_output;

    bool has_evaluated_once = false;

    // env: LLAMA_SET_ROWS (temporary)
    // ref: https://github.com/ggml-org/llama.cpp/pull/14285
    bool supports_set_rows = false;

    // perf
    mutable int64_t t_start_us  = 0;
    mutable int64_t t_load_us   = 0;
    mutable int64_t t_p_eval_us = 0;
    mutable int64_t t_eval_us   = 0;

    mutable int64_t t_compute_start_us = 0;
    mutable int64_t n_queued_tokens    = 0;

    mutable int32_t n_p_eval = 0; // number of tokens in eval calls for the prompt (with batch size > 1)
    mutable int32_t n_eval   = 0; // number of eval calls

    mutable int32_t n_reused = 0; // number of times the previous graph was reused
};<|MERGE_RESOLUTION|>--- conflicted
+++ resolved
@@ -35,13 +35,10 @@
 
     ggml_backend_sched_t get_sched() const;
 
-<<<<<<< HEAD
     ggml_context * get_ctx_compute() const;
 
     void mod_n_ctx(uint32_t new_ctx, llama_context_params params, const char* dump_file_path);
     
-=======
->>>>>>> 66625a59
     uint32_t n_ctx()         const;
     uint32_t n_ctx_per_seq() const;
     uint32_t n_batch()       const;
