#include "llama-context.h"

#include "llama-impl.h"
#include "llama-io.h"
#include "llama-mmap.h"
#include "llama-model.h"
#include "llama-kv-cache.h"

#include <cassert>
#include <cstring>
#include <stdexcept>
#include <cinttypes>

//
// llama_context
//

llama_context::llama_context(
        const llama_model & model,
              llama_context_params params) :
    model(model) {
    LLAMA_LOG_INFO("%s: constructing llama_context\n", __func__);

    t_start_us = model.t_start_us;
    t_load_us  = model.t_load_us;

    const auto & hparams = model.hparams;

    cparams.n_seq_max        = std::max(1u, params.n_seq_max);
    cparams.n_threads        = params.n_threads;
    cparams.n_threads_batch  = params.n_threads_batch;
    cparams.yarn_ext_factor  = params.yarn_ext_factor;
    cparams.yarn_attn_factor = params.yarn_attn_factor;
    cparams.yarn_beta_fast   = params.yarn_beta_fast;
    cparams.yarn_beta_slow   = params.yarn_beta_slow;
    cparams.defrag_thold     = params.defrag_thold;
    cparams.embeddings       = params.embeddings;
    cparams.offload_kqv      = params.offload_kqv;
    cparams.flash_attn       = params.flash_attn;
    cparams.no_perf          = params.no_perf;
    cparams.pooling_type     = params.pooling_type;
    cparams.warmup           = false;

    cparams.n_ctx            = params.n_ctx           == 0    ? hparams.n_ctx_train           : params.n_ctx;
    cparams.rope_freq_base   = params.rope_freq_base  == 0.0f ? hparams.rope_freq_base_train  : params.rope_freq_base;
    cparams.rope_freq_scale  = params.rope_freq_scale == 0.0f ? hparams.rope_freq_scale_train : params.rope_freq_scale;

    cparams.n_ctx_orig_yarn  = params.yarn_orig_ctx    != 0 ? params.yarn_orig_ctx    :
                               hparams.n_ctx_orig_yarn != 0 ? hparams.n_ctx_orig_yarn :
                                                              hparams.n_ctx_train;

    cparams.cb_eval           = params.cb_eval;
    cparams.cb_eval_user_data = params.cb_eval_user_data;

    auto rope_scaling_type = params.rope_scaling_type;
    if (rope_scaling_type == LLAMA_ROPE_SCALING_TYPE_UNSPECIFIED) {
        rope_scaling_type = hparams.rope_scaling_type_train;
    }

    if (rope_scaling_type == LLAMA_ROPE_SCALING_TYPE_NONE) {
        cparams.rope_freq_scale = 1.0f; // never scale if scaling type is none
    }

    if (cparams.yarn_ext_factor < 0.0f) { // negative indicates 'not set'
        cparams.yarn_ext_factor = rope_scaling_type == LLAMA_ROPE_SCALING_TYPE_YARN ? 1.0f : 0.0f;
    }

    cparams.yarn_attn_factor *= hparams.rope_attn_factor;

    if (cparams.pooling_type == LLAMA_POOLING_TYPE_UNSPECIFIED) {
        if (hparams.pooling_type == LLAMA_POOLING_TYPE_UNSPECIFIED) {
            cparams.pooling_type = LLAMA_POOLING_TYPE_NONE;
        } else {
            cparams.pooling_type = hparams.pooling_type;
        }
    }

    if (params.attention_type == LLAMA_ATTENTION_TYPE_UNSPECIFIED) {
        cparams.causal_attn = hparams.causal_attn;
    } else {
        cparams.causal_attn = params.attention_type == LLAMA_ATTENTION_TYPE_CAUSAL;
    }

    // with causal attention, the batch size is limited by the context size
    cparams.n_batch = cparams.causal_attn ? std::min(cparams.n_ctx, params.n_batch) : params.n_batch;

    // the batch has to be at least GGML_KQ_MASK_PAD because we will be padding the KQ_mask
    // this is required by GPU kernels in order to avoid out-of-bounds accesses (e.g. ggml_flash_attn_ext)
    // ref: https://github.com/ggerganov/llama.cpp/pull/5021
    // TODO: this padding is not needed for the cache-less context so we should probably move it to llama_context_kv_self
    if (cparams.n_batch < GGML_KQ_MASK_PAD) {
        LLAMA_LOG_WARN("%s: n_batch is less than GGML_KQ_MASK_PAD - increasing to %d\n", __func__, GGML_KQ_MASK_PAD);
        cparams.n_batch = GGML_KQ_MASK_PAD;
    }

    cparams.n_ubatch = std::min(cparams.n_batch, params.n_ubatch == 0 ? params.n_batch : params.n_ubatch);

    const uint32_t n_ctx_per_seq = cparams.n_ctx / cparams.n_seq_max;

<<<<<<< HEAD
    if (ubatch.embd && !ubatch.embd_tensor) {
        const int64_t n_embd   = hparams.n_embd;
        const int64_t n_tokens = ubatch.n_tokens;
=======
    LLAMA_LOG_INFO("%s: n_seq_max     = %u\n",   __func__, cparams.n_seq_max);
    LLAMA_LOG_INFO("%s: n_ctx         = %u\n",   __func__, cparams.n_ctx);
    LLAMA_LOG_INFO("%s: n_ctx_per_seq = %u\n",   __func__, n_ctx_per_seq);
    LLAMA_LOG_INFO("%s: n_batch       = %u\n",   __func__, cparams.n_batch);
    LLAMA_LOG_INFO("%s: n_ubatch      = %u\n",   __func__, cparams.n_ubatch);
    LLAMA_LOG_INFO("%s: causal_attn   = %d\n",   __func__, cparams.causal_attn);
    LLAMA_LOG_INFO("%s: flash_attn    = %d\n",   __func__, cparams.flash_attn);
    LLAMA_LOG_INFO("%s: freq_base     = %.1f\n", __func__, cparams.rope_freq_base);
    LLAMA_LOG_INFO("%s: freq_scale    = %g\n",   __func__, cparams.rope_freq_scale);
>>>>>>> f4c3dd5d

    if (n_ctx_per_seq < hparams.n_ctx_train) {
        LLAMA_LOG_WARN("%s: n_ctx_per_seq (%u) < n_ctx_train (%u) -- the full capacity of the model will not be utilized\n",
                __func__, n_ctx_per_seq, hparams.n_ctx_train);
    }

    if (n_ctx_per_seq > hparams.n_ctx_train) {
        LLAMA_LOG_WARN("%s: n_ctx_pre_seq (%u) > n_ctx_train (%u) -- possible training context overflow\n",
                __func__, n_ctx_per_seq, hparams.n_ctx_train);
    }

    logits_all = params.logits_all;

    if (!hparams.vocab_only) {
        // GPU backends
        for (auto * dev : model.devices) {
            ggml_backend_t backend = ggml_backend_dev_init(dev, nullptr);
            if (backend == nullptr) {
                throw std::runtime_error(format("failed to initialize %s backend", ggml_backend_dev_name(dev)));
            }
            backends.emplace_back(backend);
        }

        // add ACCEL backends (such as BLAS)
        for (size_t i = 0; i < ggml_backend_dev_count(); ++i) {
            ggml_backend_dev_t dev = ggml_backend_dev_get(i);
            if (ggml_backend_dev_type(dev) == GGML_BACKEND_DEVICE_TYPE_ACCEL) {
                ggml_backend_t backend = ggml_backend_dev_init(dev, nullptr);
                if (backend == nullptr) {
                    throw std::runtime_error(format("failed to initialize %s backend", ggml_backend_dev_name(dev)));
                }
                backends.emplace_back(backend);
            }
        }

        // add CPU backend
        backend_cpu = ggml_backend_init_by_type(GGML_BACKEND_DEVICE_TYPE_CPU, nullptr);
        if (backend_cpu == nullptr) {
            throw std::runtime_error("failed to initialize CPU backend");
        }
        backends.emplace_back(backend_cpu);

        // create a list of the set_n_threads functions in the backends
        for (auto & backend : backends) {
            ggml_backend_dev_t dev = ggml_backend_get_device(backend.get());
            ggml_backend_reg_t reg = dev ? ggml_backend_dev_backend_reg(dev) : nullptr;
            if (reg) {
                auto ggml_backend_set_n_threads_fn = (ggml_backend_set_n_threads_t) ggml_backend_reg_get_proc_address(reg, "ggml_backend_set_n_threads");
                if (ggml_backend_set_n_threads_fn) {
                    set_n_threads_fns.emplace_back(backend.get(), ggml_backend_set_n_threads_fn);
                }
            }
        }

        llama_set_abort_callback(this, params.abort_callback, params.abort_callback_data);

        // graph outputs buffer
        {
            // resized during inference when a batch uses more outputs
            if ((uint32_t) output_reserve(params.n_seq_max) < params.n_seq_max) {
                throw std::runtime_error("failed to reserve initial output buffer");
            }

            LLAMA_LOG_INFO("%s: %10s  output buffer size = %8.2f MiB\n", __func__,
                    ggml_backend_buffer_name    (buf_output.get()),
                    ggml_backend_buffer_get_size(buf_output.get()) / 1024.0 / 1024.0);
        }
    }

    // init the memory module
    // TODO: for now, always create a unified KV cache
    if (!hparams.vocab_only) {
        kv_self.reset(static_cast<llama_kv_cache_unified *>(model.create_memory()));

        LLAMA_LOG_DEBUG("%s: n_ctx = %u\n", __func__, cparams.n_ctx);

        cparams.n_ctx = GGML_PAD(cparams.n_ctx, kv_self->get_padding(cparams));

        LLAMA_LOG_DEBUG("%s: n_ctx = %u (padded)\n", __func__, cparams.n_ctx);

        uint32_t kv_size = cparams.n_ctx;
        ggml_type type_k = params.type_k;
        ggml_type type_v = params.type_v;

        if (llama_model_is_recurrent(&model)) {
            // Mamba needs at least as many KV cells as there are sequences kept at any time
            kv_size = std::max((uint32_t) 1, params.n_seq_max);
            // it's probably best to keep as much precision as possible for the states
            type_k = GGML_TYPE_F32; // required by ggml_ssm_conv for Mamba's conv_states
            type_v = GGML_TYPE_F32; // required by ggml_ssm_scan for Mamba's ssm_states
        }

        GGML_ASSERT(hparams.n_embd_head_k % ggml_blck_size(type_k) == 0);
        GGML_ASSERT(hparams.n_embd_head_v % ggml_blck_size(type_v) == 0);

        if (!kv_self->init(model, cparams, type_k, type_v, kv_size, cparams.offload_kqv)) {
            throw std::runtime_error("failed to initialize self-attention cache");
        }

        {
            const size_t memory_size_k = kv_self->size_k_bytes();
            const size_t memory_size_v = kv_self->size_v_bytes();

            LLAMA_LOG_INFO("%s: KV self size  = %7.2f MiB, K (%s): %7.2f MiB, V (%s): %7.2f MiB\n", __func__,
                    (float)(memory_size_k + memory_size_v) / (1024.0f * 1024.0f),
                    ggml_type_name(type_k), (float)memory_size_k / (1024.0f * 1024.0f),
                    ggml_type_name(type_v), (float)memory_size_v / (1024.0f * 1024.0f));
        }
    }

    // init backends
    if (!hparams.vocab_only) {
        LLAMA_LOG_DEBUG("%s: enumerating backends\n", __func__);

        backend_buft.clear();
        backend_ptrs.clear();

        for (auto & backend : backends) {
            auto * buft = ggml_backend_get_default_buffer_type(backend.get());
            auto backend_type = ggml_backend_dev_type(ggml_backend_get_device(backend.get()));

            if (backend_type == GGML_BACKEND_DEVICE_TYPE_CPU && !model.devices.empty()) {
                // use the host buffer of the first device CPU for faster transfer of the intermediate state
                auto * dev = model.devices[0];
                auto * host_buft = ggml_backend_dev_host_buffer_type(dev);
                if (host_buft) {
                    buft = host_buft;
                }
            }

            backend_buft.push_back(buft);
            backend_ptrs.push_back(backend.get());
        }

        LLAMA_LOG_DEBUG("%s: backend_ptrs.size() = %zu\n", __func__, backend_ptrs.size());

        const size_t max_nodes = this->graph_max_nodes();

        LLAMA_LOG_DEBUG("%s: max_nodes = %zu\n", __func__, max_nodes);

        // buffer used to store the computation graph and the tensor meta data
        buf_compute_meta.resize(ggml_tensor_overhead()*max_nodes + ggml_graph_overhead_custom(max_nodes, false));

        // TODO: move these checks to ggml_backend_sched
        // enabling pipeline parallelism in the scheduler increases memory usage, so it is only done when necessary
        bool pipeline_parallel =
            model.n_devices() > 1 &&
            model.params.n_gpu_layers > (int) model.hparams.n_layer &&
            model.params.split_mode == LLAMA_SPLIT_MODE_LAYER &&
            cparams.offload_kqv;

        // pipeline parallelism requires support for async compute and events in all devices
        if (pipeline_parallel) {
            for (auto & backend : backends) {
                auto dev_type = ggml_backend_dev_type(ggml_backend_get_device(backend.get()));
                if (dev_type == GGML_BACKEND_DEVICE_TYPE_CPU) {
                    // ignore CPU backend
                    continue;
                }
                auto * dev = ggml_backend_get_device(backend.get());
                ggml_backend_dev_props props;
                ggml_backend_dev_get_props(dev, &props);
                if (!props.caps.async || !props.caps.events) {
                    // device does not support async compute or events
                    pipeline_parallel = false;
                    break;
                }
            }
        }

        sched.reset(ggml_backend_sched_new(backend_ptrs.data(), backend_buft.data(), backend_ptrs.size(), max_nodes, pipeline_parallel));

        if (pipeline_parallel) {
            LLAMA_LOG_INFO("%s: pipeline parallelism enabled (n_copies=%d)\n", __func__, ggml_backend_sched_get_n_copies(sched.get()));
        }
    }

    // reserve worst-case graph
    if (!hparams.vocab_only) {
        uint32_t n_seqs = 1; // TODO: worst-case number of sequences
        uint32_t n_tokens = std::min(cparams.n_ctx, cparams.n_ubatch);

        llama_token token = model.vocab.token_bos(); // not actually used by llama_build_graph, but required to choose between token and embedding inputs graph

        // max number of outputs
        n_outputs = n_tokens;

        LLAMA_LOG_DEBUG("%s: n_tokens = %d, n_seqs = %d, n_outputs = %d\n", __func__, n_tokens, n_seqs, n_outputs);

        int n_splits_pp = -1;
        int n_nodes_pp  = -1;

        int n_splits_tg = -1;
        int n_nodes_tg  = -1;

        // simulate full KV cache
        kv_self->n = kv_self->size;

        cross.v_embd.clear();

        // reserve pp graph first so that buffers are only allocated once
        {
            llama_ubatch ubatch_pp = { true, n_tokens, n_tokens / n_seqs, n_seqs, &token, nullptr, nullptr, nullptr, nullptr, nullptr};
            auto * gf = graph_init();
            graph_build(ctx_compute.get(), gf, ubatch_pp, LLM_GRAPH_TYPE_DEFAULT);
            if (!ggml_backend_sched_reserve(sched.get(), gf)) {
                throw std::runtime_error("failed to allocate compute pp buffers");
            }

            n_splits_pp = ggml_backend_sched_get_n_splits(sched.get());
            n_nodes_pp  = ggml_graph_n_nodes(gf);
        }

        // reserve with tg graph to get the number of splits and nodes
        {
            llama_ubatch ubatch_tg = { true, 1, 1, n_seqs, &token, nullptr, nullptr, nullptr, nullptr, nullptr};
            auto * gf = graph_init();
            graph_build(ctx_compute.get(), gf, ubatch_tg, LLM_GRAPH_TYPE_DEFAULT);
            if (!ggml_backend_sched_reserve(sched.get(), gf)) {
                throw std::runtime_error("failed to allocate compute tg buffers");
            }
            n_splits_tg = ggml_backend_sched_get_n_splits(sched.get());
            n_nodes_tg  = ggml_graph_n_nodes(gf);
        }

        // reserve again with pp graph to avoid ggml-alloc reallocations during inference
        {
            llama_ubatch ubatch_pp = { true, n_tokens, n_tokens / n_seqs, n_seqs, &token, nullptr, nullptr, nullptr, nullptr, nullptr};
            auto * gf = graph_init();
            graph_build(ctx_compute.get(), gf, ubatch_pp, LLM_GRAPH_TYPE_DEFAULT);
            if (!ggml_backend_sched_reserve(sched.get(), gf)) {
                throw std::runtime_error("failed to allocate compute pp buffers");
            }
        }

        for (size_t i = 0; i < backend_ptrs.size(); ++i) {
            ggml_backend_t             backend = backend_ptrs[i];
            ggml_backend_buffer_type_t buft    = backend_buft[i];
            size_t size = ggml_backend_sched_get_buffer_size(sched.get(), backend);
            if (size > 1) {
                LLAMA_LOG_INFO("%s: %10s compute buffer size = %8.2f MiB\n", __func__,
                        ggml_backend_buft_name(buft),
                        size / 1024.0 / 1024.0);
            }
        }

        if (n_nodes_pp == n_nodes_tg) {
            LLAMA_LOG_INFO("%s: graph nodes  = %d\n", __func__, n_nodes_pp);
        } else {
            LLAMA_LOG_INFO("%s: graph nodes  = %d (with bs=%d), %d (with bs=1)\n", __func__, n_nodes_pp, n_tokens, n_nodes_tg);
        }

        if (n_splits_pp == n_splits_tg) {
            LLAMA_LOG_INFO("%s: graph splits = %d\n", __func__, n_splits_pp);
        } else {
            LLAMA_LOG_INFO("%s: graph splits = %d (with bs=%d), %d (with bs=1)\n", __func__, n_splits_pp, n_tokens, n_splits_tg);
        }
    }
}

llama_context::~llama_context() = default;

void llama_context::synchronize() {
    ggml_backend_sched_synchronize(sched.get());

    // FIXME: if multiple single tokens are evaluated without a synchronization,
    // the stats will be added to the prompt evaluation stats
    // this should only happen when using batch size 1 to evaluate a batch

    // add the evaluation to the stats
    if (n_queued_tokens == 1) {
        if (!cparams.no_perf) {
            t_eval_us += ggml_time_us() - t_compute_start_us;
        }
        n_eval++;
    } else if (n_queued_tokens > 1) {
        if (!cparams.no_perf) {
            t_p_eval_us += ggml_time_us() - t_compute_start_us;
        }
        n_p_eval += n_queued_tokens;
    }

    // get a more accurate load time, upon first eval
    if (n_queued_tokens > 0 && !has_evaluated_once) {
        t_load_us = ggml_time_us() - t_start_us;
        has_evaluated_once = true;
    }

    n_queued_tokens = 0;
    t_compute_start_us = 0;
}

const llama_model & llama_context::get_model() const {
    return model;
}

uint32_t llama_context::n_ctx() const {
    return cparams.n_ctx;
}

uint32_t llama_context::n_ctx_per_seq() const {
    return cparams.n_ctx / cparams.n_seq_max;
}

uint32_t llama_context::n_batch() const {
    return cparams.n_batch;
}

uint32_t llama_context::n_ubatch() const {
    return cparams.n_ubatch;
}

uint32_t llama_context::n_seq_max() const {
    return cparams.n_seq_max;
}

uint32_t llama_context::n_threads() const {
    return cparams.n_threads;
}

uint32_t llama_context::n_threads_batch() const {
    return cparams.n_threads_batch;
}

llama_kv_cache * llama_context::get_kv_self() {
    return kv_self.get();
}

const llama_kv_cache * llama_context::get_kv_self() const {
    return kv_self.get();
}

ggml_tensor * llama_context::build_rope_shift(
        ggml_context * ctx0,
        ggml_tensor * cur,
        ggml_tensor * shift,
        ggml_tensor * factors,
              float   freq_base,
              float   freq_scale,
        ggml_backend_buffer * bbuf) const {
    const auto & n_ctx_orig = cparams.n_ctx_orig_yarn;

    const auto & yarn_ext_factor  = cparams.yarn_ext_factor;
    const auto & yarn_attn_factor = cparams.yarn_attn_factor;
    const auto & yarn_beta_fast   = cparams.yarn_beta_fast;
    const auto & yarn_beta_slow   = cparams.yarn_beta_slow;

    const auto & hparams = model.hparams;

    const auto & n_rot     = hparams.n_rot;
    const auto & rope_type = hparams.rope_type;

    ggml_tensor * tmp;

    if (ggml_is_quantized(cur->type)) {
        // dequantize to f32 -> RoPE -> quantize back
        tmp = ggml_cast(ctx0, cur, GGML_TYPE_F32);

        if (bbuf) {
            for (const auto & backend : backends) {
                // Figure out which backend KV cache belongs to
                if (ggml_backend_supports_buft(backend.get(), ggml_backend_buffer_get_type(bbuf))) {
                    ggml_backend_sched_set_tensor_backend(sched.get(), tmp, backend.get());
                    break;
                }
            }
        }

        tmp = ggml_rope_ext_inplace(ctx0, tmp,
                shift, factors, n_rot, rope_type, n_ctx_orig, freq_base, freq_scale,
                yarn_ext_factor, yarn_attn_factor, yarn_beta_fast, yarn_beta_slow);

        tmp = ggml_cpy(ctx0, tmp, cur);
    } else {
        // we rotate only the first n_rot dimensions
        tmp = ggml_rope_ext_inplace(ctx0, cur,
                shift, factors, n_rot, rope_type, n_ctx_orig, freq_base, freq_scale,
                yarn_ext_factor, yarn_attn_factor, yarn_beta_fast, yarn_beta_slow);
    }

    return tmp;
}

class llm_graph_input_k_shift : public llm_graph_input_i {
public:
    llm_graph_input_k_shift(const llama_kv_cache_unified * kv_self) : kv_self(kv_self) {}
    virtual ~llm_graph_input_k_shift() = default;

    void set_input(const llama_ubatch * ubatch) override;

    ggml_tensor * k_shift; // I32 [kv_size]

    const llama_kv_cache_unified * kv_self;
};

void llm_graph_input_k_shift::set_input(const llama_ubatch * ubatch) {
    GGML_UNUSED(ubatch);

    if (k_shift) {
        assert(ggml_backend_buffer_is_host(k_shift->buffer));

        int32_t * data = (int32_t *) k_shift->data;

        for (uint32_t i = 0; i < kv_self->size; ++i) {
            data[i] = kv_self->cells[i].delta;
        }
    }
}

llm_graph_result_ptr llama_context::build_kv_self_shift(
        ggml_context * ctx0,
        ggml_cgraph * gf) const {
    auto res = std::make_unique<llm_graph_result>();

    const auto & hparams = model.hparams;

    const auto & n_layer = hparams.n_layer;

    const auto & n_embd_head_k = hparams.n_embd_head_k;
  //const auto & n_embd_head_v = hparams.n_embd_head_v;

    //GGML_ASSERT(kv_self->size == n_ctx);

    auto inp = std::make_unique<llm_graph_input_k_shift>(kv_self.get());

    inp->k_shift = ggml_new_tensor_1d(ctx0, GGML_TYPE_I32, cparams.n_ctx);
    ggml_set_input(inp->k_shift);

    for (uint32_t il = 0; il < n_layer; ++il) {
        const int64_t n_head_kv    = hparams.n_head_kv(il);
        const int64_t n_embd_k_gqa = hparams.n_embd_k_gqa(il);

        const bool is_swa = hparams.is_swa(il);

        // note: the swa rope params could become part of the cparams in the future
        //       if we decide to make them configurable, like the non-sliding ones
        const float freq_base_l  = is_swa ? hparams.rope_freq_base_train_swa  : cparams.rope_freq_base;
        const float freq_scale_l = is_swa ? hparams.rope_freq_scale_train_swa : cparams.rope_freq_scale;

        ggml_tensor * rope_factors = kv_self->cbs.get_rope_factors(n_ctx_per_seq(), il);

        ggml_tensor * k =
            ggml_view_3d(ctx0, kv_self->k_l[il],
                n_embd_head_k, n_head_kv, kv_self->size,
                ggml_row_size(kv_self->k_l[il]->type, n_embd_head_k),
                ggml_row_size(kv_self->k_l[il]->type, n_embd_k_gqa),
                0);

        ggml_tensor * cur = build_rope_shift(ctx0, k, inp->k_shift, rope_factors, freq_base_l, freq_scale_l, kv_self->k_l[il]->buffer);

        ggml_build_forward_expand(gf, cur);
    }

    res->add_input(std::move(inp));

    return res;
}

llm_graph_result_ptr llama_context::build_kv_self_defrag(
        ggml_context * ctx0,
        ggml_cgraph * gf) const {
    auto res = std::make_unique<llm_graph_result>();

    const auto & hparams = model.hparams;

    const auto & ids = kv_self->defrag_info.ids;

#if 0
    // CPU defrag
    //
    // TODO: optimizations are possible:
    //       - multiple threads
    //       - avoid copying to the host memory when already there
    //
    // likely not worth the effort, as we have ggml_graph based defrag
    //

    const uint32_t n_embd_k_gqa = hparams.n_embd_k_gqa();
    const uint32_t n_embd_v_gqa = hparams.n_embd_v_gqa();

    const uint32_t kv_size = size;

    std::vector<uint8_t> buf_k;
    std::vector<uint8_t> buf_v;

    for (uint32_t il = 0; il < n_layer; ++il) {
        const size_t k_size_row = ggml_row_size(k_l[il]->type, n_embd_k_gqa);
        const size_t k_size     = ggml_row_size(k_l[il]->type, n_embd_k_gqa*kv_size);

        const size_t v_size_el = ggml_type_size(v_l[il]->type);
        const size_t v_size    = ggml_row_size (v_l[il]->type, n_embd_v_gqa*kv_size);

        buf_k.resize(k_size);
        buf_v.resize(v_size);

        ggml_backend_tensor_get(k_l[il], buf_k.data(), 0, buf_k.size());
        ggml_backend_tensor_get(v_l[il], buf_v.data(), 0, buf_v.size());

        // batch move [i, i+nm) to [id, id+nm)
        // note: cells can move only to a lower index
        for (uint32_t i = 0; i < n_kv; ++i) {
            const uint32_t id = ids[i];

            if (i == id || id == n_kv) {
                continue;
            }

            uint32_t nm = 1;

            while (i + nm < n_kv && ids[i + nm] == id + nm) {
                nm++;
            }

            // move keys
            {
                const int64_t os =  i*k_size_row;
                const int64_t od = id*k_size_row;

                memcpy(buf_k.data() + od, buf_k.data() + os, nm*k_size_row);
            }

            // move values (note: they are transposed)
            {
                const int64_t os =  i;
                const int64_t od = id;

                for (uint32_t j = 0; j < n_embd_v_gqa; ++j) {
                    memcpy(buf_v.data() + (od + j*kv_size)*v_size_el, buf_v.data() + (os + j*kv_size)*v_size_el, nm*v_size_el);
                }
            }

            i += nm - 1;
        }

        ggml_backend_tensor_set(k_l[il], buf_k.data(), 0, buf_k.size());
        ggml_backend_tensor_set(v_l[il], buf_v.data(), 0, buf_v.size());
    }
#else
    for (uint32_t i = 0; i < ids.size(); ++i) {
        const uint32_t id = ids[i];

        if (i == id || id == ids.size()) {
            continue;
        }

        uint32_t nm = 1;

        while (i + nm < ids.size() && ids[i + nm] == id + nm) {
            nm++;
        }

        for (uint32_t il = 0; il < hparams.n_layer; ++il) { // NOLINT
            const int64_t n_embd_k_gqa = hparams.n_embd_k_gqa(il);
            const int64_t n_embd_v_gqa = hparams.n_embd_v_gqa(il);

            ggml_tensor * view_k_src = ggml_view_2d(ctx0, kv_self->k_l[il],
                    n_embd_k_gqa, nm,
                    ggml_row_size(kv_self->k_l[il]->type, n_embd_k_gqa),
                    ggml_row_size(kv_self->k_l[il]->type, n_embd_k_gqa*i));

            ggml_tensor * view_k_dst = ggml_view_2d(ctx0, kv_self->k_l[il],
                    n_embd_k_gqa, nm,
                    ggml_row_size(kv_self->k_l[il]->type, n_embd_k_gqa),
                    ggml_row_size(kv_self->k_l[il]->type, n_embd_k_gqa*id));

            ggml_tensor * view_v_src;
            ggml_tensor * view_v_dst;

            if (cparams.flash_attn) {
                // NOTE: the V cache is not transposed when using flash attention
                view_v_src = ggml_view_2d(ctx0, kv_self->v_l[il],
                        n_embd_v_gqa, nm,
                        ggml_row_size(kv_self->v_l[il]->type, n_embd_v_gqa),
                        ggml_row_size(kv_self->v_l[il]->type, n_embd_v_gqa*i));

                view_v_dst = ggml_view_2d(ctx0, kv_self->v_l[il],
                        n_embd_v_gqa, nm,
                        ggml_row_size(kv_self->v_l[il]->type, n_embd_v_gqa),
                        ggml_row_size(kv_self->v_l[il]->type, n_embd_v_gqa*id));
            } else {
                view_v_src = ggml_view_2d(ctx0, kv_self->v_l[il],
                        nm, n_embd_v_gqa,
                        ggml_row_size(kv_self->v_l[il]->type, kv_self->size),
                        ggml_row_size(kv_self->v_l[il]->type, i));

                view_v_dst = ggml_view_2d(ctx0, kv_self->v_l[il],
                        nm, n_embd_v_gqa,
                        ggml_row_size(kv_self->v_l[il]->type, kv_self->size),
                        ggml_row_size(kv_self->v_l[il]->type, id));
            }

            ggml_build_forward_expand(gf, ggml_cpy(ctx0, view_k_src, view_k_dst));
            ggml_build_forward_expand(gf, ggml_cpy(ctx0, view_v_src, view_v_dst));
        }

        i += nm - 1;
    }

    //LLAMA_LOG_INFO("gf->n_nodes = %d\n", gf->n_nodes);
#endif

    return res;
}

void llama_context::kv_self_update() {
    auto & kv = kv_self;

    bool need_reserve = false;

    if (kv->has_shift) {
        if (!kv->get_can_shift()) {
            GGML_ABORT("The current context does not support K-shift");
        }

        LLAMA_LOG_DEBUG("%s: applying K-shift\n", __func__);

        // apply K-shift if needed
        if (model.hparams.rope_type != LLAMA_ROPE_TYPE_NONE) {
            ggml_backend_sched_reset(sched.get());

            auto * gf = graph_init();

            auto res = build_kv_self_shift(ctx_compute.get(), gf);

            ggml_backend_sched_alloc_graph(sched.get(), gf);

            res->set_inputs(nullptr);

            graph_compute(gf, false);

            need_reserve = true;
        }

        {
            kv->has_shift = false;

            for (uint32_t i = 0; i < kv->size; ++i) {
                kv->cells[i].delta = 0;
            }
        }
    }

    // defragment the KV cache if needed
    if (kv->do_defrag) {
        LLAMA_LOG_DEBUG("%s: defragmenting KV cache\n", __func__);

        if (kv->defrag_prepare(graph_max_nodes())) {
            ggml_backend_sched_reset(sched.get());

            auto * gf = graph_init();

            auto res = build_kv_self_defrag(ctx_compute.get(), gf);

            ggml_backend_sched_alloc_graph(sched.get(), gf);

            res->set_inputs(nullptr);

            graph_compute(gf, false);

            need_reserve = true;
        }

        kv->do_defrag = false;
    }

    // reserve a worst case graph if needed
    if (need_reserve) {
        LLAMA_LOG_DEBUG("%s: reserving a worst case graph\n", __func__);

        // build worst-case graph
        uint32_t n_seqs = 1; // TODO: worst-case number of sequences
        uint32_t n_tokens = std::min(cparams.n_ctx, cparams.n_ubatch);

        // simulate full KV cache
        kv_self->n = kv_self->size;

        llama_token token = model.vocab.token_bos(); // not actually used by llama_build_graph, but required to choose between token and embedding inputs graph
        llama_ubatch ubatch = { true, n_tokens, n_tokens / n_seqs, n_seqs, &token, nullptr, nullptr, nullptr, nullptr, nullptr};

        auto * gf = graph_init();
        graph_build(ctx_compute.get(), gf, ubatch, LLM_GRAPH_TYPE_DEFAULT);

        // initialize scheduler with the worst-case graph
        ggml_backend_sched_reset(sched.get());
        if (!ggml_backend_sched_reserve(sched.get(), gf)) {
            LLAMA_LOG_ERROR("%s: failed to allocate compute buffers\n", __func__);
        }
    }
}

enum llama_pooling_type llama_context::pooling_type() const {
    return cparams.pooling_type;
}

float * llama_context::get_logits() {
    // reorder logits for backward compatibility
    output_reorder();

    return logits;
}

float * llama_context::get_logits_ith(int32_t i) {
    int32_t j = -1;

    try {
        if (logits == nullptr) {
            throw std::runtime_error("no logits");
        }

        if (i < 0) {
            j = n_outputs + i;
            if (j < 0) {
                throw std::runtime_error(format("negative index out of range [0, %d)", n_outputs));
            }
        } else if ((size_t) i >= output_ids.size()) {
            throw std::runtime_error(format("out of range [0, %zu)", output_ids.size()));
        } else {
            j = output_ids[i];
        }

        if (j < 0) {
            throw std::runtime_error(format("batch.logits[%d] != true", i));
        }
        if (j >= n_outputs) {
            // This should not happen
            throw std::runtime_error(format("corrupt output buffer (j=%d, n_outputs=%d)", j, n_outputs));
        }

        return logits + j*model.vocab.n_tokens();
    } catch (const std::exception & err) {
        LLAMA_LOG_ERROR("%s: invalid logits id %d, reason: %s\n", __func__, i, err.what());
#ifndef NDEBUG
        GGML_ABORT("fatal error");
#else
        return nullptr;
#endif
    }
}

float * llama_context::get_embeddings() {
    // reorder embeddings for backward compatibility
    output_reorder();

    return embd;
}

float * llama_context::get_embeddings_ith(int32_t i) {
    int32_t j = -1;

    try {
        if (embd == nullptr) {
            throw std::runtime_error("no embeddings");
        }

        if (i < 0) {
            j = n_outputs + i;
            if (j < 0) {
                throw std::runtime_error(format("negative index out of range [0, %d)", n_outputs));
            }
        } else if ((size_t) i >= output_ids.size()) {
            throw std::runtime_error(format("out of range [0, %zu)", output_ids.size()));
        } else {
            j = output_ids[i];
        }

        if (j < 0) {
            throw std::runtime_error(format("batch.logits[%d] != true", i));
        }
        if (j >= n_outputs) {
            // This should not happen
            throw std::runtime_error(format("corrupt output buffer (j=%d, n_outputs=%d)", j, n_outputs));
        }

        return embd + j*model.hparams.n_embd;
    } catch (const std::exception & err) {
        LLAMA_LOG_ERROR("%s: invalid embeddings id %d, reason: %s\n", __func__, i, err.what());
#ifndef NDEBUG
        GGML_ABORT("fatal error");
#else
        return nullptr;
#endif
    }
}

float * llama_context::get_embeddings_seq(llama_seq_id seq_id) {
    auto it = embd_seq.find(seq_id);
    if (it == embd_seq.end()) {
        return nullptr;
    }

    return it->second.data();
}

void llama_context::attach_threadpool(
           ggml_threadpool_t threadpool,
           ggml_threadpool_t threadpool_batch) {
    LLAMA_LOG_DEBUG("%s: call\n", __func__);

    this->threadpool       = threadpool;
    this->threadpool_batch = threadpool_batch ? threadpool_batch : threadpool;
}

void llama_context::detach_threadpool() {
    LLAMA_LOG_DEBUG("%s: call\n", __func__);

    this->threadpool       = nullptr;
    this->threadpool_batch = nullptr;
}

void llama_context::set_n_threads(int32_t n_threads, int32_t n_threads_batch) {
    LLAMA_LOG_DEBUG("%s: n_threads = %d, n_threads_batch = %d\n", __func__, n_threads, n_threads_batch);

    cparams.n_threads       = n_threads;
    cparams.n_threads_batch = n_threads_batch;
}

void llama_context::set_abort_callback(bool (*abort_callback)(void * data), void * abort_callback_data) {
    LLAMA_LOG_DEBUG("%s: call\n", __func__);

    this->abort_callback      = abort_callback;
    this->abort_callback_data = abort_callback_data;

    for (auto & backend : backends) {
        auto * reg = ggml_backend_dev_backend_reg(ggml_backend_get_device(backend.get()));
        auto * set_abort_callback_fn = (ggml_backend_set_abort_callback_t) ggml_backend_reg_get_proc_address(reg, "ggml_backend_set_abort_callback");
        if (set_abort_callback_fn) {
            set_abort_callback_fn(backend.get(), this->abort_callback, this->abort_callback_data);
        }
    }
}

void llama_context::set_embeddings(bool value) {
    LLAMA_LOG_DEBUG("%s: value = %d\n", __func__, value);

    cparams.embeddings = value;
}

void llama_context::set_causal_attn(bool value) {
    LLAMA_LOG_DEBUG("%s: value = %d\n", __func__, value);

    cparams.causal_attn = value;
}

void llama_context::set_warmup(bool value) {
    LLAMA_LOG_DEBUG("%s: value = %d\n", __func__, value);

    cparams.warmup = value;
}

void llama_context::set_adapter_lora(
            llama_adapter_lora * adapter,
            float scale) {
    LLAMA_LOG_DEBUG("%s: adapter = %p, scale = %f\n", __func__, (void *) adapter, scale);

    loras[adapter] = scale;
}

bool llama_context::rm_adapter_lora(
            llama_adapter_lora * adapter) {
    LLAMA_LOG_DEBUG("%s: adapter = %p\n", __func__, (void *) adapter);

    auto pos = loras.find(adapter);
    if (pos != loras.end()) {
        loras.erase(pos);
        return true;
    }

    return false;
}

void llama_context::clear_adapter_lora() {
    LLAMA_LOG_DEBUG("%s: call\n", __func__);

    loras.clear();
}

bool llama_context::apply_adapter_cvec(
            const float * data,
                 size_t   len,
                int32_t   n_embd,
                int32_t   il_start,
                int32_t   il_end) {
    LLAMA_LOG_DEBUG("%s: il_start = %d, il_end = %d\n", __func__, il_start, il_end);

    return cvec.apply(model, data, len, n_embd, il_start, il_end);
}

int llama_context::encode(llama_batch & inp_batch) {
    if (inp_batch.n_tokens == 0) {
        LLAMA_LOG_ERROR("%s: n_tokens == 0\n", __func__);
        return -1;
    }

    // temporary allocate memory for the input batch if needed
    // TODO: this is incorrect for multiple sequences because pos_max() is the maximum across all sequences
    llama_batch_allocr batch_allocr(inp_batch, inp_batch.pos ? -1 : kv_self->pos_max() + 1);

    const llama_batch & batch = batch_allocr.batch;
    const int32_t n_tokens = batch.n_tokens;

    const auto & hparams = model.hparams;

    GGML_ASSERT((!batch.token && batch.embd) || (batch.token && !batch.embd)); // NOLINT

    if (batch.token) {
        for (int32_t i = 0; i < n_tokens; ++i) {
            if (batch.token[i] < 0 || (uint32_t) batch.token[i] >= model.vocab.n_tokens()) {
                LLAMA_LOG_ERROR("%s: invalid token[%d] = %d\n", __func__, i, batch.token[i]);
                return -1;
            }
        }
    }

    // micro-batching is not possible for non-causal encoding, so we process the batch in a single shot
    GGML_ASSERT(cparams.n_ubatch >= (uint32_t) n_tokens && "encoder requires n_ubatch >= n_tokens");

    if (t_compute_start_us == 0) {
        t_compute_start_us = ggml_time_us();
    }

    n_queued_tokens += n_tokens;

    const int64_t n_embd = hparams.n_embd;

    sbatch.from_batch(batch, n_embd, /* simple_split */ true, /* logits_all */ true);

    const llama_ubatch ubatch = sbatch.split_simple(n_tokens);

    // reserve output buffer
    if (output_reserve(n_tokens) < n_tokens) {
        LLAMA_LOG_ERROR("%s: could not reserve space for batch with %u outputs\n", __func__, n_tokens);
        return -2;
    };

    for (int32_t i = 0; i < n_tokens; ++i) {
        output_ids[i] = i;
    }

    n_outputs = n_tokens;

    //batch_manager->prepare(ubatch);

    ggml_backend_sched_reset(sched.get());
    ggml_backend_sched_set_eval_callback(sched.get(), cparams.cb_eval, cparams.cb_eval_user_data);

    auto * gf = graph_init();
    auto res = graph_build(ctx_compute.get(), gf, ubatch, LLM_GRAPH_TYPE_ENCODER);

    ggml_backend_sched_alloc_graph(sched.get(), gf);

    res->set_inputs(&ubatch);

    const auto compute_status = graph_compute(gf, n_tokens > 1);
    switch (compute_status) {
        case GGML_STATUS_SUCCESS:
            break;
        case GGML_STATUS_ABORTED:
            return 2;
        case GGML_STATUS_ALLOC_FAILED:
            return -2;
        case GGML_STATUS_FAILED:
        default:
            return -3;
    }

    auto * t_embd = res->get_embd_pooled() ? res->get_embd_pooled() : res->get_embd();

    // extract embeddings
    if (t_embd) {
        ggml_backend_t backend_embd = ggml_backend_sched_get_tensor_backend(sched.get(), t_embd);
        GGML_ASSERT(backend_embd != nullptr);

        GGML_ASSERT(embd != nullptr);

        switch (cparams.pooling_type) {
            case LLAMA_POOLING_TYPE_NONE:
                {
                    // extract token embeddings
                    GGML_ASSERT(n_tokens*n_embd <= (int64_t) embd_size);
                    ggml_backend_tensor_get_async(backend_embd, t_embd, embd, 0, n_tokens*n_embd*sizeof(float));
                } break;
            case LLAMA_POOLING_TYPE_MEAN:
            case LLAMA_POOLING_TYPE_CLS:
            case LLAMA_POOLING_TYPE_LAST:
                {
                    // extract sequence embeddings
                    auto & embd_seq_out = embd_seq;
                    embd_seq_out.clear();

                    GGML_ASSERT(!ubatch.equal_seqs); // TODO: handle equal splits

                    for (int32_t i = 0; i < n_tokens; i++) {
                        const llama_seq_id seq_id = ubatch.seq_id[i][0];
                        if (embd_seq_out.find(seq_id) != embd_seq_out.end()) {
                            continue;
                        }
                        embd_seq_out[seq_id].resize(n_embd);
                        ggml_backend_tensor_get_async(backend_embd, t_embd, embd_seq_out[seq_id].data(), (n_embd*seq_id)*sizeof(float), n_embd*sizeof(float));
                    }
                } break;
            case LLAMA_POOLING_TYPE_RANK:
                {
                    // TODO: this likely should be the same logic as in llama_decoder_internal, but better to
                    //       wait for an encoder model that requires this pooling type in order to test it
                    //       https://github.com/ggerganov/llama.cpp/pull/9510
                    GGML_ABORT("RANK pooling not implemented yet");
                }
            case LLAMA_POOLING_TYPE_UNSPECIFIED:
                {
                    GGML_ABORT("unknown pooling type");
                }
        }
    }

    // Reset state for the next token before backend sync, to allow the CPU activities in the reset to
    // overlap with device computation.
    ggml_backend_sched_reset(sched.get());

    // TODO: hacky solution
    if (model.arch == LLM_ARCH_T5 && t_embd) {
        //cross.t_embd = t_embd;

        cross.n_embd = t_embd->ne[0];
        cross.n_enc  = t_embd->ne[1];
        cross.v_embd.resize(cross.n_embd*cross.n_enc);
        memcpy(cross.v_embd.data(), embd, ggml_nbytes(t_embd));

        // remember the sequence ids used during the encoding - needed for cross attention later
        cross.seq_ids_enc.resize(n_tokens);
        for (int32_t i = 0; i < n_tokens; i++) {
            for (int s = 0; s < ubatch.n_seq_id[i]; s++) {
                llama_seq_id seq_id = ubatch.seq_id[i][s];
                cross.seq_ids_enc[i].insert(seq_id);
            }
        }
    }

    return 0;
}

int llama_context::decode(llama_batch & inp_batch) {
    if (inp_batch.n_tokens == 0) {
        LLAMA_LOG_ERROR("%s: n_tokens == 0\n", __func__);
        return -1;
    }

    // temporary allocate memory for the input batch if needed
    // TODO: this is incorrect for multiple sequences because pos_max() is the maximum across all sequences
    llama_batch_allocr batch_allocr(inp_batch, inp_batch.pos ? -1 : kv_self->pos_max() + 1);

    const llama_batch & batch = batch_allocr.batch;

    const auto & vocab   = model.vocab;
    const auto & hparams = model.hparams;

    const int32_t n_vocab = vocab.n_tokens();

    const int64_t n_tokens_all = batch.n_tokens;
    const int64_t n_embd       = hparams.n_embd;

    // TODO: remove this stuff
    class batch_guard {
    public:
        batch_guard(llama_kv_cache_unified & kv_self) : kv_slot_restorer(kv_self) {
        }

        ~batch_guard() {
            if (!is_done) {
                kv_slot_restorer.restore();
            }
        }

        void done() {
            is_done = true;
        }

        void save(const llama_kv_cache_slot_info & slot_info) {
            kv_slot_restorer.save(slot_info);
        }

    private:
        bool is_done = false;

        llama_kv_slot_restorer kv_slot_restorer;
    };

    batch_guard bg(*kv_self);

    GGML_ASSERT((!batch.token && batch.embd) || (batch.token && !batch.embd)); // NOLINT

    if (batch.token) {
        for (int64_t i = 0; i < n_tokens_all; ++i) {
            if (batch.token[i] < 0 || (uint32_t) batch.token[i] >= model.vocab.n_tokens()) {
                LLAMA_LOG_ERROR("%s: invalid token[%" PRId64 "] = %d\n", __func__, i, batch.token[i]);
                throw std::runtime_error("invalid token");
            }
        }
    }

    GGML_ASSERT(n_tokens_all <= cparams.n_batch);

    GGML_ASSERT((cparams.causal_attn || cparams.n_ubatch >= n_tokens_all) && "non-causal attention requires n_ubatch >= n_tokens");

    if (t_compute_start_us == 0) {
        t_compute_start_us = ggml_time_us();
    }
    n_queued_tokens += n_tokens_all;

    // this indicates we are doing pooled embedding, so we ignore batch.logits and output all tokens
    const bool embd_pooled = cparams.embeddings && cparams.pooling_type != LLAMA_POOLING_TYPE_NONE;

    embd_seq.clear();

    int64_t n_outputs_all = 0;

    // count outputs
    if (batch.logits && !embd_pooled) {
        for (uint32_t i = 0; i < n_tokens_all; ++i) {
            n_outputs_all += batch.logits[i] != 0;
        }
    } else if (logits_all || embd_pooled) {
        n_outputs_all = n_tokens_all;
    } else {
        // keep last output only
        n_outputs_all = 1;
    }

    const bool logits_all = n_outputs_all == n_tokens_all;

    sbatch.from_batch(batch, n_embd,
            /* simple_split */ !kv_self->recurrent,
            /* logits_all   */ logits_all);

    // reserve output buffer
    if (output_reserve(n_outputs_all) < n_outputs_all) {
        LLAMA_LOG_ERROR("%s: could not reserve space for batch with %" PRId64 " outputs\n", __func__, n_outputs_all);
        return -2;
    };

    int64_t n_outputs_prev = 0;

    while (sbatch.n_tokens > 0) {
        llama_ubatch ubatch = llama_ubatch();

        const auto & n_ubatch = cparams.n_ubatch;

        if (kv_self->recurrent) {
            if (embd_pooled) {
                // Pooled embeddings cannot be split across ubatches (yet)
                ubatch = sbatch.split_seq(cparams.n_ubatch);
            } else {
                // recurrent model architectures are easier to implement
                // with equal-length sequences
                ubatch = sbatch.split_equal(cparams.n_ubatch);
            }
        } else {
            ubatch = sbatch.split_simple(n_ubatch);
        }

        // count the outputs in this u_batch
        {
            int32_t n_outputs_new = 0;

            if (n_outputs_all == n_tokens_all) {
                n_outputs_new = ubatch.n_tokens;
            } else {
                GGML_ASSERT(ubatch.output);
                for (uint32_t i = 0; i < ubatch.n_tokens; i++) {
                    n_outputs_new += (int32_t) (ubatch.output[i] != 0);
                }
            }

            // needs to happen before the graph is built
            n_outputs = n_outputs_new;
        }

        // non-causal masks do not use the KV cache
        if (hparams.causal_attn) {
            kv_self_update();

            // if we have enough unused cells before the current head ->
            //   better to start searching from the beginning of the cache, hoping to fill it
            if (kv_self->head > kv_self->used + 2*ubatch.n_tokens) {
                kv_self->head = 0;
            }

            const auto slot_info = kv_self->find_slot(ubatch);
            if (!slot_info) {
                LLAMA_LOG_ERROR("%s: failed to prepare ubatch\n", __func__);
                return -3;
            }

            bg.save(slot_info);

            if (!kv_self->recurrent) {
                // a heuristic, to avoid attending the full cache if it is not yet utilized
                // after enough generations, the benefit from this heuristic disappears
                // if we start defragmenting the cache, the benefit from this will be more important
                const uint32_t pad = kv_self->get_padding(cparams);
                kv_self->n = std::min(kv_self->size, std::max(pad, GGML_PAD(kv_self->cell_max(), pad)));
            }
        }

        //printf("kv_self.n = %5d, kv_self.used = %5d, kv_self.head = %5d\n", kv_self->n, kv_self->used, kv_self->head);

        ggml_backend_sched_reset(sched.get());
        ggml_backend_sched_set_eval_callback(sched.get(), cparams.cb_eval, cparams.cb_eval_user_data);

        auto * gf = graph_init();
        auto res = graph_build(ctx_compute.get(), gf, ubatch, LLM_GRAPH_TYPE_DECODER);

        // LLAMA_LOG_INFO("graph build time: %.3f ms (%d nodes, %d leafs)\n", (ggml_time_us() - t_start_us)/1000.0, gf->n_nodes, gf->n_leafs);

        ggml_backend_sched_alloc_graph(sched.get(), gf);

        res->set_inputs(&ubatch);

        const auto compute_status = graph_compute(gf, ubatch.n_tokens > 1);
        if (compute_status != GGML_STATUS_SUCCESS) {
            switch (compute_status) {
                case GGML_STATUS_ABORTED:
                    return 2;
                case GGML_STATUS_ALLOC_FAILED:
                    return -2;
                case GGML_STATUS_FAILED:
                default:
                    return -3;
            }
        }

        // update the kv ring buffer
        {
            kv_self->head += ubatch.n_tokens;

            // Ensure kv cache head points to a valid index.
            if (kv_self->head >= kv_self->size) {
                kv_self->head = 0;
            }
        }

        // plot the computation graph in dot format (for debugging purposes)
        //if (n_past%100 == 0) {
        //    ggml_graph_dump_dot(gf, NULL, "llama.dot");
        //}

        auto * t_logits = cparams.embeddings ? nullptr         : res->get_logits();
        auto * t_embd   = cparams.embeddings ? res->get_embd() : nullptr;

        if (t_embd && res->get_embd_pooled()) {
            t_embd = res->get_embd_pooled();
        }

        // extract logits
        if (t_logits && n_outputs > 0) {
            ggml_backend_t backend_res = ggml_backend_sched_get_tensor_backend(sched.get(), t_logits);
            GGML_ASSERT(backend_res != nullptr);
            GGML_ASSERT(logits != nullptr);

            float * logits_out = logits + n_outputs_prev*n_vocab;

            if (n_outputs) {
                GGML_ASSERT( n_outputs_prev + n_outputs <= n_outputs_all);
                GGML_ASSERT((n_outputs_prev + n_outputs)*n_vocab <= (int64_t) logits_size);
                ggml_backend_tensor_get_async(backend_res, t_logits, logits_out, 0, n_outputs*n_vocab*sizeof(float));
            }
        }

        // extract embeddings
        if (t_embd && n_outputs > 0) {
            ggml_backend_t backend_embd = ggml_backend_sched_get_tensor_backend(sched.get(), t_embd);
            GGML_ASSERT(backend_embd != nullptr);

            switch (cparams.pooling_type) {
                case LLAMA_POOLING_TYPE_NONE:
                    {
                        // extract token embeddings
                        GGML_ASSERT(embd != nullptr);
                        float * embd_out = embd + n_outputs_prev*n_embd;

                        if (n_outputs) {
                            GGML_ASSERT( n_outputs_prev + n_outputs <= n_outputs_all);
                            GGML_ASSERT((n_outputs_prev + n_outputs)*n_embd <= (int64_t) embd_size);
                            ggml_backend_tensor_get_async(backend_embd, t_embd, embd_out, 0, n_outputs*n_embd*sizeof(float));
                        }
                    } break;
                case LLAMA_POOLING_TYPE_MEAN:
                case LLAMA_POOLING_TYPE_CLS:
                case LLAMA_POOLING_TYPE_LAST:
                    {
                        // extract sequence embeddings (cleared before processing each batch)
                        auto & embd_seq_out = embd_seq;

                        for (uint32_t s = 0; s < ubatch.n_seqs; ++s) {
                            const llama_seq_id seq_id = ubatch.seq_id[s][0];
                            if (embd_seq_out.find(seq_id) != embd_seq_out.end()) {
                                continue;
                            }
                            embd_seq_out[seq_id].resize(n_embd);
                            ggml_backend_tensor_get_async(backend_embd, t_embd, embd_seq_out[seq_id].data(), (n_embd*seq_id)*sizeof(float), n_embd*sizeof(float));
                        }
                    } break;
                case LLAMA_POOLING_TYPE_RANK:
                    {
                        // extract the rerank score - a single float per sequence
                        auto & embd_seq_out = embd_seq;

                        for (uint32_t s = 0; s < ubatch.n_seqs; ++s) {
                            const llama_seq_id seq_id = ubatch.seq_id[s][0];
                            if (embd_seq_out.find(seq_id) != embd_seq_out.end()) {
                                continue;
                            }
                            embd_seq_out[seq_id].resize(1);
                            ggml_backend_tensor_get_async(backend_embd, t_embd, embd_seq_out[seq_id].data(), (seq_id)*sizeof(float), sizeof(float));
                        }
                    } break;
                case LLAMA_POOLING_TYPE_UNSPECIFIED:
                    {
                        GGML_ABORT("unknown pooling type");
                    }
            }
        }

        n_outputs_prev += n_outputs;
    }

    // finalize the batch processing
    bg.done();

    // set output mappings
    {
        bool sorted_output = true;

        GGML_ASSERT(sbatch.out_ids.size() == (size_t) n_outputs_all);

        for (int64_t i = 0; i < n_outputs_all; ++i) {
            int64_t out_id = sbatch.out_ids[i];
            output_ids[out_id] = i;
            if (out_id != i) {
                sorted_output = false;
            }
        }

        if (sorted_output) {
            sbatch.out_ids.clear();
        }
    }

    // set to total number of outputs in the batch, for use in llama_get_logits_ith
    n_outputs = n_outputs_all;

    // wait for the computation to finish (automatically done when obtaining the model output)
    //synchronize();

    // decide if we need to defrag the kv cache
    if (cparams.causal_attn && cparams.defrag_thold > 0.0f) {
        // - do not defrag small contexts (i.e. < 2048 tokens)
        // - count the padding towards the number of used tokens
        const float fragmentation = kv_self->n >= 2048 ? std::max(0.0f, 1.0f - float(kv_self->used + kv_self->get_padding(cparams))/float(kv_self->n)) : 0.0f;

        // queue defragmentation for next llama_kv_cache_update
        if (fragmentation > cparams.defrag_thold) {
            LLAMA_LOG_DEBUG("%s: fragmentation: %.2f - requesting defrag\n", __func__, fragmentation);

            kv_self->defrag();
        }
    }

    // Reset state for the next token before backend sync, to allow the CPU activities in the reset to
    // overlap with device computation.
    ggml_backend_sched_reset(sched.get());

    return 0;
}

//
// output
//

int32_t llama_context::output_reserve(int32_t n_outputs) {
    const auto & hparams = model.hparams;
    const auto & vocab   = model.vocab;

    const int64_t n_outputs_max = std::max<int64_t>(n_outputs, n_seq_max());

    const auto n_batch = cparams.n_batch;
    const auto n_vocab = vocab.n_tokens();
    const auto n_embd  = hparams.n_embd;

    // TODO: use a per-batch flag for logits presence instead
    bool has_logits = !cparams.embeddings;
    bool has_embd   =  cparams.embeddings && (cparams.pooling_type == LLAMA_POOLING_TYPE_NONE);

    // TODO: hacky enc-dec support
    if (model.arch == LLM_ARCH_T5) {
        has_logits = true;
        has_embd   = true;
    }

    logits_size = has_logits ? n_vocab*n_outputs_max : 0;
    embd_size   = has_embd   ?  n_embd*n_outputs_max : 0;

    if (output_ids.empty()) {
        // init, never resized afterwards
        output_ids.resize(n_batch);
    }

    const size_t prev_size = buf_output ? ggml_backend_buffer_get_size(buf_output.get()) : 0;
    const size_t new_size  = (logits_size + embd_size) * sizeof(float);

    // alloc only when more than the current capacity is required
    // TODO: also consider shrinking the buffer
    if (!buf_output || prev_size < new_size) {
        if (buf_output) {
#ifndef NDEBUG
            // This doesn't happen often, but may be annoying in some cases (like the HellaSwag benchmark)
            LLAMA_LOG_INFO("%s: reallocating output buffer from size %.02f MiB to %.02f MiB\n", __func__, prev_size / 1024.0 / 1024.0, new_size / 1024.0 / 1024.0);
#endif
            buf_output = nullptr;
            logits = nullptr;
            embd = nullptr;
        }

        auto * buft = ggml_backend_cpu_buffer_type();
        // try to use the host buffer of the device where the output tensor is allocated for faster transfer to system memory
        auto * output_dev = model.dev_output();
        auto * output_dev_host_buft = output_dev ? ggml_backend_dev_host_buffer_type(output_dev) : nullptr;
        if (output_dev_host_buft) {
            buft = output_dev_host_buft;
        }
        buf_output.reset(ggml_backend_buft_alloc_buffer(buft, new_size));
        if (buf_output == nullptr) {
            LLAMA_LOG_ERROR("%s: failed to allocate output buffer of size %.2f MiB\n", __func__, new_size / (1024.0 * 1024.0));
            return 0;
        }
    }

    float * output_base = (float *) ggml_backend_buffer_get_base(buf_output.get());

    logits = has_logits ? output_base               : nullptr;
    embd   = has_embd   ? output_base + logits_size : nullptr;

    // set all ids as invalid (negative)
    std::fill(output_ids.begin(), output_ids.end(), -1);

    ggml_backend_buffer_clear(buf_output.get(), 0);

    this->n_outputs     = 0;
    this->n_outputs_max = n_outputs_max;

    return n_outputs_max;
}

void llama_context::output_reorder() {
    auto & out_ids = sbatch.out_ids;
    if (!out_ids.empty()) {
        const uint32_t n_vocab = model.vocab.n_tokens();
        const uint32_t n_embd  = model.hparams.n_embd;

        GGML_ASSERT((size_t) n_outputs == out_ids.size());

        // TODO: is there something more efficient which also minimizes swaps?
        // selection sort, to minimize swaps (from https://en.wikipedia.org/wiki/Selection_sort)
        for (int32_t i = 0; i < n_outputs - 1; ++i) {
            int32_t j_min = i;
            for (int32_t j = i + 1; j < n_outputs; ++j) {
                if (out_ids[j] < out_ids[j_min]) {
                    j_min = j;
                }
            }
            if (j_min == i) { continue; }
            std::swap(out_ids[i], out_ids[j_min]);
            if (logits_size > 0) {
                for (uint32_t k = 0; k < n_vocab; k++) {
                    std::swap(logits[i*n_vocab + k], logits[j_min*n_vocab + k]);
                }
            }
            if (embd_size > 0) {
                for (uint32_t k = 0; k < n_embd; k++) {
                    std::swap(embd[i*n_embd + k], embd[j_min*n_embd + k]);
                }
            }
        }
        std::fill(output_ids.begin(), output_ids.end(), -1);
        for (int32_t i = 0; i < n_outputs; ++i) {
            output_ids[out_ids[i]] = i;
        }
        out_ids.clear();
    }
}

//
// graph
//

int32_t llama_context::graph_max_nodes() const {
    return std::max<int32_t>(65536, 5*model.n_tensors());
}

ggml_cgraph * llama_context::graph_init() {
    ggml_init_params params = {
        /*.mem_size   =*/ buf_compute_meta.size(),
        /*.mem_buffer =*/ buf_compute_meta.data(),
        /*.no_alloc   =*/ true,
    };

    ctx_compute.reset(ggml_init(params));

    return ggml_new_graph_custom(ctx_compute.get(), graph_max_nodes(), false);
}

llm_graph_result_ptr llama_context::graph_build(
            ggml_context * ctx,
             ggml_cgraph * gf,
      const llama_ubatch & ubatch,
            llm_graph_type gtype) {
    return model.build_graph(
            {
                /*.ctx         =*/ ctx,
                /*.arch        =*/ model.arch,
                /*.hparams     =*/ model.hparams,
                /*.cparams     =*/ cparams,
                /*.ubatch      =*/ ubatch,
                /*.sched       =*/ sched.get(),
                /*.backend_cpu =*/ backend_cpu,
                /*.cvec        =*/ &cvec,
                /*.loras       =*/ &loras,
                /*.memory      =*/ kv_self.get(),
                /*.cross       =*/ &cross,
                /*.n_outputs   =*/ n_outputs,
                /*.cb          =*/ graph_get_cb(),
            }, gf, gtype);
}

ggml_status llama_context::graph_compute(
            ggml_cgraph * gf,
                   bool   batched) {
    int n_threads        = batched ? cparams.n_threads_batch : cparams.n_threads;
    ggml_threadpool_t tp = batched ? threadpool_batch        : threadpool;

    if (backend_cpu != nullptr) {
        auto * reg = ggml_backend_dev_backend_reg(ggml_backend_get_device(backend_cpu));
        auto * set_threadpool_fn = (decltype(ggml_backend_cpu_set_threadpool) *) ggml_backend_reg_get_proc_address(reg, "ggml_backend_cpu_set_threadpool");
        set_threadpool_fn(backend_cpu, tp);
    }

    // set the number of threads for all the backends
    for (const auto & set_n_threads_fn : set_n_threads_fns) {
        set_n_threads_fn.second(set_n_threads_fn.first, n_threads);
    }

    auto status = ggml_backend_sched_graph_compute_async(sched.get(), gf);
    if (status != GGML_STATUS_SUCCESS) {
        LLAMA_LOG_ERROR("%s: ggml_backend_sched_graph_compute_async failed with error %d\n", __func__, status);
    }

    // fprintf(stderr, "splits: %d\n", ggml_backend_sched_get_n_splits(sched));

    return status;
}

llm_graph_cb llama_context::graph_get_cb() const {
    return [&](const llama_ubatch & ubatch, ggml_tensor * cur, const char * name, int il) {
        if (il >= 0) {
            ggml_format_name(cur, "%s-%d", name, il);
        } else {
            ggml_set_name(cur, name);
        }

        if (!cparams.offload_kqv) {
            if (strcmp(name, "kqv_merged_cont") == 0) {
                // all nodes between the KV store and the attention output are run on the CPU
                ggml_backend_sched_set_tensor_backend(sched.get(), cur, backend_cpu);
            }
        }

        // norm may be automatically assigned to the backend of the previous layer, increasing data transfer between backends
        // FIXME: fix in ggml_backend_sched
        const bool full_offload = model.params.n_gpu_layers > (int) model.hparams.n_layer;
        if (ubatch.n_tokens < 32 || full_offload) {
            if (il != -1 && strcmp(name, "norm") == 0) {
                const auto & dev_layer = model.dev_layer(il);
                for (const auto & backend : backends) {
                    if (ggml_backend_get_device(backend.get()) == dev_layer) {
                        if (ggml_backend_supports_op(backend.get(), cur)) {
                            ggml_backend_sched_set_tensor_backend(sched.get(), cur, backend.get());
                        }
                    }
                }
            }
        }
    };
}

//
// state save/load
//

class llama_io_write_dummy : public llama_io_write_i {
public:
    llama_io_write_dummy() = default;

    void write(const void * /* src */, size_t size) override {
        size_written += size;
    }

    void write_tensor(const ggml_tensor * /* tensor */, size_t /* offset */, size_t size) override {
        size_written += size;
    }

    size_t n_bytes() override {
        return size_written;
    }

private:
    size_t size_written = 0;
};

class llama_io_write_buffer : public llama_io_write_i {
public:
    llama_io_write_buffer(
            uint8_t * p, size_t len) : ptr(p), buf_size(len) {}

    void write(const void * src, size_t size) override {
        if (size > buf_size) {
            throw std::runtime_error("unexpectedly reached end of buffer");
        }
        memcpy(ptr, src, size);
        ptr += size;
        size_written += size;
        buf_size -= size;
    }

    void write_tensor(const ggml_tensor * tensor, size_t offset, size_t size) override {
        if (size > buf_size) {
            throw std::runtime_error("unexpectedly reached end of buffer");
        }
        ggml_backend_tensor_get(tensor, ptr, offset, size);
        ptr += size;
        size_written += size;
        buf_size -= size;
    }

    size_t n_bytes() override {
        return size_written;
    }

private:
    uint8_t * ptr;
    size_t buf_size = 0;
    size_t size_written = 0;
};

class llama_io_read_buffer : public llama_io_read_i {
public:
    llama_io_read_buffer(const uint8_t * p, size_t len) : ptr(p), buf_size(len) {}

    const uint8_t * read(size_t size) override {
        const uint8_t * base_ptr = ptr;
        if (size > buf_size) {
            throw std::runtime_error("unexpectedly reached end of buffer");
        }
        ptr += size;
        size_read += size;
        buf_size -= size;
        return base_ptr;
    }

    void read_to(void * dst, size_t size) override {
        memcpy(dst, read(size), size);
    }

    size_t n_bytes() override {
        return size_read;
    }

private:
    const uint8_t * ptr;
    size_t buf_size = 0;
    size_t size_read = 0;
};

class llama_io_write_file : public llama_io_write_i {
public:
    llama_io_write_file(llama_file * f) : file(f) {}

    void write(const void * src, size_t size) override {
        file->write_raw(src, size);
        size_written += size;
    }

    void write_tensor(const ggml_tensor * tensor, size_t offset, size_t size) override {
        temp_buffer.resize(size);
        ggml_backend_tensor_get(tensor, temp_buffer.data(), offset, size);
        write(temp_buffer.data(), temp_buffer.size());
    }

    size_t n_bytes() override {
        return size_written;
    }

private:
    llama_file * file;
    size_t size_written = 0;
    std::vector<uint8_t> temp_buffer;
};

class llama_io_read_file : public llama_io_read_i {
public:
    llama_io_read_file(llama_file * f) : file(f) {}

    void read_to(void * dst, size_t size) override {
        file->read_raw(dst, size);
        size_read += size;
    }

    const uint8_t * read(size_t size) override {
        temp_buffer.resize(size);
        read_to(temp_buffer.data(), size);
        return temp_buffer.data();
    }

    size_t n_bytes() override {
        return size_read;
    }

private:
    llama_file * file;
    size_t size_read = 0;
    std::vector<uint8_t> temp_buffer;
};

size_t llama_context::state_get_size() {
    llama_io_write_dummy io;
    try {
        return state_write_data(io);
    } catch (const std::exception & err) {
        LLAMA_LOG_ERROR("%s: error getting state size: %s\n", __func__, err.what());
        return 0;
    }
}

size_t llama_context::state_get_data(uint8_t * dst, size_t size) {
    llama_io_write_buffer io(dst, size);
    try {
        return state_write_data(io);
    } catch (const std::exception & err) {
        LLAMA_LOG_ERROR("%s: error saving state: %s\n", __func__, err.what());
        return 0;
    }
}

size_t llama_context::state_set_data(const uint8_t * src, size_t size) {
    llama_io_read_buffer io(src, size);
    try {
        return state_read_data(io);
    } catch (const std::exception & err) {
        LLAMA_LOG_ERROR("%s: error loading state: %s\n", __func__, err.what());
        return 0;
    }
}

size_t llama_context::state_seq_get_size(llama_seq_id seq_id) {
    llama_io_write_dummy io;
    try {
        return state_seq_write_data(io, seq_id);
    } catch (const std::exception & err) {
        LLAMA_LOG_ERROR("%s: error getting state size: %s\n", __func__, err.what());
        return 0;
    }
}

size_t llama_context::state_seq_get_data(llama_seq_id seq_id, uint8_t * dst, size_t size) {
    llama_io_write_buffer io(dst, size);
    try {
        return state_seq_write_data(io, seq_id);
    } catch (const std::exception & err) {
        LLAMA_LOG_ERROR("%s: error saving state: %s\n", __func__, err.what());
        return 0;
    }
}

size_t llama_context::state_seq_set_data(llama_seq_id seq_id, const uint8_t * src, size_t size) {
    llama_io_read_buffer io(src, size);
    try {
        return state_seq_read_data(io, seq_id);
    } catch (const std::exception & err) {
        LLAMA_LOG_ERROR("%s: error loading state: %s\n", __func__, err.what());
        return 0;
    }
}

bool llama_context::state_load_file(const char * filepath, llama_token * tokens_out, size_t n_token_capacity, size_t * n_token_count_out) {
    llama_file file(filepath, "rb");

    // sanity checks
    {
        const uint32_t magic   = file.read_u32();
        const uint32_t version = file.read_u32();

        if (magic != LLAMA_SESSION_MAGIC || version != LLAMA_SESSION_VERSION) {
            LLAMA_LOG_ERROR("%s: unknown (magic, version) for session file: %08x, %08x\n", __func__, magic, version);
            return false;
        }
    }

    // load the prompt
    {
        const uint32_t n_token_count = file.read_u32();

        if (n_token_count > n_token_capacity) {
            LLAMA_LOG_ERROR("%s: token count in session file exceeded capacity! %u > %zu\n", __func__, n_token_count, n_token_capacity);
            return false;
        }

        file.read_raw(tokens_out, sizeof(llama_token) * n_token_count);
        *n_token_count_out = n_token_count;
    }

    // restore the context state
    {
        const size_t n_state_size_cur = file.size() - file.tell();

        llama_io_read_file io( &file);
        const size_t n_read = state_read_data(io);

        if (n_read != n_state_size_cur) {
            LLAMA_LOG_ERROR("%s: did not read all of the session file data! size %zu, got %zu\n", __func__, n_state_size_cur, n_read);
            return false;
        }
    }

    return true;
}

bool llama_context::state_save_file(const char * filepath, const llama_token * tokens, size_t n_token_count) {
    llama_file file(filepath, "wb");

    file.write_u32(LLAMA_SESSION_MAGIC);
    file.write_u32(LLAMA_SESSION_VERSION);

    // save the prompt
    file.write_u32((uint32_t) n_token_count);
    file.write_raw(tokens, sizeof(llama_token) * n_token_count);

    // save the context state using stream saving
    llama_io_write_file io(&file);
    state_write_data(io);

    return true;
}

size_t llama_context::state_seq_load_file(llama_seq_id seq_id, const char * filepath, llama_token * tokens_out, size_t n_token_capacity, size_t * n_token_count_out) {
    llama_file file(filepath, "rb");

    // version checks
    {
        const uint32_t magic   = file.read_u32();
        const uint32_t version = file.read_u32();

        if (magic != LLAMA_STATE_SEQ_MAGIC || version != LLAMA_STATE_SEQ_VERSION) {
            LLAMA_LOG_ERROR("%s: unknown (magic, version) for sequence state file: %08x, %08x\n", __func__, magic, version);
            return 0;
        }
    }

    // load the prompt
    {
        const uint32_t n_token_count = file.read_u32();

        if (n_token_count > n_token_capacity) {
            LLAMA_LOG_ERROR("%s: token count in sequence state file exceeded capacity! %u > %zu\n", __func__, n_token_count, n_token_capacity);
            return 0;
        }

        file.read_raw(tokens_out, sizeof(llama_token) * n_token_count);
        *n_token_count_out = n_token_count;
    }

    // restore the context state
    {
        const size_t state_size = file.size() - file.tell();
        llama_io_read_file io(&file);
        const size_t nread = state_seq_read_data(io, seq_id);
        if (!nread) {
            LLAMA_LOG_ERROR("%s: failed to restore sequence state\n", __func__);
            return 0;
        }
        GGML_ASSERT(nread <= state_size);
        GGML_ASSERT(nread + sizeof(uint32_t) * 3 + sizeof(llama_token) * *n_token_count_out == file.tell());
    }

    return file.tell();
}

size_t llama_context::state_seq_save_file(llama_seq_id seq_id, const char * filepath, const llama_token * tokens, size_t n_token_count) {
    llama_file file(filepath, "wb");

    file.write_u32(LLAMA_STATE_SEQ_MAGIC);
    file.write_u32(LLAMA_STATE_SEQ_VERSION);

    // save the prompt
    file.write_u32((uint32_t) n_token_count);
    file.write_raw(tokens, sizeof(llama_token) * n_token_count);

    // save the context state using stream saving
    llama_io_write_file io(&file);
    state_seq_write_data(io, seq_id);

    const size_t res = file.tell();
    GGML_ASSERT(res == sizeof(uint32_t) * 3 + sizeof(llama_token) * n_token_count + io.n_bytes());

    return res;
}

size_t llama_context::state_write_data(llama_io_write_i & io) {
    LLAMA_LOG_DEBUG("%s: writing state\n", __func__);

    // write model info
    {
        LLAMA_LOG_DEBUG("%s: - writing model info\n", __func__);

        const std::string arch_str = llm_arch_name(model.arch);
        io.write_string(arch_str);
        // TODO: add more model-specific info which should prevent loading the session file if not identical
    }

    // write output ids
    {
        LLAMA_LOG_DEBUG("%s: - writing output ids\n", __func__);

        output_reorder();

        const auto n_outputs    = this->n_outputs;
        const auto & output_ids = this->output_ids;

        std::vector<int32_t> w_output_pos;

        GGML_ASSERT(n_outputs <= n_outputs_max);

        w_output_pos.resize(n_outputs);

        // build a more compact representation of the output ids
        for (size_t i = 0; i < n_batch(); ++i) {
            // map an output id to a position in the batch
            int32_t pos = output_ids[i];
            if (pos >= 0) {
                GGML_ASSERT(pos < n_outputs);
                w_output_pos[pos] = i;
            }
        }

        io.write(&n_outputs, sizeof(n_outputs));

        if (n_outputs) {
            io.write(w_output_pos.data(), n_outputs * sizeof(int32_t));
        }
    }

    // write logits
    {
        LLAMA_LOG_DEBUG("%s: - writing logits\n", __func__);

        const uint64_t logits_size = std::min((uint64_t) this->logits_size, (uint64_t) n_outputs * model.vocab.n_tokens());

        io.write(&logits_size, sizeof(logits_size));

        if (logits_size) {
            io.write(logits, logits_size * sizeof(float));
        }
    }

    // write embeddings
    {
        LLAMA_LOG_DEBUG("%s: - writing embeddings\n", __func__);

        const uint64_t embd_size = std::min((uint64_t) this->embd_size, (uint64_t) n_outputs * model.hparams.n_embd);

        io.write(&embd_size, sizeof(embd_size));

        if (embd_size) {
            io.write(embd, embd_size * sizeof(float));
        }
    }

    LLAMA_LOG_DEBUG("%s: - writing KV self\n", __func__);
    kv_self->state_write(io);

    return io.n_bytes();
}

size_t llama_context::state_read_data(llama_io_read_i & io) {
    LLAMA_LOG_DEBUG("%s: reading state\n", __func__);

    // read model info
    {
        LLAMA_LOG_DEBUG("%s: - reading model info\n", __func__);

        const std::string cur_arch_str = llm_arch_name(model.arch);

        std::string arch_str;
        io.read_string(arch_str);
        if (cur_arch_str != arch_str) {
            throw std::runtime_error(format("wrong model arch: '%s' instead of '%s'", arch_str.c_str(), cur_arch_str.c_str()));
        }
        // TODO: add more info which needs to be identical but which is not verified otherwise
    }

    // read output ids
    {
        LLAMA_LOG_DEBUG("%s: - reading output ids\n", __func__);

        auto n_outputs = this->n_outputs;
        io.read_to(&n_outputs, sizeof(n_outputs));

        if (n_outputs > output_reserve(n_outputs)) {
            throw std::runtime_error("could not reserve outputs");
        }

        std::vector<int32_t> output_pos;

        if (n_outputs) {
            output_pos.resize(n_outputs);
            io.read_to(output_pos.data(), n_outputs * sizeof(int32_t));

            for (int32_t i = 0; i < (int32_t) output_pos.size(); ++i) {
                int32_t id = output_pos[i];
                if ((uint32_t) id >= n_batch()) {
                    throw std::runtime_error(format("invalid output id, %d does not fit in batch size of %u", id, n_batch()));
                }
                this->output_ids[id] = i;
            }

            this->n_outputs = n_outputs;
        }
    }

    // read logits
    {
        LLAMA_LOG_DEBUG("%s: - reading logits\n", __func__);

        uint64_t logits_size;
        io.read_to(&logits_size, sizeof(logits_size));

        if (this->logits_size < logits_size) {
            throw std::runtime_error("logits buffer too small");
        }

        if (logits_size) {
            io.read_to(this->logits, logits_size * sizeof(float));
        }
    }

    // read embeddings
    {
        LLAMA_LOG_DEBUG("%s: - reading embeddings\n", __func__);

        uint64_t embd_size;
        io.read_to(&embd_size, sizeof(embd_size));

        if (this->embd_size < embd_size) {
            throw std::runtime_error("embeddings buffer too small");
        }

        if (embd_size) {
            io.read_to(this->embd, embd_size * sizeof(float));
        }
    }

    LLAMA_LOG_DEBUG("%s: - reading KV self\n", __func__);
    kv_self->state_read(io);

    return io.n_bytes();
}

size_t llama_context::state_seq_write_data(llama_io_write_i & io, llama_seq_id seq_id) {
    GGML_UNUSED(seq_id);

    kv_self->state_write(io, seq_id);

    return io.n_bytes();
}

size_t llama_context::state_seq_read_data(llama_io_read_i & io, llama_seq_id seq_id) {
    GGML_UNUSED(seq_id);

    kv_self->state_read(io, seq_id);

    return io.n_bytes();
}

//
// perf
//

llama_perf_context_data llama_context::perf_get_data() const {
    llama_perf_context_data data = {};

    data.t_start_ms  = 1e-3 * t_start_us;
    data.t_load_ms   = 1e-3 * t_load_us;
    data.t_p_eval_ms = 1e-3 * t_p_eval_us;
    data.t_eval_ms   = 1e-3 * t_eval_us;
    data.n_p_eval    = std::max(1, n_p_eval);
    data.n_eval      = std::max(1, n_eval);

    return data;
}

void llama_context::perf_reset() {
    t_start_us  = ggml_time_us();
    t_eval_us   = n_eval = 0;
    t_p_eval_us = n_p_eval = 0;
}

//
// interface implementation
//

llama_context_params llama_context_default_params() {
    llama_context_params result = {
        /*.n_ctx                       =*/ 512,
        /*.n_batch                     =*/ 2048,
        /*.n_ubatch                    =*/ 512,
        /*.n_seq_max                   =*/ 1,
        /*.n_threads                   =*/ GGML_DEFAULT_N_THREADS, // TODO: better default
        /*.n_threads_batch             =*/ GGML_DEFAULT_N_THREADS,
        /*.rope_scaling_type           =*/ LLAMA_ROPE_SCALING_TYPE_UNSPECIFIED,
        /*.pooling_type                =*/ LLAMA_POOLING_TYPE_UNSPECIFIED,
        /*.attention_type              =*/ LLAMA_ATTENTION_TYPE_UNSPECIFIED,
        /*.rope_freq_base              =*/ 0.0f,
        /*.rope_freq_scale             =*/ 0.0f,
        /*.yarn_ext_factor             =*/ -1.0f,
        /*.yarn_attn_factor            =*/ 1.0f,
        /*.yarn_beta_fast              =*/ 32.0f,
        /*.yarn_beta_slow              =*/ 1.0f,
        /*.yarn_orig_ctx               =*/ 0,
        /*.defrag_thold                =*/ -1.0f,
        /*.cb_eval                     =*/ nullptr,
        /*.cb_eval_user_data           =*/ nullptr,
        /*.type_k                      =*/ GGML_TYPE_F16,
        /*.type_v                      =*/ GGML_TYPE_F16,
        /*.logits_all                  =*/ false,
        /*.embeddings                  =*/ false,
        /*.offload_kqv                 =*/ true,
        /*.flash_attn                  =*/ false,
        /*.no_perf                     =*/ true,
        /*.abort_callback              =*/ nullptr,
        /*.abort_callback_data         =*/ nullptr,
    };

    return result;
}

llama_context * llama_init_from_model(
                 llama_model * model,
        llama_context_params   params) {
    if (!model) {
        LLAMA_LOG_ERROR("%s: model cannot be NULL\n", __func__);
        return nullptr;
    }

    if (params.n_batch == 0 && params.n_ubatch == 0) {
        LLAMA_LOG_ERROR("%s: n_batch and n_ubatch cannot both be zero\n", __func__);
        return nullptr;
    }

    if (params.n_ctx == 0 && model->hparams.n_ctx_train == 0) {
        LLAMA_LOG_ERROR("%s: n_ctx and model->hparams.n_ctx_train cannot both be zero\n", __func__);
        return nullptr;
    }

    if (params.flash_attn && model->arch == LLM_ARCH_GROK) {
        LLAMA_LOG_WARN("%s: flash_attn is not compatible with Grok - forcing off\n", __func__);
        params.flash_attn = false;
    }

    if (params.flash_attn && model->hparams.n_embd_head_k != model->hparams.n_embd_head_v) {
        LLAMA_LOG_WARN("%s: flash_attn requires n_embd_head_k == n_embd_head_v - forcing off\n", __func__);
        params.flash_attn = false;
    }

    if (ggml_is_quantized(params.type_v) && !params.flash_attn) {
        LLAMA_LOG_ERROR("%s: V cache quantization requires flash_attn\n", __func__);
        return nullptr;
    }

    try {
        auto * ctx = new llama_context(*model, params);
        return ctx;
    } catch (const std::exception & err) {
        LLAMA_LOG_ERROR("%s: failed to initialize the context: %s\n", __func__, err.what());
    }

    return nullptr;
}

// deprecated
llama_context * llama_new_context_with_model(
                 llama_model * model,
        llama_context_params   params) {
    return llama_init_from_model(model, params);
}

void llama_free(llama_context * ctx) {
    delete ctx;
}

uint32_t llama_n_ctx(const llama_context * ctx) {
    return ctx->n_ctx();
}

uint32_t llama_n_batch(const llama_context * ctx) {
    return ctx->n_batch();
}

uint32_t llama_n_ubatch(const llama_context * ctx) {
    return ctx->n_ubatch();
}

uint32_t llama_n_seq_max(const llama_context * ctx) {
    return ctx->n_seq_max();
}

const llama_model * llama_get_model(const llama_context * ctx) {
    return &ctx->get_model();
}

llama_kv_cache * llama_get_kv_self(llama_context * ctx) {
    return ctx->get_kv_self();
}

void llama_kv_self_update(llama_context * ctx) {
    ctx->kv_self_update();
}

enum llama_pooling_type llama_pooling_type(const llama_context * ctx) {
    return ctx->pooling_type();
}

void llama_attach_threadpool(
            llama_context * ctx,
        ggml_threadpool_t   threadpool,
        ggml_threadpool_t   threadpool_batch) {
    ctx->attach_threadpool(threadpool, threadpool_batch);
}

void llama_detach_threadpool(llama_context * ctx) {
    ctx->detach_threadpool();
}

void llama_set_n_threads(llama_context * ctx, int32_t n_threads, int32_t n_threads_batch) {
    ctx->set_n_threads(n_threads, n_threads_batch);
}

int32_t llama_n_threads(llama_context * ctx) {
    return ctx->n_threads();
}

int32_t llama_n_threads_batch(llama_context * ctx) {
    return ctx->n_threads_batch();
}

void llama_set_abort_callback(llama_context * ctx, bool (*abort_callback)(void * data), void * abort_callback_data) {
    ctx->set_abort_callback(abort_callback, abort_callback_data);
}

void llama_set_embeddings(llama_context * ctx, bool embeddings) {
    ctx->set_embeddings(embeddings);
}

void llama_set_causal_attn(llama_context * ctx, bool causal_attn) {
    ctx->set_causal_attn(causal_attn);
}

void llama_set_warmup(llama_context * ctx, bool warmup) {
    ctx->set_warmup(warmup);
}

void llama_synchronize(llama_context * ctx) {
    ctx->synchronize();
}

float * llama_get_logits(llama_context * ctx) {
    ctx->synchronize();

    return ctx->get_logits();
}

float * llama_get_logits_ith(llama_context * ctx, int32_t i) {
    ctx->synchronize();

    return ctx->get_logits_ith(i);
}

float * llama_get_embeddings(llama_context * ctx) {
    ctx->synchronize();

    return ctx->get_embeddings();
}

float * llama_get_embeddings_ith(llama_context * ctx, int32_t i) {
    ctx->synchronize();

    return ctx->get_embeddings_ith(i);
}

float * llama_get_embeddings_seq(llama_context * ctx, llama_seq_id seq_id) {
    ctx->synchronize();

    return ctx->get_embeddings_seq(seq_id);
}

// llama adapter API

int32_t llama_set_adapter_lora(
            llama_context * ctx,
            llama_adapter_lora * adapter,
            float scale) {
    ctx->set_adapter_lora(adapter, scale);

    return 0;
}

int32_t llama_rm_adapter_lora(
            llama_context * ctx,
            llama_adapter_lora * adapter) {
    bool res = ctx->rm_adapter_lora(adapter);

    return res ? 0 : -1;
}

void llama_clear_adapter_lora(llama_context * ctx) {
    ctx->clear_adapter_lora();
}

int32_t llama_apply_adapter_cvec(
        llama_context * ctx,
                 const float * data,
                      size_t   len,
                     int32_t   n_embd,
                     int32_t   il_start,
                     int32_t   il_end) {
    bool res = ctx->apply_adapter_cvec(data, len, n_embd, il_start, il_end);

    return res ? 0 : -1;
}

//
// kv cache view
//

llama_kv_cache_view llama_kv_cache_view_init(const llama_context * ctx, int32_t n_seq_max) {
    const auto * kv = ctx->get_kv_self();
    if (kv == nullptr) {
        LLAMA_LOG_WARN("%s: the context does not have a KV cache\n", __func__);
        return {};
    }

    return llama_kv_cache_view_init(*kv, n_seq_max);
}

void llama_kv_cache_view_update(const llama_context * ctx, llama_kv_cache_view * view) {
    const auto * kv = ctx->get_kv_self();
    if (kv == nullptr) {
        LLAMA_LOG_WARN("%s: the context does not have a KV cache\n", __func__);
        return;
    }

    llama_kv_cache_view_update(view, kv);
}

//
// kv cache
//

// deprecated
int32_t llama_get_kv_cache_token_count(const llama_context * ctx) {
    return llama_kv_self_n_tokens(ctx);
}

int32_t llama_kv_self_n_tokens(const llama_context * ctx) {
    return llama_kv_cache_n_tokens(ctx->get_kv_self());
}

// deprecated
int32_t llama_get_kv_cache_used_cells(const llama_context * ctx) {
    return llama_kv_self_used_cells(ctx);
}

int32_t llama_kv_self_used_cells(const llama_context * ctx) {
    return llama_kv_cache_used_cells(ctx->get_kv_self());
}

// deprecated
void llama_kv_cache_clear(llama_context * ctx) {
    llama_kv_self_clear(ctx);
}

void llama_kv_self_clear(llama_context * ctx) {
    llama_kv_cache_clear(ctx->get_kv_self());
}

// deprecated
bool llama_kv_cache_seq_rm(
        llama_context * ctx,
         llama_seq_id   seq_id,
            llama_pos   p0,
            llama_pos   p1) {
    return llama_kv_self_seq_rm(ctx, seq_id, p0, p1);
}

bool llama_kv_self_seq_rm(
        llama_context * ctx,
         llama_seq_id   seq_id,
            llama_pos   p0,
            llama_pos   p1) {
    return llama_kv_cache_seq_rm(ctx->get_kv_self(), seq_id, p0, p1);
}

// deprecated
void llama_kv_cache_seq_cp(
        llama_context * ctx,
         llama_seq_id   seq_id_src,
         llama_seq_id   seq_id_dst,
            llama_pos   p0,
            llama_pos   p1) {
    return llama_kv_self_seq_cp(ctx, seq_id_src, seq_id_dst, p0, p1);
}

void llama_kv_self_seq_cp(
        llama_context * ctx,
         llama_seq_id   seq_id_src,
         llama_seq_id   seq_id_dst,
            llama_pos   p0,
            llama_pos   p1) {
    return llama_kv_cache_seq_cp(ctx->get_kv_self(), seq_id_src, seq_id_dst, p0, p1);
}

// deprecated
void llama_kv_cache_seq_keep(
        llama_context * ctx,
         llama_seq_id   seq_id) {
    return llama_kv_self_seq_keep(ctx, seq_id);
}

void llama_kv_self_seq_keep(llama_context * ctx, llama_seq_id seq_id) {
    return llama_kv_cache_seq_keep(ctx->get_kv_self(), seq_id);
}

// deprecated
void llama_kv_cache_seq_add(
        llama_context * ctx,
         llama_seq_id   seq_id,
            llama_pos   p0,
            llama_pos   p1,
            llama_pos   delta) {
    return llama_kv_self_seq_add(ctx, seq_id, p0, p1, delta);
}

void llama_kv_self_seq_add(
        llama_context * ctx,
         llama_seq_id   seq_id,
            llama_pos   p0,
            llama_pos   p1,
            llama_pos   delta) {
    return llama_kv_cache_seq_add(ctx->get_kv_self(), seq_id, p0, p1, delta);
}

// deprecated
void llama_kv_cache_seq_div(
        llama_context * ctx,
         llama_seq_id   seq_id,
            llama_pos   p0,
            llama_pos   p1,
                  int   d) {
    return llama_kv_self_seq_div(ctx, seq_id, p0, p1, d);
}

void llama_kv_self_seq_div(
        llama_context * ctx,
         llama_seq_id   seq_id,
            llama_pos   p0,
            llama_pos   p1,
                  int   d) {
    return llama_kv_cache_seq_div(ctx->get_kv_self(), seq_id, p0, p1, d);
}

// deprecated
llama_pos llama_kv_cache_seq_pos_max(llama_context * ctx, llama_seq_id seq_id) {
    return llama_kv_self_seq_pos_max(ctx, seq_id);
}

llama_pos llama_kv_self_seq_pos_max(llama_context * ctx, llama_seq_id seq_id) {
    return llama_kv_cache_seq_pos_max(ctx->get_kv_self(), seq_id);
}

// deprecated
void llama_kv_cache_defrag(llama_context * ctx) {
    return llama_kv_self_defrag(ctx);
}

void llama_kv_self_defrag(llama_context * ctx) {
    llama_kv_cache_defrag(ctx->get_kv_self());
}

// deprecated
bool llama_kv_cache_can_shift(const llama_context * ctx) {
    return llama_kv_self_can_shift(ctx);
}

bool llama_kv_self_can_shift(const llama_context * ctx) {
    return llama_kv_cache_can_shift(ctx->get_kv_self());
}

// deprecated
void llama_kv_cache_update(llama_context * ctx) {
    llama_kv_self_update(ctx);
}

// llama state API

// deprecated
size_t llama_get_state_size(llama_context * ctx) {
    return llama_state_get_size(ctx);
}

// deprecated
size_t llama_copy_state_data(llama_context * ctx, uint8_t * dst) {
    return llama_state_get_data(ctx, dst, -1);
}

// deprecated
size_t llama_set_state_data(llama_context * ctx, const uint8_t * src) {
    return llama_state_set_data(ctx, src, -1);
}

// deprecated
bool llama_load_session_file(llama_context * ctx, const char * path_session, llama_token * tokens_out, size_t n_token_capacity, size_t * n_token_count_out) {
    return llama_state_load_file(ctx, path_session, tokens_out, n_token_capacity, n_token_count_out);
}

// deprecated
bool llama_save_session_file(llama_context * ctx, const char * path_session, const llama_token * tokens, size_t n_token_count) {
    return llama_state_save_file(ctx, path_session, tokens, n_token_count);
}

// Returns the *actual* size of the state.
// Intended to be used when saving to state to a buffer.
size_t llama_state_get_size(llama_context * ctx) {
    return ctx->state_get_size();
}

size_t llama_state_get_data(llama_context * ctx, uint8_t * dst, size_t size) {
    ctx->synchronize();

    return ctx->state_get_data(dst, size);
}

// Sets the state reading from the specified source address
size_t llama_state_set_data(llama_context * ctx, const uint8_t * src, size_t size) {
    ctx->synchronize();

    return ctx->state_set_data(src, size);
}

bool llama_state_load_file(llama_context * ctx, const char * path_session, llama_token * tokens_out, size_t n_token_capacity, size_t * n_token_count_out) {
    ctx->synchronize();

    try {
        return ctx->state_load_file(path_session, tokens_out, n_token_capacity, n_token_count_out);
    } catch (const std::exception & err) {
        LLAMA_LOG_ERROR("%s: error loading session file: %s\n", __func__, err.what());
        return false;
    }
}

bool llama_state_save_file(llama_context * ctx, const char * path_session, const llama_token * tokens, size_t n_token_count) {
    ctx->synchronize();

    try {
        return ctx->state_save_file(path_session, tokens, n_token_count);
    } catch (const std::exception & err) {
        LLAMA_LOG_ERROR("%s: error saving session file: %s\n", __func__, err.what());
        return false;
    }
}

size_t llama_state_seq_get_size(llama_context * ctx, llama_seq_id seq_id) {
    return ctx->state_seq_get_size(seq_id);
}

size_t llama_state_seq_get_data(llama_context * ctx, uint8_t * dst, size_t size, llama_seq_id seq_id) {
    ctx->synchronize();

    return ctx->state_seq_get_data(seq_id, dst, size);
}

size_t llama_state_seq_set_data(llama_context * ctx, const uint8_t * src, size_t size, llama_seq_id seq_id) {
    ctx->synchronize();

    return ctx->state_seq_set_data(seq_id, src, size);
}

size_t llama_state_seq_save_file(llama_context * ctx, const char * filepath, llama_seq_id seq_id, const llama_token * tokens, size_t n_token_count) {
    ctx->synchronize();

    try {
        return ctx->state_seq_save_file(seq_id, filepath, tokens, n_token_count);
    } catch (const std::exception & err) {
        LLAMA_LOG_ERROR("%s: error saving sequence state file: %s\n", __func__, err.what());
        return 0;
    }
}

size_t llama_state_seq_load_file(llama_context * ctx, const char * filepath, llama_seq_id dest_seq_id, llama_token * tokens_out, size_t n_token_capacity, size_t * n_token_count_out) {
    ctx->synchronize();

    try {
        return ctx->state_seq_load_file(dest_seq_id, filepath, tokens_out, n_token_capacity, n_token_count_out);
    } catch (const std::exception & err) {
        LLAMA_LOG_ERROR("%s: error loading sequence state file: %s\n", __func__, err.what());
        return 0;
    }
}

///

int32_t llama_encode(
        llama_context * ctx,
          llama_batch   batch) {
    const int ret = ctx->encode(batch);
    if (ret != 0) {
        LLAMA_LOG_ERROR("%s: failed to encode, ret = %d\n", __func__, ret);
    }

    return ret;
}

int32_t llama_decode(
        llama_context * ctx,
          llama_batch   batch) {
    const int ret = ctx->decode(batch);
    if (ret != 0) {
        LLAMA_LOG_ERROR("%s: failed to decode, ret = %d\n", __func__, ret);
    }

    return ret;
}

//
// perf
//

llama_perf_context_data llama_perf_context(const llama_context * ctx) {
    llama_perf_context_data data = {};

    if (ctx == nullptr) {
        return data;
    }

    data = ctx->perf_get_data();

    return data;
}

void llama_perf_context_print(const llama_context * ctx) {
    const auto data = llama_perf_context(ctx);

    const double t_end_ms = 1e-3 * ggml_time_us();

    LLAMA_LOG_INFO("%s:        load time = %10.2f ms\n", __func__, data.t_load_ms);
    LLAMA_LOG_INFO("%s: prompt eval time = %10.2f ms / %5d tokens (%8.2f ms per token, %8.2f tokens per second)\n",
            __func__, data.t_p_eval_ms, data.n_p_eval, data.t_p_eval_ms / data.n_p_eval, 1e3 / data.t_p_eval_ms * data.n_p_eval);
    LLAMA_LOG_INFO("%s:        eval time = %10.2f ms / %5d runs   (%8.2f ms per token, %8.2f tokens per second)\n",
            __func__, data.t_eval_ms, data.n_eval, data.t_eval_ms / data.n_eval, 1e3 / data.t_eval_ms * data.n_eval);
    LLAMA_LOG_INFO("%s:       total time = %10.2f ms / %5d tokens\n", __func__, (t_end_ms - data.t_start_ms), (data.n_p_eval + data.n_eval));
}

void llama_perf_context_reset(llama_context * ctx) {
    ctx->perf_reset();
}<|MERGE_RESOLUTION|>--- conflicted
+++ resolved
@@ -97,11 +97,6 @@
 
     const uint32_t n_ctx_per_seq = cparams.n_ctx / cparams.n_seq_max;
 
-<<<<<<< HEAD
-    if (ubatch.embd && !ubatch.embd_tensor) {
-        const int64_t n_embd   = hparams.n_embd;
-        const int64_t n_tokens = ubatch.n_tokens;
-=======
     LLAMA_LOG_INFO("%s: n_seq_max     = %u\n",   __func__, cparams.n_seq_max);
     LLAMA_LOG_INFO("%s: n_ctx         = %u\n",   __func__, cparams.n_ctx);
     LLAMA_LOG_INFO("%s: n_ctx_per_seq = %u\n",   __func__, n_ctx_per_seq);
@@ -111,7 +106,6 @@
     LLAMA_LOG_INFO("%s: flash_attn    = %d\n",   __func__, cparams.flash_attn);
     LLAMA_LOG_INFO("%s: freq_base     = %.1f\n", __func__, cparams.rope_freq_base);
     LLAMA_LOG_INFO("%s: freq_scale    = %g\n",   __func__, cparams.rope_freq_scale);
->>>>>>> f4c3dd5d
 
     if (n_ctx_per_seq < hparams.n_ctx_train) {
         LLAMA_LOG_WARN("%s: n_ctx_per_seq (%u) < n_ctx_train (%u) -- the full capacity of the model will not be utilized\n",
