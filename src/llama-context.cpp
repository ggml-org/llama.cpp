--- conflicted
+++ resolved
@@ -1110,26 +1110,6 @@
 
                 LLAMA_LOG_WARN("%s: removing memory module entries for seq_id = %d, pos = [%d, +inf)\n", __func__, s, pos_min[s]);
 
-<<<<<<< HEAD
-        const auto compute_status = graph_compute(gf, ubatch.n_tokens > 1);
-#ifdef GGML_PERF
-        ggml_perf_accumulate(perf_totals, gf);
-#elif GGML_PERF_DETAIL
-        if (perf_all_shape_fp) {
-            ggml_perf_write_detailed_csv(gf, perf_all_shape_fp);
-        }
-        ggml_perf_accumulate(perf_totals, gf);
-#endif /* GGML_PERF  || GGML_PERF_DETAI */
-        if (compute_status != GGML_STATUS_SUCCESS) {
-            switch (compute_status) {
-                case GGML_STATUS_ABORTED:
-                    return 2;
-                case GGML_STATUS_ALLOC_FAILED:
-                    return -2;
-                case GGML_STATUS_FAILED:
-                default:
-                    return -3;
-=======
                 memory->seq_rm(s, pos_min[s], -1);
             }
 
@@ -1138,7 +1118,6 @@
                 case GGML_STATUS_ALLOC_FAILED: return -2;
                 case GGML_STATUS_FAILED:       return -3;
                 case GGML_STATUS_SUCCESS:      GGML_ABORT("should not happen");
->>>>>>> 51abc96b
             }
         }
 
@@ -2863,7 +2842,6 @@
     LLAMA_LOG_INFO("%s:        eval time = %10.2f ms / %5d runs   (%8.2f ms per token, %8.2f tokens per second)\n",
             __func__, data.t_eval_ms, data.n_eval, data.t_eval_ms / data.n_eval, 1e3 / data.t_eval_ms * data.n_eval);
     LLAMA_LOG_INFO("%s:       total time = %10.2f ms / %5d tokens\n", __func__, (t_end_ms - data.t_start_ms), (data.n_p_eval + data.n_eval));
-<<<<<<< HEAD
 
 #ifdef GGML_PERF
     LLAMA_LOG_TSAVORITE("\n%s:        load time = %10.2f ms\n", __func__, data.t_load_ms);
@@ -2875,9 +2853,6 @@
 
     ggml_perf_print_totals(const_cast<ggml_perf_totals *>(ctx->perf_totals));
 #endif /* GGML_PERF */
-=======
-    LLAMA_LOG_INFO("%s:    graphs reused = %10d\n", __func__, data.n_reused);
->>>>>>> 51abc96b
 }
 
 void llama_perf_context_reset(llama_context * ctx) {
