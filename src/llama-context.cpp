#include "llama-context.h"

#include "llama-impl.h"
#include "llama-io.h"
#include "llama-mmap.h"
#include "llama-model.h"
#include "llama-kv-cache.h"

#include <cstring>
#include <stdexcept>
#include <cinttypes>

//
// llama_context
//

llama_context::llama_context(
        const llama_model & model,
              llama_context_params params) :
    model(model) {
    LLAMA_LOG_INFO("%s: constructing llama_context\n", __func__);

    t_start_us = model.t_start_us;
    t_load_us  = model.t_load_us;

    const auto & hparams = model.hparams;

    cparams.n_seq_max        = std::max(1u, params.n_seq_max);
    cparams.n_threads        = params.n_threads;
    cparams.n_threads_batch  = params.n_threads_batch;
    cparams.yarn_ext_factor  = params.yarn_ext_factor;
    cparams.yarn_attn_factor = params.yarn_attn_factor;
    cparams.yarn_beta_fast   = params.yarn_beta_fast;
    cparams.yarn_beta_slow   = params.yarn_beta_slow;
    cparams.defrag_thold     = params.defrag_thold;
    cparams.embeddings       = params.embeddings;
    cparams.offload_kqv      = params.offload_kqv;
    cparams.flash_attn       = params.flash_attn;
    cparams.no_perf          = params.no_perf;
    cparams.pooling_type     = params.pooling_type;
    cparams.warmup           = false;

    cparams.n_ctx            = params.n_ctx           == 0    ? hparams.n_ctx_train           : params.n_ctx;
    cparams.rope_freq_base   = params.rope_freq_base  == 0.0f ? hparams.rope_freq_base_train  : params.rope_freq_base;
    cparams.rope_freq_scale  = params.rope_freq_scale == 0.0f ? hparams.rope_freq_scale_train : params.rope_freq_scale;

    cparams.n_ctx_orig_yarn  = params.yarn_orig_ctx    != 0 ? params.yarn_orig_ctx    :
                               hparams.n_ctx_orig_yarn != 0 ? hparams.n_ctx_orig_yarn :
                                                              hparams.n_ctx_train;

    cparams.cb_eval           = params.cb_eval;
    cparams.cb_eval_user_data = params.cb_eval_user_data;

    auto rope_scaling_type = params.rope_scaling_type;
    if (rope_scaling_type == LLAMA_ROPE_SCALING_TYPE_UNSPECIFIED) {
        rope_scaling_type = hparams.rope_scaling_type_train;
    }

    if (rope_scaling_type == LLAMA_ROPE_SCALING_TYPE_NONE) {
        cparams.rope_freq_scale = 1.0f; // never scale if scaling type is none
    }

    if (cparams.yarn_ext_factor < 0.0f) { // negative indicates 'not set'
        cparams.yarn_ext_factor = rope_scaling_type == LLAMA_ROPE_SCALING_TYPE_YARN ? 1.0f : 0.0f;
    }

    cparams.yarn_attn_factor *= hparams.rope_attn_factor;

    if (cparams.pooling_type == LLAMA_POOLING_TYPE_UNSPECIFIED) {
        if (hparams.pooling_type == LLAMA_POOLING_TYPE_UNSPECIFIED) {
            cparams.pooling_type = LLAMA_POOLING_TYPE_NONE;
        } else {
            cparams.pooling_type = hparams.pooling_type;
        }
    }

    if (params.attention_type == LLAMA_ATTENTION_TYPE_UNSPECIFIED) {
        cparams.causal_attn = hparams.causal_attn;
    } else {
        cparams.causal_attn = params.attention_type == LLAMA_ATTENTION_TYPE_CAUSAL;
    }

    // with causal attention, the batch size is limited by the context size
    cparams.n_batch = cparams.causal_attn ? std::min(cparams.n_ctx, params.n_batch) : params.n_batch;

    // the batch has to be at least GGML_KQ_MASK_PAD because we will be padding the KQ_mask
    // this is required by GPU kernels in order to avoid out-of-bounds accesses (e.g. ggml_flash_attn_ext)
    // ref: https://github.com/ggerganov/llama.cpp/pull/5021
    // TODO: this padding is not needed for the cache-less context so we should probably move it to llama_context_kv_self
    if (cparams.n_batch < GGML_KQ_MASK_PAD) {
        LLAMA_LOG_WARN("%s: n_batch is less than GGML_KQ_MASK_PAD - increasing to %d\n", __func__, GGML_KQ_MASK_PAD);
        cparams.n_batch = GGML_KQ_MASK_PAD;
    }

    cparams.n_ubatch = std::min(cparams.n_batch, params.n_ubatch == 0 ? params.n_batch : params.n_ubatch);

    cparams.op_offload = params.op_offload;

    const uint32_t n_ctx_per_seq = cparams.n_ctx / cparams.n_seq_max;

    LLAMA_LOG_INFO("%s: n_seq_max     = %u\n",   __func__, cparams.n_seq_max);
    LLAMA_LOG_INFO("%s: n_ctx         = %u\n",   __func__, cparams.n_ctx);
    LLAMA_LOG_INFO("%s: n_ctx_per_seq = %u\n",   __func__, n_ctx_per_seq);
    LLAMA_LOG_INFO("%s: n_batch       = %u\n",   __func__, cparams.n_batch);
    LLAMA_LOG_INFO("%s: n_ubatch      = %u\n",   __func__, cparams.n_ubatch);
    LLAMA_LOG_INFO("%s: causal_attn   = %d\n",   __func__, cparams.causal_attn);
    LLAMA_LOG_INFO("%s: flash_attn    = %d\n",   __func__, cparams.flash_attn);
    LLAMA_LOG_INFO("%s: freq_base     = %.1f\n", __func__, cparams.rope_freq_base);
    LLAMA_LOG_INFO("%s: freq_scale    = %g\n",   __func__, cparams.rope_freq_scale);

    if (n_ctx_per_seq < hparams.n_ctx_train) {
        LLAMA_LOG_WARN("%s: n_ctx_per_seq (%u) < n_ctx_train (%u) -- the full capacity of the model will not be utilized\n",
                __func__, n_ctx_per_seq, hparams.n_ctx_train);
    }

    if (n_ctx_per_seq > hparams.n_ctx_train) {
        LLAMA_LOG_WARN("%s: n_ctx_per_seq (%u) > n_ctx_train (%u) -- possible training context overflow\n",
                __func__, n_ctx_per_seq, hparams.n_ctx_train);
    }

    if (!hparams.vocab_only) {
        // GPU backends
        for (auto * dev : model.devices) {
            ggml_backend_t backend = ggml_backend_dev_init(dev, nullptr);
            if (backend == nullptr) {
                throw std::runtime_error(format("failed to initialize %s backend", ggml_backend_dev_name(dev)));
            }
            backends.emplace_back(backend);
        }

        // add ACCEL backends (such as BLAS)
        for (size_t i = 0; i < ggml_backend_dev_count(); ++i) {
            ggml_backend_dev_t dev = ggml_backend_dev_get(i);
            if (ggml_backend_dev_type(dev) == GGML_BACKEND_DEVICE_TYPE_ACCEL) {
                ggml_backend_t backend = ggml_backend_dev_init(dev, nullptr);
                if (backend == nullptr) {
                    throw std::runtime_error(format("failed to initialize %s backend", ggml_backend_dev_name(dev)));
                }
                backends.emplace_back(backend);
            }
        }

        // add CPU backend
        backend_cpu = ggml_backend_init_by_type(GGML_BACKEND_DEVICE_TYPE_CPU, nullptr);
        if (backend_cpu == nullptr) {
            throw std::runtime_error("failed to initialize CPU backend");
        }
        backends.emplace_back(backend_cpu);

        // create a list of the set_n_threads functions in the backends
        for (auto & backend : backends) {
            ggml_backend_dev_t dev = ggml_backend_get_device(backend.get());
            ggml_backend_reg_t reg = dev ? ggml_backend_dev_backend_reg(dev) : nullptr;
            if (reg) {
                auto ggml_backend_set_n_threads_fn = (ggml_backend_set_n_threads_t) ggml_backend_reg_get_proc_address(reg, "ggml_backend_set_n_threads");
                if (ggml_backend_set_n_threads_fn) {
                    set_n_threads_fns.emplace_back(backend.get(), ggml_backend_set_n_threads_fn);
                }
            }
        }

        llama_set_abort_callback(this, params.abort_callback, params.abort_callback_data);

        // graph outputs buffer
        {
            // resized during inference when a batch uses more outputs
            if ((uint32_t) output_reserve(params.n_seq_max) < params.n_seq_max) {
                throw std::runtime_error("failed to reserve initial output buffer");
            }

            LLAMA_LOG_INFO("%s: %10s  output buffer size = %8.2f MiB\n", __func__,
                    ggml_backend_buffer_name    (buf_output.get()),
                    ggml_backend_buffer_get_size(buf_output.get()) / 1024.0 / 1024.0);
        }
    }

    // init the memory module
    if (!hparams.vocab_only) {
        llama_memory_params params_mem = {
            /*.type_k   =*/ params.type_k,
            /*.type_v   =*/ params.type_v,
            /*.swa_full =*/ params.swa_full,
        };

        memory.reset(model.create_memory(params_mem, cparams));
    }

    // init backends
    if (!hparams.vocab_only) {
        LLAMA_LOG_DEBUG("%s: enumerating backends\n", __func__);

        backend_buft.clear();
        backend_ptrs.clear();

        for (auto & backend : backends) {
            auto * buft = ggml_backend_get_default_buffer_type(backend.get());
            auto backend_type = ggml_backend_dev_type(ggml_backend_get_device(backend.get()));

            if (backend_type == GGML_BACKEND_DEVICE_TYPE_CPU && !model.devices.empty()) {
                // use the host buffer of the first device CPU for faster transfer of the intermediate state
                auto * dev = model.devices[0];
                auto * host_buft = ggml_backend_dev_host_buffer_type(dev);
                if (host_buft) {
                    buft = host_buft;
                }
            }

            backend_buft.push_back(buft);
            backend_ptrs.push_back(backend.get());
        }

        LLAMA_LOG_DEBUG("%s: backend_ptrs.size() = %zu\n", __func__, backend_ptrs.size());

        const size_t max_nodes = this->graph_max_nodes();

        LLAMA_LOG_DEBUG("%s: max_nodes = %zu\n", __func__, max_nodes);

        // buffer used to store the computation graph and the tensor meta data
        buf_compute_meta.resize(ggml_tensor_overhead()*max_nodes + ggml_graph_overhead_custom(max_nodes, false));

        // TODO: move these checks to ggml_backend_sched
        // enabling pipeline parallelism in the scheduler increases memory usage, so it is only done when necessary
        bool pipeline_parallel =
            model.n_devices() > 1 &&
            model.params.n_gpu_layers > (int) model.hparams.n_layer &&
            model.params.split_mode == LLAMA_SPLIT_MODE_LAYER &&
            cparams.offload_kqv &&
            !model.has_tensor_overrides();

        // pipeline parallelism requires support for async compute and events in all devices
        if (pipeline_parallel) {
            for (auto & backend : backends) {
                auto dev_type = ggml_backend_dev_type(ggml_backend_get_device(backend.get()));
                if (dev_type == GGML_BACKEND_DEVICE_TYPE_CPU) {
                    // ignore CPU backend
                    continue;
                }
                auto * dev = ggml_backend_get_device(backend.get());
                ggml_backend_dev_props props;
                ggml_backend_dev_get_props(dev, &props);
                if (!props.caps.async || !props.caps.events) {
                    // device does not support async compute or events
                    pipeline_parallel = false;
                    break;
                }
            }
        }

        sched.reset(ggml_backend_sched_new(backend_ptrs.data(), backend_buft.data(), backend_ptrs.size(), max_nodes, pipeline_parallel, cparams.op_offload));

        if (pipeline_parallel) {
            LLAMA_LOG_INFO("%s: pipeline parallelism enabled (n_copies=%d)\n", __func__, ggml_backend_sched_get_n_copies(sched.get()));
        }
    }

    // reserve worst-case graph
    if (!hparams.vocab_only && memory) {
        const uint32_t n_seqs = 1; // TODO: worst-case number of sequences
        const uint32_t n_tokens = std::min(cparams.n_ctx, cparams.n_ubatch);

        llama_token token = model.vocab.token_bos(); // not actually used by llama_build_graph, but required to choose between token and embedding inputs graph

        // restore later
        // TODO: something cleaner
        const auto n_outputs_save = n_outputs;

        LLAMA_LOG_DEBUG("%s: worst-case: n_tokens = %d, n_seqs = %d, n_outputs = %d\n", __func__, n_tokens, n_seqs, n_outputs);

        int n_splits_pp = -1;
        int n_nodes_pp  = -1;

        int n_splits_tg = -1;
        int n_nodes_tg  = -1;

        // simulate full KV cache
        llama_kv_cache * kv_self = static_cast<llama_kv_cache *>(memory.get());

        kv_self->set_full();

        cross.v_embd.clear();

        // reserve pp graph first so that buffers are only allocated once
        {
            llama_ubatch ubatch_pp = { true, n_tokens, n_tokens / n_seqs, n_seqs, &token, nullptr, nullptr, nullptr, nullptr, nullptr};

            // max number of outputs
            n_outputs = ubatch_pp.n_tokens;

            LLAMA_LOG_DEBUG("%s: reserving graph for n_tokens = %d, n_seqs = %d\n", __func__, ubatch_pp.n_tokens, ubatch_pp.n_seqs);

            auto * gf = graph_init();
            graph_build(ctx_compute.get(), gf, ubatch_pp, LLM_GRAPH_TYPE_DEFAULT);

            if (!ggml_backend_sched_reserve(sched.get(), gf)) {
                throw std::runtime_error("failed to allocate compute pp buffers");
            }

            n_splits_pp = ggml_backend_sched_get_n_splits(sched.get());
            n_nodes_pp  = ggml_graph_n_nodes(gf);
        }

        // reserve with tg graph to get the number of splits and nodes
        {
            llama_ubatch ubatch_tg = { true, 1, 1, n_seqs, &token, nullptr, nullptr, nullptr, nullptr, nullptr};

            n_outputs = ubatch_tg.n_tokens;

            LLAMA_LOG_DEBUG("%s: reserving graph for n_tokens = %d, n_seqs = %d\n", __func__, ubatch_tg.n_tokens, ubatch_tg.n_seqs);

            auto * gf = graph_init();
            graph_build(ctx_compute.get(), gf, ubatch_tg, LLM_GRAPH_TYPE_DEFAULT);

            if (!ggml_backend_sched_reserve(sched.get(), gf)) {
                throw std::runtime_error("failed to allocate compute tg buffers");
            }

            n_splits_tg = ggml_backend_sched_get_n_splits(sched.get());
            n_nodes_tg  = ggml_graph_n_nodes(gf);
        }

        // reserve again with pp graph to avoid ggml-alloc reallocations during inference
        {
            llama_ubatch ubatch_pp = { true, n_tokens, n_tokens / n_seqs, n_seqs, &token, nullptr, nullptr, nullptr, nullptr, nullptr};

            n_outputs = ubatch_pp.n_tokens;

            LLAMA_LOG_DEBUG("%s: reserving graph for n_tokens = %d, n_seqs = %d\n", __func__, ubatch_pp.n_tokens, ubatch_pp.n_seqs);

            auto * gf = graph_init();
            graph_build(ctx_compute.get(), gf, ubatch_pp, LLM_GRAPH_TYPE_DEFAULT);

            if (!ggml_backend_sched_reserve(sched.get(), gf)) {
                throw std::runtime_error("failed to allocate compute pp buffers");
            }
        }

        n_outputs = n_outputs_save;

        for (size_t i = 0; i < backend_ptrs.size(); ++i) {
            ggml_backend_t             backend = backend_ptrs[i];
            ggml_backend_buffer_type_t buft    = backend_buft[i];
            size_t size = ggml_backend_sched_get_buffer_size(sched.get(), backend);
            if (size > 1) {
                LLAMA_LOG_INFO("%s: %10s compute buffer size = %8.2f MiB\n", __func__,
                        ggml_backend_buft_name(buft),
                        size / 1024.0 / 1024.0);
            }
        }

        if (n_nodes_pp == n_nodes_tg) {
            LLAMA_LOG_INFO("%s: graph nodes  = %d\n", __func__, n_nodes_pp);
        } else {
            LLAMA_LOG_INFO("%s: graph nodes  = %d (with bs=%d), %d (with bs=1)\n", __func__, n_nodes_pp, n_tokens, n_nodes_tg);
        }

        if (n_splits_pp == n_splits_tg) {
            LLAMA_LOG_INFO("%s: graph splits = %d\n", __func__, n_splits_pp);
        } else {
            LLAMA_LOG_INFO("%s: graph splits = %d (with bs=%d), %d (with bs=1)\n", __func__, n_splits_pp, n_tokens, n_splits_tg);
        }
    }
}

llama_context::~llama_context() {
    ggml_opt_free(opt_ctx);
}

void llama_context::synchronize() {
    ggml_backend_sched_synchronize(sched.get());

    // FIXME: if multiple single tokens are evaluated without a synchronization,
    // the stats will be added to the prompt evaluation stats
    // this should only happen when using batch size 1 to evaluate a batch

    // add the evaluation to the stats
    if (n_queued_tokens == 1) {
        if (!cparams.no_perf) {
            t_eval_us += ggml_time_us() - t_compute_start_us;
        }
        n_eval++;
    } else if (n_queued_tokens > 1) {
        if (!cparams.no_perf) {
            t_p_eval_us += ggml_time_us() - t_compute_start_us;
        }
        n_p_eval += n_queued_tokens;
    }

    // get a more accurate load time, upon first eval
    if (n_queued_tokens > 0 && !has_evaluated_once) {
        t_load_us = ggml_time_us() - t_start_us;
        has_evaluated_once = true;
    }

    n_queued_tokens = 0;
    t_compute_start_us = 0;
}

const llama_model & llama_context::get_model() const {
    return model;
}

const llama_cparams & llama_context::get_cparams() const {
    return cparams;
}

ggml_backend_sched_t llama_context::get_sched() const {
    return sched.get();
}

ggml_context * llama_context::get_ctx_compute() const {
    return ctx_compute.get();
}

uint32_t llama_context::n_ctx() const {
    return cparams.n_ctx;
}

uint32_t llama_context::n_ctx_per_seq() const {
    return cparams.n_ctx / cparams.n_seq_max;
}

uint32_t llama_context::n_batch() const {
    return cparams.n_batch;
}

uint32_t llama_context::n_ubatch() const {
    return cparams.n_ubatch;
}

uint32_t llama_context::n_seq_max() const {
    return cparams.n_seq_max;
}

uint32_t llama_context::n_threads() const {
    return cparams.n_threads;
}

uint32_t llama_context::n_threads_batch() const {
    return cparams.n_threads_batch;
}

llama_kv_cache * llama_context::get_kv_self() {
    llama_kv_cache * kv_self = static_cast<llama_kv_cache *>(memory.get());
    return kv_self;
}

const llama_kv_cache * llama_context::get_kv_self() const {
    llama_kv_cache * kv_self = static_cast<llama_kv_cache *>(memory.get());
    return kv_self;
}

void llama_context::kv_self_update() {
    bool need_reserve = false;

    llama_kv_cache * kv_self = static_cast<llama_kv_cache *>(memory.get());

    need_reserve = kv_self->update(*this);

    // reserve a worst case graph if needed
    if (need_reserve) {
        LLAMA_LOG_DEBUG("%s: reserving a worst case graph\n", __func__);

        // build worst-case graph
        uint32_t n_seqs = 1; // TODO: worst-case number of sequences
        uint32_t n_tokens = std::min(cparams.n_ctx, cparams.n_ubatch);

        // simulate full KV cache
        kv_self->set_full();

        llama_token token = model.vocab.token_bos(); // not actually used by llama_build_graph, but required to choose between token and embedding inputs graph
        llama_ubatch ubatch = { true, n_tokens, n_tokens / n_seqs, n_seqs, &token, nullptr, nullptr, nullptr, nullptr, nullptr};

        auto * gf = graph_init();
        graph_build(ctx_compute.get(), gf, ubatch, LLM_GRAPH_TYPE_DEFAULT);

        // initialize scheduler with the worst-case graph
        ggml_backend_sched_reset(sched.get());
        if (!ggml_backend_sched_reserve(sched.get(), gf)) {
            LLAMA_LOG_ERROR("%s: failed to allocate compute buffers\n", __func__);
        }
    }
}

enum llama_pooling_type llama_context::pooling_type() const {
    return cparams.pooling_type;
}

float * llama_context::get_logits() {
    return logits;
}

float * llama_context::get_logits_ith(int32_t i) {
    int32_t j = -1;

    try {
        if (logits == nullptr) {
            throw std::runtime_error("no logits");
        }

        if (i < 0) {
            j = n_outputs + i;
            if (j < 0) {
                throw std::runtime_error(format("negative index out of range [0, %d)", n_outputs));
            }
        } else if ((size_t) i >= output_ids.size()) {
            throw std::runtime_error(format("out of range [0, %zu)", output_ids.size()));
        } else {
            j = output_ids[i];
        }

        if (j < 0) {
            throw std::runtime_error(format("batch.logits[%d] != true", i));
        }
        if (j >= n_outputs) {
            // This should not happen
            throw std::runtime_error(format("corrupt output buffer (j=%d, n_outputs=%d)", j, n_outputs));
        }

        return logits + j*model.vocab.n_tokens();
    } catch (const std::exception & err) {
        LLAMA_LOG_ERROR("%s: invalid logits id %d, reason: %s\n", __func__, i, err.what());
#ifndef NDEBUG
        GGML_ABORT("fatal error");
#else
        return nullptr;
#endif
    }
}

float * llama_context::get_embeddings() {
    return embd;
}

float * llama_context::get_embeddings_ith(int32_t i) {
    int32_t j = -1;

    try {
        if (embd == nullptr) {
            throw std::runtime_error("no embeddings");
        }

        if (i < 0) {
            j = n_outputs + i;
            if (j < 0) {
                throw std::runtime_error(format("negative index out of range [0, %d)", n_outputs));
            }
        } else if ((size_t) i >= output_ids.size()) {
            throw std::runtime_error(format("out of range [0, %zu)", output_ids.size()));
        } else {
            j = output_ids[i];
        }

        if (j < 0) {
            throw std::runtime_error(format("batch.logits[%d] != true", i));
        }
        if (j >= n_outputs) {
            // This should not happen
            throw std::runtime_error(format("corrupt output buffer (j=%d, n_outputs=%d)", j, n_outputs));
        }

        return embd + j*model.hparams.n_embd;
    } catch (const std::exception & err) {
        LLAMA_LOG_ERROR("%s: invalid embeddings id %d, reason: %s\n", __func__, i, err.what());
#ifndef NDEBUG
        GGML_ABORT("fatal error");
#else
        return nullptr;
#endif
    }
}

float * llama_context::get_embeddings_seq(llama_seq_id seq_id) {
    auto it = embd_seq.find(seq_id);
    if (it == embd_seq.end()) {
        return nullptr;
    }

    return it->second.data();
}

void llama_context::attach_threadpool(
           ggml_threadpool_t threadpool,
           ggml_threadpool_t threadpool_batch) {
    LLAMA_LOG_DEBUG("%s: call\n", __func__);

    this->threadpool       = threadpool;
    this->threadpool_batch = threadpool_batch ? threadpool_batch : threadpool;
}

void llama_context::detach_threadpool() {
    LLAMA_LOG_DEBUG("%s: call\n", __func__);

    this->threadpool       = nullptr;
    this->threadpool_batch = nullptr;
}

void llama_context::set_n_threads(int32_t n_threads, int32_t n_threads_batch) {
    LLAMA_LOG_DEBUG("%s: n_threads = %d, n_threads_batch = %d\n", __func__, n_threads, n_threads_batch);

    cparams.n_threads       = n_threads;
    cparams.n_threads_batch = n_threads_batch;
}

void llama_context::set_abort_callback(bool (*abort_callback)(void * data), void * abort_callback_data) {
    LLAMA_LOG_DEBUG("%s: call\n", __func__);

    this->abort_callback      = abort_callback;
    this->abort_callback_data = abort_callback_data;

    for (auto & backend : backends) {
        auto * reg = ggml_backend_dev_backend_reg(ggml_backend_get_device(backend.get()));
        auto * set_abort_callback_fn = (ggml_backend_set_abort_callback_t) ggml_backend_reg_get_proc_address(reg, "ggml_backend_set_abort_callback");
        if (set_abort_callback_fn) {
            set_abort_callback_fn(backend.get(), this->abort_callback, this->abort_callback_data);
        }
    }
}

void llama_context::set_embeddings(bool value) {
    LLAMA_LOG_DEBUG("%s: value = %d\n", __func__, value);

    cparams.embeddings = value;
}

void llama_context::set_causal_attn(bool value) {
    LLAMA_LOG_DEBUG("%s: value = %d\n", __func__, value);

    cparams.causal_attn = value;
}

void llama_context::set_warmup(bool value) {
    LLAMA_LOG_DEBUG("%s: value = %d\n", __func__, value);

    cparams.warmup = value;
}

void llama_context::set_adapter_lora(
            llama_adapter_lora * adapter,
            float scale) {
    LLAMA_LOG_DEBUG("%s: adapter = %p, scale = %f\n", __func__, (void *) adapter, scale);

    loras[adapter] = scale;
}

bool llama_context::rm_adapter_lora(
            llama_adapter_lora * adapter) {
    LLAMA_LOG_DEBUG("%s: adapter = %p\n", __func__, (void *) adapter);

    auto pos = loras.find(adapter);
    if (pos != loras.end()) {
        loras.erase(pos);
        return true;
    }

    return false;
}

void llama_context::clear_adapter_lora() {
    LLAMA_LOG_DEBUG("%s: call\n", __func__);

    loras.clear();
}

bool llama_context::apply_adapter_cvec(
            const float * data,
                 size_t   len,
                int32_t   n_embd,
                int32_t   il_start,
                int32_t   il_end) {
    LLAMA_LOG_DEBUG("%s: il_start = %d, il_end = %d\n", __func__, il_start, il_end);

    return cvec.apply(model, data, len, n_embd, il_start, il_end);
}

int llama_context::encode(llama_batch & inp_batch) {
    if (inp_batch.n_tokens == 0) {
        LLAMA_LOG_ERROR("%s: n_tokens == 0\n", __func__);
        return -1;
    }

    // temporary allocate memory for the input batch if needed
    // note: during encode, we always pass the full sequence starting from pos = 0
    llama_batch_allocr batch_allocr(inp_batch, inp_batch.pos ? -1 : 0);

    const llama_batch & batch = batch_allocr.batch;
    const int32_t n_tokens = batch.n_tokens;

    const auto & hparams = model.hparams;

    GGML_ASSERT((!batch.token && batch.embd) || (batch.token && !batch.embd)); // NOLINT

    if (batch.token) {
        for (int32_t i = 0; i < n_tokens; ++i) {
            if (batch.token[i] < 0 || (uint32_t) batch.token[i] >= model.vocab.n_tokens()) {
                LLAMA_LOG_ERROR("%s: invalid token[%d] = %d\n", __func__, i, batch.token[i]);
                return -1;
            }
        }
    }

    // micro-batching is not possible for non-causal encoding, so we process the batch in a single shot
    GGML_ASSERT(cparams.n_ubatch >= (uint32_t) n_tokens && "encoder requires n_ubatch >= n_tokens");

    if (t_compute_start_us == 0) {
        t_compute_start_us = ggml_time_us();
    }

    embd_seq.clear();

    n_queued_tokens += n_tokens;

    const int64_t n_embd = hparams.n_embd;

    llama_sbatch sbatch = llama_sbatch(batch, n_embd, /* simple_split */ true, /* logits_all */ true);

    const llama_ubatch ubatch = sbatch.split_simple(n_tokens);

    // reserve output buffer
    if (output_reserve(n_tokens) < n_tokens) {
        LLAMA_LOG_ERROR("%s: could not reserve space for batch with %u outputs\n", __func__, n_tokens);
        return -2;
    };

    for (int32_t i = 0; i < n_tokens; ++i) {
        output_ids[i] = i;
    }

    n_outputs = n_tokens;

    //batch_manager->prepare(ubatch);

    ggml_backend_sched_reset(sched.get());
    ggml_backend_sched_set_eval_callback(sched.get(), cparams.cb_eval, cparams.cb_eval_user_data);

    const auto causal_attn_org = cparams.causal_attn;

    // always use non-causal attention for encoder graphs
    // TODO: this is a tmp solution until we have a proper way to support enc-dec models
    //       ref: https://github.com/ggml-org/llama.cpp/pull/12181#issuecomment-2730451223
    cparams.causal_attn = false;

    auto * gf = graph_init();
    auto res = graph_build(ctx_compute.get(), gf, ubatch, LLM_GRAPH_TYPE_ENCODER);

    ggml_backend_sched_alloc_graph(sched.get(), gf);

    res->set_inputs(&ubatch);

    cparams.causal_attn = causal_attn_org;

    const auto compute_status = graph_compute(gf, n_tokens > 1);
    switch (compute_status) {
        case GGML_STATUS_SUCCESS:
            break;
        case GGML_STATUS_ABORTED:
            return 2;
        case GGML_STATUS_ALLOC_FAILED:
            return -2;
        case GGML_STATUS_FAILED:
        default:
            return -3;
    }

    auto * t_embd = res->get_embd_pooled() ? res->get_embd_pooled() : res->get_embd();

    // extract embeddings
    if (t_embd) {
        ggml_backend_t backend_embd = ggml_backend_sched_get_tensor_backend(sched.get(), t_embd);
        GGML_ASSERT(backend_embd != nullptr);

        switch (cparams.pooling_type) {
            case LLAMA_POOLING_TYPE_NONE:
                {
                    // extract token embeddings
                    GGML_ASSERT(embd != nullptr);

                    GGML_ASSERT(n_tokens*n_embd <= (int64_t) embd_size);
                    ggml_backend_tensor_get_async(backend_embd, t_embd, embd, 0, n_tokens*n_embd*sizeof(float));
                } break;
            case LLAMA_POOLING_TYPE_MEAN:
            case LLAMA_POOLING_TYPE_CLS:
            case LLAMA_POOLING_TYPE_LAST:
                {
                    // extract sequence embeddings
                    auto & embd_seq_out = embd_seq;
                    embd_seq_out.clear();

                    GGML_ASSERT(!ubatch.equal_seqs); // TODO: handle equal splits

                    for (int32_t i = 0; i < n_tokens; i++) {
                        const llama_seq_id seq_id = ubatch.seq_id[i][0];
                        if (embd_seq_out.find(seq_id) != embd_seq_out.end()) {
                            continue;
                        }
                        embd_seq_out[seq_id].resize(n_embd);
                        ggml_backend_tensor_get_async(backend_embd, t_embd, embd_seq_out[seq_id].data(), (n_embd*seq_id)*sizeof(float), n_embd*sizeof(float));
                    }
                } break;
            case LLAMA_POOLING_TYPE_RANK:
                {
                    // extract the rerank score - a single float per sequence
                    auto & embd_seq_out = embd_seq;

                    for (uint32_t s = 0; s < ubatch.n_seqs; ++s) {
                        const llama_seq_id seq_id = ubatch.seq_id[s][0];
                        if (embd_seq_out.find(seq_id) != embd_seq_out.end()) {
                            continue;
                        }
                        embd_seq_out[seq_id].resize(1);
                        ggml_backend_tensor_get_async(backend_embd, t_embd, embd_seq_out[seq_id].data(), (seq_id)*sizeof(float), sizeof(float));
                    }
                } break;
            case LLAMA_POOLING_TYPE_UNSPECIFIED:
                {
                    GGML_ABORT("unknown pooling type");
                }
        }
    }

    // Reset state for the next token before backend sync, to allow the CPU activities in the reset to
    // overlap with device computation.
    ggml_backend_sched_reset(sched.get());

    // TODO: hacky solution
    if (model.arch == LLM_ARCH_T5 && t_embd) {
        //cross.t_embd = t_embd;

        synchronize();

        cross.n_embd = t_embd->ne[0];
        cross.n_enc  = t_embd->ne[1];
        cross.v_embd.resize(cross.n_embd*cross.n_enc);
        memcpy(cross.v_embd.data(), embd, ggml_nbytes(t_embd));

        // remember the sequence ids used during the encoding - needed for cross attention later
        cross.seq_ids_enc.resize(n_tokens);
        for (int32_t i = 0; i < n_tokens; i++) {
            cross.seq_ids_enc[i].clear();
            for (int s = 0; s < ubatch.n_seq_id[i]; s++) {
                llama_seq_id seq_id = ubatch.seq_id[i][s];
                cross.seq_ids_enc[i].insert(seq_id);
            }
        }
    }

    return 0;
}

int llama_context::decode(llama_batch & inp_batch) {
    if (!memory) {
        LLAMA_LOG_WARN("%s: cannot decode batches with this context (use llama_encode() instead)\n", __func__);
        return encode(inp_batch);
    }

    if (inp_batch.n_tokens == 0) {
        LLAMA_LOG_ERROR("%s: n_tokens == 0\n", __func__);
        return -1;
    }

    if (!inp_batch.pos) {
        if (inp_batch.seq_id) {
            LLAMA_LOG_ERROR("%s: pos == NULL, but seq_id != NULL\n", __func__);
            return -1;
        }
    }

    llama_kv_cache * kv_self = static_cast<llama_kv_cache *>(memory.get());

    // temporary allocate memory for the input batch if needed
    llama_batch_allocr batch_allocr(inp_batch, inp_batch.pos ? -1 : kv_self->seq_pos_max(0) + 1);

    const llama_batch & batch = batch_allocr.batch;

    const auto & vocab   = model.vocab;
    const auto & hparams = model.hparams;

    const int32_t n_vocab = vocab.n_tokens();

    const int64_t n_tokens_all = batch.n_tokens;
    const int64_t n_embd       = hparams.n_embd;

    llama_kv_cache_guard kv_guard(kv_self);

    GGML_ASSERT((!batch.token && batch.embd) || (batch.token && !batch.embd)); // NOLINT

    if (batch.token) {
        for (int64_t i = 0; i < n_tokens_all; ++i) {
            if (batch.token[i] < 0 || (uint32_t) batch.token[i] >= model.vocab.n_tokens()) {
                LLAMA_LOG_ERROR("%s: invalid token[%" PRId64 "] = %d\n", __func__, i, batch.token[i]);
                throw std::runtime_error("invalid token");
            }
        }
    }

    GGML_ASSERT(n_tokens_all <= cparams.n_batch);

    GGML_ASSERT((cparams.causal_attn || cparams.n_ubatch >= n_tokens_all) && "non-causal attention requires n_ubatch >= n_tokens");

    if (t_compute_start_us == 0) {
        t_compute_start_us = ggml_time_us();
    }
    n_queued_tokens += n_tokens_all;

    // this indicates we are doing pooled embedding, so we ignore batch.logits and output all tokens
    const bool embd_pooled = cparams.embeddings && cparams.pooling_type != LLAMA_POOLING_TYPE_NONE;

    embd_seq.clear();

    int64_t n_outputs_all = 0;

    // count outputs
    if (batch.logits && !embd_pooled) {
        for (uint32_t i = 0; i < n_tokens_all; ++i) {
            n_outputs_all += batch.logits[i] != 0;
        }
    } else if (embd_pooled) {
        n_outputs_all = n_tokens_all;
    } else {
        // keep last output only
        n_outputs_all = 1;
    }

    llama_sbatch sbatch = kv_self->sbatch_init(batch, /* logits_all */ n_outputs_all == n_tokens_all);

    // reserve output buffer
    if (output_reserve(n_outputs_all) < n_outputs_all) {
        LLAMA_LOG_ERROR("%s: could not reserve space for batch with %" PRId64 " outputs\n", __func__, n_outputs_all);
        return -2;
    };

    // handle any pending defrags/shifts
    kv_self_update();

    int64_t n_outputs_prev = 0;

    while (sbatch.n_tokens > 0) {
        llama_ubatch ubatch = kv_self->ubatch_next(sbatch, cparams.n_ubatch, embd_pooled);

        // count the outputs in this u_batch
        {
            int32_t n_outputs_new = 0;

            if (n_outputs_all == n_tokens_all) {
                n_outputs_new = ubatch.n_tokens;
            } else {
                GGML_ASSERT(ubatch.output);
                for (uint32_t i = 0; i < ubatch.n_tokens; i++) {
                    n_outputs_new += (int32_t) (ubatch.output[i] != 0);
                }
            }

            // needs to happen before the graph is built
            n_outputs = n_outputs_new;
        }

        // find KV slot
        if (!kv_self->find_slot(ubatch)) {
            return 1;
        }

        ggml_backend_sched_reset(sched.get());
        ggml_backend_sched_set_eval_callback(sched.get(), cparams.cb_eval, cparams.cb_eval_user_data);

        auto * gf = graph_init();
        auto res = graph_build(ctx_compute.get(), gf, ubatch, LLM_GRAPH_TYPE_DECODER);

        // LLAMA_LOG_INFO("graph build time: %.3f ms (%d nodes, %d leafs)\n", (ggml_time_us() - t_start_us)/1000.0, gf->n_nodes, gf->n_leafs);

        ggml_backend_sched_alloc_graph(sched.get(), gf);

        res->set_inputs(&ubatch);

        const auto compute_status = graph_compute(gf, ubatch.n_tokens > 1);
        if (compute_status != GGML_STATUS_SUCCESS) {
            switch (compute_status) {
                case GGML_STATUS_ABORTED:
                    return 2;
                case GGML_STATUS_ALLOC_FAILED:
                    return -2;
                case GGML_STATUS_FAILED:
                default:
                    return -3;
            }
        }

        // plot the computation graph in dot format (for debugging purposes)
        //if (n_past%100 == 0) {
        //    ggml_graph_dump_dot(gf, NULL, "llama.dot");
        //}

        auto * t_logits = cparams.embeddings ? nullptr         : res->get_logits();
        auto * t_embd   = cparams.embeddings ? res->get_embd() : nullptr;

        if (t_embd && res->get_embd_pooled()) {
            t_embd = res->get_embd_pooled();
        }

        // extract logits
        if (t_logits && n_outputs > 0) {
            ggml_backend_t backend_res = ggml_backend_sched_get_tensor_backend(sched.get(), t_logits);
            GGML_ASSERT(backend_res != nullptr);
            GGML_ASSERT(logits != nullptr);

            float * logits_out = logits + n_outputs_prev*n_vocab;

            if (n_outputs) {
                GGML_ASSERT( n_outputs_prev + n_outputs <= n_outputs_all);
                GGML_ASSERT((n_outputs_prev + n_outputs)*n_vocab <= (int64_t) logits_size);
                ggml_backend_tensor_get_async(backend_res, t_logits, logits_out, 0, n_outputs*n_vocab*sizeof(float));
            }
        }

        // extract embeddings
        if (t_embd && n_outputs > 0) {
            ggml_backend_t backend_embd = ggml_backend_sched_get_tensor_backend(sched.get(), t_embd);
            GGML_ASSERT(backend_embd != nullptr);

            switch (cparams.pooling_type) {
                case LLAMA_POOLING_TYPE_NONE:
                    {
                        // extract token embeddings
                        GGML_ASSERT(embd != nullptr);
                        float * embd_out = embd + n_outputs_prev*n_embd;

                        if (n_outputs) {
                            GGML_ASSERT( n_outputs_prev + n_outputs <= n_outputs_all);
                            GGML_ASSERT((n_outputs_prev + n_outputs)*n_embd <= (int64_t) embd_size);
                            ggml_backend_tensor_get_async(backend_embd, t_embd, embd_out, 0, n_outputs*n_embd*sizeof(float));
                        }
                    } break;
                case LLAMA_POOLING_TYPE_MEAN:
                case LLAMA_POOLING_TYPE_CLS:
                case LLAMA_POOLING_TYPE_LAST:
                    {
                        // extract sequence embeddings (cleared before processing each batch)
                        auto & embd_seq_out = embd_seq;

                        for (uint32_t s = 0; s < ubatch.n_seqs; ++s) {
                            const llama_seq_id seq_id = ubatch.seq_id[s][0];
                            if (embd_seq_out.find(seq_id) != embd_seq_out.end()) {
                                continue;
                            }
                            embd_seq_out[seq_id].resize(n_embd);
                            ggml_backend_tensor_get_async(backend_embd, t_embd, embd_seq_out[seq_id].data(), (n_embd*seq_id)*sizeof(float), n_embd*sizeof(float));
                        }
                    } break;
                case LLAMA_POOLING_TYPE_RANK:
                    {
                        // extract the rerank score - a single float per sequence
                        auto & embd_seq_out = embd_seq;

                        for (uint32_t s = 0; s < ubatch.n_seqs; ++s) {
                            const llama_seq_id seq_id = ubatch.seq_id[s][0];
                            if (embd_seq_out.find(seq_id) != embd_seq_out.end()) {
                                continue;
                            }
                            embd_seq_out[seq_id].resize(1);
                            ggml_backend_tensor_get_async(backend_embd, t_embd, embd_seq_out[seq_id].data(), (seq_id)*sizeof(float), sizeof(float));
                        }
                    } break;
                case LLAMA_POOLING_TYPE_UNSPECIFIED:
                    {
                        GGML_ABORT("unknown pooling type");
                    }
            }
        }

        n_outputs_prev += n_outputs;
    }

    // finalize the batch processing
    kv_guard.commit();

    // set to total number of outputs in the batch, for use in llama_get_logits_ith
    n_outputs = n_outputs_all;

    // set output mappings
    {
        bool sorted_output = true;

        auto & out_ids = sbatch.out_ids;

        GGML_ASSERT(out_ids.size() == (size_t) n_outputs_all);

        for (int64_t i = 0; i < n_outputs_all; ++i) {
            int64_t out_id = out_ids[i];
            output_ids[out_id] = i;
            if (out_id != i) {
                sorted_output = false;
            }
        }

        // make the outputs have the same order they had in the user-provided batch
        // note: this is mostly relevant for recurrent models atm
        if (!sorted_output) {
            const uint32_t n_vocab = model.vocab.n_tokens();
            const uint32_t n_embd  = model.hparams.n_embd;

            GGML_ASSERT((size_t) n_outputs == out_ids.size());

            // TODO: is there something more efficient which also minimizes swaps?
            // selection sort, to minimize swaps (from https://en.wikipedia.org/wiki/Selection_sort)
            for (int32_t i = 0; i < n_outputs - 1; ++i) {
                int32_t j_min = i;
                for (int32_t j = i + 1; j < n_outputs; ++j) {
                    if (out_ids[j] < out_ids[j_min]) {
                        j_min = j;
                    }
                }
                if (j_min == i) { continue; }
                std::swap(out_ids[i], out_ids[j_min]);
                if (logits_size > 0) {
                    for (uint32_t k = 0; k < n_vocab; k++) {
                        std::swap(logits[i*n_vocab + k], logits[j_min*n_vocab + k]);
                    }
                }
                if (embd_size > 0) {
                    for (uint32_t k = 0; k < n_embd; k++) {
                        std::swap(embd[i*n_embd + k], embd[j_min*n_embd + k]);
                    }
                }
            }
            std::fill(output_ids.begin(), output_ids.end(), -1);
            for (int32_t i = 0; i < n_outputs; ++i) {
                output_ids[out_ids[i]] = i;
            }
        }
    }

    // wait for the computation to finish (automatically done when obtaining the model output)
    //synchronize();

    // decide if we need to defrag the kv cache
    if (cparams.defrag_thold > 0.0f) {
        kv_self->defrag_sched(cparams.defrag_thold);
    }

    // Reset state for the next token before backend sync, to allow the CPU activities in the reset to
    // overlap with device computation.
    ggml_backend_sched_reset(sched.get());

    return 0;
}

//
// output
//

int32_t llama_context::output_reserve(int32_t n_outputs) {
    const auto & hparams = model.hparams;
    const auto & vocab   = model.vocab;

    const int64_t n_outputs_max = std::max<int64_t>(n_outputs, n_seq_max());

    const auto n_batch = cparams.n_batch;
    const auto n_vocab = vocab.n_tokens();
    const auto n_embd  = hparams.n_embd;

    // TODO: use a per-batch flag for logits presence instead
    bool has_logits = !cparams.embeddings;
    bool has_embd   =  cparams.embeddings && (cparams.pooling_type == LLAMA_POOLING_TYPE_NONE);

    // TODO: hacky enc-dec support
    if (model.arch == LLM_ARCH_T5) {
        has_logits = true;
        has_embd   = true;
    }

    logits_size = has_logits ? n_vocab*n_outputs_max : 0;
    embd_size   = has_embd   ?  n_embd*n_outputs_max : 0;

    if (output_ids.empty()) {
        // init, never resized afterwards
        output_ids.resize(n_batch);
    }

    const size_t prev_size = buf_output ? ggml_backend_buffer_get_size(buf_output.get()) : 0;
    const size_t new_size  = (logits_size + embd_size) * sizeof(float);

    // alloc only when more than the current capacity is required
    // TODO: also consider shrinking the buffer
    if (!buf_output || prev_size < new_size) {
        if (buf_output) {
#ifndef NDEBUG
            // This doesn't happen often, but may be annoying in some cases (like the HellaSwag benchmark)
            LLAMA_LOG_INFO("%s: reallocating output buffer from size %.02f MiB to %.02f MiB\n", __func__, prev_size / 1024.0 / 1024.0, new_size / 1024.0 / 1024.0);
#endif
            buf_output = nullptr;
            logits = nullptr;
            embd = nullptr;
        }

        auto * buft = ggml_backend_cpu_buffer_type();
        // try to use the host buffer of the device where the output tensor is allocated for faster transfer to system memory
        auto * output_dev = model.dev_output();
        auto * output_dev_host_buft = output_dev ? ggml_backend_dev_host_buffer_type(output_dev) : nullptr;
        if (output_dev_host_buft) {
            buft = output_dev_host_buft;
        }
        buf_output.reset(ggml_backend_buft_alloc_buffer(buft, new_size));
        if (buf_output == nullptr) {
            LLAMA_LOG_ERROR("%s: failed to allocate output buffer of size %.2f MiB\n", __func__, new_size / (1024.0 * 1024.0));
            return 0;
        }
    }

    float * output_base = (float *) ggml_backend_buffer_get_base(buf_output.get());

    logits = has_logits ? output_base               : nullptr;
    embd   = has_embd   ? output_base + logits_size : nullptr;

    // set all ids as invalid (negative)
    std::fill(output_ids.begin(), output_ids.end(), -1);

    this->n_outputs     = 0;
    this->n_outputs_max = n_outputs_max;

    return n_outputs_max;
}

//
// graph
//

int32_t llama_context::graph_max_nodes() const {
    return std::max<int32_t>(65536, 5*model.n_tensors());
}

ggml_cgraph * llama_context::graph_init() {
    ggml_init_params params = {
        /*.mem_size   =*/ buf_compute_meta.size(),
        /*.mem_buffer =*/ buf_compute_meta.data(),
        /*.no_alloc   =*/ true,
    };

    ctx_compute.reset(ggml_init(params));

    return ggml_new_graph_custom(ctx_compute.get(), graph_max_nodes(), false);
}

llm_graph_result_ptr llama_context::graph_build(
            ggml_context * ctx,
             ggml_cgraph * gf,
      const llama_ubatch & ubatch,
            llm_graph_type gtype) {
    return model.build_graph(
            {
                /*.ctx         =*/ ctx,
                /*.arch        =*/ model.arch,
                /*.hparams     =*/ model.hparams,
                /*.cparams     =*/ cparams,
                /*.ubatch      =*/ ubatch,
                /*.sched       =*/ sched.get(),
                /*.backend_cpu =*/ backend_cpu,
                /*.cvec        =*/ &cvec,
                /*.loras       =*/ &loras,
                /*.memory      =*/ memory.get(),
                /*.cross       =*/ &cross,
                /*.n_outputs   =*/ n_outputs,
                /*.cb          =*/ graph_get_cb(),
            }, gf, gtype);
}

ggml_status llama_context::graph_compute(
            ggml_cgraph * gf,
                   bool   batched) {
    int n_threads        = batched ? cparams.n_threads_batch : cparams.n_threads;
    ggml_threadpool_t tp = batched ? threadpool_batch        : threadpool;

    if (backend_cpu != nullptr) {
        auto * reg = ggml_backend_dev_backend_reg(ggml_backend_get_device(backend_cpu));
        auto * set_threadpool_fn = (decltype(ggml_backend_cpu_set_threadpool) *) ggml_backend_reg_get_proc_address(reg, "ggml_backend_cpu_set_threadpool");
        set_threadpool_fn(backend_cpu, tp);
    }

    // set the number of threads for all the backends
    for (const auto & set_n_threads_fn : set_n_threads_fns) {
        set_n_threads_fn.second(set_n_threads_fn.first, n_threads);
    }

    auto status = ggml_backend_sched_graph_compute_async(sched.get(), gf);
    if (status != GGML_STATUS_SUCCESS) {
        LLAMA_LOG_ERROR("%s: ggml_backend_sched_graph_compute_async failed with error %d\n", __func__, status);
    }

    // fprintf(stderr, "splits: %d\n", ggml_backend_sched_get_n_splits(sched));

    return status;
}

llm_graph_cb llama_context::graph_get_cb() const {
    return [&](const llama_ubatch & ubatch, ggml_tensor * cur, const char * name, int il) {
        if (il >= 0) {
            ggml_format_name(cur, "%s-%d", name, il);
        } else {
            ggml_set_name(cur, name);
        }

        if (!cparams.offload_kqv) {
            if (strcmp(name, "kqv_merged_cont") == 0) {
                // all nodes between the KV store and the attention output are run on the CPU
                ggml_backend_sched_set_tensor_backend(sched.get(), cur, backend_cpu);
            }
        }

        // norm may be automatically assigned to the backend of the previous layer, increasing data transfer between backends
        // FIXME: fix in ggml_backend_sched
        const bool full_offload = model.params.n_gpu_layers > (int) model.hparams.n_layer;
        if (ubatch.n_tokens < 32 || full_offload) {
            if (il != -1 && strcmp(name, "norm") == 0) {
                const auto & dev_layer = model.dev_layer(il);
                for (const auto & backend : backends) {
                    if (ggml_backend_get_device(backend.get()) == dev_layer) {
                        if (ggml_backend_supports_op(backend.get(), cur)) {
                            ggml_backend_sched_set_tensor_backend(sched.get(), cur, backend.get());
                        }
                    }
                }
            }
        }
    };
}

//
// state save/load
//

class llama_io_write_dummy : public llama_io_write_i {
public:
    llama_io_write_dummy() = default;

    void write(const void * /* src */, size_t size) override {
        size_written += size;
    }

    void write_tensor(const ggml_tensor * /* tensor */, size_t /* offset */, size_t size) override {
        size_written += size;
    }

    size_t n_bytes() override {
        return size_written;
    }

private:
    size_t size_written = 0;
};

class llama_io_write_buffer : public llama_io_write_i {
public:
    llama_io_write_buffer(
            uint8_t * p, size_t len) : ptr(p), buf_size(len) {}

    void write(const void * src, size_t size) override {
        if (size > buf_size) {
            throw std::runtime_error("unexpectedly reached end of buffer");
        }
        memcpy(ptr, src, size);
        ptr += size;
        size_written += size;
        buf_size -= size;
    }

    void write_tensor(const ggml_tensor * tensor, size_t offset, size_t size) override {
        if (size > buf_size) {
            throw std::runtime_error("unexpectedly reached end of buffer");
        }
        ggml_backend_tensor_get(tensor, ptr, offset, size);
        ptr += size;
        size_written += size;
        buf_size -= size;
    }

    size_t n_bytes() override {
        return size_written;
    }

private:
    uint8_t * ptr;
    size_t buf_size = 0;
    size_t size_written = 0;
};

class llama_io_read_buffer : public llama_io_read_i {
public:
    llama_io_read_buffer(const uint8_t * p, size_t len) : ptr(p), buf_size(len) {}

    const uint8_t * read(size_t size) override {
        const uint8_t * base_ptr = ptr;
        if (size > buf_size) {
            throw std::runtime_error("unexpectedly reached end of buffer");
        }
        ptr += size;
        size_read += size;
        buf_size -= size;
        return base_ptr;
    }

    void read_to(void * dst, size_t size) override {
        memcpy(dst, read(size), size);
    }

    size_t n_bytes() override {
        return size_read;
    }

private:
    const uint8_t * ptr;
    size_t buf_size = 0;
    size_t size_read = 0;
};

class llama_io_write_file : public llama_io_write_i {
public:
    llama_io_write_file(llama_file * f) : file(f) {}

    void write(const void * src, size_t size) override {
        file->write_raw(src, size);
        size_written += size;
    }

    void write_tensor(const ggml_tensor * tensor, size_t offset, size_t size) override {
        temp_buffer.resize(size);
        ggml_backend_tensor_get(tensor, temp_buffer.data(), offset, size);
        write(temp_buffer.data(), temp_buffer.size());
    }

    size_t n_bytes() override {
        return size_written;
    }

private:
    llama_file * file;
    size_t size_written = 0;
    std::vector<uint8_t> temp_buffer;
};

class llama_io_read_file : public llama_io_read_i {
public:
    llama_io_read_file(llama_file * f) : file(f) {}

    void read_to(void * dst, size_t size) override {
        file->read_raw(dst, size);
        size_read += size;
    }

    const uint8_t * read(size_t size) override {
        temp_buffer.resize(size);
        read_to(temp_buffer.data(), size);
        return temp_buffer.data();
    }

    size_t n_bytes() override {
        return size_read;
    }

private:
    llama_file * file;
    size_t size_read = 0;
    std::vector<uint8_t> temp_buffer;
};

size_t llama_context::state_get_size() {
    llama_io_write_dummy io;
    try {
        return state_write_data(io);
    } catch (const std::exception & err) {
        LLAMA_LOG_ERROR("%s: error getting state size: %s\n", __func__, err.what());
        return 0;
    }
}

size_t llama_context::state_get_data(uint8_t * dst, size_t size) {
    llama_io_write_buffer io(dst, size);
    try {
        return state_write_data(io);
    } catch (const std::exception & err) {
        LLAMA_LOG_ERROR("%s: error saving state: %s\n", __func__, err.what());
        return 0;
    }
}

size_t llama_context::state_set_data(const uint8_t * src, size_t size) {
    llama_io_read_buffer io(src, size);
    try {
        return state_read_data(io);
    } catch (const std::exception & err) {
        LLAMA_LOG_ERROR("%s: error loading state: %s\n", __func__, err.what());
        return 0;
    }
}

size_t llama_context::state_seq_get_size(llama_seq_id seq_id) {
    llama_io_write_dummy io;
    try {
        return state_seq_write_data(io, seq_id);
    } catch (const std::exception & err) {
        LLAMA_LOG_ERROR("%s: error getting state size: %s\n", __func__, err.what());
        return 0;
    }
}

size_t llama_context::state_seq_get_data(llama_seq_id seq_id, uint8_t * dst, size_t size) {
    llama_io_write_buffer io(dst, size);
    try {
        return state_seq_write_data(io, seq_id);
    } catch (const std::exception & err) {
        LLAMA_LOG_ERROR("%s: error saving state: %s\n", __func__, err.what());
        return 0;
    }
}

size_t llama_context::state_seq_set_data(llama_seq_id seq_id, const uint8_t * src, size_t size) {
    llama_io_read_buffer io(src, size);
    try {
        return state_seq_read_data(io, seq_id);
    } catch (const std::exception & err) {
        LLAMA_LOG_ERROR("%s: error loading state: %s\n", __func__, err.what());
        return 0;
    }
}

bool llama_context::state_load_file(const char * filepath, llama_token * tokens_out, size_t n_token_capacity, size_t * n_token_count_out) {
    llama_file file(filepath, "rb");

    // sanity checks
    {
        const uint32_t magic   = file.read_u32();
        const uint32_t version = file.read_u32();

        if (magic != LLAMA_SESSION_MAGIC || version != LLAMA_SESSION_VERSION) {
            LLAMA_LOG_ERROR("%s: unknown (magic, version) for session file: %08x, %08x\n", __func__, magic, version);
            return false;
        }
    }

    // load the prompt
    {
        const uint32_t n_token_count = file.read_u32();

        if (n_token_count > n_token_capacity) {
            LLAMA_LOG_ERROR("%s: token count in session file exceeded capacity! %u > %zu\n", __func__, n_token_count, n_token_capacity);
            return false;
        }

        file.read_raw(tokens_out, sizeof(llama_token) * n_token_count);
        *n_token_count_out = n_token_count;
    }

    // restore the context state
    {
        const size_t n_state_size_cur = file.size() - file.tell();

        llama_io_read_file io( &file);
        const size_t n_read = state_read_data(io);

        if (n_read != n_state_size_cur) {
            LLAMA_LOG_ERROR("%s: did not read all of the session file data! size %zu, got %zu\n", __func__, n_state_size_cur, n_read);
            return false;
        }
    }

    return true;
}

bool llama_context::state_save_file(const char * filepath, const llama_token * tokens, size_t n_token_count) {
    llama_file file(filepath, "wb");

    file.write_u32(LLAMA_SESSION_MAGIC);
    file.write_u32(LLAMA_SESSION_VERSION);

    // save the prompt
    file.write_u32((uint32_t) n_token_count);
    file.write_raw(tokens, sizeof(llama_token) * n_token_count);

    // save the context state using stream saving
    llama_io_write_file io(&file);
    state_write_data(io);

    return true;
}

size_t llama_context::state_seq_load_file(llama_seq_id seq_id, const char * filepath, llama_token * tokens_out, size_t n_token_capacity, size_t * n_token_count_out) {
    llama_file file(filepath, "rb");

    // version checks
    {
        const uint32_t magic   = file.read_u32();
        const uint32_t version = file.read_u32();

        if (magic != LLAMA_STATE_SEQ_MAGIC || version != LLAMA_STATE_SEQ_VERSION) {
            LLAMA_LOG_ERROR("%s: unknown (magic, version) for sequence state file: %08x, %08x\n", __func__, magic, version);
            return 0;
        }
    }

    // load the prompt
    {
        const uint32_t n_token_count = file.read_u32();

        if (n_token_count > n_token_capacity) {
            LLAMA_LOG_ERROR("%s: token count in sequence state file exceeded capacity! %u > %zu\n", __func__, n_token_count, n_token_capacity);
            return 0;
        }

        file.read_raw(tokens_out, sizeof(llama_token) * n_token_count);
        *n_token_count_out = n_token_count;
    }

    // restore the context state
    {
        const size_t state_size = file.size() - file.tell();
        llama_io_read_file io(&file);
        const size_t nread = state_seq_read_data(io, seq_id);
        if (!nread) {
            LLAMA_LOG_ERROR("%s: failed to restore sequence state\n", __func__);
            return 0;
        }
        GGML_ASSERT(nread <= state_size);
        GGML_ASSERT(nread + sizeof(uint32_t) * 3 + sizeof(llama_token) * *n_token_count_out == file.tell());
    }

    return file.tell();
}

size_t llama_context::state_seq_save_file(llama_seq_id seq_id, const char * filepath, const llama_token * tokens, size_t n_token_count) {
    llama_file file(filepath, "wb");

    file.write_u32(LLAMA_STATE_SEQ_MAGIC);
    file.write_u32(LLAMA_STATE_SEQ_VERSION);

    // save the prompt
    file.write_u32((uint32_t) n_token_count);
    file.write_raw(tokens, sizeof(llama_token) * n_token_count);

    // save the context state using stream saving
    llama_io_write_file io(&file);
    state_seq_write_data(io, seq_id);

    const size_t res = file.tell();
    GGML_ASSERT(res == sizeof(uint32_t) * 3 + sizeof(llama_token) * n_token_count + io.n_bytes());

    return res;
}

size_t llama_context::state_write_data(llama_io_write_i & io) {
    LLAMA_LOG_DEBUG("%s: writing state\n", __func__);

    // write model info
    {
        LLAMA_LOG_DEBUG("%s: - writing model info\n", __func__);

        const std::string arch_str = llm_arch_name(model.arch);
        io.write_string(arch_str);
        // TODO: add more model-specific info which should prevent loading the session file if not identical
    }

    // write output ids
    {
        LLAMA_LOG_DEBUG("%s: - writing output ids\n", __func__);

        const auto n_outputs    = this->n_outputs;
        const auto & output_ids = this->output_ids;

        std::vector<int32_t> w_output_pos;

        GGML_ASSERT(n_outputs <= n_outputs_max);

        w_output_pos.resize(n_outputs);

        // build a more compact representation of the output ids
        for (size_t i = 0; i < n_batch(); ++i) {
            // map an output id to a position in the batch
            int32_t pos = output_ids[i];
            if (pos >= 0) {
                GGML_ASSERT(pos < n_outputs);
                w_output_pos[pos] = i;
            }
        }

        io.write(&n_outputs, sizeof(n_outputs));

        if (n_outputs) {
            io.write(w_output_pos.data(), n_outputs * sizeof(int32_t));
        }
    }

    // write logits
    {
        LLAMA_LOG_DEBUG("%s: - writing logits\n", __func__);

        const uint64_t logits_size = std::min((uint64_t) this->logits_size, (uint64_t) n_outputs * model.vocab.n_tokens());

        io.write(&logits_size, sizeof(logits_size));

        if (logits_size) {
            io.write(logits, logits_size * sizeof(float));
        }
    }

    // write embeddings
    {
        LLAMA_LOG_DEBUG("%s: - writing embeddings\n", __func__);

        const uint64_t embd_size = std::min((uint64_t) this->embd_size, (uint64_t) n_outputs * model.hparams.n_embd);

        io.write(&embd_size, sizeof(embd_size));

        if (embd_size) {
            io.write(embd, embd_size * sizeof(float));
        }
    }

    llama_kv_cache * kv_self = static_cast<llama_kv_cache *>(memory.get());

    if (kv_self != nullptr) {
        LLAMA_LOG_DEBUG("%s: - writing KV self\n", __func__);
        kv_self->state_write(io);
    }

    return io.n_bytes();
}

size_t llama_context::state_read_data(llama_io_read_i & io) {
    LLAMA_LOG_DEBUG("%s: reading state\n", __func__);

    // read model info
    {
        LLAMA_LOG_DEBUG("%s: - reading model info\n", __func__);

        const std::string cur_arch_str = llm_arch_name(model.arch);

        std::string arch_str;
        io.read_string(arch_str);
        if (cur_arch_str != arch_str) {
            throw std::runtime_error(format("wrong model arch: '%s' instead of '%s'", arch_str.c_str(), cur_arch_str.c_str()));
        }
        // TODO: add more info which needs to be identical but which is not verified otherwise
    }

    // read output ids
    {
        LLAMA_LOG_DEBUG("%s: - reading output ids\n", __func__);

        auto n_outputs = this->n_outputs;
        io.read_to(&n_outputs, sizeof(n_outputs));

        if (n_outputs > output_reserve(n_outputs)) {
            throw std::runtime_error("could not reserve outputs");
        }

        std::vector<int32_t> output_pos;

        if (n_outputs) {
            output_pos.resize(n_outputs);
            io.read_to(output_pos.data(), n_outputs * sizeof(int32_t));

            for (int32_t i = 0; i < (int32_t) output_pos.size(); ++i) {
                int32_t id = output_pos[i];
                if ((uint32_t) id >= n_batch()) {
                    throw std::runtime_error(format("invalid output id, %d does not fit in batch size of %u", id, n_batch()));
                }
                this->output_ids[id] = i;
            }

            this->n_outputs = n_outputs;
        }
    }

    // read logits
    {
        LLAMA_LOG_DEBUG("%s: - reading logits\n", __func__);

        uint64_t logits_size;
        io.read_to(&logits_size, sizeof(logits_size));

        if (this->logits_size < logits_size) {
            throw std::runtime_error("logits buffer too small");
        }

        if (logits_size) {
            io.read_to(this->logits, logits_size * sizeof(float));
        }
    }

    // read embeddings
    {
        LLAMA_LOG_DEBUG("%s: - reading embeddings\n", __func__);

        uint64_t embd_size;
        io.read_to(&embd_size, sizeof(embd_size));

        if (this->embd_size < embd_size) {
            throw std::runtime_error("embeddings buffer too small");
        }

        if (embd_size) {
            io.read_to(this->embd, embd_size * sizeof(float));
        }
    }

    if (memory) {
        LLAMA_LOG_DEBUG("%s: - reading KV self\n", __func__);

        llama_kv_cache * kv_self = static_cast<llama_kv_cache *>(memory.get());

        kv_self->state_read(io);
    }

    return io.n_bytes();
}

size_t llama_context::state_seq_write_data(llama_io_write_i & io, llama_seq_id seq_id) {
    GGML_UNUSED(seq_id);

    if (memory) {
        llama_kv_cache * kv_self = static_cast<llama_kv_cache *>(memory.get());

        kv_self->state_write(io, seq_id);
    }

    return io.n_bytes();
}

size_t llama_context::state_seq_read_data(llama_io_read_i & io, llama_seq_id seq_id) {
    GGML_UNUSED(seq_id);

    if (memory) {
        llama_kv_cache * kv_self = static_cast<llama_kv_cache *>(memory.get());

        kv_self->state_read(io, seq_id);
    }

    return io.n_bytes();
}

//
// perf
//

llama_perf_context_data llama_context::perf_get_data() const {
    llama_perf_context_data data = {};

    data.t_start_ms  = 1e-3 * t_start_us;
    data.t_load_ms   = 1e-3 * t_load_us;
    data.t_p_eval_ms = 1e-3 * t_p_eval_us;
    data.t_eval_ms   = 1e-3 * t_eval_us;
    data.n_p_eval    = std::max(1, n_p_eval);
    data.n_eval      = std::max(1, n_eval);

    return data;
}

void llama_context::perf_reset() {
    t_start_us  = ggml_time_us();
    t_eval_us   = n_eval = 0;
    t_p_eval_us = n_p_eval = 0;
}

//
// training
//

static void llama_set_param(struct ggml_tensor * tensor, llama_opt_param_filter param_filter, void * userdata) {
    if (!tensor || tensor->type != GGML_TYPE_F32) {
        return;
    }
    if (!param_filter(tensor, userdata)) {
        return;
    }
    if (strcmp(tensor->name, "token_embd.weight") == 0) {
        return; // FIXME
    }
    if (strcmp(tensor->name, "rope_freqs.weight") == 0) {
        return; // FIXME
    }
    ggml_set_param(tensor);
}

void llama_context::opt_init(struct llama_model * model, struct llama_opt_params lopt_params) {
    GGML_ASSERT(!opt_ctx);
    model->hparams.n_ctx_train = lopt_params.n_ctx_train > 0 ? lopt_params.n_ctx_train : n_ctx();
    const uint32_t n_batch     = std::min(this->n_batch(),  model->hparams.n_ctx_train);
    const uint32_t n_ubatch    = std::min(this->n_ubatch(), n_batch);
    GGML_ASSERT(model->hparams.n_ctx_train % n_batch  == 0);
    GGML_ASSERT(n_batch                    % n_ubatch == 0);

    ggml_opt_params opt_params = ggml_opt_default_params(sched.get(), GGML_OPT_LOSS_TYPE_CROSS_ENTROPY);
    opt_params.opt_period      = n_batch / n_ubatch;
    opt_params.get_opt_pars    = lopt_params.get_opt_pars;
    opt_params.get_opt_pars_ud = lopt_params.get_opt_pars_ud;

    opt_ctx = ggml_opt_init(opt_params);

    llama_opt_param_filter param_filter = lopt_params.param_filter;
    void * param_filter_ud              = lopt_params.param_filter_ud;

  //llama_set_param(model->tok_embd,        param_filter, param_filter_ud); // FIXME
    llama_set_param(model->type_embd,       param_filter, param_filter_ud);
    llama_set_param(model->pos_embd,        param_filter, param_filter_ud);
    llama_set_param(model->tok_norm,        param_filter, param_filter_ud);
    llama_set_param(model->tok_norm_b,      param_filter, param_filter_ud);
    llama_set_param(model->output_norm,     param_filter, param_filter_ud);
    llama_set_param(model->output_norm_b,   param_filter, param_filter_ud);
    llama_set_param(model->output,          param_filter, param_filter_ud);
    llama_set_param(model->output_b,        param_filter, param_filter_ud);
    llama_set_param(model->output_norm_enc, param_filter, param_filter_ud);
    llama_set_param(model->cls,             param_filter, param_filter_ud);
    llama_set_param(model->cls_b,           param_filter, param_filter_ud);
    llama_set_param(model->cls_out,         param_filter, param_filter_ud);
    llama_set_param(model->cls_out_b,       param_filter, param_filter_ud);

    for (struct llama_layer & layer : model->layers) {
        for (size_t i = 0; i < sizeof(layer)/sizeof(struct ggml_tensor *); ++i) {
            llama_set_param(reinterpret_cast<struct ggml_tensor **>(&layer)[i], param_filter, param_filter_ud);
        }
    }
}

void llama_context::opt_epoch_iter(
        ggml_opt_dataset_t               dataset,
        ggml_opt_result_t                result,
        const std::vector<llama_token> & tokens,
        const std::vector<llama_token> & labels_sparse,
        llama_batch                    & batch,
        ggml_opt_epoch_callback          callback,
        bool                             train,
        int64_t                          idata_in_loop,
        int64_t                          ndata_in_loop,
        int64_t                          t_loop_start) {
    GGML_ASSERT(opt_ctx);
    const uint32_t n_ctx    = llama_model_n_ctx_train(&model);
    const uint32_t n_batch  = std::min(this->n_batch(),  n_ctx);
    const uint32_t n_ubatch = std::min(this->n_ubatch(), n_batch);

    llama_kv_cache * kv_self = static_cast<llama_kv_cache *>(memory.get());

    kv_self->clear();
    llama_kv_cache_guard kv_guard(kv_self);

    for (uint32_t pos_ctx = 0; pos_ctx < n_ctx; pos_ctx += n_batch) {
        batch.n_tokens = n_batch;
        for (uint32_t pos_batch = 0; pos_batch < n_batch; ++pos_batch) {
            batch.token   [pos_batch]    = tokens[pos_ctx + pos_batch];
            batch.pos     [pos_batch]    = pos_ctx + pos_batch;
            batch.n_seq_id[pos_batch]    = 1;
            batch.seq_id  [pos_batch][0] = 0;
            batch.logits  [pos_batch]    = true;
        }

        const auto n_tokens_all = batch.n_tokens;

        n_queued_tokens += n_tokens_all;

        // this indicates we are doing pooled embedding, so we ignore batch.logits and output all tokens
        const bool embd_pooled = cparams.embeddings && cparams.pooling_type != LLAMA_POOLING_TYPE_NONE;

        embd_seq.clear();

        int64_t n_outputs_all = n_tokens_all;

        llama_sbatch sbatch = kv_self->sbatch_init(batch, /*logits_all =*/ true);

        // reserve output buffer
        if (output_reserve(n_outputs_all) < n_outputs_all) {
            LLAMA_LOG_ERROR("%s: could not reserve space for batch with %" PRId64 " outputs\n", __func__, n_outputs_all);
            GGML_ABORT("TODO: handle this error");
        };

        for (uint32_t pos_batch = 0; pos_batch < n_batch; pos_batch += n_ubatch) {
            llama_ubatch ubatch = kv_self->ubatch_next(sbatch, cparams.n_ubatch, embd_pooled);

            n_outputs = ubatch.n_tokens;

            // TODO: not sure if this is needed
            if (!kv_self->find_slot(ubatch)) {
                LLAMA_LOG_WARN("%s: failed to find KV cache slot for ubatch of size %d\n", __func__, ubatch.n_tokens);

                GGML_ABORT("TODO: handle this error");
            }

            auto * gf = graph_init();
            auto res = graph_build(ctx_compute.get(), gf, ubatch, LLM_GRAPH_TYPE_DEFAULT);

            struct ggml_context * ctx_compute_opt;
            {
                const size_t size_gf = ggml_graph_size(gf);
                const size_t size_meta = 4*size_gf*ggml_tensor_overhead() + 2*ggml_graph_overhead_custom(size_gf, /*grads = */ true);
                struct ggml_init_params params = {
                    /*.mem_size   =*/ size_meta,
                    /*.mem_buffer =*/ nullptr,
                    /*.no_alloc   =*/ true,
                };
                ctx_compute_opt = ggml_init(params);
            }
            ggml_opt_prepare_alloc(opt_ctx, ctx_compute_opt, gf, res->get_tokens(), res->get_logits());
            ggml_opt_alloc(opt_ctx, train);
            res->set_inputs(&ubatch);
            {
                struct ggml_tensor * labels = ggml_opt_labels(opt_ctx);
                GGML_ASSERT(labels->ne[1] == n_ubatch);
                ggml_set_zero(labels);
                const float onef = 1.0f;
                for (uint32_t pos_ubatch = 0; pos_ubatch < n_ubatch; ++pos_ubatch) {
                    const uint32_t ilabel = pos_ctx + pos_batch + pos_ubatch;
                    GGML_ASSERT(labels_sparse[ilabel] < labels->ne[0]);
                    ggml_backend_tensor_set(labels, &onef, (pos_ubatch*labels->ne[0] + labels_sparse[ilabel])*sizeof(float), sizeof(float));
                }
            }
            ggml_opt_eval(opt_ctx, result);
            if (callback) {
                callback(train, opt_ctx, dataset, result, idata_in_loop + (pos_ctx + pos_batch)/n_ubatch + 1, ndata_in_loop, t_loop_start);
            }
            ggml_free(ctx_compute_opt);
        }
    }

    kv_guard.commit();
}

void llama_context::opt_epoch(
        ggml_opt_dataset_t        dataset,
        ggml_opt_result_t         result_train,
        ggml_opt_result_t         result_eval,
        int64_t                   idata_split,
        ggml_opt_epoch_callback   callback_train,
        ggml_opt_epoch_callback   callback_eval) {
    const uint32_t n_ctx    = this->n_ctx();
    const uint32_t n_batch  = std::min(cparams.n_batch,  n_ctx);
    const uint32_t n_ubatch = std::min(cparams.n_ubatch, n_batch);
    const  int64_t ndata    = ggml_opt_dataset_ndata(dataset);

    GGML_ASSERT(idata_split >= 0);
    GGML_ASSERT(idata_split <= ndata);

    const uint32_t ubatch_per_ctx = n_ctx / n_ubatch;

    struct llama_batch batch = llama_batch_init(n_batch, 0, 1);
    std::vector<llama_token>        tokens(n_ctx);
    std::vector<llama_token> labels_sparse(n_ctx);

    int64_t idata = 0;

    int64_t t_loop_start = ggml_time_us();
    int64_t ndata_in_loop = idata_split*ubatch_per_ctx;
    for (; idata < idata_split; ++idata) {
        constexpr bool train = true;
        const int64_t idata_in_loop = idata*ubatch_per_ctx;

        ggml_opt_dataset_get_batch_host(dataset, tokens.data(), n_ctx*sizeof(llama_token), labels_sparse.data(), idata);
        opt_epoch_iter(dataset, result_train, tokens, labels_sparse, batch,
            callback_train, train, idata_in_loop, ndata_in_loop, t_loop_start);
    }

    t_loop_start = ggml_time_us();
    ndata_in_loop = (ndata - idata_split)*ubatch_per_ctx;
    for (; idata < ndata; ++idata) {
        constexpr bool train = false;
        const int64_t idata_in_loop = (idata - idata_split)*ubatch_per_ctx;

        ggml_opt_dataset_get_batch_host(dataset, tokens.data(), n_ctx*sizeof(llama_token), labels_sparse.data(), idata);
        opt_epoch_iter(dataset, result_eval, tokens, labels_sparse, batch,
            callback_eval, train, idata_in_loop, ndata_in_loop, t_loop_start);
    }

    llama_batch_free(batch);
}

//
// interface implementation
//

llama_context_params llama_context_default_params() {
    llama_context_params result = {
        /*.n_ctx                       =*/ 512,
        /*.n_batch                     =*/ 2048,
        /*.n_ubatch                    =*/ 512,
        /*.n_seq_max                   =*/ 1,
        /*.n_threads                   =*/ GGML_DEFAULT_N_THREADS, // TODO: better default
        /*.n_threads_batch             =*/ GGML_DEFAULT_N_THREADS,
        /*.rope_scaling_type           =*/ LLAMA_ROPE_SCALING_TYPE_UNSPECIFIED,
        /*.pooling_type                =*/ LLAMA_POOLING_TYPE_UNSPECIFIED,
        /*.attention_type              =*/ LLAMA_ATTENTION_TYPE_UNSPECIFIED,
        /*.rope_freq_base              =*/ 0.0f,
        /*.rope_freq_scale             =*/ 0.0f,
        /*.yarn_ext_factor             =*/ -1.0f,
        /*.yarn_attn_factor            =*/ 1.0f,
        /*.yarn_beta_fast              =*/ 32.0f,
        /*.yarn_beta_slow              =*/ 1.0f,
        /*.yarn_orig_ctx               =*/ 0,
        /*.defrag_thold                =*/ -1.0f,
        /*.cb_eval                     =*/ nullptr,
        /*.cb_eval_user_data           =*/ nullptr,
        /*.type_k                      =*/ GGML_TYPE_F16,
        /*.type_v                      =*/ GGML_TYPE_F16,
        /*.abort_callback              =*/ nullptr,
        /*.abort_callback_data         =*/ nullptr,
        /*.embeddings                  =*/ false,
        /*.offload_kqv                 =*/ true,
        /*.flash_attn                  =*/ false,
        /*.no_perf                     =*/ true,
        /*.op_offload                  =*/ true,
        /*.swa_full                    =*/ true,
    };

    return result;
}

llama_context * llama_init_from_model(
                 llama_model * model,
        llama_context_params   params) {
    if (!model) {
        LLAMA_LOG_ERROR("%s: model cannot be NULL\n", __func__);
        return nullptr;
    }

    if (params.n_batch == 0 && params.n_ubatch == 0) {
        LLAMA_LOG_ERROR("%s: n_batch and n_ubatch cannot both be zero\n", __func__);
        return nullptr;
    }

    if (params.n_ctx == 0 && model->hparams.n_ctx_train == 0) {
        LLAMA_LOG_ERROR("%s: n_ctx and model->hparams.n_ctx_train cannot both be zero\n", __func__);
        return nullptr;
    }

    if (params.flash_attn && model->arch == LLM_ARCH_GROK) {
        LLAMA_LOG_WARN("%s: flash_attn is not compatible with Grok - forcing off\n", __func__);
        params.flash_attn = false;
    }

    if (ggml_is_quantized(params.type_v) && !params.flash_attn) {
        LLAMA_LOG_ERROR("%s: V cache quantization requires flash_attn\n", __func__);
        return nullptr;
    }

    try {
        auto * ctx = new llama_context(*model, params);
        return ctx;
    } catch (const std::exception & err) {
        LLAMA_LOG_ERROR("%s: failed to initialize the context: %s\n", __func__, err.what());
    }

    return nullptr;
}

// deprecated
llama_context * llama_new_context_with_model(
                 llama_model * model,
        llama_context_params   params) {
    return llama_init_from_model(model, params);
}

void llama_free(llama_context * ctx) {
    delete ctx;
}

uint32_t llama_n_ctx(const llama_context * ctx) {
    return ctx->n_ctx();
}

uint32_t llama_n_batch(const llama_context * ctx) {
    return ctx->n_batch();
}

uint32_t llama_n_ubatch(const llama_context * ctx) {
    return ctx->n_ubatch();
}

uint32_t llama_n_seq_max(const llama_context * ctx) {
    return ctx->n_seq_max();
}

const llama_model * llama_get_model(const llama_context * ctx) {
    return &ctx->get_model();
}

llama_kv_cache * llama_get_kv_self(llama_context * ctx) {
    return ctx->get_kv_self();
}

void llama_kv_self_update(llama_context * ctx) {
    ctx->kv_self_update();
}

enum llama_pooling_type llama_pooling_type(const llama_context * ctx) {
    return ctx->pooling_type();
}

void llama_attach_threadpool(
            llama_context * ctx,
        ggml_threadpool_t   threadpool,
        ggml_threadpool_t   threadpool_batch) {
    ctx->attach_threadpool(threadpool, threadpool_batch);
}

void llama_detach_threadpool(llama_context * ctx) {
    ctx->detach_threadpool();
}

void llama_set_n_threads(llama_context * ctx, int32_t n_threads, int32_t n_threads_batch) {
    ctx->set_n_threads(n_threads, n_threads_batch);
}

int32_t llama_n_threads(llama_context * ctx) {
    return ctx->n_threads();
}

int32_t llama_n_threads_batch(llama_context * ctx) {
    return ctx->n_threads_batch();
}

void llama_set_abort_callback(llama_context * ctx, bool (*abort_callback)(void * data), void * abort_callback_data) {
    ctx->set_abort_callback(abort_callback, abort_callback_data);
}

void llama_set_embeddings(llama_context * ctx, bool embeddings) {
    ctx->set_embeddings(embeddings);
}

void llama_set_causal_attn(llama_context * ctx, bool causal_attn) {
    ctx->set_causal_attn(causal_attn);
}

void llama_set_warmup(llama_context * ctx, bool warmup) {
    ctx->set_warmup(warmup);
}

void llama_synchronize(llama_context * ctx) {
    ctx->synchronize();
}

float * llama_get_logits(llama_context * ctx) {
    ctx->synchronize();

    return ctx->get_logits();
}

float * llama_get_logits_ith(llama_context * ctx, int32_t i) {
    ctx->synchronize();

    return ctx->get_logits_ith(i);
}

float * llama_get_embeddings(llama_context * ctx) {
    ctx->synchronize();

    return ctx->get_embeddings();
}

float * llama_get_embeddings_ith(llama_context * ctx, int32_t i) {
    ctx->synchronize();

    return ctx->get_embeddings_ith(i);
}

float * llama_get_embeddings_seq(llama_context * ctx, llama_seq_id seq_id) {
    ctx->synchronize();

    return ctx->get_embeddings_seq(seq_id);
}

// llama adapter API

int32_t llama_set_adapter_lora(
            llama_context * ctx,
            llama_adapter_lora * adapter,
            float scale) {
    ctx->set_adapter_lora(adapter, scale);

    return 0;
}

int32_t llama_rm_adapter_lora(
            llama_context * ctx,
            llama_adapter_lora * adapter) {
    bool res = ctx->rm_adapter_lora(adapter);

    return res ? 0 : -1;
}

void llama_clear_adapter_lora(llama_context * ctx) {
    ctx->clear_adapter_lora();
}

int32_t llama_apply_adapter_cvec(
        llama_context * ctx,
                 const float * data,
                      size_t   len,
                     int32_t   n_embd,
                     int32_t   il_start,
                     int32_t   il_end) {
    bool res = ctx->apply_adapter_cvec(data, len, n_embd, il_start, il_end);

    return res ? 0 : -1;
}

//
// kv cache
//

// deprecated
int32_t llama_kv_self_n_tokens(const llama_context * ctx) {
    const auto * kv = ctx->get_kv_self();
    if (!kv) {
        return 0;
    }

    int32_t res = 0;

    for (uint32_t s = 0; s < ctx->get_cparams().n_seq_max; s++) {
        const llama_pos p0 = kv->seq_pos_min(s);
        const llama_pos p1 = kv->seq_pos_max(s);

        if (p0 >= 0) {
            res += (p1 - p0) + 1;
        }
    }

    return res;
}

// deprecated
// note: this is the same as above - will be removed anyway, so it's ok
int32_t llama_kv_self_used_cells(const llama_context * ctx) {
    const auto * kv = ctx->get_kv_self();
    if (!kv) {
        return 0;
    }

    int32_t res = 0;

    for (uint32_t s = 0; s < ctx->get_cparams().n_seq_max; s++) {
        const llama_pos p0 = kv->seq_pos_min(s);
        const llama_pos p1 = kv->seq_pos_max(s);

        if (p0 >= 0) {
            res += (p1 - p0) + 1;
        }
    }

    return res;
}

void llama_kv_self_clear(llama_context * ctx) {
    auto * kv = ctx->get_kv_self();
    if (!kv) {
        return;
    }

    kv->clear();
}

bool llama_kv_self_seq_rm(
        llama_context * ctx,
         llama_seq_id   seq_id,
            llama_pos   p0,
            llama_pos   p1) {
    auto * kv = ctx->get_kv_self();
    if (!kv) {
        return true;
    }

    return kv->seq_rm(seq_id, p0, p1);
}

void llama_kv_self_seq_cp(
        llama_context * ctx,
         llama_seq_id   seq_id_src,
         llama_seq_id   seq_id_dst,
            llama_pos   p0,
            llama_pos   p1) {
    auto * kv = ctx->get_kv_self();
    if (!kv) {
        return;
    }

    kv->seq_cp(seq_id_src, seq_id_dst, p0, p1);
}

void llama_kv_self_seq_keep(llama_context * ctx, llama_seq_id seq_id) {
    auto * kv = ctx->get_kv_self();
    if (!kv) {
        return;
    }

    kv->seq_keep(seq_id);
}

void llama_kv_self_seq_add(
        llama_context * ctx,
         llama_seq_id   seq_id,
            llama_pos   p0,
            llama_pos   p1,
            llama_pos   delta) {
    auto * kv = ctx->get_kv_self();
    if (!kv) {
        return;
    }

    kv->seq_add(seq_id, p0, p1, delta);
}

void llama_kv_self_seq_div(
        llama_context * ctx,
         llama_seq_id   seq_id,
            llama_pos   p0,
            llama_pos   p1,
                  int   d) {
    auto * kv = ctx->get_kv_self();
    if (!kv) {
        return;
    }

    kv->seq_div(seq_id, p0, p1, d);
}

llama_pos llama_kv_self_seq_pos_min(llama_context * ctx, llama_seq_id seq_id) {
    const auto * kv = ctx->get_kv_self();
    if (!kv) {
        return -1;
    }

    return kv->seq_pos_min(seq_id);
<<<<<<< HEAD
}

// deprecated
llama_pos llama_kv_cache_seq_pos_max(llama_context * ctx, llama_seq_id seq_id) {
    return llama_kv_self_seq_pos_max(ctx, seq_id);
=======
>>>>>>> a4e8912d
}

llama_pos llama_kv_self_seq_pos_max(llama_context * ctx, llama_seq_id seq_id) {
    const auto * kv = ctx->get_kv_self();
    if (!kv) {
        return -1;
    }

    return kv->seq_pos_max(seq_id);
}

void llama_kv_self_defrag(llama_context * ctx) {
    auto * kv = ctx->get_kv_self();
    if (!kv) {
        return;
    }

    // force defrag
    kv->defrag_sched(-1.0f);
}

bool llama_kv_self_can_shift(const llama_context * ctx) {
    const auto * kv = ctx->get_kv_self();
    if (!kv) {
        return false;
    }

    return kv->get_can_shift();
}

// llama state API

// deprecated
size_t llama_get_state_size(llama_context * ctx) {
    return llama_state_get_size(ctx);
}

// deprecated
size_t llama_copy_state_data(llama_context * ctx, uint8_t * dst) {
    return llama_state_get_data(ctx, dst, -1);
}

// deprecated
size_t llama_set_state_data(llama_context * ctx, const uint8_t * src) {
    return llama_state_set_data(ctx, src, -1);
}

// deprecated
bool llama_load_session_file(llama_context * ctx, const char * path_session, llama_token * tokens_out, size_t n_token_capacity, size_t * n_token_count_out) {
    return llama_state_load_file(ctx, path_session, tokens_out, n_token_capacity, n_token_count_out);
}

// deprecated
bool llama_save_session_file(llama_context * ctx, const char * path_session, const llama_token * tokens, size_t n_token_count) {
    return llama_state_save_file(ctx, path_session, tokens, n_token_count);
}

// Returns the *actual* size of the state.
// Intended to be used when saving to state to a buffer.
size_t llama_state_get_size(llama_context * ctx) {
    return ctx->state_get_size();
}

size_t llama_state_get_data(llama_context * ctx, uint8_t * dst, size_t size) {
    ctx->synchronize();

    return ctx->state_get_data(dst, size);
}

// Sets the state reading from the specified source address
size_t llama_state_set_data(llama_context * ctx, const uint8_t * src, size_t size) {
    ctx->synchronize();

    return ctx->state_set_data(src, size);
}

bool llama_state_load_file(llama_context * ctx, const char * path_session, llama_token * tokens_out, size_t n_token_capacity, size_t * n_token_count_out) {
    ctx->synchronize();

    try {
        return ctx->state_load_file(path_session, tokens_out, n_token_capacity, n_token_count_out);
    } catch (const std::exception & err) {
        LLAMA_LOG_ERROR("%s: error loading session file: %s\n", __func__, err.what());
        return false;
    }
}

bool llama_state_save_file(llama_context * ctx, const char * path_session, const llama_token * tokens, size_t n_token_count) {
    ctx->synchronize();

    try {
        return ctx->state_save_file(path_session, tokens, n_token_count);
    } catch (const std::exception & err) {
        LLAMA_LOG_ERROR("%s: error saving session file: %s\n", __func__, err.what());
        return false;
    }
}

size_t llama_state_seq_get_size(llama_context * ctx, llama_seq_id seq_id) {
    return ctx->state_seq_get_size(seq_id);
}

size_t llama_state_seq_get_data(llama_context * ctx, uint8_t * dst, size_t size, llama_seq_id seq_id) {
    ctx->synchronize();

    return ctx->state_seq_get_data(seq_id, dst, size);
}

size_t llama_state_seq_set_data(llama_context * ctx, const uint8_t * src, size_t size, llama_seq_id seq_id) {
    ctx->synchronize();

    return ctx->state_seq_set_data(seq_id, src, size);
}

size_t llama_state_seq_save_file(llama_context * ctx, const char * filepath, llama_seq_id seq_id, const llama_token * tokens, size_t n_token_count) {
    ctx->synchronize();

    try {
        return ctx->state_seq_save_file(seq_id, filepath, tokens, n_token_count);
    } catch (const std::exception & err) {
        LLAMA_LOG_ERROR("%s: error saving sequence state file: %s\n", __func__, err.what());
        return 0;
    }
}

size_t llama_state_seq_load_file(llama_context * ctx, const char * filepath, llama_seq_id dest_seq_id, llama_token * tokens_out, size_t n_token_capacity, size_t * n_token_count_out) {
    ctx->synchronize();

    try {
        return ctx->state_seq_load_file(dest_seq_id, filepath, tokens_out, n_token_capacity, n_token_count_out);
    } catch (const std::exception & err) {
        LLAMA_LOG_ERROR("%s: error loading sequence state file: %s\n", __func__, err.what());
        return 0;
    }
}

///

int32_t llama_encode(
        llama_context * ctx,
          llama_batch   batch) {
    const int ret = ctx->encode(batch);
    if (ret != 0) {
        LLAMA_LOG_ERROR("%s: failed to encode, ret = %d\n", __func__, ret);
    }

    return ret;
}

int32_t llama_decode(
        llama_context * ctx,
          llama_batch   batch) {
    int ret = ctx->decode(batch);

    // defrag and try again
    // TODO: distinguish return code when we are sure that even after defrag there is no space available
    if (ret == 1) {
        llama_kv_self_defrag(ctx);
        ret = ctx->decode(batch);

        if (ret == 1) {
            LLAMA_LOG_WARN("%s: failed to find KV cache slot for batch of size %d\n", __func__, batch.n_tokens);

            return ret;
        }
    }

    if (ret != 0) {
        LLAMA_LOG_ERROR("%s: failed to decode, ret = %d\n", __func__, ret);
    }

    return ret;
}

//
// perf
//

llama_perf_context_data llama_perf_context(const llama_context * ctx) {
    llama_perf_context_data data = {};

    if (ctx == nullptr) {
        return data;
    }

    data = ctx->perf_get_data();

    return data;
}

void llama_perf_context_print(const llama_context * ctx) {
    const auto data = llama_perf_context(ctx);

    const double t_end_ms = 1e-3 * ggml_time_us();

    LLAMA_LOG_INFO("%s:        load time = %10.2f ms\n", __func__, data.t_load_ms);
    LLAMA_LOG_INFO("%s: prompt eval time = %10.2f ms / %5d tokens (%8.2f ms per token, %8.2f tokens per second)\n",
            __func__, data.t_p_eval_ms, data.n_p_eval, data.t_p_eval_ms / data.n_p_eval, 1e3 / data.t_p_eval_ms * data.n_p_eval);
    LLAMA_LOG_INFO("%s:        eval time = %10.2f ms / %5d runs   (%8.2f ms per token, %8.2f tokens per second)\n",
            __func__, data.t_eval_ms, data.n_eval, data.t_eval_ms / data.n_eval, 1e3 / data.t_eval_ms * data.n_eval);
    LLAMA_LOG_INFO("%s:       total time = %10.2f ms / %5d tokens\n", __func__, (t_end_ms - data.t_start_ms), (data.n_p_eval + data.n_eval));
}

void llama_perf_context_reset(llama_context * ctx) {
    ctx->perf_reset();
}

//
// training
//

bool llama_opt_param_filter_all(const struct ggml_tensor * tensor, void * userdata) {
    GGML_UNUSED(tensor);
    GGML_UNUSED(userdata);
    return true;
}

void llama_opt_init(struct llama_context * ctx, struct llama_model * model, struct llama_opt_params lopt_params) {
    ctx->opt_init(model, lopt_params);
}

void llama_opt_epoch(
        struct llama_context    * ctx,
        ggml_opt_dataset_t        dataset,
        ggml_opt_result_t         result_train,
        ggml_opt_result_t         result_eval,
        int64_t                   idata_split,
        ggml_opt_epoch_callback   callback_train,
        ggml_opt_epoch_callback   callback_eval) {
    ctx->opt_epoch(
        dataset,
        result_train,
        result_eval,
        idata_split,
        callback_train,
        callback_eval);
}<|MERGE_RESOLUTION|>--- conflicted
+++ resolved
@@ -2421,23 +2421,20 @@
     }
 
     return kv->seq_pos_min(seq_id);
-<<<<<<< HEAD
-}
-
-// deprecated
-llama_pos llama_kv_cache_seq_pos_max(llama_context * ctx, llama_seq_id seq_id) {
-    return llama_kv_self_seq_pos_max(ctx, seq_id);
-=======
->>>>>>> a4e8912d
-}
-
-llama_pos llama_kv_self_seq_pos_max(llama_context * ctx, llama_seq_id seq_id) {
+}
+
+llama_pos llama_kv_self_seq_pos_min(llama_context * ctx, llama_seq_id seq_id) {
     const auto * kv = ctx->get_kv_self();
     if (!kv) {
         return -1;
     }
 
     return kv->seq_pos_max(seq_id);
+}
+
+// deprecated
+void llama_kv_cache_defrag(llama_context * ctx) {
+    llama_kv_self_defrag(ctx);
 }
 
 void llama_kv_self_defrag(llama_context * ctx) {
