--- conflicted
+++ resolved
@@ -622,8 +622,6 @@
     // recurrent
     //
 
-<<<<<<< HEAD
-=======
     ggml_tensor * build_recurrent_state(
         const llama_kv_cache_recurrent_state * kv_state,
             ggml_cgraph * gf,
@@ -634,7 +632,6 @@
         const std::function<ggml_tensor * (ggml_context *, ggml_tensor * states, ggml_tensor * ids)>
                         & get_state_rows = ggml_get_rows) const;
 
->>>>>>> e16aacc2
     llm_graph_input_rs * build_rs_inp_recurrent() const;
 
     ggml_tensor * build_rs(
@@ -643,11 +640,7 @@
             ggml_tensor * s,
                 int32_t   state_size,
                 int32_t   n_seqs,
-<<<<<<< HEAD
-       const std::function<ggml_tensor * (ggml_context *, ggml_tensor * states, ggml_tensor * ids)>
-=======
         const std::function<ggml_tensor * (ggml_context *, ggml_tensor * states, ggml_tensor * ids)>
->>>>>>> e16aacc2
                         & get_state_rows = ggml_get_rows) const;
 
     llm_graph_input_rs_hybrid_recurrent * build_rs_inp_hybrid_recurrent() const;
@@ -658,22 +651,8 @@
             ggml_tensor * s,
                 int32_t   state_size,
                 int32_t   n_seqs,
-<<<<<<< HEAD
-       const std::function<ggml_tensor * (ggml_context *, ggml_tensor * states, ggml_tensor * ids)>
-                        & get_state_rows = ggml_get_rows) const;
-
-    // ggml_tensor * build_rs(
-    //         llm_graph_input_attn_kv_hybrid_recurrent * inp,
-    //         ggml_cgraph * gf,
-    //         ggml_tensor * s,
-    //             int32_t   state_size,
-    //             int32_t   n_seqs,
-    //    const std::function<ggml_tensor * (ggml_context *, ggml_tensor * states, ggml_tensor * ids)>
-    //                     & get_state_rows = ggml_get_rows) const;
-=======
         const std::function<ggml_tensor * (ggml_context *, ggml_tensor * states, ggml_tensor * ids)>
                         & get_state_rows = ggml_get_rows) const;
->>>>>>> e16aacc2
 
     ggml_tensor * build_rwkv_token_shift_load(
         llm_graph_input_rs * inp,
