--- conflicted
+++ resolved
@@ -627,7 +627,6 @@
             llama_expert_gating_func_type gating_op,
                      int   il) const;
 
-<<<<<<< HEAD
     ggml_tensor * build_moe_ffn(
              ggml_tensor * cur,
              ggml_tensor * gate_inp,
@@ -645,7 +644,9 @@
                     bool   norm_w,
                     bool   scale_w,
                    float   w_scale,
-=======
+            llama_expert_gating_func_type gating_op,
+                     int   il) const;
+
     ggml_tensor * build_moe_ffn_from_probs(
              ggml_tensor * cur,
              ggml_tensor * probs,
@@ -655,7 +656,6 @@
              ggml_tensor * exp_probs_b,
                  int64_t   n_expert,
                  int64_t   n_expert_used,
->>>>>>> 8ad7b3e6
             llama_expert_gating_func_type gating_op,
                      int   il) const;
 
