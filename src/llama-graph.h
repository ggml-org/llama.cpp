--- conflicted
+++ resolved
@@ -606,7 +606,7 @@
     llm_graph_input_attn_cross * build_attn_inp_cross() const;
 
     ggml_tensor * build_attn(
-            llm_graph_input_attn_cross * inp,
+            llm_graph_input_mem_hybrid * inp,
             ggml_cgraph * gf,
             ggml_tensor * wo,
             ggml_tensor * wo_b,
@@ -618,7 +618,6 @@
                   float   kq_scale,
                     int   il) const;
 
-<<<<<<< HEAD
     // reuse cache from a previous layer, leaving no modifications to the cache
     ggml_tensor * build_attn_reuse_cache(
         ggml_cgraph * gf,
@@ -630,20 +629,6 @@
             int       il_reuse,
             int       il) const;
 
-=======
-    ggml_tensor * build_attn(
-            llm_graph_input_mem_hybrid * inp,
-            ggml_cgraph * gf,
-            ggml_tensor * wo,
-            ggml_tensor * wo_b,
-            ggml_tensor * q_cur, // [n_embd_head_q, n_head_q, n_tokens]
-            ggml_tensor * k_cur, // [n_embd_head_k, n_head_k, n_tokens]
-            ggml_tensor * v_cur, // [n_embd_head_v, n_head_v, n_tokens]
-            ggml_tensor * kq_b,
-            ggml_tensor * v_mla, // [n_embd_head_v_mla, n_embd_head_v, n_head_v]
-                  float   kq_scale,
-                    int   il) const;
->>>>>>> d67341dc
     //
     // recurrent
     //
