--- conflicted
+++ resolved
@@ -635,8 +635,8 @@
                     bool   scale_w,
                    float   w_scale,
             llama_expert_gating_func_type gating_op,
-<<<<<<< HEAD
-                     int   il) const;
+                     int   il,
+             ggml_tensor * probs_in = nullptr) const;
 
     ggml_tensor * build_moe_ffn(
              ggml_tensor * cur,
@@ -656,23 +656,8 @@
                     bool   scale_w,
                    float   w_scale,
             llama_expert_gating_func_type gating_op,
-                     int   il) const;
-
-    ggml_tensor * build_moe_ffn_from_probs(
-             ggml_tensor * cur,
-             ggml_tensor * probs,
-             ggml_tensor * up_exps,
-             ggml_tensor * gate_exps,
-             ggml_tensor * down_exps,
-             ggml_tensor * exp_probs_b,
-                 int64_t   n_expert,
-                 int64_t   n_expert_used,
-            llama_expert_gating_func_type gating_op,
-                     int   il) const;
-=======
                      int   il,
              ggml_tensor * probs_in = nullptr) const;
->>>>>>> baad9488
 
     //
     // inputs
