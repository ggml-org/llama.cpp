#include "llama-graph.h"

#include "llama-impl.h"
#include "llama-batch.h"
#include "llama-cparams.h"

#include "llama-kv-cache-unified.h"
#include "llama-kv-cache-unified-iswa.h"
#include "llama-kv-cache-recurrent.h"
#include "llama-kv-cache-hybrid-recurrent.h"

#include <cassert>
#include <cmath>
#include <cstring>

void llm_graph_input_embd::set_input(const llama_ubatch * ubatch) {
    if (ubatch->token) {
        const int64_t n_tokens = ubatch->n_tokens;

        ggml_backend_tensor_set(tokens, ubatch->token, 0, n_tokens*ggml_element_size(tokens));
    }

    if (ubatch->embd) {
        const int64_t n_embd   = embd->ne[0];
        const int64_t n_tokens = ubatch->n_tokens;

        ggml_backend_tensor_set(embd, ubatch->embd, 0, n_tokens*n_embd*ggml_element_size(embd));
    }
}

void llm_graph_input_pos::set_input(const llama_ubatch * ubatch) {
    if (ubatch->pos && pos) {
        const int64_t n_tokens = ubatch->n_tokens;

        if (ubatch->token && n_pos_per_embd == 4) {
            // in case we're using M-RoPE with text tokens, convert the 1D positions to 4D
            // the 3 first dims are the same, and 4th dim is all 0
            std::vector<llama_pos> pos_data(n_tokens*n_pos_per_embd);
            // copy the first dimension
            for (int i = 0; i < n_tokens; ++i) {
                pos_data[               i] = ubatch->pos[i];
                pos_data[    n_tokens + i] = ubatch->pos[i];
                pos_data[2 * n_tokens + i] = ubatch->pos[i];
                pos_data[3 * n_tokens + i] = 0; // 4th dim is 0
            }
            ggml_backend_tensor_set(pos, pos_data.data(), 0, pos_data.size()*ggml_element_size(pos));
        } else {
            ggml_backend_tensor_set(pos, ubatch->pos, 0, n_tokens*n_pos_per_embd*ggml_element_size(pos));
        }
    }
}

void llm_graph_input_attn_temp::set_input(const llama_ubatch * ubatch) {
    if (ubatch->pos && attn_scale) {
        const int64_t n_tokens = ubatch->n_tokens;

        std::vector<float> attn_scale_data(n_tokens, 0.0f);
        for (int i = 0; i < n_tokens; ++i) {
            const float pos = ubatch->pos[i];
            attn_scale_data[i] = std::log(
                std::floor((pos + 1.0f) / n_attn_temp_floor_scale) + 1.0
            ) * f_attn_temp_scale + 1.0;
        }

        ggml_backend_tensor_set(attn_scale, attn_scale_data.data(), 0, n_tokens*ggml_element_size(attn_scale));
    }
}

void llm_graph_input_pos_bucket::set_input(const llama_ubatch * ubatch) {
    if (pos_bucket) {
        const int64_t n_tokens = ubatch->n_tokens;

        GGML_ASSERT(ggml_backend_buffer_is_host(pos_bucket->buffer));
        GGML_ASSERT(!ubatch->equal_seqs); // TODO: use ubatch->n_seqs instead of failing

        int32_t * data = (int32_t *) pos_bucket->data;

        for (int h = 0; h < 1; ++h) {
            for (int j = 0; j < n_tokens; ++j) {
                for (int i = 0; i < n_tokens; ++i) {
                    data[h*(n_tokens*n_tokens) + j*n_tokens + i] = llama_relative_position_bucket(ubatch->pos[i], ubatch->pos[j], hparams.n_rel_attn_bkts, true);
                }
            }
        }
    }
}

void llm_graph_input_pos_bucket_kv::set_input(const llama_ubatch * ubatch) {
    if (pos_bucket) {
        kv_state->set_input_pos_bucket(pos_bucket, ubatch);
    }
}

void llm_graph_input_out_ids::set_input(const llama_ubatch * ubatch) {
    if (hparams.causal_attn || cparams.pooling_type == LLAMA_POOLING_TYPE_NONE) {
        //GGML_ASSERT(out_ids && "every model that can must skip unused outputs");

        if (!out_ids) {
            LLAMA_LOG_WARN("%s: 'out_ids' is not created\n", __func__);
        } else {
            const int64_t n_tokens = ubatch->n_tokens;

            GGML_ASSERT(ggml_backend_buffer_is_host(out_ids->buffer));
            int32_t * data = (int32_t *) out_ids->data;

            if (n_outputs == n_tokens) {
                for (int i = 0; i < n_tokens; ++i) {
                    data[i] = i;
                }
            } else if (ubatch->output) {
                int32_t n_outputs = 0;
                for (int i = 0; i < n_tokens; ++i) {
                    if (ubatch->output[i]) {
                        data[n_outputs++] = i;
                    }
                }
                // the graph needs to have been passed the correct number of outputs
                GGML_ASSERT(n_outputs == n_outputs);
            } else if (n_outputs == 1) {
                // only keep last output
                data[0] = n_tokens - 1;
            } else {
                GGML_ASSERT(n_outputs == 0);
            }
        }
    }
}

void llm_graph_input_mean::set_input(const llama_ubatch * ubatch) {
    if (cparams.embeddings && cparams.pooling_type == LLAMA_POOLING_TYPE_MEAN) {
        const int64_t n_tokens     = ubatch->n_tokens;
        const int64_t n_seq_tokens = ubatch->n_seq_tokens;
        const int64_t n_seqs       = ubatch->n_seqs;

        GGML_ASSERT(mean);
        GGML_ASSERT(ggml_backend_buffer_is_host(mean->buffer));

        float * data = (float *) mean->data;
        memset(mean->data, 0, n_tokens * n_tokens * ggml_element_size(mean));

        std::vector<uint64_t> sum(n_tokens, 0);

        // TODO: fix indexing [UBATCH_IDX]
        for (int s = 0; s < n_seqs; ++s) {
            const llama_seq_id seq_id = ubatch->seq_id[s][0];

            // TODO: adapt limits to n_seqs when ubatch->equal_seqs is true
            GGML_ASSERT(seq_id < n_tokens && "seq_id cannot be larger than n_tokens with pooling_type == MEAN");

            sum[seq_id] += ubatch->n_seq_tokens;
        }

        std::vector<float> div(n_tokens, 0.0f);
        for (int i = 0; i < n_tokens; ++i) {
            const uint64_t s = sum[i];
            if (s > 0) {
                div[i] = 1.0f/float(s);
            }
        }

        // TODO: fix indexing [UBATCH_IDX]
        for (int s = 0; s < n_seqs; ++s) {
            const llama_seq_id seq_id = ubatch->seq_id[s][0];

            for (int i = 0; i < n_seq_tokens; ++i) {
                data[seq_id*n_tokens + s*n_seq_tokens + i] = div[seq_id];
            }
        }
    }
}

void llm_graph_input_cls::set_input(const llama_ubatch * ubatch) {
    if (cparams.embeddings && (
                cparams.pooling_type == LLAMA_POOLING_TYPE_CLS ||
                cparams.pooling_type == LLAMA_POOLING_TYPE_RANK)) {
        const int64_t n_tokens     = ubatch->n_tokens;
        const int64_t n_seq_tokens = ubatch->n_seq_tokens;
        const int64_t n_seqs       = ubatch->n_seqs;

        GGML_ASSERT(cls);
        GGML_ASSERT(ggml_backend_buffer_is_host(cls->buffer));

        uint32_t * data = (uint32_t *) cls->data;
        memset(cls->data, 0, n_tokens * ggml_element_size(cls));

        // TODO: fix indexing [UBATCH_IDX]
        for (int s = 0; s < n_seqs; ++s) {
            const llama_seq_id seq_id = ubatch->seq_id[s][0];

            // TODO: adapt limits to n_seqs when ubatch->equal_seqs is true
            GGML_ASSERT(seq_id < n_tokens && "seq_id cannot be larger than n_tokens with pooling_type == CLS or RANK");

            for (int i = 0; i < n_seq_tokens; ++i) {
                const llama_pos pos = ubatch->pos[s*n_seq_tokens + i];

                if (pos == 0) {
                    data[seq_id] = s*n_seq_tokens + i;
                }
            }
        }
    }

    if (cparams.embeddings && cparams.pooling_type == LLAMA_POOLING_TYPE_LAST) {
        const int64_t n_tokens     = ubatch->n_tokens;
        const int64_t n_seq_tokens = ubatch->n_seq_tokens;
        const int64_t n_seqs       = ubatch->n_seqs;

        GGML_ASSERT(cls);
        GGML_ASSERT(ggml_backend_buffer_is_host(cls->buffer));

        uint32_t * data = (uint32_t *) cls->data;
        memset(cls->data, 0, n_tokens * ggml_element_size(cls));

        std::vector<int> last_pos(n_tokens, -1);
        std::vector<int> last_row(n_tokens, -1);

        // TODO: fix indexing [UBATCH_IDX]
        for (int s = 0; s < n_seqs; ++s) {
            const llama_seq_id seq_id = ubatch->seq_id[s][0];

            // TODO: adapt limits to n_seqs when ubatch->equal_seqs is true
            GGML_ASSERT(seq_id < n_tokens && "seq_id cannot be larger than n_tokens with pooling_type == LAST");

            for (int i = 0; i < n_seq_tokens; ++i) {
                const llama_pos pos = ubatch->pos[s*n_seq_tokens + i];

                if (pos >= last_pos[seq_id]) {
                    last_pos[seq_id] = pos;
                    last_row[seq_id] = s*n_seq_tokens + i;
                }
            }
        }

        for (int i = 0; i < n_tokens; ++i) {
            if (last_row[i] >= 0) {
                data[i] = last_row[i];
            }
        }
    }
}

void llm_graph_input_rs::set_input(const llama_ubatch * ubatch) {
    GGML_UNUSED(ubatch);

    const int64_t n_kv = kv_state->get_n_kv();

    if (s_copy) {
        GGML_ASSERT(ggml_backend_buffer_is_host(s_copy->buffer));
        int32_t * data = (int32_t *) s_copy->data;

        // assuming copy destinations ALWAYS happen ONLY on the cells between head and head+n
        for (uint32_t i = 0; i < n_kv; ++i) {
            data[i] = kv_state->s_copy(i);
        }
    }
}

llm_graph_input_rs_hybrid_recurrent::llm_graph_input_rs_hybrid_recurrent(
        const llama_kv_cache_hybrid_recurrent_state * kv_state) :
    llm_graph_input_rs(kv_state->get_state_recurrent()) {
}

void llm_graph_input_cross_embd::set_input(const llama_ubatch * ubatch) {
    GGML_UNUSED(ubatch);

    if (cross_embd && !cross->v_embd.empty()) {
        assert(cross_embd->type == GGML_TYPE_F32);

        ggml_backend_tensor_set(cross_embd, cross->v_embd.data(), 0, ggml_nbytes(cross_embd));
    }
}

void llm_graph_input_attn_no_cache::set_input(const llama_ubatch * ubatch) {
    if (kq_mask) {
        if (cparams.causal_attn) {
            const int64_t n_kv         = ubatch->n_tokens;
            const int64_t n_tokens     = ubatch->n_tokens;
            const int64_t n_seq_tokens = ubatch->n_seq_tokens;
            const int64_t n_seqs       = ubatch->n_seqs;

            GGML_ASSERT(ggml_backend_buffer_is_host(kq_mask->buffer));
            float * data = (float *) kq_mask->data;

            for (int h = 0; h < 1; ++h) {
                for (int s1 = 0; s1 < n_seqs; ++s1) {
                    const llama_seq_id seq_id = ubatch->seq_id[s1][0];

                    for (int j = 0; j < n_seq_tokens; ++j) {
                        const int32_t tj = s1*n_seq_tokens + j;

                        for (int s0 = 0; s0 < n_seqs; ++s0) {
                            for (int i = 0; i < n_seq_tokens; ++i) {
                                const int32_t ti = s0*n_seq_tokens + i;
                                float f = -INFINITY;

                                // TODO: fix indexing [UBATCH_IDX]
                                for (int s = 0; s < ubatch->n_seq_id[s0]; ++s) {
                                    if (ubatch->seq_id[s0][s] == seq_id && ubatch->pos[ti] <= ubatch->pos[tj]) {
                                        if (hparams.use_alibi) {
                                            f = -std::abs(ubatch->pos[ti] - ubatch->pos[tj]);
                                        } else {
                                            f = 0.0f;
                                        }
                                        break;
                                    }
                                }

                                data[h*(n_kv*n_tokens) + tj*n_kv + ti] = f;
                            }
                        }
                    }
                }
            }
        } else {
            const int64_t n_tokens     = ubatch->n_tokens;
            const int64_t n_seq_tokens = ubatch->n_seq_tokens;
            const int64_t n_seqs       = ubatch->n_seqs;
            const int64_t n_stride     = ubatch->n_tokens;

            GGML_ASSERT(ggml_backend_buffer_is_host(kq_mask->buffer));

            float * data = (float *) kq_mask->data;

            for (int h = 0; h < 1; ++h) {
                for (int s1 = 0; s1 < n_seqs; ++s1) {
                    const llama_seq_id seq_id = ubatch->seq_id[s1][0];

                    for (int j = 0; j < n_seq_tokens; ++j) {
                        const int32_t tj = s1*n_seq_tokens + j;

                        for (int s0 = 0; s0 < n_seqs; ++s0) {
                            for (int i = 0; i < n_seq_tokens; ++i) {
                                const int32_t ti = s0*n_seq_tokens + i;
                                float f = -INFINITY;

                                // TODO: fix indexing [UBATCH_IDX]
                                for (int s = 0; s < ubatch->n_seq_id[s0]; ++s) {
                                    if (ubatch->seq_id[s0][s] == seq_id) {
                                        if (hparams.use_alibi) {
                                            f = -std::abs(ubatch->pos[ti] - ubatch->pos[tj]);
                                        } else {
                                            f = 0.0f;
                                        }
                                        break;
                                    }
                                }

                                data[h*(n_tokens*n_tokens) + tj*n_stride + ti] = f;
                            }
                        }

                        for (int i = n_tokens; i < n_stride; ++i) {
                            data[h*(n_tokens*n_tokens) + tj*n_stride + i] = -INFINITY;
                        }
                    }
                }
            }
        }
    }
}

void llm_graph_input_attn_kv_unified::set_input(const llama_ubatch * ubatch) {
    if (self_kq_mask) {
        kv_state->set_input_kq_mask(self_kq_mask, ubatch, cparams.causal_attn);
    }
}

llm_graph_input_attn_kv_hybrid_recurrent::llm_graph_input_attn_kv_hybrid_recurrent(
        const llama_hparams & hparams,
        const llama_cparams & cparams,
        const llama_kv_cache_hybrid_recurrent_state * kv_state) :
    llm_graph_input_attn_kv_unified(hparams, cparams, kv_state->get_state_attn()) {
}

void llm_graph_input_attn_kv_unified_iswa::set_input(const llama_ubatch * ubatch) {
    if (self_kq_mask) {
        kv_state->get_base()->set_input_kq_mask(self_kq_mask, ubatch, cparams.causal_attn);
    }

    if (self_kq_mask_swa) {
        kv_state->get_swa()->set_input_kq_mask(self_kq_mask_swa, ubatch, cparams.causal_attn);
    }
}

void llm_graph_input_attn_cross::set_input(const llama_ubatch * ubatch) {
    if (cross_kq_mask) {
        const int64_t n_enc    = cross_kq_mask->ne[0];
        const int64_t n_tokens = ubatch->n_tokens;

        GGML_ASSERT(ggml_backend_buffer_is_host(cross_kq_mask->buffer));
        GGML_ASSERT(!ubatch->equal_seqs); // TODO: use ubatch->n_seqs instead of failing

        float * data = (float *) cross_kq_mask->data;

        for (int h = 0; h < 1; ++h) {
            for (int j = 0; j < n_tokens; ++j) {
                for (int i = 0; i < n_enc; ++i) {
                    float f = -INFINITY;
                    // TODO: fix indexing [UBATCH_IDX]
                    for (int s = 0; s < ubatch->n_seq_id[j]; ++s) {
                        const llama_seq_id seq_id = ubatch->seq_id[j][s];
                        if (cross->seq_ids_enc[i].find(seq_id) != cross->seq_ids_enc[i].end()) {
                            f = 0.0f;
                        }
                    }
                    data[h*(n_enc*n_tokens) + j*n_enc + i] = f;
                }
            }

            for (int i = n_tokens; i < GGML_PAD(n_tokens, GGML_KQ_MASK_PAD); ++i) {
                for (int j = 0; j < n_enc; ++j) {
                    data[h*(n_enc*n_tokens) + i*n_enc + j] = -INFINITY;
                }
            }
        }
    }
}

//
// llm_graph_context
//

llm_graph_context::llm_graph_context(const llm_graph_params & params) :
    arch             (params.arch),
    hparams          (params.hparams),
    cparams          (params.cparams),
    ubatch           (params.ubatch),
    n_embd           (hparams.n_embd),
    n_layer          (hparams.n_layer),
    n_rot            (hparams.n_rot),
    n_ctx            (cparams.n_ctx),
    n_head           (hparams.n_head()),
    n_head_kv        (hparams.n_head_kv()),
    n_embd_head_k    (hparams.n_embd_head_k),
    n_embd_k_gqa     (hparams.n_embd_k_gqa()),
    n_embd_head_v    (hparams.n_embd_head_v),
    n_embd_v_gqa     (hparams.n_embd_v_gqa()),
    n_expert         (hparams.n_expert),
    n_expert_used    (cparams.warmup ? hparams.n_expert : hparams.n_expert_used),
    freq_base        (cparams.rope_freq_base),
    freq_scale       (cparams.rope_freq_scale),
    ext_factor       (cparams.yarn_ext_factor),
    attn_factor      (cparams.yarn_attn_factor),
    beta_fast        (cparams.yarn_beta_fast),
    beta_slow        (cparams.yarn_beta_slow),
    norm_eps         (hparams.f_norm_eps),
    norm_rms_eps     (hparams.f_norm_rms_eps),
    n_tokens         (ubatch.n_tokens),
    n_outputs        (params.n_outputs),
    n_ctx_orig       (cparams.n_ctx_orig_yarn),
    pooling_type     (cparams.pooling_type),
    rope_type        (hparams.rope_type),
    ctx0             (params.ctx),
    sched            (params.sched),
    backend_cpu      (params.backend_cpu),
    cvec             (params.cvec),
    loras            (params.loras),
    mstate           (params.mstate),
    cross            (params.cross),
    cb_func          (params.cb),
    res              (std::make_unique<llm_graph_result>()) {
    }

int64_t llm_graph_context::n_pos_per_embd() const {
    return hparams.rope_type == LLAMA_ROPE_TYPE_MROPE ? 4 : 1;
}

void llm_graph_context::cb(ggml_tensor * cur, const char * name, int il) const {
    if (cb_func) {
        cb_func(ubatch, cur, name, il);
    }
}

ggml_tensor * llm_graph_context::build_cvec(
         ggml_tensor * cur,
                 int   il) const {
    return cvec->apply_to(ctx0, cur, il);
}

ggml_tensor * llm_graph_context::build_lora_mm(
          ggml_tensor * w,
          ggml_tensor * cur) const {
    ggml_tensor * res = ggml_mul_mat(ctx0, w, cur);

    for (const auto & lora : *loras) {
        llama_adapter_lora_weight * lw = lora.first->get_weight(w);
        if (lw == nullptr) {
            continue;
        }

        const float adapter_scale = lora.second;
        const float scale = lw->get_scale(lora.first->alpha, adapter_scale);

        ggml_tensor * ab_cur = ggml_mul_mat(
                ctx0, lw->b,
                ggml_mul_mat(ctx0, lw->a, cur)
                );

        ab_cur = ggml_scale(ctx0, ab_cur, scale);
        res = ggml_add(ctx0, res, ab_cur);
    }

    return res;
}

ggml_tensor * llm_graph_context::build_lora_mm_id(
          ggml_tensor * w,   // ggml_tensor * as
          ggml_tensor * cur, // ggml_tensor * b
          ggml_tensor * ids) const {
    ggml_tensor * res = ggml_mul_mat_id(ctx0, w, cur, ids);
    for (const auto & lora : *loras) {
        llama_adapter_lora_weight * lw = lora.first->get_weight(w);
        if (lw == nullptr) {
            continue;
        }

        const float alpha = lora.first->alpha;
        const float rank  = (float) lw->b->ne[0];
        const float scale = alpha ? lora.second * alpha / rank : lora.second;

        ggml_tensor * ab_cur = ggml_mul_mat_id(
                ctx0, lw->b,
                ggml_mul_mat_id(ctx0, lw->a, cur, ids),
                ids
                );

        ab_cur = ggml_scale(ctx0, ab_cur, scale);
        res = ggml_add(ctx0, res, ab_cur);
    }

    return res;
}

ggml_tensor * llm_graph_context::build_norm(
         ggml_tensor * cur,
         ggml_tensor * mw,
         ggml_tensor * mb,
       llm_norm_type   type,
                 int   il) const {
    switch (type) {
        case LLM_NORM:       cur = ggml_norm    (ctx0, cur, hparams.f_norm_eps);     break;
        case LLM_NORM_RMS:   cur = ggml_rms_norm(ctx0, cur, hparams.f_norm_rms_eps); break;
        case LLM_NORM_GROUP:
            {
                cur = ggml_reshape_3d(ctx0, cur, cur->ne[0], 1, cur->ne[1]);
                cur = ggml_group_norm(ctx0, cur, hparams.n_norm_groups, hparams.f_norm_group_eps);
                cur = ggml_reshape_2d(ctx0, cur, cur->ne[0],    cur->ne[2]);
            } break;
    }

    if (mw || mb) {
        cb(cur, "norm", il);
    }

    if (mw) {
        cur = ggml_mul(ctx0, cur, mw);
        if (mb) {
            cb(cur, "norm_w", il);
        }
    }

    if (mb) {
        cur = ggml_add(ctx0, cur, mb);
    }

    return cur;
}

ggml_tensor * llm_graph_context::build_ffn(
         ggml_tensor * cur,
         ggml_tensor * up,
         ggml_tensor * up_b,
         ggml_tensor * up_s,
         ggml_tensor * gate,
         ggml_tensor * gate_b,
         ggml_tensor * gate_s,
         ggml_tensor * down,
         ggml_tensor * down_b,
         ggml_tensor * down_s,
         ggml_tensor * act_scales,
     llm_ffn_op_type   type_op,
   llm_ffn_gate_type   type_gate,
                 int   il) const {
    ggml_tensor * tmp = up ? build_lora_mm(up, cur) : cur;
    cb(tmp, "ffn_up", il);

    if (up_b) {
        tmp = ggml_add(ctx0, tmp, up_b);
        cb(tmp, "ffn_up_b", il);
    }

    if (up_s) {
        tmp = ggml_mul(ctx0, tmp, up_s);
        cb(tmp, "ffn_up_s", il);
    }

    if (gate) {
        switch (type_gate) {
            case LLM_FFN_SEQ:
                {
                    cur = build_lora_mm(gate, tmp);
                    cb(cur, "ffn_gate", il);
                } break;
            case LLM_FFN_PAR:
                {
                    cur = build_lora_mm(gate, cur);
                    cb(cur, "ffn_gate", il);
                } break;
        }

        if (gate_b) {
            cur = ggml_add(ctx0, cur, gate_b);
            cb(cur, "ffn_gate_b", il);
        }

        if (gate_s) {
            cur = ggml_mul(ctx0, cur, gate_s);
            cb(cur, "ffn_gate_s", il);
        }

    } else {
        cur = tmp;
    }

    switch (type_op) {
        case LLM_FFN_SILU:
            {
                cur = ggml_silu(ctx0, cur);
                cb(cur, "ffn_silu", il);
            } break;
        case LLM_FFN_GELU:
            {
                cur = ggml_gelu(ctx0, cur);
                cb(cur, "ffn_gelu", il);
                if (act_scales != NULL) {
                    cur = ggml_div(ctx0, cur, act_scales);
                    cb(cur, "ffn_act", il);
                }
            } break;
        case LLM_FFN_RELU:
            {
                cur = ggml_relu(ctx0, cur);
                cb(cur, "ffn_relu", il);
            } break;
        case LLM_FFN_RELU_SQR:
            {
                cur = ggml_relu(ctx0, cur);
                cb(cur, "ffn_relu", il);

                cur = ggml_sqr(ctx0, cur);
                cb(cur, "ffn_sqr(relu)", il);
            } break;
        case LLM_FFN_SWIGLU:
            {
                // Project to 4h. If using swiglu double the output width, see https://arxiv.org/pdf/2002.05202.pdf
                int64_t split_point = cur->ne[0] / 2;
                // TODO: these conts should not be needed, see https://github.com/ggml-org/llama.cpp/pull/14090#discussion_r2137437217
                ggml_tensor * x0 = ggml_cont(ctx0, ggml_view_2d(ctx0, cur, split_point, cur->ne[1], cur->nb[1], 0));
                ggml_tensor * x1 = ggml_cont(ctx0, ggml_view_2d(ctx0, cur, split_point, cur->ne[1], cur->nb[1], split_point * ggml_element_size(cur)));

                x0 = ggml_silu(ctx0, x0);
                cb(cur, "ffn_silu", il);

                cur = ggml_mul(ctx0, x0, x1);
                cb(cur, "ffn_mul", il);
            } break;
        case LLM_FFN_GEGLU:
            {
                // Split into two equal parts
                int64_t split_point = cur->ne[0] / 2;
                // TODO: these conts should not be needed, see https://github.com/ggml-org/llama.cpp/pull/14090#discussion_r2137437217
                ggml_tensor * x0 = ggml_cont(ctx0, ggml_view_2d(ctx0, cur, split_point, cur->ne[1], cur->nb[1], 0));
                ggml_tensor * x1 = ggml_cont(ctx0, ggml_view_2d(ctx0, cur, split_point, cur->ne[1], cur->nb[1], split_point * ggml_element_size(cur)));

                x0 = ggml_gelu(ctx0, x0);
                cb(x0, "ffn_gelu", il);

                cur = ggml_mul(ctx0, x0, x1);
                cb(cur, "ffn_geglu", il);
            } break;
    }

    if (gate && type_gate == LLM_FFN_PAR) {
        cur = ggml_mul(ctx0, cur, tmp);
        cb(cur, "ffn_gate_par", il);
    }

    if (down) {
        cur = build_lora_mm(down, cur);
        if (arch == LLM_ARCH_GLM4) {
            // GLM4 seems to have numerical issues with half-precision accumulators
            ggml_mul_mat_set_prec(cur, GGML_PREC_F32);
        }
    }

    if (down_b) {
        cb(cur, "ffn_down", il);
    }

    if (down_b) {
        cur = ggml_add(ctx0, cur, down_b);
    }

    if (down_s) {
        cur = ggml_mul(ctx0, cur, down_s);
        cb(cur, "ffn_down_s", il);
    }

    return cur;
}

ggml_tensor * llm_graph_context::build_moe_ffn(
         ggml_tensor * cur,
         ggml_tensor * gate_inp,
         ggml_tensor * up_exps,
         ggml_tensor * gate_exps,
         ggml_tensor * down_exps,
         ggml_tensor * exp_probs_b,
             int64_t   n_expert,
             int64_t   n_expert_used,
     llm_ffn_op_type   type_op,
                bool   norm_w,
                bool   scale_w,
               float   w_scale,
         llama_expert_gating_func_type gating_op,
                 int   il) const {
    const int64_t n_embd   = cur->ne[0];
    const int64_t n_tokens = cur->ne[1];
    const bool weight_before_ffn = arch == LLM_ARCH_LLAMA4; // for llama4, we apply the sigmoid-ed weights before the FFN

    ggml_tensor * logits = build_lora_mm(gate_inp, cur); // [n_expert, n_tokens]
    cb(logits, "ffn_moe_logits", il);

    ggml_tensor * probs = nullptr;
    switch (gating_op) {
        case LLAMA_EXPERT_GATING_FUNC_TYPE_SOFTMAX:
            {
                probs = ggml_soft_max(ctx0, logits); // [n_expert, n_tokens]
            } break;
        case LLAMA_EXPERT_GATING_FUNC_TYPE_SIGMOID:
            {
                probs = ggml_sigmoid(ctx0, logits); // [n_expert, n_tokens]
            } break;
        default:
            GGML_ABORT("fatal error");
    }
    cb(probs, "ffn_moe_probs", il);

    // add experts selection bias - introduced in DeepSeek V3
    // leave probs unbiased as it's later used to get expert weights
    ggml_tensor * selection_probs = probs;
    if (exp_probs_b != nullptr) {
        selection_probs = ggml_add(ctx0, probs, exp_probs_b);
        cb(selection_probs, "ffn_moe_probs_biased", il);
    }

    // llama4 doesn't have exp_probs_b, and sigmoid is only used after top_k
    // see: https://github.com/meta-llama/llama-models/blob/699a02993512fb36936b1b0741e13c06790bcf98/models/llama4/moe.py#L183-L198
    if (arch == LLM_ARCH_LLAMA4) {
        selection_probs = logits;
    }

    // select experts
    ggml_tensor * selected_experts = ggml_top_k(ctx0, selection_probs, n_expert_used); // [n_expert_used, n_tokens]
    cb(selected_experts->src[0], "ffn_moe_argsort", il);
    cb(selected_experts, "ffn_moe_topk", il);

    ggml_tensor * weights = ggml_get_rows(ctx0,
            ggml_reshape_3d(ctx0, probs, 1, n_expert, n_tokens), selected_experts); // [1, n_expert_used, n_tokens]
    cb(weights, "ffn_moe_weights", il);

    if (norm_w) {
        weights = ggml_reshape_2d(ctx0, weights, n_expert_used, n_tokens);

        ggml_tensor * weights_sum = ggml_sum_rows(ctx0, weights); // [1, n_tokens]
        cb(weights_sum, "ffn_moe_weights_sum", il);

        weights = ggml_div(ctx0, weights, weights_sum); // [n_expert_used, n_tokens]
        cb(weights, "ffn_moe_weights_norm", il);

        weights = ggml_reshape_3d(ctx0, weights, 1, n_expert_used, n_tokens);
    }
    if (scale_w) {
        weights = ggml_scale(ctx0, weights, w_scale);
        cb(weights, "ffn_moe_weights_scaled", il);
    }

    cur = ggml_reshape_3d(ctx0, cur, n_embd, 1, n_tokens);

    if (weight_before_ffn) {
        // repeat cur to [n_embd, n_expert_used, n_tokens]
        ggml_tensor * repeated = ggml_repeat_4d(ctx0, cur, n_embd, n_expert_used, n_tokens, 1);
        cur = ggml_mul(ctx0, repeated, weights);
        cb(cur, "ffn_moe_weighted", il);
    }

    ggml_tensor * up = build_lora_mm_id(up_exps, cur, selected_experts); // [n_ff, n_expert_used, n_tokens]
    cb(up, "ffn_moe_up", il);

    ggml_tensor * experts = nullptr;
    if (gate_exps) {
        cur = build_lora_mm_id(gate_exps, cur, selected_experts); // [n_ff, n_expert_used, n_tokens]
        cb(cur, "ffn_moe_gate", il);
    } else {
        cur = up;
    }

    switch (type_op) {
        case LLM_FFN_SILU:
            {
                cur = ggml_silu(ctx0, cur);
                cb(cur, "ffn_moe_silu", il);
            } break;
        case LLM_FFN_GELU:
            {
                cur = ggml_gelu(ctx0, cur);
                cb(cur, "ffn_moe_gelu", il);
            } break;
        default:
            GGML_ABORT("fatal error");
    }

    if (gate_exps) {
        cur = ggml_mul(ctx0, cur, up); // [n_ff, n_expert_used, n_tokens]
        cb(cur, "ffn_moe_gate_par", il);
    }

    experts = build_lora_mm_id(down_exps, cur, selected_experts); // [n_embd, n_expert_used, n_tokens]
    cb(experts, "ffn_moe_down", il);

    if (!weight_before_ffn) {
        experts = ggml_mul(ctx0, experts, weights);
        cb(cur, "ffn_moe_weighted", il);
    }

    // aggregate experts
    ggml_tensor * moe_out = nullptr;
    for (int i = 0; i < n_expert_used; ++i) {
        ggml_tensor * cur_expert = ggml_view_2d(ctx0, experts, n_embd, n_tokens,
                experts->nb[2], i*experts->nb[1]);

        if (i == 0) {
            moe_out = cur_expert;
        } else {
            moe_out = ggml_add(ctx0, moe_out, cur_expert);
        }
    }

    if (n_expert_used == 1) {
        // avoid returning a non-contiguous tensor
        moe_out = ggml_cont(ctx0, moe_out);
    }

    cb(moe_out, "ffn_moe_out", il);

    return moe_out;
}

// input embeddings with optional lora
ggml_tensor * llm_graph_context::build_inp_embd(ggml_tensor * tok_embd) const {
    const int64_t n_embd = hparams.n_embd;

    auto inp = std::make_unique<llm_graph_input_embd>();

    ggml_tensor * cur = nullptr;

    if (ubatch.token) {
        inp->tokens = ggml_new_tensor_1d(ctx0, GGML_TYPE_I32, ubatch.n_tokens);
        //cb(inp->tokens, "inp_tokens", -1);
        ggml_set_input(inp->tokens);
        res->t_tokens = inp->tokens;

        cur = ggml_get_rows(ctx0, tok_embd, inp->tokens);

        // apply lora for embedding tokens if needed
        for (const auto & lora : *loras) {
            llama_adapter_lora_weight * lw = lora.first->get_weight(tok_embd);
            if (lw == nullptr) {
                continue;
            }

            const float adapter_scale = lora.second;
            const float scale = lw->get_scale(lora.first->alpha, adapter_scale);

            ggml_tensor * inpL_delta = ggml_scale(ctx0, ggml_mul_mat(
                        ctx0, lw->b, // non-transposed lora_b
                        ggml_get_rows(ctx0, lw->a, inp->tokens)
                        ), scale);

            cur = ggml_add(ctx0, cur, inpL_delta);
        }
    } else {
        inp->embd = ggml_new_tensor_2d(ctx0, GGML_TYPE_F32, n_embd, ubatch.n_tokens);
        ggml_set_input(inp->embd);

        cur = inp->embd;
    }

    // For Granite architecture
    if (hparams.f_embedding_scale != 0.0f) {
        cur = ggml_scale(ctx0, cur, hparams.f_embedding_scale);
    }

    cb(cur, "inp_embd", -1);

    res->add_input(std::move(inp));

    return cur;
}

ggml_tensor * llm_graph_context::build_inp_pos() const {
    auto inp = std::make_unique<llm_graph_input_pos>(n_pos_per_embd());

    auto & cur = inp->pos;

    cur = ggml_new_tensor_1d(ctx0, GGML_TYPE_I32, n_tokens*n_pos_per_embd());
    ggml_set_input(cur);

    res->add_input(std::move(inp));

    return cur;
}

ggml_tensor * llm_graph_context::build_inp_attn_scale() const {
    auto inp = std::make_unique<llm_graph_input_attn_temp>(hparams.n_attn_temp_floor_scale, hparams.f_attn_temp_scale);

    auto & cur = inp->attn_scale;

    // this need to be 1x1xN for broadcasting
    cur = ggml_new_tensor_3d(ctx0, GGML_TYPE_F32, 1, 1, n_tokens);
    ggml_set_input(cur);

    res->add_input(std::move(inp));

    return cur;
}

ggml_tensor * llm_graph_context::build_inp_out_ids() const {
    auto inp = std::make_unique<llm_graph_input_out_ids>(hparams, cparams, n_outputs);

    auto & cur = inp->out_ids;

    cur = ggml_new_tensor_1d(ctx0, GGML_TYPE_I32, n_outputs);
    ggml_set_input(cur);

    res->add_input(std::move(inp));

    return cur;
}

ggml_tensor * llm_graph_context::build_inp_mean() const {
    auto inp = std::make_unique<llm_graph_input_mean>(cparams);

    auto & cur = inp->mean;

    cur = ggml_new_tensor_2d(ctx0, GGML_TYPE_F32, n_tokens, n_tokens);
    ggml_set_input(cur);

    res->add_input(std::move(inp));

    return cur;
}

ggml_tensor * llm_graph_context::build_inp_cls() const {
    auto inp = std::make_unique<llm_graph_input_cls>(cparams);

    auto & cur = inp->cls;

    cur = ggml_new_tensor_1d(ctx0, GGML_TYPE_I32, n_tokens);
    ggml_set_input(cur);

    res->add_input(std::move(inp));

    return cur;
}

ggml_tensor * llm_graph_context::build_inp_cross_embd() const {
    auto inp = std::make_unique<llm_graph_input_cross_embd>(cross);

    auto & cur = inp->cross_embd;

    // if we have the output embeddings from the encoder, use them directly
    // TODO: needs more work to be correct, for now just use the tensor shape
    //if (cross->t_embd) {
    //    cur = ggml_view_tensor(ctx0, cross->t_embd);

    //    return cur;
    //}

    const auto n_embd = !cross->v_embd.empty() ? cross->n_embd : hparams.n_embd;
    const auto n_enc  = !cross->v_embd.empty() ? cross->n_enc : hparams.n_ctx_train;

    cur = ggml_new_tensor_2d(ctx0, GGML_TYPE_F32, n_embd, n_enc);
    ggml_set_input(cur);

    res->add_input(std::move(inp));

    return cur;
}

ggml_tensor * llm_graph_context::build_inp_pos_bucket_enc() const {
    auto inp = std::make_unique<llm_graph_input_pos_bucket>(hparams);

    auto & cur = inp->pos_bucket;

    cur = ggml_new_tensor_2d(ctx0, GGML_TYPE_I32, n_tokens, n_tokens);
    ggml_set_input(cur);

    res->add_input(std::move(inp));

    return cur;
}

ggml_tensor * llm_graph_context::build_inp_pos_bucket_dec() const {
    const auto * kv_state = static_cast<const llama_kv_cache_unified_state *>(mstate);

    auto inp = std::make_unique<llm_graph_input_pos_bucket_kv>(hparams, kv_state);

    const auto n_kv = kv_state->get_n_kv();

    auto & cur = inp->pos_bucket;

    cur = ggml_new_tensor_2d(ctx0, GGML_TYPE_I32, n_kv, n_tokens);
    ggml_set_input(cur);

    res->add_input(std::move(inp));

    return cur;
}

ggml_tensor * llm_graph_context::build_pos_bias(ggml_tensor * pos_bucket, ggml_tensor * attn_rel_b) const {
    ggml_tensor * pos_bucket_1d = ggml_reshape_1d(ctx0, pos_bucket, pos_bucket->ne[0] * pos_bucket->ne[1]);
    cb(pos_bucket_1d, "pos_bucket_1d", -1);

    ggml_tensor * pos_bias = ggml_get_rows(ctx0, attn_rel_b, pos_bucket_1d);

    pos_bias = ggml_reshape_3d(ctx0, pos_bias, pos_bias->ne[0], pos_bucket->ne[0], pos_bucket->ne[1]);
    pos_bias = ggml_permute   (ctx0, pos_bias, 2, 0, 1, 3);
    pos_bias = ggml_cont      (ctx0, pos_bias);

    cb(pos_bias, "pos_bias", -1);

    return pos_bias;
}

ggml_tensor * llm_graph_context::build_attn_mha(
         ggml_cgraph * gf,
         ggml_tensor * q,
         ggml_tensor * k,
         ggml_tensor * v,
         ggml_tensor * kq_b,
         ggml_tensor * kq_mask,
         ggml_tensor * v_mla,
             float     kq_scale) const {
    const bool v_trans = v->nb[1] > v->nb[2];

    q = ggml_permute(ctx0, q, 0, 2, 1, 3);
    k = ggml_permute(ctx0, k, 0, 2, 1, 3);
    v = ggml_permute(ctx0, v, 0, 2, 1, 3);

    const auto n_tokens = q->ne[1];
    const auto n_head   = q->ne[2];
    const auto n_kv     = k->ne[1];

    ggml_tensor * cur;

    // TODO: replace hardcoded padding with ggml-provided padding
    if (cparams.flash_attn && (n_kv % 256 == 0) && kq_b == nullptr) {
        GGML_ASSERT(kq_b == nullptr && "Flash attention does not support KQ bias yet");

        if (v_trans) {
            v = ggml_transpose(ctx0, v);
        }

        // this can happen when KV cache is not used (e.g. an embedding model with non-causal attn)
        if (k->type == GGML_TYPE_F32) {
            k = ggml_cast(ctx0, k, GGML_TYPE_F16);
        }

        if (v->type == GGML_TYPE_F32) {
            v = ggml_cast(ctx0, v, GGML_TYPE_F16);
        }

        cur = ggml_flash_attn_ext(ctx0, q, k, v, kq_mask, kq_scale, hparams.f_max_alibi_bias,
                                  hparams.attn_soft_cap ? hparams.f_attn_logit_softcapping : 0.0f);

        ggml_flash_attn_ext_set_prec(cur, GGML_PREC_F32);

        if (v_mla) {
#if 0
            // v_mla can be applied as a matrix-vector multiplication with broadcasting across dimension 3 == n_tokens.
            // However, the code is optimized for dimensions 0 and 1 being large, so this is ineffient.
            cur = ggml_reshape_4d(ctx0, cur, v_mla->ne[0], 1, n_head, n_tokens);
            cur = ggml_mul_mat(ctx0, v_mla, cur);
#else
            // It's preferable to do the calculation as a matrix-matrix multiplication with n_tokens in dimension 1.
            // The permutations are noops and only change how the tensor data is interpreted.
            cur = ggml_permute(ctx0, cur, 0, 2, 1, 3);
            cur = ggml_mul_mat(ctx0, v_mla, cur);
            cur = ggml_permute(ctx0, cur, 0, 2, 1, 3);
            cur = ggml_cont(ctx0, cur); // Needed because ggml_reshape_2d expects contiguous inputs.
#endif
        }

        cur = ggml_reshape_2d(ctx0, cur, cur->ne[0]*n_head, n_tokens);
    } else {
        ggml_tensor * kq = ggml_mul_mat(ctx0, k, q);

        // note: this op tends to require high floating point range
        //       while for some models F16 is enough, for others it is not, so we default to F32 here
        ggml_mul_mat_set_prec(kq, GGML_PREC_F32);

        if (arch == LLM_ARCH_GROK) {
            // need to do the following:
            // multiply by attn_output_multiplyer of 0.08838834764831845
            // and then :
            // kq = 30 * tanh(kq / 30)
            // before the softmax below

            kq = ggml_tanh(ctx0, ggml_scale(ctx0, kq, 0.08838834764831845f/30.0f));
            kq = ggml_scale(ctx0, kq, 30);
        }

        if (hparams.attn_soft_cap) {
            kq = ggml_scale(ctx0, kq, 1.0f / hparams.f_attn_logit_softcapping);
            kq = ggml_tanh (ctx0, kq);
            kq = ggml_scale(ctx0, kq, hparams.f_attn_logit_softcapping);
        }

        if (kq_b) {
            kq = ggml_add(ctx0, kq, kq_b);
        }

        kq = ggml_soft_max_ext(ctx0, kq, kq_mask, kq_scale, hparams.f_max_alibi_bias);

        if (!v_trans) {
            // note: avoid this branch
            v = ggml_cont(ctx0, ggml_transpose(ctx0, v));
        }

        ggml_tensor * kqv = ggml_mul_mat(ctx0, v, kq);

        // for MLA with the absorption optimization, we need to "decompress" from MQA back to MHA
        if (v_mla) {
            kqv = ggml_mul_mat(ctx0, v_mla, kqv);
        }

        cur = ggml_permute(ctx0, kqv, 0, 2, 1, 3);

        cur = ggml_cont_2d(ctx0, cur, cur->ne[0]*n_head, n_tokens);

        if (!cparams.offload_kqv) {
            // all nodes between the KV store and the attention output are run on the CPU
            ggml_backend_sched_set_tensor_backend(sched, cur, backend_cpu);
        }
    }

    ggml_build_forward_expand(gf, cur);

    return cur;
}

llm_graph_input_attn_no_cache * llm_graph_context::build_attn_inp_no_cache() const {
    auto inp = std::make_unique<llm_graph_input_attn_no_cache>(hparams, cparams);

    // note: there is no KV cache, so the number of KV values is equal to the number of tokens in the batch
    inp->kq_mask = ggml_new_tensor_2d(ctx0, GGML_TYPE_F32, n_tokens, GGML_PAD(n_tokens, GGML_KQ_MASK_PAD));
    //cb(inp_kq_mask, "KQ_mask", -1);
    ggml_set_input(inp->kq_mask);

    inp->kq_mask_cnv = cparams.flash_attn ? ggml_cast(ctx0, inp->kq_mask, GGML_TYPE_F16) : inp->kq_mask;

    return (llm_graph_input_attn_no_cache *) res->add_input(std::move(inp));
}

ggml_tensor * llm_graph_context::build_attn(
        llm_graph_input_attn_no_cache * inp,
        ggml_cgraph * gf,
        ggml_tensor * wo,
        ggml_tensor * wo_b,
        ggml_tensor * q_cur,
        ggml_tensor * k_cur,
        ggml_tensor * v_cur,
        ggml_tensor * kq_b,
        ggml_tensor * v_mla,
            float     kq_scale,
            int       il) const {
    GGML_UNUSED(n_tokens);

    // these nodes are added to the graph together so that they are not reordered
    // by doing so, the number of splits in the graph is reduced
    ggml_build_forward_expand(gf, q_cur);
    ggml_build_forward_expand(gf, k_cur);
    ggml_build_forward_expand(gf, v_cur);

    const auto & kq_mask = inp->get_kq_mask();

    ggml_tensor * q = q_cur;
    ggml_tensor * k = k_cur;
    ggml_tensor * v = v_cur;

    ggml_tensor * cur = build_attn_mha(gf, q, k, v, kq_b, kq_mask, v_mla, kq_scale);
    cb(cur, "kqv_out", il);

    if (wo) {
        cur = build_lora_mm(wo, cur);
    }

    if (wo_b) {
        //cb(cur, "kqv_wo", il);
    }

    if (wo_b) {
        cur = ggml_add(ctx0, cur, wo_b);
    }

    return cur;
}

llm_graph_input_attn_kv_unified * llm_graph_context::build_attn_inp_kv_unified() const {
    const auto * kv_state = static_cast<const llama_kv_cache_unified_state *>(mstate);

    auto inp = std::make_unique<llm_graph_input_attn_kv_unified>(hparams, cparams, kv_state);

    {
        GGML_ASSERT(hparams.swa_type == LLAMA_SWA_TYPE_NONE && "Use llama_kv_cache_unified_iswa for SWA");

        const auto n_kv = kv_state->get_n_kv();

        inp->self_kq_mask = ggml_new_tensor_2d(ctx0, GGML_TYPE_F32, n_kv, GGML_PAD(n_tokens, GGML_KQ_MASK_PAD));
        //cb(inp->self_kq_mask, "KQ_mask", -1);
        ggml_set_input(inp->self_kq_mask);

        inp->self_kq_mask_cnv = cparams.flash_attn ? ggml_cast(ctx0, inp->self_kq_mask, GGML_TYPE_F16) : inp->self_kq_mask;
    }

    return (llm_graph_input_attn_kv_unified *) res->add_input(std::move(inp));
}

ggml_tensor * llm_graph_context::build_attn(
        llm_graph_input_attn_kv_unified * inp,
        ggml_cgraph * gf,
        ggml_tensor * wo,
        ggml_tensor * wo_b,
        ggml_tensor * q_cur,
        ggml_tensor * k_cur,
        ggml_tensor * v_cur,
        ggml_tensor * kq_b,
        ggml_tensor * v_mla,
            float     kq_scale,
            int       il) const {
    // these nodes are added to the graph together so that they are not reordered
    // by doing so, the number of splits in the graph is reduced
    ggml_build_forward_expand(gf, q_cur);
    ggml_build_forward_expand(gf, k_cur);
    ggml_build_forward_expand(gf, v_cur);

    const auto * kv_state = static_cast<const llama_kv_cache_unified_state *>(mstate);

    // store to KV cache
    {
        ggml_build_forward_expand(gf, kv_state->cpy_k(ctx0, k_cur, il));
        ggml_build_forward_expand(gf, kv_state->cpy_v(ctx0, v_cur, il));
    }

    const auto & kq_mask = inp->get_kq_mask();

    ggml_tensor * q = q_cur;
    ggml_tensor * k = kv_state->get_k(ctx0, il);
    ggml_tensor * v = kv_state->get_v(ctx0, il);

    ggml_tensor * cur = build_attn_mha(gf, q, k, v, kq_b, kq_mask, v_mla, kq_scale);
    cb(cur, "kqv_out", il);

    if (wo) {
        cur = build_lora_mm(wo, cur);
        if (arch == LLM_ARCH_GLM4) {
            // GLM4 seems to have numerical issues with half-precision accumulators
            ggml_mul_mat_set_prec(cur, GGML_PREC_F32);
        }
    }

    if (wo_b) {
        cur = ggml_add(ctx0, cur, wo_b);
    }

    return cur;
}

llm_graph_input_attn_kv_hybrid_recurrent * llm_graph_context::build_attn_inp_kv_hybrid_recurrent() const {
    auto inp = std::make_unique<llm_graph_input_attn_kv_hybrid_recurrent>(
        hparams, cparams, static_cast<const llama_kv_cache_hybrid_recurrent_state *>(mstate));

    {
        GGML_ASSERT(hparams.swa_type == LLAMA_SWA_TYPE_NONE && "Hybrid recurrent is not supported with SWA attention layers");

        const auto n_kv = inp->kv_state->get_n_kv();

        inp->self_kq_mask = ggml_new_tensor_2d(ctx0, GGML_TYPE_F32, n_kv, GGML_PAD(n_tokens, GGML_KQ_MASK_PAD));
        //cb(inp->self_kq_mask, "KQ_mask", -1);
        ggml_set_input(inp->self_kq_mask);

        inp->self_kq_mask_cnv = cparams.flash_attn ? ggml_cast(ctx0, inp->self_kq_mask, GGML_TYPE_F16) : inp->self_kq_mask;
    }

    return (llm_graph_input_attn_kv_hybrid_recurrent *) res->add_input(std::move(inp));
}

ggml_tensor * llm_graph_context::build_attn(
        llm_graph_input_attn_kv_hybrid_recurrent * inp,
        ggml_cgraph * gf,
        ggml_tensor * wo,
        ggml_tensor * wo_b,
        ggml_tensor * q_cur,
        ggml_tensor * k_cur,
        ggml_tensor * v_cur,
        ggml_tensor * kq_b,
        ggml_tensor * v_mla,
            float     kq_scale,
            int       il) const {
    // these nodes are added to the graph together so that they are not reordered
    // by doing so, the number of splits in the graph is reduced
    ggml_build_forward_expand(gf, q_cur);
    ggml_build_forward_expand(gf, k_cur);
    ggml_build_forward_expand(gf, v_cur);

    const auto * kv_state = static_cast<const llama_kv_cache_hybrid_recurrent_state *>(mstate)->get_state_attn();

    // store to KV cache
    {
        ggml_build_forward_expand(gf, kv_state->cpy_k(ctx0, k_cur, il));
        ggml_build_forward_expand(gf, kv_state->cpy_v(ctx0, v_cur, il));
    }

    const auto & kq_mask = inp->get_kq_mask();

    ggml_tensor * q = q_cur;
    ggml_tensor * k = kv_state->get_k(ctx0, il);
    ggml_tensor * v = kv_state->get_v(ctx0, il);

    ggml_tensor * cur = build_attn_mha(gf, q, k, v, kq_b, kq_mask, v_mla, kq_scale);
    cb(cur, "kqv_out", il);

    if (wo) {
        cur = build_lora_mm(wo, cur);
        if (arch == LLM_ARCH_GLM4) {
            // GLM4 seems to have numerical issues with half-precision accumulators
            ggml_mul_mat_set_prec(cur, GGML_PREC_F32);
        }
    }

    if (wo_b) {
        cur = ggml_add(ctx0, cur, wo_b);
    }

    return cur;
}

llm_graph_input_attn_kv_unified_iswa * llm_graph_context::build_attn_inp_kv_unified_iswa() const {
    const auto * kv_state = static_cast<const llama_kv_cache_unified_iswa_state *>(mstate);

    auto inp = std::make_unique<llm_graph_input_attn_kv_unified_iswa>(hparams, cparams, kv_state);

    {
        const auto n_kv = kv_state->get_base()->get_n_kv();

        inp->self_kq_mask = ggml_new_tensor_2d(ctx0, GGML_TYPE_F32, n_kv, GGML_PAD(n_tokens, GGML_KQ_MASK_PAD));
        //cb(inp->self_kq_mask, "KQ_mask", -1);
        ggml_set_input(inp->self_kq_mask);

        inp->self_kq_mask_cnv = cparams.flash_attn ? ggml_cast(ctx0, inp->self_kq_mask, GGML_TYPE_F16) : inp->self_kq_mask;
    }

    {
        GGML_ASSERT(hparams.swa_type != LLAMA_SWA_TYPE_NONE && "Use llama_kv_cache_unified for non-SWA");

        const auto n_kv = kv_state->get_swa()->get_n_kv();

        inp->self_kq_mask_swa = ggml_new_tensor_2d(ctx0, GGML_TYPE_F32, n_kv, GGML_PAD(n_tokens, GGML_KQ_MASK_PAD));
        //cb(inp->self_kq_mask_swa, "KQ_mask_swa", -1);
        ggml_set_input(inp->self_kq_mask_swa);

        inp->self_kq_mask_swa_cnv = cparams.flash_attn ? ggml_cast(ctx0, inp->self_kq_mask_swa, GGML_TYPE_F16) : inp->self_kq_mask_swa;
    }

    return (llm_graph_input_attn_kv_unified_iswa *) res->add_input(std::move(inp));
}

ggml_tensor * llm_graph_context::build_attn(
        llm_graph_input_attn_kv_unified_iswa * inp,
        ggml_cgraph * gf,
        ggml_tensor * wo,
        ggml_tensor * wo_b,
        ggml_tensor * q_cur,
        ggml_tensor * k_cur,
        ggml_tensor * v_cur,
        ggml_tensor * kq_b,
        ggml_tensor * v_mla,
            float     kq_scale,
            int       il) const {
    // these nodes are added to the graph together so that they are not reordered
    // by doing so, the number of splits in the graph is reduced
    ggml_build_forward_expand(gf, q_cur);
    ggml_build_forward_expand(gf, k_cur);
    ggml_build_forward_expand(gf, v_cur);

    const auto * kv_state_iswa = static_cast<const llama_kv_cache_unified_iswa_state *>(mstate);

    const bool is_swa = hparams.is_swa(il);

    const auto * kv_state = is_swa ? kv_state_iswa->get_swa() : kv_state_iswa->get_base();

    // store to KV cache
    {
        ggml_build_forward_expand(gf, kv_state->cpy_k(ctx0, k_cur, il));
        ggml_build_forward_expand(gf, kv_state->cpy_v(ctx0, v_cur, il));
    }

    const auto & kq_mask = is_swa ? inp->get_kq_mask_swa() : inp->get_kq_mask();

    ggml_tensor * q = q_cur;
    ggml_tensor * k = kv_state->get_k(ctx0, il);
    ggml_tensor * v = kv_state->get_v(ctx0, il);

    ggml_tensor * cur = build_attn_mha(gf, q, k, v, kq_b, kq_mask, v_mla, kq_scale);
    cb(cur, "kqv_out", il);

    if (wo) {
        cur = build_lora_mm(wo, cur);
    }

    if (wo_b) {
        //cb(cur, "kqv_wo", il);
    }

    if (wo_b) {
        cur = ggml_add(ctx0, cur, wo_b);
    }

    return cur;
}

llm_graph_input_attn_cross * llm_graph_context::build_attn_inp_cross() const {
    auto inp = std::make_unique<llm_graph_input_attn_cross>(cross);

    const int32_t n_enc = !cross->v_embd.empty() ? cross->n_enc : hparams.n_ctx_train;

    inp->cross_kq_mask = ggml_new_tensor_2d(ctx0, GGML_TYPE_F32, n_enc, GGML_PAD(n_tokens, GGML_KQ_MASK_PAD));
    ggml_set_input(inp->cross_kq_mask);

    inp->cross_kq_mask_cnv = cparams.flash_attn ? ggml_cast(ctx0, inp->cross_kq_mask, GGML_TYPE_F16) : inp->cross_kq_mask;

    return (llm_graph_input_attn_cross *) res->add_input(std::move(inp));
}

ggml_tensor * llm_graph_context::build_attn(
        llm_graph_input_attn_cross * inp,
        ggml_cgraph * gf,
        ggml_tensor * wo,
        ggml_tensor * wo_b,
        ggml_tensor * q_cur,
        ggml_tensor * k_cur,
        ggml_tensor * v_cur,
        ggml_tensor * kq_b,
        ggml_tensor * v_mla,
            float     kq_scale,
            int       il) const {
    // these nodes are added to the graph together so that they are not reordered
    // by doing so, the number of splits in the graph is reduced
    ggml_build_forward_expand(gf, q_cur);
    ggml_build_forward_expand(gf, k_cur);
    ggml_build_forward_expand(gf, v_cur);

    const auto & kq_mask = inp->get_kq_mask_cross();

    ggml_tensor * q = q_cur;
    ggml_tensor * k = k_cur;
    ggml_tensor * v = v_cur;

    ggml_tensor * cur = build_attn_mha(gf, q, k, v, kq_b, kq_mask, v_mla, kq_scale);
    cb(cur, "kqv_out", il);

    if (wo) {
        cur = build_lora_mm(wo, cur);
    }

    if (wo_b) {
        //cb(cur, "kqv_wo", il);
    }

    if (wo_b) {
        cur = ggml_add(ctx0, cur, wo_b);
    }

    return cur;
}
ggml_tensor * llm_graph_context::build_recurrent_state(
<<<<<<< HEAD
    const llama_kv_cache_recurrent_state * kv_state,
        ggml_cgraph * gf,
        ggml_tensor * s,
        ggml_tensor * state_copy,
            int32_t   state_size,
            int32_t   n_seqs,
               bool   avoid_copies) const {
=======
         ggml_cgraph * gf,
         ggml_tensor * s,
         ggml_tensor * state_copy,
             int32_t   state_size,
             int32_t   n_seqs,
   const std::function<ggml_tensor * (ggml_context *, ggml_tensor * states, ggml_tensor * ids)> & get_state_rows) const {

    const auto * kv_state = static_cast<const llama_kv_cache_recurrent_state *>(mstate);
>>>>>>> 0b6f6bec

    const auto n_kv    = kv_state->get_n_kv();
    const auto kv_head = kv_state->get_head();
    const auto rs_zero = kv_state->get_rs_z();

    ggml_tensor * states = ggml_reshape_2d(ctx0, s, state_size, kv_state->get_size());

    // Clear a single state which will then be copied to the other cleared states.
    // Note that this is a no-op when the view is zero-sized.
    ggml_tensor * state_zero = ggml_view_1d(ctx0, states, state_size*(rs_zero >= 0), rs_zero*states->nb[1]*(rs_zero >= 0));
    ggml_build_forward_expand(gf, ggml_scale_inplace(ctx0, state_zero, 0));

    ggml_tensor * output_states;

    // copy states
    // NOTE: assuming the copy destinations are ALL contained between kv_head and kv_head + n_kv
    // {state_size, kv_size} -> {state_size, n_seqs}
    output_states = get_state_rows(ctx0, states, ggml_view_1d(ctx0, state_copy, n_seqs, 0));
    ggml_build_forward_expand(gf, output_states);

    // copy extra states which won't be changed further (between n_seqs and n_kv)
    ggml_tensor * states_extra = ggml_get_rows(ctx0, states, ggml_view_1d(ctx0, state_copy, n_kv - n_seqs, n_seqs*state_copy->nb[0]));
    ggml_build_forward_expand(gf,
        ggml_cpy(ctx0,
            states_extra,
            ggml_view_1d(ctx0, s, state_size*(n_kv - n_seqs), (kv_head + n_seqs)*state_size*ggml_element_size(s))));

    return output_states;
}

llm_graph_input_rs * llm_graph_context::build_rs_inp_recurrent() const {
    const auto * kv_state = static_cast<const llama_kv_cache_recurrent_state *>(mstate);

    auto inp = std::make_unique<llm_graph_input_rs>(kv_state);

    const auto n_kv = kv_state->get_n_kv();

    auto & cur = inp->s_copy;

    cur = ggml_new_tensor_1d(ctx0, GGML_TYPE_I32, n_kv);
    ggml_set_input(cur);

    return (llm_graph_input_rs *) res->add_input(std::move(inp));
}

ggml_tensor * llm_graph_context::build_rs(
        llm_graph_input_rs * inp,
        ggml_cgraph * gf,
        ggml_tensor * s,
            int32_t   state_size,
            int32_t   n_seqs,
               bool   avoid_copies) const {

    const auto * kv_state = static_cast<const llama_kv_cache_recurrent_state *>(mstate);
    return build_recurrent_state(kv_state, gf, s, inp->s_copy, state_size, n_seqs, avoid_copies);
}

llm_graph_input_rs_hybrid_recurrent * llm_graph_context::build_rs_inp_hybrid_recurrent() const {
    auto inp = std::make_unique<llm_graph_input_rs_hybrid_recurrent>(
        static_cast<const llama_kv_cache_hybrid_recurrent_state *>(mstate));

    const auto n_kv = inp->kv_state->get_n_kv();

    auto & cur = inp->s_copy;

    cur = ggml_new_tensor_1d(ctx0, GGML_TYPE_I32, n_kv);
    ggml_set_input(cur);

    return (llm_graph_input_rs_hybrid_recurrent *) res->add_input(std::move(inp));
}

ggml_tensor * llm_graph_context::build_rs(
        llm_graph_input_rs_hybrid_recurrent * inp,
        ggml_cgraph * gf,
        ggml_tensor * s,
            int32_t   state_size,
            int32_t   n_seqs,
               bool   avoid_copies) const {

    const auto * kv_state = static_cast<const llama_kv_cache_hybrid_recurrent_state *>(mstate)->get_state_recurrent();
    return build_recurrent_state(kv_state, gf, s, inp->s_copy, state_size, n_seqs, avoid_copies);
}

ggml_tensor * llm_graph_context::build_rwkv_token_shift_load(
    llm_graph_input_rs * inp,
           ggml_cgraph * gf,
    const llama_ubatch & ubatch,
                 int   il) const {
    const auto * kv_state = static_cast<const llama_kv_cache_recurrent_state *>(mstate);

    const auto token_shift_count = hparams.token_shift_count;

    const int64_t n_seqs  = ubatch.n_seqs;

    ggml_tensor * token_shift_all = kv_state->get_k_l(il);

    ggml_tensor * token_shift = build_rs(
            inp, gf, token_shift_all,
            hparams.n_embd_k_s(), n_seqs);

    token_shift = ggml_reshape_3d(ctx0, token_shift, hparams.n_embd, token_shift_count, n_seqs);

    return token_shift;
}

ggml_tensor * llm_graph_context::build_rwkv_token_shift_store(
         ggml_tensor * token_shift,
  const llama_ubatch & ubatch,
                 int   il) const {
    const auto * kv_state = static_cast<const llama_kv_cache_recurrent_state *>(mstate);

    const auto token_shift_count = hparams.token_shift_count;
    const auto n_embd = hparams.n_embd;

    const int64_t n_seqs = ubatch.n_seqs;

    const auto kv_head = kv_state->get_head();

    return ggml_cpy(
        ctx0,
        ggml_view_1d(ctx0, token_shift, n_embd * n_seqs * token_shift_count, 0),
        ggml_view_1d(ctx0, kv_state->get_k_l(il), hparams.n_embd_k_s()*n_seqs, hparams.n_embd_k_s()*kv_head*ggml_element_size(kv_state->get_k_l(il)))
    );
}

void llm_graph_context::build_pooling(
        ggml_cgraph * gf,
        ggml_tensor * cls,
        ggml_tensor * cls_b,
        ggml_tensor * cls_out,
        ggml_tensor * cls_out_b) const {
    if (!cparams.embeddings) {
        return;
    }

    ggml_tensor * inp = res->t_embd;

    //// find result_norm tensor for input
    //for (int i = ggml_graph_n_nodes(gf) - 1; i >= 0; --i) {
    //    inp = ggml_graph_node(gf, i);
    //    if (strcmp(inp->name, "result_norm") == 0 || strcmp(inp->name, "result_embd") == 0) {
    //        break;
    //    }

    //    inp = nullptr;
    //}

    GGML_ASSERT(inp != nullptr && "missing result_norm/result_embd tensor");

    ggml_tensor * cur;

    switch (pooling_type) {
        case LLAMA_POOLING_TYPE_NONE:
            {
                cur = inp;
            } break;
        case LLAMA_POOLING_TYPE_MEAN:
            {
                ggml_tensor * inp_mean = build_inp_mean();
                cur = ggml_mul_mat(ctx0, ggml_cont(ctx0, ggml_transpose(ctx0, inp)), inp_mean);
            } break;
        case LLAMA_POOLING_TYPE_CLS:
        case LLAMA_POOLING_TYPE_LAST:
            {
                ggml_tensor * inp_cls = build_inp_cls();
                cur = ggml_get_rows(ctx0, inp, inp_cls);
            } break;
        case LLAMA_POOLING_TYPE_RANK:
            {
                ggml_tensor * inp_cls = build_inp_cls();
                inp = ggml_get_rows(ctx0, inp, inp_cls);

                if (cls) {
                    // classification head
                    // https://github.com/huggingface/transformers/blob/5af7d41e49bbfc8319f462eb45253dcb3863dfb7/src/transformers/models/roberta/modeling_roberta.py#L1566
                    cur = ggml_mul_mat(ctx0, cls, inp);
                    if (cls_b) {
                        cur = ggml_add(ctx0, cur, cls_b);
                    }
                    cur = ggml_tanh(ctx0, cur);

                    // some models don't have `cls_out`, for example: https://huggingface.co/jinaai/jina-reranker-v1-tiny-en
                    // https://huggingface.co/jinaai/jina-reranker-v1-tiny-en/blob/cb5347e43979c3084a890e3f99491952603ae1b7/modeling_bert.py#L884-L896
                    if (cls_out) {
                        cur = ggml_mul_mat(ctx0, cls_out, cur);
                        if (cls_out_b) {
                            cur = ggml_add(ctx0, cur, cls_out_b);
                        }
                    }
                } else if (cls_out) {
                    // Single layer classification head (direct projection)
                    // https://github.com/huggingface/transformers/blob/f4fc42216cd56ab6b68270bf80d811614d8d59e4/src/transformers/models/bert/modeling_bert.py#L1476
                    cur = ggml_mul_mat(ctx0, cls_out, inp);
                    if (cls_out_b) {
                        cur = ggml_add(ctx0, cur, cls_out_b);
                    }
                } else {
                    GGML_ABORT("RANK pooling requires either cls+cls_b or cls_out+cls_out_b");
                }
            } break;
        default:
            {
                GGML_ABORT("unknown pooling type");
            }
    }

    cb(cur, "result_embd_pooled", -1);
    res->t_embd_pooled = cur;

    ggml_build_forward_expand(gf, cur);
}

int32_t llama_relative_position_bucket(llama_pos x, llama_pos y, uint64_t n_buckets, bool bidirectional) {
    // TODO move to hparams if a T5 variant appears that uses a different value
    const int64_t max_distance = 128;

    if (bidirectional) {
        n_buckets >>= 1;
    }

    const int64_t max_exact = n_buckets >> 1;

    int32_t relative_position = x - y;
    int32_t relative_bucket = 0;

    if (bidirectional) {
        relative_bucket += (relative_position > 0) * n_buckets;
        relative_position = abs(relative_position);
    } else {
        relative_position = -std::min<int32_t>(relative_position, 0);
    }

    int32_t relative_position_if_large = floorf(max_exact + logf(1.0 * relative_position / max_exact) * (n_buckets - max_exact) / log(1.0 * max_distance / max_exact));
    relative_position_if_large = std::min<int32_t>(relative_position_if_large, n_buckets - 1);
    relative_bucket += (relative_position < max_exact ? relative_position : relative_position_if_large);

    return relative_bucket;
}<|MERGE_RESOLUTION|>--- conflicted
+++ resolved
@@ -1495,24 +1495,13 @@
     return cur;
 }
 ggml_tensor * llm_graph_context::build_recurrent_state(
-<<<<<<< HEAD
     const llama_kv_cache_recurrent_state * kv_state,
-        ggml_cgraph * gf,
-        ggml_tensor * s,
-        ggml_tensor * state_copy,
-            int32_t   state_size,
-            int32_t   n_seqs,
-               bool   avoid_copies) const {
-=======
          ggml_cgraph * gf,
          ggml_tensor * s,
          ggml_tensor * state_copy,
              int32_t   state_size,
              int32_t   n_seqs,
-   const std::function<ggml_tensor * (ggml_context *, ggml_tensor * states, ggml_tensor * ids)> & get_state_rows) const {
-
-    const auto * kv_state = static_cast<const llama_kv_cache_recurrent_state *>(mstate);
->>>>>>> 0b6f6bec
+    const std::function<ggml_tensor * (ggml_context *, ggml_tensor * states, ggml_tensor * ids)> & get_state_rows) const {
 
     const auto n_kv    = kv_state->get_n_kv();
     const auto kv_head = kv_state->get_head();
@@ -1564,10 +1553,10 @@
         ggml_tensor * s,
             int32_t   state_size,
             int32_t   n_seqs,
-               bool   avoid_copies) const {
+    const std::function<ggml_tensor * (ggml_context *, ggml_tensor * states, ggml_tensor * ids)> & get_state_rows) const {
 
     const auto * kv_state = static_cast<const llama_kv_cache_recurrent_state *>(mstate);
-    return build_recurrent_state(kv_state, gf, s, inp->s_copy, state_size, n_seqs, avoid_copies);
+    return build_recurrent_state(kv_state, gf, s, inp->s_copy, state_size, n_seqs, get_state_rows);
 }
 
 llm_graph_input_rs_hybrid_recurrent * llm_graph_context::build_rs_inp_hybrid_recurrent() const {
@@ -1590,10 +1579,10 @@
         ggml_tensor * s,
             int32_t   state_size,
             int32_t   n_seqs,
-               bool   avoid_copies) const {
+    const std::function<ggml_tensor * (ggml_context *, ggml_tensor * states, ggml_tensor * ids)> & get_state_rows) const {
 
     const auto * kv_state = static_cast<const llama_kv_cache_hybrid_recurrent_state *>(mstate)->get_state_recurrent();
-    return build_recurrent_state(kv_state, gf, s, inp->s_copy, state_size, n_seqs, avoid_copies);
+    return build_recurrent_state(kv_state, gf, s, inp->s_copy, state_size, n_seqs, get_state_rows);
 }
 
 ggml_tensor * llm_graph_context::build_rwkv_token_shift_load(
