#include "llama-graph.h"

#include "llama-impl.h"
#include "llama-batch.h"
#include "llama-cparams.h"

#include "llama-kv-cache-unified.h"
#include "llama-kv-cache-unified-iswa.h"
#include "llama-kv-cache-recurrent.h"
#include "llama-kv-cache-hybrid-recurrent.h"

#include <cassert>
#include <cmath>
#include <cstring>

void llm_graph_input_embd::set_input(const llama_ubatch * ubatch) {
    if (ubatch->token) {
        const int64_t n_tokens = ubatch->n_tokens;

        ggml_backend_tensor_set(tokens, ubatch->token, 0, n_tokens*ggml_element_size(tokens));
    }

    if (ubatch->embd) {
        const int64_t n_embd   = embd->ne[0];
        const int64_t n_tokens = ubatch->n_tokens;

        ggml_backend_tensor_set(embd, ubatch->embd, 0, n_tokens*n_embd*ggml_element_size(embd));
    }
}

void llm_graph_input_pos::set_input(const llama_ubatch * ubatch) {
    if (ubatch->pos && pos) {
        const int64_t n_tokens = ubatch->n_tokens;

        if (ubatch->token && n_pos_per_embd == 4) {
            // in case we're using M-RoPE with text tokens, convert the 1D positions to 4D
            // the 3 first dims are the same, and 4th dim is all 0
            std::vector<llama_pos> pos_data(n_tokens*n_pos_per_embd);
            // copy the first dimension
            for (int i = 0; i < n_tokens; ++i) {
                pos_data[               i] = ubatch->pos[i];
                pos_data[    n_tokens + i] = ubatch->pos[i];
                pos_data[2 * n_tokens + i] = ubatch->pos[i];
                pos_data[3 * n_tokens + i] = 0; // 4th dim is 0
            }
            ggml_backend_tensor_set(pos, pos_data.data(), 0, pos_data.size()*ggml_element_size(pos));
        } else {
            ggml_backend_tensor_set(pos, ubatch->pos, 0, n_tokens*n_pos_per_embd*ggml_element_size(pos));
        }
    }
}

void llm_graph_input_attn_temp::set_input(const llama_ubatch * ubatch) {
    if (ubatch->pos && attn_scale) {
        const int64_t n_tokens = ubatch->n_tokens;

        std::vector<float> attn_scale_data(n_tokens, 0.0f);
        for (int i = 0; i < n_tokens; ++i) {
            const float pos = ubatch->pos[i];
            attn_scale_data[i] = std::log(
                std::floor((pos + 1.0f) / n_attn_temp_floor_scale) + 1.0
            ) * f_attn_temp_scale + 1.0;
        }

        ggml_backend_tensor_set(attn_scale, attn_scale_data.data(), 0, n_tokens*ggml_element_size(attn_scale));
    }
}

void llm_graph_input_pos_bucket::set_input(const llama_ubatch * ubatch) {
    if (pos_bucket) {
        const int64_t n_tokens = ubatch->n_tokens;

        GGML_ASSERT(ggml_backend_buffer_is_host(pos_bucket->buffer));
        GGML_ASSERT(!ubatch->equal_seqs); // TODO: use ubatch->n_seqs instead of failing

        int32_t * data = (int32_t *) pos_bucket->data;

        for (int h = 0; h < 1; ++h) {
            for (int j = 0; j < n_tokens; ++j) {
                for (int i = 0; i < n_tokens; ++i) {
                    data[h*(n_tokens*n_tokens) + j*n_tokens + i] = llama_relative_position_bucket(ubatch->pos[i], ubatch->pos[j], hparams.n_rel_attn_bkts, true);
                }
            }
        }
    }
}

void llm_graph_input_pos_bucket_kv::set_input(const llama_ubatch * ubatch) {
    if (pos_bucket) {
        kv_state->set_input_pos_bucket(pos_bucket, ubatch);
    }
}

void llm_graph_input_out_ids::set_input(const llama_ubatch * ubatch) {
    if (hparams.causal_attn || cparams.pooling_type == LLAMA_POOLING_TYPE_NONE) {
        //GGML_ASSERT(out_ids && "every model that can must skip unused outputs");

        if (!out_ids) {
            LLAMA_LOG_WARN("%s: 'out_ids' is not created\n", __func__);
        } else {
            const int64_t n_tokens = ubatch->n_tokens;

            GGML_ASSERT(ggml_backend_buffer_is_host(out_ids->buffer));
            int32_t * data = (int32_t *) out_ids->data;

            if (n_outputs == n_tokens) {
                for (int i = 0; i < n_tokens; ++i) {
                    data[i] = i;
                }
            } else if (ubatch->output) {
                int32_t n_outputs = 0;
                for (int i = 0; i < n_tokens; ++i) {
                    if (ubatch->output[i]) {
                        data[n_outputs++] = i;
                    }
                }
                // the graph needs to have been passed the correct number of outputs
                GGML_ASSERT(n_outputs == n_outputs);
            } else if (n_outputs == 1) {
                // only keep last output
                data[0] = n_tokens - 1;
            } else {
                GGML_ASSERT(n_outputs == 0);
            }
        }
    }
}

void llm_graph_input_mean::set_input(const llama_ubatch * ubatch) {
    if (cparams.embeddings && cparams.pooling_type == LLAMA_POOLING_TYPE_MEAN) {
        const int64_t n_tokens     = ubatch->n_tokens;
        const int64_t n_seq_tokens = ubatch->n_seq_tokens;
        const int64_t n_seqs       = ubatch->n_seqs;

        GGML_ASSERT(mean);
        GGML_ASSERT(ggml_backend_buffer_is_host(mean->buffer));

        float * data = (float *) mean->data;
        memset(mean->data, 0, n_tokens * n_tokens * ggml_element_size(mean));

        std::vector<uint64_t> sum(n_tokens, 0);

        // TODO: fix indexing [UBATCH_IDX]
        for (int s = 0; s < n_seqs; ++s) {
            const llama_seq_id seq_id = ubatch->seq_id[s][0];

            // TODO: adapt limits to n_seqs when ubatch->equal_seqs is true
            GGML_ASSERT(seq_id < n_tokens && "seq_id cannot be larger than n_tokens with pooling_type == MEAN");

            sum[seq_id] += ubatch->n_seq_tokens;
        }

        std::vector<float> div(n_tokens, 0.0f);
        for (int i = 0; i < n_tokens; ++i) {
            const uint64_t s = sum[i];
            if (s > 0) {
                div[i] = 1.0f/float(s);
            }
        }

        // TODO: fix indexing [UBATCH_IDX]
        for (int s = 0; s < n_seqs; ++s) {
            const llama_seq_id seq_id = ubatch->seq_id[s][0];

            for (int i = 0; i < n_seq_tokens; ++i) {
                data[seq_id*n_tokens + s*n_seq_tokens + i] = div[seq_id];
            }
        }
    }
}

void llm_graph_input_cls::set_input(const llama_ubatch * ubatch) {
    if (cparams.embeddings && (
                cparams.pooling_type == LLAMA_POOLING_TYPE_CLS ||
                cparams.pooling_type == LLAMA_POOLING_TYPE_RANK)) {
        const int64_t n_tokens     = ubatch->n_tokens;
        const int64_t n_seq_tokens = ubatch->n_seq_tokens;
        const int64_t n_seqs       = ubatch->n_seqs;

        GGML_ASSERT(cls);
        GGML_ASSERT(ggml_backend_buffer_is_host(cls->buffer));

        uint32_t * data = (uint32_t *) cls->data;
        memset(cls->data, 0, n_tokens * ggml_element_size(cls));

        // TODO: fix indexing [UBATCH_IDX]
        for (int s = 0; s < n_seqs; ++s) {
            const llama_seq_id seq_id = ubatch->seq_id[s][0];

            // TODO: adapt limits to n_seqs when ubatch->equal_seqs is true
            GGML_ASSERT(seq_id < n_tokens && "seq_id cannot be larger than n_tokens with pooling_type == CLS or RANK");

            for (int i = 0; i < n_seq_tokens; ++i) {
                const llama_pos pos = ubatch->pos[s*n_seq_tokens + i];

                if (pos == 0) {
                    data[seq_id] = s*n_seq_tokens + i;
                }
            }
        }
    }

    if (cparams.embeddings && cparams.pooling_type == LLAMA_POOLING_TYPE_LAST) {
        const int64_t n_tokens     = ubatch->n_tokens;
        const int64_t n_seq_tokens = ubatch->n_seq_tokens;
        const int64_t n_seqs       = ubatch->n_seqs;

        GGML_ASSERT(cls);
        GGML_ASSERT(ggml_backend_buffer_is_host(cls->buffer));

        uint32_t * data = (uint32_t *) cls->data;
        memset(cls->data, 0, n_tokens * ggml_element_size(cls));

        std::vector<int> last_pos(n_tokens, -1);
        std::vector<int> last_row(n_tokens, -1);

        // TODO: fix indexing [UBATCH_IDX]
        for (int s = 0; s < n_seqs; ++s) {
            const llama_seq_id seq_id = ubatch->seq_id[s][0];

            // TODO: adapt limits to n_seqs when ubatch->equal_seqs is true
            GGML_ASSERT(seq_id < n_tokens && "seq_id cannot be larger than n_tokens with pooling_type == LAST");

            for (int i = 0; i < n_seq_tokens; ++i) {
                const llama_pos pos = ubatch->pos[s*n_seq_tokens + i];

                if (pos >= last_pos[seq_id]) {
                    last_pos[seq_id] = pos;
                    last_row[seq_id] = s*n_seq_tokens + i;
                }
            }
        }

        for (int i = 0; i < n_tokens; ++i) {
            if (last_row[i] >= 0) {
                data[i] = last_row[i];
            }
        }
    }
}

void llm_graph_input_rs::set_input(const llama_ubatch * ubatch) {
    GGML_UNUSED(ubatch);

    const int64_t n_kv = kv_state->get_n_kv();

    if (s_copy) {
        GGML_ASSERT(ggml_backend_buffer_is_host(s_copy->buffer));
        int32_t * data = (int32_t *) s_copy->data;

        // assuming copy destinations ALWAYS happen ONLY on the cells between head and head+n
        for (uint32_t i = 0; i < n_kv; ++i) {
            data[i] = kv_state->s_copy(i);
        }
    }
}

llm_graph_input_rs_hybrid_recurrent::llm_graph_input_rs_hybrid_recurrent(
        const llama_kv_cache_hybrid_recurrent_state * kv_state) :
    llm_graph_input_rs(kv_state->get_state_recurrent()) {
}

void llm_graph_input_cross_embd::set_input(const llama_ubatch * ubatch) {
    GGML_UNUSED(ubatch);

    if (cross_embd && !cross->v_embd.empty()) {
        assert(cross_embd->type == GGML_TYPE_F32);

        ggml_backend_tensor_set(cross_embd, cross->v_embd.data(), 0, ggml_nbytes(cross_embd));
    }
}

void llm_graph_input_attn_no_cache::set_input(const llama_ubatch * ubatch) {
    if (kq_mask) {
        if (cparams.causal_attn) {
            const int64_t n_kv         = ubatch->n_tokens;
            const int64_t n_tokens     = ubatch->n_tokens;
            const int64_t n_seq_tokens = ubatch->n_seq_tokens;
            const int64_t n_seqs       = ubatch->n_seqs;

            GGML_ASSERT(ggml_backend_buffer_is_host(kq_mask->buffer));
            float * data = (float *) kq_mask->data;

            for (int h = 0; h < 1; ++h) {
                for (int s1 = 0; s1 < n_seqs; ++s1) {
                    const llama_seq_id seq_id = ubatch->seq_id[s1][0];

                    for (int j = 0; j < n_seq_tokens; ++j) {
                        const int32_t tj = s1*n_seq_tokens + j;

                        for (int s0 = 0; s0 < n_seqs; ++s0) {
                            for (int i = 0; i < n_seq_tokens; ++i) {
                                const int32_t ti = s0*n_seq_tokens + i;
                                float f = -INFINITY;

                                // TODO: fix indexing [UBATCH_IDX]
                                for (int s = 0; s < ubatch->n_seq_id[s0]; ++s) {
                                    if (ubatch->seq_id[s0][s] == seq_id && ubatch->pos[ti] <= ubatch->pos[tj]) {
                                        if (hparams.use_alibi) {
                                            f = -std::abs(ubatch->pos[ti] - ubatch->pos[tj]);
                                        } else {
                                            f = 0.0f;
                                        }
                                        break;
                                    }
                                }

                                data[h*(n_kv*n_tokens) + tj*n_kv + ti] = f;
                            }
                        }
                    }
                }
            }
        } else {
            const int64_t n_tokens     = ubatch->n_tokens;
            const int64_t n_seq_tokens = ubatch->n_seq_tokens;
            const int64_t n_seqs       = ubatch->n_seqs;
            const int64_t n_stride     = ubatch->n_tokens;

            GGML_ASSERT(ggml_backend_buffer_is_host(kq_mask->buffer));

            float * data = (float *) kq_mask->data;

            for (int h = 0; h < 1; ++h) {
                for (int s1 = 0; s1 < n_seqs; ++s1) {
                    const llama_seq_id seq_id = ubatch->seq_id[s1][0];

                    for (int j = 0; j < n_seq_tokens; ++j) {
                        const int32_t tj = s1*n_seq_tokens + j;

                        for (int s0 = 0; s0 < n_seqs; ++s0) {
                            for (int i = 0; i < n_seq_tokens; ++i) {
                                const int32_t ti = s0*n_seq_tokens + i;
                                float f = -INFINITY;

                                // TODO: fix indexing [UBATCH_IDX]
                                for (int s = 0; s < ubatch->n_seq_id[s0]; ++s) {
                                    if (ubatch->seq_id[s0][s] == seq_id) {
                                        if (hparams.use_alibi) {
                                            f = -std::abs(ubatch->pos[ti] - ubatch->pos[tj]);
                                        } else {
                                            f = 0.0f;
                                        }
                                        break;
                                    }
                                }

                                data[h*(n_tokens*n_tokens) + tj*n_stride + ti] = f;
                            }
                        }

                        for (int i = n_tokens; i < n_stride; ++i) {
                            data[h*(n_tokens*n_tokens) + tj*n_stride + i] = -INFINITY;
                        }
                    }
                }
            }
        }
    }
}

void llm_graph_input_attn_kv_unified::set_input(const llama_ubatch * ubatch) {
    if (self_kq_mask) {
        kv_state->set_input_kq_mask(self_kq_mask, ubatch, cparams.causal_attn);
    }
}

llm_graph_input_attn_kv_hybrid_recurrent::llm_graph_input_attn_kv_hybrid_recurrent(
        const llama_hparams & hparams,
        const llama_cparams & cparams,
        const llama_kv_cache_hybrid_recurrent_state * kv_state) :
    llm_graph_input_attn_kv_unified(hparams, cparams, kv_state->get_state_attn()) {
}

void llm_graph_input_attn_kv_unified_iswa::set_input(const llama_ubatch * ubatch) {
    if (self_kq_mask) {
        kv_state->get_base()->set_input_kq_mask(self_kq_mask, ubatch, cparams.causal_attn);
    }

    if (self_kq_mask_swa) {
        kv_state->get_swa()->set_input_kq_mask(self_kq_mask_swa, ubatch, cparams.causal_attn);
    }
}

void llm_graph_input_attn_cross::set_input(const llama_ubatch * ubatch) {
    if (cross_kq_mask) {
        const int64_t n_enc    = cross_kq_mask->ne[0];
        const int64_t n_tokens = ubatch->n_tokens;

        GGML_ASSERT(ggml_backend_buffer_is_host(cross_kq_mask->buffer));
        GGML_ASSERT(!ubatch->equal_seqs); // TODO: use ubatch->n_seqs instead of failing

        float * data = (float *) cross_kq_mask->data;

        for (int h = 0; h < 1; ++h) {
            for (int j = 0; j < n_tokens; ++j) {
                for (int i = 0; i < n_enc; ++i) {
                    float f = -INFINITY;
                    // TODO: fix indexing [UBATCH_IDX]
                    for (int s = 0; s < ubatch->n_seq_id[j]; ++s) {
                        const llama_seq_id seq_id = ubatch->seq_id[j][s];
                        if (cross->seq_ids_enc[i].find(seq_id) != cross->seq_ids_enc[i].end()) {
                            f = 0.0f;
                        }
                    }
                    data[h*(n_enc*n_tokens) + j*n_enc + i] = f;
                }
            }

            for (int i = n_tokens; i < GGML_PAD(n_tokens, GGML_KQ_MASK_PAD); ++i) {
                for (int j = 0; j < n_enc; ++j) {
                    data[h*(n_enc*n_tokens) + i*n_enc + j] = -INFINITY;
                }
            }
        }
    }
}

//
// llm_graph_context
//

llm_graph_context::llm_graph_context(const llm_graph_params & params) :
    arch             (params.arch),
    hparams          (params.hparams),
    cparams          (params.cparams),
    ubatch           (params.ubatch),
    n_embd           (hparams.n_embd),
    n_layer          (hparams.n_layer),
    n_rot            (hparams.n_rot),
    n_ctx            (cparams.n_ctx),
    n_head           (hparams.n_head()),
    n_head_kv        (hparams.n_head_kv()),
    n_embd_head_k    (hparams.n_embd_head_k),
    n_embd_k_gqa     (hparams.n_embd_k_gqa()),
    n_embd_head_v    (hparams.n_embd_head_v),
    n_embd_v_gqa     (hparams.n_embd_v_gqa()),
    n_expert         (hparams.n_expert),
    n_expert_used    (cparams.warmup ? hparams.n_expert : hparams.n_expert_used),
    freq_base        (cparams.rope_freq_base),
    freq_scale       (cparams.rope_freq_scale),
    ext_factor       (cparams.yarn_ext_factor),
    attn_factor      (cparams.yarn_attn_factor),
    beta_fast        (cparams.yarn_beta_fast),
    beta_slow        (cparams.yarn_beta_slow),
    norm_eps         (hparams.f_norm_eps),
    norm_rms_eps     (hparams.f_norm_rms_eps),
    n_tokens         (ubatch.n_tokens),
    n_outputs        (params.n_outputs),
    n_ctx_orig       (cparams.n_ctx_orig_yarn),
    pooling_type     (cparams.pooling_type),
    rope_type        (hparams.rope_type),
    ctx0             (params.ctx),
    sched            (params.sched),
    backend_cpu      (params.backend_cpu),
    cvec             (params.cvec),
    loras            (params.loras),
    mstate           (params.mstate),
    cross            (params.cross),
    cb_func          (params.cb),
    res              (std::make_unique<llm_graph_result>()) {
    }

int64_t llm_graph_context::n_pos_per_embd() const {
    return hparams.rope_type == LLAMA_ROPE_TYPE_MROPE ? 4 : 1;
}

void llm_graph_context::cb(ggml_tensor * cur, const char * name, int il) const {
    if (cb_func) {
        cb_func(ubatch, cur, name, il);
    }
}

ggml_tensor * llm_graph_context::build_cvec(
         ggml_tensor * cur,
                 int   il) const {
    return cvec->apply_to(ctx0, cur, il);
}

ggml_tensor * llm_graph_context::build_lora_mm(
          ggml_tensor * w,
          ggml_tensor * cur) const {
    ggml_tensor * res = ggml_mul_mat(ctx0, w, cur);

    for (const auto & lora : *loras) {
        llama_adapter_lora_weight * lw = lora.first->get_weight(w);
        if (lw == nullptr) {
            continue;
        }

        const float adapter_scale = lora.second;
        const float scale = lw->get_scale(lora.first->alpha, adapter_scale);

        ggml_tensor * ab_cur = ggml_mul_mat(
                ctx0, lw->b,
                ggml_mul_mat(ctx0, lw->a, cur)
                );

        ab_cur = ggml_scale(ctx0, ab_cur, scale);
        res = ggml_add(ctx0, res, ab_cur);
    }

    return res;
}

ggml_tensor * llm_graph_context::build_lora_mm_id(
          ggml_tensor * w,   // ggml_tensor * as
          ggml_tensor * cur, // ggml_tensor * b
          ggml_tensor * ids) const {
    ggml_tensor * res = ggml_mul_mat_id(ctx0, w, cur, ids);
    for (const auto & lora : *loras) {
        llama_adapter_lora_weight * lw = lora.first->get_weight(w);
        if (lw == nullptr) {
            continue;
        }

        const float alpha = lora.first->alpha;
        const float rank  = (float) lw->b->ne[0];
        const float scale = alpha ? lora.second * alpha / rank : lora.second;

        ggml_tensor * ab_cur = ggml_mul_mat_id(
                ctx0, lw->b,
                ggml_mul_mat_id(ctx0, lw->a, cur, ids),
                ids
                );

        ab_cur = ggml_scale(ctx0, ab_cur, scale);
        res = ggml_add(ctx0, res, ab_cur);
    }

    return res;
}

ggml_tensor * llm_graph_context::build_norm(
         ggml_tensor * cur,
         ggml_tensor * mw,
         ggml_tensor * mb,
       llm_norm_type   type,
                 int   il) const {
    switch (type) {
        case LLM_NORM:       cur = ggml_norm    (ctx0, cur, hparams.f_norm_eps);     break;
        case LLM_NORM_RMS:   cur = ggml_rms_norm(ctx0, cur, hparams.f_norm_rms_eps); break;
        case LLM_NORM_GROUP:
            {
                cur = ggml_reshape_3d(ctx0, cur, cur->ne[0], 1, cur->ne[1]);
                cur = ggml_group_norm(ctx0, cur, hparams.n_norm_groups, hparams.f_norm_group_eps);
                cur = ggml_reshape_2d(ctx0, cur, cur->ne[0],    cur->ne[2]);
            } break;
    }

    if (mw || mb) {
        cb(cur, "norm", il);
    }

    if (mw) {
        cur = ggml_mul(ctx0, cur, mw);
        if (mb) {
            cb(cur, "norm_w", il);
        }
    }

    if (mb) {
        cur = ggml_add(ctx0, cur, mb);
    }

    return cur;
}

ggml_tensor * llm_graph_context::build_ffn(
         ggml_tensor * cur,
         ggml_tensor * up,
         ggml_tensor * up_b,
         ggml_tensor * up_s,
         ggml_tensor * gate,
         ggml_tensor * gate_b,
         ggml_tensor * gate_s,
         ggml_tensor * down,
         ggml_tensor * down_b,
         ggml_tensor * down_s,
         ggml_tensor * act_scales,
     llm_ffn_op_type   type_op,
   llm_ffn_gate_type   type_gate,
                 int   il) const {
    ggml_tensor * tmp = up ? build_lora_mm(up, cur) : cur;
    cb(tmp, "ffn_up", il);

    if (up_b) {
        tmp = ggml_add(ctx0, tmp, up_b);
        cb(tmp, "ffn_up_b", il);
    }

    if (up_s) {
        tmp = ggml_mul(ctx0, tmp, up_s);
        cb(tmp, "ffn_up_s", il);
    }

    if (gate) {
        switch (type_gate) {
            case LLM_FFN_SEQ:
                {
                    cur = build_lora_mm(gate, tmp);
                    cb(cur, "ffn_gate", il);
                } break;
            case LLM_FFN_PAR:
                {
                    cur = build_lora_mm(gate, cur);
                    cb(cur, "ffn_gate", il);
                } break;
        }

        if (gate_b) {
            cur = ggml_add(ctx0, cur, gate_b);
            cb(cur, "ffn_gate_b", il);
        }

        if (gate_s) {
            cur = ggml_mul(ctx0, cur, gate_s);
            cb(cur, "ffn_gate_s", il);
        }

    } else {
        cur = tmp;
    }

    switch (type_op) {
        case LLM_FFN_SILU:
            {
                cur = ggml_silu(ctx0, cur);
                cb(cur, "ffn_silu", il);
            } break;
        case LLM_FFN_GELU:
            {
                cur = ggml_gelu(ctx0, cur);
                cb(cur, "ffn_gelu", il);
                if (act_scales != NULL) {
                    cur = ggml_div(ctx0, cur, act_scales);
                    cb(cur, "ffn_act", il);
                }
            } break;
        case LLM_FFN_RELU:
            {
                cur = ggml_relu(ctx0, cur);
                cb(cur, "ffn_relu", il);
            } break;
        case LLM_FFN_RELU_SQR:
            {
                cur = ggml_relu(ctx0, cur);
                cb(cur, "ffn_relu", il);

                cur = ggml_sqr(ctx0, cur);
                cb(cur, "ffn_sqr(relu)", il);
            } break;
        case LLM_FFN_SWIGLU:
            {
                // Project to 4h. If using swiglu double the output width, see https://arxiv.org/pdf/2002.05202.pdf
                int64_t split_point = cur->ne[0] / 2;
                // TODO: these conts should not be needed, see https://github.com/ggml-org/llama.cpp/pull/14090#discussion_r2137437217
                ggml_tensor * x0 = ggml_cont(ctx0, ggml_view_2d(ctx0, cur, split_point, cur->ne[1], cur->nb[1], 0));
                ggml_tensor * x1 = ggml_cont(ctx0, ggml_view_2d(ctx0, cur, split_point, cur->ne[1], cur->nb[1], split_point * ggml_element_size(cur)));

                x0 = ggml_silu(ctx0, x0);
                cb(cur, "ffn_silu", il);

                cur = ggml_mul(ctx0, x0, x1);
                cb(cur, "ffn_mul", il);
            } break;
        case LLM_FFN_GEGLU:
            {
                // Split into two equal parts
                int64_t split_point = cur->ne[0] / 2;
                // TODO: these conts should not be needed, see https://github.com/ggml-org/llama.cpp/pull/14090#discussion_r2137437217
                ggml_tensor * x0 = ggml_cont(ctx0, ggml_view_2d(ctx0, cur, split_point, cur->ne[1], cur->nb[1], 0));
                ggml_tensor * x1 = ggml_cont(ctx0, ggml_view_2d(ctx0, cur, split_point, cur->ne[1], cur->nb[1], split_point * ggml_element_size(cur)));

                x0 = ggml_gelu(ctx0, x0);
                cb(x0, "ffn_gelu", il);

                cur = ggml_mul(ctx0, x0, x1);
                cb(cur, "ffn_geglu", il);
            } break;
    }

    if (gate && type_gate == LLM_FFN_PAR) {
        cur = ggml_mul(ctx0, cur, tmp);
        cb(cur, "ffn_gate_par", il);
    }

    if (down) {
        cur = build_lora_mm(down, cur);
        if (arch == LLM_ARCH_GLM4) {
            // GLM4 seems to have numerical issues with half-precision accumulators
            ggml_mul_mat_set_prec(cur, GGML_PREC_F32);
        }
    }

    if (down_b) {
        cb(cur, "ffn_down", il);
    }

    if (down_b) {
        cur = ggml_add(ctx0, cur, down_b);
    }

    if (down_s) {
        cur = ggml_mul(ctx0, cur, down_s);
        cb(cur, "ffn_down_s", il);
    }

    return cur;
}

ggml_tensor * llm_graph_context::build_moe_ffn(
         ggml_tensor * cur,
         ggml_tensor * gate_inp,
         ggml_tensor * up_exps,
         ggml_tensor * gate_exps,
         ggml_tensor * down_exps,
         ggml_tensor * exp_probs_b,
             int64_t   n_expert,
             int64_t   n_expert_used,
     llm_ffn_op_type   type_op,
                bool   norm_w,
                bool   scale_w,
               float   w_scale,
         llama_expert_gating_func_type gating_op,
                 int   il) const {
    const int64_t n_embd   = cur->ne[0];
    const int64_t n_tokens = cur->ne[1];
    const bool weight_before_ffn = arch == LLM_ARCH_LLAMA4; // for llama4, we apply the sigmoid-ed weights before the FFN

    ggml_tensor * logits = build_lora_mm(gate_inp, cur); // [n_expert, n_tokens]
    cb(logits, "ffn_moe_logits", il);

    ggml_tensor * probs = nullptr;
    switch (gating_op) {
        case LLAMA_EXPERT_GATING_FUNC_TYPE_SOFTMAX:
            {
                probs = ggml_soft_max(ctx0, logits); // [n_expert, n_tokens]
            } break;
        case LLAMA_EXPERT_GATING_FUNC_TYPE_SIGMOID:
            {
                probs = ggml_sigmoid(ctx0, logits); // [n_expert, n_tokens]
            } break;
        default:
            GGML_ABORT("fatal error");
    }
    cb(probs, "ffn_moe_probs", il);

    // add experts selection bias - introduced in DeepSeek V3
    // leave probs unbiased as it's later used to get expert weights
    ggml_tensor * selection_probs = probs;
    if (exp_probs_b != nullptr) {
        selection_probs = ggml_add(ctx0, probs, exp_probs_b);
        cb(selection_probs, "ffn_moe_probs_biased", il);
    }

    // llama4 doesn't have exp_probs_b, and sigmoid is only used after top_k
    // see: https://github.com/meta-llama/llama-models/blob/699a02993512fb36936b1b0741e13c06790bcf98/models/llama4/moe.py#L183-L198
    if (arch == LLM_ARCH_LLAMA4) {
        selection_probs = logits;
    }

    // select experts
    ggml_tensor * selected_experts = ggml_top_k(ctx0, selection_probs, n_expert_used); // [n_expert_used, n_tokens]
    cb(selected_experts->src[0], "ffn_moe_argsort", il);
    cb(selected_experts, "ffn_moe_topk", il);

    ggml_tensor * weights = ggml_get_rows(ctx0,
            ggml_reshape_3d(ctx0, probs, 1, n_expert, n_tokens), selected_experts); // [1, n_expert_used, n_tokens]
    cb(weights, "ffn_moe_weights", il);

    if (norm_w) {
        weights = ggml_reshape_2d(ctx0, weights, n_expert_used, n_tokens);

        ggml_tensor * weights_sum = ggml_sum_rows(ctx0, weights); // [1, n_tokens]
        cb(weights_sum, "ffn_moe_weights_sum", il);

        weights = ggml_div(ctx0, weights, weights_sum); // [n_expert_used, n_tokens]
        cb(weights, "ffn_moe_weights_norm", il);

        weights = ggml_reshape_3d(ctx0, weights, 1, n_expert_used, n_tokens);
    }
    if (scale_w) {
        weights = ggml_scale(ctx0, weights, w_scale);
        cb(weights, "ffn_moe_weights_scaled", il);
    }

    cur = ggml_reshape_3d(ctx0, cur, n_embd, 1, n_tokens);

    if (weight_before_ffn) {
        // repeat cur to [n_embd, n_expert_used, n_tokens]
        ggml_tensor * repeated = ggml_repeat_4d(ctx0, cur, n_embd, n_expert_used, n_tokens, 1);
        cur = ggml_mul(ctx0, repeated, weights);
        cb(cur, "ffn_moe_weighted", il);
    }

    ggml_tensor * up = build_lora_mm_id(up_exps, cur, selected_experts); // [n_ff, n_expert_used, n_tokens]
    cb(up, "ffn_moe_up", il);

    ggml_tensor * experts = nullptr;
    if (gate_exps) {
        cur = build_lora_mm_id(gate_exps, cur, selected_experts); // [n_ff, n_expert_used, n_tokens]
        cb(cur, "ffn_moe_gate", il);
    } else {
        cur = up;
    }

    switch (type_op) {
        case LLM_FFN_SILU:
            {
                cur = ggml_silu(ctx0, cur);
                cb(cur, "ffn_moe_silu", il);
            } break;
        case LLM_FFN_GELU:
            {
                cur = ggml_gelu(ctx0, cur);
                cb(cur, "ffn_moe_gelu", il);
            } break;
        default:
            GGML_ABORT("fatal error");
    }

    if (gate_exps) {
        cur = ggml_mul(ctx0, cur, up); // [n_ff, n_expert_used, n_tokens]
        cb(cur, "ffn_moe_gate_par", il);
    }

    experts = build_lora_mm_id(down_exps, cur, selected_experts); // [n_embd, n_expert_used, n_tokens]
    cb(experts, "ffn_moe_down", il);

    if (!weight_before_ffn) {
        experts = ggml_mul(ctx0, experts, weights);
        cb(cur, "ffn_moe_weighted", il);
    }

    // aggregate experts
    ggml_tensor * moe_out = nullptr;
    for (int i = 0; i < n_expert_used; ++i) {
        ggml_tensor * cur_expert = ggml_view_2d(ctx0, experts, n_embd, n_tokens,
                experts->nb[2], i*experts->nb[1]);

        if (i == 0) {
            moe_out = cur_expert;
        } else {
            moe_out = ggml_add(ctx0, moe_out, cur_expert);
        }
    }

    if (n_expert_used == 1) {
        // avoid returning a non-contiguous tensor
        moe_out = ggml_cont(ctx0, moe_out);
    }

    cb(moe_out, "ffn_moe_out", il);

    return moe_out;
}

// input embeddings with optional lora
ggml_tensor * llm_graph_context::build_inp_embd(ggml_tensor * tok_embd) const {
    const int64_t n_embd = hparams.n_embd;

    auto inp = std::make_unique<llm_graph_input_embd>();

    ggml_tensor * cur = nullptr;

    if (ubatch.token) {
        inp->tokens = ggml_new_tensor_1d(ctx0, GGML_TYPE_I32, ubatch.n_tokens);
        //cb(inp->tokens, "inp_tokens", -1);
        ggml_set_input(inp->tokens);
        res->t_tokens = inp->tokens;

        cur = ggml_get_rows(ctx0, tok_embd, inp->tokens);

        // apply lora for embedding tokens if needed
        for (const auto & lora : *loras) {
            llama_adapter_lora_weight * lw = lora.first->get_weight(tok_embd);
            if (lw == nullptr) {
                continue;
            }

            const float adapter_scale = lora.second;
            const float scale = lw->get_scale(lora.first->alpha, adapter_scale);

            ggml_tensor * inpL_delta = ggml_scale(ctx0, ggml_mul_mat(
                        ctx0, lw->b, // non-transposed lora_b
                        ggml_get_rows(ctx0, lw->a, inp->tokens)
                        ), scale);

            cur = ggml_add(ctx0, cur, inpL_delta);
        }
    } else {
        inp->embd = ggml_new_tensor_2d(ctx0, GGML_TYPE_F32, n_embd, ubatch.n_tokens);
        ggml_set_input(inp->embd);

        cur = inp->embd;
    }

    // For Granite architecture
    if (hparams.f_embedding_scale != 0.0f) {
        cur = ggml_scale(ctx0, cur, hparams.f_embedding_scale);
    }

    cb(cur, "inp_embd", -1);

    res->add_input(std::move(inp));

    return cur;
}

ggml_tensor * llm_graph_context::build_inp_pos() const {
    auto inp = std::make_unique<llm_graph_input_pos>(n_pos_per_embd());

    auto & cur = inp->pos;

    cur = ggml_new_tensor_1d(ctx0, GGML_TYPE_I32, n_tokens*n_pos_per_embd());
    ggml_set_input(cur);

    res->add_input(std::move(inp));

    return cur;
}

ggml_tensor * llm_graph_context::build_inp_attn_scale() const {
    auto inp = std::make_unique<llm_graph_input_attn_temp>(hparams.n_attn_temp_floor_scale, hparams.f_attn_temp_scale);

    auto & cur = inp->attn_scale;

    // this need to be 1x1xN for broadcasting
    cur = ggml_new_tensor_3d(ctx0, GGML_TYPE_F32, 1, 1, n_tokens);
    ggml_set_input(cur);

    res->add_input(std::move(inp));

    return cur;
}

ggml_tensor * llm_graph_context::build_inp_out_ids() const {
    auto inp = std::make_unique<llm_graph_input_out_ids>(hparams, cparams, n_outputs);

    auto & cur = inp->out_ids;

    cur = ggml_new_tensor_1d(ctx0, GGML_TYPE_I32, n_outputs);
    ggml_set_input(cur);

    res->add_input(std::move(inp));

    return cur;
}

ggml_tensor * llm_graph_context::build_inp_mean() const {
    auto inp = std::make_unique<llm_graph_input_mean>(cparams);

    auto & cur = inp->mean;

    cur = ggml_new_tensor_2d(ctx0, GGML_TYPE_F32, n_tokens, n_tokens);
    ggml_set_input(cur);

    res->add_input(std::move(inp));

    return cur;
}

ggml_tensor * llm_graph_context::build_inp_cls() const {
    auto inp = std::make_unique<llm_graph_input_cls>(cparams);

    auto & cur = inp->cls;

    cur = ggml_new_tensor_1d(ctx0, GGML_TYPE_I32, n_tokens);
    ggml_set_input(cur);

    res->add_input(std::move(inp));

    return cur;
}

ggml_tensor * llm_graph_context::build_inp_cross_embd() const {
    auto inp = std::make_unique<llm_graph_input_cross_embd>(cross);

    auto & cur = inp->cross_embd;

    // if we have the output embeddings from the encoder, use them directly
    // TODO: needs more work to be correct, for now just use the tensor shape
    //if (cross->t_embd) {
    //    cur = ggml_view_tensor(ctx0, cross->t_embd);

    //    return cur;
    //}

    const auto n_embd = !cross->v_embd.empty() ? cross->n_embd : hparams.n_embd;
    const auto n_enc  = !cross->v_embd.empty() ? cross->n_enc : hparams.n_ctx_train;

    cur = ggml_new_tensor_2d(ctx0, GGML_TYPE_F32, n_embd, n_enc);
    ggml_set_input(cur);

    res->add_input(std::move(inp));

    return cur;
}

ggml_tensor * llm_graph_context::build_inp_pos_bucket_enc() const {
    auto inp = std::make_unique<llm_graph_input_pos_bucket>(hparams);

    auto & cur = inp->pos_bucket;

    cur = ggml_new_tensor_2d(ctx0, GGML_TYPE_I32, n_tokens, n_tokens);
    ggml_set_input(cur);

    res->add_input(std::move(inp));

    return cur;
}

ggml_tensor * llm_graph_context::build_inp_pos_bucket_dec() const {
    const auto * kv_state = static_cast<const llama_kv_cache_unified_state *>(mstate);

    auto inp = std::make_unique<llm_graph_input_pos_bucket_kv>(hparams, kv_state);

    const auto n_kv = kv_state->get_n_kv();

    auto & cur = inp->pos_bucket;

    cur = ggml_new_tensor_2d(ctx0, GGML_TYPE_I32, n_kv, n_tokens);
    ggml_set_input(cur);

    res->add_input(std::move(inp));

    return cur;
}

ggml_tensor * llm_graph_context::build_pos_bias(ggml_tensor * pos_bucket, ggml_tensor * attn_rel_b) const {
    ggml_tensor * pos_bucket_1d = ggml_reshape_1d(ctx0, pos_bucket, pos_bucket->ne[0] * pos_bucket->ne[1]);
    cb(pos_bucket_1d, "pos_bucket_1d", -1);

    ggml_tensor * pos_bias = ggml_get_rows(ctx0, attn_rel_b, pos_bucket_1d);

    pos_bias = ggml_reshape_3d(ctx0, pos_bias, pos_bias->ne[0], pos_bucket->ne[0], pos_bucket->ne[1]);
    pos_bias = ggml_permute   (ctx0, pos_bias, 2, 0, 1, 3);
    pos_bias = ggml_cont      (ctx0, pos_bias);

    cb(pos_bias, "pos_bias", -1);

    return pos_bias;
}

ggml_tensor * llm_graph_context::build_attn_mha(
         ggml_cgraph * gf,
         ggml_tensor * q,
         ggml_tensor * k,
         ggml_tensor * v,
         ggml_tensor * kq_b,
         ggml_tensor * kq_mask,
         ggml_tensor * v_mla,
             float     kq_scale) const {
    const bool v_trans = v->nb[1] > v->nb[2];

    q = ggml_permute(ctx0, q, 0, 2, 1, 3);
    k = ggml_permute(ctx0, k, 0, 2, 1, 3);
    v = ggml_permute(ctx0, v, 0, 2, 1, 3);

    const auto n_tokens = q->ne[1];
    const auto n_head   = q->ne[2];
    const auto n_kv     = k->ne[1];

    ggml_tensor * cur;

    // TODO: replace hardcoded padding with ggml-provided padding
    if (cparams.flash_attn && (n_kv % 256 == 0) && kq_b == nullptr) {
        GGML_ASSERT(kq_b == nullptr && "Flash attention does not support KQ bias yet");

        if (v_trans) {
            v = ggml_transpose(ctx0, v);
        }

        // this can happen when KV cache is not used (e.g. an embedding model with non-causal attn)
        if (k->type == GGML_TYPE_F32) {
            k = ggml_cast(ctx0, k, GGML_TYPE_F16);
        }

        if (v->type == GGML_TYPE_F32) {
            v = ggml_cast(ctx0, v, GGML_TYPE_F16);
        }

        cur = ggml_flash_attn_ext(ctx0, q, k, v, kq_mask, kq_scale, hparams.f_max_alibi_bias,
                                  hparams.attn_soft_cap ? hparams.f_attn_logit_softcapping : 0.0f);

        ggml_flash_attn_ext_set_prec(cur, GGML_PREC_F32);

        if (v_mla) {
#if 0
            // v_mla can be applied as a matrix-vector multiplication with broadcasting across dimension 3 == n_tokens.
            // However, the code is optimized for dimensions 0 and 1 being large, so this is ineffient.
            cur = ggml_reshape_4d(ctx0, cur, v_mla->ne[0], 1, n_head, n_tokens);
            cur = ggml_mul_mat(ctx0, v_mla, cur);
#else
            // It's preferable to do the calculation as a matrix-matrix multiplication with n_tokens in dimension 1.
            // The permutations are noops and only change how the tensor data is interpreted.
            cur = ggml_permute(ctx0, cur, 0, 2, 1, 3);
            cur = ggml_mul_mat(ctx0, v_mla, cur);
            cur = ggml_permute(ctx0, cur, 0, 2, 1, 3);
            cur = ggml_cont(ctx0, cur); // Needed because ggml_reshape_2d expects contiguous inputs.
#endif
        }

        cur = ggml_reshape_2d(ctx0, cur, cur->ne[0]*n_head, n_tokens);
    } else {
        ggml_tensor * kq = ggml_mul_mat(ctx0, k, q);

        // note: this op tends to require high floating point range
        //       while for some models F16 is enough, for others it is not, so we default to F32 here
        ggml_mul_mat_set_prec(kq, GGML_PREC_F32);

        if (arch == LLM_ARCH_GROK) {
            // need to do the following:
            // multiply by attn_output_multiplyer of 0.08838834764831845
            // and then :
            // kq = 30 * tanh(kq / 30)
            // before the softmax below

            kq = ggml_tanh(ctx0, ggml_scale(ctx0, kq, 0.08838834764831845f/30.0f));
            kq = ggml_scale(ctx0, kq, 30);
        }

        if (hparams.attn_soft_cap) {
            kq = ggml_scale(ctx0, kq, 1.0f / hparams.f_attn_logit_softcapping);
            kq = ggml_tanh (ctx0, kq);
            kq = ggml_scale(ctx0, kq, hparams.f_attn_logit_softcapping);
        }

        if (kq_b) {
            kq = ggml_add(ctx0, kq, kq_b);
        }

        kq = ggml_soft_max_ext(ctx0, kq, kq_mask, kq_scale, hparams.f_max_alibi_bias);

        if (!v_trans) {
            // note: avoid this branch
            v = ggml_cont(ctx0, ggml_transpose(ctx0, v));
        }

        ggml_tensor * kqv = ggml_mul_mat(ctx0, v, kq);

        // for MLA with the absorption optimization, we need to "decompress" from MQA back to MHA
        if (v_mla) {
            kqv = ggml_mul_mat(ctx0, v_mla, kqv);
        }

        cur = ggml_permute(ctx0, kqv, 0, 2, 1, 3);

        cur = ggml_cont_2d(ctx0, cur, cur->ne[0]*n_head, n_tokens);

        if (!cparams.offload_kqv) {
            // all nodes between the KV store and the attention output are run on the CPU
            ggml_backend_sched_set_tensor_backend(sched, cur, backend_cpu);
        }
    }

    ggml_build_forward_expand(gf, cur);

    return cur;
}

llm_graph_input_attn_no_cache * llm_graph_context::build_attn_inp_no_cache() const {
    auto inp = std::make_unique<llm_graph_input_attn_no_cache>(hparams, cparams);

    // note: there is no KV cache, so the number of KV values is equal to the number of tokens in the batch
    inp->kq_mask = ggml_new_tensor_2d(ctx0, GGML_TYPE_F32, n_tokens, GGML_PAD(n_tokens, GGML_KQ_MASK_PAD));
    //cb(inp_kq_mask, "KQ_mask", -1);
    ggml_set_input(inp->kq_mask);

    inp->kq_mask_cnv = cparams.flash_attn ? ggml_cast(ctx0, inp->kq_mask, GGML_TYPE_F16) : inp->kq_mask;

    return (llm_graph_input_attn_no_cache *) res->add_input(std::move(inp));
}

ggml_tensor * llm_graph_context::build_attn(
        llm_graph_input_attn_no_cache * inp,
        ggml_cgraph * gf,
        ggml_tensor * wo,
        ggml_tensor * wo_b,
        ggml_tensor * q_cur,
        ggml_tensor * k_cur,
        ggml_tensor * v_cur,
        ggml_tensor * kq_b,
        ggml_tensor * v_mla,
            float     kq_scale,
            int       il) const {
    GGML_UNUSED(n_tokens);

    // these nodes are added to the graph together so that they are not reordered
    // by doing so, the number of splits in the graph is reduced
    ggml_build_forward_expand(gf, q_cur);
    ggml_build_forward_expand(gf, k_cur);
    ggml_build_forward_expand(gf, v_cur);

    const auto & kq_mask = inp->get_kq_mask();

    ggml_tensor * q = q_cur;
    ggml_tensor * k = k_cur;
    ggml_tensor * v = v_cur;

    ggml_tensor * cur = build_attn_mha(gf, q, k, v, kq_b, kq_mask, v_mla, kq_scale);
    cb(cur, "kqv_out", il);

    if (wo) {
        cur = build_lora_mm(wo, cur);
    }

    if (wo_b) {
        //cb(cur, "kqv_wo", il);
    }

    if (wo_b) {
        cur = ggml_add(ctx0, cur, wo_b);
    }

    return cur;
}

llm_graph_input_attn_kv_unified * llm_graph_context::build_attn_inp_kv_unified() const {
    const auto * kv_state = static_cast<const llama_kv_cache_unified_state *>(mstate);

    auto inp = std::make_unique<llm_graph_input_attn_kv_unified>(hparams, cparams, kv_state);

    {
        GGML_ASSERT(hparams.swa_type == LLAMA_SWA_TYPE_NONE && "Use llama_kv_cache_unified_iswa for SWA");

        const auto n_kv = kv_state->get_n_kv();

        inp->self_kq_mask = ggml_new_tensor_2d(ctx0, GGML_TYPE_F32, n_kv, GGML_PAD(n_tokens, GGML_KQ_MASK_PAD));
        //cb(inp->self_kq_mask, "KQ_mask", -1);
        ggml_set_input(inp->self_kq_mask);

        inp->self_kq_mask_cnv = cparams.flash_attn ? ggml_cast(ctx0, inp->self_kq_mask, GGML_TYPE_F16) : inp->self_kq_mask;
    }

    return (llm_graph_input_attn_kv_unified *) res->add_input(std::move(inp));
}

ggml_tensor * llm_graph_context::build_attn(
        llm_graph_input_attn_kv_unified * inp,
        ggml_cgraph * gf,
        ggml_tensor * wo,
        ggml_tensor * wo_b,
        ggml_tensor * q_cur,
        ggml_tensor * k_cur,
        ggml_tensor * v_cur,
        ggml_tensor * kq_b,
        ggml_tensor * v_mla,
            float     kq_scale,
            int       il) const {
    // these nodes are added to the graph together so that they are not reordered
    // by doing so, the number of splits in the graph is reduced
    ggml_build_forward_expand(gf, q_cur);
    ggml_build_forward_expand(gf, k_cur);
    ggml_build_forward_expand(gf, v_cur);

    const auto * kv_state = static_cast<const llama_kv_cache_unified_state *>(mstate);

    // store to KV cache
    {
        ggml_build_forward_expand(gf, kv_state->cpy_k(ctx0, k_cur, il));
        ggml_build_forward_expand(gf, kv_state->cpy_v(ctx0, v_cur, il));
    }

    const auto & kq_mask = inp->get_kq_mask();

    ggml_tensor * q = q_cur;
    ggml_tensor * k = kv_state->get_k(ctx0, il);
    ggml_tensor * v = kv_state->get_v(ctx0, il);

    ggml_tensor * cur = build_attn_mha(gf, q, k, v, kq_b, kq_mask, v_mla, kq_scale);
    cb(cur, "kqv_out", il);

    if (wo) {
        cur = build_lora_mm(wo, cur);
        if (arch == LLM_ARCH_GLM4) {
            // GLM4 seems to have numerical issues with half-precision accumulators
            ggml_mul_mat_set_prec(cur, GGML_PREC_F32);
        }
    }

    if (wo_b) {
        cur = ggml_add(ctx0, cur, wo_b);
    }

    return cur;
}

llm_graph_input_attn_kv_hybrid_recurrent * llm_graph_context::build_attn_inp_kv_hybrid_recurrent() const {
    auto inp = std::make_unique<llm_graph_input_attn_kv_hybrid_recurrent>(
        hparams, cparams, static_cast<const llama_kv_cache_hybrid_recurrent_state *>(mstate));

    {
        GGML_ASSERT(hparams.swa_type == LLAMA_SWA_TYPE_NONE && "Hybrid recurrent is not supported with SWA attention layers");

        const auto n_kv = inp->kv_state->get_n_kv();

        inp->self_kq_mask = ggml_new_tensor_2d(ctx0, GGML_TYPE_F32, n_kv, GGML_PAD(n_tokens, GGML_KQ_MASK_PAD));
        //cb(inp->self_kq_mask, "KQ_mask", -1);
        ggml_set_input(inp->self_kq_mask);

        inp->self_kq_mask_cnv = cparams.flash_attn ? ggml_cast(ctx0, inp->self_kq_mask, GGML_TYPE_F16) : inp->self_kq_mask;
    }

    return (llm_graph_input_attn_kv_hybrid_recurrent *) res->add_input(std::move(inp));
}

ggml_tensor * llm_graph_context::build_attn(
        llm_graph_input_attn_kv_hybrid_recurrent * inp,
        ggml_cgraph * gf,
        ggml_tensor * wo,
        ggml_tensor * wo_b,
        ggml_tensor * q_cur,
        ggml_tensor * k_cur,
        ggml_tensor * v_cur,
        ggml_tensor * kq_b,
        ggml_tensor * v_mla,
            float     kq_scale,
            int       il) const {
    // these nodes are added to the graph together so that they are not reordered
    // by doing so, the number of splits in the graph is reduced
    ggml_build_forward_expand(gf, q_cur);
    ggml_build_forward_expand(gf, k_cur);
    ggml_build_forward_expand(gf, v_cur);

    const auto * kv_state = static_cast<const llama_kv_cache_hybrid_recurrent_state *>(mstate)->get_state_attn();

    // store to KV cache
    {
        ggml_build_forward_expand(gf, kv_state->cpy_k(ctx0, k_cur, il));
        ggml_build_forward_expand(gf, kv_state->cpy_v(ctx0, v_cur, il));
    }

    const auto & kq_mask = inp->get_kq_mask();

    ggml_tensor * q = q_cur;
    ggml_tensor * k = kv_state->get_k(ctx0, il);
    ggml_tensor * v = kv_state->get_v(ctx0, il);

    ggml_tensor * cur = build_attn_mha(gf, q, k, v, kq_b, kq_mask, v_mla, kq_scale);
    cb(cur, "kqv_out", il);

    if (wo) {
        cur = build_lora_mm(wo, cur);
        if (arch == LLM_ARCH_GLM4) {
            // GLM4 seems to have numerical issues with half-precision accumulators
            ggml_mul_mat_set_prec(cur, GGML_PREC_F32);
        }
    }

    if (wo_b) {
        cur = ggml_add(ctx0, cur, wo_b);
    }

    return cur;
}

llm_graph_input_attn_kv_unified_iswa * llm_graph_context::build_attn_inp_kv_unified_iswa() const {
    const auto * kv_state = static_cast<const llama_kv_cache_unified_iswa_state *>(mstate);

    auto inp = std::make_unique<llm_graph_input_attn_kv_unified_iswa>(hparams, cparams, kv_state);

    {
        const auto n_kv = kv_state->get_base()->get_n_kv();

        inp->self_kq_mask = ggml_new_tensor_2d(ctx0, GGML_TYPE_F32, n_kv, GGML_PAD(n_tokens, GGML_KQ_MASK_PAD));
        //cb(inp->self_kq_mask, "KQ_mask", -1);
        ggml_set_input(inp->self_kq_mask);

        inp->self_kq_mask_cnv = cparams.flash_attn ? ggml_cast(ctx0, inp->self_kq_mask, GGML_TYPE_F16) : inp->self_kq_mask;
    }

    {
        GGML_ASSERT(hparams.swa_type != LLAMA_SWA_TYPE_NONE && "Use llama_kv_cache_unified for non-SWA");

        const auto n_kv = kv_state->get_swa()->get_n_kv();

        inp->self_kq_mask_swa = ggml_new_tensor_2d(ctx0, GGML_TYPE_F32, n_kv, GGML_PAD(n_tokens, GGML_KQ_MASK_PAD));
        //cb(inp->self_kq_mask_swa, "KQ_mask_swa", -1);
        ggml_set_input(inp->self_kq_mask_swa);

        inp->self_kq_mask_swa_cnv = cparams.flash_attn ? ggml_cast(ctx0, inp->self_kq_mask_swa, GGML_TYPE_F16) : inp->self_kq_mask_swa;
    }

    return (llm_graph_input_attn_kv_unified_iswa *) res->add_input(std::move(inp));
}

ggml_tensor * llm_graph_context::build_attn(
        llm_graph_input_attn_kv_unified_iswa * inp,
        ggml_cgraph * gf,
        ggml_tensor * wo,
        ggml_tensor * wo_b,
        ggml_tensor * q_cur,
        ggml_tensor * k_cur,
        ggml_tensor * v_cur,
        ggml_tensor * kq_b,
        ggml_tensor * v_mla,
            float     kq_scale,
            int       il) const {
    // these nodes are added to the graph together so that they are not reordered
    // by doing so, the number of splits in the graph is reduced
    ggml_build_forward_expand(gf, q_cur);
    ggml_build_forward_expand(gf, k_cur);
    ggml_build_forward_expand(gf, v_cur);

    const auto * kv_state_iswa = static_cast<const llama_kv_cache_unified_iswa_state *>(mstate);

    const bool is_swa = hparams.is_swa(il);

    const auto * kv_state = is_swa ? kv_state_iswa->get_swa() : kv_state_iswa->get_base();

    // store to KV cache
    {
        ggml_build_forward_expand(gf, kv_state->cpy_k(ctx0, k_cur, il));
        ggml_build_forward_expand(gf, kv_state->cpy_v(ctx0, v_cur, il));
    }

    const auto & kq_mask = is_swa ? inp->get_kq_mask_swa() : inp->get_kq_mask();

    ggml_tensor * q = q_cur;
    ggml_tensor * k = kv_state->get_k(ctx0, il);
    ggml_tensor * v = kv_state->get_v(ctx0, il);

    ggml_tensor * cur = build_attn_mha(gf, q, k, v, kq_b, kq_mask, v_mla, kq_scale);
    cb(cur, "kqv_out", il);

    if (wo) {
        cur = build_lora_mm(wo, cur);
    }

    if (wo_b) {
        //cb(cur, "kqv_wo", il);
    }

    if (wo_b) {
        cur = ggml_add(ctx0, cur, wo_b);
    }

    return cur;
}

llm_graph_input_attn_cross * llm_graph_context::build_attn_inp_cross() const {
    auto inp = std::make_unique<llm_graph_input_attn_cross>(cross);

    const int32_t n_enc = !cross->v_embd.empty() ? cross->n_enc : hparams.n_ctx_train;

    inp->cross_kq_mask = ggml_new_tensor_2d(ctx0, GGML_TYPE_F32, n_enc, GGML_PAD(n_tokens, GGML_KQ_MASK_PAD));
    ggml_set_input(inp->cross_kq_mask);

    inp->cross_kq_mask_cnv = cparams.flash_attn ? ggml_cast(ctx0, inp->cross_kq_mask, GGML_TYPE_F16) : inp->cross_kq_mask;

    return (llm_graph_input_attn_cross *) res->add_input(std::move(inp));
}

ggml_tensor * llm_graph_context::build_attn(
        llm_graph_input_attn_cross * inp,
        ggml_cgraph * gf,
        ggml_tensor * wo,
        ggml_tensor * wo_b,
        ggml_tensor * q_cur,
        ggml_tensor * k_cur,
        ggml_tensor * v_cur,
        ggml_tensor * kq_b,
        ggml_tensor * v_mla,
            float     kq_scale,
            int       il) const {
    // these nodes are added to the graph together so that they are not reordered
    // by doing so, the number of splits in the graph is reduced
    ggml_build_forward_expand(gf, q_cur);
    ggml_build_forward_expand(gf, k_cur);
    ggml_build_forward_expand(gf, v_cur);

    const auto & kq_mask = inp->get_kq_mask_cross();

    ggml_tensor * q = q_cur;
    ggml_tensor * k = k_cur;
    ggml_tensor * v = v_cur;

    ggml_tensor * cur = build_attn_mha(gf, q, k, v, kq_b, kq_mask, v_mla, kq_scale);
    cb(cur, "kqv_out", il);

    if (wo) {
        cur = build_lora_mm(wo, cur);
    }

    if (wo_b) {
        //cb(cur, "kqv_wo", il);
    }

    if (wo_b) {
        cur = ggml_add(ctx0, cur, wo_b);
    }

    return cur;
}
<<<<<<< HEAD

llm_graph_input_rs * llm_graph_context::build_rs_inp_recurrent() const {
    const auto * kv_state = static_cast<const llama_kv_cache_recurrent_state *>(mstate);

    auto inp = std::make_unique<llm_graph_input_rs>(kv_state);

    const auto n_kv = kv_state->get_n_kv();

    auto & cur = inp->s_copy;

    cur = ggml_new_tensor_1d(ctx0, GGML_TYPE_I32, n_kv);
    ggml_set_input(cur);

    return (llm_graph_input_rs *) res->add_input(std::move(inp));
}

ggml_tensor * llm_graph_context::build_rs(
        llm_graph_input_rs * inp,
        ggml_cgraph * gf,
        ggml_tensor * s,
            int32_t   state_size,
            int32_t   n_seqs,
    const std::function<ggml_tensor * (ggml_context *, ggml_tensor * states, ggml_tensor * ids)>
                    & get_state_rows) const {

    const auto * kv_state = static_cast<const llama_kv_cache_recurrent_state *>(mstate);
=======
ggml_tensor * llm_graph_context::build_recurrent_state(
    const llama_kv_cache_recurrent_state * kv_state,
         ggml_cgraph * gf,
         ggml_tensor * s,
         ggml_tensor * state_copy,
             int32_t   state_size,
             int32_t   n_seqs,
    const std::function<ggml_tensor * (ggml_context *, ggml_tensor * states, ggml_tensor * ids)> & get_state_rows) const {
>>>>>>> e16aacc2

    const auto n_kv    = kv_state->get_n_kv();
    const auto kv_head = kv_state->get_head();
    const auto rs_zero = kv_state->get_rs_z();

    ggml_tensor * states = ggml_reshape_2d(ctx0, s, state_size, kv_state->get_size());

    // Clear a single state which will then be copied to the other cleared states.
    // Note that this is a no-op when the view is zero-sized.
    ggml_tensor * state_zero = ggml_view_1d(ctx0, states, state_size*(rs_zero >= 0), rs_zero*states->nb[1]*(rs_zero >= 0));
    ggml_build_forward_expand(gf, ggml_scale_inplace(ctx0, state_zero, 0));

    ggml_tensor * output_states;

    // copy states
    // NOTE: assuming the copy destinations are ALL contained between kv_head and kv_head + n_kv
    // {state_size, kv_size} -> {state_size, n_seqs}
<<<<<<< HEAD
    output_states = get_state_rows(ctx0, states, ggml_view_1d(ctx0, inp->s_copy, n_seqs, 0));
=======
    output_states = get_state_rows(ctx0, states, ggml_view_1d(ctx0, state_copy, n_seqs, 0));
>>>>>>> e16aacc2
    ggml_build_forward_expand(gf, output_states);

    // copy extra states which won't be changed further (between n_seqs and n_kv)
    ggml_tensor * states_extra = ggml_get_rows(ctx0, states, ggml_view_1d(ctx0, inp->s_copy, n_kv - n_seqs, n_seqs*inp->s_copy->nb[0]));
    ggml_build_forward_expand(gf,
        ggml_cpy(ctx0,
            states_extra,
            ggml_view_1d(ctx0, s, state_size*(n_kv - n_seqs), (kv_head + n_seqs)*state_size*ggml_element_size(s))));

    return output_states;
}

<<<<<<< HEAD
llm_graph_input_rs_hybrid_recurrent * llm_graph_context::build_rs_inp_hybrid_recurrent() const {
    auto inp = std::make_unique<llm_graph_input_rs_hybrid_recurrent>(
        static_cast<const llama_kv_cache_hybrid_recurrent_state *>(mstate));

    const auto n_kv = inp->kv_state->get_n_kv();
=======
llm_graph_input_rs * llm_graph_context::build_rs_inp_recurrent() const {
    const auto * kv_state = static_cast<const llama_kv_cache_recurrent_state *>(mstate);

    auto inp = std::make_unique<llm_graph_input_rs>(kv_state);

    const auto n_kv = kv_state->get_n_kv();
>>>>>>> e16aacc2

    auto & cur = inp->s_copy;

    cur = ggml_new_tensor_1d(ctx0, GGML_TYPE_I32, n_kv);
    ggml_set_input(cur);

<<<<<<< HEAD
    return (llm_graph_input_rs_hybrid_recurrent *) res->add_input(std::move(inp));
}

ggml_tensor * llm_graph_context::build_rs(
        llm_graph_input_rs_hybrid_recurrent * inp,
=======
    return (llm_graph_input_rs *) res->add_input(std::move(inp));
}

ggml_tensor * llm_graph_context::build_rs(
        llm_graph_input_rs * inp,
>>>>>>> e16aacc2
        ggml_cgraph * gf,
        ggml_tensor * s,
            int32_t   state_size,
            int32_t   n_seqs,
<<<<<<< HEAD
    const std::function<ggml_tensor * (ggml_context *, ggml_tensor * states, ggml_tensor * ids)>
                    & get_state_rows) const {

    const auto * kv_state = static_cast<const llama_kv_cache_hybrid_recurrent_state *>(mstate)->get_state_recurrent();

    const auto n_kv    = kv_state->get_n_kv();
    const auto kv_head = kv_state->get_head();
    const auto rs_zero = kv_state->get_rs_z();

    ggml_tensor * states = ggml_reshape_2d(ctx0, s, state_size, kv_state->get_size());

    // Clear a single state which will then be copied to the other cleared states.
    // Note that this is a no-op when the view is zero-sized.
    ggml_tensor * state_zero = ggml_view_1d(ctx0, states, state_size*(rs_zero >= 0), rs_zero*states->nb[1]*(rs_zero >= 0));
    ggml_build_forward_expand(gf, ggml_scale_inplace(ctx0, state_zero, 0));

    ggml_tensor * output_states;

    // copy states
    // NOTE: assuming the copy destinations are ALL contained between kv_head and kv_head + n_kv
    // {state_size, kv_size} -> {state_size, n_seqs}
    output_states = get_state_rows(ctx0, states, ggml_view_1d(ctx0, inp->s_copy, n_seqs, 0));
    ggml_build_forward_expand(gf, output_states);

    // copy extra states which won't be changed further (between n_seqs and n_kv)
    ggml_tensor * states_extra = ggml_get_rows(ctx0, states, ggml_view_1d(ctx0, inp->s_copy, n_kv - n_seqs, n_seqs*inp->s_copy->nb[0]));
    ggml_build_forward_expand(gf,
        ggml_cpy(ctx0,
            states_extra,
            ggml_view_1d(ctx0, s, state_size*(n_kv - n_seqs), (kv_head + n_seqs)*state_size*ggml_element_size(s))));

    return output_states;
}

// ggml_tensor * llm_graph_context::build_rs(
//         llm_graph_input_attn_kv_hybrid_recurrent * inp,
//         ggml_cgraph * gf,
//         ggml_tensor * s,
//             int32_t   state_size,
//             int32_t   n_seqs,
//     const std::function<ggml_tensor * (ggml_context *, ggml_tensor * states, ggml_tensor * ids)>
//                     & get_state_rows) const {

//     const auto * kv_state = static_cast<const llama_kv_cache_hybrid_recurrent_state *>(mstate)->get_state_recurrent();

//     const auto n_kv    = kv_state->get_n_kv();
//     const auto kv_head = kv_state->get_head();
//     const auto rs_zero = kv_state->get_rs_z();

//     ggml_tensor * states = ggml_reshape_2d(ctx0, s, state_size, kv_state->get_size());

//     // Clear a single state which will then be copied to the other cleared states.
//     // Note that this is a no-op when the view is zero-sized.
//     ggml_tensor * state_zero = ggml_view_1d(ctx0, states, state_size*(rs_zero >= 0), rs_zero*states->nb[1]*(rs_zero >= 0));
//     ggml_build_forward_expand(gf, ggml_scale_inplace(ctx0, state_zero, 0));

//     ggml_tensor * output_states;

//     // copy states
//     // NOTE: assuming the copy destinations are ALL contained between kv_head and kv_head + n_kv
//     // {state_size, kv_size} -> {state_size, n_seqs}
//     output_states = get_state_rows(ctx0, states, ggml_view_1d(ctx0, inp->s_copy, n_seqs, 0));
//     ggml_build_forward_expand(gf, output_states);

//     // copy extra states which won't be changed further (between n_seqs and n_kv)
//     ggml_tensor * states_extra = ggml_get_rows(ctx0, states, ggml_view_1d(ctx0, inp->s_copy, n_kv - n_seqs, n_seqs*inp->s_copy->nb[0]));
//     ggml_build_forward_expand(gf,
//         ggml_cpy(ctx0,
//             states_extra,
//             ggml_view_1d(ctx0, s, state_size*(n_kv - n_seqs), (kv_head + n_seqs)*state_size*ggml_element_size(s))));

//     return output_states;
// }
=======
    const std::function<ggml_tensor * (ggml_context *, ggml_tensor * states, ggml_tensor * ids)> & get_state_rows) const {

    const auto * kv_state = static_cast<const llama_kv_cache_recurrent_state *>(mstate);
    return build_recurrent_state(kv_state, gf, s, inp->s_copy, state_size, n_seqs, get_state_rows);
}

llm_graph_input_rs_hybrid_recurrent * llm_graph_context::build_rs_inp_hybrid_recurrent() const {
    auto inp = std::make_unique<llm_graph_input_rs_hybrid_recurrent>(
        static_cast<const llama_kv_cache_hybrid_recurrent_state *>(mstate));

    const auto n_kv = inp->kv_state->get_n_kv();

    auto & cur = inp->s_copy;

    cur = ggml_new_tensor_1d(ctx0, GGML_TYPE_I32, n_kv);
    ggml_set_input(cur);

    return (llm_graph_input_rs_hybrid_recurrent *) res->add_input(std::move(inp));
}

ggml_tensor * llm_graph_context::build_rs(
        llm_graph_input_rs_hybrid_recurrent * inp,
        ggml_cgraph * gf,
        ggml_tensor * s,
            int32_t   state_size,
            int32_t   n_seqs,
    const std::function<ggml_tensor * (ggml_context *, ggml_tensor * states, ggml_tensor * ids)> & get_state_rows) const {

    const auto * kv_state = static_cast<const llama_kv_cache_hybrid_recurrent_state *>(mstate)->get_state_recurrent();
    return build_recurrent_state(kv_state, gf, s, inp->s_copy, state_size, n_seqs, get_state_rows);
}
>>>>>>> e16aacc2

ggml_tensor * llm_graph_context::build_rwkv_token_shift_load(
    llm_graph_input_rs * inp,
           ggml_cgraph * gf,
    const llama_ubatch & ubatch,
                 int   il) const {
    const auto * kv_state = static_cast<const llama_kv_cache_recurrent_state *>(mstate);

    const auto token_shift_count = hparams.token_shift_count;

    const int64_t n_seqs  = ubatch.n_seqs;

    ggml_tensor * token_shift_all = kv_state->get_k_l(il);

    ggml_tensor * token_shift = build_rs(
            inp, gf, token_shift_all,
            hparams.n_embd_k_s(), n_seqs);

    token_shift = ggml_reshape_3d(ctx0, token_shift, hparams.n_embd, token_shift_count, n_seqs);

    return token_shift;
}

ggml_tensor * llm_graph_context::build_rwkv_token_shift_store(
         ggml_tensor * token_shift,
  const llama_ubatch & ubatch,
                 int   il) const {
    const auto * kv_state = static_cast<const llama_kv_cache_recurrent_state *>(mstate);

    const auto token_shift_count = hparams.token_shift_count;
    const auto n_embd = hparams.n_embd;

    const int64_t n_seqs = ubatch.n_seqs;

    const auto kv_head = kv_state->get_head();

    return ggml_cpy(
        ctx0,
        ggml_view_1d(ctx0, token_shift, n_embd * n_seqs * token_shift_count, 0),
        ggml_view_1d(ctx0, kv_state->get_k_l(il), hparams.n_embd_k_s()*n_seqs, hparams.n_embd_k_s()*kv_head*ggml_element_size(kv_state->get_k_l(il)))
    );
}

void llm_graph_context::build_pooling(
        ggml_cgraph * gf,
        ggml_tensor * cls,
        ggml_tensor * cls_b,
        ggml_tensor * cls_out,
        ggml_tensor * cls_out_b) const {
    if (!cparams.embeddings) {
        return;
    }

    ggml_tensor * inp = res->t_embd;

    //// find result_norm tensor for input
    //for (int i = ggml_graph_n_nodes(gf) - 1; i >= 0; --i) {
    //    inp = ggml_graph_node(gf, i);
    //    if (strcmp(inp->name, "result_norm") == 0 || strcmp(inp->name, "result_embd") == 0) {
    //        break;
    //    }

    //    inp = nullptr;
    //}

    GGML_ASSERT(inp != nullptr && "missing result_norm/result_embd tensor");

    ggml_tensor * cur;

    switch (pooling_type) {
        case LLAMA_POOLING_TYPE_NONE:
            {
                cur = inp;
            } break;
        case LLAMA_POOLING_TYPE_MEAN:
            {
                ggml_tensor * inp_mean = build_inp_mean();
                cur = ggml_mul_mat(ctx0, ggml_cont(ctx0, ggml_transpose(ctx0, inp)), inp_mean);
            } break;
        case LLAMA_POOLING_TYPE_CLS:
        case LLAMA_POOLING_TYPE_LAST:
            {
                ggml_tensor * inp_cls = build_inp_cls();
                cur = ggml_get_rows(ctx0, inp, inp_cls);
            } break;
        case LLAMA_POOLING_TYPE_RANK:
            {
                ggml_tensor * inp_cls = build_inp_cls();
                inp = ggml_get_rows(ctx0, inp, inp_cls);

                if (cls) {
                    // classification head
                    // https://github.com/huggingface/transformers/blob/5af7d41e49bbfc8319f462eb45253dcb3863dfb7/src/transformers/models/roberta/modeling_roberta.py#L1566
                    cur = ggml_mul_mat(ctx0, cls, inp);
                    if (cls_b) {
                        cur = ggml_add(ctx0, cur, cls_b);
                    }
                    cur = ggml_tanh(ctx0, cur);

                    // some models don't have `cls_out`, for example: https://huggingface.co/jinaai/jina-reranker-v1-tiny-en
                    // https://huggingface.co/jinaai/jina-reranker-v1-tiny-en/blob/cb5347e43979c3084a890e3f99491952603ae1b7/modeling_bert.py#L884-L896
                    if (cls_out) {
                        cur = ggml_mul_mat(ctx0, cls_out, cur);
                        if (cls_out_b) {
                            cur = ggml_add(ctx0, cur, cls_out_b);
                        }
                    }
                } else if (cls_out) {
                    // Single layer classification head (direct projection)
                    // https://github.com/huggingface/transformers/blob/f4fc42216cd56ab6b68270bf80d811614d8d59e4/src/transformers/models/bert/modeling_bert.py#L1476
                    cur = ggml_mul_mat(ctx0, cls_out, inp);
                    if (cls_out_b) {
                        cur = ggml_add(ctx0, cur, cls_out_b);
                    }
                } else {
                    GGML_ABORT("RANK pooling requires either cls+cls_b or cls_out+cls_out_b");
                }
            } break;
        default:
            {
                GGML_ABORT("unknown pooling type");
            }
    }

    cb(cur, "result_embd_pooled", -1);
    res->t_embd_pooled = cur;

    ggml_build_forward_expand(gf, cur);
}

int32_t llama_relative_position_bucket(llama_pos x, llama_pos y, uint64_t n_buckets, bool bidirectional) {
    // TODO move to hparams if a T5 variant appears that uses a different value
    const int64_t max_distance = 128;

    if (bidirectional) {
        n_buckets >>= 1;
    }

    const int64_t max_exact = n_buckets >> 1;

    int32_t relative_position = x - y;
    int32_t relative_bucket = 0;

    if (bidirectional) {
        relative_bucket += (relative_position > 0) * n_buckets;
        relative_position = abs(relative_position);
    } else {
        relative_position = -std::min<int32_t>(relative_position, 0);
    }

    int32_t relative_position_if_large = floorf(max_exact + logf(1.0 * relative_position / max_exact) * (n_buckets - max_exact) / log(1.0 * max_distance / max_exact));
    relative_position_if_large = std::min<int32_t>(relative_position_if_large, n_buckets - 1);
    relative_bucket += (relative_position < max_exact ? relative_position : relative_position_if_large);

    return relative_bucket;
}<|MERGE_RESOLUTION|>--- conflicted
+++ resolved
@@ -1494,34 +1494,6 @@
 
     return cur;
 }
-<<<<<<< HEAD
-
-llm_graph_input_rs * llm_graph_context::build_rs_inp_recurrent() const {
-    const auto * kv_state = static_cast<const llama_kv_cache_recurrent_state *>(mstate);
-
-    auto inp = std::make_unique<llm_graph_input_rs>(kv_state);
-
-    const auto n_kv = kv_state->get_n_kv();
-
-    auto & cur = inp->s_copy;
-
-    cur = ggml_new_tensor_1d(ctx0, GGML_TYPE_I32, n_kv);
-    ggml_set_input(cur);
-
-    return (llm_graph_input_rs *) res->add_input(std::move(inp));
-}
-
-ggml_tensor * llm_graph_context::build_rs(
-        llm_graph_input_rs * inp,
-        ggml_cgraph * gf,
-        ggml_tensor * s,
-            int32_t   state_size,
-            int32_t   n_seqs,
-    const std::function<ggml_tensor * (ggml_context *, ggml_tensor * states, ggml_tensor * ids)>
-                    & get_state_rows) const {
-
-    const auto * kv_state = static_cast<const llama_kv_cache_recurrent_state *>(mstate);
-=======
 ggml_tensor * llm_graph_context::build_recurrent_state(
     const llama_kv_cache_recurrent_state * kv_state,
          ggml_cgraph * gf,
@@ -1530,7 +1502,6 @@
              int32_t   state_size,
              int32_t   n_seqs,
     const std::function<ggml_tensor * (ggml_context *, ggml_tensor * states, ggml_tensor * ids)> & get_state_rows) const {
->>>>>>> e16aacc2
 
     const auto n_kv    = kv_state->get_n_kv();
     const auto kv_head = kv_state->get_head();
@@ -1548,11 +1519,7 @@
     // copy states
     // NOTE: assuming the copy destinations are ALL contained between kv_head and kv_head + n_kv
     // {state_size, kv_size} -> {state_size, n_seqs}
-<<<<<<< HEAD
     output_states = get_state_rows(ctx0, states, ggml_view_1d(ctx0, inp->s_copy, n_seqs, 0));
-=======
-    output_states = get_state_rows(ctx0, states, ggml_view_1d(ctx0, state_copy, n_seqs, 0));
->>>>>>> e16aacc2
     ggml_build_forward_expand(gf, output_states);
 
     // copy extra states which won't be changed further (between n_seqs and n_kv)
@@ -1565,118 +1532,27 @@
     return output_states;
 }
 
-<<<<<<< HEAD
-llm_graph_input_rs_hybrid_recurrent * llm_graph_context::build_rs_inp_hybrid_recurrent() const {
-    auto inp = std::make_unique<llm_graph_input_rs_hybrid_recurrent>(
-        static_cast<const llama_kv_cache_hybrid_recurrent_state *>(mstate));
-
-    const auto n_kv = inp->kv_state->get_n_kv();
-=======
 llm_graph_input_rs * llm_graph_context::build_rs_inp_recurrent() const {
     const auto * kv_state = static_cast<const llama_kv_cache_recurrent_state *>(mstate);
 
     auto inp = std::make_unique<llm_graph_input_rs>(kv_state);
 
     const auto n_kv = kv_state->get_n_kv();
->>>>>>> e16aacc2
 
     auto & cur = inp->s_copy;
 
     cur = ggml_new_tensor_1d(ctx0, GGML_TYPE_I32, n_kv);
     ggml_set_input(cur);
 
-<<<<<<< HEAD
-    return (llm_graph_input_rs_hybrid_recurrent *) res->add_input(std::move(inp));
-}
-
-ggml_tensor * llm_graph_context::build_rs(
-        llm_graph_input_rs_hybrid_recurrent * inp,
-=======
     return (llm_graph_input_rs *) res->add_input(std::move(inp));
 }
 
 ggml_tensor * llm_graph_context::build_rs(
         llm_graph_input_rs * inp,
->>>>>>> e16aacc2
         ggml_cgraph * gf,
         ggml_tensor * s,
             int32_t   state_size,
             int32_t   n_seqs,
-<<<<<<< HEAD
-    const std::function<ggml_tensor * (ggml_context *, ggml_tensor * states, ggml_tensor * ids)>
-                    & get_state_rows) const {
-
-    const auto * kv_state = static_cast<const llama_kv_cache_hybrid_recurrent_state *>(mstate)->get_state_recurrent();
-
-    const auto n_kv    = kv_state->get_n_kv();
-    const auto kv_head = kv_state->get_head();
-    const auto rs_zero = kv_state->get_rs_z();
-
-    ggml_tensor * states = ggml_reshape_2d(ctx0, s, state_size, kv_state->get_size());
-
-    // Clear a single state which will then be copied to the other cleared states.
-    // Note that this is a no-op when the view is zero-sized.
-    ggml_tensor * state_zero = ggml_view_1d(ctx0, states, state_size*(rs_zero >= 0), rs_zero*states->nb[1]*(rs_zero >= 0));
-    ggml_build_forward_expand(gf, ggml_scale_inplace(ctx0, state_zero, 0));
-
-    ggml_tensor * output_states;
-
-    // copy states
-    // NOTE: assuming the copy destinations are ALL contained between kv_head and kv_head + n_kv
-    // {state_size, kv_size} -> {state_size, n_seqs}
-    output_states = get_state_rows(ctx0, states, ggml_view_1d(ctx0, inp->s_copy, n_seqs, 0));
-    ggml_build_forward_expand(gf, output_states);
-
-    // copy extra states which won't be changed further (between n_seqs and n_kv)
-    ggml_tensor * states_extra = ggml_get_rows(ctx0, states, ggml_view_1d(ctx0, inp->s_copy, n_kv - n_seqs, n_seqs*inp->s_copy->nb[0]));
-    ggml_build_forward_expand(gf,
-        ggml_cpy(ctx0,
-            states_extra,
-            ggml_view_1d(ctx0, s, state_size*(n_kv - n_seqs), (kv_head + n_seqs)*state_size*ggml_element_size(s))));
-
-    return output_states;
-}
-
-// ggml_tensor * llm_graph_context::build_rs(
-//         llm_graph_input_attn_kv_hybrid_recurrent * inp,
-//         ggml_cgraph * gf,
-//         ggml_tensor * s,
-//             int32_t   state_size,
-//             int32_t   n_seqs,
-//     const std::function<ggml_tensor * (ggml_context *, ggml_tensor * states, ggml_tensor * ids)>
-//                     & get_state_rows) const {
-
-//     const auto * kv_state = static_cast<const llama_kv_cache_hybrid_recurrent_state *>(mstate)->get_state_recurrent();
-
-//     const auto n_kv    = kv_state->get_n_kv();
-//     const auto kv_head = kv_state->get_head();
-//     const auto rs_zero = kv_state->get_rs_z();
-
-//     ggml_tensor * states = ggml_reshape_2d(ctx0, s, state_size, kv_state->get_size());
-
-//     // Clear a single state which will then be copied to the other cleared states.
-//     // Note that this is a no-op when the view is zero-sized.
-//     ggml_tensor * state_zero = ggml_view_1d(ctx0, states, state_size*(rs_zero >= 0), rs_zero*states->nb[1]*(rs_zero >= 0));
-//     ggml_build_forward_expand(gf, ggml_scale_inplace(ctx0, state_zero, 0));
-
-//     ggml_tensor * output_states;
-
-//     // copy states
-//     // NOTE: assuming the copy destinations are ALL contained between kv_head and kv_head + n_kv
-//     // {state_size, kv_size} -> {state_size, n_seqs}
-//     output_states = get_state_rows(ctx0, states, ggml_view_1d(ctx0, inp->s_copy, n_seqs, 0));
-//     ggml_build_forward_expand(gf, output_states);
-
-//     // copy extra states which won't be changed further (between n_seqs and n_kv)
-//     ggml_tensor * states_extra = ggml_get_rows(ctx0, states, ggml_view_1d(ctx0, inp->s_copy, n_kv - n_seqs, n_seqs*inp->s_copy->nb[0]));
-//     ggml_build_forward_expand(gf,
-//         ggml_cpy(ctx0,
-//             states_extra,
-//             ggml_view_1d(ctx0, s, state_size*(n_kv - n_seqs), (kv_head + n_seqs)*state_size*ggml_element_size(s))));
-
-//     return output_states;
-// }
-=======
     const std::function<ggml_tensor * (ggml_context *, ggml_tensor * states, ggml_tensor * ids)> & get_state_rows) const {
 
     const auto * kv_state = static_cast<const llama_kv_cache_recurrent_state *>(mstate);
@@ -1708,7 +1584,6 @@
     const auto * kv_state = static_cast<const llama_kv_cache_hybrid_recurrent_state *>(mstate)->get_state_recurrent();
     return build_recurrent_state(kv_state, gf, s, inp->s_copy, state_size, n_seqs, get_state_rows);
 }
->>>>>>> e16aacc2
 
 ggml_tensor * llm_graph_context::build_rwkv_token_shift_load(
     llm_graph_input_rs * inp,
