--- conflicted
+++ resolved
@@ -787,8 +787,8 @@
                 bool   scale_w,
                float   w_scale,
          llama_expert_gating_func_type gating_op,
-<<<<<<< HEAD
-                 int   il) const {
+                 int   il,
+         ggml_tensor * probs_in) const {
     return build_moe_ffn(
         cur,
         gate_inp,  /* gate_inp_b  */ nullptr,
@@ -803,7 +803,8 @@
         scale_w,
         w_scale,
         gating_op,
-        il
+        il,
+        probs_in
     );
 }
 
@@ -825,11 +826,8 @@
                 bool   scale_w,
                float   w_scale,
         llama_expert_gating_func_type gating_op,
-                     int   il) const {
-=======
                  int   il,
          ggml_tensor * probs_in) const {
->>>>>>> baad9488
     const int64_t n_embd   = cur->ne[0];
     const int64_t n_tokens = cur->ne[1];
     const bool weight_before_ffn = arch == LLM_ARCH_LLAMA4; // for llama4, we apply the sigmoid-ed weights before the FFN
@@ -964,7 +962,6 @@
                 cur = ggml_gelu(ctx0, cur);
                 cb(cur, "ffn_moe_gelu", il);
             } break;
-<<<<<<< HEAD
         case LLM_FFN_SWIGLU_OAI_MOE:
             {
                 // ref python code:
@@ -981,7 +978,7 @@
 
                 cur = ggml_mul(ctx0, glu, up_b);
                 cb(cur, "ffn_moe_oai_swiglu", il);
-=======
+            } break;
         case LLM_FFN_RELU:
             if (gate_exps) {
                 cur = ggml_reglu_split(ctx0, cur, up);
@@ -989,7 +986,6 @@
             } else {
                 cur = ggml_relu(ctx0, cur);
                 cb(cur, "ffn_moe_relu", il);
->>>>>>> baad9488
             } break;
         default:
             GGML_ABORT("fatal error");
