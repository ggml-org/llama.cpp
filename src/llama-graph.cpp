--- conflicted
+++ resolved
@@ -923,7 +923,11 @@
         selection_probs = logits;
     }
 
-<<<<<<< HEAD
+    if (arch == LLM_ARCH_GROVEMOE) {
+        selection_probs = ggml_sigmoid(ctx0, logits); // [n_expert, n_tokens]
+        cb(selection_probs, "ffn_moe_probs_biased", il);
+    }
+
     // select top n_group_exp expert groups
     if (arch == LLM_ARCH_BAILINGMOE2) {
         const int64_t n_exp_per_group = n_expert / hparams.n_expert_groups;
@@ -945,11 +949,6 @@
         selection_probs = ggml_view_2d(ctx0, selection_probs, n_tokens, n_expert, n_tokens * sizeof(float), 0); // [n_tokens, n_expert]
         selection_probs = ggml_cont(ctx0, ggml_transpose(ctx0, selection_probs)); // [n_expert, n_tokens]
         cb(selection_probs, "ffn_moe_probs_masked", il);
-=======
-    if (arch == LLM_ARCH_GROVEMOE) {
-        selection_probs = ggml_sigmoid(ctx0, logits); // [n_expert, n_tokens]
-        cb(selection_probs, "ffn_moe_probs_biased", il);
->>>>>>> 4807e8f9
     }
 
     // select experts
