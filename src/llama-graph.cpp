#include "llama-graph.h"

#include "llama-impl.h"
#include "llama-batch.h"
#include "llama-cparams.h"

#include "llama-kv-cache-unified.h"
#include "llama-kv-cache-unified-iswa.h"
#include "llama-memory-hybrid.h"
#include "llama-memory-recurrent.h"

#include <cassert>
#include <cmath>
#include <cstring>

void llm_graph_input_embd::set_input(const llama_ubatch * ubatch) {
    if (ubatch->token) {
        const int64_t n_tokens = ubatch->n_tokens;

        ggml_backend_tensor_set(tokens, ubatch->token, 0, n_tokens*ggml_element_size(tokens));
    }

    if (ubatch->embd) {
        const int64_t n_embd   = embd->ne[0];
        const int64_t n_tokens = ubatch->n_tokens;

        ggml_backend_tensor_set(embd, ubatch->embd, 0, n_tokens*n_embd*ggml_element_size(embd));
    }
}

void llm_graph_input_pos::set_input(const llama_ubatch * ubatch) {
    if (ubatch->pos && pos) {
        const int64_t n_tokens = ubatch->n_tokens;

        if (ubatch->token && n_pos_per_embd == 4) {
            // in case we're using M-RoPE with text tokens, convert the 1D positions to 4D
            // the 3 first dims are the same, and 4th dim is all 0
            std::vector<llama_pos> pos_data(n_tokens*n_pos_per_embd);
            // copy the first dimension
            for (int i = 0; i < n_tokens; ++i) {
                pos_data[               i] = ubatch->pos[i];
                pos_data[    n_tokens + i] = ubatch->pos[i];
                pos_data[2 * n_tokens + i] = ubatch->pos[i];
                pos_data[3 * n_tokens + i] = 0; // 4th dim is 0
            }
            ggml_backend_tensor_set(pos, pos_data.data(), 0, pos_data.size()*ggml_element_size(pos));
        } else {
            ggml_backend_tensor_set(pos, ubatch->pos, 0, n_tokens*n_pos_per_embd*ggml_element_size(pos));
        }
    }
}

void llm_graph_input_attn_temp::set_input(const llama_ubatch * ubatch) {
    if (ubatch->pos && attn_scale) {
        const int64_t n_tokens = ubatch->n_tokens;

        std::vector<float> attn_scale_data(n_tokens, 0.0f);
        for (int i = 0; i < n_tokens; ++i) {
            const float pos = ubatch->pos[i];
            attn_scale_data[i] = std::log(
                std::floor((pos + 1.0f) / n_attn_temp_floor_scale) + 1.0
            ) * f_attn_temp_scale + 1.0;
        }

        ggml_backend_tensor_set(attn_scale, attn_scale_data.data(), 0, n_tokens*ggml_element_size(attn_scale));
    }
}

void llm_graph_input_pos_bucket::set_input(const llama_ubatch * ubatch) {
    if (pos_bucket) {
        const int64_t n_tokens = ubatch->n_tokens;

        GGML_ASSERT(ggml_backend_buffer_is_host(pos_bucket->buffer));
        GGML_ASSERT(!ubatch->equal_seqs); // TODO: use ubatch->n_seqs instead of failing

        int32_t * data = (int32_t *) pos_bucket->data;

        for (int h = 0; h < 1; ++h) {
            for (int j = 0; j < n_tokens; ++j) {
                for (int i = 0; i < n_tokens; ++i) {
                    data[h*(n_tokens*n_tokens) + j*n_tokens + i] = llama_relative_position_bucket(ubatch->pos[i], ubatch->pos[j], hparams.n_rel_attn_bkts, true);
                }
            }
        }
    }
}

void llm_graph_input_pos_bucket_kv::set_input(const llama_ubatch * ubatch) {
    if (pos_bucket) {
        mctx->set_input_pos_bucket(pos_bucket, ubatch);
    }
}

void llm_graph_input_out_ids::set_input(const llama_ubatch * ubatch) {
    GGML_ASSERT(out_ids);

    const int64_t n_tokens = ubatch->n_tokens;

    GGML_ASSERT(ggml_backend_buffer_is_host(out_ids->buffer));
    int32_t * data = (int32_t *) out_ids->data;

    if (n_outputs == n_tokens) {
        for (int i = 0; i < n_tokens; ++i) {
            data[i] = i;
        }

        return;
    }

    GGML_ASSERT(ubatch->output);

    int n_outputs = 0;

    for (int i = 0; i < n_tokens; ++i) {
        if (ubatch->output[i]) {
            data[n_outputs++] = i;
        }
    }
}

void llm_graph_input_mean::set_input(const llama_ubatch * ubatch) {
    if (cparams.embeddings && cparams.pooling_type == LLAMA_POOLING_TYPE_MEAN) {
        const int64_t n_tokens     = ubatch->n_tokens;
        const int64_t n_seq_tokens = ubatch->n_seq_tokens;
        const int64_t n_seqs_unq   = ubatch->n_seqs_unq;

        GGML_ASSERT(mean);
        GGML_ASSERT(ggml_backend_buffer_is_host(mean->buffer));

        float * data = (float *) mean->data;
        memset(mean->data, 0, n_tokens*n_seqs_unq*ggml_element_size(mean));

        std::vector<uint64_t> sums(n_seqs_unq, 0);
        for (int i = 0; i < n_tokens; i += n_seq_tokens) {
            for (int s = 0; s < ubatch->n_seq_id[i]; ++s) {
                const llama_seq_id seq_id  = ubatch->seq_id[i][s];
                const int32_t      seq_idx = ubatch->seq_idx[seq_id];

                sums[seq_idx] += ubatch->n_seq_tokens;
            }
        }

        std::vector<float> div(n_seqs_unq, 0.0f);
        for (int s = 0; s < n_seqs_unq; ++s) {
            const uint64_t sum = sums[s];
            if (sum > 0) {
                div[s] = 1.0f/float(sum);
            }
        }

        for (int i = 0; i < n_tokens; i += n_seq_tokens) {
            for (int s = 0; s < ubatch->n_seq_id[i]; ++s) {
                const llama_seq_id seq_id  = ubatch->seq_id[i][s];
                const int32_t      seq_idx = ubatch->seq_idx[seq_id];

                for (int j = 0; j < n_seq_tokens; ++j) {
                    data[seq_idx*n_tokens + i + j] = div[seq_idx];
                }
            }
        }
    }
}

void llm_graph_input_cls::set_input(const llama_ubatch * ubatch) {
    const int64_t n_tokens     = ubatch->n_tokens;
    const int64_t n_seq_tokens = ubatch->n_seq_tokens;
    const int64_t n_seqs_unq   = ubatch->n_seqs_unq;

    if (cparams.embeddings && (
            cparams.pooling_type == LLAMA_POOLING_TYPE_CLS ||
            cparams.pooling_type == LLAMA_POOLING_TYPE_RANK
        )) {
        GGML_ASSERT(cls);
        GGML_ASSERT(ggml_backend_buffer_is_host(cls->buffer));

        uint32_t * data = (uint32_t *) cls->data;
        memset(cls->data, 0, n_seqs_unq*ggml_element_size(cls));

        for (int i = 0; i < n_tokens; i += n_seq_tokens) {
            for (int s = 0; s < ubatch->n_seq_id[i]; ++s) {
                const llama_seq_id seq_id  = ubatch->seq_id[i][s];
                const int32_t      seq_idx = ubatch->seq_idx[seq_id];

                data[seq_idx] = i;
            }
        }
    }

    if (cparams.embeddings && cparams.pooling_type == LLAMA_POOLING_TYPE_LAST) {
        GGML_ASSERT(cls);
        GGML_ASSERT(ggml_backend_buffer_is_host(cls->buffer));

        uint32_t * data = (uint32_t *) cls->data;
        memset(cls->data, 0, n_seqs_unq*ggml_element_size(cls));

        std::vector<int> last_pos(n_seqs_unq, -1);
        std::vector<int> last_row(n_seqs_unq, -1);

        for (int i = 0; i < n_tokens; ++i) {
            const llama_pos pos = ubatch->pos[i];

            for (int s = 0; s < ubatch->n_seq_id[i]; ++s) {
                const llama_seq_id seq_id  = ubatch->seq_id[i][s];
                const int32_t      seq_idx = ubatch->seq_idx[seq_id];

                if (pos >= last_pos[seq_idx]) {
                    last_pos[seq_idx] = pos;
                    last_row[seq_idx] = i;
                }
            }
        }

        for (int s = 0; s < n_seqs_unq; ++s) {
            if (last_row[s] >= 0) {
                data[s] = last_row[s];
            }
        }
    }
}

void llm_graph_input_rs::set_input(const llama_ubatch * ubatch) {
    GGML_UNUSED(ubatch);

    const int64_t n_rs = mctx->get_n_rs();

    if (s_copy) {
        GGML_ASSERT(ggml_backend_buffer_is_host(s_copy->buffer));
        int32_t * data = (int32_t *) s_copy->data;

        // assuming copy destinations ALWAYS happen ONLY on the cells between head and head+n
        for (uint32_t i = 0; i < n_rs; ++i) {
            data[i] = mctx->s_copy(i);
        }
    }
}

void llm_graph_input_cross_embd::set_input(const llama_ubatch * ubatch) {
    GGML_UNUSED(ubatch);

    if (cross_embd && !cross->v_embd.empty()) {
        assert(cross_embd->type == GGML_TYPE_F32);

        ggml_backend_tensor_set(cross_embd, cross->v_embd.data(), 0, ggml_nbytes(cross_embd));
    }
}

void llm_graph_input_attn_no_cache::set_input(const llama_ubatch * ubatch) {
    const int64_t n_kv     = ubatch->n_tokens;
    const int64_t n_tokens = ubatch->n_tokens;

    GGML_ASSERT(kq_mask);
    GGML_ASSERT(ggml_backend_buffer_is_host(kq_mask->buffer));

    float * data = (float *) kq_mask->data;

    for (int h = 0; h < 1; ++h) {
        for (int i1 = 0; i1 < n_tokens; ++i1) {
            const llama_seq_id s1 = ubatch->seq_id[i1][0];

            for (int i0 = 0; i0 < n_tokens; ++i0) {
                float f = -INFINITY;

                for (int s = 0; s < ubatch->n_seq_id[i0]; ++s) {
                    const llama_seq_id s0 = ubatch->seq_id[i0][0];

                    // TODO: reimplement this like in llama_kv_cache_unified
                    if (s0 == s1 && (!cparams.causal_attn || ubatch->pos[i0] <= ubatch->pos[i1])) {
                        if (hparams.use_alibi) {
                            f = -std::abs(ubatch->pos[i0] - ubatch->pos[i1]);
                        } else {
                            f = 0.0f;
                        }
                        break;
                    }
                }

                data[h*(n_kv*n_tokens) + i1*n_kv + i0] = f;
            }
        }
    }
}

void llm_graph_input_attn_kv_unified::set_input(const llama_ubatch * ubatch) {
    mctx->set_input_k_idxs(self_k_idxs, ubatch);
    mctx->set_input_v_idxs(self_v_idxs, ubatch);

    mctx->set_input_kq_mask(self_kq_mask, ubatch, cparams.causal_attn);
}

void llm_graph_input_attn_kv_unified_iswa::set_input(const llama_ubatch * ubatch) {
    mctx->get_base()->set_input_k_idxs(self_k_idxs, ubatch);
    mctx->get_base()->set_input_v_idxs(self_v_idxs, ubatch);

    mctx->get_base()->set_input_kq_mask(self_kq_mask, ubatch, cparams.causal_attn);

    mctx->get_swa()->set_input_k_idxs(self_k_idxs_swa, ubatch);
    mctx->get_swa()->set_input_v_idxs(self_v_idxs_swa, ubatch);

    mctx->get_swa()->set_input_kq_mask(self_kq_mask_swa, ubatch, cparams.causal_attn);
}

void llm_graph_input_attn_cross::set_input(const llama_ubatch * ubatch) {
    GGML_ASSERT(cross_kq_mask);

    const int64_t n_enc    = cross_kq_mask->ne[0];
    const int64_t n_tokens = ubatch->n_tokens;

    GGML_ASSERT(ggml_backend_buffer_is_host(cross_kq_mask->buffer));
    GGML_ASSERT(!ubatch->equal_seqs); // TODO: use ubatch->n_seqs instead of failing

    float * data = (float *) cross_kq_mask->data;

    for (int h = 0; h < 1; ++h) {
        for (int i = 0; i < n_tokens; ++i) {
            for (int j = 0; j < n_enc; ++j) {
                float f = -INFINITY;

                for (int s = 0; s < ubatch->n_seq_id[i]; ++s) {
                    const llama_seq_id seq_id = ubatch->seq_id[i][s];

                    if (cross->seq_ids_enc[j].find(seq_id) != cross->seq_ids_enc[j].end()) {
                        f = 0.0f;
                    }
                }

                data[h*(n_enc*n_tokens) + i*n_enc + j] = f;
            }
        }

        for (int i = n_tokens; i < GGML_PAD(n_tokens, GGML_KQ_MASK_PAD); ++i) {
            for (int j = 0; j < n_enc; ++j) {
                data[h*(n_enc*n_tokens) + i*n_enc + j] = -INFINITY;
            }
        }
    }
}

<<<<<<< HEAD
void llm_graph_input_one::set_input(const llama_ubatch *) {
=======
void llm_graph_input_mem_hybrid::set_input(const llama_ubatch * ubatch) {
    inp_attn->set_input(ubatch);
    inp_rs->set_input(ubatch);
}

void llm_graph_input_one::set_input(const llama_ubatch * ubatch) {
    GGML_UNUSED(ubatch);
>>>>>>> 07c252f0
    GGML_ASSERT(one && ggml_nelements(one) == 1);
    float f_one = 1.0f;
    ggml_backend_tensor_set(one, &f_one, 0, sizeof(float));
}

//
// llm_graph_context
//

llm_graph_context::llm_graph_context(const llm_graph_params & params) :
    arch             (params.arch),
    hparams          (params.hparams),
    cparams          (params.cparams),
    ubatch           (params.ubatch),
    n_embd           (hparams.n_embd),
    n_layer          (hparams.n_layer),
    n_rot            (hparams.n_rot),
    n_ctx            (cparams.n_ctx),
    n_head           (hparams.n_head()),
    n_head_kv        (hparams.n_head_kv()),
    n_embd_head_k    (hparams.n_embd_head_k),
    n_embd_k_gqa     (hparams.n_embd_k_gqa()),
    n_embd_head_v    (hparams.n_embd_head_v),
    n_embd_v_gqa     (hparams.n_embd_v_gqa()),
    n_expert         (hparams.n_expert),
    n_expert_used    (cparams.warmup ? hparams.n_expert : hparams.n_expert_used),
    freq_base        (cparams.rope_freq_base),
    freq_scale       (cparams.rope_freq_scale),
    ext_factor       (cparams.yarn_ext_factor),
    attn_factor      (cparams.yarn_attn_factor),
    beta_fast        (cparams.yarn_beta_fast),
    beta_slow        (cparams.yarn_beta_slow),
    norm_eps         (hparams.f_norm_eps),
    norm_rms_eps     (hparams.f_norm_rms_eps),
    n_tokens         (ubatch.n_tokens),
    n_outputs        (params.n_outputs),
    n_ctx_orig       (cparams.n_ctx_orig_yarn),
    pooling_type     (cparams.pooling_type),
    rope_type        (hparams.rope_type),
    ctx0             (params.ctx),
    sched            (params.sched),
    backend_cpu      (params.backend_cpu),
    cvec             (params.cvec),
    loras            (params.loras),
    mctx             (params.mctx),
    cross            (params.cross),
    cb_func          (params.cb),
    res              (std::make_unique<llm_graph_result>()) {
    }

void llm_graph_context::cb(ggml_tensor * cur, const char * name, int il) const {
    if (cb_func) {
        cb_func(ubatch, cur, name, il);
    }
}

ggml_tensor * llm_graph_context::build_cvec(
         ggml_tensor * cur,
                 int   il) const {
    return cvec->apply_to(ctx0, cur, il);
}

ggml_tensor * llm_graph_context::build_lora_mm(
          ggml_tensor * w,
          ggml_tensor * cur) const {
    ggml_tensor * res = ggml_mul_mat(ctx0, w, cur);

    for (const auto & lora : *loras) {
        llama_adapter_lora_weight * lw = lora.first->get_weight(w);
        if (lw == nullptr) {
            continue;
        }

        const float adapter_scale = lora.second;
        const float scale = lw->get_scale(lora.first->alpha, adapter_scale);

        ggml_tensor * ab_cur = ggml_mul_mat(
                ctx0, lw->b,
                ggml_mul_mat(ctx0, lw->a, cur)
                );

        ab_cur = ggml_scale(ctx0, ab_cur, scale);
        res = ggml_add(ctx0, res, ab_cur);
    }

    return res;
}

ggml_tensor * llm_graph_context::build_lora_mm_id(
          ggml_tensor * w,   // ggml_tensor * as
          ggml_tensor * cur, // ggml_tensor * b
          ggml_tensor * ids) const {
    ggml_tensor * res = ggml_mul_mat_id(ctx0, w, cur, ids);
    for (const auto & lora : *loras) {
        llama_adapter_lora_weight * lw = lora.first->get_weight(w);
        if (lw == nullptr) {
            continue;
        }

        const float alpha = lora.first->alpha;
        const float rank  = (float) lw->b->ne[0];
        const float scale = alpha ? lora.second * alpha / rank : lora.second;

        ggml_tensor * ab_cur = ggml_mul_mat_id(
                ctx0, lw->b,
                ggml_mul_mat_id(ctx0, lw->a, cur, ids),
                ids
                );

        ab_cur = ggml_scale(ctx0, ab_cur, scale);
        res = ggml_add(ctx0, res, ab_cur);
    }

    return res;
}

ggml_tensor * llm_graph_context::build_norm(
         ggml_tensor * cur,
         ggml_tensor * mw,
         ggml_tensor * mb,
       llm_norm_type   type,
                 int   il) const {
    switch (type) {
        case LLM_NORM:       cur = ggml_norm    (ctx0, cur, hparams.f_norm_eps);     break;
        case LLM_NORM_RMS:   cur = ggml_rms_norm(ctx0, cur, hparams.f_norm_rms_eps); break;
        case LLM_NORM_GROUP:
            {
                cur = ggml_reshape_3d(ctx0, cur, cur->ne[0], 1, cur->ne[1]);
                cur = ggml_group_norm(ctx0, cur, hparams.n_norm_groups, hparams.f_norm_group_eps);
                cur = ggml_reshape_2d(ctx0, cur, cur->ne[0],    cur->ne[2]);
            } break;
    }

    if (mw || mb) {
        cb(cur, "norm", il);
    }

    if (mw) {
        cur = ggml_mul(ctx0, cur, mw);
        if (mb) {
            cb(cur, "norm_w", il);
        }
    }

    if (mb) {
        cur = ggml_add(ctx0, cur, mb);
    }

    return cur;
}

ggml_tensor * llm_graph_context::build_ffn(
         ggml_tensor * cur,
         ggml_tensor * up,
         ggml_tensor * up_b,
         ggml_tensor * up_s,
         ggml_tensor * gate,
         ggml_tensor * gate_b,
         ggml_tensor * gate_s,
         ggml_tensor * down,
         ggml_tensor * down_b,
         ggml_tensor * down_s,
         ggml_tensor * act_scales,
     llm_ffn_op_type   type_op,
   llm_ffn_gate_type   type_gate,
                 int   il) const {
    ggml_tensor * tmp = up ? build_lora_mm(up, cur) : cur;
    cb(tmp, "ffn_up", il);

    if (up_b) {
        tmp = ggml_add(ctx0, tmp, up_b);
        cb(tmp, "ffn_up_b", il);
    }

    if (up_s) {
        tmp = ggml_mul(ctx0, tmp, up_s);
        cb(tmp, "ffn_up_s", il);
    }

    if (gate) {
        switch (type_gate) {
            case LLM_FFN_SEQ:
                {
                    cur = build_lora_mm(gate, tmp);
                    cb(cur, "ffn_gate", il);
                } break;
            case LLM_FFN_PAR:
                {
                    cur = build_lora_mm(gate, cur);
                    cb(cur, "ffn_gate", il);
                } break;
        }

        if (gate_b) {
            cur = ggml_add(ctx0, cur, gate_b);
            cb(cur, "ffn_gate_b", il);
        }

        if (gate_s) {
            cur = ggml_mul(ctx0, cur, gate_s);
            cb(cur, "ffn_gate_s", il);
        }

    } else {
        cur = tmp;
    }

    switch (type_op) {
        case LLM_FFN_SILU:
            if (gate && type_gate == LLM_FFN_PAR) {
                cur = ggml_swiglu_split(ctx0, cur, tmp);
                cb(cur, "ffn_swiglu", il);
                type_gate = LLM_FFN_SEQ;
            } else {
                cur = ggml_silu(ctx0, cur);
                cb(cur, "ffn_silu", il);
            } break;
        case LLM_FFN_GELU:
            if (gate && type_gate == LLM_FFN_PAR) {
                cur = ggml_geglu_split(ctx0, cur, tmp);
                cb(cur, "ffn_geglu", il);
                type_gate = LLM_FFN_SEQ;
            } else {
                cur = ggml_gelu(ctx0, cur);
                cb(cur, "ffn_gelu", il);
                if (act_scales != NULL) {
                    cur = ggml_div(ctx0, cur, act_scales);
                    cb(cur, "ffn_act", il);
                }
            } break;
        case LLM_FFN_RELU:
            if (gate && type_gate == LLM_FFN_PAR) {
                cur = ggml_reglu_split(ctx0, cur, tmp);
                cb(cur, "ffn_reglu", il);
                type_gate = LLM_FFN_SEQ;
            } else {
                cur = ggml_relu(ctx0, cur);
                cb(cur, "ffn_relu", il);
            } break;
        case LLM_FFN_RELU_SQR:
            {
                cur = ggml_relu(ctx0, cur);
                cb(cur, "ffn_relu", il);

                cur = ggml_sqr(ctx0, cur);
                cb(cur, "ffn_sqr(relu)", il);
            } break;
        case LLM_FFN_SWIGLU:
            {
                cur = ggml_swiglu(ctx0, cur);
                cb(cur, "ffn_swiglu", il);
            } break;
        case LLM_FFN_GEGLU:
            {
                cur = ggml_geglu(ctx0, cur);
                cb(cur, "ffn_geglu", il);
            } break;
        case LLM_FFN_REGLU:
            {
                cur = ggml_reglu(ctx0, cur);
                cb(cur, "ffn_reglu", il);
            } break;
    }

    if (gate && type_gate == LLM_FFN_PAR) {
        cur = ggml_mul(ctx0, cur, tmp);
        cb(cur, "ffn_gate_par", il);
    }

    if (down) {
        cur = build_lora_mm(down, cur);
        if (arch == LLM_ARCH_GLM4) {
            // GLM4 seems to have numerical issues with half-precision accumulators
            ggml_mul_mat_set_prec(cur, GGML_PREC_F32);
        }
    }

    if (down_b) {
        cb(cur, "ffn_down", il);
    }

    if (down_b) {
        cur = ggml_add(ctx0, cur, down_b);
    }

    if (down_s) {
        cur = ggml_mul(ctx0, cur, down_s);
        cb(cur, "ffn_down_s", il);
    }

    return cur;
}

ggml_tensor * llm_graph_context::build_moe_ffn(
         ggml_tensor * cur,
         ggml_tensor * gate_inp,
         ggml_tensor * up_exps,
         ggml_tensor * gate_exps,
         ggml_tensor * down_exps,
         ggml_tensor * exp_probs_b,
             int64_t   n_expert,
             int64_t   n_expert_used,
     llm_ffn_op_type   type_op,
                bool   norm_w,
                bool   scale_w,
               float   w_scale,
         llama_expert_gating_func_type gating_op,
                 int   il) const {
    const int64_t n_embd   = cur->ne[0];
    const int64_t n_tokens = cur->ne[1];
    const bool weight_before_ffn = arch == LLM_ARCH_LLAMA4; // for llama4, we apply the sigmoid-ed weights before the FFN

    ggml_tensor * logits = build_lora_mm(gate_inp, cur); // [n_expert, n_tokens]
    cb(logits, "ffn_moe_logits", il);

    ggml_tensor * probs = nullptr;
    switch (gating_op) {
        case LLAMA_EXPERT_GATING_FUNC_TYPE_SOFTMAX:
            {
                probs = ggml_soft_max(ctx0, logits); // [n_expert, n_tokens]
            } break;
        case LLAMA_EXPERT_GATING_FUNC_TYPE_SIGMOID:
            {
                probs = ggml_sigmoid(ctx0, logits); // [n_expert, n_tokens]
            } break;
        default:
            GGML_ABORT("fatal error");
    }
    cb(probs, "ffn_moe_probs", il);

    // add experts selection bias - introduced in DeepSeek V3
    // leave probs unbiased as it's later used to get expert weights
    ggml_tensor * selection_probs = probs;
    if (exp_probs_b != nullptr) {
        selection_probs = ggml_add(ctx0, probs, exp_probs_b);
        cb(selection_probs, "ffn_moe_probs_biased", il);
    }

    // llama4 doesn't have exp_probs_b, and sigmoid is only used after top_k
    // see: https://github.com/meta-llama/llama-models/blob/699a02993512fb36936b1b0741e13c06790bcf98/models/llama4/moe.py#L183-L198
    if (arch == LLM_ARCH_LLAMA4) {
        selection_probs = logits;
    }

    // select experts
    ggml_tensor * selected_experts = ggml_top_k(ctx0, selection_probs, n_expert_used); // [n_expert_used, n_tokens]
    cb(selected_experts->src[0], "ffn_moe_argsort", il);
    cb(selected_experts, "ffn_moe_topk", il);

    ggml_tensor * weights = ggml_get_rows(ctx0,
            ggml_reshape_3d(ctx0, probs, 1, n_expert, n_tokens), selected_experts); // [1, n_expert_used, n_tokens]
    cb(weights, "ffn_moe_weights", il);

    if (norm_w) {
        weights = ggml_reshape_2d(ctx0, weights, n_expert_used, n_tokens);

        ggml_tensor * weights_sum = ggml_sum_rows(ctx0, weights); // [1, n_tokens]
        cb(weights_sum, "ffn_moe_weights_sum", il);

        weights = ggml_div(ctx0, weights, weights_sum); // [n_expert_used, n_tokens]
        cb(weights, "ffn_moe_weights_norm", il);

        weights = ggml_reshape_3d(ctx0, weights, 1, n_expert_used, n_tokens);
    }
    if (scale_w) {
        weights = ggml_scale(ctx0, weights, w_scale);
        cb(weights, "ffn_moe_weights_scaled", il);
    }

    cur = ggml_reshape_3d(ctx0, cur, n_embd, 1, n_tokens);

    if (weight_before_ffn) {
        // repeat cur to [n_embd, n_expert_used, n_tokens]
        ggml_tensor * repeated = ggml_repeat_4d(ctx0, cur, n_embd, n_expert_used, n_tokens, 1);
        cur = ggml_mul(ctx0, repeated, weights);
        cb(cur, "ffn_moe_weighted", il);
    }

    ggml_tensor * up = build_lora_mm_id(up_exps, cur, selected_experts); // [n_ff, n_expert_used, n_tokens]
    cb(up, "ffn_moe_up", il);

    ggml_tensor * experts = nullptr;
    if (gate_exps) {
        cur = build_lora_mm_id(gate_exps, cur, selected_experts); // [n_ff, n_expert_used, n_tokens]
        cb(cur, "ffn_moe_gate", il);
    } else {
        cur = up;
    }

    switch (type_op) {
        case LLM_FFN_SILU:
            if (gate_exps) {
                cur = ggml_swiglu_split(ctx0, cur, up);
                cb(cur, "ffn_moe_swiglu", il);
            } else {
                cur = ggml_silu(ctx0, cur);
                cb(cur, "ffn_moe_silu", il);
            } break;
        case LLM_FFN_GELU:
            if (gate_exps) {
                cur = ggml_geglu_split(ctx0, cur, up);
                cb(cur, "ffn_moe_geglu", il);
            } else {
                cur = ggml_gelu(ctx0, cur);
                cb(cur, "ffn_moe_gelu", il);
            } break;
        default:
            GGML_ABORT("fatal error");
    }

    experts = build_lora_mm_id(down_exps, cur, selected_experts); // [n_embd, n_expert_used, n_tokens]
    cb(experts, "ffn_moe_down", il);

    if (!weight_before_ffn) {
        experts = ggml_mul(ctx0, experts, weights);
        cb(cur, "ffn_moe_weighted", il);
    }

    // aggregate experts
    ggml_tensor * moe_out = nullptr;
    for (int i = 0; i < n_expert_used; ++i) {
        ggml_tensor * cur_expert = ggml_view_2d(ctx0, experts, n_embd, n_tokens,
                experts->nb[2], i*experts->nb[1]);

        if (i == 0) {
            moe_out = cur_expert;
        } else {
            moe_out = ggml_add(ctx0, moe_out, cur_expert);
        }
    }

    if (n_expert_used == 1) {
        // avoid returning a non-contiguous tensor
        moe_out = ggml_cont(ctx0, moe_out);
    }

    cb(moe_out, "ffn_moe_out", il);

    return moe_out;
}

// input embeddings with optional lora
ggml_tensor * llm_graph_context::build_inp_embd(ggml_tensor * tok_embd) const {
    const int64_t n_embd = hparams.n_embd;

    auto inp = std::make_unique<llm_graph_input_embd>();

    ggml_tensor * cur = nullptr;

    if (ubatch.token) {
        inp->tokens = ggml_new_tensor_1d(ctx0, GGML_TYPE_I32, ubatch.n_tokens);
        //cb(inp->tokens, "inp_tokens", -1);
        ggml_set_input(inp->tokens);
        res->t_tokens = inp->tokens;

        cur = ggml_get_rows(ctx0, tok_embd, inp->tokens);

        // apply lora for embedding tokens if needed
        for (const auto & lora : *loras) {
            llama_adapter_lora_weight * lw = lora.first->get_weight(tok_embd);
            if (lw == nullptr) {
                continue;
            }

            const float adapter_scale = lora.second;
            const float scale = lw->get_scale(lora.first->alpha, adapter_scale);

            ggml_tensor * inpL_delta = ggml_scale(ctx0, ggml_mul_mat(
                        ctx0, lw->b, // non-transposed lora_b
                        ggml_get_rows(ctx0, lw->a, inp->tokens)
                        ), scale);

            cur = ggml_add(ctx0, cur, inpL_delta);
        }
    } else {
        inp->embd = ggml_new_tensor_2d(ctx0, GGML_TYPE_F32, n_embd, ubatch.n_tokens);
        ggml_set_input(inp->embd);

        cur = inp->embd;
    }

    // For Granite architecture
    if (hparams.f_embedding_scale != 0.0f) {
        cur = ggml_scale(ctx0, cur, hparams.f_embedding_scale);
    }

    cb(cur, "inp_embd", -1);

    res->add_input(std::move(inp));

    return cur;
}

ggml_tensor * llm_graph_context::build_inp_pos() const {
    auto inp = std::make_unique<llm_graph_input_pos>(hparams.n_pos_per_embd());

    auto & cur = inp->pos;

    cur = ggml_new_tensor_1d(ctx0, GGML_TYPE_I32, (int64_t)n_tokens*hparams.n_pos_per_embd());
    ggml_set_input(cur);

    res->add_input(std::move(inp));

    return cur;
}

ggml_tensor * llm_graph_context::build_inp_attn_scale() const {
    auto inp = std::make_unique<llm_graph_input_attn_temp>(hparams.n_attn_temp_floor_scale, hparams.f_attn_temp_scale);

    auto & cur = inp->attn_scale;

    // this need to be 1x1xN for broadcasting
    cur = ggml_new_tensor_3d(ctx0, GGML_TYPE_F32, 1, 1, n_tokens);
    ggml_set_input(cur);

    res->add_input(std::move(inp));

    return cur;
}

ggml_tensor * llm_graph_context::build_inp_out_ids() const {
    // note: when all tokens are output, we could skip this optimization to spare the ggml_get_rows() calls,
    //       but this would make the graph topology depend on the number of output tokens, which can interere with
    //       features that require constant topology such as pipline parallelism
    //       ref: https://github.com/ggml-org/llama.cpp/pull/14275#issuecomment-2987424471
    //if (n_outputs < n_tokens) {
    //    return nullptr;
    //}

    auto inp = std::make_unique<llm_graph_input_out_ids>(hparams, cparams, n_outputs);

    auto & cur = inp->out_ids;

    cur = ggml_new_tensor_1d(ctx0, GGML_TYPE_I32, n_outputs);
    ggml_set_input(cur);

    res->add_input(std::move(inp));

    return cur;
}

ggml_tensor * llm_graph_context::build_inp_mean() const {
    auto inp = std::make_unique<llm_graph_input_mean>(cparams);

    auto & cur = inp->mean;

    cur = ggml_new_tensor_2d(ctx0, GGML_TYPE_F32, n_tokens, ubatch.n_seqs_unq);
    ggml_set_input(cur);

    res->add_input(std::move(inp));

    return cur;
}

ggml_tensor * llm_graph_context::build_inp_cls() const {
    auto inp = std::make_unique<llm_graph_input_cls>(cparams);

    auto & cur = inp->cls;

    cur = ggml_new_tensor_1d(ctx0, GGML_TYPE_I32, ubatch.n_seqs_unq);
    ggml_set_input(cur);

    res->add_input(std::move(inp));

    return cur;
}

ggml_tensor * llm_graph_context::build_inp_cross_embd() const {
    auto inp = std::make_unique<llm_graph_input_cross_embd>(cross);

    auto & cur = inp->cross_embd;

    // if we have the output embeddings from the encoder, use them directly
    // TODO: needs more work to be correct, for now just use the tensor shape
    //if (cross->t_embd) {
    //    cur = ggml_view_tensor(ctx0, cross->t_embd);

    //    return cur;
    //}

    const auto n_embd = !cross->v_embd.empty() ? cross->n_embd : hparams.n_embd;
    const auto n_enc  = !cross->v_embd.empty() ? cross->n_enc : hparams.n_ctx_train;

    cur = ggml_new_tensor_2d(ctx0, GGML_TYPE_F32, n_embd, n_enc);
    ggml_set_input(cur);

    res->add_input(std::move(inp));

    return cur;
}

ggml_tensor * llm_graph_context::build_inp_pos_bucket_enc() const {
    auto inp = std::make_unique<llm_graph_input_pos_bucket>(hparams);

    auto & cur = inp->pos_bucket;

    cur = ggml_new_tensor_2d(ctx0, GGML_TYPE_I32, n_tokens, n_tokens);
    ggml_set_input(cur);

    res->add_input(std::move(inp));

    return cur;
}

ggml_tensor * llm_graph_context::build_inp_pos_bucket_dec() const {
    const auto * mctx_cur = static_cast<const llama_kv_cache_unified_context *>(mctx);

    auto inp = std::make_unique<llm_graph_input_pos_bucket_kv>(hparams, mctx_cur);

    const auto n_kv = mctx_cur->get_n_kv();

    auto & cur = inp->pos_bucket;

    cur = ggml_new_tensor_2d(ctx0, GGML_TYPE_I32, n_kv, n_tokens);
    ggml_set_input(cur);

    res->add_input(std::move(inp));

    return cur;
}

ggml_tensor * llm_graph_context::build_pos_bias(ggml_tensor * pos_bucket, ggml_tensor * attn_rel_b) const {
    ggml_tensor * pos_bucket_1d = ggml_reshape_1d(ctx0, pos_bucket, pos_bucket->ne[0] * pos_bucket->ne[1]);
    cb(pos_bucket_1d, "pos_bucket_1d", -1);

    ggml_tensor * pos_bias = ggml_get_rows(ctx0, attn_rel_b, pos_bucket_1d);

    pos_bias = ggml_reshape_3d(ctx0, pos_bias, pos_bias->ne[0], pos_bucket->ne[0], pos_bucket->ne[1]);
    pos_bias = ggml_permute   (ctx0, pos_bias, 2, 0, 1, 3);
    pos_bias = ggml_cont      (ctx0, pos_bias);

    cb(pos_bias, "pos_bias", -1);

    return pos_bias;
}

ggml_tensor * llm_graph_context::build_attn_mha(
         ggml_cgraph * gf,
         ggml_tensor * q,
         ggml_tensor * k,
         ggml_tensor * v,
         ggml_tensor * kq_b,
         ggml_tensor * kq_mask,
         ggml_tensor * v_mla,
             float     kq_scale) const {
    const bool v_trans = v->nb[1] > v->nb[2];

    q = ggml_permute(ctx0, q, 0, 2, 1, 3);
    k = ggml_permute(ctx0, k, 0, 2, 1, 3);
    v = ggml_permute(ctx0, v, 0, 2, 1, 3);

    const auto n_tokens = q->ne[1];
    const auto n_head   = q->ne[2];
    const auto n_kv     = k->ne[1];

    ggml_tensor * cur;

    // TODO: replace hardcoded padding with ggml-provided padding
    if (cparams.flash_attn && (n_kv % 256 == 0) && kq_b == nullptr) {
        GGML_ASSERT(kq_b == nullptr && "Flash attention does not support KQ bias yet");

        if (v_trans) {
            v = ggml_transpose(ctx0, v);
        }

        // this can happen when KV cache is not used (e.g. an embedding model with non-causal attn)
        if (k->type == GGML_TYPE_F32) {
            k = ggml_cast(ctx0, k, GGML_TYPE_F16);
        }

        if (v->type == GGML_TYPE_F32) {
            v = ggml_cast(ctx0, v, GGML_TYPE_F16);
        }

        cur = ggml_flash_attn_ext(ctx0, q, k, v, kq_mask, kq_scale, hparams.f_max_alibi_bias,
                                  hparams.attn_soft_cap ? hparams.f_attn_logit_softcapping : 0.0f);

        ggml_flash_attn_ext_set_prec(cur, GGML_PREC_F32);

        if (v_mla) {
#if 0
            // v_mla can be applied as a matrix-vector multiplication with broadcasting across dimension 3 == n_tokens.
            // However, the code is optimized for dimensions 0 and 1 being large, so this is ineffient.
            cur = ggml_reshape_4d(ctx0, cur, v_mla->ne[0], 1, n_head, n_tokens);
            cur = ggml_mul_mat(ctx0, v_mla, cur);
#else
            // It's preferable to do the calculation as a matrix-matrix multiplication with n_tokens in dimension 1.
            // The permutations are noops and only change how the tensor data is interpreted.
            cur = ggml_permute(ctx0, cur, 0, 2, 1, 3);
            cur = ggml_mul_mat(ctx0, v_mla, cur);
            cur = ggml_permute(ctx0, cur, 0, 2, 1, 3);
            cur = ggml_cont(ctx0, cur); // Needed because ggml_reshape_2d expects contiguous inputs.
#endif
        }

        cur = ggml_reshape_2d(ctx0, cur, cur->ne[0]*n_head, n_tokens);
    } else {
        ggml_tensor * kq = ggml_mul_mat(ctx0, k, q);

        // note: this op tends to require high floating point range
        //       while for some models F16 is enough, for others it is not, so we default to F32 here
        ggml_mul_mat_set_prec(kq, GGML_PREC_F32);

        if (arch == LLM_ARCH_GROK) {
            // need to do the following:
            // multiply by attn_output_multiplyer of 0.08838834764831845
            // and then :
            // kq = 30 * tanh(kq / 30)
            // before the softmax below

            kq = ggml_tanh(ctx0, ggml_scale(ctx0, kq, 0.08838834764831845f/30.0f));
            kq = ggml_scale(ctx0, kq, 30);
        }

        if (hparams.attn_soft_cap) {
            kq = ggml_scale(ctx0, kq, 1.0f / hparams.f_attn_logit_softcapping);
            kq = ggml_tanh (ctx0, kq);
            kq = ggml_scale(ctx0, kq, hparams.f_attn_logit_softcapping);
        }

        if (kq_b) {
            kq = ggml_add(ctx0, kq, kq_b);
        }

        kq = ggml_soft_max_ext(ctx0, kq, kq_mask, kq_scale, hparams.f_max_alibi_bias);

        if (!v_trans) {
            // note: avoid this branch
            v = ggml_cont(ctx0, ggml_transpose(ctx0, v));
        }

        ggml_tensor * kqv = ggml_mul_mat(ctx0, v, kq);

        // for MLA with the absorption optimization, we need to "decompress" from MQA back to MHA
        if (v_mla) {
            kqv = ggml_mul_mat(ctx0, v_mla, kqv);
        }

        cur = ggml_permute(ctx0, kqv, 0, 2, 1, 3);

        cur = ggml_cont_2d(ctx0, cur, cur->ne[0]*n_head, n_tokens);

        if (!cparams.offload_kqv) {
            // all nodes between the KV store and the attention output are run on the CPU
            ggml_backend_sched_set_tensor_backend(sched, cur, backend_cpu);
        }
    }

    ggml_build_forward_expand(gf, cur);

    return cur;
}

llm_graph_input_attn_no_cache * llm_graph_context::build_attn_inp_no_cache() const {
    auto inp = std::make_unique<llm_graph_input_attn_no_cache>(hparams, cparams);

    // note: there is no KV cache, so the number of KV values is equal to the number of tokens in the batch
    inp->kq_mask = ggml_new_tensor_2d(ctx0, GGML_TYPE_F32, n_tokens, GGML_PAD(n_tokens, GGML_KQ_MASK_PAD));
    //cb(inp_kq_mask, "KQ_mask", -1);
    ggml_set_input(inp->kq_mask);

    inp->kq_mask_cnv = cparams.flash_attn ? ggml_cast(ctx0, inp->kq_mask, GGML_TYPE_F16) : inp->kq_mask;

    return (llm_graph_input_attn_no_cache *) res->add_input(std::move(inp));
}

ggml_tensor * llm_graph_context::build_attn(
        llm_graph_input_attn_no_cache * inp,
        ggml_cgraph * gf,
        ggml_tensor * wo,
        ggml_tensor * wo_b,
        ggml_tensor * q_cur,
        ggml_tensor * k_cur,
        ggml_tensor * v_cur,
        ggml_tensor * kq_b,
        ggml_tensor * v_mla,
            float     kq_scale,
            int       il) const {
    GGML_UNUSED(n_tokens);

    // these nodes are added to the graph together so that they are not reordered
    // by doing so, the number of splits in the graph is reduced
    ggml_build_forward_expand(gf, q_cur);
    ggml_build_forward_expand(gf, k_cur);
    ggml_build_forward_expand(gf, v_cur);

    const auto & kq_mask = inp->get_kq_mask();

    ggml_tensor * q = q_cur;
    ggml_tensor * k = k_cur;
    ggml_tensor * v = v_cur;

    ggml_tensor * cur = build_attn_mha(gf, q, k, v, kq_b, kq_mask, v_mla, kq_scale);
    cb(cur, "kqv_out", il);

    if (wo) {
        cur = build_lora_mm(wo, cur);
    }

    if (wo_b) {
        //cb(cur, "kqv_wo", il);
    }

    if (wo_b) {
        cur = ggml_add(ctx0, cur, wo_b);
    }

    return cur;
}

<<<<<<< HEAD
llm_graph_input_attn_kv_unified * llm_graph_context::build_attn_inp_kv_unified(const llama_kv_cache_unified_context * mctx_cur) const {
    if (!mctx_cur) {
        mctx_cur = static_cast<const llama_kv_cache_unified_context *>(mctx);
    }
=======
static std::unique_ptr<llm_graph_input_attn_kv_unified> build_attn_inp_kv_unified_impl(
           ggml_context * ctx0,
     const llama_ubatch & ubatch,
    const llama_hparams & hparams,
    const llama_cparams & cparams,
    const llama_kv_cache_unified_context * mctx_cur) {
>>>>>>> 07c252f0

    auto inp = std::make_unique<llm_graph_input_attn_kv_unified>(hparams, cparams, mctx_cur);

    {
        GGML_ASSERT(hparams.swa_type == LLAMA_SWA_TYPE_NONE && "Use llama_kv_cache_unified_iswa for SWA");

        const auto n_kv = mctx_cur->get_n_kv();
        const auto n_tokens = ubatch.n_tokens;

        inp->self_k_idxs = mctx_cur->build_input_k_idxs(ctx0, ubatch);
        inp->self_v_idxs = mctx_cur->build_input_v_idxs(ctx0, ubatch);

        inp->self_kq_mask = ggml_new_tensor_2d(ctx0, GGML_TYPE_F32, n_kv, GGML_PAD(n_tokens, GGML_KQ_MASK_PAD));
        ggml_set_input(inp->self_kq_mask);

        inp->self_kq_mask_cnv = cparams.flash_attn ? ggml_cast(ctx0, inp->self_kq_mask, GGML_TYPE_F16) : inp->self_kq_mask;
    }

    return inp;
}

llm_graph_input_attn_kv_unified * llm_graph_context::build_attn_inp_kv_unified() const {
    const auto * mctx_cur = static_cast<const llama_kv_cache_unified_context *>(mctx);

    auto inp = build_attn_inp_kv_unified_impl(ctx0, ubatch, hparams, cparams, mctx_cur);

    return (llm_graph_input_attn_kv_unified *) res->add_input(std::move(inp));
}

ggml_tensor * llm_graph_context::build_attn(
        llm_graph_input_attn_kv_unified * inp,
        ggml_cgraph * gf,
        ggml_tensor * wo,
        ggml_tensor * wo_b,
        ggml_tensor * q_cur,
        ggml_tensor * k_cur,
        ggml_tensor * v_cur,
        ggml_tensor * kq_b,
        ggml_tensor * v_mla,
            float     kq_scale,
            int       il) const {
    // these nodes are added to the graph together so that they are not reordered
    // by doing so, the number of splits in the graph is reduced
    ggml_build_forward_expand(gf, q_cur);
    ggml_build_forward_expand(gf, k_cur);
    ggml_build_forward_expand(gf, v_cur);

    const auto * mctx_cur = inp->mctx;

    // store to KV cache
    {
        const auto & k_idxs = inp->get_k_idxs();
        const auto & v_idxs = inp->get_v_idxs();

        ggml_build_forward_expand(gf, mctx_cur->cpy_k(ctx0, k_cur, k_idxs, il));
        ggml_build_forward_expand(gf, mctx_cur->cpy_v(ctx0, v_cur, v_idxs, il));
    }

    const auto & kq_mask = inp->get_kq_mask();

    ggml_tensor * q = q_cur;
    ggml_tensor * k = mctx_cur->get_k(ctx0, il);
    ggml_tensor * v = mctx_cur->get_v(ctx0, il);

    ggml_tensor * cur = build_attn_mha(gf, q, k, v, kq_b, kq_mask, v_mla, kq_scale);
    cb(cur, "kqv_out", il);

    if (wo) {
        cur = build_lora_mm(wo, cur);
        if (arch == LLM_ARCH_GLM4) {
            // GLM4 seems to have numerical issues with half-precision accumulators
            ggml_mul_mat_set_prec(cur, GGML_PREC_F32);
        }
    }

    if (wo_b) {
        cur = ggml_add(ctx0, cur, wo_b);
    }

    return cur;
}

ggml_tensor * llm_graph_context::build_attn(
        llm_graph_input_attn_kv_unified_iswa * inp,
        ggml_cgraph * gf,
        ggml_tensor * wo,
        ggml_tensor * wo_b,
        ggml_tensor * q_cur,
        ggml_tensor * k_cur,
        ggml_tensor * v_cur,
        ggml_tensor * kq_b,
        ggml_tensor * v_mla,
            float     kq_scale,
            int       il) const {
    // these nodes are added to the graph together so that they are not reordered
    // by doing so, the number of splits in the graph is reduced
    ggml_build_forward_expand(gf, q_cur);

    if (k_cur) {
        ggml_build_forward_expand(gf, k_cur);
    }

    if (v_cur) {
        ggml_build_forward_expand(gf, v_cur);
    }

    const auto * mctx_iswa = inp->mctx;

    const bool is_swa = hparams.is_swa(il);

    const auto * mctx_cur = is_swa ? mctx_iswa->get_swa() : mctx_iswa->get_base();

    // optionally store to KV cache
    if (k_cur) {
        const auto & k_idxs = is_swa ? inp->get_k_idxs_swa() : inp->get_k_idxs();

        ggml_build_forward_expand(gf, mctx_cur->cpy_k(ctx0, k_cur, k_idxs, il));
    }

    if (v_cur) {
        const auto & v_idxs = is_swa ? inp->get_v_idxs_swa() : inp->get_v_idxs();

        ggml_build_forward_expand(gf, mctx_cur->cpy_v(ctx0, v_cur, v_idxs, il));
    }

    const auto & kq_mask = is_swa ? inp->get_kq_mask_swa() : inp->get_kq_mask();

    ggml_tensor * q = q_cur;
    ggml_tensor * k = mctx_cur->get_k(ctx0, il);
    ggml_tensor * v = mctx_cur->get_v(ctx0, il);

    ggml_tensor * cur = build_attn_mha(gf, q, k, v, kq_b, kq_mask, v_mla, kq_scale);
    cb(cur, "kqv_out", il);

    if (wo) {
        cur = build_lora_mm(wo, cur);
    }

    if (wo_b) {
        //cb(cur, "kqv_wo", il);
    }

    if (wo_b) {
        cur = ggml_add(ctx0, cur, wo_b);
    }

    return cur;
}

llm_graph_input_attn_cross * llm_graph_context::build_attn_inp_cross() const {
    auto inp = std::make_unique<llm_graph_input_attn_cross>(cross);

    const int32_t n_enc = !cross->v_embd.empty() ? cross->n_enc : hparams.n_ctx_train;

    inp->cross_kq_mask = ggml_new_tensor_2d(ctx0, GGML_TYPE_F32, n_enc, GGML_PAD(n_tokens, GGML_KQ_MASK_PAD));
    ggml_set_input(inp->cross_kq_mask);

    inp->cross_kq_mask_cnv = cparams.flash_attn ? ggml_cast(ctx0, inp->cross_kq_mask, GGML_TYPE_F16) : inp->cross_kq_mask;

    return (llm_graph_input_attn_cross *) res->add_input(std::move(inp));
}

ggml_tensor * llm_graph_context::build_attn(
        llm_graph_input_attn_cross * inp,
        ggml_cgraph * gf,
        ggml_tensor * wo,
        ggml_tensor * wo_b,
        ggml_tensor * q_cur,
        ggml_tensor * k_cur,
        ggml_tensor * v_cur,
        ggml_tensor * kq_b,
        ggml_tensor * v_mla,
            float     kq_scale,
            int       il) const {
    // these nodes are added to the graph together so that they are not reordered
    // by doing so, the number of splits in the graph is reduced
    ggml_build_forward_expand(gf, q_cur);
    ggml_build_forward_expand(gf, k_cur);
    ggml_build_forward_expand(gf, v_cur);

    const auto & kq_mask = inp->get_kq_mask_cross();

    ggml_tensor * q = q_cur;
    ggml_tensor * k = k_cur;
    ggml_tensor * v = v_cur;

    ggml_tensor * cur = build_attn_mha(gf, q, k, v, kq_b, kq_mask, v_mla, kq_scale);
    cb(cur, "kqv_out", il);

    if (wo) {
        cur = build_lora_mm(wo, cur);
    }

    if (wo_b) {
        //cb(cur, "kqv_wo", il);
    }

    if (wo_b) {
        cur = ggml_add(ctx0, cur, wo_b);
    }

    return cur;
}

<<<<<<< HEAD
llm_graph_input_attn_kv_unified_iswa * llm_graph_context::build_attn_inp_kv_unified_iswa(const llama_kv_cache_unified_iswa_context * mctx_cur) const {
    if (!mctx_cur) {
        mctx_cur = static_cast<const llama_kv_cache_unified_iswa_context *>(mctx);
    }
=======
// TODO: maybe separate the inner implementation into a separate function
//       like with the non-sliding window equivalent
//       once sliding-window hybrid caches are a thing.
llm_graph_input_attn_kv_unified_iswa * llm_graph_context::build_attn_inp_kv_unified_iswa() const {
    const auto * mctx_cur = static_cast<const llama_kv_cache_unified_iswa_context *>(mctx);
>>>>>>> 07c252f0

    auto inp = std::make_unique<llm_graph_input_attn_kv_unified_iswa>(hparams, cparams, mctx_cur);

    {
        const auto n_kv = mctx_cur->get_base()->get_n_kv();

        inp->self_k_idxs = mctx_cur->get_base()->build_input_k_idxs(ctx0, ubatch);
        inp->self_v_idxs = mctx_cur->get_base()->build_input_v_idxs(ctx0, ubatch);

        inp->self_kq_mask = ggml_new_tensor_2d(ctx0, GGML_TYPE_F32, n_kv, GGML_PAD(n_tokens, GGML_KQ_MASK_PAD));
        ggml_set_input(inp->self_kq_mask);

        inp->self_kq_mask_cnv = cparams.flash_attn ? ggml_cast(ctx0, inp->self_kq_mask, GGML_TYPE_F16) : inp->self_kq_mask;
    }

    {
        GGML_ASSERT(hparams.swa_type != LLAMA_SWA_TYPE_NONE && "Use llama_kv_cache_unified for non-SWA");

        const auto n_kv = mctx_cur->get_swa()->get_n_kv();

        inp->self_k_idxs_swa = mctx_cur->get_swa()->build_input_k_idxs(ctx0, ubatch);
        inp->self_v_idxs_swa = mctx_cur->get_swa()->build_input_v_idxs(ctx0, ubatch);

        inp->self_kq_mask_swa = ggml_new_tensor_2d(ctx0, GGML_TYPE_F32, n_kv, GGML_PAD(n_tokens, GGML_KQ_MASK_PAD));
        ggml_set_input(inp->self_kq_mask_swa);

        inp->self_kq_mask_swa_cnv = cparams.flash_attn ? ggml_cast(ctx0, inp->self_kq_mask_swa, GGML_TYPE_F16) : inp->self_kq_mask_swa;
    }

    return (llm_graph_input_attn_kv_unified_iswa *) res->add_input(std::move(inp));
}

ggml_tensor * llm_graph_context::build_rs(
        ggml_cgraph * gf,
        ggml_tensor * s,
        ggml_tensor * state_copy,
            int32_t   state_size,
            int32_t   n_seqs,
           uint32_t   n_kv,
           uint32_t   kv_head,
           uint32_t   kv_size,
            int32_t   rs_zero,
        const llm_graph_get_rows_fn & get_state_rows) const {

    ggml_tensor * states = ggml_reshape_2d(ctx0, s, state_size, kv_size);

    // Clear a single state which will then be copied to the other cleared states.
    // Note that this is a no-op when the view is zero-sized.
    ggml_tensor * state_zero = ggml_view_1d(ctx0, states, state_size*(rs_zero >= 0), rs_zero*states->nb[1]*(rs_zero >= 0));
    ggml_build_forward_expand(gf, ggml_scale_inplace(ctx0, state_zero, 0));

    // copy states
    // NOTE: assuming the copy destinations are ALL contained between kv_head and kv_head + n_kv
    // {state_size, kv_size} -> {state_size, n_seqs}
    ggml_tensor * output_states = get_state_rows(ctx0, states, ggml_view_1d(ctx0, state_copy, n_seqs, 0));
    ggml_build_forward_expand(gf, output_states);

    // copy extra states which won't be changed further (between n_seqs and n_kv)
    ggml_tensor * states_extra = ggml_get_rows(ctx0, states, ggml_view_1d(ctx0, state_copy, n_kv - n_seqs, n_seqs*state_copy->nb[0]));
    ggml_build_forward_expand(gf,
        ggml_cpy(ctx0,
            states_extra,
            ggml_view_1d(ctx0, s, state_size*(n_kv - n_seqs), (kv_head + n_seqs)*state_size*ggml_element_size(s))));

    return output_states;
}

<<<<<<< HEAD
llm_graph_input_rs * llm_graph_context::build_rs_inp(const llama_memory_recurrent_context * mctx_cur) const {
    if (!mctx_cur) {
        mctx_cur = static_cast<const llama_memory_recurrent_context *>(mctx);
    }
=======
static std::unique_ptr<llm_graph_input_rs> build_rs_inp_impl(
           ggml_context * ctx0,
    const llama_memory_recurrent_context * mctx_cur) {
>>>>>>> 07c252f0

    auto inp = std::make_unique<llm_graph_input_rs>(mctx_cur);

    const auto n_rs = mctx_cur->get_n_rs();

    inp->s_copy = ggml_new_tensor_1d(ctx0, GGML_TYPE_I32, n_rs);
    ggml_set_input(inp->s_copy);

    return inp;
}

<<<<<<< HEAD
=======
llm_graph_input_rs * llm_graph_context::build_rs_inp() const {
    const auto * mctx_cur = static_cast<const llama_memory_recurrent_context *>(mctx);

    auto inp = build_rs_inp_impl(ctx0, mctx_cur);

    return (llm_graph_input_rs *) res->add_input(std::move(inp));
}

>>>>>>> 07c252f0
ggml_tensor * llm_graph_context::build_rs(
        llm_graph_input_rs * inp,
        ggml_cgraph * gf,
        ggml_tensor * s,
            int32_t   state_size,
            int32_t   n_seqs,
        const llm_graph_get_rows_fn & get_state_rows) const {
    const auto * kv_state = inp->mctx;

    return build_rs(gf, s, inp->s_copy, state_size, n_seqs, kv_state->get_n_rs(), kv_state->get_head(), kv_state->get_size(), kv_state->get_rs_z(), get_state_rows);
}

ggml_tensor * llm_graph_context::build_rwkv_token_shift_load(
    llm_graph_input_rs * inp,
           ggml_cgraph * gf,
    const llama_ubatch & ubatch,
                 int   il) const {
    const auto * mctx_cur = static_cast<const llama_memory_recurrent_context *>(mctx);

    const auto token_shift_count = hparams.token_shift_count;

    const int64_t n_seqs  = ubatch.n_seqs;

    ggml_tensor * token_shift_all = mctx_cur->get_r_l(il);

    ggml_tensor * token_shift = build_rs(
            inp, gf, token_shift_all,
            hparams.n_embd_r(), n_seqs);

    token_shift = ggml_reshape_3d(ctx0, token_shift, hparams.n_embd, token_shift_count, n_seqs);

    return token_shift;
}

ggml_tensor * llm_graph_context::build_rwkv_token_shift_store(
         ggml_tensor * token_shift,
  const llama_ubatch & ubatch,
                 int   il) const {
    const auto * mctx_cur = static_cast<const llama_memory_recurrent_context *>(mctx);

    const auto token_shift_count = hparams.token_shift_count;
    const auto n_embd = hparams.n_embd;

    const int64_t n_seqs = ubatch.n_seqs;

    const auto kv_head = mctx_cur->get_head();

    return ggml_cpy(
        ctx0,
        ggml_view_1d(ctx0, token_shift, n_embd * n_seqs * token_shift_count, 0),
        ggml_view_1d(ctx0, mctx_cur->get_r_l(il), hparams.n_embd_r()*n_seqs, hparams.n_embd_r()*kv_head*ggml_element_size(mctx_cur->get_r_l(il)))
    );
}

llm_graph_input_mem_hybrid * llm_graph_context::build_inp_mem_hybrid() const {
    const auto * mctx_cur = static_cast<const llama_memory_hybrid_context *>(mctx);

    auto inp_rs   = build_rs_inp_impl(ctx0, mctx_cur->get_recr());
    auto inp_attn = build_attn_inp_kv_unified_impl(ctx0, ubatch, hparams, cparams, mctx_cur->get_attn());

    auto inp = std::make_unique<llm_graph_input_mem_hybrid>(std::move(inp_attn), std::move(inp_rs), mctx_cur);

    return (llm_graph_input_mem_hybrid *) res->add_input(std::move(inp));
}

void llm_graph_context::build_pooling(
        ggml_cgraph * gf,
        ggml_tensor * cls,
        ggml_tensor * cls_b,
        ggml_tensor * cls_out,
        ggml_tensor * cls_out_b) const {
    if (!cparams.embeddings) {
        return;
    }

    ggml_tensor * inp = res->t_embd;

    //// find result_norm tensor for input
    //for (int i = ggml_graph_n_nodes(gf) - 1; i >= 0; --i) {
    //    inp = ggml_graph_node(gf, i);
    //    if (strcmp(inp->name, "result_norm") == 0 || strcmp(inp->name, "result_embd") == 0) {
    //        break;
    //    }

    //    inp = nullptr;
    //}

    GGML_ASSERT(inp != nullptr && "missing result_norm/result_embd tensor");

    ggml_tensor * cur;

    switch (pooling_type) {
        case LLAMA_POOLING_TYPE_NONE:
            {
                cur = inp;
            } break;
        case LLAMA_POOLING_TYPE_MEAN:
            {
                ggml_tensor * inp_mean = build_inp_mean();
                cur = ggml_mul_mat(ctx0, ggml_cont(ctx0, ggml_transpose(ctx0, inp)), inp_mean);
            } break;
        case LLAMA_POOLING_TYPE_CLS:
        case LLAMA_POOLING_TYPE_LAST:
            {
                ggml_tensor * inp_cls = build_inp_cls();
                cur = ggml_get_rows(ctx0, inp, inp_cls);
            } break;
        case LLAMA_POOLING_TYPE_RANK:
            {
                ggml_tensor * inp_cls = build_inp_cls();
                inp = ggml_get_rows(ctx0, inp, inp_cls);

                if (cls) {
                    // classification head
                    // https://github.com/huggingface/transformers/blob/5af7d41e49bbfc8319f462eb45253dcb3863dfb7/src/transformers/models/roberta/modeling_roberta.py#L1566
                    cur = ggml_mul_mat(ctx0, cls, inp);
                    if (cls_b) {
                        cur = ggml_add(ctx0, cur, cls_b);
                    }
                    cur = ggml_tanh(ctx0, cur);

                    // some models don't have `cls_out`, for example: https://huggingface.co/jinaai/jina-reranker-v1-tiny-en
                    // https://huggingface.co/jinaai/jina-reranker-v1-tiny-en/blob/cb5347e43979c3084a890e3f99491952603ae1b7/modeling_bert.py#L884-L896
                    if (cls_out) {
                        cur = ggml_mul_mat(ctx0, cls_out, cur);
                        if (cls_out_b) {
                            cur = ggml_add(ctx0, cur, cls_out_b);
                        }
                    }
                } else if (cls_out) {
                    // Single layer classification head (direct projection)
                    // https://github.com/huggingface/transformers/blob/f4fc42216cd56ab6b68270bf80d811614d8d59e4/src/transformers/models/bert/modeling_bert.py#L1476
                    cur = ggml_mul_mat(ctx0, cls_out, inp);
                    if (cls_out_b) {
                        cur = ggml_add(ctx0, cur, cls_out_b);
                    }
                } else {
                    GGML_ABORT("RANK pooling requires either cls+cls_b or cls_out+cls_out_b");
                }
            } break;
        default:
            {
                GGML_ABORT("unknown pooling type");
            }
    }

    cb(cur, "result_embd_pooled", -1);
    res->t_embd_pooled = cur;

    ggml_build_forward_expand(gf, cur);
}

int32_t llama_relative_position_bucket(llama_pos x, llama_pos y, uint64_t n_buckets, bool bidirectional) {
    // TODO move to hparams if a T5 variant appears that uses a different value
    const int64_t max_distance = 128;

    if (bidirectional) {
        n_buckets >>= 1;
    }

    const int64_t max_exact = n_buckets >> 1;

    int32_t relative_position = x - y;
    int32_t relative_bucket = 0;

    if (bidirectional) {
        relative_bucket += (relative_position > 0) * n_buckets;
        relative_position = abs(relative_position);
    } else {
        relative_position = -std::min<int32_t>(relative_position, 0);
    }

    int32_t relative_position_if_large = floorf(max_exact + logf(1.0 * relative_position / max_exact) * (n_buckets - max_exact) / log(1.0 * max_distance / max_exact));
    relative_position_if_large = std::min<int32_t>(relative_position_if_large, n_buckets - 1);
    relative_bucket += (relative_position < max_exact ? relative_position : relative_position_if_large);

    return relative_bucket;
}<|MERGE_RESOLUTION|>--- conflicted
+++ resolved
@@ -335,17 +335,12 @@
     }
 }
 
-<<<<<<< HEAD
-void llm_graph_input_one::set_input(const llama_ubatch *) {
-=======
 void llm_graph_input_mem_hybrid::set_input(const llama_ubatch * ubatch) {
     inp_attn->set_input(ubatch);
     inp_rs->set_input(ubatch);
 }
 
-void llm_graph_input_one::set_input(const llama_ubatch * ubatch) {
-    GGML_UNUSED(ubatch);
->>>>>>> 07c252f0
+void llm_graph_input_one::set_input(const llama_ubatch *) {
     GGML_ASSERT(one && ggml_nelements(one) == 1);
     float f_one = 1.0f;
     ggml_backend_tensor_set(one, &f_one, 0, sizeof(float));
@@ -1156,19 +1151,12 @@
     return cur;
 }
 
-<<<<<<< HEAD
-llm_graph_input_attn_kv_unified * llm_graph_context::build_attn_inp_kv_unified(const llama_kv_cache_unified_context * mctx_cur) const {
-    if (!mctx_cur) {
-        mctx_cur = static_cast<const llama_kv_cache_unified_context *>(mctx);
-    }
-=======
 static std::unique_ptr<llm_graph_input_attn_kv_unified> build_attn_inp_kv_unified_impl(
            ggml_context * ctx0,
      const llama_ubatch & ubatch,
     const llama_hparams & hparams,
     const llama_cparams & cparams,
     const llama_kv_cache_unified_context * mctx_cur) {
->>>>>>> 07c252f0
 
     auto inp = std::make_unique<llm_graph_input_attn_kv_unified>(hparams, cparams, mctx_cur);
 
@@ -1373,18 +1361,11 @@
     return cur;
 }
 
-<<<<<<< HEAD
-llm_graph_input_attn_kv_unified_iswa * llm_graph_context::build_attn_inp_kv_unified_iswa(const llama_kv_cache_unified_iswa_context * mctx_cur) const {
-    if (!mctx_cur) {
-        mctx_cur = static_cast<const llama_kv_cache_unified_iswa_context *>(mctx);
-    }
-=======
 // TODO: maybe separate the inner implementation into a separate function
 //       like with the non-sliding window equivalent
 //       once sliding-window hybrid caches are a thing.
 llm_graph_input_attn_kv_unified_iswa * llm_graph_context::build_attn_inp_kv_unified_iswa() const {
     const auto * mctx_cur = static_cast<const llama_kv_cache_unified_iswa_context *>(mctx);
->>>>>>> 07c252f0
 
     auto inp = std::make_unique<llm_graph_input_attn_kv_unified_iswa>(hparams, cparams, mctx_cur);
 
@@ -1452,16 +1433,9 @@
     return output_states;
 }
 
-<<<<<<< HEAD
-llm_graph_input_rs * llm_graph_context::build_rs_inp(const llama_memory_recurrent_context * mctx_cur) const {
-    if (!mctx_cur) {
-        mctx_cur = static_cast<const llama_memory_recurrent_context *>(mctx);
-    }
-=======
 static std::unique_ptr<llm_graph_input_rs> build_rs_inp_impl(
            ggml_context * ctx0,
     const llama_memory_recurrent_context * mctx_cur) {
->>>>>>> 07c252f0
 
     auto inp = std::make_unique<llm_graph_input_rs>(mctx_cur);
 
@@ -1473,8 +1447,6 @@
     return inp;
 }
 
-<<<<<<< HEAD
-=======
 llm_graph_input_rs * llm_graph_context::build_rs_inp() const {
     const auto * mctx_cur = static_cast<const llama_memory_recurrent_context *>(mctx);
 
@@ -1483,7 +1455,6 @@
     return (llm_graph_input_rs *) res->add_input(std::move(inp));
 }
 
->>>>>>> 07c252f0
 ggml_tensor * llm_graph_context::build_rs(
         llm_graph_input_rs * inp,
         ggml_cgraph * gf,
