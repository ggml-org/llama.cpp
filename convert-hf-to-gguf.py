#!/usr/bin/env python3
# -*- coding: utf-8 -*-

from __future__ import annotations

import logging
import argparse
import contextlib
import json
import os
import re
import sys
from enum import IntEnum
from pathlib import Path
from hashlib import sha256
from typing import TYPE_CHECKING, Any, Callable, ContextManager, Iterable, Iterator, Sequence, TypeVar, cast

import math
import numpy as np
import torch

if TYPE_CHECKING:
    from torch import Tensor

if 'NO_LOCAL_GGUF' not in os.environ:
    sys.path.insert(1, str(Path(__file__).parent / 'gguf-py'))
import gguf

logger = logging.getLogger("hf-to-gguf")


###### MODEL DEFINITIONS ######

class SentencePieceTokenTypes(IntEnum):
    NORMAL = 1
    UNKNOWN = 2
    CONTROL = 3
    USER_DEFINED = 4
    UNUSED = 5
    BYTE = 6


AnyModel = TypeVar("AnyModel", bound="type[Model]")


class Model:
    _model_classes: dict[str, type[Model]] = {}

    dir_model: Path
    ftype: gguf.LlamaFileType
    is_big_endian: bool
    endianess: gguf.GGUFEndian
    use_temp_file: bool
    lazy: bool
    model_name: str | None
    part_names: list[str]
    is_safetensors: bool
    hparams: dict[str, Any]
    block_count: int
    tensor_map: gguf.TensorNameMap
    tensor_names: set[str] | None
    fname_out: Path
    gguf_writer: gguf.GGUFWriter

    # subclasses should define this!
    model_arch: gguf.MODEL_ARCH

    def __init__(self, dir_model: Path, ftype: gguf.LlamaFileType, fname_out: Path, is_big_endian: bool, use_temp_file: bool, eager: bool,
                 model_name: str | None, split_max_tensors: int = 0, split_max_size: int = 0, dry_run: bool = False, small_first_shard: bool = False):
        if type(self) is Model:
            raise TypeError(f"{type(self).__name__!r} should not be directly instantiated")
        self.dir_model = dir_model
        self.ftype = ftype
        self.is_big_endian = is_big_endian
        self.endianess = gguf.GGUFEndian.BIG if is_big_endian else gguf.GGUFEndian.LITTLE
        self.use_temp_file = use_temp_file
        self.lazy = not eager
        self.model_name = model_name
        self.part_names = Model.get_model_part_names(self.dir_model, "model", ".safetensors")
        self.is_safetensors = len(self.part_names) > 0
        if not self.is_safetensors:
            self.part_names = Model.get_model_part_names(self.dir_model, "pytorch_model", ".bin")
        self.hparams = Model.load_hparams(self.dir_model)
        self.block_count = self.find_hparam(["n_layers", "num_hidden_layers", "n_layer", "num_layers"])
        self.tensor_map = gguf.get_tensor_name_map(self.model_arch, self.block_count)
        self.tensor_names = None
        if self.ftype == gguf.LlamaFileType.GUESSED:
            # NOTE: can't use field "torch_dtype" in config.json, because some finetunes lie.
            _, first_tensor = next(self.get_tensors())
            if first_tensor.dtype == torch.float16:
                logger.info(f"choosing --outtype f16 from first tensor type ({first_tensor.dtype})")
                self.ftype = gguf.LlamaFileType.MOSTLY_F16
            else:
                logger.info(f"choosing --outtype bf16 from first tensor type ({first_tensor.dtype})")
                self.ftype = gguf.LlamaFileType.MOSTLY_BF16
        ftype_up: str = self.ftype.name.partition("_")[2].upper()
        ftype_lw: str = ftype_up.lower()
        # allow templating the file name with the output ftype, useful with the "auto" ftype
        self.fname_out = fname_out.parent / fname_out.name.format(ftype_lw, outtype=ftype_lw, ftype=ftype_lw, OUTTYPE=ftype_up, FTYPE=ftype_up)
        self.gguf_writer = gguf.GGUFWriter(path=None, arch=gguf.MODEL_ARCH_NAMES[self.model_arch], endianess=self.endianess, use_temp_file=self.use_temp_file,
                                           split_max_tensors=split_max_tensors, split_max_size=split_max_size, dry_run=dry_run, small_first_shard=small_first_shard)

    @classmethod
    def __init_subclass__(cls):
        # can't use an abstract property, because overriding it without type errors
        # would require using decorated functions instead of simply defining the property
        if "model_arch" not in cls.__dict__:
            raise TypeError(f"Missing property 'model_arch' for {cls.__name__!r}")

    def find_hparam(self, keys: Iterable[str], optional: bool = False) -> Any:
        key = next((k for k in keys if k in self.hparams), None)
        if key is not None:
            return self.hparams[key]
        if optional:
            return None
        raise KeyError(f"could not find any of: {keys}")

    def set_vocab(self):
        self._set_vocab_gpt2()

    def get_tensors(self) -> Iterator[tuple[str, Tensor]]:
        tensor_names_from_parts: set[str] = set()

        if len(self.part_names) > 1:
            self.tensor_names = set()
            index_name = "model.safetensors" if self.is_safetensors else "pytorch_model.bin"
            index_name += ".index.json"
            logger.info(f"gguf: loading model weight map from '{index_name}'")
            with open(self.dir_model / index_name, "r", encoding="utf-8") as f:
                index: dict[str, Any] = json.load(f)
                weight_map = index.get("weight_map")
                if weight_map is None or not isinstance(weight_map, dict):
                    raise ValueError(f"Can't load 'weight_map' from {index_name!r}")
                self.tensor_names.update(weight_map.keys())
        else:
            self.tensor_names = tensor_names_from_parts

        for part_name in self.part_names:
            logger.info(f"gguf: loading model part '{part_name}'")
            ctx: ContextManager[Any]
            if self.is_safetensors:
                from safetensors import safe_open
                ctx = cast(ContextManager[Any], safe_open(self.dir_model / part_name, framework="pt", device="cpu"))
            else:
                ctx = contextlib.nullcontext(torch.load(str(self.dir_model / part_name), map_location="cpu", mmap=True, weights_only=True))

            with ctx as model_part:
                tensor_names_from_parts.update(model_part.keys())

                for name in model_part.keys():
                    data = model_part.get_tensor(name) if self.is_safetensors else model_part[name]
                    if self.lazy:
                        data = LazyTorchTensor.from_eager(data)
                    yield name, data

        # only verify tensor name presence; it doesn't matter if they are not in the right files
        if len(sym_diff := tensor_names_from_parts.symmetric_difference(self.tensor_names)) > 0:
            raise ValueError(f"Mismatch between weight map and model parts for tensor names: {sym_diff}")

    def format_tensor_name(self, key: gguf.MODEL_TENSOR, bid: int | None = None, suffix: str = ".weight") -> str:
        if key not in gguf.MODEL_TENSORS[self.model_arch]:
            raise ValueError(f"Missing {key!r} for MODEL_TENSORS of {self.model_arch!r}")
        name: str = gguf.TENSOR_NAMES[key]
        if "{bid}" in name:
            assert bid is not None
            name = name.format(bid=bid)
        return name + suffix

    def match_model_tensor_name(self, name: str, key: gguf.MODEL_TENSOR, bid: int | None, suffix: str = ".weight") -> bool:
        if key not in gguf.MODEL_TENSORS[self.model_arch]:
            return False
        key_name: str = gguf.TENSOR_NAMES[key]
        if "{bid}" in key_name:
            if bid is None:
                return False
            key_name = key_name.format(bid=bid)
        else:
            if bid is not None:
                return False
        return name == (key_name + suffix)

    def map_tensor_name(self, name: str, try_suffixes: Sequence[str] = (".weight", ".bias")) -> str:
        new_name = self.tensor_map.get_name(key=name, try_suffixes=try_suffixes)
        if new_name is None:
            raise ValueError(f"Can not map tensor {name!r}")
        return new_name

    def set_gguf_parameters(self):
        self.gguf_writer.add_name(self.dir_model.name if self.model_name is None else self.model_name)
        self.gguf_writer.add_block_count(self.block_count)

        if (n_ctx := self.find_hparam(["max_position_embeddings", "n_ctx"], optional=True)) is not None:
            self.gguf_writer.add_context_length(n_ctx)
            logger.info(f"gguf: context length = {n_ctx}")

        n_embd = self.find_hparam(["hidden_size", "n_embd"])
        self.gguf_writer.add_embedding_length(n_embd)
        logger.info(f"gguf: embedding length = {n_embd}")

        if (n_ff := self.find_hparam(["intermediate_size", "n_inner"], optional=True)) is not None:
            self.gguf_writer.add_feed_forward_length(n_ff)
            logger.info(f"gguf: feed forward length = {n_ff}")

        n_head = self.find_hparam(["num_attention_heads", "n_head"])
        self.gguf_writer.add_head_count(n_head)
        logger.info(f"gguf: head count = {n_head}")

        if (n_head_kv := self.hparams.get("num_key_value_heads")) is not None:
            self.gguf_writer.add_head_count_kv(n_head_kv)
            logger.info(f"gguf: key-value head count = {n_head_kv}")

        if (rope_theta := self.hparams.get("rope_theta")) is not None:
            self.gguf_writer.add_rope_freq_base(rope_theta)
            logger.info(f"gguf: rope theta = {rope_theta}")
        if (f_rms_eps := self.hparams.get("rms_norm_eps")) is not None:
            self.gguf_writer.add_layer_norm_rms_eps(f_rms_eps)
            logger.info(f"gguf: rms norm epsilon = {f_rms_eps}")
        if (f_norm_eps := self.find_hparam(["layer_norm_eps", "layer_norm_epsilon", "norm_epsilon"], optional=True)) is not None:
            self.gguf_writer.add_layer_norm_eps(f_norm_eps)
            logger.info(f"gguf: layer norm epsilon = {f_norm_eps}")
        if (n_experts := self.hparams.get("num_local_experts")) is not None:
            self.gguf_writer.add_expert_count(n_experts)
            logger.info(f"gguf: expert count = {n_experts}")
        if (n_experts_used := self.hparams.get("num_experts_per_tok")) is not None:
            self.gguf_writer.add_expert_used_count(n_experts_used)
            logger.info(f"gguf: experts used count = {n_experts_used}")

        self.gguf_writer.add_file_type(self.ftype)
        logger.info(f"gguf: file type = {self.ftype}")

    def modify_tensors(self, data_torch: Tensor, name: str, bid: int | None) -> Iterable[tuple[str, Tensor]]:
        del bid  # unused

        return [(self.map_tensor_name(name), data_torch)]

    def extra_f32_tensors(self, name: str, new_name: str, bid: int | None, n_dims: int) -> bool:
        del name, new_name, bid, n_dims  # unused

        return False

    def extra_f16_tensors(self, name: str, new_name: str, bid: int | None, n_dims: int) -> bool:
        del name, new_name, bid, n_dims  # unused

        return False

    def write_tensors(self):
        max_name_len = max(len(s) for _, s in self.tensor_map.mapping.values()) + len(".weight,")

        for name, data_torch in self.get_tensors():
            # we don't need these
            if name.endswith((".attention.masked_bias", ".attention.bias", ".rotary_emb.inv_freq")):
                continue

            old_dtype = data_torch.dtype

            # convert any unsupported data types to float32
            if data_torch.dtype not in (torch.float16, torch.float32):
                data_torch = data_torch.to(torch.float32)

            # use the first number-like part of the tensor name as the block id
            bid = None
            for part in name.split("."):
                if part.isdecimal():
                    bid = int(part)
                    break

            for new_name, data in ((n, d.squeeze().numpy()) for n, d in self.modify_tensors(data_torch, name, bid)):
                data: np.ndarray = data  # type hint
                n_dims = len(data.shape)
                data_dtype = data.dtype
                data_qtype: gguf.GGMLQuantizationType | None = None

                # when both are True, f32 should win
                extra_f32 = self.extra_f32_tensors(name, new_name, bid, n_dims)
                extra_f16 = self.extra_f16_tensors(name, new_name, bid, n_dims)

                # Most of the codebase that takes in 1D tensors or norms only handles F32 tensors
                # Conditions should closely match those in llama_model_quantize_internal in llama.cpp
                extra_f32 = any(cond for cond in (
                    extra_f32,
                    n_dims == 1,
                    new_name.endswith("_norm.weight"),
                ))

                # Some tensor types are always in float32
                extra_f32 = extra_f32 or any(self.match_model_tensor_name(new_name, key, bid) for key in (
                    gguf.MODEL_TENSOR.FFN_GATE_INP,
                    gguf.MODEL_TENSOR.POS_EMBD,
                    gguf.MODEL_TENSOR.TOKEN_TYPES,
                ))

                # if f16 desired, convert any float32 2-dim weight tensors to float16
                extra_f16 = any(cond for cond in (
                    extra_f16,
                    (name.endswith(".weight") and n_dims >= 2),
                ))

                if self.ftype != gguf.LlamaFileType.ALL_F32 and extra_f16 and not extra_f32:
                    if self.ftype == gguf.LlamaFileType.MOSTLY_BF16:
                        data = gguf.quantize_bf16(data)
                        assert data.dtype == np.int16
                        data_qtype = gguf.GGMLQuantizationType.BF16

                    elif self.ftype == gguf.LlamaFileType.MOSTLY_Q8_0 and gguf.can_quantize_to_q8_0(data):
                        data = gguf.quantize_q8_0(data)
                        assert data.dtype == np.uint8
                        data_qtype = gguf.GGMLQuantizationType.Q8_0

                    else:  # default to float16 for quantized tensors
                        if data_dtype != np.float16:
                            data = data.astype(np.float16)
                        data_qtype = gguf.GGMLQuantizationType.F16

                if data_qtype is None:  # by default, convert to float32
                    if data_dtype != np.float32:
                        data = data.astype(np.float32)
                    data_qtype = gguf.GGMLQuantizationType.F32

                shape = gguf.quant_shape_from_byte_shape(data.shape, data_qtype) if data.dtype == np.uint8 else data.shape

                # reverse shape to make it similar to the internal ggml dimension order
                shape_str = f"{{{', '.join(str(n) for n in reversed(shape))}}}"

                # n_dims is implicit in the shape
                logger.info(f"{f'%-{max_name_len}s' % f'{new_name},'} {old_dtype} --> {data_qtype.name}, shape = {shape_str}")

                self.gguf_writer.add_tensor(new_name, data, raw_dtype=data_qtype)

    def write(self):
        self.write_tensors()
        self.gguf_writer.write_header_to_file(self.fname_out)
        self.gguf_writer.write_kv_data_to_file()
        self.gguf_writer.write_tensors_to_file(progress=True)
        self.gguf_writer.close()

    def write_vocab(self):
        if len(self.gguf_writer.tensors) != 1:
            raise ValueError('Splitting the vocabulary is not supported')
        self.gguf_writer.write_header_to_file(self.fname_out)
        self.gguf_writer.write_kv_data_to_file()
        self.gguf_writer.close()

    @staticmethod
    def get_model_part_names(dir_model: Path, prefix: str, suffix: str) -> list[str]:
        part_names: list[str] = []
        for filename in os.listdir(dir_model):
            if filename.startswith(prefix) and filename.endswith(suffix):
                part_names.append(filename)

        part_names.sort()

        return part_names

    @staticmethod
    def load_hparams(dir_model: Path):
        with open(dir_model / "config.json", "r", encoding="utf-8") as f:
            return json.load(f)

    @classmethod
    def register(cls, *names: str) -> Callable[[AnyModel], AnyModel]:
        assert names

        def func(modelcls: AnyModel) -> AnyModel:
            for name in names:
                cls._model_classes[name] = modelcls
            return modelcls
        return func

    @classmethod
    def from_model_architecture(cls, arch: str) -> type[Model]:
        try:
            return cls._model_classes[arch]
        except KeyError:
            raise NotImplementedError(f'Architecture {arch!r} not supported!') from None

    # used for GPT-2 BPE and WordPiece vocabs
    def get_vocab_base(self) -> tuple[list[str], list[int], str]:
        tokens: list[str] = []
        toktypes: list[int] = []

        from transformers import AutoTokenizer
        tokenizer = AutoTokenizer.from_pretrained(self.dir_model)
        vocab_size = self.hparams.get("vocab_size", len(tokenizer.vocab))
        assert max(tokenizer.vocab.values()) < vocab_size

        tokpre = self.get_vocab_base_pre(tokenizer)

        reverse_vocab = {id_: encoded_tok for encoded_tok, id_ in tokenizer.vocab.items()}
        added_vocab = tokenizer.get_added_vocab()

        for i in range(vocab_size):
            if i not in reverse_vocab:
                tokens.append(f"[PAD{i}]")
                toktypes.append(gguf.TokenType.USER_DEFINED)
            elif reverse_vocab[i] in added_vocab:
                tokens.append(reverse_vocab[i])
                if tokenizer.added_tokens_decoder[i].special:
                    toktypes.append(gguf.TokenType.CONTROL)
                else:
                    toktypes.append(gguf.TokenType.USER_DEFINED)
            else:
                tokens.append(reverse_vocab[i])
                toktypes.append(gguf.TokenType.NORMAL)

        return tokens, toktypes, tokpre

    # NOTE: this function is generated by convert-hf-to-gguf-update.py
    #       do not modify it manually!
    # ref:  https://github.com/ggerganov/llama.cpp/pull/6920
    # Marker: Start get_vocab_base_pre
    def get_vocab_base_pre(self, tokenizer) -> str:
        # encoding this string and hashing the resulting tokens would (hopefully) give us a unique identifier that
        # is specific for the BPE pre-tokenizer used by the model
        # we will use this unique identifier to write a "tokenizer.ggml.pre" entry in the GGUF file which we can
        # use in llama.cpp to implement the same pre-tokenizer

        chktxt = '\n \n\n \n\n\n \t \t\t \t\n  \n   \n    \n     \n🚀 (normal) 😶\u200d🌫️ (multiple emojis concatenated) ✅ 🦙🦙 3 33 333 3333 33333 333333 3333333 33333333 3.3 3..3 3...3 កាន់តែពិសេសអាច😁 ?我想在apple工作1314151天～ ------======= нещо на Български \'\'\'\'\'\'```````""""......!!!!!!?????? I\'ve been \'told he\'s there, \'RE you sure? \'M not sure I\'ll make it, \'D you like some tea? We\'Ve a\'lL'

        chktok = tokenizer.encode(chktxt)
        chkhsh = sha256(str(chktok).encode()).hexdigest()

        logger.debug(f"chktok: {chktok}")
        logger.debug(f"chkhsh: {chkhsh}")

        res = None

        # NOTE: if you get an error here, you need to update the convert-hf-to-gguf-update.py script
        #       or pull the latest version of the model from Huggingface
        #       don't edit the hashes manually!
        if chkhsh == "0ef9807a4087ebef797fc749390439009c3b9eda9ad1a097abbe738f486c01e5":
            # ref: https://huggingface.co/meta-llama/Meta-Llama-3-8B
            res = "llama-bpe"
        if chkhsh == "049ecf7629871e3041641907f3de7c733e4dbfdc736f57d882ba0b0845599754":
            # ref: https://huggingface.co/deepseek-ai/deepseek-llm-7b-base
            res = "deepseek-llm"
        if chkhsh == "347715f544604f9118bb75ed199f68779f423cabb20db6de6f31b908d04d7821":
            # ref: https://huggingface.co/deepseek-ai/deepseek-coder-6.7b-base
            res = "deepseek-coder"
        if chkhsh == "8aeee3860c56296a157a1fe2fad249ec40aa59b1bb5709f4ade11c4e6fe652ed":
            # ref: https://huggingface.co/tiiuae/falcon-7b
            res = "falcon"
        if chkhsh == "0876d13b50744004aa9aeae05e7b0647eac9d801b5ba4668afc01e709c15e19f":
            # ref: https://huggingface.co/BAAI/bge-small-en-v1.5
            res = "bert-bge"
        if chkhsh == "b6dc8df998e1cfbdc4eac8243701a65afe638679230920b50d6f17d81c098166":
            # ref: https://huggingface.co/mosaicml/mpt-7b
            res = "mpt"
        if chkhsh == "35d91631860c815f952d711435f48d356ebac988362536bed955d43bfa436e34":
            # ref: https://huggingface.co/bigcode/starcoder2-3b
            res = "starcoder"
        if chkhsh == "3ce83efda5659b07b1ad37ca97ca5797ea4285d9b9ab0dc679e4a720c9da7454":
            # ref: https://huggingface.co/openai-community/gpt2
            res = "gpt-2"
        if chkhsh == "32d85c31273f8019248f2559fed492d929ea28b17e51d81d3bb36fff23ca72b3":
            # ref: https://huggingface.co/stabilityai/stablelm-2-zephyr-1_6b
            res = "stablelm2"
        if chkhsh == "6221ad2852e85ce96f791f476e0b390cf9b474c9e3d1362f53a24a06dc8220ff":
            # ref: https://huggingface.co/smallcloudai/Refact-1_6-base
            res = "refact"
        if chkhsh == "9c2227e4dd922002fb81bde4fc02b0483ca4f12911410dee2255e4987644e3f8":
            # ref: https://huggingface.co/CohereForAI/c4ai-command-r-v01
            res = "command-r"
        if chkhsh == "e636dc30a262dcc0d8c323492e32ae2b70728f4df7dfe9737d9f920a282b8aea":
            # ref: https://huggingface.co/Qwen/Qwen1.5-7B
            res = "qwen2"
        if chkhsh == "b6dc8df998e1cfbdc4eac8243701a65afe638679230920b50d6f17d81c098166":
            # ref: https://huggingface.co/allenai/OLMo-1.7-7B-hf
            res = "olmo"
        if chkhsh == "a8594e3edff7c29c003940395316294b2c623e09894deebbc65f33f1515df79e":
            # ref: https://huggingface.co/databricks/dbrx-base
            res = "dbrx"
        if chkhsh == "0876d13b50744004aa9aeae05e7b0647eac9d801b5ba4668afc01e709c15e19f":
            # ref: https://huggingface.co/jinaai/jina-embeddings-v2-base-en
            res = "jina-v2-en"
        if chkhsh == "171aeeedd6fb548d418a7461d053f11b6f1f1fc9b387bd66640d28a4b9f5c643":
            # ref: https://huggingface.co/jinaai/jina-embeddings-v2-base-es
            res = "jina-v2-es"
        if chkhsh == "27949a2493fc4a9f53f5b9b029c82689cfbe5d3a1929bb25e043089e28466de6":
            # ref: https://huggingface.co/jinaai/jina-embeddings-v2-base-de
            res = "jina-v2-de"
        if chkhsh == "c136ed14d01c2745d4f60a9596ae66800e2b61fa45643e72436041855ad4089d":
            # ref: https://huggingface.co/abacusai/Smaug-Llama-3-70B-Instruct
            res = "smaug-bpe"
        if chkhsh == "c7ea5862a53e4272c035c8238367063e2b270d51faa48c0f09e9d5b54746c360":
            # ref: https://huggingface.co/LumiOpen/Poro-34B-chat
            res = "poro-chat"
        if chkhsh == "7967bfa498ade6b757b064f31e964dddbb80f8f9a4d68d4ba7998fcf281c531a":
            # ref: https://huggingface.co/jinaai/jina-embeddings-v2-base-code
            res = "jina-v2-code"
<<<<<<< HEAD
        if chkhsh == "b6e8e1518dc4305be2fe39c313ed643381c4da5db34a98f6a04c093f8afbe99b":
            # ref: https://huggingface.co/THUDM/glm-4-9b-chat
            res = "chatglm-bpe"
=======
        if chkhsh == "7fc505bd3104ca1083b150b17d088b59534ede9bde81f0dd2090967d7fe52cee":
            # ref: https://huggingface.co/LumiOpen/Viking-7B
            res = "viking"
>>>>>>> a27aa50a

        if res is None:
            logger.warning("\n")
            logger.warning("**************************************************************************************")
            logger.warning("** WARNING: The BPE pre-tokenizer was not recognized!")
            logger.warning("**          There are 2 possible reasons for this:")
            logger.warning("**          - the model has not been added to convert-hf-to-gguf-update.py yet")
            logger.warning("**          - the pre-tokenization config has changed upstream")
            logger.warning("**          Check your model files and convert-hf-to-gguf-update.py and update them accordingly.")
            logger.warning("** ref:     https://github.com/ggerganov/llama.cpp/pull/6920")
            logger.warning("**")
            logger.warning(f"** chkhsh:  {chkhsh}")
            logger.warning("**************************************************************************************")
            logger.warning("\n")
            raise NotImplementedError("BPE pre-tokenizer was not recognized - update get_vocab_base_pre()")

        logger.debug(f"tokenizer.ggml.pre: {repr(res)}")
        logger.debug(f"chkhsh: {chkhsh}")

        return res
        # Marker: End get_vocab_base_pre

    def _set_vocab_gpt2(self) -> None:
        tokens, toktypes, tokpre = self.get_vocab_base()
        self.gguf_writer.add_tokenizer_model("gpt2")
        self.gguf_writer.add_tokenizer_pre(tokpre)
        self.gguf_writer.add_token_list(tokens)
        self.gguf_writer.add_token_types(toktypes)

        special_vocab = gguf.SpecialVocab(self.dir_model, load_merges=True)
        special_vocab.add_to_gguf(self.gguf_writer)

    def _set_vocab_qwen(self):
        dir_model = self.dir_model
        hparams = self.hparams
        tokens: list[str] = []
        toktypes: list[int] = []

        from transformers import AutoTokenizer
        tokenizer = AutoTokenizer.from_pretrained(dir_model, trust_remote_code=True)
        vocab_size = hparams["vocab_size"]
        assert max(tokenizer.get_vocab().values()) < vocab_size

        tokpre = self.get_vocab_base_pre(tokenizer)

        merges = []
        vocab = {}
        mergeable_ranks = tokenizer.mergeable_ranks
        for token, rank in mergeable_ranks.items():
            vocab[QwenModel.token_bytes_to_string(token)] = rank
            if len(token) == 1:
                continue
            merged = QwenModel.bpe(mergeable_ranks, token, max_rank=rank)
            assert len(merged) == 2
            merges.append(' '.join(map(QwenModel.token_bytes_to_string, merged)))

        # for this kind of tokenizer, added_vocab is not a subset of vocab, so they need to be combined
        added_vocab = tokenizer.special_tokens
        reverse_vocab = {id_ : encoded_tok for encoded_tok, id_ in {**vocab, **added_vocab}.items()}

        for i in range(vocab_size):
            if i not in reverse_vocab:
                tokens.append(f"[PAD{i}]")
                toktypes.append(gguf.TokenType.USER_DEFINED)
            elif reverse_vocab[i] in added_vocab:
                tokens.append(reverse_vocab[i])
                toktypes.append(gguf.TokenType.CONTROL)
            else:
                tokens.append(reverse_vocab[i])
                toktypes.append(gguf.TokenType.NORMAL)

        self.gguf_writer.add_tokenizer_model("gpt2")
        self.gguf_writer.add_tokenizer_pre(tokpre)
        self.gguf_writer.add_token_list(tokens)
        self.gguf_writer.add_token_types(toktypes)

        special_vocab = gguf.SpecialVocab(dir_model, load_merges=False)
        special_vocab.merges = merges
        # only add special tokens when they were not already loaded from config.json
        if len(special_vocab.special_token_ids) == 0:
            special_vocab._set_special_token("bos", tokenizer.special_tokens["<|endoftext|>"])
            special_vocab._set_special_token("eos", tokenizer.special_tokens["<|endoftext|>"])
        # this one is usually not in config.json anyway
        special_vocab._set_special_token("unk", tokenizer.special_tokens["<|endoftext|>"])
        special_vocab.add_to_gguf(self.gguf_writer)

    def _set_vocab_sentencepiece(self):
        from sentencepiece import SentencePieceProcessor

        tokenizer_path = self.dir_model / 'tokenizer.model'

        tokens: list[bytes] = []
        scores: list[float] = []
        toktypes: list[int] = []

        if not tokenizer_path.is_file():
            raise FileNotFoundError(f"File not found: {tokenizer_path}")

        tokenizer = SentencePieceProcessor()
        tokenizer.LoadFromFile(str(tokenizer_path))

        vocab_size = self.hparams.get('vocab_size', tokenizer.vocab_size())

        tokens: list[bytes] = [f"[PAD{i}]".encode("utf-8") for i in range(vocab_size)]
        scores: list[float] = [-10000.0] * vocab_size
        toktypes: list[int] = [SentencePieceTokenTypes.UNKNOWN] * vocab_size

        for token_id in range(tokenizer.vocab_size()):
            piece = tokenizer.IdToPiece(token_id)
            text = piece.encode("utf-8")
            score = tokenizer.GetScore(token_id)

            toktype = SentencePieceTokenTypes.NORMAL
            if tokenizer.IsUnknown(token_id):
                toktype = SentencePieceTokenTypes.UNKNOWN
            elif tokenizer.IsControl(token_id):
                toktype = SentencePieceTokenTypes.CONTROL
            elif tokenizer.IsUnused(token_id):
                toktype = SentencePieceTokenTypes.UNUSED
            elif tokenizer.IsByte(token_id):
                toktype = SentencePieceTokenTypes.BYTE

            tokens[token_id] = text
            scores[token_id] = score
            toktypes[token_id] = toktype

        added_tokens_file = self.dir_model / 'added_tokens.json'
        if added_tokens_file.is_file():
            with open(added_tokens_file, "r", encoding="utf-8") as f:
                added_tokens_json = json.load(f)
                for key in added_tokens_json:
                    token_id = added_tokens_json[key]
                    if (token_id >= vocab_size):
                        logger.warning(f'ignore token {token_id}: id is out of range, max={vocab_size - 1}')
                        continue

                    tokens[token_id] = key.encode("utf-8")
                    scores[token_id] = -1000.0
                    toktypes[token_id] = SentencePieceTokenTypes.USER_DEFINED

        if vocab_size > len(tokens):
            pad_count = vocab_size - len(tokens)
            logger.debug(f"Padding vocab with {pad_count} token(s) - [PAD1] through [PAD{pad_count}]")
            for i in range(1, pad_count + 1):
                tokens.append(bytes(f"[PAD{i}]", encoding="utf-8"))
                scores.append(-1000.0)
                toktypes.append(SentencePieceTokenTypes.UNUSED)

        self.gguf_writer.add_tokenizer_model("llama")
        self.gguf_writer.add_tokenizer_pre("default")
        self.gguf_writer.add_token_list(tokens)
        self.gguf_writer.add_token_scores(scores)
        self.gguf_writer.add_token_types(toktypes)

        special_vocab = gguf.SpecialVocab(self.dir_model, n_vocab=len(tokens))
        special_vocab.add_to_gguf(self.gguf_writer)

    def _set_vocab_llama_hf(self):
        vocab = gguf.LlamaHfVocab(self.dir_model)
        tokens = []
        scores = []
        toktypes = []

        for text, score, toktype in vocab.all_tokens():
            tokens.append(text)
            scores.append(score)
            toktypes.append(toktype)

        assert len(tokens) == vocab.vocab_size

        self.gguf_writer.add_tokenizer_model("llama")
        self.gguf_writer.add_tokenizer_pre("default")
        self.gguf_writer.add_token_list(tokens)
        self.gguf_writer.add_token_scores(scores)
        self.gguf_writer.add_token_types(toktypes)

        special_vocab = gguf.SpecialVocab(self.dir_model, n_vocab=len(tokens))
        special_vocab.add_to_gguf(self.gguf_writer)


@Model.register("GPTNeoXForCausalLM")
class GPTNeoXModel(Model):
    model_arch = gguf.MODEL_ARCH.GPTNEOX

    def set_gguf_parameters(self):
        block_count = self.hparams["num_hidden_layers"]

        self.gguf_writer.add_name(self.dir_model.name if self.model_name is None else self.model_name)
        self.gguf_writer.add_context_length(self.hparams["max_position_embeddings"])
        self.gguf_writer.add_embedding_length(self.hparams["hidden_size"])
        self.gguf_writer.add_block_count(block_count)
        self.gguf_writer.add_feed_forward_length(self.hparams["intermediate_size"])
        self.gguf_writer.add_rope_dimension_count(
            int(self.hparams["rotary_pct"] * (self.hparams["hidden_size"] // self.hparams["num_attention_heads"])),
        )
        self.gguf_writer.add_head_count(self.hparams["num_attention_heads"])
        self.gguf_writer.add_parallel_residual(self.hparams.get("use_parallel_residual", True))
        self.gguf_writer.add_layer_norm_eps(self.hparams["layer_norm_eps"])

    def modify_tensors(self, data_torch: Tensor, name: str, bid: int | None) -> Iterable[tuple[str, Tensor]]:
        del bid  # unused

        n_head = self.hparams.get("n_head", self.hparams.get("num_attention_heads"))
        n_embed = self.hparams.get("hidden_size", self.hparams.get("n_embed"))

        tensors: list[tuple[str, Tensor]] = []

        if re.match(r"gpt_neox\.layers\.\d+\.attention\.query_key_value\.weight", name):
            # Map bloom-style qkv_linear to gpt-style qkv_linear
            # bloom: https://github.com/huggingface/transformers/blob/main/src/transformers/models/bloom/modeling_bloom.py#L238-L252  # noqa
            # gpt-2: https://github.com/huggingface/transformers/blob/main/src/transformers/models/gpt2/modeling_gpt2.py#L312  # noqa
            qkv_weights = data_torch.reshape((n_head, 3, n_embed // n_head, n_embed))
            data_torch = torch.cat(
                (
                    qkv_weights[:, 0, :, :].reshape((-1, n_embed)),
                    qkv_weights[:, 1, :, :].reshape((-1, n_embed)),
                    qkv_weights[:, 2, :, :].reshape((-1, n_embed)),
                ),
                dim=0,
            )
            logger.info("re-format attention.linear_qkv.weight")
        elif re.match(r"gpt_neox\.layers\.\d+\.attention\.query_key_value\.bias", name):
            qkv_bias = data_torch.reshape((n_head, 3, n_embed // n_head))
            data_torch = torch.cat(
                (
                    qkv_bias[:, 0, :].reshape((n_embed,)),
                    qkv_bias[:, 1, :].reshape((n_embed,)),
                    qkv_bias[:, 2, :].reshape((n_embed,)),
                ),
                dim=0,
            )
            logger.info("re-format attention.linear_qkv.bias")

        tensors.append((self.map_tensor_name(name), data_torch))

        return tensors


@Model.register("BloomForCausalLM")
class BloomModel(Model):
    model_arch = gguf.MODEL_ARCH.BLOOM

    def set_gguf_parameters(self):
        self.gguf_writer.add_name("Bloom")
        n_embed = self.hparams.get("hidden_size", self.hparams.get("n_embed"))
        n_head = self.hparams.get("n_head", self.hparams.get("num_attention_heads"))
        self.gguf_writer.add_context_length(self.hparams.get("seq_length", n_embed))
        self.gguf_writer.add_embedding_length(n_embed)
        self.gguf_writer.add_feed_forward_length(4 * n_embed)
        self.gguf_writer.add_block_count(self.hparams["n_layer"])
        self.gguf_writer.add_head_count(n_head)
        self.gguf_writer.add_head_count_kv(n_head)
        self.gguf_writer.add_layer_norm_eps(self.hparams["layer_norm_epsilon"])
        self.gguf_writer.add_file_type(self.ftype)

    def modify_tensors(self, data_torch: Tensor, name: str, bid: int | None) -> Iterable[tuple[str, Tensor]]:
        del bid  # unused

        n_head = self.hparams.get("n_head", self.hparams.get("num_attention_heads"))
        n_embed = self.hparams.get("hidden_size", self.hparams.get("n_embed"))

        name = re.sub(r'transformer\.', '', name)

        tensors: list[tuple[str, Tensor]] = []

        if re.match(r"h\.\d+\.self_attention\.query_key_value\.weight", name):
            # Map bloom-style qkv_linear to gpt-style qkv_linear
            # bloom: https://github.com/huggingface/transformers/blob/main/src/transformers/models/bloom/modeling_bloom.py#L238-L252  # noqa
            # gpt-2: https://github.com/huggingface/transformers/blob/main/src/transformers/models/gpt2/modeling_gpt2.py#L312  # noqa
            qkv_weights = data_torch.reshape((n_head, 3, n_embed // n_head, n_embed))
            data_torch = torch.cat(
                (
                    qkv_weights[:, 0, :, :].reshape((-1, n_embed)),
                    qkv_weights[:, 1, :, :].reshape((-1, n_embed)),
                    qkv_weights[:, 2, :, :].reshape((-1, n_embed)),
                ),
                dim=0,
            )
            logger.info("re-format attention.linear_qkv.weight")
        elif re.match(r"h\.\d+\.self_attention\.query_key_value\.bias", name):
            qkv_bias = data_torch.reshape((n_head, 3, n_embed // n_head))
            data_torch = torch.cat(
                (
                    qkv_bias[:, 0, :].reshape((n_embed,)),
                    qkv_bias[:, 1, :].reshape((n_embed,)),
                    qkv_bias[:, 2, :].reshape((n_embed,)),
                ),
                dim=0,
            )
            logger.info("re-format attention.linear_qkv.bias")

        tensors.append((self.map_tensor_name(name), data_torch))

        if name == "word_embeddings.weight":
            assert self.tensor_names is not None

            # TODO: tie them at runtime, don't duplicate in the model file
            if all(s not in self.tensor_names for s in ("lm_head.weight", "output.weight")):
                tensors.append((self.format_tensor_name(gguf.MODEL_TENSOR.OUTPUT), data_torch))

        return tensors


@Model.register("MPTForCausalLM")
class MPTModel(Model):
    model_arch = gguf.MODEL_ARCH.MPT

    def set_vocab(self):
        try:
            self._set_vocab_gpt2()
        except Exception:
            # Fallback for SEA-LION model
            self._set_vocab_sentencepiece()
            self.gguf_writer.add_add_bos_token(False)
            self.gguf_writer.add_pad_token_id(3)
            self.gguf_writer.add_eos_token_id(1)
            self.gguf_writer.add_unk_token_id(0)

    def set_gguf_parameters(self):
        block_count = self.hparams["n_layers"]
        self.gguf_writer.add_name(self.dir_model.name if self.model_name is None else self.model_name)
        self.gguf_writer.add_context_length(self.hparams["max_seq_len"])
        self.gguf_writer.add_embedding_length(self.hparams["d_model"])
        self.gguf_writer.add_block_count(block_count)
        self.gguf_writer.add_feed_forward_length(4 * self.hparams["d_model"])
        self.gguf_writer.add_head_count(self.hparams["n_heads"])
        if kv_n_heads := self.hparams["attn_config"].get("kv_n_heads"):
            self.gguf_writer.add_head_count_kv(kv_n_heads)
        self.gguf_writer.add_layer_norm_eps(1e-5)
        if self.hparams["attn_config"]["clip_qkv"] is not None:
            self.gguf_writer.add_clamp_kqv(self.hparams["attn_config"]["clip_qkv"])
        if self.hparams["attn_config"]["alibi"]:
            self.gguf_writer.add_max_alibi_bias(self.hparams["attn_config"]["alibi_bias_max"])
        else:
            self.gguf_writer.add_max_alibi_bias(0.0)

    def modify_tensors(self, data_torch: Tensor, name: str, bid: int | None) -> Iterable[tuple[str, Tensor]]:
        del bid  # unused

        if "scales" in name:
            new_name = self.map_tensor_name(name, try_suffixes=(".weight", ".bias", ".scales"))
            new_name = new_name.replace("scales", "act.scales")
        else:
            new_name = self.map_tensor_name(name, try_suffixes=(".weight", ".bias"))

        return [(new_name, data_torch)]


@Model.register("OrionForCausalLM")
class OrionModel(Model):
    model_arch = gguf.MODEL_ARCH.ORION

    def set_vocab(self):
        self._set_vocab_sentencepiece()

    def set_gguf_parameters(self):
        block_count = self.hparams["num_hidden_layers"]
        head_count = self.hparams["num_attention_heads"]
        head_count_kv = self.hparams.get("num_key_value_heads", head_count)
        hf_repo = self.hparams.get("_name_or_path", "")

        ctx_length = 0
        if "max_sequence_length" in self.hparams:
            ctx_length = self.hparams["max_sequence_length"]
        elif "max_position_embeddings" in self.hparams:
            ctx_length = self.hparams["max_position_embeddings"]
        elif "model_max_length" in self.hparams:
            ctx_length = self.hparams["model_max_length"]
        else:
            raise ValueError("gguf: can not find ctx length parameter.")

        self.gguf_writer.add_file_type(self.ftype)
        self.gguf_writer.add_name(self.dir_model.name if self.model_name is None else self.model_name)
        self.gguf_writer.add_source_hf_repo(hf_repo)
        self.gguf_writer.add_tensor_data_layout("Meta AI original pth")
        self.gguf_writer.add_context_length(ctx_length)
        self.gguf_writer.add_embedding_length(self.hparams["hidden_size"])
        self.gguf_writer.add_block_count(block_count)
        self.gguf_writer.add_feed_forward_length(self.hparams["intermediate_size"])
        self.gguf_writer.add_head_count(head_count)
        self.gguf_writer.add_head_count_kv(head_count_kv)
        # note: config provides rms norm but it is actually layer norm
        # ref:  https://huggingface.co/OrionStarAI/Orion-14B-Chat/blob/276a17221ce42beb45f66fac657a41540e71f4f5/modeling_orion.py#L570-L571
        self.gguf_writer.add_layer_norm_eps(self.hparams["rms_norm_eps"])


@Model.register("BaichuanForCausalLM", "BaiChuanForCausalLM")
class BaichuanModel(Model):
    model_arch = gguf.MODEL_ARCH.BAICHUAN

    def set_vocab(self):
        self._set_vocab_sentencepiece()

    def set_gguf_parameters(self):
        block_count = self.hparams["num_hidden_layers"]
        head_count = self.hparams["num_attention_heads"]
        head_count_kv = self.hparams.get("num_key_value_heads", head_count)
        hf_repo = self.hparams.get("_name_or_path", "")

        ctx_length = 0
        if "max_sequence_length" in self.hparams:
            ctx_length = self.hparams["max_sequence_length"]
        elif "max_position_embeddings" in self.hparams:
            ctx_length = self.hparams["max_position_embeddings"]
        elif "model_max_length" in self.hparams:
            ctx_length = self.hparams["model_max_length"]
        else:
            raise ValueError("gguf: can not find ctx length parameter.")

        self.gguf_writer.add_name(self.dir_model.name if self.model_name is None else self.model_name)
        self.gguf_writer.add_source_hf_repo(hf_repo)
        self.gguf_writer.add_tensor_data_layout("Meta AI original pth")
        self.gguf_writer.add_context_length(ctx_length)
        self.gguf_writer.add_embedding_length(self.hparams["hidden_size"])
        self.gguf_writer.add_block_count(block_count)
        self.gguf_writer.add_feed_forward_length(self.hparams["intermediate_size"])
        self.gguf_writer.add_rope_dimension_count(self.hparams["hidden_size"] // self.hparams["num_attention_heads"])
        self.gguf_writer.add_head_count(head_count)
        self.gguf_writer.add_head_count_kv(head_count_kv)
        self.gguf_writer.add_layer_norm_rms_eps(self.hparams["rms_norm_eps"])
        self.gguf_writer.add_file_type(self.ftype)

        if self.hparams.get("rope_scaling") is not None and "factor" in self.hparams["rope_scaling"]:
            if self.hparams["rope_scaling"].get("type") == "linear":
                self.gguf_writer.add_rope_scaling_type(gguf.RopeScalingType.LINEAR)
                self.gguf_writer.add_rope_scaling_factor(self.hparams["rope_scaling"]["factor"])

    def modify_tensors(self, data_torch: Tensor, name: str, bid: int | None) -> Iterable[tuple[str, Tensor]]:
        head_count = self.hparams["num_attention_heads"]
        head_count_kv = self.hparams.get("num_key_value_heads", head_count)

        tensors: list[tuple[str, Tensor]] = []

        if bid is not None and name == f"model.layers.{bid}.self_attn.W_pack.weight":
            logger.info(f"Unpacking and permuting layer {bid}")
            tensors = [
                (self.format_tensor_name(gguf.MODEL_TENSOR.ATTN_Q, bid),
                    self._reverse_hf_permute_part(data_torch, 0, head_count, head_count)),
                (self.format_tensor_name(gguf.MODEL_TENSOR.ATTN_K, bid),
                    self._reverse_hf_permute_part(data_torch, 1, head_count, head_count_kv)),
                (self.format_tensor_name(gguf.MODEL_TENSOR.ATTN_V, bid),
                    self._reverse_hf_part(data_torch, 2)),
            ]
        else:
            tensors = [(self.map_tensor_name(name), data_torch)]

        return tensors

    def _reverse_hf_permute(self, weights: Tensor, n_head: int, n_kv_head: int | None = None) -> Tensor:
        if n_kv_head is not None and n_head != n_kv_head:
            n_head //= n_kv_head

        return (
            weights.reshape(n_head, 2, weights.shape[0] // n_head // 2, *weights.shape[1:])
            .swapaxes(1, 2)
            .reshape(weights.shape)
        )

    def _reverse_hf_permute_part(
        self, weights: Tensor, n_part: int, n_head: int, n_head_kv: int | None = None,
    ) -> Tensor:
        r = weights.shape[0] // 3
        return self._reverse_hf_permute(weights[r * n_part:r * n_part + r, ...], n_head, n_head_kv)

    def _reverse_hf_part(self, weights: Tensor, n_part: int) -> Tensor:
        r = weights.shape[0] // 3
        return weights[r * n_part:r * n_part + r, ...]


@Model.register("XverseForCausalLM")
class XverseModel(Model):
    model_arch = gguf.MODEL_ARCH.XVERSE

    def set_vocab(self):
        assert (self.dir_model / "tokenizer.json").is_file()
        dir_model = self.dir_model
        hparams = self.hparams

        tokens: list[bytes] = []
        toktypes: list[int] = []

        from transformers import AutoTokenizer
        tokenizer = AutoTokenizer.from_pretrained(dir_model)
        vocab_size = hparams.get("vocab_size", len(tokenizer.vocab))
        # Since we are checking the maximum index, we need to ensure it's strictly less than vocab_size,
        # because vocab_size is the count of items, and indexes start at 0.
        max_vocab_index = max(tokenizer.get_vocab().values())
        if max_vocab_index >= vocab_size:
            raise ValueError("Vocabulary size exceeds expected maximum size.")

        reverse_vocab: dict[int, str] = {id_: encoded_tok for encoded_tok, id_ in tokenizer.vocab.items()}
        added_vocab = tokenizer.get_added_vocab()

        for token_id in range(vocab_size):
            token_text = reverse_vocab[token_id].encode('utf-8')
            # replace "\x00" to string with length > 0
            if token_text == b"\x00":
                toktype = gguf.TokenType.BYTE  # special
                token_text = f"<{token_text}>".encode('utf-8')
            elif re.fullmatch(br"<0x[0-9A-Fa-f]{2}>", token_text):
                toktype = gguf.TokenType.BYTE  # special
            elif reverse_vocab[token_id] in added_vocab:
                if tokenizer.added_tokens_decoder[token_id].special:
                    toktype = gguf.TokenType.CONTROL
                else:
                    toktype = gguf.TokenType.USER_DEFINED
            else:
                toktype = gguf.TokenType.NORMAL

            tokens.append(token_text)
            toktypes.append(toktype)

        self.gguf_writer.add_tokenizer_model("llama")
        self.gguf_writer.add_tokenizer_pre("default")
        self.gguf_writer.add_token_list(tokens)
        self.gguf_writer.add_token_types(toktypes)

        special_vocab = gguf.SpecialVocab(dir_model, n_vocab=len(tokens))
        special_vocab.add_to_gguf(self.gguf_writer)

    def set_gguf_parameters(self):
        block_count = self.hparams["num_hidden_layers"]
        head_count = self.hparams["num_attention_heads"]
        head_count_kv = self.hparams.get("num_key_value_heads", head_count)
        hf_repo = self.hparams.get("_name_or_path", "")

        ctx_length = 0
        if "max_sequence_length" in self.hparams:
            ctx_length = self.hparams["max_sequence_length"]
        elif "max_position_embeddings" in self.hparams:
            ctx_length = self.hparams["max_position_embeddings"]
        elif "model_max_length" in self.hparams:
            ctx_length = self.hparams["model_max_length"]
        else:
            raise ValueError("gguf: can not find ctx length parameter.")

        self.gguf_writer.add_name(self.dir_model.name if self.model_name is None else self.model_name)
        self.gguf_writer.add_source_hf_repo(hf_repo)
        self.gguf_writer.add_tensor_data_layout("Meta AI original pth")
        self.gguf_writer.add_context_length(ctx_length)
        self.gguf_writer.add_embedding_length(self.hparams["hidden_size"])
        self.gguf_writer.add_block_count(block_count)
        self.gguf_writer.add_feed_forward_length(self.hparams["intermediate_size"])
        self.gguf_writer.add_rope_dimension_count(self.hparams["hidden_size"] // self.hparams["num_attention_heads"])
        self.gguf_writer.add_head_count(head_count)
        self.gguf_writer.add_head_count_kv(head_count_kv)
        self.gguf_writer.add_layer_norm_rms_eps(self.hparams["rms_norm_eps"])
        self.gguf_writer.add_file_type(self.ftype)

        if self.hparams.get("rope_scaling") is not None and "factor" in self.hparams["rope_scaling"]:
            if self.hparams["rope_scaling"].get("type") == "linear":
                self.gguf_writer.add_rope_scaling_type(gguf.RopeScalingType.LINEAR)
                self.gguf_writer.add_rope_scaling_factor(self.hparams["rope_scaling"]["factor"])

    def modify_tensors(self, data_torch: Tensor, name: str, bid: int | None) -> Iterable[tuple[str, Tensor]]:
        del bid  # unused

        head_count = self.hparams["num_attention_heads"]
        head_count_kv = self.hparams.get("num_key_value_heads", head_count)

        # HF models permute some of the tensors, so we need to undo that
        if name.endswith("q_proj.weight"):
            data_torch = self._reverse_hf_permute(data_torch, head_count, head_count)
        if name.endswith("k_proj.weight"):
            data_torch = self._reverse_hf_permute(data_torch, head_count, head_count_kv)

        return [(self.map_tensor_name(name), data_torch)]

    def _reverse_hf_permute(self, weights: Tensor, n_head: int, n_kv_head: int | None = None) -> Tensor:
        if n_kv_head is not None and n_head != n_kv_head:
            n_head //= n_kv_head

        return (
            weights.reshape(n_head, 2, weights.shape[0] // n_head // 2, *weights.shape[1:])
            .swapaxes(1, 2)
            .reshape(weights.shape)
        )


@Model.register("FalconForCausalLM", "RWForCausalLM")
class FalconModel(Model):
    model_arch = gguf.MODEL_ARCH.FALCON

    def set_gguf_parameters(self):
        block_count = self.hparams.get("num_hidden_layers")
        if block_count is None:
            block_count = self.hparams["n_layer"]  # old name

        n_head = self.hparams.get("num_attention_heads")
        if n_head is None:
            n_head = self.hparams["n_head"]  # old name

        n_head_kv = self.hparams.get("num_kv_heads")
        if n_head_kv is None:
            n_head_kv = self.hparams.get("n_head_kv", 1)  # old name

        self.gguf_writer.add_name("Falcon")
        self.gguf_writer.add_context_length(2048)  # not in config.json
        self.gguf_writer.add_tensor_data_layout("jploski")  # qkv tensor transform
        self.gguf_writer.add_embedding_length(self.hparams["hidden_size"])
        self.gguf_writer.add_feed_forward_length(4 * self.hparams["hidden_size"])
        self.gguf_writer.add_block_count(block_count)
        self.gguf_writer.add_head_count(n_head)
        self.gguf_writer.add_head_count_kv(n_head_kv)
        self.gguf_writer.add_layer_norm_eps(self.hparams["layer_norm_epsilon"])
        self.gguf_writer.add_file_type(self.ftype)

    def modify_tensors(self, data_torch: Tensor, name: str, bid: int | None) -> Iterable[tuple[str, Tensor]]:
        del bid  # unused

        # QKV tensor transform
        # The original query_key_value tensor contains n_head_kv "kv groups",
        # each consisting of n_head/n_head_kv query weights followed by one key
        # and one value weight (shared by all query heads in the kv group).
        # This layout makes it a big pain to work with in GGML.
        # So we rearrange them here,, so that we have n_head query weights
        # followed by n_head_kv key weights followed by n_head_kv value weights,
        # in contiguous fashion.
        # ref: https://github.com/jploski/ggml/blob/falcon40b/examples/falcon/convert-hf-to-ggml.py

        if "query_key_value" in name:
            n_head = self.find_hparam(["num_attention_heads", "n_head"])
            n_head_kv = self.find_hparam(["num_kv_heads", "n_head_kv"], optional=True) or 1
            head_dim = self.hparams["hidden_size"] // n_head

            qkv = data_torch.view(n_head_kv, n_head // n_head_kv + 2, head_dim, head_dim * n_head)
            q = qkv[:, :-2].reshape(n_head * head_dim, head_dim * n_head)
            k = qkv[:, [-2]].reshape(n_head_kv * head_dim, head_dim * n_head)
            v = qkv[:, [-1]].reshape(n_head_kv * head_dim, head_dim * n_head)
            data_torch = torch.cat((q, k, v)).reshape_as(data_torch)

        return [(self.map_tensor_name(name), data_torch)]


@Model.register("GPTBigCodeForCausalLM")
class StarCoderModel(Model):
    model_arch = gguf.MODEL_ARCH.STARCODER

    def set_gguf_parameters(self):
        block_count = self.hparams["n_layer"]

        self.gguf_writer.add_name("StarCoder")
        self.gguf_writer.add_context_length(self.hparams["n_positions"])
        self.gguf_writer.add_embedding_length(self.hparams["n_embd"])
        self.gguf_writer.add_feed_forward_length(4 * self.hparams["n_embd"])
        self.gguf_writer.add_block_count(block_count)
        self.gguf_writer.add_head_count(self.hparams["n_head"])
        self.gguf_writer.add_head_count_kv(1)
        self.gguf_writer.add_layer_norm_eps(self.hparams["layer_norm_epsilon"])
        self.gguf_writer.add_file_type(self.ftype)


@Model.register("GPTRefactForCausalLM")
class RefactModel(Model):
    model_arch = gguf.MODEL_ARCH.REFACT

    def set_vocab(self):
        super().set_vocab()

        # TODO: how to determine special FIM tokens automatically?
        special_vocab = gguf.SpecialVocab(self.dir_model, load_merges=False,
                                          special_token_types = ['prefix', 'suffix', 'middle', 'fsep', 'eot'])
        special_vocab._set_special_token("prefix", 1)
        special_vocab._set_special_token("suffix", 3)
        special_vocab._set_special_token("middle", 2)
        special_vocab._set_special_token("fsep",   4) # is this correct?
        special_vocab.add_to_gguf(self.gguf_writer)

    def set_gguf_parameters(self):
        hidden_dim = self.hparams["n_embd"]
        inner_dim = 4 * hidden_dim
        hidden_dim = int(2 * inner_dim / 3)
        multiple_of = 256
        ff_dim = multiple_of * ((hidden_dim + multiple_of - 1) // multiple_of)

        block_count = self.hparams["n_layer"]

        self.gguf_writer.add_name("Refact")
        # refact uses Alibi. So this is from config.json which might be used by training.
        self.gguf_writer.add_context_length(self.hparams["n_positions"])
        self.gguf_writer.add_embedding_length(self.hparams["n_embd"])

        self.gguf_writer.add_feed_forward_length(ff_dim)
        self.gguf_writer.add_block_count(block_count)
        self.gguf_writer.add_head_count(self.hparams["n_head"])
        self.gguf_writer.add_head_count_kv(1)
        self.gguf_writer.add_layer_norm_rms_eps(self.hparams["layer_norm_epsilon"])
        self.gguf_writer.add_file_type(self.ftype)

    def modify_tensors(self, data_torch: Tensor, name: str, bid: int | None) -> Iterable[tuple[str, Tensor]]:
        hidden_dim = self.hparams["n_embd"]
        inner_dim = 4 * hidden_dim
        hidden_dim = int(2 * inner_dim / 3)
        multiple_of = 256
        ff_dim = multiple_of * ((hidden_dim + multiple_of - 1) // multiple_of)
        n_head = self.hparams["n_head"]
        n_head_kv = 1
        head_dim = self.hparams["n_embd"] // n_head

        tensors: list[tuple[str, Tensor]] = []

        if bid is not None:
            if name == f"transformer.h.{bid}.attn.kv.weight":
                tensors.append((self.format_tensor_name(gguf.MODEL_TENSOR.ATTN_K, bid), data_torch[:n_head_kv * head_dim]))
                tensors.append((self.format_tensor_name(gguf.MODEL_TENSOR.ATTN_V, bid), data_torch[n_head_kv * head_dim:]))
            elif name == f"transformer.h.{bid}.attn.q.weight":
                tensors.append((self.format_tensor_name(gguf.MODEL_TENSOR.ATTN_Q, bid), data_torch))
            elif name == f"transformer.h.{bid}.mlp.gate_up_proj.weight":
                tensors.append((self.format_tensor_name(gguf.MODEL_TENSOR.FFN_GATE, bid), data_torch[:ff_dim]))
                tensors.append((self.format_tensor_name(gguf.MODEL_TENSOR.FFN_UP, bid), data_torch[ff_dim:]))

        if len(tensors) == 0:
            tensors.append((self.map_tensor_name(name), data_torch))

        return tensors


@Model.register("StableLmForCausalLM", "StableLMEpochForCausalLM", "LlavaStableLMEpochForCausalLM")
class StableLMModel(Model):
    model_arch = gguf.MODEL_ARCH.STABLELM

    def set_vocab(self):
        if (self.dir_model / "tokenizer.json").is_file():
            self._set_vocab_gpt2()
        else:
            # StableLM 2 1.6B uses a vocab in a similar format to Qwen's vocab
            self._set_vocab_qwen()

    def set_gguf_parameters(self):
        hparams = self.hparams
        block_count = hparams["num_hidden_layers"]

        self.gguf_writer.add_name(self.dir_model.name if self.model_name is None else self.model_name)
        self.gguf_writer.add_context_length(hparams["max_position_embeddings"])
        self.gguf_writer.add_embedding_length(hparams["hidden_size"])
        self.gguf_writer.add_block_count(block_count)
        self.gguf_writer.add_feed_forward_length(hparams["intermediate_size"])
        rotary_factor = self.find_hparam(["partial_rotary_factor", "rope_pct"])
        self.gguf_writer.add_rope_dimension_count(int(rotary_factor * (hparams["hidden_size"] // hparams["num_attention_heads"])))
        self.gguf_writer.add_head_count(hparams["num_attention_heads"])
        self.gguf_writer.add_head_count_kv(hparams["num_key_value_heads"])
        self.gguf_writer.add_parallel_residual(hparams["use_parallel_residual"] if "use_parallel_residual" in hparams else True)
        self.gguf_writer.add_layer_norm_eps(self.find_hparam(["layer_norm_eps", "norm_eps"]))
        self.gguf_writer.add_file_type(self.ftype)

    _q_norms: list[dict[str, Tensor]] | None = None
    _k_norms: list[dict[str, Tensor]] | None = None

    def modify_tensors(self, data_torch: Tensor, name: str, bid: int | None) -> Iterable[tuple[str, Tensor]]:
        n_head = self.hparams["num_attention_heads"]
        n_kv_head = self.hparams["num_key_value_heads"]

        if name.find("q_layernorm.norms") != -1:
            assert bid is not None

            if self._q_norms is None:
                self._q_norms = [{} for _ in range(self.block_count)]

            self._q_norms[bid][name] = data_torch

            if len(self._q_norms[bid]) >= n_head:
                return self._stack_qk_norm(bid, n_head, self._q_norms[bid], "q_layernorm")
            else:
                return []

        if name.find("k_layernorm.norms") != -1:
            assert bid is not None

            if self._k_norms is None:
                self._k_norms = [{} for _ in range(self.block_count)]

            self._k_norms[bid][name] = data_torch

            if len(self._k_norms[bid]) >= n_kv_head:
                return self._stack_qk_norm(bid, n_kv_head, self._k_norms[bid], "k_layernorm")
            else:
                return []

        return [(self.map_tensor_name(name), data_torch)]

    def _stack_qk_norm(self, bid: int, n_head: int, norms: dict[str, Tensor], layer_name: str = "q_layernorm"):
        datas: list[Tensor] = []
        # extract the norms in order
        for xid in range(n_head):
            ename = f"model.layers.{bid}.self_attn.{layer_name}.norms.{xid}.weight"
            datas.append(norms[ename])
            del norms[ename]
        data_torch = torch.stack(datas, dim=0)

        merged_name = f"model.layers.{bid}.self_attn.{layer_name}.weight"
        new_name = self.map_tensor_name(merged_name)

        return [(new_name, data_torch)]

    def write_tensors(self):
        super().write_tensors()

        if self._q_norms is not None or self._k_norms is not None:
            # flatten two `list[dict[str, Tensor]]` into a single `list[str]`
            norms = (
                [k for d in self._q_norms for k in d.keys()] if self._q_norms is not None else []
            ) + (
                [k for d in self._k_norms for k in d.keys()] if self._k_norms is not None else []
            )
            if len(norms) > 0:
                raise ValueError(f"Unprocessed norms: {norms}")


@Model.register("LlamaForCausalLM", "MistralForCausalLM", "MixtralForCausalLM")
class LlamaModel(Model):
    model_arch = gguf.MODEL_ARCH.LLAMA

    def set_vocab(self):
        try:
            self. _set_vocab_sentencepiece()
        except FileNotFoundError:
            try:
                self._set_vocab_llama_hf()
            except (FileNotFoundError, TypeError):
                # Llama 3
                self._set_vocab_gpt2()

        # Apply to CodeLlama only (and ignore for Llama 3 with a vocab size of 128256)
        if self.hparams.get("vocab_size", 32000) == 32016:
            special_vocab = gguf.SpecialVocab(
                self.dir_model, load_merges=False,
                special_token_types = ['prefix', 'suffix', 'middle', 'eot']
            )
            special_vocab._set_special_token("prefix", 32007)
            special_vocab._set_special_token("suffix", 32008)
            special_vocab._set_special_token("middle", 32009)
            special_vocab._set_special_token("eot",    32010)
            special_vocab.add_to_gguf(self.gguf_writer)

    def set_gguf_parameters(self):
        super().set_gguf_parameters()
        hparams = self.hparams
        self.gguf_writer.add_vocab_size(hparams["vocab_size"])
        self.gguf_writer.add_rope_dimension_count(hparams["hidden_size"] // hparams["num_attention_heads"])

        if self.hparams.get("rope_scaling") is not None and "factor" in self.hparams["rope_scaling"]:
            if self.hparams["rope_scaling"].get("type") == "linear":
                self.gguf_writer.add_rope_scaling_type(gguf.RopeScalingType.LINEAR)
                self.gguf_writer.add_rope_scaling_factor(self.hparams["rope_scaling"]["factor"])

        tokenizer_config_file = self.dir_model / 'tokenizer_config.json'
        if tokenizer_config_file.is_file():
            with open(tokenizer_config_file, "r", encoding="utf-8") as f:
                tokenizer_config_json = json.load(f)
                if "add_prefix_space" in tokenizer_config_json:
                    self.gguf_writer.add_add_space_prefix(tokenizer_config_json["add_prefix_space"])

        # Apply to granite small models only
        if self.hparams.get("vocab_size", 32000) == 49152:
            self.gguf_writer.add_add_bos_token(False)

    @staticmethod
    def permute(weights: Tensor, n_head: int, n_head_kv: int | None):
        if n_head_kv is not None and n_head != n_head_kv:
            n_head = n_head_kv
        return (weights.reshape(n_head, 2, weights.shape[0] // n_head // 2, *weights.shape[1:])
                .swapaxes(1, 2)
                .reshape(weights.shape))

    _experts: list[dict[str, Tensor]] | None = None

    def modify_tensors(self, data_torch: Tensor, name: str, bid: int | None) -> Iterable[tuple[str, Tensor]]:
        n_head = self.hparams["num_attention_heads"]
        n_kv_head = self.hparams.get("num_key_value_heads")

        if name.endswith(("q_proj.weight", "q_proj.bias")):
            data_torch = LlamaModel.permute(data_torch, n_head, n_head)
        if name.endswith(("k_proj.weight", "k_proj.bias")):
            data_torch = LlamaModel.permute(data_torch, n_head, n_kv_head)

        # process the experts separately
        if name.find("block_sparse_moe.experts") != -1:
            n_experts = self.hparams["num_local_experts"]

            assert bid is not None

            if self._experts is None:
                self._experts = [{} for _ in range(self.block_count)]

            self._experts[bid][name] = data_torch

            if len(self._experts[bid]) >= n_experts * 3:
                tensors: list[tuple[str, Tensor]] = []

                # merge the experts into a single 3d tensor
                for wid in ["w1", "w2", "w3"]:
                    datas: list[Tensor] = []

                    for xid in range(n_experts):
                        ename = f"model.layers.{bid}.block_sparse_moe.experts.{xid}.{wid}.weight"
                        datas.append(self._experts[bid][ename])
                        del self._experts[bid][ename]

                    data_torch = torch.stack(datas, dim=0)

                    merged_name = f"layers.{bid}.feed_forward.experts.{wid}.weight"

                    new_name = self.map_tensor_name(merged_name)

                    tensors.append((new_name, data_torch))
                return tensors
            else:
                return []

        return [(self.map_tensor_name(name), data_torch)]

    def write_tensors(self):
        super().write_tensors()

        if self._experts is not None:
            # flatten `list[dict[str, Tensor]]` into `list[str]`
            experts = [k for d in self._experts for k in d.keys()]
            if len(experts) > 0:
                raise ValueError(f"Unprocessed experts: {experts}")


@Model.register("BitnetForCausalLM")
class BitnetModel(Model):
    model_arch = gguf.MODEL_ARCH.BITNET

    def set_vocab(self):
        self._set_vocab_sentencepiece()

    def set_gguf_parameters(self):
        super().set_gguf_parameters()
        self.gguf_writer.add_rope_scaling_type(gguf.RopeScalingType.LINEAR)
        self.gguf_writer.add_rope_scaling_factor(1.0)

    def weight_quant(self, weight):
        dtype = weight.dtype
        weight = weight.float()
        s = 1 / weight.abs().mean().clamp(min=1e-5)
        weight = (weight * s).round().clamp(-1, 1) / s
        scale = weight.abs().max().unsqueeze(0)
        weight = torch.where(weight.abs().less(1e-6), 0, weight).type(dtype)
        weight = torch.sign(weight).type(dtype)
        return weight.type(dtype), scale.type(torch.float32)

    def modify_tensors(self, data_torch: Tensor, name: str, bid: int | None) -> Iterable[tuple[str, Tensor]]:
        new_name = self.map_tensor_name(name)

        if any(self.match_model_tensor_name(new_name, key, bid) for key in [
            gguf.MODEL_TENSOR.ATTN_Q,
            gguf.MODEL_TENSOR.ATTN_K,
            gguf.MODEL_TENSOR.ATTN_V,
            gguf.MODEL_TENSOR.ATTN_OUT,
            gguf.MODEL_TENSOR.FFN_UP,
            gguf.MODEL_TENSOR.FFN_DOWN,
            gguf.MODEL_TENSOR.FFN_GATE,
        ]):
            # transform weight into 1/0/-1 (in fp32)
            weight_torch, scale_torch = self.weight_quant(data_torch)
            yield (new_name, weight_torch)
            yield (new_name.removesuffix(".weight") + ".scale", scale_torch)
        else:
            yield (new_name, data_torch)


@Model.register("GrokForCausalLM")
class GrokModel(Model):
    model_arch = gguf.MODEL_ARCH.GROK

    def set_vocab(self):
        self._set_vocab_sentencepiece()

    def __init__(self, *args, **kwargs):
        super().__init__(*args, **kwargs)

    def set_gguf_parameters(self):
        super().set_gguf_parameters()
        self.gguf_writer.add_name("Grok")

    _experts: list[dict[str, Tensor]] | None = None

    def modify_tensors(self, data_torch: Tensor, name: str, bid: int | None) -> Iterable[tuple[str, Tensor]]:
        # process the experts separately
        if name.find(".moe.") != -1:
            n_experts = self.hparams["num_local_experts"]

            assert bid is not None

            if self._experts is None:
                self._experts = [{} for _ in range(self.block_count)]

            self._experts[bid][name] = data_torch

            if len(self._experts[bid]) >= n_experts * 3:
                tensors: list[tuple[str, Tensor]] = []

                # merge the experts into a single 3d tensor
                for wid in ["linear", "linear_1", "linear_v"]:
                    datas: list[Tensor] = []

                    for xid in range(n_experts):
                        ename = f"transformer.decoder_layer.{bid}.moe.{xid}.{wid}.weight"
                        datas.append(self._experts[bid][ename])
                        del self._experts[bid][ename]

                    data_torch = torch.stack(datas, dim=0)

                    merged_name = f"transformer.decoder_layer.{bid}.moe.{wid}.weight"

                    new_name = self.map_tensor_name(merged_name)

                    tensors.append((new_name, data_torch))
                return tensors
            else:
                return []

        return [(self.map_tensor_name(name), data_torch)]


@Model.register("DbrxForCausalLM")
class DbrxModel(Model):
    model_arch = gguf.MODEL_ARCH.DBRX

    def set_gguf_parameters(self):
        ffn_config = self.hparams["ffn_config"]
        attn_config = self.hparams["attn_config"]
        self.gguf_writer.add_name(self.hparams["model_type"])
        self.gguf_writer.add_block_count(self.hparams["n_layers"])

        self.gguf_writer.add_context_length(self.hparams["max_seq_len"])
        self.gguf_writer.add_embedding_length(self.hparams["d_model"])
        self.gguf_writer.add_feed_forward_length(ffn_config["ffn_hidden_size"])

        self.gguf_writer.add_head_count(self.hparams["n_heads"])
        self.gguf_writer.add_head_count_kv(attn_config["kv_n_heads"])

        self.gguf_writer.add_rope_freq_base(attn_config["rope_theta"])

        self.gguf_writer.add_clamp_kqv(attn_config["clip_qkv"])
        self.gguf_writer.add_file_type(self.ftype)

        self.gguf_writer.add_expert_count(ffn_config["moe_num_experts"])
        self.gguf_writer.add_expert_used_count(ffn_config["moe_top_k"])

        self.gguf_writer.add_layer_norm_eps(1e-5)

        self.gguf_writer.add_file_type(self.ftype)
        logger.info(f"gguf: file type = {self.ftype}")

    def modify_tensors(self, data_torch: Tensor, name: str, bid: int | None) -> Iterable[tuple[str, Tensor]]:
        del bid  # unused

        n_expert = self.hparams["ffn_config"]["moe_num_experts"]
        n_ff = self.hparams["ffn_config"]["ffn_hidden_size"]
        n_embd = self.hparams["d_model"]

        # Specific behavior for experts tensors: suffix .weight, view as 3D and transpose
        # original implementation expects (n_expert, n_ff, n_embd) for all experts weights
        # But llama.cpp moe graph works differently
        # AND the dimensions in ggml are typically in the reverse order of the pytorch dimensions
        # so (n_expert, n_ff, n_embd) in pytorch is {n_embd, n_ff, n_expert} in ggml_tensor
        exp_tensor_names = {"ffn.experts.mlp.w1": None,       # LLM_TENSOR_FFN_GATE_EXPS ggml_tensor->ne{n_embd, n_ff,   n_expert}
                            "ffn.experts.mlp.w2": (0, 2, 1),  # LLM_TENSOR_FFN_DOWN_EXPS ggml_tensor->ne{n_ff,   n_embd, n_expert}
                            "ffn.experts.mlp.v1": None}       # LLM_TENSOR_FFN_UP_EXPS   ggml_tensor->ne{n_embd, n_ff,   n_expert}
        experts = False

        for exp_tensor_name in exp_tensor_names.keys():
            if name.find(exp_tensor_name) != -1 and name.find(".weight") == -1:
                experts = True
                data_torch = data_torch.view(n_expert, n_ff, n_embd)
                if (permute_tensor := exp_tensor_names[exp_tensor_name]) is not None:
                    data_torch = data_torch.permute(*permute_tensor)
                break

        # map tensor names
        # In MoE models the ffn tensors are typically most of the model weights,
        # and need to be quantizable. Quantize expects tensor names to be suffixed by .weight.
        # Every other model has the weight names ending in .weight,
        # let's assume that is the convention which is not the case for dbrx:
        # https://huggingface.co/databricks/dbrx-instruct/blob/main/model.safetensors.index.json#L15
        new_name = self.map_tensor_name(name if not experts else name + ".weight", try_suffixes=(".weight",))

        return [(new_name, data_torch)]

    def extra_f16_tensors(self, name: str, new_name: str, bid: int | None, n_dims: int) -> bool:
        del name, new_name, bid  # unused

        return n_dims > 1


@Model.register("MiniCPMForCausalLM")
class MiniCPMModel(Model):
    model_arch = gguf.MODEL_ARCH.MINICPM

    def set_gguf_parameters(self):
        block_count = self.hparams["num_hidden_layers"]
        self.gguf_writer.add_name("MiniCPM")
        self.gguf_writer.add_context_length(self.hparams["max_position_embeddings"])
        self.gguf_writer.add_embedding_length(self.hparams["hidden_size"])
        self.gguf_writer.add_block_count(block_count)
        self.gguf_writer.add_feed_forward_length(self.hparams["intermediate_size"])
        self.gguf_writer.add_rope_dimension_count(self.hparams["hidden_size"] // self.hparams["num_attention_heads"])
        self.gguf_writer.add_head_count(self.hparams["num_attention_heads"])
        self.gguf_writer.add_head_count_kv(self.hparams["num_key_value_heads"])
        self.gguf_writer.add_layer_norm_rms_eps(self.hparams["rms_norm_eps"])
        self.gguf_writer.add_file_type(self.ftype)

    def set_vocab(self):
        self._set_vocab_llama_hf()

    def _reverse_hf_permute(self, weights: Tensor, n_head: int, n_kv_head: int | None = None) -> Tensor:
        if n_kv_head is not None and n_head != n_kv_head:
            n_head //= n_kv_head

        return (
            weights.reshape(n_head, 2, weights.shape[0] // n_head // 2, *weights.shape[1:])
            .swapaxes(1, 2)
            .reshape(weights.shape)
        )

    def modify_tensors(self, data_torch: Tensor, name: str, bid: int | None) -> Iterable[tuple[str, Tensor]]:
        del bid  # unused

        n_head = self.hparams["num_attention_heads"]
        n_kv_head = self.hparams.get("num_key_value_heads")

        # HF models permute some of the tensors, so we need to undo that
        if name.endswith(("q_proj.weight")):
            data_torch = self._reverse_hf_permute(data_torch, n_head, n_head)
        if name.endswith(("k_proj.weight")):
            data_torch = self._reverse_hf_permute(data_torch, n_head, n_kv_head)

        return [(self.map_tensor_name(name), data_torch)]


@Model.register("QWenLMHeadModel")
class QwenModel(Model):
    model_arch = gguf.MODEL_ARCH.QWEN

    @staticmethod
    def token_bytes_to_string(b):
        from transformers.models.gpt2.tokenization_gpt2 import bytes_to_unicode
        byte_encoder = bytes_to_unicode()
        return ''.join([byte_encoder[ord(char)] for char in b.decode('latin-1')])

    @staticmethod
    def bpe(mergeable_ranks: dict[bytes, int], token: bytes, max_rank: int | None = None) -> list[bytes]:
        parts = [bytes([b]) for b in token]
        while True:
            min_idx = None
            min_rank = None
            for i, pair in enumerate(zip(parts[:-1], parts[1:])):
                rank = mergeable_ranks.get(pair[0] + pair[1])
                if rank is not None and (min_rank is None or rank < min_rank):
                    min_idx = i
                    min_rank = rank
            if min_rank is None or (max_rank is not None and min_rank >= max_rank):
                break
            assert min_idx is not None
            parts = parts[:min_idx] + [parts[min_idx] + parts[min_idx + 1]] + parts[min_idx + 2:]
        return parts

    def set_vocab(self):
        self._set_vocab_qwen()

    def set_gguf_parameters(self):
        self.gguf_writer.add_name("Qwen")
        self.gguf_writer.add_context_length(self.hparams["max_position_embeddings"])
        self.gguf_writer.add_block_count(self.hparams["num_hidden_layers"])
        self.gguf_writer.add_embedding_length(self.hparams["hidden_size"])
        self.gguf_writer.add_feed_forward_length(self.hparams["intermediate_size"])
        self.gguf_writer.add_rope_freq_base(self.hparams["rotary_emb_base"])
        self.gguf_writer.add_rope_dimension_count(self.hparams["hidden_size"] // self.hparams["num_attention_heads"])
        self.gguf_writer.add_head_count(self.hparams["num_attention_heads"])
        self.gguf_writer.add_layer_norm_rms_eps(self.hparams["layer_norm_epsilon"])
        self.gguf_writer.add_file_type(self.ftype)


@Model.register("Qwen2ForCausalLM")
class Qwen2Model(Model):
    model_arch = gguf.MODEL_ARCH.QWEN2

    def set_vocab(self):
        try:
            self._set_vocab_sentencepiece()
        except FileNotFoundError:
            self._set_vocab_gpt2()


@Model.register("Qwen2MoeForCausalLM")
class Qwen2MoeModel(Model):
    model_arch = gguf.MODEL_ARCH.QWEN2MOE

    def set_gguf_parameters(self):
        super().set_gguf_parameters()
        if (n_experts := self.hparams.get("num_experts")) is not None:
            self.gguf_writer.add_expert_count(n_experts)
        if (moe_intermediate_size := self.hparams.get("moe_intermediate_size")) is not None:
            self.gguf_writer.add_expert_feed_forward_length(moe_intermediate_size)
            logger.info(f"gguf: expert feed forward length = {moe_intermediate_size}")
        if (shared_expert_intermediate_size := self.hparams.get('shared_expert_intermediate_size')) is not None:
            self.gguf_writer.add_expert_shared_feed_forward_length(shared_expert_intermediate_size)
            logger.info(f"gguf: expert shared feed forward length = {shared_expert_intermediate_size}")

    _experts: list[dict[str, Tensor]] | None = None

    def modify_tensors(self, data_torch: Tensor, name: str, bid: int | None) -> Iterable[tuple[str, Tensor]]:
        # process the experts separately
        if name.find("experts") != -1:
            n_experts = self.hparams["num_experts"]
            assert bid is not None

            if self._experts is None:
                self._experts = [{} for _ in range(self.block_count)]

            self._experts[bid][name] = data_torch

            if len(self._experts[bid]) >= n_experts * 3:
                tensors: list[tuple[str, Tensor]] = []

                # merge the experts into a single 3d tensor
                for w_name in ["down_proj", "gate_proj", "up_proj"]:
                    datas: list[Tensor] = []

                    for xid in range(n_experts):
                        ename = f"model.layers.{bid}.mlp.experts.{xid}.{w_name}.weight"
                        datas.append(self._experts[bid][ename])
                        del self._experts[bid][ename]

                    data_torch = torch.stack(datas, dim=0)

                    merged_name = f"model.layers.{bid}.mlp.experts.{w_name}.weight"

                    new_name = self.map_tensor_name(merged_name)

                    tensors.append((new_name, data_torch))
                return tensors
            else:
                return []

        return [(self.map_tensor_name(name), data_torch)]

    def write_tensors(self):
        super().write_tensors()

        if self._experts is not None:
            # flatten `list[dict[str, Tensor]]` into `list[str]`
            experts = [k for d in self._experts for k in d.keys()]
            if len(experts) > 0:
                raise ValueError(f"Unprocessed experts: {experts}")


@Model.register("GPT2LMHeadModel")
class GPT2Model(Model):
    model_arch = gguf.MODEL_ARCH.GPT2

    def set_gguf_parameters(self):
        self.gguf_writer.add_name(self.dir_model.name if self.model_name is None else self.model_name)
        self.gguf_writer.add_block_count(self.hparams["n_layer"])
        self.gguf_writer.add_context_length(self.hparams["n_ctx"])
        self.gguf_writer.add_embedding_length(self.hparams["n_embd"])
        self.gguf_writer.add_feed_forward_length(4 * self.hparams["n_embd"])
        self.gguf_writer.add_head_count(self.hparams["n_head"])
        self.gguf_writer.add_layer_norm_eps(self.hparams["layer_norm_epsilon"])
        self.gguf_writer.add_file_type(self.ftype)

    def modify_tensors(self, data_torch: Tensor, name: str, bid: int | None) -> Iterable[tuple[str, Tensor]]:
        del bid  # unused

        tensors: list[tuple[str, Tensor]] = []

        # we don't need these
        if name.endswith((".attn.bias", ".attn.masked_bias")):
            return tensors

        if name.endswith((".c_attn.weight", ".c_proj.weight", ".c_fc.weight", ".c_proj.weight")):
            data_torch = data_torch.transpose(1, 0)

        new_name = self.map_tensor_name(name)

        tensors.append((new_name, data_torch))

        # note: GPT2 output is tied to (same as) wte in original model
        if new_name == self.format_tensor_name(gguf.MODEL_TENSOR.TOKEN_EMBD):
            tensors.append((self.format_tensor_name(gguf.MODEL_TENSOR.OUTPUT), data_torch))

        return tensors


@Model.register("PhiForCausalLM")
class Phi2Model(Model):
    model_arch = gguf.MODEL_ARCH.PHI2

    def set_gguf_parameters(self):
        block_count = self.find_hparam(["num_hidden_layers", "n_layer"])

        rot_pct = self.find_hparam(["partial_rotary_factor"])
        n_embd = self.find_hparam(["hidden_size", "n_embd"])
        n_head = self.find_hparam(["num_attention_heads", "n_head"])

        self.gguf_writer.add_name("Phi2")
        self.gguf_writer.add_context_length(self.find_hparam(["n_positions", "max_position_embeddings"]))

        self.gguf_writer.add_embedding_length(n_embd)
        self.gguf_writer.add_feed_forward_length(4 * n_embd)
        self.gguf_writer.add_block_count(block_count)
        self.gguf_writer.add_head_count(n_head)
        self.gguf_writer.add_head_count_kv(n_head)
        self.gguf_writer.add_layer_norm_eps(self.find_hparam(["layer_norm_epsilon", "layer_norm_eps"]))
        self.gguf_writer.add_rope_dimension_count(int(rot_pct * n_embd) // n_head)
        self.gguf_writer.add_file_type(self.ftype)
        self.gguf_writer.add_add_bos_token(False)


@Model.register("Phi3ForCausalLM")
class Phi3MiniModel(Model):
    model_arch = gguf.MODEL_ARCH.PHI3

    def set_vocab(self):
        from sentencepiece import SentencePieceProcessor

        tokenizer_path = self.dir_model / 'tokenizer.model'

        if not tokenizer_path.is_file():
            raise ValueError(f'Error: Missing {tokenizer_path}')

        tokenizer = SentencePieceProcessor()
        tokenizer.LoadFromFile(str(tokenizer_path))

        vocab_size = self.hparams.get('vocab_size', tokenizer.vocab_size())

        tokens: list[bytes] = [f"[PAD{i}]".encode("utf-8") for i in range(vocab_size)]
        scores: list[float] = [-10000.0] * vocab_size
        toktypes: list[int] = [SentencePieceTokenTypes.UNKNOWN] * vocab_size

        for token_id in range(tokenizer.vocab_size()):

            piece = tokenizer.IdToPiece(token_id)
            text = piece.encode("utf-8")
            score = tokenizer.GetScore(token_id)

            toktype = SentencePieceTokenTypes.NORMAL
            if tokenizer.IsUnknown(token_id):
                toktype = SentencePieceTokenTypes.UNKNOWN
            elif tokenizer.IsControl(token_id):
                toktype = SentencePieceTokenTypes.CONTROL
            elif tokenizer.IsUnused(token_id):
                toktype = SentencePieceTokenTypes.UNUSED
            elif tokenizer.IsByte(token_id):
                toktype = SentencePieceTokenTypes.BYTE

            tokens[token_id] = text
            scores[token_id] = score
            toktypes[token_id] = toktype

        added_tokens_file = self.dir_model / 'added_tokens.json'
        if added_tokens_file.is_file():
            with open(added_tokens_file, "r", encoding="utf-8") as f:
                added_tokens_json = json.load(f)

                for key in added_tokens_json:
                    token_id = added_tokens_json[key]
                    if (token_id >= vocab_size):
                        logger.debug(f'ignore token {token_id}: id is out of range, max={vocab_size - 1}')
                        continue

                    tokens[token_id] = key.encode("utf-8")
                    scores[token_id] = -1000.0
                    toktypes[token_id] = SentencePieceTokenTypes.USER_DEFINED

        tokenizer_config_file = self.dir_model / 'tokenizer_config.json'
        if tokenizer_config_file.is_file():
            with open(tokenizer_config_file, "r", encoding="utf-8") as f:
                tokenizer_config_json = json.load(f)
                added_tokens_decoder = tokenizer_config_json.get("added_tokens_decoder", {})
                for token_id, foken_data in added_tokens_decoder.items():
                    token_id = int(token_id)
                    token = foken_data["content"].encode("utf-8")
                    if toktypes[token_id] != SentencePieceTokenTypes.UNKNOWN:
                        assert tokens[token_id] == token
                    tokens[token_id] = token
                    scores[token_id] = -1000.0
                    toktypes[token_id] = SentencePieceTokenTypes.USER_DEFINED
                    if foken_data.get("special"):
                        toktypes[token_id] = SentencePieceTokenTypes.CONTROL

        tokenizer_file = self.dir_model / 'tokenizer.json'
        if tokenizer_file.is_file():
            with open(tokenizer_file, "r", encoding="utf-8") as f:
                tokenizer_json = json.load(f)
                added_tokens = tokenizer_json.get("added_tokens", [])
                for foken_data in added_tokens:
                    token_id = int(foken_data["id"])
                    token = foken_data["content"].encode("utf-8")
                    if toktypes[token_id] != SentencePieceTokenTypes.UNKNOWN:
                        assert tokens[token_id] == token
                    tokens[token_id] = token
                    scores[token_id] = -1000.0
                    toktypes[token_id] = SentencePieceTokenTypes.USER_DEFINED
                    if foken_data.get("special"):
                        toktypes[token_id] = SentencePieceTokenTypes.CONTROL

        self.gguf_writer.add_tokenizer_model("llama")
        self.gguf_writer.add_tokenizer_pre("default")
        self.gguf_writer.add_token_list(tokens)
        self.gguf_writer.add_token_scores(scores)
        self.gguf_writer.add_token_types(toktypes)

        special_vocab = gguf.SpecialVocab(self.dir_model, n_vocab=len(tokens))
        special_vocab.add_to_gguf(self.gguf_writer)

    def set_gguf_parameters(self):
        block_count = self.find_hparam(["num_hidden_layers", "n_layer"])

        n_embd = self.find_hparam(["hidden_size", "n_embd"])
        n_head = self.find_hparam(["num_attention_heads", "n_head"])
        n_head_kv = self.find_hparam(["num_key_value_heads", "n_head_kv"])
        rms_eps = self.find_hparam(["rms_norm_eps"])
        max_pos_embds = self.find_hparam(["n_positions", "max_position_embeddings"])
        orig_max_pos_embds = self.find_hparam(["original_max_position_embeddings"])
        rope_dims = n_embd // n_head

        self.gguf_writer.add_name("Phi3")
        self.gguf_writer.add_context_length(max_pos_embds)
        self.gguf_writer.add_rope_scaling_orig_ctx_len(orig_max_pos_embds)
        self.gguf_writer.add_embedding_length(n_embd)
        self.gguf_writer.add_feed_forward_length(self.find_hparam(["intermediate_size"]))
        self.gguf_writer.add_block_count(block_count)
        self.gguf_writer.add_head_count(n_head)
        self.gguf_writer.add_head_count_kv(n_head_kv)
        self.gguf_writer.add_layer_norm_rms_eps(rms_eps)
        self.gguf_writer.add_rope_dimension_count(rope_dims)
        self.gguf_writer.add_rope_freq_base(self.find_hparam(["rope_theta"]))
        self.gguf_writer.add_file_type(self.ftype)

        # write rope scaling for long context (128k) model
        rope_scaling = self.find_hparam(['rope_scaling'], True)
        if (rope_scaling is None):
            return

        scale = max_pos_embds / orig_max_pos_embds

        rope_scaling_type = rope_scaling.get('type', '').lower()
        if len(rope_scaling_type) == 0:
            raise KeyError('Missing the required key rope_scaling.type')

        if rope_scaling_type == 'su':
            attn_factor = math.sqrt(1 + math.log(scale) / math.log(orig_max_pos_embds)) if scale > 1.0 else 1.0
        elif rope_scaling_type == 'yarn':
            attn_factor = 0.1 * math.log(scale) + 1.0 if scale > 1.0 else 1.0
        else:
            raise NotImplementedError(f'The rope scaling type {rope_scaling_type} is not supported yet')

        self.gguf_writer.add_rope_scaling_attn_factors(attn_factor)

        long_factors = rope_scaling.get('long_factor', None)
        short_factors = rope_scaling.get('short_factor', None)

        if long_factors is None or short_factors is None:
            raise KeyError('Missing the required key rope_scaling.long_factor or rope_scaling_short_factor')

        if len(long_factors) != len(short_factors) or len(long_factors) != rope_dims / 2:
            raise ValueError(f'The length of rope long and short factors must be {rope_dims / 2}')

        self.gguf_writer.add_tensor(gguf.TENSOR_NAMES[gguf.MODEL_TENSOR.ROPE_FACTORS_LONG]  + ".weight", np.array(long_factors, dtype=np.float32))
        self.gguf_writer.add_tensor(gguf.TENSOR_NAMES[gguf.MODEL_TENSOR.ROPE_FACTORS_SHORT] + ".weight", np.array(short_factors, dtype=np.float32))


@Model.register("PlamoForCausalLM")
class PlamoModel(Model):
    model_arch = gguf.MODEL_ARCH.PLAMO

    def set_vocab(self):
        self._set_vocab_sentencepiece()

    def set_gguf_parameters(self):
        hparams = self.hparams
        block_count = hparams["num_hidden_layers"]

        self.gguf_writer.add_name("PLaMo")
        self.gguf_writer.add_context_length(4096)  # not in config.json
        self.gguf_writer.add_embedding_length(hparams["hidden_size"])
        self.gguf_writer.add_feed_forward_length(hparams["intermediate_size"])
        self.gguf_writer.add_block_count(block_count)
        self.gguf_writer.add_head_count(hparams["num_attention_heads"])
        self.gguf_writer.add_head_count_kv(5)  # hparams["num_key_value_heads"]) is wrong
        self.gguf_writer.add_layer_norm_rms_eps(hparams["rms_norm_eps"])
        self.gguf_writer.add_file_type(self.ftype)

    def shuffle_attn_q_weight(self, data_torch):
        assert data_torch.size() == (5120, 5120)
        data_torch = data_torch.reshape(8, 5, 128, 5120)
        data_torch = torch.permute(data_torch, (1, 0, 2, 3))
        data_torch = torch.reshape(data_torch, (5120, 5120))
        return data_torch

    def shuffle_attn_output_weight(self, data_torch):
        assert data_torch.size() == (5120, 5120)
        data_torch = data_torch.reshape(5120, 8, 5, 128)
        data_torch = torch.permute(data_torch, (0, 2, 1, 3))
        data_torch = torch.reshape(data_torch, (5120, 5120))
        return data_torch

    def modify_tensors(self, data_torch: Tensor, name: str, bid: int | None) -> Iterable[tuple[str, Tensor]]:
        del bid  # unused

        new_name = self.map_tensor_name(name)

        # shuffle for broadcasting of gqa in ggml_mul_mat
        if new_name.endswith("attn_q.weight"):
            data_torch = self.shuffle_attn_q_weight(data_torch)
        elif new_name.endswith("attn_output.weight"):
            data_torch = self.shuffle_attn_output_weight(data_torch)

        return [(new_name, data_torch)]


@Model.register("CodeShellForCausalLM")
class CodeShellModel(Model):
    model_arch = gguf.MODEL_ARCH.CODESHELL

    def set_gguf_parameters(self):
        block_count = self.hparams["n_layer"]

        self.gguf_writer.add_name("CodeShell")
        self.gguf_writer.add_context_length(self.hparams["n_positions"])
        self.gguf_writer.add_embedding_length(self.hparams["n_embd"])
        self.gguf_writer.add_feed_forward_length(4 * self.hparams["n_embd"])
        self.gguf_writer.add_block_count(block_count)
        self.gguf_writer.add_head_count(self.hparams["n_head"])
        self.gguf_writer.add_head_count_kv(self.hparams["num_query_groups"])
        self.gguf_writer.add_layer_norm_eps(self.hparams["layer_norm_epsilon"])
        self.gguf_writer.add_file_type(self.ftype)
        self.gguf_writer.add_rope_freq_base(10000.0)
        self.gguf_writer.add_rope_scaling_type(gguf.RopeScalingType.LINEAR)
        self.gguf_writer.add_rope_scaling_factor(1.0)

    def modify_tensors(self, data_torch: Tensor, name: str, bid: int | None) -> Iterable[tuple[str, Tensor]]:
        del bid  # unused

        new_name = self.map_tensor_name(name)

        tensors: list[tuple[str, Tensor]] = [(new_name, data_torch)]

        if new_name == self.format_tensor_name(gguf.MODEL_TENSOR.TOKEN_EMBD):
            assert self.tensor_names is not None

            if all(s not in self.tensor_names for s in ("lm_head.weight", "output.weight")):
                # copy tok_embd.weight to output.weight
                tensors.append((self.format_tensor_name(gguf.MODEL_TENSOR.OUTPUT), data_torch))

        return tensors


@Model.register("InternLM2ForCausalLM")
class InternLM2Model(Model):
    model_arch = gguf.MODEL_ARCH.INTERNLM2

    def set_vocab(self):
        # (TODO): Is there a better way?
        # Copy from _set_vocab_sentencepiece, The only difference is that we will treat the character
        # \x00 specially and convert it into an emoji character to prevent it from being mistakenly
        # recognized as an empty string in C++.
        from sentencepiece import SentencePieceProcessor
        from sentencepiece import sentencepiece_model_pb2 as model

        tokenizer_path = self.dir_model / 'tokenizer.model'

        tokens: list[bytes] = []
        scores: list[float] = []
        toktypes: list[int] = []

        if not tokenizer_path.is_file():
            logger.error(f'Error: Missing {tokenizer_path}')
            sys.exit(1)

        sentencepiece_model = model.ModelProto()
        sentencepiece_model.ParseFromString(open(tokenizer_path, "rb").read())
        add_prefix = sentencepiece_model.normalizer_spec.add_dummy_prefix

        tokenizer = SentencePieceProcessor()
        tokenizer.LoadFromFile(str(tokenizer_path))

        vocab_size = self.hparams.get('vocab_size', tokenizer.vocab_size())

        for token_id in range(vocab_size):
            piece = tokenizer.IdToPiece(token_id)
            text = piece.encode("utf-8")
            score = tokenizer.GetScore(token_id)
            if text == b"\x00":
                # (TODO): fixme
                # Hack here and replace the \x00 characters.
                logger.warning(f"InternLM2 convert token '{text}' to '🐉'!")
                text = "🐉".encode("utf-8")

            toktype = SentencePieceTokenTypes.NORMAL
            if tokenizer.IsUnknown(token_id):
                toktype = SentencePieceTokenTypes.UNKNOWN
            elif tokenizer.IsControl(token_id):
                toktype = SentencePieceTokenTypes.CONTROL
            elif tokenizer.IsUnused(token_id):
                toktype = SentencePieceTokenTypes.UNUSED
            elif tokenizer.IsByte(token_id):
                toktype = SentencePieceTokenTypes.BYTE

            tokens.append(text)
            scores.append(score)
            toktypes.append(toktype)

        added_tokens_file = self.dir_model / 'added_tokens.json'
        if added_tokens_file.is_file():
            with open(added_tokens_file, "r", encoding="utf-8") as f:
                added_tokens_json = json.load(f)

                for key in added_tokens_json:
                    tokens.append(key.encode("utf-8"))
                    scores.append(-1000.0)
                    toktypes.append(SentencePieceTokenTypes.USER_DEFINED)

        self.gguf_writer.add_tokenizer_model("llama")
        self.gguf_writer.add_tokenizer_pre("default")
        self.gguf_writer.add_token_list(tokens)
        self.gguf_writer.add_token_scores(scores)
        self.gguf_writer.add_token_types(toktypes)
        self.gguf_writer.add_add_space_prefix(add_prefix)

        special_vocab = gguf.SpecialVocab(self.dir_model, n_vocab=len(tokens))
        old_eos = special_vocab.special_token_ids["eos"]
        if "chat" in os.path.basename(self.dir_model.absolute()):
            # For the chat model, we replace the eos with '<|im_end|>'.
            # TODO: this is a hack, should be fixed
            #       https://github.com/ggerganov/llama.cpp/pull/6745#issuecomment-2067687048
            special_vocab.special_token_ids["eos"] = self._try_get_sft_eos(tokenizer)
            logger.warning(f"Replace eos:{old_eos} with a special token:{special_vocab.special_token_ids['eos']} \
in chat mode so that the conversation can end normally.")

        special_vocab.add_to_gguf(self.gguf_writer)

    def _try_get_sft_eos(self, tokenizer):
        unused_145_list = tokenizer.Encode('[UNUSED_TOKEN_145]')
        im_end_list = tokenizer.Encode('<|im_end|>')
        eos_token = None
        assert (len(unused_145_list) == 1) ^ (len(im_end_list) == 1)
        if len(unused_145_list) == 1:
            eos_token = unused_145_list[0]
        if len(im_end_list) == 1:
            eos_token = im_end_list[0]
        assert eos_token
        return eos_token

    def _hf_permute_qk(self, weights, n_head: int, n_head_kv: int):
        if n_head_kv is not None and n_head != n_head_kv:
            n_head = n_head_kv
        return (weights.reshape(n_head, 2, weights.shape[0] // n_head // 2, *weights.shape[1:])
                .swapaxes(1, 2)
                .reshape(weights.shape))

    def set_gguf_parameters(self):
        self.gguf_writer.add_name("InternLM2")
        self.gguf_writer.add_context_length(self.hparams["max_position_embeddings"])
        self.gguf_writer.add_block_count(self.hparams["num_hidden_layers"])
        self.gguf_writer.add_embedding_length(self.hparams["hidden_size"])
        self.gguf_writer.add_feed_forward_length(self.hparams["intermediate_size"])
        self.gguf_writer.add_rope_freq_base(self.hparams["rope_theta"])
        self.gguf_writer.add_head_count(self.hparams["num_attention_heads"])
        self.gguf_writer.add_layer_norm_rms_eps(self.hparams["rms_norm_eps"])
        self.gguf_writer.add_head_count_kv(self.hparams["num_key_value_heads"])
        self.gguf_writer.add_file_type(self.ftype)

    def modify_tensors(self, data_torch: Tensor, name: str, bid: int | None) -> Iterable[tuple[str, Tensor]]:
        num_heads = self.hparams["num_attention_heads"]
        num_kv_heads = self.hparams["num_key_value_heads"]
        hidden_size = self.hparams["hidden_size"]
        q_per_kv = num_heads // num_kv_heads
        head_dim = hidden_size // num_heads
        num_groups = num_heads // q_per_kv

        qkv_pattern = r"model\.layers\.(\d+)\.attention\.wqkv"

        if re.match(qkv_pattern, name):
            bid = re.findall(qkv_pattern, name)[0]
            qkv = data_torch
            # qkv = rearrange(qkv.T, " o (g n i) ->o g n i", g=num_groups, n=q_per_kv + 2, i=head_dim)
            qkv = qkv.T.reshape((-1, num_groups, q_per_kv + 2, head_dim))
            q, k, v = qkv[..., : q_per_kv, :], qkv[..., q_per_kv: q_per_kv + 1, :], qkv[..., q_per_kv + 1: q_per_kv + 2, :]
            # The model weights of q and k equire additional reshape.
            # q = self._hf_permute_qk(rearrange(q, " o g n i ->  o (g n i)").T, num_heads, num_heads)
            q = self._hf_permute_qk(q.reshape((q.shape[0], -1)).T, num_heads, num_heads)
            # k = self._hf_permute_qk(rearrange(k, " o g n i ->  o (g n i)").T, num_heads, num_kv_heads)
            k = self._hf_permute_qk(k.reshape((k.shape[0], -1)).T, num_heads, num_kv_heads)
            # v = rearrange(v, " o g n i ->  o (g n i)").T
            v = v.reshape((v.shape[0], -1)).T
            return [
                (self.format_tensor_name(gguf.MODEL_TENSOR.ATTN_Q, bid), q),
                (self.format_tensor_name(gguf.MODEL_TENSOR.ATTN_K, bid), k),
                (self.format_tensor_name(gguf.MODEL_TENSOR.ATTN_V, bid), v),
            ]
        else:
            return [(self.map_tensor_name(name), data_torch)]


@Model.register("BertModel", "CamembertModel")
class BertModel(Model):
    model_arch = gguf.MODEL_ARCH.BERT

    def __init__(self, *args, **kwargs):
        super().__init__(*args, **kwargs)
        self.vocab_size = None

    def set_gguf_parameters(self):
        super().set_gguf_parameters()
        self.gguf_writer.add_causal_attention(False)

        # get pooling path
        pooling_path = None
        module_path = self.dir_model / "modules.json"
        if module_path.is_file():
            with open(module_path, encoding="utf-8") as f:
                modules = json.load(f)
            for mod in modules:
                if mod["type"] == "sentence_transformers.models.Pooling":
                    pooling_path = mod["path"]
                    break

        # get pooling type
        if pooling_path is not None:
            with open(self.dir_model / pooling_path / "config.json", encoding="utf-8") as f:
                pooling = json.load(f)
            if pooling["pooling_mode_mean_tokens"]:
                pooling_type = gguf.PoolingType.MEAN
            elif pooling["pooling_mode_cls_token"]:
                pooling_type = gguf.PoolingType.CLS
            else:
                raise NotImplementedError("Only MEAN and CLS pooling types supported")
            self.gguf_writer.add_pooling_type(pooling_type)

    def set_vocab(self):
        tokens, toktypes, tokpre = self.get_vocab_base()
        self.vocab_size = len(tokens)

        # we need this to validate the size of the token_type embeddings
        # though currently we are passing all zeros to the token_type embeddings
        self.gguf_writer.add_token_type_count(2)  # "Sequence A" or "Sequence B"

        # convert to phantom space vocab
        def phantom(tok):
            if tok.startswith("[") and tok.endswith("]"):
                return tok
            if tok.startswith("##"):
                return tok[2:]
            return "\u2581" + tok
        tokens = list(map(phantom, tokens))

        # add vocab to gguf
        self.gguf_writer.add_tokenizer_model("bert")
        self.gguf_writer.add_tokenizer_pre(tokpre)
        self.gguf_writer.add_token_list(tokens)
        self.gguf_writer.add_token_types(toktypes)

        # handle special tokens
        special_vocab = gguf.SpecialVocab(self.dir_model, n_vocab=len(tokens))
        special_vocab.add_to_gguf(self.gguf_writer)

    def modify_tensors(self, data_torch: Tensor, name: str, bid: int | None) -> Iterable[tuple[str, Tensor]]:
        del bid  # unused

        # we are only using BERT for embeddings so we don't need the pooling layer
        if name in ("embeddings.position_ids", "pooler.dense.weight", "pooler.dense.bias"):
            return [] # we don't need these

        return [(self.map_tensor_name(name), data_torch)]


@Model.register("NomicBertModel")
class NomicBertModel(BertModel):
    model_arch = gguf.MODEL_ARCH.NOMIC_BERT

    def __init__(self, *args, **kwargs):
        super().__init__(*args, **kwargs)

        # the HF config claims n_ctx=8192, but it uses RoPE scaling
        self.hparams["n_ctx"] = 2048

        # SwigLU activation
        assert self.hparams["activation_function"] == "swiglu"
        # this doesn't do anything in the HF version
        assert self.hparams["causal"] is False
        # no bias tensors
        assert self.hparams["qkv_proj_bias"] is False
        assert self.hparams["mlp_fc1_bias"] is False
        assert self.hparams["mlp_fc2_bias"] is False
        # norm at end of layer
        assert self.hparams["prenorm"] is False
        # standard RoPE
        assert self.hparams["rotary_emb_fraction"] == 1.0
        assert self.hparams["rotary_emb_interleaved"] is False
        assert self.hparams["rotary_emb_scale_base"] is None

    def set_gguf_parameters(self):
        super().set_gguf_parameters()
        self.gguf_writer.add_rope_freq_base(self.hparams["rotary_emb_base"])


@Model.register("GemmaForCausalLM")
class GemmaModel(Model):
    model_arch = gguf.MODEL_ARCH.GEMMA

    def set_vocab(self):
        self._set_vocab_sentencepiece()

        # TODO: these special tokens should be exported only for the CodeGemma family
        special_vocab = gguf.SpecialVocab(self.dir_model, load_merges=False,
                                          special_token_types = ['prefix', 'suffix', 'middle', 'fsep', 'eot'])
        special_vocab._set_special_token("prefix", 67)
        special_vocab._set_special_token("suffix", 69)
        special_vocab._set_special_token("middle", 68)
        special_vocab._set_special_token("fsep",   70)
        special_vocab._set_special_token("eot",    107)
        special_vocab.add_to_gguf(self.gguf_writer)

    def set_gguf_parameters(self):
        hparams = self.hparams
        block_count = hparams["num_hidden_layers"]

        self.gguf_writer.add_name(self.dir_model.name if self.model_name is None else self.model_name)
        self.gguf_writer.add_context_length(hparams["max_position_embeddings"])
        self.gguf_writer.add_embedding_length(hparams["hidden_size"])
        self.gguf_writer.add_block_count(block_count)
        self.gguf_writer.add_feed_forward_length(hparams["intermediate_size"])
        self.gguf_writer.add_head_count(hparams["num_attention_heads"])
        self.gguf_writer.add_head_count_kv(self.hparams["num_key_value_heads"] if "num_key_value_heads" in hparams else hparams["num_attention_heads"])
        self.gguf_writer.add_layer_norm_rms_eps(self.hparams["rms_norm_eps"])
        self.gguf_writer.add_key_length(hparams["head_dim"])
        self.gguf_writer.add_value_length(hparams["head_dim"])
        self.gguf_writer.add_file_type(self.ftype)

    def modify_tensors(self, data_torch: Tensor, name: str, bid: int | None) -> Iterable[tuple[str, Tensor]]:
        del bid  # unused

        # lm_head is not used in llama.cpp, while autoawq will include this tensor in model
        # To prevent errors, skip loading lm_head.weight.
        if name == "lm_head.weight":
            logger.debug(f"Skipping get tensor {name!r} in safetensors so that convert can end normally.")
            return []

        # ref: https://github.com/huggingface/transformers/blob/fc37f38915372c15992b540dfcbbe00a916d4fc6/src/transformers/models/gemma/modeling_gemma.py#L89
        if name.endswith("norm.weight"):
            data_torch = data_torch + 1

        return [(self.map_tensor_name(name), data_torch)]


@Model.register("Starcoder2ForCausalLM")
class StarCoder2Model(Model):
    model_arch = gguf.MODEL_ARCH.STARCODER2


@Model.register("MambaForCausalLM", "MambaLMHeadModel")
class MambaModel(Model):
    model_arch = gguf.MODEL_ARCH.MAMBA

    def set_vocab(self):
        vocab_size = self.hparams["vocab_size"]
        # Round vocab size to next multiple of 8
        pad_vocab = self.hparams.get("pad_vocab_size_multiple", 8)
        # pad using ceiling division
        # ref: https://stackoverflow.com/a/17511341/22827863
        vocab_size = -(vocab_size // -pad_vocab) * pad_vocab
        self.hparams["vocab_size"] = vocab_size

        if (self.dir_model / "tokenizer.json").is_file():
            self._set_vocab_gpt2()
        elif (self.dir_model / "tokenizer.model").is_file():
            self._set_vocab_sentencepiece()
        else:
            # Use the GPT-NeoX tokenizer when no tokenizer files are present
            tokenizer_path = Path(sys.path[0]) / "models" / "ggml-vocab-gpt-neox.gguf"
            logger.warning(f"Using tokenizer from '{os.path.relpath(tokenizer_path, os.getcwd())}'")
            neox_reader = gguf.GGUFReader(tokenizer_path, "r")

            field = neox_reader.get_field(gguf.Keys.Tokenizer.MODEL)
            self.gguf_writer.add_tokenizer_model(bytes(field.parts[-1]).decode("utf-8") if field else "gpt2")

            field = neox_reader.get_field(gguf.Keys.Tokenizer.PRE)
            self.gguf_writer.add_tokenizer_pre(bytes(field.parts[-1]).decode("utf-8") if field else "mpt")

            field = neox_reader.get_field(gguf.Keys.Tokenizer.LIST)
            assert field
            self.gguf_writer.add_token_list([bytes(field.parts[i]) for i in field.data][:vocab_size])

            field = neox_reader.get_field(gguf.Keys.Tokenizer.TOKEN_TYPE)
            assert field
            self.gguf_writer.add_token_types([field.parts[i].tolist()[0] for i in field.data][:vocab_size])

            field = neox_reader.get_field(gguf.Keys.Tokenizer.MERGES)
            assert field
            self.gguf_writer.add_token_merges([bytes(field.parts[i]) for i in field.data])

            field = neox_reader.get_field(gguf.Keys.Tokenizer.BOS_ID)
            self.gguf_writer.add_bos_token_id(field.parts[-1].tolist()[0] if field else 1)

            field = neox_reader.get_field(gguf.Keys.Tokenizer.EOS_ID)
            self.gguf_writer.add_eos_token_id(field.parts[-1].tolist()[0] if field else 0)

            field = neox_reader.get_field(gguf.Keys.Tokenizer.UNK_ID)
            self.gguf_writer.add_unk_token_id(field.parts[-1].tolist()[0] if field else 0)

            field = neox_reader.get_field(gguf.Keys.Tokenizer.PAD_ID)
            self.gguf_writer.add_pad_token_id(field.parts[-1].tolist()[0] if field else 0)

    def set_gguf_parameters(self):
        d_model = self.find_hparam(["hidden_size",       "d_model"])
        d_conv  = self.find_hparam(["conv_kernel",       "d_conv"],  optional=True) or 4
        d_inner = self.find_hparam(["intermediate_size", "d_inner"], optional=True) or 2 * d_model
        d_state = self.find_hparam(["state_size",        "d_state"], optional=True) or 16
        # ceiling division
        # ref: https://stackoverflow.com/a/17511341/22827863
        # ref: https://github.com/state-spaces/mamba/blob/ce59daea3a090d011d6476c6e5b97f6d58ddad8b/mamba_ssm/modules/mamba_simple.py#L58
        dt_rank      = self.find_hparam(["time_step_rank",     "dt_rank"],      optional=True) or -(d_model // -16)
        rms_norm_eps = self.find_hparam(["layer_norm_epsilon", "rms_norm_eps"], optional=True) or 1e-5

        # Fail early for models which don't have a block expansion factor of 2
        assert d_inner == 2 * d_model

        self.gguf_writer.add_name(self.dir_model.name if self.model_name is None else self.model_name)
        self.gguf_writer.add_context_length(2**20) # arbitrary value; for those who use the default
        self.gguf_writer.add_embedding_length(d_model)
        self.gguf_writer.add_feed_forward_length(0) # unused, but seemingly required when loading
        self.gguf_writer.add_head_count(0) # unused, but seemingly required when loading
        self.gguf_writer.add_block_count(self.hparams["n_layer"])
        self.gguf_writer.add_ssm_conv_kernel(d_conv)
        self.gguf_writer.add_ssm_inner_size(d_inner)
        self.gguf_writer.add_ssm_state_size(d_state)
        self.gguf_writer.add_ssm_time_step_rank(dt_rank)
        self.gguf_writer.add_layer_norm_rms_eps(rms_norm_eps)
        self.gguf_writer.add_file_type(self.ftype)

    _tok_embd = None

    def modify_tensors(self, data_torch: Tensor, name: str, bid: int | None) -> Iterable[tuple[str, Tensor]]:
        del bid  # unused

        output_name = self.format_tensor_name(gguf.MODEL_TENSOR.OUTPUT)
        tok_embd_name = self.format_tensor_name(gguf.MODEL_TENSOR.TOKEN_EMBD)

        new_name = self.map_tensor_name(name)

        if name.endswith(".A_log"):
            logger.debug("A_log --> A ==> " + new_name)
            data_torch = -torch.exp(data_torch)

        # assuming token_embd.weight is seen before output.weight
        if self._tok_embd is not None and new_name == output_name:
            if torch.equal(self._tok_embd, data_torch):
                logger.debug(f"{output_name} is equivalent to {tok_embd_name}, omitting")
                return []
        elif new_name == tok_embd_name:
            self._tok_embd = data_torch

        return [(new_name, data_torch)]

    def extra_f32_tensors(self, name: str, new_name: str, bid: int | None, n_dims: int) -> bool:
        del n_dims  # unused

        return bid is not None and new_name in (
            self.format_tensor_name(n, bid, ".weight" if name.endswith(".weight") else "") for n in [
                gguf.MODEL_TENSOR.SSM_CONV1D,
                gguf.MODEL_TENSOR.SSM_X,
                gguf.MODEL_TENSOR.SSM_DT,
                gguf.MODEL_TENSOR.SSM_A,
                gguf.MODEL_TENSOR.SSM_D,
            ]
        )


@Model.register("CohereForCausalLM")
class CommandR2Model(Model):
    model_arch = gguf.MODEL_ARCH.COMMAND_R

    def __init__(self, *args, **kwargs):
        super().__init__(*args, **kwargs)

        # max_position_embeddings = 8192 in config.json but model was actually
        # trained on 128k context length
        # aya-23 models don't have model_max_length specified
        self.hparams["max_position_embeddings"] = self.find_hparam(["model_max_length", "max_position_embeddings"])

    def set_gguf_parameters(self):
        super().set_gguf_parameters()
        self.gguf_writer.add_logit_scale(self.hparams["logit_scale"])
        self.gguf_writer.add_rope_scaling_type(gguf.RopeScalingType.NONE)


@Model.register("OlmoForCausalLM")
@Model.register("OLMoForCausalLM")
class OlmoModel(Model):
    model_arch = gguf.MODEL_ARCH.OLMO

    def set_gguf_parameters(self):
        super().set_gguf_parameters()
        self.gguf_writer.add_layer_norm_eps(1e-5)
        clip_qkv = self.hparams.get("clip_qkv")
        if clip_qkv is not None:
            self.gguf_writer.add_clamp_kqv(clip_qkv)

    # Same as super class, but permuting q_proj, k_proj
    # Copied from: LlamaModel
    def modify_tensors(self, data_torch: Tensor, name: str, bid: int | None) -> Iterable[tuple[str, Tensor]]:
        del bid  # unused

        n_head = self.hparams["num_attention_heads"]
        n_kv_head = self.hparams.get("num_key_value_heads")

        if name.endswith("q_proj.weight"):
            data_torch = LlamaModel.permute(data_torch, n_head, n_head)
        if name.endswith("k_proj.weight"):
            data_torch = LlamaModel.permute(data_torch, n_head, n_kv_head)

        return [(self.map_tensor_name(name), data_torch)]


@Model.register("JinaBertModel", "JinaBertForMaskedLM")
class JinaBertV2Model(BertModel):
    model_arch = gguf.MODEL_ARCH.JINA_BERT_V2

    def __init__(self, *args, **kwargs):
        super().__init__(*args, **kwargs)
        self.intermediate_size = self.hparams["intermediate_size"]

    def get_tensors(self):
        for name, data in super().get_tensors():
            if 'gated_layer' in name:
                d1 = data[:self.intermediate_size, :]
                name1 = name.replace('gated_layers', 'gated_layers_w')
                name1 = name1.replace('up_gated_layer', 'gated_layers_v')
                d2 = data[self.intermediate_size:, :]
                name2 = name.replace('gated_layers', 'gated_layers_v')
                name2 = name2.replace('up_gated_layer', 'gated_layers_w')
                yield name1, d1
                yield name2, d2
                continue

            yield name, data

    def set_vocab(self, *args, **kwargs):
        tokenizer_class = 'BertTokenizer'
        with open(self.dir_model / "tokenizer_config.json", "r", encoding="utf-8") as f:
            tokenizer_class = json.load(f)['tokenizer_class']

        if tokenizer_class == 'BertTokenizer':
            super().set_vocab()
        elif tokenizer_class == 'RobertaTokenizer':
            self._set_vocab_gpt2()
            self.gguf_writer.add_token_type_count(2)
        else:
            raise NotImplementedError(f'Tokenizer {tokenizer_class} is not supported for JinaBertModel')
        self.gguf_writer.add_add_bos_token(True)
        self.gguf_writer.add_add_eos_token(True)


@Model.register("ArcticForCausalLM")
class ArcticModel(Model):
    model_arch = gguf.MODEL_ARCH.ARCTIC

    def set_vocab(self):
        # The reason for using a custom implementation here is that the
        # snowflake-arctic-instruct model redefined tokens 31998 and 31999 from
        # tokenizer.model and used them as BOS and EOS instead of adding new tokens.
        from sentencepiece import SentencePieceProcessor

        tokenizer_path = self.dir_model / 'tokenizer.model'

        if not tokenizer_path.is_file():
            logger.error(f'Error: Missing {tokenizer_path}')
            sys.exit(1)

        # Read the whole vocabulary from the tokenizer.model file
        tokenizer = SentencePieceProcessor()
        tokenizer.LoadFromFile(str(tokenizer_path))

        vocab_size = self.hparams.get('vocab_size', tokenizer.vocab_size())

        tokens: list[bytes] = [f"[PAD{i}]".encode("utf-8") for i in range(vocab_size)]
        scores: list[float] = [-10000.0] * vocab_size
        toktypes: list[int] = [SentencePieceTokenTypes.UNKNOWN] * vocab_size

        for token_id in range(tokenizer.vocab_size()):

            piece = tokenizer.IdToPiece(token_id)
            text = piece.encode("utf-8")
            score = tokenizer.GetScore(token_id)

            toktype = SentencePieceTokenTypes.NORMAL
            if tokenizer.IsUnknown(token_id):
                toktype = SentencePieceTokenTypes.UNKNOWN
            elif tokenizer.IsControl(token_id):
                toktype = SentencePieceTokenTypes.CONTROL
            elif tokenizer.IsUnused(token_id):
                toktype = SentencePieceTokenTypes.UNUSED
            elif tokenizer.IsByte(token_id):
                toktype = SentencePieceTokenTypes.BYTE

            tokens[token_id] = text
            scores[token_id] = score
            toktypes[token_id] = toktype

        # Use the added_tokens_decoder field from tokeniser_config.json as the source
        # of information about added/redefined tokens and modify them accordingly.
        tokenizer_config_file = self.dir_model / 'tokenizer_config.json'
        if tokenizer_config_file.is_file():
            with open(tokenizer_config_file, "r", encoding="utf-8") as f:
                tokenizer_config_json = json.load(f)

                if "added_tokens_decoder" in tokenizer_config_json:
                    added_tokens_decoder = tokenizer_config_json["added_tokens_decoder"]
                    for token_id, token_json in added_tokens_decoder.items():
                        token_id = int(token_id)
                        if (token_id >= vocab_size):
                            logger.debug(f'ignore token {token_id}: id is out of range, max={vocab_size - 1}')
                            continue

                        token_content = token_json["content"]
                        token_type = SentencePieceTokenTypes.USER_DEFINED
                        token_score = -10000.0

                        # Map unk_token to UNKNOWN, other special tokens to CONTROL
                        # Set the score to 0.0 as in the original tokenizer.model
                        if ("special" in token_json) and token_json["special"]:
                            if token_content == tokenizer_config_json["unk_token"]:
                                token_type = SentencePieceTokenTypes.UNKNOWN
                            else:
                                token_type = SentencePieceTokenTypes.CONTROL
                            token_score = 0.0

                        logger.info(f"Setting added token {token_id} to '{token_content}' (type: {token_type}, score: {token_score:.2f})")
                        tokens[token_id] = token_content.encode("utf-8")
                        toktypes[token_id] = token_type
                        scores[token_id] = token_score

        self.gguf_writer.add_tokenizer_model("llama")
        self.gguf_writer.add_tokenizer_pre("default")
        self.gguf_writer.add_token_list(tokens)
        self.gguf_writer.add_token_scores(scores)
        self.gguf_writer.add_token_types(toktypes)

        special_vocab = gguf.SpecialVocab(self.dir_model, n_vocab=len(tokens))
        special_vocab.add_to_gguf(self.gguf_writer)

    def set_gguf_parameters(self):
        super().set_gguf_parameters()
        hparams = self.hparams
        self.gguf_writer.add_vocab_size(hparams["vocab_size"])
        self.gguf_writer.add_rope_dimension_count(hparams["hidden_size"] // hparams["num_attention_heads"])

    _experts: list[dict[str, Tensor]] | None = None

    def modify_tensors(self, data_torch: Tensor, name: str, bid: int | None) -> Iterable[tuple[str, Tensor]]:
        n_head = self.hparams["num_attention_heads"]
        n_kv_head = self.hparams.get("num_key_value_heads")

        if name.endswith("q_proj.weight"):
            data_torch = LlamaModel.permute(data_torch, n_head, n_head)
        if name.endswith("k_proj.weight"):
            data_torch = LlamaModel.permute(data_torch, n_head, n_kv_head)

        # process the experts separately
        if name.find("block_sparse_moe.experts") != -1:
            n_experts = self.hparams["num_local_experts"]

            assert bid is not None

            if self._experts is None:
                self._experts = [{} for _ in range(self.block_count)]

            self._experts[bid][name] = data_torch

            if len(self._experts[bid]) >= n_experts * 3:
                tensors: list[tuple[str, Tensor]] = []

                # merge the experts into a single 3d tensor
                for wid in ["w1", "w2", "w3"]:
                    datas: list[Tensor] = []

                    for xid in range(n_experts):
                        ename = f"model.layers.{bid}.block_sparse_moe.experts.{xid}.{wid}.weight"
                        datas.append(self._experts[bid][ename])
                        del self._experts[bid][ename]

                    data_torch = torch.stack(datas, dim=0)

                    merged_name = f"layers.{bid}.feed_forward.experts.{wid}.weight"

                    new_name = self.map_tensor_name(merged_name)

                    tensors.append((new_name, data_torch))
                return tensors
            else:
                return []

        return [(self.map_tensor_name(name), data_torch)]

    def write_tensors(self):
        super().write_tensors()

        if self._experts is not None:
            # flatten `list[dict[str, Tensor]]` into `list[str]`
            experts = [k for d in self._experts for k in d.keys()]
            if len(experts) > 0:
                raise ValueError(f"Unprocessed experts: {experts}")


@Model.register("DeepseekV2ForCausalLM")
class DeepseekV2Model(Model):
    model_arch = gguf.MODEL_ARCH.DEEPSEEK2

    def set_vocab(self):
        self._set_vocab_gpt2()

    def set_gguf_parameters(self):
        super().set_gguf_parameters()
        hparams = self.hparams

        self.gguf_writer.add_leading_dense_block_count(hparams["first_k_dense_replace"])
        self.gguf_writer.add_vocab_size(hparams["vocab_size"])
        if "q_lora_rank" in hparams and hparams["q_lora_rank"] is not None:
            self.gguf_writer.add_q_lora_rank(hparams["q_lora_rank"])
        self.gguf_writer.add_kv_lora_rank(hparams["kv_lora_rank"])
        self.gguf_writer.add_key_length(hparams["qk_nope_head_dim"] + hparams["qk_rope_head_dim"])
        self.gguf_writer.add_value_length(hparams["v_head_dim"])
        self.gguf_writer.add_expert_feed_forward_length(hparams["moe_intermediate_size"])
        self.gguf_writer.add_expert_count(hparams["n_routed_experts"])
        self.gguf_writer.add_expert_shared_count(hparams["n_shared_experts"])
        self.gguf_writer.add_expert_weights_scale(hparams["routed_scaling_factor"])
        self.gguf_writer.add_rope_dimension_count(hparams["qk_rope_head_dim"])

        if self.hparams.get("rope_scaling") is not None and "factor" in self.hparams["rope_scaling"]:
            if self.hparams["rope_scaling"].get("type") == "yarn":
                self.gguf_writer.add_rope_scaling_type(gguf.RopeScalingType.YARN)
                self.gguf_writer.add_rope_scaling_factor(self.hparams["rope_scaling"]["factor"])
                self.gguf_writer.add_rope_scaling_orig_ctx_len(self.hparams["rope_scaling"]["original_max_position_embeddings"])
                self.gguf_writer.add_rope_scaling_yarn_log_mul(0.1 * hparams["rope_scaling"]["mscale_all_dim"])

    _experts: list[dict[str, Tensor]] | None = None

    def modify_tensors(self, data_torch: Tensor, name: str, bid: int | None) -> Iterable[tuple[str, Tensor]]:
        # process the experts separately
        if name.find("mlp.experts") != -1:
            n_experts = self.hparams["n_routed_experts"]
            assert bid is not None

            if self._experts is None:
                self._experts = [{} for _ in range(self.block_count)]

            self._experts[bid][name] = data_torch

            if len(self._experts[bid]) >= n_experts * 3:
                tensors: list[tuple[str, Tensor]] = []

                # merge the experts into a single 3d tensor
                for w_name in ["down_proj", "gate_proj", "up_proj"]:
                    datas: list[Tensor] = []

                    for xid in range(n_experts):
                        ename = f"model.layers.{bid}.mlp.experts.{xid}.{w_name}.weight"
                        datas.append(self._experts[bid][ename])
                        del self._experts[bid][ename]

                    data_torch = torch.stack(datas, dim=0)

                    merged_name = f"model.layers.{bid}.mlp.experts.{w_name}.weight"

                    new_name = self.map_tensor_name(merged_name)

                    tensors.append((new_name, data_torch))
                return tensors
            else:
                return []

        return [(self.map_tensor_name(name), data_torch)]

    def write_tensors(self):
        super().write_tensors()

        if self._experts is not None:
            # flatten `list[dict[str, Tensor]]` into `list[str]`
            experts = [k for d in self._experts for k in d.keys()]
            if len(experts) > 0:
                raise ValueError(f"Unprocessed experts: {experts}")


@Model.register("T5ForConditionalGeneration")
@Model.register("T5WithLMHeadModel")
class T5Model(Model):
    model_arch = gguf.MODEL_ARCH.T5

    def set_vocab(self):
        # to avoid TypeError: Descriptors cannot be created directly
        # exception when importing sentencepiece_model_pb2
        os.environ["PROTOCOL_BUFFERS_PYTHON_IMPLEMENTATION"] = "python"
        from sentencepiece import SentencePieceProcessor
        from sentencepiece import sentencepiece_model_pb2 as model

        tokenizer_path = self.dir_model / 'spiece.model'

        if not tokenizer_path.is_file():
            raise FileNotFoundError(f"File not found: {tokenizer_path}")

        sentencepiece_model = model.ModelProto()
        sentencepiece_model.ParseFromString(open(tokenizer_path, "rb").read())
        add_prefix = sentencepiece_model.normalizer_spec.add_dummy_prefix
        remove_whitespaces = sentencepiece_model.normalizer_spec.remove_extra_whitespaces
        precompiled_charsmap = sentencepiece_model.normalizer_spec.precompiled_charsmap
        assert sentencepiece_model.trainer_spec.model_type == 1 # UNIGRAM

        tokenizer = SentencePieceProcessor()
        tokenizer.LoadFromFile(str(tokenizer_path))

        vocab_size = self.hparams.get('vocab_size', tokenizer.vocab_size())

        tokens: list[bytes] = [f"[PAD{i}]".encode("utf-8") for i in range(vocab_size)]
        scores: list[float] = [-10000.0] * vocab_size
        toktypes: list[int] = [SentencePieceTokenTypes.UNKNOWN] * vocab_size

        for token_id in range(tokenizer.vocab_size()):
            piece = tokenizer.IdToPiece(token_id)
            text = piece.encode("utf-8")
            score = tokenizer.GetScore(token_id)

            toktype = SentencePieceTokenTypes.NORMAL
            if tokenizer.IsUnknown(token_id):
                toktype = SentencePieceTokenTypes.UNKNOWN
            elif tokenizer.IsControl(token_id):
                toktype = SentencePieceTokenTypes.CONTROL
            elif tokenizer.IsUnused(token_id):
                toktype = SentencePieceTokenTypes.UNUSED
            elif tokenizer.IsByte(token_id):
                toktype = SentencePieceTokenTypes.BYTE

            tokens[token_id] = text
            scores[token_id] = score
            toktypes[token_id] = toktype

        added_tokens_file = self.dir_model / 'added_tokens.json'
        if added_tokens_file.is_file():
            with open(added_tokens_file, "r", encoding="utf-8") as f:
                added_tokens_json = json.load(f)
                for key in added_tokens_json:
                    token_id = added_tokens_json[key]
                    if (token_id >= vocab_size):
                        logger.warning(f'ignore token {token_id}: id is out of range, max={vocab_size - 1}')
                        continue

                    tokens[token_id] = key.encode("utf-8")
                    scores[token_id] = -1000.0
                    toktypes[token_id] = SentencePieceTokenTypes.USER_DEFINED

        if vocab_size > len(tokens):
            pad_count = vocab_size - len(tokens)
            logger.debug(f"Padding vocab with {pad_count} token(s) - [PAD1] through [PAD{pad_count}]")
            for i in range(1, pad_count + 1):
                tokens.append(bytes(f"[PAD{i}]", encoding="utf-8"))
                scores.append(-1000.0)
                toktypes.append(SentencePieceTokenTypes.UNUSED)

        self.gguf_writer.add_tokenizer_model("t5")
        self.gguf_writer.add_tokenizer_pre("default")
        self.gguf_writer.add_token_list(tokens)
        self.gguf_writer.add_token_scores(scores)
        self.gguf_writer.add_token_types(toktypes)
        self.gguf_writer.add_add_space_prefix(add_prefix)
        self.gguf_writer.add_remove_extra_whitespaces(remove_whitespaces)
        if precompiled_charsmap:
            self.gguf_writer.add_precompiled_charsmap(precompiled_charsmap)

        special_vocab = gguf.SpecialVocab(self.dir_model, n_vocab=len(tokens))
        special_vocab.add_to_gguf(self.gguf_writer)

        self.gguf_writer.add_add_bos_token(False)
        self.gguf_writer.add_add_eos_token(True)

    def set_gguf_parameters(self):
        self.gguf_writer.add_name("T5")
        self.gguf_writer.add_context_length(self.hparams["n_positions"])
        self.gguf_writer.add_embedding_length(self.hparams["d_model"])
        self.gguf_writer.add_feed_forward_length(self.hparams["d_ff"])
        self.gguf_writer.add_block_count(self.hparams["num_layers"])
        self.gguf_writer.add_head_count(self.hparams["num_heads"])
        self.gguf_writer.add_key_length(self.hparams["d_kv"])
        self.gguf_writer.add_value_length(self.hparams["d_kv"])
        self.gguf_writer.add_layer_norm_eps(self.hparams["layer_norm_epsilon"])
        self.gguf_writer.add_relative_attn_buckets_count(self.hparams["relative_attention_num_buckets"])
        self.gguf_writer.add_layer_norm_rms_eps(self.hparams["layer_norm_epsilon"])
        self.gguf_writer.add_decoder_start_token_id(self.hparams["decoder_start_token_id"])
        self.gguf_writer.add_file_type(self.ftype)

    def modify_tensors(self, data_torch: Tensor, name: str, bid: int | None) -> Iterable[tuple[str, Tensor]]:
        del bid  # unused

        # Sometimes T5 and Flan-T5 based models contain "encoder.embed_tokens.weight" tensor or
        # "decoder.embed_tokens.weight" tensors that are duplicates of "shared.weight" tensor
        # To prevent errors caused by an unnecessary unmapped tensor, skip both of them and use only "shared.weight".
        if name == "decoder.embed_tokens.weight" or name == "encoder.embed_tokens.weight":
            logger.debug(f"Skipping tensor {name!r} in safetensors so that convert can end normally.")
            return []

        return [(self.map_tensor_name(name), data_torch)]


@Model.register("ChatGLMModel", "ChatGLMForConditionalGeneration")
class ChatGLMModel(Model):
    model_arch = gguf.MODEL_ARCH.CHATGLM

    def set_vocab_chatglm3(self):
        dir_model = self.dir_model
        hparams = self.hparams
        tokens: list[bytearray] = []
        toktypes: list[int] = []
        scores: list[float] = []

        from transformers import AutoTokenizer
        tokenizer = AutoTokenizer.from_pretrained(dir_model, trust_remote_code=True)
        vocab_size = hparams.get("padded_vocab_size", len(tokenizer.get_vocab()))
        assert max(tokenizer.get_vocab().values()) < vocab_size
        role_special_tokens = ["<|system|>", "<|user|>", "<|assistant|>", "<|observation|>"]
        special_tokens = ["[MASK]", "[gMASK]", "[sMASK]", "sop", "eop"] + role_special_tokens
        print(vocab_size)
        print(max(tokenizer.get_vocab().values()))
        for token_id in range(vocab_size):
            piece = tokenizer._convert_id_to_token(token_id)
            if token_id == 0:
                piece = "<unk>"
            elif token_id == 1:
                piece = "<bos>"
            elif token_id == 2:
                piece = "<eos>"

            text = piece.encode("utf-8")
            score = 0.0
            # Referencing the tokenizer Python implementation(https://huggingface.co/THUDM/chatglm3-6b/blob/main/tokenization_chatglm.py),
            # it is only valid if it is less than tokenizer.tokenizer.sp_model.vocab_size()
            if len(piece) != 0 and token_id < tokenizer.tokenizer.sp_model.vocab_size():
                score = tokenizer.tokenizer.sp_model.get_score(token_id)

            if len(piece) == 0:
                text = f"[PAD{token_id}]".encode("utf-8")

            if token_id >= tokenizer.tokenizer.sp_model.vocab_size():
                if piece in special_tokens:
                    # show special tokens in prompt
                    toktype = SentencePieceTokenTypes.USER_DEFINED
                else:
                    toktype = SentencePieceTokenTypes.UNKNOWN
                tokens.append(text)
                scores.append(score)
                toktypes.append(toktype)
                continue

            toktype = SentencePieceTokenTypes.NORMAL
            if tokenizer.tokenizer.sp_model.is_unknown(token_id):
                toktype = SentencePieceTokenTypes.UNKNOWN
            elif tokenizer.tokenizer.sp_model.is_control(token_id):
                toktype = SentencePieceTokenTypes.CONTROL
            elif tokenizer.tokenizer.sp_model.is_unused(token_id):
                toktype = SentencePieceTokenTypes.UNUSED
            elif tokenizer.tokenizer.sp_model.is_byte(token_id):
                toktype = SentencePieceTokenTypes.BYTE

            tokens.append(text)
            scores.append(score)
            toktypes.append(toktype)

        self.gguf_writer.add_tokenizer_model("llama")
        # glm3 needs prefix and suffix formatted as:
        # prompt = "[gMASK]sop<|user|>\n" + prompt + "<|assistant|>"
        self.gguf_writer.add_tokenizer_pre("chatglm-spm")
        self.gguf_writer.add_token_list(tokens)
        self.gguf_writer.add_token_scores(scores)
        self.gguf_writer.add_token_types(toktypes)

        special_vocab = gguf.SpecialVocab(self.dir_model, n_vocab=len(tokens))
        special_vocab.add_to_gguf(self.gguf_writer)

    @staticmethod
    def token_bytes_to_string(b):
        from transformers.models.gpt2.tokenization_gpt2 import bytes_to_unicode
        byte_encoder = bytes_to_unicode()
        return ''.join([byte_encoder[ord(char)] for char in b.decode('latin-1')])

    @staticmethod
    def bpe(mergeable_ranks: dict[bytes, int], token: bytes, max_rank: int | None = None) -> list[bytes]:
        parts = [bytes([b]) for b in token]
        while True:
            min_idx = None
            min_rank = None
            for i, pair in enumerate(zip(parts[:-1], parts[1:])):
                rank = mergeable_ranks.get(pair[0] + pair[1])
                if rank is not None and (min_rank is None or rank < min_rank):
                    min_idx = i
                    min_rank = rank
            if min_rank is None or (max_rank is not None and min_rank >= max_rank):
                break
            assert min_idx is not None
            parts = parts[:min_idx] + [parts[min_idx] + parts[min_idx + 1]] + parts[min_idx + 2:]
        return parts

    def set_vocab(self):
        if "THUDM/chatglm3-6b" in self.hparams.get("_name_or_path", ""):
            self.set_vocab_chatglm3()
            return

        dir_model = self.dir_model
        hparams = self.hparams
        tokens: list[str] = []
        toktypes: list[int] = []

        from transformers import AutoTokenizer
        tokenizer = AutoTokenizer.from_pretrained(dir_model, trust_remote_code=True)
        vocab_size = hparams["padded_vocab_size"]
        assert max(tokenizer.get_vocab().values()) < vocab_size

        tokpre = self.get_vocab_base_pre(tokenizer)

        merges = []
        vocab = {}
        mergeable_ranks = tokenizer.mergeable_ranks
        for token, rank in mergeable_ranks.items():
            vocab[ChatGLMModel.token_bytes_to_string(token)] = rank
            if len(token) == 1:
                continue
            merged = ChatGLMModel.bpe(mergeable_ranks, token, max_rank=rank)
            assert len(merged) >= 2 and len(merged) <= 7
            merges.append(' '.join(map(ChatGLMModel.token_bytes_to_string, merged)))

        # for this kind of tokenizer, added_vocab is not a subset of vocab, so they need to be combined
        added_vocab = tokenizer.get_added_vocab()
        reverse_vocab = {id_ : encoded_tok for encoded_tok, id_ in {**vocab, **added_vocab}.items()}

        for i in range(vocab_size):
            if i not in reverse_vocab:
                tokens.append(f"[PAD{i}]")
                toktypes.append(gguf.TokenType.USER_DEFINED)
            elif reverse_vocab[i] in added_vocab:
                tokens.append(reverse_vocab[i])
                if tokenizer.added_tokens_decoder[i].special:
                    toktypes.append(gguf.TokenType.CONTROL)
                else:
                    toktypes.append(gguf.TokenType.USER_DEFINED)
            else:
                tokens.append(reverse_vocab[i])
                toktypes.append(gguf.TokenType.NORMAL)

        self.gguf_writer.add_tokenizer_model("gpt2")
        self.gguf_writer.add_tokenizer_pre(tokpre)
        self.gguf_writer.add_token_list(tokens)
        self.gguf_writer.add_token_types(toktypes)

        special_vocab = gguf.SpecialVocab(dir_model, load_merges=False)
        special_vocab.chat_template = "chatglm4"
        special_vocab.merges = merges
        # only add special tokens when they were not already loaded from config.json
        special_vocab._set_special_token("eos", tokenizer.get_added_vocab()["<|endoftext|>"])
        special_vocab._set_special_token("eot", tokenizer.get_added_vocab()["<|user|>"])
        # this one is usually not in config.json anyway
        special_vocab._set_special_token("unk", tokenizer.get_added_vocab()["<|endoftext|>"])
        special_vocab.add_to_gguf(self.gguf_writer)

    def set_gguf_parameters(self):
        self.gguf_writer.add_name(self.dir_model.name)
        n_embed = self.hparams.get("hidden_size", self.hparams.get("n_embed"))
        n_head = self.hparams.get("n_head", self.hparams.get("num_attention_heads"))
        n_head_kv = self.hparams.get("multi_query_group_num", n_head)
        self.gguf_writer.add_context_length(self.hparams.get("seq_length", n_embed))
        self.gguf_writer.add_embedding_length(n_embed)
        self.gguf_writer.add_feed_forward_length(self.hparams.get("ffn_hidden_size", 4 * n_embed))
        self.gguf_writer.add_block_count(self.hparams["num_layers"])
        self.gguf_writer.add_head_count(n_head)
        self.gguf_writer.add_head_count_kv(n_head_kv)
        self.gguf_writer.add_layer_norm_rms_eps(self.hparams["layernorm_epsilon"])
        self.gguf_writer.add_file_type(self.ftype)
        self.gguf_writer.add_rope_dimension_count(64)
        self.gguf_writer.add_add_bos_token(False)
        self.gguf_writer.add_rope_freq_base(self.hparams.get("rope_ratio", 10000))


    def modify_tensors(self, data_torch: Tensor, name: str, bid: int | None) -> Iterable[tuple[str, Tensor]]:
        del bid  # unused

        if name.endswith(".rotary_pos_emb.inv_freq"):
            return []

        name = name.removeprefix("transformer.")
        return [(self.map_tensor_name(name), data_torch)]


###### CONVERSION LOGIC ######


# tree of lazy tensors
class LazyTorchTensor(gguf.LazyBase):
    _tensor_type = torch.Tensor
    # to keep the type-checker happy
    dtype: torch.dtype
    shape: torch.Size

    # only used when converting a torch.Tensor to a np.ndarray
    _dtype_map: dict[torch.dtype, type] = {
        torch.float16: np.float16,
        torch.float32: np.float32,
    }

    def numpy(self) -> gguf.LazyNumpyTensor:
        dtype = self._dtype_map[self.dtype]
        return gguf.LazyNumpyTensor(
            meta=gguf.LazyNumpyTensor.meta_with_dtype_and_shape(dtype, self.shape),
            lazy=self._lazy,
            args=(self,),
            func=(lambda s: s[0].numpy())
        )

    @classmethod
    def meta_with_dtype_and_shape(cls, dtype: torch.dtype, shape: torch.Size) -> Tensor:
        return torch.empty(size=shape, dtype=dtype, device="meta")

    @classmethod
    def __torch_function__(cls, func, types, args=(), kwargs=None):
        del types  # unused

        if kwargs is None:
            kwargs = {}

        if func is torch.Tensor.numpy:
            return args[0].numpy()

        return LazyTorchTensor._wrap_fn(func)(*args, **kwargs)


def parse_args() -> argparse.Namespace:
    parser = argparse.ArgumentParser(
        description="Convert a huggingface model to a GGML compatible file")
    parser.add_argument(
        "--vocab-only", action="store_true",
        help="extract only the vocab",
    )
    parser.add_argument(
        "--awq-path", type=Path, default=None,
        help="Path to scale awq cache file",
    )
    parser.add_argument(
        "--outfile", type=Path,
        help="path to write to; default: based on input. {ftype} will be replaced by the outtype.",
    )
    parser.add_argument(
        "--outtype", type=str, choices=["f32", "f16", "bf16", "q8_0", "auto"], default="f16",
        help="output format - use f32 for float32, f16 for float16, bf16 for bfloat16, q8_0 for Q8_0, auto for the highest-fidelity 16-bit float type depending on the first loaded tensor type",
    )
    parser.add_argument(
        "--bigendian", action="store_true",
        help="model is executed on big endian machine",
    )
    parser.add_argument(
        "model", type=Path,
        help="directory containing model file",
    )
    parser.add_argument(
        "--use-temp-file", action="store_true",
        help="use the tempfile library while processing (helpful when running out of memory, process killed)",
    )
    parser.add_argument(
        "--no-lazy", action="store_true",
        help="use more RAM by computing all outputs before writing (use in case lazy evaluation is broken)",
    )
    parser.add_argument(
        "--model-name", type=str, default=None,
        help="name of the model",
    )
    parser.add_argument(
        "--verbose", action="store_true",
        help="increase output verbosity",
    )
    parser.add_argument(
        "--split-max-tensors", type=int, default=0,
        help="max tensors in each split",
    )
    parser.add_argument(
        "--split-max-size", type=str, default="0",
        help="max size per split N(M|G)",
    )
    parser.add_argument(
        "--dry-run", action="store_true",
        help="only print out a split plan and exit, without writing any new files",
    )
    parser.add_argument(
        "--no-tensor-first-split", action="store_true",
        help="do not add tensors to the first split (disabled by default)"
    )

    return parser.parse_args()


def split_str_to_n_bytes(split_str: str) -> int:
    if split_str.endswith("K"):
        n = int(split_str[:-1]) * 1000
    elif split_str.endswith("M"):
        n = int(split_str[:-1]) * 1000 * 1000
    elif split_str.endswith("G"):
        n = int(split_str[:-1]) * 1000 * 1000 * 1000
    elif split_str.isnumeric():
        n = int(split_str)
    else:
        raise ValueError(f"Invalid split size: {split_str}, must be a number, optionally followed by K, M, or G")

    if n < 0:
        raise ValueError(f"Invalid split size: {split_str}, must be positive")

    return n


def main() -> None:
    args = parse_args()

    logging.basicConfig(level=logging.DEBUG if args.verbose else logging.INFO)

    dir_model = args.model

    if args.awq_path:
        sys.path.insert(1, str(Path(__file__).parent / 'awq-py'))
        from awq.apply_awq import add_scale_weights  # type: ignore[import-not-found]
        tmp_model_path = args.model / "weighted_model"
        dir_model = tmp_model_path
        if tmp_model_path.is_dir():
            logger.info(f"{tmp_model_path} exists as a weighted model.")
        else:
            tmp_model_path.mkdir(parents=True, exist_ok=True)
            logger.info("Saving new weighted model ...")
            add_scale_weights(str(args.model), str(args.awq_path), str(tmp_model_path))
            logger.info(f"Saved weighted model at {tmp_model_path}.")

    if not dir_model.is_dir():
        logger.error(f'Error: {args.model} is not a directory')
        sys.exit(1)

    ftype_map: dict[str, gguf.LlamaFileType] = {
        "f32": gguf.LlamaFileType.ALL_F32,
        "f16": gguf.LlamaFileType.MOSTLY_F16,
        "bf16": gguf.LlamaFileType.MOSTLY_BF16,
        "q8_0": gguf.LlamaFileType.MOSTLY_Q8_0,
        "auto": gguf.LlamaFileType.GUESSED,
    }

    if args.use_temp_file and (args.split_max_tensors > 0 or args.split_max_size != "0"):
        logger.error("Error: Cannot use temp file when splitting")
        sys.exit(1)

    if args.outfile is not None:
        fname_out = args.outfile
    else:
        # output in the same directory as the model by default
        fname_out = dir_model / 'ggml-model-{ftype}.gguf'

    logger.info(f"Loading model: {dir_model.name}")

    hparams = Model.load_hparams(dir_model)

    with torch.inference_mode():
        try:
            model_class = Model.from_model_architecture(hparams["architectures"][0])
        except NotImplementedError:
            logger.error(f"Model {hparams['architectures'][0]} is not supported")
            sys.exit(1)

        model_instance = model_class(dir_model, ftype_map[args.outtype], fname_out, args.bigendian, args.use_temp_file,
                                     args.no_lazy, args.model_name, split_max_tensors=args.split_max_tensors,
                                     split_max_size=split_str_to_n_bytes(args.split_max_size), dry_run=args.dry_run,
                                     small_first_shard=args.no_tensor_first_split)

        logger.info("Set model parameters")
        model_instance.set_gguf_parameters()

        logger.info("Set model tokenizer")
        model_instance.set_vocab()

        model_instance.gguf_writer.add_quantization_version(gguf.GGML_QUANT_VERSION)

        if args.vocab_only:
            logger.info("Exporting model vocab...")
            model_instance.write_vocab()
            logger.info("Model vocab successfully exported.")
        else:
            logger.info("Exporting model...")
            model_instance.write()
            logger.info("Model successfully exported.")


if __name__ == '__main__':
    main()<|MERGE_RESOLUTION|>--- conflicted
+++ resolved
@@ -487,15 +487,12 @@
         if chkhsh == "7967bfa498ade6b757b064f31e964dddbb80f8f9a4d68d4ba7998fcf281c531a":
             # ref: https://huggingface.co/jinaai/jina-embeddings-v2-base-code
             res = "jina-v2-code"
-<<<<<<< HEAD
         if chkhsh == "b6e8e1518dc4305be2fe39c313ed643381c4da5db34a98f6a04c093f8afbe99b":
             # ref: https://huggingface.co/THUDM/glm-4-9b-chat
             res = "chatglm-bpe"
-=======
         if chkhsh == "7fc505bd3104ca1083b150b17d088b59534ede9bde81f0dd2090967d7fe52cee":
             # ref: https://huggingface.co/LumiOpen/Viking-7B
             res = "viking"
->>>>>>> a27aa50a
 
         if res is None:
             logger.warning("\n")
