--- conflicted
+++ resolved
@@ -215,12 +215,7 @@
         return False
 
     def write_tensors(self):
-<<<<<<< HEAD
-        block_count = self.hparams.get("n_layers", self.hparams.get("num_hidden_layers", self.hparams.get("n_layer")))
-        tensor_map = gguf.get_tensor_name_map(self.model_arch, block_count)
-=======
         max_name_len = max(len(s) for _, s in self.tensor_map.mapping.values()) + len(".weight,")
->>>>>>> 4426e298
 
         for name, data_torch in self.get_tensors():
             # we don't need these
@@ -2028,24 +2023,8 @@
         special_vocab = gguf.SpecialVocab(self.dir_model, n_vocab=len(tokens))
         special_vocab.add_to_gguf(self.gguf_writer)
 
-<<<<<<< HEAD
-    def write_tensors(self):
-        tensor_map = gguf.get_tensor_name_map(self.model_arch, self.block_count)
-        tensors = dict(self.get_tensors())
-
-        for name, data_torch in tensors.items():
-            # we are only using BERT for embeddings so we don't need the pooling layer
-            if name in ("embeddings.position_ids", "pooler.dense.weight", "pooler.dense.bias"):
-                continue  # we don't need these
-
-            # map tensor names
-            new_name = tensor_map.get_name(name, try_suffixes=(".weight", ".bias"))
-            if new_name is None:
-                raise ValueError(f"Can not map tensor {name!r}")
-=======
     def modify_tensors(self, data_torch: Tensor, name: str, bid: int | None) -> Iterable[tuple[str, Tensor]]:
         del bid  # unused
->>>>>>> 4426e298
 
         # we are only using BERT for embeddings so we don't need the pooling layer
         if name in ("embeddings.position_ids", "pooler.dense.weight", "pooler.dense.bias"):
@@ -2307,6 +2286,43 @@
         return [(self.map_tensor_name(name), data_torch)]
 
 
+@Model.register("JinaBertModel", "JinaBertForMaskedLM")
+class JinaBertV2Model(BertModel):
+    model_arch = gguf.MODEL_ARCH.JINA_BERT_V2
+
+    def __init__(self, *args, **kwargs):
+        super().__init__(*args, **kwargs)
+        self.intermediate_size = self.hparams["intermediate_size"]
+
+    def get_tensors(self):
+        for name, data in super().get_tensors():
+            if 'gated_layers' in name:
+                d1 = data[:self.intermediate_size, :]
+                name1 = name.replace('gated_layers', 'gated_layers_w')
+                d2 = data[self.intermediate_size:, :]
+                name2 = name.replace('gated_layers', 'gated_layers_v')
+                yield name1, d1
+                yield name2, d2
+                continue
+
+            yield name, data
+
+    def set_vocab(self, *args, **kwargs):
+        tokenizer_class = 'BertTokenizer'
+        with open(self.dir_model / "tokenizer_config.json", "r", encoding="utf-8") as f:
+            tokenizer_class = json.load(f)['tokenizer_class']
+
+        if tokenizer_class == 'BertTokenizer':
+            super().set_vocab()
+        elif tokenizer_class == 'RobertaTokenizer':
+            self._set_vocab_gpt2()
+            self.gguf_writer.add_token_type_count(2)
+        else:
+            raise NotImplementedError(f'Tokenizer {tokenizer_class} is not supported for JinaBertModel')
+        self.gguf_writer.add_add_bos_token(True)
+        self.gguf_writer.add_add_eos_token(True)
+
+
 ###### CONVERSION LOGIC ######
 
 
@@ -2376,46 +2392,6 @@
     @staticmethod
     def to_eager(t: tuple) -> tuple: ...
 
-<<<<<<< HEAD
-@Model.register("JinaBertModel", "JinaBertForMaskedLM")
-class JinaBertV2Model(BertModel):
-    model_arch = gguf.MODEL_ARCH.JINA_BERT_V2
-
-    def __init__(self, *args, **kwargs):
-        super().__init__(*args, **kwargs)
-        self.intermediate_size = self.hparams["intermediate_size"]
-
-    def get_tensors(self):
-        for name, data in super().get_tensors():
-            if 'gated_layers' in name:
-                d1 = data[:self.intermediate_size, :]
-                name1 = name.replace('gated_layers', 'gated_layers_w')
-                d2 = data[self.intermediate_size:, :]
-                name2 = name.replace('gated_layers', 'gated_layers_v')
-                yield name1, d1
-                yield name2, d2
-                continue
-
-            yield name, data
-
-    def set_vocab(self, *args, **kwargs):
-        tokenizer_class = 'BertTokenizer'
-        with open(self.dir_model / "tokenizer_config.json", "r", encoding="utf-8") as f:
-            tokenizer_class = json.load(f)['tokenizer_class']
-
-        if tokenizer_class == 'BertTokenizer':
-            super().set_vocab()
-        elif tokenizer_class == 'RobertaTokenizer':
-            self._set_vocab_gpt2()
-            self.gguf_writer.add_token_type_count(2)
-        else:
-            raise NotImplementedError(f'Tokenizer {tokenizer_class} is not supported for JinaBertModel')
-        self.gguf_writer.add_add_bos_token(True)
-        self.gguf_writer.add_add_eos_token(True)
-
-
-###### CONVERSION LOGIC ######
-=======
     @staticmethod
     def to_eager(t: Any) -> Any:
         def simple_to_eager(_t: LazyTorchTensor) -> Tensor:
@@ -2469,7 +2445,6 @@
 
     def __getitem__(self, *args):  # bloom falcon refact internlm2
         return self._wrap_fn(torch.Tensor.__getitem__)(self, *args)
->>>>>>> 4426e298
 
 
 def parse_args() -> argparse.Namespace:
