--- conflicted
+++ resolved
@@ -405,7 +405,6 @@
         # is specific for the BPE pre-tokenizer used by the model
         # we will use this unique identifier to write a "tokenizer.ggml.pre" entry in the GGUF file which we can
         # use in llama.cpp to implement the same pre-tokenizer
-<<<<<<< HEAD
         checksum = sha256(str(tokenizer.vocab).encode()).hexdigest()
         logger.debug(f"checksum: {checksum}")
 
@@ -443,96 +442,6 @@
         logger.warning("**************************************************************************************")
         logger.warning("\n")
         raise NotImplementedError("BPE pre-tokenizer was not recognized - update get_vocab_base_pre()")
-=======
-
-        chktxt = '\n \n\n \n\n\n \t \t\t \t\n  \n   \n    \n     \n🚀 (normal) 😶\u200d🌫️ (multiple emojis concatenated) ✅ 🦙🦙 3 33 333 3333 33333 333333 3333333 33333333 3.3 3..3 3...3 កាន់តែពិសេសអាច😁 ?我想在apple工作1314151天～ ------======= нещо на Български \'\'\'\'\'\'```````""""......!!!!!!?????? I\'ve been \'told he\'s there, \'RE you sure? \'M not sure I\'ll make it, \'D you like some tea? We\'Ve a\'lL'
-
-        chktok = tokenizer.encode(chktxt)
-        chkhsh = sha256(str(chktok).encode()).hexdigest()
-
-        logger.debug(f"chktok: {chktok}")
-        logger.debug(f"chkhsh: {chkhsh}")
-
-        res = None
-
-        # NOTE: if you get an error here, you need to update the convert-hf-to-gguf-update.py script
-        #       or pull the latest version of the model from Huggingface
-        #       don't edit the hashes manually!
-        if chkhsh == "0ef9807a4087ebef797fc749390439009c3b9eda9ad1a097abbe738f486c01e5":
-            # ref: https://huggingface.co/meta-llama/Meta-Llama-3-8B
-            res = "llama-bpe"
-        if chkhsh == "049ecf7629871e3041641907f3de7c733e4dbfdc736f57d882ba0b0845599754":
-            # ref: https://huggingface.co/deepseek-ai/deepseek-llm-7b-base
-            res = "deepseek-llm"
-        if chkhsh == "347715f544604f9118bb75ed199f68779f423cabb20db6de6f31b908d04d7821":
-            # ref: https://huggingface.co/deepseek-ai/deepseek-coder-6.7b-base
-            res = "deepseek-coder"
-        if chkhsh == "8aeee3860c56296a157a1fe2fad249ec40aa59b1bb5709f4ade11c4e6fe652ed":
-            # ref: https://huggingface.co/tiiuae/falcon-7b
-            res = "falcon"
-        if chkhsh == "0876d13b50744004aa9aeae05e7b0647eac9d801b5ba4668afc01e709c15e19f":
-            # ref: https://huggingface.co/BAAI/bge-small-en-v1.5
-            res = "bert-bge"
-        if chkhsh == "b6dc8df998e1cfbdc4eac8243701a65afe638679230920b50d6f17d81c098166":
-            # ref: https://huggingface.co/mosaicml/mpt-7b
-            res = "mpt"
-        if chkhsh == "35d91631860c815f952d711435f48d356ebac988362536bed955d43bfa436e34":
-            # ref: https://huggingface.co/bigcode/starcoder2-3b
-            res = "starcoder"
-        if chkhsh == "3ce83efda5659b07b1ad37ca97ca5797ea4285d9b9ab0dc679e4a720c9da7454":
-            # ref: https://huggingface.co/openai-community/gpt2
-            res = "gpt-2"
-        if chkhsh == "32d85c31273f8019248f2559fed492d929ea28b17e51d81d3bb36fff23ca72b3":
-            # ref: https://huggingface.co/stabilityai/stablelm-2-zephyr-1_6b
-            res = "stablelm2"
-        if chkhsh == "6221ad2852e85ce96f791f476e0b390cf9b474c9e3d1362f53a24a06dc8220ff":
-            # ref: https://huggingface.co/smallcloudai/Refact-1_6-base
-            res = "refact"
-        if chkhsh == "9c2227e4dd922002fb81bde4fc02b0483ca4f12911410dee2255e4987644e3f8":
-            # ref: https://huggingface.co/CohereForAI/c4ai-command-r-v01
-            res = "command-r"
-        if chkhsh == "e636dc30a262dcc0d8c323492e32ae2b70728f4df7dfe9737d9f920a282b8aea":
-            # ref: https://huggingface.co/Qwen/Qwen1.5-7B
-            res = "qwen2"
-        if chkhsh == "b6dc8df998e1cfbdc4eac8243701a65afe638679230920b50d6f17d81c098166":
-            # ref: https://huggingface.co/allenai/OLMo-1.7-7B-hf
-            res = "olmo"
-        if chkhsh == "a8594e3edff7c29c003940395316294b2c623e09894deebbc65f33f1515df79e":
-            # ref: https://huggingface.co/databricks/dbrx-base
-            res = "dbrx"
-        if chkhsh == "0876d13b50744004aa9aeae05e7b0647eac9d801b5ba4668afc01e709c15e19f":
-            # ref: https://huggingface.co/jinaai/jina-embeddings-v2-base-en
-            res = "jina-v2-en"
-        if chkhsh == "171aeeedd6fb548d418a7461d053f11b6f1f1fc9b387bd66640d28a4b9f5c643":
-            # ref: https://huggingface.co/jinaai/jina-embeddings-v2-base-es
-            res = "jina-v2-es"
-        if chkhsh == "27949a2493fc4a9f53f5b9b029c82689cfbe5d3a1929bb25e043089e28466de6":
-            # ref: https://huggingface.co/jinaai/jina-embeddings-v2-base-de
-            res = "jina-v2-de"
-        if chkhsh == "c136ed14d01c2745d4f60a9596ae66800e2b61fa45643e72436041855ad4089d":
-            # ref: https://huggingface.co/abacusai/Smaug-Llama-3-70B-Instruct
-            res = "smaug-bpe"
-
-        if res is None:
-            logger.warning("\n")
-            logger.warning("**************************************************************************************")
-            logger.warning("** WARNING: The BPE pre-tokenizer was not recognized!")
-            logger.warning("**          There are 2 possible reasons for this:")
-            logger.warning("**          - the model has not been added to convert-hf-to-gguf-update.py yet")
-            logger.warning("**          - the pre-tokenization config has changed upstream")
-            logger.warning("**          Check your model files and convert-hf-to-gguf-update.py and update them accordingly.")
-            logger.warning("** ref:     https://github.com/ggerganov/llama.cpp/pull/6920")
-            logger.warning("**")
-            logger.warning(f"** chkhsh:  {chkhsh}")
-            logger.warning("**************************************************************************************")
-            logger.warning("\n")
-            raise NotImplementedError("BPE pre-tokenizer was not recognized - update get_vocab_base_pre()")
-
-        logger.debug(f"tokenizer.ggml.pre: {repr(res)}")
-        logger.debug(f"chkhsh: {chkhsh}")
-
-        return res
->>>>>>> dff451cf
         # Marker: End get_vocab_base_pre
 
     def _set_vocab_gpt2(self) -> None:
