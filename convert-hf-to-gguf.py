--- conflicted
+++ resolved
@@ -183,13 +183,10 @@
             return QwenModel
         if model_architecture == "MixtralForCausalLM":
             return MixtralModel
-<<<<<<< HEAD
         if model_architecture == "GPT2LMHeadModel":
             return GPT2Model
-=======
         if model_architecture == "PhiForCausalLM":
             return Phi2Model
->>>>>>> 799fc226
         return Model
 
     def _is_model_safetensors(self) -> bool:
@@ -229,13 +226,10 @@
             return gguf.MODEL_ARCH.QWEN
         if arch == "MixtralForCausalLM":
             return gguf.MODEL_ARCH.LLAMA
-<<<<<<< HEAD
         if arch == "GPT2LMHeadModel":
             return gguf.MODEL_ARCH.GPT2
-=======
         if arch == "PhiForCausalLM":
             return gguf.MODEL_ARCH.PHI2
->>>>>>> 799fc226
 
         raise NotImplementedError(f'Architecture "{arch}" not supported!')
 
@@ -995,7 +989,6 @@
             print(f"{new_name}, n_dims = {n_dims}, {old_dtype} --> {data.dtype}")
             self.gguf_writer.add_tensor(new_name, data)
 
-<<<<<<< HEAD
 class GPT2Model(Model):
     def set_gguf_parameters(self):
         self.gguf_writer.add_name(self.dir_model.name)
@@ -1056,7 +1049,6 @@
             if new_name == "token_embd.weight":
                 print(f"output.weight, n_dims = {n_dims}, {old_dtype} --> {data.dtype}")
                 self.gguf_writer.add_tensor("output.weight", data)
-=======
 
 class Phi2Model(Model):
     def set_gguf_parameters(self):
@@ -1074,7 +1066,6 @@
         self.gguf_writer.add_file_type(self.ftype)
         self.gguf_writer.add_add_bos_token(False)
 
->>>>>>> 799fc226
 
 ###### CONVERSION LOGIC ######
 
