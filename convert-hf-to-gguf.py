--- conflicted
+++ resolved
@@ -182,13 +182,9 @@
         if model_architecture == "MixtralForCausalLM":
             return MixtralModel
         if model_architecture == "PhiForCausalLM":
-<<<<<<< HEAD
             return PhiModel
-=======
-            return Phi2Model
         if model_architecture == "PlamoForCausalLM":
             return PlamoModel
->>>>>>> b9f47952
         return Model
 
     def _is_model_safetensors(self) -> bool:
@@ -229,13 +225,9 @@
         if arch == "MixtralForCausalLM":
             return gguf.MODEL_ARCH.LLAMA
         if arch == "PhiForCausalLM":
-<<<<<<< HEAD
             return gguf.MODEL_ARCH.PHI
-=======
-            return gguf.MODEL_ARCH.PHI2
         if arch == "PlamoForCausalLM":
             return gguf.MODEL_ARCH.PLAMO
->>>>>>> b9f47952
 
         raise NotImplementedError(f'Architecture "{arch}" not supported!')
 
