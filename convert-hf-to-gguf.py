#!/usr/bin/env python3

from __future__ import annotations

import logging
import argparse
import contextlib
import json
import os
import re
import sys
from enum import IntEnum
from pathlib import Path
from hashlib import sha256
from typing import TYPE_CHECKING, Any, Callable, ContextManager, Iterable, Iterator, Sequence, TypeVar, cast

import math
import numpy as np
import torch

if TYPE_CHECKING:
    from torch import Tensor

if 'NO_LOCAL_GGUF' not in os.environ:
    sys.path.insert(1, str(Path(__file__).parent / 'gguf-py'))
import importlib
gguf = importlib.import_module("gguf-py.gguf")
# import gguf

from convert import LlamaHfVocab

logger = logging.getLogger("hf-to-gguf")


###### MODEL DEFINITIONS ######

class SentencePieceTokenTypes(IntEnum):
    NORMAL = 1
    UNKNOWN = 2
    CONTROL = 3
    USER_DEFINED = 4
    UNUSED = 5
    BYTE = 6


AnyModel = TypeVar("AnyModel", bound="type[Model]")


class Model:
    _model_classes: dict[str, type[Model]] = {}

    dir_model: Path
    ftype: int
    is_big_endian: bool
    endianess: gguf.GGUFEndian
    use_temp_file: bool
    lazy: bool
    part_names: list[str]
    is_safetensors: bool
    hparams: dict[str, Any]
<<<<<<< HEAD
    gguf_writer: gguf.GGUFManager
=======
>>>>>>> cd93a28c
    block_count: int
    tensor_map: gguf.TensorNameMap
    tensor_names: set[str] | None
    fname_out: Path
    gguf_writer: gguf.GGUFWriter

    # subclasses should define this!
    model_arch: gguf.MODEL_ARCH

<<<<<<< HEAD
    def __init__(self, dir_model: Path, ftype: int, fname_out: Path, is_big_endian: bool, use_temp_file: bool, eager: bool,
                 split_arguments: gguf.SplitArguments):
        if self.__class__ == Model:
            raise TypeError(f"{self.__class__.__name__!r} should not be directly instantiated")
=======
    def __init__(self, dir_model: Path, ftype: gguf.LlamaFileType, fname_out: Path, is_big_endian: bool, use_temp_file: bool, eager: bool):
        if type(self) is Model:
            raise TypeError(f"{type(self).__name__!r} should not be directly instantiated")
>>>>>>> cd93a28c
        self.dir_model = dir_model
        self.ftype = ftype
        self.is_big_endian = is_big_endian
        self.endianess = gguf.GGUFEndian.BIG if is_big_endian else gguf.GGUFEndian.LITTLE
        self.use_temp_file = use_temp_file
        self.lazy = not eager
        self.part_names = Model.get_model_part_names(self.dir_model, ".safetensors")
        self.is_safetensors = len(self.part_names) > 0
        
        if not self.is_safetensors:
            self.part_names = Model.get_model_part_names(self.dir_model, ".bin")
            
        self.hparams = Model.load_hparams(self.dir_model)
<<<<<<< HEAD
        self.gguf_writer = gguf.GGUFManager(fname_out, gguf.MODEL_ARCH_NAMES[self.model_arch], split_arguments,
                                            endianess=self.endianess, use_temp_file=self.use_temp_file)
=======
>>>>>>> cd93a28c
        self.block_count = self.find_hparam(["n_layers", "num_hidden_layers", "n_layer"])
        self.tensor_map = gguf.get_tensor_name_map(self.model_arch, self.block_count)
        self.tensor_names = None
        if self.ftype == gguf.LlamaFileType.GUESSED:
            # NOTE: can't use field "torch_dtype" in config.json, because some finetunes lie.
            _, first_tensor = next(self.get_tensors())
            if first_tensor.dtype == torch.float16:
                logger.info(f"choosing --outtype f16 from first tensor type ({first_tensor.dtype})")
                self.ftype = gguf.LlamaFileType.MOSTLY_F16
            else:
                logger.info(f"choosing --outtype bf16 from first tensor type ({first_tensor.dtype})")
                self.ftype = gguf.LlamaFileType.MOSTLY_BF16
        ftype_up: str = self.ftype.name.partition("_")[2].upper()
        ftype_lw: str = ftype_up.lower()
        # allow templating the file name with the output ftype, useful with the "auto" ftype
        self.fname_out = fname_out.parent / fname_out.name.format(ftype_lw, outtype=ftype_lw, ftype=ftype_lw, OUTTYPE=ftype_up, FTYPE=ftype_up)
        self.gguf_writer = gguf.GGUFWriter(self.fname_out, gguf.MODEL_ARCH_NAMES[self.model_arch], endianess=self.endianess, use_temp_file=self.use_temp_file)

    @classmethod
    def __init_subclass__(cls):
        # can't use an abstract property, because overriding it without type errors
        # would require using decorated functions instead of simply defining the property
        if "model_arch" not in cls.__dict__:
            raise TypeError(f"Missing property 'model_arch' for {cls.__name__!r}")

    def find_hparam(self, keys: Iterable[str], optional: bool = False) -> Any:
        key = next((k for k in keys if k in self.hparams), None)
        if key is not None:
            return self.hparams[key]
        if optional:
            return None
        raise KeyError(f"could not find any of: {keys}")

    def set_vocab(self):
        self._set_vocab_gpt2()

    def get_tensors(self) -> Iterator[tuple[str, Tensor]]:
        tensor_names_from_parts: set[str] = set()

        if len(self.part_names) > 1:
            self.tensor_names = set()
            index_name = "model.safetensors" if self.is_safetensors else "pytorch_model.bin"
            index_name += ".index.json"
            logger.info(f"gguf: loading model weight map from '{index_name}'")
            with open(self.dir_model / index_name, "r", encoding="utf-8") as f:
                index: dict[str, Any] = json.load(f)
                weight_map = index.get("weight_map")
                if weight_map is None or not isinstance(weight_map, dict):
                    raise ValueError(f"Can't load 'weight_map' from {index_name!r}")
                self.tensor_names.update(weight_map.keys())
        else:
            self.tensor_names = tensor_names_from_parts

        for part_name in self.part_names:
            logger.info(f"gguf: loading model part '{part_name}'")
            ctx: ContextManager[Any]
            if self.is_safetensors:
                from safetensors import safe_open
                ctx = cast(ContextManager[Any], safe_open(self.dir_model / part_name, framework="pt", device="cpu"))
            else:
                ctx = contextlib.nullcontext(torch.load(str(self.dir_model / part_name), map_location="cpu", mmap=True, weights_only=True))

            with ctx as model_part:
                tensor_names_from_parts.update(model_part.keys())

                for name in model_part.keys():
                    data = model_part.get_tensor(name) if self.is_safetensors else model_part[name]
                    if self.lazy:
                        data = LazyTorchTensor.from_eager(data)
                    yield name, data

        # only verify tensor name presence; it doesn't matter if they are not in the right files
        if len(sym_diff := tensor_names_from_parts.symmetric_difference(self.tensor_names)) > 0:
            raise ValueError(f"Mismatch between weight map and model parts for tensor names: {sym_diff}")

    def format_tensor_name(self, key: gguf.MODEL_TENSOR, bid: int | None = None, suffix: str = ".weight") -> str:
        if key not in gguf.MODEL_TENSORS[self.model_arch]:
            raise ValueError(f"Missing {key!r} for MODEL_TENSORS of {self.model_arch!r}")
        name: str = gguf.TENSOR_NAMES[key]
        if "{bid}" in name:
            assert bid is not None
            name = name.format(bid=bid)
        return name + suffix

    def match_model_tensor_name(self, name: str, key: gguf.MODEL_TENSOR, bid: int | None, suffix: str = ".weight") -> bool:
        if key not in gguf.MODEL_TENSORS[self.model_arch]:
            return False
        key_name: str = gguf.TENSOR_NAMES[key]
        if "{bid}" in key_name:
            if bid is None:
                return False
            key_name = key_name.format(bid=bid)
        else:
            if bid is not None:
                return False
        return name == (key_name + suffix)

    def map_tensor_name(self, name: str, try_suffixes: Sequence[str] = (".weight", ".bias")) -> str:
        new_name = self.tensor_map.get_name(key=name, try_suffixes=try_suffixes)
        if new_name is None:
            raise ValueError(f"Can not map tensor {name!r}")
        return new_name

    def set_gguf_parameters(self):
        self.gguf_writer.add_name(self.dir_model.name)
        self.gguf_writer.add_block_count(self.block_count)

        if (n_ctx := self.find_hparam(["max_position_embeddings", "n_ctx"], optional=True)) is not None:
            self.gguf_writer.add_context_length(n_ctx)
            logger.info(f"gguf: context length = {n_ctx}")

        n_embd = self.find_hparam(["hidden_size", "n_embd"])
        self.gguf_writer.add_embedding_length(n_embd)
        logger.info(f"gguf: embedding length = {n_embd}")

        if (n_ff := self.find_hparam(["intermediate_size", "n_inner"], optional=True)) is not None:
            self.gguf_writer.add_feed_forward_length(n_ff)
            logger.info(f"gguf: feed forward length = {n_ff}")

        n_head = self.find_hparam(["num_attention_heads", "n_head"])
        self.gguf_writer.add_head_count(n_head)
        logger.info(f"gguf: head count = {n_head}")

        if (n_head_kv := self.hparams.get("num_key_value_heads")) is not None:
            self.gguf_writer.add_head_count_kv(n_head_kv)
            logger.info(f"gguf: key-value head count = {n_head_kv}")

        if (rope_theta := self.hparams.get("rope_theta")) is not None:
            self.gguf_writer.add_rope_freq_base(rope_theta)
            logger.info(f"gguf: rope theta = {rope_theta}")
        if (f_rms_eps := self.hparams.get("rms_norm_eps")) is not None:
            self.gguf_writer.add_layer_norm_rms_eps(f_rms_eps)
            logger.info(f"gguf: rms norm epsilon = {f_rms_eps}")
        if (f_norm_eps := self.find_hparam(["layer_norm_eps", "layer_norm_epsilon", "norm_epsilon"], optional=True)) is not None:
            self.gguf_writer.add_layer_norm_eps(f_norm_eps)
            logger.info(f"gguf: layer norm epsilon = {f_norm_eps}")
        if (n_experts := self.hparams.get("num_local_experts")) is not None:
            self.gguf_writer.add_expert_count(n_experts)
            logger.info(f"gguf: expert count = {n_experts}")
        if (n_experts_used := self.hparams.get("num_experts_per_tok")) is not None:
            self.gguf_writer.add_expert_used_count(n_experts_used)
            logger.info(f"gguf: experts used count = {n_experts_used}")

        self.gguf_writer.add_file_type(self.ftype)
        logger.info(f"gguf: file type = {self.ftype}")

    def modify_tensors(self, data_torch: Tensor, name: str, bid: int | None) -> Iterable[tuple[str, Tensor]]:
        del bid  # unused

        return [(self.map_tensor_name(name), data_torch)]

    def extra_f32_tensors(self, name: str, new_name: str, bid: int | None, n_dims: int) -> bool:
        del name, new_name, bid, n_dims  # unused

        return False

    def extra_f16_tensors(self, name: str, new_name: str, bid: int | None, n_dims: int) -> bool:
        del name, new_name, bid, n_dims  # unused

        return False

    def write_tensors(self):
        max_name_len = max(len(s) for _, s in self.tensor_map.mapping.values()) + len(".weight,")

        for name, data_torch in self.get_tensors():
            # we don't need these
            if name.endswith((".attention.masked_bias", ".attention.bias", ".rotary_emb.inv_freq")):
                continue

            old_dtype = data_torch.dtype

            # convert any unsupported data types to float32
            if data_torch.dtype not in (torch.float16, torch.float32):
                data_torch = data_torch.to(torch.float32)

            # use the first number-like part of the tensor name as the block id
            bid = None
            for part in name.split("."):
                if part.isdecimal():
                    bid = int(part)
                    break

            for new_name, data in ((n, d.squeeze().numpy()) for n, d in self.modify_tensors(data_torch, name, bid)):
                data: np.ndarray = data  # type hint
                n_dims = len(data.shape)
                data_dtype = data.dtype
                data_qtype: gguf.GGMLQuantizationType | None = None

                # when both are True, f32 should win
                extra_f32 = self.extra_f32_tensors(name, new_name, bid, n_dims)
                extra_f16 = self.extra_f16_tensors(name, new_name, bid, n_dims)

                # Most of the codebase that takes in 1D tensors or norms only handles F32 tensors
                # Conditions should closely match those in llama_model_quantize_internal in llama.cpp
                extra_f32 = any(cond for cond in (
                    extra_f32,
                    n_dims == 1,
                    new_name.endswith("_norm.weight"),
                ))

                # Some tensor types are always in float32
                extra_f32 = extra_f32 or any(self.match_model_tensor_name(new_name, key, bid) for key in (
                    gguf.MODEL_TENSOR.FFN_GATE_INP,
                    gguf.MODEL_TENSOR.POS_EMBD,
                    gguf.MODEL_TENSOR.TOKEN_TYPES,
                ))

                # if f16 desired, convert any float32 2-dim weight tensors to float16
                extra_f16 = any(cond for cond in (
                    extra_f16,
                    (name.endswith(".weight") and n_dims >= 2),
                ))

                if self.ftype != gguf.LlamaFileType.ALL_F32 and extra_f16 and not extra_f32:
                    if self.ftype == gguf.LlamaFileType.MOSTLY_BF16:
                        data = gguf.quantize_bf16(data)
                        assert data.dtype == np.int16
                        data_qtype = gguf.GGMLQuantizationType.BF16

                    elif self.ftype == gguf.LlamaFileType.MOSTLY_Q8_0 and gguf.can_quantize_to_q8_0(data):
                        data = gguf.quantize_q8_0(data)
                        assert data.dtype == np.uint8
                        data_qtype = gguf.GGMLQuantizationType.Q8_0

                    else:  # default to float16 for quantized tensors
                        if data_dtype != np.float16:
                            data = data.astype(np.float16)
                        data_qtype = gguf.GGMLQuantizationType.F16

                if data_qtype is None:  # by default, convert to float32
                    if data_dtype != np.float32:
                        data = data.astype(np.float32)
                    data_qtype = gguf.GGMLQuantizationType.F32

                block_size, type_size = gguf.GGML_QUANT_SIZES[data_qtype]
                # reverse shape to make it similar to the internal ggml dimension order
                shape_str = f"""{{{', '.join(str(n) for n in reversed(
                    (*data.shape[:-1], data.shape[-1] * data.dtype.itemsize // type_size * block_size))
                )}}}"""

                # n_dims is implicit in the shape
                logger.info(f"{f'%-{max_name_len}s' % f'{new_name},'} {old_dtype} --> {data_qtype.name}, shape = {shape_str}")

                self.gguf_writer.add_tensor(new_name, data, raw_dtype=data_qtype)

    def write(self):
        self.write_tensors()
        self.gguf_writer.write_to_file()
        self.gguf_writer.close()

    def write_vocab(self):
        self.gguf_writer.write_to_file(meta_only=True)
        self.gguf_writer.close()

    @staticmethod
    def get_model_part_names(dir_model: Path, suffix: str) -> list[str]:
        part_names: list[str] = []
        for filename in os.listdir(dir_model):
            if filename.endswith(suffix):
                part_names.append(filename)

        part_names.sort()

        return part_names

    @staticmethod
    def load_hparams(dir_model: Path):
        with open(dir_model / "config.json", "r", encoding="utf-8") as f:
            return json.load(f)

    @classmethod
    def register(cls, *names: str) -> Callable[[AnyModel], AnyModel]:
        assert names

        def func(modelcls: AnyModel) -> AnyModel:
            for name in names:
                cls._model_classes[name] = modelcls
            return modelcls
        return func

    @classmethod
    def from_model_architecture(cls, arch: str) -> type[Model]:
        try:
            return cls._model_classes[arch]
        except KeyError:
            raise NotImplementedError(f'Architecture {arch!r} not supported!') from None

    # used for GPT-2 BPE and WordPiece vocabs
    def get_vocab_base(self) -> tuple[list[str], list[int], str]:
        tokens: list[str] = []
        toktypes: list[int] = []

        from transformers import AutoTokenizer
        tokenizer = AutoTokenizer.from_pretrained(self.dir_model)
        vocab_size = self.hparams.get("vocab_size", len(tokenizer.vocab))
        assert max(tokenizer.vocab.values()) < vocab_size

        tokpre = self.get_vocab_base_pre(tokenizer)

        reverse_vocab = {id_: encoded_tok for encoded_tok, id_ in tokenizer.vocab.items()}
        added_vocab = tokenizer.get_added_vocab()

        for i in range(vocab_size):
            if i not in reverse_vocab:
                tokens.append(f"[PAD{i}]")
                toktypes.append(gguf.TokenType.USER_DEFINED)
            elif reverse_vocab[i] in added_vocab:
                tokens.append(reverse_vocab[i])
                if tokenizer.added_tokens_decoder[i].special:
                    toktypes.append(gguf.TokenType.CONTROL)
                else:
                    toktypes.append(gguf.TokenType.USER_DEFINED)
            else:
                tokens.append(reverse_vocab[i])
                toktypes.append(gguf.TokenType.NORMAL)

        return tokens, toktypes, tokpre

    # NOTE: this function is generated by convert-hf-to-gguf-update.py
    #       do not modify it manually!
    # ref:  https://github.com/ggerganov/llama.cpp/pull/6920
    # Marker: Start get_vocab_base_pre
    def get_vocab_base_pre(self, tokenizer) -> str:
        # encoding this string and hashing the resulting tokens would (hopefully) give us a unique identifier that
        # is specific for the BPE pre-tokenizer used by the model
        # we will use this unique identifier to write a "tokenizer.ggml.pre" entry in the GGUF file which we can
        # use in llama.cpp to implement the same pre-tokenizer

        chktxt = '\n \n\n \n\n\n \t \t\t \t\n  \n   \n    \n     \n🚀 (normal) 😶\u200d🌫️ (multiple emojis concatenated) ✅ 🦙🦙 3 33 333 3333 33333 333333 3333333 33333333 3.3 3..3 3...3 កាន់តែពិសេសអាច😁 ?我想在apple工作1314151天～ ------======= нещо на Български \'\'\'\'\'\'```````""""......!!!!!!?????? I\'ve been \'told he\'s there, \'RE you sure? \'M not sure I\'ll make it, \'D you like some tea? We\'Ve a\'lL'

        chktok = tokenizer.encode(chktxt)
        chkhsh = sha256(str(chktok).encode()).hexdigest()

        logger.debug(f"chktok: {chktok}")
        logger.debug(f"chkhsh: {chkhsh}")

        res = None

        # NOTE: if you get an error here, you need to update the convert-hf-to-gguf-update.py script
        #       or pull the latest version of the model from Huggingface
        #       don't edit the hashes manually!
        if chkhsh == "0ef9807a4087ebef797fc749390439009c3b9eda9ad1a097abbe738f486c01e5":
            # ref: https://huggingface.co/meta-llama/Meta-Llama-3-8B
            res = "llama-bpe"
        if chkhsh == "049ecf7629871e3041641907f3de7c733e4dbfdc736f57d882ba0b0845599754":
            # ref: https://huggingface.co/deepseek-ai/deepseek-llm-7b-base
            res = "deepseek-llm"
        if chkhsh == "347715f544604f9118bb75ed199f68779f423cabb20db6de6f31b908d04d7821":
            # ref: https://huggingface.co/deepseek-ai/deepseek-coder-6.7b-base
            res = "deepseek-coder"
        if chkhsh == "8aeee3860c56296a157a1fe2fad249ec40aa59b1bb5709f4ade11c4e6fe652ed":
            # ref: https://huggingface.co/tiiuae/falcon-7b
            res = "falcon"
        if chkhsh == "0876d13b50744004aa9aeae05e7b0647eac9d801b5ba4668afc01e709c15e19f":
            # ref: https://huggingface.co/BAAI/bge-small-en-v1.5
            res = "bert-bge"
        if chkhsh == "b6dc8df998e1cfbdc4eac8243701a65afe638679230920b50d6f17d81c098166":
            # ref: https://huggingface.co/mosaicml/mpt-7b
            res = "mpt"
        if chkhsh == "35d91631860c815f952d711435f48d356ebac988362536bed955d43bfa436e34":
            # ref: https://huggingface.co/bigcode/starcoder2-3b
            res = "starcoder"
        if chkhsh == "3ce83efda5659b07b1ad37ca97ca5797ea4285d9b9ab0dc679e4a720c9da7454":
            # ref: https://huggingface.co/openai-community/gpt2
            res = "gpt-2"
        if chkhsh == "32d85c31273f8019248f2559fed492d929ea28b17e51d81d3bb36fff23ca72b3":
            # ref: https://huggingface.co/stabilityai/stablelm-2-zephyr-1_6b
            res = "stablelm2"
        if chkhsh == "6221ad2852e85ce96f791f476e0b390cf9b474c9e3d1362f53a24a06dc8220ff":
            # ref: https://huggingface.co/smallcloudai/Refact-1_6-base
            res = "refact"
        if chkhsh == "9c2227e4dd922002fb81bde4fc02b0483ca4f12911410dee2255e4987644e3f8":
            # ref: https://huggingface.co/CohereForAI/c4ai-command-r-v01
            res = "command-r"
        if chkhsh == "e636dc30a262dcc0d8c323492e32ae2b70728f4df7dfe9737d9f920a282b8aea":
            # ref: https://huggingface.co/Qwen/Qwen1.5-7B
            res = "qwen2"
        if chkhsh == "b6dc8df998e1cfbdc4eac8243701a65afe638679230920b50d6f17d81c098166":
            # ref: https://huggingface.co/allenai/OLMo-1.7-7B-hf
            res = "olmo"
        if chkhsh == "a8594e3edff7c29c003940395316294b2c623e09894deebbc65f33f1515df79e":
            # ref: https://huggingface.co/databricks/dbrx-base
            res = "dbrx"
        if chkhsh == "0876d13b50744004aa9aeae05e7b0647eac9d801b5ba4668afc01e709c15e19f":
            # ref: https://huggingface.co/jinaai/jina-embeddings-v2-base-en
            res = "jina-v2-en"
        if chkhsh == "171aeeedd6fb548d418a7461d053f11b6f1f1fc9b387bd66640d28a4b9f5c643":
            # ref: https://huggingface.co/jinaai/jina-embeddings-v2-base-es
            res = "jina-v2-es"
        if chkhsh == "27949a2493fc4a9f53f5b9b029c82689cfbe5d3a1929bb25e043089e28466de6":
            # ref: https://huggingface.co/jinaai/jina-embeddings-v2-base-de
            res = "jina-v2-de"

        if res is None:
            logger.warning("\n")
            logger.warning("**************************************************************************************")
            logger.warning("** WARNING: The BPE pre-tokenizer was not recognized!")
            logger.warning("**          There are 2 possible reasons for this:")
            logger.warning("**          - the model has not been added to convert-hf-to-gguf-update.py yet")
            logger.warning("**          - the pre-tokenization config has changed upstream")
            logger.warning("**          Check your model files and convert-hf-to-gguf-update.py and update them accordingly.")
            logger.warning("** ref:     https://github.com/ggerganov/llama.cpp/pull/6920")
            logger.warning("**")
            logger.warning(f"** chkhsh:  {chkhsh}")
            logger.warning("**************************************************************************************")
            logger.warning("\n")
            raise NotImplementedError("BPE pre-tokenizer was not recognized - update get_vocab_base_pre()")

        logger.debug(f"tokenizer.ggml.pre: {repr(res)}")
        logger.debug(f"chkhsh: {chkhsh}")

        return res
        # Marker: End get_vocab_base_pre

    def _set_vocab_gpt2(self) -> None:
        tokens, toktypes, tokpre = self.get_vocab_base()
        self.gguf_writer.add_tokenizer_model("gpt2")
        self.gguf_writer.add_tokenizer_pre(tokpre)
        self.gguf_writer.add_token_list(tokens)
        self.gguf_writer.add_token_types(toktypes)

        special_vocab = gguf.SpecialVocab(self.dir_model, load_merges=True)
        special_vocab.add_to_gguf(self.gguf_writer)

    def _set_vocab_qwen(self):
        dir_model = self.dir_model
        hparams = self.hparams
        tokens: list[str] = []
        toktypes: list[int] = []

        from transformers import AutoTokenizer
        tokenizer = AutoTokenizer.from_pretrained(dir_model, trust_remote_code=True)
        vocab_size = hparams["vocab_size"]
        assert max(tokenizer.get_vocab().values()) < vocab_size

        tokpre = self.get_vocab_base_pre(tokenizer)

        merges = []
        vocab = {}
        mergeable_ranks = tokenizer.mergeable_ranks
        for token, rank in mergeable_ranks.items():
            vocab[QwenModel.token_bytes_to_string(token)] = rank
            if len(token) == 1:
                continue
            merged = QwenModel.bpe(mergeable_ranks, token, max_rank=rank)
            assert len(merged) == 2
            merges.append(' '.join(map(QwenModel.token_bytes_to_string, merged)))

        # for this kind of tokenizer, added_vocab is not a subset of vocab, so they need to be combined
        added_vocab = tokenizer.special_tokens
        reverse_vocab = {id_ : encoded_tok for encoded_tok, id_ in {**vocab, **added_vocab}.items()}

        for i in range(vocab_size):
            if i not in reverse_vocab:
                tokens.append(f"[PAD{i}]")
                toktypes.append(gguf.TokenType.USER_DEFINED)
            elif reverse_vocab[i] in added_vocab:
                tokens.append(reverse_vocab[i])
                toktypes.append(gguf.TokenType.CONTROL)
            else:
                tokens.append(reverse_vocab[i])
                toktypes.append(gguf.TokenType.NORMAL)

        self.gguf_writer.add_tokenizer_model("gpt2")
        self.gguf_writer.add_tokenizer_pre(tokpre)
        self.gguf_writer.add_token_list(tokens)
        self.gguf_writer.add_token_types(toktypes)

        special_vocab = gguf.SpecialVocab(dir_model, load_merges=False)
        special_vocab.merges = merges
        # only add special tokens when they were not already loaded from config.json
        if len(special_vocab.special_token_ids) == 0:
            special_vocab._set_special_token("bos", tokenizer.special_tokens["<|endoftext|>"])
            special_vocab._set_special_token("eos", tokenizer.special_tokens["<|endoftext|>"])
        # this one is usually not in config.json anyway
        special_vocab._set_special_token("unk", tokenizer.special_tokens["<|endoftext|>"])
        special_vocab.add_to_gguf(self.gguf_writer)

    def _set_vocab_sentencepiece(self):
        from sentencepiece import SentencePieceProcessor

        tokenizer_path = self.dir_model / 'tokenizer.model'

        tokens: list[bytes] = []
        scores: list[float] = []
        toktypes: list[int] = []

        if not tokenizer_path.is_file():
            raise FileNotFoundError(f"File not found: {tokenizer_path}")

        tokenizer = SentencePieceProcessor()
        tokenizer.LoadFromFile(str(tokenizer_path))

        vocab_size = self.hparams.get('vocab_size', tokenizer.vocab_size())

        tokens: list[bytes] = [f"[PAD{i}]".encode("utf-8") for i in range(vocab_size)]
        scores: list[float] = [-10000.0] * vocab_size
        toktypes: list[int] = [SentencePieceTokenTypes.UNKNOWN] * vocab_size

        for token_id in range(tokenizer.vocab_size()):
            piece = tokenizer.IdToPiece(token_id)
            text = piece.encode("utf-8")
            score = tokenizer.GetScore(token_id)

            toktype = SentencePieceTokenTypes.NORMAL
            if tokenizer.IsUnknown(token_id):
                toktype = SentencePieceTokenTypes.UNKNOWN
            elif tokenizer.IsControl(token_id):
                toktype = SentencePieceTokenTypes.CONTROL
            elif tokenizer.IsUnused(token_id):
                toktype = SentencePieceTokenTypes.UNUSED
            elif tokenizer.IsByte(token_id):
                toktype = SentencePieceTokenTypes.BYTE

            tokens[token_id] = text
            scores[token_id] = score
            toktypes[token_id] = toktype

        added_tokens_file = self.dir_model / 'added_tokens.json'
        if added_tokens_file.is_file():
            with open(added_tokens_file, "r", encoding="utf-8") as f:
                added_tokens_json = json.load(f)
                for key in added_tokens_json:
                    token_id = added_tokens_json[key]
                    if (token_id >= vocab_size):
                        logger.warning(f'ignore token {token_id}: id is out of range, max={vocab_size - 1}')
                        continue

                    tokens[token_id] = key.encode("utf-8")
                    scores[token_id] = -1000.0
                    toktypes[token_id] = SentencePieceTokenTypes.USER_DEFINED

        if vocab_size > len(tokens):
            pad_count = vocab_size - len(tokens)
            logger.debug(f"Padding vocab with {pad_count} token(s) - [PAD1] through [PAD{pad_count}]")
            for i in range(1, pad_count + 1):
                tokens.append(bytes(f"[PAD{i}]", encoding="utf-8"))
                scores.append(-1000.0)
                toktypes.append(SentencePieceTokenTypes.UNUSED)

        self.gguf_writer.add_tokenizer_model("llama")
        self.gguf_writer.add_tokenizer_pre("default")
        self.gguf_writer.add_token_list(tokens)
        self.gguf_writer.add_token_scores(scores)
        self.gguf_writer.add_token_types(toktypes)

        special_vocab = gguf.SpecialVocab(self.dir_model, n_vocab=len(tokens))
        special_vocab.add_to_gguf(self.gguf_writer)

    def _set_vocab_llama_hf(self):
        vocab = LlamaHfVocab(self.dir_model)
        tokens = []
        scores = []
        toktypes = []

        for text, score, toktype in vocab.all_tokens():
            tokens.append(text)
            scores.append(score)
            toktypes.append(toktype)

        assert len(tokens) == vocab.vocab_size

        self.gguf_writer.add_tokenizer_model("llama")
        self.gguf_writer.add_tokenizer_pre("default")
        self.gguf_writer.add_token_list(tokens)
        self.gguf_writer.add_token_scores(scores)
        self.gguf_writer.add_token_types(toktypes)

        special_vocab = gguf.SpecialVocab(self.dir_model, n_vocab=len(tokens))
        special_vocab.add_to_gguf(self.gguf_writer)


@Model.register("GPTNeoXForCausalLM")
class GPTNeoXModel(Model):
    model_arch = gguf.MODEL_ARCH.GPTNEOX

    def set_gguf_parameters(self):
        block_count = self.hparams["num_hidden_layers"]

        self.gguf_writer.add_name(self.dir_model.name)
        self.gguf_writer.add_context_length(self.hparams["max_position_embeddings"])
        self.gguf_writer.add_embedding_length(self.hparams["hidden_size"])
        self.gguf_writer.add_block_count(block_count)
        self.gguf_writer.add_feed_forward_length(self.hparams["intermediate_size"])
        self.gguf_writer.add_rope_dimension_count(
            int(self.hparams["rotary_pct"] * (self.hparams["hidden_size"] // self.hparams["num_attention_heads"])),
        )
        self.gguf_writer.add_head_count(self.hparams["num_attention_heads"])
        self.gguf_writer.add_parallel_residual(self.hparams.get("use_parallel_residual", True))
        self.gguf_writer.add_layer_norm_eps(self.hparams["layer_norm_eps"])


@Model.register("BloomForCausalLM")
class BloomModel(Model):
    model_arch = gguf.MODEL_ARCH.BLOOM

    def set_gguf_parameters(self):
        self.gguf_writer.add_name("Bloom")
        n_embed = self.hparams.get("hidden_size", self.hparams.get("n_embed"))
        n_head = self.hparams.get("n_head", self.hparams.get("num_attention_heads"))
        self.gguf_writer.add_context_length(self.hparams.get("seq_length", n_embed))
        self.gguf_writer.add_embedding_length(n_embed)
        self.gguf_writer.add_feed_forward_length(4 * n_embed)
        self.gguf_writer.add_block_count(self.hparams["n_layer"])
        self.gguf_writer.add_head_count(n_head)
        self.gguf_writer.add_head_count_kv(n_head)
        self.gguf_writer.add_layer_norm_eps(self.hparams["layer_norm_epsilon"])
        self.gguf_writer.add_file_type(self.ftype)

    def modify_tensors(self, data_torch: Tensor, name: str, bid: int | None) -> Iterable[tuple[str, Tensor]]:
        del bid  # unused

        n_head = self.hparams.get("n_head", self.hparams.get("num_attention_heads"))
        n_embed = self.hparams.get("hidden_size", self.hparams.get("n_embed"))

        name = re.sub(r'transformer\.', '', name)

        tensors: list[tuple[str, Tensor]] = []

        if re.match(r"h\.\d+\.self_attention\.query_key_value\.weight", name):
            # Map bloom-style qkv_linear to gpt-style qkv_linear
            # bloom: https://github.com/huggingface/transformers/blob/main/src/transformers/models/bloom/modeling_bloom.py#L238-L252  # noqa
            # gpt-2: https://github.com/huggingface/transformers/blob/main/src/transformers/models/gpt2/modeling_gpt2.py#L312  # noqa
            qkv_weights = data_torch.reshape((n_head, 3, n_embed // n_head, n_embed))
            data_torch = torch.cat(
                (
                    qkv_weights[:, 0, :, :].reshape((-1, n_embed)),
                    qkv_weights[:, 1, :, :].reshape((-1, n_embed)),
                    qkv_weights[:, 2, :, :].reshape((-1, n_embed)),
                ),
                dim=0,
            )
            logger.info("re-format attention.linear_qkv.weight")
        elif re.match(r"h\.\d+\.self_attention\.query_key_value\.bias", name):
            qkv_bias = data_torch.reshape((n_head, 3, n_embed // n_head))
            data_torch = torch.cat(
                (
                    qkv_bias[:, 0, :].reshape((n_embed,)),
                    qkv_bias[:, 1, :].reshape((n_embed,)),
                    qkv_bias[:, 2, :].reshape((n_embed,)),
                ),
                dim=0,
            )
            logger.info("re-format attention.linear_qkv.bias")

        tensors.append((self.map_tensor_name(name), data_torch))

        if name == "word_embeddings.weight":
            assert self.tensor_names is not None

            # TODO: tie them at runtime, don't duplicate in the model file
            if all(s not in self.tensor_names for s in ("lm_head.weight", "output.weight")):
                tensors.append((self.format_tensor_name(gguf.MODEL_TENSOR.OUTPUT), data_torch))

        return tensors


@Model.register("MPTForCausalLM")
class MPTModel(Model):
    model_arch = gguf.MODEL_ARCH.MPT

    def set_vocab(self):
        try:
            self._set_vocab_gpt2()
        except Exception:
            # Fallback for SEA-LION model
            self._set_vocab_sentencepiece()
            self.gguf_writer.add_add_bos_token(False)
            self.gguf_writer.add_pad_token_id(3)
            self.gguf_writer.add_eos_token_id(1)
            self.gguf_writer.add_unk_token_id(0)

    def set_gguf_parameters(self):
        block_count = self.hparams["n_layers"]
        self.gguf_writer.add_name(self.dir_model.name)
        self.gguf_writer.add_context_length(self.hparams["max_seq_len"])
        self.gguf_writer.add_embedding_length(self.hparams["d_model"])
        self.gguf_writer.add_block_count(block_count)
        self.gguf_writer.add_feed_forward_length(4 * self.hparams["d_model"])
        self.gguf_writer.add_head_count(self.hparams["n_heads"])
        if kv_n_heads := self.hparams["attn_config"].get("kv_n_heads"):
            self.gguf_writer.add_head_count_kv(kv_n_heads)
        self.gguf_writer.add_layer_norm_eps(1e-5)
        if self.hparams["attn_config"]["clip_qkv"] is not None:
            self.gguf_writer.add_clamp_kqv(self.hparams["attn_config"]["clip_qkv"])
        if self.hparams["attn_config"]["alibi"]:
            self.gguf_writer.add_max_alibi_bias(self.hparams["attn_config"]["alibi_bias_max"])
        else:
            self.gguf_writer.add_max_alibi_bias(0.0)

    def modify_tensors(self, data_torch: Tensor, name: str, bid: int | None) -> Iterable[tuple[str, Tensor]]:
        del bid  # unused

        if "scales" in name:
            new_name = self.map_tensor_name(name, try_suffixes=(".weight", ".bias", ".scales"))
            new_name = new_name.replace("scales", "act.scales")
        else:
            new_name = self.map_tensor_name(name, try_suffixes=(".weight", ".bias"))

        return [(new_name, data_torch)]


@Model.register("OrionForCausalLM")
class OrionModel(Model):
    model_arch = gguf.MODEL_ARCH.ORION

    def set_vocab(self):
        self._set_vocab_sentencepiece()

    def set_gguf_parameters(self):
        block_count = self.hparams["num_hidden_layers"]
        head_count = self.hparams["num_attention_heads"]
        head_count_kv = self.hparams.get("num_key_value_heads", head_count)
        hf_repo = self.hparams.get("_name_or_path", "")

        ctx_length = 0
        if "max_sequence_length" in self.hparams:
            ctx_length = self.hparams["max_sequence_length"]
        elif "max_position_embeddings" in self.hparams:
            ctx_length = self.hparams["max_position_embeddings"]
        elif "model_max_length" in self.hparams:
            ctx_length = self.hparams["model_max_length"]
        else:
            raise ValueError("gguf: can not find ctx length parameter.")

        self.gguf_writer.add_file_type(self.ftype)
        self.gguf_writer.add_name(self.dir_model.name)
        self.gguf_writer.add_source_hf_repo(hf_repo)
        self.gguf_writer.add_tensor_data_layout("Meta AI original pth")
        self.gguf_writer.add_context_length(ctx_length)
        self.gguf_writer.add_embedding_length(self.hparams["hidden_size"])
        self.gguf_writer.add_block_count(block_count)
        self.gguf_writer.add_feed_forward_length(self.hparams["intermediate_size"])
        self.gguf_writer.add_head_count(head_count)
        self.gguf_writer.add_head_count_kv(head_count_kv)
        # note: config provides rms norm but it is actually layer norm
        # ref:  https://huggingface.co/OrionStarAI/Orion-14B-Chat/blob/276a17221ce42beb45f66fac657a41540e71f4f5/modeling_orion.py#L570-L571
        self.gguf_writer.add_layer_norm_eps(self.hparams["rms_norm_eps"])


@Model.register("BaichuanForCausalLM", "BaiChuanForCausalLM")
class BaichuanModel(Model):
    model_arch = gguf.MODEL_ARCH.BAICHUAN

    def set_vocab(self):
        self._set_vocab_sentencepiece()

    def set_gguf_parameters(self):
        block_count = self.hparams["num_hidden_layers"]
        head_count = self.hparams["num_attention_heads"]
        head_count_kv = self.hparams.get("num_key_value_heads", head_count)
        hf_repo = self.hparams.get("_name_or_path", "")

        ctx_length = 0
        if "max_sequence_length" in self.hparams:
            ctx_length = self.hparams["max_sequence_length"]
        elif "max_position_embeddings" in self.hparams:
            ctx_length = self.hparams["max_position_embeddings"]
        elif "model_max_length" in self.hparams:
            ctx_length = self.hparams["model_max_length"]
        else:
            raise ValueError("gguf: can not find ctx length parameter.")

        self.gguf_writer.add_name(self.dir_model.name)
        self.gguf_writer.add_source_hf_repo(hf_repo)
        self.gguf_writer.add_tensor_data_layout("Meta AI original pth")
        self.gguf_writer.add_context_length(ctx_length)
        self.gguf_writer.add_embedding_length(self.hparams["hidden_size"])
        self.gguf_writer.add_block_count(block_count)
        self.gguf_writer.add_feed_forward_length(self.hparams["intermediate_size"])
        self.gguf_writer.add_rope_dimension_count(self.hparams["hidden_size"] // self.hparams["num_attention_heads"])
        self.gguf_writer.add_head_count(head_count)
        self.gguf_writer.add_head_count_kv(head_count_kv)
        self.gguf_writer.add_layer_norm_rms_eps(self.hparams["rms_norm_eps"])
        self.gguf_writer.add_file_type(self.ftype)

        if self.hparams.get("rope_scaling") is not None and "factor" in self.hparams["rope_scaling"]:
            if self.hparams["rope_scaling"].get("type") == "linear":
                self.gguf_writer.add_rope_scaling_type(gguf.RopeScalingType.LINEAR)
                self.gguf_writer.add_rope_scaling_factor(self.hparams["rope_scaling"]["factor"])

    def modify_tensors(self, data_torch: Tensor, name: str, bid: int | None) -> Iterable[tuple[str, Tensor]]:
        head_count = self.hparams["num_attention_heads"]
        head_count_kv = self.hparams.get("num_key_value_heads", head_count)

        tensors: list[tuple[str, Tensor]] = []

        if bid is not None and name == f"model.layers.{bid}.self_attn.W_pack.weight":
            logger.info(f"Unpacking and permuting layer {bid}")
            tensors = [
                (self.format_tensor_name(gguf.MODEL_TENSOR.ATTN_Q, bid),
                    self._reverse_hf_permute_part(data_torch, 0, head_count, head_count)),
                (self.format_tensor_name(gguf.MODEL_TENSOR.ATTN_K, bid),
                    self._reverse_hf_permute_part(data_torch, 1, head_count, head_count_kv)),
                (self.format_tensor_name(gguf.MODEL_TENSOR.ATTN_V, bid),
                    self._reverse_hf_part(data_torch, 2)),
            ]
        else:
            tensors = [(self.map_tensor_name(name), data_torch)]

        return tensors

    def _reverse_hf_permute(self, weights: Tensor, n_head: int, n_kv_head: int | None = None) -> Tensor:
        if n_kv_head is not None and n_head != n_kv_head:
            n_head //= n_kv_head

        return (
            weights.reshape(n_head, 2, weights.shape[0] // n_head // 2, *weights.shape[1:])
            .swapaxes(1, 2)
            .reshape(weights.shape)
        )

    def _reverse_hf_permute_part(
        self, weights: Tensor, n_part: int, n_head: int, n_head_kv: int | None = None,
    ) -> Tensor:
        r = weights.shape[0] // 3
        return self._reverse_hf_permute(weights[r * n_part:r * n_part + r, ...], n_head, n_head_kv)

    def _reverse_hf_part(self, weights: Tensor, n_part: int) -> Tensor:
        r = weights.shape[0] // 3
        return weights[r * n_part:r * n_part + r, ...]


@Model.register("XverseForCausalLM")
class XverseModel(Model):
    model_arch = gguf.MODEL_ARCH.XVERSE

    def set_vocab(self):
        assert (self.dir_model / "tokenizer.json").is_file()
        dir_model = self.dir_model
        hparams = self.hparams

        tokens: list[bytes] = []
        toktypes: list[int] = []

        from transformers import AutoTokenizer
        tokenizer = AutoTokenizer.from_pretrained(dir_model)
        vocab_size = hparams.get("vocab_size", len(tokenizer.vocab))
        assert max(tokenizer.vocab.values()) < vocab_size

        reverse_vocab: dict[int, str] = {id_: encoded_tok for encoded_tok, id_ in tokenizer.vocab.items()}
        added_vocab = tokenizer.get_added_vocab()

        for token_id in range(vocab_size):
            token_text = reverse_vocab[token_id].encode('utf-8')
            # replace "\x00" to string with length > 0
            if token_text == b"\x00":
                toktype = gguf.TokenType.BYTE  # special
                token_text = f"<{token_text}>".encode('utf-8')
            elif re.fullmatch(br"<0x[0-9A-Fa-f]{2}>", token_text):
                toktype = gguf.TokenType.BYTE  # special
            elif reverse_vocab[token_id] in added_vocab:
                if tokenizer.added_tokens_decoder[token_id].special:
                    toktype = gguf.TokenType.CONTROL
                else:
                    toktype = gguf.TokenType.USER_DEFINED
            else:
                toktype = gguf.TokenType.NORMAL

            tokens.append(token_text)
            toktypes.append(toktype)

        self.gguf_writer.add_tokenizer_model("llama")
        self.gguf_writer.add_tokenizer_pre("default")
        self.gguf_writer.add_token_list(tokens)
        self.gguf_writer.add_token_types(toktypes)

        special_vocab = gguf.SpecialVocab(dir_model, n_vocab=len(tokens))
        special_vocab.add_to_gguf(self.gguf_writer)

    def set_gguf_parameters(self):
        block_count = self.hparams["num_hidden_layers"]
        head_count = self.hparams["num_attention_heads"]
        head_count_kv = self.hparams.get("num_key_value_heads", head_count)
        hf_repo = self.hparams.get("_name_or_path", "")

        ctx_length = 0
        if "max_sequence_length" in self.hparams:
            ctx_length = self.hparams["max_sequence_length"]
        elif "max_position_embeddings" in self.hparams:
            ctx_length = self.hparams["max_position_embeddings"]
        elif "model_max_length" in self.hparams:
            ctx_length = self.hparams["model_max_length"]
        else:
            raise ValueError("gguf: can not find ctx length parameter.")

        self.gguf_writer.add_name(self.dir_model.name)
        self.gguf_writer.add_source_hf_repo(hf_repo)
        self.gguf_writer.add_tensor_data_layout("Meta AI original pth")
        self.gguf_writer.add_context_length(ctx_length)
        self.gguf_writer.add_embedding_length(self.hparams["hidden_size"])
        self.gguf_writer.add_block_count(block_count)
        self.gguf_writer.add_feed_forward_length(self.hparams["intermediate_size"])
        self.gguf_writer.add_rope_dimension_count(self.hparams["hidden_size"] // self.hparams["num_attention_heads"])
        self.gguf_writer.add_head_count(head_count)
        self.gguf_writer.add_head_count_kv(head_count_kv)
        self.gguf_writer.add_layer_norm_rms_eps(self.hparams["rms_norm_eps"])
        self.gguf_writer.add_file_type(self.ftype)

        if self.hparams.get("rope_scaling") is not None and "factor" in self.hparams["rope_scaling"]:
            if self.hparams["rope_scaling"].get("type") == "linear":
                self.gguf_writer.add_rope_scaling_type(gguf.RopeScalingType.LINEAR)
                self.gguf_writer.add_rope_scaling_factor(self.hparams["rope_scaling"]["factor"])

    def modify_tensors(self, data_torch: Tensor, name: str, bid: int | None) -> Iterable[tuple[str, Tensor]]:
        del bid  # unused

        head_count = self.hparams["num_attention_heads"]
        head_count_kv = self.hparams.get("num_key_value_heads", head_count)

        # HF models permute some of the tensors, so we need to undo that
        if name.endswith("q_proj.weight"):
            data_torch = self._reverse_hf_permute(data_torch, head_count, head_count)
        if name.endswith("k_proj.weight"):
            data_torch = self._reverse_hf_permute(data_torch, head_count, head_count_kv)

        return [(self.map_tensor_name(name), data_torch)]

    def _reverse_hf_permute(self, weights: Tensor, n_head: int, n_kv_head: int | None = None) -> Tensor:
        if n_kv_head is not None and n_head != n_kv_head:
            n_head //= n_kv_head

        return (
            weights.reshape(n_head, 2, weights.shape[0] // n_head // 2, *weights.shape[1:])
            .swapaxes(1, 2)
            .reshape(weights.shape)
        )


@Model.register("FalconForCausalLM", "RWForCausalLM")
class FalconModel(Model):
    model_arch = gguf.MODEL_ARCH.FALCON

    def set_gguf_parameters(self):
        block_count = self.hparams.get("num_hidden_layers")
        if block_count is None:
            block_count = self.hparams["n_layer"]  # old name

        n_head = self.hparams.get("num_attention_heads")
        if n_head is None:
            n_head = self.hparams["n_head"]  # old name

        n_head_kv = self.hparams.get("num_kv_heads")
        if n_head_kv is None:
            n_head_kv = self.hparams.get("n_head_kv", 1)  # old name

        self.gguf_writer.add_name("Falcon")
        self.gguf_writer.add_context_length(2048)  # not in config.json
        self.gguf_writer.add_tensor_data_layout("jploski")  # qkv tensor transform
        self.gguf_writer.add_embedding_length(self.hparams["hidden_size"])
        self.gguf_writer.add_feed_forward_length(4 * self.hparams["hidden_size"])
        self.gguf_writer.add_block_count(block_count)
        self.gguf_writer.add_head_count(n_head)
        self.gguf_writer.add_head_count_kv(n_head_kv)
        self.gguf_writer.add_layer_norm_eps(self.hparams["layer_norm_epsilon"])
        self.gguf_writer.add_file_type(self.ftype)

    def modify_tensors(self, data_torch: Tensor, name: str, bid: int | None) -> Iterable[tuple[str, Tensor]]:
        del bid  # unused

        # QKV tensor transform
        # The original query_key_value tensor contains n_head_kv "kv groups",
        # each consisting of n_head/n_head_kv query weights followed by one key
        # and one value weight (shared by all query heads in the kv group).
        # This layout makes it a big pain to work with in GGML.
        # So we rearrange them here,, so that we have n_head query weights
        # followed by n_head_kv key weights followed by n_head_kv value weights,
        # in contiguous fashion.
        # ref: https://github.com/jploski/ggml/blob/falcon40b/examples/falcon/convert-hf-to-ggml.py

        if "query_key_value" in name:
            n_head = self.find_hparam(["num_attention_heads", "n_head"])
            n_head_kv = self.find_hparam(["num_kv_heads", "n_head_kv"], optional=True) or 1
            head_dim = self.hparams["hidden_size"] // n_head

            qkv = data_torch.view(n_head_kv, n_head // n_head_kv + 2, head_dim, head_dim * n_head)
            q = qkv[:, :-2].reshape(n_head * head_dim, head_dim * n_head)
            k = qkv[:, [-2]].reshape(n_head_kv * head_dim, head_dim * n_head)
            v = qkv[:, [-1]].reshape(n_head_kv * head_dim, head_dim * n_head)
            data_torch = torch.cat((q, k, v)).reshape_as(data_torch)

        return [(self.map_tensor_name(name), data_torch)]


@Model.register("GPTBigCodeForCausalLM")
class StarCoderModel(Model):
    model_arch = gguf.MODEL_ARCH.STARCODER

    def set_gguf_parameters(self):
        block_count = self.hparams["n_layer"]

        self.gguf_writer.add_name("StarCoder")
        self.gguf_writer.add_context_length(self.hparams["n_positions"])
        self.gguf_writer.add_embedding_length(self.hparams["n_embd"])
        self.gguf_writer.add_feed_forward_length(4 * self.hparams["n_embd"])
        self.gguf_writer.add_block_count(block_count)
        self.gguf_writer.add_head_count(self.hparams["n_head"])
        self.gguf_writer.add_head_count_kv(1)
        self.gguf_writer.add_layer_norm_eps(self.hparams["layer_norm_epsilon"])
        self.gguf_writer.add_file_type(self.ftype)


@Model.register("GPTRefactForCausalLM")
class RefactModel(Model):
    model_arch = gguf.MODEL_ARCH.REFACT

    def set_vocab(self):
        super().set_vocab()

        # TODO: how to determine special FIM tokens automatically?
        special_vocab = gguf.SpecialVocab(self.dir_model, load_merges=False,
                                          special_token_types = ['prefix', 'suffix', 'middle', 'fsep', 'eot'])
        special_vocab._set_special_token("prefix", 1)
        special_vocab._set_special_token("suffix", 3)
        special_vocab._set_special_token("middle", 2)
        special_vocab._set_special_token("fsep",   4) # is this correct?
        special_vocab.add_to_gguf(self.gguf_writer)

    def set_gguf_parameters(self):
        hidden_dim = self.hparams["n_embd"]
        inner_dim = 4 * hidden_dim
        hidden_dim = int(2 * inner_dim / 3)
        multiple_of = 256
        ff_dim = multiple_of * ((hidden_dim + multiple_of - 1) // multiple_of)

        block_count = self.hparams["n_layer"]

        self.gguf_writer.add_name("Refact")
        # refact uses Alibi. So this is from config.json which might be used by training.
        self.gguf_writer.add_context_length(self.hparams["n_positions"])
        self.gguf_writer.add_embedding_length(self.hparams["n_embd"])

        self.gguf_writer.add_feed_forward_length(ff_dim)
        self.gguf_writer.add_block_count(block_count)
        self.gguf_writer.add_head_count(self.hparams["n_head"])
        self.gguf_writer.add_head_count_kv(1)
        self.gguf_writer.add_layer_norm_rms_eps(self.hparams["layer_norm_epsilon"])
        self.gguf_writer.add_file_type(self.ftype)

    def modify_tensors(self, data_torch: Tensor, name: str, bid: int | None) -> Iterable[tuple[str, Tensor]]:
        hidden_dim = self.hparams["n_embd"]
        inner_dim = 4 * hidden_dim
        hidden_dim = int(2 * inner_dim / 3)
        multiple_of = 256
        ff_dim = multiple_of * ((hidden_dim + multiple_of - 1) // multiple_of)
        n_head = self.hparams["n_head"]
        n_head_kv = 1
        head_dim = self.hparams["n_embd"] // n_head

        tensors: list[tuple[str, Tensor]] = []

        if bid is not None:
            if name == f"transformer.h.{bid}.attn.kv.weight":
                tensors.append((self.format_tensor_name(gguf.MODEL_TENSOR.ATTN_K, bid), data_torch[:n_head_kv * head_dim]))
                tensors.append((self.format_tensor_name(gguf.MODEL_TENSOR.ATTN_V, bid), data_torch[n_head_kv * head_dim:]))
            elif name == f"transformer.h.{bid}.attn.q.weight":
                tensors.append((self.format_tensor_name(gguf.MODEL_TENSOR.ATTN_Q, bid), data_torch))
            elif name == f"transformer.h.{bid}.mlp.gate_up_proj.weight":
                tensors.append((self.format_tensor_name(gguf.MODEL_TENSOR.FFN_GATE, bid), data_torch[:ff_dim]))
                tensors.append((self.format_tensor_name(gguf.MODEL_TENSOR.FFN_UP, bid), data_torch[ff_dim:]))

        if len(tensors) == 0:
            tensors.append((self.map_tensor_name(name), data_torch))

        return tensors


@Model.register("StableLmForCausalLM", "StableLMEpochForCausalLM", "LlavaStableLMEpochForCausalLM")
class StableLMModel(Model):
    model_arch = gguf.MODEL_ARCH.STABLELM

    def set_vocab(self):
        if (self.dir_model / "tokenizer.json").is_file():
            self._set_vocab_gpt2()
        else:
            # StableLM 2 1.6B uses a vocab in a similar format to Qwen's vocab
            self._set_vocab_qwen()

    def set_gguf_parameters(self):
        hparams = self.hparams
        block_count = hparams["num_hidden_layers"]

        self.gguf_writer.add_name(self.dir_model.name)
        self.gguf_writer.add_context_length(hparams["max_position_embeddings"])
        self.gguf_writer.add_embedding_length(hparams["hidden_size"])
        self.gguf_writer.add_block_count(block_count)
        self.gguf_writer.add_feed_forward_length(hparams["intermediate_size"])
        rotary_factor = self.find_hparam(["partial_rotary_factor", "rope_pct"])
        self.gguf_writer.add_rope_dimension_count(int(rotary_factor * (hparams["hidden_size"] // hparams["num_attention_heads"])))
        self.gguf_writer.add_head_count(hparams["num_attention_heads"])
        self.gguf_writer.add_head_count_kv(hparams["num_key_value_heads"])
        self.gguf_writer.add_parallel_residual(hparams["use_parallel_residual"] if "use_parallel_residual" in hparams else True)
        self.gguf_writer.add_layer_norm_eps(self.find_hparam(["layer_norm_eps", "norm_eps"]))
        self.gguf_writer.add_file_type(self.ftype)

    _q_norms: list[dict[str, Tensor]] | None = None
    _k_norms: list[dict[str, Tensor]] | None = None

    def modify_tensors(self, data_torch: Tensor, name: str, bid: int | None) -> Iterable[tuple[str, Tensor]]:
        n_head = self.hparams["num_attention_heads"]
        n_kv_head = self.hparams["num_key_value_heads"]

        if name.find("q_layernorm.norms") != -1:
            assert bid is not None

            if self._q_norms is None:
                self._q_norms = [{} for _ in range(self.block_count)]

            self._q_norms[bid][name] = data_torch

            if len(self._q_norms[bid]) >= n_head:
                return self._stack_qk_norm(bid, n_head, self._q_norms[bid], "q_layernorm")
            else:
                return []

        if name.find("k_layernorm.norms") != -1:
            assert bid is not None

            if self._k_norms is None:
                self._k_norms = [{} for _ in range(self.block_count)]

            self._k_norms[bid][name] = data_torch

            if len(self._k_norms[bid]) >= n_kv_head:
                return self._stack_qk_norm(bid, n_kv_head, self._k_norms[bid], "k_layernorm")
            else:
                return []

        return [(self.map_tensor_name(name), data_torch)]

    def _stack_qk_norm(self, bid: int, n_head: int, norms: dict[str, Tensor], layer_name: str = "q_layernorm"):
        datas: list[Tensor] = []
        # extract the norms in order
        for xid in range(n_head):
            ename = f"model.layers.{bid}.self_attn.{layer_name}.norms.{xid}.weight"
            datas.append(norms[ename])
            del norms[ename]
        data_torch = torch.stack(datas, dim=0)

        merged_name = f"model.layers.{bid}.self_attn.{layer_name}.weight"
        new_name = self.map_tensor_name(merged_name)

        return [(new_name, data_torch)]

    def write_tensors(self):
        super().write_tensors()

        if self._q_norms is not None or self._k_norms is not None:
            # flatten two `list[dict[str, Tensor]]` into a single `list[str]`
            norms = (
                [k for d in self._q_norms for k in d.keys()] if self._q_norms is not None else []
            ) + (
                [k for d in self._k_norms for k in d.keys()] if self._k_norms is not None else []
            )
            if len(norms) > 0:
                raise ValueError(f"Unprocessed norms: {norms}")


@Model.register("LlamaForCausalLM", "MistralForCausalLM", "MixtralForCausalLM")
class LlamaModel(Model):
    model_arch = gguf.MODEL_ARCH.LLAMA

    def set_vocab(self):
        try:
            self. _set_vocab_sentencepiece()
        except FileNotFoundError:
            try:
                self._set_vocab_llama_hf()
            except (FileNotFoundError, TypeError):
                # Llama 3
                self._set_vocab_gpt2()

        # Apply to CodeLlama only (and ignore for Llama 3 with a vocab size of 128256)
        if self.hparams.get("vocab_size", 32000) == 32016:
            special_vocab = gguf.SpecialVocab(
                self.dir_model, load_merges=False,
                special_token_types = ['prefix', 'suffix', 'middle', 'eot']
            )
            special_vocab._set_special_token("prefix", 32007)
            special_vocab._set_special_token("suffix", 32008)
            special_vocab._set_special_token("middle", 32009)
            special_vocab._set_special_token("eot",    32010)
            special_vocab.add_to_gguf(self.gguf_writer)

    def set_gguf_parameters(self):
        super().set_gguf_parameters()
        hparams = self.hparams
        self.gguf_writer.add_vocab_size(hparams["vocab_size"])
        self.gguf_writer.add_rope_dimension_count(hparams["hidden_size"] // hparams["num_attention_heads"])

        if self.hparams.get("rope_scaling") is not None and "factor" in self.hparams["rope_scaling"]:
            if self.hparams["rope_scaling"].get("type") == "linear":
                self.gguf_writer.add_rope_scaling_type(gguf.RopeScalingType.LINEAR)
                self.gguf_writer.add_rope_scaling_factor(self.hparams["rope_scaling"]["factor"])

    @staticmethod
    def permute(weights: Tensor, n_head: int, n_head_kv: int | None):
        if n_head_kv is not None and n_head != n_head_kv:
            n_head = n_head_kv
        return (weights.reshape(n_head, 2, weights.shape[0] // n_head // 2, *weights.shape[1:])
                .swapaxes(1, 2)
                .reshape(weights.shape))

    _experts: list[dict[str, Tensor]] | None = None

    def modify_tensors(self, data_torch: Tensor, name: str, bid: int | None) -> Iterable[tuple[str, Tensor]]:
        n_head = self.hparams["num_attention_heads"]
        n_kv_head = self.hparams.get("num_key_value_heads")

        if name.endswith("q_proj.weight"):
            data_torch = LlamaModel.permute(data_torch, n_head, n_head)
        if name.endswith("k_proj.weight"):
            data_torch = LlamaModel.permute(data_torch, n_head, n_kv_head)

        # process the experts separately
        if name.find("block_sparse_moe.experts") != -1:
            n_experts = self.hparams["num_local_experts"]

            assert bid is not None

            if self._experts is None:
                self._experts = [{} for _ in range(self.block_count)]

            self._experts[bid][name] = data_torch

            if len(self._experts[bid]) >= n_experts * 3:
                tensors: list[tuple[str, Tensor]] = []

                # merge the experts into a single 3d tensor
                for wid in ["w1", "w2", "w3"]:
                    datas: list[Tensor] = []

                    for xid in range(n_experts):
                        ename = f"model.layers.{bid}.block_sparse_moe.experts.{xid}.{wid}.weight"
                        datas.append(self._experts[bid][ename])
                        del self._experts[bid][ename]

                    data_torch = torch.stack(datas, dim=0)

                    merged_name = f"layers.{bid}.feed_forward.experts.{wid}.weight"

                    new_name = self.map_tensor_name(merged_name)

                    tensors.append((new_name, data_torch))
                return tensors
            else:
                return []

        return [(self.map_tensor_name(name), data_torch)]

    def write_tensors(self):
        super().write_tensors()

        if self._experts is not None:
            # flatten `list[dict[str, Tensor]]` into `list[str]`
            experts = [k for d in self._experts for k in d.keys()]
            if len(experts) > 0:
                raise ValueError(f"Unprocessed experts: {experts}")


@Model.register("GrokForCausalLM")
class GrokModel(Model):
    model_arch = gguf.MODEL_ARCH.GROK

    def set_vocab(self):
        self._set_vocab_sentencepiece()

    def __init__(self, *args, **kwargs):
        super().__init__(*args, **kwargs)

    def set_gguf_parameters(self):
        super().set_gguf_parameters()
        self.gguf_writer.add_name("Grok")

    _experts: list[dict[str, Tensor]] | None = None

    def modify_tensors(self, data_torch: Tensor, name: str, bid: int | None) -> Iterable[tuple[str, Tensor]]:
        # process the experts separately
        if name.find(".moe.") != -1:
            n_experts = self.hparams["num_local_experts"]

            assert bid is not None

            if self._experts is None:
                self._experts = [{} for _ in range(self.block_count)]

            self._experts[bid][name] = data_torch

            if len(self._experts[bid]) >= n_experts * 3:
                tensors: list[tuple[str, Tensor]] = []

                # merge the experts into a single 3d tensor
                for wid in ["linear", "linear_1", "linear_v"]:
                    datas: list[Tensor] = []

                    for xid in range(n_experts):
                        ename = f"transformer.decoder_layer.{bid}.moe.{xid}.{wid}.weight"
                        datas.append(self._experts[bid][ename])
                        del self._experts[bid][ename]

                    data_torch = torch.stack(datas, dim=0)

                    merged_name = f"transformer.decoder_layer.{bid}.moe.{wid}.weight"

                    new_name = self.map_tensor_name(merged_name)

                    tensors.append((new_name, data_torch))
                return tensors
            else:
                return []

        return [(self.map_tensor_name(name), data_torch)]


@Model.register("DbrxForCausalLM")
class DbrxModel(Model):
    model_arch = gguf.MODEL_ARCH.DBRX

    def set_gguf_parameters(self):
        ffn_config = self.hparams["ffn_config"]
        attn_config = self.hparams["attn_config"]
        self.gguf_writer.add_name(self.hparams["model_type"])
        self.gguf_writer.add_block_count(self.hparams["n_layers"])

        self.gguf_writer.add_context_length(self.hparams["max_seq_len"])
        self.gguf_writer.add_embedding_length(self.hparams["d_model"])
        self.gguf_writer.add_feed_forward_length(ffn_config["ffn_hidden_size"])

        self.gguf_writer.add_head_count(self.hparams["n_heads"])
        self.gguf_writer.add_head_count_kv(attn_config["kv_n_heads"])

        self.gguf_writer.add_rope_freq_base(attn_config["rope_theta"])

        self.gguf_writer.add_clamp_kqv(attn_config["clip_qkv"])
        self.gguf_writer.add_file_type(self.ftype)

        self.gguf_writer.add_expert_count(ffn_config["moe_num_experts"])
        self.gguf_writer.add_expert_used_count(ffn_config["moe_top_k"])

        self.gguf_writer.add_layer_norm_eps(1e-5)

        self.gguf_writer.add_file_type(self.ftype)
        logger.info(f"gguf: file type = {self.ftype}")

    def modify_tensors(self, data_torch: Tensor, name: str, bid: int | None) -> Iterable[tuple[str, Tensor]]:
        del bid  # unused

        n_expert = self.hparams["ffn_config"]["moe_num_experts"]
        n_ff = self.hparams["ffn_config"]["ffn_hidden_size"]
        n_embd = self.hparams["d_model"]

        # Specific behavior for experts tensors: suffix .weight, view as 3D and transpose
        # original implementation expects (n_expert, n_ff, n_embd) for all experts weights
        # But llama.cpp moe graph works differently
        # AND the dimensions in ggml are typically in the reverse order of the pytorch dimensions
        # so (n_expert, n_ff, n_embd) in pytorch is {n_embd, n_ff, n_expert} in ggml_tensor
        exp_tensor_names = {"ffn.experts.mlp.w1": None,       # LLM_TENSOR_FFN_GATE_EXPS ggml_tensor->ne{n_embd, n_ff,   n_expert}
                            "ffn.experts.mlp.w2": (0, 2, 1),  # LLM_TENSOR_FFN_DOWN_EXPS ggml_tensor->ne{n_ff,   n_embd, n_expert}
                            "ffn.experts.mlp.v1": None}       # LLM_TENSOR_FFN_UP_EXPS   ggml_tensor->ne{n_embd, n_ff,   n_expert}
        experts = False

        for exp_tensor_name in exp_tensor_names.keys():
            if name.find(exp_tensor_name) != -1 and name.find(".weight") == -1:
                experts = True
                data_torch = data_torch.view(n_expert, n_ff, n_embd)
                if (permute_tensor := exp_tensor_names[exp_tensor_name]) is not None:
                    data_torch = data_torch.permute(*permute_tensor)
                break

        # map tensor names
        # In MoE models the ffn tensors are typically most of the model weights,
        # and need to be quantizable. Quantize expects tensor names to be suffixed by .weight.
        # Every other model has the weight names ending in .weight,
        # let's assume that is the convention which is not the case for dbrx:
        # https://huggingface.co/databricks/dbrx-instruct/blob/main/model.safetensors.index.json#L15
        new_name = self.map_tensor_name(name if not experts else name + ".weight", try_suffixes=(".weight",))

        return [(new_name, data_torch)]

    def extra_f16_tensors(self, name: str, new_name: str, bid: int | None, n_dims: int) -> bool:
        del name, new_name, bid  # unused

        return n_dims > 1


@Model.register("MiniCPMForCausalLM")
class MiniCPMModel(Model):
    model_arch = gguf.MODEL_ARCH.MINICPM

    def set_gguf_parameters(self):
        block_count = self.hparams["num_hidden_layers"]
        self.gguf_writer.add_name("MiniCPM")
        self.gguf_writer.add_context_length(self.hparams["max_position_embeddings"])
        self.gguf_writer.add_embedding_length(self.hparams["hidden_size"])
        self.gguf_writer.add_block_count(block_count)
        self.gguf_writer.add_feed_forward_length(self.hparams["intermediate_size"])
        self.gguf_writer.add_rope_dimension_count(self.hparams["hidden_size"] // self.hparams["num_attention_heads"])
        self.gguf_writer.add_head_count(self.hparams["num_attention_heads"])
        self.gguf_writer.add_head_count_kv(self.hparams["num_key_value_heads"])
        self.gguf_writer.add_layer_norm_rms_eps(self.hparams["rms_norm_eps"])
        self.gguf_writer.add_file_type(self.ftype)

    def set_vocab(self):
        self._set_vocab_llama_hf()

    def _reverse_hf_permute(self, weights: Tensor, n_head: int, n_kv_head: int | None = None) -> Tensor:
        if n_kv_head is not None and n_head != n_kv_head:
            n_head //= n_kv_head

        return (
            weights.reshape(n_head, 2, weights.shape[0] // n_head // 2, *weights.shape[1:])
            .swapaxes(1, 2)
            .reshape(weights.shape)
        )

    def modify_tensors(self, data_torch: Tensor, name: str, bid: int | None) -> Iterable[tuple[str, Tensor]]:
        del bid  # unused

        n_head = self.hparams["num_attention_heads"]
        n_kv_head = self.hparams.get("num_key_value_heads")

        # HF models permute some of the tensors, so we need to undo that
        if name.endswith(("q_proj.weight")):
            data_torch = self._reverse_hf_permute(data_torch, n_head, n_head)
        if name.endswith(("k_proj.weight")):
            data_torch = self._reverse_hf_permute(data_torch, n_head, n_kv_head)

        return [(self.map_tensor_name(name), data_torch)]

# TODO what the hell is this?
@Model.register("QWenLMHeadModel")
class QwenModel(Model):
    model_arch = gguf.MODEL_ARCH.QWEN

    @staticmethod
    def token_bytes_to_string(b):
        from transformers.models.gpt2.tokenization_gpt2 import bytes_to_unicode
        byte_encoder = bytes_to_unicode()
        return ''.join([byte_encoder[ord(char)] for char in b.decode('latin-1')])

    @staticmethod
    def bpe(mergeable_ranks: dict[bytes, int], token: bytes, max_rank: int | None = None) -> list[bytes]:
        parts = [bytes([b]) for b in token]
        while True:
            min_idx = None
            min_rank = None
            for i, pair in enumerate(zip(parts[:-1], parts[1:])):
                rank = mergeable_ranks.get(pair[0] + pair[1])
                if rank is not None and (min_rank is None or rank < min_rank):
                    min_idx = i
                    min_rank = rank
            if min_rank is None or (max_rank is not None and min_rank >= max_rank):
                break
            assert min_idx is not None
            parts = parts[:min_idx] + [parts[min_idx] + parts[min_idx + 1]] + parts[min_idx + 2:]
        return parts

    def set_vocab(self):
        self._set_vocab_qwen()

    def set_gguf_parameters(self):
        self.gguf_writer.add_name("Qwen")
        self.gguf_writer.add_context_length(self.hparams["max_position_embeddings"])
        self.gguf_writer.add_block_count(self.hparams["num_hidden_layers"])
        self.gguf_writer.add_embedding_length(self.hparams["hidden_size"])
        self.gguf_writer.add_feed_forward_length(self.hparams["intermediate_size"])
        self.gguf_writer.add_rope_freq_base(self.hparams["rotary_emb_base"])
        self.gguf_writer.add_rope_dimension_count(self.hparams["hidden_size"] // self.hparams["num_attention_heads"])
        self.gguf_writer.add_head_count(self.hparams["num_attention_heads"])
        self.gguf_writer.add_layer_norm_rms_eps(self.hparams["layer_norm_epsilon"])
        self.gguf_writer.add_file_type(self.ftype)


@Model.register("Qwen2ForCausalLM")
class Qwen2Model(Model):
    model_arch = gguf.MODEL_ARCH.QWEN2

    def set_vocab(self):
        try:
            self._set_vocab_sentencepiece()
        except FileNotFoundError:
            self._set_vocab_gpt2()


@Model.register("Qwen2MoeForCausalLM")
class Qwen2MoeModel(Model):
    model_arch = gguf.MODEL_ARCH.QWEN2MOE

    def set_gguf_parameters(self):
        super().set_gguf_parameters()
        if (n_experts := self.hparams.get("num_experts")) is not None:
            self.gguf_writer.add_expert_count(n_experts)

    _experts: list[dict[str, Tensor]] | None = None

    def modify_tensors(self, data_torch: Tensor, name: str, bid: int | None) -> Iterable[tuple[str, Tensor]]:
        # process the experts separately
        if name.find("experts") != -1:
            n_experts = self.hparams["num_experts"]
            assert bid is not None

            if self._experts is None:
                self._experts = [{} for _ in range(self.block_count)]

            self._experts[bid][name] = data_torch

            if len(self._experts[bid]) >= n_experts * 3:
                tensors: list[tuple[str, Tensor]] = []

                # merge the experts into a single 3d tensor
                for w_name in ["down_proj", "gate_proj", "up_proj"]:
                    datas: list[Tensor] = []

                    for xid in range(n_experts):
                        ename = f"model.layers.{bid}.mlp.experts.{xid}.{w_name}.weight"
                        datas.append(self._experts[bid][ename])
                        del self._experts[bid][ename]

                    data_torch = torch.stack(datas, dim=0)

                    merged_name = f"model.layers.{bid}.mlp.experts.{w_name}.weight"

                    new_name = self.map_tensor_name(merged_name)

                    tensors.append((new_name, data_torch))
                return tensors
            else:
                return []

        return [(self.map_tensor_name(name), data_torch)]

    def write_tensors(self):
        super().write_tensors()

        if self._experts is not None:
            # flatten `list[dict[str, Tensor]]` into `list[str]`
            experts = [k for d in self._experts for k in d.keys()]
            if len(experts) > 0:
                raise ValueError(f"Unprocessed experts: {experts}")


@Model.register("GPT2LMHeadModel")
class GPT2Model(Model):
    model_arch = gguf.MODEL_ARCH.GPT2

    def set_gguf_parameters(self):
        self.gguf_writer.add_name(self.dir_model.name)
        self.gguf_writer.add_block_count(self.hparams["n_layer"])
        self.gguf_writer.add_context_length(self.hparams["n_ctx"])
        self.gguf_writer.add_embedding_length(self.hparams["n_embd"])
        self.gguf_writer.add_feed_forward_length(4 * self.hparams["n_embd"])
        self.gguf_writer.add_head_count(self.hparams["n_head"])
        self.gguf_writer.add_layer_norm_eps(self.hparams["layer_norm_epsilon"])
        self.gguf_writer.add_file_type(self.ftype)

    def modify_tensors(self, data_torch: Tensor, name: str, bid: int | None) -> Iterable[tuple[str, Tensor]]:
        del bid  # unused

        tensors: list[tuple[str, Tensor]] = []

        # we don't need these
        if name.endswith((".attn.bias", ".attn.masked_bias")):
            return tensors

        if name.endswith((".c_attn.weight", ".c_proj.weight", ".c_fc.weight", ".c_proj.weight")):
            data_torch = data_torch.transpose(1, 0)

        new_name = self.map_tensor_name(name)

        tensors.append((new_name, data_torch))

        # note: GPT2 output is tied to (same as) wte in original model
        if new_name == self.format_tensor_name(gguf.MODEL_TENSOR.TOKEN_EMBD):
            tensors.append((self.format_tensor_name(gguf.MODEL_TENSOR.OUTPUT), data_torch))

        return tensors


@Model.register("PhiForCausalLM")
class Phi2Model(Model):
    model_arch = gguf.MODEL_ARCH.PHI2

    def set_gguf_parameters(self):
        block_count = self.find_hparam(["num_hidden_layers", "n_layer"])

        rot_pct = self.find_hparam(["partial_rotary_factor"])
        n_embd = self.find_hparam(["hidden_size", "n_embd"])
        n_head = self.find_hparam(["num_attention_heads", "n_head"])

        self.gguf_writer.add_name("Phi2")
        self.gguf_writer.add_context_length(self.find_hparam(["n_positions", "max_position_embeddings"]))

        self.gguf_writer.add_embedding_length(n_embd)
        self.gguf_writer.add_feed_forward_length(4 * n_embd)
        self.gguf_writer.add_block_count(block_count)
        self.gguf_writer.add_head_count(n_head)
        self.gguf_writer.add_head_count_kv(n_head)
        self.gguf_writer.add_layer_norm_eps(self.find_hparam(["layer_norm_epsilon", "layer_norm_eps"]))
        self.gguf_writer.add_rope_dimension_count(int(rot_pct * n_embd) // n_head)
        self.gguf_writer.add_file_type(self.ftype)
        self.gguf_writer.add_add_bos_token(False)


@Model.register("Phi3ForCausalLM")
class Phi3MiniModel(Model):
    model_arch = gguf.MODEL_ARCH.PHI3

    def set_vocab(self):
        from sentencepiece import SentencePieceProcessor

        tokenizer_path = self.dir_model / 'tokenizer.model'

        if not tokenizer_path.is_file():
            raise ValueError(f'Error: Missing {tokenizer_path}')

        tokenizer = SentencePieceProcessor()
        tokenizer.LoadFromFile(str(tokenizer_path))

        vocab_size = self.hparams.get('vocab_size', tokenizer.vocab_size())

        tokens: list[bytes] = [f"[PAD{i}]".encode("utf-8") for i in range(vocab_size)]
        scores: list[float] = [-10000.0] * vocab_size
        toktypes: list[int] = [SentencePieceTokenTypes.UNKNOWN] * vocab_size

        for token_id in range(tokenizer.vocab_size()):

            piece = tokenizer.IdToPiece(token_id)
            text = piece.encode("utf-8")
            score = tokenizer.GetScore(token_id)

            toktype = SentencePieceTokenTypes.NORMAL
            if tokenizer.IsUnknown(token_id):
                toktype = SentencePieceTokenTypes.UNKNOWN
            elif tokenizer.IsControl(token_id):
                toktype = SentencePieceTokenTypes.CONTROL
            elif tokenizer.IsUnused(token_id):
                toktype = SentencePieceTokenTypes.UNUSED
            elif tokenizer.IsByte(token_id):
                toktype = SentencePieceTokenTypes.BYTE

            tokens[token_id] = text
            scores[token_id] = score
            toktypes[token_id] = toktype

        added_tokens_file = self.dir_model / 'added_tokens.json'
        if added_tokens_file.is_file():
            with open(added_tokens_file, "r", encoding="utf-8") as f:
                added_tokens_json = json.load(f)

                for key in added_tokens_json:
                    token_id = added_tokens_json[key]
                    if (token_id >= vocab_size):
                        logger.debug(f'ignore token {token_id}: id is out of range, max={vocab_size - 1}')
                        continue

                    tokens[token_id] = key.encode("utf-8")
                    scores[token_id] = -1000.0
                    toktypes[token_id] = SentencePieceTokenTypes.USER_DEFINED

        tokenizer_config_file = self.dir_model / 'tokenizer_config.json'
        if tokenizer_config_file.is_file():
            with open(tokenizer_config_file, "r", encoding="utf-8") as f:
                tokenizer_config_json = json.load(f)
                added_tokens_decoder = tokenizer_config_json.get("added_tokens_decoder", {})
                for token_id, foken_data in added_tokens_decoder.items():
                    token_id = int(token_id)
                    token = foken_data["content"].encode("utf-8")
                    if toktypes[token_id] != SentencePieceTokenTypes.UNKNOWN:
                        assert tokens[token_id] == token
                    tokens[token_id] = token
                    scores[token_id] = -1000.0
                    toktypes[token_id] = SentencePieceTokenTypes.USER_DEFINED
                    if foken_data.get("special"):
                        toktypes[token_id] = SentencePieceTokenTypes.CONTROL

        tokenizer_file = self.dir_model / 'tokenizer.json'
        if tokenizer_file.is_file():
            with open(tokenizer_file, "r", encoding="utf-8") as f:
                tokenizer_json = json.load(f)
                added_tokens = tokenizer_json.get("added_tokens", [])
                for foken_data in added_tokens:
                    token_id = int(foken_data["id"])
                    token = foken_data["content"].encode("utf-8")
                    if toktypes[token_id] != SentencePieceTokenTypes.UNKNOWN:
                        assert tokens[token_id] == token
                    tokens[token_id] = token
                    scores[token_id] = -1000.0
                    toktypes[token_id] = SentencePieceTokenTypes.USER_DEFINED
                    if foken_data.get("special"):
                        toktypes[token_id] = SentencePieceTokenTypes.CONTROL

        self.gguf_writer.add_tokenizer_model("llama")
        self.gguf_writer.add_tokenizer_pre("default")
        self.gguf_writer.add_token_list(tokens)
        self.gguf_writer.add_token_scores(scores)
        self.gguf_writer.add_token_types(toktypes)

        special_vocab = gguf.SpecialVocab(self.dir_model, n_vocab=len(tokens))
        special_vocab.add_to_gguf(self.gguf_writer)

    def set_gguf_parameters(self):
        block_count = self.find_hparam(["num_hidden_layers", "n_layer"])

        n_embd = self.find_hparam(["hidden_size", "n_embd"])
        n_head = self.find_hparam(["num_attention_heads", "n_head"])
        n_head_kv = self.find_hparam(["num_key_value_heads", "n_head_kv"])
        rms_eps = self.find_hparam(["rms_norm_eps"])
        max_pos_embds = self.find_hparam(["n_positions", "max_position_embeddings"])
        orig_max_pos_embds = self.find_hparam(["original_max_position_embeddings"])
        rope_dims = n_embd // n_head

        self.gguf_writer.add_name("Phi3")
        self.gguf_writer.add_context_length(max_pos_embds)
        self.gguf_writer.add_rope_scaling_orig_ctx_len(orig_max_pos_embds)
        self.gguf_writer.add_embedding_length(n_embd)
        self.gguf_writer.add_feed_forward_length(self.find_hparam(["intermediate_size"]))
        self.gguf_writer.add_block_count(block_count)
        self.gguf_writer.add_head_count(n_head)
        self.gguf_writer.add_head_count_kv(n_head_kv)
        self.gguf_writer.add_layer_norm_rms_eps(rms_eps)
        self.gguf_writer.add_rope_dimension_count(rope_dims)
        self.gguf_writer.add_rope_freq_base(self.find_hparam(["rope_theta"]))
        self.gguf_writer.add_file_type(self.ftype)

        # write rope scaling for long context (128k) model
        rope_scaling = self.find_hparam(['rope_scaling'], True)
        if (rope_scaling is None):
            return

        scale = max_pos_embds / orig_max_pos_embds

        rope_scaling_type = rope_scaling.get('type', '').lower()
        if len(rope_scaling_type) == 0:
            raise KeyError('Missing the required key rope_scaling.type')

        if rope_scaling_type == 'su':
            attn_factor = math.sqrt(1 + math.log(scale) / math.log(orig_max_pos_embds)) if scale > 1.0 else 1.0
        elif rope_scaling_type == 'yarn':
            attn_factor = 0.1 * math.log(scale) + 1.0 if scale > 1.0 else 1.0
        else:
            raise NotImplementedError(f'The rope scaling type {rope_scaling_type} is not supported yet')

        self.gguf_writer.add_rope_scaling_attn_factors(attn_factor)

        long_factors = rope_scaling.get('long_factor', None)
        short_factors = rope_scaling.get('short_factor', None)

        if long_factors is None or short_factors is None:
            raise KeyError('Missing the required key rope_scaling.long_factor or rope_scaling_short_factor')

        if len(long_factors) != len(short_factors) or len(long_factors) != rope_dims / 2:
            raise ValueError(f'The length of rope long and short factors must be {rope_dims / 2}')

        self.gguf_writer.add_tensor(gguf.TENSOR_NAMES[gguf.MODEL_TENSOR.ROPE_FACTORS_LONG]  + ".weight", np.array(long_factors, dtype=np.float32))
        self.gguf_writer.add_tensor(gguf.TENSOR_NAMES[gguf.MODEL_TENSOR.ROPE_FACTORS_SHORT] + ".weight", np.array(short_factors, dtype=np.float32))


@Model.register("PlamoForCausalLM")
class PlamoModel(Model):
    model_arch = gguf.MODEL_ARCH.PLAMO

    def set_vocab(self):
        self._set_vocab_sentencepiece()

    def set_gguf_parameters(self):
        hparams = self.hparams
        block_count = hparams["num_hidden_layers"]

        self.gguf_writer.add_name("PLaMo")
        self.gguf_writer.add_context_length(4096)  # not in config.json
        self.gguf_writer.add_embedding_length(hparams["hidden_size"])
        self.gguf_writer.add_feed_forward_length(hparams["intermediate_size"])
        self.gguf_writer.add_block_count(block_count)
        self.gguf_writer.add_head_count(hparams["num_attention_heads"])
        self.gguf_writer.add_head_count_kv(5)  # hparams["num_key_value_heads"]) is wrong
        self.gguf_writer.add_layer_norm_rms_eps(hparams["rms_norm_eps"])
        self.gguf_writer.add_file_type(self.ftype)

    def shuffle_attn_q_weight(self, data_torch):
        assert data_torch.size() == (5120, 5120)
        data_torch = data_torch.reshape(8, 5, 128, 5120)
        data_torch = torch.permute(data_torch, (1, 0, 2, 3))
        data_torch = torch.reshape(data_torch, (5120, 5120))
        return data_torch

    def shuffle_attn_output_weight(self, data_torch):
        assert data_torch.size() == (5120, 5120)
        data_torch = data_torch.reshape(5120, 8, 5, 128)
        data_torch = torch.permute(data_torch, (0, 2, 1, 3))
        data_torch = torch.reshape(data_torch, (5120, 5120))
        return data_torch

    def modify_tensors(self, data_torch: Tensor, name: str, bid: int | None) -> Iterable[tuple[str, Tensor]]:
        del bid  # unused

        new_name = self.map_tensor_name(name)

        # shuffle for broadcasting of gqa in ggml_mul_mat
        if new_name.endswith("attn_q.weight"):
            data_torch = self.shuffle_attn_q_weight(data_torch)
        elif new_name.endswith("attn_output.weight"):
            data_torch = self.shuffle_attn_output_weight(data_torch)

        return [(new_name, data_torch)]


@Model.register("CodeShellForCausalLM")
class CodeShellModel(Model):
    model_arch = gguf.MODEL_ARCH.CODESHELL

    def set_gguf_parameters(self):
        block_count = self.hparams["n_layer"]

        self.gguf_writer.add_name("CodeShell")
        self.gguf_writer.add_context_length(self.hparams["n_positions"])
        self.gguf_writer.add_embedding_length(self.hparams["n_embd"])
        self.gguf_writer.add_feed_forward_length(4 * self.hparams["n_embd"])
        self.gguf_writer.add_block_count(block_count)
        self.gguf_writer.add_head_count(self.hparams["n_head"])
        self.gguf_writer.add_head_count_kv(self.hparams["num_query_groups"])
        self.gguf_writer.add_layer_norm_eps(self.hparams["layer_norm_epsilon"])
        self.gguf_writer.add_file_type(self.ftype)
        self.gguf_writer.add_rope_freq_base(10000.0)
        self.gguf_writer.add_rope_scaling_type(gguf.RopeScalingType.LINEAR)
        self.gguf_writer.add_rope_scaling_factor(1.0)

    def modify_tensors(self, data_torch: Tensor, name: str, bid: int | None) -> Iterable[tuple[str, Tensor]]:
        del bid  # unused

        new_name = self.map_tensor_name(name)

        tensors: list[tuple[str, Tensor]] = [(new_name, data_torch)]

        if new_name == self.format_tensor_name(gguf.MODEL_TENSOR.TOKEN_EMBD):
            assert self.tensor_names is not None

            if all(s not in self.tensor_names for s in ("lm_head.weight", "output.weight")):
                # copy tok_embd.weight to output.weight
                tensors.append((self.format_tensor_name(gguf.MODEL_TENSOR.OUTPUT), data_torch))

        return tensors


@Model.register("InternLM2ForCausalLM")
class InternLM2Model(Model):
    model_arch = gguf.MODEL_ARCH.INTERNLM2

    def set_vocab(self):
        # (TODO): Is there a better way?
        # Copy from _set_vocab_sentencepiece, The only difference is that we will treat the character
        # \x00 specially and convert it into an emoji character to prevent it from being mistakenly
        # recognized as an empty string in C++.
        from sentencepiece import SentencePieceProcessor
        from sentencepiece import sentencepiece_model_pb2 as model

        tokenizer_path = self.dir_model / 'tokenizer.model'

        tokens: list[bytes] = []
        scores: list[float] = []
        toktypes: list[int] = []

        if not tokenizer_path.is_file():
            logger.error(f'Error: Missing {tokenizer_path}')
            sys.exit(1)

        sentencepiece_model = model.ModelProto()
        sentencepiece_model.ParseFromString(open(tokenizer_path, "rb").read())
        add_prefix = sentencepiece_model.normalizer_spec.add_dummy_prefix

        tokenizer = SentencePieceProcessor()
        tokenizer.LoadFromFile(str(tokenizer_path))

        vocab_size = self.hparams.get('vocab_size', tokenizer.vocab_size())

        for token_id in range(vocab_size):
            piece = tokenizer.IdToPiece(token_id)
            text = piece.encode("utf-8")
            score = tokenizer.GetScore(token_id)
            if text == b"\x00":
                # (TODO): fixme
                # Hack here and replace the \x00 characters.
                logger.warning(f"InternLM2 convert token '{text}' to '🐉'!")
                text = "🐉".encode("utf-8")

            toktype = SentencePieceTokenTypes.NORMAL
            if tokenizer.IsUnknown(token_id):
                toktype = SentencePieceTokenTypes.UNKNOWN
            elif tokenizer.IsControl(token_id):
                toktype = SentencePieceTokenTypes.CONTROL
            elif tokenizer.IsUnused(token_id):
                toktype = SentencePieceTokenTypes.UNUSED
            elif tokenizer.IsByte(token_id):
                toktype = SentencePieceTokenTypes.BYTE

            tokens.append(text)
            scores.append(score)
            toktypes.append(toktype)

        added_tokens_file = self.dir_model / 'added_tokens.json'
        if added_tokens_file.is_file():
            with open(added_tokens_file, "r", encoding="utf-8") as f:
                added_tokens_json = json.load(f)

                for key in added_tokens_json:
                    tokens.append(key.encode("utf-8"))
                    scores.append(-1000.0)
                    toktypes.append(SentencePieceTokenTypes.USER_DEFINED)

        self.gguf_writer.add_tokenizer_model("llama")
        self.gguf_writer.add_tokenizer_pre("default")
        self.gguf_writer.add_token_list(tokens)
        self.gguf_writer.add_token_scores(scores)
        self.gguf_writer.add_token_types(toktypes)
        self.gguf_writer.add_add_space_prefix(add_prefix)

        special_vocab = gguf.SpecialVocab(self.dir_model, n_vocab=len(tokens))
        old_eos = special_vocab.special_token_ids["eos"]
        if "chat" in os.path.basename(self.dir_model.absolute()):
            # For the chat model, we replace the eos with '<|im_end|>'.
            # TODO: this is a hack, should be fixed
            #       https://github.com/ggerganov/llama.cpp/pull/6745#issuecomment-2067687048
            special_vocab.special_token_ids["eos"] = self._try_get_sft_eos(tokenizer)
            logger.warning(f"Replace eos:{old_eos} with a special token:{special_vocab.special_token_ids['eos']} \
in chat mode so that the conversation can end normally.")

        special_vocab.add_to_gguf(self.gguf_writer)

    def _try_get_sft_eos(self, tokenizer):
        unused_145_list = tokenizer.Encode('[UNUSED_TOKEN_145]')
        im_end_list = tokenizer.Encode('<|im_end|>')
        eos_token = None
        assert (len(unused_145_list) == 1) ^ (len(im_end_list) == 1)
        if len(unused_145_list) == 1:
            eos_token = unused_145_list[0]
        if len(im_end_list) == 1:
            eos_token = im_end_list[0]
        assert eos_token
        return eos_token

    def _hf_permute_qk(self, weights, n_head: int, n_head_kv: int):
        if n_head_kv is not None and n_head != n_head_kv:
            n_head = n_head_kv
        return (weights.reshape(n_head, 2, weights.shape[0] // n_head // 2, *weights.shape[1:])
                .swapaxes(1, 2)
                .reshape(weights.shape))

    def set_gguf_parameters(self):
        self.gguf_writer.add_name("InternLM2")
        self.gguf_writer.add_context_length(self.hparams["max_position_embeddings"])
        self.gguf_writer.add_block_count(self.hparams["num_hidden_layers"])
        self.gguf_writer.add_embedding_length(self.hparams["hidden_size"])
        self.gguf_writer.add_feed_forward_length(self.hparams["intermediate_size"])
        self.gguf_writer.add_rope_freq_base(self.hparams["rope_theta"])
        self.gguf_writer.add_head_count(self.hparams["num_attention_heads"])
        self.gguf_writer.add_layer_norm_rms_eps(self.hparams["rms_norm_eps"])
        self.gguf_writer.add_head_count_kv(self.hparams["num_key_value_heads"])
        self.gguf_writer.add_file_type(self.ftype)

    def modify_tensors(self, data_torch: Tensor, name: str, bid: int | None) -> Iterable[tuple[str, Tensor]]:
        num_heads = self.hparams["num_attention_heads"]
        num_kv_heads = self.hparams["num_key_value_heads"]
        hidden_size = self.hparams["hidden_size"]
        q_per_kv = num_heads // num_kv_heads
        head_dim = hidden_size // num_heads
        num_groups = num_heads // q_per_kv

        qkv_pattern = r"model\.layers\.(\d+)\.attention\.wqkv"

        if re.match(qkv_pattern, name):
            bid = re.findall(qkv_pattern, name)[0]
            qkv = data_torch
            # qkv = rearrange(qkv.T, " o (g n i) ->o g n i", g=num_groups, n=q_per_kv + 2, i=head_dim)
            qkv = qkv.T.reshape((-1, num_groups, q_per_kv + 2, head_dim))
            q, k, v = qkv[..., : q_per_kv, :], qkv[..., q_per_kv: q_per_kv + 1, :], qkv[..., q_per_kv + 1: q_per_kv + 2, :]
            # The model weights of q and k equire additional reshape.
            # q = self._hf_permute_qk(rearrange(q, " o g n i ->  o (g n i)").T, num_heads, num_heads)
            q = self._hf_permute_qk(q.reshape((q.shape[0], -1)).T, num_heads, num_heads)
            # k = self._hf_permute_qk(rearrange(k, " o g n i ->  o (g n i)").T, num_heads, num_kv_heads)
            k = self._hf_permute_qk(k.reshape((k.shape[0], -1)).T, num_heads, num_kv_heads)
            # v = rearrange(v, " o g n i ->  o (g n i)").T
            v = v.reshape((v.shape[0], -1)).T
            return [
                (self.format_tensor_name(gguf.MODEL_TENSOR.ATTN_Q, bid), q),
                (self.format_tensor_name(gguf.MODEL_TENSOR.ATTN_K, bid), k),
                (self.format_tensor_name(gguf.MODEL_TENSOR.ATTN_V, bid), v),
            ]
        else:
            return [(self.map_tensor_name(name), data_torch)]


@Model.register("BertModel", "CamembertModel")
class BertModel(Model):
    model_arch = gguf.MODEL_ARCH.BERT

    def __init__(self, *args, **kwargs):
        super().__init__(*args, **kwargs)
        self.vocab_size = None

    def set_gguf_parameters(self):
        super().set_gguf_parameters()
        self.gguf_writer.add_causal_attention(False)

        # get pooling path
        pooling_path = None
        module_path = self.dir_model / "modules.json"
        if module_path.is_file():
            with open(module_path, encoding="utf-8") as f:
                modules = json.load(f)
            for mod in modules:
                if mod["type"] == "sentence_transformers.models.Pooling":
                    pooling_path = mod["path"]
                    break

        # get pooling type
        if pooling_path is not None:
            with open(self.dir_model / pooling_path / "config.json", encoding="utf-8") as f:
                pooling = json.load(f)
            if pooling["pooling_mode_mean_tokens"]:
                pooling_type = gguf.PoolingType.MEAN
            elif pooling["pooling_mode_cls_token"]:
                pooling_type = gguf.PoolingType.CLS
            else:
                raise NotImplementedError("Only MEAN and CLS pooling types supported")
            self.gguf_writer.add_pooling_type(pooling_type)

    def set_vocab(self):
        tokens, toktypes, tokpre = self.get_vocab_base()
        self.vocab_size = len(tokens)

        # we need this to validate the size of the token_type embeddings
        # though currently we are passing all zeros to the token_type embeddings
        self.gguf_writer.add_token_type_count(2)  # "Sequence A" or "Sequence B"

        # convert to phantom space vocab
        def phantom(tok):
            if tok.startswith("[") and tok.endswith("]"):
                return tok
            if tok.startswith("##"):
                return tok[2:]
            return "\u2581" + tok
        tokens = list(map(phantom, tokens))

        # add vocab to gguf
        self.gguf_writer.add_tokenizer_model("bert")
        self.gguf_writer.add_tokenizer_pre(tokpre)
        self.gguf_writer.add_token_list(tokens)
        self.gguf_writer.add_token_types(toktypes)

        # handle special tokens
        special_vocab = gguf.SpecialVocab(self.dir_model, n_vocab=len(tokens))
        special_vocab.add_to_gguf(self.gguf_writer)

    def modify_tensors(self, data_torch: Tensor, name: str, bid: int | None) -> Iterable[tuple[str, Tensor]]:
        del bid  # unused

        # we are only using BERT for embeddings so we don't need the pooling layer
        if name in ("embeddings.position_ids", "pooler.dense.weight", "pooler.dense.bias"):
            return [] # we don't need these

        return [(self.map_tensor_name(name), data_torch)]


@Model.register("NomicBertModel")
class NomicBertModel(BertModel):
    model_arch = gguf.MODEL_ARCH.NOMIC_BERT

    def __init__(self, *args, **kwargs):
        super().__init__(*args, **kwargs)

        # the HF config claims n_ctx=8192, but it uses RoPE scaling
        self.hparams["n_ctx"] = 2048

        # SwigLU activation
        assert self.hparams["activation_function"] == "swiglu"
        # this doesn't do anything in the HF version
        assert self.hparams["causal"] is False
        # no bias tensors
        assert self.hparams["qkv_proj_bias"] is False
        assert self.hparams["mlp_fc1_bias"] is False
        assert self.hparams["mlp_fc2_bias"] is False
        # norm at end of layer
        assert self.hparams["prenorm"] is False
        # standard RoPE
        assert self.hparams["rotary_emb_fraction"] == 1.0
        assert self.hparams["rotary_emb_interleaved"] is False
        assert self.hparams["rotary_emb_scale_base"] is None

    def set_gguf_parameters(self):
        super().set_gguf_parameters()
        self.gguf_writer.add_rope_freq_base(self.hparams["rotary_emb_base"])


@Model.register("GemmaForCausalLM")
class GemmaModel(Model):
    model_arch = gguf.MODEL_ARCH.GEMMA

    def set_vocab(self):
        self._set_vocab_sentencepiece()

        # TODO: these special tokens should be exported only for the CodeGemma family
        special_vocab = gguf.SpecialVocab(self.dir_model, load_merges=False,
                                          special_token_types = ['prefix', 'suffix', 'middle', 'fsep', 'eot'])
        special_vocab._set_special_token("prefix", 67)
        special_vocab._set_special_token("suffix", 69)
        special_vocab._set_special_token("middle", 68)
        special_vocab._set_special_token("fsep",   70)
        special_vocab._set_special_token("eot",    107)
        special_vocab.add_to_gguf(self.gguf_writer)

    def set_gguf_parameters(self):
        hparams = self.hparams
        block_count = hparams["num_hidden_layers"]

        self.gguf_writer.add_name(self.dir_model.name)
        self.gguf_writer.add_context_length(hparams["max_position_embeddings"])
        self.gguf_writer.add_embedding_length(hparams["hidden_size"])
        self.gguf_writer.add_block_count(block_count)
        self.gguf_writer.add_feed_forward_length(hparams["intermediate_size"])
        self.gguf_writer.add_head_count(hparams["num_attention_heads"])
        self.gguf_writer.add_head_count_kv(self.hparams["num_key_value_heads"] if "num_key_value_heads" in hparams else hparams["num_attention_heads"])
        self.gguf_writer.add_layer_norm_rms_eps(self.hparams["rms_norm_eps"])
        self.gguf_writer.add_key_length(hparams["head_dim"])
        self.gguf_writer.add_value_length(hparams["head_dim"])
        self.gguf_writer.add_file_type(self.ftype)

    def modify_tensors(self, data_torch: Tensor, name: str, bid: int | None) -> Iterable[tuple[str, Tensor]]:
        del bid  # unused

        # lm_head is not used in llama.cpp, while autoawq will include this tensor in model
        # To prevent errors, skip loading lm_head.weight.
        if name == "lm_head.weight":
            logger.debug(f"Skipping get tensor {name!r} in safetensors so that convert can end normally.")
            return []

        # ref: https://github.com/huggingface/transformers/blob/fc37f38915372c15992b540dfcbbe00a916d4fc6/src/transformers/models/gemma/modeling_gemma.py#L89
        if name.endswith("norm.weight"):
            data_torch = data_torch + 1

        return [(self.map_tensor_name(name), data_torch)]


@Model.register("Starcoder2ForCausalLM")
class StarCoder2Model(Model):
    model_arch = gguf.MODEL_ARCH.STARCODER2


@Model.register("MambaForCausalLM", "MambaLMHeadModel")
class MambaModel(Model):
    model_arch = gguf.MODEL_ARCH.MAMBA

    def set_vocab(self):
        vocab_size = self.hparams["vocab_size"]
        # Round vocab size to next multiple of 8
        pad_vocab = self.hparams.get("pad_vocab_size_multiple", 8)
        # pad using ceiling division
        # ref: https://stackoverflow.com/a/17511341/22827863
        vocab_size = -(vocab_size // -pad_vocab) * pad_vocab
        self.hparams["vocab_size"] = vocab_size

        if (self.dir_model / "tokenizer.json").is_file():
            self._set_vocab_gpt2()
        elif (self.dir_model / "tokenizer.model").is_file():
            self._set_vocab_sentencepiece()
        else:
            # Use the GPT-NeoX tokenizer when no tokenizer files are present
            tokenizer_path = Path(sys.path[0]) / "models" / "ggml-vocab-gpt-neox.gguf"
            logger.warning(f"Using tokenizer from '{os.path.relpath(tokenizer_path, os.getcwd())}'")
            neox_reader = gguf.GGUFReader(tokenizer_path, "r")

            field = neox_reader.get_field(gguf.Keys.Tokenizer.MODEL)
            self.gguf_writer.add_tokenizer_model(bytes(field.parts[-1]).decode("utf-8") if field else "gpt2")

            field = neox_reader.get_field(gguf.Keys.Tokenizer.PRE)
            self.gguf_writer.add_tokenizer_pre(bytes(field.parts[-1]).decode("utf-8") if field else "mpt")

            field = neox_reader.get_field(gguf.Keys.Tokenizer.LIST)
            assert field
            self.gguf_writer.add_token_list([bytes(field.parts[i]) for i in field.data][:vocab_size])

            field = neox_reader.get_field(gguf.Keys.Tokenizer.TOKEN_TYPE)
            assert field
            self.gguf_writer.add_token_types([field.parts[i].tolist()[0] for i in field.data][:vocab_size])

            field = neox_reader.get_field(gguf.Keys.Tokenizer.MERGES)
            assert field
            self.gguf_writer.add_token_merges([bytes(field.parts[i]) for i in field.data])

            field = neox_reader.get_field(gguf.Keys.Tokenizer.BOS_ID)
            self.gguf_writer.add_bos_token_id(field.parts[-1].tolist()[0] if field else 1)

            field = neox_reader.get_field(gguf.Keys.Tokenizer.EOS_ID)
            self.gguf_writer.add_eos_token_id(field.parts[-1].tolist()[0] if field else 0)

            field = neox_reader.get_field(gguf.Keys.Tokenizer.UNK_ID)
            self.gguf_writer.add_unk_token_id(field.parts[-1].tolist()[0] if field else 0)

            field = neox_reader.get_field(gguf.Keys.Tokenizer.PAD_ID)
            self.gguf_writer.add_pad_token_id(field.parts[-1].tolist()[0] if field else 0)

    def set_gguf_parameters(self):
        d_model = self.find_hparam(["hidden_size",       "d_model"])
        d_conv  = self.find_hparam(["conv_kernel",       "d_conv"],  optional=True) or 4
        d_inner = self.find_hparam(["intermediate_size", "d_inner"], optional=True) or 2 * d_model
        d_state = self.find_hparam(["state_size",        "d_state"], optional=True) or 16
        # ceiling division
        # ref: https://stackoverflow.com/a/17511341/22827863
        # ref: https://github.com/state-spaces/mamba/blob/ce59daea3a090d011d6476c6e5b97f6d58ddad8b/mamba_ssm/modules/mamba_simple.py#L58
        dt_rank      = self.find_hparam(["time_step_rank",     "dt_rank"],      optional=True) or -(d_model // -16)
        rms_norm_eps = self.find_hparam(["layer_norm_epsilon", "rms_norm_eps"], optional=True) or 1e-5

        # Fail early for models which don't have a block expansion factor of 2
        assert d_inner == 2 * d_model

        self.gguf_writer.add_name(self.dir_model.name)
        self.gguf_writer.add_context_length(2**20) # arbitrary value; for those who use the default
        self.gguf_writer.add_embedding_length(d_model)
        self.gguf_writer.add_feed_forward_length(0) # unused, but seemingly required when loading
        self.gguf_writer.add_head_count(0) # unused, but seemingly required when loading
        self.gguf_writer.add_block_count(self.hparams["n_layer"])
        self.gguf_writer.add_ssm_conv_kernel(d_conv)
        self.gguf_writer.add_ssm_inner_size(d_inner)
        self.gguf_writer.add_ssm_state_size(d_state)
        self.gguf_writer.add_ssm_time_step_rank(dt_rank)
        self.gguf_writer.add_layer_norm_rms_eps(rms_norm_eps)
        self.gguf_writer.add_file_type(self.ftype)

    _tok_embd = None

    def modify_tensors(self, data_torch: Tensor, name: str, bid: int | None) -> Iterable[tuple[str, Tensor]]:
        del bid  # unused

        output_name = self.format_tensor_name(gguf.MODEL_TENSOR.OUTPUT)
        tok_embd_name = self.format_tensor_name(gguf.MODEL_TENSOR.TOKEN_EMBD)

        new_name = self.map_tensor_name(name)

        if name.endswith(".A_log"):
            logger.debug("A_log --> A ==> " + new_name)
            data_torch = -torch.exp(data_torch)

        # assuming token_embd.weight is seen before output.weight
        if self._tok_embd is not None and new_name == output_name:
            if torch.equal(self._tok_embd, data_torch):
                logger.debug(f"{output_name} is equivalent to {tok_embd_name}, omitting")
                return []
        elif new_name == tok_embd_name:
            self._tok_embd = data_torch

        return [(new_name, data_torch)]

    def extra_f32_tensors(self, name: str, new_name: str, bid: int | None, n_dims: int) -> bool:
        del n_dims  # unused

        return bid is not None and new_name in (
            self.format_tensor_name(n, bid, ".weight" if name.endswith(".weight") else "") for n in [
                gguf.MODEL_TENSOR.SSM_CONV1D,
                gguf.MODEL_TENSOR.SSM_X,
                gguf.MODEL_TENSOR.SSM_DT,
                gguf.MODEL_TENSOR.SSM_A,
                gguf.MODEL_TENSOR.SSM_D,
            ]
        )


@Model.register("CohereForCausalLM")
class CommandR2Model(Model):
    model_arch = gguf.MODEL_ARCH.COMMAND_R

    def __init__(self, *args, **kwargs):
        super().__init__(*args, **kwargs)

        # max_position_embeddings = 8192 in config.json but model was actually
        # trained on 128k context length
        self.hparams["max_position_embeddings"] = self.hparams["model_max_length"]

    def set_gguf_parameters(self):
        super().set_gguf_parameters()
        self.gguf_writer.add_logit_scale(self.hparams["logit_scale"])
        self.gguf_writer.add_rope_scaling_type(gguf.RopeScalingType.NONE)


@Model.register("OlmoForCausalLM")
@Model.register("OLMoForCausalLM")
class OlmoModel(Model):
    model_arch = gguf.MODEL_ARCH.OLMO

    def set_gguf_parameters(self):
        super().set_gguf_parameters()
        self.gguf_writer.add_layer_norm_eps(1e-5)
        clip_qkv = self.hparams.get("clip_qkv")
        if clip_qkv is not None:
            self.gguf_writer.add_clamp_kqv(clip_qkv)

    # Same as super class, but permuting q_proj, k_proj
    # Copied from: LlamaModel
    def modify_tensors(self, data_torch: Tensor, name: str, bid: int | None) -> Iterable[tuple[str, Tensor]]:
        del bid  # unused

        n_head = self.hparams["num_attention_heads"]
        n_kv_head = self.hparams.get("num_key_value_heads")

        if name.endswith("q_proj.weight"):
            data_torch = LlamaModel.permute(data_torch, n_head, n_head)
        if name.endswith("k_proj.weight"):
            data_torch = LlamaModel.permute(data_torch, n_head, n_kv_head)

        return [(self.map_tensor_name(name), data_torch)]


@Model.register("JinaBertModel", "JinaBertForMaskedLM")
class JinaBertV2Model(BertModel):
    model_arch = gguf.MODEL_ARCH.JINA_BERT_V2

    def __init__(self, *args, **kwargs):
        super().__init__(*args, **kwargs)
        self.intermediate_size = self.hparams["intermediate_size"]

    def get_tensors(self):
        for name, data in super().get_tensors():
            if 'gated_layers' in name:
                d1 = data[:self.intermediate_size, :]
                name1 = name.replace('gated_layers', 'gated_layers_w')
                d2 = data[self.intermediate_size:, :]
                name2 = name.replace('gated_layers', 'gated_layers_v')
                yield name1, d1
                yield name2, d2
                continue

            yield name, data

    def set_vocab(self, *args, **kwargs):
        tokenizer_class = 'BertTokenizer'
        with open(self.dir_model / "tokenizer_config.json", "r", encoding="utf-8") as f:
            tokenizer_class = json.load(f)['tokenizer_class']

        if tokenizer_class == 'BertTokenizer':
            super().set_vocab()
        elif tokenizer_class == 'RobertaTokenizer':
            self._set_vocab_gpt2()
            self.gguf_writer.add_token_type_count(2)
        else:
            raise NotImplementedError(f'Tokenizer {tokenizer_class} is not supported for JinaBertModel')
        self.gguf_writer.add_add_bos_token(True)
        self.gguf_writer.add_add_eos_token(True)


###### CONVERSION LOGIC ######


# tree of lazy tensors
class LazyTorchTensor(gguf.LazyBase):
    _tensor_type = torch.Tensor
    # to keep the type-checker happy
    dtype: torch.dtype
    shape: torch.Size

    # only used when converting a torch.Tensor to a np.ndarray
    _dtype_map: dict[torch.dtype, type] = {
        torch.float16: np.float16,
        torch.float32: np.float32,
    }

    def numpy(self) -> gguf.LazyNumpyTensor:
        dtype = self._dtype_map[self.dtype]
        return gguf.LazyNumpyTensor(
            meta=gguf.LazyNumpyTensor.meta_with_dtype_and_shape(dtype, self.shape),
            lazy=self._lazy,
            args=(self,),
            func=(lambda s: s[0].numpy())
        )

    @classmethod
    def meta_with_dtype_and_shape(cls, dtype: torch.dtype, shape: torch.Size) -> Tensor:
        return torch.empty(size=shape, dtype=dtype, device="meta")

    @classmethod
    def __torch_function__(cls, func, types, args=(), kwargs=None):
        del types  # unused

        if kwargs is None:
            kwargs = {}

        if func is torch.Tensor.numpy:
            return args[0].numpy()

        return LazyTorchTensor._wrap_fn(func)(*args, **kwargs)


def parse_args() -> argparse.Namespace:
    parser = argparse.ArgumentParser(
        description="Convert a huggingface model to a GGML compatible file")
    parser.add_argument(
        "--vocab-only", action="store_true",
        help="extract only the vocab",
    )
    parser.add_argument(
        "--awq-path", type=Path, default=None,
        help="Path to scale awq cache file",
    )
    parser.add_argument(
        "--outfile", type=Path,
        help="path to write to; default: based on input. {ftype} will be replaced by the outtype.",
    )
    parser.add_argument(
        "--outtype", type=str, choices=["f32", "f16", "bf16", "q8_0", "auto"], default="f16",
        help="output format - use f32 for float32, f16 for float16, bf16 for bfloat16, q8_0 for Q8_0, auto for the highest-fidelity 16-bit float type depending on the first loaded tensor type",
    )
    parser.add_argument(
        "--bigendian", action="store_true",
        help="model is executed on big endian machine",
    )
    parser.add_argument(
        "model", type=Path,
        help="directory containing model file",
    )
    parser.add_argument(
        "--use-temp-file", action="store_true",
        help="use the tempfile library while processing (helpful when running out of memory, process killed)",
    )
    parser.add_argument(
        "--no-lazy", action="store_true",
        help="use more RAM by computing all outputs before writing (use in case lazy evaluation is broken)",
    )
    parser.add_argument(
        "--model-name", type=str, default=None,
        help="name of the model",
    )
    parser.add_argument(
        "--verbose", action="store_true",
        help="increase output verbosity",
    )
    parser.add_argument(
        "--split", action="store_true",
        help="split the converted model into multiple files"
    )
    parser.add_argument(
        "--split-max-tensors", type=int,
        help="max tensors in each split"
    )
    parser.add_argument(
        "--split-max-size", type=str,
        help="max size per split N(M|G)"
    )
    parser.add_argument(
        "--dry-run", action="store_true",
        help="only print out a split plan and exit, without writing any new files"
    )
    parser.add_argument(
        "--large-first-shard", action="store_true",
        help="include tensors in the first shard when splitting (default: metadata only)"
    )

    return parser.parse_args()


def main() -> None:
    args = parse_args()

    logging.basicConfig(level=logging.DEBUG if args.verbose else logging.INFO)

    dir_model = args.model

    if args.awq_path:
        sys.path.insert(1, str(Path(__file__).parent / 'awq-py'))
        from awq.apply_awq import add_scale_weights  # type: ignore[import-not-found]
        tmp_model_path = args.model / "weighted_model"
        dir_model = tmp_model_path
        if tmp_model_path.is_dir():
            logger.info(f"{tmp_model_path} exists as a weighted model.")
        else:
            tmp_model_path.mkdir(parents=True, exist_ok=True)
            logger.info("Saving new weighted model ...")
            add_scale_weights(str(args.model), str(args.awq_path), str(tmp_model_path))
            logger.info(f"Saved weighted model at {tmp_model_path}.")

    if not dir_model.is_dir():
        logger.error(f'Error: {args.model} is not a directory')
        sys.exit(1)

<<<<<<< HEAD
    if args.split and not (args.split_max_tensors or args.split_max_size):
        raise ValueError("Need to specify one of --split-max-tensors or --split-max-size when splitting")

    if args.split_max_tensors and args.split_max_size:
        raise ValueError("Can't specify both --split-max-tensors and --split-max-size")

    split_arguments = gguf.SplitArguments(args) if args.split else gguf.SplitArguments()

    ftype_map = {
        "f32": gguf.GGMLQuantizationType.F32,
        "f16": gguf.GGMLQuantizationType.F16,
=======
    ftype_map: dict[str, gguf.LlamaFileType] = {
        "f32": gguf.LlamaFileType.ALL_F32,
        "f16": gguf.LlamaFileType.MOSTLY_F16,
        "bf16": gguf.LlamaFileType.MOSTLY_BF16,
        "q8_0": gguf.LlamaFileType.MOSTLY_Q8_0,
        "auto": gguf.LlamaFileType.GUESSED,
>>>>>>> cd93a28c
    }

    if args.outfile is not None:
        fname_out = args.outfile
    else:
        # output in the same directory as the model by default
        fname_out = dir_model / 'ggml-model-{ftype}.gguf'

    logger.info(f"Loading model: {dir_model.name}")

    hparams = Model.load_hparams(dir_model)

    with torch.inference_mode():
        model_class = Model.from_model_architecture(hparams["architectures"][0])
        model_instance = model_class(dir_model, ftype_map[args.outtype], fname_out, args.bigendian, args.use_temp_file,
                                     args.no_lazy, split_arguments)

        logger.info("Set model parameters")
        model_instance.set_gguf_parameters()

        logger.info("Set model tokenizer")
        model_instance.set_vocab()

        model_instance.gguf_writer.add_quantization_version(gguf.GGML_QUANT_VERSION)

        if args.vocab_only:
            logger.info(f"Exporting model vocab to '{model_instance.fname_out}'")
            model_instance.write_vocab()
        else:
            logger.info(f"Exporting model to '{model_instance.fname_out}'")
            model_instance.write()

        logger.info(f"Model successfully exported to '{model_instance.fname_out}'")


if __name__ == '__main__':
    main()<|MERGE_RESOLUTION|>--- conflicted
+++ resolved
@@ -58,29 +58,19 @@
     part_names: list[str]
     is_safetensors: bool
     hparams: dict[str, Any]
-<<<<<<< HEAD
     gguf_writer: gguf.GGUFManager
-=======
->>>>>>> cd93a28c
     block_count: int
     tensor_map: gguf.TensorNameMap
     tensor_names: set[str] | None
     fname_out: Path
-    gguf_writer: gguf.GGUFWriter
 
     # subclasses should define this!
     model_arch: gguf.MODEL_ARCH
 
-<<<<<<< HEAD
-    def __init__(self, dir_model: Path, ftype: int, fname_out: Path, is_big_endian: bool, use_temp_file: bool, eager: bool,
+    def __init__(self, dir_model: Path, ftype: gguf.LlamaFileType, fname_out: Path, is_big_endian: bool, use_temp_file: bool, eager: bool,
                  split_arguments: gguf.SplitArguments):
-        if self.__class__ == Model:
-            raise TypeError(f"{self.__class__.__name__!r} should not be directly instantiated")
-=======
-    def __init__(self, dir_model: Path, ftype: gguf.LlamaFileType, fname_out: Path, is_big_endian: bool, use_temp_file: bool, eager: bool):
         if type(self) is Model:
             raise TypeError(f"{type(self).__name__!r} should not be directly instantiated")
->>>>>>> cd93a28c
         self.dir_model = dir_model
         self.ftype = ftype
         self.is_big_endian = is_big_endian
@@ -94,11 +84,8 @@
             self.part_names = Model.get_model_part_names(self.dir_model, ".bin")
             
         self.hparams = Model.load_hparams(self.dir_model)
-<<<<<<< HEAD
         self.gguf_writer = gguf.GGUFManager(fname_out, gguf.MODEL_ARCH_NAMES[self.model_arch], split_arguments,
                                             endianess=self.endianess, use_temp_file=self.use_temp_file)
-=======
->>>>>>> cd93a28c
         self.block_count = self.find_hparam(["n_layers", "num_hidden_layers", "n_layer"])
         self.tensor_map = gguf.get_tensor_name_map(self.model_arch, self.block_count)
         self.tensor_names = None
@@ -115,7 +102,6 @@
         ftype_lw: str = ftype_up.lower()
         # allow templating the file name with the output ftype, useful with the "auto" ftype
         self.fname_out = fname_out.parent / fname_out.name.format(ftype_lw, outtype=ftype_lw, ftype=ftype_lw, OUTTYPE=ftype_up, FTYPE=ftype_up)
-        self.gguf_writer = gguf.GGUFWriter(self.fname_out, gguf.MODEL_ARCH_NAMES[self.model_arch], endianess=self.endianess, use_temp_file=self.use_temp_file)
 
     @classmethod
     def __init_subclass__(cls):
@@ -2578,7 +2564,6 @@
         logger.error(f'Error: {args.model} is not a directory')
         sys.exit(1)
 
-<<<<<<< HEAD
     if args.split and not (args.split_max_tensors or args.split_max_size):
         raise ValueError("Need to specify one of --split-max-tensors or --split-max-size when splitting")
 
@@ -2588,16 +2573,11 @@
     split_arguments = gguf.SplitArguments(args) if args.split else gguf.SplitArguments()
 
     ftype_map = {
-        "f32": gguf.GGMLQuantizationType.F32,
-        "f16": gguf.GGMLQuantizationType.F16,
-=======
-    ftype_map: dict[str, gguf.LlamaFileType] = {
         "f32": gguf.LlamaFileType.ALL_F32,
         "f16": gguf.LlamaFileType.MOSTLY_F16,
         "bf16": gguf.LlamaFileType.MOSTLY_BF16,
         "q8_0": gguf.LlamaFileType.MOSTLY_Q8_0,
         "auto": gguf.LlamaFileType.GUESSED,
->>>>>>> cd93a28c
     }
 
     if args.outfile is not None:
