#pragma once

//
// GGML Tensor Library
//
// This documentation is still a work in progress.
// If you wish some specific topics to be covered, feel free to drop a comment:
//
//   https://github.com/ggerganov/whisper.cpp/issues/40
//
// ## Overview
//
// This library implements:
//
//  - a set of tensor operations
//  - automatic differentiation
//  - basic optimization algorithms
//
// The aim of this library is to provide a minimalistic approach for various machine learning tasks. This includes,
// but is not limited to, the following:
//
//  - linear regression
//  - support vector machines
//  - neural networks
//
// The library allows the user to define a certain function using the available tensor operations. This function
// definition is represented internally via a computation graph. Each tensor operation in the function definition
// corresponds to a node in the graph. Having the computation graph defined, the user can choose to compute the
// function's value and/or its gradient with respect to the input variables. Optionally, the function can be optimized
// using one of the available optimization algorithms.
//
// For example, here we define the function: f(x) = a*x^2 + b
//
//   {
//       struct ggml_init_params params = {
//           .mem_size   = 16*1024*1024,
//           .mem_buffer = NULL,
//       };
//
//       // memory allocation happens here
//       struct ggml_context * ctx = ggml_init(params);
//
//       struct ggml_tensor * x = ggml_new_tensor_1d(ctx, GGML_TYPE_F32, 1);
//
//       ggml_set_param(ctx, x); // x is an input variable
//
//       struct ggml_tensor * a  = ggml_new_tensor_1d(ctx, GGML_TYPE_F32, 1);
//       struct ggml_tensor * b  = ggml_new_tensor_1d(ctx, GGML_TYPE_F32, 1);
//       struct ggml_tensor * x2 = ggml_mul(ctx, x, x);
//       struct ggml_tensor * f  = ggml_add(ctx, ggml_mul(ctx, a, x2), b);
//
//       ...
//   }
//
// Notice that the function definition above does not involve any actual computation. The computation is performed only
// when the user explicitly requests it. For example, to compute the function's value at x = 2.0:
//
//   {
//       ...
//
//       struct ggml_cgraph * gf = ggml_new_graph(ctx);
//       ggml_build_forward_expand(gf, f);
//
//       // set the input variable and parameter values
//       ggml_set_f32(x, 2.0f);
//       ggml_set_f32(a, 3.0f);
//       ggml_set_f32(b, 4.0f);
//
//       ggml_graph_compute_with_ctx(ctx, &gf, n_threads);
//
//       printf("f = %f\n", ggml_get_f32_1d(f, 0));
//
//       ...
//   }
//
// The actual computation is performed in the ggml_graph_compute() function.
//
// The ggml_new_tensor_...() functions create new tensors. They are allocated in the memory buffer provided to the
// ggml_init() function. You have to be careful not to exceed the memory buffer size. Therefore, you have to know
// in advance how much memory you need for your computation. Alternatively, you can allocate a large enough memory
// and after defining the computation graph, call the ggml_used_mem() function to find out how much memory was
// actually needed.
//
// The ggml_set_param() function marks a tensor as an input variable. This is used by the automatic
// differentiation and optimization algorithms.
//
// The described approach allows to define the function graph once and then compute its forward or backward graphs
// multiple times. All computations will use the same memory buffer allocated in the ggml_init() function. This way
// the user can avoid the memory allocation overhead at runtime.
//
// The library supports multi-dimensional tensors - up to 4 dimensions. The FP16 and FP32 data types are first class
// citizens, but in theory the library can be extended to support FP8 and integer data types.
//
// Each tensor operation produces a new tensor. Initially the library was envisioned to support only the use of unary
// and binary operations. Most of the available operations fall into one of these two categories. With time, it became
// clear that the library needs to support more complex operations. The way to support these operations is not clear
// yet, but a few examples are demonstrated in the following operations:
//
//   - ggml_permute()
//   - ggml_conv_1d_1s()
//   - ggml_conv_1d_2s()
//
// For each tensor operator, the library implements a forward and backward computation function. The forward function
// computes the output tensor value given the input tensor values. The backward function computes the adjoint of the
// input tensors given the adjoint of the output tensor. For a detailed explanation of what this means, take a
// calculus class, or watch the following video:
//
//   What is Automatic Differentiation?
//   https://www.youtube.com/watch?v=wG_nF1awSSY
//
//
// ## Tensor data (struct ggml_tensor)
//
// The tensors are stored in memory via the ggml_tensor struct. The structure provides information about the size of
// the tensor, the data type, and the memory buffer where the tensor data is stored. Additionally, it contains
// pointers to the "source" tensors - i.e. the tensors that were used to compute the current tensor. For example:
//
//   {
//       struct ggml_tensor * c = ggml_add(ctx, a, b);
//
//       assert(c->src[0] == a);
//       assert(c->src[1] == b);
//   }
//
// The multi-dimensional tensors are stored in row-major order. The ggml_tensor struct contains fields for the
// number of elements in each dimension ("ne") as well as the number of bytes ("nb", a.k.a. stride). This allows
// to store tensors that are not contiguous in memory, which is useful for operations such as transposition and
// permutation. All tensor operations have to take the stride into account and not assume that the tensor is
// contiguous in memory.
//
// The data of the tensor is accessed via the "data" pointer. For example:
//
//   {
//       const int nx = 2;
//       const int ny = 3;
//
//       struct ggml_tensor * a = ggml_new_tensor_2d(ctx, GGML_TYPE_F32, nx, ny);
//
//       for (int y = 0; y < ny; y++) {
//           for (int x = 0; x < nx; x++) {
//               *(float *) ((char *) a->data + y*a->nb[1] + x*a->nb[0]) = x + y;
//           }
//       }
//
//       ...
//   }
//
// Alternatively, there are helper functions, such as ggml_get_f32_1d() and ggml_set_f32_1d() that can be used.
//
// ## The matrix multiplication operator (ggml_mul_mat)
//
// TODO
//
//
// ## Multi-threading
//
// TODO
//
//
// ## Overview of ggml.c
//
// TODO
//
//
// ## SIMD optimizations
//
// TODO
//
//
// ## Debugging ggml
//
// TODO
//
//

#ifdef GGML_SHARED
#    if defined(_WIN32) && !defined(__MINGW32__)
#        ifdef GGML_BUILD
#            define GGML_API __declspec(dllexport)
#        else
#            define GGML_API __declspec(dllimport)
#        endif
#    else
#        define GGML_API __attribute__ ((visibility ("default")))
#    endif
#else
#    define GGML_API
#endif

// TODO: support for clang
#ifdef __GNUC__
#    define GGML_DEPRECATED(func, hint) func __attribute__((deprecated(hint)))
#elif defined(_MSC_VER)
#    define GGML_DEPRECATED(func, hint) __declspec(deprecated(hint)) func
#else
#    define GGML_DEPRECATED(func, hint) func
#endif

#ifndef __GNUC__
#    define GGML_ATTRIBUTE_FORMAT(...)
#elif defined(__MINGW32__)
#    define GGML_ATTRIBUTE_FORMAT(...) __attribute__((format(gnu_printf, __VA_ARGS__)))
#else
#    define GGML_ATTRIBUTE_FORMAT(...) __attribute__((format(printf, __VA_ARGS__)))
#endif

#include <stdint.h>
#include <stddef.h>
#include <stdbool.h>

#define GGML_FILE_MAGIC   0x67676d6c // "ggml"
#define GGML_FILE_VERSION 1

#define GGML_QNT_VERSION        2    // bump this on quantization format changes
#define GGML_QNT_VERSION_FACTOR 1000 // do not change this

#define GGML_MAX_DIMS           4
#define GGML_MAX_PARAMS         2048
#define GGML_MAX_CONTEXTS       64
#define GGML_MAX_SRC            10
#define GGML_MAX_NAME           64
#define GGML_MAX_OP_PARAMS      64
#define GGML_DEFAULT_N_THREADS  4
#define GGML_DEFAULT_GRAPH_SIZE 2048
#if UINTPTR_MAX == 0xFFFFFFFF
    #define GGML_MEM_ALIGN 4
#else
    #define GGML_MEM_ALIGN 16
#endif

#define GGML_EXIT_SUCCESS 0
#define GGML_EXIT_ABORTED 1

#define GGUF_MAGIC "GGUF"

#define GGUF_VERSION 3

#define GGUF_DEFAULT_ALIGNMENT 32

#define GGML_UNUSED(x) (void)(x)

#define GGML_PAD(x, n) (((x) + (n) - 1) & ~((n) - 1))

#define GGML_ASSERT_CONTINUE(x) \
    do { \
        if (!(x)) { \
            fprintf(stderr, "GGML_ASSERT_CONTINUE: %s:%d: %s\n", __FILE__, __LINE__, #x); \
        } \
    } while (0)

#define GGML_ASSERT(x) \
    do { \
        if (!(x)) { \
            fflush(stdout); \
            fprintf(stderr, "GGML_ASSERT: %s:%d: %s\n", __FILE__, __LINE__, #x); \
            ggml_print_backtrace(); \
            abort(); \
        } \
    } while (0)

#ifndef NDEBUG
#define GGML_UNREACHABLE() GGML_ASSERT(!"statement should not be reached")
#elif defined(__GNUC__)
#define GGML_UNREACHABLE() __builtin_unreachable()
#else
#define GGML_UNREACHABLE() ((void) 0)
#endif

// used to copy the number of elements and stride in bytes of tensors into local variables.
// main purpose is to reduce code duplication and improve readability.
//
// example:
//
//    GGML_TENSOR_LOCALS(int64_t, ne1, src1, ne);
//    GGML_TENSOR_LOCALS(size_t,  nb1, src1, nb);
//
#define GGML_TENSOR_LOCALS_1(type, prefix, pointer, array) \
    const type prefix##0 = (pointer)->array[0]; \
    GGML_UNUSED(prefix##0);
#define GGML_TENSOR_LOCALS_2(type, prefix, pointer, array) \
    GGML_TENSOR_LOCALS_1    (type, prefix, pointer, array) \
    const type prefix##1 = (pointer)->array[1]; \
    GGML_UNUSED(prefix##1);
#define GGML_TENSOR_LOCALS_3(type, prefix, pointer, array) \
    GGML_TENSOR_LOCALS_2    (type, prefix, pointer, array) \
    const type prefix##2 = (pointer)->array[2]; \
    GGML_UNUSED(prefix##2);
#define GGML_TENSOR_LOCALS(type, prefix, pointer, array) \
    GGML_TENSOR_LOCALS_3  (type, prefix, pointer, array) \
    const type prefix##3 = (pointer)->array[3]; \
    GGML_UNUSED(prefix##3);

#define GGML_TENSOR_UNARY_OP_LOCALS \
    GGML_TENSOR_LOCALS(int64_t, ne0, src0, ne) \
    GGML_TENSOR_LOCALS(size_t,  nb0, src0, nb) \
    GGML_TENSOR_LOCALS(int64_t, ne,  dst,  ne) \
    GGML_TENSOR_LOCALS(size_t,  nb,  dst,  nb)

#define GGML_TENSOR_BINARY_OP_LOCALS \
    GGML_TENSOR_LOCALS(int64_t, ne0, src0, ne) \
    GGML_TENSOR_LOCALS(size_t,  nb0, src0, nb) \
    GGML_TENSOR_LOCALS(int64_t, ne1, src1, ne) \
    GGML_TENSOR_LOCALS(size_t,  nb1, src1, nb) \
    GGML_TENSOR_LOCALS(int64_t, ne,  dst,  ne) \
    GGML_TENSOR_LOCALS(size_t,  nb,  dst,  nb)

#ifdef  __cplusplus
extern "C" {
#endif

#if defined(__ARM_NEON) && defined(__CUDACC__)
    typedef half ggml_fp16_t;
#elif defined(__ARM_NEON)
    typedef __fp16 ggml_fp16_t;
#else
    typedef uint16_t ggml_fp16_t;
#endif

    // convert FP16 <-> FP32
    GGML_API float       ggml_fp16_to_fp32(ggml_fp16_t x);
    GGML_API ggml_fp16_t ggml_fp32_to_fp16(float x);

    GGML_API void ggml_fp16_to_fp32_row(const ggml_fp16_t * x, float * y, int n);
    GGML_API void ggml_fp32_to_fp16_row(const float * x, ggml_fp16_t * y, int n);

    struct ggml_object;
    struct ggml_context;

    enum ggml_type {
        GGML_TYPE_F32  = 0,
        GGML_TYPE_F16  = 1,
        GGML_TYPE_Q4_0 = 2,
        GGML_TYPE_Q4_1 = 3,
        // GGML_TYPE_Q4_2 = 4, support has been removed
        // GGML_TYPE_Q4_3 (5) support has been removed
        GGML_TYPE_Q5_0 = 6,
        GGML_TYPE_Q5_1 = 7,
        GGML_TYPE_Q8_0 = 8,
        GGML_TYPE_Q8_1 = 9,
        // k-quantizations
        GGML_TYPE_Q2_K = 10,
        GGML_TYPE_Q3_K = 11,
        GGML_TYPE_Q4_K = 12,
        GGML_TYPE_Q5_K = 13,
        GGML_TYPE_Q6_K = 14,
        GGML_TYPE_Q8_K = 15,
        GGML_TYPE_I8,
        GGML_TYPE_I16,
        GGML_TYPE_I32,
        GGML_TYPE_COUNT,
    };

    enum ggml_backend_type {
        GGML_BACKEND_CPU = 0,
        GGML_BACKEND_GPU = 10,
        GGML_BACKEND_GPU_SPLIT = 20,
    };

    // model file types
    enum ggml_ftype {
        GGML_FTYPE_UNKNOWN     = -1,
        GGML_FTYPE_ALL_F32     = 0,
        GGML_FTYPE_MOSTLY_F16  = 1,  // except 1d tensors
        GGML_FTYPE_MOSTLY_Q4_0 = 2,  // except 1d tensors
        GGML_FTYPE_MOSTLY_Q4_1 = 3,  // except 1d tensors
        GGML_FTYPE_MOSTLY_Q4_1_SOME_F16 = 4, // tok_embeddings.weight and output.weight are F16
        GGML_FTYPE_MOSTLY_Q8_0 = 7,  // except 1d tensors
        GGML_FTYPE_MOSTLY_Q5_0 = 8,  // except 1d tensors
        GGML_FTYPE_MOSTLY_Q5_1 = 9,  // except 1d tensors
        GGML_FTYPE_MOSTLY_Q2_K = 10, // except 1d tensors
        GGML_FTYPE_MOSTLY_Q3_K = 11, // except 1d tensors
        GGML_FTYPE_MOSTLY_Q4_K = 12, // except 1d tensors
        GGML_FTYPE_MOSTLY_Q5_K = 13, // except 1d tensors
        GGML_FTYPE_MOSTLY_Q6_K = 14, // except 1d tensors
    };

    // available tensor operations:
    enum ggml_op {
        GGML_OP_NONE = 0,

        GGML_OP_DUP,
        GGML_OP_ADD,
        GGML_OP_ADD1,
        GGML_OP_ACC,
        GGML_OP_SUB,
        GGML_OP_MUL,
        GGML_OP_DIV,
        GGML_OP_SQR,
        GGML_OP_SQRT,
        GGML_OP_LOG,
        GGML_OP_SUM,
        GGML_OP_SUM_ROWS,
        GGML_OP_MEAN,
        GGML_OP_ARGMAX,
        GGML_OP_REPEAT,
        GGML_OP_REPEAT_BACK,
        GGML_OP_CONCAT,
        GGML_OP_SILU_BACK,
        GGML_OP_NORM, // normalize
        GGML_OP_RMS_NORM,
        GGML_OP_RMS_NORM_BACK,
        GGML_OP_GROUP_NORM,

        GGML_OP_MUL_MAT,
        GGML_OP_MUL_MAT_ID,
        GGML_OP_OUT_PROD,

        GGML_OP_SCALE,
        GGML_OP_SET,
        GGML_OP_CPY,
        GGML_OP_CONT,
        GGML_OP_RESHAPE,
        GGML_OP_VIEW,
        GGML_OP_PERMUTE,
        GGML_OP_TRANSPOSE,
        GGML_OP_GET_ROWS,
        GGML_OP_GET_ROWS_BACK,
        GGML_OP_DIAG,
        GGML_OP_DIAG_MASK_INF,
        GGML_OP_DIAG_MASK_ZERO,
        GGML_OP_SOFT_MAX,
        GGML_OP_SOFT_MAX_BACK,
        GGML_OP_ROPE,
        GGML_OP_ROPE_BACK,
        GGML_OP_ALIBI,
        GGML_OP_CLAMP,
        GGML_OP_CONV_TRANSPOSE_1D,
        GGML_OP_IM2COL,
        GGML_OP_CONV_TRANSPOSE_2D,
        GGML_OP_POOL_1D,
        GGML_OP_POOL_2D,
        GGML_OP_UPSCALE, // nearest interpolate
        GGML_OP_PAD,
        GGML_OP_ARGSORT,
        GGML_OP_LEAKY_RELU,

        GGML_OP_FLASH_ATTN,
        GGML_OP_FLASH_FF,
        GGML_OP_FLASH_ATTN_BACK,
        GGML_OP_WIN_PART,
        GGML_OP_WIN_UNPART,
        GGML_OP_GET_REL_POS,
        GGML_OP_ADD_REL_POS,

        GGML_OP_UNARY,

        GGML_OP_MAP_UNARY,
        GGML_OP_MAP_BINARY,

        GGML_OP_MAP_CUSTOM1_F32,
        GGML_OP_MAP_CUSTOM2_F32,
        GGML_OP_MAP_CUSTOM3_F32,

        GGML_OP_MAP_CUSTOM1,
        GGML_OP_MAP_CUSTOM2,
        GGML_OP_MAP_CUSTOM3,

        GGML_OP_CROSS_ENTROPY_LOSS,
        GGML_OP_CROSS_ENTROPY_LOSS_BACK,

        GGML_OP_COUNT,
    };

    enum ggml_unary_op {
        GGML_UNARY_OP_ABS,
        GGML_UNARY_OP_SGN,
        GGML_UNARY_OP_NEG,
        GGML_UNARY_OP_STEP,
        GGML_UNARY_OP_TANH,
        GGML_UNARY_OP_ELU,
        GGML_UNARY_OP_RELU,
        GGML_UNARY_OP_GELU,
        GGML_UNARY_OP_GELU_QUICK,
        GGML_UNARY_OP_SILU,

        GGML_UNARY_OP_COUNT,
    };

    enum ggml_object_type {
        GGML_OBJECT_TENSOR,
        GGML_OBJECT_GRAPH,
        GGML_OBJECT_WORK_BUFFER
    };

    enum ggml_log_level {
        GGML_LOG_LEVEL_ERROR = 2,
        GGML_LOG_LEVEL_WARN = 3,
        GGML_LOG_LEVEL_INFO = 4
    };

    // ggml object
    struct ggml_object {
        size_t offs;
        size_t size;

        struct ggml_object * next;

        enum ggml_object_type type;

        char padding[4];
    };

    static const size_t GGML_OBJECT_SIZE = sizeof(struct ggml_object);

    // n-dimensional tensor
    struct ggml_tensor {
        enum ggml_type         type;
        enum ggml_backend_type backend;

        struct ggml_backend_buffer * buffer;

        int64_t ne[GGML_MAX_DIMS]; // number of elements
        size_t  nb[GGML_MAX_DIMS]; // stride in bytes:
                                   // nb[0] = ggml_type_size(type)
                                   // nb[1] = nb[0]   * (ne[0] / ggml_blck_size(type)) + padding
                                   // nb[i] = nb[i-1] * ne[i-1]

        // compute data
        enum ggml_op op;

        // op params - allocated as int32_t for alignment
        int32_t op_params[GGML_MAX_OP_PARAMS / sizeof(int32_t)];

        bool is_param;

        struct ggml_tensor * grad;
        struct ggml_tensor * src[GGML_MAX_SRC];

        // performance
        int     perf_runs;
        int64_t perf_cycles;
        int64_t perf_time_us;

        struct ggml_tensor * view_src;
        size_t               view_offs;

        void * data;

        char name[GGML_MAX_NAME];

        void * extra; // extra things e.g. for ggml-cuda.cu

        char padding[8];
    };

    static const size_t GGML_TENSOR_SIZE = sizeof(struct ggml_tensor);

    // the compute plan that needs to be prepared for ggml_graph_compute()
    // since https://github.com/ggerganov/ggml/issues/287
    struct ggml_cplan {
        size_t    work_size; // size of work buffer, calculated by `ggml_graph_plan()`
        uint8_t * work_data; // work buffer, to be allocated by caller before calling to `ggml_graph_compute()`

        int n_threads;

        // abort ggml_graph_compute when true
        bool (*abort_callback)(void * data);
        void * abort_callback_data;
    };

    enum ggml_cgraph_eval_order {
        GGML_CGRAPH_EVAL_ORDER_LEFT_TO_RIGHT = 0,
        GGML_CGRAPH_EVAL_ORDER_RIGHT_TO_LEFT,
        GGML_CGRAPH_EVAL_ORDER_COUNT
    };

    struct ggml_hash_set {
        size_t size;
        struct ggml_tensor ** keys;
    };

    // computation graph
    struct ggml_cgraph {
        int size;
        int n_nodes;
        int n_leafs;

        struct ggml_tensor ** nodes;
        struct ggml_tensor ** grads;
        struct ggml_tensor ** leafs;

        struct ggml_hash_set visited_hash_table;

        enum ggml_cgraph_eval_order order;

        // performance
        int     perf_runs;
        int64_t perf_cycles;
        int64_t perf_time_us;
    };

    // scratch buffer
    struct ggml_scratch {
        size_t offs;
        size_t size;
        void * data;
    };

    struct ggml_init_params {
        // memory pool
        size_t mem_size;   // bytes
        void * mem_buffer; // if NULL, memory will be allocated internally
        bool   no_alloc;   // don't allocate memory for the tensor data
    };


    // compute types

    // NOTE: the INIT or FINALIZE pass is not scheduled unless explicitly enabled.
    // This behavior was changed since https://github.com/ggerganov/llama.cpp/pull/1995.
    enum ggml_task_type {
        GGML_TASK_INIT = 0,
        GGML_TASK_COMPUTE,
        GGML_TASK_FINALIZE,
    };

    struct ggml_compute_params {
        enum ggml_task_type type;

        // ith = thread index, nth = number of threads
        int ith, nth;

        // work buffer for all threads
        size_t wsize;
        void * wdata;
    };

    // misc

    GGML_API void    ggml_time_init(void); // call this once at the beginning of the program
    GGML_API int64_t ggml_time_ms(void);
    GGML_API int64_t ggml_time_us(void);
    GGML_API int64_t ggml_cycles(void);
    GGML_API int64_t ggml_cycles_per_ms(void);

    GGML_API void    ggml_print_backtrace(void);

    GGML_API void    ggml_numa_init(void); // call once for better performance on NUMA systems
    GGML_API bool    ggml_is_numa(void); // true if init detected that system has >1 NUMA node

    GGML_API void    ggml_print_object (const struct ggml_object * obj);
    GGML_API void    ggml_print_objects(const struct ggml_context * ctx);

    GGML_API int64_t ggml_nelements   (const struct ggml_tensor * tensor);
    GGML_API int64_t ggml_nrows       (const struct ggml_tensor * tensor);
    GGML_API size_t  ggml_nbytes      (const struct ggml_tensor * tensor);
    GGML_API size_t  ggml_nbytes_pad  (const struct ggml_tensor * tensor); // same as ggml_nbytes() but padded to GGML_MEM_ALIGN

<<<<<<< HEAD
    GGML_API int     ggml_blck_size (enum ggml_type type);
    GGML_API size_t  ggml_type_size (enum ggml_type type); // size in bytes for all elements in a block
    GGML_API double   ggml_type_sizef(enum ggml_type type); // ggml_type_size()/ggml_blck_size() as float
=======
    GGML_API int    ggml_blck_size(enum ggml_type type);
    GGML_API size_t ggml_type_size(enum ggml_type type);             // size in bytes for all elements in a block
    GGML_API size_t ggml_row_size (enum ggml_type type, int64_t ne); // size in bytes for all elements in a row

    GGML_DEPRECATED(
    GGML_API double ggml_type_sizef(enum ggml_type type), // ggml_type_size()/ggml_blck_size() as float
    "use ggml_row_size() instead");
>>>>>>> 8a5be3bd

    GGML_API const char * ggml_type_name(enum ggml_type type);
    GGML_API const char * ggml_op_name  (enum ggml_op   op);
    GGML_API const char * ggml_op_symbol(enum ggml_op   op);

    GGML_API const char * ggml_unary_op_name(enum ggml_unary_op op);
    GGML_API const char * ggml_op_desc(const struct ggml_tensor * t); // unary or op name

    GGML_API size_t  ggml_element_size(const struct ggml_tensor * tensor);

    GGML_API bool    ggml_is_quantized(enum ggml_type type);

    // TODO: temporary until model loading of ggml examples is refactored
    GGML_API enum ggml_type ggml_ftype_to_ggml_type(enum ggml_ftype ftype);

    GGML_API bool ggml_is_transposed(const struct ggml_tensor * tensor);
    GGML_API bool ggml_is_contiguous(const struct ggml_tensor * tensor);
    GGML_API bool ggml_is_permuted  (const struct ggml_tensor * tensor);
    GGML_API bool ggml_is_scalar    (const struct ggml_tensor * tensor);
    GGML_API bool ggml_is_vector    (const struct ggml_tensor * tensor);
    GGML_API bool ggml_is_matrix    (const struct ggml_tensor * tensor);
    GGML_API bool ggml_is_3d        (const struct ggml_tensor * tensor);
    GGML_API int  ggml_n_dims       (const struct ggml_tensor * tensor); // returns 1 for scalars

    GGML_API bool ggml_are_same_shape(const struct ggml_tensor * t0, const struct ggml_tensor * t1);

    // use this to compute the memory overhead of a tensor
    GGML_API size_t ggml_tensor_overhead(void);

    // main

    GGML_API struct ggml_context * ggml_init(struct ggml_init_params params);
    GGML_API void                  ggml_free(struct ggml_context * ctx);

    GGML_API size_t  ggml_used_mem(const struct ggml_context * ctx);

    GGML_API size_t  ggml_set_scratch (struct ggml_context * ctx, struct ggml_scratch scratch);
    GGML_API bool    ggml_get_no_alloc(struct ggml_context * ctx);
    GGML_API void    ggml_set_no_alloc(struct ggml_context * ctx, bool no_alloc);

    GGML_API void *  ggml_get_mem_buffer     (const struct ggml_context * ctx);
    GGML_API size_t  ggml_get_mem_size       (const struct ggml_context * ctx);
    GGML_API size_t  ggml_get_max_tensor_size(const struct ggml_context * ctx);

    GGML_API struct ggml_tensor * ggml_new_tensor(
            struct ggml_context * ctx,
            enum   ggml_type type,
            int    n_dims,
            const int64_t *ne);

    GGML_API struct ggml_tensor * ggml_new_tensor_1d(
            struct ggml_context * ctx,
            enum   ggml_type type,
            int64_t ne0);

    GGML_API struct ggml_tensor * ggml_new_tensor_2d(
            struct ggml_context * ctx,
            enum   ggml_type type,
            int64_t ne0,
            int64_t ne1);

    GGML_API struct ggml_tensor * ggml_new_tensor_3d(
            struct ggml_context * ctx,
            enum   ggml_type type,
            int64_t ne0,
            int64_t ne1,
            int64_t ne2);

    GGML_API struct ggml_tensor * ggml_new_tensor_4d(
            struct ggml_context * ctx,
            enum   ggml_type type,
            int64_t ne0,
            int64_t ne1,
            int64_t ne2,
            int64_t ne3);

    GGML_API struct ggml_tensor * ggml_new_i32(struct ggml_context * ctx, int32_t value);
    GGML_API struct ggml_tensor * ggml_new_f32(struct ggml_context * ctx, float value);

    GGML_API struct ggml_tensor * ggml_dup_tensor (struct ggml_context * ctx, const struct ggml_tensor * src);
    GGML_API struct ggml_tensor * ggml_view_tensor(struct ggml_context * ctx, struct ggml_tensor * src);

    // Context tensor enumeration and lookup
    GGML_API struct ggml_tensor * ggml_get_first_tensor(struct ggml_context * ctx);
    GGML_API struct ggml_tensor * ggml_get_next_tensor (struct ggml_context * ctx, struct ggml_tensor * tensor);
    GGML_API struct ggml_tensor * ggml_get_tensor(struct ggml_context * ctx, const char * name);

    GGML_API struct ggml_tensor * ggml_set_zero(struct ggml_tensor * tensor);
    GGML_API struct ggml_tensor * ggml_set_i32 (struct ggml_tensor * tensor, int32_t value);
    GGML_API struct ggml_tensor * ggml_set_f32 (struct ggml_tensor * tensor, float value);

    // Converts a flat index into coordinates
    GGML_API void    ggml_unravel_index(const struct ggml_tensor * tensor, int64_t i, int64_t * i0, int64_t * i1, int64_t * i2, int64_t * i3);

    GGML_API int32_t ggml_get_i32_1d(const struct ggml_tensor * tensor, int i);
    GGML_API void    ggml_set_i32_1d(const struct ggml_tensor * tensor, int i, int32_t value);

    GGML_API int32_t ggml_get_i32_nd(const struct ggml_tensor * tensor, int i0, int i1, int i2, int i3);
    GGML_API void    ggml_set_i32_nd(const struct ggml_tensor * tensor, int i0, int i1, int i2, int i3, int32_t value);

    GGML_API float   ggml_get_f32_1d(const struct ggml_tensor * tensor, int i);
    GGML_API void    ggml_set_f32_1d(const struct ggml_tensor * tensor, int i, float value);

    GGML_API float   ggml_get_f32_nd(const struct ggml_tensor * tensor, int i0, int i1, int i2, int i3);
    GGML_API void    ggml_set_f32_nd(const struct ggml_tensor * tensor, int i0, int i1, int i2, int i3, float value);

    GGML_API void *  ggml_get_data    (const struct ggml_tensor * tensor);
    GGML_API float * ggml_get_data_f32(const struct ggml_tensor * tensor);

    GGML_API enum ggml_unary_op ggml_get_unary_op(const struct ggml_tensor * tensor);

    GGML_API const char *         ggml_get_name   (const struct ggml_tensor * tensor);
    GGML_API struct ggml_tensor * ggml_set_name   (      struct ggml_tensor * tensor, const char * name);
    GGML_ATTRIBUTE_FORMAT(2, 3)
    GGML_API struct ggml_tensor * ggml_format_name(      struct ggml_tensor * tensor, const char * fmt, ...);

    //
    // operations on tensors with backpropagation
    //

    GGML_API struct ggml_tensor * ggml_dup(
            struct ggml_context * ctx,
            struct ggml_tensor  * a);

    // in-place, returns view(a)
    GGML_API struct ggml_tensor * ggml_dup_inplace(
            struct ggml_context * ctx,
            struct ggml_tensor  * a);

    GGML_API struct ggml_tensor * ggml_add(
            struct ggml_context * ctx,
            struct ggml_tensor  * a,
            struct ggml_tensor  * b);

    GGML_API struct ggml_tensor * ggml_add_inplace(
            struct ggml_context * ctx,
            struct ggml_tensor  * a,
            struct ggml_tensor  * b);

    GGML_API struct ggml_tensor * ggml_add_cast(
            struct ggml_context * ctx,
            struct ggml_tensor  * a,
            struct ggml_tensor  * b,
            enum   ggml_type      type);

    GGML_API struct ggml_tensor * ggml_add1(
            struct ggml_context * ctx,
            struct ggml_tensor  * a,
            struct ggml_tensor  * b);

    GGML_API struct ggml_tensor * ggml_add1_inplace(
            struct ggml_context * ctx,
            struct ggml_tensor  * a,
            struct ggml_tensor  * b);

    // dst = a
    // view(dst, nb1, nb2, nb3, offset) += b
    // return dst
    GGML_API struct ggml_tensor * ggml_acc(
            struct ggml_context * ctx,
            struct ggml_tensor  * a,
            struct ggml_tensor  * b,
            size_t                nb1,
            size_t                nb2,
            size_t                nb3,
            size_t                offset);

    GGML_API struct ggml_tensor * ggml_acc_inplace(
            struct ggml_context * ctx,
            struct ggml_tensor  * a,
            struct ggml_tensor  * b,
            size_t                nb1,
            size_t                nb2,
            size_t                nb3,
            size_t                offset);

    GGML_API struct ggml_tensor * ggml_sub(
            struct ggml_context * ctx,
            struct ggml_tensor  * a,
            struct ggml_tensor  * b);

    GGML_API struct ggml_tensor * ggml_sub_inplace(
            struct ggml_context * ctx,
            struct ggml_tensor  * a,
            struct ggml_tensor  * b);

    GGML_API struct ggml_tensor * ggml_mul(
            struct ggml_context * ctx,
            struct ggml_tensor  * a,
            struct ggml_tensor  * b);

    GGML_API struct ggml_tensor * ggml_mul_inplace(
            struct ggml_context * ctx,
            struct ggml_tensor  * a,
            struct ggml_tensor  * b);

    GGML_API struct ggml_tensor * ggml_div(
            struct ggml_context * ctx,
            struct ggml_tensor  * a,
            struct ggml_tensor  * b);

    GGML_API struct ggml_tensor * ggml_div_inplace(
            struct ggml_context * ctx,
            struct ggml_tensor  * a,
            struct ggml_tensor  * b);

    GGML_API struct ggml_tensor * ggml_sqr(
            struct ggml_context * ctx,
            struct ggml_tensor  * a);

    GGML_API struct ggml_tensor * ggml_sqr_inplace(
            struct ggml_context * ctx,
            struct ggml_tensor  * a);

    GGML_API struct ggml_tensor * ggml_sqrt(
            struct ggml_context * ctx,
            struct ggml_tensor  * a);

    GGML_API struct ggml_tensor * ggml_sqrt_inplace(
            struct ggml_context * ctx,
            struct ggml_tensor  * a);

    GGML_API struct ggml_tensor * ggml_log(
            struct ggml_context * ctx,
            struct ggml_tensor  * a);

    GGML_API struct ggml_tensor * ggml_log_inplace(
            struct ggml_context * ctx,
            struct ggml_tensor  * a);

    // return scalar
    GGML_API struct ggml_tensor * ggml_sum(
            struct ggml_context * ctx,
            struct ggml_tensor  * a);

    // sums along rows, with input shape [a,b,c,d] return shape [1,b,c,d]
    GGML_API struct ggml_tensor * ggml_sum_rows(
            struct ggml_context * ctx,
            struct ggml_tensor  * a);

    // mean along rows
    GGML_API struct ggml_tensor * ggml_mean(
            struct ggml_context * ctx,
            struct ggml_tensor  * a);

    // argmax along rows
    GGML_API struct ggml_tensor * ggml_argmax(
            struct ggml_context * ctx,
            struct ggml_tensor  * a);

    // if a is the same shape as b, and a is not parameter, return a
    // otherwise, return a new tensor: repeat(a) to fit in b
    GGML_API struct ggml_tensor * ggml_repeat(
            struct ggml_context * ctx,
            struct ggml_tensor  * a,
            struct ggml_tensor  * b);

    // sums repetitions in a into shape of b
    GGML_API struct ggml_tensor * ggml_repeat_back(
            struct ggml_context * ctx,
            struct ggml_tensor  * a,
            struct ggml_tensor  * b);

    // concat a and b on dim 2
    // used in stable-diffusion
    GGML_API struct ggml_tensor * ggml_concat(
            struct ggml_context * ctx,
            struct ggml_tensor  * a,
            struct ggml_tensor  * b);

    GGML_API struct ggml_tensor * ggml_abs(
            struct ggml_context * ctx,
            struct ggml_tensor  * a);

    GGML_API struct ggml_tensor * ggml_abs_inplace(
            struct ggml_context * ctx,
            struct ggml_tensor  * a);

    GGML_API struct ggml_tensor * ggml_sgn(
            struct ggml_context * ctx,
            struct ggml_tensor  * a);

    GGML_API struct ggml_tensor * ggml_sgn_inplace(
            struct ggml_context * ctx,
            struct ggml_tensor  * a);

    GGML_API struct ggml_tensor * ggml_neg(
            struct ggml_context * ctx,
            struct ggml_tensor  * a);

    GGML_API struct ggml_tensor * ggml_neg_inplace(
            struct ggml_context * ctx,
            struct ggml_tensor  * a);

    GGML_API struct ggml_tensor * ggml_step(
            struct ggml_context * ctx,
            struct ggml_tensor  * a);

    GGML_API struct ggml_tensor * ggml_step_inplace(
            struct ggml_context * ctx,
            struct ggml_tensor  * a);

    GGML_API struct ggml_tensor * ggml_tanh(
            struct ggml_context * ctx,
            struct ggml_tensor  * a);

    GGML_API struct ggml_tensor * ggml_tanh_inplace(
            struct ggml_context * ctx,
            struct ggml_tensor  * a);

    GGML_API struct ggml_tensor * ggml_elu(
            struct ggml_context * ctx,
            struct ggml_tensor  * a);

    GGML_API struct ggml_tensor * ggml_elu_inplace(
            struct ggml_context * ctx,
            struct ggml_tensor  * a);

    GGML_API struct ggml_tensor * ggml_relu(
            struct ggml_context * ctx,
            struct ggml_tensor  * a);

    GGML_API struct ggml_tensor * ggml_leaky_relu(
            struct ggml_context * ctx,
            struct ggml_tensor  * a, float negative_slope, bool inplace);

    GGML_API struct ggml_tensor * ggml_relu_inplace(
            struct ggml_context * ctx,
            struct ggml_tensor  * a);

    GGML_API struct ggml_tensor * ggml_gelu(
            struct ggml_context * ctx,
            struct ggml_tensor  * a);

    GGML_API struct ggml_tensor * ggml_gelu_inplace(
            struct ggml_context * ctx,
            struct ggml_tensor  * a);

    GGML_API struct ggml_tensor * ggml_gelu_quick(
            struct ggml_context * ctx,
            struct ggml_tensor  * a);

    GGML_API struct ggml_tensor * ggml_gelu_quick_inplace(
            struct ggml_context * ctx,
            struct ggml_tensor  * a);

    GGML_API struct ggml_tensor * ggml_silu(
            struct ggml_context * ctx,
            struct ggml_tensor  * a);

    GGML_API struct ggml_tensor * ggml_silu_inplace(
            struct ggml_context * ctx,
            struct ggml_tensor  * a);

    // a - x
    // b - dy
    GGML_API struct ggml_tensor * ggml_silu_back(
            struct ggml_context * ctx,
            struct ggml_tensor  * a,
            struct ggml_tensor  * b);

    // normalize along rows
    GGML_API struct ggml_tensor * ggml_norm(
            struct ggml_context * ctx,
            struct ggml_tensor  * a,
            float                 eps);

    GGML_API struct ggml_tensor * ggml_norm_inplace(
            struct ggml_context * ctx,
            struct ggml_tensor  * a,
            float                 eps);

    GGML_API struct ggml_tensor * ggml_rms_norm(
            struct ggml_context * ctx,
            struct ggml_tensor  * a,
            float                 eps);

    GGML_API struct ggml_tensor * ggml_rms_norm_inplace(
            struct ggml_context * ctx,
            struct ggml_tensor  * a,
            float                 eps);

    // group normalize along ne0*ne1*n_groups
    // used in stable-diffusion
    // TODO: eps is hardcoded to 1e-6 for now
    GGML_API struct ggml_tensor * ggml_group_norm(
            struct ggml_context * ctx,
            struct ggml_tensor  * a,
            int                   n_groups);

    GGML_API struct ggml_tensor * ggml_group_norm_inplace(
            struct ggml_context * ctx,
            struct ggml_tensor  * a,
            int                   n_groups);

    // a - x
    // b - dy
    GGML_API struct ggml_tensor * ggml_rms_norm_back(
            struct ggml_context * ctx,
            struct ggml_tensor  * a,
            struct ggml_tensor  * b,
            float                 eps);

    // A: k columns, n rows => [ne03, ne02, n, k]
    // B: k columns, m rows  (i.e. we transpose it internally) => [ne03 * x, ne02 * y, m, k]
    // result is n columns, m rows => [ne03 * x, ne02 * y, m, n]
    GGML_API struct ggml_tensor * ggml_mul_mat(
            struct ggml_context * ctx,
            struct ggml_tensor  * a,
            struct ggml_tensor  * b);

    // indirect matrix multiplication
    //  ggml_mul_mat_id(ctx, as, ids, id, b) ~= ggml_mul_mat(as[ids[id]], b)
    GGML_API struct ggml_tensor * ggml_mul_mat_id(
            struct ggml_context * ctx,
            struct ggml_tensor  * const as[],
            int                   n_as,
            struct ggml_tensor  * ids,
            int                   id,
            struct ggml_tensor  * b);

    // A: m columns, n rows,
    // B: p columns, n rows,
    // result is m columns, p rows
    GGML_API struct ggml_tensor * ggml_out_prod(
            struct ggml_context * ctx,
            struct ggml_tensor  * a,
            struct ggml_tensor  * b);

    //
    // operations on tensors without backpropagation
    //

    GGML_API struct ggml_tensor * ggml_scale(
            struct ggml_context * ctx,
            struct ggml_tensor  * a,
            struct ggml_tensor  * b);

    // in-place, returns view(a)
    GGML_API struct ggml_tensor * ggml_scale_inplace(
            struct ggml_context * ctx,
            struct ggml_tensor  * a,
            struct ggml_tensor  * b);

    // b -> view(a,offset,nb1,nb2,3), return modified a
    GGML_API struct ggml_tensor * ggml_set(
            struct ggml_context * ctx,
            struct ggml_tensor  * a,
            struct ggml_tensor  * b,
            size_t                nb1,
            size_t                nb2,
            size_t                nb3,
            size_t                offset);

    // b -> view(a,offset,nb1,nb2,3), return view(a)
    GGML_API struct ggml_tensor * ggml_set_inplace(
            struct ggml_context * ctx,
            struct ggml_tensor  * a,
            struct ggml_tensor  * b,
            size_t                nb1,
            size_t                nb2,
            size_t                nb3,
            size_t                offset);

    GGML_API struct ggml_tensor * ggml_set_1d(
            struct ggml_context * ctx,
            struct ggml_tensor  * a,
            struct ggml_tensor  * b,
            size_t                offset);

    GGML_API struct ggml_tensor * ggml_set_1d_inplace(
            struct ggml_context * ctx,
            struct ggml_tensor  * a,
            struct ggml_tensor  * b,
            size_t                offset);

    // b -> view(a,offset,nb1,nb2,3), return modified a
    GGML_API struct ggml_tensor * ggml_set_2d(
            struct ggml_context * ctx,
            struct ggml_tensor  * a,
            struct ggml_tensor  * b,
            size_t                nb1,
            size_t                offset);

    // b -> view(a,offset,nb1,nb2,3), return view(a)
    GGML_API struct ggml_tensor * ggml_set_2d_inplace(
            struct ggml_context * ctx,
            struct ggml_tensor  * a,
            struct ggml_tensor  * b,
            size_t                nb1,
            size_t                offset);

    // a -> b, return view(b)
    GGML_API struct ggml_tensor * ggml_cpy(
            struct ggml_context * ctx,
            struct ggml_tensor  * a,
            struct ggml_tensor  * b);

    // a -> b, in-place, return view(b)
    GGML_API struct ggml_tensor * ggml_cpy_inplace(
            struct ggml_context * ctx,
            struct ggml_tensor  * a,
            struct ggml_tensor  * b);

    // make contiguous
    GGML_API struct ggml_tensor * ggml_cont(
            struct ggml_context * ctx,
            struct ggml_tensor  * a);

    // make contiguous, in-place
    GGML_API struct ggml_tensor * ggml_cont_inplace(
            struct ggml_context * ctx,
            struct ggml_tensor  * a);

    // make contiguous, with new shape
    GGML_API struct ggml_tensor * ggml_cont_1d(
            struct ggml_context * ctx,
            struct ggml_tensor  * a,
            int64_t               ne0);

    GGML_API struct ggml_tensor * ggml_cont_2d(
            struct ggml_context * ctx,
            struct ggml_tensor  * a,
            int64_t               ne0,
            int64_t               ne1);

    GGML_API struct ggml_tensor * ggml_cont_3d(
            struct ggml_context * ctx,
            struct ggml_tensor  * a,
            int64_t               ne0,
            int64_t               ne1,
            int64_t               ne2);

    GGML_API struct ggml_tensor * ggml_cont_4d(
            struct ggml_context * ctx,
            struct ggml_tensor  * a,
            int64_t               ne0,
            int64_t               ne1,
            int64_t               ne2,
            int64_t               ne3);

    // return view(a), b specifies the new shape
    // TODO: when we start computing gradient, make a copy instead of view
    GGML_API struct ggml_tensor * ggml_reshape(
            struct ggml_context * ctx,
            struct ggml_tensor  * a,
            struct ggml_tensor  * b);

    // return view(a)
    // TODO: when we start computing gradient, make a copy instead of view
    GGML_API struct ggml_tensor * ggml_reshape_1d(
            struct ggml_context * ctx,
            struct ggml_tensor  * a,
            int64_t               ne0);

    GGML_API struct ggml_tensor * ggml_reshape_2d(
            struct ggml_context * ctx,
            struct ggml_tensor  * a,
            int64_t               ne0,
            int64_t               ne1);

    // return view(a)
    // TODO: when we start computing gradient, make a copy instead of view
    GGML_API struct ggml_tensor * ggml_reshape_3d(
            struct ggml_context * ctx,
            struct ggml_tensor  * a,
            int64_t               ne0,
            int64_t               ne1,
            int64_t               ne2);

    GGML_API struct ggml_tensor * ggml_reshape_4d(
            struct ggml_context * ctx,
            struct ggml_tensor  * a,
            int64_t               ne0,
            int64_t               ne1,
            int64_t               ne2,
            int64_t               ne3);

    // offset in bytes
    GGML_API struct ggml_tensor * ggml_view_1d(
            struct ggml_context * ctx,
            struct ggml_tensor  * a,
            int64_t               ne0,
            size_t                offset);

    GGML_API struct ggml_tensor * ggml_view_2d(
            struct ggml_context * ctx,
            struct ggml_tensor  * a,
            int64_t               ne0,
            int64_t               ne1,
            size_t                nb1, // row stride in bytes
            size_t                offset);

    GGML_API struct ggml_tensor * ggml_view_3d(
            struct ggml_context * ctx,
            struct ggml_tensor  * a,
            int64_t               ne0,
            int64_t               ne1,
            int64_t               ne2,
            size_t                nb1, // row   stride in bytes
            size_t                nb2, // slice stride in bytes
            size_t                offset);

    GGML_API struct ggml_tensor * ggml_view_4d(
            struct ggml_context * ctx,
            struct ggml_tensor  * a,
            int64_t               ne0,
            int64_t               ne1,
            int64_t               ne2,
            int64_t               ne3,
            size_t                nb1, // row   stride in bytes
            size_t                nb2, // slice stride in bytes
            size_t                nb3,
            size_t                offset);

    GGML_API struct ggml_tensor * ggml_permute(
            struct ggml_context * ctx,
            struct ggml_tensor  * a,
            int                   axis0,
            int                   axis1,
            int                   axis2,
            int                   axis3);

    // alias for ggml_permute(ctx, a, 1, 0, 2, 3)
    GGML_API struct ggml_tensor * ggml_transpose(
            struct ggml_context * ctx,
            struct ggml_tensor  * a);

    // supports 3D: a->ne[2] == b->ne[1]
    GGML_API struct ggml_tensor * ggml_get_rows(
            struct ggml_context * ctx,
            struct ggml_tensor  * a,
            struct ggml_tensor  * b);

    GGML_API struct ggml_tensor * ggml_get_rows_back(
            struct ggml_context * ctx,
            struct ggml_tensor  * a,
            struct ggml_tensor  * b,
            struct ggml_tensor  * c);

    GGML_API struct ggml_tensor * ggml_diag(
        struct ggml_context     * ctx,
        struct ggml_tensor      * a);

    // set elements above the diagonal to -INF
    GGML_API struct ggml_tensor * ggml_diag_mask_inf(
            struct ggml_context * ctx,
            struct ggml_tensor  * a,
            int                   n_past);

    // in-place, returns view(a)
    GGML_API struct ggml_tensor * ggml_diag_mask_inf_inplace(
            struct ggml_context * ctx,
            struct ggml_tensor  * a,
            int                   n_past);

    // set elements above the diagonal to 0
    GGML_API struct ggml_tensor * ggml_diag_mask_zero(
            struct ggml_context * ctx,
            struct ggml_tensor  * a,
            int                   n_past);

    // in-place, returns view(a)
    GGML_API struct ggml_tensor * ggml_diag_mask_zero_inplace(
            struct ggml_context * ctx,
            struct ggml_tensor  * a,
            int                   n_past);

    GGML_API struct ggml_tensor * ggml_soft_max(
            struct ggml_context * ctx,
            struct ggml_tensor  * a);

    // in-place, returns view(a)
    GGML_API struct ggml_tensor * ggml_soft_max_inplace(
            struct ggml_context * ctx,
            struct ggml_tensor  * a);

    // fused soft_max(a*scale + mask)
    // mask is optional
    GGML_API struct ggml_tensor * ggml_soft_max_ext(
            struct ggml_context * ctx,
            struct ggml_tensor  * a,
            struct ggml_tensor  * mask,
            float                 scale);

    GGML_API struct ggml_tensor * ggml_soft_max_back(
            struct ggml_context * ctx,
            struct ggml_tensor  * a,
            struct ggml_tensor  * b);

    // in-place, returns view(a)
    GGML_API struct ggml_tensor * ggml_soft_max_back_inplace(
            struct ggml_context * ctx,
            struct ggml_tensor  * a,
            struct ggml_tensor  * b);

    // rotary position embedding
    // if mode & 1 == 1, skip n_past elements (DEPRECATED)
    // if mode & 2 == 1, GPT-NeoX style
    // if mode & 4 == 1, ChatGLM style
    //
    // b is an int32 vector with size a->ne[2], it contains the positions
    GGML_API struct ggml_tensor * ggml_rope(
            struct ggml_context * ctx,
            struct ggml_tensor  * a,
            struct ggml_tensor  * b,
            int                   n_dims,
            int                   mode,
            int                   n_ctx);

    // in-place, returns view(a)
    GGML_API struct ggml_tensor * ggml_rope_inplace(
            struct ggml_context * ctx,
            struct ggml_tensor  * a,
            struct ggml_tensor  * b,
            int                   n_dims,
            int                   mode,
            int                   n_ctx);

    // custom RoPE
    GGML_API struct ggml_tensor * ggml_rope_custom(
            struct ggml_context * ctx,
            struct ggml_tensor  * a,
            struct ggml_tensor  * b,
            int                   n_dims,
            int                   mode,
            int                   n_ctx,
            int                   n_orig_ctx,
            float                 freq_base,
            float                 freq_scale,
            float                 ext_factor,
            float                 attn_factor,
            float                 beta_fast,
            float                 beta_slow);

    // in-place, returns view(a)
    GGML_API struct ggml_tensor * ggml_rope_custom_inplace(
            struct ggml_context * ctx,
            struct ggml_tensor  * a,
            struct ggml_tensor  * b,
            int                   n_dims,
            int                   mode,
            int                   n_ctx,
            int                   n_orig_ctx,
            float                 freq_base,
            float                 freq_scale,
            float                 ext_factor,
            float                 attn_factor,
            float                 beta_fast,
            float                 beta_slow);

    // compute correction dims for YaRN RoPE scaling
    void ggml_rope_yarn_corr_dims(
        int n_dims, int n_orig_ctx, float freq_base, float beta_fast, float beta_slow, float dims[2]);

    // xPos RoPE, in-place, returns view(a)
    GGML_API struct ggml_tensor * ggml_rope_xpos_inplace(
            struct ggml_context * ctx,
            struct ggml_tensor  * a,
            struct ggml_tensor  * b,
            int                   n_dims,
            float                 base,
            bool                  down);

    // rotary position embedding backward, i.e compute dx from dy
    // a - dy
    GGML_API struct ggml_tensor * ggml_rope_back(
            struct ggml_context * ctx,
            struct ggml_tensor  * a,
            struct ggml_tensor  * b,
            int                   n_dims,
            int                   mode,
            int                   n_ctx,
            int                   n_orig_ctx,
            float                 freq_base,
            float                 freq_scale,
            float                 ext_factor,
            float                 attn_factor,
            float                 beta_fast,
            float                 beta_slow,
            float                 xpos_base,
            bool                  xpos_down);

    // alibi position embedding
    // in-place, returns view(a)
    GGML_API struct ggml_tensor * ggml_alibi(
            struct ggml_context * ctx,
            struct ggml_tensor  * a,
            int                   n_past,
            int                   n_head,
            float                 bias_max);

    // clamp
    // in-place, returns view(a)
    GGML_API struct ggml_tensor * ggml_clamp(
            struct ggml_context * ctx,
            struct ggml_tensor  * a,
            float                 min,
            float                 max);

    GGML_API struct ggml_tensor * ggml_im2col(
            struct ggml_context * ctx,
            struct ggml_tensor  * a,
            struct ggml_tensor  * b,
            int                  s0,
            int                  s1,
            int                  p0,
            int                  p1,
            int                  d0,
            int                  d1,
            bool                 is_2D);

    GGML_API struct ggml_tensor * ggml_conv_1d(
            struct ggml_context * ctx,
            struct ggml_tensor  * a,
            struct ggml_tensor  * b,
            int                   s0,  // stride
            int                   p0,  // padding
            int                   d0); // dilation

    // conv_1d with padding = half
    // alias for ggml_conv_1d(a, b, s, a->ne[0]/2, d)
    GGML_API struct ggml_tensor* ggml_conv_1d_ph(
            struct ggml_context * ctx,
            struct ggml_tensor  * a,
            struct ggml_tensor  * b,
            int                   s,
            int                   d);

    GGML_API struct ggml_tensor * ggml_conv_transpose_1d(
            struct ggml_context * ctx,
            struct ggml_tensor  * a,
            struct ggml_tensor  * b,
            int                   s0,
            int                   p0,
            int                   d0);

    GGML_API struct ggml_tensor * ggml_conv_2d(
            struct ggml_context * ctx,
            struct ggml_tensor  * a,
            struct ggml_tensor  * b,
            int                   s0,
            int                   s1,
            int                   p0,
            int                   p1,
            int                   d0,
            int                   d1);


    // kernel size is a->ne[0] x a->ne[1]
    // stride is equal to kernel size
    // padding is zero
    // example:
    // a:     16   16    3  768
    // b:   1024 1024    3    1
    // res:   64   64  768    1
    // used in sam
    GGML_API struct ggml_tensor * ggml_conv_2d_sk_p0(
            struct ggml_context * ctx,
            struct ggml_tensor  * a,
            struct ggml_tensor  * b);

    // kernel size is a->ne[0] x a->ne[1]
    // stride is 1
    // padding is half
    // example:
    // a:      3    3    256  256
    // b:     64   64    256    1
    // res:   64   64    256    1
    // used in sam
    GGML_API struct ggml_tensor * ggml_conv_2d_s1_ph(
            struct ggml_context * ctx,
            struct ggml_tensor  * a,
            struct ggml_tensor  * b);

    GGML_API struct ggml_tensor * ggml_conv_transpose_2d_p0(
            struct ggml_context * ctx,
            struct ggml_tensor  * a,
            struct ggml_tensor  * b,
            int                   stride);

    enum ggml_op_pool {
        GGML_OP_POOL_MAX,
        GGML_OP_POOL_AVG,
        GGML_OP_POOL_COUNT,
    };

    GGML_API struct ggml_tensor * ggml_pool_1d(
            struct ggml_context * ctx,
            struct ggml_tensor  * a,
            enum ggml_op_pool     op,
            int                   k0, // kernel size
            int                   s0, // stride
            int                   p0); // padding

    // the result will have 2*p0 padding for the first dimension
    // and 2*p1 padding for the second dimension
    GGML_API struct ggml_tensor * ggml_pool_2d(
            struct ggml_context * ctx,
            struct ggml_tensor  * a,
            enum ggml_op_pool     op,
            int                   k0,
            int                   k1,
            int                   s0,
            int                   s1,
            float                 p0,
            float                 p1);

    // nearest interpolate
    // used in stable-diffusion
    GGML_API struct ggml_tensor * ggml_upscale(
            struct ggml_context * ctx,
            struct ggml_tensor  * a,
            int                   scale_factor);

    // pad each dimension with zeros: [x, ..., x] -> [x, ..., x, 0, ..., 0]
    GGML_API struct ggml_tensor * ggml_pad(
            struct ggml_context * ctx,
            struct ggml_tensor  * a,
            int                  p0,
            int                  p1,
            int                  p2,
            int                  p3);

    // sort rows
    enum ggml_sort_order {
        GGML_SORT_ASC,
        GGML_SORT_DESC,
    };

    GGML_API struct ggml_tensor * ggml_argsort(
            struct ggml_context * ctx,
            struct ggml_tensor  * a,
            enum ggml_sort_order  order);

    // top k elements per row
    GGML_API struct ggml_tensor * ggml_top_k(
            struct ggml_context * ctx,
            struct ggml_tensor  * a,
            int                   k);

    GGML_API struct ggml_tensor * ggml_flash_attn(
            struct ggml_context * ctx,
            struct ggml_tensor  * q,
            struct ggml_tensor  * k,
            struct ggml_tensor  * v,
            bool                  masked);

    GGML_API struct ggml_tensor * ggml_flash_attn_back(
           struct ggml_context * ctx,
           struct ggml_tensor  * q,
           struct ggml_tensor  * k,
           struct ggml_tensor  * v,
           struct ggml_tensor  * d,
           bool                  masked);

    GGML_API struct ggml_tensor * ggml_flash_ff(
            struct ggml_context * ctx,
            struct ggml_tensor  * a,
            struct ggml_tensor  * b0,
            struct ggml_tensor  * b1,
            struct ggml_tensor  * c0,
            struct ggml_tensor  * c1);

    // partition into non-overlapping windows with padding if needed
    // example:
    // a:   768   64   64    1
    // w:    14
    // res: 768   14   14    25
    // used in sam
    GGML_API struct ggml_tensor * ggml_win_part(
            struct ggml_context * ctx,
            struct ggml_tensor  * a,
            int                   w);

    // reverse of ggml_win_part
    // used in sam
    GGML_API struct ggml_tensor * ggml_win_unpart(
            struct ggml_context * ctx,
            struct ggml_tensor  * a,
            int                   w0,
            int                   h0,
            int                   w);

    GGML_API struct ggml_tensor * ggml_unary(
            struct ggml_context * ctx,
             struct ggml_tensor * a,
             enum ggml_unary_op op);

    GGML_API struct ggml_tensor * ggml_unary_inplace(
        struct ggml_context * ctx,
        struct ggml_tensor  * a,
        enum ggml_unary_op op);

    // used in sam
    GGML_API struct ggml_tensor * ggml_get_rel_pos(
            struct ggml_context * ctx,
            struct ggml_tensor  * a,
            int                   qh,
            int                   kh);

    // used in sam
    GGML_API struct ggml_tensor * ggml_add_rel_pos(
            struct ggml_context * ctx,
            struct ggml_tensor  * a,
            struct ggml_tensor  * pw,
            struct ggml_tensor  * ph);

    GGML_API struct ggml_tensor * ggml_add_rel_pos_inplace(
            struct ggml_context * ctx,
            struct ggml_tensor  * a,
            struct ggml_tensor  * pw,
            struct ggml_tensor  * ph);

    // custom operators

    typedef void (*ggml_unary_op_f32_t) (const int, float *, const float *);
    typedef void (*ggml_binary_op_f32_t)(const int, float *, const float *, const float *);

    typedef void (*ggml_custom1_op_f32_t)(struct ggml_tensor *, const struct ggml_tensor *);
    typedef void (*ggml_custom2_op_f32_t)(struct ggml_tensor *, const struct ggml_tensor *, const struct ggml_tensor *);
    typedef void (*ggml_custom3_op_f32_t)(struct ggml_tensor *, const struct ggml_tensor *, const struct ggml_tensor *, const struct ggml_tensor *);

    GGML_DEPRECATED(GGML_API struct ggml_tensor * ggml_map_unary_f32(
            struct ggml_context        * ctx,
            struct ggml_tensor         * a,
                   ggml_unary_op_f32_t   fun),
        "use ggml_map_custom1 instead");

    GGML_DEPRECATED(GGML_API struct ggml_tensor * ggml_map_unary_inplace_f32(
            struct ggml_context        * ctx,
            struct ggml_tensor         * a,
                   ggml_unary_op_f32_t   fun),
        "use ggml_map_custom1_inplace instead");

    GGML_DEPRECATED(GGML_API struct ggml_tensor * ggml_map_binary_f32(
            struct ggml_context         * ctx,
            struct ggml_tensor          * a,
            struct ggml_tensor          * b,
                   ggml_binary_op_f32_t   fun),
        "use ggml_map_custom2 instead");

    GGML_DEPRECATED(GGML_API struct ggml_tensor * ggml_map_binary_inplace_f32(
            struct ggml_context         * ctx,
            struct ggml_tensor          * a,
            struct ggml_tensor          * b,
                   ggml_binary_op_f32_t   fun),
        "use ggml_map_custom2_inplace instead");

    GGML_DEPRECATED(GGML_API struct ggml_tensor * ggml_map_custom1_f32(
            struct ggml_context          * ctx,
            struct ggml_tensor           * a,
                   ggml_custom1_op_f32_t   fun),
        "use ggml_map_custom1 instead");

    GGML_DEPRECATED(GGML_API struct ggml_tensor * ggml_map_custom1_inplace_f32(
            struct ggml_context          * ctx,
            struct ggml_tensor           * a,
                   ggml_custom1_op_f32_t   fun),
        "use ggml_map_custom1_inplace instead");

    GGML_DEPRECATED(GGML_API struct ggml_tensor * ggml_map_custom2_f32(
            struct ggml_context          * ctx,
            struct ggml_tensor           * a,
            struct ggml_tensor           * b,
                   ggml_custom2_op_f32_t   fun),
        "use ggml_map_custom2 instead");

    GGML_DEPRECATED(GGML_API struct ggml_tensor * ggml_map_custom2_inplace_f32(
            struct ggml_context          * ctx,
            struct ggml_tensor           * a,
            struct ggml_tensor           * b,
                   ggml_custom2_op_f32_t   fun),
        "use ggml_map_custom2_inplace instead");

    GGML_DEPRECATED(GGML_API struct ggml_tensor * ggml_map_custom3_f32(
            struct ggml_context          * ctx,
            struct ggml_tensor           * a,
            struct ggml_tensor           * b,
            struct ggml_tensor           * c,
                   ggml_custom3_op_f32_t   fun),
        "use ggml_map_custom3 instead");

    GGML_DEPRECATED(GGML_API struct ggml_tensor * ggml_map_custom3_inplace_f32(
            struct ggml_context          * ctx,
            struct ggml_tensor           * a,
            struct ggml_tensor           * b,
            struct ggml_tensor           * c,
                   ggml_custom3_op_f32_t   fun),
        "use ggml_map_custom3_inplace instead");

    // custom operators v2

    typedef void (*ggml_custom1_op_t)(struct ggml_tensor * dst , const struct ggml_tensor * a, int ith, int nth, void * userdata);
    typedef void (*ggml_custom2_op_t)(struct ggml_tensor * dst , const struct ggml_tensor * a, const struct ggml_tensor * b, int ith, int nth, void * userdata);
    typedef void (*ggml_custom3_op_t)(struct ggml_tensor * dst , const struct ggml_tensor * a, const struct ggml_tensor * b, const struct ggml_tensor * c, int ith, int nth, void * userdata);

    #define GGML_N_TASKS_MAX -1

    GGML_API struct ggml_tensor * ggml_map_custom1(
            struct ggml_context   * ctx,
            struct ggml_tensor    * a,
            ggml_custom1_op_t       fun,
            int                     n_tasks,
            void                  * userdata);

    GGML_API struct ggml_tensor * ggml_map_custom1_inplace(
            struct ggml_context   * ctx,
            struct ggml_tensor    * a,
            ggml_custom1_op_t       fun,
            int                     n_tasks,
            void                  * userdata);

    GGML_API struct ggml_tensor * ggml_map_custom2(
            struct ggml_context   * ctx,
            struct ggml_tensor    * a,
            struct ggml_tensor    * b,
            ggml_custom2_op_t       fun,
            int                     n_tasks,
            void                  * userdata);

    GGML_API struct ggml_tensor * ggml_map_custom2_inplace(
            struct ggml_context   * ctx,
            struct ggml_tensor    * a,
            struct ggml_tensor    * b,
            ggml_custom2_op_t       fun,
            int                     n_tasks,
            void                  * userdata);

    GGML_API struct ggml_tensor * ggml_map_custom3(
            struct ggml_context   * ctx,
            struct ggml_tensor    * a,
            struct ggml_tensor    * b,
            struct ggml_tensor    * c,
            ggml_custom3_op_t       fun,
            int                     n_tasks,
            void                  * userdata);

    GGML_API struct ggml_tensor * ggml_map_custom3_inplace(
            struct ggml_context   * ctx,
            struct ggml_tensor    * a,
            struct ggml_tensor    * b,
            struct ggml_tensor    * c,
            ggml_custom3_op_t       fun,
            int                     n_tasks,
            void                  * userdata);

    // loss function

    GGML_API struct ggml_tensor * ggml_cross_entropy_loss(
            struct ggml_context         * ctx,
            struct ggml_tensor          * a,
            struct ggml_tensor          * b);

    GGML_API struct ggml_tensor * ggml_cross_entropy_loss_back(
            struct ggml_context         * ctx,
            struct ggml_tensor          * a,
            struct ggml_tensor          * b,
            struct ggml_tensor          * c);

    //
    // automatic differentiation
    //

    GGML_API void ggml_set_param(
            struct ggml_context * ctx,
            struct ggml_tensor  * tensor);


    GGML_API void ggml_build_forward_expand (struct ggml_cgraph * cgraph, struct ggml_tensor * tensor);
    GGML_API void ggml_build_backward_expand(struct ggml_context * ctx, struct ggml_cgraph * gf, struct ggml_cgraph * gb, bool keep);

    // graph allocation in a context
    GGML_API struct ggml_cgraph * ggml_new_graph         (struct ggml_context * ctx); // size = GGML_DEFAULT_GRAPH_SIZE, grads = false
    GGML_API struct ggml_cgraph * ggml_new_graph_custom  (struct ggml_context * ctx, size_t size, bool grads);
    GGML_API struct ggml_cgraph * ggml_graph_dup         (struct ggml_context * ctx, struct ggml_cgraph * cgraph);
    GGML_API struct ggml_cgraph   ggml_graph_view        (struct ggml_cgraph * cgraph, int i0, int i1);
    GGML_API void                 ggml_graph_cpy         (struct ggml_cgraph * src, struct ggml_cgraph * dst);
    GGML_API void                 ggml_graph_reset       (struct ggml_cgraph * cgraph);  // zero grads
    GGML_API void                 ggml_graph_clear       (struct ggml_cgraph * cgraph);

    GGML_API size_t ggml_graph_overhead(void);
    GGML_API size_t ggml_graph_overhead_custom(size_t size, bool grads);

    // ggml_graph_plan() has to be called before ggml_graph_compute()
    // when plan.work_size > 0, caller must allocate memory for plan.work_data
    GGML_API struct ggml_cplan ggml_graph_plan   (struct ggml_cgraph * cgraph, int n_threads /*= GGML_DEFAULT_N_THREADS*/);
    GGML_API int               ggml_graph_compute(struct ggml_cgraph * cgraph, struct ggml_cplan * cplan);

    // same as ggml_graph_compute() but the work data is allocated as a part of the context
    // note: the drawback of this API is that you must have ensured that the context has enough memory for the work data
    GGML_API void ggml_graph_compute_with_ctx(struct ggml_context * ctx, struct ggml_cgraph * cgraph, int n_threads);

    GGML_API struct ggml_tensor * ggml_graph_get_tensor(struct ggml_cgraph * cgraph, const char * name);

    GGML_API void                 ggml_graph_export(const struct ggml_cgraph * cgraph, const char * fname);
    GGML_API struct ggml_cgraph * ggml_graph_import(const char * fname, struct ggml_context ** ctx_data, struct ggml_context ** ctx_eval);

    // print info and performance information for the graph
    GGML_API void ggml_graph_print(const struct ggml_cgraph * cgraph);

    // dump the graph into a file using the dot format
    GGML_API void ggml_graph_dump_dot(const struct ggml_cgraph * gb, const struct ggml_cgraph * gf, const char * filename);

    // build gradient checkpointing backward graph gb for gf using provided checkpoints
    // gb_tmp will contain original backward graph with rewritten backward process nodes,
    // but without the second forward pass nodes.
    GGML_API void ggml_build_backward_gradient_checkpointing(
            struct ggml_context   * ctx,
            struct ggml_cgraph    * gf,
            struct ggml_cgraph    * gb,
            struct ggml_cgraph    * gb_tmp,
            struct ggml_tensor  * * checkpoints,
            int                     n_checkpoints);
    //
    // optimization
    //

    // optimization methods
    enum ggml_opt_type {
        GGML_OPT_ADAM,
        GGML_OPT_LBFGS,
    };

    // linesearch methods
    enum ggml_linesearch {
        GGML_LINESEARCH_DEFAULT = 1,

        GGML_LINESEARCH_BACKTRACKING_ARMIJO       = 0,
        GGML_LINESEARCH_BACKTRACKING_WOLFE        = 1,
        GGML_LINESEARCH_BACKTRACKING_STRONG_WOLFE = 2,
    };

    // optimization return values
    enum ggml_opt_result {
        GGML_OPT_OK = 0,
        GGML_OPT_DID_NOT_CONVERGE,
        GGML_OPT_NO_CONTEXT,
        GGML_OPT_INVALID_WOLFE,
        GGML_OPT_FAIL,
        GGML_OPT_CANCEL,

        GGML_LINESEARCH_FAIL = -128,
        GGML_LINESEARCH_MINIMUM_STEP,
        GGML_LINESEARCH_MAXIMUM_STEP,
        GGML_LINESEARCH_MAXIMUM_ITERATIONS,
        GGML_LINESEARCH_INVALID_PARAMETERS,
    };

    typedef void (*ggml_opt_callback)(void * data, int accum_step, float * sched, bool * cancel);
    typedef void (*ggml_log_callback)(enum ggml_log_level level, const char * text, void * user_data);

    // optimization parameters
    //
    //   see ggml.c (ggml_opt_default_params) for default values
    //
    struct ggml_opt_params {
        enum ggml_opt_type type;

        size_t graph_size;

        int n_threads;

        // delta-based convergence test
        //
        //   if past == 0 - disabled
        //   if past > 0:
        //     stop if |f(x) - f(x_past)| < delta * max(1, |f(x)|)
        //
        int past;
        float delta;

        // maximum number of iterations without improvement
        //
        //   if 0 - disabled
        //   if > 0:
        //     assume convergence if no cost improvement in this number of iterations
        //
        int max_no_improvement;

        bool print_forward_graph;
        bool print_backward_graph;

        int n_gradient_accumulation;

        // ADAM parameters
        struct {
            int n_iter;

            float sched; // schedule multiplier (fixed, decay or warmup)
            float decay; // weight decay for AdamW, use 0.0f to disable
            int   decay_min_ndim; // minimum number of tensor dimension to apply weight decay
            float alpha; // learning rate
            float beta1;
            float beta2;
            float eps;   // epsilon for numerical stability
            float eps_f; // epsilon for convergence test
            float eps_g; // epsilon for convergence test
            float gclip; // gradient clipping
        } adam;

        // LBFGS parameters
        struct {
            int m; // number of corrections to approximate the inv. Hessian
            int n_iter;
            int max_linesearch;

            float eps;      // convergence tolerance
            float ftol;     // line search tolerance
            float wolfe;
            float min_step;
            float max_step;

            enum ggml_linesearch linesearch;
        } lbfgs;
    };

    struct ggml_opt_context {
        struct ggml_context * ctx;
        struct ggml_opt_params params;

        int iter;
        int64_t nx; // number of parameter elements

        bool just_initialized;

        float loss_before;
        float loss_after;

        struct {
            struct ggml_tensor * g;  // current gradient
            struct ggml_tensor * m;  // first moment
            struct ggml_tensor * v;  // second moment
            struct ggml_tensor * pf; // past function values
            float fx_best;
            float fx_prev;
            int n_no_improvement;
        } adam;

        struct {
            struct ggml_tensor * x;    // current parameters
            struct ggml_tensor * xp;   // previous parameters
            struct ggml_tensor * g;    // current gradient
            struct ggml_tensor * gp;   // previous gradient
            struct ggml_tensor * d;    // search direction
            struct ggml_tensor * pf;   // past function values
            struct ggml_tensor * lmal; // the L-BFGS memory alpha
            struct ggml_tensor * lmys; // the L-BFGS memory ys
            struct ggml_tensor * lms;  // the L-BFGS memory s
            struct ggml_tensor * lmy;  // the L-BFGS memory y
            float fx_best;
            float step;
            int j;
            int k;
            int end;
            int n_no_improvement;
        } lbfgs;
    };

    GGML_API struct ggml_opt_params ggml_opt_default_params(enum ggml_opt_type type);

    // optimize the function defined by the tensor f
    GGML_API enum ggml_opt_result ggml_opt(
            struct ggml_context * ctx,
            struct ggml_opt_params params,
            struct ggml_tensor * f);

    // initialize optimizer context
    GGML_API void ggml_opt_init(
            struct ggml_context     * ctx,
            struct ggml_opt_context * opt,
            struct ggml_opt_params    params,
            int64_t                   nx);

    // continue optimizing the function defined by the tensor f
    GGML_API enum ggml_opt_result ggml_opt_resume(
            struct ggml_context * ctx,
            struct ggml_opt_context * opt,
            struct ggml_tensor * f);

    // continue optimizing the function defined by the tensor f
    GGML_API enum ggml_opt_result ggml_opt_resume_g(
            struct ggml_context * ctx,
            struct ggml_opt_context * opt,
            struct ggml_tensor * f,
            struct ggml_cgraph * gf,
            struct ggml_cgraph * gb,
            ggml_opt_callback callback,
            void * callback_data);

    //
    // quantization
    //

    // TODO: these would probably get removed in favor of the more general ggml_quantize_chunk
    GGML_API size_t ggml_quantize_q4_0(const float * src, void * dst, int n, int k, int64_t * hist);
    GGML_API size_t ggml_quantize_q4_1(const float * src, void * dst, int n, int k, int64_t * hist);
    GGML_API size_t ggml_quantize_q5_0(const float * src, void * dst, int n, int k, int64_t * hist);
    GGML_API size_t ggml_quantize_q5_1(const float * src, void * dst, int n, int k, int64_t * hist);
    GGML_API size_t ggml_quantize_q8_0(const float * src, void * dst, int n, int k, int64_t * hist);

    GGML_API size_t ggml_quantize_q2_K(const float * src, void * dst, int n, int k, int64_t * hist);
    GGML_API size_t ggml_quantize_q3_K(const float * src, void * dst, int n, int k, int64_t * hist);
    GGML_API size_t ggml_quantize_q4_K(const float * src, void * dst, int n, int k, int64_t * hist);
    GGML_API size_t ggml_quantize_q5_K(const float * src, void * dst, int n, int k, int64_t * hist);
    GGML_API size_t ggml_quantize_q6_K(const float * src, void * dst, int n, int k, int64_t * hist);

    GGML_API size_t ggml_quantize_chunk(enum ggml_type type, const float * src, void * dst, int start, int n, int64_t * hist);

    //
    // gguf
    //

    enum gguf_type {
        GGUF_TYPE_UINT8   = 0,
        GGUF_TYPE_INT8    = 1,
        GGUF_TYPE_UINT16  = 2,
        GGUF_TYPE_INT16   = 3,
        GGUF_TYPE_UINT32  = 4,
        GGUF_TYPE_INT32   = 5,
        GGUF_TYPE_FLOAT32 = 6,
        GGUF_TYPE_BOOL    = 7,
        GGUF_TYPE_STRING  = 8,
        GGUF_TYPE_ARRAY   = 9,
        GGUF_TYPE_UINT64  = 10,
        GGUF_TYPE_INT64   = 11,
        GGUF_TYPE_FLOAT64 = 12,
        GGUF_TYPE_COUNT,       // marks the end of the enum
    };

    struct gguf_context;

    struct gguf_init_params {
        bool no_alloc;

        // if not NULL, create a ggml_context and allocate the tensor data in it
        struct ggml_context ** ctx;
    };

    GGML_API struct gguf_context * gguf_init_empty(void);
    GGML_API struct gguf_context * gguf_init_from_file(const char * fname, struct gguf_init_params params);
    //GGML_API struct gguf_context * gguf_init_from_buffer(..);

    GGML_API void gguf_free(struct gguf_context * ctx);

    GGML_API const char * gguf_type_name(enum gguf_type type);

    GGML_API int    gguf_get_version    (const struct gguf_context * ctx);
    GGML_API size_t gguf_get_alignment  (const struct gguf_context * ctx);
    GGML_API size_t gguf_get_data_offset(const struct gguf_context * ctx);
    GGML_API void * gguf_get_data       (const struct gguf_context * ctx);

    GGML_API int          gguf_get_n_kv(const struct gguf_context * ctx);
    GGML_API int          gguf_find_key(const struct gguf_context * ctx, const char * key);
    GGML_API const char * gguf_get_key (const struct gguf_context * ctx, int key_id);

    GGML_API enum gguf_type gguf_get_kv_type (const struct gguf_context * ctx, int key_id);
    GGML_API enum gguf_type gguf_get_arr_type(const struct gguf_context * ctx, int key_id);

    // will abort if the wrong type is used for the key
    GGML_API uint8_t      gguf_get_val_u8  (const struct gguf_context * ctx, int key_id);
    GGML_API int8_t       gguf_get_val_i8  (const struct gguf_context * ctx, int key_id);
    GGML_API uint16_t     gguf_get_val_u16 (const struct gguf_context * ctx, int key_id);
    GGML_API int16_t      gguf_get_val_i16 (const struct gguf_context * ctx, int key_id);
    GGML_API uint32_t     gguf_get_val_u32 (const struct gguf_context * ctx, int key_id);
    GGML_API int32_t      gguf_get_val_i32 (const struct gguf_context * ctx, int key_id);
    GGML_API float        gguf_get_val_f32 (const struct gguf_context * ctx, int key_id);
    GGML_API uint64_t     gguf_get_val_u64 (const struct gguf_context * ctx, int key_id);
    GGML_API int64_t      gguf_get_val_i64 (const struct gguf_context * ctx, int key_id);
    GGML_API double       gguf_get_val_f64 (const struct gguf_context * ctx, int key_id);
    GGML_API bool         gguf_get_val_bool(const struct gguf_context * ctx, int key_id);
    GGML_API const char * gguf_get_val_str (const struct gguf_context * ctx, int key_id);
    GGML_API const void * gguf_get_val_data(const struct gguf_context * ctx, int key_id);
    GGML_API int          gguf_get_arr_n   (const struct gguf_context * ctx, int key_id);
    GGML_API const void * gguf_get_arr_data(const struct gguf_context * ctx, int key_id);
    GGML_API const char * gguf_get_arr_str (const struct gguf_context * ctx, int key_id, int i);

    GGML_API int    gguf_get_n_tensors    (const struct gguf_context * ctx);
    GGML_API int    gguf_find_tensor      (const struct gguf_context * ctx, const char * name);
    GGML_API size_t gguf_get_tensor_offset(const struct gguf_context * ctx, int i);
    GGML_API char * gguf_get_tensor_name  (const struct gguf_context * ctx, int i);

    // overrides existing values or adds a new one
    GGML_API void gguf_set_val_u8  (struct gguf_context * ctx, const char * key, uint8_t  val);
    GGML_API void gguf_set_val_i8  (struct gguf_context * ctx, const char * key, int8_t   val);
    GGML_API void gguf_set_val_u16 (struct gguf_context * ctx, const char * key, uint16_t val);
    GGML_API void gguf_set_val_i16 (struct gguf_context * ctx, const char * key, int16_t  val);
    GGML_API void gguf_set_val_u32 (struct gguf_context * ctx, const char * key, uint32_t val);
    GGML_API void gguf_set_val_i32 (struct gguf_context * ctx, const char * key, int32_t  val);
    GGML_API void gguf_set_val_f32 (struct gguf_context * ctx, const char * key, float    val);
    GGML_API void gguf_set_val_u64 (struct gguf_context * ctx, const char * key, uint64_t val);
    GGML_API void gguf_set_val_i64 (struct gguf_context * ctx, const char * key, int64_t  val);
    GGML_API void gguf_set_val_f64 (struct gguf_context * ctx, const char * key, double   val);
    GGML_API void gguf_set_val_bool(struct gguf_context * ctx, const char * key, bool     val);
    GGML_API void gguf_set_val_str (struct gguf_context * ctx, const char * key, const char * val);
    GGML_API void gguf_set_arr_data(struct gguf_context * ctx, const char * key, enum gguf_type type, const void * data, int n);
    GGML_API void gguf_set_arr_str (struct gguf_context * ctx, const char * key, const char ** data, int n);

    // set or add KV pairs from another context
    GGML_API void gguf_set_kv(struct gguf_context * ctx, struct gguf_context * src);

    // manage tensor info
    GGML_API void gguf_add_tensor(struct gguf_context * ctx, const struct ggml_tensor * tensor);
    GGML_API void gguf_set_tensor_type(struct gguf_context * ctx, const char * name, enum ggml_type type);
    GGML_API void gguf_set_tensor_data(struct gguf_context * ctx, const char * name, const void * data, size_t size);

    // writing gguf files can be done in 2 ways:
    //
    // - write the entire gguf_context to a binary file in a single pass:
    //
    //   gguf_write_to_file(ctx, fname);
    //
    // - first prepare a file with a placeholder for the meta data, write the tensor data, then write the meta data:
    //
    //   FILE * f = fopen(fname, "wb");
    //   fseek(f, gguf_get_meta_size(ctx), SEEK_SET);
    //   fwrite(f, ...);
    //   void * data = gguf_meta_get_meta_data(ctx);
    //   fseek(f, 0, SEEK_SET);
    //   fwrite(f, data, gguf_get_meta_size(ctx));
    //   free(data);
    //   fclose(f);
    //

    // write the entire context to a binary file
    GGML_API void gguf_write_to_file(const struct gguf_context * ctx, const char * fname, bool only_meta);

    // get the size in bytes of the meta data (header, kv pairs, tensor info) including padding
    GGML_API size_t gguf_get_meta_size(const struct gguf_context * ctx);
    GGML_API void   gguf_get_meta_data(const struct gguf_context * ctx, void * data);

    //
    // system info
    //

    GGML_API int ggml_cpu_has_avx        (void);
    GGML_API int ggml_cpu_has_avx2       (void);
    GGML_API int ggml_cpu_has_avx512     (void);
    GGML_API int ggml_cpu_has_avx512_vbmi(void);
    GGML_API int ggml_cpu_has_avx512_vnni(void);
    GGML_API int ggml_cpu_has_fma        (void);
    GGML_API int ggml_cpu_has_neon       (void);
    GGML_API int ggml_cpu_has_arm_fma    (void);
    GGML_API int ggml_cpu_has_metal      (void);
    GGML_API int ggml_cpu_has_f16c       (void);
    GGML_API int ggml_cpu_has_fp16_va    (void);
    GGML_API int ggml_cpu_has_wasm_simd  (void);
    GGML_API int ggml_cpu_has_blas       (void);
    GGML_API int ggml_cpu_has_cublas     (void);
    GGML_API int ggml_cpu_has_clblast    (void);
    GGML_API int ggml_cpu_has_gpublas    (void);
    GGML_API int ggml_cpu_has_sse3       (void);
    GGML_API int ggml_cpu_has_ssse3      (void);
    GGML_API int ggml_cpu_has_vsx        (void);

    //
    // Internal types and functions exposed for tests and benchmarks
    //

#ifdef  __cplusplus
// restrict not standard in C++
#define GGML_RESTRICT
#else
#define GGML_RESTRICT restrict
#endif
    typedef void (*ggml_to_float_t)  (const void  * GGML_RESTRICT x, float * GGML_RESTRICT y, int k);
    typedef void (*ggml_from_float_t)(const float * GGML_RESTRICT x, void  * GGML_RESTRICT y, int k);
    typedef void (*ggml_vec_dot_t)   (const int n, float * GGML_RESTRICT s, const void * GGML_RESTRICT x, const void * GGML_RESTRICT y);

    typedef struct {
        const char      * type_name;
        int               blck_size;
        size_t            type_size;
        bool              is_quantized;
        ggml_to_float_t   to_float;
        ggml_from_float_t from_float;
        ggml_from_float_t from_float_reference;
        ggml_vec_dot_t    vec_dot;
        enum ggml_type    vec_dot_type;
    } ggml_type_traits_t;

    GGML_API ggml_type_traits_t ggml_internal_get_type_traits(enum ggml_type type);

#ifdef  __cplusplus
}
#endif<|MERGE_RESOLUTION|>--- conflicted
+++ resolved
@@ -646,11 +646,6 @@
     GGML_API size_t  ggml_nbytes      (const struct ggml_tensor * tensor);
     GGML_API size_t  ggml_nbytes_pad  (const struct ggml_tensor * tensor); // same as ggml_nbytes() but padded to GGML_MEM_ALIGN
 
-<<<<<<< HEAD
-    GGML_API int     ggml_blck_size (enum ggml_type type);
-    GGML_API size_t  ggml_type_size (enum ggml_type type); // size in bytes for all elements in a block
-    GGML_API double   ggml_type_sizef(enum ggml_type type); // ggml_type_size()/ggml_blck_size() as float
-=======
     GGML_API int    ggml_blck_size(enum ggml_type type);
     GGML_API size_t ggml_type_size(enum ggml_type type);             // size in bytes for all elements in a block
     GGML_API size_t ggml_row_size (enum ggml_type type, int64_t ne); // size in bytes for all elements in a row
@@ -658,7 +653,6 @@
     GGML_DEPRECATED(
     GGML_API double ggml_type_sizef(enum ggml_type type), // ggml_type_size()/ggml_blck_size() as float
     "use ggml_row_size() instead");
->>>>>>> 8a5be3bd
 
     GGML_API const char * ggml_type_name(enum ggml_type type);
     GGML_API const char * ggml_op_name  (enum ggml_op   op);
