--- conflicted
+++ resolved
@@ -134,7 +134,6 @@
         bool quantize_output_tensor; // quantize output.weight
     } llama_model_quantize_params;
 
-<<<<<<< HEAD
     // grammar types
     struct llama_grammar;
 
@@ -166,7 +165,6 @@
         uint32_t           value; // Unicode code point or rule ID
     } llama_grammar_element;
 
-=======
     // performance timing information
     struct llama_timings {
         double t_start_ms;
@@ -181,7 +179,6 @@
         int32_t n_eval;
     };
 
->>>>>>> 31cfbb10
     LLAMA_API struct llama_context_params llama_context_default_params();
     LLAMA_API struct llama_model_quantize_params llama_model_quantize_default_params();
 
