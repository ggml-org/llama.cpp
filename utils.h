--- conflicted
+++ resolved
@@ -39,12 +39,10 @@
     bool random_prompt     = false; // do not randomize prompt if none provided
     bool use_color         = false; // use color to distinguish generations and inputs
     bool interactive       = false; // interactive mode
-<<<<<<< HEAD
+
     bool embedding         = false; // get only sentence embedding
-    bool interactive_start = false; // reverse prompt immediately
-=======
     bool interactive_start = false; // wait for user input immediately
->>>>>>> ee8a7887
+
     bool instruct          = false; // instruction mode (used for Alpaca models)
     bool ignore_eos        = false; // do not stop generating after eos
     bool perplexity        = false; // compute perplexity over the prompt
