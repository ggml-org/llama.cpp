--- conflicted
+++ resolved
@@ -30,21 +30,16 @@
 
     std::string model      = "models/lamma-7B/ggml-model.bin"; // model path
     std::string prompt     = "";
-    std::string antiprompt = ""; // string upon seeing which more user input is prompted
 
     bool random_prompt = false;
 
     bool use_color = false; // use color to distinguish generations and inputs
 
     bool interactive = false; // interactive mode
-<<<<<<< HEAD
     bool interactive_start = false; // reverse prompt immediately
     std::vector<std::string> antiprompt; // string upon seeing which more user input is prompted
-=======
     bool instruct    = false; // instruction mode (used for Alpaca models)
-    
     bool ignore_eos = false; // do not stop generating after eos
->>>>>>> 7392f1cd
 };
 
 bool gpt_params_parse(int argc, char ** argv, gpt_params & params);
