// Various helper functions and utilities

#pragma once

#include <string>
#include <unordered_map>
#include <vector>
#include <random>
#include <thread>

//
// CLI argument parsing
//

struct gpt_params {
    int32_t seed          = -1;  // RNG seed
    int32_t n_threads     = std::min(4, (int32_t) std::thread::hardware_concurrency());
    int32_t n_predict     = 128; // new tokens to predict
    int32_t repeat_last_n = 64;  // last n tokens to penalize
    int32_t n_parts       = -1;  // amount of model parts (-1 = determine from model dimensions)
    int32_t n_ctx         = 512; //context size

    // sampling parameters
    int32_t top_k = 40;
    float   top_p = 0.95f;
    float   temp  = 0.80f;
    float   repeat_penalty  = 1.10f;

    int32_t n_batch = 8; // batch size for prompt processing

    std::string model  = "models/lamma-7B/ggml-model.bin"; // model path
    std::string prompt = "";

<<<<<<< HEAD
    bool use_color = false; // use color to distinguish generations and inputs
    bool embedding = false; // get only sentence embedding
    bool interactive = false; // interactive mode
=======
    std::vector<std::string> antiprompt; // string upon seeing which more user input is prompted

    bool memory_f16        = false; // use f16 instead of f32 for memory kv
    bool random_prompt     = false; // do not randomize prompt if none provided
    bool use_color         = false; // use color to distinguish generations and inputs
    bool interactive       = false; // interactive mode
>>>>>>> da0e9fe9
    bool interactive_start = false; // reverse prompt immediately
    bool instruct          = false; // instruction mode (used for Alpaca models)
    bool ignore_eos        = false; // do not stop generating after eos
    bool perplexity        = false; // compute perplexity over the prompt
};

bool gpt_params_parse(int argc, char ** argv, gpt_params & params);

void gpt_print_usage(int argc, char ** argv, const gpt_params & params);

std::string gpt_random_prompt(std::mt19937 & rng);

//
// Model file parsing
//

#define FILE_MAGIC_UNVERSIONED 0x67676d6c // pre-versioned files
#define FILE_MAGIC 0x67676d66 // 'ggmf' in hex
#define FILE_VERSION 1

//
// Vocab utils
//

struct llama_vocab {
    using id    = int32_t;
    using token = std::string;

    struct token_score {
        token tok;
        float score;
    };

    std::unordered_map<token, id> token_to_id;
    std::vector<token_score> id_to_token;
};

void replace(std::string & str, const std::string & needle, const std::string & replacement);

// poor-man's JSON parsing
std::unordered_map<std::string, int32_t> json_parse(const std::string & fname);

// TODO: temporary until #77 is merged, need this now for some tokenizer tests
bool llama_vocab_load(const std::string & fname, llama_vocab & vocab);

// TODO: this is probably wrong, but I cannot figure out how this tokenizer works ..
// ref: https://github.com/google/sentencepiece
std::vector<llama_vocab::id> llama_tokenize(const llama_vocab & vocab, const std::string & text, bool bos);

// sample next token given probabilities for each embedding
//
//   - consider only the top K tokens
//   - from them, consider only the top tokens with cumulative probability > P
//
llama_vocab::id llama_sample_top_p_top_k(
        const llama_vocab & vocab,
        const float * logits,
        std::vector<llama_vocab::id> & last_n_tokens,
        double repeat_penalty,
        int top_k,
        double top_p,
        double temp,
        std::mt19937 & rng);

// filer to top K tokens from list of logits
void sample_top_k(std::vector<std::pair<double, llama_vocab::id>> & logits_id, int top_k);

//
// Quantization
//

size_t ggml_quantize_q4_0(float * src, void * dst, int n, int k, int qk, int64_t * hist);
size_t ggml_quantize_q4_1(float * src, void * dst, int n, int k, int qk, int64_t * hist);<|MERGE_RESOLUTION|>--- conflicted
+++ resolved
@@ -31,18 +31,14 @@
     std::string model  = "models/lamma-7B/ggml-model.bin"; // model path
     std::string prompt = "";
 
-<<<<<<< HEAD
-    bool use_color = false; // use color to distinguish generations and inputs
-    bool embedding = false; // get only sentence embedding
-    bool interactive = false; // interactive mode
-=======
+
     std::vector<std::string> antiprompt; // string upon seeing which more user input is prompted
 
     bool memory_f16        = false; // use f16 instead of f32 for memory kv
     bool random_prompt     = false; // do not randomize prompt if none provided
     bool use_color         = false; // use color to distinguish generations and inputs
     bool interactive       = false; // interactive mode
->>>>>>> da0e9fe9
+    bool embedding         = false; // get only sentence embedding
     bool interactive_start = false; // reverse prompt immediately
     bool instruct          = false; // instruction mode (used for Alpaca models)
     bool ignore_eos        = false; // do not stop generating after eos
