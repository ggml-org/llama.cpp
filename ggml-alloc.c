// defines MAP_ANONYMOUS
#ifndef _GNU_SOURCE
#define _GNU_SOURCE
#endif

#include "ggml-alloc.h"
#include "ggml.h"
#include <assert.h>
#include <stdarg.h>
#include <stdio.h>
#include <stdlib.h>
#include <string.h>

#ifdef __has_include
    #if __has_include(<unistd.h>)
        #include <unistd.h>
        #if defined(_POSIX_MAPPED_FILES)
            #include <sys/types.h>
            #include <sys/mman.h>
        #endif
    #endif
#endif

#if defined(_WIN32)
    #define WIN32_LEAN_AND_MEAN
    #ifndef NOMINMAX
        #define NOMINMAX
    #endif
    #include <windows.h>
    #include <memoryapi.h>
#endif


#define UNUSED(x) (void)(x)
#define MAX(a, b) ((a) > (b) ? (a) : (b))
#define GGML_MAX_CONCUR (2*GGML_MAX_NODES)

//#define GGML_ALLOCATOR_DEBUG

//#define AT_PRINTF printf
#define AT_PRINTF(...) ((void)0)

struct hash_node {
    struct ggml_tensor * t;
    int n_children;
    int n_views;
};

static size_t hash(void * p) {
    return (size_t)p % GGML_GRAPH_HASHTABLE_SIZE;
}

static struct hash_node * hash_get(struct hash_node hash_table[], struct ggml_tensor * t) {
    size_t h = hash(t);

    // linear probing
    size_t i = h;
    while (hash_table[i].t != NULL) {
        if (hash_table[i].t == t) {
            return &hash_table[i];
        }
        i = (i + 1) % GGML_GRAPH_HASHTABLE_SIZE;
        if (i == h) {
            // hash table is full
            GGML_ASSERT(false);
        }
    }

    hash_table[i].t = t;
    return &hash_table[i];
}

// TODO: GGML_PAD ?
static size_t aligned_offset(const void * buffer, size_t offset, size_t alignment) {
    assert(alignment && !(alignment & (alignment - 1))); // power of 2
    size_t align = (alignment - (((uintptr_t)buffer + offset) % alignment)) % alignment;
    return offset + align;
}

struct free_block {
    void * addr;
    size_t size;
};

#define MAX_FREE_BLOCKS 256

struct ggml_allocr {
    void * data;
    size_t size;
    size_t alignment;
    int n_free_blocks;
    struct free_block free_blocks[MAX_FREE_BLOCKS];
    struct hash_node hash_table[GGML_GRAPH_HASHTABLE_SIZE];
    size_t max_size;
    bool measure;
    int parse_seq[GGML_MAX_CONCUR];
    int parse_seq_len;

#ifdef GGML_ALLOCATOR_DEBUG
    struct ggml_tensor * allocated_tensors[1024];
#endif
};

#ifdef GGML_ALLOCATOR_DEBUG
static void add_allocated_tensor(struct ggml_allocr * alloc, struct ggml_tensor * tensor) {
    for (int i = 0; i < 1024; i++) {
        if (alloc->allocated_tensors[i] == NULL) {
            alloc->allocated_tensors[i] = tensor;
            return;
        }
    }
    GGML_ASSERT(!"out of allocated_tensors");
}
static void remove_allocated_tensor(struct ggml_allocr * alloc, struct ggml_tensor * tensor) {
    for (int i = 0; i < 1024; i++) {
        if (alloc->allocated_tensors[i] == tensor ||
            (alloc->allocated_tensors[i] != NULL && alloc->allocated_tensors[i]->data == tensor->data)) {
            alloc->allocated_tensors[i] = NULL;
            return;
        }
    }
    printf("tried to free tensor %s not found\n", tensor->name);
    GGML_ASSERT(!"tensor not found");
}
#endif

static size_t ggml_allocr_get_alloc_size(struct ggml_allocr * alloc, struct ggml_tensor * tensor) {
    return ggml_nbytes(tensor);

    UNUSED(alloc);
}

// check if a tensor is allocated by this buffer
static bool ggml_allocr_is_own(struct ggml_allocr * alloc, const struct ggml_tensor * tensor) {
    void * ptr = tensor->data;
    return ptr >= alloc->data && (char *)ptr < (char *)alloc->data + alloc->max_size;
}

void ggml_allocr_alloc(struct ggml_allocr * alloc, struct ggml_tensor * tensor) {
#ifdef GGML_ALLOCATOR_DEBUG
    GGML_ASSERT(ggml_is_view(tensor) == false); // views generally get data pointer from one of their sources
    GGML_ASSERT(tensor->data == NULL); // avoid allocating tensor which already has memory allocated
#endif
    size_t size = ggml_allocr_get_alloc_size(alloc, tensor);
    size = aligned_offset(NULL, size, alloc->alignment);

    AT_PRINTF("%s: allocating %s (%zu bytes) - ", __func__, tensor->name, size);

    size_t max_avail = 0;

    // find the best fitting free block besides the last block
    int best_fit_block = -1;
    size_t best_fit_size = SIZE_MAX;
    for (int i = 0; i < alloc->n_free_blocks - 1; i++) {
        struct free_block * block = &alloc->free_blocks[i];
        max_avail = MAX(max_avail, block->size);
        if (block->size >= size && block->size <= best_fit_size) {
            best_fit_block = i;
            best_fit_size = block->size;
        }
    }

    AT_PRINTF("block %d\n", best_fit_block);

    if (best_fit_block == -1) {
        // the last block is our last resort
        struct free_block * block = &alloc->free_blocks[alloc->n_free_blocks - 1];
        max_avail = MAX(max_avail, block->size);
        if (block->size >= size) {
            best_fit_block = alloc->n_free_blocks - 1;
        } else {
            fprintf(stderr, "%s: not enough space in the buffer (needed %zu, largest block available %zu)\n",
                    __func__, size, max_avail);
            GGML_ASSERT(!"not enough space in the buffer");
        return;
        }
    }
    struct free_block * block = &alloc->free_blocks[best_fit_block];
    void * addr = block->addr;
    block->addr = (char*)block->addr + size;
    block->size -= size;
    if (block->size == 0) {
        // remove block if empty
        alloc->n_free_blocks--;
        for (int j = best_fit_block; j < alloc->n_free_blocks; j++) {
            alloc->free_blocks[j] = alloc->free_blocks[j+1];
        }
    }

    tensor->data = addr;
    AT_PRINTF("%s: allocated data at %p\n", __func__, tensor->data);

#ifdef GGML_ALLOCATOR_DEBUG
    add_allocated_tensor(alloc, tensor);
    size_t cur_max = (char*)addr - (char*)alloc->data + size;
    if (cur_max > alloc->max_size) {
        printf("max_size = %.2f MB: tensors: ", cur_max / 1024.0 / 1024.0);
        for (int i = 0; i < 1024; i++) {
            if (alloc->allocated_tensors[i]) {
                printf("%s (%.2f MB) ", alloc->allocated_tensors[i]->name, ggml_nbytes(alloc->allocated_tensors[i]) / 1024.0 / 1024.0);
            }
        }
        printf("\n");
    }
#endif

    alloc->max_size = MAX(alloc->max_size, (char*)addr - (char*)alloc->data + size);
}

// this is a very naive implementation, but for our case the number of free blocks should be very small
static void ggml_allocr_free_tensor(struct ggml_allocr * alloc, struct ggml_tensor * tensor) {
    void * ptr = tensor->data;

    if (ggml_allocr_is_own(alloc, tensor) == false) {
        // the tensor was not allocated in this buffer
        // this can happen because the graph allocator will try to free weights and other tensors from different buffers
        // the easiest way to deal with this is just to ignore it
        return;
    }

    size_t size = ggml_allocr_get_alloc_size(alloc, tensor);
    size = aligned_offset(NULL, size, alloc->alignment);
    AT_PRINTF("%s: freeing %s at %p (%zu bytes) - n_free_blocks = %d\n", __func__, tensor->name, ptr, size, alloc->n_free_blocks);
    AT_PRINTF("%s: alloc->data = %p alloc->data+alloc->size = %p alloc->data+alloc->max_size = %p\n", __func__, alloc->data, (char*)alloc->data + alloc->size, (char*)alloc->data + alloc->max_size);

#ifdef GGML_ALLOCATOR_DEBUG
    remove_allocated_tensor(alloc, tensor);
#endif

    // see if we can merge with an existing block
    for (int i = 0; i < alloc->n_free_blocks; i++) {
        struct free_block * block = &alloc->free_blocks[i];
        // check if ptr is at the end of the block
        if ((char*)block->addr + block->size == ptr) {
            block->size += size;
            // check if we can merge with the next block
            if (i < alloc->n_free_blocks - 1 && (char*)block->addr + block->size == alloc->free_blocks[i+1].addr) {
                block->size += alloc->free_blocks[i+1].size;
                alloc->n_free_blocks--;
                for (int j = i+1; j < alloc->n_free_blocks; j++) {
                    alloc->free_blocks[j] = alloc->free_blocks[j+1];
                }
            }
            return;
        }
        // check if ptr is at the beginning of the block
        if ((char*)ptr + size == block->addr) {
            block->addr = ptr;
            block->size += size;
            // check if we can merge with the previous block
            if (i > 0 && (char*)alloc->free_blocks[i-1].addr + alloc->free_blocks[i-1].size == block->addr) {
                alloc->free_blocks[i-1].size += block->size;
                alloc->n_free_blocks--;
                for (int j = i; j < alloc->n_free_blocks; j++) {
                    alloc->free_blocks[j] = alloc->free_blocks[j+1];
                }
            }
            return;
        }
    }
    // otherwise, add a new block
    GGML_ASSERT(alloc->n_free_blocks < MAX_FREE_BLOCKS && "out of free blocks");
    // insert the new block in the correct position to keep the array sorted by address (to make merging blocks faster)
    int insert_pos = 0;
    while (insert_pos < alloc->n_free_blocks && alloc->free_blocks[insert_pos].addr < ptr) {
        insert_pos++;
    }
    // shift all blocks from insert_pos onward to make room for the new block
    for (int i = alloc->n_free_blocks; i > insert_pos; i--) {
        alloc->free_blocks[i] = alloc->free_blocks[i-1];
    }
    // insert the new block
    alloc->free_blocks[insert_pos].addr = ptr;
    alloc->free_blocks[insert_pos].size = size;
    alloc->n_free_blocks++;
}

void ggml_allocr_set_parse_seq(struct ggml_allocr * alloc, const int * list, int n) {
    for (int i = 0; i < n; i++) {
        alloc->parse_seq[i] = list[i];
    }
    alloc->parse_seq_len = n;
}

void ggml_allocr_reset(struct ggml_allocr * alloc) {
    alloc->n_free_blocks = 1;
    size_t align_offset = aligned_offset(alloc->data, 0, alloc->alignment);
    alloc->free_blocks[0].addr = (char *)alloc->data + align_offset;
    alloc->free_blocks[0].size = alloc->size - align_offset;
}

struct ggml_allocr * ggml_allocr_new(void * data, size_t size, size_t alignment) {
    struct ggml_allocr * alloc = (struct ggml_allocr *)malloc(sizeof(struct ggml_allocr) /* + n_free_blocks * sizeof(struct free_block) */);

    *alloc = (struct ggml_allocr){
        /*.data          = */ data,
        /*.size          = */ size,
        /*.alignment     = */ alignment,
        /*.n_free_blocks = */ 0,
        /*.free_blocks   = */ {{0}},
        /*.hash_table    = */ {{0}},
        /*.max_size      = */ 0,
        /*.measure       = */ false,
        /*.parse_seq     = */ {0},
        /*.parse_seq_len = */ 0,
#ifdef GGML_ALLOCATOR_DEBUG
        /*.allocated_tensors = */ {0},
#endif
    };

    ggml_allocr_reset(alloc);

    return alloc;
}

<<<<<<< HEAD
// address and size of the buffer when measuring
// it needs to be large enough to fit all the tensors, but it cannot overlap with other existing buffers
static void * const MEASURE_BASE_ADDR = (void *) (-(1ULL<<40) - 1);
static const size_t MEASURE_MAX_SIZE  = 1ULL<<40; // 1 TB
=======
// OS specific functions to allocate and free uncommitted virtual memory
static void * alloc_vmem(size_t size) {
#if defined(_WIN32)
    return VirtualAlloc(NULL, size, MEM_RESERVE, PAGE_NOACCESS);
#elif defined(_POSIX_MAPPED_FILES)
    return mmap(NULL, size, PROT_NONE, MAP_PRIVATE | MAP_ANON, -1, 0);
#else
    // use a fixed address for other platforms
    uintptr_t base_addr = (uintptr_t)-size - 0x100;
    return (void *)base_addr;
#endif
}

static void free_vmem(void * base_addr, size_t size) {
#if defined(_WIN32)
    VirtualFree(base_addr, 0, MEM_RELEASE);
    UNUSED(size);
#elif defined(_POSIX_MAPPED_FILES)
    munmap(base_addr, size);
#else
    // nothing to do
    UNUSED(base_addr);
    UNUSED(size);
#endif
}

// allocate uncommitted virtual memory to measure the size of the graph
static void alloc_measure_vmem(void ** base_addr, size_t * size) {
    // 1TB for 64-bit, 1GB for 32-bit
    *size = sizeof(void *) == 4 ? 1ULL<<30 : 1ULL<<40;
    do {
        *base_addr = alloc_vmem(*size);
        if (*base_addr != NULL) {
            AT_PRINTF("allocated %.2f GB of virtual memory for measure buffer at %p\n", *size / 1024.0 / 1024.0 / 1024.0, *base_addr);
            return;
        }
        // try again with half the size
        *size /= 2;
    } while (*size > 0);

    GGML_ASSERT(!"failed to allocate virtual memory for measure buffer");
}

static void free_measure_vmem(void * base_addr, size_t size) {
    free_vmem(base_addr, size);
}
>>>>>>> cf9b0848

struct ggml_allocr * ggml_allocr_new_measure(size_t alignment) {
    struct ggml_allocr * alloc = (struct ggml_allocr *)malloc(sizeof(struct ggml_allocr) /* + n_free_blocks * sizeof(struct free_block) */);

    void * base_addr;
    size_t size;

    alloc_measure_vmem(&base_addr, &size);

    *alloc = (struct ggml_allocr){
        /*.data          = */ base_addr,
        /*.size          = */ size,
        /*.alignment     = */ alignment,
        /*.n_free_blocks = */ 0,
        /*.free_blocks   = */ {{0}},
        /*.hash_table    = */ {{0}},
        /*.max_size      = */ 0,
        /*.measure       = */ true,
        /*.parse_seq     = */ {0},
        /*.parse_seq_len = */ 0,
#ifdef GGML_ALLOCATOR_DEBUG
        /*.allocated_tensors = */ {0},
#endif
    };

    ggml_allocr_reset(alloc);

    return alloc;
}

void ggml_allocr_free(struct ggml_allocr * alloc) {
    if (alloc->measure) {
        free_measure_vmem(alloc->data, alloc->size);
    }
    free(alloc);
}

bool ggml_allocr_is_measure(struct ggml_allocr * alloc) {
    return alloc->measure;
}

//////////// compute graph allocator

static bool ggml_is_view(struct ggml_tensor * t) {
    return t->view_src != NULL;
}

static bool ggml_are_same_layout(const struct ggml_tensor * a, const struct ggml_tensor * b) {
    if (a->type != b->type) {
        return false;
    }
    for (int i = 0; i < GGML_MAX_DIMS; i++) {
        if (a->ne[i] != b->ne[i]) {
            return false;
        }
        if (a->nb[i] != b->nb[i]) {
            return false;
        }
    }
    return true;
}

static bool ggml_op_can_inplace(enum ggml_op op) {
    switch (op) {
        case GGML_OP_SCALE:
        case GGML_OP_DIAG_MASK_ZERO:
        case GGML_OP_DIAG_MASK_INF:
        case GGML_OP_ADD:
        case GGML_OP_ADD1:
        case GGML_OP_SUB:
        case GGML_OP_MUL:
        case GGML_OP_DIV:
        case GGML_OP_SQR:
        case GGML_OP_SQRT:
        case GGML_OP_LOG:
        case GGML_OP_UNARY:
        case GGML_OP_ROPE:
        case GGML_OP_RMS_NORM:
        case GGML_OP_SOFT_MAX:
        case GGML_OP_CONT:
            return true;

        default:
            return false;
    }
}

static void allocate_node(struct ggml_allocr * alloc, struct ggml_tensor * node) {
    struct hash_node * ht = alloc->hash_table;
    if (node->data == NULL) {
        if (ggml_is_view(node)) {
            assert(node->view_src->data != NULL);
            node->data = (char *)node->view_src->data + node->view_offs;
        } else {
            // see if we can reuse a parent's buffer (inplace)
            if (ggml_op_can_inplace(node->op)) {
                for (int i = 0; i < GGML_MAX_SRC; i++) {
                    struct ggml_tensor * parent = node->src[i];
                    if (parent == NULL) {
                        break;
                    }

                    // if the node's data is external, then we cannot re-use it
                    if (ggml_allocr_is_own(alloc, parent) == false) {
                        AT_PRINTF("not reusing parent %s for %s as %p is external\n", parent->name, node->name, parent->data);
                        continue;
                    }

                    struct hash_node * p_hn = hash_get(ht, parent);
                    if (parent->data != NULL && p_hn->n_children == 1 && p_hn->n_views == 0 && ggml_are_same_layout(node, parent)) {
                        if (ggml_is_view(parent)) {
                            struct ggml_tensor * view_src = parent->view_src;
                            struct hash_node * view_src_hn = hash_get(ht, view_src);
                            if (view_src_hn->n_views == 1 && view_src_hn->n_children == 0 && view_src->data == parent->data) {
                                // TODO: the offset of the view parent must be kept to ensure that the op doesn't overwrite
                                // the parent's data that it will need later (same layout requirement). the problem is that then
                                // we cannot free the tensor because the original address of the allocation is lost.
                                // adding a view_src pointer to the tensor would solve this and simplify the code dealing with views
                                // for now, we only reuse the parent's data if the offset is zero (view_src->data == parent->data)
                                AT_PRINTF("reusing view parent %s (%s) for %s\n", parent->name, view_src->name, node->name);
                                node->data = parent->data;
                                return;
                            }
                        }
                        else {
                            AT_PRINTF("reusing parent %s for %s\n", parent->name, node->name);
                            node->data = parent->data;
                            return;
                        }
                    }
                }
            }
            ggml_allocr_alloc(alloc, node);
        }
    }
}

static size_t ggml_allocr_alloc_graph_tensors_n(
    struct ggml_allocr * alloc,
    struct ggml_cgraph ** graphs, int n_graphs,
    struct ggml_tensor *** inputs, struct ggml_tensor *** outputs) {

    // reset hash table
    struct hash_node * ht = alloc->hash_table;
    memset(ht, 0, sizeof(struct hash_node) * GGML_GRAPH_HASHTABLE_SIZE);

    // count number of children and views
    for (int g = 0; g < n_graphs; g++) {
        struct ggml_cgraph * gf = graphs[g];
        for (int i = 0; i < gf->n_nodes; i++) {
            struct ggml_tensor * node = gf->nodes[i];

            if (ggml_is_view(node)) {
                struct ggml_tensor * view_src = node->view_src;
                hash_get(ht, view_src)->n_views += 1;
            }

            for (int j = 0; j < GGML_MAX_SRC; j++) {
                struct ggml_tensor * parent = node->src[j];
                if (parent == NULL) {
                    break;
                }
                hash_get(ht, parent)->n_children += 1;
            }
        }
    }

    // allocate tensors
    for (int g = 0; g < n_graphs; g++) {
        struct ggml_cgraph * gf = graphs[g];
        AT_PRINTF("####### graph %d/%d\n", g, n_graphs);
        // graph inputs are allocated first to ensure that they are not overwritten by each other
        if (inputs != NULL && inputs[g] != NULL) {
            for (int i = 0; inputs[g][i] != NULL; i++) {
                struct ggml_tensor * input = inputs[g][i];
                AT_PRINTF("input: %s\n", input->name);
                allocate_node(alloc, input);
            }
        }
        // if we have parse_seq then we allocate nodes following the list, and we only free nodes at barriers
        int last_barrier_pos = 0;
        int n_nodes = alloc->parse_seq_len ? alloc->parse_seq_len : gf->n_nodes;

        for (int ind = 0; ind < n_nodes; ind++) {
            // allocate a node if there is no parse_seq or this is not a barrier
            if ((alloc->parse_seq_len==0) || alloc->parse_seq[ind] != -1) {
                int i = alloc->parse_seq_len ? alloc->parse_seq[ind] : ind;
                struct ggml_tensor * node = gf->nodes[i];

                // allocate parents (leafs)
                for (int j = 0; j < GGML_MAX_SRC; j++) {
                    struct ggml_tensor * parent = node->src[j];
                    if (parent == NULL) {
                        break;
                    }
                    allocate_node(alloc, parent);
                }

                // allocate node
                allocate_node(alloc, node);

                AT_PRINTF("exec: %s (%s) <= ", ggml_op_name(node->op), node->name);
                for (int j = 0; j < GGML_MAX_SRC; j++) {
                    struct ggml_tensor * parent = node->src[j];
                    if (parent == NULL) {
                        break;
                    }
                    AT_PRINTF("%s", parent->name);
                    if (j < GGML_MAX_SRC - 1 && node->src[j + 1] != NULL) {
                        AT_PRINTF(", ");
                    }
                }
                AT_PRINTF("\n");
            }

            // update parents
            // update immediately if there is no parse_seq
            // update only at barriers if there is parse_seq
            if ((alloc->parse_seq_len == 0) || alloc->parse_seq[ind] == -1) {
                int update_start = alloc->parse_seq_len ? last_barrier_pos : ind;
                int update_end   = alloc->parse_seq_len ? ind              : ind + 1;
                for (int i = update_start; i < update_end; i++) {
                    int node_i = alloc->parse_seq_len ? alloc->parse_seq[i] : i;
                    struct ggml_tensor * node = gf->nodes[node_i];

                    for (int j = 0; j < GGML_MAX_SRC; j++) {
                        struct ggml_tensor * parent = node->src[j];
                        if (parent == NULL) {
                            break;
                        }
                        struct hash_node * p_hn = hash_get(ht, parent);
                        p_hn->n_children -= 1;

                        //AT_PRINTF("parent %s: %d children, %d views\n", parent->name, parent->n_children, parent->n_views);

                        if (p_hn->n_children == 0 && p_hn->n_views == 0) {
                            if (ggml_is_view(parent)) {
                                struct ggml_tensor * view_src = parent->view_src;
                                struct hash_node * view_src_hn = hash_get(ht, view_src);
                                view_src_hn->n_views -= 1;
                                AT_PRINTF("view_src %s: %d children, %d views\n", view_src->name, view_src_hn->n_children, view_src_hn->n_views);
                                if (view_src_hn->n_views == 0 && view_src_hn->n_children == 0 && view_src->data != node->data) {
                                    ggml_allocr_free_tensor(alloc, view_src);
                                }
                            }
                            else {
                                if (parent->data != node->data) {
                                    ggml_allocr_free_tensor(alloc, parent);
                                }
                            }
                        }
                    }
                }
                AT_PRINTF("\n");
                if (alloc->parse_seq_len) {
                    last_barrier_pos = ind + 1;
                }
            }
        }
        // free graph outputs here that wouldn't be freed otherwise because they have no children
        if (outputs != NULL && outputs[g] != NULL) {
            for (int i = 0; outputs[g][i] != NULL; i++) {
                struct ggml_tensor * output = outputs[g][i];
                AT_PRINTF("output: %s\n", output->name);
                ggml_allocr_free_tensor(alloc, output);
            }
        }
    }

    return alloc->max_size;
}

size_t ggml_allocr_alloc_graph(struct ggml_allocr * alloc, struct ggml_cgraph * graph) {
<<<<<<< HEAD
    return ggml_allocator_alloc_graph_tensors_n(alloc, &graph, 1, NULL, NULL);
}

size_t ggml_allocr_max_size(struct ggml_allocr * alloc) {
    return alloc->max_size;
=======
    return ggml_allocr_alloc_graph_tensors_n(alloc, &graph, 1, NULL, NULL);
>>>>>>> cf9b0848
}<|MERGE_RESOLUTION|>--- conflicted
+++ resolved
@@ -313,12 +313,6 @@
     return alloc;
 }
 
-<<<<<<< HEAD
-// address and size of the buffer when measuring
-// it needs to be large enough to fit all the tensors, but it cannot overlap with other existing buffers
-static void * const MEASURE_BASE_ADDR = (void *) (-(1ULL<<40) - 1);
-static const size_t MEASURE_MAX_SIZE  = 1ULL<<40; // 1 TB
-=======
 // OS specific functions to allocate and free uncommitted virtual memory
 static void * alloc_vmem(size_t size) {
 #if defined(_WIN32)
@@ -365,7 +359,6 @@
 static void free_measure_vmem(void * base_addr, size_t size) {
     free_vmem(base_addr, size);
 }
->>>>>>> cf9b0848
 
 struct ggml_allocr * ggml_allocr_new_measure(size_t alignment) {
     struct ggml_allocr * alloc = (struct ggml_allocr *)malloc(sizeof(struct ggml_allocr) /* + n_free_blocks * sizeof(struct free_block) */);
@@ -639,13 +632,9 @@
 }
 
 size_t ggml_allocr_alloc_graph(struct ggml_allocr * alloc, struct ggml_cgraph * graph) {
-<<<<<<< HEAD
-    return ggml_allocator_alloc_graph_tensors_n(alloc, &graph, 1, NULL, NULL);
+    return ggml_allocr_alloc_graph_tensors_n(alloc, &graph, 1, NULL, NULL);
 }
 
 size_t ggml_allocr_max_size(struct ggml_allocr * alloc) {
     return alloc->max_size;
-=======
-    return ggml_allocr_alloc_graph_tensors_n(alloc, &graph, 1, NULL, NULL);
->>>>>>> cf9b0848
 }