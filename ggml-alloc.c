--- conflicted
+++ resolved
@@ -438,7 +438,6 @@
     }
 }
 
-<<<<<<< HEAD
 static ggml_tallocr_t node_tallocr(ggml_gallocr_t galloc, struct ggml_tensor * node) {
     if (galloc->talloc != NULL) {
         return galloc->talloc;
@@ -447,21 +446,14 @@
     return galloc->hash_allocs[ggml_hash_find_or_insert(galloc->hash_set, node)];
 }
 
-static void init_view(ggml_gallocr_t galloc, struct ggml_tensor * view) {
+static void init_view(ggml_gallocr_t galloc, struct ggml_tensor * view, bool update_backend) {
     ggml_tallocr_t alloc = node_tallocr(galloc, view);
 
     //printf("init_view: %s from src %s\n", view->name, view->view_src->name);
     GGML_ASSERT(view->view_src != NULL && view->view_src->data != NULL);
-    view->backend = view->view_src->backend;
-=======
-static void init_view(struct ggml_allocr * alloc, struct ggml_tensor * view, bool update_backend) {
-    assert(view->view_src != NULL && view->view_src->data != NULL);
-
     if (update_backend) {
         view->backend = view->view_src->backend;
     }
-
->>>>>>> 532dd74e
     view->buffer  = view->view_src->buffer;
     view->data    = (char *)view->view_src->data + view->view_offs;
 
@@ -479,11 +471,7 @@
 
     if (node->data == NULL) {
         if (ggml_is_view(node)) {
-<<<<<<< HEAD
-            init_view(galloc, node);
-=======
-            init_view(alloc, node, true);
->>>>>>> 532dd74e
+            init_view(galloc, node, true);
         } else {
             // see if we can reuse a parent's buffer (inplace)
             if (ggml_op_can_inplace(node->op)) {
@@ -513,22 +501,14 @@
                                 AT_PRINTF("reusing view parent %s (%s) for %s\n", parent->name, view_src->name, node->name);
                                 node->view_src = view_src;
                                 view_src_hn->n_views += 1;
-<<<<<<< HEAD
-                                init_view(galloc, node);
-=======
-                                init_view(alloc, node, false);
->>>>>>> 532dd74e
+                                init_view(galloc, node, false);
                                 return;
                             }
                         } else {
                             AT_PRINTF("reusing parent %s for %s\n", parent->name, node->name);
                             node->view_src = parent;
                             p_hn->n_views += 1;
-<<<<<<< HEAD
-                            init_view(galloc, node);
-=======
-                            init_view(alloc, node, false);
->>>>>>> 532dd74e
+                            init_view(galloc, node, false);
                             return;
                         }
                     }
@@ -558,7 +538,7 @@
             hash_get(galloc, view_src)->n_views += 1;
             if (node->buffer == NULL && node->data != NULL) {
                 // view of a pre-allocated tensor, didn't call init_view() yet
-                init_view(galloc, node);
+                init_view(galloc, node, true);
             }
         }
 
@@ -569,7 +549,7 @@
             }
             hash_get(galloc, parent)->n_children += 1;
             if (ggml_is_view(parent) && parent->buffer == NULL && parent->data != NULL) {
-                init_view(galloc, parent);
+                init_view(galloc, parent, true);
             }
         }
    }
@@ -585,20 +565,11 @@
             int i = parse_seq_len ? parse_seq[ind] : ind;
             struct ggml_tensor * node = gf->nodes[i];
 
-<<<<<<< HEAD
             // allocate parents (leafs)
             for (int j = 0; j < GGML_MAX_SRC; j++) {
                 struct ggml_tensor * parent = node->src[j];
                 if (parent == NULL) {
                     break;
-=======
-            if (ggml_is_view(node)) {
-                struct ggml_tensor * view_src = node->view_src;
-                hash_get(ht, view_src)->n_views += 1;
-                if (node->buffer == NULL && node->data != NULL) {
-                    // view of a pre-allocated tensor, didn't call init_view() yet
-                    init_view(alloc, node, true);
->>>>>>> 532dd74e
                 }
                 allocate_node(galloc, parent);
             }
@@ -612,15 +583,9 @@
                 if (parent == NULL) {
                     break;
                 }
-<<<<<<< HEAD
                 AT_PRINTF("%s", parent->name);
                 if (j < GGML_MAX_SRC - 1 && node->src[j + 1] != NULL) {
                     AT_PRINTF(", ");
-=======
-                hash_get(ht, parent)->n_children += 1;
-                if (ggml_is_view(parent) && parent->buffer == NULL && parent->data != NULL) {
-                    init_view(alloc, parent, true);
->>>>>>> 532dd74e
                 }
             }
             AT_PRINTF("\n");
@@ -699,7 +664,7 @@
     return max_size;
 }
 
-void ggml_gallocr_alloc_graph_n(ggml_gallocr_t galloc, struct ggml_cgraph * graph, struct ggml_hash_set hash_set, ggml_tallocr_t * hash_node_alloct) {
+void ggml_gallocr_alloc_graph_n(ggml_gallocr_t galloc, struct ggml_cgraph * graph, struct ggml_hash_set hash_set, ggml_tallocr_t * hash_node_talloc) {
     const size_t hash_size = hash_set.size;
 
     GGML_ASSERT(hash_size >= (size_t)(graph->n_nodes + graph->n_leafs));
@@ -722,7 +687,7 @@
     // reset hash values
     memset(galloc->hash_values, 0, sizeof(struct hash_node) * hash_size);
 
-    galloc->hash_allocs = hash_node_alloct;
+    galloc->hash_allocs = hash_node_talloc;
 
     ggml_tallocr_alloc_graph_impl(galloc, graph);
 
