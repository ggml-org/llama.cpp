--- conflicted
+++ resolved
@@ -1,19 +1,6 @@
 # collaborators can optionally add themselves here to indicate their availability for reviewing related PRs
 # multiplie collaborators per item can be specified
 
-<<<<<<< HEAD
-/ci/ @ggerganov
-/.devops/*.Dockerfile @ngxson
-/tools/server/ @ngxson
-/ggml/src/ggml-cuda/fattn* @JohannesGaessler
-/ggml/src/ggml-cuda/mmq.* @JohannesGaessler
-/ggml/src/ggml-cuda/mmvq.* @JohannesGaessler
-/ggml/src/ggml-opt.cpp @JohannesGaessler
-/ggml/src/gguf.cpp @JohannesGaessler
-/ggml/src/ggml-vulkan/ @0cc4m
-/ggml/src/ggml-zdnn/ @taronaeo
-/ggml/src/ggml-cpu/spacemit @alex-spacemit
-=======
 /.devops/*.Dockerfile                   @ngxson
 /.github/actions/                       @slaren
 /.github/workflows/                     @CISC
@@ -63,6 +50,7 @@
 /ggml/src/ggml-blas/                    @slaren
 /ggml/src/ggml-common.h                 @ggerganov @slaren
 /ggml/src/ggml-cpu/                     @ggerganov @slaren
+/ggml/src/ggml-cpu/spacemit/            @alex-spacemit
 /ggml/src/ggml-cuda/common.cuh          @slaren
 /ggml/src/ggml-cuda/fattn*              @JohannesGaessler
 /ggml/src/ggml-cuda/ggml-cuda.cu        @slaren
@@ -116,5 +104,4 @@
 LICENSE                                 @ggerganov
 README.md                               @ggerganov
 SECURITY.md                             @ggerganov
-requirements*.txt                       @CISC
->>>>>>> 264f1b51
+requirements*.txt                       @CISC