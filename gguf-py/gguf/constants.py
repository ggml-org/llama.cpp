--- conflicted
+++ resolved
@@ -371,15 +371,12 @@
     DOTS1            = auto()
     ARCEE            = auto()
     ERNIE4_5         = auto()
-<<<<<<< HEAD
-    SMALLTHINKER     = auto()
-=======
     ERNIE4_5_MOE     = auto()
     HUNYUAN_MOE      = auto()
     SMOLLM3          = auto()
     LFM2             = auto()
     DREAM            = auto()
->>>>>>> 065908cb
+    SMALLTHINKER     = auto()
 
 
 class VISION_PROJECTOR_TYPE(IntEnum):
@@ -693,16 +690,13 @@
     MODEL_ARCH.DOTS1:            "dots1",
     MODEL_ARCH.ARCEE:            "arcee",
     MODEL_ARCH.ERNIE4_5:         "ernie4_5",
-<<<<<<< HEAD
-    MODEL_ARCH.SMALLTHINKER:     "smallthinker",
-=======
     MODEL_ARCH.ERNIE4_5_MOE:     "ernie4_5-moe",
     MODEL_ARCH.FALCON_H1:        "falcon-h1",
     MODEL_ARCH.HUNYUAN_MOE:      "hunyuan-moe",
     MODEL_ARCH.SMOLLM3:          "smollm3",
     MODEL_ARCH.LFM2:             "lfm2",
     MODEL_ARCH.DREAM:            "dream",
->>>>>>> 065908cb
+    MODEL_ARCH.SMALLTHINKER:     "smallthinker",
 }
 
 VISION_PROJECTOR_TYPE_NAMES: dict[VISION_PROJECTOR_TYPE, str] = {
@@ -2402,25 +2396,6 @@
         MODEL_TENSOR.FFN_DOWN,
         MODEL_TENSOR.FFN_UP,
     ],
-<<<<<<< HEAD
-    MODEL_ARCH.SMALLTHINKER: [
-        MODEL_TENSOR.TOKEN_EMBD,
-        MODEL_TENSOR.OUTPUT_NORM,
-        MODEL_TENSOR.OUTPUT,
-        MODEL_TENSOR.ATTN_NORM,
-        MODEL_TENSOR.ATTN_Q,
-        MODEL_TENSOR.ATTN_K,
-        MODEL_TENSOR.ATTN_V,
-        MODEL_TENSOR.ATTN_OUT,
-        MODEL_TENSOR.FFN_NORM,
-        MODEL_TENSOR.FFN_GATE,
-        MODEL_TENSOR.FFN_DOWN,
-        MODEL_TENSOR.FFN_UP,
-        MODEL_TENSOR.FFN_GATE_INP,
-        MODEL_TENSOR.FFN_GATE_EXP,
-        MODEL_TENSOR.FFN_DOWN_EXP,
-        MODEL_TENSOR.FFN_UP_EXP,
-=======
     MODEL_ARCH.FALCON_H1: [
         # Token embedding
         MODEL_TENSOR.TOKEN_EMBD,
@@ -2509,7 +2484,24 @@
         MODEL_TENSOR.ATTN_K,
         MODEL_TENSOR.ATTN_V,
         MODEL_TENSOR.ATTN_OUT,
->>>>>>> 065908cb
+    ],
+    MODEL_ARCH.SMALLTHINKER: [
+        MODEL_TENSOR.TOKEN_EMBD,
+        MODEL_TENSOR.OUTPUT_NORM,
+        MODEL_TENSOR.OUTPUT,
+        MODEL_TENSOR.ATTN_NORM,
+        MODEL_TENSOR.ATTN_Q,
+        MODEL_TENSOR.ATTN_K,
+        MODEL_TENSOR.ATTN_V,
+        MODEL_TENSOR.ATTN_OUT,
+        MODEL_TENSOR.FFN_NORM,
+        MODEL_TENSOR.FFN_GATE,
+        MODEL_TENSOR.FFN_DOWN,
+        MODEL_TENSOR.FFN_UP,
+        MODEL_TENSOR.FFN_GATE_INP,
+        MODEL_TENSOR.FFN_GATE_EXP,
+        MODEL_TENSOR.FFN_DOWN_EXP,
+        MODEL_TENSOR.FFN_UP_EXP,
     ],
     # TODO
 }
