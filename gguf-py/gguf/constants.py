--- conflicted
+++ resolved
@@ -3414,12 +3414,9 @@
     LIGHTONOCR = "lightonocr"
     COGVLM = "cogvlm"
     JANUS_PRO = "janus_pro"
-<<<<<<< HEAD
     EAGLE2VL = "eagle2vl"
-=======
     LFM2A = "lfm2a" # audio
     GLM4V = "glm4v"
->>>>>>> fd05c51c
 
 
 # Items here are (block size, type size)
