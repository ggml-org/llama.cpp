from __future__ import annotations

from enum import Enum, IntEnum, auto
from typing import Any

#
# constants
#

GGUF_MAGIC             = 0x46554747  # "GGUF"
GGUF_VERSION           = 3
GGUF_DEFAULT_ALIGNMENT = 32
GGML_QUANT_VERSION     = 2  # GGML_QNT_VERSION from ggml.h

#
# metadata keys
#


class Keys:
    class General:
        TYPE                       = "general.type"
        ARCHITECTURE               = "general.architecture"
        QUANTIZATION_VERSION       = "general.quantization_version"
        ALIGNMENT                  = "general.alignment"
        FILE_TYPE                  = "general.file_type"

        # Authorship Metadata
        NAME                       = "general.name"
        AUTHOR                     = "general.author"
        VERSION                    = "general.version"
        ORGANIZATION               = "general.organization"

        FINETUNE                   = "general.finetune"
        BASENAME                   = "general.basename"

        DESCRIPTION                = "general.description"
        QUANTIZED_BY               = "general.quantized_by"

        SIZE_LABEL                 = "general.size_label"

        # Licensing details
        LICENSE                    = "general.license"
        LICENSE_NAME               = "general.license.name"
        LICENSE_LINK               = "general.license.link"

        # Typically represents the converted GGUF repo (Unless native)
        URL                        = "general.url" # Model Website/Paper
        DOI                        = "general.doi"
        UUID                       = "general.uuid"
        REPO_URL                   = "general.repo_url" # Model Source Repository (git/svn/etc...)

        # Model Source during conversion
        SOURCE_URL                 = "general.source.url" # Model Website/Paper
        SOURCE_DOI                 = "general.source.doi"
        SOURCE_UUID                = "general.source.uuid"
        SOURCE_REPO_URL            = "general.source.repo_url" # Model Source Repository (git/svn/etc...)

        # Base Model Source. There can be more than one source if it's a merged
        # model like with 'Mistral-7B-Merge-14-v0.1'. This will assist in
        # tracing linage of models as it is finetuned or merged over time.
        BASE_MODEL_COUNT           = "general.base_model.count"
        BASE_MODEL_NAME            = "general.base_model.{id}.name"
        BASE_MODEL_AUTHOR          = "general.base_model.{id}.author"
        BASE_MODEL_VERSION         = "general.base_model.{id}.version"
        BASE_MODEL_ORGANIZATION    = "general.base_model.{id}.organization"
        BASE_MODEL_DESCRIPTION     = "general.base_model.{id}.description"
        BASE_MODEL_URL             = "general.base_model.{id}.url" # Model Website/Paper
        BASE_MODEL_DOI             = "general.base_model.{id}.doi"
        BASE_MODEL_UUID            = "general.base_model.{id}.uuid"
        BASE_MODEL_REPO_URL        = "general.base_model.{id}.repo_url" # Model Source Repository (git/svn/etc...)

        # Dataset Source
        DATASET_COUNT           = "general.dataset.count"
        DATASET_NAME            = "general.dataset.{id}.name"
        DATASET_AUTHOR          = "general.dataset.{id}.author"
        DATASET_VERSION         = "general.dataset.{id}.version"
        DATASET_ORGANIZATION    = "general.dataset.{id}.organization"
        DATASET_DESCRIPTION     = "general.dataset.{id}.description"
        DATASET_URL             = "general.dataset.{id}.url" # Model Website/Paper
        DATASET_DOI             = "general.dataset.{id}.doi"
        DATASET_UUID            = "general.dataset.{id}.uuid"
        DATASET_REPO_URL        = "general.dataset.{id}.repo_url" # Model Source Repository (git/svn/etc...)

        # Array based KV stores
        TAGS                       = "general.tags"
        LANGUAGES                  = "general.languages"

    class LLM:
        VOCAB_SIZE                        = "{arch}.vocab_size"
        CONTEXT_LENGTH                    = "{arch}.context_length"
        EMBEDDING_LENGTH                  = "{arch}.embedding_length"
        FEATURES_LENGTH                   = "{arch}.features_length"
        BLOCK_COUNT                       = "{arch}.block_count"
        LEADING_DENSE_BLOCK_COUNT         = "{arch}.leading_dense_block_count"
        FEED_FORWARD_LENGTH               = "{arch}.feed_forward_length"
        EXPERT_FEED_FORWARD_LENGTH        = "{arch}.expert_feed_forward_length"
        EXPERT_SHARED_FEED_FORWARD_LENGTH = "{arch}.expert_shared_feed_forward_length"
        USE_PARALLEL_RESIDUAL             = "{arch}.use_parallel_residual"
        TENSOR_DATA_LAYOUT                = "{arch}.tensor_data_layout"
        EXPERT_COUNT                      = "{arch}.expert_count"
        EXPERT_USED_COUNT                 = "{arch}.expert_used_count"
        EXPERT_SHARED_COUNT               = "{arch}.expert_shared_count"
        EXPERT_WEIGHTS_SCALE              = "{arch}.expert_weights_scale"
        EXPERT_WEIGHTS_NORM               = "{arch}.expert_weights_norm"
        EXPERT_GATING_FUNC                = "{arch}.expert_gating_func"
        MOE_EVERY_N_LAYERS                = "{arch}.moe_every_n_layers"
        POOLING_TYPE                      = "{arch}.pooling_type"
        LOGIT_SCALE                       = "{arch}.logit_scale"
        DECODER_START_TOKEN_ID            = "{arch}.decoder_start_token_id"
        ATTN_LOGIT_SOFTCAPPING            = "{arch}.attn_logit_softcapping"
        FINAL_LOGIT_SOFTCAPPING           = "{arch}.final_logit_softcapping"
        SWIN_NORM                         = "{arch}.swin_norm"
        RESCALE_EVERY_N_LAYERS            = "{arch}.rescale_every_n_layers"
        TIME_MIX_EXTRA_DIM                = "{arch}.time_mix_extra_dim"
        TIME_DECAY_EXTRA_DIM              = "{arch}.time_decay_extra_dim"
        RESIDUAL_SCALE                    = "{arch}.residual_scale"
        EMBEDDING_SCALE                   = "{arch}.embedding_scale"
        TOKEN_SHIFT_COUNT                 = "{arch}.token_shift_count"
        INTERLEAVE_MOE_LAYER_STEP         = "{arch}.interleave_moe_layer_step"

    class Attention:
        HEAD_COUNT                   = "{arch}.attention.head_count"
        HEAD_COUNT_KV                = "{arch}.attention.head_count_kv"
        MAX_ALIBI_BIAS               = "{arch}.attention.max_alibi_bias"
        CLAMP_KQV                    = "{arch}.attention.clamp_kqv"
        KEY_LENGTH                   = "{arch}.attention.key_length"
        VALUE_LENGTH                 = "{arch}.attention.value_length"
        LAYERNORM_EPS                = "{arch}.attention.layer_norm_epsilon"
        LAYERNORM_RMS_EPS            = "{arch}.attention.layer_norm_rms_epsilon"
        GROUPNORM_EPS                = "{arch}.attention.group_norm_epsilon"
        GROUPNORM_GROUPS             = "{arch}.attention.group_norm_groups"
        CAUSAL                       = "{arch}.attention.causal"
        Q_LORA_RANK                  = "{arch}.attention.q_lora_rank"
        KV_LORA_RANK                 = "{arch}.attention.kv_lora_rank"
        DECAY_LORA_RANK              = "{arch}.attention.decay_lora_rank"
        ICLR_LORA_RANK               = "{arch}.attention.iclr_lora_rank"
        VALUE_RESIDUAL_MIX_LORA_RANK = "{arch}.attention.value_residual_mix_lora_rank"
        GATE_LORA_RANK               = "{arch}.attention.gate_lora_rank"
        REL_BUCKETS_COUNT            = "{arch}.attention.relative_buckets_count"
        SLIDING_WINDOW               = "{arch}.attention.sliding_window"
        SCALE                        = "{arch}.attention.scale"
        KEY_LENGTH_MLA               = "{arch}.attention.key_length_mla"
        VALUE_LENGTH_MLA             = "{arch}.attention.value_length_mla"

    class Rope:
        DIMENSION_COUNT         = "{arch}.rope.dimension_count"
        DIMENSION_SECTIONS      = "{arch}.rope.dimension_sections"
        FREQ_BASE               = "{arch}.rope.freq_base"
        SCALING_TYPE            = "{arch}.rope.scaling.type"
        SCALING_FACTOR          = "{arch}.rope.scaling.factor"
        SCALING_ATTN_FACTOR     = "{arch}.rope.scaling.attn_factor"
        SCALING_ORIG_CTX_LEN    = "{arch}.rope.scaling.original_context_length"
        SCALING_FINETUNED       = "{arch}.rope.scaling.finetuned"
        SCALING_YARN_LOG_MUL    = "{arch}.rope.scaling.yarn_log_multiplier"

    class Split:
        LLM_KV_SPLIT_NO            = "split.no"
        LLM_KV_SPLIT_COUNT         = "split.count"
        LLM_KV_SPLIT_TENSORS_COUNT = "split.tensors.count"

    class SSM:
        CONV_KERNEL    = "{arch}.ssm.conv_kernel"
        INNER_SIZE     = "{arch}.ssm.inner_size"
        STATE_SIZE     = "{arch}.ssm.state_size"
        TIME_STEP_RANK = "{arch}.ssm.time_step_rank"
        DT_B_C_RMS     = "{arch}.ssm.dt_b_c_rms"

    class WKV:
        HEAD_SIZE = "{arch}.wkv.head_size"

    class PosNet:
        EMBEDDING_LENGTH = "{arch}.posnet.embedding_length"
        BLOCK_COUNT      = "{arch}.posnet.block_count"

    class ConvNext:
        EMBEDDING_LENGTH = "{arch}.convnext.embedding_length"
        BLOCK_COUNT      = "{arch}.convnext.block_count"

    class Classifier:
        OUTPUT_LABELS = "{arch}.classifier.output_labels"

    class Tokenizer:
        MODEL                = "tokenizer.ggml.model"
        PRE                  = "tokenizer.ggml.pre"
        LIST                 = "tokenizer.ggml.tokens"
        TOKEN_TYPE           = "tokenizer.ggml.token_type"
        TOKEN_TYPE_COUNT     = "tokenizer.ggml.token_type_count"  # for BERT-style token types
        SCORES               = "tokenizer.ggml.scores"
        MERGES               = "tokenizer.ggml.merges"
        BOS_ID               = "tokenizer.ggml.bos_token_id"
        EOS_ID               = "tokenizer.ggml.eos_token_id"
        EOT_ID               = "tokenizer.ggml.eot_token_id"
        EOM_ID               = "tokenizer.ggml.eom_token_id"
        UNK_ID               = "tokenizer.ggml.unknown_token_id"
        SEP_ID               = "tokenizer.ggml.seperator_token_id"
        PAD_ID               = "tokenizer.ggml.padding_token_id"
        MASK_ID              = "tokenizer.ggml.mask_token_id"
        ADD_BOS              = "tokenizer.ggml.add_bos_token"
        ADD_EOS              = "tokenizer.ggml.add_eos_token"
        ADD_PREFIX           = "tokenizer.ggml.add_space_prefix"
        REMOVE_EXTRA_WS      = "tokenizer.ggml.remove_extra_whitespaces"
        PRECOMPILED_CHARSMAP = "tokenizer.ggml.precompiled_charsmap"
        HF_JSON              = "tokenizer.huggingface.json"
        RWKV                 = "tokenizer.rwkv.world"
        CHAT_TEMPLATE        = "tokenizer.chat_template"
        CHAT_TEMPLATE_N      = "tokenizer.chat_template.{name}"
        CHAT_TEMPLATES       = "tokenizer.chat_templates"
        # FIM/Infill special tokens constants
        FIM_PRE_ID           = "tokenizer.ggml.fim_pre_token_id"
        FIM_SUF_ID           = "tokenizer.ggml.fim_suf_token_id"
        FIM_MID_ID           = "tokenizer.ggml.fim_mid_token_id"
        FIM_PAD_ID           = "tokenizer.ggml.fim_pad_token_id"
        FIM_REP_ID           = "tokenizer.ggml.fim_rep_token_id"
        FIM_SEP_ID           = "tokenizer.ggml.fim_sep_token_id"
        # deprecated:
        PREFIX_ID            = "tokenizer.ggml.prefix_token_id"
        SUFFIX_ID            = "tokenizer.ggml.suffix_token_id"
        MIDDLE_ID            = "tokenizer.ggml.middle_token_id"

    class Adapter:
        TYPE       = "adapter.type"
        LORA_ALPHA = "adapter.lora.alpha"

    class Clip:
        PROJECTOR_TYPE      = "clip.projector_type"
        HAS_VISION_ENCODER  = "clip.has_vision_encoder"
        HAS_AUDIO_ENCODER   = "clip.has_audio_encoder"
        HAS_LLAVA_PROJECTOR = "clip.has_llava_projector"

    class ClipVision:
        IMAGE_SIZE          = "clip.vision.image_size"
        PATCH_SIZE          = "clip.vision.patch_size"
        EMBEDDING_LENGTH    = "clip.vision.embedding_length"
        FEED_FORWARD_LENGTH = "clip.vision.feed_forward_length"
        PROJECTION_DIM      = "clip.vision.projection_dim"
        BLOCK_COUNT         = "clip.vision.block_count"
        IMAGE_MEAN          = "clip.vision.image_mean"
        IMAGE_STD           = "clip.vision.image_std"
        SPATIAL_MERGE_SIZE  = "clip.vision.spatial_merge_size"
        USE_GELU            = "clip.use_gelu"
        USE_SILU            = "clip.use_silu"
        N_WA_PATTERN        = "clip.vision.n_wa_pattern" # used by qwen2.5vl

        class Attention:
            HEAD_COUNT      = "clip.vision.attention.head_count"
            LAYERNORM_EPS   = "clip.vision.attention.layer_norm_epsilon"

        class Projector:
            SCALE_FACTOR    = "clip.vision.projector.scale_factor"

    class ClipAudio:
        NUM_MEL_BINS        = "clip.audio.num_mel_bins"
        EMBEDDING_LENGTH    = "clip.audio.embedding_length"
        FEED_FORWARD_LENGTH = "clip.audio.feed_forward_length"
        PROJECTION_DIM      = "clip.audio.projection_dim"
        BLOCK_COUNT         = "clip.audio.block_count"

        class Attention:
            HEAD_COUNT      = "clip.audio.attention.head_count"
            LAYERNORM_EPS   = "clip.audio.attention.layer_norm_epsilon"

        class Projector:
            STACK_FACTOR    = "clip.audio.projector.stack_factor"

#
# recommended mapping of model tensor names for storage in gguf
#


class GGUFType:
    MODEL   = "model"
    ADAPTER = "adapter"
    MMPROJ  = "mmproj" # dummy, unused for now


class MODEL_ARCH(IntEnum):
    MMPROJ           = auto() # dummy arch for clip.cpp
    LLAMA            = auto()
    LLAMA4           = auto()
    DECI             = auto()
    FALCON           = auto()
    BAICHUAN         = auto()
    GROK             = auto()
    GPT2             = auto()
    GPTJ             = auto()
    GPTNEOX          = auto()
    MPT              = auto()
    STARCODER        = auto()
    REFACT           = auto()
    BERT             = auto()
    NOMIC_BERT       = auto()
    NOMIC_BERT_MOE   = auto()
    JINA_BERT_V2     = auto()
    BLOOM            = auto()
    STABLELM         = auto()
    QWEN             = auto()
    QWEN2            = auto()
    QWEN2MOE         = auto()
    QWEN2VL          = auto()
    QWEN3            = auto()
    QWEN3MOE         = auto()
    PHI2             = auto()
    PHI3             = auto()
    PHIMOE           = auto()
    PLAMO            = auto()
    CODESHELL        = auto()
    ORION            = auto()
    INTERNLM2        = auto()
    MINICPM          = auto()
    MINICPM3         = auto()
    GEMMA            = auto()
    GEMMA2           = auto()
    GEMMA3           = auto()
    STARCODER2       = auto()
    RWKV6            = auto()
    RWKV6QWEN2       = auto()
    RWKV7            = auto()
    ARWKV7           = auto()
    MAMBA            = auto()
    XVERSE           = auto()
    COMMAND_R        = auto()
    COHERE2          = auto()
    DBRX             = auto()
    OLMO             = auto()
    OLMO2            = auto()
    OLMOE            = auto()
    OPENELM          = auto()
    ARCTIC           = auto()
    DEEPSEEK         = auto()
    DEEPSEEK2        = auto()
    CHATGLM          = auto()
    GLM4             = auto()
    BITNET           = auto()
    T5               = auto()
    T5ENCODER        = auto()
    JAIS             = auto()
    NEMOTRON         = auto()
    EXAONE           = auto()
    GRANITE          = auto()
    GRANITE_MOE      = auto()
    CHAMELEON        = auto()
    WAVTOKENIZER_DEC = auto()
    PLM              = auto()
    BAILINGMOE       = auto()
<<<<<<< HEAD
    ARCEE            = auto()
=======
    DOTS1            = auto()
>>>>>>> cd355eda


class VISION_PROJECTOR_TYPE(IntEnum):
    MLP       = auto()
    LDP       = auto()
    LDPV2     = auto()
    RESAMPLER = auto()
    GLM_EDGE  = auto()
    MERGER    = auto()
    GEMMA3    = auto()


class MODEL_TENSOR(IntEnum):
    TOKEN_EMBD           = auto()
    TOKEN_EMBD_NORM      = auto()
    TOKEN_TYPES          = auto()
    POS_EMBD             = auto()
    OUTPUT               = auto()
    OUTPUT_NORM          = auto()
    ROPE_FREQS           = auto()
    ROPE_FACTORS_LONG    = auto()
    ROPE_FACTORS_SHORT   = auto()
    ATTN_Q               = auto()
    ATTN_K               = auto()
    ATTN_V               = auto()
    ATTN_QKV             = auto()
    ATTN_OUT             = auto()
    ATTN_NORM            = auto()
    ATTN_NORM_2          = auto()
    ATTN_OUT_NORM        = auto()
    ATTN_POST_NORM       = auto()
    ATTN_ROT_EMBD        = auto()
    FFN_GATE_INP         = auto()
    FFN_GATE_INP_SHEXP   = auto()
    FFN_NORM             = auto()
    FFN_PRE_NORM         = auto()
    FFN_POST_NORM        = auto()
    FFN_GATE             = auto()
    FFN_DOWN             = auto()
    FFN_UP               = auto()
    FFN_ACT              = auto()
    FFN_NORM_EXP         = auto()
    FFN_GATE_EXP         = auto()
    FFN_DOWN_EXP         = auto()
    FFN_UP_EXP           = auto()
    FFN_GATE_SHEXP       = auto()
    FFN_DOWN_SHEXP       = auto()
    FFN_UP_SHEXP         = auto()
    FFN_EXP_PROBS_B      = auto()
    ATTN_Q_NORM          = auto()
    ATTN_K_NORM          = auto()
    LAYER_OUT_NORM       = auto()
    SSM_IN               = auto()
    SSM_CONV1D           = auto()
    SSM_X                = auto()
    SSM_DT               = auto()
    SSM_A                = auto()
    SSM_D                = auto()
    SSM_OUT              = auto()
    TIME_MIX_W0          = auto()
    TIME_MIX_W1          = auto()
    TIME_MIX_W2          = auto()
    TIME_MIX_A0          = auto()
    TIME_MIX_A1          = auto()
    TIME_MIX_A2          = auto()
    TIME_MIX_V0          = auto()
    TIME_MIX_V1          = auto()
    TIME_MIX_V2          = auto()
    TIME_MIX_G1          = auto()
    TIME_MIX_G2          = auto()
    TIME_MIX_K_K         = auto()
    TIME_MIX_K_A         = auto()
    TIME_MIX_R_K         = auto()
    TIME_MIX_LERP_X      = auto()
    TIME_MIX_LERP_K      = auto()
    TIME_MIX_LERP_V      = auto()
    TIME_MIX_LERP_R      = auto()
    TIME_MIX_LERP_G      = auto()
    TIME_MIX_LERP_FUSED  = auto()
    TIME_MIX_LERP_W      = auto()
    TIME_MIX_FIRST       = auto()
    TIME_MIX_DECAY       = auto()
    TIME_MIX_DECAY_W1    = auto()
    TIME_MIX_DECAY_W2    = auto()
    TIME_MIX_KEY         = auto()
    TIME_MIX_VALUE       = auto()
    TIME_MIX_RECEPTANCE  = auto()
    TIME_MIX_GATE        = auto()
    TIME_MIX_LN          = auto()
    TIME_MIX_OUTPUT      = auto()
    CHANNEL_MIX_LERP_K   = auto()
    CHANNEL_MIX_LERP_R   = auto()
    CHANNEL_MIX_KEY      = auto()
    CHANNEL_MIX_RECEPTANCE = auto()
    CHANNEL_MIX_VALUE    = auto()
    ATTN_Q_A             = auto()
    ATTN_Q_B             = auto()
    ATTN_KV_A_MQA        = auto()
    ATTN_KV_B            = auto()
    ATTN_K_B             = auto()
    ATTN_V_B             = auto()
    ATTN_Q_A_NORM        = auto()
    ATTN_KV_A_NORM       = auto()
    FFN_SUB_NORM         = auto()
    ATTN_SUB_NORM        = auto()
    DEC_ATTN_NORM        = auto()
    DEC_ATTN_Q           = auto()
    DEC_ATTN_K           = auto()
    DEC_ATTN_V           = auto()
    DEC_ATTN_OUT         = auto()
    DEC_ATTN_REL_B       = auto()
    DEC_CROSS_ATTN_NORM  = auto()
    DEC_CROSS_ATTN_Q     = auto()
    DEC_CROSS_ATTN_K     = auto()
    DEC_CROSS_ATTN_V     = auto()
    DEC_CROSS_ATTN_OUT   = auto()
    DEC_CROSS_ATTN_REL_B = auto()
    DEC_FFN_NORM         = auto()
    DEC_FFN_GATE         = auto()
    DEC_FFN_DOWN         = auto()
    DEC_FFN_UP           = auto()
    DEC_OUTPUT_NORM      = auto()
    ENC_ATTN_NORM        = auto()
    ENC_ATTN_Q           = auto()
    ENC_ATTN_K           = auto()
    ENC_ATTN_V           = auto()
    ENC_ATTN_OUT         = auto()
    ENC_ATTN_REL_B       = auto()
    ENC_FFN_NORM         = auto()
    ENC_FFN_GATE         = auto()
    ENC_FFN_DOWN         = auto()
    ENC_FFN_UP           = auto()
    ENC_OUTPUT_NORM      = auto()
    CLS                  = auto() # classifier
    CLS_OUT              = auto() # classifier output projection
    CONV1D               = auto()
    CONVNEXT_DW          = auto()
    CONVNEXT_NORM        = auto()
    CONVNEXT_PW1         = auto()
    CONVNEXT_PW2         = auto()
    CONVNEXT_GAMMA       = auto()
    POSNET_CONV1         = auto()
    POSNET_CONV2         = auto()
    POSNET_NORM          = auto()
    POSNET_NORM1         = auto()
    POSNET_NORM2         = auto()
    POSNET_ATTN_NORM     = auto()
    POSNET_ATTN_Q        = auto()
    POSNET_ATTN_K        = auto()
    POSNET_ATTN_V        = auto()
    POSNET_ATTN_OUT      = auto()
    # vision
    V_MMPROJ             = auto()
    V_MMPROJ_FC          = auto()
    V_MMPROJ_MLP         = auto()
    V_MMPROJ_PEG         = auto()
    V_ENC_EMBD_CLS       = auto()
    V_ENC_EMBD_PATCH     = auto()
    V_ENC_EMBD_POS       = auto()
    V_ENC_INPUT_NORM     = auto()
    V_ENC_ATTN_Q         = auto()
    V_ENC_ATTN_Q_NORM    = auto()
    V_ENC_ATTN_K         = auto()
    V_ENC_ATTN_K_NORM    = auto()
    V_ENC_ATTN_V         = auto()
    V_ENC_ATTN_O         = auto()
    V_ENC_ATTN_O_NORM    = auto()
    V_ENC_POST_ATTN_NORM = auto()
    V_ENC_FFN_UP         = auto()
    V_ENC_FFN_GATE       = auto()
    V_ENC_FFN_DOWN       = auto()
    V_LAYER_SCALE_1      = auto()
    V_LAYER_SCALE_2      = auto()
    V_PRE_NORM           = auto()
    V_POST_NORM          = auto()
    V_MM_INP_NORM        = auto()
    V_MM_INP_PROJ        = auto() # gemma3
    V_MM_SOFT_EMB_NORM   = auto() # gemma3
    V_RESMPL_POS_EMBD_K  = auto() # minicpmv
    V_RESMPL_ATTN_Q      = auto() # minicpmv
    V_RESMPL_ATTN_K      = auto() # minicpmv
    V_RESMPL_ATTN_V      = auto() # minicpmv
    V_RESMPL_ATTN_OUT    = auto() # minicpmv
    V_RESMPL_KV          = auto() # minicpmv
    V_RESMPL_KV_NORM     = auto() # minicpmv
    V_RESMPL_POST_NORM   = auto() # minicpmv
    V_RESMPL_Q_NORM      = auto() # minicpmv
    V_RESMPL_PROJ        = auto() # minicpmv
    V_RESMPL_QUERY       = auto() # minicpmv
    V_TOK_EMBD_IMG_BREAK = auto() # pixtral
    V_MM_PATCH_MERGER    = auto() # mistral small 3.1
    # audio (mtmd)
    A_ENC_EMBD_POS       = auto()
    A_ENC_CONV1D         = auto()
    A_PRE_NORM           = auto()
    A_POST_NORM          = auto()
    A_ENC_ATTN_Q         = auto()
    A_ENC_ATTN_K         = auto()
    A_ENC_ATTN_V         = auto()
    A_ENC_INPUT_NORM     = auto()
    A_ENC_OUTPUT         = auto()
    A_ENC_OUTPUT_NORM    = auto()
    A_ENC_FFN_UP         = auto()
    A_ENC_FFN_GATE       = auto()
    A_ENC_FFN_DOWN       = auto()
    A_MMPROJ             = auto()
    A_MMPROJ_FC          = auto()
    A_MM_NORM_PRE        = auto()
    A_MM_NORM_MID        = auto()


MODEL_ARCH_NAMES: dict[MODEL_ARCH, str] = {
    MODEL_ARCH.MMPROJ:           "clip", # dummy arch for clip.cpp
    MODEL_ARCH.LLAMA:            "llama",
    MODEL_ARCH.LLAMA4:           "llama4",
    MODEL_ARCH.DECI:             "deci",
    MODEL_ARCH.FALCON:           "falcon",
    MODEL_ARCH.BAICHUAN:         "baichuan",
    MODEL_ARCH.GROK:             "grok",
    MODEL_ARCH.GPT2:             "gpt2",
    MODEL_ARCH.GPTJ:             "gptj",
    MODEL_ARCH.GPTNEOX:          "gptneox",
    MODEL_ARCH.MPT:              "mpt",
    MODEL_ARCH.STARCODER:        "starcoder",
    MODEL_ARCH.REFACT:           "refact",
    MODEL_ARCH.BERT:             "bert",
    MODEL_ARCH.NOMIC_BERT:       "nomic-bert",
    MODEL_ARCH.NOMIC_BERT_MOE:   "nomic-bert-moe",
    MODEL_ARCH.JINA_BERT_V2:     "jina-bert-v2",
    MODEL_ARCH.BLOOM:            "bloom",
    MODEL_ARCH.STABLELM:         "stablelm",
    MODEL_ARCH.QWEN:             "qwen",
    MODEL_ARCH.QWEN2:            "qwen2",
    MODEL_ARCH.QWEN2MOE:         "qwen2moe",
    MODEL_ARCH.QWEN2VL:          "qwen2vl",
    MODEL_ARCH.QWEN3:            "qwen3",
    MODEL_ARCH.QWEN3MOE:         "qwen3moe",
    MODEL_ARCH.PHI2:             "phi2",
    MODEL_ARCH.PHI3:             "phi3",
    MODEL_ARCH.PHIMOE:           "phimoe",
    MODEL_ARCH.PLAMO:            "plamo",
    MODEL_ARCH.CODESHELL:        "codeshell",
    MODEL_ARCH.ORION:            "orion",
    MODEL_ARCH.INTERNLM2:        "internlm2",
    MODEL_ARCH.MINICPM:          "minicpm",
    MODEL_ARCH.MINICPM3:         "minicpm3",
    MODEL_ARCH.GEMMA:            "gemma",
    MODEL_ARCH.GEMMA2:           "gemma2",
    MODEL_ARCH.GEMMA3:           "gemma3",
    MODEL_ARCH.STARCODER2:       "starcoder2",
    MODEL_ARCH.RWKV6:            "rwkv6",
    MODEL_ARCH.RWKV6QWEN2:       "rwkv6qwen2",
    MODEL_ARCH.RWKV7:            "rwkv7",
    MODEL_ARCH.ARWKV7:           "arwkv7",
    MODEL_ARCH.MAMBA:            "mamba",
    MODEL_ARCH.XVERSE:           "xverse",
    MODEL_ARCH.COMMAND_R:        "command-r",
    MODEL_ARCH.COHERE2:          "cohere2",
    MODEL_ARCH.DBRX:             "dbrx",
    MODEL_ARCH.OLMO:             "olmo",
    MODEL_ARCH.OLMO2:            "olmo2",
    MODEL_ARCH.OLMOE:            "olmoe",
    MODEL_ARCH.OPENELM:          "openelm",
    MODEL_ARCH.ARCTIC:           "arctic",
    MODEL_ARCH.DEEPSEEK:         "deepseek",
    MODEL_ARCH.DEEPSEEK2:        "deepseek2",
    MODEL_ARCH.CHATGLM:          "chatglm",
    MODEL_ARCH.GLM4:             "glm4",
    MODEL_ARCH.BITNET:           "bitnet",
    MODEL_ARCH.T5:               "t5",
    MODEL_ARCH.T5ENCODER:        "t5encoder",
    MODEL_ARCH.JAIS:             "jais",
    MODEL_ARCH.NEMOTRON:         "nemotron",
    MODEL_ARCH.EXAONE:           "exaone",
    MODEL_ARCH.GRANITE:          "granite",
    MODEL_ARCH.GRANITE_MOE:      "granitemoe",
    MODEL_ARCH.CHAMELEON:        "chameleon",
    MODEL_ARCH.WAVTOKENIZER_DEC: "wavtokenizer-dec",
    MODEL_ARCH.PLM:              "plm",
    MODEL_ARCH.BAILINGMOE:       "bailingmoe",
<<<<<<< HEAD
    MODEL_ARCH.ARCEE:            "arcee",
=======
    MODEL_ARCH.DOTS1:            "dots1"
>>>>>>> cd355eda
}

VISION_PROJECTOR_TYPE_NAMES: dict[VISION_PROJECTOR_TYPE, str] = {
    VISION_PROJECTOR_TYPE.MLP:       "mlp",
    VISION_PROJECTOR_TYPE.LDP:       "ldp",
    VISION_PROJECTOR_TYPE.LDPV2:     "ldpv2",
    VISION_PROJECTOR_TYPE.RESAMPLER: "resampler",
    VISION_PROJECTOR_TYPE.GLM_EDGE:  "adapter",
    VISION_PROJECTOR_TYPE.MERGER:    "qwen2vl_merger",
    VISION_PROJECTOR_TYPE.GEMMA3:    "gemma3",
}

TENSOR_NAMES: dict[MODEL_TENSOR, str] = {
    MODEL_TENSOR.TOKEN_EMBD:                "token_embd",
    MODEL_TENSOR.TOKEN_EMBD_NORM:           "token_embd_norm",
    MODEL_TENSOR.TOKEN_TYPES:               "token_types",
    MODEL_TENSOR.POS_EMBD:                  "position_embd",
    MODEL_TENSOR.OUTPUT_NORM:               "output_norm",
    MODEL_TENSOR.OUTPUT:                    "output",
    MODEL_TENSOR.ROPE_FREQS:                "rope_freqs",
    MODEL_TENSOR.ROPE_FACTORS_LONG:         "rope_factors_long",
    MODEL_TENSOR.ROPE_FACTORS_SHORT:        "rope_factors_short",
    MODEL_TENSOR.ATTN_NORM:                 "blk.{bid}.attn_norm",
    MODEL_TENSOR.ATTN_NORM_2:               "blk.{bid}.attn_norm_2",
    MODEL_TENSOR.ATTN_QKV:                  "blk.{bid}.attn_qkv",
    MODEL_TENSOR.ATTN_Q:                    "blk.{bid}.attn_q",
    MODEL_TENSOR.ATTN_K:                    "blk.{bid}.attn_k",
    MODEL_TENSOR.ATTN_V:                    "blk.{bid}.attn_v",
    MODEL_TENSOR.ATTN_OUT:                  "blk.{bid}.attn_output",
    MODEL_TENSOR.ATTN_ROT_EMBD:             "blk.{bid}.attn_rot_embd",
    MODEL_TENSOR.ATTN_Q_NORM:               "blk.{bid}.attn_q_norm",
    MODEL_TENSOR.ATTN_K_NORM:               "blk.{bid}.attn_k_norm",
    MODEL_TENSOR.ATTN_OUT_NORM:             "blk.{bid}.attn_output_norm",
    MODEL_TENSOR.ATTN_POST_NORM:            "blk.{bid}.post_attention_norm",
    MODEL_TENSOR.FFN_GATE_INP:              "blk.{bid}.ffn_gate_inp",
    MODEL_TENSOR.FFN_GATE_INP_SHEXP:        "blk.{bid}.ffn_gate_inp_shexp",
    MODEL_TENSOR.FFN_NORM:                  "blk.{bid}.ffn_norm",
    MODEL_TENSOR.FFN_PRE_NORM:              "blk.{bid}.ffn_norm",
    MODEL_TENSOR.FFN_POST_NORM:             "blk.{bid}.post_ffw_norm",
    MODEL_TENSOR.FFN_GATE:                  "blk.{bid}.ffn_gate",
    MODEL_TENSOR.FFN_DOWN:                  "blk.{bid}.ffn_down",
    MODEL_TENSOR.FFN_UP:                    "blk.{bid}.ffn_up",
    MODEL_TENSOR.FFN_GATE_SHEXP:            "blk.{bid}.ffn_gate_shexp",
    MODEL_TENSOR.FFN_DOWN_SHEXP:            "blk.{bid}.ffn_down_shexp",
    MODEL_TENSOR.FFN_UP_SHEXP:              "blk.{bid}.ffn_up_shexp",
    MODEL_TENSOR.FFN_ACT:                   "blk.{bid}.ffn",
    MODEL_TENSOR.FFN_NORM_EXP:              "blk.{bid}.ffn_norm_exps",
    MODEL_TENSOR.FFN_GATE_EXP:              "blk.{bid}.ffn_gate_exps",
    MODEL_TENSOR.FFN_DOWN_EXP:              "blk.{bid}.ffn_down_exps",
    MODEL_TENSOR.FFN_UP_EXP:                "blk.{bid}.ffn_up_exps",
    MODEL_TENSOR.FFN_EXP_PROBS_B:           "blk.{bid}.exp_probs_b",
    MODEL_TENSOR.LAYER_OUT_NORM:            "blk.{bid}.layer_output_norm",
    MODEL_TENSOR.SSM_IN:                    "blk.{bid}.ssm_in",
    MODEL_TENSOR.SSM_CONV1D:                "blk.{bid}.ssm_conv1d",
    MODEL_TENSOR.SSM_X:                     "blk.{bid}.ssm_x",
    MODEL_TENSOR.SSM_DT:                    "blk.{bid}.ssm_dt",
    MODEL_TENSOR.SSM_A:                     "blk.{bid}.ssm_a",
    MODEL_TENSOR.SSM_D:                     "blk.{bid}.ssm_d",
    MODEL_TENSOR.SSM_OUT:                   "blk.{bid}.ssm_out",
    MODEL_TENSOR.TIME_MIX_W0:               "blk.{bid}.time_mix_w0",
    MODEL_TENSOR.TIME_MIX_W1:               "blk.{bid}.time_mix_w1",
    MODEL_TENSOR.TIME_MIX_W2:               "blk.{bid}.time_mix_w2",
    MODEL_TENSOR.TIME_MIX_A0:               "blk.{bid}.time_mix_a0",
    MODEL_TENSOR.TIME_MIX_A1:               "blk.{bid}.time_mix_a1",
    MODEL_TENSOR.TIME_MIX_A2:               "blk.{bid}.time_mix_a2",
    MODEL_TENSOR.TIME_MIX_V0:               "blk.{bid}.time_mix_v0",
    MODEL_TENSOR.TIME_MIX_V1:               "blk.{bid}.time_mix_v1",
    MODEL_TENSOR.TIME_MIX_V2:               "blk.{bid}.time_mix_v2",
    MODEL_TENSOR.TIME_MIX_G1:               "blk.{bid}.time_mix_g1",
    MODEL_TENSOR.TIME_MIX_G2:               "blk.{bid}.time_mix_g2",
    MODEL_TENSOR.TIME_MIX_K_K:              "blk.{bid}.time_mix_k_k",
    MODEL_TENSOR.TIME_MIX_K_A:              "blk.{bid}.time_mix_k_a",
    MODEL_TENSOR.TIME_MIX_R_K:              "blk.{bid}.time_mix_r_k",
    MODEL_TENSOR.TIME_MIX_LERP_X:           "blk.{bid}.time_mix_lerp_x",
    MODEL_TENSOR.TIME_MIX_LERP_K:           "blk.{bid}.time_mix_lerp_k",
    MODEL_TENSOR.TIME_MIX_LERP_V:           "blk.{bid}.time_mix_lerp_v",
    MODEL_TENSOR.TIME_MIX_LERP_R:           "blk.{bid}.time_mix_lerp_r",
    MODEL_TENSOR.TIME_MIX_LERP_G:           "blk.{bid}.time_mix_lerp_g",
    MODEL_TENSOR.TIME_MIX_LERP_FUSED:       "blk.{bid}.time_mix_lerp_fused",
    MODEL_TENSOR.TIME_MIX_LERP_W:           "blk.{bid}.time_mix_lerp_w",
    MODEL_TENSOR.TIME_MIX_FIRST:            "blk.{bid}.time_mix_first",
    MODEL_TENSOR.TIME_MIX_DECAY:            "blk.{bid}.time_mix_decay",
    MODEL_TENSOR.TIME_MIX_DECAY_W1:         "blk.{bid}.time_mix_decay_w1",
    MODEL_TENSOR.TIME_MIX_DECAY_W2:         "blk.{bid}.time_mix_decay_w2",
    MODEL_TENSOR.TIME_MIX_KEY:              "blk.{bid}.time_mix_key",
    MODEL_TENSOR.TIME_MIX_VALUE:            "blk.{bid}.time_mix_value",
    MODEL_TENSOR.TIME_MIX_RECEPTANCE:       "blk.{bid}.time_mix_receptance",
    MODEL_TENSOR.TIME_MIX_GATE:             "blk.{bid}.time_mix_gate",
    MODEL_TENSOR.TIME_MIX_LN:               "blk.{bid}.time_mix_ln",
    MODEL_TENSOR.TIME_MIX_OUTPUT:           "blk.{bid}.time_mix_output",
    MODEL_TENSOR.CHANNEL_MIX_LERP_K:        "blk.{bid}.channel_mix_lerp_k",
    MODEL_TENSOR.CHANNEL_MIX_LERP_R:        "blk.{bid}.channel_mix_lerp_r",
    MODEL_TENSOR.CHANNEL_MIX_KEY:           "blk.{bid}.channel_mix_key",
    MODEL_TENSOR.CHANNEL_MIX_RECEPTANCE:    "blk.{bid}.channel_mix_receptance",
    MODEL_TENSOR.CHANNEL_MIX_VALUE:         "blk.{bid}.channel_mix_value",
    MODEL_TENSOR.ATTN_Q_A:                  "blk.{bid}.attn_q_a",
    MODEL_TENSOR.ATTN_Q_B:                  "blk.{bid}.attn_q_b",
    MODEL_TENSOR.ATTN_KV_A_MQA:             "blk.{bid}.attn_kv_a_mqa",
    MODEL_TENSOR.ATTN_KV_B:                 "blk.{bid}.attn_kv_b",
    MODEL_TENSOR.ATTN_K_B:                  "blk.{bid}.attn_k_b",
    MODEL_TENSOR.ATTN_V_B:                  "blk.{bid}.attn_v_b",
    MODEL_TENSOR.ATTN_Q_A_NORM:             "blk.{bid}.attn_q_a_norm",
    MODEL_TENSOR.ATTN_KV_A_NORM:            "blk.{bid}.attn_kv_a_norm",
    MODEL_TENSOR.ATTN_SUB_NORM:             "blk.{bid}.attn_sub_norm",
    MODEL_TENSOR.FFN_SUB_NORM:              "blk.{bid}.ffn_sub_norm",
    MODEL_TENSOR.DEC_ATTN_NORM:             "dec.blk.{bid}.attn_norm",
    MODEL_TENSOR.DEC_ATTN_Q:                "dec.blk.{bid}.attn_q",
    MODEL_TENSOR.DEC_ATTN_K:                "dec.blk.{bid}.attn_k",
    MODEL_TENSOR.DEC_ATTN_V:                "dec.blk.{bid}.attn_v",
    MODEL_TENSOR.DEC_ATTN_OUT:              "dec.blk.{bid}.attn_o",
    MODEL_TENSOR.DEC_ATTN_REL_B:            "dec.blk.{bid}.attn_rel_b",
    MODEL_TENSOR.DEC_CROSS_ATTN_NORM:       "dec.blk.{bid}.cross_attn_norm",
    MODEL_TENSOR.DEC_CROSS_ATTN_Q:          "dec.blk.{bid}.cross_attn_q",
    MODEL_TENSOR.DEC_CROSS_ATTN_K:          "dec.blk.{bid}.cross_attn_k",
    MODEL_TENSOR.DEC_CROSS_ATTN_V:          "dec.blk.{bid}.cross_attn_v",
    MODEL_TENSOR.DEC_CROSS_ATTN_OUT:        "dec.blk.{bid}.cross_attn_o",
    MODEL_TENSOR.DEC_CROSS_ATTN_REL_B:      "dec.blk.{bid}.cross_attn_rel_b",
    MODEL_TENSOR.DEC_FFN_NORM:              "dec.blk.{bid}.ffn_norm",
    MODEL_TENSOR.DEC_FFN_GATE:              "dec.blk.{bid}.ffn_gate",
    MODEL_TENSOR.DEC_FFN_DOWN:              "dec.blk.{bid}.ffn_down",
    MODEL_TENSOR.DEC_FFN_UP:                "dec.blk.{bid}.ffn_up",
    MODEL_TENSOR.DEC_OUTPUT_NORM:           "dec.output_norm",
    MODEL_TENSOR.ENC_ATTN_NORM:             "enc.blk.{bid}.attn_norm",
    MODEL_TENSOR.ENC_ATTN_Q:                "enc.blk.{bid}.attn_q",
    MODEL_TENSOR.ENC_ATTN_K:                "enc.blk.{bid}.attn_k",
    MODEL_TENSOR.ENC_ATTN_V:                "enc.blk.{bid}.attn_v",
    MODEL_TENSOR.ENC_ATTN_OUT:              "enc.blk.{bid}.attn_o",
    MODEL_TENSOR.ENC_ATTN_REL_B:            "enc.blk.{bid}.attn_rel_b",
    MODEL_TENSOR.ENC_FFN_NORM:              "enc.blk.{bid}.ffn_norm",
    MODEL_TENSOR.ENC_FFN_GATE:              "enc.blk.{bid}.ffn_gate",
    MODEL_TENSOR.ENC_FFN_DOWN:              "enc.blk.{bid}.ffn_down",
    MODEL_TENSOR.ENC_FFN_UP:                "enc.blk.{bid}.ffn_up",
    MODEL_TENSOR.ENC_OUTPUT_NORM:           "enc.output_norm",
    MODEL_TENSOR.CLS:                       "cls",
    MODEL_TENSOR.CLS_OUT:                   "cls.output",
    MODEL_TENSOR.CONV1D:                    "conv1d",
    MODEL_TENSOR.CONVNEXT_DW:               "convnext.{bid}.dw",
    MODEL_TENSOR.CONVNEXT_NORM:             "convnext.{bid}.norm",
    MODEL_TENSOR.CONVNEXT_PW1:              "convnext.{bid}.pw1",
    MODEL_TENSOR.CONVNEXT_PW2:              "convnext.{bid}.pw2",
    MODEL_TENSOR.CONVNEXT_GAMMA:            "convnext.{bid}.gamma",
    MODEL_TENSOR.POSNET_CONV1:              "posnet.{bid}.conv1",
    MODEL_TENSOR.POSNET_CONV2:              "posnet.{bid}.conv2",
    MODEL_TENSOR.POSNET_NORM:               "posnet.{bid}.norm",
    MODEL_TENSOR.POSNET_NORM1:              "posnet.{bid}.norm1",
    MODEL_TENSOR.POSNET_NORM2:              "posnet.{bid}.norm2",
    MODEL_TENSOR.POSNET_ATTN_NORM:          "posnet.{bid}.attn_norm",
    MODEL_TENSOR.POSNET_ATTN_Q:             "posnet.{bid}.attn_q",
    MODEL_TENSOR.POSNET_ATTN_K:             "posnet.{bid}.attn_k",
    MODEL_TENSOR.POSNET_ATTN_V:             "posnet.{bid}.attn_v",
    MODEL_TENSOR.POSNET_ATTN_OUT:           "posnet.{bid}.attn_output",
    # vision
    MODEL_TENSOR.V_MMPROJ:                  "mm.{bid}",
    MODEL_TENSOR.V_MMPROJ_FC:               "mm.model.fc",
    MODEL_TENSOR.V_MMPROJ_MLP:              "mm.model.mlp.{bid}",
    MODEL_TENSOR.V_MMPROJ_PEG:              "mm.model.peg.{bid}",
    MODEL_TENSOR.V_ENC_EMBD_CLS:            "v.class_embd",
    MODEL_TENSOR.V_ENC_EMBD_PATCH:          "v.patch_embd",
    MODEL_TENSOR.V_ENC_EMBD_POS:            "v.position_embd",
    MODEL_TENSOR.V_ENC_ATTN_Q:              "v.blk.{bid}.attn_q",
    MODEL_TENSOR.V_ENC_ATTN_Q_NORM:         "v.blk.{bid}.attn_q_norm",
    MODEL_TENSOR.V_ENC_ATTN_K:              "v.blk.{bid}.attn_k",
    MODEL_TENSOR.V_ENC_ATTN_K_NORM:         "v.blk.{bid}.attn_k_norm",
    MODEL_TENSOR.V_ENC_ATTN_V:              "v.blk.{bid}.attn_v",
    MODEL_TENSOR.V_ENC_INPUT_NORM:          "v.blk.{bid}.ln1",
    MODEL_TENSOR.V_ENC_ATTN_O:              "v.blk.{bid}.attn_out",
    MODEL_TENSOR.V_ENC_ATTN_O_NORM:         "v.blk.{bid}.attn_out_norm",
    MODEL_TENSOR.V_ENC_POST_ATTN_NORM:      "v.blk.{bid}.ln2",
    MODEL_TENSOR.V_ENC_FFN_UP:              "v.blk.{bid}.ffn_up",
    MODEL_TENSOR.V_ENC_FFN_GATE:            "v.blk.{bid}.ffn_gate",
    MODEL_TENSOR.V_ENC_FFN_DOWN:            "v.blk.{bid}.ffn_down",
    MODEL_TENSOR.V_LAYER_SCALE_1:           "v.blk.{bid}.ls1",
    MODEL_TENSOR.V_LAYER_SCALE_2:           "v.blk.{bid}.ls2",
    MODEL_TENSOR.V_PRE_NORM:                "v.pre_ln",
    MODEL_TENSOR.V_POST_NORM:               "v.post_ln",
    MODEL_TENSOR.V_MM_INP_PROJ:             "mm.input_projection",
    MODEL_TENSOR.V_MM_INP_NORM:             "mm.input_norm",
    MODEL_TENSOR.V_MM_SOFT_EMB_NORM:        "mm.soft_emb_norm",
    MODEL_TENSOR.V_RESMPL_POS_EMBD_K:       "resampler.pos_embd_k",
    MODEL_TENSOR.V_RESMPL_ATTN_Q:           "resampler.attn.q",
    MODEL_TENSOR.V_RESMPL_ATTN_K:           "resampler.attn.k",
    MODEL_TENSOR.V_RESMPL_ATTN_V:           "resampler.attn.v",
    MODEL_TENSOR.V_RESMPL_ATTN_OUT:         "resampler.attn.out",
    MODEL_TENSOR.V_RESMPL_KV:               "resampler.kv",
    MODEL_TENSOR.V_RESMPL_KV_NORM:          "resampler.ln_kv",
    MODEL_TENSOR.V_RESMPL_POST_NORM:        "resampler.ln_post",
    MODEL_TENSOR.V_RESMPL_Q_NORM:           "resampler.ln_q",
    MODEL_TENSOR.V_RESMPL_PROJ:             "resampler.proj",
    MODEL_TENSOR.V_RESMPL_QUERY:            "resampler.query",
    MODEL_TENSOR.V_TOK_EMBD_IMG_BREAK:      "v.token_embd.img_break", # pixtral
    MODEL_TENSOR.V_MM_PATCH_MERGER:         "mm.patch_merger", # mistral small 3.1
    # audio (mtmd)
    MODEL_TENSOR.A_ENC_EMBD_POS:            "a.position_embd",
    MODEL_TENSOR.A_ENC_CONV1D:              "a.conv1d.{bid}",
    MODEL_TENSOR.A_PRE_NORM:                "a.pre_ln",
    MODEL_TENSOR.A_POST_NORM:               "a.post_ln",
    MODEL_TENSOR.A_ENC_ATTN_Q:              "a.blk.{bid}.attn_q",
    MODEL_TENSOR.A_ENC_ATTN_K:              "a.blk.{bid}.attn_k",
    MODEL_TENSOR.A_ENC_ATTN_V:              "a.blk.{bid}.attn_v",
    MODEL_TENSOR.A_ENC_INPUT_NORM:          "a.blk.{bid}.ln1",
    MODEL_TENSOR.A_ENC_OUTPUT:              "a.blk.{bid}.attn_out",
    MODEL_TENSOR.A_ENC_OUTPUT_NORM:         "a.blk.{bid}.ln2",
    MODEL_TENSOR.A_ENC_FFN_UP:              "a.blk.{bid}.ffn_up",
    MODEL_TENSOR.A_ENC_FFN_GATE:            "a.blk.{bid}.ffn_gate",
    MODEL_TENSOR.A_ENC_FFN_DOWN:            "a.blk.{bid}.ffn_down",
    MODEL_TENSOR.A_MMPROJ:                  "mm.a.mlp.{bid}",
    MODEL_TENSOR.A_MMPROJ_FC:               "mm.a.fc",
    MODEL_TENSOR.A_MM_NORM_PRE:             "mm.a.norm_pre",
    MODEL_TENSOR.A_MM_NORM_MID:             "mm.a.norm_mid",
}

MODEL_TENSORS: dict[MODEL_ARCH, list[MODEL_TENSOR]] = {
    MODEL_ARCH.MMPROJ: [
        MODEL_TENSOR.V_MMPROJ,
        MODEL_TENSOR.V_MMPROJ_FC,
        MODEL_TENSOR.V_MMPROJ_MLP,
        MODEL_TENSOR.V_MMPROJ_PEG,
        MODEL_TENSOR.V_ENC_EMBD_CLS,
        MODEL_TENSOR.V_ENC_EMBD_PATCH,
        MODEL_TENSOR.V_ENC_EMBD_POS,
        MODEL_TENSOR.V_ENC_INPUT_NORM,
        MODEL_TENSOR.V_ENC_ATTN_Q,
        MODEL_TENSOR.V_ENC_ATTN_Q_NORM,
        MODEL_TENSOR.V_ENC_ATTN_K,
        MODEL_TENSOR.V_ENC_ATTN_K_NORM,
        MODEL_TENSOR.V_ENC_ATTN_V,
        MODEL_TENSOR.V_ENC_ATTN_O,
        MODEL_TENSOR.V_ENC_ATTN_O_NORM,
        MODEL_TENSOR.V_ENC_POST_ATTN_NORM,
        MODEL_TENSOR.V_ENC_FFN_UP,
        MODEL_TENSOR.V_ENC_FFN_GATE,
        MODEL_TENSOR.V_ENC_FFN_DOWN,
        MODEL_TENSOR.V_LAYER_SCALE_1,
        MODEL_TENSOR.V_LAYER_SCALE_2,
        MODEL_TENSOR.V_PRE_NORM,
        MODEL_TENSOR.V_POST_NORM,
        MODEL_TENSOR.V_MM_INP_PROJ,
        MODEL_TENSOR.V_MM_INP_NORM,
        MODEL_TENSOR.V_MM_SOFT_EMB_NORM,
        MODEL_TENSOR.V_RESMPL_POS_EMBD_K,
        MODEL_TENSOR.V_RESMPL_ATTN_Q,
        MODEL_TENSOR.V_RESMPL_ATTN_K,
        MODEL_TENSOR.V_RESMPL_ATTN_V,
        MODEL_TENSOR.V_RESMPL_ATTN_OUT,
        MODEL_TENSOR.V_RESMPL_KV,
        MODEL_TENSOR.V_RESMPL_KV_NORM,
        MODEL_TENSOR.V_RESMPL_POST_NORM,
        MODEL_TENSOR.V_RESMPL_Q_NORM,
        MODEL_TENSOR.V_RESMPL_PROJ,
        MODEL_TENSOR.V_RESMPL_QUERY,
        MODEL_TENSOR.V_TOK_EMBD_IMG_BREAK,
        MODEL_TENSOR.V_MM_PATCH_MERGER,
        # audio
        MODEL_TENSOR.A_ENC_EMBD_POS,
        MODEL_TENSOR.A_ENC_CONV1D,
        MODEL_TENSOR.A_PRE_NORM,
        MODEL_TENSOR.A_POST_NORM,
        MODEL_TENSOR.A_ENC_ATTN_Q,
        MODEL_TENSOR.A_ENC_ATTN_K,
        MODEL_TENSOR.A_ENC_ATTN_V,
        MODEL_TENSOR.A_ENC_INPUT_NORM,
        MODEL_TENSOR.A_ENC_OUTPUT,
        MODEL_TENSOR.A_ENC_OUTPUT_NORM,
        MODEL_TENSOR.A_ENC_FFN_UP,
        MODEL_TENSOR.A_ENC_FFN_GATE,
        MODEL_TENSOR.A_ENC_FFN_DOWN,
        MODEL_TENSOR.A_MMPROJ,
        MODEL_TENSOR.A_MMPROJ_FC,
        MODEL_TENSOR.A_MM_NORM_PRE,
        MODEL_TENSOR.A_MM_NORM_MID,
    ],
    MODEL_ARCH.LLAMA: [
        MODEL_TENSOR.TOKEN_EMBD,
        MODEL_TENSOR.OUTPUT_NORM,
        MODEL_TENSOR.OUTPUT,
        MODEL_TENSOR.ROPE_FREQS,
        MODEL_TENSOR.ATTN_NORM,
        MODEL_TENSOR.ATTN_Q,
        MODEL_TENSOR.ATTN_K,
        MODEL_TENSOR.ATTN_V,
        MODEL_TENSOR.ATTN_OUT,
        MODEL_TENSOR.ATTN_ROT_EMBD,
        MODEL_TENSOR.FFN_GATE_INP,
        MODEL_TENSOR.FFN_NORM,
        MODEL_TENSOR.FFN_GATE,
        MODEL_TENSOR.FFN_DOWN,
        MODEL_TENSOR.FFN_UP,
        MODEL_TENSOR.FFN_GATE_EXP,
        MODEL_TENSOR.FFN_DOWN_EXP,
        MODEL_TENSOR.FFN_UP_EXP,
    ],
    MODEL_ARCH.LLAMA4: [
        MODEL_TENSOR.TOKEN_EMBD,
        MODEL_TENSOR.OUTPUT_NORM,
        MODEL_TENSOR.OUTPUT,
        MODEL_TENSOR.ROPE_FREQS,
        MODEL_TENSOR.ATTN_NORM,
        MODEL_TENSOR.ATTN_Q,
        MODEL_TENSOR.ATTN_K,
        MODEL_TENSOR.ATTN_V,
        MODEL_TENSOR.ATTN_OUT,
        MODEL_TENSOR.ATTN_ROT_EMBD,
        MODEL_TENSOR.FFN_GATE_INP,
        MODEL_TENSOR.FFN_NORM,
        MODEL_TENSOR.FFN_GATE,
        MODEL_TENSOR.FFN_DOWN,
        MODEL_TENSOR.FFN_UP,
        MODEL_TENSOR.FFN_GATE_EXP,
        MODEL_TENSOR.FFN_DOWN_EXP,
        MODEL_TENSOR.FFN_UP_EXP,
        MODEL_TENSOR.FFN_GATE_SHEXP,
        MODEL_TENSOR.FFN_DOWN_SHEXP,
        MODEL_TENSOR.FFN_UP_SHEXP,
    ],
    MODEL_ARCH.DECI: [
        MODEL_TENSOR.TOKEN_EMBD,
        MODEL_TENSOR.OUTPUT_NORM,
        MODEL_TENSOR.OUTPUT,
        MODEL_TENSOR.ROPE_FREQS,
        MODEL_TENSOR.ATTN_NORM,
        MODEL_TENSOR.ATTN_Q,
        MODEL_TENSOR.ATTN_K,
        MODEL_TENSOR.ATTN_V,
        MODEL_TENSOR.ATTN_OUT,
        MODEL_TENSOR.ATTN_ROT_EMBD,
        MODEL_TENSOR.FFN_GATE_INP,
        MODEL_TENSOR.FFN_NORM,
        MODEL_TENSOR.FFN_GATE,
        MODEL_TENSOR.FFN_DOWN,
        MODEL_TENSOR.FFN_UP,
        MODEL_TENSOR.FFN_GATE_EXP,
        MODEL_TENSOR.FFN_DOWN_EXP,
        MODEL_TENSOR.FFN_UP_EXP,
    ],
    MODEL_ARCH.GROK: [
        MODEL_TENSOR.TOKEN_EMBD,
        MODEL_TENSOR.OUTPUT_NORM,
        MODEL_TENSOR.OUTPUT,
        MODEL_TENSOR.ROPE_FREQS,
        MODEL_TENSOR.ATTN_NORM,
        MODEL_TENSOR.ATTN_Q,
        MODEL_TENSOR.ATTN_K,
        MODEL_TENSOR.ATTN_V,
        MODEL_TENSOR.ATTN_OUT,
        MODEL_TENSOR.ATTN_ROT_EMBD,
        MODEL_TENSOR.ATTN_OUT_NORM,
        MODEL_TENSOR.FFN_GATE_INP,
        MODEL_TENSOR.FFN_NORM,
        MODEL_TENSOR.FFN_GATE,
        MODEL_TENSOR.FFN_DOWN,
        MODEL_TENSOR.FFN_UP,
        MODEL_TENSOR.FFN_GATE_EXP,
        MODEL_TENSOR.FFN_DOWN_EXP,
        MODEL_TENSOR.FFN_UP_EXP,
        MODEL_TENSOR.LAYER_OUT_NORM,
    ],
    MODEL_ARCH.GPTNEOX: [
        MODEL_TENSOR.TOKEN_EMBD,
        MODEL_TENSOR.OUTPUT_NORM,
        MODEL_TENSOR.OUTPUT,
        MODEL_TENSOR.ATTN_NORM,
        MODEL_TENSOR.ATTN_QKV,
        MODEL_TENSOR.ATTN_OUT,
        MODEL_TENSOR.FFN_NORM,
        MODEL_TENSOR.FFN_DOWN,
        MODEL_TENSOR.FFN_UP,
    ],
    MODEL_ARCH.FALCON: [
        MODEL_TENSOR.TOKEN_EMBD,
        MODEL_TENSOR.OUTPUT_NORM,
        MODEL_TENSOR.OUTPUT,
        MODEL_TENSOR.ATTN_NORM,
        MODEL_TENSOR.ATTN_NORM_2,
        MODEL_TENSOR.ATTN_QKV,
        MODEL_TENSOR.ATTN_OUT,
        MODEL_TENSOR.FFN_DOWN,
        MODEL_TENSOR.FFN_UP,
    ],
    MODEL_ARCH.BAICHUAN: [
        MODEL_TENSOR.TOKEN_EMBD,
        MODEL_TENSOR.OUTPUT_NORM,
        MODEL_TENSOR.OUTPUT,
        MODEL_TENSOR.ROPE_FREQS,
        MODEL_TENSOR.ATTN_NORM,
        MODEL_TENSOR.ATTN_Q,
        MODEL_TENSOR.ATTN_K,
        MODEL_TENSOR.ATTN_V,
        MODEL_TENSOR.ATTN_OUT,
        MODEL_TENSOR.ATTN_ROT_EMBD,
        MODEL_TENSOR.FFN_NORM,
        MODEL_TENSOR.FFN_GATE,
        MODEL_TENSOR.FFN_DOWN,
        MODEL_TENSOR.FFN_UP,
    ],
    MODEL_ARCH.STARCODER: [
        MODEL_TENSOR.TOKEN_EMBD,
        MODEL_TENSOR.POS_EMBD,
        MODEL_TENSOR.OUTPUT_NORM,
        MODEL_TENSOR.OUTPUT,
        MODEL_TENSOR.ATTN_NORM,
        MODEL_TENSOR.ATTN_QKV,
        MODEL_TENSOR.ATTN_OUT,
        MODEL_TENSOR.FFN_NORM,
        MODEL_TENSOR.FFN_DOWN,
        MODEL_TENSOR.FFN_UP,
    ],
    MODEL_ARCH.BERT: [
        MODEL_TENSOR.TOKEN_EMBD,
        MODEL_TENSOR.TOKEN_EMBD_NORM,
        MODEL_TENSOR.TOKEN_TYPES,
        MODEL_TENSOR.POS_EMBD,
        MODEL_TENSOR.OUTPUT_NORM,
        MODEL_TENSOR.ATTN_OUT_NORM,
        MODEL_TENSOR.ATTN_QKV,
        MODEL_TENSOR.ATTN_Q,
        MODEL_TENSOR.ATTN_K,
        MODEL_TENSOR.ATTN_V,
        MODEL_TENSOR.ATTN_OUT,
        MODEL_TENSOR.FFN_DOWN,
        MODEL_TENSOR.FFN_UP,
        MODEL_TENSOR.LAYER_OUT_NORM,
        MODEL_TENSOR.CLS,
        MODEL_TENSOR.CLS_OUT,
    ],
    MODEL_ARCH.NOMIC_BERT: [
        MODEL_TENSOR.TOKEN_EMBD,
        MODEL_TENSOR.TOKEN_EMBD_NORM,
        MODEL_TENSOR.TOKEN_TYPES,
        MODEL_TENSOR.POS_EMBD,
        MODEL_TENSOR.OUTPUT_NORM,
        MODEL_TENSOR.ATTN_OUT_NORM,
        MODEL_TENSOR.ATTN_QKV,
        MODEL_TENSOR.ATTN_OUT,
        MODEL_TENSOR.FFN_GATE,
        MODEL_TENSOR.FFN_DOWN,
        MODEL_TENSOR.FFN_UP,
        MODEL_TENSOR.LAYER_OUT_NORM,
    ],
    MODEL_ARCH.NOMIC_BERT_MOE: [
        MODEL_TENSOR.TOKEN_EMBD,
        MODEL_TENSOR.TOKEN_EMBD_NORM,
        MODEL_TENSOR.TOKEN_TYPES,
        MODEL_TENSOR.POS_EMBD,
        MODEL_TENSOR.OUTPUT_NORM,
        MODEL_TENSOR.ATTN_OUT_NORM,
        MODEL_TENSOR.ATTN_QKV,
        MODEL_TENSOR.ATTN_OUT,
        MODEL_TENSOR.FFN_DOWN,
        MODEL_TENSOR.FFN_UP,
        MODEL_TENSOR.FFN_GATE_INP,
        MODEL_TENSOR.FFN_DOWN_EXP,
        MODEL_TENSOR.FFN_UP_EXP,
        MODEL_TENSOR.LAYER_OUT_NORM,
    ],
    MODEL_ARCH.JINA_BERT_V2: [
        MODEL_TENSOR.TOKEN_EMBD,
        MODEL_TENSOR.TOKEN_EMBD_NORM,
        MODEL_TENSOR.TOKEN_TYPES,
        MODEL_TENSOR.ATTN_NORM_2,
        MODEL_TENSOR.ATTN_OUT_NORM,
        MODEL_TENSOR.ATTN_Q,
        MODEL_TENSOR.ATTN_Q_NORM,
        MODEL_TENSOR.ATTN_K,
        MODEL_TENSOR.ATTN_K_NORM,
        MODEL_TENSOR.ATTN_V,
        MODEL_TENSOR.ATTN_OUT,
        MODEL_TENSOR.FFN_UP,
        MODEL_TENSOR.FFN_GATE,
        MODEL_TENSOR.FFN_DOWN,
        MODEL_TENSOR.LAYER_OUT_NORM,
        MODEL_TENSOR.CLS,
    ],
    MODEL_ARCH.MPT: [
        MODEL_TENSOR.TOKEN_EMBD,
        MODEL_TENSOR.OUTPUT_NORM,
        MODEL_TENSOR.OUTPUT,
        MODEL_TENSOR.ATTN_NORM,
        MODEL_TENSOR.ATTN_QKV,
        MODEL_TENSOR.ATTN_OUT,
        MODEL_TENSOR.FFN_NORM,
        MODEL_TENSOR.FFN_DOWN,
        MODEL_TENSOR.FFN_UP,
        MODEL_TENSOR.FFN_ACT,
        MODEL_TENSOR.ATTN_Q_NORM,
        MODEL_TENSOR.ATTN_K_NORM,
        MODEL_TENSOR.POS_EMBD,
    ],
    MODEL_ARCH.GPTJ: [
        MODEL_TENSOR.TOKEN_EMBD,
        MODEL_TENSOR.OUTPUT_NORM,
        MODEL_TENSOR.OUTPUT,
        MODEL_TENSOR.ATTN_NORM,
        MODEL_TENSOR.ATTN_Q,
        MODEL_TENSOR.ATTN_K,
        MODEL_TENSOR.ATTN_V,
        MODEL_TENSOR.ATTN_OUT,
        MODEL_TENSOR.FFN_DOWN,
        MODEL_TENSOR.FFN_UP,
    ],
    MODEL_ARCH.REFACT: [
        MODEL_TENSOR.TOKEN_EMBD,
        MODEL_TENSOR.OUTPUT_NORM,
        MODEL_TENSOR.OUTPUT,
        MODEL_TENSOR.ATTN_NORM,
        MODEL_TENSOR.ATTN_Q,
        MODEL_TENSOR.ATTN_K,
        MODEL_TENSOR.ATTN_V,
        MODEL_TENSOR.ATTN_OUT,
        MODEL_TENSOR.FFN_NORM,
        MODEL_TENSOR.FFN_GATE,
        MODEL_TENSOR.FFN_DOWN,
        MODEL_TENSOR.FFN_UP,
    ],
    MODEL_ARCH.BLOOM: [
        MODEL_TENSOR.TOKEN_EMBD,
        MODEL_TENSOR.TOKEN_EMBD_NORM,
        MODEL_TENSOR.OUTPUT_NORM,
        MODEL_TENSOR.OUTPUT,
        MODEL_TENSOR.ATTN_NORM,
        MODEL_TENSOR.ATTN_QKV,
        MODEL_TENSOR.ATTN_OUT,
        MODEL_TENSOR.FFN_NORM,
        MODEL_TENSOR.FFN_DOWN,
        MODEL_TENSOR.FFN_UP,
    ],
    MODEL_ARCH.STABLELM: [
        MODEL_TENSOR.TOKEN_EMBD,
        MODEL_TENSOR.OUTPUT_NORM,
        MODEL_TENSOR.OUTPUT,
        MODEL_TENSOR.ROPE_FREQS,
        MODEL_TENSOR.ATTN_NORM,
        MODEL_TENSOR.ATTN_Q,
        MODEL_TENSOR.ATTN_K,
        MODEL_TENSOR.ATTN_V,
        MODEL_TENSOR.ATTN_OUT,
        MODEL_TENSOR.FFN_NORM,
        MODEL_TENSOR.FFN_GATE,
        MODEL_TENSOR.FFN_DOWN,
        MODEL_TENSOR.FFN_UP,
        MODEL_TENSOR.ATTN_Q_NORM,
        MODEL_TENSOR.ATTN_K_NORM,
    ],
    MODEL_ARCH.QWEN: [
        MODEL_TENSOR.TOKEN_EMBD,
        MODEL_TENSOR.OUTPUT_NORM,
        MODEL_TENSOR.OUTPUT,
        MODEL_TENSOR.ROPE_FREQS,
        MODEL_TENSOR.ATTN_NORM,
        MODEL_TENSOR.ATTN_QKV,
        MODEL_TENSOR.ATTN_OUT,
        MODEL_TENSOR.ATTN_ROT_EMBD,
        MODEL_TENSOR.FFN_NORM,
        MODEL_TENSOR.FFN_GATE,
        MODEL_TENSOR.FFN_DOWN,
        MODEL_TENSOR.FFN_UP,
    ],
    MODEL_ARCH.QWEN2: [
        MODEL_TENSOR.TOKEN_EMBD,
        MODEL_TENSOR.OUTPUT_NORM,
        MODEL_TENSOR.OUTPUT,
        MODEL_TENSOR.ROPE_FREQS,
        MODEL_TENSOR.ATTN_NORM,
        MODEL_TENSOR.ATTN_Q,
        MODEL_TENSOR.ATTN_K,
        MODEL_TENSOR.ATTN_V,
        MODEL_TENSOR.ATTN_OUT,
        MODEL_TENSOR.FFN_NORM,
        MODEL_TENSOR.FFN_GATE,
        MODEL_TENSOR.FFN_DOWN,
        MODEL_TENSOR.FFN_UP,
    ],
    MODEL_ARCH.QWEN2VL: [
        MODEL_TENSOR.TOKEN_EMBD,
        MODEL_TENSOR.OUTPUT_NORM,
        MODEL_TENSOR.OUTPUT,
        MODEL_TENSOR.ATTN_NORM,
        MODEL_TENSOR.ATTN_Q,
        MODEL_TENSOR.ATTN_K,
        MODEL_TENSOR.ATTN_V,
        MODEL_TENSOR.ATTN_OUT,
        MODEL_TENSOR.FFN_NORM,
        MODEL_TENSOR.FFN_GATE,
        MODEL_TENSOR.FFN_DOWN,
        MODEL_TENSOR.FFN_UP,
    ],
    MODEL_ARCH.QWEN2MOE: [
        MODEL_TENSOR.TOKEN_EMBD,
        MODEL_TENSOR.OUTPUT_NORM,
        MODEL_TENSOR.OUTPUT,
        MODEL_TENSOR.ATTN_NORM,
        MODEL_TENSOR.ATTN_Q,
        MODEL_TENSOR.ATTN_K,
        MODEL_TENSOR.ATTN_V,
        MODEL_TENSOR.ATTN_OUT,
        MODEL_TENSOR.FFN_NORM,
        MODEL_TENSOR.FFN_GATE_INP,
        MODEL_TENSOR.FFN_GATE_EXP,
        MODEL_TENSOR.FFN_DOWN_EXP,
        MODEL_TENSOR.FFN_UP_EXP,
        MODEL_TENSOR.FFN_GATE_INP_SHEXP,
        MODEL_TENSOR.FFN_GATE_SHEXP,
        MODEL_TENSOR.FFN_DOWN_SHEXP,
        MODEL_TENSOR.FFN_UP_SHEXP,
    ],
    MODEL_ARCH.QWEN3: [
        MODEL_TENSOR.TOKEN_EMBD,
        MODEL_TENSOR.OUTPUT_NORM,
        MODEL_TENSOR.OUTPUT,
        MODEL_TENSOR.ROPE_FREQS,
        MODEL_TENSOR.ATTN_NORM,
        MODEL_TENSOR.ATTN_Q,
        MODEL_TENSOR.ATTN_Q_NORM,
        MODEL_TENSOR.ATTN_K,
        MODEL_TENSOR.ATTN_K_NORM,
        MODEL_TENSOR.ATTN_V,
        MODEL_TENSOR.ATTN_OUT,
        MODEL_TENSOR.FFN_NORM,
        MODEL_TENSOR.FFN_GATE,
        MODEL_TENSOR.FFN_DOWN,
        MODEL_TENSOR.FFN_UP,
    ],
    MODEL_ARCH.QWEN3MOE: [
        MODEL_TENSOR.TOKEN_EMBD,
        MODEL_TENSOR.OUTPUT_NORM,
        MODEL_TENSOR.OUTPUT,
        MODEL_TENSOR.ATTN_NORM,
        MODEL_TENSOR.ATTN_Q,
        MODEL_TENSOR.ATTN_Q_NORM,
        MODEL_TENSOR.ATTN_K,
        MODEL_TENSOR.ATTN_K_NORM,
        MODEL_TENSOR.ATTN_V,
        MODEL_TENSOR.ATTN_OUT,
        MODEL_TENSOR.FFN_NORM,
        MODEL_TENSOR.FFN_GATE_INP,
        MODEL_TENSOR.FFN_GATE_EXP,
        MODEL_TENSOR.FFN_DOWN_EXP,
        MODEL_TENSOR.FFN_UP_EXP,
    ],
    MODEL_ARCH.PLAMO: [
        MODEL_TENSOR.TOKEN_EMBD,
        MODEL_TENSOR.OUTPUT_NORM,
        MODEL_TENSOR.OUTPUT,
        MODEL_TENSOR.ROPE_FREQS,
        MODEL_TENSOR.ATTN_NORM,
        MODEL_TENSOR.ATTN_Q,
        MODEL_TENSOR.ATTN_K,
        MODEL_TENSOR.ATTN_V,
        MODEL_TENSOR.ATTN_OUT,
        MODEL_TENSOR.ATTN_ROT_EMBD,
        MODEL_TENSOR.FFN_GATE,
        MODEL_TENSOR.FFN_DOWN,
        MODEL_TENSOR.FFN_UP,
    ],
    MODEL_ARCH.GPT2: [
        MODEL_TENSOR.TOKEN_EMBD,
        MODEL_TENSOR.POS_EMBD,
        MODEL_TENSOR.OUTPUT_NORM,
        MODEL_TENSOR.OUTPUT,
        MODEL_TENSOR.ATTN_NORM,
        MODEL_TENSOR.ATTN_QKV,
        MODEL_TENSOR.ATTN_OUT,
        MODEL_TENSOR.FFN_NORM,
        MODEL_TENSOR.FFN_DOWN,
        MODEL_TENSOR.FFN_UP,
    ],
    MODEL_ARCH.PHI2: [
        MODEL_TENSOR.TOKEN_EMBD,
        MODEL_TENSOR.OUTPUT_NORM,
        MODEL_TENSOR.OUTPUT,
        MODEL_TENSOR.ATTN_NORM,
        MODEL_TENSOR.ATTN_QKV,
        MODEL_TENSOR.ATTN_Q,
        MODEL_TENSOR.ATTN_K,
        MODEL_TENSOR.ATTN_V,
        MODEL_TENSOR.ATTN_OUT,
        MODEL_TENSOR.FFN_NORM,
        MODEL_TENSOR.FFN_DOWN,
        MODEL_TENSOR.FFN_UP,
    ],
    MODEL_ARCH.PHI3: [
        MODEL_TENSOR.TOKEN_EMBD,
        MODEL_TENSOR.OUTPUT_NORM,
        MODEL_TENSOR.OUTPUT,
        MODEL_TENSOR.ROPE_FACTORS_LONG,
        MODEL_TENSOR.ROPE_FACTORS_SHORT,
        MODEL_TENSOR.ATTN_NORM,
        MODEL_TENSOR.ATTN_QKV,
        MODEL_TENSOR.ATTN_Q,
        MODEL_TENSOR.ATTN_K,
        MODEL_TENSOR.ATTN_V,
        MODEL_TENSOR.ATTN_OUT,
        MODEL_TENSOR.FFN_NORM,
        MODEL_TENSOR.FFN_DOWN,
        MODEL_TENSOR.FFN_UP,
    ],
    MODEL_ARCH.PHIMOE: [
        MODEL_TENSOR.TOKEN_EMBD,
        MODEL_TENSOR.OUTPUT_NORM,
        MODEL_TENSOR.OUTPUT,
        MODEL_TENSOR.ROPE_FACTORS_LONG,
        MODEL_TENSOR.ROPE_FACTORS_SHORT,
        MODEL_TENSOR.ATTN_NORM,
        MODEL_TENSOR.ATTN_QKV,
        MODEL_TENSOR.ATTN_Q,
        MODEL_TENSOR.ATTN_K,
        MODEL_TENSOR.ATTN_V,
        MODEL_TENSOR.ATTN_OUT,
        MODEL_TENSOR.FFN_NORM,
        MODEL_TENSOR.FFN_GATE_INP,
        MODEL_TENSOR.FFN_GATE_EXP,
        MODEL_TENSOR.FFN_DOWN_EXP,
        MODEL_TENSOR.FFN_UP_EXP,
    ],
    MODEL_ARCH.CODESHELL: [
        MODEL_TENSOR.TOKEN_EMBD,
        MODEL_TENSOR.POS_EMBD,
        MODEL_TENSOR.OUTPUT_NORM,
        MODEL_TENSOR.OUTPUT,
        MODEL_TENSOR.ATTN_NORM,
        MODEL_TENSOR.ATTN_QKV,
        MODEL_TENSOR.ATTN_OUT,
        MODEL_TENSOR.ATTN_ROT_EMBD,
        MODEL_TENSOR.FFN_NORM,
        MODEL_TENSOR.FFN_DOWN,
        MODEL_TENSOR.FFN_UP,
    ],
    MODEL_ARCH.ORION: [
        MODEL_TENSOR.TOKEN_EMBD,
        MODEL_TENSOR.OUTPUT_NORM,
        MODEL_TENSOR.OUTPUT,
        MODEL_TENSOR.ROPE_FREQS,
        MODEL_TENSOR.ATTN_NORM,
        MODEL_TENSOR.ATTN_Q,
        MODEL_TENSOR.ATTN_K,
        MODEL_TENSOR.ATTN_V,
        MODEL_TENSOR.ATTN_OUT,
        MODEL_TENSOR.ATTN_ROT_EMBD,
        MODEL_TENSOR.FFN_NORM,
        MODEL_TENSOR.FFN_GATE,
        MODEL_TENSOR.FFN_DOWN,
        MODEL_TENSOR.FFN_UP,
    ],
    MODEL_ARCH.INTERNLM2: [
        MODEL_TENSOR.TOKEN_EMBD,
        MODEL_TENSOR.OUTPUT_NORM,
        MODEL_TENSOR.OUTPUT,
        MODEL_TENSOR.ATTN_NORM,
        MODEL_TENSOR.ATTN_Q,
        MODEL_TENSOR.ATTN_K,
        MODEL_TENSOR.ATTN_V,
        MODEL_TENSOR.ATTN_OUT,
        MODEL_TENSOR.ATTN_ROT_EMBD,
        MODEL_TENSOR.FFN_NORM,
        MODEL_TENSOR.FFN_GATE,
        MODEL_TENSOR.FFN_DOWN,
        MODEL_TENSOR.FFN_UP,
    ],
    MODEL_ARCH.MINICPM: [
        MODEL_TENSOR.TOKEN_EMBD,
        MODEL_TENSOR.OUTPUT,
        MODEL_TENSOR.OUTPUT_NORM,
        MODEL_TENSOR.ROPE_FREQS,
        MODEL_TENSOR.ROPE_FACTORS_LONG,
        MODEL_TENSOR.ROPE_FACTORS_SHORT,
        MODEL_TENSOR.ATTN_NORM,
        MODEL_TENSOR.ATTN_Q,
        MODEL_TENSOR.ATTN_K,
        MODEL_TENSOR.ATTN_V,
        MODEL_TENSOR.ATTN_OUT,
        MODEL_TENSOR.ATTN_ROT_EMBD,
        MODEL_TENSOR.FFN_GATE_INP,
        MODEL_TENSOR.FFN_NORM,
        MODEL_TENSOR.FFN_GATE,
        MODEL_TENSOR.FFN_DOWN,
        MODEL_TENSOR.FFN_UP,
        MODEL_TENSOR.FFN_GATE_EXP,
        MODEL_TENSOR.FFN_DOWN_EXP,
        MODEL_TENSOR.FFN_UP_EXP,
    ],
    MODEL_ARCH.MINICPM3: [
        MODEL_TENSOR.TOKEN_EMBD,
        MODEL_TENSOR.OUTPUT_NORM,
        MODEL_TENSOR.OUTPUT,
        MODEL_TENSOR.ROPE_FACTORS_LONG,
        MODEL_TENSOR.ROPE_FACTORS_SHORT,
        MODEL_TENSOR.ATTN_NORM,
        MODEL_TENSOR.ATTN_Q_A,
        MODEL_TENSOR.ATTN_Q_B,
        MODEL_TENSOR.ATTN_KV_A_MQA,
        MODEL_TENSOR.ATTN_KV_B,
        MODEL_TENSOR.ATTN_Q_A_NORM,
        MODEL_TENSOR.ATTN_KV_A_NORM,
        MODEL_TENSOR.ATTN_OUT,
        MODEL_TENSOR.FFN_NORM,
        MODEL_TENSOR.FFN_GATE,
        MODEL_TENSOR.FFN_DOWN,
        MODEL_TENSOR.FFN_UP,
    ],
    MODEL_ARCH.GEMMA: [
        MODEL_TENSOR.TOKEN_EMBD,
        MODEL_TENSOR.OUTPUT_NORM,
        MODEL_TENSOR.ATTN_NORM,
        MODEL_TENSOR.ATTN_Q,
        MODEL_TENSOR.ATTN_K,
        MODEL_TENSOR.ATTN_V,
        MODEL_TENSOR.ATTN_OUT,
        MODEL_TENSOR.FFN_GATE,
        MODEL_TENSOR.FFN_DOWN,
        MODEL_TENSOR.FFN_UP,
        MODEL_TENSOR.FFN_NORM,
    ],
    MODEL_ARCH.GEMMA2: [
        MODEL_TENSOR.TOKEN_EMBD,
        MODEL_TENSOR.OUTPUT_NORM,
        MODEL_TENSOR.ATTN_Q,
        MODEL_TENSOR.ATTN_K,
        MODEL_TENSOR.ATTN_V,
        MODEL_TENSOR.ATTN_OUT,
        MODEL_TENSOR.FFN_GATE,
        MODEL_TENSOR.FFN_DOWN,
        MODEL_TENSOR.FFN_UP,
        MODEL_TENSOR.ATTN_NORM,
        MODEL_TENSOR.ATTN_POST_NORM,
        MODEL_TENSOR.FFN_PRE_NORM,
        MODEL_TENSOR.FFN_POST_NORM,
    ],
    MODEL_ARCH.GEMMA3: [
        MODEL_TENSOR.TOKEN_EMBD,
        MODEL_TENSOR.OUTPUT,
        MODEL_TENSOR.OUTPUT_NORM,
        MODEL_TENSOR.ATTN_Q,
        MODEL_TENSOR.ATTN_Q_NORM,
        MODEL_TENSOR.ATTN_K,
        MODEL_TENSOR.ATTN_K_NORM,
        MODEL_TENSOR.ATTN_V,
        MODEL_TENSOR.ATTN_OUT,
        MODEL_TENSOR.FFN_GATE,
        MODEL_TENSOR.FFN_DOWN,
        MODEL_TENSOR.FFN_UP,
        MODEL_TENSOR.ATTN_NORM,
        MODEL_TENSOR.ATTN_POST_NORM,
        MODEL_TENSOR.FFN_PRE_NORM,
        MODEL_TENSOR.FFN_POST_NORM,
    ],
    MODEL_ARCH.STARCODER2: [
        MODEL_TENSOR.TOKEN_EMBD,
        MODEL_TENSOR.OUTPUT_NORM,
        MODEL_TENSOR.OUTPUT,
        MODEL_TENSOR.ROPE_FREQS,
        MODEL_TENSOR.ATTN_NORM,
        MODEL_TENSOR.ATTN_Q,
        MODEL_TENSOR.ATTN_K,
        MODEL_TENSOR.ATTN_V,
        MODEL_TENSOR.ATTN_OUT,
        MODEL_TENSOR.ATTN_ROT_EMBD,
        MODEL_TENSOR.FFN_NORM,
        MODEL_TENSOR.FFN_DOWN,
        MODEL_TENSOR.FFN_UP,
    ],
    MODEL_ARCH.RWKV6: [
        MODEL_TENSOR.TOKEN_EMBD,
        MODEL_TENSOR.TOKEN_EMBD_NORM,
        MODEL_TENSOR.OUTPUT_NORM,
        MODEL_TENSOR.OUTPUT,
        MODEL_TENSOR.ATTN_NORM,
        MODEL_TENSOR.ATTN_NORM_2,
        MODEL_TENSOR.TIME_MIX_W1,
        MODEL_TENSOR.TIME_MIX_W2,
        MODEL_TENSOR.TIME_MIX_LERP_X,
        MODEL_TENSOR.TIME_MIX_LERP_K,
        MODEL_TENSOR.TIME_MIX_LERP_V,
        MODEL_TENSOR.TIME_MIX_LERP_R,
        MODEL_TENSOR.TIME_MIX_LERP_G,
        MODEL_TENSOR.TIME_MIX_LERP_W,
        MODEL_TENSOR.TIME_MIX_LERP_FUSED,
        MODEL_TENSOR.TIME_MIX_FIRST,
        MODEL_TENSOR.TIME_MIX_DECAY,
        MODEL_TENSOR.TIME_MIX_DECAY_W1,
        MODEL_TENSOR.TIME_MIX_DECAY_W2,
        MODEL_TENSOR.TIME_MIX_KEY,
        MODEL_TENSOR.TIME_MIX_VALUE,
        MODEL_TENSOR.TIME_MIX_RECEPTANCE,
        MODEL_TENSOR.TIME_MIX_GATE,
        MODEL_TENSOR.TIME_MIX_LN,
        MODEL_TENSOR.TIME_MIX_OUTPUT,
        MODEL_TENSOR.CHANNEL_MIX_LERP_K,
        MODEL_TENSOR.CHANNEL_MIX_LERP_R,
        MODEL_TENSOR.CHANNEL_MIX_KEY,
        MODEL_TENSOR.CHANNEL_MIX_RECEPTANCE,
        MODEL_TENSOR.CHANNEL_MIX_VALUE,
    ],
    MODEL_ARCH.RWKV6QWEN2: [
        MODEL_TENSOR.TOKEN_EMBD,
        MODEL_TENSOR.OUTPUT_NORM,
        MODEL_TENSOR.OUTPUT,
        MODEL_TENSOR.ATTN_NORM,
        MODEL_TENSOR.TIME_MIX_W1,
        MODEL_TENSOR.TIME_MIX_W2,
        MODEL_TENSOR.TIME_MIX_LERP_X,
        MODEL_TENSOR.TIME_MIX_LERP_K,
        MODEL_TENSOR.TIME_MIX_LERP_V,
        MODEL_TENSOR.TIME_MIX_LERP_R,
        MODEL_TENSOR.TIME_MIX_LERP_G,
        MODEL_TENSOR.TIME_MIX_LERP_W,
        MODEL_TENSOR.TIME_MIX_LERP_FUSED,
        MODEL_TENSOR.TIME_MIX_FIRST,
        MODEL_TENSOR.TIME_MIX_DECAY,
        MODEL_TENSOR.TIME_MIX_DECAY_W1,
        MODEL_TENSOR.TIME_MIX_DECAY_W2,
        MODEL_TENSOR.TIME_MIX_KEY,
        MODEL_TENSOR.TIME_MIX_VALUE,
        MODEL_TENSOR.TIME_MIX_RECEPTANCE,
        MODEL_TENSOR.TIME_MIX_GATE,
        MODEL_TENSOR.TIME_MIX_LN,
        MODEL_TENSOR.TIME_MIX_OUTPUT,
        MODEL_TENSOR.FFN_NORM,
        MODEL_TENSOR.FFN_GATE,
        MODEL_TENSOR.FFN_DOWN,
        MODEL_TENSOR.FFN_UP,
    ],
    MODEL_ARCH.RWKV7: [
        MODEL_TENSOR.TOKEN_EMBD,
        MODEL_TENSOR.TOKEN_EMBD_NORM,
        MODEL_TENSOR.OUTPUT_NORM,
        MODEL_TENSOR.OUTPUT,
        MODEL_TENSOR.ATTN_NORM,
        MODEL_TENSOR.ATTN_NORM_2,
        MODEL_TENSOR.TIME_MIX_LERP_FUSED,
        MODEL_TENSOR.TIME_MIX_W0,
        MODEL_TENSOR.TIME_MIX_W1,
        MODEL_TENSOR.TIME_MIX_W2,
        MODEL_TENSOR.TIME_MIX_A0,
        MODEL_TENSOR.TIME_MIX_A1,
        MODEL_TENSOR.TIME_MIX_A2,
        MODEL_TENSOR.TIME_MIX_V0,
        MODEL_TENSOR.TIME_MIX_V1,
        MODEL_TENSOR.TIME_MIX_V2,
        MODEL_TENSOR.TIME_MIX_G1,
        MODEL_TENSOR.TIME_MIX_G2,
        MODEL_TENSOR.TIME_MIX_K_K,
        MODEL_TENSOR.TIME_MIX_K_A,
        MODEL_TENSOR.TIME_MIX_R_K,
        MODEL_TENSOR.TIME_MIX_KEY,
        MODEL_TENSOR.TIME_MIX_VALUE,
        MODEL_TENSOR.TIME_MIX_RECEPTANCE,
        MODEL_TENSOR.TIME_MIX_LN,
        MODEL_TENSOR.TIME_MIX_OUTPUT,
        MODEL_TENSOR.CHANNEL_MIX_LERP_K,
        MODEL_TENSOR.CHANNEL_MIX_KEY,
        MODEL_TENSOR.CHANNEL_MIX_VALUE,
    ],
    MODEL_ARCH.ARWKV7: [
        MODEL_TENSOR.TOKEN_EMBD,
        MODEL_TENSOR.TOKEN_EMBD_NORM,
        MODEL_TENSOR.OUTPUT_NORM,
        MODEL_TENSOR.OUTPUT,
        MODEL_TENSOR.ATTN_NORM,
        MODEL_TENSOR.TIME_MIX_LERP_FUSED,
        MODEL_TENSOR.TIME_MIX_W0,
        MODEL_TENSOR.TIME_MIX_W1,
        MODEL_TENSOR.TIME_MIX_W2,
        MODEL_TENSOR.TIME_MIX_A0,
        MODEL_TENSOR.TIME_MIX_A1,
        MODEL_TENSOR.TIME_MIX_A2,
        MODEL_TENSOR.TIME_MIX_V0,
        MODEL_TENSOR.TIME_MIX_V1,
        MODEL_TENSOR.TIME_MIX_V2,
        MODEL_TENSOR.TIME_MIX_G1,
        MODEL_TENSOR.TIME_MIX_G2,
        MODEL_TENSOR.TIME_MIX_K_K,
        MODEL_TENSOR.TIME_MIX_K_A,
        MODEL_TENSOR.TIME_MIX_R_K,
        MODEL_TENSOR.TIME_MIX_KEY,
        MODEL_TENSOR.TIME_MIX_VALUE,
        MODEL_TENSOR.TIME_MIX_RECEPTANCE,
        MODEL_TENSOR.TIME_MIX_LN,
        MODEL_TENSOR.TIME_MIX_OUTPUT,
        MODEL_TENSOR.FFN_NORM,
        MODEL_TENSOR.FFN_GATE,
        MODEL_TENSOR.FFN_DOWN,
        MODEL_TENSOR.FFN_UP,
    ],
    MODEL_ARCH.MAMBA: [
        MODEL_TENSOR.TOKEN_EMBD,
        MODEL_TENSOR.OUTPUT_NORM,
        MODEL_TENSOR.OUTPUT,
        MODEL_TENSOR.ATTN_NORM,
        MODEL_TENSOR.SSM_IN,
        MODEL_TENSOR.SSM_CONV1D,
        MODEL_TENSOR.SSM_X,
        MODEL_TENSOR.SSM_DT,
        MODEL_TENSOR.SSM_A,
        MODEL_TENSOR.SSM_D,
        MODEL_TENSOR.SSM_OUT,
    ],
    MODEL_ARCH.XVERSE: [
        MODEL_TENSOR.TOKEN_EMBD,
        MODEL_TENSOR.OUTPUT_NORM,
        MODEL_TENSOR.OUTPUT,
        MODEL_TENSOR.ROPE_FREQS,
        MODEL_TENSOR.ATTN_NORM,
        MODEL_TENSOR.ATTN_Q,
        MODEL_TENSOR.ATTN_K,
        MODEL_TENSOR.ATTN_V,
        MODEL_TENSOR.ATTN_OUT,
        MODEL_TENSOR.ATTN_ROT_EMBD,
        MODEL_TENSOR.FFN_NORM,
        MODEL_TENSOR.FFN_GATE,
        MODEL_TENSOR.FFN_DOWN,
        MODEL_TENSOR.FFN_UP,
    ],
    MODEL_ARCH.COMMAND_R: [
        MODEL_TENSOR.TOKEN_EMBD,
        MODEL_TENSOR.OUTPUT_NORM,
        MODEL_TENSOR.ATTN_NORM,
        MODEL_TENSOR.ATTN_Q,
        MODEL_TENSOR.ATTN_K,
        MODEL_TENSOR.ATTN_V,
        MODEL_TENSOR.ATTN_OUT,
        MODEL_TENSOR.FFN_GATE,
        MODEL_TENSOR.FFN_DOWN,
        MODEL_TENSOR.FFN_UP,
        MODEL_TENSOR.ATTN_K_NORM,
        MODEL_TENSOR.ATTN_Q_NORM,
    ],
    MODEL_ARCH.COHERE2: [
        MODEL_TENSOR.TOKEN_EMBD,
        MODEL_TENSOR.OUTPUT_NORM,
        MODEL_TENSOR.ATTN_NORM,
        MODEL_TENSOR.ATTN_Q,
        MODEL_TENSOR.ATTN_K,
        MODEL_TENSOR.ATTN_V,
        MODEL_TENSOR.ATTN_OUT,
        MODEL_TENSOR.FFN_GATE,
        MODEL_TENSOR.FFN_DOWN,
        MODEL_TENSOR.FFN_UP,
    ],
    MODEL_ARCH.DBRX: [
        MODEL_TENSOR.TOKEN_EMBD,
        MODEL_TENSOR.OUTPUT_NORM,
        MODEL_TENSOR.OUTPUT,
        MODEL_TENSOR.ATTN_NORM,
        MODEL_TENSOR.ATTN_QKV,
        MODEL_TENSOR.ATTN_OUT,
        MODEL_TENSOR.ATTN_OUT_NORM,
        MODEL_TENSOR.FFN_GATE_INP,
        MODEL_TENSOR.FFN_GATE_EXP,
        MODEL_TENSOR.FFN_DOWN_EXP,
        MODEL_TENSOR.FFN_UP_EXP,
    ],
    MODEL_ARCH.OLMO: [
        MODEL_TENSOR.TOKEN_EMBD,
        MODEL_TENSOR.OUTPUT,
        MODEL_TENSOR.ATTN_Q,
        MODEL_TENSOR.ATTN_K,
        MODEL_TENSOR.ATTN_V,
        MODEL_TENSOR.ATTN_OUT,
        MODEL_TENSOR.FFN_GATE,
        MODEL_TENSOR.FFN_DOWN,
        MODEL_TENSOR.FFN_UP,
    ],
    MODEL_ARCH.OLMO2: [
        MODEL_TENSOR.TOKEN_EMBD,
        MODEL_TENSOR.OUTPUT_NORM,
        MODEL_TENSOR.OUTPUT,
        MODEL_TENSOR.ATTN_Q,
        MODEL_TENSOR.ATTN_K,
        MODEL_TENSOR.ATTN_V,
        MODEL_TENSOR.ATTN_OUT,
        MODEL_TENSOR.ATTN_POST_NORM,
        MODEL_TENSOR.ATTN_Q_NORM,
        MODEL_TENSOR.ATTN_K_NORM,
        MODEL_TENSOR.FFN_POST_NORM,
        MODEL_TENSOR.FFN_GATE,
        MODEL_TENSOR.FFN_DOWN,
        MODEL_TENSOR.FFN_UP,
    ],
    MODEL_ARCH.OLMOE: [
        MODEL_TENSOR.TOKEN_EMBD,
        MODEL_TENSOR.OUTPUT_NORM,
        MODEL_TENSOR.OUTPUT,
        MODEL_TENSOR.ATTN_OUT,
        MODEL_TENSOR.ATTN_Q,
        MODEL_TENSOR.ATTN_K,
        MODEL_TENSOR.ATTN_V,
        MODEL_TENSOR.ATTN_NORM,
        MODEL_TENSOR.ATTN_Q_NORM,
        MODEL_TENSOR.ATTN_K_NORM,
        MODEL_TENSOR.FFN_NORM,
        MODEL_TENSOR.FFN_GATE_INP,
        MODEL_TENSOR.FFN_GATE_EXP,
        MODEL_TENSOR.FFN_UP_EXP,
        MODEL_TENSOR.FFN_DOWN_EXP,
    ],
    MODEL_ARCH.OPENELM: [
        MODEL_TENSOR.TOKEN_EMBD,
        MODEL_TENSOR.OUTPUT_NORM,
        MODEL_TENSOR.ATTN_NORM,
        MODEL_TENSOR.ATTN_QKV,
        MODEL_TENSOR.ATTN_Q_NORM,
        MODEL_TENSOR.ATTN_K_NORM,
        MODEL_TENSOR.ATTN_OUT,
        MODEL_TENSOR.FFN_NORM,
        MODEL_TENSOR.FFN_GATE,
        MODEL_TENSOR.FFN_DOWN,
        MODEL_TENSOR.FFN_UP,
    ],
    MODEL_ARCH.ARCTIC: [
        MODEL_TENSOR.TOKEN_EMBD,
        MODEL_TENSOR.OUTPUT_NORM,
        MODEL_TENSOR.OUTPUT,
        MODEL_TENSOR.ROPE_FREQS,
        MODEL_TENSOR.ATTN_NORM,
        MODEL_TENSOR.ATTN_Q,
        MODEL_TENSOR.ATTN_K,
        MODEL_TENSOR.ATTN_V,
        MODEL_TENSOR.ATTN_OUT,
        MODEL_TENSOR.ATTN_ROT_EMBD,
        MODEL_TENSOR.FFN_GATE_INP,
        MODEL_TENSOR.FFN_NORM,
        MODEL_TENSOR.FFN_GATE,
        MODEL_TENSOR.FFN_DOWN,
        MODEL_TENSOR.FFN_UP,
        MODEL_TENSOR.FFN_NORM_EXP,
        MODEL_TENSOR.FFN_GATE_EXP,
        MODEL_TENSOR.FFN_DOWN_EXP,
        MODEL_TENSOR.FFN_UP_EXP,
    ],
    MODEL_ARCH.DEEPSEEK: [
        MODEL_TENSOR.TOKEN_EMBD,
        MODEL_TENSOR.OUTPUT_NORM,
        MODEL_TENSOR.OUTPUT,
        MODEL_TENSOR.ROPE_FREQS,
        MODEL_TENSOR.ATTN_NORM,
        MODEL_TENSOR.ATTN_Q,
        MODEL_TENSOR.ATTN_K,
        MODEL_TENSOR.ATTN_V,
        MODEL_TENSOR.ATTN_OUT,
        MODEL_TENSOR.ATTN_ROT_EMBD,
        MODEL_TENSOR.FFN_GATE_INP,
        MODEL_TENSOR.FFN_NORM,
        MODEL_TENSOR.FFN_GATE,
        MODEL_TENSOR.FFN_DOWN,
        MODEL_TENSOR.FFN_UP,
        MODEL_TENSOR.FFN_GATE_EXP,
        MODEL_TENSOR.FFN_DOWN_EXP,
        MODEL_TENSOR.FFN_UP_EXP,
        MODEL_TENSOR.FFN_GATE_SHEXP,
        MODEL_TENSOR.FFN_DOWN_SHEXP,
        MODEL_TENSOR.FFN_UP_SHEXP,
    ],
    MODEL_ARCH.DEEPSEEK2: [
        MODEL_TENSOR.TOKEN_EMBD,
        MODEL_TENSOR.OUTPUT_NORM,
        MODEL_TENSOR.OUTPUT,
        MODEL_TENSOR.ROPE_FREQS,
        MODEL_TENSOR.ATTN_NORM,
        MODEL_TENSOR.ATTN_Q,
        MODEL_TENSOR.ATTN_Q_A,
        MODEL_TENSOR.ATTN_Q_B,
        MODEL_TENSOR.ATTN_KV_A_MQA,
        MODEL_TENSOR.ATTN_KV_B,
        MODEL_TENSOR.ATTN_K_B,
        MODEL_TENSOR.ATTN_V_B,
        MODEL_TENSOR.ATTN_Q_A_NORM,
        MODEL_TENSOR.ATTN_KV_A_NORM,
        MODEL_TENSOR.ATTN_OUT,
        MODEL_TENSOR.ATTN_ROT_EMBD,
        MODEL_TENSOR.FFN_GATE_INP,
        MODEL_TENSOR.FFN_NORM,
        MODEL_TENSOR.FFN_GATE,
        MODEL_TENSOR.FFN_DOWN,
        MODEL_TENSOR.FFN_UP,
        MODEL_TENSOR.FFN_GATE_EXP,
        MODEL_TENSOR.FFN_DOWN_EXP,
        MODEL_TENSOR.FFN_UP_EXP,
        MODEL_TENSOR.FFN_GATE_SHEXP,
        MODEL_TENSOR.FFN_DOWN_SHEXP,
        MODEL_TENSOR.FFN_UP_SHEXP,
        MODEL_TENSOR.FFN_EXP_PROBS_B,
    ],
    MODEL_ARCH.PLM: [
        MODEL_TENSOR.TOKEN_EMBD,
        MODEL_TENSOR.OUTPUT,
        MODEL_TENSOR.OUTPUT_NORM,
        MODEL_TENSOR.ATTN_NORM,
        MODEL_TENSOR.ATTN_Q,
        MODEL_TENSOR.ATTN_KV_A_MQA,
        MODEL_TENSOR.ATTN_KV_A_NORM,
        MODEL_TENSOR.ATTN_KV_B,
        MODEL_TENSOR.ATTN_OUT,
        MODEL_TENSOR.FFN_NORM,
        MODEL_TENSOR.FFN_UP,
        MODEL_TENSOR.FFN_DOWN,
    ],
    MODEL_ARCH.CHATGLM : [
        MODEL_TENSOR.TOKEN_EMBD,
        MODEL_TENSOR.ROPE_FREQS,
        MODEL_TENSOR.OUTPUT_NORM,
        MODEL_TENSOR.OUTPUT,
        MODEL_TENSOR.ATTN_NORM,
        MODEL_TENSOR.ATTN_QKV,
        MODEL_TENSOR.ATTN_Q,
        MODEL_TENSOR.ATTN_K,
        MODEL_TENSOR.ATTN_V,
        MODEL_TENSOR.ATTN_OUT,
        MODEL_TENSOR.FFN_NORM,
        MODEL_TENSOR.FFN_DOWN,
        MODEL_TENSOR.FFN_UP,
    ],
    MODEL_ARCH.GLM4 : [
        MODEL_TENSOR.TOKEN_EMBD,
        MODEL_TENSOR.ROPE_FREQS,
        MODEL_TENSOR.OUTPUT_NORM,
        MODEL_TENSOR.OUTPUT,
        MODEL_TENSOR.ATTN_NORM,
        MODEL_TENSOR.ATTN_QKV,
        MODEL_TENSOR.ATTN_Q,
        MODEL_TENSOR.ATTN_K,
        MODEL_TENSOR.ATTN_V,
        MODEL_TENSOR.ATTN_OUT,
        MODEL_TENSOR.FFN_NORM,
        MODEL_TENSOR.FFN_DOWN,
        MODEL_TENSOR.FFN_UP,
        MODEL_TENSOR.ATTN_POST_NORM,
        MODEL_TENSOR.FFN_POST_NORM,
    ],
    MODEL_ARCH.BITNET: [
        MODEL_TENSOR.ATTN_Q,
        MODEL_TENSOR.ATTN_K,
        MODEL_TENSOR.ATTN_V,
        MODEL_TENSOR.TOKEN_EMBD,
        MODEL_TENSOR.OUTPUT_NORM,
        MODEL_TENSOR.ATTN_NORM,
        MODEL_TENSOR.ATTN_OUT,
        MODEL_TENSOR.FFN_NORM,
        MODEL_TENSOR.FFN_GATE,
        MODEL_TENSOR.FFN_DOWN,
        MODEL_TENSOR.FFN_UP,
        MODEL_TENSOR.ATTN_SUB_NORM,
        MODEL_TENSOR.FFN_SUB_NORM,
    ],
    MODEL_ARCH.T5: [
        MODEL_TENSOR.TOKEN_EMBD,
        MODEL_TENSOR.OUTPUT,
        MODEL_TENSOR.DEC_ATTN_NORM,
        MODEL_TENSOR.DEC_ATTN_Q,
        MODEL_TENSOR.DEC_ATTN_K,
        MODEL_TENSOR.DEC_ATTN_V,
        MODEL_TENSOR.DEC_ATTN_OUT,
        MODEL_TENSOR.DEC_ATTN_REL_B,
        MODEL_TENSOR.DEC_CROSS_ATTN_NORM,
        MODEL_TENSOR.DEC_CROSS_ATTN_Q,
        MODEL_TENSOR.DEC_CROSS_ATTN_K,
        MODEL_TENSOR.DEC_CROSS_ATTN_V,
        MODEL_TENSOR.DEC_CROSS_ATTN_OUT,
        MODEL_TENSOR.DEC_CROSS_ATTN_REL_B,
        MODEL_TENSOR.DEC_FFN_NORM,
        MODEL_TENSOR.DEC_FFN_GATE,
        MODEL_TENSOR.DEC_FFN_DOWN,
        MODEL_TENSOR.DEC_FFN_UP,
        MODEL_TENSOR.DEC_OUTPUT_NORM,
        MODEL_TENSOR.ENC_ATTN_NORM,
        MODEL_TENSOR.ENC_ATTN_Q,
        MODEL_TENSOR.ENC_ATTN_K,
        MODEL_TENSOR.ENC_ATTN_V,
        MODEL_TENSOR.ENC_ATTN_OUT,
        MODEL_TENSOR.ENC_ATTN_REL_B,
        MODEL_TENSOR.ENC_FFN_NORM,
        MODEL_TENSOR.ENC_FFN_GATE,
        MODEL_TENSOR.ENC_FFN_DOWN,
        MODEL_TENSOR.ENC_FFN_UP,
        MODEL_TENSOR.ENC_OUTPUT_NORM,
    ],
    MODEL_ARCH.T5ENCODER: [
        MODEL_TENSOR.TOKEN_EMBD,
        MODEL_TENSOR.OUTPUT,
        MODEL_TENSOR.ENC_ATTN_NORM,
        MODEL_TENSOR.ENC_ATTN_Q,
        MODEL_TENSOR.ENC_ATTN_K,
        MODEL_TENSOR.ENC_ATTN_V,
        MODEL_TENSOR.ENC_ATTN_OUT,
        MODEL_TENSOR.ENC_ATTN_REL_B,
        MODEL_TENSOR.ENC_FFN_NORM,
        MODEL_TENSOR.ENC_FFN_GATE,
        MODEL_TENSOR.ENC_FFN_DOWN,
        MODEL_TENSOR.ENC_FFN_UP,
        MODEL_TENSOR.ENC_OUTPUT_NORM,
    ],
    MODEL_ARCH.JAIS: [
        MODEL_TENSOR.TOKEN_EMBD,
        MODEL_TENSOR.OUTPUT_NORM,
        MODEL_TENSOR.OUTPUT,
        MODEL_TENSOR.ATTN_NORM,
        MODEL_TENSOR.ATTN_QKV,
        MODEL_TENSOR.ATTN_OUT,
        MODEL_TENSOR.FFN_NORM,
        MODEL_TENSOR.FFN_DOWN,
        MODEL_TENSOR.FFN_GATE,
        MODEL_TENSOR.FFN_UP,
    ],
    MODEL_ARCH.NEMOTRON: [
        MODEL_TENSOR.TOKEN_EMBD,
        MODEL_TENSOR.OUTPUT_NORM,
        MODEL_TENSOR.OUTPUT,
        MODEL_TENSOR.ROPE_FREQS,
        MODEL_TENSOR.ATTN_NORM,
        MODEL_TENSOR.ATTN_Q,
        MODEL_TENSOR.ATTN_K,
        MODEL_TENSOR.ATTN_V,
        MODEL_TENSOR.ATTN_OUT,
        MODEL_TENSOR.ATTN_ROT_EMBD,
        MODEL_TENSOR.FFN_NORM,
        MODEL_TENSOR.FFN_DOWN,
        MODEL_TENSOR.FFN_UP,
    ],
    MODEL_ARCH.EXAONE: [
        MODEL_TENSOR.TOKEN_EMBD,
        MODEL_TENSOR.OUTPUT_NORM,
        MODEL_TENSOR.OUTPUT,
        MODEL_TENSOR.ROPE_FREQS,
        MODEL_TENSOR.ATTN_NORM,
        MODEL_TENSOR.ATTN_Q,
        MODEL_TENSOR.ATTN_K,
        MODEL_TENSOR.ATTN_V,
        MODEL_TENSOR.ATTN_OUT,
        MODEL_TENSOR.ATTN_ROT_EMBD,
        MODEL_TENSOR.FFN_NORM,
        MODEL_TENSOR.FFN_GATE,
        MODEL_TENSOR.FFN_DOWN,
        MODEL_TENSOR.FFN_UP,
    ],
    MODEL_ARCH.GRANITE: [
        MODEL_TENSOR.TOKEN_EMBD,
        MODEL_TENSOR.OUTPUT_NORM,
        MODEL_TENSOR.OUTPUT,
        MODEL_TENSOR.ATTN_NORM,
        MODEL_TENSOR.ATTN_Q,
        MODEL_TENSOR.ATTN_K,
        MODEL_TENSOR.ATTN_V,
        MODEL_TENSOR.ATTN_OUT,
        MODEL_TENSOR.FFN_NORM,
        MODEL_TENSOR.FFN_GATE,
        MODEL_TENSOR.FFN_DOWN,
        MODEL_TENSOR.FFN_UP,
    ],
    MODEL_ARCH.GRANITE_MOE: [
        MODEL_TENSOR.TOKEN_EMBD,
        MODEL_TENSOR.OUTPUT_NORM,
        MODEL_TENSOR.OUTPUT,
        MODEL_TENSOR.ATTN_NORM,
        MODEL_TENSOR.ATTN_Q,
        MODEL_TENSOR.ATTN_K,
        MODEL_TENSOR.ATTN_V,
        MODEL_TENSOR.ATTN_OUT,
        MODEL_TENSOR.FFN_NORM,
        MODEL_TENSOR.FFN_GATE_INP,
        MODEL_TENSOR.FFN_GATE_EXP,
        MODEL_TENSOR.FFN_DOWN_EXP,
        MODEL_TENSOR.FFN_UP_EXP,
        MODEL_TENSOR.FFN_GATE_SHEXP,
        MODEL_TENSOR.FFN_UP_SHEXP,
        MODEL_TENSOR.FFN_DOWN_SHEXP,
    ],
    MODEL_ARCH.CHAMELEON: [
        MODEL_TENSOR.TOKEN_EMBD,
        MODEL_TENSOR.OUTPUT_NORM,
        MODEL_TENSOR.OUTPUT,
        MODEL_TENSOR.ATTN_NORM,
        MODEL_TENSOR.ATTN_Q,
        MODEL_TENSOR.ATTN_Q_NORM,
        MODEL_TENSOR.ATTN_K,
        MODEL_TENSOR.ATTN_K_NORM,
        MODEL_TENSOR.ATTN_V,
        MODEL_TENSOR.ATTN_OUT,
        MODEL_TENSOR.FFN_NORM,
        MODEL_TENSOR.FFN_GATE,
        MODEL_TENSOR.FFN_DOWN,
        MODEL_TENSOR.FFN_UP,
    ],
    MODEL_ARCH.WAVTOKENIZER_DEC: [
        MODEL_TENSOR.TOKEN_EMBD,
        MODEL_TENSOR.TOKEN_EMBD_NORM,
        MODEL_TENSOR.CONV1D,
        MODEL_TENSOR.CONVNEXT_DW,
        MODEL_TENSOR.CONVNEXT_NORM,
        MODEL_TENSOR.CONVNEXT_PW1,
        MODEL_TENSOR.CONVNEXT_PW2,
        MODEL_TENSOR.CONVNEXT_GAMMA,
        MODEL_TENSOR.OUTPUT,
        MODEL_TENSOR.OUTPUT_NORM,
        MODEL_TENSOR.POSNET_CONV1,
        MODEL_TENSOR.POSNET_CONV2,
        MODEL_TENSOR.POSNET_NORM,
        MODEL_TENSOR.POSNET_NORM1,
        MODEL_TENSOR.POSNET_NORM2,
        MODEL_TENSOR.POSNET_ATTN_NORM,
        MODEL_TENSOR.POSNET_ATTN_Q,
        MODEL_TENSOR.POSNET_ATTN_K,
        MODEL_TENSOR.POSNET_ATTN_V,
        MODEL_TENSOR.POSNET_ATTN_OUT,
    ],
    MODEL_ARCH.BAILINGMOE: [
        MODEL_TENSOR.TOKEN_EMBD,
        MODEL_TENSOR.OUTPUT_NORM,
        MODEL_TENSOR.OUTPUT,
        MODEL_TENSOR.ROPE_FREQS,
        MODEL_TENSOR.ATTN_NORM,
        MODEL_TENSOR.ATTN_Q,
        MODEL_TENSOR.ATTN_K,
        MODEL_TENSOR.ATTN_V,
        MODEL_TENSOR.ATTN_OUT,
        MODEL_TENSOR.FFN_GATE_INP,
        MODEL_TENSOR.FFN_NORM,
        MODEL_TENSOR.FFN_GATE_EXP,
        MODEL_TENSOR.FFN_DOWN_EXP,
        MODEL_TENSOR.FFN_UP_EXP,
        MODEL_TENSOR.FFN_GATE_SHEXP,
        MODEL_TENSOR.FFN_DOWN_SHEXP,
        MODEL_TENSOR.FFN_UP_SHEXP,
    ],
<<<<<<< HEAD
    MODEL_ARCH.ARCEE: [
        MODEL_TENSOR.TOKEN_EMBD,
        MODEL_TENSOR.OUTPUT_NORM,
        MODEL_TENSOR.OUTPUT,
        MODEL_TENSOR.ROPE_FREQS,
        MODEL_TENSOR.ATTN_NORM,
        MODEL_TENSOR.ATTN_Q,
        MODEL_TENSOR.ATTN_K,
        MODEL_TENSOR.ATTN_V,
        MODEL_TENSOR.ATTN_OUT,
        MODEL_TENSOR.ATTN_ROT_EMBD,
        MODEL_TENSOR.FFN_GATE_INP,
        MODEL_TENSOR.FFN_NORM,
        MODEL_TENSOR.FFN_GATE,
        MODEL_TENSOR.FFN_DOWN,
        MODEL_TENSOR.FFN_UP,
        MODEL_TENSOR.FFN_GATE_EXP,
        MODEL_TENSOR.FFN_DOWN_EXP,
        MODEL_TENSOR.FFN_UP_EXP,
=======
    MODEL_ARCH.DOTS1: [
        MODEL_TENSOR.TOKEN_EMBD,
        MODEL_TENSOR.OUTPUT_NORM,
        MODEL_TENSOR.OUTPUT,
        MODEL_TENSOR.ATTN_NORM,
        MODEL_TENSOR.ATTN_Q,
        MODEL_TENSOR.ATTN_Q_NORM,
        MODEL_TENSOR.ATTN_K,
        MODEL_TENSOR.ATTN_K_NORM,
        MODEL_TENSOR.ATTN_V,
        MODEL_TENSOR.ATTN_OUT,
        MODEL_TENSOR.FFN_EXP_PROBS_B,
        MODEL_TENSOR.FFN_NORM,
        MODEL_TENSOR.FFN_GATE,
        MODEL_TENSOR.FFN_GATE_EXP,
        MODEL_TENSOR.FFN_GATE_INP,
        MODEL_TENSOR.FFN_GATE_SHEXP,
        MODEL_TENSOR.FFN_DOWN,
        MODEL_TENSOR.FFN_DOWN_EXP,
        MODEL_TENSOR.FFN_DOWN_SHEXP,
        MODEL_TENSOR.FFN_UP,
        MODEL_TENSOR.FFN_UP_EXP,
        MODEL_TENSOR.FFN_UP_SHEXP,
>>>>>>> cd355eda
    ],
    # TODO
}

# tensors that will not be serialized
MODEL_TENSOR_SKIP: dict[MODEL_ARCH, list[MODEL_TENSOR]] = {
    MODEL_ARCH.LLAMA: [
        MODEL_TENSOR.ROPE_FREQS,
        MODEL_TENSOR.ATTN_ROT_EMBD,
    ],
    MODEL_ARCH.DECI: [
        MODEL_TENSOR.ROPE_FREQS,
        MODEL_TENSOR.ATTN_ROT_EMBD,
    ],
    MODEL_ARCH.BAICHUAN: [
        MODEL_TENSOR.ROPE_FREQS,
        MODEL_TENSOR.ATTN_ROT_EMBD,
    ],
    MODEL_ARCH.QWEN: [
        MODEL_TENSOR.ROPE_FREQS,
        MODEL_TENSOR.ATTN_ROT_EMBD,
    ],
    MODEL_ARCH.CODESHELL: [
        MODEL_TENSOR.ROPE_FREQS,
        MODEL_TENSOR.ATTN_ROT_EMBD,
    ],
    MODEL_ARCH.ORION: [
        MODEL_TENSOR.ROPE_FREQS,
        MODEL_TENSOR.ATTN_ROT_EMBD,
    ],
    MODEL_ARCH.STARCODER2: [
        MODEL_TENSOR.ROPE_FREQS,
        MODEL_TENSOR.ATTN_ROT_EMBD,
    ],
    MODEL_ARCH.XVERSE: [
        MODEL_TENSOR.ROPE_FREQS,
        MODEL_TENSOR.ATTN_ROT_EMBD,
    ],
    MODEL_ARCH.DEEPSEEK: [
        MODEL_TENSOR.ROPE_FREQS,
        MODEL_TENSOR.ATTN_ROT_EMBD,
    ],
    MODEL_ARCH.DEEPSEEK2: [
        MODEL_TENSOR.ROPE_FREQS,
        MODEL_TENSOR.ATTN_ROT_EMBD,
    ],
    MODEL_ARCH.CHATGLM: [
        MODEL_TENSOR.ROPE_FREQS,
    ],
    MODEL_ARCH.NEMOTRON: [
        MODEL_TENSOR.ROPE_FREQS,
        MODEL_TENSOR.ATTN_ROT_EMBD,
    ],
    MODEL_ARCH.BAILINGMOE: [
        MODEL_TENSOR.ROPE_FREQS,
    ],
}

#
# types
#


class TokenType(IntEnum):
    NORMAL       = 1
    UNKNOWN      = 2
    CONTROL      = 3
    USER_DEFINED = 4
    UNUSED       = 5
    BYTE         = 6


class RopeScalingType(Enum):
    NONE     = 'none'
    LINEAR   = 'linear'
    YARN     = 'yarn'
    LONGROPE = 'longrope'


class PoolingType(IntEnum):
    NONE = 0
    MEAN = 1
    CLS  = 2
    LAST = 3
    RANK = 4


class GGMLQuantizationType(IntEnum):
    F32     = 0
    F16     = 1
    Q4_0    = 2
    Q4_1    = 3
    Q5_0    = 6
    Q5_1    = 7
    Q8_0    = 8
    Q8_1    = 9
    Q2_K    = 10
    Q3_K    = 11
    Q4_K    = 12
    Q5_K    = 13
    Q6_K    = 14
    Q8_K    = 15
    IQ2_XXS = 16
    IQ2_XS  = 17
    IQ3_XXS = 18
    IQ1_S   = 19
    IQ4_NL  = 20
    IQ3_S   = 21
    IQ2_S   = 22
    IQ4_XS  = 23
    I8      = 24
    I16     = 25
    I32     = 26
    I64     = 27
    F64     = 28
    IQ1_M   = 29
    BF16    = 30
    TQ1_0   = 34
    TQ2_0   = 35


class ExpertGatingFuncType(IntEnum):
    SOFTMAX  = 1
    SIGMOID  = 2


# TODO: add GGMLFileType from ggml_ftype in ggml.h


# from llama_ftype in llama.h
# ALL VALUES SHOULD BE THE SAME HERE AS THEY ARE OVER THERE.
class LlamaFileType(IntEnum):
    ALL_F32              = 0
    MOSTLY_F16           = 1   # except 1d tensors
    MOSTLY_Q4_0          = 2   # except 1d tensors
    MOSTLY_Q4_1          = 3   # except 1d tensors
    # MOSTLY_Q4_1_SOME_F16 = 4   # tok_embeddings.weight and output.weight are F16
    # MOSTLY_Q4_2        = 5   # support has been removed
    # MOSTLY_Q4_3        = 6   # support has been removed
    MOSTLY_Q8_0          = 7   # except 1d tensors
    MOSTLY_Q5_0          = 8   # except 1d tensors
    MOSTLY_Q5_1          = 9   # except 1d tensors
    MOSTLY_Q2_K          = 10  # except 1d tensors
    MOSTLY_Q3_K_S        = 11  # except 1d tensors
    MOSTLY_Q3_K_M        = 12  # except 1d tensors
    MOSTLY_Q3_K_L        = 13  # except 1d tensors
    MOSTLY_Q4_K_S        = 14  # except 1d tensors
    MOSTLY_Q4_K_M        = 15  # except 1d tensors
    MOSTLY_Q5_K_S        = 16  # except 1d tensors
    MOSTLY_Q5_K_M        = 17  # except 1d tensors
    MOSTLY_Q6_K          = 18  # except 1d tensors
    MOSTLY_IQ2_XXS       = 19  # except 1d tensors
    MOSTLY_IQ2_XS        = 20  # except 1d tensors
    MOSTLY_Q2_K_S        = 21  # except 1d tensors
    MOSTLY_IQ3_XS        = 22  # except 1d tensors
    MOSTLY_IQ3_XXS       = 23  # except 1d tensors
    MOSTLY_IQ1_S         = 24  # except 1d tensors
    MOSTLY_IQ4_NL        = 25  # except 1d tensors
    MOSTLY_IQ3_S         = 26  # except 1d tensors
    MOSTLY_IQ3_M         = 27  # except 1d tensors
    MOSTLY_IQ2_S         = 28  # except 1d tensors
    MOSTLY_IQ2_M         = 29  # except 1d tensors
    MOSTLY_IQ4_XS        = 30  # except 1d tensors
    MOSTLY_IQ1_M         = 31  # except 1d tensors
    MOSTLY_BF16          = 32  # except 1d tensors
    # MOSTLY_Q4_0_4_4      = 33  # removed from gguf files, use Q4_0 and runtime repack
    # MOSTLY_Q4_0_4_8      = 34  # removed from gguf files, use Q4_0 and runtime repack
    # MOSTLY_Q4_0_8_8      = 35  # removed from gguf files, use Q4_0 and runtime repack
    MOSTLY_TQ1_0         = 36  # except 1d tensors
    MOSTLY_TQ2_0         = 37  # except 1d tensors

    GUESSED              = 1024  # not specified in the model file


class GGUFEndian(IntEnum):
    LITTLE = 0
    BIG = 1


class GGUFValueType(IntEnum):
    UINT8   = 0
    INT8    = 1
    UINT16  = 2
    INT16   = 3
    UINT32  = 4
    INT32   = 5
    FLOAT32 = 6
    BOOL    = 7
    STRING  = 8
    ARRAY   = 9
    UINT64  = 10
    INT64   = 11
    FLOAT64 = 12

    @staticmethod
    def get_type(val: Any) -> GGUFValueType:
        if isinstance(val, (str, bytes, bytearray)):
            return GGUFValueType.STRING
        elif isinstance(val, list):
            return GGUFValueType.ARRAY
        elif isinstance(val, float):
            return GGUFValueType.FLOAT32
        elif isinstance(val, bool):
            return GGUFValueType.BOOL
        elif isinstance(val, int):
            return GGUFValueType.INT32
        # TODO: need help with 64-bit types in Python
        else:
            raise ValueError(f"Unknown type: {type(val)}")


class VisionProjectorType:
    GEMMA3 = "gemma3"
    IDEFICS3 = "idefics3"
    PIXTRAL = "pixtral"
    LLAMA4 = "llama4"
    QWEN2VL = "qwen2vl_merger"
    QWEN25VL = "qwen2.5vl_merger"
    ULTRAVOX = "ultravox"
    INTERNVL = "internvl"
    QWEN2A = "qwen2a" # audio
    QWEN25O = "qwen2.5o" # omni


# Items here are (block size, type size)
QK_K = 256
GGML_QUANT_SIZES: dict[GGMLQuantizationType, tuple[int, int]] = {
    GGMLQuantizationType.F32:     (1, 4),
    GGMLQuantizationType.F16:     (1, 2),
    GGMLQuantizationType.Q4_0:    (32, 2 + 16),
    GGMLQuantizationType.Q4_1:    (32, 2 + 2 + 16),
    GGMLQuantizationType.Q5_0:    (32, 2 + 4 + 16),
    GGMLQuantizationType.Q5_1:    (32, 2 + 2 + 4 + 16),
    GGMLQuantizationType.Q8_0:    (32, 2 + 32),
    GGMLQuantizationType.Q8_1:    (32, 4 + 4 + 32),
    GGMLQuantizationType.Q2_K:    (256, 2 + 2 + QK_K // 16 + QK_K // 4),
    GGMLQuantizationType.Q3_K:    (256, 2 + QK_K // 4 + QK_K // 8 + 12),
    GGMLQuantizationType.Q4_K:    (256, 2 + 2 + QK_K // 2 + 12),
    GGMLQuantizationType.Q5_K:    (256, 2 + 2 + QK_K // 2 + QK_K // 8 + 12),
    GGMLQuantizationType.Q6_K:    (256, 2 + QK_K // 2 + QK_K // 4 + QK_K // 16),
    GGMLQuantizationType.Q8_K:    (256, 4 + QK_K + QK_K // 8),
    GGMLQuantizationType.IQ2_XXS: (256, 2 + QK_K // 4),
    GGMLQuantizationType.IQ2_XS:  (256, 2 + QK_K // 4 + QK_K // 32),
    GGMLQuantizationType.IQ3_XXS: (256, 2 + QK_K // 4 + QK_K // 8),
    GGMLQuantizationType.IQ1_S:   (256, 2 + QK_K // 8 + QK_K // 16),
    GGMLQuantizationType.IQ4_NL:  (32, 2 + 16),
    GGMLQuantizationType.IQ3_S:   (256, 2 + QK_K // 4 + QK_K // 8 + QK_K // 32 + 4),
    GGMLQuantizationType.IQ2_S:   (256, 2 + QK_K // 4 + QK_K // 16),
    GGMLQuantizationType.IQ4_XS:  (256, 2 + 2 + QK_K // 2 + QK_K // 64),
    GGMLQuantizationType.I8:      (1, 1),
    GGMLQuantizationType.I16:     (1, 2),
    GGMLQuantizationType.I32:     (1, 4),
    GGMLQuantizationType.I64:     (1, 8),
    GGMLQuantizationType.F64:     (1, 8),
    GGMLQuantizationType.IQ1_M:   (256, QK_K // 8 + QK_K // 16  + QK_K // 32),
    GGMLQuantizationType.BF16:    (1, 2),
    GGMLQuantizationType.TQ1_0:   (256, 2 + 4 * 13),
    GGMLQuantizationType.TQ2_0:   (256, 2 + 64),
}


# Aliases for backward compatibility.

# general
KEY_GENERAL_ARCHITECTURE         = Keys.General.ARCHITECTURE
KEY_GENERAL_QUANTIZATION_VERSION = Keys.General.QUANTIZATION_VERSION
KEY_GENERAL_ALIGNMENT            = Keys.General.ALIGNMENT
KEY_GENERAL_NAME                 = Keys.General.NAME
KEY_GENERAL_AUTHOR               = Keys.General.AUTHOR
KEY_GENERAL_URL                  = Keys.General.URL
KEY_GENERAL_DESCRIPTION          = Keys.General.DESCRIPTION
KEY_GENERAL_LICENSE              = Keys.General.LICENSE
KEY_GENERAL_SOURCE_URL           = Keys.General.SOURCE_URL
KEY_GENERAL_FILE_TYPE            = Keys.General.FILE_TYPE

# LLM
KEY_VOCAB_SIZE            = Keys.LLM.VOCAB_SIZE
KEY_CONTEXT_LENGTH        = Keys.LLM.CONTEXT_LENGTH
KEY_EMBEDDING_LENGTH      = Keys.LLM.EMBEDDING_LENGTH
KEY_BLOCK_COUNT           = Keys.LLM.BLOCK_COUNT
KEY_FEED_FORWARD_LENGTH   = Keys.LLM.FEED_FORWARD_LENGTH
KEY_USE_PARALLEL_RESIDUAL = Keys.LLM.USE_PARALLEL_RESIDUAL
KEY_TENSOR_DATA_LAYOUT    = Keys.LLM.TENSOR_DATA_LAYOUT

# attention
KEY_ATTENTION_HEAD_COUNT        = Keys.Attention.HEAD_COUNT
KEY_ATTENTION_HEAD_COUNT_KV     = Keys.Attention.HEAD_COUNT_KV
KEY_ATTENTION_MAX_ALIBI_BIAS    = Keys.Attention.MAX_ALIBI_BIAS
KEY_ATTENTION_CLAMP_KQV         = Keys.Attention.CLAMP_KQV
KEY_ATTENTION_LAYERNORM_EPS     = Keys.Attention.LAYERNORM_EPS
KEY_ATTENTION_LAYERNORM_RMS_EPS = Keys.Attention.LAYERNORM_RMS_EPS

# RoPE
KEY_ROPE_DIMENSION_COUNT      = Keys.Rope.DIMENSION_COUNT
KEY_ROPE_FREQ_BASE            = Keys.Rope.FREQ_BASE
KEY_ROPE_SCALING_TYPE         = Keys.Rope.SCALING_TYPE
KEY_ROPE_SCALING_FACTOR       = Keys.Rope.SCALING_FACTOR
KEY_ROPE_SCALING_ORIG_CTX_LEN = Keys.Rope.SCALING_ORIG_CTX_LEN
KEY_ROPE_SCALING_FINETUNED    = Keys.Rope.SCALING_FINETUNED

# SSM
KEY_SSM_CONV_KERNEL    = Keys.SSM.CONV_KERNEL
KEY_SSM_INNER_SIZE     = Keys.SSM.INNER_SIZE
KEY_SSM_STATE_SIZE     = Keys.SSM.STATE_SIZE
KEY_SSM_TIME_STEP_RANK = Keys.SSM.TIME_STEP_RANK
KEY_SSM_DT_B_C_RMS     = Keys.SSM.DT_B_C_RMS

# tokenization
KEY_TOKENIZER_MODEL      = Keys.Tokenizer.MODEL
KEY_TOKENIZER_PRE        = Keys.Tokenizer.PRE
KEY_TOKENIZER_LIST       = Keys.Tokenizer.LIST
KEY_TOKENIZER_TOKEN_TYPE = Keys.Tokenizer.TOKEN_TYPE
KEY_TOKENIZER_SCORES     = Keys.Tokenizer.SCORES
KEY_TOKENIZER_MERGES     = Keys.Tokenizer.MERGES
KEY_TOKENIZER_BOS_ID     = Keys.Tokenizer.BOS_ID
KEY_TOKENIZER_EOS_ID     = Keys.Tokenizer.EOS_ID
KEY_TOKENIZER_EOT_ID     = Keys.Tokenizer.EOT_ID
KEY_TOKENIZER_EOM_ID     = Keys.Tokenizer.EOM_ID
KEY_TOKENIZER_UNK_ID     = Keys.Tokenizer.UNK_ID
KEY_TOKENIZER_SEP_ID     = Keys.Tokenizer.SEP_ID
KEY_TOKENIZER_PAD_ID     = Keys.Tokenizer.PAD_ID
KEY_TOKENIZER_MASK_ID    = Keys.Tokenizer.MASK_ID
KEY_TOKENIZER_HF_JSON    = Keys.Tokenizer.HF_JSON
KEY_TOKENIZER_RWKV       = Keys.Tokenizer.RWKV

KEY_TOKENIZER_FIM_PRE_ID = Keys.Tokenizer.FIM_PRE_ID
KEY_TOKENIZER_FIM_SUF_ID = Keys.Tokenizer.FIM_SUF_ID
KEY_TOKENIZER_FIM_MID_ID = Keys.Tokenizer.FIM_MID_ID
KEY_TOKENIZER_FIM_PAD_ID = Keys.Tokenizer.FIM_PAD_ID
KEY_TOKENIZER_FIM_REP_ID = Keys.Tokenizer.FIM_REP_ID
KEY_TOKENIZER_FIM_SEP_ID = Keys.Tokenizer.FIM_SEP_ID

# deprecated
KEY_TOKENIZER_PREFIX_ID  = Keys.Tokenizer.PREFIX_ID
KEY_TOKENIZER_SUFFIX_ID  = Keys.Tokenizer.SUFFIX_ID
KEY_TOKENIZER_MIDDLE_ID  = Keys.Tokenizer.MIDDLE_ID<|MERGE_RESOLUTION|>--- conflicted
+++ resolved
@@ -343,11 +343,8 @@
     WAVTOKENIZER_DEC = auto()
     PLM              = auto()
     BAILINGMOE       = auto()
-<<<<<<< HEAD
+    DOTS1            = auto()
     ARCEE            = auto()
-=======
-    DOTS1            = auto()
->>>>>>> cd355eda
 
 
 class VISION_PROJECTOR_TYPE(IntEnum):
@@ -628,11 +625,8 @@
     MODEL_ARCH.WAVTOKENIZER_DEC: "wavtokenizer-dec",
     MODEL_ARCH.PLM:              "plm",
     MODEL_ARCH.BAILINGMOE:       "bailingmoe",
-<<<<<<< HEAD
+    MODEL_ARCH.DOTS1:            "dots1",
     MODEL_ARCH.ARCEE:            "arcee",
-=======
-    MODEL_ARCH.DOTS1:            "dots1"
->>>>>>> cd355eda
 }
 
 VISION_PROJECTOR_TYPE_NAMES: dict[VISION_PROJECTOR_TYPE, str] = {
@@ -2054,27 +2048,6 @@
         MODEL_TENSOR.FFN_DOWN_SHEXP,
         MODEL_TENSOR.FFN_UP_SHEXP,
     ],
-<<<<<<< HEAD
-    MODEL_ARCH.ARCEE: [
-        MODEL_TENSOR.TOKEN_EMBD,
-        MODEL_TENSOR.OUTPUT_NORM,
-        MODEL_TENSOR.OUTPUT,
-        MODEL_TENSOR.ROPE_FREQS,
-        MODEL_TENSOR.ATTN_NORM,
-        MODEL_TENSOR.ATTN_Q,
-        MODEL_TENSOR.ATTN_K,
-        MODEL_TENSOR.ATTN_V,
-        MODEL_TENSOR.ATTN_OUT,
-        MODEL_TENSOR.ATTN_ROT_EMBD,
-        MODEL_TENSOR.FFN_GATE_INP,
-        MODEL_TENSOR.FFN_NORM,
-        MODEL_TENSOR.FFN_GATE,
-        MODEL_TENSOR.FFN_DOWN,
-        MODEL_TENSOR.FFN_UP,
-        MODEL_TENSOR.FFN_GATE_EXP,
-        MODEL_TENSOR.FFN_DOWN_EXP,
-        MODEL_TENSOR.FFN_UP_EXP,
-=======
     MODEL_ARCH.DOTS1: [
         MODEL_TENSOR.TOKEN_EMBD,
         MODEL_TENSOR.OUTPUT_NORM,
@@ -2098,7 +2071,21 @@
         MODEL_TENSOR.FFN_UP,
         MODEL_TENSOR.FFN_UP_EXP,
         MODEL_TENSOR.FFN_UP_SHEXP,
->>>>>>> cd355eda
+    ],
+    MODEL_ARCH.ARCEE: [
+        MODEL_TENSOR.TOKEN_EMBD,
+        MODEL_TENSOR.OUTPUT_NORM,
+        MODEL_TENSOR.OUTPUT,
+        MODEL_TENSOR.ROPE_FREQS,
+        MODEL_TENSOR.ATTN_NORM,
+        MODEL_TENSOR.ATTN_Q,
+        MODEL_TENSOR.ATTN_K,
+        MODEL_TENSOR.ATTN_V,
+        MODEL_TENSOR.ATTN_OUT,
+        MODEL_TENSOR.ATTN_ROT_EMBD,
+        MODEL_TENSOR.FFN_NORM,
+        MODEL_TENSOR.FFN_DOWN,
+        MODEL_TENSOR.FFN_UP,
     ],
     # TODO
 }
