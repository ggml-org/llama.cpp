--- conflicted
+++ resolved
@@ -449,11 +449,8 @@
     RND1             = auto()
     PANGU_EMBED      = auto()
     MISTRAL3         = auto()
-<<<<<<< HEAD
     MIMO2            = auto()
-=======
     LLAMA_EMBED      = auto()
->>>>>>> c1842842
 
 
 class VISION_PROJECTOR_TYPE(IntEnum):
@@ -849,11 +846,8 @@
     MODEL_ARCH.RND1:             "rnd1",
     MODEL_ARCH.PANGU_EMBED:      "pangu-embedded",
     MODEL_ARCH.MISTRAL3:         "mistral3",
-<<<<<<< HEAD
     MODEL_ARCH.MIMO2:            "mimo2",
-=======
     MODEL_ARCH.LLAMA_EMBED:      "llama-embed",
->>>>>>> c1842842
 }
 
 VISION_PROJECTOR_TYPE_NAMES: dict[VISION_PROJECTOR_TYPE, str] = {
@@ -3206,47 +3200,46 @@
         MODEL_TENSOR.FFN_DOWN_EXP,
         MODEL_TENSOR.FFN_UP_EXP,
     ],
-<<<<<<< HEAD
     MODEL_ARCH.MIMO2: [
         MODEL_TENSOR.TOKEN_EMBD,
         MODEL_TENSOR.OUTPUT_NORM,
         MODEL_TENSOR.OUTPUT,
-=======
+        MODEL_TENSOR.ATTN_NORM,
+        MODEL_TENSOR.ATTN_Q,
+        MODEL_TENSOR.ATTN_K,
+        MODEL_TENSOR.ATTN_V,
+        MODEL_TENSOR.ATTN_SINKS,
+        MODEL_TENSOR.ATTN_OUT,
+        MODEL_TENSOR.FFN_NORM,
+        MODEL_TENSOR.FFN_GATE,
+        MODEL_TENSOR.FFN_DOWN,
+        MODEL_TENSOR.FFN_UP,
+        MODEL_TENSOR.FFN_GATE_INP,
+        MODEL_TENSOR.FFN_GATE_EXP,
+        MODEL_TENSOR.FFN_DOWN_EXP,
+        MODEL_TENSOR.FFN_UP_EXP,
+        MODEL_TENSOR.FFN_EXP_PROBS_B,
+    ],
     MODEL_ARCH.LLAMA_EMBED: [
         MODEL_TENSOR.TOKEN_EMBD,
         MODEL_TENSOR.OUTPUT_NORM,
         MODEL_TENSOR.OUTPUT,
         MODEL_TENSOR.ROPE_FREQS,
->>>>>>> c1842842
-        MODEL_TENSOR.ATTN_NORM,
-        MODEL_TENSOR.ATTN_Q,
-        MODEL_TENSOR.ATTN_K,
-        MODEL_TENSOR.ATTN_V,
-<<<<<<< HEAD
-        MODEL_TENSOR.ATTN_SINKS,
-        MODEL_TENSOR.ATTN_OUT,
-=======
+        MODEL_TENSOR.ATTN_NORM,
+        MODEL_TENSOR.ATTN_Q,
+        MODEL_TENSOR.ATTN_K,
+        MODEL_TENSOR.ATTN_V,
         MODEL_TENSOR.ATTN_OUT,
         MODEL_TENSOR.ATTN_ROT_EMBD,
         MODEL_TENSOR.FFN_GATE_INP,
->>>>>>> c1842842
-        MODEL_TENSOR.FFN_NORM,
-        MODEL_TENSOR.FFN_GATE,
-        MODEL_TENSOR.FFN_DOWN,
-        MODEL_TENSOR.FFN_UP,
-<<<<<<< HEAD
-        MODEL_TENSOR.FFN_GATE_INP,
+        MODEL_TENSOR.FFN_NORM,
+        MODEL_TENSOR.FFN_GATE,
+        MODEL_TENSOR.FFN_DOWN,
+        MODEL_TENSOR.FFN_UP,
         MODEL_TENSOR.FFN_GATE_EXP,
         MODEL_TENSOR.FFN_DOWN_EXP,
         MODEL_TENSOR.FFN_UP_EXP,
-        MODEL_TENSOR.FFN_EXP_PROBS_B,
-    ],
-=======
-        MODEL_TENSOR.FFN_GATE_EXP,
-        MODEL_TENSOR.FFN_DOWN_EXP,
-        MODEL_TENSOR.FFN_UP_EXP,
-    ]
->>>>>>> c1842842
+    ],
     # TODO
 }
 
