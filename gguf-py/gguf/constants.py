from __future__ import annotations

import sys
from enum import Enum, IntEnum, auto
from typing import Any

#
# constants
#

GGUF_MAGIC             = 0x46554747  # "GGUF"
GGUF_VERSION           = 3
GGUF_DEFAULT_ALIGNMENT = 32

#
# metadata keys
#


class Keys:
    class General:
        ARCHITECTURE         = "general.architecture"
        QUANTIZATION_VERSION = "general.quantization_version"
        ALIGNMENT            = "general.alignment"
        NAME                 = "general.name"
        AUTHOR               = "general.author"
        VERSION              = "general.version"
        URL                  = "general.url"
        DESCRIPTION          = "general.description"
        LICENSE              = "general.license"
        SOURCE_URL           = "general.source.url"
        SOURCE_HF_REPO       = "general.source.huggingface.repository"
        FILE_TYPE            = "general.file_type"

    class LLM:
        VOCAB_SIZE            = "{arch}.vocab_size"
        CONTEXT_LENGTH        = "{arch}.context_length"
        EMBEDDING_LENGTH      = "{arch}.embedding_length"
        BLOCK_COUNT           = "{arch}.block_count"
        FEED_FORWARD_LENGTH   = "{arch}.feed_forward_length"
        USE_PARALLEL_RESIDUAL = "{arch}.use_parallel_residual"
        TENSOR_DATA_LAYOUT    = "{arch}.tensor_data_layout"
        EXPERT_COUNT          = "{arch}.expert_count"
        EXPERT_USED_COUNT     = "{arch}.expert_used_count"
        POOLING_TYPE          = "{arch}.pooling_type"
        LOGIT_SCALE           = "{arch}.logit_scale"

    class Attention:
        HEAD_COUNT        = "{arch}.attention.head_count"
        HEAD_COUNT_KV     = "{arch}.attention.head_count_kv"
        MAX_ALIBI_BIAS    = "{arch}.attention.max_alibi_bias"
        CLAMP_KQV         = "{arch}.attention.clamp_kqv"
        KEY_LENGTH        = "{arch}.attention.key_length"
        VALUE_LENGTH      = "{arch}.attention.value_length"
        LAYERNORM_EPS     = "{arch}.attention.layer_norm_epsilon"
        LAYERNORM_RMS_EPS = "{arch}.attention.layer_norm_rms_epsilon"
        CAUSAL            = "{arch}.attention.causal"

    class Rope:
        DIMENSION_COUNT      = "{arch}.rope.dimension_count"
        FREQ_BASE            = "{arch}.rope.freq_base"
        SCALING_TYPE         = "{arch}.rope.scaling.type"
        SCALING_FACTOR       = "{arch}.rope.scaling.factor"
        SCALING_ORIG_CTX_LEN = "{arch}.rope.scaling.original_context_length"
        SCALING_FINETUNED    = "{arch}.rope.scaling.finetuned"

    class SSM:
        CONV_KERNEL    = "{arch}.ssm.conv_kernel"
        INNER_SIZE     = "{arch}.ssm.inner_size"
        STATE_SIZE     = "{arch}.ssm.state_size"
        TIME_STEP_RANK = "{arch}.ssm.time_step_rank"

    class Tokenizer:
        MODEL            = "tokenizer.ggml.model"
        LIST             = "tokenizer.ggml.tokens"
        TOKEN_TYPE       = "tokenizer.ggml.token_type"
        TOKEN_TYPE_COUNT = "tokenizer.ggml.token_type_count"  # for BERT-style token types
        SCORES           = "tokenizer.ggml.scores"
        MERGES           = "tokenizer.ggml.merges"
        BOS_ID           = "tokenizer.ggml.bos_token_id"
        EOS_ID           = "tokenizer.ggml.eos_token_id"
        UNK_ID           = "tokenizer.ggml.unknown_token_id"
        SEP_ID           = "tokenizer.ggml.seperator_token_id"
        PAD_ID           = "tokenizer.ggml.padding_token_id"
        CLS_ID           = "tokenizer.ggml.cls_token_id"
        MASK_ID          = "tokenizer.ggml.mask_token_id"
        ADD_BOS          = "tokenizer.ggml.add_bos_token"
        ADD_EOS          = "tokenizer.ggml.add_eos_token"
        ADD_PREFIX       = "tokenizer.ggml.add_space_prefix"
        HF_JSON          = "tokenizer.huggingface.json"
        RWKV             = "tokenizer.rwkv.world"
        CHAT_TEMPLATE    = "tokenizer.chat_template"
<<<<<<< HEAD
        CHAT_TEMPLATE_N  = "tokenizer.chat_template.{name}"
        CHAT_TEMPLATES   = "tokenizer.chat_templates"
=======
        # FIM/Infill special tokens constants
        PREFIX_ID        = "tokenizer.ggml.prefix_token_id"
        SUFFIX_ID        = "tokenizer.ggml.suffix_token_id"
        MIDDLE_ID        = "tokenizer.ggml.middle_token_id"
        EOT_ID           = "tokenizer.ggml.eot_token_id"
>>>>>>> c71bfd73


#
# recommended mapping of model tensor names for storage in gguf
#


class MODEL_ARCH(IntEnum):
    LLAMA      = auto()
    FALCON     = auto()
    BAICHUAN   = auto()
    GROK       = auto()
    GPT2       = auto()
    GPTJ       = auto()
    GPTNEOX    = auto()
    MPT        = auto()
    STARCODER  = auto()
    PERSIMMON  = auto()
    REFACT     = auto()
    BERT       = auto()
    NOMIC_BERT = auto()
    BLOOM      = auto()
    STABLELM   = auto()
    QWEN       = auto()
    QWEN2      = auto()
    QWEN2MOE   = auto()
    PHI2       = auto()
    PLAMO      = auto()
    CODESHELL  = auto()
    ORION      = auto()
    INTERNLM2  = auto()
    MINICPM    = auto()
    GEMMA      = auto()
    STARCODER2 = auto()
    MAMBA      = auto()
    XVERSE     = auto()
    COMMAND_R  = auto()
    DBRX       = auto()


class MODEL_TENSOR(IntEnum):
    TOKEN_EMBD         = auto()
    TOKEN_EMBD_NORM    = auto()
    TOKEN_TYPES        = auto()
    POS_EMBD           = auto()
    OUTPUT             = auto()
    OUTPUT_NORM        = auto()
    ROPE_FREQS         = auto()
    ATTN_Q             = auto()
    ATTN_K             = auto()
    ATTN_V             = auto()
    ATTN_QKV           = auto()
    ATTN_OUT           = auto()
    ATTN_NORM          = auto()
    ATTN_NORM_2        = auto()
    ATTN_OUT_NORM      = auto()
    ATTN_ROT_EMBD      = auto()
    FFN_GATE_INP       = auto()
    FFN_GATE_INP_SHEXP = auto()
    FFN_NORM           = auto()
    FFN_GATE           = auto()
    FFN_DOWN           = auto()
    FFN_UP             = auto()
    FFN_ACT            = auto()
    FFN_GATE_EXP       = auto()
    FFN_DOWN_EXP       = auto()
    FFN_UP_EXP         = auto()
    FFN_GATE_SHEXP     = auto()
    FFN_DOWN_SHEXP     = auto()
    FFN_UP_SHEXP       = auto()
    ATTN_Q_NORM        = auto()
    ATTN_K_NORM        = auto()
    LAYER_OUT_NORM     = auto()
    SSM_IN             = auto()
    SSM_CONV1D         = auto()
    SSM_X              = auto()
    SSM_DT             = auto()
    SSM_A              = auto()
    SSM_D              = auto()
    SSM_OUT            = auto()


MODEL_ARCH_NAMES: dict[MODEL_ARCH, str] = {
    MODEL_ARCH.LLAMA:          "llama",
    MODEL_ARCH.FALCON:         "falcon",
    MODEL_ARCH.BAICHUAN:       "baichuan",
    MODEL_ARCH.GROK:           "grok",
    MODEL_ARCH.GPT2:           "gpt2",
    MODEL_ARCH.GPTJ:           "gptj",
    MODEL_ARCH.GPTNEOX:        "gptneox",
    MODEL_ARCH.MPT:            "mpt",
    MODEL_ARCH.STARCODER:      "starcoder",
    MODEL_ARCH.PERSIMMON:      "persimmon",
    MODEL_ARCH.REFACT:         "refact",
    MODEL_ARCH.BERT:           "bert",
    MODEL_ARCH.NOMIC_BERT:     "nomic-bert",
    MODEL_ARCH.BLOOM:          "bloom",
    MODEL_ARCH.STABLELM:       "stablelm",
    MODEL_ARCH.QWEN:           "qwen",
    MODEL_ARCH.QWEN2:          "qwen2",
    MODEL_ARCH.QWEN2MOE:       "qwen2moe",
    MODEL_ARCH.PHI2:           "phi2",
    MODEL_ARCH.PLAMO:          "plamo",
    MODEL_ARCH.CODESHELL:      "codeshell",
    MODEL_ARCH.ORION:          "orion",
    MODEL_ARCH.INTERNLM2:      "internlm2",
    MODEL_ARCH.MINICPM:        "minicpm",
    MODEL_ARCH.GEMMA:          "gemma",
    MODEL_ARCH.STARCODER2:     "starcoder2",
    MODEL_ARCH.MAMBA:          "mamba",
    MODEL_ARCH.XVERSE:         "xverse",
    MODEL_ARCH.COMMAND_R:      "command-r",
    MODEL_ARCH.DBRX:           "dbrx",
}

TENSOR_NAMES: dict[MODEL_TENSOR, str] = {
    MODEL_TENSOR.TOKEN_EMBD:         "token_embd",
    MODEL_TENSOR.TOKEN_EMBD_NORM:    "token_embd_norm",
    MODEL_TENSOR.TOKEN_TYPES:        "token_types",
    MODEL_TENSOR.POS_EMBD:           "position_embd",
    MODEL_TENSOR.OUTPUT_NORM:        "output_norm",
    MODEL_TENSOR.OUTPUT:             "output",
    MODEL_TENSOR.ROPE_FREQS:         "rope_freqs",
    MODEL_TENSOR.ATTN_NORM:          "blk.{bid}.attn_norm",
    MODEL_TENSOR.ATTN_NORM_2:        "blk.{bid}.attn_norm_2",
    MODEL_TENSOR.ATTN_QKV:           "blk.{bid}.attn_qkv",
    MODEL_TENSOR.ATTN_Q:             "blk.{bid}.attn_q",
    MODEL_TENSOR.ATTN_K:             "blk.{bid}.attn_k",
    MODEL_TENSOR.ATTN_V:             "blk.{bid}.attn_v",
    MODEL_TENSOR.ATTN_OUT:           "blk.{bid}.attn_output",
    MODEL_TENSOR.ATTN_ROT_EMBD:      "blk.{bid}.attn_rot_embd",
    MODEL_TENSOR.ATTN_Q_NORM:        "blk.{bid}.attn_q_norm",
    MODEL_TENSOR.ATTN_K_NORM:        "blk.{bid}.attn_k_norm",
    MODEL_TENSOR.ATTN_OUT_NORM:      "blk.{bid}.attn_output_norm",
    MODEL_TENSOR.FFN_GATE_INP:       "blk.{bid}.ffn_gate_inp",
    MODEL_TENSOR.FFN_GATE_INP_SHEXP: "blk.{bid}.ffn_gate_inp_shexp",
    MODEL_TENSOR.FFN_NORM:           "blk.{bid}.ffn_norm",
    MODEL_TENSOR.FFN_GATE:           "blk.{bid}.ffn_gate",
    MODEL_TENSOR.FFN_DOWN:           "blk.{bid}.ffn_down",
    MODEL_TENSOR.FFN_UP:             "blk.{bid}.ffn_up",
    MODEL_TENSOR.FFN_GATE_SHEXP:     "blk.{bid}.ffn_gate_shexp",
    MODEL_TENSOR.FFN_DOWN_SHEXP:     "blk.{bid}.ffn_down_shexp",
    MODEL_TENSOR.FFN_UP_SHEXP:       "blk.{bid}.ffn_up_shexp",
    MODEL_TENSOR.FFN_ACT:            "blk.{bid}.ffn",
    MODEL_TENSOR.FFN_GATE_EXP:       "blk.{bid}.ffn_gate_exps",
    MODEL_TENSOR.FFN_DOWN_EXP:       "blk.{bid}.ffn_down_exps",
    MODEL_TENSOR.FFN_UP_EXP:         "blk.{bid}.ffn_up_exps",
    MODEL_TENSOR.LAYER_OUT_NORM:     "blk.{bid}.layer_output_norm",
    MODEL_TENSOR.SSM_IN:             "blk.{bid}.ssm_in",
    MODEL_TENSOR.SSM_CONV1D:         "blk.{bid}.ssm_conv1d",
    MODEL_TENSOR.SSM_X:              "blk.{bid}.ssm_x",
    MODEL_TENSOR.SSM_DT:             "blk.{bid}.ssm_dt",
    MODEL_TENSOR.SSM_A:              "blk.{bid}.ssm_a",
    MODEL_TENSOR.SSM_D:              "blk.{bid}.ssm_d",
    MODEL_TENSOR.SSM_OUT:            "blk.{bid}.ssm_out",
}

MODEL_TENSORS: dict[MODEL_ARCH, list[MODEL_TENSOR]] = {
    MODEL_ARCH.LLAMA: [
        MODEL_TENSOR.TOKEN_EMBD,
        MODEL_TENSOR.OUTPUT_NORM,
        MODEL_TENSOR.OUTPUT,
        MODEL_TENSOR.ROPE_FREQS,
        MODEL_TENSOR.ATTN_NORM,
        MODEL_TENSOR.ATTN_Q,
        MODEL_TENSOR.ATTN_K,
        MODEL_TENSOR.ATTN_V,
        MODEL_TENSOR.ATTN_OUT,
        MODEL_TENSOR.ATTN_ROT_EMBD,
        MODEL_TENSOR.FFN_GATE_INP,
        MODEL_TENSOR.FFN_NORM,
        MODEL_TENSOR.FFN_GATE,
        MODEL_TENSOR.FFN_DOWN,
        MODEL_TENSOR.FFN_UP,
        MODEL_TENSOR.FFN_GATE_EXP,
        MODEL_TENSOR.FFN_DOWN_EXP,
        MODEL_TENSOR.FFN_UP_EXP,
    ],
    MODEL_ARCH.GROK: [
        MODEL_TENSOR.TOKEN_EMBD,
        MODEL_TENSOR.OUTPUT_NORM,
        MODEL_TENSOR.OUTPUT,
        MODEL_TENSOR.ROPE_FREQS,
        MODEL_TENSOR.ATTN_NORM,
        MODEL_TENSOR.ATTN_Q,
        MODEL_TENSOR.ATTN_K,
        MODEL_TENSOR.ATTN_V,
        MODEL_TENSOR.ATTN_OUT,
        MODEL_TENSOR.ATTN_ROT_EMBD,
        MODEL_TENSOR.ATTN_OUT_NORM,
        MODEL_TENSOR.FFN_GATE_INP,
        MODEL_TENSOR.FFN_NORM,
        MODEL_TENSOR.FFN_GATE,
        MODEL_TENSOR.FFN_DOWN,
        MODEL_TENSOR.FFN_UP,
        MODEL_TENSOR.FFN_GATE_EXP,
        MODEL_TENSOR.FFN_DOWN_EXP,
        MODEL_TENSOR.FFN_UP_EXP,
        MODEL_TENSOR.LAYER_OUT_NORM,
    ],
    MODEL_ARCH.GPTNEOX: [
        MODEL_TENSOR.TOKEN_EMBD,
        MODEL_TENSOR.OUTPUT_NORM,
        MODEL_TENSOR.OUTPUT,
        MODEL_TENSOR.ATTN_NORM,
        MODEL_TENSOR.ATTN_QKV,
        MODEL_TENSOR.ATTN_OUT,
        MODEL_TENSOR.FFN_NORM,
        MODEL_TENSOR.FFN_DOWN,
        MODEL_TENSOR.FFN_UP,
    ],
    MODEL_ARCH.FALCON: [
        MODEL_TENSOR.TOKEN_EMBD,
        MODEL_TENSOR.OUTPUT_NORM,
        MODEL_TENSOR.OUTPUT,
        MODEL_TENSOR.ATTN_NORM,
        MODEL_TENSOR.ATTN_NORM_2,
        MODEL_TENSOR.ATTN_QKV,
        MODEL_TENSOR.ATTN_OUT,
        MODEL_TENSOR.FFN_DOWN,
        MODEL_TENSOR.FFN_UP,
    ],
    MODEL_ARCH.BAICHUAN: [
        MODEL_TENSOR.TOKEN_EMBD,
        MODEL_TENSOR.OUTPUT_NORM,
        MODEL_TENSOR.OUTPUT,
        MODEL_TENSOR.ROPE_FREQS,
        MODEL_TENSOR.ATTN_NORM,
        MODEL_TENSOR.ATTN_Q,
        MODEL_TENSOR.ATTN_K,
        MODEL_TENSOR.ATTN_V,
        MODEL_TENSOR.ATTN_OUT,
        MODEL_TENSOR.ATTN_ROT_EMBD,
        MODEL_TENSOR.FFN_NORM,
        MODEL_TENSOR.FFN_GATE,
        MODEL_TENSOR.FFN_DOWN,
        MODEL_TENSOR.FFN_UP,
    ],
    MODEL_ARCH.STARCODER: [
        MODEL_TENSOR.TOKEN_EMBD,
        MODEL_TENSOR.POS_EMBD,
        MODEL_TENSOR.OUTPUT_NORM,
        MODEL_TENSOR.OUTPUT,
        MODEL_TENSOR.ATTN_NORM,
        MODEL_TENSOR.ATTN_QKV,
        MODEL_TENSOR.ATTN_OUT,
        MODEL_TENSOR.FFN_NORM,
        MODEL_TENSOR.FFN_DOWN,
        MODEL_TENSOR.FFN_UP,
    ],
    MODEL_ARCH.BERT: [
        MODEL_TENSOR.TOKEN_EMBD,
        MODEL_TENSOR.TOKEN_EMBD_NORM,
        MODEL_TENSOR.TOKEN_TYPES,
        MODEL_TENSOR.POS_EMBD,
        MODEL_TENSOR.OUTPUT_NORM,
        MODEL_TENSOR.ATTN_OUT_NORM,
        MODEL_TENSOR.ATTN_Q,
        MODEL_TENSOR.ATTN_K,
        MODEL_TENSOR.ATTN_V,
        MODEL_TENSOR.ATTN_OUT,
        MODEL_TENSOR.FFN_DOWN,
        MODEL_TENSOR.FFN_UP,
        MODEL_TENSOR.LAYER_OUT_NORM,
    ],
    MODEL_ARCH.NOMIC_BERT: [
        MODEL_TENSOR.TOKEN_EMBD,
        MODEL_TENSOR.TOKEN_EMBD_NORM,
        MODEL_TENSOR.TOKEN_TYPES,
        MODEL_TENSOR.POS_EMBD,
        MODEL_TENSOR.OUTPUT_NORM,
        MODEL_TENSOR.ATTN_OUT_NORM,
        MODEL_TENSOR.ATTN_QKV,
        MODEL_TENSOR.ATTN_OUT,
        MODEL_TENSOR.FFN_GATE,
        MODEL_TENSOR.FFN_DOWN,
        MODEL_TENSOR.FFN_UP,
        MODEL_TENSOR.LAYER_OUT_NORM,
    ],
    MODEL_ARCH.MPT: [
        MODEL_TENSOR.TOKEN_EMBD,
        MODEL_TENSOR.OUTPUT_NORM,
        MODEL_TENSOR.OUTPUT,
        MODEL_TENSOR.ATTN_NORM,
        MODEL_TENSOR.ATTN_QKV,
        MODEL_TENSOR.ATTN_OUT,
        MODEL_TENSOR.FFN_NORM,
        MODEL_TENSOR.FFN_DOWN,
        MODEL_TENSOR.FFN_UP,
        MODEL_TENSOR.FFN_ACT,
        MODEL_TENSOR.ATTN_Q_NORM,
        MODEL_TENSOR.ATTN_K_NORM,
        MODEL_TENSOR.POS_EMBD,
    ],
    MODEL_ARCH.GPTJ: [
        MODEL_TENSOR.TOKEN_EMBD,
        MODEL_TENSOR.OUTPUT_NORM,
        MODEL_TENSOR.OUTPUT,
        MODEL_TENSOR.ATTN_NORM,
        MODEL_TENSOR.ATTN_Q,
        MODEL_TENSOR.ATTN_K,
        MODEL_TENSOR.ATTN_V,
        MODEL_TENSOR.ATTN_OUT,
        MODEL_TENSOR.FFN_DOWN,
        MODEL_TENSOR.FFN_UP,
    ],
    MODEL_ARCH.PERSIMMON: [
        MODEL_TENSOR.TOKEN_EMBD,
        MODEL_TENSOR.OUTPUT,
        MODEL_TENSOR.OUTPUT_NORM,
        MODEL_TENSOR.ATTN_NORM,
        MODEL_TENSOR.ATTN_QKV,
        MODEL_TENSOR.ATTN_OUT,
        MODEL_TENSOR.FFN_NORM,
        MODEL_TENSOR.FFN_DOWN,
        MODEL_TENSOR.FFN_UP,
        MODEL_TENSOR.ATTN_Q_NORM,
        MODEL_TENSOR.ATTN_K_NORM,
        MODEL_TENSOR.ATTN_ROT_EMBD,
    ],
    MODEL_ARCH.REFACT: [
        MODEL_TENSOR.TOKEN_EMBD,
        MODEL_TENSOR.OUTPUT_NORM,
        MODEL_TENSOR.OUTPUT,
        MODEL_TENSOR.ATTN_NORM,
        MODEL_TENSOR.ATTN_Q,
        MODEL_TENSOR.ATTN_K,
        MODEL_TENSOR.ATTN_V,
        MODEL_TENSOR.ATTN_OUT,
        MODEL_TENSOR.FFN_NORM,
        MODEL_TENSOR.FFN_GATE,
        MODEL_TENSOR.FFN_DOWN,
        MODEL_TENSOR.FFN_UP,
    ],
    MODEL_ARCH.BLOOM: [
        MODEL_TENSOR.TOKEN_EMBD,
        MODEL_TENSOR.TOKEN_EMBD_NORM,
        MODEL_TENSOR.OUTPUT_NORM,
        MODEL_TENSOR.OUTPUT,
        MODEL_TENSOR.ATTN_NORM,
        MODEL_TENSOR.ATTN_QKV,
        MODEL_TENSOR.ATTN_OUT,
        MODEL_TENSOR.FFN_NORM,
        MODEL_TENSOR.FFN_DOWN,
        MODEL_TENSOR.FFN_UP,
    ],
    MODEL_ARCH.STABLELM: [
        MODEL_TENSOR.TOKEN_EMBD,
        MODEL_TENSOR.OUTPUT_NORM,
        MODEL_TENSOR.OUTPUT,
        MODEL_TENSOR.ROPE_FREQS,
        MODEL_TENSOR.ATTN_NORM,
        MODEL_TENSOR.ATTN_Q,
        MODEL_TENSOR.ATTN_K,
        MODEL_TENSOR.ATTN_V,
        MODEL_TENSOR.ATTN_OUT,
        MODEL_TENSOR.FFN_NORM,
        MODEL_TENSOR.FFN_GATE,
        MODEL_TENSOR.FFN_DOWN,
        MODEL_TENSOR.FFN_UP,
        MODEL_TENSOR.ATTN_Q_NORM,
        MODEL_TENSOR.ATTN_K_NORM,
    ],
    MODEL_ARCH.QWEN: [
        MODEL_TENSOR.TOKEN_EMBD,
        MODEL_TENSOR.OUTPUT_NORM,
        MODEL_TENSOR.OUTPUT,
        MODEL_TENSOR.ROPE_FREQS,
        MODEL_TENSOR.ATTN_NORM,
        MODEL_TENSOR.ATTN_QKV,
        MODEL_TENSOR.ATTN_OUT,
        MODEL_TENSOR.ATTN_ROT_EMBD,
        MODEL_TENSOR.FFN_NORM,
        MODEL_TENSOR.FFN_GATE,
        MODEL_TENSOR.FFN_DOWN,
        MODEL_TENSOR.FFN_UP,
    ],
    MODEL_ARCH.QWEN2: [
        MODEL_TENSOR.TOKEN_EMBD,
        MODEL_TENSOR.OUTPUT_NORM,
        MODEL_TENSOR.OUTPUT,
        MODEL_TENSOR.ATTN_NORM,
        MODEL_TENSOR.ATTN_Q,
        MODEL_TENSOR.ATTN_K,
        MODEL_TENSOR.ATTN_V,
        MODEL_TENSOR.ATTN_OUT,
        MODEL_TENSOR.FFN_NORM,
        MODEL_TENSOR.FFN_GATE,
        MODEL_TENSOR.FFN_DOWN,
        MODEL_TENSOR.FFN_UP,
    ],
    MODEL_ARCH.QWEN2MOE: [
        MODEL_TENSOR.TOKEN_EMBD,
        MODEL_TENSOR.OUTPUT_NORM,
        MODEL_TENSOR.OUTPUT,
        MODEL_TENSOR.ATTN_NORM,
        MODEL_TENSOR.ATTN_Q,
        MODEL_TENSOR.ATTN_K,
        MODEL_TENSOR.ATTN_V,
        MODEL_TENSOR.ATTN_OUT,
        MODEL_TENSOR.FFN_NORM,
        MODEL_TENSOR.FFN_GATE_INP,
        MODEL_TENSOR.FFN_GATE_EXP,
        MODEL_TENSOR.FFN_DOWN_EXP,
        MODEL_TENSOR.FFN_UP_EXP,
        MODEL_TENSOR.FFN_GATE_INP_SHEXP,
        MODEL_TENSOR.FFN_GATE_SHEXP,
        MODEL_TENSOR.FFN_DOWN_SHEXP,
        MODEL_TENSOR.FFN_UP_SHEXP,
    ],
    MODEL_ARCH.PLAMO: [
        MODEL_TENSOR.TOKEN_EMBD,
        MODEL_TENSOR.OUTPUT_NORM,
        MODEL_TENSOR.OUTPUT,
        MODEL_TENSOR.ROPE_FREQS,
        MODEL_TENSOR.ATTN_NORM,
        MODEL_TENSOR.ATTN_Q,
        MODEL_TENSOR.ATTN_K,
        MODEL_TENSOR.ATTN_V,
        MODEL_TENSOR.ATTN_OUT,
        MODEL_TENSOR.ATTN_ROT_EMBD,
        MODEL_TENSOR.FFN_GATE,
        MODEL_TENSOR.FFN_DOWN,
        MODEL_TENSOR.FFN_UP,
    ],
    MODEL_ARCH.GPT2: [
        MODEL_TENSOR.TOKEN_EMBD,
        MODEL_TENSOR.POS_EMBD,
        MODEL_TENSOR.OUTPUT_NORM,
        MODEL_TENSOR.OUTPUT,
        MODEL_TENSOR.ATTN_NORM,
        MODEL_TENSOR.ATTN_QKV,
        MODEL_TENSOR.ATTN_OUT,
        MODEL_TENSOR.FFN_NORM,
        MODEL_TENSOR.FFN_DOWN,
        MODEL_TENSOR.FFN_UP,
    ],
    MODEL_ARCH.PHI2: [
        MODEL_TENSOR.TOKEN_EMBD,
        MODEL_TENSOR.OUTPUT_NORM,
        MODEL_TENSOR.OUTPUT,
        MODEL_TENSOR.ATTN_NORM,
        MODEL_TENSOR.ATTN_QKV,
        MODEL_TENSOR.ATTN_Q,
        MODEL_TENSOR.ATTN_K,
        MODEL_TENSOR.ATTN_V,
        MODEL_TENSOR.ATTN_OUT,
        MODEL_TENSOR.FFN_NORM,
        MODEL_TENSOR.FFN_DOWN,
        MODEL_TENSOR.FFN_UP,
    ],
    MODEL_ARCH.CODESHELL: [
        MODEL_TENSOR.TOKEN_EMBD,
        MODEL_TENSOR.POS_EMBD,
        MODEL_TENSOR.OUTPUT_NORM,
        MODEL_TENSOR.OUTPUT,
        MODEL_TENSOR.ATTN_NORM,
        MODEL_TENSOR.ATTN_QKV,
        MODEL_TENSOR.ATTN_OUT,
        MODEL_TENSOR.ATTN_ROT_EMBD,
        MODEL_TENSOR.FFN_NORM,
        MODEL_TENSOR.FFN_DOWN,
        MODEL_TENSOR.FFN_UP,
    ],
    MODEL_ARCH.ORION: [
        MODEL_TENSOR.TOKEN_EMBD,
        MODEL_TENSOR.OUTPUT_NORM,
        MODEL_TENSOR.OUTPUT,
        MODEL_TENSOR.ROPE_FREQS,
        MODEL_TENSOR.ATTN_NORM,
        MODEL_TENSOR.ATTN_Q,
        MODEL_TENSOR.ATTN_K,
        MODEL_TENSOR.ATTN_V,
        MODEL_TENSOR.ATTN_OUT,
        MODEL_TENSOR.ATTN_ROT_EMBD,
        MODEL_TENSOR.FFN_NORM,
        MODEL_TENSOR.FFN_GATE,
        MODEL_TENSOR.FFN_DOWN,
        MODEL_TENSOR.FFN_UP,
    ],
    MODEL_ARCH.INTERNLM2: [
        MODEL_TENSOR.TOKEN_EMBD,
        MODEL_TENSOR.OUTPUT_NORM,
        MODEL_TENSOR.OUTPUT,
        MODEL_TENSOR.ATTN_NORM,
        MODEL_TENSOR.ATTN_Q,
        MODEL_TENSOR.ATTN_K,
        MODEL_TENSOR.ATTN_V,
        MODEL_TENSOR.ATTN_OUT,
        MODEL_TENSOR.ATTN_ROT_EMBD,
        MODEL_TENSOR.FFN_NORM,
        MODEL_TENSOR.FFN_GATE,
        MODEL_TENSOR.FFN_DOWN,
        MODEL_TENSOR.FFN_UP,
    ],
    MODEL_ARCH.MINICPM: [
        MODEL_TENSOR.TOKEN_EMBD,
        MODEL_TENSOR.OUTPUT_NORM,
        MODEL_TENSOR.ROPE_FREQS,
        MODEL_TENSOR.ATTN_NORM,
        MODEL_TENSOR.ATTN_Q,
        MODEL_TENSOR.ATTN_K,
        MODEL_TENSOR.ATTN_V,
        MODEL_TENSOR.ATTN_OUT,
        MODEL_TENSOR.ATTN_ROT_EMBD,
        MODEL_TENSOR.FFN_GATE_INP,
        MODEL_TENSOR.FFN_NORM,
        MODEL_TENSOR.FFN_GATE,
        MODEL_TENSOR.FFN_DOWN,
        MODEL_TENSOR.FFN_UP,
        MODEL_TENSOR.FFN_GATE_EXP,
        MODEL_TENSOR.FFN_DOWN_EXP,
        MODEL_TENSOR.FFN_UP_EXP,
    ],
    MODEL_ARCH.GEMMA: [
        MODEL_TENSOR.TOKEN_EMBD,
        MODEL_TENSOR.OUTPUT_NORM,
        MODEL_TENSOR.ATTN_NORM,
        MODEL_TENSOR.ATTN_Q,
        MODEL_TENSOR.ATTN_K,
        MODEL_TENSOR.ATTN_V,
        MODEL_TENSOR.ATTN_OUT,
        MODEL_TENSOR.FFN_GATE,
        MODEL_TENSOR.FFN_DOWN,
        MODEL_TENSOR.FFN_UP,
        MODEL_TENSOR.FFN_NORM,
    ],
    MODEL_ARCH.STARCODER2: [
        MODEL_TENSOR.TOKEN_EMBD,
        MODEL_TENSOR.OUTPUT_NORM,
        MODEL_TENSOR.OUTPUT,
        MODEL_TENSOR.ROPE_FREQS,
        MODEL_TENSOR.ATTN_NORM,
        MODEL_TENSOR.ATTN_Q,
        MODEL_TENSOR.ATTN_K,
        MODEL_TENSOR.ATTN_V,
        MODEL_TENSOR.ATTN_OUT,
        MODEL_TENSOR.ATTN_ROT_EMBD,
        MODEL_TENSOR.FFN_NORM,
        MODEL_TENSOR.FFN_DOWN,
        MODEL_TENSOR.FFN_UP,
    ],
    MODEL_ARCH.MAMBA: [
        MODEL_TENSOR.TOKEN_EMBD,
        MODEL_TENSOR.OUTPUT_NORM,
        MODEL_TENSOR.OUTPUT,
        MODEL_TENSOR.ATTN_NORM,
        MODEL_TENSOR.SSM_IN,
        MODEL_TENSOR.SSM_CONV1D,
        MODEL_TENSOR.SSM_X,
        MODEL_TENSOR.SSM_DT,
        MODEL_TENSOR.SSM_A,
        MODEL_TENSOR.SSM_D,
        MODEL_TENSOR.SSM_OUT,
    ],
    MODEL_ARCH.XVERSE: [
        MODEL_TENSOR.TOKEN_EMBD,
        MODEL_TENSOR.OUTPUT_NORM,
        MODEL_TENSOR.OUTPUT,
        MODEL_TENSOR.ROPE_FREQS,
        MODEL_TENSOR.ATTN_NORM,
        MODEL_TENSOR.ATTN_Q,
        MODEL_TENSOR.ATTN_K,
        MODEL_TENSOR.ATTN_V,
        MODEL_TENSOR.ATTN_OUT,
        MODEL_TENSOR.ATTN_ROT_EMBD,
        MODEL_TENSOR.FFN_NORM,
        MODEL_TENSOR.FFN_GATE,
        MODEL_TENSOR.FFN_DOWN,
        MODEL_TENSOR.FFN_UP,
    ],
    MODEL_ARCH.COMMAND_R: [
        MODEL_TENSOR.TOKEN_EMBD,
        MODEL_TENSOR.OUTPUT_NORM,
        MODEL_TENSOR.ATTN_NORM,
        MODEL_TENSOR.ATTN_Q,
        MODEL_TENSOR.ATTN_K,
        MODEL_TENSOR.ATTN_V,
        MODEL_TENSOR.ATTN_OUT,
        MODEL_TENSOR.FFN_GATE,
        MODEL_TENSOR.FFN_DOWN,
        MODEL_TENSOR.FFN_UP,
        MODEL_TENSOR.ATTN_K_NORM,
        MODEL_TENSOR.ATTN_Q_NORM,
    ],
    MODEL_ARCH.DBRX: [
        MODEL_TENSOR.TOKEN_EMBD,
        MODEL_TENSOR.OUTPUT_NORM,
        MODEL_TENSOR.OUTPUT,
        MODEL_TENSOR.ATTN_NORM,
        MODEL_TENSOR.ATTN_QKV,
        MODEL_TENSOR.ATTN_OUT,
        MODEL_TENSOR.ATTN_OUT_NORM,
        MODEL_TENSOR.FFN_GATE_INP,
        MODEL_TENSOR.FFN_GATE_EXP,
        MODEL_TENSOR.FFN_DOWN_EXP,
        MODEL_TENSOR.FFN_UP_EXP,
    ],
    # TODO
}

# tensors that will not be serialized
MODEL_TENSOR_SKIP: dict[MODEL_ARCH, list[MODEL_TENSOR]] = {
    MODEL_ARCH.LLAMA: [
        MODEL_TENSOR.ROPE_FREQS,
        MODEL_TENSOR.ATTN_ROT_EMBD,
    ],
    MODEL_ARCH.BAICHUAN: [
        MODEL_TENSOR.ROPE_FREQS,
        MODEL_TENSOR.ATTN_ROT_EMBD,
    ],
    MODEL_ARCH.PERSIMMON: [
        MODEL_TENSOR.ROPE_FREQS,
    ],
    MODEL_ARCH.QWEN: [
        MODEL_TENSOR.ROPE_FREQS,
        MODEL_TENSOR.ATTN_ROT_EMBD,
    ],
    MODEL_ARCH.CODESHELL: [
        MODEL_TENSOR.ROPE_FREQS,
        MODEL_TENSOR.ATTN_ROT_EMBD,
    ],
    MODEL_ARCH.ORION: [
        MODEL_TENSOR.ROPE_FREQS,
        MODEL_TENSOR.ATTN_ROT_EMBD,
    ],
    MODEL_ARCH.STARCODER2: [
        MODEL_TENSOR.ROPE_FREQS,
        MODEL_TENSOR.ATTN_ROT_EMBD,
    ],
    MODEL_ARCH.XVERSE: [
        MODEL_TENSOR.ROPE_FREQS,
        MODEL_TENSOR.ATTN_ROT_EMBD,
    ],
}

#
# types
#


class TokenType(IntEnum):
    NORMAL       = 1
    UNKNOWN      = 2
    CONTROL      = 3
    USER_DEFINED = 4
    UNUSED       = 5
    BYTE         = 6


class RopeScalingType(Enum):
    NONE   = 'none'
    LINEAR = 'linear'
    YARN   = 'yarn'


class PoolingType(IntEnum):
    NONE = 0
    MEAN = 1
    CLS  = 2


class GGMLQuantizationType(IntEnum):
    F32     = 0
    F16     = 1
    Q4_0    = 2
    Q4_1    = 3
    Q5_0    = 6
    Q5_1    = 7
    Q8_0    = 8
    Q8_1    = 9
    Q2_K    = 10
    Q3_K    = 11
    Q4_K    = 12
    Q5_K    = 13
    Q6_K    = 14
    Q8_K    = 15
    IQ2_XXS = 16
    IQ2_XS  = 17
    IQ3_XXS = 18
    IQ1_S   = 19
    IQ4_NL  = 20
    IQ3_S   = 21
    IQ2_S   = 22
    IQ4_XS  = 23
    I8      = 24
    I16     = 25
    I32     = 26
    I64     = 27
    F64     = 28
    IQ1_M   = 29


class GGUFEndian(IntEnum):
    LITTLE = 0
    BIG = 1


class GGUFValueType(IntEnum):
    UINT8   = 0
    INT8    = 1
    UINT16  = 2
    INT16   = 3
    UINT32  = 4
    INT32   = 5
    FLOAT32 = 6
    BOOL    = 7
    STRING  = 8
    ARRAY   = 9
    UINT64  = 10
    INT64   = 11
    FLOAT64 = 12

    @staticmethod
    def get_type(val: Any) -> GGUFValueType:
        if isinstance(val, (str, bytes, bytearray)):
            return GGUFValueType.STRING
        elif isinstance(val, list):
            return GGUFValueType.ARRAY
        elif isinstance(val, float):
            return GGUFValueType.FLOAT32
        elif isinstance(val, bool):
            return GGUFValueType.BOOL
        elif isinstance(val, int):
            return GGUFValueType.INT32
        # TODO: need help with 64-bit types in Python
        else:
            print("Unknown type:", type(val))
            sys.exit()


# Note: Does not support GGML_QKK_64
QK_K = 256
# Items here are (block size, type size)
GGML_QUANT_SIZES = {
    GGMLQuantizationType.F32:     (1, 4),
    GGMLQuantizationType.F16:     (1, 2),
    GGMLQuantizationType.Q4_0:    (32, 2 + 16),
    GGMLQuantizationType.Q4_1:    (32, 2 + 2 + 16),
    GGMLQuantizationType.Q5_0:    (32, 2 + 4 + 16),
    GGMLQuantizationType.Q5_1:    (32, 2 + 2 + 4 + 16),
    GGMLQuantizationType.Q8_0:    (32, 2 + 32),
    GGMLQuantizationType.Q8_1:    (32, 4 + 4 + 32),
    GGMLQuantizationType.Q2_K:    (256, 2 + 2 + QK_K // 16 + QK_K // 4),
    GGMLQuantizationType.Q3_K:    (256, 2 + QK_K // 4 + QK_K // 8 + 12),
    GGMLQuantizationType.Q4_K:    (256, 2 + 2 + QK_K // 2 + 12),
    GGMLQuantizationType.Q5_K:    (256, 2 + 2 + QK_K // 2 + QK_K // 8 + 12),
    GGMLQuantizationType.Q6_K:    (256, 2 + QK_K // 2 + QK_K // 4 + QK_K // 16),
    GGMLQuantizationType.Q8_K:    (256, 4 + QK_K + QK_K // 8),
    GGMLQuantizationType.IQ2_XXS: (256, 2 + QK_K // 4),
    GGMLQuantizationType.IQ2_XS:  (256, 2 + QK_K // 4 + QK_K // 32),
    GGMLQuantizationType.IQ3_XXS: (256, 2 + QK_K // 4 + QK_K // 8),
    GGMLQuantizationType.IQ1_S:   (256, 2 + QK_K // 8 + QK_K // 16),
    GGMLQuantizationType.IQ4_NL:  (32, 2 + 16),
    GGMLQuantizationType.IQ3_S:   (256, 2 + QK_K // 4 + QK_K // 8 + QK_K // 32 + 4),
    GGMLQuantizationType.IQ2_S:   (256, 2 + QK_K // 4 + QK_K // 16),
    GGMLQuantizationType.IQ4_XS:  (256, 2 + 2 + QK_K // 2 + QK_K // 64),
    GGMLQuantizationType.I8:      (1, 1),
    GGMLQuantizationType.I16:     (1, 2),
    GGMLQuantizationType.I32:     (1, 4),
    GGMLQuantizationType.I64:     (1, 8),
    GGMLQuantizationType.F64:     (1, 8),
}


# Aliases for backward compatibility.

# general
KEY_GENERAL_ARCHITECTURE         = Keys.General.ARCHITECTURE
KEY_GENERAL_QUANTIZATION_VERSION = Keys.General.QUANTIZATION_VERSION
KEY_GENERAL_ALIGNMENT            = Keys.General.ALIGNMENT
KEY_GENERAL_NAME                 = Keys.General.NAME
KEY_GENERAL_AUTHOR               = Keys.General.AUTHOR
KEY_GENERAL_URL                  = Keys.General.URL
KEY_GENERAL_DESCRIPTION          = Keys.General.DESCRIPTION
KEY_GENERAL_LICENSE              = Keys.General.LICENSE
KEY_GENERAL_SOURCE_URL           = Keys.General.SOURCE_URL
KEY_GENERAL_SOURCE_HF_REPO       = Keys.General.SOURCE_HF_REPO
KEY_GENERAL_FILE_TYPE            = Keys.General.FILE_TYPE

# LLM
KEY_VOCAB_SIZE            = Keys.LLM.VOCAB_SIZE
KEY_CONTEXT_LENGTH        = Keys.LLM.CONTEXT_LENGTH
KEY_EMBEDDING_LENGTH      = Keys.LLM.EMBEDDING_LENGTH
KEY_BLOCK_COUNT           = Keys.LLM.BLOCK_COUNT
KEY_FEED_FORWARD_LENGTH   = Keys.LLM.FEED_FORWARD_LENGTH
KEY_USE_PARALLEL_RESIDUAL = Keys.LLM.USE_PARALLEL_RESIDUAL
KEY_TENSOR_DATA_LAYOUT    = Keys.LLM.TENSOR_DATA_LAYOUT

# attention
KEY_ATTENTION_HEAD_COUNT        = Keys.Attention.HEAD_COUNT
KEY_ATTENTION_HEAD_COUNT_KV     = Keys.Attention.HEAD_COUNT_KV
KEY_ATTENTION_MAX_ALIBI_BIAS    = Keys.Attention.MAX_ALIBI_BIAS
KEY_ATTENTION_CLAMP_KQV         = Keys.Attention.CLAMP_KQV
KEY_ATTENTION_LAYERNORM_EPS     = Keys.Attention.LAYERNORM_EPS
KEY_ATTENTION_LAYERNORM_RMS_EPS = Keys.Attention.LAYERNORM_RMS_EPS

# RoPE
KEY_ROPE_DIMENSION_COUNT      = Keys.Rope.DIMENSION_COUNT
KEY_ROPE_FREQ_BASE            = Keys.Rope.FREQ_BASE
KEY_ROPE_SCALING_TYPE         = Keys.Rope.SCALING_TYPE
KEY_ROPE_SCALING_FACTOR       = Keys.Rope.SCALING_FACTOR
KEY_ROPE_SCALING_ORIG_CTX_LEN = Keys.Rope.SCALING_ORIG_CTX_LEN
KEY_ROPE_SCALING_FINETUNED    = Keys.Rope.SCALING_FINETUNED

# SSM
KEY_SSM_CONV_KERNEL    = Keys.SSM.CONV_KERNEL
KEY_SSM_INNER_SIZE     = Keys.SSM.INNER_SIZE
KEY_SSM_STATE_SIZE     = Keys.SSM.STATE_SIZE
KEY_SSM_TIME_STEP_RANK = Keys.SSM.TIME_STEP_RANK

# tokenization
KEY_TOKENIZER_MODEL      = Keys.Tokenizer.MODEL
KEY_TOKENIZER_LIST       = Keys.Tokenizer.LIST
KEY_TOKENIZER_TOKEN_TYPE = Keys.Tokenizer.TOKEN_TYPE
KEY_TOKENIZER_SCORES     = Keys.Tokenizer.SCORES
KEY_TOKENIZER_MERGES     = Keys.Tokenizer.MERGES
KEY_TOKENIZER_BOS_ID     = Keys.Tokenizer.BOS_ID
KEY_TOKENIZER_EOS_ID     = Keys.Tokenizer.EOS_ID
KEY_TOKENIZER_UNK_ID     = Keys.Tokenizer.UNK_ID
KEY_TOKENIZER_SEP_ID     = Keys.Tokenizer.SEP_ID
KEY_TOKENIZER_PAD_ID     = Keys.Tokenizer.PAD_ID
KEY_TOKENIZER_CLS_ID     = Keys.Tokenizer.CLS_ID
KEY_TOKENIZER_MASK_ID    = Keys.Tokenizer.MASK_ID
KEY_TOKENIZER_HF_JSON    = Keys.Tokenizer.HF_JSON
KEY_TOKENIZER_RWKV       = Keys.Tokenizer.RWKV
KEY_TOKENIZER_PRIFIX_ID  = Keys.Tokenizer.PREFIX_ID
KEY_TOKENIZER_SUFFIX_ID  = Keys.Tokenizer.SUFFIX_ID
KEY_TOKENIZER_MIDDLE_ID  = Keys.Tokenizer.MIDDLE_ID
KEY_TOKENIZER_EOT_ID     = Keys.Tokenizer.EOT_ID<|MERGE_RESOLUTION|>--- conflicted
+++ resolved
@@ -90,16 +90,13 @@
         HF_JSON          = "tokenizer.huggingface.json"
         RWKV             = "tokenizer.rwkv.world"
         CHAT_TEMPLATE    = "tokenizer.chat_template"
-<<<<<<< HEAD
         CHAT_TEMPLATE_N  = "tokenizer.chat_template.{name}"
         CHAT_TEMPLATES   = "tokenizer.chat_templates"
-=======
         # FIM/Infill special tokens constants
         PREFIX_ID        = "tokenizer.ggml.prefix_token_id"
         SUFFIX_ID        = "tokenizer.ggml.suffix_token_id"
         MIDDLE_ID        = "tokenizer.ggml.middle_token_id"
         EOT_ID           = "tokenizer.ggml.eot_token_id"
->>>>>>> c71bfd73
 
 
 #
