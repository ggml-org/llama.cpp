--- conflicted
+++ resolved
@@ -3185,11 +3185,8 @@
     LFM2 = "lfm2"
     KIMIVL = "kimivl"
     LIGHTONOCR = "lightonocr"
-<<<<<<< HEAD
+    COGVLM = "cogvlm"
     JANUS_PRO = "janus_pro"
-=======
-    COGVLM = "cogvlm"
->>>>>>> 2f68ce7c
 
 
 # Items here are (block size, type size)
