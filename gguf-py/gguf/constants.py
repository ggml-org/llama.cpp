from __future__ import annotations

from enum import Enum, IntEnum, auto
from typing import Any

#
# constants
#

GGUF_MAGIC             = 0x46554747  # "GGUF"
GGUF_VERSION           = 3
GGUF_DEFAULT_ALIGNMENT = 32
GGML_QUANT_VERSION     = 2  # GGML_QNT_VERSION from ggml.h

#
# metadata keys
#


class Keys:
    class General:
        TYPE                       = "general.type"
        ARCHITECTURE               = "general.architecture"
        QUANTIZATION_VERSION       = "general.quantization_version"
        ALIGNMENT                  = "general.alignment"
        FILE_TYPE                  = "general.file_type"

        # Authorship Metadata
        NAME                       = "general.name"
        AUTHOR                     = "general.author"
        VERSION                    = "general.version"
        ORGANIZATION               = "general.organization"

        FINETUNE                   = "general.finetune"
        BASENAME                   = "general.basename"

        DESCRIPTION                = "general.description"
        QUANTIZED_BY               = "general.quantized_by"

        SIZE_LABEL                 = "general.size_label"

        # Licensing details
        LICENSE                    = "general.license"
        LICENSE_NAME               = "general.license.name"
        LICENSE_LINK               = "general.license.link"

        # Typically represents the converted GGUF repo (Unless native)
        URL                        = "general.url" # Model Website/Paper
        DOI                        = "general.doi"
        UUID                       = "general.uuid"
        REPO_URL                   = "general.repo_url" # Model Source Repository (git/svn/etc...)

        # Model Source during conversion
        SOURCE_URL                 = "general.source.url" # Model Website/Paper
        SOURCE_DOI                 = "general.source.doi"
        SOURCE_UUID                = "general.source.uuid"
        SOURCE_REPO_URL            = "general.source.repo_url" # Model Source Repository (git/svn/etc...)

        # Base Model Source. There can be more than one source if it's a merged
        # model like with 'Mistral-7B-Merge-14-v0.1'. This will assist in
        # tracing linage of models as it is finetuned or merged over time.
        BASE_MODEL_COUNT           = "general.base_model.count"
        BASE_MODEL_NAME            = "general.base_model.{id}.name"
        BASE_MODEL_AUTHOR          = "general.base_model.{id}.author"
        BASE_MODEL_VERSION         = "general.base_model.{id}.version"
        BASE_MODEL_ORGANIZATION    = "general.base_model.{id}.organization"
        BASE_MODEL_DESCRIPTION     = "general.base_model.{id}.description"
        BASE_MODEL_URL             = "general.base_model.{id}.url" # Model Website/Paper
        BASE_MODEL_DOI             = "general.base_model.{id}.doi"
        BASE_MODEL_UUID            = "general.base_model.{id}.uuid"
        BASE_MODEL_REPO_URL        = "general.base_model.{id}.repo_url" # Model Source Repository (git/svn/etc...)

        # Dataset Source
        DATASET_COUNT           = "general.dataset.count"
        DATASET_NAME            = "general.dataset.{id}.name"
        DATASET_AUTHOR          = "general.dataset.{id}.author"
        DATASET_VERSION         = "general.dataset.{id}.version"
        DATASET_ORGANIZATION    = "general.dataset.{id}.organization"
        DATASET_DESCRIPTION     = "general.dataset.{id}.description"
        DATASET_URL             = "general.dataset.{id}.url" # Model Website/Paper
        DATASET_DOI             = "general.dataset.{id}.doi"
        DATASET_UUID            = "general.dataset.{id}.uuid"
        DATASET_REPO_URL        = "general.dataset.{id}.repo_url" # Model Source Repository (git/svn/etc...)

        # Array based KV stores
        TAGS                       = "general.tags"
        LANGUAGES                  = "general.languages"

    class LLM:
        VOCAB_SIZE                        = "{arch}.vocab_size"
        CONTEXT_LENGTH                    = "{arch}.context_length"
        EMBEDDING_LENGTH                  = "{arch}.embedding_length"
        FEATURES_LENGTH                   = "{arch}.features_length"
        BLOCK_COUNT                       = "{arch}.block_count"
        LEADING_DENSE_BLOCK_COUNT         = "{arch}.leading_dense_block_count"
        FEED_FORWARD_LENGTH               = "{arch}.feed_forward_length"
        EXPERT_FEED_FORWARD_LENGTH        = "{arch}.expert_feed_forward_length"
        EXPERT_SHARED_FEED_FORWARD_LENGTH = "{arch}.expert_shared_feed_forward_length"
        USE_PARALLEL_RESIDUAL             = "{arch}.use_parallel_residual"
        TENSOR_DATA_LAYOUT                = "{arch}.tensor_data_layout"
        EXPERT_COUNT                      = "{arch}.expert_count"
        EXPERT_USED_COUNT                 = "{arch}.expert_used_count"
        EXPERT_SHARED_COUNT               = "{arch}.expert_shared_count"
        EXPERT_WEIGHTS_SCALE              = "{arch}.expert_weights_scale"
        EXPERT_WEIGHTS_NORM               = "{arch}.expert_weights_norm"
        EXPERT_GATING_FUNC                = "{arch}.expert_gating_func"
        MOE_EVERY_N_LAYERS                = "{arch}.moe_every_n_layers"
        POOLING_TYPE                      = "{arch}.pooling_type"
        LOGIT_SCALE                       = "{arch}.logit_scale"
        DECODER_START_TOKEN_ID            = "{arch}.decoder_start_token_id"
        ATTN_LOGIT_SOFTCAPPING            = "{arch}.attn_logit_softcapping"
        FINAL_LOGIT_SOFTCAPPING           = "{arch}.final_logit_softcapping"
        SWIN_NORM                         = "{arch}.swin_norm"
        RESCALE_EVERY_N_LAYERS            = "{arch}.rescale_every_n_layers"
        TIME_MIX_EXTRA_DIM                = "{arch}.time_mix_extra_dim"
        TIME_DECAY_EXTRA_DIM              = "{arch}.time_decay_extra_dim"
        RESIDUAL_SCALE                    = "{arch}.residual_scale"
        EMBEDDING_SCALE                   = "{arch}.embedding_scale"
        TOKEN_SHIFT_COUNT                 = "{arch}.token_shift_count"
        INTERLEAVE_MOE_LAYER_STEP         = "{arch}.interleave_moe_layer_step"

    class Attention:
        HEAD_COUNT                   = "{arch}.attention.head_count"
        HEAD_COUNT_KV                = "{arch}.attention.head_count_kv"
        MAX_ALIBI_BIAS               = "{arch}.attention.max_alibi_bias"
        CLAMP_KQV                    = "{arch}.attention.clamp_kqv"
        KEY_LENGTH                   = "{arch}.attention.key_length"
        VALUE_LENGTH                 = "{arch}.attention.value_length"
        LAYERNORM_EPS                = "{arch}.attention.layer_norm_epsilon"
        LAYERNORM_RMS_EPS            = "{arch}.attention.layer_norm_rms_epsilon"
        GROUPNORM_EPS                = "{arch}.attention.group_norm_epsilon"
        GROUPNORM_GROUPS             = "{arch}.attention.group_norm_groups"
        CAUSAL                       = "{arch}.attention.causal"
        Q_LORA_RANK                  = "{arch}.attention.q_lora_rank"
        KV_LORA_RANK                 = "{arch}.attention.kv_lora_rank"
        DECAY_LORA_RANK              = "{arch}.attention.decay_lora_rank"
        ICLR_LORA_RANK               = "{arch}.attention.iclr_lora_rank"
        VALUE_RESIDUAL_MIX_LORA_RANK = "{arch}.attention.value_residual_mix_lora_rank"
        GATE_LORA_RANK               = "{arch}.attention.gate_lora_rank"
        REL_BUCKETS_COUNT            = "{arch}.attention.relative_buckets_count"
        SLIDING_WINDOW               = "{arch}.attention.sliding_window"
        SCALE                        = "{arch}.attention.scale"
        KEY_LENGTH_MLA               = "{arch}.attention.key_length_mla"
        VALUE_LENGTH_MLA             = "{arch}.attention.value_length_mla"

    class Rope:
        DIMENSION_COUNT         = "{arch}.rope.dimension_count"
        DIMENSION_SECTIONS      = "{arch}.rope.dimension_sections"
        FREQ_BASE               = "{arch}.rope.freq_base"
        SCALING_TYPE            = "{arch}.rope.scaling.type"
        SCALING_FACTOR          = "{arch}.rope.scaling.factor"
        SCALING_ATTN_FACTOR     = "{arch}.rope.scaling.attn_factor"
        SCALING_ORIG_CTX_LEN    = "{arch}.rope.scaling.original_context_length"
        SCALING_FINETUNED       = "{arch}.rope.scaling.finetuned"
        SCALING_YARN_LOG_MUL    = "{arch}.rope.scaling.yarn_log_multiplier"

    class Split:
        LLM_KV_SPLIT_NO            = "split.no"
        LLM_KV_SPLIT_COUNT         = "split.count"
        LLM_KV_SPLIT_TENSORS_COUNT = "split.tensors.count"

    class SSM:
        CONV_KERNEL    = "{arch}.ssm.conv_kernel"
        INNER_SIZE     = "{arch}.ssm.inner_size"
        STATE_SIZE     = "{arch}.ssm.state_size"
        TIME_STEP_RANK = "{arch}.ssm.time_step_rank"
        DT_B_C_RMS     = "{arch}.ssm.dt_b_c_rms"

    class WKV:
        HEAD_SIZE = "{arch}.wkv.head_size"

    class PosNet:
        EMBEDDING_LENGTH = "{arch}.posnet.embedding_length"
        BLOCK_COUNT      = "{arch}.posnet.block_count"

    class ConvNext:
        EMBEDDING_LENGTH = "{arch}.convnext.embedding_length"
        BLOCK_COUNT      = "{arch}.convnext.block_count"

    class Tokenizer:
        MODEL                = "tokenizer.ggml.model"
        PRE                  = "tokenizer.ggml.pre"
        LIST                 = "tokenizer.ggml.tokens"
        TOKEN_TYPE           = "tokenizer.ggml.token_type"
        TOKEN_TYPE_COUNT     = "tokenizer.ggml.token_type_count"  # for BERT-style token types
        SCORES               = "tokenizer.ggml.scores"
        MERGES               = "tokenizer.ggml.merges"
        BOS_ID               = "tokenizer.ggml.bos_token_id"
        EOS_ID               = "tokenizer.ggml.eos_token_id"
        EOT_ID               = "tokenizer.ggml.eot_token_id"
        EOM_ID               = "tokenizer.ggml.eom_token_id"
        UNK_ID               = "tokenizer.ggml.unknown_token_id"
        SEP_ID               = "tokenizer.ggml.seperator_token_id"
        PAD_ID               = "tokenizer.ggml.padding_token_id"
        MASK_ID              = "tokenizer.ggml.mask_token_id"
        ADD_BOS              = "tokenizer.ggml.add_bos_token"
        ADD_EOS              = "tokenizer.ggml.add_eos_token"
        ADD_PREFIX           = "tokenizer.ggml.add_space_prefix"
        REMOVE_EXTRA_WS      = "tokenizer.ggml.remove_extra_whitespaces"
        PRECOMPILED_CHARSMAP = "tokenizer.ggml.precompiled_charsmap"
        HF_JSON              = "tokenizer.huggingface.json"
        RWKV                 = "tokenizer.rwkv.world"
        CHAT_TEMPLATE        = "tokenizer.chat_template"
        CHAT_TEMPLATE_N      = "tokenizer.chat_template.{name}"
        CHAT_TEMPLATES       = "tokenizer.chat_templates"
        # FIM/Infill special tokens constants
        FIM_PRE_ID           = "tokenizer.ggml.fim_pre_token_id"
        FIM_SUF_ID           = "tokenizer.ggml.fim_suf_token_id"
        FIM_MID_ID           = "tokenizer.ggml.fim_mid_token_id"
        FIM_PAD_ID           = "tokenizer.ggml.fim_pad_token_id"
        FIM_REP_ID           = "tokenizer.ggml.fim_rep_token_id"
        FIM_SEP_ID           = "tokenizer.ggml.fim_sep_token_id"
        # deprecated:
        PREFIX_ID            = "tokenizer.ggml.prefix_token_id"
        SUFFIX_ID            = "tokenizer.ggml.suffix_token_id"
        MIDDLE_ID            = "tokenizer.ggml.middle_token_id"

    class Adapter:
        TYPE       = "adapter.type"
        LORA_ALPHA = "adapter.lora.alpha"

    class ClipVision:
        HAS_AUDIO_ENC       = "clip.has_audio_encoder"
        PROJECTOR_TYPE      = "clip.projector_type"
        HAS_VISION_ENCODER  = "clip.has_vision_encoder"
        HAS_LLAVA_PROJECTOR = "clip.has_llava_projector"
        IMAGE_SIZE          = "clip.vision.image_size"
        PATCH_SIZE          = "clip.vision.patch_size"
        EMBEDDING_LENGTH    = "clip.vision.embedding_length"
        FEED_FORWARD_LENGTH = "clip.vision.feed_forward_length"
        PROJECTION_DIM      = "clip.vision.projection_dim"
        BLOCK_COUNT         = "clip.vision.block_count"
        IMAGE_MEAN          = "clip.vision.image_mean"
        IMAGE_STD           = "clip.vision.image_std"
        SPATIAL_MERGE_SIZE  = "clip.vision.spatial_merge_size"
        USE_GELU            = "clip.use_gelu"
        USE_SILU            = "clip.use_silu"
        N_WA_PATTERN        = "clip.vision.n_wa_pattern" # used by qwen2.5vl

        class Attention:
            HEAD_COUNT      = "clip.vision.attention.head_count"
            LAYERNORM_EPS   = "clip.vision.attention.layer_norm_epsilon"

        class Projector:
            SCALE_FACTOR    = "clip.vision.projector.scale_factor"
            STACK_FACTOR    = "clip.audio.projector.stack_factor"

#
# recommended mapping of model tensor names for storage in gguf
#


class GGUFType:
    MODEL       = "model"
    ADAPTER     = "adapter"
    CLIP_VISION = "clip-vision"


class MODEL_ARCH(IntEnum):
    CLIP_VISION      = auto() # dummy arch for clip.cpp
    LLAMA            = auto()
    LLAMA4           = auto()
    DECI             = auto()
    FALCON           = auto()
    BAICHUAN         = auto()
    GROK             = auto()
    GPT2             = auto()
    GPTJ             = auto()
    GPTNEOX          = auto()
    MPT              = auto()
    STARCODER        = auto()
    REFACT           = auto()
    BERT             = auto()
    NOMIC_BERT       = auto()
    NOMIC_BERT_MOE   = auto()
    JINA_BERT_V2     = auto()
    BLOOM            = auto()
    STABLELM         = auto()
    QWEN             = auto()
    QWEN2            = auto()
    QWEN2MOE         = auto()
    QWEN2VL          = auto()
    QWEN3            = auto()
    QWEN3MOE         = auto()
    PHI2             = auto()
    PHI3             = auto()
    PHIMOE           = auto()
    PLAMO            = auto()
    CODESHELL        = auto()
    ORION            = auto()
    INTERNLM2        = auto()
    MINICPM          = auto()
    MINICPM3         = auto()
    GEMMA            = auto()
    GEMMA2           = auto()
    GEMMA3           = auto()
    STARCODER2       = auto()
    RWKV6            = auto()
    RWKV6QWEN2       = auto()
    RWKV7            = auto()
    ARWKV7           = auto()
    MAMBA            = auto()
    XVERSE           = auto()
    COMMAND_R        = auto()
    COHERE2          = auto()
    DBRX             = auto()
    OLMO             = auto()
    OLMO2            = auto()
    OLMOE            = auto()
    OPENELM          = auto()
    ARCTIC           = auto()
    DEEPSEEK         = auto()
    DEEPSEEK2        = auto()
    CHATGLM          = auto()
    GLM4             = auto()
    BITNET           = auto()
    T5               = auto()
    T5ENCODER        = auto()
    JAIS             = auto()
    NEMOTRON         = auto()
    EXAONE           = auto()
    GRANITE          = auto()
    GRANITE_MOE      = auto()
    CHAMELEON        = auto()
    WAVTOKENIZER_DEC = auto()
    PLM              = auto()
    BAILINGMOE       = auto()


class VISION_PROJECTOR_TYPE(IntEnum):
    MLP       = auto()
    LDP       = auto()
    LDPV2     = auto()
    RESAMPLER = auto()
    GLM_EDGE  = auto()
    MERGER    = auto()
    GEMMA3    = auto()


class MODEL_TENSOR(IntEnum):
    TOKEN_EMBD           = auto()
    TOKEN_EMBD_NORM      = auto()
    TOKEN_TYPES          = auto()
    POS_EMBD             = auto()
    OUTPUT               = auto()
    OUTPUT_NORM          = auto()
    ROPE_FREQS           = auto()
    ROPE_FACTORS_LONG    = auto()
    ROPE_FACTORS_SHORT   = auto()
    ATTN_Q               = auto()
    ATTN_K               = auto()
    ATTN_V               = auto()
    ATTN_QKV             = auto()
    ATTN_OUT             = auto()
    ATTN_NORM            = auto()
    ATTN_NORM_2          = auto()
    ATTN_OUT_NORM        = auto()
    ATTN_POST_NORM       = auto()
    ATTN_ROT_EMBD        = auto()
    FFN_GATE_INP         = auto()
    FFN_GATE_INP_SHEXP   = auto()
    FFN_NORM             = auto()
    FFN_PRE_NORM         = auto()
    FFN_POST_NORM        = auto()
    FFN_GATE             = auto()
    FFN_DOWN             = auto()
    FFN_UP               = auto()
    FFN_ACT              = auto()
    FFN_NORM_EXP         = auto()
    FFN_GATE_EXP         = auto()
    FFN_DOWN_EXP         = auto()
    FFN_UP_EXP           = auto()
    FFN_GATE_SHEXP       = auto()
    FFN_DOWN_SHEXP       = auto()
    FFN_UP_SHEXP         = auto()
    FFN_EXP_PROBS_B      = auto()
    ATTN_Q_NORM          = auto()
    ATTN_K_NORM          = auto()
    LAYER_OUT_NORM       = auto()
    SSM_IN               = auto()
    SSM_CONV1D           = auto()
    SSM_X                = auto()
    SSM_DT               = auto()
    SSM_A                = auto()
    SSM_D                = auto()
    SSM_OUT              = auto()
    TIME_MIX_W0          = auto()
    TIME_MIX_W1          = auto()
    TIME_MIX_W2          = auto()
    TIME_MIX_A0          = auto()
    TIME_MIX_A1          = auto()
    TIME_MIX_A2          = auto()
    TIME_MIX_V0          = auto()
    TIME_MIX_V1          = auto()
    TIME_MIX_V2          = auto()
    TIME_MIX_G1          = auto()
    TIME_MIX_G2          = auto()
    TIME_MIX_K_K         = auto()
    TIME_MIX_K_A         = auto()
    TIME_MIX_R_K         = auto()
    TIME_MIX_LERP_X      = auto()
    TIME_MIX_LERP_K      = auto()
    TIME_MIX_LERP_V      = auto()
    TIME_MIX_LERP_R      = auto()
    TIME_MIX_LERP_G      = auto()
    TIME_MIX_LERP_FUSED  = auto()
    TIME_MIX_LERP_W      = auto()
    TIME_MIX_FIRST       = auto()
    TIME_MIX_DECAY       = auto()
    TIME_MIX_DECAY_W1    = auto()
    TIME_MIX_DECAY_W2    = auto()
    TIME_MIX_KEY         = auto()
    TIME_MIX_VALUE       = auto()
    TIME_MIX_RECEPTANCE  = auto()
    TIME_MIX_GATE        = auto()
    TIME_MIX_LN          = auto()
    TIME_MIX_OUTPUT      = auto()
    CHANNEL_MIX_LERP_K   = auto()
    CHANNEL_MIX_LERP_R   = auto()
    CHANNEL_MIX_KEY      = auto()
    CHANNEL_MIX_RECEPTANCE = auto()
    CHANNEL_MIX_VALUE    = auto()
    ATTN_Q_A             = auto()
    ATTN_Q_B             = auto()
    ATTN_KV_A_MQA        = auto()
    ATTN_KV_B            = auto()
    ATTN_K_B             = auto()
    ATTN_V_B             = auto()
    ATTN_Q_A_NORM        = auto()
    ATTN_KV_A_NORM       = auto()
    FFN_SUB_NORM         = auto()
    ATTN_SUB_NORM        = auto()
    DEC_ATTN_NORM        = auto()
    DEC_ATTN_Q           = auto()
    DEC_ATTN_K           = auto()
    DEC_ATTN_V           = auto()
    DEC_ATTN_OUT         = auto()
    DEC_ATTN_REL_B       = auto()
    DEC_CROSS_ATTN_NORM  = auto()
    DEC_CROSS_ATTN_Q     = auto()
    DEC_CROSS_ATTN_K     = auto()
    DEC_CROSS_ATTN_V     = auto()
    DEC_CROSS_ATTN_OUT   = auto()
    DEC_CROSS_ATTN_REL_B = auto()
    DEC_FFN_NORM         = auto()
    DEC_FFN_GATE         = auto()
    DEC_FFN_DOWN         = auto()
    DEC_FFN_UP           = auto()
    DEC_OUTPUT_NORM      = auto()
    ENC_ATTN_NORM        = auto()
    ENC_ATTN_Q           = auto()
    ENC_ATTN_K           = auto()
    ENC_ATTN_V           = auto()
    ENC_ATTN_OUT         = auto()
    ENC_ATTN_REL_B       = auto()
    ENC_FFN_NORM         = auto()
    ENC_FFN_GATE         = auto()
    ENC_FFN_DOWN         = auto()
    ENC_FFN_UP           = auto()
    ENC_OUTPUT_NORM      = auto()
    CLS                  = auto() # classifier
    CLS_OUT              = auto() # classifier output projection
    CONV1D               = auto()
    CONVNEXT_DW          = auto()
    CONVNEXT_NORM        = auto()
    CONVNEXT_PW1         = auto()
    CONVNEXT_PW2         = auto()
    CONVNEXT_GAMMA       = auto()
    POSNET_CONV1         = auto()
    POSNET_CONV2         = auto()
    POSNET_NORM          = auto()
    POSNET_NORM1         = auto()
    POSNET_NORM2         = auto()
    POSNET_ATTN_NORM     = auto()
    POSNET_ATTN_Q        = auto()
    POSNET_ATTN_K        = auto()
    POSNET_ATTN_V        = auto()
    POSNET_ATTN_OUT      = auto()
    # vision
    V_MMPROJ             = auto()
    V_MMPROJ_FC          = auto()
    V_MMPROJ_MLP         = auto()
    V_MMPROJ_PEG         = auto()
    V_ENC_EMBD_CLS       = auto()
    V_ENC_EMBD_PATCH     = auto()
    V_ENC_EMBD_POS       = auto()
    V_ENC_ATTN_Q         = auto()
    V_ENC_ATTN_Q_NORM    = auto()
    V_ENC_ATTN_K         = auto()
    V_ENC_ATTN_K_NORM    = auto()
    V_ENC_ATTN_V         = auto()
    V_ENC_INPUT_NORM     = auto()
    V_ENC_OUTPUT         = auto()
    V_ENC_OUTPUT_NORM    = auto()
    V_ENC_FFN_UP         = auto()
    V_ENC_FFN_GATE       = auto()
    V_ENC_FFN_DOWN       = auto()
    V_LAYER_SCALE_1      = auto()
    V_LAYER_SCALE_2      = auto()
    V_PRE_NORM           = auto()
    V_POST_NORM          = auto()
    V_MM_INP_NORM        = auto()
    V_MM_INP_PROJ        = auto() # gemma3
    V_MM_SOFT_EMB_NORM   = auto() # gemma3
    V_RESMPL_POS_EMBD_K  = auto() # minicpmv
    V_RESMPL_ATTN_Q      = auto() # minicpmv
    V_RESMPL_ATTN_K      = auto() # minicpmv
    V_RESMPL_ATTN_V      = auto() # minicpmv
    V_RESMPL_ATTN_OUT    = auto() # minicpmv
    V_RESMPL_KV          = auto() # minicpmv
    V_RESMPL_KV_NORM     = auto() # minicpmv
    V_RESMPL_POST_NORM   = auto() # minicpmv
    V_RESMPL_Q_NORM      = auto() # minicpmv
    V_RESMPL_PROJ        = auto() # minicpmv
    V_RESMPL_QUERY       = auto() # minicpmv
    V_TOK_EMBD_IMG_BREAK = auto() # pixtral
    V_MM_PATCH_MERGER    = auto() # mistral small 3.1
    # audio (mtmd)
    A_ENC_EMBD_POS       = auto()
    A_ENC_CONV1D         = auto()
    A_PRE_NORM           = auto()
    A_POST_NORM          = auto()
    A_ENC_ATTN_Q         = auto()
    A_ENC_ATTN_K         = auto()
    A_ENC_ATTN_V         = auto()
    A_ENC_INPUT_NORM     = auto()
    A_ENC_OUTPUT         = auto()
    A_ENC_OUTPUT_NORM    = auto()
    A_ENC_FFN_UP         = auto()
    A_ENC_FFN_GATE       = auto()
    A_ENC_FFN_DOWN       = auto()
    A_MMPROJ             = auto()
    A_MM_NORM_PRE        = auto()
    A_MM_NORM_MID        = auto()


MODEL_ARCH_NAMES: dict[MODEL_ARCH, str] = {
    MODEL_ARCH.CLIP_VISION:      "clip", # dummy arch for clip.cpp
    MODEL_ARCH.LLAMA:            "llama",
    MODEL_ARCH.LLAMA4:           "llama4",
    MODEL_ARCH.DECI:             "deci",
    MODEL_ARCH.FALCON:           "falcon",
    MODEL_ARCH.BAICHUAN:         "baichuan",
    MODEL_ARCH.GROK:             "grok",
    MODEL_ARCH.GPT2:             "gpt2",
    MODEL_ARCH.GPTJ:             "gptj",
    MODEL_ARCH.GPTNEOX:          "gptneox",
    MODEL_ARCH.MPT:              "mpt",
    MODEL_ARCH.STARCODER:        "starcoder",
    MODEL_ARCH.REFACT:           "refact",
    MODEL_ARCH.BERT:             "bert",
    MODEL_ARCH.NOMIC_BERT:       "nomic-bert",
    MODEL_ARCH.NOMIC_BERT_MOE:   "nomic-bert-moe",
    MODEL_ARCH.JINA_BERT_V2:     "jina-bert-v2",
    MODEL_ARCH.BLOOM:            "bloom",
    MODEL_ARCH.STABLELM:         "stablelm",
    MODEL_ARCH.QWEN:             "qwen",
    MODEL_ARCH.QWEN2:            "qwen2",
    MODEL_ARCH.QWEN2MOE:         "qwen2moe",
    MODEL_ARCH.QWEN2VL:          "qwen2vl",
    MODEL_ARCH.QWEN3:            "qwen3",
    MODEL_ARCH.QWEN3MOE:         "qwen3moe",
    MODEL_ARCH.PHI2:             "phi2",
    MODEL_ARCH.PHI3:             "phi3",
    MODEL_ARCH.PHIMOE:           "phimoe",
    MODEL_ARCH.PLAMO:            "plamo",
    MODEL_ARCH.CODESHELL:        "codeshell",
    MODEL_ARCH.ORION:            "orion",
    MODEL_ARCH.INTERNLM2:        "internlm2",
    MODEL_ARCH.MINICPM:          "minicpm",
    MODEL_ARCH.MINICPM3:         "minicpm3",
    MODEL_ARCH.GEMMA:            "gemma",
    MODEL_ARCH.GEMMA2:           "gemma2",
    MODEL_ARCH.GEMMA3:           "gemma3",
    MODEL_ARCH.STARCODER2:       "starcoder2",
    MODEL_ARCH.RWKV6:            "rwkv6",
    MODEL_ARCH.RWKV6QWEN2:       "rwkv6qwen2",
    MODEL_ARCH.RWKV7:            "rwkv7",
    MODEL_ARCH.ARWKV7:           "arwkv7",
    MODEL_ARCH.MAMBA:            "mamba",
    MODEL_ARCH.XVERSE:           "xverse",
    MODEL_ARCH.COMMAND_R:        "command-r",
    MODEL_ARCH.COHERE2:          "cohere2",
    MODEL_ARCH.DBRX:             "dbrx",
    MODEL_ARCH.OLMO:             "olmo",
    MODEL_ARCH.OLMO2:            "olmo2",
    MODEL_ARCH.OLMOE:            "olmoe",
    MODEL_ARCH.OPENELM:          "openelm",
    MODEL_ARCH.ARCTIC:           "arctic",
    MODEL_ARCH.DEEPSEEK:         "deepseek",
    MODEL_ARCH.DEEPSEEK2:        "deepseek2",
    MODEL_ARCH.CHATGLM:          "chatglm",
    MODEL_ARCH.GLM4:             "glm4",
    MODEL_ARCH.BITNET:           "bitnet",
    MODEL_ARCH.T5:               "t5",
    MODEL_ARCH.T5ENCODER:        "t5encoder",
    MODEL_ARCH.JAIS:             "jais",
    MODEL_ARCH.NEMOTRON:         "nemotron",
    MODEL_ARCH.EXAONE:           "exaone",
    MODEL_ARCH.GRANITE:          "granite",
    MODEL_ARCH.GRANITE_MOE:      "granitemoe",
    MODEL_ARCH.CHAMELEON:        "chameleon",
    MODEL_ARCH.WAVTOKENIZER_DEC: "wavtokenizer-dec",
    MODEL_ARCH.PLM:              "plm",
    MODEL_ARCH.BAILINGMOE:       "bailingmoe",
}

VISION_PROJECTOR_TYPE_NAMES: dict[VISION_PROJECTOR_TYPE, str] = {
    VISION_PROJECTOR_TYPE.MLP:       "mlp",
    VISION_PROJECTOR_TYPE.LDP:       "ldp",
    VISION_PROJECTOR_TYPE.LDPV2:     "ldpv2",
    VISION_PROJECTOR_TYPE.RESAMPLER: "resampler",
    VISION_PROJECTOR_TYPE.GLM_EDGE:  "adapter",
    VISION_PROJECTOR_TYPE.MERGER:    "qwen2vl_merger",
    VISION_PROJECTOR_TYPE.GEMMA3:    "gemma3",
}

TENSOR_NAMES: dict[MODEL_TENSOR, str] = {
    MODEL_TENSOR.TOKEN_EMBD:                "token_embd",
    MODEL_TENSOR.TOKEN_EMBD_NORM:           "token_embd_norm",
    MODEL_TENSOR.TOKEN_TYPES:               "token_types",
    MODEL_TENSOR.POS_EMBD:                  "position_embd",
    MODEL_TENSOR.OUTPUT_NORM:               "output_norm",
    MODEL_TENSOR.OUTPUT:                    "output",
    MODEL_TENSOR.ROPE_FREQS:                "rope_freqs",
    MODEL_TENSOR.ROPE_FACTORS_LONG:         "rope_factors_long",
    MODEL_TENSOR.ROPE_FACTORS_SHORT:        "rope_factors_short",
    MODEL_TENSOR.ATTN_NORM:                 "blk.{bid}.attn_norm",
    MODEL_TENSOR.ATTN_NORM_2:               "blk.{bid}.attn_norm_2",
    MODEL_TENSOR.ATTN_QKV:                  "blk.{bid}.attn_qkv",
    MODEL_TENSOR.ATTN_Q:                    "blk.{bid}.attn_q",
    MODEL_TENSOR.ATTN_K:                    "blk.{bid}.attn_k",
    MODEL_TENSOR.ATTN_V:                    "blk.{bid}.attn_v",
    MODEL_TENSOR.ATTN_OUT:                  "blk.{bid}.attn_output",
    MODEL_TENSOR.ATTN_ROT_EMBD:             "blk.{bid}.attn_rot_embd",
    MODEL_TENSOR.ATTN_Q_NORM:               "blk.{bid}.attn_q_norm",
    MODEL_TENSOR.ATTN_K_NORM:               "blk.{bid}.attn_k_norm",
    MODEL_TENSOR.ATTN_OUT_NORM:             "blk.{bid}.attn_output_norm",
    MODEL_TENSOR.ATTN_POST_NORM:            "blk.{bid}.post_attention_norm",
    MODEL_TENSOR.FFN_GATE_INP:              "blk.{bid}.ffn_gate_inp",
    MODEL_TENSOR.FFN_GATE_INP_SHEXP:        "blk.{bid}.ffn_gate_inp_shexp",
    MODEL_TENSOR.FFN_NORM:                  "blk.{bid}.ffn_norm",
    MODEL_TENSOR.FFN_PRE_NORM:              "blk.{bid}.ffn_norm",
    MODEL_TENSOR.FFN_POST_NORM:             "blk.{bid}.post_ffw_norm",
    MODEL_TENSOR.FFN_GATE:                  "blk.{bid}.ffn_gate",
    MODEL_TENSOR.FFN_DOWN:                  "blk.{bid}.ffn_down",
    MODEL_TENSOR.FFN_UP:                    "blk.{bid}.ffn_up",
    MODEL_TENSOR.FFN_GATE_SHEXP:            "blk.{bid}.ffn_gate_shexp",
    MODEL_TENSOR.FFN_DOWN_SHEXP:            "blk.{bid}.ffn_down_shexp",
    MODEL_TENSOR.FFN_UP_SHEXP:              "blk.{bid}.ffn_up_shexp",
    MODEL_TENSOR.FFN_ACT:                   "blk.{bid}.ffn",
    MODEL_TENSOR.FFN_NORM_EXP:              "blk.{bid}.ffn_norm_exps",
    MODEL_TENSOR.FFN_GATE_EXP:              "blk.{bid}.ffn_gate_exps",
    MODEL_TENSOR.FFN_DOWN_EXP:              "blk.{bid}.ffn_down_exps",
    MODEL_TENSOR.FFN_UP_EXP:                "blk.{bid}.ffn_up_exps",
    MODEL_TENSOR.FFN_EXP_PROBS_B:           "blk.{bid}.exp_probs_b",
    MODEL_TENSOR.LAYER_OUT_NORM:            "blk.{bid}.layer_output_norm",
    MODEL_TENSOR.SSM_IN:                    "blk.{bid}.ssm_in",
    MODEL_TENSOR.SSM_CONV1D:                "blk.{bid}.ssm_conv1d",
    MODEL_TENSOR.SSM_X:                     "blk.{bid}.ssm_x",
    MODEL_TENSOR.SSM_DT:                    "blk.{bid}.ssm_dt",
    MODEL_TENSOR.SSM_A:                     "blk.{bid}.ssm_a",
    MODEL_TENSOR.SSM_D:                     "blk.{bid}.ssm_d",
    MODEL_TENSOR.SSM_OUT:                   "blk.{bid}.ssm_out",
    MODEL_TENSOR.TIME_MIX_W0:               "blk.{bid}.time_mix_w0",
    MODEL_TENSOR.TIME_MIX_W1:               "blk.{bid}.time_mix_w1",
    MODEL_TENSOR.TIME_MIX_W2:               "blk.{bid}.time_mix_w2",
    MODEL_TENSOR.TIME_MIX_A0:               "blk.{bid}.time_mix_a0",
    MODEL_TENSOR.TIME_MIX_A1:               "blk.{bid}.time_mix_a1",
    MODEL_TENSOR.TIME_MIX_A2:               "blk.{bid}.time_mix_a2",
    MODEL_TENSOR.TIME_MIX_V0:               "blk.{bid}.time_mix_v0",
    MODEL_TENSOR.TIME_MIX_V1:               "blk.{bid}.time_mix_v1",
    MODEL_TENSOR.TIME_MIX_V2:               "blk.{bid}.time_mix_v2",
    MODEL_TENSOR.TIME_MIX_G1:               "blk.{bid}.time_mix_g1",
    MODEL_TENSOR.TIME_MIX_G2:               "blk.{bid}.time_mix_g2",
    MODEL_TENSOR.TIME_MIX_K_K:              "blk.{bid}.time_mix_k_k",
    MODEL_TENSOR.TIME_MIX_K_A:              "blk.{bid}.time_mix_k_a",
    MODEL_TENSOR.TIME_MIX_R_K:              "blk.{bid}.time_mix_r_k",
    MODEL_TENSOR.TIME_MIX_LERP_X:           "blk.{bid}.time_mix_lerp_x",
    MODEL_TENSOR.TIME_MIX_LERP_K:           "blk.{bid}.time_mix_lerp_k",
    MODEL_TENSOR.TIME_MIX_LERP_V:           "blk.{bid}.time_mix_lerp_v",
    MODEL_TENSOR.TIME_MIX_LERP_R:           "blk.{bid}.time_mix_lerp_r",
    MODEL_TENSOR.TIME_MIX_LERP_G:           "blk.{bid}.time_mix_lerp_g",
    MODEL_TENSOR.TIME_MIX_LERP_FUSED:       "blk.{bid}.time_mix_lerp_fused",
    MODEL_TENSOR.TIME_MIX_LERP_W:           "blk.{bid}.time_mix_lerp_w",
    MODEL_TENSOR.TIME_MIX_FIRST:            "blk.{bid}.time_mix_first",
    MODEL_TENSOR.TIME_MIX_DECAY:            "blk.{bid}.time_mix_decay",
    MODEL_TENSOR.TIME_MIX_DECAY_W1:         "blk.{bid}.time_mix_decay_w1",
    MODEL_TENSOR.TIME_MIX_DECAY_W2:         "blk.{bid}.time_mix_decay_w2",
    MODEL_TENSOR.TIME_MIX_KEY:              "blk.{bid}.time_mix_key",
    MODEL_TENSOR.TIME_MIX_VALUE:            "blk.{bid}.time_mix_value",
    MODEL_TENSOR.TIME_MIX_RECEPTANCE:       "blk.{bid}.time_mix_receptance",
    MODEL_TENSOR.TIME_MIX_GATE:             "blk.{bid}.time_mix_gate",
    MODEL_TENSOR.TIME_MIX_LN:               "blk.{bid}.time_mix_ln",
    MODEL_TENSOR.TIME_MIX_OUTPUT:           "blk.{bid}.time_mix_output",
    MODEL_TENSOR.CHANNEL_MIX_LERP_K:        "blk.{bid}.channel_mix_lerp_k",
    MODEL_TENSOR.CHANNEL_MIX_LERP_R:        "blk.{bid}.channel_mix_lerp_r",
    MODEL_TENSOR.CHANNEL_MIX_KEY:           "blk.{bid}.channel_mix_key",
    MODEL_TENSOR.CHANNEL_MIX_RECEPTANCE:    "blk.{bid}.channel_mix_receptance",
    MODEL_TENSOR.CHANNEL_MIX_VALUE:         "blk.{bid}.channel_mix_value",
    MODEL_TENSOR.ATTN_Q_A:                  "blk.{bid}.attn_q_a",
    MODEL_TENSOR.ATTN_Q_B:                  "blk.{bid}.attn_q_b",
    MODEL_TENSOR.ATTN_KV_A_MQA:             "blk.{bid}.attn_kv_a_mqa",
    MODEL_TENSOR.ATTN_KV_B:                 "blk.{bid}.attn_kv_b",
    MODEL_TENSOR.ATTN_K_B:                  "blk.{bid}.attn_k_b",
    MODEL_TENSOR.ATTN_V_B:                  "blk.{bid}.attn_v_b",
    MODEL_TENSOR.ATTN_Q_A_NORM:             "blk.{bid}.attn_q_a_norm",
    MODEL_TENSOR.ATTN_KV_A_NORM:            "blk.{bid}.attn_kv_a_norm",
    MODEL_TENSOR.ATTN_SUB_NORM:             "blk.{bid}.attn_sub_norm",
    MODEL_TENSOR.FFN_SUB_NORM:              "blk.{bid}.ffn_sub_norm",
    MODEL_TENSOR.DEC_ATTN_NORM:             "dec.blk.{bid}.attn_norm",
    MODEL_TENSOR.DEC_ATTN_Q:                "dec.blk.{bid}.attn_q",
    MODEL_TENSOR.DEC_ATTN_K:                "dec.blk.{bid}.attn_k",
    MODEL_TENSOR.DEC_ATTN_V:                "dec.blk.{bid}.attn_v",
    MODEL_TENSOR.DEC_ATTN_OUT:              "dec.blk.{bid}.attn_o",
    MODEL_TENSOR.DEC_ATTN_REL_B:            "dec.blk.{bid}.attn_rel_b",
    MODEL_TENSOR.DEC_CROSS_ATTN_NORM:       "dec.blk.{bid}.cross_attn_norm",
    MODEL_TENSOR.DEC_CROSS_ATTN_Q:          "dec.blk.{bid}.cross_attn_q",
    MODEL_TENSOR.DEC_CROSS_ATTN_K:          "dec.blk.{bid}.cross_attn_k",
    MODEL_TENSOR.DEC_CROSS_ATTN_V:          "dec.blk.{bid}.cross_attn_v",
    MODEL_TENSOR.DEC_CROSS_ATTN_OUT:        "dec.blk.{bid}.cross_attn_o",
    MODEL_TENSOR.DEC_CROSS_ATTN_REL_B:      "dec.blk.{bid}.cross_attn_rel_b",
    MODEL_TENSOR.DEC_FFN_NORM:              "dec.blk.{bid}.ffn_norm",
    MODEL_TENSOR.DEC_FFN_GATE:              "dec.blk.{bid}.ffn_gate",
    MODEL_TENSOR.DEC_FFN_DOWN:              "dec.blk.{bid}.ffn_down",
    MODEL_TENSOR.DEC_FFN_UP:                "dec.blk.{bid}.ffn_up",
    MODEL_TENSOR.DEC_OUTPUT_NORM:           "dec.output_norm",
    MODEL_TENSOR.ENC_ATTN_NORM:             "enc.blk.{bid}.attn_norm",
    MODEL_TENSOR.ENC_ATTN_Q:                "enc.blk.{bid}.attn_q",
    MODEL_TENSOR.ENC_ATTN_K:                "enc.blk.{bid}.attn_k",
    MODEL_TENSOR.ENC_ATTN_V:                "enc.blk.{bid}.attn_v",
    MODEL_TENSOR.ENC_ATTN_OUT:              "enc.blk.{bid}.attn_o",
    MODEL_TENSOR.ENC_ATTN_REL_B:            "enc.blk.{bid}.attn_rel_b",
    MODEL_TENSOR.ENC_FFN_NORM:              "enc.blk.{bid}.ffn_norm",
    MODEL_TENSOR.ENC_FFN_GATE:              "enc.blk.{bid}.ffn_gate",
    MODEL_TENSOR.ENC_FFN_DOWN:              "enc.blk.{bid}.ffn_down",
    MODEL_TENSOR.ENC_FFN_UP:                "enc.blk.{bid}.ffn_up",
    MODEL_TENSOR.ENC_OUTPUT_NORM:           "enc.output_norm",
    MODEL_TENSOR.CLS:                       "cls",
    MODEL_TENSOR.CLS_OUT:                   "cls.output",
    MODEL_TENSOR.CONV1D:                    "conv1d",
    MODEL_TENSOR.CONVNEXT_DW:               "convnext.{bid}.dw",
    MODEL_TENSOR.CONVNEXT_NORM:             "convnext.{bid}.norm",
    MODEL_TENSOR.CONVNEXT_PW1:              "convnext.{bid}.pw1",
    MODEL_TENSOR.CONVNEXT_PW2:              "convnext.{bid}.pw2",
    MODEL_TENSOR.CONVNEXT_GAMMA:            "convnext.{bid}.gamma",
    MODEL_TENSOR.POSNET_CONV1:              "posnet.{bid}.conv1",
    MODEL_TENSOR.POSNET_CONV2:              "posnet.{bid}.conv2",
    MODEL_TENSOR.POSNET_NORM:               "posnet.{bid}.norm",
    MODEL_TENSOR.POSNET_NORM1:              "posnet.{bid}.norm1",
    MODEL_TENSOR.POSNET_NORM2:              "posnet.{bid}.norm2",
    MODEL_TENSOR.POSNET_ATTN_NORM:          "posnet.{bid}.attn_norm",
    MODEL_TENSOR.POSNET_ATTN_Q:             "posnet.{bid}.attn_q",
    MODEL_TENSOR.POSNET_ATTN_K:             "posnet.{bid}.attn_k",
    MODEL_TENSOR.POSNET_ATTN_V:             "posnet.{bid}.attn_v",
    MODEL_TENSOR.POSNET_ATTN_OUT:           "posnet.{bid}.attn_output",
    # vision
    MODEL_TENSOR.V_MMPROJ:                  "mm.{bid}",
    MODEL_TENSOR.V_MMPROJ_FC:               "mm.model.fc",
    MODEL_TENSOR.V_MMPROJ_MLP:              "mm.model.mlp.{bid}",
    MODEL_TENSOR.V_MMPROJ_PEG:              "mm.model.peg.{bid}",
    MODEL_TENSOR.V_ENC_EMBD_CLS:            "v.class_embd",
    MODEL_TENSOR.V_ENC_EMBD_PATCH:          "v.patch_embd",
    MODEL_TENSOR.V_ENC_EMBD_POS:            "v.position_embd",
    MODEL_TENSOR.V_ENC_ATTN_Q:              "v.blk.{bid}.attn_q",
    MODEL_TENSOR.V_ENC_ATTN_Q_NORM:         "v.blk.{bid}.attn_q_norm",
    MODEL_TENSOR.V_ENC_ATTN_K:              "v.blk.{bid}.attn_k",
    MODEL_TENSOR.V_ENC_ATTN_K_NORM:         "v.blk.{bid}.attn_k_norm",
    MODEL_TENSOR.V_ENC_ATTN_V:              "v.blk.{bid}.attn_v",
    MODEL_TENSOR.V_ENC_INPUT_NORM:          "v.blk.{bid}.ln1",
    MODEL_TENSOR.V_ENC_OUTPUT:              "v.blk.{bid}.attn_out",
    MODEL_TENSOR.V_ENC_OUTPUT_NORM:         "v.blk.{bid}.ln2",
    MODEL_TENSOR.V_ENC_FFN_UP:              "v.blk.{bid}.ffn_up",
    MODEL_TENSOR.V_ENC_FFN_GATE:            "v.blk.{bid}.ffn_gate",
    MODEL_TENSOR.V_ENC_FFN_DOWN:            "v.blk.{bid}.ffn_down",
    MODEL_TENSOR.V_LAYER_SCALE_1:           "v.blk.{bid}.ls1",
    MODEL_TENSOR.V_LAYER_SCALE_2:           "v.blk.{bid}.ls2",
    MODEL_TENSOR.V_PRE_NORM:                "v.pre_ln",
    MODEL_TENSOR.V_POST_NORM:               "v.post_ln",
    MODEL_TENSOR.V_MM_INP_PROJ:             "mm.input_projection",
    MODEL_TENSOR.V_MM_INP_NORM:             "mm.input_norm",
    MODEL_TENSOR.V_MM_SOFT_EMB_NORM:        "mm.soft_emb_norm",
    MODEL_TENSOR.V_RESMPL_POS_EMBD_K:       "resampler.pos_embd_k",
    MODEL_TENSOR.V_RESMPL_ATTN_Q:           "resampler.attn.q",
    MODEL_TENSOR.V_RESMPL_ATTN_K:           "resampler.attn.k",
    MODEL_TENSOR.V_RESMPL_ATTN_V:           "resampler.attn.v",
    MODEL_TENSOR.V_RESMPL_ATTN_OUT:         "resampler.attn.out",
    MODEL_TENSOR.V_RESMPL_KV:               "resampler.kv",
    MODEL_TENSOR.V_RESMPL_KV_NORM:          "resampler.ln_kv",
    MODEL_TENSOR.V_RESMPL_POST_NORM:        "resampler.ln_post",
    MODEL_TENSOR.V_RESMPL_Q_NORM:           "resampler.ln_q",
    MODEL_TENSOR.V_RESMPL_PROJ:             "resampler.proj",
    MODEL_TENSOR.V_RESMPL_QUERY:            "resampler.query",
    MODEL_TENSOR.V_TOK_EMBD_IMG_BREAK:      "v.token_embd.img_break", # pixtral
    MODEL_TENSOR.V_MM_PATCH_MERGER:         "mm.patch_merger", # mistral small 3.1
    # audio (mtmd)
    MODEL_TENSOR.A_ENC_EMBD_POS:            "a.position_embd",
    MODEL_TENSOR.A_ENC_CONV1D:              "a.conv1d.{bid}",
    MODEL_TENSOR.A_PRE_NORM:                "a.pre_ln",
    MODEL_TENSOR.A_POST_NORM:               "a.post_ln",
    MODEL_TENSOR.A_ENC_ATTN_Q:              "a.blk.{bid}.attn_q",
    MODEL_TENSOR.A_ENC_ATTN_K:              "a.blk.{bid}.attn_k",
    MODEL_TENSOR.A_ENC_ATTN_V:              "a.blk.{bid}.attn_v",
    MODEL_TENSOR.A_ENC_INPUT_NORM:          "a.blk.{bid}.ln1",
    MODEL_TENSOR.A_ENC_OUTPUT:              "a.blk.{bid}.attn_out",
    MODEL_TENSOR.A_ENC_OUTPUT_NORM:         "a.blk.{bid}.ln2",
    MODEL_TENSOR.A_ENC_FFN_UP:              "a.blk.{bid}.ffn_up",
    MODEL_TENSOR.A_ENC_FFN_GATE:            "a.blk.{bid}.ffn_gate",
    MODEL_TENSOR.A_ENC_FFN_DOWN:            "a.blk.{bid}.ffn_down",
    MODEL_TENSOR.A_MMPROJ:                  "mm.a.mlp.{bid}",
    MODEL_TENSOR.A_MM_NORM_PRE:             "mm.a.norm_pre",
    MODEL_TENSOR.A_MM_NORM_MID:             "mm.a.norm_mid",
}

MODEL_TENSORS: dict[MODEL_ARCH, list[MODEL_TENSOR]] = {
    MODEL_ARCH.CLIP_VISION: [
        MODEL_TENSOR.V_MMPROJ,
        MODEL_TENSOR.V_MMPROJ_FC,
        MODEL_TENSOR.V_MMPROJ_MLP,
        MODEL_TENSOR.V_MMPROJ_PEG,
        MODEL_TENSOR.V_ENC_EMBD_CLS,
        MODEL_TENSOR.V_ENC_EMBD_PATCH,
        MODEL_TENSOR.V_ENC_EMBD_POS,
        MODEL_TENSOR.V_ENC_ATTN_Q,
        MODEL_TENSOR.V_ENC_ATTN_Q_NORM,
        MODEL_TENSOR.V_ENC_ATTN_K,
        MODEL_TENSOR.V_ENC_ATTN_K_NORM,
        MODEL_TENSOR.V_ENC_ATTN_V,
        MODEL_TENSOR.V_ENC_INPUT_NORM,
        MODEL_TENSOR.V_ENC_OUTPUT,
        MODEL_TENSOR.V_ENC_OUTPUT_NORM,
        MODEL_TENSOR.V_ENC_FFN_UP,
        MODEL_TENSOR.V_ENC_FFN_GATE,
        MODEL_TENSOR.V_ENC_FFN_DOWN,
        MODEL_TENSOR.V_LAYER_SCALE_1,
        MODEL_TENSOR.V_LAYER_SCALE_2,
        MODEL_TENSOR.V_PRE_NORM,
        MODEL_TENSOR.V_POST_NORM,
        MODEL_TENSOR.V_MM_INP_PROJ,
        MODEL_TENSOR.V_MM_INP_NORM,
        MODEL_TENSOR.V_MM_SOFT_EMB_NORM,
        MODEL_TENSOR.V_RESMPL_POS_EMBD_K,
        MODEL_TENSOR.V_RESMPL_ATTN_Q,
        MODEL_TENSOR.V_RESMPL_ATTN_K,
        MODEL_TENSOR.V_RESMPL_ATTN_V,
        MODEL_TENSOR.V_RESMPL_ATTN_OUT,
        MODEL_TENSOR.V_RESMPL_KV,
        MODEL_TENSOR.V_RESMPL_KV_NORM,
        MODEL_TENSOR.V_RESMPL_POST_NORM,
        MODEL_TENSOR.V_RESMPL_Q_NORM,
        MODEL_TENSOR.V_RESMPL_PROJ,
        MODEL_TENSOR.V_RESMPL_QUERY,
        MODEL_TENSOR.V_TOK_EMBD_IMG_BREAK,
        MODEL_TENSOR.V_MM_PATCH_MERGER,
        # audio
        MODEL_TENSOR.A_ENC_EMBD_POS,
        MODEL_TENSOR.A_ENC_CONV1D,
        MODEL_TENSOR.A_PRE_NORM,
        MODEL_TENSOR.A_POST_NORM,
        MODEL_TENSOR.A_ENC_ATTN_Q,
        MODEL_TENSOR.A_ENC_ATTN_K,
        MODEL_TENSOR.A_ENC_ATTN_V,
        MODEL_TENSOR.A_ENC_INPUT_NORM,
        MODEL_TENSOR.A_ENC_OUTPUT,
        MODEL_TENSOR.A_ENC_OUTPUT_NORM,
        MODEL_TENSOR.A_ENC_FFN_UP,
        MODEL_TENSOR.A_ENC_FFN_GATE,
        MODEL_TENSOR.A_ENC_FFN_DOWN,
        MODEL_TENSOR.A_MMPROJ,
        MODEL_TENSOR.A_MM_NORM_PRE,
        MODEL_TENSOR.A_MM_NORM_MID,
    ],
    MODEL_ARCH.LLAMA: [
        MODEL_TENSOR.TOKEN_EMBD,
        MODEL_TENSOR.OUTPUT_NORM,
        MODEL_TENSOR.OUTPUT,
        MODEL_TENSOR.ROPE_FREQS,
        MODEL_TENSOR.ATTN_NORM,
        MODEL_TENSOR.ATTN_Q,
        MODEL_TENSOR.ATTN_K,
        MODEL_TENSOR.ATTN_V,
        MODEL_TENSOR.ATTN_OUT,
        MODEL_TENSOR.ATTN_ROT_EMBD,
        MODEL_TENSOR.FFN_GATE_INP,
        MODEL_TENSOR.FFN_NORM,
        MODEL_TENSOR.FFN_GATE,
        MODEL_TENSOR.FFN_DOWN,
        MODEL_TENSOR.FFN_UP,
        MODEL_TENSOR.FFN_GATE_EXP,
        MODEL_TENSOR.FFN_DOWN_EXP,
        MODEL_TENSOR.FFN_UP_EXP,
    ],
    MODEL_ARCH.LLAMA4: [
        MODEL_TENSOR.TOKEN_EMBD,
        MODEL_TENSOR.OUTPUT_NORM,
        MODEL_TENSOR.OUTPUT,
        MODEL_TENSOR.ROPE_FREQS,
        MODEL_TENSOR.ATTN_NORM,
        MODEL_TENSOR.ATTN_Q,
        MODEL_TENSOR.ATTN_K,
        MODEL_TENSOR.ATTN_V,
        MODEL_TENSOR.ATTN_OUT,
        MODEL_TENSOR.ATTN_ROT_EMBD,
        MODEL_TENSOR.FFN_GATE_INP,
        MODEL_TENSOR.FFN_NORM,
        MODEL_TENSOR.FFN_GATE,
        MODEL_TENSOR.FFN_DOWN,
        MODEL_TENSOR.FFN_UP,
        MODEL_TENSOR.FFN_GATE_EXP,
        MODEL_TENSOR.FFN_DOWN_EXP,
        MODEL_TENSOR.FFN_UP_EXP,
        MODEL_TENSOR.FFN_GATE_SHEXP,
        MODEL_TENSOR.FFN_DOWN_SHEXP,
        MODEL_TENSOR.FFN_UP_SHEXP,
    ],
    MODEL_ARCH.DECI: [
        MODEL_TENSOR.TOKEN_EMBD,
        MODEL_TENSOR.OUTPUT_NORM,
        MODEL_TENSOR.OUTPUT,
        MODEL_TENSOR.ROPE_FREQS,
        MODEL_TENSOR.ATTN_NORM,
        MODEL_TENSOR.ATTN_Q,
        MODEL_TENSOR.ATTN_K,
        MODEL_TENSOR.ATTN_V,
        MODEL_TENSOR.ATTN_OUT,
        MODEL_TENSOR.ATTN_ROT_EMBD,
        MODEL_TENSOR.FFN_GATE_INP,
        MODEL_TENSOR.FFN_NORM,
        MODEL_TENSOR.FFN_GATE,
        MODEL_TENSOR.FFN_DOWN,
        MODEL_TENSOR.FFN_UP,
        MODEL_TENSOR.FFN_GATE_EXP,
        MODEL_TENSOR.FFN_DOWN_EXP,
        MODEL_TENSOR.FFN_UP_EXP,
    ],
    MODEL_ARCH.GROK: [
        MODEL_TENSOR.TOKEN_EMBD,
        MODEL_TENSOR.OUTPUT_NORM,
        MODEL_TENSOR.OUTPUT,
        MODEL_TENSOR.ROPE_FREQS,
        MODEL_TENSOR.ATTN_NORM,
        MODEL_TENSOR.ATTN_Q,
        MODEL_TENSOR.ATTN_K,
        MODEL_TENSOR.ATTN_V,
        MODEL_TENSOR.ATTN_OUT,
        MODEL_TENSOR.ATTN_ROT_EMBD,
        MODEL_TENSOR.ATTN_OUT_NORM,
        MODEL_TENSOR.FFN_GATE_INP,
        MODEL_TENSOR.FFN_NORM,
        MODEL_TENSOR.FFN_GATE,
        MODEL_TENSOR.FFN_DOWN,
        MODEL_TENSOR.FFN_UP,
        MODEL_TENSOR.FFN_GATE_EXP,
        MODEL_TENSOR.FFN_DOWN_EXP,
        MODEL_TENSOR.FFN_UP_EXP,
        MODEL_TENSOR.LAYER_OUT_NORM,
    ],
    MODEL_ARCH.GPTNEOX: [
        MODEL_TENSOR.TOKEN_EMBD,
        MODEL_TENSOR.OUTPUT_NORM,
        MODEL_TENSOR.OUTPUT,
        MODEL_TENSOR.ATTN_NORM,
        MODEL_TENSOR.ATTN_QKV,
        MODEL_TENSOR.ATTN_OUT,
        MODEL_TENSOR.FFN_NORM,
        MODEL_TENSOR.FFN_DOWN,
        MODEL_TENSOR.FFN_UP,
    ],
    MODEL_ARCH.FALCON: [
        MODEL_TENSOR.TOKEN_EMBD,
        MODEL_TENSOR.OUTPUT_NORM,
        MODEL_TENSOR.OUTPUT,
        MODEL_TENSOR.ATTN_NORM,
        MODEL_TENSOR.ATTN_NORM_2,
        MODEL_TENSOR.ATTN_QKV,
        MODEL_TENSOR.ATTN_OUT,
        MODEL_TENSOR.FFN_DOWN,
        MODEL_TENSOR.FFN_UP,
    ],
    MODEL_ARCH.BAICHUAN: [
        MODEL_TENSOR.TOKEN_EMBD,
        MODEL_TENSOR.OUTPUT_NORM,
        MODEL_TENSOR.OUTPUT,
        MODEL_TENSOR.ROPE_FREQS,
        MODEL_TENSOR.ATTN_NORM,
        MODEL_TENSOR.ATTN_Q,
        MODEL_TENSOR.ATTN_K,
        MODEL_TENSOR.ATTN_V,
        MODEL_TENSOR.ATTN_OUT,
        MODEL_TENSOR.ATTN_ROT_EMBD,
        MODEL_TENSOR.FFN_NORM,
        MODEL_TENSOR.FFN_GATE,
        MODEL_TENSOR.FFN_DOWN,
        MODEL_TENSOR.FFN_UP,
    ],
    MODEL_ARCH.STARCODER: [
        MODEL_TENSOR.TOKEN_EMBD,
        MODEL_TENSOR.POS_EMBD,
        MODEL_TENSOR.OUTPUT_NORM,
        MODEL_TENSOR.OUTPUT,
        MODEL_TENSOR.ATTN_NORM,
        MODEL_TENSOR.ATTN_QKV,
        MODEL_TENSOR.ATTN_OUT,
        MODEL_TENSOR.FFN_NORM,
        MODEL_TENSOR.FFN_DOWN,
        MODEL_TENSOR.FFN_UP,
    ],
    MODEL_ARCH.BERT: [
        MODEL_TENSOR.TOKEN_EMBD,
        MODEL_TENSOR.TOKEN_EMBD_NORM,
        MODEL_TENSOR.TOKEN_TYPES,
        MODEL_TENSOR.POS_EMBD,
        MODEL_TENSOR.OUTPUT_NORM,
        MODEL_TENSOR.ATTN_OUT_NORM,
        MODEL_TENSOR.ATTN_Q,
        MODEL_TENSOR.ATTN_K,
        MODEL_TENSOR.ATTN_V,
        MODEL_TENSOR.ATTN_OUT,
        MODEL_TENSOR.FFN_DOWN,
        MODEL_TENSOR.FFN_UP,
        MODEL_TENSOR.LAYER_OUT_NORM,
        MODEL_TENSOR.CLS,
        MODEL_TENSOR.CLS_OUT,
    ],
    MODEL_ARCH.NOMIC_BERT: [
        MODEL_TENSOR.TOKEN_EMBD,
        MODEL_TENSOR.TOKEN_EMBD_NORM,
        MODEL_TENSOR.TOKEN_TYPES,
        MODEL_TENSOR.POS_EMBD,
        MODEL_TENSOR.OUTPUT_NORM,
        MODEL_TENSOR.ATTN_OUT_NORM,
        MODEL_TENSOR.ATTN_QKV,
        MODEL_TENSOR.ATTN_OUT,
        MODEL_TENSOR.FFN_GATE,
        MODEL_TENSOR.FFN_DOWN,
        MODEL_TENSOR.FFN_UP,
        MODEL_TENSOR.LAYER_OUT_NORM,
    ],
    MODEL_ARCH.NOMIC_BERT_MOE: [
        MODEL_TENSOR.TOKEN_EMBD,
        MODEL_TENSOR.TOKEN_EMBD_NORM,
        MODEL_TENSOR.TOKEN_TYPES,
        MODEL_TENSOR.POS_EMBD,
        MODEL_TENSOR.OUTPUT_NORM,
        MODEL_TENSOR.ATTN_OUT_NORM,
        MODEL_TENSOR.ATTN_QKV,
        MODEL_TENSOR.ATTN_OUT,
        MODEL_TENSOR.FFN_DOWN,
        MODEL_TENSOR.FFN_UP,
        MODEL_TENSOR.FFN_GATE_INP,
        MODEL_TENSOR.FFN_DOWN_EXP,
        MODEL_TENSOR.FFN_UP_EXP,
        MODEL_TENSOR.LAYER_OUT_NORM,
    ],
    MODEL_ARCH.JINA_BERT_V2: [
        MODEL_TENSOR.TOKEN_EMBD,
        MODEL_TENSOR.TOKEN_EMBD_NORM,
        MODEL_TENSOR.TOKEN_TYPES,
        MODEL_TENSOR.ATTN_NORM_2,
        MODEL_TENSOR.ATTN_OUT_NORM,
        MODEL_TENSOR.ATTN_Q,
        MODEL_TENSOR.ATTN_Q_NORM,
        MODEL_TENSOR.ATTN_K,
        MODEL_TENSOR.ATTN_K_NORM,
        MODEL_TENSOR.ATTN_V,
        MODEL_TENSOR.ATTN_OUT,
        MODEL_TENSOR.FFN_UP,
        MODEL_TENSOR.FFN_GATE,
        MODEL_TENSOR.FFN_DOWN,
        MODEL_TENSOR.LAYER_OUT_NORM,
        MODEL_TENSOR.CLS,
    ],
    MODEL_ARCH.MPT: [
        MODEL_TENSOR.TOKEN_EMBD,
        MODEL_TENSOR.OUTPUT_NORM,
        MODEL_TENSOR.OUTPUT,
        MODEL_TENSOR.ATTN_NORM,
        MODEL_TENSOR.ATTN_QKV,
        MODEL_TENSOR.ATTN_OUT,
        MODEL_TENSOR.FFN_NORM,
        MODEL_TENSOR.FFN_DOWN,
        MODEL_TENSOR.FFN_UP,
        MODEL_TENSOR.FFN_ACT,
        MODEL_TENSOR.ATTN_Q_NORM,
        MODEL_TENSOR.ATTN_K_NORM,
        MODEL_TENSOR.POS_EMBD,
    ],
    MODEL_ARCH.GPTJ: [
        MODEL_TENSOR.TOKEN_EMBD,
        MODEL_TENSOR.OUTPUT_NORM,
        MODEL_TENSOR.OUTPUT,
        MODEL_TENSOR.ATTN_NORM,
        MODEL_TENSOR.ATTN_Q,
        MODEL_TENSOR.ATTN_K,
        MODEL_TENSOR.ATTN_V,
        MODEL_TENSOR.ATTN_OUT,
        MODEL_TENSOR.FFN_DOWN,
        MODEL_TENSOR.FFN_UP,
    ],
    MODEL_ARCH.REFACT: [
        MODEL_TENSOR.TOKEN_EMBD,
        MODEL_TENSOR.OUTPUT_NORM,
        MODEL_TENSOR.OUTPUT,
        MODEL_TENSOR.ATTN_NORM,
        MODEL_TENSOR.ATTN_Q,
        MODEL_TENSOR.ATTN_K,
        MODEL_TENSOR.ATTN_V,
        MODEL_TENSOR.ATTN_OUT,
        MODEL_TENSOR.FFN_NORM,
        MODEL_TENSOR.FFN_GATE,
        MODEL_TENSOR.FFN_DOWN,
        MODEL_TENSOR.FFN_UP,
    ],
    MODEL_ARCH.BLOOM: [
        MODEL_TENSOR.TOKEN_EMBD,
        MODEL_TENSOR.TOKEN_EMBD_NORM,
        MODEL_TENSOR.OUTPUT_NORM,
        MODEL_TENSOR.OUTPUT,
        MODEL_TENSOR.ATTN_NORM,
        MODEL_TENSOR.ATTN_QKV,
        MODEL_TENSOR.ATTN_OUT,
        MODEL_TENSOR.FFN_NORM,
        MODEL_TENSOR.FFN_DOWN,
        MODEL_TENSOR.FFN_UP,
    ],
    MODEL_ARCH.STABLELM: [
        MODEL_TENSOR.TOKEN_EMBD,
        MODEL_TENSOR.OUTPUT_NORM,
        MODEL_TENSOR.OUTPUT,
        MODEL_TENSOR.ROPE_FREQS,
        MODEL_TENSOR.ATTN_NORM,
        MODEL_TENSOR.ATTN_Q,
        MODEL_TENSOR.ATTN_K,
        MODEL_TENSOR.ATTN_V,
        MODEL_TENSOR.ATTN_OUT,
        MODEL_TENSOR.FFN_NORM,
        MODEL_TENSOR.FFN_GATE,
        MODEL_TENSOR.FFN_DOWN,
        MODEL_TENSOR.FFN_UP,
        MODEL_TENSOR.ATTN_Q_NORM,
        MODEL_TENSOR.ATTN_K_NORM,
    ],
    MODEL_ARCH.QWEN: [
        MODEL_TENSOR.TOKEN_EMBD,
        MODEL_TENSOR.OUTPUT_NORM,
        MODEL_TENSOR.OUTPUT,
        MODEL_TENSOR.ROPE_FREQS,
        MODEL_TENSOR.ATTN_NORM,
        MODEL_TENSOR.ATTN_QKV,
        MODEL_TENSOR.ATTN_OUT,
        MODEL_TENSOR.ATTN_ROT_EMBD,
        MODEL_TENSOR.FFN_NORM,
        MODEL_TENSOR.FFN_GATE,
        MODEL_TENSOR.FFN_DOWN,
        MODEL_TENSOR.FFN_UP,
    ],
    MODEL_ARCH.QWEN2: [
        MODEL_TENSOR.TOKEN_EMBD,
        MODEL_TENSOR.OUTPUT_NORM,
        MODEL_TENSOR.OUTPUT,
        MODEL_TENSOR.ROPE_FREQS,
        MODEL_TENSOR.ATTN_NORM,
        MODEL_TENSOR.ATTN_Q,
        MODEL_TENSOR.ATTN_K,
        MODEL_TENSOR.ATTN_V,
        MODEL_TENSOR.ATTN_OUT,
        MODEL_TENSOR.FFN_NORM,
        MODEL_TENSOR.FFN_GATE,
        MODEL_TENSOR.FFN_DOWN,
        MODEL_TENSOR.FFN_UP,
    ],
    MODEL_ARCH.QWEN2VL: [
        MODEL_TENSOR.TOKEN_EMBD,
        MODEL_TENSOR.OUTPUT_NORM,
        MODEL_TENSOR.OUTPUT,
        MODEL_TENSOR.ATTN_NORM,
        MODEL_TENSOR.ATTN_Q,
        MODEL_TENSOR.ATTN_K,
        MODEL_TENSOR.ATTN_V,
        MODEL_TENSOR.ATTN_OUT,
        MODEL_TENSOR.FFN_NORM,
        MODEL_TENSOR.FFN_GATE,
        MODEL_TENSOR.FFN_DOWN,
        MODEL_TENSOR.FFN_UP,
    ],
    MODEL_ARCH.QWEN2MOE: [
        MODEL_TENSOR.TOKEN_EMBD,
        MODEL_TENSOR.OUTPUT_NORM,
        MODEL_TENSOR.OUTPUT,
        MODEL_TENSOR.ATTN_NORM,
        MODEL_TENSOR.ATTN_Q,
        MODEL_TENSOR.ATTN_K,
        MODEL_TENSOR.ATTN_V,
        MODEL_TENSOR.ATTN_OUT,
        MODEL_TENSOR.FFN_NORM,
        MODEL_TENSOR.FFN_GATE_INP,
        MODEL_TENSOR.FFN_GATE_EXP,
        MODEL_TENSOR.FFN_DOWN_EXP,
        MODEL_TENSOR.FFN_UP_EXP,
        MODEL_TENSOR.FFN_GATE_INP_SHEXP,
        MODEL_TENSOR.FFN_GATE_SHEXP,
        MODEL_TENSOR.FFN_DOWN_SHEXP,
        MODEL_TENSOR.FFN_UP_SHEXP,
    ],
    MODEL_ARCH.QWEN3: [
        MODEL_TENSOR.TOKEN_EMBD,
        MODEL_TENSOR.OUTPUT_NORM,
        MODEL_TENSOR.OUTPUT,
        MODEL_TENSOR.ROPE_FREQS,
        MODEL_TENSOR.ATTN_NORM,
        MODEL_TENSOR.ATTN_Q,
        MODEL_TENSOR.ATTN_Q_NORM,
        MODEL_TENSOR.ATTN_K,
        MODEL_TENSOR.ATTN_K_NORM,
        MODEL_TENSOR.ATTN_V,
        MODEL_TENSOR.ATTN_OUT,
        MODEL_TENSOR.FFN_NORM,
        MODEL_TENSOR.FFN_GATE,
        MODEL_TENSOR.FFN_DOWN,
        MODEL_TENSOR.FFN_UP,
    ],
    MODEL_ARCH.QWEN3MOE: [
        MODEL_TENSOR.TOKEN_EMBD,
        MODEL_TENSOR.OUTPUT_NORM,
        MODEL_TENSOR.OUTPUT,
        MODEL_TENSOR.ATTN_NORM,
        MODEL_TENSOR.ATTN_Q,
        MODEL_TENSOR.ATTN_Q_NORM,
        MODEL_TENSOR.ATTN_K,
        MODEL_TENSOR.ATTN_K_NORM,
        MODEL_TENSOR.ATTN_V,
        MODEL_TENSOR.ATTN_OUT,
        MODEL_TENSOR.FFN_NORM,
        MODEL_TENSOR.FFN_GATE_INP,
        MODEL_TENSOR.FFN_GATE_EXP,
        MODEL_TENSOR.FFN_DOWN_EXP,
        MODEL_TENSOR.FFN_UP_EXP,
    ],
    MODEL_ARCH.PLAMO: [
        MODEL_TENSOR.TOKEN_EMBD,
        MODEL_TENSOR.OUTPUT_NORM,
        MODEL_TENSOR.OUTPUT,
        MODEL_TENSOR.ROPE_FREQS,
        MODEL_TENSOR.ATTN_NORM,
        MODEL_TENSOR.ATTN_Q,
        MODEL_TENSOR.ATTN_K,
        MODEL_TENSOR.ATTN_V,
        MODEL_TENSOR.ATTN_OUT,
        MODEL_TENSOR.ATTN_ROT_EMBD,
        MODEL_TENSOR.FFN_GATE,
        MODEL_TENSOR.FFN_DOWN,
        MODEL_TENSOR.FFN_UP,
    ],
    MODEL_ARCH.GPT2: [
        MODEL_TENSOR.TOKEN_EMBD,
        MODEL_TENSOR.POS_EMBD,
        MODEL_TENSOR.OUTPUT_NORM,
        MODEL_TENSOR.OUTPUT,
        MODEL_TENSOR.ATTN_NORM,
        MODEL_TENSOR.ATTN_QKV,
        MODEL_TENSOR.ATTN_OUT,
        MODEL_TENSOR.FFN_NORM,
        MODEL_TENSOR.FFN_DOWN,
        MODEL_TENSOR.FFN_UP,
    ],
    MODEL_ARCH.PHI2: [
        MODEL_TENSOR.TOKEN_EMBD,
        MODEL_TENSOR.OUTPUT_NORM,
        MODEL_TENSOR.OUTPUT,
        MODEL_TENSOR.ATTN_NORM,
        MODEL_TENSOR.ATTN_QKV,
        MODEL_TENSOR.ATTN_Q,
        MODEL_TENSOR.ATTN_K,
        MODEL_TENSOR.ATTN_V,
        MODEL_TENSOR.ATTN_OUT,
        MODEL_TENSOR.FFN_NORM,
        MODEL_TENSOR.FFN_DOWN,
        MODEL_TENSOR.FFN_UP,
    ],
    MODEL_ARCH.PHI3: [
        MODEL_TENSOR.TOKEN_EMBD,
        MODEL_TENSOR.OUTPUT_NORM,
        MODEL_TENSOR.OUTPUT,
        MODEL_TENSOR.ROPE_FACTORS_LONG,
        MODEL_TENSOR.ROPE_FACTORS_SHORT,
        MODEL_TENSOR.ATTN_NORM,
        MODEL_TENSOR.ATTN_QKV,
        MODEL_TENSOR.ATTN_Q,
        MODEL_TENSOR.ATTN_K,
        MODEL_TENSOR.ATTN_V,
        MODEL_TENSOR.ATTN_OUT,
        MODEL_TENSOR.FFN_NORM,
        MODEL_TENSOR.FFN_DOWN,
        MODEL_TENSOR.FFN_UP,
    ],
    MODEL_ARCH.PHIMOE: [
        MODEL_TENSOR.TOKEN_EMBD,
        MODEL_TENSOR.OUTPUT_NORM,
        MODEL_TENSOR.OUTPUT,
        MODEL_TENSOR.ROPE_FACTORS_LONG,
        MODEL_TENSOR.ROPE_FACTORS_SHORT,
        MODEL_TENSOR.ATTN_NORM,
        MODEL_TENSOR.ATTN_QKV,
        MODEL_TENSOR.ATTN_Q,
        MODEL_TENSOR.ATTN_K,
        MODEL_TENSOR.ATTN_V,
        MODEL_TENSOR.ATTN_OUT,
        MODEL_TENSOR.FFN_NORM,
        MODEL_TENSOR.FFN_GATE_INP,
        MODEL_TENSOR.FFN_GATE_EXP,
        MODEL_TENSOR.FFN_DOWN_EXP,
        MODEL_TENSOR.FFN_UP_EXP,
    ],
    MODEL_ARCH.CODESHELL: [
        MODEL_TENSOR.TOKEN_EMBD,
        MODEL_TENSOR.POS_EMBD,
        MODEL_TENSOR.OUTPUT_NORM,
        MODEL_TENSOR.OUTPUT,
        MODEL_TENSOR.ATTN_NORM,
        MODEL_TENSOR.ATTN_QKV,
        MODEL_TENSOR.ATTN_OUT,
        MODEL_TENSOR.ATTN_ROT_EMBD,
        MODEL_TENSOR.FFN_NORM,
        MODEL_TENSOR.FFN_DOWN,
        MODEL_TENSOR.FFN_UP,
    ],
    MODEL_ARCH.ORION: [
        MODEL_TENSOR.TOKEN_EMBD,
        MODEL_TENSOR.OUTPUT_NORM,
        MODEL_TENSOR.OUTPUT,
        MODEL_TENSOR.ROPE_FREQS,
        MODEL_TENSOR.ATTN_NORM,
        MODEL_TENSOR.ATTN_Q,
        MODEL_TENSOR.ATTN_K,
        MODEL_TENSOR.ATTN_V,
        MODEL_TENSOR.ATTN_OUT,
        MODEL_TENSOR.ATTN_ROT_EMBD,
        MODEL_TENSOR.FFN_NORM,
        MODEL_TENSOR.FFN_GATE,
        MODEL_TENSOR.FFN_DOWN,
        MODEL_TENSOR.FFN_UP,
    ],
    MODEL_ARCH.INTERNLM2: [
        MODEL_TENSOR.TOKEN_EMBD,
        MODEL_TENSOR.OUTPUT_NORM,
        MODEL_TENSOR.OUTPUT,
        MODEL_TENSOR.ATTN_NORM,
        MODEL_TENSOR.ATTN_Q,
        MODEL_TENSOR.ATTN_K,
        MODEL_TENSOR.ATTN_V,
        MODEL_TENSOR.ATTN_OUT,
        MODEL_TENSOR.ATTN_ROT_EMBD,
        MODEL_TENSOR.FFN_NORM,
        MODEL_TENSOR.FFN_GATE,
        MODEL_TENSOR.FFN_DOWN,
        MODEL_TENSOR.FFN_UP,
    ],
    MODEL_ARCH.MINICPM: [
        MODEL_TENSOR.TOKEN_EMBD,
        MODEL_TENSOR.OUTPUT,
        MODEL_TENSOR.OUTPUT_NORM,
        MODEL_TENSOR.ROPE_FREQS,
        MODEL_TENSOR.ROPE_FACTORS_LONG,
        MODEL_TENSOR.ROPE_FACTORS_SHORT,
        MODEL_TENSOR.ATTN_NORM,
        MODEL_TENSOR.ATTN_Q,
        MODEL_TENSOR.ATTN_K,
        MODEL_TENSOR.ATTN_V,
        MODEL_TENSOR.ATTN_OUT,
        MODEL_TENSOR.ATTN_ROT_EMBD,
        MODEL_TENSOR.FFN_GATE_INP,
        MODEL_TENSOR.FFN_NORM,
        MODEL_TENSOR.FFN_GATE,
        MODEL_TENSOR.FFN_DOWN,
        MODEL_TENSOR.FFN_UP,
        MODEL_TENSOR.FFN_GATE_EXP,
        MODEL_TENSOR.FFN_DOWN_EXP,
        MODEL_TENSOR.FFN_UP_EXP,
    ],
    MODEL_ARCH.MINICPM3: [
        MODEL_TENSOR.TOKEN_EMBD,
        MODEL_TENSOR.OUTPUT_NORM,
        MODEL_TENSOR.OUTPUT,
        MODEL_TENSOR.ROPE_FACTORS_LONG,
        MODEL_TENSOR.ROPE_FACTORS_SHORT,
        MODEL_TENSOR.ATTN_NORM,
        MODEL_TENSOR.ATTN_Q_A,
        MODEL_TENSOR.ATTN_Q_B,
        MODEL_TENSOR.ATTN_KV_A_MQA,
        MODEL_TENSOR.ATTN_KV_B,
        MODEL_TENSOR.ATTN_Q_A_NORM,
        MODEL_TENSOR.ATTN_KV_A_NORM,
        MODEL_TENSOR.ATTN_OUT,
        MODEL_TENSOR.FFN_NORM,
        MODEL_TENSOR.FFN_GATE,
        MODEL_TENSOR.FFN_DOWN,
        MODEL_TENSOR.FFN_UP,
    ],
    MODEL_ARCH.GEMMA: [
        MODEL_TENSOR.TOKEN_EMBD,
        MODEL_TENSOR.OUTPUT_NORM,
        MODEL_TENSOR.ATTN_NORM,
        MODEL_TENSOR.ATTN_Q,
        MODEL_TENSOR.ATTN_K,
        MODEL_TENSOR.ATTN_V,
        MODEL_TENSOR.ATTN_OUT,
        MODEL_TENSOR.FFN_GATE,
        MODEL_TENSOR.FFN_DOWN,
        MODEL_TENSOR.FFN_UP,
        MODEL_TENSOR.FFN_NORM,
    ],
    MODEL_ARCH.GEMMA2: [
        MODEL_TENSOR.TOKEN_EMBD,
        MODEL_TENSOR.OUTPUT_NORM,
        MODEL_TENSOR.ATTN_Q,
        MODEL_TENSOR.ATTN_K,
        MODEL_TENSOR.ATTN_V,
        MODEL_TENSOR.ATTN_OUT,
        MODEL_TENSOR.FFN_GATE,
        MODEL_TENSOR.FFN_DOWN,
        MODEL_TENSOR.FFN_UP,
        MODEL_TENSOR.ATTN_NORM,
        MODEL_TENSOR.ATTN_POST_NORM,
        MODEL_TENSOR.FFN_PRE_NORM,
        MODEL_TENSOR.FFN_POST_NORM,
    ],
    MODEL_ARCH.GEMMA3: [
        MODEL_TENSOR.TOKEN_EMBD,
        MODEL_TENSOR.OUTPUT,
        MODEL_TENSOR.OUTPUT_NORM,
        MODEL_TENSOR.ATTN_Q,
        MODEL_TENSOR.ATTN_Q_NORM,
        MODEL_TENSOR.ATTN_K,
        MODEL_TENSOR.ATTN_K_NORM,
        MODEL_TENSOR.ATTN_V,
        MODEL_TENSOR.ATTN_OUT,
        MODEL_TENSOR.FFN_GATE,
        MODEL_TENSOR.FFN_DOWN,
        MODEL_TENSOR.FFN_UP,
        MODEL_TENSOR.ATTN_NORM,
        MODEL_TENSOR.ATTN_POST_NORM,
        MODEL_TENSOR.FFN_PRE_NORM,
        MODEL_TENSOR.FFN_POST_NORM,
    ],
    MODEL_ARCH.STARCODER2: [
        MODEL_TENSOR.TOKEN_EMBD,
        MODEL_TENSOR.OUTPUT_NORM,
        MODEL_TENSOR.OUTPUT,
        MODEL_TENSOR.ROPE_FREQS,
        MODEL_TENSOR.ATTN_NORM,
        MODEL_TENSOR.ATTN_Q,
        MODEL_TENSOR.ATTN_K,
        MODEL_TENSOR.ATTN_V,
        MODEL_TENSOR.ATTN_OUT,
        MODEL_TENSOR.ATTN_ROT_EMBD,
        MODEL_TENSOR.FFN_NORM,
        MODEL_TENSOR.FFN_DOWN,
        MODEL_TENSOR.FFN_UP,
    ],
    MODEL_ARCH.RWKV6: [
        MODEL_TENSOR.TOKEN_EMBD,
        MODEL_TENSOR.TOKEN_EMBD_NORM,
        MODEL_TENSOR.OUTPUT_NORM,
        MODEL_TENSOR.OUTPUT,
        MODEL_TENSOR.ATTN_NORM,
        MODEL_TENSOR.ATTN_NORM_2,
        MODEL_TENSOR.TIME_MIX_W1,
        MODEL_TENSOR.TIME_MIX_W2,
        MODEL_TENSOR.TIME_MIX_LERP_X,
        MODEL_TENSOR.TIME_MIX_LERP_K,
        MODEL_TENSOR.TIME_MIX_LERP_V,
        MODEL_TENSOR.TIME_MIX_LERP_R,
        MODEL_TENSOR.TIME_MIX_LERP_G,
        MODEL_TENSOR.TIME_MIX_LERP_W,
        MODEL_TENSOR.TIME_MIX_LERP_FUSED,
        MODEL_TENSOR.TIME_MIX_FIRST,
        MODEL_TENSOR.TIME_MIX_DECAY,
        MODEL_TENSOR.TIME_MIX_DECAY_W1,
        MODEL_TENSOR.TIME_MIX_DECAY_W2,
        MODEL_TENSOR.TIME_MIX_KEY,
        MODEL_TENSOR.TIME_MIX_VALUE,
        MODEL_TENSOR.TIME_MIX_RECEPTANCE,
        MODEL_TENSOR.TIME_MIX_GATE,
        MODEL_TENSOR.TIME_MIX_LN,
        MODEL_TENSOR.TIME_MIX_OUTPUT,
        MODEL_TENSOR.CHANNEL_MIX_LERP_K,
        MODEL_TENSOR.CHANNEL_MIX_LERP_R,
        MODEL_TENSOR.CHANNEL_MIX_KEY,
        MODEL_TENSOR.CHANNEL_MIX_RECEPTANCE,
        MODEL_TENSOR.CHANNEL_MIX_VALUE,
    ],
    MODEL_ARCH.RWKV6QWEN2: [
        MODEL_TENSOR.TOKEN_EMBD,
        MODEL_TENSOR.OUTPUT_NORM,
        MODEL_TENSOR.OUTPUT,
        MODEL_TENSOR.ATTN_NORM,
        MODEL_TENSOR.TIME_MIX_W1,
        MODEL_TENSOR.TIME_MIX_W2,
        MODEL_TENSOR.TIME_MIX_LERP_X,
        MODEL_TENSOR.TIME_MIX_LERP_K,
        MODEL_TENSOR.TIME_MIX_LERP_V,
        MODEL_TENSOR.TIME_MIX_LERP_R,
        MODEL_TENSOR.TIME_MIX_LERP_G,
        MODEL_TENSOR.TIME_MIX_LERP_W,
        MODEL_TENSOR.TIME_MIX_LERP_FUSED,
        MODEL_TENSOR.TIME_MIX_FIRST,
        MODEL_TENSOR.TIME_MIX_DECAY,
        MODEL_TENSOR.TIME_MIX_DECAY_W1,
        MODEL_TENSOR.TIME_MIX_DECAY_W2,
        MODEL_TENSOR.TIME_MIX_KEY,
        MODEL_TENSOR.TIME_MIX_VALUE,
        MODEL_TENSOR.TIME_MIX_RECEPTANCE,
        MODEL_TENSOR.TIME_MIX_GATE,
        MODEL_TENSOR.TIME_MIX_LN,
        MODEL_TENSOR.TIME_MIX_OUTPUT,
        MODEL_TENSOR.FFN_NORM,
        MODEL_TENSOR.FFN_GATE,
        MODEL_TENSOR.FFN_DOWN,
        MODEL_TENSOR.FFN_UP,
    ],
    MODEL_ARCH.RWKV7: [
        MODEL_TENSOR.TOKEN_EMBD,
        MODEL_TENSOR.TOKEN_EMBD_NORM,
        MODEL_TENSOR.OUTPUT_NORM,
        MODEL_TENSOR.OUTPUT,
        MODEL_TENSOR.ATTN_NORM,
        MODEL_TENSOR.ATTN_NORM_2,
        MODEL_TENSOR.TIME_MIX_LERP_FUSED,
        MODEL_TENSOR.TIME_MIX_W0,
        MODEL_TENSOR.TIME_MIX_W1,
        MODEL_TENSOR.TIME_MIX_W2,
        MODEL_TENSOR.TIME_MIX_A0,
        MODEL_TENSOR.TIME_MIX_A1,
        MODEL_TENSOR.TIME_MIX_A2,
        MODEL_TENSOR.TIME_MIX_V0,
        MODEL_TENSOR.TIME_MIX_V1,
        MODEL_TENSOR.TIME_MIX_V2,
        MODEL_TENSOR.TIME_MIX_G1,
        MODEL_TENSOR.TIME_MIX_G2,
        MODEL_TENSOR.TIME_MIX_K_K,
        MODEL_TENSOR.TIME_MIX_K_A,
        MODEL_TENSOR.TIME_MIX_R_K,
        MODEL_TENSOR.TIME_MIX_KEY,
        MODEL_TENSOR.TIME_MIX_VALUE,
        MODEL_TENSOR.TIME_MIX_RECEPTANCE,
        MODEL_TENSOR.TIME_MIX_LN,
        MODEL_TENSOR.TIME_MIX_OUTPUT,
        MODEL_TENSOR.CHANNEL_MIX_LERP_K,
        MODEL_TENSOR.CHANNEL_MIX_KEY,
        MODEL_TENSOR.CHANNEL_MIX_VALUE,
    ],
    MODEL_ARCH.ARWKV7: [
        MODEL_TENSOR.TOKEN_EMBD,
        MODEL_TENSOR.TOKEN_EMBD_NORM,
        MODEL_TENSOR.OUTPUT_NORM,
        MODEL_TENSOR.OUTPUT,
        MODEL_TENSOR.ATTN_NORM,
        MODEL_TENSOR.TIME_MIX_LERP_FUSED,
        MODEL_TENSOR.TIME_MIX_W0,
        MODEL_TENSOR.TIME_MIX_W1,
        MODEL_TENSOR.TIME_MIX_W2,
        MODEL_TENSOR.TIME_MIX_A0,
        MODEL_TENSOR.TIME_MIX_A1,
        MODEL_TENSOR.TIME_MIX_A2,
        MODEL_TENSOR.TIME_MIX_V0,
        MODEL_TENSOR.TIME_MIX_V1,
        MODEL_TENSOR.TIME_MIX_V2,
        MODEL_TENSOR.TIME_MIX_G1,
        MODEL_TENSOR.TIME_MIX_G2,
        MODEL_TENSOR.TIME_MIX_K_K,
        MODEL_TENSOR.TIME_MIX_K_A,
        MODEL_TENSOR.TIME_MIX_R_K,
        MODEL_TENSOR.TIME_MIX_KEY,
        MODEL_TENSOR.TIME_MIX_VALUE,
        MODEL_TENSOR.TIME_MIX_RECEPTANCE,
        MODEL_TENSOR.TIME_MIX_LN,
        MODEL_TENSOR.TIME_MIX_OUTPUT,
        MODEL_TENSOR.FFN_NORM,
        MODEL_TENSOR.FFN_GATE,
        MODEL_TENSOR.FFN_DOWN,
        MODEL_TENSOR.FFN_UP,
    ],
    MODEL_ARCH.MAMBA: [
        MODEL_TENSOR.TOKEN_EMBD,
        MODEL_TENSOR.OUTPUT_NORM,
        MODEL_TENSOR.OUTPUT,
        MODEL_TENSOR.ATTN_NORM,
        MODEL_TENSOR.SSM_IN,
        MODEL_TENSOR.SSM_CONV1D,
        MODEL_TENSOR.SSM_X,
        MODEL_TENSOR.SSM_DT,
        MODEL_TENSOR.SSM_A,
        MODEL_TENSOR.SSM_D,
        MODEL_TENSOR.SSM_OUT,
    ],
    MODEL_ARCH.XVERSE: [
        MODEL_TENSOR.TOKEN_EMBD,
        MODEL_TENSOR.OUTPUT_NORM,
        MODEL_TENSOR.OUTPUT,
        MODEL_TENSOR.ROPE_FREQS,
        MODEL_TENSOR.ATTN_NORM,
        MODEL_TENSOR.ATTN_Q,
        MODEL_TENSOR.ATTN_K,
        MODEL_TENSOR.ATTN_V,
        MODEL_TENSOR.ATTN_OUT,
        MODEL_TENSOR.ATTN_ROT_EMBD,
        MODEL_TENSOR.FFN_NORM,
        MODEL_TENSOR.FFN_GATE,
        MODEL_TENSOR.FFN_DOWN,
        MODEL_TENSOR.FFN_UP,
    ],
    MODEL_ARCH.COMMAND_R: [
        MODEL_TENSOR.TOKEN_EMBD,
        MODEL_TENSOR.OUTPUT_NORM,
        MODEL_TENSOR.ATTN_NORM,
        MODEL_TENSOR.ATTN_Q,
        MODEL_TENSOR.ATTN_K,
        MODEL_TENSOR.ATTN_V,
        MODEL_TENSOR.ATTN_OUT,
        MODEL_TENSOR.FFN_GATE,
        MODEL_TENSOR.FFN_DOWN,
        MODEL_TENSOR.FFN_UP,
        MODEL_TENSOR.ATTN_K_NORM,
        MODEL_TENSOR.ATTN_Q_NORM,
    ],
    MODEL_ARCH.COHERE2: [
        MODEL_TENSOR.TOKEN_EMBD,
        MODEL_TENSOR.OUTPUT_NORM,
        MODEL_TENSOR.ATTN_NORM,
        MODEL_TENSOR.ATTN_Q,
        MODEL_TENSOR.ATTN_K,
        MODEL_TENSOR.ATTN_V,
        MODEL_TENSOR.ATTN_OUT,
        MODEL_TENSOR.FFN_GATE,
        MODEL_TENSOR.FFN_DOWN,
        MODEL_TENSOR.FFN_UP,
    ],
    MODEL_ARCH.DBRX: [
        MODEL_TENSOR.TOKEN_EMBD,
        MODEL_TENSOR.OUTPUT_NORM,
        MODEL_TENSOR.OUTPUT,
        MODEL_TENSOR.ATTN_NORM,
        MODEL_TENSOR.ATTN_QKV,
        MODEL_TENSOR.ATTN_OUT,
        MODEL_TENSOR.ATTN_OUT_NORM,
        MODEL_TENSOR.FFN_GATE_INP,
        MODEL_TENSOR.FFN_GATE_EXP,
        MODEL_TENSOR.FFN_DOWN_EXP,
        MODEL_TENSOR.FFN_UP_EXP,
    ],
    MODEL_ARCH.OLMO: [
        MODEL_TENSOR.TOKEN_EMBD,
        MODEL_TENSOR.OUTPUT,
        MODEL_TENSOR.ATTN_Q,
        MODEL_TENSOR.ATTN_K,
        MODEL_TENSOR.ATTN_V,
        MODEL_TENSOR.ATTN_OUT,
        MODEL_TENSOR.FFN_GATE,
        MODEL_TENSOR.FFN_DOWN,
        MODEL_TENSOR.FFN_UP,
    ],
    MODEL_ARCH.OLMO2: [
        MODEL_TENSOR.TOKEN_EMBD,
        MODEL_TENSOR.OUTPUT_NORM,
        MODEL_TENSOR.OUTPUT,
        MODEL_TENSOR.ATTN_Q,
        MODEL_TENSOR.ATTN_K,
        MODEL_TENSOR.ATTN_V,
        MODEL_TENSOR.ATTN_OUT,
        MODEL_TENSOR.ATTN_POST_NORM,
        MODEL_TENSOR.ATTN_Q_NORM,
        MODEL_TENSOR.ATTN_K_NORM,
        MODEL_TENSOR.FFN_POST_NORM,
        MODEL_TENSOR.FFN_GATE,
        MODEL_TENSOR.FFN_DOWN,
        MODEL_TENSOR.FFN_UP,
    ],
    MODEL_ARCH.OLMOE: [
        MODEL_TENSOR.TOKEN_EMBD,
        MODEL_TENSOR.OUTPUT_NORM,
        MODEL_TENSOR.OUTPUT,
        MODEL_TENSOR.ATTN_OUT,
        MODEL_TENSOR.ATTN_Q,
        MODEL_TENSOR.ATTN_K,
        MODEL_TENSOR.ATTN_V,
        MODEL_TENSOR.ATTN_NORM,
        MODEL_TENSOR.ATTN_Q_NORM,
        MODEL_TENSOR.ATTN_K_NORM,
        MODEL_TENSOR.FFN_NORM,
        MODEL_TENSOR.FFN_GATE_INP,
        MODEL_TENSOR.FFN_GATE_EXP,
        MODEL_TENSOR.FFN_UP_EXP,
        MODEL_TENSOR.FFN_DOWN_EXP,
    ],
    MODEL_ARCH.OPENELM: [
        MODEL_TENSOR.TOKEN_EMBD,
        MODEL_TENSOR.OUTPUT_NORM,
        MODEL_TENSOR.ATTN_NORM,
        MODEL_TENSOR.ATTN_QKV,
        MODEL_TENSOR.ATTN_Q_NORM,
        MODEL_TENSOR.ATTN_K_NORM,
        MODEL_TENSOR.ATTN_OUT,
        MODEL_TENSOR.FFN_NORM,
        MODEL_TENSOR.FFN_GATE,
        MODEL_TENSOR.FFN_DOWN,
        MODEL_TENSOR.FFN_UP,
    ],
    MODEL_ARCH.ARCTIC: [
        MODEL_TENSOR.TOKEN_EMBD,
        MODEL_TENSOR.OUTPUT_NORM,
        MODEL_TENSOR.OUTPUT,
        MODEL_TENSOR.ROPE_FREQS,
        MODEL_TENSOR.ATTN_NORM,
        MODEL_TENSOR.ATTN_Q,
        MODEL_TENSOR.ATTN_K,
        MODEL_TENSOR.ATTN_V,
        MODEL_TENSOR.ATTN_OUT,
        MODEL_TENSOR.ATTN_ROT_EMBD,
        MODEL_TENSOR.FFN_GATE_INP,
        MODEL_TENSOR.FFN_NORM,
        MODEL_TENSOR.FFN_GATE,
        MODEL_TENSOR.FFN_DOWN,
        MODEL_TENSOR.FFN_UP,
        MODEL_TENSOR.FFN_NORM_EXP,
        MODEL_TENSOR.FFN_GATE_EXP,
        MODEL_TENSOR.FFN_DOWN_EXP,
        MODEL_TENSOR.FFN_UP_EXP,
    ],
    MODEL_ARCH.DEEPSEEK: [
        MODEL_TENSOR.TOKEN_EMBD,
        MODEL_TENSOR.OUTPUT_NORM,
        MODEL_TENSOR.OUTPUT,
        MODEL_TENSOR.ROPE_FREQS,
        MODEL_TENSOR.ATTN_NORM,
        MODEL_TENSOR.ATTN_Q,
        MODEL_TENSOR.ATTN_K,
        MODEL_TENSOR.ATTN_V,
        MODEL_TENSOR.ATTN_OUT,
        MODEL_TENSOR.ATTN_ROT_EMBD,
        MODEL_TENSOR.FFN_GATE_INP,
        MODEL_TENSOR.FFN_NORM,
        MODEL_TENSOR.FFN_GATE,
        MODEL_TENSOR.FFN_DOWN,
        MODEL_TENSOR.FFN_UP,
        MODEL_TENSOR.FFN_GATE_EXP,
        MODEL_TENSOR.FFN_DOWN_EXP,
        MODEL_TENSOR.FFN_UP_EXP,
        MODEL_TENSOR.FFN_GATE_SHEXP,
        MODEL_TENSOR.FFN_DOWN_SHEXP,
        MODEL_TENSOR.FFN_UP_SHEXP,
    ],
    MODEL_ARCH.DEEPSEEK2: [
        MODEL_TENSOR.TOKEN_EMBD,
        MODEL_TENSOR.OUTPUT_NORM,
        MODEL_TENSOR.OUTPUT,
        MODEL_TENSOR.ROPE_FREQS,
        MODEL_TENSOR.ATTN_NORM,
        MODEL_TENSOR.ATTN_Q,
        MODEL_TENSOR.ATTN_Q_A,
        MODEL_TENSOR.ATTN_Q_B,
        MODEL_TENSOR.ATTN_KV_A_MQA,
        MODEL_TENSOR.ATTN_KV_B,
        MODEL_TENSOR.ATTN_K_B,
        MODEL_TENSOR.ATTN_V_B,
        MODEL_TENSOR.ATTN_Q_A_NORM,
        MODEL_TENSOR.ATTN_KV_A_NORM,
        MODEL_TENSOR.ATTN_OUT,
        MODEL_TENSOR.ATTN_ROT_EMBD,
        MODEL_TENSOR.FFN_GATE_INP,
        MODEL_TENSOR.FFN_NORM,
        MODEL_TENSOR.FFN_GATE,
        MODEL_TENSOR.FFN_DOWN,
        MODEL_TENSOR.FFN_UP,
        MODEL_TENSOR.FFN_GATE_EXP,
        MODEL_TENSOR.FFN_DOWN_EXP,
        MODEL_TENSOR.FFN_UP_EXP,
        MODEL_TENSOR.FFN_GATE_SHEXP,
        MODEL_TENSOR.FFN_DOWN_SHEXP,
        MODEL_TENSOR.FFN_UP_SHEXP,
        MODEL_TENSOR.FFN_EXP_PROBS_B,
    ],
    MODEL_ARCH.PLM: [
        MODEL_TENSOR.TOKEN_EMBD,
        MODEL_TENSOR.OUTPUT,
        MODEL_TENSOR.OUTPUT_NORM,
        MODEL_TENSOR.ATTN_NORM,
        MODEL_TENSOR.ATTN_Q,
        MODEL_TENSOR.ATTN_KV_A_MQA,
        MODEL_TENSOR.ATTN_KV_A_NORM,
        MODEL_TENSOR.ATTN_KV_B,
        MODEL_TENSOR.ATTN_OUT,
        MODEL_TENSOR.FFN_NORM,
        MODEL_TENSOR.FFN_UP,
        MODEL_TENSOR.FFN_DOWN,
    ],
    MODEL_ARCH.CHATGLM : [
        MODEL_TENSOR.TOKEN_EMBD,
        MODEL_TENSOR.ROPE_FREQS,
        MODEL_TENSOR.OUTPUT_NORM,
        MODEL_TENSOR.OUTPUT,
        MODEL_TENSOR.ATTN_NORM,
        MODEL_TENSOR.ATTN_QKV,
        MODEL_TENSOR.ATTN_Q,
        MODEL_TENSOR.ATTN_K,
        MODEL_TENSOR.ATTN_V,
        MODEL_TENSOR.ATTN_OUT,
        MODEL_TENSOR.FFN_NORM,
        MODEL_TENSOR.FFN_DOWN,
        MODEL_TENSOR.FFN_UP,
    ],
    MODEL_ARCH.GLM4 : [
        MODEL_TENSOR.TOKEN_EMBD,
        MODEL_TENSOR.ROPE_FREQS,
        MODEL_TENSOR.OUTPUT_NORM,
        MODEL_TENSOR.OUTPUT,
        MODEL_TENSOR.ATTN_NORM,
        MODEL_TENSOR.ATTN_QKV,
        MODEL_TENSOR.ATTN_Q,
        MODEL_TENSOR.ATTN_K,
        MODEL_TENSOR.ATTN_V,
        MODEL_TENSOR.ATTN_OUT,
        MODEL_TENSOR.FFN_NORM,
        MODEL_TENSOR.FFN_DOWN,
        MODEL_TENSOR.FFN_UP,
        MODEL_TENSOR.ATTN_POST_NORM,
        MODEL_TENSOR.FFN_POST_NORM,
    ],
    MODEL_ARCH.BITNET: [
        MODEL_TENSOR.ATTN_Q,
        MODEL_TENSOR.ATTN_K,
        MODEL_TENSOR.ATTN_V,
        MODEL_TENSOR.TOKEN_EMBD,
        MODEL_TENSOR.OUTPUT_NORM,
        MODEL_TENSOR.ATTN_NORM,
        MODEL_TENSOR.ATTN_OUT,
        MODEL_TENSOR.FFN_NORM,
        MODEL_TENSOR.FFN_GATE,
        MODEL_TENSOR.FFN_DOWN,
        MODEL_TENSOR.FFN_UP,
        MODEL_TENSOR.ATTN_SUB_NORM,
        MODEL_TENSOR.FFN_SUB_NORM,
    ],
    MODEL_ARCH.T5: [
        MODEL_TENSOR.TOKEN_EMBD,
        MODEL_TENSOR.OUTPUT,
        MODEL_TENSOR.DEC_ATTN_NORM,
        MODEL_TENSOR.DEC_ATTN_Q,
        MODEL_TENSOR.DEC_ATTN_K,
        MODEL_TENSOR.DEC_ATTN_V,
        MODEL_TENSOR.DEC_ATTN_OUT,
        MODEL_TENSOR.DEC_ATTN_REL_B,
        MODEL_TENSOR.DEC_CROSS_ATTN_NORM,
        MODEL_TENSOR.DEC_CROSS_ATTN_Q,
        MODEL_TENSOR.DEC_CROSS_ATTN_K,
        MODEL_TENSOR.DEC_CROSS_ATTN_V,
        MODEL_TENSOR.DEC_CROSS_ATTN_OUT,
        MODEL_TENSOR.DEC_CROSS_ATTN_REL_B,
        MODEL_TENSOR.DEC_FFN_NORM,
        MODEL_TENSOR.DEC_FFN_GATE,
        MODEL_TENSOR.DEC_FFN_DOWN,
        MODEL_TENSOR.DEC_FFN_UP,
        MODEL_TENSOR.DEC_OUTPUT_NORM,
        MODEL_TENSOR.ENC_ATTN_NORM,
        MODEL_TENSOR.ENC_ATTN_Q,
        MODEL_TENSOR.ENC_ATTN_K,
        MODEL_TENSOR.ENC_ATTN_V,
        MODEL_TENSOR.ENC_ATTN_OUT,
        MODEL_TENSOR.ENC_ATTN_REL_B,
        MODEL_TENSOR.ENC_FFN_NORM,
        MODEL_TENSOR.ENC_FFN_GATE,
        MODEL_TENSOR.ENC_FFN_DOWN,
        MODEL_TENSOR.ENC_FFN_UP,
        MODEL_TENSOR.ENC_OUTPUT_NORM,
    ],
    MODEL_ARCH.T5ENCODER: [
        MODEL_TENSOR.TOKEN_EMBD,
        MODEL_TENSOR.OUTPUT,
        MODEL_TENSOR.ENC_ATTN_NORM,
        MODEL_TENSOR.ENC_ATTN_Q,
        MODEL_TENSOR.ENC_ATTN_K,
        MODEL_TENSOR.ENC_ATTN_V,
        MODEL_TENSOR.ENC_ATTN_OUT,
        MODEL_TENSOR.ENC_ATTN_REL_B,
        MODEL_TENSOR.ENC_FFN_NORM,
        MODEL_TENSOR.ENC_FFN_GATE,
        MODEL_TENSOR.ENC_FFN_DOWN,
        MODEL_TENSOR.ENC_FFN_UP,
        MODEL_TENSOR.ENC_OUTPUT_NORM,
    ],
    MODEL_ARCH.JAIS: [
        MODEL_TENSOR.TOKEN_EMBD,
        MODEL_TENSOR.OUTPUT_NORM,
        MODEL_TENSOR.OUTPUT,
        MODEL_TENSOR.ATTN_NORM,
        MODEL_TENSOR.ATTN_QKV,
        MODEL_TENSOR.ATTN_OUT,
        MODEL_TENSOR.FFN_NORM,
        MODEL_TENSOR.FFN_DOWN,
        MODEL_TENSOR.FFN_GATE,
        MODEL_TENSOR.FFN_UP,
    ],
    MODEL_ARCH.NEMOTRON: [
        MODEL_TENSOR.TOKEN_EMBD,
        MODEL_TENSOR.OUTPUT_NORM,
        MODEL_TENSOR.OUTPUT,
        MODEL_TENSOR.ROPE_FREQS,
        MODEL_TENSOR.ATTN_NORM,
        MODEL_TENSOR.ATTN_Q,
        MODEL_TENSOR.ATTN_K,
        MODEL_TENSOR.ATTN_V,
        MODEL_TENSOR.ATTN_OUT,
        MODEL_TENSOR.ATTN_ROT_EMBD,
        MODEL_TENSOR.FFN_NORM,
        MODEL_TENSOR.FFN_DOWN,
        MODEL_TENSOR.FFN_UP,
    ],
    MODEL_ARCH.EXAONE: [
        MODEL_TENSOR.TOKEN_EMBD,
        MODEL_TENSOR.OUTPUT_NORM,
        MODEL_TENSOR.OUTPUT,
        MODEL_TENSOR.ROPE_FREQS,
        MODEL_TENSOR.ATTN_NORM,
        MODEL_TENSOR.ATTN_Q,
        MODEL_TENSOR.ATTN_K,
        MODEL_TENSOR.ATTN_V,
        MODEL_TENSOR.ATTN_OUT,
        MODEL_TENSOR.ATTN_ROT_EMBD,
        MODEL_TENSOR.FFN_NORM,
        MODEL_TENSOR.FFN_GATE,
        MODEL_TENSOR.FFN_DOWN,
        MODEL_TENSOR.FFN_UP,
    ],
    MODEL_ARCH.GRANITE: [
        MODEL_TENSOR.TOKEN_EMBD,
        MODEL_TENSOR.OUTPUT_NORM,
        MODEL_TENSOR.OUTPUT,
        MODEL_TENSOR.ATTN_NORM,
        MODEL_TENSOR.ATTN_Q,
        MODEL_TENSOR.ATTN_K,
        MODEL_TENSOR.ATTN_V,
        MODEL_TENSOR.ATTN_OUT,
        MODEL_TENSOR.FFN_NORM,
        MODEL_TENSOR.FFN_GATE,
        MODEL_TENSOR.FFN_DOWN,
        MODEL_TENSOR.FFN_UP,
    ],
    MODEL_ARCH.GRANITE_MOE: [
        MODEL_TENSOR.TOKEN_EMBD,
        MODEL_TENSOR.OUTPUT_NORM,
        MODEL_TENSOR.OUTPUT,
        MODEL_TENSOR.ATTN_NORM,
        MODEL_TENSOR.ATTN_Q,
        MODEL_TENSOR.ATTN_K,
        MODEL_TENSOR.ATTN_V,
        MODEL_TENSOR.ATTN_OUT,
        MODEL_TENSOR.FFN_NORM,
        MODEL_TENSOR.FFN_GATE_INP,
        MODEL_TENSOR.FFN_GATE_EXP,
        MODEL_TENSOR.FFN_DOWN_EXP,
        MODEL_TENSOR.FFN_UP_EXP,
        MODEL_TENSOR.FFN_GATE_SHEXP,
        MODEL_TENSOR.FFN_UP_SHEXP,
        MODEL_TENSOR.FFN_DOWN_SHEXP,
    ],
    MODEL_ARCH.CHAMELEON: [
        MODEL_TENSOR.TOKEN_EMBD,
        MODEL_TENSOR.OUTPUT_NORM,
        MODEL_TENSOR.OUTPUT,
        MODEL_TENSOR.ATTN_NORM,
        MODEL_TENSOR.ATTN_Q,
        MODEL_TENSOR.ATTN_Q_NORM,
        MODEL_TENSOR.ATTN_K,
        MODEL_TENSOR.ATTN_K_NORM,
        MODEL_TENSOR.ATTN_V,
        MODEL_TENSOR.ATTN_OUT,
        MODEL_TENSOR.FFN_NORM,
        MODEL_TENSOR.FFN_GATE,
        MODEL_TENSOR.FFN_DOWN,
        MODEL_TENSOR.FFN_UP,
    ],
    MODEL_ARCH.WAVTOKENIZER_DEC: [
        MODEL_TENSOR.TOKEN_EMBD,
        MODEL_TENSOR.TOKEN_EMBD_NORM,
        MODEL_TENSOR.CONV1D,
        MODEL_TENSOR.CONVNEXT_DW,
        MODEL_TENSOR.CONVNEXT_NORM,
        MODEL_TENSOR.CONVNEXT_PW1,
        MODEL_TENSOR.CONVNEXT_PW2,
        MODEL_TENSOR.CONVNEXT_GAMMA,
        MODEL_TENSOR.OUTPUT,
        MODEL_TENSOR.OUTPUT_NORM,
        MODEL_TENSOR.POSNET_CONV1,
        MODEL_TENSOR.POSNET_CONV2,
        MODEL_TENSOR.POSNET_NORM,
        MODEL_TENSOR.POSNET_NORM1,
        MODEL_TENSOR.POSNET_NORM2,
        MODEL_TENSOR.POSNET_ATTN_NORM,
        MODEL_TENSOR.POSNET_ATTN_Q,
        MODEL_TENSOR.POSNET_ATTN_K,
        MODEL_TENSOR.POSNET_ATTN_V,
        MODEL_TENSOR.POSNET_ATTN_OUT,
    ],
    MODEL_ARCH.BAILINGMOE: [
        MODEL_TENSOR.TOKEN_EMBD,
        MODEL_TENSOR.OUTPUT_NORM,
        MODEL_TENSOR.OUTPUT,
        MODEL_TENSOR.ROPE_FREQS,
        MODEL_TENSOR.ATTN_NORM,
        MODEL_TENSOR.ATTN_Q,
        MODEL_TENSOR.ATTN_K,
        MODEL_TENSOR.ATTN_V,
        MODEL_TENSOR.ATTN_OUT,
        MODEL_TENSOR.FFN_GATE_INP,
        MODEL_TENSOR.FFN_NORM,
        MODEL_TENSOR.FFN_GATE_EXP,
        MODEL_TENSOR.FFN_DOWN_EXP,
        MODEL_TENSOR.FFN_UP_EXP,
        MODEL_TENSOR.FFN_GATE_SHEXP,
        MODEL_TENSOR.FFN_DOWN_SHEXP,
        MODEL_TENSOR.FFN_UP_SHEXP,
    ],
    # TODO
}

# tensors that will not be serialized
MODEL_TENSOR_SKIP: dict[MODEL_ARCH, list[MODEL_TENSOR]] = {
    MODEL_ARCH.LLAMA: [
        MODEL_TENSOR.ROPE_FREQS,
        MODEL_TENSOR.ATTN_ROT_EMBD,
    ],
    MODEL_ARCH.DECI: [
        MODEL_TENSOR.ROPE_FREQS,
        MODEL_TENSOR.ATTN_ROT_EMBD,
    ],
    MODEL_ARCH.BAICHUAN: [
        MODEL_TENSOR.ROPE_FREQS,
        MODEL_TENSOR.ATTN_ROT_EMBD,
    ],
    MODEL_ARCH.QWEN: [
        MODEL_TENSOR.ROPE_FREQS,
        MODEL_TENSOR.ATTN_ROT_EMBD,
    ],
    MODEL_ARCH.CODESHELL: [
        MODEL_TENSOR.ROPE_FREQS,
        MODEL_TENSOR.ATTN_ROT_EMBD,
    ],
    MODEL_ARCH.ORION: [
        MODEL_TENSOR.ROPE_FREQS,
        MODEL_TENSOR.ATTN_ROT_EMBD,
    ],
    MODEL_ARCH.STARCODER2: [
        MODEL_TENSOR.ROPE_FREQS,
        MODEL_TENSOR.ATTN_ROT_EMBD,
    ],
    MODEL_ARCH.XVERSE: [
        MODEL_TENSOR.ROPE_FREQS,
        MODEL_TENSOR.ATTN_ROT_EMBD,
    ],
    MODEL_ARCH.DEEPSEEK: [
        MODEL_TENSOR.ROPE_FREQS,
        MODEL_TENSOR.ATTN_ROT_EMBD,
    ],
    MODEL_ARCH.DEEPSEEK2: [
        MODEL_TENSOR.ROPE_FREQS,
        MODEL_TENSOR.ATTN_ROT_EMBD,
    ],
    MODEL_ARCH.CHATGLM: [
        MODEL_TENSOR.ROPE_FREQS,
    ],
    MODEL_ARCH.NEMOTRON: [
        MODEL_TENSOR.ROPE_FREQS,
        MODEL_TENSOR.ATTN_ROT_EMBD,
    ],
    MODEL_ARCH.BAILINGMOE: [
        MODEL_TENSOR.ROPE_FREQS,
    ],
}

#
# types
#


class TokenType(IntEnum):
    NORMAL       = 1
    UNKNOWN      = 2
    CONTROL      = 3
    USER_DEFINED = 4
    UNUSED       = 5
    BYTE         = 6


class RopeScalingType(Enum):
    NONE     = 'none'
    LINEAR   = 'linear'
    YARN     = 'yarn'
    LONGROPE = 'longrope'


class PoolingType(IntEnum):
    NONE = 0
    MEAN = 1
    CLS  = 2
    LAST = 3
    RANK = 4


class GGMLQuantizationType(IntEnum):
    F32     = 0
    F16     = 1
    Q4_0    = 2
    Q4_1    = 3
    Q5_0    = 6
    Q5_1    = 7
    Q8_0    = 8
    Q8_1    = 9
    Q2_K    = 10
    Q3_K    = 11
    Q4_K    = 12
    Q5_K    = 13
    Q6_K    = 14
    Q8_K    = 15
    IQ2_XXS = 16
    IQ2_XS  = 17
    IQ3_XXS = 18
    IQ1_S   = 19
    IQ4_NL  = 20
    IQ3_S   = 21
    IQ2_S   = 22
    IQ4_XS  = 23
    I8      = 24
    I16     = 25
    I32     = 26
    I64     = 27
    F64     = 28
    IQ1_M   = 29
    BF16    = 30
    TQ1_0   = 34
    TQ2_0   = 35


class ExpertGatingFuncType(IntEnum):
    SOFTMAX  = 1
    SIGMOID  = 2


# TODO: add GGMLFileType from ggml_ftype in ggml.h


# from llama_ftype in llama.h
# ALL VALUES SHOULD BE THE SAME HERE AS THEY ARE OVER THERE.
class LlamaFileType(IntEnum):
    ALL_F32              = 0
    MOSTLY_F16           = 1   # except 1d tensors
    MOSTLY_Q4_0          = 2   # except 1d tensors
    MOSTLY_Q4_1          = 3   # except 1d tensors
    # MOSTLY_Q4_1_SOME_F16 = 4   # tok_embeddings.weight and output.weight are F16
    # MOSTLY_Q4_2        = 5   # support has been removed
    # MOSTLY_Q4_3        = 6   # support has been removed
    MOSTLY_Q8_0          = 7   # except 1d tensors
    MOSTLY_Q5_0          = 8   # except 1d tensors
    MOSTLY_Q5_1          = 9   # except 1d tensors
    MOSTLY_Q2_K          = 10  # except 1d tensors
    MOSTLY_Q3_K_S        = 11  # except 1d tensors
    MOSTLY_Q3_K_M        = 12  # except 1d tensors
    MOSTLY_Q3_K_L        = 13  # except 1d tensors
    MOSTLY_Q4_K_S        = 14  # except 1d tensors
    MOSTLY_Q4_K_M        = 15  # except 1d tensors
    MOSTLY_Q5_K_S        = 16  # except 1d tensors
    MOSTLY_Q5_K_M        = 17  # except 1d tensors
    MOSTLY_Q6_K          = 18  # except 1d tensors
    MOSTLY_IQ2_XXS       = 19  # except 1d tensors
    MOSTLY_IQ2_XS        = 20  # except 1d tensors
    MOSTLY_Q2_K_S        = 21  # except 1d tensors
    MOSTLY_IQ3_XS        = 22  # except 1d tensors
    MOSTLY_IQ3_XXS       = 23  # except 1d tensors
    MOSTLY_IQ1_S         = 24  # except 1d tensors
    MOSTLY_IQ4_NL        = 25  # except 1d tensors
    MOSTLY_IQ3_S         = 26  # except 1d tensors
    MOSTLY_IQ3_M         = 27  # except 1d tensors
    MOSTLY_IQ2_S         = 28  # except 1d tensors
    MOSTLY_IQ2_M         = 29  # except 1d tensors
    MOSTLY_IQ4_XS        = 30  # except 1d tensors
    MOSTLY_IQ1_M         = 31  # except 1d tensors
    MOSTLY_BF16          = 32  # except 1d tensors
    # MOSTLY_Q4_0_4_4      = 33  # removed from gguf files, use Q4_0 and runtime repack
    # MOSTLY_Q4_0_4_8      = 34  # removed from gguf files, use Q4_0 and runtime repack
    # MOSTLY_Q4_0_8_8      = 35  # removed from gguf files, use Q4_0 and runtime repack
    MOSTLY_TQ1_0         = 36  # except 1d tensors
    MOSTLY_TQ2_0         = 37  # except 1d tensors

    GUESSED              = 1024  # not specified in the model file


class GGUFEndian(IntEnum):
    LITTLE = 0
    BIG = 1


class GGUFValueType(IntEnum):
    UINT8   = 0
    INT8    = 1
    UINT16  = 2
    INT16   = 3
    UINT32  = 4
    INT32   = 5
    FLOAT32 = 6
    BOOL    = 7
    STRING  = 8
    ARRAY   = 9
    UINT64  = 10
    INT64   = 11
    FLOAT64 = 12

    @staticmethod
    def get_type(val: Any) -> GGUFValueType:
        if isinstance(val, (str, bytes, bytearray)):
            return GGUFValueType.STRING
        elif isinstance(val, list):
            return GGUFValueType.ARRAY
        elif isinstance(val, float):
            return GGUFValueType.FLOAT32
        elif isinstance(val, bool):
            return GGUFValueType.BOOL
        elif isinstance(val, int):
            return GGUFValueType.INT32
        # TODO: need help with 64-bit types in Python
        else:
            raise ValueError(f"Unknown type: {type(val)}")


class VisionProjectorType:
    GEMMA3 = "gemma3"
    IDEFICS3 = "idefics3"
    PIXTRAL = "pixtral"
    QWEN2VL = "qwen2vl_merger"
    QWEN25VL = "qwen2.5vl_merger"
<<<<<<< HEAD
    ULTRAVOX = "ultravox"
=======
    INTERNVL = "internvl"
>>>>>>> 6a2bc8bf


# Items here are (block size, type size)
QK_K = 256
GGML_QUANT_SIZES: dict[GGMLQuantizationType, tuple[int, int]] = {
    GGMLQuantizationType.F32:     (1, 4),
    GGMLQuantizationType.F16:     (1, 2),
    GGMLQuantizationType.Q4_0:    (32, 2 + 16),
    GGMLQuantizationType.Q4_1:    (32, 2 + 2 + 16),
    GGMLQuantizationType.Q5_0:    (32, 2 + 4 + 16),
    GGMLQuantizationType.Q5_1:    (32, 2 + 2 + 4 + 16),
    GGMLQuantizationType.Q8_0:    (32, 2 + 32),
    GGMLQuantizationType.Q8_1:    (32, 4 + 4 + 32),
    GGMLQuantizationType.Q2_K:    (256, 2 + 2 + QK_K // 16 + QK_K // 4),
    GGMLQuantizationType.Q3_K:    (256, 2 + QK_K // 4 + QK_K // 8 + 12),
    GGMLQuantizationType.Q4_K:    (256, 2 + 2 + QK_K // 2 + 12),
    GGMLQuantizationType.Q5_K:    (256, 2 + 2 + QK_K // 2 + QK_K // 8 + 12),
    GGMLQuantizationType.Q6_K:    (256, 2 + QK_K // 2 + QK_K // 4 + QK_K // 16),
    GGMLQuantizationType.Q8_K:    (256, 4 + QK_K + QK_K // 8),
    GGMLQuantizationType.IQ2_XXS: (256, 2 + QK_K // 4),
    GGMLQuantizationType.IQ2_XS:  (256, 2 + QK_K // 4 + QK_K // 32),
    GGMLQuantizationType.IQ3_XXS: (256, 2 + QK_K // 4 + QK_K // 8),
    GGMLQuantizationType.IQ1_S:   (256, 2 + QK_K // 8 + QK_K // 16),
    GGMLQuantizationType.IQ4_NL:  (32, 2 + 16),
    GGMLQuantizationType.IQ3_S:   (256, 2 + QK_K // 4 + QK_K // 8 + QK_K // 32 + 4),
    GGMLQuantizationType.IQ2_S:   (256, 2 + QK_K // 4 + QK_K // 16),
    GGMLQuantizationType.IQ4_XS:  (256, 2 + 2 + QK_K // 2 + QK_K // 64),
    GGMLQuantizationType.I8:      (1, 1),
    GGMLQuantizationType.I16:     (1, 2),
    GGMLQuantizationType.I32:     (1, 4),
    GGMLQuantizationType.I64:     (1, 8),
    GGMLQuantizationType.F64:     (1, 8),
    GGMLQuantizationType.IQ1_M:   (256, QK_K // 8 + QK_K // 16  + QK_K // 32),
    GGMLQuantizationType.BF16:    (1, 2),
    GGMLQuantizationType.TQ1_0:   (256, 2 + 4 * 13),
    GGMLQuantizationType.TQ2_0:   (256, 2 + 64),
}


# Aliases for backward compatibility.

# general
KEY_GENERAL_ARCHITECTURE         = Keys.General.ARCHITECTURE
KEY_GENERAL_QUANTIZATION_VERSION = Keys.General.QUANTIZATION_VERSION
KEY_GENERAL_ALIGNMENT            = Keys.General.ALIGNMENT
KEY_GENERAL_NAME                 = Keys.General.NAME
KEY_GENERAL_AUTHOR               = Keys.General.AUTHOR
KEY_GENERAL_URL                  = Keys.General.URL
KEY_GENERAL_DESCRIPTION          = Keys.General.DESCRIPTION
KEY_GENERAL_LICENSE              = Keys.General.LICENSE
KEY_GENERAL_SOURCE_URL           = Keys.General.SOURCE_URL
KEY_GENERAL_FILE_TYPE            = Keys.General.FILE_TYPE

# LLM
KEY_VOCAB_SIZE            = Keys.LLM.VOCAB_SIZE
KEY_CONTEXT_LENGTH        = Keys.LLM.CONTEXT_LENGTH
KEY_EMBEDDING_LENGTH      = Keys.LLM.EMBEDDING_LENGTH
KEY_BLOCK_COUNT           = Keys.LLM.BLOCK_COUNT
KEY_FEED_FORWARD_LENGTH   = Keys.LLM.FEED_FORWARD_LENGTH
KEY_USE_PARALLEL_RESIDUAL = Keys.LLM.USE_PARALLEL_RESIDUAL
KEY_TENSOR_DATA_LAYOUT    = Keys.LLM.TENSOR_DATA_LAYOUT

# attention
KEY_ATTENTION_HEAD_COUNT        = Keys.Attention.HEAD_COUNT
KEY_ATTENTION_HEAD_COUNT_KV     = Keys.Attention.HEAD_COUNT_KV
KEY_ATTENTION_MAX_ALIBI_BIAS    = Keys.Attention.MAX_ALIBI_BIAS
KEY_ATTENTION_CLAMP_KQV         = Keys.Attention.CLAMP_KQV
KEY_ATTENTION_LAYERNORM_EPS     = Keys.Attention.LAYERNORM_EPS
KEY_ATTENTION_LAYERNORM_RMS_EPS = Keys.Attention.LAYERNORM_RMS_EPS

# RoPE
KEY_ROPE_DIMENSION_COUNT      = Keys.Rope.DIMENSION_COUNT
KEY_ROPE_FREQ_BASE            = Keys.Rope.FREQ_BASE
KEY_ROPE_SCALING_TYPE         = Keys.Rope.SCALING_TYPE
KEY_ROPE_SCALING_FACTOR       = Keys.Rope.SCALING_FACTOR
KEY_ROPE_SCALING_ORIG_CTX_LEN = Keys.Rope.SCALING_ORIG_CTX_LEN
KEY_ROPE_SCALING_FINETUNED    = Keys.Rope.SCALING_FINETUNED

# SSM
KEY_SSM_CONV_KERNEL    = Keys.SSM.CONV_KERNEL
KEY_SSM_INNER_SIZE     = Keys.SSM.INNER_SIZE
KEY_SSM_STATE_SIZE     = Keys.SSM.STATE_SIZE
KEY_SSM_TIME_STEP_RANK = Keys.SSM.TIME_STEP_RANK
KEY_SSM_DT_B_C_RMS     = Keys.SSM.DT_B_C_RMS

# tokenization
KEY_TOKENIZER_MODEL      = Keys.Tokenizer.MODEL
KEY_TOKENIZER_PRE        = Keys.Tokenizer.PRE
KEY_TOKENIZER_LIST       = Keys.Tokenizer.LIST
KEY_TOKENIZER_TOKEN_TYPE = Keys.Tokenizer.TOKEN_TYPE
KEY_TOKENIZER_SCORES     = Keys.Tokenizer.SCORES
KEY_TOKENIZER_MERGES     = Keys.Tokenizer.MERGES
KEY_TOKENIZER_BOS_ID     = Keys.Tokenizer.BOS_ID
KEY_TOKENIZER_EOS_ID     = Keys.Tokenizer.EOS_ID
KEY_TOKENIZER_EOT_ID     = Keys.Tokenizer.EOT_ID
KEY_TOKENIZER_EOM_ID     = Keys.Tokenizer.EOM_ID
KEY_TOKENIZER_UNK_ID     = Keys.Tokenizer.UNK_ID
KEY_TOKENIZER_SEP_ID     = Keys.Tokenizer.SEP_ID
KEY_TOKENIZER_PAD_ID     = Keys.Tokenizer.PAD_ID
KEY_TOKENIZER_MASK_ID    = Keys.Tokenizer.MASK_ID
KEY_TOKENIZER_HF_JSON    = Keys.Tokenizer.HF_JSON
KEY_TOKENIZER_RWKV       = Keys.Tokenizer.RWKV

KEY_TOKENIZER_FIM_PRE_ID = Keys.Tokenizer.FIM_PRE_ID
KEY_TOKENIZER_FIM_SUF_ID = Keys.Tokenizer.FIM_SUF_ID
KEY_TOKENIZER_FIM_MID_ID = Keys.Tokenizer.FIM_MID_ID
KEY_TOKENIZER_FIM_PAD_ID = Keys.Tokenizer.FIM_PAD_ID
KEY_TOKENIZER_FIM_REP_ID = Keys.Tokenizer.FIM_REP_ID
KEY_TOKENIZER_FIM_SEP_ID = Keys.Tokenizer.FIM_SEP_ID

# deprecated
KEY_TOKENIZER_PREFIX_ID  = Keys.Tokenizer.PREFIX_ID
KEY_TOKENIZER_SUFFIX_ID  = Keys.Tokenizer.SUFFIX_ID
KEY_TOKENIZER_MIDDLE_ID  = Keys.Tokenizer.MIDDLE_ID<|MERGE_RESOLUTION|>--- conflicted
+++ resolved
@@ -2235,11 +2235,8 @@
     PIXTRAL = "pixtral"
     QWEN2VL = "qwen2vl_merger"
     QWEN25VL = "qwen2.5vl_merger"
-<<<<<<< HEAD
     ULTRAVOX = "ultravox"
-=======
     INTERNVL = "internvl"
->>>>>>> 6a2bc8bf
 
 
 # Items here are (block size, type size)
