from __future__ import annotations

from enum import Enum, IntEnum, auto
from typing import Any

#
# constants
#

GGUF_MAGIC             = 0x46554747  # "GGUF"
GGUF_VERSION           = 3
GGUF_DEFAULT_ALIGNMENT = 32
GGML_QUANT_VERSION     = 2  # GGML_QNT_VERSION from ggml.h

#
# metadata keys
#


class Keys:
    class General:
        TYPE                       = "general.type"
        ARCHITECTURE               = "general.architecture"
        QUANTIZATION_VERSION       = "general.quantization_version"
        ALIGNMENT                  = "general.alignment"
        FILE_TYPE                  = "general.file_type"

        # Authorship Metadata
        NAME                       = "general.name"
        AUTHOR                     = "general.author"
        VERSION                    = "general.version"
        ORGANIZATION               = "general.organization"

        FINETUNE                   = "general.finetune"
        BASENAME                   = "general.basename"

        DESCRIPTION                = "general.description"
        QUANTIZED_BY               = "general.quantized_by"

        SIZE_LABEL                 = "general.size_label"

        # Licensing details
        LICENSE                    = "general.license"
        LICENSE_NAME               = "general.license.name"
        LICENSE_LINK               = "general.license.link"

        # Typically represents the converted GGUF repo (Unless native)
        URL                        = "general.url" # Model Website/Paper
        DOI                        = "general.doi"
        UUID                       = "general.uuid"
        REPO_URL                   = "general.repo_url" # Model Source Repository (git/svn/etc...)

        # Model Source during conversion
        SOURCE_URL                 = "general.source.url" # Model Website/Paper
        SOURCE_DOI                 = "general.source.doi"
        SOURCE_UUID                = "general.source.uuid"
        SOURCE_REPO_URL            = "general.source.repo_url" # Model Source Repository (git/svn/etc...)

        # Base Model Source. There can be more than one source if it's a merged
        # model like with 'Mistral-7B-Merge-14-v0.1'. This will assist in
        # tracing linage of models as it is finetuned or merged over time.
        BASE_MODEL_COUNT           = "general.base_model.count"
        BASE_MODEL_NAME            = "general.base_model.{id}.name"
        BASE_MODEL_AUTHOR          = "general.base_model.{id}.author"
        BASE_MODEL_VERSION         = "general.base_model.{id}.version"
        BASE_MODEL_ORGANIZATION    = "general.base_model.{id}.organization"
        BASE_MODEL_DESCRIPTION     = "general.base_model.{id}.description"
        BASE_MODEL_URL             = "general.base_model.{id}.url" # Model Website/Paper
        BASE_MODEL_DOI             = "general.base_model.{id}.doi"
        BASE_MODEL_UUID            = "general.base_model.{id}.uuid"
        BASE_MODEL_REPO_URL        = "general.base_model.{id}.repo_url" # Model Source Repository (git/svn/etc...)

        # Dataset Source
        DATASET_COUNT           = "general.dataset.count"
        DATASET_NAME            = "general.dataset.{id}.name"
        DATASET_AUTHOR          = "general.dataset.{id}.author"
        DATASET_VERSION         = "general.dataset.{id}.version"
        DATASET_ORGANIZATION    = "general.dataset.{id}.organization"
        DATASET_DESCRIPTION     = "general.dataset.{id}.description"
        DATASET_URL             = "general.dataset.{id}.url" # Model Website/Paper
        DATASET_DOI             = "general.dataset.{id}.doi"
        DATASET_UUID            = "general.dataset.{id}.uuid"
        DATASET_REPO_URL        = "general.dataset.{id}.repo_url" # Model Source Repository (git/svn/etc...)

        # Array based KV stores
        TAGS                       = "general.tags"
        LANGUAGES                  = "general.languages"

    class LLM:
        VOCAB_SIZE                        = "{arch}.vocab_size"
        CONTEXT_LENGTH                    = "{arch}.context_length"
        EMBEDDING_LENGTH                  = "{arch}.embedding_length"
        FEATURES_LENGTH                   = "{arch}.features_length"
        BLOCK_COUNT                       = "{arch}.block_count"
        LEADING_DENSE_BLOCK_COUNT         = "{arch}.leading_dense_block_count"
        FEED_FORWARD_LENGTH               = "{arch}.feed_forward_length"
        EXPERT_FEED_FORWARD_LENGTH        = "{arch}.expert_feed_forward_length"
        EXPERT_SHARED_FEED_FORWARD_LENGTH = "{arch}.expert_shared_feed_forward_length"
        USE_PARALLEL_RESIDUAL             = "{arch}.use_parallel_residual"
        TENSOR_DATA_LAYOUT                = "{arch}.tensor_data_layout"
        EXPERT_COUNT                      = "{arch}.expert_count"
        EXPERT_USED_COUNT                 = "{arch}.expert_used_count"
        EXPERT_SHARED_COUNT               = "{arch}.expert_shared_count"
        EXPERT_WEIGHTS_SCALE              = "{arch}.expert_weights_scale"
        EXPERT_WEIGHTS_NORM               = "{arch}.expert_weights_norm"
        EXPERT_GATING_FUNC                = "{arch}.expert_gating_func"
        MOE_EVERY_N_LAYERS                = "{arch}.moe_every_n_layers"
        NEXTN_PREDICT_LAYERS              = "{arch}.nextn_predict_layers"
        POOLING_TYPE                      = "{arch}.pooling_type"
        LOGIT_SCALE                       = "{arch}.logit_scale"
        DECODER_START_TOKEN_ID            = "{arch}.decoder_start_token_id"
        ATTN_LOGIT_SOFTCAPPING            = "{arch}.attn_logit_softcapping"
        FINAL_LOGIT_SOFTCAPPING           = "{arch}.final_logit_softcapping"
        SWIN_NORM                         = "{arch}.swin_norm"
        RESCALE_EVERY_N_LAYERS            = "{arch}.rescale_every_n_layers"
        TIME_MIX_EXTRA_DIM                = "{arch}.time_mix_extra_dim"
        TIME_DECAY_EXTRA_DIM              = "{arch}.time_decay_extra_dim"
        RESIDUAL_SCALE                    = "{arch}.residual_scale"
        EMBEDDING_SCALE                   = "{arch}.embedding_scale"
        TOKEN_SHIFT_COUNT                 = "{arch}.token_shift_count"
        INTERLEAVE_MOE_LAYER_STEP         = "{arch}.interleave_moe_layer_step"
        ACTIVATION_SPARSITY_SCALE         = "{arch}.activation_sparsity_scale"
        ALTUP_ACTIVE_IDX                  = "{arch}.altup.active_idx"
        ALTUP_NUM_INPUTS                  = "{arch}.altup.num_inputs"
        EMBD_LENGTH_PER_LAYER_INP         = "{arch}.embedding_length_per_layer_input"

    class Attention:
        HEAD_COUNT                   = "{arch}.attention.head_count"
        HEAD_COUNT_KV                = "{arch}.attention.head_count_kv"
        MAX_ALIBI_BIAS               = "{arch}.attention.max_alibi_bias"
        CLAMP_KQV                    = "{arch}.attention.clamp_kqv"
        KEY_LENGTH                   = "{arch}.attention.key_length"
        VALUE_LENGTH                 = "{arch}.attention.value_length"
        LAYERNORM_EPS                = "{arch}.attention.layer_norm_epsilon"
        LAYERNORM_RMS_EPS            = "{arch}.attention.layer_norm_rms_epsilon"
        GROUPNORM_EPS                = "{arch}.attention.group_norm_epsilon"
        GROUPNORM_GROUPS             = "{arch}.attention.group_norm_groups"
        CAUSAL                       = "{arch}.attention.causal"
        Q_LORA_RANK                  = "{arch}.attention.q_lora_rank"
        KV_LORA_RANK                 = "{arch}.attention.kv_lora_rank"
        DECAY_LORA_RANK              = "{arch}.attention.decay_lora_rank"
        ICLR_LORA_RANK               = "{arch}.attention.iclr_lora_rank"
        VALUE_RESIDUAL_MIX_LORA_RANK = "{arch}.attention.value_residual_mix_lora_rank"
        GATE_LORA_RANK               = "{arch}.attention.gate_lora_rank"
        REL_BUCKETS_COUNT            = "{arch}.attention.relative_buckets_count"
        SLIDING_WINDOW               = "{arch}.attention.sliding_window"
        SCALE                        = "{arch}.attention.scale"
        KEY_LENGTH_MLA               = "{arch}.attention.key_length_mla"
        VALUE_LENGTH_MLA             = "{arch}.attention.value_length_mla"
        SHARED_KV_LAYERS             = "{arch}.attention.shared_kv_layers"
        SLIDING_WINDOW_PATTERN       = "{arch}.attention.sliding_window_pattern"

    class Rope:
        DIMENSION_COUNT         = "{arch}.rope.dimension_count"
        DIMENSION_SECTIONS      = "{arch}.rope.dimension_sections"
        FREQ_BASE               = "{arch}.rope.freq_base"
        SCALING_TYPE            = "{arch}.rope.scaling.type"
        SCALING_FACTOR          = "{arch}.rope.scaling.factor"
        SCALING_ATTN_FACTOR     = "{arch}.rope.scaling.attn_factor"
        SCALING_ORIG_CTX_LEN    = "{arch}.rope.scaling.original_context_length"
        SCALING_FINETUNED       = "{arch}.rope.scaling.finetuned"
        SCALING_YARN_LOG_MUL    = "{arch}.rope.scaling.yarn_log_multiplier"

    class Split:
        LLM_KV_SPLIT_NO            = "split.no"
        LLM_KV_SPLIT_COUNT         = "split.count"
        LLM_KV_SPLIT_TENSORS_COUNT = "split.tensors.count"

    class SSM:
        CONV_KERNEL    = "{arch}.ssm.conv_kernel"
        INNER_SIZE     = "{arch}.ssm.inner_size"
        STATE_SIZE     = "{arch}.ssm.state_size"
        TIME_STEP_RANK = "{arch}.ssm.time_step_rank"
        GROUP_COUNT    = "{arch}.ssm.group_count"
        DT_B_C_RMS     = "{arch}.ssm.dt_b_c_rms"

    class WKV:
        HEAD_SIZE = "{arch}.wkv.head_size"

    class PosNet:
        EMBEDDING_LENGTH = "{arch}.posnet.embedding_length"
        BLOCK_COUNT      = "{arch}.posnet.block_count"

    class ConvNext:
        EMBEDDING_LENGTH = "{arch}.convnext.embedding_length"
        BLOCK_COUNT      = "{arch}.convnext.block_count"

    class Classifier:
        OUTPUT_LABELS = "{arch}.classifier.output_labels"

    class ShortConv:
        L_CACHE = "{arch}.shortconv.l_cache"

    class Tokenizer:
        MODEL                = "tokenizer.ggml.model"
        PRE                  = "tokenizer.ggml.pre"
        LIST                 = "tokenizer.ggml.tokens"
        TOKEN_TYPE           = "tokenizer.ggml.token_type"
        TOKEN_TYPE_COUNT     = "tokenizer.ggml.token_type_count"  # for BERT-style token types
        SCORES               = "tokenizer.ggml.scores"
        MERGES               = "tokenizer.ggml.merges"
        BOS_ID               = "tokenizer.ggml.bos_token_id"
        EOS_ID               = "tokenizer.ggml.eos_token_id"
        EOT_ID               = "tokenizer.ggml.eot_token_id"
        EOM_ID               = "tokenizer.ggml.eom_token_id"
        UNK_ID               = "tokenizer.ggml.unknown_token_id"
        SEP_ID               = "tokenizer.ggml.seperator_token_id"
        PAD_ID               = "tokenizer.ggml.padding_token_id"
        MASK_ID              = "tokenizer.ggml.mask_token_id"
        ADD_BOS              = "tokenizer.ggml.add_bos_token"
        ADD_EOS              = "tokenizer.ggml.add_eos_token"
        ADD_SEP              = "tokenizer.ggml.add_sep_token"
        ADD_PREFIX           = "tokenizer.ggml.add_space_prefix"
        REMOVE_EXTRA_WS      = "tokenizer.ggml.remove_extra_whitespaces"
        PRECOMPILED_CHARSMAP = "tokenizer.ggml.precompiled_charsmap"
        HF_JSON              = "tokenizer.huggingface.json"
        RWKV                 = "tokenizer.rwkv.world"
        CHAT_TEMPLATE        = "tokenizer.chat_template"
        CHAT_TEMPLATE_N      = "tokenizer.chat_template.{name}"
        CHAT_TEMPLATES       = "tokenizer.chat_templates"
        # FIM/Infill special tokens constants
        FIM_PRE_ID           = "tokenizer.ggml.fim_pre_token_id"
        FIM_SUF_ID           = "tokenizer.ggml.fim_suf_token_id"
        FIM_MID_ID           = "tokenizer.ggml.fim_mid_token_id"
        FIM_PAD_ID           = "tokenizer.ggml.fim_pad_token_id"
        FIM_REP_ID           = "tokenizer.ggml.fim_rep_token_id"
        FIM_SEP_ID           = "tokenizer.ggml.fim_sep_token_id"
        # deprecated:
        PREFIX_ID            = "tokenizer.ggml.prefix_token_id"
        SUFFIX_ID            = "tokenizer.ggml.suffix_token_id"
        MIDDLE_ID            = "tokenizer.ggml.middle_token_id"

    class Adapter:
<<<<<<< HEAD
        TYPE                    = "adapter.type"
        LORA_ALPHA              = "adapter.lora.alpha"
        ALORA_INVOCATION_TOKENS = "adapter.alora.invocation_tokens"
=======
        TYPE               = "adapter.type"
        LORA_ALPHA         = "adapter.lora.alpha"
        LORA_TASK_NAME     = "adapter.lora.task_name"
        LORA_PROMPT_PREFIX = "adapter.lora.prompt_prefix"
>>>>>>> 73804145

    class IMatrix:
        CHUNK_COUNT = "imatrix.chunk_count"
        CHUNK_SIZE  = "imatrix.chunk_size"
        DATASETS    = "imatrix.datasets"

    class Clip:
        PROJECTOR_TYPE      = "clip.projector_type"
        HAS_VISION_ENCODER  = "clip.has_vision_encoder"
        HAS_AUDIO_ENCODER   = "clip.has_audio_encoder"
        HAS_LLAVA_PROJECTOR = "clip.has_llava_projector"

    class ClipVision:
        IMAGE_SIZE          = "clip.vision.image_size"
        PATCH_SIZE          = "clip.vision.patch_size"
        EMBEDDING_LENGTH    = "clip.vision.embedding_length"
        FEED_FORWARD_LENGTH = "clip.vision.feed_forward_length"
        PROJECTION_DIM      = "clip.vision.projection_dim"
        BLOCK_COUNT         = "clip.vision.block_count"
        IMAGE_MEAN          = "clip.vision.image_mean"
        IMAGE_STD           = "clip.vision.image_std"
        SPATIAL_MERGE_SIZE  = "clip.vision.spatial_merge_size"
        USE_GELU            = "clip.use_gelu"
        USE_SILU            = "clip.use_silu"
        N_WA_PATTERN        = "clip.vision.n_wa_pattern" # used by qwen2.5vl

        class Attention:
            HEAD_COUNT      = "clip.vision.attention.head_count"
            LAYERNORM_EPS   = "clip.vision.attention.layer_norm_epsilon"

        class Projector:
            SCALE_FACTOR    = "clip.vision.projector.scale_factor"

    class ClipAudio:
        NUM_MEL_BINS        = "clip.audio.num_mel_bins"
        EMBEDDING_LENGTH    = "clip.audio.embedding_length"
        FEED_FORWARD_LENGTH = "clip.audio.feed_forward_length"
        PROJECTION_DIM      = "clip.audio.projection_dim"
        BLOCK_COUNT         = "clip.audio.block_count"

        class Attention:
            HEAD_COUNT      = "clip.audio.attention.head_count"
            LAYERNORM_EPS   = "clip.audio.attention.layer_norm_epsilon"

        class Projector:
            STACK_FACTOR    = "clip.audio.projector.stack_factor"

    class Diffusion:
        SHIFT_LOGITS        = "diffusion.shift_logits"

#
# recommended mapping of model tensor names for storage in gguf
#


class GGUFType:
    MODEL   = "model"
    ADAPTER = "adapter"
    IMATRIX = "imatrix"
    MMPROJ  = "mmproj" # dummy, unused for now


class MODEL_ARCH(IntEnum):
    MMPROJ           = auto() # dummy arch for clip.cpp
    LLAMA            = auto()
    LLAMA4           = auto()
    DECI             = auto()
    FALCON           = auto()
    FALCON_H1        = auto()
    BAICHUAN         = auto()
    GROK             = auto()
    GPT2             = auto()
    GPTJ             = auto()
    GPTNEOX          = auto()
    MPT              = auto()
    STARCODER        = auto()
    REFACT           = auto()
    BERT             = auto()
    NOMIC_BERT       = auto()
    NOMIC_BERT_MOE   = auto()
    NEO_BERT         = auto()
    JINA_BERT_V2     = auto()
    JINA_BERT_V3     = auto()
    BLOOM            = auto()
    STABLELM         = auto()
    QWEN             = auto()
    QWEN2            = auto()
    QWEN2MOE         = auto()
    QWEN2VL          = auto()
    QWEN3            = auto()
    QWEN3MOE         = auto()
    PHI2             = auto()
    PHI3             = auto()
    PHIMOE           = auto()
    PLAMO            = auto()
    PLAMO2           = auto()
    CODESHELL        = auto()
    ORION            = auto()
    INTERNLM2        = auto()
    MINICPM          = auto()
    MINICPM3         = auto()
    GEMMA            = auto()
    GEMMA2           = auto()
    GEMMA3           = auto()
    GEMMA3N          = auto()
    STARCODER2       = auto()
    RWKV6            = auto()
    RWKV6QWEN2       = auto()
    RWKV7            = auto()
    ARWKV7           = auto()
    MAMBA            = auto()
    MAMBA2           = auto()
    JAMBA            = auto()
    XVERSE           = auto()
    COMMAND_R        = auto()
    COHERE2          = auto()
    DBRX             = auto()
    OLMO             = auto()
    OLMO2            = auto()
    OLMOE            = auto()
    OPENELM          = auto()
    ARCTIC           = auto()
    DEEPSEEK         = auto()
    DEEPSEEK2        = auto()
    CHATGLM          = auto()
    GLM4             = auto()
    GLM4_MOE         = auto()
    BITNET           = auto()
    T5               = auto()
    T5ENCODER        = auto()
    JAIS             = auto()
    NEMOTRON         = auto()
    EXAONE           = auto()
    EXAONE4          = auto()
    GRANITE          = auto()
    GRANITE_MOE      = auto()
    GRANITE_HYBRID   = auto()
    CHAMELEON        = auto()
    WAVTOKENIZER_DEC = auto()
    PLM              = auto()
    BAILINGMOE       = auto()
    DOTS1            = auto()
    ARCEE            = auto()
    ERNIE4_5         = auto()
    ERNIE4_5_MOE     = auto()
    HUNYUAN_MOE      = auto()
    HUNYUAN_DENSE    = auto()
    SMOLLM3          = auto()
    GPT_OSS          = auto()
    LFM2             = auto()
    DREAM            = auto()
    SMALLTHINKER     = auto()
    LLADA            = auto()
    SEED_OSS         = auto()


class VISION_PROJECTOR_TYPE(IntEnum):
    MLP       = auto()
    LDP       = auto()
    LDPV2     = auto()
    RESAMPLER = auto()
    GLM_EDGE  = auto()
    MERGER    = auto()
    GEMMA3    = auto()


class MODEL_TENSOR(IntEnum):
    TOKEN_EMBD           = auto()
    TOKEN_EMBD_NORM      = auto()
    TOKEN_TYPES          = auto()
    POS_EMBD             = auto()
    OUTPUT               = auto()
    OUTPUT_NORM          = auto()
    ROPE_FREQS           = auto()
    ROPE_FACTORS_LONG    = auto()
    ROPE_FACTORS_SHORT   = auto()
    ATTN_Q               = auto()
    ATTN_K               = auto()
    ATTN_V               = auto()
    ATTN_QKV             = auto()
    ATTN_OUT             = auto()
    ATTN_NORM            = auto()
    ATTN_NORM_2          = auto()
    ATTN_OUT_NORM        = auto()
    ATTN_POST_NORM       = auto()
    ATTN_ROT_EMBD        = auto()
    ATTN_SINKS           = auto()
    FFN_GATE_INP         = auto()
    FFN_GATE_INP_SHEXP   = auto()
    FFN_NORM             = auto()
    FFN_PRE_NORM         = auto()
    FFN_POST_NORM        = auto()
    FFN_GATE             = auto()
    FFN_DOWN             = auto()
    FFN_UP               = auto()
    FFN_ACT              = auto()
    FFN_NORM_EXP         = auto()
    FFN_GATE_EXP         = auto()
    FFN_DOWN_EXP         = auto()
    FFN_UP_EXP           = auto()
    FFN_GATE_SHEXP       = auto()
    FFN_DOWN_SHEXP       = auto()
    FFN_UP_SHEXP         = auto()
    FFN_EXP_PROBS_B      = auto()
    ATTN_Q_NORM          = auto()
    ATTN_K_NORM          = auto()
    LAYER_OUT_NORM       = auto()
    PER_LAYER_TOKEN_EMBD = auto() # gemma3n
    PER_LAYER_MODEL_PROJ = auto() # gemma3n
    PER_LAYER_INP_GATE   = auto() # gemma3n
    PER_LAYER_PROJ       = auto() # gemma3n
    PER_LAYER_PROJ_NORM  = auto() # gemma3n
    PER_LAYER_POST_NORM  = auto() # gemma3n
    ALTUP_PROJ           = auto() # gemma3n
    ALTUP_UNEMBD_PROJ    = auto() # gemma3n
    ALTUP_CORRECT_COEF   = auto() # gemma3n
    ALTUP_CORRECT_SCALE  = auto() # gemma3n
    ALTUP_PREDICT_COEF   = auto() # gemma3n
    ALTUP_ROUTER         = auto() # gemma3n
    ALTUP_ROUTER_NORM    = auto() # gemma3n
    LAUREL_L             = auto() # gemma3n
    LAUREL_R             = auto() # gemma3n
    LAUREL_POST_NORM     = auto() # gemma3n
    SSM_IN               = auto()
    SSM_CONV1D           = auto()
    SSM_X                = auto()
    SSM_DT               = auto()
    SSM_DT_NORM          = auto()
    SSM_A                = auto()
    SSM_B_NORM           = auto()
    SSM_C_NORM           = auto()
    SSM_D                = auto()
    SSM_NORM             = auto()
    SSM_OUT              = auto()
    TIME_MIX_W0          = auto()
    TIME_MIX_W1          = auto()
    TIME_MIX_W2          = auto()
    TIME_MIX_A0          = auto()
    TIME_MIX_A1          = auto()
    TIME_MIX_A2          = auto()
    TIME_MIX_V0          = auto()
    TIME_MIX_V1          = auto()
    TIME_MIX_V2          = auto()
    TIME_MIX_G1          = auto()
    TIME_MIX_G2          = auto()
    TIME_MIX_K_K         = auto()
    TIME_MIX_K_A         = auto()
    TIME_MIX_R_K         = auto()
    TIME_MIX_LERP_X      = auto()
    TIME_MIX_LERP_K      = auto()
    TIME_MIX_LERP_V      = auto()
    TIME_MIX_LERP_R      = auto()
    TIME_MIX_LERP_G      = auto()
    TIME_MIX_LERP_FUSED  = auto()
    TIME_MIX_LERP_W      = auto()
    TIME_MIX_FIRST       = auto()
    TIME_MIX_DECAY       = auto()
    TIME_MIX_DECAY_W1    = auto()
    TIME_MIX_DECAY_W2    = auto()
    TIME_MIX_KEY         = auto()
    TIME_MIX_VALUE       = auto()
    TIME_MIX_RECEPTANCE  = auto()
    TIME_MIX_GATE        = auto()
    TIME_MIX_LN          = auto()
    TIME_MIX_OUTPUT      = auto()
    CHANNEL_MIX_LERP_K   = auto()
    CHANNEL_MIX_LERP_R   = auto()
    CHANNEL_MIX_KEY      = auto()
    CHANNEL_MIX_RECEPTANCE = auto()
    CHANNEL_MIX_VALUE    = auto()
    ATTN_Q_A             = auto()
    ATTN_Q_B             = auto()
    ATTN_KV_A_MQA        = auto()
    ATTN_KV_B            = auto()
    ATTN_K_B             = auto()
    ATTN_V_B             = auto()
    ATTN_Q_A_NORM        = auto()
    ATTN_KV_A_NORM       = auto()
    FFN_SUB_NORM         = auto()
    ATTN_SUB_NORM        = auto()
    DEC_ATTN_NORM        = auto()
    DEC_ATTN_Q           = auto()
    DEC_ATTN_K           = auto()
    DEC_ATTN_V           = auto()
    DEC_ATTN_OUT         = auto()
    DEC_ATTN_REL_B       = auto()
    DEC_CROSS_ATTN_NORM  = auto()
    DEC_CROSS_ATTN_Q     = auto()
    DEC_CROSS_ATTN_K     = auto()
    DEC_CROSS_ATTN_V     = auto()
    DEC_CROSS_ATTN_OUT   = auto()
    DEC_CROSS_ATTN_REL_B = auto()
    DEC_FFN_NORM         = auto()
    DEC_FFN_GATE         = auto()
    DEC_FFN_DOWN         = auto()
    DEC_FFN_UP           = auto()
    DEC_OUTPUT_NORM      = auto()
    ENC_ATTN_NORM        = auto()
    ENC_ATTN_Q           = auto()
    ENC_ATTN_K           = auto()
    ENC_ATTN_V           = auto()
    ENC_ATTN_OUT         = auto()
    ENC_ATTN_REL_B       = auto()
    ENC_FFN_NORM         = auto()
    ENC_FFN_GATE         = auto()
    ENC_FFN_DOWN         = auto()
    ENC_FFN_UP           = auto()
    ENC_OUTPUT_NORM      = auto()
    CLS                  = auto() # classifier
    CLS_OUT              = auto() # classifier output projection
    CONV1D               = auto()
    CONVNEXT_DW          = auto()
    CONVNEXT_NORM        = auto()
    CONVNEXT_PW1         = auto()
    CONVNEXT_PW2         = auto()
    CONVNEXT_GAMMA       = auto()
    POSNET_CONV1         = auto()
    POSNET_CONV2         = auto()
    POSNET_NORM          = auto()
    POSNET_NORM1         = auto()
    POSNET_NORM2         = auto()
    POSNET_ATTN_NORM     = auto()
    POSNET_ATTN_Q        = auto()
    POSNET_ATTN_K        = auto()
    POSNET_ATTN_V        = auto()
    POSNET_ATTN_OUT      = auto()
    SHORTCONV_CONV       = auto()
    SHORTCONV_INPROJ     = auto()
    SHORTCONV_OUTPROJ    = auto()
    # vision
    V_MMPROJ             = auto()
    V_MMPROJ_FC          = auto()
    V_MMPROJ_MLP         = auto()
    V_MMPROJ_PEG         = auto()
    V_ENC_EMBD_CLS       = auto()
    V_ENC_EMBD_PATCH     = auto()
    V_ENC_EMBD_POS       = auto()
    V_ENC_INPUT_NORM     = auto()
    V_ENC_ATTN_Q         = auto()
    V_ENC_ATTN_Q_NORM    = auto()
    V_ENC_ATTN_K         = auto()
    V_ENC_ATTN_K_NORM    = auto()
    V_ENC_ATTN_V         = auto()
    V_ENC_ATTN_O         = auto()
    V_ENC_ATTN_O_NORM    = auto()
    V_ENC_POST_ATTN_NORM = auto()
    V_ENC_FFN_UP         = auto()
    V_ENC_FFN_GATE       = auto()
    V_ENC_FFN_DOWN       = auto()
    V_LAYER_SCALE_1      = auto()
    V_LAYER_SCALE_2      = auto()
    V_PRE_NORM           = auto()
    V_POST_NORM          = auto()
    V_MM_INP_NORM        = auto()
    V_MM_INP_PROJ        = auto() # gemma3
    V_MM_SOFT_EMB_NORM   = auto() # gemma3
    V_RESMPL_POS_EMBD_K  = auto() # minicpmv
    V_RESMPL_ATTN_Q      = auto() # minicpmv
    V_RESMPL_ATTN_K      = auto() # minicpmv
    V_RESMPL_ATTN_V      = auto() # minicpmv
    V_RESMPL_ATTN_OUT    = auto() # minicpmv
    V_RESMPL_KV          = auto() # minicpmv
    V_RESMPL_KV_NORM     = auto() # minicpmv
    V_RESMPL_POST_NORM   = auto() # minicpmv
    V_RESMPL_Q_NORM      = auto() # minicpmv
    V_RESMPL_PROJ        = auto() # minicpmv
    V_RESMPL_QUERY       = auto() # minicpmv
    V_TOK_EMBD_IMG_BREAK = auto() # pixtral
    V_MM_PATCH_MERGER    = auto() # mistral small 3.1
    # audio (mtmd)
    A_ENC_EMBD_POS       = auto()
    A_ENC_CONV1D         = auto()
    A_PRE_NORM           = auto()
    A_POST_NORM          = auto()
    A_ENC_ATTN_Q         = auto()
    A_ENC_ATTN_K         = auto()
    A_ENC_ATTN_V         = auto()
    A_ENC_INPUT_NORM     = auto()
    A_ENC_OUTPUT         = auto()
    A_ENC_OUTPUT_NORM    = auto()
    A_ENC_FFN_UP         = auto()
    A_ENC_FFN_GATE       = auto()
    A_ENC_FFN_DOWN       = auto()
    A_MMPROJ             = auto()
    A_MMPROJ_FC          = auto()
    A_MM_NORM_PRE        = auto()
    A_MM_NORM_MID        = auto()
    # nextn/mtp
    NEXTN_EH_PROJ        = auto()
    NEXTN_EMBED_TOKENS   = auto()
    NEXTN_ENORM          = auto()
    NEXTN_HNORM          = auto()
    NEXTN_SHARED_HEAD_HEAD = auto()
    NEXTN_SHARED_HEAD_NORM = auto()


MODEL_ARCH_NAMES: dict[MODEL_ARCH, str] = {
    MODEL_ARCH.MMPROJ:           "clip", # dummy arch for clip.cpp
    MODEL_ARCH.LLAMA:            "llama",
    MODEL_ARCH.LLAMA4:           "llama4",
    MODEL_ARCH.DECI:             "deci",
    MODEL_ARCH.FALCON:           "falcon",
    MODEL_ARCH.BAICHUAN:         "baichuan",
    MODEL_ARCH.GROK:             "grok",
    MODEL_ARCH.GPT2:             "gpt2",
    MODEL_ARCH.GPTJ:             "gptj",
    MODEL_ARCH.GPTNEOX:          "gptneox",
    MODEL_ARCH.MPT:              "mpt",
    MODEL_ARCH.STARCODER:        "starcoder",
    MODEL_ARCH.REFACT:           "refact",
    MODEL_ARCH.BERT:             "bert",
    MODEL_ARCH.NOMIC_BERT:       "nomic-bert",
    MODEL_ARCH.NOMIC_BERT_MOE:   "nomic-bert-moe",
    MODEL_ARCH.NEO_BERT:         "neo-bert",
    MODEL_ARCH.JINA_BERT_V2:     "jina-bert-v2",
    MODEL_ARCH.JINA_BERT_V3:     "jina-bert-v3",
    MODEL_ARCH.BLOOM:            "bloom",
    MODEL_ARCH.STABLELM:         "stablelm",
    MODEL_ARCH.QWEN:             "qwen",
    MODEL_ARCH.QWEN2:            "qwen2",
    MODEL_ARCH.QWEN2MOE:         "qwen2moe",
    MODEL_ARCH.QWEN2VL:          "qwen2vl",
    MODEL_ARCH.QWEN3:            "qwen3",
    MODEL_ARCH.QWEN3MOE:         "qwen3moe",
    MODEL_ARCH.PHI2:             "phi2",
    MODEL_ARCH.PHI3:             "phi3",
    MODEL_ARCH.PHIMOE:           "phimoe",
    MODEL_ARCH.PLAMO:            "plamo",
    MODEL_ARCH.PLAMO2:           "plamo2",
    MODEL_ARCH.CODESHELL:        "codeshell",
    MODEL_ARCH.ORION:            "orion",
    MODEL_ARCH.INTERNLM2:        "internlm2",
    MODEL_ARCH.MINICPM:          "minicpm",
    MODEL_ARCH.MINICPM3:         "minicpm3",
    MODEL_ARCH.GEMMA:            "gemma",
    MODEL_ARCH.GEMMA2:           "gemma2",
    MODEL_ARCH.GEMMA3:           "gemma3",
    MODEL_ARCH.GEMMA3N:          "gemma3n",
    MODEL_ARCH.STARCODER2:       "starcoder2",
    MODEL_ARCH.RWKV6:            "rwkv6",
    MODEL_ARCH.RWKV6QWEN2:       "rwkv6qwen2",
    MODEL_ARCH.RWKV7:            "rwkv7",
    MODEL_ARCH.ARWKV7:           "arwkv7",
    MODEL_ARCH.MAMBA:            "mamba",
    MODEL_ARCH.MAMBA2:           "mamba2",
    MODEL_ARCH.JAMBA:            "jamba",
    MODEL_ARCH.XVERSE:           "xverse",
    MODEL_ARCH.COMMAND_R:        "command-r",
    MODEL_ARCH.COHERE2:          "cohere2",
    MODEL_ARCH.DBRX:             "dbrx",
    MODEL_ARCH.OLMO:             "olmo",
    MODEL_ARCH.OLMO2:            "olmo2",
    MODEL_ARCH.OLMOE:            "olmoe",
    MODEL_ARCH.OPENELM:          "openelm",
    MODEL_ARCH.ARCTIC:           "arctic",
    MODEL_ARCH.DEEPSEEK:         "deepseek",
    MODEL_ARCH.DEEPSEEK2:        "deepseek2",
    MODEL_ARCH.CHATGLM:          "chatglm",
    MODEL_ARCH.GLM4:             "glm4",
    MODEL_ARCH.GLM4_MOE:         "glm4moe",
    MODEL_ARCH.BITNET:           "bitnet",
    MODEL_ARCH.T5:               "t5",
    MODEL_ARCH.T5ENCODER:        "t5encoder",
    MODEL_ARCH.JAIS:             "jais",
    MODEL_ARCH.NEMOTRON:         "nemotron",
    MODEL_ARCH.EXAONE:           "exaone",
    MODEL_ARCH.EXAONE4:          "exaone4",
    MODEL_ARCH.GRANITE:          "granite",
    MODEL_ARCH.GRANITE_MOE:      "granitemoe",
    MODEL_ARCH.GRANITE_HYBRID:   "granitehybrid",
    MODEL_ARCH.CHAMELEON:        "chameleon",
    MODEL_ARCH.WAVTOKENIZER_DEC: "wavtokenizer-dec",
    MODEL_ARCH.PLM:              "plm",
    MODEL_ARCH.BAILINGMOE:       "bailingmoe",
    MODEL_ARCH.DOTS1:            "dots1",
    MODEL_ARCH.ARCEE:            "arcee",
    MODEL_ARCH.ERNIE4_5:         "ernie4_5",
    MODEL_ARCH.ERNIE4_5_MOE:     "ernie4_5-moe",
    MODEL_ARCH.FALCON_H1:        "falcon-h1",
    MODEL_ARCH.HUNYUAN_MOE:      "hunyuan-moe",
    MODEL_ARCH.HUNYUAN_DENSE:    "hunyuan-dense",
    MODEL_ARCH.SMOLLM3:          "smollm3",
    MODEL_ARCH.GPT_OSS:          "gpt-oss",
    MODEL_ARCH.LFM2:             "lfm2",
    MODEL_ARCH.DREAM:            "dream",
    MODEL_ARCH.SMALLTHINKER:     "smallthinker",
    MODEL_ARCH.LLADA:            "llada",
    MODEL_ARCH.SEED_OSS:         "seed_oss",
}

VISION_PROJECTOR_TYPE_NAMES: dict[VISION_PROJECTOR_TYPE, str] = {
    VISION_PROJECTOR_TYPE.MLP:       "mlp",
    VISION_PROJECTOR_TYPE.LDP:       "ldp",
    VISION_PROJECTOR_TYPE.LDPV2:     "ldpv2",
    VISION_PROJECTOR_TYPE.RESAMPLER: "resampler",
    VISION_PROJECTOR_TYPE.GLM_EDGE:  "adapter",
    VISION_PROJECTOR_TYPE.MERGER:    "qwen2vl_merger",
    VISION_PROJECTOR_TYPE.GEMMA3:    "gemma3",
}

TENSOR_NAMES: dict[MODEL_TENSOR, str] = {
    MODEL_TENSOR.TOKEN_EMBD:                "token_embd",
    MODEL_TENSOR.TOKEN_EMBD_NORM:           "token_embd_norm",
    MODEL_TENSOR.TOKEN_TYPES:               "token_types",
    MODEL_TENSOR.POS_EMBD:                  "position_embd",
    MODEL_TENSOR.OUTPUT_NORM:               "output_norm",
    MODEL_TENSOR.OUTPUT:                    "output",
    MODEL_TENSOR.ROPE_FREQS:                "rope_freqs",
    MODEL_TENSOR.ROPE_FACTORS_LONG:         "rope_factors_long",
    MODEL_TENSOR.ROPE_FACTORS_SHORT:        "rope_factors_short",
    MODEL_TENSOR.ATTN_NORM:                 "blk.{bid}.attn_norm",
    MODEL_TENSOR.ATTN_NORM_2:               "blk.{bid}.attn_norm_2",
    MODEL_TENSOR.ATTN_QKV:                  "blk.{bid}.attn_qkv",
    MODEL_TENSOR.ATTN_Q:                    "blk.{bid}.attn_q",
    MODEL_TENSOR.ATTN_K:                    "blk.{bid}.attn_k",
    MODEL_TENSOR.ATTN_V:                    "blk.{bid}.attn_v",
    MODEL_TENSOR.ATTN_OUT:                  "blk.{bid}.attn_output",
    MODEL_TENSOR.ATTN_ROT_EMBD:             "blk.{bid}.attn_rot_embd",
    MODEL_TENSOR.ATTN_SINKS:                "blk.{bid}.attn_sinks",
    MODEL_TENSOR.ATTN_Q_NORM:               "blk.{bid}.attn_q_norm",
    MODEL_TENSOR.ATTN_K_NORM:               "blk.{bid}.attn_k_norm",
    MODEL_TENSOR.ATTN_OUT_NORM:             "blk.{bid}.attn_output_norm",
    MODEL_TENSOR.ATTN_POST_NORM:            "blk.{bid}.post_attention_norm",
    MODEL_TENSOR.FFN_GATE_INP:              "blk.{bid}.ffn_gate_inp",
    MODEL_TENSOR.FFN_GATE_INP_SHEXP:        "blk.{bid}.ffn_gate_inp_shexp",
    MODEL_TENSOR.FFN_NORM:                  "blk.{bid}.ffn_norm",
    MODEL_TENSOR.FFN_PRE_NORM:              "blk.{bid}.ffn_norm",
    MODEL_TENSOR.FFN_POST_NORM:             "blk.{bid}.post_ffw_norm",
    MODEL_TENSOR.FFN_GATE:                  "blk.{bid}.ffn_gate",
    MODEL_TENSOR.FFN_DOWN:                  "blk.{bid}.ffn_down",
    MODEL_TENSOR.FFN_UP:                    "blk.{bid}.ffn_up",
    MODEL_TENSOR.FFN_GATE_SHEXP:            "blk.{bid}.ffn_gate_shexp",
    MODEL_TENSOR.FFN_DOWN_SHEXP:            "blk.{bid}.ffn_down_shexp",
    MODEL_TENSOR.FFN_UP_SHEXP:              "blk.{bid}.ffn_up_shexp",
    MODEL_TENSOR.FFN_ACT:                   "blk.{bid}.ffn",
    MODEL_TENSOR.FFN_NORM_EXP:              "blk.{bid}.ffn_norm_exps",
    MODEL_TENSOR.FFN_GATE_EXP:              "blk.{bid}.ffn_gate_exps",
    MODEL_TENSOR.FFN_DOWN_EXP:              "blk.{bid}.ffn_down_exps",
    MODEL_TENSOR.FFN_UP_EXP:                "blk.{bid}.ffn_up_exps",
    MODEL_TENSOR.FFN_EXP_PROBS_B:           "blk.{bid}.exp_probs_b",
    MODEL_TENSOR.LAYER_OUT_NORM:            "blk.{bid}.layer_output_norm",
    MODEL_TENSOR.PER_LAYER_TOKEN_EMBD:      "per_layer_token_embd",           # gemma3n
    MODEL_TENSOR.PER_LAYER_MODEL_PROJ:      "per_layer_model_proj",           # gemma3n
    MODEL_TENSOR.PER_LAYER_PROJ_NORM:       "per_layer_proj_norm",            # gemma3n
    MODEL_TENSOR.ALTUP_UNEMBD_PROJ:         "altup_unembd_proj",              # gemma3n
    MODEL_TENSOR.ALTUP_PROJ:                "altup_proj",                     # gemma3n
    MODEL_TENSOR.PER_LAYER_INP_GATE:        "blk.{bid}.inp_gate",             # gemma3n
    MODEL_TENSOR.PER_LAYER_PROJ:            "blk.{bid}.proj",                 # gemma3n
    MODEL_TENSOR.PER_LAYER_POST_NORM:       "blk.{bid}.post_norm",            # gemma3n
    MODEL_TENSOR.ALTUP_CORRECT_COEF:        "blk.{bid}.altup_correct_coef",   # gemma3n
    MODEL_TENSOR.ALTUP_CORRECT_SCALE:       "blk.{bid}.altup_correct_scale",  # gemma3n
    MODEL_TENSOR.ALTUP_PREDICT_COEF:        "blk.{bid}.altup_predict_coef",   # gemma3n
    MODEL_TENSOR.ALTUP_ROUTER:              "blk.{bid}.altup_router",         # gemma3n
    MODEL_TENSOR.ALTUP_ROUTER_NORM:         "blk.{bid}.altup_router_norm",    # gemma3n
    MODEL_TENSOR.LAUREL_L:                  "blk.{bid}.laurel_l",             # gemma3n
    MODEL_TENSOR.LAUREL_R:                  "blk.{bid}.laurel_r",             # gemma3n
    MODEL_TENSOR.LAUREL_POST_NORM:          "blk.{bid}.laurel_post_norm",     # gemma3n
    MODEL_TENSOR.SSM_IN:                    "blk.{bid}.ssm_in",
    MODEL_TENSOR.SSM_CONV1D:                "blk.{bid}.ssm_conv1d",
    MODEL_TENSOR.SSM_X:                     "blk.{bid}.ssm_x",
    MODEL_TENSOR.SSM_DT:                    "blk.{bid}.ssm_dt",
    MODEL_TENSOR.SSM_DT_NORM:               "blk.{bid}.ssm_dt_norm",
    MODEL_TENSOR.SSM_A:                     "blk.{bid}.ssm_a",
    MODEL_TENSOR.SSM_B_NORM:                "blk.{bid}.ssm_b_norm",
    MODEL_TENSOR.SSM_C_NORM:                "blk.{bid}.ssm_c_norm",
    MODEL_TENSOR.SSM_D:                     "blk.{bid}.ssm_d",
    MODEL_TENSOR.SSM_NORM:                  "blk.{bid}.ssm_norm",
    MODEL_TENSOR.SSM_OUT:                   "blk.{bid}.ssm_out",
    MODEL_TENSOR.TIME_MIX_W0:               "blk.{bid}.time_mix_w0",
    MODEL_TENSOR.TIME_MIX_W1:               "blk.{bid}.time_mix_w1",
    MODEL_TENSOR.TIME_MIX_W2:               "blk.{bid}.time_mix_w2",
    MODEL_TENSOR.TIME_MIX_A0:               "blk.{bid}.time_mix_a0",
    MODEL_TENSOR.TIME_MIX_A1:               "blk.{bid}.time_mix_a1",
    MODEL_TENSOR.TIME_MIX_A2:               "blk.{bid}.time_mix_a2",
    MODEL_TENSOR.TIME_MIX_V0:               "blk.{bid}.time_mix_v0",
    MODEL_TENSOR.TIME_MIX_V1:               "blk.{bid}.time_mix_v1",
    MODEL_TENSOR.TIME_MIX_V2:               "blk.{bid}.time_mix_v2",
    MODEL_TENSOR.TIME_MIX_G1:               "blk.{bid}.time_mix_g1",
    MODEL_TENSOR.TIME_MIX_G2:               "blk.{bid}.time_mix_g2",
    MODEL_TENSOR.TIME_MIX_K_K:              "blk.{bid}.time_mix_k_k",
    MODEL_TENSOR.TIME_MIX_K_A:              "blk.{bid}.time_mix_k_a",
    MODEL_TENSOR.TIME_MIX_R_K:              "blk.{bid}.time_mix_r_k",
    MODEL_TENSOR.TIME_MIX_LERP_X:           "blk.{bid}.time_mix_lerp_x",
    MODEL_TENSOR.TIME_MIX_LERP_K:           "blk.{bid}.time_mix_lerp_k",
    MODEL_TENSOR.TIME_MIX_LERP_V:           "blk.{bid}.time_mix_lerp_v",
    MODEL_TENSOR.TIME_MIX_LERP_R:           "blk.{bid}.time_mix_lerp_r",
    MODEL_TENSOR.TIME_MIX_LERP_G:           "blk.{bid}.time_mix_lerp_g",
    MODEL_TENSOR.TIME_MIX_LERP_FUSED:       "blk.{bid}.time_mix_lerp_fused",
    MODEL_TENSOR.TIME_MIX_LERP_W:           "blk.{bid}.time_mix_lerp_w",
    MODEL_TENSOR.TIME_MIX_FIRST:            "blk.{bid}.time_mix_first",
    MODEL_TENSOR.TIME_MIX_DECAY:            "blk.{bid}.time_mix_decay",
    MODEL_TENSOR.TIME_MIX_DECAY_W1:         "blk.{bid}.time_mix_decay_w1",
    MODEL_TENSOR.TIME_MIX_DECAY_W2:         "blk.{bid}.time_mix_decay_w2",
    MODEL_TENSOR.TIME_MIX_KEY:              "blk.{bid}.time_mix_key",
    MODEL_TENSOR.TIME_MIX_VALUE:            "blk.{bid}.time_mix_value",
    MODEL_TENSOR.TIME_MIX_RECEPTANCE:       "blk.{bid}.time_mix_receptance",
    MODEL_TENSOR.TIME_MIX_GATE:             "blk.{bid}.time_mix_gate",
    MODEL_TENSOR.TIME_MIX_LN:               "blk.{bid}.time_mix_ln",
    MODEL_TENSOR.TIME_MIX_OUTPUT:           "blk.{bid}.time_mix_output",
    MODEL_TENSOR.CHANNEL_MIX_LERP_K:        "blk.{bid}.channel_mix_lerp_k",
    MODEL_TENSOR.CHANNEL_MIX_LERP_R:        "blk.{bid}.channel_mix_lerp_r",
    MODEL_TENSOR.CHANNEL_MIX_KEY:           "blk.{bid}.channel_mix_key",
    MODEL_TENSOR.CHANNEL_MIX_RECEPTANCE:    "blk.{bid}.channel_mix_receptance",
    MODEL_TENSOR.CHANNEL_MIX_VALUE:         "blk.{bid}.channel_mix_value",
    MODEL_TENSOR.ATTN_Q_A:                  "blk.{bid}.attn_q_a",
    MODEL_TENSOR.ATTN_Q_B:                  "blk.{bid}.attn_q_b",
    MODEL_TENSOR.ATTN_KV_A_MQA:             "blk.{bid}.attn_kv_a_mqa",
    MODEL_TENSOR.ATTN_KV_B:                 "blk.{bid}.attn_kv_b",
    MODEL_TENSOR.ATTN_K_B:                  "blk.{bid}.attn_k_b",
    MODEL_TENSOR.ATTN_V_B:                  "blk.{bid}.attn_v_b",
    MODEL_TENSOR.ATTN_Q_A_NORM:             "blk.{bid}.attn_q_a_norm",
    MODEL_TENSOR.ATTN_KV_A_NORM:            "blk.{bid}.attn_kv_a_norm",
    MODEL_TENSOR.ATTN_SUB_NORM:             "blk.{bid}.attn_sub_norm",
    MODEL_TENSOR.FFN_SUB_NORM:              "blk.{bid}.ffn_sub_norm",
    MODEL_TENSOR.DEC_ATTN_NORM:             "dec.blk.{bid}.attn_norm",
    MODEL_TENSOR.DEC_ATTN_Q:                "dec.blk.{bid}.attn_q",
    MODEL_TENSOR.DEC_ATTN_K:                "dec.blk.{bid}.attn_k",
    MODEL_TENSOR.DEC_ATTN_V:                "dec.blk.{bid}.attn_v",
    MODEL_TENSOR.DEC_ATTN_OUT:              "dec.blk.{bid}.attn_o",
    MODEL_TENSOR.DEC_ATTN_REL_B:            "dec.blk.{bid}.attn_rel_b",
    MODEL_TENSOR.DEC_CROSS_ATTN_NORM:       "dec.blk.{bid}.cross_attn_norm",
    MODEL_TENSOR.DEC_CROSS_ATTN_Q:          "dec.blk.{bid}.cross_attn_q",
    MODEL_TENSOR.DEC_CROSS_ATTN_K:          "dec.blk.{bid}.cross_attn_k",
    MODEL_TENSOR.DEC_CROSS_ATTN_V:          "dec.blk.{bid}.cross_attn_v",
    MODEL_TENSOR.DEC_CROSS_ATTN_OUT:        "dec.blk.{bid}.cross_attn_o",
    MODEL_TENSOR.DEC_CROSS_ATTN_REL_B:      "dec.blk.{bid}.cross_attn_rel_b",
    MODEL_TENSOR.DEC_FFN_NORM:              "dec.blk.{bid}.ffn_norm",
    MODEL_TENSOR.DEC_FFN_GATE:              "dec.blk.{bid}.ffn_gate",
    MODEL_TENSOR.DEC_FFN_DOWN:              "dec.blk.{bid}.ffn_down",
    MODEL_TENSOR.DEC_FFN_UP:                "dec.blk.{bid}.ffn_up",
    MODEL_TENSOR.DEC_OUTPUT_NORM:           "dec.output_norm",
    MODEL_TENSOR.ENC_ATTN_NORM:             "enc.blk.{bid}.attn_norm",
    MODEL_TENSOR.ENC_ATTN_Q:                "enc.blk.{bid}.attn_q",
    MODEL_TENSOR.ENC_ATTN_K:                "enc.blk.{bid}.attn_k",
    MODEL_TENSOR.ENC_ATTN_V:                "enc.blk.{bid}.attn_v",
    MODEL_TENSOR.ENC_ATTN_OUT:              "enc.blk.{bid}.attn_o",
    MODEL_TENSOR.ENC_ATTN_REL_B:            "enc.blk.{bid}.attn_rel_b",
    MODEL_TENSOR.ENC_FFN_NORM:              "enc.blk.{bid}.ffn_norm",
    MODEL_TENSOR.ENC_FFN_GATE:              "enc.blk.{bid}.ffn_gate",
    MODEL_TENSOR.ENC_FFN_DOWN:              "enc.blk.{bid}.ffn_down",
    MODEL_TENSOR.ENC_FFN_UP:                "enc.blk.{bid}.ffn_up",
    MODEL_TENSOR.ENC_OUTPUT_NORM:           "enc.output_norm",
    MODEL_TENSOR.CLS:                       "cls",
    MODEL_TENSOR.CLS_OUT:                   "cls.output",
    MODEL_TENSOR.CONV1D:                    "conv1d",
    MODEL_TENSOR.CONVNEXT_DW:               "convnext.{bid}.dw",
    MODEL_TENSOR.CONVNEXT_NORM:             "convnext.{bid}.norm",
    MODEL_TENSOR.CONVNEXT_PW1:              "convnext.{bid}.pw1",
    MODEL_TENSOR.CONVNEXT_PW2:              "convnext.{bid}.pw2",
    MODEL_TENSOR.CONVNEXT_GAMMA:            "convnext.{bid}.gamma",
    MODEL_TENSOR.POSNET_CONV1:              "posnet.{bid}.conv1",
    MODEL_TENSOR.POSNET_CONV2:              "posnet.{bid}.conv2",
    MODEL_TENSOR.POSNET_NORM:               "posnet.{bid}.norm",
    MODEL_TENSOR.POSNET_NORM1:              "posnet.{bid}.norm1",
    MODEL_TENSOR.POSNET_NORM2:              "posnet.{bid}.norm2",
    MODEL_TENSOR.POSNET_ATTN_NORM:          "posnet.{bid}.attn_norm",
    MODEL_TENSOR.POSNET_ATTN_Q:             "posnet.{bid}.attn_q",
    MODEL_TENSOR.POSNET_ATTN_K:             "posnet.{bid}.attn_k",
    MODEL_TENSOR.POSNET_ATTN_V:             "posnet.{bid}.attn_v",
    MODEL_TENSOR.POSNET_ATTN_OUT:           "posnet.{bid}.attn_output",
    MODEL_TENSOR.SHORTCONV_CONV:            "blk.{bid}.shortconv.conv",
    MODEL_TENSOR.SHORTCONV_INPROJ:          "blk.{bid}.shortconv.in_proj",
    MODEL_TENSOR.SHORTCONV_OUTPROJ:         "blk.{bid}.shortconv.out_proj",
    # vision
    MODEL_TENSOR.V_MMPROJ:                  "mm.{bid}",
    MODEL_TENSOR.V_MMPROJ_FC:               "mm.model.fc",
    MODEL_TENSOR.V_MMPROJ_MLP:              "mm.model.mlp.{bid}",
    MODEL_TENSOR.V_MMPROJ_PEG:              "mm.model.peg.{bid}",
    MODEL_TENSOR.V_ENC_EMBD_CLS:            "v.class_embd",
    MODEL_TENSOR.V_ENC_EMBD_PATCH:          "v.patch_embd",
    MODEL_TENSOR.V_ENC_EMBD_POS:            "v.position_embd",
    MODEL_TENSOR.V_ENC_ATTN_Q:              "v.blk.{bid}.attn_q",
    MODEL_TENSOR.V_ENC_ATTN_Q_NORM:         "v.blk.{bid}.attn_q_norm",
    MODEL_TENSOR.V_ENC_ATTN_K:              "v.blk.{bid}.attn_k",
    MODEL_TENSOR.V_ENC_ATTN_K_NORM:         "v.blk.{bid}.attn_k_norm",
    MODEL_TENSOR.V_ENC_ATTN_V:              "v.blk.{bid}.attn_v",
    MODEL_TENSOR.V_ENC_INPUT_NORM:          "v.blk.{bid}.ln1",
    MODEL_TENSOR.V_ENC_ATTN_O:              "v.blk.{bid}.attn_out",
    MODEL_TENSOR.V_ENC_ATTN_O_NORM:         "v.blk.{bid}.attn_out_norm",
    MODEL_TENSOR.V_ENC_POST_ATTN_NORM:      "v.blk.{bid}.ln2",
    MODEL_TENSOR.V_ENC_FFN_UP:              "v.blk.{bid}.ffn_up",
    MODEL_TENSOR.V_ENC_FFN_GATE:            "v.blk.{bid}.ffn_gate",
    MODEL_TENSOR.V_ENC_FFN_DOWN:            "v.blk.{bid}.ffn_down",
    MODEL_TENSOR.V_LAYER_SCALE_1:           "v.blk.{bid}.ls1",
    MODEL_TENSOR.V_LAYER_SCALE_2:           "v.blk.{bid}.ls2",
    MODEL_TENSOR.V_PRE_NORM:                "v.pre_ln",
    MODEL_TENSOR.V_POST_NORM:               "v.post_ln",
    MODEL_TENSOR.V_MM_INP_PROJ:             "mm.input_projection",
    MODEL_TENSOR.V_MM_INP_NORM:             "mm.input_norm",
    MODEL_TENSOR.V_MM_SOFT_EMB_NORM:        "mm.soft_emb_norm",
    MODEL_TENSOR.V_RESMPL_POS_EMBD_K:       "resampler.pos_embd_k",
    MODEL_TENSOR.V_RESMPL_ATTN_Q:           "resampler.attn.q",
    MODEL_TENSOR.V_RESMPL_ATTN_K:           "resampler.attn.k",
    MODEL_TENSOR.V_RESMPL_ATTN_V:           "resampler.attn.v",
    MODEL_TENSOR.V_RESMPL_ATTN_OUT:         "resampler.attn.out",
    MODEL_TENSOR.V_RESMPL_KV:               "resampler.kv",
    MODEL_TENSOR.V_RESMPL_KV_NORM:          "resampler.ln_kv",
    MODEL_TENSOR.V_RESMPL_POST_NORM:        "resampler.ln_post",
    MODEL_TENSOR.V_RESMPL_Q_NORM:           "resampler.ln_q",
    MODEL_TENSOR.V_RESMPL_PROJ:             "resampler.proj",
    MODEL_TENSOR.V_RESMPL_QUERY:            "resampler.query",
    MODEL_TENSOR.V_TOK_EMBD_IMG_BREAK:      "v.token_embd.img_break", # pixtral
    MODEL_TENSOR.V_MM_PATCH_MERGER:         "mm.patch_merger", # mistral small 3.1
    # audio (mtmd)
    MODEL_TENSOR.A_ENC_EMBD_POS:            "a.position_embd",
    MODEL_TENSOR.A_ENC_CONV1D:              "a.conv1d.{bid}",
    MODEL_TENSOR.A_PRE_NORM:                "a.pre_ln",
    MODEL_TENSOR.A_POST_NORM:               "a.post_ln",
    MODEL_TENSOR.A_ENC_ATTN_Q:              "a.blk.{bid}.attn_q",
    MODEL_TENSOR.A_ENC_ATTN_K:              "a.blk.{bid}.attn_k",
    MODEL_TENSOR.A_ENC_ATTN_V:              "a.blk.{bid}.attn_v",
    MODEL_TENSOR.A_ENC_INPUT_NORM:          "a.blk.{bid}.ln1",
    MODEL_TENSOR.A_ENC_OUTPUT:              "a.blk.{bid}.attn_out",
    MODEL_TENSOR.A_ENC_OUTPUT_NORM:         "a.blk.{bid}.ln2",
    MODEL_TENSOR.A_ENC_FFN_UP:              "a.blk.{bid}.ffn_up",
    MODEL_TENSOR.A_ENC_FFN_GATE:            "a.blk.{bid}.ffn_gate",
    MODEL_TENSOR.A_ENC_FFN_DOWN:            "a.blk.{bid}.ffn_down",
    MODEL_TENSOR.A_MMPROJ:                  "mm.a.mlp.{bid}",
    MODEL_TENSOR.A_MMPROJ_FC:               "mm.a.fc",
    MODEL_TENSOR.A_MM_NORM_PRE:             "mm.a.norm_pre",
    MODEL_TENSOR.A_MM_NORM_MID:             "mm.a.norm_mid",
    # NextN/MTP
    MODEL_TENSOR.NEXTN_EH_PROJ:             "blk.{bid}.nextn.eh_proj",
    MODEL_TENSOR.NEXTN_EMBED_TOKENS:        "blk.{bid}.nextn.embed_tokens",
    MODEL_TENSOR.NEXTN_ENORM:               "blk.{bid}.nextn.enorm",
    MODEL_TENSOR.NEXTN_HNORM:               "blk.{bid}.nextn.hnorm",
    MODEL_TENSOR.NEXTN_SHARED_HEAD_HEAD:    "blk.{bid}.nextn.shared_head_head",
    MODEL_TENSOR.NEXTN_SHARED_HEAD_NORM:    "blk.{bid}.nextn.shared_head_norm",
}

MODEL_TENSORS: dict[MODEL_ARCH, list[MODEL_TENSOR]] = {
    MODEL_ARCH.MMPROJ: [
        MODEL_TENSOR.V_MMPROJ,
        MODEL_TENSOR.V_MMPROJ_FC,
        MODEL_TENSOR.V_MMPROJ_MLP,
        MODEL_TENSOR.V_MMPROJ_PEG,
        MODEL_TENSOR.V_ENC_EMBD_CLS,
        MODEL_TENSOR.V_ENC_EMBD_PATCH,
        MODEL_TENSOR.V_ENC_EMBD_POS,
        MODEL_TENSOR.V_ENC_INPUT_NORM,
        MODEL_TENSOR.V_ENC_ATTN_Q,
        MODEL_TENSOR.V_ENC_ATTN_Q_NORM,
        MODEL_TENSOR.V_ENC_ATTN_K,
        MODEL_TENSOR.V_ENC_ATTN_K_NORM,
        MODEL_TENSOR.V_ENC_ATTN_V,
        MODEL_TENSOR.V_ENC_ATTN_O,
        MODEL_TENSOR.V_ENC_ATTN_O_NORM,
        MODEL_TENSOR.V_ENC_POST_ATTN_NORM,
        MODEL_TENSOR.V_ENC_FFN_UP,
        MODEL_TENSOR.V_ENC_FFN_GATE,
        MODEL_TENSOR.V_ENC_FFN_DOWN,
        MODEL_TENSOR.V_LAYER_SCALE_1,
        MODEL_TENSOR.V_LAYER_SCALE_2,
        MODEL_TENSOR.V_PRE_NORM,
        MODEL_TENSOR.V_POST_NORM,
        MODEL_TENSOR.V_MM_INP_PROJ,
        MODEL_TENSOR.V_MM_INP_NORM,
        MODEL_TENSOR.V_MM_SOFT_EMB_NORM,
        MODEL_TENSOR.V_RESMPL_POS_EMBD_K,
        MODEL_TENSOR.V_RESMPL_ATTN_Q,
        MODEL_TENSOR.V_RESMPL_ATTN_K,
        MODEL_TENSOR.V_RESMPL_ATTN_V,
        MODEL_TENSOR.V_RESMPL_ATTN_OUT,
        MODEL_TENSOR.V_RESMPL_KV,
        MODEL_TENSOR.V_RESMPL_KV_NORM,
        MODEL_TENSOR.V_RESMPL_POST_NORM,
        MODEL_TENSOR.V_RESMPL_Q_NORM,
        MODEL_TENSOR.V_RESMPL_PROJ,
        MODEL_TENSOR.V_RESMPL_QUERY,
        MODEL_TENSOR.V_TOK_EMBD_IMG_BREAK,
        MODEL_TENSOR.V_MM_PATCH_MERGER,
        # audio
        MODEL_TENSOR.A_ENC_EMBD_POS,
        MODEL_TENSOR.A_ENC_CONV1D,
        MODEL_TENSOR.A_PRE_NORM,
        MODEL_TENSOR.A_POST_NORM,
        MODEL_TENSOR.A_ENC_ATTN_Q,
        MODEL_TENSOR.A_ENC_ATTN_K,
        MODEL_TENSOR.A_ENC_ATTN_V,
        MODEL_TENSOR.A_ENC_INPUT_NORM,
        MODEL_TENSOR.A_ENC_OUTPUT,
        MODEL_TENSOR.A_ENC_OUTPUT_NORM,
        MODEL_TENSOR.A_ENC_FFN_UP,
        MODEL_TENSOR.A_ENC_FFN_GATE,
        MODEL_TENSOR.A_ENC_FFN_DOWN,
        MODEL_TENSOR.A_MMPROJ,
        MODEL_TENSOR.A_MMPROJ_FC,
        MODEL_TENSOR.A_MM_NORM_PRE,
        MODEL_TENSOR.A_MM_NORM_MID,
    ],
    MODEL_ARCH.LLAMA: [
        MODEL_TENSOR.TOKEN_EMBD,
        MODEL_TENSOR.OUTPUT_NORM,
        MODEL_TENSOR.OUTPUT,
        MODEL_TENSOR.ROPE_FREQS,
        MODEL_TENSOR.ATTN_NORM,
        MODEL_TENSOR.ATTN_Q,
        MODEL_TENSOR.ATTN_K,
        MODEL_TENSOR.ATTN_V,
        MODEL_TENSOR.ATTN_OUT,
        MODEL_TENSOR.ATTN_ROT_EMBD,
        MODEL_TENSOR.FFN_GATE_INP,
        MODEL_TENSOR.FFN_NORM,
        MODEL_TENSOR.FFN_GATE,
        MODEL_TENSOR.FFN_DOWN,
        MODEL_TENSOR.FFN_UP,
        MODEL_TENSOR.FFN_GATE_EXP,
        MODEL_TENSOR.FFN_DOWN_EXP,
        MODEL_TENSOR.FFN_UP_EXP,
    ],
    MODEL_ARCH.LLAMA4: [
        MODEL_TENSOR.TOKEN_EMBD,
        MODEL_TENSOR.OUTPUT_NORM,
        MODEL_TENSOR.OUTPUT,
        MODEL_TENSOR.ROPE_FREQS,
        MODEL_TENSOR.ATTN_NORM,
        MODEL_TENSOR.ATTN_Q,
        MODEL_TENSOR.ATTN_K,
        MODEL_TENSOR.ATTN_V,
        MODEL_TENSOR.ATTN_OUT,
        MODEL_TENSOR.ATTN_ROT_EMBD,
        MODEL_TENSOR.FFN_GATE_INP,
        MODEL_TENSOR.FFN_NORM,
        MODEL_TENSOR.FFN_GATE,
        MODEL_TENSOR.FFN_DOWN,
        MODEL_TENSOR.FFN_UP,
        MODEL_TENSOR.FFN_GATE_EXP,
        MODEL_TENSOR.FFN_DOWN_EXP,
        MODEL_TENSOR.FFN_UP_EXP,
        MODEL_TENSOR.FFN_GATE_SHEXP,
        MODEL_TENSOR.FFN_DOWN_SHEXP,
        MODEL_TENSOR.FFN_UP_SHEXP,
    ],
    MODEL_ARCH.DECI: [
        MODEL_TENSOR.TOKEN_EMBD,
        MODEL_TENSOR.OUTPUT_NORM,
        MODEL_TENSOR.OUTPUT,
        MODEL_TENSOR.ROPE_FREQS,
        MODEL_TENSOR.ATTN_NORM,
        MODEL_TENSOR.ATTN_Q,
        MODEL_TENSOR.ATTN_K,
        MODEL_TENSOR.ATTN_V,
        MODEL_TENSOR.ATTN_OUT,
        MODEL_TENSOR.ATTN_ROT_EMBD,
        MODEL_TENSOR.FFN_GATE_INP,
        MODEL_TENSOR.FFN_NORM,
        MODEL_TENSOR.FFN_GATE,
        MODEL_TENSOR.FFN_DOWN,
        MODEL_TENSOR.FFN_UP,
        MODEL_TENSOR.FFN_GATE_EXP,
        MODEL_TENSOR.FFN_DOWN_EXP,
        MODEL_TENSOR.FFN_UP_EXP,
    ],
    MODEL_ARCH.GROK: [
        MODEL_TENSOR.TOKEN_EMBD,
        MODEL_TENSOR.OUTPUT_NORM,
        MODEL_TENSOR.OUTPUT,
        MODEL_TENSOR.ROPE_FREQS,
        MODEL_TENSOR.ATTN_NORM,
        MODEL_TENSOR.ATTN_Q,
        MODEL_TENSOR.ATTN_K,
        MODEL_TENSOR.ATTN_V,
        MODEL_TENSOR.ATTN_OUT,
        MODEL_TENSOR.ATTN_ROT_EMBD,
        MODEL_TENSOR.ATTN_OUT_NORM,
        MODEL_TENSOR.FFN_GATE_INP,
        MODEL_TENSOR.FFN_NORM,
        MODEL_TENSOR.FFN_GATE,
        MODEL_TENSOR.FFN_DOWN,
        MODEL_TENSOR.FFN_UP,
        MODEL_TENSOR.FFN_GATE_EXP,
        MODEL_TENSOR.FFN_DOWN_EXP,
        MODEL_TENSOR.FFN_UP_EXP,
        MODEL_TENSOR.LAYER_OUT_NORM,
    ],
    MODEL_ARCH.GPTNEOX: [
        MODEL_TENSOR.TOKEN_EMBD,
        MODEL_TENSOR.OUTPUT_NORM,
        MODEL_TENSOR.OUTPUT,
        MODEL_TENSOR.ATTN_NORM,
        MODEL_TENSOR.ATTN_QKV,
        MODEL_TENSOR.ATTN_OUT,
        MODEL_TENSOR.FFN_NORM,
        MODEL_TENSOR.FFN_DOWN,
        MODEL_TENSOR.FFN_UP,
    ],
    MODEL_ARCH.FALCON: [
        MODEL_TENSOR.TOKEN_EMBD,
        MODEL_TENSOR.OUTPUT_NORM,
        MODEL_TENSOR.OUTPUT,
        MODEL_TENSOR.ATTN_NORM,
        MODEL_TENSOR.ATTN_NORM_2,
        MODEL_TENSOR.ATTN_QKV,
        MODEL_TENSOR.ATTN_OUT,
        MODEL_TENSOR.FFN_DOWN,
        MODEL_TENSOR.FFN_UP,
    ],
    MODEL_ARCH.BAICHUAN: [
        MODEL_TENSOR.TOKEN_EMBD,
        MODEL_TENSOR.OUTPUT_NORM,
        MODEL_TENSOR.OUTPUT,
        MODEL_TENSOR.ROPE_FREQS,
        MODEL_TENSOR.ATTN_NORM,
        MODEL_TENSOR.ATTN_Q,
        MODEL_TENSOR.ATTN_K,
        MODEL_TENSOR.ATTN_V,
        MODEL_TENSOR.ATTN_OUT,
        MODEL_TENSOR.ATTN_ROT_EMBD,
        MODEL_TENSOR.FFN_NORM,
        MODEL_TENSOR.FFN_GATE,
        MODEL_TENSOR.FFN_DOWN,
        MODEL_TENSOR.FFN_UP,
    ],
    MODEL_ARCH.STARCODER: [
        MODEL_TENSOR.TOKEN_EMBD,
        MODEL_TENSOR.POS_EMBD,
        MODEL_TENSOR.OUTPUT_NORM,
        MODEL_TENSOR.OUTPUT,
        MODEL_TENSOR.ATTN_NORM,
        MODEL_TENSOR.ATTN_QKV,
        MODEL_TENSOR.ATTN_OUT,
        MODEL_TENSOR.FFN_NORM,
        MODEL_TENSOR.FFN_DOWN,
        MODEL_TENSOR.FFN_UP,
    ],
    MODEL_ARCH.BERT: [
        MODEL_TENSOR.TOKEN_EMBD,
        MODEL_TENSOR.TOKEN_EMBD_NORM,
        MODEL_TENSOR.TOKEN_TYPES,
        MODEL_TENSOR.POS_EMBD,
        MODEL_TENSOR.OUTPUT_NORM,
        MODEL_TENSOR.ATTN_OUT_NORM,
        MODEL_TENSOR.ATTN_QKV,
        MODEL_TENSOR.ATTN_Q,
        MODEL_TENSOR.ATTN_K,
        MODEL_TENSOR.ATTN_V,
        MODEL_TENSOR.ATTN_OUT,
        MODEL_TENSOR.FFN_DOWN,
        MODEL_TENSOR.FFN_UP,
        MODEL_TENSOR.LAYER_OUT_NORM,
        MODEL_TENSOR.CLS,
        MODEL_TENSOR.CLS_OUT,
    ],
    MODEL_ARCH.NOMIC_BERT: [
        MODEL_TENSOR.TOKEN_EMBD,
        MODEL_TENSOR.TOKEN_EMBD_NORM,
        MODEL_TENSOR.TOKEN_TYPES,
        MODEL_TENSOR.POS_EMBD,
        MODEL_TENSOR.OUTPUT_NORM,
        MODEL_TENSOR.ATTN_OUT_NORM,
        MODEL_TENSOR.ATTN_QKV,
        MODEL_TENSOR.ATTN_OUT,
        MODEL_TENSOR.FFN_GATE,
        MODEL_TENSOR.FFN_DOWN,
        MODEL_TENSOR.FFN_UP,
        MODEL_TENSOR.LAYER_OUT_NORM,
    ],
    MODEL_ARCH.NOMIC_BERT_MOE: [
        MODEL_TENSOR.TOKEN_EMBD,
        MODEL_TENSOR.TOKEN_EMBD_NORM,
        MODEL_TENSOR.TOKEN_TYPES,
        MODEL_TENSOR.POS_EMBD,
        MODEL_TENSOR.OUTPUT_NORM,
        MODEL_TENSOR.ATTN_OUT_NORM,
        MODEL_TENSOR.ATTN_QKV,
        MODEL_TENSOR.ATTN_OUT,
        MODEL_TENSOR.FFN_DOWN,
        MODEL_TENSOR.FFN_UP,
        MODEL_TENSOR.FFN_GATE_INP,
        MODEL_TENSOR.FFN_DOWN_EXP,
        MODEL_TENSOR.FFN_UP_EXP,
        MODEL_TENSOR.LAYER_OUT_NORM,
    ],
    MODEL_ARCH.NEO_BERT: [
        MODEL_TENSOR.TOKEN_EMBD,
        MODEL_TENSOR.ATTN_NORM,
        MODEL_TENSOR.ATTN_QKV,
        MODEL_TENSOR.ATTN_OUT,
        MODEL_TENSOR.FFN_NORM,
        MODEL_TENSOR.FFN_DOWN,
        MODEL_TENSOR.FFN_UP,
        MODEL_TENSOR.ENC_OUTPUT_NORM,
        MODEL_TENSOR.CLS,
        MODEL_TENSOR.CLS_OUT,
    ],
    MODEL_ARCH.JINA_BERT_V2: [
        MODEL_TENSOR.TOKEN_EMBD,
        MODEL_TENSOR.TOKEN_EMBD_NORM,
        MODEL_TENSOR.TOKEN_TYPES,
        MODEL_TENSOR.ATTN_NORM_2,
        MODEL_TENSOR.ATTN_OUT_NORM,
        MODEL_TENSOR.ATTN_Q,
        MODEL_TENSOR.ATTN_Q_NORM,
        MODEL_TENSOR.ATTN_K,
        MODEL_TENSOR.ATTN_K_NORM,
        MODEL_TENSOR.ATTN_V,
        MODEL_TENSOR.ATTN_OUT,
        MODEL_TENSOR.FFN_UP,
        MODEL_TENSOR.FFN_GATE,
        MODEL_TENSOR.FFN_DOWN,
        MODEL_TENSOR.LAYER_OUT_NORM,
        MODEL_TENSOR.CLS,
    ],
    MODEL_ARCH.JINA_BERT_V3: [
        MODEL_TENSOR.TOKEN_EMBD,
        MODEL_TENSOR.TOKEN_EMBD_NORM,
        MODEL_TENSOR.TOKEN_TYPES,
        MODEL_TENSOR.OUTPUT_NORM,
        MODEL_TENSOR.ATTN_OUT_NORM,
        MODEL_TENSOR.ATTN_QKV,
        MODEL_TENSOR.ATTN_OUT,
        MODEL_TENSOR.FFN_DOWN,
        MODEL_TENSOR.FFN_UP,
        MODEL_TENSOR.LAYER_OUT_NORM,
    ],
    MODEL_ARCH.MPT: [
        MODEL_TENSOR.TOKEN_EMBD,
        MODEL_TENSOR.OUTPUT_NORM,
        MODEL_TENSOR.OUTPUT,
        MODEL_TENSOR.ATTN_NORM,
        MODEL_TENSOR.ATTN_QKV,
        MODEL_TENSOR.ATTN_OUT,
        MODEL_TENSOR.FFN_NORM,
        MODEL_TENSOR.FFN_DOWN,
        MODEL_TENSOR.FFN_UP,
        MODEL_TENSOR.FFN_ACT,
        MODEL_TENSOR.ATTN_Q_NORM,
        MODEL_TENSOR.ATTN_K_NORM,
        MODEL_TENSOR.POS_EMBD,
    ],
    MODEL_ARCH.GPTJ: [
        MODEL_TENSOR.TOKEN_EMBD,
        MODEL_TENSOR.OUTPUT_NORM,
        MODEL_TENSOR.OUTPUT,
        MODEL_TENSOR.ATTN_NORM,
        MODEL_TENSOR.ATTN_Q,
        MODEL_TENSOR.ATTN_K,
        MODEL_TENSOR.ATTN_V,
        MODEL_TENSOR.ATTN_OUT,
        MODEL_TENSOR.FFN_DOWN,
        MODEL_TENSOR.FFN_UP,
    ],
    MODEL_ARCH.REFACT: [
        MODEL_TENSOR.TOKEN_EMBD,
        MODEL_TENSOR.OUTPUT_NORM,
        MODEL_TENSOR.OUTPUT,
        MODEL_TENSOR.ATTN_NORM,
        MODEL_TENSOR.ATTN_Q,
        MODEL_TENSOR.ATTN_K,
        MODEL_TENSOR.ATTN_V,
        MODEL_TENSOR.ATTN_OUT,
        MODEL_TENSOR.FFN_NORM,
        MODEL_TENSOR.FFN_GATE,
        MODEL_TENSOR.FFN_DOWN,
        MODEL_TENSOR.FFN_UP,
    ],
    MODEL_ARCH.BLOOM: [
        MODEL_TENSOR.TOKEN_EMBD,
        MODEL_TENSOR.TOKEN_EMBD_NORM,
        MODEL_TENSOR.OUTPUT_NORM,
        MODEL_TENSOR.OUTPUT,
        MODEL_TENSOR.ATTN_NORM,
        MODEL_TENSOR.ATTN_QKV,
        MODEL_TENSOR.ATTN_OUT,
        MODEL_TENSOR.FFN_NORM,
        MODEL_TENSOR.FFN_DOWN,
        MODEL_TENSOR.FFN_UP,
    ],
    MODEL_ARCH.STABLELM: [
        MODEL_TENSOR.TOKEN_EMBD,
        MODEL_TENSOR.OUTPUT_NORM,
        MODEL_TENSOR.OUTPUT,
        MODEL_TENSOR.ROPE_FREQS,
        MODEL_TENSOR.ATTN_NORM,
        MODEL_TENSOR.ATTN_Q,
        MODEL_TENSOR.ATTN_K,
        MODEL_TENSOR.ATTN_V,
        MODEL_TENSOR.ATTN_OUT,
        MODEL_TENSOR.FFN_NORM,
        MODEL_TENSOR.FFN_GATE,
        MODEL_TENSOR.FFN_DOWN,
        MODEL_TENSOR.FFN_UP,
        MODEL_TENSOR.ATTN_Q_NORM,
        MODEL_TENSOR.ATTN_K_NORM,
    ],
    MODEL_ARCH.QWEN: [
        MODEL_TENSOR.TOKEN_EMBD,
        MODEL_TENSOR.OUTPUT_NORM,
        MODEL_TENSOR.OUTPUT,
        MODEL_TENSOR.ROPE_FREQS,
        MODEL_TENSOR.ATTN_NORM,
        MODEL_TENSOR.ATTN_QKV,
        MODEL_TENSOR.ATTN_OUT,
        MODEL_TENSOR.ATTN_ROT_EMBD,
        MODEL_TENSOR.FFN_NORM,
        MODEL_TENSOR.FFN_GATE,
        MODEL_TENSOR.FFN_DOWN,
        MODEL_TENSOR.FFN_UP,
    ],
    MODEL_ARCH.QWEN2: [
        MODEL_TENSOR.TOKEN_EMBD,
        MODEL_TENSOR.OUTPUT_NORM,
        MODEL_TENSOR.OUTPUT,
        MODEL_TENSOR.ROPE_FREQS,
        MODEL_TENSOR.ATTN_NORM,
        MODEL_TENSOR.ATTN_Q,
        MODEL_TENSOR.ATTN_K,
        MODEL_TENSOR.ATTN_V,
        MODEL_TENSOR.ATTN_OUT,
        MODEL_TENSOR.FFN_NORM,
        MODEL_TENSOR.FFN_GATE,
        MODEL_TENSOR.FFN_DOWN,
        MODEL_TENSOR.FFN_UP,
    ],
    MODEL_ARCH.DREAM: [
        MODEL_TENSOR.TOKEN_EMBD,
        MODEL_TENSOR.OUTPUT_NORM,
        MODEL_TENSOR.OUTPUT,
        MODEL_TENSOR.ROPE_FREQS,
        MODEL_TENSOR.ATTN_NORM,
        MODEL_TENSOR.ATTN_Q,
        MODEL_TENSOR.ATTN_K,
        MODEL_TENSOR.ATTN_V,
        MODEL_TENSOR.ATTN_OUT,
        MODEL_TENSOR.FFN_NORM,
        MODEL_TENSOR.FFN_GATE,
        MODEL_TENSOR.FFN_DOWN,
        MODEL_TENSOR.FFN_UP,
    ],
    MODEL_ARCH.LLADA: [
        MODEL_TENSOR.TOKEN_EMBD,
        MODEL_TENSOR.OUTPUT_NORM,
        MODEL_TENSOR.OUTPUT,
        MODEL_TENSOR.ROPE_FREQS,
        MODEL_TENSOR.ATTN_NORM,
        MODEL_TENSOR.ATTN_Q,
        MODEL_TENSOR.ATTN_K,
        MODEL_TENSOR.ATTN_V,
        MODEL_TENSOR.ATTN_OUT,
        MODEL_TENSOR.FFN_NORM,
        MODEL_TENSOR.FFN_GATE,
        MODEL_TENSOR.FFN_DOWN,
        MODEL_TENSOR.FFN_UP,
    ],
    MODEL_ARCH.QWEN2VL: [
        MODEL_TENSOR.TOKEN_EMBD,
        MODEL_TENSOR.OUTPUT_NORM,
        MODEL_TENSOR.OUTPUT,
        MODEL_TENSOR.ATTN_NORM,
        MODEL_TENSOR.ATTN_Q,
        MODEL_TENSOR.ATTN_K,
        MODEL_TENSOR.ATTN_V,
        MODEL_TENSOR.ATTN_OUT,
        MODEL_TENSOR.FFN_NORM,
        MODEL_TENSOR.FFN_GATE,
        MODEL_TENSOR.FFN_DOWN,
        MODEL_TENSOR.FFN_UP,
    ],
    MODEL_ARCH.QWEN2MOE: [
        MODEL_TENSOR.TOKEN_EMBD,
        MODEL_TENSOR.OUTPUT_NORM,
        MODEL_TENSOR.OUTPUT,
        MODEL_TENSOR.ATTN_NORM,
        MODEL_TENSOR.ATTN_Q,
        MODEL_TENSOR.ATTN_K,
        MODEL_TENSOR.ATTN_V,
        MODEL_TENSOR.ATTN_OUT,
        MODEL_TENSOR.FFN_NORM,
        MODEL_TENSOR.FFN_GATE_INP,
        MODEL_TENSOR.FFN_GATE_EXP,
        MODEL_TENSOR.FFN_DOWN_EXP,
        MODEL_TENSOR.FFN_UP_EXP,
        MODEL_TENSOR.FFN_GATE_INP_SHEXP,
        MODEL_TENSOR.FFN_GATE_SHEXP,
        MODEL_TENSOR.FFN_DOWN_SHEXP,
        MODEL_TENSOR.FFN_UP_SHEXP,
    ],
    MODEL_ARCH.QWEN3: [
        MODEL_TENSOR.TOKEN_EMBD,
        MODEL_TENSOR.OUTPUT_NORM,
        MODEL_TENSOR.OUTPUT,
        MODEL_TENSOR.ROPE_FREQS,
        MODEL_TENSOR.ATTN_NORM,
        MODEL_TENSOR.ATTN_Q,
        MODEL_TENSOR.ATTN_Q_NORM,
        MODEL_TENSOR.ATTN_K,
        MODEL_TENSOR.ATTN_K_NORM,
        MODEL_TENSOR.ATTN_V,
        MODEL_TENSOR.ATTN_OUT,
        MODEL_TENSOR.FFN_NORM,
        MODEL_TENSOR.FFN_GATE,
        MODEL_TENSOR.FFN_DOWN,
        MODEL_TENSOR.FFN_UP,
    ],
    MODEL_ARCH.QWEN3MOE: [
        MODEL_TENSOR.TOKEN_EMBD,
        MODEL_TENSOR.OUTPUT_NORM,
        MODEL_TENSOR.OUTPUT,
        MODEL_TENSOR.ATTN_NORM,
        MODEL_TENSOR.ATTN_Q,
        MODEL_TENSOR.ATTN_Q_NORM,
        MODEL_TENSOR.ATTN_K,
        MODEL_TENSOR.ATTN_K_NORM,
        MODEL_TENSOR.ATTN_V,
        MODEL_TENSOR.ATTN_OUT,
        MODEL_TENSOR.FFN_NORM,
        MODEL_TENSOR.FFN_GATE_INP,
        MODEL_TENSOR.FFN_GATE_EXP,
        MODEL_TENSOR.FFN_DOWN_EXP,
        MODEL_TENSOR.FFN_UP_EXP,
    ],
    MODEL_ARCH.PLAMO: [
        MODEL_TENSOR.TOKEN_EMBD,
        MODEL_TENSOR.OUTPUT_NORM,
        MODEL_TENSOR.OUTPUT,
        MODEL_TENSOR.ROPE_FREQS,
        MODEL_TENSOR.ATTN_NORM,
        MODEL_TENSOR.ATTN_Q,
        MODEL_TENSOR.ATTN_K,
        MODEL_TENSOR.ATTN_V,
        MODEL_TENSOR.ATTN_OUT,
        MODEL_TENSOR.ATTN_ROT_EMBD,
        MODEL_TENSOR.FFN_GATE,
        MODEL_TENSOR.FFN_DOWN,
        MODEL_TENSOR.FFN_UP,
    ],
    MODEL_ARCH.PLAMO2: [
        MODEL_TENSOR.TOKEN_EMBD,
        MODEL_TENSOR.OUTPUT_NORM,
        MODEL_TENSOR.OUTPUT,
        MODEL_TENSOR.ROPE_FREQS,
        MODEL_TENSOR.ATTN_NORM,
        MODEL_TENSOR.ATTN_QKV,
        MODEL_TENSOR.ATTN_Q,
        MODEL_TENSOR.ATTN_K,
        MODEL_TENSOR.ATTN_OUT,
        MODEL_TENSOR.ATTN_ROT_EMBD,
        MODEL_TENSOR.ATTN_Q_NORM,
        MODEL_TENSOR.ATTN_K_NORM,
        MODEL_TENSOR.ATTN_POST_NORM,
        MODEL_TENSOR.FFN_NORM,
        MODEL_TENSOR.FFN_GATE,
        MODEL_TENSOR.FFN_DOWN,
        MODEL_TENSOR.FFN_UP,
        MODEL_TENSOR.FFN_POST_NORM,
        MODEL_TENSOR.SSM_IN,
        MODEL_TENSOR.SSM_CONV1D,
        MODEL_TENSOR.SSM_X,
        MODEL_TENSOR.SSM_DT,
        MODEL_TENSOR.SSM_A,
        MODEL_TENSOR.SSM_D,
        MODEL_TENSOR.SSM_OUT,
        MODEL_TENSOR.SSM_DT_NORM,
        MODEL_TENSOR.SSM_B_NORM,
        MODEL_TENSOR.SSM_C_NORM,
    ],
    MODEL_ARCH.GPT2: [
        MODEL_TENSOR.TOKEN_EMBD,
        MODEL_TENSOR.POS_EMBD,
        MODEL_TENSOR.OUTPUT_NORM,
        MODEL_TENSOR.OUTPUT,
        MODEL_TENSOR.ATTN_NORM,
        MODEL_TENSOR.ATTN_QKV,
        MODEL_TENSOR.ATTN_OUT,
        MODEL_TENSOR.FFN_NORM,
        MODEL_TENSOR.FFN_DOWN,
        MODEL_TENSOR.FFN_UP,
    ],
    MODEL_ARCH.PHI2: [
        MODEL_TENSOR.TOKEN_EMBD,
        MODEL_TENSOR.OUTPUT_NORM,
        MODEL_TENSOR.OUTPUT,
        MODEL_TENSOR.ATTN_NORM,
        MODEL_TENSOR.ATTN_QKV,
        MODEL_TENSOR.ATTN_Q,
        MODEL_TENSOR.ATTN_K,
        MODEL_TENSOR.ATTN_V,
        MODEL_TENSOR.ATTN_OUT,
        MODEL_TENSOR.FFN_NORM,
        MODEL_TENSOR.FFN_DOWN,
        MODEL_TENSOR.FFN_UP,
    ],
    MODEL_ARCH.PHI3: [
        MODEL_TENSOR.TOKEN_EMBD,
        MODEL_TENSOR.OUTPUT_NORM,
        MODEL_TENSOR.OUTPUT,
        MODEL_TENSOR.ROPE_FACTORS_LONG,
        MODEL_TENSOR.ROPE_FACTORS_SHORT,
        MODEL_TENSOR.ATTN_NORM,
        MODEL_TENSOR.ATTN_QKV,
        MODEL_TENSOR.ATTN_Q,
        MODEL_TENSOR.ATTN_K,
        MODEL_TENSOR.ATTN_V,
        MODEL_TENSOR.ATTN_OUT,
        MODEL_TENSOR.FFN_NORM,
        MODEL_TENSOR.FFN_DOWN,
        MODEL_TENSOR.FFN_UP,
    ],
    MODEL_ARCH.PHIMOE: [
        MODEL_TENSOR.TOKEN_EMBD,
        MODEL_TENSOR.OUTPUT_NORM,
        MODEL_TENSOR.OUTPUT,
        MODEL_TENSOR.ROPE_FACTORS_LONG,
        MODEL_TENSOR.ROPE_FACTORS_SHORT,
        MODEL_TENSOR.ATTN_NORM,
        MODEL_TENSOR.ATTN_QKV,
        MODEL_TENSOR.ATTN_Q,
        MODEL_TENSOR.ATTN_K,
        MODEL_TENSOR.ATTN_V,
        MODEL_TENSOR.ATTN_OUT,
        MODEL_TENSOR.FFN_NORM,
        MODEL_TENSOR.FFN_GATE_INP,
        MODEL_TENSOR.FFN_GATE_EXP,
        MODEL_TENSOR.FFN_DOWN_EXP,
        MODEL_TENSOR.FFN_UP_EXP,
    ],
    MODEL_ARCH.CODESHELL: [
        MODEL_TENSOR.TOKEN_EMBD,
        MODEL_TENSOR.POS_EMBD,
        MODEL_TENSOR.OUTPUT_NORM,
        MODEL_TENSOR.OUTPUT,
        MODEL_TENSOR.ATTN_NORM,
        MODEL_TENSOR.ATTN_QKV,
        MODEL_TENSOR.ATTN_OUT,
        MODEL_TENSOR.ATTN_ROT_EMBD,
        MODEL_TENSOR.FFN_NORM,
        MODEL_TENSOR.FFN_DOWN,
        MODEL_TENSOR.FFN_UP,
    ],
    MODEL_ARCH.ORION: [
        MODEL_TENSOR.TOKEN_EMBD,
        MODEL_TENSOR.OUTPUT_NORM,
        MODEL_TENSOR.OUTPUT,
        MODEL_TENSOR.ROPE_FREQS,
        MODEL_TENSOR.ATTN_NORM,
        MODEL_TENSOR.ATTN_Q,
        MODEL_TENSOR.ATTN_K,
        MODEL_TENSOR.ATTN_V,
        MODEL_TENSOR.ATTN_OUT,
        MODEL_TENSOR.ATTN_ROT_EMBD,
        MODEL_TENSOR.FFN_NORM,
        MODEL_TENSOR.FFN_GATE,
        MODEL_TENSOR.FFN_DOWN,
        MODEL_TENSOR.FFN_UP,
    ],
    MODEL_ARCH.INTERNLM2: [
        MODEL_TENSOR.TOKEN_EMBD,
        MODEL_TENSOR.OUTPUT_NORM,
        MODEL_TENSOR.OUTPUT,
        MODEL_TENSOR.ATTN_NORM,
        MODEL_TENSOR.ATTN_Q,
        MODEL_TENSOR.ATTN_K,
        MODEL_TENSOR.ATTN_V,
        MODEL_TENSOR.ATTN_OUT,
        MODEL_TENSOR.ATTN_ROT_EMBD,
        MODEL_TENSOR.FFN_NORM,
        MODEL_TENSOR.FFN_GATE,
        MODEL_TENSOR.FFN_DOWN,
        MODEL_TENSOR.FFN_UP,
    ],
    MODEL_ARCH.MINICPM: [
        MODEL_TENSOR.TOKEN_EMBD,
        MODEL_TENSOR.OUTPUT,
        MODEL_TENSOR.OUTPUT_NORM,
        MODEL_TENSOR.ROPE_FREQS,
        MODEL_TENSOR.ROPE_FACTORS_LONG,
        MODEL_TENSOR.ROPE_FACTORS_SHORT,
        MODEL_TENSOR.ATTN_NORM,
        MODEL_TENSOR.ATTN_Q,
        MODEL_TENSOR.ATTN_K,
        MODEL_TENSOR.ATTN_V,
        MODEL_TENSOR.ATTN_OUT,
        MODEL_TENSOR.ATTN_ROT_EMBD,
        MODEL_TENSOR.FFN_GATE_INP,
        MODEL_TENSOR.FFN_NORM,
        MODEL_TENSOR.FFN_GATE,
        MODEL_TENSOR.FFN_DOWN,
        MODEL_TENSOR.FFN_UP,
        MODEL_TENSOR.FFN_GATE_EXP,
        MODEL_TENSOR.FFN_DOWN_EXP,
        MODEL_TENSOR.FFN_UP_EXP,
    ],
    MODEL_ARCH.MINICPM3: [
        MODEL_TENSOR.TOKEN_EMBD,
        MODEL_TENSOR.OUTPUT_NORM,
        MODEL_TENSOR.OUTPUT,
        MODEL_TENSOR.ROPE_FACTORS_LONG,
        MODEL_TENSOR.ROPE_FACTORS_SHORT,
        MODEL_TENSOR.ATTN_NORM,
        MODEL_TENSOR.ATTN_Q_A,
        MODEL_TENSOR.ATTN_Q_B,
        MODEL_TENSOR.ATTN_KV_A_MQA,
        MODEL_TENSOR.ATTN_KV_B,
        MODEL_TENSOR.ATTN_Q_A_NORM,
        MODEL_TENSOR.ATTN_KV_A_NORM,
        MODEL_TENSOR.ATTN_OUT,
        MODEL_TENSOR.FFN_NORM,
        MODEL_TENSOR.FFN_GATE,
        MODEL_TENSOR.FFN_DOWN,
        MODEL_TENSOR.FFN_UP,
    ],
    MODEL_ARCH.GEMMA: [
        MODEL_TENSOR.TOKEN_EMBD,
        MODEL_TENSOR.OUTPUT_NORM,
        MODEL_TENSOR.ATTN_NORM,
        MODEL_TENSOR.ATTN_Q,
        MODEL_TENSOR.ATTN_K,
        MODEL_TENSOR.ATTN_V,
        MODEL_TENSOR.ATTN_OUT,
        MODEL_TENSOR.FFN_GATE,
        MODEL_TENSOR.FFN_DOWN,
        MODEL_TENSOR.FFN_UP,
        MODEL_TENSOR.FFN_NORM,
    ],
    MODEL_ARCH.GEMMA2: [
        MODEL_TENSOR.TOKEN_EMBD,
        MODEL_TENSOR.OUTPUT_NORM,
        MODEL_TENSOR.ATTN_Q,
        MODEL_TENSOR.ATTN_K,
        MODEL_TENSOR.ATTN_V,
        MODEL_TENSOR.ATTN_OUT,
        MODEL_TENSOR.FFN_GATE,
        MODEL_TENSOR.FFN_DOWN,
        MODEL_TENSOR.FFN_UP,
        MODEL_TENSOR.ATTN_NORM,
        MODEL_TENSOR.ATTN_POST_NORM,
        MODEL_TENSOR.FFN_PRE_NORM,
        MODEL_TENSOR.FFN_POST_NORM,
    ],
    MODEL_ARCH.GEMMA3: [
        MODEL_TENSOR.TOKEN_EMBD,
        MODEL_TENSOR.OUTPUT,
        MODEL_TENSOR.OUTPUT_NORM,
        MODEL_TENSOR.ATTN_Q,
        MODEL_TENSOR.ATTN_Q_NORM,
        MODEL_TENSOR.ATTN_K,
        MODEL_TENSOR.ATTN_K_NORM,
        MODEL_TENSOR.ATTN_V,
        MODEL_TENSOR.ATTN_OUT,
        MODEL_TENSOR.FFN_GATE,
        MODEL_TENSOR.FFN_DOWN,
        MODEL_TENSOR.FFN_UP,
        MODEL_TENSOR.ATTN_NORM,
        MODEL_TENSOR.ATTN_POST_NORM,
        MODEL_TENSOR.FFN_PRE_NORM,
        MODEL_TENSOR.FFN_POST_NORM,
    ],
    MODEL_ARCH.GEMMA3N: [
        MODEL_TENSOR.TOKEN_EMBD,
        MODEL_TENSOR.OUTPUT,
        MODEL_TENSOR.OUTPUT_NORM,
        MODEL_TENSOR.ATTN_Q,
        MODEL_TENSOR.ATTN_Q_NORM,
        MODEL_TENSOR.ATTN_K,
        MODEL_TENSOR.ATTN_K_NORM,
        MODEL_TENSOR.ATTN_V,
        MODEL_TENSOR.ATTN_OUT,
        MODEL_TENSOR.FFN_GATE,
        MODEL_TENSOR.FFN_DOWN,
        MODEL_TENSOR.FFN_UP,
        MODEL_TENSOR.ATTN_NORM,
        MODEL_TENSOR.ATTN_POST_NORM,
        MODEL_TENSOR.FFN_PRE_NORM,
        MODEL_TENSOR.FFN_POST_NORM,
        # altup / laurel
        MODEL_TENSOR.PER_LAYER_TOKEN_EMBD,
        MODEL_TENSOR.PER_LAYER_MODEL_PROJ,
        MODEL_TENSOR.PER_LAYER_INP_GATE,
        MODEL_TENSOR.PER_LAYER_PROJ,
        MODEL_TENSOR.PER_LAYER_PROJ_NORM,
        MODEL_TENSOR.PER_LAYER_POST_NORM,
        MODEL_TENSOR.ALTUP_PROJ,
        MODEL_TENSOR.ALTUP_UNEMBD_PROJ,
        MODEL_TENSOR.ALTUP_CORRECT_COEF,
        MODEL_TENSOR.ALTUP_CORRECT_SCALE,
        MODEL_TENSOR.ALTUP_PREDICT_COEF,
        MODEL_TENSOR.ALTUP_ROUTER,
        MODEL_TENSOR.ALTUP_ROUTER_NORM,
        MODEL_TENSOR.LAUREL_L,
        MODEL_TENSOR.LAUREL_R,
        MODEL_TENSOR.LAUREL_POST_NORM,
    ],
    MODEL_ARCH.STARCODER2: [
        MODEL_TENSOR.TOKEN_EMBD,
        MODEL_TENSOR.OUTPUT_NORM,
        MODEL_TENSOR.OUTPUT,
        MODEL_TENSOR.ROPE_FREQS,
        MODEL_TENSOR.ATTN_NORM,
        MODEL_TENSOR.ATTN_Q,
        MODEL_TENSOR.ATTN_K,
        MODEL_TENSOR.ATTN_V,
        MODEL_TENSOR.ATTN_OUT,
        MODEL_TENSOR.ATTN_ROT_EMBD,
        MODEL_TENSOR.FFN_NORM,
        MODEL_TENSOR.FFN_DOWN,
        MODEL_TENSOR.FFN_UP,
    ],
    MODEL_ARCH.RWKV6: [
        MODEL_TENSOR.TOKEN_EMBD,
        MODEL_TENSOR.TOKEN_EMBD_NORM,
        MODEL_TENSOR.OUTPUT_NORM,
        MODEL_TENSOR.OUTPUT,
        MODEL_TENSOR.ATTN_NORM,
        MODEL_TENSOR.ATTN_NORM_2,
        MODEL_TENSOR.TIME_MIX_W1,
        MODEL_TENSOR.TIME_MIX_W2,
        MODEL_TENSOR.TIME_MIX_LERP_X,
        MODEL_TENSOR.TIME_MIX_LERP_K,
        MODEL_TENSOR.TIME_MIX_LERP_V,
        MODEL_TENSOR.TIME_MIX_LERP_R,
        MODEL_TENSOR.TIME_MIX_LERP_G,
        MODEL_TENSOR.TIME_MIX_LERP_W,
        MODEL_TENSOR.TIME_MIX_LERP_FUSED,
        MODEL_TENSOR.TIME_MIX_FIRST,
        MODEL_TENSOR.TIME_MIX_DECAY,
        MODEL_TENSOR.TIME_MIX_DECAY_W1,
        MODEL_TENSOR.TIME_MIX_DECAY_W2,
        MODEL_TENSOR.TIME_MIX_KEY,
        MODEL_TENSOR.TIME_MIX_VALUE,
        MODEL_TENSOR.TIME_MIX_RECEPTANCE,
        MODEL_TENSOR.TIME_MIX_GATE,
        MODEL_TENSOR.TIME_MIX_LN,
        MODEL_TENSOR.TIME_MIX_OUTPUT,
        MODEL_TENSOR.CHANNEL_MIX_LERP_K,
        MODEL_TENSOR.CHANNEL_MIX_LERP_R,
        MODEL_TENSOR.CHANNEL_MIX_KEY,
        MODEL_TENSOR.CHANNEL_MIX_RECEPTANCE,
        MODEL_TENSOR.CHANNEL_MIX_VALUE,
    ],
    MODEL_ARCH.RWKV6QWEN2: [
        MODEL_TENSOR.TOKEN_EMBD,
        MODEL_TENSOR.OUTPUT_NORM,
        MODEL_TENSOR.OUTPUT,
        MODEL_TENSOR.ATTN_NORM,
        MODEL_TENSOR.TIME_MIX_W1,
        MODEL_TENSOR.TIME_MIX_W2,
        MODEL_TENSOR.TIME_MIX_LERP_X,
        MODEL_TENSOR.TIME_MIX_LERP_K,
        MODEL_TENSOR.TIME_MIX_LERP_V,
        MODEL_TENSOR.TIME_MIX_LERP_R,
        MODEL_TENSOR.TIME_MIX_LERP_G,
        MODEL_TENSOR.TIME_MIX_LERP_W,
        MODEL_TENSOR.TIME_MIX_LERP_FUSED,
        MODEL_TENSOR.TIME_MIX_FIRST,
        MODEL_TENSOR.TIME_MIX_DECAY,
        MODEL_TENSOR.TIME_MIX_DECAY_W1,
        MODEL_TENSOR.TIME_MIX_DECAY_W2,
        MODEL_TENSOR.TIME_MIX_KEY,
        MODEL_TENSOR.TIME_MIX_VALUE,
        MODEL_TENSOR.TIME_MIX_RECEPTANCE,
        MODEL_TENSOR.TIME_MIX_GATE,
        MODEL_TENSOR.TIME_MIX_LN,
        MODEL_TENSOR.TIME_MIX_OUTPUT,
        MODEL_TENSOR.FFN_NORM,
        MODEL_TENSOR.FFN_GATE,
        MODEL_TENSOR.FFN_DOWN,
        MODEL_TENSOR.FFN_UP,
    ],
    MODEL_ARCH.RWKV7: [
        MODEL_TENSOR.TOKEN_EMBD,
        MODEL_TENSOR.TOKEN_EMBD_NORM,
        MODEL_TENSOR.OUTPUT_NORM,
        MODEL_TENSOR.OUTPUT,
        MODEL_TENSOR.ATTN_NORM,
        MODEL_TENSOR.ATTN_NORM_2,
        MODEL_TENSOR.TIME_MIX_LERP_FUSED,
        MODEL_TENSOR.TIME_MIX_W0,
        MODEL_TENSOR.TIME_MIX_W1,
        MODEL_TENSOR.TIME_MIX_W2,
        MODEL_TENSOR.TIME_MIX_A0,
        MODEL_TENSOR.TIME_MIX_A1,
        MODEL_TENSOR.TIME_MIX_A2,
        MODEL_TENSOR.TIME_MIX_V0,
        MODEL_TENSOR.TIME_MIX_V1,
        MODEL_TENSOR.TIME_MIX_V2,
        MODEL_TENSOR.TIME_MIX_G1,
        MODEL_TENSOR.TIME_MIX_G2,
        MODEL_TENSOR.TIME_MIX_K_K,
        MODEL_TENSOR.TIME_MIX_K_A,
        MODEL_TENSOR.TIME_MIX_R_K,
        MODEL_TENSOR.TIME_MIX_KEY,
        MODEL_TENSOR.TIME_MIX_VALUE,
        MODEL_TENSOR.TIME_MIX_RECEPTANCE,
        MODEL_TENSOR.TIME_MIX_LN,
        MODEL_TENSOR.TIME_MIX_OUTPUT,
        MODEL_TENSOR.CHANNEL_MIX_LERP_K,
        MODEL_TENSOR.CHANNEL_MIX_KEY,
        MODEL_TENSOR.CHANNEL_MIX_VALUE,
    ],
    MODEL_ARCH.ARWKV7: [
        MODEL_TENSOR.TOKEN_EMBD,
        MODEL_TENSOR.TOKEN_EMBD_NORM,
        MODEL_TENSOR.OUTPUT_NORM,
        MODEL_TENSOR.OUTPUT,
        MODEL_TENSOR.ATTN_NORM,
        MODEL_TENSOR.TIME_MIX_LERP_FUSED,
        MODEL_TENSOR.TIME_MIX_W0,
        MODEL_TENSOR.TIME_MIX_W1,
        MODEL_TENSOR.TIME_MIX_W2,
        MODEL_TENSOR.TIME_MIX_A0,
        MODEL_TENSOR.TIME_MIX_A1,
        MODEL_TENSOR.TIME_MIX_A2,
        MODEL_TENSOR.TIME_MIX_V0,
        MODEL_TENSOR.TIME_MIX_V1,
        MODEL_TENSOR.TIME_MIX_V2,
        MODEL_TENSOR.TIME_MIX_G1,
        MODEL_TENSOR.TIME_MIX_G2,
        MODEL_TENSOR.TIME_MIX_K_K,
        MODEL_TENSOR.TIME_MIX_K_A,
        MODEL_TENSOR.TIME_MIX_R_K,
        MODEL_TENSOR.TIME_MIX_KEY,
        MODEL_TENSOR.TIME_MIX_VALUE,
        MODEL_TENSOR.TIME_MIX_RECEPTANCE,
        MODEL_TENSOR.TIME_MIX_LN,
        MODEL_TENSOR.TIME_MIX_OUTPUT,
        MODEL_TENSOR.FFN_NORM,
        MODEL_TENSOR.FFN_GATE,
        MODEL_TENSOR.FFN_DOWN,
        MODEL_TENSOR.FFN_UP,
    ],
    MODEL_ARCH.MAMBA: [
        MODEL_TENSOR.TOKEN_EMBD,
        MODEL_TENSOR.OUTPUT_NORM,
        MODEL_TENSOR.OUTPUT,
        MODEL_TENSOR.ATTN_NORM,
        MODEL_TENSOR.SSM_IN,
        MODEL_TENSOR.SSM_CONV1D,
        MODEL_TENSOR.SSM_X,
        MODEL_TENSOR.SSM_DT,
        MODEL_TENSOR.SSM_A,
        MODEL_TENSOR.SSM_D,
        MODEL_TENSOR.SSM_OUT,
    ],
    MODEL_ARCH.MAMBA2: [
        MODEL_TENSOR.TOKEN_EMBD,
        MODEL_TENSOR.OUTPUT_NORM,
        MODEL_TENSOR.OUTPUT,
        MODEL_TENSOR.ATTN_NORM,
        MODEL_TENSOR.SSM_IN,
        MODEL_TENSOR.SSM_CONV1D,
        MODEL_TENSOR.SSM_DT,
        MODEL_TENSOR.SSM_A,
        MODEL_TENSOR.SSM_D,
        MODEL_TENSOR.SSM_NORM,
        MODEL_TENSOR.SSM_OUT,
    ],
    MODEL_ARCH.JAMBA: [
        MODEL_TENSOR.TOKEN_EMBD,
        MODEL_TENSOR.OUTPUT_NORM,
        MODEL_TENSOR.OUTPUT,
        MODEL_TENSOR.ATTN_NORM,
        MODEL_TENSOR.ATTN_Q,
        MODEL_TENSOR.ATTN_K,
        MODEL_TENSOR.ATTN_V,
        MODEL_TENSOR.ATTN_OUT,
        MODEL_TENSOR.SSM_IN,
        MODEL_TENSOR.SSM_CONV1D,
        MODEL_TENSOR.SSM_X,
        MODEL_TENSOR.SSM_DT,
        MODEL_TENSOR.SSM_DT_NORM,
        MODEL_TENSOR.SSM_A,
        MODEL_TENSOR.SSM_B_NORM,
        MODEL_TENSOR.SSM_C_NORM,
        MODEL_TENSOR.SSM_D,
        MODEL_TENSOR.SSM_OUT,
        MODEL_TENSOR.FFN_GATE_INP,
        MODEL_TENSOR.FFN_NORM,
        MODEL_TENSOR.FFN_GATE,
        MODEL_TENSOR.FFN_DOWN,
        MODEL_TENSOR.FFN_UP,
        MODEL_TENSOR.FFN_GATE_EXP,
        MODEL_TENSOR.FFN_DOWN_EXP,
        MODEL_TENSOR.FFN_UP_EXP,
    ],
    MODEL_ARCH.XVERSE: [
        MODEL_TENSOR.TOKEN_EMBD,
        MODEL_TENSOR.OUTPUT_NORM,
        MODEL_TENSOR.OUTPUT,
        MODEL_TENSOR.ROPE_FREQS,
        MODEL_TENSOR.ATTN_NORM,
        MODEL_TENSOR.ATTN_Q,
        MODEL_TENSOR.ATTN_K,
        MODEL_TENSOR.ATTN_V,
        MODEL_TENSOR.ATTN_OUT,
        MODEL_TENSOR.ATTN_ROT_EMBD,
        MODEL_TENSOR.FFN_NORM,
        MODEL_TENSOR.FFN_GATE,
        MODEL_TENSOR.FFN_DOWN,
        MODEL_TENSOR.FFN_UP,
    ],
    MODEL_ARCH.COMMAND_R: [
        MODEL_TENSOR.TOKEN_EMBD,
        MODEL_TENSOR.OUTPUT_NORM,
        MODEL_TENSOR.ATTN_NORM,
        MODEL_TENSOR.ATTN_Q,
        MODEL_TENSOR.ATTN_K,
        MODEL_TENSOR.ATTN_V,
        MODEL_TENSOR.ATTN_OUT,
        MODEL_TENSOR.FFN_GATE,
        MODEL_TENSOR.FFN_DOWN,
        MODEL_TENSOR.FFN_UP,
        MODEL_TENSOR.ATTN_K_NORM,
        MODEL_TENSOR.ATTN_Q_NORM,
    ],
    MODEL_ARCH.COHERE2: [
        MODEL_TENSOR.TOKEN_EMBD,
        MODEL_TENSOR.OUTPUT_NORM,
        MODEL_TENSOR.ATTN_NORM,
        MODEL_TENSOR.ATTN_Q,
        MODEL_TENSOR.ATTN_K,
        MODEL_TENSOR.ATTN_V,
        MODEL_TENSOR.ATTN_OUT,
        MODEL_TENSOR.FFN_GATE,
        MODEL_TENSOR.FFN_DOWN,
        MODEL_TENSOR.FFN_UP,
    ],
    MODEL_ARCH.DBRX: [
        MODEL_TENSOR.TOKEN_EMBD,
        MODEL_TENSOR.OUTPUT_NORM,
        MODEL_TENSOR.OUTPUT,
        MODEL_TENSOR.ATTN_NORM,
        MODEL_TENSOR.ATTN_QKV,
        MODEL_TENSOR.ATTN_OUT,
        MODEL_TENSOR.ATTN_OUT_NORM,
        MODEL_TENSOR.FFN_GATE_INP,
        MODEL_TENSOR.FFN_GATE_EXP,
        MODEL_TENSOR.FFN_DOWN_EXP,
        MODEL_TENSOR.FFN_UP_EXP,
    ],
    MODEL_ARCH.OLMO: [
        MODEL_TENSOR.TOKEN_EMBD,
        MODEL_TENSOR.OUTPUT,
        MODEL_TENSOR.ATTN_Q,
        MODEL_TENSOR.ATTN_K,
        MODEL_TENSOR.ATTN_V,
        MODEL_TENSOR.ATTN_OUT,
        MODEL_TENSOR.FFN_GATE,
        MODEL_TENSOR.FFN_DOWN,
        MODEL_TENSOR.FFN_UP,
    ],
    MODEL_ARCH.OLMO2: [
        MODEL_TENSOR.TOKEN_EMBD,
        MODEL_TENSOR.OUTPUT_NORM,
        MODEL_TENSOR.OUTPUT,
        MODEL_TENSOR.ATTN_Q,
        MODEL_TENSOR.ATTN_K,
        MODEL_TENSOR.ATTN_V,
        MODEL_TENSOR.ATTN_OUT,
        MODEL_TENSOR.ATTN_POST_NORM,
        MODEL_TENSOR.ATTN_Q_NORM,
        MODEL_TENSOR.ATTN_K_NORM,
        MODEL_TENSOR.FFN_POST_NORM,
        MODEL_TENSOR.FFN_GATE,
        MODEL_TENSOR.FFN_DOWN,
        MODEL_TENSOR.FFN_UP,
    ],
    MODEL_ARCH.SEED_OSS: [
        MODEL_TENSOR.TOKEN_EMBD,
        MODEL_TENSOR.ATTN_NORM,
        MODEL_TENSOR.ATTN_Q,
        MODEL_TENSOR.ATTN_K,
        MODEL_TENSOR.ATTN_V,
        MODEL_TENSOR.ATTN_OUT,
        MODEL_TENSOR.ATTN_POST_NORM,
        MODEL_TENSOR.FFN_GATE,
        MODEL_TENSOR.FFN_DOWN,
        MODEL_TENSOR.FFN_UP,
        MODEL_TENSOR.OUTPUT_NORM,
        MODEL_TENSOR.OUTPUT,
    ],
    MODEL_ARCH.OLMOE: [
        MODEL_TENSOR.TOKEN_EMBD,
        MODEL_TENSOR.OUTPUT_NORM,
        MODEL_TENSOR.OUTPUT,
        MODEL_TENSOR.ATTN_OUT,
        MODEL_TENSOR.ATTN_Q,
        MODEL_TENSOR.ATTN_K,
        MODEL_TENSOR.ATTN_V,
        MODEL_TENSOR.ATTN_NORM,
        MODEL_TENSOR.ATTN_Q_NORM,
        MODEL_TENSOR.ATTN_K_NORM,
        MODEL_TENSOR.FFN_NORM,
        MODEL_TENSOR.FFN_GATE_INP,
        MODEL_TENSOR.FFN_GATE_EXP,
        MODEL_TENSOR.FFN_UP_EXP,
        MODEL_TENSOR.FFN_DOWN_EXP,
    ],
    MODEL_ARCH.OPENELM: [
        MODEL_TENSOR.TOKEN_EMBD,
        MODEL_TENSOR.OUTPUT_NORM,
        MODEL_TENSOR.ATTN_NORM,
        MODEL_TENSOR.ATTN_QKV,
        MODEL_TENSOR.ATTN_Q_NORM,
        MODEL_TENSOR.ATTN_K_NORM,
        MODEL_TENSOR.ATTN_OUT,
        MODEL_TENSOR.FFN_NORM,
        MODEL_TENSOR.FFN_GATE,
        MODEL_TENSOR.FFN_DOWN,
        MODEL_TENSOR.FFN_UP,
    ],
    MODEL_ARCH.ARCTIC: [
        MODEL_TENSOR.TOKEN_EMBD,
        MODEL_TENSOR.OUTPUT_NORM,
        MODEL_TENSOR.OUTPUT,
        MODEL_TENSOR.ROPE_FREQS,
        MODEL_TENSOR.ATTN_NORM,
        MODEL_TENSOR.ATTN_Q,
        MODEL_TENSOR.ATTN_K,
        MODEL_TENSOR.ATTN_V,
        MODEL_TENSOR.ATTN_OUT,
        MODEL_TENSOR.ATTN_ROT_EMBD,
        MODEL_TENSOR.FFN_GATE_INP,
        MODEL_TENSOR.FFN_NORM,
        MODEL_TENSOR.FFN_GATE,
        MODEL_TENSOR.FFN_DOWN,
        MODEL_TENSOR.FFN_UP,
        MODEL_TENSOR.FFN_NORM_EXP,
        MODEL_TENSOR.FFN_GATE_EXP,
        MODEL_TENSOR.FFN_DOWN_EXP,
        MODEL_TENSOR.FFN_UP_EXP,
    ],
    MODEL_ARCH.DEEPSEEK: [
        MODEL_TENSOR.TOKEN_EMBD,
        MODEL_TENSOR.OUTPUT_NORM,
        MODEL_TENSOR.OUTPUT,
        MODEL_TENSOR.ROPE_FREQS,
        MODEL_TENSOR.ATTN_NORM,
        MODEL_TENSOR.ATTN_Q,
        MODEL_TENSOR.ATTN_K,
        MODEL_TENSOR.ATTN_V,
        MODEL_TENSOR.ATTN_OUT,
        MODEL_TENSOR.ATTN_ROT_EMBD,
        MODEL_TENSOR.FFN_GATE_INP,
        MODEL_TENSOR.FFN_NORM,
        MODEL_TENSOR.FFN_GATE,
        MODEL_TENSOR.FFN_DOWN,
        MODEL_TENSOR.FFN_UP,
        MODEL_TENSOR.FFN_GATE_EXP,
        MODEL_TENSOR.FFN_DOWN_EXP,
        MODEL_TENSOR.FFN_UP_EXP,
        MODEL_TENSOR.FFN_GATE_SHEXP,
        MODEL_TENSOR.FFN_DOWN_SHEXP,
        MODEL_TENSOR.FFN_UP_SHEXP,
    ],
    MODEL_ARCH.DEEPSEEK2: [
        MODEL_TENSOR.TOKEN_EMBD,
        MODEL_TENSOR.OUTPUT_NORM,
        MODEL_TENSOR.OUTPUT,
        MODEL_TENSOR.ROPE_FREQS,
        MODEL_TENSOR.ATTN_NORM,
        MODEL_TENSOR.ATTN_Q,
        MODEL_TENSOR.ATTN_Q_A,
        MODEL_TENSOR.ATTN_Q_B,
        MODEL_TENSOR.ATTN_KV_A_MQA,
        MODEL_TENSOR.ATTN_KV_B,
        MODEL_TENSOR.ATTN_K_B,
        MODEL_TENSOR.ATTN_V_B,
        MODEL_TENSOR.ATTN_Q_A_NORM,
        MODEL_TENSOR.ATTN_KV_A_NORM,
        MODEL_TENSOR.ATTN_OUT,
        MODEL_TENSOR.ATTN_ROT_EMBD,
        MODEL_TENSOR.FFN_GATE_INP,
        MODEL_TENSOR.FFN_NORM,
        MODEL_TENSOR.FFN_GATE,
        MODEL_TENSOR.FFN_DOWN,
        MODEL_TENSOR.FFN_UP,
        MODEL_TENSOR.FFN_GATE_EXP,
        MODEL_TENSOR.FFN_DOWN_EXP,
        MODEL_TENSOR.FFN_UP_EXP,
        MODEL_TENSOR.FFN_GATE_SHEXP,
        MODEL_TENSOR.FFN_DOWN_SHEXP,
        MODEL_TENSOR.FFN_UP_SHEXP,
        MODEL_TENSOR.FFN_EXP_PROBS_B,
    ],
    MODEL_ARCH.ERNIE4_5_MOE: [
        MODEL_TENSOR.TOKEN_EMBD,
        MODEL_TENSOR.OUTPUT_NORM,
        MODEL_TENSOR.OUTPUT,
        MODEL_TENSOR.ATTN_NORM,
        MODEL_TENSOR.ATTN_Q,
        MODEL_TENSOR.ATTN_K,
        MODEL_TENSOR.ATTN_V,
        MODEL_TENSOR.ATTN_OUT,
        MODEL_TENSOR.FFN_NORM,
        MODEL_TENSOR.FFN_GATE,
        MODEL_TENSOR.FFN_DOWN,
        MODEL_TENSOR.FFN_UP,
        MODEL_TENSOR.FFN_GATE_INP,
        MODEL_TENSOR.FFN_GATE_EXP,
        MODEL_TENSOR.FFN_DOWN_EXP,
        MODEL_TENSOR.FFN_UP_EXP,
        MODEL_TENSOR.FFN_GATE_SHEXP,
        MODEL_TENSOR.FFN_DOWN_SHEXP,
        MODEL_TENSOR.FFN_UP_SHEXP,
        MODEL_TENSOR.FFN_EXP_PROBS_B,
    ],
    MODEL_ARCH.PLM: [
        MODEL_TENSOR.TOKEN_EMBD,
        MODEL_TENSOR.OUTPUT,
        MODEL_TENSOR.OUTPUT_NORM,
        MODEL_TENSOR.ATTN_NORM,
        MODEL_TENSOR.ATTN_Q,
        MODEL_TENSOR.ATTN_KV_A_MQA,
        MODEL_TENSOR.ATTN_KV_A_NORM,
        MODEL_TENSOR.ATTN_KV_B,
        MODEL_TENSOR.ATTN_OUT,
        MODEL_TENSOR.FFN_NORM,
        MODEL_TENSOR.FFN_UP,
        MODEL_TENSOR.FFN_DOWN,
    ],
    MODEL_ARCH.CHATGLM : [
        MODEL_TENSOR.TOKEN_EMBD,
        MODEL_TENSOR.ROPE_FREQS,
        MODEL_TENSOR.OUTPUT_NORM,
        MODEL_TENSOR.OUTPUT,
        MODEL_TENSOR.ATTN_NORM,
        MODEL_TENSOR.ATTN_QKV,
        MODEL_TENSOR.ATTN_Q,
        MODEL_TENSOR.ATTN_K,
        MODEL_TENSOR.ATTN_V,
        MODEL_TENSOR.ATTN_OUT,
        MODEL_TENSOR.FFN_NORM,
        MODEL_TENSOR.FFN_DOWN,
        MODEL_TENSOR.FFN_UP,
    ],
    MODEL_ARCH.GLM4 : [
        MODEL_TENSOR.TOKEN_EMBD,
        MODEL_TENSOR.ROPE_FREQS,
        MODEL_TENSOR.OUTPUT_NORM,
        MODEL_TENSOR.OUTPUT,
        MODEL_TENSOR.ATTN_NORM,
        MODEL_TENSOR.ATTN_QKV,
        MODEL_TENSOR.ATTN_Q,
        MODEL_TENSOR.ATTN_K,
        MODEL_TENSOR.ATTN_V,
        MODEL_TENSOR.ATTN_OUT,
        MODEL_TENSOR.FFN_NORM,
        MODEL_TENSOR.FFN_DOWN,
        MODEL_TENSOR.FFN_UP,
        MODEL_TENSOR.ATTN_POST_NORM,
        MODEL_TENSOR.FFN_POST_NORM,
    ],
    MODEL_ARCH.GLM4_MOE: [
        MODEL_TENSOR.TOKEN_EMBD,
        MODEL_TENSOR.OUTPUT_NORM,
        MODEL_TENSOR.OUTPUT,
        MODEL_TENSOR.ATTN_NORM,
        MODEL_TENSOR.ATTN_POST_NORM,
        MODEL_TENSOR.ATTN_Q,
        MODEL_TENSOR.ATTN_K,
        MODEL_TENSOR.ATTN_V,
        MODEL_TENSOR.ATTN_OUT,
        MODEL_TENSOR.ATTN_Q_NORM,
        MODEL_TENSOR.ATTN_K_NORM,
        MODEL_TENSOR.FFN_GATE,
        MODEL_TENSOR.FFN_DOWN,
        MODEL_TENSOR.FFN_UP,
        MODEL_TENSOR.FFN_GATE_INP,
        MODEL_TENSOR.FFN_GATE_EXP,
        MODEL_TENSOR.FFN_DOWN_EXP,
        MODEL_TENSOR.FFN_UP_EXP,
        MODEL_TENSOR.FFN_GATE_SHEXP,
        MODEL_TENSOR.FFN_DOWN_SHEXP,
        MODEL_TENSOR.FFN_UP_SHEXP,
        MODEL_TENSOR.FFN_EXP_PROBS_B,
        # NextN/MTP tensors - preserved but unused
        MODEL_TENSOR.NEXTN_EH_PROJ,
        MODEL_TENSOR.NEXTN_EMBED_TOKENS,
        MODEL_TENSOR.NEXTN_ENORM,
        MODEL_TENSOR.NEXTN_HNORM,
        MODEL_TENSOR.NEXTN_SHARED_HEAD_HEAD,
        MODEL_TENSOR.NEXTN_SHARED_HEAD_NORM,
    ],
    MODEL_ARCH.BITNET: [
        MODEL_TENSOR.ATTN_Q,
        MODEL_TENSOR.ATTN_K,
        MODEL_TENSOR.ATTN_V,
        MODEL_TENSOR.TOKEN_EMBD,
        MODEL_TENSOR.OUTPUT_NORM,
        MODEL_TENSOR.ATTN_NORM,
        MODEL_TENSOR.ATTN_OUT,
        MODEL_TENSOR.FFN_NORM,
        MODEL_TENSOR.FFN_GATE,
        MODEL_TENSOR.FFN_DOWN,
        MODEL_TENSOR.FFN_UP,
        MODEL_TENSOR.ATTN_SUB_NORM,
        MODEL_TENSOR.FFN_SUB_NORM,
    ],
    MODEL_ARCH.T5: [
        MODEL_TENSOR.TOKEN_EMBD,
        MODEL_TENSOR.OUTPUT,
        MODEL_TENSOR.DEC_ATTN_NORM,
        MODEL_TENSOR.DEC_ATTN_Q,
        MODEL_TENSOR.DEC_ATTN_K,
        MODEL_TENSOR.DEC_ATTN_V,
        MODEL_TENSOR.DEC_ATTN_OUT,
        MODEL_TENSOR.DEC_ATTN_REL_B,
        MODEL_TENSOR.DEC_CROSS_ATTN_NORM,
        MODEL_TENSOR.DEC_CROSS_ATTN_Q,
        MODEL_TENSOR.DEC_CROSS_ATTN_K,
        MODEL_TENSOR.DEC_CROSS_ATTN_V,
        MODEL_TENSOR.DEC_CROSS_ATTN_OUT,
        MODEL_TENSOR.DEC_CROSS_ATTN_REL_B,
        MODEL_TENSOR.DEC_FFN_NORM,
        MODEL_TENSOR.DEC_FFN_GATE,
        MODEL_TENSOR.DEC_FFN_DOWN,
        MODEL_TENSOR.DEC_FFN_UP,
        MODEL_TENSOR.DEC_OUTPUT_NORM,
        MODEL_TENSOR.ENC_ATTN_NORM,
        MODEL_TENSOR.ENC_ATTN_Q,
        MODEL_TENSOR.ENC_ATTN_K,
        MODEL_TENSOR.ENC_ATTN_V,
        MODEL_TENSOR.ENC_ATTN_OUT,
        MODEL_TENSOR.ENC_ATTN_REL_B,
        MODEL_TENSOR.ENC_FFN_NORM,
        MODEL_TENSOR.ENC_FFN_GATE,
        MODEL_TENSOR.ENC_FFN_DOWN,
        MODEL_TENSOR.ENC_FFN_UP,
        MODEL_TENSOR.ENC_OUTPUT_NORM,
    ],
    MODEL_ARCH.T5ENCODER: [
        MODEL_TENSOR.TOKEN_EMBD,
        MODEL_TENSOR.OUTPUT,
        MODEL_TENSOR.ENC_ATTN_NORM,
        MODEL_TENSOR.ENC_ATTN_Q,
        MODEL_TENSOR.ENC_ATTN_K,
        MODEL_TENSOR.ENC_ATTN_V,
        MODEL_TENSOR.ENC_ATTN_OUT,
        MODEL_TENSOR.ENC_ATTN_REL_B,
        MODEL_TENSOR.ENC_FFN_NORM,
        MODEL_TENSOR.ENC_FFN_GATE,
        MODEL_TENSOR.ENC_FFN_DOWN,
        MODEL_TENSOR.ENC_FFN_UP,
        MODEL_TENSOR.ENC_OUTPUT_NORM,
    ],
    MODEL_ARCH.JAIS: [
        MODEL_TENSOR.TOKEN_EMBD,
        MODEL_TENSOR.OUTPUT_NORM,
        MODEL_TENSOR.OUTPUT,
        MODEL_TENSOR.ATTN_NORM,
        MODEL_TENSOR.ATTN_QKV,
        MODEL_TENSOR.ATTN_OUT,
        MODEL_TENSOR.FFN_NORM,
        MODEL_TENSOR.FFN_DOWN,
        MODEL_TENSOR.FFN_GATE,
        MODEL_TENSOR.FFN_UP,
    ],
    MODEL_ARCH.NEMOTRON: [
        MODEL_TENSOR.TOKEN_EMBD,
        MODEL_TENSOR.OUTPUT_NORM,
        MODEL_TENSOR.OUTPUT,
        MODEL_TENSOR.ROPE_FREQS,
        MODEL_TENSOR.ATTN_NORM,
        MODEL_TENSOR.ATTN_Q,
        MODEL_TENSOR.ATTN_K,
        MODEL_TENSOR.ATTN_V,
        MODEL_TENSOR.ATTN_OUT,
        MODEL_TENSOR.ATTN_ROT_EMBD,
        MODEL_TENSOR.FFN_NORM,
        MODEL_TENSOR.FFN_DOWN,
        MODEL_TENSOR.FFN_UP,
    ],
    MODEL_ARCH.EXAONE: [
        MODEL_TENSOR.TOKEN_EMBD,
        MODEL_TENSOR.OUTPUT_NORM,
        MODEL_TENSOR.OUTPUT,
        MODEL_TENSOR.ROPE_FREQS,
        MODEL_TENSOR.ATTN_NORM,
        MODEL_TENSOR.ATTN_Q,
        MODEL_TENSOR.ATTN_K,
        MODEL_TENSOR.ATTN_V,
        MODEL_TENSOR.ATTN_OUT,
        MODEL_TENSOR.ATTN_ROT_EMBD,
        MODEL_TENSOR.FFN_NORM,
        MODEL_TENSOR.FFN_GATE,
        MODEL_TENSOR.FFN_DOWN,
        MODEL_TENSOR.FFN_UP,
    ],
    MODEL_ARCH.EXAONE4: [
        MODEL_TENSOR.TOKEN_EMBD,
        MODEL_TENSOR.OUTPUT_NORM,
        MODEL_TENSOR.OUTPUT,
        MODEL_TENSOR.ROPE_FREQS,
        MODEL_TENSOR.ATTN_Q,
        MODEL_TENSOR.ATTN_Q_NORM,
        MODEL_TENSOR.ATTN_K,
        MODEL_TENSOR.ATTN_K_NORM,
        MODEL_TENSOR.ATTN_V,
        MODEL_TENSOR.ATTN_OUT,
        MODEL_TENSOR.ATTN_POST_NORM,
        MODEL_TENSOR.FFN_GATE,
        MODEL_TENSOR.FFN_DOWN,
        MODEL_TENSOR.FFN_UP,
        MODEL_TENSOR.FFN_POST_NORM,
    ],
    MODEL_ARCH.GRANITE: [
        MODEL_TENSOR.TOKEN_EMBD,
        MODEL_TENSOR.OUTPUT_NORM,
        MODEL_TENSOR.OUTPUT,
        MODEL_TENSOR.ATTN_NORM,
        MODEL_TENSOR.ATTN_Q,
        MODEL_TENSOR.ATTN_K,
        MODEL_TENSOR.ATTN_V,
        MODEL_TENSOR.ATTN_OUT,
        MODEL_TENSOR.FFN_NORM,
        MODEL_TENSOR.FFN_GATE,
        MODEL_TENSOR.FFN_DOWN,
        MODEL_TENSOR.FFN_UP,
    ],
    MODEL_ARCH.GRANITE_MOE: [
        MODEL_TENSOR.TOKEN_EMBD,
        MODEL_TENSOR.OUTPUT_NORM,
        MODEL_TENSOR.OUTPUT,
        MODEL_TENSOR.ATTN_NORM,
        MODEL_TENSOR.ATTN_Q,
        MODEL_TENSOR.ATTN_K,
        MODEL_TENSOR.ATTN_V,
        MODEL_TENSOR.ATTN_OUT,
        MODEL_TENSOR.FFN_NORM,
        MODEL_TENSOR.FFN_GATE_INP,
        MODEL_TENSOR.FFN_GATE_EXP,
        MODEL_TENSOR.FFN_DOWN_EXP,
        MODEL_TENSOR.FFN_UP_EXP,
        MODEL_TENSOR.FFN_GATE_SHEXP,
        MODEL_TENSOR.FFN_UP_SHEXP,
        MODEL_TENSOR.FFN_DOWN_SHEXP,
    ],
    MODEL_ARCH.GRANITE_HYBRID: [
        MODEL_TENSOR.TOKEN_EMBD,
        MODEL_TENSOR.OUTPUT_NORM,
        MODEL_TENSOR.OUTPUT,
        MODEL_TENSOR.ATTN_NORM,
        MODEL_TENSOR.SSM_IN,
        MODEL_TENSOR.SSM_CONV1D,
        MODEL_TENSOR.SSM_DT,
        MODEL_TENSOR.SSM_A,
        MODEL_TENSOR.SSM_D,
        MODEL_TENSOR.SSM_NORM,
        MODEL_TENSOR.SSM_OUT,
        MODEL_TENSOR.ATTN_Q,
        MODEL_TENSOR.ATTN_K,
        MODEL_TENSOR.ATTN_V,
        MODEL_TENSOR.ATTN_OUT,
        MODEL_TENSOR.FFN_NORM,
        # MoE
        MODEL_TENSOR.FFN_GATE_INP,
        MODEL_TENSOR.FFN_GATE_EXP,
        MODEL_TENSOR.FFN_DOWN_EXP,
        MODEL_TENSOR.FFN_UP_EXP,
        MODEL_TENSOR.FFN_GATE_SHEXP,
        MODEL_TENSOR.FFN_UP_SHEXP,
        MODEL_TENSOR.FFN_DOWN_SHEXP,
        # Dense
        MODEL_TENSOR.FFN_GATE,
        MODEL_TENSOR.FFN_DOWN,
        MODEL_TENSOR.FFN_UP,
    ],
    MODEL_ARCH.CHAMELEON: [
        MODEL_TENSOR.TOKEN_EMBD,
        MODEL_TENSOR.OUTPUT_NORM,
        MODEL_TENSOR.OUTPUT,
        MODEL_TENSOR.ATTN_NORM,
        MODEL_TENSOR.ATTN_Q,
        MODEL_TENSOR.ATTN_Q_NORM,
        MODEL_TENSOR.ATTN_K,
        MODEL_TENSOR.ATTN_K_NORM,
        MODEL_TENSOR.ATTN_V,
        MODEL_TENSOR.ATTN_OUT,
        MODEL_TENSOR.FFN_NORM,
        MODEL_TENSOR.FFN_GATE,
        MODEL_TENSOR.FFN_DOWN,
        MODEL_TENSOR.FFN_UP,
    ],
    MODEL_ARCH.WAVTOKENIZER_DEC: [
        MODEL_TENSOR.TOKEN_EMBD,
        MODEL_TENSOR.TOKEN_EMBD_NORM,
        MODEL_TENSOR.CONV1D,
        MODEL_TENSOR.CONVNEXT_DW,
        MODEL_TENSOR.CONVNEXT_NORM,
        MODEL_TENSOR.CONVNEXT_PW1,
        MODEL_TENSOR.CONVNEXT_PW2,
        MODEL_TENSOR.CONVNEXT_GAMMA,
        MODEL_TENSOR.OUTPUT,
        MODEL_TENSOR.OUTPUT_NORM,
        MODEL_TENSOR.POSNET_CONV1,
        MODEL_TENSOR.POSNET_CONV2,
        MODEL_TENSOR.POSNET_NORM,
        MODEL_TENSOR.POSNET_NORM1,
        MODEL_TENSOR.POSNET_NORM2,
        MODEL_TENSOR.POSNET_ATTN_NORM,
        MODEL_TENSOR.POSNET_ATTN_Q,
        MODEL_TENSOR.POSNET_ATTN_K,
        MODEL_TENSOR.POSNET_ATTN_V,
        MODEL_TENSOR.POSNET_ATTN_OUT,
    ],
    MODEL_ARCH.BAILINGMOE: [
        MODEL_TENSOR.TOKEN_EMBD,
        MODEL_TENSOR.OUTPUT_NORM,
        MODEL_TENSOR.OUTPUT,
        MODEL_TENSOR.ROPE_FREQS,
        MODEL_TENSOR.ATTN_NORM,
        MODEL_TENSOR.ATTN_Q,
        MODEL_TENSOR.ATTN_K,
        MODEL_TENSOR.ATTN_V,
        MODEL_TENSOR.ATTN_OUT,
        MODEL_TENSOR.FFN_GATE_INP,
        MODEL_TENSOR.FFN_NORM,
        MODEL_TENSOR.FFN_GATE_EXP,
        MODEL_TENSOR.FFN_DOWN_EXP,
        MODEL_TENSOR.FFN_UP_EXP,
        MODEL_TENSOR.FFN_GATE_SHEXP,
        MODEL_TENSOR.FFN_DOWN_SHEXP,
        MODEL_TENSOR.FFN_UP_SHEXP,
    ],
    MODEL_ARCH.DOTS1: [
        MODEL_TENSOR.TOKEN_EMBD,
        MODEL_TENSOR.OUTPUT_NORM,
        MODEL_TENSOR.OUTPUT,
        MODEL_TENSOR.ATTN_NORM,
        MODEL_TENSOR.ATTN_Q,
        MODEL_TENSOR.ATTN_Q_NORM,
        MODEL_TENSOR.ATTN_K,
        MODEL_TENSOR.ATTN_K_NORM,
        MODEL_TENSOR.ATTN_V,
        MODEL_TENSOR.ATTN_OUT,
        MODEL_TENSOR.FFN_EXP_PROBS_B,
        MODEL_TENSOR.FFN_NORM,
        MODEL_TENSOR.FFN_GATE,
        MODEL_TENSOR.FFN_GATE_EXP,
        MODEL_TENSOR.FFN_GATE_INP,
        MODEL_TENSOR.FFN_GATE_SHEXP,
        MODEL_TENSOR.FFN_DOWN,
        MODEL_TENSOR.FFN_DOWN_EXP,
        MODEL_TENSOR.FFN_DOWN_SHEXP,
        MODEL_TENSOR.FFN_UP,
        MODEL_TENSOR.FFN_UP_EXP,
        MODEL_TENSOR.FFN_UP_SHEXP,
    ],
    MODEL_ARCH.ARCEE: [
        MODEL_TENSOR.TOKEN_EMBD,
        MODEL_TENSOR.OUTPUT_NORM,
        MODEL_TENSOR.OUTPUT,
        MODEL_TENSOR.ROPE_FREQS,
        MODEL_TENSOR.ATTN_NORM,
        MODEL_TENSOR.ATTN_Q,
        MODEL_TENSOR.ATTN_K,
        MODEL_TENSOR.ATTN_V,
        MODEL_TENSOR.ATTN_OUT,
        MODEL_TENSOR.ATTN_ROT_EMBD,
        MODEL_TENSOR.FFN_NORM,
        MODEL_TENSOR.FFN_DOWN,
        MODEL_TENSOR.FFN_UP,
    ],
    MODEL_ARCH.ERNIE4_5: [
        MODEL_TENSOR.TOKEN_EMBD,
        MODEL_TENSOR.OUTPUT_NORM,
        MODEL_TENSOR.OUTPUT,
        MODEL_TENSOR.ATTN_NORM,
        MODEL_TENSOR.ATTN_Q,
        MODEL_TENSOR.ATTN_K,
        MODEL_TENSOR.ATTN_V,
        MODEL_TENSOR.ATTN_OUT,
        MODEL_TENSOR.FFN_NORM,
        MODEL_TENSOR.FFN_GATE,
        MODEL_TENSOR.FFN_DOWN,
        MODEL_TENSOR.FFN_UP,
    ],
    MODEL_ARCH.FALCON_H1: [
        # Token embedding
        MODEL_TENSOR.TOKEN_EMBD,

        # Input layernorm
        MODEL_TENSOR.ATTN_NORM,

        # Attention components
        MODEL_TENSOR.ATTN_Q,         # Query projection
        MODEL_TENSOR.ATTN_K,         # Key projection
        MODEL_TENSOR.ATTN_V,         # Value projection
        MODEL_TENSOR.ATTN_OUT,       # Output projection

        # SSM components (Mamba2 specific)
        MODEL_TENSOR.SSM_IN,         # Input projection for SSM
        MODEL_TENSOR.SSM_CONV1D,     # Convolution layer
        MODEL_TENSOR.SSM_DT,         # Delta time projection
        MODEL_TENSOR.SSM_A,          # A parameter (log form)
        MODEL_TENSOR.SSM_D,          # D parameter
        MODEL_TENSOR.SSM_NORM,       # Normalization in SSM
        MODEL_TENSOR.SSM_OUT,        # Output projection

        # Pre-feedforward layernorm
        MODEL_TENSOR.FFN_PRE_NORM,

        # Feed-forward network components
        MODEL_TENSOR.FFN_GATE,       # Gate projection (SwiGLU)
        MODEL_TENSOR.FFN_DOWN,       # Down projection
        MODEL_TENSOR.FFN_UP,         # Up projection

        # Post-feedforward layernorm
        MODEL_TENSOR.OUTPUT_NORM,    # Final layer norm
        MODEL_TENSOR.OUTPUT,         # Output projection (lm_head)
    ],
    MODEL_ARCH.HUNYUAN_MOE: [
        MODEL_TENSOR.TOKEN_EMBD,
        MODEL_TENSOR.OUTPUT_NORM,
        MODEL_TENSOR.OUTPUT,
        MODEL_TENSOR.ROPE_FREQS,
        MODEL_TENSOR.ATTN_NORM,
        MODEL_TENSOR.ATTN_Q,
        MODEL_TENSOR.ATTN_Q_NORM,
        MODEL_TENSOR.ATTN_K,
        MODEL_TENSOR.ATTN_K_NORM,
        MODEL_TENSOR.ATTN_V,
        MODEL_TENSOR.ATTN_OUT,
        MODEL_TENSOR.FFN_GATE_INP,
        MODEL_TENSOR.FFN_NORM,
        MODEL_TENSOR.FFN_GATE_EXP,
        MODEL_TENSOR.FFN_DOWN_EXP,
        MODEL_TENSOR.FFN_UP_EXP,
        MODEL_TENSOR.FFN_GATE_SHEXP,
        MODEL_TENSOR.FFN_DOWN_SHEXP,
        MODEL_TENSOR.FFN_UP_SHEXP,
    ],
    MODEL_ARCH.HUNYUAN_DENSE: [
        MODEL_TENSOR.TOKEN_EMBD,
        MODEL_TENSOR.OUTPUT_NORM,
        MODEL_TENSOR.OUTPUT,
        MODEL_TENSOR.ATTN_NORM,
        MODEL_TENSOR.ATTN_Q,
        MODEL_TENSOR.ATTN_Q_NORM,
        MODEL_TENSOR.ATTN_K,
        MODEL_TENSOR.ATTN_K_NORM,
        MODEL_TENSOR.ATTN_V,
        MODEL_TENSOR.ATTN_OUT,
        MODEL_TENSOR.FFN_NORM,
        MODEL_TENSOR.FFN_GATE,
        MODEL_TENSOR.FFN_DOWN,
        MODEL_TENSOR.FFN_UP,
    ],
    MODEL_ARCH.SMOLLM3: [
        MODEL_TENSOR.TOKEN_EMBD,
        MODEL_TENSOR.OUTPUT_NORM,
        MODEL_TENSOR.OUTPUT,
        MODEL_TENSOR.ROPE_FREQS,
        MODEL_TENSOR.ATTN_NORM,
        MODEL_TENSOR.ATTN_Q,
        MODEL_TENSOR.ATTN_K,
        MODEL_TENSOR.ATTN_V,
        MODEL_TENSOR.ATTN_OUT,
        MODEL_TENSOR.ATTN_ROT_EMBD,
        MODEL_TENSOR.FFN_NORM,
        MODEL_TENSOR.FFN_GATE,
        MODEL_TENSOR.FFN_DOWN,
        MODEL_TENSOR.FFN_UP,
    ],
    MODEL_ARCH.GPT_OSS: [
        MODEL_TENSOR.TOKEN_EMBD,
        MODEL_TENSOR.OUTPUT_NORM,
        MODEL_TENSOR.OUTPUT,
        MODEL_TENSOR.ATTN_NORM,
        MODEL_TENSOR.ATTN_POST_NORM,
        MODEL_TENSOR.ATTN_Q,
        MODEL_TENSOR.ATTN_K,
        MODEL_TENSOR.ATTN_V,
        MODEL_TENSOR.ATTN_OUT,
        MODEL_TENSOR.ATTN_SINKS,
        MODEL_TENSOR.FFN_GATE_INP,
        MODEL_TENSOR.FFN_GATE_EXP,
        MODEL_TENSOR.FFN_DOWN_EXP,
        MODEL_TENSOR.FFN_UP_EXP,
    ],
    MODEL_ARCH.LFM2: [
        MODEL_TENSOR.TOKEN_EMBD,
        MODEL_TENSOR.TOKEN_EMBD_NORM,
        MODEL_TENSOR.SHORTCONV_CONV,
        MODEL_TENSOR.SHORTCONV_INPROJ,
        MODEL_TENSOR.SHORTCONV_OUTPROJ,
        MODEL_TENSOR.FFN_GATE,
        MODEL_TENSOR.FFN_DOWN,
        MODEL_TENSOR.FFN_UP,
        MODEL_TENSOR.FFN_NORM,
        MODEL_TENSOR.ATTN_NORM, # operator_norm
        MODEL_TENSOR.ATTN_Q_NORM,
        MODEL_TENSOR.ATTN_K_NORM,
        MODEL_TENSOR.ATTN_Q,
        MODEL_TENSOR.ATTN_K,
        MODEL_TENSOR.ATTN_V,
        MODEL_TENSOR.ATTN_OUT,
        MODEL_TENSOR.OUTPUT,
    ],
    MODEL_ARCH.SMALLTHINKER: [
        MODEL_TENSOR.TOKEN_EMBD,
        MODEL_TENSOR.OUTPUT_NORM,
        MODEL_TENSOR.OUTPUT,
        MODEL_TENSOR.ATTN_NORM,
        MODEL_TENSOR.ATTN_Q,
        MODEL_TENSOR.ATTN_K,
        MODEL_TENSOR.ATTN_V,
        MODEL_TENSOR.ATTN_OUT,
        MODEL_TENSOR.FFN_NORM,
        MODEL_TENSOR.FFN_GATE,
        MODEL_TENSOR.FFN_DOWN,
        MODEL_TENSOR.FFN_UP,
        MODEL_TENSOR.FFN_GATE_INP,
        MODEL_TENSOR.FFN_GATE_EXP,
        MODEL_TENSOR.FFN_DOWN_EXP,
        MODEL_TENSOR.FFN_UP_EXP,
    ],
    # TODO
}

# tensors that will not be serialized
MODEL_TENSOR_SKIP: dict[MODEL_ARCH, list[MODEL_TENSOR]] = {
    MODEL_ARCH.LLAMA: [
        MODEL_TENSOR.ROPE_FREQS,
        MODEL_TENSOR.ATTN_ROT_EMBD,
    ],
    MODEL_ARCH.DECI: [
        MODEL_TENSOR.ROPE_FREQS,
        MODEL_TENSOR.ATTN_ROT_EMBD,
    ],
    MODEL_ARCH.BAICHUAN: [
        MODEL_TENSOR.ROPE_FREQS,
        MODEL_TENSOR.ATTN_ROT_EMBD,
    ],
    MODEL_ARCH.QWEN: [
        MODEL_TENSOR.ROPE_FREQS,
        MODEL_TENSOR.ATTN_ROT_EMBD,
    ],
    MODEL_ARCH.CODESHELL: [
        MODEL_TENSOR.ROPE_FREQS,
        MODEL_TENSOR.ATTN_ROT_EMBD,
    ],
    MODEL_ARCH.ORION: [
        MODEL_TENSOR.ROPE_FREQS,
        MODEL_TENSOR.ATTN_ROT_EMBD,
    ],
    MODEL_ARCH.STARCODER2: [
        MODEL_TENSOR.ROPE_FREQS,
        MODEL_TENSOR.ATTN_ROT_EMBD,
    ],
    MODEL_ARCH.XVERSE: [
        MODEL_TENSOR.ROPE_FREQS,
        MODEL_TENSOR.ATTN_ROT_EMBD,
    ],
    MODEL_ARCH.DEEPSEEK: [
        MODEL_TENSOR.ROPE_FREQS,
        MODEL_TENSOR.ATTN_ROT_EMBD,
    ],
    MODEL_ARCH.DEEPSEEK2: [
        MODEL_TENSOR.ROPE_FREQS,
        MODEL_TENSOR.ATTN_ROT_EMBD,
    ],
    MODEL_ARCH.CHATGLM: [
        MODEL_TENSOR.ROPE_FREQS,
    ],
    MODEL_ARCH.NEMOTRON: [
        MODEL_TENSOR.ROPE_FREQS,
        MODEL_TENSOR.ATTN_ROT_EMBD,
    ],
    MODEL_ARCH.BAILINGMOE: [
        MODEL_TENSOR.ROPE_FREQS,
    ],
}

#
# types
#


class TokenType(IntEnum):
    NORMAL       = 1
    UNKNOWN      = 2
    CONTROL      = 3
    USER_DEFINED = 4
    UNUSED       = 5
    BYTE         = 6


class RopeScalingType(Enum):
    NONE     = 'none'
    LINEAR   = 'linear'
    YARN     = 'yarn'
    LONGROPE = 'longrope'


class PoolingType(IntEnum):
    NONE = 0
    MEAN = 1
    CLS  = 2
    LAST = 3
    RANK = 4


class GGMLQuantizationType(IntEnum):
    F32     = 0
    F16     = 1
    Q4_0    = 2
    Q4_1    = 3
    Q5_0    = 6
    Q5_1    = 7
    Q8_0    = 8
    Q8_1    = 9
    Q2_K    = 10
    Q3_K    = 11
    Q4_K    = 12
    Q5_K    = 13
    Q6_K    = 14
    Q8_K    = 15
    IQ2_XXS = 16
    IQ2_XS  = 17
    IQ3_XXS = 18
    IQ1_S   = 19
    IQ4_NL  = 20
    IQ3_S   = 21
    IQ2_S   = 22
    IQ4_XS  = 23
    I8      = 24
    I16     = 25
    I32     = 26
    I64     = 27
    F64     = 28
    IQ1_M   = 29
    BF16    = 30
    TQ1_0   = 34
    TQ2_0   = 35
    MXFP4   = 39


class ExpertGatingFuncType(IntEnum):
    SOFTMAX  = 1
    SIGMOID  = 2


# TODO: add GGMLFileType from ggml_ftype in ggml.h


# from llama_ftype in llama.h
# ALL VALUES SHOULD BE THE SAME HERE AS THEY ARE OVER THERE.
class LlamaFileType(IntEnum):
    ALL_F32              = 0
    MOSTLY_F16           = 1   # except 1d tensors
    MOSTLY_Q4_0          = 2   # except 1d tensors
    MOSTLY_Q4_1          = 3   # except 1d tensors
    # MOSTLY_Q4_1_SOME_F16 = 4   # tok_embeddings.weight and output.weight are F16
    # MOSTLY_Q4_2        = 5   # support has been removed
    # MOSTLY_Q4_3        = 6   # support has been removed
    MOSTLY_Q8_0          = 7   # except 1d tensors
    MOSTLY_Q5_0          = 8   # except 1d tensors
    MOSTLY_Q5_1          = 9   # except 1d tensors
    MOSTLY_Q2_K          = 10  # except 1d tensors
    MOSTLY_Q3_K_S        = 11  # except 1d tensors
    MOSTLY_Q3_K_M        = 12  # except 1d tensors
    MOSTLY_Q3_K_L        = 13  # except 1d tensors
    MOSTLY_Q4_K_S        = 14  # except 1d tensors
    MOSTLY_Q4_K_M        = 15  # except 1d tensors
    MOSTLY_Q5_K_S        = 16  # except 1d tensors
    MOSTLY_Q5_K_M        = 17  # except 1d tensors
    MOSTLY_Q6_K          = 18  # except 1d tensors
    MOSTLY_IQ2_XXS       = 19  # except 1d tensors
    MOSTLY_IQ2_XS        = 20  # except 1d tensors
    MOSTLY_Q2_K_S        = 21  # except 1d tensors
    MOSTLY_IQ3_XS        = 22  # except 1d tensors
    MOSTLY_IQ3_XXS       = 23  # except 1d tensors
    MOSTLY_IQ1_S         = 24  # except 1d tensors
    MOSTLY_IQ4_NL        = 25  # except 1d tensors
    MOSTLY_IQ3_S         = 26  # except 1d tensors
    MOSTLY_IQ3_M         = 27  # except 1d tensors
    MOSTLY_IQ2_S         = 28  # except 1d tensors
    MOSTLY_IQ2_M         = 29  # except 1d tensors
    MOSTLY_IQ4_XS        = 30  # except 1d tensors
    MOSTLY_IQ1_M         = 31  # except 1d tensors
    MOSTLY_BF16          = 32  # except 1d tensors
    # MOSTLY_Q4_0_4_4      = 33  # removed from gguf files, use Q4_0 and runtime repack
    # MOSTLY_Q4_0_4_8      = 34  # removed from gguf files, use Q4_0 and runtime repack
    # MOSTLY_Q4_0_8_8      = 35  # removed from gguf files, use Q4_0 and runtime repack
    MOSTLY_TQ1_0         = 36  # except 1d tensors
    MOSTLY_TQ2_0         = 37  # except 1d tensors

    GUESSED              = 1024  # not specified in the model file


class GGUFEndian(IntEnum):
    LITTLE = 0
    BIG = 1


class GGUFValueType(IntEnum):
    UINT8   = 0
    INT8    = 1
    UINT16  = 2
    INT16   = 3
    UINT32  = 4
    INT32   = 5
    FLOAT32 = 6
    BOOL    = 7
    STRING  = 8
    ARRAY   = 9
    UINT64  = 10
    INT64   = 11
    FLOAT64 = 12

    @staticmethod
    def get_type(val: Any) -> GGUFValueType:
        if isinstance(val, (str, bytes, bytearray)):
            return GGUFValueType.STRING
        elif isinstance(val, list):
            return GGUFValueType.ARRAY
        elif isinstance(val, float):
            return GGUFValueType.FLOAT32
        elif isinstance(val, bool):
            return GGUFValueType.BOOL
        elif isinstance(val, int):
            return GGUFValueType.INT32
        # TODO: need help with 64-bit types in Python
        else:
            raise ValueError(f"Unknown type: {type(val)}")


class VisionProjectorType:
    GEMMA3 = "gemma3"
    IDEFICS3 = "idefics3"
    PIXTRAL = "pixtral"
    LLAMA4 = "llama4"
    QWEN2VL = "qwen2vl_merger"
    QWEN25VL = "qwen2.5vl_merger"
    ULTRAVOX = "ultravox"
    INTERNVL = "internvl"
    QWEN2A = "qwen2a" # audio
    QWEN25O = "qwen2.5o" # omni
    VOXTRAL = "voxtral"
    LFM2 = "lfm2"
    KIMIVL = "kimivl"


# Items here are (block size, type size)
QK_K = 256
GGML_QUANT_SIZES: dict[GGMLQuantizationType, tuple[int, int]] = {
    GGMLQuantizationType.F32:     (1, 4),
    GGMLQuantizationType.F16:     (1, 2),
    GGMLQuantizationType.Q4_0:    (32, 2 + 16),
    GGMLQuantizationType.Q4_1:    (32, 2 + 2 + 16),
    GGMLQuantizationType.Q5_0:    (32, 2 + 4 + 16),
    GGMLQuantizationType.Q5_1:    (32, 2 + 2 + 4 + 16),
    GGMLQuantizationType.Q8_0:    (32, 2 + 32),
    GGMLQuantizationType.Q8_1:    (32, 4 + 4 + 32),
    GGMLQuantizationType.Q2_K:    (256, 2 + 2 + QK_K // 16 + QK_K // 4),
    GGMLQuantizationType.Q3_K:    (256, 2 + QK_K // 4 + QK_K // 8 + 12),
    GGMLQuantizationType.Q4_K:    (256, 2 + 2 + QK_K // 2 + 12),
    GGMLQuantizationType.Q5_K:    (256, 2 + 2 + QK_K // 2 + QK_K // 8 + 12),
    GGMLQuantizationType.Q6_K:    (256, 2 + QK_K // 2 + QK_K // 4 + QK_K // 16),
    GGMLQuantizationType.Q8_K:    (256, 4 + QK_K + QK_K // 8),
    GGMLQuantizationType.IQ2_XXS: (256, 2 + QK_K // 4),
    GGMLQuantizationType.IQ2_XS:  (256, 2 + QK_K // 4 + QK_K // 32),
    GGMLQuantizationType.IQ3_XXS: (256, 2 + QK_K // 4 + QK_K // 8),
    GGMLQuantizationType.IQ1_S:   (256, 2 + QK_K // 8 + QK_K // 16),
    GGMLQuantizationType.IQ4_NL:  (32, 2 + 16),
    GGMLQuantizationType.IQ3_S:   (256, 2 + QK_K // 4 + QK_K // 8 + QK_K // 32 + 4),
    GGMLQuantizationType.IQ2_S:   (256, 2 + QK_K // 4 + QK_K // 16),
    GGMLQuantizationType.IQ4_XS:  (256, 2 + 2 + QK_K // 2 + QK_K // 64),
    GGMLQuantizationType.I8:      (1, 1),
    GGMLQuantizationType.I16:     (1, 2),
    GGMLQuantizationType.I32:     (1, 4),
    GGMLQuantizationType.I64:     (1, 8),
    GGMLQuantizationType.F64:     (1, 8),
    GGMLQuantizationType.IQ1_M:   (256, QK_K // 8 + QK_K // 16  + QK_K // 32),
    GGMLQuantizationType.BF16:    (1, 2),
    GGMLQuantizationType.TQ1_0:   (256, 2 + 4 * 13),
    GGMLQuantizationType.TQ2_0:   (256, 2 + 64),
    GGMLQuantizationType.MXFP4:   (32, 1 + 16),
}


# Aliases for backward compatibility.

# general
KEY_GENERAL_ARCHITECTURE         = Keys.General.ARCHITECTURE
KEY_GENERAL_QUANTIZATION_VERSION = Keys.General.QUANTIZATION_VERSION
KEY_GENERAL_ALIGNMENT            = Keys.General.ALIGNMENT
KEY_GENERAL_NAME                 = Keys.General.NAME
KEY_GENERAL_AUTHOR               = Keys.General.AUTHOR
KEY_GENERAL_URL                  = Keys.General.URL
KEY_GENERAL_DESCRIPTION          = Keys.General.DESCRIPTION
KEY_GENERAL_LICENSE              = Keys.General.LICENSE
KEY_GENERAL_SOURCE_URL           = Keys.General.SOURCE_URL
KEY_GENERAL_FILE_TYPE            = Keys.General.FILE_TYPE

# LLM
KEY_VOCAB_SIZE            = Keys.LLM.VOCAB_SIZE
KEY_CONTEXT_LENGTH        = Keys.LLM.CONTEXT_LENGTH
KEY_EMBEDDING_LENGTH      = Keys.LLM.EMBEDDING_LENGTH
KEY_BLOCK_COUNT           = Keys.LLM.BLOCK_COUNT
KEY_FEED_FORWARD_LENGTH   = Keys.LLM.FEED_FORWARD_LENGTH
KEY_USE_PARALLEL_RESIDUAL = Keys.LLM.USE_PARALLEL_RESIDUAL
KEY_TENSOR_DATA_LAYOUT    = Keys.LLM.TENSOR_DATA_LAYOUT

# attention
KEY_ATTENTION_HEAD_COUNT        = Keys.Attention.HEAD_COUNT
KEY_ATTENTION_HEAD_COUNT_KV     = Keys.Attention.HEAD_COUNT_KV
KEY_ATTENTION_MAX_ALIBI_BIAS    = Keys.Attention.MAX_ALIBI_BIAS
KEY_ATTENTION_CLAMP_KQV         = Keys.Attention.CLAMP_KQV
KEY_ATTENTION_LAYERNORM_EPS     = Keys.Attention.LAYERNORM_EPS
KEY_ATTENTION_LAYERNORM_RMS_EPS = Keys.Attention.LAYERNORM_RMS_EPS

# RoPE
KEY_ROPE_DIMENSION_COUNT      = Keys.Rope.DIMENSION_COUNT
KEY_ROPE_FREQ_BASE            = Keys.Rope.FREQ_BASE
KEY_ROPE_SCALING_TYPE         = Keys.Rope.SCALING_TYPE
KEY_ROPE_SCALING_FACTOR       = Keys.Rope.SCALING_FACTOR
KEY_ROPE_SCALING_ORIG_CTX_LEN = Keys.Rope.SCALING_ORIG_CTX_LEN
KEY_ROPE_SCALING_FINETUNED    = Keys.Rope.SCALING_FINETUNED

# SSM
KEY_SSM_CONV_KERNEL    = Keys.SSM.CONV_KERNEL
KEY_SSM_INNER_SIZE     = Keys.SSM.INNER_SIZE
KEY_SSM_STATE_SIZE     = Keys.SSM.STATE_SIZE
KEY_SSM_TIME_STEP_RANK = Keys.SSM.TIME_STEP_RANK
KEY_SSM_GROUP_COUNT    = Keys.SSM.GROUP_COUNT
KEY_SSM_DT_B_C_RMS     = Keys.SSM.DT_B_C_RMS

# tokenization
KEY_TOKENIZER_MODEL      = Keys.Tokenizer.MODEL
KEY_TOKENIZER_PRE        = Keys.Tokenizer.PRE
KEY_TOKENIZER_LIST       = Keys.Tokenizer.LIST
KEY_TOKENIZER_TOKEN_TYPE = Keys.Tokenizer.TOKEN_TYPE
KEY_TOKENIZER_SCORES     = Keys.Tokenizer.SCORES
KEY_TOKENIZER_MERGES     = Keys.Tokenizer.MERGES
KEY_TOKENIZER_BOS_ID     = Keys.Tokenizer.BOS_ID
KEY_TOKENIZER_EOS_ID     = Keys.Tokenizer.EOS_ID
KEY_TOKENIZER_EOT_ID     = Keys.Tokenizer.EOT_ID
KEY_TOKENIZER_EOM_ID     = Keys.Tokenizer.EOM_ID
KEY_TOKENIZER_UNK_ID     = Keys.Tokenizer.UNK_ID
KEY_TOKENIZER_SEP_ID     = Keys.Tokenizer.SEP_ID
KEY_TOKENIZER_PAD_ID     = Keys.Tokenizer.PAD_ID
KEY_TOKENIZER_MASK_ID    = Keys.Tokenizer.MASK_ID
KEY_TOKENIZER_HF_JSON    = Keys.Tokenizer.HF_JSON
KEY_TOKENIZER_RWKV       = Keys.Tokenizer.RWKV

KEY_TOKENIZER_FIM_PRE_ID = Keys.Tokenizer.FIM_PRE_ID
KEY_TOKENIZER_FIM_SUF_ID = Keys.Tokenizer.FIM_SUF_ID
KEY_TOKENIZER_FIM_MID_ID = Keys.Tokenizer.FIM_MID_ID
KEY_TOKENIZER_FIM_PAD_ID = Keys.Tokenizer.FIM_PAD_ID
KEY_TOKENIZER_FIM_REP_ID = Keys.Tokenizer.FIM_REP_ID
KEY_TOKENIZER_FIM_SEP_ID = Keys.Tokenizer.FIM_SEP_ID

# deprecated
KEY_TOKENIZER_PREFIX_ID  = Keys.Tokenizer.PREFIX_ID
KEY_TOKENIZER_SUFFIX_ID  = Keys.Tokenizer.SUFFIX_ID
KEY_TOKENIZER_MIDDLE_ID  = Keys.Tokenizer.MIDDLE_ID<|MERGE_RESOLUTION|>--- conflicted
+++ resolved
@@ -231,16 +231,11 @@
         MIDDLE_ID            = "tokenizer.ggml.middle_token_id"
 
     class Adapter:
-<<<<<<< HEAD
         TYPE                    = "adapter.type"
         LORA_ALPHA              = "adapter.lora.alpha"
+        LORA_TASK_NAME          = "adapter.lora.task_name"
+        LORA_PROMPT_PREFIX      = "adapter.lora.prompt_prefix"
         ALORA_INVOCATION_TOKENS = "adapter.alora.invocation_tokens"
-=======
-        TYPE               = "adapter.type"
-        LORA_ALPHA         = "adapter.lora.alpha"
-        LORA_TASK_NAME     = "adapter.lora.task_name"
-        LORA_PROMPT_PREFIX = "adapter.lora.prompt_prefix"
->>>>>>> 73804145
 
     class IMatrix:
         CHUNK_COUNT = "imatrix.chunk_count"
