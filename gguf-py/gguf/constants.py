--- conflicted
+++ resolved
@@ -359,12 +359,9 @@
     DOTS1            = auto()
     ARCEE            = auto()
     ERNIE4_5         = auto()
-<<<<<<< HEAD
-    OPENAI_MOE       = auto()
-=======
     HUNYUAN_MOE      = auto()
     SMOLLM3          = auto()
->>>>>>> cb9178f8
+    OPENAI_MOE       = auto()
 
 
 class VISION_PROJECTOR_TYPE(IntEnum):
@@ -673,13 +670,10 @@
     MODEL_ARCH.DOTS1:            "dots1",
     MODEL_ARCH.ARCEE:            "arcee",
     MODEL_ARCH.ERNIE4_5:         "ernie4_5",
-<<<<<<< HEAD
-    MODEL_ARCH.OPENAI_MOE:       "openai-moe",
-=======
     MODEL_ARCH.FALCON_H1:        "falcon-h1",
     MODEL_ARCH.HUNYUAN_MOE:      "hunyuan-moe",
     MODEL_ARCH.SMOLLM3:          "smollm3",
->>>>>>> cb9178f8
+    MODEL_ARCH.OPENAI_MOE:       "openai-moe",
 }
 
 VISION_PROJECTOR_TYPE_NAMES: dict[VISION_PROJECTOR_TYPE, str] = {
@@ -2263,23 +2257,6 @@
         MODEL_TENSOR.FFN_DOWN,
         MODEL_TENSOR.FFN_UP,
     ],
-<<<<<<< HEAD
-    MODEL_ARCH.OPENAI_MOE: [
-        MODEL_TENSOR.TOKEN_EMBD,
-        MODEL_TENSOR.OUTPUT_NORM,
-        MODEL_TENSOR.OUTPUT,
-        MODEL_TENSOR.ATTN_NORM,
-        MODEL_TENSOR.ATTN_POST_NORM,
-        MODEL_TENSOR.ATTN_Q,
-        MODEL_TENSOR.ATTN_K,
-        MODEL_TENSOR.ATTN_V,
-        MODEL_TENSOR.ATTN_OUT,
-        MODEL_TENSOR.ATTN_SINKS,
-        MODEL_TENSOR.FFN_GATE_INP,
-        MODEL_TENSOR.FFN_GATE_EXP,
-        MODEL_TENSOR.FFN_DOWN_EXP,
-        MODEL_TENSOR.FFN_UP_EXP,
-=======
     MODEL_ARCH.FALCON_H1: [
         # Token embedding
         MODEL_TENSOR.TOKEN_EMBD,
@@ -2350,7 +2327,22 @@
         MODEL_TENSOR.FFN_GATE,
         MODEL_TENSOR.FFN_DOWN,
         MODEL_TENSOR.FFN_UP,
->>>>>>> cb9178f8
+    ],
+    MODEL_ARCH.OPENAI_MOE: [
+        MODEL_TENSOR.TOKEN_EMBD,
+        MODEL_TENSOR.OUTPUT_NORM,
+        MODEL_TENSOR.OUTPUT,
+        MODEL_TENSOR.ATTN_NORM,
+        MODEL_TENSOR.ATTN_POST_NORM,
+        MODEL_TENSOR.ATTN_Q,
+        MODEL_TENSOR.ATTN_K,
+        MODEL_TENSOR.ATTN_V,
+        MODEL_TENSOR.ATTN_OUT,
+        MODEL_TENSOR.ATTN_SINKS,
+        MODEL_TENSOR.FFN_GATE_INP,
+        MODEL_TENSOR.FFN_GATE_EXP,
+        MODEL_TENSOR.FFN_DOWN_EXP,
+        MODEL_TENSOR.FFN_UP_EXP,
     ],
     # TODO
 }
