--- conflicted
+++ resolved
@@ -435,11 +435,8 @@
     GLM_EDGE  = auto()
     MERGER    = auto()
     GEMMA3    = auto()
-<<<<<<< HEAD
     QWEN3VL   = auto()
-=======
     COGVLM    = auto()
->>>>>>> bacddc04
 
 
 class MODEL_TENSOR(IntEnum):
@@ -656,18 +653,15 @@
     V_RESMPL_QUERY       = auto() # minicpmv
     V_TOK_EMBD_IMG_BREAK = auto() # pixtral
     V_MM_PATCH_MERGER    = auto() # mistral small 3.1
-<<<<<<< HEAD
     V_DS_NORM            = auto() # qwen3vl
     V_DS_FC1             = auto() # qwen3vl
     V_DS_FC2             = auto() # qwen3vl
-=======
     V_MM_POST_FC_NORM    = auto() # cogvlm
     V_MM_UP              = auto() # cogvlm
     V_MM_DOWN            = auto() # cogvlm
     V_MM_GATE            = auto() # cogvlm
     V_TOK_BOI            = auto() # cogvlm
     V_TOK_EOI            = auto() # cogvlm
->>>>>>> bacddc04
     # audio (mtmd)
     A_ENC_EMBD_POS       = auto()
     A_ENC_CONV1D         = auto()
@@ -1023,18 +1017,15 @@
     MODEL_TENSOR.V_RESMPL_QUERY:            "resampler.query",
     MODEL_TENSOR.V_TOK_EMBD_IMG_BREAK:      "v.token_embd.img_break", # pixtral
     MODEL_TENSOR.V_MM_PATCH_MERGER:         "mm.patch_merger", # mistral small 3.1
-<<<<<<< HEAD
     MODEL_TENSOR.V_DS_NORM:                 "v.deepstack.{bid}.norm",
     MODEL_TENSOR.V_DS_FC1:                  "v.deepstack.{bid}.fc1",
     MODEL_TENSOR.V_DS_FC2:                  "v.deepstack.{bid}.fc2",
-=======
     MODEL_TENSOR.V_MM_POST_FC_NORM:         "mm.post_fc_norm", # cogvlm
     MODEL_TENSOR.V_MM_UP:                   "mm.up",
     MODEL_TENSOR.V_MM_DOWN:                 "mm.down",
     MODEL_TENSOR.V_MM_GATE:                 "mm.gate",
     MODEL_TENSOR.V_TOK_BOI:                 "v.boi",
     MODEL_TENSOR.V_TOK_EOI:                 "v.eoi",
->>>>>>> bacddc04
     # audio (mtmd)
     MODEL_TENSOR.A_ENC_EMBD_POS:            "a.position_embd",
     MODEL_TENSOR.A_ENC_CONV1D:              "a.conv1d.{bid}",
@@ -1104,18 +1095,15 @@
         MODEL_TENSOR.V_RESMPL_QUERY,
         MODEL_TENSOR.V_TOK_EMBD_IMG_BREAK,
         MODEL_TENSOR.V_MM_PATCH_MERGER,
-<<<<<<< HEAD
         MODEL_TENSOR.V_DS_NORM,
         MODEL_TENSOR.V_DS_FC1,
         MODEL_TENSOR.V_DS_FC2,
-=======
         MODEL_TENSOR.V_MM_POST_FC_NORM,
         MODEL_TENSOR.V_MM_UP,
         MODEL_TENSOR.V_MM_DOWN,
         MODEL_TENSOR.V_MM_GATE,
         MODEL_TENSOR.V_TOK_BOI,
         MODEL_TENSOR.V_TOK_EOI,
->>>>>>> bacddc04
         # audio
         MODEL_TENSOR.A_ENC_EMBD_POS,
         MODEL_TENSOR.A_ENC_CONV1D,
