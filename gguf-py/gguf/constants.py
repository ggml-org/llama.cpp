from __future__ import annotations

from enum import Enum, IntEnum, auto
from typing import Any

#
# constants
#

GGUF_MAGIC             = 0x46554747  # "GGUF"
GGUF_VERSION           = 3
GGUF_DEFAULT_ALIGNMENT = 32
GGML_QUANT_VERSION     = 2  # GGML_QNT_VERSION from ggml.h

#
# metadata keys
#


class Keys:
    class General:
        TYPE                       = "general.type"
        ARCHITECTURE               = "general.architecture"
        QUANTIZATION_VERSION       = "general.quantization_version"
        ALIGNMENT                  = "general.alignment"
        FILE_TYPE                  = "general.file_type"

        # Authorship Metadata
        NAME                       = "general.name"
        AUTHOR                     = "general.author"
        VERSION                    = "general.version"
        ORGANIZATION               = "general.organization"

        FINETUNE                   = "general.finetune"
        BASENAME                   = "general.basename"

        DESCRIPTION                = "general.description"
        QUANTIZED_BY               = "general.quantized_by"

        SIZE_LABEL                 = "general.size_label"

        # Licensing details
        LICENSE                    = "general.license"
        LICENSE_NAME               = "general.license.name"
        LICENSE_LINK               = "general.license.link"

        # Typically represents the converted GGUF repo (Unless native)
        URL                        = "general.url" # Model Website/Paper
        DOI                        = "general.doi"
        UUID                       = "general.uuid"
        REPO_URL                   = "general.repo_url" # Model Source Repository (git/svn/etc...)

        # Model Source during conversion
        SOURCE_URL                 = "general.source.url" # Model Website/Paper
        SOURCE_DOI                 = "general.source.doi"
        SOURCE_UUID                = "general.source.uuid"
        SOURCE_REPO_URL            = "general.source.repo_url" # Model Source Repository (git/svn/etc...)

        # Base Model Source. There can be more than one source if it's a merged
        # model like with 'Mistral-7B-Merge-14-v0.1'. This will assist in
        # tracing linage of models as it is finetuned or merged over time.
        BASE_MODEL_COUNT           = "general.base_model.count"
        BASE_MODEL_NAME            = "general.base_model.{id}.name"
        BASE_MODEL_AUTHOR          = "general.base_model.{id}.author"
        BASE_MODEL_VERSION         = "general.base_model.{id}.version"
        BASE_MODEL_ORGANIZATION    = "general.base_model.{id}.organization"
        BASE_MODEL_DESCRIPTION     = "general.base_model.{id}.description"
        BASE_MODEL_URL             = "general.base_model.{id}.url" # Model Website/Paper
        BASE_MODEL_DOI             = "general.base_model.{id}.doi"
        BASE_MODEL_UUID            = "general.base_model.{id}.uuid"
        BASE_MODEL_REPO_URL        = "general.base_model.{id}.repo_url" # Model Source Repository (git/svn/etc...)

        # Dataset Source
        DATASET_COUNT           = "general.dataset.count"
        DATASET_NAME            = "general.dataset.{id}.name"
        DATASET_AUTHOR          = "general.dataset.{id}.author"
        DATASET_VERSION         = "general.dataset.{id}.version"
        DATASET_ORGANIZATION    = "general.dataset.{id}.organization"
        DATASET_DESCRIPTION     = "general.dataset.{id}.description"
        DATASET_URL             = "general.dataset.{id}.url" # Model Website/Paper
        DATASET_DOI             = "general.dataset.{id}.doi"
        DATASET_UUID            = "general.dataset.{id}.uuid"
        DATASET_REPO_URL        = "general.dataset.{id}.repo_url" # Model Source Repository (git/svn/etc...)

        # Array based KV stores
        TAGS                       = "general.tags"
        LANGUAGES                  = "general.languages"

    class LLM:
        VOCAB_SIZE                        = "{arch}.vocab_size"
        CONTEXT_LENGTH                    = "{arch}.context_length"
        EMBEDDING_LENGTH                  = "{arch}.embedding_length"
        FEATURES_LENGTH                   = "{arch}.features_length"
        BLOCK_COUNT                       = "{arch}.block_count"
        LEADING_DENSE_BLOCK_COUNT         = "{arch}.leading_dense_block_count"
        FEED_FORWARD_LENGTH               = "{arch}.feed_forward_length"
        EXPERT_FEED_FORWARD_LENGTH        = "{arch}.expert_feed_forward_length"
        EXPERT_SHARED_FEED_FORWARD_LENGTH = "{arch}.expert_shared_feed_forward_length"
        EXPERT_CHUNK_FEED_FORWARD_LENGTH  = "{arch}.expert_chunk_feed_forward_length"
        USE_PARALLEL_RESIDUAL             = "{arch}.use_parallel_residual"
        TENSOR_DATA_LAYOUT                = "{arch}.tensor_data_layout"
        EXPERT_COUNT                      = "{arch}.expert_count"
        EXPERT_USED_COUNT                 = "{arch}.expert_used_count"
        EXPERT_SHARED_COUNT               = "{arch}.expert_shared_count"
        EXPERT_GROUP_COUNT                = "{arch}.expert_group_count"
        EXPERT_GROUP_USED_COUNT           = "{arch}.expert_group_used_count"
        EXPERT_WEIGHTS_SCALE              = "{arch}.expert_weights_scale"
        EXPERT_WEIGHTS_NORM               = "{arch}.expert_weights_norm"
        EXPERT_GATING_FUNC                = "{arch}.expert_gating_func"
        EXPERT_GROUP_SCALE                = "{arch}.expert_group_scale"
        EXPERTS_PER_GROUP                 = "{arch}.experts_per_group"
        MOE_EVERY_N_LAYERS                = "{arch}.moe_every_n_layers"
        NEXTN_PREDICT_LAYERS              = "{arch}.nextn_predict_layers"
        NUM_DEEPSTACK_LAYERS              = "{arch}.n_deepstack_layers"
        POOLING_TYPE                      = "{arch}.pooling_type"
        LOGIT_SCALE                       = "{arch}.logit_scale"
        DECODER_START_TOKEN_ID            = "{arch}.decoder_start_token_id"
        DECODER_BLOCK_COUNT               = "{arch}.decoder_block_count"
        ATTN_LOGIT_SOFTCAPPING            = "{arch}.attn_logit_softcapping"
        ROUTER_LOGIT_SOFTCAPPING          = "{arch}.router_logit_softcapping"
        FINAL_LOGIT_SOFTCAPPING           = "{arch}.final_logit_softcapping"
        SWIN_NORM                         = "{arch}.swin_norm"
        RESCALE_EVERY_N_LAYERS            = "{arch}.rescale_every_n_layers"
        TIME_MIX_EXTRA_DIM                = "{arch}.time_mix_extra_dim"
        TIME_DECAY_EXTRA_DIM              = "{arch}.time_decay_extra_dim"
        RESIDUAL_SCALE                    = "{arch}.residual_scale"
        EMBEDDING_SCALE                   = "{arch}.embedding_scale"
        TOKEN_SHIFT_COUNT                 = "{arch}.token_shift_count"
        INTERLEAVE_MOE_LAYER_STEP         = "{arch}.interleave_moe_layer_step"
        ACTIVATION_SPARSITY_SCALE         = "{arch}.activation_sparsity_scale"
        ALTUP_ACTIVE_IDX                  = "{arch}.altup.active_idx"
        ALTUP_NUM_INPUTS                  = "{arch}.altup.num_inputs"
        EMBD_LENGTH_PER_LAYER_INP         = "{arch}.embedding_length_per_layer_input"
        DENSE_FEAT_IN_SIZE                = "{arch}.{dense}_feat_in"
        DENSE_FEAT_OUT_SIZE               = "{arch}.{dense}_feat_out"

    class Attention:
        HEAD_COUNT                   = "{arch}.attention.head_count"
        HEAD_COUNT_KV                = "{arch}.attention.head_count_kv"
        MAX_ALIBI_BIAS               = "{arch}.attention.max_alibi_bias"
        CLAMP_KQV                    = "{arch}.attention.clamp_kqv"
        KEY_LENGTH                   = "{arch}.attention.key_length"
        VALUE_LENGTH                 = "{arch}.attention.value_length"
        LAYERNORM_EPS                = "{arch}.attention.layer_norm_epsilon"
        LAYERNORM_RMS_EPS            = "{arch}.attention.layer_norm_rms_epsilon"
        GROUPNORM_EPS                = "{arch}.attention.group_norm_epsilon"
        GROUPNORM_GROUPS             = "{arch}.attention.group_norm_groups"
        CAUSAL                       = "{arch}.attention.causal"
        Q_LORA_RANK                  = "{arch}.attention.q_lora_rank"
        KV_LORA_RANK                 = "{arch}.attention.kv_lora_rank"
        DECAY_LORA_RANK              = "{arch}.attention.decay_lora_rank"
        ICLR_LORA_RANK               = "{arch}.attention.iclr_lora_rank"
        VALUE_RESIDUAL_MIX_LORA_RANK = "{arch}.attention.value_residual_mix_lora_rank"
        GATE_LORA_RANK               = "{arch}.attention.gate_lora_rank"
        REL_BUCKETS_COUNT            = "{arch}.attention.relative_buckets_count"
        SLIDING_WINDOW               = "{arch}.attention.sliding_window"
        SCALE                        = "{arch}.attention.scale"
        OUTPUT_SCALE                 = "{arch}.attention.output_scale"
        TEMPERATURE_LENGTH           = "{arch}.attention.temperature_length"
        KEY_LENGTH_MLA               = "{arch}.attention.key_length_mla"
        VALUE_LENGTH_MLA             = "{arch}.attention.value_length_mla"
        SHARED_KV_LAYERS             = "{arch}.attention.shared_kv_layers"
        SLIDING_WINDOW_PATTERN       = "{arch}.attention.sliding_window_pattern"

    class Rope:
        DIMENSION_COUNT          = "{arch}.rope.dimension_count"
        DIMENSION_SECTIONS       = "{arch}.rope.dimension_sections"
        FREQ_BASE                = "{arch}.rope.freq_base"
        SCALING_TYPE             = "{arch}.rope.scaling.type"
        SCALING_FACTOR           = "{arch}.rope.scaling.factor"
        SCALING_ATTN_FACTOR      = "{arch}.rope.scaling.attn_factor"
        SCALING_ORIG_CTX_LEN     = "{arch}.rope.scaling.original_context_length"
        SCALING_FINETUNED        = "{arch}.rope.scaling.finetuned"
        SCALING_YARN_LOG_MUL     = "{arch}.rope.scaling.yarn_log_multiplier"
        SCALING_YARN_EXT_FACTOR  = "{arch}.rope.scaling.yarn_ext_factor"
        SCALING_YARN_ATTN_FACTOR = "{arch}.rope.scaling.yarn_attn_factor"
        SCALING_YARN_BETA_FAST   = "{arch}.rope.scaling.yarn_beta_fast"
        SCALING_YARN_BETA_SLOW   = "{arch}.rope.scaling.yarn_beta_slow"

    class Split:
        LLM_KV_SPLIT_NO            = "split.no"
        LLM_KV_SPLIT_COUNT         = "split.count"
        LLM_KV_SPLIT_TENSORS_COUNT = "split.tensors.count"

    class SSM:
        CONV_KERNEL    = "{arch}.ssm.conv_kernel"
        INNER_SIZE     = "{arch}.ssm.inner_size"
        STATE_SIZE     = "{arch}.ssm.state_size"
        TIME_STEP_RANK = "{arch}.ssm.time_step_rank"
        GROUP_COUNT    = "{arch}.ssm.group_count"
        DT_B_C_RMS     = "{arch}.ssm.dt_b_c_rms"

    class WKV:
        HEAD_SIZE = "{arch}.wkv.head_size"

    class PosNet:
        EMBEDDING_LENGTH = "{arch}.posnet.embedding_length"
        BLOCK_COUNT      = "{arch}.posnet.block_count"

    class ConvNext:
        EMBEDDING_LENGTH = "{arch}.convnext.embedding_length"
        BLOCK_COUNT      = "{arch}.convnext.block_count"

    class Classifier:
        OUTPUT_LABELS = "{arch}.classifier.output_labels"

    class ShortConv:
        L_CACHE = "{arch}.shortconv.l_cache"

    class Tokenizer:
        MODEL                = "tokenizer.ggml.model"
        PRE                  = "tokenizer.ggml.pre"
        LIST                 = "tokenizer.ggml.tokens"
        TOKEN_TYPE           = "tokenizer.ggml.token_type"
        TOKEN_TYPE_COUNT     = "tokenizer.ggml.token_type_count"  # for BERT-style token types
        SCORES               = "tokenizer.ggml.scores"
        MERGES               = "tokenizer.ggml.merges"
        BOS_ID               = "tokenizer.ggml.bos_token_id"
        EOS_ID               = "tokenizer.ggml.eos_token_id"
        EOT_ID               = "tokenizer.ggml.eot_token_id"
        EOM_ID               = "tokenizer.ggml.eom_token_id"
        UNK_ID               = "tokenizer.ggml.unknown_token_id"
        SEP_ID               = "tokenizer.ggml.seperator_token_id"
        PAD_ID               = "tokenizer.ggml.padding_token_id"
        MASK_ID              = "tokenizer.ggml.mask_token_id"
        ADD_BOS              = "tokenizer.ggml.add_bos_token"
        ADD_EOS              = "tokenizer.ggml.add_eos_token"
        ADD_SEP              = "tokenizer.ggml.add_sep_token"
        ADD_PREFIX           = "tokenizer.ggml.add_space_prefix"
        REMOVE_EXTRA_WS      = "tokenizer.ggml.remove_extra_whitespaces"
        PRECOMPILED_CHARSMAP = "tokenizer.ggml.precompiled_charsmap"
        HF_JSON              = "tokenizer.huggingface.json"
        RWKV                 = "tokenizer.rwkv.world"
        CHAT_TEMPLATE        = "tokenizer.chat_template"
        CHAT_TEMPLATE_N      = "tokenizer.chat_template.{name}"
        CHAT_TEMPLATES       = "tokenizer.chat_templates"
        # FIM/Infill special tokens constants
        FIM_PRE_ID           = "tokenizer.ggml.fim_pre_token_id"
        FIM_SUF_ID           = "tokenizer.ggml.fim_suf_token_id"
        FIM_MID_ID           = "tokenizer.ggml.fim_mid_token_id"
        FIM_PAD_ID           = "tokenizer.ggml.fim_pad_token_id"
        FIM_REP_ID           = "tokenizer.ggml.fim_rep_token_id"
        FIM_SEP_ID           = "tokenizer.ggml.fim_sep_token_id"
        # deprecated:
        PREFIX_ID            = "tokenizer.ggml.prefix_token_id"
        SUFFIX_ID            = "tokenizer.ggml.suffix_token_id"
        MIDDLE_ID            = "tokenizer.ggml.middle_token_id"

    class Adapter:
        TYPE                    = "adapter.type"
        LORA_ALPHA              = "adapter.lora.alpha"
        LORA_TASK_NAME          = "adapter.lora.task_name"
        LORA_PROMPT_PREFIX      = "adapter.lora.prompt_prefix"
        ALORA_INVOCATION_TOKENS = "adapter.alora.invocation_tokens"

    class IMatrix:
        CHUNK_COUNT = "imatrix.chunk_count"
        CHUNK_SIZE  = "imatrix.chunk_size"
        DATASETS    = "imatrix.datasets"

    class Clip:
        PROJECTOR_TYPE      = "clip.projector_type"
        HAS_VISION_ENCODER  = "clip.has_vision_encoder"
        HAS_AUDIO_ENCODER   = "clip.has_audio_encoder"
        HAS_LLAVA_PROJECTOR = "clip.has_llava_projector"

    class ClipVision:
        IMAGE_SIZE          = "clip.vision.image_size"
        PREPROC_IMAGE_SIZE  = "clip.vision.preproc_image_size"
        PATCH_SIZE          = "clip.vision.patch_size"
        EMBEDDING_LENGTH    = "clip.vision.embedding_length"
        FEED_FORWARD_LENGTH = "clip.vision.feed_forward_length"
        PROJECTION_DIM      = "clip.vision.projection_dim"
        BLOCK_COUNT         = "clip.vision.block_count"
        IMAGE_MEAN          = "clip.vision.image_mean"
        IMAGE_STD           = "clip.vision.image_std"
        SPATIAL_MERGE_SIZE  = "clip.vision.spatial_merge_size"
        USE_GELU            = "clip.use_gelu"
        USE_SILU            = "clip.use_silu"
        N_WA_PATTERN        = "clip.vision.n_wa_pattern" # used by qwen2.5vl
        IS_DEEPSTACK_LAYERS = "clip.vision.is_deepstack_layers"

        class Attention:
            HEAD_COUNT      = "clip.vision.attention.head_count"
            LAYERNORM_EPS   = "clip.vision.attention.layer_norm_epsilon"

        class Projector:
            SCALE_FACTOR    = "clip.vision.projector.scale_factor"

    class ClipAudio:
        NUM_MEL_BINS        = "clip.audio.num_mel_bins"
        EMBEDDING_LENGTH    = "clip.audio.embedding_length"
        FEED_FORWARD_LENGTH = "clip.audio.feed_forward_length"
        PROJECTION_DIM      = "clip.audio.projection_dim"
        BLOCK_COUNT         = "clip.audio.block_count"

        class Attention:
            HEAD_COUNT      = "clip.audio.attention.head_count"
            LAYERNORM_EPS   = "clip.audio.attention.layer_norm_epsilon"

        class Projector:
            STACK_FACTOR    = "clip.audio.projector.stack_factor"

    class Diffusion:
        SHIFT_LOGITS        = "diffusion.shift_logits"

    class xIELU:
        ALPHA_P             = "xielu.alpha_p"
        ALPHA_N             = "xielu.alpha_n"
        BETA                = "xielu.beta"
        EPS                 = "xielu.eps"


#
# recommended mapping of model tensor names for storage in gguf
#


class GGUFType:
    MODEL   = "model"
    ADAPTER = "adapter"
    IMATRIX = "imatrix"
    MMPROJ  = "mmproj" # dummy, unused for now


class MODEL_ARCH(IntEnum):
    MMPROJ           = auto() # dummy arch for clip.cpp
    LLAMA            = auto()
    LLAMA4           = auto()
    DECI             = auto()
    FALCON           = auto()
    FALCON_H1        = auto()
    BAICHUAN         = auto()
    GROK             = auto()
    GPT2             = auto()
    GPTJ             = auto()
    GPTNEOX          = auto()
    MPT              = auto()
    STARCODER        = auto()
    REFACT           = auto()
    BERT             = auto()
    NOMIC_BERT       = auto()
    NOMIC_BERT_MOE   = auto()
    NEO_BERT         = auto()
    JINA_BERT_V2     = auto()
    JINA_BERT_V3     = auto()
    BLOOM            = auto()
    STABLELM         = auto()
    QWEN             = auto()
    QWEN2            = auto()
    QWEN2MOE         = auto()
    QWEN2VL          = auto()
    QWEN3            = auto()
    QWEN3MOE         = auto()
    QWEN3VL          = auto()
    QWEN3VLMOE       = auto()
    PHI2             = auto()
    PHI3             = auto()
    PHIMOE           = auto()
    PLAMO            = auto()
    PLAMO2           = auto()
    CODESHELL        = auto()
    ORION            = auto()
    INTERNLM2        = auto()
    MINICPM          = auto()
    MINICPM3         = auto()
    GEMMA            = auto()
    GEMMA2           = auto()
    GEMMA3           = auto()
    GEMMA3N          = auto()
    GEMMA_EMBEDDING  = auto()
    STARCODER2       = auto()
    RWKV6            = auto()
    RWKV6QWEN2       = auto()
    RWKV7            = auto()
    ARWKV7           = auto()
    MAMBA            = auto()
    MAMBA2           = auto()
    JAMBA            = auto()
    XVERSE           = auto()
    COMMAND_R        = auto()
    COHERE2          = auto()
    DBRX             = auto()
    OLMO             = auto()
    OLMO2            = auto()
    OLMOE            = auto()
    OPENELM          = auto()
    ARCTIC           = auto()
    DEEPSEEK         = auto()
    DEEPSEEK2        = auto()
    CHATGLM          = auto()
    GLM4             = auto()
    GLM4_MOE         = auto()
    BITNET           = auto()
    T5               = auto()
    T5ENCODER        = auto()
    JAIS             = auto()
    NEMOTRON         = auto()
    NEMOTRON_H       = auto()
    EXAONE           = auto()
    EXAONE4          = auto()
    GRANITE          = auto()
    GRANITE_MOE      = auto()
    GRANITE_HYBRID   = auto()
    CHAMELEON        = auto()
    WAVTOKENIZER_DEC = auto()
    PLM              = auto()
    BAILINGMOE       = auto()
    BAILINGMOE2      = auto()
    DOTS1            = auto()
    ARCEE            = auto()
    AFMOE            = auto()
    ERNIE4_5         = auto()
    ERNIE4_5_MOE     = auto()
    HUNYUAN_MOE      = auto()
    HUNYUAN_DENSE    = auto()
    SMOLLM3          = auto()
    GPT_OSS          = auto()
    LFM2             = auto()
    LFM2MOE          = auto()
    DREAM            = auto()
    SMALLTHINKER     = auto()
    LLADA            = auto()
    LLADA_MOE        = auto()
    SEED_OSS         = auto()
    GROVEMOE         = auto()
    APERTUS          = auto()
    COGVLM           = auto()
    MINIMAXM2        = auto()
<<<<<<< HEAD
    RND1             = auto()
=======
    PANGU_EMBED      = auto()
>>>>>>> 23bc779a


class VISION_PROJECTOR_TYPE(IntEnum):
    MLP       = auto()
    LDP       = auto()
    LDPV2     = auto()
    RESAMPLER = auto()
    GLM_EDGE  = auto()
    MERGER    = auto()
    GEMMA3    = auto()
    QWEN3VL   = auto()
    COGVLM    = auto()


class MODEL_TENSOR(IntEnum):
    TOKEN_EMBD           = auto()
    TOKEN_EMBD_NORM      = auto()
    TOKEN_TYPES          = auto()
    POS_EMBD             = auto()
    OUTPUT               = auto()
    DENSE_2_OUT          = auto() # embeddinggemma 2_Dense
    DENSE_3_OUT          = auto() # embeddinggemma 3_Dense
    OUTPUT_NORM          = auto()
    ROPE_FREQS           = auto()
    ROPE_FACTORS_LONG    = auto()
    ROPE_FACTORS_SHORT   = auto()
    ATTN_Q               = auto()
    ATTN_K               = auto()
    ATTN_V               = auto()
    ATTN_QKV             = auto()
    ATTN_OUT             = auto()
    ATTN_NORM            = auto()
    ATTN_NORM_2          = auto()
    ATTN_OUT_NORM        = auto()
    ATTN_POST_NORM       = auto()
    ATTN_ROT_EMBD        = auto()
    ATTN_SINKS           = auto()
    ATTN_GATE            = auto()
    FFN_GATE_INP         = auto()
    FFN_GATE_INP_SHEXP   = auto()
    FFN_NORM             = auto()
    FFN_PRE_NORM         = auto()
    FFN_POST_NORM        = auto()
    FFN_GATE             = auto()
    FFN_DOWN             = auto()
    FFN_UP               = auto()
    FFN_ACT              = auto()
    FFN_NORM_EXP         = auto()
    FFN_GATE_EXP         = auto()
    FFN_DOWN_EXP         = auto()
    FFN_UP_EXP           = auto()
    FFN_GATE_SHEXP       = auto()
    FFN_DOWN_SHEXP       = auto()
    FFN_UP_SHEXP         = auto()
    FFN_GATE_CHEXP       = auto()
    FFN_DOWN_CHEXP       = auto()
    FFN_UP_CHEXP         = auto()
    FFN_EXP_PROBS_B      = auto()
    ATTN_Q_NORM          = auto()
    ATTN_K_NORM          = auto()
    LAYER_OUT_NORM       = auto()
    PER_LAYER_TOKEN_EMBD = auto() # gemma3n
    PER_LAYER_MODEL_PROJ = auto() # gemma3n
    PER_LAYER_INP_GATE   = auto() # gemma3n
    PER_LAYER_PROJ       = auto() # gemma3n
    PER_LAYER_PROJ_NORM  = auto() # gemma3n
    PER_LAYER_POST_NORM  = auto() # gemma3n
    ALTUP_PROJ           = auto() # gemma3n
    ALTUP_UNEMBD_PROJ    = auto() # gemma3n
    ALTUP_CORRECT_COEF   = auto() # gemma3n
    ALTUP_CORRECT_SCALE  = auto() # gemma3n
    ALTUP_PREDICT_COEF   = auto() # gemma3n
    ALTUP_ROUTER         = auto() # gemma3n
    ALTUP_ROUTER_NORM    = auto() # gemma3n
    LAUREL_L             = auto() # gemma3n
    LAUREL_R             = auto() # gemma3n
    LAUREL_POST_NORM     = auto() # gemma3n
    SSM_IN               = auto()
    SSM_CONV1D           = auto()
    SSM_X                = auto()
    SSM_DT               = auto()
    SSM_DT_NORM          = auto()
    SSM_A                = auto()
    SSM_B_NORM           = auto()
    SSM_C_NORM           = auto()
    SSM_D                = auto()
    SSM_NORM             = auto()
    SSM_OUT              = auto()
    TIME_MIX_W0          = auto()
    TIME_MIX_W1          = auto()
    TIME_MIX_W2          = auto()
    TIME_MIX_A0          = auto()
    TIME_MIX_A1          = auto()
    TIME_MIX_A2          = auto()
    TIME_MIX_V0          = auto()
    TIME_MIX_V1          = auto()
    TIME_MIX_V2          = auto()
    TIME_MIX_G1          = auto()
    TIME_MIX_G2          = auto()
    TIME_MIX_K_K         = auto()
    TIME_MIX_K_A         = auto()
    TIME_MIX_R_K         = auto()
    TIME_MIX_LERP_X      = auto()
    TIME_MIX_LERP_K      = auto()
    TIME_MIX_LERP_V      = auto()
    TIME_MIX_LERP_R      = auto()
    TIME_MIX_LERP_G      = auto()
    TIME_MIX_LERP_FUSED  = auto()
    TIME_MIX_LERP_W      = auto()
    TIME_MIX_FIRST       = auto()
    TIME_MIX_DECAY       = auto()
    TIME_MIX_DECAY_W1    = auto()
    TIME_MIX_DECAY_W2    = auto()
    TIME_MIX_KEY         = auto()
    TIME_MIX_VALUE       = auto()
    TIME_MIX_RECEPTANCE  = auto()
    TIME_MIX_GATE        = auto()
    TIME_MIX_LN          = auto()
    TIME_MIX_OUTPUT      = auto()
    CHANNEL_MIX_LERP_K   = auto()
    CHANNEL_MIX_LERP_R   = auto()
    CHANNEL_MIX_KEY      = auto()
    CHANNEL_MIX_RECEPTANCE = auto()
    CHANNEL_MIX_VALUE    = auto()
    ATTN_Q_A             = auto()
    ATTN_Q_B             = auto()
    ATTN_KV_A_MQA        = auto()
    ATTN_KV_B            = auto()
    ATTN_K_B             = auto()
    ATTN_V_B             = auto()
    ATTN_Q_A_NORM        = auto()
    ATTN_KV_A_NORM       = auto()
    FFN_SUB_NORM         = auto()
    ATTN_SUB_NORM        = auto()
    DEC_ATTN_NORM        = auto()
    DEC_ATTN_Q           = auto()
    DEC_ATTN_K           = auto()
    DEC_ATTN_V           = auto()
    DEC_ATTN_OUT         = auto()
    DEC_ATTN_REL_B       = auto()
    DEC_CROSS_ATTN_NORM  = auto()
    DEC_CROSS_ATTN_Q     = auto()
    DEC_CROSS_ATTN_K     = auto()
    DEC_CROSS_ATTN_V     = auto()
    DEC_CROSS_ATTN_OUT   = auto()
    DEC_CROSS_ATTN_REL_B = auto()
    DEC_FFN_NORM         = auto()
    DEC_FFN_GATE         = auto()
    DEC_FFN_DOWN         = auto()
    DEC_FFN_UP           = auto()
    DEC_OUTPUT_NORM      = auto()
    ENC_ATTN_NORM        = auto()
    ENC_ATTN_Q           = auto()
    ENC_ATTN_K           = auto()
    ENC_ATTN_V           = auto()
    ENC_ATTN_OUT         = auto()
    ENC_ATTN_REL_B       = auto()
    ENC_FFN_NORM         = auto()
    ENC_FFN_GATE         = auto()
    ENC_FFN_DOWN         = auto()
    ENC_FFN_UP           = auto()
    ENC_OUTPUT_NORM      = auto()
    CLS                  = auto() # classifier
    CLS_OUT              = auto() # classifier output projection
    CONV1D               = auto()
    CONVNEXT_DW          = auto()
    CONVNEXT_NORM        = auto()
    CONVNEXT_PW1         = auto()
    CONVNEXT_PW2         = auto()
    CONVNEXT_GAMMA       = auto()
    POSNET_CONV1         = auto()
    POSNET_CONV2         = auto()
    POSNET_NORM          = auto()
    POSNET_NORM1         = auto()
    POSNET_NORM2         = auto()
    POSNET_ATTN_NORM     = auto()
    POSNET_ATTN_Q        = auto()
    POSNET_ATTN_K        = auto()
    POSNET_ATTN_V        = auto()
    POSNET_ATTN_OUT      = auto()
    SHORTCONV_CONV       = auto()
    SHORTCONV_INPROJ     = auto()
    SHORTCONV_OUTPROJ    = auto()
    VISEXP_ATTN_QKV      = auto()
    VISEXP_ATTN_OUT      = auto()
    VISEXP_GATE          = auto()
    VISEXP_DOWN          = auto()
    VISEXP_UP            = auto()
    # vision
    V_MMPROJ             = auto()
    V_MMPROJ_FC          = auto()
    V_MMPROJ_MLP         = auto()
    V_MMPROJ_PEG         = auto()
    V_ENC_EMBD_CLS       = auto()
    V_ENC_EMBD_PATCH     = auto()
    V_ENC_EMBD_POS       = auto()
    V_ENC_INPUT_NORM     = auto()
    V_ENC_ATTN_QKV       = auto()
    V_ENC_ATTN_Q         = auto()
    V_ENC_ATTN_Q_NORM    = auto()
    V_ENC_ATTN_K         = auto()
    V_ENC_ATTN_K_NORM    = auto()
    V_ENC_ATTN_V         = auto()
    V_ENC_ATTN_O         = auto()
    V_ENC_ATTN_O_NORM    = auto()
    V_ENC_POST_ATTN_NORM = auto()
    V_ENC_FFN_UP         = auto()
    V_ENC_FFN_GATE       = auto()
    V_ENC_FFN_DOWN       = auto()
    V_LAYER_SCALE_1      = auto()
    V_LAYER_SCALE_2      = auto()
    V_PRE_NORM           = auto()
    V_POST_NORM          = auto()
    V_MM_INP_NORM        = auto()
    V_MM_INP_PROJ        = auto() # gemma3
    V_MM_SOFT_EMB_NORM   = auto() # gemma3
    V_RESMPL_POS_EMBD_K  = auto() # minicpmv
    V_RESMPL_ATTN_Q      = auto() # minicpmv
    V_RESMPL_ATTN_K      = auto() # minicpmv
    V_RESMPL_ATTN_V      = auto() # minicpmv
    V_RESMPL_ATTN_OUT    = auto() # minicpmv
    V_RESMPL_KV          = auto() # minicpmv
    V_RESMPL_KV_NORM     = auto() # minicpmv
    V_RESMPL_POST_NORM   = auto() # minicpmv
    V_RESMPL_Q_NORM      = auto() # minicpmv
    V_RESMPL_PROJ        = auto() # minicpmv
    V_RESMPL_QUERY       = auto() # minicpmv
    V_TOK_EMBD_IMG_BREAK = auto() # pixtral
    V_MM_PATCH_MERGER    = auto() # mistral small 3.1
    V_DS_NORM            = auto() # qwen3vl
    V_DS_FC1             = auto() # qwen3vl
    V_DS_FC2             = auto() # qwen3vl
    V_MM_POST_FC_NORM    = auto() # cogvlm
    V_MM_UP              = auto() # cogvlm
    V_MM_DOWN            = auto() # cogvlm
    V_MM_GATE            = auto() # cogvlm
    V_TOK_BOI            = auto() # cogvlm
    V_TOK_EOI            = auto() # cogvlm
    # audio (mtmd)
    A_ENC_EMBD_POS       = auto()
    A_ENC_CONV1D         = auto()
    A_PRE_NORM           = auto()
    A_POST_NORM          = auto()
    A_ENC_ATTN_Q         = auto()
    A_ENC_ATTN_K         = auto()
    A_ENC_ATTN_V         = auto()
    A_ENC_INPUT_NORM     = auto()
    A_ENC_OUTPUT         = auto()
    A_ENC_OUTPUT_NORM    = auto()
    A_ENC_FFN_UP         = auto()
    A_ENC_FFN_GATE       = auto()
    A_ENC_FFN_DOWN       = auto()
    A_MMPROJ             = auto()
    A_MMPROJ_FC          = auto()
    A_MM_NORM_PRE        = auto()
    A_MM_NORM_MID        = auto()
    # nextn/mtp
    NEXTN_EH_PROJ        = auto()
    NEXTN_EMBED_TOKENS   = auto()
    NEXTN_ENORM          = auto()
    NEXTN_HNORM          = auto()
    NEXTN_SHARED_HEAD_HEAD = auto()
    NEXTN_SHARED_HEAD_NORM = auto()


MODEL_ARCH_NAMES: dict[MODEL_ARCH, str] = {
    MODEL_ARCH.MMPROJ:           "clip", # dummy arch for clip.cpp
    MODEL_ARCH.LLAMA:            "llama",
    MODEL_ARCH.LLAMA4:           "llama4",
    MODEL_ARCH.DECI:             "deci",
    MODEL_ARCH.FALCON:           "falcon",
    MODEL_ARCH.BAICHUAN:         "baichuan",
    MODEL_ARCH.GROK:             "grok",
    MODEL_ARCH.GPT2:             "gpt2",
    MODEL_ARCH.GPTJ:             "gptj",
    MODEL_ARCH.GPTNEOX:          "gptneox",
    MODEL_ARCH.MPT:              "mpt",
    MODEL_ARCH.STARCODER:        "starcoder",
    MODEL_ARCH.REFACT:           "refact",
    MODEL_ARCH.BERT:             "bert",
    MODEL_ARCH.NOMIC_BERT:       "nomic-bert",
    MODEL_ARCH.NOMIC_BERT_MOE:   "nomic-bert-moe",
    MODEL_ARCH.NEO_BERT:         "neo-bert",
    MODEL_ARCH.JINA_BERT_V2:     "jina-bert-v2",
    MODEL_ARCH.JINA_BERT_V3:     "jina-bert-v3",
    MODEL_ARCH.BLOOM:            "bloom",
    MODEL_ARCH.STABLELM:         "stablelm",
    MODEL_ARCH.QWEN:             "qwen",
    MODEL_ARCH.QWEN2:            "qwen2",
    MODEL_ARCH.QWEN2MOE:         "qwen2moe",
    MODEL_ARCH.QWEN2VL:          "qwen2vl",
    MODEL_ARCH.QWEN3:            "qwen3",
    MODEL_ARCH.QWEN3MOE:         "qwen3moe",
    MODEL_ARCH.QWEN3VL:          "qwen3vl",
    MODEL_ARCH.QWEN3VLMOE:       "qwen3vlmoe",
    MODEL_ARCH.PHI2:             "phi2",
    MODEL_ARCH.PHI3:             "phi3",
    MODEL_ARCH.PHIMOE:           "phimoe",
    MODEL_ARCH.PLAMO:            "plamo",
    MODEL_ARCH.PLAMO2:           "plamo2",
    MODEL_ARCH.CODESHELL:        "codeshell",
    MODEL_ARCH.ORION:            "orion",
    MODEL_ARCH.INTERNLM2:        "internlm2",
    MODEL_ARCH.MINICPM:          "minicpm",
    MODEL_ARCH.MINICPM3:         "minicpm3",
    MODEL_ARCH.GEMMA:            "gemma",
    MODEL_ARCH.GEMMA2:           "gemma2",
    MODEL_ARCH.GEMMA3:           "gemma3",
    MODEL_ARCH.GEMMA3N:          "gemma3n",
    MODEL_ARCH.GEMMA_EMBEDDING:  "gemma-embedding",
    MODEL_ARCH.STARCODER2:       "starcoder2",
    MODEL_ARCH.RWKV6:            "rwkv6",
    MODEL_ARCH.RWKV6QWEN2:       "rwkv6qwen2",
    MODEL_ARCH.RWKV7:            "rwkv7",
    MODEL_ARCH.ARWKV7:           "arwkv7",
    MODEL_ARCH.MAMBA:            "mamba",
    MODEL_ARCH.MAMBA2:           "mamba2",
    MODEL_ARCH.JAMBA:            "jamba",
    MODEL_ARCH.XVERSE:           "xverse",
    MODEL_ARCH.COMMAND_R:        "command-r",
    MODEL_ARCH.COHERE2:          "cohere2",
    MODEL_ARCH.DBRX:             "dbrx",
    MODEL_ARCH.OLMO:             "olmo",
    MODEL_ARCH.OLMO2:            "olmo2",
    MODEL_ARCH.OLMOE:            "olmoe",
    MODEL_ARCH.OPENELM:          "openelm",
    MODEL_ARCH.ARCTIC:           "arctic",
    MODEL_ARCH.DEEPSEEK:         "deepseek",
    MODEL_ARCH.DEEPSEEK2:        "deepseek2",
    MODEL_ARCH.CHATGLM:          "chatglm",
    MODEL_ARCH.GLM4:             "glm4",
    MODEL_ARCH.GLM4_MOE:         "glm4moe",
    MODEL_ARCH.BITNET:           "bitnet",
    MODEL_ARCH.T5:               "t5",
    MODEL_ARCH.T5ENCODER:        "t5encoder",
    MODEL_ARCH.JAIS:             "jais",
    MODEL_ARCH.NEMOTRON:         "nemotron",
    MODEL_ARCH.NEMOTRON_H:       "nemotron_h",
    MODEL_ARCH.EXAONE:           "exaone",
    MODEL_ARCH.EXAONE4:          "exaone4",
    MODEL_ARCH.GRANITE:          "granite",
    MODEL_ARCH.GRANITE_MOE:      "granitemoe",
    MODEL_ARCH.GRANITE_HYBRID:   "granitehybrid",
    MODEL_ARCH.CHAMELEON:        "chameleon",
    MODEL_ARCH.WAVTOKENIZER_DEC: "wavtokenizer-dec",
    MODEL_ARCH.PLM:              "plm",
    MODEL_ARCH.BAILINGMOE:       "bailingmoe",
    MODEL_ARCH.BAILINGMOE2:      "bailingmoe2",
    MODEL_ARCH.DOTS1:            "dots1",
    MODEL_ARCH.ARCEE:            "arcee",
    MODEL_ARCH.AFMOE:            "afmoe",
    MODEL_ARCH.ERNIE4_5:         "ernie4_5",
    MODEL_ARCH.ERNIE4_5_MOE:     "ernie4_5-moe",
    MODEL_ARCH.FALCON_H1:        "falcon-h1",
    MODEL_ARCH.HUNYUAN_MOE:      "hunyuan-moe",
    MODEL_ARCH.HUNYUAN_DENSE:    "hunyuan-dense",
    MODEL_ARCH.SMOLLM3:          "smollm3",
    MODEL_ARCH.GPT_OSS:          "gpt-oss",
    MODEL_ARCH.LFM2:             "lfm2",
    MODEL_ARCH.LFM2MOE:          "lfm2moe",
    MODEL_ARCH.DREAM:            "dream",
    MODEL_ARCH.SMALLTHINKER:     "smallthinker",
    MODEL_ARCH.LLADA:            "llada",
    MODEL_ARCH.LLADA_MOE:        "llada-moe",
    MODEL_ARCH.SEED_OSS:         "seed_oss",
    MODEL_ARCH.GROVEMOE:         "grovemoe",
    MODEL_ARCH.APERTUS:          "apertus",
    MODEL_ARCH.MINIMAXM2:        "minimax-m2",
    MODEL_ARCH.COGVLM:           "cogvlm",
<<<<<<< HEAD
    MODEL_ARCH.RND1:             "rnd1",
=======
    MODEL_ARCH.PANGU_EMBED:      "pangu-embedded",
>>>>>>> 23bc779a
}

VISION_PROJECTOR_TYPE_NAMES: dict[VISION_PROJECTOR_TYPE, str] = {
    VISION_PROJECTOR_TYPE.MLP:       "mlp",
    VISION_PROJECTOR_TYPE.LDP:       "ldp",
    VISION_PROJECTOR_TYPE.LDPV2:     "ldpv2",
    VISION_PROJECTOR_TYPE.RESAMPLER: "resampler",
    VISION_PROJECTOR_TYPE.GLM_EDGE:  "adapter",
    VISION_PROJECTOR_TYPE.MERGER:    "qwen2vl_merger",
    VISION_PROJECTOR_TYPE.GEMMA3:    "gemma3",
}

TENSOR_NAMES: dict[MODEL_TENSOR, str] = {
    MODEL_TENSOR.TOKEN_EMBD:                "token_embd",
    MODEL_TENSOR.TOKEN_EMBD_NORM:           "token_embd_norm",
    MODEL_TENSOR.TOKEN_TYPES:               "token_types",
    MODEL_TENSOR.POS_EMBD:                  "position_embd",
    MODEL_TENSOR.OUTPUT_NORM:               "output_norm",
    MODEL_TENSOR.OUTPUT:                    "output",
    MODEL_TENSOR.DENSE_2_OUT:                "dense_2", # embeddinggemma 2_Dense
    MODEL_TENSOR.DENSE_3_OUT:                "dense_3", # embeddinggemma 2_Dense
    MODEL_TENSOR.ROPE_FREQS:                "rope_freqs",
    MODEL_TENSOR.ROPE_FACTORS_LONG:         "rope_factors_long",
    MODEL_TENSOR.ROPE_FACTORS_SHORT:        "rope_factors_short",
    MODEL_TENSOR.ATTN_NORM:                 "blk.{bid}.attn_norm",
    MODEL_TENSOR.ATTN_NORM_2:               "blk.{bid}.attn_norm_2",
    MODEL_TENSOR.ATTN_QKV:                  "blk.{bid}.attn_qkv",
    MODEL_TENSOR.ATTN_Q:                    "blk.{bid}.attn_q",
    MODEL_TENSOR.ATTN_K:                    "blk.{bid}.attn_k",
    MODEL_TENSOR.ATTN_V:                    "blk.{bid}.attn_v",
    MODEL_TENSOR.ATTN_OUT:                  "blk.{bid}.attn_output",
    MODEL_TENSOR.ATTN_ROT_EMBD:             "blk.{bid}.attn_rot_embd",
    MODEL_TENSOR.ATTN_SINKS:                "blk.{bid}.attn_sinks",
    MODEL_TENSOR.ATTN_GATE:                 "blk.{bid}.attn_gate",
    MODEL_TENSOR.ATTN_Q_NORM:               "blk.{bid}.attn_q_norm",
    MODEL_TENSOR.ATTN_K_NORM:               "blk.{bid}.attn_k_norm",
    MODEL_TENSOR.ATTN_OUT_NORM:             "blk.{bid}.attn_output_norm",
    MODEL_TENSOR.ATTN_POST_NORM:            "blk.{bid}.post_attention_norm",
    MODEL_TENSOR.FFN_GATE_INP:              "blk.{bid}.ffn_gate_inp",
    MODEL_TENSOR.FFN_GATE_INP_SHEXP:        "blk.{bid}.ffn_gate_inp_shexp",
    MODEL_TENSOR.FFN_NORM:                  "blk.{bid}.ffn_norm",
    MODEL_TENSOR.FFN_PRE_NORM:              "blk.{bid}.ffn_norm",
    MODEL_TENSOR.FFN_POST_NORM:             "blk.{bid}.post_ffw_norm",
    MODEL_TENSOR.FFN_GATE:                  "blk.{bid}.ffn_gate",
    MODEL_TENSOR.FFN_DOWN:                  "blk.{bid}.ffn_down",
    MODEL_TENSOR.FFN_UP:                    "blk.{bid}.ffn_up",
    MODEL_TENSOR.FFN_GATE_SHEXP:            "blk.{bid}.ffn_gate_shexp",
    MODEL_TENSOR.FFN_DOWN_SHEXP:            "blk.{bid}.ffn_down_shexp",
    MODEL_TENSOR.FFN_UP_SHEXP:              "blk.{bid}.ffn_up_shexp",
    MODEL_TENSOR.FFN_GATE_CHEXP:            "blk.{bid}.ffn_gate_chexps",
    MODEL_TENSOR.FFN_DOWN_CHEXP:            "blk.{bid}.ffn_down_chexps",
    MODEL_TENSOR.FFN_UP_CHEXP:              "blk.{bid}.ffn_up_chexps",
    MODEL_TENSOR.FFN_ACT:                   "blk.{bid}.ffn",
    MODEL_TENSOR.FFN_NORM_EXP:              "blk.{bid}.ffn_norm_exps",
    MODEL_TENSOR.FFN_GATE_EXP:              "blk.{bid}.ffn_gate_exps",
    MODEL_TENSOR.FFN_DOWN_EXP:              "blk.{bid}.ffn_down_exps",
    MODEL_TENSOR.FFN_UP_EXP:                "blk.{bid}.ffn_up_exps",
    MODEL_TENSOR.FFN_EXP_PROBS_B:           "blk.{bid}.exp_probs_b",
    MODEL_TENSOR.LAYER_OUT_NORM:            "blk.{bid}.layer_output_norm",
    MODEL_TENSOR.PER_LAYER_TOKEN_EMBD:      "per_layer_token_embd",           # gemma3n
    MODEL_TENSOR.PER_LAYER_MODEL_PROJ:      "per_layer_model_proj",           # gemma3n
    MODEL_TENSOR.PER_LAYER_PROJ_NORM:       "per_layer_proj_norm",            # gemma3n
    MODEL_TENSOR.ALTUP_UNEMBD_PROJ:         "altup_unembd_proj",              # gemma3n
    MODEL_TENSOR.ALTUP_PROJ:                "altup_proj",                     # gemma3n
    MODEL_TENSOR.PER_LAYER_INP_GATE:        "blk.{bid}.inp_gate",             # gemma3n
    MODEL_TENSOR.PER_LAYER_PROJ:            "blk.{bid}.proj",                 # gemma3n
    MODEL_TENSOR.PER_LAYER_POST_NORM:       "blk.{bid}.post_norm",            # gemma3n
    MODEL_TENSOR.ALTUP_CORRECT_COEF:        "blk.{bid}.altup_correct_coef",   # gemma3n
    MODEL_TENSOR.ALTUP_CORRECT_SCALE:       "blk.{bid}.altup_correct_scale",  # gemma3n
    MODEL_TENSOR.ALTUP_PREDICT_COEF:        "blk.{bid}.altup_predict_coef",   # gemma3n
    MODEL_TENSOR.ALTUP_ROUTER:              "blk.{bid}.altup_router",         # gemma3n
    MODEL_TENSOR.ALTUP_ROUTER_NORM:         "blk.{bid}.altup_router_norm",    # gemma3n
    MODEL_TENSOR.LAUREL_L:                  "blk.{bid}.laurel_l",             # gemma3n
    MODEL_TENSOR.LAUREL_R:                  "blk.{bid}.laurel_r",             # gemma3n
    MODEL_TENSOR.LAUREL_POST_NORM:          "blk.{bid}.laurel_post_norm",     # gemma3n
    MODEL_TENSOR.SSM_IN:                    "blk.{bid}.ssm_in",
    MODEL_TENSOR.SSM_CONV1D:                "blk.{bid}.ssm_conv1d",
    MODEL_TENSOR.SSM_X:                     "blk.{bid}.ssm_x",
    MODEL_TENSOR.SSM_DT:                    "blk.{bid}.ssm_dt",
    MODEL_TENSOR.SSM_DT_NORM:               "blk.{bid}.ssm_dt_norm",
    MODEL_TENSOR.SSM_A:                     "blk.{bid}.ssm_a",
    MODEL_TENSOR.SSM_B_NORM:                "blk.{bid}.ssm_b_norm",
    MODEL_TENSOR.SSM_C_NORM:                "blk.{bid}.ssm_c_norm",
    MODEL_TENSOR.SSM_D:                     "blk.{bid}.ssm_d",
    MODEL_TENSOR.SSM_NORM:                  "blk.{bid}.ssm_norm",
    MODEL_TENSOR.SSM_OUT:                   "blk.{bid}.ssm_out",
    MODEL_TENSOR.TIME_MIX_W0:               "blk.{bid}.time_mix_w0",
    MODEL_TENSOR.TIME_MIX_W1:               "blk.{bid}.time_mix_w1",
    MODEL_TENSOR.TIME_MIX_W2:               "blk.{bid}.time_mix_w2",
    MODEL_TENSOR.TIME_MIX_A0:               "blk.{bid}.time_mix_a0",
    MODEL_TENSOR.TIME_MIX_A1:               "blk.{bid}.time_mix_a1",
    MODEL_TENSOR.TIME_MIX_A2:               "blk.{bid}.time_mix_a2",
    MODEL_TENSOR.TIME_MIX_V0:               "blk.{bid}.time_mix_v0",
    MODEL_TENSOR.TIME_MIX_V1:               "blk.{bid}.time_mix_v1",
    MODEL_TENSOR.TIME_MIX_V2:               "blk.{bid}.time_mix_v2",
    MODEL_TENSOR.TIME_MIX_G1:               "blk.{bid}.time_mix_g1",
    MODEL_TENSOR.TIME_MIX_G2:               "blk.{bid}.time_mix_g2",
    MODEL_TENSOR.TIME_MIX_K_K:              "blk.{bid}.time_mix_k_k",
    MODEL_TENSOR.TIME_MIX_K_A:              "blk.{bid}.time_mix_k_a",
    MODEL_TENSOR.TIME_MIX_R_K:              "blk.{bid}.time_mix_r_k",
    MODEL_TENSOR.TIME_MIX_LERP_X:           "blk.{bid}.time_mix_lerp_x",
    MODEL_TENSOR.TIME_MIX_LERP_K:           "blk.{bid}.time_mix_lerp_k",
    MODEL_TENSOR.TIME_MIX_LERP_V:           "blk.{bid}.time_mix_lerp_v",
    MODEL_TENSOR.TIME_MIX_LERP_R:           "blk.{bid}.time_mix_lerp_r",
    MODEL_TENSOR.TIME_MIX_LERP_G:           "blk.{bid}.time_mix_lerp_g",
    MODEL_TENSOR.TIME_MIX_LERP_FUSED:       "blk.{bid}.time_mix_lerp_fused",
    MODEL_TENSOR.TIME_MIX_LERP_W:           "blk.{bid}.time_mix_lerp_w",
    MODEL_TENSOR.TIME_MIX_FIRST:            "blk.{bid}.time_mix_first",
    MODEL_TENSOR.TIME_MIX_DECAY:            "blk.{bid}.time_mix_decay",
    MODEL_TENSOR.TIME_MIX_DECAY_W1:         "blk.{bid}.time_mix_decay_w1",
    MODEL_TENSOR.TIME_MIX_DECAY_W2:         "blk.{bid}.time_mix_decay_w2",
    MODEL_TENSOR.TIME_MIX_KEY:              "blk.{bid}.time_mix_key",
    MODEL_TENSOR.TIME_MIX_VALUE:            "blk.{bid}.time_mix_value",
    MODEL_TENSOR.TIME_MIX_RECEPTANCE:       "blk.{bid}.time_mix_receptance",
    MODEL_TENSOR.TIME_MIX_GATE:             "blk.{bid}.time_mix_gate",
    MODEL_TENSOR.TIME_MIX_LN:               "blk.{bid}.time_mix_ln",
    MODEL_TENSOR.TIME_MIX_OUTPUT:           "blk.{bid}.time_mix_output",
    MODEL_TENSOR.CHANNEL_MIX_LERP_K:        "blk.{bid}.channel_mix_lerp_k",
    MODEL_TENSOR.CHANNEL_MIX_LERP_R:        "blk.{bid}.channel_mix_lerp_r",
    MODEL_TENSOR.CHANNEL_MIX_KEY:           "blk.{bid}.channel_mix_key",
    MODEL_TENSOR.CHANNEL_MIX_RECEPTANCE:    "blk.{bid}.channel_mix_receptance",
    MODEL_TENSOR.CHANNEL_MIX_VALUE:         "blk.{bid}.channel_mix_value",
    MODEL_TENSOR.ATTN_Q_A:                  "blk.{bid}.attn_q_a",
    MODEL_TENSOR.ATTN_Q_B:                  "blk.{bid}.attn_q_b",
    MODEL_TENSOR.ATTN_KV_A_MQA:             "blk.{bid}.attn_kv_a_mqa",
    MODEL_TENSOR.ATTN_KV_B:                 "blk.{bid}.attn_kv_b",
    MODEL_TENSOR.ATTN_K_B:                  "blk.{bid}.attn_k_b",
    MODEL_TENSOR.ATTN_V_B:                  "blk.{bid}.attn_v_b",
    MODEL_TENSOR.ATTN_Q_A_NORM:             "blk.{bid}.attn_q_a_norm",
    MODEL_TENSOR.ATTN_KV_A_NORM:            "blk.{bid}.attn_kv_a_norm",
    MODEL_TENSOR.ATTN_SUB_NORM:             "blk.{bid}.attn_sub_norm",
    MODEL_TENSOR.FFN_SUB_NORM:              "blk.{bid}.ffn_sub_norm",
    MODEL_TENSOR.DEC_ATTN_NORM:             "dec.blk.{bid}.attn_norm",
    MODEL_TENSOR.DEC_ATTN_Q:                "dec.blk.{bid}.attn_q",
    MODEL_TENSOR.DEC_ATTN_K:                "dec.blk.{bid}.attn_k",
    MODEL_TENSOR.DEC_ATTN_V:                "dec.blk.{bid}.attn_v",
    MODEL_TENSOR.DEC_ATTN_OUT:              "dec.blk.{bid}.attn_o",
    MODEL_TENSOR.DEC_ATTN_REL_B:            "dec.blk.{bid}.attn_rel_b",
    MODEL_TENSOR.DEC_CROSS_ATTN_NORM:       "dec.blk.{bid}.cross_attn_norm",
    MODEL_TENSOR.DEC_CROSS_ATTN_Q:          "dec.blk.{bid}.cross_attn_q",
    MODEL_TENSOR.DEC_CROSS_ATTN_K:          "dec.blk.{bid}.cross_attn_k",
    MODEL_TENSOR.DEC_CROSS_ATTN_V:          "dec.blk.{bid}.cross_attn_v",
    MODEL_TENSOR.DEC_CROSS_ATTN_OUT:        "dec.blk.{bid}.cross_attn_o",
    MODEL_TENSOR.DEC_CROSS_ATTN_REL_B:      "dec.blk.{bid}.cross_attn_rel_b",
    MODEL_TENSOR.DEC_FFN_NORM:              "dec.blk.{bid}.ffn_norm",
    MODEL_TENSOR.DEC_FFN_GATE:              "dec.blk.{bid}.ffn_gate",
    MODEL_TENSOR.DEC_FFN_DOWN:              "dec.blk.{bid}.ffn_down",
    MODEL_TENSOR.DEC_FFN_UP:                "dec.blk.{bid}.ffn_up",
    MODEL_TENSOR.DEC_OUTPUT_NORM:           "dec.output_norm",
    MODEL_TENSOR.ENC_ATTN_NORM:             "enc.blk.{bid}.attn_norm",
    MODEL_TENSOR.ENC_ATTN_Q:                "enc.blk.{bid}.attn_q",
    MODEL_TENSOR.ENC_ATTN_K:                "enc.blk.{bid}.attn_k",
    MODEL_TENSOR.ENC_ATTN_V:                "enc.blk.{bid}.attn_v",
    MODEL_TENSOR.ENC_ATTN_OUT:              "enc.blk.{bid}.attn_o",
    MODEL_TENSOR.ENC_ATTN_REL_B:            "enc.blk.{bid}.attn_rel_b",
    MODEL_TENSOR.ENC_FFN_NORM:              "enc.blk.{bid}.ffn_norm",
    MODEL_TENSOR.ENC_FFN_GATE:              "enc.blk.{bid}.ffn_gate",
    MODEL_TENSOR.ENC_FFN_DOWN:              "enc.blk.{bid}.ffn_down",
    MODEL_TENSOR.ENC_FFN_UP:                "enc.blk.{bid}.ffn_up",
    MODEL_TENSOR.ENC_OUTPUT_NORM:           "enc.output_norm",
    MODEL_TENSOR.CLS:                       "cls",
    MODEL_TENSOR.CLS_OUT:                   "cls.output",
    MODEL_TENSOR.CONV1D:                    "conv1d",
    MODEL_TENSOR.CONVNEXT_DW:               "convnext.{bid}.dw",
    MODEL_TENSOR.CONVNEXT_NORM:             "convnext.{bid}.norm",
    MODEL_TENSOR.CONVNEXT_PW1:              "convnext.{bid}.pw1",
    MODEL_TENSOR.CONVNEXT_PW2:              "convnext.{bid}.pw2",
    MODEL_TENSOR.CONVNEXT_GAMMA:            "convnext.{bid}.gamma",
    MODEL_TENSOR.POSNET_CONV1:              "posnet.{bid}.conv1",
    MODEL_TENSOR.POSNET_CONV2:              "posnet.{bid}.conv2",
    MODEL_TENSOR.POSNET_NORM:               "posnet.{bid}.norm",
    MODEL_TENSOR.POSNET_NORM1:              "posnet.{bid}.norm1",
    MODEL_TENSOR.POSNET_NORM2:              "posnet.{bid}.norm2",
    MODEL_TENSOR.POSNET_ATTN_NORM:          "posnet.{bid}.attn_norm",
    MODEL_TENSOR.POSNET_ATTN_Q:             "posnet.{bid}.attn_q",
    MODEL_TENSOR.POSNET_ATTN_K:             "posnet.{bid}.attn_k",
    MODEL_TENSOR.POSNET_ATTN_V:             "posnet.{bid}.attn_v",
    MODEL_TENSOR.POSNET_ATTN_OUT:           "posnet.{bid}.attn_output",
    MODEL_TENSOR.SHORTCONV_CONV:            "blk.{bid}.shortconv.conv",
    MODEL_TENSOR.SHORTCONV_INPROJ:          "blk.{bid}.shortconv.in_proj",
    MODEL_TENSOR.SHORTCONV_OUTPROJ:         "blk.{bid}.shortconv.out_proj",
    MODEL_TENSOR.VISEXP_ATTN_QKV:           "blk.{bid}.vis_attn_qkv",
    MODEL_TENSOR.VISEXP_ATTN_OUT:           "blk.{bid}.vis_attn_output",
    MODEL_TENSOR.VISEXP_GATE:               "blk.{bid}.vis_gate",
    MODEL_TENSOR.VISEXP_DOWN:               "blk.{bid}.vis_down",
    MODEL_TENSOR.VISEXP_UP:                 "blk.{bid}.vis_up",
    # vision
    MODEL_TENSOR.V_MMPROJ:                  "mm.{bid}",
    MODEL_TENSOR.V_MMPROJ_FC:               "mm.model.fc",
    MODEL_TENSOR.V_MMPROJ_MLP:              "mm.model.mlp.{bid}",
    MODEL_TENSOR.V_MMPROJ_PEG:              "mm.model.peg.{bid}",
    MODEL_TENSOR.V_ENC_EMBD_CLS:            "v.class_embd",
    MODEL_TENSOR.V_ENC_EMBD_PATCH:          "v.patch_embd",
    MODEL_TENSOR.V_ENC_EMBD_POS:            "v.position_embd",
    MODEL_TENSOR.V_ENC_ATTN_QKV:            "v.blk.{bid}.attn_qkv",
    MODEL_TENSOR.V_ENC_ATTN_Q:              "v.blk.{bid}.attn_q",
    MODEL_TENSOR.V_ENC_ATTN_Q_NORM:         "v.blk.{bid}.attn_q_norm",
    MODEL_TENSOR.V_ENC_ATTN_K:              "v.blk.{bid}.attn_k",
    MODEL_TENSOR.V_ENC_ATTN_K_NORM:         "v.blk.{bid}.attn_k_norm",
    MODEL_TENSOR.V_ENC_ATTN_V:              "v.blk.{bid}.attn_v",
    MODEL_TENSOR.V_ENC_INPUT_NORM:          "v.blk.{bid}.ln1",
    MODEL_TENSOR.V_ENC_ATTN_O:              "v.blk.{bid}.attn_out",
    MODEL_TENSOR.V_ENC_ATTN_O_NORM:         "v.blk.{bid}.attn_out_norm",
    MODEL_TENSOR.V_ENC_POST_ATTN_NORM:      "v.blk.{bid}.ln2",
    MODEL_TENSOR.V_ENC_FFN_UP:              "v.blk.{bid}.ffn_up",
    MODEL_TENSOR.V_ENC_FFN_GATE:            "v.blk.{bid}.ffn_gate",
    MODEL_TENSOR.V_ENC_FFN_DOWN:            "v.blk.{bid}.ffn_down",
    MODEL_TENSOR.V_LAYER_SCALE_1:           "v.blk.{bid}.ls1",
    MODEL_TENSOR.V_LAYER_SCALE_2:           "v.blk.{bid}.ls2",
    MODEL_TENSOR.V_PRE_NORM:                "v.pre_ln",
    MODEL_TENSOR.V_POST_NORM:               "v.post_ln",
    MODEL_TENSOR.V_MM_INP_PROJ:             "mm.input_projection",
    MODEL_TENSOR.V_MM_INP_NORM:             "mm.input_norm",
    MODEL_TENSOR.V_MM_SOFT_EMB_NORM:        "mm.soft_emb_norm",
    MODEL_TENSOR.V_RESMPL_POS_EMBD_K:       "resampler.pos_embd_k",
    MODEL_TENSOR.V_RESMPL_ATTN_Q:           "resampler.attn.q",
    MODEL_TENSOR.V_RESMPL_ATTN_K:           "resampler.attn.k",
    MODEL_TENSOR.V_RESMPL_ATTN_V:           "resampler.attn.v",
    MODEL_TENSOR.V_RESMPL_ATTN_OUT:         "resampler.attn.out",
    MODEL_TENSOR.V_RESMPL_KV:               "resampler.kv",
    MODEL_TENSOR.V_RESMPL_KV_NORM:          "resampler.ln_kv",
    MODEL_TENSOR.V_RESMPL_POST_NORM:        "resampler.ln_post",
    MODEL_TENSOR.V_RESMPL_Q_NORM:           "resampler.ln_q",
    MODEL_TENSOR.V_RESMPL_PROJ:             "resampler.proj",
    MODEL_TENSOR.V_RESMPL_QUERY:            "resampler.query",
    MODEL_TENSOR.V_TOK_EMBD_IMG_BREAK:      "v.token_embd.img_break", # pixtral
    MODEL_TENSOR.V_MM_PATCH_MERGER:         "mm.patch_merger", # mistral small 3.1
    MODEL_TENSOR.V_DS_NORM:                 "v.deepstack.{bid}.norm",
    MODEL_TENSOR.V_DS_FC1:                  "v.deepstack.{bid}.fc1",
    MODEL_TENSOR.V_DS_FC2:                  "v.deepstack.{bid}.fc2",
    MODEL_TENSOR.V_MM_POST_FC_NORM:         "mm.post_fc_norm", # cogvlm
    MODEL_TENSOR.V_MM_UP:                   "mm.up",
    MODEL_TENSOR.V_MM_DOWN:                 "mm.down",
    MODEL_TENSOR.V_MM_GATE:                 "mm.gate",
    MODEL_TENSOR.V_TOK_BOI:                 "v.boi",
    MODEL_TENSOR.V_TOK_EOI:                 "v.eoi",
    # audio (mtmd)
    MODEL_TENSOR.A_ENC_EMBD_POS:            "a.position_embd",
    MODEL_TENSOR.A_ENC_CONV1D:              "a.conv1d.{bid}",
    MODEL_TENSOR.A_PRE_NORM:                "a.pre_ln",
    MODEL_TENSOR.A_POST_NORM:               "a.post_ln",
    MODEL_TENSOR.A_ENC_ATTN_Q:              "a.blk.{bid}.attn_q",
    MODEL_TENSOR.A_ENC_ATTN_K:              "a.blk.{bid}.attn_k",
    MODEL_TENSOR.A_ENC_ATTN_V:              "a.blk.{bid}.attn_v",
    MODEL_TENSOR.A_ENC_INPUT_NORM:          "a.blk.{bid}.ln1",
    MODEL_TENSOR.A_ENC_OUTPUT:              "a.blk.{bid}.attn_out",
    MODEL_TENSOR.A_ENC_OUTPUT_NORM:         "a.blk.{bid}.ln2",
    MODEL_TENSOR.A_ENC_FFN_UP:              "a.blk.{bid}.ffn_up",
    MODEL_TENSOR.A_ENC_FFN_GATE:            "a.blk.{bid}.ffn_gate",
    MODEL_TENSOR.A_ENC_FFN_DOWN:            "a.blk.{bid}.ffn_down",
    MODEL_TENSOR.A_MMPROJ:                  "mm.a.mlp.{bid}",
    MODEL_TENSOR.A_MMPROJ_FC:               "mm.a.fc",
    MODEL_TENSOR.A_MM_NORM_PRE:             "mm.a.norm_pre",
    MODEL_TENSOR.A_MM_NORM_MID:             "mm.a.norm_mid",
    # NextN/MTP
    MODEL_TENSOR.NEXTN_EH_PROJ:             "blk.{bid}.nextn.eh_proj",
    MODEL_TENSOR.NEXTN_EMBED_TOKENS:        "blk.{bid}.nextn.embed_tokens",
    MODEL_TENSOR.NEXTN_ENORM:               "blk.{bid}.nextn.enorm",
    MODEL_TENSOR.NEXTN_HNORM:               "blk.{bid}.nextn.hnorm",
    MODEL_TENSOR.NEXTN_SHARED_HEAD_HEAD:    "blk.{bid}.nextn.shared_head_head",
    MODEL_TENSOR.NEXTN_SHARED_HEAD_NORM:    "blk.{bid}.nextn.shared_head_norm",
}

MODEL_TENSORS: dict[MODEL_ARCH, list[MODEL_TENSOR]] = {
    MODEL_ARCH.MMPROJ: [
        MODEL_TENSOR.V_MMPROJ,
        MODEL_TENSOR.V_MMPROJ_FC,
        MODEL_TENSOR.V_MMPROJ_MLP,
        MODEL_TENSOR.V_MMPROJ_PEG,
        MODEL_TENSOR.V_ENC_EMBD_CLS,
        MODEL_TENSOR.V_ENC_EMBD_PATCH,
        MODEL_TENSOR.V_ENC_EMBD_POS,
        MODEL_TENSOR.V_ENC_INPUT_NORM,
        MODEL_TENSOR.V_ENC_ATTN_QKV,
        MODEL_TENSOR.V_ENC_ATTN_Q,
        MODEL_TENSOR.V_ENC_ATTN_Q_NORM,
        MODEL_TENSOR.V_ENC_ATTN_K,
        MODEL_TENSOR.V_ENC_ATTN_K_NORM,
        MODEL_TENSOR.V_ENC_ATTN_V,
        MODEL_TENSOR.V_ENC_ATTN_O,
        MODEL_TENSOR.V_ENC_ATTN_O_NORM,
        MODEL_TENSOR.V_ENC_POST_ATTN_NORM,
        MODEL_TENSOR.V_ENC_FFN_UP,
        MODEL_TENSOR.V_ENC_FFN_GATE,
        MODEL_TENSOR.V_ENC_FFN_DOWN,
        MODEL_TENSOR.V_LAYER_SCALE_1,
        MODEL_TENSOR.V_LAYER_SCALE_2,
        MODEL_TENSOR.V_PRE_NORM,
        MODEL_TENSOR.V_POST_NORM,
        MODEL_TENSOR.V_MM_INP_PROJ,
        MODEL_TENSOR.V_MM_INP_NORM,
        MODEL_TENSOR.V_MM_SOFT_EMB_NORM,
        MODEL_TENSOR.V_RESMPL_POS_EMBD_K,
        MODEL_TENSOR.V_RESMPL_ATTN_Q,
        MODEL_TENSOR.V_RESMPL_ATTN_K,
        MODEL_TENSOR.V_RESMPL_ATTN_V,
        MODEL_TENSOR.V_RESMPL_ATTN_OUT,
        MODEL_TENSOR.V_RESMPL_KV,
        MODEL_TENSOR.V_RESMPL_KV_NORM,
        MODEL_TENSOR.V_RESMPL_POST_NORM,
        MODEL_TENSOR.V_RESMPL_Q_NORM,
        MODEL_TENSOR.V_RESMPL_PROJ,
        MODEL_TENSOR.V_RESMPL_QUERY,
        MODEL_TENSOR.V_TOK_EMBD_IMG_BREAK,
        MODEL_TENSOR.V_MM_PATCH_MERGER,
        MODEL_TENSOR.V_DS_NORM,
        MODEL_TENSOR.V_DS_FC1,
        MODEL_TENSOR.V_DS_FC2,
        MODEL_TENSOR.V_MM_POST_FC_NORM,
        MODEL_TENSOR.V_MM_UP,
        MODEL_TENSOR.V_MM_DOWN,
        MODEL_TENSOR.V_MM_GATE,
        MODEL_TENSOR.V_TOK_BOI,
        MODEL_TENSOR.V_TOK_EOI,
        # audio
        MODEL_TENSOR.A_ENC_EMBD_POS,
        MODEL_TENSOR.A_ENC_CONV1D,
        MODEL_TENSOR.A_PRE_NORM,
        MODEL_TENSOR.A_POST_NORM,
        MODEL_TENSOR.A_ENC_ATTN_Q,
        MODEL_TENSOR.A_ENC_ATTN_K,
        MODEL_TENSOR.A_ENC_ATTN_V,
        MODEL_TENSOR.A_ENC_INPUT_NORM,
        MODEL_TENSOR.A_ENC_OUTPUT,
        MODEL_TENSOR.A_ENC_OUTPUT_NORM,
        MODEL_TENSOR.A_ENC_FFN_UP,
        MODEL_TENSOR.A_ENC_FFN_GATE,
        MODEL_TENSOR.A_ENC_FFN_DOWN,
        MODEL_TENSOR.A_MMPROJ,
        MODEL_TENSOR.A_MMPROJ_FC,
        MODEL_TENSOR.A_MM_NORM_PRE,
        MODEL_TENSOR.A_MM_NORM_MID,
    ],
    MODEL_ARCH.LLAMA: [
        MODEL_TENSOR.TOKEN_EMBD,
        MODEL_TENSOR.OUTPUT_NORM,
        MODEL_TENSOR.OUTPUT,
        MODEL_TENSOR.ROPE_FREQS,
        MODEL_TENSOR.ATTN_NORM,
        MODEL_TENSOR.ATTN_Q,
        MODEL_TENSOR.ATTN_K,
        MODEL_TENSOR.ATTN_V,
        MODEL_TENSOR.ATTN_OUT,
        MODEL_TENSOR.ATTN_ROT_EMBD,
        MODEL_TENSOR.FFN_GATE_INP,
        MODEL_TENSOR.FFN_NORM,
        MODEL_TENSOR.FFN_GATE,
        MODEL_TENSOR.FFN_DOWN,
        MODEL_TENSOR.FFN_UP,
        MODEL_TENSOR.FFN_GATE_EXP,
        MODEL_TENSOR.FFN_DOWN_EXP,
        MODEL_TENSOR.FFN_UP_EXP,
    ],
    MODEL_ARCH.LLAMA4: [
        MODEL_TENSOR.TOKEN_EMBD,
        MODEL_TENSOR.OUTPUT_NORM,
        MODEL_TENSOR.OUTPUT,
        MODEL_TENSOR.ROPE_FREQS,
        MODEL_TENSOR.ATTN_NORM,
        MODEL_TENSOR.ATTN_Q,
        MODEL_TENSOR.ATTN_K,
        MODEL_TENSOR.ATTN_V,
        MODEL_TENSOR.ATTN_OUT,
        MODEL_TENSOR.ATTN_ROT_EMBD,
        MODEL_TENSOR.FFN_GATE_INP,
        MODEL_TENSOR.FFN_NORM,
        MODEL_TENSOR.FFN_GATE,
        MODEL_TENSOR.FFN_DOWN,
        MODEL_TENSOR.FFN_UP,
        MODEL_TENSOR.FFN_GATE_EXP,
        MODEL_TENSOR.FFN_DOWN_EXP,
        MODEL_TENSOR.FFN_UP_EXP,
        MODEL_TENSOR.FFN_GATE_SHEXP,
        MODEL_TENSOR.FFN_DOWN_SHEXP,
        MODEL_TENSOR.FFN_UP_SHEXP,
    ],
    MODEL_ARCH.DECI: [
        MODEL_TENSOR.TOKEN_EMBD,
        MODEL_TENSOR.OUTPUT_NORM,
        MODEL_TENSOR.OUTPUT,
        MODEL_TENSOR.ROPE_FREQS,
        MODEL_TENSOR.ATTN_NORM,
        MODEL_TENSOR.ATTN_Q,
        MODEL_TENSOR.ATTN_K,
        MODEL_TENSOR.ATTN_V,
        MODEL_TENSOR.ATTN_OUT,
        MODEL_TENSOR.ATTN_ROT_EMBD,
        MODEL_TENSOR.FFN_GATE_INP,
        MODEL_TENSOR.FFN_NORM,
        MODEL_TENSOR.FFN_GATE,
        MODEL_TENSOR.FFN_DOWN,
        MODEL_TENSOR.FFN_UP,
        MODEL_TENSOR.FFN_GATE_EXP,
        MODEL_TENSOR.FFN_DOWN_EXP,
        MODEL_TENSOR.FFN_UP_EXP,
    ],
    MODEL_ARCH.GROK: [
        MODEL_TENSOR.TOKEN_EMBD,
        MODEL_TENSOR.OUTPUT_NORM,
        MODEL_TENSOR.OUTPUT,
        MODEL_TENSOR.ROPE_FREQS,
        MODEL_TENSOR.ATTN_NORM,
        MODEL_TENSOR.ATTN_Q,
        MODEL_TENSOR.ATTN_K,
        MODEL_TENSOR.ATTN_V,
        MODEL_TENSOR.ATTN_OUT,
        MODEL_TENSOR.ATTN_ROT_EMBD,
        MODEL_TENSOR.ATTN_OUT_NORM,
        MODEL_TENSOR.FFN_GATE_INP,
        MODEL_TENSOR.FFN_NORM,
        MODEL_TENSOR.FFN_GATE,
        MODEL_TENSOR.FFN_DOWN,
        MODEL_TENSOR.FFN_UP,
        MODEL_TENSOR.FFN_GATE_EXP,
        MODEL_TENSOR.FFN_DOWN_EXP,
        MODEL_TENSOR.FFN_UP_EXP,
        MODEL_TENSOR.FFN_POST_NORM,
        MODEL_TENSOR.LAYER_OUT_NORM,
    ],
    MODEL_ARCH.GPTNEOX: [
        MODEL_TENSOR.TOKEN_EMBD,
        MODEL_TENSOR.OUTPUT_NORM,
        MODEL_TENSOR.OUTPUT,
        MODEL_TENSOR.ATTN_NORM,
        MODEL_TENSOR.ATTN_QKV,
        MODEL_TENSOR.ATTN_OUT,
        MODEL_TENSOR.FFN_NORM,
        MODEL_TENSOR.FFN_DOWN,
        MODEL_TENSOR.FFN_UP,
    ],
    MODEL_ARCH.FALCON: [
        MODEL_TENSOR.TOKEN_EMBD,
        MODEL_TENSOR.OUTPUT_NORM,
        MODEL_TENSOR.OUTPUT,
        MODEL_TENSOR.ATTN_NORM,
        MODEL_TENSOR.ATTN_NORM_2,
        MODEL_TENSOR.ATTN_QKV,
        MODEL_TENSOR.ATTN_OUT,
        MODEL_TENSOR.FFN_DOWN,
        MODEL_TENSOR.FFN_UP,
    ],
    MODEL_ARCH.BAICHUAN: [
        MODEL_TENSOR.TOKEN_EMBD,
        MODEL_TENSOR.OUTPUT_NORM,
        MODEL_TENSOR.OUTPUT,
        MODEL_TENSOR.ROPE_FREQS,
        MODEL_TENSOR.ATTN_NORM,
        MODEL_TENSOR.ATTN_Q,
        MODEL_TENSOR.ATTN_K,
        MODEL_TENSOR.ATTN_V,
        MODEL_TENSOR.ATTN_OUT,
        MODEL_TENSOR.ATTN_ROT_EMBD,
        MODEL_TENSOR.FFN_NORM,
        MODEL_TENSOR.FFN_GATE,
        MODEL_TENSOR.FFN_DOWN,
        MODEL_TENSOR.FFN_UP,
    ],
    MODEL_ARCH.STARCODER: [
        MODEL_TENSOR.TOKEN_EMBD,
        MODEL_TENSOR.POS_EMBD,
        MODEL_TENSOR.OUTPUT_NORM,
        MODEL_TENSOR.OUTPUT,
        MODEL_TENSOR.ATTN_NORM,
        MODEL_TENSOR.ATTN_QKV,
        MODEL_TENSOR.ATTN_OUT,
        MODEL_TENSOR.FFN_NORM,
        MODEL_TENSOR.FFN_DOWN,
        MODEL_TENSOR.FFN_UP,
    ],
    MODEL_ARCH.BERT: [
        MODEL_TENSOR.TOKEN_EMBD,
        MODEL_TENSOR.TOKEN_EMBD_NORM,
        MODEL_TENSOR.TOKEN_TYPES,
        MODEL_TENSOR.POS_EMBD,
        MODEL_TENSOR.OUTPUT_NORM,
        MODEL_TENSOR.ATTN_OUT_NORM,
        MODEL_TENSOR.ATTN_QKV,
        MODEL_TENSOR.ATTN_Q,
        MODEL_TENSOR.ATTN_K,
        MODEL_TENSOR.ATTN_V,
        MODEL_TENSOR.ATTN_OUT,
        MODEL_TENSOR.FFN_DOWN,
        MODEL_TENSOR.FFN_UP,
        MODEL_TENSOR.LAYER_OUT_NORM,
        MODEL_TENSOR.CLS,
        MODEL_TENSOR.CLS_OUT,
    ],
    MODEL_ARCH.NOMIC_BERT: [
        MODEL_TENSOR.TOKEN_EMBD,
        MODEL_TENSOR.TOKEN_EMBD_NORM,
        MODEL_TENSOR.TOKEN_TYPES,
        MODEL_TENSOR.POS_EMBD,
        MODEL_TENSOR.OUTPUT_NORM,
        MODEL_TENSOR.ATTN_OUT_NORM,
        MODEL_TENSOR.ATTN_QKV,
        MODEL_TENSOR.ATTN_OUT,
        MODEL_TENSOR.FFN_GATE,
        MODEL_TENSOR.FFN_DOWN,
        MODEL_TENSOR.FFN_UP,
        MODEL_TENSOR.LAYER_OUT_NORM,
    ],
    MODEL_ARCH.NOMIC_BERT_MOE: [
        MODEL_TENSOR.TOKEN_EMBD,
        MODEL_TENSOR.TOKEN_EMBD_NORM,
        MODEL_TENSOR.TOKEN_TYPES,
        MODEL_TENSOR.POS_EMBD,
        MODEL_TENSOR.OUTPUT_NORM,
        MODEL_TENSOR.ATTN_OUT_NORM,
        MODEL_TENSOR.ATTN_QKV,
        MODEL_TENSOR.ATTN_OUT,
        MODEL_TENSOR.FFN_DOWN,
        MODEL_TENSOR.FFN_UP,
        MODEL_TENSOR.FFN_GATE_INP,
        MODEL_TENSOR.FFN_DOWN_EXP,
        MODEL_TENSOR.FFN_UP_EXP,
        MODEL_TENSOR.LAYER_OUT_NORM,
    ],
    MODEL_ARCH.NEO_BERT: [
        MODEL_TENSOR.TOKEN_EMBD,
        MODEL_TENSOR.ATTN_NORM,
        MODEL_TENSOR.ATTN_QKV,
        MODEL_TENSOR.ATTN_OUT,
        MODEL_TENSOR.FFN_NORM,
        MODEL_TENSOR.FFN_DOWN,
        MODEL_TENSOR.FFN_UP,
        MODEL_TENSOR.ENC_OUTPUT_NORM,
        MODEL_TENSOR.CLS,
        MODEL_TENSOR.CLS_OUT,
    ],
    MODEL_ARCH.JINA_BERT_V2: [
        MODEL_TENSOR.TOKEN_EMBD,
        MODEL_TENSOR.TOKEN_EMBD_NORM,
        MODEL_TENSOR.TOKEN_TYPES,
        MODEL_TENSOR.ATTN_NORM_2,
        MODEL_TENSOR.ATTN_OUT_NORM,
        MODEL_TENSOR.ATTN_Q,
        MODEL_TENSOR.ATTN_Q_NORM,
        MODEL_TENSOR.ATTN_K,
        MODEL_TENSOR.ATTN_K_NORM,
        MODEL_TENSOR.ATTN_V,
        MODEL_TENSOR.ATTN_OUT,
        MODEL_TENSOR.FFN_UP,
        MODEL_TENSOR.FFN_GATE,
        MODEL_TENSOR.FFN_DOWN,
        MODEL_TENSOR.LAYER_OUT_NORM,
        MODEL_TENSOR.CLS,
    ],
    MODEL_ARCH.JINA_BERT_V3: [
        MODEL_TENSOR.TOKEN_EMBD,
        MODEL_TENSOR.TOKEN_EMBD_NORM,
        MODEL_TENSOR.TOKEN_TYPES,
        MODEL_TENSOR.OUTPUT_NORM,
        MODEL_TENSOR.ATTN_OUT_NORM,
        MODEL_TENSOR.ATTN_QKV,
        MODEL_TENSOR.ATTN_OUT,
        MODEL_TENSOR.FFN_DOWN,
        MODEL_TENSOR.FFN_UP,
        MODEL_TENSOR.LAYER_OUT_NORM,
    ],
    MODEL_ARCH.MPT: [
        MODEL_TENSOR.TOKEN_EMBD,
        MODEL_TENSOR.OUTPUT_NORM,
        MODEL_TENSOR.OUTPUT,
        MODEL_TENSOR.ATTN_NORM,
        MODEL_TENSOR.ATTN_QKV,
        MODEL_TENSOR.ATTN_OUT,
        MODEL_TENSOR.FFN_NORM,
        MODEL_TENSOR.FFN_DOWN,
        MODEL_TENSOR.FFN_UP,
        MODEL_TENSOR.FFN_ACT,
        MODEL_TENSOR.ATTN_Q_NORM,
        MODEL_TENSOR.ATTN_K_NORM,
        MODEL_TENSOR.POS_EMBD,
    ],
    MODEL_ARCH.GPTJ: [
        MODEL_TENSOR.TOKEN_EMBD,
        MODEL_TENSOR.OUTPUT_NORM,
        MODEL_TENSOR.OUTPUT,
        MODEL_TENSOR.ATTN_NORM,
        MODEL_TENSOR.ATTN_Q,
        MODEL_TENSOR.ATTN_K,
        MODEL_TENSOR.ATTN_V,
        MODEL_TENSOR.ATTN_OUT,
        MODEL_TENSOR.FFN_DOWN,
        MODEL_TENSOR.FFN_UP,
    ],
    MODEL_ARCH.REFACT: [
        MODEL_TENSOR.TOKEN_EMBD,
        MODEL_TENSOR.OUTPUT_NORM,
        MODEL_TENSOR.OUTPUT,
        MODEL_TENSOR.ATTN_NORM,
        MODEL_TENSOR.ATTN_Q,
        MODEL_TENSOR.ATTN_K,
        MODEL_TENSOR.ATTN_V,
        MODEL_TENSOR.ATTN_OUT,
        MODEL_TENSOR.FFN_NORM,
        MODEL_TENSOR.FFN_GATE,
        MODEL_TENSOR.FFN_DOWN,
        MODEL_TENSOR.FFN_UP,
    ],
    MODEL_ARCH.BLOOM: [
        MODEL_TENSOR.TOKEN_EMBD,
        MODEL_TENSOR.TOKEN_EMBD_NORM,
        MODEL_TENSOR.OUTPUT_NORM,
        MODEL_TENSOR.OUTPUT,
        MODEL_TENSOR.ATTN_NORM,
        MODEL_TENSOR.ATTN_QKV,
        MODEL_TENSOR.ATTN_OUT,
        MODEL_TENSOR.FFN_NORM,
        MODEL_TENSOR.FFN_DOWN,
        MODEL_TENSOR.FFN_UP,
    ],
    MODEL_ARCH.STABLELM: [
        MODEL_TENSOR.TOKEN_EMBD,
        MODEL_TENSOR.OUTPUT_NORM,
        MODEL_TENSOR.OUTPUT,
        MODEL_TENSOR.ROPE_FREQS,
        MODEL_TENSOR.ATTN_NORM,
        MODEL_TENSOR.ATTN_Q,
        MODEL_TENSOR.ATTN_K,
        MODEL_TENSOR.ATTN_V,
        MODEL_TENSOR.ATTN_OUT,
        MODEL_TENSOR.FFN_NORM,
        MODEL_TENSOR.FFN_GATE,
        MODEL_TENSOR.FFN_DOWN,
        MODEL_TENSOR.FFN_UP,
        MODEL_TENSOR.ATTN_Q_NORM,
        MODEL_TENSOR.ATTN_K_NORM,
    ],
    MODEL_ARCH.QWEN: [
        MODEL_TENSOR.TOKEN_EMBD,
        MODEL_TENSOR.OUTPUT_NORM,
        MODEL_TENSOR.OUTPUT,
        MODEL_TENSOR.ROPE_FREQS,
        MODEL_TENSOR.ATTN_NORM,
        MODEL_TENSOR.ATTN_QKV,
        MODEL_TENSOR.ATTN_OUT,
        MODEL_TENSOR.ATTN_ROT_EMBD,
        MODEL_TENSOR.FFN_NORM,
        MODEL_TENSOR.FFN_GATE,
        MODEL_TENSOR.FFN_DOWN,
        MODEL_TENSOR.FFN_UP,
    ],
    MODEL_ARCH.QWEN2: [
        MODEL_TENSOR.TOKEN_EMBD,
        MODEL_TENSOR.OUTPUT_NORM,
        MODEL_TENSOR.OUTPUT,
        MODEL_TENSOR.ROPE_FREQS,
        MODEL_TENSOR.ATTN_NORM,
        MODEL_TENSOR.ATTN_Q,
        MODEL_TENSOR.ATTN_K,
        MODEL_TENSOR.ATTN_V,
        MODEL_TENSOR.ATTN_OUT,
        MODEL_TENSOR.FFN_NORM,
        MODEL_TENSOR.FFN_GATE,
        MODEL_TENSOR.FFN_DOWN,
        MODEL_TENSOR.FFN_UP,
    ],
    MODEL_ARCH.DREAM: [
        MODEL_TENSOR.TOKEN_EMBD,
        MODEL_TENSOR.OUTPUT_NORM,
        MODEL_TENSOR.OUTPUT,
        MODEL_TENSOR.ROPE_FREQS,
        MODEL_TENSOR.ATTN_NORM,
        MODEL_TENSOR.ATTN_Q,
        MODEL_TENSOR.ATTN_K,
        MODEL_TENSOR.ATTN_V,
        MODEL_TENSOR.ATTN_OUT,
        MODEL_TENSOR.FFN_NORM,
        MODEL_TENSOR.FFN_GATE,
        MODEL_TENSOR.FFN_DOWN,
        MODEL_TENSOR.FFN_UP,
    ],
    MODEL_ARCH.LLADA: [
        MODEL_TENSOR.TOKEN_EMBD,
        MODEL_TENSOR.OUTPUT_NORM,
        MODEL_TENSOR.OUTPUT,
        MODEL_TENSOR.ROPE_FREQS,
        MODEL_TENSOR.ATTN_NORM,
        MODEL_TENSOR.ATTN_Q,
        MODEL_TENSOR.ATTN_K,
        MODEL_TENSOR.ATTN_V,
        MODEL_TENSOR.ATTN_OUT,
        MODEL_TENSOR.FFN_NORM,
        MODEL_TENSOR.FFN_GATE,
        MODEL_TENSOR.FFN_DOWN,
        MODEL_TENSOR.FFN_UP,
    ],
    MODEL_ARCH.QWEN2VL: [
        MODEL_TENSOR.TOKEN_EMBD,
        MODEL_TENSOR.OUTPUT_NORM,
        MODEL_TENSOR.OUTPUT,
        MODEL_TENSOR.ATTN_NORM,
        MODEL_TENSOR.ATTN_Q,
        MODEL_TENSOR.ATTN_K,
        MODEL_TENSOR.ATTN_V,
        MODEL_TENSOR.ATTN_OUT,
        MODEL_TENSOR.FFN_NORM,
        MODEL_TENSOR.FFN_GATE,
        MODEL_TENSOR.FFN_DOWN,
        MODEL_TENSOR.FFN_UP,
    ],
    MODEL_ARCH.QWEN2MOE: [
        MODEL_TENSOR.TOKEN_EMBD,
        MODEL_TENSOR.OUTPUT_NORM,
        MODEL_TENSOR.OUTPUT,
        MODEL_TENSOR.ATTN_NORM,
        MODEL_TENSOR.ATTN_Q,
        MODEL_TENSOR.ATTN_K,
        MODEL_TENSOR.ATTN_V,
        MODEL_TENSOR.ATTN_OUT,
        MODEL_TENSOR.FFN_NORM,
        MODEL_TENSOR.FFN_GATE_INP,
        MODEL_TENSOR.FFN_GATE_EXP,
        MODEL_TENSOR.FFN_DOWN_EXP,
        MODEL_TENSOR.FFN_UP_EXP,
        MODEL_TENSOR.FFN_GATE_INP_SHEXP,
        MODEL_TENSOR.FFN_GATE_SHEXP,
        MODEL_TENSOR.FFN_DOWN_SHEXP,
        MODEL_TENSOR.FFN_UP_SHEXP,
    ],
    MODEL_ARCH.QWEN3: [
        MODEL_TENSOR.TOKEN_EMBD,
        MODEL_TENSOR.OUTPUT_NORM,
        MODEL_TENSOR.OUTPUT,
        MODEL_TENSOR.ROPE_FREQS,
        MODEL_TENSOR.ATTN_NORM,
        MODEL_TENSOR.ATTN_Q,
        MODEL_TENSOR.ATTN_Q_NORM,
        MODEL_TENSOR.ATTN_K,
        MODEL_TENSOR.ATTN_K_NORM,
        MODEL_TENSOR.ATTN_V,
        MODEL_TENSOR.ATTN_OUT,
        MODEL_TENSOR.FFN_NORM,
        MODEL_TENSOR.FFN_GATE,
        MODEL_TENSOR.FFN_DOWN,
        MODEL_TENSOR.FFN_UP,
    ],
    MODEL_ARCH.QWEN3MOE: [
        MODEL_TENSOR.TOKEN_EMBD,
        MODEL_TENSOR.OUTPUT_NORM,
        MODEL_TENSOR.OUTPUT,
        MODEL_TENSOR.ATTN_NORM,
        MODEL_TENSOR.ATTN_Q,
        MODEL_TENSOR.ATTN_Q_NORM,
        MODEL_TENSOR.ATTN_K,
        MODEL_TENSOR.ATTN_K_NORM,
        MODEL_TENSOR.ATTN_V,
        MODEL_TENSOR.ATTN_OUT,
        MODEL_TENSOR.FFN_NORM,
        MODEL_TENSOR.FFN_GATE_INP,
        MODEL_TENSOR.FFN_GATE_EXP,
        MODEL_TENSOR.FFN_DOWN_EXP,
        MODEL_TENSOR.FFN_UP_EXP,
    ],
    MODEL_ARCH.QWEN3VL: [
        MODEL_TENSOR.TOKEN_EMBD,
        MODEL_TENSOR.OUTPUT_NORM,
        MODEL_TENSOR.OUTPUT,
        MODEL_TENSOR.ROPE_FREQS,
        MODEL_TENSOR.ATTN_NORM,
        MODEL_TENSOR.ATTN_Q,
        MODEL_TENSOR.ATTN_Q_NORM,
        MODEL_TENSOR.ATTN_K,
        MODEL_TENSOR.ATTN_K_NORM,
        MODEL_TENSOR.ATTN_V,
        MODEL_TENSOR.ATTN_OUT,
        MODEL_TENSOR.FFN_NORM,
        MODEL_TENSOR.FFN_GATE,
        MODEL_TENSOR.FFN_DOWN,
        MODEL_TENSOR.FFN_UP,
    ],
    MODEL_ARCH.QWEN3VLMOE: [
        MODEL_TENSOR.TOKEN_EMBD,
        MODEL_TENSOR.OUTPUT_NORM,
        MODEL_TENSOR.OUTPUT,
        MODEL_TENSOR.ATTN_NORM,
        MODEL_TENSOR.ATTN_Q,
        MODEL_TENSOR.ATTN_Q_NORM,
        MODEL_TENSOR.ATTN_K,
        MODEL_TENSOR.ATTN_K_NORM,
        MODEL_TENSOR.ATTN_V,
        MODEL_TENSOR.ATTN_OUT,
        MODEL_TENSOR.FFN_NORM,
        MODEL_TENSOR.FFN_GATE_INP,
        MODEL_TENSOR.FFN_GATE_EXP,
        MODEL_TENSOR.FFN_DOWN_EXP,
        MODEL_TENSOR.FFN_UP_EXP,
    ],
    MODEL_ARCH.PLAMO: [
        MODEL_TENSOR.TOKEN_EMBD,
        MODEL_TENSOR.OUTPUT_NORM,
        MODEL_TENSOR.OUTPUT,
        MODEL_TENSOR.ROPE_FREQS,
        MODEL_TENSOR.ATTN_NORM,
        MODEL_TENSOR.ATTN_Q,
        MODEL_TENSOR.ATTN_K,
        MODEL_TENSOR.ATTN_V,
        MODEL_TENSOR.ATTN_OUT,
        MODEL_TENSOR.ATTN_ROT_EMBD,
        MODEL_TENSOR.FFN_GATE,
        MODEL_TENSOR.FFN_DOWN,
        MODEL_TENSOR.FFN_UP,
    ],
    MODEL_ARCH.PLAMO2: [
        MODEL_TENSOR.TOKEN_EMBD,
        MODEL_TENSOR.OUTPUT_NORM,
        MODEL_TENSOR.OUTPUT,
        MODEL_TENSOR.ROPE_FREQS,
        MODEL_TENSOR.ATTN_NORM,
        MODEL_TENSOR.ATTN_QKV,
        MODEL_TENSOR.ATTN_Q,
        MODEL_TENSOR.ATTN_K,
        MODEL_TENSOR.ATTN_OUT,
        MODEL_TENSOR.ATTN_ROT_EMBD,
        MODEL_TENSOR.ATTN_Q_NORM,
        MODEL_TENSOR.ATTN_K_NORM,
        MODEL_TENSOR.ATTN_POST_NORM,
        MODEL_TENSOR.FFN_NORM,
        MODEL_TENSOR.FFN_GATE,
        MODEL_TENSOR.FFN_DOWN,
        MODEL_TENSOR.FFN_UP,
        MODEL_TENSOR.FFN_POST_NORM,
        MODEL_TENSOR.SSM_IN,
        MODEL_TENSOR.SSM_CONV1D,
        MODEL_TENSOR.SSM_X,
        MODEL_TENSOR.SSM_DT,
        MODEL_TENSOR.SSM_A,
        MODEL_TENSOR.SSM_D,
        MODEL_TENSOR.SSM_OUT,
        MODEL_TENSOR.SSM_DT_NORM,
        MODEL_TENSOR.SSM_B_NORM,
        MODEL_TENSOR.SSM_C_NORM,
    ],
    MODEL_ARCH.GPT2: [
        MODEL_TENSOR.TOKEN_EMBD,
        MODEL_TENSOR.POS_EMBD,
        MODEL_TENSOR.OUTPUT_NORM,
        MODEL_TENSOR.OUTPUT,
        MODEL_TENSOR.ATTN_NORM,
        MODEL_TENSOR.ATTN_QKV,
        MODEL_TENSOR.ATTN_OUT,
        MODEL_TENSOR.FFN_NORM,
        MODEL_TENSOR.FFN_DOWN,
        MODEL_TENSOR.FFN_UP,
    ],
    MODEL_ARCH.PHI2: [
        MODEL_TENSOR.TOKEN_EMBD,
        MODEL_TENSOR.OUTPUT_NORM,
        MODEL_TENSOR.OUTPUT,
        MODEL_TENSOR.ATTN_NORM,
        MODEL_TENSOR.ATTN_QKV,
        MODEL_TENSOR.ATTN_Q,
        MODEL_TENSOR.ATTN_K,
        MODEL_TENSOR.ATTN_V,
        MODEL_TENSOR.ATTN_OUT,
        MODEL_TENSOR.FFN_NORM,
        MODEL_TENSOR.FFN_DOWN,
        MODEL_TENSOR.FFN_UP,
    ],
    MODEL_ARCH.PHI3: [
        MODEL_TENSOR.TOKEN_EMBD,
        MODEL_TENSOR.OUTPUT_NORM,
        MODEL_TENSOR.OUTPUT,
        MODEL_TENSOR.ROPE_FACTORS_LONG,
        MODEL_TENSOR.ROPE_FACTORS_SHORT,
        MODEL_TENSOR.ATTN_NORM,
        MODEL_TENSOR.ATTN_QKV,
        MODEL_TENSOR.ATTN_Q,
        MODEL_TENSOR.ATTN_K,
        MODEL_TENSOR.ATTN_V,
        MODEL_TENSOR.ATTN_OUT,
        MODEL_TENSOR.FFN_NORM,
        MODEL_TENSOR.FFN_DOWN,
        MODEL_TENSOR.FFN_UP,
    ],
    MODEL_ARCH.PHIMOE: [
        MODEL_TENSOR.TOKEN_EMBD,
        MODEL_TENSOR.OUTPUT_NORM,
        MODEL_TENSOR.OUTPUT,
        MODEL_TENSOR.ROPE_FACTORS_LONG,
        MODEL_TENSOR.ROPE_FACTORS_SHORT,
        MODEL_TENSOR.ATTN_NORM,
        MODEL_TENSOR.ATTN_QKV,
        MODEL_TENSOR.ATTN_Q,
        MODEL_TENSOR.ATTN_K,
        MODEL_TENSOR.ATTN_V,
        MODEL_TENSOR.ATTN_OUT,
        MODEL_TENSOR.FFN_NORM,
        MODEL_TENSOR.FFN_GATE_INP,
        MODEL_TENSOR.FFN_GATE_EXP,
        MODEL_TENSOR.FFN_DOWN_EXP,
        MODEL_TENSOR.FFN_UP_EXP,
    ],
    MODEL_ARCH.CODESHELL: [
        MODEL_TENSOR.TOKEN_EMBD,
        MODEL_TENSOR.POS_EMBD,
        MODEL_TENSOR.OUTPUT_NORM,
        MODEL_TENSOR.OUTPUT,
        MODEL_TENSOR.ATTN_NORM,
        MODEL_TENSOR.ATTN_QKV,
        MODEL_TENSOR.ATTN_OUT,
        MODEL_TENSOR.ATTN_ROT_EMBD,
        MODEL_TENSOR.FFN_NORM,
        MODEL_TENSOR.FFN_DOWN,
        MODEL_TENSOR.FFN_UP,
    ],
    MODEL_ARCH.ORION: [
        MODEL_TENSOR.TOKEN_EMBD,
        MODEL_TENSOR.OUTPUT_NORM,
        MODEL_TENSOR.OUTPUT,
        MODEL_TENSOR.ROPE_FREQS,
        MODEL_TENSOR.ATTN_NORM,
        MODEL_TENSOR.ATTN_Q,
        MODEL_TENSOR.ATTN_K,
        MODEL_TENSOR.ATTN_V,
        MODEL_TENSOR.ATTN_OUT,
        MODEL_TENSOR.ATTN_ROT_EMBD,
        MODEL_TENSOR.FFN_NORM,
        MODEL_TENSOR.FFN_GATE,
        MODEL_TENSOR.FFN_DOWN,
        MODEL_TENSOR.FFN_UP,
    ],
    MODEL_ARCH.INTERNLM2: [
        MODEL_TENSOR.TOKEN_EMBD,
        MODEL_TENSOR.OUTPUT_NORM,
        MODEL_TENSOR.OUTPUT,
        MODEL_TENSOR.ATTN_NORM,
        MODEL_TENSOR.ATTN_Q,
        MODEL_TENSOR.ATTN_K,
        MODEL_TENSOR.ATTN_V,
        MODEL_TENSOR.ATTN_OUT,
        MODEL_TENSOR.ATTN_ROT_EMBD,
        MODEL_TENSOR.FFN_NORM,
        MODEL_TENSOR.FFN_GATE,
        MODEL_TENSOR.FFN_DOWN,
        MODEL_TENSOR.FFN_UP,
    ],
    MODEL_ARCH.MINICPM: [
        MODEL_TENSOR.TOKEN_EMBD,
        MODEL_TENSOR.OUTPUT,
        MODEL_TENSOR.OUTPUT_NORM,
        MODEL_TENSOR.ROPE_FREQS,
        MODEL_TENSOR.ROPE_FACTORS_LONG,
        MODEL_TENSOR.ROPE_FACTORS_SHORT,
        MODEL_TENSOR.ATTN_NORM,
        MODEL_TENSOR.ATTN_Q,
        MODEL_TENSOR.ATTN_K,
        MODEL_TENSOR.ATTN_V,
        MODEL_TENSOR.ATTN_OUT,
        MODEL_TENSOR.ATTN_ROT_EMBD,
        MODEL_TENSOR.FFN_GATE_INP,
        MODEL_TENSOR.FFN_NORM,
        MODEL_TENSOR.FFN_GATE,
        MODEL_TENSOR.FFN_DOWN,
        MODEL_TENSOR.FFN_UP,
        MODEL_TENSOR.FFN_GATE_EXP,
        MODEL_TENSOR.FFN_DOWN_EXP,
        MODEL_TENSOR.FFN_UP_EXP,
    ],
    MODEL_ARCH.MINICPM3: [
        MODEL_TENSOR.TOKEN_EMBD,
        MODEL_TENSOR.OUTPUT_NORM,
        MODEL_TENSOR.OUTPUT,
        MODEL_TENSOR.ROPE_FACTORS_LONG,
        MODEL_TENSOR.ROPE_FACTORS_SHORT,
        MODEL_TENSOR.ATTN_NORM,
        MODEL_TENSOR.ATTN_Q_A,
        MODEL_TENSOR.ATTN_Q_B,
        MODEL_TENSOR.ATTN_KV_A_MQA,
        MODEL_TENSOR.ATTN_KV_B,
        MODEL_TENSOR.ATTN_Q_A_NORM,
        MODEL_TENSOR.ATTN_KV_A_NORM,
        MODEL_TENSOR.ATTN_OUT,
        MODEL_TENSOR.FFN_NORM,
        MODEL_TENSOR.FFN_GATE,
        MODEL_TENSOR.FFN_DOWN,
        MODEL_TENSOR.FFN_UP,
    ],
    MODEL_ARCH.GEMMA: [
        MODEL_TENSOR.TOKEN_EMBD,
        MODEL_TENSOR.OUTPUT_NORM,
        MODEL_TENSOR.ATTN_NORM,
        MODEL_TENSOR.ATTN_Q,
        MODEL_TENSOR.ATTN_K,
        MODEL_TENSOR.ATTN_V,
        MODEL_TENSOR.ATTN_OUT,
        MODEL_TENSOR.FFN_GATE,
        MODEL_TENSOR.FFN_DOWN,
        MODEL_TENSOR.FFN_UP,
        MODEL_TENSOR.FFN_NORM,
    ],
    MODEL_ARCH.GEMMA2: [
        MODEL_TENSOR.TOKEN_EMBD,
        MODEL_TENSOR.OUTPUT_NORM,
        MODEL_TENSOR.ATTN_Q,
        MODEL_TENSOR.ATTN_K,
        MODEL_TENSOR.ATTN_V,
        MODEL_TENSOR.ATTN_OUT,
        MODEL_TENSOR.FFN_GATE,
        MODEL_TENSOR.FFN_DOWN,
        MODEL_TENSOR.FFN_UP,
        MODEL_TENSOR.ATTN_NORM,
        MODEL_TENSOR.ATTN_POST_NORM,
        MODEL_TENSOR.FFN_PRE_NORM,
        MODEL_TENSOR.FFN_POST_NORM,
    ],
    MODEL_ARCH.GEMMA3: [
        MODEL_TENSOR.TOKEN_EMBD,
        MODEL_TENSOR.OUTPUT,
        MODEL_TENSOR.OUTPUT_NORM,
        MODEL_TENSOR.ATTN_Q,
        MODEL_TENSOR.ATTN_Q_NORM,
        MODEL_TENSOR.ATTN_K,
        MODEL_TENSOR.ATTN_K_NORM,
        MODEL_TENSOR.ATTN_V,
        MODEL_TENSOR.ATTN_OUT,
        MODEL_TENSOR.FFN_GATE,
        MODEL_TENSOR.FFN_DOWN,
        MODEL_TENSOR.FFN_UP,
        MODEL_TENSOR.ATTN_NORM,
        MODEL_TENSOR.ATTN_POST_NORM,
        MODEL_TENSOR.FFN_PRE_NORM,
        MODEL_TENSOR.FFN_POST_NORM,
    ],
    MODEL_ARCH.GEMMA3N: [
        MODEL_TENSOR.TOKEN_EMBD,
        MODEL_TENSOR.OUTPUT,
        MODEL_TENSOR.OUTPUT_NORM,
        MODEL_TENSOR.ATTN_Q,
        MODEL_TENSOR.ATTN_Q_NORM,
        MODEL_TENSOR.ATTN_K,
        MODEL_TENSOR.ATTN_K_NORM,
        MODEL_TENSOR.ATTN_V,
        MODEL_TENSOR.ATTN_OUT,
        MODEL_TENSOR.FFN_GATE,
        MODEL_TENSOR.FFN_DOWN,
        MODEL_TENSOR.FFN_UP,
        MODEL_TENSOR.ATTN_NORM,
        MODEL_TENSOR.ATTN_POST_NORM,
        MODEL_TENSOR.FFN_PRE_NORM,
        MODEL_TENSOR.FFN_POST_NORM,
        # altup / laurel
        MODEL_TENSOR.PER_LAYER_TOKEN_EMBD,
        MODEL_TENSOR.PER_LAYER_MODEL_PROJ,
        MODEL_TENSOR.PER_LAYER_INP_GATE,
        MODEL_TENSOR.PER_LAYER_PROJ,
        MODEL_TENSOR.PER_LAYER_PROJ_NORM,
        MODEL_TENSOR.PER_LAYER_POST_NORM,
        MODEL_TENSOR.ALTUP_PROJ,
        MODEL_TENSOR.ALTUP_UNEMBD_PROJ,
        MODEL_TENSOR.ALTUP_CORRECT_COEF,
        MODEL_TENSOR.ALTUP_CORRECT_SCALE,
        MODEL_TENSOR.ALTUP_PREDICT_COEF,
        MODEL_TENSOR.ALTUP_ROUTER,
        MODEL_TENSOR.ALTUP_ROUTER_NORM,
        MODEL_TENSOR.LAUREL_L,
        MODEL_TENSOR.LAUREL_R,
        MODEL_TENSOR.LAUREL_POST_NORM,
    ],
    MODEL_ARCH.GEMMA_EMBEDDING: [
        MODEL_TENSOR.TOKEN_EMBD,
        MODEL_TENSOR.OUTPUT,
        MODEL_TENSOR.DENSE_2_OUT,
        MODEL_TENSOR.DENSE_3_OUT,
        MODEL_TENSOR.OUTPUT_NORM,
        MODEL_TENSOR.ATTN_Q,
        MODEL_TENSOR.ATTN_Q_NORM,
        MODEL_TENSOR.ATTN_K,
        MODEL_TENSOR.ATTN_K_NORM,
        MODEL_TENSOR.ATTN_V,
        MODEL_TENSOR.ATTN_OUT,
        MODEL_TENSOR.FFN_GATE,
        MODEL_TENSOR.FFN_DOWN,
        MODEL_TENSOR.FFN_UP,
        MODEL_TENSOR.ATTN_NORM,
        MODEL_TENSOR.ATTN_POST_NORM,
        MODEL_TENSOR.FFN_PRE_NORM,
        MODEL_TENSOR.FFN_POST_NORM,
    ],
    MODEL_ARCH.STARCODER2: [
        MODEL_TENSOR.TOKEN_EMBD,
        MODEL_TENSOR.OUTPUT_NORM,
        MODEL_TENSOR.OUTPUT,
        MODEL_TENSOR.ROPE_FREQS,
        MODEL_TENSOR.ATTN_NORM,
        MODEL_TENSOR.ATTN_Q,
        MODEL_TENSOR.ATTN_K,
        MODEL_TENSOR.ATTN_V,
        MODEL_TENSOR.ATTN_OUT,
        MODEL_TENSOR.ATTN_ROT_EMBD,
        MODEL_TENSOR.FFN_NORM,
        MODEL_TENSOR.FFN_DOWN,
        MODEL_TENSOR.FFN_UP,
    ],
    MODEL_ARCH.RWKV6: [
        MODEL_TENSOR.TOKEN_EMBD,
        MODEL_TENSOR.TOKEN_EMBD_NORM,
        MODEL_TENSOR.OUTPUT_NORM,
        MODEL_TENSOR.OUTPUT,
        MODEL_TENSOR.ATTN_NORM,
        MODEL_TENSOR.ATTN_NORM_2,
        MODEL_TENSOR.TIME_MIX_W1,
        MODEL_TENSOR.TIME_MIX_W2,
        MODEL_TENSOR.TIME_MIX_LERP_X,
        MODEL_TENSOR.TIME_MIX_LERP_K,
        MODEL_TENSOR.TIME_MIX_LERP_V,
        MODEL_TENSOR.TIME_MIX_LERP_R,
        MODEL_TENSOR.TIME_MIX_LERP_G,
        MODEL_TENSOR.TIME_MIX_LERP_W,
        MODEL_TENSOR.TIME_MIX_LERP_FUSED,
        MODEL_TENSOR.TIME_MIX_FIRST,
        MODEL_TENSOR.TIME_MIX_DECAY,
        MODEL_TENSOR.TIME_MIX_DECAY_W1,
        MODEL_TENSOR.TIME_MIX_DECAY_W2,
        MODEL_TENSOR.TIME_MIX_KEY,
        MODEL_TENSOR.TIME_MIX_VALUE,
        MODEL_TENSOR.TIME_MIX_RECEPTANCE,
        MODEL_TENSOR.TIME_MIX_GATE,
        MODEL_TENSOR.TIME_MIX_LN,
        MODEL_TENSOR.TIME_MIX_OUTPUT,
        MODEL_TENSOR.CHANNEL_MIX_LERP_K,
        MODEL_TENSOR.CHANNEL_MIX_LERP_R,
        MODEL_TENSOR.CHANNEL_MIX_KEY,
        MODEL_TENSOR.CHANNEL_MIX_RECEPTANCE,
        MODEL_TENSOR.CHANNEL_MIX_VALUE,
    ],
    MODEL_ARCH.RWKV6QWEN2: [
        MODEL_TENSOR.TOKEN_EMBD,
        MODEL_TENSOR.OUTPUT_NORM,
        MODEL_TENSOR.OUTPUT,
        MODEL_TENSOR.ATTN_NORM,
        MODEL_TENSOR.TIME_MIX_W1,
        MODEL_TENSOR.TIME_MIX_W2,
        MODEL_TENSOR.TIME_MIX_LERP_X,
        MODEL_TENSOR.TIME_MIX_LERP_K,
        MODEL_TENSOR.TIME_MIX_LERP_V,
        MODEL_TENSOR.TIME_MIX_LERP_R,
        MODEL_TENSOR.TIME_MIX_LERP_G,
        MODEL_TENSOR.TIME_MIX_LERP_W,
        MODEL_TENSOR.TIME_MIX_LERP_FUSED,
        MODEL_TENSOR.TIME_MIX_FIRST,
        MODEL_TENSOR.TIME_MIX_DECAY,
        MODEL_TENSOR.TIME_MIX_DECAY_W1,
        MODEL_TENSOR.TIME_MIX_DECAY_W2,
        MODEL_TENSOR.TIME_MIX_KEY,
        MODEL_TENSOR.TIME_MIX_VALUE,
        MODEL_TENSOR.TIME_MIX_RECEPTANCE,
        MODEL_TENSOR.TIME_MIX_GATE,
        MODEL_TENSOR.TIME_MIX_LN,
        MODEL_TENSOR.TIME_MIX_OUTPUT,
        MODEL_TENSOR.FFN_NORM,
        MODEL_TENSOR.FFN_GATE,
        MODEL_TENSOR.FFN_DOWN,
        MODEL_TENSOR.FFN_UP,
    ],
    MODEL_ARCH.RWKV7: [
        MODEL_TENSOR.TOKEN_EMBD,
        MODEL_TENSOR.TOKEN_EMBD_NORM,
        MODEL_TENSOR.OUTPUT_NORM,
        MODEL_TENSOR.OUTPUT,
        MODEL_TENSOR.ATTN_NORM,
        MODEL_TENSOR.ATTN_NORM_2,
        MODEL_TENSOR.TIME_MIX_LERP_FUSED,
        MODEL_TENSOR.TIME_MIX_W0,
        MODEL_TENSOR.TIME_MIX_W1,
        MODEL_TENSOR.TIME_MIX_W2,
        MODEL_TENSOR.TIME_MIX_A0,
        MODEL_TENSOR.TIME_MIX_A1,
        MODEL_TENSOR.TIME_MIX_A2,
        MODEL_TENSOR.TIME_MIX_V0,
        MODEL_TENSOR.TIME_MIX_V1,
        MODEL_TENSOR.TIME_MIX_V2,
        MODEL_TENSOR.TIME_MIX_G1,
        MODEL_TENSOR.TIME_MIX_G2,
        MODEL_TENSOR.TIME_MIX_K_K,
        MODEL_TENSOR.TIME_MIX_K_A,
        MODEL_TENSOR.TIME_MIX_R_K,
        MODEL_TENSOR.TIME_MIX_KEY,
        MODEL_TENSOR.TIME_MIX_VALUE,
        MODEL_TENSOR.TIME_MIX_RECEPTANCE,
        MODEL_TENSOR.TIME_MIX_LN,
        MODEL_TENSOR.TIME_MIX_OUTPUT,
        MODEL_TENSOR.CHANNEL_MIX_LERP_K,
        MODEL_TENSOR.CHANNEL_MIX_KEY,
        MODEL_TENSOR.CHANNEL_MIX_VALUE,
    ],
    MODEL_ARCH.ARWKV7: [
        MODEL_TENSOR.TOKEN_EMBD,
        MODEL_TENSOR.TOKEN_EMBD_NORM,
        MODEL_TENSOR.OUTPUT_NORM,
        MODEL_TENSOR.OUTPUT,
        MODEL_TENSOR.ATTN_NORM,
        MODEL_TENSOR.TIME_MIX_LERP_FUSED,
        MODEL_TENSOR.TIME_MIX_W0,
        MODEL_TENSOR.TIME_MIX_W1,
        MODEL_TENSOR.TIME_MIX_W2,
        MODEL_TENSOR.TIME_MIX_A0,
        MODEL_TENSOR.TIME_MIX_A1,
        MODEL_TENSOR.TIME_MIX_A2,
        MODEL_TENSOR.TIME_MIX_V0,
        MODEL_TENSOR.TIME_MIX_V1,
        MODEL_TENSOR.TIME_MIX_V2,
        MODEL_TENSOR.TIME_MIX_G1,
        MODEL_TENSOR.TIME_MIX_G2,
        MODEL_TENSOR.TIME_MIX_K_K,
        MODEL_TENSOR.TIME_MIX_K_A,
        MODEL_TENSOR.TIME_MIX_R_K,
        MODEL_TENSOR.TIME_MIX_KEY,
        MODEL_TENSOR.TIME_MIX_VALUE,
        MODEL_TENSOR.TIME_MIX_RECEPTANCE,
        MODEL_TENSOR.TIME_MIX_LN,
        MODEL_TENSOR.TIME_MIX_OUTPUT,
        MODEL_TENSOR.FFN_NORM,
        MODEL_TENSOR.FFN_GATE,
        MODEL_TENSOR.FFN_DOWN,
        MODEL_TENSOR.FFN_UP,
    ],
    MODEL_ARCH.MAMBA: [
        MODEL_TENSOR.TOKEN_EMBD,
        MODEL_TENSOR.OUTPUT_NORM,
        MODEL_TENSOR.OUTPUT,
        MODEL_TENSOR.ATTN_NORM,
        MODEL_TENSOR.SSM_IN,
        MODEL_TENSOR.SSM_CONV1D,
        MODEL_TENSOR.SSM_X,
        MODEL_TENSOR.SSM_DT,
        MODEL_TENSOR.SSM_A,
        MODEL_TENSOR.SSM_D,
        MODEL_TENSOR.SSM_OUT,
    ],
    MODEL_ARCH.MAMBA2: [
        MODEL_TENSOR.TOKEN_EMBD,
        MODEL_TENSOR.OUTPUT_NORM,
        MODEL_TENSOR.OUTPUT,
        MODEL_TENSOR.ATTN_NORM,
        MODEL_TENSOR.SSM_IN,
        MODEL_TENSOR.SSM_CONV1D,
        MODEL_TENSOR.SSM_DT,
        MODEL_TENSOR.SSM_A,
        MODEL_TENSOR.SSM_D,
        MODEL_TENSOR.SSM_NORM,
        MODEL_TENSOR.SSM_OUT,
    ],
    MODEL_ARCH.JAMBA: [
        MODEL_TENSOR.TOKEN_EMBD,
        MODEL_TENSOR.OUTPUT_NORM,
        MODEL_TENSOR.OUTPUT,
        MODEL_TENSOR.ATTN_NORM,
        MODEL_TENSOR.ATTN_Q,
        MODEL_TENSOR.ATTN_K,
        MODEL_TENSOR.ATTN_V,
        MODEL_TENSOR.ATTN_OUT,
        MODEL_TENSOR.SSM_IN,
        MODEL_TENSOR.SSM_CONV1D,
        MODEL_TENSOR.SSM_X,
        MODEL_TENSOR.SSM_DT,
        MODEL_TENSOR.SSM_DT_NORM,
        MODEL_TENSOR.SSM_A,
        MODEL_TENSOR.SSM_B_NORM,
        MODEL_TENSOR.SSM_C_NORM,
        MODEL_TENSOR.SSM_D,
        MODEL_TENSOR.SSM_OUT,
        MODEL_TENSOR.FFN_GATE_INP,
        MODEL_TENSOR.FFN_NORM,
        MODEL_TENSOR.FFN_GATE,
        MODEL_TENSOR.FFN_DOWN,
        MODEL_TENSOR.FFN_UP,
        MODEL_TENSOR.FFN_GATE_EXP,
        MODEL_TENSOR.FFN_DOWN_EXP,
        MODEL_TENSOR.FFN_UP_EXP,
    ],
    MODEL_ARCH.XVERSE: [
        MODEL_TENSOR.TOKEN_EMBD,
        MODEL_TENSOR.OUTPUT_NORM,
        MODEL_TENSOR.OUTPUT,
        MODEL_TENSOR.ROPE_FREQS,
        MODEL_TENSOR.ATTN_NORM,
        MODEL_TENSOR.ATTN_Q,
        MODEL_TENSOR.ATTN_K,
        MODEL_TENSOR.ATTN_V,
        MODEL_TENSOR.ATTN_OUT,
        MODEL_TENSOR.ATTN_ROT_EMBD,
        MODEL_TENSOR.FFN_NORM,
        MODEL_TENSOR.FFN_GATE,
        MODEL_TENSOR.FFN_DOWN,
        MODEL_TENSOR.FFN_UP,
    ],
    MODEL_ARCH.COMMAND_R: [
        MODEL_TENSOR.TOKEN_EMBD,
        MODEL_TENSOR.OUTPUT_NORM,
        MODEL_TENSOR.ATTN_NORM,
        MODEL_TENSOR.ATTN_Q,
        MODEL_TENSOR.ATTN_K,
        MODEL_TENSOR.ATTN_V,
        MODEL_TENSOR.ATTN_OUT,
        MODEL_TENSOR.FFN_GATE,
        MODEL_TENSOR.FFN_DOWN,
        MODEL_TENSOR.FFN_UP,
        MODEL_TENSOR.ATTN_K_NORM,
        MODEL_TENSOR.ATTN_Q_NORM,
    ],
    MODEL_ARCH.COHERE2: [
        MODEL_TENSOR.TOKEN_EMBD,
        MODEL_TENSOR.OUTPUT_NORM,
        MODEL_TENSOR.ATTN_NORM,
        MODEL_TENSOR.ATTN_Q,
        MODEL_TENSOR.ATTN_K,
        MODEL_TENSOR.ATTN_V,
        MODEL_TENSOR.ATTN_OUT,
        MODEL_TENSOR.FFN_GATE,
        MODEL_TENSOR.FFN_DOWN,
        MODEL_TENSOR.FFN_UP,
    ],
    MODEL_ARCH.DBRX: [
        MODEL_TENSOR.TOKEN_EMBD,
        MODEL_TENSOR.OUTPUT_NORM,
        MODEL_TENSOR.OUTPUT,
        MODEL_TENSOR.ATTN_NORM,
        MODEL_TENSOR.ATTN_QKV,
        MODEL_TENSOR.ATTN_OUT,
        MODEL_TENSOR.ATTN_OUT_NORM,
        MODEL_TENSOR.FFN_GATE_INP,
        MODEL_TENSOR.FFN_GATE_EXP,
        MODEL_TENSOR.FFN_DOWN_EXP,
        MODEL_TENSOR.FFN_UP_EXP,
    ],
    MODEL_ARCH.OLMO: [
        MODEL_TENSOR.TOKEN_EMBD,
        MODEL_TENSOR.OUTPUT,
        MODEL_TENSOR.ATTN_Q,
        MODEL_TENSOR.ATTN_K,
        MODEL_TENSOR.ATTN_V,
        MODEL_TENSOR.ATTN_OUT,
        MODEL_TENSOR.FFN_GATE,
        MODEL_TENSOR.FFN_DOWN,
        MODEL_TENSOR.FFN_UP,
    ],
    MODEL_ARCH.OLMO2: [
        MODEL_TENSOR.TOKEN_EMBD,
        MODEL_TENSOR.OUTPUT_NORM,
        MODEL_TENSOR.OUTPUT,
        MODEL_TENSOR.ATTN_Q,
        MODEL_TENSOR.ATTN_K,
        MODEL_TENSOR.ATTN_V,
        MODEL_TENSOR.ATTN_OUT,
        MODEL_TENSOR.ATTN_POST_NORM,
        MODEL_TENSOR.ATTN_Q_NORM,
        MODEL_TENSOR.ATTN_K_NORM,
        MODEL_TENSOR.FFN_POST_NORM,
        MODEL_TENSOR.FFN_GATE,
        MODEL_TENSOR.FFN_DOWN,
        MODEL_TENSOR.FFN_UP,
    ],
    MODEL_ARCH.SEED_OSS: [
        MODEL_TENSOR.TOKEN_EMBD,
        MODEL_TENSOR.ATTN_NORM,
        MODEL_TENSOR.ATTN_Q,
        MODEL_TENSOR.ATTN_K,
        MODEL_TENSOR.ATTN_V,
        MODEL_TENSOR.ATTN_OUT,
        MODEL_TENSOR.ATTN_POST_NORM,
        MODEL_TENSOR.FFN_GATE,
        MODEL_TENSOR.FFN_DOWN,
        MODEL_TENSOR.FFN_UP,
        MODEL_TENSOR.OUTPUT_NORM,
        MODEL_TENSOR.OUTPUT,
    ],
    MODEL_ARCH.OLMOE: [
        MODEL_TENSOR.TOKEN_EMBD,
        MODEL_TENSOR.OUTPUT_NORM,
        MODEL_TENSOR.OUTPUT,
        MODEL_TENSOR.ATTN_OUT,
        MODEL_TENSOR.ATTN_Q,
        MODEL_TENSOR.ATTN_K,
        MODEL_TENSOR.ATTN_V,
        MODEL_TENSOR.ATTN_NORM,
        MODEL_TENSOR.ATTN_Q_NORM,
        MODEL_TENSOR.ATTN_K_NORM,
        MODEL_TENSOR.FFN_NORM,
        MODEL_TENSOR.FFN_GATE_INP,
        MODEL_TENSOR.FFN_GATE_EXP,
        MODEL_TENSOR.FFN_UP_EXP,
        MODEL_TENSOR.FFN_DOWN_EXP,
    ],
    MODEL_ARCH.OPENELM: [
        MODEL_TENSOR.TOKEN_EMBD,
        MODEL_TENSOR.OUTPUT_NORM,
        MODEL_TENSOR.ATTN_NORM,
        MODEL_TENSOR.ATTN_QKV,
        MODEL_TENSOR.ATTN_Q_NORM,
        MODEL_TENSOR.ATTN_K_NORM,
        MODEL_TENSOR.ATTN_OUT,
        MODEL_TENSOR.FFN_NORM,
        MODEL_TENSOR.FFN_GATE,
        MODEL_TENSOR.FFN_DOWN,
        MODEL_TENSOR.FFN_UP,
    ],
    MODEL_ARCH.ARCTIC: [
        MODEL_TENSOR.TOKEN_EMBD,
        MODEL_TENSOR.OUTPUT_NORM,
        MODEL_TENSOR.OUTPUT,
        MODEL_TENSOR.ROPE_FREQS,
        MODEL_TENSOR.ATTN_NORM,
        MODEL_TENSOR.ATTN_Q,
        MODEL_TENSOR.ATTN_K,
        MODEL_TENSOR.ATTN_V,
        MODEL_TENSOR.ATTN_OUT,
        MODEL_TENSOR.ATTN_ROT_EMBD,
        MODEL_TENSOR.FFN_GATE_INP,
        MODEL_TENSOR.FFN_NORM,
        MODEL_TENSOR.FFN_GATE,
        MODEL_TENSOR.FFN_DOWN,
        MODEL_TENSOR.FFN_UP,
        MODEL_TENSOR.FFN_NORM_EXP,
        MODEL_TENSOR.FFN_GATE_EXP,
        MODEL_TENSOR.FFN_DOWN_EXP,
        MODEL_TENSOR.FFN_UP_EXP,
    ],
    MODEL_ARCH.DEEPSEEK: [
        MODEL_TENSOR.TOKEN_EMBD,
        MODEL_TENSOR.OUTPUT_NORM,
        MODEL_TENSOR.OUTPUT,
        MODEL_TENSOR.ROPE_FREQS,
        MODEL_TENSOR.ATTN_NORM,
        MODEL_TENSOR.ATTN_Q,
        MODEL_TENSOR.ATTN_K,
        MODEL_TENSOR.ATTN_V,
        MODEL_TENSOR.ATTN_OUT,
        MODEL_TENSOR.ATTN_ROT_EMBD,
        MODEL_TENSOR.FFN_GATE_INP,
        MODEL_TENSOR.FFN_NORM,
        MODEL_TENSOR.FFN_GATE,
        MODEL_TENSOR.FFN_DOWN,
        MODEL_TENSOR.FFN_UP,
        MODEL_TENSOR.FFN_GATE_EXP,
        MODEL_TENSOR.FFN_DOWN_EXP,
        MODEL_TENSOR.FFN_UP_EXP,
        MODEL_TENSOR.FFN_GATE_SHEXP,
        MODEL_TENSOR.FFN_DOWN_SHEXP,
        MODEL_TENSOR.FFN_UP_SHEXP,
    ],
    MODEL_ARCH.DEEPSEEK2: [
        MODEL_TENSOR.TOKEN_EMBD,
        MODEL_TENSOR.OUTPUT_NORM,
        MODEL_TENSOR.OUTPUT,
        MODEL_TENSOR.ROPE_FREQS,
        MODEL_TENSOR.ATTN_NORM,
        MODEL_TENSOR.ATTN_Q,
        MODEL_TENSOR.ATTN_Q_A,
        MODEL_TENSOR.ATTN_Q_B,
        MODEL_TENSOR.ATTN_KV_A_MQA,
        MODEL_TENSOR.ATTN_KV_B,
        MODEL_TENSOR.ATTN_K_B,
        MODEL_TENSOR.ATTN_V_B,
        MODEL_TENSOR.ATTN_Q_A_NORM,
        MODEL_TENSOR.ATTN_KV_A_NORM,
        MODEL_TENSOR.ATTN_OUT,
        MODEL_TENSOR.ATTN_ROT_EMBD,
        MODEL_TENSOR.FFN_GATE_INP,
        MODEL_TENSOR.FFN_NORM,
        MODEL_TENSOR.FFN_GATE,
        MODEL_TENSOR.FFN_DOWN,
        MODEL_TENSOR.FFN_UP,
        MODEL_TENSOR.FFN_GATE_EXP,
        MODEL_TENSOR.FFN_DOWN_EXP,
        MODEL_TENSOR.FFN_UP_EXP,
        MODEL_TENSOR.FFN_GATE_SHEXP,
        MODEL_TENSOR.FFN_DOWN_SHEXP,
        MODEL_TENSOR.FFN_UP_SHEXP,
        MODEL_TENSOR.FFN_EXP_PROBS_B,
    ],
    MODEL_ARCH.ERNIE4_5_MOE: [
        MODEL_TENSOR.TOKEN_EMBD,
        MODEL_TENSOR.OUTPUT_NORM,
        MODEL_TENSOR.OUTPUT,
        MODEL_TENSOR.ATTN_NORM,
        MODEL_TENSOR.ATTN_Q,
        MODEL_TENSOR.ATTN_K,
        MODEL_TENSOR.ATTN_V,
        MODEL_TENSOR.ATTN_OUT,
        MODEL_TENSOR.FFN_NORM,
        MODEL_TENSOR.FFN_GATE,
        MODEL_TENSOR.FFN_DOWN,
        MODEL_TENSOR.FFN_UP,
        MODEL_TENSOR.FFN_GATE_INP,
        MODEL_TENSOR.FFN_GATE_EXP,
        MODEL_TENSOR.FFN_DOWN_EXP,
        MODEL_TENSOR.FFN_UP_EXP,
        MODEL_TENSOR.FFN_GATE_SHEXP,
        MODEL_TENSOR.FFN_DOWN_SHEXP,
        MODEL_TENSOR.FFN_UP_SHEXP,
        MODEL_TENSOR.FFN_EXP_PROBS_B,
    ],
    MODEL_ARCH.PLM: [
        MODEL_TENSOR.TOKEN_EMBD,
        MODEL_TENSOR.OUTPUT,
        MODEL_TENSOR.OUTPUT_NORM,
        MODEL_TENSOR.ATTN_NORM,
        MODEL_TENSOR.ATTN_Q,
        MODEL_TENSOR.ATTN_KV_A_MQA,
        MODEL_TENSOR.ATTN_KV_A_NORM,
        MODEL_TENSOR.ATTN_KV_B,
        MODEL_TENSOR.ATTN_OUT,
        MODEL_TENSOR.FFN_NORM,
        MODEL_TENSOR.FFN_UP,
        MODEL_TENSOR.FFN_DOWN,
    ],
    MODEL_ARCH.CHATGLM : [
        MODEL_TENSOR.TOKEN_EMBD,
        MODEL_TENSOR.ROPE_FREQS,
        MODEL_TENSOR.OUTPUT_NORM,
        MODEL_TENSOR.OUTPUT,
        MODEL_TENSOR.ATTN_NORM,
        MODEL_TENSOR.ATTN_QKV,
        MODEL_TENSOR.ATTN_Q,
        MODEL_TENSOR.ATTN_K,
        MODEL_TENSOR.ATTN_V,
        MODEL_TENSOR.ATTN_OUT,
        MODEL_TENSOR.FFN_NORM,
        MODEL_TENSOR.FFN_DOWN,
        MODEL_TENSOR.FFN_UP,
    ],
    MODEL_ARCH.GLM4 : [
        MODEL_TENSOR.TOKEN_EMBD,
        MODEL_TENSOR.ROPE_FREQS,
        MODEL_TENSOR.OUTPUT_NORM,
        MODEL_TENSOR.OUTPUT,
        MODEL_TENSOR.ATTN_NORM,
        MODEL_TENSOR.ATTN_QKV,
        MODEL_TENSOR.ATTN_Q,
        MODEL_TENSOR.ATTN_K,
        MODEL_TENSOR.ATTN_V,
        MODEL_TENSOR.ATTN_OUT,
        MODEL_TENSOR.FFN_NORM,
        MODEL_TENSOR.FFN_DOWN,
        MODEL_TENSOR.FFN_UP,
        MODEL_TENSOR.ATTN_POST_NORM,
        MODEL_TENSOR.FFN_POST_NORM,
    ],
    MODEL_ARCH.GLM4_MOE: [
        MODEL_TENSOR.TOKEN_EMBD,
        MODEL_TENSOR.OUTPUT_NORM,
        MODEL_TENSOR.OUTPUT,
        MODEL_TENSOR.ATTN_NORM,
        MODEL_TENSOR.ATTN_POST_NORM,
        MODEL_TENSOR.ATTN_Q,
        MODEL_TENSOR.ATTN_K,
        MODEL_TENSOR.ATTN_V,
        MODEL_TENSOR.ATTN_OUT,
        MODEL_TENSOR.ATTN_Q_NORM,
        MODEL_TENSOR.ATTN_K_NORM,
        MODEL_TENSOR.FFN_GATE,
        MODEL_TENSOR.FFN_DOWN,
        MODEL_TENSOR.FFN_UP,
        MODEL_TENSOR.FFN_GATE_INP,
        MODEL_TENSOR.FFN_GATE_EXP,
        MODEL_TENSOR.FFN_DOWN_EXP,
        MODEL_TENSOR.FFN_UP_EXP,
        MODEL_TENSOR.FFN_GATE_SHEXP,
        MODEL_TENSOR.FFN_DOWN_SHEXP,
        MODEL_TENSOR.FFN_UP_SHEXP,
        MODEL_TENSOR.FFN_EXP_PROBS_B,
        # NextN/MTP tensors - preserved but unused
        MODEL_TENSOR.NEXTN_EH_PROJ,
        MODEL_TENSOR.NEXTN_EMBED_TOKENS,
        MODEL_TENSOR.NEXTN_ENORM,
        MODEL_TENSOR.NEXTN_HNORM,
        MODEL_TENSOR.NEXTN_SHARED_HEAD_HEAD,
        MODEL_TENSOR.NEXTN_SHARED_HEAD_NORM,
    ],
    MODEL_ARCH.BITNET: [
        MODEL_TENSOR.ATTN_Q,
        MODEL_TENSOR.ATTN_K,
        MODEL_TENSOR.ATTN_V,
        MODEL_TENSOR.TOKEN_EMBD,
        MODEL_TENSOR.OUTPUT_NORM,
        MODEL_TENSOR.ATTN_NORM,
        MODEL_TENSOR.ATTN_OUT,
        MODEL_TENSOR.FFN_NORM,
        MODEL_TENSOR.FFN_GATE,
        MODEL_TENSOR.FFN_DOWN,
        MODEL_TENSOR.FFN_UP,
        MODEL_TENSOR.ATTN_SUB_NORM,
        MODEL_TENSOR.FFN_SUB_NORM,
    ],
    MODEL_ARCH.T5: [
        MODEL_TENSOR.TOKEN_EMBD,
        MODEL_TENSOR.OUTPUT,
        MODEL_TENSOR.DEC_ATTN_NORM,
        MODEL_TENSOR.DEC_ATTN_Q,
        MODEL_TENSOR.DEC_ATTN_K,
        MODEL_TENSOR.DEC_ATTN_V,
        MODEL_TENSOR.DEC_ATTN_OUT,
        MODEL_TENSOR.DEC_ATTN_REL_B,
        MODEL_TENSOR.DEC_CROSS_ATTN_NORM,
        MODEL_TENSOR.DEC_CROSS_ATTN_Q,
        MODEL_TENSOR.DEC_CROSS_ATTN_K,
        MODEL_TENSOR.DEC_CROSS_ATTN_V,
        MODEL_TENSOR.DEC_CROSS_ATTN_OUT,
        MODEL_TENSOR.DEC_CROSS_ATTN_REL_B,
        MODEL_TENSOR.DEC_FFN_NORM,
        MODEL_TENSOR.DEC_FFN_GATE,
        MODEL_TENSOR.DEC_FFN_DOWN,
        MODEL_TENSOR.DEC_FFN_UP,
        MODEL_TENSOR.DEC_OUTPUT_NORM,
        MODEL_TENSOR.ENC_ATTN_NORM,
        MODEL_TENSOR.ENC_ATTN_Q,
        MODEL_TENSOR.ENC_ATTN_K,
        MODEL_TENSOR.ENC_ATTN_V,
        MODEL_TENSOR.ENC_ATTN_OUT,
        MODEL_TENSOR.ENC_ATTN_REL_B,
        MODEL_TENSOR.ENC_FFN_NORM,
        MODEL_TENSOR.ENC_FFN_GATE,
        MODEL_TENSOR.ENC_FFN_DOWN,
        MODEL_TENSOR.ENC_FFN_UP,
        MODEL_TENSOR.ENC_OUTPUT_NORM,
    ],
    MODEL_ARCH.T5ENCODER: [
        MODEL_TENSOR.TOKEN_EMBD,
        MODEL_TENSOR.OUTPUT,
        MODEL_TENSOR.ENC_ATTN_NORM,
        MODEL_TENSOR.ENC_ATTN_Q,
        MODEL_TENSOR.ENC_ATTN_K,
        MODEL_TENSOR.ENC_ATTN_V,
        MODEL_TENSOR.ENC_ATTN_OUT,
        MODEL_TENSOR.ENC_ATTN_REL_B,
        MODEL_TENSOR.ENC_FFN_NORM,
        MODEL_TENSOR.ENC_FFN_GATE,
        MODEL_TENSOR.ENC_FFN_DOWN,
        MODEL_TENSOR.ENC_FFN_UP,
        MODEL_TENSOR.ENC_OUTPUT_NORM,
    ],
    MODEL_ARCH.JAIS: [
        MODEL_TENSOR.TOKEN_EMBD,
        MODEL_TENSOR.OUTPUT_NORM,
        MODEL_TENSOR.OUTPUT,
        MODEL_TENSOR.ATTN_NORM,
        MODEL_TENSOR.ATTN_QKV,
        MODEL_TENSOR.ATTN_OUT,
        MODEL_TENSOR.FFN_NORM,
        MODEL_TENSOR.FFN_DOWN,
        MODEL_TENSOR.FFN_GATE,
        MODEL_TENSOR.FFN_UP,
    ],
    MODEL_ARCH.NEMOTRON: [
        MODEL_TENSOR.TOKEN_EMBD,
        MODEL_TENSOR.OUTPUT_NORM,
        MODEL_TENSOR.OUTPUT,
        MODEL_TENSOR.ROPE_FREQS,
        MODEL_TENSOR.ATTN_NORM,
        MODEL_TENSOR.ATTN_Q,
        MODEL_TENSOR.ATTN_K,
        MODEL_TENSOR.ATTN_V,
        MODEL_TENSOR.ATTN_OUT,
        MODEL_TENSOR.ATTN_ROT_EMBD,
        MODEL_TENSOR.FFN_NORM,
        MODEL_TENSOR.FFN_DOWN,
        MODEL_TENSOR.FFN_UP,
    ],
    MODEL_ARCH.NEMOTRON_H: [
        MODEL_TENSOR.TOKEN_EMBD,
        MODEL_TENSOR.OUTPUT_NORM,
        MODEL_TENSOR.OUTPUT,
        MODEL_TENSOR.ATTN_NORM,
        MODEL_TENSOR.SSM_IN,
        MODEL_TENSOR.SSM_CONV1D,
        MODEL_TENSOR.SSM_DT,
        MODEL_TENSOR.SSM_A,
        MODEL_TENSOR.SSM_D,
        MODEL_TENSOR.SSM_NORM,
        MODEL_TENSOR.SSM_OUT,
        MODEL_TENSOR.ATTN_Q,
        MODEL_TENSOR.ATTN_K,
        MODEL_TENSOR.ATTN_V,
        MODEL_TENSOR.ATTN_OUT,
        MODEL_TENSOR.FFN_DOWN,
        MODEL_TENSOR.FFN_UP,
    ],
    MODEL_ARCH.EXAONE: [
        MODEL_TENSOR.TOKEN_EMBD,
        MODEL_TENSOR.OUTPUT_NORM,
        MODEL_TENSOR.OUTPUT,
        MODEL_TENSOR.ROPE_FREQS,
        MODEL_TENSOR.ATTN_NORM,
        MODEL_TENSOR.ATTN_Q,
        MODEL_TENSOR.ATTN_K,
        MODEL_TENSOR.ATTN_V,
        MODEL_TENSOR.ATTN_OUT,
        MODEL_TENSOR.ATTN_ROT_EMBD,
        MODEL_TENSOR.FFN_NORM,
        MODEL_TENSOR.FFN_GATE,
        MODEL_TENSOR.FFN_DOWN,
        MODEL_TENSOR.FFN_UP,
    ],
    MODEL_ARCH.EXAONE4: [
        MODEL_TENSOR.TOKEN_EMBD,
        MODEL_TENSOR.OUTPUT_NORM,
        MODEL_TENSOR.OUTPUT,
        MODEL_TENSOR.ROPE_FREQS,
        MODEL_TENSOR.ATTN_Q,
        MODEL_TENSOR.ATTN_Q_NORM,
        MODEL_TENSOR.ATTN_K,
        MODEL_TENSOR.ATTN_K_NORM,
        MODEL_TENSOR.ATTN_V,
        MODEL_TENSOR.ATTN_OUT,
        MODEL_TENSOR.ATTN_POST_NORM,
        MODEL_TENSOR.FFN_GATE,
        MODEL_TENSOR.FFN_DOWN,
        MODEL_TENSOR.FFN_UP,
        MODEL_TENSOR.FFN_POST_NORM,
    ],
    MODEL_ARCH.GRANITE: [
        MODEL_TENSOR.TOKEN_EMBD,
        MODEL_TENSOR.OUTPUT_NORM,
        MODEL_TENSOR.OUTPUT,
        MODEL_TENSOR.ATTN_NORM,
        MODEL_TENSOR.ATTN_Q,
        MODEL_TENSOR.ATTN_K,
        MODEL_TENSOR.ATTN_V,
        MODEL_TENSOR.ATTN_OUT,
        MODEL_TENSOR.FFN_NORM,
        MODEL_TENSOR.FFN_GATE,
        MODEL_TENSOR.FFN_DOWN,
        MODEL_TENSOR.FFN_UP,
    ],
    MODEL_ARCH.GRANITE_MOE: [
        MODEL_TENSOR.TOKEN_EMBD,
        MODEL_TENSOR.OUTPUT_NORM,
        MODEL_TENSOR.OUTPUT,
        MODEL_TENSOR.ATTN_NORM,
        MODEL_TENSOR.ATTN_Q,
        MODEL_TENSOR.ATTN_K,
        MODEL_TENSOR.ATTN_V,
        MODEL_TENSOR.ATTN_OUT,
        MODEL_TENSOR.FFN_NORM,
        MODEL_TENSOR.FFN_GATE_INP,
        MODEL_TENSOR.FFN_GATE_EXP,
        MODEL_TENSOR.FFN_DOWN_EXP,
        MODEL_TENSOR.FFN_UP_EXP,
        MODEL_TENSOR.FFN_GATE_SHEXP,
        MODEL_TENSOR.FFN_UP_SHEXP,
        MODEL_TENSOR.FFN_DOWN_SHEXP,
    ],
    MODEL_ARCH.GRANITE_HYBRID: [
        MODEL_TENSOR.TOKEN_EMBD,
        MODEL_TENSOR.OUTPUT_NORM,
        MODEL_TENSOR.OUTPUT,
        MODEL_TENSOR.ATTN_NORM,
        MODEL_TENSOR.SSM_IN,
        MODEL_TENSOR.SSM_CONV1D,
        MODEL_TENSOR.SSM_DT,
        MODEL_TENSOR.SSM_A,
        MODEL_TENSOR.SSM_D,
        MODEL_TENSOR.SSM_NORM,
        MODEL_TENSOR.SSM_OUT,
        MODEL_TENSOR.ATTN_Q,
        MODEL_TENSOR.ATTN_K,
        MODEL_TENSOR.ATTN_V,
        MODEL_TENSOR.ATTN_OUT,
        MODEL_TENSOR.FFN_NORM,
        # MoE
        MODEL_TENSOR.FFN_GATE_INP,
        MODEL_TENSOR.FFN_GATE_EXP,
        MODEL_TENSOR.FFN_DOWN_EXP,
        MODEL_TENSOR.FFN_UP_EXP,
        MODEL_TENSOR.FFN_GATE_SHEXP,
        MODEL_TENSOR.FFN_UP_SHEXP,
        MODEL_TENSOR.FFN_DOWN_SHEXP,
        # Dense
        MODEL_TENSOR.FFN_GATE,
        MODEL_TENSOR.FFN_DOWN,
        MODEL_TENSOR.FFN_UP,
    ],
    MODEL_ARCH.CHAMELEON: [
        MODEL_TENSOR.TOKEN_EMBD,
        MODEL_TENSOR.OUTPUT_NORM,
        MODEL_TENSOR.OUTPUT,
        MODEL_TENSOR.ATTN_NORM,
        MODEL_TENSOR.ATTN_Q,
        MODEL_TENSOR.ATTN_Q_NORM,
        MODEL_TENSOR.ATTN_K,
        MODEL_TENSOR.ATTN_K_NORM,
        MODEL_TENSOR.ATTN_V,
        MODEL_TENSOR.ATTN_OUT,
        MODEL_TENSOR.FFN_NORM,
        MODEL_TENSOR.FFN_GATE,
        MODEL_TENSOR.FFN_DOWN,
        MODEL_TENSOR.FFN_UP,
    ],
    MODEL_ARCH.WAVTOKENIZER_DEC: [
        MODEL_TENSOR.TOKEN_EMBD,
        MODEL_TENSOR.TOKEN_EMBD_NORM,
        MODEL_TENSOR.CONV1D,
        MODEL_TENSOR.CONVNEXT_DW,
        MODEL_TENSOR.CONVNEXT_NORM,
        MODEL_TENSOR.CONVNEXT_PW1,
        MODEL_TENSOR.CONVNEXT_PW2,
        MODEL_TENSOR.CONVNEXT_GAMMA,
        MODEL_TENSOR.OUTPUT,
        MODEL_TENSOR.OUTPUT_NORM,
        MODEL_TENSOR.POSNET_CONV1,
        MODEL_TENSOR.POSNET_CONV2,
        MODEL_TENSOR.POSNET_NORM,
        MODEL_TENSOR.POSNET_NORM1,
        MODEL_TENSOR.POSNET_NORM2,
        MODEL_TENSOR.POSNET_ATTN_NORM,
        MODEL_TENSOR.POSNET_ATTN_Q,
        MODEL_TENSOR.POSNET_ATTN_K,
        MODEL_TENSOR.POSNET_ATTN_V,
        MODEL_TENSOR.POSNET_ATTN_OUT,
    ],
    MODEL_ARCH.BAILINGMOE: [
        MODEL_TENSOR.TOKEN_EMBD,
        MODEL_TENSOR.OUTPUT_NORM,
        MODEL_TENSOR.OUTPUT,
        MODEL_TENSOR.ROPE_FREQS,
        MODEL_TENSOR.ATTN_NORM,
        MODEL_TENSOR.ATTN_Q,
        MODEL_TENSOR.ATTN_K,
        MODEL_TENSOR.ATTN_V,
        MODEL_TENSOR.ATTN_OUT,
        MODEL_TENSOR.FFN_GATE_INP,
        MODEL_TENSOR.FFN_NORM,
        MODEL_TENSOR.FFN_GATE_EXP,
        MODEL_TENSOR.FFN_DOWN_EXP,
        MODEL_TENSOR.FFN_UP_EXP,
        MODEL_TENSOR.FFN_GATE_SHEXP,
        MODEL_TENSOR.FFN_DOWN_SHEXP,
        MODEL_TENSOR.FFN_UP_SHEXP,
    ],
    MODEL_ARCH.BAILINGMOE2: [
        MODEL_TENSOR.TOKEN_EMBD,
        MODEL_TENSOR.OUTPUT_NORM,
        MODEL_TENSOR.OUTPUT,
        MODEL_TENSOR.ATTN_NORM,
        MODEL_TENSOR.ATTN_Q_NORM,
        MODEL_TENSOR.ATTN_K_NORM,
        MODEL_TENSOR.ATTN_QKV,
        MODEL_TENSOR.ATTN_OUT,
        MODEL_TENSOR.FFN_GATE_INP,
        MODEL_TENSOR.FFN_EXP_PROBS_B,
        MODEL_TENSOR.FFN_NORM,
        MODEL_TENSOR.FFN_GATE,
        MODEL_TENSOR.FFN_DOWN,
        MODEL_TENSOR.FFN_UP,
        MODEL_TENSOR.FFN_GATE_EXP,
        MODEL_TENSOR.FFN_DOWN_EXP,
        MODEL_TENSOR.FFN_UP_EXP,
        MODEL_TENSOR.FFN_GATE_SHEXP,
        MODEL_TENSOR.FFN_DOWN_SHEXP,
        MODEL_TENSOR.FFN_UP_SHEXP,
        MODEL_TENSOR.NEXTN_EH_PROJ,
        MODEL_TENSOR.NEXTN_EMBED_TOKENS,
        MODEL_TENSOR.NEXTN_ENORM,
        MODEL_TENSOR.NEXTN_HNORM,
        MODEL_TENSOR.NEXTN_SHARED_HEAD_HEAD,
        MODEL_TENSOR.NEXTN_SHARED_HEAD_NORM,
        MODEL_TENSOR.LAYER_OUT_NORM,
    ],
    MODEL_ARCH.DOTS1: [
        MODEL_TENSOR.TOKEN_EMBD,
        MODEL_TENSOR.OUTPUT_NORM,
        MODEL_TENSOR.OUTPUT,
        MODEL_TENSOR.ATTN_NORM,
        MODEL_TENSOR.ATTN_Q,
        MODEL_TENSOR.ATTN_Q_NORM,
        MODEL_TENSOR.ATTN_K,
        MODEL_TENSOR.ATTN_K_NORM,
        MODEL_TENSOR.ATTN_V,
        MODEL_TENSOR.ATTN_OUT,
        MODEL_TENSOR.FFN_EXP_PROBS_B,
        MODEL_TENSOR.FFN_NORM,
        MODEL_TENSOR.FFN_GATE,
        MODEL_TENSOR.FFN_GATE_EXP,
        MODEL_TENSOR.FFN_GATE_INP,
        MODEL_TENSOR.FFN_GATE_SHEXP,
        MODEL_TENSOR.FFN_DOWN,
        MODEL_TENSOR.FFN_DOWN_EXP,
        MODEL_TENSOR.FFN_DOWN_SHEXP,
        MODEL_TENSOR.FFN_UP,
        MODEL_TENSOR.FFN_UP_EXP,
        MODEL_TENSOR.FFN_UP_SHEXP,
    ],
    MODEL_ARCH.ARCEE: [
        MODEL_TENSOR.TOKEN_EMBD,
        MODEL_TENSOR.OUTPUT_NORM,
        MODEL_TENSOR.OUTPUT,
        MODEL_TENSOR.ROPE_FREQS,
        MODEL_TENSOR.ATTN_NORM,
        MODEL_TENSOR.ATTN_Q,
        MODEL_TENSOR.ATTN_K,
        MODEL_TENSOR.ATTN_V,
        MODEL_TENSOR.ATTN_OUT,
        MODEL_TENSOR.ATTN_ROT_EMBD,
        MODEL_TENSOR.FFN_NORM,
        MODEL_TENSOR.FFN_DOWN,
        MODEL_TENSOR.FFN_UP,
    ],
    MODEL_ARCH.AFMOE: [
        MODEL_TENSOR.TOKEN_EMBD,
        MODEL_TENSOR.OUTPUT_NORM,
        MODEL_TENSOR.OUTPUT,
        MODEL_TENSOR.ATTN_NORM,
        MODEL_TENSOR.ATTN_POST_NORM,
        MODEL_TENSOR.ATTN_Q,
        MODEL_TENSOR.ATTN_K,
        MODEL_TENSOR.ATTN_V,
        MODEL_TENSOR.ATTN_OUT,
        MODEL_TENSOR.ATTN_Q_NORM,
        MODEL_TENSOR.ATTN_K_NORM,
        MODEL_TENSOR.ATTN_GATE,
        MODEL_TENSOR.FFN_GATE,
        MODEL_TENSOR.FFN_DOWN,
        MODEL_TENSOR.FFN_UP,
        MODEL_TENSOR.FFN_GATE_INP,
        MODEL_TENSOR.FFN_GATE_EXP,
        MODEL_TENSOR.FFN_DOWN_EXP,
        MODEL_TENSOR.FFN_UP_EXP,
        MODEL_TENSOR.FFN_GATE_SHEXP,
        MODEL_TENSOR.FFN_UP_SHEXP,
        MODEL_TENSOR.FFN_DOWN_SHEXP,
        MODEL_TENSOR.FFN_PRE_NORM,
        MODEL_TENSOR.FFN_POST_NORM,
        MODEL_TENSOR.FFN_EXP_PROBS_B,
    ],
    MODEL_ARCH.ERNIE4_5: [
        MODEL_TENSOR.TOKEN_EMBD,
        MODEL_TENSOR.OUTPUT_NORM,
        MODEL_TENSOR.OUTPUT,
        MODEL_TENSOR.ATTN_NORM,
        MODEL_TENSOR.ATTN_Q,
        MODEL_TENSOR.ATTN_K,
        MODEL_TENSOR.ATTN_V,
        MODEL_TENSOR.ATTN_OUT,
        MODEL_TENSOR.FFN_NORM,
        MODEL_TENSOR.FFN_GATE,
        MODEL_TENSOR.FFN_DOWN,
        MODEL_TENSOR.FFN_UP,
    ],
    MODEL_ARCH.FALCON_H1: [
        # Token embedding
        MODEL_TENSOR.TOKEN_EMBD,

        # Input layernorm
        MODEL_TENSOR.ATTN_NORM,

        # Attention components
        MODEL_TENSOR.ATTN_Q,         # Query projection
        MODEL_TENSOR.ATTN_K,         # Key projection
        MODEL_TENSOR.ATTN_V,         # Value projection
        MODEL_TENSOR.ATTN_OUT,       # Output projection

        # SSM components (Mamba2 specific)
        MODEL_TENSOR.SSM_IN,         # Input projection for SSM
        MODEL_TENSOR.SSM_CONV1D,     # Convolution layer
        MODEL_TENSOR.SSM_DT,         # Delta time projection
        MODEL_TENSOR.SSM_A,          # A parameter (log form)
        MODEL_TENSOR.SSM_D,          # D parameter
        MODEL_TENSOR.SSM_NORM,       # Normalization in SSM
        MODEL_TENSOR.SSM_OUT,        # Output projection

        # Pre-feedforward layernorm
        MODEL_TENSOR.FFN_PRE_NORM,

        # Feed-forward network components
        MODEL_TENSOR.FFN_GATE,       # Gate projection (SwiGLU)
        MODEL_TENSOR.FFN_DOWN,       # Down projection
        MODEL_TENSOR.FFN_UP,         # Up projection

        # Post-feedforward layernorm
        MODEL_TENSOR.OUTPUT_NORM,    # Final layer norm
        MODEL_TENSOR.OUTPUT,         # Output projection (lm_head)
    ],
    MODEL_ARCH.HUNYUAN_MOE: [
        MODEL_TENSOR.TOKEN_EMBD,
        MODEL_TENSOR.OUTPUT_NORM,
        MODEL_TENSOR.OUTPUT,
        MODEL_TENSOR.ROPE_FREQS,
        MODEL_TENSOR.ATTN_NORM,
        MODEL_TENSOR.ATTN_Q,
        MODEL_TENSOR.ATTN_Q_NORM,
        MODEL_TENSOR.ATTN_K,
        MODEL_TENSOR.ATTN_K_NORM,
        MODEL_TENSOR.ATTN_V,
        MODEL_TENSOR.ATTN_OUT,
        MODEL_TENSOR.FFN_GATE_INP,
        MODEL_TENSOR.FFN_NORM,
        MODEL_TENSOR.FFN_GATE_EXP,
        MODEL_TENSOR.FFN_DOWN_EXP,
        MODEL_TENSOR.FFN_UP_EXP,
        MODEL_TENSOR.FFN_GATE_SHEXP,
        MODEL_TENSOR.FFN_DOWN_SHEXP,
        MODEL_TENSOR.FFN_UP_SHEXP,
    ],
    MODEL_ARCH.HUNYUAN_DENSE: [
        MODEL_TENSOR.TOKEN_EMBD,
        MODEL_TENSOR.OUTPUT_NORM,
        MODEL_TENSOR.OUTPUT,
        MODEL_TENSOR.ATTN_NORM,
        MODEL_TENSOR.ATTN_Q,
        MODEL_TENSOR.ATTN_Q_NORM,
        MODEL_TENSOR.ATTN_K,
        MODEL_TENSOR.ATTN_K_NORM,
        MODEL_TENSOR.ATTN_V,
        MODEL_TENSOR.ATTN_OUT,
        MODEL_TENSOR.FFN_NORM,
        MODEL_TENSOR.FFN_GATE,
        MODEL_TENSOR.FFN_DOWN,
        MODEL_TENSOR.FFN_UP,
    ],
    MODEL_ARCH.SMOLLM3: [
        MODEL_TENSOR.TOKEN_EMBD,
        MODEL_TENSOR.OUTPUT_NORM,
        MODEL_TENSOR.OUTPUT,
        MODEL_TENSOR.ROPE_FREQS,
        MODEL_TENSOR.ATTN_NORM,
        MODEL_TENSOR.ATTN_Q,
        MODEL_TENSOR.ATTN_K,
        MODEL_TENSOR.ATTN_V,
        MODEL_TENSOR.ATTN_OUT,
        MODEL_TENSOR.ATTN_ROT_EMBD,
        MODEL_TENSOR.FFN_NORM,
        MODEL_TENSOR.FFN_GATE,
        MODEL_TENSOR.FFN_DOWN,
        MODEL_TENSOR.FFN_UP,
    ],
    MODEL_ARCH.GPT_OSS: [
        MODEL_TENSOR.TOKEN_EMBD,
        MODEL_TENSOR.OUTPUT_NORM,
        MODEL_TENSOR.OUTPUT,
        MODEL_TENSOR.ATTN_NORM,
        MODEL_TENSOR.ATTN_POST_NORM,
        MODEL_TENSOR.ATTN_Q,
        MODEL_TENSOR.ATTN_K,
        MODEL_TENSOR.ATTN_V,
        MODEL_TENSOR.ATTN_OUT,
        MODEL_TENSOR.ATTN_SINKS,
        MODEL_TENSOR.FFN_GATE_INP,
        MODEL_TENSOR.FFN_GATE_EXP,
        MODEL_TENSOR.FFN_DOWN_EXP,
        MODEL_TENSOR.FFN_UP_EXP,
    ],
    MODEL_ARCH.LFM2: [
        MODEL_TENSOR.TOKEN_EMBD,
        MODEL_TENSOR.TOKEN_EMBD_NORM,
        MODEL_TENSOR.SHORTCONV_CONV,
        MODEL_TENSOR.SHORTCONV_INPROJ,
        MODEL_TENSOR.SHORTCONV_OUTPROJ,
        MODEL_TENSOR.FFN_GATE,
        MODEL_TENSOR.FFN_DOWN,
        MODEL_TENSOR.FFN_UP,
        MODEL_TENSOR.FFN_NORM,
        MODEL_TENSOR.ATTN_NORM, # operator_norm
        MODEL_TENSOR.ATTN_Q_NORM,
        MODEL_TENSOR.ATTN_K_NORM,
        MODEL_TENSOR.ATTN_Q,
        MODEL_TENSOR.ATTN_K,
        MODEL_TENSOR.ATTN_V,
        MODEL_TENSOR.ATTN_OUT,
        MODEL_TENSOR.OUTPUT,
    ],
    MODEL_ARCH.LFM2MOE: [
        MODEL_TENSOR.TOKEN_EMBD,
        MODEL_TENSOR.TOKEN_EMBD_NORM,
        MODEL_TENSOR.SHORTCONV_CONV,
        MODEL_TENSOR.SHORTCONV_INPROJ,
        MODEL_TENSOR.SHORTCONV_OUTPROJ,
        MODEL_TENSOR.FFN_GATE,
        MODEL_TENSOR.FFN_DOWN,
        MODEL_TENSOR.FFN_UP,
        MODEL_TENSOR.FFN_NORM,
        MODEL_TENSOR.ATTN_NORM, # operator_norm
        MODEL_TENSOR.ATTN_Q_NORM,
        MODEL_TENSOR.ATTN_K_NORM,
        MODEL_TENSOR.ATTN_Q,
        MODEL_TENSOR.ATTN_K,
        MODEL_TENSOR.ATTN_V,
        MODEL_TENSOR.ATTN_OUT,
        MODEL_TENSOR.FFN_GATE_INP,
        MODEL_TENSOR.FFN_GATE_EXP,
        MODEL_TENSOR.FFN_DOWN_EXP,
        MODEL_TENSOR.FFN_UP_EXP,
        MODEL_TENSOR.FFN_EXP_PROBS_B,
    ],
    MODEL_ARCH.SMALLTHINKER: [
        MODEL_TENSOR.TOKEN_EMBD,
        MODEL_TENSOR.OUTPUT_NORM,
        MODEL_TENSOR.OUTPUT,
        MODEL_TENSOR.ATTN_NORM,
        MODEL_TENSOR.ATTN_Q,
        MODEL_TENSOR.ATTN_K,
        MODEL_TENSOR.ATTN_V,
        MODEL_TENSOR.ATTN_OUT,
        MODEL_TENSOR.FFN_NORM,
        MODEL_TENSOR.FFN_GATE,
        MODEL_TENSOR.FFN_DOWN,
        MODEL_TENSOR.FFN_UP,
        MODEL_TENSOR.FFN_GATE_INP,
        MODEL_TENSOR.FFN_GATE_EXP,
        MODEL_TENSOR.FFN_DOWN_EXP,
        MODEL_TENSOR.FFN_UP_EXP,
    ],
    MODEL_ARCH.APERTUS: [
        MODEL_TENSOR.TOKEN_EMBD,
        MODEL_TENSOR.OUTPUT_NORM,
        MODEL_TENSOR.OUTPUT,
        MODEL_TENSOR.ROPE_FREQS,
        MODEL_TENSOR.ATTN_NORM,
        MODEL_TENSOR.ATTN_Q,
        MODEL_TENSOR.ATTN_K,
        MODEL_TENSOR.ATTN_V,
        MODEL_TENSOR.ATTN_OUT,
        MODEL_TENSOR.ATTN_ROT_EMBD,
        MODEL_TENSOR.ATTN_Q_NORM,
        MODEL_TENSOR.ATTN_K_NORM,
        MODEL_TENSOR.FFN_NORM,
        MODEL_TENSOR.FFN_GATE,
        MODEL_TENSOR.FFN_DOWN,
        MODEL_TENSOR.FFN_UP,
    ],
    MODEL_ARCH.LLADA_MOE: [
        MODEL_TENSOR.TOKEN_EMBD,
        MODEL_TENSOR.OUTPUT_NORM,
        MODEL_TENSOR.OUTPUT,
        MODEL_TENSOR.ATTN_OUT,
        MODEL_TENSOR.ATTN_Q,
        MODEL_TENSOR.ATTN_K,
        MODEL_TENSOR.ATTN_V,
        MODEL_TENSOR.ATTN_NORM,
        MODEL_TENSOR.ATTN_Q_NORM,
        MODEL_TENSOR.ATTN_K_NORM,
        MODEL_TENSOR.FFN_NORM,
        MODEL_TENSOR.FFN_GATE_INP,
        MODEL_TENSOR.FFN_GATE_EXP,
        MODEL_TENSOR.FFN_UP_EXP,
        MODEL_TENSOR.FFN_DOWN_EXP,
    ],
    MODEL_ARCH.GROVEMOE: [
        MODEL_TENSOR.TOKEN_EMBD,
        MODEL_TENSOR.OUTPUT_NORM,
        MODEL_TENSOR.OUTPUT,
        MODEL_TENSOR.ATTN_NORM,
        MODEL_TENSOR.ATTN_Q,
        MODEL_TENSOR.ATTN_Q_NORM,
        MODEL_TENSOR.ATTN_K,
        MODEL_TENSOR.ATTN_K_NORM,
        MODEL_TENSOR.ATTN_V,
        MODEL_TENSOR.ATTN_OUT,
        MODEL_TENSOR.FFN_NORM,
        MODEL_TENSOR.FFN_GATE_INP,
        MODEL_TENSOR.FFN_GATE_EXP,
        MODEL_TENSOR.FFN_DOWN_EXP,
        MODEL_TENSOR.FFN_UP_EXP,
        MODEL_TENSOR.FFN_GATE_CHEXP,
        MODEL_TENSOR.FFN_DOWN_CHEXP,
        MODEL_TENSOR.FFN_UP_CHEXP,
    ],
    MODEL_ARCH.MINIMAXM2: [
        MODEL_TENSOR.TOKEN_EMBD,
        MODEL_TENSOR.OUTPUT_NORM,
        MODEL_TENSOR.OUTPUT,
        MODEL_TENSOR.ATTN_NORM,
        MODEL_TENSOR.ATTN_Q,
        MODEL_TENSOR.ATTN_Q_NORM,
        MODEL_TENSOR.ATTN_K,
        MODEL_TENSOR.ATTN_K_NORM,
        MODEL_TENSOR.ATTN_V,
        MODEL_TENSOR.ATTN_OUT,
        MODEL_TENSOR.FFN_NORM,
        MODEL_TENSOR.FFN_GATE_INP,
        MODEL_TENSOR.FFN_GATE_EXP,
        MODEL_TENSOR.FFN_DOWN_EXP,
        MODEL_TENSOR.FFN_UP_EXP,
        MODEL_TENSOR.FFN_EXP_PROBS_B,
    ],
    MODEL_ARCH.COGVLM: [
        MODEL_TENSOR.TOKEN_EMBD,
        MODEL_TENSOR.OUTPUT_NORM,
        MODEL_TENSOR.OUTPUT,
        MODEL_TENSOR.ATTN_NORM,
        MODEL_TENSOR.ATTN_QKV,
        MODEL_TENSOR.ATTN_OUT,
        MODEL_TENSOR.FFN_NORM,
        MODEL_TENSOR.FFN_GATE,
        MODEL_TENSOR.FFN_DOWN,
        MODEL_TENSOR.FFN_UP,
        MODEL_TENSOR.VISEXP_ATTN_QKV,
        MODEL_TENSOR.VISEXP_ATTN_OUT,
        MODEL_TENSOR.VISEXP_GATE,
        MODEL_TENSOR.VISEXP_UP,
        MODEL_TENSOR.VISEXP_DOWN,
    ],
<<<<<<< HEAD
    MODEL_ARCH.RND1: [
=======
    MODEL_ARCH.PANGU_EMBED: [
>>>>>>> 23bc779a
        MODEL_TENSOR.TOKEN_EMBD,
        MODEL_TENSOR.OUTPUT_NORM,
        MODEL_TENSOR.OUTPUT,
        MODEL_TENSOR.ATTN_NORM,
        MODEL_TENSOR.ATTN_Q,
<<<<<<< HEAD
        MODEL_TENSOR.ATTN_Q_NORM,
        MODEL_TENSOR.ATTN_K,
        MODEL_TENSOR.ATTN_K_NORM,
        MODEL_TENSOR.ATTN_V,
        MODEL_TENSOR.ATTN_OUT,
        MODEL_TENSOR.FFN_NORM,
        MODEL_TENSOR.FFN_GATE_INP,
        MODEL_TENSOR.FFN_GATE_EXP,
        MODEL_TENSOR.FFN_DOWN_EXP,
        MODEL_TENSOR.FFN_UP_EXP,
=======
        MODEL_TENSOR.ATTN_K,
        MODEL_TENSOR.ATTN_V,
        MODEL_TENSOR.ATTN_OUT,
        MODEL_TENSOR.FFN_NORM,
        MODEL_TENSOR.FFN_GATE,
        MODEL_TENSOR.FFN_DOWN,
        MODEL_TENSOR.FFN_UP,
>>>>>>> 23bc779a
    ],
    # TODO
}

# tensors that will not be serialized
MODEL_TENSOR_SKIP: dict[MODEL_ARCH, list[MODEL_TENSOR]] = {
    MODEL_ARCH.LLAMA: [
        MODEL_TENSOR.ROPE_FREQS,
        MODEL_TENSOR.ATTN_ROT_EMBD,
    ],
    MODEL_ARCH.DECI: [
        MODEL_TENSOR.ROPE_FREQS,
        MODEL_TENSOR.ATTN_ROT_EMBD,
    ],
    MODEL_ARCH.BAICHUAN: [
        MODEL_TENSOR.ROPE_FREQS,
        MODEL_TENSOR.ATTN_ROT_EMBD,
    ],
    MODEL_ARCH.QWEN: [
        MODEL_TENSOR.ROPE_FREQS,
        MODEL_TENSOR.ATTN_ROT_EMBD,
    ],
    MODEL_ARCH.CODESHELL: [
        MODEL_TENSOR.ROPE_FREQS,
        MODEL_TENSOR.ATTN_ROT_EMBD,
    ],
    MODEL_ARCH.ORION: [
        MODEL_TENSOR.ROPE_FREQS,
        MODEL_TENSOR.ATTN_ROT_EMBD,
    ],
    MODEL_ARCH.STARCODER2: [
        MODEL_TENSOR.ROPE_FREQS,
        MODEL_TENSOR.ATTN_ROT_EMBD,
    ],
    MODEL_ARCH.XVERSE: [
        MODEL_TENSOR.ROPE_FREQS,
        MODEL_TENSOR.ATTN_ROT_EMBD,
    ],
    MODEL_ARCH.DEEPSEEK: [
        MODEL_TENSOR.ROPE_FREQS,
        MODEL_TENSOR.ATTN_ROT_EMBD,
    ],
    MODEL_ARCH.DEEPSEEK2: [
        MODEL_TENSOR.ROPE_FREQS,
        MODEL_TENSOR.ATTN_ROT_EMBD,
    ],
    MODEL_ARCH.CHATGLM: [
        MODEL_TENSOR.ROPE_FREQS,
    ],
    MODEL_ARCH.NEMOTRON: [
        MODEL_TENSOR.ROPE_FREQS,
        MODEL_TENSOR.ATTN_ROT_EMBD,
    ],
    MODEL_ARCH.BAILINGMOE: [
        MODEL_TENSOR.ROPE_FREQS,
    ],
    MODEL_ARCH.PANGU_EMBED: [
        MODEL_TENSOR.ROPE_FREQS,
        MODEL_TENSOR.ATTN_ROT_EMBD,
    ],
}

#
# types
#


class TokenType(IntEnum):
    NORMAL       = 1
    UNKNOWN      = 2
    CONTROL      = 3
    USER_DEFINED = 4
    UNUSED       = 5
    BYTE         = 6


class RopeScalingType(Enum):
    NONE     = 'none'
    LINEAR   = 'linear'
    YARN     = 'yarn'
    LONGROPE = 'longrope'


class PoolingType(IntEnum):
    NONE = 0
    MEAN = 1
    CLS  = 2
    LAST = 3
    RANK = 4


class GGMLQuantizationType(IntEnum):
    F32     = 0
    F16     = 1
    Q4_0    = 2
    Q4_1    = 3
    Q5_0    = 6
    Q5_1    = 7
    Q8_0    = 8
    Q8_1    = 9
    Q2_K    = 10
    Q3_K    = 11
    Q4_K    = 12
    Q5_K    = 13
    Q6_K    = 14
    Q8_K    = 15
    IQ2_XXS = 16
    IQ2_XS  = 17
    IQ3_XXS = 18
    IQ1_S   = 19
    IQ4_NL  = 20
    IQ3_S   = 21
    IQ2_S   = 22
    IQ4_XS  = 23
    I8      = 24
    I16     = 25
    I32     = 26
    I64     = 27
    F64     = 28
    IQ1_M   = 29
    BF16    = 30
    TQ1_0   = 34
    TQ2_0   = 35
    MXFP4   = 39


class ExpertGatingFuncType(IntEnum):
    SOFTMAX  = 1
    SIGMOID  = 2


# TODO: add GGMLFileType from ggml_ftype in ggml.h


# from llama_ftype in llama.h
# ALL VALUES SHOULD BE THE SAME HERE AS THEY ARE OVER THERE.
class LlamaFileType(IntEnum):
    ALL_F32              = 0
    MOSTLY_F16           = 1   # except 1d tensors
    MOSTLY_Q4_0          = 2   # except 1d tensors
    MOSTLY_Q4_1          = 3   # except 1d tensors
    # MOSTLY_Q4_1_SOME_F16 = 4   # tok_embeddings.weight and output.weight are F16
    # MOSTLY_Q4_2        = 5   # support has been removed
    # MOSTLY_Q4_3        = 6   # support has been removed
    MOSTLY_Q8_0          = 7   # except 1d tensors
    MOSTLY_Q5_0          = 8   # except 1d tensors
    MOSTLY_Q5_1          = 9   # except 1d tensors
    MOSTLY_Q2_K          = 10  # except 1d tensors
    MOSTLY_Q3_K_S        = 11  # except 1d tensors
    MOSTLY_Q3_K_M        = 12  # except 1d tensors
    MOSTLY_Q3_K_L        = 13  # except 1d tensors
    MOSTLY_Q4_K_S        = 14  # except 1d tensors
    MOSTLY_Q4_K_M        = 15  # except 1d tensors
    MOSTLY_Q5_K_S        = 16  # except 1d tensors
    MOSTLY_Q5_K_M        = 17  # except 1d tensors
    MOSTLY_Q6_K          = 18  # except 1d tensors
    MOSTLY_IQ2_XXS       = 19  # except 1d tensors
    MOSTLY_IQ2_XS        = 20  # except 1d tensors
    MOSTLY_Q2_K_S        = 21  # except 1d tensors
    MOSTLY_IQ3_XS        = 22  # except 1d tensors
    MOSTLY_IQ3_XXS       = 23  # except 1d tensors
    MOSTLY_IQ1_S         = 24  # except 1d tensors
    MOSTLY_IQ4_NL        = 25  # except 1d tensors
    MOSTLY_IQ3_S         = 26  # except 1d tensors
    MOSTLY_IQ3_M         = 27  # except 1d tensors
    MOSTLY_IQ2_S         = 28  # except 1d tensors
    MOSTLY_IQ2_M         = 29  # except 1d tensors
    MOSTLY_IQ4_XS        = 30  # except 1d tensors
    MOSTLY_IQ1_M         = 31  # except 1d tensors
    MOSTLY_BF16          = 32  # except 1d tensors
    # MOSTLY_Q4_0_4_4      = 33  # removed from gguf files, use Q4_0 and runtime repack
    # MOSTLY_Q4_0_4_8      = 34  # removed from gguf files, use Q4_0 and runtime repack
    # MOSTLY_Q4_0_8_8      = 35  # removed from gguf files, use Q4_0 and runtime repack
    MOSTLY_TQ1_0         = 36  # except 1d tensors
    MOSTLY_TQ2_0         = 37  # except 1d tensors

    GUESSED              = 1024  # not specified in the model file


class GGUFEndian(IntEnum):
    LITTLE = 0
    BIG = 1


class GGUFValueType(IntEnum):
    UINT8   = 0
    INT8    = 1
    UINT16  = 2
    INT16   = 3
    UINT32  = 4
    INT32   = 5
    FLOAT32 = 6
    BOOL    = 7
    STRING  = 8
    ARRAY   = 9
    UINT64  = 10
    INT64   = 11
    FLOAT64 = 12

    @staticmethod
    def get_type(val: Any) -> GGUFValueType:
        if isinstance(val, (str, bytes, bytearray)):
            return GGUFValueType.STRING
        elif isinstance(val, list):
            return GGUFValueType.ARRAY
        elif isinstance(val, float):
            return GGUFValueType.FLOAT32
        elif isinstance(val, bool):
            return GGUFValueType.BOOL
        elif isinstance(val, int):
            return GGUFValueType.INT32
        # TODO: need help with 64-bit types in Python
        else:
            raise ValueError(f"Unknown type: {type(val)}")


class VisionProjectorType:
    GEMMA3 = "gemma3"
    IDEFICS3 = "idefics3"
    PIXTRAL = "pixtral"
    LLAMA4 = "llama4"
    QWEN2VL = "qwen2vl_merger"
    QWEN25VL = "qwen2.5vl_merger"
    QWEN3VL = "qwen3vl_merger"
    ULTRAVOX = "ultravox"
    INTERNVL = "internvl"
    QWEN2A = "qwen2a" # audio
    QWEN25O = "qwen2.5o" # omni
    VOXTRAL = "voxtral"
    LFM2 = "lfm2"
    KIMIVL = "kimivl"
    LIGHTONOCR = "lightonocr"
    COGVLM = "cogvlm"
    JANUS_PRO = "janus_pro"


# Items here are (block size, type size)
QK_K = 256
GGML_QUANT_SIZES: dict[GGMLQuantizationType, tuple[int, int]] = {
    GGMLQuantizationType.F32:     (1, 4),
    GGMLQuantizationType.F16:     (1, 2),
    GGMLQuantizationType.Q4_0:    (32, 2 + 16),
    GGMLQuantizationType.Q4_1:    (32, 2 + 2 + 16),
    GGMLQuantizationType.Q5_0:    (32, 2 + 4 + 16),
    GGMLQuantizationType.Q5_1:    (32, 2 + 2 + 4 + 16),
    GGMLQuantizationType.Q8_0:    (32, 2 + 32),
    GGMLQuantizationType.Q8_1:    (32, 4 + 4 + 32),
    GGMLQuantizationType.Q2_K:    (256, 2 + 2 + QK_K // 16 + QK_K // 4),
    GGMLQuantizationType.Q3_K:    (256, 2 + QK_K // 4 + QK_K // 8 + 12),
    GGMLQuantizationType.Q4_K:    (256, 2 + 2 + QK_K // 2 + 12),
    GGMLQuantizationType.Q5_K:    (256, 2 + 2 + QK_K // 2 + QK_K // 8 + 12),
    GGMLQuantizationType.Q6_K:    (256, 2 + QK_K // 2 + QK_K // 4 + QK_K // 16),
    GGMLQuantizationType.Q8_K:    (256, 4 + QK_K + QK_K // 8),
    GGMLQuantizationType.IQ2_XXS: (256, 2 + QK_K // 4),
    GGMLQuantizationType.IQ2_XS:  (256, 2 + QK_K // 4 + QK_K // 32),
    GGMLQuantizationType.IQ3_XXS: (256, 2 + QK_K // 4 + QK_K // 8),
    GGMLQuantizationType.IQ1_S:   (256, 2 + QK_K // 8 + QK_K // 16),
    GGMLQuantizationType.IQ4_NL:  (32, 2 + 16),
    GGMLQuantizationType.IQ3_S:   (256, 2 + QK_K // 4 + QK_K // 8 + QK_K // 32 + 4),
    GGMLQuantizationType.IQ2_S:   (256, 2 + QK_K // 4 + QK_K // 16),
    GGMLQuantizationType.IQ4_XS:  (256, 2 + 2 + QK_K // 2 + QK_K // 64),
    GGMLQuantizationType.I8:      (1, 1),
    GGMLQuantizationType.I16:     (1, 2),
    GGMLQuantizationType.I32:     (1, 4),
    GGMLQuantizationType.I64:     (1, 8),
    GGMLQuantizationType.F64:     (1, 8),
    GGMLQuantizationType.IQ1_M:   (256, QK_K // 8 + QK_K // 16  + QK_K // 32),
    GGMLQuantizationType.BF16:    (1, 2),
    GGMLQuantizationType.TQ1_0:   (256, 2 + 4 * 13),
    GGMLQuantizationType.TQ2_0:   (256, 2 + 64),
    GGMLQuantizationType.MXFP4:   (32, 1 + 16),
}


# Aliases for backward compatibility.

# general
KEY_GENERAL_ARCHITECTURE         = Keys.General.ARCHITECTURE
KEY_GENERAL_QUANTIZATION_VERSION = Keys.General.QUANTIZATION_VERSION
KEY_GENERAL_ALIGNMENT            = Keys.General.ALIGNMENT
KEY_GENERAL_NAME                 = Keys.General.NAME
KEY_GENERAL_AUTHOR               = Keys.General.AUTHOR
KEY_GENERAL_URL                  = Keys.General.URL
KEY_GENERAL_DESCRIPTION          = Keys.General.DESCRIPTION
KEY_GENERAL_LICENSE              = Keys.General.LICENSE
KEY_GENERAL_SOURCE_URL           = Keys.General.SOURCE_URL
KEY_GENERAL_FILE_TYPE            = Keys.General.FILE_TYPE

# LLM
KEY_VOCAB_SIZE            = Keys.LLM.VOCAB_SIZE
KEY_CONTEXT_LENGTH        = Keys.LLM.CONTEXT_LENGTH
KEY_EMBEDDING_LENGTH      = Keys.LLM.EMBEDDING_LENGTH
KEY_BLOCK_COUNT           = Keys.LLM.BLOCK_COUNT
KEY_FEED_FORWARD_LENGTH   = Keys.LLM.FEED_FORWARD_LENGTH
KEY_USE_PARALLEL_RESIDUAL = Keys.LLM.USE_PARALLEL_RESIDUAL
KEY_TENSOR_DATA_LAYOUT    = Keys.LLM.TENSOR_DATA_LAYOUT

# attention
KEY_ATTENTION_HEAD_COUNT        = Keys.Attention.HEAD_COUNT
KEY_ATTENTION_HEAD_COUNT_KV     = Keys.Attention.HEAD_COUNT_KV
KEY_ATTENTION_MAX_ALIBI_BIAS    = Keys.Attention.MAX_ALIBI_BIAS
KEY_ATTENTION_CLAMP_KQV         = Keys.Attention.CLAMP_KQV
KEY_ATTENTION_LAYERNORM_EPS     = Keys.Attention.LAYERNORM_EPS
KEY_ATTENTION_LAYERNORM_RMS_EPS = Keys.Attention.LAYERNORM_RMS_EPS

# RoPE
KEY_ROPE_DIMENSION_COUNT      = Keys.Rope.DIMENSION_COUNT
KEY_ROPE_FREQ_BASE            = Keys.Rope.FREQ_BASE
KEY_ROPE_SCALING_TYPE         = Keys.Rope.SCALING_TYPE
KEY_ROPE_SCALING_FACTOR       = Keys.Rope.SCALING_FACTOR
KEY_ROPE_SCALING_ORIG_CTX_LEN = Keys.Rope.SCALING_ORIG_CTX_LEN
KEY_ROPE_SCALING_FINETUNED    = Keys.Rope.SCALING_FINETUNED

# SSM
KEY_SSM_CONV_KERNEL    = Keys.SSM.CONV_KERNEL
KEY_SSM_INNER_SIZE     = Keys.SSM.INNER_SIZE
KEY_SSM_STATE_SIZE     = Keys.SSM.STATE_SIZE
KEY_SSM_TIME_STEP_RANK = Keys.SSM.TIME_STEP_RANK
KEY_SSM_GROUP_COUNT    = Keys.SSM.GROUP_COUNT
KEY_SSM_DT_B_C_RMS     = Keys.SSM.DT_B_C_RMS

# tokenization
KEY_TOKENIZER_MODEL      = Keys.Tokenizer.MODEL
KEY_TOKENIZER_PRE        = Keys.Tokenizer.PRE
KEY_TOKENIZER_LIST       = Keys.Tokenizer.LIST
KEY_TOKENIZER_TOKEN_TYPE = Keys.Tokenizer.TOKEN_TYPE
KEY_TOKENIZER_SCORES     = Keys.Tokenizer.SCORES
KEY_TOKENIZER_MERGES     = Keys.Tokenizer.MERGES
KEY_TOKENIZER_BOS_ID     = Keys.Tokenizer.BOS_ID
KEY_TOKENIZER_EOS_ID     = Keys.Tokenizer.EOS_ID
KEY_TOKENIZER_EOT_ID     = Keys.Tokenizer.EOT_ID
KEY_TOKENIZER_EOM_ID     = Keys.Tokenizer.EOM_ID
KEY_TOKENIZER_UNK_ID     = Keys.Tokenizer.UNK_ID
KEY_TOKENIZER_SEP_ID     = Keys.Tokenizer.SEP_ID
KEY_TOKENIZER_PAD_ID     = Keys.Tokenizer.PAD_ID
KEY_TOKENIZER_MASK_ID    = Keys.Tokenizer.MASK_ID
KEY_TOKENIZER_HF_JSON    = Keys.Tokenizer.HF_JSON
KEY_TOKENIZER_RWKV       = Keys.Tokenizer.RWKV

KEY_TOKENIZER_FIM_PRE_ID = Keys.Tokenizer.FIM_PRE_ID
KEY_TOKENIZER_FIM_SUF_ID = Keys.Tokenizer.FIM_SUF_ID
KEY_TOKENIZER_FIM_MID_ID = Keys.Tokenizer.FIM_MID_ID
KEY_TOKENIZER_FIM_PAD_ID = Keys.Tokenizer.FIM_PAD_ID
KEY_TOKENIZER_FIM_REP_ID = Keys.Tokenizer.FIM_REP_ID
KEY_TOKENIZER_FIM_SEP_ID = Keys.Tokenizer.FIM_SEP_ID

# deprecated
KEY_TOKENIZER_PREFIX_ID  = Keys.Tokenizer.PREFIX_ID
KEY_TOKENIZER_SUFFIX_ID  = Keys.Tokenizer.SUFFIX_ID
KEY_TOKENIZER_MIDDLE_ID  = Keys.Tokenizer.MIDDLE_ID<|MERGE_RESOLUTION|>--- conflicted
+++ resolved
@@ -427,11 +427,8 @@
     APERTUS          = auto()
     COGVLM           = auto()
     MINIMAXM2        = auto()
-<<<<<<< HEAD
     RND1             = auto()
-=======
     PANGU_EMBED      = auto()
->>>>>>> 23bc779a
 
 
 class VISION_PROJECTOR_TYPE(IntEnum):
@@ -801,11 +798,8 @@
     MODEL_ARCH.APERTUS:          "apertus",
     MODEL_ARCH.MINIMAXM2:        "minimax-m2",
     MODEL_ARCH.COGVLM:           "cogvlm",
-<<<<<<< HEAD
     MODEL_ARCH.RND1:             "rnd1",
-=======
     MODEL_ARCH.PANGU_EMBED:      "pangu-embedded",
->>>>>>> 23bc779a
 }
 
 VISION_PROJECTOR_TYPE_NAMES: dict[VISION_PROJECTOR_TYPE, str] = {
@@ -2999,17 +2993,12 @@
         MODEL_TENSOR.VISEXP_UP,
         MODEL_TENSOR.VISEXP_DOWN,
     ],
-<<<<<<< HEAD
     MODEL_ARCH.RND1: [
-=======
-    MODEL_ARCH.PANGU_EMBED: [
->>>>>>> 23bc779a
-        MODEL_TENSOR.TOKEN_EMBD,
-        MODEL_TENSOR.OUTPUT_NORM,
-        MODEL_TENSOR.OUTPUT,
-        MODEL_TENSOR.ATTN_NORM,
-        MODEL_TENSOR.ATTN_Q,
-<<<<<<< HEAD
+        MODEL_TENSOR.TOKEN_EMBD,
+        MODEL_TENSOR.OUTPUT_NORM,
+        MODEL_TENSOR.OUTPUT,
+        MODEL_TENSOR.ATTN_NORM,
+        MODEL_TENSOR.ATTN_Q,
         MODEL_TENSOR.ATTN_Q_NORM,
         MODEL_TENSOR.ATTN_K,
         MODEL_TENSOR.ATTN_K_NORM,
@@ -3020,15 +3009,20 @@
         MODEL_TENSOR.FFN_GATE_EXP,
         MODEL_TENSOR.FFN_DOWN_EXP,
         MODEL_TENSOR.FFN_UP_EXP,
-=======
-        MODEL_TENSOR.ATTN_K,
-        MODEL_TENSOR.ATTN_V,
-        MODEL_TENSOR.ATTN_OUT,
-        MODEL_TENSOR.FFN_NORM,
-        MODEL_TENSOR.FFN_GATE,
-        MODEL_TENSOR.FFN_DOWN,
-        MODEL_TENSOR.FFN_UP,
->>>>>>> 23bc779a
+    ],
+    MODEL_ARCH.PANGU_EMBED: [
+        MODEL_TENSOR.TOKEN_EMBD,
+        MODEL_TENSOR.OUTPUT_NORM,
+        MODEL_TENSOR.OUTPUT,
+        MODEL_TENSOR.ATTN_NORM,
+        MODEL_TENSOR.ATTN_Q,
+        MODEL_TENSOR.ATTN_K,
+        MODEL_TENSOR.ATTN_V,
+        MODEL_TENSOR.ATTN_OUT,
+        MODEL_TENSOR.FFN_NORM,
+        MODEL_TENSOR.FFN_GATE,
+        MODEL_TENSOR.FFN_DOWN,
+        MODEL_TENSOR.FFN_UP,
     ],
     # TODO
 }
