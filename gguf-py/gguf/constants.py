from __future__ import annotations

from enum import Enum, IntEnum, auto
from typing import Any

#
# constants
#

GGUF_MAGIC             = 0x46554747  # "GGUF"
GGUF_VERSION           = 3
GGUF_DEFAULT_ALIGNMENT = 32
GGML_QUANT_VERSION     = 2  # GGML_QNT_VERSION from ggml.h

#
# metadata keys
#


class Keys:
    class General:
        TYPE                       = "general.type"
        ARCHITECTURE               = "general.architecture"
        QUANTIZATION_VERSION       = "general.quantization_version"
        ALIGNMENT                  = "general.alignment"
        FILE_TYPE                  = "general.file_type"

        # Recommended Sampler Parameters
        SAMPLING_SEQUENCE           = "general.sampling.sequence"
        SAMPLING_TOP_K              = "general.sampling.top_k"
        SAMPLING_TOP_P              = "general.sampling.top_p"
        SAMPLING_MIN_P              = "general.sampling.min_p"
        SAMPLING_XTC_PROBABILITY    = "general.sampling.xtc_probability"
        SAMPLING_XTC_THRESHOLD      = "general.sampling.xtc_threshold"
        SAMPLING_TEMP               = "general.sampling.temp"
        SAMPLING_PENALTY_LAST_N     = "general.sampling.penalty_last_n"
        SAMPLING_PENALTY_REPEAT     = "general.sampling.penalty_repeat"
        SAMPLING_MIROSTAT           = "general.sampling.mirostat"
        SAMPLING_MIROSTAT_TAU       = "general.sampling.mirostat_tau"
        SAMPLING_MIROSTAT_ETA       = "general.sampling.mirostat_eta"

        # Authorship Metadata
        NAME                       = "general.name"
        AUTHOR                     = "general.author"
        VERSION                    = "general.version"
        ORGANIZATION               = "general.organization"

        FINETUNE                   = "general.finetune"
        BASENAME                   = "general.basename"

        DESCRIPTION                = "general.description"
        QUANTIZED_BY               = "general.quantized_by"

        SIZE_LABEL                 = "general.size_label"

        # Licensing details
        LICENSE                    = "general.license"
        LICENSE_NAME               = "general.license.name"
        LICENSE_LINK               = "general.license.link"

        # Typically represents the converted GGUF repo (Unless native)
        URL                        = "general.url" # Model Website/Paper
        DOI                        = "general.doi"
        UUID                       = "general.uuid"
        REPO_URL                   = "general.repo_url" # Model Source Repository (git/svn/etc...)

        # Model Source during conversion
        SOURCE_URL                 = "general.source.url" # Model Website/Paper
        SOURCE_DOI                 = "general.source.doi"
        SOURCE_UUID                = "general.source.uuid"
        SOURCE_REPO_URL            = "general.source.repo_url" # Model Source Repository (git/svn/etc...)

        # Base Model Source. There can be more than one source if it's a merged
        # model like with 'Mistral-7B-Merge-14-v0.1'. This will assist in
        # tracing linage of models as it is finetuned or merged over time.
        BASE_MODEL_COUNT           = "general.base_model.count"
        BASE_MODEL_NAME            = "general.base_model.{id}.name"
        BASE_MODEL_AUTHOR          = "general.base_model.{id}.author"
        BASE_MODEL_VERSION         = "general.base_model.{id}.version"
        BASE_MODEL_ORGANIZATION    = "general.base_model.{id}.organization"
        BASE_MODEL_DESCRIPTION     = "general.base_model.{id}.description"
        BASE_MODEL_URL             = "general.base_model.{id}.url" # Model Website/Paper
        BASE_MODEL_DOI             = "general.base_model.{id}.doi"
        BASE_MODEL_UUID            = "general.base_model.{id}.uuid"
        BASE_MODEL_REPO_URL        = "general.base_model.{id}.repo_url" # Model Source Repository (git/svn/etc...)

        # Dataset Source
        DATASET_COUNT           = "general.dataset.count"
        DATASET_NAME            = "general.dataset.{id}.name"
        DATASET_AUTHOR          = "general.dataset.{id}.author"
        DATASET_VERSION         = "general.dataset.{id}.version"
        DATASET_ORGANIZATION    = "general.dataset.{id}.organization"
        DATASET_DESCRIPTION     = "general.dataset.{id}.description"
        DATASET_URL             = "general.dataset.{id}.url" # Model Website/Paper
        DATASET_DOI             = "general.dataset.{id}.doi"
        DATASET_UUID            = "general.dataset.{id}.uuid"
        DATASET_REPO_URL        = "general.dataset.{id}.repo_url" # Model Source Repository (git/svn/etc...)

        # Array based KV stores
        TAGS                       = "general.tags"
        LANGUAGES                  = "general.languages"

    class LLM:
        VOCAB_SIZE                        = "{arch}.vocab_size"
        CONTEXT_LENGTH                    = "{arch}.context_length"
        EMBEDDING_LENGTH                  = "{arch}.embedding_length"
        FEATURES_LENGTH                   = "{arch}.features_length"
        BLOCK_COUNT                       = "{arch}.block_count"
        LEADING_DENSE_BLOCK_COUNT         = "{arch}.leading_dense_block_count"
        FEED_FORWARD_LENGTH               = "{arch}.feed_forward_length"
        EXPERT_FEED_FORWARD_LENGTH        = "{arch}.expert_feed_forward_length"
        EXPERT_SHARED_FEED_FORWARD_LENGTH = "{arch}.expert_shared_feed_forward_length"
        EXPERT_CHUNK_FEED_FORWARD_LENGTH  = "{arch}.expert_chunk_feed_forward_length"
        USE_PARALLEL_RESIDUAL             = "{arch}.use_parallel_residual"
        TENSOR_DATA_LAYOUT                = "{arch}.tensor_data_layout"
        EXPERT_COUNT                      = "{arch}.expert_count"
        EXPERT_USED_COUNT                 = "{arch}.expert_used_count"
        EXPERT_SHARED_COUNT               = "{arch}.expert_shared_count"
        EXPERT_GROUP_COUNT                = "{arch}.expert_group_count"
        EXPERT_GROUP_USED_COUNT           = "{arch}.expert_group_used_count"
        EXPERT_WEIGHTS_SCALE              = "{arch}.expert_weights_scale"
        EXPERT_WEIGHTS_NORM               = "{arch}.expert_weights_norm"
        EXPERT_GATING_FUNC                = "{arch}.expert_gating_func"
        EXPERT_GROUP_SCALE                = "{arch}.expert_group_scale"
        EXPERTS_PER_GROUP                 = "{arch}.experts_per_group"
        MOE_EVERY_N_LAYERS                = "{arch}.moe_every_n_layers"
        NEXTN_PREDICT_LAYERS              = "{arch}.nextn_predict_layers"
        NUM_DEEPSTACK_LAYERS              = "{arch}.n_deepstack_layers"
        POOLING_TYPE                      = "{arch}.pooling_type"
        LOGIT_SCALE                       = "{arch}.logit_scale"
        DECODER_START_TOKEN_ID            = "{arch}.decoder_start_token_id"
        DECODER_BLOCK_COUNT               = "{arch}.decoder_block_count"
        ATTN_LOGIT_SOFTCAPPING            = "{arch}.attn_logit_softcapping"
        ROUTER_LOGIT_SOFTCAPPING          = "{arch}.router_logit_softcapping"
        FINAL_LOGIT_SOFTCAPPING           = "{arch}.final_logit_softcapping"
        SWIN_NORM                         = "{arch}.swin_norm"
        RESCALE_EVERY_N_LAYERS            = "{arch}.rescale_every_n_layers"
        TIME_MIX_EXTRA_DIM                = "{arch}.time_mix_extra_dim"
        TIME_DECAY_EXTRA_DIM              = "{arch}.time_decay_extra_dim"
        RESIDUAL_SCALE                    = "{arch}.residual_scale"
        EMBEDDING_SCALE                   = "{arch}.embedding_scale"
        TOKEN_SHIFT_COUNT                 = "{arch}.token_shift_count"
        INTERLEAVE_MOE_LAYER_STEP         = "{arch}.interleave_moe_layer_step"
        ACTIVATION_SPARSITY_SCALE         = "{arch}.activation_sparsity_scale"
        ALTUP_ACTIVE_IDX                  = "{arch}.altup.active_idx"
        ALTUP_NUM_INPUTS                  = "{arch}.altup.num_inputs"
        EMBD_LENGTH_PER_LAYER_INP         = "{arch}.embedding_length_per_layer_input"
        DENSE_FEAT_IN_SIZE                = "{arch}.{dense}_feat_in"
        DENSE_FEAT_OUT_SIZE               = "{arch}.{dense}_feat_out"

    class Attention:
        HEAD_COUNT                   = "{arch}.attention.head_count"
        HEAD_COUNT_KV                = "{arch}.attention.head_count_kv"
        MAX_ALIBI_BIAS               = "{arch}.attention.max_alibi_bias"
        CLAMP_KQV                    = "{arch}.attention.clamp_kqv"
        KEY_LENGTH                   = "{arch}.attention.key_length"
        VALUE_LENGTH                 = "{arch}.attention.value_length"
        LAYERNORM_EPS                = "{arch}.attention.layer_norm_epsilon"
        LAYERNORM_RMS_EPS            = "{arch}.attention.layer_norm_rms_epsilon"
        GROUPNORM_EPS                = "{arch}.attention.group_norm_epsilon"
        GROUPNORM_GROUPS             = "{arch}.attention.group_norm_groups"
        CAUSAL                       = "{arch}.attention.causal"
        Q_LORA_RANK                  = "{arch}.attention.q_lora_rank"
        KV_LORA_RANK                 = "{arch}.attention.kv_lora_rank"
        DECAY_LORA_RANK              = "{arch}.attention.decay_lora_rank"
        ICLR_LORA_RANK               = "{arch}.attention.iclr_lora_rank"
        VALUE_RESIDUAL_MIX_LORA_RANK = "{arch}.attention.value_residual_mix_lora_rank"
        GATE_LORA_RANK               = "{arch}.attention.gate_lora_rank"
        REL_BUCKETS_COUNT            = "{arch}.attention.relative_buckets_count"
        SLIDING_WINDOW               = "{arch}.attention.sliding_window"
        SCALE                        = "{arch}.attention.scale"
        OUTPUT_SCALE                 = "{arch}.attention.output_scale"
        TEMPERATURE_LENGTH           = "{arch}.attention.temperature_length"
        KEY_LENGTH_MLA               = "{arch}.attention.key_length_mla"
        VALUE_LENGTH_MLA             = "{arch}.attention.value_length_mla"
        SHARED_KV_LAYERS             = "{arch}.attention.shared_kv_layers"
        SLIDING_WINDOW_PATTERN       = "{arch}.attention.sliding_window_pattern"
<<<<<<< HEAD
        DENSE_EVERY_N_LAYERS         = "{arch}.attention.dense_every_n_layers"
=======
        TEMPERATURE_SCALE            = "{arch}.attention.temperature_scale"
>>>>>>> 933414c0

    class Rope:
        DIMENSION_COUNT          = "{arch}.rope.dimension_count"
        DIMENSION_SECTIONS       = "{arch}.rope.dimension_sections"
        FREQ_BASE                = "{arch}.rope.freq_base"
        FREQ_BASE_SWA            = "{arch}.rope.freq_base_swa"
        SCALING_TYPE             = "{arch}.rope.scaling.type"
        SCALING_FACTOR           = "{arch}.rope.scaling.factor"
        SCALING_ATTN_FACTOR      = "{arch}.rope.scaling.attn_factor"
        SCALING_ORIG_CTX_LEN     = "{arch}.rope.scaling.original_context_length"
        SCALING_FINETUNED        = "{arch}.rope.scaling.finetuned"
        SCALING_YARN_LOG_MUL     = "{arch}.rope.scaling.yarn_log_multiplier"
        SCALING_YARN_EXT_FACTOR  = "{arch}.rope.scaling.yarn_ext_factor"
        SCALING_YARN_ATTN_FACTOR = "{arch}.rope.scaling.yarn_attn_factor"
        SCALING_YARN_BETA_FAST   = "{arch}.rope.scaling.yarn_beta_fast"
        SCALING_YARN_BETA_SLOW   = "{arch}.rope.scaling.yarn_beta_slow"

    class Split:
        LLM_KV_SPLIT_NO            = "split.no"
        LLM_KV_SPLIT_COUNT         = "split.count"
        LLM_KV_SPLIT_TENSORS_COUNT = "split.tensors.count"

    class SSM:
        CONV_KERNEL    = "{arch}.ssm.conv_kernel"
        INNER_SIZE     = "{arch}.ssm.inner_size"
        STATE_SIZE     = "{arch}.ssm.state_size"
        TIME_STEP_RANK = "{arch}.ssm.time_step_rank"
        GROUP_COUNT    = "{arch}.ssm.group_count"
        DT_B_C_RMS     = "{arch}.ssm.dt_b_c_rms"

    class WKV:
        HEAD_SIZE = "{arch}.wkv.head_size"

    class PosNet:
        EMBEDDING_LENGTH = "{arch}.posnet.embedding_length"
        BLOCK_COUNT      = "{arch}.posnet.block_count"

    class ConvNext:
        EMBEDDING_LENGTH = "{arch}.convnext.embedding_length"
        BLOCK_COUNT      = "{arch}.convnext.block_count"

    class Classifier:
        OUTPUT_LABELS = "{arch}.classifier.output_labels"

    class ShortConv:
        L_CACHE = "{arch}.shortconv.l_cache"

    class Tokenizer:
        MODEL                = "tokenizer.ggml.model"
        PRE                  = "tokenizer.ggml.pre"
        LIST                 = "tokenizer.ggml.tokens"
        TOKEN_TYPE           = "tokenizer.ggml.token_type"
        TOKEN_TYPE_COUNT     = "tokenizer.ggml.token_type_count"  # for BERT-style token types
        SCORES               = "tokenizer.ggml.scores"
        MERGES               = "tokenizer.ggml.merges"
        BOS_ID               = "tokenizer.ggml.bos_token_id"
        EOS_ID               = "tokenizer.ggml.eos_token_id"
        EOT_ID               = "tokenizer.ggml.eot_token_id"
        EOM_ID               = "tokenizer.ggml.eom_token_id"
        UNK_ID               = "tokenizer.ggml.unknown_token_id"
        SEP_ID               = "tokenizer.ggml.seperator_token_id"
        PAD_ID               = "tokenizer.ggml.padding_token_id"
        MASK_ID              = "tokenizer.ggml.mask_token_id"
        ADD_BOS              = "tokenizer.ggml.add_bos_token"
        ADD_EOS              = "tokenizer.ggml.add_eos_token"
        ADD_SEP              = "tokenizer.ggml.add_sep_token"
        ADD_PREFIX           = "tokenizer.ggml.add_space_prefix"
        REMOVE_EXTRA_WS      = "tokenizer.ggml.remove_extra_whitespaces"
        PRECOMPILED_CHARSMAP = "tokenizer.ggml.precompiled_charsmap"
        HF_JSON              = "tokenizer.huggingface.json"
        RWKV                 = "tokenizer.rwkv.world"
        CHAT_TEMPLATE        = "tokenizer.chat_template"
        CHAT_TEMPLATE_N      = "tokenizer.chat_template.{name}"
        CHAT_TEMPLATES       = "tokenizer.chat_templates"
        # FIM/Infill special tokens constants
        FIM_PRE_ID           = "tokenizer.ggml.fim_pre_token_id"
        FIM_SUF_ID           = "tokenizer.ggml.fim_suf_token_id"
        FIM_MID_ID           = "tokenizer.ggml.fim_mid_token_id"
        FIM_PAD_ID           = "tokenizer.ggml.fim_pad_token_id"
        FIM_REP_ID           = "tokenizer.ggml.fim_rep_token_id"
        FIM_SEP_ID           = "tokenizer.ggml.fim_sep_token_id"
        # deprecated:
        PREFIX_ID            = "tokenizer.ggml.prefix_token_id"
        SUFFIX_ID            = "tokenizer.ggml.suffix_token_id"
        MIDDLE_ID            = "tokenizer.ggml.middle_token_id"

    class Adapter:
        TYPE                    = "adapter.type"
        LORA_ALPHA              = "adapter.lora.alpha"
        LORA_TASK_NAME          = "adapter.lora.task_name"
        LORA_PROMPT_PREFIX      = "adapter.lora.prompt_prefix"
        ALORA_INVOCATION_TOKENS = "adapter.alora.invocation_tokens"

    class IMatrix:
        CHUNK_COUNT = "imatrix.chunk_count"
        CHUNK_SIZE  = "imatrix.chunk_size"
        DATASETS    = "imatrix.datasets"

    class Clip:
        PROJECTOR_TYPE      = "clip.projector_type"
        HAS_VISION_ENCODER  = "clip.has_vision_encoder"
        HAS_AUDIO_ENCODER   = "clip.has_audio_encoder"
        HAS_LLAVA_PROJECTOR = "clip.has_llava_projector"

    class ClipVision:
        IMAGE_SIZE          = "clip.vision.image_size"
        PREPROC_IMAGE_SIZE  = "clip.vision.preproc_image_size"
        PATCH_SIZE          = "clip.vision.patch_size"
        EMBEDDING_LENGTH    = "clip.vision.embedding_length"
        FEED_FORWARD_LENGTH = "clip.vision.feed_forward_length"
        PROJECTION_DIM      = "clip.vision.projection_dim"
        BLOCK_COUNT         = "clip.vision.block_count"
        IMAGE_MEAN          = "clip.vision.image_mean"
        IMAGE_STD           = "clip.vision.image_std"
        SPATIAL_MERGE_SIZE  = "clip.vision.spatial_merge_size"
        USE_GELU            = "clip.use_gelu"
        USE_SILU            = "clip.use_silu"
        N_WA_PATTERN        = "clip.vision.n_wa_pattern" # used by qwen2.5vl
        IS_DEEPSTACK_LAYERS = "clip.vision.is_deepstack_layers"

        class Attention:
            HEAD_COUNT      = "clip.vision.attention.head_count"
            LAYERNORM_EPS   = "clip.vision.attention.layer_norm_epsilon"

        class Projector:
            SCALE_FACTOR    = "clip.vision.projector.scale_factor"

    class ClipAudio:
        NUM_MEL_BINS        = "clip.audio.num_mel_bins"
        EMBEDDING_LENGTH    = "clip.audio.embedding_length"
        FEED_FORWARD_LENGTH = "clip.audio.feed_forward_length"
        PROJECTION_DIM      = "clip.audio.projection_dim"
        BLOCK_COUNT         = "clip.audio.block_count"

        class Attention:
            HEAD_COUNT      = "clip.audio.attention.head_count"
            LAYERNORM_EPS   = "clip.audio.attention.layer_norm_epsilon"

        class Projector:
            STACK_FACTOR    = "clip.audio.projector.stack_factor"

    class Diffusion:
        SHIFT_LOGITS        = "diffusion.shift_logits"

    class xIELU:
        ALPHA_P             = "xielu.alpha_p"
        ALPHA_N             = "xielu.alpha_n"
        BETA                = "xielu.beta"
        EPS                 = "xielu.eps"


#
# recommended mapping of model tensor names for storage in gguf
#


class GGUFType:
    MODEL   = "model"
    ADAPTER = "adapter"
    IMATRIX = "imatrix"
    MMPROJ  = "mmproj" # dummy, unused for now


class MODEL_ARCH(IntEnum):
    MMPROJ           = auto() # dummy arch for clip.cpp
    LLAMA            = auto()
    LLAMA4           = auto()
    DECI             = auto()
    FALCON           = auto()
    FALCON_H1        = auto()
    BAICHUAN         = auto()
    GROK             = auto()
    GPT2             = auto()
    GPTJ             = auto()
    GPTNEOX          = auto()
    MPT              = auto()
    STARCODER        = auto()
    REFACT           = auto()
    BERT             = auto()
    MODERN_BERT      = auto()
    NOMIC_BERT       = auto()
    NOMIC_BERT_MOE   = auto()
    NEO_BERT         = auto()
    JINA_BERT_V2     = auto()
    JINA_BERT_V3     = auto()
    BLOOM            = auto()
    STABLELM         = auto()
    QWEN             = auto()
    QWEN2            = auto()
    QWEN2MOE         = auto()
    QWEN2VL          = auto()
    QWEN3            = auto()
    QWEN3MOE         = auto()
    QWEN3NEXT        = auto()
    QWEN3VL          = auto()
    QWEN3VLMOE       = auto()
    PHI2             = auto()
    PHI3             = auto()
    PHIMOE           = auto()
    PLAMO            = auto()
    PLAMO2           = auto()
    CODESHELL        = auto()
    ORION            = auto()
    INTERNLM2        = auto()
    MINICPM          = auto()
    MINICPM3         = auto()
    GEMMA            = auto()
    GEMMA2           = auto()
    GEMMA3           = auto()
    GEMMA3N          = auto()
    GEMMA_EMBEDDING  = auto()
    STARCODER2       = auto()
    RWKV6            = auto()
    RWKV6QWEN2       = auto()
    RWKV7            = auto()
    ARWKV7           = auto()
    MAMBA            = auto()
    MAMBA2           = auto()
    JAMBA            = auto()
    XVERSE           = auto()
    COMMAND_R        = auto()
    COHERE2          = auto()
    DBRX             = auto()
    OLMO             = auto()
    OLMO2            = auto()
    OLMOE            = auto()
    OPENELM          = auto()
    ARCTIC           = auto()
    DEEPSEEK         = auto()
    DEEPSEEK2        = auto()
    CHATGLM          = auto()
    GLM4             = auto()
    GLM4_MOE         = auto()
    BITNET           = auto()
    T5               = auto()
    T5ENCODER        = auto()
    JAIS             = auto()
    NEMOTRON         = auto()
    NEMOTRON_H       = auto()
    EXAONE           = auto()
    EXAONE4          = auto()
    GRANITE          = auto()
    GRANITE_MOE      = auto()
    GRANITE_HYBRID   = auto()
    CHAMELEON        = auto()
    WAVTOKENIZER_DEC = auto()
    PLM              = auto()
    BAILINGMOE       = auto()
    BAILINGMOE2      = auto()
    DOTS1            = auto()
    ARCEE            = auto()
    AFMOE            = auto()
    ERNIE4_5         = auto()
    ERNIE4_5_MOE     = auto()
    HUNYUAN_MOE      = auto()
    HUNYUAN_DENSE    = auto()
    SMOLLM3          = auto()
    GPT_OSS          = auto()
    LFM2             = auto()
    LFM2MOE          = auto()
    DREAM            = auto()
    SMALLTHINKER     = auto()
    LLADA            = auto()
    LLADA_MOE        = auto()
    SEED_OSS         = auto()
    GROVEMOE         = auto()
    APERTUS          = auto()
    COGVLM           = auto()
    MINIMAXM2        = auto()
    RND1             = auto()
    PANGU_EMBED      = auto()
    MISTRAL3         = auto()


class VISION_PROJECTOR_TYPE(IntEnum):
    MLP       = auto()
    LDP       = auto()
    LDPV2     = auto()
    RESAMPLER = auto()
    GLM_EDGE  = auto()
    MERGER    = auto()
    GEMMA3    = auto()
    QWEN3VL   = auto()
    COGVLM    = auto()


class MODEL_TENSOR(IntEnum):
    TOKEN_EMBD           = auto()
    TOKEN_EMBD_NORM      = auto()
    TOKEN_TYPES          = auto()
    POS_EMBD             = auto()
    OUTPUT               = auto()
    DENSE_2_OUT          = auto() # embeddinggemma 2_Dense
    DENSE_3_OUT          = auto() # embeddinggemma 3_Dense
    OUTPUT_NORM          = auto()
    ROPE_FREQS           = auto()
    ROPE_FACTORS_LONG    = auto()
    ROPE_FACTORS_SHORT   = auto()
    ATTN_Q               = auto()
    ATTN_K               = auto()
    ATTN_V               = auto()
    ATTN_QKV             = auto()
    ATTN_OUT             = auto()
    ATTN_NORM            = auto()
    ATTN_NORM_2          = auto()
    ATTN_OUT_NORM        = auto()
    ATTN_POST_NORM       = auto()
    ATTN_ROT_EMBD        = auto()
    ATTN_SINKS           = auto()
    ATTN_GATE            = auto()
    FFN_GATE_INP         = auto()
    FFN_GATE_INP_SHEXP   = auto()
    FFN_NORM             = auto()
    FFN_PRE_NORM         = auto()
    FFN_POST_NORM        = auto()
    FFN_GATE             = auto()
    FFN_DOWN             = auto()
    FFN_UP               = auto()
    FFN_ACT              = auto()
    FFN_NORM_EXP         = auto()
    FFN_GATE_EXP         = auto()
    FFN_DOWN_EXP         = auto()
    FFN_UP_EXP           = auto()
    FFN_GATE_SHEXP       = auto()
    FFN_DOWN_SHEXP       = auto()
    FFN_UP_SHEXP         = auto()
    FFN_GATE_CHEXP       = auto()
    FFN_DOWN_CHEXP       = auto()
    FFN_UP_CHEXP         = auto()
    FFN_EXP_PROBS_B      = auto()
    ATTN_Q_NORM          = auto()
    ATTN_K_NORM          = auto()
    LAYER_OUT_NORM       = auto()
    PER_LAYER_TOKEN_EMBD = auto() # gemma3n
    PER_LAYER_MODEL_PROJ = auto() # gemma3n
    PER_LAYER_INP_GATE   = auto() # gemma3n
    PER_LAYER_PROJ       = auto() # gemma3n
    PER_LAYER_PROJ_NORM  = auto() # gemma3n
    PER_LAYER_POST_NORM  = auto() # gemma3n
    ALTUP_PROJ           = auto() # gemma3n
    ALTUP_UNEMBD_PROJ    = auto() # gemma3n
    ALTUP_CORRECT_COEF   = auto() # gemma3n
    ALTUP_CORRECT_SCALE  = auto() # gemma3n
    ALTUP_PREDICT_COEF   = auto() # gemma3n
    ALTUP_ROUTER         = auto() # gemma3n
    ALTUP_ROUTER_NORM    = auto() # gemma3n
    LAUREL_L             = auto() # gemma3n
    LAUREL_R             = auto() # gemma3n
    LAUREL_POST_NORM     = auto() # gemma3n
    SSM_IN               = auto()
    SSM_CONV1D           = auto()
    SSM_X                = auto()
    SSM_DT               = auto()
    SSM_DT_NORM          = auto()
    SSM_A                = auto()
    SSM_B_NORM           = auto()
    SSM_C_NORM           = auto()
    SSM_D                = auto()
    SSM_NORM             = auto()
    SSM_OUT              = auto()
    SSM_BETA_ALPHA       = auto() # qwen3next
    TIME_MIX_W0          = auto()
    TIME_MIX_W1          = auto()
    TIME_MIX_W2          = auto()
    TIME_MIX_A0          = auto()
    TIME_MIX_A1          = auto()
    TIME_MIX_A2          = auto()
    TIME_MIX_V0          = auto()
    TIME_MIX_V1          = auto()
    TIME_MIX_V2          = auto()
    TIME_MIX_G1          = auto()
    TIME_MIX_G2          = auto()
    TIME_MIX_K_K         = auto()
    TIME_MIX_K_A         = auto()
    TIME_MIX_R_K         = auto()
    TIME_MIX_LERP_X      = auto()
    TIME_MIX_LERP_K      = auto()
    TIME_MIX_LERP_V      = auto()
    TIME_MIX_LERP_R      = auto()
    TIME_MIX_LERP_G      = auto()
    TIME_MIX_LERP_FUSED  = auto()
    TIME_MIX_LERP_W      = auto()
    TIME_MIX_FIRST       = auto()
    TIME_MIX_DECAY       = auto()
    TIME_MIX_DECAY_W1    = auto()
    TIME_MIX_DECAY_W2    = auto()
    TIME_MIX_KEY         = auto()
    TIME_MIX_VALUE       = auto()
    TIME_MIX_RECEPTANCE  = auto()
    TIME_MIX_GATE        = auto()
    TIME_MIX_LN          = auto()
    TIME_MIX_OUTPUT      = auto()
    CHANNEL_MIX_LERP_K   = auto()
    CHANNEL_MIX_LERP_R   = auto()
    CHANNEL_MIX_KEY      = auto()
    CHANNEL_MIX_RECEPTANCE = auto()
    CHANNEL_MIX_VALUE    = auto()
    ATTN_Q_A             = auto()
    ATTN_Q_B             = auto()
    ATTN_KV_A_MQA        = auto()
    ATTN_KV_B            = auto()
    ATTN_K_B             = auto()
    ATTN_V_B             = auto()
    ATTN_Q_A_NORM        = auto()
    ATTN_KV_A_NORM       = auto()
    FFN_SUB_NORM         = auto()
    ATTN_SUB_NORM        = auto()
    DEC_ATTN_NORM        = auto()
    DEC_ATTN_Q           = auto()
    DEC_ATTN_K           = auto()
    DEC_ATTN_V           = auto()
    DEC_ATTN_OUT         = auto()
    DEC_ATTN_REL_B       = auto()
    DEC_CROSS_ATTN_NORM  = auto()
    DEC_CROSS_ATTN_Q     = auto()
    DEC_CROSS_ATTN_K     = auto()
    DEC_CROSS_ATTN_V     = auto()
    DEC_CROSS_ATTN_OUT   = auto()
    DEC_CROSS_ATTN_REL_B = auto()
    DEC_FFN_NORM         = auto()
    DEC_FFN_GATE         = auto()
    DEC_FFN_DOWN         = auto()
    DEC_FFN_UP           = auto()
    DEC_OUTPUT_NORM      = auto()
    ENC_ATTN_NORM        = auto()
    ENC_ATTN_Q           = auto()
    ENC_ATTN_K           = auto()
    ENC_ATTN_V           = auto()
    ENC_ATTN_OUT         = auto()
    ENC_ATTN_REL_B       = auto()
    ENC_FFN_NORM         = auto()
    ENC_FFN_GATE         = auto()
    ENC_FFN_DOWN         = auto()
    ENC_FFN_UP           = auto()
    ENC_OUTPUT_NORM      = auto()
    CLS                  = auto() # classifier
    CLS_OUT              = auto() # classifier output projection
    CONV1D               = auto()
    CONVNEXT_DW          = auto()
    CONVNEXT_NORM        = auto()
    CONVNEXT_PW1         = auto()
    CONVNEXT_PW2         = auto()
    CONVNEXT_GAMMA       = auto()
    POSNET_CONV1         = auto()
    POSNET_CONV2         = auto()
    POSNET_NORM          = auto()
    POSNET_NORM1         = auto()
    POSNET_NORM2         = auto()
    POSNET_ATTN_NORM     = auto()
    POSNET_ATTN_Q        = auto()
    POSNET_ATTN_K        = auto()
    POSNET_ATTN_V        = auto()
    POSNET_ATTN_OUT      = auto()
    SHORTCONV_CONV       = auto()
    SHORTCONV_INPROJ     = auto()
    SHORTCONV_OUTPROJ    = auto()
    VISEXP_ATTN_QKV      = auto()
    VISEXP_ATTN_OUT      = auto()
    VISEXP_GATE          = auto()
    VISEXP_DOWN          = auto()
    VISEXP_UP            = auto()
    # vision
    V_MMPROJ             = auto()
    V_MMPROJ_FC          = auto()
    V_MMPROJ_MLP         = auto()
    V_MMPROJ_PEG         = auto()
    V_ENC_EMBD_CLS       = auto()
    V_ENC_EMBD_PATCH     = auto()
    V_ENC_EMBD_POS       = auto()
    V_ENC_INPUT_NORM     = auto()
    V_ENC_ATTN_QKV       = auto()
    V_ENC_ATTN_Q         = auto()
    V_ENC_ATTN_Q_NORM    = auto()
    V_ENC_ATTN_K         = auto()
    V_ENC_ATTN_K_NORM    = auto()
    V_ENC_ATTN_V         = auto()
    V_ENC_ATTN_O         = auto()
    V_ENC_ATTN_O_NORM    = auto()
    V_ENC_POST_ATTN_NORM = auto()
    V_ENC_FFN_UP         = auto()
    V_ENC_FFN_GATE       = auto()
    V_ENC_FFN_DOWN       = auto()
    V_LAYER_SCALE_1      = auto()
    V_LAYER_SCALE_2      = auto()
    V_PRE_NORM           = auto()
    V_POST_NORM          = auto()
    V_MM_INP_NORM        = auto()
    V_MM_INP_PROJ        = auto() # gemma3
    V_MM_SOFT_EMB_NORM   = auto() # gemma3
    V_RESMPL_POS_EMBD_K  = auto() # minicpmv
    V_RESMPL_ATTN_Q      = auto() # minicpmv
    V_RESMPL_ATTN_K      = auto() # minicpmv
    V_RESMPL_ATTN_V      = auto() # minicpmv
    V_RESMPL_ATTN_OUT    = auto() # minicpmv
    V_RESMPL_KV          = auto() # minicpmv
    V_RESMPL_KV_NORM     = auto() # minicpmv
    V_RESMPL_POST_NORM   = auto() # minicpmv
    V_RESMPL_Q_NORM      = auto() # minicpmv
    V_RESMPL_PROJ        = auto() # minicpmv
    V_RESMPL_QUERY       = auto() # minicpmv
    V_TOK_EMBD_IMG_BREAK = auto() # pixtral
    V_MM_PATCH_MERGER    = auto() # mistral small 3.1
    V_DS_NORM            = auto() # qwen3vl
    V_DS_FC1             = auto() # qwen3vl
    V_DS_FC2             = auto() # qwen3vl
    V_MM_POST_FC_NORM    = auto() # cogvlm
    V_MM_UP              = auto() # cogvlm
    V_MM_DOWN            = auto() # cogvlm
    V_MM_GATE            = auto() # cogvlm
    V_TOK_BOI            = auto() # cogvlm
    V_TOK_EOI            = auto() # cogvlm
    # audio (mtmd)
    A_ENC_EMBD_POS       = auto()
    A_ENC_CONV1D         = auto()
    A_PRE_NORM           = auto()
    A_POST_NORM          = auto()
    A_ENC_ATTN_Q         = auto()
    A_ENC_ATTN_K         = auto()
    A_ENC_ATTN_V         = auto()
    A_ENC_INPUT_NORM     = auto()
    A_ENC_OUTPUT         = auto()
    A_ENC_OUTPUT_NORM    = auto()
    A_ENC_FFN_UP         = auto()
    A_ENC_FFN_GATE       = auto()
    A_ENC_FFN_DOWN       = auto()
    A_MMPROJ             = auto()
    A_MMPROJ_FC          = auto()
    A_MM_NORM_PRE        = auto()
    A_MM_NORM_MID        = auto()
    # nextn/mtp
    NEXTN_EH_PROJ        = auto()
    NEXTN_EMBED_TOKENS   = auto()
    NEXTN_ENORM          = auto()
    NEXTN_HNORM          = auto()
    NEXTN_SHARED_HEAD_HEAD = auto()
    NEXTN_SHARED_HEAD_NORM = auto()


MODEL_ARCH_NAMES: dict[MODEL_ARCH, str] = {
    MODEL_ARCH.MMPROJ:           "clip", # dummy arch for clip.cpp
    MODEL_ARCH.LLAMA:            "llama",
    MODEL_ARCH.LLAMA4:           "llama4",
    MODEL_ARCH.DECI:             "deci",
    MODEL_ARCH.FALCON:           "falcon",
    MODEL_ARCH.BAICHUAN:         "baichuan",
    MODEL_ARCH.GROK:             "grok",
    MODEL_ARCH.GPT2:             "gpt2",
    MODEL_ARCH.GPTJ:             "gptj",
    MODEL_ARCH.GPTNEOX:          "gptneox",
    MODEL_ARCH.MPT:              "mpt",
    MODEL_ARCH.STARCODER:        "starcoder",
    MODEL_ARCH.REFACT:           "refact",
    MODEL_ARCH.BERT:             "bert",
    MODEL_ARCH.MODERN_BERT:      "modern-bert",
    MODEL_ARCH.NOMIC_BERT:       "nomic-bert",
    MODEL_ARCH.NOMIC_BERT_MOE:   "nomic-bert-moe",
    MODEL_ARCH.NEO_BERT:         "neo-bert",
    MODEL_ARCH.JINA_BERT_V2:     "jina-bert-v2",
    MODEL_ARCH.JINA_BERT_V3:     "jina-bert-v3",
    MODEL_ARCH.BLOOM:            "bloom",
    MODEL_ARCH.STABLELM:         "stablelm",
    MODEL_ARCH.QWEN:             "qwen",
    MODEL_ARCH.QWEN2:            "qwen2",
    MODEL_ARCH.QWEN2MOE:         "qwen2moe",
    MODEL_ARCH.QWEN2VL:          "qwen2vl",
    MODEL_ARCH.QWEN3:            "qwen3",
    MODEL_ARCH.QWEN3MOE:         "qwen3moe",
    MODEL_ARCH.QWEN3NEXT:        "qwen3next",
    MODEL_ARCH.QWEN3VL:          "qwen3vl",
    MODEL_ARCH.QWEN3VLMOE:       "qwen3vlmoe",
    MODEL_ARCH.PHI2:             "phi2",
    MODEL_ARCH.PHI3:             "phi3",
    MODEL_ARCH.PHIMOE:           "phimoe",
    MODEL_ARCH.PLAMO:            "plamo",
    MODEL_ARCH.PLAMO2:           "plamo2",
    MODEL_ARCH.CODESHELL:        "codeshell",
    MODEL_ARCH.ORION:            "orion",
    MODEL_ARCH.INTERNLM2:        "internlm2",
    MODEL_ARCH.MINICPM:          "minicpm",
    MODEL_ARCH.MINICPM3:         "minicpm3",
    MODEL_ARCH.GEMMA:            "gemma",
    MODEL_ARCH.GEMMA2:           "gemma2",
    MODEL_ARCH.GEMMA3:           "gemma3",
    MODEL_ARCH.GEMMA3N:          "gemma3n",
    MODEL_ARCH.GEMMA_EMBEDDING:  "gemma-embedding",
    MODEL_ARCH.STARCODER2:       "starcoder2",
    MODEL_ARCH.RWKV6:            "rwkv6",
    MODEL_ARCH.RWKV6QWEN2:       "rwkv6qwen2",
    MODEL_ARCH.RWKV7:            "rwkv7",
    MODEL_ARCH.ARWKV7:           "arwkv7",
    MODEL_ARCH.MAMBA:            "mamba",
    MODEL_ARCH.MAMBA2:           "mamba2",
    MODEL_ARCH.JAMBA:            "jamba",
    MODEL_ARCH.XVERSE:           "xverse",
    MODEL_ARCH.COMMAND_R:        "command-r",
    MODEL_ARCH.COHERE2:          "cohere2",
    MODEL_ARCH.DBRX:             "dbrx",
    MODEL_ARCH.OLMO:             "olmo",
    MODEL_ARCH.OLMO2:            "olmo2",
    MODEL_ARCH.OLMOE:            "olmoe",
    MODEL_ARCH.OPENELM:          "openelm",
    MODEL_ARCH.ARCTIC:           "arctic",
    MODEL_ARCH.DEEPSEEK:         "deepseek",
    MODEL_ARCH.DEEPSEEK2:        "deepseek2",
    MODEL_ARCH.CHATGLM:          "chatglm",
    MODEL_ARCH.GLM4:             "glm4",
    MODEL_ARCH.GLM4_MOE:         "glm4moe",
    MODEL_ARCH.BITNET:           "bitnet",
    MODEL_ARCH.T5:               "t5",
    MODEL_ARCH.T5ENCODER:        "t5encoder",
    MODEL_ARCH.JAIS:             "jais",
    MODEL_ARCH.NEMOTRON:         "nemotron",
    MODEL_ARCH.NEMOTRON_H:       "nemotron_h",
    MODEL_ARCH.EXAONE:           "exaone",
    MODEL_ARCH.EXAONE4:          "exaone4",
    MODEL_ARCH.GRANITE:          "granite",
    MODEL_ARCH.GRANITE_MOE:      "granitemoe",
    MODEL_ARCH.GRANITE_HYBRID:   "granitehybrid",
    MODEL_ARCH.CHAMELEON:        "chameleon",
    MODEL_ARCH.WAVTOKENIZER_DEC: "wavtokenizer-dec",
    MODEL_ARCH.PLM:              "plm",
    MODEL_ARCH.BAILINGMOE:       "bailingmoe",
    MODEL_ARCH.BAILINGMOE2:      "bailingmoe2",
    MODEL_ARCH.DOTS1:            "dots1",
    MODEL_ARCH.ARCEE:            "arcee",
    MODEL_ARCH.AFMOE:            "afmoe",
    MODEL_ARCH.ERNIE4_5:         "ernie4_5",
    MODEL_ARCH.ERNIE4_5_MOE:     "ernie4_5-moe",
    MODEL_ARCH.FALCON_H1:        "falcon-h1",
    MODEL_ARCH.HUNYUAN_MOE:      "hunyuan-moe",
    MODEL_ARCH.HUNYUAN_DENSE:    "hunyuan-dense",
    MODEL_ARCH.SMOLLM3:          "smollm3",
    MODEL_ARCH.GPT_OSS:          "gpt-oss",
    MODEL_ARCH.LFM2:             "lfm2",
    MODEL_ARCH.LFM2MOE:          "lfm2moe",
    MODEL_ARCH.DREAM:            "dream",
    MODEL_ARCH.SMALLTHINKER:     "smallthinker",
    MODEL_ARCH.LLADA:            "llada",
    MODEL_ARCH.LLADA_MOE:        "llada-moe",
    MODEL_ARCH.SEED_OSS:         "seed_oss",
    MODEL_ARCH.GROVEMOE:         "grovemoe",
    MODEL_ARCH.APERTUS:          "apertus",
    MODEL_ARCH.MINIMAXM2:        "minimax-m2",
    MODEL_ARCH.COGVLM:           "cogvlm",
    MODEL_ARCH.RND1:             "rnd1",
    MODEL_ARCH.PANGU_EMBED:      "pangu-embedded",
    MODEL_ARCH.MISTRAL3:         "mistral3",
}

VISION_PROJECTOR_TYPE_NAMES: dict[VISION_PROJECTOR_TYPE, str] = {
    VISION_PROJECTOR_TYPE.MLP:       "mlp",
    VISION_PROJECTOR_TYPE.LDP:       "ldp",
    VISION_PROJECTOR_TYPE.LDPV2:     "ldpv2",
    VISION_PROJECTOR_TYPE.RESAMPLER: "resampler",
    VISION_PROJECTOR_TYPE.GLM_EDGE:  "adapter",
    VISION_PROJECTOR_TYPE.MERGER:    "qwen2vl_merger",
    VISION_PROJECTOR_TYPE.GEMMA3:    "gemma3",
}

TENSOR_NAMES: dict[MODEL_TENSOR, str] = {
    MODEL_TENSOR.TOKEN_EMBD:                "token_embd",
    MODEL_TENSOR.TOKEN_EMBD_NORM:           "token_embd_norm",
    MODEL_TENSOR.TOKEN_TYPES:               "token_types",
    MODEL_TENSOR.POS_EMBD:                  "position_embd",
    MODEL_TENSOR.OUTPUT_NORM:               "output_norm",
    MODEL_TENSOR.OUTPUT:                    "output",
    MODEL_TENSOR.DENSE_2_OUT:                "dense_2", # embeddinggemma 2_Dense
    MODEL_TENSOR.DENSE_3_OUT:                "dense_3", # embeddinggemma 2_Dense
    MODEL_TENSOR.ROPE_FREQS:                "rope_freqs",
    MODEL_TENSOR.ROPE_FACTORS_LONG:         "rope_factors_long",
    MODEL_TENSOR.ROPE_FACTORS_SHORT:        "rope_factors_short",
    MODEL_TENSOR.ATTN_NORM:                 "blk.{bid}.attn_norm",
    MODEL_TENSOR.ATTN_NORM_2:               "blk.{bid}.attn_norm_2",
    MODEL_TENSOR.ATTN_QKV:                  "blk.{bid}.attn_qkv",
    MODEL_TENSOR.ATTN_Q:                    "blk.{bid}.attn_q",
    MODEL_TENSOR.ATTN_K:                    "blk.{bid}.attn_k",
    MODEL_TENSOR.ATTN_V:                    "blk.{bid}.attn_v",
    MODEL_TENSOR.ATTN_OUT:                  "blk.{bid}.attn_output",
    MODEL_TENSOR.ATTN_ROT_EMBD:             "blk.{bid}.attn_rot_embd",
    MODEL_TENSOR.ATTN_SINKS:                "blk.{bid}.attn_sinks",
    MODEL_TENSOR.ATTN_GATE:                 "blk.{bid}.attn_gate",
    MODEL_TENSOR.ATTN_Q_NORM:               "blk.{bid}.attn_q_norm",
    MODEL_TENSOR.ATTN_K_NORM:               "blk.{bid}.attn_k_norm",
    MODEL_TENSOR.ATTN_OUT_NORM:             "blk.{bid}.attn_output_norm",
    MODEL_TENSOR.ATTN_POST_NORM:            "blk.{bid}.post_attention_norm",
    MODEL_TENSOR.FFN_GATE_INP:              "blk.{bid}.ffn_gate_inp",
    MODEL_TENSOR.FFN_GATE_INP_SHEXP:        "blk.{bid}.ffn_gate_inp_shexp",
    MODEL_TENSOR.FFN_NORM:                  "blk.{bid}.ffn_norm",
    MODEL_TENSOR.FFN_PRE_NORM:              "blk.{bid}.ffn_norm",
    MODEL_TENSOR.FFN_POST_NORM:             "blk.{bid}.post_ffw_norm",
    MODEL_TENSOR.FFN_GATE:                  "blk.{bid}.ffn_gate",
    MODEL_TENSOR.FFN_DOWN:                  "blk.{bid}.ffn_down",
    MODEL_TENSOR.FFN_UP:                    "blk.{bid}.ffn_up",
    MODEL_TENSOR.FFN_GATE_SHEXP:            "blk.{bid}.ffn_gate_shexp",
    MODEL_TENSOR.FFN_DOWN_SHEXP:            "blk.{bid}.ffn_down_shexp",
    MODEL_TENSOR.FFN_UP_SHEXP:              "blk.{bid}.ffn_up_shexp",
    MODEL_TENSOR.FFN_GATE_CHEXP:            "blk.{bid}.ffn_gate_chexps",
    MODEL_TENSOR.FFN_DOWN_CHEXP:            "blk.{bid}.ffn_down_chexps",
    MODEL_TENSOR.FFN_UP_CHEXP:              "blk.{bid}.ffn_up_chexps",
    MODEL_TENSOR.FFN_ACT:                   "blk.{bid}.ffn",
    MODEL_TENSOR.FFN_NORM_EXP:              "blk.{bid}.ffn_norm_exps",
    MODEL_TENSOR.FFN_GATE_EXP:              "blk.{bid}.ffn_gate_exps",
    MODEL_TENSOR.FFN_DOWN_EXP:              "blk.{bid}.ffn_down_exps",
    MODEL_TENSOR.FFN_UP_EXP:                "blk.{bid}.ffn_up_exps",
    MODEL_TENSOR.FFN_EXP_PROBS_B:           "blk.{bid}.exp_probs_b",
    MODEL_TENSOR.LAYER_OUT_NORM:            "blk.{bid}.layer_output_norm",
    MODEL_TENSOR.PER_LAYER_TOKEN_EMBD:      "per_layer_token_embd",           # gemma3n
    MODEL_TENSOR.PER_LAYER_MODEL_PROJ:      "per_layer_model_proj",           # gemma3n
    MODEL_TENSOR.PER_LAYER_PROJ_NORM:       "per_layer_proj_norm",            # gemma3n
    MODEL_TENSOR.ALTUP_UNEMBD_PROJ:         "altup_unembd_proj",              # gemma3n
    MODEL_TENSOR.ALTUP_PROJ:                "altup_proj",                     # gemma3n
    MODEL_TENSOR.PER_LAYER_INP_GATE:        "blk.{bid}.inp_gate",             # gemma3n
    MODEL_TENSOR.PER_LAYER_PROJ:            "blk.{bid}.proj",                 # gemma3n
    MODEL_TENSOR.PER_LAYER_POST_NORM:       "blk.{bid}.post_norm",            # gemma3n
    MODEL_TENSOR.ALTUP_CORRECT_COEF:        "blk.{bid}.altup_correct_coef",   # gemma3n
    MODEL_TENSOR.ALTUP_CORRECT_SCALE:       "blk.{bid}.altup_correct_scale",  # gemma3n
    MODEL_TENSOR.ALTUP_PREDICT_COEF:        "blk.{bid}.altup_predict_coef",   # gemma3n
    MODEL_TENSOR.ALTUP_ROUTER:              "blk.{bid}.altup_router",         # gemma3n
    MODEL_TENSOR.ALTUP_ROUTER_NORM:         "blk.{bid}.altup_router_norm",    # gemma3n
    MODEL_TENSOR.LAUREL_L:                  "blk.{bid}.laurel_l",             # gemma3n
    MODEL_TENSOR.LAUREL_R:                  "blk.{bid}.laurel_r",             # gemma3n
    MODEL_TENSOR.LAUREL_POST_NORM:          "blk.{bid}.laurel_post_norm",     # gemma3n
    MODEL_TENSOR.SSM_IN:                    "blk.{bid}.ssm_in",
    MODEL_TENSOR.SSM_CONV1D:                "blk.{bid}.ssm_conv1d",
    MODEL_TENSOR.SSM_X:                     "blk.{bid}.ssm_x",
    MODEL_TENSOR.SSM_DT:                    "blk.{bid}.ssm_dt",
    MODEL_TENSOR.SSM_DT_NORM:               "blk.{bid}.ssm_dt_norm",
    MODEL_TENSOR.SSM_A:                     "blk.{bid}.ssm_a",
    MODEL_TENSOR.SSM_B_NORM:                "blk.{bid}.ssm_b_norm",
    MODEL_TENSOR.SSM_C_NORM:                "blk.{bid}.ssm_c_norm",
    MODEL_TENSOR.SSM_D:                     "blk.{bid}.ssm_d",
    MODEL_TENSOR.SSM_NORM:                  "blk.{bid}.ssm_norm",
    MODEL_TENSOR.SSM_OUT:                   "blk.{bid}.ssm_out",
    MODEL_TENSOR.SSM_BETA_ALPHA:            "blk.{bid}.ssm_ba",
    MODEL_TENSOR.TIME_MIX_W0:               "blk.{bid}.time_mix_w0",
    MODEL_TENSOR.TIME_MIX_W1:               "blk.{bid}.time_mix_w1",
    MODEL_TENSOR.TIME_MIX_W2:               "blk.{bid}.time_mix_w2",
    MODEL_TENSOR.TIME_MIX_A0:               "blk.{bid}.time_mix_a0",
    MODEL_TENSOR.TIME_MIX_A1:               "blk.{bid}.time_mix_a1",
    MODEL_TENSOR.TIME_MIX_A2:               "blk.{bid}.time_mix_a2",
    MODEL_TENSOR.TIME_MIX_V0:               "blk.{bid}.time_mix_v0",
    MODEL_TENSOR.TIME_MIX_V1:               "blk.{bid}.time_mix_v1",
    MODEL_TENSOR.TIME_MIX_V2:               "blk.{bid}.time_mix_v2",
    MODEL_TENSOR.TIME_MIX_G1:               "blk.{bid}.time_mix_g1",
    MODEL_TENSOR.TIME_MIX_G2:               "blk.{bid}.time_mix_g2",
    MODEL_TENSOR.TIME_MIX_K_K:              "blk.{bid}.time_mix_k_k",
    MODEL_TENSOR.TIME_MIX_K_A:              "blk.{bid}.time_mix_k_a",
    MODEL_TENSOR.TIME_MIX_R_K:              "blk.{bid}.time_mix_r_k",
    MODEL_TENSOR.TIME_MIX_LERP_X:           "blk.{bid}.time_mix_lerp_x",
    MODEL_TENSOR.TIME_MIX_LERP_K:           "blk.{bid}.time_mix_lerp_k",
    MODEL_TENSOR.TIME_MIX_LERP_V:           "blk.{bid}.time_mix_lerp_v",
    MODEL_TENSOR.TIME_MIX_LERP_R:           "blk.{bid}.time_mix_lerp_r",
    MODEL_TENSOR.TIME_MIX_LERP_G:           "blk.{bid}.time_mix_lerp_g",
    MODEL_TENSOR.TIME_MIX_LERP_FUSED:       "blk.{bid}.time_mix_lerp_fused",
    MODEL_TENSOR.TIME_MIX_LERP_W:           "blk.{bid}.time_mix_lerp_w",
    MODEL_TENSOR.TIME_MIX_FIRST:            "blk.{bid}.time_mix_first",
    MODEL_TENSOR.TIME_MIX_DECAY:            "blk.{bid}.time_mix_decay",
    MODEL_TENSOR.TIME_MIX_DECAY_W1:         "blk.{bid}.time_mix_decay_w1",
    MODEL_TENSOR.TIME_MIX_DECAY_W2:         "blk.{bid}.time_mix_decay_w2",
    MODEL_TENSOR.TIME_MIX_KEY:              "blk.{bid}.time_mix_key",
    MODEL_TENSOR.TIME_MIX_VALUE:            "blk.{bid}.time_mix_value",
    MODEL_TENSOR.TIME_MIX_RECEPTANCE:       "blk.{bid}.time_mix_receptance",
    MODEL_TENSOR.TIME_MIX_GATE:             "blk.{bid}.time_mix_gate",
    MODEL_TENSOR.TIME_MIX_LN:               "blk.{bid}.time_mix_ln",
    MODEL_TENSOR.TIME_MIX_OUTPUT:           "blk.{bid}.time_mix_output",
    MODEL_TENSOR.CHANNEL_MIX_LERP_K:        "blk.{bid}.channel_mix_lerp_k",
    MODEL_TENSOR.CHANNEL_MIX_LERP_R:        "blk.{bid}.channel_mix_lerp_r",
    MODEL_TENSOR.CHANNEL_MIX_KEY:           "blk.{bid}.channel_mix_key",
    MODEL_TENSOR.CHANNEL_MIX_RECEPTANCE:    "blk.{bid}.channel_mix_receptance",
    MODEL_TENSOR.CHANNEL_MIX_VALUE:         "blk.{bid}.channel_mix_value",
    MODEL_TENSOR.ATTN_Q_A:                  "blk.{bid}.attn_q_a",
    MODEL_TENSOR.ATTN_Q_B:                  "blk.{bid}.attn_q_b",
    MODEL_TENSOR.ATTN_KV_A_MQA:             "blk.{bid}.attn_kv_a_mqa",
    MODEL_TENSOR.ATTN_KV_B:                 "blk.{bid}.attn_kv_b",
    MODEL_TENSOR.ATTN_K_B:                  "blk.{bid}.attn_k_b",
    MODEL_TENSOR.ATTN_V_B:                  "blk.{bid}.attn_v_b",
    MODEL_TENSOR.ATTN_Q_A_NORM:             "blk.{bid}.attn_q_a_norm",
    MODEL_TENSOR.ATTN_KV_A_NORM:            "blk.{bid}.attn_kv_a_norm",
    MODEL_TENSOR.ATTN_SUB_NORM:             "blk.{bid}.attn_sub_norm",
    MODEL_TENSOR.FFN_SUB_NORM:              "blk.{bid}.ffn_sub_norm",
    MODEL_TENSOR.DEC_ATTN_NORM:             "dec.blk.{bid}.attn_norm",
    MODEL_TENSOR.DEC_ATTN_Q:                "dec.blk.{bid}.attn_q",
    MODEL_TENSOR.DEC_ATTN_K:                "dec.blk.{bid}.attn_k",
    MODEL_TENSOR.DEC_ATTN_V:                "dec.blk.{bid}.attn_v",
    MODEL_TENSOR.DEC_ATTN_OUT:              "dec.blk.{bid}.attn_o",
    MODEL_TENSOR.DEC_ATTN_REL_B:            "dec.blk.{bid}.attn_rel_b",
    MODEL_TENSOR.DEC_CROSS_ATTN_NORM:       "dec.blk.{bid}.cross_attn_norm",
    MODEL_TENSOR.DEC_CROSS_ATTN_Q:          "dec.blk.{bid}.cross_attn_q",
    MODEL_TENSOR.DEC_CROSS_ATTN_K:          "dec.blk.{bid}.cross_attn_k",
    MODEL_TENSOR.DEC_CROSS_ATTN_V:          "dec.blk.{bid}.cross_attn_v",
    MODEL_TENSOR.DEC_CROSS_ATTN_OUT:        "dec.blk.{bid}.cross_attn_o",
    MODEL_TENSOR.DEC_CROSS_ATTN_REL_B:      "dec.blk.{bid}.cross_attn_rel_b",
    MODEL_TENSOR.DEC_FFN_NORM:              "dec.blk.{bid}.ffn_norm",
    MODEL_TENSOR.DEC_FFN_GATE:              "dec.blk.{bid}.ffn_gate",
    MODEL_TENSOR.DEC_FFN_DOWN:              "dec.blk.{bid}.ffn_down",
    MODEL_TENSOR.DEC_FFN_UP:                "dec.blk.{bid}.ffn_up",
    MODEL_TENSOR.DEC_OUTPUT_NORM:           "dec.output_norm",
    MODEL_TENSOR.ENC_ATTN_NORM:             "enc.blk.{bid}.attn_norm",
    MODEL_TENSOR.ENC_ATTN_Q:                "enc.blk.{bid}.attn_q",
    MODEL_TENSOR.ENC_ATTN_K:                "enc.blk.{bid}.attn_k",
    MODEL_TENSOR.ENC_ATTN_V:                "enc.blk.{bid}.attn_v",
    MODEL_TENSOR.ENC_ATTN_OUT:              "enc.blk.{bid}.attn_o",
    MODEL_TENSOR.ENC_ATTN_REL_B:            "enc.blk.{bid}.attn_rel_b",
    MODEL_TENSOR.ENC_FFN_NORM:              "enc.blk.{bid}.ffn_norm",
    MODEL_TENSOR.ENC_FFN_GATE:              "enc.blk.{bid}.ffn_gate",
    MODEL_TENSOR.ENC_FFN_DOWN:              "enc.blk.{bid}.ffn_down",
    MODEL_TENSOR.ENC_FFN_UP:                "enc.blk.{bid}.ffn_up",
    MODEL_TENSOR.ENC_OUTPUT_NORM:           "enc.output_norm",
    MODEL_TENSOR.CLS:                       "cls",
    MODEL_TENSOR.CLS_OUT:                   "cls.output",
    MODEL_TENSOR.CONV1D:                    "conv1d",
    MODEL_TENSOR.CONVNEXT_DW:               "convnext.{bid}.dw",
    MODEL_TENSOR.CONVNEXT_NORM:             "convnext.{bid}.norm",
    MODEL_TENSOR.CONVNEXT_PW1:              "convnext.{bid}.pw1",
    MODEL_TENSOR.CONVNEXT_PW2:              "convnext.{bid}.pw2",
    MODEL_TENSOR.CONVNEXT_GAMMA:            "convnext.{bid}.gamma",
    MODEL_TENSOR.POSNET_CONV1:              "posnet.{bid}.conv1",
    MODEL_TENSOR.POSNET_CONV2:              "posnet.{bid}.conv2",
    MODEL_TENSOR.POSNET_NORM:               "posnet.{bid}.norm",
    MODEL_TENSOR.POSNET_NORM1:              "posnet.{bid}.norm1",
    MODEL_TENSOR.POSNET_NORM2:              "posnet.{bid}.norm2",
    MODEL_TENSOR.POSNET_ATTN_NORM:          "posnet.{bid}.attn_norm",
    MODEL_TENSOR.POSNET_ATTN_Q:             "posnet.{bid}.attn_q",
    MODEL_TENSOR.POSNET_ATTN_K:             "posnet.{bid}.attn_k",
    MODEL_TENSOR.POSNET_ATTN_V:             "posnet.{bid}.attn_v",
    MODEL_TENSOR.POSNET_ATTN_OUT:           "posnet.{bid}.attn_output",
    MODEL_TENSOR.SHORTCONV_CONV:            "blk.{bid}.shortconv.conv",
    MODEL_TENSOR.SHORTCONV_INPROJ:          "blk.{bid}.shortconv.in_proj",
    MODEL_TENSOR.SHORTCONV_OUTPROJ:         "blk.{bid}.shortconv.out_proj",
    MODEL_TENSOR.VISEXP_ATTN_QKV:           "blk.{bid}.vis_attn_qkv",
    MODEL_TENSOR.VISEXP_ATTN_OUT:           "blk.{bid}.vis_attn_output",
    MODEL_TENSOR.VISEXP_GATE:               "blk.{bid}.vis_gate",
    MODEL_TENSOR.VISEXP_DOWN:               "blk.{bid}.vis_down",
    MODEL_TENSOR.VISEXP_UP:                 "blk.{bid}.vis_up",
    # vision
    MODEL_TENSOR.V_MMPROJ:                  "mm.{bid}",
    MODEL_TENSOR.V_MMPROJ_FC:               "mm.model.fc",
    MODEL_TENSOR.V_MMPROJ_MLP:              "mm.model.mlp.{bid}",
    MODEL_TENSOR.V_MMPROJ_PEG:              "mm.model.peg.{bid}",
    MODEL_TENSOR.V_ENC_EMBD_CLS:            "v.class_embd",
    MODEL_TENSOR.V_ENC_EMBD_PATCH:          "v.patch_embd",
    MODEL_TENSOR.V_ENC_EMBD_POS:            "v.position_embd",
    MODEL_TENSOR.V_ENC_ATTN_QKV:            "v.blk.{bid}.attn_qkv",
    MODEL_TENSOR.V_ENC_ATTN_Q:              "v.blk.{bid}.attn_q",
    MODEL_TENSOR.V_ENC_ATTN_Q_NORM:         "v.blk.{bid}.attn_q_norm",
    MODEL_TENSOR.V_ENC_ATTN_K:              "v.blk.{bid}.attn_k",
    MODEL_TENSOR.V_ENC_ATTN_K_NORM:         "v.blk.{bid}.attn_k_norm",
    MODEL_TENSOR.V_ENC_ATTN_V:              "v.blk.{bid}.attn_v",
    MODEL_TENSOR.V_ENC_INPUT_NORM:          "v.blk.{bid}.ln1",
    MODEL_TENSOR.V_ENC_ATTN_O:              "v.blk.{bid}.attn_out",
    MODEL_TENSOR.V_ENC_ATTN_O_NORM:         "v.blk.{bid}.attn_out_norm",
    MODEL_TENSOR.V_ENC_POST_ATTN_NORM:      "v.blk.{bid}.ln2",
    MODEL_TENSOR.V_ENC_FFN_UP:              "v.blk.{bid}.ffn_up",
    MODEL_TENSOR.V_ENC_FFN_GATE:            "v.blk.{bid}.ffn_gate",
    MODEL_TENSOR.V_ENC_FFN_DOWN:            "v.blk.{bid}.ffn_down",
    MODEL_TENSOR.V_LAYER_SCALE_1:           "v.blk.{bid}.ls1",
    MODEL_TENSOR.V_LAYER_SCALE_2:           "v.blk.{bid}.ls2",
    MODEL_TENSOR.V_PRE_NORM:                "v.pre_ln",
    MODEL_TENSOR.V_POST_NORM:               "v.post_ln",
    MODEL_TENSOR.V_MM_INP_PROJ:             "mm.input_projection",
    MODEL_TENSOR.V_MM_INP_NORM:             "mm.input_norm",
    MODEL_TENSOR.V_MM_SOFT_EMB_NORM:        "mm.soft_emb_norm",
    MODEL_TENSOR.V_RESMPL_POS_EMBD_K:       "resampler.pos_embd_k",
    MODEL_TENSOR.V_RESMPL_ATTN_Q:           "resampler.attn.q",
    MODEL_TENSOR.V_RESMPL_ATTN_K:           "resampler.attn.k",
    MODEL_TENSOR.V_RESMPL_ATTN_V:           "resampler.attn.v",
    MODEL_TENSOR.V_RESMPL_ATTN_OUT:         "resampler.attn.out",
    MODEL_TENSOR.V_RESMPL_KV:               "resampler.kv",
    MODEL_TENSOR.V_RESMPL_KV_NORM:          "resampler.ln_kv",
    MODEL_TENSOR.V_RESMPL_POST_NORM:        "resampler.ln_post",
    MODEL_TENSOR.V_RESMPL_Q_NORM:           "resampler.ln_q",
    MODEL_TENSOR.V_RESMPL_PROJ:             "resampler.proj",
    MODEL_TENSOR.V_RESMPL_QUERY:            "resampler.query",
    MODEL_TENSOR.V_TOK_EMBD_IMG_BREAK:      "v.token_embd.img_break", # pixtral
    MODEL_TENSOR.V_MM_PATCH_MERGER:         "mm.patch_merger", # mistral small 3.1
    MODEL_TENSOR.V_DS_NORM:                 "v.deepstack.{bid}.norm",
    MODEL_TENSOR.V_DS_FC1:                  "v.deepstack.{bid}.fc1",
    MODEL_TENSOR.V_DS_FC2:                  "v.deepstack.{bid}.fc2",
    MODEL_TENSOR.V_MM_POST_FC_NORM:         "mm.post_fc_norm", # cogvlm
    MODEL_TENSOR.V_MM_UP:                   "mm.up",
    MODEL_TENSOR.V_MM_DOWN:                 "mm.down",
    MODEL_TENSOR.V_MM_GATE:                 "mm.gate",
    MODEL_TENSOR.V_TOK_BOI:                 "v.boi",
    MODEL_TENSOR.V_TOK_EOI:                 "v.eoi",
    # audio (mtmd)
    MODEL_TENSOR.A_ENC_EMBD_POS:            "a.position_embd",
    MODEL_TENSOR.A_ENC_CONV1D:              "a.conv1d.{bid}",
    MODEL_TENSOR.A_PRE_NORM:                "a.pre_ln",
    MODEL_TENSOR.A_POST_NORM:               "a.post_ln",
    MODEL_TENSOR.A_ENC_ATTN_Q:              "a.blk.{bid}.attn_q",
    MODEL_TENSOR.A_ENC_ATTN_K:              "a.blk.{bid}.attn_k",
    MODEL_TENSOR.A_ENC_ATTN_V:              "a.blk.{bid}.attn_v",
    MODEL_TENSOR.A_ENC_INPUT_NORM:          "a.blk.{bid}.ln1",
    MODEL_TENSOR.A_ENC_OUTPUT:              "a.blk.{bid}.attn_out",
    MODEL_TENSOR.A_ENC_OUTPUT_NORM:         "a.blk.{bid}.ln2",
    MODEL_TENSOR.A_ENC_FFN_UP:              "a.blk.{bid}.ffn_up",
    MODEL_TENSOR.A_ENC_FFN_GATE:            "a.blk.{bid}.ffn_gate",
    MODEL_TENSOR.A_ENC_FFN_DOWN:            "a.blk.{bid}.ffn_down",
    MODEL_TENSOR.A_MMPROJ:                  "mm.a.mlp.{bid}",
    MODEL_TENSOR.A_MMPROJ_FC:               "mm.a.fc",
    MODEL_TENSOR.A_MM_NORM_PRE:             "mm.a.norm_pre",
    MODEL_TENSOR.A_MM_NORM_MID:             "mm.a.norm_mid",
    # NextN/MTP
    MODEL_TENSOR.NEXTN_EH_PROJ:             "blk.{bid}.nextn.eh_proj",
    MODEL_TENSOR.NEXTN_EMBED_TOKENS:        "blk.{bid}.nextn.embed_tokens",
    MODEL_TENSOR.NEXTN_ENORM:               "blk.{bid}.nextn.enorm",
    MODEL_TENSOR.NEXTN_HNORM:               "blk.{bid}.nextn.hnorm",
    MODEL_TENSOR.NEXTN_SHARED_HEAD_HEAD:    "blk.{bid}.nextn.shared_head_head",
    MODEL_TENSOR.NEXTN_SHARED_HEAD_NORM:    "blk.{bid}.nextn.shared_head_norm",
}

MODEL_TENSORS: dict[MODEL_ARCH, list[MODEL_TENSOR]] = {
    MODEL_ARCH.MMPROJ: [
        MODEL_TENSOR.V_MMPROJ,
        MODEL_TENSOR.V_MMPROJ_FC,
        MODEL_TENSOR.V_MMPROJ_MLP,
        MODEL_TENSOR.V_MMPROJ_PEG,
        MODEL_TENSOR.V_ENC_EMBD_CLS,
        MODEL_TENSOR.V_ENC_EMBD_PATCH,
        MODEL_TENSOR.V_ENC_EMBD_POS,
        MODEL_TENSOR.V_ENC_INPUT_NORM,
        MODEL_TENSOR.V_ENC_ATTN_QKV,
        MODEL_TENSOR.V_ENC_ATTN_Q,
        MODEL_TENSOR.V_ENC_ATTN_Q_NORM,
        MODEL_TENSOR.V_ENC_ATTN_K,
        MODEL_TENSOR.V_ENC_ATTN_K_NORM,
        MODEL_TENSOR.V_ENC_ATTN_V,
        MODEL_TENSOR.V_ENC_ATTN_O,
        MODEL_TENSOR.V_ENC_ATTN_O_NORM,
        MODEL_TENSOR.V_ENC_POST_ATTN_NORM,
        MODEL_TENSOR.V_ENC_FFN_UP,
        MODEL_TENSOR.V_ENC_FFN_GATE,
        MODEL_TENSOR.V_ENC_FFN_DOWN,
        MODEL_TENSOR.V_LAYER_SCALE_1,
        MODEL_TENSOR.V_LAYER_SCALE_2,
        MODEL_TENSOR.V_PRE_NORM,
        MODEL_TENSOR.V_POST_NORM,
        MODEL_TENSOR.V_MM_INP_PROJ,
        MODEL_TENSOR.V_MM_INP_NORM,
        MODEL_TENSOR.V_MM_SOFT_EMB_NORM,
        MODEL_TENSOR.V_RESMPL_POS_EMBD_K,
        MODEL_TENSOR.V_RESMPL_ATTN_Q,
        MODEL_TENSOR.V_RESMPL_ATTN_K,
        MODEL_TENSOR.V_RESMPL_ATTN_V,
        MODEL_TENSOR.V_RESMPL_ATTN_OUT,
        MODEL_TENSOR.V_RESMPL_KV,
        MODEL_TENSOR.V_RESMPL_KV_NORM,
        MODEL_TENSOR.V_RESMPL_POST_NORM,
        MODEL_TENSOR.V_RESMPL_Q_NORM,
        MODEL_TENSOR.V_RESMPL_PROJ,
        MODEL_TENSOR.V_RESMPL_QUERY,
        MODEL_TENSOR.V_TOK_EMBD_IMG_BREAK,
        MODEL_TENSOR.V_MM_PATCH_MERGER,
        MODEL_TENSOR.V_DS_NORM,
        MODEL_TENSOR.V_DS_FC1,
        MODEL_TENSOR.V_DS_FC2,
        MODEL_TENSOR.V_MM_POST_FC_NORM,
        MODEL_TENSOR.V_MM_UP,
        MODEL_TENSOR.V_MM_DOWN,
        MODEL_TENSOR.V_MM_GATE,
        MODEL_TENSOR.V_TOK_BOI,
        MODEL_TENSOR.V_TOK_EOI,
        # audio
        MODEL_TENSOR.A_ENC_EMBD_POS,
        MODEL_TENSOR.A_ENC_CONV1D,
        MODEL_TENSOR.A_PRE_NORM,
        MODEL_TENSOR.A_POST_NORM,
        MODEL_TENSOR.A_ENC_ATTN_Q,
        MODEL_TENSOR.A_ENC_ATTN_K,
        MODEL_TENSOR.A_ENC_ATTN_V,
        MODEL_TENSOR.A_ENC_INPUT_NORM,
        MODEL_TENSOR.A_ENC_OUTPUT,
        MODEL_TENSOR.A_ENC_OUTPUT_NORM,
        MODEL_TENSOR.A_ENC_FFN_UP,
        MODEL_TENSOR.A_ENC_FFN_GATE,
        MODEL_TENSOR.A_ENC_FFN_DOWN,
        MODEL_TENSOR.A_MMPROJ,
        MODEL_TENSOR.A_MMPROJ_FC,
        MODEL_TENSOR.A_MM_NORM_PRE,
        MODEL_TENSOR.A_MM_NORM_MID,
    ],
    MODEL_ARCH.LLAMA: [
        MODEL_TENSOR.TOKEN_EMBD,
        MODEL_TENSOR.OUTPUT_NORM,
        MODEL_TENSOR.OUTPUT,
        MODEL_TENSOR.ROPE_FREQS,
        MODEL_TENSOR.ATTN_NORM,
        MODEL_TENSOR.ATTN_Q,
        MODEL_TENSOR.ATTN_K,
        MODEL_TENSOR.ATTN_V,
        MODEL_TENSOR.ATTN_OUT,
        MODEL_TENSOR.ATTN_ROT_EMBD,
        MODEL_TENSOR.FFN_GATE_INP,
        MODEL_TENSOR.FFN_NORM,
        MODEL_TENSOR.FFN_GATE,
        MODEL_TENSOR.FFN_DOWN,
        MODEL_TENSOR.FFN_UP,
        MODEL_TENSOR.FFN_GATE_EXP,
        MODEL_TENSOR.FFN_DOWN_EXP,
        MODEL_TENSOR.FFN_UP_EXP,
    ],
    MODEL_ARCH.LLAMA4: [
        MODEL_TENSOR.TOKEN_EMBD,
        MODEL_TENSOR.OUTPUT_NORM,
        MODEL_TENSOR.OUTPUT,
        MODEL_TENSOR.ROPE_FREQS,
        MODEL_TENSOR.ATTN_NORM,
        MODEL_TENSOR.ATTN_Q,
        MODEL_TENSOR.ATTN_K,
        MODEL_TENSOR.ATTN_V,
        MODEL_TENSOR.ATTN_OUT,
        MODEL_TENSOR.ATTN_ROT_EMBD,
        MODEL_TENSOR.FFN_GATE_INP,
        MODEL_TENSOR.FFN_NORM,
        MODEL_TENSOR.FFN_GATE,
        MODEL_TENSOR.FFN_DOWN,
        MODEL_TENSOR.FFN_UP,
        MODEL_TENSOR.FFN_GATE_EXP,
        MODEL_TENSOR.FFN_DOWN_EXP,
        MODEL_TENSOR.FFN_UP_EXP,
        MODEL_TENSOR.FFN_GATE_SHEXP,
        MODEL_TENSOR.FFN_DOWN_SHEXP,
        MODEL_TENSOR.FFN_UP_SHEXP,
    ],
    MODEL_ARCH.DECI: [
        MODEL_TENSOR.TOKEN_EMBD,
        MODEL_TENSOR.OUTPUT_NORM,
        MODEL_TENSOR.OUTPUT,
        MODEL_TENSOR.ROPE_FREQS,
        MODEL_TENSOR.ATTN_NORM,
        MODEL_TENSOR.ATTN_Q,
        MODEL_TENSOR.ATTN_K,
        MODEL_TENSOR.ATTN_V,
        MODEL_TENSOR.ATTN_OUT,
        MODEL_TENSOR.ATTN_ROT_EMBD,
        MODEL_TENSOR.FFN_GATE_INP,
        MODEL_TENSOR.FFN_NORM,
        MODEL_TENSOR.FFN_GATE,
        MODEL_TENSOR.FFN_DOWN,
        MODEL_TENSOR.FFN_UP,
        MODEL_TENSOR.FFN_GATE_EXP,
        MODEL_TENSOR.FFN_DOWN_EXP,
        MODEL_TENSOR.FFN_UP_EXP,
    ],
    MODEL_ARCH.GROK: [
        MODEL_TENSOR.TOKEN_EMBD,
        MODEL_TENSOR.OUTPUT_NORM,
        MODEL_TENSOR.OUTPUT,
        MODEL_TENSOR.ROPE_FREQS,
        MODEL_TENSOR.ATTN_NORM,
        MODEL_TENSOR.ATTN_Q,
        MODEL_TENSOR.ATTN_K,
        MODEL_TENSOR.ATTN_V,
        MODEL_TENSOR.ATTN_OUT,
        MODEL_TENSOR.ATTN_ROT_EMBD,
        MODEL_TENSOR.ATTN_OUT_NORM,
        MODEL_TENSOR.FFN_GATE_INP,
        MODEL_TENSOR.FFN_NORM,
        MODEL_TENSOR.FFN_GATE,
        MODEL_TENSOR.FFN_DOWN,
        MODEL_TENSOR.FFN_UP,
        MODEL_TENSOR.FFN_GATE_EXP,
        MODEL_TENSOR.FFN_DOWN_EXP,
        MODEL_TENSOR.FFN_UP_EXP,
        MODEL_TENSOR.FFN_POST_NORM,
        MODEL_TENSOR.LAYER_OUT_NORM,
    ],
    MODEL_ARCH.GPTNEOX: [
        MODEL_TENSOR.TOKEN_EMBD,
        MODEL_TENSOR.OUTPUT_NORM,
        MODEL_TENSOR.OUTPUT,
        MODEL_TENSOR.ATTN_NORM,
        MODEL_TENSOR.ATTN_QKV,
        MODEL_TENSOR.ATTN_OUT,
        MODEL_TENSOR.FFN_NORM,
        MODEL_TENSOR.FFN_DOWN,
        MODEL_TENSOR.FFN_UP,
    ],
    MODEL_ARCH.FALCON: [
        MODEL_TENSOR.TOKEN_EMBD,
        MODEL_TENSOR.OUTPUT_NORM,
        MODEL_TENSOR.OUTPUT,
        MODEL_TENSOR.ATTN_NORM,
        MODEL_TENSOR.ATTN_NORM_2,
        MODEL_TENSOR.ATTN_QKV,
        MODEL_TENSOR.ATTN_OUT,
        MODEL_TENSOR.FFN_DOWN,
        MODEL_TENSOR.FFN_UP,
    ],
    MODEL_ARCH.BAICHUAN: [
        MODEL_TENSOR.TOKEN_EMBD,
        MODEL_TENSOR.OUTPUT_NORM,
        MODEL_TENSOR.OUTPUT,
        MODEL_TENSOR.ROPE_FREQS,
        MODEL_TENSOR.ATTN_NORM,
        MODEL_TENSOR.ATTN_Q,
        MODEL_TENSOR.ATTN_K,
        MODEL_TENSOR.ATTN_V,
        MODEL_TENSOR.ATTN_OUT,
        MODEL_TENSOR.ATTN_ROT_EMBD,
        MODEL_TENSOR.FFN_NORM,
        MODEL_TENSOR.FFN_GATE,
        MODEL_TENSOR.FFN_DOWN,
        MODEL_TENSOR.FFN_UP,
    ],
    MODEL_ARCH.STARCODER: [
        MODEL_TENSOR.TOKEN_EMBD,
        MODEL_TENSOR.POS_EMBD,
        MODEL_TENSOR.OUTPUT_NORM,
        MODEL_TENSOR.OUTPUT,
        MODEL_TENSOR.ATTN_NORM,
        MODEL_TENSOR.ATTN_QKV,
        MODEL_TENSOR.ATTN_OUT,
        MODEL_TENSOR.FFN_NORM,
        MODEL_TENSOR.FFN_DOWN,
        MODEL_TENSOR.FFN_UP,
    ],
    MODEL_ARCH.BERT: [
        MODEL_TENSOR.TOKEN_EMBD,
        MODEL_TENSOR.TOKEN_EMBD_NORM,
        MODEL_TENSOR.TOKEN_TYPES,
        MODEL_TENSOR.POS_EMBD,
        MODEL_TENSOR.OUTPUT_NORM,
        MODEL_TENSOR.ATTN_OUT_NORM,
        MODEL_TENSOR.ATTN_QKV,
        MODEL_TENSOR.ATTN_Q,
        MODEL_TENSOR.ATTN_K,
        MODEL_TENSOR.ATTN_V,
        MODEL_TENSOR.ATTN_OUT,
        MODEL_TENSOR.FFN_DOWN,
        MODEL_TENSOR.FFN_UP,
        MODEL_TENSOR.LAYER_OUT_NORM,
        MODEL_TENSOR.CLS,
        MODEL_TENSOR.CLS_OUT,
    ],
    MODEL_ARCH.MODERN_BERT: [
        MODEL_TENSOR.TOKEN_EMBD,
        MODEL_TENSOR.TOKEN_EMBD_NORM,
        MODEL_TENSOR.OUTPUT_NORM,
        MODEL_TENSOR.ATTN_NORM,
        MODEL_TENSOR.ATTN_OUT,
        MODEL_TENSOR.ATTN_QKV,
        MODEL_TENSOR.POS_EMBD,
        MODEL_TENSOR.FFN_UP,
        MODEL_TENSOR.FFN_DOWN,
        MODEL_TENSOR.FFN_NORM,
        MODEL_TENSOR.CLS,
        MODEL_TENSOR.CLS_OUT,
    ],
    MODEL_ARCH.NOMIC_BERT: [
        MODEL_TENSOR.TOKEN_EMBD,
        MODEL_TENSOR.TOKEN_EMBD_NORM,
        MODEL_TENSOR.TOKEN_TYPES,
        MODEL_TENSOR.POS_EMBD,
        MODEL_TENSOR.OUTPUT_NORM,
        MODEL_TENSOR.ATTN_OUT_NORM,
        MODEL_TENSOR.ATTN_QKV,
        MODEL_TENSOR.ATTN_OUT,
        MODEL_TENSOR.FFN_GATE,
        MODEL_TENSOR.FFN_DOWN,
        MODEL_TENSOR.FFN_UP,
        MODEL_TENSOR.LAYER_OUT_NORM,
    ],
    MODEL_ARCH.NOMIC_BERT_MOE: [
        MODEL_TENSOR.TOKEN_EMBD,
        MODEL_TENSOR.TOKEN_EMBD_NORM,
        MODEL_TENSOR.TOKEN_TYPES,
        MODEL_TENSOR.POS_EMBD,
        MODEL_TENSOR.OUTPUT_NORM,
        MODEL_TENSOR.ATTN_OUT_NORM,
        MODEL_TENSOR.ATTN_QKV,
        MODEL_TENSOR.ATTN_OUT,
        MODEL_TENSOR.FFN_DOWN,
        MODEL_TENSOR.FFN_UP,
        MODEL_TENSOR.FFN_GATE_INP,
        MODEL_TENSOR.FFN_DOWN_EXP,
        MODEL_TENSOR.FFN_UP_EXP,
        MODEL_TENSOR.LAYER_OUT_NORM,
    ],
    MODEL_ARCH.NEO_BERT: [
        MODEL_TENSOR.TOKEN_EMBD,
        MODEL_TENSOR.ATTN_NORM,
        MODEL_TENSOR.ATTN_QKV,
        MODEL_TENSOR.ATTN_OUT,
        MODEL_TENSOR.FFN_NORM,
        MODEL_TENSOR.FFN_DOWN,
        MODEL_TENSOR.FFN_UP,
        MODEL_TENSOR.ENC_OUTPUT_NORM,
        MODEL_TENSOR.CLS,
        MODEL_TENSOR.CLS_OUT,
    ],
    MODEL_ARCH.JINA_BERT_V2: [
        MODEL_TENSOR.TOKEN_EMBD,
        MODEL_TENSOR.TOKEN_EMBD_NORM,
        MODEL_TENSOR.TOKEN_TYPES,
        MODEL_TENSOR.ATTN_NORM_2,
        MODEL_TENSOR.ATTN_OUT_NORM,
        MODEL_TENSOR.ATTN_Q,
        MODEL_TENSOR.ATTN_Q_NORM,
        MODEL_TENSOR.ATTN_K,
        MODEL_TENSOR.ATTN_K_NORM,
        MODEL_TENSOR.ATTN_V,
        MODEL_TENSOR.ATTN_OUT,
        MODEL_TENSOR.FFN_UP,
        MODEL_TENSOR.FFN_GATE,
        MODEL_TENSOR.FFN_DOWN,
        MODEL_TENSOR.LAYER_OUT_NORM,
        MODEL_TENSOR.CLS,
    ],
    MODEL_ARCH.JINA_BERT_V3: [
        MODEL_TENSOR.TOKEN_EMBD,
        MODEL_TENSOR.TOKEN_EMBD_NORM,
        MODEL_TENSOR.TOKEN_TYPES,
        MODEL_TENSOR.OUTPUT_NORM,
        MODEL_TENSOR.ATTN_OUT_NORM,
        MODEL_TENSOR.ATTN_QKV,
        MODEL_TENSOR.ATTN_OUT,
        MODEL_TENSOR.FFN_DOWN,
        MODEL_TENSOR.FFN_UP,
        MODEL_TENSOR.LAYER_OUT_NORM,
    ],
    MODEL_ARCH.MPT: [
        MODEL_TENSOR.TOKEN_EMBD,
        MODEL_TENSOR.OUTPUT_NORM,
        MODEL_TENSOR.OUTPUT,
        MODEL_TENSOR.ATTN_NORM,
        MODEL_TENSOR.ATTN_QKV,
        MODEL_TENSOR.ATTN_OUT,
        MODEL_TENSOR.FFN_NORM,
        MODEL_TENSOR.FFN_DOWN,
        MODEL_TENSOR.FFN_UP,
        MODEL_TENSOR.FFN_ACT,
        MODEL_TENSOR.ATTN_Q_NORM,
        MODEL_TENSOR.ATTN_K_NORM,
        MODEL_TENSOR.POS_EMBD,
    ],
    MODEL_ARCH.GPTJ: [
        MODEL_TENSOR.TOKEN_EMBD,
        MODEL_TENSOR.OUTPUT_NORM,
        MODEL_TENSOR.OUTPUT,
        MODEL_TENSOR.ATTN_NORM,
        MODEL_TENSOR.ATTN_Q,
        MODEL_TENSOR.ATTN_K,
        MODEL_TENSOR.ATTN_V,
        MODEL_TENSOR.ATTN_OUT,
        MODEL_TENSOR.FFN_DOWN,
        MODEL_TENSOR.FFN_UP,
    ],
    MODEL_ARCH.REFACT: [
        MODEL_TENSOR.TOKEN_EMBD,
        MODEL_TENSOR.OUTPUT_NORM,
        MODEL_TENSOR.OUTPUT,
        MODEL_TENSOR.ATTN_NORM,
        MODEL_TENSOR.ATTN_Q,
        MODEL_TENSOR.ATTN_K,
        MODEL_TENSOR.ATTN_V,
        MODEL_TENSOR.ATTN_OUT,
        MODEL_TENSOR.FFN_NORM,
        MODEL_TENSOR.FFN_GATE,
        MODEL_TENSOR.FFN_DOWN,
        MODEL_TENSOR.FFN_UP,
    ],
    MODEL_ARCH.BLOOM: [
        MODEL_TENSOR.TOKEN_EMBD,
        MODEL_TENSOR.TOKEN_EMBD_NORM,
        MODEL_TENSOR.OUTPUT_NORM,
        MODEL_TENSOR.OUTPUT,
        MODEL_TENSOR.ATTN_NORM,
        MODEL_TENSOR.ATTN_QKV,
        MODEL_TENSOR.ATTN_OUT,
        MODEL_TENSOR.FFN_NORM,
        MODEL_TENSOR.FFN_DOWN,
        MODEL_TENSOR.FFN_UP,
    ],
    MODEL_ARCH.STABLELM: [
        MODEL_TENSOR.TOKEN_EMBD,
        MODEL_TENSOR.OUTPUT_NORM,
        MODEL_TENSOR.OUTPUT,
        MODEL_TENSOR.ROPE_FREQS,
        MODEL_TENSOR.ATTN_NORM,
        MODEL_TENSOR.ATTN_Q,
        MODEL_TENSOR.ATTN_K,
        MODEL_TENSOR.ATTN_V,
        MODEL_TENSOR.ATTN_OUT,
        MODEL_TENSOR.FFN_NORM,
        MODEL_TENSOR.FFN_GATE,
        MODEL_TENSOR.FFN_DOWN,
        MODEL_TENSOR.FFN_UP,
        MODEL_TENSOR.ATTN_Q_NORM,
        MODEL_TENSOR.ATTN_K_NORM,
    ],
    MODEL_ARCH.QWEN: [
        MODEL_TENSOR.TOKEN_EMBD,
        MODEL_TENSOR.OUTPUT_NORM,
        MODEL_TENSOR.OUTPUT,
        MODEL_TENSOR.ROPE_FREQS,
        MODEL_TENSOR.ATTN_NORM,
        MODEL_TENSOR.ATTN_QKV,
        MODEL_TENSOR.ATTN_OUT,
        MODEL_TENSOR.ATTN_ROT_EMBD,
        MODEL_TENSOR.FFN_NORM,
        MODEL_TENSOR.FFN_GATE,
        MODEL_TENSOR.FFN_DOWN,
        MODEL_TENSOR.FFN_UP,
    ],
    MODEL_ARCH.QWEN2: [
        MODEL_TENSOR.TOKEN_EMBD,
        MODEL_TENSOR.OUTPUT_NORM,
        MODEL_TENSOR.OUTPUT,
        MODEL_TENSOR.ROPE_FREQS,
        MODEL_TENSOR.ATTN_NORM,
        MODEL_TENSOR.ATTN_Q,
        MODEL_TENSOR.ATTN_K,
        MODEL_TENSOR.ATTN_V,
        MODEL_TENSOR.ATTN_OUT,
        MODEL_TENSOR.FFN_NORM,
        MODEL_TENSOR.FFN_GATE,
        MODEL_TENSOR.FFN_DOWN,
        MODEL_TENSOR.FFN_UP,
    ],
    MODEL_ARCH.DREAM: [
        MODEL_TENSOR.TOKEN_EMBD,
        MODEL_TENSOR.OUTPUT_NORM,
        MODEL_TENSOR.OUTPUT,
        MODEL_TENSOR.ROPE_FREQS,
        MODEL_TENSOR.ATTN_NORM,
        MODEL_TENSOR.ATTN_Q,
        MODEL_TENSOR.ATTN_K,
        MODEL_TENSOR.ATTN_V,
        MODEL_TENSOR.ATTN_OUT,
        MODEL_TENSOR.FFN_NORM,
        MODEL_TENSOR.FFN_GATE,
        MODEL_TENSOR.FFN_DOWN,
        MODEL_TENSOR.FFN_UP,
    ],
    MODEL_ARCH.LLADA: [
        MODEL_TENSOR.TOKEN_EMBD,
        MODEL_TENSOR.OUTPUT_NORM,
        MODEL_TENSOR.OUTPUT,
        MODEL_TENSOR.ROPE_FREQS,
        MODEL_TENSOR.ATTN_NORM,
        MODEL_TENSOR.ATTN_Q,
        MODEL_TENSOR.ATTN_K,
        MODEL_TENSOR.ATTN_V,
        MODEL_TENSOR.ATTN_OUT,
        MODEL_TENSOR.FFN_NORM,
        MODEL_TENSOR.FFN_GATE,
        MODEL_TENSOR.FFN_DOWN,
        MODEL_TENSOR.FFN_UP,
    ],
    MODEL_ARCH.QWEN2VL: [
        MODEL_TENSOR.TOKEN_EMBD,
        MODEL_TENSOR.OUTPUT_NORM,
        MODEL_TENSOR.OUTPUT,
        MODEL_TENSOR.ATTN_NORM,
        MODEL_TENSOR.ATTN_Q,
        MODEL_TENSOR.ATTN_K,
        MODEL_TENSOR.ATTN_V,
        MODEL_TENSOR.ATTN_OUT,
        MODEL_TENSOR.FFN_NORM,
        MODEL_TENSOR.FFN_GATE,
        MODEL_TENSOR.FFN_DOWN,
        MODEL_TENSOR.FFN_UP,
    ],
    MODEL_ARCH.QWEN2MOE: [
        MODEL_TENSOR.TOKEN_EMBD,
        MODEL_TENSOR.OUTPUT_NORM,
        MODEL_TENSOR.OUTPUT,
        MODEL_TENSOR.ATTN_NORM,
        MODEL_TENSOR.ATTN_Q,
        MODEL_TENSOR.ATTN_K,
        MODEL_TENSOR.ATTN_V,
        MODEL_TENSOR.ATTN_OUT,
        MODEL_TENSOR.FFN_NORM,
        MODEL_TENSOR.FFN_GATE_INP,
        MODEL_TENSOR.FFN_GATE_EXP,
        MODEL_TENSOR.FFN_DOWN_EXP,
        MODEL_TENSOR.FFN_UP_EXP,
        MODEL_TENSOR.FFN_GATE_INP_SHEXP,
        MODEL_TENSOR.FFN_GATE_SHEXP,
        MODEL_TENSOR.FFN_DOWN_SHEXP,
        MODEL_TENSOR.FFN_UP_SHEXP,
    ],
    MODEL_ARCH.QWEN3: [
        MODEL_TENSOR.TOKEN_EMBD,
        MODEL_TENSOR.OUTPUT_NORM,
        MODEL_TENSOR.OUTPUT,
        MODEL_TENSOR.ROPE_FREQS,
        MODEL_TENSOR.ATTN_NORM,
        MODEL_TENSOR.ATTN_Q,
        MODEL_TENSOR.ATTN_Q_NORM,
        MODEL_TENSOR.ATTN_K,
        MODEL_TENSOR.ATTN_K_NORM,
        MODEL_TENSOR.ATTN_V,
        MODEL_TENSOR.ATTN_OUT,
        MODEL_TENSOR.FFN_NORM,
        MODEL_TENSOR.FFN_GATE,
        MODEL_TENSOR.FFN_DOWN,
        MODEL_TENSOR.FFN_UP,
    ],
    MODEL_ARCH.QWEN3MOE: [
        MODEL_TENSOR.TOKEN_EMBD,
        MODEL_TENSOR.OUTPUT_NORM,
        MODEL_TENSOR.OUTPUT,
        MODEL_TENSOR.ATTN_NORM,
        MODEL_TENSOR.ATTN_Q,
        MODEL_TENSOR.ATTN_Q_NORM,
        MODEL_TENSOR.ATTN_K,
        MODEL_TENSOR.ATTN_K_NORM,
        MODEL_TENSOR.ATTN_V,
        MODEL_TENSOR.ATTN_OUT,
        MODEL_TENSOR.FFN_NORM,
        MODEL_TENSOR.FFN_GATE_INP,
        MODEL_TENSOR.FFN_GATE_EXP,
        MODEL_TENSOR.FFN_DOWN_EXP,
        MODEL_TENSOR.FFN_UP_EXP,
    ],
    MODEL_ARCH.QWEN3NEXT: [
        MODEL_TENSOR.TOKEN_EMBD,
        MODEL_TENSOR.OUTPUT_NORM,
        MODEL_TENSOR.OUTPUT,
        MODEL_TENSOR.ATTN_NORM,
        MODEL_TENSOR.ATTN_Q,
        MODEL_TENSOR.ATTN_Q_NORM,
        MODEL_TENSOR.ATTN_K,
        MODEL_TENSOR.ATTN_K_NORM,
        MODEL_TENSOR.ATTN_V,
        MODEL_TENSOR.ATTN_OUT,
        MODEL_TENSOR.ATTN_POST_NORM,
        MODEL_TENSOR.ATTN_GATE,
        MODEL_TENSOR.FFN_GATE_INP,
        MODEL_TENSOR.FFN_GATE_INP_SHEXP,
        MODEL_TENSOR.FFN_UP_SHEXP,
        MODEL_TENSOR.FFN_DOWN_SHEXP,
        MODEL_TENSOR.FFN_GATE_SHEXP,
        MODEL_TENSOR.FFN_DOWN_EXP,
        MODEL_TENSOR.FFN_UP_EXP,
        MODEL_TENSOR.FFN_GATE_EXP,
        MODEL_TENSOR.SSM_A,
        MODEL_TENSOR.SSM_CONV1D,
        MODEL_TENSOR.SSM_DT,
        MODEL_TENSOR.SSM_NORM,
        MODEL_TENSOR.SSM_IN,
        MODEL_TENSOR.SSM_BETA_ALPHA,
        MODEL_TENSOR.SSM_OUT
    ],
    MODEL_ARCH.QWEN3VL: [
        MODEL_TENSOR.TOKEN_EMBD,
        MODEL_TENSOR.OUTPUT_NORM,
        MODEL_TENSOR.OUTPUT,
        MODEL_TENSOR.ROPE_FREQS,
        MODEL_TENSOR.ATTN_NORM,
        MODEL_TENSOR.ATTN_Q,
        MODEL_TENSOR.ATTN_Q_NORM,
        MODEL_TENSOR.ATTN_K,
        MODEL_TENSOR.ATTN_K_NORM,
        MODEL_TENSOR.ATTN_V,
        MODEL_TENSOR.ATTN_OUT,
        MODEL_TENSOR.FFN_NORM,
        MODEL_TENSOR.FFN_GATE,
        MODEL_TENSOR.FFN_DOWN,
        MODEL_TENSOR.FFN_UP,
    ],
    MODEL_ARCH.QWEN3VLMOE: [
        MODEL_TENSOR.TOKEN_EMBD,
        MODEL_TENSOR.OUTPUT_NORM,
        MODEL_TENSOR.OUTPUT,
        MODEL_TENSOR.ATTN_NORM,
        MODEL_TENSOR.ATTN_Q,
        MODEL_TENSOR.ATTN_Q_NORM,
        MODEL_TENSOR.ATTN_K,
        MODEL_TENSOR.ATTN_K_NORM,
        MODEL_TENSOR.ATTN_V,
        MODEL_TENSOR.ATTN_OUT,
        MODEL_TENSOR.FFN_NORM,
        MODEL_TENSOR.FFN_GATE_INP,
        MODEL_TENSOR.FFN_GATE_EXP,
        MODEL_TENSOR.FFN_DOWN_EXP,
        MODEL_TENSOR.FFN_UP_EXP,
    ],
    MODEL_ARCH.PLAMO: [
        MODEL_TENSOR.TOKEN_EMBD,
        MODEL_TENSOR.OUTPUT_NORM,
        MODEL_TENSOR.OUTPUT,
        MODEL_TENSOR.ROPE_FREQS,
        MODEL_TENSOR.ATTN_NORM,
        MODEL_TENSOR.ATTN_Q,
        MODEL_TENSOR.ATTN_K,
        MODEL_TENSOR.ATTN_V,
        MODEL_TENSOR.ATTN_OUT,
        MODEL_TENSOR.ATTN_ROT_EMBD,
        MODEL_TENSOR.FFN_GATE,
        MODEL_TENSOR.FFN_DOWN,
        MODEL_TENSOR.FFN_UP,
    ],
    MODEL_ARCH.PLAMO2: [
        MODEL_TENSOR.TOKEN_EMBD,
        MODEL_TENSOR.OUTPUT_NORM,
        MODEL_TENSOR.OUTPUT,
        MODEL_TENSOR.ROPE_FREQS,
        MODEL_TENSOR.ATTN_NORM,
        MODEL_TENSOR.ATTN_QKV,
        MODEL_TENSOR.ATTN_Q,
        MODEL_TENSOR.ATTN_K,
        MODEL_TENSOR.ATTN_OUT,
        MODEL_TENSOR.ATTN_ROT_EMBD,
        MODEL_TENSOR.ATTN_Q_NORM,
        MODEL_TENSOR.ATTN_K_NORM,
        MODEL_TENSOR.ATTN_POST_NORM,
        MODEL_TENSOR.FFN_NORM,
        MODEL_TENSOR.FFN_GATE,
        MODEL_TENSOR.FFN_DOWN,
        MODEL_TENSOR.FFN_UP,
        MODEL_TENSOR.FFN_POST_NORM,
        MODEL_TENSOR.SSM_IN,
        MODEL_TENSOR.SSM_CONV1D,
        MODEL_TENSOR.SSM_X,
        MODEL_TENSOR.SSM_DT,
        MODEL_TENSOR.SSM_A,
        MODEL_TENSOR.SSM_D,
        MODEL_TENSOR.SSM_OUT,
        MODEL_TENSOR.SSM_DT_NORM,
        MODEL_TENSOR.SSM_B_NORM,
        MODEL_TENSOR.SSM_C_NORM,
    ],
    MODEL_ARCH.GPT2: [
        MODEL_TENSOR.TOKEN_EMBD,
        MODEL_TENSOR.POS_EMBD,
        MODEL_TENSOR.OUTPUT_NORM,
        MODEL_TENSOR.OUTPUT,
        MODEL_TENSOR.ATTN_NORM,
        MODEL_TENSOR.ATTN_QKV,
        MODEL_TENSOR.ATTN_OUT,
        MODEL_TENSOR.FFN_NORM,
        MODEL_TENSOR.FFN_DOWN,
        MODEL_TENSOR.FFN_UP,
    ],
    MODEL_ARCH.PHI2: [
        MODEL_TENSOR.TOKEN_EMBD,
        MODEL_TENSOR.OUTPUT_NORM,
        MODEL_TENSOR.OUTPUT,
        MODEL_TENSOR.ATTN_NORM,
        MODEL_TENSOR.ATTN_QKV,
        MODEL_TENSOR.ATTN_Q,
        MODEL_TENSOR.ATTN_K,
        MODEL_TENSOR.ATTN_V,
        MODEL_TENSOR.ATTN_OUT,
        MODEL_TENSOR.FFN_NORM,
        MODEL_TENSOR.FFN_DOWN,
        MODEL_TENSOR.FFN_UP,
    ],
    MODEL_ARCH.PHI3: [
        MODEL_TENSOR.TOKEN_EMBD,
        MODEL_TENSOR.OUTPUT_NORM,
        MODEL_TENSOR.OUTPUT,
        MODEL_TENSOR.ROPE_FACTORS_LONG,
        MODEL_TENSOR.ROPE_FACTORS_SHORT,
        MODEL_TENSOR.ATTN_NORM,
        MODEL_TENSOR.ATTN_QKV,
        MODEL_TENSOR.ATTN_Q,
        MODEL_TENSOR.ATTN_K,
        MODEL_TENSOR.ATTN_V,
        MODEL_TENSOR.ATTN_OUT,
        MODEL_TENSOR.FFN_NORM,
        MODEL_TENSOR.FFN_DOWN,
        MODEL_TENSOR.FFN_UP,
    ],
    MODEL_ARCH.PHIMOE: [
        MODEL_TENSOR.TOKEN_EMBD,
        MODEL_TENSOR.OUTPUT_NORM,
        MODEL_TENSOR.OUTPUT,
        MODEL_TENSOR.ROPE_FACTORS_LONG,
        MODEL_TENSOR.ROPE_FACTORS_SHORT,
        MODEL_TENSOR.ATTN_NORM,
        MODEL_TENSOR.ATTN_QKV,
        MODEL_TENSOR.ATTN_Q,
        MODEL_TENSOR.ATTN_K,
        MODEL_TENSOR.ATTN_V,
        MODEL_TENSOR.ATTN_OUT,
        MODEL_TENSOR.FFN_NORM,
        MODEL_TENSOR.FFN_GATE_INP,
        MODEL_TENSOR.FFN_GATE_EXP,
        MODEL_TENSOR.FFN_DOWN_EXP,
        MODEL_TENSOR.FFN_UP_EXP,
    ],
    MODEL_ARCH.CODESHELL: [
        MODEL_TENSOR.TOKEN_EMBD,
        MODEL_TENSOR.POS_EMBD,
        MODEL_TENSOR.OUTPUT_NORM,
        MODEL_TENSOR.OUTPUT,
        MODEL_TENSOR.ATTN_NORM,
        MODEL_TENSOR.ATTN_QKV,
        MODEL_TENSOR.ATTN_OUT,
        MODEL_TENSOR.ATTN_ROT_EMBD,
        MODEL_TENSOR.FFN_NORM,
        MODEL_TENSOR.FFN_DOWN,
        MODEL_TENSOR.FFN_UP,
    ],
    MODEL_ARCH.ORION: [
        MODEL_TENSOR.TOKEN_EMBD,
        MODEL_TENSOR.OUTPUT_NORM,
        MODEL_TENSOR.OUTPUT,
        MODEL_TENSOR.ROPE_FREQS,
        MODEL_TENSOR.ATTN_NORM,
        MODEL_TENSOR.ATTN_Q,
        MODEL_TENSOR.ATTN_K,
        MODEL_TENSOR.ATTN_V,
        MODEL_TENSOR.ATTN_OUT,
        MODEL_TENSOR.ATTN_ROT_EMBD,
        MODEL_TENSOR.FFN_NORM,
        MODEL_TENSOR.FFN_GATE,
        MODEL_TENSOR.FFN_DOWN,
        MODEL_TENSOR.FFN_UP,
    ],
    MODEL_ARCH.INTERNLM2: [
        MODEL_TENSOR.TOKEN_EMBD,
        MODEL_TENSOR.OUTPUT_NORM,
        MODEL_TENSOR.OUTPUT,
        MODEL_TENSOR.ATTN_NORM,
        MODEL_TENSOR.ATTN_Q,
        MODEL_TENSOR.ATTN_K,
        MODEL_TENSOR.ATTN_V,
        MODEL_TENSOR.ATTN_OUT,
        MODEL_TENSOR.ATTN_ROT_EMBD,
        MODEL_TENSOR.FFN_NORM,
        MODEL_TENSOR.FFN_GATE,
        MODEL_TENSOR.FFN_DOWN,
        MODEL_TENSOR.FFN_UP,
    ],
    MODEL_ARCH.MINICPM: [
        MODEL_TENSOR.TOKEN_EMBD,
        MODEL_TENSOR.OUTPUT,
        MODEL_TENSOR.OUTPUT_NORM,
        MODEL_TENSOR.ROPE_FREQS,
        MODEL_TENSOR.ROPE_FACTORS_LONG,
        MODEL_TENSOR.ROPE_FACTORS_SHORT,
        MODEL_TENSOR.ATTN_NORM,
        MODEL_TENSOR.ATTN_Q,
        MODEL_TENSOR.ATTN_K,
        MODEL_TENSOR.ATTN_V,
        MODEL_TENSOR.ATTN_OUT,
        MODEL_TENSOR.ATTN_ROT_EMBD,
        MODEL_TENSOR.FFN_GATE_INP,
        MODEL_TENSOR.FFN_NORM,
        MODEL_TENSOR.FFN_GATE,
        MODEL_TENSOR.FFN_DOWN,
        MODEL_TENSOR.FFN_UP,
        MODEL_TENSOR.FFN_GATE_EXP,
        MODEL_TENSOR.FFN_DOWN_EXP,
        MODEL_TENSOR.FFN_UP_EXP,
    ],
    MODEL_ARCH.MINICPM3: [
        MODEL_TENSOR.TOKEN_EMBD,
        MODEL_TENSOR.OUTPUT_NORM,
        MODEL_TENSOR.OUTPUT,
        MODEL_TENSOR.ROPE_FACTORS_LONG,
        MODEL_TENSOR.ROPE_FACTORS_SHORT,
        MODEL_TENSOR.ATTN_NORM,
        MODEL_TENSOR.ATTN_Q_A,
        MODEL_TENSOR.ATTN_Q_B,
        MODEL_TENSOR.ATTN_KV_A_MQA,
        MODEL_TENSOR.ATTN_KV_B,
        MODEL_TENSOR.ATTN_Q_A_NORM,
        MODEL_TENSOR.ATTN_KV_A_NORM,
        MODEL_TENSOR.ATTN_OUT,
        MODEL_TENSOR.FFN_NORM,
        MODEL_TENSOR.FFN_GATE,
        MODEL_TENSOR.FFN_DOWN,
        MODEL_TENSOR.FFN_UP,
    ],
    MODEL_ARCH.GEMMA: [
        MODEL_TENSOR.TOKEN_EMBD,
        MODEL_TENSOR.OUTPUT_NORM,
        MODEL_TENSOR.ATTN_NORM,
        MODEL_TENSOR.ATTN_Q,
        MODEL_TENSOR.ATTN_K,
        MODEL_TENSOR.ATTN_V,
        MODEL_TENSOR.ATTN_OUT,
        MODEL_TENSOR.FFN_GATE,
        MODEL_TENSOR.FFN_DOWN,
        MODEL_TENSOR.FFN_UP,
        MODEL_TENSOR.FFN_NORM,
    ],
    MODEL_ARCH.GEMMA2: [
        MODEL_TENSOR.TOKEN_EMBD,
        MODEL_TENSOR.OUTPUT_NORM,
        MODEL_TENSOR.ATTN_Q,
        MODEL_TENSOR.ATTN_K,
        MODEL_TENSOR.ATTN_V,
        MODEL_TENSOR.ATTN_OUT,
        MODEL_TENSOR.FFN_GATE,
        MODEL_TENSOR.FFN_DOWN,
        MODEL_TENSOR.FFN_UP,
        MODEL_TENSOR.ATTN_NORM,
        MODEL_TENSOR.ATTN_POST_NORM,
        MODEL_TENSOR.FFN_PRE_NORM,
        MODEL_TENSOR.FFN_POST_NORM,
    ],
    MODEL_ARCH.GEMMA3: [
        MODEL_TENSOR.TOKEN_EMBD,
        MODEL_TENSOR.OUTPUT,
        MODEL_TENSOR.OUTPUT_NORM,
        MODEL_TENSOR.ATTN_Q,
        MODEL_TENSOR.ATTN_Q_NORM,
        MODEL_TENSOR.ATTN_K,
        MODEL_TENSOR.ATTN_K_NORM,
        MODEL_TENSOR.ATTN_V,
        MODEL_TENSOR.ATTN_OUT,
        MODEL_TENSOR.FFN_GATE,
        MODEL_TENSOR.FFN_DOWN,
        MODEL_TENSOR.FFN_UP,
        MODEL_TENSOR.ATTN_NORM,
        MODEL_TENSOR.ATTN_POST_NORM,
        MODEL_TENSOR.FFN_PRE_NORM,
        MODEL_TENSOR.FFN_POST_NORM,
    ],
    MODEL_ARCH.GEMMA3N: [
        MODEL_TENSOR.TOKEN_EMBD,
        MODEL_TENSOR.OUTPUT,
        MODEL_TENSOR.OUTPUT_NORM,
        MODEL_TENSOR.ATTN_Q,
        MODEL_TENSOR.ATTN_Q_NORM,
        MODEL_TENSOR.ATTN_K,
        MODEL_TENSOR.ATTN_K_NORM,
        MODEL_TENSOR.ATTN_V,
        MODEL_TENSOR.ATTN_OUT,
        MODEL_TENSOR.FFN_GATE,
        MODEL_TENSOR.FFN_DOWN,
        MODEL_TENSOR.FFN_UP,
        MODEL_TENSOR.ATTN_NORM,
        MODEL_TENSOR.ATTN_POST_NORM,
        MODEL_TENSOR.FFN_PRE_NORM,
        MODEL_TENSOR.FFN_POST_NORM,
        # altup / laurel
        MODEL_TENSOR.PER_LAYER_TOKEN_EMBD,
        MODEL_TENSOR.PER_LAYER_MODEL_PROJ,
        MODEL_TENSOR.PER_LAYER_INP_GATE,
        MODEL_TENSOR.PER_LAYER_PROJ,
        MODEL_TENSOR.PER_LAYER_PROJ_NORM,
        MODEL_TENSOR.PER_LAYER_POST_NORM,
        MODEL_TENSOR.ALTUP_PROJ,
        MODEL_TENSOR.ALTUP_UNEMBD_PROJ,
        MODEL_TENSOR.ALTUP_CORRECT_COEF,
        MODEL_TENSOR.ALTUP_CORRECT_SCALE,
        MODEL_TENSOR.ALTUP_PREDICT_COEF,
        MODEL_TENSOR.ALTUP_ROUTER,
        MODEL_TENSOR.ALTUP_ROUTER_NORM,
        MODEL_TENSOR.LAUREL_L,
        MODEL_TENSOR.LAUREL_R,
        MODEL_TENSOR.LAUREL_POST_NORM,
    ],
    MODEL_ARCH.GEMMA_EMBEDDING: [
        MODEL_TENSOR.TOKEN_EMBD,
        MODEL_TENSOR.OUTPUT,
        MODEL_TENSOR.DENSE_2_OUT,
        MODEL_TENSOR.DENSE_3_OUT,
        MODEL_TENSOR.OUTPUT_NORM,
        MODEL_TENSOR.ATTN_Q,
        MODEL_TENSOR.ATTN_Q_NORM,
        MODEL_TENSOR.ATTN_K,
        MODEL_TENSOR.ATTN_K_NORM,
        MODEL_TENSOR.ATTN_V,
        MODEL_TENSOR.ATTN_OUT,
        MODEL_TENSOR.FFN_GATE,
        MODEL_TENSOR.FFN_DOWN,
        MODEL_TENSOR.FFN_UP,
        MODEL_TENSOR.ATTN_NORM,
        MODEL_TENSOR.ATTN_POST_NORM,
        MODEL_TENSOR.FFN_PRE_NORM,
        MODEL_TENSOR.FFN_POST_NORM,
    ],
    MODEL_ARCH.STARCODER2: [
        MODEL_TENSOR.TOKEN_EMBD,
        MODEL_TENSOR.OUTPUT_NORM,
        MODEL_TENSOR.OUTPUT,
        MODEL_TENSOR.ROPE_FREQS,
        MODEL_TENSOR.ATTN_NORM,
        MODEL_TENSOR.ATTN_Q,
        MODEL_TENSOR.ATTN_K,
        MODEL_TENSOR.ATTN_V,
        MODEL_TENSOR.ATTN_OUT,
        MODEL_TENSOR.ATTN_ROT_EMBD,
        MODEL_TENSOR.FFN_NORM,
        MODEL_TENSOR.FFN_DOWN,
        MODEL_TENSOR.FFN_UP,
    ],
    MODEL_ARCH.RWKV6: [
        MODEL_TENSOR.TOKEN_EMBD,
        MODEL_TENSOR.TOKEN_EMBD_NORM,
        MODEL_TENSOR.OUTPUT_NORM,
        MODEL_TENSOR.OUTPUT,
        MODEL_TENSOR.ATTN_NORM,
        MODEL_TENSOR.ATTN_NORM_2,
        MODEL_TENSOR.TIME_MIX_W1,
        MODEL_TENSOR.TIME_MIX_W2,
        MODEL_TENSOR.TIME_MIX_LERP_X,
        MODEL_TENSOR.TIME_MIX_LERP_K,
        MODEL_TENSOR.TIME_MIX_LERP_V,
        MODEL_TENSOR.TIME_MIX_LERP_R,
        MODEL_TENSOR.TIME_MIX_LERP_G,
        MODEL_TENSOR.TIME_MIX_LERP_W,
        MODEL_TENSOR.TIME_MIX_LERP_FUSED,
        MODEL_TENSOR.TIME_MIX_FIRST,
        MODEL_TENSOR.TIME_MIX_DECAY,
        MODEL_TENSOR.TIME_MIX_DECAY_W1,
        MODEL_TENSOR.TIME_MIX_DECAY_W2,
        MODEL_TENSOR.TIME_MIX_KEY,
        MODEL_TENSOR.TIME_MIX_VALUE,
        MODEL_TENSOR.TIME_MIX_RECEPTANCE,
        MODEL_TENSOR.TIME_MIX_GATE,
        MODEL_TENSOR.TIME_MIX_LN,
        MODEL_TENSOR.TIME_MIX_OUTPUT,
        MODEL_TENSOR.CHANNEL_MIX_LERP_K,
        MODEL_TENSOR.CHANNEL_MIX_LERP_R,
        MODEL_TENSOR.CHANNEL_MIX_KEY,
        MODEL_TENSOR.CHANNEL_MIX_RECEPTANCE,
        MODEL_TENSOR.CHANNEL_MIX_VALUE,
    ],
    MODEL_ARCH.RWKV6QWEN2: [
        MODEL_TENSOR.TOKEN_EMBD,
        MODEL_TENSOR.OUTPUT_NORM,
        MODEL_TENSOR.OUTPUT,
        MODEL_TENSOR.ATTN_NORM,
        MODEL_TENSOR.TIME_MIX_W1,
        MODEL_TENSOR.TIME_MIX_W2,
        MODEL_TENSOR.TIME_MIX_LERP_X,
        MODEL_TENSOR.TIME_MIX_LERP_K,
        MODEL_TENSOR.TIME_MIX_LERP_V,
        MODEL_TENSOR.TIME_MIX_LERP_R,
        MODEL_TENSOR.TIME_MIX_LERP_G,
        MODEL_TENSOR.TIME_MIX_LERP_W,
        MODEL_TENSOR.TIME_MIX_LERP_FUSED,
        MODEL_TENSOR.TIME_MIX_FIRST,
        MODEL_TENSOR.TIME_MIX_DECAY,
        MODEL_TENSOR.TIME_MIX_DECAY_W1,
        MODEL_TENSOR.TIME_MIX_DECAY_W2,
        MODEL_TENSOR.TIME_MIX_KEY,
        MODEL_TENSOR.TIME_MIX_VALUE,
        MODEL_TENSOR.TIME_MIX_RECEPTANCE,
        MODEL_TENSOR.TIME_MIX_GATE,
        MODEL_TENSOR.TIME_MIX_LN,
        MODEL_TENSOR.TIME_MIX_OUTPUT,
        MODEL_TENSOR.FFN_NORM,
        MODEL_TENSOR.FFN_GATE,
        MODEL_TENSOR.FFN_DOWN,
        MODEL_TENSOR.FFN_UP,
    ],
    MODEL_ARCH.RWKV7: [
        MODEL_TENSOR.TOKEN_EMBD,
        MODEL_TENSOR.TOKEN_EMBD_NORM,
        MODEL_TENSOR.OUTPUT_NORM,
        MODEL_TENSOR.OUTPUT,
        MODEL_TENSOR.ATTN_NORM,
        MODEL_TENSOR.ATTN_NORM_2,
        MODEL_TENSOR.TIME_MIX_LERP_FUSED,
        MODEL_TENSOR.TIME_MIX_W0,
        MODEL_TENSOR.TIME_MIX_W1,
        MODEL_TENSOR.TIME_MIX_W2,
        MODEL_TENSOR.TIME_MIX_A0,
        MODEL_TENSOR.TIME_MIX_A1,
        MODEL_TENSOR.TIME_MIX_A2,
        MODEL_TENSOR.TIME_MIX_V0,
        MODEL_TENSOR.TIME_MIX_V1,
        MODEL_TENSOR.TIME_MIX_V2,
        MODEL_TENSOR.TIME_MIX_G1,
        MODEL_TENSOR.TIME_MIX_G2,
        MODEL_TENSOR.TIME_MIX_K_K,
        MODEL_TENSOR.TIME_MIX_K_A,
        MODEL_TENSOR.TIME_MIX_R_K,
        MODEL_TENSOR.TIME_MIX_KEY,
        MODEL_TENSOR.TIME_MIX_VALUE,
        MODEL_TENSOR.TIME_MIX_RECEPTANCE,
        MODEL_TENSOR.TIME_MIX_LN,
        MODEL_TENSOR.TIME_MIX_OUTPUT,
        MODEL_TENSOR.CHANNEL_MIX_LERP_K,
        MODEL_TENSOR.CHANNEL_MIX_KEY,
        MODEL_TENSOR.CHANNEL_MIX_VALUE,
    ],
    MODEL_ARCH.ARWKV7: [
        MODEL_TENSOR.TOKEN_EMBD,
        MODEL_TENSOR.TOKEN_EMBD_NORM,
        MODEL_TENSOR.OUTPUT_NORM,
        MODEL_TENSOR.OUTPUT,
        MODEL_TENSOR.ATTN_NORM,
        MODEL_TENSOR.TIME_MIX_LERP_FUSED,
        MODEL_TENSOR.TIME_MIX_W0,
        MODEL_TENSOR.TIME_MIX_W1,
        MODEL_TENSOR.TIME_MIX_W2,
        MODEL_TENSOR.TIME_MIX_A0,
        MODEL_TENSOR.TIME_MIX_A1,
        MODEL_TENSOR.TIME_MIX_A2,
        MODEL_TENSOR.TIME_MIX_V0,
        MODEL_TENSOR.TIME_MIX_V1,
        MODEL_TENSOR.TIME_MIX_V2,
        MODEL_TENSOR.TIME_MIX_G1,
        MODEL_TENSOR.TIME_MIX_G2,
        MODEL_TENSOR.TIME_MIX_K_K,
        MODEL_TENSOR.TIME_MIX_K_A,
        MODEL_TENSOR.TIME_MIX_R_K,
        MODEL_TENSOR.TIME_MIX_KEY,
        MODEL_TENSOR.TIME_MIX_VALUE,
        MODEL_TENSOR.TIME_MIX_RECEPTANCE,
        MODEL_TENSOR.TIME_MIX_LN,
        MODEL_TENSOR.TIME_MIX_OUTPUT,
        MODEL_TENSOR.FFN_NORM,
        MODEL_TENSOR.FFN_GATE,
        MODEL_TENSOR.FFN_DOWN,
        MODEL_TENSOR.FFN_UP,
    ],
    MODEL_ARCH.MAMBA: [
        MODEL_TENSOR.TOKEN_EMBD,
        MODEL_TENSOR.OUTPUT_NORM,
        MODEL_TENSOR.OUTPUT,
        MODEL_TENSOR.ATTN_NORM,
        MODEL_TENSOR.SSM_IN,
        MODEL_TENSOR.SSM_CONV1D,
        MODEL_TENSOR.SSM_X,
        MODEL_TENSOR.SSM_DT,
        MODEL_TENSOR.SSM_A,
        MODEL_TENSOR.SSM_D,
        MODEL_TENSOR.SSM_OUT,
    ],
    MODEL_ARCH.MAMBA2: [
        MODEL_TENSOR.TOKEN_EMBD,
        MODEL_TENSOR.OUTPUT_NORM,
        MODEL_TENSOR.OUTPUT,
        MODEL_TENSOR.ATTN_NORM,
        MODEL_TENSOR.SSM_IN,
        MODEL_TENSOR.SSM_CONV1D,
        MODEL_TENSOR.SSM_DT,
        MODEL_TENSOR.SSM_A,
        MODEL_TENSOR.SSM_D,
        MODEL_TENSOR.SSM_NORM,
        MODEL_TENSOR.SSM_OUT,
    ],
    MODEL_ARCH.JAMBA: [
        MODEL_TENSOR.TOKEN_EMBD,
        MODEL_TENSOR.OUTPUT_NORM,
        MODEL_TENSOR.OUTPUT,
        MODEL_TENSOR.ATTN_NORM,
        MODEL_TENSOR.ATTN_Q,
        MODEL_TENSOR.ATTN_K,
        MODEL_TENSOR.ATTN_V,
        MODEL_TENSOR.ATTN_OUT,
        MODEL_TENSOR.SSM_IN,
        MODEL_TENSOR.SSM_CONV1D,
        MODEL_TENSOR.SSM_X,
        MODEL_TENSOR.SSM_DT,
        MODEL_TENSOR.SSM_DT_NORM,
        MODEL_TENSOR.SSM_A,
        MODEL_TENSOR.SSM_B_NORM,
        MODEL_TENSOR.SSM_C_NORM,
        MODEL_TENSOR.SSM_D,
        MODEL_TENSOR.SSM_OUT,
        MODEL_TENSOR.FFN_GATE_INP,
        MODEL_TENSOR.FFN_NORM,
        MODEL_TENSOR.FFN_GATE,
        MODEL_TENSOR.FFN_DOWN,
        MODEL_TENSOR.FFN_UP,
        MODEL_TENSOR.FFN_GATE_EXP,
        MODEL_TENSOR.FFN_DOWN_EXP,
        MODEL_TENSOR.FFN_UP_EXP,
    ],
    MODEL_ARCH.XVERSE: [
        MODEL_TENSOR.TOKEN_EMBD,
        MODEL_TENSOR.OUTPUT_NORM,
        MODEL_TENSOR.OUTPUT,
        MODEL_TENSOR.ROPE_FREQS,
        MODEL_TENSOR.ATTN_NORM,
        MODEL_TENSOR.ATTN_Q,
        MODEL_TENSOR.ATTN_K,
        MODEL_TENSOR.ATTN_V,
        MODEL_TENSOR.ATTN_OUT,
        MODEL_TENSOR.ATTN_ROT_EMBD,
        MODEL_TENSOR.FFN_NORM,
        MODEL_TENSOR.FFN_GATE,
        MODEL_TENSOR.FFN_DOWN,
        MODEL_TENSOR.FFN_UP,
    ],
    MODEL_ARCH.COMMAND_R: [
        MODEL_TENSOR.TOKEN_EMBD,
        MODEL_TENSOR.OUTPUT_NORM,
        MODEL_TENSOR.ATTN_NORM,
        MODEL_TENSOR.ATTN_Q,
        MODEL_TENSOR.ATTN_K,
        MODEL_TENSOR.ATTN_V,
        MODEL_TENSOR.ATTN_OUT,
        MODEL_TENSOR.FFN_GATE,
        MODEL_TENSOR.FFN_DOWN,
        MODEL_TENSOR.FFN_UP,
        MODEL_TENSOR.ATTN_K_NORM,
        MODEL_TENSOR.ATTN_Q_NORM,
    ],
    MODEL_ARCH.COHERE2: [
        MODEL_TENSOR.TOKEN_EMBD,
        MODEL_TENSOR.OUTPUT_NORM,
        MODEL_TENSOR.ATTN_NORM,
        MODEL_TENSOR.ATTN_Q,
        MODEL_TENSOR.ATTN_K,
        MODEL_TENSOR.ATTN_V,
        MODEL_TENSOR.ATTN_OUT,
        MODEL_TENSOR.FFN_GATE,
        MODEL_TENSOR.FFN_DOWN,
        MODEL_TENSOR.FFN_UP,
    ],
    MODEL_ARCH.DBRX: [
        MODEL_TENSOR.TOKEN_EMBD,
        MODEL_TENSOR.OUTPUT_NORM,
        MODEL_TENSOR.OUTPUT,
        MODEL_TENSOR.ATTN_NORM,
        MODEL_TENSOR.ATTN_QKV,
        MODEL_TENSOR.ATTN_OUT,
        MODEL_TENSOR.ATTN_OUT_NORM,
        MODEL_TENSOR.FFN_GATE_INP,
        MODEL_TENSOR.FFN_GATE_EXP,
        MODEL_TENSOR.FFN_DOWN_EXP,
        MODEL_TENSOR.FFN_UP_EXP,
    ],
    MODEL_ARCH.OLMO: [
        MODEL_TENSOR.TOKEN_EMBD,
        MODEL_TENSOR.OUTPUT,
        MODEL_TENSOR.ATTN_Q,
        MODEL_TENSOR.ATTN_K,
        MODEL_TENSOR.ATTN_V,
        MODEL_TENSOR.ATTN_OUT,
        MODEL_TENSOR.FFN_GATE,
        MODEL_TENSOR.FFN_DOWN,
        MODEL_TENSOR.FFN_UP,
    ],
    MODEL_ARCH.OLMO2: [
        MODEL_TENSOR.TOKEN_EMBD,
        MODEL_TENSOR.OUTPUT_NORM,
        MODEL_TENSOR.OUTPUT,
        MODEL_TENSOR.ATTN_Q,
        MODEL_TENSOR.ATTN_K,
        MODEL_TENSOR.ATTN_V,
        MODEL_TENSOR.ATTN_OUT,
        MODEL_TENSOR.ATTN_POST_NORM,
        MODEL_TENSOR.ATTN_Q_NORM,
        MODEL_TENSOR.ATTN_K_NORM,
        MODEL_TENSOR.FFN_POST_NORM,
        MODEL_TENSOR.FFN_GATE,
        MODEL_TENSOR.FFN_DOWN,
        MODEL_TENSOR.FFN_UP,
    ],
    MODEL_ARCH.SEED_OSS: [
        MODEL_TENSOR.TOKEN_EMBD,
        MODEL_TENSOR.ATTN_NORM,
        MODEL_TENSOR.ATTN_Q,
        MODEL_TENSOR.ATTN_K,
        MODEL_TENSOR.ATTN_V,
        MODEL_TENSOR.ATTN_OUT,
        MODEL_TENSOR.ATTN_POST_NORM,
        MODEL_TENSOR.FFN_GATE,
        MODEL_TENSOR.FFN_DOWN,
        MODEL_TENSOR.FFN_UP,
        MODEL_TENSOR.OUTPUT_NORM,
        MODEL_TENSOR.OUTPUT,
    ],
    MODEL_ARCH.OLMOE: [
        MODEL_TENSOR.TOKEN_EMBD,
        MODEL_TENSOR.OUTPUT_NORM,
        MODEL_TENSOR.OUTPUT,
        MODEL_TENSOR.ATTN_OUT,
        MODEL_TENSOR.ATTN_Q,
        MODEL_TENSOR.ATTN_K,
        MODEL_TENSOR.ATTN_V,
        MODEL_TENSOR.ATTN_NORM,
        MODEL_TENSOR.ATTN_Q_NORM,
        MODEL_TENSOR.ATTN_K_NORM,
        MODEL_TENSOR.FFN_NORM,
        MODEL_TENSOR.FFN_GATE_INP,
        MODEL_TENSOR.FFN_GATE_EXP,
        MODEL_TENSOR.FFN_UP_EXP,
        MODEL_TENSOR.FFN_DOWN_EXP,
    ],
    MODEL_ARCH.OPENELM: [
        MODEL_TENSOR.TOKEN_EMBD,
        MODEL_TENSOR.OUTPUT_NORM,
        MODEL_TENSOR.ATTN_NORM,
        MODEL_TENSOR.ATTN_QKV,
        MODEL_TENSOR.ATTN_Q_NORM,
        MODEL_TENSOR.ATTN_K_NORM,
        MODEL_TENSOR.ATTN_OUT,
        MODEL_TENSOR.FFN_NORM,
        MODEL_TENSOR.FFN_GATE,
        MODEL_TENSOR.FFN_DOWN,
        MODEL_TENSOR.FFN_UP,
    ],
    MODEL_ARCH.ARCTIC: [
        MODEL_TENSOR.TOKEN_EMBD,
        MODEL_TENSOR.OUTPUT_NORM,
        MODEL_TENSOR.OUTPUT,
        MODEL_TENSOR.ROPE_FREQS,
        MODEL_TENSOR.ATTN_NORM,
        MODEL_TENSOR.ATTN_Q,
        MODEL_TENSOR.ATTN_K,
        MODEL_TENSOR.ATTN_V,
        MODEL_TENSOR.ATTN_OUT,
        MODEL_TENSOR.ATTN_ROT_EMBD,
        MODEL_TENSOR.FFN_GATE_INP,
        MODEL_TENSOR.FFN_NORM,
        MODEL_TENSOR.FFN_GATE,
        MODEL_TENSOR.FFN_DOWN,
        MODEL_TENSOR.FFN_UP,
        MODEL_TENSOR.FFN_NORM_EXP,
        MODEL_TENSOR.FFN_GATE_EXP,
        MODEL_TENSOR.FFN_DOWN_EXP,
        MODEL_TENSOR.FFN_UP_EXP,
    ],
    MODEL_ARCH.DEEPSEEK: [
        MODEL_TENSOR.TOKEN_EMBD,
        MODEL_TENSOR.OUTPUT_NORM,
        MODEL_TENSOR.OUTPUT,
        MODEL_TENSOR.ROPE_FREQS,
        MODEL_TENSOR.ATTN_NORM,
        MODEL_TENSOR.ATTN_Q,
        MODEL_TENSOR.ATTN_K,
        MODEL_TENSOR.ATTN_V,
        MODEL_TENSOR.ATTN_OUT,
        MODEL_TENSOR.ATTN_ROT_EMBD,
        MODEL_TENSOR.FFN_GATE_INP,
        MODEL_TENSOR.FFN_NORM,
        MODEL_TENSOR.FFN_GATE,
        MODEL_TENSOR.FFN_DOWN,
        MODEL_TENSOR.FFN_UP,
        MODEL_TENSOR.FFN_GATE_EXP,
        MODEL_TENSOR.FFN_DOWN_EXP,
        MODEL_TENSOR.FFN_UP_EXP,
        MODEL_TENSOR.FFN_GATE_SHEXP,
        MODEL_TENSOR.FFN_DOWN_SHEXP,
        MODEL_TENSOR.FFN_UP_SHEXP,
    ],
    MODEL_ARCH.DEEPSEEK2: [
        MODEL_TENSOR.TOKEN_EMBD,
        MODEL_TENSOR.OUTPUT_NORM,
        MODEL_TENSOR.OUTPUT,
        MODEL_TENSOR.ROPE_FREQS,
        MODEL_TENSOR.ATTN_NORM,
        MODEL_TENSOR.ATTN_Q,
        MODEL_TENSOR.ATTN_Q_A,
        MODEL_TENSOR.ATTN_Q_B,
        MODEL_TENSOR.ATTN_KV_A_MQA,
        MODEL_TENSOR.ATTN_KV_B,
        MODEL_TENSOR.ATTN_K_B,
        MODEL_TENSOR.ATTN_V_B,
        MODEL_TENSOR.ATTN_Q_A_NORM,
        MODEL_TENSOR.ATTN_KV_A_NORM,
        MODEL_TENSOR.ATTN_OUT,
        MODEL_TENSOR.ATTN_ROT_EMBD,
        MODEL_TENSOR.FFN_GATE_INP,
        MODEL_TENSOR.FFN_NORM,
        MODEL_TENSOR.FFN_GATE,
        MODEL_TENSOR.FFN_DOWN,
        MODEL_TENSOR.FFN_UP,
        MODEL_TENSOR.FFN_GATE_EXP,
        MODEL_TENSOR.FFN_DOWN_EXP,
        MODEL_TENSOR.FFN_UP_EXP,
        MODEL_TENSOR.FFN_GATE_SHEXP,
        MODEL_TENSOR.FFN_DOWN_SHEXP,
        MODEL_TENSOR.FFN_UP_SHEXP,
        MODEL_TENSOR.FFN_EXP_PROBS_B,
    ],
    MODEL_ARCH.ERNIE4_5_MOE: [
        MODEL_TENSOR.TOKEN_EMBD,
        MODEL_TENSOR.OUTPUT_NORM,
        MODEL_TENSOR.OUTPUT,
        MODEL_TENSOR.ATTN_NORM,
        MODEL_TENSOR.ATTN_Q,
        MODEL_TENSOR.ATTN_K,
        MODEL_TENSOR.ATTN_V,
        MODEL_TENSOR.ATTN_OUT,
        MODEL_TENSOR.FFN_NORM,
        MODEL_TENSOR.FFN_GATE,
        MODEL_TENSOR.FFN_DOWN,
        MODEL_TENSOR.FFN_UP,
        MODEL_TENSOR.FFN_GATE_INP,
        MODEL_TENSOR.FFN_GATE_EXP,
        MODEL_TENSOR.FFN_DOWN_EXP,
        MODEL_TENSOR.FFN_UP_EXP,
        MODEL_TENSOR.FFN_GATE_SHEXP,
        MODEL_TENSOR.FFN_DOWN_SHEXP,
        MODEL_TENSOR.FFN_UP_SHEXP,
        MODEL_TENSOR.FFN_EXP_PROBS_B,
    ],
    MODEL_ARCH.PLM: [
        MODEL_TENSOR.TOKEN_EMBD,
        MODEL_TENSOR.OUTPUT,
        MODEL_TENSOR.OUTPUT_NORM,
        MODEL_TENSOR.ATTN_NORM,
        MODEL_TENSOR.ATTN_Q,
        MODEL_TENSOR.ATTN_KV_A_MQA,
        MODEL_TENSOR.ATTN_KV_A_NORM,
        MODEL_TENSOR.ATTN_KV_B,
        MODEL_TENSOR.ATTN_OUT,
        MODEL_TENSOR.FFN_NORM,
        MODEL_TENSOR.FFN_UP,
        MODEL_TENSOR.FFN_DOWN,
    ],
    MODEL_ARCH.CHATGLM : [
        MODEL_TENSOR.TOKEN_EMBD,
        MODEL_TENSOR.ROPE_FREQS,
        MODEL_TENSOR.OUTPUT_NORM,
        MODEL_TENSOR.OUTPUT,
        MODEL_TENSOR.ATTN_NORM,
        MODEL_TENSOR.ATTN_QKV,
        MODEL_TENSOR.ATTN_Q,
        MODEL_TENSOR.ATTN_K,
        MODEL_TENSOR.ATTN_V,
        MODEL_TENSOR.ATTN_OUT,
        MODEL_TENSOR.FFN_NORM,
        MODEL_TENSOR.FFN_DOWN,
        MODEL_TENSOR.FFN_UP,
    ],
    MODEL_ARCH.GLM4 : [
        MODEL_TENSOR.TOKEN_EMBD,
        MODEL_TENSOR.ROPE_FREQS,
        MODEL_TENSOR.OUTPUT_NORM,
        MODEL_TENSOR.OUTPUT,
        MODEL_TENSOR.ATTN_NORM,
        MODEL_TENSOR.ATTN_QKV,
        MODEL_TENSOR.ATTN_Q,
        MODEL_TENSOR.ATTN_K,
        MODEL_TENSOR.ATTN_V,
        MODEL_TENSOR.ATTN_OUT,
        MODEL_TENSOR.FFN_NORM,
        MODEL_TENSOR.FFN_DOWN,
        MODEL_TENSOR.FFN_UP,
        MODEL_TENSOR.ATTN_POST_NORM,
        MODEL_TENSOR.FFN_POST_NORM,
    ],
    MODEL_ARCH.GLM4_MOE: [
        MODEL_TENSOR.TOKEN_EMBD,
        MODEL_TENSOR.OUTPUT_NORM,
        MODEL_TENSOR.OUTPUT,
        MODEL_TENSOR.ATTN_NORM,
        MODEL_TENSOR.ATTN_POST_NORM,
        MODEL_TENSOR.ATTN_Q,
        MODEL_TENSOR.ATTN_K,
        MODEL_TENSOR.ATTN_V,
        MODEL_TENSOR.ATTN_OUT,
        MODEL_TENSOR.ATTN_Q_NORM,
        MODEL_TENSOR.ATTN_K_NORM,
        MODEL_TENSOR.FFN_GATE,
        MODEL_TENSOR.FFN_DOWN,
        MODEL_TENSOR.FFN_UP,
        MODEL_TENSOR.FFN_GATE_INP,
        MODEL_TENSOR.FFN_GATE_EXP,
        MODEL_TENSOR.FFN_DOWN_EXP,
        MODEL_TENSOR.FFN_UP_EXP,
        MODEL_TENSOR.FFN_GATE_SHEXP,
        MODEL_TENSOR.FFN_DOWN_SHEXP,
        MODEL_TENSOR.FFN_UP_SHEXP,
        MODEL_TENSOR.FFN_EXP_PROBS_B,
        # NextN/MTP tensors - preserved but unused
        MODEL_TENSOR.NEXTN_EH_PROJ,
        MODEL_TENSOR.NEXTN_EMBED_TOKENS,
        MODEL_TENSOR.NEXTN_ENORM,
        MODEL_TENSOR.NEXTN_HNORM,
        MODEL_TENSOR.NEXTN_SHARED_HEAD_HEAD,
        MODEL_TENSOR.NEXTN_SHARED_HEAD_NORM,
    ],
    MODEL_ARCH.BITNET: [
        MODEL_TENSOR.ATTN_Q,
        MODEL_TENSOR.ATTN_K,
        MODEL_TENSOR.ATTN_V,
        MODEL_TENSOR.TOKEN_EMBD,
        MODEL_TENSOR.OUTPUT_NORM,
        MODEL_TENSOR.ATTN_NORM,
        MODEL_TENSOR.ATTN_OUT,
        MODEL_TENSOR.FFN_NORM,
        MODEL_TENSOR.FFN_GATE,
        MODEL_TENSOR.FFN_DOWN,
        MODEL_TENSOR.FFN_UP,
        MODEL_TENSOR.ATTN_SUB_NORM,
        MODEL_TENSOR.FFN_SUB_NORM,
    ],
    MODEL_ARCH.T5: [
        MODEL_TENSOR.TOKEN_EMBD,
        MODEL_TENSOR.OUTPUT,
        MODEL_TENSOR.DEC_ATTN_NORM,
        MODEL_TENSOR.DEC_ATTN_Q,
        MODEL_TENSOR.DEC_ATTN_K,
        MODEL_TENSOR.DEC_ATTN_V,
        MODEL_TENSOR.DEC_ATTN_OUT,
        MODEL_TENSOR.DEC_ATTN_REL_B,
        MODEL_TENSOR.DEC_CROSS_ATTN_NORM,
        MODEL_TENSOR.DEC_CROSS_ATTN_Q,
        MODEL_TENSOR.DEC_CROSS_ATTN_K,
        MODEL_TENSOR.DEC_CROSS_ATTN_V,
        MODEL_TENSOR.DEC_CROSS_ATTN_OUT,
        MODEL_TENSOR.DEC_CROSS_ATTN_REL_B,
        MODEL_TENSOR.DEC_FFN_NORM,
        MODEL_TENSOR.DEC_FFN_GATE,
        MODEL_TENSOR.DEC_FFN_DOWN,
        MODEL_TENSOR.DEC_FFN_UP,
        MODEL_TENSOR.DEC_OUTPUT_NORM,
        MODEL_TENSOR.ENC_ATTN_NORM,
        MODEL_TENSOR.ENC_ATTN_Q,
        MODEL_TENSOR.ENC_ATTN_K,
        MODEL_TENSOR.ENC_ATTN_V,
        MODEL_TENSOR.ENC_ATTN_OUT,
        MODEL_TENSOR.ENC_ATTN_REL_B,
        MODEL_TENSOR.ENC_FFN_NORM,
        MODEL_TENSOR.ENC_FFN_GATE,
        MODEL_TENSOR.ENC_FFN_DOWN,
        MODEL_TENSOR.ENC_FFN_UP,
        MODEL_TENSOR.ENC_OUTPUT_NORM,
    ],
    MODEL_ARCH.T5ENCODER: [
        MODEL_TENSOR.TOKEN_EMBD,
        MODEL_TENSOR.OUTPUT,
        MODEL_TENSOR.ENC_ATTN_NORM,
        MODEL_TENSOR.ENC_ATTN_Q,
        MODEL_TENSOR.ENC_ATTN_K,
        MODEL_TENSOR.ENC_ATTN_V,
        MODEL_TENSOR.ENC_ATTN_OUT,
        MODEL_TENSOR.ENC_ATTN_REL_B,
        MODEL_TENSOR.ENC_FFN_NORM,
        MODEL_TENSOR.ENC_FFN_GATE,
        MODEL_TENSOR.ENC_FFN_DOWN,
        MODEL_TENSOR.ENC_FFN_UP,
        MODEL_TENSOR.ENC_OUTPUT_NORM,
    ],
    MODEL_ARCH.JAIS: [
        MODEL_TENSOR.TOKEN_EMBD,
        MODEL_TENSOR.OUTPUT_NORM,
        MODEL_TENSOR.OUTPUT,
        MODEL_TENSOR.ATTN_NORM,
        MODEL_TENSOR.ATTN_QKV,
        MODEL_TENSOR.ATTN_OUT,
        MODEL_TENSOR.FFN_NORM,
        MODEL_TENSOR.FFN_DOWN,
        MODEL_TENSOR.FFN_GATE,
        MODEL_TENSOR.FFN_UP,
    ],
    MODEL_ARCH.NEMOTRON: [
        MODEL_TENSOR.TOKEN_EMBD,
        MODEL_TENSOR.OUTPUT_NORM,
        MODEL_TENSOR.OUTPUT,
        MODEL_TENSOR.ROPE_FREQS,
        MODEL_TENSOR.ATTN_NORM,
        MODEL_TENSOR.ATTN_Q,
        MODEL_TENSOR.ATTN_K,
        MODEL_TENSOR.ATTN_V,
        MODEL_TENSOR.ATTN_OUT,
        MODEL_TENSOR.ATTN_ROT_EMBD,
        MODEL_TENSOR.FFN_NORM,
        MODEL_TENSOR.FFN_DOWN,
        MODEL_TENSOR.FFN_UP,
    ],
    MODEL_ARCH.NEMOTRON_H: [
        MODEL_TENSOR.TOKEN_EMBD,
        MODEL_TENSOR.OUTPUT_NORM,
        MODEL_TENSOR.OUTPUT,
        MODEL_TENSOR.ATTN_NORM,
        MODEL_TENSOR.SSM_IN,
        MODEL_TENSOR.SSM_CONV1D,
        MODEL_TENSOR.SSM_DT,
        MODEL_TENSOR.SSM_A,
        MODEL_TENSOR.SSM_D,
        MODEL_TENSOR.SSM_NORM,
        MODEL_TENSOR.SSM_OUT,
        MODEL_TENSOR.ATTN_Q,
        MODEL_TENSOR.ATTN_K,
        MODEL_TENSOR.ATTN_V,
        MODEL_TENSOR.ATTN_OUT,
        MODEL_TENSOR.FFN_DOWN,
        MODEL_TENSOR.FFN_UP,
    ],
    MODEL_ARCH.EXAONE: [
        MODEL_TENSOR.TOKEN_EMBD,
        MODEL_TENSOR.OUTPUT_NORM,
        MODEL_TENSOR.OUTPUT,
        MODEL_TENSOR.ROPE_FREQS,
        MODEL_TENSOR.ATTN_NORM,
        MODEL_TENSOR.ATTN_Q,
        MODEL_TENSOR.ATTN_K,
        MODEL_TENSOR.ATTN_V,
        MODEL_TENSOR.ATTN_OUT,
        MODEL_TENSOR.ATTN_ROT_EMBD,
        MODEL_TENSOR.FFN_NORM,
        MODEL_TENSOR.FFN_GATE,
        MODEL_TENSOR.FFN_DOWN,
        MODEL_TENSOR.FFN_UP,
    ],
    MODEL_ARCH.EXAONE4: [
        MODEL_TENSOR.TOKEN_EMBD,
        MODEL_TENSOR.OUTPUT_NORM,
        MODEL_TENSOR.OUTPUT,
        MODEL_TENSOR.ROPE_FREQS,
        MODEL_TENSOR.ATTN_Q,
        MODEL_TENSOR.ATTN_Q_NORM,
        MODEL_TENSOR.ATTN_K,
        MODEL_TENSOR.ATTN_K_NORM,
        MODEL_TENSOR.ATTN_V,
        MODEL_TENSOR.ATTN_OUT,
        MODEL_TENSOR.ATTN_POST_NORM,
        MODEL_TENSOR.FFN_GATE,
        MODEL_TENSOR.FFN_DOWN,
        MODEL_TENSOR.FFN_UP,
        MODEL_TENSOR.FFN_POST_NORM,
    ],
    MODEL_ARCH.GRANITE: [
        MODEL_TENSOR.TOKEN_EMBD,
        MODEL_TENSOR.OUTPUT_NORM,
        MODEL_TENSOR.OUTPUT,
        MODEL_TENSOR.ATTN_NORM,
        MODEL_TENSOR.ATTN_Q,
        MODEL_TENSOR.ATTN_K,
        MODEL_TENSOR.ATTN_V,
        MODEL_TENSOR.ATTN_OUT,
        MODEL_TENSOR.FFN_NORM,
        MODEL_TENSOR.FFN_GATE,
        MODEL_TENSOR.FFN_DOWN,
        MODEL_TENSOR.FFN_UP,
    ],
    MODEL_ARCH.GRANITE_MOE: [
        MODEL_TENSOR.TOKEN_EMBD,
        MODEL_TENSOR.OUTPUT_NORM,
        MODEL_TENSOR.OUTPUT,
        MODEL_TENSOR.ATTN_NORM,
        MODEL_TENSOR.ATTN_Q,
        MODEL_TENSOR.ATTN_K,
        MODEL_TENSOR.ATTN_V,
        MODEL_TENSOR.ATTN_OUT,
        MODEL_TENSOR.FFN_NORM,
        MODEL_TENSOR.FFN_GATE_INP,
        MODEL_TENSOR.FFN_GATE_EXP,
        MODEL_TENSOR.FFN_DOWN_EXP,
        MODEL_TENSOR.FFN_UP_EXP,
        MODEL_TENSOR.FFN_GATE_SHEXP,
        MODEL_TENSOR.FFN_UP_SHEXP,
        MODEL_TENSOR.FFN_DOWN_SHEXP,
    ],
    MODEL_ARCH.GRANITE_HYBRID: [
        MODEL_TENSOR.TOKEN_EMBD,
        MODEL_TENSOR.OUTPUT_NORM,
        MODEL_TENSOR.OUTPUT,
        MODEL_TENSOR.ATTN_NORM,
        MODEL_TENSOR.SSM_IN,
        MODEL_TENSOR.SSM_CONV1D,
        MODEL_TENSOR.SSM_DT,
        MODEL_TENSOR.SSM_A,
        MODEL_TENSOR.SSM_D,
        MODEL_TENSOR.SSM_NORM,
        MODEL_TENSOR.SSM_OUT,
        MODEL_TENSOR.ATTN_Q,
        MODEL_TENSOR.ATTN_K,
        MODEL_TENSOR.ATTN_V,
        MODEL_TENSOR.ATTN_OUT,
        MODEL_TENSOR.FFN_NORM,
        # MoE
        MODEL_TENSOR.FFN_GATE_INP,
        MODEL_TENSOR.FFN_GATE_EXP,
        MODEL_TENSOR.FFN_DOWN_EXP,
        MODEL_TENSOR.FFN_UP_EXP,
        MODEL_TENSOR.FFN_GATE_SHEXP,
        MODEL_TENSOR.FFN_UP_SHEXP,
        MODEL_TENSOR.FFN_DOWN_SHEXP,
        # Dense
        MODEL_TENSOR.FFN_GATE,
        MODEL_TENSOR.FFN_DOWN,
        MODEL_TENSOR.FFN_UP,
    ],
    MODEL_ARCH.CHAMELEON: [
        MODEL_TENSOR.TOKEN_EMBD,
        MODEL_TENSOR.OUTPUT_NORM,
        MODEL_TENSOR.OUTPUT,
        MODEL_TENSOR.ATTN_NORM,
        MODEL_TENSOR.ATTN_Q,
        MODEL_TENSOR.ATTN_Q_NORM,
        MODEL_TENSOR.ATTN_K,
        MODEL_TENSOR.ATTN_K_NORM,
        MODEL_TENSOR.ATTN_V,
        MODEL_TENSOR.ATTN_OUT,
        MODEL_TENSOR.FFN_NORM,
        MODEL_TENSOR.FFN_GATE,
        MODEL_TENSOR.FFN_DOWN,
        MODEL_TENSOR.FFN_UP,
    ],
    MODEL_ARCH.WAVTOKENIZER_DEC: [
        MODEL_TENSOR.TOKEN_EMBD,
        MODEL_TENSOR.TOKEN_EMBD_NORM,
        MODEL_TENSOR.CONV1D,
        MODEL_TENSOR.CONVNEXT_DW,
        MODEL_TENSOR.CONVNEXT_NORM,
        MODEL_TENSOR.CONVNEXT_PW1,
        MODEL_TENSOR.CONVNEXT_PW2,
        MODEL_TENSOR.CONVNEXT_GAMMA,
        MODEL_TENSOR.OUTPUT,
        MODEL_TENSOR.OUTPUT_NORM,
        MODEL_TENSOR.POSNET_CONV1,
        MODEL_TENSOR.POSNET_CONV2,
        MODEL_TENSOR.POSNET_NORM,
        MODEL_TENSOR.POSNET_NORM1,
        MODEL_TENSOR.POSNET_NORM2,
        MODEL_TENSOR.POSNET_ATTN_NORM,
        MODEL_TENSOR.POSNET_ATTN_Q,
        MODEL_TENSOR.POSNET_ATTN_K,
        MODEL_TENSOR.POSNET_ATTN_V,
        MODEL_TENSOR.POSNET_ATTN_OUT,
    ],
    MODEL_ARCH.BAILINGMOE: [
        MODEL_TENSOR.TOKEN_EMBD,
        MODEL_TENSOR.OUTPUT_NORM,
        MODEL_TENSOR.OUTPUT,
        MODEL_TENSOR.ROPE_FREQS,
        MODEL_TENSOR.ATTN_NORM,
        MODEL_TENSOR.ATTN_Q,
        MODEL_TENSOR.ATTN_K,
        MODEL_TENSOR.ATTN_V,
        MODEL_TENSOR.ATTN_OUT,
        MODEL_TENSOR.FFN_GATE_INP,
        MODEL_TENSOR.FFN_NORM,
        MODEL_TENSOR.FFN_GATE_EXP,
        MODEL_TENSOR.FFN_DOWN_EXP,
        MODEL_TENSOR.FFN_UP_EXP,
        MODEL_TENSOR.FFN_GATE_SHEXP,
        MODEL_TENSOR.FFN_DOWN_SHEXP,
        MODEL_TENSOR.FFN_UP_SHEXP,
    ],
    MODEL_ARCH.BAILINGMOE2: [
        MODEL_TENSOR.TOKEN_EMBD,
        MODEL_TENSOR.OUTPUT_NORM,
        MODEL_TENSOR.OUTPUT,
        MODEL_TENSOR.ATTN_NORM,
        MODEL_TENSOR.ATTN_Q_NORM,
        MODEL_TENSOR.ATTN_K_NORM,
        MODEL_TENSOR.ATTN_QKV,
        MODEL_TENSOR.ATTN_OUT,
        MODEL_TENSOR.FFN_GATE_INP,
        MODEL_TENSOR.FFN_EXP_PROBS_B,
        MODEL_TENSOR.FFN_NORM,
        MODEL_TENSOR.FFN_GATE,
        MODEL_TENSOR.FFN_DOWN,
        MODEL_TENSOR.FFN_UP,
        MODEL_TENSOR.FFN_GATE_EXP,
        MODEL_TENSOR.FFN_DOWN_EXP,
        MODEL_TENSOR.FFN_UP_EXP,
        MODEL_TENSOR.FFN_GATE_SHEXP,
        MODEL_TENSOR.FFN_DOWN_SHEXP,
        MODEL_TENSOR.FFN_UP_SHEXP,
        MODEL_TENSOR.NEXTN_EH_PROJ,
        MODEL_TENSOR.NEXTN_EMBED_TOKENS,
        MODEL_TENSOR.NEXTN_ENORM,
        MODEL_TENSOR.NEXTN_HNORM,
        MODEL_TENSOR.NEXTN_SHARED_HEAD_HEAD,
        MODEL_TENSOR.NEXTN_SHARED_HEAD_NORM,
        MODEL_TENSOR.LAYER_OUT_NORM,
    ],
    MODEL_ARCH.DOTS1: [
        MODEL_TENSOR.TOKEN_EMBD,
        MODEL_TENSOR.OUTPUT_NORM,
        MODEL_TENSOR.OUTPUT,
        MODEL_TENSOR.ATTN_NORM,
        MODEL_TENSOR.ATTN_Q,
        MODEL_TENSOR.ATTN_Q_NORM,
        MODEL_TENSOR.ATTN_K,
        MODEL_TENSOR.ATTN_K_NORM,
        MODEL_TENSOR.ATTN_V,
        MODEL_TENSOR.ATTN_OUT,
        MODEL_TENSOR.FFN_EXP_PROBS_B,
        MODEL_TENSOR.FFN_NORM,
        MODEL_TENSOR.FFN_GATE,
        MODEL_TENSOR.FFN_GATE_EXP,
        MODEL_TENSOR.FFN_GATE_INP,
        MODEL_TENSOR.FFN_GATE_SHEXP,
        MODEL_TENSOR.FFN_DOWN,
        MODEL_TENSOR.FFN_DOWN_EXP,
        MODEL_TENSOR.FFN_DOWN_SHEXP,
        MODEL_TENSOR.FFN_UP,
        MODEL_TENSOR.FFN_UP_EXP,
        MODEL_TENSOR.FFN_UP_SHEXP,
    ],
    MODEL_ARCH.ARCEE: [
        MODEL_TENSOR.TOKEN_EMBD,
        MODEL_TENSOR.OUTPUT_NORM,
        MODEL_TENSOR.OUTPUT,
        MODEL_TENSOR.ROPE_FREQS,
        MODEL_TENSOR.ATTN_NORM,
        MODEL_TENSOR.ATTN_Q,
        MODEL_TENSOR.ATTN_K,
        MODEL_TENSOR.ATTN_V,
        MODEL_TENSOR.ATTN_OUT,
        MODEL_TENSOR.ATTN_ROT_EMBD,
        MODEL_TENSOR.FFN_NORM,
        MODEL_TENSOR.FFN_DOWN,
        MODEL_TENSOR.FFN_UP,
    ],
    MODEL_ARCH.AFMOE: [
        MODEL_TENSOR.TOKEN_EMBD,
        MODEL_TENSOR.OUTPUT_NORM,
        MODEL_TENSOR.OUTPUT,
        MODEL_TENSOR.ATTN_NORM,
        MODEL_TENSOR.ATTN_POST_NORM,
        MODEL_TENSOR.ATTN_Q,
        MODEL_TENSOR.ATTN_K,
        MODEL_TENSOR.ATTN_V,
        MODEL_TENSOR.ATTN_OUT,
        MODEL_TENSOR.ATTN_Q_NORM,
        MODEL_TENSOR.ATTN_K_NORM,
        MODEL_TENSOR.ATTN_GATE,
        MODEL_TENSOR.FFN_GATE,
        MODEL_TENSOR.FFN_DOWN,
        MODEL_TENSOR.FFN_UP,
        MODEL_TENSOR.FFN_GATE_INP,
        MODEL_TENSOR.FFN_GATE_EXP,
        MODEL_TENSOR.FFN_DOWN_EXP,
        MODEL_TENSOR.FFN_UP_EXP,
        MODEL_TENSOR.FFN_GATE_SHEXP,
        MODEL_TENSOR.FFN_UP_SHEXP,
        MODEL_TENSOR.FFN_DOWN_SHEXP,
        MODEL_TENSOR.FFN_PRE_NORM,
        MODEL_TENSOR.FFN_POST_NORM,
        MODEL_TENSOR.FFN_EXP_PROBS_B,
    ],
    MODEL_ARCH.ERNIE4_5: [
        MODEL_TENSOR.TOKEN_EMBD,
        MODEL_TENSOR.OUTPUT_NORM,
        MODEL_TENSOR.OUTPUT,
        MODEL_TENSOR.ATTN_NORM,
        MODEL_TENSOR.ATTN_Q,
        MODEL_TENSOR.ATTN_K,
        MODEL_TENSOR.ATTN_V,
        MODEL_TENSOR.ATTN_OUT,
        MODEL_TENSOR.FFN_NORM,
        MODEL_TENSOR.FFN_GATE,
        MODEL_TENSOR.FFN_DOWN,
        MODEL_TENSOR.FFN_UP,
    ],
    MODEL_ARCH.FALCON_H1: [
        # Token embedding
        MODEL_TENSOR.TOKEN_EMBD,

        # Input layernorm
        MODEL_TENSOR.ATTN_NORM,

        # Attention components
        MODEL_TENSOR.ATTN_Q,         # Query projection
        MODEL_TENSOR.ATTN_K,         # Key projection
        MODEL_TENSOR.ATTN_V,         # Value projection
        MODEL_TENSOR.ATTN_OUT,       # Output projection

        # SSM components (Mamba2 specific)
        MODEL_TENSOR.SSM_IN,         # Input projection for SSM
        MODEL_TENSOR.SSM_CONV1D,     # Convolution layer
        MODEL_TENSOR.SSM_DT,         # Delta time projection
        MODEL_TENSOR.SSM_A,          # A parameter (log form)
        MODEL_TENSOR.SSM_D,          # D parameter
        MODEL_TENSOR.SSM_NORM,       # Normalization in SSM
        MODEL_TENSOR.SSM_OUT,        # Output projection

        # Pre-feedforward layernorm
        MODEL_TENSOR.FFN_PRE_NORM,

        # Feed-forward network components
        MODEL_TENSOR.FFN_GATE,       # Gate projection (SwiGLU)
        MODEL_TENSOR.FFN_DOWN,       # Down projection
        MODEL_TENSOR.FFN_UP,         # Up projection

        # Post-feedforward layernorm
        MODEL_TENSOR.OUTPUT_NORM,    # Final layer norm
        MODEL_TENSOR.OUTPUT,         # Output projection (lm_head)
    ],
    MODEL_ARCH.HUNYUAN_MOE: [
        MODEL_TENSOR.TOKEN_EMBD,
        MODEL_TENSOR.OUTPUT_NORM,
        MODEL_TENSOR.OUTPUT,
        MODEL_TENSOR.ROPE_FREQS,
        MODEL_TENSOR.ATTN_NORM,
        MODEL_TENSOR.ATTN_Q,
        MODEL_TENSOR.ATTN_Q_NORM,
        MODEL_TENSOR.ATTN_K,
        MODEL_TENSOR.ATTN_K_NORM,
        MODEL_TENSOR.ATTN_V,
        MODEL_TENSOR.ATTN_OUT,
        MODEL_TENSOR.FFN_GATE_INP,
        MODEL_TENSOR.FFN_NORM,
        MODEL_TENSOR.FFN_GATE_EXP,
        MODEL_TENSOR.FFN_DOWN_EXP,
        MODEL_TENSOR.FFN_UP_EXP,
        MODEL_TENSOR.FFN_GATE_SHEXP,
        MODEL_TENSOR.FFN_DOWN_SHEXP,
        MODEL_TENSOR.FFN_UP_SHEXP,
    ],
    MODEL_ARCH.HUNYUAN_DENSE: [
        MODEL_TENSOR.TOKEN_EMBD,
        MODEL_TENSOR.OUTPUT_NORM,
        MODEL_TENSOR.OUTPUT,
        MODEL_TENSOR.ATTN_NORM,
        MODEL_TENSOR.ATTN_Q,
        MODEL_TENSOR.ATTN_Q_NORM,
        MODEL_TENSOR.ATTN_K,
        MODEL_TENSOR.ATTN_K_NORM,
        MODEL_TENSOR.ATTN_V,
        MODEL_TENSOR.ATTN_OUT,
        MODEL_TENSOR.FFN_NORM,
        MODEL_TENSOR.FFN_GATE,
        MODEL_TENSOR.FFN_DOWN,
        MODEL_TENSOR.FFN_UP,
    ],
    MODEL_ARCH.SMOLLM3: [
        MODEL_TENSOR.TOKEN_EMBD,
        MODEL_TENSOR.OUTPUT_NORM,
        MODEL_TENSOR.OUTPUT,
        MODEL_TENSOR.ROPE_FREQS,
        MODEL_TENSOR.ATTN_NORM,
        MODEL_TENSOR.ATTN_Q,
        MODEL_TENSOR.ATTN_K,
        MODEL_TENSOR.ATTN_V,
        MODEL_TENSOR.ATTN_OUT,
        MODEL_TENSOR.ATTN_ROT_EMBD,
        MODEL_TENSOR.FFN_NORM,
        MODEL_TENSOR.FFN_GATE,
        MODEL_TENSOR.FFN_DOWN,
        MODEL_TENSOR.FFN_UP,
    ],
    MODEL_ARCH.GPT_OSS: [
        MODEL_TENSOR.TOKEN_EMBD,
        MODEL_TENSOR.OUTPUT_NORM,
        MODEL_TENSOR.OUTPUT,
        MODEL_TENSOR.ATTN_NORM,
        MODEL_TENSOR.ATTN_POST_NORM,
        MODEL_TENSOR.ATTN_Q,
        MODEL_TENSOR.ATTN_K,
        MODEL_TENSOR.ATTN_V,
        MODEL_TENSOR.ATTN_OUT,
        MODEL_TENSOR.ATTN_SINKS,
        MODEL_TENSOR.FFN_GATE_INP,
        MODEL_TENSOR.FFN_GATE_EXP,
        MODEL_TENSOR.FFN_DOWN_EXP,
        MODEL_TENSOR.FFN_UP_EXP,
    ],
    MODEL_ARCH.LFM2: [
        MODEL_TENSOR.TOKEN_EMBD,
        MODEL_TENSOR.TOKEN_EMBD_NORM,
        MODEL_TENSOR.SHORTCONV_CONV,
        MODEL_TENSOR.SHORTCONV_INPROJ,
        MODEL_TENSOR.SHORTCONV_OUTPROJ,
        MODEL_TENSOR.FFN_GATE,
        MODEL_TENSOR.FFN_DOWN,
        MODEL_TENSOR.FFN_UP,
        MODEL_TENSOR.FFN_NORM,
        MODEL_TENSOR.ATTN_NORM, # operator_norm
        MODEL_TENSOR.ATTN_Q_NORM,
        MODEL_TENSOR.ATTN_K_NORM,
        MODEL_TENSOR.ATTN_Q,
        MODEL_TENSOR.ATTN_K,
        MODEL_TENSOR.ATTN_V,
        MODEL_TENSOR.ATTN_OUT,
        MODEL_TENSOR.OUTPUT,
    ],
    MODEL_ARCH.LFM2MOE: [
        MODEL_TENSOR.TOKEN_EMBD,
        MODEL_TENSOR.TOKEN_EMBD_NORM,
        MODEL_TENSOR.SHORTCONV_CONV,
        MODEL_TENSOR.SHORTCONV_INPROJ,
        MODEL_TENSOR.SHORTCONV_OUTPROJ,
        MODEL_TENSOR.FFN_GATE,
        MODEL_TENSOR.FFN_DOWN,
        MODEL_TENSOR.FFN_UP,
        MODEL_TENSOR.FFN_NORM,
        MODEL_TENSOR.ATTN_NORM, # operator_norm
        MODEL_TENSOR.ATTN_Q_NORM,
        MODEL_TENSOR.ATTN_K_NORM,
        MODEL_TENSOR.ATTN_Q,
        MODEL_TENSOR.ATTN_K,
        MODEL_TENSOR.ATTN_V,
        MODEL_TENSOR.ATTN_OUT,
        MODEL_TENSOR.FFN_GATE_INP,
        MODEL_TENSOR.FFN_GATE_EXP,
        MODEL_TENSOR.FFN_DOWN_EXP,
        MODEL_TENSOR.FFN_UP_EXP,
        MODEL_TENSOR.FFN_EXP_PROBS_B,
    ],
    MODEL_ARCH.SMALLTHINKER: [
        MODEL_TENSOR.TOKEN_EMBD,
        MODEL_TENSOR.OUTPUT_NORM,
        MODEL_TENSOR.OUTPUT,
        MODEL_TENSOR.ATTN_NORM,
        MODEL_TENSOR.ATTN_Q,
        MODEL_TENSOR.ATTN_K,
        MODEL_TENSOR.ATTN_V,
        MODEL_TENSOR.ATTN_OUT,
        MODEL_TENSOR.FFN_NORM,
        MODEL_TENSOR.FFN_GATE,
        MODEL_TENSOR.FFN_DOWN,
        MODEL_TENSOR.FFN_UP,
        MODEL_TENSOR.FFN_GATE_INP,
        MODEL_TENSOR.FFN_GATE_EXP,
        MODEL_TENSOR.FFN_DOWN_EXP,
        MODEL_TENSOR.FFN_UP_EXP,
    ],
    MODEL_ARCH.APERTUS: [
        MODEL_TENSOR.TOKEN_EMBD,
        MODEL_TENSOR.OUTPUT_NORM,
        MODEL_TENSOR.OUTPUT,
        MODEL_TENSOR.ROPE_FREQS,
        MODEL_TENSOR.ATTN_NORM,
        MODEL_TENSOR.ATTN_Q,
        MODEL_TENSOR.ATTN_K,
        MODEL_TENSOR.ATTN_V,
        MODEL_TENSOR.ATTN_OUT,
        MODEL_TENSOR.ATTN_ROT_EMBD,
        MODEL_TENSOR.ATTN_Q_NORM,
        MODEL_TENSOR.ATTN_K_NORM,
        MODEL_TENSOR.FFN_NORM,
        MODEL_TENSOR.FFN_GATE,
        MODEL_TENSOR.FFN_DOWN,
        MODEL_TENSOR.FFN_UP,
    ],
    MODEL_ARCH.LLADA_MOE: [
        MODEL_TENSOR.TOKEN_EMBD,
        MODEL_TENSOR.OUTPUT_NORM,
        MODEL_TENSOR.OUTPUT,
        MODEL_TENSOR.ATTN_OUT,
        MODEL_TENSOR.ATTN_Q,
        MODEL_TENSOR.ATTN_K,
        MODEL_TENSOR.ATTN_V,
        MODEL_TENSOR.ATTN_NORM,
        MODEL_TENSOR.ATTN_Q_NORM,
        MODEL_TENSOR.ATTN_K_NORM,
        MODEL_TENSOR.FFN_NORM,
        MODEL_TENSOR.FFN_GATE_INP,
        MODEL_TENSOR.FFN_GATE_EXP,
        MODEL_TENSOR.FFN_UP_EXP,
        MODEL_TENSOR.FFN_DOWN_EXP,
    ],
    MODEL_ARCH.GROVEMOE: [
        MODEL_TENSOR.TOKEN_EMBD,
        MODEL_TENSOR.OUTPUT_NORM,
        MODEL_TENSOR.OUTPUT,
        MODEL_TENSOR.ATTN_NORM,
        MODEL_TENSOR.ATTN_Q,
        MODEL_TENSOR.ATTN_Q_NORM,
        MODEL_TENSOR.ATTN_K,
        MODEL_TENSOR.ATTN_K_NORM,
        MODEL_TENSOR.ATTN_V,
        MODEL_TENSOR.ATTN_OUT,
        MODEL_TENSOR.FFN_NORM,
        MODEL_TENSOR.FFN_GATE_INP,
        MODEL_TENSOR.FFN_GATE_EXP,
        MODEL_TENSOR.FFN_DOWN_EXP,
        MODEL_TENSOR.FFN_UP_EXP,
        MODEL_TENSOR.FFN_GATE_CHEXP,
        MODEL_TENSOR.FFN_DOWN_CHEXP,
        MODEL_TENSOR.FFN_UP_CHEXP,
    ],
    MODEL_ARCH.MINIMAXM2: [
        MODEL_TENSOR.TOKEN_EMBD,
        MODEL_TENSOR.OUTPUT_NORM,
        MODEL_TENSOR.OUTPUT,
        MODEL_TENSOR.ATTN_NORM,
        MODEL_TENSOR.ATTN_Q,
        MODEL_TENSOR.ATTN_Q_NORM,
        MODEL_TENSOR.ATTN_K,
        MODEL_TENSOR.ATTN_K_NORM,
        MODEL_TENSOR.ATTN_V,
        MODEL_TENSOR.ATTN_OUT,
        MODEL_TENSOR.FFN_NORM,
        MODEL_TENSOR.FFN_GATE_INP,
        MODEL_TENSOR.FFN_GATE_EXP,
        MODEL_TENSOR.FFN_DOWN_EXP,
        MODEL_TENSOR.FFN_UP_EXP,
        MODEL_TENSOR.FFN_EXP_PROBS_B,
    ],
    MODEL_ARCH.COGVLM: [
        MODEL_TENSOR.TOKEN_EMBD,
        MODEL_TENSOR.OUTPUT_NORM,
        MODEL_TENSOR.OUTPUT,
        MODEL_TENSOR.ATTN_NORM,
        MODEL_TENSOR.ATTN_QKV,
        MODEL_TENSOR.ATTN_OUT,
        MODEL_TENSOR.FFN_NORM,
        MODEL_TENSOR.FFN_GATE,
        MODEL_TENSOR.FFN_DOWN,
        MODEL_TENSOR.FFN_UP,
        MODEL_TENSOR.VISEXP_ATTN_QKV,
        MODEL_TENSOR.VISEXP_ATTN_OUT,
        MODEL_TENSOR.VISEXP_GATE,
        MODEL_TENSOR.VISEXP_UP,
        MODEL_TENSOR.VISEXP_DOWN,
    ],
    MODEL_ARCH.RND1: [
        MODEL_TENSOR.TOKEN_EMBD,
        MODEL_TENSOR.OUTPUT_NORM,
        MODEL_TENSOR.OUTPUT,
        MODEL_TENSOR.ATTN_NORM,
        MODEL_TENSOR.ATTN_Q,
        MODEL_TENSOR.ATTN_Q_NORM,
        MODEL_TENSOR.ATTN_K,
        MODEL_TENSOR.ATTN_K_NORM,
        MODEL_TENSOR.ATTN_V,
        MODEL_TENSOR.ATTN_OUT,
        MODEL_TENSOR.FFN_NORM,
        MODEL_TENSOR.FFN_GATE_INP,
        MODEL_TENSOR.FFN_GATE_EXP,
        MODEL_TENSOR.FFN_DOWN_EXP,
        MODEL_TENSOR.FFN_UP_EXP,
    ],
    MODEL_ARCH.PANGU_EMBED: [
        MODEL_TENSOR.TOKEN_EMBD,
        MODEL_TENSOR.OUTPUT_NORM,
        MODEL_TENSOR.OUTPUT,
        MODEL_TENSOR.ATTN_NORM,
        MODEL_TENSOR.ATTN_Q,
        MODEL_TENSOR.ATTN_K,
        MODEL_TENSOR.ATTN_V,
        MODEL_TENSOR.ATTN_OUT,
        MODEL_TENSOR.FFN_NORM,
        MODEL_TENSOR.FFN_GATE,
        MODEL_TENSOR.FFN_DOWN,
        MODEL_TENSOR.FFN_UP,
    ],
    MODEL_ARCH.MISTRAL3: [
        MODEL_TENSOR.TOKEN_EMBD,
        MODEL_TENSOR.OUTPUT_NORM,
        MODEL_TENSOR.OUTPUT,
        MODEL_TENSOR.ROPE_FREQS,
        MODEL_TENSOR.ATTN_NORM,
        MODEL_TENSOR.ATTN_Q,
        MODEL_TENSOR.ATTN_K,
        MODEL_TENSOR.ATTN_V,
        MODEL_TENSOR.ATTN_OUT,
        MODEL_TENSOR.ATTN_ROT_EMBD,
        MODEL_TENSOR.FFN_GATE_INP,
        MODEL_TENSOR.FFN_NORM,
        MODEL_TENSOR.FFN_GATE,
        MODEL_TENSOR.FFN_DOWN,
        MODEL_TENSOR.FFN_UP,
        MODEL_TENSOR.FFN_GATE_EXP,
        MODEL_TENSOR.FFN_DOWN_EXP,
        MODEL_TENSOR.FFN_UP_EXP,
    ],
    # TODO
}

# tensors that will not be serialized
MODEL_TENSOR_SKIP: dict[MODEL_ARCH, list[MODEL_TENSOR]] = {
    MODEL_ARCH.LLAMA: [
        MODEL_TENSOR.ROPE_FREQS,
        MODEL_TENSOR.ATTN_ROT_EMBD,
    ],
    MODEL_ARCH.DECI: [
        MODEL_TENSOR.ROPE_FREQS,
        MODEL_TENSOR.ATTN_ROT_EMBD,
    ],
    MODEL_ARCH.BAICHUAN: [
        MODEL_TENSOR.ROPE_FREQS,
        MODEL_TENSOR.ATTN_ROT_EMBD,
    ],
    MODEL_ARCH.QWEN: [
        MODEL_TENSOR.ROPE_FREQS,
        MODEL_TENSOR.ATTN_ROT_EMBD,
    ],
    MODEL_ARCH.CODESHELL: [
        MODEL_TENSOR.ROPE_FREQS,
        MODEL_TENSOR.ATTN_ROT_EMBD,
    ],
    MODEL_ARCH.ORION: [
        MODEL_TENSOR.ROPE_FREQS,
        MODEL_TENSOR.ATTN_ROT_EMBD,
    ],
    MODEL_ARCH.STARCODER2: [
        MODEL_TENSOR.ROPE_FREQS,
        MODEL_TENSOR.ATTN_ROT_EMBD,
    ],
    MODEL_ARCH.XVERSE: [
        MODEL_TENSOR.ROPE_FREQS,
        MODEL_TENSOR.ATTN_ROT_EMBD,
    ],
    MODEL_ARCH.DEEPSEEK: [
        MODEL_TENSOR.ROPE_FREQS,
        MODEL_TENSOR.ATTN_ROT_EMBD,
    ],
    MODEL_ARCH.DEEPSEEK2: [
        MODEL_TENSOR.ROPE_FREQS,
        MODEL_TENSOR.ATTN_ROT_EMBD,
    ],
    MODEL_ARCH.CHATGLM: [
        MODEL_TENSOR.ROPE_FREQS,
    ],
    MODEL_ARCH.NEMOTRON: [
        MODEL_TENSOR.ROPE_FREQS,
        MODEL_TENSOR.ATTN_ROT_EMBD,
    ],
    MODEL_ARCH.BAILINGMOE: [
        MODEL_TENSOR.ROPE_FREQS,
    ],
    MODEL_ARCH.PANGU_EMBED: [
        MODEL_TENSOR.ROPE_FREQS,
        MODEL_TENSOR.ATTN_ROT_EMBD,
    ],
}

#
# types
#


class TokenType(IntEnum):
    NORMAL       = 1
    UNKNOWN      = 2
    CONTROL      = 3
    USER_DEFINED = 4
    UNUSED       = 5
    BYTE         = 6


class RopeScalingType(Enum):
    NONE     = 'none'
    LINEAR   = 'linear'
    YARN     = 'yarn'
    LONGROPE = 'longrope'


class PoolingType(IntEnum):
    NONE = 0
    MEAN = 1
    CLS  = 2
    LAST = 3
    RANK = 4


class GGMLQuantizationType(IntEnum):
    F32     = 0
    F16     = 1
    Q4_0    = 2
    Q4_1    = 3
    Q5_0    = 6
    Q5_1    = 7
    Q8_0    = 8
    Q8_1    = 9
    Q2_K    = 10
    Q3_K    = 11
    Q4_K    = 12
    Q5_K    = 13
    Q6_K    = 14
    Q8_K    = 15
    IQ2_XXS = 16
    IQ2_XS  = 17
    IQ3_XXS = 18
    IQ1_S   = 19
    IQ4_NL  = 20
    IQ3_S   = 21
    IQ2_S   = 22
    IQ4_XS  = 23
    I8      = 24
    I16     = 25
    I32     = 26
    I64     = 27
    F64     = 28
    IQ1_M   = 29
    BF16    = 30
    TQ1_0   = 34
    TQ2_0   = 35
    MXFP4   = 39


class ExpertGatingFuncType(IntEnum):
    SOFTMAX  = 1
    SIGMOID  = 2


# TODO: add GGMLFileType from ggml_ftype in ggml.h


# from llama_ftype in llama.h
# ALL VALUES SHOULD BE THE SAME HERE AS THEY ARE OVER THERE.
class LlamaFileType(IntEnum):
    ALL_F32              = 0
    MOSTLY_F16           = 1   # except 1d tensors
    MOSTLY_Q4_0          = 2   # except 1d tensors
    MOSTLY_Q4_1          = 3   # except 1d tensors
    # MOSTLY_Q4_1_SOME_F16 = 4   # tok_embeddings.weight and output.weight are F16
    # MOSTLY_Q4_2        = 5   # support has been removed
    # MOSTLY_Q4_3        = 6   # support has been removed
    MOSTLY_Q8_0          = 7   # except 1d tensors
    MOSTLY_Q5_0          = 8   # except 1d tensors
    MOSTLY_Q5_1          = 9   # except 1d tensors
    MOSTLY_Q2_K          = 10  # except 1d tensors
    MOSTLY_Q3_K_S        = 11  # except 1d tensors
    MOSTLY_Q3_K_M        = 12  # except 1d tensors
    MOSTLY_Q3_K_L        = 13  # except 1d tensors
    MOSTLY_Q4_K_S        = 14  # except 1d tensors
    MOSTLY_Q4_K_M        = 15  # except 1d tensors
    MOSTLY_Q5_K_S        = 16  # except 1d tensors
    MOSTLY_Q5_K_M        = 17  # except 1d tensors
    MOSTLY_Q6_K          = 18  # except 1d tensors
    MOSTLY_IQ2_XXS       = 19  # except 1d tensors
    MOSTLY_IQ2_XS        = 20  # except 1d tensors
    MOSTLY_Q2_K_S        = 21  # except 1d tensors
    MOSTLY_IQ3_XS        = 22  # except 1d tensors
    MOSTLY_IQ3_XXS       = 23  # except 1d tensors
    MOSTLY_IQ1_S         = 24  # except 1d tensors
    MOSTLY_IQ4_NL        = 25  # except 1d tensors
    MOSTLY_IQ3_S         = 26  # except 1d tensors
    MOSTLY_IQ3_M         = 27  # except 1d tensors
    MOSTLY_IQ2_S         = 28  # except 1d tensors
    MOSTLY_IQ2_M         = 29  # except 1d tensors
    MOSTLY_IQ4_XS        = 30  # except 1d tensors
    MOSTLY_IQ1_M         = 31  # except 1d tensors
    MOSTLY_BF16          = 32  # except 1d tensors
    # MOSTLY_Q4_0_4_4      = 33  # removed from gguf files, use Q4_0 and runtime repack
    # MOSTLY_Q4_0_4_8      = 34  # removed from gguf files, use Q4_0 and runtime repack
    # MOSTLY_Q4_0_8_8      = 35  # removed from gguf files, use Q4_0 and runtime repack
    MOSTLY_TQ1_0         = 36  # except 1d tensors
    MOSTLY_TQ2_0         = 37  # except 1d tensors

    GUESSED              = 1024  # not specified in the model file


class GGUFEndian(IntEnum):
    LITTLE = 0
    BIG = 1


class GGUFValueType(IntEnum):
    UINT8   = 0
    INT8    = 1
    UINT16  = 2
    INT16   = 3
    UINT32  = 4
    INT32   = 5
    FLOAT32 = 6
    BOOL    = 7
    STRING  = 8
    ARRAY   = 9
    UINT64  = 10
    INT64   = 11
    FLOAT64 = 12

    @staticmethod
    def get_type(val: Any) -> GGUFValueType:
        if isinstance(val, (str, bytes, bytearray)):
            return GGUFValueType.STRING
        elif isinstance(val, list):
            return GGUFValueType.ARRAY
        elif isinstance(val, float):
            return GGUFValueType.FLOAT32
        elif isinstance(val, bool):
            return GGUFValueType.BOOL
        elif isinstance(val, int):
            return GGUFValueType.INT32
        # TODO: need help with 64-bit types in Python
        else:
            raise ValueError(f"Unknown type: {type(val)}")


class VisionProjectorType:
    GEMMA3 = "gemma3"
    IDEFICS3 = "idefics3"
    PIXTRAL = "pixtral"
    LLAMA4 = "llama4"
    QWEN2VL = "qwen2vl_merger"
    QWEN25VL = "qwen2.5vl_merger"
    QWEN3VL = "qwen3vl_merger"
    ULTRAVOX = "ultravox"
    INTERNVL = "internvl"
    QWEN2A = "qwen2a" # audio
    QWEN25O = "qwen2.5o" # omni
    VOXTRAL = "voxtral"
    LFM2 = "lfm2"
    KIMIVL = "kimivl"
    LIGHTONOCR = "lightonocr"
    COGVLM = "cogvlm"
    JANUS_PRO = "janus_pro"


# Items here are (block size, type size)
QK_K = 256
GGML_QUANT_SIZES: dict[GGMLQuantizationType, tuple[int, int]] = {
    GGMLQuantizationType.F32:     (1, 4),
    GGMLQuantizationType.F16:     (1, 2),
    GGMLQuantizationType.Q4_0:    (32, 2 + 16),
    GGMLQuantizationType.Q4_1:    (32, 2 + 2 + 16),
    GGMLQuantizationType.Q5_0:    (32, 2 + 4 + 16),
    GGMLQuantizationType.Q5_1:    (32, 2 + 2 + 4 + 16),
    GGMLQuantizationType.Q8_0:    (32, 2 + 32),
    GGMLQuantizationType.Q8_1:    (32, 4 + 4 + 32),
    GGMLQuantizationType.Q2_K:    (256, 2 + 2 + QK_K // 16 + QK_K // 4),
    GGMLQuantizationType.Q3_K:    (256, 2 + QK_K // 4 + QK_K // 8 + 12),
    GGMLQuantizationType.Q4_K:    (256, 2 + 2 + QK_K // 2 + 12),
    GGMLQuantizationType.Q5_K:    (256, 2 + 2 + QK_K // 2 + QK_K // 8 + 12),
    GGMLQuantizationType.Q6_K:    (256, 2 + QK_K // 2 + QK_K // 4 + QK_K // 16),
    GGMLQuantizationType.Q8_K:    (256, 4 + QK_K + QK_K // 8),
    GGMLQuantizationType.IQ2_XXS: (256, 2 + QK_K // 4),
    GGMLQuantizationType.IQ2_XS:  (256, 2 + QK_K // 4 + QK_K // 32),
    GGMLQuantizationType.IQ3_XXS: (256, 2 + QK_K // 4 + QK_K // 8),
    GGMLQuantizationType.IQ1_S:   (256, 2 + QK_K // 8 + QK_K // 16),
    GGMLQuantizationType.IQ4_NL:  (32, 2 + 16),
    GGMLQuantizationType.IQ3_S:   (256, 2 + QK_K // 4 + QK_K // 8 + QK_K // 32 + 4),
    GGMLQuantizationType.IQ2_S:   (256, 2 + QK_K // 4 + QK_K // 16),
    GGMLQuantizationType.IQ4_XS:  (256, 2 + 2 + QK_K // 2 + QK_K // 64),
    GGMLQuantizationType.I8:      (1, 1),
    GGMLQuantizationType.I16:     (1, 2),
    GGMLQuantizationType.I32:     (1, 4),
    GGMLQuantizationType.I64:     (1, 8),
    GGMLQuantizationType.F64:     (1, 8),
    GGMLQuantizationType.IQ1_M:   (256, QK_K // 8 + QK_K // 16  + QK_K // 32),
    GGMLQuantizationType.BF16:    (1, 2),
    GGMLQuantizationType.TQ1_0:   (256, 2 + 4 * 13),
    GGMLQuantizationType.TQ2_0:   (256, 2 + 64),
    GGMLQuantizationType.MXFP4:   (32, 1 + 16),
}


# Aliases for backward compatibility.

# general
KEY_GENERAL_ARCHITECTURE         = Keys.General.ARCHITECTURE
KEY_GENERAL_QUANTIZATION_VERSION = Keys.General.QUANTIZATION_VERSION
KEY_GENERAL_ALIGNMENT            = Keys.General.ALIGNMENT
KEY_GENERAL_NAME                 = Keys.General.NAME
KEY_GENERAL_AUTHOR               = Keys.General.AUTHOR
KEY_GENERAL_URL                  = Keys.General.URL
KEY_GENERAL_DESCRIPTION          = Keys.General.DESCRIPTION
KEY_GENERAL_LICENSE              = Keys.General.LICENSE
KEY_GENERAL_SOURCE_URL           = Keys.General.SOURCE_URL
KEY_GENERAL_FILE_TYPE            = Keys.General.FILE_TYPE

# LLM
KEY_VOCAB_SIZE            = Keys.LLM.VOCAB_SIZE
KEY_CONTEXT_LENGTH        = Keys.LLM.CONTEXT_LENGTH
KEY_EMBEDDING_LENGTH      = Keys.LLM.EMBEDDING_LENGTH
KEY_BLOCK_COUNT           = Keys.LLM.BLOCK_COUNT
KEY_FEED_FORWARD_LENGTH   = Keys.LLM.FEED_FORWARD_LENGTH
KEY_USE_PARALLEL_RESIDUAL = Keys.LLM.USE_PARALLEL_RESIDUAL
KEY_TENSOR_DATA_LAYOUT    = Keys.LLM.TENSOR_DATA_LAYOUT

# attention
KEY_ATTENTION_HEAD_COUNT        = Keys.Attention.HEAD_COUNT
KEY_ATTENTION_HEAD_COUNT_KV     = Keys.Attention.HEAD_COUNT_KV
KEY_ATTENTION_MAX_ALIBI_BIAS    = Keys.Attention.MAX_ALIBI_BIAS
KEY_ATTENTION_CLAMP_KQV         = Keys.Attention.CLAMP_KQV
KEY_ATTENTION_LAYERNORM_EPS     = Keys.Attention.LAYERNORM_EPS
KEY_ATTENTION_LAYERNORM_RMS_EPS = Keys.Attention.LAYERNORM_RMS_EPS

# RoPE
KEY_ROPE_DIMENSION_COUNT      = Keys.Rope.DIMENSION_COUNT
KEY_ROPE_FREQ_BASE            = Keys.Rope.FREQ_BASE
KEY_ROPE_SCALING_TYPE         = Keys.Rope.SCALING_TYPE
KEY_ROPE_SCALING_FACTOR       = Keys.Rope.SCALING_FACTOR
KEY_ROPE_SCALING_ORIG_CTX_LEN = Keys.Rope.SCALING_ORIG_CTX_LEN
KEY_ROPE_SCALING_FINETUNED    = Keys.Rope.SCALING_FINETUNED

# SSM
KEY_SSM_CONV_KERNEL    = Keys.SSM.CONV_KERNEL
KEY_SSM_INNER_SIZE     = Keys.SSM.INNER_SIZE
KEY_SSM_STATE_SIZE     = Keys.SSM.STATE_SIZE
KEY_SSM_TIME_STEP_RANK = Keys.SSM.TIME_STEP_RANK
KEY_SSM_GROUP_COUNT    = Keys.SSM.GROUP_COUNT
KEY_SSM_DT_B_C_RMS     = Keys.SSM.DT_B_C_RMS

# tokenization
KEY_TOKENIZER_MODEL      = Keys.Tokenizer.MODEL
KEY_TOKENIZER_PRE        = Keys.Tokenizer.PRE
KEY_TOKENIZER_LIST       = Keys.Tokenizer.LIST
KEY_TOKENIZER_TOKEN_TYPE = Keys.Tokenizer.TOKEN_TYPE
KEY_TOKENIZER_SCORES     = Keys.Tokenizer.SCORES
KEY_TOKENIZER_MERGES     = Keys.Tokenizer.MERGES
KEY_TOKENIZER_BOS_ID     = Keys.Tokenizer.BOS_ID
KEY_TOKENIZER_EOS_ID     = Keys.Tokenizer.EOS_ID
KEY_TOKENIZER_EOT_ID     = Keys.Tokenizer.EOT_ID
KEY_TOKENIZER_EOM_ID     = Keys.Tokenizer.EOM_ID
KEY_TOKENIZER_UNK_ID     = Keys.Tokenizer.UNK_ID
KEY_TOKENIZER_SEP_ID     = Keys.Tokenizer.SEP_ID
KEY_TOKENIZER_PAD_ID     = Keys.Tokenizer.PAD_ID
KEY_TOKENIZER_MASK_ID    = Keys.Tokenizer.MASK_ID
KEY_TOKENIZER_HF_JSON    = Keys.Tokenizer.HF_JSON
KEY_TOKENIZER_RWKV       = Keys.Tokenizer.RWKV

KEY_TOKENIZER_FIM_PRE_ID = Keys.Tokenizer.FIM_PRE_ID
KEY_TOKENIZER_FIM_SUF_ID = Keys.Tokenizer.FIM_SUF_ID
KEY_TOKENIZER_FIM_MID_ID = Keys.Tokenizer.FIM_MID_ID
KEY_TOKENIZER_FIM_PAD_ID = Keys.Tokenizer.FIM_PAD_ID
KEY_TOKENIZER_FIM_REP_ID = Keys.Tokenizer.FIM_REP_ID
KEY_TOKENIZER_FIM_SEP_ID = Keys.Tokenizer.FIM_SEP_ID

# deprecated
KEY_TOKENIZER_PREFIX_ID  = Keys.Tokenizer.PREFIX_ID
KEY_TOKENIZER_SUFFIX_ID  = Keys.Tokenizer.SUFFIX_ID
KEY_TOKENIZER_MIDDLE_ID  = Keys.Tokenizer.MIDDLE_ID<|MERGE_RESOLUTION|>--- conflicted
+++ resolved
@@ -175,11 +175,8 @@
         VALUE_LENGTH_MLA             = "{arch}.attention.value_length_mla"
         SHARED_KV_LAYERS             = "{arch}.attention.shared_kv_layers"
         SLIDING_WINDOW_PATTERN       = "{arch}.attention.sliding_window_pattern"
-<<<<<<< HEAD
+        TEMPERATURE_SCALE            = "{arch}.attention.temperature_scale"
         DENSE_EVERY_N_LAYERS         = "{arch}.attention.dense_every_n_layers"
-=======
-        TEMPERATURE_SCALE            = "{arch}.attention.temperature_scale"
->>>>>>> 933414c0
 
     class Rope:
         DIMENSION_COUNT          = "{arch}.rope.dimension_count"
