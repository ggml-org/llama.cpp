from __future__ import annotations

from enum import Enum, IntEnum, auto
from typing import Any

#
# constants
#

GGUF_MAGIC             = 0x46554747  # "GGUF"
GGUF_VERSION           = 3
GGUF_DEFAULT_ALIGNMENT = 32
GGML_QUANT_VERSION     = 2  # GGML_QNT_VERSION from ggml.h

#
# metadata keys
#


class Keys:
    class General:
        TYPE                       = "general.type"
        ARCHITECTURE               = "general.architecture"
        QUANTIZATION_VERSION       = "general.quantization_version"
        ALIGNMENT                  = "general.alignment"
        FILE_TYPE                  = "general.file_type"

        # Authorship Metadata
        NAME                       = "general.name"
        AUTHOR                     = "general.author"
        VERSION                    = "general.version"
        ORGANIZATION               = "general.organization"

        FINETUNE                   = "general.finetune"
        BASENAME                   = "general.basename"

        DESCRIPTION                = "general.description"
        QUANTIZED_BY               = "general.quantized_by"

        SIZE_LABEL                 = "general.size_label"

        # Licensing details
        LICENSE                    = "general.license"
        LICENSE_NAME               = "general.license.name"
        LICENSE_LINK               = "general.license.link"

        # Typically represents the converted GGUF repo (Unless native)
        URL                        = "general.url" # Model Website/Paper
        DOI                        = "general.doi"
        UUID                       = "general.uuid"
        REPO_URL                   = "general.repo_url" # Model Source Repository (git/svn/etc...)

        # Model Source during conversion
        SOURCE_URL                 = "general.source.url" # Model Website/Paper
        SOURCE_DOI                 = "general.source.doi"
        SOURCE_UUID                = "general.source.uuid"
        SOURCE_REPO_URL            = "general.source.repo_url" # Model Source Repository (git/svn/etc...)

        # Base Model Source. There can be more than one source if it's a merged
        # model like with 'Mistral-7B-Merge-14-v0.1'. This will assist in
        # tracing linage of models as it is finetuned or merged over time.
        BASE_MODEL_COUNT           = "general.base_model.count"
        BASE_MODEL_NAME            = "general.base_model.{id}.name"
        BASE_MODEL_AUTHOR          = "general.base_model.{id}.author"
        BASE_MODEL_VERSION         = "general.base_model.{id}.version"
        BASE_MODEL_ORGANIZATION    = "general.base_model.{id}.organization"
        BASE_MODEL_DESCRIPTION     = "general.base_model.{id}.description"
        BASE_MODEL_URL             = "general.base_model.{id}.url" # Model Website/Paper
        BASE_MODEL_DOI             = "general.base_model.{id}.doi"
        BASE_MODEL_UUID            = "general.base_model.{id}.uuid"
        BASE_MODEL_REPO_URL        = "general.base_model.{id}.repo_url" # Model Source Repository (git/svn/etc...)

        # Dataset Source
        DATASET_COUNT           = "general.dataset.count"
        DATASET_NAME            = "general.dataset.{id}.name"
        DATASET_AUTHOR          = "general.dataset.{id}.author"
        DATASET_VERSION         = "general.dataset.{id}.version"
        DATASET_ORGANIZATION    = "general.dataset.{id}.organization"
        DATASET_DESCRIPTION     = "general.dataset.{id}.description"
        DATASET_URL             = "general.dataset.{id}.url" # Model Website/Paper
        DATASET_DOI             = "general.dataset.{id}.doi"
        DATASET_UUID            = "general.dataset.{id}.uuid"
        DATASET_REPO_URL        = "general.dataset.{id}.repo_url" # Model Source Repository (git/svn/etc...)

        # Array based KV stores
        TAGS                       = "general.tags"
        LANGUAGES                  = "general.languages"

    class LLM:
        VOCAB_SIZE                        = "{arch}.vocab_size"
        CONTEXT_LENGTH                    = "{arch}.context_length"
        EMBEDDING_LENGTH                  = "{arch}.embedding_length"
        FEATURES_LENGTH                   = "{arch}.features_length"
        BLOCK_COUNT                       = "{arch}.block_count"
        LEADING_DENSE_BLOCK_COUNT         = "{arch}.leading_dense_block_count"
        FEED_FORWARD_LENGTH               = "{arch}.feed_forward_length"
        EXPERT_FEED_FORWARD_LENGTH        = "{arch}.expert_feed_forward_length"
        EXPERT_SHARED_FEED_FORWARD_LENGTH = "{arch}.expert_shared_feed_forward_length"
        USE_PARALLEL_RESIDUAL             = "{arch}.use_parallel_residual"
        TENSOR_DATA_LAYOUT                = "{arch}.tensor_data_layout"
        EXPERT_COUNT                      = "{arch}.expert_count"
        EXPERT_USED_COUNT                 = "{arch}.expert_used_count"
        EXPERT_SHARED_COUNT               = "{arch}.expert_shared_count"
        EXPERT_WEIGHTS_SCALE              = "{arch}.expert_weights_scale"
        EXPERT_WEIGHTS_NORM               = "{arch}.expert_weights_norm"
        EXPERT_GATING_FUNC                = "{arch}.expert_gating_func"
        MOE_EVERY_N_LAYERS                = "{arch}.moe_every_n_layers"
        NEXTN_PREDICT_LAYERS              = "{arch}.nextn_predict_layers"
        POOLING_TYPE                      = "{arch}.pooling_type"
        LOGIT_SCALE                       = "{arch}.logit_scale"
        DECODER_START_TOKEN_ID            = "{arch}.decoder_start_token_id"
        DECODER_BLOCK_COUNT               = "{arch}.decoder_block_count"
        ATTN_LOGIT_SOFTCAPPING            = "{arch}.attn_logit_softcapping"
        ROUTER_LOGIT_SOFTCAPPING          = "{arch}.router_logit_softcapping"
        FINAL_LOGIT_SOFTCAPPING           = "{arch}.final_logit_softcapping"
        SWIN_NORM                         = "{arch}.swin_norm"
        RESCALE_EVERY_N_LAYERS            = "{arch}.rescale_every_n_layers"
        TIME_MIX_EXTRA_DIM                = "{arch}.time_mix_extra_dim"
        TIME_DECAY_EXTRA_DIM              = "{arch}.time_decay_extra_dim"
        RESIDUAL_SCALE                    = "{arch}.residual_scale"
        EMBEDDING_SCALE                   = "{arch}.embedding_scale"
        TOKEN_SHIFT_COUNT                 = "{arch}.token_shift_count"
        INTERLEAVE_MOE_LAYER_STEP         = "{arch}.interleave_moe_layer_step"
        ACTIVATION_SPARSITY_SCALE         = "{arch}.activation_sparsity_scale"
        ALTUP_ACTIVE_IDX                  = "{arch}.altup.active_idx"
        ALTUP_NUM_INPUTS                  = "{arch}.altup.num_inputs"
        EMBD_LENGTH_PER_LAYER_INP         = "{arch}.embedding_length_per_layer_input"

    class Attention:
        HEAD_COUNT                   = "{arch}.attention.head_count"
        HEAD_COUNT_KV                = "{arch}.attention.head_count_kv"
        MAX_ALIBI_BIAS               = "{arch}.attention.max_alibi_bias"
        CLAMP_KQV                    = "{arch}.attention.clamp_kqv"
        KEY_LENGTH                   = "{arch}.attention.key_length"
        VALUE_LENGTH                 = "{arch}.attention.value_length"
        LAYERNORM_EPS                = "{arch}.attention.layer_norm_epsilon"
        LAYERNORM_RMS_EPS            = "{arch}.attention.layer_norm_rms_epsilon"
        GROUPNORM_EPS                = "{arch}.attention.group_norm_epsilon"
        GROUPNORM_GROUPS             = "{arch}.attention.group_norm_groups"
        CAUSAL                       = "{arch}.attention.causal"
        Q_LORA_RANK                  = "{arch}.attention.q_lora_rank"
        KV_LORA_RANK                 = "{arch}.attention.kv_lora_rank"
        DECAY_LORA_RANK              = "{arch}.attention.decay_lora_rank"
        ICLR_LORA_RANK               = "{arch}.attention.iclr_lora_rank"
        VALUE_RESIDUAL_MIX_LORA_RANK = "{arch}.attention.value_residual_mix_lora_rank"
        GATE_LORA_RANK               = "{arch}.attention.gate_lora_rank"
        REL_BUCKETS_COUNT            = "{arch}.attention.relative_buckets_count"
        SLIDING_WINDOW               = "{arch}.attention.sliding_window"
        SCALE                        = "{arch}.attention.scale"
        OUTPUT_SCALE                 = "{arch}.attention.output_scale"
        TEMPERATURE_LENGTH           = "{arch}.attention.temperature_length"
        KEY_LENGTH_MLA               = "{arch}.attention.key_length_mla"
        VALUE_LENGTH_MLA             = "{arch}.attention.value_length_mla"
        SHARED_KV_LAYERS             = "{arch}.attention.shared_kv_layers"
        SLIDING_WINDOW_PATTERN       = "{arch}.attention.sliding_window_pattern"

    class Rope:
<<<<<<< HEAD
        DIMENSION_COUNT         = "{arch}.rope.dimension_count"
        DIMENSION_SECTIONS      = "{arch}.rope.dimension_sections"
        FREQ_BASE               = "{arch}.rope.freq_base"
        FREQ_BASE_SWA           = "{arch}.rope.freq_base_swa"
        SCALING_TYPE            = "{arch}.rope.scaling.type"
        SCALING_FACTOR          = "{arch}.rope.scaling.factor"
        SCALING_ATTN_FACTOR     = "{arch}.rope.scaling.attn_factor"
        SCALING_ORIG_CTX_LEN    = "{arch}.rope.scaling.original_context_length"
        SCALING_FINETUNED       = "{arch}.rope.scaling.finetuned"
        SCALING_YARN_LOG_MUL    = "{arch}.rope.scaling.yarn_log_multiplier"
=======
        DIMENSION_COUNT          = "{arch}.rope.dimension_count"
        DIMENSION_SECTIONS       = "{arch}.rope.dimension_sections"
        FREQ_BASE                = "{arch}.rope.freq_base"
        SCALING_TYPE             = "{arch}.rope.scaling.type"
        SCALING_FACTOR           = "{arch}.rope.scaling.factor"
        SCALING_ATTN_FACTOR      = "{arch}.rope.scaling.attn_factor"
        SCALING_ORIG_CTX_LEN     = "{arch}.rope.scaling.original_context_length"
        SCALING_FINETUNED        = "{arch}.rope.scaling.finetuned"
        SCALING_YARN_LOG_MUL     = "{arch}.rope.scaling.yarn_log_multiplier"
        SCALING_YARN_EXT_FACTOR  = "{arch}.rope.scaling.yarn_ext_factor"
        SCALING_YARN_ATTN_FACTOR = "{arch}.rope.scaling.yarn_attn_factor"
        SCALING_YARN_BETA_FAST   = "{arch}.rope.scaling.yarn_beta_fast"
        SCALING_YARN_BETA_SLOW   = "{arch}.rope.scaling.yarn_beta_slow"
>>>>>>> b907255f

    class Split:
        LLM_KV_SPLIT_NO            = "split.no"
        LLM_KV_SPLIT_COUNT         = "split.count"
        LLM_KV_SPLIT_TENSORS_COUNT = "split.tensors.count"

    class SSM:
        CONV_KERNEL    = "{arch}.ssm.conv_kernel"
        INNER_SIZE     = "{arch}.ssm.inner_size"
        STATE_SIZE     = "{arch}.ssm.state_size"
        TIME_STEP_RANK = "{arch}.ssm.time_step_rank"
        GROUP_COUNT    = "{arch}.ssm.group_count"
        DT_B_C_RMS     = "{arch}.ssm.dt_b_c_rms"

    class WKV:
        HEAD_SIZE = "{arch}.wkv.head_size"

    class PosNet:
        EMBEDDING_LENGTH = "{arch}.posnet.embedding_length"
        BLOCK_COUNT      = "{arch}.posnet.block_count"

    class ConvNext:
        EMBEDDING_LENGTH = "{arch}.convnext.embedding_length"
        BLOCK_COUNT      = "{arch}.convnext.block_count"

    class Classifier:
        OUTPUT_LABELS = "{arch}.classifier.output_labels"

    class ShortConv:
        L_CACHE = "{arch}.shortconv.l_cache"

    class Tokenizer:
        MODEL                = "tokenizer.ggml.model"
        PRE                  = "tokenizer.ggml.pre"
        LIST                 = "tokenizer.ggml.tokens"
        TOKEN_TYPE           = "tokenizer.ggml.token_type"
        TOKEN_TYPE_COUNT     = "tokenizer.ggml.token_type_count"  # for BERT-style token types
        SCORES               = "tokenizer.ggml.scores"
        MERGES               = "tokenizer.ggml.merges"
        BOS_ID               = "tokenizer.ggml.bos_token_id"
        EOS_ID               = "tokenizer.ggml.eos_token_id"
        EOT_ID               = "tokenizer.ggml.eot_token_id"
        EOM_ID               = "tokenizer.ggml.eom_token_id"
        UNK_ID               = "tokenizer.ggml.unknown_token_id"
        SEP_ID               = "tokenizer.ggml.seperator_token_id"
        PAD_ID               = "tokenizer.ggml.padding_token_id"
        MASK_ID              = "tokenizer.ggml.mask_token_id"
        ADD_BOS              = "tokenizer.ggml.add_bos_token"
        ADD_EOS              = "tokenizer.ggml.add_eos_token"
        ADD_SEP              = "tokenizer.ggml.add_sep_token"
        ADD_PREFIX           = "tokenizer.ggml.add_space_prefix"
        REMOVE_EXTRA_WS      = "tokenizer.ggml.remove_extra_whitespaces"
        PRECOMPILED_CHARSMAP = "tokenizer.ggml.precompiled_charsmap"
        HF_JSON              = "tokenizer.huggingface.json"
        RWKV                 = "tokenizer.rwkv.world"
        CHAT_TEMPLATE        = "tokenizer.chat_template"
        CHAT_TEMPLATE_N      = "tokenizer.chat_template.{name}"
        CHAT_TEMPLATES       = "tokenizer.chat_templates"
        # FIM/Infill special tokens constants
        FIM_PRE_ID           = "tokenizer.ggml.fim_pre_token_id"
        FIM_SUF_ID           = "tokenizer.ggml.fim_suf_token_id"
        FIM_MID_ID           = "tokenizer.ggml.fim_mid_token_id"
        FIM_PAD_ID           = "tokenizer.ggml.fim_pad_token_id"
        FIM_REP_ID           = "tokenizer.ggml.fim_rep_token_id"
        FIM_SEP_ID           = "tokenizer.ggml.fim_sep_token_id"
        # deprecated:
        PREFIX_ID            = "tokenizer.ggml.prefix_token_id"
        SUFFIX_ID            = "tokenizer.ggml.suffix_token_id"
        MIDDLE_ID            = "tokenizer.ggml.middle_token_id"

    class Adapter:
        TYPE                    = "adapter.type"
        LORA_ALPHA              = "adapter.lora.alpha"
        LORA_TASK_NAME          = "adapter.lora.task_name"
        LORA_PROMPT_PREFIX      = "adapter.lora.prompt_prefix"
        ALORA_INVOCATION_TOKENS = "adapter.alora.invocation_tokens"

    class IMatrix:
        CHUNK_COUNT = "imatrix.chunk_count"
        CHUNK_SIZE  = "imatrix.chunk_size"
        DATASETS    = "imatrix.datasets"

    class Clip:
        PROJECTOR_TYPE      = "clip.projector_type"
        HAS_VISION_ENCODER  = "clip.has_vision_encoder"
        HAS_AUDIO_ENCODER   = "clip.has_audio_encoder"
        HAS_LLAVA_PROJECTOR = "clip.has_llava_projector"

    class ClipVision:
        IMAGE_SIZE          = "clip.vision.image_size"
        PATCH_SIZE          = "clip.vision.patch_size"
        EMBEDDING_LENGTH    = "clip.vision.embedding_length"
        FEED_FORWARD_LENGTH = "clip.vision.feed_forward_length"
        PROJECTION_DIM      = "clip.vision.projection_dim"
        BLOCK_COUNT         = "clip.vision.block_count"
        IMAGE_MEAN          = "clip.vision.image_mean"
        IMAGE_STD           = "clip.vision.image_std"
        SPATIAL_MERGE_SIZE  = "clip.vision.spatial_merge_size"
        USE_GELU            = "clip.use_gelu"
        USE_SILU            = "clip.use_silu"
        N_WA_PATTERN        = "clip.vision.n_wa_pattern" # used by qwen2.5vl

        class Attention:
            HEAD_COUNT      = "clip.vision.attention.head_count"
            LAYERNORM_EPS   = "clip.vision.attention.layer_norm_epsilon"

        class Projector:
            SCALE_FACTOR    = "clip.vision.projector.scale_factor"

    class ClipAudio:
        NUM_MEL_BINS        = "clip.audio.num_mel_bins"
        EMBEDDING_LENGTH    = "clip.audio.embedding_length"
        FEED_FORWARD_LENGTH = "clip.audio.feed_forward_length"
        PROJECTION_DIM      = "clip.audio.projection_dim"
        BLOCK_COUNT         = "clip.audio.block_count"

        class Attention:
            HEAD_COUNT      = "clip.audio.attention.head_count"
            LAYERNORM_EPS   = "clip.audio.attention.layer_norm_epsilon"

        class Projector:
            STACK_FACTOR    = "clip.audio.projector.stack_factor"

    class Diffusion:
        SHIFT_LOGITS        = "diffusion.shift_logits"

#
# recommended mapping of model tensor names for storage in gguf
#


class GGUFType:
    MODEL   = "model"
    ADAPTER = "adapter"
    IMATRIX = "imatrix"
    MMPROJ  = "mmproj" # dummy, unused for now


class MODEL_ARCH(IntEnum):
    MMPROJ           = auto() # dummy arch for clip.cpp
    LLAMA            = auto()
    LLAMA4           = auto()
    DECI             = auto()
    FALCON           = auto()
    FALCON_H1        = auto()
    BAICHUAN         = auto()
    GROK             = auto()
    GPT2             = auto()
    GPTJ             = auto()
    GPTNEOX          = auto()
    MPT              = auto()
    STARCODER        = auto()
    REFACT           = auto()
    BERT             = auto()
    MODERN_BERT      = auto()
    NOMIC_BERT       = auto()
    NOMIC_BERT_MOE   = auto()
    NEO_BERT         = auto()
    JINA_BERT_V2     = auto()
    JINA_BERT_V3     = auto()
    BLOOM            = auto()
    STABLELM         = auto()
    QWEN             = auto()
    QWEN2            = auto()
    QWEN2MOE         = auto()
    QWEN2VL          = auto()
    QWEN3            = auto()
    QWEN3MOE         = auto()
    PHI2             = auto()
    PHI3             = auto()
    PHIMOE           = auto()
    PLAMO            = auto()
    PLAMO2           = auto()
    CODESHELL        = auto()
    ORION            = auto()
    INTERNLM2        = auto()
    MINICPM          = auto()
    MINICPM3         = auto()
    GEMMA            = auto()
    GEMMA2           = auto()
    GEMMA3           = auto()
    GEMMA3N          = auto()
    GEMMA_EMBEDDING  = auto()
    STARCODER2       = auto()
    RWKV6            = auto()
    RWKV6QWEN2       = auto()
    RWKV7            = auto()
    ARWKV7           = auto()
    MAMBA            = auto()
    MAMBA2           = auto()
    JAMBA            = auto()
    XVERSE           = auto()
    COMMAND_R        = auto()
    COHERE2          = auto()
    DBRX             = auto()
    OLMO             = auto()
    OLMO2            = auto()
    OLMOE            = auto()
    OPENELM          = auto()
    ARCTIC           = auto()
    DEEPSEEK         = auto()
    DEEPSEEK2        = auto()
    CHATGLM          = auto()
    GLM4             = auto()
    GLM4_MOE         = auto()
    BITNET           = auto()
    T5               = auto()
    T5ENCODER        = auto()
    JAIS             = auto()
    NEMOTRON         = auto()
    NEMOTRON_H       = auto()
    EXAONE           = auto()
    EXAONE4          = auto()
    GRANITE          = auto()
    GRANITE_MOE      = auto()
    GRANITE_HYBRID   = auto()
    CHAMELEON        = auto()
    WAVTOKENIZER_DEC = auto()
    PLM              = auto()
    BAILINGMOE       = auto()
    DOTS1            = auto()
    ARCEE            = auto()
    ERNIE4_5         = auto()
    ERNIE4_5_MOE     = auto()
    HUNYUAN_MOE      = auto()
    HUNYUAN_DENSE    = auto()
    SMOLLM3          = auto()
    GPT_OSS          = auto()
    LFM2             = auto()
    DREAM            = auto()
    SMALLTHINKER     = auto()
    LLADA            = auto()
    SEED_OSS         = auto()


class VISION_PROJECTOR_TYPE(IntEnum):
    MLP       = auto()
    LDP       = auto()
    LDPV2     = auto()
    RESAMPLER = auto()
    GLM_EDGE  = auto()
    MERGER    = auto()
    GEMMA3    = auto()


class MODEL_TENSOR(IntEnum):
    TOKEN_EMBD           = auto()
    TOKEN_EMBD_NORM      = auto()
    TOKEN_TYPES          = auto()
    POS_EMBD             = auto()
    OUTPUT               = auto()
    OUTPUT_NORM          = auto()
    ROPE_FREQS           = auto()
    ROPE_FACTORS_LONG    = auto()
    ROPE_FACTORS_SHORT   = auto()
    ATTN_Q               = auto()
    ATTN_K               = auto()
    ATTN_V               = auto()
    ATTN_QKV             = auto()
    ATTN_OUT             = auto()
    ATTN_NORM            = auto()
    ATTN_NORM_2          = auto()
    ATTN_OUT_NORM        = auto()
    ATTN_POST_NORM       = auto()
    ATTN_ROT_EMBD        = auto()
    ATTN_SINKS           = auto()
    FFN_GATE_INP         = auto()
    FFN_GATE_INP_SHEXP   = auto()
    FFN_NORM             = auto()
    FFN_PRE_NORM         = auto()
    FFN_POST_NORM        = auto()
    FFN_GATE             = auto()
    FFN_DOWN             = auto()
    FFN_UP               = auto()
    FFN_ACT              = auto()
    FFN_NORM_EXP         = auto()
    FFN_GATE_EXP         = auto()
    FFN_DOWN_EXP         = auto()
    FFN_UP_EXP           = auto()
    FFN_GATE_SHEXP       = auto()
    FFN_DOWN_SHEXP       = auto()
    FFN_UP_SHEXP         = auto()
    FFN_EXP_PROBS_B      = auto()
    ATTN_Q_NORM          = auto()
    ATTN_K_NORM          = auto()
    LAYER_OUT_NORM       = auto()
    PER_LAYER_TOKEN_EMBD = auto() # gemma3n
    PER_LAYER_MODEL_PROJ = auto() # gemma3n
    PER_LAYER_INP_GATE   = auto() # gemma3n
    PER_LAYER_PROJ       = auto() # gemma3n
    PER_LAYER_PROJ_NORM  = auto() # gemma3n
    PER_LAYER_POST_NORM  = auto() # gemma3n
    ALTUP_PROJ           = auto() # gemma3n
    ALTUP_UNEMBD_PROJ    = auto() # gemma3n
    ALTUP_CORRECT_COEF   = auto() # gemma3n
    ALTUP_CORRECT_SCALE  = auto() # gemma3n
    ALTUP_PREDICT_COEF   = auto() # gemma3n
    ALTUP_ROUTER         = auto() # gemma3n
    ALTUP_ROUTER_NORM    = auto() # gemma3n
    LAUREL_L             = auto() # gemma3n
    LAUREL_R             = auto() # gemma3n
    LAUREL_POST_NORM     = auto() # gemma3n
    SSM_IN               = auto()
    SSM_CONV1D           = auto()
    SSM_X                = auto()
    SSM_DT               = auto()
    SSM_DT_NORM          = auto()
    SSM_A                = auto()
    SSM_B_NORM           = auto()
    SSM_C_NORM           = auto()
    SSM_D                = auto()
    SSM_NORM             = auto()
    SSM_OUT              = auto()
    TIME_MIX_W0          = auto()
    TIME_MIX_W1          = auto()
    TIME_MIX_W2          = auto()
    TIME_MIX_A0          = auto()
    TIME_MIX_A1          = auto()
    TIME_MIX_A2          = auto()
    TIME_MIX_V0          = auto()
    TIME_MIX_V1          = auto()
    TIME_MIX_V2          = auto()
    TIME_MIX_G1          = auto()
    TIME_MIX_G2          = auto()
    TIME_MIX_K_K         = auto()
    TIME_MIX_K_A         = auto()
    TIME_MIX_R_K         = auto()
    TIME_MIX_LERP_X      = auto()
    TIME_MIX_LERP_K      = auto()
    TIME_MIX_LERP_V      = auto()
    TIME_MIX_LERP_R      = auto()
    TIME_MIX_LERP_G      = auto()
    TIME_MIX_LERP_FUSED  = auto()
    TIME_MIX_LERP_W      = auto()
    TIME_MIX_FIRST       = auto()
    TIME_MIX_DECAY       = auto()
    TIME_MIX_DECAY_W1    = auto()
    TIME_MIX_DECAY_W2    = auto()
    TIME_MIX_KEY         = auto()
    TIME_MIX_VALUE       = auto()
    TIME_MIX_RECEPTANCE  = auto()
    TIME_MIX_GATE        = auto()
    TIME_MIX_LN          = auto()
    TIME_MIX_OUTPUT      = auto()
    CHANNEL_MIX_LERP_K   = auto()
    CHANNEL_MIX_LERP_R   = auto()
    CHANNEL_MIX_KEY      = auto()
    CHANNEL_MIX_RECEPTANCE = auto()
    CHANNEL_MIX_VALUE    = auto()
    ATTN_Q_A             = auto()
    ATTN_Q_B             = auto()
    ATTN_KV_A_MQA        = auto()
    ATTN_KV_B            = auto()
    ATTN_K_B             = auto()
    ATTN_V_B             = auto()
    ATTN_Q_A_NORM        = auto()
    ATTN_KV_A_NORM       = auto()
    FFN_SUB_NORM         = auto()
    ATTN_SUB_NORM        = auto()
    DEC_ATTN_NORM        = auto()
    DEC_ATTN_Q           = auto()
    DEC_ATTN_K           = auto()
    DEC_ATTN_V           = auto()
    DEC_ATTN_OUT         = auto()
    DEC_ATTN_REL_B       = auto()
    DEC_CROSS_ATTN_NORM  = auto()
    DEC_CROSS_ATTN_Q     = auto()
    DEC_CROSS_ATTN_K     = auto()
    DEC_CROSS_ATTN_V     = auto()
    DEC_CROSS_ATTN_OUT   = auto()
    DEC_CROSS_ATTN_REL_B = auto()
    DEC_FFN_NORM         = auto()
    DEC_FFN_GATE         = auto()
    DEC_FFN_DOWN         = auto()
    DEC_FFN_UP           = auto()
    DEC_OUTPUT_NORM      = auto()
    ENC_ATTN_NORM        = auto()
    ENC_ATTN_Q           = auto()
    ENC_ATTN_K           = auto()
    ENC_ATTN_V           = auto()
    ENC_ATTN_OUT         = auto()
    ENC_ATTN_REL_B       = auto()
    ENC_FFN_NORM         = auto()
    ENC_FFN_GATE         = auto()
    ENC_FFN_DOWN         = auto()
    ENC_FFN_UP           = auto()
    ENC_OUTPUT_NORM      = auto()
    CLS                  = auto() # classifier
    CLS_OUT              = auto() # classifier output projection
    CONV1D               = auto()
    CONVNEXT_DW          = auto()
    CONVNEXT_NORM        = auto()
    CONVNEXT_PW1         = auto()
    CONVNEXT_PW2         = auto()
    CONVNEXT_GAMMA       = auto()
    POSNET_CONV1         = auto()
    POSNET_CONV2         = auto()
    POSNET_NORM          = auto()
    POSNET_NORM1         = auto()
    POSNET_NORM2         = auto()
    POSNET_ATTN_NORM     = auto()
    POSNET_ATTN_Q        = auto()
    POSNET_ATTN_K        = auto()
    POSNET_ATTN_V        = auto()
    POSNET_ATTN_OUT      = auto()
    SHORTCONV_CONV       = auto()
    SHORTCONV_INPROJ     = auto()
    SHORTCONV_OUTPROJ    = auto()
    # vision
    V_MMPROJ             = auto()
    V_MMPROJ_FC          = auto()
    V_MMPROJ_MLP         = auto()
    V_MMPROJ_PEG         = auto()
    V_ENC_EMBD_CLS       = auto()
    V_ENC_EMBD_PATCH     = auto()
    V_ENC_EMBD_POS       = auto()
    V_ENC_INPUT_NORM     = auto()
    V_ENC_ATTN_Q         = auto()
    V_ENC_ATTN_Q_NORM    = auto()
    V_ENC_ATTN_K         = auto()
    V_ENC_ATTN_K_NORM    = auto()
    V_ENC_ATTN_V         = auto()
    V_ENC_ATTN_O         = auto()
    V_ENC_ATTN_O_NORM    = auto()
    V_ENC_POST_ATTN_NORM = auto()
    V_ENC_FFN_UP         = auto()
    V_ENC_FFN_GATE       = auto()
    V_ENC_FFN_DOWN       = auto()
    V_LAYER_SCALE_1      = auto()
    V_LAYER_SCALE_2      = auto()
    V_PRE_NORM           = auto()
    V_POST_NORM          = auto()
    V_MM_INP_NORM        = auto()
    V_MM_INP_PROJ        = auto() # gemma3
    V_MM_SOFT_EMB_NORM   = auto() # gemma3
    V_RESMPL_POS_EMBD_K  = auto() # minicpmv
    V_RESMPL_ATTN_Q      = auto() # minicpmv
    V_RESMPL_ATTN_K      = auto() # minicpmv
    V_RESMPL_ATTN_V      = auto() # minicpmv
    V_RESMPL_ATTN_OUT    = auto() # minicpmv
    V_RESMPL_KV          = auto() # minicpmv
    V_RESMPL_KV_NORM     = auto() # minicpmv
    V_RESMPL_POST_NORM   = auto() # minicpmv
    V_RESMPL_Q_NORM      = auto() # minicpmv
    V_RESMPL_PROJ        = auto() # minicpmv
    V_RESMPL_QUERY       = auto() # minicpmv
    V_TOK_EMBD_IMG_BREAK = auto() # pixtral
    V_MM_PATCH_MERGER    = auto() # mistral small 3.1
    # audio (mtmd)
    A_ENC_EMBD_POS       = auto()
    A_ENC_CONV1D         = auto()
    A_PRE_NORM           = auto()
    A_POST_NORM          = auto()
    A_ENC_ATTN_Q         = auto()
    A_ENC_ATTN_K         = auto()
    A_ENC_ATTN_V         = auto()
    A_ENC_INPUT_NORM     = auto()
    A_ENC_OUTPUT         = auto()
    A_ENC_OUTPUT_NORM    = auto()
    A_ENC_FFN_UP         = auto()
    A_ENC_FFN_GATE       = auto()
    A_ENC_FFN_DOWN       = auto()
    A_MMPROJ             = auto()
    A_MMPROJ_FC          = auto()
    A_MM_NORM_PRE        = auto()
    A_MM_NORM_MID        = auto()
    # nextn/mtp
    NEXTN_EH_PROJ        = auto()
    NEXTN_EMBED_TOKENS   = auto()
    NEXTN_ENORM          = auto()
    NEXTN_HNORM          = auto()
    NEXTN_SHARED_HEAD_HEAD = auto()
    NEXTN_SHARED_HEAD_NORM = auto()


MODEL_ARCH_NAMES: dict[MODEL_ARCH, str] = {
    MODEL_ARCH.MMPROJ:           "clip", # dummy arch for clip.cpp
    MODEL_ARCH.LLAMA:            "llama",
    MODEL_ARCH.LLAMA4:           "llama4",
    MODEL_ARCH.DECI:             "deci",
    MODEL_ARCH.FALCON:           "falcon",
    MODEL_ARCH.BAICHUAN:         "baichuan",
    MODEL_ARCH.GROK:             "grok",
    MODEL_ARCH.GPT2:             "gpt2",
    MODEL_ARCH.GPTJ:             "gptj",
    MODEL_ARCH.GPTNEOX:          "gptneox",
    MODEL_ARCH.MPT:              "mpt",
    MODEL_ARCH.STARCODER:        "starcoder",
    MODEL_ARCH.REFACT:           "refact",
    MODEL_ARCH.BERT:             "bert",
    MODEL_ARCH.MODERN_BERT:      "modern-bert",
    MODEL_ARCH.NOMIC_BERT:       "nomic-bert",
    MODEL_ARCH.NOMIC_BERT_MOE:   "nomic-bert-moe",
    MODEL_ARCH.NEO_BERT:         "neo-bert",
    MODEL_ARCH.JINA_BERT_V2:     "jina-bert-v2",
    MODEL_ARCH.JINA_BERT_V3:     "jina-bert-v3",
    MODEL_ARCH.BLOOM:            "bloom",
    MODEL_ARCH.STABLELM:         "stablelm",
    MODEL_ARCH.QWEN:             "qwen",
    MODEL_ARCH.QWEN2:            "qwen2",
    MODEL_ARCH.QWEN2MOE:         "qwen2moe",
    MODEL_ARCH.QWEN2VL:          "qwen2vl",
    MODEL_ARCH.QWEN3:            "qwen3",
    MODEL_ARCH.QWEN3MOE:         "qwen3moe",
    MODEL_ARCH.PHI2:             "phi2",
    MODEL_ARCH.PHI3:             "phi3",
    MODEL_ARCH.PHIMOE:           "phimoe",
    MODEL_ARCH.PLAMO:            "plamo",
    MODEL_ARCH.PLAMO2:           "plamo2",
    MODEL_ARCH.CODESHELL:        "codeshell",
    MODEL_ARCH.ORION:            "orion",
    MODEL_ARCH.INTERNLM2:        "internlm2",
    MODEL_ARCH.MINICPM:          "minicpm",
    MODEL_ARCH.MINICPM3:         "minicpm3",
    MODEL_ARCH.GEMMA:            "gemma",
    MODEL_ARCH.GEMMA2:           "gemma2",
    MODEL_ARCH.GEMMA3:           "gemma3",
    MODEL_ARCH.GEMMA3N:          "gemma3n",
    MODEL_ARCH.GEMMA_EMBEDDING:  "gemma-embedding",
    MODEL_ARCH.STARCODER2:       "starcoder2",
    MODEL_ARCH.RWKV6:            "rwkv6",
    MODEL_ARCH.RWKV6QWEN2:       "rwkv6qwen2",
    MODEL_ARCH.RWKV7:            "rwkv7",
    MODEL_ARCH.ARWKV7:           "arwkv7",
    MODEL_ARCH.MAMBA:            "mamba",
    MODEL_ARCH.MAMBA2:           "mamba2",
    MODEL_ARCH.JAMBA:            "jamba",
    MODEL_ARCH.XVERSE:           "xverse",
    MODEL_ARCH.COMMAND_R:        "command-r",
    MODEL_ARCH.COHERE2:          "cohere2",
    MODEL_ARCH.DBRX:             "dbrx",
    MODEL_ARCH.OLMO:             "olmo",
    MODEL_ARCH.OLMO2:            "olmo2",
    MODEL_ARCH.OLMOE:            "olmoe",
    MODEL_ARCH.OPENELM:          "openelm",
    MODEL_ARCH.ARCTIC:           "arctic",
    MODEL_ARCH.DEEPSEEK:         "deepseek",
    MODEL_ARCH.DEEPSEEK2:        "deepseek2",
    MODEL_ARCH.CHATGLM:          "chatglm",
    MODEL_ARCH.GLM4:             "glm4",
    MODEL_ARCH.GLM4_MOE:         "glm4moe",
    MODEL_ARCH.BITNET:           "bitnet",
    MODEL_ARCH.T5:               "t5",
    MODEL_ARCH.T5ENCODER:        "t5encoder",
    MODEL_ARCH.JAIS:             "jais",
    MODEL_ARCH.NEMOTRON:         "nemotron",
    MODEL_ARCH.NEMOTRON_H:       "nemotron_h",
    MODEL_ARCH.EXAONE:           "exaone",
    MODEL_ARCH.EXAONE4:          "exaone4",
    MODEL_ARCH.GRANITE:          "granite",
    MODEL_ARCH.GRANITE_MOE:      "granitemoe",
    MODEL_ARCH.GRANITE_HYBRID:   "granitehybrid",
    MODEL_ARCH.CHAMELEON:        "chameleon",
    MODEL_ARCH.WAVTOKENIZER_DEC: "wavtokenizer-dec",
    MODEL_ARCH.PLM:              "plm",
    MODEL_ARCH.BAILINGMOE:       "bailingmoe",
    MODEL_ARCH.DOTS1:            "dots1",
    MODEL_ARCH.ARCEE:            "arcee",
    MODEL_ARCH.ERNIE4_5:         "ernie4_5",
    MODEL_ARCH.ERNIE4_5_MOE:     "ernie4_5-moe",
    MODEL_ARCH.FALCON_H1:        "falcon-h1",
    MODEL_ARCH.HUNYUAN_MOE:      "hunyuan-moe",
    MODEL_ARCH.HUNYUAN_DENSE:    "hunyuan-dense",
    MODEL_ARCH.SMOLLM3:          "smollm3",
    MODEL_ARCH.GPT_OSS:          "gpt-oss",
    MODEL_ARCH.LFM2:             "lfm2",
    MODEL_ARCH.DREAM:            "dream",
    MODEL_ARCH.SMALLTHINKER:     "smallthinker",
    MODEL_ARCH.LLADA:            "llada",
    MODEL_ARCH.SEED_OSS:         "seed_oss",
}

VISION_PROJECTOR_TYPE_NAMES: dict[VISION_PROJECTOR_TYPE, str] = {
    VISION_PROJECTOR_TYPE.MLP:       "mlp",
    VISION_PROJECTOR_TYPE.LDP:       "ldp",
    VISION_PROJECTOR_TYPE.LDPV2:     "ldpv2",
    VISION_PROJECTOR_TYPE.RESAMPLER: "resampler",
    VISION_PROJECTOR_TYPE.GLM_EDGE:  "adapter",
    VISION_PROJECTOR_TYPE.MERGER:    "qwen2vl_merger",
    VISION_PROJECTOR_TYPE.GEMMA3:    "gemma3",
}

TENSOR_NAMES: dict[MODEL_TENSOR, str] = {
    MODEL_TENSOR.TOKEN_EMBD:                "token_embd",
    MODEL_TENSOR.TOKEN_EMBD_NORM:           "token_embd_norm",
    MODEL_TENSOR.TOKEN_TYPES:               "token_types",
    MODEL_TENSOR.POS_EMBD:                  "position_embd",
    MODEL_TENSOR.OUTPUT_NORM:               "output_norm",
    MODEL_TENSOR.OUTPUT:                    "output",
    MODEL_TENSOR.ROPE_FREQS:                "rope_freqs",
    MODEL_TENSOR.ROPE_FACTORS_LONG:         "rope_factors_long",
    MODEL_TENSOR.ROPE_FACTORS_SHORT:        "rope_factors_short",
    MODEL_TENSOR.ATTN_NORM:                 "blk.{bid}.attn_norm",
    MODEL_TENSOR.ATTN_NORM_2:               "blk.{bid}.attn_norm_2",
    MODEL_TENSOR.ATTN_QKV:                  "blk.{bid}.attn_qkv",
    MODEL_TENSOR.ATTN_Q:                    "blk.{bid}.attn_q",
    MODEL_TENSOR.ATTN_K:                    "blk.{bid}.attn_k",
    MODEL_TENSOR.ATTN_V:                    "blk.{bid}.attn_v",
    MODEL_TENSOR.ATTN_OUT:                  "blk.{bid}.attn_output",
    MODEL_TENSOR.ATTN_ROT_EMBD:             "blk.{bid}.attn_rot_embd",
    MODEL_TENSOR.ATTN_SINKS:                "blk.{bid}.attn_sinks",
    MODEL_TENSOR.ATTN_Q_NORM:               "blk.{bid}.attn_q_norm",
    MODEL_TENSOR.ATTN_K_NORM:               "blk.{bid}.attn_k_norm",
    MODEL_TENSOR.ATTN_OUT_NORM:             "blk.{bid}.attn_output_norm",
    MODEL_TENSOR.ATTN_POST_NORM:            "blk.{bid}.post_attention_norm",
    MODEL_TENSOR.FFN_GATE_INP:              "blk.{bid}.ffn_gate_inp",
    MODEL_TENSOR.FFN_GATE_INP_SHEXP:        "blk.{bid}.ffn_gate_inp_shexp",
    MODEL_TENSOR.FFN_NORM:                  "blk.{bid}.ffn_norm",
    MODEL_TENSOR.FFN_PRE_NORM:              "blk.{bid}.ffn_norm",
    MODEL_TENSOR.FFN_POST_NORM:             "blk.{bid}.post_ffw_norm",
    MODEL_TENSOR.FFN_GATE:                  "blk.{bid}.ffn_gate",
    MODEL_TENSOR.FFN_DOWN:                  "blk.{bid}.ffn_down",
    MODEL_TENSOR.FFN_UP:                    "blk.{bid}.ffn_up",
    MODEL_TENSOR.FFN_GATE_SHEXP:            "blk.{bid}.ffn_gate_shexp",
    MODEL_TENSOR.FFN_DOWN_SHEXP:            "blk.{bid}.ffn_down_shexp",
    MODEL_TENSOR.FFN_UP_SHEXP:              "blk.{bid}.ffn_up_shexp",
    MODEL_TENSOR.FFN_ACT:                   "blk.{bid}.ffn",
    MODEL_TENSOR.FFN_NORM_EXP:              "blk.{bid}.ffn_norm_exps",
    MODEL_TENSOR.FFN_GATE_EXP:              "blk.{bid}.ffn_gate_exps",
    MODEL_TENSOR.FFN_DOWN_EXP:              "blk.{bid}.ffn_down_exps",
    MODEL_TENSOR.FFN_UP_EXP:                "blk.{bid}.ffn_up_exps",
    MODEL_TENSOR.FFN_EXP_PROBS_B:           "blk.{bid}.exp_probs_b",
    MODEL_TENSOR.LAYER_OUT_NORM:            "blk.{bid}.layer_output_norm",
    MODEL_TENSOR.PER_LAYER_TOKEN_EMBD:      "per_layer_token_embd",           # gemma3n
    MODEL_TENSOR.PER_LAYER_MODEL_PROJ:      "per_layer_model_proj",           # gemma3n
    MODEL_TENSOR.PER_LAYER_PROJ_NORM:       "per_layer_proj_norm",            # gemma3n
    MODEL_TENSOR.ALTUP_UNEMBD_PROJ:         "altup_unembd_proj",              # gemma3n
    MODEL_TENSOR.ALTUP_PROJ:                "altup_proj",                     # gemma3n
    MODEL_TENSOR.PER_LAYER_INP_GATE:        "blk.{bid}.inp_gate",             # gemma3n
    MODEL_TENSOR.PER_LAYER_PROJ:            "blk.{bid}.proj",                 # gemma3n
    MODEL_TENSOR.PER_LAYER_POST_NORM:       "blk.{bid}.post_norm",            # gemma3n
    MODEL_TENSOR.ALTUP_CORRECT_COEF:        "blk.{bid}.altup_correct_coef",   # gemma3n
    MODEL_TENSOR.ALTUP_CORRECT_SCALE:       "blk.{bid}.altup_correct_scale",  # gemma3n
    MODEL_TENSOR.ALTUP_PREDICT_COEF:        "blk.{bid}.altup_predict_coef",   # gemma3n
    MODEL_TENSOR.ALTUP_ROUTER:              "blk.{bid}.altup_router",         # gemma3n
    MODEL_TENSOR.ALTUP_ROUTER_NORM:         "blk.{bid}.altup_router_norm",    # gemma3n
    MODEL_TENSOR.LAUREL_L:                  "blk.{bid}.laurel_l",             # gemma3n
    MODEL_TENSOR.LAUREL_R:                  "blk.{bid}.laurel_r",             # gemma3n
    MODEL_TENSOR.LAUREL_POST_NORM:          "blk.{bid}.laurel_post_norm",     # gemma3n
    MODEL_TENSOR.SSM_IN:                    "blk.{bid}.ssm_in",
    MODEL_TENSOR.SSM_CONV1D:                "blk.{bid}.ssm_conv1d",
    MODEL_TENSOR.SSM_X:                     "blk.{bid}.ssm_x",
    MODEL_TENSOR.SSM_DT:                    "blk.{bid}.ssm_dt",
    MODEL_TENSOR.SSM_DT_NORM:               "blk.{bid}.ssm_dt_norm",
    MODEL_TENSOR.SSM_A:                     "blk.{bid}.ssm_a",
    MODEL_TENSOR.SSM_B_NORM:                "blk.{bid}.ssm_b_norm",
    MODEL_TENSOR.SSM_C_NORM:                "blk.{bid}.ssm_c_norm",
    MODEL_TENSOR.SSM_D:                     "blk.{bid}.ssm_d",
    MODEL_TENSOR.SSM_NORM:                  "blk.{bid}.ssm_norm",
    MODEL_TENSOR.SSM_OUT:                   "blk.{bid}.ssm_out",
    MODEL_TENSOR.TIME_MIX_W0:               "blk.{bid}.time_mix_w0",
    MODEL_TENSOR.TIME_MIX_W1:               "blk.{bid}.time_mix_w1",
    MODEL_TENSOR.TIME_MIX_W2:               "blk.{bid}.time_mix_w2",
    MODEL_TENSOR.TIME_MIX_A0:               "blk.{bid}.time_mix_a0",
    MODEL_TENSOR.TIME_MIX_A1:               "blk.{bid}.time_mix_a1",
    MODEL_TENSOR.TIME_MIX_A2:               "blk.{bid}.time_mix_a2",
    MODEL_TENSOR.TIME_MIX_V0:               "blk.{bid}.time_mix_v0",
    MODEL_TENSOR.TIME_MIX_V1:               "blk.{bid}.time_mix_v1",
    MODEL_TENSOR.TIME_MIX_V2:               "blk.{bid}.time_mix_v2",
    MODEL_TENSOR.TIME_MIX_G1:               "blk.{bid}.time_mix_g1",
    MODEL_TENSOR.TIME_MIX_G2:               "blk.{bid}.time_mix_g2",
    MODEL_TENSOR.TIME_MIX_K_K:              "blk.{bid}.time_mix_k_k",
    MODEL_TENSOR.TIME_MIX_K_A:              "blk.{bid}.time_mix_k_a",
    MODEL_TENSOR.TIME_MIX_R_K:              "blk.{bid}.time_mix_r_k",
    MODEL_TENSOR.TIME_MIX_LERP_X:           "blk.{bid}.time_mix_lerp_x",
    MODEL_TENSOR.TIME_MIX_LERP_K:           "blk.{bid}.time_mix_lerp_k",
    MODEL_TENSOR.TIME_MIX_LERP_V:           "blk.{bid}.time_mix_lerp_v",
    MODEL_TENSOR.TIME_MIX_LERP_R:           "blk.{bid}.time_mix_lerp_r",
    MODEL_TENSOR.TIME_MIX_LERP_G:           "blk.{bid}.time_mix_lerp_g",
    MODEL_TENSOR.TIME_MIX_LERP_FUSED:       "blk.{bid}.time_mix_lerp_fused",
    MODEL_TENSOR.TIME_MIX_LERP_W:           "blk.{bid}.time_mix_lerp_w",
    MODEL_TENSOR.TIME_MIX_FIRST:            "blk.{bid}.time_mix_first",
    MODEL_TENSOR.TIME_MIX_DECAY:            "blk.{bid}.time_mix_decay",
    MODEL_TENSOR.TIME_MIX_DECAY_W1:         "blk.{bid}.time_mix_decay_w1",
    MODEL_TENSOR.TIME_MIX_DECAY_W2:         "blk.{bid}.time_mix_decay_w2",
    MODEL_TENSOR.TIME_MIX_KEY:              "blk.{bid}.time_mix_key",
    MODEL_TENSOR.TIME_MIX_VALUE:            "blk.{bid}.time_mix_value",
    MODEL_TENSOR.TIME_MIX_RECEPTANCE:       "blk.{bid}.time_mix_receptance",
    MODEL_TENSOR.TIME_MIX_GATE:             "blk.{bid}.time_mix_gate",
    MODEL_TENSOR.TIME_MIX_LN:               "blk.{bid}.time_mix_ln",
    MODEL_TENSOR.TIME_MIX_OUTPUT:           "blk.{bid}.time_mix_output",
    MODEL_TENSOR.CHANNEL_MIX_LERP_K:        "blk.{bid}.channel_mix_lerp_k",
    MODEL_TENSOR.CHANNEL_MIX_LERP_R:        "blk.{bid}.channel_mix_lerp_r",
    MODEL_TENSOR.CHANNEL_MIX_KEY:           "blk.{bid}.channel_mix_key",
    MODEL_TENSOR.CHANNEL_MIX_RECEPTANCE:    "blk.{bid}.channel_mix_receptance",
    MODEL_TENSOR.CHANNEL_MIX_VALUE:         "blk.{bid}.channel_mix_value",
    MODEL_TENSOR.ATTN_Q_A:                  "blk.{bid}.attn_q_a",
    MODEL_TENSOR.ATTN_Q_B:                  "blk.{bid}.attn_q_b",
    MODEL_TENSOR.ATTN_KV_A_MQA:             "blk.{bid}.attn_kv_a_mqa",
    MODEL_TENSOR.ATTN_KV_B:                 "blk.{bid}.attn_kv_b",
    MODEL_TENSOR.ATTN_K_B:                  "blk.{bid}.attn_k_b",
    MODEL_TENSOR.ATTN_V_B:                  "blk.{bid}.attn_v_b",
    MODEL_TENSOR.ATTN_Q_A_NORM:             "blk.{bid}.attn_q_a_norm",
    MODEL_TENSOR.ATTN_KV_A_NORM:            "blk.{bid}.attn_kv_a_norm",
    MODEL_TENSOR.ATTN_SUB_NORM:             "blk.{bid}.attn_sub_norm",
    MODEL_TENSOR.FFN_SUB_NORM:              "blk.{bid}.ffn_sub_norm",
    MODEL_TENSOR.DEC_ATTN_NORM:             "dec.blk.{bid}.attn_norm",
    MODEL_TENSOR.DEC_ATTN_Q:                "dec.blk.{bid}.attn_q",
    MODEL_TENSOR.DEC_ATTN_K:                "dec.blk.{bid}.attn_k",
    MODEL_TENSOR.DEC_ATTN_V:                "dec.blk.{bid}.attn_v",
    MODEL_TENSOR.DEC_ATTN_OUT:              "dec.blk.{bid}.attn_o",
    MODEL_TENSOR.DEC_ATTN_REL_B:            "dec.blk.{bid}.attn_rel_b",
    MODEL_TENSOR.DEC_CROSS_ATTN_NORM:       "dec.blk.{bid}.cross_attn_norm",
    MODEL_TENSOR.DEC_CROSS_ATTN_Q:          "dec.blk.{bid}.cross_attn_q",
    MODEL_TENSOR.DEC_CROSS_ATTN_K:          "dec.blk.{bid}.cross_attn_k",
    MODEL_TENSOR.DEC_CROSS_ATTN_V:          "dec.blk.{bid}.cross_attn_v",
    MODEL_TENSOR.DEC_CROSS_ATTN_OUT:        "dec.blk.{bid}.cross_attn_o",
    MODEL_TENSOR.DEC_CROSS_ATTN_REL_B:      "dec.blk.{bid}.cross_attn_rel_b",
    MODEL_TENSOR.DEC_FFN_NORM:              "dec.blk.{bid}.ffn_norm",
    MODEL_TENSOR.DEC_FFN_GATE:              "dec.blk.{bid}.ffn_gate",
    MODEL_TENSOR.DEC_FFN_DOWN:              "dec.blk.{bid}.ffn_down",
    MODEL_TENSOR.DEC_FFN_UP:                "dec.blk.{bid}.ffn_up",
    MODEL_TENSOR.DEC_OUTPUT_NORM:           "dec.output_norm",
    MODEL_TENSOR.ENC_ATTN_NORM:             "enc.blk.{bid}.attn_norm",
    MODEL_TENSOR.ENC_ATTN_Q:                "enc.blk.{bid}.attn_q",
    MODEL_TENSOR.ENC_ATTN_K:                "enc.blk.{bid}.attn_k",
    MODEL_TENSOR.ENC_ATTN_V:                "enc.blk.{bid}.attn_v",
    MODEL_TENSOR.ENC_ATTN_OUT:              "enc.blk.{bid}.attn_o",
    MODEL_TENSOR.ENC_ATTN_REL_B:            "enc.blk.{bid}.attn_rel_b",
    MODEL_TENSOR.ENC_FFN_NORM:              "enc.blk.{bid}.ffn_norm",
    MODEL_TENSOR.ENC_FFN_GATE:              "enc.blk.{bid}.ffn_gate",
    MODEL_TENSOR.ENC_FFN_DOWN:              "enc.blk.{bid}.ffn_down",
    MODEL_TENSOR.ENC_FFN_UP:                "enc.blk.{bid}.ffn_up",
    MODEL_TENSOR.ENC_OUTPUT_NORM:           "enc.output_norm",
    MODEL_TENSOR.CLS:                       "cls",
    MODEL_TENSOR.CLS_OUT:                   "cls.output",
    MODEL_TENSOR.CONV1D:                    "conv1d",
    MODEL_TENSOR.CONVNEXT_DW:               "convnext.{bid}.dw",
    MODEL_TENSOR.CONVNEXT_NORM:             "convnext.{bid}.norm",
    MODEL_TENSOR.CONVNEXT_PW1:              "convnext.{bid}.pw1",
    MODEL_TENSOR.CONVNEXT_PW2:              "convnext.{bid}.pw2",
    MODEL_TENSOR.CONVNEXT_GAMMA:            "convnext.{bid}.gamma",
    MODEL_TENSOR.POSNET_CONV1:              "posnet.{bid}.conv1",
    MODEL_TENSOR.POSNET_CONV2:              "posnet.{bid}.conv2",
    MODEL_TENSOR.POSNET_NORM:               "posnet.{bid}.norm",
    MODEL_TENSOR.POSNET_NORM1:              "posnet.{bid}.norm1",
    MODEL_TENSOR.POSNET_NORM2:              "posnet.{bid}.norm2",
    MODEL_TENSOR.POSNET_ATTN_NORM:          "posnet.{bid}.attn_norm",
    MODEL_TENSOR.POSNET_ATTN_Q:             "posnet.{bid}.attn_q",
    MODEL_TENSOR.POSNET_ATTN_K:             "posnet.{bid}.attn_k",
    MODEL_TENSOR.POSNET_ATTN_V:             "posnet.{bid}.attn_v",
    MODEL_TENSOR.POSNET_ATTN_OUT:           "posnet.{bid}.attn_output",
    MODEL_TENSOR.SHORTCONV_CONV:            "blk.{bid}.shortconv.conv",
    MODEL_TENSOR.SHORTCONV_INPROJ:          "blk.{bid}.shortconv.in_proj",
    MODEL_TENSOR.SHORTCONV_OUTPROJ:         "blk.{bid}.shortconv.out_proj",
    # vision
    MODEL_TENSOR.V_MMPROJ:                  "mm.{bid}",
    MODEL_TENSOR.V_MMPROJ_FC:               "mm.model.fc",
    MODEL_TENSOR.V_MMPROJ_MLP:              "mm.model.mlp.{bid}",
    MODEL_TENSOR.V_MMPROJ_PEG:              "mm.model.peg.{bid}",
    MODEL_TENSOR.V_ENC_EMBD_CLS:            "v.class_embd",
    MODEL_TENSOR.V_ENC_EMBD_PATCH:          "v.patch_embd",
    MODEL_TENSOR.V_ENC_EMBD_POS:            "v.position_embd",
    MODEL_TENSOR.V_ENC_ATTN_Q:              "v.blk.{bid}.attn_q",
    MODEL_TENSOR.V_ENC_ATTN_Q_NORM:         "v.blk.{bid}.attn_q_norm",
    MODEL_TENSOR.V_ENC_ATTN_K:              "v.blk.{bid}.attn_k",
    MODEL_TENSOR.V_ENC_ATTN_K_NORM:         "v.blk.{bid}.attn_k_norm",
    MODEL_TENSOR.V_ENC_ATTN_V:              "v.blk.{bid}.attn_v",
    MODEL_TENSOR.V_ENC_INPUT_NORM:          "v.blk.{bid}.ln1",
    MODEL_TENSOR.V_ENC_ATTN_O:              "v.blk.{bid}.attn_out",
    MODEL_TENSOR.V_ENC_ATTN_O_NORM:         "v.blk.{bid}.attn_out_norm",
    MODEL_TENSOR.V_ENC_POST_ATTN_NORM:      "v.blk.{bid}.ln2",
    MODEL_TENSOR.V_ENC_FFN_UP:              "v.blk.{bid}.ffn_up",
    MODEL_TENSOR.V_ENC_FFN_GATE:            "v.blk.{bid}.ffn_gate",
    MODEL_TENSOR.V_ENC_FFN_DOWN:            "v.blk.{bid}.ffn_down",
    MODEL_TENSOR.V_LAYER_SCALE_1:           "v.blk.{bid}.ls1",
    MODEL_TENSOR.V_LAYER_SCALE_2:           "v.blk.{bid}.ls2",
    MODEL_TENSOR.V_PRE_NORM:                "v.pre_ln",
    MODEL_TENSOR.V_POST_NORM:               "v.post_ln",
    MODEL_TENSOR.V_MM_INP_PROJ:             "mm.input_projection",
    MODEL_TENSOR.V_MM_INP_NORM:             "mm.input_norm",
    MODEL_TENSOR.V_MM_SOFT_EMB_NORM:        "mm.soft_emb_norm",
    MODEL_TENSOR.V_RESMPL_POS_EMBD_K:       "resampler.pos_embd_k",
    MODEL_TENSOR.V_RESMPL_ATTN_Q:           "resampler.attn.q",
    MODEL_TENSOR.V_RESMPL_ATTN_K:           "resampler.attn.k",
    MODEL_TENSOR.V_RESMPL_ATTN_V:           "resampler.attn.v",
    MODEL_TENSOR.V_RESMPL_ATTN_OUT:         "resampler.attn.out",
    MODEL_TENSOR.V_RESMPL_KV:               "resampler.kv",
    MODEL_TENSOR.V_RESMPL_KV_NORM:          "resampler.ln_kv",
    MODEL_TENSOR.V_RESMPL_POST_NORM:        "resampler.ln_post",
    MODEL_TENSOR.V_RESMPL_Q_NORM:           "resampler.ln_q",
    MODEL_TENSOR.V_RESMPL_PROJ:             "resampler.proj",
    MODEL_TENSOR.V_RESMPL_QUERY:            "resampler.query",
    MODEL_TENSOR.V_TOK_EMBD_IMG_BREAK:      "v.token_embd.img_break", # pixtral
    MODEL_TENSOR.V_MM_PATCH_MERGER:         "mm.patch_merger", # mistral small 3.1
    # audio (mtmd)
    MODEL_TENSOR.A_ENC_EMBD_POS:            "a.position_embd",
    MODEL_TENSOR.A_ENC_CONV1D:              "a.conv1d.{bid}",
    MODEL_TENSOR.A_PRE_NORM:                "a.pre_ln",
    MODEL_TENSOR.A_POST_NORM:               "a.post_ln",
    MODEL_TENSOR.A_ENC_ATTN_Q:              "a.blk.{bid}.attn_q",
    MODEL_TENSOR.A_ENC_ATTN_K:              "a.blk.{bid}.attn_k",
    MODEL_TENSOR.A_ENC_ATTN_V:              "a.blk.{bid}.attn_v",
    MODEL_TENSOR.A_ENC_INPUT_NORM:          "a.blk.{bid}.ln1",
    MODEL_TENSOR.A_ENC_OUTPUT:              "a.blk.{bid}.attn_out",
    MODEL_TENSOR.A_ENC_OUTPUT_NORM:         "a.blk.{bid}.ln2",
    MODEL_TENSOR.A_ENC_FFN_UP:              "a.blk.{bid}.ffn_up",
    MODEL_TENSOR.A_ENC_FFN_GATE:            "a.blk.{bid}.ffn_gate",
    MODEL_TENSOR.A_ENC_FFN_DOWN:            "a.blk.{bid}.ffn_down",
    MODEL_TENSOR.A_MMPROJ:                  "mm.a.mlp.{bid}",
    MODEL_TENSOR.A_MMPROJ_FC:               "mm.a.fc",
    MODEL_TENSOR.A_MM_NORM_PRE:             "mm.a.norm_pre",
    MODEL_TENSOR.A_MM_NORM_MID:             "mm.a.norm_mid",
    # NextN/MTP
    MODEL_TENSOR.NEXTN_EH_PROJ:             "blk.{bid}.nextn.eh_proj",
    MODEL_TENSOR.NEXTN_EMBED_TOKENS:        "blk.{bid}.nextn.embed_tokens",
    MODEL_TENSOR.NEXTN_ENORM:               "blk.{bid}.nextn.enorm",
    MODEL_TENSOR.NEXTN_HNORM:               "blk.{bid}.nextn.hnorm",
    MODEL_TENSOR.NEXTN_SHARED_HEAD_HEAD:    "blk.{bid}.nextn.shared_head_head",
    MODEL_TENSOR.NEXTN_SHARED_HEAD_NORM:    "blk.{bid}.nextn.shared_head_norm",
}

MODEL_TENSORS: dict[MODEL_ARCH, list[MODEL_TENSOR]] = {
    MODEL_ARCH.MMPROJ: [
        MODEL_TENSOR.V_MMPROJ,
        MODEL_TENSOR.V_MMPROJ_FC,
        MODEL_TENSOR.V_MMPROJ_MLP,
        MODEL_TENSOR.V_MMPROJ_PEG,
        MODEL_TENSOR.V_ENC_EMBD_CLS,
        MODEL_TENSOR.V_ENC_EMBD_PATCH,
        MODEL_TENSOR.V_ENC_EMBD_POS,
        MODEL_TENSOR.V_ENC_INPUT_NORM,
        MODEL_TENSOR.V_ENC_ATTN_Q,
        MODEL_TENSOR.V_ENC_ATTN_Q_NORM,
        MODEL_TENSOR.V_ENC_ATTN_K,
        MODEL_TENSOR.V_ENC_ATTN_K_NORM,
        MODEL_TENSOR.V_ENC_ATTN_V,
        MODEL_TENSOR.V_ENC_ATTN_O,
        MODEL_TENSOR.V_ENC_ATTN_O_NORM,
        MODEL_TENSOR.V_ENC_POST_ATTN_NORM,
        MODEL_TENSOR.V_ENC_FFN_UP,
        MODEL_TENSOR.V_ENC_FFN_GATE,
        MODEL_TENSOR.V_ENC_FFN_DOWN,
        MODEL_TENSOR.V_LAYER_SCALE_1,
        MODEL_TENSOR.V_LAYER_SCALE_2,
        MODEL_TENSOR.V_PRE_NORM,
        MODEL_TENSOR.V_POST_NORM,
        MODEL_TENSOR.V_MM_INP_PROJ,
        MODEL_TENSOR.V_MM_INP_NORM,
        MODEL_TENSOR.V_MM_SOFT_EMB_NORM,
        MODEL_TENSOR.V_RESMPL_POS_EMBD_K,
        MODEL_TENSOR.V_RESMPL_ATTN_Q,
        MODEL_TENSOR.V_RESMPL_ATTN_K,
        MODEL_TENSOR.V_RESMPL_ATTN_V,
        MODEL_TENSOR.V_RESMPL_ATTN_OUT,
        MODEL_TENSOR.V_RESMPL_KV,
        MODEL_TENSOR.V_RESMPL_KV_NORM,
        MODEL_TENSOR.V_RESMPL_POST_NORM,
        MODEL_TENSOR.V_RESMPL_Q_NORM,
        MODEL_TENSOR.V_RESMPL_PROJ,
        MODEL_TENSOR.V_RESMPL_QUERY,
        MODEL_TENSOR.V_TOK_EMBD_IMG_BREAK,
        MODEL_TENSOR.V_MM_PATCH_MERGER,
        # audio
        MODEL_TENSOR.A_ENC_EMBD_POS,
        MODEL_TENSOR.A_ENC_CONV1D,
        MODEL_TENSOR.A_PRE_NORM,
        MODEL_TENSOR.A_POST_NORM,
        MODEL_TENSOR.A_ENC_ATTN_Q,
        MODEL_TENSOR.A_ENC_ATTN_K,
        MODEL_TENSOR.A_ENC_ATTN_V,
        MODEL_TENSOR.A_ENC_INPUT_NORM,
        MODEL_TENSOR.A_ENC_OUTPUT,
        MODEL_TENSOR.A_ENC_OUTPUT_NORM,
        MODEL_TENSOR.A_ENC_FFN_UP,
        MODEL_TENSOR.A_ENC_FFN_GATE,
        MODEL_TENSOR.A_ENC_FFN_DOWN,
        MODEL_TENSOR.A_MMPROJ,
        MODEL_TENSOR.A_MMPROJ_FC,
        MODEL_TENSOR.A_MM_NORM_PRE,
        MODEL_TENSOR.A_MM_NORM_MID,
    ],
    MODEL_ARCH.LLAMA: [
        MODEL_TENSOR.TOKEN_EMBD,
        MODEL_TENSOR.OUTPUT_NORM,
        MODEL_TENSOR.OUTPUT,
        MODEL_TENSOR.ROPE_FREQS,
        MODEL_TENSOR.ATTN_NORM,
        MODEL_TENSOR.ATTN_Q,
        MODEL_TENSOR.ATTN_K,
        MODEL_TENSOR.ATTN_V,
        MODEL_TENSOR.ATTN_OUT,
        MODEL_TENSOR.ATTN_ROT_EMBD,
        MODEL_TENSOR.FFN_GATE_INP,
        MODEL_TENSOR.FFN_NORM,
        MODEL_TENSOR.FFN_GATE,
        MODEL_TENSOR.FFN_DOWN,
        MODEL_TENSOR.FFN_UP,
        MODEL_TENSOR.FFN_GATE_EXP,
        MODEL_TENSOR.FFN_DOWN_EXP,
        MODEL_TENSOR.FFN_UP_EXP,
    ],
    MODEL_ARCH.LLAMA4: [
        MODEL_TENSOR.TOKEN_EMBD,
        MODEL_TENSOR.OUTPUT_NORM,
        MODEL_TENSOR.OUTPUT,
        MODEL_TENSOR.ROPE_FREQS,
        MODEL_TENSOR.ATTN_NORM,
        MODEL_TENSOR.ATTN_Q,
        MODEL_TENSOR.ATTN_K,
        MODEL_TENSOR.ATTN_V,
        MODEL_TENSOR.ATTN_OUT,
        MODEL_TENSOR.ATTN_ROT_EMBD,
        MODEL_TENSOR.FFN_GATE_INP,
        MODEL_TENSOR.FFN_NORM,
        MODEL_TENSOR.FFN_GATE,
        MODEL_TENSOR.FFN_DOWN,
        MODEL_TENSOR.FFN_UP,
        MODEL_TENSOR.FFN_GATE_EXP,
        MODEL_TENSOR.FFN_DOWN_EXP,
        MODEL_TENSOR.FFN_UP_EXP,
        MODEL_TENSOR.FFN_GATE_SHEXP,
        MODEL_TENSOR.FFN_DOWN_SHEXP,
        MODEL_TENSOR.FFN_UP_SHEXP,
    ],
    MODEL_ARCH.DECI: [
        MODEL_TENSOR.TOKEN_EMBD,
        MODEL_TENSOR.OUTPUT_NORM,
        MODEL_TENSOR.OUTPUT,
        MODEL_TENSOR.ROPE_FREQS,
        MODEL_TENSOR.ATTN_NORM,
        MODEL_TENSOR.ATTN_Q,
        MODEL_TENSOR.ATTN_K,
        MODEL_TENSOR.ATTN_V,
        MODEL_TENSOR.ATTN_OUT,
        MODEL_TENSOR.ATTN_ROT_EMBD,
        MODEL_TENSOR.FFN_GATE_INP,
        MODEL_TENSOR.FFN_NORM,
        MODEL_TENSOR.FFN_GATE,
        MODEL_TENSOR.FFN_DOWN,
        MODEL_TENSOR.FFN_UP,
        MODEL_TENSOR.FFN_GATE_EXP,
        MODEL_TENSOR.FFN_DOWN_EXP,
        MODEL_TENSOR.FFN_UP_EXP,
    ],
    MODEL_ARCH.GROK: [
        MODEL_TENSOR.TOKEN_EMBD,
        MODEL_TENSOR.OUTPUT_NORM,
        MODEL_TENSOR.OUTPUT,
        MODEL_TENSOR.ROPE_FREQS,
        MODEL_TENSOR.ATTN_NORM,
        MODEL_TENSOR.ATTN_Q,
        MODEL_TENSOR.ATTN_K,
        MODEL_TENSOR.ATTN_V,
        MODEL_TENSOR.ATTN_OUT,
        MODEL_TENSOR.ATTN_ROT_EMBD,
        MODEL_TENSOR.ATTN_OUT_NORM,
        MODEL_TENSOR.FFN_GATE_INP,
        MODEL_TENSOR.FFN_NORM,
        MODEL_TENSOR.FFN_GATE,
        MODEL_TENSOR.FFN_DOWN,
        MODEL_TENSOR.FFN_UP,
        MODEL_TENSOR.FFN_GATE_EXP,
        MODEL_TENSOR.FFN_DOWN_EXP,
        MODEL_TENSOR.FFN_UP_EXP,
        MODEL_TENSOR.FFN_POST_NORM,
        MODEL_TENSOR.LAYER_OUT_NORM,
    ],
    MODEL_ARCH.GPTNEOX: [
        MODEL_TENSOR.TOKEN_EMBD,
        MODEL_TENSOR.OUTPUT_NORM,
        MODEL_TENSOR.OUTPUT,
        MODEL_TENSOR.ATTN_NORM,
        MODEL_TENSOR.ATTN_QKV,
        MODEL_TENSOR.ATTN_OUT,
        MODEL_TENSOR.FFN_NORM,
        MODEL_TENSOR.FFN_DOWN,
        MODEL_TENSOR.FFN_UP,
    ],
    MODEL_ARCH.FALCON: [
        MODEL_TENSOR.TOKEN_EMBD,
        MODEL_TENSOR.OUTPUT_NORM,
        MODEL_TENSOR.OUTPUT,
        MODEL_TENSOR.ATTN_NORM,
        MODEL_TENSOR.ATTN_NORM_2,
        MODEL_TENSOR.ATTN_QKV,
        MODEL_TENSOR.ATTN_OUT,
        MODEL_TENSOR.FFN_DOWN,
        MODEL_TENSOR.FFN_UP,
    ],
    MODEL_ARCH.BAICHUAN: [
        MODEL_TENSOR.TOKEN_EMBD,
        MODEL_TENSOR.OUTPUT_NORM,
        MODEL_TENSOR.OUTPUT,
        MODEL_TENSOR.ROPE_FREQS,
        MODEL_TENSOR.ATTN_NORM,
        MODEL_TENSOR.ATTN_Q,
        MODEL_TENSOR.ATTN_K,
        MODEL_TENSOR.ATTN_V,
        MODEL_TENSOR.ATTN_OUT,
        MODEL_TENSOR.ATTN_ROT_EMBD,
        MODEL_TENSOR.FFN_NORM,
        MODEL_TENSOR.FFN_GATE,
        MODEL_TENSOR.FFN_DOWN,
        MODEL_TENSOR.FFN_UP,
    ],
    MODEL_ARCH.STARCODER: [
        MODEL_TENSOR.TOKEN_EMBD,
        MODEL_TENSOR.POS_EMBD,
        MODEL_TENSOR.OUTPUT_NORM,
        MODEL_TENSOR.OUTPUT,
        MODEL_TENSOR.ATTN_NORM,
        MODEL_TENSOR.ATTN_QKV,
        MODEL_TENSOR.ATTN_OUT,
        MODEL_TENSOR.FFN_NORM,
        MODEL_TENSOR.FFN_DOWN,
        MODEL_TENSOR.FFN_UP,
    ],
    MODEL_ARCH.BERT: [
        MODEL_TENSOR.TOKEN_EMBD,
        MODEL_TENSOR.TOKEN_EMBD_NORM,
        MODEL_TENSOR.TOKEN_TYPES,
        MODEL_TENSOR.POS_EMBD,
        MODEL_TENSOR.OUTPUT_NORM,
        MODEL_TENSOR.ATTN_OUT_NORM,
        MODEL_TENSOR.ATTN_QKV,
        MODEL_TENSOR.ATTN_Q,
        MODEL_TENSOR.ATTN_K,
        MODEL_TENSOR.ATTN_V,
        MODEL_TENSOR.ATTN_OUT,
        MODEL_TENSOR.FFN_DOWN,
        MODEL_TENSOR.FFN_UP,
        MODEL_TENSOR.LAYER_OUT_NORM,
        MODEL_TENSOR.CLS,
        MODEL_TENSOR.CLS_OUT,
    ],
    MODEL_ARCH.MODERN_BERT: [
        MODEL_TENSOR.TOKEN_EMBD,
        MODEL_TENSOR.TOKEN_EMBD_NORM,
        MODEL_TENSOR.OUTPUT_NORM,
        MODEL_TENSOR.ATTN_NORM,
        MODEL_TENSOR.ATTN_OUT,
        MODEL_TENSOR.ATTN_QKV,
        MODEL_TENSOR.POS_EMBD,
        MODEL_TENSOR.FFN_UP,
        MODEL_TENSOR.FFN_DOWN,
        MODEL_TENSOR.FFN_NORM,
        MODEL_TENSOR.CLS,
        MODEL_TENSOR.CLS_OUT,
    ],
    MODEL_ARCH.NOMIC_BERT: [
        MODEL_TENSOR.TOKEN_EMBD,
        MODEL_TENSOR.TOKEN_EMBD_NORM,
        MODEL_TENSOR.TOKEN_TYPES,
        MODEL_TENSOR.POS_EMBD,
        MODEL_TENSOR.OUTPUT_NORM,
        MODEL_TENSOR.ATTN_OUT_NORM,
        MODEL_TENSOR.ATTN_QKV,
        MODEL_TENSOR.ATTN_OUT,
        MODEL_TENSOR.FFN_GATE,
        MODEL_TENSOR.FFN_DOWN,
        MODEL_TENSOR.FFN_UP,
        MODEL_TENSOR.LAYER_OUT_NORM,
    ],
    MODEL_ARCH.NOMIC_BERT_MOE: [
        MODEL_TENSOR.TOKEN_EMBD,
        MODEL_TENSOR.TOKEN_EMBD_NORM,
        MODEL_TENSOR.TOKEN_TYPES,
        MODEL_TENSOR.POS_EMBD,
        MODEL_TENSOR.OUTPUT_NORM,
        MODEL_TENSOR.ATTN_OUT_NORM,
        MODEL_TENSOR.ATTN_QKV,
        MODEL_TENSOR.ATTN_OUT,
        MODEL_TENSOR.FFN_DOWN,
        MODEL_TENSOR.FFN_UP,
        MODEL_TENSOR.FFN_GATE_INP,
        MODEL_TENSOR.FFN_DOWN_EXP,
        MODEL_TENSOR.FFN_UP_EXP,
        MODEL_TENSOR.LAYER_OUT_NORM,
    ],
    MODEL_ARCH.NEO_BERT: [
        MODEL_TENSOR.TOKEN_EMBD,
        MODEL_TENSOR.ATTN_NORM,
        MODEL_TENSOR.ATTN_QKV,
        MODEL_TENSOR.ATTN_OUT,
        MODEL_TENSOR.FFN_NORM,
        MODEL_TENSOR.FFN_DOWN,
        MODEL_TENSOR.FFN_UP,
        MODEL_TENSOR.ENC_OUTPUT_NORM,
        MODEL_TENSOR.CLS,
        MODEL_TENSOR.CLS_OUT,
    ],
    MODEL_ARCH.JINA_BERT_V2: [
        MODEL_TENSOR.TOKEN_EMBD,
        MODEL_TENSOR.TOKEN_EMBD_NORM,
        MODEL_TENSOR.TOKEN_TYPES,
        MODEL_TENSOR.ATTN_NORM_2,
        MODEL_TENSOR.ATTN_OUT_NORM,
        MODEL_TENSOR.ATTN_Q,
        MODEL_TENSOR.ATTN_Q_NORM,
        MODEL_TENSOR.ATTN_K,
        MODEL_TENSOR.ATTN_K_NORM,
        MODEL_TENSOR.ATTN_V,
        MODEL_TENSOR.ATTN_OUT,
        MODEL_TENSOR.FFN_UP,
        MODEL_TENSOR.FFN_GATE,
        MODEL_TENSOR.FFN_DOWN,
        MODEL_TENSOR.LAYER_OUT_NORM,
        MODEL_TENSOR.CLS,
    ],
    MODEL_ARCH.JINA_BERT_V3: [
        MODEL_TENSOR.TOKEN_EMBD,
        MODEL_TENSOR.TOKEN_EMBD_NORM,
        MODEL_TENSOR.TOKEN_TYPES,
        MODEL_TENSOR.OUTPUT_NORM,
        MODEL_TENSOR.ATTN_OUT_NORM,
        MODEL_TENSOR.ATTN_QKV,
        MODEL_TENSOR.ATTN_OUT,
        MODEL_TENSOR.FFN_DOWN,
        MODEL_TENSOR.FFN_UP,
        MODEL_TENSOR.LAYER_OUT_NORM,
    ],
    MODEL_ARCH.MPT: [
        MODEL_TENSOR.TOKEN_EMBD,
        MODEL_TENSOR.OUTPUT_NORM,
        MODEL_TENSOR.OUTPUT,
        MODEL_TENSOR.ATTN_NORM,
        MODEL_TENSOR.ATTN_QKV,
        MODEL_TENSOR.ATTN_OUT,
        MODEL_TENSOR.FFN_NORM,
        MODEL_TENSOR.FFN_DOWN,
        MODEL_TENSOR.FFN_UP,
        MODEL_TENSOR.FFN_ACT,
        MODEL_TENSOR.ATTN_Q_NORM,
        MODEL_TENSOR.ATTN_K_NORM,
        MODEL_TENSOR.POS_EMBD,
    ],
    MODEL_ARCH.GPTJ: [
        MODEL_TENSOR.TOKEN_EMBD,
        MODEL_TENSOR.OUTPUT_NORM,
        MODEL_TENSOR.OUTPUT,
        MODEL_TENSOR.ATTN_NORM,
        MODEL_TENSOR.ATTN_Q,
        MODEL_TENSOR.ATTN_K,
        MODEL_TENSOR.ATTN_V,
        MODEL_TENSOR.ATTN_OUT,
        MODEL_TENSOR.FFN_DOWN,
        MODEL_TENSOR.FFN_UP,
    ],
    MODEL_ARCH.REFACT: [
        MODEL_TENSOR.TOKEN_EMBD,
        MODEL_TENSOR.OUTPUT_NORM,
        MODEL_TENSOR.OUTPUT,
        MODEL_TENSOR.ATTN_NORM,
        MODEL_TENSOR.ATTN_Q,
        MODEL_TENSOR.ATTN_K,
        MODEL_TENSOR.ATTN_V,
        MODEL_TENSOR.ATTN_OUT,
        MODEL_TENSOR.FFN_NORM,
        MODEL_TENSOR.FFN_GATE,
        MODEL_TENSOR.FFN_DOWN,
        MODEL_TENSOR.FFN_UP,
    ],
    MODEL_ARCH.BLOOM: [
        MODEL_TENSOR.TOKEN_EMBD,
        MODEL_TENSOR.TOKEN_EMBD_NORM,
        MODEL_TENSOR.OUTPUT_NORM,
        MODEL_TENSOR.OUTPUT,
        MODEL_TENSOR.ATTN_NORM,
        MODEL_TENSOR.ATTN_QKV,
        MODEL_TENSOR.ATTN_OUT,
        MODEL_TENSOR.FFN_NORM,
        MODEL_TENSOR.FFN_DOWN,
        MODEL_TENSOR.FFN_UP,
    ],
    MODEL_ARCH.STABLELM: [
        MODEL_TENSOR.TOKEN_EMBD,
        MODEL_TENSOR.OUTPUT_NORM,
        MODEL_TENSOR.OUTPUT,
        MODEL_TENSOR.ROPE_FREQS,
        MODEL_TENSOR.ATTN_NORM,
        MODEL_TENSOR.ATTN_Q,
        MODEL_TENSOR.ATTN_K,
        MODEL_TENSOR.ATTN_V,
        MODEL_TENSOR.ATTN_OUT,
        MODEL_TENSOR.FFN_NORM,
        MODEL_TENSOR.FFN_GATE,
        MODEL_TENSOR.FFN_DOWN,
        MODEL_TENSOR.FFN_UP,
        MODEL_TENSOR.ATTN_Q_NORM,
        MODEL_TENSOR.ATTN_K_NORM,
    ],
    MODEL_ARCH.QWEN: [
        MODEL_TENSOR.TOKEN_EMBD,
        MODEL_TENSOR.OUTPUT_NORM,
        MODEL_TENSOR.OUTPUT,
        MODEL_TENSOR.ROPE_FREQS,
        MODEL_TENSOR.ATTN_NORM,
        MODEL_TENSOR.ATTN_QKV,
        MODEL_TENSOR.ATTN_OUT,
        MODEL_TENSOR.ATTN_ROT_EMBD,
        MODEL_TENSOR.FFN_NORM,
        MODEL_TENSOR.FFN_GATE,
        MODEL_TENSOR.FFN_DOWN,
        MODEL_TENSOR.FFN_UP,
    ],
    MODEL_ARCH.QWEN2: [
        MODEL_TENSOR.TOKEN_EMBD,
        MODEL_TENSOR.OUTPUT_NORM,
        MODEL_TENSOR.OUTPUT,
        MODEL_TENSOR.ROPE_FREQS,
        MODEL_TENSOR.ATTN_NORM,
        MODEL_TENSOR.ATTN_Q,
        MODEL_TENSOR.ATTN_K,
        MODEL_TENSOR.ATTN_V,
        MODEL_TENSOR.ATTN_OUT,
        MODEL_TENSOR.FFN_NORM,
        MODEL_TENSOR.FFN_GATE,
        MODEL_TENSOR.FFN_DOWN,
        MODEL_TENSOR.FFN_UP,
    ],
    MODEL_ARCH.DREAM: [
        MODEL_TENSOR.TOKEN_EMBD,
        MODEL_TENSOR.OUTPUT_NORM,
        MODEL_TENSOR.OUTPUT,
        MODEL_TENSOR.ROPE_FREQS,
        MODEL_TENSOR.ATTN_NORM,
        MODEL_TENSOR.ATTN_Q,
        MODEL_TENSOR.ATTN_K,
        MODEL_TENSOR.ATTN_V,
        MODEL_TENSOR.ATTN_OUT,
        MODEL_TENSOR.FFN_NORM,
        MODEL_TENSOR.FFN_GATE,
        MODEL_TENSOR.FFN_DOWN,
        MODEL_TENSOR.FFN_UP,
    ],
    MODEL_ARCH.LLADA: [
        MODEL_TENSOR.TOKEN_EMBD,
        MODEL_TENSOR.OUTPUT_NORM,
        MODEL_TENSOR.OUTPUT,
        MODEL_TENSOR.ROPE_FREQS,
        MODEL_TENSOR.ATTN_NORM,
        MODEL_TENSOR.ATTN_Q,
        MODEL_TENSOR.ATTN_K,
        MODEL_TENSOR.ATTN_V,
        MODEL_TENSOR.ATTN_OUT,
        MODEL_TENSOR.FFN_NORM,
        MODEL_TENSOR.FFN_GATE,
        MODEL_TENSOR.FFN_DOWN,
        MODEL_TENSOR.FFN_UP,
    ],
    MODEL_ARCH.QWEN2VL: [
        MODEL_TENSOR.TOKEN_EMBD,
        MODEL_TENSOR.OUTPUT_NORM,
        MODEL_TENSOR.OUTPUT,
        MODEL_TENSOR.ATTN_NORM,
        MODEL_TENSOR.ATTN_Q,
        MODEL_TENSOR.ATTN_K,
        MODEL_TENSOR.ATTN_V,
        MODEL_TENSOR.ATTN_OUT,
        MODEL_TENSOR.FFN_NORM,
        MODEL_TENSOR.FFN_GATE,
        MODEL_TENSOR.FFN_DOWN,
        MODEL_TENSOR.FFN_UP,
    ],
    MODEL_ARCH.QWEN2MOE: [
        MODEL_TENSOR.TOKEN_EMBD,
        MODEL_TENSOR.OUTPUT_NORM,
        MODEL_TENSOR.OUTPUT,
        MODEL_TENSOR.ATTN_NORM,
        MODEL_TENSOR.ATTN_Q,
        MODEL_TENSOR.ATTN_K,
        MODEL_TENSOR.ATTN_V,
        MODEL_TENSOR.ATTN_OUT,
        MODEL_TENSOR.FFN_NORM,
        MODEL_TENSOR.FFN_GATE_INP,
        MODEL_TENSOR.FFN_GATE_EXP,
        MODEL_TENSOR.FFN_DOWN_EXP,
        MODEL_TENSOR.FFN_UP_EXP,
        MODEL_TENSOR.FFN_GATE_INP_SHEXP,
        MODEL_TENSOR.FFN_GATE_SHEXP,
        MODEL_TENSOR.FFN_DOWN_SHEXP,
        MODEL_TENSOR.FFN_UP_SHEXP,
    ],
    MODEL_ARCH.QWEN3: [
        MODEL_TENSOR.TOKEN_EMBD,
        MODEL_TENSOR.OUTPUT_NORM,
        MODEL_TENSOR.OUTPUT,
        MODEL_TENSOR.ROPE_FREQS,
        MODEL_TENSOR.ATTN_NORM,
        MODEL_TENSOR.ATTN_Q,
        MODEL_TENSOR.ATTN_Q_NORM,
        MODEL_TENSOR.ATTN_K,
        MODEL_TENSOR.ATTN_K_NORM,
        MODEL_TENSOR.ATTN_V,
        MODEL_TENSOR.ATTN_OUT,
        MODEL_TENSOR.FFN_NORM,
        MODEL_TENSOR.FFN_GATE,
        MODEL_TENSOR.FFN_DOWN,
        MODEL_TENSOR.FFN_UP,
    ],
    MODEL_ARCH.QWEN3MOE: [
        MODEL_TENSOR.TOKEN_EMBD,
        MODEL_TENSOR.OUTPUT_NORM,
        MODEL_TENSOR.OUTPUT,
        MODEL_TENSOR.ATTN_NORM,
        MODEL_TENSOR.ATTN_Q,
        MODEL_TENSOR.ATTN_Q_NORM,
        MODEL_TENSOR.ATTN_K,
        MODEL_TENSOR.ATTN_K_NORM,
        MODEL_TENSOR.ATTN_V,
        MODEL_TENSOR.ATTN_OUT,
        MODEL_TENSOR.FFN_NORM,
        MODEL_TENSOR.FFN_GATE_INP,
        MODEL_TENSOR.FFN_GATE_EXP,
        MODEL_TENSOR.FFN_DOWN_EXP,
        MODEL_TENSOR.FFN_UP_EXP,
    ],
    MODEL_ARCH.PLAMO: [
        MODEL_TENSOR.TOKEN_EMBD,
        MODEL_TENSOR.OUTPUT_NORM,
        MODEL_TENSOR.OUTPUT,
        MODEL_TENSOR.ROPE_FREQS,
        MODEL_TENSOR.ATTN_NORM,
        MODEL_TENSOR.ATTN_Q,
        MODEL_TENSOR.ATTN_K,
        MODEL_TENSOR.ATTN_V,
        MODEL_TENSOR.ATTN_OUT,
        MODEL_TENSOR.ATTN_ROT_EMBD,
        MODEL_TENSOR.FFN_GATE,
        MODEL_TENSOR.FFN_DOWN,
        MODEL_TENSOR.FFN_UP,
    ],
    MODEL_ARCH.PLAMO2: [
        MODEL_TENSOR.TOKEN_EMBD,
        MODEL_TENSOR.OUTPUT_NORM,
        MODEL_TENSOR.OUTPUT,
        MODEL_TENSOR.ROPE_FREQS,
        MODEL_TENSOR.ATTN_NORM,
        MODEL_TENSOR.ATTN_QKV,
        MODEL_TENSOR.ATTN_Q,
        MODEL_TENSOR.ATTN_K,
        MODEL_TENSOR.ATTN_OUT,
        MODEL_TENSOR.ATTN_ROT_EMBD,
        MODEL_TENSOR.ATTN_Q_NORM,
        MODEL_TENSOR.ATTN_K_NORM,
        MODEL_TENSOR.ATTN_POST_NORM,
        MODEL_TENSOR.FFN_NORM,
        MODEL_TENSOR.FFN_GATE,
        MODEL_TENSOR.FFN_DOWN,
        MODEL_TENSOR.FFN_UP,
        MODEL_TENSOR.FFN_POST_NORM,
        MODEL_TENSOR.SSM_IN,
        MODEL_TENSOR.SSM_CONV1D,
        MODEL_TENSOR.SSM_X,
        MODEL_TENSOR.SSM_DT,
        MODEL_TENSOR.SSM_A,
        MODEL_TENSOR.SSM_D,
        MODEL_TENSOR.SSM_OUT,
        MODEL_TENSOR.SSM_DT_NORM,
        MODEL_TENSOR.SSM_B_NORM,
        MODEL_TENSOR.SSM_C_NORM,
    ],
    MODEL_ARCH.GPT2: [
        MODEL_TENSOR.TOKEN_EMBD,
        MODEL_TENSOR.POS_EMBD,
        MODEL_TENSOR.OUTPUT_NORM,
        MODEL_TENSOR.OUTPUT,
        MODEL_TENSOR.ATTN_NORM,
        MODEL_TENSOR.ATTN_QKV,
        MODEL_TENSOR.ATTN_OUT,
        MODEL_TENSOR.FFN_NORM,
        MODEL_TENSOR.FFN_DOWN,
        MODEL_TENSOR.FFN_UP,
    ],
    MODEL_ARCH.PHI2: [
        MODEL_TENSOR.TOKEN_EMBD,
        MODEL_TENSOR.OUTPUT_NORM,
        MODEL_TENSOR.OUTPUT,
        MODEL_TENSOR.ATTN_NORM,
        MODEL_TENSOR.ATTN_QKV,
        MODEL_TENSOR.ATTN_Q,
        MODEL_TENSOR.ATTN_K,
        MODEL_TENSOR.ATTN_V,
        MODEL_TENSOR.ATTN_OUT,
        MODEL_TENSOR.FFN_NORM,
        MODEL_TENSOR.FFN_DOWN,
        MODEL_TENSOR.FFN_UP,
    ],
    MODEL_ARCH.PHI3: [
        MODEL_TENSOR.TOKEN_EMBD,
        MODEL_TENSOR.OUTPUT_NORM,
        MODEL_TENSOR.OUTPUT,
        MODEL_TENSOR.ROPE_FACTORS_LONG,
        MODEL_TENSOR.ROPE_FACTORS_SHORT,
        MODEL_TENSOR.ATTN_NORM,
        MODEL_TENSOR.ATTN_QKV,
        MODEL_TENSOR.ATTN_Q,
        MODEL_TENSOR.ATTN_K,
        MODEL_TENSOR.ATTN_V,
        MODEL_TENSOR.ATTN_OUT,
        MODEL_TENSOR.FFN_NORM,
        MODEL_TENSOR.FFN_DOWN,
        MODEL_TENSOR.FFN_UP,
    ],
    MODEL_ARCH.PHIMOE: [
        MODEL_TENSOR.TOKEN_EMBD,
        MODEL_TENSOR.OUTPUT_NORM,
        MODEL_TENSOR.OUTPUT,
        MODEL_TENSOR.ROPE_FACTORS_LONG,
        MODEL_TENSOR.ROPE_FACTORS_SHORT,
        MODEL_TENSOR.ATTN_NORM,
        MODEL_TENSOR.ATTN_QKV,
        MODEL_TENSOR.ATTN_Q,
        MODEL_TENSOR.ATTN_K,
        MODEL_TENSOR.ATTN_V,
        MODEL_TENSOR.ATTN_OUT,
        MODEL_TENSOR.FFN_NORM,
        MODEL_TENSOR.FFN_GATE_INP,
        MODEL_TENSOR.FFN_GATE_EXP,
        MODEL_TENSOR.FFN_DOWN_EXP,
        MODEL_TENSOR.FFN_UP_EXP,
    ],
    MODEL_ARCH.CODESHELL: [
        MODEL_TENSOR.TOKEN_EMBD,
        MODEL_TENSOR.POS_EMBD,
        MODEL_TENSOR.OUTPUT_NORM,
        MODEL_TENSOR.OUTPUT,
        MODEL_TENSOR.ATTN_NORM,
        MODEL_TENSOR.ATTN_QKV,
        MODEL_TENSOR.ATTN_OUT,
        MODEL_TENSOR.ATTN_ROT_EMBD,
        MODEL_TENSOR.FFN_NORM,
        MODEL_TENSOR.FFN_DOWN,
        MODEL_TENSOR.FFN_UP,
    ],
    MODEL_ARCH.ORION: [
        MODEL_TENSOR.TOKEN_EMBD,
        MODEL_TENSOR.OUTPUT_NORM,
        MODEL_TENSOR.OUTPUT,
        MODEL_TENSOR.ROPE_FREQS,
        MODEL_TENSOR.ATTN_NORM,
        MODEL_TENSOR.ATTN_Q,
        MODEL_TENSOR.ATTN_K,
        MODEL_TENSOR.ATTN_V,
        MODEL_TENSOR.ATTN_OUT,
        MODEL_TENSOR.ATTN_ROT_EMBD,
        MODEL_TENSOR.FFN_NORM,
        MODEL_TENSOR.FFN_GATE,
        MODEL_TENSOR.FFN_DOWN,
        MODEL_TENSOR.FFN_UP,
    ],
    MODEL_ARCH.INTERNLM2: [
        MODEL_TENSOR.TOKEN_EMBD,
        MODEL_TENSOR.OUTPUT_NORM,
        MODEL_TENSOR.OUTPUT,
        MODEL_TENSOR.ATTN_NORM,
        MODEL_TENSOR.ATTN_Q,
        MODEL_TENSOR.ATTN_K,
        MODEL_TENSOR.ATTN_V,
        MODEL_TENSOR.ATTN_OUT,
        MODEL_TENSOR.ATTN_ROT_EMBD,
        MODEL_TENSOR.FFN_NORM,
        MODEL_TENSOR.FFN_GATE,
        MODEL_TENSOR.FFN_DOWN,
        MODEL_TENSOR.FFN_UP,
    ],
    MODEL_ARCH.MINICPM: [
        MODEL_TENSOR.TOKEN_EMBD,
        MODEL_TENSOR.OUTPUT,
        MODEL_TENSOR.OUTPUT_NORM,
        MODEL_TENSOR.ROPE_FREQS,
        MODEL_TENSOR.ROPE_FACTORS_LONG,
        MODEL_TENSOR.ROPE_FACTORS_SHORT,
        MODEL_TENSOR.ATTN_NORM,
        MODEL_TENSOR.ATTN_Q,
        MODEL_TENSOR.ATTN_K,
        MODEL_TENSOR.ATTN_V,
        MODEL_TENSOR.ATTN_OUT,
        MODEL_TENSOR.ATTN_ROT_EMBD,
        MODEL_TENSOR.FFN_GATE_INP,
        MODEL_TENSOR.FFN_NORM,
        MODEL_TENSOR.FFN_GATE,
        MODEL_TENSOR.FFN_DOWN,
        MODEL_TENSOR.FFN_UP,
        MODEL_TENSOR.FFN_GATE_EXP,
        MODEL_TENSOR.FFN_DOWN_EXP,
        MODEL_TENSOR.FFN_UP_EXP,
    ],
    MODEL_ARCH.MINICPM3: [
        MODEL_TENSOR.TOKEN_EMBD,
        MODEL_TENSOR.OUTPUT_NORM,
        MODEL_TENSOR.OUTPUT,
        MODEL_TENSOR.ROPE_FACTORS_LONG,
        MODEL_TENSOR.ROPE_FACTORS_SHORT,
        MODEL_TENSOR.ATTN_NORM,
        MODEL_TENSOR.ATTN_Q_A,
        MODEL_TENSOR.ATTN_Q_B,
        MODEL_TENSOR.ATTN_KV_A_MQA,
        MODEL_TENSOR.ATTN_KV_B,
        MODEL_TENSOR.ATTN_Q_A_NORM,
        MODEL_TENSOR.ATTN_KV_A_NORM,
        MODEL_TENSOR.ATTN_OUT,
        MODEL_TENSOR.FFN_NORM,
        MODEL_TENSOR.FFN_GATE,
        MODEL_TENSOR.FFN_DOWN,
        MODEL_TENSOR.FFN_UP,
    ],
    MODEL_ARCH.GEMMA: [
        MODEL_TENSOR.TOKEN_EMBD,
        MODEL_TENSOR.OUTPUT_NORM,
        MODEL_TENSOR.ATTN_NORM,
        MODEL_TENSOR.ATTN_Q,
        MODEL_TENSOR.ATTN_K,
        MODEL_TENSOR.ATTN_V,
        MODEL_TENSOR.ATTN_OUT,
        MODEL_TENSOR.FFN_GATE,
        MODEL_TENSOR.FFN_DOWN,
        MODEL_TENSOR.FFN_UP,
        MODEL_TENSOR.FFN_NORM,
    ],
    MODEL_ARCH.GEMMA2: [
        MODEL_TENSOR.TOKEN_EMBD,
        MODEL_TENSOR.OUTPUT_NORM,
        MODEL_TENSOR.ATTN_Q,
        MODEL_TENSOR.ATTN_K,
        MODEL_TENSOR.ATTN_V,
        MODEL_TENSOR.ATTN_OUT,
        MODEL_TENSOR.FFN_GATE,
        MODEL_TENSOR.FFN_DOWN,
        MODEL_TENSOR.FFN_UP,
        MODEL_TENSOR.ATTN_NORM,
        MODEL_TENSOR.ATTN_POST_NORM,
        MODEL_TENSOR.FFN_PRE_NORM,
        MODEL_TENSOR.FFN_POST_NORM,
    ],
    MODEL_ARCH.GEMMA3: [
        MODEL_TENSOR.TOKEN_EMBD,
        MODEL_TENSOR.OUTPUT,
        MODEL_TENSOR.OUTPUT_NORM,
        MODEL_TENSOR.ATTN_Q,
        MODEL_TENSOR.ATTN_Q_NORM,
        MODEL_TENSOR.ATTN_K,
        MODEL_TENSOR.ATTN_K_NORM,
        MODEL_TENSOR.ATTN_V,
        MODEL_TENSOR.ATTN_OUT,
        MODEL_TENSOR.FFN_GATE,
        MODEL_TENSOR.FFN_DOWN,
        MODEL_TENSOR.FFN_UP,
        MODEL_TENSOR.ATTN_NORM,
        MODEL_TENSOR.ATTN_POST_NORM,
        MODEL_TENSOR.FFN_PRE_NORM,
        MODEL_TENSOR.FFN_POST_NORM,
    ],
    MODEL_ARCH.GEMMA3N: [
        MODEL_TENSOR.TOKEN_EMBD,
        MODEL_TENSOR.OUTPUT,
        MODEL_TENSOR.OUTPUT_NORM,
        MODEL_TENSOR.ATTN_Q,
        MODEL_TENSOR.ATTN_Q_NORM,
        MODEL_TENSOR.ATTN_K,
        MODEL_TENSOR.ATTN_K_NORM,
        MODEL_TENSOR.ATTN_V,
        MODEL_TENSOR.ATTN_OUT,
        MODEL_TENSOR.FFN_GATE,
        MODEL_TENSOR.FFN_DOWN,
        MODEL_TENSOR.FFN_UP,
        MODEL_TENSOR.ATTN_NORM,
        MODEL_TENSOR.ATTN_POST_NORM,
        MODEL_TENSOR.FFN_PRE_NORM,
        MODEL_TENSOR.FFN_POST_NORM,
        # altup / laurel
        MODEL_TENSOR.PER_LAYER_TOKEN_EMBD,
        MODEL_TENSOR.PER_LAYER_MODEL_PROJ,
        MODEL_TENSOR.PER_LAYER_INP_GATE,
        MODEL_TENSOR.PER_LAYER_PROJ,
        MODEL_TENSOR.PER_LAYER_PROJ_NORM,
        MODEL_TENSOR.PER_LAYER_POST_NORM,
        MODEL_TENSOR.ALTUP_PROJ,
        MODEL_TENSOR.ALTUP_UNEMBD_PROJ,
        MODEL_TENSOR.ALTUP_CORRECT_COEF,
        MODEL_TENSOR.ALTUP_CORRECT_SCALE,
        MODEL_TENSOR.ALTUP_PREDICT_COEF,
        MODEL_TENSOR.ALTUP_ROUTER,
        MODEL_TENSOR.ALTUP_ROUTER_NORM,
        MODEL_TENSOR.LAUREL_L,
        MODEL_TENSOR.LAUREL_R,
        MODEL_TENSOR.LAUREL_POST_NORM,
    ],
    MODEL_ARCH.GEMMA_EMBEDDING: [
        MODEL_TENSOR.TOKEN_EMBD,
        MODEL_TENSOR.OUTPUT,
        MODEL_TENSOR.OUTPUT_NORM,
        MODEL_TENSOR.ATTN_Q,
        MODEL_TENSOR.ATTN_Q_NORM,
        MODEL_TENSOR.ATTN_K,
        MODEL_TENSOR.ATTN_K_NORM,
        MODEL_TENSOR.ATTN_V,
        MODEL_TENSOR.ATTN_OUT,
        MODEL_TENSOR.FFN_GATE,
        MODEL_TENSOR.FFN_DOWN,
        MODEL_TENSOR.FFN_UP,
        MODEL_TENSOR.ATTN_NORM,
        MODEL_TENSOR.ATTN_POST_NORM,
        MODEL_TENSOR.FFN_PRE_NORM,
        MODEL_TENSOR.FFN_POST_NORM,
    ],
    MODEL_ARCH.STARCODER2: [
        MODEL_TENSOR.TOKEN_EMBD,
        MODEL_TENSOR.OUTPUT_NORM,
        MODEL_TENSOR.OUTPUT,
        MODEL_TENSOR.ROPE_FREQS,
        MODEL_TENSOR.ATTN_NORM,
        MODEL_TENSOR.ATTN_Q,
        MODEL_TENSOR.ATTN_K,
        MODEL_TENSOR.ATTN_V,
        MODEL_TENSOR.ATTN_OUT,
        MODEL_TENSOR.ATTN_ROT_EMBD,
        MODEL_TENSOR.FFN_NORM,
        MODEL_TENSOR.FFN_DOWN,
        MODEL_TENSOR.FFN_UP,
    ],
    MODEL_ARCH.RWKV6: [
        MODEL_TENSOR.TOKEN_EMBD,
        MODEL_TENSOR.TOKEN_EMBD_NORM,
        MODEL_TENSOR.OUTPUT_NORM,
        MODEL_TENSOR.OUTPUT,
        MODEL_TENSOR.ATTN_NORM,
        MODEL_TENSOR.ATTN_NORM_2,
        MODEL_TENSOR.TIME_MIX_W1,
        MODEL_TENSOR.TIME_MIX_W2,
        MODEL_TENSOR.TIME_MIX_LERP_X,
        MODEL_TENSOR.TIME_MIX_LERP_K,
        MODEL_TENSOR.TIME_MIX_LERP_V,
        MODEL_TENSOR.TIME_MIX_LERP_R,
        MODEL_TENSOR.TIME_MIX_LERP_G,
        MODEL_TENSOR.TIME_MIX_LERP_W,
        MODEL_TENSOR.TIME_MIX_LERP_FUSED,
        MODEL_TENSOR.TIME_MIX_FIRST,
        MODEL_TENSOR.TIME_MIX_DECAY,
        MODEL_TENSOR.TIME_MIX_DECAY_W1,
        MODEL_TENSOR.TIME_MIX_DECAY_W2,
        MODEL_TENSOR.TIME_MIX_KEY,
        MODEL_TENSOR.TIME_MIX_VALUE,
        MODEL_TENSOR.TIME_MIX_RECEPTANCE,
        MODEL_TENSOR.TIME_MIX_GATE,
        MODEL_TENSOR.TIME_MIX_LN,
        MODEL_TENSOR.TIME_MIX_OUTPUT,
        MODEL_TENSOR.CHANNEL_MIX_LERP_K,
        MODEL_TENSOR.CHANNEL_MIX_LERP_R,
        MODEL_TENSOR.CHANNEL_MIX_KEY,
        MODEL_TENSOR.CHANNEL_MIX_RECEPTANCE,
        MODEL_TENSOR.CHANNEL_MIX_VALUE,
    ],
    MODEL_ARCH.RWKV6QWEN2: [
        MODEL_TENSOR.TOKEN_EMBD,
        MODEL_TENSOR.OUTPUT_NORM,
        MODEL_TENSOR.OUTPUT,
        MODEL_TENSOR.ATTN_NORM,
        MODEL_TENSOR.TIME_MIX_W1,
        MODEL_TENSOR.TIME_MIX_W2,
        MODEL_TENSOR.TIME_MIX_LERP_X,
        MODEL_TENSOR.TIME_MIX_LERP_K,
        MODEL_TENSOR.TIME_MIX_LERP_V,
        MODEL_TENSOR.TIME_MIX_LERP_R,
        MODEL_TENSOR.TIME_MIX_LERP_G,
        MODEL_TENSOR.TIME_MIX_LERP_W,
        MODEL_TENSOR.TIME_MIX_LERP_FUSED,
        MODEL_TENSOR.TIME_MIX_FIRST,
        MODEL_TENSOR.TIME_MIX_DECAY,
        MODEL_TENSOR.TIME_MIX_DECAY_W1,
        MODEL_TENSOR.TIME_MIX_DECAY_W2,
        MODEL_TENSOR.TIME_MIX_KEY,
        MODEL_TENSOR.TIME_MIX_VALUE,
        MODEL_TENSOR.TIME_MIX_RECEPTANCE,
        MODEL_TENSOR.TIME_MIX_GATE,
        MODEL_TENSOR.TIME_MIX_LN,
        MODEL_TENSOR.TIME_MIX_OUTPUT,
        MODEL_TENSOR.FFN_NORM,
        MODEL_TENSOR.FFN_GATE,
        MODEL_TENSOR.FFN_DOWN,
        MODEL_TENSOR.FFN_UP,
    ],
    MODEL_ARCH.RWKV7: [
        MODEL_TENSOR.TOKEN_EMBD,
        MODEL_TENSOR.TOKEN_EMBD_NORM,
        MODEL_TENSOR.OUTPUT_NORM,
        MODEL_TENSOR.OUTPUT,
        MODEL_TENSOR.ATTN_NORM,
        MODEL_TENSOR.ATTN_NORM_2,
        MODEL_TENSOR.TIME_MIX_LERP_FUSED,
        MODEL_TENSOR.TIME_MIX_W0,
        MODEL_TENSOR.TIME_MIX_W1,
        MODEL_TENSOR.TIME_MIX_W2,
        MODEL_TENSOR.TIME_MIX_A0,
        MODEL_TENSOR.TIME_MIX_A1,
        MODEL_TENSOR.TIME_MIX_A2,
        MODEL_TENSOR.TIME_MIX_V0,
        MODEL_TENSOR.TIME_MIX_V1,
        MODEL_TENSOR.TIME_MIX_V2,
        MODEL_TENSOR.TIME_MIX_G1,
        MODEL_TENSOR.TIME_MIX_G2,
        MODEL_TENSOR.TIME_MIX_K_K,
        MODEL_TENSOR.TIME_MIX_K_A,
        MODEL_TENSOR.TIME_MIX_R_K,
        MODEL_TENSOR.TIME_MIX_KEY,
        MODEL_TENSOR.TIME_MIX_VALUE,
        MODEL_TENSOR.TIME_MIX_RECEPTANCE,
        MODEL_TENSOR.TIME_MIX_LN,
        MODEL_TENSOR.TIME_MIX_OUTPUT,
        MODEL_TENSOR.CHANNEL_MIX_LERP_K,
        MODEL_TENSOR.CHANNEL_MIX_KEY,
        MODEL_TENSOR.CHANNEL_MIX_VALUE,
    ],
    MODEL_ARCH.ARWKV7: [
        MODEL_TENSOR.TOKEN_EMBD,
        MODEL_TENSOR.TOKEN_EMBD_NORM,
        MODEL_TENSOR.OUTPUT_NORM,
        MODEL_TENSOR.OUTPUT,
        MODEL_TENSOR.ATTN_NORM,
        MODEL_TENSOR.TIME_MIX_LERP_FUSED,
        MODEL_TENSOR.TIME_MIX_W0,
        MODEL_TENSOR.TIME_MIX_W1,
        MODEL_TENSOR.TIME_MIX_W2,
        MODEL_TENSOR.TIME_MIX_A0,
        MODEL_TENSOR.TIME_MIX_A1,
        MODEL_TENSOR.TIME_MIX_A2,
        MODEL_TENSOR.TIME_MIX_V0,
        MODEL_TENSOR.TIME_MIX_V1,
        MODEL_TENSOR.TIME_MIX_V2,
        MODEL_TENSOR.TIME_MIX_G1,
        MODEL_TENSOR.TIME_MIX_G2,
        MODEL_TENSOR.TIME_MIX_K_K,
        MODEL_TENSOR.TIME_MIX_K_A,
        MODEL_TENSOR.TIME_MIX_R_K,
        MODEL_TENSOR.TIME_MIX_KEY,
        MODEL_TENSOR.TIME_MIX_VALUE,
        MODEL_TENSOR.TIME_MIX_RECEPTANCE,
        MODEL_TENSOR.TIME_MIX_LN,
        MODEL_TENSOR.TIME_MIX_OUTPUT,
        MODEL_TENSOR.FFN_NORM,
        MODEL_TENSOR.FFN_GATE,
        MODEL_TENSOR.FFN_DOWN,
        MODEL_TENSOR.FFN_UP,
    ],
    MODEL_ARCH.MAMBA: [
        MODEL_TENSOR.TOKEN_EMBD,
        MODEL_TENSOR.OUTPUT_NORM,
        MODEL_TENSOR.OUTPUT,
        MODEL_TENSOR.ATTN_NORM,
        MODEL_TENSOR.SSM_IN,
        MODEL_TENSOR.SSM_CONV1D,
        MODEL_TENSOR.SSM_X,
        MODEL_TENSOR.SSM_DT,
        MODEL_TENSOR.SSM_A,
        MODEL_TENSOR.SSM_D,
        MODEL_TENSOR.SSM_OUT,
    ],
    MODEL_ARCH.MAMBA2: [
        MODEL_TENSOR.TOKEN_EMBD,
        MODEL_TENSOR.OUTPUT_NORM,
        MODEL_TENSOR.OUTPUT,
        MODEL_TENSOR.ATTN_NORM,
        MODEL_TENSOR.SSM_IN,
        MODEL_TENSOR.SSM_CONV1D,
        MODEL_TENSOR.SSM_DT,
        MODEL_TENSOR.SSM_A,
        MODEL_TENSOR.SSM_D,
        MODEL_TENSOR.SSM_NORM,
        MODEL_TENSOR.SSM_OUT,
    ],
    MODEL_ARCH.JAMBA: [
        MODEL_TENSOR.TOKEN_EMBD,
        MODEL_TENSOR.OUTPUT_NORM,
        MODEL_TENSOR.OUTPUT,
        MODEL_TENSOR.ATTN_NORM,
        MODEL_TENSOR.ATTN_Q,
        MODEL_TENSOR.ATTN_K,
        MODEL_TENSOR.ATTN_V,
        MODEL_TENSOR.ATTN_OUT,
        MODEL_TENSOR.SSM_IN,
        MODEL_TENSOR.SSM_CONV1D,
        MODEL_TENSOR.SSM_X,
        MODEL_TENSOR.SSM_DT,
        MODEL_TENSOR.SSM_DT_NORM,
        MODEL_TENSOR.SSM_A,
        MODEL_TENSOR.SSM_B_NORM,
        MODEL_TENSOR.SSM_C_NORM,
        MODEL_TENSOR.SSM_D,
        MODEL_TENSOR.SSM_OUT,
        MODEL_TENSOR.FFN_GATE_INP,
        MODEL_TENSOR.FFN_NORM,
        MODEL_TENSOR.FFN_GATE,
        MODEL_TENSOR.FFN_DOWN,
        MODEL_TENSOR.FFN_UP,
        MODEL_TENSOR.FFN_GATE_EXP,
        MODEL_TENSOR.FFN_DOWN_EXP,
        MODEL_TENSOR.FFN_UP_EXP,
    ],
    MODEL_ARCH.XVERSE: [
        MODEL_TENSOR.TOKEN_EMBD,
        MODEL_TENSOR.OUTPUT_NORM,
        MODEL_TENSOR.OUTPUT,
        MODEL_TENSOR.ROPE_FREQS,
        MODEL_TENSOR.ATTN_NORM,
        MODEL_TENSOR.ATTN_Q,
        MODEL_TENSOR.ATTN_K,
        MODEL_TENSOR.ATTN_V,
        MODEL_TENSOR.ATTN_OUT,
        MODEL_TENSOR.ATTN_ROT_EMBD,
        MODEL_TENSOR.FFN_NORM,
        MODEL_TENSOR.FFN_GATE,
        MODEL_TENSOR.FFN_DOWN,
        MODEL_TENSOR.FFN_UP,
    ],
    MODEL_ARCH.COMMAND_R: [
        MODEL_TENSOR.TOKEN_EMBD,
        MODEL_TENSOR.OUTPUT_NORM,
        MODEL_TENSOR.ATTN_NORM,
        MODEL_TENSOR.ATTN_Q,
        MODEL_TENSOR.ATTN_K,
        MODEL_TENSOR.ATTN_V,
        MODEL_TENSOR.ATTN_OUT,
        MODEL_TENSOR.FFN_GATE,
        MODEL_TENSOR.FFN_DOWN,
        MODEL_TENSOR.FFN_UP,
        MODEL_TENSOR.ATTN_K_NORM,
        MODEL_TENSOR.ATTN_Q_NORM,
    ],
    MODEL_ARCH.COHERE2: [
        MODEL_TENSOR.TOKEN_EMBD,
        MODEL_TENSOR.OUTPUT_NORM,
        MODEL_TENSOR.ATTN_NORM,
        MODEL_TENSOR.ATTN_Q,
        MODEL_TENSOR.ATTN_K,
        MODEL_TENSOR.ATTN_V,
        MODEL_TENSOR.ATTN_OUT,
        MODEL_TENSOR.FFN_GATE,
        MODEL_TENSOR.FFN_DOWN,
        MODEL_TENSOR.FFN_UP,
    ],
    MODEL_ARCH.DBRX: [
        MODEL_TENSOR.TOKEN_EMBD,
        MODEL_TENSOR.OUTPUT_NORM,
        MODEL_TENSOR.OUTPUT,
        MODEL_TENSOR.ATTN_NORM,
        MODEL_TENSOR.ATTN_QKV,
        MODEL_TENSOR.ATTN_OUT,
        MODEL_TENSOR.ATTN_OUT_NORM,
        MODEL_TENSOR.FFN_GATE_INP,
        MODEL_TENSOR.FFN_GATE_EXP,
        MODEL_TENSOR.FFN_DOWN_EXP,
        MODEL_TENSOR.FFN_UP_EXP,
    ],
    MODEL_ARCH.OLMO: [
        MODEL_TENSOR.TOKEN_EMBD,
        MODEL_TENSOR.OUTPUT,
        MODEL_TENSOR.ATTN_Q,
        MODEL_TENSOR.ATTN_K,
        MODEL_TENSOR.ATTN_V,
        MODEL_TENSOR.ATTN_OUT,
        MODEL_TENSOR.FFN_GATE,
        MODEL_TENSOR.FFN_DOWN,
        MODEL_TENSOR.FFN_UP,
    ],
    MODEL_ARCH.OLMO2: [
        MODEL_TENSOR.TOKEN_EMBD,
        MODEL_TENSOR.OUTPUT_NORM,
        MODEL_TENSOR.OUTPUT,
        MODEL_TENSOR.ATTN_Q,
        MODEL_TENSOR.ATTN_K,
        MODEL_TENSOR.ATTN_V,
        MODEL_TENSOR.ATTN_OUT,
        MODEL_TENSOR.ATTN_POST_NORM,
        MODEL_TENSOR.ATTN_Q_NORM,
        MODEL_TENSOR.ATTN_K_NORM,
        MODEL_TENSOR.FFN_POST_NORM,
        MODEL_TENSOR.FFN_GATE,
        MODEL_TENSOR.FFN_DOWN,
        MODEL_TENSOR.FFN_UP,
    ],
    MODEL_ARCH.SEED_OSS: [
        MODEL_TENSOR.TOKEN_EMBD,
        MODEL_TENSOR.ATTN_NORM,
        MODEL_TENSOR.ATTN_Q,
        MODEL_TENSOR.ATTN_K,
        MODEL_TENSOR.ATTN_V,
        MODEL_TENSOR.ATTN_OUT,
        MODEL_TENSOR.ATTN_POST_NORM,
        MODEL_TENSOR.FFN_GATE,
        MODEL_TENSOR.FFN_DOWN,
        MODEL_TENSOR.FFN_UP,
        MODEL_TENSOR.OUTPUT_NORM,
        MODEL_TENSOR.OUTPUT,
    ],
    MODEL_ARCH.OLMOE: [
        MODEL_TENSOR.TOKEN_EMBD,
        MODEL_TENSOR.OUTPUT_NORM,
        MODEL_TENSOR.OUTPUT,
        MODEL_TENSOR.ATTN_OUT,
        MODEL_TENSOR.ATTN_Q,
        MODEL_TENSOR.ATTN_K,
        MODEL_TENSOR.ATTN_V,
        MODEL_TENSOR.ATTN_NORM,
        MODEL_TENSOR.ATTN_Q_NORM,
        MODEL_TENSOR.ATTN_K_NORM,
        MODEL_TENSOR.FFN_NORM,
        MODEL_TENSOR.FFN_GATE_INP,
        MODEL_TENSOR.FFN_GATE_EXP,
        MODEL_TENSOR.FFN_UP_EXP,
        MODEL_TENSOR.FFN_DOWN_EXP,
    ],
    MODEL_ARCH.OPENELM: [
        MODEL_TENSOR.TOKEN_EMBD,
        MODEL_TENSOR.OUTPUT_NORM,
        MODEL_TENSOR.ATTN_NORM,
        MODEL_TENSOR.ATTN_QKV,
        MODEL_TENSOR.ATTN_Q_NORM,
        MODEL_TENSOR.ATTN_K_NORM,
        MODEL_TENSOR.ATTN_OUT,
        MODEL_TENSOR.FFN_NORM,
        MODEL_TENSOR.FFN_GATE,
        MODEL_TENSOR.FFN_DOWN,
        MODEL_TENSOR.FFN_UP,
    ],
    MODEL_ARCH.ARCTIC: [
        MODEL_TENSOR.TOKEN_EMBD,
        MODEL_TENSOR.OUTPUT_NORM,
        MODEL_TENSOR.OUTPUT,
        MODEL_TENSOR.ROPE_FREQS,
        MODEL_TENSOR.ATTN_NORM,
        MODEL_TENSOR.ATTN_Q,
        MODEL_TENSOR.ATTN_K,
        MODEL_TENSOR.ATTN_V,
        MODEL_TENSOR.ATTN_OUT,
        MODEL_TENSOR.ATTN_ROT_EMBD,
        MODEL_TENSOR.FFN_GATE_INP,
        MODEL_TENSOR.FFN_NORM,
        MODEL_TENSOR.FFN_GATE,
        MODEL_TENSOR.FFN_DOWN,
        MODEL_TENSOR.FFN_UP,
        MODEL_TENSOR.FFN_NORM_EXP,
        MODEL_TENSOR.FFN_GATE_EXP,
        MODEL_TENSOR.FFN_DOWN_EXP,
        MODEL_TENSOR.FFN_UP_EXP,
    ],
    MODEL_ARCH.DEEPSEEK: [
        MODEL_TENSOR.TOKEN_EMBD,
        MODEL_TENSOR.OUTPUT_NORM,
        MODEL_TENSOR.OUTPUT,
        MODEL_TENSOR.ROPE_FREQS,
        MODEL_TENSOR.ATTN_NORM,
        MODEL_TENSOR.ATTN_Q,
        MODEL_TENSOR.ATTN_K,
        MODEL_TENSOR.ATTN_V,
        MODEL_TENSOR.ATTN_OUT,
        MODEL_TENSOR.ATTN_ROT_EMBD,
        MODEL_TENSOR.FFN_GATE_INP,
        MODEL_TENSOR.FFN_NORM,
        MODEL_TENSOR.FFN_GATE,
        MODEL_TENSOR.FFN_DOWN,
        MODEL_TENSOR.FFN_UP,
        MODEL_TENSOR.FFN_GATE_EXP,
        MODEL_TENSOR.FFN_DOWN_EXP,
        MODEL_TENSOR.FFN_UP_EXP,
        MODEL_TENSOR.FFN_GATE_SHEXP,
        MODEL_TENSOR.FFN_DOWN_SHEXP,
        MODEL_TENSOR.FFN_UP_SHEXP,
    ],
    MODEL_ARCH.DEEPSEEK2: [
        MODEL_TENSOR.TOKEN_EMBD,
        MODEL_TENSOR.OUTPUT_NORM,
        MODEL_TENSOR.OUTPUT,
        MODEL_TENSOR.ROPE_FREQS,
        MODEL_TENSOR.ATTN_NORM,
        MODEL_TENSOR.ATTN_Q,
        MODEL_TENSOR.ATTN_Q_A,
        MODEL_TENSOR.ATTN_Q_B,
        MODEL_TENSOR.ATTN_KV_A_MQA,
        MODEL_TENSOR.ATTN_KV_B,
        MODEL_TENSOR.ATTN_K_B,
        MODEL_TENSOR.ATTN_V_B,
        MODEL_TENSOR.ATTN_Q_A_NORM,
        MODEL_TENSOR.ATTN_KV_A_NORM,
        MODEL_TENSOR.ATTN_OUT,
        MODEL_TENSOR.ATTN_ROT_EMBD,
        MODEL_TENSOR.FFN_GATE_INP,
        MODEL_TENSOR.FFN_NORM,
        MODEL_TENSOR.FFN_GATE,
        MODEL_TENSOR.FFN_DOWN,
        MODEL_TENSOR.FFN_UP,
        MODEL_TENSOR.FFN_GATE_EXP,
        MODEL_TENSOR.FFN_DOWN_EXP,
        MODEL_TENSOR.FFN_UP_EXP,
        MODEL_TENSOR.FFN_GATE_SHEXP,
        MODEL_TENSOR.FFN_DOWN_SHEXP,
        MODEL_TENSOR.FFN_UP_SHEXP,
        MODEL_TENSOR.FFN_EXP_PROBS_B,
    ],
    MODEL_ARCH.ERNIE4_5_MOE: [
        MODEL_TENSOR.TOKEN_EMBD,
        MODEL_TENSOR.OUTPUT_NORM,
        MODEL_TENSOR.OUTPUT,
        MODEL_TENSOR.ATTN_NORM,
        MODEL_TENSOR.ATTN_Q,
        MODEL_TENSOR.ATTN_K,
        MODEL_TENSOR.ATTN_V,
        MODEL_TENSOR.ATTN_OUT,
        MODEL_TENSOR.FFN_NORM,
        MODEL_TENSOR.FFN_GATE,
        MODEL_TENSOR.FFN_DOWN,
        MODEL_TENSOR.FFN_UP,
        MODEL_TENSOR.FFN_GATE_INP,
        MODEL_TENSOR.FFN_GATE_EXP,
        MODEL_TENSOR.FFN_DOWN_EXP,
        MODEL_TENSOR.FFN_UP_EXP,
        MODEL_TENSOR.FFN_GATE_SHEXP,
        MODEL_TENSOR.FFN_DOWN_SHEXP,
        MODEL_TENSOR.FFN_UP_SHEXP,
        MODEL_TENSOR.FFN_EXP_PROBS_B,
    ],
    MODEL_ARCH.PLM: [
        MODEL_TENSOR.TOKEN_EMBD,
        MODEL_TENSOR.OUTPUT,
        MODEL_TENSOR.OUTPUT_NORM,
        MODEL_TENSOR.ATTN_NORM,
        MODEL_TENSOR.ATTN_Q,
        MODEL_TENSOR.ATTN_KV_A_MQA,
        MODEL_TENSOR.ATTN_KV_A_NORM,
        MODEL_TENSOR.ATTN_KV_B,
        MODEL_TENSOR.ATTN_OUT,
        MODEL_TENSOR.FFN_NORM,
        MODEL_TENSOR.FFN_UP,
        MODEL_TENSOR.FFN_DOWN,
    ],
    MODEL_ARCH.CHATGLM : [
        MODEL_TENSOR.TOKEN_EMBD,
        MODEL_TENSOR.ROPE_FREQS,
        MODEL_TENSOR.OUTPUT_NORM,
        MODEL_TENSOR.OUTPUT,
        MODEL_TENSOR.ATTN_NORM,
        MODEL_TENSOR.ATTN_QKV,
        MODEL_TENSOR.ATTN_Q,
        MODEL_TENSOR.ATTN_K,
        MODEL_TENSOR.ATTN_V,
        MODEL_TENSOR.ATTN_OUT,
        MODEL_TENSOR.FFN_NORM,
        MODEL_TENSOR.FFN_DOWN,
        MODEL_TENSOR.FFN_UP,
    ],
    MODEL_ARCH.GLM4 : [
        MODEL_TENSOR.TOKEN_EMBD,
        MODEL_TENSOR.ROPE_FREQS,
        MODEL_TENSOR.OUTPUT_NORM,
        MODEL_TENSOR.OUTPUT,
        MODEL_TENSOR.ATTN_NORM,
        MODEL_TENSOR.ATTN_QKV,
        MODEL_TENSOR.ATTN_Q,
        MODEL_TENSOR.ATTN_K,
        MODEL_TENSOR.ATTN_V,
        MODEL_TENSOR.ATTN_OUT,
        MODEL_TENSOR.FFN_NORM,
        MODEL_TENSOR.FFN_DOWN,
        MODEL_TENSOR.FFN_UP,
        MODEL_TENSOR.ATTN_POST_NORM,
        MODEL_TENSOR.FFN_POST_NORM,
    ],
    MODEL_ARCH.GLM4_MOE: [
        MODEL_TENSOR.TOKEN_EMBD,
        MODEL_TENSOR.OUTPUT_NORM,
        MODEL_TENSOR.OUTPUT,
        MODEL_TENSOR.ATTN_NORM,
        MODEL_TENSOR.ATTN_POST_NORM,
        MODEL_TENSOR.ATTN_Q,
        MODEL_TENSOR.ATTN_K,
        MODEL_TENSOR.ATTN_V,
        MODEL_TENSOR.ATTN_OUT,
        MODEL_TENSOR.ATTN_Q_NORM,
        MODEL_TENSOR.ATTN_K_NORM,
        MODEL_TENSOR.FFN_GATE,
        MODEL_TENSOR.FFN_DOWN,
        MODEL_TENSOR.FFN_UP,
        MODEL_TENSOR.FFN_GATE_INP,
        MODEL_TENSOR.FFN_GATE_EXP,
        MODEL_TENSOR.FFN_DOWN_EXP,
        MODEL_TENSOR.FFN_UP_EXP,
        MODEL_TENSOR.FFN_GATE_SHEXP,
        MODEL_TENSOR.FFN_DOWN_SHEXP,
        MODEL_TENSOR.FFN_UP_SHEXP,
        MODEL_TENSOR.FFN_EXP_PROBS_B,
        # NextN/MTP tensors - preserved but unused
        MODEL_TENSOR.NEXTN_EH_PROJ,
        MODEL_TENSOR.NEXTN_EMBED_TOKENS,
        MODEL_TENSOR.NEXTN_ENORM,
        MODEL_TENSOR.NEXTN_HNORM,
        MODEL_TENSOR.NEXTN_SHARED_HEAD_HEAD,
        MODEL_TENSOR.NEXTN_SHARED_HEAD_NORM,
    ],
    MODEL_ARCH.BITNET: [
        MODEL_TENSOR.ATTN_Q,
        MODEL_TENSOR.ATTN_K,
        MODEL_TENSOR.ATTN_V,
        MODEL_TENSOR.TOKEN_EMBD,
        MODEL_TENSOR.OUTPUT_NORM,
        MODEL_TENSOR.ATTN_NORM,
        MODEL_TENSOR.ATTN_OUT,
        MODEL_TENSOR.FFN_NORM,
        MODEL_TENSOR.FFN_GATE,
        MODEL_TENSOR.FFN_DOWN,
        MODEL_TENSOR.FFN_UP,
        MODEL_TENSOR.ATTN_SUB_NORM,
        MODEL_TENSOR.FFN_SUB_NORM,
    ],
    MODEL_ARCH.T5: [
        MODEL_TENSOR.TOKEN_EMBD,
        MODEL_TENSOR.OUTPUT,
        MODEL_TENSOR.DEC_ATTN_NORM,
        MODEL_TENSOR.DEC_ATTN_Q,
        MODEL_TENSOR.DEC_ATTN_K,
        MODEL_TENSOR.DEC_ATTN_V,
        MODEL_TENSOR.DEC_ATTN_OUT,
        MODEL_TENSOR.DEC_ATTN_REL_B,
        MODEL_TENSOR.DEC_CROSS_ATTN_NORM,
        MODEL_TENSOR.DEC_CROSS_ATTN_Q,
        MODEL_TENSOR.DEC_CROSS_ATTN_K,
        MODEL_TENSOR.DEC_CROSS_ATTN_V,
        MODEL_TENSOR.DEC_CROSS_ATTN_OUT,
        MODEL_TENSOR.DEC_CROSS_ATTN_REL_B,
        MODEL_TENSOR.DEC_FFN_NORM,
        MODEL_TENSOR.DEC_FFN_GATE,
        MODEL_TENSOR.DEC_FFN_DOWN,
        MODEL_TENSOR.DEC_FFN_UP,
        MODEL_TENSOR.DEC_OUTPUT_NORM,
        MODEL_TENSOR.ENC_ATTN_NORM,
        MODEL_TENSOR.ENC_ATTN_Q,
        MODEL_TENSOR.ENC_ATTN_K,
        MODEL_TENSOR.ENC_ATTN_V,
        MODEL_TENSOR.ENC_ATTN_OUT,
        MODEL_TENSOR.ENC_ATTN_REL_B,
        MODEL_TENSOR.ENC_FFN_NORM,
        MODEL_TENSOR.ENC_FFN_GATE,
        MODEL_TENSOR.ENC_FFN_DOWN,
        MODEL_TENSOR.ENC_FFN_UP,
        MODEL_TENSOR.ENC_OUTPUT_NORM,
    ],
    MODEL_ARCH.T5ENCODER: [
        MODEL_TENSOR.TOKEN_EMBD,
        MODEL_TENSOR.OUTPUT,
        MODEL_TENSOR.ENC_ATTN_NORM,
        MODEL_TENSOR.ENC_ATTN_Q,
        MODEL_TENSOR.ENC_ATTN_K,
        MODEL_TENSOR.ENC_ATTN_V,
        MODEL_TENSOR.ENC_ATTN_OUT,
        MODEL_TENSOR.ENC_ATTN_REL_B,
        MODEL_TENSOR.ENC_FFN_NORM,
        MODEL_TENSOR.ENC_FFN_GATE,
        MODEL_TENSOR.ENC_FFN_DOWN,
        MODEL_TENSOR.ENC_FFN_UP,
        MODEL_TENSOR.ENC_OUTPUT_NORM,
    ],
    MODEL_ARCH.JAIS: [
        MODEL_TENSOR.TOKEN_EMBD,
        MODEL_TENSOR.OUTPUT_NORM,
        MODEL_TENSOR.OUTPUT,
        MODEL_TENSOR.ATTN_NORM,
        MODEL_TENSOR.ATTN_QKV,
        MODEL_TENSOR.ATTN_OUT,
        MODEL_TENSOR.FFN_NORM,
        MODEL_TENSOR.FFN_DOWN,
        MODEL_TENSOR.FFN_GATE,
        MODEL_TENSOR.FFN_UP,
    ],
    MODEL_ARCH.NEMOTRON: [
        MODEL_TENSOR.TOKEN_EMBD,
        MODEL_TENSOR.OUTPUT_NORM,
        MODEL_TENSOR.OUTPUT,
        MODEL_TENSOR.ROPE_FREQS,
        MODEL_TENSOR.ATTN_NORM,
        MODEL_TENSOR.ATTN_Q,
        MODEL_TENSOR.ATTN_K,
        MODEL_TENSOR.ATTN_V,
        MODEL_TENSOR.ATTN_OUT,
        MODEL_TENSOR.ATTN_ROT_EMBD,
        MODEL_TENSOR.FFN_NORM,
        MODEL_TENSOR.FFN_DOWN,
        MODEL_TENSOR.FFN_UP,
    ],
    MODEL_ARCH.NEMOTRON_H: [
        MODEL_TENSOR.TOKEN_EMBD,
        MODEL_TENSOR.OUTPUT_NORM,
        MODEL_TENSOR.OUTPUT,
        MODEL_TENSOR.ATTN_NORM,
        MODEL_TENSOR.SSM_IN,
        MODEL_TENSOR.SSM_CONV1D,
        MODEL_TENSOR.SSM_DT,
        MODEL_TENSOR.SSM_A,
        MODEL_TENSOR.SSM_D,
        MODEL_TENSOR.SSM_NORM,
        MODEL_TENSOR.SSM_OUT,
        MODEL_TENSOR.ATTN_Q,
        MODEL_TENSOR.ATTN_K,
        MODEL_TENSOR.ATTN_V,
        MODEL_TENSOR.ATTN_OUT,
        MODEL_TENSOR.FFN_DOWN,
        MODEL_TENSOR.FFN_UP,
    ],
    MODEL_ARCH.EXAONE: [
        MODEL_TENSOR.TOKEN_EMBD,
        MODEL_TENSOR.OUTPUT_NORM,
        MODEL_TENSOR.OUTPUT,
        MODEL_TENSOR.ROPE_FREQS,
        MODEL_TENSOR.ATTN_NORM,
        MODEL_TENSOR.ATTN_Q,
        MODEL_TENSOR.ATTN_K,
        MODEL_TENSOR.ATTN_V,
        MODEL_TENSOR.ATTN_OUT,
        MODEL_TENSOR.ATTN_ROT_EMBD,
        MODEL_TENSOR.FFN_NORM,
        MODEL_TENSOR.FFN_GATE,
        MODEL_TENSOR.FFN_DOWN,
        MODEL_TENSOR.FFN_UP,
    ],
    MODEL_ARCH.EXAONE4: [
        MODEL_TENSOR.TOKEN_EMBD,
        MODEL_TENSOR.OUTPUT_NORM,
        MODEL_TENSOR.OUTPUT,
        MODEL_TENSOR.ROPE_FREQS,
        MODEL_TENSOR.ATTN_Q,
        MODEL_TENSOR.ATTN_Q_NORM,
        MODEL_TENSOR.ATTN_K,
        MODEL_TENSOR.ATTN_K_NORM,
        MODEL_TENSOR.ATTN_V,
        MODEL_TENSOR.ATTN_OUT,
        MODEL_TENSOR.ATTN_POST_NORM,
        MODEL_TENSOR.FFN_GATE,
        MODEL_TENSOR.FFN_DOWN,
        MODEL_TENSOR.FFN_UP,
        MODEL_TENSOR.FFN_POST_NORM,
    ],
    MODEL_ARCH.GRANITE: [
        MODEL_TENSOR.TOKEN_EMBD,
        MODEL_TENSOR.OUTPUT_NORM,
        MODEL_TENSOR.OUTPUT,
        MODEL_TENSOR.ATTN_NORM,
        MODEL_TENSOR.ATTN_Q,
        MODEL_TENSOR.ATTN_K,
        MODEL_TENSOR.ATTN_V,
        MODEL_TENSOR.ATTN_OUT,
        MODEL_TENSOR.FFN_NORM,
        MODEL_TENSOR.FFN_GATE,
        MODEL_TENSOR.FFN_DOWN,
        MODEL_TENSOR.FFN_UP,
    ],
    MODEL_ARCH.GRANITE_MOE: [
        MODEL_TENSOR.TOKEN_EMBD,
        MODEL_TENSOR.OUTPUT_NORM,
        MODEL_TENSOR.OUTPUT,
        MODEL_TENSOR.ATTN_NORM,
        MODEL_TENSOR.ATTN_Q,
        MODEL_TENSOR.ATTN_K,
        MODEL_TENSOR.ATTN_V,
        MODEL_TENSOR.ATTN_OUT,
        MODEL_TENSOR.FFN_NORM,
        MODEL_TENSOR.FFN_GATE_INP,
        MODEL_TENSOR.FFN_GATE_EXP,
        MODEL_TENSOR.FFN_DOWN_EXP,
        MODEL_TENSOR.FFN_UP_EXP,
        MODEL_TENSOR.FFN_GATE_SHEXP,
        MODEL_TENSOR.FFN_UP_SHEXP,
        MODEL_TENSOR.FFN_DOWN_SHEXP,
    ],
    MODEL_ARCH.GRANITE_HYBRID: [
        MODEL_TENSOR.TOKEN_EMBD,
        MODEL_TENSOR.OUTPUT_NORM,
        MODEL_TENSOR.OUTPUT,
        MODEL_TENSOR.ATTN_NORM,
        MODEL_TENSOR.SSM_IN,
        MODEL_TENSOR.SSM_CONV1D,
        MODEL_TENSOR.SSM_DT,
        MODEL_TENSOR.SSM_A,
        MODEL_TENSOR.SSM_D,
        MODEL_TENSOR.SSM_NORM,
        MODEL_TENSOR.SSM_OUT,
        MODEL_TENSOR.ATTN_Q,
        MODEL_TENSOR.ATTN_K,
        MODEL_TENSOR.ATTN_V,
        MODEL_TENSOR.ATTN_OUT,
        MODEL_TENSOR.FFN_NORM,
        # MoE
        MODEL_TENSOR.FFN_GATE_INP,
        MODEL_TENSOR.FFN_GATE_EXP,
        MODEL_TENSOR.FFN_DOWN_EXP,
        MODEL_TENSOR.FFN_UP_EXP,
        MODEL_TENSOR.FFN_GATE_SHEXP,
        MODEL_TENSOR.FFN_UP_SHEXP,
        MODEL_TENSOR.FFN_DOWN_SHEXP,
        # Dense
        MODEL_TENSOR.FFN_GATE,
        MODEL_TENSOR.FFN_DOWN,
        MODEL_TENSOR.FFN_UP,
    ],
    MODEL_ARCH.CHAMELEON: [
        MODEL_TENSOR.TOKEN_EMBD,
        MODEL_TENSOR.OUTPUT_NORM,
        MODEL_TENSOR.OUTPUT,
        MODEL_TENSOR.ATTN_NORM,
        MODEL_TENSOR.ATTN_Q,
        MODEL_TENSOR.ATTN_Q_NORM,
        MODEL_TENSOR.ATTN_K,
        MODEL_TENSOR.ATTN_K_NORM,
        MODEL_TENSOR.ATTN_V,
        MODEL_TENSOR.ATTN_OUT,
        MODEL_TENSOR.FFN_NORM,
        MODEL_TENSOR.FFN_GATE,
        MODEL_TENSOR.FFN_DOWN,
        MODEL_TENSOR.FFN_UP,
    ],
    MODEL_ARCH.WAVTOKENIZER_DEC: [
        MODEL_TENSOR.TOKEN_EMBD,
        MODEL_TENSOR.TOKEN_EMBD_NORM,
        MODEL_TENSOR.CONV1D,
        MODEL_TENSOR.CONVNEXT_DW,
        MODEL_TENSOR.CONVNEXT_NORM,
        MODEL_TENSOR.CONVNEXT_PW1,
        MODEL_TENSOR.CONVNEXT_PW2,
        MODEL_TENSOR.CONVNEXT_GAMMA,
        MODEL_TENSOR.OUTPUT,
        MODEL_TENSOR.OUTPUT_NORM,
        MODEL_TENSOR.POSNET_CONV1,
        MODEL_TENSOR.POSNET_CONV2,
        MODEL_TENSOR.POSNET_NORM,
        MODEL_TENSOR.POSNET_NORM1,
        MODEL_TENSOR.POSNET_NORM2,
        MODEL_TENSOR.POSNET_ATTN_NORM,
        MODEL_TENSOR.POSNET_ATTN_Q,
        MODEL_TENSOR.POSNET_ATTN_K,
        MODEL_TENSOR.POSNET_ATTN_V,
        MODEL_TENSOR.POSNET_ATTN_OUT,
    ],
    MODEL_ARCH.BAILINGMOE: [
        MODEL_TENSOR.TOKEN_EMBD,
        MODEL_TENSOR.OUTPUT_NORM,
        MODEL_TENSOR.OUTPUT,
        MODEL_TENSOR.ROPE_FREQS,
        MODEL_TENSOR.ATTN_NORM,
        MODEL_TENSOR.ATTN_Q,
        MODEL_TENSOR.ATTN_K,
        MODEL_TENSOR.ATTN_V,
        MODEL_TENSOR.ATTN_OUT,
        MODEL_TENSOR.FFN_GATE_INP,
        MODEL_TENSOR.FFN_NORM,
        MODEL_TENSOR.FFN_GATE_EXP,
        MODEL_TENSOR.FFN_DOWN_EXP,
        MODEL_TENSOR.FFN_UP_EXP,
        MODEL_TENSOR.FFN_GATE_SHEXP,
        MODEL_TENSOR.FFN_DOWN_SHEXP,
        MODEL_TENSOR.FFN_UP_SHEXP,
    ],
    MODEL_ARCH.DOTS1: [
        MODEL_TENSOR.TOKEN_EMBD,
        MODEL_TENSOR.OUTPUT_NORM,
        MODEL_TENSOR.OUTPUT,
        MODEL_TENSOR.ATTN_NORM,
        MODEL_TENSOR.ATTN_Q,
        MODEL_TENSOR.ATTN_Q_NORM,
        MODEL_TENSOR.ATTN_K,
        MODEL_TENSOR.ATTN_K_NORM,
        MODEL_TENSOR.ATTN_V,
        MODEL_TENSOR.ATTN_OUT,
        MODEL_TENSOR.FFN_EXP_PROBS_B,
        MODEL_TENSOR.FFN_NORM,
        MODEL_TENSOR.FFN_GATE,
        MODEL_TENSOR.FFN_GATE_EXP,
        MODEL_TENSOR.FFN_GATE_INP,
        MODEL_TENSOR.FFN_GATE_SHEXP,
        MODEL_TENSOR.FFN_DOWN,
        MODEL_TENSOR.FFN_DOWN_EXP,
        MODEL_TENSOR.FFN_DOWN_SHEXP,
        MODEL_TENSOR.FFN_UP,
        MODEL_TENSOR.FFN_UP_EXP,
        MODEL_TENSOR.FFN_UP_SHEXP,
    ],
    MODEL_ARCH.ARCEE: [
        MODEL_TENSOR.TOKEN_EMBD,
        MODEL_TENSOR.OUTPUT_NORM,
        MODEL_TENSOR.OUTPUT,
        MODEL_TENSOR.ROPE_FREQS,
        MODEL_TENSOR.ATTN_NORM,
        MODEL_TENSOR.ATTN_Q,
        MODEL_TENSOR.ATTN_K,
        MODEL_TENSOR.ATTN_V,
        MODEL_TENSOR.ATTN_OUT,
        MODEL_TENSOR.ATTN_ROT_EMBD,
        MODEL_TENSOR.FFN_NORM,
        MODEL_TENSOR.FFN_DOWN,
        MODEL_TENSOR.FFN_UP,
    ],
    MODEL_ARCH.ERNIE4_5: [
        MODEL_TENSOR.TOKEN_EMBD,
        MODEL_TENSOR.OUTPUT_NORM,
        MODEL_TENSOR.OUTPUT,
        MODEL_TENSOR.ATTN_NORM,
        MODEL_TENSOR.ATTN_Q,
        MODEL_TENSOR.ATTN_K,
        MODEL_TENSOR.ATTN_V,
        MODEL_TENSOR.ATTN_OUT,
        MODEL_TENSOR.FFN_NORM,
        MODEL_TENSOR.FFN_GATE,
        MODEL_TENSOR.FFN_DOWN,
        MODEL_TENSOR.FFN_UP,
    ],
    MODEL_ARCH.FALCON_H1: [
        # Token embedding
        MODEL_TENSOR.TOKEN_EMBD,

        # Input layernorm
        MODEL_TENSOR.ATTN_NORM,

        # Attention components
        MODEL_TENSOR.ATTN_Q,         # Query projection
        MODEL_TENSOR.ATTN_K,         # Key projection
        MODEL_TENSOR.ATTN_V,         # Value projection
        MODEL_TENSOR.ATTN_OUT,       # Output projection

        # SSM components (Mamba2 specific)
        MODEL_TENSOR.SSM_IN,         # Input projection for SSM
        MODEL_TENSOR.SSM_CONV1D,     # Convolution layer
        MODEL_TENSOR.SSM_DT,         # Delta time projection
        MODEL_TENSOR.SSM_A,          # A parameter (log form)
        MODEL_TENSOR.SSM_D,          # D parameter
        MODEL_TENSOR.SSM_NORM,       # Normalization in SSM
        MODEL_TENSOR.SSM_OUT,        # Output projection

        # Pre-feedforward layernorm
        MODEL_TENSOR.FFN_PRE_NORM,

        # Feed-forward network components
        MODEL_TENSOR.FFN_GATE,       # Gate projection (SwiGLU)
        MODEL_TENSOR.FFN_DOWN,       # Down projection
        MODEL_TENSOR.FFN_UP,         # Up projection

        # Post-feedforward layernorm
        MODEL_TENSOR.OUTPUT_NORM,    # Final layer norm
        MODEL_TENSOR.OUTPUT,         # Output projection (lm_head)
    ],
    MODEL_ARCH.HUNYUAN_MOE: [
        MODEL_TENSOR.TOKEN_EMBD,
        MODEL_TENSOR.OUTPUT_NORM,
        MODEL_TENSOR.OUTPUT,
        MODEL_TENSOR.ROPE_FREQS,
        MODEL_TENSOR.ATTN_NORM,
        MODEL_TENSOR.ATTN_Q,
        MODEL_TENSOR.ATTN_Q_NORM,
        MODEL_TENSOR.ATTN_K,
        MODEL_TENSOR.ATTN_K_NORM,
        MODEL_TENSOR.ATTN_V,
        MODEL_TENSOR.ATTN_OUT,
        MODEL_TENSOR.FFN_GATE_INP,
        MODEL_TENSOR.FFN_NORM,
        MODEL_TENSOR.FFN_GATE_EXP,
        MODEL_TENSOR.FFN_DOWN_EXP,
        MODEL_TENSOR.FFN_UP_EXP,
        MODEL_TENSOR.FFN_GATE_SHEXP,
        MODEL_TENSOR.FFN_DOWN_SHEXP,
        MODEL_TENSOR.FFN_UP_SHEXP,
    ],
    MODEL_ARCH.HUNYUAN_DENSE: [
        MODEL_TENSOR.TOKEN_EMBD,
        MODEL_TENSOR.OUTPUT_NORM,
        MODEL_TENSOR.OUTPUT,
        MODEL_TENSOR.ATTN_NORM,
        MODEL_TENSOR.ATTN_Q,
        MODEL_TENSOR.ATTN_Q_NORM,
        MODEL_TENSOR.ATTN_K,
        MODEL_TENSOR.ATTN_K_NORM,
        MODEL_TENSOR.ATTN_V,
        MODEL_TENSOR.ATTN_OUT,
        MODEL_TENSOR.FFN_NORM,
        MODEL_TENSOR.FFN_GATE,
        MODEL_TENSOR.FFN_DOWN,
        MODEL_TENSOR.FFN_UP,
    ],
    MODEL_ARCH.SMOLLM3: [
        MODEL_TENSOR.TOKEN_EMBD,
        MODEL_TENSOR.OUTPUT_NORM,
        MODEL_TENSOR.OUTPUT,
        MODEL_TENSOR.ROPE_FREQS,
        MODEL_TENSOR.ATTN_NORM,
        MODEL_TENSOR.ATTN_Q,
        MODEL_TENSOR.ATTN_K,
        MODEL_TENSOR.ATTN_V,
        MODEL_TENSOR.ATTN_OUT,
        MODEL_TENSOR.ATTN_ROT_EMBD,
        MODEL_TENSOR.FFN_NORM,
        MODEL_TENSOR.FFN_GATE,
        MODEL_TENSOR.FFN_DOWN,
        MODEL_TENSOR.FFN_UP,
    ],
    MODEL_ARCH.GPT_OSS: [
        MODEL_TENSOR.TOKEN_EMBD,
        MODEL_TENSOR.OUTPUT_NORM,
        MODEL_TENSOR.OUTPUT,
        MODEL_TENSOR.ATTN_NORM,
        MODEL_TENSOR.ATTN_POST_NORM,
        MODEL_TENSOR.ATTN_Q,
        MODEL_TENSOR.ATTN_K,
        MODEL_TENSOR.ATTN_V,
        MODEL_TENSOR.ATTN_OUT,
        MODEL_TENSOR.ATTN_SINKS,
        MODEL_TENSOR.FFN_GATE_INP,
        MODEL_TENSOR.FFN_GATE_EXP,
        MODEL_TENSOR.FFN_DOWN_EXP,
        MODEL_TENSOR.FFN_UP_EXP,
    ],
    MODEL_ARCH.LFM2: [
        MODEL_TENSOR.TOKEN_EMBD,
        MODEL_TENSOR.TOKEN_EMBD_NORM,
        MODEL_TENSOR.SHORTCONV_CONV,
        MODEL_TENSOR.SHORTCONV_INPROJ,
        MODEL_TENSOR.SHORTCONV_OUTPROJ,
        MODEL_TENSOR.FFN_GATE,
        MODEL_TENSOR.FFN_DOWN,
        MODEL_TENSOR.FFN_UP,
        MODEL_TENSOR.FFN_NORM,
        MODEL_TENSOR.ATTN_NORM, # operator_norm
        MODEL_TENSOR.ATTN_Q_NORM,
        MODEL_TENSOR.ATTN_K_NORM,
        MODEL_TENSOR.ATTN_Q,
        MODEL_TENSOR.ATTN_K,
        MODEL_TENSOR.ATTN_V,
        MODEL_TENSOR.ATTN_OUT,
        MODEL_TENSOR.OUTPUT,
    ],
    MODEL_ARCH.SMALLTHINKER: [
        MODEL_TENSOR.TOKEN_EMBD,
        MODEL_TENSOR.OUTPUT_NORM,
        MODEL_TENSOR.OUTPUT,
        MODEL_TENSOR.ATTN_NORM,
        MODEL_TENSOR.ATTN_Q,
        MODEL_TENSOR.ATTN_K,
        MODEL_TENSOR.ATTN_V,
        MODEL_TENSOR.ATTN_OUT,
        MODEL_TENSOR.FFN_NORM,
        MODEL_TENSOR.FFN_GATE,
        MODEL_TENSOR.FFN_DOWN,
        MODEL_TENSOR.FFN_UP,
        MODEL_TENSOR.FFN_GATE_INP,
        MODEL_TENSOR.FFN_GATE_EXP,
        MODEL_TENSOR.FFN_DOWN_EXP,
        MODEL_TENSOR.FFN_UP_EXP,
    ],
    # TODO
}

# tensors that will not be serialized
MODEL_TENSOR_SKIP: dict[MODEL_ARCH, list[MODEL_TENSOR]] = {
    MODEL_ARCH.LLAMA: [
        MODEL_TENSOR.ROPE_FREQS,
        MODEL_TENSOR.ATTN_ROT_EMBD,
    ],
    MODEL_ARCH.DECI: [
        MODEL_TENSOR.ROPE_FREQS,
        MODEL_TENSOR.ATTN_ROT_EMBD,
    ],
    MODEL_ARCH.BAICHUAN: [
        MODEL_TENSOR.ROPE_FREQS,
        MODEL_TENSOR.ATTN_ROT_EMBD,
    ],
    MODEL_ARCH.QWEN: [
        MODEL_TENSOR.ROPE_FREQS,
        MODEL_TENSOR.ATTN_ROT_EMBD,
    ],
    MODEL_ARCH.CODESHELL: [
        MODEL_TENSOR.ROPE_FREQS,
        MODEL_TENSOR.ATTN_ROT_EMBD,
    ],
    MODEL_ARCH.ORION: [
        MODEL_TENSOR.ROPE_FREQS,
        MODEL_TENSOR.ATTN_ROT_EMBD,
    ],
    MODEL_ARCH.STARCODER2: [
        MODEL_TENSOR.ROPE_FREQS,
        MODEL_TENSOR.ATTN_ROT_EMBD,
    ],
    MODEL_ARCH.XVERSE: [
        MODEL_TENSOR.ROPE_FREQS,
        MODEL_TENSOR.ATTN_ROT_EMBD,
    ],
    MODEL_ARCH.DEEPSEEK: [
        MODEL_TENSOR.ROPE_FREQS,
        MODEL_TENSOR.ATTN_ROT_EMBD,
    ],
    MODEL_ARCH.DEEPSEEK2: [
        MODEL_TENSOR.ROPE_FREQS,
        MODEL_TENSOR.ATTN_ROT_EMBD,
    ],
    MODEL_ARCH.CHATGLM: [
        MODEL_TENSOR.ROPE_FREQS,
    ],
    MODEL_ARCH.NEMOTRON: [
        MODEL_TENSOR.ROPE_FREQS,
        MODEL_TENSOR.ATTN_ROT_EMBD,
    ],
    MODEL_ARCH.BAILINGMOE: [
        MODEL_TENSOR.ROPE_FREQS,
    ],
}

#
# types
#


class TokenType(IntEnum):
    NORMAL       = 1
    UNKNOWN      = 2
    CONTROL      = 3
    USER_DEFINED = 4
    UNUSED       = 5
    BYTE         = 6


class RopeScalingType(Enum):
    NONE     = 'none'
    LINEAR   = 'linear'
    YARN     = 'yarn'
    LONGROPE = 'longrope'


class PoolingType(IntEnum):
    NONE = 0
    MEAN = 1
    CLS  = 2
    LAST = 3
    RANK = 4


class GGMLQuantizationType(IntEnum):
    F32     = 0
    F16     = 1
    Q4_0    = 2
    Q4_1    = 3
    Q5_0    = 6
    Q5_1    = 7
    Q8_0    = 8
    Q8_1    = 9
    Q2_K    = 10
    Q3_K    = 11
    Q4_K    = 12
    Q5_K    = 13
    Q6_K    = 14
    Q8_K    = 15
    IQ2_XXS = 16
    IQ2_XS  = 17
    IQ3_XXS = 18
    IQ1_S   = 19
    IQ4_NL  = 20
    IQ3_S   = 21
    IQ2_S   = 22
    IQ4_XS  = 23
    I8      = 24
    I16     = 25
    I32     = 26
    I64     = 27
    F64     = 28
    IQ1_M   = 29
    BF16    = 30
    TQ1_0   = 34
    TQ2_0   = 35
    MXFP4   = 39


class ExpertGatingFuncType(IntEnum):
    SOFTMAX  = 1
    SIGMOID  = 2


# TODO: add GGMLFileType from ggml_ftype in ggml.h


# from llama_ftype in llama.h
# ALL VALUES SHOULD BE THE SAME HERE AS THEY ARE OVER THERE.
class LlamaFileType(IntEnum):
    ALL_F32              = 0
    MOSTLY_F16           = 1   # except 1d tensors
    MOSTLY_Q4_0          = 2   # except 1d tensors
    MOSTLY_Q4_1          = 3   # except 1d tensors
    # MOSTLY_Q4_1_SOME_F16 = 4   # tok_embeddings.weight and output.weight are F16
    # MOSTLY_Q4_2        = 5   # support has been removed
    # MOSTLY_Q4_3        = 6   # support has been removed
    MOSTLY_Q8_0          = 7   # except 1d tensors
    MOSTLY_Q5_0          = 8   # except 1d tensors
    MOSTLY_Q5_1          = 9   # except 1d tensors
    MOSTLY_Q2_K          = 10  # except 1d tensors
    MOSTLY_Q3_K_S        = 11  # except 1d tensors
    MOSTLY_Q3_K_M        = 12  # except 1d tensors
    MOSTLY_Q3_K_L        = 13  # except 1d tensors
    MOSTLY_Q4_K_S        = 14  # except 1d tensors
    MOSTLY_Q4_K_M        = 15  # except 1d tensors
    MOSTLY_Q5_K_S        = 16  # except 1d tensors
    MOSTLY_Q5_K_M        = 17  # except 1d tensors
    MOSTLY_Q6_K          = 18  # except 1d tensors
    MOSTLY_IQ2_XXS       = 19  # except 1d tensors
    MOSTLY_IQ2_XS        = 20  # except 1d tensors
    MOSTLY_Q2_K_S        = 21  # except 1d tensors
    MOSTLY_IQ3_XS        = 22  # except 1d tensors
    MOSTLY_IQ3_XXS       = 23  # except 1d tensors
    MOSTLY_IQ1_S         = 24  # except 1d tensors
    MOSTLY_IQ4_NL        = 25  # except 1d tensors
    MOSTLY_IQ3_S         = 26  # except 1d tensors
    MOSTLY_IQ3_M         = 27  # except 1d tensors
    MOSTLY_IQ2_S         = 28  # except 1d tensors
    MOSTLY_IQ2_M         = 29  # except 1d tensors
    MOSTLY_IQ4_XS        = 30  # except 1d tensors
    MOSTLY_IQ1_M         = 31  # except 1d tensors
    MOSTLY_BF16          = 32  # except 1d tensors
    # MOSTLY_Q4_0_4_4      = 33  # removed from gguf files, use Q4_0 and runtime repack
    # MOSTLY_Q4_0_4_8      = 34  # removed from gguf files, use Q4_0 and runtime repack
    # MOSTLY_Q4_0_8_8      = 35  # removed from gguf files, use Q4_0 and runtime repack
    MOSTLY_TQ1_0         = 36  # except 1d tensors
    MOSTLY_TQ2_0         = 37  # except 1d tensors

    GUESSED              = 1024  # not specified in the model file


class GGUFEndian(IntEnum):
    LITTLE = 0
    BIG = 1


class GGUFValueType(IntEnum):
    UINT8   = 0
    INT8    = 1
    UINT16  = 2
    INT16   = 3
    UINT32  = 4
    INT32   = 5
    FLOAT32 = 6
    BOOL    = 7
    STRING  = 8
    ARRAY   = 9
    UINT64  = 10
    INT64   = 11
    FLOAT64 = 12

    @staticmethod
    def get_type(val: Any) -> GGUFValueType:
        if isinstance(val, (str, bytes, bytearray)):
            return GGUFValueType.STRING
        elif isinstance(val, list):
            return GGUFValueType.ARRAY
        elif isinstance(val, float):
            return GGUFValueType.FLOAT32
        elif isinstance(val, bool):
            return GGUFValueType.BOOL
        elif isinstance(val, int):
            return GGUFValueType.INT32
        # TODO: need help with 64-bit types in Python
        else:
            raise ValueError(f"Unknown type: {type(val)}")


class VisionProjectorType:
    GEMMA3 = "gemma3"
    IDEFICS3 = "idefics3"
    PIXTRAL = "pixtral"
    LLAMA4 = "llama4"
    QWEN2VL = "qwen2vl_merger"
    QWEN25VL = "qwen2.5vl_merger"
    ULTRAVOX = "ultravox"
    INTERNVL = "internvl"
    QWEN2A = "qwen2a" # audio
    QWEN25O = "qwen2.5o" # omni
    VOXTRAL = "voxtral"
    LFM2 = "lfm2"
    KIMIVL = "kimivl"


# Items here are (block size, type size)
QK_K = 256
GGML_QUANT_SIZES: dict[GGMLQuantizationType, tuple[int, int]] = {
    GGMLQuantizationType.F32:     (1, 4),
    GGMLQuantizationType.F16:     (1, 2),
    GGMLQuantizationType.Q4_0:    (32, 2 + 16),
    GGMLQuantizationType.Q4_1:    (32, 2 + 2 + 16),
    GGMLQuantizationType.Q5_0:    (32, 2 + 4 + 16),
    GGMLQuantizationType.Q5_1:    (32, 2 + 2 + 4 + 16),
    GGMLQuantizationType.Q8_0:    (32, 2 + 32),
    GGMLQuantizationType.Q8_1:    (32, 4 + 4 + 32),
    GGMLQuantizationType.Q2_K:    (256, 2 + 2 + QK_K // 16 + QK_K // 4),
    GGMLQuantizationType.Q3_K:    (256, 2 + QK_K // 4 + QK_K // 8 + 12),
    GGMLQuantizationType.Q4_K:    (256, 2 + 2 + QK_K // 2 + 12),
    GGMLQuantizationType.Q5_K:    (256, 2 + 2 + QK_K // 2 + QK_K // 8 + 12),
    GGMLQuantizationType.Q6_K:    (256, 2 + QK_K // 2 + QK_K // 4 + QK_K // 16),
    GGMLQuantizationType.Q8_K:    (256, 4 + QK_K + QK_K // 8),
    GGMLQuantizationType.IQ2_XXS: (256, 2 + QK_K // 4),
    GGMLQuantizationType.IQ2_XS:  (256, 2 + QK_K // 4 + QK_K // 32),
    GGMLQuantizationType.IQ3_XXS: (256, 2 + QK_K // 4 + QK_K // 8),
    GGMLQuantizationType.IQ1_S:   (256, 2 + QK_K // 8 + QK_K // 16),
    GGMLQuantizationType.IQ4_NL:  (32, 2 + 16),
    GGMLQuantizationType.IQ3_S:   (256, 2 + QK_K // 4 + QK_K // 8 + QK_K // 32 + 4),
    GGMLQuantizationType.IQ2_S:   (256, 2 + QK_K // 4 + QK_K // 16),
    GGMLQuantizationType.IQ4_XS:  (256, 2 + 2 + QK_K // 2 + QK_K // 64),
    GGMLQuantizationType.I8:      (1, 1),
    GGMLQuantizationType.I16:     (1, 2),
    GGMLQuantizationType.I32:     (1, 4),
    GGMLQuantizationType.I64:     (1, 8),
    GGMLQuantizationType.F64:     (1, 8),
    GGMLQuantizationType.IQ1_M:   (256, QK_K // 8 + QK_K // 16  + QK_K // 32),
    GGMLQuantizationType.BF16:    (1, 2),
    GGMLQuantizationType.TQ1_0:   (256, 2 + 4 * 13),
    GGMLQuantizationType.TQ2_0:   (256, 2 + 64),
    GGMLQuantizationType.MXFP4:   (32, 1 + 16),
}


# Aliases for backward compatibility.

# general
KEY_GENERAL_ARCHITECTURE         = Keys.General.ARCHITECTURE
KEY_GENERAL_QUANTIZATION_VERSION = Keys.General.QUANTIZATION_VERSION
KEY_GENERAL_ALIGNMENT            = Keys.General.ALIGNMENT
KEY_GENERAL_NAME                 = Keys.General.NAME
KEY_GENERAL_AUTHOR               = Keys.General.AUTHOR
KEY_GENERAL_URL                  = Keys.General.URL
KEY_GENERAL_DESCRIPTION          = Keys.General.DESCRIPTION
KEY_GENERAL_LICENSE              = Keys.General.LICENSE
KEY_GENERAL_SOURCE_URL           = Keys.General.SOURCE_URL
KEY_GENERAL_FILE_TYPE            = Keys.General.FILE_TYPE

# LLM
KEY_VOCAB_SIZE            = Keys.LLM.VOCAB_SIZE
KEY_CONTEXT_LENGTH        = Keys.LLM.CONTEXT_LENGTH
KEY_EMBEDDING_LENGTH      = Keys.LLM.EMBEDDING_LENGTH
KEY_BLOCK_COUNT           = Keys.LLM.BLOCK_COUNT
KEY_FEED_FORWARD_LENGTH   = Keys.LLM.FEED_FORWARD_LENGTH
KEY_USE_PARALLEL_RESIDUAL = Keys.LLM.USE_PARALLEL_RESIDUAL
KEY_TENSOR_DATA_LAYOUT    = Keys.LLM.TENSOR_DATA_LAYOUT

# attention
KEY_ATTENTION_HEAD_COUNT        = Keys.Attention.HEAD_COUNT
KEY_ATTENTION_HEAD_COUNT_KV     = Keys.Attention.HEAD_COUNT_KV
KEY_ATTENTION_MAX_ALIBI_BIAS    = Keys.Attention.MAX_ALIBI_BIAS
KEY_ATTENTION_CLAMP_KQV         = Keys.Attention.CLAMP_KQV
KEY_ATTENTION_LAYERNORM_EPS     = Keys.Attention.LAYERNORM_EPS
KEY_ATTENTION_LAYERNORM_RMS_EPS = Keys.Attention.LAYERNORM_RMS_EPS

# RoPE
KEY_ROPE_DIMENSION_COUNT      = Keys.Rope.DIMENSION_COUNT
KEY_ROPE_FREQ_BASE            = Keys.Rope.FREQ_BASE
KEY_ROPE_SCALING_TYPE         = Keys.Rope.SCALING_TYPE
KEY_ROPE_SCALING_FACTOR       = Keys.Rope.SCALING_FACTOR
KEY_ROPE_SCALING_ORIG_CTX_LEN = Keys.Rope.SCALING_ORIG_CTX_LEN
KEY_ROPE_SCALING_FINETUNED    = Keys.Rope.SCALING_FINETUNED

# SSM
KEY_SSM_CONV_KERNEL    = Keys.SSM.CONV_KERNEL
KEY_SSM_INNER_SIZE     = Keys.SSM.INNER_SIZE
KEY_SSM_STATE_SIZE     = Keys.SSM.STATE_SIZE
KEY_SSM_TIME_STEP_RANK = Keys.SSM.TIME_STEP_RANK
KEY_SSM_GROUP_COUNT    = Keys.SSM.GROUP_COUNT
KEY_SSM_DT_B_C_RMS     = Keys.SSM.DT_B_C_RMS

# tokenization
KEY_TOKENIZER_MODEL      = Keys.Tokenizer.MODEL
KEY_TOKENIZER_PRE        = Keys.Tokenizer.PRE
KEY_TOKENIZER_LIST       = Keys.Tokenizer.LIST
KEY_TOKENIZER_TOKEN_TYPE = Keys.Tokenizer.TOKEN_TYPE
KEY_TOKENIZER_SCORES     = Keys.Tokenizer.SCORES
KEY_TOKENIZER_MERGES     = Keys.Tokenizer.MERGES
KEY_TOKENIZER_BOS_ID     = Keys.Tokenizer.BOS_ID
KEY_TOKENIZER_EOS_ID     = Keys.Tokenizer.EOS_ID
KEY_TOKENIZER_EOT_ID     = Keys.Tokenizer.EOT_ID
KEY_TOKENIZER_EOM_ID     = Keys.Tokenizer.EOM_ID
KEY_TOKENIZER_UNK_ID     = Keys.Tokenizer.UNK_ID
KEY_TOKENIZER_SEP_ID     = Keys.Tokenizer.SEP_ID
KEY_TOKENIZER_PAD_ID     = Keys.Tokenizer.PAD_ID
KEY_TOKENIZER_MASK_ID    = Keys.Tokenizer.MASK_ID
KEY_TOKENIZER_HF_JSON    = Keys.Tokenizer.HF_JSON
KEY_TOKENIZER_RWKV       = Keys.Tokenizer.RWKV

KEY_TOKENIZER_FIM_PRE_ID = Keys.Tokenizer.FIM_PRE_ID
KEY_TOKENIZER_FIM_SUF_ID = Keys.Tokenizer.FIM_SUF_ID
KEY_TOKENIZER_FIM_MID_ID = Keys.Tokenizer.FIM_MID_ID
KEY_TOKENIZER_FIM_PAD_ID = Keys.Tokenizer.FIM_PAD_ID
KEY_TOKENIZER_FIM_REP_ID = Keys.Tokenizer.FIM_REP_ID
KEY_TOKENIZER_FIM_SEP_ID = Keys.Tokenizer.FIM_SEP_ID

# deprecated
KEY_TOKENIZER_PREFIX_ID  = Keys.Tokenizer.PREFIX_ID
KEY_TOKENIZER_SUFFIX_ID  = Keys.Tokenizer.SUFFIX_ID
KEY_TOKENIZER_MIDDLE_ID  = Keys.Tokenizer.MIDDLE_ID<|MERGE_RESOLUTION|>--- conflicted
+++ resolved
@@ -155,21 +155,10 @@
         SLIDING_WINDOW_PATTERN       = "{arch}.attention.sliding_window_pattern"
 
     class Rope:
-<<<<<<< HEAD
-        DIMENSION_COUNT         = "{arch}.rope.dimension_count"
-        DIMENSION_SECTIONS      = "{arch}.rope.dimension_sections"
-        FREQ_BASE               = "{arch}.rope.freq_base"
-        FREQ_BASE_SWA           = "{arch}.rope.freq_base_swa"
-        SCALING_TYPE            = "{arch}.rope.scaling.type"
-        SCALING_FACTOR          = "{arch}.rope.scaling.factor"
-        SCALING_ATTN_FACTOR     = "{arch}.rope.scaling.attn_factor"
-        SCALING_ORIG_CTX_LEN    = "{arch}.rope.scaling.original_context_length"
-        SCALING_FINETUNED       = "{arch}.rope.scaling.finetuned"
-        SCALING_YARN_LOG_MUL    = "{arch}.rope.scaling.yarn_log_multiplier"
-=======
         DIMENSION_COUNT          = "{arch}.rope.dimension_count"
         DIMENSION_SECTIONS       = "{arch}.rope.dimension_sections"
         FREQ_BASE                = "{arch}.rope.freq_base"
+        FREQ_BASE_SWA            = "{arch}.rope.freq_base_swa"
         SCALING_TYPE             = "{arch}.rope.scaling.type"
         SCALING_FACTOR           = "{arch}.rope.scaling.factor"
         SCALING_ATTN_FACTOR      = "{arch}.rope.scaling.attn_factor"
@@ -180,7 +169,6 @@
         SCALING_YARN_ATTN_FACTOR = "{arch}.rope.scaling.yarn_attn_factor"
         SCALING_YARN_BETA_FAST   = "{arch}.rope.scaling.yarn_beta_fast"
         SCALING_YARN_BETA_SLOW   = "{arch}.rope.scaling.yarn_beta_slow"
->>>>>>> b907255f
 
     class Split:
         LLM_KV_SPLIT_NO            = "split.no"
