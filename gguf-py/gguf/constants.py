from __future__ import annotations

from enum import Enum, IntEnum, auto
from typing import Any

#
# constants
#

GGUF_MAGIC             = 0x46554747  # "GGUF"
GGUF_VERSION           = 3
GGUF_DEFAULT_ALIGNMENT = 32
GGML_QUANT_VERSION     = 2  # GGML_QNT_VERSION from ggml.h

#
# metadata keys
#


class Keys:
    class General:
        TYPE                       = "general.type"
        ARCHITECTURE               = "general.architecture"
        QUANTIZATION_VERSION       = "general.quantization_version"
        ALIGNMENT                  = "general.alignment"
        FILE_TYPE                  = "general.file_type"

        # Authorship Metadata
        NAME                       = "general.name"
        AUTHOR                     = "general.author"
        VERSION                    = "general.version"
        ORGANIZATION               = "general.organization"

        FINETUNE                   = "general.finetune"
        BASENAME                   = "general.basename"

        DESCRIPTION                = "general.description"
        QUANTIZED_BY               = "general.quantized_by"

        SIZE_LABEL                 = "general.size_label"

        # Licensing details
        LICENSE                    = "general.license"
        LICENSE_NAME               = "general.license.name"
        LICENSE_LINK               = "general.license.link"

        # Typically represents the converted GGUF repo (Unless native)
        URL                        = "general.url" # Model Website/Paper
        DOI                        = "general.doi"
        UUID                       = "general.uuid"
        REPO_URL                   = "general.repo_url" # Model Source Repository (git/svn/etc...)

        # Model Source during conversion
        SOURCE_URL                 = "general.source.url" # Model Website/Paper
        SOURCE_DOI                 = "general.source.doi"
        SOURCE_UUID                = "general.source.uuid"
        SOURCE_REPO_URL            = "general.source.repo_url" # Model Source Repository (git/svn/etc...)

        # Base Model Source. There can be more than one source if it's a merged
        # model like with 'Mistral-7B-Merge-14-v0.1'. This will assist in
        # tracing linage of models as it is finetuned or merged over time.
        BASE_MODEL_COUNT           = "general.base_model.count"
        BASE_MODEL_NAME            = "general.base_model.{id}.name"
        BASE_MODEL_AUTHOR          = "general.base_model.{id}.author"
        BASE_MODEL_VERSION         = "general.base_model.{id}.version"
        BASE_MODEL_ORGANIZATION    = "general.base_model.{id}.organization"
        BASE_MODEL_DESCRIPTION     = "general.base_model.{id}.description"
        BASE_MODEL_URL             = "general.base_model.{id}.url" # Model Website/Paper
        BASE_MODEL_DOI             = "general.base_model.{id}.doi"
        BASE_MODEL_UUID            = "general.base_model.{id}.uuid"
        BASE_MODEL_REPO_URL        = "general.base_model.{id}.repo_url" # Model Source Repository (git/svn/etc...)

        # Dataset Source
        DATASET_COUNT           = "general.dataset.count"
        DATASET_NAME            = "general.dataset.{id}.name"
        DATASET_AUTHOR          = "general.dataset.{id}.author"
        DATASET_VERSION         = "general.dataset.{id}.version"
        DATASET_ORGANIZATION    = "general.dataset.{id}.organization"
        DATASET_DESCRIPTION     = "general.dataset.{id}.description"
        DATASET_URL             = "general.dataset.{id}.url" # Model Website/Paper
        DATASET_DOI             = "general.dataset.{id}.doi"
        DATASET_UUID            = "general.dataset.{id}.uuid"
        DATASET_REPO_URL        = "general.dataset.{id}.repo_url" # Model Source Repository (git/svn/etc...)

        # Array based KV stores
        TAGS                       = "general.tags"
        LANGUAGES                  = "general.languages"

    class LLM:
        VOCAB_SIZE                        = "{arch}.vocab_size"
        CONTEXT_LENGTH                    = "{arch}.context_length"
        EMBEDDING_LENGTH                  = "{arch}.embedding_length"
        FEATURES_LENGTH                   = "{arch}.features_length"
        BLOCK_COUNT                       = "{arch}.block_count"
        LEADING_DENSE_BLOCK_COUNT         = "{arch}.leading_dense_block_count"
        FEED_FORWARD_LENGTH               = "{arch}.feed_forward_length"
        EXPERT_FEED_FORWARD_LENGTH        = "{arch}.expert_feed_forward_length"
        EXPERT_SHARED_FEED_FORWARD_LENGTH = "{arch}.expert_shared_feed_forward_length"
        USE_PARALLEL_RESIDUAL             = "{arch}.use_parallel_residual"
        TENSOR_DATA_LAYOUT                = "{arch}.tensor_data_layout"
        EXPERT_COUNT                      = "{arch}.expert_count"
        EXPERT_USED_COUNT                 = "{arch}.expert_used_count"
        EXPERT_SHARED_COUNT               = "{arch}.expert_shared_count"
        EXPERT_WEIGHTS_SCALE              = "{arch}.expert_weights_scale"
        EXPERT_WEIGHTS_NORM               = "{arch}.expert_weights_norm"
        EXPERT_GATING_FUNC                = "{arch}.expert_gating_func"
        MOE_EVERY_N_LAYERS                = "{arch}.moe_every_n_layers"
        POOLING_TYPE                      = "{arch}.pooling_type"
        LOGIT_SCALE                       = "{arch}.logit_scale"
        DECODER_START_TOKEN_ID            = "{arch}.decoder_start_token_id"
        ATTN_LOGIT_SOFTCAPPING            = "{arch}.attn_logit_softcapping"
        FINAL_LOGIT_SOFTCAPPING           = "{arch}.final_logit_softcapping"
        SWIN_NORM                         = "{arch}.swin_norm"
        RESCALE_EVERY_N_LAYERS            = "{arch}.rescale_every_n_layers"
        TIME_MIX_EXTRA_DIM                = "{arch}.time_mix_extra_dim"
        TIME_DECAY_EXTRA_DIM              = "{arch}.time_decay_extra_dim"
        RESIDUAL_SCALE                    = "{arch}.residual_scale"
        EMBEDDING_SCALE                   = "{arch}.embedding_scale"
        TOKEN_SHIFT_COUNT                 = "{arch}.token_shift_count"
        INTERLEAVE_MOE_LAYER_STEP         = "{arch}.interleave_moe_layer_step"
        ACTIVATION_SPARSITY_SCALE         = "{arch}.activation_sparsity_scale"
        ALTUP_ACTIVE_IDX                  = "{arch}.altup.active_idx"
        ALTUP_NUM_INPUTS                  = "{arch}.altup.num_inputs"
        EMBD_LENGTH_PER_LAYER_INP         = "{arch}.embedding_length_per_layer_input"

    class Attention:
        HEAD_COUNT                   = "{arch}.attention.head_count"
        HEAD_COUNT_KV                = "{arch}.attention.head_count_kv"
        MAX_ALIBI_BIAS               = "{arch}.attention.max_alibi_bias"
        CLAMP_KQV                    = "{arch}.attention.clamp_kqv"
        KEY_LENGTH                   = "{arch}.attention.key_length"
        VALUE_LENGTH                 = "{arch}.attention.value_length"
        LAYERNORM_EPS                = "{arch}.attention.layer_norm_epsilon"
        LAYERNORM_RMS_EPS            = "{arch}.attention.layer_norm_rms_epsilon"
        GROUPNORM_EPS                = "{arch}.attention.group_norm_epsilon"
        GROUPNORM_GROUPS             = "{arch}.attention.group_norm_groups"
        CAUSAL                       = "{arch}.attention.causal"
        Q_LORA_RANK                  = "{arch}.attention.q_lora_rank"
        KV_LORA_RANK                 = "{arch}.attention.kv_lora_rank"
        DECAY_LORA_RANK              = "{arch}.attention.decay_lora_rank"
        ICLR_LORA_RANK               = "{arch}.attention.iclr_lora_rank"
        VALUE_RESIDUAL_MIX_LORA_RANK = "{arch}.attention.value_residual_mix_lora_rank"
        GATE_LORA_RANK               = "{arch}.attention.gate_lora_rank"
        REL_BUCKETS_COUNT            = "{arch}.attention.relative_buckets_count"
        SLIDING_WINDOW               = "{arch}.attention.sliding_window"
        SCALE                        = "{arch}.attention.scale"
        KEY_LENGTH_MLA               = "{arch}.attention.key_length_mla"
        VALUE_LENGTH_MLA             = "{arch}.attention.value_length_mla"
        SHARED_KV_LAYERS             = "{arch}.attention.shared_kv_layers"
        SLIDING_WINDOW_PATTERN       = "{arch}.attention.sliding_window_pattern"

    class Rope:
        DIMENSION_COUNT         = "{arch}.rope.dimension_count"
        DIMENSION_SECTIONS      = "{arch}.rope.dimension_sections"
        FREQ_BASE               = "{arch}.rope.freq_base"
        SCALING_TYPE            = "{arch}.rope.scaling.type"
        SCALING_FACTOR          = "{arch}.rope.scaling.factor"
        SCALING_ATTN_FACTOR     = "{arch}.rope.scaling.attn_factor"
        SCALING_ORIG_CTX_LEN    = "{arch}.rope.scaling.original_context_length"
        SCALING_FINETUNED       = "{arch}.rope.scaling.finetuned"
        SCALING_YARN_LOG_MUL    = "{arch}.rope.scaling.yarn_log_multiplier"

    class Split:
        LLM_KV_SPLIT_NO            = "split.no"
        LLM_KV_SPLIT_COUNT         = "split.count"
        LLM_KV_SPLIT_TENSORS_COUNT = "split.tensors.count"

    class SSM:
        CONV_KERNEL    = "{arch}.ssm.conv_kernel"
        INNER_SIZE     = "{arch}.ssm.inner_size"
        STATE_SIZE     = "{arch}.ssm.state_size"
        TIME_STEP_RANK = "{arch}.ssm.time_step_rank"
        GROUP_COUNT    = "{arch}.ssm.group_count"
        DT_B_C_RMS     = "{arch}.ssm.dt_b_c_rms"

    class WKV:
        HEAD_SIZE = "{arch}.wkv.head_size"

    class PosNet:
        EMBEDDING_LENGTH = "{arch}.posnet.embedding_length"
        BLOCK_COUNT      = "{arch}.posnet.block_count"

    class ConvNext:
        EMBEDDING_LENGTH = "{arch}.convnext.embedding_length"
        BLOCK_COUNT      = "{arch}.convnext.block_count"

    class Classifier:
        OUTPUT_LABELS = "{arch}.classifier.output_labels"

    class ShortConv:
        L_CACHE = "{arch}.shortconv.l_cache"

    class Tokenizer:
        MODEL                = "tokenizer.ggml.model"
        PRE                  = "tokenizer.ggml.pre"
        LIST                 = "tokenizer.ggml.tokens"
        TOKEN_TYPE           = "tokenizer.ggml.token_type"
        TOKEN_TYPE_COUNT     = "tokenizer.ggml.token_type_count"  # for BERT-style token types
        SCORES               = "tokenizer.ggml.scores"
        MERGES               = "tokenizer.ggml.merges"
        BOS_ID               = "tokenizer.ggml.bos_token_id"
        EOS_ID               = "tokenizer.ggml.eos_token_id"
        EOT_ID               = "tokenizer.ggml.eot_token_id"
        EOM_ID               = "tokenizer.ggml.eom_token_id"
        UNK_ID               = "tokenizer.ggml.unknown_token_id"
        SEP_ID               = "tokenizer.ggml.seperator_token_id"
        PAD_ID               = "tokenizer.ggml.padding_token_id"
        MASK_ID              = "tokenizer.ggml.mask_token_id"
        ADD_BOS              = "tokenizer.ggml.add_bos_token"
        ADD_EOS              = "tokenizer.ggml.add_eos_token"
        ADD_SEP              = "tokenizer.ggml.add_sep_token"
        ADD_PREFIX           = "tokenizer.ggml.add_space_prefix"
        REMOVE_EXTRA_WS      = "tokenizer.ggml.remove_extra_whitespaces"
        PRECOMPILED_CHARSMAP = "tokenizer.ggml.precompiled_charsmap"
        HF_JSON              = "tokenizer.huggingface.json"
        RWKV                 = "tokenizer.rwkv.world"
        CHAT_TEMPLATE        = "tokenizer.chat_template"
        CHAT_TEMPLATE_N      = "tokenizer.chat_template.{name}"
        CHAT_TEMPLATES       = "tokenizer.chat_templates"
        # FIM/Infill special tokens constants
        FIM_PRE_ID           = "tokenizer.ggml.fim_pre_token_id"
        FIM_SUF_ID           = "tokenizer.ggml.fim_suf_token_id"
        FIM_MID_ID           = "tokenizer.ggml.fim_mid_token_id"
        FIM_PAD_ID           = "tokenizer.ggml.fim_pad_token_id"
        FIM_REP_ID           = "tokenizer.ggml.fim_rep_token_id"
        FIM_SEP_ID           = "tokenizer.ggml.fim_sep_token_id"
        # deprecated:
        PREFIX_ID            = "tokenizer.ggml.prefix_token_id"
        SUFFIX_ID            = "tokenizer.ggml.suffix_token_id"
        MIDDLE_ID            = "tokenizer.ggml.middle_token_id"

    class Adapter:
        TYPE       = "adapter.type"
        LORA_ALPHA = "adapter.lora.alpha"

    class IMatrix:
        CHUNK_COUNT = "imatrix.chunk_count"
        CHUNK_SIZE  = "imatrix.chunk_size"
        DATASETS    = "imatrix.datasets"

    class Clip:
        PROJECTOR_TYPE      = "clip.projector_type"
        HAS_VISION_ENCODER  = "clip.has_vision_encoder"
        HAS_AUDIO_ENCODER   = "clip.has_audio_encoder"
        HAS_LLAVA_PROJECTOR = "clip.has_llava_projector"

    class ClipVision:
        IMAGE_SIZE          = "clip.vision.image_size"
        PATCH_SIZE          = "clip.vision.patch_size"
        EMBEDDING_LENGTH    = "clip.vision.embedding_length"
        FEED_FORWARD_LENGTH = "clip.vision.feed_forward_length"
        PROJECTION_DIM      = "clip.vision.projection_dim"
        BLOCK_COUNT         = "clip.vision.block_count"
        IMAGE_MEAN          = "clip.vision.image_mean"
        IMAGE_STD           = "clip.vision.image_std"
        SPATIAL_MERGE_SIZE  = "clip.vision.spatial_merge_size"
        USE_GELU            = "clip.use_gelu"
        USE_SILU            = "clip.use_silu"
        N_WA_PATTERN        = "clip.vision.n_wa_pattern" # used by qwen2.5vl

        class Attention:
            HEAD_COUNT      = "clip.vision.attention.head_count"
            LAYERNORM_EPS   = "clip.vision.attention.layer_norm_epsilon"

        class Projector:
            SCALE_FACTOR    = "clip.vision.projector.scale_factor"

    class ClipAudio:
        NUM_MEL_BINS        = "clip.audio.num_mel_bins"
        EMBEDDING_LENGTH    = "clip.audio.embedding_length"
        FEED_FORWARD_LENGTH = "clip.audio.feed_forward_length"
        PROJECTION_DIM      = "clip.audio.projection_dim"
        BLOCK_COUNT         = "clip.audio.block_count"

        class Attention:
            HEAD_COUNT      = "clip.audio.attention.head_count"
            LAYERNORM_EPS   = "clip.audio.attention.layer_norm_epsilon"

        class Projector:
            STACK_FACTOR    = "clip.audio.projector.stack_factor"

#
# recommended mapping of model tensor names for storage in gguf
#


class GGUFType:
    MODEL   = "model"
    ADAPTER = "adapter"
    IMATRIX = "imatrix"
    MMPROJ  = "mmproj" # dummy, unused for now


class MODEL_ARCH(IntEnum):
    MMPROJ           = auto() # dummy arch for clip.cpp
    LLAMA            = auto()
    LLAMA4           = auto()
    DECI             = auto()
    FALCON           = auto()
    FALCON_H1        = auto()
    BAICHUAN         = auto()
    GROK             = auto()
    GPT2             = auto()
    GPTJ             = auto()
    GPTNEOX          = auto()
    MPT              = auto()
    STARCODER        = auto()
    REFACT           = auto()
    BERT             = auto()
    NOMIC_BERT       = auto()
    NOMIC_BERT_MOE   = auto()
    NEO_BERT         = auto()
    JINA_BERT_V2     = auto()
    BLOOM            = auto()
    STABLELM         = auto()
    QWEN             = auto()
    QWEN2            = auto()
    QWEN2MOE         = auto()
    QWEN2VL          = auto()
    QWEN3            = auto()
    QWEN3MOE         = auto()
    PHI2             = auto()
    PHI3             = auto()
    PHIMOE           = auto()
    PLAMO            = auto()
    PLAMO2           = auto()
    CODESHELL        = auto()
    ORION            = auto()
    INTERNLM2        = auto()
    MINICPM          = auto()
    MINICPM3         = auto()
    GEMMA            = auto()
    GEMMA2           = auto()
    GEMMA3           = auto()
    GEMMA3N          = auto()
    STARCODER2       = auto()
    RWKV6            = auto()
    RWKV6QWEN2       = auto()
    RWKV7            = auto()
    ARWKV7           = auto()
    MAMBA            = auto()
    MAMBA2           = auto()
    JAMBA            = auto()
    XVERSE           = auto()
    COMMAND_R        = auto()
    COHERE2          = auto()
    DBRX             = auto()
    OLMO             = auto()
    OLMO2            = auto()
    OLMOE            = auto()
    OPENELM          = auto()
    ARCTIC           = auto()
    DEEPSEEK         = auto()
    DEEPSEEK2        = auto()
    CHATGLM          = auto()
    GLM4             = auto()
    BITNET           = auto()
    T5               = auto()
    T5ENCODER        = auto()
    JAIS             = auto()
    NEMOTRON         = auto()
    EXAONE           = auto()
    EXAONE4          = auto()
    GRANITE          = auto()
    GRANITE_MOE      = auto()
    GRANITE_HYBRID   = auto()
    CHAMELEON        = auto()
    WAVTOKENIZER_DEC = auto()
    PLM              = auto()
    BAILINGMOE       = auto()
    DOTS1            = auto()
    ARCEE            = auto()
    ERNIE4_5         = auto()
    ERNIE4_5_MOE     = auto()
    HUNYUAN_MOE      = auto()
    SMOLLM3          = auto()
<<<<<<< HEAD
    OPENAI_MOE       = auto()
=======
    LFM2             = auto()
    DREAM            = auto()
>>>>>>> 938b7857


class VISION_PROJECTOR_TYPE(IntEnum):
    MLP       = auto()
    LDP       = auto()
    LDPV2     = auto()
    RESAMPLER = auto()
    GLM_EDGE  = auto()
    MERGER    = auto()
    GEMMA3    = auto()


class MODEL_TENSOR(IntEnum):
    TOKEN_EMBD           = auto()
    TOKEN_EMBD_NORM      = auto()
    TOKEN_TYPES          = auto()
    POS_EMBD             = auto()
    OUTPUT               = auto()
    OUTPUT_NORM          = auto()
    ROPE_FREQS           = auto()
    ROPE_FACTORS_LONG    = auto()
    ROPE_FACTORS_SHORT   = auto()
    ATTN_Q               = auto()
    ATTN_K               = auto()
    ATTN_V               = auto()
    ATTN_QKV             = auto()
    ATTN_OUT             = auto()
    ATTN_NORM            = auto()
    ATTN_NORM_2          = auto()
    ATTN_OUT_NORM        = auto()
    ATTN_POST_NORM       = auto()
    ATTN_ROT_EMBD        = auto()
    ATTN_SINKS           = auto()
    FFN_GATE_INP         = auto()
    FFN_GATE_INP_SHEXP   = auto()
    FFN_NORM             = auto()
    FFN_PRE_NORM         = auto()
    FFN_POST_NORM        = auto()
    FFN_GATE             = auto()
    FFN_DOWN             = auto()
    FFN_UP               = auto()
    FFN_ACT              = auto()
    FFN_NORM_EXP         = auto()
    FFN_GATE_EXP         = auto()
    FFN_DOWN_EXP         = auto()
    FFN_UP_EXP           = auto()
    FFN_GATE_SHEXP       = auto()
    FFN_DOWN_SHEXP       = auto()
    FFN_UP_SHEXP         = auto()
    FFN_EXP_PROBS_B      = auto()
    ATTN_Q_NORM          = auto()
    ATTN_K_NORM          = auto()
    LAYER_OUT_NORM       = auto()
    PER_LAYER_TOKEN_EMBD = auto() # gemma3n
    PER_LAYER_MODEL_PROJ = auto() # gemma3n
    PER_LAYER_INP_GATE   = auto() # gemma3n
    PER_LAYER_PROJ       = auto() # gemma3n
    PER_LAYER_PROJ_NORM  = auto() # gemma3n
    PER_LAYER_POST_NORM  = auto() # gemma3n
    ALTUP_PROJ           = auto() # gemma3n
    ALTUP_UNEMBD_PROJ    = auto() # gemma3n
    ALTUP_CORRECT_COEF   = auto() # gemma3n
    ALTUP_CORRECT_SCALE  = auto() # gemma3n
    ALTUP_PREDICT_COEF   = auto() # gemma3n
    ALTUP_ROUTER         = auto() # gemma3n
    ALTUP_ROUTER_NORM    = auto() # gemma3n
    LAUREL_L             = auto() # gemma3n
    LAUREL_R             = auto() # gemma3n
    LAUREL_POST_NORM     = auto() # gemma3n
    SSM_IN               = auto()
    SSM_CONV1D           = auto()
    SSM_X                = auto()
    SSM_DT               = auto()
    SSM_DT_NORM          = auto()
    SSM_A                = auto()
    SSM_B_NORM           = auto()
    SSM_C_NORM           = auto()
    SSM_D                = auto()
    SSM_NORM             = auto()
    SSM_OUT              = auto()
    TIME_MIX_W0          = auto()
    TIME_MIX_W1          = auto()
    TIME_MIX_W2          = auto()
    TIME_MIX_A0          = auto()
    TIME_MIX_A1          = auto()
    TIME_MIX_A2          = auto()
    TIME_MIX_V0          = auto()
    TIME_MIX_V1          = auto()
    TIME_MIX_V2          = auto()
    TIME_MIX_G1          = auto()
    TIME_MIX_G2          = auto()
    TIME_MIX_K_K         = auto()
    TIME_MIX_K_A         = auto()
    TIME_MIX_R_K         = auto()
    TIME_MIX_LERP_X      = auto()
    TIME_MIX_LERP_K      = auto()
    TIME_MIX_LERP_V      = auto()
    TIME_MIX_LERP_R      = auto()
    TIME_MIX_LERP_G      = auto()
    TIME_MIX_LERP_FUSED  = auto()
    TIME_MIX_LERP_W      = auto()
    TIME_MIX_FIRST       = auto()
    TIME_MIX_DECAY       = auto()
    TIME_MIX_DECAY_W1    = auto()
    TIME_MIX_DECAY_W2    = auto()
    TIME_MIX_KEY         = auto()
    TIME_MIX_VALUE       = auto()
    TIME_MIX_RECEPTANCE  = auto()
    TIME_MIX_GATE        = auto()
    TIME_MIX_LN          = auto()
    TIME_MIX_OUTPUT      = auto()
    CHANNEL_MIX_LERP_K   = auto()
    CHANNEL_MIX_LERP_R   = auto()
    CHANNEL_MIX_KEY      = auto()
    CHANNEL_MIX_RECEPTANCE = auto()
    CHANNEL_MIX_VALUE    = auto()
    ATTN_Q_A             = auto()
    ATTN_Q_B             = auto()
    ATTN_KV_A_MQA        = auto()
    ATTN_KV_B            = auto()
    ATTN_K_B             = auto()
    ATTN_V_B             = auto()
    ATTN_Q_A_NORM        = auto()
    ATTN_KV_A_NORM       = auto()
    FFN_SUB_NORM         = auto()
    ATTN_SUB_NORM        = auto()
    DEC_ATTN_NORM        = auto()
    DEC_ATTN_Q           = auto()
    DEC_ATTN_K           = auto()
    DEC_ATTN_V           = auto()
    DEC_ATTN_OUT         = auto()
    DEC_ATTN_REL_B       = auto()
    DEC_CROSS_ATTN_NORM  = auto()
    DEC_CROSS_ATTN_Q     = auto()
    DEC_CROSS_ATTN_K     = auto()
    DEC_CROSS_ATTN_V     = auto()
    DEC_CROSS_ATTN_OUT   = auto()
    DEC_CROSS_ATTN_REL_B = auto()
    DEC_FFN_NORM         = auto()
    DEC_FFN_GATE         = auto()
    DEC_FFN_DOWN         = auto()
    DEC_FFN_UP           = auto()
    DEC_OUTPUT_NORM      = auto()
    ENC_ATTN_NORM        = auto()
    ENC_ATTN_Q           = auto()
    ENC_ATTN_K           = auto()
    ENC_ATTN_V           = auto()
    ENC_ATTN_OUT         = auto()
    ENC_ATTN_REL_B       = auto()
    ENC_FFN_NORM         = auto()
    ENC_FFN_GATE         = auto()
    ENC_FFN_DOWN         = auto()
    ENC_FFN_UP           = auto()
    ENC_OUTPUT_NORM      = auto()
    CLS                  = auto() # classifier
    CLS_OUT              = auto() # classifier output projection
    CONV1D               = auto()
    CONVNEXT_DW          = auto()
    CONVNEXT_NORM        = auto()
    CONVNEXT_PW1         = auto()
    CONVNEXT_PW2         = auto()
    CONVNEXT_GAMMA       = auto()
    POSNET_CONV1         = auto()
    POSNET_CONV2         = auto()
    POSNET_NORM          = auto()
    POSNET_NORM1         = auto()
    POSNET_NORM2         = auto()
    POSNET_ATTN_NORM     = auto()
    POSNET_ATTN_Q        = auto()
    POSNET_ATTN_K        = auto()
    POSNET_ATTN_V        = auto()
    POSNET_ATTN_OUT      = auto()
    SHORTCONV_CONV       = auto()
    SHORTCONV_INPROJ     = auto()
    SHORTCONV_OUTPROJ    = auto()
    # vision
    V_MMPROJ             = auto()
    V_MMPROJ_FC          = auto()
    V_MMPROJ_MLP         = auto()
    V_MMPROJ_PEG         = auto()
    V_ENC_EMBD_CLS       = auto()
    V_ENC_EMBD_PATCH     = auto()
    V_ENC_EMBD_POS       = auto()
    V_ENC_INPUT_NORM     = auto()
    V_ENC_ATTN_Q         = auto()
    V_ENC_ATTN_Q_NORM    = auto()
    V_ENC_ATTN_K         = auto()
    V_ENC_ATTN_K_NORM    = auto()
    V_ENC_ATTN_V         = auto()
    V_ENC_ATTN_O         = auto()
    V_ENC_ATTN_O_NORM    = auto()
    V_ENC_POST_ATTN_NORM = auto()
    V_ENC_FFN_UP         = auto()
    V_ENC_FFN_GATE       = auto()
    V_ENC_FFN_DOWN       = auto()
    V_LAYER_SCALE_1      = auto()
    V_LAYER_SCALE_2      = auto()
    V_PRE_NORM           = auto()
    V_POST_NORM          = auto()
    V_MM_INP_NORM        = auto()
    V_MM_INP_PROJ        = auto() # gemma3
    V_MM_SOFT_EMB_NORM   = auto() # gemma3
    V_RESMPL_POS_EMBD_K  = auto() # minicpmv
    V_RESMPL_ATTN_Q      = auto() # minicpmv
    V_RESMPL_ATTN_K      = auto() # minicpmv
    V_RESMPL_ATTN_V      = auto() # minicpmv
    V_RESMPL_ATTN_OUT    = auto() # minicpmv
    V_RESMPL_KV          = auto() # minicpmv
    V_RESMPL_KV_NORM     = auto() # minicpmv
    V_RESMPL_POST_NORM   = auto() # minicpmv
    V_RESMPL_Q_NORM      = auto() # minicpmv
    V_RESMPL_PROJ        = auto() # minicpmv
    V_RESMPL_QUERY       = auto() # minicpmv
    V_TOK_EMBD_IMG_BREAK = auto() # pixtral
    V_MM_PATCH_MERGER    = auto() # mistral small 3.1
    # audio (mtmd)
    A_ENC_EMBD_POS       = auto()
    A_ENC_CONV1D         = auto()
    A_PRE_NORM           = auto()
    A_POST_NORM          = auto()
    A_ENC_ATTN_Q         = auto()
    A_ENC_ATTN_K         = auto()
    A_ENC_ATTN_V         = auto()
    A_ENC_INPUT_NORM     = auto()
    A_ENC_OUTPUT         = auto()
    A_ENC_OUTPUT_NORM    = auto()
    A_ENC_FFN_UP         = auto()
    A_ENC_FFN_GATE       = auto()
    A_ENC_FFN_DOWN       = auto()
    A_MMPROJ             = auto()
    A_MMPROJ_FC          = auto()
    A_MM_NORM_PRE        = auto()
    A_MM_NORM_MID        = auto()


MODEL_ARCH_NAMES: dict[MODEL_ARCH, str] = {
    MODEL_ARCH.MMPROJ:           "clip", # dummy arch for clip.cpp
    MODEL_ARCH.LLAMA:            "llama",
    MODEL_ARCH.LLAMA4:           "llama4",
    MODEL_ARCH.DECI:             "deci",
    MODEL_ARCH.FALCON:           "falcon",
    MODEL_ARCH.BAICHUAN:         "baichuan",
    MODEL_ARCH.GROK:             "grok",
    MODEL_ARCH.GPT2:             "gpt2",
    MODEL_ARCH.GPTJ:             "gptj",
    MODEL_ARCH.GPTNEOX:          "gptneox",
    MODEL_ARCH.MPT:              "mpt",
    MODEL_ARCH.STARCODER:        "starcoder",
    MODEL_ARCH.REFACT:           "refact",
    MODEL_ARCH.BERT:             "bert",
    MODEL_ARCH.NOMIC_BERT:       "nomic-bert",
    MODEL_ARCH.NOMIC_BERT_MOE:   "nomic-bert-moe",
    MODEL_ARCH.NEO_BERT:         "neo-bert",
    MODEL_ARCH.JINA_BERT_V2:     "jina-bert-v2",
    MODEL_ARCH.BLOOM:            "bloom",
    MODEL_ARCH.STABLELM:         "stablelm",
    MODEL_ARCH.QWEN:             "qwen",
    MODEL_ARCH.QWEN2:            "qwen2",
    MODEL_ARCH.QWEN2MOE:         "qwen2moe",
    MODEL_ARCH.QWEN2VL:          "qwen2vl",
    MODEL_ARCH.QWEN3:            "qwen3",
    MODEL_ARCH.QWEN3MOE:         "qwen3moe",
    MODEL_ARCH.PHI2:             "phi2",
    MODEL_ARCH.PHI3:             "phi3",
    MODEL_ARCH.PHIMOE:           "phimoe",
    MODEL_ARCH.PLAMO:            "plamo",
    MODEL_ARCH.PLAMO2:           "plamo2",
    MODEL_ARCH.CODESHELL:        "codeshell",
    MODEL_ARCH.ORION:            "orion",
    MODEL_ARCH.INTERNLM2:        "internlm2",
    MODEL_ARCH.MINICPM:          "minicpm",
    MODEL_ARCH.MINICPM3:         "minicpm3",
    MODEL_ARCH.GEMMA:            "gemma",
    MODEL_ARCH.GEMMA2:           "gemma2",
    MODEL_ARCH.GEMMA3:           "gemma3",
    MODEL_ARCH.GEMMA3N:          "gemma3n",
    MODEL_ARCH.STARCODER2:       "starcoder2",
    MODEL_ARCH.RWKV6:            "rwkv6",
    MODEL_ARCH.RWKV6QWEN2:       "rwkv6qwen2",
    MODEL_ARCH.RWKV7:            "rwkv7",
    MODEL_ARCH.ARWKV7:           "arwkv7",
    MODEL_ARCH.MAMBA:            "mamba",
    MODEL_ARCH.MAMBA2:           "mamba2",
    MODEL_ARCH.JAMBA:            "jamba",
    MODEL_ARCH.XVERSE:           "xverse",
    MODEL_ARCH.COMMAND_R:        "command-r",
    MODEL_ARCH.COHERE2:          "cohere2",
    MODEL_ARCH.DBRX:             "dbrx",
    MODEL_ARCH.OLMO:             "olmo",
    MODEL_ARCH.OLMO2:            "olmo2",
    MODEL_ARCH.OLMOE:            "olmoe",
    MODEL_ARCH.OPENELM:          "openelm",
    MODEL_ARCH.ARCTIC:           "arctic",
    MODEL_ARCH.DEEPSEEK:         "deepseek",
    MODEL_ARCH.DEEPSEEK2:        "deepseek2",
    MODEL_ARCH.CHATGLM:          "chatglm",
    MODEL_ARCH.GLM4:             "glm4",
    MODEL_ARCH.BITNET:           "bitnet",
    MODEL_ARCH.T5:               "t5",
    MODEL_ARCH.T5ENCODER:        "t5encoder",
    MODEL_ARCH.JAIS:             "jais",
    MODEL_ARCH.NEMOTRON:         "nemotron",
    MODEL_ARCH.EXAONE:           "exaone",
    MODEL_ARCH.EXAONE4:          "exaone4",
    MODEL_ARCH.GRANITE:          "granite",
    MODEL_ARCH.GRANITE_MOE:      "granitemoe",
    MODEL_ARCH.GRANITE_HYBRID:   "granitehybrid",
    MODEL_ARCH.CHAMELEON:        "chameleon",
    MODEL_ARCH.WAVTOKENIZER_DEC: "wavtokenizer-dec",
    MODEL_ARCH.PLM:              "plm",
    MODEL_ARCH.BAILINGMOE:       "bailingmoe",
    MODEL_ARCH.DOTS1:            "dots1",
    MODEL_ARCH.ARCEE:            "arcee",
    MODEL_ARCH.ERNIE4_5:         "ernie4_5",
    MODEL_ARCH.ERNIE4_5_MOE:     "ernie4_5-moe",
    MODEL_ARCH.FALCON_H1:        "falcon-h1",
    MODEL_ARCH.HUNYUAN_MOE:      "hunyuan-moe",
    MODEL_ARCH.SMOLLM3:          "smollm3",
<<<<<<< HEAD
    MODEL_ARCH.OPENAI_MOE:       "openai-moe",
=======
    MODEL_ARCH.LFM2:             "lfm2",
    MODEL_ARCH.DREAM:            "dream",
>>>>>>> 938b7857
}

VISION_PROJECTOR_TYPE_NAMES: dict[VISION_PROJECTOR_TYPE, str] = {
    VISION_PROJECTOR_TYPE.MLP:       "mlp",
    VISION_PROJECTOR_TYPE.LDP:       "ldp",
    VISION_PROJECTOR_TYPE.LDPV2:     "ldpv2",
    VISION_PROJECTOR_TYPE.RESAMPLER: "resampler",
    VISION_PROJECTOR_TYPE.GLM_EDGE:  "adapter",
    VISION_PROJECTOR_TYPE.MERGER:    "qwen2vl_merger",
    VISION_PROJECTOR_TYPE.GEMMA3:    "gemma3",
}

TENSOR_NAMES: dict[MODEL_TENSOR, str] = {
    MODEL_TENSOR.TOKEN_EMBD:                "token_embd",
    MODEL_TENSOR.TOKEN_EMBD_NORM:           "token_embd_norm",
    MODEL_TENSOR.TOKEN_TYPES:               "token_types",
    MODEL_TENSOR.POS_EMBD:                  "position_embd",
    MODEL_TENSOR.OUTPUT_NORM:               "output_norm",
    MODEL_TENSOR.OUTPUT:                    "output",
    MODEL_TENSOR.ROPE_FREQS:                "rope_freqs",
    MODEL_TENSOR.ROPE_FACTORS_LONG:         "rope_factors_long",
    MODEL_TENSOR.ROPE_FACTORS_SHORT:        "rope_factors_short",
    MODEL_TENSOR.ATTN_NORM:                 "blk.{bid}.attn_norm",
    MODEL_TENSOR.ATTN_NORM_2:               "blk.{bid}.attn_norm_2",
    MODEL_TENSOR.ATTN_QKV:                  "blk.{bid}.attn_qkv",
    MODEL_TENSOR.ATTN_Q:                    "blk.{bid}.attn_q",
    MODEL_TENSOR.ATTN_K:                    "blk.{bid}.attn_k",
    MODEL_TENSOR.ATTN_V:                    "blk.{bid}.attn_v",
    MODEL_TENSOR.ATTN_OUT:                  "blk.{bid}.attn_output",
    MODEL_TENSOR.ATTN_ROT_EMBD:             "blk.{bid}.attn_rot_embd",
    MODEL_TENSOR.ATTN_SINKS:                "blk.{bid}.attn_sinks",
    MODEL_TENSOR.ATTN_Q_NORM:               "blk.{bid}.attn_q_norm",
    MODEL_TENSOR.ATTN_K_NORM:               "blk.{bid}.attn_k_norm",
    MODEL_TENSOR.ATTN_OUT_NORM:             "blk.{bid}.attn_output_norm",
    MODEL_TENSOR.ATTN_POST_NORM:            "blk.{bid}.post_attention_norm",
    MODEL_TENSOR.FFN_GATE_INP:              "blk.{bid}.ffn_gate_inp",
    MODEL_TENSOR.FFN_GATE_INP_SHEXP:        "blk.{bid}.ffn_gate_inp_shexp",
    MODEL_TENSOR.FFN_NORM:                  "blk.{bid}.ffn_norm",
    MODEL_TENSOR.FFN_PRE_NORM:              "blk.{bid}.ffn_norm",
    MODEL_TENSOR.FFN_POST_NORM:             "blk.{bid}.post_ffw_norm",
    MODEL_TENSOR.FFN_GATE:                  "blk.{bid}.ffn_gate",
    MODEL_TENSOR.FFN_DOWN:                  "blk.{bid}.ffn_down",
    MODEL_TENSOR.FFN_UP:                    "blk.{bid}.ffn_up",
    MODEL_TENSOR.FFN_GATE_SHEXP:            "blk.{bid}.ffn_gate_shexp",
    MODEL_TENSOR.FFN_DOWN_SHEXP:            "blk.{bid}.ffn_down_shexp",
    MODEL_TENSOR.FFN_UP_SHEXP:              "blk.{bid}.ffn_up_shexp",
    MODEL_TENSOR.FFN_ACT:                   "blk.{bid}.ffn",
    MODEL_TENSOR.FFN_NORM_EXP:              "blk.{bid}.ffn_norm_exps",
    MODEL_TENSOR.FFN_GATE_EXP:              "blk.{bid}.ffn_gate_exps",
    MODEL_TENSOR.FFN_DOWN_EXP:              "blk.{bid}.ffn_down_exps",
    MODEL_TENSOR.FFN_UP_EXP:                "blk.{bid}.ffn_up_exps",
    MODEL_TENSOR.FFN_EXP_PROBS_B:           "blk.{bid}.exp_probs_b",
    MODEL_TENSOR.LAYER_OUT_NORM:            "blk.{bid}.layer_output_norm",
    MODEL_TENSOR.PER_LAYER_TOKEN_EMBD:      "per_layer_token_embd",           # gemma3n
    MODEL_TENSOR.PER_LAYER_MODEL_PROJ:      "per_layer_model_proj",           # gemma3n
    MODEL_TENSOR.PER_LAYER_PROJ_NORM:       "per_layer_proj_norm",            # gemma3n
    MODEL_TENSOR.ALTUP_UNEMBD_PROJ:         "altup_unembd_proj",              # gemma3n
    MODEL_TENSOR.ALTUP_PROJ:                "altup_proj",                     # gemma3n
    MODEL_TENSOR.PER_LAYER_INP_GATE:        "blk.{bid}.inp_gate",             # gemma3n
    MODEL_TENSOR.PER_LAYER_PROJ:            "blk.{bid}.proj",                 # gemma3n
    MODEL_TENSOR.PER_LAYER_POST_NORM:       "blk.{bid}.post_norm",            # gemma3n
    MODEL_TENSOR.ALTUP_CORRECT_COEF:        "blk.{bid}.altup_correct_coef",   # gemma3n
    MODEL_TENSOR.ALTUP_CORRECT_SCALE:       "blk.{bid}.altup_correct_scale",  # gemma3n
    MODEL_TENSOR.ALTUP_PREDICT_COEF:        "blk.{bid}.altup_predict_coef",   # gemma3n
    MODEL_TENSOR.ALTUP_ROUTER:              "blk.{bid}.altup_router",         # gemma3n
    MODEL_TENSOR.ALTUP_ROUTER_NORM:         "blk.{bid}.altup_router_norm",    # gemma3n
    MODEL_TENSOR.LAUREL_L:                  "blk.{bid}.laurel_l",             # gemma3n
    MODEL_TENSOR.LAUREL_R:                  "blk.{bid}.laurel_r",             # gemma3n
    MODEL_TENSOR.LAUREL_POST_NORM:          "blk.{bid}.laurel_post_norm",     # gemma3n
    MODEL_TENSOR.SSM_IN:                    "blk.{bid}.ssm_in",
    MODEL_TENSOR.SSM_CONV1D:                "blk.{bid}.ssm_conv1d",
    MODEL_TENSOR.SSM_X:                     "blk.{bid}.ssm_x",
    MODEL_TENSOR.SSM_DT:                    "blk.{bid}.ssm_dt",
    MODEL_TENSOR.SSM_DT_NORM:               "blk.{bid}.ssm_dt_norm",
    MODEL_TENSOR.SSM_A:                     "blk.{bid}.ssm_a",
    MODEL_TENSOR.SSM_B_NORM:                "blk.{bid}.ssm_b_norm",
    MODEL_TENSOR.SSM_C_NORM:                "blk.{bid}.ssm_c_norm",
    MODEL_TENSOR.SSM_D:                     "blk.{bid}.ssm_d",
    MODEL_TENSOR.SSM_NORM:                  "blk.{bid}.ssm_norm",
    MODEL_TENSOR.SSM_OUT:                   "blk.{bid}.ssm_out",
    MODEL_TENSOR.TIME_MIX_W0:               "blk.{bid}.time_mix_w0",
    MODEL_TENSOR.TIME_MIX_W1:               "blk.{bid}.time_mix_w1",
    MODEL_TENSOR.TIME_MIX_W2:               "blk.{bid}.time_mix_w2",
    MODEL_TENSOR.TIME_MIX_A0:               "blk.{bid}.time_mix_a0",
    MODEL_TENSOR.TIME_MIX_A1:               "blk.{bid}.time_mix_a1",
    MODEL_TENSOR.TIME_MIX_A2:               "blk.{bid}.time_mix_a2",
    MODEL_TENSOR.TIME_MIX_V0:               "blk.{bid}.time_mix_v0",
    MODEL_TENSOR.TIME_MIX_V1:               "blk.{bid}.time_mix_v1",
    MODEL_TENSOR.TIME_MIX_V2:               "blk.{bid}.time_mix_v2",
    MODEL_TENSOR.TIME_MIX_G1:               "blk.{bid}.time_mix_g1",
    MODEL_TENSOR.TIME_MIX_G2:               "blk.{bid}.time_mix_g2",
    MODEL_TENSOR.TIME_MIX_K_K:              "blk.{bid}.time_mix_k_k",
    MODEL_TENSOR.TIME_MIX_K_A:              "blk.{bid}.time_mix_k_a",
    MODEL_TENSOR.TIME_MIX_R_K:              "blk.{bid}.time_mix_r_k",
    MODEL_TENSOR.TIME_MIX_LERP_X:           "blk.{bid}.time_mix_lerp_x",
    MODEL_TENSOR.TIME_MIX_LERP_K:           "blk.{bid}.time_mix_lerp_k",
    MODEL_TENSOR.TIME_MIX_LERP_V:           "blk.{bid}.time_mix_lerp_v",
    MODEL_TENSOR.TIME_MIX_LERP_R:           "blk.{bid}.time_mix_lerp_r",
    MODEL_TENSOR.TIME_MIX_LERP_G:           "blk.{bid}.time_mix_lerp_g",
    MODEL_TENSOR.TIME_MIX_LERP_FUSED:       "blk.{bid}.time_mix_lerp_fused",
    MODEL_TENSOR.TIME_MIX_LERP_W:           "blk.{bid}.time_mix_lerp_w",
    MODEL_TENSOR.TIME_MIX_FIRST:            "blk.{bid}.time_mix_first",
    MODEL_TENSOR.TIME_MIX_DECAY:            "blk.{bid}.time_mix_decay",
    MODEL_TENSOR.TIME_MIX_DECAY_W1:         "blk.{bid}.time_mix_decay_w1",
    MODEL_TENSOR.TIME_MIX_DECAY_W2:         "blk.{bid}.time_mix_decay_w2",
    MODEL_TENSOR.TIME_MIX_KEY:              "blk.{bid}.time_mix_key",
    MODEL_TENSOR.TIME_MIX_VALUE:            "blk.{bid}.time_mix_value",
    MODEL_TENSOR.TIME_MIX_RECEPTANCE:       "blk.{bid}.time_mix_receptance",
    MODEL_TENSOR.TIME_MIX_GATE:             "blk.{bid}.time_mix_gate",
    MODEL_TENSOR.TIME_MIX_LN:               "blk.{bid}.time_mix_ln",
    MODEL_TENSOR.TIME_MIX_OUTPUT:           "blk.{bid}.time_mix_output",
    MODEL_TENSOR.CHANNEL_MIX_LERP_K:        "blk.{bid}.channel_mix_lerp_k",
    MODEL_TENSOR.CHANNEL_MIX_LERP_R:        "blk.{bid}.channel_mix_lerp_r",
    MODEL_TENSOR.CHANNEL_MIX_KEY:           "blk.{bid}.channel_mix_key",
    MODEL_TENSOR.CHANNEL_MIX_RECEPTANCE:    "blk.{bid}.channel_mix_receptance",
    MODEL_TENSOR.CHANNEL_MIX_VALUE:         "blk.{bid}.channel_mix_value",
    MODEL_TENSOR.ATTN_Q_A:                  "blk.{bid}.attn_q_a",
    MODEL_TENSOR.ATTN_Q_B:                  "blk.{bid}.attn_q_b",
    MODEL_TENSOR.ATTN_KV_A_MQA:             "blk.{bid}.attn_kv_a_mqa",
    MODEL_TENSOR.ATTN_KV_B:                 "blk.{bid}.attn_kv_b",
    MODEL_TENSOR.ATTN_K_B:                  "blk.{bid}.attn_k_b",
    MODEL_TENSOR.ATTN_V_B:                  "blk.{bid}.attn_v_b",
    MODEL_TENSOR.ATTN_Q_A_NORM:             "blk.{bid}.attn_q_a_norm",
    MODEL_TENSOR.ATTN_KV_A_NORM:            "blk.{bid}.attn_kv_a_norm",
    MODEL_TENSOR.ATTN_SUB_NORM:             "blk.{bid}.attn_sub_norm",
    MODEL_TENSOR.FFN_SUB_NORM:              "blk.{bid}.ffn_sub_norm",
    MODEL_TENSOR.DEC_ATTN_NORM:             "dec.blk.{bid}.attn_norm",
    MODEL_TENSOR.DEC_ATTN_Q:                "dec.blk.{bid}.attn_q",
    MODEL_TENSOR.DEC_ATTN_K:                "dec.blk.{bid}.attn_k",
    MODEL_TENSOR.DEC_ATTN_V:                "dec.blk.{bid}.attn_v",
    MODEL_TENSOR.DEC_ATTN_OUT:              "dec.blk.{bid}.attn_o",
    MODEL_TENSOR.DEC_ATTN_REL_B:            "dec.blk.{bid}.attn_rel_b",
    MODEL_TENSOR.DEC_CROSS_ATTN_NORM:       "dec.blk.{bid}.cross_attn_norm",
    MODEL_TENSOR.DEC_CROSS_ATTN_Q:          "dec.blk.{bid}.cross_attn_q",
    MODEL_TENSOR.DEC_CROSS_ATTN_K:          "dec.blk.{bid}.cross_attn_k",
    MODEL_TENSOR.DEC_CROSS_ATTN_V:          "dec.blk.{bid}.cross_attn_v",
    MODEL_TENSOR.DEC_CROSS_ATTN_OUT:        "dec.blk.{bid}.cross_attn_o",
    MODEL_TENSOR.DEC_CROSS_ATTN_REL_B:      "dec.blk.{bid}.cross_attn_rel_b",
    MODEL_TENSOR.DEC_FFN_NORM:              "dec.blk.{bid}.ffn_norm",
    MODEL_TENSOR.DEC_FFN_GATE:              "dec.blk.{bid}.ffn_gate",
    MODEL_TENSOR.DEC_FFN_DOWN:              "dec.blk.{bid}.ffn_down",
    MODEL_TENSOR.DEC_FFN_UP:                "dec.blk.{bid}.ffn_up",
    MODEL_TENSOR.DEC_OUTPUT_NORM:           "dec.output_norm",
    MODEL_TENSOR.ENC_ATTN_NORM:             "enc.blk.{bid}.attn_norm",
    MODEL_TENSOR.ENC_ATTN_Q:                "enc.blk.{bid}.attn_q",
    MODEL_TENSOR.ENC_ATTN_K:                "enc.blk.{bid}.attn_k",
    MODEL_TENSOR.ENC_ATTN_V:                "enc.blk.{bid}.attn_v",
    MODEL_TENSOR.ENC_ATTN_OUT:              "enc.blk.{bid}.attn_o",
    MODEL_TENSOR.ENC_ATTN_REL_B:            "enc.blk.{bid}.attn_rel_b",
    MODEL_TENSOR.ENC_FFN_NORM:              "enc.blk.{bid}.ffn_norm",
    MODEL_TENSOR.ENC_FFN_GATE:              "enc.blk.{bid}.ffn_gate",
    MODEL_TENSOR.ENC_FFN_DOWN:              "enc.blk.{bid}.ffn_down",
    MODEL_TENSOR.ENC_FFN_UP:                "enc.blk.{bid}.ffn_up",
    MODEL_TENSOR.ENC_OUTPUT_NORM:           "enc.output_norm",
    MODEL_TENSOR.CLS:                       "cls",
    MODEL_TENSOR.CLS_OUT:                   "cls.output",
    MODEL_TENSOR.CONV1D:                    "conv1d",
    MODEL_TENSOR.CONVNEXT_DW:               "convnext.{bid}.dw",
    MODEL_TENSOR.CONVNEXT_NORM:             "convnext.{bid}.norm",
    MODEL_TENSOR.CONVNEXT_PW1:              "convnext.{bid}.pw1",
    MODEL_TENSOR.CONVNEXT_PW2:              "convnext.{bid}.pw2",
    MODEL_TENSOR.CONVNEXT_GAMMA:            "convnext.{bid}.gamma",
    MODEL_TENSOR.POSNET_CONV1:              "posnet.{bid}.conv1",
    MODEL_TENSOR.POSNET_CONV2:              "posnet.{bid}.conv2",
    MODEL_TENSOR.POSNET_NORM:               "posnet.{bid}.norm",
    MODEL_TENSOR.POSNET_NORM1:              "posnet.{bid}.norm1",
    MODEL_TENSOR.POSNET_NORM2:              "posnet.{bid}.norm2",
    MODEL_TENSOR.POSNET_ATTN_NORM:          "posnet.{bid}.attn_norm",
    MODEL_TENSOR.POSNET_ATTN_Q:             "posnet.{bid}.attn_q",
    MODEL_TENSOR.POSNET_ATTN_K:             "posnet.{bid}.attn_k",
    MODEL_TENSOR.POSNET_ATTN_V:             "posnet.{bid}.attn_v",
    MODEL_TENSOR.POSNET_ATTN_OUT:           "posnet.{bid}.attn_output",
    MODEL_TENSOR.SHORTCONV_CONV:            "blk.{bid}.shortconv.conv",
    MODEL_TENSOR.SHORTCONV_INPROJ:          "blk.{bid}.shortconv.in_proj",
    MODEL_TENSOR.SHORTCONV_OUTPROJ:         "blk.{bid}.shortconv.out_proj",
    # vision
    MODEL_TENSOR.V_MMPROJ:                  "mm.{bid}",
    MODEL_TENSOR.V_MMPROJ_FC:               "mm.model.fc",
    MODEL_TENSOR.V_MMPROJ_MLP:              "mm.model.mlp.{bid}",
    MODEL_TENSOR.V_MMPROJ_PEG:              "mm.model.peg.{bid}",
    MODEL_TENSOR.V_ENC_EMBD_CLS:            "v.class_embd",
    MODEL_TENSOR.V_ENC_EMBD_PATCH:          "v.patch_embd",
    MODEL_TENSOR.V_ENC_EMBD_POS:            "v.position_embd",
    MODEL_TENSOR.V_ENC_ATTN_Q:              "v.blk.{bid}.attn_q",
    MODEL_TENSOR.V_ENC_ATTN_Q_NORM:         "v.blk.{bid}.attn_q_norm",
    MODEL_TENSOR.V_ENC_ATTN_K:              "v.blk.{bid}.attn_k",
    MODEL_TENSOR.V_ENC_ATTN_K_NORM:         "v.blk.{bid}.attn_k_norm",
    MODEL_TENSOR.V_ENC_ATTN_V:              "v.blk.{bid}.attn_v",
    MODEL_TENSOR.V_ENC_INPUT_NORM:          "v.blk.{bid}.ln1",
    MODEL_TENSOR.V_ENC_ATTN_O:              "v.blk.{bid}.attn_out",
    MODEL_TENSOR.V_ENC_ATTN_O_NORM:         "v.blk.{bid}.attn_out_norm",
    MODEL_TENSOR.V_ENC_POST_ATTN_NORM:      "v.blk.{bid}.ln2",
    MODEL_TENSOR.V_ENC_FFN_UP:              "v.blk.{bid}.ffn_up",
    MODEL_TENSOR.V_ENC_FFN_GATE:            "v.blk.{bid}.ffn_gate",
    MODEL_TENSOR.V_ENC_FFN_DOWN:            "v.blk.{bid}.ffn_down",
    MODEL_TENSOR.V_LAYER_SCALE_1:           "v.blk.{bid}.ls1",
    MODEL_TENSOR.V_LAYER_SCALE_2:           "v.blk.{bid}.ls2",
    MODEL_TENSOR.V_PRE_NORM:                "v.pre_ln",
    MODEL_TENSOR.V_POST_NORM:               "v.post_ln",
    MODEL_TENSOR.V_MM_INP_PROJ:             "mm.input_projection",
    MODEL_TENSOR.V_MM_INP_NORM:             "mm.input_norm",
    MODEL_TENSOR.V_MM_SOFT_EMB_NORM:        "mm.soft_emb_norm",
    MODEL_TENSOR.V_RESMPL_POS_EMBD_K:       "resampler.pos_embd_k",
    MODEL_TENSOR.V_RESMPL_ATTN_Q:           "resampler.attn.q",
    MODEL_TENSOR.V_RESMPL_ATTN_K:           "resampler.attn.k",
    MODEL_TENSOR.V_RESMPL_ATTN_V:           "resampler.attn.v",
    MODEL_TENSOR.V_RESMPL_ATTN_OUT:         "resampler.attn.out",
    MODEL_TENSOR.V_RESMPL_KV:               "resampler.kv",
    MODEL_TENSOR.V_RESMPL_KV_NORM:          "resampler.ln_kv",
    MODEL_TENSOR.V_RESMPL_POST_NORM:        "resampler.ln_post",
    MODEL_TENSOR.V_RESMPL_Q_NORM:           "resampler.ln_q",
    MODEL_TENSOR.V_RESMPL_PROJ:             "resampler.proj",
    MODEL_TENSOR.V_RESMPL_QUERY:            "resampler.query",
    MODEL_TENSOR.V_TOK_EMBD_IMG_BREAK:      "v.token_embd.img_break", # pixtral
    MODEL_TENSOR.V_MM_PATCH_MERGER:         "mm.patch_merger", # mistral small 3.1
    # audio (mtmd)
    MODEL_TENSOR.A_ENC_EMBD_POS:            "a.position_embd",
    MODEL_TENSOR.A_ENC_CONV1D:              "a.conv1d.{bid}",
    MODEL_TENSOR.A_PRE_NORM:                "a.pre_ln",
    MODEL_TENSOR.A_POST_NORM:               "a.post_ln",
    MODEL_TENSOR.A_ENC_ATTN_Q:              "a.blk.{bid}.attn_q",
    MODEL_TENSOR.A_ENC_ATTN_K:              "a.blk.{bid}.attn_k",
    MODEL_TENSOR.A_ENC_ATTN_V:              "a.blk.{bid}.attn_v",
    MODEL_TENSOR.A_ENC_INPUT_NORM:          "a.blk.{bid}.ln1",
    MODEL_TENSOR.A_ENC_OUTPUT:              "a.blk.{bid}.attn_out",
    MODEL_TENSOR.A_ENC_OUTPUT_NORM:         "a.blk.{bid}.ln2",
    MODEL_TENSOR.A_ENC_FFN_UP:              "a.blk.{bid}.ffn_up",
    MODEL_TENSOR.A_ENC_FFN_GATE:            "a.blk.{bid}.ffn_gate",
    MODEL_TENSOR.A_ENC_FFN_DOWN:            "a.blk.{bid}.ffn_down",
    MODEL_TENSOR.A_MMPROJ:                  "mm.a.mlp.{bid}",
    MODEL_TENSOR.A_MMPROJ_FC:               "mm.a.fc",
    MODEL_TENSOR.A_MM_NORM_PRE:             "mm.a.norm_pre",
    MODEL_TENSOR.A_MM_NORM_MID:             "mm.a.norm_mid",
}

MODEL_TENSORS: dict[MODEL_ARCH, list[MODEL_TENSOR]] = {
    MODEL_ARCH.MMPROJ: [
        MODEL_TENSOR.V_MMPROJ,
        MODEL_TENSOR.V_MMPROJ_FC,
        MODEL_TENSOR.V_MMPROJ_MLP,
        MODEL_TENSOR.V_MMPROJ_PEG,
        MODEL_TENSOR.V_ENC_EMBD_CLS,
        MODEL_TENSOR.V_ENC_EMBD_PATCH,
        MODEL_TENSOR.V_ENC_EMBD_POS,
        MODEL_TENSOR.V_ENC_INPUT_NORM,
        MODEL_TENSOR.V_ENC_ATTN_Q,
        MODEL_TENSOR.V_ENC_ATTN_Q_NORM,
        MODEL_TENSOR.V_ENC_ATTN_K,
        MODEL_TENSOR.V_ENC_ATTN_K_NORM,
        MODEL_TENSOR.V_ENC_ATTN_V,
        MODEL_TENSOR.V_ENC_ATTN_O,
        MODEL_TENSOR.V_ENC_ATTN_O_NORM,
        MODEL_TENSOR.V_ENC_POST_ATTN_NORM,
        MODEL_TENSOR.V_ENC_FFN_UP,
        MODEL_TENSOR.V_ENC_FFN_GATE,
        MODEL_TENSOR.V_ENC_FFN_DOWN,
        MODEL_TENSOR.V_LAYER_SCALE_1,
        MODEL_TENSOR.V_LAYER_SCALE_2,
        MODEL_TENSOR.V_PRE_NORM,
        MODEL_TENSOR.V_POST_NORM,
        MODEL_TENSOR.V_MM_INP_PROJ,
        MODEL_TENSOR.V_MM_INP_NORM,
        MODEL_TENSOR.V_MM_SOFT_EMB_NORM,
        MODEL_TENSOR.V_RESMPL_POS_EMBD_K,
        MODEL_TENSOR.V_RESMPL_ATTN_Q,
        MODEL_TENSOR.V_RESMPL_ATTN_K,
        MODEL_TENSOR.V_RESMPL_ATTN_V,
        MODEL_TENSOR.V_RESMPL_ATTN_OUT,
        MODEL_TENSOR.V_RESMPL_KV,
        MODEL_TENSOR.V_RESMPL_KV_NORM,
        MODEL_TENSOR.V_RESMPL_POST_NORM,
        MODEL_TENSOR.V_RESMPL_Q_NORM,
        MODEL_TENSOR.V_RESMPL_PROJ,
        MODEL_TENSOR.V_RESMPL_QUERY,
        MODEL_TENSOR.V_TOK_EMBD_IMG_BREAK,
        MODEL_TENSOR.V_MM_PATCH_MERGER,
        # audio
        MODEL_TENSOR.A_ENC_EMBD_POS,
        MODEL_TENSOR.A_ENC_CONV1D,
        MODEL_TENSOR.A_PRE_NORM,
        MODEL_TENSOR.A_POST_NORM,
        MODEL_TENSOR.A_ENC_ATTN_Q,
        MODEL_TENSOR.A_ENC_ATTN_K,
        MODEL_TENSOR.A_ENC_ATTN_V,
        MODEL_TENSOR.A_ENC_INPUT_NORM,
        MODEL_TENSOR.A_ENC_OUTPUT,
        MODEL_TENSOR.A_ENC_OUTPUT_NORM,
        MODEL_TENSOR.A_ENC_FFN_UP,
        MODEL_TENSOR.A_ENC_FFN_GATE,
        MODEL_TENSOR.A_ENC_FFN_DOWN,
        MODEL_TENSOR.A_MMPROJ,
        MODEL_TENSOR.A_MMPROJ_FC,
        MODEL_TENSOR.A_MM_NORM_PRE,
        MODEL_TENSOR.A_MM_NORM_MID,
    ],
    MODEL_ARCH.LLAMA: [
        MODEL_TENSOR.TOKEN_EMBD,
        MODEL_TENSOR.OUTPUT_NORM,
        MODEL_TENSOR.OUTPUT,
        MODEL_TENSOR.ROPE_FREQS,
        MODEL_TENSOR.ATTN_NORM,
        MODEL_TENSOR.ATTN_Q,
        MODEL_TENSOR.ATTN_K,
        MODEL_TENSOR.ATTN_V,
        MODEL_TENSOR.ATTN_OUT,
        MODEL_TENSOR.ATTN_ROT_EMBD,
        MODEL_TENSOR.FFN_GATE_INP,
        MODEL_TENSOR.FFN_NORM,
        MODEL_TENSOR.FFN_GATE,
        MODEL_TENSOR.FFN_DOWN,
        MODEL_TENSOR.FFN_UP,
        MODEL_TENSOR.FFN_GATE_EXP,
        MODEL_TENSOR.FFN_DOWN_EXP,
        MODEL_TENSOR.FFN_UP_EXP,
    ],
    MODEL_ARCH.LLAMA4: [
        MODEL_TENSOR.TOKEN_EMBD,
        MODEL_TENSOR.OUTPUT_NORM,
        MODEL_TENSOR.OUTPUT,
        MODEL_TENSOR.ROPE_FREQS,
        MODEL_TENSOR.ATTN_NORM,
        MODEL_TENSOR.ATTN_Q,
        MODEL_TENSOR.ATTN_K,
        MODEL_TENSOR.ATTN_V,
        MODEL_TENSOR.ATTN_OUT,
        MODEL_TENSOR.ATTN_ROT_EMBD,
        MODEL_TENSOR.FFN_GATE_INP,
        MODEL_TENSOR.FFN_NORM,
        MODEL_TENSOR.FFN_GATE,
        MODEL_TENSOR.FFN_DOWN,
        MODEL_TENSOR.FFN_UP,
        MODEL_TENSOR.FFN_GATE_EXP,
        MODEL_TENSOR.FFN_DOWN_EXP,
        MODEL_TENSOR.FFN_UP_EXP,
        MODEL_TENSOR.FFN_GATE_SHEXP,
        MODEL_TENSOR.FFN_DOWN_SHEXP,
        MODEL_TENSOR.FFN_UP_SHEXP,
    ],
    MODEL_ARCH.DECI: [
        MODEL_TENSOR.TOKEN_EMBD,
        MODEL_TENSOR.OUTPUT_NORM,
        MODEL_TENSOR.OUTPUT,
        MODEL_TENSOR.ROPE_FREQS,
        MODEL_TENSOR.ATTN_NORM,
        MODEL_TENSOR.ATTN_Q,
        MODEL_TENSOR.ATTN_K,
        MODEL_TENSOR.ATTN_V,
        MODEL_TENSOR.ATTN_OUT,
        MODEL_TENSOR.ATTN_ROT_EMBD,
        MODEL_TENSOR.FFN_GATE_INP,
        MODEL_TENSOR.FFN_NORM,
        MODEL_TENSOR.FFN_GATE,
        MODEL_TENSOR.FFN_DOWN,
        MODEL_TENSOR.FFN_UP,
        MODEL_TENSOR.FFN_GATE_EXP,
        MODEL_TENSOR.FFN_DOWN_EXP,
        MODEL_TENSOR.FFN_UP_EXP,
    ],
    MODEL_ARCH.GROK: [
        MODEL_TENSOR.TOKEN_EMBD,
        MODEL_TENSOR.OUTPUT_NORM,
        MODEL_TENSOR.OUTPUT,
        MODEL_TENSOR.ROPE_FREQS,
        MODEL_TENSOR.ATTN_NORM,
        MODEL_TENSOR.ATTN_Q,
        MODEL_TENSOR.ATTN_K,
        MODEL_TENSOR.ATTN_V,
        MODEL_TENSOR.ATTN_OUT,
        MODEL_TENSOR.ATTN_ROT_EMBD,
        MODEL_TENSOR.ATTN_OUT_NORM,
        MODEL_TENSOR.FFN_GATE_INP,
        MODEL_TENSOR.FFN_NORM,
        MODEL_TENSOR.FFN_GATE,
        MODEL_TENSOR.FFN_DOWN,
        MODEL_TENSOR.FFN_UP,
        MODEL_TENSOR.FFN_GATE_EXP,
        MODEL_TENSOR.FFN_DOWN_EXP,
        MODEL_TENSOR.FFN_UP_EXP,
        MODEL_TENSOR.LAYER_OUT_NORM,
    ],
    MODEL_ARCH.GPTNEOX: [
        MODEL_TENSOR.TOKEN_EMBD,
        MODEL_TENSOR.OUTPUT_NORM,
        MODEL_TENSOR.OUTPUT,
        MODEL_TENSOR.ATTN_NORM,
        MODEL_TENSOR.ATTN_QKV,
        MODEL_TENSOR.ATTN_OUT,
        MODEL_TENSOR.FFN_NORM,
        MODEL_TENSOR.FFN_DOWN,
        MODEL_TENSOR.FFN_UP,
    ],
    MODEL_ARCH.FALCON: [
        MODEL_TENSOR.TOKEN_EMBD,
        MODEL_TENSOR.OUTPUT_NORM,
        MODEL_TENSOR.OUTPUT,
        MODEL_TENSOR.ATTN_NORM,
        MODEL_TENSOR.ATTN_NORM_2,
        MODEL_TENSOR.ATTN_QKV,
        MODEL_TENSOR.ATTN_OUT,
        MODEL_TENSOR.FFN_DOWN,
        MODEL_TENSOR.FFN_UP,
    ],
    MODEL_ARCH.BAICHUAN: [
        MODEL_TENSOR.TOKEN_EMBD,
        MODEL_TENSOR.OUTPUT_NORM,
        MODEL_TENSOR.OUTPUT,
        MODEL_TENSOR.ROPE_FREQS,
        MODEL_TENSOR.ATTN_NORM,
        MODEL_TENSOR.ATTN_Q,
        MODEL_TENSOR.ATTN_K,
        MODEL_TENSOR.ATTN_V,
        MODEL_TENSOR.ATTN_OUT,
        MODEL_TENSOR.ATTN_ROT_EMBD,
        MODEL_TENSOR.FFN_NORM,
        MODEL_TENSOR.FFN_GATE,
        MODEL_TENSOR.FFN_DOWN,
        MODEL_TENSOR.FFN_UP,
    ],
    MODEL_ARCH.STARCODER: [
        MODEL_TENSOR.TOKEN_EMBD,
        MODEL_TENSOR.POS_EMBD,
        MODEL_TENSOR.OUTPUT_NORM,
        MODEL_TENSOR.OUTPUT,
        MODEL_TENSOR.ATTN_NORM,
        MODEL_TENSOR.ATTN_QKV,
        MODEL_TENSOR.ATTN_OUT,
        MODEL_TENSOR.FFN_NORM,
        MODEL_TENSOR.FFN_DOWN,
        MODEL_TENSOR.FFN_UP,
    ],
    MODEL_ARCH.BERT: [
        MODEL_TENSOR.TOKEN_EMBD,
        MODEL_TENSOR.TOKEN_EMBD_NORM,
        MODEL_TENSOR.TOKEN_TYPES,
        MODEL_TENSOR.POS_EMBD,
        MODEL_TENSOR.OUTPUT_NORM,
        MODEL_TENSOR.ATTN_OUT_NORM,
        MODEL_TENSOR.ATTN_QKV,
        MODEL_TENSOR.ATTN_Q,
        MODEL_TENSOR.ATTN_K,
        MODEL_TENSOR.ATTN_V,
        MODEL_TENSOR.ATTN_OUT,
        MODEL_TENSOR.FFN_DOWN,
        MODEL_TENSOR.FFN_UP,
        MODEL_TENSOR.LAYER_OUT_NORM,
        MODEL_TENSOR.CLS,
        MODEL_TENSOR.CLS_OUT,
    ],
    MODEL_ARCH.NOMIC_BERT: [
        MODEL_TENSOR.TOKEN_EMBD,
        MODEL_TENSOR.TOKEN_EMBD_NORM,
        MODEL_TENSOR.TOKEN_TYPES,
        MODEL_TENSOR.POS_EMBD,
        MODEL_TENSOR.OUTPUT_NORM,
        MODEL_TENSOR.ATTN_OUT_NORM,
        MODEL_TENSOR.ATTN_QKV,
        MODEL_TENSOR.ATTN_OUT,
        MODEL_TENSOR.FFN_GATE,
        MODEL_TENSOR.FFN_DOWN,
        MODEL_TENSOR.FFN_UP,
        MODEL_TENSOR.LAYER_OUT_NORM,
    ],
    MODEL_ARCH.NOMIC_BERT_MOE: [
        MODEL_TENSOR.TOKEN_EMBD,
        MODEL_TENSOR.TOKEN_EMBD_NORM,
        MODEL_TENSOR.TOKEN_TYPES,
        MODEL_TENSOR.POS_EMBD,
        MODEL_TENSOR.OUTPUT_NORM,
        MODEL_TENSOR.ATTN_OUT_NORM,
        MODEL_TENSOR.ATTN_QKV,
        MODEL_TENSOR.ATTN_OUT,
        MODEL_TENSOR.FFN_DOWN,
        MODEL_TENSOR.FFN_UP,
        MODEL_TENSOR.FFN_GATE_INP,
        MODEL_TENSOR.FFN_DOWN_EXP,
        MODEL_TENSOR.FFN_UP_EXP,
        MODEL_TENSOR.LAYER_OUT_NORM,
    ],
    MODEL_ARCH.NEO_BERT: [
        MODEL_TENSOR.TOKEN_EMBD,
        MODEL_TENSOR.ATTN_NORM,
        MODEL_TENSOR.ATTN_QKV,
        MODEL_TENSOR.ATTN_OUT,
        MODEL_TENSOR.FFN_NORM,
        MODEL_TENSOR.FFN_DOWN,
        MODEL_TENSOR.FFN_UP,
        MODEL_TENSOR.ENC_OUTPUT_NORM,
        MODEL_TENSOR.CLS,
        MODEL_TENSOR.CLS_OUT,
    ],
    MODEL_ARCH.JINA_BERT_V2: [
        MODEL_TENSOR.TOKEN_EMBD,
        MODEL_TENSOR.TOKEN_EMBD_NORM,
        MODEL_TENSOR.TOKEN_TYPES,
        MODEL_TENSOR.ATTN_NORM_2,
        MODEL_TENSOR.ATTN_OUT_NORM,
        MODEL_TENSOR.ATTN_Q,
        MODEL_TENSOR.ATTN_Q_NORM,
        MODEL_TENSOR.ATTN_K,
        MODEL_TENSOR.ATTN_K_NORM,
        MODEL_TENSOR.ATTN_V,
        MODEL_TENSOR.ATTN_OUT,
        MODEL_TENSOR.FFN_UP,
        MODEL_TENSOR.FFN_GATE,
        MODEL_TENSOR.FFN_DOWN,
        MODEL_TENSOR.LAYER_OUT_NORM,
        MODEL_TENSOR.CLS,
    ],
    MODEL_ARCH.MPT: [
        MODEL_TENSOR.TOKEN_EMBD,
        MODEL_TENSOR.OUTPUT_NORM,
        MODEL_TENSOR.OUTPUT,
        MODEL_TENSOR.ATTN_NORM,
        MODEL_TENSOR.ATTN_QKV,
        MODEL_TENSOR.ATTN_OUT,
        MODEL_TENSOR.FFN_NORM,
        MODEL_TENSOR.FFN_DOWN,
        MODEL_TENSOR.FFN_UP,
        MODEL_TENSOR.FFN_ACT,
        MODEL_TENSOR.ATTN_Q_NORM,
        MODEL_TENSOR.ATTN_K_NORM,
        MODEL_TENSOR.POS_EMBD,
    ],
    MODEL_ARCH.GPTJ: [
        MODEL_TENSOR.TOKEN_EMBD,
        MODEL_TENSOR.OUTPUT_NORM,
        MODEL_TENSOR.OUTPUT,
        MODEL_TENSOR.ATTN_NORM,
        MODEL_TENSOR.ATTN_Q,
        MODEL_TENSOR.ATTN_K,
        MODEL_TENSOR.ATTN_V,
        MODEL_TENSOR.ATTN_OUT,
        MODEL_TENSOR.FFN_DOWN,
        MODEL_TENSOR.FFN_UP,
    ],
    MODEL_ARCH.REFACT: [
        MODEL_TENSOR.TOKEN_EMBD,
        MODEL_TENSOR.OUTPUT_NORM,
        MODEL_TENSOR.OUTPUT,
        MODEL_TENSOR.ATTN_NORM,
        MODEL_TENSOR.ATTN_Q,
        MODEL_TENSOR.ATTN_K,
        MODEL_TENSOR.ATTN_V,
        MODEL_TENSOR.ATTN_OUT,
        MODEL_TENSOR.FFN_NORM,
        MODEL_TENSOR.FFN_GATE,
        MODEL_TENSOR.FFN_DOWN,
        MODEL_TENSOR.FFN_UP,
    ],
    MODEL_ARCH.BLOOM: [
        MODEL_TENSOR.TOKEN_EMBD,
        MODEL_TENSOR.TOKEN_EMBD_NORM,
        MODEL_TENSOR.OUTPUT_NORM,
        MODEL_TENSOR.OUTPUT,
        MODEL_TENSOR.ATTN_NORM,
        MODEL_TENSOR.ATTN_QKV,
        MODEL_TENSOR.ATTN_OUT,
        MODEL_TENSOR.FFN_NORM,
        MODEL_TENSOR.FFN_DOWN,
        MODEL_TENSOR.FFN_UP,
    ],
    MODEL_ARCH.STABLELM: [
        MODEL_TENSOR.TOKEN_EMBD,
        MODEL_TENSOR.OUTPUT_NORM,
        MODEL_TENSOR.OUTPUT,
        MODEL_TENSOR.ROPE_FREQS,
        MODEL_TENSOR.ATTN_NORM,
        MODEL_TENSOR.ATTN_Q,
        MODEL_TENSOR.ATTN_K,
        MODEL_TENSOR.ATTN_V,
        MODEL_TENSOR.ATTN_OUT,
        MODEL_TENSOR.FFN_NORM,
        MODEL_TENSOR.FFN_GATE,
        MODEL_TENSOR.FFN_DOWN,
        MODEL_TENSOR.FFN_UP,
        MODEL_TENSOR.ATTN_Q_NORM,
        MODEL_TENSOR.ATTN_K_NORM,
    ],
    MODEL_ARCH.QWEN: [
        MODEL_TENSOR.TOKEN_EMBD,
        MODEL_TENSOR.OUTPUT_NORM,
        MODEL_TENSOR.OUTPUT,
        MODEL_TENSOR.ROPE_FREQS,
        MODEL_TENSOR.ATTN_NORM,
        MODEL_TENSOR.ATTN_QKV,
        MODEL_TENSOR.ATTN_OUT,
        MODEL_TENSOR.ATTN_ROT_EMBD,
        MODEL_TENSOR.FFN_NORM,
        MODEL_TENSOR.FFN_GATE,
        MODEL_TENSOR.FFN_DOWN,
        MODEL_TENSOR.FFN_UP,
    ],
    MODEL_ARCH.QWEN2: [
        MODEL_TENSOR.TOKEN_EMBD,
        MODEL_TENSOR.OUTPUT_NORM,
        MODEL_TENSOR.OUTPUT,
        MODEL_TENSOR.ROPE_FREQS,
        MODEL_TENSOR.ATTN_NORM,
        MODEL_TENSOR.ATTN_Q,
        MODEL_TENSOR.ATTN_K,
        MODEL_TENSOR.ATTN_V,
        MODEL_TENSOR.ATTN_OUT,
        MODEL_TENSOR.FFN_NORM,
        MODEL_TENSOR.FFN_GATE,
        MODEL_TENSOR.FFN_DOWN,
        MODEL_TENSOR.FFN_UP,
    ],
    MODEL_ARCH.DREAM: [
        MODEL_TENSOR.TOKEN_EMBD,
        MODEL_TENSOR.OUTPUT_NORM,
        MODEL_TENSOR.OUTPUT,
        MODEL_TENSOR.ROPE_FREQS,
        MODEL_TENSOR.ATTN_NORM,
        MODEL_TENSOR.ATTN_Q,
        MODEL_TENSOR.ATTN_K,
        MODEL_TENSOR.ATTN_V,
        MODEL_TENSOR.ATTN_OUT,
        MODEL_TENSOR.FFN_NORM,
        MODEL_TENSOR.FFN_GATE,
        MODEL_TENSOR.FFN_DOWN,
        MODEL_TENSOR.FFN_UP,
    ],
    MODEL_ARCH.QWEN2VL: [
        MODEL_TENSOR.TOKEN_EMBD,
        MODEL_TENSOR.OUTPUT_NORM,
        MODEL_TENSOR.OUTPUT,
        MODEL_TENSOR.ATTN_NORM,
        MODEL_TENSOR.ATTN_Q,
        MODEL_TENSOR.ATTN_K,
        MODEL_TENSOR.ATTN_V,
        MODEL_TENSOR.ATTN_OUT,
        MODEL_TENSOR.FFN_NORM,
        MODEL_TENSOR.FFN_GATE,
        MODEL_TENSOR.FFN_DOWN,
        MODEL_TENSOR.FFN_UP,
    ],
    MODEL_ARCH.QWEN2MOE: [
        MODEL_TENSOR.TOKEN_EMBD,
        MODEL_TENSOR.OUTPUT_NORM,
        MODEL_TENSOR.OUTPUT,
        MODEL_TENSOR.ATTN_NORM,
        MODEL_TENSOR.ATTN_Q,
        MODEL_TENSOR.ATTN_K,
        MODEL_TENSOR.ATTN_V,
        MODEL_TENSOR.ATTN_OUT,
        MODEL_TENSOR.FFN_NORM,
        MODEL_TENSOR.FFN_GATE_INP,
        MODEL_TENSOR.FFN_GATE_EXP,
        MODEL_TENSOR.FFN_DOWN_EXP,
        MODEL_TENSOR.FFN_UP_EXP,
        MODEL_TENSOR.FFN_GATE_INP_SHEXP,
        MODEL_TENSOR.FFN_GATE_SHEXP,
        MODEL_TENSOR.FFN_DOWN_SHEXP,
        MODEL_TENSOR.FFN_UP_SHEXP,
    ],
    MODEL_ARCH.QWEN3: [
        MODEL_TENSOR.TOKEN_EMBD,
        MODEL_TENSOR.OUTPUT_NORM,
        MODEL_TENSOR.OUTPUT,
        MODEL_TENSOR.ROPE_FREQS,
        MODEL_TENSOR.ATTN_NORM,
        MODEL_TENSOR.ATTN_Q,
        MODEL_TENSOR.ATTN_Q_NORM,
        MODEL_TENSOR.ATTN_K,
        MODEL_TENSOR.ATTN_K_NORM,
        MODEL_TENSOR.ATTN_V,
        MODEL_TENSOR.ATTN_OUT,
        MODEL_TENSOR.FFN_NORM,
        MODEL_TENSOR.FFN_GATE,
        MODEL_TENSOR.FFN_DOWN,
        MODEL_TENSOR.FFN_UP,
    ],
    MODEL_ARCH.QWEN3MOE: [
        MODEL_TENSOR.TOKEN_EMBD,
        MODEL_TENSOR.OUTPUT_NORM,
        MODEL_TENSOR.OUTPUT,
        MODEL_TENSOR.ATTN_NORM,
        MODEL_TENSOR.ATTN_Q,
        MODEL_TENSOR.ATTN_Q_NORM,
        MODEL_TENSOR.ATTN_K,
        MODEL_TENSOR.ATTN_K_NORM,
        MODEL_TENSOR.ATTN_V,
        MODEL_TENSOR.ATTN_OUT,
        MODEL_TENSOR.FFN_NORM,
        MODEL_TENSOR.FFN_GATE_INP,
        MODEL_TENSOR.FFN_GATE_EXP,
        MODEL_TENSOR.FFN_DOWN_EXP,
        MODEL_TENSOR.FFN_UP_EXP,
    ],
    MODEL_ARCH.PLAMO: [
        MODEL_TENSOR.TOKEN_EMBD,
        MODEL_TENSOR.OUTPUT_NORM,
        MODEL_TENSOR.OUTPUT,
        MODEL_TENSOR.ROPE_FREQS,
        MODEL_TENSOR.ATTN_NORM,
        MODEL_TENSOR.ATTN_Q,
        MODEL_TENSOR.ATTN_K,
        MODEL_TENSOR.ATTN_V,
        MODEL_TENSOR.ATTN_OUT,
        MODEL_TENSOR.ATTN_ROT_EMBD,
        MODEL_TENSOR.FFN_GATE,
        MODEL_TENSOR.FFN_DOWN,
        MODEL_TENSOR.FFN_UP,
    ],
    MODEL_ARCH.PLAMO2: [
        MODEL_TENSOR.TOKEN_EMBD,
        MODEL_TENSOR.OUTPUT_NORM,
        MODEL_TENSOR.OUTPUT,
        MODEL_TENSOR.ROPE_FREQS,
        MODEL_TENSOR.ATTN_NORM,
        MODEL_TENSOR.ATTN_QKV,
        MODEL_TENSOR.ATTN_Q,
        MODEL_TENSOR.ATTN_K,
        MODEL_TENSOR.ATTN_OUT,
        MODEL_TENSOR.ATTN_ROT_EMBD,
        MODEL_TENSOR.ATTN_Q_NORM,
        MODEL_TENSOR.ATTN_K_NORM,
        MODEL_TENSOR.ATTN_POST_NORM,
        MODEL_TENSOR.FFN_NORM,
        MODEL_TENSOR.FFN_GATE,
        MODEL_TENSOR.FFN_DOWN,
        MODEL_TENSOR.FFN_UP,
        MODEL_TENSOR.FFN_POST_NORM,
        MODEL_TENSOR.SSM_IN,
        MODEL_TENSOR.SSM_CONV1D,
        MODEL_TENSOR.SSM_X,
        MODEL_TENSOR.SSM_DT,
        MODEL_TENSOR.SSM_A,
        MODEL_TENSOR.SSM_D,
        MODEL_TENSOR.SSM_OUT,
        MODEL_TENSOR.SSM_DT_NORM,
        MODEL_TENSOR.SSM_B_NORM,
        MODEL_TENSOR.SSM_C_NORM,
    ],
    MODEL_ARCH.GPT2: [
        MODEL_TENSOR.TOKEN_EMBD,
        MODEL_TENSOR.POS_EMBD,
        MODEL_TENSOR.OUTPUT_NORM,
        MODEL_TENSOR.OUTPUT,
        MODEL_TENSOR.ATTN_NORM,
        MODEL_TENSOR.ATTN_QKV,
        MODEL_TENSOR.ATTN_OUT,
        MODEL_TENSOR.FFN_NORM,
        MODEL_TENSOR.FFN_DOWN,
        MODEL_TENSOR.FFN_UP,
    ],
    MODEL_ARCH.PHI2: [
        MODEL_TENSOR.TOKEN_EMBD,
        MODEL_TENSOR.OUTPUT_NORM,
        MODEL_TENSOR.OUTPUT,
        MODEL_TENSOR.ATTN_NORM,
        MODEL_TENSOR.ATTN_QKV,
        MODEL_TENSOR.ATTN_Q,
        MODEL_TENSOR.ATTN_K,
        MODEL_TENSOR.ATTN_V,
        MODEL_TENSOR.ATTN_OUT,
        MODEL_TENSOR.FFN_NORM,
        MODEL_TENSOR.FFN_DOWN,
        MODEL_TENSOR.FFN_UP,
    ],
    MODEL_ARCH.PHI3: [
        MODEL_TENSOR.TOKEN_EMBD,
        MODEL_TENSOR.OUTPUT_NORM,
        MODEL_TENSOR.OUTPUT,
        MODEL_TENSOR.ROPE_FACTORS_LONG,
        MODEL_TENSOR.ROPE_FACTORS_SHORT,
        MODEL_TENSOR.ATTN_NORM,
        MODEL_TENSOR.ATTN_QKV,
        MODEL_TENSOR.ATTN_Q,
        MODEL_TENSOR.ATTN_K,
        MODEL_TENSOR.ATTN_V,
        MODEL_TENSOR.ATTN_OUT,
        MODEL_TENSOR.FFN_NORM,
        MODEL_TENSOR.FFN_DOWN,
        MODEL_TENSOR.FFN_UP,
    ],
    MODEL_ARCH.PHIMOE: [
        MODEL_TENSOR.TOKEN_EMBD,
        MODEL_TENSOR.OUTPUT_NORM,
        MODEL_TENSOR.OUTPUT,
        MODEL_TENSOR.ROPE_FACTORS_LONG,
        MODEL_TENSOR.ROPE_FACTORS_SHORT,
        MODEL_TENSOR.ATTN_NORM,
        MODEL_TENSOR.ATTN_QKV,
        MODEL_TENSOR.ATTN_Q,
        MODEL_TENSOR.ATTN_K,
        MODEL_TENSOR.ATTN_V,
        MODEL_TENSOR.ATTN_OUT,
        MODEL_TENSOR.FFN_NORM,
        MODEL_TENSOR.FFN_GATE_INP,
        MODEL_TENSOR.FFN_GATE_EXP,
        MODEL_TENSOR.FFN_DOWN_EXP,
        MODEL_TENSOR.FFN_UP_EXP,
    ],
    MODEL_ARCH.CODESHELL: [
        MODEL_TENSOR.TOKEN_EMBD,
        MODEL_TENSOR.POS_EMBD,
        MODEL_TENSOR.OUTPUT_NORM,
        MODEL_TENSOR.OUTPUT,
        MODEL_TENSOR.ATTN_NORM,
        MODEL_TENSOR.ATTN_QKV,
        MODEL_TENSOR.ATTN_OUT,
        MODEL_TENSOR.ATTN_ROT_EMBD,
        MODEL_TENSOR.FFN_NORM,
        MODEL_TENSOR.FFN_DOWN,
        MODEL_TENSOR.FFN_UP,
    ],
    MODEL_ARCH.ORION: [
        MODEL_TENSOR.TOKEN_EMBD,
        MODEL_TENSOR.OUTPUT_NORM,
        MODEL_TENSOR.OUTPUT,
        MODEL_TENSOR.ROPE_FREQS,
        MODEL_TENSOR.ATTN_NORM,
        MODEL_TENSOR.ATTN_Q,
        MODEL_TENSOR.ATTN_K,
        MODEL_TENSOR.ATTN_V,
        MODEL_TENSOR.ATTN_OUT,
        MODEL_TENSOR.ATTN_ROT_EMBD,
        MODEL_TENSOR.FFN_NORM,
        MODEL_TENSOR.FFN_GATE,
        MODEL_TENSOR.FFN_DOWN,
        MODEL_TENSOR.FFN_UP,
    ],
    MODEL_ARCH.INTERNLM2: [
        MODEL_TENSOR.TOKEN_EMBD,
        MODEL_TENSOR.OUTPUT_NORM,
        MODEL_TENSOR.OUTPUT,
        MODEL_TENSOR.ATTN_NORM,
        MODEL_TENSOR.ATTN_Q,
        MODEL_TENSOR.ATTN_K,
        MODEL_TENSOR.ATTN_V,
        MODEL_TENSOR.ATTN_OUT,
        MODEL_TENSOR.ATTN_ROT_EMBD,
        MODEL_TENSOR.FFN_NORM,
        MODEL_TENSOR.FFN_GATE,
        MODEL_TENSOR.FFN_DOWN,
        MODEL_TENSOR.FFN_UP,
    ],
    MODEL_ARCH.MINICPM: [
        MODEL_TENSOR.TOKEN_EMBD,
        MODEL_TENSOR.OUTPUT,
        MODEL_TENSOR.OUTPUT_NORM,
        MODEL_TENSOR.ROPE_FREQS,
        MODEL_TENSOR.ROPE_FACTORS_LONG,
        MODEL_TENSOR.ROPE_FACTORS_SHORT,
        MODEL_TENSOR.ATTN_NORM,
        MODEL_TENSOR.ATTN_Q,
        MODEL_TENSOR.ATTN_K,
        MODEL_TENSOR.ATTN_V,
        MODEL_TENSOR.ATTN_OUT,
        MODEL_TENSOR.ATTN_ROT_EMBD,
        MODEL_TENSOR.FFN_GATE_INP,
        MODEL_TENSOR.FFN_NORM,
        MODEL_TENSOR.FFN_GATE,
        MODEL_TENSOR.FFN_DOWN,
        MODEL_TENSOR.FFN_UP,
        MODEL_TENSOR.FFN_GATE_EXP,
        MODEL_TENSOR.FFN_DOWN_EXP,
        MODEL_TENSOR.FFN_UP_EXP,
    ],
    MODEL_ARCH.MINICPM3: [
        MODEL_TENSOR.TOKEN_EMBD,
        MODEL_TENSOR.OUTPUT_NORM,
        MODEL_TENSOR.OUTPUT,
        MODEL_TENSOR.ROPE_FACTORS_LONG,
        MODEL_TENSOR.ROPE_FACTORS_SHORT,
        MODEL_TENSOR.ATTN_NORM,
        MODEL_TENSOR.ATTN_Q_A,
        MODEL_TENSOR.ATTN_Q_B,
        MODEL_TENSOR.ATTN_KV_A_MQA,
        MODEL_TENSOR.ATTN_KV_B,
        MODEL_TENSOR.ATTN_Q_A_NORM,
        MODEL_TENSOR.ATTN_KV_A_NORM,
        MODEL_TENSOR.ATTN_OUT,
        MODEL_TENSOR.FFN_NORM,
        MODEL_TENSOR.FFN_GATE,
        MODEL_TENSOR.FFN_DOWN,
        MODEL_TENSOR.FFN_UP,
    ],
    MODEL_ARCH.GEMMA: [
        MODEL_TENSOR.TOKEN_EMBD,
        MODEL_TENSOR.OUTPUT_NORM,
        MODEL_TENSOR.ATTN_NORM,
        MODEL_TENSOR.ATTN_Q,
        MODEL_TENSOR.ATTN_K,
        MODEL_TENSOR.ATTN_V,
        MODEL_TENSOR.ATTN_OUT,
        MODEL_TENSOR.FFN_GATE,
        MODEL_TENSOR.FFN_DOWN,
        MODEL_TENSOR.FFN_UP,
        MODEL_TENSOR.FFN_NORM,
    ],
    MODEL_ARCH.GEMMA2: [
        MODEL_TENSOR.TOKEN_EMBD,
        MODEL_TENSOR.OUTPUT_NORM,
        MODEL_TENSOR.ATTN_Q,
        MODEL_TENSOR.ATTN_K,
        MODEL_TENSOR.ATTN_V,
        MODEL_TENSOR.ATTN_OUT,
        MODEL_TENSOR.FFN_GATE,
        MODEL_TENSOR.FFN_DOWN,
        MODEL_TENSOR.FFN_UP,
        MODEL_TENSOR.ATTN_NORM,
        MODEL_TENSOR.ATTN_POST_NORM,
        MODEL_TENSOR.FFN_PRE_NORM,
        MODEL_TENSOR.FFN_POST_NORM,
    ],
    MODEL_ARCH.GEMMA3: [
        MODEL_TENSOR.TOKEN_EMBD,
        MODEL_TENSOR.OUTPUT,
        MODEL_TENSOR.OUTPUT_NORM,
        MODEL_TENSOR.ATTN_Q,
        MODEL_TENSOR.ATTN_Q_NORM,
        MODEL_TENSOR.ATTN_K,
        MODEL_TENSOR.ATTN_K_NORM,
        MODEL_TENSOR.ATTN_V,
        MODEL_TENSOR.ATTN_OUT,
        MODEL_TENSOR.FFN_GATE,
        MODEL_TENSOR.FFN_DOWN,
        MODEL_TENSOR.FFN_UP,
        MODEL_TENSOR.ATTN_NORM,
        MODEL_TENSOR.ATTN_POST_NORM,
        MODEL_TENSOR.FFN_PRE_NORM,
        MODEL_TENSOR.FFN_POST_NORM,
    ],
    MODEL_ARCH.GEMMA3N: [
        MODEL_TENSOR.TOKEN_EMBD,
        MODEL_TENSOR.OUTPUT,
        MODEL_TENSOR.OUTPUT_NORM,
        MODEL_TENSOR.ATTN_Q,
        MODEL_TENSOR.ATTN_Q_NORM,
        MODEL_TENSOR.ATTN_K,
        MODEL_TENSOR.ATTN_K_NORM,
        MODEL_TENSOR.ATTN_V,
        MODEL_TENSOR.ATTN_OUT,
        MODEL_TENSOR.FFN_GATE,
        MODEL_TENSOR.FFN_DOWN,
        MODEL_TENSOR.FFN_UP,
        MODEL_TENSOR.ATTN_NORM,
        MODEL_TENSOR.ATTN_POST_NORM,
        MODEL_TENSOR.FFN_PRE_NORM,
        MODEL_TENSOR.FFN_POST_NORM,
        # altup / laurel
        MODEL_TENSOR.PER_LAYER_TOKEN_EMBD,
        MODEL_TENSOR.PER_LAYER_MODEL_PROJ,
        MODEL_TENSOR.PER_LAYER_INP_GATE,
        MODEL_TENSOR.PER_LAYER_PROJ,
        MODEL_TENSOR.PER_LAYER_PROJ_NORM,
        MODEL_TENSOR.PER_LAYER_POST_NORM,
        MODEL_TENSOR.ALTUP_PROJ,
        MODEL_TENSOR.ALTUP_UNEMBD_PROJ,
        MODEL_TENSOR.ALTUP_CORRECT_COEF,
        MODEL_TENSOR.ALTUP_CORRECT_SCALE,
        MODEL_TENSOR.ALTUP_PREDICT_COEF,
        MODEL_TENSOR.ALTUP_ROUTER,
        MODEL_TENSOR.ALTUP_ROUTER_NORM,
        MODEL_TENSOR.LAUREL_L,
        MODEL_TENSOR.LAUREL_R,
        MODEL_TENSOR.LAUREL_POST_NORM,
    ],
    MODEL_ARCH.STARCODER2: [
        MODEL_TENSOR.TOKEN_EMBD,
        MODEL_TENSOR.OUTPUT_NORM,
        MODEL_TENSOR.OUTPUT,
        MODEL_TENSOR.ROPE_FREQS,
        MODEL_TENSOR.ATTN_NORM,
        MODEL_TENSOR.ATTN_Q,
        MODEL_TENSOR.ATTN_K,
        MODEL_TENSOR.ATTN_V,
        MODEL_TENSOR.ATTN_OUT,
        MODEL_TENSOR.ATTN_ROT_EMBD,
        MODEL_TENSOR.FFN_NORM,
        MODEL_TENSOR.FFN_DOWN,
        MODEL_TENSOR.FFN_UP,
    ],
    MODEL_ARCH.RWKV6: [
        MODEL_TENSOR.TOKEN_EMBD,
        MODEL_TENSOR.TOKEN_EMBD_NORM,
        MODEL_TENSOR.OUTPUT_NORM,
        MODEL_TENSOR.OUTPUT,
        MODEL_TENSOR.ATTN_NORM,
        MODEL_TENSOR.ATTN_NORM_2,
        MODEL_TENSOR.TIME_MIX_W1,
        MODEL_TENSOR.TIME_MIX_W2,
        MODEL_TENSOR.TIME_MIX_LERP_X,
        MODEL_TENSOR.TIME_MIX_LERP_K,
        MODEL_TENSOR.TIME_MIX_LERP_V,
        MODEL_TENSOR.TIME_MIX_LERP_R,
        MODEL_TENSOR.TIME_MIX_LERP_G,
        MODEL_TENSOR.TIME_MIX_LERP_W,
        MODEL_TENSOR.TIME_MIX_LERP_FUSED,
        MODEL_TENSOR.TIME_MIX_FIRST,
        MODEL_TENSOR.TIME_MIX_DECAY,
        MODEL_TENSOR.TIME_MIX_DECAY_W1,
        MODEL_TENSOR.TIME_MIX_DECAY_W2,
        MODEL_TENSOR.TIME_MIX_KEY,
        MODEL_TENSOR.TIME_MIX_VALUE,
        MODEL_TENSOR.TIME_MIX_RECEPTANCE,
        MODEL_TENSOR.TIME_MIX_GATE,
        MODEL_TENSOR.TIME_MIX_LN,
        MODEL_TENSOR.TIME_MIX_OUTPUT,
        MODEL_TENSOR.CHANNEL_MIX_LERP_K,
        MODEL_TENSOR.CHANNEL_MIX_LERP_R,
        MODEL_TENSOR.CHANNEL_MIX_KEY,
        MODEL_TENSOR.CHANNEL_MIX_RECEPTANCE,
        MODEL_TENSOR.CHANNEL_MIX_VALUE,
    ],
    MODEL_ARCH.RWKV6QWEN2: [
        MODEL_TENSOR.TOKEN_EMBD,
        MODEL_TENSOR.OUTPUT_NORM,
        MODEL_TENSOR.OUTPUT,
        MODEL_TENSOR.ATTN_NORM,
        MODEL_TENSOR.TIME_MIX_W1,
        MODEL_TENSOR.TIME_MIX_W2,
        MODEL_TENSOR.TIME_MIX_LERP_X,
        MODEL_TENSOR.TIME_MIX_LERP_K,
        MODEL_TENSOR.TIME_MIX_LERP_V,
        MODEL_TENSOR.TIME_MIX_LERP_R,
        MODEL_TENSOR.TIME_MIX_LERP_G,
        MODEL_TENSOR.TIME_MIX_LERP_W,
        MODEL_TENSOR.TIME_MIX_LERP_FUSED,
        MODEL_TENSOR.TIME_MIX_FIRST,
        MODEL_TENSOR.TIME_MIX_DECAY,
        MODEL_TENSOR.TIME_MIX_DECAY_W1,
        MODEL_TENSOR.TIME_MIX_DECAY_W2,
        MODEL_TENSOR.TIME_MIX_KEY,
        MODEL_TENSOR.TIME_MIX_VALUE,
        MODEL_TENSOR.TIME_MIX_RECEPTANCE,
        MODEL_TENSOR.TIME_MIX_GATE,
        MODEL_TENSOR.TIME_MIX_LN,
        MODEL_TENSOR.TIME_MIX_OUTPUT,
        MODEL_TENSOR.FFN_NORM,
        MODEL_TENSOR.FFN_GATE,
        MODEL_TENSOR.FFN_DOWN,
        MODEL_TENSOR.FFN_UP,
    ],
    MODEL_ARCH.RWKV7: [
        MODEL_TENSOR.TOKEN_EMBD,
        MODEL_TENSOR.TOKEN_EMBD_NORM,
        MODEL_TENSOR.OUTPUT_NORM,
        MODEL_TENSOR.OUTPUT,
        MODEL_TENSOR.ATTN_NORM,
        MODEL_TENSOR.ATTN_NORM_2,
        MODEL_TENSOR.TIME_MIX_LERP_FUSED,
        MODEL_TENSOR.TIME_MIX_W0,
        MODEL_TENSOR.TIME_MIX_W1,
        MODEL_TENSOR.TIME_MIX_W2,
        MODEL_TENSOR.TIME_MIX_A0,
        MODEL_TENSOR.TIME_MIX_A1,
        MODEL_TENSOR.TIME_MIX_A2,
        MODEL_TENSOR.TIME_MIX_V0,
        MODEL_TENSOR.TIME_MIX_V1,
        MODEL_TENSOR.TIME_MIX_V2,
        MODEL_TENSOR.TIME_MIX_G1,
        MODEL_TENSOR.TIME_MIX_G2,
        MODEL_TENSOR.TIME_MIX_K_K,
        MODEL_TENSOR.TIME_MIX_K_A,
        MODEL_TENSOR.TIME_MIX_R_K,
        MODEL_TENSOR.TIME_MIX_KEY,
        MODEL_TENSOR.TIME_MIX_VALUE,
        MODEL_TENSOR.TIME_MIX_RECEPTANCE,
        MODEL_TENSOR.TIME_MIX_LN,
        MODEL_TENSOR.TIME_MIX_OUTPUT,
        MODEL_TENSOR.CHANNEL_MIX_LERP_K,
        MODEL_TENSOR.CHANNEL_MIX_KEY,
        MODEL_TENSOR.CHANNEL_MIX_VALUE,
    ],
    MODEL_ARCH.ARWKV7: [
        MODEL_TENSOR.TOKEN_EMBD,
        MODEL_TENSOR.TOKEN_EMBD_NORM,
        MODEL_TENSOR.OUTPUT_NORM,
        MODEL_TENSOR.OUTPUT,
        MODEL_TENSOR.ATTN_NORM,
        MODEL_TENSOR.TIME_MIX_LERP_FUSED,
        MODEL_TENSOR.TIME_MIX_W0,
        MODEL_TENSOR.TIME_MIX_W1,
        MODEL_TENSOR.TIME_MIX_W2,
        MODEL_TENSOR.TIME_MIX_A0,
        MODEL_TENSOR.TIME_MIX_A1,
        MODEL_TENSOR.TIME_MIX_A2,
        MODEL_TENSOR.TIME_MIX_V0,
        MODEL_TENSOR.TIME_MIX_V1,
        MODEL_TENSOR.TIME_MIX_V2,
        MODEL_TENSOR.TIME_MIX_G1,
        MODEL_TENSOR.TIME_MIX_G2,
        MODEL_TENSOR.TIME_MIX_K_K,
        MODEL_TENSOR.TIME_MIX_K_A,
        MODEL_TENSOR.TIME_MIX_R_K,
        MODEL_TENSOR.TIME_MIX_KEY,
        MODEL_TENSOR.TIME_MIX_VALUE,
        MODEL_TENSOR.TIME_MIX_RECEPTANCE,
        MODEL_TENSOR.TIME_MIX_LN,
        MODEL_TENSOR.TIME_MIX_OUTPUT,
        MODEL_TENSOR.FFN_NORM,
        MODEL_TENSOR.FFN_GATE,
        MODEL_TENSOR.FFN_DOWN,
        MODEL_TENSOR.FFN_UP,
    ],
    MODEL_ARCH.MAMBA: [
        MODEL_TENSOR.TOKEN_EMBD,
        MODEL_TENSOR.OUTPUT_NORM,
        MODEL_TENSOR.OUTPUT,
        MODEL_TENSOR.ATTN_NORM,
        MODEL_TENSOR.SSM_IN,
        MODEL_TENSOR.SSM_CONV1D,
        MODEL_TENSOR.SSM_X,
        MODEL_TENSOR.SSM_DT,
        MODEL_TENSOR.SSM_A,
        MODEL_TENSOR.SSM_D,
        MODEL_TENSOR.SSM_OUT,
    ],
    MODEL_ARCH.MAMBA2: [
        MODEL_TENSOR.TOKEN_EMBD,
        MODEL_TENSOR.OUTPUT_NORM,
        MODEL_TENSOR.OUTPUT,
        MODEL_TENSOR.ATTN_NORM,
        MODEL_TENSOR.SSM_IN,
        MODEL_TENSOR.SSM_CONV1D,
        MODEL_TENSOR.SSM_DT,
        MODEL_TENSOR.SSM_A,
        MODEL_TENSOR.SSM_D,
        MODEL_TENSOR.SSM_NORM,
        MODEL_TENSOR.SSM_OUT,
    ],
    MODEL_ARCH.JAMBA: [
        MODEL_TENSOR.TOKEN_EMBD,
        MODEL_TENSOR.OUTPUT_NORM,
        MODEL_TENSOR.OUTPUT,
        MODEL_TENSOR.ATTN_NORM,
        MODEL_TENSOR.ATTN_Q,
        MODEL_TENSOR.ATTN_K,
        MODEL_TENSOR.ATTN_V,
        MODEL_TENSOR.ATTN_OUT,
        MODEL_TENSOR.SSM_IN,
        MODEL_TENSOR.SSM_CONV1D,
        MODEL_TENSOR.SSM_X,
        MODEL_TENSOR.SSM_DT,
        MODEL_TENSOR.SSM_DT_NORM,
        MODEL_TENSOR.SSM_A,
        MODEL_TENSOR.SSM_B_NORM,
        MODEL_TENSOR.SSM_C_NORM,
        MODEL_TENSOR.SSM_D,
        MODEL_TENSOR.SSM_OUT,
        MODEL_TENSOR.FFN_GATE_INP,
        MODEL_TENSOR.FFN_NORM,
        MODEL_TENSOR.FFN_GATE,
        MODEL_TENSOR.FFN_DOWN,
        MODEL_TENSOR.FFN_UP,
        MODEL_TENSOR.FFN_GATE_EXP,
        MODEL_TENSOR.FFN_DOWN_EXP,
        MODEL_TENSOR.FFN_UP_EXP,
    ],
    MODEL_ARCH.XVERSE: [
        MODEL_TENSOR.TOKEN_EMBD,
        MODEL_TENSOR.OUTPUT_NORM,
        MODEL_TENSOR.OUTPUT,
        MODEL_TENSOR.ROPE_FREQS,
        MODEL_TENSOR.ATTN_NORM,
        MODEL_TENSOR.ATTN_Q,
        MODEL_TENSOR.ATTN_K,
        MODEL_TENSOR.ATTN_V,
        MODEL_TENSOR.ATTN_OUT,
        MODEL_TENSOR.ATTN_ROT_EMBD,
        MODEL_TENSOR.FFN_NORM,
        MODEL_TENSOR.FFN_GATE,
        MODEL_TENSOR.FFN_DOWN,
        MODEL_TENSOR.FFN_UP,
    ],
    MODEL_ARCH.COMMAND_R: [
        MODEL_TENSOR.TOKEN_EMBD,
        MODEL_TENSOR.OUTPUT_NORM,
        MODEL_TENSOR.ATTN_NORM,
        MODEL_TENSOR.ATTN_Q,
        MODEL_TENSOR.ATTN_K,
        MODEL_TENSOR.ATTN_V,
        MODEL_TENSOR.ATTN_OUT,
        MODEL_TENSOR.FFN_GATE,
        MODEL_TENSOR.FFN_DOWN,
        MODEL_TENSOR.FFN_UP,
        MODEL_TENSOR.ATTN_K_NORM,
        MODEL_TENSOR.ATTN_Q_NORM,
    ],
    MODEL_ARCH.COHERE2: [
        MODEL_TENSOR.TOKEN_EMBD,
        MODEL_TENSOR.OUTPUT_NORM,
        MODEL_TENSOR.ATTN_NORM,
        MODEL_TENSOR.ATTN_Q,
        MODEL_TENSOR.ATTN_K,
        MODEL_TENSOR.ATTN_V,
        MODEL_TENSOR.ATTN_OUT,
        MODEL_TENSOR.FFN_GATE,
        MODEL_TENSOR.FFN_DOWN,
        MODEL_TENSOR.FFN_UP,
    ],
    MODEL_ARCH.DBRX: [
        MODEL_TENSOR.TOKEN_EMBD,
        MODEL_TENSOR.OUTPUT_NORM,
        MODEL_TENSOR.OUTPUT,
        MODEL_TENSOR.ATTN_NORM,
        MODEL_TENSOR.ATTN_QKV,
        MODEL_TENSOR.ATTN_OUT,
        MODEL_TENSOR.ATTN_OUT_NORM,
        MODEL_TENSOR.FFN_GATE_INP,
        MODEL_TENSOR.FFN_GATE_EXP,
        MODEL_TENSOR.FFN_DOWN_EXP,
        MODEL_TENSOR.FFN_UP_EXP,
    ],
    MODEL_ARCH.OLMO: [
        MODEL_TENSOR.TOKEN_EMBD,
        MODEL_TENSOR.OUTPUT,
        MODEL_TENSOR.ATTN_Q,
        MODEL_TENSOR.ATTN_K,
        MODEL_TENSOR.ATTN_V,
        MODEL_TENSOR.ATTN_OUT,
        MODEL_TENSOR.FFN_GATE,
        MODEL_TENSOR.FFN_DOWN,
        MODEL_TENSOR.FFN_UP,
    ],
    MODEL_ARCH.OLMO2: [
        MODEL_TENSOR.TOKEN_EMBD,
        MODEL_TENSOR.OUTPUT_NORM,
        MODEL_TENSOR.OUTPUT,
        MODEL_TENSOR.ATTN_Q,
        MODEL_TENSOR.ATTN_K,
        MODEL_TENSOR.ATTN_V,
        MODEL_TENSOR.ATTN_OUT,
        MODEL_TENSOR.ATTN_POST_NORM,
        MODEL_TENSOR.ATTN_Q_NORM,
        MODEL_TENSOR.ATTN_K_NORM,
        MODEL_TENSOR.FFN_POST_NORM,
        MODEL_TENSOR.FFN_GATE,
        MODEL_TENSOR.FFN_DOWN,
        MODEL_TENSOR.FFN_UP,
    ],
    MODEL_ARCH.OLMOE: [
        MODEL_TENSOR.TOKEN_EMBD,
        MODEL_TENSOR.OUTPUT_NORM,
        MODEL_TENSOR.OUTPUT,
        MODEL_TENSOR.ATTN_OUT,
        MODEL_TENSOR.ATTN_Q,
        MODEL_TENSOR.ATTN_K,
        MODEL_TENSOR.ATTN_V,
        MODEL_TENSOR.ATTN_NORM,
        MODEL_TENSOR.ATTN_Q_NORM,
        MODEL_TENSOR.ATTN_K_NORM,
        MODEL_TENSOR.FFN_NORM,
        MODEL_TENSOR.FFN_GATE_INP,
        MODEL_TENSOR.FFN_GATE_EXP,
        MODEL_TENSOR.FFN_UP_EXP,
        MODEL_TENSOR.FFN_DOWN_EXP,
    ],
    MODEL_ARCH.OPENELM: [
        MODEL_TENSOR.TOKEN_EMBD,
        MODEL_TENSOR.OUTPUT_NORM,
        MODEL_TENSOR.ATTN_NORM,
        MODEL_TENSOR.ATTN_QKV,
        MODEL_TENSOR.ATTN_Q_NORM,
        MODEL_TENSOR.ATTN_K_NORM,
        MODEL_TENSOR.ATTN_OUT,
        MODEL_TENSOR.FFN_NORM,
        MODEL_TENSOR.FFN_GATE,
        MODEL_TENSOR.FFN_DOWN,
        MODEL_TENSOR.FFN_UP,
    ],
    MODEL_ARCH.ARCTIC: [
        MODEL_TENSOR.TOKEN_EMBD,
        MODEL_TENSOR.OUTPUT_NORM,
        MODEL_TENSOR.OUTPUT,
        MODEL_TENSOR.ROPE_FREQS,
        MODEL_TENSOR.ATTN_NORM,
        MODEL_TENSOR.ATTN_Q,
        MODEL_TENSOR.ATTN_K,
        MODEL_TENSOR.ATTN_V,
        MODEL_TENSOR.ATTN_OUT,
        MODEL_TENSOR.ATTN_ROT_EMBD,
        MODEL_TENSOR.FFN_GATE_INP,
        MODEL_TENSOR.FFN_NORM,
        MODEL_TENSOR.FFN_GATE,
        MODEL_TENSOR.FFN_DOWN,
        MODEL_TENSOR.FFN_UP,
        MODEL_TENSOR.FFN_NORM_EXP,
        MODEL_TENSOR.FFN_GATE_EXP,
        MODEL_TENSOR.FFN_DOWN_EXP,
        MODEL_TENSOR.FFN_UP_EXP,
    ],
    MODEL_ARCH.DEEPSEEK: [
        MODEL_TENSOR.TOKEN_EMBD,
        MODEL_TENSOR.OUTPUT_NORM,
        MODEL_TENSOR.OUTPUT,
        MODEL_TENSOR.ROPE_FREQS,
        MODEL_TENSOR.ATTN_NORM,
        MODEL_TENSOR.ATTN_Q,
        MODEL_TENSOR.ATTN_K,
        MODEL_TENSOR.ATTN_V,
        MODEL_TENSOR.ATTN_OUT,
        MODEL_TENSOR.ATTN_ROT_EMBD,
        MODEL_TENSOR.FFN_GATE_INP,
        MODEL_TENSOR.FFN_NORM,
        MODEL_TENSOR.FFN_GATE,
        MODEL_TENSOR.FFN_DOWN,
        MODEL_TENSOR.FFN_UP,
        MODEL_TENSOR.FFN_GATE_EXP,
        MODEL_TENSOR.FFN_DOWN_EXP,
        MODEL_TENSOR.FFN_UP_EXP,
        MODEL_TENSOR.FFN_GATE_SHEXP,
        MODEL_TENSOR.FFN_DOWN_SHEXP,
        MODEL_TENSOR.FFN_UP_SHEXP,
    ],
    MODEL_ARCH.DEEPSEEK2: [
        MODEL_TENSOR.TOKEN_EMBD,
        MODEL_TENSOR.OUTPUT_NORM,
        MODEL_TENSOR.OUTPUT,
        MODEL_TENSOR.ROPE_FREQS,
        MODEL_TENSOR.ATTN_NORM,
        MODEL_TENSOR.ATTN_Q,
        MODEL_TENSOR.ATTN_Q_A,
        MODEL_TENSOR.ATTN_Q_B,
        MODEL_TENSOR.ATTN_KV_A_MQA,
        MODEL_TENSOR.ATTN_KV_B,
        MODEL_TENSOR.ATTN_K_B,
        MODEL_TENSOR.ATTN_V_B,
        MODEL_TENSOR.ATTN_Q_A_NORM,
        MODEL_TENSOR.ATTN_KV_A_NORM,
        MODEL_TENSOR.ATTN_OUT,
        MODEL_TENSOR.ATTN_ROT_EMBD,
        MODEL_TENSOR.FFN_GATE_INP,
        MODEL_TENSOR.FFN_NORM,
        MODEL_TENSOR.FFN_GATE,
        MODEL_TENSOR.FFN_DOWN,
        MODEL_TENSOR.FFN_UP,
        MODEL_TENSOR.FFN_GATE_EXP,
        MODEL_TENSOR.FFN_DOWN_EXP,
        MODEL_TENSOR.FFN_UP_EXP,
        MODEL_TENSOR.FFN_GATE_SHEXP,
        MODEL_TENSOR.FFN_DOWN_SHEXP,
        MODEL_TENSOR.FFN_UP_SHEXP,
        MODEL_TENSOR.FFN_EXP_PROBS_B,
    ],
    MODEL_ARCH.ERNIE4_5_MOE: [
        MODEL_TENSOR.TOKEN_EMBD,
        MODEL_TENSOR.OUTPUT_NORM,
        MODEL_TENSOR.OUTPUT,
        MODEL_TENSOR.ATTN_NORM,
        MODEL_TENSOR.ATTN_Q,
        MODEL_TENSOR.ATTN_K,
        MODEL_TENSOR.ATTN_V,
        MODEL_TENSOR.ATTN_OUT,
        MODEL_TENSOR.FFN_NORM,
        MODEL_TENSOR.FFN_GATE,
        MODEL_TENSOR.FFN_DOWN,
        MODEL_TENSOR.FFN_UP,
        MODEL_TENSOR.FFN_GATE_INP,
        MODEL_TENSOR.FFN_GATE_EXP,
        MODEL_TENSOR.FFN_DOWN_EXP,
        MODEL_TENSOR.FFN_UP_EXP,
        MODEL_TENSOR.FFN_GATE_SHEXP,
        MODEL_TENSOR.FFN_DOWN_SHEXP,
        MODEL_TENSOR.FFN_UP_SHEXP,
        MODEL_TENSOR.FFN_EXP_PROBS_B,
    ],
    MODEL_ARCH.PLM: [
        MODEL_TENSOR.TOKEN_EMBD,
        MODEL_TENSOR.OUTPUT,
        MODEL_TENSOR.OUTPUT_NORM,
        MODEL_TENSOR.ATTN_NORM,
        MODEL_TENSOR.ATTN_Q,
        MODEL_TENSOR.ATTN_KV_A_MQA,
        MODEL_TENSOR.ATTN_KV_A_NORM,
        MODEL_TENSOR.ATTN_KV_B,
        MODEL_TENSOR.ATTN_OUT,
        MODEL_TENSOR.FFN_NORM,
        MODEL_TENSOR.FFN_UP,
        MODEL_TENSOR.FFN_DOWN,
    ],
    MODEL_ARCH.CHATGLM : [
        MODEL_TENSOR.TOKEN_EMBD,
        MODEL_TENSOR.ROPE_FREQS,
        MODEL_TENSOR.OUTPUT_NORM,
        MODEL_TENSOR.OUTPUT,
        MODEL_TENSOR.ATTN_NORM,
        MODEL_TENSOR.ATTN_QKV,
        MODEL_TENSOR.ATTN_Q,
        MODEL_TENSOR.ATTN_K,
        MODEL_TENSOR.ATTN_V,
        MODEL_TENSOR.ATTN_OUT,
        MODEL_TENSOR.FFN_NORM,
        MODEL_TENSOR.FFN_DOWN,
        MODEL_TENSOR.FFN_UP,
    ],
    MODEL_ARCH.GLM4 : [
        MODEL_TENSOR.TOKEN_EMBD,
        MODEL_TENSOR.ROPE_FREQS,
        MODEL_TENSOR.OUTPUT_NORM,
        MODEL_TENSOR.OUTPUT,
        MODEL_TENSOR.ATTN_NORM,
        MODEL_TENSOR.ATTN_QKV,
        MODEL_TENSOR.ATTN_Q,
        MODEL_TENSOR.ATTN_K,
        MODEL_TENSOR.ATTN_V,
        MODEL_TENSOR.ATTN_OUT,
        MODEL_TENSOR.FFN_NORM,
        MODEL_TENSOR.FFN_DOWN,
        MODEL_TENSOR.FFN_UP,
        MODEL_TENSOR.ATTN_POST_NORM,
        MODEL_TENSOR.FFN_POST_NORM,
    ],
    MODEL_ARCH.BITNET: [
        MODEL_TENSOR.ATTN_Q,
        MODEL_TENSOR.ATTN_K,
        MODEL_TENSOR.ATTN_V,
        MODEL_TENSOR.TOKEN_EMBD,
        MODEL_TENSOR.OUTPUT_NORM,
        MODEL_TENSOR.ATTN_NORM,
        MODEL_TENSOR.ATTN_OUT,
        MODEL_TENSOR.FFN_NORM,
        MODEL_TENSOR.FFN_GATE,
        MODEL_TENSOR.FFN_DOWN,
        MODEL_TENSOR.FFN_UP,
        MODEL_TENSOR.ATTN_SUB_NORM,
        MODEL_TENSOR.FFN_SUB_NORM,
    ],
    MODEL_ARCH.T5: [
        MODEL_TENSOR.TOKEN_EMBD,
        MODEL_TENSOR.OUTPUT,
        MODEL_TENSOR.DEC_ATTN_NORM,
        MODEL_TENSOR.DEC_ATTN_Q,
        MODEL_TENSOR.DEC_ATTN_K,
        MODEL_TENSOR.DEC_ATTN_V,
        MODEL_TENSOR.DEC_ATTN_OUT,
        MODEL_TENSOR.DEC_ATTN_REL_B,
        MODEL_TENSOR.DEC_CROSS_ATTN_NORM,
        MODEL_TENSOR.DEC_CROSS_ATTN_Q,
        MODEL_TENSOR.DEC_CROSS_ATTN_K,
        MODEL_TENSOR.DEC_CROSS_ATTN_V,
        MODEL_TENSOR.DEC_CROSS_ATTN_OUT,
        MODEL_TENSOR.DEC_CROSS_ATTN_REL_B,
        MODEL_TENSOR.DEC_FFN_NORM,
        MODEL_TENSOR.DEC_FFN_GATE,
        MODEL_TENSOR.DEC_FFN_DOWN,
        MODEL_TENSOR.DEC_FFN_UP,
        MODEL_TENSOR.DEC_OUTPUT_NORM,
        MODEL_TENSOR.ENC_ATTN_NORM,
        MODEL_TENSOR.ENC_ATTN_Q,
        MODEL_TENSOR.ENC_ATTN_K,
        MODEL_TENSOR.ENC_ATTN_V,
        MODEL_TENSOR.ENC_ATTN_OUT,
        MODEL_TENSOR.ENC_ATTN_REL_B,
        MODEL_TENSOR.ENC_FFN_NORM,
        MODEL_TENSOR.ENC_FFN_GATE,
        MODEL_TENSOR.ENC_FFN_DOWN,
        MODEL_TENSOR.ENC_FFN_UP,
        MODEL_TENSOR.ENC_OUTPUT_NORM,
    ],
    MODEL_ARCH.T5ENCODER: [
        MODEL_TENSOR.TOKEN_EMBD,
        MODEL_TENSOR.OUTPUT,
        MODEL_TENSOR.ENC_ATTN_NORM,
        MODEL_TENSOR.ENC_ATTN_Q,
        MODEL_TENSOR.ENC_ATTN_K,
        MODEL_TENSOR.ENC_ATTN_V,
        MODEL_TENSOR.ENC_ATTN_OUT,
        MODEL_TENSOR.ENC_ATTN_REL_B,
        MODEL_TENSOR.ENC_FFN_NORM,
        MODEL_TENSOR.ENC_FFN_GATE,
        MODEL_TENSOR.ENC_FFN_DOWN,
        MODEL_TENSOR.ENC_FFN_UP,
        MODEL_TENSOR.ENC_OUTPUT_NORM,
    ],
    MODEL_ARCH.JAIS: [
        MODEL_TENSOR.TOKEN_EMBD,
        MODEL_TENSOR.OUTPUT_NORM,
        MODEL_TENSOR.OUTPUT,
        MODEL_TENSOR.ATTN_NORM,
        MODEL_TENSOR.ATTN_QKV,
        MODEL_TENSOR.ATTN_OUT,
        MODEL_TENSOR.FFN_NORM,
        MODEL_TENSOR.FFN_DOWN,
        MODEL_TENSOR.FFN_GATE,
        MODEL_TENSOR.FFN_UP,
    ],
    MODEL_ARCH.NEMOTRON: [
        MODEL_TENSOR.TOKEN_EMBD,
        MODEL_TENSOR.OUTPUT_NORM,
        MODEL_TENSOR.OUTPUT,
        MODEL_TENSOR.ROPE_FREQS,
        MODEL_TENSOR.ATTN_NORM,
        MODEL_TENSOR.ATTN_Q,
        MODEL_TENSOR.ATTN_K,
        MODEL_TENSOR.ATTN_V,
        MODEL_TENSOR.ATTN_OUT,
        MODEL_TENSOR.ATTN_ROT_EMBD,
        MODEL_TENSOR.FFN_NORM,
        MODEL_TENSOR.FFN_DOWN,
        MODEL_TENSOR.FFN_UP,
    ],
    MODEL_ARCH.EXAONE: [
        MODEL_TENSOR.TOKEN_EMBD,
        MODEL_TENSOR.OUTPUT_NORM,
        MODEL_TENSOR.OUTPUT,
        MODEL_TENSOR.ROPE_FREQS,
        MODEL_TENSOR.ATTN_NORM,
        MODEL_TENSOR.ATTN_Q,
        MODEL_TENSOR.ATTN_K,
        MODEL_TENSOR.ATTN_V,
        MODEL_TENSOR.ATTN_OUT,
        MODEL_TENSOR.ATTN_ROT_EMBD,
        MODEL_TENSOR.FFN_NORM,
        MODEL_TENSOR.FFN_GATE,
        MODEL_TENSOR.FFN_DOWN,
        MODEL_TENSOR.FFN_UP,
    ],
    MODEL_ARCH.EXAONE4: [
        MODEL_TENSOR.TOKEN_EMBD,
        MODEL_TENSOR.OUTPUT_NORM,
        MODEL_TENSOR.OUTPUT,
        MODEL_TENSOR.ROPE_FREQS,
        MODEL_TENSOR.ATTN_Q,
        MODEL_TENSOR.ATTN_Q_NORM,
        MODEL_TENSOR.ATTN_K,
        MODEL_TENSOR.ATTN_K_NORM,
        MODEL_TENSOR.ATTN_V,
        MODEL_TENSOR.ATTN_OUT,
        MODEL_TENSOR.ATTN_POST_NORM,
        MODEL_TENSOR.FFN_GATE,
        MODEL_TENSOR.FFN_DOWN,
        MODEL_TENSOR.FFN_UP,
        MODEL_TENSOR.FFN_POST_NORM,
    ],
    MODEL_ARCH.GRANITE: [
        MODEL_TENSOR.TOKEN_EMBD,
        MODEL_TENSOR.OUTPUT_NORM,
        MODEL_TENSOR.OUTPUT,
        MODEL_TENSOR.ATTN_NORM,
        MODEL_TENSOR.ATTN_Q,
        MODEL_TENSOR.ATTN_K,
        MODEL_TENSOR.ATTN_V,
        MODEL_TENSOR.ATTN_OUT,
        MODEL_TENSOR.FFN_NORM,
        MODEL_TENSOR.FFN_GATE,
        MODEL_TENSOR.FFN_DOWN,
        MODEL_TENSOR.FFN_UP,
    ],
    MODEL_ARCH.GRANITE_MOE: [
        MODEL_TENSOR.TOKEN_EMBD,
        MODEL_TENSOR.OUTPUT_NORM,
        MODEL_TENSOR.OUTPUT,
        MODEL_TENSOR.ATTN_NORM,
        MODEL_TENSOR.ATTN_Q,
        MODEL_TENSOR.ATTN_K,
        MODEL_TENSOR.ATTN_V,
        MODEL_TENSOR.ATTN_OUT,
        MODEL_TENSOR.FFN_NORM,
        MODEL_TENSOR.FFN_GATE_INP,
        MODEL_TENSOR.FFN_GATE_EXP,
        MODEL_TENSOR.FFN_DOWN_EXP,
        MODEL_TENSOR.FFN_UP_EXP,
        MODEL_TENSOR.FFN_GATE_SHEXP,
        MODEL_TENSOR.FFN_UP_SHEXP,
        MODEL_TENSOR.FFN_DOWN_SHEXP,
    ],
    MODEL_ARCH.GRANITE_HYBRID: [
        MODEL_TENSOR.TOKEN_EMBD,
        MODEL_TENSOR.OUTPUT_NORM,
        MODEL_TENSOR.OUTPUT,
        MODEL_TENSOR.ATTN_NORM,
        MODEL_TENSOR.SSM_IN,
        MODEL_TENSOR.SSM_CONV1D,
        MODEL_TENSOR.SSM_DT,
        MODEL_TENSOR.SSM_A,
        MODEL_TENSOR.SSM_D,
        MODEL_TENSOR.SSM_NORM,
        MODEL_TENSOR.SSM_OUT,
        MODEL_TENSOR.ATTN_Q,
        MODEL_TENSOR.ATTN_K,
        MODEL_TENSOR.ATTN_V,
        MODEL_TENSOR.ATTN_OUT,
        MODEL_TENSOR.FFN_NORM,
        # MoE
        MODEL_TENSOR.FFN_GATE_INP,
        MODEL_TENSOR.FFN_GATE_EXP,
        MODEL_TENSOR.FFN_DOWN_EXP,
        MODEL_TENSOR.FFN_UP_EXP,
        MODEL_TENSOR.FFN_GATE_SHEXP,
        MODEL_TENSOR.FFN_UP_SHEXP,
        MODEL_TENSOR.FFN_DOWN_SHEXP,
        # Dense
        MODEL_TENSOR.FFN_GATE,
        MODEL_TENSOR.FFN_DOWN,
        MODEL_TENSOR.FFN_UP,
    ],
    MODEL_ARCH.CHAMELEON: [
        MODEL_TENSOR.TOKEN_EMBD,
        MODEL_TENSOR.OUTPUT_NORM,
        MODEL_TENSOR.OUTPUT,
        MODEL_TENSOR.ATTN_NORM,
        MODEL_TENSOR.ATTN_Q,
        MODEL_TENSOR.ATTN_Q_NORM,
        MODEL_TENSOR.ATTN_K,
        MODEL_TENSOR.ATTN_K_NORM,
        MODEL_TENSOR.ATTN_V,
        MODEL_TENSOR.ATTN_OUT,
        MODEL_TENSOR.FFN_NORM,
        MODEL_TENSOR.FFN_GATE,
        MODEL_TENSOR.FFN_DOWN,
        MODEL_TENSOR.FFN_UP,
    ],
    MODEL_ARCH.WAVTOKENIZER_DEC: [
        MODEL_TENSOR.TOKEN_EMBD,
        MODEL_TENSOR.TOKEN_EMBD_NORM,
        MODEL_TENSOR.CONV1D,
        MODEL_TENSOR.CONVNEXT_DW,
        MODEL_TENSOR.CONVNEXT_NORM,
        MODEL_TENSOR.CONVNEXT_PW1,
        MODEL_TENSOR.CONVNEXT_PW2,
        MODEL_TENSOR.CONVNEXT_GAMMA,
        MODEL_TENSOR.OUTPUT,
        MODEL_TENSOR.OUTPUT_NORM,
        MODEL_TENSOR.POSNET_CONV1,
        MODEL_TENSOR.POSNET_CONV2,
        MODEL_TENSOR.POSNET_NORM,
        MODEL_TENSOR.POSNET_NORM1,
        MODEL_TENSOR.POSNET_NORM2,
        MODEL_TENSOR.POSNET_ATTN_NORM,
        MODEL_TENSOR.POSNET_ATTN_Q,
        MODEL_TENSOR.POSNET_ATTN_K,
        MODEL_TENSOR.POSNET_ATTN_V,
        MODEL_TENSOR.POSNET_ATTN_OUT,
    ],
    MODEL_ARCH.BAILINGMOE: [
        MODEL_TENSOR.TOKEN_EMBD,
        MODEL_TENSOR.OUTPUT_NORM,
        MODEL_TENSOR.OUTPUT,
        MODEL_TENSOR.ROPE_FREQS,
        MODEL_TENSOR.ATTN_NORM,
        MODEL_TENSOR.ATTN_Q,
        MODEL_TENSOR.ATTN_K,
        MODEL_TENSOR.ATTN_V,
        MODEL_TENSOR.ATTN_OUT,
        MODEL_TENSOR.FFN_GATE_INP,
        MODEL_TENSOR.FFN_NORM,
        MODEL_TENSOR.FFN_GATE_EXP,
        MODEL_TENSOR.FFN_DOWN_EXP,
        MODEL_TENSOR.FFN_UP_EXP,
        MODEL_TENSOR.FFN_GATE_SHEXP,
        MODEL_TENSOR.FFN_DOWN_SHEXP,
        MODEL_TENSOR.FFN_UP_SHEXP,
    ],
    MODEL_ARCH.DOTS1: [
        MODEL_TENSOR.TOKEN_EMBD,
        MODEL_TENSOR.OUTPUT_NORM,
        MODEL_TENSOR.OUTPUT,
        MODEL_TENSOR.ATTN_NORM,
        MODEL_TENSOR.ATTN_Q,
        MODEL_TENSOR.ATTN_Q_NORM,
        MODEL_TENSOR.ATTN_K,
        MODEL_TENSOR.ATTN_K_NORM,
        MODEL_TENSOR.ATTN_V,
        MODEL_TENSOR.ATTN_OUT,
        MODEL_TENSOR.FFN_EXP_PROBS_B,
        MODEL_TENSOR.FFN_NORM,
        MODEL_TENSOR.FFN_GATE,
        MODEL_TENSOR.FFN_GATE_EXP,
        MODEL_TENSOR.FFN_GATE_INP,
        MODEL_TENSOR.FFN_GATE_SHEXP,
        MODEL_TENSOR.FFN_DOWN,
        MODEL_TENSOR.FFN_DOWN_EXP,
        MODEL_TENSOR.FFN_DOWN_SHEXP,
        MODEL_TENSOR.FFN_UP,
        MODEL_TENSOR.FFN_UP_EXP,
        MODEL_TENSOR.FFN_UP_SHEXP,
    ],
    MODEL_ARCH.ARCEE: [
        MODEL_TENSOR.TOKEN_EMBD,
        MODEL_TENSOR.OUTPUT_NORM,
        MODEL_TENSOR.OUTPUT,
        MODEL_TENSOR.ROPE_FREQS,
        MODEL_TENSOR.ATTN_NORM,
        MODEL_TENSOR.ATTN_Q,
        MODEL_TENSOR.ATTN_K,
        MODEL_TENSOR.ATTN_V,
        MODEL_TENSOR.ATTN_OUT,
        MODEL_TENSOR.ATTN_ROT_EMBD,
        MODEL_TENSOR.FFN_NORM,
        MODEL_TENSOR.FFN_DOWN,
        MODEL_TENSOR.FFN_UP,
    ],
    MODEL_ARCH.ERNIE4_5: [
        MODEL_TENSOR.TOKEN_EMBD,
        MODEL_TENSOR.OUTPUT_NORM,
        MODEL_TENSOR.OUTPUT,
        MODEL_TENSOR.ATTN_NORM,
        MODEL_TENSOR.ATTN_Q,
        MODEL_TENSOR.ATTN_K,
        MODEL_TENSOR.ATTN_V,
        MODEL_TENSOR.ATTN_OUT,
        MODEL_TENSOR.FFN_NORM,
        MODEL_TENSOR.FFN_GATE,
        MODEL_TENSOR.FFN_DOWN,
        MODEL_TENSOR.FFN_UP,
    ],
    MODEL_ARCH.FALCON_H1: [
        # Token embedding
        MODEL_TENSOR.TOKEN_EMBD,

        # Input layernorm
        MODEL_TENSOR.ATTN_NORM,

        # Attention components
        MODEL_TENSOR.ATTN_Q,         # Query projection
        MODEL_TENSOR.ATTN_K,         # Key projection
        MODEL_TENSOR.ATTN_V,         # Value projection
        MODEL_TENSOR.ATTN_OUT,       # Output projection

        # SSM components (Mamba2 specific)
        MODEL_TENSOR.SSM_IN,         # Input projection for SSM
        MODEL_TENSOR.SSM_CONV1D,     # Convolution layer
        MODEL_TENSOR.SSM_DT,         # Delta time projection
        MODEL_TENSOR.SSM_A,          # A parameter (log form)
        MODEL_TENSOR.SSM_D,          # D parameter
        MODEL_TENSOR.SSM_NORM,       # Normalization in SSM
        MODEL_TENSOR.SSM_OUT,        # Output projection

        # Pre-feedforward layernorm
        MODEL_TENSOR.FFN_PRE_NORM,

        # Feed-forward network components
        MODEL_TENSOR.FFN_GATE,       # Gate projection (SwiGLU)
        MODEL_TENSOR.FFN_DOWN,       # Down projection
        MODEL_TENSOR.FFN_UP,         # Up projection

        # Post-feedforward layernorm
        MODEL_TENSOR.OUTPUT_NORM,    # Final layer norm
        MODEL_TENSOR.OUTPUT,         # Output projection (lm_head)
    ],
    MODEL_ARCH.HUNYUAN_MOE: [
        MODEL_TENSOR.TOKEN_EMBD,
        MODEL_TENSOR.OUTPUT_NORM,
        MODEL_TENSOR.OUTPUT,
        MODEL_TENSOR.ROPE_FREQS,
        MODEL_TENSOR.ATTN_NORM,
        MODEL_TENSOR.ATTN_Q,
        MODEL_TENSOR.ATTN_Q_NORM,
        MODEL_TENSOR.ATTN_K,
        MODEL_TENSOR.ATTN_K_NORM,
        MODEL_TENSOR.ATTN_V,
        MODEL_TENSOR.ATTN_OUT,
        MODEL_TENSOR.FFN_GATE_INP,
        MODEL_TENSOR.FFN_NORM,
        MODEL_TENSOR.FFN_GATE_EXP,
        MODEL_TENSOR.FFN_DOWN_EXP,
        MODEL_TENSOR.FFN_UP_EXP,
        MODEL_TENSOR.FFN_GATE_SHEXP,
        MODEL_TENSOR.FFN_DOWN_SHEXP,
        MODEL_TENSOR.FFN_UP_SHEXP,
    ],
    MODEL_ARCH.SMOLLM3: [
        MODEL_TENSOR.TOKEN_EMBD,
        MODEL_TENSOR.OUTPUT_NORM,
        MODEL_TENSOR.OUTPUT,
        MODEL_TENSOR.ROPE_FREQS,
        MODEL_TENSOR.ATTN_NORM,
        MODEL_TENSOR.ATTN_Q,
        MODEL_TENSOR.ATTN_K,
        MODEL_TENSOR.ATTN_V,
        MODEL_TENSOR.ATTN_OUT,
        MODEL_TENSOR.ATTN_ROT_EMBD,
        MODEL_TENSOR.FFN_NORM,
        MODEL_TENSOR.FFN_GATE,
        MODEL_TENSOR.FFN_DOWN,
        MODEL_TENSOR.FFN_UP,
    ],
<<<<<<< HEAD
    MODEL_ARCH.OPENAI_MOE: [
        MODEL_TENSOR.TOKEN_EMBD,
        MODEL_TENSOR.OUTPUT_NORM,
        MODEL_TENSOR.OUTPUT,
        MODEL_TENSOR.ATTN_NORM,
        MODEL_TENSOR.ATTN_POST_NORM,
=======
    MODEL_ARCH.LFM2: [
        MODEL_TENSOR.TOKEN_EMBD,
        MODEL_TENSOR.TOKEN_EMBD_NORM,
        MODEL_TENSOR.SHORTCONV_CONV,
        MODEL_TENSOR.SHORTCONV_INPROJ,
        MODEL_TENSOR.SHORTCONV_OUTPROJ,
        MODEL_TENSOR.FFN_GATE,
        MODEL_TENSOR.FFN_DOWN,
        MODEL_TENSOR.FFN_UP,
        MODEL_TENSOR.FFN_NORM,
        MODEL_TENSOR.ATTN_NORM, # operator_norm
        MODEL_TENSOR.ATTN_Q_NORM,
        MODEL_TENSOR.ATTN_K_NORM,
>>>>>>> 938b7857
        MODEL_TENSOR.ATTN_Q,
        MODEL_TENSOR.ATTN_K,
        MODEL_TENSOR.ATTN_V,
        MODEL_TENSOR.ATTN_OUT,
<<<<<<< HEAD
        MODEL_TENSOR.ATTN_SINKS,
        MODEL_TENSOR.FFN_GATE_INP,
        MODEL_TENSOR.FFN_GATE_EXP,
        MODEL_TENSOR.FFN_DOWN_EXP,
        MODEL_TENSOR.FFN_UP_EXP,
=======
>>>>>>> 938b7857
    ],
    # TODO
}

# tensors that will not be serialized
MODEL_TENSOR_SKIP: dict[MODEL_ARCH, list[MODEL_TENSOR]] = {
    MODEL_ARCH.LLAMA: [
        MODEL_TENSOR.ROPE_FREQS,
        MODEL_TENSOR.ATTN_ROT_EMBD,
    ],
    MODEL_ARCH.DECI: [
        MODEL_TENSOR.ROPE_FREQS,
        MODEL_TENSOR.ATTN_ROT_EMBD,
    ],
    MODEL_ARCH.BAICHUAN: [
        MODEL_TENSOR.ROPE_FREQS,
        MODEL_TENSOR.ATTN_ROT_EMBD,
    ],
    MODEL_ARCH.QWEN: [
        MODEL_TENSOR.ROPE_FREQS,
        MODEL_TENSOR.ATTN_ROT_EMBD,
    ],
    MODEL_ARCH.CODESHELL: [
        MODEL_TENSOR.ROPE_FREQS,
        MODEL_TENSOR.ATTN_ROT_EMBD,
    ],
    MODEL_ARCH.ORION: [
        MODEL_TENSOR.ROPE_FREQS,
        MODEL_TENSOR.ATTN_ROT_EMBD,
    ],
    MODEL_ARCH.STARCODER2: [
        MODEL_TENSOR.ROPE_FREQS,
        MODEL_TENSOR.ATTN_ROT_EMBD,
    ],
    MODEL_ARCH.XVERSE: [
        MODEL_TENSOR.ROPE_FREQS,
        MODEL_TENSOR.ATTN_ROT_EMBD,
    ],
    MODEL_ARCH.DEEPSEEK: [
        MODEL_TENSOR.ROPE_FREQS,
        MODEL_TENSOR.ATTN_ROT_EMBD,
    ],
    MODEL_ARCH.DEEPSEEK2: [
        MODEL_TENSOR.ROPE_FREQS,
        MODEL_TENSOR.ATTN_ROT_EMBD,
    ],
    MODEL_ARCH.CHATGLM: [
        MODEL_TENSOR.ROPE_FREQS,
    ],
    MODEL_ARCH.NEMOTRON: [
        MODEL_TENSOR.ROPE_FREQS,
        MODEL_TENSOR.ATTN_ROT_EMBD,
    ],
    MODEL_ARCH.BAILINGMOE: [
        MODEL_TENSOR.ROPE_FREQS,
    ],
}

#
# types
#


class TokenType(IntEnum):
    NORMAL       = 1
    UNKNOWN      = 2
    CONTROL      = 3
    USER_DEFINED = 4
    UNUSED       = 5
    BYTE         = 6


class RopeScalingType(Enum):
    NONE     = 'none'
    LINEAR   = 'linear'
    YARN     = 'yarn'
    LONGROPE = 'longrope'


class PoolingType(IntEnum):
    NONE = 0
    MEAN = 1
    CLS  = 2
    LAST = 3
    RANK = 4


class GGMLQuantizationType(IntEnum):
    F32     = 0
    F16     = 1
    Q4_0    = 2
    Q4_1    = 3
    Q5_0    = 6
    Q5_1    = 7
    Q8_0    = 8
    Q8_1    = 9
    Q2_K    = 10
    Q3_K    = 11
    Q4_K    = 12
    Q5_K    = 13
    Q6_K    = 14
    Q8_K    = 15
    IQ2_XXS = 16
    IQ2_XS  = 17
    IQ3_XXS = 18
    IQ1_S   = 19
    IQ4_NL  = 20
    IQ3_S   = 21
    IQ2_S   = 22
    IQ4_XS  = 23
    I8      = 24
    I16     = 25
    I32     = 26
    I64     = 27
    F64     = 28
    IQ1_M   = 29
    BF16    = 30
    TQ1_0   = 34
    TQ2_0   = 35


class ExpertGatingFuncType(IntEnum):
    SOFTMAX  = 1
    SIGMOID  = 2


# TODO: add GGMLFileType from ggml_ftype in ggml.h


# from llama_ftype in llama.h
# ALL VALUES SHOULD BE THE SAME HERE AS THEY ARE OVER THERE.
class LlamaFileType(IntEnum):
    ALL_F32              = 0
    MOSTLY_F16           = 1   # except 1d tensors
    MOSTLY_Q4_0          = 2   # except 1d tensors
    MOSTLY_Q4_1          = 3   # except 1d tensors
    # MOSTLY_Q4_1_SOME_F16 = 4   # tok_embeddings.weight and output.weight are F16
    # MOSTLY_Q4_2        = 5   # support has been removed
    # MOSTLY_Q4_3        = 6   # support has been removed
    MOSTLY_Q8_0          = 7   # except 1d tensors
    MOSTLY_Q5_0          = 8   # except 1d tensors
    MOSTLY_Q5_1          = 9   # except 1d tensors
    MOSTLY_Q2_K          = 10  # except 1d tensors
    MOSTLY_Q3_K_S        = 11  # except 1d tensors
    MOSTLY_Q3_K_M        = 12  # except 1d tensors
    MOSTLY_Q3_K_L        = 13  # except 1d tensors
    MOSTLY_Q4_K_S        = 14  # except 1d tensors
    MOSTLY_Q4_K_M        = 15  # except 1d tensors
    MOSTLY_Q5_K_S        = 16  # except 1d tensors
    MOSTLY_Q5_K_M        = 17  # except 1d tensors
    MOSTLY_Q6_K          = 18  # except 1d tensors
    MOSTLY_IQ2_XXS       = 19  # except 1d tensors
    MOSTLY_IQ2_XS        = 20  # except 1d tensors
    MOSTLY_Q2_K_S        = 21  # except 1d tensors
    MOSTLY_IQ3_XS        = 22  # except 1d tensors
    MOSTLY_IQ3_XXS       = 23  # except 1d tensors
    MOSTLY_IQ1_S         = 24  # except 1d tensors
    MOSTLY_IQ4_NL        = 25  # except 1d tensors
    MOSTLY_IQ3_S         = 26  # except 1d tensors
    MOSTLY_IQ3_M         = 27  # except 1d tensors
    MOSTLY_IQ2_S         = 28  # except 1d tensors
    MOSTLY_IQ2_M         = 29  # except 1d tensors
    MOSTLY_IQ4_XS        = 30  # except 1d tensors
    MOSTLY_IQ1_M         = 31  # except 1d tensors
    MOSTLY_BF16          = 32  # except 1d tensors
    # MOSTLY_Q4_0_4_4      = 33  # removed from gguf files, use Q4_0 and runtime repack
    # MOSTLY_Q4_0_4_8      = 34  # removed from gguf files, use Q4_0 and runtime repack
    # MOSTLY_Q4_0_8_8      = 35  # removed from gguf files, use Q4_0 and runtime repack
    MOSTLY_TQ1_0         = 36  # except 1d tensors
    MOSTLY_TQ2_0         = 37  # except 1d tensors

    GUESSED              = 1024  # not specified in the model file


class GGUFEndian(IntEnum):
    LITTLE = 0
    BIG = 1


class GGUFValueType(IntEnum):
    UINT8   = 0
    INT8    = 1
    UINT16  = 2
    INT16   = 3
    UINT32  = 4
    INT32   = 5
    FLOAT32 = 6
    BOOL    = 7
    STRING  = 8
    ARRAY   = 9
    UINT64  = 10
    INT64   = 11
    FLOAT64 = 12

    @staticmethod
    def get_type(val: Any) -> GGUFValueType:
        if isinstance(val, (str, bytes, bytearray)):
            return GGUFValueType.STRING
        elif isinstance(val, list):
            return GGUFValueType.ARRAY
        elif isinstance(val, float):
            return GGUFValueType.FLOAT32
        elif isinstance(val, bool):
            return GGUFValueType.BOOL
        elif isinstance(val, int):
            return GGUFValueType.INT32
        # TODO: need help with 64-bit types in Python
        else:
            raise ValueError(f"Unknown type: {type(val)}")


class VisionProjectorType:
    GEMMA3 = "gemma3"
    IDEFICS3 = "idefics3"
    PIXTRAL = "pixtral"
    LLAMA4 = "llama4"
    QWEN2VL = "qwen2vl_merger"
    QWEN25VL = "qwen2.5vl_merger"
    ULTRAVOX = "ultravox"
    INTERNVL = "internvl"
    QWEN2A = "qwen2a" # audio
    QWEN25O = "qwen2.5o" # omni


# Items here are (block size, type size)
QK_K = 256
GGML_QUANT_SIZES: dict[GGMLQuantizationType, tuple[int, int]] = {
    GGMLQuantizationType.F32:     (1, 4),
    GGMLQuantizationType.F16:     (1, 2),
    GGMLQuantizationType.Q4_0:    (32, 2 + 16),
    GGMLQuantizationType.Q4_1:    (32, 2 + 2 + 16),
    GGMLQuantizationType.Q5_0:    (32, 2 + 4 + 16),
    GGMLQuantizationType.Q5_1:    (32, 2 + 2 + 4 + 16),
    GGMLQuantizationType.Q8_0:    (32, 2 + 32),
    GGMLQuantizationType.Q8_1:    (32, 4 + 4 + 32),
    GGMLQuantizationType.Q2_K:    (256, 2 + 2 + QK_K // 16 + QK_K // 4),
    GGMLQuantizationType.Q3_K:    (256, 2 + QK_K // 4 + QK_K // 8 + 12),
    GGMLQuantizationType.Q4_K:    (256, 2 + 2 + QK_K // 2 + 12),
    GGMLQuantizationType.Q5_K:    (256, 2 + 2 + QK_K // 2 + QK_K // 8 + 12),
    GGMLQuantizationType.Q6_K:    (256, 2 + QK_K // 2 + QK_K // 4 + QK_K // 16),
    GGMLQuantizationType.Q8_K:    (256, 4 + QK_K + QK_K // 8),
    GGMLQuantizationType.IQ2_XXS: (256, 2 + QK_K // 4),
    GGMLQuantizationType.IQ2_XS:  (256, 2 + QK_K // 4 + QK_K // 32),
    GGMLQuantizationType.IQ3_XXS: (256, 2 + QK_K // 4 + QK_K // 8),
    GGMLQuantizationType.IQ1_S:   (256, 2 + QK_K // 8 + QK_K // 16),
    GGMLQuantizationType.IQ4_NL:  (32, 2 + 16),
    GGMLQuantizationType.IQ3_S:   (256, 2 + QK_K // 4 + QK_K // 8 + QK_K // 32 + 4),
    GGMLQuantizationType.IQ2_S:   (256, 2 + QK_K // 4 + QK_K // 16),
    GGMLQuantizationType.IQ4_XS:  (256, 2 + 2 + QK_K // 2 + QK_K // 64),
    GGMLQuantizationType.I8:      (1, 1),
    GGMLQuantizationType.I16:     (1, 2),
    GGMLQuantizationType.I32:     (1, 4),
    GGMLQuantizationType.I64:     (1, 8),
    GGMLQuantizationType.F64:     (1, 8),
    GGMLQuantizationType.IQ1_M:   (256, QK_K // 8 + QK_K // 16  + QK_K // 32),
    GGMLQuantizationType.BF16:    (1, 2),
    GGMLQuantizationType.TQ1_0:   (256, 2 + 4 * 13),
    GGMLQuantizationType.TQ2_0:   (256, 2 + 64),
}


# Aliases for backward compatibility.

# general
KEY_GENERAL_ARCHITECTURE         = Keys.General.ARCHITECTURE
KEY_GENERAL_QUANTIZATION_VERSION = Keys.General.QUANTIZATION_VERSION
KEY_GENERAL_ALIGNMENT            = Keys.General.ALIGNMENT
KEY_GENERAL_NAME                 = Keys.General.NAME
KEY_GENERAL_AUTHOR               = Keys.General.AUTHOR
KEY_GENERAL_URL                  = Keys.General.URL
KEY_GENERAL_DESCRIPTION          = Keys.General.DESCRIPTION
KEY_GENERAL_LICENSE              = Keys.General.LICENSE
KEY_GENERAL_SOURCE_URL           = Keys.General.SOURCE_URL
KEY_GENERAL_FILE_TYPE            = Keys.General.FILE_TYPE

# LLM
KEY_VOCAB_SIZE            = Keys.LLM.VOCAB_SIZE
KEY_CONTEXT_LENGTH        = Keys.LLM.CONTEXT_LENGTH
KEY_EMBEDDING_LENGTH      = Keys.LLM.EMBEDDING_LENGTH
KEY_BLOCK_COUNT           = Keys.LLM.BLOCK_COUNT
KEY_FEED_FORWARD_LENGTH   = Keys.LLM.FEED_FORWARD_LENGTH
KEY_USE_PARALLEL_RESIDUAL = Keys.LLM.USE_PARALLEL_RESIDUAL
KEY_TENSOR_DATA_LAYOUT    = Keys.LLM.TENSOR_DATA_LAYOUT

# attention
KEY_ATTENTION_HEAD_COUNT        = Keys.Attention.HEAD_COUNT
KEY_ATTENTION_HEAD_COUNT_KV     = Keys.Attention.HEAD_COUNT_KV
KEY_ATTENTION_MAX_ALIBI_BIAS    = Keys.Attention.MAX_ALIBI_BIAS
KEY_ATTENTION_CLAMP_KQV         = Keys.Attention.CLAMP_KQV
KEY_ATTENTION_LAYERNORM_EPS     = Keys.Attention.LAYERNORM_EPS
KEY_ATTENTION_LAYERNORM_RMS_EPS = Keys.Attention.LAYERNORM_RMS_EPS

# RoPE
KEY_ROPE_DIMENSION_COUNT      = Keys.Rope.DIMENSION_COUNT
KEY_ROPE_FREQ_BASE            = Keys.Rope.FREQ_BASE
KEY_ROPE_SCALING_TYPE         = Keys.Rope.SCALING_TYPE
KEY_ROPE_SCALING_FACTOR       = Keys.Rope.SCALING_FACTOR
KEY_ROPE_SCALING_ORIG_CTX_LEN = Keys.Rope.SCALING_ORIG_CTX_LEN
KEY_ROPE_SCALING_FINETUNED    = Keys.Rope.SCALING_FINETUNED

# SSM
KEY_SSM_CONV_KERNEL    = Keys.SSM.CONV_KERNEL
KEY_SSM_INNER_SIZE     = Keys.SSM.INNER_SIZE
KEY_SSM_STATE_SIZE     = Keys.SSM.STATE_SIZE
KEY_SSM_TIME_STEP_RANK = Keys.SSM.TIME_STEP_RANK
KEY_SSM_GROUP_COUNT    = Keys.SSM.GROUP_COUNT
KEY_SSM_DT_B_C_RMS     = Keys.SSM.DT_B_C_RMS

# tokenization
KEY_TOKENIZER_MODEL      = Keys.Tokenizer.MODEL
KEY_TOKENIZER_PRE        = Keys.Tokenizer.PRE
KEY_TOKENIZER_LIST       = Keys.Tokenizer.LIST
KEY_TOKENIZER_TOKEN_TYPE = Keys.Tokenizer.TOKEN_TYPE
KEY_TOKENIZER_SCORES     = Keys.Tokenizer.SCORES
KEY_TOKENIZER_MERGES     = Keys.Tokenizer.MERGES
KEY_TOKENIZER_BOS_ID     = Keys.Tokenizer.BOS_ID
KEY_TOKENIZER_EOS_ID     = Keys.Tokenizer.EOS_ID
KEY_TOKENIZER_EOT_ID     = Keys.Tokenizer.EOT_ID
KEY_TOKENIZER_EOM_ID     = Keys.Tokenizer.EOM_ID
KEY_TOKENIZER_UNK_ID     = Keys.Tokenizer.UNK_ID
KEY_TOKENIZER_SEP_ID     = Keys.Tokenizer.SEP_ID
KEY_TOKENIZER_PAD_ID     = Keys.Tokenizer.PAD_ID
KEY_TOKENIZER_MASK_ID    = Keys.Tokenizer.MASK_ID
KEY_TOKENIZER_HF_JSON    = Keys.Tokenizer.HF_JSON
KEY_TOKENIZER_RWKV       = Keys.Tokenizer.RWKV

KEY_TOKENIZER_FIM_PRE_ID = Keys.Tokenizer.FIM_PRE_ID
KEY_TOKENIZER_FIM_SUF_ID = Keys.Tokenizer.FIM_SUF_ID
KEY_TOKENIZER_FIM_MID_ID = Keys.Tokenizer.FIM_MID_ID
KEY_TOKENIZER_FIM_PAD_ID = Keys.Tokenizer.FIM_PAD_ID
KEY_TOKENIZER_FIM_REP_ID = Keys.Tokenizer.FIM_REP_ID
KEY_TOKENIZER_FIM_SEP_ID = Keys.Tokenizer.FIM_SEP_ID

# deprecated
KEY_TOKENIZER_PREFIX_ID  = Keys.Tokenizer.PREFIX_ID
KEY_TOKENIZER_SUFFIX_ID  = Keys.Tokenizer.SUFFIX_ID
KEY_TOKENIZER_MIDDLE_ID  = Keys.Tokenizer.MIDDLE_ID<|MERGE_RESOLUTION|>--- conflicted
+++ resolved
@@ -374,12 +374,9 @@
     ERNIE4_5_MOE     = auto()
     HUNYUAN_MOE      = auto()
     SMOLLM3          = auto()
-<<<<<<< HEAD
     OPENAI_MOE       = auto()
-=======
     LFM2             = auto()
     DREAM            = auto()
->>>>>>> 938b7857
 
 
 class VISION_PROJECTOR_TYPE(IntEnum):
@@ -698,12 +695,9 @@
     MODEL_ARCH.FALCON_H1:        "falcon-h1",
     MODEL_ARCH.HUNYUAN_MOE:      "hunyuan-moe",
     MODEL_ARCH.SMOLLM3:          "smollm3",
-<<<<<<< HEAD
     MODEL_ARCH.OPENAI_MOE:       "openai-moe",
-=======
     MODEL_ARCH.LFM2:             "lfm2",
     MODEL_ARCH.DREAM:            "dream",
->>>>>>> 938b7857
 }
 
 VISION_PROJECTOR_TYPE_NAMES: dict[VISION_PROJECTOR_TYPE, str] = {
@@ -2475,40 +2469,39 @@
         MODEL_TENSOR.FFN_DOWN,
         MODEL_TENSOR.FFN_UP,
     ],
-<<<<<<< HEAD
     MODEL_ARCH.OPENAI_MOE: [
         MODEL_TENSOR.TOKEN_EMBD,
         MODEL_TENSOR.OUTPUT_NORM,
         MODEL_TENSOR.OUTPUT,
         MODEL_TENSOR.ATTN_NORM,
         MODEL_TENSOR.ATTN_POST_NORM,
-=======
-    MODEL_ARCH.LFM2: [
-        MODEL_TENSOR.TOKEN_EMBD,
-        MODEL_TENSOR.TOKEN_EMBD_NORM,
-        MODEL_TENSOR.SHORTCONV_CONV,
-        MODEL_TENSOR.SHORTCONV_INPROJ,
-        MODEL_TENSOR.SHORTCONV_OUTPROJ,
-        MODEL_TENSOR.FFN_GATE,
-        MODEL_TENSOR.FFN_DOWN,
-        MODEL_TENSOR.FFN_UP,
-        MODEL_TENSOR.FFN_NORM,
-        MODEL_TENSOR.ATTN_NORM, # operator_norm
-        MODEL_TENSOR.ATTN_Q_NORM,
-        MODEL_TENSOR.ATTN_K_NORM,
->>>>>>> 938b7857
-        MODEL_TENSOR.ATTN_Q,
-        MODEL_TENSOR.ATTN_K,
-        MODEL_TENSOR.ATTN_V,
-        MODEL_TENSOR.ATTN_OUT,
-<<<<<<< HEAD
+        MODEL_TENSOR.ATTN_Q,
+        MODEL_TENSOR.ATTN_K,
+        MODEL_TENSOR.ATTN_V,
+        MODEL_TENSOR.ATTN_OUT,
         MODEL_TENSOR.ATTN_SINKS,
         MODEL_TENSOR.FFN_GATE_INP,
         MODEL_TENSOR.FFN_GATE_EXP,
         MODEL_TENSOR.FFN_DOWN_EXP,
         MODEL_TENSOR.FFN_UP_EXP,
-=======
->>>>>>> 938b7857
+    ],
+    MODEL_ARCH.LFM2: [
+        MODEL_TENSOR.TOKEN_EMBD,
+        MODEL_TENSOR.TOKEN_EMBD_NORM,
+        MODEL_TENSOR.SHORTCONV_CONV,
+        MODEL_TENSOR.SHORTCONV_INPROJ,
+        MODEL_TENSOR.SHORTCONV_OUTPROJ,
+        MODEL_TENSOR.FFN_GATE,
+        MODEL_TENSOR.FFN_DOWN,
+        MODEL_TENSOR.FFN_UP,
+        MODEL_TENSOR.FFN_NORM,
+        MODEL_TENSOR.ATTN_NORM, # operator_norm
+        MODEL_TENSOR.ATTN_Q_NORM,
+        MODEL_TENSOR.ATTN_K_NORM,
+        MODEL_TENSOR.ATTN_Q,
+        MODEL_TENSOR.ATTN_K,
+        MODEL_TENSOR.ATTN_V,
+        MODEL_TENSOR.ATTN_OUT,
     ],
     # TODO
 }
