--- conflicted
+++ resolved
@@ -3104,11 +3104,8 @@
     VOXTRAL = "voxtral"
     LFM2 = "lfm2"
     KIMIVL = "kimivl"
-<<<<<<< HEAD
     GLM4V = "glm4v_moe"
-=======
     LIGHTONOCR = "lightonocr"
->>>>>>> c55d53ac
 
 
 # Items here are (block size, type size)
