from __future__ import annotations

from enum import Enum, IntEnum, auto
from typing import Any

#
# constants
#

GGUF_MAGIC             = 0x46554747  # "GGUF"
GGUF_VERSION           = 3
GGUF_DEFAULT_ALIGNMENT = 32
GGML_QUANT_VERSION     = 2  # GGML_QNT_VERSION from ggml.h

#
# metadata keys
#


class Keys:
    class General:
        ARCHITECTURE         = "general.architecture"
        QUANTIZATION_VERSION = "general.quantization_version"
        ALIGNMENT            = "general.alignment"
        NAME                 = "general.name"
        AUTHOR               = "general.author"
        VERSION              = "general.version"
        URL                  = "general.url"
        DESCRIPTION          = "general.description"
        LICENSE              = "general.license"
        SOURCE_URL           = "general.source.url"
        SOURCE_HF_REPO       = "general.source.huggingface.repository"
        FILE_TYPE            = "general.file_type"

    class LLM:
        VOCAB_SIZE            = "{arch}.vocab_size"
        CONTEXT_LENGTH        = "{arch}.context_length"
        EMBEDDING_LENGTH      = "{arch}.embedding_length"
        BLOCK_COUNT           = "{arch}.block_count"
        LEADING_DENSE_BLOCK_COUNT = "{arch}.leading_dense_block_count"
        FEED_FORWARD_LENGTH   = "{arch}.feed_forward_length"
        EXPERT_FEED_FORWARD_LENGTH = "{arch}.expert_feed_forward_length"
        USE_PARALLEL_RESIDUAL = "{arch}.use_parallel_residual"
        TENSOR_DATA_LAYOUT    = "{arch}.tensor_data_layout"
        EXPERT_COUNT          = "{arch}.expert_count"
        EXPERT_USED_COUNT     = "{arch}.expert_used_count"
        EXPERT_SHARED_COUNT   = "{arch}.expert_shared_count"
        EXPERT_WEIGHTS_SCALE  = "{arch}.expert_weights_scale"
        POOLING_TYPE          = "{arch}.pooling_type"
        LOGIT_SCALE           = "{arch}.logit_scale"

    class Attention:
        HEAD_COUNT        = "{arch}.attention.head_count"
        HEAD_COUNT_KV     = "{arch}.attention.head_count_kv"
        MAX_ALIBI_BIAS    = "{arch}.attention.max_alibi_bias"
        CLAMP_KQV         = "{arch}.attention.clamp_kqv"
        KEY_LENGTH        = "{arch}.attention.key_length"
        VALUE_LENGTH      = "{arch}.attention.value_length"
        LAYERNORM_EPS     = "{arch}.attention.layer_norm_epsilon"
        LAYERNORM_RMS_EPS = "{arch}.attention.layer_norm_rms_epsilon"
        CAUSAL            = "{arch}.attention.causal"
        Q_LORA_RANK       = "{arch}.attention.q_lora_rank"
        KV_LORA_RANK      = "{arch}.attention.kv_lora_rank"

    class Rope:
<<<<<<< HEAD
        DIMENSION_COUNT      = "{arch}.rope.dimension_count"
        FREQ_BASE            = "{arch}.rope.freq_base"
        SCALING_TYPE         = "{arch}.rope.scaling.type"
        SCALING_FACTOR       = "{arch}.rope.scaling.factor"
        SCALING_ORIG_CTX_LEN = "{arch}.rope.scaling.original_context_length"
        SCALING_FINETUNED    = "{arch}.rope.scaling.finetuned"
        SCALING_YARN_LOG_MUL = "{arch}.rope.scaling.yarn_log_multiplier"
=======
        DIMENSION_COUNT         = "{arch}.rope.dimension_count"
        FREQ_BASE               = "{arch}.rope.freq_base"
        SCALING_TYPE            = "{arch}.rope.scaling.type"
        SCALING_FACTOR          = "{arch}.rope.scaling.factor"
        SCALING_ATTN_FACTOR     = "{arch}.rope.scaling.attn_factor"
        SCALING_ORIG_CTX_LEN    = "{arch}.rope.scaling.original_context_length"
        SCALING_FINETUNED       = "{arch}.rope.scaling.finetuned"
>>>>>>> fbca2f27

    class SSM:
        CONV_KERNEL    = "{arch}.ssm.conv_kernel"
        INNER_SIZE     = "{arch}.ssm.inner_size"
        STATE_SIZE     = "{arch}.ssm.state_size"
        TIME_STEP_RANK = "{arch}.ssm.time_step_rank"

    class Tokenizer:
        MODEL            = "tokenizer.ggml.model"
        PRE              = "tokenizer.ggml.pre"
        LIST             = "tokenizer.ggml.tokens"
        TOKEN_TYPE       = "tokenizer.ggml.token_type"
        TOKEN_TYPE_COUNT = "tokenizer.ggml.token_type_count"  # for BERT-style token types
        SCORES           = "tokenizer.ggml.scores"
        MERGES           = "tokenizer.ggml.merges"
        BOS_ID           = "tokenizer.ggml.bos_token_id"
        EOS_ID           = "tokenizer.ggml.eos_token_id"
        UNK_ID           = "tokenizer.ggml.unknown_token_id"
        SEP_ID           = "tokenizer.ggml.seperator_token_id"
        PAD_ID           = "tokenizer.ggml.padding_token_id"
        CLS_ID           = "tokenizer.ggml.cls_token_id"
        MASK_ID          = "tokenizer.ggml.mask_token_id"
        ADD_BOS          = "tokenizer.ggml.add_bos_token"
        ADD_EOS          = "tokenizer.ggml.add_eos_token"
        ADD_PREFIX       = "tokenizer.ggml.add_space_prefix"
        HF_JSON          = "tokenizer.huggingface.json"
        RWKV             = "tokenizer.rwkv.world"
        CHAT_TEMPLATE    = "tokenizer.chat_template"
        CHAT_TEMPLATE_N  = "tokenizer.chat_template.{name}"
        CHAT_TEMPLATES   = "tokenizer.chat_templates"
        # FIM/Infill special tokens constants
        PREFIX_ID        = "tokenizer.ggml.prefix_token_id"
        SUFFIX_ID        = "tokenizer.ggml.suffix_token_id"
        MIDDLE_ID        = "tokenizer.ggml.middle_token_id"
        EOT_ID           = "tokenizer.ggml.eot_token_id"


#
# recommended mapping of model tensor names for storage in gguf
#


class MODEL_ARCH(IntEnum):
    LLAMA      = auto()
    FALCON     = auto()
    BAICHUAN   = auto()
    GROK       = auto()
    GPT2       = auto()
    GPTJ       = auto()
    GPTNEOX    = auto()
    MPT        = auto()
    STARCODER  = auto()
    REFACT     = auto()
    BERT       = auto()
    NOMIC_BERT = auto()
    JINA_BERT_V2 = auto()
    BLOOM      = auto()
    STABLELM   = auto()
    QWEN       = auto()
    QWEN2      = auto()
    QWEN2MOE   = auto()
    PHI2       = auto()
    PHI3       = auto()
    PLAMO      = auto()
    CODESHELL  = auto()
    ORION      = auto()
    INTERNLM2  = auto()
    MINICPM    = auto()
    GEMMA      = auto()
    STARCODER2 = auto()
    MAMBA      = auto()
    XVERSE     = auto()
    COMMAND_R  = auto()
    DBRX       = auto()
    OLMO       = auto()
<<<<<<< HEAD
    DEEPSEEK2  = auto()
=======
    ARCTIC     = auto()
>>>>>>> fbca2f27


class MODEL_TENSOR(IntEnum):
    TOKEN_EMBD         = auto()
    TOKEN_EMBD_NORM    = auto()
    TOKEN_TYPES        = auto()
    POS_EMBD           = auto()
    OUTPUT             = auto()
    OUTPUT_NORM        = auto()
    ROPE_FREQS         = auto()
    ROPE_FACTORS_LONG  = auto()
    ROPE_FACTORS_SHORT = auto()
    ATTN_Q             = auto()
    ATTN_K             = auto()
    ATTN_V             = auto()
    ATTN_QKV           = auto()
    ATTN_OUT           = auto()
    ATTN_NORM          = auto()
    ATTN_NORM_2        = auto()
    ATTN_OUT_NORM      = auto()
    ATTN_ROT_EMBD      = auto()
    FFN_GATE_INP       = auto()
    FFN_GATE_INP_SHEXP = auto()
    FFN_NORM           = auto()
    FFN_GATE           = auto()
    FFN_DOWN           = auto()
    FFN_UP             = auto()
    FFN_ACT            = auto()
    FFN_NORM_EXP       = auto()
    FFN_GATE_EXP       = auto()
    FFN_DOWN_EXP       = auto()
    FFN_UP_EXP         = auto()
    FFN_GATE_SHEXP     = auto()
    FFN_DOWN_SHEXP     = auto()
    FFN_UP_SHEXP       = auto()
    ATTN_Q_NORM        = auto()
    ATTN_K_NORM        = auto()
    LAYER_OUT_NORM     = auto()
    SSM_IN             = auto()
    SSM_CONV1D         = auto()
    SSM_X              = auto()
    SSM_DT             = auto()
    SSM_A              = auto()
    SSM_D              = auto()
    SSM_OUT            = auto()
    ATTN_Q_A           = auto()
    ATTN_Q_B           = auto()
    ATTN_KV_A_MQA      = auto()
    ATTN_KV_B          = auto()
    ATTN_Q_A_NORM      = auto()
    ATTN_KV_A_NORM     = auto()


MODEL_ARCH_NAMES: dict[MODEL_ARCH, str] = {
    MODEL_ARCH.LLAMA:          "llama",
    MODEL_ARCH.FALCON:         "falcon",
    MODEL_ARCH.BAICHUAN:       "baichuan",
    MODEL_ARCH.GROK:           "grok",
    MODEL_ARCH.GPT2:           "gpt2",
    MODEL_ARCH.GPTJ:           "gptj",
    MODEL_ARCH.GPTNEOX:        "gptneox",
    MODEL_ARCH.MPT:            "mpt",
    MODEL_ARCH.STARCODER:      "starcoder",
    MODEL_ARCH.REFACT:         "refact",
    MODEL_ARCH.BERT:           "bert",
    MODEL_ARCH.NOMIC_BERT:     "nomic-bert",
    MODEL_ARCH.JINA_BERT_V2:   "jina-bert-v2",
    MODEL_ARCH.BLOOM:          "bloom",
    MODEL_ARCH.STABLELM:       "stablelm",
    MODEL_ARCH.QWEN:           "qwen",
    MODEL_ARCH.QWEN2:          "qwen2",
    MODEL_ARCH.QWEN2MOE:       "qwen2moe",
    MODEL_ARCH.PHI2:           "phi2",
    MODEL_ARCH.PHI3:           "phi3",
    MODEL_ARCH.PLAMO:          "plamo",
    MODEL_ARCH.CODESHELL:      "codeshell",
    MODEL_ARCH.ORION:          "orion",
    MODEL_ARCH.INTERNLM2:      "internlm2",
    MODEL_ARCH.MINICPM:        "minicpm",
    MODEL_ARCH.GEMMA:          "gemma",
    MODEL_ARCH.STARCODER2:     "starcoder2",
    MODEL_ARCH.MAMBA:          "mamba",
    MODEL_ARCH.XVERSE:         "xverse",
    MODEL_ARCH.COMMAND_R:      "command-r",
    MODEL_ARCH.DBRX:           "dbrx",
    MODEL_ARCH.OLMO:           "olmo",
<<<<<<< HEAD
    MODEL_ARCH.DEEPSEEK2:      "deepseek2",
=======
    MODEL_ARCH.ARCTIC:         "arctic",
>>>>>>> fbca2f27
}

TENSOR_NAMES: dict[MODEL_TENSOR, str] = {
    MODEL_TENSOR.TOKEN_EMBD:         "token_embd",
    MODEL_TENSOR.TOKEN_EMBD_NORM:    "token_embd_norm",
    MODEL_TENSOR.TOKEN_TYPES:        "token_types",
    MODEL_TENSOR.POS_EMBD:           "position_embd",
    MODEL_TENSOR.OUTPUT_NORM:        "output_norm",
    MODEL_TENSOR.OUTPUT:             "output",
    MODEL_TENSOR.ROPE_FREQS:         "rope_freqs",
    MODEL_TENSOR.ROPE_FACTORS_LONG:  "rope_factors_long",
    MODEL_TENSOR.ROPE_FACTORS_SHORT: "rope_factors_short",
    MODEL_TENSOR.ATTN_NORM:          "blk.{bid}.attn_norm",
    MODEL_TENSOR.ATTN_NORM_2:        "blk.{bid}.attn_norm_2",
    MODEL_TENSOR.ATTN_QKV:           "blk.{bid}.attn_qkv",
    MODEL_TENSOR.ATTN_Q:             "blk.{bid}.attn_q",
    MODEL_TENSOR.ATTN_K:             "blk.{bid}.attn_k",
    MODEL_TENSOR.ATTN_V:             "blk.{bid}.attn_v",
    MODEL_TENSOR.ATTN_OUT:           "blk.{bid}.attn_output",
    MODEL_TENSOR.ATTN_ROT_EMBD:      "blk.{bid}.attn_rot_embd",
    MODEL_TENSOR.ATTN_Q_NORM:        "blk.{bid}.attn_q_norm",
    MODEL_TENSOR.ATTN_K_NORM:        "blk.{bid}.attn_k_norm",
    MODEL_TENSOR.ATTN_OUT_NORM:      "blk.{bid}.attn_output_norm",
    MODEL_TENSOR.FFN_GATE_INP:       "blk.{bid}.ffn_gate_inp",
    MODEL_TENSOR.FFN_GATE_INP_SHEXP: "blk.{bid}.ffn_gate_inp_shexp",
    MODEL_TENSOR.FFN_NORM:           "blk.{bid}.ffn_norm",
    MODEL_TENSOR.FFN_GATE:           "blk.{bid}.ffn_gate",
    MODEL_TENSOR.FFN_DOWN:           "blk.{bid}.ffn_down",
    MODEL_TENSOR.FFN_UP:             "blk.{bid}.ffn_up",
    MODEL_TENSOR.FFN_GATE_SHEXP:     "blk.{bid}.ffn_gate_shexp",
    MODEL_TENSOR.FFN_DOWN_SHEXP:     "blk.{bid}.ffn_down_shexp",
    MODEL_TENSOR.FFN_UP_SHEXP:       "blk.{bid}.ffn_up_shexp",
    MODEL_TENSOR.FFN_ACT:            "blk.{bid}.ffn",
    MODEL_TENSOR.FFN_NORM_EXP:       "blk.{bid}.ffn_norm_exps",
    MODEL_TENSOR.FFN_GATE_EXP:       "blk.{bid}.ffn_gate_exps",
    MODEL_TENSOR.FFN_DOWN_EXP:       "blk.{bid}.ffn_down_exps",
    MODEL_TENSOR.FFN_UP_EXP:         "blk.{bid}.ffn_up_exps",
    MODEL_TENSOR.LAYER_OUT_NORM:     "blk.{bid}.layer_output_norm",
    MODEL_TENSOR.SSM_IN:             "blk.{bid}.ssm_in",
    MODEL_TENSOR.SSM_CONV1D:         "blk.{bid}.ssm_conv1d",
    MODEL_TENSOR.SSM_X:              "blk.{bid}.ssm_x",
    MODEL_TENSOR.SSM_DT:             "blk.{bid}.ssm_dt",
    MODEL_TENSOR.SSM_A:              "blk.{bid}.ssm_a",
    MODEL_TENSOR.SSM_D:              "blk.{bid}.ssm_d",
    MODEL_TENSOR.SSM_OUT:            "blk.{bid}.ssm_out",
    MODEL_TENSOR.ATTN_Q_A:           "blk.{bid}.attn_q_a",
    MODEL_TENSOR.ATTN_Q_B:           "blk.{bid}.attn_q_b",
    MODEL_TENSOR.ATTN_KV_A_MQA:      "blk.{bid}.attn_kv_a_mqa",
    MODEL_TENSOR.ATTN_KV_B:          "blk.{bid}.attn_kv_b",
    MODEL_TENSOR.ATTN_Q_A_NORM:      "blk.{bid}.attn_q_a_norm",
    MODEL_TENSOR.ATTN_KV_A_NORM:     "blk.{bid}.attn_kv_a_norm",
}

MODEL_TENSORS: dict[MODEL_ARCH, list[MODEL_TENSOR]] = {
    MODEL_ARCH.LLAMA: [
        MODEL_TENSOR.TOKEN_EMBD,
        MODEL_TENSOR.OUTPUT_NORM,
        MODEL_TENSOR.OUTPUT,
        MODEL_TENSOR.ROPE_FREQS,
        MODEL_TENSOR.ATTN_NORM,
        MODEL_TENSOR.ATTN_Q,
        MODEL_TENSOR.ATTN_K,
        MODEL_TENSOR.ATTN_V,
        MODEL_TENSOR.ATTN_OUT,
        MODEL_TENSOR.ATTN_ROT_EMBD,
        MODEL_TENSOR.FFN_GATE_INP,
        MODEL_TENSOR.FFN_NORM,
        MODEL_TENSOR.FFN_GATE,
        MODEL_TENSOR.FFN_DOWN,
        MODEL_TENSOR.FFN_UP,
        MODEL_TENSOR.FFN_GATE_EXP,
        MODEL_TENSOR.FFN_DOWN_EXP,
        MODEL_TENSOR.FFN_UP_EXP,
    ],
    MODEL_ARCH.GROK: [
        MODEL_TENSOR.TOKEN_EMBD,
        MODEL_TENSOR.OUTPUT_NORM,
        MODEL_TENSOR.OUTPUT,
        MODEL_TENSOR.ROPE_FREQS,
        MODEL_TENSOR.ATTN_NORM,
        MODEL_TENSOR.ATTN_Q,
        MODEL_TENSOR.ATTN_K,
        MODEL_TENSOR.ATTN_V,
        MODEL_TENSOR.ATTN_OUT,
        MODEL_TENSOR.ATTN_ROT_EMBD,
        MODEL_TENSOR.ATTN_OUT_NORM,
        MODEL_TENSOR.FFN_GATE_INP,
        MODEL_TENSOR.FFN_NORM,
        MODEL_TENSOR.FFN_GATE,
        MODEL_TENSOR.FFN_DOWN,
        MODEL_TENSOR.FFN_UP,
        MODEL_TENSOR.FFN_GATE_EXP,
        MODEL_TENSOR.FFN_DOWN_EXP,
        MODEL_TENSOR.FFN_UP_EXP,
        MODEL_TENSOR.LAYER_OUT_NORM,
    ],
    MODEL_ARCH.GPTNEOX: [
        MODEL_TENSOR.TOKEN_EMBD,
        MODEL_TENSOR.OUTPUT_NORM,
        MODEL_TENSOR.OUTPUT,
        MODEL_TENSOR.ATTN_NORM,
        MODEL_TENSOR.ATTN_QKV,
        MODEL_TENSOR.ATTN_OUT,
        MODEL_TENSOR.FFN_NORM,
        MODEL_TENSOR.FFN_DOWN,
        MODEL_TENSOR.FFN_UP,
    ],
    MODEL_ARCH.FALCON: [
        MODEL_TENSOR.TOKEN_EMBD,
        MODEL_TENSOR.OUTPUT_NORM,
        MODEL_TENSOR.OUTPUT,
        MODEL_TENSOR.ATTN_NORM,
        MODEL_TENSOR.ATTN_NORM_2,
        MODEL_TENSOR.ATTN_QKV,
        MODEL_TENSOR.ATTN_OUT,
        MODEL_TENSOR.FFN_DOWN,
        MODEL_TENSOR.FFN_UP,
    ],
    MODEL_ARCH.BAICHUAN: [
        MODEL_TENSOR.TOKEN_EMBD,
        MODEL_TENSOR.OUTPUT_NORM,
        MODEL_TENSOR.OUTPUT,
        MODEL_TENSOR.ROPE_FREQS,
        MODEL_TENSOR.ATTN_NORM,
        MODEL_TENSOR.ATTN_Q,
        MODEL_TENSOR.ATTN_K,
        MODEL_TENSOR.ATTN_V,
        MODEL_TENSOR.ATTN_OUT,
        MODEL_TENSOR.ATTN_ROT_EMBD,
        MODEL_TENSOR.FFN_NORM,
        MODEL_TENSOR.FFN_GATE,
        MODEL_TENSOR.FFN_DOWN,
        MODEL_TENSOR.FFN_UP,
    ],
    MODEL_ARCH.STARCODER: [
        MODEL_TENSOR.TOKEN_EMBD,
        MODEL_TENSOR.POS_EMBD,
        MODEL_TENSOR.OUTPUT_NORM,
        MODEL_TENSOR.OUTPUT,
        MODEL_TENSOR.ATTN_NORM,
        MODEL_TENSOR.ATTN_QKV,
        MODEL_TENSOR.ATTN_OUT,
        MODEL_TENSOR.FFN_NORM,
        MODEL_TENSOR.FFN_DOWN,
        MODEL_TENSOR.FFN_UP,
    ],
    MODEL_ARCH.BERT: [
        MODEL_TENSOR.TOKEN_EMBD,
        MODEL_TENSOR.TOKEN_EMBD_NORM,
        MODEL_TENSOR.TOKEN_TYPES,
        MODEL_TENSOR.POS_EMBD,
        MODEL_TENSOR.OUTPUT_NORM,
        MODEL_TENSOR.ATTN_OUT_NORM,
        MODEL_TENSOR.ATTN_Q,
        MODEL_TENSOR.ATTN_K,
        MODEL_TENSOR.ATTN_V,
        MODEL_TENSOR.ATTN_OUT,
        MODEL_TENSOR.FFN_DOWN,
        MODEL_TENSOR.FFN_UP,
        MODEL_TENSOR.LAYER_OUT_NORM,
    ],
    MODEL_ARCH.NOMIC_BERT: [
        MODEL_TENSOR.TOKEN_EMBD,
        MODEL_TENSOR.TOKEN_EMBD_NORM,
        MODEL_TENSOR.TOKEN_TYPES,
        MODEL_TENSOR.POS_EMBD,
        MODEL_TENSOR.OUTPUT_NORM,
        MODEL_TENSOR.ATTN_OUT_NORM,
        MODEL_TENSOR.ATTN_QKV,
        MODEL_TENSOR.ATTN_OUT,
        MODEL_TENSOR.FFN_GATE,
        MODEL_TENSOR.FFN_DOWN,
        MODEL_TENSOR.FFN_UP,
        MODEL_TENSOR.LAYER_OUT_NORM,
    ],
    MODEL_ARCH.JINA_BERT_V2: [
        MODEL_TENSOR.TOKEN_EMBD,
        MODEL_TENSOR.TOKEN_EMBD_NORM,
        MODEL_TENSOR.TOKEN_TYPES,
        MODEL_TENSOR.ATTN_OUT_NORM,
        MODEL_TENSOR.ATTN_Q,
        MODEL_TENSOR.ATTN_Q_NORM,
        MODEL_TENSOR.ATTN_K,
        MODEL_TENSOR.ATTN_K_NORM,
        MODEL_TENSOR.ATTN_V,
        MODEL_TENSOR.ATTN_OUT,
        MODEL_TENSOR.FFN_UP,
        MODEL_TENSOR.FFN_GATE,
        MODEL_TENSOR.FFN_DOWN,
        MODEL_TENSOR.LAYER_OUT_NORM,
    ],
    MODEL_ARCH.MPT: [
        MODEL_TENSOR.TOKEN_EMBD,
        MODEL_TENSOR.OUTPUT_NORM,
        MODEL_TENSOR.OUTPUT,
        MODEL_TENSOR.ATTN_NORM,
        MODEL_TENSOR.ATTN_QKV,
        MODEL_TENSOR.ATTN_OUT,
        MODEL_TENSOR.FFN_NORM,
        MODEL_TENSOR.FFN_DOWN,
        MODEL_TENSOR.FFN_UP,
        MODEL_TENSOR.FFN_ACT,
        MODEL_TENSOR.ATTN_Q_NORM,
        MODEL_TENSOR.ATTN_K_NORM,
        MODEL_TENSOR.POS_EMBD,
    ],
    MODEL_ARCH.GPTJ: [
        MODEL_TENSOR.TOKEN_EMBD,
        MODEL_TENSOR.OUTPUT_NORM,
        MODEL_TENSOR.OUTPUT,
        MODEL_TENSOR.ATTN_NORM,
        MODEL_TENSOR.ATTN_Q,
        MODEL_TENSOR.ATTN_K,
        MODEL_TENSOR.ATTN_V,
        MODEL_TENSOR.ATTN_OUT,
        MODEL_TENSOR.FFN_DOWN,
        MODEL_TENSOR.FFN_UP,
    ],
    MODEL_ARCH.REFACT: [
        MODEL_TENSOR.TOKEN_EMBD,
        MODEL_TENSOR.OUTPUT_NORM,
        MODEL_TENSOR.OUTPUT,
        MODEL_TENSOR.ATTN_NORM,
        MODEL_TENSOR.ATTN_Q,
        MODEL_TENSOR.ATTN_K,
        MODEL_TENSOR.ATTN_V,
        MODEL_TENSOR.ATTN_OUT,
        MODEL_TENSOR.FFN_NORM,
        MODEL_TENSOR.FFN_GATE,
        MODEL_TENSOR.FFN_DOWN,
        MODEL_TENSOR.FFN_UP,
    ],
    MODEL_ARCH.BLOOM: [
        MODEL_TENSOR.TOKEN_EMBD,
        MODEL_TENSOR.TOKEN_EMBD_NORM,
        MODEL_TENSOR.OUTPUT_NORM,
        MODEL_TENSOR.OUTPUT,
        MODEL_TENSOR.ATTN_NORM,
        MODEL_TENSOR.ATTN_QKV,
        MODEL_TENSOR.ATTN_OUT,
        MODEL_TENSOR.FFN_NORM,
        MODEL_TENSOR.FFN_DOWN,
        MODEL_TENSOR.FFN_UP,
    ],
    MODEL_ARCH.STABLELM: [
        MODEL_TENSOR.TOKEN_EMBD,
        MODEL_TENSOR.OUTPUT_NORM,
        MODEL_TENSOR.OUTPUT,
        MODEL_TENSOR.ROPE_FREQS,
        MODEL_TENSOR.ATTN_NORM,
        MODEL_TENSOR.ATTN_Q,
        MODEL_TENSOR.ATTN_K,
        MODEL_TENSOR.ATTN_V,
        MODEL_TENSOR.ATTN_OUT,
        MODEL_TENSOR.FFN_NORM,
        MODEL_TENSOR.FFN_GATE,
        MODEL_TENSOR.FFN_DOWN,
        MODEL_TENSOR.FFN_UP,
        MODEL_TENSOR.ATTN_Q_NORM,
        MODEL_TENSOR.ATTN_K_NORM,
    ],
    MODEL_ARCH.QWEN: [
        MODEL_TENSOR.TOKEN_EMBD,
        MODEL_TENSOR.OUTPUT_NORM,
        MODEL_TENSOR.OUTPUT,
        MODEL_TENSOR.ROPE_FREQS,
        MODEL_TENSOR.ATTN_NORM,
        MODEL_TENSOR.ATTN_QKV,
        MODEL_TENSOR.ATTN_OUT,
        MODEL_TENSOR.ATTN_ROT_EMBD,
        MODEL_TENSOR.FFN_NORM,
        MODEL_TENSOR.FFN_GATE,
        MODEL_TENSOR.FFN_DOWN,
        MODEL_TENSOR.FFN_UP,
    ],
    MODEL_ARCH.QWEN2: [
        MODEL_TENSOR.TOKEN_EMBD,
        MODEL_TENSOR.OUTPUT_NORM,
        MODEL_TENSOR.OUTPUT,
        MODEL_TENSOR.ATTN_NORM,
        MODEL_TENSOR.ATTN_Q,
        MODEL_TENSOR.ATTN_K,
        MODEL_TENSOR.ATTN_V,
        MODEL_TENSOR.ATTN_OUT,
        MODEL_TENSOR.FFN_NORM,
        MODEL_TENSOR.FFN_GATE,
        MODEL_TENSOR.FFN_DOWN,
        MODEL_TENSOR.FFN_UP,
    ],
    MODEL_ARCH.QWEN2MOE: [
        MODEL_TENSOR.TOKEN_EMBD,
        MODEL_TENSOR.OUTPUT_NORM,
        MODEL_TENSOR.OUTPUT,
        MODEL_TENSOR.ATTN_NORM,
        MODEL_TENSOR.ATTN_Q,
        MODEL_TENSOR.ATTN_K,
        MODEL_TENSOR.ATTN_V,
        MODEL_TENSOR.ATTN_OUT,
        MODEL_TENSOR.FFN_NORM,
        MODEL_TENSOR.FFN_GATE_INP,
        MODEL_TENSOR.FFN_GATE_EXP,
        MODEL_TENSOR.FFN_DOWN_EXP,
        MODEL_TENSOR.FFN_UP_EXP,
        MODEL_TENSOR.FFN_GATE_INP_SHEXP,
        MODEL_TENSOR.FFN_GATE_SHEXP,
        MODEL_TENSOR.FFN_DOWN_SHEXP,
        MODEL_TENSOR.FFN_UP_SHEXP,
    ],
    MODEL_ARCH.PLAMO: [
        MODEL_TENSOR.TOKEN_EMBD,
        MODEL_TENSOR.OUTPUT_NORM,
        MODEL_TENSOR.OUTPUT,
        MODEL_TENSOR.ROPE_FREQS,
        MODEL_TENSOR.ATTN_NORM,
        MODEL_TENSOR.ATTN_Q,
        MODEL_TENSOR.ATTN_K,
        MODEL_TENSOR.ATTN_V,
        MODEL_TENSOR.ATTN_OUT,
        MODEL_TENSOR.ATTN_ROT_EMBD,
        MODEL_TENSOR.FFN_GATE,
        MODEL_TENSOR.FFN_DOWN,
        MODEL_TENSOR.FFN_UP,
    ],
    MODEL_ARCH.GPT2: [
        MODEL_TENSOR.TOKEN_EMBD,
        MODEL_TENSOR.POS_EMBD,
        MODEL_TENSOR.OUTPUT_NORM,
        MODEL_TENSOR.OUTPUT,
        MODEL_TENSOR.ATTN_NORM,
        MODEL_TENSOR.ATTN_QKV,
        MODEL_TENSOR.ATTN_OUT,
        MODEL_TENSOR.FFN_NORM,
        MODEL_TENSOR.FFN_DOWN,
        MODEL_TENSOR.FFN_UP,
    ],
    MODEL_ARCH.PHI2: [
        MODEL_TENSOR.TOKEN_EMBD,
        MODEL_TENSOR.OUTPUT_NORM,
        MODEL_TENSOR.OUTPUT,
        MODEL_TENSOR.ATTN_NORM,
        MODEL_TENSOR.ATTN_QKV,
        MODEL_TENSOR.ATTN_Q,
        MODEL_TENSOR.ATTN_K,
        MODEL_TENSOR.ATTN_V,
        MODEL_TENSOR.ATTN_OUT,
        MODEL_TENSOR.FFN_NORM,
        MODEL_TENSOR.FFN_DOWN,
        MODEL_TENSOR.FFN_UP,
    ],
    MODEL_ARCH.PHI3: [
        MODEL_TENSOR.TOKEN_EMBD,
        MODEL_TENSOR.OUTPUT_NORM,
        MODEL_TENSOR.OUTPUT,
        MODEL_TENSOR.ATTN_NORM,
        MODEL_TENSOR.ATTN_QKV,
        MODEL_TENSOR.ATTN_Q,
        MODEL_TENSOR.ATTN_K,
        MODEL_TENSOR.ATTN_V,
        MODEL_TENSOR.ATTN_OUT,
        MODEL_TENSOR.FFN_NORM,
        MODEL_TENSOR.FFN_DOWN,
        MODEL_TENSOR.FFN_UP,
    ],
    MODEL_ARCH.CODESHELL: [
        MODEL_TENSOR.TOKEN_EMBD,
        MODEL_TENSOR.POS_EMBD,
        MODEL_TENSOR.OUTPUT_NORM,
        MODEL_TENSOR.OUTPUT,
        MODEL_TENSOR.ATTN_NORM,
        MODEL_TENSOR.ATTN_QKV,
        MODEL_TENSOR.ATTN_OUT,
        MODEL_TENSOR.ATTN_ROT_EMBD,
        MODEL_TENSOR.FFN_NORM,
        MODEL_TENSOR.FFN_DOWN,
        MODEL_TENSOR.FFN_UP,
    ],
    MODEL_ARCH.ORION: [
        MODEL_TENSOR.TOKEN_EMBD,
        MODEL_TENSOR.OUTPUT_NORM,
        MODEL_TENSOR.OUTPUT,
        MODEL_TENSOR.ROPE_FREQS,
        MODEL_TENSOR.ATTN_NORM,
        MODEL_TENSOR.ATTN_Q,
        MODEL_TENSOR.ATTN_K,
        MODEL_TENSOR.ATTN_V,
        MODEL_TENSOR.ATTN_OUT,
        MODEL_TENSOR.ATTN_ROT_EMBD,
        MODEL_TENSOR.FFN_NORM,
        MODEL_TENSOR.FFN_GATE,
        MODEL_TENSOR.FFN_DOWN,
        MODEL_TENSOR.FFN_UP,
    ],
    MODEL_ARCH.INTERNLM2: [
        MODEL_TENSOR.TOKEN_EMBD,
        MODEL_TENSOR.OUTPUT_NORM,
        MODEL_TENSOR.OUTPUT,
        MODEL_TENSOR.ATTN_NORM,
        MODEL_TENSOR.ATTN_Q,
        MODEL_TENSOR.ATTN_K,
        MODEL_TENSOR.ATTN_V,
        MODEL_TENSOR.ATTN_OUT,
        MODEL_TENSOR.ATTN_ROT_EMBD,
        MODEL_TENSOR.FFN_NORM,
        MODEL_TENSOR.FFN_GATE,
        MODEL_TENSOR.FFN_DOWN,
        MODEL_TENSOR.FFN_UP,
    ],
    MODEL_ARCH.MINICPM: [
        MODEL_TENSOR.TOKEN_EMBD,
        MODEL_TENSOR.OUTPUT_NORM,
        MODEL_TENSOR.ROPE_FREQS,
        MODEL_TENSOR.ATTN_NORM,
        MODEL_TENSOR.ATTN_Q,
        MODEL_TENSOR.ATTN_K,
        MODEL_TENSOR.ATTN_V,
        MODEL_TENSOR.ATTN_OUT,
        MODEL_TENSOR.ATTN_ROT_EMBD,
        MODEL_TENSOR.FFN_GATE_INP,
        MODEL_TENSOR.FFN_NORM,
        MODEL_TENSOR.FFN_GATE,
        MODEL_TENSOR.FFN_DOWN,
        MODEL_TENSOR.FFN_UP,
        MODEL_TENSOR.FFN_GATE_EXP,
        MODEL_TENSOR.FFN_DOWN_EXP,
        MODEL_TENSOR.FFN_UP_EXP,
    ],
    MODEL_ARCH.GEMMA: [
        MODEL_TENSOR.TOKEN_EMBD,
        MODEL_TENSOR.OUTPUT_NORM,
        MODEL_TENSOR.ATTN_NORM,
        MODEL_TENSOR.ATTN_Q,
        MODEL_TENSOR.ATTN_K,
        MODEL_TENSOR.ATTN_V,
        MODEL_TENSOR.ATTN_OUT,
        MODEL_TENSOR.FFN_GATE,
        MODEL_TENSOR.FFN_DOWN,
        MODEL_TENSOR.FFN_UP,
        MODEL_TENSOR.FFN_NORM,
    ],
    MODEL_ARCH.STARCODER2: [
        MODEL_TENSOR.TOKEN_EMBD,
        MODEL_TENSOR.OUTPUT_NORM,
        MODEL_TENSOR.OUTPUT,
        MODEL_TENSOR.ROPE_FREQS,
        MODEL_TENSOR.ATTN_NORM,
        MODEL_TENSOR.ATTN_Q,
        MODEL_TENSOR.ATTN_K,
        MODEL_TENSOR.ATTN_V,
        MODEL_TENSOR.ATTN_OUT,
        MODEL_TENSOR.ATTN_ROT_EMBD,
        MODEL_TENSOR.FFN_NORM,
        MODEL_TENSOR.FFN_DOWN,
        MODEL_TENSOR.FFN_UP,
    ],
    MODEL_ARCH.MAMBA: [
        MODEL_TENSOR.TOKEN_EMBD,
        MODEL_TENSOR.OUTPUT_NORM,
        MODEL_TENSOR.OUTPUT,
        MODEL_TENSOR.ATTN_NORM,
        MODEL_TENSOR.SSM_IN,
        MODEL_TENSOR.SSM_CONV1D,
        MODEL_TENSOR.SSM_X,
        MODEL_TENSOR.SSM_DT,
        MODEL_TENSOR.SSM_A,
        MODEL_TENSOR.SSM_D,
        MODEL_TENSOR.SSM_OUT,
    ],
    MODEL_ARCH.XVERSE: [
        MODEL_TENSOR.TOKEN_EMBD,
        MODEL_TENSOR.OUTPUT_NORM,
        MODEL_TENSOR.OUTPUT,
        MODEL_TENSOR.ROPE_FREQS,
        MODEL_TENSOR.ATTN_NORM,
        MODEL_TENSOR.ATTN_Q,
        MODEL_TENSOR.ATTN_K,
        MODEL_TENSOR.ATTN_V,
        MODEL_TENSOR.ATTN_OUT,
        MODEL_TENSOR.ATTN_ROT_EMBD,
        MODEL_TENSOR.FFN_NORM,
        MODEL_TENSOR.FFN_GATE,
        MODEL_TENSOR.FFN_DOWN,
        MODEL_TENSOR.FFN_UP,
    ],
    MODEL_ARCH.COMMAND_R: [
        MODEL_TENSOR.TOKEN_EMBD,
        MODEL_TENSOR.OUTPUT_NORM,
        MODEL_TENSOR.ATTN_NORM,
        MODEL_TENSOR.ATTN_Q,
        MODEL_TENSOR.ATTN_K,
        MODEL_TENSOR.ATTN_V,
        MODEL_TENSOR.ATTN_OUT,
        MODEL_TENSOR.FFN_GATE,
        MODEL_TENSOR.FFN_DOWN,
        MODEL_TENSOR.FFN_UP,
        MODEL_TENSOR.ATTN_K_NORM,
        MODEL_TENSOR.ATTN_Q_NORM,
    ],
    MODEL_ARCH.DBRX: [
        MODEL_TENSOR.TOKEN_EMBD,
        MODEL_TENSOR.OUTPUT_NORM,
        MODEL_TENSOR.OUTPUT,
        MODEL_TENSOR.ATTN_NORM,
        MODEL_TENSOR.ATTN_QKV,
        MODEL_TENSOR.ATTN_OUT,
        MODEL_TENSOR.ATTN_OUT_NORM,
        MODEL_TENSOR.FFN_GATE_INP,
        MODEL_TENSOR.FFN_GATE_EXP,
        MODEL_TENSOR.FFN_DOWN_EXP,
        MODEL_TENSOR.FFN_UP_EXP,
    ],
    MODEL_ARCH.OLMO: [
        MODEL_TENSOR.TOKEN_EMBD,
        MODEL_TENSOR.OUTPUT,
        MODEL_TENSOR.ATTN_Q,
        MODEL_TENSOR.ATTN_K,
        MODEL_TENSOR.ATTN_V,
        MODEL_TENSOR.ATTN_OUT,
        MODEL_TENSOR.FFN_GATE,
        MODEL_TENSOR.FFN_DOWN,
        MODEL_TENSOR.FFN_UP,
    ],
<<<<<<< HEAD
    MODEL_ARCH.DEEPSEEK2: [
=======
    MODEL_ARCH.ARCTIC: [
>>>>>>> fbca2f27
        MODEL_TENSOR.TOKEN_EMBD,
        MODEL_TENSOR.OUTPUT_NORM,
        MODEL_TENSOR.OUTPUT,
        MODEL_TENSOR.ROPE_FREQS,
        MODEL_TENSOR.ATTN_NORM,
        MODEL_TENSOR.ATTN_Q,
<<<<<<< HEAD
        MODEL_TENSOR.ATTN_Q_A,
        MODEL_TENSOR.ATTN_Q_B,
        MODEL_TENSOR.ATTN_KV_A_MQA,
        MODEL_TENSOR.ATTN_KV_B,
        MODEL_TENSOR.ATTN_Q_A_NORM,
        MODEL_TENSOR.ATTN_KV_A_NORM,
=======
        MODEL_TENSOR.ATTN_K,
        MODEL_TENSOR.ATTN_V,
>>>>>>> fbca2f27
        MODEL_TENSOR.ATTN_OUT,
        MODEL_TENSOR.ATTN_ROT_EMBD,
        MODEL_TENSOR.FFN_GATE_INP,
        MODEL_TENSOR.FFN_NORM,
        MODEL_TENSOR.FFN_GATE,
        MODEL_TENSOR.FFN_DOWN,
        MODEL_TENSOR.FFN_UP,
<<<<<<< HEAD
        MODEL_TENSOR.FFN_GATE_EXP,
        MODEL_TENSOR.FFN_DOWN_EXP,
        MODEL_TENSOR.FFN_UP_EXP,
        MODEL_TENSOR.FFN_GATE_SHEXP,
        MODEL_TENSOR.FFN_DOWN_SHEXP,
        MODEL_TENSOR.FFN_UP_SHEXP,
=======
        MODEL_TENSOR.FFN_NORM_EXP,
        MODEL_TENSOR.FFN_GATE_EXP,
        MODEL_TENSOR.FFN_DOWN_EXP,
        MODEL_TENSOR.FFN_UP_EXP,
>>>>>>> fbca2f27
    ],
    # TODO
}

# tensors that will not be serialized
MODEL_TENSOR_SKIP: dict[MODEL_ARCH, list[MODEL_TENSOR]] = {
    MODEL_ARCH.LLAMA: [
        MODEL_TENSOR.ROPE_FREQS,
        MODEL_TENSOR.ATTN_ROT_EMBD,
    ],
    MODEL_ARCH.BAICHUAN: [
        MODEL_TENSOR.ROPE_FREQS,
        MODEL_TENSOR.ATTN_ROT_EMBD,
    ],
    MODEL_ARCH.QWEN: [
        MODEL_TENSOR.ROPE_FREQS,
        MODEL_TENSOR.ATTN_ROT_EMBD,
    ],
    MODEL_ARCH.CODESHELL: [
        MODEL_TENSOR.ROPE_FREQS,
        MODEL_TENSOR.ATTN_ROT_EMBD,
    ],
    MODEL_ARCH.ORION: [
        MODEL_TENSOR.ROPE_FREQS,
        MODEL_TENSOR.ATTN_ROT_EMBD,
    ],
    MODEL_ARCH.STARCODER2: [
        MODEL_TENSOR.ROPE_FREQS,
        MODEL_TENSOR.ATTN_ROT_EMBD,
    ],
    MODEL_ARCH.XVERSE: [
        MODEL_TENSOR.ROPE_FREQS,
        MODEL_TENSOR.ATTN_ROT_EMBD,
    ],
    MODEL_ARCH.DEEPSEEK2: [
        MODEL_TENSOR.ROPE_FREQS,
        MODEL_TENSOR.ATTN_ROT_EMBD,
    ],
}

#
# types
#


class TokenType(IntEnum):
    NORMAL       = 1
    UNKNOWN      = 2
    CONTROL      = 3
    USER_DEFINED = 4
    UNUSED       = 5
    BYTE         = 6


class RopeScalingType(Enum):
    NONE   = 'none'
    LINEAR = 'linear'
    YARN   = 'yarn'


class PoolingType(IntEnum):
    NONE = 0
    MEAN = 1
    CLS  = 2


class GGMLQuantizationType(IntEnum):
    F32     = 0
    F16     = 1
    Q4_0    = 2
    Q4_1    = 3
    Q5_0    = 6
    Q5_1    = 7
    Q8_0    = 8
    Q8_1    = 9
    Q2_K    = 10
    Q3_K    = 11
    Q4_K    = 12
    Q5_K    = 13
    Q6_K    = 14
    Q8_K    = 15
    IQ2_XXS = 16
    IQ2_XS  = 17
    IQ3_XXS = 18
    IQ1_S   = 19
    IQ4_NL  = 20
    IQ3_S   = 21
    IQ2_S   = 22
    IQ4_XS  = 23
    I8      = 24
    I16     = 25
    I32     = 26
    I64     = 27
    F64     = 28
    IQ1_M   = 29
    BF16    = 30


# TODO: add GGMLFileType from ggml_ftype in ggml.h


# from llama_ftype in llama.h
# ALL VALUES SHOULD BE THE SAME HERE AS THEY ARE OVER THERE.
class LlamaFileType(IntEnum):
    ALL_F32              = 0
    MOSTLY_F16           = 1   # except 1d tensors
    MOSTLY_Q4_0          = 2   # except 1d tensors
    MOSTLY_Q4_1          = 3   # except 1d tensors
    MOSTLY_Q4_1_SOME_F16 = 4   # tok_embeddings.weight and output.weight are F16
    # MOSTLY_Q4_2        = 5   # support has been removed
    # MOSTLY_Q4_3        = 6   # support has been removed
    MOSTLY_Q8_0          = 7   # except 1d tensors
    MOSTLY_Q5_0          = 8   # except 1d tensors
    MOSTLY_Q5_1          = 9   # except 1d tensors
    MOSTLY_Q2_K          = 10  # except 1d tensors
    MOSTLY_Q3_K_S        = 11  # except 1d tensors
    MOSTLY_Q3_K_M        = 12  # except 1d tensors
    MOSTLY_Q3_K_L        = 13  # except 1d tensors
    MOSTLY_Q4_K_S        = 14  # except 1d tensors
    MOSTLY_Q4_K_M        = 15  # except 1d tensors
    MOSTLY_Q5_K_S        = 16  # except 1d tensors
    MOSTLY_Q5_K_M        = 17  # except 1d tensors
    MOSTLY_Q6_K          = 18  # except 1d tensors
    MOSTLY_IQ2_XXS       = 19  # except 1d tensors
    MOSTLY_IQ2_XS        = 20  # except 1d tensors
    MOSTLY_Q2_K_S        = 21  # except 1d tensors
    MOSTLY_IQ3_XS        = 22  # except 1d tensors
    MOSTLY_IQ3_XXS       = 23  # except 1d tensors
    MOSTLY_IQ1_S         = 24  # except 1d tensors
    MOSTLY_IQ4_NL        = 25  # except 1d tensors
    MOSTLY_IQ3_S         = 26  # except 1d tensors
    MOSTLY_IQ3_M         = 27  # except 1d tensors
    MOSTLY_IQ2_S         = 28  # except 1d tensors
    MOSTLY_IQ2_M         = 29  # except 1d tensors
    MOSTLY_IQ4_XS        = 30  # except 1d tensors
    MOSTLY_IQ1_M         = 31  # except 1d tensors
    MOSTLY_BF16          = 32  # except 1d tensors

    GUESSED              = 1024  # not specified in the model file


class GGUFEndian(IntEnum):
    LITTLE = 0
    BIG = 1


class GGUFValueType(IntEnum):
    UINT8   = 0
    INT8    = 1
    UINT16  = 2
    INT16   = 3
    UINT32  = 4
    INT32   = 5
    FLOAT32 = 6
    BOOL    = 7
    STRING  = 8
    ARRAY   = 9
    UINT64  = 10
    INT64   = 11
    FLOAT64 = 12

    @staticmethod
    def get_type(val: Any) -> GGUFValueType:
        if isinstance(val, (str, bytes, bytearray)):
            return GGUFValueType.STRING
        elif isinstance(val, list):
            return GGUFValueType.ARRAY
        elif isinstance(val, float):
            return GGUFValueType.FLOAT32
        elif isinstance(val, bool):
            return GGUFValueType.BOOL
        elif isinstance(val, int):
            return GGUFValueType.INT32
        # TODO: need help with 64-bit types in Python
        else:
            raise ValueError(f"Unknown type: {type(val)}")


# Items here are (block size, type size)
QK_K = 256
GGML_QUANT_SIZES: dict[GGMLQuantizationType, tuple[int, int]] = {
    GGMLQuantizationType.F32:     (1, 4),
    GGMLQuantizationType.F16:     (1, 2),
    GGMLQuantizationType.Q4_0:    (32, 2 + 16),
    GGMLQuantizationType.Q4_1:    (32, 2 + 2 + 16),
    GGMLQuantizationType.Q5_0:    (32, 2 + 4 + 16),
    GGMLQuantizationType.Q5_1:    (32, 2 + 2 + 4 + 16),
    GGMLQuantizationType.Q8_0:    (32, 2 + 32),
    GGMLQuantizationType.Q8_1:    (32, 4 + 4 + 32),
    GGMLQuantizationType.Q2_K:    (256, 2 + 2 + QK_K // 16 + QK_K // 4),
    GGMLQuantizationType.Q3_K:    (256, 2 + QK_K // 4 + QK_K // 8 + 12),
    GGMLQuantizationType.Q4_K:    (256, 2 + 2 + QK_K // 2 + 12),
    GGMLQuantizationType.Q5_K:    (256, 2 + 2 + QK_K // 2 + QK_K // 8 + 12),
    GGMLQuantizationType.Q6_K:    (256, 2 + QK_K // 2 + QK_K // 4 + QK_K // 16),
    GGMLQuantizationType.Q8_K:    (256, 4 + QK_K + QK_K // 8),
    GGMLQuantizationType.IQ2_XXS: (256, 2 + QK_K // 4),
    GGMLQuantizationType.IQ2_XS:  (256, 2 + QK_K // 4 + QK_K // 32),
    GGMLQuantizationType.IQ3_XXS: (256, 2 + QK_K // 4 + QK_K // 8),
    GGMLQuantizationType.IQ1_S:   (256, 2 + QK_K // 8 + QK_K // 16),
    GGMLQuantizationType.IQ4_NL:  (32, 2 + 16),
    GGMLQuantizationType.IQ3_S:   (256, 2 + QK_K // 4 + QK_K // 8 + QK_K // 32 + 4),
    GGMLQuantizationType.IQ2_S:   (256, 2 + QK_K // 4 + QK_K // 16),
    GGMLQuantizationType.IQ4_XS:  (256, 2 + 2 + QK_K // 2 + QK_K // 64),
    GGMLQuantizationType.I8:      (1, 1),
    GGMLQuantizationType.I16:     (1, 2),
    GGMLQuantizationType.I32:     (1, 4),
    GGMLQuantizationType.I64:     (1, 8),
    GGMLQuantizationType.F64:     (1, 8),
    GGMLQuantizationType.IQ1_M:   (256, QK_K // 8 + QK_K // 16  + QK_K // 32),
    GGMLQuantizationType.BF16:    (1, 2),
}


# Aliases for backward compatibility.

# general
KEY_GENERAL_ARCHITECTURE         = Keys.General.ARCHITECTURE
KEY_GENERAL_QUANTIZATION_VERSION = Keys.General.QUANTIZATION_VERSION
KEY_GENERAL_ALIGNMENT            = Keys.General.ALIGNMENT
KEY_GENERAL_NAME                 = Keys.General.NAME
KEY_GENERAL_AUTHOR               = Keys.General.AUTHOR
KEY_GENERAL_URL                  = Keys.General.URL
KEY_GENERAL_DESCRIPTION          = Keys.General.DESCRIPTION
KEY_GENERAL_LICENSE              = Keys.General.LICENSE
KEY_GENERAL_SOURCE_URL           = Keys.General.SOURCE_URL
KEY_GENERAL_SOURCE_HF_REPO       = Keys.General.SOURCE_HF_REPO
KEY_GENERAL_FILE_TYPE            = Keys.General.FILE_TYPE

# LLM
KEY_VOCAB_SIZE            = Keys.LLM.VOCAB_SIZE
KEY_CONTEXT_LENGTH        = Keys.LLM.CONTEXT_LENGTH
KEY_EMBEDDING_LENGTH      = Keys.LLM.EMBEDDING_LENGTH
KEY_BLOCK_COUNT           = Keys.LLM.BLOCK_COUNT
KEY_FEED_FORWARD_LENGTH   = Keys.LLM.FEED_FORWARD_LENGTH
KEY_USE_PARALLEL_RESIDUAL = Keys.LLM.USE_PARALLEL_RESIDUAL
KEY_TENSOR_DATA_LAYOUT    = Keys.LLM.TENSOR_DATA_LAYOUT

# attention
KEY_ATTENTION_HEAD_COUNT        = Keys.Attention.HEAD_COUNT
KEY_ATTENTION_HEAD_COUNT_KV     = Keys.Attention.HEAD_COUNT_KV
KEY_ATTENTION_MAX_ALIBI_BIAS    = Keys.Attention.MAX_ALIBI_BIAS
KEY_ATTENTION_CLAMP_KQV         = Keys.Attention.CLAMP_KQV
KEY_ATTENTION_LAYERNORM_EPS     = Keys.Attention.LAYERNORM_EPS
KEY_ATTENTION_LAYERNORM_RMS_EPS = Keys.Attention.LAYERNORM_RMS_EPS

# RoPE
KEY_ROPE_DIMENSION_COUNT      = Keys.Rope.DIMENSION_COUNT
KEY_ROPE_FREQ_BASE            = Keys.Rope.FREQ_BASE
KEY_ROPE_SCALING_TYPE         = Keys.Rope.SCALING_TYPE
KEY_ROPE_SCALING_FACTOR       = Keys.Rope.SCALING_FACTOR
KEY_ROPE_SCALING_ORIG_CTX_LEN = Keys.Rope.SCALING_ORIG_CTX_LEN
KEY_ROPE_SCALING_FINETUNED    = Keys.Rope.SCALING_FINETUNED

# SSM
KEY_SSM_CONV_KERNEL    = Keys.SSM.CONV_KERNEL
KEY_SSM_INNER_SIZE     = Keys.SSM.INNER_SIZE
KEY_SSM_STATE_SIZE     = Keys.SSM.STATE_SIZE
KEY_SSM_TIME_STEP_RANK = Keys.SSM.TIME_STEP_RANK

# tokenization
KEY_TOKENIZER_MODEL      = Keys.Tokenizer.MODEL
KEY_TOKENIZER_PRE        = Keys.Tokenizer.PRE
KEY_TOKENIZER_LIST       = Keys.Tokenizer.LIST
KEY_TOKENIZER_TOKEN_TYPE = Keys.Tokenizer.TOKEN_TYPE
KEY_TOKENIZER_SCORES     = Keys.Tokenizer.SCORES
KEY_TOKENIZER_MERGES     = Keys.Tokenizer.MERGES
KEY_TOKENIZER_BOS_ID     = Keys.Tokenizer.BOS_ID
KEY_TOKENIZER_EOS_ID     = Keys.Tokenizer.EOS_ID
KEY_TOKENIZER_UNK_ID     = Keys.Tokenizer.UNK_ID
KEY_TOKENIZER_SEP_ID     = Keys.Tokenizer.SEP_ID
KEY_TOKENIZER_PAD_ID     = Keys.Tokenizer.PAD_ID
KEY_TOKENIZER_CLS_ID     = Keys.Tokenizer.CLS_ID
KEY_TOKENIZER_MASK_ID    = Keys.Tokenizer.MASK_ID
KEY_TOKENIZER_HF_JSON    = Keys.Tokenizer.HF_JSON
KEY_TOKENIZER_RWKV       = Keys.Tokenizer.RWKV
KEY_TOKENIZER_PRIFIX_ID  = Keys.Tokenizer.PREFIX_ID
KEY_TOKENIZER_SUFFIX_ID  = Keys.Tokenizer.SUFFIX_ID
KEY_TOKENIZER_MIDDLE_ID  = Keys.Tokenizer.MIDDLE_ID
KEY_TOKENIZER_EOT_ID     = Keys.Tokenizer.EOT_ID<|MERGE_RESOLUTION|>--- conflicted
+++ resolved
@@ -63,15 +63,6 @@
         KV_LORA_RANK      = "{arch}.attention.kv_lora_rank"
 
     class Rope:
-<<<<<<< HEAD
-        DIMENSION_COUNT      = "{arch}.rope.dimension_count"
-        FREQ_BASE            = "{arch}.rope.freq_base"
-        SCALING_TYPE         = "{arch}.rope.scaling.type"
-        SCALING_FACTOR       = "{arch}.rope.scaling.factor"
-        SCALING_ORIG_CTX_LEN = "{arch}.rope.scaling.original_context_length"
-        SCALING_FINETUNED    = "{arch}.rope.scaling.finetuned"
-        SCALING_YARN_LOG_MUL = "{arch}.rope.scaling.yarn_log_multiplier"
-=======
         DIMENSION_COUNT         = "{arch}.rope.dimension_count"
         FREQ_BASE               = "{arch}.rope.freq_base"
         SCALING_TYPE            = "{arch}.rope.scaling.type"
@@ -79,7 +70,6 @@
         SCALING_ATTN_FACTOR     = "{arch}.rope.scaling.attn_factor"
         SCALING_ORIG_CTX_LEN    = "{arch}.rope.scaling.original_context_length"
         SCALING_FINETUNED       = "{arch}.rope.scaling.finetuned"
->>>>>>> fbca2f27
 
     class SSM:
         CONV_KERNEL    = "{arch}.ssm.conv_kernel"
@@ -155,11 +145,8 @@
     COMMAND_R  = auto()
     DBRX       = auto()
     OLMO       = auto()
-<<<<<<< HEAD
+    ARCTIC     = auto()
     DEEPSEEK2  = auto()
-=======
-    ARCTIC     = auto()
->>>>>>> fbca2f27
 
 
 class MODEL_TENSOR(IntEnum):
@@ -246,11 +233,8 @@
     MODEL_ARCH.COMMAND_R:      "command-r",
     MODEL_ARCH.DBRX:           "dbrx",
     MODEL_ARCH.OLMO:           "olmo",
-<<<<<<< HEAD
+    MODEL_ARCH.ARCTIC:         "arctic",
     MODEL_ARCH.DEEPSEEK2:      "deepseek2",
-=======
-    MODEL_ARCH.ARCTIC:         "arctic",
->>>>>>> fbca2f27
 }
 
 TENSOR_NAMES: dict[MODEL_TENSOR, str] = {
@@ -772,28 +756,40 @@
         MODEL_TENSOR.FFN_DOWN,
         MODEL_TENSOR.FFN_UP,
     ],
-<<<<<<< HEAD
+    MODEL_ARCH.ARCTIC: [
+        MODEL_TENSOR.TOKEN_EMBD,
+        MODEL_TENSOR.OUTPUT_NORM,
+        MODEL_TENSOR.OUTPUT,
+        MODEL_TENSOR.ROPE_FREQS,
+        MODEL_TENSOR.ATTN_NORM,
+        MODEL_TENSOR.ATTN_Q,
+        MODEL_TENSOR.ATTN_K,
+        MODEL_TENSOR.ATTN_V,
+        MODEL_TENSOR.ATTN_OUT,
+        MODEL_TENSOR.ATTN_ROT_EMBD,
+        MODEL_TENSOR.FFN_GATE_INP,
+        MODEL_TENSOR.FFN_NORM,
+        MODEL_TENSOR.FFN_GATE,
+        MODEL_TENSOR.FFN_DOWN,
+        MODEL_TENSOR.FFN_UP,
+        MODEL_TENSOR.FFN_NORM_EXP,
+        MODEL_TENSOR.FFN_GATE_EXP,
+        MODEL_TENSOR.FFN_DOWN_EXP,
+        MODEL_TENSOR.FFN_UP_EXP,
+    ],
     MODEL_ARCH.DEEPSEEK2: [
-=======
-    MODEL_ARCH.ARCTIC: [
->>>>>>> fbca2f27
-        MODEL_TENSOR.TOKEN_EMBD,
-        MODEL_TENSOR.OUTPUT_NORM,
-        MODEL_TENSOR.OUTPUT,
-        MODEL_TENSOR.ROPE_FREQS,
-        MODEL_TENSOR.ATTN_NORM,
-        MODEL_TENSOR.ATTN_Q,
-<<<<<<< HEAD
+        MODEL_TENSOR.TOKEN_EMBD,
+        MODEL_TENSOR.OUTPUT_NORM,
+        MODEL_TENSOR.OUTPUT,
+        MODEL_TENSOR.ROPE_FREQS,
+        MODEL_TENSOR.ATTN_NORM,
+        MODEL_TENSOR.ATTN_Q,
         MODEL_TENSOR.ATTN_Q_A,
         MODEL_TENSOR.ATTN_Q_B,
         MODEL_TENSOR.ATTN_KV_A_MQA,
         MODEL_TENSOR.ATTN_KV_B,
         MODEL_TENSOR.ATTN_Q_A_NORM,
         MODEL_TENSOR.ATTN_KV_A_NORM,
-=======
-        MODEL_TENSOR.ATTN_K,
-        MODEL_TENSOR.ATTN_V,
->>>>>>> fbca2f27
         MODEL_TENSOR.ATTN_OUT,
         MODEL_TENSOR.ATTN_ROT_EMBD,
         MODEL_TENSOR.FFN_GATE_INP,
@@ -801,19 +797,12 @@
         MODEL_TENSOR.FFN_GATE,
         MODEL_TENSOR.FFN_DOWN,
         MODEL_TENSOR.FFN_UP,
-<<<<<<< HEAD
         MODEL_TENSOR.FFN_GATE_EXP,
         MODEL_TENSOR.FFN_DOWN_EXP,
         MODEL_TENSOR.FFN_UP_EXP,
         MODEL_TENSOR.FFN_GATE_SHEXP,
         MODEL_TENSOR.FFN_DOWN_SHEXP,
         MODEL_TENSOR.FFN_UP_SHEXP,
-=======
-        MODEL_TENSOR.FFN_NORM_EXP,
-        MODEL_TENSOR.FFN_GATE_EXP,
-        MODEL_TENSOR.FFN_DOWN_EXP,
-        MODEL_TENSOR.FFN_UP_EXP,
->>>>>>> fbca2f27
     ],
     # TODO
 }
