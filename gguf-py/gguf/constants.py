from __future__ import annotations

from enum import Enum, IntEnum, auto
from typing import Any

#
# constants
#

GGUF_MAGIC             = 0x46554747  # "GGUF"
GGUF_VERSION           = 3
GGUF_DEFAULT_ALIGNMENT = 32
GGML_QUANT_VERSION     = 2  # GGML_QNT_VERSION from ggml.h

#
# metadata keys
#


class Keys:
    class General:
        TYPE                       = "general.type"
        ARCHITECTURE               = "general.architecture"
        QUANTIZATION_VERSION       = "general.quantization_version"
        ALIGNMENT                  = "general.alignment"
        FILE_TYPE                  = "general.file_type"

        # Authorship Metadata
        NAME                       = "general.name"
        AUTHOR                     = "general.author"
        VERSION                    = "general.version"
        ORGANIZATION               = "general.organization"

        FINETUNE                   = "general.finetune"
        BASENAME                   = "general.basename"

        DESCRIPTION                = "general.description"
        QUANTIZED_BY               = "general.quantized_by"

        SIZE_LABEL                 = "general.size_label"

        # Licensing details
        LICENSE                    = "general.license"
        LICENSE_NAME               = "general.license.name"
        LICENSE_LINK               = "general.license.link"

        # Typically represents the converted GGUF repo (Unless native)
        URL                        = "general.url" # Model Website/Paper
        DOI                        = "general.doi"
        UUID                       = "general.uuid"
        REPO_URL                   = "general.repo_url" # Model Source Repository (git/svn/etc...)

        # Model Source during conversion
        SOURCE_URL                 = "general.source.url" # Model Website/Paper
        SOURCE_DOI                 = "general.source.doi"
        SOURCE_UUID                = "general.source.uuid"
        SOURCE_REPO_URL            = "general.source.repo_url" # Model Source Repository (git/svn/etc...)

        # Base Model Source. There can be more than one source if it's a merged
        # model like with 'Mistral-7B-Merge-14-v0.1'. This will assist in
        # tracing linage of models as it is finetuned or merged over time.
        BASE_MODEL_COUNT           = "general.base_model.count"
        BASE_MODEL_NAME            = "general.base_model.{id}.name"
        BASE_MODEL_AUTHOR          = "general.base_model.{id}.author"
        BASE_MODEL_VERSION         = "general.base_model.{id}.version"
        BASE_MODEL_ORGANIZATION    = "general.base_model.{id}.organization"
        BASE_MODEL_DESCRIPTION     = "general.base_model.{id}.description"
        BASE_MODEL_URL             = "general.base_model.{id}.url" # Model Website/Paper
        BASE_MODEL_DOI             = "general.base_model.{id}.doi"
        BASE_MODEL_UUID            = "general.base_model.{id}.uuid"
        BASE_MODEL_REPO_URL        = "general.base_model.{id}.repo_url" # Model Source Repository (git/svn/etc...)

        # Dataset Source
        DATASET_COUNT           = "general.dataset.count"
        DATASET_NAME            = "general.dataset.{id}.name"
        DATASET_AUTHOR          = "general.dataset.{id}.author"
        DATASET_VERSION         = "general.dataset.{id}.version"
        DATASET_ORGANIZATION    = "general.dataset.{id}.organization"
        DATASET_DESCRIPTION     = "general.dataset.{id}.description"
        DATASET_URL             = "general.dataset.{id}.url" # Model Website/Paper
        DATASET_DOI             = "general.dataset.{id}.doi"
        DATASET_UUID            = "general.dataset.{id}.uuid"
        DATASET_REPO_URL        = "general.dataset.{id}.repo_url" # Model Source Repository (git/svn/etc...)

        # Array based KV stores
        TAGS                       = "general.tags"
        LANGUAGES                  = "general.languages"

    class LLM:
        VOCAB_SIZE                        = "{arch}.vocab_size"
        CONTEXT_LENGTH                    = "{arch}.context_length"
        EMBEDDING_LENGTH                  = "{arch}.embedding_length"
        FEATURES_LENGTH                   = "{arch}.features_length"
        BLOCK_COUNT                       = "{arch}.block_count"
        LEADING_DENSE_BLOCK_COUNT         = "{arch}.leading_dense_block_count"
        FEED_FORWARD_LENGTH               = "{arch}.feed_forward_length"
        EXPERT_FEED_FORWARD_LENGTH        = "{arch}.expert_feed_forward_length"
        EXPERT_SHARED_FEED_FORWARD_LENGTH = "{arch}.expert_shared_feed_forward_length"
        EXPERT_CHUNK_FEED_FORWARD_LENGTH  = "{arch}.expert_chunk_feed_forward_length"
        USE_PARALLEL_RESIDUAL             = "{arch}.use_parallel_residual"
        TENSOR_DATA_LAYOUT                = "{arch}.tensor_data_layout"
        EXPERT_COUNT                      = "{arch}.expert_count"
        EXPERT_USED_COUNT                 = "{arch}.expert_used_count"
        EXPERT_SHARED_COUNT               = "{arch}.expert_shared_count"
        EXPERT_GROUP_COUNT                = "{arch}.expert_group_count"
        EXPERT_GROUP_USED_COUNT           = "{arch}.expert_group_used_count"
        EXPERT_WEIGHTS_SCALE              = "{arch}.expert_weights_scale"
        EXPERT_WEIGHTS_NORM               = "{arch}.expert_weights_norm"
        EXPERT_GATING_FUNC                = "{arch}.expert_gating_func"
        EXPERT_GROUP_SCALE                = "{arch}.expert_group_scale"
        EXPERTS_PER_GROUP                 = "{arch}.experts_per_group"
        MOE_EVERY_N_LAYERS                = "{arch}.moe_every_n_layers"
        NEXTN_PREDICT_LAYERS              = "{arch}.nextn_predict_layers"
        POOLING_TYPE                      = "{arch}.pooling_type"
        LOGIT_SCALE                       = "{arch}.logit_scale"
        DECODER_START_TOKEN_ID            = "{arch}.decoder_start_token_id"
        DECODER_BLOCK_COUNT               = "{arch}.decoder_block_count"
        ATTN_LOGIT_SOFTCAPPING            = "{arch}.attn_logit_softcapping"
        ROUTER_LOGIT_SOFTCAPPING          = "{arch}.router_logit_softcapping"
        FINAL_LOGIT_SOFTCAPPING           = "{arch}.final_logit_softcapping"
        SWIN_NORM                         = "{arch}.swin_norm"
        RESCALE_EVERY_N_LAYERS            = "{arch}.rescale_every_n_layers"
        TIME_MIX_EXTRA_DIM                = "{arch}.time_mix_extra_dim"
        TIME_DECAY_EXTRA_DIM              = "{arch}.time_decay_extra_dim"
        RESIDUAL_SCALE                    = "{arch}.residual_scale"
        EMBEDDING_SCALE                   = "{arch}.embedding_scale"
        TOKEN_SHIFT_COUNT                 = "{arch}.token_shift_count"
        INTERLEAVE_MOE_LAYER_STEP         = "{arch}.interleave_moe_layer_step"
        ACTIVATION_SPARSITY_SCALE         = "{arch}.activation_sparsity_scale"
        ALTUP_ACTIVE_IDX                  = "{arch}.altup.active_idx"
        ALTUP_NUM_INPUTS                  = "{arch}.altup.num_inputs"
        EMBD_LENGTH_PER_LAYER_INP         = "{arch}.embedding_length_per_layer_input"
        DENSE_FEAT_IN_SIZE                = "{arch}.{dense}_feat_in"
        DENSE_FEAT_OUT_SIZE               = "{arch}.{dense}_feat_out"

    class Attention:
        HEAD_COUNT                   = "{arch}.attention.head_count"
        HEAD_COUNT_KV                = "{arch}.attention.head_count_kv"
        MAX_ALIBI_BIAS               = "{arch}.attention.max_alibi_bias"
        CLAMP_KQV                    = "{arch}.attention.clamp_kqv"
        KEY_LENGTH                   = "{arch}.attention.key_length"
        VALUE_LENGTH                 = "{arch}.attention.value_length"
        LAYERNORM_EPS                = "{arch}.attention.layer_norm_epsilon"
        LAYERNORM_RMS_EPS            = "{arch}.attention.layer_norm_rms_epsilon"
        GROUPNORM_EPS                = "{arch}.attention.group_norm_epsilon"
        GROUPNORM_GROUPS             = "{arch}.attention.group_norm_groups"
        CAUSAL                       = "{arch}.attention.causal"
        Q_LORA_RANK                  = "{arch}.attention.q_lora_rank"
        KV_LORA_RANK                 = "{arch}.attention.kv_lora_rank"
        DECAY_LORA_RANK              = "{arch}.attention.decay_lora_rank"
        ICLR_LORA_RANK               = "{arch}.attention.iclr_lora_rank"
        VALUE_RESIDUAL_MIX_LORA_RANK = "{arch}.attention.value_residual_mix_lora_rank"
        GATE_LORA_RANK               = "{arch}.attention.gate_lora_rank"
        REL_BUCKETS_COUNT            = "{arch}.attention.relative_buckets_count"
        SLIDING_WINDOW               = "{arch}.attention.sliding_window"
        SCALE                        = "{arch}.attention.scale"
        OUTPUT_SCALE                 = "{arch}.attention.output_scale"
        TEMPERATURE_LENGTH           = "{arch}.attention.temperature_length"
        KEY_LENGTH_MLA               = "{arch}.attention.key_length_mla"
        VALUE_LENGTH_MLA             = "{arch}.attention.value_length_mla"
        SHARED_KV_LAYERS             = "{arch}.attention.shared_kv_layers"
        SLIDING_WINDOW_PATTERN       = "{arch}.attention.sliding_window_pattern"

    class Rope:
        DIMENSION_COUNT          = "{arch}.rope.dimension_count"
        DIMENSION_SECTIONS       = "{arch}.rope.dimension_sections"
        FREQ_BASE                = "{arch}.rope.freq_base"
        SCALING_TYPE             = "{arch}.rope.scaling.type"
        SCALING_FACTOR           = "{arch}.rope.scaling.factor"
        SCALING_ATTN_FACTOR      = "{arch}.rope.scaling.attn_factor"
        SCALING_ORIG_CTX_LEN     = "{arch}.rope.scaling.original_context_length"
        SCALING_FINETUNED        = "{arch}.rope.scaling.finetuned"
        SCALING_YARN_LOG_MUL     = "{arch}.rope.scaling.yarn_log_multiplier"
        SCALING_YARN_EXT_FACTOR  = "{arch}.rope.scaling.yarn_ext_factor"
        SCALING_YARN_ATTN_FACTOR = "{arch}.rope.scaling.yarn_attn_factor"
        SCALING_YARN_BETA_FAST   = "{arch}.rope.scaling.yarn_beta_fast"
        SCALING_YARN_BETA_SLOW   = "{arch}.rope.scaling.yarn_beta_slow"

    class Split:
        LLM_KV_SPLIT_NO            = "split.no"
        LLM_KV_SPLIT_COUNT         = "split.count"
        LLM_KV_SPLIT_TENSORS_COUNT = "split.tensors.count"

    class SSM:
        CONV_KERNEL    = "{arch}.ssm.conv_kernel"
        INNER_SIZE     = "{arch}.ssm.inner_size"
        STATE_SIZE     = "{arch}.ssm.state_size"
        TIME_STEP_RANK = "{arch}.ssm.time_step_rank"
        GROUP_COUNT    = "{arch}.ssm.group_count"
        DT_B_C_RMS     = "{arch}.ssm.dt_b_c_rms"

    class WKV:
        HEAD_SIZE = "{arch}.wkv.head_size"

    class PosNet:
        EMBEDDING_LENGTH = "{arch}.posnet.embedding_length"
        BLOCK_COUNT      = "{arch}.posnet.block_count"

    class ConvNext:
        EMBEDDING_LENGTH = "{arch}.convnext.embedding_length"
        BLOCK_COUNT      = "{arch}.convnext.block_count"

    class Classifier:
        OUTPUT_LABELS = "{arch}.classifier.output_labels"

    class ShortConv:
        L_CACHE = "{arch}.shortconv.l_cache"

    class Tokenizer:
        MODEL                = "tokenizer.ggml.model"
        PRE                  = "tokenizer.ggml.pre"
        LIST                 = "tokenizer.ggml.tokens"
        TOKEN_TYPE           = "tokenizer.ggml.token_type"
        TOKEN_TYPE_COUNT     = "tokenizer.ggml.token_type_count"  # for BERT-style token types
        SCORES               = "tokenizer.ggml.scores"
        MERGES               = "tokenizer.ggml.merges"
        BOS_ID               = "tokenizer.ggml.bos_token_id"
        EOS_ID               = "tokenizer.ggml.eos_token_id"
        EOT_ID               = "tokenizer.ggml.eot_token_id"
        EOM_ID               = "tokenizer.ggml.eom_token_id"
        UNK_ID               = "tokenizer.ggml.unknown_token_id"
        SEP_ID               = "tokenizer.ggml.seperator_token_id"
        PAD_ID               = "tokenizer.ggml.padding_token_id"
        MASK_ID              = "tokenizer.ggml.mask_token_id"
        ADD_BOS              = "tokenizer.ggml.add_bos_token"
        ADD_EOS              = "tokenizer.ggml.add_eos_token"
        ADD_SEP              = "tokenizer.ggml.add_sep_token"
        ADD_PREFIX           = "tokenizer.ggml.add_space_prefix"
        REMOVE_EXTRA_WS      = "tokenizer.ggml.remove_extra_whitespaces"
        PRECOMPILED_CHARSMAP = "tokenizer.ggml.precompiled_charsmap"
        HF_JSON              = "tokenizer.huggingface.json"
        RWKV                 = "tokenizer.rwkv.world"
        CHAT_TEMPLATE        = "tokenizer.chat_template"
        CHAT_TEMPLATE_N      = "tokenizer.chat_template.{name}"
        CHAT_TEMPLATES       = "tokenizer.chat_templates"
        # FIM/Infill special tokens constants
        FIM_PRE_ID           = "tokenizer.ggml.fim_pre_token_id"
        FIM_SUF_ID           = "tokenizer.ggml.fim_suf_token_id"
        FIM_MID_ID           = "tokenizer.ggml.fim_mid_token_id"
        FIM_PAD_ID           = "tokenizer.ggml.fim_pad_token_id"
        FIM_REP_ID           = "tokenizer.ggml.fim_rep_token_id"
        FIM_SEP_ID           = "tokenizer.ggml.fim_sep_token_id"
        # deprecated:
        PREFIX_ID            = "tokenizer.ggml.prefix_token_id"
        SUFFIX_ID            = "tokenizer.ggml.suffix_token_id"
        MIDDLE_ID            = "tokenizer.ggml.middle_token_id"

    class Adapter:
        TYPE                    = "adapter.type"
        LORA_ALPHA              = "adapter.lora.alpha"
        LORA_TASK_NAME          = "adapter.lora.task_name"
        LORA_PROMPT_PREFIX      = "adapter.lora.prompt_prefix"
        ALORA_INVOCATION_TOKENS = "adapter.alora.invocation_tokens"

    class IMatrix:
        CHUNK_COUNT = "imatrix.chunk_count"
        CHUNK_SIZE  = "imatrix.chunk_size"
        DATASETS    = "imatrix.datasets"

    class Clip:
        PROJECTOR_TYPE      = "clip.projector_type"
        HAS_VISION_ENCODER  = "clip.has_vision_encoder"
        HAS_AUDIO_ENCODER   = "clip.has_audio_encoder"
        HAS_LLAVA_PROJECTOR = "clip.has_llava_projector"

    class ClipVision:
        IMAGE_SIZE          = "clip.vision.image_size"
        PREPROC_IMAGE_SIZE  = "clip.vision.preproc_image_size"
        PATCH_SIZE          = "clip.vision.patch_size"
        EMBEDDING_LENGTH    = "clip.vision.embedding_length"
        FEED_FORWARD_LENGTH = "clip.vision.feed_forward_length"
        PROJECTION_DIM      = "clip.vision.projection_dim"
        BLOCK_COUNT         = "clip.vision.block_count"
        IMAGE_MEAN          = "clip.vision.image_mean"
        IMAGE_STD           = "clip.vision.image_std"
        SPATIAL_MERGE_SIZE  = "clip.vision.spatial_merge_size"
        USE_GELU            = "clip.use_gelu"
        USE_SILU            = "clip.use_silu"
        N_WA_PATTERN        = "clip.vision.n_wa_pattern" # used by qwen2.5vl

        class Attention:
            HEAD_COUNT      = "clip.vision.attention.head_count"
            LAYERNORM_EPS   = "clip.vision.attention.layer_norm_epsilon"

        class Projector:
            SCALE_FACTOR    = "clip.vision.projector.scale_factor"

    class ClipAudio:
        NUM_MEL_BINS        = "clip.audio.num_mel_bins"
        EMBEDDING_LENGTH    = "clip.audio.embedding_length"
        FEED_FORWARD_LENGTH = "clip.audio.feed_forward_length"
        PROJECTION_DIM      = "clip.audio.projection_dim"
        BLOCK_COUNT         = "clip.audio.block_count"

        class Attention:
            HEAD_COUNT      = "clip.audio.attention.head_count"
            LAYERNORM_EPS   = "clip.audio.attention.layer_norm_epsilon"

        class Projector:
            STACK_FACTOR    = "clip.audio.projector.stack_factor"

    class Diffusion:
        SHIFT_LOGITS        = "diffusion.shift_logits"

    class xIELU:
        ALPHA_P             = "xielu.alpha_p"
        ALPHA_N             = "xielu.alpha_n"
        BETA                = "xielu.beta"
        EPS                 = "xielu.eps"


#
# recommended mapping of model tensor names for storage in gguf
#


class GGUFType:
    MODEL   = "model"
    ADAPTER = "adapter"
    IMATRIX = "imatrix"
    MMPROJ  = "mmproj" # dummy, unused for now


class MODEL_ARCH(IntEnum):
    MMPROJ           = auto() # dummy arch for clip.cpp
    LLAMA            = auto()
    LLAMA4           = auto()
    DECI             = auto()
    FALCON           = auto()
    FALCON_H1        = auto()
    BAICHUAN         = auto()
    GROK             = auto()
    GPT2             = auto()
    GPTJ             = auto()
    GPTNEOX          = auto()
    MPT              = auto()
    STARCODER        = auto()
    REFACT           = auto()
    BERT             = auto()
    NOMIC_BERT       = auto()
    NOMIC_BERT_MOE   = auto()
    NEO_BERT         = auto()
    JINA_BERT_V2     = auto()
    JINA_BERT_V3     = auto()
    BLOOM            = auto()
    STABLELM         = auto()
    QWEN             = auto()
    QWEN2            = auto()
    QWEN2MOE         = auto()
    QWEN2VL          = auto()
    QWEN3            = auto()
    QWEN3MOE         = auto()
    PHI2             = auto()
    PHI3             = auto()
    PHIMOE           = auto()
    PLAMO            = auto()
    PLAMO2           = auto()
    CODESHELL        = auto()
    ORION            = auto()
    INTERNLM2        = auto()
    MINICPM          = auto()
    MINICPM3         = auto()
    GEMMA            = auto()
    GEMMA2           = auto()
    GEMMA3           = auto()
    GEMMA3N          = auto()
    GEMMA_EMBEDDING  = auto()
    STARCODER2       = auto()
    RWKV6            = auto()
    RWKV6QWEN2       = auto()
    RWKV7            = auto()
    ARWKV7           = auto()
    MAMBA            = auto()
    MAMBA2           = auto()
    JAMBA            = auto()
    XVERSE           = auto()
    COMMAND_R        = auto()
    COHERE2          = auto()
    DBRX             = auto()
    OLMO             = auto()
    OLMO2            = auto()
    OLMOE            = auto()
    OPENELM          = auto()
    ARCTIC           = auto()
    DEEPSEEK         = auto()
    DEEPSEEK2        = auto()
    CHATGLM          = auto()
    GLM4             = auto()
    GLM4_MOE         = auto()
    BITNET           = auto()
    T5               = auto()
    T5ENCODER        = auto()
    JAIS             = auto()
    NEMOTRON         = auto()
    NEMOTRON_H       = auto()
    EXAONE           = auto()
    EXAONE4          = auto()
    GRANITE          = auto()
    GRANITE_MOE      = auto()
    GRANITE_HYBRID   = auto()
    CHAMELEON        = auto()
    WAVTOKENIZER_DEC = auto()
    PLM              = auto()
    BAILINGMOE       = auto()
    BAILINGMOE2      = auto()
    DOTS1            = auto()
    ARCEE            = auto()
    ERNIE4_5         = auto()
    ERNIE4_5_MOE     = auto()
    HUNYUAN_MOE      = auto()
    HUNYUAN_DENSE    = auto()
    SMOLLM3          = auto()
    GPT_OSS          = auto()
    LFM2             = auto()
    LFM2MOE          = auto()
    DREAM            = auto()
    SMALLTHINKER     = auto()
    LLADA            = auto()
    LLADA_MOE        = auto()
    SEED_OSS         = auto()
<<<<<<< HEAD
    COGVLM           = auto()
=======
    GROVEMOE         = auto()
    APERTUS          = auto()
>>>>>>> e3af5563


class VISION_PROJECTOR_TYPE(IntEnum):
    MLP       = auto()
    LDP       = auto()
    LDPV2     = auto()
    RESAMPLER = auto()
    GLM_EDGE  = auto()
    MERGER    = auto()
    GEMMA3    = auto()
    COGVLM    = auto()


class MODEL_TENSOR(IntEnum):
    TOKEN_EMBD           = auto()
    TOKEN_EMBD_NORM      = auto()
    TOKEN_TYPES          = auto()
    POS_EMBD             = auto()
    OUTPUT               = auto()
    DENSE_2_OUT          = auto() # embeddinggemma 2_Dense
    DENSE_3_OUT          = auto() # embeddinggemma 3_Dense
    OUTPUT_NORM          = auto()
    ROPE_FREQS           = auto()
    ROPE_FACTORS_LONG    = auto()
    ROPE_FACTORS_SHORT   = auto()
    ATTN_Q               = auto()
    ATTN_K               = auto()
    ATTN_V               = auto()
    ATTN_QKV             = auto()
    ATTN_OUT             = auto()
    ATTN_NORM            = auto()
    ATTN_NORM_2          = auto()
    ATTN_OUT_NORM        = auto()
    ATTN_POST_NORM       = auto()
    ATTN_ROT_EMBD        = auto()
    ATTN_SINKS           = auto()
    FFN_GATE_INP         = auto()
    FFN_GATE_INP_SHEXP   = auto()
    FFN_NORM             = auto()
    FFN_PRE_NORM         = auto()
    FFN_POST_NORM        = auto()
    FFN_GATE             = auto()
    FFN_DOWN             = auto()
    FFN_UP               = auto()
    FFN_ACT              = auto()
    FFN_NORM_EXP         = auto()
    FFN_GATE_EXP         = auto()
    FFN_DOWN_EXP         = auto()
    FFN_UP_EXP           = auto()
    FFN_GATE_SHEXP       = auto()
    FFN_DOWN_SHEXP       = auto()
    FFN_UP_SHEXP         = auto()
    FFN_GATE_CHEXP       = auto()
    FFN_DOWN_CHEXP       = auto()
    FFN_UP_CHEXP         = auto()
    FFN_EXP_PROBS_B      = auto()
    ATTN_Q_NORM          = auto()
    ATTN_K_NORM          = auto()
    LAYER_OUT_NORM       = auto()
    PER_LAYER_TOKEN_EMBD = auto() # gemma3n
    PER_LAYER_MODEL_PROJ = auto() # gemma3n
    PER_LAYER_INP_GATE   = auto() # gemma3n
    PER_LAYER_PROJ       = auto() # gemma3n
    PER_LAYER_PROJ_NORM  = auto() # gemma3n
    PER_LAYER_POST_NORM  = auto() # gemma3n
    ALTUP_PROJ           = auto() # gemma3n
    ALTUP_UNEMBD_PROJ    = auto() # gemma3n
    ALTUP_CORRECT_COEF   = auto() # gemma3n
    ALTUP_CORRECT_SCALE  = auto() # gemma3n
    ALTUP_PREDICT_COEF   = auto() # gemma3n
    ALTUP_ROUTER         = auto() # gemma3n
    ALTUP_ROUTER_NORM    = auto() # gemma3n
    LAUREL_L             = auto() # gemma3n
    LAUREL_R             = auto() # gemma3n
    LAUREL_POST_NORM     = auto() # gemma3n
    SSM_IN               = auto()
    SSM_CONV1D           = auto()
    SSM_X                = auto()
    SSM_DT               = auto()
    SSM_DT_NORM          = auto()
    SSM_A                = auto()
    SSM_B_NORM           = auto()
    SSM_C_NORM           = auto()
    SSM_D                = auto()
    SSM_NORM             = auto()
    SSM_OUT              = auto()
    TIME_MIX_W0          = auto()
    TIME_MIX_W1          = auto()
    TIME_MIX_W2          = auto()
    TIME_MIX_A0          = auto()
    TIME_MIX_A1          = auto()
    TIME_MIX_A2          = auto()
    TIME_MIX_V0          = auto()
    TIME_MIX_V1          = auto()
    TIME_MIX_V2          = auto()
    TIME_MIX_G1          = auto()
    TIME_MIX_G2          = auto()
    TIME_MIX_K_K         = auto()
    TIME_MIX_K_A         = auto()
    TIME_MIX_R_K         = auto()
    TIME_MIX_LERP_X      = auto()
    TIME_MIX_LERP_K      = auto()
    TIME_MIX_LERP_V      = auto()
    TIME_MIX_LERP_R      = auto()
    TIME_MIX_LERP_G      = auto()
    TIME_MIX_LERP_FUSED  = auto()
    TIME_MIX_LERP_W      = auto()
    TIME_MIX_FIRST       = auto()
    TIME_MIX_DECAY       = auto()
    TIME_MIX_DECAY_W1    = auto()
    TIME_MIX_DECAY_W2    = auto()
    TIME_MIX_KEY         = auto()
    TIME_MIX_VALUE       = auto()
    TIME_MIX_RECEPTANCE  = auto()
    TIME_MIX_GATE        = auto()
    TIME_MIX_LN          = auto()
    TIME_MIX_OUTPUT      = auto()
    CHANNEL_MIX_LERP_K   = auto()
    CHANNEL_MIX_LERP_R   = auto()
    CHANNEL_MIX_KEY      = auto()
    CHANNEL_MIX_RECEPTANCE = auto()
    CHANNEL_MIX_VALUE    = auto()
    ATTN_Q_A             = auto()
    ATTN_Q_B             = auto()
    ATTN_KV_A_MQA        = auto()
    ATTN_KV_B            = auto()
    ATTN_K_B             = auto()
    ATTN_V_B             = auto()
    ATTN_Q_A_NORM        = auto()
    ATTN_KV_A_NORM       = auto()
    FFN_SUB_NORM         = auto()
    ATTN_SUB_NORM        = auto()
    DEC_ATTN_NORM        = auto()
    DEC_ATTN_Q           = auto()
    DEC_ATTN_K           = auto()
    DEC_ATTN_V           = auto()
    DEC_ATTN_OUT         = auto()
    DEC_ATTN_REL_B       = auto()
    DEC_CROSS_ATTN_NORM  = auto()
    DEC_CROSS_ATTN_Q     = auto()
    DEC_CROSS_ATTN_K     = auto()
    DEC_CROSS_ATTN_V     = auto()
    DEC_CROSS_ATTN_OUT   = auto()
    DEC_CROSS_ATTN_REL_B = auto()
    DEC_FFN_NORM         = auto()
    DEC_FFN_GATE         = auto()
    DEC_FFN_DOWN         = auto()
    DEC_FFN_UP           = auto()
    DEC_OUTPUT_NORM      = auto()
    ENC_ATTN_NORM        = auto()
    ENC_ATTN_Q           = auto()
    ENC_ATTN_K           = auto()
    ENC_ATTN_V           = auto()
    ENC_ATTN_OUT         = auto()
    ENC_ATTN_REL_B       = auto()
    ENC_FFN_NORM         = auto()
    ENC_FFN_GATE         = auto()
    ENC_FFN_DOWN         = auto()
    ENC_FFN_UP           = auto()
    ENC_OUTPUT_NORM      = auto()
    CLS                  = auto() # classifier
    CLS_OUT              = auto() # classifier output projection
    CONV1D               = auto()
    CONVNEXT_DW          = auto()
    CONVNEXT_NORM        = auto()
    CONVNEXT_PW1         = auto()
    CONVNEXT_PW2         = auto()
    CONVNEXT_GAMMA       = auto()
    POSNET_CONV1         = auto()
    POSNET_CONV2         = auto()
    POSNET_NORM          = auto()
    POSNET_NORM1         = auto()
    POSNET_NORM2         = auto()
    POSNET_ATTN_NORM     = auto()
    POSNET_ATTN_Q        = auto()
    POSNET_ATTN_K        = auto()
    POSNET_ATTN_V        = auto()
    POSNET_ATTN_OUT      = auto()
    SHORTCONV_CONV       = auto()
    SHORTCONV_INPROJ     = auto()
    SHORTCONV_OUTPROJ    = auto()
    VISEXP_ATTN_QKV      = auto()
    VISEXP_ATTN_OUT      = auto()
    VISEXP_GATE          = auto()
    VISEXP_DOWN          = auto()
    VISEXP_UP            = auto()
    # vision
    V_MMPROJ             = auto()
    V_MMPROJ_FC          = auto()
    V_MMPROJ_MLP         = auto()
    V_MMPROJ_PEG         = auto()
    V_ENC_EMBD_CLS       = auto()
    V_ENC_EMBD_PATCH     = auto()
    V_ENC_EMBD_POS       = auto()
    V_ENC_INPUT_NORM     = auto()
    V_ENC_ATTN_QKV       = auto()
    V_ENC_ATTN_Q         = auto()
    V_ENC_ATTN_Q_NORM    = auto()
    V_ENC_ATTN_K         = auto()
    V_ENC_ATTN_K_NORM    = auto()
    V_ENC_ATTN_V         = auto()
    V_ENC_ATTN_O         = auto()
    V_ENC_ATTN_O_NORM    = auto()
    V_ENC_POST_ATTN_NORM = auto()
    V_ENC_FFN_UP         = auto()
    V_ENC_FFN_GATE       = auto()
    V_ENC_FFN_DOWN       = auto()
    V_LAYER_SCALE_1      = auto()
    V_LAYER_SCALE_2      = auto()
    V_PRE_NORM           = auto()
    V_POST_NORM          = auto()
    V_MM_INP_NORM        = auto()
    V_MM_INP_PROJ        = auto() # gemma3
    V_MM_SOFT_EMB_NORM   = auto() # gemma3
    V_RESMPL_POS_EMBD_K  = auto() # minicpmv
    V_RESMPL_ATTN_Q      = auto() # minicpmv
    V_RESMPL_ATTN_K      = auto() # minicpmv
    V_RESMPL_ATTN_V      = auto() # minicpmv
    V_RESMPL_ATTN_OUT    = auto() # minicpmv
    V_RESMPL_KV          = auto() # minicpmv
    V_RESMPL_KV_NORM     = auto() # minicpmv
    V_RESMPL_POST_NORM   = auto() # minicpmv
    V_RESMPL_Q_NORM      = auto() # minicpmv
    V_RESMPL_PROJ        = auto() # minicpmv
    V_RESMPL_QUERY       = auto() # minicpmv
    V_TOK_EMBD_IMG_BREAK = auto() # pixtral
    V_MM_PATCH_MERGER    = auto() # mistral small 3.1
    V_MM_POST_FC_NORM    = auto() # cogvlm
    V_MM_UP              = auto() # cogvlm
    V_MM_DOWN            = auto() # cogvlm
    V_MM_GATE            = auto() # cogvlm
    V_TOK_BOI            = auto() # cogvlm
    V_TOK_EOI            = auto() # cogvlm
    # audio (mtmd)
    A_ENC_EMBD_POS       = auto()
    A_ENC_CONV1D         = auto()
    A_PRE_NORM           = auto()
    A_POST_NORM          = auto()
    A_ENC_ATTN_Q         = auto()
    A_ENC_ATTN_K         = auto()
    A_ENC_ATTN_V         = auto()
    A_ENC_INPUT_NORM     = auto()
    A_ENC_OUTPUT         = auto()
    A_ENC_OUTPUT_NORM    = auto()
    A_ENC_FFN_UP         = auto()
    A_ENC_FFN_GATE       = auto()
    A_ENC_FFN_DOWN       = auto()
    A_MMPROJ             = auto()
    A_MMPROJ_FC          = auto()
    A_MM_NORM_PRE        = auto()
    A_MM_NORM_MID        = auto()
    # nextn/mtp
    NEXTN_EH_PROJ        = auto()
    NEXTN_EMBED_TOKENS   = auto()
    NEXTN_ENORM          = auto()
    NEXTN_HNORM          = auto()
    NEXTN_SHARED_HEAD_HEAD = auto()
    NEXTN_SHARED_HEAD_NORM = auto()


MODEL_ARCH_NAMES: dict[MODEL_ARCH, str] = {
    MODEL_ARCH.MMPROJ:           "clip", # dummy arch for clip.cpp
    MODEL_ARCH.LLAMA:            "llama",
    MODEL_ARCH.LLAMA4:           "llama4",
    MODEL_ARCH.DECI:             "deci",
    MODEL_ARCH.FALCON:           "falcon",
    MODEL_ARCH.BAICHUAN:         "baichuan",
    MODEL_ARCH.GROK:             "grok",
    MODEL_ARCH.GPT2:             "gpt2",
    MODEL_ARCH.GPTJ:             "gptj",
    MODEL_ARCH.GPTNEOX:          "gptneox",
    MODEL_ARCH.MPT:              "mpt",
    MODEL_ARCH.STARCODER:        "starcoder",
    MODEL_ARCH.REFACT:           "refact",
    MODEL_ARCH.BERT:             "bert",
    MODEL_ARCH.NOMIC_BERT:       "nomic-bert",
    MODEL_ARCH.NOMIC_BERT_MOE:   "nomic-bert-moe",
    MODEL_ARCH.NEO_BERT:         "neo-bert",
    MODEL_ARCH.JINA_BERT_V2:     "jina-bert-v2",
    MODEL_ARCH.JINA_BERT_V3:     "jina-bert-v3",
    MODEL_ARCH.BLOOM:            "bloom",
    MODEL_ARCH.STABLELM:         "stablelm",
    MODEL_ARCH.QWEN:             "qwen",
    MODEL_ARCH.QWEN2:            "qwen2",
    MODEL_ARCH.QWEN2MOE:         "qwen2moe",
    MODEL_ARCH.QWEN2VL:          "qwen2vl",
    MODEL_ARCH.QWEN3:            "qwen3",
    MODEL_ARCH.QWEN3MOE:         "qwen3moe",
    MODEL_ARCH.PHI2:             "phi2",
    MODEL_ARCH.PHI3:             "phi3",
    MODEL_ARCH.PHIMOE:           "phimoe",
    MODEL_ARCH.PLAMO:            "plamo",
    MODEL_ARCH.PLAMO2:           "plamo2",
    MODEL_ARCH.CODESHELL:        "codeshell",
    MODEL_ARCH.ORION:            "orion",
    MODEL_ARCH.INTERNLM2:        "internlm2",
    MODEL_ARCH.MINICPM:          "minicpm",
    MODEL_ARCH.MINICPM3:         "minicpm3",
    MODEL_ARCH.GEMMA:            "gemma",
    MODEL_ARCH.GEMMA2:           "gemma2",
    MODEL_ARCH.GEMMA3:           "gemma3",
    MODEL_ARCH.GEMMA3N:          "gemma3n",
    MODEL_ARCH.GEMMA_EMBEDDING:  "gemma-embedding",
    MODEL_ARCH.STARCODER2:       "starcoder2",
    MODEL_ARCH.RWKV6:            "rwkv6",
    MODEL_ARCH.RWKV6QWEN2:       "rwkv6qwen2",
    MODEL_ARCH.RWKV7:            "rwkv7",
    MODEL_ARCH.ARWKV7:           "arwkv7",
    MODEL_ARCH.MAMBA:            "mamba",
    MODEL_ARCH.MAMBA2:           "mamba2",
    MODEL_ARCH.JAMBA:            "jamba",
    MODEL_ARCH.XVERSE:           "xverse",
    MODEL_ARCH.COMMAND_R:        "command-r",
    MODEL_ARCH.COHERE2:          "cohere2",
    MODEL_ARCH.DBRX:             "dbrx",
    MODEL_ARCH.OLMO:             "olmo",
    MODEL_ARCH.OLMO2:            "olmo2",
    MODEL_ARCH.OLMOE:            "olmoe",
    MODEL_ARCH.OPENELM:          "openelm",
    MODEL_ARCH.ARCTIC:           "arctic",
    MODEL_ARCH.DEEPSEEK:         "deepseek",
    MODEL_ARCH.DEEPSEEK2:        "deepseek2",
    MODEL_ARCH.CHATGLM:          "chatglm",
    MODEL_ARCH.GLM4:             "glm4",
    MODEL_ARCH.GLM4_MOE:         "glm4moe",
    MODEL_ARCH.BITNET:           "bitnet",
    MODEL_ARCH.T5:               "t5",
    MODEL_ARCH.T5ENCODER:        "t5encoder",
    MODEL_ARCH.JAIS:             "jais",
    MODEL_ARCH.NEMOTRON:         "nemotron",
    MODEL_ARCH.NEMOTRON_H:       "nemotron_h",
    MODEL_ARCH.EXAONE:           "exaone",
    MODEL_ARCH.EXAONE4:          "exaone4",
    MODEL_ARCH.GRANITE:          "granite",
    MODEL_ARCH.GRANITE_MOE:      "granitemoe",
    MODEL_ARCH.GRANITE_HYBRID:   "granitehybrid",
    MODEL_ARCH.CHAMELEON:        "chameleon",
    MODEL_ARCH.WAVTOKENIZER_DEC: "wavtokenizer-dec",
    MODEL_ARCH.PLM:              "plm",
    MODEL_ARCH.BAILINGMOE:       "bailingmoe",
    MODEL_ARCH.BAILINGMOE2:      "bailingmoe2",
    MODEL_ARCH.DOTS1:            "dots1",
    MODEL_ARCH.ARCEE:            "arcee",
    MODEL_ARCH.ERNIE4_5:         "ernie4_5",
    MODEL_ARCH.ERNIE4_5_MOE:     "ernie4_5-moe",
    MODEL_ARCH.FALCON_H1:        "falcon-h1",
    MODEL_ARCH.HUNYUAN_MOE:      "hunyuan-moe",
    MODEL_ARCH.HUNYUAN_DENSE:    "hunyuan-dense",
    MODEL_ARCH.SMOLLM3:          "smollm3",
    MODEL_ARCH.GPT_OSS:          "gpt-oss",
    MODEL_ARCH.LFM2:             "lfm2",
    MODEL_ARCH.LFM2MOE:          "lfm2moe",
    MODEL_ARCH.DREAM:            "dream",
    MODEL_ARCH.SMALLTHINKER:     "smallthinker",
    MODEL_ARCH.LLADA:            "llada",
    MODEL_ARCH.LLADA_MOE:        "llada-moe",
    MODEL_ARCH.SEED_OSS:         "seed_oss",
<<<<<<< HEAD
    MODEL_ARCH.COGVLM:           "cogvlm",
=======
    MODEL_ARCH.GROVEMOE:         "grovemoe",
    MODEL_ARCH.APERTUS:          "apertus",
>>>>>>> e3af5563
}

VISION_PROJECTOR_TYPE_NAMES: dict[VISION_PROJECTOR_TYPE, str] = {
    VISION_PROJECTOR_TYPE.MLP:       "mlp",
    VISION_PROJECTOR_TYPE.LDP:       "ldp",
    VISION_PROJECTOR_TYPE.LDPV2:     "ldpv2",
    VISION_PROJECTOR_TYPE.RESAMPLER: "resampler",
    VISION_PROJECTOR_TYPE.GLM_EDGE:  "adapter",
    VISION_PROJECTOR_TYPE.MERGER:    "qwen2vl_merger",
    VISION_PROJECTOR_TYPE.GEMMA3:    "gemma3",
}

TENSOR_NAMES: dict[MODEL_TENSOR, str] = {
    MODEL_TENSOR.TOKEN_EMBD:                "token_embd",
    MODEL_TENSOR.TOKEN_EMBD_NORM:           "token_embd_norm",
    MODEL_TENSOR.TOKEN_TYPES:               "token_types",
    MODEL_TENSOR.POS_EMBD:                  "position_embd",
    MODEL_TENSOR.OUTPUT_NORM:               "output_norm",
    MODEL_TENSOR.OUTPUT:                    "output",
    MODEL_TENSOR.DENSE_2_OUT:                "dense_2", # embeddinggemma 2_Dense
    MODEL_TENSOR.DENSE_3_OUT:                "dense_3", # embeddinggemma 2_Dense
    MODEL_TENSOR.ROPE_FREQS:                "rope_freqs",
    MODEL_TENSOR.ROPE_FACTORS_LONG:         "rope_factors_long",
    MODEL_TENSOR.ROPE_FACTORS_SHORT:        "rope_factors_short",
    MODEL_TENSOR.ATTN_NORM:                 "blk.{bid}.attn_norm",
    MODEL_TENSOR.ATTN_NORM_2:               "blk.{bid}.attn_norm_2",
    MODEL_TENSOR.ATTN_QKV:                  "blk.{bid}.attn_qkv",
    MODEL_TENSOR.ATTN_Q:                    "blk.{bid}.attn_q",
    MODEL_TENSOR.ATTN_K:                    "blk.{bid}.attn_k",
    MODEL_TENSOR.ATTN_V:                    "blk.{bid}.attn_v",
    MODEL_TENSOR.ATTN_OUT:                  "blk.{bid}.attn_output",
    MODEL_TENSOR.ATTN_ROT_EMBD:             "blk.{bid}.attn_rot_embd",
    MODEL_TENSOR.ATTN_SINKS:                "blk.{bid}.attn_sinks",
    MODEL_TENSOR.ATTN_Q_NORM:               "blk.{bid}.attn_q_norm",
    MODEL_TENSOR.ATTN_K_NORM:               "blk.{bid}.attn_k_norm",
    MODEL_TENSOR.ATTN_OUT_NORM:             "blk.{bid}.attn_output_norm",
    MODEL_TENSOR.ATTN_POST_NORM:            "blk.{bid}.post_attention_norm",
    MODEL_TENSOR.FFN_GATE_INP:              "blk.{bid}.ffn_gate_inp",
    MODEL_TENSOR.FFN_GATE_INP_SHEXP:        "blk.{bid}.ffn_gate_inp_shexp",
    MODEL_TENSOR.FFN_NORM:                  "blk.{bid}.ffn_norm",
    MODEL_TENSOR.FFN_PRE_NORM:              "blk.{bid}.ffn_norm",
    MODEL_TENSOR.FFN_POST_NORM:             "blk.{bid}.post_ffw_norm",
    MODEL_TENSOR.FFN_GATE:                  "blk.{bid}.ffn_gate",
    MODEL_TENSOR.FFN_DOWN:                  "blk.{bid}.ffn_down",
    MODEL_TENSOR.FFN_UP:                    "blk.{bid}.ffn_up",
    MODEL_TENSOR.FFN_GATE_SHEXP:            "blk.{bid}.ffn_gate_shexp",
    MODEL_TENSOR.FFN_DOWN_SHEXP:            "blk.{bid}.ffn_down_shexp",
    MODEL_TENSOR.FFN_UP_SHEXP:              "blk.{bid}.ffn_up_shexp",
    MODEL_TENSOR.FFN_GATE_CHEXP:            "blk.{bid}.ffn_gate_chexps",
    MODEL_TENSOR.FFN_DOWN_CHEXP:            "blk.{bid}.ffn_down_chexps",
    MODEL_TENSOR.FFN_UP_CHEXP:              "blk.{bid}.ffn_up_chexps",
    MODEL_TENSOR.FFN_ACT:                   "blk.{bid}.ffn",
    MODEL_TENSOR.FFN_NORM_EXP:              "blk.{bid}.ffn_norm_exps",
    MODEL_TENSOR.FFN_GATE_EXP:              "blk.{bid}.ffn_gate_exps",
    MODEL_TENSOR.FFN_DOWN_EXP:              "blk.{bid}.ffn_down_exps",
    MODEL_TENSOR.FFN_UP_EXP:                "blk.{bid}.ffn_up_exps",
    MODEL_TENSOR.FFN_EXP_PROBS_B:           "blk.{bid}.exp_probs_b",
    MODEL_TENSOR.LAYER_OUT_NORM:            "blk.{bid}.layer_output_norm",
    MODEL_TENSOR.PER_LAYER_TOKEN_EMBD:      "per_layer_token_embd",           # gemma3n
    MODEL_TENSOR.PER_LAYER_MODEL_PROJ:      "per_layer_model_proj",           # gemma3n
    MODEL_TENSOR.PER_LAYER_PROJ_NORM:       "per_layer_proj_norm",            # gemma3n
    MODEL_TENSOR.ALTUP_UNEMBD_PROJ:         "altup_unembd_proj",              # gemma3n
    MODEL_TENSOR.ALTUP_PROJ:                "altup_proj",                     # gemma3n
    MODEL_TENSOR.PER_LAYER_INP_GATE:        "blk.{bid}.inp_gate",             # gemma3n
    MODEL_TENSOR.PER_LAYER_PROJ:            "blk.{bid}.proj",                 # gemma3n
    MODEL_TENSOR.PER_LAYER_POST_NORM:       "blk.{bid}.post_norm",            # gemma3n
    MODEL_TENSOR.ALTUP_CORRECT_COEF:        "blk.{bid}.altup_correct_coef",   # gemma3n
    MODEL_TENSOR.ALTUP_CORRECT_SCALE:       "blk.{bid}.altup_correct_scale",  # gemma3n
    MODEL_TENSOR.ALTUP_PREDICT_COEF:        "blk.{bid}.altup_predict_coef",   # gemma3n
    MODEL_TENSOR.ALTUP_ROUTER:              "blk.{bid}.altup_router",         # gemma3n
    MODEL_TENSOR.ALTUP_ROUTER_NORM:         "blk.{bid}.altup_router_norm",    # gemma3n
    MODEL_TENSOR.LAUREL_L:                  "blk.{bid}.laurel_l",             # gemma3n
    MODEL_TENSOR.LAUREL_R:                  "blk.{bid}.laurel_r",             # gemma3n
    MODEL_TENSOR.LAUREL_POST_NORM:          "blk.{bid}.laurel_post_norm",     # gemma3n
    MODEL_TENSOR.SSM_IN:                    "blk.{bid}.ssm_in",
    MODEL_TENSOR.SSM_CONV1D:                "blk.{bid}.ssm_conv1d",
    MODEL_TENSOR.SSM_X:                     "blk.{bid}.ssm_x",
    MODEL_TENSOR.SSM_DT:                    "blk.{bid}.ssm_dt",
    MODEL_TENSOR.SSM_DT_NORM:               "blk.{bid}.ssm_dt_norm",
    MODEL_TENSOR.SSM_A:                     "blk.{bid}.ssm_a",
    MODEL_TENSOR.SSM_B_NORM:                "blk.{bid}.ssm_b_norm",
    MODEL_TENSOR.SSM_C_NORM:                "blk.{bid}.ssm_c_norm",
    MODEL_TENSOR.SSM_D:                     "blk.{bid}.ssm_d",
    MODEL_TENSOR.SSM_NORM:                  "blk.{bid}.ssm_norm",
    MODEL_TENSOR.SSM_OUT:                   "blk.{bid}.ssm_out",
    MODEL_TENSOR.TIME_MIX_W0:               "blk.{bid}.time_mix_w0",
    MODEL_TENSOR.TIME_MIX_W1:               "blk.{bid}.time_mix_w1",
    MODEL_TENSOR.TIME_MIX_W2:               "blk.{bid}.time_mix_w2",
    MODEL_TENSOR.TIME_MIX_A0:               "blk.{bid}.time_mix_a0",
    MODEL_TENSOR.TIME_MIX_A1:               "blk.{bid}.time_mix_a1",
    MODEL_TENSOR.TIME_MIX_A2:               "blk.{bid}.time_mix_a2",
    MODEL_TENSOR.TIME_MIX_V0:               "blk.{bid}.time_mix_v0",
    MODEL_TENSOR.TIME_MIX_V1:               "blk.{bid}.time_mix_v1",
    MODEL_TENSOR.TIME_MIX_V2:               "blk.{bid}.time_mix_v2",
    MODEL_TENSOR.TIME_MIX_G1:               "blk.{bid}.time_mix_g1",
    MODEL_TENSOR.TIME_MIX_G2:               "blk.{bid}.time_mix_g2",
    MODEL_TENSOR.TIME_MIX_K_K:              "blk.{bid}.time_mix_k_k",
    MODEL_TENSOR.TIME_MIX_K_A:              "blk.{bid}.time_mix_k_a",
    MODEL_TENSOR.TIME_MIX_R_K:              "blk.{bid}.time_mix_r_k",
    MODEL_TENSOR.TIME_MIX_LERP_X:           "blk.{bid}.time_mix_lerp_x",
    MODEL_TENSOR.TIME_MIX_LERP_K:           "blk.{bid}.time_mix_lerp_k",
    MODEL_TENSOR.TIME_MIX_LERP_V:           "blk.{bid}.time_mix_lerp_v",
    MODEL_TENSOR.TIME_MIX_LERP_R:           "blk.{bid}.time_mix_lerp_r",
    MODEL_TENSOR.TIME_MIX_LERP_G:           "blk.{bid}.time_mix_lerp_g",
    MODEL_TENSOR.TIME_MIX_LERP_FUSED:       "blk.{bid}.time_mix_lerp_fused",
    MODEL_TENSOR.TIME_MIX_LERP_W:           "blk.{bid}.time_mix_lerp_w",
    MODEL_TENSOR.TIME_MIX_FIRST:            "blk.{bid}.time_mix_first",
    MODEL_TENSOR.TIME_MIX_DECAY:            "blk.{bid}.time_mix_decay",
    MODEL_TENSOR.TIME_MIX_DECAY_W1:         "blk.{bid}.time_mix_decay_w1",
    MODEL_TENSOR.TIME_MIX_DECAY_W2:         "blk.{bid}.time_mix_decay_w2",
    MODEL_TENSOR.TIME_MIX_KEY:              "blk.{bid}.time_mix_key",
    MODEL_TENSOR.TIME_MIX_VALUE:            "blk.{bid}.time_mix_value",
    MODEL_TENSOR.TIME_MIX_RECEPTANCE:       "blk.{bid}.time_mix_receptance",
    MODEL_TENSOR.TIME_MIX_GATE:             "blk.{bid}.time_mix_gate",
    MODEL_TENSOR.TIME_MIX_LN:               "blk.{bid}.time_mix_ln",
    MODEL_TENSOR.TIME_MIX_OUTPUT:           "blk.{bid}.time_mix_output",
    MODEL_TENSOR.CHANNEL_MIX_LERP_K:        "blk.{bid}.channel_mix_lerp_k",
    MODEL_TENSOR.CHANNEL_MIX_LERP_R:        "blk.{bid}.channel_mix_lerp_r",
    MODEL_TENSOR.CHANNEL_MIX_KEY:           "blk.{bid}.channel_mix_key",
    MODEL_TENSOR.CHANNEL_MIX_RECEPTANCE:    "blk.{bid}.channel_mix_receptance",
    MODEL_TENSOR.CHANNEL_MIX_VALUE:         "blk.{bid}.channel_mix_value",
    MODEL_TENSOR.ATTN_Q_A:                  "blk.{bid}.attn_q_a",
    MODEL_TENSOR.ATTN_Q_B:                  "blk.{bid}.attn_q_b",
    MODEL_TENSOR.ATTN_KV_A_MQA:             "blk.{bid}.attn_kv_a_mqa",
    MODEL_TENSOR.ATTN_KV_B:                 "blk.{bid}.attn_kv_b",
    MODEL_TENSOR.ATTN_K_B:                  "blk.{bid}.attn_k_b",
    MODEL_TENSOR.ATTN_V_B:                  "blk.{bid}.attn_v_b",
    MODEL_TENSOR.ATTN_Q_A_NORM:             "blk.{bid}.attn_q_a_norm",
    MODEL_TENSOR.ATTN_KV_A_NORM:            "blk.{bid}.attn_kv_a_norm",
    MODEL_TENSOR.ATTN_SUB_NORM:             "blk.{bid}.attn_sub_norm",
    MODEL_TENSOR.FFN_SUB_NORM:              "blk.{bid}.ffn_sub_norm",
    MODEL_TENSOR.DEC_ATTN_NORM:             "dec.blk.{bid}.attn_norm",
    MODEL_TENSOR.DEC_ATTN_Q:                "dec.blk.{bid}.attn_q",
    MODEL_TENSOR.DEC_ATTN_K:                "dec.blk.{bid}.attn_k",
    MODEL_TENSOR.DEC_ATTN_V:                "dec.blk.{bid}.attn_v",
    MODEL_TENSOR.DEC_ATTN_OUT:              "dec.blk.{bid}.attn_o",
    MODEL_TENSOR.DEC_ATTN_REL_B:            "dec.blk.{bid}.attn_rel_b",
    MODEL_TENSOR.DEC_CROSS_ATTN_NORM:       "dec.blk.{bid}.cross_attn_norm",
    MODEL_TENSOR.DEC_CROSS_ATTN_Q:          "dec.blk.{bid}.cross_attn_q",
    MODEL_TENSOR.DEC_CROSS_ATTN_K:          "dec.blk.{bid}.cross_attn_k",
    MODEL_TENSOR.DEC_CROSS_ATTN_V:          "dec.blk.{bid}.cross_attn_v",
    MODEL_TENSOR.DEC_CROSS_ATTN_OUT:        "dec.blk.{bid}.cross_attn_o",
    MODEL_TENSOR.DEC_CROSS_ATTN_REL_B:      "dec.blk.{bid}.cross_attn_rel_b",
    MODEL_TENSOR.DEC_FFN_NORM:              "dec.blk.{bid}.ffn_norm",
    MODEL_TENSOR.DEC_FFN_GATE:              "dec.blk.{bid}.ffn_gate",
    MODEL_TENSOR.DEC_FFN_DOWN:              "dec.blk.{bid}.ffn_down",
    MODEL_TENSOR.DEC_FFN_UP:                "dec.blk.{bid}.ffn_up",
    MODEL_TENSOR.DEC_OUTPUT_NORM:           "dec.output_norm",
    MODEL_TENSOR.ENC_ATTN_NORM:             "enc.blk.{bid}.attn_norm",
    MODEL_TENSOR.ENC_ATTN_Q:                "enc.blk.{bid}.attn_q",
    MODEL_TENSOR.ENC_ATTN_K:                "enc.blk.{bid}.attn_k",
    MODEL_TENSOR.ENC_ATTN_V:                "enc.blk.{bid}.attn_v",
    MODEL_TENSOR.ENC_ATTN_OUT:              "enc.blk.{bid}.attn_o",
    MODEL_TENSOR.ENC_ATTN_REL_B:            "enc.blk.{bid}.attn_rel_b",
    MODEL_TENSOR.ENC_FFN_NORM:              "enc.blk.{bid}.ffn_norm",
    MODEL_TENSOR.ENC_FFN_GATE:              "enc.blk.{bid}.ffn_gate",
    MODEL_TENSOR.ENC_FFN_DOWN:              "enc.blk.{bid}.ffn_down",
    MODEL_TENSOR.ENC_FFN_UP:                "enc.blk.{bid}.ffn_up",
    MODEL_TENSOR.ENC_OUTPUT_NORM:           "enc.output_norm",
    MODEL_TENSOR.CLS:                       "cls",
    MODEL_TENSOR.CLS_OUT:                   "cls.output",
    MODEL_TENSOR.CONV1D:                    "conv1d",
    MODEL_TENSOR.CONVNEXT_DW:               "convnext.{bid}.dw",
    MODEL_TENSOR.CONVNEXT_NORM:             "convnext.{bid}.norm",
    MODEL_TENSOR.CONVNEXT_PW1:              "convnext.{bid}.pw1",
    MODEL_TENSOR.CONVNEXT_PW2:              "convnext.{bid}.pw2",
    MODEL_TENSOR.CONVNEXT_GAMMA:            "convnext.{bid}.gamma",
    MODEL_TENSOR.POSNET_CONV1:              "posnet.{bid}.conv1",
    MODEL_TENSOR.POSNET_CONV2:              "posnet.{bid}.conv2",
    MODEL_TENSOR.POSNET_NORM:               "posnet.{bid}.norm",
    MODEL_TENSOR.POSNET_NORM1:              "posnet.{bid}.norm1",
    MODEL_TENSOR.POSNET_NORM2:              "posnet.{bid}.norm2",
    MODEL_TENSOR.POSNET_ATTN_NORM:          "posnet.{bid}.attn_norm",
    MODEL_TENSOR.POSNET_ATTN_Q:             "posnet.{bid}.attn_q",
    MODEL_TENSOR.POSNET_ATTN_K:             "posnet.{bid}.attn_k",
    MODEL_TENSOR.POSNET_ATTN_V:             "posnet.{bid}.attn_v",
    MODEL_TENSOR.POSNET_ATTN_OUT:           "posnet.{bid}.attn_output",
    MODEL_TENSOR.SHORTCONV_CONV:            "blk.{bid}.shortconv.conv",
    MODEL_TENSOR.SHORTCONV_INPROJ:          "blk.{bid}.shortconv.in_proj",
    MODEL_TENSOR.SHORTCONV_OUTPROJ:         "blk.{bid}.shortconv.out_proj",
    MODEL_TENSOR.VISEXP_ATTN_QKV:           "blk.{bid}.vis_attn_qkv",
    MODEL_TENSOR.VISEXP_ATTN_OUT:           "blk.{bid}.vis_attn_output",
    MODEL_TENSOR.VISEXP_GATE:               "blk.{bid}.vis_gate",
    MODEL_TENSOR.VISEXP_DOWN:               "blk.{bid}.vis_down",
    MODEL_TENSOR.VISEXP_UP:                 "blk.{bid}.vis_up",
    # vision
    MODEL_TENSOR.V_MMPROJ:                  "mm.{bid}",
    MODEL_TENSOR.V_MMPROJ_FC:               "mm.model.fc",
    MODEL_TENSOR.V_MMPROJ_MLP:              "mm.model.mlp.{bid}",
    MODEL_TENSOR.V_MMPROJ_PEG:              "mm.model.peg.{bid}",
    MODEL_TENSOR.V_ENC_EMBD_CLS:            "v.class_embd",
    MODEL_TENSOR.V_ENC_EMBD_PATCH:          "v.patch_embd",
    MODEL_TENSOR.V_ENC_EMBD_POS:            "v.position_embd",
    MODEL_TENSOR.V_ENC_ATTN_QKV:            "v.blk.{bid}.attn_qkv",
    MODEL_TENSOR.V_ENC_ATTN_Q:              "v.blk.{bid}.attn_q",
    MODEL_TENSOR.V_ENC_ATTN_Q_NORM:         "v.blk.{bid}.attn_q_norm",
    MODEL_TENSOR.V_ENC_ATTN_K:              "v.blk.{bid}.attn_k",
    MODEL_TENSOR.V_ENC_ATTN_K_NORM:         "v.blk.{bid}.attn_k_norm",
    MODEL_TENSOR.V_ENC_ATTN_V:              "v.blk.{bid}.attn_v",
    MODEL_TENSOR.V_ENC_INPUT_NORM:          "v.blk.{bid}.ln1",
    MODEL_TENSOR.V_ENC_ATTN_O:              "v.blk.{bid}.attn_out",
    MODEL_TENSOR.V_ENC_ATTN_O_NORM:         "v.blk.{bid}.attn_out_norm",
    MODEL_TENSOR.V_ENC_POST_ATTN_NORM:      "v.blk.{bid}.ln2",
    MODEL_TENSOR.V_ENC_FFN_UP:              "v.blk.{bid}.ffn_up",
    MODEL_TENSOR.V_ENC_FFN_GATE:            "v.blk.{bid}.ffn_gate",
    MODEL_TENSOR.V_ENC_FFN_DOWN:            "v.blk.{bid}.ffn_down",
    MODEL_TENSOR.V_LAYER_SCALE_1:           "v.blk.{bid}.ls1",
    MODEL_TENSOR.V_LAYER_SCALE_2:           "v.blk.{bid}.ls2",
    MODEL_TENSOR.V_PRE_NORM:                "v.pre_ln",
    MODEL_TENSOR.V_POST_NORM:               "v.post_ln",
    MODEL_TENSOR.V_MM_INP_PROJ:             "mm.input_projection",
    MODEL_TENSOR.V_MM_INP_NORM:             "mm.input_norm",
    MODEL_TENSOR.V_MM_SOFT_EMB_NORM:        "mm.soft_emb_norm",
    MODEL_TENSOR.V_RESMPL_POS_EMBD_K:       "resampler.pos_embd_k",
    MODEL_TENSOR.V_RESMPL_ATTN_Q:           "resampler.attn.q",
    MODEL_TENSOR.V_RESMPL_ATTN_K:           "resampler.attn.k",
    MODEL_TENSOR.V_RESMPL_ATTN_V:           "resampler.attn.v",
    MODEL_TENSOR.V_RESMPL_ATTN_OUT:         "resampler.attn.out",
    MODEL_TENSOR.V_RESMPL_KV:               "resampler.kv",
    MODEL_TENSOR.V_RESMPL_KV_NORM:          "resampler.ln_kv",
    MODEL_TENSOR.V_RESMPL_POST_NORM:        "resampler.ln_post",
    MODEL_TENSOR.V_RESMPL_Q_NORM:           "resampler.ln_q",
    MODEL_TENSOR.V_RESMPL_PROJ:             "resampler.proj",
    MODEL_TENSOR.V_RESMPL_QUERY:            "resampler.query",
    MODEL_TENSOR.V_TOK_EMBD_IMG_BREAK:      "v.token_embd.img_break", # pixtral
    MODEL_TENSOR.V_MM_PATCH_MERGER:         "mm.patch_merger", # mistral small 3.1
    MODEL_TENSOR.V_MM_POST_FC_NORM:         "mm.post_fc_norm", # cogvlm
    MODEL_TENSOR.V_MM_UP:                   "mm.up",
    MODEL_TENSOR.V_MM_DOWN:                 "mm.down",
    MODEL_TENSOR.V_MM_GATE:                 "mm.gate",
    MODEL_TENSOR.V_TOK_BOI:                 "v.boi",
    MODEL_TENSOR.V_TOK_EOI:                 "v.eoi",
    # audio (mtmd)
    MODEL_TENSOR.A_ENC_EMBD_POS:            "a.position_embd",
    MODEL_TENSOR.A_ENC_CONV1D:              "a.conv1d.{bid}",
    MODEL_TENSOR.A_PRE_NORM:                "a.pre_ln",
    MODEL_TENSOR.A_POST_NORM:               "a.post_ln",
    MODEL_TENSOR.A_ENC_ATTN_Q:              "a.blk.{bid}.attn_q",
    MODEL_TENSOR.A_ENC_ATTN_K:              "a.blk.{bid}.attn_k",
    MODEL_TENSOR.A_ENC_ATTN_V:              "a.blk.{bid}.attn_v",
    MODEL_TENSOR.A_ENC_INPUT_NORM:          "a.blk.{bid}.ln1",
    MODEL_TENSOR.A_ENC_OUTPUT:              "a.blk.{bid}.attn_out",
    MODEL_TENSOR.A_ENC_OUTPUT_NORM:         "a.blk.{bid}.ln2",
    MODEL_TENSOR.A_ENC_FFN_UP:              "a.blk.{bid}.ffn_up",
    MODEL_TENSOR.A_ENC_FFN_GATE:            "a.blk.{bid}.ffn_gate",
    MODEL_TENSOR.A_ENC_FFN_DOWN:            "a.blk.{bid}.ffn_down",
    MODEL_TENSOR.A_MMPROJ:                  "mm.a.mlp.{bid}",
    MODEL_TENSOR.A_MMPROJ_FC:               "mm.a.fc",
    MODEL_TENSOR.A_MM_NORM_PRE:             "mm.a.norm_pre",
    MODEL_TENSOR.A_MM_NORM_MID:             "mm.a.norm_mid",
    # NextN/MTP
    MODEL_TENSOR.NEXTN_EH_PROJ:             "blk.{bid}.nextn.eh_proj",
    MODEL_TENSOR.NEXTN_EMBED_TOKENS:        "blk.{bid}.nextn.embed_tokens",
    MODEL_TENSOR.NEXTN_ENORM:               "blk.{bid}.nextn.enorm",
    MODEL_TENSOR.NEXTN_HNORM:               "blk.{bid}.nextn.hnorm",
    MODEL_TENSOR.NEXTN_SHARED_HEAD_HEAD:    "blk.{bid}.nextn.shared_head_head",
    MODEL_TENSOR.NEXTN_SHARED_HEAD_NORM:    "blk.{bid}.nextn.shared_head_norm",
}

MODEL_TENSORS: dict[MODEL_ARCH, list[MODEL_TENSOR]] = {
    MODEL_ARCH.MMPROJ: [
        MODEL_TENSOR.V_MMPROJ,
        MODEL_TENSOR.V_MMPROJ_FC,
        MODEL_TENSOR.V_MMPROJ_MLP,
        MODEL_TENSOR.V_MMPROJ_PEG,
        MODEL_TENSOR.V_ENC_EMBD_CLS,
        MODEL_TENSOR.V_ENC_EMBD_PATCH,
        MODEL_TENSOR.V_ENC_EMBD_POS,
        MODEL_TENSOR.V_ENC_INPUT_NORM,
        MODEL_TENSOR.V_ENC_ATTN_QKV,
        MODEL_TENSOR.V_ENC_ATTN_Q,
        MODEL_TENSOR.V_ENC_ATTN_Q_NORM,
        MODEL_TENSOR.V_ENC_ATTN_K,
        MODEL_TENSOR.V_ENC_ATTN_K_NORM,
        MODEL_TENSOR.V_ENC_ATTN_V,
        MODEL_TENSOR.V_ENC_ATTN_O,
        MODEL_TENSOR.V_ENC_ATTN_O_NORM,
        MODEL_TENSOR.V_ENC_POST_ATTN_NORM,
        MODEL_TENSOR.V_ENC_FFN_UP,
        MODEL_TENSOR.V_ENC_FFN_GATE,
        MODEL_TENSOR.V_ENC_FFN_DOWN,
        MODEL_TENSOR.V_LAYER_SCALE_1,
        MODEL_TENSOR.V_LAYER_SCALE_2,
        MODEL_TENSOR.V_PRE_NORM,
        MODEL_TENSOR.V_POST_NORM,
        MODEL_TENSOR.V_MM_INP_PROJ,
        MODEL_TENSOR.V_MM_INP_NORM,
        MODEL_TENSOR.V_MM_SOFT_EMB_NORM,
        MODEL_TENSOR.V_RESMPL_POS_EMBD_K,
        MODEL_TENSOR.V_RESMPL_ATTN_Q,
        MODEL_TENSOR.V_RESMPL_ATTN_K,
        MODEL_TENSOR.V_RESMPL_ATTN_V,
        MODEL_TENSOR.V_RESMPL_ATTN_OUT,
        MODEL_TENSOR.V_RESMPL_KV,
        MODEL_TENSOR.V_RESMPL_KV_NORM,
        MODEL_TENSOR.V_RESMPL_POST_NORM,
        MODEL_TENSOR.V_RESMPL_Q_NORM,
        MODEL_TENSOR.V_RESMPL_PROJ,
        MODEL_TENSOR.V_RESMPL_QUERY,
        MODEL_TENSOR.V_TOK_EMBD_IMG_BREAK,
        MODEL_TENSOR.V_MM_PATCH_MERGER,
        MODEL_TENSOR.V_MM_POST_FC_NORM,
        MODEL_TENSOR.V_MM_UP,
        MODEL_TENSOR.V_MM_DOWN,
        MODEL_TENSOR.V_MM_GATE,
        MODEL_TENSOR.V_TOK_BOI,
        MODEL_TENSOR.V_TOK_EOI,
        # audio
        MODEL_TENSOR.A_ENC_EMBD_POS,
        MODEL_TENSOR.A_ENC_CONV1D,
        MODEL_TENSOR.A_PRE_NORM,
        MODEL_TENSOR.A_POST_NORM,
        MODEL_TENSOR.A_ENC_ATTN_Q,
        MODEL_TENSOR.A_ENC_ATTN_K,
        MODEL_TENSOR.A_ENC_ATTN_V,
        MODEL_TENSOR.A_ENC_INPUT_NORM,
        MODEL_TENSOR.A_ENC_OUTPUT,
        MODEL_TENSOR.A_ENC_OUTPUT_NORM,
        MODEL_TENSOR.A_ENC_FFN_UP,
        MODEL_TENSOR.A_ENC_FFN_GATE,
        MODEL_TENSOR.A_ENC_FFN_DOWN,
        MODEL_TENSOR.A_MMPROJ,
        MODEL_TENSOR.A_MMPROJ_FC,
        MODEL_TENSOR.A_MM_NORM_PRE,
        MODEL_TENSOR.A_MM_NORM_MID,
    ],
    MODEL_ARCH.LLAMA: [
        MODEL_TENSOR.TOKEN_EMBD,
        MODEL_TENSOR.OUTPUT_NORM,
        MODEL_TENSOR.OUTPUT,
        MODEL_TENSOR.ROPE_FREQS,
        MODEL_TENSOR.ATTN_NORM,
        MODEL_TENSOR.ATTN_Q,
        MODEL_TENSOR.ATTN_K,
        MODEL_TENSOR.ATTN_V,
        MODEL_TENSOR.ATTN_OUT,
        MODEL_TENSOR.ATTN_ROT_EMBD,
        MODEL_TENSOR.FFN_GATE_INP,
        MODEL_TENSOR.FFN_NORM,
        MODEL_TENSOR.FFN_GATE,
        MODEL_TENSOR.FFN_DOWN,
        MODEL_TENSOR.FFN_UP,
        MODEL_TENSOR.FFN_GATE_EXP,
        MODEL_TENSOR.FFN_DOWN_EXP,
        MODEL_TENSOR.FFN_UP_EXP,
    ],
    MODEL_ARCH.LLAMA4: [
        MODEL_TENSOR.TOKEN_EMBD,
        MODEL_TENSOR.OUTPUT_NORM,
        MODEL_TENSOR.OUTPUT,
        MODEL_TENSOR.ROPE_FREQS,
        MODEL_TENSOR.ATTN_NORM,
        MODEL_TENSOR.ATTN_Q,
        MODEL_TENSOR.ATTN_K,
        MODEL_TENSOR.ATTN_V,
        MODEL_TENSOR.ATTN_OUT,
        MODEL_TENSOR.ATTN_ROT_EMBD,
        MODEL_TENSOR.FFN_GATE_INP,
        MODEL_TENSOR.FFN_NORM,
        MODEL_TENSOR.FFN_GATE,
        MODEL_TENSOR.FFN_DOWN,
        MODEL_TENSOR.FFN_UP,
        MODEL_TENSOR.FFN_GATE_EXP,
        MODEL_TENSOR.FFN_DOWN_EXP,
        MODEL_TENSOR.FFN_UP_EXP,
        MODEL_TENSOR.FFN_GATE_SHEXP,
        MODEL_TENSOR.FFN_DOWN_SHEXP,
        MODEL_TENSOR.FFN_UP_SHEXP,
    ],
    MODEL_ARCH.DECI: [
        MODEL_TENSOR.TOKEN_EMBD,
        MODEL_TENSOR.OUTPUT_NORM,
        MODEL_TENSOR.OUTPUT,
        MODEL_TENSOR.ROPE_FREQS,
        MODEL_TENSOR.ATTN_NORM,
        MODEL_TENSOR.ATTN_Q,
        MODEL_TENSOR.ATTN_K,
        MODEL_TENSOR.ATTN_V,
        MODEL_TENSOR.ATTN_OUT,
        MODEL_TENSOR.ATTN_ROT_EMBD,
        MODEL_TENSOR.FFN_GATE_INP,
        MODEL_TENSOR.FFN_NORM,
        MODEL_TENSOR.FFN_GATE,
        MODEL_TENSOR.FFN_DOWN,
        MODEL_TENSOR.FFN_UP,
        MODEL_TENSOR.FFN_GATE_EXP,
        MODEL_TENSOR.FFN_DOWN_EXP,
        MODEL_TENSOR.FFN_UP_EXP,
    ],
    MODEL_ARCH.GROK: [
        MODEL_TENSOR.TOKEN_EMBD,
        MODEL_TENSOR.OUTPUT_NORM,
        MODEL_TENSOR.OUTPUT,
        MODEL_TENSOR.ROPE_FREQS,
        MODEL_TENSOR.ATTN_NORM,
        MODEL_TENSOR.ATTN_Q,
        MODEL_TENSOR.ATTN_K,
        MODEL_TENSOR.ATTN_V,
        MODEL_TENSOR.ATTN_OUT,
        MODEL_TENSOR.ATTN_ROT_EMBD,
        MODEL_TENSOR.ATTN_OUT_NORM,
        MODEL_TENSOR.FFN_GATE_INP,
        MODEL_TENSOR.FFN_NORM,
        MODEL_TENSOR.FFN_GATE,
        MODEL_TENSOR.FFN_DOWN,
        MODEL_TENSOR.FFN_UP,
        MODEL_TENSOR.FFN_GATE_EXP,
        MODEL_TENSOR.FFN_DOWN_EXP,
        MODEL_TENSOR.FFN_UP_EXP,
        MODEL_TENSOR.FFN_POST_NORM,
        MODEL_TENSOR.LAYER_OUT_NORM,
    ],
    MODEL_ARCH.GPTNEOX: [
        MODEL_TENSOR.TOKEN_EMBD,
        MODEL_TENSOR.OUTPUT_NORM,
        MODEL_TENSOR.OUTPUT,
        MODEL_TENSOR.ATTN_NORM,
        MODEL_TENSOR.ATTN_QKV,
        MODEL_TENSOR.ATTN_OUT,
        MODEL_TENSOR.FFN_NORM,
        MODEL_TENSOR.FFN_DOWN,
        MODEL_TENSOR.FFN_UP,
    ],
    MODEL_ARCH.FALCON: [
        MODEL_TENSOR.TOKEN_EMBD,
        MODEL_TENSOR.OUTPUT_NORM,
        MODEL_TENSOR.OUTPUT,
        MODEL_TENSOR.ATTN_NORM,
        MODEL_TENSOR.ATTN_NORM_2,
        MODEL_TENSOR.ATTN_QKV,
        MODEL_TENSOR.ATTN_OUT,
        MODEL_TENSOR.FFN_DOWN,
        MODEL_TENSOR.FFN_UP,
    ],
    MODEL_ARCH.BAICHUAN: [
        MODEL_TENSOR.TOKEN_EMBD,
        MODEL_TENSOR.OUTPUT_NORM,
        MODEL_TENSOR.OUTPUT,
        MODEL_TENSOR.ROPE_FREQS,
        MODEL_TENSOR.ATTN_NORM,
        MODEL_TENSOR.ATTN_Q,
        MODEL_TENSOR.ATTN_K,
        MODEL_TENSOR.ATTN_V,
        MODEL_TENSOR.ATTN_OUT,
        MODEL_TENSOR.ATTN_ROT_EMBD,
        MODEL_TENSOR.FFN_NORM,
        MODEL_TENSOR.FFN_GATE,
        MODEL_TENSOR.FFN_DOWN,
        MODEL_TENSOR.FFN_UP,
    ],
    MODEL_ARCH.STARCODER: [
        MODEL_TENSOR.TOKEN_EMBD,
        MODEL_TENSOR.POS_EMBD,
        MODEL_TENSOR.OUTPUT_NORM,
        MODEL_TENSOR.OUTPUT,
        MODEL_TENSOR.ATTN_NORM,
        MODEL_TENSOR.ATTN_QKV,
        MODEL_TENSOR.ATTN_OUT,
        MODEL_TENSOR.FFN_NORM,
        MODEL_TENSOR.FFN_DOWN,
        MODEL_TENSOR.FFN_UP,
    ],
    MODEL_ARCH.BERT: [
        MODEL_TENSOR.TOKEN_EMBD,
        MODEL_TENSOR.TOKEN_EMBD_NORM,
        MODEL_TENSOR.TOKEN_TYPES,
        MODEL_TENSOR.POS_EMBD,
        MODEL_TENSOR.OUTPUT_NORM,
        MODEL_TENSOR.ATTN_OUT_NORM,
        MODEL_TENSOR.ATTN_QKV,
        MODEL_TENSOR.ATTN_Q,
        MODEL_TENSOR.ATTN_K,
        MODEL_TENSOR.ATTN_V,
        MODEL_TENSOR.ATTN_OUT,
        MODEL_TENSOR.FFN_DOWN,
        MODEL_TENSOR.FFN_UP,
        MODEL_TENSOR.LAYER_OUT_NORM,
        MODEL_TENSOR.CLS,
        MODEL_TENSOR.CLS_OUT,
    ],
    MODEL_ARCH.NOMIC_BERT: [
        MODEL_TENSOR.TOKEN_EMBD,
        MODEL_TENSOR.TOKEN_EMBD_NORM,
        MODEL_TENSOR.TOKEN_TYPES,
        MODEL_TENSOR.POS_EMBD,
        MODEL_TENSOR.OUTPUT_NORM,
        MODEL_TENSOR.ATTN_OUT_NORM,
        MODEL_TENSOR.ATTN_QKV,
        MODEL_TENSOR.ATTN_OUT,
        MODEL_TENSOR.FFN_GATE,
        MODEL_TENSOR.FFN_DOWN,
        MODEL_TENSOR.FFN_UP,
        MODEL_TENSOR.LAYER_OUT_NORM,
    ],
    MODEL_ARCH.NOMIC_BERT_MOE: [
        MODEL_TENSOR.TOKEN_EMBD,
        MODEL_TENSOR.TOKEN_EMBD_NORM,
        MODEL_TENSOR.TOKEN_TYPES,
        MODEL_TENSOR.POS_EMBD,
        MODEL_TENSOR.OUTPUT_NORM,
        MODEL_TENSOR.ATTN_OUT_NORM,
        MODEL_TENSOR.ATTN_QKV,
        MODEL_TENSOR.ATTN_OUT,
        MODEL_TENSOR.FFN_DOWN,
        MODEL_TENSOR.FFN_UP,
        MODEL_TENSOR.FFN_GATE_INP,
        MODEL_TENSOR.FFN_DOWN_EXP,
        MODEL_TENSOR.FFN_UP_EXP,
        MODEL_TENSOR.LAYER_OUT_NORM,
    ],
    MODEL_ARCH.NEO_BERT: [
        MODEL_TENSOR.TOKEN_EMBD,
        MODEL_TENSOR.ATTN_NORM,
        MODEL_TENSOR.ATTN_QKV,
        MODEL_TENSOR.ATTN_OUT,
        MODEL_TENSOR.FFN_NORM,
        MODEL_TENSOR.FFN_DOWN,
        MODEL_TENSOR.FFN_UP,
        MODEL_TENSOR.ENC_OUTPUT_NORM,
        MODEL_TENSOR.CLS,
        MODEL_TENSOR.CLS_OUT,
    ],
    MODEL_ARCH.JINA_BERT_V2: [
        MODEL_TENSOR.TOKEN_EMBD,
        MODEL_TENSOR.TOKEN_EMBD_NORM,
        MODEL_TENSOR.TOKEN_TYPES,
        MODEL_TENSOR.ATTN_NORM_2,
        MODEL_TENSOR.ATTN_OUT_NORM,
        MODEL_TENSOR.ATTN_Q,
        MODEL_TENSOR.ATTN_Q_NORM,
        MODEL_TENSOR.ATTN_K,
        MODEL_TENSOR.ATTN_K_NORM,
        MODEL_TENSOR.ATTN_V,
        MODEL_TENSOR.ATTN_OUT,
        MODEL_TENSOR.FFN_UP,
        MODEL_TENSOR.FFN_GATE,
        MODEL_TENSOR.FFN_DOWN,
        MODEL_TENSOR.LAYER_OUT_NORM,
        MODEL_TENSOR.CLS,
    ],
    MODEL_ARCH.JINA_BERT_V3: [
        MODEL_TENSOR.TOKEN_EMBD,
        MODEL_TENSOR.TOKEN_EMBD_NORM,
        MODEL_TENSOR.TOKEN_TYPES,
        MODEL_TENSOR.OUTPUT_NORM,
        MODEL_TENSOR.ATTN_OUT_NORM,
        MODEL_TENSOR.ATTN_QKV,
        MODEL_TENSOR.ATTN_OUT,
        MODEL_TENSOR.FFN_DOWN,
        MODEL_TENSOR.FFN_UP,
        MODEL_TENSOR.LAYER_OUT_NORM,
    ],
    MODEL_ARCH.MPT: [
        MODEL_TENSOR.TOKEN_EMBD,
        MODEL_TENSOR.OUTPUT_NORM,
        MODEL_TENSOR.OUTPUT,
        MODEL_TENSOR.ATTN_NORM,
        MODEL_TENSOR.ATTN_QKV,
        MODEL_TENSOR.ATTN_OUT,
        MODEL_TENSOR.FFN_NORM,
        MODEL_TENSOR.FFN_DOWN,
        MODEL_TENSOR.FFN_UP,
        MODEL_TENSOR.FFN_ACT,
        MODEL_TENSOR.ATTN_Q_NORM,
        MODEL_TENSOR.ATTN_K_NORM,
        MODEL_TENSOR.POS_EMBD,
    ],
    MODEL_ARCH.GPTJ: [
        MODEL_TENSOR.TOKEN_EMBD,
        MODEL_TENSOR.OUTPUT_NORM,
        MODEL_TENSOR.OUTPUT,
        MODEL_TENSOR.ATTN_NORM,
        MODEL_TENSOR.ATTN_Q,
        MODEL_TENSOR.ATTN_K,
        MODEL_TENSOR.ATTN_V,
        MODEL_TENSOR.ATTN_OUT,
        MODEL_TENSOR.FFN_DOWN,
        MODEL_TENSOR.FFN_UP,
    ],
    MODEL_ARCH.REFACT: [
        MODEL_TENSOR.TOKEN_EMBD,
        MODEL_TENSOR.OUTPUT_NORM,
        MODEL_TENSOR.OUTPUT,
        MODEL_TENSOR.ATTN_NORM,
        MODEL_TENSOR.ATTN_Q,
        MODEL_TENSOR.ATTN_K,
        MODEL_TENSOR.ATTN_V,
        MODEL_TENSOR.ATTN_OUT,
        MODEL_TENSOR.FFN_NORM,
        MODEL_TENSOR.FFN_GATE,
        MODEL_TENSOR.FFN_DOWN,
        MODEL_TENSOR.FFN_UP,
    ],
    MODEL_ARCH.BLOOM: [
        MODEL_TENSOR.TOKEN_EMBD,
        MODEL_TENSOR.TOKEN_EMBD_NORM,
        MODEL_TENSOR.OUTPUT_NORM,
        MODEL_TENSOR.OUTPUT,
        MODEL_TENSOR.ATTN_NORM,
        MODEL_TENSOR.ATTN_QKV,
        MODEL_TENSOR.ATTN_OUT,
        MODEL_TENSOR.FFN_NORM,
        MODEL_TENSOR.FFN_DOWN,
        MODEL_TENSOR.FFN_UP,
    ],
    MODEL_ARCH.STABLELM: [
        MODEL_TENSOR.TOKEN_EMBD,
        MODEL_TENSOR.OUTPUT_NORM,
        MODEL_TENSOR.OUTPUT,
        MODEL_TENSOR.ROPE_FREQS,
        MODEL_TENSOR.ATTN_NORM,
        MODEL_TENSOR.ATTN_Q,
        MODEL_TENSOR.ATTN_K,
        MODEL_TENSOR.ATTN_V,
        MODEL_TENSOR.ATTN_OUT,
        MODEL_TENSOR.FFN_NORM,
        MODEL_TENSOR.FFN_GATE,
        MODEL_TENSOR.FFN_DOWN,
        MODEL_TENSOR.FFN_UP,
        MODEL_TENSOR.ATTN_Q_NORM,
        MODEL_TENSOR.ATTN_K_NORM,
    ],
    MODEL_ARCH.QWEN: [
        MODEL_TENSOR.TOKEN_EMBD,
        MODEL_TENSOR.OUTPUT_NORM,
        MODEL_TENSOR.OUTPUT,
        MODEL_TENSOR.ROPE_FREQS,
        MODEL_TENSOR.ATTN_NORM,
        MODEL_TENSOR.ATTN_QKV,
        MODEL_TENSOR.ATTN_OUT,
        MODEL_TENSOR.ATTN_ROT_EMBD,
        MODEL_TENSOR.FFN_NORM,
        MODEL_TENSOR.FFN_GATE,
        MODEL_TENSOR.FFN_DOWN,
        MODEL_TENSOR.FFN_UP,
    ],
    MODEL_ARCH.QWEN2: [
        MODEL_TENSOR.TOKEN_EMBD,
        MODEL_TENSOR.OUTPUT_NORM,
        MODEL_TENSOR.OUTPUT,
        MODEL_TENSOR.ROPE_FREQS,
        MODEL_TENSOR.ATTN_NORM,
        MODEL_TENSOR.ATTN_Q,
        MODEL_TENSOR.ATTN_K,
        MODEL_TENSOR.ATTN_V,
        MODEL_TENSOR.ATTN_OUT,
        MODEL_TENSOR.FFN_NORM,
        MODEL_TENSOR.FFN_GATE,
        MODEL_TENSOR.FFN_DOWN,
        MODEL_TENSOR.FFN_UP,
    ],
    MODEL_ARCH.DREAM: [
        MODEL_TENSOR.TOKEN_EMBD,
        MODEL_TENSOR.OUTPUT_NORM,
        MODEL_TENSOR.OUTPUT,
        MODEL_TENSOR.ROPE_FREQS,
        MODEL_TENSOR.ATTN_NORM,
        MODEL_TENSOR.ATTN_Q,
        MODEL_TENSOR.ATTN_K,
        MODEL_TENSOR.ATTN_V,
        MODEL_TENSOR.ATTN_OUT,
        MODEL_TENSOR.FFN_NORM,
        MODEL_TENSOR.FFN_GATE,
        MODEL_TENSOR.FFN_DOWN,
        MODEL_TENSOR.FFN_UP,
    ],
    MODEL_ARCH.LLADA: [
        MODEL_TENSOR.TOKEN_EMBD,
        MODEL_TENSOR.OUTPUT_NORM,
        MODEL_TENSOR.OUTPUT,
        MODEL_TENSOR.ROPE_FREQS,
        MODEL_TENSOR.ATTN_NORM,
        MODEL_TENSOR.ATTN_Q,
        MODEL_TENSOR.ATTN_K,
        MODEL_TENSOR.ATTN_V,
        MODEL_TENSOR.ATTN_OUT,
        MODEL_TENSOR.FFN_NORM,
        MODEL_TENSOR.FFN_GATE,
        MODEL_TENSOR.FFN_DOWN,
        MODEL_TENSOR.FFN_UP,
    ],
    MODEL_ARCH.QWEN2VL: [
        MODEL_TENSOR.TOKEN_EMBD,
        MODEL_TENSOR.OUTPUT_NORM,
        MODEL_TENSOR.OUTPUT,
        MODEL_TENSOR.ATTN_NORM,
        MODEL_TENSOR.ATTN_Q,
        MODEL_TENSOR.ATTN_K,
        MODEL_TENSOR.ATTN_V,
        MODEL_TENSOR.ATTN_OUT,
        MODEL_TENSOR.FFN_NORM,
        MODEL_TENSOR.FFN_GATE,
        MODEL_TENSOR.FFN_DOWN,
        MODEL_TENSOR.FFN_UP,
    ],
    MODEL_ARCH.QWEN2MOE: [
        MODEL_TENSOR.TOKEN_EMBD,
        MODEL_TENSOR.OUTPUT_NORM,
        MODEL_TENSOR.OUTPUT,
        MODEL_TENSOR.ATTN_NORM,
        MODEL_TENSOR.ATTN_Q,
        MODEL_TENSOR.ATTN_K,
        MODEL_TENSOR.ATTN_V,
        MODEL_TENSOR.ATTN_OUT,
        MODEL_TENSOR.FFN_NORM,
        MODEL_TENSOR.FFN_GATE_INP,
        MODEL_TENSOR.FFN_GATE_EXP,
        MODEL_TENSOR.FFN_DOWN_EXP,
        MODEL_TENSOR.FFN_UP_EXP,
        MODEL_TENSOR.FFN_GATE_INP_SHEXP,
        MODEL_TENSOR.FFN_GATE_SHEXP,
        MODEL_TENSOR.FFN_DOWN_SHEXP,
        MODEL_TENSOR.FFN_UP_SHEXP,
    ],
    MODEL_ARCH.QWEN3: [
        MODEL_TENSOR.TOKEN_EMBD,
        MODEL_TENSOR.OUTPUT_NORM,
        MODEL_TENSOR.OUTPUT,
        MODEL_TENSOR.ROPE_FREQS,
        MODEL_TENSOR.ATTN_NORM,
        MODEL_TENSOR.ATTN_Q,
        MODEL_TENSOR.ATTN_Q_NORM,
        MODEL_TENSOR.ATTN_K,
        MODEL_TENSOR.ATTN_K_NORM,
        MODEL_TENSOR.ATTN_V,
        MODEL_TENSOR.ATTN_OUT,
        MODEL_TENSOR.FFN_NORM,
        MODEL_TENSOR.FFN_GATE,
        MODEL_TENSOR.FFN_DOWN,
        MODEL_TENSOR.FFN_UP,
    ],
    MODEL_ARCH.QWEN3MOE: [
        MODEL_TENSOR.TOKEN_EMBD,
        MODEL_TENSOR.OUTPUT_NORM,
        MODEL_TENSOR.OUTPUT,
        MODEL_TENSOR.ATTN_NORM,
        MODEL_TENSOR.ATTN_Q,
        MODEL_TENSOR.ATTN_Q_NORM,
        MODEL_TENSOR.ATTN_K,
        MODEL_TENSOR.ATTN_K_NORM,
        MODEL_TENSOR.ATTN_V,
        MODEL_TENSOR.ATTN_OUT,
        MODEL_TENSOR.FFN_NORM,
        MODEL_TENSOR.FFN_GATE_INP,
        MODEL_TENSOR.FFN_GATE_EXP,
        MODEL_TENSOR.FFN_DOWN_EXP,
        MODEL_TENSOR.FFN_UP_EXP,
    ],
    MODEL_ARCH.PLAMO: [
        MODEL_TENSOR.TOKEN_EMBD,
        MODEL_TENSOR.OUTPUT_NORM,
        MODEL_TENSOR.OUTPUT,
        MODEL_TENSOR.ROPE_FREQS,
        MODEL_TENSOR.ATTN_NORM,
        MODEL_TENSOR.ATTN_Q,
        MODEL_TENSOR.ATTN_K,
        MODEL_TENSOR.ATTN_V,
        MODEL_TENSOR.ATTN_OUT,
        MODEL_TENSOR.ATTN_ROT_EMBD,
        MODEL_TENSOR.FFN_GATE,
        MODEL_TENSOR.FFN_DOWN,
        MODEL_TENSOR.FFN_UP,
    ],
    MODEL_ARCH.PLAMO2: [
        MODEL_TENSOR.TOKEN_EMBD,
        MODEL_TENSOR.OUTPUT_NORM,
        MODEL_TENSOR.OUTPUT,
        MODEL_TENSOR.ROPE_FREQS,
        MODEL_TENSOR.ATTN_NORM,
        MODEL_TENSOR.ATTN_QKV,
        MODEL_TENSOR.ATTN_Q,
        MODEL_TENSOR.ATTN_K,
        MODEL_TENSOR.ATTN_OUT,
        MODEL_TENSOR.ATTN_ROT_EMBD,
        MODEL_TENSOR.ATTN_Q_NORM,
        MODEL_TENSOR.ATTN_K_NORM,
        MODEL_TENSOR.ATTN_POST_NORM,
        MODEL_TENSOR.FFN_NORM,
        MODEL_TENSOR.FFN_GATE,
        MODEL_TENSOR.FFN_DOWN,
        MODEL_TENSOR.FFN_UP,
        MODEL_TENSOR.FFN_POST_NORM,
        MODEL_TENSOR.SSM_IN,
        MODEL_TENSOR.SSM_CONV1D,
        MODEL_TENSOR.SSM_X,
        MODEL_TENSOR.SSM_DT,
        MODEL_TENSOR.SSM_A,
        MODEL_TENSOR.SSM_D,
        MODEL_TENSOR.SSM_OUT,
        MODEL_TENSOR.SSM_DT_NORM,
        MODEL_TENSOR.SSM_B_NORM,
        MODEL_TENSOR.SSM_C_NORM,
    ],
    MODEL_ARCH.GPT2: [
        MODEL_TENSOR.TOKEN_EMBD,
        MODEL_TENSOR.POS_EMBD,
        MODEL_TENSOR.OUTPUT_NORM,
        MODEL_TENSOR.OUTPUT,
        MODEL_TENSOR.ATTN_NORM,
        MODEL_TENSOR.ATTN_QKV,
        MODEL_TENSOR.ATTN_OUT,
        MODEL_TENSOR.FFN_NORM,
        MODEL_TENSOR.FFN_DOWN,
        MODEL_TENSOR.FFN_UP,
    ],
    MODEL_ARCH.PHI2: [
        MODEL_TENSOR.TOKEN_EMBD,
        MODEL_TENSOR.OUTPUT_NORM,
        MODEL_TENSOR.OUTPUT,
        MODEL_TENSOR.ATTN_NORM,
        MODEL_TENSOR.ATTN_QKV,
        MODEL_TENSOR.ATTN_Q,
        MODEL_TENSOR.ATTN_K,
        MODEL_TENSOR.ATTN_V,
        MODEL_TENSOR.ATTN_OUT,
        MODEL_TENSOR.FFN_NORM,
        MODEL_TENSOR.FFN_DOWN,
        MODEL_TENSOR.FFN_UP,
    ],
    MODEL_ARCH.PHI3: [
        MODEL_TENSOR.TOKEN_EMBD,
        MODEL_TENSOR.OUTPUT_NORM,
        MODEL_TENSOR.OUTPUT,
        MODEL_TENSOR.ROPE_FACTORS_LONG,
        MODEL_TENSOR.ROPE_FACTORS_SHORT,
        MODEL_TENSOR.ATTN_NORM,
        MODEL_TENSOR.ATTN_QKV,
        MODEL_TENSOR.ATTN_Q,
        MODEL_TENSOR.ATTN_K,
        MODEL_TENSOR.ATTN_V,
        MODEL_TENSOR.ATTN_OUT,
        MODEL_TENSOR.FFN_NORM,
        MODEL_TENSOR.FFN_DOWN,
        MODEL_TENSOR.FFN_UP,
    ],
    MODEL_ARCH.PHIMOE: [
        MODEL_TENSOR.TOKEN_EMBD,
        MODEL_TENSOR.OUTPUT_NORM,
        MODEL_TENSOR.OUTPUT,
        MODEL_TENSOR.ROPE_FACTORS_LONG,
        MODEL_TENSOR.ROPE_FACTORS_SHORT,
        MODEL_TENSOR.ATTN_NORM,
        MODEL_TENSOR.ATTN_QKV,
        MODEL_TENSOR.ATTN_Q,
        MODEL_TENSOR.ATTN_K,
        MODEL_TENSOR.ATTN_V,
        MODEL_TENSOR.ATTN_OUT,
        MODEL_TENSOR.FFN_NORM,
        MODEL_TENSOR.FFN_GATE_INP,
        MODEL_TENSOR.FFN_GATE_EXP,
        MODEL_TENSOR.FFN_DOWN_EXP,
        MODEL_TENSOR.FFN_UP_EXP,
    ],
    MODEL_ARCH.CODESHELL: [
        MODEL_TENSOR.TOKEN_EMBD,
        MODEL_TENSOR.POS_EMBD,
        MODEL_TENSOR.OUTPUT_NORM,
        MODEL_TENSOR.OUTPUT,
        MODEL_TENSOR.ATTN_NORM,
        MODEL_TENSOR.ATTN_QKV,
        MODEL_TENSOR.ATTN_OUT,
        MODEL_TENSOR.ATTN_ROT_EMBD,
        MODEL_TENSOR.FFN_NORM,
        MODEL_TENSOR.FFN_DOWN,
        MODEL_TENSOR.FFN_UP,
    ],
    MODEL_ARCH.ORION: [
        MODEL_TENSOR.TOKEN_EMBD,
        MODEL_TENSOR.OUTPUT_NORM,
        MODEL_TENSOR.OUTPUT,
        MODEL_TENSOR.ROPE_FREQS,
        MODEL_TENSOR.ATTN_NORM,
        MODEL_TENSOR.ATTN_Q,
        MODEL_TENSOR.ATTN_K,
        MODEL_TENSOR.ATTN_V,
        MODEL_TENSOR.ATTN_OUT,
        MODEL_TENSOR.ATTN_ROT_EMBD,
        MODEL_TENSOR.FFN_NORM,
        MODEL_TENSOR.FFN_GATE,
        MODEL_TENSOR.FFN_DOWN,
        MODEL_TENSOR.FFN_UP,
    ],
    MODEL_ARCH.INTERNLM2: [
        MODEL_TENSOR.TOKEN_EMBD,
        MODEL_TENSOR.OUTPUT_NORM,
        MODEL_TENSOR.OUTPUT,
        MODEL_TENSOR.ATTN_NORM,
        MODEL_TENSOR.ATTN_Q,
        MODEL_TENSOR.ATTN_K,
        MODEL_TENSOR.ATTN_V,
        MODEL_TENSOR.ATTN_OUT,
        MODEL_TENSOR.ATTN_ROT_EMBD,
        MODEL_TENSOR.FFN_NORM,
        MODEL_TENSOR.FFN_GATE,
        MODEL_TENSOR.FFN_DOWN,
        MODEL_TENSOR.FFN_UP,
    ],
    MODEL_ARCH.MINICPM: [
        MODEL_TENSOR.TOKEN_EMBD,
        MODEL_TENSOR.OUTPUT,
        MODEL_TENSOR.OUTPUT_NORM,
        MODEL_TENSOR.ROPE_FREQS,
        MODEL_TENSOR.ROPE_FACTORS_LONG,
        MODEL_TENSOR.ROPE_FACTORS_SHORT,
        MODEL_TENSOR.ATTN_NORM,
        MODEL_TENSOR.ATTN_Q,
        MODEL_TENSOR.ATTN_K,
        MODEL_TENSOR.ATTN_V,
        MODEL_TENSOR.ATTN_OUT,
        MODEL_TENSOR.ATTN_ROT_EMBD,
        MODEL_TENSOR.FFN_GATE_INP,
        MODEL_TENSOR.FFN_NORM,
        MODEL_TENSOR.FFN_GATE,
        MODEL_TENSOR.FFN_DOWN,
        MODEL_TENSOR.FFN_UP,
        MODEL_TENSOR.FFN_GATE_EXP,
        MODEL_TENSOR.FFN_DOWN_EXP,
        MODEL_TENSOR.FFN_UP_EXP,
    ],
    MODEL_ARCH.MINICPM3: [
        MODEL_TENSOR.TOKEN_EMBD,
        MODEL_TENSOR.OUTPUT_NORM,
        MODEL_TENSOR.OUTPUT,
        MODEL_TENSOR.ROPE_FACTORS_LONG,
        MODEL_TENSOR.ROPE_FACTORS_SHORT,
        MODEL_TENSOR.ATTN_NORM,
        MODEL_TENSOR.ATTN_Q_A,
        MODEL_TENSOR.ATTN_Q_B,
        MODEL_TENSOR.ATTN_KV_A_MQA,
        MODEL_TENSOR.ATTN_KV_B,
        MODEL_TENSOR.ATTN_Q_A_NORM,
        MODEL_TENSOR.ATTN_KV_A_NORM,
        MODEL_TENSOR.ATTN_OUT,
        MODEL_TENSOR.FFN_NORM,
        MODEL_TENSOR.FFN_GATE,
        MODEL_TENSOR.FFN_DOWN,
        MODEL_TENSOR.FFN_UP,
    ],
    MODEL_ARCH.GEMMA: [
        MODEL_TENSOR.TOKEN_EMBD,
        MODEL_TENSOR.OUTPUT_NORM,
        MODEL_TENSOR.ATTN_NORM,
        MODEL_TENSOR.ATTN_Q,
        MODEL_TENSOR.ATTN_K,
        MODEL_TENSOR.ATTN_V,
        MODEL_TENSOR.ATTN_OUT,
        MODEL_TENSOR.FFN_GATE,
        MODEL_TENSOR.FFN_DOWN,
        MODEL_TENSOR.FFN_UP,
        MODEL_TENSOR.FFN_NORM,
    ],
    MODEL_ARCH.GEMMA2: [
        MODEL_TENSOR.TOKEN_EMBD,
        MODEL_TENSOR.OUTPUT_NORM,
        MODEL_TENSOR.ATTN_Q,
        MODEL_TENSOR.ATTN_K,
        MODEL_TENSOR.ATTN_V,
        MODEL_TENSOR.ATTN_OUT,
        MODEL_TENSOR.FFN_GATE,
        MODEL_TENSOR.FFN_DOWN,
        MODEL_TENSOR.FFN_UP,
        MODEL_TENSOR.ATTN_NORM,
        MODEL_TENSOR.ATTN_POST_NORM,
        MODEL_TENSOR.FFN_PRE_NORM,
        MODEL_TENSOR.FFN_POST_NORM,
    ],
    MODEL_ARCH.GEMMA3: [
        MODEL_TENSOR.TOKEN_EMBD,
        MODEL_TENSOR.OUTPUT,
        MODEL_TENSOR.OUTPUT_NORM,
        MODEL_TENSOR.ATTN_Q,
        MODEL_TENSOR.ATTN_Q_NORM,
        MODEL_TENSOR.ATTN_K,
        MODEL_TENSOR.ATTN_K_NORM,
        MODEL_TENSOR.ATTN_V,
        MODEL_TENSOR.ATTN_OUT,
        MODEL_TENSOR.FFN_GATE,
        MODEL_TENSOR.FFN_DOWN,
        MODEL_TENSOR.FFN_UP,
        MODEL_TENSOR.ATTN_NORM,
        MODEL_TENSOR.ATTN_POST_NORM,
        MODEL_TENSOR.FFN_PRE_NORM,
        MODEL_TENSOR.FFN_POST_NORM,
    ],
    MODEL_ARCH.GEMMA3N: [
        MODEL_TENSOR.TOKEN_EMBD,
        MODEL_TENSOR.OUTPUT,
        MODEL_TENSOR.OUTPUT_NORM,
        MODEL_TENSOR.ATTN_Q,
        MODEL_TENSOR.ATTN_Q_NORM,
        MODEL_TENSOR.ATTN_K,
        MODEL_TENSOR.ATTN_K_NORM,
        MODEL_TENSOR.ATTN_V,
        MODEL_TENSOR.ATTN_OUT,
        MODEL_TENSOR.FFN_GATE,
        MODEL_TENSOR.FFN_DOWN,
        MODEL_TENSOR.FFN_UP,
        MODEL_TENSOR.ATTN_NORM,
        MODEL_TENSOR.ATTN_POST_NORM,
        MODEL_TENSOR.FFN_PRE_NORM,
        MODEL_TENSOR.FFN_POST_NORM,
        # altup / laurel
        MODEL_TENSOR.PER_LAYER_TOKEN_EMBD,
        MODEL_TENSOR.PER_LAYER_MODEL_PROJ,
        MODEL_TENSOR.PER_LAYER_INP_GATE,
        MODEL_TENSOR.PER_LAYER_PROJ,
        MODEL_TENSOR.PER_LAYER_PROJ_NORM,
        MODEL_TENSOR.PER_LAYER_POST_NORM,
        MODEL_TENSOR.ALTUP_PROJ,
        MODEL_TENSOR.ALTUP_UNEMBD_PROJ,
        MODEL_TENSOR.ALTUP_CORRECT_COEF,
        MODEL_TENSOR.ALTUP_CORRECT_SCALE,
        MODEL_TENSOR.ALTUP_PREDICT_COEF,
        MODEL_TENSOR.ALTUP_ROUTER,
        MODEL_TENSOR.ALTUP_ROUTER_NORM,
        MODEL_TENSOR.LAUREL_L,
        MODEL_TENSOR.LAUREL_R,
        MODEL_TENSOR.LAUREL_POST_NORM,
    ],
    MODEL_ARCH.GEMMA_EMBEDDING: [
        MODEL_TENSOR.TOKEN_EMBD,
        MODEL_TENSOR.OUTPUT,
        MODEL_TENSOR.DENSE_2_OUT,
        MODEL_TENSOR.DENSE_3_OUT,
        MODEL_TENSOR.OUTPUT_NORM,
        MODEL_TENSOR.ATTN_Q,
        MODEL_TENSOR.ATTN_Q_NORM,
        MODEL_TENSOR.ATTN_K,
        MODEL_TENSOR.ATTN_K_NORM,
        MODEL_TENSOR.ATTN_V,
        MODEL_TENSOR.ATTN_OUT,
        MODEL_TENSOR.FFN_GATE,
        MODEL_TENSOR.FFN_DOWN,
        MODEL_TENSOR.FFN_UP,
        MODEL_TENSOR.ATTN_NORM,
        MODEL_TENSOR.ATTN_POST_NORM,
        MODEL_TENSOR.FFN_PRE_NORM,
        MODEL_TENSOR.FFN_POST_NORM,
    ],
    MODEL_ARCH.STARCODER2: [
        MODEL_TENSOR.TOKEN_EMBD,
        MODEL_TENSOR.OUTPUT_NORM,
        MODEL_TENSOR.OUTPUT,
        MODEL_TENSOR.ROPE_FREQS,
        MODEL_TENSOR.ATTN_NORM,
        MODEL_TENSOR.ATTN_Q,
        MODEL_TENSOR.ATTN_K,
        MODEL_TENSOR.ATTN_V,
        MODEL_TENSOR.ATTN_OUT,
        MODEL_TENSOR.ATTN_ROT_EMBD,
        MODEL_TENSOR.FFN_NORM,
        MODEL_TENSOR.FFN_DOWN,
        MODEL_TENSOR.FFN_UP,
    ],
    MODEL_ARCH.RWKV6: [
        MODEL_TENSOR.TOKEN_EMBD,
        MODEL_TENSOR.TOKEN_EMBD_NORM,
        MODEL_TENSOR.OUTPUT_NORM,
        MODEL_TENSOR.OUTPUT,
        MODEL_TENSOR.ATTN_NORM,
        MODEL_TENSOR.ATTN_NORM_2,
        MODEL_TENSOR.TIME_MIX_W1,
        MODEL_TENSOR.TIME_MIX_W2,
        MODEL_TENSOR.TIME_MIX_LERP_X,
        MODEL_TENSOR.TIME_MIX_LERP_K,
        MODEL_TENSOR.TIME_MIX_LERP_V,
        MODEL_TENSOR.TIME_MIX_LERP_R,
        MODEL_TENSOR.TIME_MIX_LERP_G,
        MODEL_TENSOR.TIME_MIX_LERP_W,
        MODEL_TENSOR.TIME_MIX_LERP_FUSED,
        MODEL_TENSOR.TIME_MIX_FIRST,
        MODEL_TENSOR.TIME_MIX_DECAY,
        MODEL_TENSOR.TIME_MIX_DECAY_W1,
        MODEL_TENSOR.TIME_MIX_DECAY_W2,
        MODEL_TENSOR.TIME_MIX_KEY,
        MODEL_TENSOR.TIME_MIX_VALUE,
        MODEL_TENSOR.TIME_MIX_RECEPTANCE,
        MODEL_TENSOR.TIME_MIX_GATE,
        MODEL_TENSOR.TIME_MIX_LN,
        MODEL_TENSOR.TIME_MIX_OUTPUT,
        MODEL_TENSOR.CHANNEL_MIX_LERP_K,
        MODEL_TENSOR.CHANNEL_MIX_LERP_R,
        MODEL_TENSOR.CHANNEL_MIX_KEY,
        MODEL_TENSOR.CHANNEL_MIX_RECEPTANCE,
        MODEL_TENSOR.CHANNEL_MIX_VALUE,
    ],
    MODEL_ARCH.RWKV6QWEN2: [
        MODEL_TENSOR.TOKEN_EMBD,
        MODEL_TENSOR.OUTPUT_NORM,
        MODEL_TENSOR.OUTPUT,
        MODEL_TENSOR.ATTN_NORM,
        MODEL_TENSOR.TIME_MIX_W1,
        MODEL_TENSOR.TIME_MIX_W2,
        MODEL_TENSOR.TIME_MIX_LERP_X,
        MODEL_TENSOR.TIME_MIX_LERP_K,
        MODEL_TENSOR.TIME_MIX_LERP_V,
        MODEL_TENSOR.TIME_MIX_LERP_R,
        MODEL_TENSOR.TIME_MIX_LERP_G,
        MODEL_TENSOR.TIME_MIX_LERP_W,
        MODEL_TENSOR.TIME_MIX_LERP_FUSED,
        MODEL_TENSOR.TIME_MIX_FIRST,
        MODEL_TENSOR.TIME_MIX_DECAY,
        MODEL_TENSOR.TIME_MIX_DECAY_W1,
        MODEL_TENSOR.TIME_MIX_DECAY_W2,
        MODEL_TENSOR.TIME_MIX_KEY,
        MODEL_TENSOR.TIME_MIX_VALUE,
        MODEL_TENSOR.TIME_MIX_RECEPTANCE,
        MODEL_TENSOR.TIME_MIX_GATE,
        MODEL_TENSOR.TIME_MIX_LN,
        MODEL_TENSOR.TIME_MIX_OUTPUT,
        MODEL_TENSOR.FFN_NORM,
        MODEL_TENSOR.FFN_GATE,
        MODEL_TENSOR.FFN_DOWN,
        MODEL_TENSOR.FFN_UP,
    ],
    MODEL_ARCH.RWKV7: [
        MODEL_TENSOR.TOKEN_EMBD,
        MODEL_TENSOR.TOKEN_EMBD_NORM,
        MODEL_TENSOR.OUTPUT_NORM,
        MODEL_TENSOR.OUTPUT,
        MODEL_TENSOR.ATTN_NORM,
        MODEL_TENSOR.ATTN_NORM_2,
        MODEL_TENSOR.TIME_MIX_LERP_FUSED,
        MODEL_TENSOR.TIME_MIX_W0,
        MODEL_TENSOR.TIME_MIX_W1,
        MODEL_TENSOR.TIME_MIX_W2,
        MODEL_TENSOR.TIME_MIX_A0,
        MODEL_TENSOR.TIME_MIX_A1,
        MODEL_TENSOR.TIME_MIX_A2,
        MODEL_TENSOR.TIME_MIX_V0,
        MODEL_TENSOR.TIME_MIX_V1,
        MODEL_TENSOR.TIME_MIX_V2,
        MODEL_TENSOR.TIME_MIX_G1,
        MODEL_TENSOR.TIME_MIX_G2,
        MODEL_TENSOR.TIME_MIX_K_K,
        MODEL_TENSOR.TIME_MIX_K_A,
        MODEL_TENSOR.TIME_MIX_R_K,
        MODEL_TENSOR.TIME_MIX_KEY,
        MODEL_TENSOR.TIME_MIX_VALUE,
        MODEL_TENSOR.TIME_MIX_RECEPTANCE,
        MODEL_TENSOR.TIME_MIX_LN,
        MODEL_TENSOR.TIME_MIX_OUTPUT,
        MODEL_TENSOR.CHANNEL_MIX_LERP_K,
        MODEL_TENSOR.CHANNEL_MIX_KEY,
        MODEL_TENSOR.CHANNEL_MIX_VALUE,
    ],
    MODEL_ARCH.ARWKV7: [
        MODEL_TENSOR.TOKEN_EMBD,
        MODEL_TENSOR.TOKEN_EMBD_NORM,
        MODEL_TENSOR.OUTPUT_NORM,
        MODEL_TENSOR.OUTPUT,
        MODEL_TENSOR.ATTN_NORM,
        MODEL_TENSOR.TIME_MIX_LERP_FUSED,
        MODEL_TENSOR.TIME_MIX_W0,
        MODEL_TENSOR.TIME_MIX_W1,
        MODEL_TENSOR.TIME_MIX_W2,
        MODEL_TENSOR.TIME_MIX_A0,
        MODEL_TENSOR.TIME_MIX_A1,
        MODEL_TENSOR.TIME_MIX_A2,
        MODEL_TENSOR.TIME_MIX_V0,
        MODEL_TENSOR.TIME_MIX_V1,
        MODEL_TENSOR.TIME_MIX_V2,
        MODEL_TENSOR.TIME_MIX_G1,
        MODEL_TENSOR.TIME_MIX_G2,
        MODEL_TENSOR.TIME_MIX_K_K,
        MODEL_TENSOR.TIME_MIX_K_A,
        MODEL_TENSOR.TIME_MIX_R_K,
        MODEL_TENSOR.TIME_MIX_KEY,
        MODEL_TENSOR.TIME_MIX_VALUE,
        MODEL_TENSOR.TIME_MIX_RECEPTANCE,
        MODEL_TENSOR.TIME_MIX_LN,
        MODEL_TENSOR.TIME_MIX_OUTPUT,
        MODEL_TENSOR.FFN_NORM,
        MODEL_TENSOR.FFN_GATE,
        MODEL_TENSOR.FFN_DOWN,
        MODEL_TENSOR.FFN_UP,
    ],
    MODEL_ARCH.MAMBA: [
        MODEL_TENSOR.TOKEN_EMBD,
        MODEL_TENSOR.OUTPUT_NORM,
        MODEL_TENSOR.OUTPUT,
        MODEL_TENSOR.ATTN_NORM,
        MODEL_TENSOR.SSM_IN,
        MODEL_TENSOR.SSM_CONV1D,
        MODEL_TENSOR.SSM_X,
        MODEL_TENSOR.SSM_DT,
        MODEL_TENSOR.SSM_A,
        MODEL_TENSOR.SSM_D,
        MODEL_TENSOR.SSM_OUT,
    ],
    MODEL_ARCH.MAMBA2: [
        MODEL_TENSOR.TOKEN_EMBD,
        MODEL_TENSOR.OUTPUT_NORM,
        MODEL_TENSOR.OUTPUT,
        MODEL_TENSOR.ATTN_NORM,
        MODEL_TENSOR.SSM_IN,
        MODEL_TENSOR.SSM_CONV1D,
        MODEL_TENSOR.SSM_DT,
        MODEL_TENSOR.SSM_A,
        MODEL_TENSOR.SSM_D,
        MODEL_TENSOR.SSM_NORM,
        MODEL_TENSOR.SSM_OUT,
    ],
    MODEL_ARCH.JAMBA: [
        MODEL_TENSOR.TOKEN_EMBD,
        MODEL_TENSOR.OUTPUT_NORM,
        MODEL_TENSOR.OUTPUT,
        MODEL_TENSOR.ATTN_NORM,
        MODEL_TENSOR.ATTN_Q,
        MODEL_TENSOR.ATTN_K,
        MODEL_TENSOR.ATTN_V,
        MODEL_TENSOR.ATTN_OUT,
        MODEL_TENSOR.SSM_IN,
        MODEL_TENSOR.SSM_CONV1D,
        MODEL_TENSOR.SSM_X,
        MODEL_TENSOR.SSM_DT,
        MODEL_TENSOR.SSM_DT_NORM,
        MODEL_TENSOR.SSM_A,
        MODEL_TENSOR.SSM_B_NORM,
        MODEL_TENSOR.SSM_C_NORM,
        MODEL_TENSOR.SSM_D,
        MODEL_TENSOR.SSM_OUT,
        MODEL_TENSOR.FFN_GATE_INP,
        MODEL_TENSOR.FFN_NORM,
        MODEL_TENSOR.FFN_GATE,
        MODEL_TENSOR.FFN_DOWN,
        MODEL_TENSOR.FFN_UP,
        MODEL_TENSOR.FFN_GATE_EXP,
        MODEL_TENSOR.FFN_DOWN_EXP,
        MODEL_TENSOR.FFN_UP_EXP,
    ],
    MODEL_ARCH.XVERSE: [
        MODEL_TENSOR.TOKEN_EMBD,
        MODEL_TENSOR.OUTPUT_NORM,
        MODEL_TENSOR.OUTPUT,
        MODEL_TENSOR.ROPE_FREQS,
        MODEL_TENSOR.ATTN_NORM,
        MODEL_TENSOR.ATTN_Q,
        MODEL_TENSOR.ATTN_K,
        MODEL_TENSOR.ATTN_V,
        MODEL_TENSOR.ATTN_OUT,
        MODEL_TENSOR.ATTN_ROT_EMBD,
        MODEL_TENSOR.FFN_NORM,
        MODEL_TENSOR.FFN_GATE,
        MODEL_TENSOR.FFN_DOWN,
        MODEL_TENSOR.FFN_UP,
    ],
    MODEL_ARCH.COMMAND_R: [
        MODEL_TENSOR.TOKEN_EMBD,
        MODEL_TENSOR.OUTPUT_NORM,
        MODEL_TENSOR.ATTN_NORM,
        MODEL_TENSOR.ATTN_Q,
        MODEL_TENSOR.ATTN_K,
        MODEL_TENSOR.ATTN_V,
        MODEL_TENSOR.ATTN_OUT,
        MODEL_TENSOR.FFN_GATE,
        MODEL_TENSOR.FFN_DOWN,
        MODEL_TENSOR.FFN_UP,
        MODEL_TENSOR.ATTN_K_NORM,
        MODEL_TENSOR.ATTN_Q_NORM,
    ],
    MODEL_ARCH.COHERE2: [
        MODEL_TENSOR.TOKEN_EMBD,
        MODEL_TENSOR.OUTPUT_NORM,
        MODEL_TENSOR.ATTN_NORM,
        MODEL_TENSOR.ATTN_Q,
        MODEL_TENSOR.ATTN_K,
        MODEL_TENSOR.ATTN_V,
        MODEL_TENSOR.ATTN_OUT,
        MODEL_TENSOR.FFN_GATE,
        MODEL_TENSOR.FFN_DOWN,
        MODEL_TENSOR.FFN_UP,
    ],
    MODEL_ARCH.DBRX: [
        MODEL_TENSOR.TOKEN_EMBD,
        MODEL_TENSOR.OUTPUT_NORM,
        MODEL_TENSOR.OUTPUT,
        MODEL_TENSOR.ATTN_NORM,
        MODEL_TENSOR.ATTN_QKV,
        MODEL_TENSOR.ATTN_OUT,
        MODEL_TENSOR.ATTN_OUT_NORM,
        MODEL_TENSOR.FFN_GATE_INP,
        MODEL_TENSOR.FFN_GATE_EXP,
        MODEL_TENSOR.FFN_DOWN_EXP,
        MODEL_TENSOR.FFN_UP_EXP,
    ],
    MODEL_ARCH.OLMO: [
        MODEL_TENSOR.TOKEN_EMBD,
        MODEL_TENSOR.OUTPUT,
        MODEL_TENSOR.ATTN_Q,
        MODEL_TENSOR.ATTN_K,
        MODEL_TENSOR.ATTN_V,
        MODEL_TENSOR.ATTN_OUT,
        MODEL_TENSOR.FFN_GATE,
        MODEL_TENSOR.FFN_DOWN,
        MODEL_TENSOR.FFN_UP,
    ],
    MODEL_ARCH.OLMO2: [
        MODEL_TENSOR.TOKEN_EMBD,
        MODEL_TENSOR.OUTPUT_NORM,
        MODEL_TENSOR.OUTPUT,
        MODEL_TENSOR.ATTN_Q,
        MODEL_TENSOR.ATTN_K,
        MODEL_TENSOR.ATTN_V,
        MODEL_TENSOR.ATTN_OUT,
        MODEL_TENSOR.ATTN_POST_NORM,
        MODEL_TENSOR.ATTN_Q_NORM,
        MODEL_TENSOR.ATTN_K_NORM,
        MODEL_TENSOR.FFN_POST_NORM,
        MODEL_TENSOR.FFN_GATE,
        MODEL_TENSOR.FFN_DOWN,
        MODEL_TENSOR.FFN_UP,
    ],
    MODEL_ARCH.SEED_OSS: [
        MODEL_TENSOR.TOKEN_EMBD,
        MODEL_TENSOR.ATTN_NORM,
        MODEL_TENSOR.ATTN_Q,
        MODEL_TENSOR.ATTN_K,
        MODEL_TENSOR.ATTN_V,
        MODEL_TENSOR.ATTN_OUT,
        MODEL_TENSOR.ATTN_POST_NORM,
        MODEL_TENSOR.FFN_GATE,
        MODEL_TENSOR.FFN_DOWN,
        MODEL_TENSOR.FFN_UP,
        MODEL_TENSOR.OUTPUT_NORM,
        MODEL_TENSOR.OUTPUT,
    ],
    MODEL_ARCH.OLMOE: [
        MODEL_TENSOR.TOKEN_EMBD,
        MODEL_TENSOR.OUTPUT_NORM,
        MODEL_TENSOR.OUTPUT,
        MODEL_TENSOR.ATTN_OUT,
        MODEL_TENSOR.ATTN_Q,
        MODEL_TENSOR.ATTN_K,
        MODEL_TENSOR.ATTN_V,
        MODEL_TENSOR.ATTN_NORM,
        MODEL_TENSOR.ATTN_Q_NORM,
        MODEL_TENSOR.ATTN_K_NORM,
        MODEL_TENSOR.FFN_NORM,
        MODEL_TENSOR.FFN_GATE_INP,
        MODEL_TENSOR.FFN_GATE_EXP,
        MODEL_TENSOR.FFN_UP_EXP,
        MODEL_TENSOR.FFN_DOWN_EXP,
    ],
    MODEL_ARCH.OPENELM: [
        MODEL_TENSOR.TOKEN_EMBD,
        MODEL_TENSOR.OUTPUT_NORM,
        MODEL_TENSOR.ATTN_NORM,
        MODEL_TENSOR.ATTN_QKV,
        MODEL_TENSOR.ATTN_Q_NORM,
        MODEL_TENSOR.ATTN_K_NORM,
        MODEL_TENSOR.ATTN_OUT,
        MODEL_TENSOR.FFN_NORM,
        MODEL_TENSOR.FFN_GATE,
        MODEL_TENSOR.FFN_DOWN,
        MODEL_TENSOR.FFN_UP,
    ],
    MODEL_ARCH.ARCTIC: [
        MODEL_TENSOR.TOKEN_EMBD,
        MODEL_TENSOR.OUTPUT_NORM,
        MODEL_TENSOR.OUTPUT,
        MODEL_TENSOR.ROPE_FREQS,
        MODEL_TENSOR.ATTN_NORM,
        MODEL_TENSOR.ATTN_Q,
        MODEL_TENSOR.ATTN_K,
        MODEL_TENSOR.ATTN_V,
        MODEL_TENSOR.ATTN_OUT,
        MODEL_TENSOR.ATTN_ROT_EMBD,
        MODEL_TENSOR.FFN_GATE_INP,
        MODEL_TENSOR.FFN_NORM,
        MODEL_TENSOR.FFN_GATE,
        MODEL_TENSOR.FFN_DOWN,
        MODEL_TENSOR.FFN_UP,
        MODEL_TENSOR.FFN_NORM_EXP,
        MODEL_TENSOR.FFN_GATE_EXP,
        MODEL_TENSOR.FFN_DOWN_EXP,
        MODEL_TENSOR.FFN_UP_EXP,
    ],
    MODEL_ARCH.DEEPSEEK: [
        MODEL_TENSOR.TOKEN_EMBD,
        MODEL_TENSOR.OUTPUT_NORM,
        MODEL_TENSOR.OUTPUT,
        MODEL_TENSOR.ROPE_FREQS,
        MODEL_TENSOR.ATTN_NORM,
        MODEL_TENSOR.ATTN_Q,
        MODEL_TENSOR.ATTN_K,
        MODEL_TENSOR.ATTN_V,
        MODEL_TENSOR.ATTN_OUT,
        MODEL_TENSOR.ATTN_ROT_EMBD,
        MODEL_TENSOR.FFN_GATE_INP,
        MODEL_TENSOR.FFN_NORM,
        MODEL_TENSOR.FFN_GATE,
        MODEL_TENSOR.FFN_DOWN,
        MODEL_TENSOR.FFN_UP,
        MODEL_TENSOR.FFN_GATE_EXP,
        MODEL_TENSOR.FFN_DOWN_EXP,
        MODEL_TENSOR.FFN_UP_EXP,
        MODEL_TENSOR.FFN_GATE_SHEXP,
        MODEL_TENSOR.FFN_DOWN_SHEXP,
        MODEL_TENSOR.FFN_UP_SHEXP,
    ],
    MODEL_ARCH.DEEPSEEK2: [
        MODEL_TENSOR.TOKEN_EMBD,
        MODEL_TENSOR.OUTPUT_NORM,
        MODEL_TENSOR.OUTPUT,
        MODEL_TENSOR.ROPE_FREQS,
        MODEL_TENSOR.ATTN_NORM,
        MODEL_TENSOR.ATTN_Q,
        MODEL_TENSOR.ATTN_Q_A,
        MODEL_TENSOR.ATTN_Q_B,
        MODEL_TENSOR.ATTN_KV_A_MQA,
        MODEL_TENSOR.ATTN_KV_B,
        MODEL_TENSOR.ATTN_K_B,
        MODEL_TENSOR.ATTN_V_B,
        MODEL_TENSOR.ATTN_Q_A_NORM,
        MODEL_TENSOR.ATTN_KV_A_NORM,
        MODEL_TENSOR.ATTN_OUT,
        MODEL_TENSOR.ATTN_ROT_EMBD,
        MODEL_TENSOR.FFN_GATE_INP,
        MODEL_TENSOR.FFN_NORM,
        MODEL_TENSOR.FFN_GATE,
        MODEL_TENSOR.FFN_DOWN,
        MODEL_TENSOR.FFN_UP,
        MODEL_TENSOR.FFN_GATE_EXP,
        MODEL_TENSOR.FFN_DOWN_EXP,
        MODEL_TENSOR.FFN_UP_EXP,
        MODEL_TENSOR.FFN_GATE_SHEXP,
        MODEL_TENSOR.FFN_DOWN_SHEXP,
        MODEL_TENSOR.FFN_UP_SHEXP,
        MODEL_TENSOR.FFN_EXP_PROBS_B,
    ],
    MODEL_ARCH.ERNIE4_5_MOE: [
        MODEL_TENSOR.TOKEN_EMBD,
        MODEL_TENSOR.OUTPUT_NORM,
        MODEL_TENSOR.OUTPUT,
        MODEL_TENSOR.ATTN_NORM,
        MODEL_TENSOR.ATTN_Q,
        MODEL_TENSOR.ATTN_K,
        MODEL_TENSOR.ATTN_V,
        MODEL_TENSOR.ATTN_OUT,
        MODEL_TENSOR.FFN_NORM,
        MODEL_TENSOR.FFN_GATE,
        MODEL_TENSOR.FFN_DOWN,
        MODEL_TENSOR.FFN_UP,
        MODEL_TENSOR.FFN_GATE_INP,
        MODEL_TENSOR.FFN_GATE_EXP,
        MODEL_TENSOR.FFN_DOWN_EXP,
        MODEL_TENSOR.FFN_UP_EXP,
        MODEL_TENSOR.FFN_GATE_SHEXP,
        MODEL_TENSOR.FFN_DOWN_SHEXP,
        MODEL_TENSOR.FFN_UP_SHEXP,
        MODEL_TENSOR.FFN_EXP_PROBS_B,
    ],
    MODEL_ARCH.PLM: [
        MODEL_TENSOR.TOKEN_EMBD,
        MODEL_TENSOR.OUTPUT,
        MODEL_TENSOR.OUTPUT_NORM,
        MODEL_TENSOR.ATTN_NORM,
        MODEL_TENSOR.ATTN_Q,
        MODEL_TENSOR.ATTN_KV_A_MQA,
        MODEL_TENSOR.ATTN_KV_A_NORM,
        MODEL_TENSOR.ATTN_KV_B,
        MODEL_TENSOR.ATTN_OUT,
        MODEL_TENSOR.FFN_NORM,
        MODEL_TENSOR.FFN_UP,
        MODEL_TENSOR.FFN_DOWN,
    ],
    MODEL_ARCH.CHATGLM : [
        MODEL_TENSOR.TOKEN_EMBD,
        MODEL_TENSOR.ROPE_FREQS,
        MODEL_TENSOR.OUTPUT_NORM,
        MODEL_TENSOR.OUTPUT,
        MODEL_TENSOR.ATTN_NORM,
        MODEL_TENSOR.ATTN_QKV,
        MODEL_TENSOR.ATTN_Q,
        MODEL_TENSOR.ATTN_K,
        MODEL_TENSOR.ATTN_V,
        MODEL_TENSOR.ATTN_OUT,
        MODEL_TENSOR.FFN_NORM,
        MODEL_TENSOR.FFN_DOWN,
        MODEL_TENSOR.FFN_UP,
    ],
    MODEL_ARCH.GLM4 : [
        MODEL_TENSOR.TOKEN_EMBD,
        MODEL_TENSOR.ROPE_FREQS,
        MODEL_TENSOR.OUTPUT_NORM,
        MODEL_TENSOR.OUTPUT,
        MODEL_TENSOR.ATTN_NORM,
        MODEL_TENSOR.ATTN_QKV,
        MODEL_TENSOR.ATTN_Q,
        MODEL_TENSOR.ATTN_K,
        MODEL_TENSOR.ATTN_V,
        MODEL_TENSOR.ATTN_OUT,
        MODEL_TENSOR.FFN_NORM,
        MODEL_TENSOR.FFN_DOWN,
        MODEL_TENSOR.FFN_UP,
        MODEL_TENSOR.ATTN_POST_NORM,
        MODEL_TENSOR.FFN_POST_NORM,
    ],
    MODEL_ARCH.GLM4_MOE: [
        MODEL_TENSOR.TOKEN_EMBD,
        MODEL_TENSOR.OUTPUT_NORM,
        MODEL_TENSOR.OUTPUT,
        MODEL_TENSOR.ATTN_NORM,
        MODEL_TENSOR.ATTN_POST_NORM,
        MODEL_TENSOR.ATTN_Q,
        MODEL_TENSOR.ATTN_K,
        MODEL_TENSOR.ATTN_V,
        MODEL_TENSOR.ATTN_OUT,
        MODEL_TENSOR.ATTN_Q_NORM,
        MODEL_TENSOR.ATTN_K_NORM,
        MODEL_TENSOR.FFN_GATE,
        MODEL_TENSOR.FFN_DOWN,
        MODEL_TENSOR.FFN_UP,
        MODEL_TENSOR.FFN_GATE_INP,
        MODEL_TENSOR.FFN_GATE_EXP,
        MODEL_TENSOR.FFN_DOWN_EXP,
        MODEL_TENSOR.FFN_UP_EXP,
        MODEL_TENSOR.FFN_GATE_SHEXP,
        MODEL_TENSOR.FFN_DOWN_SHEXP,
        MODEL_TENSOR.FFN_UP_SHEXP,
        MODEL_TENSOR.FFN_EXP_PROBS_B,
        # NextN/MTP tensors - preserved but unused
        MODEL_TENSOR.NEXTN_EH_PROJ,
        MODEL_TENSOR.NEXTN_EMBED_TOKENS,
        MODEL_TENSOR.NEXTN_ENORM,
        MODEL_TENSOR.NEXTN_HNORM,
        MODEL_TENSOR.NEXTN_SHARED_HEAD_HEAD,
        MODEL_TENSOR.NEXTN_SHARED_HEAD_NORM,
    ],
    MODEL_ARCH.BITNET: [
        MODEL_TENSOR.ATTN_Q,
        MODEL_TENSOR.ATTN_K,
        MODEL_TENSOR.ATTN_V,
        MODEL_TENSOR.TOKEN_EMBD,
        MODEL_TENSOR.OUTPUT_NORM,
        MODEL_TENSOR.ATTN_NORM,
        MODEL_TENSOR.ATTN_OUT,
        MODEL_TENSOR.FFN_NORM,
        MODEL_TENSOR.FFN_GATE,
        MODEL_TENSOR.FFN_DOWN,
        MODEL_TENSOR.FFN_UP,
        MODEL_TENSOR.ATTN_SUB_NORM,
        MODEL_TENSOR.FFN_SUB_NORM,
    ],
    MODEL_ARCH.T5: [
        MODEL_TENSOR.TOKEN_EMBD,
        MODEL_TENSOR.OUTPUT,
        MODEL_TENSOR.DEC_ATTN_NORM,
        MODEL_TENSOR.DEC_ATTN_Q,
        MODEL_TENSOR.DEC_ATTN_K,
        MODEL_TENSOR.DEC_ATTN_V,
        MODEL_TENSOR.DEC_ATTN_OUT,
        MODEL_TENSOR.DEC_ATTN_REL_B,
        MODEL_TENSOR.DEC_CROSS_ATTN_NORM,
        MODEL_TENSOR.DEC_CROSS_ATTN_Q,
        MODEL_TENSOR.DEC_CROSS_ATTN_K,
        MODEL_TENSOR.DEC_CROSS_ATTN_V,
        MODEL_TENSOR.DEC_CROSS_ATTN_OUT,
        MODEL_TENSOR.DEC_CROSS_ATTN_REL_B,
        MODEL_TENSOR.DEC_FFN_NORM,
        MODEL_TENSOR.DEC_FFN_GATE,
        MODEL_TENSOR.DEC_FFN_DOWN,
        MODEL_TENSOR.DEC_FFN_UP,
        MODEL_TENSOR.DEC_OUTPUT_NORM,
        MODEL_TENSOR.ENC_ATTN_NORM,
        MODEL_TENSOR.ENC_ATTN_Q,
        MODEL_TENSOR.ENC_ATTN_K,
        MODEL_TENSOR.ENC_ATTN_V,
        MODEL_TENSOR.ENC_ATTN_OUT,
        MODEL_TENSOR.ENC_ATTN_REL_B,
        MODEL_TENSOR.ENC_FFN_NORM,
        MODEL_TENSOR.ENC_FFN_GATE,
        MODEL_TENSOR.ENC_FFN_DOWN,
        MODEL_TENSOR.ENC_FFN_UP,
        MODEL_TENSOR.ENC_OUTPUT_NORM,
    ],
    MODEL_ARCH.T5ENCODER: [
        MODEL_TENSOR.TOKEN_EMBD,
        MODEL_TENSOR.OUTPUT,
        MODEL_TENSOR.ENC_ATTN_NORM,
        MODEL_TENSOR.ENC_ATTN_Q,
        MODEL_TENSOR.ENC_ATTN_K,
        MODEL_TENSOR.ENC_ATTN_V,
        MODEL_TENSOR.ENC_ATTN_OUT,
        MODEL_TENSOR.ENC_ATTN_REL_B,
        MODEL_TENSOR.ENC_FFN_NORM,
        MODEL_TENSOR.ENC_FFN_GATE,
        MODEL_TENSOR.ENC_FFN_DOWN,
        MODEL_TENSOR.ENC_FFN_UP,
        MODEL_TENSOR.ENC_OUTPUT_NORM,
    ],
    MODEL_ARCH.JAIS: [
        MODEL_TENSOR.TOKEN_EMBD,
        MODEL_TENSOR.OUTPUT_NORM,
        MODEL_TENSOR.OUTPUT,
        MODEL_TENSOR.ATTN_NORM,
        MODEL_TENSOR.ATTN_QKV,
        MODEL_TENSOR.ATTN_OUT,
        MODEL_TENSOR.FFN_NORM,
        MODEL_TENSOR.FFN_DOWN,
        MODEL_TENSOR.FFN_GATE,
        MODEL_TENSOR.FFN_UP,
    ],
    MODEL_ARCH.NEMOTRON: [
        MODEL_TENSOR.TOKEN_EMBD,
        MODEL_TENSOR.OUTPUT_NORM,
        MODEL_TENSOR.OUTPUT,
        MODEL_TENSOR.ROPE_FREQS,
        MODEL_TENSOR.ATTN_NORM,
        MODEL_TENSOR.ATTN_Q,
        MODEL_TENSOR.ATTN_K,
        MODEL_TENSOR.ATTN_V,
        MODEL_TENSOR.ATTN_OUT,
        MODEL_TENSOR.ATTN_ROT_EMBD,
        MODEL_TENSOR.FFN_NORM,
        MODEL_TENSOR.FFN_DOWN,
        MODEL_TENSOR.FFN_UP,
    ],
    MODEL_ARCH.NEMOTRON_H: [
        MODEL_TENSOR.TOKEN_EMBD,
        MODEL_TENSOR.OUTPUT_NORM,
        MODEL_TENSOR.OUTPUT,
        MODEL_TENSOR.ATTN_NORM,
        MODEL_TENSOR.SSM_IN,
        MODEL_TENSOR.SSM_CONV1D,
        MODEL_TENSOR.SSM_DT,
        MODEL_TENSOR.SSM_A,
        MODEL_TENSOR.SSM_D,
        MODEL_TENSOR.SSM_NORM,
        MODEL_TENSOR.SSM_OUT,
        MODEL_TENSOR.ATTN_Q,
        MODEL_TENSOR.ATTN_K,
        MODEL_TENSOR.ATTN_V,
        MODEL_TENSOR.ATTN_OUT,
        MODEL_TENSOR.FFN_DOWN,
        MODEL_TENSOR.FFN_UP,
    ],
    MODEL_ARCH.EXAONE: [
        MODEL_TENSOR.TOKEN_EMBD,
        MODEL_TENSOR.OUTPUT_NORM,
        MODEL_TENSOR.OUTPUT,
        MODEL_TENSOR.ROPE_FREQS,
        MODEL_TENSOR.ATTN_NORM,
        MODEL_TENSOR.ATTN_Q,
        MODEL_TENSOR.ATTN_K,
        MODEL_TENSOR.ATTN_V,
        MODEL_TENSOR.ATTN_OUT,
        MODEL_TENSOR.ATTN_ROT_EMBD,
        MODEL_TENSOR.FFN_NORM,
        MODEL_TENSOR.FFN_GATE,
        MODEL_TENSOR.FFN_DOWN,
        MODEL_TENSOR.FFN_UP,
    ],
    MODEL_ARCH.EXAONE4: [
        MODEL_TENSOR.TOKEN_EMBD,
        MODEL_TENSOR.OUTPUT_NORM,
        MODEL_TENSOR.OUTPUT,
        MODEL_TENSOR.ROPE_FREQS,
        MODEL_TENSOR.ATTN_Q,
        MODEL_TENSOR.ATTN_Q_NORM,
        MODEL_TENSOR.ATTN_K,
        MODEL_TENSOR.ATTN_K_NORM,
        MODEL_TENSOR.ATTN_V,
        MODEL_TENSOR.ATTN_OUT,
        MODEL_TENSOR.ATTN_POST_NORM,
        MODEL_TENSOR.FFN_GATE,
        MODEL_TENSOR.FFN_DOWN,
        MODEL_TENSOR.FFN_UP,
        MODEL_TENSOR.FFN_POST_NORM,
    ],
    MODEL_ARCH.GRANITE: [
        MODEL_TENSOR.TOKEN_EMBD,
        MODEL_TENSOR.OUTPUT_NORM,
        MODEL_TENSOR.OUTPUT,
        MODEL_TENSOR.ATTN_NORM,
        MODEL_TENSOR.ATTN_Q,
        MODEL_TENSOR.ATTN_K,
        MODEL_TENSOR.ATTN_V,
        MODEL_TENSOR.ATTN_OUT,
        MODEL_TENSOR.FFN_NORM,
        MODEL_TENSOR.FFN_GATE,
        MODEL_TENSOR.FFN_DOWN,
        MODEL_TENSOR.FFN_UP,
    ],
    MODEL_ARCH.GRANITE_MOE: [
        MODEL_TENSOR.TOKEN_EMBD,
        MODEL_TENSOR.OUTPUT_NORM,
        MODEL_TENSOR.OUTPUT,
        MODEL_TENSOR.ATTN_NORM,
        MODEL_TENSOR.ATTN_Q,
        MODEL_TENSOR.ATTN_K,
        MODEL_TENSOR.ATTN_V,
        MODEL_TENSOR.ATTN_OUT,
        MODEL_TENSOR.FFN_NORM,
        MODEL_TENSOR.FFN_GATE_INP,
        MODEL_TENSOR.FFN_GATE_EXP,
        MODEL_TENSOR.FFN_DOWN_EXP,
        MODEL_TENSOR.FFN_UP_EXP,
        MODEL_TENSOR.FFN_GATE_SHEXP,
        MODEL_TENSOR.FFN_UP_SHEXP,
        MODEL_TENSOR.FFN_DOWN_SHEXP,
    ],
    MODEL_ARCH.GRANITE_HYBRID: [
        MODEL_TENSOR.TOKEN_EMBD,
        MODEL_TENSOR.OUTPUT_NORM,
        MODEL_TENSOR.OUTPUT,
        MODEL_TENSOR.ATTN_NORM,
        MODEL_TENSOR.SSM_IN,
        MODEL_TENSOR.SSM_CONV1D,
        MODEL_TENSOR.SSM_DT,
        MODEL_TENSOR.SSM_A,
        MODEL_TENSOR.SSM_D,
        MODEL_TENSOR.SSM_NORM,
        MODEL_TENSOR.SSM_OUT,
        MODEL_TENSOR.ATTN_Q,
        MODEL_TENSOR.ATTN_K,
        MODEL_TENSOR.ATTN_V,
        MODEL_TENSOR.ATTN_OUT,
        MODEL_TENSOR.FFN_NORM,
        # MoE
        MODEL_TENSOR.FFN_GATE_INP,
        MODEL_TENSOR.FFN_GATE_EXP,
        MODEL_TENSOR.FFN_DOWN_EXP,
        MODEL_TENSOR.FFN_UP_EXP,
        MODEL_TENSOR.FFN_GATE_SHEXP,
        MODEL_TENSOR.FFN_UP_SHEXP,
        MODEL_TENSOR.FFN_DOWN_SHEXP,
        # Dense
        MODEL_TENSOR.FFN_GATE,
        MODEL_TENSOR.FFN_DOWN,
        MODEL_TENSOR.FFN_UP,
    ],
    MODEL_ARCH.CHAMELEON: [
        MODEL_TENSOR.TOKEN_EMBD,
        MODEL_TENSOR.OUTPUT_NORM,
        MODEL_TENSOR.OUTPUT,
        MODEL_TENSOR.ATTN_NORM,
        MODEL_TENSOR.ATTN_Q,
        MODEL_TENSOR.ATTN_Q_NORM,
        MODEL_TENSOR.ATTN_K,
        MODEL_TENSOR.ATTN_K_NORM,
        MODEL_TENSOR.ATTN_V,
        MODEL_TENSOR.ATTN_OUT,
        MODEL_TENSOR.FFN_NORM,
        MODEL_TENSOR.FFN_GATE,
        MODEL_TENSOR.FFN_DOWN,
        MODEL_TENSOR.FFN_UP,
    ],
    MODEL_ARCH.WAVTOKENIZER_DEC: [
        MODEL_TENSOR.TOKEN_EMBD,
        MODEL_TENSOR.TOKEN_EMBD_NORM,
        MODEL_TENSOR.CONV1D,
        MODEL_TENSOR.CONVNEXT_DW,
        MODEL_TENSOR.CONVNEXT_NORM,
        MODEL_TENSOR.CONVNEXT_PW1,
        MODEL_TENSOR.CONVNEXT_PW2,
        MODEL_TENSOR.CONVNEXT_GAMMA,
        MODEL_TENSOR.OUTPUT,
        MODEL_TENSOR.OUTPUT_NORM,
        MODEL_TENSOR.POSNET_CONV1,
        MODEL_TENSOR.POSNET_CONV2,
        MODEL_TENSOR.POSNET_NORM,
        MODEL_TENSOR.POSNET_NORM1,
        MODEL_TENSOR.POSNET_NORM2,
        MODEL_TENSOR.POSNET_ATTN_NORM,
        MODEL_TENSOR.POSNET_ATTN_Q,
        MODEL_TENSOR.POSNET_ATTN_K,
        MODEL_TENSOR.POSNET_ATTN_V,
        MODEL_TENSOR.POSNET_ATTN_OUT,
    ],
    MODEL_ARCH.BAILINGMOE: [
        MODEL_TENSOR.TOKEN_EMBD,
        MODEL_TENSOR.OUTPUT_NORM,
        MODEL_TENSOR.OUTPUT,
        MODEL_TENSOR.ROPE_FREQS,
        MODEL_TENSOR.ATTN_NORM,
        MODEL_TENSOR.ATTN_Q,
        MODEL_TENSOR.ATTN_K,
        MODEL_TENSOR.ATTN_V,
        MODEL_TENSOR.ATTN_OUT,
        MODEL_TENSOR.FFN_GATE_INP,
        MODEL_TENSOR.FFN_NORM,
        MODEL_TENSOR.FFN_GATE_EXP,
        MODEL_TENSOR.FFN_DOWN_EXP,
        MODEL_TENSOR.FFN_UP_EXP,
        MODEL_TENSOR.FFN_GATE_SHEXP,
        MODEL_TENSOR.FFN_DOWN_SHEXP,
        MODEL_TENSOR.FFN_UP_SHEXP,
    ],
    MODEL_ARCH.BAILINGMOE2: [
        MODEL_TENSOR.TOKEN_EMBD,
        MODEL_TENSOR.OUTPUT_NORM,
        MODEL_TENSOR.OUTPUT,
        MODEL_TENSOR.ATTN_NORM,
        MODEL_TENSOR.ATTN_Q_NORM,
        MODEL_TENSOR.ATTN_K_NORM,
        MODEL_TENSOR.ATTN_QKV,
        MODEL_TENSOR.ATTN_OUT,
        MODEL_TENSOR.FFN_GATE_INP,
        MODEL_TENSOR.FFN_EXP_PROBS_B,
        MODEL_TENSOR.FFN_NORM,
        MODEL_TENSOR.FFN_GATE,
        MODEL_TENSOR.FFN_DOWN,
        MODEL_TENSOR.FFN_UP,
        MODEL_TENSOR.FFN_GATE_EXP,
        MODEL_TENSOR.FFN_DOWN_EXP,
        MODEL_TENSOR.FFN_UP_EXP,
        MODEL_TENSOR.FFN_GATE_SHEXP,
        MODEL_TENSOR.FFN_DOWN_SHEXP,
        MODEL_TENSOR.FFN_UP_SHEXP,
        MODEL_TENSOR.NEXTN_EH_PROJ,
        MODEL_TENSOR.NEXTN_EMBED_TOKENS,
        MODEL_TENSOR.NEXTN_ENORM,
        MODEL_TENSOR.NEXTN_HNORM,
        MODEL_TENSOR.NEXTN_SHARED_HEAD_HEAD,
        MODEL_TENSOR.NEXTN_SHARED_HEAD_NORM,
        MODEL_TENSOR.LAYER_OUT_NORM,
    ],
    MODEL_ARCH.DOTS1: [
        MODEL_TENSOR.TOKEN_EMBD,
        MODEL_TENSOR.OUTPUT_NORM,
        MODEL_TENSOR.OUTPUT,
        MODEL_TENSOR.ATTN_NORM,
        MODEL_TENSOR.ATTN_Q,
        MODEL_TENSOR.ATTN_Q_NORM,
        MODEL_TENSOR.ATTN_K,
        MODEL_TENSOR.ATTN_K_NORM,
        MODEL_TENSOR.ATTN_V,
        MODEL_TENSOR.ATTN_OUT,
        MODEL_TENSOR.FFN_EXP_PROBS_B,
        MODEL_TENSOR.FFN_NORM,
        MODEL_TENSOR.FFN_GATE,
        MODEL_TENSOR.FFN_GATE_EXP,
        MODEL_TENSOR.FFN_GATE_INP,
        MODEL_TENSOR.FFN_GATE_SHEXP,
        MODEL_TENSOR.FFN_DOWN,
        MODEL_TENSOR.FFN_DOWN_EXP,
        MODEL_TENSOR.FFN_DOWN_SHEXP,
        MODEL_TENSOR.FFN_UP,
        MODEL_TENSOR.FFN_UP_EXP,
        MODEL_TENSOR.FFN_UP_SHEXP,
    ],
    MODEL_ARCH.ARCEE: [
        MODEL_TENSOR.TOKEN_EMBD,
        MODEL_TENSOR.OUTPUT_NORM,
        MODEL_TENSOR.OUTPUT,
        MODEL_TENSOR.ROPE_FREQS,
        MODEL_TENSOR.ATTN_NORM,
        MODEL_TENSOR.ATTN_Q,
        MODEL_TENSOR.ATTN_K,
        MODEL_TENSOR.ATTN_V,
        MODEL_TENSOR.ATTN_OUT,
        MODEL_TENSOR.ATTN_ROT_EMBD,
        MODEL_TENSOR.FFN_NORM,
        MODEL_TENSOR.FFN_DOWN,
        MODEL_TENSOR.FFN_UP,
    ],
    MODEL_ARCH.ERNIE4_5: [
        MODEL_TENSOR.TOKEN_EMBD,
        MODEL_TENSOR.OUTPUT_NORM,
        MODEL_TENSOR.OUTPUT,
        MODEL_TENSOR.ATTN_NORM,
        MODEL_TENSOR.ATTN_Q,
        MODEL_TENSOR.ATTN_K,
        MODEL_TENSOR.ATTN_V,
        MODEL_TENSOR.ATTN_OUT,
        MODEL_TENSOR.FFN_NORM,
        MODEL_TENSOR.FFN_GATE,
        MODEL_TENSOR.FFN_DOWN,
        MODEL_TENSOR.FFN_UP,
    ],
    MODEL_ARCH.FALCON_H1: [
        # Token embedding
        MODEL_TENSOR.TOKEN_EMBD,

        # Input layernorm
        MODEL_TENSOR.ATTN_NORM,

        # Attention components
        MODEL_TENSOR.ATTN_Q,         # Query projection
        MODEL_TENSOR.ATTN_K,         # Key projection
        MODEL_TENSOR.ATTN_V,         # Value projection
        MODEL_TENSOR.ATTN_OUT,       # Output projection

        # SSM components (Mamba2 specific)
        MODEL_TENSOR.SSM_IN,         # Input projection for SSM
        MODEL_TENSOR.SSM_CONV1D,     # Convolution layer
        MODEL_TENSOR.SSM_DT,         # Delta time projection
        MODEL_TENSOR.SSM_A,          # A parameter (log form)
        MODEL_TENSOR.SSM_D,          # D parameter
        MODEL_TENSOR.SSM_NORM,       # Normalization in SSM
        MODEL_TENSOR.SSM_OUT,        # Output projection

        # Pre-feedforward layernorm
        MODEL_TENSOR.FFN_PRE_NORM,

        # Feed-forward network components
        MODEL_TENSOR.FFN_GATE,       # Gate projection (SwiGLU)
        MODEL_TENSOR.FFN_DOWN,       # Down projection
        MODEL_TENSOR.FFN_UP,         # Up projection

        # Post-feedforward layernorm
        MODEL_TENSOR.OUTPUT_NORM,    # Final layer norm
        MODEL_TENSOR.OUTPUT,         # Output projection (lm_head)
    ],
    MODEL_ARCH.HUNYUAN_MOE: [
        MODEL_TENSOR.TOKEN_EMBD,
        MODEL_TENSOR.OUTPUT_NORM,
        MODEL_TENSOR.OUTPUT,
        MODEL_TENSOR.ROPE_FREQS,
        MODEL_TENSOR.ATTN_NORM,
        MODEL_TENSOR.ATTN_Q,
        MODEL_TENSOR.ATTN_Q_NORM,
        MODEL_TENSOR.ATTN_K,
        MODEL_TENSOR.ATTN_K_NORM,
        MODEL_TENSOR.ATTN_V,
        MODEL_TENSOR.ATTN_OUT,
        MODEL_TENSOR.FFN_GATE_INP,
        MODEL_TENSOR.FFN_NORM,
        MODEL_TENSOR.FFN_GATE_EXP,
        MODEL_TENSOR.FFN_DOWN_EXP,
        MODEL_TENSOR.FFN_UP_EXP,
        MODEL_TENSOR.FFN_GATE_SHEXP,
        MODEL_TENSOR.FFN_DOWN_SHEXP,
        MODEL_TENSOR.FFN_UP_SHEXP,
    ],
    MODEL_ARCH.HUNYUAN_DENSE: [
        MODEL_TENSOR.TOKEN_EMBD,
        MODEL_TENSOR.OUTPUT_NORM,
        MODEL_TENSOR.OUTPUT,
        MODEL_TENSOR.ATTN_NORM,
        MODEL_TENSOR.ATTN_Q,
        MODEL_TENSOR.ATTN_Q_NORM,
        MODEL_TENSOR.ATTN_K,
        MODEL_TENSOR.ATTN_K_NORM,
        MODEL_TENSOR.ATTN_V,
        MODEL_TENSOR.ATTN_OUT,
        MODEL_TENSOR.FFN_NORM,
        MODEL_TENSOR.FFN_GATE,
        MODEL_TENSOR.FFN_DOWN,
        MODEL_TENSOR.FFN_UP,
    ],
    MODEL_ARCH.SMOLLM3: [
        MODEL_TENSOR.TOKEN_EMBD,
        MODEL_TENSOR.OUTPUT_NORM,
        MODEL_TENSOR.OUTPUT,
        MODEL_TENSOR.ROPE_FREQS,
        MODEL_TENSOR.ATTN_NORM,
        MODEL_TENSOR.ATTN_Q,
        MODEL_TENSOR.ATTN_K,
        MODEL_TENSOR.ATTN_V,
        MODEL_TENSOR.ATTN_OUT,
        MODEL_TENSOR.ATTN_ROT_EMBD,
        MODEL_TENSOR.FFN_NORM,
        MODEL_TENSOR.FFN_GATE,
        MODEL_TENSOR.FFN_DOWN,
        MODEL_TENSOR.FFN_UP,
    ],
    MODEL_ARCH.GPT_OSS: [
        MODEL_TENSOR.TOKEN_EMBD,
        MODEL_TENSOR.OUTPUT_NORM,
        MODEL_TENSOR.OUTPUT,
        MODEL_TENSOR.ATTN_NORM,
        MODEL_TENSOR.ATTN_POST_NORM,
        MODEL_TENSOR.ATTN_Q,
        MODEL_TENSOR.ATTN_K,
        MODEL_TENSOR.ATTN_V,
        MODEL_TENSOR.ATTN_OUT,
        MODEL_TENSOR.ATTN_SINKS,
        MODEL_TENSOR.FFN_GATE_INP,
        MODEL_TENSOR.FFN_GATE_EXP,
        MODEL_TENSOR.FFN_DOWN_EXP,
        MODEL_TENSOR.FFN_UP_EXP,
    ],
    MODEL_ARCH.LFM2: [
        MODEL_TENSOR.TOKEN_EMBD,
        MODEL_TENSOR.TOKEN_EMBD_NORM,
        MODEL_TENSOR.SHORTCONV_CONV,
        MODEL_TENSOR.SHORTCONV_INPROJ,
        MODEL_TENSOR.SHORTCONV_OUTPROJ,
        MODEL_TENSOR.FFN_GATE,
        MODEL_TENSOR.FFN_DOWN,
        MODEL_TENSOR.FFN_UP,
        MODEL_TENSOR.FFN_NORM,
        MODEL_TENSOR.ATTN_NORM, # operator_norm
        MODEL_TENSOR.ATTN_Q_NORM,
        MODEL_TENSOR.ATTN_K_NORM,
        MODEL_TENSOR.ATTN_Q,
        MODEL_TENSOR.ATTN_K,
        MODEL_TENSOR.ATTN_V,
        MODEL_TENSOR.ATTN_OUT,
        MODEL_TENSOR.OUTPUT,
    ],
    MODEL_ARCH.LFM2MOE: [
        MODEL_TENSOR.TOKEN_EMBD,
        MODEL_TENSOR.TOKEN_EMBD_NORM,
        MODEL_TENSOR.SHORTCONV_CONV,
        MODEL_TENSOR.SHORTCONV_INPROJ,
        MODEL_TENSOR.SHORTCONV_OUTPROJ,
        MODEL_TENSOR.FFN_GATE,
        MODEL_TENSOR.FFN_DOWN,
        MODEL_TENSOR.FFN_UP,
        MODEL_TENSOR.FFN_NORM,
        MODEL_TENSOR.ATTN_NORM, # operator_norm
        MODEL_TENSOR.ATTN_Q_NORM,
        MODEL_TENSOR.ATTN_K_NORM,
        MODEL_TENSOR.ATTN_Q,
        MODEL_TENSOR.ATTN_K,
        MODEL_TENSOR.ATTN_V,
        MODEL_TENSOR.ATTN_OUT,
        MODEL_TENSOR.FFN_GATE_INP,
        MODEL_TENSOR.FFN_GATE_EXP,
        MODEL_TENSOR.FFN_DOWN_EXP,
        MODEL_TENSOR.FFN_UP_EXP,
        MODEL_TENSOR.FFN_EXP_PROBS_B,
    ],
    MODEL_ARCH.SMALLTHINKER: [
        MODEL_TENSOR.TOKEN_EMBD,
        MODEL_TENSOR.OUTPUT_NORM,
        MODEL_TENSOR.OUTPUT,
        MODEL_TENSOR.ATTN_NORM,
        MODEL_TENSOR.ATTN_Q,
        MODEL_TENSOR.ATTN_K,
        MODEL_TENSOR.ATTN_V,
        MODEL_TENSOR.ATTN_OUT,
        MODEL_TENSOR.FFN_NORM,
        MODEL_TENSOR.FFN_GATE,
        MODEL_TENSOR.FFN_DOWN,
        MODEL_TENSOR.FFN_UP,
        MODEL_TENSOR.FFN_GATE_INP,
        MODEL_TENSOR.FFN_GATE_EXP,
        MODEL_TENSOR.FFN_DOWN_EXP,
        MODEL_TENSOR.FFN_UP_EXP,
    ],
<<<<<<< HEAD
    MODEL_ARCH.COGVLM: [
        MODEL_TENSOR.TOKEN_EMBD,
        MODEL_TENSOR.OUTPUT_NORM,
        MODEL_TENSOR.OUTPUT,
        MODEL_TENSOR.ATTN_NORM,
        MODEL_TENSOR.ATTN_QKV,
        MODEL_TENSOR.ATTN_OUT,
=======
    MODEL_ARCH.APERTUS: [
        MODEL_TENSOR.TOKEN_EMBD,
        MODEL_TENSOR.OUTPUT_NORM,
        MODEL_TENSOR.OUTPUT,
        MODEL_TENSOR.ROPE_FREQS,
        MODEL_TENSOR.ATTN_NORM,
        MODEL_TENSOR.ATTN_Q,
        MODEL_TENSOR.ATTN_K,
        MODEL_TENSOR.ATTN_V,
        MODEL_TENSOR.ATTN_OUT,
        MODEL_TENSOR.ATTN_ROT_EMBD,
        MODEL_TENSOR.ATTN_Q_NORM,
        MODEL_TENSOR.ATTN_K_NORM,
>>>>>>> e3af5563
        MODEL_TENSOR.FFN_NORM,
        MODEL_TENSOR.FFN_GATE,
        MODEL_TENSOR.FFN_DOWN,
        MODEL_TENSOR.FFN_UP,
<<<<<<< HEAD
        MODEL_TENSOR.VISEXP_ATTN_QKV,
        MODEL_TENSOR.VISEXP_ATTN_OUT,
        MODEL_TENSOR.VISEXP_GATE,
        MODEL_TENSOR.VISEXP_UP,
        MODEL_TENSOR.VISEXP_DOWN,
=======
    ],
    MODEL_ARCH.LLADA_MOE: [
        MODEL_TENSOR.TOKEN_EMBD,
        MODEL_TENSOR.OUTPUT_NORM,
        MODEL_TENSOR.OUTPUT,
        MODEL_TENSOR.ATTN_OUT,
        MODEL_TENSOR.ATTN_Q,
        MODEL_TENSOR.ATTN_K,
        MODEL_TENSOR.ATTN_V,
        MODEL_TENSOR.ATTN_NORM,
        MODEL_TENSOR.ATTN_Q_NORM,
        MODEL_TENSOR.ATTN_K_NORM,
        MODEL_TENSOR.FFN_NORM,
        MODEL_TENSOR.FFN_GATE_INP,
        MODEL_TENSOR.FFN_GATE_EXP,
        MODEL_TENSOR.FFN_UP_EXP,
        MODEL_TENSOR.FFN_DOWN_EXP,
    ],
    MODEL_ARCH.GROVEMOE: [
        MODEL_TENSOR.TOKEN_EMBD,
        MODEL_TENSOR.OUTPUT_NORM,
        MODEL_TENSOR.OUTPUT,
        MODEL_TENSOR.ATTN_NORM,
        MODEL_TENSOR.ATTN_Q,
        MODEL_TENSOR.ATTN_Q_NORM,
        MODEL_TENSOR.ATTN_K,
        MODEL_TENSOR.ATTN_K_NORM,
        MODEL_TENSOR.ATTN_V,
        MODEL_TENSOR.ATTN_OUT,
        MODEL_TENSOR.FFN_NORM,
        MODEL_TENSOR.FFN_GATE_INP,
        MODEL_TENSOR.FFN_GATE_EXP,
        MODEL_TENSOR.FFN_DOWN_EXP,
        MODEL_TENSOR.FFN_UP_EXP,
        MODEL_TENSOR.FFN_GATE_CHEXP,
        MODEL_TENSOR.FFN_DOWN_CHEXP,
        MODEL_TENSOR.FFN_UP_CHEXP,
>>>>>>> e3af5563
    ],
    # TODO
}

# tensors that will not be serialized
MODEL_TENSOR_SKIP: dict[MODEL_ARCH, list[MODEL_TENSOR]] = {
    MODEL_ARCH.LLAMA: [
        MODEL_TENSOR.ROPE_FREQS,
        MODEL_TENSOR.ATTN_ROT_EMBD,
    ],
    MODEL_ARCH.DECI: [
        MODEL_TENSOR.ROPE_FREQS,
        MODEL_TENSOR.ATTN_ROT_EMBD,
    ],
    MODEL_ARCH.BAICHUAN: [
        MODEL_TENSOR.ROPE_FREQS,
        MODEL_TENSOR.ATTN_ROT_EMBD,
    ],
    MODEL_ARCH.QWEN: [
        MODEL_TENSOR.ROPE_FREQS,
        MODEL_TENSOR.ATTN_ROT_EMBD,
    ],
    MODEL_ARCH.CODESHELL: [
        MODEL_TENSOR.ROPE_FREQS,
        MODEL_TENSOR.ATTN_ROT_EMBD,
    ],
    MODEL_ARCH.ORION: [
        MODEL_TENSOR.ROPE_FREQS,
        MODEL_TENSOR.ATTN_ROT_EMBD,
    ],
    MODEL_ARCH.STARCODER2: [
        MODEL_TENSOR.ROPE_FREQS,
        MODEL_TENSOR.ATTN_ROT_EMBD,
    ],
    MODEL_ARCH.XVERSE: [
        MODEL_TENSOR.ROPE_FREQS,
        MODEL_TENSOR.ATTN_ROT_EMBD,
    ],
    MODEL_ARCH.DEEPSEEK: [
        MODEL_TENSOR.ROPE_FREQS,
        MODEL_TENSOR.ATTN_ROT_EMBD,
    ],
    MODEL_ARCH.DEEPSEEK2: [
        MODEL_TENSOR.ROPE_FREQS,
        MODEL_TENSOR.ATTN_ROT_EMBD,
    ],
    MODEL_ARCH.CHATGLM: [
        MODEL_TENSOR.ROPE_FREQS,
    ],
    MODEL_ARCH.NEMOTRON: [
        MODEL_TENSOR.ROPE_FREQS,
        MODEL_TENSOR.ATTN_ROT_EMBD,
    ],
    MODEL_ARCH.BAILINGMOE: [
        MODEL_TENSOR.ROPE_FREQS,
    ],
}

#
# types
#


class TokenType(IntEnum):
    NORMAL       = 1
    UNKNOWN      = 2
    CONTROL      = 3
    USER_DEFINED = 4
    UNUSED       = 5
    BYTE         = 6


class RopeScalingType(Enum):
    NONE     = 'none'
    LINEAR   = 'linear'
    YARN     = 'yarn'
    LONGROPE = 'longrope'


class PoolingType(IntEnum):
    NONE = 0
    MEAN = 1
    CLS  = 2
    LAST = 3
    RANK = 4


class GGMLQuantizationType(IntEnum):
    F32     = 0
    F16     = 1
    Q4_0    = 2
    Q4_1    = 3
    Q5_0    = 6
    Q5_1    = 7
    Q8_0    = 8
    Q8_1    = 9
    Q2_K    = 10
    Q3_K    = 11
    Q4_K    = 12
    Q5_K    = 13
    Q6_K    = 14
    Q8_K    = 15
    IQ2_XXS = 16
    IQ2_XS  = 17
    IQ3_XXS = 18
    IQ1_S   = 19
    IQ4_NL  = 20
    IQ3_S   = 21
    IQ2_S   = 22
    IQ4_XS  = 23
    I8      = 24
    I16     = 25
    I32     = 26
    I64     = 27
    F64     = 28
    IQ1_M   = 29
    BF16    = 30
    TQ1_0   = 34
    TQ2_0   = 35
    MXFP4   = 39


class ExpertGatingFuncType(IntEnum):
    SOFTMAX  = 1
    SIGMOID  = 2


# TODO: add GGMLFileType from ggml_ftype in ggml.h


# from llama_ftype in llama.h
# ALL VALUES SHOULD BE THE SAME HERE AS THEY ARE OVER THERE.
class LlamaFileType(IntEnum):
    ALL_F32              = 0
    MOSTLY_F16           = 1   # except 1d tensors
    MOSTLY_Q4_0          = 2   # except 1d tensors
    MOSTLY_Q4_1          = 3   # except 1d tensors
    # MOSTLY_Q4_1_SOME_F16 = 4   # tok_embeddings.weight and output.weight are F16
    # MOSTLY_Q4_2        = 5   # support has been removed
    # MOSTLY_Q4_3        = 6   # support has been removed
    MOSTLY_Q8_0          = 7   # except 1d tensors
    MOSTLY_Q5_0          = 8   # except 1d tensors
    MOSTLY_Q5_1          = 9   # except 1d tensors
    MOSTLY_Q2_K          = 10  # except 1d tensors
    MOSTLY_Q3_K_S        = 11  # except 1d tensors
    MOSTLY_Q3_K_M        = 12  # except 1d tensors
    MOSTLY_Q3_K_L        = 13  # except 1d tensors
    MOSTLY_Q4_K_S        = 14  # except 1d tensors
    MOSTLY_Q4_K_M        = 15  # except 1d tensors
    MOSTLY_Q5_K_S        = 16  # except 1d tensors
    MOSTLY_Q5_K_M        = 17  # except 1d tensors
    MOSTLY_Q6_K          = 18  # except 1d tensors
    MOSTLY_IQ2_XXS       = 19  # except 1d tensors
    MOSTLY_IQ2_XS        = 20  # except 1d tensors
    MOSTLY_Q2_K_S        = 21  # except 1d tensors
    MOSTLY_IQ3_XS        = 22  # except 1d tensors
    MOSTLY_IQ3_XXS       = 23  # except 1d tensors
    MOSTLY_IQ1_S         = 24  # except 1d tensors
    MOSTLY_IQ4_NL        = 25  # except 1d tensors
    MOSTLY_IQ3_S         = 26  # except 1d tensors
    MOSTLY_IQ3_M         = 27  # except 1d tensors
    MOSTLY_IQ2_S         = 28  # except 1d tensors
    MOSTLY_IQ2_M         = 29  # except 1d tensors
    MOSTLY_IQ4_XS        = 30  # except 1d tensors
    MOSTLY_IQ1_M         = 31  # except 1d tensors
    MOSTLY_BF16          = 32  # except 1d tensors
    # MOSTLY_Q4_0_4_4      = 33  # removed from gguf files, use Q4_0 and runtime repack
    # MOSTLY_Q4_0_4_8      = 34  # removed from gguf files, use Q4_0 and runtime repack
    # MOSTLY_Q4_0_8_8      = 35  # removed from gguf files, use Q4_0 and runtime repack
    MOSTLY_TQ1_0         = 36  # except 1d tensors
    MOSTLY_TQ2_0         = 37  # except 1d tensors

    GUESSED              = 1024  # not specified in the model file


class GGUFEndian(IntEnum):
    LITTLE = 0
    BIG = 1


class GGUFValueType(IntEnum):
    UINT8   = 0
    INT8    = 1
    UINT16  = 2
    INT16   = 3
    UINT32  = 4
    INT32   = 5
    FLOAT32 = 6
    BOOL    = 7
    STRING  = 8
    ARRAY   = 9
    UINT64  = 10
    INT64   = 11
    FLOAT64 = 12

    @staticmethod
    def get_type(val: Any) -> GGUFValueType:
        if isinstance(val, (str, bytes, bytearray)):
            return GGUFValueType.STRING
        elif isinstance(val, list):
            return GGUFValueType.ARRAY
        elif isinstance(val, float):
            return GGUFValueType.FLOAT32
        elif isinstance(val, bool):
            return GGUFValueType.BOOL
        elif isinstance(val, int):
            return GGUFValueType.INT32
        # TODO: need help with 64-bit types in Python
        else:
            raise ValueError(f"Unknown type: {type(val)}")


class VisionProjectorType:
    GEMMA3 = "gemma3"
    IDEFICS3 = "idefics3"
    PIXTRAL = "pixtral"
    LLAMA4 = "llama4"
    QWEN2VL = "qwen2vl_merger"
    QWEN25VL = "qwen2.5vl_merger"
    ULTRAVOX = "ultravox"
    INTERNVL = "internvl"
    QWEN2A = "qwen2a" # audio
    QWEN25O = "qwen2.5o" # omni
    VOXTRAL = "voxtral"
    LFM2 = "lfm2"
    KIMIVL = "kimivl"
<<<<<<< HEAD
    COGVLM = "cogvlm"
=======
    LIGHTONOCR = "lightonocr"
>>>>>>> e3af5563


# Items here are (block size, type size)
QK_K = 256
GGML_QUANT_SIZES: dict[GGMLQuantizationType, tuple[int, int]] = {
    GGMLQuantizationType.F32:     (1, 4),
    GGMLQuantizationType.F16:     (1, 2),
    GGMLQuantizationType.Q4_0:    (32, 2 + 16),
    GGMLQuantizationType.Q4_1:    (32, 2 + 2 + 16),
    GGMLQuantizationType.Q5_0:    (32, 2 + 4 + 16),
    GGMLQuantizationType.Q5_1:    (32, 2 + 2 + 4 + 16),
    GGMLQuantizationType.Q8_0:    (32, 2 + 32),
    GGMLQuantizationType.Q8_1:    (32, 4 + 4 + 32),
    GGMLQuantizationType.Q2_K:    (256, 2 + 2 + QK_K // 16 + QK_K // 4),
    GGMLQuantizationType.Q3_K:    (256, 2 + QK_K // 4 + QK_K // 8 + 12),
    GGMLQuantizationType.Q4_K:    (256, 2 + 2 + QK_K // 2 + 12),
    GGMLQuantizationType.Q5_K:    (256, 2 + 2 + QK_K // 2 + QK_K // 8 + 12),
    GGMLQuantizationType.Q6_K:    (256, 2 + QK_K // 2 + QK_K // 4 + QK_K // 16),
    GGMLQuantizationType.Q8_K:    (256, 4 + QK_K + QK_K // 8),
    GGMLQuantizationType.IQ2_XXS: (256, 2 + QK_K // 4),
    GGMLQuantizationType.IQ2_XS:  (256, 2 + QK_K // 4 + QK_K // 32),
    GGMLQuantizationType.IQ3_XXS: (256, 2 + QK_K // 4 + QK_K // 8),
    GGMLQuantizationType.IQ1_S:   (256, 2 + QK_K // 8 + QK_K // 16),
    GGMLQuantizationType.IQ4_NL:  (32, 2 + 16),
    GGMLQuantizationType.IQ3_S:   (256, 2 + QK_K // 4 + QK_K // 8 + QK_K // 32 + 4),
    GGMLQuantizationType.IQ2_S:   (256, 2 + QK_K // 4 + QK_K // 16),
    GGMLQuantizationType.IQ4_XS:  (256, 2 + 2 + QK_K // 2 + QK_K // 64),
    GGMLQuantizationType.I8:      (1, 1),
    GGMLQuantizationType.I16:     (1, 2),
    GGMLQuantizationType.I32:     (1, 4),
    GGMLQuantizationType.I64:     (1, 8),
    GGMLQuantizationType.F64:     (1, 8),
    GGMLQuantizationType.IQ1_M:   (256, QK_K // 8 + QK_K // 16  + QK_K // 32),
    GGMLQuantizationType.BF16:    (1, 2),
    GGMLQuantizationType.TQ1_0:   (256, 2 + 4 * 13),
    GGMLQuantizationType.TQ2_0:   (256, 2 + 64),
    GGMLQuantizationType.MXFP4:   (32, 1 + 16),
}


# Aliases for backward compatibility.

# general
KEY_GENERAL_ARCHITECTURE         = Keys.General.ARCHITECTURE
KEY_GENERAL_QUANTIZATION_VERSION = Keys.General.QUANTIZATION_VERSION
KEY_GENERAL_ALIGNMENT            = Keys.General.ALIGNMENT
KEY_GENERAL_NAME                 = Keys.General.NAME
KEY_GENERAL_AUTHOR               = Keys.General.AUTHOR
KEY_GENERAL_URL                  = Keys.General.URL
KEY_GENERAL_DESCRIPTION          = Keys.General.DESCRIPTION
KEY_GENERAL_LICENSE              = Keys.General.LICENSE
KEY_GENERAL_SOURCE_URL           = Keys.General.SOURCE_URL
KEY_GENERAL_FILE_TYPE            = Keys.General.FILE_TYPE

# LLM
KEY_VOCAB_SIZE            = Keys.LLM.VOCAB_SIZE
KEY_CONTEXT_LENGTH        = Keys.LLM.CONTEXT_LENGTH
KEY_EMBEDDING_LENGTH      = Keys.LLM.EMBEDDING_LENGTH
KEY_BLOCK_COUNT           = Keys.LLM.BLOCK_COUNT
KEY_FEED_FORWARD_LENGTH   = Keys.LLM.FEED_FORWARD_LENGTH
KEY_USE_PARALLEL_RESIDUAL = Keys.LLM.USE_PARALLEL_RESIDUAL
KEY_TENSOR_DATA_LAYOUT    = Keys.LLM.TENSOR_DATA_LAYOUT

# attention
KEY_ATTENTION_HEAD_COUNT        = Keys.Attention.HEAD_COUNT
KEY_ATTENTION_HEAD_COUNT_KV     = Keys.Attention.HEAD_COUNT_KV
KEY_ATTENTION_MAX_ALIBI_BIAS    = Keys.Attention.MAX_ALIBI_BIAS
KEY_ATTENTION_CLAMP_KQV         = Keys.Attention.CLAMP_KQV
KEY_ATTENTION_LAYERNORM_EPS     = Keys.Attention.LAYERNORM_EPS
KEY_ATTENTION_LAYERNORM_RMS_EPS = Keys.Attention.LAYERNORM_RMS_EPS

# RoPE
KEY_ROPE_DIMENSION_COUNT      = Keys.Rope.DIMENSION_COUNT
KEY_ROPE_FREQ_BASE            = Keys.Rope.FREQ_BASE
KEY_ROPE_SCALING_TYPE         = Keys.Rope.SCALING_TYPE
KEY_ROPE_SCALING_FACTOR       = Keys.Rope.SCALING_FACTOR
KEY_ROPE_SCALING_ORIG_CTX_LEN = Keys.Rope.SCALING_ORIG_CTX_LEN
KEY_ROPE_SCALING_FINETUNED    = Keys.Rope.SCALING_FINETUNED

# SSM
KEY_SSM_CONV_KERNEL    = Keys.SSM.CONV_KERNEL
KEY_SSM_INNER_SIZE     = Keys.SSM.INNER_SIZE
KEY_SSM_STATE_SIZE     = Keys.SSM.STATE_SIZE
KEY_SSM_TIME_STEP_RANK = Keys.SSM.TIME_STEP_RANK
KEY_SSM_GROUP_COUNT    = Keys.SSM.GROUP_COUNT
KEY_SSM_DT_B_C_RMS     = Keys.SSM.DT_B_C_RMS

# tokenization
KEY_TOKENIZER_MODEL      = Keys.Tokenizer.MODEL
KEY_TOKENIZER_PRE        = Keys.Tokenizer.PRE
KEY_TOKENIZER_LIST       = Keys.Tokenizer.LIST
KEY_TOKENIZER_TOKEN_TYPE = Keys.Tokenizer.TOKEN_TYPE
KEY_TOKENIZER_SCORES     = Keys.Tokenizer.SCORES
KEY_TOKENIZER_MERGES     = Keys.Tokenizer.MERGES
KEY_TOKENIZER_BOS_ID     = Keys.Tokenizer.BOS_ID
KEY_TOKENIZER_EOS_ID     = Keys.Tokenizer.EOS_ID
KEY_TOKENIZER_EOT_ID     = Keys.Tokenizer.EOT_ID
KEY_TOKENIZER_EOM_ID     = Keys.Tokenizer.EOM_ID
KEY_TOKENIZER_UNK_ID     = Keys.Tokenizer.UNK_ID
KEY_TOKENIZER_SEP_ID     = Keys.Tokenizer.SEP_ID
KEY_TOKENIZER_PAD_ID     = Keys.Tokenizer.PAD_ID
KEY_TOKENIZER_MASK_ID    = Keys.Tokenizer.MASK_ID
KEY_TOKENIZER_HF_JSON    = Keys.Tokenizer.HF_JSON
KEY_TOKENIZER_RWKV       = Keys.Tokenizer.RWKV

KEY_TOKENIZER_FIM_PRE_ID = Keys.Tokenizer.FIM_PRE_ID
KEY_TOKENIZER_FIM_SUF_ID = Keys.Tokenizer.FIM_SUF_ID
KEY_TOKENIZER_FIM_MID_ID = Keys.Tokenizer.FIM_MID_ID
KEY_TOKENIZER_FIM_PAD_ID = Keys.Tokenizer.FIM_PAD_ID
KEY_TOKENIZER_FIM_REP_ID = Keys.Tokenizer.FIM_REP_ID
KEY_TOKENIZER_FIM_SEP_ID = Keys.Tokenizer.FIM_SEP_ID

# deprecated
KEY_TOKENIZER_PREFIX_ID  = Keys.Tokenizer.PREFIX_ID
KEY_TOKENIZER_SUFFIX_ID  = Keys.Tokenizer.SUFFIX_ID
KEY_TOKENIZER_MIDDLE_ID  = Keys.Tokenizer.MIDDLE_ID<|MERGE_RESOLUTION|>--- conflicted
+++ resolved
@@ -418,12 +418,9 @@
     LLADA            = auto()
     LLADA_MOE        = auto()
     SEED_OSS         = auto()
-<<<<<<< HEAD
-    COGVLM           = auto()
-=======
     GROVEMOE         = auto()
     APERTUS          = auto()
->>>>>>> e3af5563
+    COGVLM           = auto()
 
 
 class VISION_PROJECTOR_TYPE(IntEnum):
@@ -781,12 +778,9 @@
     MODEL_ARCH.LLADA:            "llada",
     MODEL_ARCH.LLADA_MOE:        "llada-moe",
     MODEL_ARCH.SEED_OSS:         "seed_oss",
-<<<<<<< HEAD
-    MODEL_ARCH.COGVLM:           "cogvlm",
-=======
     MODEL_ARCH.GROVEMOE:         "grovemoe",
     MODEL_ARCH.APERTUS:          "apertus",
->>>>>>> e3af5563
+    MODEL_ARCH.COGVLM:           "cogvlm",
 }
 
 VISION_PROJECTOR_TYPE_NAMES: dict[VISION_PROJECTOR_TYPE, str] = {
@@ -2822,15 +2816,6 @@
         MODEL_TENSOR.FFN_DOWN_EXP,
         MODEL_TENSOR.FFN_UP_EXP,
     ],
-<<<<<<< HEAD
-    MODEL_ARCH.COGVLM: [
-        MODEL_TENSOR.TOKEN_EMBD,
-        MODEL_TENSOR.OUTPUT_NORM,
-        MODEL_TENSOR.OUTPUT,
-        MODEL_TENSOR.ATTN_NORM,
-        MODEL_TENSOR.ATTN_QKV,
-        MODEL_TENSOR.ATTN_OUT,
-=======
     MODEL_ARCH.APERTUS: [
         MODEL_TENSOR.TOKEN_EMBD,
         MODEL_TENSOR.OUTPUT_NORM,
@@ -2844,18 +2829,10 @@
         MODEL_TENSOR.ATTN_ROT_EMBD,
         MODEL_TENSOR.ATTN_Q_NORM,
         MODEL_TENSOR.ATTN_K_NORM,
->>>>>>> e3af5563
-        MODEL_TENSOR.FFN_NORM,
-        MODEL_TENSOR.FFN_GATE,
-        MODEL_TENSOR.FFN_DOWN,
-        MODEL_TENSOR.FFN_UP,
-<<<<<<< HEAD
-        MODEL_TENSOR.VISEXP_ATTN_QKV,
-        MODEL_TENSOR.VISEXP_ATTN_OUT,
-        MODEL_TENSOR.VISEXP_GATE,
-        MODEL_TENSOR.VISEXP_UP,
-        MODEL_TENSOR.VISEXP_DOWN,
-=======
+        MODEL_TENSOR.FFN_NORM,
+        MODEL_TENSOR.FFN_GATE,
+        MODEL_TENSOR.FFN_DOWN,
+        MODEL_TENSOR.FFN_UP,
     ],
     MODEL_ARCH.LLADA_MOE: [
         MODEL_TENSOR.TOKEN_EMBD,
@@ -2893,7 +2870,23 @@
         MODEL_TENSOR.FFN_GATE_CHEXP,
         MODEL_TENSOR.FFN_DOWN_CHEXP,
         MODEL_TENSOR.FFN_UP_CHEXP,
->>>>>>> e3af5563
+    ],
+    MODEL_ARCH.COGVLM: [
+        MODEL_TENSOR.TOKEN_EMBD,
+        MODEL_TENSOR.OUTPUT_NORM,
+        MODEL_TENSOR.OUTPUT,
+        MODEL_TENSOR.ATTN_NORM,
+        MODEL_TENSOR.ATTN_QKV,
+        MODEL_TENSOR.ATTN_OUT,
+        MODEL_TENSOR.FFN_NORM,
+        MODEL_TENSOR.FFN_GATE,
+        MODEL_TENSOR.FFN_DOWN,
+        MODEL_TENSOR.FFN_UP,
+        MODEL_TENSOR.VISEXP_ATTN_QKV,
+        MODEL_TENSOR.VISEXP_ATTN_OUT,
+        MODEL_TENSOR.VISEXP_GATE,
+        MODEL_TENSOR.VISEXP_UP,
+        MODEL_TENSOR.VISEXP_DOWN,
     ],
     # TODO
 }
@@ -3120,11 +3113,8 @@
     VOXTRAL = "voxtral"
     LFM2 = "lfm2"
     KIMIVL = "kimivl"
-<<<<<<< HEAD
+    LIGHTONOCR = "lightonocr"
     COGVLM = "cogvlm"
-=======
-    LIGHTONOCR = "lightonocr"
->>>>>>> e3af5563
 
 
 # Items here are (block size, type size)
