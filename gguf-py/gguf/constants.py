--- conflicted
+++ resolved
@@ -2171,12 +2171,9 @@
     GEMMA3 = "gemma3"
     IDEFICS3 = "idefics3"
     PIXTRAL = "pixtral"
-<<<<<<< HEAD
     LLAMA4 = "llama4"
-=======
     QWEN2VL = "qwen2vl_merger"
     QWEN25VL = "qwen2.5vl_merger"
->>>>>>> 1d36b367
 
 
 # Items here are (block size, type size)
