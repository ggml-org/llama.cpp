--- conflicted
+++ resolved
@@ -1393,7 +1393,8 @@
     MOSTLY_Q4_0_4_4      = 33  # except 1d tensors
     MOSTLY_Q4_0_4_8      = 34  # except 1d tensors
     MOSTLY_Q4_0_8_8      = 35  # except 1d tensors
-<<<<<<< HEAD
+    MOSTLY_TQ1_0         = 36  # except 1d tensors
+    MOSTLY_TQ2_0         = 37  # except 1d tensors
     MOSTLY_IQ2_XL        = 38  # except 1d tensors
     MOSTLY_IQ3_XL        = 39  # except 1d tensors
     MOSTLY_Q2_K_L        = 40  # except 1d tensors
@@ -1402,10 +1403,6 @@
     MOSTLY_IQ4_XSR       = 43  # except 1d tensors
     MOSTLY_IQ3_XXL       = 44  # except 1d tensors
     MOSTLY_Q3_K_L        = 45  # except 1d tensors
-=======
-    MOSTLY_TQ1_0         = 36  # except 1d tensors
-    MOSTLY_TQ2_0         = 37  # except 1d tensors
->>>>>>> 6026da52
 
     GUESSED              = 1024  # not specified in the model file
 
