from __future__ import annotations

from enum import Enum, IntEnum, auto
from typing import Any

#
# constants
#

GGUF_MAGIC             = 0x46554747  # "GGUF"
GGUF_VERSION           = 3
GGUF_DEFAULT_ALIGNMENT = 32
GGML_QUANT_VERSION     = 2  # GGML_QNT_VERSION from ggml.h

#
# metadata keys
#


class Keys:
    class General:
        TYPE                       = "general.type"
        ARCHITECTURE               = "general.architecture"
        QUANTIZATION_VERSION       = "general.quantization_version"
        ALIGNMENT                  = "general.alignment"
        FILE_TYPE                  = "general.file_type"

        # Authorship Metadata
        NAME                       = "general.name"
        AUTHOR                     = "general.author"
        VERSION                    = "general.version"
        ORGANIZATION               = "general.organization"

        FINETUNE                   = "general.finetune"
        BASENAME                   = "general.basename"

        DESCRIPTION                = "general.description"
        QUANTIZED_BY               = "general.quantized_by"

        SIZE_LABEL                 = "general.size_label"

        # Licensing details
        LICENSE                    = "general.license"
        LICENSE_NAME               = "general.license.name"
        LICENSE_LINK               = "general.license.link"

        # Typically represents the converted GGUF repo (Unless native)
        URL                        = "general.url" # Model Website/Paper
        DOI                        = "general.doi"
        UUID                       = "general.uuid"
        REPO_URL                   = "general.repo_url" # Model Source Repository (git/svn/etc...)

        # Model Source during conversion
        SOURCE_URL                 = "general.source.url" # Model Website/Paper
        SOURCE_DOI                 = "general.source.doi"
        SOURCE_UUID                = "general.source.uuid"
        SOURCE_REPO_URL            = "general.source.repo_url" # Model Source Repository (git/svn/etc...)

        # Base Model Source. There can be more than one source if it's a merged
        # model like with 'Mistral-7B-Merge-14-v0.1'. This will assist in
        # tracing linage of models as it is finetuned or merged over time.
        BASE_MODEL_COUNT           = "general.base_model.count"
        BASE_MODEL_NAME            = "general.base_model.{id}.name"
        BASE_MODEL_AUTHOR          = "general.base_model.{id}.author"
        BASE_MODEL_VERSION         = "general.base_model.{id}.version"
        BASE_MODEL_ORGANIZATION    = "general.base_model.{id}.organization"
        BASE_MODEL_DESCRIPTION     = "general.base_model.{id}.description"
        BASE_MODEL_URL             = "general.base_model.{id}.url" # Model Website/Paper
        BASE_MODEL_DOI             = "general.base_model.{id}.doi"
        BASE_MODEL_UUID            = "general.base_model.{id}.uuid"
        BASE_MODEL_REPO_URL        = "general.base_model.{id}.repo_url" # Model Source Repository (git/svn/etc...)

        # Dataset Source
        DATASET_COUNT           = "general.dataset.count"
        DATASET_NAME            = "general.dataset.{id}.name"
        DATASET_AUTHOR          = "general.dataset.{id}.author"
        DATASET_VERSION         = "general.dataset.{id}.version"
        DATASET_ORGANIZATION    = "general.dataset.{id}.organization"
        DATASET_DESCRIPTION     = "general.dataset.{id}.description"
        DATASET_URL             = "general.dataset.{id}.url" # Model Website/Paper
        DATASET_DOI             = "general.dataset.{id}.doi"
        DATASET_UUID            = "general.dataset.{id}.uuid"
        DATASET_REPO_URL        = "general.dataset.{id}.repo_url" # Model Source Repository (git/svn/etc...)

        # Array based KV stores
        TAGS                       = "general.tags"
        LANGUAGES                  = "general.languages"

    class LLM:
        VOCAB_SIZE                        = "{arch}.vocab_size"
        CONTEXT_LENGTH                    = "{arch}.context_length"
        EMBEDDING_LENGTH                  = "{arch}.embedding_length"
        FEATURES_LENGTH                   = "{arch}.features_length"
        BLOCK_COUNT                       = "{arch}.block_count"
        LEADING_DENSE_BLOCK_COUNT         = "{arch}.leading_dense_block_count"
        FEED_FORWARD_LENGTH               = "{arch}.feed_forward_length"
        EXPERT_FEED_FORWARD_LENGTH        = "{arch}.expert_feed_forward_length"
        EXPERT_SHARED_FEED_FORWARD_LENGTH = "{arch}.expert_shared_feed_forward_length"
        USE_PARALLEL_RESIDUAL             = "{arch}.use_parallel_residual"
        TENSOR_DATA_LAYOUT                = "{arch}.tensor_data_layout"
        EXPERT_COUNT                      = "{arch}.expert_count"
        EXPERT_USED_COUNT                 = "{arch}.expert_used_count"
        EXPERT_SHARED_COUNT               = "{arch}.expert_shared_count"
        EXPERT_WEIGHTS_SCALE              = "{arch}.expert_weights_scale"
        EXPERT_WEIGHTS_NORM               = "{arch}.expert_weights_norm"
        EXPERT_GATING_FUNC                = "{arch}.expert_gating_func"
        MOE_EVERY_N_LAYERS                = "{arch}.moe_every_n_layers"
        NEXTN_PREDICT_LAYERS              = "{arch}.nextn_predict_layers"
        POOLING_TYPE                      = "{arch}.pooling_type"
        LOGIT_SCALE                       = "{arch}.logit_scale"
        DECODER_START_TOKEN_ID            = "{arch}.decoder_start_token_id"
        DECODER_BLOCK_COUNT               = "{arch}.decoder_block_count"
        ATTN_LOGIT_SOFTCAPPING            = "{arch}.attn_logit_softcapping"
        ROUTER_LOGIT_SOFTCAPPING          = "{arch}.router_logit_softcapping"
        FINAL_LOGIT_SOFTCAPPING           = "{arch}.final_logit_softcapping"
        SWIN_NORM                         = "{arch}.swin_norm"
        RESCALE_EVERY_N_LAYERS            = "{arch}.rescale_every_n_layers"
        TIME_MIX_EXTRA_DIM                = "{arch}.time_mix_extra_dim"
        TIME_DECAY_EXTRA_DIM              = "{arch}.time_decay_extra_dim"
        RESIDUAL_SCALE                    = "{arch}.residual_scale"
        EMBEDDING_SCALE                   = "{arch}.embedding_scale"
        TOKEN_SHIFT_COUNT                 = "{arch}.token_shift_count"
        INTERLEAVE_MOE_LAYER_STEP         = "{arch}.interleave_moe_layer_step"
        ACTIVATION_SPARSITY_SCALE         = "{arch}.activation_sparsity_scale"
        ALTUP_ACTIVE_IDX                  = "{arch}.altup.active_idx"
        ALTUP_NUM_INPUTS                  = "{arch}.altup.num_inputs"
        EMBD_LENGTH_PER_LAYER_INP         = "{arch}.embedding_length_per_layer_input"

    class Attention:
        HEAD_COUNT                   = "{arch}.attention.head_count"
        HEAD_COUNT_KV                = "{arch}.attention.head_count_kv"
        MAX_ALIBI_BIAS               = "{arch}.attention.max_alibi_bias"
        CLAMP_KQV                    = "{arch}.attention.clamp_kqv"
        KEY_LENGTH                   = "{arch}.attention.key_length"
        VALUE_LENGTH                 = "{arch}.attention.value_length"
        LAYERNORM_EPS                = "{arch}.attention.layer_norm_epsilon"
        LAYERNORM_RMS_EPS            = "{arch}.attention.layer_norm_rms_epsilon"
        GROUPNORM_EPS                = "{arch}.attention.group_norm_epsilon"
        GROUPNORM_GROUPS             = "{arch}.attention.group_norm_groups"
        CAUSAL                       = "{arch}.attention.causal"
        Q_LORA_RANK                  = "{arch}.attention.q_lora_rank"
        KV_LORA_RANK                 = "{arch}.attention.kv_lora_rank"
        DECAY_LORA_RANK              = "{arch}.attention.decay_lora_rank"
        ICLR_LORA_RANK               = "{arch}.attention.iclr_lora_rank"
        VALUE_RESIDUAL_MIX_LORA_RANK = "{arch}.attention.value_residual_mix_lora_rank"
        GATE_LORA_RANK               = "{arch}.attention.gate_lora_rank"
        REL_BUCKETS_COUNT            = "{arch}.attention.relative_buckets_count"
        SLIDING_WINDOW               = "{arch}.attention.sliding_window"
        SCALE                        = "{arch}.attention.scale"
        OUTPUT_SCALE                 = "{arch}.attention.output_scale"
        TEMPERATURE_LENGTH           = "{arch}.attention.temperature_length"
        KEY_LENGTH_MLA               = "{arch}.attention.key_length_mla"
        VALUE_LENGTH_MLA             = "{arch}.attention.value_length_mla"
        SHARED_KV_LAYERS             = "{arch}.attention.shared_kv_layers"
        SLIDING_WINDOW_PATTERN       = "{arch}.attention.sliding_window_pattern"

    class Rope:
        DIMENSION_COUNT          = "{arch}.rope.dimension_count"
        DIMENSION_SECTIONS       = "{arch}.rope.dimension_sections"
        FREQ_BASE                = "{arch}.rope.freq_base"
        SCALING_TYPE             = "{arch}.rope.scaling.type"
        SCALING_FACTOR           = "{arch}.rope.scaling.factor"
        SCALING_ATTN_FACTOR      = "{arch}.rope.scaling.attn_factor"
        SCALING_ORIG_CTX_LEN     = "{arch}.rope.scaling.original_context_length"
        SCALING_FINETUNED        = "{arch}.rope.scaling.finetuned"
        SCALING_YARN_LOG_MUL     = "{arch}.rope.scaling.yarn_log_multiplier"
        SCALING_YARN_EXT_FACTOR  = "{arch}.rope.scaling.yarn_ext_factor"
        SCALING_YARN_ATTN_FACTOR = "{arch}.rope.scaling.yarn_attn_factor"
        SCALING_YARN_BETA_FAST   = "{arch}.rope.scaling.yarn_beta_fast"
        SCALING_YARN_BETA_SLOW   = "{arch}.rope.scaling.yarn_beta_slow"

    class Split:
        LLM_KV_SPLIT_NO            = "split.no"
        LLM_KV_SPLIT_COUNT         = "split.count"
        LLM_KV_SPLIT_TENSORS_COUNT = "split.tensors.count"

    class SSM:
        CONV_KERNEL    = "{arch}.ssm.conv_kernel"
        INNER_SIZE     = "{arch}.ssm.inner_size"
        STATE_SIZE     = "{arch}.ssm.state_size"
        TIME_STEP_RANK = "{arch}.ssm.time_step_rank"
        GROUP_COUNT    = "{arch}.ssm.group_count"
        DT_B_C_RMS     = "{arch}.ssm.dt_b_c_rms"

    class WKV:
        HEAD_SIZE = "{arch}.wkv.head_size"

    class PosNet:
        EMBEDDING_LENGTH = "{arch}.posnet.embedding_length"
        BLOCK_COUNT      = "{arch}.posnet.block_count"

    class ConvNext:
        EMBEDDING_LENGTH = "{arch}.convnext.embedding_length"
        BLOCK_COUNT      = "{arch}.convnext.block_count"

    class Classifier:
        OUTPUT_LABELS = "{arch}.classifier.output_labels"

    class ShortConv:
        L_CACHE = "{arch}.shortconv.l_cache"

    class Tokenizer:
        MODEL                = "tokenizer.ggml.model"
        PRE                  = "tokenizer.ggml.pre"
        LIST                 = "tokenizer.ggml.tokens"
        TOKEN_TYPE           = "tokenizer.ggml.token_type"
        TOKEN_TYPE_COUNT     = "tokenizer.ggml.token_type_count"  # for BERT-style token types
        SCORES               = "tokenizer.ggml.scores"
        MERGES               = "tokenizer.ggml.merges"
        BOS_ID               = "tokenizer.ggml.bos_token_id"
        EOS_ID               = "tokenizer.ggml.eos_token_id"
        EOT_ID               = "tokenizer.ggml.eot_token_id"
        EOM_ID               = "tokenizer.ggml.eom_token_id"
        UNK_ID               = "tokenizer.ggml.unknown_token_id"
        SEP_ID               = "tokenizer.ggml.seperator_token_id"
        PAD_ID               = "tokenizer.ggml.padding_token_id"
        MASK_ID              = "tokenizer.ggml.mask_token_id"
        ADD_BOS              = "tokenizer.ggml.add_bos_token"
        ADD_EOS              = "tokenizer.ggml.add_eos_token"
        ADD_SEP              = "tokenizer.ggml.add_sep_token"
        ADD_PREFIX           = "tokenizer.ggml.add_space_prefix"
        REMOVE_EXTRA_WS      = "tokenizer.ggml.remove_extra_whitespaces"
        PRECOMPILED_CHARSMAP = "tokenizer.ggml.precompiled_charsmap"
        HF_JSON              = "tokenizer.huggingface.json"
        RWKV                 = "tokenizer.rwkv.world"
        CHAT_TEMPLATE        = "tokenizer.chat_template"
        CHAT_TEMPLATE_N      = "tokenizer.chat_template.{name}"
        CHAT_TEMPLATES       = "tokenizer.chat_templates"
        # FIM/Infill special tokens constants
        FIM_PRE_ID           = "tokenizer.ggml.fim_pre_token_id"
        FIM_SUF_ID           = "tokenizer.ggml.fim_suf_token_id"
        FIM_MID_ID           = "tokenizer.ggml.fim_mid_token_id"
        FIM_PAD_ID           = "tokenizer.ggml.fim_pad_token_id"
        FIM_REP_ID           = "tokenizer.ggml.fim_rep_token_id"
        FIM_SEP_ID           = "tokenizer.ggml.fim_sep_token_id"
        # deprecated:
        PREFIX_ID            = "tokenizer.ggml.prefix_token_id"
        SUFFIX_ID            = "tokenizer.ggml.suffix_token_id"
        MIDDLE_ID            = "tokenizer.ggml.middle_token_id"

    class Adapter:
        TYPE                    = "adapter.type"
        LORA_ALPHA              = "adapter.lora.alpha"
        LORA_TASK_NAME          = "adapter.lora.task_name"
        LORA_PROMPT_PREFIX      = "adapter.lora.prompt_prefix"
        ALORA_INVOCATION_TOKENS = "adapter.alora.invocation_tokens"

    class IMatrix:
        CHUNK_COUNT = "imatrix.chunk_count"
        CHUNK_SIZE  = "imatrix.chunk_size"
        DATASETS    = "imatrix.datasets"

    class Clip:
        PROJECTOR_TYPE      = "clip.projector_type"
        HAS_VISION_ENCODER  = "clip.has_vision_encoder"
        HAS_AUDIO_ENCODER   = "clip.has_audio_encoder"
        HAS_LLAVA_PROJECTOR = "clip.has_llava_projector"

    class ClipVision:
        IMAGE_SIZE          = "clip.vision.image_size"
        PATCH_SIZE          = "clip.vision.patch_size"
        EMBEDDING_LENGTH    = "clip.vision.embedding_length"
        FEED_FORWARD_LENGTH = "clip.vision.feed_forward_length"
        PROJECTION_DIM      = "clip.vision.projection_dim"
        BLOCK_COUNT         = "clip.vision.block_count"
        IMAGE_MEAN          = "clip.vision.image_mean"
        IMAGE_STD           = "clip.vision.image_std"
        SPATIAL_MERGE_SIZE  = "clip.vision.spatial_merge_size"
        USE_GELU            = "clip.use_gelu"
        USE_SILU            = "clip.use_silu"
        N_WA_PATTERN        = "clip.vision.n_wa_pattern" # used by qwen2.5vl

        class Attention:
            HEAD_COUNT      = "clip.vision.attention.head_count"
            LAYERNORM_EPS   = "clip.vision.attention.layer_norm_epsilon"

        class Projector:
            SCALE_FACTOR    = "clip.vision.projector.scale_factor"

    class ClipAudio:
        NUM_MEL_BINS        = "clip.audio.num_mel_bins"
        EMBEDDING_LENGTH    = "clip.audio.embedding_length"
        FEED_FORWARD_LENGTH = "clip.audio.feed_forward_length"
        PROJECTION_DIM      = "clip.audio.projection_dim"
        BLOCK_COUNT         = "clip.audio.block_count"

        class Attention:
            HEAD_COUNT      = "clip.audio.attention.head_count"
            LAYERNORM_EPS   = "clip.audio.attention.layer_norm_epsilon"

        class Projector:
            STACK_FACTOR    = "clip.audio.projector.stack_factor"

    class Diffusion:
        SHIFT_LOGITS        = "diffusion.shift_logits"

    class xIELU:
        XIELU_ALPHA_P       = "xielu.alpha_p"
        XIELU_ALPHA_N       = "xielu.alpha_n"
        XIELU_BETA          = "xielu.beta"
        XIELU_EPS           = "xielu.eps"


#
# recommended mapping of model tensor names for storage in gguf
#


class GGUFType:
    MODEL   = "model"
    ADAPTER = "adapter"
    IMATRIX = "imatrix"
    MMPROJ  = "mmproj" # dummy, unused for now


class MODEL_ARCH(IntEnum):
    MMPROJ           = auto() # dummy arch for clip.cpp
    LLAMA            = auto()
    LLAMA4           = auto()
    DECI             = auto()
    FALCON           = auto()
    FALCON_H1        = auto()
    BAICHUAN         = auto()
    GROK             = auto()
    GPT2             = auto()
    GPTJ             = auto()
    GPTNEOX          = auto()
    MPT              = auto()
    STARCODER        = auto()
    REFACT           = auto()
    BERT             = auto()
    NOMIC_BERT       = auto()
    NOMIC_BERT_MOE   = auto()
    NEO_BERT         = auto()
    JINA_BERT_V2     = auto()
    JINA_BERT_V3     = auto()
    BLOOM            = auto()
    STABLELM         = auto()
    QWEN             = auto()
    QWEN2            = auto()
    QWEN2MOE         = auto()
    QWEN2VL          = auto()
    QWEN3            = auto()
    QWEN3MOE         = auto()
    PHI2             = auto()
    PHI3             = auto()
    PHIMOE           = auto()
    PLAMO            = auto()
    PLAMO2           = auto()
    CODESHELL        = auto()
    ORION            = auto()
    INTERNLM2        = auto()
    MINICPM          = auto()
    MINICPM3         = auto()
    GEMMA            = auto()
    GEMMA2           = auto()
    GEMMA3           = auto()
    GEMMA3N          = auto()
    GEMMA_EMBEDDING  = auto()
    STARCODER2       = auto()
    RWKV6            = auto()
    RWKV6QWEN2       = auto()
    RWKV7            = auto()
    ARWKV7           = auto()
    MAMBA            = auto()
    MAMBA2           = auto()
    JAMBA            = auto()
    XVERSE           = auto()
    COMMAND_R        = auto()
    COHERE2          = auto()
    DBRX             = auto()
    OLMO             = auto()
    OLMO2            = auto()
    OLMOE            = auto()
    OPENELM          = auto()
    ARCTIC           = auto()
    DEEPSEEK         = auto()
    DEEPSEEK2        = auto()
    CHATGLM          = auto()
    GLM4             = auto()
    GLM4_MOE         = auto()
    BITNET           = auto()
    T5               = auto()
    T5ENCODER        = auto()
    JAIS             = auto()
    NEMOTRON         = auto()
    NEMOTRON_H       = auto()
    EXAONE           = auto()
    EXAONE4          = auto()
    GRANITE          = auto()
    GRANITE_MOE      = auto()
    GRANITE_HYBRID   = auto()
    CHAMELEON        = auto()
    WAVTOKENIZER_DEC = auto()
    PLM              = auto()
    BAILINGMOE       = auto()
    DOTS1            = auto()
    ARCEE            = auto()
    ERNIE4_5         = auto()
    ERNIE4_5_MOE     = auto()
    HUNYUAN_MOE      = auto()
    HUNYUAN_DENSE    = auto()
    SMOLLM3          = auto()
    GPT_OSS          = auto()
    LFM2             = auto()
    DREAM            = auto()
    SMALLTHINKER     = auto()
    LLADA            = auto()
    LLADA_MOE        = auto()
    SEED_OSS         = auto()
    APERTUS          = auto()


class VISION_PROJECTOR_TYPE(IntEnum):
    MLP       = auto()
    LDP       = auto()
    LDPV2     = auto()
    RESAMPLER = auto()
    GLM_EDGE  = auto()
    MERGER    = auto()
    GEMMA3    = auto()


class MODEL_TENSOR(IntEnum):
    TOKEN_EMBD           = auto()
    TOKEN_EMBD_NORM      = auto()
    TOKEN_TYPES          = auto()
    POS_EMBD             = auto()
    OUTPUT               = auto()
    OUTPUT_NORM          = auto()
    ROPE_FREQS           = auto()
    ROPE_FACTORS_LONG    = auto()
    ROPE_FACTORS_SHORT   = auto()
    ATTN_Q               = auto()
    ATTN_K               = auto()
    ATTN_V               = auto()
    ATTN_QKV             = auto()
    ATTN_OUT             = auto()
    ATTN_NORM            = auto()
    ATTN_NORM_2          = auto()
    ATTN_OUT_NORM        = auto()
    ATTN_POST_NORM       = auto()
    ATTN_ROT_EMBD        = auto()
    ATTN_SINKS           = auto()
    FFN_GATE_INP         = auto()
    FFN_GATE_INP_SHEXP   = auto()
    FFN_NORM             = auto()
    FFN_PRE_NORM         = auto()
    FFN_POST_NORM        = auto()
    FFN_GATE             = auto()
    FFN_DOWN             = auto()
    FFN_UP               = auto()
    FFN_ACT              = auto()
    FFN_NORM_EXP         = auto()
    FFN_GATE_EXP         = auto()
    FFN_DOWN_EXP         = auto()
    FFN_UP_EXP           = auto()
    FFN_GATE_SHEXP       = auto()
    FFN_DOWN_SHEXP       = auto()
    FFN_UP_SHEXP         = auto()
    FFN_ACT_ALPHA_N      = auto()
    FFN_ACT_ALPHA_P      = auto()
    FFN_ACT_BETA         = auto()
    FFN_ACT_EPS          = auto()
    FFN_EXP_PROBS_B      = auto()
    ATTN_Q_NORM          = auto()
    ATTN_K_NORM          = auto()
    LAYER_OUT_NORM       = auto()
    PER_LAYER_TOKEN_EMBD = auto() # gemma3n
    PER_LAYER_MODEL_PROJ = auto() # gemma3n
    PER_LAYER_INP_GATE   = auto() # gemma3n
    PER_LAYER_PROJ       = auto() # gemma3n
    PER_LAYER_PROJ_NORM  = auto() # gemma3n
    PER_LAYER_POST_NORM  = auto() # gemma3n
    ALTUP_PROJ           = auto() # gemma3n
    ALTUP_UNEMBD_PROJ    = auto() # gemma3n
    ALTUP_CORRECT_COEF   = auto() # gemma3n
    ALTUP_CORRECT_SCALE  = auto() # gemma3n
    ALTUP_PREDICT_COEF   = auto() # gemma3n
    ALTUP_ROUTER         = auto() # gemma3n
    ALTUP_ROUTER_NORM    = auto() # gemma3n
    LAUREL_L             = auto() # gemma3n
    LAUREL_R             = auto() # gemma3n
    LAUREL_POST_NORM     = auto() # gemma3n
    SSM_IN               = auto()
    SSM_CONV1D           = auto()
    SSM_X                = auto()
    SSM_DT               = auto()
    SSM_DT_NORM          = auto()
    SSM_A                = auto()
    SSM_B_NORM           = auto()
    SSM_C_NORM           = auto()
    SSM_D                = auto()
    SSM_NORM             = auto()
    SSM_OUT              = auto()
    TIME_MIX_W0          = auto()
    TIME_MIX_W1          = auto()
    TIME_MIX_W2          = auto()
    TIME_MIX_A0          = auto()
    TIME_MIX_A1          = auto()
    TIME_MIX_A2          = auto()
    TIME_MIX_V0          = auto()
    TIME_MIX_V1          = auto()
    TIME_MIX_V2          = auto()
    TIME_MIX_G1          = auto()
    TIME_MIX_G2          = auto()
    TIME_MIX_K_K         = auto()
    TIME_MIX_K_A         = auto()
    TIME_MIX_R_K         = auto()
    TIME_MIX_LERP_X      = auto()
    TIME_MIX_LERP_K      = auto()
    TIME_MIX_LERP_V      = auto()
    TIME_MIX_LERP_R      = auto()
    TIME_MIX_LERP_G      = auto()
    TIME_MIX_LERP_FUSED  = auto()
    TIME_MIX_LERP_W      = auto()
    TIME_MIX_FIRST       = auto()
    TIME_MIX_DECAY       = auto()
    TIME_MIX_DECAY_W1    = auto()
    TIME_MIX_DECAY_W2    = auto()
    TIME_MIX_KEY         = auto()
    TIME_MIX_VALUE       = auto()
    TIME_MIX_RECEPTANCE  = auto()
    TIME_MIX_GATE        = auto()
    TIME_MIX_LN          = auto()
    TIME_MIX_OUTPUT      = auto()
    CHANNEL_MIX_LERP_K   = auto()
    CHANNEL_MIX_LERP_R   = auto()
    CHANNEL_MIX_KEY      = auto()
    CHANNEL_MIX_RECEPTANCE = auto()
    CHANNEL_MIX_VALUE    = auto()
    ATTN_Q_A             = auto()
    ATTN_Q_B             = auto()
    ATTN_KV_A_MQA        = auto()
    ATTN_KV_B            = auto()
    ATTN_K_B             = auto()
    ATTN_V_B             = auto()
    ATTN_Q_A_NORM        = auto()
    ATTN_KV_A_NORM       = auto()
    FFN_SUB_NORM         = auto()
    ATTN_SUB_NORM        = auto()
    DEC_ATTN_NORM        = auto()
    DEC_ATTN_Q           = auto()
    DEC_ATTN_K           = auto()
    DEC_ATTN_V           = auto()
    DEC_ATTN_OUT         = auto()
    DEC_ATTN_REL_B       = auto()
    DEC_CROSS_ATTN_NORM  = auto()
    DEC_CROSS_ATTN_Q     = auto()
    DEC_CROSS_ATTN_K     = auto()
    DEC_CROSS_ATTN_V     = auto()
    DEC_CROSS_ATTN_OUT   = auto()
    DEC_CROSS_ATTN_REL_B = auto()
    DEC_FFN_NORM         = auto()
    DEC_FFN_GATE         = auto()
    DEC_FFN_DOWN         = auto()
    DEC_FFN_UP           = auto()
    DEC_OUTPUT_NORM      = auto()
    ENC_ATTN_NORM        = auto()
    ENC_ATTN_Q           = auto()
    ENC_ATTN_K           = auto()
    ENC_ATTN_V           = auto()
    ENC_ATTN_OUT         = auto()
    ENC_ATTN_REL_B       = auto()
    ENC_FFN_NORM         = auto()
    ENC_FFN_GATE         = auto()
    ENC_FFN_DOWN         = auto()
    ENC_FFN_UP           = auto()
    ENC_OUTPUT_NORM      = auto()
    CLS                  = auto() # classifier
    CLS_OUT              = auto() # classifier output projection
    CONV1D               = auto()
    CONVNEXT_DW          = auto()
    CONVNEXT_NORM        = auto()
    CONVNEXT_PW1         = auto()
    CONVNEXT_PW2         = auto()
    CONVNEXT_GAMMA       = auto()
    POSNET_CONV1         = auto()
    POSNET_CONV2         = auto()
    POSNET_NORM          = auto()
    POSNET_NORM1         = auto()
    POSNET_NORM2         = auto()
    POSNET_ATTN_NORM     = auto()
    POSNET_ATTN_Q        = auto()
    POSNET_ATTN_K        = auto()
    POSNET_ATTN_V        = auto()
    POSNET_ATTN_OUT      = auto()
    SHORTCONV_CONV       = auto()
    SHORTCONV_INPROJ     = auto()
    SHORTCONV_OUTPROJ    = auto()
    # vision
    V_MMPROJ             = auto()
    V_MMPROJ_FC          = auto()
    V_MMPROJ_MLP         = auto()
    V_MMPROJ_PEG         = auto()
    V_ENC_EMBD_CLS       = auto()
    V_ENC_EMBD_PATCH     = auto()
    V_ENC_EMBD_POS       = auto()
    V_ENC_INPUT_NORM     = auto()
    V_ENC_ATTN_Q         = auto()
    V_ENC_ATTN_Q_NORM    = auto()
    V_ENC_ATTN_K         = auto()
    V_ENC_ATTN_K_NORM    = auto()
    V_ENC_ATTN_V         = auto()
    V_ENC_ATTN_O         = auto()
    V_ENC_ATTN_O_NORM    = auto()
    V_ENC_POST_ATTN_NORM = auto()
    V_ENC_FFN_UP         = auto()
    V_ENC_FFN_GATE       = auto()
    V_ENC_FFN_DOWN       = auto()
    V_LAYER_SCALE_1      = auto()
    V_LAYER_SCALE_2      = auto()
    V_PRE_NORM           = auto()
    V_POST_NORM          = auto()
    V_MM_INP_NORM        = auto()
    V_MM_INP_PROJ        = auto() # gemma3
    V_MM_SOFT_EMB_NORM   = auto() # gemma3
    V_RESMPL_POS_EMBD_K  = auto() # minicpmv
    V_RESMPL_ATTN_Q      = auto() # minicpmv
    V_RESMPL_ATTN_K      = auto() # minicpmv
    V_RESMPL_ATTN_V      = auto() # minicpmv
    V_RESMPL_ATTN_OUT    = auto() # minicpmv
    V_RESMPL_KV          = auto() # minicpmv
    V_RESMPL_KV_NORM     = auto() # minicpmv
    V_RESMPL_POST_NORM   = auto() # minicpmv
    V_RESMPL_Q_NORM      = auto() # minicpmv
    V_RESMPL_PROJ        = auto() # minicpmv
    V_RESMPL_QUERY       = auto() # minicpmv
    V_TOK_EMBD_IMG_BREAK = auto() # pixtral
    V_MM_PATCH_MERGER    = auto() # mistral small 3.1
    # audio (mtmd)
    A_ENC_EMBD_POS       = auto()
    A_ENC_CONV1D         = auto()
    A_PRE_NORM           = auto()
    A_POST_NORM          = auto()
    A_ENC_ATTN_Q         = auto()
    A_ENC_ATTN_K         = auto()
    A_ENC_ATTN_V         = auto()
    A_ENC_INPUT_NORM     = auto()
    A_ENC_OUTPUT         = auto()
    A_ENC_OUTPUT_NORM    = auto()
    A_ENC_FFN_UP         = auto()
    A_ENC_FFN_GATE       = auto()
    A_ENC_FFN_DOWN       = auto()
    A_MMPROJ             = auto()
    A_MMPROJ_FC          = auto()
    A_MM_NORM_PRE        = auto()
    A_MM_NORM_MID        = auto()
    # nextn/mtp
    NEXTN_EH_PROJ        = auto()
    NEXTN_EMBED_TOKENS   = auto()
    NEXTN_ENORM          = auto()
    NEXTN_HNORM          = auto()
    NEXTN_SHARED_HEAD_HEAD = auto()
    NEXTN_SHARED_HEAD_NORM = auto()


MODEL_ARCH_NAMES: dict[MODEL_ARCH, str] = {
    MODEL_ARCH.MMPROJ:           "clip", # dummy arch for clip.cpp
    MODEL_ARCH.LLAMA:            "llama",
    MODEL_ARCH.LLAMA4:           "llama4",
    MODEL_ARCH.DECI:             "deci",
    MODEL_ARCH.FALCON:           "falcon",
    MODEL_ARCH.BAICHUAN:         "baichuan",
    MODEL_ARCH.GROK:             "grok",
    MODEL_ARCH.GPT2:             "gpt2",
    MODEL_ARCH.GPTJ:             "gptj",
    MODEL_ARCH.GPTNEOX:          "gptneox",
    MODEL_ARCH.MPT:              "mpt",
    MODEL_ARCH.STARCODER:        "starcoder",
    MODEL_ARCH.REFACT:           "refact",
    MODEL_ARCH.BERT:             "bert",
    MODEL_ARCH.NOMIC_BERT:       "nomic-bert",
    MODEL_ARCH.NOMIC_BERT_MOE:   "nomic-bert-moe",
    MODEL_ARCH.NEO_BERT:         "neo-bert",
    MODEL_ARCH.JINA_BERT_V2:     "jina-bert-v2",
    MODEL_ARCH.JINA_BERT_V3:     "jina-bert-v3",
    MODEL_ARCH.BLOOM:            "bloom",
    MODEL_ARCH.STABLELM:         "stablelm",
    MODEL_ARCH.QWEN:             "qwen",
    MODEL_ARCH.QWEN2:            "qwen2",
    MODEL_ARCH.QWEN2MOE:         "qwen2moe",
    MODEL_ARCH.QWEN2VL:          "qwen2vl",
    MODEL_ARCH.QWEN3:            "qwen3",
    MODEL_ARCH.QWEN3MOE:         "qwen3moe",
    MODEL_ARCH.PHI2:             "phi2",
    MODEL_ARCH.PHI3:             "phi3",
    MODEL_ARCH.PHIMOE:           "phimoe",
    MODEL_ARCH.PLAMO:            "plamo",
    MODEL_ARCH.PLAMO2:           "plamo2",
    MODEL_ARCH.CODESHELL:        "codeshell",
    MODEL_ARCH.ORION:            "orion",
    MODEL_ARCH.INTERNLM2:        "internlm2",
    MODEL_ARCH.MINICPM:          "minicpm",
    MODEL_ARCH.MINICPM3:         "minicpm3",
    MODEL_ARCH.GEMMA:            "gemma",
    MODEL_ARCH.GEMMA2:           "gemma2",
    MODEL_ARCH.GEMMA3:           "gemma3",
    MODEL_ARCH.GEMMA3N:          "gemma3n",
    MODEL_ARCH.GEMMA_EMBEDDING:  "gemma-embedding",
    MODEL_ARCH.STARCODER2:       "starcoder2",
    MODEL_ARCH.RWKV6:            "rwkv6",
    MODEL_ARCH.RWKV6QWEN2:       "rwkv6qwen2",
    MODEL_ARCH.RWKV7:            "rwkv7",
    MODEL_ARCH.ARWKV7:           "arwkv7",
    MODEL_ARCH.MAMBA:            "mamba",
    MODEL_ARCH.MAMBA2:           "mamba2",
    MODEL_ARCH.JAMBA:            "jamba",
    MODEL_ARCH.XVERSE:           "xverse",
    MODEL_ARCH.COMMAND_R:        "command-r",
    MODEL_ARCH.COHERE2:          "cohere2",
    MODEL_ARCH.DBRX:             "dbrx",
    MODEL_ARCH.OLMO:             "olmo",
    MODEL_ARCH.OLMO2:            "olmo2",
    MODEL_ARCH.OLMOE:            "olmoe",
    MODEL_ARCH.OPENELM:          "openelm",
    MODEL_ARCH.ARCTIC:           "arctic",
    MODEL_ARCH.DEEPSEEK:         "deepseek",
    MODEL_ARCH.DEEPSEEK2:        "deepseek2",
    MODEL_ARCH.CHATGLM:          "chatglm",
    MODEL_ARCH.GLM4:             "glm4",
    MODEL_ARCH.GLM4_MOE:         "glm4moe",
    MODEL_ARCH.BITNET:           "bitnet",
    MODEL_ARCH.T5:               "t5",
    MODEL_ARCH.T5ENCODER:        "t5encoder",
    MODEL_ARCH.JAIS:             "jais",
    MODEL_ARCH.NEMOTRON:         "nemotron",
    MODEL_ARCH.NEMOTRON_H:       "nemotron_h",
    MODEL_ARCH.EXAONE:           "exaone",
    MODEL_ARCH.EXAONE4:          "exaone4",
    MODEL_ARCH.GRANITE:          "granite",
    MODEL_ARCH.GRANITE_MOE:      "granitemoe",
    MODEL_ARCH.GRANITE_HYBRID:   "granitehybrid",
    MODEL_ARCH.CHAMELEON:        "chameleon",
    MODEL_ARCH.WAVTOKENIZER_DEC: "wavtokenizer-dec",
    MODEL_ARCH.PLM:              "plm",
    MODEL_ARCH.BAILINGMOE:       "bailingmoe",
    MODEL_ARCH.DOTS1:            "dots1",
    MODEL_ARCH.ARCEE:            "arcee",
    MODEL_ARCH.ERNIE4_5:         "ernie4_5",
    MODEL_ARCH.ERNIE4_5_MOE:     "ernie4_5-moe",
    MODEL_ARCH.FALCON_H1:        "falcon-h1",
    MODEL_ARCH.HUNYUAN_MOE:      "hunyuan-moe",
    MODEL_ARCH.HUNYUAN_DENSE:    "hunyuan-dense",
    MODEL_ARCH.SMOLLM3:          "smollm3",
    MODEL_ARCH.GPT_OSS:          "gpt-oss",
    MODEL_ARCH.LFM2:             "lfm2",
    MODEL_ARCH.DREAM:            "dream",
    MODEL_ARCH.SMALLTHINKER:     "smallthinker",
    MODEL_ARCH.LLADA:            "llada",
    MODEL_ARCH.LLADA_MOE:        "llada-moe",
    MODEL_ARCH.SEED_OSS:         "seed_oss",
    MODEL_ARCH.APERTUS:          "apertus",
}

VISION_PROJECTOR_TYPE_NAMES: dict[VISION_PROJECTOR_TYPE, str] = {
    VISION_PROJECTOR_TYPE.MLP:       "mlp",
    VISION_PROJECTOR_TYPE.LDP:       "ldp",
    VISION_PROJECTOR_TYPE.LDPV2:     "ldpv2",
    VISION_PROJECTOR_TYPE.RESAMPLER: "resampler",
    VISION_PROJECTOR_TYPE.GLM_EDGE:  "adapter",
    VISION_PROJECTOR_TYPE.MERGER:    "qwen2vl_merger",
    VISION_PROJECTOR_TYPE.GEMMA3:    "gemma3",
}

TENSOR_NAMES: dict[MODEL_TENSOR, str] = {
    MODEL_TENSOR.TOKEN_EMBD:                "token_embd",
    MODEL_TENSOR.TOKEN_EMBD_NORM:           "token_embd_norm",
    MODEL_TENSOR.TOKEN_TYPES:               "token_types",
    MODEL_TENSOR.POS_EMBD:                  "position_embd",
    MODEL_TENSOR.OUTPUT_NORM:               "output_norm",
    MODEL_TENSOR.OUTPUT:                    "output",
    MODEL_TENSOR.ROPE_FREQS:                "rope_freqs",
    MODEL_TENSOR.ROPE_FACTORS_LONG:         "rope_factors_long",
    MODEL_TENSOR.ROPE_FACTORS_SHORT:        "rope_factors_short",
    MODEL_TENSOR.ATTN_NORM:                 "blk.{bid}.attn_norm",
    MODEL_TENSOR.ATTN_NORM_2:               "blk.{bid}.attn_norm_2",
    MODEL_TENSOR.ATTN_QKV:                  "blk.{bid}.attn_qkv",
    MODEL_TENSOR.ATTN_Q:                    "blk.{bid}.attn_q",
    MODEL_TENSOR.ATTN_K:                    "blk.{bid}.attn_k",
    MODEL_TENSOR.ATTN_V:                    "blk.{bid}.attn_v",
    MODEL_TENSOR.ATTN_OUT:                  "blk.{bid}.attn_output",
    MODEL_TENSOR.ATTN_ROT_EMBD:             "blk.{bid}.attn_rot_embd",
    MODEL_TENSOR.ATTN_SINKS:                "blk.{bid}.attn_sinks",
    MODEL_TENSOR.ATTN_Q_NORM:               "blk.{bid}.attn_q_norm",
    MODEL_TENSOR.ATTN_K_NORM:               "blk.{bid}.attn_k_norm",
    MODEL_TENSOR.ATTN_OUT_NORM:             "blk.{bid}.attn_output_norm",
    MODEL_TENSOR.ATTN_POST_NORM:            "blk.{bid}.post_attention_norm",
    MODEL_TENSOR.FFN_GATE_INP:              "blk.{bid}.ffn_gate_inp",
    MODEL_TENSOR.FFN_GATE_INP_SHEXP:        "blk.{bid}.ffn_gate_inp_shexp",
    MODEL_TENSOR.FFN_NORM:                  "blk.{bid}.ffn_norm",
    MODEL_TENSOR.FFN_PRE_NORM:              "blk.{bid}.ffn_norm",
    MODEL_TENSOR.FFN_POST_NORM:             "blk.{bid}.post_ffw_norm",
    MODEL_TENSOR.FFN_GATE:                  "blk.{bid}.ffn_gate",
    MODEL_TENSOR.FFN_DOWN:                  "blk.{bid}.ffn_down",
    MODEL_TENSOR.FFN_UP:                    "blk.{bid}.ffn_up",
    MODEL_TENSOR.FFN_GATE_SHEXP:            "blk.{bid}.ffn_gate_shexp",
    MODEL_TENSOR.FFN_DOWN_SHEXP:            "blk.{bid}.ffn_down_shexp",
    MODEL_TENSOR.FFN_UP_SHEXP:              "blk.{bid}.ffn_up_shexp",
    MODEL_TENSOR.FFN_ACT:                   "blk.{bid}.ffn",
    MODEL_TENSOR.FFN_NORM_EXP:              "blk.{bid}.ffn_norm_exps",
    MODEL_TENSOR.FFN_GATE_EXP:              "blk.{bid}.ffn_gate_exps",
    MODEL_TENSOR.FFN_DOWN_EXP:              "blk.{bid}.ffn_down_exps",
    MODEL_TENSOR.FFN_UP_EXP:                "blk.{bid}.ffn_up_exps",
    MODEL_TENSOR.FFN_EXP_PROBS_B:           "blk.{bid}.exp_probs_b",
    MODEL_TENSOR.LAYER_OUT_NORM:            "blk.{bid}.layer_output_norm",
    MODEL_TENSOR.PER_LAYER_TOKEN_EMBD:      "per_layer_token_embd",           # gemma3n
    MODEL_TENSOR.PER_LAYER_MODEL_PROJ:      "per_layer_model_proj",           # gemma3n
    MODEL_TENSOR.PER_LAYER_PROJ_NORM:       "per_layer_proj_norm",            # gemma3n
    MODEL_TENSOR.ALTUP_UNEMBD_PROJ:         "altup_unembd_proj",              # gemma3n
    MODEL_TENSOR.ALTUP_PROJ:                "altup_proj",                     # gemma3n
    MODEL_TENSOR.PER_LAYER_INP_GATE:        "blk.{bid}.inp_gate",             # gemma3n
    MODEL_TENSOR.PER_LAYER_PROJ:            "blk.{bid}.proj",                 # gemma3n
    MODEL_TENSOR.PER_LAYER_POST_NORM:       "blk.{bid}.post_norm",            # gemma3n
    MODEL_TENSOR.ALTUP_CORRECT_COEF:        "blk.{bid}.altup_correct_coef",   # gemma3n
    MODEL_TENSOR.ALTUP_CORRECT_SCALE:       "blk.{bid}.altup_correct_scale",  # gemma3n
    MODEL_TENSOR.ALTUP_PREDICT_COEF:        "blk.{bid}.altup_predict_coef",   # gemma3n
    MODEL_TENSOR.ALTUP_ROUTER:              "blk.{bid}.altup_router",         # gemma3n
    MODEL_TENSOR.ALTUP_ROUTER_NORM:         "blk.{bid}.altup_router_norm",    # gemma3n
    MODEL_TENSOR.LAUREL_L:                  "blk.{bid}.laurel_l",             # gemma3n
    MODEL_TENSOR.LAUREL_R:                  "blk.{bid}.laurel_r",             # gemma3n
    MODEL_TENSOR.LAUREL_POST_NORM:          "blk.{bid}.laurel_post_norm",     # gemma3n
    MODEL_TENSOR.SSM_IN:                    "blk.{bid}.ssm_in",
    MODEL_TENSOR.SSM_CONV1D:                "blk.{bid}.ssm_conv1d",
    MODEL_TENSOR.SSM_X:                     "blk.{bid}.ssm_x",
    MODEL_TENSOR.SSM_DT:                    "blk.{bid}.ssm_dt",
    MODEL_TENSOR.SSM_DT_NORM:               "blk.{bid}.ssm_dt_norm",
    MODEL_TENSOR.SSM_A:                     "blk.{bid}.ssm_a",
    MODEL_TENSOR.SSM_B_NORM:                "blk.{bid}.ssm_b_norm",
    MODEL_TENSOR.SSM_C_NORM:                "blk.{bid}.ssm_c_norm",
    MODEL_TENSOR.SSM_D:                     "blk.{bid}.ssm_d",
    MODEL_TENSOR.SSM_NORM:                  "blk.{bid}.ssm_norm",
    MODEL_TENSOR.SSM_OUT:                   "blk.{bid}.ssm_out",
    MODEL_TENSOR.TIME_MIX_W0:               "blk.{bid}.time_mix_w0",
    MODEL_TENSOR.TIME_MIX_W1:               "blk.{bid}.time_mix_w1",
    MODEL_TENSOR.TIME_MIX_W2:               "blk.{bid}.time_mix_w2",
    MODEL_TENSOR.TIME_MIX_A0:               "blk.{bid}.time_mix_a0",
    MODEL_TENSOR.TIME_MIX_A1:               "blk.{bid}.time_mix_a1",
    MODEL_TENSOR.TIME_MIX_A2:               "blk.{bid}.time_mix_a2",
    MODEL_TENSOR.TIME_MIX_V0:               "blk.{bid}.time_mix_v0",
    MODEL_TENSOR.TIME_MIX_V1:               "blk.{bid}.time_mix_v1",
    MODEL_TENSOR.TIME_MIX_V2:               "blk.{bid}.time_mix_v2",
    MODEL_TENSOR.TIME_MIX_G1:               "blk.{bid}.time_mix_g1",
    MODEL_TENSOR.TIME_MIX_G2:               "blk.{bid}.time_mix_g2",
    MODEL_TENSOR.TIME_MIX_K_K:              "blk.{bid}.time_mix_k_k",
    MODEL_TENSOR.TIME_MIX_K_A:              "blk.{bid}.time_mix_k_a",
    MODEL_TENSOR.TIME_MIX_R_K:              "blk.{bid}.time_mix_r_k",
    MODEL_TENSOR.TIME_MIX_LERP_X:           "blk.{bid}.time_mix_lerp_x",
    MODEL_TENSOR.TIME_MIX_LERP_K:           "blk.{bid}.time_mix_lerp_k",
    MODEL_TENSOR.TIME_MIX_LERP_V:           "blk.{bid}.time_mix_lerp_v",
    MODEL_TENSOR.TIME_MIX_LERP_R:           "blk.{bid}.time_mix_lerp_r",
    MODEL_TENSOR.TIME_MIX_LERP_G:           "blk.{bid}.time_mix_lerp_g",
    MODEL_TENSOR.TIME_MIX_LERP_FUSED:       "blk.{bid}.time_mix_lerp_fused",
    MODEL_TENSOR.TIME_MIX_LERP_W:           "blk.{bid}.time_mix_lerp_w",
    MODEL_TENSOR.TIME_MIX_FIRST:            "blk.{bid}.time_mix_first",
    MODEL_TENSOR.TIME_MIX_DECAY:            "blk.{bid}.time_mix_decay",
    MODEL_TENSOR.TIME_MIX_DECAY_W1:         "blk.{bid}.time_mix_decay_w1",
    MODEL_TENSOR.TIME_MIX_DECAY_W2:         "blk.{bid}.time_mix_decay_w2",
    MODEL_TENSOR.TIME_MIX_KEY:              "blk.{bid}.time_mix_key",
    MODEL_TENSOR.TIME_MIX_VALUE:            "blk.{bid}.time_mix_value",
    MODEL_TENSOR.TIME_MIX_RECEPTANCE:       "blk.{bid}.time_mix_receptance",
    MODEL_TENSOR.TIME_MIX_GATE:             "blk.{bid}.time_mix_gate",
    MODEL_TENSOR.TIME_MIX_LN:               "blk.{bid}.time_mix_ln",
    MODEL_TENSOR.TIME_MIX_OUTPUT:           "blk.{bid}.time_mix_output",
    MODEL_TENSOR.CHANNEL_MIX_LERP_K:        "blk.{bid}.channel_mix_lerp_k",
    MODEL_TENSOR.CHANNEL_MIX_LERP_R:        "blk.{bid}.channel_mix_lerp_r",
    MODEL_TENSOR.CHANNEL_MIX_KEY:           "blk.{bid}.channel_mix_key",
    MODEL_TENSOR.CHANNEL_MIX_RECEPTANCE:    "blk.{bid}.channel_mix_receptance",
    MODEL_TENSOR.CHANNEL_MIX_VALUE:         "blk.{bid}.channel_mix_value",
    MODEL_TENSOR.ATTN_Q_A:                  "blk.{bid}.attn_q_a",
    MODEL_TENSOR.ATTN_Q_B:                  "blk.{bid}.attn_q_b",
    MODEL_TENSOR.ATTN_KV_A_MQA:             "blk.{bid}.attn_kv_a_mqa",
    MODEL_TENSOR.ATTN_KV_B:                 "blk.{bid}.attn_kv_b",
    MODEL_TENSOR.ATTN_K_B:                  "blk.{bid}.attn_k_b",
    MODEL_TENSOR.ATTN_V_B:                  "blk.{bid}.attn_v_b",
    MODEL_TENSOR.ATTN_Q_A_NORM:             "blk.{bid}.attn_q_a_norm",
    MODEL_TENSOR.ATTN_KV_A_NORM:            "blk.{bid}.attn_kv_a_norm",
    MODEL_TENSOR.ATTN_SUB_NORM:             "blk.{bid}.attn_sub_norm",
    MODEL_TENSOR.FFN_SUB_NORM:              "blk.{bid}.ffn_sub_norm",
    MODEL_TENSOR.DEC_ATTN_NORM:             "dec.blk.{bid}.attn_norm",
    MODEL_TENSOR.DEC_ATTN_Q:                "dec.blk.{bid}.attn_q",
    MODEL_TENSOR.DEC_ATTN_K:                "dec.blk.{bid}.attn_k",
    MODEL_TENSOR.DEC_ATTN_V:                "dec.blk.{bid}.attn_v",
    MODEL_TENSOR.DEC_ATTN_OUT:              "dec.blk.{bid}.attn_o",
    MODEL_TENSOR.DEC_ATTN_REL_B:            "dec.blk.{bid}.attn_rel_b",
    MODEL_TENSOR.DEC_CROSS_ATTN_NORM:       "dec.blk.{bid}.cross_attn_norm",
    MODEL_TENSOR.DEC_CROSS_ATTN_Q:          "dec.blk.{bid}.cross_attn_q",
    MODEL_TENSOR.DEC_CROSS_ATTN_K:          "dec.blk.{bid}.cross_attn_k",
    MODEL_TENSOR.DEC_CROSS_ATTN_V:          "dec.blk.{bid}.cross_attn_v",
    MODEL_TENSOR.DEC_CROSS_ATTN_OUT:        "dec.blk.{bid}.cross_attn_o",
    MODEL_TENSOR.DEC_CROSS_ATTN_REL_B:      "dec.blk.{bid}.cross_attn_rel_b",
    MODEL_TENSOR.DEC_FFN_NORM:              "dec.blk.{bid}.ffn_norm",
    MODEL_TENSOR.DEC_FFN_GATE:              "dec.blk.{bid}.ffn_gate",
    MODEL_TENSOR.DEC_FFN_DOWN:              "dec.blk.{bid}.ffn_down",
    MODEL_TENSOR.DEC_FFN_UP:                "dec.blk.{bid}.ffn_up",
    MODEL_TENSOR.DEC_OUTPUT_NORM:           "dec.output_norm",
    MODEL_TENSOR.ENC_ATTN_NORM:             "enc.blk.{bid}.attn_norm",
    MODEL_TENSOR.ENC_ATTN_Q:                "enc.blk.{bid}.attn_q",
    MODEL_TENSOR.ENC_ATTN_K:                "enc.blk.{bid}.attn_k",
    MODEL_TENSOR.ENC_ATTN_V:                "enc.blk.{bid}.attn_v",
    MODEL_TENSOR.ENC_ATTN_OUT:              "enc.blk.{bid}.attn_o",
    MODEL_TENSOR.ENC_ATTN_REL_B:            "enc.blk.{bid}.attn_rel_b",
    MODEL_TENSOR.ENC_FFN_NORM:              "enc.blk.{bid}.ffn_norm",
    MODEL_TENSOR.ENC_FFN_GATE:              "enc.blk.{bid}.ffn_gate",
    MODEL_TENSOR.ENC_FFN_DOWN:              "enc.blk.{bid}.ffn_down",
    MODEL_TENSOR.ENC_FFN_UP:                "enc.blk.{bid}.ffn_up",
    MODEL_TENSOR.ENC_OUTPUT_NORM:           "enc.output_norm",
    MODEL_TENSOR.CLS:                       "cls",
    MODEL_TENSOR.CLS_OUT:                   "cls.output",
    MODEL_TENSOR.CONV1D:                    "conv1d",
    MODEL_TENSOR.CONVNEXT_DW:               "convnext.{bid}.dw",
    MODEL_TENSOR.CONVNEXT_NORM:             "convnext.{bid}.norm",
    MODEL_TENSOR.CONVNEXT_PW1:              "convnext.{bid}.pw1",
    MODEL_TENSOR.CONVNEXT_PW2:              "convnext.{bid}.pw2",
    MODEL_TENSOR.CONVNEXT_GAMMA:            "convnext.{bid}.gamma",
    MODEL_TENSOR.POSNET_CONV1:              "posnet.{bid}.conv1",
    MODEL_TENSOR.POSNET_CONV2:              "posnet.{bid}.conv2",
    MODEL_TENSOR.POSNET_NORM:               "posnet.{bid}.norm",
    MODEL_TENSOR.POSNET_NORM1:              "posnet.{bid}.norm1",
    MODEL_TENSOR.POSNET_NORM2:              "posnet.{bid}.norm2",
    MODEL_TENSOR.POSNET_ATTN_NORM:          "posnet.{bid}.attn_norm",
    MODEL_TENSOR.POSNET_ATTN_Q:             "posnet.{bid}.attn_q",
    MODEL_TENSOR.POSNET_ATTN_K:             "posnet.{bid}.attn_k",
    MODEL_TENSOR.POSNET_ATTN_V:             "posnet.{bid}.attn_v",
    MODEL_TENSOR.POSNET_ATTN_OUT:           "posnet.{bid}.attn_output",
    MODEL_TENSOR.SHORTCONV_CONV:            "blk.{bid}.shortconv.conv",
    MODEL_TENSOR.SHORTCONV_INPROJ:          "blk.{bid}.shortconv.in_proj",
    MODEL_TENSOR.SHORTCONV_OUTPROJ:         "blk.{bid}.shortconv.out_proj",
    # vision
    MODEL_TENSOR.V_MMPROJ:                  "mm.{bid}",
    MODEL_TENSOR.V_MMPROJ_FC:               "mm.model.fc",
    MODEL_TENSOR.V_MMPROJ_MLP:              "mm.model.mlp.{bid}",
    MODEL_TENSOR.V_MMPROJ_PEG:              "mm.model.peg.{bid}",
    MODEL_TENSOR.V_ENC_EMBD_CLS:            "v.class_embd",
    MODEL_TENSOR.V_ENC_EMBD_PATCH:          "v.patch_embd",
    MODEL_TENSOR.V_ENC_EMBD_POS:            "v.position_embd",
    MODEL_TENSOR.V_ENC_ATTN_Q:              "v.blk.{bid}.attn_q",
    MODEL_TENSOR.V_ENC_ATTN_Q_NORM:         "v.blk.{bid}.attn_q_norm",
    MODEL_TENSOR.V_ENC_ATTN_K:              "v.blk.{bid}.attn_k",
    MODEL_TENSOR.V_ENC_ATTN_K_NORM:         "v.blk.{bid}.attn_k_norm",
    MODEL_TENSOR.V_ENC_ATTN_V:              "v.blk.{bid}.attn_v",
    MODEL_TENSOR.V_ENC_INPUT_NORM:          "v.blk.{bid}.ln1",
    MODEL_TENSOR.V_ENC_ATTN_O:              "v.blk.{bid}.attn_out",
    MODEL_TENSOR.V_ENC_ATTN_O_NORM:         "v.blk.{bid}.attn_out_norm",
    MODEL_TENSOR.V_ENC_POST_ATTN_NORM:      "v.blk.{bid}.ln2",
    MODEL_TENSOR.V_ENC_FFN_UP:              "v.blk.{bid}.ffn_up",
    MODEL_TENSOR.V_ENC_FFN_GATE:            "v.blk.{bid}.ffn_gate",
    MODEL_TENSOR.V_ENC_FFN_DOWN:            "v.blk.{bid}.ffn_down",
    MODEL_TENSOR.V_LAYER_SCALE_1:           "v.blk.{bid}.ls1",
    MODEL_TENSOR.V_LAYER_SCALE_2:           "v.blk.{bid}.ls2",
    MODEL_TENSOR.V_PRE_NORM:                "v.pre_ln",
    MODEL_TENSOR.V_POST_NORM:               "v.post_ln",
    MODEL_TENSOR.V_MM_INP_PROJ:             "mm.input_projection",
    MODEL_TENSOR.V_MM_INP_NORM:             "mm.input_norm",
    MODEL_TENSOR.V_MM_SOFT_EMB_NORM:        "mm.soft_emb_norm",
    MODEL_TENSOR.V_RESMPL_POS_EMBD_K:       "resampler.pos_embd_k",
    MODEL_TENSOR.V_RESMPL_ATTN_Q:           "resampler.attn.q",
    MODEL_TENSOR.V_RESMPL_ATTN_K:           "resampler.attn.k",
    MODEL_TENSOR.V_RESMPL_ATTN_V:           "resampler.attn.v",
    MODEL_TENSOR.V_RESMPL_ATTN_OUT:         "resampler.attn.out",
    MODEL_TENSOR.V_RESMPL_KV:               "resampler.kv",
    MODEL_TENSOR.V_RESMPL_KV_NORM:          "resampler.ln_kv",
    MODEL_TENSOR.V_RESMPL_POST_NORM:        "resampler.ln_post",
    MODEL_TENSOR.V_RESMPL_Q_NORM:           "resampler.ln_q",
    MODEL_TENSOR.V_RESMPL_PROJ:             "resampler.proj",
    MODEL_TENSOR.V_RESMPL_QUERY:            "resampler.query",
    MODEL_TENSOR.V_TOK_EMBD_IMG_BREAK:      "v.token_embd.img_break", # pixtral
    MODEL_TENSOR.V_MM_PATCH_MERGER:         "mm.patch_merger", # mistral small 3.1
    # audio (mtmd)
    MODEL_TENSOR.A_ENC_EMBD_POS:            "a.position_embd",
    MODEL_TENSOR.A_ENC_CONV1D:              "a.conv1d.{bid}",
    MODEL_TENSOR.A_PRE_NORM:                "a.pre_ln",
    MODEL_TENSOR.A_POST_NORM:               "a.post_ln",
    MODEL_TENSOR.A_ENC_ATTN_Q:              "a.blk.{bid}.attn_q",
    MODEL_TENSOR.A_ENC_ATTN_K:              "a.blk.{bid}.attn_k",
    MODEL_TENSOR.A_ENC_ATTN_V:              "a.blk.{bid}.attn_v",
    MODEL_TENSOR.A_ENC_INPUT_NORM:          "a.blk.{bid}.ln1",
    MODEL_TENSOR.A_ENC_OUTPUT:              "a.blk.{bid}.attn_out",
    MODEL_TENSOR.A_ENC_OUTPUT_NORM:         "a.blk.{bid}.ln2",
    MODEL_TENSOR.A_ENC_FFN_UP:              "a.blk.{bid}.ffn_up",
    MODEL_TENSOR.A_ENC_FFN_GATE:            "a.blk.{bid}.ffn_gate",
    MODEL_TENSOR.A_ENC_FFN_DOWN:            "a.blk.{bid}.ffn_down",
    MODEL_TENSOR.A_MMPROJ:                  "mm.a.mlp.{bid}",
    MODEL_TENSOR.A_MMPROJ_FC:               "mm.a.fc",
    MODEL_TENSOR.A_MM_NORM_PRE:             "mm.a.norm_pre",
    MODEL_TENSOR.A_MM_NORM_MID:             "mm.a.norm_mid",
    # NextN/MTP
    MODEL_TENSOR.NEXTN_EH_PROJ:             "blk.{bid}.nextn.eh_proj",
    MODEL_TENSOR.NEXTN_EMBED_TOKENS:        "blk.{bid}.nextn.embed_tokens",
    MODEL_TENSOR.NEXTN_ENORM:               "blk.{bid}.nextn.enorm",
    MODEL_TENSOR.NEXTN_HNORM:               "blk.{bid}.nextn.hnorm",
    MODEL_TENSOR.NEXTN_SHARED_HEAD_HEAD:    "blk.{bid}.nextn.shared_head_head",
    MODEL_TENSOR.NEXTN_SHARED_HEAD_NORM:    "blk.{bid}.nextn.shared_head_norm",
}

MODEL_TENSORS: dict[MODEL_ARCH, list[MODEL_TENSOR]] = {
    MODEL_ARCH.MMPROJ: [
        MODEL_TENSOR.V_MMPROJ,
        MODEL_TENSOR.V_MMPROJ_FC,
        MODEL_TENSOR.V_MMPROJ_MLP,
        MODEL_TENSOR.V_MMPROJ_PEG,
        MODEL_TENSOR.V_ENC_EMBD_CLS,
        MODEL_TENSOR.V_ENC_EMBD_PATCH,
        MODEL_TENSOR.V_ENC_EMBD_POS,
        MODEL_TENSOR.V_ENC_INPUT_NORM,
        MODEL_TENSOR.V_ENC_ATTN_Q,
        MODEL_TENSOR.V_ENC_ATTN_Q_NORM,
        MODEL_TENSOR.V_ENC_ATTN_K,
        MODEL_TENSOR.V_ENC_ATTN_K_NORM,
        MODEL_TENSOR.V_ENC_ATTN_V,
        MODEL_TENSOR.V_ENC_ATTN_O,
        MODEL_TENSOR.V_ENC_ATTN_O_NORM,
        MODEL_TENSOR.V_ENC_POST_ATTN_NORM,
        MODEL_TENSOR.V_ENC_FFN_UP,
        MODEL_TENSOR.V_ENC_FFN_GATE,
        MODEL_TENSOR.V_ENC_FFN_DOWN,
        MODEL_TENSOR.V_LAYER_SCALE_1,
        MODEL_TENSOR.V_LAYER_SCALE_2,
        MODEL_TENSOR.V_PRE_NORM,
        MODEL_TENSOR.V_POST_NORM,
        MODEL_TENSOR.V_MM_INP_PROJ,
        MODEL_TENSOR.V_MM_INP_NORM,
        MODEL_TENSOR.V_MM_SOFT_EMB_NORM,
        MODEL_TENSOR.V_RESMPL_POS_EMBD_K,
        MODEL_TENSOR.V_RESMPL_ATTN_Q,
        MODEL_TENSOR.V_RESMPL_ATTN_K,
        MODEL_TENSOR.V_RESMPL_ATTN_V,
        MODEL_TENSOR.V_RESMPL_ATTN_OUT,
        MODEL_TENSOR.V_RESMPL_KV,
        MODEL_TENSOR.V_RESMPL_KV_NORM,
        MODEL_TENSOR.V_RESMPL_POST_NORM,
        MODEL_TENSOR.V_RESMPL_Q_NORM,
        MODEL_TENSOR.V_RESMPL_PROJ,
        MODEL_TENSOR.V_RESMPL_QUERY,
        MODEL_TENSOR.V_TOK_EMBD_IMG_BREAK,
        MODEL_TENSOR.V_MM_PATCH_MERGER,
        # audio
        MODEL_TENSOR.A_ENC_EMBD_POS,
        MODEL_TENSOR.A_ENC_CONV1D,
        MODEL_TENSOR.A_PRE_NORM,
        MODEL_TENSOR.A_POST_NORM,
        MODEL_TENSOR.A_ENC_ATTN_Q,
        MODEL_TENSOR.A_ENC_ATTN_K,
        MODEL_TENSOR.A_ENC_ATTN_V,
        MODEL_TENSOR.A_ENC_INPUT_NORM,
        MODEL_TENSOR.A_ENC_OUTPUT,
        MODEL_TENSOR.A_ENC_OUTPUT_NORM,
        MODEL_TENSOR.A_ENC_FFN_UP,
        MODEL_TENSOR.A_ENC_FFN_GATE,
        MODEL_TENSOR.A_ENC_FFN_DOWN,
        MODEL_TENSOR.A_MMPROJ,
        MODEL_TENSOR.A_MMPROJ_FC,
        MODEL_TENSOR.A_MM_NORM_PRE,
        MODEL_TENSOR.A_MM_NORM_MID,
    ],
    MODEL_ARCH.LLAMA: [
        MODEL_TENSOR.TOKEN_EMBD,
        MODEL_TENSOR.OUTPUT_NORM,
        MODEL_TENSOR.OUTPUT,
        MODEL_TENSOR.ROPE_FREQS,
        MODEL_TENSOR.ATTN_NORM,
        MODEL_TENSOR.ATTN_Q,
        MODEL_TENSOR.ATTN_K,
        MODEL_TENSOR.ATTN_V,
        MODEL_TENSOR.ATTN_OUT,
        MODEL_TENSOR.ATTN_ROT_EMBD,
        MODEL_TENSOR.FFN_GATE_INP,
        MODEL_TENSOR.FFN_NORM,
        MODEL_TENSOR.FFN_GATE,
        MODEL_TENSOR.FFN_DOWN,
        MODEL_TENSOR.FFN_UP,
        MODEL_TENSOR.FFN_GATE_EXP,
        MODEL_TENSOR.FFN_DOWN_EXP,
        MODEL_TENSOR.FFN_UP_EXP,
    ],
    MODEL_ARCH.LLAMA4: [
        MODEL_TENSOR.TOKEN_EMBD,
        MODEL_TENSOR.OUTPUT_NORM,
        MODEL_TENSOR.OUTPUT,
        MODEL_TENSOR.ROPE_FREQS,
        MODEL_TENSOR.ATTN_NORM,
        MODEL_TENSOR.ATTN_Q,
        MODEL_TENSOR.ATTN_K,
        MODEL_TENSOR.ATTN_V,
        MODEL_TENSOR.ATTN_OUT,
        MODEL_TENSOR.ATTN_ROT_EMBD,
        MODEL_TENSOR.FFN_GATE_INP,
        MODEL_TENSOR.FFN_NORM,
        MODEL_TENSOR.FFN_GATE,
        MODEL_TENSOR.FFN_DOWN,
        MODEL_TENSOR.FFN_UP,
        MODEL_TENSOR.FFN_GATE_EXP,
        MODEL_TENSOR.FFN_DOWN_EXP,
        MODEL_TENSOR.FFN_UP_EXP,
        MODEL_TENSOR.FFN_GATE_SHEXP,
        MODEL_TENSOR.FFN_DOWN_SHEXP,
        MODEL_TENSOR.FFN_UP_SHEXP,
    ],
    MODEL_ARCH.DECI: [
        MODEL_TENSOR.TOKEN_EMBD,
        MODEL_TENSOR.OUTPUT_NORM,
        MODEL_TENSOR.OUTPUT,
        MODEL_TENSOR.ROPE_FREQS,
        MODEL_TENSOR.ATTN_NORM,
        MODEL_TENSOR.ATTN_Q,
        MODEL_TENSOR.ATTN_K,
        MODEL_TENSOR.ATTN_V,
        MODEL_TENSOR.ATTN_OUT,
        MODEL_TENSOR.ATTN_ROT_EMBD,
        MODEL_TENSOR.FFN_GATE_INP,
        MODEL_TENSOR.FFN_NORM,
        MODEL_TENSOR.FFN_GATE,
        MODEL_TENSOR.FFN_DOWN,
        MODEL_TENSOR.FFN_UP,
        MODEL_TENSOR.FFN_GATE_EXP,
        MODEL_TENSOR.FFN_DOWN_EXP,
        MODEL_TENSOR.FFN_UP_EXP,
    ],
    MODEL_ARCH.GROK: [
        MODEL_TENSOR.TOKEN_EMBD,
        MODEL_TENSOR.OUTPUT_NORM,
        MODEL_TENSOR.OUTPUT,
        MODEL_TENSOR.ROPE_FREQS,
        MODEL_TENSOR.ATTN_NORM,
        MODEL_TENSOR.ATTN_Q,
        MODEL_TENSOR.ATTN_K,
        MODEL_TENSOR.ATTN_V,
        MODEL_TENSOR.ATTN_OUT,
        MODEL_TENSOR.ATTN_ROT_EMBD,
        MODEL_TENSOR.ATTN_OUT_NORM,
        MODEL_TENSOR.FFN_GATE_INP,
        MODEL_TENSOR.FFN_NORM,
        MODEL_TENSOR.FFN_GATE,
        MODEL_TENSOR.FFN_DOWN,
        MODEL_TENSOR.FFN_UP,
        MODEL_TENSOR.FFN_GATE_EXP,
        MODEL_TENSOR.FFN_DOWN_EXP,
        MODEL_TENSOR.FFN_UP_EXP,
        MODEL_TENSOR.FFN_POST_NORM,
        MODEL_TENSOR.LAYER_OUT_NORM,
    ],
    MODEL_ARCH.GPTNEOX: [
        MODEL_TENSOR.TOKEN_EMBD,
        MODEL_TENSOR.OUTPUT_NORM,
        MODEL_TENSOR.OUTPUT,
        MODEL_TENSOR.ATTN_NORM,
        MODEL_TENSOR.ATTN_QKV,
        MODEL_TENSOR.ATTN_OUT,
        MODEL_TENSOR.FFN_NORM,
        MODEL_TENSOR.FFN_DOWN,
        MODEL_TENSOR.FFN_UP,
    ],
    MODEL_ARCH.FALCON: [
        MODEL_TENSOR.TOKEN_EMBD,
        MODEL_TENSOR.OUTPUT_NORM,
        MODEL_TENSOR.OUTPUT,
        MODEL_TENSOR.ATTN_NORM,
        MODEL_TENSOR.ATTN_NORM_2,
        MODEL_TENSOR.ATTN_QKV,
        MODEL_TENSOR.ATTN_OUT,
        MODEL_TENSOR.FFN_DOWN,
        MODEL_TENSOR.FFN_UP,
    ],
    MODEL_ARCH.BAICHUAN: [
        MODEL_TENSOR.TOKEN_EMBD,
        MODEL_TENSOR.OUTPUT_NORM,
        MODEL_TENSOR.OUTPUT,
        MODEL_TENSOR.ROPE_FREQS,
        MODEL_TENSOR.ATTN_NORM,
        MODEL_TENSOR.ATTN_Q,
        MODEL_TENSOR.ATTN_K,
        MODEL_TENSOR.ATTN_V,
        MODEL_TENSOR.ATTN_OUT,
        MODEL_TENSOR.ATTN_ROT_EMBD,
        MODEL_TENSOR.FFN_NORM,
        MODEL_TENSOR.FFN_GATE,
        MODEL_TENSOR.FFN_DOWN,
        MODEL_TENSOR.FFN_UP,
    ],
    MODEL_ARCH.STARCODER: [
        MODEL_TENSOR.TOKEN_EMBD,
        MODEL_TENSOR.POS_EMBD,
        MODEL_TENSOR.OUTPUT_NORM,
        MODEL_TENSOR.OUTPUT,
        MODEL_TENSOR.ATTN_NORM,
        MODEL_TENSOR.ATTN_QKV,
        MODEL_TENSOR.ATTN_OUT,
        MODEL_TENSOR.FFN_NORM,
        MODEL_TENSOR.FFN_DOWN,
        MODEL_TENSOR.FFN_UP,
    ],
    MODEL_ARCH.BERT: [
        MODEL_TENSOR.TOKEN_EMBD,
        MODEL_TENSOR.TOKEN_EMBD_NORM,
        MODEL_TENSOR.TOKEN_TYPES,
        MODEL_TENSOR.POS_EMBD,
        MODEL_TENSOR.OUTPUT_NORM,
        MODEL_TENSOR.ATTN_OUT_NORM,
        MODEL_TENSOR.ATTN_QKV,
        MODEL_TENSOR.ATTN_Q,
        MODEL_TENSOR.ATTN_K,
        MODEL_TENSOR.ATTN_V,
        MODEL_TENSOR.ATTN_OUT,
        MODEL_TENSOR.FFN_DOWN,
        MODEL_TENSOR.FFN_UP,
        MODEL_TENSOR.LAYER_OUT_NORM,
        MODEL_TENSOR.CLS,
        MODEL_TENSOR.CLS_OUT,
    ],
    MODEL_ARCH.NOMIC_BERT: [
        MODEL_TENSOR.TOKEN_EMBD,
        MODEL_TENSOR.TOKEN_EMBD_NORM,
        MODEL_TENSOR.TOKEN_TYPES,
        MODEL_TENSOR.POS_EMBD,
        MODEL_TENSOR.OUTPUT_NORM,
        MODEL_TENSOR.ATTN_OUT_NORM,
        MODEL_TENSOR.ATTN_QKV,
        MODEL_TENSOR.ATTN_OUT,
        MODEL_TENSOR.FFN_GATE,
        MODEL_TENSOR.FFN_DOWN,
        MODEL_TENSOR.FFN_UP,
        MODEL_TENSOR.LAYER_OUT_NORM,
    ],
    MODEL_ARCH.NOMIC_BERT_MOE: [
        MODEL_TENSOR.TOKEN_EMBD,
        MODEL_TENSOR.TOKEN_EMBD_NORM,
        MODEL_TENSOR.TOKEN_TYPES,
        MODEL_TENSOR.POS_EMBD,
        MODEL_TENSOR.OUTPUT_NORM,
        MODEL_TENSOR.ATTN_OUT_NORM,
        MODEL_TENSOR.ATTN_QKV,
        MODEL_TENSOR.ATTN_OUT,
        MODEL_TENSOR.FFN_DOWN,
        MODEL_TENSOR.FFN_UP,
        MODEL_TENSOR.FFN_GATE_INP,
        MODEL_TENSOR.FFN_DOWN_EXP,
        MODEL_TENSOR.FFN_UP_EXP,
        MODEL_TENSOR.LAYER_OUT_NORM,
    ],
    MODEL_ARCH.NEO_BERT: [
        MODEL_TENSOR.TOKEN_EMBD,
        MODEL_TENSOR.ATTN_NORM,
        MODEL_TENSOR.ATTN_QKV,
        MODEL_TENSOR.ATTN_OUT,
        MODEL_TENSOR.FFN_NORM,
        MODEL_TENSOR.FFN_DOWN,
        MODEL_TENSOR.FFN_UP,
        MODEL_TENSOR.ENC_OUTPUT_NORM,
        MODEL_TENSOR.CLS,
        MODEL_TENSOR.CLS_OUT,
    ],
    MODEL_ARCH.JINA_BERT_V2: [
        MODEL_TENSOR.TOKEN_EMBD,
        MODEL_TENSOR.TOKEN_EMBD_NORM,
        MODEL_TENSOR.TOKEN_TYPES,
        MODEL_TENSOR.ATTN_NORM_2,
        MODEL_TENSOR.ATTN_OUT_NORM,
        MODEL_TENSOR.ATTN_Q,
        MODEL_TENSOR.ATTN_Q_NORM,
        MODEL_TENSOR.ATTN_K,
        MODEL_TENSOR.ATTN_K_NORM,
        MODEL_TENSOR.ATTN_V,
        MODEL_TENSOR.ATTN_OUT,
        MODEL_TENSOR.FFN_UP,
        MODEL_TENSOR.FFN_GATE,
        MODEL_TENSOR.FFN_DOWN,
        MODEL_TENSOR.LAYER_OUT_NORM,
        MODEL_TENSOR.CLS,
    ],
    MODEL_ARCH.JINA_BERT_V3: [
        MODEL_TENSOR.TOKEN_EMBD,
        MODEL_TENSOR.TOKEN_EMBD_NORM,
        MODEL_TENSOR.TOKEN_TYPES,
        MODEL_TENSOR.OUTPUT_NORM,
        MODEL_TENSOR.ATTN_OUT_NORM,
        MODEL_TENSOR.ATTN_QKV,
        MODEL_TENSOR.ATTN_OUT,
        MODEL_TENSOR.FFN_DOWN,
        MODEL_TENSOR.FFN_UP,
        MODEL_TENSOR.LAYER_OUT_NORM,
    ],
    MODEL_ARCH.MPT: [
        MODEL_TENSOR.TOKEN_EMBD,
        MODEL_TENSOR.OUTPUT_NORM,
        MODEL_TENSOR.OUTPUT,
        MODEL_TENSOR.ATTN_NORM,
        MODEL_TENSOR.ATTN_QKV,
        MODEL_TENSOR.ATTN_OUT,
        MODEL_TENSOR.FFN_NORM,
        MODEL_TENSOR.FFN_DOWN,
        MODEL_TENSOR.FFN_UP,
        MODEL_TENSOR.FFN_ACT,
        MODEL_TENSOR.ATTN_Q_NORM,
        MODEL_TENSOR.ATTN_K_NORM,
        MODEL_TENSOR.POS_EMBD,
    ],
    MODEL_ARCH.GPTJ: [
        MODEL_TENSOR.TOKEN_EMBD,
        MODEL_TENSOR.OUTPUT_NORM,
        MODEL_TENSOR.OUTPUT,
        MODEL_TENSOR.ATTN_NORM,
        MODEL_TENSOR.ATTN_Q,
        MODEL_TENSOR.ATTN_K,
        MODEL_TENSOR.ATTN_V,
        MODEL_TENSOR.ATTN_OUT,
        MODEL_TENSOR.FFN_DOWN,
        MODEL_TENSOR.FFN_UP,
    ],
    MODEL_ARCH.REFACT: [
        MODEL_TENSOR.TOKEN_EMBD,
        MODEL_TENSOR.OUTPUT_NORM,
        MODEL_TENSOR.OUTPUT,
        MODEL_TENSOR.ATTN_NORM,
        MODEL_TENSOR.ATTN_Q,
        MODEL_TENSOR.ATTN_K,
        MODEL_TENSOR.ATTN_V,
        MODEL_TENSOR.ATTN_OUT,
        MODEL_TENSOR.FFN_NORM,
        MODEL_TENSOR.FFN_GATE,
        MODEL_TENSOR.FFN_DOWN,
        MODEL_TENSOR.FFN_UP,
    ],
    MODEL_ARCH.BLOOM: [
        MODEL_TENSOR.TOKEN_EMBD,
        MODEL_TENSOR.TOKEN_EMBD_NORM,
        MODEL_TENSOR.OUTPUT_NORM,
        MODEL_TENSOR.OUTPUT,
        MODEL_TENSOR.ATTN_NORM,
        MODEL_TENSOR.ATTN_QKV,
        MODEL_TENSOR.ATTN_OUT,
        MODEL_TENSOR.FFN_NORM,
        MODEL_TENSOR.FFN_DOWN,
        MODEL_TENSOR.FFN_UP,
    ],
    MODEL_ARCH.STABLELM: [
        MODEL_TENSOR.TOKEN_EMBD,
        MODEL_TENSOR.OUTPUT_NORM,
        MODEL_TENSOR.OUTPUT,
        MODEL_TENSOR.ROPE_FREQS,
        MODEL_TENSOR.ATTN_NORM,
        MODEL_TENSOR.ATTN_Q,
        MODEL_TENSOR.ATTN_K,
        MODEL_TENSOR.ATTN_V,
        MODEL_TENSOR.ATTN_OUT,
        MODEL_TENSOR.FFN_NORM,
        MODEL_TENSOR.FFN_GATE,
        MODEL_TENSOR.FFN_DOWN,
        MODEL_TENSOR.FFN_UP,
        MODEL_TENSOR.ATTN_Q_NORM,
        MODEL_TENSOR.ATTN_K_NORM,
    ],
    MODEL_ARCH.QWEN: [
        MODEL_TENSOR.TOKEN_EMBD,
        MODEL_TENSOR.OUTPUT_NORM,
        MODEL_TENSOR.OUTPUT,
        MODEL_TENSOR.ROPE_FREQS,
        MODEL_TENSOR.ATTN_NORM,
        MODEL_TENSOR.ATTN_QKV,
        MODEL_TENSOR.ATTN_OUT,
        MODEL_TENSOR.ATTN_ROT_EMBD,
        MODEL_TENSOR.FFN_NORM,
        MODEL_TENSOR.FFN_GATE,
        MODEL_TENSOR.FFN_DOWN,
        MODEL_TENSOR.FFN_UP,
    ],
    MODEL_ARCH.QWEN2: [
        MODEL_TENSOR.TOKEN_EMBD,
        MODEL_TENSOR.OUTPUT_NORM,
        MODEL_TENSOR.OUTPUT,
        MODEL_TENSOR.ROPE_FREQS,
        MODEL_TENSOR.ATTN_NORM,
        MODEL_TENSOR.ATTN_Q,
        MODEL_TENSOR.ATTN_K,
        MODEL_TENSOR.ATTN_V,
        MODEL_TENSOR.ATTN_OUT,
        MODEL_TENSOR.FFN_NORM,
        MODEL_TENSOR.FFN_GATE,
        MODEL_TENSOR.FFN_DOWN,
        MODEL_TENSOR.FFN_UP,
    ],
    MODEL_ARCH.DREAM: [
        MODEL_TENSOR.TOKEN_EMBD,
        MODEL_TENSOR.OUTPUT_NORM,
        MODEL_TENSOR.OUTPUT,
        MODEL_TENSOR.ROPE_FREQS,
        MODEL_TENSOR.ATTN_NORM,
        MODEL_TENSOR.ATTN_Q,
        MODEL_TENSOR.ATTN_K,
        MODEL_TENSOR.ATTN_V,
        MODEL_TENSOR.ATTN_OUT,
        MODEL_TENSOR.FFN_NORM,
        MODEL_TENSOR.FFN_GATE,
        MODEL_TENSOR.FFN_DOWN,
        MODEL_TENSOR.FFN_UP,
    ],
    MODEL_ARCH.LLADA: [
        MODEL_TENSOR.TOKEN_EMBD,
        MODEL_TENSOR.OUTPUT_NORM,
        MODEL_TENSOR.OUTPUT,
        MODEL_TENSOR.ROPE_FREQS,
        MODEL_TENSOR.ATTN_NORM,
        MODEL_TENSOR.ATTN_Q,
        MODEL_TENSOR.ATTN_K,
        MODEL_TENSOR.ATTN_V,
        MODEL_TENSOR.ATTN_OUT,
        MODEL_TENSOR.FFN_NORM,
        MODEL_TENSOR.FFN_GATE,
        MODEL_TENSOR.FFN_DOWN,
        MODEL_TENSOR.FFN_UP,
    ],
    MODEL_ARCH.QWEN2VL: [
        MODEL_TENSOR.TOKEN_EMBD,
        MODEL_TENSOR.OUTPUT_NORM,
        MODEL_TENSOR.OUTPUT,
        MODEL_TENSOR.ATTN_NORM,
        MODEL_TENSOR.ATTN_Q,
        MODEL_TENSOR.ATTN_K,
        MODEL_TENSOR.ATTN_V,
        MODEL_TENSOR.ATTN_OUT,
        MODEL_TENSOR.FFN_NORM,
        MODEL_TENSOR.FFN_GATE,
        MODEL_TENSOR.FFN_DOWN,
        MODEL_TENSOR.FFN_UP,
    ],
    MODEL_ARCH.QWEN2MOE: [
        MODEL_TENSOR.TOKEN_EMBD,
        MODEL_TENSOR.OUTPUT_NORM,
        MODEL_TENSOR.OUTPUT,
        MODEL_TENSOR.ATTN_NORM,
        MODEL_TENSOR.ATTN_Q,
        MODEL_TENSOR.ATTN_K,
        MODEL_TENSOR.ATTN_V,
        MODEL_TENSOR.ATTN_OUT,
        MODEL_TENSOR.FFN_NORM,
        MODEL_TENSOR.FFN_GATE_INP,
        MODEL_TENSOR.FFN_GATE_EXP,
        MODEL_TENSOR.FFN_DOWN_EXP,
        MODEL_TENSOR.FFN_UP_EXP,
        MODEL_TENSOR.FFN_GATE_INP_SHEXP,
        MODEL_TENSOR.FFN_GATE_SHEXP,
        MODEL_TENSOR.FFN_DOWN_SHEXP,
        MODEL_TENSOR.FFN_UP_SHEXP,
    ],
    MODEL_ARCH.QWEN3: [
        MODEL_TENSOR.TOKEN_EMBD,
        MODEL_TENSOR.OUTPUT_NORM,
        MODEL_TENSOR.OUTPUT,
        MODEL_TENSOR.ROPE_FREQS,
        MODEL_TENSOR.ATTN_NORM,
        MODEL_TENSOR.ATTN_Q,
        MODEL_TENSOR.ATTN_Q_NORM,
        MODEL_TENSOR.ATTN_K,
        MODEL_TENSOR.ATTN_K_NORM,
        MODEL_TENSOR.ATTN_V,
        MODEL_TENSOR.ATTN_OUT,
        MODEL_TENSOR.FFN_NORM,
        MODEL_TENSOR.FFN_GATE,
        MODEL_TENSOR.FFN_DOWN,
        MODEL_TENSOR.FFN_UP,
    ],
    MODEL_ARCH.QWEN3MOE: [
        MODEL_TENSOR.TOKEN_EMBD,
        MODEL_TENSOR.OUTPUT_NORM,
        MODEL_TENSOR.OUTPUT,
        MODEL_TENSOR.ATTN_NORM,
        MODEL_TENSOR.ATTN_Q,
        MODEL_TENSOR.ATTN_Q_NORM,
        MODEL_TENSOR.ATTN_K,
        MODEL_TENSOR.ATTN_K_NORM,
        MODEL_TENSOR.ATTN_V,
        MODEL_TENSOR.ATTN_OUT,
        MODEL_TENSOR.FFN_NORM,
        MODEL_TENSOR.FFN_GATE_INP,
        MODEL_TENSOR.FFN_GATE_EXP,
        MODEL_TENSOR.FFN_DOWN_EXP,
        MODEL_TENSOR.FFN_UP_EXP,
    ],
    MODEL_ARCH.PLAMO: [
        MODEL_TENSOR.TOKEN_EMBD,
        MODEL_TENSOR.OUTPUT_NORM,
        MODEL_TENSOR.OUTPUT,
        MODEL_TENSOR.ROPE_FREQS,
        MODEL_TENSOR.ATTN_NORM,
        MODEL_TENSOR.ATTN_Q,
        MODEL_TENSOR.ATTN_K,
        MODEL_TENSOR.ATTN_V,
        MODEL_TENSOR.ATTN_OUT,
        MODEL_TENSOR.ATTN_ROT_EMBD,
        MODEL_TENSOR.FFN_GATE,
        MODEL_TENSOR.FFN_DOWN,
        MODEL_TENSOR.FFN_UP,
    ],
    MODEL_ARCH.PLAMO2: [
        MODEL_TENSOR.TOKEN_EMBD,
        MODEL_TENSOR.OUTPUT_NORM,
        MODEL_TENSOR.OUTPUT,
        MODEL_TENSOR.ROPE_FREQS,
        MODEL_TENSOR.ATTN_NORM,
        MODEL_TENSOR.ATTN_QKV,
        MODEL_TENSOR.ATTN_Q,
        MODEL_TENSOR.ATTN_K,
        MODEL_TENSOR.ATTN_OUT,
        MODEL_TENSOR.ATTN_ROT_EMBD,
        MODEL_TENSOR.ATTN_Q_NORM,
        MODEL_TENSOR.ATTN_K_NORM,
        MODEL_TENSOR.ATTN_POST_NORM,
        MODEL_TENSOR.FFN_NORM,
        MODEL_TENSOR.FFN_GATE,
        MODEL_TENSOR.FFN_DOWN,
        MODEL_TENSOR.FFN_UP,
        MODEL_TENSOR.FFN_POST_NORM,
        MODEL_TENSOR.SSM_IN,
        MODEL_TENSOR.SSM_CONV1D,
        MODEL_TENSOR.SSM_X,
        MODEL_TENSOR.SSM_DT,
        MODEL_TENSOR.SSM_A,
        MODEL_TENSOR.SSM_D,
        MODEL_TENSOR.SSM_OUT,
        MODEL_TENSOR.SSM_DT_NORM,
        MODEL_TENSOR.SSM_B_NORM,
        MODEL_TENSOR.SSM_C_NORM,
    ],
    MODEL_ARCH.GPT2: [
        MODEL_TENSOR.TOKEN_EMBD,
        MODEL_TENSOR.POS_EMBD,
        MODEL_TENSOR.OUTPUT_NORM,
        MODEL_TENSOR.OUTPUT,
        MODEL_TENSOR.ATTN_NORM,
        MODEL_TENSOR.ATTN_QKV,
        MODEL_TENSOR.ATTN_OUT,
        MODEL_TENSOR.FFN_NORM,
        MODEL_TENSOR.FFN_DOWN,
        MODEL_TENSOR.FFN_UP,
    ],
    MODEL_ARCH.PHI2: [
        MODEL_TENSOR.TOKEN_EMBD,
        MODEL_TENSOR.OUTPUT_NORM,
        MODEL_TENSOR.OUTPUT,
        MODEL_TENSOR.ATTN_NORM,
        MODEL_TENSOR.ATTN_QKV,
        MODEL_TENSOR.ATTN_Q,
        MODEL_TENSOR.ATTN_K,
        MODEL_TENSOR.ATTN_V,
        MODEL_TENSOR.ATTN_OUT,
        MODEL_TENSOR.FFN_NORM,
        MODEL_TENSOR.FFN_DOWN,
        MODEL_TENSOR.FFN_UP,
    ],
    MODEL_ARCH.PHI3: [
        MODEL_TENSOR.TOKEN_EMBD,
        MODEL_TENSOR.OUTPUT_NORM,
        MODEL_TENSOR.OUTPUT,
        MODEL_TENSOR.ROPE_FACTORS_LONG,
        MODEL_TENSOR.ROPE_FACTORS_SHORT,
        MODEL_TENSOR.ATTN_NORM,
        MODEL_TENSOR.ATTN_QKV,
        MODEL_TENSOR.ATTN_Q,
        MODEL_TENSOR.ATTN_K,
        MODEL_TENSOR.ATTN_V,
        MODEL_TENSOR.ATTN_OUT,
        MODEL_TENSOR.FFN_NORM,
        MODEL_TENSOR.FFN_DOWN,
        MODEL_TENSOR.FFN_UP,
    ],
    MODEL_ARCH.PHIMOE: [
        MODEL_TENSOR.TOKEN_EMBD,
        MODEL_TENSOR.OUTPUT_NORM,
        MODEL_TENSOR.OUTPUT,
        MODEL_TENSOR.ROPE_FACTORS_LONG,
        MODEL_TENSOR.ROPE_FACTORS_SHORT,
        MODEL_TENSOR.ATTN_NORM,
        MODEL_TENSOR.ATTN_QKV,
        MODEL_TENSOR.ATTN_Q,
        MODEL_TENSOR.ATTN_K,
        MODEL_TENSOR.ATTN_V,
        MODEL_TENSOR.ATTN_OUT,
        MODEL_TENSOR.FFN_NORM,
        MODEL_TENSOR.FFN_GATE_INP,
        MODEL_TENSOR.FFN_GATE_EXP,
        MODEL_TENSOR.FFN_DOWN_EXP,
        MODEL_TENSOR.FFN_UP_EXP,
    ],
    MODEL_ARCH.CODESHELL: [
        MODEL_TENSOR.TOKEN_EMBD,
        MODEL_TENSOR.POS_EMBD,
        MODEL_TENSOR.OUTPUT_NORM,
        MODEL_TENSOR.OUTPUT,
        MODEL_TENSOR.ATTN_NORM,
        MODEL_TENSOR.ATTN_QKV,
        MODEL_TENSOR.ATTN_OUT,
        MODEL_TENSOR.ATTN_ROT_EMBD,
        MODEL_TENSOR.FFN_NORM,
        MODEL_TENSOR.FFN_DOWN,
        MODEL_TENSOR.FFN_UP,
    ],
    MODEL_ARCH.ORION: [
        MODEL_TENSOR.TOKEN_EMBD,
        MODEL_TENSOR.OUTPUT_NORM,
        MODEL_TENSOR.OUTPUT,
        MODEL_TENSOR.ROPE_FREQS,
        MODEL_TENSOR.ATTN_NORM,
        MODEL_TENSOR.ATTN_Q,
        MODEL_TENSOR.ATTN_K,
        MODEL_TENSOR.ATTN_V,
        MODEL_TENSOR.ATTN_OUT,
        MODEL_TENSOR.ATTN_ROT_EMBD,
        MODEL_TENSOR.FFN_NORM,
        MODEL_TENSOR.FFN_GATE,
        MODEL_TENSOR.FFN_DOWN,
        MODEL_TENSOR.FFN_UP,
    ],
    MODEL_ARCH.INTERNLM2: [
        MODEL_TENSOR.TOKEN_EMBD,
        MODEL_TENSOR.OUTPUT_NORM,
        MODEL_TENSOR.OUTPUT,
        MODEL_TENSOR.ATTN_NORM,
        MODEL_TENSOR.ATTN_Q,
        MODEL_TENSOR.ATTN_K,
        MODEL_TENSOR.ATTN_V,
        MODEL_TENSOR.ATTN_OUT,
        MODEL_TENSOR.ATTN_ROT_EMBD,
        MODEL_TENSOR.FFN_NORM,
        MODEL_TENSOR.FFN_GATE,
        MODEL_TENSOR.FFN_DOWN,
        MODEL_TENSOR.FFN_UP,
    ],
    MODEL_ARCH.MINICPM: [
        MODEL_TENSOR.TOKEN_EMBD,
        MODEL_TENSOR.OUTPUT,
        MODEL_TENSOR.OUTPUT_NORM,
        MODEL_TENSOR.ROPE_FREQS,
        MODEL_TENSOR.ROPE_FACTORS_LONG,
        MODEL_TENSOR.ROPE_FACTORS_SHORT,
        MODEL_TENSOR.ATTN_NORM,
        MODEL_TENSOR.ATTN_Q,
        MODEL_TENSOR.ATTN_K,
        MODEL_TENSOR.ATTN_V,
        MODEL_TENSOR.ATTN_OUT,
        MODEL_TENSOR.ATTN_ROT_EMBD,
        MODEL_TENSOR.FFN_GATE_INP,
        MODEL_TENSOR.FFN_NORM,
        MODEL_TENSOR.FFN_GATE,
        MODEL_TENSOR.FFN_DOWN,
        MODEL_TENSOR.FFN_UP,
        MODEL_TENSOR.FFN_GATE_EXP,
        MODEL_TENSOR.FFN_DOWN_EXP,
        MODEL_TENSOR.FFN_UP_EXP,
    ],
    MODEL_ARCH.MINICPM3: [
        MODEL_TENSOR.TOKEN_EMBD,
        MODEL_TENSOR.OUTPUT_NORM,
        MODEL_TENSOR.OUTPUT,
        MODEL_TENSOR.ROPE_FACTORS_LONG,
        MODEL_TENSOR.ROPE_FACTORS_SHORT,
        MODEL_TENSOR.ATTN_NORM,
        MODEL_TENSOR.ATTN_Q_A,
        MODEL_TENSOR.ATTN_Q_B,
        MODEL_TENSOR.ATTN_KV_A_MQA,
        MODEL_TENSOR.ATTN_KV_B,
        MODEL_TENSOR.ATTN_Q_A_NORM,
        MODEL_TENSOR.ATTN_KV_A_NORM,
        MODEL_TENSOR.ATTN_OUT,
        MODEL_TENSOR.FFN_NORM,
        MODEL_TENSOR.FFN_GATE,
        MODEL_TENSOR.FFN_DOWN,
        MODEL_TENSOR.FFN_UP,
    ],
    MODEL_ARCH.GEMMA: [
        MODEL_TENSOR.TOKEN_EMBD,
        MODEL_TENSOR.OUTPUT_NORM,
        MODEL_TENSOR.ATTN_NORM,
        MODEL_TENSOR.ATTN_Q,
        MODEL_TENSOR.ATTN_K,
        MODEL_TENSOR.ATTN_V,
        MODEL_TENSOR.ATTN_OUT,
        MODEL_TENSOR.FFN_GATE,
        MODEL_TENSOR.FFN_DOWN,
        MODEL_TENSOR.FFN_UP,
        MODEL_TENSOR.FFN_NORM,
    ],
    MODEL_ARCH.GEMMA2: [
        MODEL_TENSOR.TOKEN_EMBD,
        MODEL_TENSOR.OUTPUT_NORM,
        MODEL_TENSOR.ATTN_Q,
        MODEL_TENSOR.ATTN_K,
        MODEL_TENSOR.ATTN_V,
        MODEL_TENSOR.ATTN_OUT,
        MODEL_TENSOR.FFN_GATE,
        MODEL_TENSOR.FFN_DOWN,
        MODEL_TENSOR.FFN_UP,
        MODEL_TENSOR.ATTN_NORM,
        MODEL_TENSOR.ATTN_POST_NORM,
        MODEL_TENSOR.FFN_PRE_NORM,
        MODEL_TENSOR.FFN_POST_NORM,
    ],
    MODEL_ARCH.GEMMA3: [
        MODEL_TENSOR.TOKEN_EMBD,
        MODEL_TENSOR.OUTPUT,
        MODEL_TENSOR.OUTPUT_NORM,
        MODEL_TENSOR.ATTN_Q,
        MODEL_TENSOR.ATTN_Q_NORM,
        MODEL_TENSOR.ATTN_K,
        MODEL_TENSOR.ATTN_K_NORM,
        MODEL_TENSOR.ATTN_V,
        MODEL_TENSOR.ATTN_OUT,
        MODEL_TENSOR.FFN_GATE,
        MODEL_TENSOR.FFN_DOWN,
        MODEL_TENSOR.FFN_UP,
        MODEL_TENSOR.ATTN_NORM,
        MODEL_TENSOR.ATTN_POST_NORM,
        MODEL_TENSOR.FFN_PRE_NORM,
        MODEL_TENSOR.FFN_POST_NORM,
    ],
    MODEL_ARCH.GEMMA3N: [
        MODEL_TENSOR.TOKEN_EMBD,
        MODEL_TENSOR.OUTPUT,
        MODEL_TENSOR.OUTPUT_NORM,
        MODEL_TENSOR.ATTN_Q,
        MODEL_TENSOR.ATTN_Q_NORM,
        MODEL_TENSOR.ATTN_K,
        MODEL_TENSOR.ATTN_K_NORM,
        MODEL_TENSOR.ATTN_V,
        MODEL_TENSOR.ATTN_OUT,
        MODEL_TENSOR.FFN_GATE,
        MODEL_TENSOR.FFN_DOWN,
        MODEL_TENSOR.FFN_UP,
        MODEL_TENSOR.ATTN_NORM,
        MODEL_TENSOR.ATTN_POST_NORM,
        MODEL_TENSOR.FFN_PRE_NORM,
        MODEL_TENSOR.FFN_POST_NORM,
        # altup / laurel
        MODEL_TENSOR.PER_LAYER_TOKEN_EMBD,
        MODEL_TENSOR.PER_LAYER_MODEL_PROJ,
        MODEL_TENSOR.PER_LAYER_INP_GATE,
        MODEL_TENSOR.PER_LAYER_PROJ,
        MODEL_TENSOR.PER_LAYER_PROJ_NORM,
        MODEL_TENSOR.PER_LAYER_POST_NORM,
        MODEL_TENSOR.ALTUP_PROJ,
        MODEL_TENSOR.ALTUP_UNEMBD_PROJ,
        MODEL_TENSOR.ALTUP_CORRECT_COEF,
        MODEL_TENSOR.ALTUP_CORRECT_SCALE,
        MODEL_TENSOR.ALTUP_PREDICT_COEF,
        MODEL_TENSOR.ALTUP_ROUTER,
        MODEL_TENSOR.ALTUP_ROUTER_NORM,
        MODEL_TENSOR.LAUREL_L,
        MODEL_TENSOR.LAUREL_R,
        MODEL_TENSOR.LAUREL_POST_NORM,
    ],
    MODEL_ARCH.GEMMA_EMBEDDING: [
        MODEL_TENSOR.TOKEN_EMBD,
        MODEL_TENSOR.OUTPUT,
        MODEL_TENSOR.OUTPUT_NORM,
        MODEL_TENSOR.ATTN_Q,
        MODEL_TENSOR.ATTN_Q_NORM,
        MODEL_TENSOR.ATTN_K,
        MODEL_TENSOR.ATTN_K_NORM,
        MODEL_TENSOR.ATTN_V,
        MODEL_TENSOR.ATTN_OUT,
        MODEL_TENSOR.FFN_GATE,
        MODEL_TENSOR.FFN_DOWN,
        MODEL_TENSOR.FFN_UP,
        MODEL_TENSOR.ATTN_NORM,
        MODEL_TENSOR.ATTN_POST_NORM,
        MODEL_TENSOR.FFN_PRE_NORM,
        MODEL_TENSOR.FFN_POST_NORM,
    ],
    MODEL_ARCH.STARCODER2: [
        MODEL_TENSOR.TOKEN_EMBD,
        MODEL_TENSOR.OUTPUT_NORM,
        MODEL_TENSOR.OUTPUT,
        MODEL_TENSOR.ROPE_FREQS,
        MODEL_TENSOR.ATTN_NORM,
        MODEL_TENSOR.ATTN_Q,
        MODEL_TENSOR.ATTN_K,
        MODEL_TENSOR.ATTN_V,
        MODEL_TENSOR.ATTN_OUT,
        MODEL_TENSOR.ATTN_ROT_EMBD,
        MODEL_TENSOR.FFN_NORM,
        MODEL_TENSOR.FFN_DOWN,
        MODEL_TENSOR.FFN_UP,
    ],
    MODEL_ARCH.RWKV6: [
        MODEL_TENSOR.TOKEN_EMBD,
        MODEL_TENSOR.TOKEN_EMBD_NORM,
        MODEL_TENSOR.OUTPUT_NORM,
        MODEL_TENSOR.OUTPUT,
        MODEL_TENSOR.ATTN_NORM,
        MODEL_TENSOR.ATTN_NORM_2,
        MODEL_TENSOR.TIME_MIX_W1,
        MODEL_TENSOR.TIME_MIX_W2,
        MODEL_TENSOR.TIME_MIX_LERP_X,
        MODEL_TENSOR.TIME_MIX_LERP_K,
        MODEL_TENSOR.TIME_MIX_LERP_V,
        MODEL_TENSOR.TIME_MIX_LERP_R,
        MODEL_TENSOR.TIME_MIX_LERP_G,
        MODEL_TENSOR.TIME_MIX_LERP_W,
        MODEL_TENSOR.TIME_MIX_LERP_FUSED,
        MODEL_TENSOR.TIME_MIX_FIRST,
        MODEL_TENSOR.TIME_MIX_DECAY,
        MODEL_TENSOR.TIME_MIX_DECAY_W1,
        MODEL_TENSOR.TIME_MIX_DECAY_W2,
        MODEL_TENSOR.TIME_MIX_KEY,
        MODEL_TENSOR.TIME_MIX_VALUE,
        MODEL_TENSOR.TIME_MIX_RECEPTANCE,
        MODEL_TENSOR.TIME_MIX_GATE,
        MODEL_TENSOR.TIME_MIX_LN,
        MODEL_TENSOR.TIME_MIX_OUTPUT,
        MODEL_TENSOR.CHANNEL_MIX_LERP_K,
        MODEL_TENSOR.CHANNEL_MIX_LERP_R,
        MODEL_TENSOR.CHANNEL_MIX_KEY,
        MODEL_TENSOR.CHANNEL_MIX_RECEPTANCE,
        MODEL_TENSOR.CHANNEL_MIX_VALUE,
    ],
    MODEL_ARCH.RWKV6QWEN2: [
        MODEL_TENSOR.TOKEN_EMBD,
        MODEL_TENSOR.OUTPUT_NORM,
        MODEL_TENSOR.OUTPUT,
        MODEL_TENSOR.ATTN_NORM,
        MODEL_TENSOR.TIME_MIX_W1,
        MODEL_TENSOR.TIME_MIX_W2,
        MODEL_TENSOR.TIME_MIX_LERP_X,
        MODEL_TENSOR.TIME_MIX_LERP_K,
        MODEL_TENSOR.TIME_MIX_LERP_V,
        MODEL_TENSOR.TIME_MIX_LERP_R,
        MODEL_TENSOR.TIME_MIX_LERP_G,
        MODEL_TENSOR.TIME_MIX_LERP_W,
        MODEL_TENSOR.TIME_MIX_LERP_FUSED,
        MODEL_TENSOR.TIME_MIX_FIRST,
        MODEL_TENSOR.TIME_MIX_DECAY,
        MODEL_TENSOR.TIME_MIX_DECAY_W1,
        MODEL_TENSOR.TIME_MIX_DECAY_W2,
        MODEL_TENSOR.TIME_MIX_KEY,
        MODEL_TENSOR.TIME_MIX_VALUE,
        MODEL_TENSOR.TIME_MIX_RECEPTANCE,
        MODEL_TENSOR.TIME_MIX_GATE,
        MODEL_TENSOR.TIME_MIX_LN,
        MODEL_TENSOR.TIME_MIX_OUTPUT,
        MODEL_TENSOR.FFN_NORM,
        MODEL_TENSOR.FFN_GATE,
        MODEL_TENSOR.FFN_DOWN,
        MODEL_TENSOR.FFN_UP,
    ],
    MODEL_ARCH.RWKV7: [
        MODEL_TENSOR.TOKEN_EMBD,
        MODEL_TENSOR.TOKEN_EMBD_NORM,
        MODEL_TENSOR.OUTPUT_NORM,
        MODEL_TENSOR.OUTPUT,
        MODEL_TENSOR.ATTN_NORM,
        MODEL_TENSOR.ATTN_NORM_2,
        MODEL_TENSOR.TIME_MIX_LERP_FUSED,
        MODEL_TENSOR.TIME_MIX_W0,
        MODEL_TENSOR.TIME_MIX_W1,
        MODEL_TENSOR.TIME_MIX_W2,
        MODEL_TENSOR.TIME_MIX_A0,
        MODEL_TENSOR.TIME_MIX_A1,
        MODEL_TENSOR.TIME_MIX_A2,
        MODEL_TENSOR.TIME_MIX_V0,
        MODEL_TENSOR.TIME_MIX_V1,
        MODEL_TENSOR.TIME_MIX_V2,
        MODEL_TENSOR.TIME_MIX_G1,
        MODEL_TENSOR.TIME_MIX_G2,
        MODEL_TENSOR.TIME_MIX_K_K,
        MODEL_TENSOR.TIME_MIX_K_A,
        MODEL_TENSOR.TIME_MIX_R_K,
        MODEL_TENSOR.TIME_MIX_KEY,
        MODEL_TENSOR.TIME_MIX_VALUE,
        MODEL_TENSOR.TIME_MIX_RECEPTANCE,
        MODEL_TENSOR.TIME_MIX_LN,
        MODEL_TENSOR.TIME_MIX_OUTPUT,
        MODEL_TENSOR.CHANNEL_MIX_LERP_K,
        MODEL_TENSOR.CHANNEL_MIX_KEY,
        MODEL_TENSOR.CHANNEL_MIX_VALUE,
    ],
    MODEL_ARCH.ARWKV7: [
        MODEL_TENSOR.TOKEN_EMBD,
        MODEL_TENSOR.TOKEN_EMBD_NORM,
        MODEL_TENSOR.OUTPUT_NORM,
        MODEL_TENSOR.OUTPUT,
        MODEL_TENSOR.ATTN_NORM,
        MODEL_TENSOR.TIME_MIX_LERP_FUSED,
        MODEL_TENSOR.TIME_MIX_W0,
        MODEL_TENSOR.TIME_MIX_W1,
        MODEL_TENSOR.TIME_MIX_W2,
        MODEL_TENSOR.TIME_MIX_A0,
        MODEL_TENSOR.TIME_MIX_A1,
        MODEL_TENSOR.TIME_MIX_A2,
        MODEL_TENSOR.TIME_MIX_V0,
        MODEL_TENSOR.TIME_MIX_V1,
        MODEL_TENSOR.TIME_MIX_V2,
        MODEL_TENSOR.TIME_MIX_G1,
        MODEL_TENSOR.TIME_MIX_G2,
        MODEL_TENSOR.TIME_MIX_K_K,
        MODEL_TENSOR.TIME_MIX_K_A,
        MODEL_TENSOR.TIME_MIX_R_K,
        MODEL_TENSOR.TIME_MIX_KEY,
        MODEL_TENSOR.TIME_MIX_VALUE,
        MODEL_TENSOR.TIME_MIX_RECEPTANCE,
        MODEL_TENSOR.TIME_MIX_LN,
        MODEL_TENSOR.TIME_MIX_OUTPUT,
        MODEL_TENSOR.FFN_NORM,
        MODEL_TENSOR.FFN_GATE,
        MODEL_TENSOR.FFN_DOWN,
        MODEL_TENSOR.FFN_UP,
    ],
    MODEL_ARCH.MAMBA: [
        MODEL_TENSOR.TOKEN_EMBD,
        MODEL_TENSOR.OUTPUT_NORM,
        MODEL_TENSOR.OUTPUT,
        MODEL_TENSOR.ATTN_NORM,
        MODEL_TENSOR.SSM_IN,
        MODEL_TENSOR.SSM_CONV1D,
        MODEL_TENSOR.SSM_X,
        MODEL_TENSOR.SSM_DT,
        MODEL_TENSOR.SSM_A,
        MODEL_TENSOR.SSM_D,
        MODEL_TENSOR.SSM_OUT,
    ],
    MODEL_ARCH.MAMBA2: [
        MODEL_TENSOR.TOKEN_EMBD,
        MODEL_TENSOR.OUTPUT_NORM,
        MODEL_TENSOR.OUTPUT,
        MODEL_TENSOR.ATTN_NORM,
        MODEL_TENSOR.SSM_IN,
        MODEL_TENSOR.SSM_CONV1D,
        MODEL_TENSOR.SSM_DT,
        MODEL_TENSOR.SSM_A,
        MODEL_TENSOR.SSM_D,
        MODEL_TENSOR.SSM_NORM,
        MODEL_TENSOR.SSM_OUT,
    ],
    MODEL_ARCH.JAMBA: [
        MODEL_TENSOR.TOKEN_EMBD,
        MODEL_TENSOR.OUTPUT_NORM,
        MODEL_TENSOR.OUTPUT,
        MODEL_TENSOR.ATTN_NORM,
        MODEL_TENSOR.ATTN_Q,
        MODEL_TENSOR.ATTN_K,
        MODEL_TENSOR.ATTN_V,
        MODEL_TENSOR.ATTN_OUT,
        MODEL_TENSOR.SSM_IN,
        MODEL_TENSOR.SSM_CONV1D,
        MODEL_TENSOR.SSM_X,
        MODEL_TENSOR.SSM_DT,
        MODEL_TENSOR.SSM_DT_NORM,
        MODEL_TENSOR.SSM_A,
        MODEL_TENSOR.SSM_B_NORM,
        MODEL_TENSOR.SSM_C_NORM,
        MODEL_TENSOR.SSM_D,
        MODEL_TENSOR.SSM_OUT,
        MODEL_TENSOR.FFN_GATE_INP,
        MODEL_TENSOR.FFN_NORM,
        MODEL_TENSOR.FFN_GATE,
        MODEL_TENSOR.FFN_DOWN,
        MODEL_TENSOR.FFN_UP,
        MODEL_TENSOR.FFN_GATE_EXP,
        MODEL_TENSOR.FFN_DOWN_EXP,
        MODEL_TENSOR.FFN_UP_EXP,
    ],
    MODEL_ARCH.XVERSE: [
        MODEL_TENSOR.TOKEN_EMBD,
        MODEL_TENSOR.OUTPUT_NORM,
        MODEL_TENSOR.OUTPUT,
        MODEL_TENSOR.ROPE_FREQS,
        MODEL_TENSOR.ATTN_NORM,
        MODEL_TENSOR.ATTN_Q,
        MODEL_TENSOR.ATTN_K,
        MODEL_TENSOR.ATTN_V,
        MODEL_TENSOR.ATTN_OUT,
        MODEL_TENSOR.ATTN_ROT_EMBD,
        MODEL_TENSOR.FFN_NORM,
        MODEL_TENSOR.FFN_GATE,
        MODEL_TENSOR.FFN_DOWN,
        MODEL_TENSOR.FFN_UP,
    ],
    MODEL_ARCH.COMMAND_R: [
        MODEL_TENSOR.TOKEN_EMBD,
        MODEL_TENSOR.OUTPUT_NORM,
        MODEL_TENSOR.ATTN_NORM,
        MODEL_TENSOR.ATTN_Q,
        MODEL_TENSOR.ATTN_K,
        MODEL_TENSOR.ATTN_V,
        MODEL_TENSOR.ATTN_OUT,
        MODEL_TENSOR.FFN_GATE,
        MODEL_TENSOR.FFN_DOWN,
        MODEL_TENSOR.FFN_UP,
        MODEL_TENSOR.ATTN_K_NORM,
        MODEL_TENSOR.ATTN_Q_NORM,
    ],
    MODEL_ARCH.COHERE2: [
        MODEL_TENSOR.TOKEN_EMBD,
        MODEL_TENSOR.OUTPUT_NORM,
        MODEL_TENSOR.ATTN_NORM,
        MODEL_TENSOR.ATTN_Q,
        MODEL_TENSOR.ATTN_K,
        MODEL_TENSOR.ATTN_V,
        MODEL_TENSOR.ATTN_OUT,
        MODEL_TENSOR.FFN_GATE,
        MODEL_TENSOR.FFN_DOWN,
        MODEL_TENSOR.FFN_UP,
    ],
    MODEL_ARCH.DBRX: [
        MODEL_TENSOR.TOKEN_EMBD,
        MODEL_TENSOR.OUTPUT_NORM,
        MODEL_TENSOR.OUTPUT,
        MODEL_TENSOR.ATTN_NORM,
        MODEL_TENSOR.ATTN_QKV,
        MODEL_TENSOR.ATTN_OUT,
        MODEL_TENSOR.ATTN_OUT_NORM,
        MODEL_TENSOR.FFN_GATE_INP,
        MODEL_TENSOR.FFN_GATE_EXP,
        MODEL_TENSOR.FFN_DOWN_EXP,
        MODEL_TENSOR.FFN_UP_EXP,
    ],
    MODEL_ARCH.OLMO: [
        MODEL_TENSOR.TOKEN_EMBD,
        MODEL_TENSOR.OUTPUT,
        MODEL_TENSOR.ATTN_Q,
        MODEL_TENSOR.ATTN_K,
        MODEL_TENSOR.ATTN_V,
        MODEL_TENSOR.ATTN_OUT,
        MODEL_TENSOR.FFN_GATE,
        MODEL_TENSOR.FFN_DOWN,
        MODEL_TENSOR.FFN_UP,
    ],
    MODEL_ARCH.OLMO2: [
        MODEL_TENSOR.TOKEN_EMBD,
        MODEL_TENSOR.OUTPUT_NORM,
        MODEL_TENSOR.OUTPUT,
        MODEL_TENSOR.ATTN_Q,
        MODEL_TENSOR.ATTN_K,
        MODEL_TENSOR.ATTN_V,
        MODEL_TENSOR.ATTN_OUT,
        MODEL_TENSOR.ATTN_POST_NORM,
        MODEL_TENSOR.ATTN_Q_NORM,
        MODEL_TENSOR.ATTN_K_NORM,
        MODEL_TENSOR.FFN_POST_NORM,
        MODEL_TENSOR.FFN_GATE,
        MODEL_TENSOR.FFN_DOWN,
        MODEL_TENSOR.FFN_UP,
    ],
    MODEL_ARCH.SEED_OSS: [
        MODEL_TENSOR.TOKEN_EMBD,
        MODEL_TENSOR.ATTN_NORM,
        MODEL_TENSOR.ATTN_Q,
        MODEL_TENSOR.ATTN_K,
        MODEL_TENSOR.ATTN_V,
        MODEL_TENSOR.ATTN_OUT,
        MODEL_TENSOR.ATTN_POST_NORM,
        MODEL_TENSOR.FFN_GATE,
        MODEL_TENSOR.FFN_DOWN,
        MODEL_TENSOR.FFN_UP,
        MODEL_TENSOR.OUTPUT_NORM,
        MODEL_TENSOR.OUTPUT,
    ],
    MODEL_ARCH.OLMOE: [
        MODEL_TENSOR.TOKEN_EMBD,
        MODEL_TENSOR.OUTPUT_NORM,
        MODEL_TENSOR.OUTPUT,
        MODEL_TENSOR.ATTN_OUT,
        MODEL_TENSOR.ATTN_Q,
        MODEL_TENSOR.ATTN_K,
        MODEL_TENSOR.ATTN_V,
        MODEL_TENSOR.ATTN_NORM,
        MODEL_TENSOR.ATTN_Q_NORM,
        MODEL_TENSOR.ATTN_K_NORM,
        MODEL_TENSOR.FFN_NORM,
        MODEL_TENSOR.FFN_GATE_INP,
        MODEL_TENSOR.FFN_GATE_EXP,
        MODEL_TENSOR.FFN_UP_EXP,
        MODEL_TENSOR.FFN_DOWN_EXP,
    ],
    MODEL_ARCH.OPENELM: [
        MODEL_TENSOR.TOKEN_EMBD,
        MODEL_TENSOR.OUTPUT_NORM,
        MODEL_TENSOR.ATTN_NORM,
        MODEL_TENSOR.ATTN_QKV,
        MODEL_TENSOR.ATTN_Q_NORM,
        MODEL_TENSOR.ATTN_K_NORM,
        MODEL_TENSOR.ATTN_OUT,
        MODEL_TENSOR.FFN_NORM,
        MODEL_TENSOR.FFN_GATE,
        MODEL_TENSOR.FFN_DOWN,
        MODEL_TENSOR.FFN_UP,
    ],
    MODEL_ARCH.ARCTIC: [
        MODEL_TENSOR.TOKEN_EMBD,
        MODEL_TENSOR.OUTPUT_NORM,
        MODEL_TENSOR.OUTPUT,
        MODEL_TENSOR.ROPE_FREQS,
        MODEL_TENSOR.ATTN_NORM,
        MODEL_TENSOR.ATTN_Q,
        MODEL_TENSOR.ATTN_K,
        MODEL_TENSOR.ATTN_V,
        MODEL_TENSOR.ATTN_OUT,
        MODEL_TENSOR.ATTN_ROT_EMBD,
        MODEL_TENSOR.FFN_GATE_INP,
        MODEL_TENSOR.FFN_NORM,
        MODEL_TENSOR.FFN_GATE,
        MODEL_TENSOR.FFN_DOWN,
        MODEL_TENSOR.FFN_UP,
        MODEL_TENSOR.FFN_NORM_EXP,
        MODEL_TENSOR.FFN_GATE_EXP,
        MODEL_TENSOR.FFN_DOWN_EXP,
        MODEL_TENSOR.FFN_UP_EXP,
    ],
    MODEL_ARCH.DEEPSEEK: [
        MODEL_TENSOR.TOKEN_EMBD,
        MODEL_TENSOR.OUTPUT_NORM,
        MODEL_TENSOR.OUTPUT,
        MODEL_TENSOR.ROPE_FREQS,
        MODEL_TENSOR.ATTN_NORM,
        MODEL_TENSOR.ATTN_Q,
        MODEL_TENSOR.ATTN_K,
        MODEL_TENSOR.ATTN_V,
        MODEL_TENSOR.ATTN_OUT,
        MODEL_TENSOR.ATTN_ROT_EMBD,
        MODEL_TENSOR.FFN_GATE_INP,
        MODEL_TENSOR.FFN_NORM,
        MODEL_TENSOR.FFN_GATE,
        MODEL_TENSOR.FFN_DOWN,
        MODEL_TENSOR.FFN_UP,
        MODEL_TENSOR.FFN_GATE_EXP,
        MODEL_TENSOR.FFN_DOWN_EXP,
        MODEL_TENSOR.FFN_UP_EXP,
        MODEL_TENSOR.FFN_GATE_SHEXP,
        MODEL_TENSOR.FFN_DOWN_SHEXP,
        MODEL_TENSOR.FFN_UP_SHEXP,
    ],
    MODEL_ARCH.DEEPSEEK2: [
        MODEL_TENSOR.TOKEN_EMBD,
        MODEL_TENSOR.OUTPUT_NORM,
        MODEL_TENSOR.OUTPUT,
        MODEL_TENSOR.ROPE_FREQS,
        MODEL_TENSOR.ATTN_NORM,
        MODEL_TENSOR.ATTN_Q,
        MODEL_TENSOR.ATTN_Q_A,
        MODEL_TENSOR.ATTN_Q_B,
        MODEL_TENSOR.ATTN_KV_A_MQA,
        MODEL_TENSOR.ATTN_KV_B,
        MODEL_TENSOR.ATTN_K_B,
        MODEL_TENSOR.ATTN_V_B,
        MODEL_TENSOR.ATTN_Q_A_NORM,
        MODEL_TENSOR.ATTN_KV_A_NORM,
        MODEL_TENSOR.ATTN_OUT,
        MODEL_TENSOR.ATTN_ROT_EMBD,
        MODEL_TENSOR.FFN_GATE_INP,
        MODEL_TENSOR.FFN_NORM,
        MODEL_TENSOR.FFN_GATE,
        MODEL_TENSOR.FFN_DOWN,
        MODEL_TENSOR.FFN_UP,
        MODEL_TENSOR.FFN_GATE_EXP,
        MODEL_TENSOR.FFN_DOWN_EXP,
        MODEL_TENSOR.FFN_UP_EXP,
        MODEL_TENSOR.FFN_GATE_SHEXP,
        MODEL_TENSOR.FFN_DOWN_SHEXP,
        MODEL_TENSOR.FFN_UP_SHEXP,
        MODEL_TENSOR.FFN_EXP_PROBS_B,
    ],
    MODEL_ARCH.ERNIE4_5_MOE: [
        MODEL_TENSOR.TOKEN_EMBD,
        MODEL_TENSOR.OUTPUT_NORM,
        MODEL_TENSOR.OUTPUT,
        MODEL_TENSOR.ATTN_NORM,
        MODEL_TENSOR.ATTN_Q,
        MODEL_TENSOR.ATTN_K,
        MODEL_TENSOR.ATTN_V,
        MODEL_TENSOR.ATTN_OUT,
        MODEL_TENSOR.FFN_NORM,
        MODEL_TENSOR.FFN_GATE,
        MODEL_TENSOR.FFN_DOWN,
        MODEL_TENSOR.FFN_UP,
        MODEL_TENSOR.FFN_GATE_INP,
        MODEL_TENSOR.FFN_GATE_EXP,
        MODEL_TENSOR.FFN_DOWN_EXP,
        MODEL_TENSOR.FFN_UP_EXP,
        MODEL_TENSOR.FFN_GATE_SHEXP,
        MODEL_TENSOR.FFN_DOWN_SHEXP,
        MODEL_TENSOR.FFN_UP_SHEXP,
        MODEL_TENSOR.FFN_EXP_PROBS_B,
    ],
    MODEL_ARCH.PLM: [
        MODEL_TENSOR.TOKEN_EMBD,
        MODEL_TENSOR.OUTPUT,
        MODEL_TENSOR.OUTPUT_NORM,
        MODEL_TENSOR.ATTN_NORM,
        MODEL_TENSOR.ATTN_Q,
        MODEL_TENSOR.ATTN_KV_A_MQA,
        MODEL_TENSOR.ATTN_KV_A_NORM,
        MODEL_TENSOR.ATTN_KV_B,
        MODEL_TENSOR.ATTN_OUT,
        MODEL_TENSOR.FFN_NORM,
        MODEL_TENSOR.FFN_UP,
        MODEL_TENSOR.FFN_DOWN,
    ],
    MODEL_ARCH.CHATGLM : [
        MODEL_TENSOR.TOKEN_EMBD,
        MODEL_TENSOR.ROPE_FREQS,
        MODEL_TENSOR.OUTPUT_NORM,
        MODEL_TENSOR.OUTPUT,
        MODEL_TENSOR.ATTN_NORM,
        MODEL_TENSOR.ATTN_QKV,
        MODEL_TENSOR.ATTN_Q,
        MODEL_TENSOR.ATTN_K,
        MODEL_TENSOR.ATTN_V,
        MODEL_TENSOR.ATTN_OUT,
        MODEL_TENSOR.FFN_NORM,
        MODEL_TENSOR.FFN_DOWN,
        MODEL_TENSOR.FFN_UP,
    ],
    MODEL_ARCH.GLM4 : [
        MODEL_TENSOR.TOKEN_EMBD,
        MODEL_TENSOR.ROPE_FREQS,
        MODEL_TENSOR.OUTPUT_NORM,
        MODEL_TENSOR.OUTPUT,
        MODEL_TENSOR.ATTN_NORM,
        MODEL_TENSOR.ATTN_QKV,
        MODEL_TENSOR.ATTN_Q,
        MODEL_TENSOR.ATTN_K,
        MODEL_TENSOR.ATTN_V,
        MODEL_TENSOR.ATTN_OUT,
        MODEL_TENSOR.FFN_NORM,
        MODEL_TENSOR.FFN_DOWN,
        MODEL_TENSOR.FFN_UP,
        MODEL_TENSOR.ATTN_POST_NORM,
        MODEL_TENSOR.FFN_POST_NORM,
    ],
    MODEL_ARCH.GLM4_MOE: [
        MODEL_TENSOR.TOKEN_EMBD,
        MODEL_TENSOR.OUTPUT_NORM,
        MODEL_TENSOR.OUTPUT,
        MODEL_TENSOR.ATTN_NORM,
        MODEL_TENSOR.ATTN_POST_NORM,
        MODEL_TENSOR.ATTN_Q,
        MODEL_TENSOR.ATTN_K,
        MODEL_TENSOR.ATTN_V,
        MODEL_TENSOR.ATTN_OUT,
        MODEL_TENSOR.ATTN_Q_NORM,
        MODEL_TENSOR.ATTN_K_NORM,
        MODEL_TENSOR.FFN_GATE,
        MODEL_TENSOR.FFN_DOWN,
        MODEL_TENSOR.FFN_UP,
        MODEL_TENSOR.FFN_GATE_INP,
        MODEL_TENSOR.FFN_GATE_EXP,
        MODEL_TENSOR.FFN_DOWN_EXP,
        MODEL_TENSOR.FFN_UP_EXP,
        MODEL_TENSOR.FFN_GATE_SHEXP,
        MODEL_TENSOR.FFN_DOWN_SHEXP,
        MODEL_TENSOR.FFN_UP_SHEXP,
        MODEL_TENSOR.FFN_EXP_PROBS_B,
        # NextN/MTP tensors - preserved but unused
        MODEL_TENSOR.NEXTN_EH_PROJ,
        MODEL_TENSOR.NEXTN_EMBED_TOKENS,
        MODEL_TENSOR.NEXTN_ENORM,
        MODEL_TENSOR.NEXTN_HNORM,
        MODEL_TENSOR.NEXTN_SHARED_HEAD_HEAD,
        MODEL_TENSOR.NEXTN_SHARED_HEAD_NORM,
    ],
    MODEL_ARCH.BITNET: [
        MODEL_TENSOR.ATTN_Q,
        MODEL_TENSOR.ATTN_K,
        MODEL_TENSOR.ATTN_V,
        MODEL_TENSOR.TOKEN_EMBD,
        MODEL_TENSOR.OUTPUT_NORM,
        MODEL_TENSOR.ATTN_NORM,
        MODEL_TENSOR.ATTN_OUT,
        MODEL_TENSOR.FFN_NORM,
        MODEL_TENSOR.FFN_GATE,
        MODEL_TENSOR.FFN_DOWN,
        MODEL_TENSOR.FFN_UP,
        MODEL_TENSOR.ATTN_SUB_NORM,
        MODEL_TENSOR.FFN_SUB_NORM,
    ],
    MODEL_ARCH.T5: [
        MODEL_TENSOR.TOKEN_EMBD,
        MODEL_TENSOR.OUTPUT,
        MODEL_TENSOR.DEC_ATTN_NORM,
        MODEL_TENSOR.DEC_ATTN_Q,
        MODEL_TENSOR.DEC_ATTN_K,
        MODEL_TENSOR.DEC_ATTN_V,
        MODEL_TENSOR.DEC_ATTN_OUT,
        MODEL_TENSOR.DEC_ATTN_REL_B,
        MODEL_TENSOR.DEC_CROSS_ATTN_NORM,
        MODEL_TENSOR.DEC_CROSS_ATTN_Q,
        MODEL_TENSOR.DEC_CROSS_ATTN_K,
        MODEL_TENSOR.DEC_CROSS_ATTN_V,
        MODEL_TENSOR.DEC_CROSS_ATTN_OUT,
        MODEL_TENSOR.DEC_CROSS_ATTN_REL_B,
        MODEL_TENSOR.DEC_FFN_NORM,
        MODEL_TENSOR.DEC_FFN_GATE,
        MODEL_TENSOR.DEC_FFN_DOWN,
        MODEL_TENSOR.DEC_FFN_UP,
        MODEL_TENSOR.DEC_OUTPUT_NORM,
        MODEL_TENSOR.ENC_ATTN_NORM,
        MODEL_TENSOR.ENC_ATTN_Q,
        MODEL_TENSOR.ENC_ATTN_K,
        MODEL_TENSOR.ENC_ATTN_V,
        MODEL_TENSOR.ENC_ATTN_OUT,
        MODEL_TENSOR.ENC_ATTN_REL_B,
        MODEL_TENSOR.ENC_FFN_NORM,
        MODEL_TENSOR.ENC_FFN_GATE,
        MODEL_TENSOR.ENC_FFN_DOWN,
        MODEL_TENSOR.ENC_FFN_UP,
        MODEL_TENSOR.ENC_OUTPUT_NORM,
    ],
    MODEL_ARCH.T5ENCODER: [
        MODEL_TENSOR.TOKEN_EMBD,
        MODEL_TENSOR.OUTPUT,
        MODEL_TENSOR.ENC_ATTN_NORM,
        MODEL_TENSOR.ENC_ATTN_Q,
        MODEL_TENSOR.ENC_ATTN_K,
        MODEL_TENSOR.ENC_ATTN_V,
        MODEL_TENSOR.ENC_ATTN_OUT,
        MODEL_TENSOR.ENC_ATTN_REL_B,
        MODEL_TENSOR.ENC_FFN_NORM,
        MODEL_TENSOR.ENC_FFN_GATE,
        MODEL_TENSOR.ENC_FFN_DOWN,
        MODEL_TENSOR.ENC_FFN_UP,
        MODEL_TENSOR.ENC_OUTPUT_NORM,
    ],
    MODEL_ARCH.JAIS: [
        MODEL_TENSOR.TOKEN_EMBD,
        MODEL_TENSOR.OUTPUT_NORM,
        MODEL_TENSOR.OUTPUT,
        MODEL_TENSOR.ATTN_NORM,
        MODEL_TENSOR.ATTN_QKV,
        MODEL_TENSOR.ATTN_OUT,
        MODEL_TENSOR.FFN_NORM,
        MODEL_TENSOR.FFN_DOWN,
        MODEL_TENSOR.FFN_GATE,
        MODEL_TENSOR.FFN_UP,
    ],
    MODEL_ARCH.NEMOTRON: [
        MODEL_TENSOR.TOKEN_EMBD,
        MODEL_TENSOR.OUTPUT_NORM,
        MODEL_TENSOR.OUTPUT,
        MODEL_TENSOR.ROPE_FREQS,
        MODEL_TENSOR.ATTN_NORM,
        MODEL_TENSOR.ATTN_Q,
        MODEL_TENSOR.ATTN_K,
        MODEL_TENSOR.ATTN_V,
        MODEL_TENSOR.ATTN_OUT,
        MODEL_TENSOR.ATTN_ROT_EMBD,
        MODEL_TENSOR.FFN_NORM,
        MODEL_TENSOR.FFN_DOWN,
        MODEL_TENSOR.FFN_UP,
    ],
    MODEL_ARCH.NEMOTRON_H: [
        MODEL_TENSOR.TOKEN_EMBD,
        MODEL_TENSOR.OUTPUT_NORM,
        MODEL_TENSOR.OUTPUT,
        MODEL_TENSOR.ATTN_NORM,
        MODEL_TENSOR.SSM_IN,
        MODEL_TENSOR.SSM_CONV1D,
        MODEL_TENSOR.SSM_DT,
        MODEL_TENSOR.SSM_A,
        MODEL_TENSOR.SSM_D,
        MODEL_TENSOR.SSM_NORM,
        MODEL_TENSOR.SSM_OUT,
        MODEL_TENSOR.ATTN_Q,
        MODEL_TENSOR.ATTN_K,
        MODEL_TENSOR.ATTN_V,
        MODEL_TENSOR.ATTN_OUT,
        MODEL_TENSOR.FFN_DOWN,
        MODEL_TENSOR.FFN_UP,
    ],
    MODEL_ARCH.EXAONE: [
        MODEL_TENSOR.TOKEN_EMBD,
        MODEL_TENSOR.OUTPUT_NORM,
        MODEL_TENSOR.OUTPUT,
        MODEL_TENSOR.ROPE_FREQS,
        MODEL_TENSOR.ATTN_NORM,
        MODEL_TENSOR.ATTN_Q,
        MODEL_TENSOR.ATTN_K,
        MODEL_TENSOR.ATTN_V,
        MODEL_TENSOR.ATTN_OUT,
        MODEL_TENSOR.ATTN_ROT_EMBD,
        MODEL_TENSOR.FFN_NORM,
        MODEL_TENSOR.FFN_GATE,
        MODEL_TENSOR.FFN_DOWN,
        MODEL_TENSOR.FFN_UP,
    ],
    MODEL_ARCH.EXAONE4: [
        MODEL_TENSOR.TOKEN_EMBD,
        MODEL_TENSOR.OUTPUT_NORM,
        MODEL_TENSOR.OUTPUT,
        MODEL_TENSOR.ROPE_FREQS,
        MODEL_TENSOR.ATTN_Q,
        MODEL_TENSOR.ATTN_Q_NORM,
        MODEL_TENSOR.ATTN_K,
        MODEL_TENSOR.ATTN_K_NORM,
        MODEL_TENSOR.ATTN_V,
        MODEL_TENSOR.ATTN_OUT,
        MODEL_TENSOR.ATTN_POST_NORM,
        MODEL_TENSOR.FFN_GATE,
        MODEL_TENSOR.FFN_DOWN,
        MODEL_TENSOR.FFN_UP,
        MODEL_TENSOR.FFN_POST_NORM,
    ],
    MODEL_ARCH.GRANITE: [
        MODEL_TENSOR.TOKEN_EMBD,
        MODEL_TENSOR.OUTPUT_NORM,
        MODEL_TENSOR.OUTPUT,
        MODEL_TENSOR.ATTN_NORM,
        MODEL_TENSOR.ATTN_Q,
        MODEL_TENSOR.ATTN_K,
        MODEL_TENSOR.ATTN_V,
        MODEL_TENSOR.ATTN_OUT,
        MODEL_TENSOR.FFN_NORM,
        MODEL_TENSOR.FFN_GATE,
        MODEL_TENSOR.FFN_DOWN,
        MODEL_TENSOR.FFN_UP,
    ],
    MODEL_ARCH.GRANITE_MOE: [
        MODEL_TENSOR.TOKEN_EMBD,
        MODEL_TENSOR.OUTPUT_NORM,
        MODEL_TENSOR.OUTPUT,
        MODEL_TENSOR.ATTN_NORM,
        MODEL_TENSOR.ATTN_Q,
        MODEL_TENSOR.ATTN_K,
        MODEL_TENSOR.ATTN_V,
        MODEL_TENSOR.ATTN_OUT,
        MODEL_TENSOR.FFN_NORM,
        MODEL_TENSOR.FFN_GATE_INP,
        MODEL_TENSOR.FFN_GATE_EXP,
        MODEL_TENSOR.FFN_DOWN_EXP,
        MODEL_TENSOR.FFN_UP_EXP,
        MODEL_TENSOR.FFN_GATE_SHEXP,
        MODEL_TENSOR.FFN_UP_SHEXP,
        MODEL_TENSOR.FFN_DOWN_SHEXP,
    ],
    MODEL_ARCH.GRANITE_HYBRID: [
        MODEL_TENSOR.TOKEN_EMBD,
        MODEL_TENSOR.OUTPUT_NORM,
        MODEL_TENSOR.OUTPUT,
        MODEL_TENSOR.ATTN_NORM,
        MODEL_TENSOR.SSM_IN,
        MODEL_TENSOR.SSM_CONV1D,
        MODEL_TENSOR.SSM_DT,
        MODEL_TENSOR.SSM_A,
        MODEL_TENSOR.SSM_D,
        MODEL_TENSOR.SSM_NORM,
        MODEL_TENSOR.SSM_OUT,
        MODEL_TENSOR.ATTN_Q,
        MODEL_TENSOR.ATTN_K,
        MODEL_TENSOR.ATTN_V,
        MODEL_TENSOR.ATTN_OUT,
        MODEL_TENSOR.FFN_NORM,
        # MoE
        MODEL_TENSOR.FFN_GATE_INP,
        MODEL_TENSOR.FFN_GATE_EXP,
        MODEL_TENSOR.FFN_DOWN_EXP,
        MODEL_TENSOR.FFN_UP_EXP,
        MODEL_TENSOR.FFN_GATE_SHEXP,
        MODEL_TENSOR.FFN_UP_SHEXP,
        MODEL_TENSOR.FFN_DOWN_SHEXP,
        # Dense
        MODEL_TENSOR.FFN_GATE,
        MODEL_TENSOR.FFN_DOWN,
        MODEL_TENSOR.FFN_UP,
    ],
    MODEL_ARCH.CHAMELEON: [
        MODEL_TENSOR.TOKEN_EMBD,
        MODEL_TENSOR.OUTPUT_NORM,
        MODEL_TENSOR.OUTPUT,
        MODEL_TENSOR.ATTN_NORM,
        MODEL_TENSOR.ATTN_Q,
        MODEL_TENSOR.ATTN_Q_NORM,
        MODEL_TENSOR.ATTN_K,
        MODEL_TENSOR.ATTN_K_NORM,
        MODEL_TENSOR.ATTN_V,
        MODEL_TENSOR.ATTN_OUT,
        MODEL_TENSOR.FFN_NORM,
        MODEL_TENSOR.FFN_GATE,
        MODEL_TENSOR.FFN_DOWN,
        MODEL_TENSOR.FFN_UP,
    ],
    MODEL_ARCH.WAVTOKENIZER_DEC: [
        MODEL_TENSOR.TOKEN_EMBD,
        MODEL_TENSOR.TOKEN_EMBD_NORM,
        MODEL_TENSOR.CONV1D,
        MODEL_TENSOR.CONVNEXT_DW,
        MODEL_TENSOR.CONVNEXT_NORM,
        MODEL_TENSOR.CONVNEXT_PW1,
        MODEL_TENSOR.CONVNEXT_PW2,
        MODEL_TENSOR.CONVNEXT_GAMMA,
        MODEL_TENSOR.OUTPUT,
        MODEL_TENSOR.OUTPUT_NORM,
        MODEL_TENSOR.POSNET_CONV1,
        MODEL_TENSOR.POSNET_CONV2,
        MODEL_TENSOR.POSNET_NORM,
        MODEL_TENSOR.POSNET_NORM1,
        MODEL_TENSOR.POSNET_NORM2,
        MODEL_TENSOR.POSNET_ATTN_NORM,
        MODEL_TENSOR.POSNET_ATTN_Q,
        MODEL_TENSOR.POSNET_ATTN_K,
        MODEL_TENSOR.POSNET_ATTN_V,
        MODEL_TENSOR.POSNET_ATTN_OUT,
    ],
    MODEL_ARCH.BAILINGMOE: [
        MODEL_TENSOR.TOKEN_EMBD,
        MODEL_TENSOR.OUTPUT_NORM,
        MODEL_TENSOR.OUTPUT,
        MODEL_TENSOR.ROPE_FREQS,
        MODEL_TENSOR.ATTN_NORM,
        MODEL_TENSOR.ATTN_Q,
        MODEL_TENSOR.ATTN_K,
        MODEL_TENSOR.ATTN_V,
        MODEL_TENSOR.ATTN_OUT,
        MODEL_TENSOR.FFN_GATE_INP,
        MODEL_TENSOR.FFN_NORM,
        MODEL_TENSOR.FFN_GATE_EXP,
        MODEL_TENSOR.FFN_DOWN_EXP,
        MODEL_TENSOR.FFN_UP_EXP,
        MODEL_TENSOR.FFN_GATE_SHEXP,
        MODEL_TENSOR.FFN_DOWN_SHEXP,
        MODEL_TENSOR.FFN_UP_SHEXP,
    ],
    MODEL_ARCH.DOTS1: [
        MODEL_TENSOR.TOKEN_EMBD,
        MODEL_TENSOR.OUTPUT_NORM,
        MODEL_TENSOR.OUTPUT,
        MODEL_TENSOR.ATTN_NORM,
        MODEL_TENSOR.ATTN_Q,
        MODEL_TENSOR.ATTN_Q_NORM,
        MODEL_TENSOR.ATTN_K,
        MODEL_TENSOR.ATTN_K_NORM,
        MODEL_TENSOR.ATTN_V,
        MODEL_TENSOR.ATTN_OUT,
        MODEL_TENSOR.FFN_EXP_PROBS_B,
        MODEL_TENSOR.FFN_NORM,
        MODEL_TENSOR.FFN_GATE,
        MODEL_TENSOR.FFN_GATE_EXP,
        MODEL_TENSOR.FFN_GATE_INP,
        MODEL_TENSOR.FFN_GATE_SHEXP,
        MODEL_TENSOR.FFN_DOWN,
        MODEL_TENSOR.FFN_DOWN_EXP,
        MODEL_TENSOR.FFN_DOWN_SHEXP,
        MODEL_TENSOR.FFN_UP,
        MODEL_TENSOR.FFN_UP_EXP,
        MODEL_TENSOR.FFN_UP_SHEXP,
    ],
    MODEL_ARCH.ARCEE: [
        MODEL_TENSOR.TOKEN_EMBD,
        MODEL_TENSOR.OUTPUT_NORM,
        MODEL_TENSOR.OUTPUT,
        MODEL_TENSOR.ROPE_FREQS,
        MODEL_TENSOR.ATTN_NORM,
        MODEL_TENSOR.ATTN_Q,
        MODEL_TENSOR.ATTN_K,
        MODEL_TENSOR.ATTN_V,
        MODEL_TENSOR.ATTN_OUT,
        MODEL_TENSOR.ATTN_ROT_EMBD,
        MODEL_TENSOR.FFN_NORM,
        MODEL_TENSOR.FFN_DOWN,
        MODEL_TENSOR.FFN_UP,
    ],
    MODEL_ARCH.ERNIE4_5: [
        MODEL_TENSOR.TOKEN_EMBD,
        MODEL_TENSOR.OUTPUT_NORM,
        MODEL_TENSOR.OUTPUT,
        MODEL_TENSOR.ATTN_NORM,
        MODEL_TENSOR.ATTN_Q,
        MODEL_TENSOR.ATTN_K,
        MODEL_TENSOR.ATTN_V,
        MODEL_TENSOR.ATTN_OUT,
        MODEL_TENSOR.FFN_NORM,
        MODEL_TENSOR.FFN_GATE,
        MODEL_TENSOR.FFN_DOWN,
        MODEL_TENSOR.FFN_UP,
    ],
    MODEL_ARCH.FALCON_H1: [
        # Token embedding
        MODEL_TENSOR.TOKEN_EMBD,

        # Input layernorm
        MODEL_TENSOR.ATTN_NORM,

        # Attention components
        MODEL_TENSOR.ATTN_Q,         # Query projection
        MODEL_TENSOR.ATTN_K,         # Key projection
        MODEL_TENSOR.ATTN_V,         # Value projection
        MODEL_TENSOR.ATTN_OUT,       # Output projection

        # SSM components (Mamba2 specific)
        MODEL_TENSOR.SSM_IN,         # Input projection for SSM
        MODEL_TENSOR.SSM_CONV1D,     # Convolution layer
        MODEL_TENSOR.SSM_DT,         # Delta time projection
        MODEL_TENSOR.SSM_A,          # A parameter (log form)
        MODEL_TENSOR.SSM_D,          # D parameter
        MODEL_TENSOR.SSM_NORM,       # Normalization in SSM
        MODEL_TENSOR.SSM_OUT,        # Output projection

        # Pre-feedforward layernorm
        MODEL_TENSOR.FFN_PRE_NORM,

        # Feed-forward network components
        MODEL_TENSOR.FFN_GATE,       # Gate projection (SwiGLU)
        MODEL_TENSOR.FFN_DOWN,       # Down projection
        MODEL_TENSOR.FFN_UP,         # Up projection

        # Post-feedforward layernorm
        MODEL_TENSOR.OUTPUT_NORM,    # Final layer norm
        MODEL_TENSOR.OUTPUT,         # Output projection (lm_head)
    ],
    MODEL_ARCH.HUNYUAN_MOE: [
        MODEL_TENSOR.TOKEN_EMBD,
        MODEL_TENSOR.OUTPUT_NORM,
        MODEL_TENSOR.OUTPUT,
        MODEL_TENSOR.ROPE_FREQS,
        MODEL_TENSOR.ATTN_NORM,
        MODEL_TENSOR.ATTN_Q,
        MODEL_TENSOR.ATTN_Q_NORM,
        MODEL_TENSOR.ATTN_K,
        MODEL_TENSOR.ATTN_K_NORM,
        MODEL_TENSOR.ATTN_V,
        MODEL_TENSOR.ATTN_OUT,
        MODEL_TENSOR.FFN_GATE_INP,
        MODEL_TENSOR.FFN_NORM,
        MODEL_TENSOR.FFN_GATE_EXP,
        MODEL_TENSOR.FFN_DOWN_EXP,
        MODEL_TENSOR.FFN_UP_EXP,
        MODEL_TENSOR.FFN_GATE_SHEXP,
        MODEL_TENSOR.FFN_DOWN_SHEXP,
        MODEL_TENSOR.FFN_UP_SHEXP,
    ],
    MODEL_ARCH.HUNYUAN_DENSE: [
        MODEL_TENSOR.TOKEN_EMBD,
        MODEL_TENSOR.OUTPUT_NORM,
        MODEL_TENSOR.OUTPUT,
        MODEL_TENSOR.ATTN_NORM,
        MODEL_TENSOR.ATTN_Q,
        MODEL_TENSOR.ATTN_Q_NORM,
        MODEL_TENSOR.ATTN_K,
        MODEL_TENSOR.ATTN_K_NORM,
        MODEL_TENSOR.ATTN_V,
        MODEL_TENSOR.ATTN_OUT,
        MODEL_TENSOR.FFN_NORM,
        MODEL_TENSOR.FFN_GATE,
        MODEL_TENSOR.FFN_DOWN,
        MODEL_TENSOR.FFN_UP,
    ],
    MODEL_ARCH.SMOLLM3: [
        MODEL_TENSOR.TOKEN_EMBD,
        MODEL_TENSOR.OUTPUT_NORM,
        MODEL_TENSOR.OUTPUT,
        MODEL_TENSOR.ROPE_FREQS,
        MODEL_TENSOR.ATTN_NORM,
        MODEL_TENSOR.ATTN_Q,
        MODEL_TENSOR.ATTN_K,
        MODEL_TENSOR.ATTN_V,
        MODEL_TENSOR.ATTN_OUT,
        MODEL_TENSOR.ATTN_ROT_EMBD,
        MODEL_TENSOR.FFN_NORM,
        MODEL_TENSOR.FFN_GATE,
        MODEL_TENSOR.FFN_DOWN,
        MODEL_TENSOR.FFN_UP,
    ],
    MODEL_ARCH.GPT_OSS: [
        MODEL_TENSOR.TOKEN_EMBD,
        MODEL_TENSOR.OUTPUT_NORM,
        MODEL_TENSOR.OUTPUT,
        MODEL_TENSOR.ATTN_NORM,
        MODEL_TENSOR.ATTN_POST_NORM,
        MODEL_TENSOR.ATTN_Q,
        MODEL_TENSOR.ATTN_K,
        MODEL_TENSOR.ATTN_V,
        MODEL_TENSOR.ATTN_OUT,
        MODEL_TENSOR.ATTN_SINKS,
        MODEL_TENSOR.FFN_GATE_INP,
        MODEL_TENSOR.FFN_GATE_EXP,
        MODEL_TENSOR.FFN_DOWN_EXP,
        MODEL_TENSOR.FFN_UP_EXP,
    ],
    MODEL_ARCH.LFM2: [
        MODEL_TENSOR.TOKEN_EMBD,
        MODEL_TENSOR.TOKEN_EMBD_NORM,
        MODEL_TENSOR.SHORTCONV_CONV,
        MODEL_TENSOR.SHORTCONV_INPROJ,
        MODEL_TENSOR.SHORTCONV_OUTPROJ,
        MODEL_TENSOR.FFN_GATE,
        MODEL_TENSOR.FFN_DOWN,
        MODEL_TENSOR.FFN_UP,
        MODEL_TENSOR.FFN_NORM,
        MODEL_TENSOR.ATTN_NORM, # operator_norm
        MODEL_TENSOR.ATTN_Q_NORM,
        MODEL_TENSOR.ATTN_K_NORM,
        MODEL_TENSOR.ATTN_Q,
        MODEL_TENSOR.ATTN_K,
        MODEL_TENSOR.ATTN_V,
        MODEL_TENSOR.ATTN_OUT,
        MODEL_TENSOR.OUTPUT,
    ],
    MODEL_ARCH.SMALLTHINKER: [
        MODEL_TENSOR.TOKEN_EMBD,
        MODEL_TENSOR.OUTPUT_NORM,
        MODEL_TENSOR.OUTPUT,
        MODEL_TENSOR.ATTN_NORM,
        MODEL_TENSOR.ATTN_Q,
        MODEL_TENSOR.ATTN_K,
        MODEL_TENSOR.ATTN_V,
        MODEL_TENSOR.ATTN_OUT,
        MODEL_TENSOR.FFN_NORM,
        MODEL_TENSOR.FFN_GATE,
        MODEL_TENSOR.FFN_DOWN,
        MODEL_TENSOR.FFN_UP,
        MODEL_TENSOR.FFN_GATE_INP,
        MODEL_TENSOR.FFN_GATE_EXP,
        MODEL_TENSOR.FFN_DOWN_EXP,
        MODEL_TENSOR.FFN_UP_EXP,
    ],
<<<<<<< HEAD
    MODEL_ARCH.APERTUS: [
        MODEL_TENSOR.TOKEN_EMBD,
        MODEL_TENSOR.OUTPUT_NORM,
        MODEL_TENSOR.OUTPUT,
        MODEL_TENSOR.ROPE_FREQS,
        MODEL_TENSOR.ATTN_NORM,
        MODEL_TENSOR.ATTN_Q,
        MODEL_TENSOR.ATTN_K,
        MODEL_TENSOR.ATTN_V,
        MODEL_TENSOR.ATTN_OUT,
        MODEL_TENSOR.ATTN_ROT_EMBD,
        MODEL_TENSOR.ATTN_Q_NORM,
        MODEL_TENSOR.ATTN_K_NORM,
        MODEL_TENSOR.FFN_NORM,
        MODEL_TENSOR.FFN_GATE,
        MODEL_TENSOR.FFN_DOWN,
        MODEL_TENSOR.FFN_UP,
=======
    MODEL_ARCH.LLADA_MOE: [
        MODEL_TENSOR.TOKEN_EMBD,
        MODEL_TENSOR.OUTPUT_NORM,
        MODEL_TENSOR.OUTPUT,
        MODEL_TENSOR.ATTN_OUT,
        MODEL_TENSOR.ATTN_Q,
        MODEL_TENSOR.ATTN_K,
        MODEL_TENSOR.ATTN_V,
        MODEL_TENSOR.ATTN_NORM,
        MODEL_TENSOR.ATTN_Q_NORM,
        MODEL_TENSOR.ATTN_K_NORM,
        MODEL_TENSOR.FFN_NORM,
        MODEL_TENSOR.FFN_GATE_INP,
        MODEL_TENSOR.FFN_GATE_EXP,
        MODEL_TENSOR.FFN_UP_EXP,
        MODEL_TENSOR.FFN_DOWN_EXP,
>>>>>>> f1fbffb5
    ],
    # TODO
}

# tensors that will not be serialized
MODEL_TENSOR_SKIP: dict[MODEL_ARCH, list[MODEL_TENSOR]] = {
    MODEL_ARCH.LLAMA: [
        MODEL_TENSOR.ROPE_FREQS,
        MODEL_TENSOR.ATTN_ROT_EMBD,
    ],
    MODEL_ARCH.DECI: [
        MODEL_TENSOR.ROPE_FREQS,
        MODEL_TENSOR.ATTN_ROT_EMBD,
    ],
    MODEL_ARCH.BAICHUAN: [
        MODEL_TENSOR.ROPE_FREQS,
        MODEL_TENSOR.ATTN_ROT_EMBD,
    ],
    MODEL_ARCH.QWEN: [
        MODEL_TENSOR.ROPE_FREQS,
        MODEL_TENSOR.ATTN_ROT_EMBD,
    ],
    MODEL_ARCH.CODESHELL: [
        MODEL_TENSOR.ROPE_FREQS,
        MODEL_TENSOR.ATTN_ROT_EMBD,
    ],
    MODEL_ARCH.ORION: [
        MODEL_TENSOR.ROPE_FREQS,
        MODEL_TENSOR.ATTN_ROT_EMBD,
    ],
    MODEL_ARCH.STARCODER2: [
        MODEL_TENSOR.ROPE_FREQS,
        MODEL_TENSOR.ATTN_ROT_EMBD,
    ],
    MODEL_ARCH.XVERSE: [
        MODEL_TENSOR.ROPE_FREQS,
        MODEL_TENSOR.ATTN_ROT_EMBD,
    ],
    MODEL_ARCH.DEEPSEEK: [
        MODEL_TENSOR.ROPE_FREQS,
        MODEL_TENSOR.ATTN_ROT_EMBD,
    ],
    MODEL_ARCH.DEEPSEEK2: [
        MODEL_TENSOR.ROPE_FREQS,
        MODEL_TENSOR.ATTN_ROT_EMBD,
    ],
    MODEL_ARCH.CHATGLM: [
        MODEL_TENSOR.ROPE_FREQS,
    ],
    MODEL_ARCH.NEMOTRON: [
        MODEL_TENSOR.ROPE_FREQS,
        MODEL_TENSOR.ATTN_ROT_EMBD,
    ],
    MODEL_ARCH.BAILINGMOE: [
        MODEL_TENSOR.ROPE_FREQS,
    ],
}

#
# types
#


class TokenType(IntEnum):
    NORMAL       = 1
    UNKNOWN      = 2
    CONTROL      = 3
    USER_DEFINED = 4
    UNUSED       = 5
    BYTE         = 6


class RopeScalingType(Enum):
    NONE     = 'none'
    LINEAR   = 'linear'
    YARN     = 'yarn'
    LONGROPE = 'longrope'


class PoolingType(IntEnum):
    NONE = 0
    MEAN = 1
    CLS  = 2
    LAST = 3
    RANK = 4


class GGMLQuantizationType(IntEnum):
    F32     = 0
    F16     = 1
    Q4_0    = 2
    Q4_1    = 3
    Q5_0    = 6
    Q5_1    = 7
    Q8_0    = 8
    Q8_1    = 9
    Q2_K    = 10
    Q3_K    = 11
    Q4_K    = 12
    Q5_K    = 13
    Q6_K    = 14
    Q8_K    = 15
    IQ2_XXS = 16
    IQ2_XS  = 17
    IQ3_XXS = 18
    IQ1_S   = 19
    IQ4_NL  = 20
    IQ3_S   = 21
    IQ2_S   = 22
    IQ4_XS  = 23
    I8      = 24
    I16     = 25
    I32     = 26
    I64     = 27
    F64     = 28
    IQ1_M   = 29
    BF16    = 30
    TQ1_0   = 34
    TQ2_0   = 35
    MXFP4   = 39


class ExpertGatingFuncType(IntEnum):
    SOFTMAX  = 1
    SIGMOID  = 2


# TODO: add GGMLFileType from ggml_ftype in ggml.h


# from llama_ftype in llama.h
# ALL VALUES SHOULD BE THE SAME HERE AS THEY ARE OVER THERE.
class LlamaFileType(IntEnum):
    ALL_F32              = 0
    MOSTLY_F16           = 1   # except 1d tensors
    MOSTLY_Q4_0          = 2   # except 1d tensors
    MOSTLY_Q4_1          = 3   # except 1d tensors
    # MOSTLY_Q4_1_SOME_F16 = 4   # tok_embeddings.weight and output.weight are F16
    # MOSTLY_Q4_2        = 5   # support has been removed
    # MOSTLY_Q4_3        = 6   # support has been removed
    MOSTLY_Q8_0          = 7   # except 1d tensors
    MOSTLY_Q5_0          = 8   # except 1d tensors
    MOSTLY_Q5_1          = 9   # except 1d tensors
    MOSTLY_Q2_K          = 10  # except 1d tensors
    MOSTLY_Q3_K_S        = 11  # except 1d tensors
    MOSTLY_Q3_K_M        = 12  # except 1d tensors
    MOSTLY_Q3_K_L        = 13  # except 1d tensors
    MOSTLY_Q4_K_S        = 14  # except 1d tensors
    MOSTLY_Q4_K_M        = 15  # except 1d tensors
    MOSTLY_Q5_K_S        = 16  # except 1d tensors
    MOSTLY_Q5_K_M        = 17  # except 1d tensors
    MOSTLY_Q6_K          = 18  # except 1d tensors
    MOSTLY_IQ2_XXS       = 19  # except 1d tensors
    MOSTLY_IQ2_XS        = 20  # except 1d tensors
    MOSTLY_Q2_K_S        = 21  # except 1d tensors
    MOSTLY_IQ3_XS        = 22  # except 1d tensors
    MOSTLY_IQ3_XXS       = 23  # except 1d tensors
    MOSTLY_IQ1_S         = 24  # except 1d tensors
    MOSTLY_IQ4_NL        = 25  # except 1d tensors
    MOSTLY_IQ3_S         = 26  # except 1d tensors
    MOSTLY_IQ3_M         = 27  # except 1d tensors
    MOSTLY_IQ2_S         = 28  # except 1d tensors
    MOSTLY_IQ2_M         = 29  # except 1d tensors
    MOSTLY_IQ4_XS        = 30  # except 1d tensors
    MOSTLY_IQ1_M         = 31  # except 1d tensors
    MOSTLY_BF16          = 32  # except 1d tensors
    # MOSTLY_Q4_0_4_4      = 33  # removed from gguf files, use Q4_0 and runtime repack
    # MOSTLY_Q4_0_4_8      = 34  # removed from gguf files, use Q4_0 and runtime repack
    # MOSTLY_Q4_0_8_8      = 35  # removed from gguf files, use Q4_0 and runtime repack
    MOSTLY_TQ1_0         = 36  # except 1d tensors
    MOSTLY_TQ2_0         = 37  # except 1d tensors

    GUESSED              = 1024  # not specified in the model file


class GGUFEndian(IntEnum):
    LITTLE = 0
    BIG = 1


class GGUFValueType(IntEnum):
    UINT8   = 0
    INT8    = 1
    UINT16  = 2
    INT16   = 3
    UINT32  = 4
    INT32   = 5
    FLOAT32 = 6
    BOOL    = 7
    STRING  = 8
    ARRAY   = 9
    UINT64  = 10
    INT64   = 11
    FLOAT64 = 12

    @staticmethod
    def get_type(val: Any) -> GGUFValueType:
        if isinstance(val, (str, bytes, bytearray)):
            return GGUFValueType.STRING
        elif isinstance(val, list):
            return GGUFValueType.ARRAY
        elif isinstance(val, float):
            return GGUFValueType.FLOAT32
        elif isinstance(val, bool):
            return GGUFValueType.BOOL
        elif isinstance(val, int):
            return GGUFValueType.INT32
        # TODO: need help with 64-bit types in Python
        else:
            raise ValueError(f"Unknown type: {type(val)}")


class VisionProjectorType:
    GEMMA3 = "gemma3"
    IDEFICS3 = "idefics3"
    PIXTRAL = "pixtral"
    LLAMA4 = "llama4"
    QWEN2VL = "qwen2vl_merger"
    QWEN25VL = "qwen2.5vl_merger"
    ULTRAVOX = "ultravox"
    INTERNVL = "internvl"
    QWEN2A = "qwen2a" # audio
    QWEN25O = "qwen2.5o" # omni
    VOXTRAL = "voxtral"
    LFM2 = "lfm2"
    KIMIVL = "kimivl"


# Items here are (block size, type size)
QK_K = 256
GGML_QUANT_SIZES: dict[GGMLQuantizationType, tuple[int, int]] = {
    GGMLQuantizationType.F32:     (1, 4),
    GGMLQuantizationType.F16:     (1, 2),
    GGMLQuantizationType.Q4_0:    (32, 2 + 16),
    GGMLQuantizationType.Q4_1:    (32, 2 + 2 + 16),
    GGMLQuantizationType.Q5_0:    (32, 2 + 4 + 16),
    GGMLQuantizationType.Q5_1:    (32, 2 + 2 + 4 + 16),
    GGMLQuantizationType.Q8_0:    (32, 2 + 32),
    GGMLQuantizationType.Q8_1:    (32, 4 + 4 + 32),
    GGMLQuantizationType.Q2_K:    (256, 2 + 2 + QK_K // 16 + QK_K // 4),
    GGMLQuantizationType.Q3_K:    (256, 2 + QK_K // 4 + QK_K // 8 + 12),
    GGMLQuantizationType.Q4_K:    (256, 2 + 2 + QK_K // 2 + 12),
    GGMLQuantizationType.Q5_K:    (256, 2 + 2 + QK_K // 2 + QK_K // 8 + 12),
    GGMLQuantizationType.Q6_K:    (256, 2 + QK_K // 2 + QK_K // 4 + QK_K // 16),
    GGMLQuantizationType.Q8_K:    (256, 4 + QK_K + QK_K // 8),
    GGMLQuantizationType.IQ2_XXS: (256, 2 + QK_K // 4),
    GGMLQuantizationType.IQ2_XS:  (256, 2 + QK_K // 4 + QK_K // 32),
    GGMLQuantizationType.IQ3_XXS: (256, 2 + QK_K // 4 + QK_K // 8),
    GGMLQuantizationType.IQ1_S:   (256, 2 + QK_K // 8 + QK_K // 16),
    GGMLQuantizationType.IQ4_NL:  (32, 2 + 16),
    GGMLQuantizationType.IQ3_S:   (256, 2 + QK_K // 4 + QK_K // 8 + QK_K // 32 + 4),
    GGMLQuantizationType.IQ2_S:   (256, 2 + QK_K // 4 + QK_K // 16),
    GGMLQuantizationType.IQ4_XS:  (256, 2 + 2 + QK_K // 2 + QK_K // 64),
    GGMLQuantizationType.I8:      (1, 1),
    GGMLQuantizationType.I16:     (1, 2),
    GGMLQuantizationType.I32:     (1, 4),
    GGMLQuantizationType.I64:     (1, 8),
    GGMLQuantizationType.F64:     (1, 8),
    GGMLQuantizationType.IQ1_M:   (256, QK_K // 8 + QK_K // 16  + QK_K // 32),
    GGMLQuantizationType.BF16:    (1, 2),
    GGMLQuantizationType.TQ1_0:   (256, 2 + 4 * 13),
    GGMLQuantizationType.TQ2_0:   (256, 2 + 64),
    GGMLQuantizationType.MXFP4:   (32, 1 + 16),
}


# Aliases for backward compatibility.

# general
KEY_GENERAL_ARCHITECTURE         = Keys.General.ARCHITECTURE
KEY_GENERAL_QUANTIZATION_VERSION = Keys.General.QUANTIZATION_VERSION
KEY_GENERAL_ALIGNMENT            = Keys.General.ALIGNMENT
KEY_GENERAL_NAME                 = Keys.General.NAME
KEY_GENERAL_AUTHOR               = Keys.General.AUTHOR
KEY_GENERAL_URL                  = Keys.General.URL
KEY_GENERAL_DESCRIPTION          = Keys.General.DESCRIPTION
KEY_GENERAL_LICENSE              = Keys.General.LICENSE
KEY_GENERAL_SOURCE_URL           = Keys.General.SOURCE_URL
KEY_GENERAL_FILE_TYPE            = Keys.General.FILE_TYPE

# LLM
KEY_VOCAB_SIZE            = Keys.LLM.VOCAB_SIZE
KEY_CONTEXT_LENGTH        = Keys.LLM.CONTEXT_LENGTH
KEY_EMBEDDING_LENGTH      = Keys.LLM.EMBEDDING_LENGTH
KEY_BLOCK_COUNT           = Keys.LLM.BLOCK_COUNT
KEY_FEED_FORWARD_LENGTH   = Keys.LLM.FEED_FORWARD_LENGTH
KEY_USE_PARALLEL_RESIDUAL = Keys.LLM.USE_PARALLEL_RESIDUAL
KEY_TENSOR_DATA_LAYOUT    = Keys.LLM.TENSOR_DATA_LAYOUT

# attention
KEY_ATTENTION_HEAD_COUNT        = Keys.Attention.HEAD_COUNT
KEY_ATTENTION_HEAD_COUNT_KV     = Keys.Attention.HEAD_COUNT_KV
KEY_ATTENTION_MAX_ALIBI_BIAS    = Keys.Attention.MAX_ALIBI_BIAS
KEY_ATTENTION_CLAMP_KQV         = Keys.Attention.CLAMP_KQV
KEY_ATTENTION_LAYERNORM_EPS     = Keys.Attention.LAYERNORM_EPS
KEY_ATTENTION_LAYERNORM_RMS_EPS = Keys.Attention.LAYERNORM_RMS_EPS

# RoPE
KEY_ROPE_DIMENSION_COUNT      = Keys.Rope.DIMENSION_COUNT
KEY_ROPE_FREQ_BASE            = Keys.Rope.FREQ_BASE
KEY_ROPE_SCALING_TYPE         = Keys.Rope.SCALING_TYPE
KEY_ROPE_SCALING_FACTOR       = Keys.Rope.SCALING_FACTOR
KEY_ROPE_SCALING_ORIG_CTX_LEN = Keys.Rope.SCALING_ORIG_CTX_LEN
KEY_ROPE_SCALING_FINETUNED    = Keys.Rope.SCALING_FINETUNED

# SSM
KEY_SSM_CONV_KERNEL    = Keys.SSM.CONV_KERNEL
KEY_SSM_INNER_SIZE     = Keys.SSM.INNER_SIZE
KEY_SSM_STATE_SIZE     = Keys.SSM.STATE_SIZE
KEY_SSM_TIME_STEP_RANK = Keys.SSM.TIME_STEP_RANK
KEY_SSM_GROUP_COUNT    = Keys.SSM.GROUP_COUNT
KEY_SSM_DT_B_C_RMS     = Keys.SSM.DT_B_C_RMS

# tokenization
KEY_TOKENIZER_MODEL      = Keys.Tokenizer.MODEL
KEY_TOKENIZER_PRE        = Keys.Tokenizer.PRE
KEY_TOKENIZER_LIST       = Keys.Tokenizer.LIST
KEY_TOKENIZER_TOKEN_TYPE = Keys.Tokenizer.TOKEN_TYPE
KEY_TOKENIZER_SCORES     = Keys.Tokenizer.SCORES
KEY_TOKENIZER_MERGES     = Keys.Tokenizer.MERGES
KEY_TOKENIZER_BOS_ID     = Keys.Tokenizer.BOS_ID
KEY_TOKENIZER_EOS_ID     = Keys.Tokenizer.EOS_ID
KEY_TOKENIZER_EOT_ID     = Keys.Tokenizer.EOT_ID
KEY_TOKENIZER_EOM_ID     = Keys.Tokenizer.EOM_ID
KEY_TOKENIZER_UNK_ID     = Keys.Tokenizer.UNK_ID
KEY_TOKENIZER_SEP_ID     = Keys.Tokenizer.SEP_ID
KEY_TOKENIZER_PAD_ID     = Keys.Tokenizer.PAD_ID
KEY_TOKENIZER_MASK_ID    = Keys.Tokenizer.MASK_ID
KEY_TOKENIZER_HF_JSON    = Keys.Tokenizer.HF_JSON
KEY_TOKENIZER_RWKV       = Keys.Tokenizer.RWKV

KEY_TOKENIZER_FIM_PRE_ID = Keys.Tokenizer.FIM_PRE_ID
KEY_TOKENIZER_FIM_SUF_ID = Keys.Tokenizer.FIM_SUF_ID
KEY_TOKENIZER_FIM_MID_ID = Keys.Tokenizer.FIM_MID_ID
KEY_TOKENIZER_FIM_PAD_ID = Keys.Tokenizer.FIM_PAD_ID
KEY_TOKENIZER_FIM_REP_ID = Keys.Tokenizer.FIM_REP_ID
KEY_TOKENIZER_FIM_SEP_ID = Keys.Tokenizer.FIM_SEP_ID

# deprecated
KEY_TOKENIZER_PREFIX_ID  = Keys.Tokenizer.PREFIX_ID
KEY_TOKENIZER_SUFFIX_ID  = Keys.Tokenizer.SUFFIX_ID
KEY_TOKENIZER_MIDDLE_ID  = Keys.Tokenizer.MIDDLE_ID<|MERGE_RESOLUTION|>--- conflicted
+++ resolved
@@ -2708,7 +2708,6 @@
         MODEL_TENSOR.FFN_DOWN_EXP,
         MODEL_TENSOR.FFN_UP_EXP,
     ],
-<<<<<<< HEAD
     MODEL_ARCH.APERTUS: [
         MODEL_TENSOR.TOKEN_EMBD,
         MODEL_TENSOR.OUTPUT_NORM,
@@ -2726,7 +2725,6 @@
         MODEL_TENSOR.FFN_GATE,
         MODEL_TENSOR.FFN_DOWN,
         MODEL_TENSOR.FFN_UP,
-=======
     MODEL_ARCH.LLADA_MOE: [
         MODEL_TENSOR.TOKEN_EMBD,
         MODEL_TENSOR.OUTPUT_NORM,
@@ -2743,7 +2741,6 @@
         MODEL_TENSOR.FFN_GATE_EXP,
         MODEL_TENSOR.FFN_UP_EXP,
         MODEL_TENSOR.FFN_DOWN_EXP,
->>>>>>> f1fbffb5
     ],
     # TODO
 }
