--- conflicted
+++ resolved
@@ -411,11 +411,8 @@
     LLADA            = auto()
     LLADA_MOE        = auto()
     SEED_OSS         = auto()
-<<<<<<< HEAD
+    GROVEMOE         = auto()
     APERTUS          = auto()
-=======
-    GROVEMOE         = auto()
->>>>>>> 835b2b91
 
 
 class VISION_PROJECTOR_TYPE(IntEnum):
@@ -756,11 +753,8 @@
     MODEL_ARCH.LLADA:            "llada",
     MODEL_ARCH.LLADA_MOE:        "llada-moe",
     MODEL_ARCH.SEED_OSS:         "seed_oss",
-<<<<<<< HEAD
+    MODEL_ARCH.GROVEMOE:         "grovemoe",
     MODEL_ARCH.APERTUS:          "apertus",
-=======
-    MODEL_ARCH.GROVEMOE:         "grovemoe",
->>>>>>> 835b2b91
 }
 
 VISION_PROJECTOR_TYPE_NAMES: dict[VISION_PROJECTOR_TYPE, str] = {
