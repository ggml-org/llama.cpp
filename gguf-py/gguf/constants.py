from __future__ import annotations

from enum import Enum, IntEnum, auto
from typing import Any

#
# constants
#

GGUF_MAGIC             = 0x46554747  # "GGUF"
GGUF_VERSION           = 3
GGUF_DEFAULT_ALIGNMENT = 32
GGML_QUANT_VERSION     = 2  # GGML_QNT_VERSION from ggml.h

#
# metadata keys
#


class Keys:
    class General:
        TYPE                       = "general.type"
        ARCHITECTURE               = "general.architecture"
        QUANTIZATION_VERSION       = "general.quantization_version"
        ALIGNMENT                  = "general.alignment"
        FILE_TYPE                  = "general.file_type"

        # Authorship Metadata
        NAME                       = "general.name"
        AUTHOR                     = "general.author"
        VERSION                    = "general.version"
        ORGANIZATION               = "general.organization"

        FINETUNE                   = "general.finetune"
        BASENAME                   = "general.basename"

        DESCRIPTION                = "general.description"
        QUANTIZED_BY               = "general.quantized_by"

        SIZE_LABEL                 = "general.size_label"

        # Licensing details
        LICENSE                    = "general.license"
        LICENSE_NAME               = "general.license.name"
        LICENSE_LINK               = "general.license.link"

        # Typically represents the converted GGUF repo (Unless native)
        URL                        = "general.url" # Model Website/Paper
        DOI                        = "general.doi"
        UUID                       = "general.uuid"
        REPO_URL                   = "general.repo_url" # Model Source Repository (git/svn/etc...)

        # Model Source during conversion
        SOURCE_URL                 = "general.source.url" # Model Website/Paper
        SOURCE_DOI                 = "general.source.doi"
        SOURCE_UUID                = "general.source.uuid"
        SOURCE_REPO_URL            = "general.source.repo_url" # Model Source Repository (git/svn/etc...)

        # Base Model Source. There can be more than one source if it's a merged
        # model like with 'Mistral-7B-Merge-14-v0.1'. This will assist in
        # tracing linage of models as it is finetuned or merged over time.
        BASE_MODEL_COUNT           = "general.base_model.count"
        BASE_MODEL_NAME            = "general.base_model.{id}.name"
        BASE_MODEL_AUTHOR          = "general.base_model.{id}.author"
        BASE_MODEL_VERSION         = "general.base_model.{id}.version"
        BASE_MODEL_ORGANIZATION    = "general.base_model.{id}.organization"
        BASE_MODEL_DESCRIPTION     = "general.base_model.{id}.description"
        BASE_MODEL_URL             = "general.base_model.{id}.url" # Model Website/Paper
        BASE_MODEL_DOI             = "general.base_model.{id}.doi"
        BASE_MODEL_UUID            = "general.base_model.{id}.uuid"
        BASE_MODEL_REPO_URL        = "general.base_model.{id}.repo_url" # Model Source Repository (git/svn/etc...)

        # Dataset Source
        DATASET_COUNT           = "general.dataset.count"
        DATASET_NAME            = "general.dataset.{id}.name"
        DATASET_AUTHOR          = "general.dataset.{id}.author"
        DATASET_VERSION         = "general.dataset.{id}.version"
        DATASET_ORGANIZATION    = "general.dataset.{id}.organization"
        DATASET_DESCRIPTION     = "general.dataset.{id}.description"
        DATASET_URL             = "general.dataset.{id}.url" # Model Website/Paper
        DATASET_DOI             = "general.dataset.{id}.doi"
        DATASET_UUID            = "general.dataset.{id}.uuid"
        DATASET_REPO_URL        = "general.dataset.{id}.repo_url" # Model Source Repository (git/svn/etc...)

        # Array based KV stores
        TAGS                       = "general.tags"
        LANGUAGES                  = "general.languages"

    class LLM:
        VOCAB_SIZE                        = "{arch}.vocab_size"
        CONTEXT_LENGTH                    = "{arch}.context_length"
        EMBEDDING_LENGTH                  = "{arch}.embedding_length"
        FEATURES_LENGTH                   = "{arch}.features_length"
        BLOCK_COUNT                       = "{arch}.block_count"
        LEADING_DENSE_BLOCK_COUNT         = "{arch}.leading_dense_block_count"
        FEED_FORWARD_LENGTH               = "{arch}.feed_forward_length"
        EXPERT_FEED_FORWARD_LENGTH        = "{arch}.expert_feed_forward_length"
        EXPERT_SHARED_FEED_FORWARD_LENGTH = "{arch}.expert_shared_feed_forward_length"
        USE_PARALLEL_RESIDUAL             = "{arch}.use_parallel_residual"
        TENSOR_DATA_LAYOUT                = "{arch}.tensor_data_layout"
        EXPERT_COUNT                      = "{arch}.expert_count"
        EXPERT_USED_COUNT                 = "{arch}.expert_used_count"
        EXPERT_SHARED_COUNT               = "{arch}.expert_shared_count"
        EXPERT_WEIGHTS_SCALE              = "{arch}.expert_weights_scale"
        EXPERT_WEIGHTS_NORM               = "{arch}.expert_weights_norm"
        EXPERT_GATING_FUNC                = "{arch}.expert_gating_func"
        MOE_EVERY_N_LAYERS                = "{arch}.moe_every_n_layers"
        POOLING_TYPE                      = "{arch}.pooling_type"
        LOGIT_SCALE                       = "{arch}.logit_scale"
        DECODER_START_TOKEN_ID            = "{arch}.decoder_start_token_id"
        ATTN_LOGIT_SOFTCAPPING            = "{arch}.attn_logit_softcapping"
        FINAL_LOGIT_SOFTCAPPING           = "{arch}.final_logit_softcapping"
        SWIN_NORM                         = "{arch}.swin_norm"
        RESCALE_EVERY_N_LAYERS            = "{arch}.rescale_every_n_layers"
        TIME_MIX_EXTRA_DIM                = "{arch}.time_mix_extra_dim"
        TIME_DECAY_EXTRA_DIM              = "{arch}.time_decay_extra_dim"
        RESIDUAL_SCALE                    = "{arch}.residual_scale"
        EMBEDDING_SCALE                   = "{arch}.embedding_scale"
        TOKEN_SHIFT_COUNT                 = "{arch}.token_shift_count"
        INTERLEAVE_MOE_LAYER_STEP         = "{arch}.interleave_moe_layer_step"
        ACTIVATION_SPARSITY_SCALE         = "{arch}.activation_sparsity_scale"
        ALTUP_ACTIVE_IDX                  = "{arch}.altup.active_idx"
        ALTUP_NUM_INPUTS                  = "{arch}.altup.num_inputs"
        EMBD_LENGTH_PER_LAYER_INP         = "{arch}.embedding_length_per_layer_input"

    class Attention:
        HEAD_COUNT                   = "{arch}.attention.head_count"
        HEAD_COUNT_KV                = "{arch}.attention.head_count_kv"
        MAX_ALIBI_BIAS               = "{arch}.attention.max_alibi_bias"
        CLAMP_KQV                    = "{arch}.attention.clamp_kqv"
        KEY_LENGTH                   = "{arch}.attention.key_length"
        VALUE_LENGTH                 = "{arch}.attention.value_length"
        LAYERNORM_EPS                = "{arch}.attention.layer_norm_epsilon"
        LAYERNORM_RMS_EPS            = "{arch}.attention.layer_norm_rms_epsilon"
        GROUPNORM_EPS                = "{arch}.attention.group_norm_epsilon"
        GROUPNORM_GROUPS             = "{arch}.attention.group_norm_groups"
        CAUSAL                       = "{arch}.attention.causal"
        Q_LORA_RANK                  = "{arch}.attention.q_lora_rank"
        KV_LORA_RANK                 = "{arch}.attention.kv_lora_rank"
        DECAY_LORA_RANK              = "{arch}.attention.decay_lora_rank"
        ICLR_LORA_RANK               = "{arch}.attention.iclr_lora_rank"
        VALUE_RESIDUAL_MIX_LORA_RANK = "{arch}.attention.value_residual_mix_lora_rank"
        GATE_LORA_RANK               = "{arch}.attention.gate_lora_rank"
        REL_BUCKETS_COUNT            = "{arch}.attention.relative_buckets_count"
        SLIDING_WINDOW               = "{arch}.attention.sliding_window"
        SCALE                        = "{arch}.attention.scale"
        KEY_LENGTH_MLA               = "{arch}.attention.key_length_mla"
        VALUE_LENGTH_MLA             = "{arch}.attention.value_length_mla"
        SHARED_KV_LAYERS             = "{arch}.attention.shared_kv_layers"
        SLIDING_WINDOW_PATTERN       = "{arch}.attention.sliding_window_pattern"

    class Rope:
        DIMENSION_COUNT         = "{arch}.rope.dimension_count"
        DIMENSION_SECTIONS      = "{arch}.rope.dimension_sections"
        FREQ_BASE               = "{arch}.rope.freq_base"
        SCALING_TYPE            = "{arch}.rope.scaling.type"
        SCALING_FACTOR          = "{arch}.rope.scaling.factor"
        SCALING_ATTN_FACTOR     = "{arch}.rope.scaling.attn_factor"
        SCALING_ORIG_CTX_LEN    = "{arch}.rope.scaling.original_context_length"
        SCALING_FINETUNED       = "{arch}.rope.scaling.finetuned"
        SCALING_YARN_LOG_MUL    = "{arch}.rope.scaling.yarn_log_multiplier"

    class Split:
        LLM_KV_SPLIT_NO            = "split.no"
        LLM_KV_SPLIT_COUNT         = "split.count"
        LLM_KV_SPLIT_TENSORS_COUNT = "split.tensors.count"

    class SSM:
        CONV_KERNEL    = "{arch}.ssm.conv_kernel"
        INNER_SIZE     = "{arch}.ssm.inner_size"
        STATE_SIZE     = "{arch}.ssm.state_size"
        TIME_STEP_RANK = "{arch}.ssm.time_step_rank"
        DT_B_C_RMS     = "{arch}.ssm.dt_b_c_rms"

    class WKV:
        HEAD_SIZE = "{arch}.wkv.head_size"

    class PosNet:
        EMBEDDING_LENGTH = "{arch}.posnet.embedding_length"
        BLOCK_COUNT      = "{arch}.posnet.block_count"

    class ConvNext:
        EMBEDDING_LENGTH = "{arch}.convnext.embedding_length"
        BLOCK_COUNT      = "{arch}.convnext.block_count"

    class Classifier:
        OUTPUT_LABELS = "{arch}.classifier.output_labels"

    class Tokenizer:
        MODEL                = "tokenizer.ggml.model"
        PRE                  = "tokenizer.ggml.pre"
        LIST                 = "tokenizer.ggml.tokens"
        TOKEN_TYPE           = "tokenizer.ggml.token_type"
        TOKEN_TYPE_COUNT     = "tokenizer.ggml.token_type_count"  # for BERT-style token types
        SCORES               = "tokenizer.ggml.scores"
        MERGES               = "tokenizer.ggml.merges"
        BOS_ID               = "tokenizer.ggml.bos_token_id"
        EOS_ID               = "tokenizer.ggml.eos_token_id"
        EOT_ID               = "tokenizer.ggml.eot_token_id"
        EOM_ID               = "tokenizer.ggml.eom_token_id"
        UNK_ID               = "tokenizer.ggml.unknown_token_id"
        SEP_ID               = "tokenizer.ggml.seperator_token_id"
        PAD_ID               = "tokenizer.ggml.padding_token_id"
        MASK_ID              = "tokenizer.ggml.mask_token_id"
        ADD_BOS              = "tokenizer.ggml.add_bos_token"
        ADD_EOS              = "tokenizer.ggml.add_eos_token"
        ADD_SEP              = "tokenizer.ggml.add_sep_token"
        ADD_PREFIX           = "tokenizer.ggml.add_space_prefix"
        REMOVE_EXTRA_WS      = "tokenizer.ggml.remove_extra_whitespaces"
        PRECOMPILED_CHARSMAP = "tokenizer.ggml.precompiled_charsmap"
        HF_JSON              = "tokenizer.huggingface.json"
        RWKV                 = "tokenizer.rwkv.world"
        CHAT_TEMPLATE        = "tokenizer.chat_template"
        CHAT_TEMPLATE_N      = "tokenizer.chat_template.{name}"
        CHAT_TEMPLATES       = "tokenizer.chat_templates"
        # FIM/Infill special tokens constants
        FIM_PRE_ID           = "tokenizer.ggml.fim_pre_token_id"
        FIM_SUF_ID           = "tokenizer.ggml.fim_suf_token_id"
        FIM_MID_ID           = "tokenizer.ggml.fim_mid_token_id"
        FIM_PAD_ID           = "tokenizer.ggml.fim_pad_token_id"
        FIM_REP_ID           = "tokenizer.ggml.fim_rep_token_id"
        FIM_SEP_ID           = "tokenizer.ggml.fim_sep_token_id"
        # deprecated:
        PREFIX_ID            = "tokenizer.ggml.prefix_token_id"
        SUFFIX_ID            = "tokenizer.ggml.suffix_token_id"
        MIDDLE_ID            = "tokenizer.ggml.middle_token_id"

    class Adapter:
        TYPE       = "adapter.type"
        LORA_ALPHA = "adapter.lora.alpha"

    class Clip:
        PROJECTOR_TYPE      = "clip.projector_type"
        HAS_VISION_ENCODER  = "clip.has_vision_encoder"
        HAS_AUDIO_ENCODER   = "clip.has_audio_encoder"
        HAS_LLAVA_PROJECTOR = "clip.has_llava_projector"

    class ClipVision:
        IMAGE_SIZE          = "clip.vision.image_size"
        PATCH_SIZE          = "clip.vision.patch_size"
        EMBEDDING_LENGTH    = "clip.vision.embedding_length"
        FEED_FORWARD_LENGTH = "clip.vision.feed_forward_length"
        PROJECTION_DIM      = "clip.vision.projection_dim"
        BLOCK_COUNT         = "clip.vision.block_count"
        IMAGE_MEAN          = "clip.vision.image_mean"
        IMAGE_STD           = "clip.vision.image_std"
        SPATIAL_MERGE_SIZE  = "clip.vision.spatial_merge_size"
        USE_GELU            = "clip.use_gelu"
        USE_SILU            = "clip.use_silu"
        N_WA_PATTERN        = "clip.vision.n_wa_pattern" # used by qwen2.5vl

        class Attention:
            HEAD_COUNT      = "clip.vision.attention.head_count"
            LAYERNORM_EPS   = "clip.vision.attention.layer_norm_epsilon"

        class Projector:
            SCALE_FACTOR    = "clip.vision.projector.scale_factor"

    class ClipAudio:
        NUM_MEL_BINS        = "clip.audio.num_mel_bins"
        EMBEDDING_LENGTH    = "clip.audio.embedding_length"
        FEED_FORWARD_LENGTH = "clip.audio.feed_forward_length"
        PROJECTION_DIM      = "clip.audio.projection_dim"
        BLOCK_COUNT         = "clip.audio.block_count"

        class Attention:
            HEAD_COUNT      = "clip.audio.attention.head_count"
            LAYERNORM_EPS   = "clip.audio.attention.layer_norm_epsilon"

        class Projector:
            STACK_FACTOR    = "clip.audio.projector.stack_factor"

#
# recommended mapping of model tensor names for storage in gguf
#


class GGUFType:
    MODEL   = "model"
    ADAPTER = "adapter"
    MMPROJ  = "mmproj" # dummy, unused for now


class MODEL_ARCH(IntEnum):
    MMPROJ           = auto() # dummy arch for clip.cpp
    LLAMA            = auto()
    LLAMA4           = auto()
    DECI             = auto()
    FALCON           = auto()
    BAICHUAN         = auto()
    GROK             = auto()
    GPT2             = auto()
    GPTJ             = auto()
    GPTNEOX          = auto()
    MPT              = auto()
    STARCODER        = auto()
    REFACT           = auto()
    BERT             = auto()
    NOMIC_BERT       = auto()
    NOMIC_BERT_MOE   = auto()
    NEO_BERT         = auto()
    JINA_BERT_V2     = auto()
    BLOOM            = auto()
    STABLELM         = auto()
    QWEN             = auto()
    QWEN2            = auto()
    QWEN2MOE         = auto()
    QWEN2VL          = auto()
    QWEN3            = auto()
    QWEN3MOE         = auto()
    PHI2             = auto()
    PHI3             = auto()
    PHIMOE           = auto()
    PLAMO            = auto()
    CODESHELL        = auto()
    ORION            = auto()
    INTERNLM2        = auto()
    MINICPM          = auto()
    MINICPM3         = auto()
    GEMMA            = auto()
    GEMMA2           = auto()
    GEMMA3           = auto()
    GEMMA3N          = auto()
    STARCODER2       = auto()
    RWKV6            = auto()
    RWKV6QWEN2       = auto()
    RWKV7            = auto()
    ARWKV7           = auto()
    MAMBA            = auto()
    XVERSE           = auto()
    COMMAND_R        = auto()
    COHERE2          = auto()
    DBRX             = auto()
    OLMO             = auto()
    OLMO2            = auto()
    OLMOE            = auto()
    OPENELM          = auto()
    ARCTIC           = auto()
    DEEPSEEK         = auto()
    DEEPSEEK2        = auto()
    CHATGLM          = auto()
    GLM4             = auto()
    BITNET           = auto()
    T5               = auto()
    T5ENCODER        = auto()
    JAIS             = auto()
    NEMOTRON         = auto()
    EXAONE           = auto()
    GRANITE          = auto()
    GRANITE_MOE      = auto()
    CHAMELEON        = auto()
    WAVTOKENIZER_DEC = auto()
    PLM              = auto()
    BAILINGMOE       = auto()
    DOTS1            = auto()
    ARCEE            = auto()
<<<<<<< HEAD
    HUNYUAN_MOE      = auto()
=======
    ERNIE4_5         = auto()
>>>>>>> 745f11fe


class VISION_PROJECTOR_TYPE(IntEnum):
    MLP       = auto()
    LDP       = auto()
    LDPV2     = auto()
    RESAMPLER = auto()
    GLM_EDGE  = auto()
    MERGER    = auto()
    GEMMA3    = auto()


class MODEL_TENSOR(IntEnum):
    TOKEN_EMBD           = auto()
    TOKEN_EMBD_NORM      = auto()
    TOKEN_TYPES          = auto()
    POS_EMBD             = auto()
    OUTPUT               = auto()
    OUTPUT_NORM          = auto()
    ROPE_FREQS           = auto()
    ROPE_FACTORS_LONG    = auto()
    ROPE_FACTORS_SHORT   = auto()
    ATTN_Q               = auto()
    ATTN_K               = auto()
    ATTN_V               = auto()
    ATTN_QKV             = auto()
    ATTN_OUT             = auto()
    ATTN_NORM            = auto()
    ATTN_NORM_2          = auto()
    ATTN_OUT_NORM        = auto()
    ATTN_POST_NORM       = auto()
    ATTN_ROT_EMBD        = auto()
    FFN_GATE_INP         = auto()
    FFN_GATE_INP_SHEXP   = auto()
    FFN_NORM             = auto()
    FFN_PRE_NORM         = auto()
    FFN_POST_NORM        = auto()
    FFN_GATE             = auto()
    FFN_DOWN             = auto()
    FFN_UP               = auto()
    FFN_ACT              = auto()
    FFN_NORM_EXP         = auto()
    FFN_GATE_EXP         = auto()
    FFN_DOWN_EXP         = auto()
    FFN_UP_EXP           = auto()
    FFN_GATE_SHEXP       = auto()
    FFN_DOWN_SHEXP       = auto()
    FFN_UP_SHEXP         = auto()
    FFN_EXP_PROBS_B      = auto()
    ATTN_Q_NORM          = auto()
    ATTN_K_NORM          = auto()
    LAYER_OUT_NORM       = auto()
    PER_LAYER_TOKEN_EMBD = auto() # gemma3n
    PER_LAYER_MODEL_PROJ = auto() # gemma3n
    PER_LAYER_INP_GATE   = auto() # gemma3n
    PER_LAYER_PROJ       = auto() # gemma3n
    PER_LAYER_PROJ_NORM  = auto() # gemma3n
    PER_LAYER_POST_NORM  = auto() # gemma3n
    ALTUP_PROJ           = auto() # gemma3n
    ALTUP_UNEMBD_PROJ    = auto() # gemma3n
    ALTUP_CORRECT_COEF   = auto() # gemma3n
    ALTUP_CORRECT_SCALE  = auto() # gemma3n
    ALTUP_PREDICT_COEF   = auto() # gemma3n
    ALTUP_ROUTER         = auto() # gemma3n
    ALTUP_ROUTER_NORM    = auto() # gemma3n
    LAUREL_L             = auto() # gemma3n
    LAUREL_R             = auto() # gemma3n
    LAUREL_POST_NORM     = auto() # gemma3n
    SSM_IN               = auto()
    SSM_CONV1D           = auto()
    SSM_X                = auto()
    SSM_DT               = auto()
    SSM_A                = auto()
    SSM_D                = auto()
    SSM_OUT              = auto()
    TIME_MIX_W0          = auto()
    TIME_MIX_W1          = auto()
    TIME_MIX_W2          = auto()
    TIME_MIX_A0          = auto()
    TIME_MIX_A1          = auto()
    TIME_MIX_A2          = auto()
    TIME_MIX_V0          = auto()
    TIME_MIX_V1          = auto()
    TIME_MIX_V2          = auto()
    TIME_MIX_G1          = auto()
    TIME_MIX_G2          = auto()
    TIME_MIX_K_K         = auto()
    TIME_MIX_K_A         = auto()
    TIME_MIX_R_K         = auto()
    TIME_MIX_LERP_X      = auto()
    TIME_MIX_LERP_K      = auto()
    TIME_MIX_LERP_V      = auto()
    TIME_MIX_LERP_R      = auto()
    TIME_MIX_LERP_G      = auto()
    TIME_MIX_LERP_FUSED  = auto()
    TIME_MIX_LERP_W      = auto()
    TIME_MIX_FIRST       = auto()
    TIME_MIX_DECAY       = auto()
    TIME_MIX_DECAY_W1    = auto()
    TIME_MIX_DECAY_W2    = auto()
    TIME_MIX_KEY         = auto()
    TIME_MIX_VALUE       = auto()
    TIME_MIX_RECEPTANCE  = auto()
    TIME_MIX_GATE        = auto()
    TIME_MIX_LN          = auto()
    TIME_MIX_OUTPUT      = auto()
    CHANNEL_MIX_LERP_K   = auto()
    CHANNEL_MIX_LERP_R   = auto()
    CHANNEL_MIX_KEY      = auto()
    CHANNEL_MIX_RECEPTANCE = auto()
    CHANNEL_MIX_VALUE    = auto()
    ATTN_Q_A             = auto()
    ATTN_Q_B             = auto()
    ATTN_KV_A_MQA        = auto()
    ATTN_KV_B            = auto()
    ATTN_K_B             = auto()
    ATTN_V_B             = auto()
    ATTN_Q_A_NORM        = auto()
    ATTN_KV_A_NORM       = auto()
    FFN_SUB_NORM         = auto()
    ATTN_SUB_NORM        = auto()
    DEC_ATTN_NORM        = auto()
    DEC_ATTN_Q           = auto()
    DEC_ATTN_K           = auto()
    DEC_ATTN_V           = auto()
    DEC_ATTN_OUT         = auto()
    DEC_ATTN_REL_B       = auto()
    DEC_CROSS_ATTN_NORM  = auto()
    DEC_CROSS_ATTN_Q     = auto()
    DEC_CROSS_ATTN_K     = auto()
    DEC_CROSS_ATTN_V     = auto()
    DEC_CROSS_ATTN_OUT   = auto()
    DEC_CROSS_ATTN_REL_B = auto()
    DEC_FFN_NORM         = auto()
    DEC_FFN_GATE         = auto()
    DEC_FFN_DOWN         = auto()
    DEC_FFN_UP           = auto()
    DEC_OUTPUT_NORM      = auto()
    ENC_ATTN_NORM        = auto()
    ENC_ATTN_Q           = auto()
    ENC_ATTN_K           = auto()
    ENC_ATTN_V           = auto()
    ENC_ATTN_OUT         = auto()
    ENC_ATTN_REL_B       = auto()
    ENC_FFN_NORM         = auto()
    ENC_FFN_GATE         = auto()
    ENC_FFN_DOWN         = auto()
    ENC_FFN_UP           = auto()
    ENC_OUTPUT_NORM      = auto()
    CLS                  = auto() # classifier
    CLS_OUT              = auto() # classifier output projection
    CONV1D               = auto()
    CONVNEXT_DW          = auto()
    CONVNEXT_NORM        = auto()
    CONVNEXT_PW1         = auto()
    CONVNEXT_PW2         = auto()
    CONVNEXT_GAMMA       = auto()
    POSNET_CONV1         = auto()
    POSNET_CONV2         = auto()
    POSNET_NORM          = auto()
    POSNET_NORM1         = auto()
    POSNET_NORM2         = auto()
    POSNET_ATTN_NORM     = auto()
    POSNET_ATTN_Q        = auto()
    POSNET_ATTN_K        = auto()
    POSNET_ATTN_V        = auto()
    POSNET_ATTN_OUT      = auto()
    # vision
    V_MMPROJ             = auto()
    V_MMPROJ_FC          = auto()
    V_MMPROJ_MLP         = auto()
    V_MMPROJ_PEG         = auto()
    V_ENC_EMBD_CLS       = auto()
    V_ENC_EMBD_PATCH     = auto()
    V_ENC_EMBD_POS       = auto()
    V_ENC_INPUT_NORM     = auto()
    V_ENC_ATTN_Q         = auto()
    V_ENC_ATTN_Q_NORM    = auto()
    V_ENC_ATTN_K         = auto()
    V_ENC_ATTN_K_NORM    = auto()
    V_ENC_ATTN_V         = auto()
    V_ENC_ATTN_O         = auto()
    V_ENC_ATTN_O_NORM    = auto()
    V_ENC_POST_ATTN_NORM = auto()
    V_ENC_FFN_UP         = auto()
    V_ENC_FFN_GATE       = auto()
    V_ENC_FFN_DOWN       = auto()
    V_LAYER_SCALE_1      = auto()
    V_LAYER_SCALE_2      = auto()
    V_PRE_NORM           = auto()
    V_POST_NORM          = auto()
    V_MM_INP_NORM        = auto()
    V_MM_INP_PROJ        = auto() # gemma3
    V_MM_SOFT_EMB_NORM   = auto() # gemma3
    V_RESMPL_POS_EMBD_K  = auto() # minicpmv
    V_RESMPL_ATTN_Q      = auto() # minicpmv
    V_RESMPL_ATTN_K      = auto() # minicpmv
    V_RESMPL_ATTN_V      = auto() # minicpmv
    V_RESMPL_ATTN_OUT    = auto() # minicpmv
    V_RESMPL_KV          = auto() # minicpmv
    V_RESMPL_KV_NORM     = auto() # minicpmv
    V_RESMPL_POST_NORM   = auto() # minicpmv
    V_RESMPL_Q_NORM      = auto() # minicpmv
    V_RESMPL_PROJ        = auto() # minicpmv
    V_RESMPL_QUERY       = auto() # minicpmv
    V_TOK_EMBD_IMG_BREAK = auto() # pixtral
    V_MM_PATCH_MERGER    = auto() # mistral small 3.1
    # audio (mtmd)
    A_ENC_EMBD_POS       = auto()
    A_ENC_CONV1D         = auto()
    A_PRE_NORM           = auto()
    A_POST_NORM          = auto()
    A_ENC_ATTN_Q         = auto()
    A_ENC_ATTN_K         = auto()
    A_ENC_ATTN_V         = auto()
    A_ENC_INPUT_NORM     = auto()
    A_ENC_OUTPUT         = auto()
    A_ENC_OUTPUT_NORM    = auto()
    A_ENC_FFN_UP         = auto()
    A_ENC_FFN_GATE       = auto()
    A_ENC_FFN_DOWN       = auto()
    A_MMPROJ             = auto()
    A_MMPROJ_FC          = auto()
    A_MM_NORM_PRE        = auto()
    A_MM_NORM_MID        = auto()


MODEL_ARCH_NAMES: dict[MODEL_ARCH, str] = {
    MODEL_ARCH.MMPROJ:           "clip", # dummy arch for clip.cpp
    MODEL_ARCH.LLAMA:            "llama",
    MODEL_ARCH.LLAMA4:           "llama4",
    MODEL_ARCH.DECI:             "deci",
    MODEL_ARCH.FALCON:           "falcon",
    MODEL_ARCH.BAICHUAN:         "baichuan",
    MODEL_ARCH.GROK:             "grok",
    MODEL_ARCH.GPT2:             "gpt2",
    MODEL_ARCH.GPTJ:             "gptj",
    MODEL_ARCH.GPTNEOX:          "gptneox",
    MODEL_ARCH.MPT:              "mpt",
    MODEL_ARCH.STARCODER:        "starcoder",
    MODEL_ARCH.REFACT:           "refact",
    MODEL_ARCH.BERT:             "bert",
    MODEL_ARCH.NOMIC_BERT:       "nomic-bert",
    MODEL_ARCH.NOMIC_BERT_MOE:   "nomic-bert-moe",
    MODEL_ARCH.NEO_BERT:         "neo-bert",
    MODEL_ARCH.JINA_BERT_V2:     "jina-bert-v2",
    MODEL_ARCH.BLOOM:            "bloom",
    MODEL_ARCH.STABLELM:         "stablelm",
    MODEL_ARCH.QWEN:             "qwen",
    MODEL_ARCH.QWEN2:            "qwen2",
    MODEL_ARCH.QWEN2MOE:         "qwen2moe",
    MODEL_ARCH.QWEN2VL:          "qwen2vl",
    MODEL_ARCH.QWEN3:            "qwen3",
    MODEL_ARCH.QWEN3MOE:         "qwen3moe",
    MODEL_ARCH.PHI2:             "phi2",
    MODEL_ARCH.PHI3:             "phi3",
    MODEL_ARCH.PHIMOE:           "phimoe",
    MODEL_ARCH.PLAMO:            "plamo",
    MODEL_ARCH.CODESHELL:        "codeshell",
    MODEL_ARCH.ORION:            "orion",
    MODEL_ARCH.INTERNLM2:        "internlm2",
    MODEL_ARCH.MINICPM:          "minicpm",
    MODEL_ARCH.MINICPM3:         "minicpm3",
    MODEL_ARCH.GEMMA:            "gemma",
    MODEL_ARCH.GEMMA2:           "gemma2",
    MODEL_ARCH.GEMMA3:           "gemma3",
    MODEL_ARCH.GEMMA3N:          "gemma3n",
    MODEL_ARCH.STARCODER2:       "starcoder2",
    MODEL_ARCH.RWKV6:            "rwkv6",
    MODEL_ARCH.RWKV6QWEN2:       "rwkv6qwen2",
    MODEL_ARCH.RWKV7:            "rwkv7",
    MODEL_ARCH.ARWKV7:           "arwkv7",
    MODEL_ARCH.MAMBA:            "mamba",
    MODEL_ARCH.XVERSE:           "xverse",
    MODEL_ARCH.COMMAND_R:        "command-r",
    MODEL_ARCH.COHERE2:          "cohere2",
    MODEL_ARCH.DBRX:             "dbrx",
    MODEL_ARCH.OLMO:             "olmo",
    MODEL_ARCH.OLMO2:            "olmo2",
    MODEL_ARCH.OLMOE:            "olmoe",
    MODEL_ARCH.OPENELM:          "openelm",
    MODEL_ARCH.ARCTIC:           "arctic",
    MODEL_ARCH.DEEPSEEK:         "deepseek",
    MODEL_ARCH.DEEPSEEK2:        "deepseek2",
    MODEL_ARCH.CHATGLM:          "chatglm",
    MODEL_ARCH.GLM4:             "glm4",
    MODEL_ARCH.BITNET:           "bitnet",
    MODEL_ARCH.T5:               "t5",
    MODEL_ARCH.T5ENCODER:        "t5encoder",
    MODEL_ARCH.JAIS:             "jais",
    MODEL_ARCH.NEMOTRON:         "nemotron",
    MODEL_ARCH.EXAONE:           "exaone",
    MODEL_ARCH.GRANITE:          "granite",
    MODEL_ARCH.GRANITE_MOE:      "granitemoe",
    MODEL_ARCH.CHAMELEON:        "chameleon",
    MODEL_ARCH.WAVTOKENIZER_DEC: "wavtokenizer-dec",
    MODEL_ARCH.PLM:              "plm",
    MODEL_ARCH.BAILINGMOE:       "bailingmoe",
    MODEL_ARCH.DOTS1:            "dots1",
    MODEL_ARCH.ARCEE:            "arcee",
<<<<<<< HEAD
    MODEL_ARCH.HUNYUAN_MOE:      "hunyuan-moe",
=======
    MODEL_ARCH.ERNIE4_5:         "ernie4_5",
>>>>>>> 745f11fe
}

VISION_PROJECTOR_TYPE_NAMES: dict[VISION_PROJECTOR_TYPE, str] = {
    VISION_PROJECTOR_TYPE.MLP:       "mlp",
    VISION_PROJECTOR_TYPE.LDP:       "ldp",
    VISION_PROJECTOR_TYPE.LDPV2:     "ldpv2",
    VISION_PROJECTOR_TYPE.RESAMPLER: "resampler",
    VISION_PROJECTOR_TYPE.GLM_EDGE:  "adapter",
    VISION_PROJECTOR_TYPE.MERGER:    "qwen2vl_merger",
    VISION_PROJECTOR_TYPE.GEMMA3:    "gemma3",
}

TENSOR_NAMES: dict[MODEL_TENSOR, str] = {
    MODEL_TENSOR.TOKEN_EMBD:                "token_embd",
    MODEL_TENSOR.TOKEN_EMBD_NORM:           "token_embd_norm",
    MODEL_TENSOR.TOKEN_TYPES:               "token_types",
    MODEL_TENSOR.POS_EMBD:                  "position_embd",
    MODEL_TENSOR.OUTPUT_NORM:               "output_norm",
    MODEL_TENSOR.OUTPUT:                    "output",
    MODEL_TENSOR.ROPE_FREQS:                "rope_freqs",
    MODEL_TENSOR.ROPE_FACTORS_LONG:         "rope_factors_long",
    MODEL_TENSOR.ROPE_FACTORS_SHORT:        "rope_factors_short",
    MODEL_TENSOR.ATTN_NORM:                 "blk.{bid}.attn_norm",
    MODEL_TENSOR.ATTN_NORM_2:               "blk.{bid}.attn_norm_2",
    MODEL_TENSOR.ATTN_QKV:                  "blk.{bid}.attn_qkv",
    MODEL_TENSOR.ATTN_Q:                    "blk.{bid}.attn_q",
    MODEL_TENSOR.ATTN_K:                    "blk.{bid}.attn_k",
    MODEL_TENSOR.ATTN_V:                    "blk.{bid}.attn_v",
    MODEL_TENSOR.ATTN_OUT:                  "blk.{bid}.attn_output",
    MODEL_TENSOR.ATTN_ROT_EMBD:             "blk.{bid}.attn_rot_embd",
    MODEL_TENSOR.ATTN_Q_NORM:               "blk.{bid}.attn_q_norm",
    MODEL_TENSOR.ATTN_K_NORM:               "blk.{bid}.attn_k_norm",
    MODEL_TENSOR.ATTN_OUT_NORM:             "blk.{bid}.attn_output_norm",
    MODEL_TENSOR.ATTN_POST_NORM:            "blk.{bid}.post_attention_norm",
    MODEL_TENSOR.FFN_GATE_INP:              "blk.{bid}.ffn_gate_inp",
    MODEL_TENSOR.FFN_GATE_INP_SHEXP:        "blk.{bid}.ffn_gate_inp_shexp",
    MODEL_TENSOR.FFN_NORM:                  "blk.{bid}.ffn_norm",
    MODEL_TENSOR.FFN_PRE_NORM:              "blk.{bid}.ffn_norm",
    MODEL_TENSOR.FFN_POST_NORM:             "blk.{bid}.post_ffw_norm",
    MODEL_TENSOR.FFN_GATE:                  "blk.{bid}.ffn_gate",
    MODEL_TENSOR.FFN_DOWN:                  "blk.{bid}.ffn_down",
    MODEL_TENSOR.FFN_UP:                    "blk.{bid}.ffn_up",
    MODEL_TENSOR.FFN_GATE_SHEXP:            "blk.{bid}.ffn_gate_shexp",
    MODEL_TENSOR.FFN_DOWN_SHEXP:            "blk.{bid}.ffn_down_shexp",
    MODEL_TENSOR.FFN_UP_SHEXP:              "blk.{bid}.ffn_up_shexp",
    MODEL_TENSOR.FFN_ACT:                   "blk.{bid}.ffn",
    MODEL_TENSOR.FFN_NORM_EXP:              "blk.{bid}.ffn_norm_exps",
    MODEL_TENSOR.FFN_GATE_EXP:              "blk.{bid}.ffn_gate_exps",
    MODEL_TENSOR.FFN_DOWN_EXP:              "blk.{bid}.ffn_down_exps",
    MODEL_TENSOR.FFN_UP_EXP:                "blk.{bid}.ffn_up_exps",
    MODEL_TENSOR.FFN_EXP_PROBS_B:           "blk.{bid}.exp_probs_b",
    MODEL_TENSOR.LAYER_OUT_NORM:            "blk.{bid}.layer_output_norm",
    MODEL_TENSOR.PER_LAYER_TOKEN_EMBD:      "per_layer_token_embd",           # gemma3n
    MODEL_TENSOR.PER_LAYER_MODEL_PROJ:      "per_layer_model_proj",           # gemma3n
    MODEL_TENSOR.PER_LAYER_PROJ_NORM:       "per_layer_proj_norm",            # gemma3n
    MODEL_TENSOR.ALTUP_UNEMBD_PROJ:         "altup_unembd_proj",              # gemma3n
    MODEL_TENSOR.ALTUP_PROJ:                "altup_proj",                     # gemma3n
    MODEL_TENSOR.PER_LAYER_INP_GATE:        "blk.{bid}.inp_gate",             # gemma3n
    MODEL_TENSOR.PER_LAYER_PROJ:            "blk.{bid}.proj",                 # gemma3n
    MODEL_TENSOR.PER_LAYER_POST_NORM:       "blk.{bid}.post_norm",            # gemma3n
    MODEL_TENSOR.ALTUP_CORRECT_COEF:        "blk.{bid}.altup_correct_coef",   # gemma3n
    MODEL_TENSOR.ALTUP_CORRECT_SCALE:       "blk.{bid}.altup_correct_scale",  # gemma3n
    MODEL_TENSOR.ALTUP_PREDICT_COEF:        "blk.{bid}.altup_predict_coef",   # gemma3n
    MODEL_TENSOR.ALTUP_ROUTER:              "blk.{bid}.altup_router",         # gemma3n
    MODEL_TENSOR.ALTUP_ROUTER_NORM:         "blk.{bid}.altup_router_norm",    # gemma3n
    MODEL_TENSOR.LAUREL_L:                  "blk.{bid}.laurel_l",             # gemma3n
    MODEL_TENSOR.LAUREL_R:                  "blk.{bid}.laurel_r",             # gemma3n
    MODEL_TENSOR.LAUREL_POST_NORM:          "blk.{bid}.laurel_post_norm",     # gemma3n
    MODEL_TENSOR.SSM_IN:                    "blk.{bid}.ssm_in",
    MODEL_TENSOR.SSM_CONV1D:                "blk.{bid}.ssm_conv1d",
    MODEL_TENSOR.SSM_X:                     "blk.{bid}.ssm_x",
    MODEL_TENSOR.SSM_DT:                    "blk.{bid}.ssm_dt",
    MODEL_TENSOR.SSM_A:                     "blk.{bid}.ssm_a",
    MODEL_TENSOR.SSM_D:                     "blk.{bid}.ssm_d",
    MODEL_TENSOR.SSM_OUT:                   "blk.{bid}.ssm_out",
    MODEL_TENSOR.TIME_MIX_W0:               "blk.{bid}.time_mix_w0",
    MODEL_TENSOR.TIME_MIX_W1:               "blk.{bid}.time_mix_w1",
    MODEL_TENSOR.TIME_MIX_W2:               "blk.{bid}.time_mix_w2",
    MODEL_TENSOR.TIME_MIX_A0:               "blk.{bid}.time_mix_a0",
    MODEL_TENSOR.TIME_MIX_A1:               "blk.{bid}.time_mix_a1",
    MODEL_TENSOR.TIME_MIX_A2:               "blk.{bid}.time_mix_a2",
    MODEL_TENSOR.TIME_MIX_V0:               "blk.{bid}.time_mix_v0",
    MODEL_TENSOR.TIME_MIX_V1:               "blk.{bid}.time_mix_v1",
    MODEL_TENSOR.TIME_MIX_V2:               "blk.{bid}.time_mix_v2",
    MODEL_TENSOR.TIME_MIX_G1:               "blk.{bid}.time_mix_g1",
    MODEL_TENSOR.TIME_MIX_G2:               "blk.{bid}.time_mix_g2",
    MODEL_TENSOR.TIME_MIX_K_K:              "blk.{bid}.time_mix_k_k",
    MODEL_TENSOR.TIME_MIX_K_A:              "blk.{bid}.time_mix_k_a",
    MODEL_TENSOR.TIME_MIX_R_K:              "blk.{bid}.time_mix_r_k",
    MODEL_TENSOR.TIME_MIX_LERP_X:           "blk.{bid}.time_mix_lerp_x",
    MODEL_TENSOR.TIME_MIX_LERP_K:           "blk.{bid}.time_mix_lerp_k",
    MODEL_TENSOR.TIME_MIX_LERP_V:           "blk.{bid}.time_mix_lerp_v",
    MODEL_TENSOR.TIME_MIX_LERP_R:           "blk.{bid}.time_mix_lerp_r",
    MODEL_TENSOR.TIME_MIX_LERP_G:           "blk.{bid}.time_mix_lerp_g",
    MODEL_TENSOR.TIME_MIX_LERP_FUSED:       "blk.{bid}.time_mix_lerp_fused",
    MODEL_TENSOR.TIME_MIX_LERP_W:           "blk.{bid}.time_mix_lerp_w",
    MODEL_TENSOR.TIME_MIX_FIRST:            "blk.{bid}.time_mix_first",
    MODEL_TENSOR.TIME_MIX_DECAY:            "blk.{bid}.time_mix_decay",
    MODEL_TENSOR.TIME_MIX_DECAY_W1:         "blk.{bid}.time_mix_decay_w1",
    MODEL_TENSOR.TIME_MIX_DECAY_W2:         "blk.{bid}.time_mix_decay_w2",
    MODEL_TENSOR.TIME_MIX_KEY:              "blk.{bid}.time_mix_key",
    MODEL_TENSOR.TIME_MIX_VALUE:            "blk.{bid}.time_mix_value",
    MODEL_TENSOR.TIME_MIX_RECEPTANCE:       "blk.{bid}.time_mix_receptance",
    MODEL_TENSOR.TIME_MIX_GATE:             "blk.{bid}.time_mix_gate",
    MODEL_TENSOR.TIME_MIX_LN:               "blk.{bid}.time_mix_ln",
    MODEL_TENSOR.TIME_MIX_OUTPUT:           "blk.{bid}.time_mix_output",
    MODEL_TENSOR.CHANNEL_MIX_LERP_K:        "blk.{bid}.channel_mix_lerp_k",
    MODEL_TENSOR.CHANNEL_MIX_LERP_R:        "blk.{bid}.channel_mix_lerp_r",
    MODEL_TENSOR.CHANNEL_MIX_KEY:           "blk.{bid}.channel_mix_key",
    MODEL_TENSOR.CHANNEL_MIX_RECEPTANCE:    "blk.{bid}.channel_mix_receptance",
    MODEL_TENSOR.CHANNEL_MIX_VALUE:         "blk.{bid}.channel_mix_value",
    MODEL_TENSOR.ATTN_Q_A:                  "blk.{bid}.attn_q_a",
    MODEL_TENSOR.ATTN_Q_B:                  "blk.{bid}.attn_q_b",
    MODEL_TENSOR.ATTN_KV_A_MQA:             "blk.{bid}.attn_kv_a_mqa",
    MODEL_TENSOR.ATTN_KV_B:                 "blk.{bid}.attn_kv_b",
    MODEL_TENSOR.ATTN_K_B:                  "blk.{bid}.attn_k_b",
    MODEL_TENSOR.ATTN_V_B:                  "blk.{bid}.attn_v_b",
    MODEL_TENSOR.ATTN_Q_A_NORM:             "blk.{bid}.attn_q_a_norm",
    MODEL_TENSOR.ATTN_KV_A_NORM:            "blk.{bid}.attn_kv_a_norm",
    MODEL_TENSOR.ATTN_SUB_NORM:             "blk.{bid}.attn_sub_norm",
    MODEL_TENSOR.FFN_SUB_NORM:              "blk.{bid}.ffn_sub_norm",
    MODEL_TENSOR.DEC_ATTN_NORM:             "dec.blk.{bid}.attn_norm",
    MODEL_TENSOR.DEC_ATTN_Q:                "dec.blk.{bid}.attn_q",
    MODEL_TENSOR.DEC_ATTN_K:                "dec.blk.{bid}.attn_k",
    MODEL_TENSOR.DEC_ATTN_V:                "dec.blk.{bid}.attn_v",
    MODEL_TENSOR.DEC_ATTN_OUT:              "dec.blk.{bid}.attn_o",
    MODEL_TENSOR.DEC_ATTN_REL_B:            "dec.blk.{bid}.attn_rel_b",
    MODEL_TENSOR.DEC_CROSS_ATTN_NORM:       "dec.blk.{bid}.cross_attn_norm",
    MODEL_TENSOR.DEC_CROSS_ATTN_Q:          "dec.blk.{bid}.cross_attn_q",
    MODEL_TENSOR.DEC_CROSS_ATTN_K:          "dec.blk.{bid}.cross_attn_k",
    MODEL_TENSOR.DEC_CROSS_ATTN_V:          "dec.blk.{bid}.cross_attn_v",
    MODEL_TENSOR.DEC_CROSS_ATTN_OUT:        "dec.blk.{bid}.cross_attn_o",
    MODEL_TENSOR.DEC_CROSS_ATTN_REL_B:      "dec.blk.{bid}.cross_attn_rel_b",
    MODEL_TENSOR.DEC_FFN_NORM:              "dec.blk.{bid}.ffn_norm",
    MODEL_TENSOR.DEC_FFN_GATE:              "dec.blk.{bid}.ffn_gate",
    MODEL_TENSOR.DEC_FFN_DOWN:              "dec.blk.{bid}.ffn_down",
    MODEL_TENSOR.DEC_FFN_UP:                "dec.blk.{bid}.ffn_up",
    MODEL_TENSOR.DEC_OUTPUT_NORM:           "dec.output_norm",
    MODEL_TENSOR.ENC_ATTN_NORM:             "enc.blk.{bid}.attn_norm",
    MODEL_TENSOR.ENC_ATTN_Q:                "enc.blk.{bid}.attn_q",
    MODEL_TENSOR.ENC_ATTN_K:                "enc.blk.{bid}.attn_k",
    MODEL_TENSOR.ENC_ATTN_V:                "enc.blk.{bid}.attn_v",
    MODEL_TENSOR.ENC_ATTN_OUT:              "enc.blk.{bid}.attn_o",
    MODEL_TENSOR.ENC_ATTN_REL_B:            "enc.blk.{bid}.attn_rel_b",
    MODEL_TENSOR.ENC_FFN_NORM:              "enc.blk.{bid}.ffn_norm",
    MODEL_TENSOR.ENC_FFN_GATE:              "enc.blk.{bid}.ffn_gate",
    MODEL_TENSOR.ENC_FFN_DOWN:              "enc.blk.{bid}.ffn_down",
    MODEL_TENSOR.ENC_FFN_UP:                "enc.blk.{bid}.ffn_up",
    MODEL_TENSOR.ENC_OUTPUT_NORM:           "enc.output_norm",
    MODEL_TENSOR.CLS:                       "cls",
    MODEL_TENSOR.CLS_OUT:                   "cls.output",
    MODEL_TENSOR.CONV1D:                    "conv1d",
    MODEL_TENSOR.CONVNEXT_DW:               "convnext.{bid}.dw",
    MODEL_TENSOR.CONVNEXT_NORM:             "convnext.{bid}.norm",
    MODEL_TENSOR.CONVNEXT_PW1:              "convnext.{bid}.pw1",
    MODEL_TENSOR.CONVNEXT_PW2:              "convnext.{bid}.pw2",
    MODEL_TENSOR.CONVNEXT_GAMMA:            "convnext.{bid}.gamma",
    MODEL_TENSOR.POSNET_CONV1:              "posnet.{bid}.conv1",
    MODEL_TENSOR.POSNET_CONV2:              "posnet.{bid}.conv2",
    MODEL_TENSOR.POSNET_NORM:               "posnet.{bid}.norm",
    MODEL_TENSOR.POSNET_NORM1:              "posnet.{bid}.norm1",
    MODEL_TENSOR.POSNET_NORM2:              "posnet.{bid}.norm2",
    MODEL_TENSOR.POSNET_ATTN_NORM:          "posnet.{bid}.attn_norm",
    MODEL_TENSOR.POSNET_ATTN_Q:             "posnet.{bid}.attn_q",
    MODEL_TENSOR.POSNET_ATTN_K:             "posnet.{bid}.attn_k",
    MODEL_TENSOR.POSNET_ATTN_V:             "posnet.{bid}.attn_v",
    MODEL_TENSOR.POSNET_ATTN_OUT:           "posnet.{bid}.attn_output",
    # vision
    MODEL_TENSOR.V_MMPROJ:                  "mm.{bid}",
    MODEL_TENSOR.V_MMPROJ_FC:               "mm.model.fc",
    MODEL_TENSOR.V_MMPROJ_MLP:              "mm.model.mlp.{bid}",
    MODEL_TENSOR.V_MMPROJ_PEG:              "mm.model.peg.{bid}",
    MODEL_TENSOR.V_ENC_EMBD_CLS:            "v.class_embd",
    MODEL_TENSOR.V_ENC_EMBD_PATCH:          "v.patch_embd",
    MODEL_TENSOR.V_ENC_EMBD_POS:            "v.position_embd",
    MODEL_TENSOR.V_ENC_ATTN_Q:              "v.blk.{bid}.attn_q",
    MODEL_TENSOR.V_ENC_ATTN_Q_NORM:         "v.blk.{bid}.attn_q_norm",
    MODEL_TENSOR.V_ENC_ATTN_K:              "v.blk.{bid}.attn_k",
    MODEL_TENSOR.V_ENC_ATTN_K_NORM:         "v.blk.{bid}.attn_k_norm",
    MODEL_TENSOR.V_ENC_ATTN_V:              "v.blk.{bid}.attn_v",
    MODEL_TENSOR.V_ENC_INPUT_NORM:          "v.blk.{bid}.ln1",
    MODEL_TENSOR.V_ENC_ATTN_O:              "v.blk.{bid}.attn_out",
    MODEL_TENSOR.V_ENC_ATTN_O_NORM:         "v.blk.{bid}.attn_out_norm",
    MODEL_TENSOR.V_ENC_POST_ATTN_NORM:      "v.blk.{bid}.ln2",
    MODEL_TENSOR.V_ENC_FFN_UP:              "v.blk.{bid}.ffn_up",
    MODEL_TENSOR.V_ENC_FFN_GATE:            "v.blk.{bid}.ffn_gate",
    MODEL_TENSOR.V_ENC_FFN_DOWN:            "v.blk.{bid}.ffn_down",
    MODEL_TENSOR.V_LAYER_SCALE_1:           "v.blk.{bid}.ls1",
    MODEL_TENSOR.V_LAYER_SCALE_2:           "v.blk.{bid}.ls2",
    MODEL_TENSOR.V_PRE_NORM:                "v.pre_ln",
    MODEL_TENSOR.V_POST_NORM:               "v.post_ln",
    MODEL_TENSOR.V_MM_INP_PROJ:             "mm.input_projection",
    MODEL_TENSOR.V_MM_INP_NORM:             "mm.input_norm",
    MODEL_TENSOR.V_MM_SOFT_EMB_NORM:        "mm.soft_emb_norm",
    MODEL_TENSOR.V_RESMPL_POS_EMBD_K:       "resampler.pos_embd_k",
    MODEL_TENSOR.V_RESMPL_ATTN_Q:           "resampler.attn.q",
    MODEL_TENSOR.V_RESMPL_ATTN_K:           "resampler.attn.k",
    MODEL_TENSOR.V_RESMPL_ATTN_V:           "resampler.attn.v",
    MODEL_TENSOR.V_RESMPL_ATTN_OUT:         "resampler.attn.out",
    MODEL_TENSOR.V_RESMPL_KV:               "resampler.kv",
    MODEL_TENSOR.V_RESMPL_KV_NORM:          "resampler.ln_kv",
    MODEL_TENSOR.V_RESMPL_POST_NORM:        "resampler.ln_post",
    MODEL_TENSOR.V_RESMPL_Q_NORM:           "resampler.ln_q",
    MODEL_TENSOR.V_RESMPL_PROJ:             "resampler.proj",
    MODEL_TENSOR.V_RESMPL_QUERY:            "resampler.query",
    MODEL_TENSOR.V_TOK_EMBD_IMG_BREAK:      "v.token_embd.img_break", # pixtral
    MODEL_TENSOR.V_MM_PATCH_MERGER:         "mm.patch_merger", # mistral small 3.1
    # audio (mtmd)
    MODEL_TENSOR.A_ENC_EMBD_POS:            "a.position_embd",
    MODEL_TENSOR.A_ENC_CONV1D:              "a.conv1d.{bid}",
    MODEL_TENSOR.A_PRE_NORM:                "a.pre_ln",
    MODEL_TENSOR.A_POST_NORM:               "a.post_ln",
    MODEL_TENSOR.A_ENC_ATTN_Q:              "a.blk.{bid}.attn_q",
    MODEL_TENSOR.A_ENC_ATTN_K:              "a.blk.{bid}.attn_k",
    MODEL_TENSOR.A_ENC_ATTN_V:              "a.blk.{bid}.attn_v",
    MODEL_TENSOR.A_ENC_INPUT_NORM:          "a.blk.{bid}.ln1",
    MODEL_TENSOR.A_ENC_OUTPUT:              "a.blk.{bid}.attn_out",
    MODEL_TENSOR.A_ENC_OUTPUT_NORM:         "a.blk.{bid}.ln2",
    MODEL_TENSOR.A_ENC_FFN_UP:              "a.blk.{bid}.ffn_up",
    MODEL_TENSOR.A_ENC_FFN_GATE:            "a.blk.{bid}.ffn_gate",
    MODEL_TENSOR.A_ENC_FFN_DOWN:            "a.blk.{bid}.ffn_down",
    MODEL_TENSOR.A_MMPROJ:                  "mm.a.mlp.{bid}",
    MODEL_TENSOR.A_MMPROJ_FC:               "mm.a.fc",
    MODEL_TENSOR.A_MM_NORM_PRE:             "mm.a.norm_pre",
    MODEL_TENSOR.A_MM_NORM_MID:             "mm.a.norm_mid",
}

MODEL_TENSORS: dict[MODEL_ARCH, list[MODEL_TENSOR]] = {
    MODEL_ARCH.MMPROJ: [
        MODEL_TENSOR.V_MMPROJ,
        MODEL_TENSOR.V_MMPROJ_FC,
        MODEL_TENSOR.V_MMPROJ_MLP,
        MODEL_TENSOR.V_MMPROJ_PEG,
        MODEL_TENSOR.V_ENC_EMBD_CLS,
        MODEL_TENSOR.V_ENC_EMBD_PATCH,
        MODEL_TENSOR.V_ENC_EMBD_POS,
        MODEL_TENSOR.V_ENC_INPUT_NORM,
        MODEL_TENSOR.V_ENC_ATTN_Q,
        MODEL_TENSOR.V_ENC_ATTN_Q_NORM,
        MODEL_TENSOR.V_ENC_ATTN_K,
        MODEL_TENSOR.V_ENC_ATTN_K_NORM,
        MODEL_TENSOR.V_ENC_ATTN_V,
        MODEL_TENSOR.V_ENC_ATTN_O,
        MODEL_TENSOR.V_ENC_ATTN_O_NORM,
        MODEL_TENSOR.V_ENC_POST_ATTN_NORM,
        MODEL_TENSOR.V_ENC_FFN_UP,
        MODEL_TENSOR.V_ENC_FFN_GATE,
        MODEL_TENSOR.V_ENC_FFN_DOWN,
        MODEL_TENSOR.V_LAYER_SCALE_1,
        MODEL_TENSOR.V_LAYER_SCALE_2,
        MODEL_TENSOR.V_PRE_NORM,
        MODEL_TENSOR.V_POST_NORM,
        MODEL_TENSOR.V_MM_INP_PROJ,
        MODEL_TENSOR.V_MM_INP_NORM,
        MODEL_TENSOR.V_MM_SOFT_EMB_NORM,
        MODEL_TENSOR.V_RESMPL_POS_EMBD_K,
        MODEL_TENSOR.V_RESMPL_ATTN_Q,
        MODEL_TENSOR.V_RESMPL_ATTN_K,
        MODEL_TENSOR.V_RESMPL_ATTN_V,
        MODEL_TENSOR.V_RESMPL_ATTN_OUT,
        MODEL_TENSOR.V_RESMPL_KV,
        MODEL_TENSOR.V_RESMPL_KV_NORM,
        MODEL_TENSOR.V_RESMPL_POST_NORM,
        MODEL_TENSOR.V_RESMPL_Q_NORM,
        MODEL_TENSOR.V_RESMPL_PROJ,
        MODEL_TENSOR.V_RESMPL_QUERY,
        MODEL_TENSOR.V_TOK_EMBD_IMG_BREAK,
        MODEL_TENSOR.V_MM_PATCH_MERGER,
        # audio
        MODEL_TENSOR.A_ENC_EMBD_POS,
        MODEL_TENSOR.A_ENC_CONV1D,
        MODEL_TENSOR.A_PRE_NORM,
        MODEL_TENSOR.A_POST_NORM,
        MODEL_TENSOR.A_ENC_ATTN_Q,
        MODEL_TENSOR.A_ENC_ATTN_K,
        MODEL_TENSOR.A_ENC_ATTN_V,
        MODEL_TENSOR.A_ENC_INPUT_NORM,
        MODEL_TENSOR.A_ENC_OUTPUT,
        MODEL_TENSOR.A_ENC_OUTPUT_NORM,
        MODEL_TENSOR.A_ENC_FFN_UP,
        MODEL_TENSOR.A_ENC_FFN_GATE,
        MODEL_TENSOR.A_ENC_FFN_DOWN,
        MODEL_TENSOR.A_MMPROJ,
        MODEL_TENSOR.A_MMPROJ_FC,
        MODEL_TENSOR.A_MM_NORM_PRE,
        MODEL_TENSOR.A_MM_NORM_MID,
    ],
    MODEL_ARCH.LLAMA: [
        MODEL_TENSOR.TOKEN_EMBD,
        MODEL_TENSOR.OUTPUT_NORM,
        MODEL_TENSOR.OUTPUT,
        MODEL_TENSOR.ROPE_FREQS,
        MODEL_TENSOR.ATTN_NORM,
        MODEL_TENSOR.ATTN_Q,
        MODEL_TENSOR.ATTN_K,
        MODEL_TENSOR.ATTN_V,
        MODEL_TENSOR.ATTN_OUT,
        MODEL_TENSOR.ATTN_ROT_EMBD,
        MODEL_TENSOR.FFN_GATE_INP,
        MODEL_TENSOR.FFN_NORM,
        MODEL_TENSOR.FFN_GATE,
        MODEL_TENSOR.FFN_DOWN,
        MODEL_TENSOR.FFN_UP,
        MODEL_TENSOR.FFN_GATE_EXP,
        MODEL_TENSOR.FFN_DOWN_EXP,
        MODEL_TENSOR.FFN_UP_EXP,
    ],
    MODEL_ARCH.LLAMA4: [
        MODEL_TENSOR.TOKEN_EMBD,
        MODEL_TENSOR.OUTPUT_NORM,
        MODEL_TENSOR.OUTPUT,
        MODEL_TENSOR.ROPE_FREQS,
        MODEL_TENSOR.ATTN_NORM,
        MODEL_TENSOR.ATTN_Q,
        MODEL_TENSOR.ATTN_K,
        MODEL_TENSOR.ATTN_V,
        MODEL_TENSOR.ATTN_OUT,
        MODEL_TENSOR.ATTN_ROT_EMBD,
        MODEL_TENSOR.FFN_GATE_INP,
        MODEL_TENSOR.FFN_NORM,
        MODEL_TENSOR.FFN_GATE,
        MODEL_TENSOR.FFN_DOWN,
        MODEL_TENSOR.FFN_UP,
        MODEL_TENSOR.FFN_GATE_EXP,
        MODEL_TENSOR.FFN_DOWN_EXP,
        MODEL_TENSOR.FFN_UP_EXP,
        MODEL_TENSOR.FFN_GATE_SHEXP,
        MODEL_TENSOR.FFN_DOWN_SHEXP,
        MODEL_TENSOR.FFN_UP_SHEXP,
    ],
    MODEL_ARCH.DECI: [
        MODEL_TENSOR.TOKEN_EMBD,
        MODEL_TENSOR.OUTPUT_NORM,
        MODEL_TENSOR.OUTPUT,
        MODEL_TENSOR.ROPE_FREQS,
        MODEL_TENSOR.ATTN_NORM,
        MODEL_TENSOR.ATTN_Q,
        MODEL_TENSOR.ATTN_K,
        MODEL_TENSOR.ATTN_V,
        MODEL_TENSOR.ATTN_OUT,
        MODEL_TENSOR.ATTN_ROT_EMBD,
        MODEL_TENSOR.FFN_GATE_INP,
        MODEL_TENSOR.FFN_NORM,
        MODEL_TENSOR.FFN_GATE,
        MODEL_TENSOR.FFN_DOWN,
        MODEL_TENSOR.FFN_UP,
        MODEL_TENSOR.FFN_GATE_EXP,
        MODEL_TENSOR.FFN_DOWN_EXP,
        MODEL_TENSOR.FFN_UP_EXP,
    ],
    MODEL_ARCH.GROK: [
        MODEL_TENSOR.TOKEN_EMBD,
        MODEL_TENSOR.OUTPUT_NORM,
        MODEL_TENSOR.OUTPUT,
        MODEL_TENSOR.ROPE_FREQS,
        MODEL_TENSOR.ATTN_NORM,
        MODEL_TENSOR.ATTN_Q,
        MODEL_TENSOR.ATTN_K,
        MODEL_TENSOR.ATTN_V,
        MODEL_TENSOR.ATTN_OUT,
        MODEL_TENSOR.ATTN_ROT_EMBD,
        MODEL_TENSOR.ATTN_OUT_NORM,
        MODEL_TENSOR.FFN_GATE_INP,
        MODEL_TENSOR.FFN_NORM,
        MODEL_TENSOR.FFN_GATE,
        MODEL_TENSOR.FFN_DOWN,
        MODEL_TENSOR.FFN_UP,
        MODEL_TENSOR.FFN_GATE_EXP,
        MODEL_TENSOR.FFN_DOWN_EXP,
        MODEL_TENSOR.FFN_UP_EXP,
        MODEL_TENSOR.LAYER_OUT_NORM,
    ],
    MODEL_ARCH.GPTNEOX: [
        MODEL_TENSOR.TOKEN_EMBD,
        MODEL_TENSOR.OUTPUT_NORM,
        MODEL_TENSOR.OUTPUT,
        MODEL_TENSOR.ATTN_NORM,
        MODEL_TENSOR.ATTN_QKV,
        MODEL_TENSOR.ATTN_OUT,
        MODEL_TENSOR.FFN_NORM,
        MODEL_TENSOR.FFN_DOWN,
        MODEL_TENSOR.FFN_UP,
    ],
    MODEL_ARCH.FALCON: [
        MODEL_TENSOR.TOKEN_EMBD,
        MODEL_TENSOR.OUTPUT_NORM,
        MODEL_TENSOR.OUTPUT,
        MODEL_TENSOR.ATTN_NORM,
        MODEL_TENSOR.ATTN_NORM_2,
        MODEL_TENSOR.ATTN_QKV,
        MODEL_TENSOR.ATTN_OUT,
        MODEL_TENSOR.FFN_DOWN,
        MODEL_TENSOR.FFN_UP,
    ],
    MODEL_ARCH.BAICHUAN: [
        MODEL_TENSOR.TOKEN_EMBD,
        MODEL_TENSOR.OUTPUT_NORM,
        MODEL_TENSOR.OUTPUT,
        MODEL_TENSOR.ROPE_FREQS,
        MODEL_TENSOR.ATTN_NORM,
        MODEL_TENSOR.ATTN_Q,
        MODEL_TENSOR.ATTN_K,
        MODEL_TENSOR.ATTN_V,
        MODEL_TENSOR.ATTN_OUT,
        MODEL_TENSOR.ATTN_ROT_EMBD,
        MODEL_TENSOR.FFN_NORM,
        MODEL_TENSOR.FFN_GATE,
        MODEL_TENSOR.FFN_DOWN,
        MODEL_TENSOR.FFN_UP,
    ],
    MODEL_ARCH.STARCODER: [
        MODEL_TENSOR.TOKEN_EMBD,
        MODEL_TENSOR.POS_EMBD,
        MODEL_TENSOR.OUTPUT_NORM,
        MODEL_TENSOR.OUTPUT,
        MODEL_TENSOR.ATTN_NORM,
        MODEL_TENSOR.ATTN_QKV,
        MODEL_TENSOR.ATTN_OUT,
        MODEL_TENSOR.FFN_NORM,
        MODEL_TENSOR.FFN_DOWN,
        MODEL_TENSOR.FFN_UP,
    ],
    MODEL_ARCH.BERT: [
        MODEL_TENSOR.TOKEN_EMBD,
        MODEL_TENSOR.TOKEN_EMBD_NORM,
        MODEL_TENSOR.TOKEN_TYPES,
        MODEL_TENSOR.POS_EMBD,
        MODEL_TENSOR.OUTPUT_NORM,
        MODEL_TENSOR.ATTN_OUT_NORM,
        MODEL_TENSOR.ATTN_QKV,
        MODEL_TENSOR.ATTN_Q,
        MODEL_TENSOR.ATTN_K,
        MODEL_TENSOR.ATTN_V,
        MODEL_TENSOR.ATTN_OUT,
        MODEL_TENSOR.FFN_DOWN,
        MODEL_TENSOR.FFN_UP,
        MODEL_TENSOR.LAYER_OUT_NORM,
        MODEL_TENSOR.CLS,
        MODEL_TENSOR.CLS_OUT,
    ],
    MODEL_ARCH.NOMIC_BERT: [
        MODEL_TENSOR.TOKEN_EMBD,
        MODEL_TENSOR.TOKEN_EMBD_NORM,
        MODEL_TENSOR.TOKEN_TYPES,
        MODEL_TENSOR.POS_EMBD,
        MODEL_TENSOR.OUTPUT_NORM,
        MODEL_TENSOR.ATTN_OUT_NORM,
        MODEL_TENSOR.ATTN_QKV,
        MODEL_TENSOR.ATTN_OUT,
        MODEL_TENSOR.FFN_GATE,
        MODEL_TENSOR.FFN_DOWN,
        MODEL_TENSOR.FFN_UP,
        MODEL_TENSOR.LAYER_OUT_NORM,
    ],
    MODEL_ARCH.NOMIC_BERT_MOE: [
        MODEL_TENSOR.TOKEN_EMBD,
        MODEL_TENSOR.TOKEN_EMBD_NORM,
        MODEL_TENSOR.TOKEN_TYPES,
        MODEL_TENSOR.POS_EMBD,
        MODEL_TENSOR.OUTPUT_NORM,
        MODEL_TENSOR.ATTN_OUT_NORM,
        MODEL_TENSOR.ATTN_QKV,
        MODEL_TENSOR.ATTN_OUT,
        MODEL_TENSOR.FFN_DOWN,
        MODEL_TENSOR.FFN_UP,
        MODEL_TENSOR.FFN_GATE_INP,
        MODEL_TENSOR.FFN_DOWN_EXP,
        MODEL_TENSOR.FFN_UP_EXP,
        MODEL_TENSOR.LAYER_OUT_NORM,
    ],
    MODEL_ARCH.NEO_BERT: [
        MODEL_TENSOR.TOKEN_EMBD,
        MODEL_TENSOR.ATTN_NORM,
        MODEL_TENSOR.ATTN_QKV,
        MODEL_TENSOR.ATTN_OUT,
        MODEL_TENSOR.FFN_NORM,
        MODEL_TENSOR.FFN_DOWN,
        MODEL_TENSOR.FFN_UP,
        MODEL_TENSOR.ENC_OUTPUT_NORM,
        MODEL_TENSOR.CLS,
        MODEL_TENSOR.CLS_OUT,
    ],
    MODEL_ARCH.JINA_BERT_V2: [
        MODEL_TENSOR.TOKEN_EMBD,
        MODEL_TENSOR.TOKEN_EMBD_NORM,
        MODEL_TENSOR.TOKEN_TYPES,
        MODEL_TENSOR.ATTN_NORM_2,
        MODEL_TENSOR.ATTN_OUT_NORM,
        MODEL_TENSOR.ATTN_Q,
        MODEL_TENSOR.ATTN_Q_NORM,
        MODEL_TENSOR.ATTN_K,
        MODEL_TENSOR.ATTN_K_NORM,
        MODEL_TENSOR.ATTN_V,
        MODEL_TENSOR.ATTN_OUT,
        MODEL_TENSOR.FFN_UP,
        MODEL_TENSOR.FFN_GATE,
        MODEL_TENSOR.FFN_DOWN,
        MODEL_TENSOR.LAYER_OUT_NORM,
        MODEL_TENSOR.CLS,
    ],
    MODEL_ARCH.MPT: [
        MODEL_TENSOR.TOKEN_EMBD,
        MODEL_TENSOR.OUTPUT_NORM,
        MODEL_TENSOR.OUTPUT,
        MODEL_TENSOR.ATTN_NORM,
        MODEL_TENSOR.ATTN_QKV,
        MODEL_TENSOR.ATTN_OUT,
        MODEL_TENSOR.FFN_NORM,
        MODEL_TENSOR.FFN_DOWN,
        MODEL_TENSOR.FFN_UP,
        MODEL_TENSOR.FFN_ACT,
        MODEL_TENSOR.ATTN_Q_NORM,
        MODEL_TENSOR.ATTN_K_NORM,
        MODEL_TENSOR.POS_EMBD,
    ],
    MODEL_ARCH.GPTJ: [
        MODEL_TENSOR.TOKEN_EMBD,
        MODEL_TENSOR.OUTPUT_NORM,
        MODEL_TENSOR.OUTPUT,
        MODEL_TENSOR.ATTN_NORM,
        MODEL_TENSOR.ATTN_Q,
        MODEL_TENSOR.ATTN_K,
        MODEL_TENSOR.ATTN_V,
        MODEL_TENSOR.ATTN_OUT,
        MODEL_TENSOR.FFN_DOWN,
        MODEL_TENSOR.FFN_UP,
    ],
    MODEL_ARCH.REFACT: [
        MODEL_TENSOR.TOKEN_EMBD,
        MODEL_TENSOR.OUTPUT_NORM,
        MODEL_TENSOR.OUTPUT,
        MODEL_TENSOR.ATTN_NORM,
        MODEL_TENSOR.ATTN_Q,
        MODEL_TENSOR.ATTN_K,
        MODEL_TENSOR.ATTN_V,
        MODEL_TENSOR.ATTN_OUT,
        MODEL_TENSOR.FFN_NORM,
        MODEL_TENSOR.FFN_GATE,
        MODEL_TENSOR.FFN_DOWN,
        MODEL_TENSOR.FFN_UP,
    ],
    MODEL_ARCH.BLOOM: [
        MODEL_TENSOR.TOKEN_EMBD,
        MODEL_TENSOR.TOKEN_EMBD_NORM,
        MODEL_TENSOR.OUTPUT_NORM,
        MODEL_TENSOR.OUTPUT,
        MODEL_TENSOR.ATTN_NORM,
        MODEL_TENSOR.ATTN_QKV,
        MODEL_TENSOR.ATTN_OUT,
        MODEL_TENSOR.FFN_NORM,
        MODEL_TENSOR.FFN_DOWN,
        MODEL_TENSOR.FFN_UP,
    ],
    MODEL_ARCH.STABLELM: [
        MODEL_TENSOR.TOKEN_EMBD,
        MODEL_TENSOR.OUTPUT_NORM,
        MODEL_TENSOR.OUTPUT,
        MODEL_TENSOR.ROPE_FREQS,
        MODEL_TENSOR.ATTN_NORM,
        MODEL_TENSOR.ATTN_Q,
        MODEL_TENSOR.ATTN_K,
        MODEL_TENSOR.ATTN_V,
        MODEL_TENSOR.ATTN_OUT,
        MODEL_TENSOR.FFN_NORM,
        MODEL_TENSOR.FFN_GATE,
        MODEL_TENSOR.FFN_DOWN,
        MODEL_TENSOR.FFN_UP,
        MODEL_TENSOR.ATTN_Q_NORM,
        MODEL_TENSOR.ATTN_K_NORM,
    ],
    MODEL_ARCH.QWEN: [
        MODEL_TENSOR.TOKEN_EMBD,
        MODEL_TENSOR.OUTPUT_NORM,
        MODEL_TENSOR.OUTPUT,
        MODEL_TENSOR.ROPE_FREQS,
        MODEL_TENSOR.ATTN_NORM,
        MODEL_TENSOR.ATTN_QKV,
        MODEL_TENSOR.ATTN_OUT,
        MODEL_TENSOR.ATTN_ROT_EMBD,
        MODEL_TENSOR.FFN_NORM,
        MODEL_TENSOR.FFN_GATE,
        MODEL_TENSOR.FFN_DOWN,
        MODEL_TENSOR.FFN_UP,
    ],
    MODEL_ARCH.QWEN2: [
        MODEL_TENSOR.TOKEN_EMBD,
        MODEL_TENSOR.OUTPUT_NORM,
        MODEL_TENSOR.OUTPUT,
        MODEL_TENSOR.ROPE_FREQS,
        MODEL_TENSOR.ATTN_NORM,
        MODEL_TENSOR.ATTN_Q,
        MODEL_TENSOR.ATTN_K,
        MODEL_TENSOR.ATTN_V,
        MODEL_TENSOR.ATTN_OUT,
        MODEL_TENSOR.FFN_NORM,
        MODEL_TENSOR.FFN_GATE,
        MODEL_TENSOR.FFN_DOWN,
        MODEL_TENSOR.FFN_UP,
    ],
    MODEL_ARCH.QWEN2VL: [
        MODEL_TENSOR.TOKEN_EMBD,
        MODEL_TENSOR.OUTPUT_NORM,
        MODEL_TENSOR.OUTPUT,
        MODEL_TENSOR.ATTN_NORM,
        MODEL_TENSOR.ATTN_Q,
        MODEL_TENSOR.ATTN_K,
        MODEL_TENSOR.ATTN_V,
        MODEL_TENSOR.ATTN_OUT,
        MODEL_TENSOR.FFN_NORM,
        MODEL_TENSOR.FFN_GATE,
        MODEL_TENSOR.FFN_DOWN,
        MODEL_TENSOR.FFN_UP,
    ],
    MODEL_ARCH.QWEN2MOE: [
        MODEL_TENSOR.TOKEN_EMBD,
        MODEL_TENSOR.OUTPUT_NORM,
        MODEL_TENSOR.OUTPUT,
        MODEL_TENSOR.ATTN_NORM,
        MODEL_TENSOR.ATTN_Q,
        MODEL_TENSOR.ATTN_K,
        MODEL_TENSOR.ATTN_V,
        MODEL_TENSOR.ATTN_OUT,
        MODEL_TENSOR.FFN_NORM,
        MODEL_TENSOR.FFN_GATE_INP,
        MODEL_TENSOR.FFN_GATE_EXP,
        MODEL_TENSOR.FFN_DOWN_EXP,
        MODEL_TENSOR.FFN_UP_EXP,
        MODEL_TENSOR.FFN_GATE_INP_SHEXP,
        MODEL_TENSOR.FFN_GATE_SHEXP,
        MODEL_TENSOR.FFN_DOWN_SHEXP,
        MODEL_TENSOR.FFN_UP_SHEXP,
    ],
    MODEL_ARCH.QWEN3: [
        MODEL_TENSOR.TOKEN_EMBD,
        MODEL_TENSOR.OUTPUT_NORM,
        MODEL_TENSOR.OUTPUT,
        MODEL_TENSOR.ROPE_FREQS,
        MODEL_TENSOR.ATTN_NORM,
        MODEL_TENSOR.ATTN_Q,
        MODEL_TENSOR.ATTN_Q_NORM,
        MODEL_TENSOR.ATTN_K,
        MODEL_TENSOR.ATTN_K_NORM,
        MODEL_TENSOR.ATTN_V,
        MODEL_TENSOR.ATTN_OUT,
        MODEL_TENSOR.FFN_NORM,
        MODEL_TENSOR.FFN_GATE,
        MODEL_TENSOR.FFN_DOWN,
        MODEL_TENSOR.FFN_UP,
    ],
    MODEL_ARCH.QWEN3MOE: [
        MODEL_TENSOR.TOKEN_EMBD,
        MODEL_TENSOR.OUTPUT_NORM,
        MODEL_TENSOR.OUTPUT,
        MODEL_TENSOR.ATTN_NORM,
        MODEL_TENSOR.ATTN_Q,
        MODEL_TENSOR.ATTN_Q_NORM,
        MODEL_TENSOR.ATTN_K,
        MODEL_TENSOR.ATTN_K_NORM,
        MODEL_TENSOR.ATTN_V,
        MODEL_TENSOR.ATTN_OUT,
        MODEL_TENSOR.FFN_NORM,
        MODEL_TENSOR.FFN_GATE_INP,
        MODEL_TENSOR.FFN_GATE_EXP,
        MODEL_TENSOR.FFN_DOWN_EXP,
        MODEL_TENSOR.FFN_UP_EXP,
    ],
    MODEL_ARCH.PLAMO: [
        MODEL_TENSOR.TOKEN_EMBD,
        MODEL_TENSOR.OUTPUT_NORM,
        MODEL_TENSOR.OUTPUT,
        MODEL_TENSOR.ROPE_FREQS,
        MODEL_TENSOR.ATTN_NORM,
        MODEL_TENSOR.ATTN_Q,
        MODEL_TENSOR.ATTN_K,
        MODEL_TENSOR.ATTN_V,
        MODEL_TENSOR.ATTN_OUT,
        MODEL_TENSOR.ATTN_ROT_EMBD,
        MODEL_TENSOR.FFN_GATE,
        MODEL_TENSOR.FFN_DOWN,
        MODEL_TENSOR.FFN_UP,
    ],
    MODEL_ARCH.GPT2: [
        MODEL_TENSOR.TOKEN_EMBD,
        MODEL_TENSOR.POS_EMBD,
        MODEL_TENSOR.OUTPUT_NORM,
        MODEL_TENSOR.OUTPUT,
        MODEL_TENSOR.ATTN_NORM,
        MODEL_TENSOR.ATTN_QKV,
        MODEL_TENSOR.ATTN_OUT,
        MODEL_TENSOR.FFN_NORM,
        MODEL_TENSOR.FFN_DOWN,
        MODEL_TENSOR.FFN_UP,
    ],
    MODEL_ARCH.PHI2: [
        MODEL_TENSOR.TOKEN_EMBD,
        MODEL_TENSOR.OUTPUT_NORM,
        MODEL_TENSOR.OUTPUT,
        MODEL_TENSOR.ATTN_NORM,
        MODEL_TENSOR.ATTN_QKV,
        MODEL_TENSOR.ATTN_Q,
        MODEL_TENSOR.ATTN_K,
        MODEL_TENSOR.ATTN_V,
        MODEL_TENSOR.ATTN_OUT,
        MODEL_TENSOR.FFN_NORM,
        MODEL_TENSOR.FFN_DOWN,
        MODEL_TENSOR.FFN_UP,
    ],
    MODEL_ARCH.PHI3: [
        MODEL_TENSOR.TOKEN_EMBD,
        MODEL_TENSOR.OUTPUT_NORM,
        MODEL_TENSOR.OUTPUT,
        MODEL_TENSOR.ROPE_FACTORS_LONG,
        MODEL_TENSOR.ROPE_FACTORS_SHORT,
        MODEL_TENSOR.ATTN_NORM,
        MODEL_TENSOR.ATTN_QKV,
        MODEL_TENSOR.ATTN_Q,
        MODEL_TENSOR.ATTN_K,
        MODEL_TENSOR.ATTN_V,
        MODEL_TENSOR.ATTN_OUT,
        MODEL_TENSOR.FFN_NORM,
        MODEL_TENSOR.FFN_DOWN,
        MODEL_TENSOR.FFN_UP,
    ],
    MODEL_ARCH.PHIMOE: [
        MODEL_TENSOR.TOKEN_EMBD,
        MODEL_TENSOR.OUTPUT_NORM,
        MODEL_TENSOR.OUTPUT,
        MODEL_TENSOR.ROPE_FACTORS_LONG,
        MODEL_TENSOR.ROPE_FACTORS_SHORT,
        MODEL_TENSOR.ATTN_NORM,
        MODEL_TENSOR.ATTN_QKV,
        MODEL_TENSOR.ATTN_Q,
        MODEL_TENSOR.ATTN_K,
        MODEL_TENSOR.ATTN_V,
        MODEL_TENSOR.ATTN_OUT,
        MODEL_TENSOR.FFN_NORM,
        MODEL_TENSOR.FFN_GATE_INP,
        MODEL_TENSOR.FFN_GATE_EXP,
        MODEL_TENSOR.FFN_DOWN_EXP,
        MODEL_TENSOR.FFN_UP_EXP,
    ],
    MODEL_ARCH.CODESHELL: [
        MODEL_TENSOR.TOKEN_EMBD,
        MODEL_TENSOR.POS_EMBD,
        MODEL_TENSOR.OUTPUT_NORM,
        MODEL_TENSOR.OUTPUT,
        MODEL_TENSOR.ATTN_NORM,
        MODEL_TENSOR.ATTN_QKV,
        MODEL_TENSOR.ATTN_OUT,
        MODEL_TENSOR.ATTN_ROT_EMBD,
        MODEL_TENSOR.FFN_NORM,
        MODEL_TENSOR.FFN_DOWN,
        MODEL_TENSOR.FFN_UP,
    ],
    MODEL_ARCH.ORION: [
        MODEL_TENSOR.TOKEN_EMBD,
        MODEL_TENSOR.OUTPUT_NORM,
        MODEL_TENSOR.OUTPUT,
        MODEL_TENSOR.ROPE_FREQS,
        MODEL_TENSOR.ATTN_NORM,
        MODEL_TENSOR.ATTN_Q,
        MODEL_TENSOR.ATTN_K,
        MODEL_TENSOR.ATTN_V,
        MODEL_TENSOR.ATTN_OUT,
        MODEL_TENSOR.ATTN_ROT_EMBD,
        MODEL_TENSOR.FFN_NORM,
        MODEL_TENSOR.FFN_GATE,
        MODEL_TENSOR.FFN_DOWN,
        MODEL_TENSOR.FFN_UP,
    ],
    MODEL_ARCH.INTERNLM2: [
        MODEL_TENSOR.TOKEN_EMBD,
        MODEL_TENSOR.OUTPUT_NORM,
        MODEL_TENSOR.OUTPUT,
        MODEL_TENSOR.ATTN_NORM,
        MODEL_TENSOR.ATTN_Q,
        MODEL_TENSOR.ATTN_K,
        MODEL_TENSOR.ATTN_V,
        MODEL_TENSOR.ATTN_OUT,
        MODEL_TENSOR.ATTN_ROT_EMBD,
        MODEL_TENSOR.FFN_NORM,
        MODEL_TENSOR.FFN_GATE,
        MODEL_TENSOR.FFN_DOWN,
        MODEL_TENSOR.FFN_UP,
    ],
    MODEL_ARCH.MINICPM: [
        MODEL_TENSOR.TOKEN_EMBD,
        MODEL_TENSOR.OUTPUT,
        MODEL_TENSOR.OUTPUT_NORM,
        MODEL_TENSOR.ROPE_FREQS,
        MODEL_TENSOR.ROPE_FACTORS_LONG,
        MODEL_TENSOR.ROPE_FACTORS_SHORT,
        MODEL_TENSOR.ATTN_NORM,
        MODEL_TENSOR.ATTN_Q,
        MODEL_TENSOR.ATTN_K,
        MODEL_TENSOR.ATTN_V,
        MODEL_TENSOR.ATTN_OUT,
        MODEL_TENSOR.ATTN_ROT_EMBD,
        MODEL_TENSOR.FFN_GATE_INP,
        MODEL_TENSOR.FFN_NORM,
        MODEL_TENSOR.FFN_GATE,
        MODEL_TENSOR.FFN_DOWN,
        MODEL_TENSOR.FFN_UP,
        MODEL_TENSOR.FFN_GATE_EXP,
        MODEL_TENSOR.FFN_DOWN_EXP,
        MODEL_TENSOR.FFN_UP_EXP,
    ],
    MODEL_ARCH.MINICPM3: [
        MODEL_TENSOR.TOKEN_EMBD,
        MODEL_TENSOR.OUTPUT_NORM,
        MODEL_TENSOR.OUTPUT,
        MODEL_TENSOR.ROPE_FACTORS_LONG,
        MODEL_TENSOR.ROPE_FACTORS_SHORT,
        MODEL_TENSOR.ATTN_NORM,
        MODEL_TENSOR.ATTN_Q_A,
        MODEL_TENSOR.ATTN_Q_B,
        MODEL_TENSOR.ATTN_KV_A_MQA,
        MODEL_TENSOR.ATTN_KV_B,
        MODEL_TENSOR.ATTN_Q_A_NORM,
        MODEL_TENSOR.ATTN_KV_A_NORM,
        MODEL_TENSOR.ATTN_OUT,
        MODEL_TENSOR.FFN_NORM,
        MODEL_TENSOR.FFN_GATE,
        MODEL_TENSOR.FFN_DOWN,
        MODEL_TENSOR.FFN_UP,
    ],
    MODEL_ARCH.GEMMA: [
        MODEL_TENSOR.TOKEN_EMBD,
        MODEL_TENSOR.OUTPUT_NORM,
        MODEL_TENSOR.ATTN_NORM,
        MODEL_TENSOR.ATTN_Q,
        MODEL_TENSOR.ATTN_K,
        MODEL_TENSOR.ATTN_V,
        MODEL_TENSOR.ATTN_OUT,
        MODEL_TENSOR.FFN_GATE,
        MODEL_TENSOR.FFN_DOWN,
        MODEL_TENSOR.FFN_UP,
        MODEL_TENSOR.FFN_NORM,
    ],
    MODEL_ARCH.GEMMA2: [
        MODEL_TENSOR.TOKEN_EMBD,
        MODEL_TENSOR.OUTPUT_NORM,
        MODEL_TENSOR.ATTN_Q,
        MODEL_TENSOR.ATTN_K,
        MODEL_TENSOR.ATTN_V,
        MODEL_TENSOR.ATTN_OUT,
        MODEL_TENSOR.FFN_GATE,
        MODEL_TENSOR.FFN_DOWN,
        MODEL_TENSOR.FFN_UP,
        MODEL_TENSOR.ATTN_NORM,
        MODEL_TENSOR.ATTN_POST_NORM,
        MODEL_TENSOR.FFN_PRE_NORM,
        MODEL_TENSOR.FFN_POST_NORM,
    ],
    MODEL_ARCH.GEMMA3: [
        MODEL_TENSOR.TOKEN_EMBD,
        MODEL_TENSOR.OUTPUT,
        MODEL_TENSOR.OUTPUT_NORM,
        MODEL_TENSOR.ATTN_Q,
        MODEL_TENSOR.ATTN_Q_NORM,
        MODEL_TENSOR.ATTN_K,
        MODEL_TENSOR.ATTN_K_NORM,
        MODEL_TENSOR.ATTN_V,
        MODEL_TENSOR.ATTN_OUT,
        MODEL_TENSOR.FFN_GATE,
        MODEL_TENSOR.FFN_DOWN,
        MODEL_TENSOR.FFN_UP,
        MODEL_TENSOR.ATTN_NORM,
        MODEL_TENSOR.ATTN_POST_NORM,
        MODEL_TENSOR.FFN_PRE_NORM,
        MODEL_TENSOR.FFN_POST_NORM,
    ],
    MODEL_ARCH.GEMMA3N: [
        MODEL_TENSOR.TOKEN_EMBD,
        MODEL_TENSOR.OUTPUT,
        MODEL_TENSOR.OUTPUT_NORM,
        MODEL_TENSOR.ATTN_Q,
        MODEL_TENSOR.ATTN_Q_NORM,
        MODEL_TENSOR.ATTN_K,
        MODEL_TENSOR.ATTN_K_NORM,
        MODEL_TENSOR.ATTN_V,
        MODEL_TENSOR.ATTN_OUT,
        MODEL_TENSOR.FFN_GATE,
        MODEL_TENSOR.FFN_DOWN,
        MODEL_TENSOR.FFN_UP,
        MODEL_TENSOR.ATTN_NORM,
        MODEL_TENSOR.ATTN_POST_NORM,
        MODEL_TENSOR.FFN_PRE_NORM,
        MODEL_TENSOR.FFN_POST_NORM,
        # altup / laurel
        MODEL_TENSOR.PER_LAYER_TOKEN_EMBD,
        MODEL_TENSOR.PER_LAYER_MODEL_PROJ,
        MODEL_TENSOR.PER_LAYER_INP_GATE,
        MODEL_TENSOR.PER_LAYER_PROJ,
        MODEL_TENSOR.PER_LAYER_PROJ_NORM,
        MODEL_TENSOR.PER_LAYER_POST_NORM,
        MODEL_TENSOR.ALTUP_PROJ,
        MODEL_TENSOR.ALTUP_UNEMBD_PROJ,
        MODEL_TENSOR.ALTUP_CORRECT_COEF,
        MODEL_TENSOR.ALTUP_CORRECT_SCALE,
        MODEL_TENSOR.ALTUP_PREDICT_COEF,
        MODEL_TENSOR.ALTUP_ROUTER,
        MODEL_TENSOR.ALTUP_ROUTER_NORM,
        MODEL_TENSOR.LAUREL_L,
        MODEL_TENSOR.LAUREL_R,
        MODEL_TENSOR.LAUREL_POST_NORM,
    ],
    MODEL_ARCH.STARCODER2: [
        MODEL_TENSOR.TOKEN_EMBD,
        MODEL_TENSOR.OUTPUT_NORM,
        MODEL_TENSOR.OUTPUT,
        MODEL_TENSOR.ROPE_FREQS,
        MODEL_TENSOR.ATTN_NORM,
        MODEL_TENSOR.ATTN_Q,
        MODEL_TENSOR.ATTN_K,
        MODEL_TENSOR.ATTN_V,
        MODEL_TENSOR.ATTN_OUT,
        MODEL_TENSOR.ATTN_ROT_EMBD,
        MODEL_TENSOR.FFN_NORM,
        MODEL_TENSOR.FFN_DOWN,
        MODEL_TENSOR.FFN_UP,
    ],
    MODEL_ARCH.RWKV6: [
        MODEL_TENSOR.TOKEN_EMBD,
        MODEL_TENSOR.TOKEN_EMBD_NORM,
        MODEL_TENSOR.OUTPUT_NORM,
        MODEL_TENSOR.OUTPUT,
        MODEL_TENSOR.ATTN_NORM,
        MODEL_TENSOR.ATTN_NORM_2,
        MODEL_TENSOR.TIME_MIX_W1,
        MODEL_TENSOR.TIME_MIX_W2,
        MODEL_TENSOR.TIME_MIX_LERP_X,
        MODEL_TENSOR.TIME_MIX_LERP_K,
        MODEL_TENSOR.TIME_MIX_LERP_V,
        MODEL_TENSOR.TIME_MIX_LERP_R,
        MODEL_TENSOR.TIME_MIX_LERP_G,
        MODEL_TENSOR.TIME_MIX_LERP_W,
        MODEL_TENSOR.TIME_MIX_LERP_FUSED,
        MODEL_TENSOR.TIME_MIX_FIRST,
        MODEL_TENSOR.TIME_MIX_DECAY,
        MODEL_TENSOR.TIME_MIX_DECAY_W1,
        MODEL_TENSOR.TIME_MIX_DECAY_W2,
        MODEL_TENSOR.TIME_MIX_KEY,
        MODEL_TENSOR.TIME_MIX_VALUE,
        MODEL_TENSOR.TIME_MIX_RECEPTANCE,
        MODEL_TENSOR.TIME_MIX_GATE,
        MODEL_TENSOR.TIME_MIX_LN,
        MODEL_TENSOR.TIME_MIX_OUTPUT,
        MODEL_TENSOR.CHANNEL_MIX_LERP_K,
        MODEL_TENSOR.CHANNEL_MIX_LERP_R,
        MODEL_TENSOR.CHANNEL_MIX_KEY,
        MODEL_TENSOR.CHANNEL_MIX_RECEPTANCE,
        MODEL_TENSOR.CHANNEL_MIX_VALUE,
    ],
    MODEL_ARCH.RWKV6QWEN2: [
        MODEL_TENSOR.TOKEN_EMBD,
        MODEL_TENSOR.OUTPUT_NORM,
        MODEL_TENSOR.OUTPUT,
        MODEL_TENSOR.ATTN_NORM,
        MODEL_TENSOR.TIME_MIX_W1,
        MODEL_TENSOR.TIME_MIX_W2,
        MODEL_TENSOR.TIME_MIX_LERP_X,
        MODEL_TENSOR.TIME_MIX_LERP_K,
        MODEL_TENSOR.TIME_MIX_LERP_V,
        MODEL_TENSOR.TIME_MIX_LERP_R,
        MODEL_TENSOR.TIME_MIX_LERP_G,
        MODEL_TENSOR.TIME_MIX_LERP_W,
        MODEL_TENSOR.TIME_MIX_LERP_FUSED,
        MODEL_TENSOR.TIME_MIX_FIRST,
        MODEL_TENSOR.TIME_MIX_DECAY,
        MODEL_TENSOR.TIME_MIX_DECAY_W1,
        MODEL_TENSOR.TIME_MIX_DECAY_W2,
        MODEL_TENSOR.TIME_MIX_KEY,
        MODEL_TENSOR.TIME_MIX_VALUE,
        MODEL_TENSOR.TIME_MIX_RECEPTANCE,
        MODEL_TENSOR.TIME_MIX_GATE,
        MODEL_TENSOR.TIME_MIX_LN,
        MODEL_TENSOR.TIME_MIX_OUTPUT,
        MODEL_TENSOR.FFN_NORM,
        MODEL_TENSOR.FFN_GATE,
        MODEL_TENSOR.FFN_DOWN,
        MODEL_TENSOR.FFN_UP,
    ],
    MODEL_ARCH.RWKV7: [
        MODEL_TENSOR.TOKEN_EMBD,
        MODEL_TENSOR.TOKEN_EMBD_NORM,
        MODEL_TENSOR.OUTPUT_NORM,
        MODEL_TENSOR.OUTPUT,
        MODEL_TENSOR.ATTN_NORM,
        MODEL_TENSOR.ATTN_NORM_2,
        MODEL_TENSOR.TIME_MIX_LERP_FUSED,
        MODEL_TENSOR.TIME_MIX_W0,
        MODEL_TENSOR.TIME_MIX_W1,
        MODEL_TENSOR.TIME_MIX_W2,
        MODEL_TENSOR.TIME_MIX_A0,
        MODEL_TENSOR.TIME_MIX_A1,
        MODEL_TENSOR.TIME_MIX_A2,
        MODEL_TENSOR.TIME_MIX_V0,
        MODEL_TENSOR.TIME_MIX_V1,
        MODEL_TENSOR.TIME_MIX_V2,
        MODEL_TENSOR.TIME_MIX_G1,
        MODEL_TENSOR.TIME_MIX_G2,
        MODEL_TENSOR.TIME_MIX_K_K,
        MODEL_TENSOR.TIME_MIX_K_A,
        MODEL_TENSOR.TIME_MIX_R_K,
        MODEL_TENSOR.TIME_MIX_KEY,
        MODEL_TENSOR.TIME_MIX_VALUE,
        MODEL_TENSOR.TIME_MIX_RECEPTANCE,
        MODEL_TENSOR.TIME_MIX_LN,
        MODEL_TENSOR.TIME_MIX_OUTPUT,
        MODEL_TENSOR.CHANNEL_MIX_LERP_K,
        MODEL_TENSOR.CHANNEL_MIX_KEY,
        MODEL_TENSOR.CHANNEL_MIX_VALUE,
    ],
    MODEL_ARCH.ARWKV7: [
        MODEL_TENSOR.TOKEN_EMBD,
        MODEL_TENSOR.TOKEN_EMBD_NORM,
        MODEL_TENSOR.OUTPUT_NORM,
        MODEL_TENSOR.OUTPUT,
        MODEL_TENSOR.ATTN_NORM,
        MODEL_TENSOR.TIME_MIX_LERP_FUSED,
        MODEL_TENSOR.TIME_MIX_W0,
        MODEL_TENSOR.TIME_MIX_W1,
        MODEL_TENSOR.TIME_MIX_W2,
        MODEL_TENSOR.TIME_MIX_A0,
        MODEL_TENSOR.TIME_MIX_A1,
        MODEL_TENSOR.TIME_MIX_A2,
        MODEL_TENSOR.TIME_MIX_V0,
        MODEL_TENSOR.TIME_MIX_V1,
        MODEL_TENSOR.TIME_MIX_V2,
        MODEL_TENSOR.TIME_MIX_G1,
        MODEL_TENSOR.TIME_MIX_G2,
        MODEL_TENSOR.TIME_MIX_K_K,
        MODEL_TENSOR.TIME_MIX_K_A,
        MODEL_TENSOR.TIME_MIX_R_K,
        MODEL_TENSOR.TIME_MIX_KEY,
        MODEL_TENSOR.TIME_MIX_VALUE,
        MODEL_TENSOR.TIME_MIX_RECEPTANCE,
        MODEL_TENSOR.TIME_MIX_LN,
        MODEL_TENSOR.TIME_MIX_OUTPUT,
        MODEL_TENSOR.FFN_NORM,
        MODEL_TENSOR.FFN_GATE,
        MODEL_TENSOR.FFN_DOWN,
        MODEL_TENSOR.FFN_UP,
    ],
    MODEL_ARCH.MAMBA: [
        MODEL_TENSOR.TOKEN_EMBD,
        MODEL_TENSOR.OUTPUT_NORM,
        MODEL_TENSOR.OUTPUT,
        MODEL_TENSOR.ATTN_NORM,
        MODEL_TENSOR.SSM_IN,
        MODEL_TENSOR.SSM_CONV1D,
        MODEL_TENSOR.SSM_X,
        MODEL_TENSOR.SSM_DT,
        MODEL_TENSOR.SSM_A,
        MODEL_TENSOR.SSM_D,
        MODEL_TENSOR.SSM_OUT,
    ],
    MODEL_ARCH.XVERSE: [
        MODEL_TENSOR.TOKEN_EMBD,
        MODEL_TENSOR.OUTPUT_NORM,
        MODEL_TENSOR.OUTPUT,
        MODEL_TENSOR.ROPE_FREQS,
        MODEL_TENSOR.ATTN_NORM,
        MODEL_TENSOR.ATTN_Q,
        MODEL_TENSOR.ATTN_K,
        MODEL_TENSOR.ATTN_V,
        MODEL_TENSOR.ATTN_OUT,
        MODEL_TENSOR.ATTN_ROT_EMBD,
        MODEL_TENSOR.FFN_NORM,
        MODEL_TENSOR.FFN_GATE,
        MODEL_TENSOR.FFN_DOWN,
        MODEL_TENSOR.FFN_UP,
    ],
    MODEL_ARCH.COMMAND_R: [
        MODEL_TENSOR.TOKEN_EMBD,
        MODEL_TENSOR.OUTPUT_NORM,
        MODEL_TENSOR.ATTN_NORM,
        MODEL_TENSOR.ATTN_Q,
        MODEL_TENSOR.ATTN_K,
        MODEL_TENSOR.ATTN_V,
        MODEL_TENSOR.ATTN_OUT,
        MODEL_TENSOR.FFN_GATE,
        MODEL_TENSOR.FFN_DOWN,
        MODEL_TENSOR.FFN_UP,
        MODEL_TENSOR.ATTN_K_NORM,
        MODEL_TENSOR.ATTN_Q_NORM,
    ],
    MODEL_ARCH.COHERE2: [
        MODEL_TENSOR.TOKEN_EMBD,
        MODEL_TENSOR.OUTPUT_NORM,
        MODEL_TENSOR.ATTN_NORM,
        MODEL_TENSOR.ATTN_Q,
        MODEL_TENSOR.ATTN_K,
        MODEL_TENSOR.ATTN_V,
        MODEL_TENSOR.ATTN_OUT,
        MODEL_TENSOR.FFN_GATE,
        MODEL_TENSOR.FFN_DOWN,
        MODEL_TENSOR.FFN_UP,
    ],
    MODEL_ARCH.DBRX: [
        MODEL_TENSOR.TOKEN_EMBD,
        MODEL_TENSOR.OUTPUT_NORM,
        MODEL_TENSOR.OUTPUT,
        MODEL_TENSOR.ATTN_NORM,
        MODEL_TENSOR.ATTN_QKV,
        MODEL_TENSOR.ATTN_OUT,
        MODEL_TENSOR.ATTN_OUT_NORM,
        MODEL_TENSOR.FFN_GATE_INP,
        MODEL_TENSOR.FFN_GATE_EXP,
        MODEL_TENSOR.FFN_DOWN_EXP,
        MODEL_TENSOR.FFN_UP_EXP,
    ],
    MODEL_ARCH.OLMO: [
        MODEL_TENSOR.TOKEN_EMBD,
        MODEL_TENSOR.OUTPUT,
        MODEL_TENSOR.ATTN_Q,
        MODEL_TENSOR.ATTN_K,
        MODEL_TENSOR.ATTN_V,
        MODEL_TENSOR.ATTN_OUT,
        MODEL_TENSOR.FFN_GATE,
        MODEL_TENSOR.FFN_DOWN,
        MODEL_TENSOR.FFN_UP,
    ],
    MODEL_ARCH.OLMO2: [
        MODEL_TENSOR.TOKEN_EMBD,
        MODEL_TENSOR.OUTPUT_NORM,
        MODEL_TENSOR.OUTPUT,
        MODEL_TENSOR.ATTN_Q,
        MODEL_TENSOR.ATTN_K,
        MODEL_TENSOR.ATTN_V,
        MODEL_TENSOR.ATTN_OUT,
        MODEL_TENSOR.ATTN_POST_NORM,
        MODEL_TENSOR.ATTN_Q_NORM,
        MODEL_TENSOR.ATTN_K_NORM,
        MODEL_TENSOR.FFN_POST_NORM,
        MODEL_TENSOR.FFN_GATE,
        MODEL_TENSOR.FFN_DOWN,
        MODEL_TENSOR.FFN_UP,
    ],
    MODEL_ARCH.OLMOE: [
        MODEL_TENSOR.TOKEN_EMBD,
        MODEL_TENSOR.OUTPUT_NORM,
        MODEL_TENSOR.OUTPUT,
        MODEL_TENSOR.ATTN_OUT,
        MODEL_TENSOR.ATTN_Q,
        MODEL_TENSOR.ATTN_K,
        MODEL_TENSOR.ATTN_V,
        MODEL_TENSOR.ATTN_NORM,
        MODEL_TENSOR.ATTN_Q_NORM,
        MODEL_TENSOR.ATTN_K_NORM,
        MODEL_TENSOR.FFN_NORM,
        MODEL_TENSOR.FFN_GATE_INP,
        MODEL_TENSOR.FFN_GATE_EXP,
        MODEL_TENSOR.FFN_UP_EXP,
        MODEL_TENSOR.FFN_DOWN_EXP,
    ],
    MODEL_ARCH.OPENELM: [
        MODEL_TENSOR.TOKEN_EMBD,
        MODEL_TENSOR.OUTPUT_NORM,
        MODEL_TENSOR.ATTN_NORM,
        MODEL_TENSOR.ATTN_QKV,
        MODEL_TENSOR.ATTN_Q_NORM,
        MODEL_TENSOR.ATTN_K_NORM,
        MODEL_TENSOR.ATTN_OUT,
        MODEL_TENSOR.FFN_NORM,
        MODEL_TENSOR.FFN_GATE,
        MODEL_TENSOR.FFN_DOWN,
        MODEL_TENSOR.FFN_UP,
    ],
    MODEL_ARCH.ARCTIC: [
        MODEL_TENSOR.TOKEN_EMBD,
        MODEL_TENSOR.OUTPUT_NORM,
        MODEL_TENSOR.OUTPUT,
        MODEL_TENSOR.ROPE_FREQS,
        MODEL_TENSOR.ATTN_NORM,
        MODEL_TENSOR.ATTN_Q,
        MODEL_TENSOR.ATTN_K,
        MODEL_TENSOR.ATTN_V,
        MODEL_TENSOR.ATTN_OUT,
        MODEL_TENSOR.ATTN_ROT_EMBD,
        MODEL_TENSOR.FFN_GATE_INP,
        MODEL_TENSOR.FFN_NORM,
        MODEL_TENSOR.FFN_GATE,
        MODEL_TENSOR.FFN_DOWN,
        MODEL_TENSOR.FFN_UP,
        MODEL_TENSOR.FFN_NORM_EXP,
        MODEL_TENSOR.FFN_GATE_EXP,
        MODEL_TENSOR.FFN_DOWN_EXP,
        MODEL_TENSOR.FFN_UP_EXP,
    ],
    MODEL_ARCH.DEEPSEEK: [
        MODEL_TENSOR.TOKEN_EMBD,
        MODEL_TENSOR.OUTPUT_NORM,
        MODEL_TENSOR.OUTPUT,
        MODEL_TENSOR.ROPE_FREQS,
        MODEL_TENSOR.ATTN_NORM,
        MODEL_TENSOR.ATTN_Q,
        MODEL_TENSOR.ATTN_K,
        MODEL_TENSOR.ATTN_V,
        MODEL_TENSOR.ATTN_OUT,
        MODEL_TENSOR.ATTN_ROT_EMBD,
        MODEL_TENSOR.FFN_GATE_INP,
        MODEL_TENSOR.FFN_NORM,
        MODEL_TENSOR.FFN_GATE,
        MODEL_TENSOR.FFN_DOWN,
        MODEL_TENSOR.FFN_UP,
        MODEL_TENSOR.FFN_GATE_EXP,
        MODEL_TENSOR.FFN_DOWN_EXP,
        MODEL_TENSOR.FFN_UP_EXP,
        MODEL_TENSOR.FFN_GATE_SHEXP,
        MODEL_TENSOR.FFN_DOWN_SHEXP,
        MODEL_TENSOR.FFN_UP_SHEXP,
    ],
    MODEL_ARCH.DEEPSEEK2: [
        MODEL_TENSOR.TOKEN_EMBD,
        MODEL_TENSOR.OUTPUT_NORM,
        MODEL_TENSOR.OUTPUT,
        MODEL_TENSOR.ROPE_FREQS,
        MODEL_TENSOR.ATTN_NORM,
        MODEL_TENSOR.ATTN_Q,
        MODEL_TENSOR.ATTN_Q_A,
        MODEL_TENSOR.ATTN_Q_B,
        MODEL_TENSOR.ATTN_KV_A_MQA,
        MODEL_TENSOR.ATTN_KV_B,
        MODEL_TENSOR.ATTN_K_B,
        MODEL_TENSOR.ATTN_V_B,
        MODEL_TENSOR.ATTN_Q_A_NORM,
        MODEL_TENSOR.ATTN_KV_A_NORM,
        MODEL_TENSOR.ATTN_OUT,
        MODEL_TENSOR.ATTN_ROT_EMBD,
        MODEL_TENSOR.FFN_GATE_INP,
        MODEL_TENSOR.FFN_NORM,
        MODEL_TENSOR.FFN_GATE,
        MODEL_TENSOR.FFN_DOWN,
        MODEL_TENSOR.FFN_UP,
        MODEL_TENSOR.FFN_GATE_EXP,
        MODEL_TENSOR.FFN_DOWN_EXP,
        MODEL_TENSOR.FFN_UP_EXP,
        MODEL_TENSOR.FFN_GATE_SHEXP,
        MODEL_TENSOR.FFN_DOWN_SHEXP,
        MODEL_TENSOR.FFN_UP_SHEXP,
        MODEL_TENSOR.FFN_EXP_PROBS_B,
    ],
    MODEL_ARCH.PLM: [
        MODEL_TENSOR.TOKEN_EMBD,
        MODEL_TENSOR.OUTPUT,
        MODEL_TENSOR.OUTPUT_NORM,
        MODEL_TENSOR.ATTN_NORM,
        MODEL_TENSOR.ATTN_Q,
        MODEL_TENSOR.ATTN_KV_A_MQA,
        MODEL_TENSOR.ATTN_KV_A_NORM,
        MODEL_TENSOR.ATTN_KV_B,
        MODEL_TENSOR.ATTN_OUT,
        MODEL_TENSOR.FFN_NORM,
        MODEL_TENSOR.FFN_UP,
        MODEL_TENSOR.FFN_DOWN,
    ],
    MODEL_ARCH.CHATGLM : [
        MODEL_TENSOR.TOKEN_EMBD,
        MODEL_TENSOR.ROPE_FREQS,
        MODEL_TENSOR.OUTPUT_NORM,
        MODEL_TENSOR.OUTPUT,
        MODEL_TENSOR.ATTN_NORM,
        MODEL_TENSOR.ATTN_QKV,
        MODEL_TENSOR.ATTN_Q,
        MODEL_TENSOR.ATTN_K,
        MODEL_TENSOR.ATTN_V,
        MODEL_TENSOR.ATTN_OUT,
        MODEL_TENSOR.FFN_NORM,
        MODEL_TENSOR.FFN_DOWN,
        MODEL_TENSOR.FFN_UP,
    ],
    MODEL_ARCH.GLM4 : [
        MODEL_TENSOR.TOKEN_EMBD,
        MODEL_TENSOR.ROPE_FREQS,
        MODEL_TENSOR.OUTPUT_NORM,
        MODEL_TENSOR.OUTPUT,
        MODEL_TENSOR.ATTN_NORM,
        MODEL_TENSOR.ATTN_QKV,
        MODEL_TENSOR.ATTN_Q,
        MODEL_TENSOR.ATTN_K,
        MODEL_TENSOR.ATTN_V,
        MODEL_TENSOR.ATTN_OUT,
        MODEL_TENSOR.FFN_NORM,
        MODEL_TENSOR.FFN_DOWN,
        MODEL_TENSOR.FFN_UP,
        MODEL_TENSOR.ATTN_POST_NORM,
        MODEL_TENSOR.FFN_POST_NORM,
    ],
    MODEL_ARCH.BITNET: [
        MODEL_TENSOR.ATTN_Q,
        MODEL_TENSOR.ATTN_K,
        MODEL_TENSOR.ATTN_V,
        MODEL_TENSOR.TOKEN_EMBD,
        MODEL_TENSOR.OUTPUT_NORM,
        MODEL_TENSOR.ATTN_NORM,
        MODEL_TENSOR.ATTN_OUT,
        MODEL_TENSOR.FFN_NORM,
        MODEL_TENSOR.FFN_GATE,
        MODEL_TENSOR.FFN_DOWN,
        MODEL_TENSOR.FFN_UP,
        MODEL_TENSOR.ATTN_SUB_NORM,
        MODEL_TENSOR.FFN_SUB_NORM,
    ],
    MODEL_ARCH.T5: [
        MODEL_TENSOR.TOKEN_EMBD,
        MODEL_TENSOR.OUTPUT,
        MODEL_TENSOR.DEC_ATTN_NORM,
        MODEL_TENSOR.DEC_ATTN_Q,
        MODEL_TENSOR.DEC_ATTN_K,
        MODEL_TENSOR.DEC_ATTN_V,
        MODEL_TENSOR.DEC_ATTN_OUT,
        MODEL_TENSOR.DEC_ATTN_REL_B,
        MODEL_TENSOR.DEC_CROSS_ATTN_NORM,
        MODEL_TENSOR.DEC_CROSS_ATTN_Q,
        MODEL_TENSOR.DEC_CROSS_ATTN_K,
        MODEL_TENSOR.DEC_CROSS_ATTN_V,
        MODEL_TENSOR.DEC_CROSS_ATTN_OUT,
        MODEL_TENSOR.DEC_CROSS_ATTN_REL_B,
        MODEL_TENSOR.DEC_FFN_NORM,
        MODEL_TENSOR.DEC_FFN_GATE,
        MODEL_TENSOR.DEC_FFN_DOWN,
        MODEL_TENSOR.DEC_FFN_UP,
        MODEL_TENSOR.DEC_OUTPUT_NORM,
        MODEL_TENSOR.ENC_ATTN_NORM,
        MODEL_TENSOR.ENC_ATTN_Q,
        MODEL_TENSOR.ENC_ATTN_K,
        MODEL_TENSOR.ENC_ATTN_V,
        MODEL_TENSOR.ENC_ATTN_OUT,
        MODEL_TENSOR.ENC_ATTN_REL_B,
        MODEL_TENSOR.ENC_FFN_NORM,
        MODEL_TENSOR.ENC_FFN_GATE,
        MODEL_TENSOR.ENC_FFN_DOWN,
        MODEL_TENSOR.ENC_FFN_UP,
        MODEL_TENSOR.ENC_OUTPUT_NORM,
    ],
    MODEL_ARCH.T5ENCODER: [
        MODEL_TENSOR.TOKEN_EMBD,
        MODEL_TENSOR.OUTPUT,
        MODEL_TENSOR.ENC_ATTN_NORM,
        MODEL_TENSOR.ENC_ATTN_Q,
        MODEL_TENSOR.ENC_ATTN_K,
        MODEL_TENSOR.ENC_ATTN_V,
        MODEL_TENSOR.ENC_ATTN_OUT,
        MODEL_TENSOR.ENC_ATTN_REL_B,
        MODEL_TENSOR.ENC_FFN_NORM,
        MODEL_TENSOR.ENC_FFN_GATE,
        MODEL_TENSOR.ENC_FFN_DOWN,
        MODEL_TENSOR.ENC_FFN_UP,
        MODEL_TENSOR.ENC_OUTPUT_NORM,
    ],
    MODEL_ARCH.JAIS: [
        MODEL_TENSOR.TOKEN_EMBD,
        MODEL_TENSOR.OUTPUT_NORM,
        MODEL_TENSOR.OUTPUT,
        MODEL_TENSOR.ATTN_NORM,
        MODEL_TENSOR.ATTN_QKV,
        MODEL_TENSOR.ATTN_OUT,
        MODEL_TENSOR.FFN_NORM,
        MODEL_TENSOR.FFN_DOWN,
        MODEL_TENSOR.FFN_GATE,
        MODEL_TENSOR.FFN_UP,
    ],
    MODEL_ARCH.NEMOTRON: [
        MODEL_TENSOR.TOKEN_EMBD,
        MODEL_TENSOR.OUTPUT_NORM,
        MODEL_TENSOR.OUTPUT,
        MODEL_TENSOR.ROPE_FREQS,
        MODEL_TENSOR.ATTN_NORM,
        MODEL_TENSOR.ATTN_Q,
        MODEL_TENSOR.ATTN_K,
        MODEL_TENSOR.ATTN_V,
        MODEL_TENSOR.ATTN_OUT,
        MODEL_TENSOR.ATTN_ROT_EMBD,
        MODEL_TENSOR.FFN_NORM,
        MODEL_TENSOR.FFN_DOWN,
        MODEL_TENSOR.FFN_UP,
    ],
    MODEL_ARCH.EXAONE: [
        MODEL_TENSOR.TOKEN_EMBD,
        MODEL_TENSOR.OUTPUT_NORM,
        MODEL_TENSOR.OUTPUT,
        MODEL_TENSOR.ROPE_FREQS,
        MODEL_TENSOR.ATTN_NORM,
        MODEL_TENSOR.ATTN_Q,
        MODEL_TENSOR.ATTN_K,
        MODEL_TENSOR.ATTN_V,
        MODEL_TENSOR.ATTN_OUT,
        MODEL_TENSOR.ATTN_ROT_EMBD,
        MODEL_TENSOR.FFN_NORM,
        MODEL_TENSOR.FFN_GATE,
        MODEL_TENSOR.FFN_DOWN,
        MODEL_TENSOR.FFN_UP,
    ],
    MODEL_ARCH.GRANITE: [
        MODEL_TENSOR.TOKEN_EMBD,
        MODEL_TENSOR.OUTPUT_NORM,
        MODEL_TENSOR.OUTPUT,
        MODEL_TENSOR.ATTN_NORM,
        MODEL_TENSOR.ATTN_Q,
        MODEL_TENSOR.ATTN_K,
        MODEL_TENSOR.ATTN_V,
        MODEL_TENSOR.ATTN_OUT,
        MODEL_TENSOR.FFN_NORM,
        MODEL_TENSOR.FFN_GATE,
        MODEL_TENSOR.FFN_DOWN,
        MODEL_TENSOR.FFN_UP,
    ],
    MODEL_ARCH.GRANITE_MOE: [
        MODEL_TENSOR.TOKEN_EMBD,
        MODEL_TENSOR.OUTPUT_NORM,
        MODEL_TENSOR.OUTPUT,
        MODEL_TENSOR.ATTN_NORM,
        MODEL_TENSOR.ATTN_Q,
        MODEL_TENSOR.ATTN_K,
        MODEL_TENSOR.ATTN_V,
        MODEL_TENSOR.ATTN_OUT,
        MODEL_TENSOR.FFN_NORM,
        MODEL_TENSOR.FFN_GATE_INP,
        MODEL_TENSOR.FFN_GATE_EXP,
        MODEL_TENSOR.FFN_DOWN_EXP,
        MODEL_TENSOR.FFN_UP_EXP,
        MODEL_TENSOR.FFN_GATE_SHEXP,
        MODEL_TENSOR.FFN_UP_SHEXP,
        MODEL_TENSOR.FFN_DOWN_SHEXP,
    ],
    MODEL_ARCH.CHAMELEON: [
        MODEL_TENSOR.TOKEN_EMBD,
        MODEL_TENSOR.OUTPUT_NORM,
        MODEL_TENSOR.OUTPUT,
        MODEL_TENSOR.ATTN_NORM,
        MODEL_TENSOR.ATTN_Q,
        MODEL_TENSOR.ATTN_Q_NORM,
        MODEL_TENSOR.ATTN_K,
        MODEL_TENSOR.ATTN_K_NORM,
        MODEL_TENSOR.ATTN_V,
        MODEL_TENSOR.ATTN_OUT,
        MODEL_TENSOR.FFN_NORM,
        MODEL_TENSOR.FFN_GATE,
        MODEL_TENSOR.FFN_DOWN,
        MODEL_TENSOR.FFN_UP,
    ],
    MODEL_ARCH.WAVTOKENIZER_DEC: [
        MODEL_TENSOR.TOKEN_EMBD,
        MODEL_TENSOR.TOKEN_EMBD_NORM,
        MODEL_TENSOR.CONV1D,
        MODEL_TENSOR.CONVNEXT_DW,
        MODEL_TENSOR.CONVNEXT_NORM,
        MODEL_TENSOR.CONVNEXT_PW1,
        MODEL_TENSOR.CONVNEXT_PW2,
        MODEL_TENSOR.CONVNEXT_GAMMA,
        MODEL_TENSOR.OUTPUT,
        MODEL_TENSOR.OUTPUT_NORM,
        MODEL_TENSOR.POSNET_CONV1,
        MODEL_TENSOR.POSNET_CONV2,
        MODEL_TENSOR.POSNET_NORM,
        MODEL_TENSOR.POSNET_NORM1,
        MODEL_TENSOR.POSNET_NORM2,
        MODEL_TENSOR.POSNET_ATTN_NORM,
        MODEL_TENSOR.POSNET_ATTN_Q,
        MODEL_TENSOR.POSNET_ATTN_K,
        MODEL_TENSOR.POSNET_ATTN_V,
        MODEL_TENSOR.POSNET_ATTN_OUT,
    ],
    MODEL_ARCH.BAILINGMOE: [
        MODEL_TENSOR.TOKEN_EMBD,
        MODEL_TENSOR.OUTPUT_NORM,
        MODEL_TENSOR.OUTPUT,
        MODEL_TENSOR.ROPE_FREQS,
        MODEL_TENSOR.ATTN_NORM,
        MODEL_TENSOR.ATTN_Q,
        MODEL_TENSOR.ATTN_K,
        MODEL_TENSOR.ATTN_V,
        MODEL_TENSOR.ATTN_OUT,
        MODEL_TENSOR.FFN_GATE_INP,
        MODEL_TENSOR.FFN_NORM,
        MODEL_TENSOR.FFN_GATE_EXP,
        MODEL_TENSOR.FFN_DOWN_EXP,
        MODEL_TENSOR.FFN_UP_EXP,
        MODEL_TENSOR.FFN_GATE_SHEXP,
        MODEL_TENSOR.FFN_DOWN_SHEXP,
        MODEL_TENSOR.FFN_UP_SHEXP,
    ],
    MODEL_ARCH.DOTS1: [
        MODEL_TENSOR.TOKEN_EMBD,
        MODEL_TENSOR.OUTPUT_NORM,
        MODEL_TENSOR.OUTPUT,
        MODEL_TENSOR.ATTN_NORM,
        MODEL_TENSOR.ATTN_Q,
        MODEL_TENSOR.ATTN_Q_NORM,
        MODEL_TENSOR.ATTN_K,
        MODEL_TENSOR.ATTN_K_NORM,
        MODEL_TENSOR.ATTN_V,
        MODEL_TENSOR.ATTN_OUT,
        MODEL_TENSOR.FFN_EXP_PROBS_B,
        MODEL_TENSOR.FFN_NORM,
        MODEL_TENSOR.FFN_GATE,
        MODEL_TENSOR.FFN_GATE_EXP,
        MODEL_TENSOR.FFN_GATE_INP,
        MODEL_TENSOR.FFN_GATE_SHEXP,
        MODEL_TENSOR.FFN_DOWN,
        MODEL_TENSOR.FFN_DOWN_EXP,
        MODEL_TENSOR.FFN_DOWN_SHEXP,
        MODEL_TENSOR.FFN_UP,
        MODEL_TENSOR.FFN_UP_EXP,
        MODEL_TENSOR.FFN_UP_SHEXP,
    ],
    MODEL_ARCH.ARCEE: [
        MODEL_TENSOR.TOKEN_EMBD,
        MODEL_TENSOR.OUTPUT_NORM,
        MODEL_TENSOR.OUTPUT,
        MODEL_TENSOR.ROPE_FREQS,
        MODEL_TENSOR.ATTN_NORM,
        MODEL_TENSOR.ATTN_Q,
        MODEL_TENSOR.ATTN_K,
        MODEL_TENSOR.ATTN_V,
        MODEL_TENSOR.ATTN_OUT,
        MODEL_TENSOR.ATTN_ROT_EMBD,
        MODEL_TENSOR.FFN_NORM,
        MODEL_TENSOR.FFN_DOWN,
        MODEL_TENSOR.FFN_UP,
    ],
<<<<<<< HEAD
    MODEL_ARCH.HUNYUAN_MOE: [
        MODEL_TENSOR.TOKEN_EMBD,
        MODEL_TENSOR.OUTPUT_NORM,
        MODEL_TENSOR.OUTPUT,
        MODEL_TENSOR.ROPE_FREQS,
        MODEL_TENSOR.ATTN_NORM,
        MODEL_TENSOR.ATTN_Q,
        MODEL_TENSOR.ATTN_Q_NORM,
        MODEL_TENSOR.ATTN_K,
        MODEL_TENSOR.ATTN_K_NORM,
        MODEL_TENSOR.ATTN_V,
        MODEL_TENSOR.ATTN_OUT,
        MODEL_TENSOR.FFN_GATE_INP,
        MODEL_TENSOR.FFN_NORM,
        MODEL_TENSOR.FFN_GATE_EXP,
        MODEL_TENSOR.FFN_DOWN_EXP,
        MODEL_TENSOR.FFN_UP_EXP,
        MODEL_TENSOR.FFN_GATE_SHEXP,
        MODEL_TENSOR.FFN_DOWN_SHEXP,
        MODEL_TENSOR.FFN_UP_SHEXP,
=======
    MODEL_ARCH.ERNIE4_5: [
        MODEL_TENSOR.TOKEN_EMBD,
        MODEL_TENSOR.OUTPUT_NORM,
        MODEL_TENSOR.OUTPUT,
        MODEL_TENSOR.ATTN_NORM,
        MODEL_TENSOR.ATTN_Q,
        MODEL_TENSOR.ATTN_K,
        MODEL_TENSOR.ATTN_V,
        MODEL_TENSOR.ATTN_OUT,
        MODEL_TENSOR.FFN_NORM,
        MODEL_TENSOR.FFN_GATE,
        MODEL_TENSOR.FFN_DOWN,
        MODEL_TENSOR.FFN_UP,
>>>>>>> 745f11fe
    ],
    # TODO
}

# tensors that will not be serialized
MODEL_TENSOR_SKIP: dict[MODEL_ARCH, list[MODEL_TENSOR]] = {
    MODEL_ARCH.LLAMA: [
        MODEL_TENSOR.ROPE_FREQS,
        MODEL_TENSOR.ATTN_ROT_EMBD,
    ],
    MODEL_ARCH.DECI: [
        MODEL_TENSOR.ROPE_FREQS,
        MODEL_TENSOR.ATTN_ROT_EMBD,
    ],
    MODEL_ARCH.BAICHUAN: [
        MODEL_TENSOR.ROPE_FREQS,
        MODEL_TENSOR.ATTN_ROT_EMBD,
    ],
    MODEL_ARCH.QWEN: [
        MODEL_TENSOR.ROPE_FREQS,
        MODEL_TENSOR.ATTN_ROT_EMBD,
    ],
    MODEL_ARCH.CODESHELL: [
        MODEL_TENSOR.ROPE_FREQS,
        MODEL_TENSOR.ATTN_ROT_EMBD,
    ],
    MODEL_ARCH.ORION: [
        MODEL_TENSOR.ROPE_FREQS,
        MODEL_TENSOR.ATTN_ROT_EMBD,
    ],
    MODEL_ARCH.STARCODER2: [
        MODEL_TENSOR.ROPE_FREQS,
        MODEL_TENSOR.ATTN_ROT_EMBD,
    ],
    MODEL_ARCH.XVERSE: [
        MODEL_TENSOR.ROPE_FREQS,
        MODEL_TENSOR.ATTN_ROT_EMBD,
    ],
    MODEL_ARCH.DEEPSEEK: [
        MODEL_TENSOR.ROPE_FREQS,
        MODEL_TENSOR.ATTN_ROT_EMBD,
    ],
    MODEL_ARCH.DEEPSEEK2: [
        MODEL_TENSOR.ROPE_FREQS,
        MODEL_TENSOR.ATTN_ROT_EMBD,
    ],
    MODEL_ARCH.CHATGLM: [
        MODEL_TENSOR.ROPE_FREQS,
    ],
    MODEL_ARCH.NEMOTRON: [
        MODEL_TENSOR.ROPE_FREQS,
        MODEL_TENSOR.ATTN_ROT_EMBD,
    ],
    MODEL_ARCH.BAILINGMOE: [
        MODEL_TENSOR.ROPE_FREQS,
    ],
}

#
# types
#


class TokenType(IntEnum):
    NORMAL       = 1
    UNKNOWN      = 2
    CONTROL      = 3
    USER_DEFINED = 4
    UNUSED       = 5
    BYTE         = 6


class RopeScalingType(Enum):
    NONE     = 'none'
    LINEAR   = 'linear'
    YARN     = 'yarn'
    LONGROPE = 'longrope'


class PoolingType(IntEnum):
    NONE = 0
    MEAN = 1
    CLS  = 2
    LAST = 3
    RANK = 4


class GGMLQuantizationType(IntEnum):
    F32     = 0
    F16     = 1
    Q4_0    = 2
    Q4_1    = 3
    Q5_0    = 6
    Q5_1    = 7
    Q8_0    = 8
    Q8_1    = 9
    Q2_K    = 10
    Q3_K    = 11
    Q4_K    = 12
    Q5_K    = 13
    Q6_K    = 14
    Q8_K    = 15
    IQ2_XXS = 16
    IQ2_XS  = 17
    IQ3_XXS = 18
    IQ1_S   = 19
    IQ4_NL  = 20
    IQ3_S   = 21
    IQ2_S   = 22
    IQ4_XS  = 23
    I8      = 24
    I16     = 25
    I32     = 26
    I64     = 27
    F64     = 28
    IQ1_M   = 29
    BF16    = 30
    TQ1_0   = 34
    TQ2_0   = 35


class ExpertGatingFuncType(IntEnum):
    SOFTMAX  = 1
    SIGMOID  = 2


# TODO: add GGMLFileType from ggml_ftype in ggml.h


# from llama_ftype in llama.h
# ALL VALUES SHOULD BE THE SAME HERE AS THEY ARE OVER THERE.
class LlamaFileType(IntEnum):
    ALL_F32              = 0
    MOSTLY_F16           = 1   # except 1d tensors
    MOSTLY_Q4_0          = 2   # except 1d tensors
    MOSTLY_Q4_1          = 3   # except 1d tensors
    # MOSTLY_Q4_1_SOME_F16 = 4   # tok_embeddings.weight and output.weight are F16
    # MOSTLY_Q4_2        = 5   # support has been removed
    # MOSTLY_Q4_3        = 6   # support has been removed
    MOSTLY_Q8_0          = 7   # except 1d tensors
    MOSTLY_Q5_0          = 8   # except 1d tensors
    MOSTLY_Q5_1          = 9   # except 1d tensors
    MOSTLY_Q2_K          = 10  # except 1d tensors
    MOSTLY_Q3_K_S        = 11  # except 1d tensors
    MOSTLY_Q3_K_M        = 12  # except 1d tensors
    MOSTLY_Q3_K_L        = 13  # except 1d tensors
    MOSTLY_Q4_K_S        = 14  # except 1d tensors
    MOSTLY_Q4_K_M        = 15  # except 1d tensors
    MOSTLY_Q5_K_S        = 16  # except 1d tensors
    MOSTLY_Q5_K_M        = 17  # except 1d tensors
    MOSTLY_Q6_K          = 18  # except 1d tensors
    MOSTLY_IQ2_XXS       = 19  # except 1d tensors
    MOSTLY_IQ2_XS        = 20  # except 1d tensors
    MOSTLY_Q2_K_S        = 21  # except 1d tensors
    MOSTLY_IQ3_XS        = 22  # except 1d tensors
    MOSTLY_IQ3_XXS       = 23  # except 1d tensors
    MOSTLY_IQ1_S         = 24  # except 1d tensors
    MOSTLY_IQ4_NL        = 25  # except 1d tensors
    MOSTLY_IQ3_S         = 26  # except 1d tensors
    MOSTLY_IQ3_M         = 27  # except 1d tensors
    MOSTLY_IQ2_S         = 28  # except 1d tensors
    MOSTLY_IQ2_M         = 29  # except 1d tensors
    MOSTLY_IQ4_XS        = 30  # except 1d tensors
    MOSTLY_IQ1_M         = 31  # except 1d tensors
    MOSTLY_BF16          = 32  # except 1d tensors
    # MOSTLY_Q4_0_4_4      = 33  # removed from gguf files, use Q4_0 and runtime repack
    # MOSTLY_Q4_0_4_8      = 34  # removed from gguf files, use Q4_0 and runtime repack
    # MOSTLY_Q4_0_8_8      = 35  # removed from gguf files, use Q4_0 and runtime repack
    MOSTLY_TQ1_0         = 36  # except 1d tensors
    MOSTLY_TQ2_0         = 37  # except 1d tensors

    GUESSED              = 1024  # not specified in the model file


class GGUFEndian(IntEnum):
    LITTLE = 0
    BIG = 1


class GGUFValueType(IntEnum):
    UINT8   = 0
    INT8    = 1
    UINT16  = 2
    INT16   = 3
    UINT32  = 4
    INT32   = 5
    FLOAT32 = 6
    BOOL    = 7
    STRING  = 8
    ARRAY   = 9
    UINT64  = 10
    INT64   = 11
    FLOAT64 = 12

    @staticmethod
    def get_type(val: Any) -> GGUFValueType:
        if isinstance(val, (str, bytes, bytearray)):
            return GGUFValueType.STRING
        elif isinstance(val, list):
            return GGUFValueType.ARRAY
        elif isinstance(val, float):
            return GGUFValueType.FLOAT32
        elif isinstance(val, bool):
            return GGUFValueType.BOOL
        elif isinstance(val, int):
            return GGUFValueType.INT32
        # TODO: need help with 64-bit types in Python
        else:
            raise ValueError(f"Unknown type: {type(val)}")


class VisionProjectorType:
    GEMMA3 = "gemma3"
    IDEFICS3 = "idefics3"
    PIXTRAL = "pixtral"
    LLAMA4 = "llama4"
    QWEN2VL = "qwen2vl_merger"
    QWEN25VL = "qwen2.5vl_merger"
    ULTRAVOX = "ultravox"
    INTERNVL = "internvl"
    QWEN2A = "qwen2a" # audio
    QWEN25O = "qwen2.5o" # omni


# Items here are (block size, type size)
QK_K = 256
GGML_QUANT_SIZES: dict[GGMLQuantizationType, tuple[int, int]] = {
    GGMLQuantizationType.F32:     (1, 4),
    GGMLQuantizationType.F16:     (1, 2),
    GGMLQuantizationType.Q4_0:    (32, 2 + 16),
    GGMLQuantizationType.Q4_1:    (32, 2 + 2 + 16),
    GGMLQuantizationType.Q5_0:    (32, 2 + 4 + 16),
    GGMLQuantizationType.Q5_1:    (32, 2 + 2 + 4 + 16),
    GGMLQuantizationType.Q8_0:    (32, 2 + 32),
    GGMLQuantizationType.Q8_1:    (32, 4 + 4 + 32),
    GGMLQuantizationType.Q2_K:    (256, 2 + 2 + QK_K // 16 + QK_K // 4),
    GGMLQuantizationType.Q3_K:    (256, 2 + QK_K // 4 + QK_K // 8 + 12),
    GGMLQuantizationType.Q4_K:    (256, 2 + 2 + QK_K // 2 + 12),
    GGMLQuantizationType.Q5_K:    (256, 2 + 2 + QK_K // 2 + QK_K // 8 + 12),
    GGMLQuantizationType.Q6_K:    (256, 2 + QK_K // 2 + QK_K // 4 + QK_K // 16),
    GGMLQuantizationType.Q8_K:    (256, 4 + QK_K + QK_K // 8),
    GGMLQuantizationType.IQ2_XXS: (256, 2 + QK_K // 4),
    GGMLQuantizationType.IQ2_XS:  (256, 2 + QK_K // 4 + QK_K // 32),
    GGMLQuantizationType.IQ3_XXS: (256, 2 + QK_K // 4 + QK_K // 8),
    GGMLQuantizationType.IQ1_S:   (256, 2 + QK_K // 8 + QK_K // 16),
    GGMLQuantizationType.IQ4_NL:  (32, 2 + 16),
    GGMLQuantizationType.IQ3_S:   (256, 2 + QK_K // 4 + QK_K // 8 + QK_K // 32 + 4),
    GGMLQuantizationType.IQ2_S:   (256, 2 + QK_K // 4 + QK_K // 16),
    GGMLQuantizationType.IQ4_XS:  (256, 2 + 2 + QK_K // 2 + QK_K // 64),
    GGMLQuantizationType.I8:      (1, 1),
    GGMLQuantizationType.I16:     (1, 2),
    GGMLQuantizationType.I32:     (1, 4),
    GGMLQuantizationType.I64:     (1, 8),
    GGMLQuantizationType.F64:     (1, 8),
    GGMLQuantizationType.IQ1_M:   (256, QK_K // 8 + QK_K // 16  + QK_K // 32),
    GGMLQuantizationType.BF16:    (1, 2),
    GGMLQuantizationType.TQ1_0:   (256, 2 + 4 * 13),
    GGMLQuantizationType.TQ2_0:   (256, 2 + 64),
}


# Aliases for backward compatibility.

# general
KEY_GENERAL_ARCHITECTURE         = Keys.General.ARCHITECTURE
KEY_GENERAL_QUANTIZATION_VERSION = Keys.General.QUANTIZATION_VERSION
KEY_GENERAL_ALIGNMENT            = Keys.General.ALIGNMENT
KEY_GENERAL_NAME                 = Keys.General.NAME
KEY_GENERAL_AUTHOR               = Keys.General.AUTHOR
KEY_GENERAL_URL                  = Keys.General.URL
KEY_GENERAL_DESCRIPTION          = Keys.General.DESCRIPTION
KEY_GENERAL_LICENSE              = Keys.General.LICENSE
KEY_GENERAL_SOURCE_URL           = Keys.General.SOURCE_URL
KEY_GENERAL_FILE_TYPE            = Keys.General.FILE_TYPE

# LLM
KEY_VOCAB_SIZE            = Keys.LLM.VOCAB_SIZE
KEY_CONTEXT_LENGTH        = Keys.LLM.CONTEXT_LENGTH
KEY_EMBEDDING_LENGTH      = Keys.LLM.EMBEDDING_LENGTH
KEY_BLOCK_COUNT           = Keys.LLM.BLOCK_COUNT
KEY_FEED_FORWARD_LENGTH   = Keys.LLM.FEED_FORWARD_LENGTH
KEY_USE_PARALLEL_RESIDUAL = Keys.LLM.USE_PARALLEL_RESIDUAL
KEY_TENSOR_DATA_LAYOUT    = Keys.LLM.TENSOR_DATA_LAYOUT

# attention
KEY_ATTENTION_HEAD_COUNT        = Keys.Attention.HEAD_COUNT
KEY_ATTENTION_HEAD_COUNT_KV     = Keys.Attention.HEAD_COUNT_KV
KEY_ATTENTION_MAX_ALIBI_BIAS    = Keys.Attention.MAX_ALIBI_BIAS
KEY_ATTENTION_CLAMP_KQV         = Keys.Attention.CLAMP_KQV
KEY_ATTENTION_LAYERNORM_EPS     = Keys.Attention.LAYERNORM_EPS
KEY_ATTENTION_LAYERNORM_RMS_EPS = Keys.Attention.LAYERNORM_RMS_EPS

# RoPE
KEY_ROPE_DIMENSION_COUNT      = Keys.Rope.DIMENSION_COUNT
KEY_ROPE_FREQ_BASE            = Keys.Rope.FREQ_BASE
KEY_ROPE_SCALING_TYPE         = Keys.Rope.SCALING_TYPE
KEY_ROPE_SCALING_FACTOR       = Keys.Rope.SCALING_FACTOR
KEY_ROPE_SCALING_ORIG_CTX_LEN = Keys.Rope.SCALING_ORIG_CTX_LEN
KEY_ROPE_SCALING_FINETUNED    = Keys.Rope.SCALING_FINETUNED

# SSM
KEY_SSM_CONV_KERNEL    = Keys.SSM.CONV_KERNEL
KEY_SSM_INNER_SIZE     = Keys.SSM.INNER_SIZE
KEY_SSM_STATE_SIZE     = Keys.SSM.STATE_SIZE
KEY_SSM_TIME_STEP_RANK = Keys.SSM.TIME_STEP_RANK
KEY_SSM_DT_B_C_RMS     = Keys.SSM.DT_B_C_RMS

# tokenization
KEY_TOKENIZER_MODEL      = Keys.Tokenizer.MODEL
KEY_TOKENIZER_PRE        = Keys.Tokenizer.PRE
KEY_TOKENIZER_LIST       = Keys.Tokenizer.LIST
KEY_TOKENIZER_TOKEN_TYPE = Keys.Tokenizer.TOKEN_TYPE
KEY_TOKENIZER_SCORES     = Keys.Tokenizer.SCORES
KEY_TOKENIZER_MERGES     = Keys.Tokenizer.MERGES
KEY_TOKENIZER_BOS_ID     = Keys.Tokenizer.BOS_ID
KEY_TOKENIZER_EOS_ID     = Keys.Tokenizer.EOS_ID
KEY_TOKENIZER_EOT_ID     = Keys.Tokenizer.EOT_ID
KEY_TOKENIZER_EOM_ID     = Keys.Tokenizer.EOM_ID
KEY_TOKENIZER_UNK_ID     = Keys.Tokenizer.UNK_ID
KEY_TOKENIZER_SEP_ID     = Keys.Tokenizer.SEP_ID
KEY_TOKENIZER_PAD_ID     = Keys.Tokenizer.PAD_ID
KEY_TOKENIZER_MASK_ID    = Keys.Tokenizer.MASK_ID
KEY_TOKENIZER_HF_JSON    = Keys.Tokenizer.HF_JSON
KEY_TOKENIZER_RWKV       = Keys.Tokenizer.RWKV

KEY_TOKENIZER_FIM_PRE_ID = Keys.Tokenizer.FIM_PRE_ID
KEY_TOKENIZER_FIM_SUF_ID = Keys.Tokenizer.FIM_SUF_ID
KEY_TOKENIZER_FIM_MID_ID = Keys.Tokenizer.FIM_MID_ID
KEY_TOKENIZER_FIM_PAD_ID = Keys.Tokenizer.FIM_PAD_ID
KEY_TOKENIZER_FIM_REP_ID = Keys.Tokenizer.FIM_REP_ID
KEY_TOKENIZER_FIM_SEP_ID = Keys.Tokenizer.FIM_SEP_ID

# deprecated
KEY_TOKENIZER_PREFIX_ID  = Keys.Tokenizer.PREFIX_ID
KEY_TOKENIZER_SUFFIX_ID  = Keys.Tokenizer.SUFFIX_ID
KEY_TOKENIZER_MIDDLE_ID  = Keys.Tokenizer.MIDDLE_ID<|MERGE_RESOLUTION|>--- conflicted
+++ resolved
@@ -354,11 +354,8 @@
     BAILINGMOE       = auto()
     DOTS1            = auto()
     ARCEE            = auto()
-<<<<<<< HEAD
+    ERNIE4_5         = auto()
     HUNYUAN_MOE      = auto()
-=======
-    ERNIE4_5         = auto()
->>>>>>> 745f11fe
 
 
 class VISION_PROJECTOR_TYPE(IntEnum):
@@ -659,11 +656,8 @@
     MODEL_ARCH.BAILINGMOE:       "bailingmoe",
     MODEL_ARCH.DOTS1:            "dots1",
     MODEL_ARCH.ARCEE:            "arcee",
-<<<<<<< HEAD
+    MODEL_ARCH.ERNIE4_5:         "ernie4_5",
     MODEL_ARCH.HUNYUAN_MOE:      "hunyuan-moe",
-=======
-    MODEL_ARCH.ERNIE4_5:         "ernie4_5",
->>>>>>> 745f11fe
 }
 
 VISION_PROJECTOR_TYPE_NAMES: dict[VISION_PROJECTOR_TYPE, str] = {
@@ -2187,7 +2181,20 @@
         MODEL_TENSOR.FFN_DOWN,
         MODEL_TENSOR.FFN_UP,
     ],
-<<<<<<< HEAD
+    MODEL_ARCH.ERNIE4_5: [
+        MODEL_TENSOR.TOKEN_EMBD,
+        MODEL_TENSOR.OUTPUT_NORM,
+        MODEL_TENSOR.OUTPUT,
+        MODEL_TENSOR.ATTN_NORM,
+        MODEL_TENSOR.ATTN_Q,
+        MODEL_TENSOR.ATTN_K,
+        MODEL_TENSOR.ATTN_V,
+        MODEL_TENSOR.ATTN_OUT,
+        MODEL_TENSOR.FFN_NORM,
+        MODEL_TENSOR.FFN_GATE,
+        MODEL_TENSOR.FFN_DOWN,
+        MODEL_TENSOR.FFN_UP,
+    ],
     MODEL_ARCH.HUNYUAN_MOE: [
         MODEL_TENSOR.TOKEN_EMBD,
         MODEL_TENSOR.OUTPUT_NORM,
@@ -2208,21 +2215,6 @@
         MODEL_TENSOR.FFN_GATE_SHEXP,
         MODEL_TENSOR.FFN_DOWN_SHEXP,
         MODEL_TENSOR.FFN_UP_SHEXP,
-=======
-    MODEL_ARCH.ERNIE4_5: [
-        MODEL_TENSOR.TOKEN_EMBD,
-        MODEL_TENSOR.OUTPUT_NORM,
-        MODEL_TENSOR.OUTPUT,
-        MODEL_TENSOR.ATTN_NORM,
-        MODEL_TENSOR.ATTN_Q,
-        MODEL_TENSOR.ATTN_K,
-        MODEL_TENSOR.ATTN_V,
-        MODEL_TENSOR.ATTN_OUT,
-        MODEL_TENSOR.FFN_NORM,
-        MODEL_TENSOR.FFN_GATE,
-        MODEL_TENSOR.FFN_DOWN,
-        MODEL_TENSOR.FFN_UP,
->>>>>>> 745f11fe
     ],
     # TODO
 }
