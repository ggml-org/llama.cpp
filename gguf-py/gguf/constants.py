from __future__ import annotations

from enum import Enum, IntEnum, auto
from typing import Any

#
# constants
#

GGUF_MAGIC             = 0x46554747  # "GGUF"
GGUF_VERSION           = 3
GGUF_DEFAULT_ALIGNMENT = 32
GGML_QUANT_VERSION     = 2  # GGML_QNT_VERSION from ggml.h

#
# metadata keys
#


class Keys:
    class General:
        TYPE                       = "general.type"
        ARCHITECTURE               = "general.architecture"
        QUANTIZATION_VERSION       = "general.quantization_version"
        ALIGNMENT                  = "general.alignment"
        FILE_TYPE                  = "general.file_type"

        # Authorship Metadata
        NAME                       = "general.name"
        AUTHOR                     = "general.author"
        VERSION                    = "general.version"
        ORGANIZATION               = "general.organization"

        FINETUNE                   = "general.finetune"
        BASENAME                   = "general.basename"

        DESCRIPTION                = "general.description"
        QUANTIZED_BY               = "general.quantized_by"

        SIZE_LABEL                 = "general.size_label"

        # Licensing details
        LICENSE                    = "general.license"
        LICENSE_NAME               = "general.license.name"
        LICENSE_LINK               = "general.license.link"

        # Typically represents the converted GGUF repo (Unless native)
        URL                        = "general.url" # Model Website/Paper
        DOI                        = "general.doi"
        UUID                       = "general.uuid"
        REPO_URL                   = "general.repo_url" # Model Source Repository (git/svn/etc...)

        # Model Source during conversion
        SOURCE_URL                 = "general.source.url" # Model Website/Paper
        SOURCE_DOI                 = "general.source.doi"
        SOURCE_UUID                = "general.source.uuid"
        SOURCE_REPO_URL            = "general.source.repo_url" # Model Source Repository (git/svn/etc...)

        # Base Model Source. There can be more than one source if it's a merged
        # model like with 'Mistral-7B-Merge-14-v0.1'. This will assist in
        # tracing linage of models as it is finetuned or merged over time.
        BASE_MODEL_COUNT           = "general.base_model.count"
        BASE_MODEL_NAME            = "general.base_model.{id}.name"
        BASE_MODEL_AUTHOR          = "general.base_model.{id}.author"
        BASE_MODEL_VERSION         = "general.base_model.{id}.version"
        BASE_MODEL_ORGANIZATION    = "general.base_model.{id}.organization"
        BASE_MODEL_DESCRIPTION     = "general.base_model.{id}.description"
        BASE_MODEL_URL             = "general.base_model.{id}.url" # Model Website/Paper
        BASE_MODEL_DOI             = "general.base_model.{id}.doi"
        BASE_MODEL_UUID            = "general.base_model.{id}.uuid"
        BASE_MODEL_REPO_URL        = "general.base_model.{id}.repo_url" # Model Source Repository (git/svn/etc...)

        # Dataset Source
        DATASET_COUNT           = "general.dataset.count"
        DATASET_NAME            = "general.dataset.{id}.name"
        DATASET_AUTHOR          = "general.dataset.{id}.author"
        DATASET_VERSION         = "general.dataset.{id}.version"
        DATASET_ORGANIZATION    = "general.dataset.{id}.organization"
        DATASET_DESCRIPTION     = "general.dataset.{id}.description"
        DATASET_URL             = "general.dataset.{id}.url" # Model Website/Paper
        DATASET_DOI             = "general.dataset.{id}.doi"
        DATASET_UUID            = "general.dataset.{id}.uuid"
        DATASET_REPO_URL        = "general.dataset.{id}.repo_url" # Model Source Repository (git/svn/etc...)

        # Array based KV stores
        TAGS                       = "general.tags"
        LANGUAGES                  = "general.languages"

    class LLM:
        VOCAB_SIZE                        = "{arch}.vocab_size"
        CONTEXT_LENGTH                    = "{arch}.context_length"
        EMBEDDING_LENGTH                  = "{arch}.embedding_length"
        FEATURES_LENGTH                   = "{arch}.features_length"
        BLOCK_COUNT                       = "{arch}.block_count"
        LEADING_DENSE_BLOCK_COUNT         = "{arch}.leading_dense_block_count"
        FEED_FORWARD_LENGTH               = "{arch}.feed_forward_length"
        EXPERT_FEED_FORWARD_LENGTH        = "{arch}.expert_feed_forward_length"
        EXPERT_SHARED_FEED_FORWARD_LENGTH = "{arch}.expert_shared_feed_forward_length"
        USE_PARALLEL_RESIDUAL             = "{arch}.use_parallel_residual"
        TENSOR_DATA_LAYOUT                = "{arch}.tensor_data_layout"
        EXPERT_COUNT                      = "{arch}.expert_count"
        EXPERT_USED_COUNT                 = "{arch}.expert_used_count"
        EXPERT_SHARED_COUNT               = "{arch}.expert_shared_count"
        EXPERT_WEIGHTS_SCALE              = "{arch}.expert_weights_scale"
        EXPERT_WEIGHTS_NORM               = "{arch}.expert_weights_norm"
        EXPERT_GATING_FUNC                = "{arch}.expert_gating_func"
        MOE_EVERY_N_LAYERS                = "{arch}.moe_every_n_layers"
        POOLING_TYPE                      = "{arch}.pooling_type"
        LOGIT_SCALE                       = "{arch}.logit_scale"
        DECODER_START_TOKEN_ID            = "{arch}.decoder_start_token_id"
        ATTN_LOGIT_SOFTCAPPING            = "{arch}.attn_logit_softcapping"
        FINAL_LOGIT_SOFTCAPPING           = "{arch}.final_logit_softcapping"
        SWIN_NORM                         = "{arch}.swin_norm"
        RESCALE_EVERY_N_LAYERS            = "{arch}.rescale_every_n_layers"
        TIME_MIX_EXTRA_DIM                = "{arch}.time_mix_extra_dim"
        TIME_DECAY_EXTRA_DIM              = "{arch}.time_decay_extra_dim"
        RESIDUAL_SCALE                    = "{arch}.residual_scale"
        EMBEDDING_SCALE                   = "{arch}.embedding_scale"
        TOKEN_SHIFT_COUNT                 = "{arch}.token_shift_count"
        INTERLEAVE_MOE_LAYER_STEP         = "{arch}.interleave_moe_layer_step"
        ACTIVATION_SPARSITY_SCALE         = "{arch}.activation_sparsity_scale"
        ALTUP_ACTIVE_IDX                  = "{arch}.altup.active_idx"
        ALTUP_NUM_INPUTS                  = "{arch}.altup.num_inputs"
        EMBD_LENGTH_PER_LAYER_INP         = "{arch}.embedding_length_per_layer_input"

    class Attention:
        HEAD_COUNT                   = "{arch}.attention.head_count"
        HEAD_COUNT_KV                = "{arch}.attention.head_count_kv"
        MAX_ALIBI_BIAS               = "{arch}.attention.max_alibi_bias"
        CLAMP_KQV                    = "{arch}.attention.clamp_kqv"
        KEY_LENGTH                   = "{arch}.attention.key_length"
        VALUE_LENGTH                 = "{arch}.attention.value_length"
        LAYERNORM_EPS                = "{arch}.attention.layer_norm_epsilon"
        LAYERNORM_RMS_EPS            = "{arch}.attention.layer_norm_rms_epsilon"
        GROUPNORM_EPS                = "{arch}.attention.group_norm_epsilon"
        GROUPNORM_GROUPS             = "{arch}.attention.group_norm_groups"
        CAUSAL                       = "{arch}.attention.causal"
        Q_LORA_RANK                  = "{arch}.attention.q_lora_rank"
        KV_LORA_RANK                 = "{arch}.attention.kv_lora_rank"
        DECAY_LORA_RANK              = "{arch}.attention.decay_lora_rank"
        ICLR_LORA_RANK               = "{arch}.attention.iclr_lora_rank"
        VALUE_RESIDUAL_MIX_LORA_RANK = "{arch}.attention.value_residual_mix_lora_rank"
        GATE_LORA_RANK               = "{arch}.attention.gate_lora_rank"
        REL_BUCKETS_COUNT            = "{arch}.attention.relative_buckets_count"
        SLIDING_WINDOW               = "{arch}.attention.sliding_window"
        SCALE                        = "{arch}.attention.scale"
        KEY_LENGTH_MLA               = "{arch}.attention.key_length_mla"
        VALUE_LENGTH_MLA             = "{arch}.attention.value_length_mla"
        SHARED_KV_LAYERS             = "{arch}.attention.shared_kv_layers"
        SLIDING_WINDOW_PATTERN       = "{arch}.attention.sliding_window_pattern"

    class Rope:
        DIMENSION_COUNT         = "{arch}.rope.dimension_count"
        DIMENSION_SECTIONS      = "{arch}.rope.dimension_sections"
        FREQ_BASE               = "{arch}.rope.freq_base"
        SCALING_TYPE            = "{arch}.rope.scaling.type"
        SCALING_FACTOR          = "{arch}.rope.scaling.factor"
        SCALING_ATTN_FACTOR     = "{arch}.rope.scaling.attn_factor"
        SCALING_ORIG_CTX_LEN    = "{arch}.rope.scaling.original_context_length"
        SCALING_FINETUNED       = "{arch}.rope.scaling.finetuned"
        SCALING_YARN_LOG_MUL    = "{arch}.rope.scaling.yarn_log_multiplier"

    class Split:
        LLM_KV_SPLIT_NO            = "split.no"
        LLM_KV_SPLIT_COUNT         = "split.count"
        LLM_KV_SPLIT_TENSORS_COUNT = "split.tensors.count"

    class SSM:
        CONV_KERNEL    = "{arch}.ssm.conv_kernel"
        INNER_SIZE     = "{arch}.ssm.inner_size"
        STATE_SIZE     = "{arch}.ssm.state_size"
        TIME_STEP_RANK = "{arch}.ssm.time_step_rank"
        GROUP_COUNT    = "{arch}.ssm.group_count"
        DT_B_C_RMS     = "{arch}.ssm.dt_b_c_rms"

    class HybridAttention:
        ATTN_LAYER_INDICES = "{arch}.attention.layer_indices"

    class WKV:
        HEAD_SIZE = "{arch}.wkv.head_size"

    class PosNet:
        EMBEDDING_LENGTH = "{arch}.posnet.embedding_length"
        BLOCK_COUNT      = "{arch}.posnet.block_count"

    class ConvNext:
        EMBEDDING_LENGTH = "{arch}.convnext.embedding_length"
        BLOCK_COUNT      = "{arch}.convnext.block_count"

    class Classifier:
        OUTPUT_LABELS = "{arch}.classifier.output_labels"

    class Tokenizer:
        MODEL                = "tokenizer.ggml.model"
        PRE                  = "tokenizer.ggml.pre"
        LIST                 = "tokenizer.ggml.tokens"
        TOKEN_TYPE           = "tokenizer.ggml.token_type"
        TOKEN_TYPE_COUNT     = "tokenizer.ggml.token_type_count"  # for BERT-style token types
        SCORES               = "tokenizer.ggml.scores"
        MERGES               = "tokenizer.ggml.merges"
        BOS_ID               = "tokenizer.ggml.bos_token_id"
        EOS_ID               = "tokenizer.ggml.eos_token_id"
        EOT_ID               = "tokenizer.ggml.eot_token_id"
        EOM_ID               = "tokenizer.ggml.eom_token_id"
        UNK_ID               = "tokenizer.ggml.unknown_token_id"
        SEP_ID               = "tokenizer.ggml.seperator_token_id"
        PAD_ID               = "tokenizer.ggml.padding_token_id"
        MASK_ID              = "tokenizer.ggml.mask_token_id"
        ADD_BOS              = "tokenizer.ggml.add_bos_token"
        ADD_EOS              = "tokenizer.ggml.add_eos_token"
        ADD_SEP              = "tokenizer.ggml.add_sep_token"
        ADD_PREFIX           = "tokenizer.ggml.add_space_prefix"
        REMOVE_EXTRA_WS      = "tokenizer.ggml.remove_extra_whitespaces"
        PRECOMPILED_CHARSMAP = "tokenizer.ggml.precompiled_charsmap"
        HF_JSON              = "tokenizer.huggingface.json"
        RWKV                 = "tokenizer.rwkv.world"
        CHAT_TEMPLATE        = "tokenizer.chat_template"
        CHAT_TEMPLATE_N      = "tokenizer.chat_template.{name}"
        CHAT_TEMPLATES       = "tokenizer.chat_templates"
        # FIM/Infill special tokens constants
        FIM_PRE_ID           = "tokenizer.ggml.fim_pre_token_id"
        FIM_SUF_ID           = "tokenizer.ggml.fim_suf_token_id"
        FIM_MID_ID           = "tokenizer.ggml.fim_mid_token_id"
        FIM_PAD_ID           = "tokenizer.ggml.fim_pad_token_id"
        FIM_REP_ID           = "tokenizer.ggml.fim_rep_token_id"
        FIM_SEP_ID           = "tokenizer.ggml.fim_sep_token_id"
        # deprecated:
        PREFIX_ID            = "tokenizer.ggml.prefix_token_id"
        SUFFIX_ID            = "tokenizer.ggml.suffix_token_id"
        MIDDLE_ID            = "tokenizer.ggml.middle_token_id"

    class Adapter:
        TYPE       = "adapter.type"
        LORA_ALPHA = "adapter.lora.alpha"

    class Clip:
        PROJECTOR_TYPE      = "clip.projector_type"
        HAS_VISION_ENCODER  = "clip.has_vision_encoder"
        HAS_AUDIO_ENCODER   = "clip.has_audio_encoder"
        HAS_LLAVA_PROJECTOR = "clip.has_llava_projector"

    class ClipVision:
        IMAGE_SIZE          = "clip.vision.image_size"
        PATCH_SIZE          = "clip.vision.patch_size"
        EMBEDDING_LENGTH    = "clip.vision.embedding_length"
        FEED_FORWARD_LENGTH = "clip.vision.feed_forward_length"
        PROJECTION_DIM      = "clip.vision.projection_dim"
        BLOCK_COUNT         = "clip.vision.block_count"
        IMAGE_MEAN          = "clip.vision.image_mean"
        IMAGE_STD           = "clip.vision.image_std"
        SPATIAL_MERGE_SIZE  = "clip.vision.spatial_merge_size"
        USE_GELU            = "clip.use_gelu"
        USE_SILU            = "clip.use_silu"
        N_WA_PATTERN        = "clip.vision.n_wa_pattern" # used by qwen2.5vl

        class Attention:
            HEAD_COUNT      = "clip.vision.attention.head_count"
            LAYERNORM_EPS   = "clip.vision.attention.layer_norm_epsilon"

        class Projector:
            SCALE_FACTOR    = "clip.vision.projector.scale_factor"

    class ClipAudio:
        NUM_MEL_BINS        = "clip.audio.num_mel_bins"
        EMBEDDING_LENGTH    = "clip.audio.embedding_length"
        FEED_FORWARD_LENGTH = "clip.audio.feed_forward_length"
        PROJECTION_DIM      = "clip.audio.projection_dim"
        BLOCK_COUNT         = "clip.audio.block_count"

        class Attention:
            HEAD_COUNT      = "clip.audio.attention.head_count"
            LAYERNORM_EPS   = "clip.audio.attention.layer_norm_epsilon"

        class Projector:
            STACK_FACTOR    = "clip.audio.projector.stack_factor"

#
# recommended mapping of model tensor names for storage in gguf
#


class GGUFType:
    MODEL   = "model"
    ADAPTER = "adapter"
    MMPROJ  = "mmproj" # dummy, unused for now


class MODEL_ARCH(IntEnum):
<<<<<<< HEAD
    MMPROJ             = auto() # dummy arch for clip.cpp
    LLAMA              = auto()
    LLAMA4             = auto()
    DECI               = auto()
    FALCON             = auto()
    BAICHUAN           = auto()
    GROK               = auto()
    GPT2               = auto()
    GPTJ               = auto()
    GPTNEOX            = auto()
    MPT                = auto()
    STARCODER          = auto()
    REFACT             = auto()
    BERT               = auto()
    NOMIC_BERT         = auto()
    NOMIC_BERT_MOE     = auto()
    NEO_BERT           = auto()
    JINA_BERT_V2       = auto()
    BLOOM              = auto()
    STABLELM           = auto()
    QWEN               = auto()
    QWEN2              = auto()
    QWEN2MOE           = auto()
    QWEN2VL            = auto()
    QWEN3              = auto()
    QWEN3MOE           = auto()
    PHI2               = auto()
    PHI3               = auto()
    PHIMOE             = auto()
    PLAMO              = auto()
    CODESHELL          = auto()
    ORION              = auto()
    INTERNLM2          = auto()
    MINICPM            = auto()
    MINICPM3           = auto()
    GEMMA              = auto()
    GEMMA2             = auto()
    GEMMA3             = auto()
    GEMMA3N            = auto()
    STARCODER2         = auto()
    RWKV6              = auto()
    RWKV6QWEN2         = auto()
    RWKV7              = auto()
    ARWKV7             = auto()
    MAMBA              = auto()
    MAMBA2             = auto()
    BAMBA              = auto()
    XVERSE             = auto()
    COMMAND_R          = auto()
    COHERE2            = auto()
    DBRX               = auto()
    OLMO               = auto()
    OLMO2              = auto()
    OLMOE              = auto()
    OPENELM            = auto()
    ARCTIC             = auto()
    DEEPSEEK           = auto()
    DEEPSEEK2          = auto()
    CHATGLM            = auto()
    GLM4               = auto()
    BITNET             = auto()
    T5                 = auto()
    T5ENCODER          = auto()
    JAIS               = auto()
    NEMOTRON           = auto()
    EXAONE             = auto()
    GRANITE            = auto()
    GRANITE_MOE        = auto()
    GRANITE_MOE_HYBRID = auto()
    CHAMELEON          = auto()
    WAVTOKENIZER_DEC   = auto()
    PLM                = auto()
    BAILINGMOE         = auto()
    DOTS1              = auto()
    ARCEE              = auto()
    ERNIE4_5           = auto()
=======
    MMPROJ           = auto() # dummy arch for clip.cpp
    LLAMA            = auto()
    LLAMA4           = auto()
    DECI             = auto()
    FALCON           = auto()
    BAICHUAN         = auto()
    GROK             = auto()
    GPT2             = auto()
    GPTJ             = auto()
    GPTNEOX          = auto()
    MPT              = auto()
    STARCODER        = auto()
    REFACT           = auto()
    BERT             = auto()
    NOMIC_BERT       = auto()
    NOMIC_BERT_MOE   = auto()
    NEO_BERT         = auto()
    JINA_BERT_V2     = auto()
    BLOOM            = auto()
    STABLELM         = auto()
    QWEN             = auto()
    QWEN2            = auto()
    QWEN2MOE         = auto()
    QWEN2VL          = auto()
    QWEN3            = auto()
    QWEN3MOE         = auto()
    PHI2             = auto()
    PHI3             = auto()
    PHIMOE           = auto()
    PLAMO            = auto()
    CODESHELL        = auto()
    ORION            = auto()
    INTERNLM2        = auto()
    MINICPM          = auto()
    MINICPM3         = auto()
    GEMMA            = auto()
    GEMMA2           = auto()
    GEMMA3           = auto()
    GEMMA3N          = auto()
    STARCODER2       = auto()
    RWKV6            = auto()
    RWKV6QWEN2       = auto()
    RWKV7            = auto()
    ARWKV7           = auto()
    MAMBA            = auto()
    MAMBA2           = auto()
    JAMBA            = auto()
    XVERSE           = auto()
    COMMAND_R        = auto()
    COHERE2          = auto()
    DBRX             = auto()
    OLMO             = auto()
    OLMO2            = auto()
    OLMOE            = auto()
    OPENELM          = auto()
    ARCTIC           = auto()
    DEEPSEEK         = auto()
    DEEPSEEK2        = auto()
    CHATGLM          = auto()
    GLM4             = auto()
    BITNET           = auto()
    T5               = auto()
    T5ENCODER        = auto()
    JAIS             = auto()
    NEMOTRON         = auto()
    EXAONE           = auto()
    GRANITE          = auto()
    GRANITE_MOE      = auto()
    CHAMELEON        = auto()
    WAVTOKENIZER_DEC = auto()
    PLM              = auto()
    BAILINGMOE       = auto()
    DOTS1            = auto()
    ARCEE            = auto()
    ERNIE4_5         = auto()
>>>>>>> 908e6559


class VISION_PROJECTOR_TYPE(IntEnum):
    MLP       = auto()
    LDP       = auto()
    LDPV2     = auto()
    RESAMPLER = auto()
    GLM_EDGE  = auto()
    MERGER    = auto()
    GEMMA3    = auto()


class MODEL_TENSOR(IntEnum):
    TOKEN_EMBD           = auto()
    TOKEN_EMBD_NORM      = auto()
    TOKEN_TYPES          = auto()
    POS_EMBD             = auto()
    OUTPUT               = auto()
    OUTPUT_NORM          = auto()
    ROPE_FREQS           = auto()
    ROPE_FACTORS_LONG    = auto()
    ROPE_FACTORS_SHORT   = auto()
    ATTN_Q               = auto()
    ATTN_K               = auto()
    ATTN_V               = auto()
    ATTN_QKV             = auto()
    ATTN_OUT             = auto()
    ATTN_NORM            = auto()
    ATTN_NORM_2          = auto()
    ATTN_OUT_NORM        = auto()
    ATTN_POST_NORM       = auto()
    ATTN_ROT_EMBD        = auto()
    FFN_GATE_INP         = auto()
    FFN_GATE_INP_SHEXP   = auto()
    FFN_NORM             = auto()
    FFN_PRE_NORM         = auto()
    FFN_POST_NORM        = auto()
    FFN_GATE             = auto()
    FFN_DOWN             = auto()
    FFN_UP               = auto()
    FFN_ACT              = auto()
    FFN_NORM_EXP         = auto()
    FFN_GATE_EXP         = auto()
    FFN_DOWN_EXP         = auto()
    FFN_UP_EXP           = auto()
    FFN_GATE_SHEXP       = auto()
    FFN_DOWN_SHEXP       = auto()
    FFN_UP_SHEXP         = auto()
    FFN_EXP_PROBS_B      = auto()
    ATTN_Q_NORM          = auto()
    ATTN_K_NORM          = auto()
    LAYER_OUT_NORM       = auto()
    PER_LAYER_TOKEN_EMBD = auto() # gemma3n
    PER_LAYER_MODEL_PROJ = auto() # gemma3n
    PER_LAYER_INP_GATE   = auto() # gemma3n
    PER_LAYER_PROJ       = auto() # gemma3n
    PER_LAYER_PROJ_NORM  = auto() # gemma3n
    PER_LAYER_POST_NORM  = auto() # gemma3n
    ALTUP_PROJ           = auto() # gemma3n
    ALTUP_UNEMBD_PROJ    = auto() # gemma3n
    ALTUP_CORRECT_COEF   = auto() # gemma3n
    ALTUP_CORRECT_SCALE  = auto() # gemma3n
    ALTUP_PREDICT_COEF   = auto() # gemma3n
    ALTUP_ROUTER         = auto() # gemma3n
    ALTUP_ROUTER_NORM    = auto() # gemma3n
    LAUREL_L             = auto() # gemma3n
    LAUREL_R             = auto() # gemma3n
    LAUREL_POST_NORM     = auto() # gemma3n
    SSM_IN               = auto()
    SSM_CONV1D           = auto()
    SSM_X                = auto()
    SSM_DT               = auto()
    SSM_DT_NORM          = auto()
    SSM_A                = auto()
    SSM_B_NORM           = auto()
    SSM_C_NORM           = auto()
    SSM_D                = auto()
    SSM_NORM             = auto()
    SSM_OUT              = auto()
    TIME_MIX_W0          = auto()
    TIME_MIX_W1          = auto()
    TIME_MIX_W2          = auto()
    TIME_MIX_A0          = auto()
    TIME_MIX_A1          = auto()
    TIME_MIX_A2          = auto()
    TIME_MIX_V0          = auto()
    TIME_MIX_V1          = auto()
    TIME_MIX_V2          = auto()
    TIME_MIX_G1          = auto()
    TIME_MIX_G2          = auto()
    TIME_MIX_K_K         = auto()
    TIME_MIX_K_A         = auto()
    TIME_MIX_R_K         = auto()
    TIME_MIX_LERP_X      = auto()
    TIME_MIX_LERP_K      = auto()
    TIME_MIX_LERP_V      = auto()
    TIME_MIX_LERP_R      = auto()
    TIME_MIX_LERP_G      = auto()
    TIME_MIX_LERP_FUSED  = auto()
    TIME_MIX_LERP_W      = auto()
    TIME_MIX_FIRST       = auto()
    TIME_MIX_DECAY       = auto()
    TIME_MIX_DECAY_W1    = auto()
    TIME_MIX_DECAY_W2    = auto()
    TIME_MIX_KEY         = auto()
    TIME_MIX_VALUE       = auto()
    TIME_MIX_RECEPTANCE  = auto()
    TIME_MIX_GATE        = auto()
    TIME_MIX_LN          = auto()
    TIME_MIX_OUTPUT      = auto()
    CHANNEL_MIX_LERP_K   = auto()
    CHANNEL_MIX_LERP_R   = auto()
    CHANNEL_MIX_KEY      = auto()
    CHANNEL_MIX_RECEPTANCE = auto()
    CHANNEL_MIX_VALUE    = auto()
    ATTN_Q_A             = auto()
    ATTN_Q_B             = auto()
    ATTN_KV_A_MQA        = auto()
    ATTN_KV_B            = auto()
    ATTN_K_B             = auto()
    ATTN_V_B             = auto()
    ATTN_Q_A_NORM        = auto()
    ATTN_KV_A_NORM       = auto()
    FFN_SUB_NORM         = auto()
    ATTN_SUB_NORM        = auto()
    DEC_ATTN_NORM        = auto()
    DEC_ATTN_Q           = auto()
    DEC_ATTN_K           = auto()
    DEC_ATTN_V           = auto()
    DEC_ATTN_OUT         = auto()
    DEC_ATTN_REL_B       = auto()
    DEC_CROSS_ATTN_NORM  = auto()
    DEC_CROSS_ATTN_Q     = auto()
    DEC_CROSS_ATTN_K     = auto()
    DEC_CROSS_ATTN_V     = auto()
    DEC_CROSS_ATTN_OUT   = auto()
    DEC_CROSS_ATTN_REL_B = auto()
    DEC_FFN_NORM         = auto()
    DEC_FFN_GATE         = auto()
    DEC_FFN_DOWN         = auto()
    DEC_FFN_UP           = auto()
    DEC_OUTPUT_NORM      = auto()
    ENC_ATTN_NORM        = auto()
    ENC_ATTN_Q           = auto()
    ENC_ATTN_K           = auto()
    ENC_ATTN_V           = auto()
    ENC_ATTN_OUT         = auto()
    ENC_ATTN_REL_B       = auto()
    ENC_FFN_NORM         = auto()
    ENC_FFN_GATE         = auto()
    ENC_FFN_DOWN         = auto()
    ENC_FFN_UP           = auto()
    ENC_OUTPUT_NORM      = auto()
    CLS                  = auto() # classifier
    CLS_OUT              = auto() # classifier output projection
    CONV1D               = auto()
    CONVNEXT_DW          = auto()
    CONVNEXT_NORM        = auto()
    CONVNEXT_PW1         = auto()
    CONVNEXT_PW2         = auto()
    CONVNEXT_GAMMA       = auto()
    POSNET_CONV1         = auto()
    POSNET_CONV2         = auto()
    POSNET_NORM          = auto()
    POSNET_NORM1         = auto()
    POSNET_NORM2         = auto()
    POSNET_ATTN_NORM     = auto()
    POSNET_ATTN_Q        = auto()
    POSNET_ATTN_K        = auto()
    POSNET_ATTN_V        = auto()
    POSNET_ATTN_OUT      = auto()
    # vision
    V_MMPROJ             = auto()
    V_MMPROJ_FC          = auto()
    V_MMPROJ_MLP         = auto()
    V_MMPROJ_PEG         = auto()
    V_ENC_EMBD_CLS       = auto()
    V_ENC_EMBD_PATCH     = auto()
    V_ENC_EMBD_POS       = auto()
    V_ENC_INPUT_NORM     = auto()
    V_ENC_ATTN_Q         = auto()
    V_ENC_ATTN_Q_NORM    = auto()
    V_ENC_ATTN_K         = auto()
    V_ENC_ATTN_K_NORM    = auto()
    V_ENC_ATTN_V         = auto()
    V_ENC_ATTN_O         = auto()
    V_ENC_ATTN_O_NORM    = auto()
    V_ENC_POST_ATTN_NORM = auto()
    V_ENC_FFN_UP         = auto()
    V_ENC_FFN_GATE       = auto()
    V_ENC_FFN_DOWN       = auto()
    V_LAYER_SCALE_1      = auto()
    V_LAYER_SCALE_2      = auto()
    V_PRE_NORM           = auto()
    V_POST_NORM          = auto()
    V_MM_INP_NORM        = auto()
    V_MM_INP_PROJ        = auto() # gemma3
    V_MM_SOFT_EMB_NORM   = auto() # gemma3
    V_RESMPL_POS_EMBD_K  = auto() # minicpmv
    V_RESMPL_ATTN_Q      = auto() # minicpmv
    V_RESMPL_ATTN_K      = auto() # minicpmv
    V_RESMPL_ATTN_V      = auto() # minicpmv
    V_RESMPL_ATTN_OUT    = auto() # minicpmv
    V_RESMPL_KV          = auto() # minicpmv
    V_RESMPL_KV_NORM     = auto() # minicpmv
    V_RESMPL_POST_NORM   = auto() # minicpmv
    V_RESMPL_Q_NORM      = auto() # minicpmv
    V_RESMPL_PROJ        = auto() # minicpmv
    V_RESMPL_QUERY       = auto() # minicpmv
    V_TOK_EMBD_IMG_BREAK = auto() # pixtral
    V_MM_PATCH_MERGER    = auto() # mistral small 3.1
    # audio (mtmd)
    A_ENC_EMBD_POS       = auto()
    A_ENC_CONV1D         = auto()
    A_PRE_NORM           = auto()
    A_POST_NORM          = auto()
    A_ENC_ATTN_Q         = auto()
    A_ENC_ATTN_K         = auto()
    A_ENC_ATTN_V         = auto()
    A_ENC_INPUT_NORM     = auto()
    A_ENC_OUTPUT         = auto()
    A_ENC_OUTPUT_NORM    = auto()
    A_ENC_FFN_UP         = auto()
    A_ENC_FFN_GATE       = auto()
    A_ENC_FFN_DOWN       = auto()
    A_MMPROJ             = auto()
    A_MMPROJ_FC          = auto()
    A_MM_NORM_PRE        = auto()
    A_MM_NORM_MID        = auto()


MODEL_ARCH_NAMES: dict[MODEL_ARCH, str] = {
<<<<<<< HEAD
    MODEL_ARCH.MMPROJ:             "clip", # dummy arch for clip.cpp
    MODEL_ARCH.LLAMA:              "llama",
    MODEL_ARCH.LLAMA4:             "llama4",
    MODEL_ARCH.DECI:               "deci",
    MODEL_ARCH.FALCON:             "falcon",
    MODEL_ARCH.BAICHUAN:           "baichuan",
    MODEL_ARCH.GROK:               "grok",
    MODEL_ARCH.GPT2:               "gpt2",
    MODEL_ARCH.GPTJ:               "gptj",
    MODEL_ARCH.GPTNEOX:            "gptneox",
    MODEL_ARCH.MPT:                "mpt",
    MODEL_ARCH.STARCODER:          "starcoder",
    MODEL_ARCH.REFACT:             "refact",
    MODEL_ARCH.BERT:               "bert",
    MODEL_ARCH.NOMIC_BERT:         "nomic-bert",
    MODEL_ARCH.NOMIC_BERT_MOE:     "nomic-bert-moe",
    MODEL_ARCH.NEO_BERT:           "neo-bert",
    MODEL_ARCH.JINA_BERT_V2:       "jina-bert-v2",
    MODEL_ARCH.BLOOM:              "bloom",
    MODEL_ARCH.STABLELM:           "stablelm",
    MODEL_ARCH.QWEN:               "qwen",
    MODEL_ARCH.QWEN2:              "qwen2",
    MODEL_ARCH.QWEN2MOE:           "qwen2moe",
    MODEL_ARCH.QWEN2VL:            "qwen2vl",
    MODEL_ARCH.QWEN3:              "qwen3",
    MODEL_ARCH.QWEN3MOE:           "qwen3moe",
    MODEL_ARCH.PHI2:               "phi2",
    MODEL_ARCH.PHI3:               "phi3",
    MODEL_ARCH.PHIMOE:             "phimoe",
    MODEL_ARCH.PLAMO:              "plamo",
    MODEL_ARCH.CODESHELL:          "codeshell",
    MODEL_ARCH.ORION:              "orion",
    MODEL_ARCH.INTERNLM2:          "internlm2",
    MODEL_ARCH.MINICPM:            "minicpm",
    MODEL_ARCH.MINICPM3:           "minicpm3",
    MODEL_ARCH.GEMMA:              "gemma",
    MODEL_ARCH.GEMMA2:             "gemma2",
    MODEL_ARCH.GEMMA3:             "gemma3",
    MODEL_ARCH.GEMMA3N:            "gemma3n",
    MODEL_ARCH.STARCODER2:         "starcoder2",
    MODEL_ARCH.RWKV6:              "rwkv6",
    MODEL_ARCH.RWKV6QWEN2:         "rwkv6qwen2",
    MODEL_ARCH.RWKV7:              "rwkv7",
    MODEL_ARCH.ARWKV7:             "arwkv7",
    MODEL_ARCH.MAMBA:              "mamba",
    MODEL_ARCH.MAMBA2:             "mamba2",
    MODEL_ARCH.BAMBA:              "bamba",
    MODEL_ARCH.XVERSE:             "xverse",
    MODEL_ARCH.COMMAND_R:          "command-r",
    MODEL_ARCH.COHERE2:            "cohere2",
    MODEL_ARCH.DBRX:               "dbrx",
    MODEL_ARCH.OLMO:               "olmo",
    MODEL_ARCH.OLMO2:              "olmo2",
    MODEL_ARCH.OLMOE:              "olmoe",
    MODEL_ARCH.OPENELM:            "openelm",
    MODEL_ARCH.ARCTIC:             "arctic",
    MODEL_ARCH.DEEPSEEK:           "deepseek",
    MODEL_ARCH.DEEPSEEK2:          "deepseek2",
    MODEL_ARCH.CHATGLM:            "chatglm",
    MODEL_ARCH.GLM4:               "glm4",
    MODEL_ARCH.BITNET:             "bitnet",
    MODEL_ARCH.T5:                 "t5",
    MODEL_ARCH.T5ENCODER:          "t5encoder",
    MODEL_ARCH.JAIS:               "jais",
    MODEL_ARCH.NEMOTRON:           "nemotron",
    MODEL_ARCH.EXAONE:             "exaone",
    MODEL_ARCH.GRANITE:            "granite",
    MODEL_ARCH.GRANITE_MOE:        "granitemoe",
    MODEL_ARCH.GRANITE_MOE_HYBRID: "granitemoehybrid",
    MODEL_ARCH.CHAMELEON:          "chameleon",
    MODEL_ARCH.WAVTOKENIZER_DEC:   "wavtokenizer-dec",
    MODEL_ARCH.PLM:                "plm",
    MODEL_ARCH.BAILINGMOE:         "bailingmoe",
    MODEL_ARCH.DOTS1:              "dots1",
    MODEL_ARCH.ARCEE:              "arcee",
    MODEL_ARCH.ERNIE4_5:           "ernie4_5",
=======
    MODEL_ARCH.MMPROJ:           "clip", # dummy arch for clip.cpp
    MODEL_ARCH.LLAMA:            "llama",
    MODEL_ARCH.LLAMA4:           "llama4",
    MODEL_ARCH.DECI:             "deci",
    MODEL_ARCH.FALCON:           "falcon",
    MODEL_ARCH.BAICHUAN:         "baichuan",
    MODEL_ARCH.GROK:             "grok",
    MODEL_ARCH.GPT2:             "gpt2",
    MODEL_ARCH.GPTJ:             "gptj",
    MODEL_ARCH.GPTNEOX:          "gptneox",
    MODEL_ARCH.MPT:              "mpt",
    MODEL_ARCH.STARCODER:        "starcoder",
    MODEL_ARCH.REFACT:           "refact",
    MODEL_ARCH.BERT:             "bert",
    MODEL_ARCH.NOMIC_BERT:       "nomic-bert",
    MODEL_ARCH.NOMIC_BERT_MOE:   "nomic-bert-moe",
    MODEL_ARCH.NEO_BERT:         "neo-bert",
    MODEL_ARCH.JINA_BERT_V2:     "jina-bert-v2",
    MODEL_ARCH.BLOOM:            "bloom",
    MODEL_ARCH.STABLELM:         "stablelm",
    MODEL_ARCH.QWEN:             "qwen",
    MODEL_ARCH.QWEN2:            "qwen2",
    MODEL_ARCH.QWEN2MOE:         "qwen2moe",
    MODEL_ARCH.QWEN2VL:          "qwen2vl",
    MODEL_ARCH.QWEN3:            "qwen3",
    MODEL_ARCH.QWEN3MOE:         "qwen3moe",
    MODEL_ARCH.PHI2:             "phi2",
    MODEL_ARCH.PHI3:             "phi3",
    MODEL_ARCH.PHIMOE:           "phimoe",
    MODEL_ARCH.PLAMO:            "plamo",
    MODEL_ARCH.CODESHELL:        "codeshell",
    MODEL_ARCH.ORION:            "orion",
    MODEL_ARCH.INTERNLM2:        "internlm2",
    MODEL_ARCH.MINICPM:          "minicpm",
    MODEL_ARCH.MINICPM3:         "minicpm3",
    MODEL_ARCH.GEMMA:            "gemma",
    MODEL_ARCH.GEMMA2:           "gemma2",
    MODEL_ARCH.GEMMA3:           "gemma3",
    MODEL_ARCH.GEMMA3N:          "gemma3n",
    MODEL_ARCH.STARCODER2:       "starcoder2",
    MODEL_ARCH.RWKV6:            "rwkv6",
    MODEL_ARCH.RWKV6QWEN2:       "rwkv6qwen2",
    MODEL_ARCH.RWKV7:            "rwkv7",
    MODEL_ARCH.ARWKV7:           "arwkv7",
    MODEL_ARCH.MAMBA:            "mamba",
    MODEL_ARCH.MAMBA2:           "mamba2",
    MODEL_ARCH.JAMBA:            "jamba",
    MODEL_ARCH.XVERSE:           "xverse",
    MODEL_ARCH.COMMAND_R:        "command-r",
    MODEL_ARCH.COHERE2:          "cohere2",
    MODEL_ARCH.DBRX:             "dbrx",
    MODEL_ARCH.OLMO:             "olmo",
    MODEL_ARCH.OLMO2:            "olmo2",
    MODEL_ARCH.OLMOE:            "olmoe",
    MODEL_ARCH.OPENELM:          "openelm",
    MODEL_ARCH.ARCTIC:           "arctic",
    MODEL_ARCH.DEEPSEEK:         "deepseek",
    MODEL_ARCH.DEEPSEEK2:        "deepseek2",
    MODEL_ARCH.CHATGLM:          "chatglm",
    MODEL_ARCH.GLM4:             "glm4",
    MODEL_ARCH.BITNET:           "bitnet",
    MODEL_ARCH.T5:               "t5",
    MODEL_ARCH.T5ENCODER:        "t5encoder",
    MODEL_ARCH.JAIS:             "jais",
    MODEL_ARCH.NEMOTRON:         "nemotron",
    MODEL_ARCH.EXAONE:           "exaone",
    MODEL_ARCH.GRANITE:          "granite",
    MODEL_ARCH.GRANITE_MOE:      "granitemoe",
    MODEL_ARCH.CHAMELEON:        "chameleon",
    MODEL_ARCH.WAVTOKENIZER_DEC: "wavtokenizer-dec",
    MODEL_ARCH.PLM:              "plm",
    MODEL_ARCH.BAILINGMOE:       "bailingmoe",
    MODEL_ARCH.DOTS1:            "dots1",
    MODEL_ARCH.ARCEE:            "arcee",
    MODEL_ARCH.ERNIE4_5:         "ernie4_5",
>>>>>>> 908e6559
}

VISION_PROJECTOR_TYPE_NAMES: dict[VISION_PROJECTOR_TYPE, str] = {
    VISION_PROJECTOR_TYPE.MLP:       "mlp",
    VISION_PROJECTOR_TYPE.LDP:       "ldp",
    VISION_PROJECTOR_TYPE.LDPV2:     "ldpv2",
    VISION_PROJECTOR_TYPE.RESAMPLER: "resampler",
    VISION_PROJECTOR_TYPE.GLM_EDGE:  "adapter",
    VISION_PROJECTOR_TYPE.MERGER:    "qwen2vl_merger",
    VISION_PROJECTOR_TYPE.GEMMA3:    "gemma3",
}

TENSOR_NAMES: dict[MODEL_TENSOR, str] = {
    MODEL_TENSOR.TOKEN_EMBD:                "token_embd",
    MODEL_TENSOR.TOKEN_EMBD_NORM:           "token_embd_norm",
    MODEL_TENSOR.TOKEN_TYPES:               "token_types",
    MODEL_TENSOR.POS_EMBD:                  "position_embd",
    MODEL_TENSOR.OUTPUT_NORM:               "output_norm",
    MODEL_TENSOR.OUTPUT:                    "output",
    MODEL_TENSOR.ROPE_FREQS:                "rope_freqs",
    MODEL_TENSOR.ROPE_FACTORS_LONG:         "rope_factors_long",
    MODEL_TENSOR.ROPE_FACTORS_SHORT:        "rope_factors_short",
    MODEL_TENSOR.ATTN_NORM:                 "blk.{bid}.attn_norm",
    MODEL_TENSOR.ATTN_NORM_2:               "blk.{bid}.attn_norm_2",
    MODEL_TENSOR.ATTN_QKV:                  "blk.{bid}.attn_qkv",
    MODEL_TENSOR.ATTN_Q:                    "blk.{bid}.attn_q",
    MODEL_TENSOR.ATTN_K:                    "blk.{bid}.attn_k",
    MODEL_TENSOR.ATTN_V:                    "blk.{bid}.attn_v",
    MODEL_TENSOR.ATTN_OUT:                  "blk.{bid}.attn_output",
    MODEL_TENSOR.ATTN_ROT_EMBD:             "blk.{bid}.attn_rot_embd",
    MODEL_TENSOR.ATTN_Q_NORM:               "blk.{bid}.attn_q_norm",
    MODEL_TENSOR.ATTN_K_NORM:               "blk.{bid}.attn_k_norm",
    MODEL_TENSOR.ATTN_OUT_NORM:             "blk.{bid}.attn_output_norm",
    MODEL_TENSOR.ATTN_POST_NORM:            "blk.{bid}.post_attention_norm",
    MODEL_TENSOR.FFN_GATE_INP:              "blk.{bid}.ffn_gate_inp",
    MODEL_TENSOR.FFN_GATE_INP_SHEXP:        "blk.{bid}.ffn_gate_inp_shexp",
    MODEL_TENSOR.FFN_NORM:                  "blk.{bid}.ffn_norm",
    MODEL_TENSOR.FFN_PRE_NORM:              "blk.{bid}.ffn_norm",
    MODEL_TENSOR.FFN_POST_NORM:             "blk.{bid}.post_ffw_norm",
    MODEL_TENSOR.FFN_GATE:                  "blk.{bid}.ffn_gate",
    MODEL_TENSOR.FFN_DOWN:                  "blk.{bid}.ffn_down",
    MODEL_TENSOR.FFN_UP:                    "blk.{bid}.ffn_up",
    MODEL_TENSOR.FFN_GATE_SHEXP:            "blk.{bid}.ffn_gate_shexp",
    MODEL_TENSOR.FFN_DOWN_SHEXP:            "blk.{bid}.ffn_down_shexp",
    MODEL_TENSOR.FFN_UP_SHEXP:              "blk.{bid}.ffn_up_shexp",
    MODEL_TENSOR.FFN_ACT:                   "blk.{bid}.ffn",
    MODEL_TENSOR.FFN_NORM_EXP:              "blk.{bid}.ffn_norm_exps",
    MODEL_TENSOR.FFN_GATE_EXP:              "blk.{bid}.ffn_gate_exps",
    MODEL_TENSOR.FFN_DOWN_EXP:              "blk.{bid}.ffn_down_exps",
    MODEL_TENSOR.FFN_UP_EXP:                "blk.{bid}.ffn_up_exps",
    MODEL_TENSOR.FFN_EXP_PROBS_B:           "blk.{bid}.exp_probs_b",
    MODEL_TENSOR.LAYER_OUT_NORM:            "blk.{bid}.layer_output_norm",
    MODEL_TENSOR.PER_LAYER_TOKEN_EMBD:      "per_layer_token_embd",           # gemma3n
    MODEL_TENSOR.PER_LAYER_MODEL_PROJ:      "per_layer_model_proj",           # gemma3n
    MODEL_TENSOR.PER_LAYER_PROJ_NORM:       "per_layer_proj_norm",            # gemma3n
    MODEL_TENSOR.ALTUP_UNEMBD_PROJ:         "altup_unembd_proj",              # gemma3n
    MODEL_TENSOR.ALTUP_PROJ:                "altup_proj",                     # gemma3n
    MODEL_TENSOR.PER_LAYER_INP_GATE:        "blk.{bid}.inp_gate",             # gemma3n
    MODEL_TENSOR.PER_LAYER_PROJ:            "blk.{bid}.proj",                 # gemma3n
    MODEL_TENSOR.PER_LAYER_POST_NORM:       "blk.{bid}.post_norm",            # gemma3n
    MODEL_TENSOR.ALTUP_CORRECT_COEF:        "blk.{bid}.altup_correct_coef",   # gemma3n
    MODEL_TENSOR.ALTUP_CORRECT_SCALE:       "blk.{bid}.altup_correct_scale",  # gemma3n
    MODEL_TENSOR.ALTUP_PREDICT_COEF:        "blk.{bid}.altup_predict_coef",   # gemma3n
    MODEL_TENSOR.ALTUP_ROUTER:              "blk.{bid}.altup_router",         # gemma3n
    MODEL_TENSOR.ALTUP_ROUTER_NORM:         "blk.{bid}.altup_router_norm",    # gemma3n
    MODEL_TENSOR.LAUREL_L:                  "blk.{bid}.laurel_l",             # gemma3n
    MODEL_TENSOR.LAUREL_R:                  "blk.{bid}.laurel_r",             # gemma3n
    MODEL_TENSOR.LAUREL_POST_NORM:          "blk.{bid}.laurel_post_norm",     # gemma3n
    MODEL_TENSOR.SSM_IN:                    "blk.{bid}.ssm_in",
    MODEL_TENSOR.SSM_CONV1D:                "blk.{bid}.ssm_conv1d",
    MODEL_TENSOR.SSM_X:                     "blk.{bid}.ssm_x",
    MODEL_TENSOR.SSM_DT:                    "blk.{bid}.ssm_dt",
    MODEL_TENSOR.SSM_DT_NORM:               "blk.{bid}.ssm_dt_norm",
    MODEL_TENSOR.SSM_A:                     "blk.{bid}.ssm_a",
    MODEL_TENSOR.SSM_B_NORM:                "blk.{bid}.ssm_b_norm",
    MODEL_TENSOR.SSM_C_NORM:                "blk.{bid}.ssm_c_norm",
    MODEL_TENSOR.SSM_D:                     "blk.{bid}.ssm_d",
    MODEL_TENSOR.SSM_NORM:                  "blk.{bid}.ssm_norm",
    MODEL_TENSOR.SSM_OUT:                   "blk.{bid}.ssm_out",
    MODEL_TENSOR.TIME_MIX_W0:               "blk.{bid}.time_mix_w0",
    MODEL_TENSOR.TIME_MIX_W1:               "blk.{bid}.time_mix_w1",
    MODEL_TENSOR.TIME_MIX_W2:               "blk.{bid}.time_mix_w2",
    MODEL_TENSOR.TIME_MIX_A0:               "blk.{bid}.time_mix_a0",
    MODEL_TENSOR.TIME_MIX_A1:               "blk.{bid}.time_mix_a1",
    MODEL_TENSOR.TIME_MIX_A2:               "blk.{bid}.time_mix_a2",
    MODEL_TENSOR.TIME_MIX_V0:               "blk.{bid}.time_mix_v0",
    MODEL_TENSOR.TIME_MIX_V1:               "blk.{bid}.time_mix_v1",
    MODEL_TENSOR.TIME_MIX_V2:               "blk.{bid}.time_mix_v2",
    MODEL_TENSOR.TIME_MIX_G1:               "blk.{bid}.time_mix_g1",
    MODEL_TENSOR.TIME_MIX_G2:               "blk.{bid}.time_mix_g2",
    MODEL_TENSOR.TIME_MIX_K_K:              "blk.{bid}.time_mix_k_k",
    MODEL_TENSOR.TIME_MIX_K_A:              "blk.{bid}.time_mix_k_a",
    MODEL_TENSOR.TIME_MIX_R_K:              "blk.{bid}.time_mix_r_k",
    MODEL_TENSOR.TIME_MIX_LERP_X:           "blk.{bid}.time_mix_lerp_x",
    MODEL_TENSOR.TIME_MIX_LERP_K:           "blk.{bid}.time_mix_lerp_k",
    MODEL_TENSOR.TIME_MIX_LERP_V:           "blk.{bid}.time_mix_lerp_v",
    MODEL_TENSOR.TIME_MIX_LERP_R:           "blk.{bid}.time_mix_lerp_r",
    MODEL_TENSOR.TIME_MIX_LERP_G:           "blk.{bid}.time_mix_lerp_g",
    MODEL_TENSOR.TIME_MIX_LERP_FUSED:       "blk.{bid}.time_mix_lerp_fused",
    MODEL_TENSOR.TIME_MIX_LERP_W:           "blk.{bid}.time_mix_lerp_w",
    MODEL_TENSOR.TIME_MIX_FIRST:            "blk.{bid}.time_mix_first",
    MODEL_TENSOR.TIME_MIX_DECAY:            "blk.{bid}.time_mix_decay",
    MODEL_TENSOR.TIME_MIX_DECAY_W1:         "blk.{bid}.time_mix_decay_w1",
    MODEL_TENSOR.TIME_MIX_DECAY_W2:         "blk.{bid}.time_mix_decay_w2",
    MODEL_TENSOR.TIME_MIX_KEY:              "blk.{bid}.time_mix_key",
    MODEL_TENSOR.TIME_MIX_VALUE:            "blk.{bid}.time_mix_value",
    MODEL_TENSOR.TIME_MIX_RECEPTANCE:       "blk.{bid}.time_mix_receptance",
    MODEL_TENSOR.TIME_MIX_GATE:             "blk.{bid}.time_mix_gate",
    MODEL_TENSOR.TIME_MIX_LN:               "blk.{bid}.time_mix_ln",
    MODEL_TENSOR.TIME_MIX_OUTPUT:           "blk.{bid}.time_mix_output",
    MODEL_TENSOR.CHANNEL_MIX_LERP_K:        "blk.{bid}.channel_mix_lerp_k",
    MODEL_TENSOR.CHANNEL_MIX_LERP_R:        "blk.{bid}.channel_mix_lerp_r",
    MODEL_TENSOR.CHANNEL_MIX_KEY:           "blk.{bid}.channel_mix_key",
    MODEL_TENSOR.CHANNEL_MIX_RECEPTANCE:    "blk.{bid}.channel_mix_receptance",
    MODEL_TENSOR.CHANNEL_MIX_VALUE:         "blk.{bid}.channel_mix_value",
    MODEL_TENSOR.ATTN_Q_A:                  "blk.{bid}.attn_q_a",
    MODEL_TENSOR.ATTN_Q_B:                  "blk.{bid}.attn_q_b",
    MODEL_TENSOR.ATTN_KV_A_MQA:             "blk.{bid}.attn_kv_a_mqa",
    MODEL_TENSOR.ATTN_KV_B:                 "blk.{bid}.attn_kv_b",
    MODEL_TENSOR.ATTN_K_B:                  "blk.{bid}.attn_k_b",
    MODEL_TENSOR.ATTN_V_B:                  "blk.{bid}.attn_v_b",
    MODEL_TENSOR.ATTN_Q_A_NORM:             "blk.{bid}.attn_q_a_norm",
    MODEL_TENSOR.ATTN_KV_A_NORM:            "blk.{bid}.attn_kv_a_norm",
    MODEL_TENSOR.ATTN_SUB_NORM:             "blk.{bid}.attn_sub_norm",
    MODEL_TENSOR.FFN_SUB_NORM:              "blk.{bid}.ffn_sub_norm",
    MODEL_TENSOR.DEC_ATTN_NORM:             "dec.blk.{bid}.attn_norm",
    MODEL_TENSOR.DEC_ATTN_Q:                "dec.blk.{bid}.attn_q",
    MODEL_TENSOR.DEC_ATTN_K:                "dec.blk.{bid}.attn_k",
    MODEL_TENSOR.DEC_ATTN_V:                "dec.blk.{bid}.attn_v",
    MODEL_TENSOR.DEC_ATTN_OUT:              "dec.blk.{bid}.attn_o",
    MODEL_TENSOR.DEC_ATTN_REL_B:            "dec.blk.{bid}.attn_rel_b",
    MODEL_TENSOR.DEC_CROSS_ATTN_NORM:       "dec.blk.{bid}.cross_attn_norm",
    MODEL_TENSOR.DEC_CROSS_ATTN_Q:          "dec.blk.{bid}.cross_attn_q",
    MODEL_TENSOR.DEC_CROSS_ATTN_K:          "dec.blk.{bid}.cross_attn_k",
    MODEL_TENSOR.DEC_CROSS_ATTN_V:          "dec.blk.{bid}.cross_attn_v",
    MODEL_TENSOR.DEC_CROSS_ATTN_OUT:        "dec.blk.{bid}.cross_attn_o",
    MODEL_TENSOR.DEC_CROSS_ATTN_REL_B:      "dec.blk.{bid}.cross_attn_rel_b",
    MODEL_TENSOR.DEC_FFN_NORM:              "dec.blk.{bid}.ffn_norm",
    MODEL_TENSOR.DEC_FFN_GATE:              "dec.blk.{bid}.ffn_gate",
    MODEL_TENSOR.DEC_FFN_DOWN:              "dec.blk.{bid}.ffn_down",
    MODEL_TENSOR.DEC_FFN_UP:                "dec.blk.{bid}.ffn_up",
    MODEL_TENSOR.DEC_OUTPUT_NORM:           "dec.output_norm",
    MODEL_TENSOR.ENC_ATTN_NORM:             "enc.blk.{bid}.attn_norm",
    MODEL_TENSOR.ENC_ATTN_Q:                "enc.blk.{bid}.attn_q",
    MODEL_TENSOR.ENC_ATTN_K:                "enc.blk.{bid}.attn_k",
    MODEL_TENSOR.ENC_ATTN_V:                "enc.blk.{bid}.attn_v",
    MODEL_TENSOR.ENC_ATTN_OUT:              "enc.blk.{bid}.attn_o",
    MODEL_TENSOR.ENC_ATTN_REL_B:            "enc.blk.{bid}.attn_rel_b",
    MODEL_TENSOR.ENC_FFN_NORM:              "enc.blk.{bid}.ffn_norm",
    MODEL_TENSOR.ENC_FFN_GATE:              "enc.blk.{bid}.ffn_gate",
    MODEL_TENSOR.ENC_FFN_DOWN:              "enc.blk.{bid}.ffn_down",
    MODEL_TENSOR.ENC_FFN_UP:                "enc.blk.{bid}.ffn_up",
    MODEL_TENSOR.ENC_OUTPUT_NORM:           "enc.output_norm",
    MODEL_TENSOR.CLS:                       "cls",
    MODEL_TENSOR.CLS_OUT:                   "cls.output",
    MODEL_TENSOR.CONV1D:                    "conv1d",
    MODEL_TENSOR.CONVNEXT_DW:               "convnext.{bid}.dw",
    MODEL_TENSOR.CONVNEXT_NORM:             "convnext.{bid}.norm",
    MODEL_TENSOR.CONVNEXT_PW1:              "convnext.{bid}.pw1",
    MODEL_TENSOR.CONVNEXT_PW2:              "convnext.{bid}.pw2",
    MODEL_TENSOR.CONVNEXT_GAMMA:            "convnext.{bid}.gamma",
    MODEL_TENSOR.POSNET_CONV1:              "posnet.{bid}.conv1",
    MODEL_TENSOR.POSNET_CONV2:              "posnet.{bid}.conv2",
    MODEL_TENSOR.POSNET_NORM:               "posnet.{bid}.norm",
    MODEL_TENSOR.POSNET_NORM1:              "posnet.{bid}.norm1",
    MODEL_TENSOR.POSNET_NORM2:              "posnet.{bid}.norm2",
    MODEL_TENSOR.POSNET_ATTN_NORM:          "posnet.{bid}.attn_norm",
    MODEL_TENSOR.POSNET_ATTN_Q:             "posnet.{bid}.attn_q",
    MODEL_TENSOR.POSNET_ATTN_K:             "posnet.{bid}.attn_k",
    MODEL_TENSOR.POSNET_ATTN_V:             "posnet.{bid}.attn_v",
    MODEL_TENSOR.POSNET_ATTN_OUT:           "posnet.{bid}.attn_output",
    # vision
    MODEL_TENSOR.V_MMPROJ:                  "mm.{bid}",
    MODEL_TENSOR.V_MMPROJ_FC:               "mm.model.fc",
    MODEL_TENSOR.V_MMPROJ_MLP:              "mm.model.mlp.{bid}",
    MODEL_TENSOR.V_MMPROJ_PEG:              "mm.model.peg.{bid}",
    MODEL_TENSOR.V_ENC_EMBD_CLS:            "v.class_embd",
    MODEL_TENSOR.V_ENC_EMBD_PATCH:          "v.patch_embd",
    MODEL_TENSOR.V_ENC_EMBD_POS:            "v.position_embd",
    MODEL_TENSOR.V_ENC_ATTN_Q:              "v.blk.{bid}.attn_q",
    MODEL_TENSOR.V_ENC_ATTN_Q_NORM:         "v.blk.{bid}.attn_q_norm",
    MODEL_TENSOR.V_ENC_ATTN_K:              "v.blk.{bid}.attn_k",
    MODEL_TENSOR.V_ENC_ATTN_K_NORM:         "v.blk.{bid}.attn_k_norm",
    MODEL_TENSOR.V_ENC_ATTN_V:              "v.blk.{bid}.attn_v",
    MODEL_TENSOR.V_ENC_INPUT_NORM:          "v.blk.{bid}.ln1",
    MODEL_TENSOR.V_ENC_ATTN_O:              "v.blk.{bid}.attn_out",
    MODEL_TENSOR.V_ENC_ATTN_O_NORM:         "v.blk.{bid}.attn_out_norm",
    MODEL_TENSOR.V_ENC_POST_ATTN_NORM:      "v.blk.{bid}.ln2",
    MODEL_TENSOR.V_ENC_FFN_UP:              "v.blk.{bid}.ffn_up",
    MODEL_TENSOR.V_ENC_FFN_GATE:            "v.blk.{bid}.ffn_gate",
    MODEL_TENSOR.V_ENC_FFN_DOWN:            "v.blk.{bid}.ffn_down",
    MODEL_TENSOR.V_LAYER_SCALE_1:           "v.blk.{bid}.ls1",
    MODEL_TENSOR.V_LAYER_SCALE_2:           "v.blk.{bid}.ls2",
    MODEL_TENSOR.V_PRE_NORM:                "v.pre_ln",
    MODEL_TENSOR.V_POST_NORM:               "v.post_ln",
    MODEL_TENSOR.V_MM_INP_PROJ:             "mm.input_projection",
    MODEL_TENSOR.V_MM_INP_NORM:             "mm.input_norm",
    MODEL_TENSOR.V_MM_SOFT_EMB_NORM:        "mm.soft_emb_norm",
    MODEL_TENSOR.V_RESMPL_POS_EMBD_K:       "resampler.pos_embd_k",
    MODEL_TENSOR.V_RESMPL_ATTN_Q:           "resampler.attn.q",
    MODEL_TENSOR.V_RESMPL_ATTN_K:           "resampler.attn.k",
    MODEL_TENSOR.V_RESMPL_ATTN_V:           "resampler.attn.v",
    MODEL_TENSOR.V_RESMPL_ATTN_OUT:         "resampler.attn.out",
    MODEL_TENSOR.V_RESMPL_KV:               "resampler.kv",
    MODEL_TENSOR.V_RESMPL_KV_NORM:          "resampler.ln_kv",
    MODEL_TENSOR.V_RESMPL_POST_NORM:        "resampler.ln_post",
    MODEL_TENSOR.V_RESMPL_Q_NORM:           "resampler.ln_q",
    MODEL_TENSOR.V_RESMPL_PROJ:             "resampler.proj",
    MODEL_TENSOR.V_RESMPL_QUERY:            "resampler.query",
    MODEL_TENSOR.V_TOK_EMBD_IMG_BREAK:      "v.token_embd.img_break", # pixtral
    MODEL_TENSOR.V_MM_PATCH_MERGER:         "mm.patch_merger", # mistral small 3.1
    # audio (mtmd)
    MODEL_TENSOR.A_ENC_EMBD_POS:            "a.position_embd",
    MODEL_TENSOR.A_ENC_CONV1D:              "a.conv1d.{bid}",
    MODEL_TENSOR.A_PRE_NORM:                "a.pre_ln",
    MODEL_TENSOR.A_POST_NORM:               "a.post_ln",
    MODEL_TENSOR.A_ENC_ATTN_Q:              "a.blk.{bid}.attn_q",
    MODEL_TENSOR.A_ENC_ATTN_K:              "a.blk.{bid}.attn_k",
    MODEL_TENSOR.A_ENC_ATTN_V:              "a.blk.{bid}.attn_v",
    MODEL_TENSOR.A_ENC_INPUT_NORM:          "a.blk.{bid}.ln1",
    MODEL_TENSOR.A_ENC_OUTPUT:              "a.blk.{bid}.attn_out",
    MODEL_TENSOR.A_ENC_OUTPUT_NORM:         "a.blk.{bid}.ln2",
    MODEL_TENSOR.A_ENC_FFN_UP:              "a.blk.{bid}.ffn_up",
    MODEL_TENSOR.A_ENC_FFN_GATE:            "a.blk.{bid}.ffn_gate",
    MODEL_TENSOR.A_ENC_FFN_DOWN:            "a.blk.{bid}.ffn_down",
    MODEL_TENSOR.A_MMPROJ:                  "mm.a.mlp.{bid}",
    MODEL_TENSOR.A_MMPROJ_FC:               "mm.a.fc",
    MODEL_TENSOR.A_MM_NORM_PRE:             "mm.a.norm_pre",
    MODEL_TENSOR.A_MM_NORM_MID:             "mm.a.norm_mid",
}

MODEL_TENSORS: dict[MODEL_ARCH, list[MODEL_TENSOR]] = {
    MODEL_ARCH.MMPROJ: [
        MODEL_TENSOR.V_MMPROJ,
        MODEL_TENSOR.V_MMPROJ_FC,
        MODEL_TENSOR.V_MMPROJ_MLP,
        MODEL_TENSOR.V_MMPROJ_PEG,
        MODEL_TENSOR.V_ENC_EMBD_CLS,
        MODEL_TENSOR.V_ENC_EMBD_PATCH,
        MODEL_TENSOR.V_ENC_EMBD_POS,
        MODEL_TENSOR.V_ENC_INPUT_NORM,
        MODEL_TENSOR.V_ENC_ATTN_Q,
        MODEL_TENSOR.V_ENC_ATTN_Q_NORM,
        MODEL_TENSOR.V_ENC_ATTN_K,
        MODEL_TENSOR.V_ENC_ATTN_K_NORM,
        MODEL_TENSOR.V_ENC_ATTN_V,
        MODEL_TENSOR.V_ENC_ATTN_O,
        MODEL_TENSOR.V_ENC_ATTN_O_NORM,
        MODEL_TENSOR.V_ENC_POST_ATTN_NORM,
        MODEL_TENSOR.V_ENC_FFN_UP,
        MODEL_TENSOR.V_ENC_FFN_GATE,
        MODEL_TENSOR.V_ENC_FFN_DOWN,
        MODEL_TENSOR.V_LAYER_SCALE_1,
        MODEL_TENSOR.V_LAYER_SCALE_2,
        MODEL_TENSOR.V_PRE_NORM,
        MODEL_TENSOR.V_POST_NORM,
        MODEL_TENSOR.V_MM_INP_PROJ,
        MODEL_TENSOR.V_MM_INP_NORM,
        MODEL_TENSOR.V_MM_SOFT_EMB_NORM,
        MODEL_TENSOR.V_RESMPL_POS_EMBD_K,
        MODEL_TENSOR.V_RESMPL_ATTN_Q,
        MODEL_TENSOR.V_RESMPL_ATTN_K,
        MODEL_TENSOR.V_RESMPL_ATTN_V,
        MODEL_TENSOR.V_RESMPL_ATTN_OUT,
        MODEL_TENSOR.V_RESMPL_KV,
        MODEL_TENSOR.V_RESMPL_KV_NORM,
        MODEL_TENSOR.V_RESMPL_POST_NORM,
        MODEL_TENSOR.V_RESMPL_Q_NORM,
        MODEL_TENSOR.V_RESMPL_PROJ,
        MODEL_TENSOR.V_RESMPL_QUERY,
        MODEL_TENSOR.V_TOK_EMBD_IMG_BREAK,
        MODEL_TENSOR.V_MM_PATCH_MERGER,
        # audio
        MODEL_TENSOR.A_ENC_EMBD_POS,
        MODEL_TENSOR.A_ENC_CONV1D,
        MODEL_TENSOR.A_PRE_NORM,
        MODEL_TENSOR.A_POST_NORM,
        MODEL_TENSOR.A_ENC_ATTN_Q,
        MODEL_TENSOR.A_ENC_ATTN_K,
        MODEL_TENSOR.A_ENC_ATTN_V,
        MODEL_TENSOR.A_ENC_INPUT_NORM,
        MODEL_TENSOR.A_ENC_OUTPUT,
        MODEL_TENSOR.A_ENC_OUTPUT_NORM,
        MODEL_TENSOR.A_ENC_FFN_UP,
        MODEL_TENSOR.A_ENC_FFN_GATE,
        MODEL_TENSOR.A_ENC_FFN_DOWN,
        MODEL_TENSOR.A_MMPROJ,
        MODEL_TENSOR.A_MMPROJ_FC,
        MODEL_TENSOR.A_MM_NORM_PRE,
        MODEL_TENSOR.A_MM_NORM_MID,
    ],
    MODEL_ARCH.LLAMA: [
        MODEL_TENSOR.TOKEN_EMBD,
        MODEL_TENSOR.OUTPUT_NORM,
        MODEL_TENSOR.OUTPUT,
        MODEL_TENSOR.ROPE_FREQS,
        MODEL_TENSOR.ATTN_NORM,
        MODEL_TENSOR.ATTN_Q,
        MODEL_TENSOR.ATTN_K,
        MODEL_TENSOR.ATTN_V,
        MODEL_TENSOR.ATTN_OUT,
        MODEL_TENSOR.ATTN_ROT_EMBD,
        MODEL_TENSOR.FFN_GATE_INP,
        MODEL_TENSOR.FFN_NORM,
        MODEL_TENSOR.FFN_GATE,
        MODEL_TENSOR.FFN_DOWN,
        MODEL_TENSOR.FFN_UP,
        MODEL_TENSOR.FFN_GATE_EXP,
        MODEL_TENSOR.FFN_DOWN_EXP,
        MODEL_TENSOR.FFN_UP_EXP,
    ],
    MODEL_ARCH.LLAMA4: [
        MODEL_TENSOR.TOKEN_EMBD,
        MODEL_TENSOR.OUTPUT_NORM,
        MODEL_TENSOR.OUTPUT,
        MODEL_TENSOR.ROPE_FREQS,
        MODEL_TENSOR.ATTN_NORM,
        MODEL_TENSOR.ATTN_Q,
        MODEL_TENSOR.ATTN_K,
        MODEL_TENSOR.ATTN_V,
        MODEL_TENSOR.ATTN_OUT,
        MODEL_TENSOR.ATTN_ROT_EMBD,
        MODEL_TENSOR.FFN_GATE_INP,
        MODEL_TENSOR.FFN_NORM,
        MODEL_TENSOR.FFN_GATE,
        MODEL_TENSOR.FFN_DOWN,
        MODEL_TENSOR.FFN_UP,
        MODEL_TENSOR.FFN_GATE_EXP,
        MODEL_TENSOR.FFN_DOWN_EXP,
        MODEL_TENSOR.FFN_UP_EXP,
        MODEL_TENSOR.FFN_GATE_SHEXP,
        MODEL_TENSOR.FFN_DOWN_SHEXP,
        MODEL_TENSOR.FFN_UP_SHEXP,
    ],
    MODEL_ARCH.DECI: [
        MODEL_TENSOR.TOKEN_EMBD,
        MODEL_TENSOR.OUTPUT_NORM,
        MODEL_TENSOR.OUTPUT,
        MODEL_TENSOR.ROPE_FREQS,
        MODEL_TENSOR.ATTN_NORM,
        MODEL_TENSOR.ATTN_Q,
        MODEL_TENSOR.ATTN_K,
        MODEL_TENSOR.ATTN_V,
        MODEL_TENSOR.ATTN_OUT,
        MODEL_TENSOR.ATTN_ROT_EMBD,
        MODEL_TENSOR.FFN_GATE_INP,
        MODEL_TENSOR.FFN_NORM,
        MODEL_TENSOR.FFN_GATE,
        MODEL_TENSOR.FFN_DOWN,
        MODEL_TENSOR.FFN_UP,
        MODEL_TENSOR.FFN_GATE_EXP,
        MODEL_TENSOR.FFN_DOWN_EXP,
        MODEL_TENSOR.FFN_UP_EXP,
    ],
    MODEL_ARCH.GROK: [
        MODEL_TENSOR.TOKEN_EMBD,
        MODEL_TENSOR.OUTPUT_NORM,
        MODEL_TENSOR.OUTPUT,
        MODEL_TENSOR.ROPE_FREQS,
        MODEL_TENSOR.ATTN_NORM,
        MODEL_TENSOR.ATTN_Q,
        MODEL_TENSOR.ATTN_K,
        MODEL_TENSOR.ATTN_V,
        MODEL_TENSOR.ATTN_OUT,
        MODEL_TENSOR.ATTN_ROT_EMBD,
        MODEL_TENSOR.ATTN_OUT_NORM,
        MODEL_TENSOR.FFN_GATE_INP,
        MODEL_TENSOR.FFN_NORM,
        MODEL_TENSOR.FFN_GATE,
        MODEL_TENSOR.FFN_DOWN,
        MODEL_TENSOR.FFN_UP,
        MODEL_TENSOR.FFN_GATE_EXP,
        MODEL_TENSOR.FFN_DOWN_EXP,
        MODEL_TENSOR.FFN_UP_EXP,
        MODEL_TENSOR.LAYER_OUT_NORM,
    ],
    MODEL_ARCH.GPTNEOX: [
        MODEL_TENSOR.TOKEN_EMBD,
        MODEL_TENSOR.OUTPUT_NORM,
        MODEL_TENSOR.OUTPUT,
        MODEL_TENSOR.ATTN_NORM,
        MODEL_TENSOR.ATTN_QKV,
        MODEL_TENSOR.ATTN_OUT,
        MODEL_TENSOR.FFN_NORM,
        MODEL_TENSOR.FFN_DOWN,
        MODEL_TENSOR.FFN_UP,
    ],
    MODEL_ARCH.FALCON: [
        MODEL_TENSOR.TOKEN_EMBD,
        MODEL_TENSOR.OUTPUT_NORM,
        MODEL_TENSOR.OUTPUT,
        MODEL_TENSOR.ATTN_NORM,
        MODEL_TENSOR.ATTN_NORM_2,
        MODEL_TENSOR.ATTN_QKV,
        MODEL_TENSOR.ATTN_OUT,
        MODEL_TENSOR.FFN_DOWN,
        MODEL_TENSOR.FFN_UP,
    ],
    MODEL_ARCH.BAICHUAN: [
        MODEL_TENSOR.TOKEN_EMBD,
        MODEL_TENSOR.OUTPUT_NORM,
        MODEL_TENSOR.OUTPUT,
        MODEL_TENSOR.ROPE_FREQS,
        MODEL_TENSOR.ATTN_NORM,
        MODEL_TENSOR.ATTN_Q,
        MODEL_TENSOR.ATTN_K,
        MODEL_TENSOR.ATTN_V,
        MODEL_TENSOR.ATTN_OUT,
        MODEL_TENSOR.ATTN_ROT_EMBD,
        MODEL_TENSOR.FFN_NORM,
        MODEL_TENSOR.FFN_GATE,
        MODEL_TENSOR.FFN_DOWN,
        MODEL_TENSOR.FFN_UP,
    ],
    MODEL_ARCH.STARCODER: [
        MODEL_TENSOR.TOKEN_EMBD,
        MODEL_TENSOR.POS_EMBD,
        MODEL_TENSOR.OUTPUT_NORM,
        MODEL_TENSOR.OUTPUT,
        MODEL_TENSOR.ATTN_NORM,
        MODEL_TENSOR.ATTN_QKV,
        MODEL_TENSOR.ATTN_OUT,
        MODEL_TENSOR.FFN_NORM,
        MODEL_TENSOR.FFN_DOWN,
        MODEL_TENSOR.FFN_UP,
    ],
    MODEL_ARCH.BERT: [
        MODEL_TENSOR.TOKEN_EMBD,
        MODEL_TENSOR.TOKEN_EMBD_NORM,
        MODEL_TENSOR.TOKEN_TYPES,
        MODEL_TENSOR.POS_EMBD,
        MODEL_TENSOR.OUTPUT_NORM,
        MODEL_TENSOR.ATTN_OUT_NORM,
        MODEL_TENSOR.ATTN_QKV,
        MODEL_TENSOR.ATTN_Q,
        MODEL_TENSOR.ATTN_K,
        MODEL_TENSOR.ATTN_V,
        MODEL_TENSOR.ATTN_OUT,
        MODEL_TENSOR.FFN_DOWN,
        MODEL_TENSOR.FFN_UP,
        MODEL_TENSOR.LAYER_OUT_NORM,
        MODEL_TENSOR.CLS,
        MODEL_TENSOR.CLS_OUT,
    ],
    MODEL_ARCH.NOMIC_BERT: [
        MODEL_TENSOR.TOKEN_EMBD,
        MODEL_TENSOR.TOKEN_EMBD_NORM,
        MODEL_TENSOR.TOKEN_TYPES,
        MODEL_TENSOR.POS_EMBD,
        MODEL_TENSOR.OUTPUT_NORM,
        MODEL_TENSOR.ATTN_OUT_NORM,
        MODEL_TENSOR.ATTN_QKV,
        MODEL_TENSOR.ATTN_OUT,
        MODEL_TENSOR.FFN_GATE,
        MODEL_TENSOR.FFN_DOWN,
        MODEL_TENSOR.FFN_UP,
        MODEL_TENSOR.LAYER_OUT_NORM,
    ],
    MODEL_ARCH.NOMIC_BERT_MOE: [
        MODEL_TENSOR.TOKEN_EMBD,
        MODEL_TENSOR.TOKEN_EMBD_NORM,
        MODEL_TENSOR.TOKEN_TYPES,
        MODEL_TENSOR.POS_EMBD,
        MODEL_TENSOR.OUTPUT_NORM,
        MODEL_TENSOR.ATTN_OUT_NORM,
        MODEL_TENSOR.ATTN_QKV,
        MODEL_TENSOR.ATTN_OUT,
        MODEL_TENSOR.FFN_DOWN,
        MODEL_TENSOR.FFN_UP,
        MODEL_TENSOR.FFN_GATE_INP,
        MODEL_TENSOR.FFN_DOWN_EXP,
        MODEL_TENSOR.FFN_UP_EXP,
        MODEL_TENSOR.LAYER_OUT_NORM,
    ],
    MODEL_ARCH.NEO_BERT: [
        MODEL_TENSOR.TOKEN_EMBD,
        MODEL_TENSOR.ATTN_NORM,
        MODEL_TENSOR.ATTN_QKV,
        MODEL_TENSOR.ATTN_OUT,
        MODEL_TENSOR.FFN_NORM,
        MODEL_TENSOR.FFN_DOWN,
        MODEL_TENSOR.FFN_UP,
        MODEL_TENSOR.ENC_OUTPUT_NORM,
        MODEL_TENSOR.CLS,
        MODEL_TENSOR.CLS_OUT,
    ],
    MODEL_ARCH.JINA_BERT_V2: [
        MODEL_TENSOR.TOKEN_EMBD,
        MODEL_TENSOR.TOKEN_EMBD_NORM,
        MODEL_TENSOR.TOKEN_TYPES,
        MODEL_TENSOR.ATTN_NORM_2,
        MODEL_TENSOR.ATTN_OUT_NORM,
        MODEL_TENSOR.ATTN_Q,
        MODEL_TENSOR.ATTN_Q_NORM,
        MODEL_TENSOR.ATTN_K,
        MODEL_TENSOR.ATTN_K_NORM,
        MODEL_TENSOR.ATTN_V,
        MODEL_TENSOR.ATTN_OUT,
        MODEL_TENSOR.FFN_UP,
        MODEL_TENSOR.FFN_GATE,
        MODEL_TENSOR.FFN_DOWN,
        MODEL_TENSOR.LAYER_OUT_NORM,
        MODEL_TENSOR.CLS,
    ],
    MODEL_ARCH.MPT: [
        MODEL_TENSOR.TOKEN_EMBD,
        MODEL_TENSOR.OUTPUT_NORM,
        MODEL_TENSOR.OUTPUT,
        MODEL_TENSOR.ATTN_NORM,
        MODEL_TENSOR.ATTN_QKV,
        MODEL_TENSOR.ATTN_OUT,
        MODEL_TENSOR.FFN_NORM,
        MODEL_TENSOR.FFN_DOWN,
        MODEL_TENSOR.FFN_UP,
        MODEL_TENSOR.FFN_ACT,
        MODEL_TENSOR.ATTN_Q_NORM,
        MODEL_TENSOR.ATTN_K_NORM,
        MODEL_TENSOR.POS_EMBD,
    ],
    MODEL_ARCH.GPTJ: [
        MODEL_TENSOR.TOKEN_EMBD,
        MODEL_TENSOR.OUTPUT_NORM,
        MODEL_TENSOR.OUTPUT,
        MODEL_TENSOR.ATTN_NORM,
        MODEL_TENSOR.ATTN_Q,
        MODEL_TENSOR.ATTN_K,
        MODEL_TENSOR.ATTN_V,
        MODEL_TENSOR.ATTN_OUT,
        MODEL_TENSOR.FFN_DOWN,
        MODEL_TENSOR.FFN_UP,
    ],
    MODEL_ARCH.REFACT: [
        MODEL_TENSOR.TOKEN_EMBD,
        MODEL_TENSOR.OUTPUT_NORM,
        MODEL_TENSOR.OUTPUT,
        MODEL_TENSOR.ATTN_NORM,
        MODEL_TENSOR.ATTN_Q,
        MODEL_TENSOR.ATTN_K,
        MODEL_TENSOR.ATTN_V,
        MODEL_TENSOR.ATTN_OUT,
        MODEL_TENSOR.FFN_NORM,
        MODEL_TENSOR.FFN_GATE,
        MODEL_TENSOR.FFN_DOWN,
        MODEL_TENSOR.FFN_UP,
    ],
    MODEL_ARCH.BLOOM: [
        MODEL_TENSOR.TOKEN_EMBD,
        MODEL_TENSOR.TOKEN_EMBD_NORM,
        MODEL_TENSOR.OUTPUT_NORM,
        MODEL_TENSOR.OUTPUT,
        MODEL_TENSOR.ATTN_NORM,
        MODEL_TENSOR.ATTN_QKV,
        MODEL_TENSOR.ATTN_OUT,
        MODEL_TENSOR.FFN_NORM,
        MODEL_TENSOR.FFN_DOWN,
        MODEL_TENSOR.FFN_UP,
    ],
    MODEL_ARCH.STABLELM: [
        MODEL_TENSOR.TOKEN_EMBD,
        MODEL_TENSOR.OUTPUT_NORM,
        MODEL_TENSOR.OUTPUT,
        MODEL_TENSOR.ROPE_FREQS,
        MODEL_TENSOR.ATTN_NORM,
        MODEL_TENSOR.ATTN_Q,
        MODEL_TENSOR.ATTN_K,
        MODEL_TENSOR.ATTN_V,
        MODEL_TENSOR.ATTN_OUT,
        MODEL_TENSOR.FFN_NORM,
        MODEL_TENSOR.FFN_GATE,
        MODEL_TENSOR.FFN_DOWN,
        MODEL_TENSOR.FFN_UP,
        MODEL_TENSOR.ATTN_Q_NORM,
        MODEL_TENSOR.ATTN_K_NORM,
    ],
    MODEL_ARCH.QWEN: [
        MODEL_TENSOR.TOKEN_EMBD,
        MODEL_TENSOR.OUTPUT_NORM,
        MODEL_TENSOR.OUTPUT,
        MODEL_TENSOR.ROPE_FREQS,
        MODEL_TENSOR.ATTN_NORM,
        MODEL_TENSOR.ATTN_QKV,
        MODEL_TENSOR.ATTN_OUT,
        MODEL_TENSOR.ATTN_ROT_EMBD,
        MODEL_TENSOR.FFN_NORM,
        MODEL_TENSOR.FFN_GATE,
        MODEL_TENSOR.FFN_DOWN,
        MODEL_TENSOR.FFN_UP,
    ],
    MODEL_ARCH.QWEN2: [
        MODEL_TENSOR.TOKEN_EMBD,
        MODEL_TENSOR.OUTPUT_NORM,
        MODEL_TENSOR.OUTPUT,
        MODEL_TENSOR.ROPE_FREQS,
        MODEL_TENSOR.ATTN_NORM,
        MODEL_TENSOR.ATTN_Q,
        MODEL_TENSOR.ATTN_K,
        MODEL_TENSOR.ATTN_V,
        MODEL_TENSOR.ATTN_OUT,
        MODEL_TENSOR.FFN_NORM,
        MODEL_TENSOR.FFN_GATE,
        MODEL_TENSOR.FFN_DOWN,
        MODEL_TENSOR.FFN_UP,
    ],
    MODEL_ARCH.QWEN2VL: [
        MODEL_TENSOR.TOKEN_EMBD,
        MODEL_TENSOR.OUTPUT_NORM,
        MODEL_TENSOR.OUTPUT,
        MODEL_TENSOR.ATTN_NORM,
        MODEL_TENSOR.ATTN_Q,
        MODEL_TENSOR.ATTN_K,
        MODEL_TENSOR.ATTN_V,
        MODEL_TENSOR.ATTN_OUT,
        MODEL_TENSOR.FFN_NORM,
        MODEL_TENSOR.FFN_GATE,
        MODEL_TENSOR.FFN_DOWN,
        MODEL_TENSOR.FFN_UP,
    ],
    MODEL_ARCH.QWEN2MOE: [
        MODEL_TENSOR.TOKEN_EMBD,
        MODEL_TENSOR.OUTPUT_NORM,
        MODEL_TENSOR.OUTPUT,
        MODEL_TENSOR.ATTN_NORM,
        MODEL_TENSOR.ATTN_Q,
        MODEL_TENSOR.ATTN_K,
        MODEL_TENSOR.ATTN_V,
        MODEL_TENSOR.ATTN_OUT,
        MODEL_TENSOR.FFN_NORM,
        MODEL_TENSOR.FFN_GATE_INP,
        MODEL_TENSOR.FFN_GATE_EXP,
        MODEL_TENSOR.FFN_DOWN_EXP,
        MODEL_TENSOR.FFN_UP_EXP,
        MODEL_TENSOR.FFN_GATE_INP_SHEXP,
        MODEL_TENSOR.FFN_GATE_SHEXP,
        MODEL_TENSOR.FFN_DOWN_SHEXP,
        MODEL_TENSOR.FFN_UP_SHEXP,
    ],
    MODEL_ARCH.QWEN3: [
        MODEL_TENSOR.TOKEN_EMBD,
        MODEL_TENSOR.OUTPUT_NORM,
        MODEL_TENSOR.OUTPUT,
        MODEL_TENSOR.ROPE_FREQS,
        MODEL_TENSOR.ATTN_NORM,
        MODEL_TENSOR.ATTN_Q,
        MODEL_TENSOR.ATTN_Q_NORM,
        MODEL_TENSOR.ATTN_K,
        MODEL_TENSOR.ATTN_K_NORM,
        MODEL_TENSOR.ATTN_V,
        MODEL_TENSOR.ATTN_OUT,
        MODEL_TENSOR.FFN_NORM,
        MODEL_TENSOR.FFN_GATE,
        MODEL_TENSOR.FFN_DOWN,
        MODEL_TENSOR.FFN_UP,
    ],
    MODEL_ARCH.QWEN3MOE: [
        MODEL_TENSOR.TOKEN_EMBD,
        MODEL_TENSOR.OUTPUT_NORM,
        MODEL_TENSOR.OUTPUT,
        MODEL_TENSOR.ATTN_NORM,
        MODEL_TENSOR.ATTN_Q,
        MODEL_TENSOR.ATTN_Q_NORM,
        MODEL_TENSOR.ATTN_K,
        MODEL_TENSOR.ATTN_K_NORM,
        MODEL_TENSOR.ATTN_V,
        MODEL_TENSOR.ATTN_OUT,
        MODEL_TENSOR.FFN_NORM,
        MODEL_TENSOR.FFN_GATE_INP,
        MODEL_TENSOR.FFN_GATE_EXP,
        MODEL_TENSOR.FFN_DOWN_EXP,
        MODEL_TENSOR.FFN_UP_EXP,
    ],
    MODEL_ARCH.PLAMO: [
        MODEL_TENSOR.TOKEN_EMBD,
        MODEL_TENSOR.OUTPUT_NORM,
        MODEL_TENSOR.OUTPUT,
        MODEL_TENSOR.ROPE_FREQS,
        MODEL_TENSOR.ATTN_NORM,
        MODEL_TENSOR.ATTN_Q,
        MODEL_TENSOR.ATTN_K,
        MODEL_TENSOR.ATTN_V,
        MODEL_TENSOR.ATTN_OUT,
        MODEL_TENSOR.ATTN_ROT_EMBD,
        MODEL_TENSOR.FFN_GATE,
        MODEL_TENSOR.FFN_DOWN,
        MODEL_TENSOR.FFN_UP,
    ],
    MODEL_ARCH.GPT2: [
        MODEL_TENSOR.TOKEN_EMBD,
        MODEL_TENSOR.POS_EMBD,
        MODEL_TENSOR.OUTPUT_NORM,
        MODEL_TENSOR.OUTPUT,
        MODEL_TENSOR.ATTN_NORM,
        MODEL_TENSOR.ATTN_QKV,
        MODEL_TENSOR.ATTN_OUT,
        MODEL_TENSOR.FFN_NORM,
        MODEL_TENSOR.FFN_DOWN,
        MODEL_TENSOR.FFN_UP,
    ],
    MODEL_ARCH.PHI2: [
        MODEL_TENSOR.TOKEN_EMBD,
        MODEL_TENSOR.OUTPUT_NORM,
        MODEL_TENSOR.OUTPUT,
        MODEL_TENSOR.ATTN_NORM,
        MODEL_TENSOR.ATTN_QKV,
        MODEL_TENSOR.ATTN_Q,
        MODEL_TENSOR.ATTN_K,
        MODEL_TENSOR.ATTN_V,
        MODEL_TENSOR.ATTN_OUT,
        MODEL_TENSOR.FFN_NORM,
        MODEL_TENSOR.FFN_DOWN,
        MODEL_TENSOR.FFN_UP,
    ],
    MODEL_ARCH.PHI3: [
        MODEL_TENSOR.TOKEN_EMBD,
        MODEL_TENSOR.OUTPUT_NORM,
        MODEL_TENSOR.OUTPUT,
        MODEL_TENSOR.ROPE_FACTORS_LONG,
        MODEL_TENSOR.ROPE_FACTORS_SHORT,
        MODEL_TENSOR.ATTN_NORM,
        MODEL_TENSOR.ATTN_QKV,
        MODEL_TENSOR.ATTN_Q,
        MODEL_TENSOR.ATTN_K,
        MODEL_TENSOR.ATTN_V,
        MODEL_TENSOR.ATTN_OUT,
        MODEL_TENSOR.FFN_NORM,
        MODEL_TENSOR.FFN_DOWN,
        MODEL_TENSOR.FFN_UP,
    ],
    MODEL_ARCH.PHIMOE: [
        MODEL_TENSOR.TOKEN_EMBD,
        MODEL_TENSOR.OUTPUT_NORM,
        MODEL_TENSOR.OUTPUT,
        MODEL_TENSOR.ROPE_FACTORS_LONG,
        MODEL_TENSOR.ROPE_FACTORS_SHORT,
        MODEL_TENSOR.ATTN_NORM,
        MODEL_TENSOR.ATTN_QKV,
        MODEL_TENSOR.ATTN_Q,
        MODEL_TENSOR.ATTN_K,
        MODEL_TENSOR.ATTN_V,
        MODEL_TENSOR.ATTN_OUT,
        MODEL_TENSOR.FFN_NORM,
        MODEL_TENSOR.FFN_GATE_INP,
        MODEL_TENSOR.FFN_GATE_EXP,
        MODEL_TENSOR.FFN_DOWN_EXP,
        MODEL_TENSOR.FFN_UP_EXP,
    ],
    MODEL_ARCH.CODESHELL: [
        MODEL_TENSOR.TOKEN_EMBD,
        MODEL_TENSOR.POS_EMBD,
        MODEL_TENSOR.OUTPUT_NORM,
        MODEL_TENSOR.OUTPUT,
        MODEL_TENSOR.ATTN_NORM,
        MODEL_TENSOR.ATTN_QKV,
        MODEL_TENSOR.ATTN_OUT,
        MODEL_TENSOR.ATTN_ROT_EMBD,
        MODEL_TENSOR.FFN_NORM,
        MODEL_TENSOR.FFN_DOWN,
        MODEL_TENSOR.FFN_UP,
    ],
    MODEL_ARCH.ORION: [
        MODEL_TENSOR.TOKEN_EMBD,
        MODEL_TENSOR.OUTPUT_NORM,
        MODEL_TENSOR.OUTPUT,
        MODEL_TENSOR.ROPE_FREQS,
        MODEL_TENSOR.ATTN_NORM,
        MODEL_TENSOR.ATTN_Q,
        MODEL_TENSOR.ATTN_K,
        MODEL_TENSOR.ATTN_V,
        MODEL_TENSOR.ATTN_OUT,
        MODEL_TENSOR.ATTN_ROT_EMBD,
        MODEL_TENSOR.FFN_NORM,
        MODEL_TENSOR.FFN_GATE,
        MODEL_TENSOR.FFN_DOWN,
        MODEL_TENSOR.FFN_UP,
    ],
    MODEL_ARCH.INTERNLM2: [
        MODEL_TENSOR.TOKEN_EMBD,
        MODEL_TENSOR.OUTPUT_NORM,
        MODEL_TENSOR.OUTPUT,
        MODEL_TENSOR.ATTN_NORM,
        MODEL_TENSOR.ATTN_Q,
        MODEL_TENSOR.ATTN_K,
        MODEL_TENSOR.ATTN_V,
        MODEL_TENSOR.ATTN_OUT,
        MODEL_TENSOR.ATTN_ROT_EMBD,
        MODEL_TENSOR.FFN_NORM,
        MODEL_TENSOR.FFN_GATE,
        MODEL_TENSOR.FFN_DOWN,
        MODEL_TENSOR.FFN_UP,
    ],
    MODEL_ARCH.MINICPM: [
        MODEL_TENSOR.TOKEN_EMBD,
        MODEL_TENSOR.OUTPUT,
        MODEL_TENSOR.OUTPUT_NORM,
        MODEL_TENSOR.ROPE_FREQS,
        MODEL_TENSOR.ROPE_FACTORS_LONG,
        MODEL_TENSOR.ROPE_FACTORS_SHORT,
        MODEL_TENSOR.ATTN_NORM,
        MODEL_TENSOR.ATTN_Q,
        MODEL_TENSOR.ATTN_K,
        MODEL_TENSOR.ATTN_V,
        MODEL_TENSOR.ATTN_OUT,
        MODEL_TENSOR.ATTN_ROT_EMBD,
        MODEL_TENSOR.FFN_GATE_INP,
        MODEL_TENSOR.FFN_NORM,
        MODEL_TENSOR.FFN_GATE,
        MODEL_TENSOR.FFN_DOWN,
        MODEL_TENSOR.FFN_UP,
        MODEL_TENSOR.FFN_GATE_EXP,
        MODEL_TENSOR.FFN_DOWN_EXP,
        MODEL_TENSOR.FFN_UP_EXP,
    ],
    MODEL_ARCH.MINICPM3: [
        MODEL_TENSOR.TOKEN_EMBD,
        MODEL_TENSOR.OUTPUT_NORM,
        MODEL_TENSOR.OUTPUT,
        MODEL_TENSOR.ROPE_FACTORS_LONG,
        MODEL_TENSOR.ROPE_FACTORS_SHORT,
        MODEL_TENSOR.ATTN_NORM,
        MODEL_TENSOR.ATTN_Q_A,
        MODEL_TENSOR.ATTN_Q_B,
        MODEL_TENSOR.ATTN_KV_A_MQA,
        MODEL_TENSOR.ATTN_KV_B,
        MODEL_TENSOR.ATTN_Q_A_NORM,
        MODEL_TENSOR.ATTN_KV_A_NORM,
        MODEL_TENSOR.ATTN_OUT,
        MODEL_TENSOR.FFN_NORM,
        MODEL_TENSOR.FFN_GATE,
        MODEL_TENSOR.FFN_DOWN,
        MODEL_TENSOR.FFN_UP,
    ],
    MODEL_ARCH.GEMMA: [
        MODEL_TENSOR.TOKEN_EMBD,
        MODEL_TENSOR.OUTPUT_NORM,
        MODEL_TENSOR.ATTN_NORM,
        MODEL_TENSOR.ATTN_Q,
        MODEL_TENSOR.ATTN_K,
        MODEL_TENSOR.ATTN_V,
        MODEL_TENSOR.ATTN_OUT,
        MODEL_TENSOR.FFN_GATE,
        MODEL_TENSOR.FFN_DOWN,
        MODEL_TENSOR.FFN_UP,
        MODEL_TENSOR.FFN_NORM,
    ],
    MODEL_ARCH.GEMMA2: [
        MODEL_TENSOR.TOKEN_EMBD,
        MODEL_TENSOR.OUTPUT_NORM,
        MODEL_TENSOR.ATTN_Q,
        MODEL_TENSOR.ATTN_K,
        MODEL_TENSOR.ATTN_V,
        MODEL_TENSOR.ATTN_OUT,
        MODEL_TENSOR.FFN_GATE,
        MODEL_TENSOR.FFN_DOWN,
        MODEL_TENSOR.FFN_UP,
        MODEL_TENSOR.ATTN_NORM,
        MODEL_TENSOR.ATTN_POST_NORM,
        MODEL_TENSOR.FFN_PRE_NORM,
        MODEL_TENSOR.FFN_POST_NORM,
    ],
    MODEL_ARCH.GEMMA3: [
        MODEL_TENSOR.TOKEN_EMBD,
        MODEL_TENSOR.OUTPUT,
        MODEL_TENSOR.OUTPUT_NORM,
        MODEL_TENSOR.ATTN_Q,
        MODEL_TENSOR.ATTN_Q_NORM,
        MODEL_TENSOR.ATTN_K,
        MODEL_TENSOR.ATTN_K_NORM,
        MODEL_TENSOR.ATTN_V,
        MODEL_TENSOR.ATTN_OUT,
        MODEL_TENSOR.FFN_GATE,
        MODEL_TENSOR.FFN_DOWN,
        MODEL_TENSOR.FFN_UP,
        MODEL_TENSOR.ATTN_NORM,
        MODEL_TENSOR.ATTN_POST_NORM,
        MODEL_TENSOR.FFN_PRE_NORM,
        MODEL_TENSOR.FFN_POST_NORM,
    ],
    MODEL_ARCH.GEMMA3N: [
        MODEL_TENSOR.TOKEN_EMBD,
        MODEL_TENSOR.OUTPUT,
        MODEL_TENSOR.OUTPUT_NORM,
        MODEL_TENSOR.ATTN_Q,
        MODEL_TENSOR.ATTN_Q_NORM,
        MODEL_TENSOR.ATTN_K,
        MODEL_TENSOR.ATTN_K_NORM,
        MODEL_TENSOR.ATTN_V,
        MODEL_TENSOR.ATTN_OUT,
        MODEL_TENSOR.FFN_GATE,
        MODEL_TENSOR.FFN_DOWN,
        MODEL_TENSOR.FFN_UP,
        MODEL_TENSOR.ATTN_NORM,
        MODEL_TENSOR.ATTN_POST_NORM,
        MODEL_TENSOR.FFN_PRE_NORM,
        MODEL_TENSOR.FFN_POST_NORM,
        # altup / laurel
        MODEL_TENSOR.PER_LAYER_TOKEN_EMBD,
        MODEL_TENSOR.PER_LAYER_MODEL_PROJ,
        MODEL_TENSOR.PER_LAYER_INP_GATE,
        MODEL_TENSOR.PER_LAYER_PROJ,
        MODEL_TENSOR.PER_LAYER_PROJ_NORM,
        MODEL_TENSOR.PER_LAYER_POST_NORM,
        MODEL_TENSOR.ALTUP_PROJ,
        MODEL_TENSOR.ALTUP_UNEMBD_PROJ,
        MODEL_TENSOR.ALTUP_CORRECT_COEF,
        MODEL_TENSOR.ALTUP_CORRECT_SCALE,
        MODEL_TENSOR.ALTUP_PREDICT_COEF,
        MODEL_TENSOR.ALTUP_ROUTER,
        MODEL_TENSOR.ALTUP_ROUTER_NORM,
        MODEL_TENSOR.LAUREL_L,
        MODEL_TENSOR.LAUREL_R,
        MODEL_TENSOR.LAUREL_POST_NORM,
    ],
    MODEL_ARCH.STARCODER2: [
        MODEL_TENSOR.TOKEN_EMBD,
        MODEL_TENSOR.OUTPUT_NORM,
        MODEL_TENSOR.OUTPUT,
        MODEL_TENSOR.ROPE_FREQS,
        MODEL_TENSOR.ATTN_NORM,
        MODEL_TENSOR.ATTN_Q,
        MODEL_TENSOR.ATTN_K,
        MODEL_TENSOR.ATTN_V,
        MODEL_TENSOR.ATTN_OUT,
        MODEL_TENSOR.ATTN_ROT_EMBD,
        MODEL_TENSOR.FFN_NORM,
        MODEL_TENSOR.FFN_DOWN,
        MODEL_TENSOR.FFN_UP,
    ],
    MODEL_ARCH.RWKV6: [
        MODEL_TENSOR.TOKEN_EMBD,
        MODEL_TENSOR.TOKEN_EMBD_NORM,
        MODEL_TENSOR.OUTPUT_NORM,
        MODEL_TENSOR.OUTPUT,
        MODEL_TENSOR.ATTN_NORM,
        MODEL_TENSOR.ATTN_NORM_2,
        MODEL_TENSOR.TIME_MIX_W1,
        MODEL_TENSOR.TIME_MIX_W2,
        MODEL_TENSOR.TIME_MIX_LERP_X,
        MODEL_TENSOR.TIME_MIX_LERP_K,
        MODEL_TENSOR.TIME_MIX_LERP_V,
        MODEL_TENSOR.TIME_MIX_LERP_R,
        MODEL_TENSOR.TIME_MIX_LERP_G,
        MODEL_TENSOR.TIME_MIX_LERP_W,
        MODEL_TENSOR.TIME_MIX_LERP_FUSED,
        MODEL_TENSOR.TIME_MIX_FIRST,
        MODEL_TENSOR.TIME_MIX_DECAY,
        MODEL_TENSOR.TIME_MIX_DECAY_W1,
        MODEL_TENSOR.TIME_MIX_DECAY_W2,
        MODEL_TENSOR.TIME_MIX_KEY,
        MODEL_TENSOR.TIME_MIX_VALUE,
        MODEL_TENSOR.TIME_MIX_RECEPTANCE,
        MODEL_TENSOR.TIME_MIX_GATE,
        MODEL_TENSOR.TIME_MIX_LN,
        MODEL_TENSOR.TIME_MIX_OUTPUT,
        MODEL_TENSOR.CHANNEL_MIX_LERP_K,
        MODEL_TENSOR.CHANNEL_MIX_LERP_R,
        MODEL_TENSOR.CHANNEL_MIX_KEY,
        MODEL_TENSOR.CHANNEL_MIX_RECEPTANCE,
        MODEL_TENSOR.CHANNEL_MIX_VALUE,
    ],
    MODEL_ARCH.RWKV6QWEN2: [
        MODEL_TENSOR.TOKEN_EMBD,
        MODEL_TENSOR.OUTPUT_NORM,
        MODEL_TENSOR.OUTPUT,
        MODEL_TENSOR.ATTN_NORM,
        MODEL_TENSOR.TIME_MIX_W1,
        MODEL_TENSOR.TIME_MIX_W2,
        MODEL_TENSOR.TIME_MIX_LERP_X,
        MODEL_TENSOR.TIME_MIX_LERP_K,
        MODEL_TENSOR.TIME_MIX_LERP_V,
        MODEL_TENSOR.TIME_MIX_LERP_R,
        MODEL_TENSOR.TIME_MIX_LERP_G,
        MODEL_TENSOR.TIME_MIX_LERP_W,
        MODEL_TENSOR.TIME_MIX_LERP_FUSED,
        MODEL_TENSOR.TIME_MIX_FIRST,
        MODEL_TENSOR.TIME_MIX_DECAY,
        MODEL_TENSOR.TIME_MIX_DECAY_W1,
        MODEL_TENSOR.TIME_MIX_DECAY_W2,
        MODEL_TENSOR.TIME_MIX_KEY,
        MODEL_TENSOR.TIME_MIX_VALUE,
        MODEL_TENSOR.TIME_MIX_RECEPTANCE,
        MODEL_TENSOR.TIME_MIX_GATE,
        MODEL_TENSOR.TIME_MIX_LN,
        MODEL_TENSOR.TIME_MIX_OUTPUT,
        MODEL_TENSOR.FFN_NORM,
        MODEL_TENSOR.FFN_GATE,
        MODEL_TENSOR.FFN_DOWN,
        MODEL_TENSOR.FFN_UP,
    ],
    MODEL_ARCH.RWKV7: [
        MODEL_TENSOR.TOKEN_EMBD,
        MODEL_TENSOR.TOKEN_EMBD_NORM,
        MODEL_TENSOR.OUTPUT_NORM,
        MODEL_TENSOR.OUTPUT,
        MODEL_TENSOR.ATTN_NORM,
        MODEL_TENSOR.ATTN_NORM_2,
        MODEL_TENSOR.TIME_MIX_LERP_FUSED,
        MODEL_TENSOR.TIME_MIX_W0,
        MODEL_TENSOR.TIME_MIX_W1,
        MODEL_TENSOR.TIME_MIX_W2,
        MODEL_TENSOR.TIME_MIX_A0,
        MODEL_TENSOR.TIME_MIX_A1,
        MODEL_TENSOR.TIME_MIX_A2,
        MODEL_TENSOR.TIME_MIX_V0,
        MODEL_TENSOR.TIME_MIX_V1,
        MODEL_TENSOR.TIME_MIX_V2,
        MODEL_TENSOR.TIME_MIX_G1,
        MODEL_TENSOR.TIME_MIX_G2,
        MODEL_TENSOR.TIME_MIX_K_K,
        MODEL_TENSOR.TIME_MIX_K_A,
        MODEL_TENSOR.TIME_MIX_R_K,
        MODEL_TENSOR.TIME_MIX_KEY,
        MODEL_TENSOR.TIME_MIX_VALUE,
        MODEL_TENSOR.TIME_MIX_RECEPTANCE,
        MODEL_TENSOR.TIME_MIX_LN,
        MODEL_TENSOR.TIME_MIX_OUTPUT,
        MODEL_TENSOR.CHANNEL_MIX_LERP_K,
        MODEL_TENSOR.CHANNEL_MIX_KEY,
        MODEL_TENSOR.CHANNEL_MIX_VALUE,
    ],
    MODEL_ARCH.ARWKV7: [
        MODEL_TENSOR.TOKEN_EMBD,
        MODEL_TENSOR.TOKEN_EMBD_NORM,
        MODEL_TENSOR.OUTPUT_NORM,
        MODEL_TENSOR.OUTPUT,
        MODEL_TENSOR.ATTN_NORM,
        MODEL_TENSOR.TIME_MIX_LERP_FUSED,
        MODEL_TENSOR.TIME_MIX_W0,
        MODEL_TENSOR.TIME_MIX_W1,
        MODEL_TENSOR.TIME_MIX_W2,
        MODEL_TENSOR.TIME_MIX_A0,
        MODEL_TENSOR.TIME_MIX_A1,
        MODEL_TENSOR.TIME_MIX_A2,
        MODEL_TENSOR.TIME_MIX_V0,
        MODEL_TENSOR.TIME_MIX_V1,
        MODEL_TENSOR.TIME_MIX_V2,
        MODEL_TENSOR.TIME_MIX_G1,
        MODEL_TENSOR.TIME_MIX_G2,
        MODEL_TENSOR.TIME_MIX_K_K,
        MODEL_TENSOR.TIME_MIX_K_A,
        MODEL_TENSOR.TIME_MIX_R_K,
        MODEL_TENSOR.TIME_MIX_KEY,
        MODEL_TENSOR.TIME_MIX_VALUE,
        MODEL_TENSOR.TIME_MIX_RECEPTANCE,
        MODEL_TENSOR.TIME_MIX_LN,
        MODEL_TENSOR.TIME_MIX_OUTPUT,
        MODEL_TENSOR.FFN_NORM,
        MODEL_TENSOR.FFN_GATE,
        MODEL_TENSOR.FFN_DOWN,
        MODEL_TENSOR.FFN_UP,
    ],
    MODEL_ARCH.MAMBA: [
        MODEL_TENSOR.TOKEN_EMBD,
        MODEL_TENSOR.OUTPUT_NORM,
        MODEL_TENSOR.OUTPUT,
        MODEL_TENSOR.ATTN_NORM,
        MODEL_TENSOR.SSM_IN,
        MODEL_TENSOR.SSM_CONV1D,
        MODEL_TENSOR.SSM_X,
        MODEL_TENSOR.SSM_DT,
        MODEL_TENSOR.SSM_A,
        MODEL_TENSOR.SSM_D,
        MODEL_TENSOR.SSM_OUT,
    ],
    MODEL_ARCH.MAMBA2: [
        MODEL_TENSOR.TOKEN_EMBD,
        MODEL_TENSOR.OUTPUT_NORM,
        MODEL_TENSOR.OUTPUT,
        MODEL_TENSOR.ATTN_NORM,
        MODEL_TENSOR.SSM_IN,
        MODEL_TENSOR.SSM_CONV1D,
        MODEL_TENSOR.SSM_DT,
        MODEL_TENSOR.SSM_A,
        MODEL_TENSOR.SSM_D,
        MODEL_TENSOR.SSM_NORM,
        MODEL_TENSOR.SSM_OUT,
    ],
<<<<<<< HEAD
    MODEL_ARCH.BAMBA: [
=======
    MODEL_ARCH.JAMBA: [
>>>>>>> 908e6559
        MODEL_TENSOR.TOKEN_EMBD,
        MODEL_TENSOR.OUTPUT_NORM,
        MODEL_TENSOR.OUTPUT,
        MODEL_TENSOR.ATTN_NORM,
<<<<<<< HEAD
        MODEL_TENSOR.SSM_IN,
        MODEL_TENSOR.SSM_CONV1D,
        MODEL_TENSOR.SSM_DT,
        MODEL_TENSOR.SSM_A,
        MODEL_TENSOR.SSM_D,
        MODEL_TENSOR.SSM_NORM,
        MODEL_TENSOR.SSM_OUT,
        MODEL_TENSOR.ATTN_Q,
        MODEL_TENSOR.ATTN_K,
        MODEL_TENSOR.ATTN_V,
        MODEL_TENSOR.ATTN_OUT,
=======
        MODEL_TENSOR.ATTN_Q,
        MODEL_TENSOR.ATTN_K,
        MODEL_TENSOR.ATTN_V,
        MODEL_TENSOR.ATTN_OUT,
        MODEL_TENSOR.SSM_IN,
        MODEL_TENSOR.SSM_CONV1D,
        MODEL_TENSOR.SSM_X,
        MODEL_TENSOR.SSM_DT,
        MODEL_TENSOR.SSM_DT_NORM,
        MODEL_TENSOR.SSM_A,
        MODEL_TENSOR.SSM_B_NORM,
        MODEL_TENSOR.SSM_C_NORM,
        MODEL_TENSOR.SSM_D,
        MODEL_TENSOR.SSM_OUT,
        MODEL_TENSOR.FFN_GATE_INP,
>>>>>>> 908e6559
        MODEL_TENSOR.FFN_NORM,
        MODEL_TENSOR.FFN_GATE,
        MODEL_TENSOR.FFN_DOWN,
        MODEL_TENSOR.FFN_UP,
<<<<<<< HEAD
        MODEL_TENSOR.FFN_GATE_INP,
=======
>>>>>>> 908e6559
        MODEL_TENSOR.FFN_GATE_EXP,
        MODEL_TENSOR.FFN_DOWN_EXP,
        MODEL_TENSOR.FFN_UP_EXP,
    ],
    MODEL_ARCH.XVERSE: [
        MODEL_TENSOR.TOKEN_EMBD,
        MODEL_TENSOR.OUTPUT_NORM,
        MODEL_TENSOR.OUTPUT,
        MODEL_TENSOR.ROPE_FREQS,
        MODEL_TENSOR.ATTN_NORM,
        MODEL_TENSOR.ATTN_Q,
        MODEL_TENSOR.ATTN_K,
        MODEL_TENSOR.ATTN_V,
        MODEL_TENSOR.ATTN_OUT,
        MODEL_TENSOR.ATTN_ROT_EMBD,
        MODEL_TENSOR.FFN_NORM,
        MODEL_TENSOR.FFN_GATE,
        MODEL_TENSOR.FFN_DOWN,
        MODEL_TENSOR.FFN_UP,
    ],
    MODEL_ARCH.COMMAND_R: [
        MODEL_TENSOR.TOKEN_EMBD,
        MODEL_TENSOR.OUTPUT_NORM,
        MODEL_TENSOR.ATTN_NORM,
        MODEL_TENSOR.ATTN_Q,
        MODEL_TENSOR.ATTN_K,
        MODEL_TENSOR.ATTN_V,
        MODEL_TENSOR.ATTN_OUT,
        MODEL_TENSOR.FFN_GATE,
        MODEL_TENSOR.FFN_DOWN,
        MODEL_TENSOR.FFN_UP,
        MODEL_TENSOR.ATTN_K_NORM,
        MODEL_TENSOR.ATTN_Q_NORM,
    ],
    MODEL_ARCH.COHERE2: [
        MODEL_TENSOR.TOKEN_EMBD,
        MODEL_TENSOR.OUTPUT_NORM,
        MODEL_TENSOR.ATTN_NORM,
        MODEL_TENSOR.ATTN_Q,
        MODEL_TENSOR.ATTN_K,
        MODEL_TENSOR.ATTN_V,
        MODEL_TENSOR.ATTN_OUT,
        MODEL_TENSOR.FFN_GATE,
        MODEL_TENSOR.FFN_DOWN,
        MODEL_TENSOR.FFN_UP,
    ],
    MODEL_ARCH.DBRX: [
        MODEL_TENSOR.TOKEN_EMBD,
        MODEL_TENSOR.OUTPUT_NORM,
        MODEL_TENSOR.OUTPUT,
        MODEL_TENSOR.ATTN_NORM,
        MODEL_TENSOR.ATTN_QKV,
        MODEL_TENSOR.ATTN_OUT,
        MODEL_TENSOR.ATTN_OUT_NORM,
        MODEL_TENSOR.FFN_GATE_INP,
        MODEL_TENSOR.FFN_GATE_EXP,
        MODEL_TENSOR.FFN_DOWN_EXP,
        MODEL_TENSOR.FFN_UP_EXP,
    ],
    MODEL_ARCH.OLMO: [
        MODEL_TENSOR.TOKEN_EMBD,
        MODEL_TENSOR.OUTPUT,
        MODEL_TENSOR.ATTN_Q,
        MODEL_TENSOR.ATTN_K,
        MODEL_TENSOR.ATTN_V,
        MODEL_TENSOR.ATTN_OUT,
        MODEL_TENSOR.FFN_GATE,
        MODEL_TENSOR.FFN_DOWN,
        MODEL_TENSOR.FFN_UP,
    ],
    MODEL_ARCH.OLMO2: [
        MODEL_TENSOR.TOKEN_EMBD,
        MODEL_TENSOR.OUTPUT_NORM,
        MODEL_TENSOR.OUTPUT,
        MODEL_TENSOR.ATTN_Q,
        MODEL_TENSOR.ATTN_K,
        MODEL_TENSOR.ATTN_V,
        MODEL_TENSOR.ATTN_OUT,
        MODEL_TENSOR.ATTN_POST_NORM,
        MODEL_TENSOR.ATTN_Q_NORM,
        MODEL_TENSOR.ATTN_K_NORM,
        MODEL_TENSOR.FFN_POST_NORM,
        MODEL_TENSOR.FFN_GATE,
        MODEL_TENSOR.FFN_DOWN,
        MODEL_TENSOR.FFN_UP,
    ],
    MODEL_ARCH.OLMOE: [
        MODEL_TENSOR.TOKEN_EMBD,
        MODEL_TENSOR.OUTPUT_NORM,
        MODEL_TENSOR.OUTPUT,
        MODEL_TENSOR.ATTN_OUT,
        MODEL_TENSOR.ATTN_Q,
        MODEL_TENSOR.ATTN_K,
        MODEL_TENSOR.ATTN_V,
        MODEL_TENSOR.ATTN_NORM,
        MODEL_TENSOR.ATTN_Q_NORM,
        MODEL_TENSOR.ATTN_K_NORM,
        MODEL_TENSOR.FFN_NORM,
        MODEL_TENSOR.FFN_GATE_INP,
        MODEL_TENSOR.FFN_GATE_EXP,
        MODEL_TENSOR.FFN_UP_EXP,
        MODEL_TENSOR.FFN_DOWN_EXP,
    ],
    MODEL_ARCH.OPENELM: [
        MODEL_TENSOR.TOKEN_EMBD,
        MODEL_TENSOR.OUTPUT_NORM,
        MODEL_TENSOR.ATTN_NORM,
        MODEL_TENSOR.ATTN_QKV,
        MODEL_TENSOR.ATTN_Q_NORM,
        MODEL_TENSOR.ATTN_K_NORM,
        MODEL_TENSOR.ATTN_OUT,
        MODEL_TENSOR.FFN_NORM,
        MODEL_TENSOR.FFN_GATE,
        MODEL_TENSOR.FFN_DOWN,
        MODEL_TENSOR.FFN_UP,
    ],
    MODEL_ARCH.ARCTIC: [
        MODEL_TENSOR.TOKEN_EMBD,
        MODEL_TENSOR.OUTPUT_NORM,
        MODEL_TENSOR.OUTPUT,
        MODEL_TENSOR.ROPE_FREQS,
        MODEL_TENSOR.ATTN_NORM,
        MODEL_TENSOR.ATTN_Q,
        MODEL_TENSOR.ATTN_K,
        MODEL_TENSOR.ATTN_V,
        MODEL_TENSOR.ATTN_OUT,
        MODEL_TENSOR.ATTN_ROT_EMBD,
        MODEL_TENSOR.FFN_GATE_INP,
        MODEL_TENSOR.FFN_NORM,
        MODEL_TENSOR.FFN_GATE,
        MODEL_TENSOR.FFN_DOWN,
        MODEL_TENSOR.FFN_UP,
        MODEL_TENSOR.FFN_NORM_EXP,
        MODEL_TENSOR.FFN_GATE_EXP,
        MODEL_TENSOR.FFN_DOWN_EXP,
        MODEL_TENSOR.FFN_UP_EXP,
    ],
    MODEL_ARCH.DEEPSEEK: [
        MODEL_TENSOR.TOKEN_EMBD,
        MODEL_TENSOR.OUTPUT_NORM,
        MODEL_TENSOR.OUTPUT,
        MODEL_TENSOR.ROPE_FREQS,
        MODEL_TENSOR.ATTN_NORM,
        MODEL_TENSOR.ATTN_Q,
        MODEL_TENSOR.ATTN_K,
        MODEL_TENSOR.ATTN_V,
        MODEL_TENSOR.ATTN_OUT,
        MODEL_TENSOR.ATTN_ROT_EMBD,
        MODEL_TENSOR.FFN_GATE_INP,
        MODEL_TENSOR.FFN_NORM,
        MODEL_TENSOR.FFN_GATE,
        MODEL_TENSOR.FFN_DOWN,
        MODEL_TENSOR.FFN_UP,
        MODEL_TENSOR.FFN_GATE_EXP,
        MODEL_TENSOR.FFN_DOWN_EXP,
        MODEL_TENSOR.FFN_UP_EXP,
        MODEL_TENSOR.FFN_GATE_SHEXP,
        MODEL_TENSOR.FFN_DOWN_SHEXP,
        MODEL_TENSOR.FFN_UP_SHEXP,
    ],
    MODEL_ARCH.DEEPSEEK2: [
        MODEL_TENSOR.TOKEN_EMBD,
        MODEL_TENSOR.OUTPUT_NORM,
        MODEL_TENSOR.OUTPUT,
        MODEL_TENSOR.ROPE_FREQS,
        MODEL_TENSOR.ATTN_NORM,
        MODEL_TENSOR.ATTN_Q,
        MODEL_TENSOR.ATTN_Q_A,
        MODEL_TENSOR.ATTN_Q_B,
        MODEL_TENSOR.ATTN_KV_A_MQA,
        MODEL_TENSOR.ATTN_KV_B,
        MODEL_TENSOR.ATTN_K_B,
        MODEL_TENSOR.ATTN_V_B,
        MODEL_TENSOR.ATTN_Q_A_NORM,
        MODEL_TENSOR.ATTN_KV_A_NORM,
        MODEL_TENSOR.ATTN_OUT,
        MODEL_TENSOR.ATTN_ROT_EMBD,
        MODEL_TENSOR.FFN_GATE_INP,
        MODEL_TENSOR.FFN_NORM,
        MODEL_TENSOR.FFN_GATE,
        MODEL_TENSOR.FFN_DOWN,
        MODEL_TENSOR.FFN_UP,
        MODEL_TENSOR.FFN_GATE_EXP,
        MODEL_TENSOR.FFN_DOWN_EXP,
        MODEL_TENSOR.FFN_UP_EXP,
        MODEL_TENSOR.FFN_GATE_SHEXP,
        MODEL_TENSOR.FFN_DOWN_SHEXP,
        MODEL_TENSOR.FFN_UP_SHEXP,
        MODEL_TENSOR.FFN_EXP_PROBS_B,
    ],
    MODEL_ARCH.PLM: [
        MODEL_TENSOR.TOKEN_EMBD,
        MODEL_TENSOR.OUTPUT,
        MODEL_TENSOR.OUTPUT_NORM,
        MODEL_TENSOR.ATTN_NORM,
        MODEL_TENSOR.ATTN_Q,
        MODEL_TENSOR.ATTN_KV_A_MQA,
        MODEL_TENSOR.ATTN_KV_A_NORM,
        MODEL_TENSOR.ATTN_KV_B,
        MODEL_TENSOR.ATTN_OUT,
        MODEL_TENSOR.FFN_NORM,
        MODEL_TENSOR.FFN_UP,
        MODEL_TENSOR.FFN_DOWN,
    ],
    MODEL_ARCH.CHATGLM : [
        MODEL_TENSOR.TOKEN_EMBD,
        MODEL_TENSOR.ROPE_FREQS,
        MODEL_TENSOR.OUTPUT_NORM,
        MODEL_TENSOR.OUTPUT,
        MODEL_TENSOR.ATTN_NORM,
        MODEL_TENSOR.ATTN_QKV,
        MODEL_TENSOR.ATTN_Q,
        MODEL_TENSOR.ATTN_K,
        MODEL_TENSOR.ATTN_V,
        MODEL_TENSOR.ATTN_OUT,
        MODEL_TENSOR.FFN_NORM,
        MODEL_TENSOR.FFN_DOWN,
        MODEL_TENSOR.FFN_UP,
    ],
    MODEL_ARCH.GLM4 : [
        MODEL_TENSOR.TOKEN_EMBD,
        MODEL_TENSOR.ROPE_FREQS,
        MODEL_TENSOR.OUTPUT_NORM,
        MODEL_TENSOR.OUTPUT,
        MODEL_TENSOR.ATTN_NORM,
        MODEL_TENSOR.ATTN_QKV,
        MODEL_TENSOR.ATTN_Q,
        MODEL_TENSOR.ATTN_K,
        MODEL_TENSOR.ATTN_V,
        MODEL_TENSOR.ATTN_OUT,
        MODEL_TENSOR.FFN_NORM,
        MODEL_TENSOR.FFN_DOWN,
        MODEL_TENSOR.FFN_UP,
        MODEL_TENSOR.ATTN_POST_NORM,
        MODEL_TENSOR.FFN_POST_NORM,
    ],
    MODEL_ARCH.BITNET: [
        MODEL_TENSOR.ATTN_Q,
        MODEL_TENSOR.ATTN_K,
        MODEL_TENSOR.ATTN_V,
        MODEL_TENSOR.TOKEN_EMBD,
        MODEL_TENSOR.OUTPUT_NORM,
        MODEL_TENSOR.ATTN_NORM,
        MODEL_TENSOR.ATTN_OUT,
        MODEL_TENSOR.FFN_NORM,
        MODEL_TENSOR.FFN_GATE,
        MODEL_TENSOR.FFN_DOWN,
        MODEL_TENSOR.FFN_UP,
        MODEL_TENSOR.ATTN_SUB_NORM,
        MODEL_TENSOR.FFN_SUB_NORM,
    ],
    MODEL_ARCH.T5: [
        MODEL_TENSOR.TOKEN_EMBD,
        MODEL_TENSOR.OUTPUT,
        MODEL_TENSOR.DEC_ATTN_NORM,
        MODEL_TENSOR.DEC_ATTN_Q,
        MODEL_TENSOR.DEC_ATTN_K,
        MODEL_TENSOR.DEC_ATTN_V,
        MODEL_TENSOR.DEC_ATTN_OUT,
        MODEL_TENSOR.DEC_ATTN_REL_B,
        MODEL_TENSOR.DEC_CROSS_ATTN_NORM,
        MODEL_TENSOR.DEC_CROSS_ATTN_Q,
        MODEL_TENSOR.DEC_CROSS_ATTN_K,
        MODEL_TENSOR.DEC_CROSS_ATTN_V,
        MODEL_TENSOR.DEC_CROSS_ATTN_OUT,
        MODEL_TENSOR.DEC_CROSS_ATTN_REL_B,
        MODEL_TENSOR.DEC_FFN_NORM,
        MODEL_TENSOR.DEC_FFN_GATE,
        MODEL_TENSOR.DEC_FFN_DOWN,
        MODEL_TENSOR.DEC_FFN_UP,
        MODEL_TENSOR.DEC_OUTPUT_NORM,
        MODEL_TENSOR.ENC_ATTN_NORM,
        MODEL_TENSOR.ENC_ATTN_Q,
        MODEL_TENSOR.ENC_ATTN_K,
        MODEL_TENSOR.ENC_ATTN_V,
        MODEL_TENSOR.ENC_ATTN_OUT,
        MODEL_TENSOR.ENC_ATTN_REL_B,
        MODEL_TENSOR.ENC_FFN_NORM,
        MODEL_TENSOR.ENC_FFN_GATE,
        MODEL_TENSOR.ENC_FFN_DOWN,
        MODEL_TENSOR.ENC_FFN_UP,
        MODEL_TENSOR.ENC_OUTPUT_NORM,
    ],
    MODEL_ARCH.T5ENCODER: [
        MODEL_TENSOR.TOKEN_EMBD,
        MODEL_TENSOR.OUTPUT,
        MODEL_TENSOR.ENC_ATTN_NORM,
        MODEL_TENSOR.ENC_ATTN_Q,
        MODEL_TENSOR.ENC_ATTN_K,
        MODEL_TENSOR.ENC_ATTN_V,
        MODEL_TENSOR.ENC_ATTN_OUT,
        MODEL_TENSOR.ENC_ATTN_REL_B,
        MODEL_TENSOR.ENC_FFN_NORM,
        MODEL_TENSOR.ENC_FFN_GATE,
        MODEL_TENSOR.ENC_FFN_DOWN,
        MODEL_TENSOR.ENC_FFN_UP,
        MODEL_TENSOR.ENC_OUTPUT_NORM,
    ],
    MODEL_ARCH.JAIS: [
        MODEL_TENSOR.TOKEN_EMBD,
        MODEL_TENSOR.OUTPUT_NORM,
        MODEL_TENSOR.OUTPUT,
        MODEL_TENSOR.ATTN_NORM,
        MODEL_TENSOR.ATTN_QKV,
        MODEL_TENSOR.ATTN_OUT,
        MODEL_TENSOR.FFN_NORM,
        MODEL_TENSOR.FFN_DOWN,
        MODEL_TENSOR.FFN_GATE,
        MODEL_TENSOR.FFN_UP,
    ],
    MODEL_ARCH.NEMOTRON: [
        MODEL_TENSOR.TOKEN_EMBD,
        MODEL_TENSOR.OUTPUT_NORM,
        MODEL_TENSOR.OUTPUT,
        MODEL_TENSOR.ROPE_FREQS,
        MODEL_TENSOR.ATTN_NORM,
        MODEL_TENSOR.ATTN_Q,
        MODEL_TENSOR.ATTN_K,
        MODEL_TENSOR.ATTN_V,
        MODEL_TENSOR.ATTN_OUT,
        MODEL_TENSOR.ATTN_ROT_EMBD,
        MODEL_TENSOR.FFN_NORM,
        MODEL_TENSOR.FFN_DOWN,
        MODEL_TENSOR.FFN_UP,
    ],
    MODEL_ARCH.EXAONE: [
        MODEL_TENSOR.TOKEN_EMBD,
        MODEL_TENSOR.OUTPUT_NORM,
        MODEL_TENSOR.OUTPUT,
        MODEL_TENSOR.ROPE_FREQS,
        MODEL_TENSOR.ATTN_NORM,
        MODEL_TENSOR.ATTN_Q,
        MODEL_TENSOR.ATTN_K,
        MODEL_TENSOR.ATTN_V,
        MODEL_TENSOR.ATTN_OUT,
        MODEL_TENSOR.ATTN_ROT_EMBD,
        MODEL_TENSOR.FFN_NORM,
        MODEL_TENSOR.FFN_GATE,
        MODEL_TENSOR.FFN_DOWN,
        MODEL_TENSOR.FFN_UP,
    ],
    MODEL_ARCH.GRANITE: [
        MODEL_TENSOR.TOKEN_EMBD,
        MODEL_TENSOR.OUTPUT_NORM,
        MODEL_TENSOR.OUTPUT,
        MODEL_TENSOR.ATTN_NORM,
        MODEL_TENSOR.ATTN_Q,
        MODEL_TENSOR.ATTN_K,
        MODEL_TENSOR.ATTN_V,
        MODEL_TENSOR.ATTN_OUT,
        MODEL_TENSOR.FFN_NORM,
        MODEL_TENSOR.FFN_GATE,
        MODEL_TENSOR.FFN_DOWN,
        MODEL_TENSOR.FFN_UP,
    ],
    MODEL_ARCH.GRANITE_MOE: [
        MODEL_TENSOR.TOKEN_EMBD,
        MODEL_TENSOR.OUTPUT_NORM,
        MODEL_TENSOR.OUTPUT,
        MODEL_TENSOR.ATTN_NORM,
        MODEL_TENSOR.ATTN_Q,
        MODEL_TENSOR.ATTN_K,
        MODEL_TENSOR.ATTN_V,
        MODEL_TENSOR.ATTN_OUT,
        MODEL_TENSOR.FFN_NORM,
        MODEL_TENSOR.FFN_GATE_INP,
        MODEL_TENSOR.FFN_GATE_EXP,
        MODEL_TENSOR.FFN_DOWN_EXP,
        MODEL_TENSOR.FFN_UP_EXP,
        MODEL_TENSOR.FFN_GATE_SHEXP,
        MODEL_TENSOR.FFN_UP_SHEXP,
        MODEL_TENSOR.FFN_DOWN_SHEXP,
    ],
    MODEL_ARCH.GRANITE_MOE_HYBRID: [
        MODEL_TENSOR.TOKEN_EMBD,
        MODEL_TENSOR.OUTPUT_NORM,
        MODEL_TENSOR.OUTPUT,
        MODEL_TENSOR.ATTN_NORM,
        MODEL_TENSOR.SSM_IN,
        MODEL_TENSOR.SSM_CONV1D,
        MODEL_TENSOR.SSM_DT,
        MODEL_TENSOR.SSM_A,
        MODEL_TENSOR.SSM_D,
        MODEL_TENSOR.SSM_NORM,
        MODEL_TENSOR.SSM_OUT,
        MODEL_TENSOR.ATTN_Q,
        MODEL_TENSOR.ATTN_K,
        MODEL_TENSOR.ATTN_V,
        MODEL_TENSOR.ATTN_OUT,
        MODEL_TENSOR.FFN_NORM,
        MODEL_TENSOR.FFN_GATE_INP,
        MODEL_TENSOR.FFN_GATE_EXP,
        MODEL_TENSOR.FFN_DOWN_EXP,
        MODEL_TENSOR.FFN_UP_EXP,
        MODEL_TENSOR.FFN_GATE_SHEXP,
        MODEL_TENSOR.FFN_UP_SHEXP,
        MODEL_TENSOR.FFN_DOWN_SHEXP,
    ],
    MODEL_ARCH.CHAMELEON: [
        MODEL_TENSOR.TOKEN_EMBD,
        MODEL_TENSOR.OUTPUT_NORM,
        MODEL_TENSOR.OUTPUT,
        MODEL_TENSOR.ATTN_NORM,
        MODEL_TENSOR.ATTN_Q,
        MODEL_TENSOR.ATTN_Q_NORM,
        MODEL_TENSOR.ATTN_K,
        MODEL_TENSOR.ATTN_K_NORM,
        MODEL_TENSOR.ATTN_V,
        MODEL_TENSOR.ATTN_OUT,
        MODEL_TENSOR.FFN_NORM,
        MODEL_TENSOR.FFN_GATE,
        MODEL_TENSOR.FFN_DOWN,
        MODEL_TENSOR.FFN_UP,
    ],
    MODEL_ARCH.WAVTOKENIZER_DEC: [
        MODEL_TENSOR.TOKEN_EMBD,
        MODEL_TENSOR.TOKEN_EMBD_NORM,
        MODEL_TENSOR.CONV1D,
        MODEL_TENSOR.CONVNEXT_DW,
        MODEL_TENSOR.CONVNEXT_NORM,
        MODEL_TENSOR.CONVNEXT_PW1,
        MODEL_TENSOR.CONVNEXT_PW2,
        MODEL_TENSOR.CONVNEXT_GAMMA,
        MODEL_TENSOR.OUTPUT,
        MODEL_TENSOR.OUTPUT_NORM,
        MODEL_TENSOR.POSNET_CONV1,
        MODEL_TENSOR.POSNET_CONV2,
        MODEL_TENSOR.POSNET_NORM,
        MODEL_TENSOR.POSNET_NORM1,
        MODEL_TENSOR.POSNET_NORM2,
        MODEL_TENSOR.POSNET_ATTN_NORM,
        MODEL_TENSOR.POSNET_ATTN_Q,
        MODEL_TENSOR.POSNET_ATTN_K,
        MODEL_TENSOR.POSNET_ATTN_V,
        MODEL_TENSOR.POSNET_ATTN_OUT,
    ],
    MODEL_ARCH.BAILINGMOE: [
        MODEL_TENSOR.TOKEN_EMBD,
        MODEL_TENSOR.OUTPUT_NORM,
        MODEL_TENSOR.OUTPUT,
        MODEL_TENSOR.ROPE_FREQS,
        MODEL_TENSOR.ATTN_NORM,
        MODEL_TENSOR.ATTN_Q,
        MODEL_TENSOR.ATTN_K,
        MODEL_TENSOR.ATTN_V,
        MODEL_TENSOR.ATTN_OUT,
        MODEL_TENSOR.FFN_GATE_INP,
        MODEL_TENSOR.FFN_NORM,
        MODEL_TENSOR.FFN_GATE_EXP,
        MODEL_TENSOR.FFN_DOWN_EXP,
        MODEL_TENSOR.FFN_UP_EXP,
        MODEL_TENSOR.FFN_GATE_SHEXP,
        MODEL_TENSOR.FFN_DOWN_SHEXP,
        MODEL_TENSOR.FFN_UP_SHEXP,
    ],
    MODEL_ARCH.DOTS1: [
        MODEL_TENSOR.TOKEN_EMBD,
        MODEL_TENSOR.OUTPUT_NORM,
        MODEL_TENSOR.OUTPUT,
        MODEL_TENSOR.ATTN_NORM,
        MODEL_TENSOR.ATTN_Q,
        MODEL_TENSOR.ATTN_Q_NORM,
        MODEL_TENSOR.ATTN_K,
        MODEL_TENSOR.ATTN_K_NORM,
        MODEL_TENSOR.ATTN_V,
        MODEL_TENSOR.ATTN_OUT,
        MODEL_TENSOR.FFN_EXP_PROBS_B,
        MODEL_TENSOR.FFN_NORM,
        MODEL_TENSOR.FFN_GATE,
        MODEL_TENSOR.FFN_GATE_EXP,
        MODEL_TENSOR.FFN_GATE_INP,
        MODEL_TENSOR.FFN_GATE_SHEXP,
        MODEL_TENSOR.FFN_DOWN,
        MODEL_TENSOR.FFN_DOWN_EXP,
        MODEL_TENSOR.FFN_DOWN_SHEXP,
        MODEL_TENSOR.FFN_UP,
        MODEL_TENSOR.FFN_UP_EXP,
        MODEL_TENSOR.FFN_UP_SHEXP,
    ],
    MODEL_ARCH.ARCEE: [
        MODEL_TENSOR.TOKEN_EMBD,
        MODEL_TENSOR.OUTPUT_NORM,
        MODEL_TENSOR.OUTPUT,
        MODEL_TENSOR.ROPE_FREQS,
        MODEL_TENSOR.ATTN_NORM,
        MODEL_TENSOR.ATTN_Q,
        MODEL_TENSOR.ATTN_K,
        MODEL_TENSOR.ATTN_V,
        MODEL_TENSOR.ATTN_OUT,
        MODEL_TENSOR.ATTN_ROT_EMBD,
        MODEL_TENSOR.FFN_NORM,
        MODEL_TENSOR.FFN_DOWN,
        MODEL_TENSOR.FFN_UP,
    ],
    MODEL_ARCH.ERNIE4_5: [
        MODEL_TENSOR.TOKEN_EMBD,
        MODEL_TENSOR.OUTPUT_NORM,
        MODEL_TENSOR.OUTPUT,
        MODEL_TENSOR.ATTN_NORM,
        MODEL_TENSOR.ATTN_Q,
        MODEL_TENSOR.ATTN_K,
        MODEL_TENSOR.ATTN_V,
        MODEL_TENSOR.ATTN_OUT,
        MODEL_TENSOR.FFN_NORM,
        MODEL_TENSOR.FFN_GATE,
        MODEL_TENSOR.FFN_DOWN,
        MODEL_TENSOR.FFN_UP,
    ],
    # TODO
}

# tensors that will not be serialized
MODEL_TENSOR_SKIP: dict[MODEL_ARCH, list[MODEL_TENSOR]] = {
    MODEL_ARCH.LLAMA: [
        MODEL_TENSOR.ROPE_FREQS,
        MODEL_TENSOR.ATTN_ROT_EMBD,
    ],
    MODEL_ARCH.DECI: [
        MODEL_TENSOR.ROPE_FREQS,
        MODEL_TENSOR.ATTN_ROT_EMBD,
    ],
    MODEL_ARCH.BAICHUAN: [
        MODEL_TENSOR.ROPE_FREQS,
        MODEL_TENSOR.ATTN_ROT_EMBD,
    ],
    MODEL_ARCH.QWEN: [
        MODEL_TENSOR.ROPE_FREQS,
        MODEL_TENSOR.ATTN_ROT_EMBD,
    ],
    MODEL_ARCH.CODESHELL: [
        MODEL_TENSOR.ROPE_FREQS,
        MODEL_TENSOR.ATTN_ROT_EMBD,
    ],
    MODEL_ARCH.ORION: [
        MODEL_TENSOR.ROPE_FREQS,
        MODEL_TENSOR.ATTN_ROT_EMBD,
    ],
    MODEL_ARCH.STARCODER2: [
        MODEL_TENSOR.ROPE_FREQS,
        MODEL_TENSOR.ATTN_ROT_EMBD,
    ],
    MODEL_ARCH.XVERSE: [
        MODEL_TENSOR.ROPE_FREQS,
        MODEL_TENSOR.ATTN_ROT_EMBD,
    ],
    MODEL_ARCH.DEEPSEEK: [
        MODEL_TENSOR.ROPE_FREQS,
        MODEL_TENSOR.ATTN_ROT_EMBD,
    ],
    MODEL_ARCH.DEEPSEEK2: [
        MODEL_TENSOR.ROPE_FREQS,
        MODEL_TENSOR.ATTN_ROT_EMBD,
    ],
    MODEL_ARCH.CHATGLM: [
        MODEL_TENSOR.ROPE_FREQS,
    ],
    MODEL_ARCH.NEMOTRON: [
        MODEL_TENSOR.ROPE_FREQS,
        MODEL_TENSOR.ATTN_ROT_EMBD,
    ],
    MODEL_ARCH.BAILINGMOE: [
        MODEL_TENSOR.ROPE_FREQS,
    ],
}

#
# types
#


class TokenType(IntEnum):
    NORMAL       = 1
    UNKNOWN      = 2
    CONTROL      = 3
    USER_DEFINED = 4
    UNUSED       = 5
    BYTE         = 6


class RopeScalingType(Enum):
    NONE     = 'none'
    LINEAR   = 'linear'
    YARN     = 'yarn'
    LONGROPE = 'longrope'


class PoolingType(IntEnum):
    NONE = 0
    MEAN = 1
    CLS  = 2
    LAST = 3
    RANK = 4


class GGMLQuantizationType(IntEnum):
    F32     = 0
    F16     = 1
    Q4_0    = 2
    Q4_1    = 3
    Q5_0    = 6
    Q5_1    = 7
    Q8_0    = 8
    Q8_1    = 9
    Q2_K    = 10
    Q3_K    = 11
    Q4_K    = 12
    Q5_K    = 13
    Q6_K    = 14
    Q8_K    = 15
    IQ2_XXS = 16
    IQ2_XS  = 17
    IQ3_XXS = 18
    IQ1_S   = 19
    IQ4_NL  = 20
    IQ3_S   = 21
    IQ2_S   = 22
    IQ4_XS  = 23
    I8      = 24
    I16     = 25
    I32     = 26
    I64     = 27
    F64     = 28
    IQ1_M   = 29
    BF16    = 30
    TQ1_0   = 34
    TQ2_0   = 35


class ExpertGatingFuncType(IntEnum):
    SOFTMAX  = 1
    SIGMOID  = 2


# TODO: add GGMLFileType from ggml_ftype in ggml.h


# from llama_ftype in llama.h
# ALL VALUES SHOULD BE THE SAME HERE AS THEY ARE OVER THERE.
class LlamaFileType(IntEnum):
    ALL_F32              = 0
    MOSTLY_F16           = 1   # except 1d tensors
    MOSTLY_Q4_0          = 2   # except 1d tensors
    MOSTLY_Q4_1          = 3   # except 1d tensors
    # MOSTLY_Q4_1_SOME_F16 = 4   # tok_embeddings.weight and output.weight are F16
    # MOSTLY_Q4_2        = 5   # support has been removed
    # MOSTLY_Q4_3        = 6   # support has been removed
    MOSTLY_Q8_0          = 7   # except 1d tensors
    MOSTLY_Q5_0          = 8   # except 1d tensors
    MOSTLY_Q5_1          = 9   # except 1d tensors
    MOSTLY_Q2_K          = 10  # except 1d tensors
    MOSTLY_Q3_K_S        = 11  # except 1d tensors
    MOSTLY_Q3_K_M        = 12  # except 1d tensors
    MOSTLY_Q3_K_L        = 13  # except 1d tensors
    MOSTLY_Q4_K_S        = 14  # except 1d tensors
    MOSTLY_Q4_K_M        = 15  # except 1d tensors
    MOSTLY_Q5_K_S        = 16  # except 1d tensors
    MOSTLY_Q5_K_M        = 17  # except 1d tensors
    MOSTLY_Q6_K          = 18  # except 1d tensors
    MOSTLY_IQ2_XXS       = 19  # except 1d tensors
    MOSTLY_IQ2_XS        = 20  # except 1d tensors
    MOSTLY_Q2_K_S        = 21  # except 1d tensors
    MOSTLY_IQ3_XS        = 22  # except 1d tensors
    MOSTLY_IQ3_XXS       = 23  # except 1d tensors
    MOSTLY_IQ1_S         = 24  # except 1d tensors
    MOSTLY_IQ4_NL        = 25  # except 1d tensors
    MOSTLY_IQ3_S         = 26  # except 1d tensors
    MOSTLY_IQ3_M         = 27  # except 1d tensors
    MOSTLY_IQ2_S         = 28  # except 1d tensors
    MOSTLY_IQ2_M         = 29  # except 1d tensors
    MOSTLY_IQ4_XS        = 30  # except 1d tensors
    MOSTLY_IQ1_M         = 31  # except 1d tensors
    MOSTLY_BF16          = 32  # except 1d tensors
    # MOSTLY_Q4_0_4_4      = 33  # removed from gguf files, use Q4_0 and runtime repack
    # MOSTLY_Q4_0_4_8      = 34  # removed from gguf files, use Q4_0 and runtime repack
    # MOSTLY_Q4_0_8_8      = 35  # removed from gguf files, use Q4_0 and runtime repack
    MOSTLY_TQ1_0         = 36  # except 1d tensors
    MOSTLY_TQ2_0         = 37  # except 1d tensors

    GUESSED              = 1024  # not specified in the model file


class GGUFEndian(IntEnum):
    LITTLE = 0
    BIG = 1


class GGUFValueType(IntEnum):
    UINT8   = 0
    INT8    = 1
    UINT16  = 2
    INT16   = 3
    UINT32  = 4
    INT32   = 5
    FLOAT32 = 6
    BOOL    = 7
    STRING  = 8
    ARRAY   = 9
    UINT64  = 10
    INT64   = 11
    FLOAT64 = 12

    @staticmethod
    def get_type(val: Any) -> GGUFValueType:
        if isinstance(val, (str, bytes, bytearray)):
            return GGUFValueType.STRING
        elif isinstance(val, list):
            return GGUFValueType.ARRAY
        elif isinstance(val, float):
            return GGUFValueType.FLOAT32
        elif isinstance(val, bool):
            return GGUFValueType.BOOL
        elif isinstance(val, int):
            return GGUFValueType.INT32
        # TODO: need help with 64-bit types in Python
        else:
            raise ValueError(f"Unknown type: {type(val)}")


class VisionProjectorType:
    GEMMA3 = "gemma3"
    IDEFICS3 = "idefics3"
    PIXTRAL = "pixtral"
    LLAMA4 = "llama4"
    QWEN2VL = "qwen2vl_merger"
    QWEN25VL = "qwen2.5vl_merger"
    ULTRAVOX = "ultravox"
    INTERNVL = "internvl"
    QWEN2A = "qwen2a" # audio
    QWEN25O = "qwen2.5o" # omni


# Items here are (block size, type size)
QK_K = 256
GGML_QUANT_SIZES: dict[GGMLQuantizationType, tuple[int, int]] = {
    GGMLQuantizationType.F32:     (1, 4),
    GGMLQuantizationType.F16:     (1, 2),
    GGMLQuantizationType.Q4_0:    (32, 2 + 16),
    GGMLQuantizationType.Q4_1:    (32, 2 + 2 + 16),
    GGMLQuantizationType.Q5_0:    (32, 2 + 4 + 16),
    GGMLQuantizationType.Q5_1:    (32, 2 + 2 + 4 + 16),
    GGMLQuantizationType.Q8_0:    (32, 2 + 32),
    GGMLQuantizationType.Q8_1:    (32, 4 + 4 + 32),
    GGMLQuantizationType.Q2_K:    (256, 2 + 2 + QK_K // 16 + QK_K // 4),
    GGMLQuantizationType.Q3_K:    (256, 2 + QK_K // 4 + QK_K // 8 + 12),
    GGMLQuantizationType.Q4_K:    (256, 2 + 2 + QK_K // 2 + 12),
    GGMLQuantizationType.Q5_K:    (256, 2 + 2 + QK_K // 2 + QK_K // 8 + 12),
    GGMLQuantizationType.Q6_K:    (256, 2 + QK_K // 2 + QK_K // 4 + QK_K // 16),
    GGMLQuantizationType.Q8_K:    (256, 4 + QK_K + QK_K // 8),
    GGMLQuantizationType.IQ2_XXS: (256, 2 + QK_K // 4),
    GGMLQuantizationType.IQ2_XS:  (256, 2 + QK_K // 4 + QK_K // 32),
    GGMLQuantizationType.IQ3_XXS: (256, 2 + QK_K // 4 + QK_K // 8),
    GGMLQuantizationType.IQ1_S:   (256, 2 + QK_K // 8 + QK_K // 16),
    GGMLQuantizationType.IQ4_NL:  (32, 2 + 16),
    GGMLQuantizationType.IQ3_S:   (256, 2 + QK_K // 4 + QK_K // 8 + QK_K // 32 + 4),
    GGMLQuantizationType.IQ2_S:   (256, 2 + QK_K // 4 + QK_K // 16),
    GGMLQuantizationType.IQ4_XS:  (256, 2 + 2 + QK_K // 2 + QK_K // 64),
    GGMLQuantizationType.I8:      (1, 1),
    GGMLQuantizationType.I16:     (1, 2),
    GGMLQuantizationType.I32:     (1, 4),
    GGMLQuantizationType.I64:     (1, 8),
    GGMLQuantizationType.F64:     (1, 8),
    GGMLQuantizationType.IQ1_M:   (256, QK_K // 8 + QK_K // 16  + QK_K // 32),
    GGMLQuantizationType.BF16:    (1, 2),
    GGMLQuantizationType.TQ1_0:   (256, 2 + 4 * 13),
    GGMLQuantizationType.TQ2_0:   (256, 2 + 64),
}


# Aliases for backward compatibility.

# general
KEY_GENERAL_ARCHITECTURE         = Keys.General.ARCHITECTURE
KEY_GENERAL_QUANTIZATION_VERSION = Keys.General.QUANTIZATION_VERSION
KEY_GENERAL_ALIGNMENT            = Keys.General.ALIGNMENT
KEY_GENERAL_NAME                 = Keys.General.NAME
KEY_GENERAL_AUTHOR               = Keys.General.AUTHOR
KEY_GENERAL_URL                  = Keys.General.URL
KEY_GENERAL_DESCRIPTION          = Keys.General.DESCRIPTION
KEY_GENERAL_LICENSE              = Keys.General.LICENSE
KEY_GENERAL_SOURCE_URL           = Keys.General.SOURCE_URL
KEY_GENERAL_FILE_TYPE            = Keys.General.FILE_TYPE

# LLM
KEY_VOCAB_SIZE            = Keys.LLM.VOCAB_SIZE
KEY_CONTEXT_LENGTH        = Keys.LLM.CONTEXT_LENGTH
KEY_EMBEDDING_LENGTH      = Keys.LLM.EMBEDDING_LENGTH
KEY_BLOCK_COUNT           = Keys.LLM.BLOCK_COUNT
KEY_FEED_FORWARD_LENGTH   = Keys.LLM.FEED_FORWARD_LENGTH
KEY_USE_PARALLEL_RESIDUAL = Keys.LLM.USE_PARALLEL_RESIDUAL
KEY_TENSOR_DATA_LAYOUT    = Keys.LLM.TENSOR_DATA_LAYOUT

# attention
KEY_ATTENTION_HEAD_COUNT        = Keys.Attention.HEAD_COUNT
KEY_ATTENTION_HEAD_COUNT_KV     = Keys.Attention.HEAD_COUNT_KV
KEY_ATTENTION_MAX_ALIBI_BIAS    = Keys.Attention.MAX_ALIBI_BIAS
KEY_ATTENTION_CLAMP_KQV         = Keys.Attention.CLAMP_KQV
KEY_ATTENTION_LAYERNORM_EPS     = Keys.Attention.LAYERNORM_EPS
KEY_ATTENTION_LAYERNORM_RMS_EPS = Keys.Attention.LAYERNORM_RMS_EPS

# RoPE
KEY_ROPE_DIMENSION_COUNT      = Keys.Rope.DIMENSION_COUNT
KEY_ROPE_FREQ_BASE            = Keys.Rope.FREQ_BASE
KEY_ROPE_SCALING_TYPE         = Keys.Rope.SCALING_TYPE
KEY_ROPE_SCALING_FACTOR       = Keys.Rope.SCALING_FACTOR
KEY_ROPE_SCALING_ORIG_CTX_LEN = Keys.Rope.SCALING_ORIG_CTX_LEN
KEY_ROPE_SCALING_FINETUNED    = Keys.Rope.SCALING_FINETUNED

# SSM
KEY_SSM_CONV_KERNEL    = Keys.SSM.CONV_KERNEL
KEY_SSM_INNER_SIZE     = Keys.SSM.INNER_SIZE
KEY_SSM_STATE_SIZE     = Keys.SSM.STATE_SIZE
KEY_SSM_TIME_STEP_RANK = Keys.SSM.TIME_STEP_RANK
KEY_SSM_GROUP_COUNT    = Keys.SSM.GROUP_COUNT
KEY_SSM_DT_B_C_RMS     = Keys.SSM.DT_B_C_RMS

# tokenization
KEY_TOKENIZER_MODEL      = Keys.Tokenizer.MODEL
KEY_TOKENIZER_PRE        = Keys.Tokenizer.PRE
KEY_TOKENIZER_LIST       = Keys.Tokenizer.LIST
KEY_TOKENIZER_TOKEN_TYPE = Keys.Tokenizer.TOKEN_TYPE
KEY_TOKENIZER_SCORES     = Keys.Tokenizer.SCORES
KEY_TOKENIZER_MERGES     = Keys.Tokenizer.MERGES
KEY_TOKENIZER_BOS_ID     = Keys.Tokenizer.BOS_ID
KEY_TOKENIZER_EOS_ID     = Keys.Tokenizer.EOS_ID
KEY_TOKENIZER_EOT_ID     = Keys.Tokenizer.EOT_ID
KEY_TOKENIZER_EOM_ID     = Keys.Tokenizer.EOM_ID
KEY_TOKENIZER_UNK_ID     = Keys.Tokenizer.UNK_ID
KEY_TOKENIZER_SEP_ID     = Keys.Tokenizer.SEP_ID
KEY_TOKENIZER_PAD_ID     = Keys.Tokenizer.PAD_ID
KEY_TOKENIZER_MASK_ID    = Keys.Tokenizer.MASK_ID
KEY_TOKENIZER_HF_JSON    = Keys.Tokenizer.HF_JSON
KEY_TOKENIZER_RWKV       = Keys.Tokenizer.RWKV

KEY_TOKENIZER_FIM_PRE_ID = Keys.Tokenizer.FIM_PRE_ID
KEY_TOKENIZER_FIM_SUF_ID = Keys.Tokenizer.FIM_SUF_ID
KEY_TOKENIZER_FIM_MID_ID = Keys.Tokenizer.FIM_MID_ID
KEY_TOKENIZER_FIM_PAD_ID = Keys.Tokenizer.FIM_PAD_ID
KEY_TOKENIZER_FIM_REP_ID = Keys.Tokenizer.FIM_REP_ID
KEY_TOKENIZER_FIM_SEP_ID = Keys.Tokenizer.FIM_SEP_ID

# deprecated
KEY_TOKENIZER_PREFIX_ID  = Keys.Tokenizer.PREFIX_ID
KEY_TOKENIZER_SUFFIX_ID  = Keys.Tokenizer.SUFFIX_ID
KEY_TOKENIZER_MIDDLE_ID  = Keys.Tokenizer.MIDDLE_ID<|MERGE_RESOLUTION|>--- conflicted
+++ resolved
@@ -286,7 +286,6 @@
 
 
 class MODEL_ARCH(IntEnum):
-<<<<<<< HEAD
     MMPROJ             = auto() # dummy arch for clip.cpp
     LLAMA              = auto()
     LLAMA4             = auto()
@@ -333,6 +332,7 @@
     ARWKV7             = auto()
     MAMBA              = auto()
     MAMBA2             = auto()
+    JAMBA              = auto()
     BAMBA              = auto()
     XVERSE             = auto()
     COMMAND_R          = auto()
@@ -363,83 +363,6 @@
     DOTS1              = auto()
     ARCEE              = auto()
     ERNIE4_5           = auto()
-=======
-    MMPROJ           = auto() # dummy arch for clip.cpp
-    LLAMA            = auto()
-    LLAMA4           = auto()
-    DECI             = auto()
-    FALCON           = auto()
-    BAICHUAN         = auto()
-    GROK             = auto()
-    GPT2             = auto()
-    GPTJ             = auto()
-    GPTNEOX          = auto()
-    MPT              = auto()
-    STARCODER        = auto()
-    REFACT           = auto()
-    BERT             = auto()
-    NOMIC_BERT       = auto()
-    NOMIC_BERT_MOE   = auto()
-    NEO_BERT         = auto()
-    JINA_BERT_V2     = auto()
-    BLOOM            = auto()
-    STABLELM         = auto()
-    QWEN             = auto()
-    QWEN2            = auto()
-    QWEN2MOE         = auto()
-    QWEN2VL          = auto()
-    QWEN3            = auto()
-    QWEN3MOE         = auto()
-    PHI2             = auto()
-    PHI3             = auto()
-    PHIMOE           = auto()
-    PLAMO            = auto()
-    CODESHELL        = auto()
-    ORION            = auto()
-    INTERNLM2        = auto()
-    MINICPM          = auto()
-    MINICPM3         = auto()
-    GEMMA            = auto()
-    GEMMA2           = auto()
-    GEMMA3           = auto()
-    GEMMA3N          = auto()
-    STARCODER2       = auto()
-    RWKV6            = auto()
-    RWKV6QWEN2       = auto()
-    RWKV7            = auto()
-    ARWKV7           = auto()
-    MAMBA            = auto()
-    MAMBA2           = auto()
-    JAMBA            = auto()
-    XVERSE           = auto()
-    COMMAND_R        = auto()
-    COHERE2          = auto()
-    DBRX             = auto()
-    OLMO             = auto()
-    OLMO2            = auto()
-    OLMOE            = auto()
-    OPENELM          = auto()
-    ARCTIC           = auto()
-    DEEPSEEK         = auto()
-    DEEPSEEK2        = auto()
-    CHATGLM          = auto()
-    GLM4             = auto()
-    BITNET           = auto()
-    T5               = auto()
-    T5ENCODER        = auto()
-    JAIS             = auto()
-    NEMOTRON         = auto()
-    EXAONE           = auto()
-    GRANITE          = auto()
-    GRANITE_MOE      = auto()
-    CHAMELEON        = auto()
-    WAVTOKENIZER_DEC = auto()
-    PLM              = auto()
-    BAILINGMOE       = auto()
-    DOTS1            = auto()
-    ARCEE            = auto()
-    ERNIE4_5         = auto()
->>>>>>> 908e6559
 
 
 class VISION_PROJECTOR_TYPE(IntEnum):
@@ -672,7 +595,6 @@
 
 
 MODEL_ARCH_NAMES: dict[MODEL_ARCH, str] = {
-<<<<<<< HEAD
     MODEL_ARCH.MMPROJ:             "clip", # dummy arch for clip.cpp
     MODEL_ARCH.LLAMA:              "llama",
     MODEL_ARCH.LLAMA4:             "llama4",
@@ -719,6 +641,7 @@
     MODEL_ARCH.ARWKV7:             "arwkv7",
     MODEL_ARCH.MAMBA:              "mamba",
     MODEL_ARCH.MAMBA2:             "mamba2",
+    MODEL_ARCH.JAMBA:              "jamba",
     MODEL_ARCH.BAMBA:              "bamba",
     MODEL_ARCH.XVERSE:             "xverse",
     MODEL_ARCH.COMMAND_R:          "command-r",
@@ -749,83 +672,6 @@
     MODEL_ARCH.DOTS1:              "dots1",
     MODEL_ARCH.ARCEE:              "arcee",
     MODEL_ARCH.ERNIE4_5:           "ernie4_5",
-=======
-    MODEL_ARCH.MMPROJ:           "clip", # dummy arch for clip.cpp
-    MODEL_ARCH.LLAMA:            "llama",
-    MODEL_ARCH.LLAMA4:           "llama4",
-    MODEL_ARCH.DECI:             "deci",
-    MODEL_ARCH.FALCON:           "falcon",
-    MODEL_ARCH.BAICHUAN:         "baichuan",
-    MODEL_ARCH.GROK:             "grok",
-    MODEL_ARCH.GPT2:             "gpt2",
-    MODEL_ARCH.GPTJ:             "gptj",
-    MODEL_ARCH.GPTNEOX:          "gptneox",
-    MODEL_ARCH.MPT:              "mpt",
-    MODEL_ARCH.STARCODER:        "starcoder",
-    MODEL_ARCH.REFACT:           "refact",
-    MODEL_ARCH.BERT:             "bert",
-    MODEL_ARCH.NOMIC_BERT:       "nomic-bert",
-    MODEL_ARCH.NOMIC_BERT_MOE:   "nomic-bert-moe",
-    MODEL_ARCH.NEO_BERT:         "neo-bert",
-    MODEL_ARCH.JINA_BERT_V2:     "jina-bert-v2",
-    MODEL_ARCH.BLOOM:            "bloom",
-    MODEL_ARCH.STABLELM:         "stablelm",
-    MODEL_ARCH.QWEN:             "qwen",
-    MODEL_ARCH.QWEN2:            "qwen2",
-    MODEL_ARCH.QWEN2MOE:         "qwen2moe",
-    MODEL_ARCH.QWEN2VL:          "qwen2vl",
-    MODEL_ARCH.QWEN3:            "qwen3",
-    MODEL_ARCH.QWEN3MOE:         "qwen3moe",
-    MODEL_ARCH.PHI2:             "phi2",
-    MODEL_ARCH.PHI3:             "phi3",
-    MODEL_ARCH.PHIMOE:           "phimoe",
-    MODEL_ARCH.PLAMO:            "plamo",
-    MODEL_ARCH.CODESHELL:        "codeshell",
-    MODEL_ARCH.ORION:            "orion",
-    MODEL_ARCH.INTERNLM2:        "internlm2",
-    MODEL_ARCH.MINICPM:          "minicpm",
-    MODEL_ARCH.MINICPM3:         "minicpm3",
-    MODEL_ARCH.GEMMA:            "gemma",
-    MODEL_ARCH.GEMMA2:           "gemma2",
-    MODEL_ARCH.GEMMA3:           "gemma3",
-    MODEL_ARCH.GEMMA3N:          "gemma3n",
-    MODEL_ARCH.STARCODER2:       "starcoder2",
-    MODEL_ARCH.RWKV6:            "rwkv6",
-    MODEL_ARCH.RWKV6QWEN2:       "rwkv6qwen2",
-    MODEL_ARCH.RWKV7:            "rwkv7",
-    MODEL_ARCH.ARWKV7:           "arwkv7",
-    MODEL_ARCH.MAMBA:            "mamba",
-    MODEL_ARCH.MAMBA2:           "mamba2",
-    MODEL_ARCH.JAMBA:            "jamba",
-    MODEL_ARCH.XVERSE:           "xverse",
-    MODEL_ARCH.COMMAND_R:        "command-r",
-    MODEL_ARCH.COHERE2:          "cohere2",
-    MODEL_ARCH.DBRX:             "dbrx",
-    MODEL_ARCH.OLMO:             "olmo",
-    MODEL_ARCH.OLMO2:            "olmo2",
-    MODEL_ARCH.OLMOE:            "olmoe",
-    MODEL_ARCH.OPENELM:          "openelm",
-    MODEL_ARCH.ARCTIC:           "arctic",
-    MODEL_ARCH.DEEPSEEK:         "deepseek",
-    MODEL_ARCH.DEEPSEEK2:        "deepseek2",
-    MODEL_ARCH.CHATGLM:          "chatglm",
-    MODEL_ARCH.GLM4:             "glm4",
-    MODEL_ARCH.BITNET:           "bitnet",
-    MODEL_ARCH.T5:               "t5",
-    MODEL_ARCH.T5ENCODER:        "t5encoder",
-    MODEL_ARCH.JAIS:             "jais",
-    MODEL_ARCH.NEMOTRON:         "nemotron",
-    MODEL_ARCH.EXAONE:           "exaone",
-    MODEL_ARCH.GRANITE:          "granite",
-    MODEL_ARCH.GRANITE_MOE:      "granitemoe",
-    MODEL_ARCH.CHAMELEON:        "chameleon",
-    MODEL_ARCH.WAVTOKENIZER_DEC: "wavtokenizer-dec",
-    MODEL_ARCH.PLM:              "plm",
-    MODEL_ARCH.BAILINGMOE:       "bailingmoe",
-    MODEL_ARCH.DOTS1:            "dots1",
-    MODEL_ARCH.ARCEE:            "arcee",
-    MODEL_ARCH.ERNIE4_5:         "ernie4_5",
->>>>>>> 908e6559
 }
 
 VISION_PROJECTOR_TYPE_NAMES: dict[VISION_PROJECTOR_TYPE, str] = {
@@ -1901,28 +1747,11 @@
         MODEL_TENSOR.SSM_NORM,
         MODEL_TENSOR.SSM_OUT,
     ],
-<<<<<<< HEAD
-    MODEL_ARCH.BAMBA: [
-=======
     MODEL_ARCH.JAMBA: [
->>>>>>> 908e6559
-        MODEL_TENSOR.TOKEN_EMBD,
-        MODEL_TENSOR.OUTPUT_NORM,
-        MODEL_TENSOR.OUTPUT,
-        MODEL_TENSOR.ATTN_NORM,
-<<<<<<< HEAD
-        MODEL_TENSOR.SSM_IN,
-        MODEL_TENSOR.SSM_CONV1D,
-        MODEL_TENSOR.SSM_DT,
-        MODEL_TENSOR.SSM_A,
-        MODEL_TENSOR.SSM_D,
-        MODEL_TENSOR.SSM_NORM,
-        MODEL_TENSOR.SSM_OUT,
-        MODEL_TENSOR.ATTN_Q,
-        MODEL_TENSOR.ATTN_K,
-        MODEL_TENSOR.ATTN_V,
-        MODEL_TENSOR.ATTN_OUT,
-=======
+        MODEL_TENSOR.TOKEN_EMBD,
+        MODEL_TENSOR.OUTPUT_NORM,
+        MODEL_TENSOR.OUTPUT,
+        MODEL_TENSOR.ATTN_NORM,
         MODEL_TENSOR.ATTN_Q,
         MODEL_TENSOR.ATTN_K,
         MODEL_TENSOR.ATTN_V,
@@ -1938,15 +1767,35 @@
         MODEL_TENSOR.SSM_D,
         MODEL_TENSOR.SSM_OUT,
         MODEL_TENSOR.FFN_GATE_INP,
->>>>>>> 908e6559
-        MODEL_TENSOR.FFN_NORM,
-        MODEL_TENSOR.FFN_GATE,
-        MODEL_TENSOR.FFN_DOWN,
-        MODEL_TENSOR.FFN_UP,
-<<<<<<< HEAD
+        MODEL_TENSOR.FFN_NORM,
+        MODEL_TENSOR.FFN_GATE,
+        MODEL_TENSOR.FFN_DOWN,
+        MODEL_TENSOR.FFN_UP,
+        MODEL_TENSOR.FFN_GATE_EXP,
+        MODEL_TENSOR.FFN_DOWN_EXP,
+        MODEL_TENSOR.FFN_UP_EXP,
+    ],
+    MODEL_ARCH.BAMBA: [
+        MODEL_TENSOR.TOKEN_EMBD,
+        MODEL_TENSOR.OUTPUT_NORM,
+        MODEL_TENSOR.OUTPUT,
+        MODEL_TENSOR.ATTN_NORM,
+        MODEL_TENSOR.SSM_IN,
+        MODEL_TENSOR.SSM_CONV1D,
+        MODEL_TENSOR.SSM_DT,
+        MODEL_TENSOR.SSM_A,
+        MODEL_TENSOR.SSM_D,
+        MODEL_TENSOR.SSM_NORM,
+        MODEL_TENSOR.SSM_OUT,
+        MODEL_TENSOR.ATTN_Q,
+        MODEL_TENSOR.ATTN_K,
+        MODEL_TENSOR.ATTN_V,
+        MODEL_TENSOR.ATTN_OUT,
+        MODEL_TENSOR.FFN_NORM,
+        MODEL_TENSOR.FFN_GATE,
+        MODEL_TENSOR.FFN_DOWN,
+        MODEL_TENSOR.FFN_UP,
         MODEL_TENSOR.FFN_GATE_INP,
-=======
->>>>>>> 908e6559
         MODEL_TENSOR.FFN_GATE_EXP,
         MODEL_TENSOR.FFN_DOWN_EXP,
         MODEL_TENSOR.FFN_UP_EXP,
