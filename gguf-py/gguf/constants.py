from __future__ import annotations

import sys
from enum import Enum, IntEnum, auto
from typing import Any

#
# constants
#

GGUF_MAGIC             = 0x46554747  # "GGUF"
GGUF_VERSION           = 3
GGUF_DEFAULT_ALIGNMENT = 32

#
# metadata keys
#


class Keys:
    class General:
        ARCHITECTURE         = "general.architecture"
        QUANTIZATION_VERSION = "general.quantization_version"
        ALIGNMENT            = "general.alignment"
        NAME                 = "general.name"
        AUTHOR               = "general.author"
        URL                  = "general.url"
        DESCRIPTION          = "general.description"
        LICENSE              = "general.license"
        SOURCE_URL           = "general.source.url"
        SOURCE_HF_REPO       = "general.source.huggingface.repository"
        FILE_TYPE            = "general.file_type"

    class LLM:
        CONTEXT_LENGTH        = "{arch}.context_length"
        EMBEDDING_LENGTH      = "{arch}.embedding_length"
        BLOCK_COUNT           = "{arch}.block_count"
        FEED_FORWARD_LENGTH   = "{arch}.feed_forward_length"
        USE_PARALLEL_RESIDUAL = "{arch}.use_parallel_residual"
        TENSOR_DATA_LAYOUT    = "{arch}.tensor_data_layout"
        EXPERT_COUNT          = "{arch}.expert_count"
        EXPERT_USED_COUNT     = "{arch}.expert_used_count"

    class Attention:
        HEAD_COUNT        = "{arch}.attention.head_count"
        HEAD_COUNT_KV     = "{arch}.attention.head_count_kv"
        MAX_ALIBI_BIAS    = "{arch}.attention.max_alibi_bias"
        CLAMP_KQV         = "{arch}.attention.clamp_kqv"
        LAYERNORM_EPS     = "{arch}.attention.layer_norm_epsilon"
        LAYERNORM_RMS_EPS = "{arch}.attention.layer_norm_rms_epsilon"

    class Rope:
        DIMENSION_COUNT      = "{arch}.rope.dimension_count"
        FREQ_BASE            = "{arch}.rope.freq_base"
        SCALING_TYPE         = "{arch}.rope.scaling.type"
        SCALING_FACTOR       = "{arch}.rope.scaling.factor"
        SCALING_ORIG_CTX_LEN = "{arch}.rope.scaling.original_context_length"
        SCALING_FINETUNED    = "{arch}.rope.scaling.finetuned"

    class Tokenizer:
        MODEL         = "tokenizer.ggml.model"
        LIST          = "tokenizer.ggml.tokens"
        TOKEN_TYPE    = "tokenizer.ggml.token_type"
        SCORES        = "tokenizer.ggml.scores"
        MERGES        = "tokenizer.ggml.merges"
        BOS_ID        = "tokenizer.ggml.bos_token_id"
        EOS_ID        = "tokenizer.ggml.eos_token_id"
        UNK_ID        = "tokenizer.ggml.unknown_token_id"
        SEP_ID        = "tokenizer.ggml.seperator_token_id"
        PAD_ID        = "tokenizer.ggml.padding_token_id"
        ADD_BOS       = "tokenizer.ggml.add_bos_token"
        ADD_EOS       = "tokenizer.ggml.add_eos_token"
        HF_JSON       = "tokenizer.huggingface.json"
        RWKV          = "tokenizer.rwkv.world"
        CHAT_TEMPLATE = "tokenizer.chat_template"


#
# recommended mapping of model tensor names for storage in gguf
#


class MODEL_ARCH(IntEnum):
    LLAMA     = auto()
    FALCON    = auto()
    BAICHUAN  = auto()
    GPT2      = auto()
    GPTJ      = auto()
    GPTNEOX   = auto()
    MPT       = auto()
    STARCODER = auto()
    PERSIMMON = auto()
    REFACT    = auto()
    BERT      = auto()
    BLOOM     = auto()
    STABLELM  = auto()
    QWEN      = auto()
    PHI2      = auto()


class MODEL_TENSOR(IntEnum):
    TOKEN_EMBD      = auto()
    TOKEN_EMBD_NORM = auto()
    TOKEN_TYPES     = auto()
    POS_EMBD        = auto()
    OUTPUT          = auto()
    OUTPUT_NORM     = auto()
    ROPE_FREQS      = auto()
    ATTN_Q          = auto()
    ATTN_K          = auto()
    ATTN_V          = auto()
    ATTN_QKV        = auto()
    ATTN_OUT        = auto()
    ATTN_NORM       = auto()
    ATTN_NORM_2     = auto()
    ATTN_ROT_EMBD   = auto()
    FFN_GATE_INP    = auto()
    FFN_NORM        = auto()
    FFN_GATE        = auto()
    FFN_DOWN        = auto()
    FFN_UP          = auto()
<<<<<<< HEAD
    FFN_ACT         = auto()
    FFN_NORM        = auto()
=======
    FFN_GATE_EXP    = auto()
    FFN_DOWN_EXP    = auto()
    FFN_UP_EXP      = auto()
>>>>>>> 328b83de
    ATTN_Q_NORM     = auto()
    ATTN_K_NORM     = auto()


MODEL_ARCH_NAMES: dict[MODEL_ARCH, str] = {
    MODEL_ARCH.LLAMA:          "llama",
    MODEL_ARCH.FALCON:         "falcon",
    MODEL_ARCH.BAICHUAN:       "baichuan",
    MODEL_ARCH.GPT2:           "gpt2",
    MODEL_ARCH.GPTJ:           "gptj",
    MODEL_ARCH.GPTNEOX:        "gptneox",
    MODEL_ARCH.MPT:            "mpt",
    MODEL_ARCH.STARCODER:      "starcoder",
    MODEL_ARCH.PERSIMMON:      "persimmon",
    MODEL_ARCH.REFACT:         "refact",
    MODEL_ARCH.BERT:           "bert",
    MODEL_ARCH.BLOOM:          "bloom",
    MODEL_ARCH.STABLELM:       "stablelm",
    MODEL_ARCH.QWEN:           "qwen",
    MODEL_ARCH.PHI2:           "phi2",
}

TENSOR_NAMES: dict[MODEL_TENSOR, str] = {
    MODEL_TENSOR.TOKEN_EMBD:      "token_embd",
    MODEL_TENSOR.TOKEN_EMBD_NORM: "token_embd_norm",
    MODEL_TENSOR.TOKEN_TYPES:     "token_types",
    MODEL_TENSOR.POS_EMBD:        "position_embd",
    MODEL_TENSOR.OUTPUT_NORM:     "output_norm",
    MODEL_TENSOR.OUTPUT:          "output",
    MODEL_TENSOR.ROPE_FREQS:      "rope_freqs",
    MODEL_TENSOR.ATTN_NORM:       "blk.{bid}.attn_norm",
    MODEL_TENSOR.ATTN_NORM_2:     "blk.{bid}.attn_norm_2",
    MODEL_TENSOR.ATTN_QKV:        "blk.{bid}.attn_qkv",
    MODEL_TENSOR.ATTN_Q:          "blk.{bid}.attn_q",
    MODEL_TENSOR.ATTN_K:          "blk.{bid}.attn_k",
    MODEL_TENSOR.ATTN_V:          "blk.{bid}.attn_v",
    MODEL_TENSOR.ATTN_OUT:        "blk.{bid}.attn_output",
    MODEL_TENSOR.ATTN_ROT_EMBD:   "blk.{bid}.attn_rot_embd",
    MODEL_TENSOR.ATTN_Q_NORM:     "blk.{bid}.attn_q_norm",
    MODEL_TENSOR.ATTN_K_NORM:     "blk.{bid}.attn_k_norm",
    MODEL_TENSOR.FFN_GATE_INP:    "blk.{bid}.ffn_gate_inp",
    MODEL_TENSOR.FFN_NORM:        "blk.{bid}.ffn_norm",
    MODEL_TENSOR.FFN_GATE:        "blk.{bid}.ffn_gate",
    MODEL_TENSOR.FFN_DOWN:        "blk.{bid}.ffn_down",
    MODEL_TENSOR.FFN_UP:          "blk.{bid}.ffn_up",
<<<<<<< HEAD
    MODEL_TENSOR.FFN_ACT:         "blk.{bid}.ffn",
=======
    MODEL_TENSOR.FFN_GATE_EXP:    "blk.{bid}.ffn_gate.{xid}",
    MODEL_TENSOR.FFN_DOWN_EXP:    "blk.{bid}.ffn_down.{xid}",
    MODEL_TENSOR.FFN_UP_EXP:      "blk.{bid}.ffn_up.{xid}",
>>>>>>> 328b83de
}

MODEL_TENSORS: dict[MODEL_ARCH, list[MODEL_TENSOR]] = {
    MODEL_ARCH.LLAMA: [
        MODEL_TENSOR.TOKEN_EMBD,
        MODEL_TENSOR.OUTPUT_NORM,
        MODEL_TENSOR.OUTPUT,
        MODEL_TENSOR.ROPE_FREQS,
        MODEL_TENSOR.ATTN_NORM,
        MODEL_TENSOR.ATTN_Q,
        MODEL_TENSOR.ATTN_K,
        MODEL_TENSOR.ATTN_V,
        MODEL_TENSOR.ATTN_OUT,
        MODEL_TENSOR.ATTN_ROT_EMBD,
        MODEL_TENSOR.FFN_GATE_INP,
        MODEL_TENSOR.FFN_NORM,
        MODEL_TENSOR.FFN_GATE,
        MODEL_TENSOR.FFN_DOWN,
        MODEL_TENSOR.FFN_UP,
        MODEL_TENSOR.FFN_GATE_EXP,
        MODEL_TENSOR.FFN_DOWN_EXP,
        MODEL_TENSOR.FFN_UP_EXP,
    ],
    MODEL_ARCH.GPTNEOX: [
        MODEL_TENSOR.TOKEN_EMBD,
        MODEL_TENSOR.OUTPUT_NORM,
        MODEL_TENSOR.OUTPUT,
        MODEL_TENSOR.ATTN_NORM,
        MODEL_TENSOR.ATTN_QKV,
        MODEL_TENSOR.ATTN_OUT,
        MODEL_TENSOR.FFN_NORM,
        MODEL_TENSOR.FFN_DOWN,
        MODEL_TENSOR.FFN_UP,
    ],
    MODEL_ARCH.FALCON: [
        MODEL_TENSOR.TOKEN_EMBD,
        MODEL_TENSOR.OUTPUT_NORM,
        MODEL_TENSOR.OUTPUT,
        MODEL_TENSOR.ATTN_NORM,
        MODEL_TENSOR.ATTN_NORM_2,
        MODEL_TENSOR.ATTN_QKV,
        MODEL_TENSOR.ATTN_OUT,
        MODEL_TENSOR.FFN_DOWN,
        MODEL_TENSOR.FFN_UP,
    ],
    MODEL_ARCH.BAICHUAN: [
        MODEL_TENSOR.TOKEN_EMBD,
        MODEL_TENSOR.OUTPUT_NORM,
        MODEL_TENSOR.OUTPUT,
        MODEL_TENSOR.ROPE_FREQS,
        MODEL_TENSOR.ATTN_NORM,
        MODEL_TENSOR.ATTN_Q,
        MODEL_TENSOR.ATTN_K,
        MODEL_TENSOR.ATTN_V,
        MODEL_TENSOR.ATTN_OUT,
        MODEL_TENSOR.ATTN_ROT_EMBD,
        MODEL_TENSOR.FFN_NORM,
        MODEL_TENSOR.FFN_GATE,
        MODEL_TENSOR.FFN_DOWN,
        MODEL_TENSOR.FFN_UP,
    ],
    MODEL_ARCH.STARCODER: [
        MODEL_TENSOR.TOKEN_EMBD,
        MODEL_TENSOR.POS_EMBD,
        MODEL_TENSOR.OUTPUT_NORM,
        MODEL_TENSOR.OUTPUT,
        MODEL_TENSOR.ATTN_NORM,
        MODEL_TENSOR.ATTN_QKV,
        MODEL_TENSOR.ATTN_OUT,
        MODEL_TENSOR.FFN_NORM,
        MODEL_TENSOR.FFN_DOWN,
        MODEL_TENSOR.FFN_UP,
    ],
    MODEL_ARCH.BERT: [
        MODEL_TENSOR.TOKEN_EMBD,
        MODEL_TENSOR.TOKEN_TYPES,
        MODEL_TENSOR.POS_EMBD,
        MODEL_TENSOR.OUTPUT_NORM,
        MODEL_TENSOR.ATTN_NORM,
        MODEL_TENSOR.ATTN_Q,
        MODEL_TENSOR.ATTN_K,
        MODEL_TENSOR.ATTN_V,
        MODEL_TENSOR.ATTN_OUT,
        MODEL_TENSOR.FFN_NORM,
        MODEL_TENSOR.FFN_DOWN,
        MODEL_TENSOR.FFN_UP,
    ],
    MODEL_ARCH.MPT: [
        MODEL_TENSOR.TOKEN_EMBD,
        MODEL_TENSOR.OUTPUT_NORM,
        MODEL_TENSOR.OUTPUT,
        MODEL_TENSOR.ATTN_NORM,
        MODEL_TENSOR.ATTN_QKV,
        MODEL_TENSOR.ATTN_OUT,
        MODEL_TENSOR.FFN_NORM,
        MODEL_TENSOR.FFN_DOWN,
        MODEL_TENSOR.FFN_UP,
        MODEL_TENSOR.FFN_ACT,
    ],
    MODEL_ARCH.GPTJ: [
        MODEL_TENSOR.TOKEN_EMBD,
        MODEL_TENSOR.OUTPUT_NORM,
        MODEL_TENSOR.OUTPUT,
        MODEL_TENSOR.ATTN_NORM,
        MODEL_TENSOR.ATTN_Q,
        MODEL_TENSOR.ATTN_K,
        MODEL_TENSOR.ATTN_V,
        MODEL_TENSOR.ATTN_OUT,
        MODEL_TENSOR.FFN_DOWN,
        MODEL_TENSOR.FFN_UP,
    ],
    MODEL_ARCH.PERSIMMON: [
        MODEL_TENSOR.TOKEN_EMBD,
        MODEL_TENSOR.OUTPUT,
        MODEL_TENSOR.OUTPUT_NORM,
        MODEL_TENSOR.ATTN_NORM,
        MODEL_TENSOR.ATTN_QKV,
        MODEL_TENSOR.ATTN_OUT,
        MODEL_TENSOR.FFN_NORM,
        MODEL_TENSOR.FFN_DOWN,
        MODEL_TENSOR.FFN_UP,
        MODEL_TENSOR.ATTN_Q_NORM,
        MODEL_TENSOR.ATTN_K_NORM,
        MODEL_TENSOR.ATTN_ROT_EMBD,
    ],
    MODEL_ARCH.REFACT: [
        MODEL_TENSOR.TOKEN_EMBD,
        MODEL_TENSOR.OUTPUT_NORM,
        MODEL_TENSOR.OUTPUT,
        MODEL_TENSOR.ATTN_NORM,
        MODEL_TENSOR.ATTN_Q,
        MODEL_TENSOR.ATTN_K,
        MODEL_TENSOR.ATTN_V,
        MODEL_TENSOR.ATTN_OUT,
        MODEL_TENSOR.FFN_NORM,
        MODEL_TENSOR.FFN_GATE,
        MODEL_TENSOR.FFN_DOWN,
        MODEL_TENSOR.FFN_UP,
    ],
    MODEL_ARCH.BLOOM: [
        MODEL_TENSOR.TOKEN_EMBD,
        MODEL_TENSOR.TOKEN_EMBD_NORM,
        MODEL_TENSOR.OUTPUT_NORM,
        MODEL_TENSOR.OUTPUT,
        MODEL_TENSOR.ATTN_NORM,
        MODEL_TENSOR.ATTN_QKV,
        MODEL_TENSOR.ATTN_OUT,
        MODEL_TENSOR.FFN_NORM,
        MODEL_TENSOR.FFN_DOWN,
        MODEL_TENSOR.FFN_UP,
    ],
    MODEL_ARCH.STABLELM: [
        MODEL_TENSOR.TOKEN_EMBD,
        MODEL_TENSOR.OUTPUT_NORM,
        MODEL_TENSOR.OUTPUT,
        MODEL_TENSOR.ROPE_FREQS,
        MODEL_TENSOR.ATTN_NORM,
        MODEL_TENSOR.ATTN_Q,
        MODEL_TENSOR.ATTN_K,
        MODEL_TENSOR.ATTN_V,
        MODEL_TENSOR.ATTN_OUT,
        MODEL_TENSOR.FFN_NORM,
        MODEL_TENSOR.FFN_GATE,
        MODEL_TENSOR.FFN_DOWN,
        MODEL_TENSOR.FFN_UP,
    ],
    MODEL_ARCH.QWEN: [
        MODEL_TENSOR.TOKEN_EMBD,
        MODEL_TENSOR.OUTPUT_NORM,
        MODEL_TENSOR.OUTPUT,
        MODEL_TENSOR.ROPE_FREQS,
        MODEL_TENSOR.ATTN_NORM,
        MODEL_TENSOR.ATTN_QKV,
        MODEL_TENSOR.ATTN_OUT,
        MODEL_TENSOR.ATTN_ROT_EMBD,
        MODEL_TENSOR.FFN_NORM,
        MODEL_TENSOR.FFN_GATE,
        MODEL_TENSOR.FFN_DOWN,
        MODEL_TENSOR.FFN_UP,
    ],
    MODEL_ARCH.GPT2: [
        # TODO
    ],
    MODEL_ARCH.PHI2: [
        MODEL_TENSOR.TOKEN_EMBD,
        MODEL_TENSOR.OUTPUT_NORM,
        MODEL_TENSOR.OUTPUT,
        MODEL_TENSOR.ATTN_NORM,
        MODEL_TENSOR.ATTN_QKV,
        MODEL_TENSOR.ATTN_OUT,
        MODEL_TENSOR.FFN_NORM,
        MODEL_TENSOR.FFN_DOWN,
        MODEL_TENSOR.FFN_UP,
    ]
    # TODO
}

# tensors that will not be serialized
MODEL_TENSOR_SKIP: dict[MODEL_ARCH, list[MODEL_TENSOR]] = {
    MODEL_ARCH.LLAMA: [
        MODEL_TENSOR.ROPE_FREQS,
        MODEL_TENSOR.ATTN_ROT_EMBD,
    ],
    MODEL_ARCH.BAICHUAN: [
        MODEL_TENSOR.ROPE_FREQS,
        MODEL_TENSOR.ATTN_ROT_EMBD,
    ],
    MODEL_ARCH.PERSIMMON: [
        MODEL_TENSOR.ROPE_FREQS,
    ],
    MODEL_ARCH.QWEN: [
        MODEL_TENSOR.ROPE_FREQS,
        MODEL_TENSOR.ATTN_ROT_EMBD,
    ],
}

#
# types
#


class TokenType(IntEnum):
    NORMAL       = 1
    UNKNOWN      = 2
    CONTROL      = 3
    USER_DEFINED = 4
    UNUSED       = 5
    BYTE         = 6


class RopeScalingType(Enum):
    NONE   = 'none'
    LINEAR = 'linear'
    YARN   = 'yarn'


class GGMLQuantizationType(IntEnum):
    F32  = 0
    F16  = 1
    Q4_0 = 2
    Q4_1 = 3
    Q5_0 = 6
    Q5_1 = 7
    Q8_0 = 8
    Q8_1 = 9
    Q2_K = 10
    Q3_K = 11
    Q4_K = 12
    Q5_K = 13
    Q6_K = 14
    Q8_K = 15


class GGUFEndian(IntEnum):
    LITTLE = 0
    BIG = 1


class GGUFValueType(IntEnum):
    UINT8   = 0
    INT8    = 1
    UINT16  = 2
    INT16   = 3
    UINT32  = 4
    INT32   = 5
    FLOAT32 = 6
    BOOL    = 7
    STRING  = 8
    ARRAY   = 9
    UINT64  = 10
    INT64   = 11
    FLOAT64 = 12

    @staticmethod
    def get_type(val: Any) -> GGUFValueType:
        if isinstance(val, (str, bytes, bytearray)):
            return GGUFValueType.STRING
        elif isinstance(val, list):
            return GGUFValueType.ARRAY
        elif isinstance(val, float):
            return GGUFValueType.FLOAT32
        elif isinstance(val, bool):
            return GGUFValueType.BOOL
        elif isinstance(val, int):
            return GGUFValueType.INT32
        # TODO: need help with 64-bit types in Python
        else:
            print("Unknown type:", type(val))
            sys.exit()


# Note: Does not support GGML_QKK_64
QK_K = 256
# Items here are (block size, type size)
GGML_QUANT_SIZES = {
    GGMLQuantizationType.F32:  (1, 4),
    GGMLQuantizationType.F16:  (1, 2),
    GGMLQuantizationType.Q4_0: (32, 2 + 16),
    GGMLQuantizationType.Q4_1: (32, 2 + 2 + 16),
    GGMLQuantizationType.Q5_0: (32, 2 + 4 + 16),
    GGMLQuantizationType.Q5_1: (32, 2 + 2 + 4 + 16),
    GGMLQuantizationType.Q8_0: (32, 2 + 32),
    GGMLQuantizationType.Q8_1: (32, 4 + 4 + 32),
    GGMLQuantizationType.Q2_K: (256, 2 + 2 + QK_K // 16 + QK_K // 4),
    GGMLQuantizationType.Q3_K: (256, 2 + QK_K // 4 + QK_K // 8 + 12),
    GGMLQuantizationType.Q4_K: (256, 2 + 2 + QK_K // 2 + 12),
    GGMLQuantizationType.Q5_K: (256, 2 + 2 + QK_K // 2 + QK_K // 8 + 12),
    GGMLQuantizationType.Q6_K: (256, 2 + QK_K // 2 + QK_K // 4 + QK_K // 16),
    GGMLQuantizationType.Q8_K: (256, 4 + QK_K + QK_K // 8),
}


# Aliases for backward compatibility.

# general
KEY_GENERAL_ARCHITECTURE         = Keys.General.ARCHITECTURE
KEY_GENERAL_QUANTIZATION_VERSION = Keys.General.QUANTIZATION_VERSION
KEY_GENERAL_ALIGNMENT            = Keys.General.ALIGNMENT
KEY_GENERAL_NAME                 = Keys.General.NAME
KEY_GENERAL_AUTHOR               = Keys.General.AUTHOR
KEY_GENERAL_URL                  = Keys.General.URL
KEY_GENERAL_DESCRIPTION          = Keys.General.DESCRIPTION
KEY_GENERAL_LICENSE              = Keys.General.LICENSE
KEY_GENERAL_SOURCE_URL           = Keys.General.SOURCE_URL
KEY_GENERAL_SOURCE_HF_REPO       = Keys.General.SOURCE_HF_REPO
KEY_GENERAL_FILE_TYPE            = Keys.General.FILE_TYPE

# LLM
KEY_CONTEXT_LENGTH        = Keys.LLM.CONTEXT_LENGTH
KEY_EMBEDDING_LENGTH      = Keys.LLM.EMBEDDING_LENGTH
KEY_BLOCK_COUNT           = Keys.LLM.BLOCK_COUNT
KEY_FEED_FORWARD_LENGTH   = Keys.LLM.FEED_FORWARD_LENGTH
KEY_USE_PARALLEL_RESIDUAL = Keys.LLM.USE_PARALLEL_RESIDUAL
KEY_TENSOR_DATA_LAYOUT    = Keys.LLM.TENSOR_DATA_LAYOUT

# attention
KEY_ATTENTION_HEAD_COUNT        = Keys.Attention.HEAD_COUNT
KEY_ATTENTION_HEAD_COUNT_KV     = Keys.Attention.HEAD_COUNT_KV
KEY_ATTENTION_MAX_ALIBI_BIAS    = Keys.Attention.MAX_ALIBI_BIAS
KEY_ATTENTION_CLAMP_KQV         = Keys.Attention.CLAMP_KQV
KEY_ATTENTION_LAYERNORM_EPS     = Keys.Attention.LAYERNORM_EPS
KEY_ATTENTION_LAYERNORM_RMS_EPS = Keys.Attention.LAYERNORM_RMS_EPS

# RoPE
KEY_ROPE_DIMENSION_COUNT      = Keys.Rope.DIMENSION_COUNT
KEY_ROPE_FREQ_BASE            = Keys.Rope.FREQ_BASE
KEY_ROPE_SCALING_TYPE         = Keys.Rope.SCALING_TYPE
KEY_ROPE_SCALING_FACTOR       = Keys.Rope.SCALING_FACTOR
KEY_ROPE_SCALING_ORIG_CTX_LEN = Keys.Rope.SCALING_ORIG_CTX_LEN
KEY_ROPE_SCALING_FINETUNED    = Keys.Rope.SCALING_FINETUNED

# tokenization
KEY_TOKENIZER_MODEL      = Keys.Tokenizer.MODEL
KEY_TOKENIZER_LIST       = Keys.Tokenizer.LIST
KEY_TOKENIZER_TOKEN_TYPE = Keys.Tokenizer.TOKEN_TYPE
KEY_TOKENIZER_SCORES     = Keys.Tokenizer.SCORES
KEY_TOKENIZER_MERGES     = Keys.Tokenizer.MERGES
KEY_TOKENIZER_BOS_ID     = Keys.Tokenizer.BOS_ID
KEY_TOKENIZER_EOS_ID     = Keys.Tokenizer.EOS_ID
KEY_TOKENIZER_UNK_ID     = Keys.Tokenizer.UNK_ID
KEY_TOKENIZER_SEP_ID     = Keys.Tokenizer.SEP_ID
KEY_TOKENIZER_PAD_ID     = Keys.Tokenizer.PAD_ID
KEY_TOKENIZER_HF_JSON    = Keys.Tokenizer.HF_JSON
KEY_TOKENIZER_RWKV       = Keys.Tokenizer.RWKV<|MERGE_RESOLUTION|>--- conflicted
+++ resolved
@@ -119,14 +119,11 @@
     FFN_GATE        = auto()
     FFN_DOWN        = auto()
     FFN_UP          = auto()
-<<<<<<< HEAD
     FFN_ACT         = auto()
     FFN_NORM        = auto()
-=======
     FFN_GATE_EXP    = auto()
     FFN_DOWN_EXP    = auto()
     FFN_UP_EXP      = auto()
->>>>>>> 328b83de
     ATTN_Q_NORM     = auto()
     ATTN_K_NORM     = auto()
 
@@ -172,13 +169,10 @@
     MODEL_TENSOR.FFN_GATE:        "blk.{bid}.ffn_gate",
     MODEL_TENSOR.FFN_DOWN:        "blk.{bid}.ffn_down",
     MODEL_TENSOR.FFN_UP:          "blk.{bid}.ffn_up",
-<<<<<<< HEAD
     MODEL_TENSOR.FFN_ACT:         "blk.{bid}.ffn",
-=======
     MODEL_TENSOR.FFN_GATE_EXP:    "blk.{bid}.ffn_gate.{xid}",
     MODEL_TENSOR.FFN_DOWN_EXP:    "blk.{bid}.ffn_down.{xid}",
     MODEL_TENSOR.FFN_UP_EXP:      "blk.{bid}.ffn_up.{xid}",
->>>>>>> 328b83de
 }
 
 MODEL_TENSORS: dict[MODEL_ARCH, list[MODEL_TENSOR]] = {
