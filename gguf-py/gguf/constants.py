--- conflicted
+++ resolved
@@ -948,50 +948,15 @@
 
 
 #
-<<<<<<< HEAD
-# LLaMa Tokenizer Types
-#
-class LLaMaVocabType(IntEnum):
-=======
 # Tokenizer Types
 #
 class VocabType(IntEnum):
->>>>>>> e4275bce
     NON = auto()  # For models without vocab
     SPM = auto()  # SentencePiece LLaMa tokenizer
     BPE = auto()  # BytePair GPT-2 tokenizer
     WPM = auto()  # WordPiece BERT tokenizer
 
 
-<<<<<<< HEAD
-LLaMaVocabTypeNames: dict[LLaMaVocabType, str] = {
-    LLaMaVocabType.SPM: "SPM",
-    LLaMaVocabType.BPE: "BPE",
-    LLaMaVocabType.WPM: "WPM",
-}
-
-
-#
-# HuggingFace Model File Types
-#
-class HFModelFileType(IntEnum):
-    UNK = auto()  # Unsupported file type
-    SFT = auto()  # SafeTensor file type
-    PTH = auto()  # PyTorch file type
-    BIN = auto()  # Pickled file type
-    PT  = auto()  # PyTorch file type
-
-
-LLaMaVocabTypeNames: dict[LLaMaVocabType, str] = {
-    HFModelFileType.PT:  "pt",
-    HFModelFileType.PTH: "pth",
-    HFModelFileType.BIN: "bin",
-    HFModelFileType.SFT: "safetensors",
-}
-
-
-# NOTE: It's easier to map out which files we need in advance.
-=======
 VOCAB_TYPE_NAMES: dict[VocabType, str] = {
     VocabType.SPM: "SPM",
     VocabType.BPE: "BPE",
@@ -1026,332 +991,10 @@
 #
 # HF Vocab Files
 #
->>>>>>> e4275bce
 HF_TOKENIZER_BPE_FILES = ("config.json", "tokenizer_config.json", "tokenizer.json",)
 HF_TOKENIZER_SPM_FILES = (HF_TOKENIZER_BPE_FILES + ("tokenizer.model",))
 
 #
-<<<<<<< HEAD
-# BPE Pre-tokenization Regular Expressions
-#
-
-# NOTE: Tokenizers defaults to OpenAI GPT-2 Byte Level Reg-Exp
-# The pattern uses perl, is grammatical, and splits are technically arbitrary.
-# https://github.com/openai/gpt-2/blob/master/src/encoder.py#L53
-# https://github.com/huggingface/tokenizers/blob/main/tokenizers/src/pre_tokenizers/byte_level.rs#L40-L42
-BPE_PRE_TOKENIZER_DEFAULT = "'s|'t|'re|'ve|'m|'ll|'d| ?\\p{L}+| ?\\p{N}+| ?[^\\s\\p{L}\\p{N}]+|\\s+(?!\\S)"
-GPT_PRE_TOKENIZER_DEFAULT = f"{BPE_PRE_TOKENIZER_DEFAULT}|\\s+"
-
-# Default pre-processing regex for BPE tokenization
-BPE_PRE_PROCESSOR_DEFAULT = (
-    "[\\p{P}\\$\\+<=>\\^~\\|]+", BPE_PRE_TOKENIZER_DEFAULT, "\\p{N}+", "[0-9][0-9][0-9]",
-)
-
-# NOTE: GPT-2 is the standard default pre-tokenizer for all models
-# NOTE: BERT models inherit from the Byte Level Pre-tokenizer.
-# https://github.com/huggingface/tokenizers/blob/main/tokenizers/src/pre_tokenizers/byte_level.rs#L117
-# https://github.com/huggingface/tokenizers/blob/main/tokenizers/src/pre_tokenizers/bert.rs#L13
-BPE_PRE_TOKENIZERS = {
-    # gpt2, olmo, phi (1, 1_5, 2, 3, ...)
-    "gpt2": (GPT_PRE_TOKENIZER_DEFAULT,),
-    # dbrx
-    # NOTE: PR#6920: https://github.com/ggerganov/llama.cpp/pull/6920#issuecomment-2080233989
-    "llama3": (
-        "(?:'[sS]|'[tT]|'[rR][eE]|'[vV][eE]|'[mM]|'[lL][lL]|'[dD])|[^\\r\\n\\p{L}\\p{N}]?\\p{L}+|\\p{N}{1,3}| ?[^\\s\\p{L}\\p{N}]+[\\r\\n]*|\\s*[\\r\\n]+|\\s+(?!\\S)|\\s+",
-    ),
-    "falcon": (
-        "[\\p{P}\\$\\+<=>\\^~\\|]+", BPE_PRE_TOKENIZER_DEFAULT, "[0-9][0-9][0-9]",
-    ),
-    "mpt": (
-        "\\s?\\p{L}+", "\\s?\\p{P}+", BPE_PRE_TOKENIZER_DEFAULT,
-    ),
-    # starcoder, refact, command-r
-    "starcoder": (
-        "\\p{N}", BPE_PRE_TOKENIZER_DEFAULT,
-    ),
-    # qwen, qwen2, stablelm
-    "qwen": (
-        "(?:'[sS]|'[tT]|'[rR][eE]|'[vV][eE]|'[mM]|'[lL][lL]|'[dD])|[^\\r\\n\\p{L}\\p{N}]?\\p{L}+|\\p{N}| ?[^\\s\\p{L}\\p{N}]+[\\r\\n]*|\\s*[\\r\\n]+|\\s+(?!\\S)|\\s+",
-    ),
-    # NOTE: deepseek uses the 'llama' arch, but diverges with the pre-tok.
-    "deepseek": (
-        "[\r\n]",
-        "\\s?[A-Za-zµÀ-ÖØ-öø-ƺƼ-ƿǄ-ʓʕ-ʯͰ-ͳͶͷͻ-ͽͿΆΈ-ΊΌΎ-ΡΣ-ϵϷ-ҁҊ-ԯԱ-ՖႠ-ჅᎠ-Ᏽᏸ-ᏽᲐ-ᲺᲽ-Ჿᴀ-ᴫᵫ-ᵷᵹ-ᶚḀ-ἕἘ-Ἕἠ-ὅὈ-Ὅὐ-ὗὙὛὝὟ-ώᾀ-ᾴᾶ-ᾼιῂ-ῄῆ-ῌῐ-ΐῖ-Ίῠ-Ῥῲ-ῴῶ-ῼℂℇℊ-ℓℕℙ-ℝℤΩℨK-ℭℯ-ℴℹℼ-ℿⅅ-ⅉⅎↃↄⰀ-ⱻⱾ-ⳤⳫ-ⳮⳲⳳꙀ-ꙭꚀ-ꚛꜢ-ꝯꝱ-ꞇꞋ-ꞎꭰ-ꮿﬀ-ﬆﬓ-ﬗＡ-Ｚａ-ｚ𐐀-𐑏𐒰-𐓓𐓘-𐓻𐲀-𐲲𐳀-𐳲𑢠-𑣟𞤀-𞥃]+",
-        "\\s?[!-/:-~！-／：-～‘-‟　-。]+",
-        "\\s+$",
-        "[一-龥ࠀ-一가-퟿]+",
-        "\\p{N}+",
-    ),
-    "deepseek-coder": (
-        "[\r\n]",
-        "\\s?\\p{L}+",
-        "\\s?\\p{P}+",
-        "[一-龥ࠀ-一가-퟿]+",
-        "\\p{N}",
-    ),
-    # NOTE: ONLY ADD MODELS ON A AS NEEDED BASIS.
-    # This will get out of control if not properly managed.
-    # This needs a proper solution. The short-term solution is to manually build a map here.
-    # A proper long-term solution would be to build a dynamic registry.
-    # The issue is that this requires a dynamically persistent mapping or a database.
-    # Possible solutions are to use JSON, HDF5, or SQLite.
-    # Some of these mappings could be dynamically generated, but it's sketchy at best.
-    # Model versions should be included along with the model name to mitigate name conflicts.
-    # This entire setup is extremely fragile and will result in breaking changes in the future.
-}
-
-#
-# HuggingFace Model Map
-#
-# NOTE: All prerequisite model metadata must be defined here.
-#
-# Defines metadata for each Hugging Face model required during conversion to GGUF
-#
-# Field Descriptions
-#   - `model_repo` (str): The HuggingFace endpoint or local path to the models repository
-#   - `model_arch` (MODEL_ARCH): Model architecture type
-#   - `model_parts` (int): Number of parts required to join the model during conversion
-#   - `model_type` (FileFormatType): File format for the Hugging Face model files
-#   - `vocab_type` (VocabType): Vocabulary type used by the tokenizer
-#   - `vocab_pre` (Optional[Tuple[str]]): Tuple of pre-tokenizer pattern strings for this model
-#   - `vocab_files` (Tuple[str]): Tuple of file names required to extract vocabulary and other metadata
-#
-# NOTES
-#   - Possible algorithms are WordLevel, BPE, WordPiece, or Unigram
-#   - Possible LLaMa tokenizer model types are: None, SPM, BPE, or WPM
-HF_MODEL_MAP = (
-    # SPM (Sentence Piece Models): Default to Byte Level Pre-tokenization.
-    {
-        "model_repo": "meta-llama/Llama-2-7b-hf",
-        "model_arch": MODEL_ARCH_NAMES[MODEL_ARCH.LLAMA],
-        "model_parts": 2,
-        "model_type": HFModelFileType.SFT,
-        "vocab_type": LLaMaVocabType.SPM,
-        "vocab_pre": GPT_PRE_TOKENIZER_DEFAULT,
-        "vocab_files": HF_TOKENIZER_SPM_FILES,
-    },
-    {
-        "model_repo": "mistralai/Mistral-7B-Instruct-v0.2",
-        "model_arch": MODEL_ARCH_NAMES[MODEL_ARCH.LLAMA],
-        "model_parts": 3,
-        "model_type": HFModelFileType.SFT,
-        "vocab_type": LLaMaVocabType.SPM,
-        "vocab_pre": GPT_PRE_TOKENIZER_DEFAULT,
-        "vocab_files": HF_TOKENIZER_SPM_FILES,
-    },
-    {
-        "model_repo": "mistralai/Mixtral-8x7B-Instruct-v0.1",
-        "model_arch": MODEL_ARCH_NAMES[MODEL_ARCH.LLAMA],
-        "model_parts": 8,
-        "model_type": HFModelFileType.SFT,
-        "vocab_type": LLaMaVocabType.SPM,
-        "vocab_pre": GPT_PRE_TOKENIZER_DEFAULT,
-        "vocab_files": HF_TOKENIZER_SPM_FILES,
-    },
-    {
-        "model_repo": "microsoft/Phi-3-mini-4k-instruct",
-        "model_arch": MODEL_ARCH_NAMES[MODEL_ARCH.PHI3],
-        "model_parts": 2,
-        "model_type": HFModelFileType.SFT,
-        "vocab_type": LLaMaVocabType.SPM,
-        "vocab_pre": GPT_PRE_TOKENIZER_DEFAULT,
-        "vocab_files": HF_TOKENIZER_SPM_FILES,
-    },
-    # WPM (Word Piece Models): Default to Byte Level Pre-tokenization.
-    # NOTE: BERT Normalization and Pre-tokenization rules differ from Byte Level Pre-tokenization.
-    {
-        "model_repo": "BAAI/bge-small-en-v1.5",
-        "model_arch": MODEL_ARCH_NAMES[MODEL_ARCH.BERT],
-        "model_parts": 1,
-        "model_type": HFModelFileType.BIN,
-        "vocab_type": LLaMaVocabType.WPM,
-        "vocab_pre": GPT_PRE_TOKENIZER_DEFAULT,
-        "vocab_files": HF_TOKENIZER_BPE_FILES,
-    },
-    {
-        "model_repo": "jinaai/jina-embeddings-v2-base-en",
-        "model_arch": MODEL_ARCH_NAMES[MODEL_ARCH.JINA_BERT_V2],
-        "model_parts": 1,
-        "model_type": HFModelFileType.SFT,
-        "vocab_type": LLaMaVocabType.WPM,
-        "vocab_pre": GPT_PRE_TOKENIZER_DEFAULT,
-        "vocab_files": HF_TOKENIZER_BPE_FILES,
-    },
-    # BPE (Byte Pair Encoding Models): Default is Byte Level Pre-tokenization
-    {
-        "model_repo": "meta-llama/Meta-Llama-3-8B",
-        "model_arch": MODEL_ARCH.LLAMA,
-        "model_parts": 4,
-        "model_type": HFModelFileType.SFT,
-        "vocab_type": LLaMaVocabType.BPE,
-        "vocab_pre": BPE_PRE_TOKENIZERS["llama3"],
-        "vocab_files": HF_TOKENIZER_BPE_FILES,
-    },
-    {
-        "model_repo": "tiiuae/falcon-7b",
-        "model_arch": MODEL_ARCH.FALCON,
-        "model_parts": 2,
-        "model_type": HFModelFileType.BIN,
-        "vocab_type": LLaMaVocabType.BPE,
-        "vocab_pre": BPE_PRE_TOKENIZERS["falcon"],
-        "vocab_files": HF_TOKENIZER_BPE_FILES,
-    },
-    {
-        "model_repo": "deepseek-ai/deepseek-llm-7b-base",
-        "model_arch": MODEL_ARCH.LLAMA,
-        "model_parts": 2,
-        "model_type": HFModelFileType.BIN,
-        "vocab_type": LLaMaVocabType.BPE,
-        "vocab_pre": BPE_PRE_TOKENIZERS["deepseek"],
-        "vocab_files": HF_TOKENIZER_BPE_FILES,
-    },
-    {
-        "model_repo": "deepseek-ai/deepseek-coder-6.7b-base",
-        "model_arch": MODEL_ARCH.LLAMA,
-        "model_parts": 2,
-        "model_type": HFModelFileType.SFT,
-        "vocab_type": LLaMaVocabType.BPE,
-        "vocab_pre": BPE_PRE_TOKENIZERS["deepseek-coder"],
-        "vocab_files": HF_TOKENIZER_BPE_FILES,
-    },
-    {
-        "model_repo": "mosaicml/mpt-7b",
-        "model_arch": MODEL_ARCH.MPT,
-        "model_parts": 2,
-        "model_type": HFModelFileType.BIN,
-        "vocab_type": LLaMaVocabType.BPE,
-        "vocab_pre": BPE_PRE_TOKENIZERS["mpt"],
-        "vocab_files": HF_TOKENIZER_BPE_FILES,
-    },
-    #
-    # BPE: STARCODER
-    #
-    {
-        "model_repo": "bigcode/starcoder2-3b",
-        "model_arch": MODEL_ARCH.STARCODER2,
-        "model_parts": 1,
-        "model_type": HFModelFileType.SFT,
-        "vocab_type": LLaMaVocabType.BPE,
-        "vocab_pre": BPE_PRE_TOKENIZERS["starcoder"],
-        "vocab_files": HF_TOKENIZER_BPE_FILES,
-    },
-    {
-        "model_repo": "smallcloudai/Refact-1_6-base",
-        "model_arch": MODEL_ARCH.REFACT,
-        "model_parts": 1,
-        "model_type": HFModelFileType.BIN,
-        "vocab_type": LLaMaVocabType.BPE,
-        "vocab_pre": BPE_PRE_TOKENIZERS["starcoder"],
-        "vocab_files": HF_TOKENIZER_BPE_FILES,
-    },
-    {
-        "model_repo": "CohereForAI/c4ai-command-r-v01",
-        "model_arch": MODEL_ARCH.COMMAND_R,
-        "model_parts": 15,
-        "model_type": HFModelFileType.SFT,
-        "vocab_type": LLaMaVocabType.BPE,
-        "vocab_pre": BPE_PRE_TOKENIZERS["starcoder"],
-        "vocab_files": HF_TOKENIZER_BPE_FILES,
-    },
-    #
-    # BPE: QWEN
-    #
-    {
-        "model_repo": "Qwen/Qwen1.5-7B",
-        "model_arch": MODEL_ARCH.QWEN2,
-        "model_parts": 4,
-        "model_type": HFModelFileType.SFT,
-        "vocab_type": LLaMaVocabType.BPE,
-        "vocab_pre": BPE_PRE_TOKENIZERS["qwen"],
-        "vocab_files": HF_TOKENIZER_BPE_FILES,
-    },
-    {
-        "model_repo": "stabilityai/stablelm-2-zephyr-1_6b",
-        "model_arch": MODEL_ARCH.STABLELM,
-        "model_parts": 1,
-        "model_type": HFModelFileType.SFT,
-        "vocab_type": LLaMaVocabType.BPE,
-        "vocab_pre": BPE_PRE_TOKENIZERS["qwen"],
-        "vocab_files": HF_TOKENIZER_BPE_FILES,
-    },
-    #
-    # BPE: GPT-2
-    #
-    {
-        "model_repo": "openai-community/gpt2",
-        "model_arch": MODEL_ARCH.GPT2,
-        "model_parts": 1,
-        "model_type": HFModelFileType.SFT,
-        "vocab_type": LLaMaVocabType.BPE,
-        "vocab_pre": BPE_PRE_TOKENIZERS["gpt2"],
-        "vocab_files": HF_TOKENIZER_BPE_FILES,
-    },
-    {
-        "model_repo": "allenai/OLMo-1.7-7B-hf",
-        "model_arch": MODEL_ARCH.OLMO,
-        "model_parts": 6,
-        "model_type": HFModelFileType.SFT,
-        "vocab_type": LLaMaVocabType.BPE,
-        "vocab_pre": BPE_PRE_TOKENIZERS["gpt2"],
-        "vocab_files": HF_TOKENIZER_BPE_FILES,
-    },
-    {  # NOTE: I don't have access to this model
-        "model_repo": "databricks/dbrx-base",
-        "model_arch": MODEL_ARCH.DBRX,
-        "model_parts": 0,
-        "model_type": HFModelFileType.SFT,
-        "vocab_type": LLaMaVocabType.BPE,
-        "vocab_pre": BPE_PRE_TOKENIZERS["gpt2"],
-        "vocab_files": HF_TOKENIZER_BPE_FILES,
-    },
-    {  # NOTE: RoBERTa post processor
-        "model_repo": "jinaai/jina-embeddings-v2-base-es",
-        "model_arch": MODEL_ARCH.JINA_BERT_V2,
-        "model_parts": 1,
-        "model_type": HFModelFileType.SFT,
-        "vocab_type": LLaMaVocabType.BPE,
-        "vocab_pre": BPE_PRE_TOKENIZERS["gpt2"],
-        "vocab_files": HF_TOKENIZER_BPE_FILES,
-    },
-    {  # NOTE: RoBERTa post processor
-        "model_repo": "jinaai/jina-embeddings-v2-base-de",
-        "model_arch": MODEL_ARCH.JINA_BERT_V2,
-        "model_parts": 1,
-        "model_type": HFModelFileType.SFT,
-        "vocab_type": LLaMaVocabType.BPE,
-        "vocab_pre": BPE_PRE_TOKENIZERS["gpt2"],
-        "vocab_files": HF_TOKENIZER_BPE_FILES,
-    },
-    {  # NOTE: Phi-1 is compatible with GPT-2 arch and vocab
-        "model_repo": "microsoft/phi-1",
-        "model_arch": MODEL_ARCH.PHI2,
-        "model_parts": 1,
-        "model_type": HFModelFileType.SFT,
-        "vocab_type": LLaMaVocabType.BPE,
-        "vocab_pre": BPE_PRE_TOKENIZERS["gpt2"],
-        "vocab_files": HF_TOKENIZER_BPE_FILES,
-    },
-    {
-        "model_repo": "microsoft/phi-1_5",
-        "model_arch": MODEL_ARCH.PHI2,
-        "model_parts": 1,
-        "model_type": HFModelFileType.SFT,
-        "vocab_type": LLaMaVocabType.BPE,
-        "vocab_pre": BPE_PRE_TOKENIZERS["gpt2"],
-        "vocab_files": HF_TOKENIZER_BPE_FILES,
-    },
-    {
-        "model_repo": "microsoft/phi-2",
-        "model_arch": MODEL_ARCH.PHI2,
-        "model_parts": 2,
-        "model_type": HFModelFileType.SFT,
-        "vocab_type": LLaMaVocabType.BPE,
-        "vocab_pre": BPE_PRE_TOKENIZERS["gpt2"],
-        "vocab_files": HF_TOKENIZER_BPE_FILES,
-    },
-)
-
-=======
 # Pre-tokenization Regular Expressions
 #
 
@@ -1364,7 +1007,6 @@
 BPE_PRE_TOKENIZER_DEFAULT = "'s|'t|'re|'ve|'m|'ll|'d| ?\\p{L}+| ?\\p{N}+| ?[^\\s\\p{L}\\p{N}]+|\\s+(?!\\S)"
 GPT_PRE_TOKENIZER_DEFAULT = f"{BPE_PRE_TOKENIZER_DEFAULT}|\\s+"
 
->>>>>>> e4275bce
 # Aliases for backward compatibility.
 
 # general
