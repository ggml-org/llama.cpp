--- conflicted
+++ resolved
@@ -3507,11 +3507,8 @@
     LIGHTONOCR = "lightonocr"
     COGVLM = "cogvlm"
     JANUS_PRO = "janus_pro"
-<<<<<<< HEAD
     DEEPSEEKOCR = "deepseekocr"
-=======
     LFM2A = "lfm2a" # audio
->>>>>>> 0a271d82
     GLM4V = "glm4v"
 
 
