--- conflicted
+++ resolved
@@ -670,10 +670,9 @@
     def add_expert_weights_scale(self, value: float) -> None:
         self.add_float32(Keys.LLM.EXPERT_WEIGHTS_SCALE.format(arch=self.arch), value)
 
-<<<<<<< HEAD
     def add_swin_norm(self, value: bool) -> None:
         self.add_bool(Keys.LLM.SWIN_NORM.format(arch=self.arch), value)
-=======
+
     def add_rescale_every_n_layers(self, count: int) -> None:
         self.add_uint32(Keys.LLM.RESCALE_EVERY_N_LAYERS.format(arch=self.arch), count)
 
@@ -691,7 +690,6 @@
 
     def add_wkv_head_size(self, size: int) -> None:
         self.add_uint32(Keys.WKV.HEAD_SIZE.format(arch=self.arch), size)
->>>>>>> 7691654c
 
     def add_layer_norm_eps(self, value: float) -> None:
         self.add_float32(Keys.Attention.LAYERNORM_EPS.format(arch=self.arch), value)
