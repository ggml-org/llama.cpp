from __future__ import annotations

from typing import Sequence

from .constants import MODEL_ARCH, MODEL_TENSOR, MODEL_TENSORS, TENSOR_NAMES


class TensorNameMap:
    mappings_cfg: dict[MODEL_TENSOR, tuple[str, ...]] = {
        # Token embeddings
        MODEL_TENSOR.TOKEN_EMBD: (
            "gpt_neox.embed_in",                         # gptneox
            "transformer.wte",                           # gpt2 gpt-j mpt refact qwen dbrx jais exaone
            "transformer.word_embeddings",               # falcon
            "word_embeddings",                           # bloom
            "model.embed_tokens",                        # llama-hf nemotron olmoe olmo2 rwkv6qwen2 glm4-0414
            "tok_embeddings",                            # llama-pth
            "embeddings.word_embeddings",                # bert nomic-bert
            "language_model.embedding.word_embeddings",  # persimmon
            "wte",                                       # gpt2
            "transformer.embd.wte",                      # phi2
            "model.tok_embeddings",                      # internlm2
            "model.embedding",                           # mamba-qbert
            "backbone.embedding",                        # mamba
            "backbone.embeddings",                       # mamba-hf
            "transformer.in_out_embed",                  # Grok
            "embedding.word_embeddings",                 # chatglm
            "transformer.token_embeddings",              # openelm
            "shared",                                    # t5
            "rwkv.embeddings",                           # rwkv6
            "model.embeddings",                          # rwkv7
            "model.word_embeddings",                     # bailingmoe
            "language_model.model.embed_tokens",         # llama4
        ),

        # Token type embeddings
        MODEL_TENSOR.TOKEN_TYPES: (
            "embeddings.token_type_embeddings",  # bert nomic-bert
        ),

        # Normalization of token embeddings
        MODEL_TENSOR.TOKEN_EMBD_NORM: (
            "word_embeddings_layernorm",  # bloom
            "embeddings.LayerNorm",       # bert
            "emb_ln",                     # nomic-bert
            "transformer.norm",           # openelm
            "rwkv.blocks.0.pre_ln",       # rwkv
            "rwkv.blocks.0.pre_ln",       # rwkv6
            "model.pre_ln",               # rwkv7
            "model.layers.0.pre_norm",    # rwkv7
            "backbone.norm",              # wavtokenizer
        ),

        # Position embeddings
        MODEL_TENSOR.POS_EMBD: (
            "transformer.wpe",                 # gpt2
            "embeddings.position_embeddings",  # bert
            "wpe",                             # gpt2
            "audio_tower.embed_positions",     # ultravox
        ),

        # Output
        MODEL_TENSOR.OUTPUT: (
            "embed_out",                 # gptneox
            "lm_head",                   # gpt2 mpt falcon llama-hf baichuan qwen mamba dbrx jais nemotron exaone olmoe olmo2 phimoe
            "output",                    # llama-pth bloom internlm2
            "word_embeddings_for_head",  # persimmon
            "lm_head.linear",            # phi2
            "output_layer",              # chatglm
            "head",                      # rwkv
            "head.out",                  # wavtokenizer
            "language_model.lm_head",    # llama4
        ),

        # Output norm
        MODEL_TENSOR.OUTPUT_NORM: (
            "gpt_neox.final_layer_norm",               # gptneox
            "transformer.ln_f",                        # gpt2 gpt-j falcon jais exaone
            "model.norm",                              # llama-hf baichuan internlm2 olmoe olmo2 phimoe
            "norm",                                    # llama-pth
            "transformer.norm_f",                      # mpt dbrx
            "ln_f",                                    # refact bloom qwen gpt2
            "language_model.encoder.final_layernorm",  # persimmon
            "model.final_layernorm",                   # persimmon
            "lm_head.ln",                              # phi2
            "model.norm_f",                            # mamba-qbert
            "backbone.norm_f",                         # mamba
            "transformer.rms_norm",                    # Grok
            "encoder.final_layernorm",                 # chatglm
            "transformer.norm",                        # openelm
            "model.norm",                              # nemotron
            "rwkv.ln_out",                             # rwkv6
            "model.ln_out",                            # rwkv7
            "backbone.final_layer_norm",               # wavtokenizer
<<<<<<< HEAD
            "audio_tower.layer_norm",                  # ultravox
=======
            "language_model.model.norm",               # llama4
>>>>>>> 36667c8e
        ),

        # Rope frequencies
        MODEL_TENSOR.ROPE_FREQS: (
            "rope.freqs",  # llama-pth
            "rotary_pos_emb.inv_freq",  # chatglm
        ),

        MODEL_TENSOR.ROPE_FACTORS_LONG: (),
        MODEL_TENSOR.ROPE_FACTORS_SHORT: (),

        MODEL_TENSOR.CONV1D: (
            "backbone.embed", # roberta
        ),

        MODEL_TENSOR.WHISPER_CONV1: (
            "audio_tower.conv1",
        ),
        MODEL_TENSOR.WHISPER_CONV2: (
            "audio_tower.conv2",
        ),
        MODEL_TENSOR.MM_PROJ_MLP_1: (
            "multi_modal_projector.linear_1", # ultravox
        ),
        MODEL_TENSOR.MM_PROJ_MLP_2: (
            "multi_modal_projector.linear_2", # ultravox
        ),
        MODEL_TENSOR.MM_PROJ_NORM_MID: (
            "multi_modal_projector.ln_mid", # ultravox
        ),
        MODEL_TENSOR.MM_PROJ_NORM_PRE: (
            "multi_modal_projector.ln_pre", # ultravox
        ),
        MODEL_TENSOR.WHISPER_MEL_FILTERS: (
            "mel_filters",
        ),
    }

    block_mappings_cfg: dict[MODEL_TENSOR, tuple[str, ...]] = {
        # Attention norm
        MODEL_TENSOR.ATTN_NORM: (
            "gpt_neox.layers.{bid}.input_layernorm",                # gptneox
            "transformer.h.{bid}.ln_1",                             # gpt2 gpt-j refact qwen jais exaone
            "transformer.blocks.{bid}.norm_1",                      # mpt
            "transformer.h.{bid}.input_layernorm",                  # falcon7b
            "h.{bid}.input_layernorm",                              # bloom
            "transformer.h.{bid}.ln_mlp",                           # falcon40b
            "model.layers.{bid}.input_layernorm",                   # llama-hf nemotron olmoe phimoe
            "layers.{bid}.attention_norm",                          # llama-pth
            "language_model.encoder.layers.{bid}.input_layernorm",  # persimmon
            "model.layers.{bid}.ln1",                               # yi
            "h.{bid}.ln_1",                                         # gpt2
            "transformer.h.{bid}.ln",                               # phi2
            "model.layers.layers.{bid}.norm",                       # plamo
            "model.layers.{bid}.attention_norm",                    # internlm2
            "model.layers.{bid}.norm",                              # mamba-qbert
            "backbone.layers.{bid}.norm",                           # mamba
            "transformer.decoder_layer.{bid}.rms_norm",             # Grok
            "transformer.blocks.{bid}.norm_attn_norm.norm_1",       # dbrx
            "encoder.layers.{bid}.input_layernorm",                 # chatglm
            "transformer.layers.{bid}.attn_norm",                   # openelm
            "rwkv.blocks.{bid}.ln1",                                # rwkv6
            "model.layers.{bid}.ln1",                               # rwkv7
            "language_model.model.layers.{bid}.input_layernorm",    # llama4
        ),

        # Attention norm 2
        MODEL_TENSOR.ATTN_NORM_2: (
            "transformer.h.{bid}.ln_attn",                  # falcon40b
            "encoder.layer.{bid}.layer_norm_1",             # jina-v2-code
            "rwkv.blocks.{bid}.ln2",                        # rwkv6
            "model.layers.{bid}.ln2",                       # rwkv7
        ),

        # Attention query-key-value
        MODEL_TENSOR.ATTN_QKV: (
            "gpt_neox.layers.{bid}.attention.query_key_value",                     # gptneox
            "transformer.h.{bid}.attn.c_attn",                                     # gpt2 qwen jais
            "transformer.blocks.{bid}.attn.Wqkv",                                  # mpt
            "transformer.blocks.{bid}.norm_attn_norm.attn.Wqkv",                   # dbrx
            "transformer.h.{bid}.self_attention.query_key_value",                  # falcon
            "h.{bid}.self_attention.query_key_value",                              # bloom
            "language_model.encoder.layers.{bid}.self_attention.query_key_value",  # persimmon
            "model.layers.{bid}.self_attn.query_key_value",                        # persimmon
            "h.{bid}.attn.c_attn",                                                 # gpt2
            "transformer.h.{bid}.mixer.Wqkv",                                      # phi2
            "encoder.layers.{bid}.attn.Wqkv",                                      # nomic-bert
            "model.layers.{bid}.self_attn.qkv_proj",                               # phi3
            "encoder.layers.{bid}.self_attention.query_key_value",                 # chatglm
            "transformer.layers.{bid}.attn.qkv_proj",                              # openelm
        ),

        # Attention query
        MODEL_TENSOR.ATTN_Q: (
            "model.layers.{bid}.self_attn.q_proj",                       # llama-hf nemotron olmoe olmo2 phimoe
            "model.layers.{bid}.self_attn.q_proj_no_perm",               # llama-custom
            "layers.{bid}.attention.wq",                                 # llama-pth
            "encoder.layer.{bid}.attention.self.query",                  # bert
            "transformer.h.{bid}.attn.q_proj",                           # gpt-j
            "model.layers.layers.{bid}.self_attn.q_proj",                # plamo
            "model.layers.{bid}.attention.wq",                           # internlm2
            "transformer.decoder_layer.{bid}.multi_head_attention.query",# Grok
            "transformer.h.{bid}.attn.attention.q_proj",                 # exaone
            "language_model.model.layers.{bid}.self_attn.q_proj",        # llama4
        ),

        # Attention key
        MODEL_TENSOR.ATTN_K: (
            "model.layers.{bid}.self_attn.k_proj",                     # llama-hf nemotron olmoe olmo2 phimoe
            "model.layers.{bid}.self_attn.k_proj_no_perm",             # llama-custom
            "layers.{bid}.attention.wk",                               # llama-pth
            "encoder.layer.{bid}.attention.self.key",                  # bert
            "transformer.h.{bid}.attn.k_proj",                         # gpt-j
            "transformer.h.{bid}.attn.k",                              # refact
            "model.layers.layers.{bid}.self_attn.k_proj",              # plamo
            "model.layers.{bid}.attention.wk",                         # internlm2
            "transformer.decoder_layer.{bid}.multi_head_attention.key",# Grok
            "transformer.h.{bid}.attn.attention.k_proj",               # exaone
            "language_model.model.layers.{bid}.self_attn.k_proj",      # llama4
        ),

        # Attention value
        MODEL_TENSOR.ATTN_V: (
            "model.layers.{bid}.self_attn.v_proj",                       # llama-hf nemotron olmoe olmo2 phimoe
            "layers.{bid}.attention.wv",                                 # llama-pth
            "encoder.layer.{bid}.attention.self.value",                  # bert
            "transformer.h.{bid}.attn.v_proj",                           # gpt-j
            "transformer.h.{bid}.attn.v",                                # refact
            "model.layers.layers.{bid}.self_attn.v_proj",                # plamo
            "model.layers.{bid}.attention.wv",                           # internlm2
            "transformer.decoder_layer.{bid}.multi_head_attention.value",# Grok
            "transformer.h.{bid}.attn.attention.v_proj",                 # exaone
            "language_model.model.layers.{bid}.self_attn.v_proj",        # llama4
        ),

        # Attention output
        MODEL_TENSOR.ATTN_OUT: (
            "gpt_neox.layers.{bid}.attention.dense",                        # gptneox
            "transformer.h.{bid}.attn.c_proj",                              # gpt2 refact qwen jais
            "transformer.blocks.{bid}.attn.out_proj",                       # mpt
            "transformer.h.{bid}.self_attention.dense",                     # falcon
            "h.{bid}.self_attention.dense",                                 # bloom
            "model.layers.{bid}.self_attn.o_proj",                          # llama-hf nemotron olmoe olmo2 phimoe
            "model.layers.{bid}.self_attn.out_proj"   ,                     # ultravox
            "model.layers.{bid}.self_attn.linear_attn",                     # deci
            "layers.{bid}.attention.wo",                                    # llama-pth
            "encoder.layer.{bid}.attention.output.dense",                   # bert
            "transformer.h.{bid}.attn.out_proj",                            # gpt-j
            "language_model.encoder.layers.{bid}.self_attention.dense",     # persimmon
            "model.layers.{bid}.self_attn.dense",                           # persimmon
            "h.{bid}.attn.c_proj",                                          # gpt2
            "transformer.h.{bid}.mixer.out_proj",                           # phi2
            "model.layers.layers.{bid}.self_attn.o_proj",                   # plamo
            "model.layers.{bid}.attention.wo",                              # internlm2
            "encoder.layers.{bid}.attn.out_proj",                           # nomic-bert
            "transformer.decoder_layer.{bid}.multi_head_attention.linear",  # Grok
            "transformer.blocks.{bid}.norm_attn_norm.attn.out_proj",        # dbrx
            "encoder.layers.{bid}.self_attention.dense",                    # chatglm
            "transformer.layers.{bid}.attn.out_proj",                       # openelm
            "transformer.h.{bid}.attn.attention.out_proj",                  # exaone
            "language_model.model.layers.{bid}.self_attn.o_proj",           # llama4
        ),

        # Attention output norm
        MODEL_TENSOR.ATTN_OUT_NORM: (
            "encoder.layer.{bid}.attention.output.LayerNorm",  # bert
            "encoder.layers.{bid}.norm1",                      # nomic-bert
            "transformer.decoder_layer.{bid}.rms_norm_1",      # Grok
            "transformer.blocks.{bid}.norm_attn_norm.norm_2",  # dbrx
        ),

        MODEL_TENSOR.ATTN_POST_NORM: (
            "model.layers.{bid}.post_attention_layernorm",     # gemma2 olmo2    # ge
            "model.layers.{bid}.post_self_attn_layernorm",     # glm-4-0414
        ),

        # Rotary embeddings
        MODEL_TENSOR.ATTN_ROT_EMBD: (
            "model.layers.{bid}.self_attn.rotary_emb.inv_freq",        # llama-hf
            "layers.{bid}.attention.inner_attention.rope.freqs",       # llama-pth
            "model.layers.layers.{bid}.self_attn.rotary_emb.inv_freq", # plamo
            "transformer.h.{bid}.attn.rotary_emb.inv_freq",            # codeshell
        ),

        # Feed-forward norm
        MODEL_TENSOR.FFN_NORM: (
            "gpt_neox.layers.{bid}.post_attention_layernorm",                # gptneox
            "transformer.h.{bid}.ln_2",                                      # gpt2 refact qwen jais exaone
            "h.{bid}.post_attention_layernorm",                              # bloom
            "transformer.blocks.{bid}.norm_2",                               # mpt
            "model.layers.{bid}.post_attention_layernorm",                   # llama-hf nemotron olmoe phimoe
            "layers.{bid}.ffn_norm",                                         # llama-pth
            "language_model.encoder.layers.{bid}.post_attention_layernorm",  # persimmon
            "model.layers.{bid}.ln2",                                        # yi
            "h.{bid}.ln_2",                                                  # gpt2
            "model.layers.{bid}.ffn_norm",                                   # internlm2
            "transformer.decoder_layer.{bid}.rms_norm_2",                    # Grok
            "encoder.layers.{bid}.post_attention_layernorm",                 # chatglm
            "transformer.layers.{bid}.ffn_norm",                             # openelm
            "language_model.model.layers.{bid}.post_attention_layernorm",    # llama4
        ),

        # Post feed-forward norm
        MODEL_TENSOR.FFN_PRE_NORM: (
            "model.layers.{bid}.pre_feedforward_layernorm", # gemma2
        ),

        # Post feed-forward norm
        MODEL_TENSOR.FFN_POST_NORM: (
            "model.layers.{bid}.post_feedforward_layernorm", # gemma2 olmo2
            "model.layers.{bid}.post_mlp_layernorm", # glm-4-0414
        ),

        MODEL_TENSOR.FFN_GATE_INP: (
            "layers.{bid}.feed_forward.gate",                   # mixtral
            "model.layers.{bid}.block_sparse_moe.gate",         # mixtral phimoe
            "model.layers.{bid}.mlp.gate",                      # qwen2moe olmoe
            "transformer.decoder_layer.{bid}.router",           # Grok
            "transformer.blocks.{bid}.ffn.router.layer",        # dbrx
            "model.layers.{bid}.block_sparse_moe.router.layer", # granitemoe
            "language_model.model.layers.{bid}.feed_forward.router", # llama4
            "encoder.layers.{bid}.mlp.router.layer",            # nomic-bert-moe
        ),

        MODEL_TENSOR.FFN_GATE_INP_SHEXP: (
            "model.layers.{bid}.mlp.shared_expert_gate", # qwen2moe
        ),

        MODEL_TENSOR.FFN_EXP_PROBS_B: (
            "model.layers.{bid}.mlp.gate.e_score_correction", # deepseek-v3
        ),

        # Feed-forward up
        MODEL_TENSOR.FFN_UP: (
            "gpt_neox.layers.{bid}.mlp.dense_h_to_4h",                # gptneox
            "transformer.h.{bid}.mlp.c_fc",                           # gpt2 jais
            "transformer.blocks.{bid}.ffn.up_proj",                   # mpt
            "transformer.h.{bid}.mlp.dense_h_to_4h",                  # falcon
            "h.{bid}.mlp.dense_h_to_4h",                              # bloom
            "model.layers.{bid}.mlp.up_proj",                         # llama-hf refact nemotron olmo2
            "layers.{bid}.feed_forward.w3",                           # llama-pth
            "encoder.layer.{bid}.intermediate.dense",                 # bert
            "transformer.h.{bid}.mlp.fc_in",                          # gpt-j
            "transformer.h.{bid}.mlp.linear_3",                       # refact
            "language_model.encoder.layers.{bid}.mlp.dense_h_to_4h",  # persimmon
            "model.layers.{bid}.mlp.dense_h_to_4h",                   # persimmon
            "transformer.h.{bid}.mlp.w1",                             # qwen
            "h.{bid}.mlp.c_fc",                                       # gpt2
            "transformer.h.{bid}.mlp.fc1",                            # phi2
            "model.layers.{bid}.mlp.fc1",                             # phi2
            "model.layers.{bid}.mlp.gate_up_proj",                    # phi3 glm-4-0414
            "model.layers.layers.{bid}.mlp.up_proj",                  # plamo
            "model.layers.{bid}.feed_forward.w3",                     # internlm2
            "encoder.layers.{bid}.mlp.fc11",                          # nomic-bert
            "encoder.layers.{bid}.mlp.fc1",                           # nomic-bert-moe
            "model.layers.{bid}.mlp.c_fc",                            # starcoder2
            "encoder.layer.{bid}.mlp.gated_layers_v",                 # jina-bert-v2
            "model.layers.{bid}.residual_mlp.w3",                     # arctic
            "encoder.layers.{bid}.mlp.dense_h_to_4h",                 # chatglm
            "transformer.h.{bid}.mlp.c_fc_1",                         # exaone
            "language_model.model.layers.{bid}.feed_forward.up_proj", # llama4
        ),

        MODEL_TENSOR.FFN_UP_EXP: (
            "layers.{bid}.feed_forward.experts.w3",           # mixtral (merged)
            "transformer.decoder_layer.{bid}.moe.linear_v",   # Grok (merged)
            "transformer.blocks.{bid}.ffn.experts.mlp.v1",    # dbrx
            "model.layers.{bid}.mlp.experts.up_proj",         # qwen2moe olmoe (merged)
            "model.layers.{bid}.block_sparse_moe.experts.w3", # phimoe (merged)
            "language_model.model.layers.{bid}.feed_forward.experts.up_proj", # llama4
            "encoder.layers.{bid}.mlp.experts.mlp.w1",        # nomic-bert-moe
        ),

        MODEL_TENSOR.FFN_UP_SHEXP: (
            "model.layers.{bid}.mlp.shared_expert.up_proj",  # qwen2moe
            "model.layers.{bid}.mlp.shared_experts.up_proj", # deepseek deepseek2
            "language_model.model.layers.{bid}.feed_forward.shared_expert.up_proj", # llama4
        ),

        # AWQ-activation gate
        MODEL_TENSOR.FFN_ACT: (
            "transformer.blocks.{bid}.ffn.act",  # mpt
        ),

        # Feed-forward gate
        MODEL_TENSOR.FFN_GATE: (
            "model.layers.{bid}.mlp.gate_proj",           # llama-hf refact olmo2
            "layers.{bid}.feed_forward.w1",               # llama-pth
            "transformer.h.{bid}.mlp.w2",                 # qwen
            "transformer.h.{bid}.mlp.c_fc2",              # jais
            "model.layers.layers.{bid}.mlp.gate_proj",    # plamo
            "model.layers.{bid}.feed_forward.w1",         # internlm2
            "encoder.layers.{bid}.mlp.fc12",              # nomic-bert
            "encoder.layer.{bid}.mlp.gated_layers_w",     # jina-bert-v2
            "transformer.h.{bid}.mlp.linear_1",           # refact
            "model.layers.{bid}.residual_mlp.w1",         # arctic
            "transformer.h.{bid}.mlp.c_fc_0",             # exaone
            "language_model.model.layers.{bid}.feed_forward.gate_proj", # llama4
        ),

        MODEL_TENSOR.FFN_GATE_EXP: (
            "layers.{bid}.feed_forward.experts.w1",           # mixtral (merged)
            "transformer.decoder_layer.{bid}.moe.linear",     # Grok (merged)
            "transformer.blocks.{bid}.ffn.experts.mlp.w1",    # dbrx
            "model.layers.{bid}.mlp.experts.gate_proj",       # qwen2moe olmoe (merged)
            "model.layers.{bid}.block_sparse_moe.experts.w1", # phimoe (merged)
            "language_model.model.layers.{bid}.feed_forward.experts.gate_proj", # llama4
        ),

        MODEL_TENSOR.FFN_GATE_SHEXP: (
            "model.layers.{bid}.mlp.shared_expert.gate_proj",  # qwen2moe
            "model.layers.{bid}.mlp.shared_experts.gate_proj", # deepseek deepseek2
            "language_model.model.layers.{bid}.feed_forward.shared_expert.gate_proj", # llama4
        ),

        # Feed-forward down
        MODEL_TENSOR.FFN_DOWN: (
            "gpt_neox.layers.{bid}.mlp.dense_4h_to_h",                # gptneox
            "transformer.h.{bid}.mlp.c_proj",                         # gpt2 refact qwen jais
            "transformer.blocks.{bid}.ffn.down_proj",                 # mpt
            "transformer.h.{bid}.mlp.dense_4h_to_h",                  # falcon
            "h.{bid}.mlp.dense_4h_to_h",                              # bloom
            "model.layers.{bid}.mlp.down_proj",                       # llama-hf nemotron olmo2
            "layers.{bid}.feed_forward.w2",                           # llama-pth
            "encoder.layer.{bid}.output.dense",                       # bert
            "transformer.h.{bid}.mlp.fc_out",                         # gpt-j
            "language_model.encoder.layers.{bid}.mlp.dense_4h_to_h",  # persimmon
            "model.layers.{bid}.mlp.dense_4h_to_h",                   # persimmon
            "h.{bid}.mlp.c_proj",                                     # gpt2
            "transformer.h.{bid}.mlp.fc2",                            # phi2
            "model.layers.{bid}.mlp.fc2",                             # phi2
            "model.layers.layers.{bid}.mlp.down_proj",                # plamo
            "model.layers.{bid}.feed_forward.w2",                     # internlm2
            "encoder.layers.{bid}.mlp.fc2",                           # nomic-bert
            "model.layers.{bid}.mlp.c_proj",                          # starcoder2
            "encoder.layer.{bid}.mlp.wo",                             # jina-bert-v2
            "transformer.layers.{bid}.ffn.proj_2",                    # openelm
            "model.layers.{bid}.residual_mlp.w2",                     # arctic
            "encoder.layer.{bid}.mlp.down_layer",                     # jina-bert-v2
            "encoder.layers.{bid}.mlp.dense_4h_to_h",                 # chatglm
            "model.layers.h.{bid}.mlp.c_proj",                        # exaone
            "language_model.model.layers.{bid}.feed_forward.down_proj", # llama4
        ),

        MODEL_TENSOR.FFN_DOWN_EXP: (
            "layers.{bid}.feed_forward.experts.w2",              # mixtral (merged)
            "transformer.decoder_layer.{bid}.moe.linear_1",      # Grok (merged)
            "transformer.blocks.{bid}.ffn.experts.mlp.w2",       # dbrx
            "model.layers.{bid}.mlp.experts.down_proj",          # qwen2moe olmoe (merged)
            "model.layers.{bid}.block_sparse_moe.output_linear", # granitemoe
            "model.layers.{bid}.block_sparse_moe.experts.w2",    # phimoe (merged)
            "language_model.model.layers.{bid}.feed_forward.experts.down_proj", # llama4
            "encoder.layers.{bid}.mlp.experts.mlp.w2",           # nomic-bert-moe
        ),

        MODEL_TENSOR.FFN_DOWN_SHEXP: (
            "model.layers.{bid}.mlp.shared_expert.down_proj",  # qwen2moe
            "model.layers.{bid}.mlp.shared_experts.down_proj", # deepseek deepseek2
            "language_model.model.layers.{bid}.feed_forward.shared_expert.down_proj", # llama4
        ),

        MODEL_TENSOR.ATTN_Q_NORM: (
            "language_model.encoder.layers.{bid}.self_attention.q_layernorm",
            "model.layers.{bid}.self_attn.q_layernorm",                       # persimmon
            "model.layers.{bid}.self_attn.q_norm",                            # cohere olmoe chameleon olmo2
            "transformer.blocks.{bid}.attn.q_ln",                             # sea-lion
            "encoder.layer.{bid}.attention.self.layer_norm_q",                # jina-bert-v2
            "transformer.layers.{bid}.attn.q_norm",                           # openelm
        ),

        MODEL_TENSOR.ATTN_K_NORM: (
            "language_model.encoder.layers.{bid}.self_attention.k_layernorm",
            "model.layers.{bid}.self_attn.k_layernorm",                       # persimmon
            "model.layers.{bid}.self_attn.k_norm",                            # cohere olmoe chameleon olmo2
            "transformer.blocks.{bid}.attn.k_ln",                             # sea-lion
            "encoder.layer.{bid}.attention.self.layer_norm_k",                # jina-bert-v2
            "transformer.layers.{bid}.attn.k_norm",                           # openelm
        ),

        MODEL_TENSOR.ROPE_FREQS: (
            "language_model.encoder.layers.{bid}.self_attention.rotary_emb.inv_freq",  # persimmon
        ),

        MODEL_TENSOR.LAYER_OUT_NORM: (
            "encoder.layer.{bid}.output.LayerNorm",         # bert
            "encoder.layers.{bid}.norm2",                   # nomic-bert
            "transformer.decoder_layer.{bid}.rms_norm_3",   # Grok
            "encoder.layer.{bid}.mlp.layernorm",            # jina-bert-v2
            "encoder.layer.{bid}.layer_norm_2"              # jina-v2-code
        ),

        MODEL_TENSOR.SSM_IN: (
            "model.layers.{bid}.in_proj",
            "backbone.layers.{bid}.mixer.in_proj",
        ),

        MODEL_TENSOR.SSM_CONV1D: (
            "model.layers.{bid}.conv1d",
            "backbone.layers.{bid}.mixer.conv1d",
        ),

        MODEL_TENSOR.SSM_X: (
            "model.layers.{bid}.x_proj",
            "backbone.layers.{bid}.mixer.x_proj",
        ),

        MODEL_TENSOR.SSM_DT: (
            "model.layers.{bid}.dt_proj",
            "backbone.layers.{bid}.mixer.dt_proj",
        ),

        MODEL_TENSOR.SSM_A: (
            "model.layers.{bid}.A_log",
            "backbone.layers.{bid}.mixer.A_log",
        ),

        MODEL_TENSOR.SSM_D: (
            "model.layers.{bid}.D",
            "backbone.layers.{bid}.mixer.D",
        ),

        MODEL_TENSOR.SSM_OUT: (
            "model.layers.{bid}.out_proj",
            "backbone.layers.{bid}.mixer.out_proj",
        ),

        MODEL_TENSOR.TIME_MIX_W0: (
            "model.layers.{bid}.attention.w0",            # rwkv7
        ),

        MODEL_TENSOR.TIME_MIX_W1: (
            "rwkv.blocks.{bid}.attention.time_maa_w1",    # rwkv6
            "model.layers.{bid}.self_attn.time_maa_w1",   # rwkv6qwen2
            "model.layers.{bid}.attention.w1",            # rwkv7
        ),

        MODEL_TENSOR.TIME_MIX_W2: (
            "rwkv.blocks.{bid}.attention.time_maa_w2",    # rwkv6
            "model.layers.{bid}.self_attn.time_maa_w2",   # rwkv6qwen2
            "model.layers.{bid}.attention.w2",            # rwkv7
        ),

        MODEL_TENSOR.TIME_MIX_A0: (
            "model.layers.{bid}.attention.a0",            # rwkv7
        ),

        MODEL_TENSOR.TIME_MIX_A1: (
            "model.layers.{bid}.attention.a1",            # rwkv7
        ),

        MODEL_TENSOR.TIME_MIX_A2: (
            "model.layers.{bid}.attention.a2",            # rwkv7
        ),

        MODEL_TENSOR.TIME_MIX_V0: (
            "model.layers.{bid}.attention.v0",            # rwkv7
        ),

        MODEL_TENSOR.TIME_MIX_V1: (
            "model.layers.{bid}.attention.v1",            # rwkv7
        ),

        MODEL_TENSOR.TIME_MIX_V2: (
            "model.layers.{bid}.attention.v2",            # rwkv7
        ),

        MODEL_TENSOR.TIME_MIX_G1: (
            "model.layers.{bid}.attention.g1",            # rwkv7
        ),

        MODEL_TENSOR.TIME_MIX_G2: (
            "model.layers.{bid}.attention.g2",            # rwkv7
        ),

        MODEL_TENSOR.TIME_MIX_K_K: (
            "model.layers.{bid}.attention.k_k",            # rwkv7
        ),

        MODEL_TENSOR.TIME_MIX_K_A: (
            "model.layers.{bid}.attention.k_a",            # rwkv7
        ),

        MODEL_TENSOR.TIME_MIX_R_K: (
            "model.layers.{bid}.attention.r_k",            # rwkv7
        ),

        MODEL_TENSOR.TIME_MIX_LERP_X: (
            "rwkv.blocks.{bid}.attention.time_maa_x",   # rwkv6
            "model.layers.{bid}.self_attn.time_maa_x",  # rwkv6qwen2
        ),

        MODEL_TENSOR.TIME_MIX_LERP_K: (
            "rwkv.blocks.{bid}.attention.time_maa_k",   # rwkv6
            "model.layers.{bid}.self_attn.time_maa_k",  # rwkv6qwen2
        ),

        MODEL_TENSOR.TIME_MIX_LERP_V: (
            "rwkv.blocks.{bid}.attention.time_maa_v",   # rwkv6
            "model.layers.{bid}.self_attn.time_maa_v",  # rwkv6qwen2
        ),

        MODEL_TENSOR.TIME_MIX_LERP_R: (
            "rwkv.blocks.{bid}.attention.time_maa_r",   # rwkv6
            "model.layers.{bid}.self_attn.time_maa_r",  # rwkv6qwen2
        ),

        MODEL_TENSOR.TIME_MIX_LERP_G: (
            "rwkv.blocks.{bid}.attention.time_maa_g",   # rwkv6
            "model.layers.{bid}.self_attn.time_maa_g",  # rwkv6qwen2
        ),

        MODEL_TENSOR.TIME_MIX_LERP_W: (
            "rwkv.blocks.{bid}.attention.time_maa_w",   # rwkv6
            "model.layers.{bid}.self_attn.time_maa_w",  # rwkv6qwen2
        ),

        MODEL_TENSOR.TIME_MIX_FIRST: (
            "rwkv.blocks.{bid}.attention.time_faaaa",   # rwkv6
        ),

        MODEL_TENSOR.TIME_MIX_DECAY: (
            "rwkv.blocks.{bid}.attention.time_decay",   # rwkv6
            "model.layers.{bid}.self_attn.time_decay",  # rwkv6qwen2
        ),

        MODEL_TENSOR.TIME_MIX_DECAY_W1: (
            "rwkv.blocks.{bid}.attention.time_decay_w1",  # rwkv6
            "model.layers.{bid}.self_attn.time_decay_w1", # rwkv6qwen2
        ),

        MODEL_TENSOR.TIME_MIX_DECAY_W2: (
            "rwkv.blocks.{bid}.attention.time_decay_w2",  # rwkv6
            "model.layers.{bid}.self_attn.time_decay_w2", # rwkv6qwen2
        ),

        MODEL_TENSOR.TIME_MIX_KEY: (
            "rwkv.blocks.{bid}.attention.key",     # rwkv6
            "model.layers.{bid}.self_attn.k_proj", # rwkv6qwen2
            "model.layers.{bid}.attention.key",    # rwkv7
            "model.layers.{bid}.attention.k_proj", # rwkv7
        ),

        MODEL_TENSOR.TIME_MIX_VALUE: (
            "rwkv.blocks.{bid}.attention.value",   # rwkv6
            "model.layers.{bid}.self_attn.v_proj", # rwkv6qwen2
            "model.layers.{bid}.attention.value",  # rwkv7
            "model.layers.{bid}.attention.v_proj", # rwkv7
        ),

        MODEL_TENSOR.TIME_MIX_RECEPTANCE: (
            "rwkv.blocks.{bid}.attention.receptance",  # rwkv6
            "model.layers.{bid}.self_attn.q_proj",     # rwkv6qwen2
            "model.layers.{bid}.attention.receptance", # rwkv7
            "model.layers.{bid}.attention.r_proj",     # rwkv7
        ),

        MODEL_TENSOR.TIME_MIX_GATE: (
            "rwkv.blocks.{bid}.attention.gate",        # rwkv6
            "model.layers.{bid}.self_attn.gate",       # rwkv6qwen2
        ),

        MODEL_TENSOR.TIME_MIX_LN: (
            "rwkv.blocks.{bid}.attention.ln_x", # rwkv6
            "model.layers.{bid}.attention.ln_x" # rwkv7
        ),

        MODEL_TENSOR.TIME_MIX_OUTPUT: (
            "rwkv.blocks.{bid}.attention.output",  # rwkv6
            "model.layers.{bid}.self_attn.o_proj", # rwkv6qwen2
            "model.layers.{bid}.attention.output", # rwkv7
            "model.layers.{bid}.attention.o_proj", # rwkv7
        ),

        MODEL_TENSOR.CHANNEL_MIX_LERP_K: (
            "rwkv.blocks.{bid}.feed_forward.time_maa_k", # rwkv6
            "model.layers.{bid}.feed_forward.x_k",       # rwkv7
        ),

        MODEL_TENSOR.CHANNEL_MIX_LERP_R: (
            "rwkv.blocks.{bid}.feed_forward.time_maa_r", # rwkv6
        ),

        MODEL_TENSOR.CHANNEL_MIX_KEY: (
            "rwkv.blocks.{bid}.feed_forward.key",  # rwkv6
            "model.layers.{bid}.feed_forward.key", # rwkv7
        ),

        MODEL_TENSOR.CHANNEL_MIX_RECEPTANCE: (
            "rwkv.blocks.{bid}.feed_forward.receptance", # rwkv6
        ),

        MODEL_TENSOR.CHANNEL_MIX_VALUE: (
            "rwkv.blocks.{bid}.feed_forward.value",  # rwkv6
            "model.layers.{bid}.feed_forward.value", # rwkv7
        ),

        MODEL_TENSOR.ATTN_Q_A: (
            "model.layers.{bid}.self_attn.q_a_proj", # deepseek2
        ),

        MODEL_TENSOR.ATTN_Q_B: (
            "model.layers.{bid}.self_attn.q_b_proj", # deepseek2
        ),

        MODEL_TENSOR.ATTN_KV_A_MQA: (
            "model.layers.{bid}.self_attn.kv_a_proj_with_mqa", # deepseek2
        ),

        MODEL_TENSOR.ATTN_KV_B: (
            "model.layers.{bid}.self_attn.kv_b_proj", # deepseek2
        ),

        MODEL_TENSOR.ATTN_K_B: (
            "model.layers.{bid}.self_attn.k_b_proj",  # deepseek2
        ),

        MODEL_TENSOR.ATTN_V_B: (
            "model.layers.{bid}.self_attn.v_b_proj",  # deepseek2
        ),

        MODEL_TENSOR.ATTN_Q_A_NORM: (
            "model.layers.{bid}.self_attn.q_a_layernorm", # deepseek2
        ),

        MODEL_TENSOR.ATTN_KV_A_NORM: (
            "model.layers.{bid}.self_attn.kv_a_layernorm", # deepseek2
        ),

        MODEL_TENSOR.ATTN_SUB_NORM: (
            "model.layers.{bid}.self_attn.inner_attn_ln",  # bitnet
        ),

        MODEL_TENSOR.FFN_SUB_NORM: (
            "model.layers.{bid}.mlp.ffn_layernorm",  # bitnet
        ),

        MODEL_TENSOR.DEC_ATTN_NORM: (
            "decoder.block.{bid}.layer.0.layer_norm", # t5
        ),

        MODEL_TENSOR.DEC_ATTN_Q: (
            "decoder.block.{bid}.layer.0.SelfAttention.q", # t5
        ),

        MODEL_TENSOR.DEC_ATTN_K: (
            "decoder.block.{bid}.layer.0.SelfAttention.k", # t5
        ),

        MODEL_TENSOR.DEC_ATTN_V: (
            "decoder.block.{bid}.layer.0.SelfAttention.v", # t5
        ),

        MODEL_TENSOR.DEC_ATTN_OUT: (
            "decoder.block.{bid}.layer.0.SelfAttention.o", # t5
        ),

        MODEL_TENSOR.DEC_ATTN_REL_B: (
            "decoder.block.{bid}.layer.0.SelfAttention.relative_attention_bias", # t5
        ),

        MODEL_TENSOR.DEC_CROSS_ATTN_NORM: (
            "decoder.block.{bid}.layer.1.layer_norm", # t5
        ),

        MODEL_TENSOR.DEC_CROSS_ATTN_Q: (
            "decoder.block.{bid}.layer.1.EncDecAttention.q", # t5
        ),

        MODEL_TENSOR.DEC_CROSS_ATTN_K: (
            "decoder.block.{bid}.layer.1.EncDecAttention.k", # t5
        ),

        MODEL_TENSOR.DEC_CROSS_ATTN_V: (
            "decoder.block.{bid}.layer.1.EncDecAttention.v", # t5
        ),

        MODEL_TENSOR.DEC_CROSS_ATTN_OUT: (
            "decoder.block.{bid}.layer.1.EncDecAttention.o", # t5
        ),

        MODEL_TENSOR.DEC_CROSS_ATTN_REL_B: (
            "decoder.block.{bid}.layer.1.EncDecAttention.relative_attention_bias", # t5
        ),

        MODEL_TENSOR.DEC_FFN_NORM: (
            "decoder.block.{bid}.layer.2.layer_norm", # t5
        ),

        MODEL_TENSOR.DEC_FFN_GATE: (
            "decoder.block.{bid}.layer.2.DenseReluDense.wi_0", # flan-t5
        ),

        MODEL_TENSOR.DEC_FFN_UP: (
            "decoder.block.{bid}.layer.2.DenseReluDense.wi",   # t5
            "decoder.block.{bid}.layer.2.DenseReluDense.wi_1", # flan-t5
        ),

        MODEL_TENSOR.DEC_FFN_DOWN: (
            "decoder.block.{bid}.layer.2.DenseReluDense.wo", # t5
        ),

        MODEL_TENSOR.DEC_OUTPUT_NORM: (
            "decoder.final_layer_norm", # t5
        ),

        MODEL_TENSOR.ENC_ATTN_NORM: (
            "encoder.block.{bid}.layer.0.layer_norm", # t5
        ),

        MODEL_TENSOR.ENC_ATTN_Q: (
            "encoder.block.{bid}.layer.0.SelfAttention.q", # t5
        ),

        MODEL_TENSOR.ENC_ATTN_K: (
            "encoder.block.{bid}.layer.0.SelfAttention.k", # t5
        ),

        MODEL_TENSOR.ENC_ATTN_V: (
            "encoder.block.{bid}.layer.0.SelfAttention.v", # t5
        ),

        MODEL_TENSOR.ENC_ATTN_OUT: (
            "encoder.block.{bid}.layer.0.SelfAttention.o", # t5
        ),

        MODEL_TENSOR.ENC_ATTN_REL_B: (
            "encoder.block.{bid}.layer.0.SelfAttention.relative_attention_bias", # t5
        ),

        MODEL_TENSOR.ENC_FFN_NORM: (
            "encoder.block.{bid}.layer.1.layer_norm", # t5
        ),

        MODEL_TENSOR.ENC_FFN_GATE: (
            "encoder.block.{bid}.layer.1.DenseReluDense.wi_0", # flan-t5
        ),

        MODEL_TENSOR.ENC_FFN_UP: (
            "encoder.block.{bid}.layer.1.DenseReluDense.wi",   # t5
            "encoder.block.{bid}.layer.1.DenseReluDense.wi_1", # flan-t5
        ),

        MODEL_TENSOR.ENC_FFN_DOWN: (
            "encoder.block.{bid}.layer.1.DenseReluDense.wo", # t5
        ),

        ############################################################################
        # TODO: these do not belong to block_mappings_cfg - move them to mappings_cfg
        MODEL_TENSOR.ENC_OUTPUT_NORM: (
            "encoder.final_layer_norm", # t5
        ),

        MODEL_TENSOR.CLS: (
            "classifier",       # jina
            "classifier.dense", # roberta
        ),

        MODEL_TENSOR.CLS_OUT: (
            "classifier.out_proj", # roberta
        ),
        #############################################################################

        MODEL_TENSOR.CONVNEXT_DW: (
            "backbone.convnext.{bid}.dwconv", # wavtokenizer
        ),

        MODEL_TENSOR.CONVNEXT_NORM: (
            "backbone.convnext.{bid}.norm", # wavtokenizer
        ),

        MODEL_TENSOR.CONVNEXT_PW1: (
            "backbone.convnext.{bid}.pwconv1", # wavtokenizer
        ),

        MODEL_TENSOR.CONVNEXT_PW2: (
            "backbone.convnext.{bid}.pwconv2", # wavtokenizer
        ),

        MODEL_TENSOR.CONVNEXT_GAMMA: (
            "backbone.convnext.{bid}.gamma", # wavtokenizer
        ),

        MODEL_TENSOR.POSNET_CONV1: (
            "backbone.posnet.{bid}.conv1", # wavtokenizer
        ),

        MODEL_TENSOR.POSNET_CONV2: (
            "backbone.posnet.{bid}.conv2", # wavtokenizer
        ),

        MODEL_TENSOR.POSNET_NORM: (
            "backbone.posnet.{bid}.norm", # wavtokenizer
        ),

        MODEL_TENSOR.POSNET_NORM1: (
            "backbone.posnet.{bid}.norm1", # wavtokenizer
        ),

        MODEL_TENSOR.POSNET_NORM2: (
            "backbone.posnet.{bid}.norm2", # wavtokenizer
        ),

        MODEL_TENSOR.POSNET_ATTN_NORM: (
            "backbone.posnet.{bid}.norm", # wavtokenizer
        ),

        MODEL_TENSOR.POSNET_ATTN_Q: (
            "backbone.posnet.{bid}.q", # wavtokenizer
        ),

        MODEL_TENSOR.POSNET_ATTN_K: (
            "backbone.posnet.{bid}.k", # wavtokenizer
        ),

        MODEL_TENSOR.POSNET_ATTN_V: (
            "backbone.posnet.{bid}.v", # wavtokenizer
        ),

        MODEL_TENSOR.POSNET_ATTN_OUT: (
            "backbone.posnet.{bid}.proj_out", # wavtokenizer
        ),

        #############################################################################
        ## Vision encoder

        MODEL_TENSOR.V_MMPROJ: (
            "multi_modal_projector.linear_{bid}",
            "visual.merger.mlp.{bid}", # qwen2vl
        ),

        MODEL_TENSOR.V_MMPROJ_FC: (
            "model.connector.modality_projection.proj", # SmolVLM
        ),

        MODEL_TENSOR.V_MMPROJ_MLP: (
            "model.mm_projector.mlp.mlp.{bid}",
        ),

        MODEL_TENSOR.V_MMPROJ_PEG: (
            "model.mm_projector.peg.peg.{bid}",
        ),

        MODEL_TENSOR.V_ENC_EMBD_CLS: (
            "vision_tower.vision_model.embeddings.class_embedding",
        ),

        MODEL_TENSOR.V_ENC_EMBD_PATCH: (
            "vision_tower.vision_model.embeddings.patch_embedding",
            "vpm.embeddings.patch_embedding",
            "model.vision_model.embeddings.patch_embedding", # SmolVLM
            "vision_tower.patch_conv", # pixtral
            "visual.patch_embed.proj", # qwen2vl
        ),

        MODEL_TENSOR.V_ENC_EMBD_POS: (
            "vision_tower.vision_model.embeddings.position_embedding",
            "vpm.embeddings.position_embedding",
            "model.vision_model.embeddings.position_embedding", # SmolVLM
        ),

        MODEL_TENSOR.V_ENC_ATTN_Q: (
            "vision_tower.vision_model.encoder.layers.{bid}.self_attn.q_proj",
            "vpm.encoder.layers.{bid}.self_attn.q_proj",
            "model.vision_model.encoder.layers.{bid}.self_attn.q_proj", # SmolVLM
            "vision_tower.transformer.layers.{bid}.attention.q_proj", # pixtral
            "visual.blocks.{bid}.attn.q", # qwen2vl, generated
        ),

        MODEL_TENSOR.V_ENC_ATTN_K: (
            "vision_tower.vision_model.encoder.layers.{bid}.self_attn.k_proj",
            "vpm.encoder.layers.{bid}.self_attn.k_proj",
            "model.vision_model.encoder.layers.{bid}.self_attn.k_proj", # SmolVLM
            "vision_tower.transformer.layers.{bid}.attention.k_proj", # pixtral
            "visual.blocks.{bid}.attn.k", # qwen2vl, generated
        ),

        MODEL_TENSOR.V_ENC_ATTN_V: (
            "vision_tower.vision_model.encoder.layers.{bid}.self_attn.v_proj",
            "vpm.encoder.layers.{bid}.self_attn.v_proj",
            "model.vision_model.encoder.layers.{bid}.self_attn.v_proj", # SmolVLM
            "vision_tower.transformer.layers.{bid}.attention.v_proj", # pixtral
            "visual.blocks.{bid}.attn.v", # qwen2vl, generated
        ),

        MODEL_TENSOR.V_ENC_INPUT_NORM: (
            "vision_tower.vision_model.encoder.layers.{bid}.layer_norm1",
            "vpm.encoder.layers.{bid}.layer_norm1",
            "model.vision_model.encoder.layers.{bid}.layer_norm1", # SmolVLM
            "vision_tower.transformer.layers.{bid}.attention_norm", # pixtral
            "visual.blocks.{bid}.norm1", # qwen2vl
        ),

        MODEL_TENSOR.V_ENC_OUTPUT: (
            "vision_tower.vision_model.encoder.layers.{bid}.self_attn.out_proj",
            "vpm.encoder.layers.{bid}.self_attn.out_proj",
            "model.vision_model.encoder.layers.{bid}.self_attn.out_proj", # SmolVLM
            "vision_tower.transformer.layers.{bid}.attention.o_proj", # pixtral
            "visual.blocks.{bid}.attn.proj", # qwen2vl
        ),

        MODEL_TENSOR.V_ENC_OUTPUT_NORM: (
            "vision_tower.vision_model.encoder.layers.{bid}.layer_norm2",
            "vpm.encoder.layers.{bid}.layer_norm2",
            "model.vision_model.encoder.layers.{bid}.layer_norm2", # SmolVLM
            "vision_tower.transformer.layers.{bid}.ffn_norm", # pixtral
            "visual.blocks.{bid}.norm2", # qwen2vl
        ),

        # some namings are messed up because the original llava code swapped fc1 and fc2
        # we have no better way to fix it, just be careful
        # new models like pixtral use the correct naming
        MODEL_TENSOR.V_ENC_FFN_UP: (
            "vision_tower.vision_model.encoder.layers.{bid}.mlp.fc1",
            "vpm.encoder.layers.{bid}.mlp.fc1",
            "model.vision_model.encoder.layers.{bid}.mlp.fc2", # SmolVLM, gemma3 (note: name is swapped)
            "vision_tower.transformer.layers.{bid}.feed_forward.up_proj", # pixtral
            "visual.blocks.{bid}.mlp.fc2", # qwen2vl
            "visual.blocks.{bid}.mlp.up_proj", # qwen2.5vl
        ),

        MODEL_TENSOR.V_ENC_FFN_GATE: (
            "vision_tower.transformer.layers.{bid}.feed_forward.gate_proj", # pixtral
            "visual.blocks.{bid}.mlp.gate_proj", # qwen2.5vl
        ),

        MODEL_TENSOR.V_ENC_FFN_DOWN: (
            "vision_tower.vision_model.encoder.layers.{bid}.mlp.fc2",
            "vpm.encoder.layers.{bid}.mlp.fc2",
            "model.vision_model.encoder.layers.{bid}.mlp.fc1", # SmolVLM, gemma3 (note: name is swapped)
            "vision_tower.transformer.layers.{bid}.feed_forward.down_proj", # pixtral
            "visual.blocks.{bid}.mlp.fc1", # qwen2vl
            "visual.blocks.{bid}.mlp.down_proj", # qwen2.5vl
        ),

        MODEL_TENSOR.V_PRE_NORM: (
            "vision_tower.vision_model.pre_layrnorm",
            "vision_tower.ln_pre", # pixtral
        ),

        MODEL_TENSOR.V_POST_NORM: (
            "vision_tower.vision_model.post_layernorm",
            "model.vision_model.post_layernorm", # SmolVLM
            "visual.merger.ln_q", # qwen2vl
        ),

        MODEL_TENSOR.V_MM_INP_PROJ: (
            "multi_modal_projector.mm_input_projection",
        ),

        MODEL_TENSOR.V_MM_INP_NORM: (
            "multi_modal_projector.norm",
        ),

        MODEL_TENSOR.V_MM_SOFT_EMB_NORM: (
            "multi_modal_projector.mm_soft_emb_norm",
        ),

        MODEL_TENSOR.V_RESMPL_POS_EMBD_K: (
            "resampler.pos_embed_k",
        ),

        MODEL_TENSOR.V_RESMPL_ATTN_Q: (
            "resampler.attn.in_proj_q", # tensor generated from resampler.attn.in_proj
        ),

        MODEL_TENSOR.V_RESMPL_ATTN_K: (
            "resampler.attn.in_proj_k", # tensor generated from resampler.attn.in_proj
        ),

        MODEL_TENSOR.V_RESMPL_ATTN_V: (
            "resampler.attn.in_proj_v", # tensor generated from resampler.attn.in_proj
        ),

        MODEL_TENSOR.V_RESMPL_ATTN_OUT: (
            "resampler.attn.out_proj",
        ),

        MODEL_TENSOR.V_RESMPL_KV: (
            "resampler.kv_proj",
        ),

        MODEL_TENSOR.V_RESMPL_POST_NORM: (
            "resampler.ln_post",
        ),

        MODEL_TENSOR.V_RESMPL_KV_NORM: (
            "resampler.ln_kv",
        ),

        MODEL_TENSOR.V_RESMPL_Q_NORM: (
            "resampler.ln_q",
        ),

        MODEL_TENSOR.V_RESMPL_PROJ: (
            "resampler.proj",
        ),

        MODEL_TENSOR.V_RESMPL_QUERY: (
            "resampler.query",
        ),

        MODEL_TENSOR.V_TOK_EMBD_IMG_BREAK: (
            "v.token_embd.img_break", # for pixtral, this is a generated vector
        ),

        MODEL_TENSOR.V_MM_PATCH_MERGER: (
            "multi_modal_projector.patch_merger.merging_layer", # mistral small 3.1
        ),
    }

    # architecture-specific block mappings
    arch_block_mappings_cfg: dict[MODEL_ARCH, dict[MODEL_TENSOR, tuple[str, ...]]] = {
        MODEL_ARCH.ARCTIC: {
            MODEL_TENSOR.FFN_NORM: (
                "model.layers.{bid}.residual_layernorm",
            ),
            MODEL_TENSOR.FFN_NORM_EXP: (
                "model.layers.{bid}.post_attention_layernorm",
            ),
        },
    }

    mapping: dict[str, tuple[MODEL_TENSOR, str]]

    def __init__(self, arch: MODEL_ARCH, n_blocks: int):
        self.mapping = {}
        for tensor, keys in self.mappings_cfg.items():
            if tensor not in MODEL_TENSORS[arch]:
                continue
            tensor_name = TENSOR_NAMES[tensor]
            self.mapping[tensor_name] = (tensor, tensor_name)
            for key in keys:
                self.mapping[key] = (tensor, tensor_name)
        if arch in self.arch_block_mappings_cfg:
            self.block_mappings_cfg.update(self.arch_block_mappings_cfg[arch])
        for bid in range(n_blocks):
            for tensor, keys in self.block_mappings_cfg.items():
                if tensor not in MODEL_TENSORS[arch]:
                    continue

                tensor_name = TENSOR_NAMES[tensor].format(bid = bid)
                self.mapping[tensor_name] = (tensor, tensor_name)
                for key in keys:
                    key = key.format(bid = bid)
                    self.mapping[key] = (tensor, tensor_name)

    def get_type_and_name(self, key: str, try_suffixes: Sequence[str] = ()) -> tuple[MODEL_TENSOR, str] | None:
        result = self.mapping.get(key)
        if result is not None:
            return result
        for suffix in try_suffixes:
            if key.endswith(suffix):
                result = self.mapping.get(key[:-len(suffix)])
                if result is not None:
                    return result[0], result[1] + suffix
        return None

    def get_name(self, key: str, try_suffixes: Sequence[str] = ()) -> str | None:
        result = self.get_type_and_name(key, try_suffixes = try_suffixes)
        if result is None:
            return None
        return result[1]

    def get_type(self, key: str, try_suffixes: Sequence[str] = ()) -> MODEL_TENSOR | None:
        result = self.get_type_and_name(key, try_suffixes = try_suffixes)
        if result is None:
            return None
        return result[0]

    def __getitem__(self, key: str) -> str:
        try:
            return self.mapping[key][1]
        except KeyError:
            raise KeyError(key)

    def __contains__(self, key: str) -> bool:
        return key in self.mapping

    def __repr__(self) -> str:
        return repr(self.mapping)


def get_tensor_name_map(arch: MODEL_ARCH, n_blocks: int) -> TensorNameMap:
    return TensorNameMap(arch, n_blocks)<|MERGE_RESOLUTION|>--- conflicted
+++ resolved
@@ -92,11 +92,8 @@
             "rwkv.ln_out",                             # rwkv6
             "model.ln_out",                            # rwkv7
             "backbone.final_layer_norm",               # wavtokenizer
-<<<<<<< HEAD
             "audio_tower.layer_norm",                  # ultravox
-=======
             "language_model.model.norm",               # llama4
->>>>>>> 36667c8e
         ),
 
         # Rope frequencies
