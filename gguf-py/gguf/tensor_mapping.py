--- conflicted
+++ resolved
@@ -375,11 +375,8 @@
         MODEL_TENSOR.FFN_EXP_PROBS_B: (
             "model.layers.{bid}.mlp.gate.e_score_correction",               # deepseek-v3 dots1
             "model.layers.{bid}.mlp.moe_statics.e_score_correction",        # ernie4.5-moe
-<<<<<<< HEAD
             "model.layers.{bid}.mlp.gate.expert_bias",                      # bailingmoe2
-=======
             "model.layers.{bid}.feed_forward.expert_bias",                  # lfm2moe
->>>>>>> aa4711d3
         ),
 
         # Feed-forward up
