--- conflicted
+++ resolved
@@ -566,21 +566,13 @@
         MODEL_TENSOR.SSM_IN: (
             "model.layers.{bid}.in_proj",           # mamba-hf
             "backbone.layers.{bid}.mixer.in_proj",  # mamba
-<<<<<<< HEAD
-            "model.layers.{bid}.mamba.in_proj",     # falcon-h1, jamba, bamba
-=======
-            "model.layers.{bid}.mamba.in_proj",     # jamba falcon-h1
->>>>>>> 452207f3
+            "model.layers.{bid}.mamba.in_proj",     # jamba falcon-h1 bamba
         ),
 
         MODEL_TENSOR.SSM_CONV1D: (
             "model.layers.{bid}.conv1d",           # mamba-hf
             "backbone.layers.{bid}.mixer.conv1d",  # mamba
-<<<<<<< HEAD
-            "model.layers.{bid}.mamba.conv1d",     # falcon-h1, jamba, bamba
-=======
-            "model.layers.{bid}.mamba.conv1d",     # jamba falcon-h1
->>>>>>> 452207f3
+            "model.layers.{bid}.mamba.conv1d",     # jamba falcon-h1 bamba
         ),
 
         MODEL_TENSOR.SSM_X: (
@@ -592,11 +584,7 @@
         MODEL_TENSOR.SSM_DT: (
             "model.layers.{bid}.dt_proj",           # mamba-hf
             "backbone.layers.{bid}.mixer.dt_proj",  # mamba
-<<<<<<< HEAD
-            "model.layers.{bid}.mamba.dt_proj",     # falcon-h1, jamba, bamba
-=======
-            "model.layers.{bid}.mamba.dt_proj",     # jamba falcon-h1
->>>>>>> 452207f3
+            "model.layers.{bid}.mamba.dt_proj",     # jamba falcon-h1 bamba
         ),
 
         MODEL_TENSOR.SSM_DT_NORM: (
@@ -606,11 +594,7 @@
         MODEL_TENSOR.SSM_A: (
             "model.layers.{bid}.A_log",           # mamba-hf
             "backbone.layers.{bid}.mixer.A_log",  # mamba
-<<<<<<< HEAD
-            "model.layers.{bid}.mamba.A_log",     # falcon-h1, jamba, bamba
-=======
-            "model.layers.{bid}.mamba.A_log",     # jamba falcon-h1
->>>>>>> 452207f3
+            "model.layers.{bid}.mamba.A_log",     # jamba falcon-h1 bamba
         ),
 
         MODEL_TENSOR.SSM_B_NORM: (
@@ -626,11 +610,7 @@
         MODEL_TENSOR.SSM_D: (
             "model.layers.{bid}.D",           # mamba-hf
             "backbone.layers.{bid}.mixer.D",  # mamba
-<<<<<<< HEAD
-            "model.layers.{bid}.mamba.D",     # falcon-h1, jamba, bamba
-=======
-            "model.layers.{bid}.mamba.D",     # jamba falcon-h1
->>>>>>> 452207f3
+            "model.layers.{bid}.mamba.D",     # jamba falcon-h1 bamba
         ),
 
         MODEL_TENSOR.SSM_NORM: (
@@ -642,11 +622,7 @@
         MODEL_TENSOR.SSM_OUT: (
             "model.layers.{bid}.out_proj",           # mamba-hf
             "backbone.layers.{bid}.mixer.out_proj",  # mamba
-<<<<<<< HEAD
-            "model.layers.{bid}.mamba.out_proj",     # falcon-h1, jamba, bamba
-=======
-            "model.layers.{bid}.mamba.out_proj",     # jamba falcon-h1
->>>>>>> 452207f3
+            "model.layers.{bid}.mamba.out_proj",     # jamba falcon-h1 bamba
         ),
 
         MODEL_TENSOR.TIME_MIX_W0: (
