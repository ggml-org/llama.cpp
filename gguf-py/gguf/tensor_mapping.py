from __future__ import annotations

from typing import Sequence
<<<<<<< HEAD
=======

>>>>>>> 7451b841
from .constants import MODEL_ARCH, MODEL_TENSOR, MODEL_TENSORS, TENSOR_NAMES


class TensorNameMap:
    mappings_cfg: dict[MODEL_TENSOR, tuple[str, ...]] = {
        # Token embeddings
        MODEL_TENSOR.TOKEN_EMBD: (
            "gpt_neox.embed_in",                         # gptneox
            "transformer.wte",                           # gpt2 gpt-j mpt refact qwen dbrx jais exaone
            "transformer.word_embeddings",               # falcon
            "word_embeddings",                           # bloom
            "model.embed_tokens",                        # llama-hf nemotron olmoe olmo2 rwkv6qwen2 glm4-0414 plamo2 granite-hybrid
            "embed_tokens",                              # embeddinggemma
            "tok_embeddings",                            # llama-pth
            "embeddings.word_embeddings",                # bert nomic-bert
            "language_model.embedding.word_embeddings",  # persimmon
            "wte",                                       # gpt2
            "transformer.embd.wte",                      # phi2
            "model.tok_embeddings",                      # internlm2
            "model.embedding",                           # mamba-qbert
            "backbone.embedding",                        # mamba
            "backbone.embeddings",                       # mamba-hf
            "transformer.in_out_embed",                  # Grok
            "embedding.word_embeddings",                 # chatglm
            "transformer.token_embeddings",              # openelm
            "shared",                                    # t5
            "rwkv.embeddings",                           # rwkv6
            "model.embeddings",                          # rwkv7
            "model.word_embeddings",                     # bailingmoe
            "language_model.model.embed_tokens",         # llama4
            "encoder",                                   # neobert
            "model.transformer.wte",                     # llada
            "embed_tokens",                              # qwen3-embedding
        ),

        # Token type embeddings
        MODEL_TENSOR.TOKEN_TYPES: (
            "embeddings.token_type_embeddings",  # bert nomic-bert
        ),

        # Normalization of token embeddings
        MODEL_TENSOR.TOKEN_EMBD_NORM: (
            "word_embeddings_layernorm",  # bloom
            "embeddings.LayerNorm",       # bert
            "emb_ln",                     # nomic-bert
            "transformer.norm",           # openelm
            "rwkv.blocks.0.pre_ln",       # rwkv
            "rwkv.blocks.0.pre_ln",       # rwkv6
            "model.pre_ln",               # rwkv7
            "model.layers.0.pre_norm",    # rwkv7
            "backbone.norm",              # wavtokenizer
            "model.embedding_norm",       # lfm2
        ),

        # Position embeddings
        MODEL_TENSOR.POS_EMBD: (
            "transformer.wpe",                 # gpt2
            "embeddings.position_embeddings",  # bert
            "wpe",                             # gpt2
        ),

        # Output
        MODEL_TENSOR.OUTPUT: (
            "embed_out",                 # gptneox
            "lm_head",                   # gpt2 mpt falcon llama-hf baichuan qwen mamba dbrx jais nemotron exaone olmoe olmo2 phimoe plamo2
            "output",                    # llama-pth bloom internlm2
            "word_embeddings_for_head",  # persimmon
            "lm_head.linear",            # phi2
            "output_layer",              # chatglm
            "head",                      # rwkv
            "head.out",                  # wavtokenizer
            "lm_head",                   # llama4
            "model.transformer.ff_out",  # llada
        ),
        MODEL_TENSOR.DENSE_2_OUT: (
            "dense_2_out",  # embeddinggemma
        ),
        MODEL_TENSOR.DENSE_3_OUT: (
            "dense_3_out",  # embeddinggemma
        ),
        # Output norm
        MODEL_TENSOR.OUTPUT_NORM: (
            "gpt_neox.final_layer_norm",               # gptneox
            "transformer.ln_f",                        # gpt2 gpt-j falcon jais exaone
            "model.norm",                              # llama-hf baichuan internlm2 olmoe olmo2 phimoe plamo2
            "norm",                                    # llama-pth
            "transformer.norm_f",                      # mpt dbrx
            "ln_f",                                    # refact bloom qwen gpt2
            "language_model.encoder.final_layernorm",  # persimmon
            "model.final_layernorm",                   # persimmon
            "lm_head.ln",                              # phi2
            "model.norm_f",                            # mamba-qbert
            "backbone.norm_f",                         # mamba
            "transformer.rms_norm",                    # Grok
            "encoder.final_layernorm",                 # chatglm
            "transformer.norm",                        # openelm
            "model.norm",                              # nemotron
            "rwkv.ln_out",                             # rwkv6
            "model.ln_out",                            # rwkv7
            "backbone.final_layer_norm",               # wavtokenizer
            "model.norm",                              # llama4
            "model.transformer.ln_f",                  # llada
            "model.norm",                              # cogvlm
        ),

        # Rope frequencies
        MODEL_TENSOR.ROPE_FREQS: (
            "rope.freqs",  # llama-pth
            "rotary_pos_emb.inv_freq",  # chatglm
        ),

        MODEL_TENSOR.ROPE_FACTORS_LONG: (),
        MODEL_TENSOR.ROPE_FACTORS_SHORT: (),

        MODEL_TENSOR.CONV1D: (
            "backbone.embed", # roberta
        ),
    }

    block_mappings_cfg: dict[MODEL_TENSOR, tuple[str, ...]] = {
        # Attention norm
        MODEL_TENSOR.ATTN_NORM: (
            "gpt_neox.layers.{bid}.input_layernorm",                # gptneox
            "transformer.h.{bid}.ln_1",                             # gpt2 gpt-j refact qwen jais exaone
            "transformer.blocks.{bid}.norm_1",                      # mpt
            "transformer.h.{bid}.input_layernorm",                  # falcon7b
            "h.{bid}.input_layernorm",                              # bloom
            "transformer.h.{bid}.ln_mlp",                           # falcon40b
            "model.layers.{bid}.input_layernorm",                   # llama-hf nemotron olmoe phimoe granite-hybrid
            "layers.{bid}.attention_norm",                          # llama-pth
            "language_model.encoder.layers.{bid}.input_layernorm",  # persimmon
            "model.layers.{bid}.ln1",                               # yi
            "h.{bid}.ln_1",                                         # gpt2
            "transformer.h.{bid}.ln",                               # phi2
            "model.layers.layers.{bid}.norm",                       # plamo
            "model.layers.layers.{bid}.pre_mixer_norm",             # plamo2
            "model.layers.{bid}.attention_norm",                    # internlm2
            "model.layers.{bid}.norm",                              # mamba-qbert
            "backbone.layers.{bid}.norm",                           # mamba
            "transformer.decoder_layer.{bid}.rms_norm",             # Grok
            "model.layers.{bid}.pre_attn_norm",                     # grok-2
            "transformer.blocks.{bid}.norm_attn_norm.norm_1",       # dbrx
            "encoder.layers.{bid}.input_layernorm",                 # chatglm
            "transformer.layers.{bid}.attn_norm",                   # openelm
            "rwkv.blocks.{bid}.ln1",                                # rwkv6
            "model.layers.{bid}.ln1",                               # rwkv7
            "model.layers.{bid}.input_layernorm",                   # llama4
            "layers.{bid}.input_layernorm",                         # embeddinggemma
            "transformer_encoder.{bid}.attention_norm",             # neobert
            "model.layers.{bid}.operator_norm",                     # lfm2
            "model.transformer.blocks.{bid}.attn_norm",             # llada
            "layers.{bid}.input_layernorm",                         # qwen3-embedding
            "model.layers.{bid}.attention_layernorm"                # apertus
        ),

        # Attention norm 2
        MODEL_TENSOR.ATTN_NORM_2: (
            "transformer.h.{bid}.ln_attn",                  # falcon40b
            "encoder.layer.{bid}.layer_norm_1",             # jina-v2-code
            "rwkv.blocks.{bid}.ln2",                        # rwkv6
            "model.layers.{bid}.ln2",                       # rwkv7
            "model.layers.{bid}.post_attention_layernorm",  # cogvlm
        ),

        # Attention query-key-value
        MODEL_TENSOR.ATTN_QKV: (
            "gpt_neox.layers.{bid}.attention.query_key_value",                     # gptneox
            "transformer.h.{bid}.attn.c_attn",                                     # gpt2 qwen jais
            "transformer.blocks.{bid}.attn.Wqkv",                                  # mpt
            "transformer.blocks.{bid}.norm_attn_norm.attn.Wqkv",                   # dbrx
            "transformer.h.{bid}.self_attention.query_key_value",                  # falcon
            "h.{bid}.self_attention.query_key_value",                              # bloom
            "language_model.encoder.layers.{bid}.self_attention.query_key_value",  # persimmon
            "model.layers.{bid}.self_attn.query_key_value",                        # persimmon
            "model.layers.{bid}.attention.query_key_value",                        # bailingmoe2
            "h.{bid}.attn.c_attn",                                                 # gpt2
            "transformer.h.{bid}.mixer.Wqkv",                                      # phi2
            "encoder.layers.{bid}.attn.Wqkv",                                      # nomic-bert
            "encoder.layers.{bid}.mixer.Wqkv",                                     # jina
            "model.layers.{bid}.self_attn.qkv_proj",                               # phi3
            "model.layers.layers.{bid}.mixer.qkv_proj",                            # plamo2
            "encoder.layers.{bid}.self_attention.query_key_value",                 # chatglm
            "transformer.layers.{bid}.attn.qkv_proj",                              # openelm
            "transformer_encoder.{bid}.qkv",                                       # neobert
            "model.layers.{bid}.self_attn.language_expert_query_key_value",        # cogvlm
        ),

        # Attention query
        MODEL_TENSOR.ATTN_Q: (
            "model.layers.{bid}.self_attn.q_proj",                       # llama-hf nemotron olmoe olmo2 phimoe
            "layers.{bid}.self_attn.q_proj",                             # embeddinggemma
            "model.layers.{bid}.self_attn.q_proj_no_perm",               # llama-custom
            "layers.{bid}.attention.wq",                                 # llama-pth
            "encoder.layer.{bid}.attention.self.query",                  # bert
            "transformer.layer.{bid}.attention.q_lin",                   # distillbert
            "transformer.h.{bid}.attn.q_proj",                           # gpt-j
            "model.layers.layers.{bid}.self_attn.q_proj",                # plamo
            "model.layers.{bid}.attention.wq",                           # internlm2
            "transformer.decoder_layer.{bid}.multi_head_attention.query",# Grok
            "transformer.h.{bid}.attn.attention.q_proj",                 # exaone
            "model.layers.{bid}.self_attn.q_proj",                       # llama4
            "model.transformer.blocks.{bid}.q_proj",                     # llada
            "layers.{bid}.self_attn.q_proj",                             # qwen3-embedding
            "backbone.layers.{bid}.mixer.q_proj",                        # nemotron-h
        ),

        # Attention key
        MODEL_TENSOR.ATTN_K: (
            "model.layers.{bid}.self_attn.k_proj",                     # llama-hf nemotron olmoe olmo2 phimoe
            "layers.{bid}.self_attn.k_proj",                           # embeddinggemma
            "model.layers.{bid}.self_attn.k_proj_no_perm",             # llama-custom
            "layers.{bid}.attention.wk",                               # llama-pth
            "encoder.layer.{bid}.attention.self.key",                  # bert
            "transformer.layer.{bid}.attention.k_lin",                 # distillbert
            "transformer.h.{bid}.attn.k_proj",                         # gpt-j
            "transformer.h.{bid}.attn.k",                              # refact
            "model.layers.layers.{bid}.self_attn.k_proj",              # plamo
            "model.layers.{bid}.attention.wk",                         # internlm2
            "transformer.decoder_layer.{bid}.multi_head_attention.key",# Grok
            "transformer.h.{bid}.attn.attention.k_proj",               # exaone
            "model.layers.{bid}.self_attn.k_proj",                     # llama4
            "model.transformer.blocks.{bid}.k_proj",                   # llada
            "layers.{bid}.self_attn.k_proj",                           # qwen3-embedding
            "backbone.layers.{bid}.mixer.k_proj",                      # nemotron-h
        ),

        # Attention value
        MODEL_TENSOR.ATTN_V: (
            "model.layers.{bid}.self_attn.v_proj",                       # llama-hf nemotron olmoe olmo2 phimoe
            "layers.{bid}.self_attn.v_proj",                             # embeddinggemma
            "layers.{bid}.attention.wv",                                 # llama-pth
            "encoder.layer.{bid}.attention.self.value",                  # bert
            "transformer.layer.{bid}.attention.v_lin",                   # distillbert
            "transformer.h.{bid}.attn.v_proj",                           # gpt-j
            "transformer.h.{bid}.attn.v",                                # refact
            "model.layers.layers.{bid}.self_attn.v_proj",                # plamo
            "model.layers.{bid}.attention.wv",                           # internlm2
            "transformer.decoder_layer.{bid}.multi_head_attention.value",# Grok
            "transformer.h.{bid}.attn.attention.v_proj",                 # exaone
            "model.layers.{bid}.self_attn.v_proj",                       # llama4
            "model.transformer.blocks.{bid}.v_proj",                     # llada
            "layers.{bid}.self_attn.v_proj",                             # qwen3-embedding
            "backbone.layers.{bid}.mixer.v_proj",                        # nemotron-h
        ),

        # Attention output
        MODEL_TENSOR.ATTN_OUT: (
            "gpt_neox.layers.{bid}.attention.dense",                        # gptneox
            "transformer.h.{bid}.attn.c_proj",                              # gpt2 refact qwen jais
            "transformer.blocks.{bid}.attn.out_proj",                       # mpt
            "transformer.h.{bid}.self_attention.dense",                     # falcon
            "h.{bid}.self_attention.dense",                                 # bloom
            "model.layers.{bid}.self_attn.o_proj",                          # llama-hf nemotron olmoe olmo2 phimoe
            "layers.{bid}.self_attn.o_proj",                                # embeddinggemma
            "model.layers.{bid}.self_attn.out_proj",                        # lfm2
            "model.layers.{bid}.self_attn.linear_attn",                     # deci
            "layers.{bid}.attention.wo",                                    # llama-pth
            "encoder.layer.{bid}.attention.output.dense",                   # bert
            "transformer.layer.{bid}.attention.out_lin",                    # distillbert
            "transformer.h.{bid}.attn.out_proj",                            # gpt-j
            "language_model.encoder.layers.{bid}.self_attention.dense",     # persimmon
            "model.layers.{bid}.self_attn.dense",                           # persimmon
            "model.layers.{bid}.attention.dense",                           # bailingmoe2
            "h.{bid}.attn.c_proj",                                          # gpt2
            "transformer.h.{bid}.mixer.out_proj",                           # phi2
            "model.layers.layers.{bid}.self_attn.o_proj",                   # plamo
            "model.layers.layers.{bid}.mixer.o_proj",                       # plamo2
            "model.layers.{bid}.attention.wo",                              # internlm2
            "encoder.layers.{bid}.attn.out_proj",                           # nomic-bert
            "encoder.layers.{bid}.mixer.out_proj",                          # jina
            "transformer.decoder_layer.{bid}.multi_head_attention.linear",  # Grok
            "transformer.blocks.{bid}.norm_attn_norm.attn.out_proj",        # dbrx
            "encoder.layers.{bid}.self_attention.dense",                    # chatglm
            "transformer.layers.{bid}.attn.out_proj",                       # openelm
            "transformer.h.{bid}.attn.attention.out_proj",                  # exaone
            "model.layers.{bid}.self_attn.o_proj",                          # llama4
            "transformer_encoder.{bid}.wo",                                 # neobert
            "model.transformer.blocks.{bid}.attn_out",                      # llada
            "layers.{bid}.self_attn.o_proj",                                # qwen3-embedding
            "backbone.layers.{bid}.mixer.o_proj",                           # nemotron-h
            "model.layers.{bid}.self_attn.language_expert_dense",           # cogvlm
        ),

        # Attention output norm
        MODEL_TENSOR.ATTN_OUT_NORM: (
            "encoder.layer.{bid}.attention.output.LayerNorm",  # bert
            "transformer.layer.{bid}.sa_layer_norm",           # distillbert
            "encoder.layers.{bid}.norm1",                      # nomic-bert
            "transformer.decoder_layer.{bid}.rms_norm_1",      # Grok
            "model.layers.{bid}.post_attn_norm",               # grok-2
            "transformer.blocks.{bid}.norm_attn_norm.norm_2",  # dbrx
        ),

        MODEL_TENSOR.ATTN_POST_NORM: (
            "model.layers.{bid}.post_attention_layernorm",       # gemma2 olmo2    # ge
            "layers.{bid}.post_attention_layernorm",             # embeddinggemma
            "model.layers.{bid}.post_self_attn_layernorm",       # glm-4-0414
            "model.layers.layers.{bid}.post_mixer_norm.weight",  # plamo2
        ),

        # Rotary embeddings
        MODEL_TENSOR.ATTN_ROT_EMBD: (
            "model.layers.{bid}.self_attn.rotary_emb.inv_freq",        # llama-hf
            "layers.{bid}.attention.inner_attention.rope.freqs",       # llama-pth
            "model.layers.layers.{bid}.self_attn.rotary_emb.inv_freq", # plamo
            "transformer.h.{bid}.attn.rotary_emb.inv_freq",            # codeshell
        ),

        MODEL_TENSOR.ATTN_SINKS: (
            "model.layers.{bid}.self_attn.sinks", # openai-moe
        ),

        MODEL_TENSOR.ATTN_GATE: (
            "model.layers.{bid}.self_attn.gate_proj", # afmoe
        ),

        # Feed-forward norm
        MODEL_TENSOR.FFN_NORM: (
            "gpt_neox.layers.{bid}.post_attention_layernorm",                # gptneox
            "transformer.h.{bid}.ln_2",                                      # gpt2 refact qwen jais exaone
            "h.{bid}.post_attention_layernorm",                              # bloom
            "transformer.blocks.{bid}.norm_2",                               # mpt
            "model.layers.{bid}.post_attention_layernorm",                   # llama-hf nemotron olmoe phimoe
            "layers.{bid}.ffn_norm",                                         # llama-pth
            "language_model.encoder.layers.{bid}.post_attention_layernorm",  # persimmon
            "model.layers.{bid}.ln2",                                        # yi
            "h.{bid}.ln_2",                                                  # gpt2
            "model.layers.{bid}.ffn_norm",                                   # internlm2
            "transformer.decoder_layer.{bid}.rms_norm_2",                    # Grok
            "model.layers.{bid}.pre_moe_norm",                               # grok-2
            "encoder.layers.{bid}.post_attention_layernorm",                 # chatglm
            "transformer.layers.{bid}.ffn_norm",                             # openelm
            "model.layers.{bid}.pre_ff_layernorm",                           # jamba granite-hybrid
            "model.layers.{bid}.pre_moe_layernorm",                          # mini-jamba
            "model.layers.{bid}.post_attention_layernorm",                   # llama4
            "transformer_encoder.{bid}.ffn_norm",                            # neobert
            "model.layers.layers.{bid}.pre_mlp_norm",                        # plamo2
            "model.transformer.blocks.{bid}.ff_norm",                        # llada
            "layers.{bid}.post_attention_layernorm",                         # qwen3-embedding
            "model.layers.{bid}.feedforward_layernorm",                      # apertus
        ),

        # Pre feed-forward norm
        MODEL_TENSOR.FFN_PRE_NORM: (
            "model.layers.{bid}.pre_feedforward_layernorm", # gemma2
            "layers.{bid}.pre_feedforward_layernorm",       # embeddinggemma
            "model.layers.{bid}.pre_ff_layernorm.weight",
            "model.layers.{bid}.pre_mlp_layernorm",        # afmoe
        ),

        # Post feed-forward norm
        MODEL_TENSOR.FFN_POST_NORM: (
            "model.layers.{bid}.post_feedforward_layernorm",  # gemma2 olmo2
            "layers.{bid}.post_feedforward_layernorm",        # embeddinggemma
            "model.layers.{bid}.post_mlp_layernorm",          # glm-4-0414
            "model.layers.layers.{bid}.post_mlp_norm.weight", # plamo2
            "model.layers.{bid}.feed_forward.up_proj",
            "model.layers.{bid}.post_moe_norm",               # grok-2
        ),

        MODEL_TENSOR.FFN_GATE_INP: (
            "layers.{bid}.feed_forward.gate",                   # mixtral
            "model.layers.{bid}.block_sparse_moe.gate",         # mixtral phimoe
            "model.layers.{bid}.mlp.gate",                      # qwen2moe olmoe
            "transformer.decoder_layer.{bid}.router",           # Grok
            "transformer.blocks.{bid}.ffn.router.layer",        # dbrx
            "model.layers.{bid}.block_sparse_moe.router.layer", # granitemoe
            "model.layers.{bid}.feed_forward.router",           # llama4 jamba
            "encoder.layers.{bid}.mlp.router.layer",            # nomic-bert-moe
            "model.layers.{bid}.mlp.router",                    # openai-moe
            "model.layers.{bid}.mlp.gate.wg",                   # hunyuan
            "model.layers.{bid}.block_sparse_moe.primary_router", # smallthinker
            "model.layers.{bid}.feed_forward.gate",               # lfm2moe
            "model.layers.{bid}.mlp.router.gate",               # afmoe
        ),

        MODEL_TENSOR.FFN_GATE_INP_SHEXP: (
            "model.layers.{bid}.mlp.shared_expert_gate", # qwen2moe
        ),

        MODEL_TENSOR.FFN_EXP_PROBS_B: (
            "model.layers.{bid}.mlp.gate.e_score_correction",               # deepseek-v3 dots1
            "model.layers.{bid}.mlp.moe_statics.e_score_correction",        # ernie4.5-moe
            "model.layers.{bid}.mlp.gate.expert_bias",                      # bailingmoe2
            "model.layers.{bid}.mlp.expert_bias",                           # afmoe
            "model.layers.{bid}.feed_forward.expert_bias",                  # lfm2moe
            "model.layers.{bid}.block_sparse_moe.e_score_correction",       # minimax-m2
        ),

        # Feed-forward up
        MODEL_TENSOR.FFN_UP: (
            "gpt_neox.layers.{bid}.mlp.dense_h_to_4h",                # gptneox
            "transformer.h.{bid}.mlp.c_fc",                           # gpt2 jais
            "transformer.blocks.{bid}.ffn.up_proj",                   # mpt
            "transformer.h.{bid}.mlp.dense_h_to_4h",                  # falcon
            "h.{bid}.mlp.dense_h_to_4h",                              # bloom
            "model.layers.{bid}.mlp.up_proj",                         # llama-hf refact nemotron olmo2
            "layers.{bid}.mlp.up_proj",                               # embeddinggemma
            "layers.{bid}.feed_forward.w3",                           # llama-pth
            "encoder.layer.{bid}.intermediate.dense",                 # bert
            "transformer.layer.{bid}.ffn.lin1",                       # distillbert
            "transformer.h.{bid}.mlp.fc_in",                          # gpt-j
            "transformer.h.{bid}.mlp.linear_3",                       # refact
            "language_model.encoder.layers.{bid}.mlp.dense_h_to_4h",  # persimmon
            "model.layers.{bid}.mlp.dense_h_to_4h",                   # persimmon
            "transformer.h.{bid}.mlp.w1",                             # qwen
            "h.{bid}.mlp.c_fc",                                       # gpt2
            "transformer.h.{bid}.mlp.fc1",                            # phi2
            "model.layers.{bid}.mlp.fc1",                             # phi2
            "model.layers.{bid}.mlp.gate_up_proj",                    # phi3 glm-4-0414
            "model.layers.layers.{bid}.mlp.up_proj",                  # plamo
            "model.layers.layers.{bid}.mlp.gate_up_proj",             # plamo2
            "model.layers.{bid}.feed_forward.w3",                     # internlm2
            "encoder.layers.{bid}.mlp.fc11",                          # nomic-bert
            "encoder.layers.{bid}.mlp.fc1",                           # nomic-bert-moe
            "model.layers.{bid}.mlp.c_fc",                            # starcoder2
            "encoder.layer.{bid}.mlp.gated_layers_v",                 # jina-bert-v2 (split up/gate, no longer used)
            "encoder.layer.{bid}.mlp.gated_layers",                   # jina-bert-v2 (GEGLU)
            "encoder.layer.{bid}.mlp.up_gated_layer",                 # jina-v2-code (GEGLU)
            "model.layers.{bid}.residual_mlp.w3",                     # arctic
            "encoder.layers.{bid}.mlp.dense_h_to_4h",                 # chatglm
            "transformer.h.{bid}.mlp.c_fc_1",                         # exaone
            "model.layers.{bid}.feed_forward.up_proj",                # llama4 jamba granite-hybrid
            "transformer_encoder.{bid}.ffn.w12",                      # neobert
            "model.layers.{bid}.block_sparse_moe.up",                 # smallthinker
            "model.transformer.blocks.{bid}.up_proj",                 # llada
            "layers.{bid}.mlp.up_proj",                               # qwen3-embedding
            "backbone.layers.{bid}.mixer.up_proj",                    # nemotron-h
            "model.layers.{bid}.mlp.language_mlp.up_proj",            # cogvlm
        ),

        MODEL_TENSOR.FFN_UP_EXP: (
            "layers.{bid}.feed_forward.experts.w3",                 # mixtral (merged)
            "transformer.decoder_layer.{bid}.moe.linear_v",         # Grok (merged)
            "transformer.blocks.{bid}.ffn.experts.mlp.v1",          # dbrx
            "model.layers.{bid}.mlp.experts.up_proj",               # qwen2moe olmoe (merged) ernie4.5-moe
            "model.layers.{bid}.block_sparse_moe.experts.w3",       # phimoe (merged)
            "model.layers.{bid}.feed_forward.experts.up_proj",      # llama4
            "encoder.layers.{bid}.mlp.experts.mlp.w1",              # nomic-bert-moe
            "model.layers.{bid}.block_sparse_moe.experts.up", # smallthinker
        ),

        MODEL_TENSOR.FFN_UP_SHEXP: (
            "model.layers.{bid}.mlp.shared_expert.up_proj",          # qwen2moe
            "model.layers.{bid}.mlp.shared_experts.up_proj",         # deepseek deepseek2
            "model.layers.{bid}.feed_forward.shared_expert.up_proj", # llama4
            "model.layers.{bid}.feed_forward.down_proj",
            "model.layers.{bid}.mlp.shared_mlp.up_proj",             # hunyuan
        ),

        MODEL_TENSOR.FFN_UP_CHEXP: (
            "model.layers.{bid}.mlp.chunk_experts.up_proj",           # grovemoe
        ),

        # AWQ-activation gate
        MODEL_TENSOR.FFN_ACT: (
            "transformer.blocks.{bid}.ffn.act",  # mpt
        ),

        # Feed-forward gate
        MODEL_TENSOR.FFN_GATE: (
            "model.layers.{bid}.mlp.gate_proj",               # llama-hf refact olmo2
            "layers.{bid}.mlp.gate_proj",                     # embeddinggemma
            "layers.{bid}.feed_forward.w1",                   # llama-pth
            "transformer.h.{bid}.mlp.w2",                     # qwen
            "transformer.h.{bid}.mlp.c_fc2",                  # jais
            "model.layers.layers.{bid}.mlp.gate_proj",        # plamo
            "model.layers.{bid}.feed_forward.w1",             # internlm2
            "encoder.layers.{bid}.mlp.fc12",                  # nomic-bert
            "encoder.layer.{bid}.mlp.gated_layers_w",         # jina-bert-v2 (split up/gate, no longer used)
            "transformer.h.{bid}.mlp.linear_1",               # refact
            "model.layers.{bid}.residual_mlp.w1",             # arctic
            "transformer.h.{bid}.mlp.c_fc_0",                 # exaone
            "model.layers.{bid}.feed_forward.gate_proj",      # llama4 jamba granite-hybrid
            "model.transformer.blocks.{bid}.ff_proj",         # llada
            "layers.{bid}.mlp.gate_proj",                     # qwen3-embedding
            "model.layers.{bid}.mlp.language_mlp.gate_proj",  # cogvlm
        ),

        MODEL_TENSOR.FFN_GATE_EXP: (
            "layers.{bid}.feed_forward.experts.w1",                     # mixtral (merged)
            "transformer.decoder_layer.{bid}.moe.linear",               # Grok (merged)
            "transformer.blocks.{bid}.ffn.experts.mlp.w1",              # dbrx
            "model.layers.{bid}.mlp.experts.gate_proj",                 # qwen2moe olmoe (merged) ernie4.5-moe
            "model.layers.{bid}.block_sparse_moe.experts.w1",           # phimoe (merged)
            "model.layers.{bid}.feed_forward.experts.gate_proj",        # llama4
            "model.layers.{bid}.block_sparse_moe.experts.gate",         # smallthinker
        ),

        MODEL_TENSOR.FFN_GATE_SHEXP: (
            "model.layers.{bid}.mlp.shared_expert.gate_proj",          # qwen2moe
            "model.layers.{bid}.mlp.shared_experts.gate_proj",         # deepseek deepseek2
            "model.layers.{bid}.feed_forward.shared_expert.gate_proj", # llama4
            "model.layers.{bid}.mlp.shared_mlp.gate_proj",             # hunyuan
        ),

        MODEL_TENSOR.FFN_GATE_CHEXP: (
            "model.layers.{bid}.mlp.chunk_experts.gate_proj",           # grovemoe
        ),

        # Feed-forward down
        MODEL_TENSOR.FFN_DOWN: (
            "gpt_neox.layers.{bid}.mlp.dense_4h_to_h",                # gptneox
            "transformer.h.{bid}.mlp.c_proj",                         # gpt2 refact qwen jais
            "transformer.blocks.{bid}.ffn.down_proj",                 # mpt
            "transformer.h.{bid}.mlp.dense_4h_to_h",                  # falcon
            "h.{bid}.mlp.dense_4h_to_h",                              # bloom
            "model.layers.{bid}.mlp.down_proj",                       # llama-hf nemotron olmo2
            "layers.{bid}.mlp.down_proj",                             # embeddinggemma
            "layers.{bid}.feed_forward.w2",                           # llama-pth
            "encoder.layer.{bid}.output.dense",                       # bert
            "transformer.layer.{bid}.ffn.lin2",                       # distillbert
            "transformer.h.{bid}.mlp.fc_out",                         # gpt-j
            "language_model.encoder.layers.{bid}.mlp.dense_4h_to_h",  # persimmon
            "model.layers.{bid}.mlp.dense_4h_to_h",                   # persimmon
            "h.{bid}.mlp.c_proj",                                     # gpt2
            "transformer.h.{bid}.mlp.fc2",                            # phi2
            "model.layers.{bid}.mlp.fc2",                             # phi2
            "model.layers.layers.{bid}.mlp.down_proj",                # plamo
            "model.layers.{bid}.feed_forward.w2",                     # internlm2
            "encoder.layers.{bid}.mlp.fc2",                           # nomic-bert
            "model.layers.{bid}.mlp.c_proj",                          # starcoder2
            "encoder.layer.{bid}.mlp.wo",                             # jina-bert-v2
            "transformer.layers.{bid}.ffn.proj_2",                    # openelm
            "model.layers.{bid}.residual_mlp.w2",                     # arctic
            "encoder.layer.{bid}.mlp.down_layer",                     # jina-bert-v2
            "encoder.layers.{bid}.mlp.dense_4h_to_h",                 # chatglm
            "model.layers.h.{bid}.mlp.c_proj",                        # exaone
            "model.layers.{bid}.feed_forward.down_proj",              # llama4 jamba granite-hybrid
            "transformer_encoder.{bid}.ffn.w3",                       # neobert
            "model.layers.{bid}.block_sparse_moe.down",               # smallthinker
            "model.transformer.blocks.{bid}.ff_out",                  # llada
            "layers.{bid}.mlp.down_proj",                             # qwen3-embedding
            "backbone.layers.{bid}.mixer.down_proj",                  # nemotron-h
            "model.layers.{bid}.mlp.language_mlp.down_proj",          # cogvlm
        ),

        MODEL_TENSOR.FFN_DOWN_EXP: (
            "layers.{bid}.feed_forward.experts.w2",                 # mixtral (merged)
            "transformer.decoder_layer.{bid}.moe.linear_1",         # Grok (merged)
            "transformer.blocks.{bid}.ffn.experts.mlp.w2",          # dbrx
            "model.layers.{bid}.mlp.experts.down_proj",             # qwen2moe olmoe (merged) ernie4.5-moe
            "model.layers.{bid}.block_sparse_moe.output_linear",    # granitemoe
            "model.layers.{bid}.block_sparse_moe.experts.w2",       # phimoe (merged)
            "model.layers.{bid}.feed_forward.experts.down_proj",    # llama4
            "encoder.layers.{bid}.mlp.experts.mlp.w2",              # nomic-bert-moe
            "model.layers.{bid}.block_sparse_moe.experts.down",     # smallthinker
        ),

        MODEL_TENSOR.FFN_DOWN_SHEXP: (
            "model.layers.{bid}.mlp.shared_expert.down_proj",          # qwen2moe
            "model.layers.{bid}.mlp.shared_experts.down_proj",         # deepseek deepseek2
            "model.layers.{bid}.feed_forward.shared_expert.down_proj", # llama4
            "model.layers.{bid}.shared_mlp.output_linear",             # granitemoe
            "model.layers.{bid}.mlp.shared_mlp.down_proj",             # hunyuan
        ),

        MODEL_TENSOR.FFN_DOWN_CHEXP: (
            "model.layers.{bid}.mlp.chunk_experts.down_proj",           # grovemoe
        ),

        MODEL_TENSOR.ATTN_Q_NORM: (
            "language_model.encoder.layers.{bid}.self_attention.q_layernorm",
            "model.layers.{bid}.self_attn.q_layernorm",                       # persimmon
            "model.layers.{bid}.self_attn.query_layernorm",                   # hunyuan
            "model.layers.{bid}.attention.query_layernorm",                   # bailingmoe2
            "model.layers.{bid}.self_attn.q_norm",                            # cohere olmoe chameleon olmo2
            "layers.{bid}.self_attn.q_norm",                                  # embeddinggemma
            "transformer.blocks.{bid}.attn.q_ln",                             # sea-lion
            "encoder.layer.{bid}.attention.self.layer_norm_q",                # jina-bert-v2
            "transformer.layers.{bid}.attn.q_norm",                           # openelm
            "model.layers.layers.{bid}.mixer.q",                              # plamo2
            "layers.{bid}.self_attn.q_norm",                                  # qwen3-embedding
            "model.layers.{bid}.attention.query_layernorm",                   # apertus
        ),

        MODEL_TENSOR.ATTN_K_NORM: (
            "language_model.encoder.layers.{bid}.self_attention.k_layernorm",
            "model.layers.{bid}.self_attn.k_layernorm",                       # persimmon
            "model.layers.{bid}.self_attn.key_layernorm",                     # hunyuan
            "model.layers.{bid}.attention.key_layernorm",                     # bailingmoe2
            "model.layers.{bid}.self_attn.k_norm",                            # cohere olmoe chameleon olmo2
            "layers.{bid}.self_attn.k_norm",                                  # embeddinggemma
            "transformer.blocks.{bid}.attn.k_ln",                             # sea-lion
            "encoder.layer.{bid}.attention.self.layer_norm_k",                # jina-bert-v2
            "transformer.layers.{bid}.attn.k_norm",                           # openelm
            "model.layers.layers.{bid}.mixer.k",                              # plamo2
            "layers.{bid}.self_attn.k_norm",                                  # qwen3-embedding
            "model.layers.{bid}.attention.key_layernorm",                     # apertus
        ),

        MODEL_TENSOR.ROPE_FREQS: (
            "language_model.encoder.layers.{bid}.self_attention.rotary_emb.inv_freq",  # persimmon
        ),

        MODEL_TENSOR.LAYER_OUT_NORM: (
            "encoder.layer.{bid}.output.LayerNorm",         # bert
            "transformer.layer.{bid}.output_layer_norm",    # distillbert
            "encoder.layers.{bid}.norm2",                   # nomic-bert
            "transformer.decoder_layer.{bid}.rms_norm_3",   # Grok
            "encoder.layer.{bid}.mlp.layernorm",            # jina-bert-v2
            "encoder.layer.{bid}.layer_norm_2",             # jina-v2-code
            "model.layers.{bid}.final_layernorm",           # bailingmoe2
        ),

        MODEL_TENSOR.PER_LAYER_TOKEN_EMBD: (
            "model.embed_tokens_per_layer",  # gemma3n
        ),

        MODEL_TENSOR.PER_LAYER_MODEL_PROJ: (
            "model.per_layer_model_projection",  # gemma3n
        ),

        MODEL_TENSOR.PER_LAYER_PROJ_NORM: (
            "model.per_layer_projection_norm",  # gemma3n
        ),

        MODEL_TENSOR.ALTUP_PROJ: (
            "model.altup_projections",  # gemma3n
        ),

        MODEL_TENSOR.ALTUP_UNEMBD_PROJ: (
            "model.altup_unembed_projections",  # gemma3n
        ),

        MODEL_TENSOR.PER_LAYER_INP_GATE: (
            "model.layers.{bid}.per_layer_input_gate",  # gemma3n
        ),

        MODEL_TENSOR.PER_LAYER_PROJ: (
            "model.layers.{bid}.per_layer_projection",  # gemma3n
        ),

        MODEL_TENSOR.PER_LAYER_POST_NORM: (
            "model.layers.{bid}.post_per_layer_input_norm",  # gemma3n
        ),

        MODEL_TENSOR.ALTUP_CORRECT_COEF: (
            "model.layers.{bid}.altup.correction_coefs",  # gemma3n
        ),

        MODEL_TENSOR.ALTUP_CORRECT_SCALE: (
            "model.layers.{bid}.altup.correct_output_scale",  # gemma3n
        ),

        MODEL_TENSOR.ALTUP_PREDICT_COEF: (
            "model.layers.{bid}.altup.prediction_coefs",  # gemma3n
        ),

        MODEL_TENSOR.ALTUP_ROUTER: (
            "model.layers.{bid}.altup.modality_router",  # gemma3n
        ),

        MODEL_TENSOR.ALTUP_ROUTER_NORM: (
            "model.layers.{bid}.altup.router_norm",  # gemma3n
        ),

        MODEL_TENSOR.LAUREL_L: (
            "model.layers.{bid}.laurel.linear_left",  # gemma3n
        ),

        MODEL_TENSOR.LAUREL_R: (
            "model.layers.{bid}.laurel.linear_right",  # gemma3n
        ),

        MODEL_TENSOR.LAUREL_POST_NORM: (
            "model.layers.{bid}.laurel.post_laurel_norm",  # gemma3n
        ),

        MODEL_TENSOR.SSM_IN: (
            "model.layers.{bid}.in_proj",                   # mamba-hf
            "backbone.layers.{bid}.mixer.in_proj",          # mamba
            "model.layers.{bid}.mamba.in_proj",             # jamba falcon-h1 granite-hybrid
            "model.layers.layers.{bid}.mixer.in_proj",      # plamo2
            "model.layers.{bid}.linear_attn.in_proj_qkvz",  # qwen3next
        ),

        MODEL_TENSOR.SSM_CONV1D: (
            "model.layers.{bid}.conv1d",               # mamba-hf
            "backbone.layers.{bid}.mixer.conv1d",      # mamba
            "model.layers.{bid}.mamba.conv1d",         # jamba falcon-h1 granite-hybrid
            "model.layers.layers.{bid}.mixer.conv1d",  # plamo2
            "model.layers.{bid}.linear_attn.conv1d",   # qwen3next
        ),

        MODEL_TENSOR.SSM_X: (
            "model.layers.{bid}.x_proj",                  # mamba-hf
            "backbone.layers.{bid}.mixer.x_proj",         # mamba
            "model.layers.{bid}.mamba.x_proj",            # jamba
            "model.layers.layers.{bid}.mixer.bcdt_proj",  # plamo2
        ),

        MODEL_TENSOR.SSM_DT: (
            "model.layers.{bid}.dt_proj",               # mamba-hf
            "backbone.layers.{bid}.mixer.dt_proj",      # mamba
            "model.layers.{bid}.mamba.dt_proj",         # jamba falcon-h1 granite-hybrid
            "model.layers.layers.{bid}.mixer.dt_proj",  # plamo2
            "model.layers.{bid}.linear_attn.dt_proj",   # qwen3next
        ),

        MODEL_TENSOR.SSM_DT_NORM: (
            "model.layers.layers.{bid}.mixer.dt_norm.weight",  # plamo2
            "model.layers.{bid}.mamba.dt_layernorm",  # jamba
        ),

        MODEL_TENSOR.SSM_A: (
            "model.layers.{bid}.A_log",               # mamba-hf
            "backbone.layers.{bid}.mixer.A_log",      # mamba
            "model.layers.{bid}.mamba.A_log",         # jamba falcon-h1 granite-hybrid
            "model.layers.layers.{bid}.mixer.A_log",  # plamo2
            "model.layers.{bid}.linear_attn.A_log",   # qwen3next
        ),

        MODEL_TENSOR.SSM_B_NORM: (
            "model.layers.{bid}.mamba.b_layernorm",           # jamba
            "model.layers.{bid}.mamba.B_layernorm",           # mini-jamba
            "model.layers.layers.{bid}.mixer.B_norm.weight",  # plamo2
        ),

        MODEL_TENSOR.SSM_C_NORM: (
            "model.layers.{bid}.mamba.c_layernorm",           # jamba
            "model.layers.{bid}.mamba.C_layernorm",           # mini-jamba
            "model.layers.layers.{bid}.mixer.C_norm.weight",  # plamo2
        ),

        MODEL_TENSOR.SSM_D: (
            "model.layers.{bid}.D",               # mamba-hf
            "backbone.layers.{bid}.mixer.D",      # mamba
            "model.layers.{bid}.mamba.D",         # jamba falcon-h1 granite-hybrid
            "model.layers.layers.{bid}.mixer.D",  # plamo2
        ),

        MODEL_TENSOR.SSM_NORM: (
            "model.layers.{bid}.mamba.norm",        # falcon-h1 granite-hybrid
            "model.layers.{bid}.linear_attn.norm",  # qwen3next
            "backbone.layers.{bid}.mixer.norm",     # mamba2
        ),

        MODEL_TENSOR.SSM_OUT: (
            "model.layers.{bid}.out_proj",               # mamba-hf
            "backbone.layers.{bid}.mixer.out_proj",      # mamba
            "model.layers.{bid}.mamba.out_proj",         # jamba falcon-h1 granite-hybrid
            "model.layers.{bid}.linear_attn.out_proj",   # qwen3next
            "model.layers.layers.{bid}.mixer.out_proj",  # plamo2
        ),

        MODEL_TENSOR.SSM_BETA_ALPHA: (
            "model.layers.{bid}.linear_attn.in_proj_ba",  # qwen3next
        ),

        MODEL_TENSOR.TIME_MIX_W0: (
            "model.layers.{bid}.attention.w0",            # rwkv7
        ),

        MODEL_TENSOR.TIME_MIX_W1: (
            "rwkv.blocks.{bid}.attention.time_maa_w1",    # rwkv6
            "model.layers.{bid}.self_attn.time_maa_w1",   # rwkv6qwen2
            "model.layers.{bid}.attention.w1",            # rwkv7
        ),

        MODEL_TENSOR.TIME_MIX_W2: (
            "rwkv.blocks.{bid}.attention.time_maa_w2",    # rwkv6
            "model.layers.{bid}.self_attn.time_maa_w2",   # rwkv6qwen2
            "model.layers.{bid}.attention.w2",            # rwkv7
        ),

        MODEL_TENSOR.TIME_MIX_A0: (
            "model.layers.{bid}.attention.a0",            # rwkv7
        ),

        MODEL_TENSOR.TIME_MIX_A1: (
            "model.layers.{bid}.attention.a1",            # rwkv7
        ),

        MODEL_TENSOR.TIME_MIX_A2: (
            "model.layers.{bid}.attention.a2",            # rwkv7
        ),

        MODEL_TENSOR.TIME_MIX_V0: (
            "model.layers.{bid}.attention.v0",            # rwkv7
        ),

        MODEL_TENSOR.TIME_MIX_V1: (
            "model.layers.{bid}.attention.v1",            # rwkv7
        ),

        MODEL_TENSOR.TIME_MIX_V2: (
            "model.layers.{bid}.attention.v2",            # rwkv7
        ),

        MODEL_TENSOR.TIME_MIX_G1: (
            "model.layers.{bid}.attention.g1",            # rwkv7
        ),

        MODEL_TENSOR.TIME_MIX_G2: (
            "model.layers.{bid}.attention.g2",            # rwkv7
        ),

        MODEL_TENSOR.TIME_MIX_K_K: (
            "model.layers.{bid}.attention.k_k",            # rwkv7
        ),

        MODEL_TENSOR.TIME_MIX_K_A: (
            "model.layers.{bid}.attention.k_a",            # rwkv7
        ),

        MODEL_TENSOR.TIME_MIX_R_K: (
            "model.layers.{bid}.attention.r_k",            # rwkv7
        ),

        MODEL_TENSOR.TIME_MIX_LERP_X: (
            "rwkv.blocks.{bid}.attention.time_maa_x",   # rwkv6
            "model.layers.{bid}.self_attn.time_maa_x",  # rwkv6qwen2
        ),

        MODEL_TENSOR.TIME_MIX_LERP_K: (
            "rwkv.blocks.{bid}.attention.time_maa_k",   # rwkv6
            "model.layers.{bid}.self_attn.time_maa_k",  # rwkv6qwen2
        ),

        MODEL_TENSOR.TIME_MIX_LERP_V: (
            "rwkv.blocks.{bid}.attention.time_maa_v",   # rwkv6
            "model.layers.{bid}.self_attn.time_maa_v",  # rwkv6qwen2
        ),

        MODEL_TENSOR.TIME_MIX_LERP_R: (
            "rwkv.blocks.{bid}.attention.time_maa_r",   # rwkv6
            "model.layers.{bid}.self_attn.time_maa_r",  # rwkv6qwen2
        ),

        MODEL_TENSOR.TIME_MIX_LERP_G: (
            "rwkv.blocks.{bid}.attention.time_maa_g",   # rwkv6
            "model.layers.{bid}.self_attn.time_maa_g",  # rwkv6qwen2
        ),

        MODEL_TENSOR.TIME_MIX_LERP_W: (
            "rwkv.blocks.{bid}.attention.time_maa_w",   # rwkv6
            "model.layers.{bid}.self_attn.time_maa_w",  # rwkv6qwen2
        ),

        MODEL_TENSOR.TIME_MIX_FIRST: (
            "rwkv.blocks.{bid}.attention.time_faaaa",   # rwkv6
        ),

        MODEL_TENSOR.TIME_MIX_DECAY: (
            "rwkv.blocks.{bid}.attention.time_decay",   # rwkv6
            "model.layers.{bid}.self_attn.time_decay",  # rwkv6qwen2
        ),

        MODEL_TENSOR.TIME_MIX_DECAY_W1: (
            "rwkv.blocks.{bid}.attention.time_decay_w1",  # rwkv6
            "model.layers.{bid}.self_attn.time_decay_w1", # rwkv6qwen2
        ),

        MODEL_TENSOR.TIME_MIX_DECAY_W2: (
            "rwkv.blocks.{bid}.attention.time_decay_w2",  # rwkv6
            "model.layers.{bid}.self_attn.time_decay_w2", # rwkv6qwen2
        ),

        MODEL_TENSOR.TIME_MIX_KEY: (
            "rwkv.blocks.{bid}.attention.key",     # rwkv6
            "model.layers.{bid}.self_attn.k_proj", # rwkv6qwen2
            "model.layers.{bid}.attention.key",    # rwkv7
            "model.layers.{bid}.attention.k_proj", # rwkv7
        ),

        MODEL_TENSOR.TIME_MIX_VALUE: (
            "rwkv.blocks.{bid}.attention.value",   # rwkv6
            "model.layers.{bid}.self_attn.v_proj", # rwkv6qwen2
            "model.layers.{bid}.attention.value",  # rwkv7
            "model.layers.{bid}.attention.v_proj", # rwkv7
        ),

        MODEL_TENSOR.TIME_MIX_RECEPTANCE: (
            "rwkv.blocks.{bid}.attention.receptance",  # rwkv6
            "model.layers.{bid}.self_attn.q_proj",     # rwkv6qwen2
            "model.layers.{bid}.attention.receptance", # rwkv7
            "model.layers.{bid}.attention.r_proj",     # rwkv7
        ),

        MODEL_TENSOR.TIME_MIX_GATE: (
            "rwkv.blocks.{bid}.attention.gate",        # rwkv6
            "model.layers.{bid}.self_attn.gate",       # rwkv6qwen2
        ),

        MODEL_TENSOR.TIME_MIX_LN: (
            "rwkv.blocks.{bid}.attention.ln_x", # rwkv6
            "model.layers.{bid}.attention.ln_x" # rwkv7
        ),

        MODEL_TENSOR.TIME_MIX_OUTPUT: (
            "rwkv.blocks.{bid}.attention.output",  # rwkv6
            "model.layers.{bid}.self_attn.o_proj", # rwkv6qwen2
            "model.layers.{bid}.attention.output", # rwkv7
            "model.layers.{bid}.attention.o_proj", # rwkv7
        ),

        MODEL_TENSOR.CHANNEL_MIX_LERP_K: (
            "rwkv.blocks.{bid}.feed_forward.time_maa_k", # rwkv6
            "model.layers.{bid}.feed_forward.x_k",       # rwkv7
        ),

        MODEL_TENSOR.CHANNEL_MIX_LERP_R: (
            "rwkv.blocks.{bid}.feed_forward.time_maa_r", # rwkv6
        ),

        MODEL_TENSOR.CHANNEL_MIX_KEY: (
            "rwkv.blocks.{bid}.feed_forward.key",  # rwkv6
            "model.layers.{bid}.feed_forward.key", # rwkv7
        ),

        MODEL_TENSOR.CHANNEL_MIX_RECEPTANCE: (
            "rwkv.blocks.{bid}.feed_forward.receptance", # rwkv6
        ),

        MODEL_TENSOR.CHANNEL_MIX_VALUE: (
            "rwkv.blocks.{bid}.feed_forward.value",  # rwkv6
            "model.layers.{bid}.feed_forward.value", # rwkv7
        ),

        MODEL_TENSOR.ATTN_Q_A: (
            "model.layers.{bid}.self_attn.q_a_proj", # deepseek2
        ),

        MODEL_TENSOR.ATTN_Q_B: (
            "model.layers.{bid}.self_attn.q_b_proj", # deepseek2
        ),

        MODEL_TENSOR.ATTN_KV_A_MQA: (
            "model.layers.{bid}.self_attn.kv_a_proj_with_mqa", # deepseek2
        ),

        MODEL_TENSOR.ATTN_KV_B: (
            "model.layers.{bid}.self_attn.kv_b_proj", # deepseek2
        ),

        MODEL_TENSOR.ATTN_K_B: (
            "model.layers.{bid}.self_attn.k_b_proj",  # deepseek2
        ),

        MODEL_TENSOR.ATTN_V_B: (
            "model.layers.{bid}.self_attn.v_b_proj",  # deepseek2
        ),

        MODEL_TENSOR.ATTN_Q_A_NORM: (
            "model.layers.{bid}.self_attn.q_a_layernorm", # deepseek2
        ),

        MODEL_TENSOR.ATTN_KV_A_NORM: (
            "model.layers.{bid}.self_attn.kv_a_layernorm", # deepseek2
        ),

        MODEL_TENSOR.ATTN_SUB_NORM: (
            "model.layers.{bid}.self_attn.inner_attn_ln",  # bitnet
        ),

        MODEL_TENSOR.FFN_SUB_NORM: (
            "model.layers.{bid}.mlp.ffn_layernorm",  # bitnet
        ),

        MODEL_TENSOR.DEC_ATTN_NORM: (
            "decoder.block.{bid}.layer.0.layer_norm", # t5
        ),

        MODEL_TENSOR.DEC_ATTN_Q: (
            "decoder.block.{bid}.layer.0.SelfAttention.q", # t5
        ),

        MODEL_TENSOR.DEC_ATTN_K: (
            "decoder.block.{bid}.layer.0.SelfAttention.k", # t5
        ),

        MODEL_TENSOR.DEC_ATTN_V: (
            "decoder.block.{bid}.layer.0.SelfAttention.v", # t5
        ),

        MODEL_TENSOR.DEC_ATTN_OUT: (
            "decoder.block.{bid}.layer.0.SelfAttention.o", # t5
        ),

        MODEL_TENSOR.DEC_ATTN_REL_B: (
            "decoder.block.{bid}.layer.0.SelfAttention.relative_attention_bias", # t5
        ),

        MODEL_TENSOR.DEC_CROSS_ATTN_NORM: (
            "decoder.block.{bid}.layer.1.layer_norm", # t5
        ),

        MODEL_TENSOR.DEC_CROSS_ATTN_Q: (
            "decoder.block.{bid}.layer.1.EncDecAttention.q", # t5
        ),

        MODEL_TENSOR.DEC_CROSS_ATTN_K: (
            "decoder.block.{bid}.layer.1.EncDecAttention.k", # t5
        ),

        MODEL_TENSOR.DEC_CROSS_ATTN_V: (
            "decoder.block.{bid}.layer.1.EncDecAttention.v", # t5
        ),

        MODEL_TENSOR.DEC_CROSS_ATTN_OUT: (
            "decoder.block.{bid}.layer.1.EncDecAttention.o", # t5
        ),

        MODEL_TENSOR.DEC_CROSS_ATTN_REL_B: (
            "decoder.block.{bid}.layer.1.EncDecAttention.relative_attention_bias", # t5
        ),

        MODEL_TENSOR.DEC_FFN_NORM: (
            "decoder.block.{bid}.layer.2.layer_norm", # t5
        ),

        MODEL_TENSOR.DEC_FFN_GATE: (
            "decoder.block.{bid}.layer.2.DenseReluDense.wi_0", # flan-t5
        ),

        MODEL_TENSOR.DEC_FFN_UP: (
            "decoder.block.{bid}.layer.2.DenseReluDense.wi",   # t5
            "decoder.block.{bid}.layer.2.DenseReluDense.wi_1", # flan-t5
        ),

        MODEL_TENSOR.DEC_FFN_DOWN: (
            "decoder.block.{bid}.layer.2.DenseReluDense.wo", # t5
        ),

        MODEL_TENSOR.DEC_OUTPUT_NORM: (
            "decoder.final_layer_norm", # t5
        ),

        MODEL_TENSOR.ENC_ATTN_NORM: (
            "encoder.block.{bid}.layer.0.layer_norm", # t5
        ),

        MODEL_TENSOR.ENC_ATTN_Q: (
            "encoder.block.{bid}.layer.0.SelfAttention.q", # t5
        ),

        MODEL_TENSOR.ENC_ATTN_K: (
            "encoder.block.{bid}.layer.0.SelfAttention.k", # t5
        ),

        MODEL_TENSOR.ENC_ATTN_V: (
            "encoder.block.{bid}.layer.0.SelfAttention.v", # t5
        ),

        MODEL_TENSOR.ENC_ATTN_OUT: (
            "encoder.block.{bid}.layer.0.SelfAttention.o", # t5
        ),

        MODEL_TENSOR.ENC_ATTN_REL_B: (
            "encoder.block.{bid}.layer.0.SelfAttention.relative_attention_bias", # t5
        ),

        MODEL_TENSOR.ENC_FFN_NORM: (
            "encoder.block.{bid}.layer.1.layer_norm", # t5
        ),

        MODEL_TENSOR.ENC_FFN_GATE: (
            "encoder.block.{bid}.layer.1.DenseReluDense.wi_0", # flan-t5
        ),

        MODEL_TENSOR.ENC_FFN_UP: (
            "encoder.block.{bid}.layer.1.DenseReluDense.wi",   # t5
            "encoder.block.{bid}.layer.1.DenseReluDense.wi_1", # flan-t5
        ),

        MODEL_TENSOR.ENC_FFN_DOWN: (
            "encoder.block.{bid}.layer.1.DenseReluDense.wo", # t5
        ),

        MODEL_TENSOR.VISEXP_UP: (
            "model.layers.{bid}.mlp.vision_mlp.up_proj",  # cogvlm
        ),

        MODEL_TENSOR.VISEXP_GATE: (
            "model.layers.{bid}.mlp.vision_mlp.gate_proj",  # cogvlm
        ),

        MODEL_TENSOR.VISEXP_DOWN: (
            "model.layers.{bid}.mlp.vision_mlp.down_proj",  # cogvlm
        ),

        MODEL_TENSOR.VISEXP_ATTN_OUT: (
            "model.layers.{bid}.self_attn.vision_expert_dense",  # cogvlm
        ),

        MODEL_TENSOR.VISEXP_ATTN_QKV: (
            "model.layers.{bid}.self_attn.vision_expert_query_key_value",  # cogvlm
        ),

        ############################################################################
        # TODO: these do not belong to block_mappings_cfg - move them to mappings_cfg
        MODEL_TENSOR.ENC_OUTPUT_NORM: (
            "encoder.final_layer_norm", # t5
            "layer_norm",               # neobert
        ),

        MODEL_TENSOR.CLS: (
            "classifier",       # jina
            "classifier.dense", # roberta
            "pre_classifier",   # distillbert
            "dense",            # neobert
        ),

        MODEL_TENSOR.CLS_OUT: (
            "classifier.out_proj", # roberta
        ),
        #############################################################################

        MODEL_TENSOR.CONVNEXT_DW: (
            "backbone.convnext.{bid}.dwconv", # wavtokenizer
        ),

        MODEL_TENSOR.CONVNEXT_NORM: (
            "backbone.convnext.{bid}.norm", # wavtokenizer
        ),

        MODEL_TENSOR.CONVNEXT_PW1: (
            "backbone.convnext.{bid}.pwconv1", # wavtokenizer
        ),

        MODEL_TENSOR.CONVNEXT_PW2: (
            "backbone.convnext.{bid}.pwconv2", # wavtokenizer
        ),

        MODEL_TENSOR.CONVNEXT_GAMMA: (
            "backbone.convnext.{bid}.gamma", # wavtokenizer
        ),

        MODEL_TENSOR.POSNET_CONV1: (
            "backbone.posnet.{bid}.conv1", # wavtokenizer
        ),

        MODEL_TENSOR.POSNET_CONV2: (
            "backbone.posnet.{bid}.conv2", # wavtokenizer
        ),

        MODEL_TENSOR.POSNET_NORM: (
            "backbone.posnet.{bid}.norm", # wavtokenizer
        ),

        MODEL_TENSOR.POSNET_NORM1: (
            "backbone.posnet.{bid}.norm1", # wavtokenizer
        ),

        MODEL_TENSOR.POSNET_NORM2: (
            "backbone.posnet.{bid}.norm2", # wavtokenizer
        ),

        MODEL_TENSOR.POSNET_ATTN_NORM: (
            "backbone.posnet.{bid}.norm", # wavtokenizer
        ),

        MODEL_TENSOR.POSNET_ATTN_Q: (
            "backbone.posnet.{bid}.q", # wavtokenizer
        ),

        MODEL_TENSOR.POSNET_ATTN_K: (
            "backbone.posnet.{bid}.k", # wavtokenizer
        ),

        MODEL_TENSOR.POSNET_ATTN_V: (
            "backbone.posnet.{bid}.v", # wavtokenizer
        ),

        MODEL_TENSOR.POSNET_ATTN_OUT: (
            "backbone.posnet.{bid}.proj_out", # wavtokenizer
        ),

        MODEL_TENSOR.SHORTCONV_CONV: (
            "model.layers.{bid}.conv.conv",
        ),

        MODEL_TENSOR.SHORTCONV_INPROJ: (
            "model.layers.{bid}.conv.in_proj",
        ),

        MODEL_TENSOR.SHORTCONV_OUTPROJ: (
            "model.layers.{bid}.conv.out_proj",
        ),

        #############################################################################
        ## Vision encoder

        MODEL_TENSOR.V_MMPROJ: (
            "multi_modal_projector.linear_{bid}",
            "visual.merger.mlp.{bid}", # qwen2vl
        ),

        MODEL_TENSOR.V_MMPROJ_FC: (
            "model.connector.modality_projection.proj", # SmolVLM
            "model.vision.linear_proj.linear_proj", # cogvlm
            "model.projector.layers", # Deepseek-OCR
        ),

        MODEL_TENSOR.V_MMPROJ_MLP: (
            "model.mm_projector.mlp.mlp.{bid}",
            "vision_model.vision_adapter.mlp.fc{bid}", # llama 4
            "mlp1.{bid}", # InternVL
            "model.aligner.fc1.hidden_layers.{bid}", # Janus Pro
        ),

        MODEL_TENSOR.V_MMPROJ_PEG: (
            "model.mm_projector.peg.peg.{bid}",
        ),

        MODEL_TENSOR.V_ENC_EMBD_CLS: (
            "vision_tower.vision_model.embeddings.class_embedding",
            "model.vision_tower.embeddings.cls_token", # Intern-S1
            "vision_model.class_embedding", # llama 4
            "model.vision.patch_embedding.cls_embedding", # cogvlm
            "model.vision_model.embeddings.class_embedding", # Deepseek-OCR
        ),

        MODEL_TENSOR.V_ENC_EMBD_PATCH: (
            "vision_tower.vision_model.embeddings.patch_embedding",
            "model.vision_tower.embeddings.patch_embeddings.projection", # Intern-S1
            "vpm.embeddings.patch_embedding",
            "model.vision_model.embeddings.patch_embedding", # SmolVLM
            "vision_tower.patch_conv", # pixtral-hf
            "vision_encoder.patch_conv", # pixtral
            "vision_model.patch_embedding.linear", # llama 4
            "visual.patch_embed.proj", # qwen2vl
            "vision_tower.patch_embed.proj", # kimi-vl
            "model.vision.patch_embedding.proj", # cogvlm
            "model.vision_model.embeddings.patch_embedding", # Deepseek-OCR CLIP
        ),

        MODEL_TENSOR.V_ENC_EMBD_POS: (
            "vision_tower.vision_model.embeddings.position_embedding",
            "model.vision_tower.embeddings.position_embeddings", # Intern-S1
            "vpm.embeddings.position_embedding",
            "model.vision_model.embeddings.position_embedding", # SmolVLM
            "vision_model.positional_embedding_vlm", # llama 4
            "vision_tower.patch_embed.pos_emb", # kimi-vl
            "visual.pos_embed", # qwen3vl
            "model.vision.patch_embedding.position_embedding", # cogvlm
        ),

        MODEL_TENSOR.V_ENC_EMBD_IMGNL: (
            "model.image_newline", # Deepseek-OCR
        ),

        MODEL_TENSOR.V_ENC_EMBD_VSEP: (
            "model.view_seperator", # Deepseek-OCR
        ),

        MODEL_TENSOR.V_ENC_ATTN_QKV: (
            "visual.blocks.{bid}.attn.qkv", # qwen3vl
            "model.vision.transformer.layers.{bid}.attention.query_key_value", # cogvlm
            "model.vision_model.transformer.layers.{bid}.self_attn.qkv_proj", # Deepseek-OCR CLIP
        ),

        MODEL_TENSOR.V_ENC_ATTN_Q: (
            "vision_tower.vision_model.encoder.layers.{bid}.self_attn.q_proj",
            "model.vision_tower.encoder.layer.{bid}.attention.q_proj", # Intern-S1
            "vpm.encoder.layers.{bid}.self_attn.q_proj",
            "model.vision_model.encoder.layers.{bid}.self_attn.q_proj", # SmolVLM
            "vision_model.model.layers.{bid}.self_attn.q_proj", # llama4
            "vision_tower.transformer.layers.{bid}.attention.q_proj", # pixtral-hf
            "vision_encoder.transformer.layers.{bid}.attention.wq", # pixtral
            "visual.blocks.{bid}.attn.q", # qwen2vl, generated
            "vision_tower.encoder.blocks.{bid}.wq", # kimi-vl, generated
            "model.vision_model.transformer.layers.{bid}.self_attn.q_proj", # Deepseek-OCR CLIP, generated
        ),

        MODEL_TENSOR.V_ENC_ATTN_Q_NORM: (
            "vision_tower.vision_model.encoder.layers.{bid}.attn.q_norm", # InternVL
            "model.vision_tower.encoder.layer.{bid}.attention.q_norm", # Intern-S1
        ),

        MODEL_TENSOR.V_ENC_ATTN_K: (
            "vision_tower.vision_model.encoder.layers.{bid}.self_attn.k_proj",
            "model.vision_tower.encoder.layer.{bid}.attention.k_proj", # Intern-S1
            "vpm.encoder.layers.{bid}.self_attn.k_proj",
            "model.vision_model.encoder.layers.{bid}.self_attn.k_proj", # SmolVLM
            "vision_model.model.layers.{bid}.self_attn.k_proj", # llama4
            "vision_tower.transformer.layers.{bid}.attention.k_proj", # pixtral-hf
            "vision_encoder.transformer.layers.{bid}.attention.wk", # pixtral
            "visual.blocks.{bid}.attn.k", # qwen2vl, generated
            "vision_tower.encoder.blocks.{bid}.wk", # kimi-vl, generated
            "model.vision_model.transformer.layers.{bid}.self_attn.k_proj", # Deepseek-OCR CLIP, generated
        ),

        MODEL_TENSOR.V_ENC_ATTN_K_NORM: (
            "vision_tower.vision_model.encoder.layers.{bid}.attn.k_norm", # InternVL
            "model.vision_tower.encoder.layer.{bid}.attention.k_norm", # Intern-S1
        ),

        MODEL_TENSOR.V_ENC_ATTN_V: (
            "vision_tower.vision_model.encoder.layers.{bid}.self_attn.v_proj",
            "model.vision_tower.encoder.layer.{bid}.attention.v_proj", # Intern-S1
            "vpm.encoder.layers.{bid}.self_attn.v_proj",
            "model.vision_model.encoder.layers.{bid}.self_attn.v_proj", # SmolVLM
            "vision_model.model.layers.{bid}.self_attn.v_proj", # llama4
            "vision_tower.transformer.layers.{bid}.attention.v_proj", # pixtral-hf
            "vision_encoder.transformer.layers.{bid}.attention.wv", # pixtral
            "visual.blocks.{bid}.attn.v", # qwen2vl, generated
            "vision_tower.encoder.blocks.{bid}.wv", # kimi-vl, generated
            "model.vision_model.transformer.layers.{bid}.self_attn.v_proj", # Deepseek-OCR CLIP, generated
        ),

        MODEL_TENSOR.V_ENC_INPUT_NORM: (
            "vision_tower.vision_model.encoder.layers.{bid}.layer_norm1",
            "vision_tower.vision_model.encoder.layers.{bid}.norm1", # InternVL
            "model.vision_tower.encoder.layer.{bid}.layernorm_before", # Intern-S1
            "vpm.encoder.layers.{bid}.layer_norm1",
            "model.vision_model.encoder.layers.{bid}.layer_norm1", # SmolVLM
            "vision_tower.transformer.layers.{bid}.attention_norm", # pixtral-hf
            "vision_encoder.transformer.layers.{bid}.attention_norm", # pixtral
            "vision_model.model.layers.{bid}.input_layernorm", # llama4
            "visual.blocks.{bid}.norm1", # qwen2vl
            "vision_tower.encoder.blocks.{bid}.norm0", # kimi-vl (norm0/norm1)
            "model.vision.transformer.layers.{bid}.input_layernorm", # cogvlm
            "model.vision_model.transformer.layers.{bid}.layer_norm1", # Deepseek-OCR CLIP
        ),

        MODEL_TENSOR.V_ENC_ATTN_O: (
            "vision_tower.vision_model.encoder.layers.{bid}.self_attn.out_proj",
            "vision_tower.vision_model.encoder.layers.{bid}.attn.proj", # InternVL
            "model.vision_tower.encoder.layer.{bid}.attention.projection_layer", # Intern-S1
            "vpm.encoder.layers.{bid}.self_attn.out_proj",
            "model.vision_model.encoder.layers.{bid}.self_attn.out_proj", # SmolVLM
            "model.vision_model.encoder.layers.{bid}.self_attn.projection_layer", # Janus Pro
            "vision_model.model.layers.{bid}.self_attn.o_proj", # llama4
            "vision_tower.transformer.layers.{bid}.attention.o_proj", # pixtral-hf
            "vision_encoder.transformer.layers.{bid}.attention.wo", # pixtral
            "visual.blocks.{bid}.attn.proj", # qwen2vl
            "vision_tower.encoder.blocks.{bid}.wo", # kimi-vl
            "model.vision.transformer.layers.{bid}.attention.dense", # cogvlm
            "model.vision_model.transformer.layers.{bid}.self_attn.out_proj", # Deepseek-OCR CLIP
        ),

        MODEL_TENSOR.V_ENC_POST_ATTN_NORM: (
            "vision_tower.vision_model.encoder.layers.{bid}.layer_norm2",
            "vision_tower.vision_model.encoder.layers.{bid}.norm2", # InternVL
            "model.vision_tower.encoder.layer.{bid}.layernorm_after", # Intern-S1
            "vpm.encoder.layers.{bid}.layer_norm2",
            "model.vision_model.encoder.layers.{bid}.layer_norm2", # SmolVLM
            "vision_model.model.layers.{bid}.post_attention_layernorm", # llama4
            "vision_tower.transformer.layers.{bid}.ffn_norm", # pixtral-hf
            "vision_encoder.transformer.layers.{bid}.ffn_norm", # pixtral
            "visual.blocks.{bid}.norm2", # qwen2vl
            "vision_tower.encoder.blocks.{bid}.norm1", # kimi-vl (norm0/norm1)
            "model.vision.transformer.layers.{bid}.post_attention_layernorm", # cogvlm
            "model.vision_model.transformer.layers.{bid}.layer_norm2", # Deepseek-OCR CLIP
        ),

        MODEL_TENSOR.V_ENC_FFN_UP: (
            "vision_tower.vision_model.encoder.layers.{bid}.mlp.fc1",
            "model.vision_tower.encoder.layer.{bid}.mlp.fc1", # Intern-S1
            "vpm.encoder.layers.{bid}.mlp.fc1",
            "model.vision_model.encoder.layers.{bid}.mlp.fc1", # SmolVLM, gemma3
            "vision_tower.transformer.layers.{bid}.feed_forward.up_proj", # pixtral-hf
            "vision_encoder.transformer.layers.{bid}.feed_forward.w3", # pixtral
            "vision_model.model.layers.{bid}.mlp.fc1", # llama4
            "visual.blocks.{bid}.mlp.fc1", # qwen2vl
            "visual.blocks.{bid}.mlp.up_proj", # qwen2.5vl
            "visual.blocks.{bid}.mlp.linear_fc1", # qwen3vl
            "vision_tower.encoder.blocks.{bid}.mlp.fc0", # kimi-vl (fc0/fc1)
            "model.vision_model.transformer.layers.{bid}.mlp.fc1", # Deepseek-OCR CLIP
            "model.vision.transformer.layers.{bid}.mlp.fc1", # cogvlm
        ),

        MODEL_TENSOR.V_ENC_FFN_GATE: (
            "vision_tower.transformer.layers.{bid}.feed_forward.gate_proj", # pixtral-hf
            "vision_encoder.transformer.layers.{bid}.feed_forward.w1", # pixtral
            "visual.blocks.{bid}.mlp.gate_proj", # qwen2.5vl
        ),

        MODEL_TENSOR.V_ENC_FFN_DOWN: (
            "vision_tower.vision_model.encoder.layers.{bid}.mlp.fc2",
            "model.vision_tower.encoder.layer.{bid}.mlp.fc2", # Intern-S1
            "vpm.encoder.layers.{bid}.mlp.fc2",
            "model.vision_model.encoder.layers.{bid}.mlp.fc2", # SmolVLM, gemma3
            "vision_tower.transformer.layers.{bid}.feed_forward.down_proj", # pixtral-hf
            "vision_encoder.transformer.layers.{bid}.feed_forward.w2", # pixtral
            "vision_model.model.layers.{bid}.mlp.fc2", # llama4
            "visual.blocks.{bid}.mlp.fc2", # qwen2vl
            "visual.blocks.{bid}.mlp.down_proj", # qwen2.5vl
            "visual.blocks.{bid}.mlp.linear_fc2", # qwen3vl
            "vision_tower.encoder.blocks.{bid}.mlp.fc1", # kimi-vl (fc0/fc1)
            "model.vision.transformer.layers.{bid}.mlp.fc2", # cogvlm
            "model.vision_model.transformer.layers.{bid}.mlp.fc2", # Deepseek-OCR CLIP
        ),

        MODEL_TENSOR.V_LAYER_SCALE_1: (
            "vision_tower.vision_model.encoder.layers.{bid}.ls1", # InternVL
            "model.vision_tower.encoder.layer.{bid}.lambda_1", # Intern-S1
        ),

        MODEL_TENSOR.V_LAYER_SCALE_2: (
            "vision_tower.vision_model.encoder.layers.{bid}.ls2", # InternVL
            "model.vision_tower.encoder.layer.{bid}.lambda_2", # Intern-S1
        ),

        MODEL_TENSOR.V_PRE_NORM: (
            "vision_tower.vision_model.pre_layrnorm",
            "vision_tower.ln_pre", # pixtral-hf
            "vision_encoder.ln_pre", # pixtral
            "vision_model.layernorm_pre", # llama4
            "model.vision_model.pre_layrnorm", # Deepseek-OCR CLIP
        ),

        MODEL_TENSOR.V_POST_NORM: (
            "vision_tower.vision_model.post_layernorm",
            "model.vision_model.post_layernorm", # SmolVLM
            "vision_model.layernorm_post", # llama4
            "visual.merger.ln_q", # qwen2vl
            "vision_tower.encoder.final_layernorm", # kimi-vl
        ),

        MODEL_TENSOR.V_MM_INP_PROJ: (
            "multi_modal_projector.mm_input_projection",
        ),

        MODEL_TENSOR.V_MM_INP_NORM: (
            "multi_modal_projector.norm",
            "multi_modal_projector.layer_norm",
            "multi_modal_projector.pre_norm",
            "pre_mm_projector_norm",
            "model.vision.linear_proj.norm1", # cogvlm
        ),

        MODEL_TENSOR.V_MM_SOFT_EMB_NORM: (
            "multi_modal_projector.mm_soft_emb_norm",
        ),

        MODEL_TENSOR.V_RESMPL_POS_EMBD_K: (
            "resampler.pos_embed_k",
        ),

        MODEL_TENSOR.V_RESMPL_ATTN_Q: (
            "resampler.attn.in_proj_q", # tensor generated from resampler.attn.in_proj
        ),

        MODEL_TENSOR.V_RESMPL_ATTN_K: (
            "resampler.attn.in_proj_k", # tensor generated from resampler.attn.in_proj
        ),

        MODEL_TENSOR.V_RESMPL_ATTN_V: (
            "resampler.attn.in_proj_v", # tensor generated from resampler.attn.in_proj
        ),

        MODEL_TENSOR.V_RESMPL_ATTN_OUT: (
            "resampler.attn.out_proj",
        ),

        MODEL_TENSOR.V_RESMPL_KV: (
            "resampler.kv_proj",
        ),

        MODEL_TENSOR.V_RESMPL_POST_NORM: (
            "resampler.ln_post",
        ),

        MODEL_TENSOR.V_RESMPL_KV_NORM: (
            "resampler.ln_kv",
        ),

        MODEL_TENSOR.V_RESMPL_Q_NORM: (
            "resampler.ln_q",
        ),

        MODEL_TENSOR.V_RESMPL_PROJ: (
            "resampler.proj",
        ),

        MODEL_TENSOR.V_RESMPL_QUERY: (
            "resampler.query",
        ),

        MODEL_TENSOR.V_TOK_EMBD_IMG_BREAK: (
            "v.token_embd.img_break", # for pixtral, this is a generated vector
        ),

        MODEL_TENSOR.V_MM_PATCH_MERGER: (
            "multi_modal_projector.patch_merger.merging_layer", # mistral small 3.1 - hf
            "patch_merger.merging_layer", # mistral
        ),

        MODEL_TENSOR.V_DS_NORM: (
            "model.visual.deepstack_merger_list.{bid}.norm", # deepstack in qwen3vl
        ),

        MODEL_TENSOR.V_DS_FC1: (
            "model.visual.deepstack_merger_list.{bid}.linear_fc1", # deepstack in qwen3vl
        ),

        MODEL_TENSOR.V_DS_FC2: (
            "model.visual.deepstack_merger_list.{bid}.linear_fc2", # deepstack in qwen3vl
        ),

        MODEL_TENSOR.V_SAM_POS_EMBD: (
            "model.sam_model.pos_embed",
        ),

        MODEL_TENSOR.V_SAM_PATCH_EMBD: (
            "model.sam_model.patch_embed.proj",
        ),

        MODEL_TENSOR.V_SAM_PRE_NORM: (
            "model.sam_model.blocks.{bid}.norm1", # deepstack in qwen3vl
        ),

        MODEL_TENSOR.V_SAM_POST_NORM: (
            "model.sam_model.blocks.{bid}.norm2", # deepstack in qwen3vl
        ),

        MODEL_TENSOR.V_SAM_ATTN_POS_H: (
            "model.sam_model.blocks.{bid}.attn.rel_pos_h",
        ),

        MODEL_TENSOR.V_SAM_ATTN_POS_W: (
            "model.sam_model.blocks.{bid}.attn.rel_pos_w",
        ),

        MODEL_TENSOR.V_SAM_ATTN_QKV: (
            "model.sam_model.blocks.{bid}.attn.qkv",
        ),

        MODEL_TENSOR.V_SAM_ATTN_OUT: (
            "model.sam_model.blocks.{bid}.attn.proj",
        ),

        MODEL_TENSOR.V_SAM_MLP_LIN_1: (
            "model.sam_model.blocks.{bid}.mlp.lin1",
        ),

        MODEL_TENSOR.V_SAM_MLP_LIN_2: (
            "model.sam_model.blocks.{bid}.mlp.lin2",
        ),

        MODEL_TENSOR.V_SAM_NECK: (
            "model.sam_model.neck.{bid}",
        ),

        MODEL_TENSOR.V_SAM_NET_2: (
            "model.sam_model.net_2",
        ),

        MODEL_TENSOR.V_SAM_NET_3: (
            "model.sam_model.net_3",
        ),

        MODEL_TENSOR.V_MM_POST_FC_NORM: (
            "model.vision.linear_proj.norm1", # cogvlm
        ),

        MODEL_TENSOR.V_MM_UP: (
            "model.vision.linear_proj.dense_h_to_4h", # cogvlm
        ),

        MODEL_TENSOR.V_MM_DOWN: (
            "model.vision.linear_proj.dense_4h_to_h", # cogvlm
        ),

        MODEL_TENSOR.V_MM_GATE: (
            "model.vision.linear_proj.gate_proj", # cogvlm
        ),

        MODEL_TENSOR.V_TOK_BOI: (
            "model.vision.boi", # cogvlm
        ),

        MODEL_TENSOR.V_TOK_EOI: (
            "model.vision.eoi", # cogvlm
        ),

        # audio (mtmd)

        MODEL_TENSOR.A_ENC_EMBD_POS: (
            "audio_tower.embed_positions", # ultravox
        ),

        MODEL_TENSOR.A_ENC_CONV1D: (
            "audio_tower.conv{bid}", # ultravox
        ),

        MODEL_TENSOR.A_PRE_NORM: (),

        MODEL_TENSOR.A_POST_NORM: (
            "audio_tower.layer_norm", # ultravox
            "audio_tower.ln_post", # qwen2omni
        ),

        MODEL_TENSOR.A_ENC_ATTN_Q: (
            "audio_tower.layers.{bid}.self_attn.q_proj", # ultravox
        ),

        MODEL_TENSOR.A_ENC_ATTN_K: (
            "audio_tower.layers.{bid}.self_attn.k_proj", # ultravox
        ),

        MODEL_TENSOR.A_ENC_ATTN_V: (
            "audio_tower.layers.{bid}.self_attn.v_proj", # ultravox
        ),

        MODEL_TENSOR.A_ENC_INPUT_NORM: (
            "audio_tower.layers.{bid}.self_attn_layer_norm", # ultravox
        ),

        MODEL_TENSOR.A_ENC_OUTPUT: (
            "audio_tower.layers.{bid}.self_attn.out_proj", # ultravox
        ),

        MODEL_TENSOR.A_ENC_OUTPUT_NORM: (
            "audio_tower.layers.{bid}.final_layer_norm", # ultravox
        ),

        MODEL_TENSOR.A_ENC_FFN_UP: (
            "audio_tower.layers.{bid}.fc1", # ultravox
        ),

        MODEL_TENSOR.A_ENC_FFN_GATE: (),

        MODEL_TENSOR.A_ENC_FFN_DOWN: (
            "audio_tower.layers.{bid}.fc2", # ultravox
        ),

        # note: some tensors below has "audio." pseudo-prefix, to prevent conflicts with vision tensors
        # this prefix is added in the conversion code in modify_tensors()

        MODEL_TENSOR.A_MMPROJ: (
            "audio.multi_modal_projector.linear_{bid}", # ultravox
        ),

        MODEL_TENSOR.A_MMPROJ_FC: (
            "audio.multi_modal_projector.linear", # qwen2audio
            "audio_tower.proj", # qwen2omni
        ),

        MODEL_TENSOR.A_MM_NORM_PRE: (
            "audio.multi_modal_projector.ln_pre", # ultravox
        ),

        MODEL_TENSOR.A_MM_NORM_MID: (
            "audio.multi_modal_projector.ln_mid", # ultravox
        ),

        # NextN/MTP tensors for GLM4_MOE
        MODEL_TENSOR.NEXTN_EH_PROJ: (
            "model.layers.{bid}.eh_proj",
        ),

        MODEL_TENSOR.NEXTN_EMBED_TOKENS: (
            "model.layers.{bid}.embed_tokens",
        ),

        MODEL_TENSOR.NEXTN_ENORM: (
            "model.layers.{bid}.enorm",
        ),

        MODEL_TENSOR.NEXTN_HNORM: (
            "model.layers.{bid}.hnorm",
        ),

        MODEL_TENSOR.NEXTN_SHARED_HEAD_HEAD: (
            "model.layers.{bid}.shared_head.head",
        ),

        MODEL_TENSOR.NEXTN_SHARED_HEAD_NORM: (
            "model.layers.{bid}.shared_head.norm",
        ),
    }

    # architecture-specific block mappings
    arch_block_mappings_cfg: dict[MODEL_ARCH, dict[MODEL_TENSOR, tuple[str, ...]]] = {
        MODEL_ARCH.ARCTIC: {
            MODEL_TENSOR.FFN_NORM: (
                "model.layers.{bid}.residual_layernorm",
            ),
            MODEL_TENSOR.FFN_NORM_EXP: (
                "model.layers.{bid}.post_attention_layernorm",
            ),
        },
    }

    mapping: dict[str, tuple[MODEL_TENSOR, str]]

    def __init__(self, arch: MODEL_ARCH, n_blocks: int):
        self.mapping = {}
        for tensor, keys in self.mappings_cfg.items():
            if tensor not in MODEL_TENSORS[arch]:
                continue
            tensor_name = TENSOR_NAMES[tensor]
            self.mapping[tensor_name] = (tensor, tensor_name)
            for key in keys:
                self.mapping[key] = (tensor, tensor_name)
        if arch in self.arch_block_mappings_cfg:
            self.block_mappings_cfg.update(self.arch_block_mappings_cfg[arch])
        for bid in range(n_blocks):
            for tensor, keys in self.block_mappings_cfg.items():
                if tensor not in MODEL_TENSORS[arch]:
                    continue

                tensor_name = TENSOR_NAMES[tensor].format(bid = bid)
                self.mapping[tensor_name] = (tensor, tensor_name)
                for key in keys:
                    key = key.format(bid = bid)
                    self.mapping[key] = (tensor, tensor_name)

    def get_type_and_name(self, key: str, try_suffixes: Sequence[str] = ()) -> tuple[MODEL_TENSOR, str] | None:
        result = self.mapping.get(key)
        if result is not None:
            return result
        for suffix in try_suffixes:
            if key.endswith(suffix):
                result = self.mapping.get(key[:-len(suffix)])
                if result is not None:
                    return result[0], result[1] + suffix
        return None

    def get_name(self, key: str, try_suffixes: Sequence[str] = ()) -> str | None:
        result = self.get_type_and_name(key, try_suffixes = try_suffixes)
        if result is None:
            return None
        return result[1]

    def get_type(self, key: str, try_suffixes: Sequence[str] = ()) -> MODEL_TENSOR | None:
        result = self.get_type_and_name(key, try_suffixes = try_suffixes)
        if result is None:
            return None
        return result[0]

    def __getitem__(self, key: str) -> str:
        try:
            return self.mapping[key][1]
        except KeyError:
            raise KeyError(key)

    def __contains__(self, key: str) -> bool:
        return key in self.mapping

    def __repr__(self) -> str:
        return repr(self.mapping)


def get_tensor_name_map(arch: MODEL_ARCH, n_blocks: int) -> TensorNameMap:
    return TensorNameMap(arch, n_blocks)<|MERGE_RESOLUTION|>--- conflicted
+++ resolved
@@ -1,10 +1,7 @@
 from __future__ import annotations
 
 from typing import Sequence
-<<<<<<< HEAD
-=======
-
->>>>>>> 7451b841
+
 from .constants import MODEL_ARCH, MODEL_TENSOR, MODEL_TENSORS, TENSOR_NAMES
 
 
