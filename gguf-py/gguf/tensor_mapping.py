--- conflicted
+++ resolved
@@ -442,11 +442,7 @@
                 if tensor not in MODEL_TENSORS[arch]:
                     continue
                 # TODO: make this configurable
-<<<<<<< HEAD
                 n_experts = 160
-=======
-                n_experts = 128
->>>>>>> fbca2f27
                 for xid in range(n_experts):
                     tensor_name = TENSOR_NAMES[tensor].format(bid = bid, xid = xid)
                     self.mapping[tensor_name] = (tensor, tensor_name)
