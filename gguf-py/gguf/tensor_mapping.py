--- conflicted
+++ resolved
@@ -300,11 +300,8 @@
         MODEL_TENSOR.FFN_POST_NORM: (
             "model.layers.{bid}.post_feedforward_layernorm", # gemma2 olmo2
             "model.layers.{bid}.post_mlp_layernorm", # glm-4-0414
-<<<<<<< HEAD
             "model.layers.layers.{bid}.post_mlp_norm.weight", # plamo2
-=======
             "model.layers.{bid}.feed_forward.up_proj",
->>>>>>> 704bb7a7
         ),
 
         MODEL_TENSOR.FFN_GATE_INP: (
@@ -313,7 +310,6 @@
             "model.layers.{bid}.mlp.gate",                      # qwen2moe olmoe
             "transformer.decoder_layer.{bid}.router",           # Grok
             "transformer.blocks.{bid}.ffn.router.layer",        # dbrx
-            "model.layers.{bid}.feed_forward.router",           # jamba
             "model.layers.{bid}.block_sparse_moe.router.layer", # granitemoe
             "model.layers.{bid}.feed_forward.router",           # llama4 jamba
             "encoder.layers.{bid}.mlp.router.layer",            # nomic-bert-moe
@@ -358,7 +354,6 @@
             "encoder.layer.{bid}.mlp.gated_layers",                   # jina-bert-v2 (GEGLU)
             "encoder.layer.{bid}.mlp.up_gated_layer",                 # jina-v2-code (GEGLU)
             "model.layers.{bid}.residual_mlp.w3",                     # arctic
-            "model.layers.{bid}.feed_forward.up_proj",                # jamba
             "encoder.layers.{bid}.mlp.dense_h_to_4h",                 # chatglm
             "transformer.h.{bid}.mlp.c_fc_1",                         # exaone
             "model.layers.{bid}.feed_forward.up_proj",                # llama4 jamba
@@ -401,7 +396,6 @@
             "encoder.layer.{bid}.mlp.gated_layers_w",     # jina-bert-v2 (split up/gate, no longer used)
             "transformer.h.{bid}.mlp.linear_1",           # refact
             "model.layers.{bid}.residual_mlp.w1",         # arctic
-            "model.layers.{bid}.feed_forward.gate_proj",  # jamba
             "transformer.h.{bid}.mlp.c_fc_0",             # exaone
             "model.layers.{bid}.feed_forward.gate_proj",  # llama4 jamba
         ),
@@ -447,7 +441,6 @@
             "transformer.layers.{bid}.ffn.proj_2",                    # openelm
             "model.layers.{bid}.residual_mlp.w2",                     # arctic
             "encoder.layer.{bid}.mlp.down_layer",                     # jina-bert-v2
-            "model.layers.{bid}.feed_forward.down_proj",              # jamba
             "encoder.layers.{bid}.mlp.dense_4h_to_h",                 # chatglm
             "model.layers.h.{bid}.mlp.c_proj",                        # exaone
             "model.layers.{bid}.feed_forward.down_proj",              # llama4 jamba
@@ -573,17 +566,16 @@
         ),
 
         MODEL_TENSOR.SSM_IN: (
-<<<<<<< HEAD
             "model.layers.{bid}.in_proj",               # mamba-hf
             "backbone.layers.{bid}.mixer.in_proj",      # mamba
-            "model.layers.{bid}.mamba.in_proj",         # jamba
+            "model.layers.{bid}.mamba.in_proj",         # jamba falcon-h1
             "model.layers.layers.{bid}.mixer.in_proj",  # plamo2
         ),
 
         MODEL_TENSOR.SSM_CONV1D: (
             "model.layers.{bid}.conv1d",               # mamba-hf
             "backbone.layers.{bid}.mixer.conv1d",      # mamba
-            "model.layers.{bid}.mamba.conv1d",         # jamba
+            "model.layers.{bid}.mamba.conv1d",         # jamba falcon-h1
             "model.layers.layers.{bid}.mixer.conv1d",  # plamo2
         ),
 
@@ -597,31 +589,8 @@
         MODEL_TENSOR.SSM_DT: (
             "model.layers.{bid}.dt_proj",               # mamba-hf
             "backbone.layers.{bid}.mixer.dt_proj",      # mamba
-            "model.layers.{bid}.mamba.dt_proj",         # jamba
+            "model.layers.{bid}.mamba.dt_proj",         # jamba falcon-h1
             "model.layers.layers.{bid}.mixer.dt_proj",  # plamo2
-=======
-            "model.layers.{bid}.in_proj",           # mamba-hf
-            "backbone.layers.{bid}.mixer.in_proj",  # mamba
-            "model.layers.{bid}.mamba.in_proj",     # jamba falcon-h1
-        ),
-
-        MODEL_TENSOR.SSM_CONV1D: (
-            "model.layers.{bid}.conv1d",           # mamba-hf
-            "backbone.layers.{bid}.mixer.conv1d",  # mamba
-            "model.layers.{bid}.mamba.conv1d",     # jamba falcon-h1
-        ),
-
-        MODEL_TENSOR.SSM_X: (
-            "model.layers.{bid}.x_proj",           # mamba-hf
-            "backbone.layers.{bid}.mixer.x_proj",  # mamba
-            "model.layers.{bid}.mamba.x_proj",     # jamba
-        ),
-
-        MODEL_TENSOR.SSM_DT: (
-            "model.layers.{bid}.dt_proj",           # mamba-hf
-            "backbone.layers.{bid}.mixer.dt_proj",  # mamba
-            "model.layers.{bid}.mamba.dt_proj",     # jamba falcon-h1
->>>>>>> 704bb7a7
         ),
 
         MODEL_TENSOR.SSM_DT_NORM: (
@@ -629,10 +598,9 @@
         ),
 
         MODEL_TENSOR.SSM_A: (
-<<<<<<< HEAD
             "model.layers.{bid}.A_log",               # mamba-hf
             "backbone.layers.{bid}.mixer.A_log",      # mamba
-            "model.layers.{bid}.mamba.A_log",         # jamba
+            "model.layers.{bid}.mamba.A_log",         # jamba falcon-h1
             "model.layers.layers.{bid}.mixer.A_log",  # plamo2
         ),
 
@@ -651,33 +619,12 @@
         MODEL_TENSOR.SSM_D: (
             "model.layers.{bid}.D",               # mamba-hf
             "backbone.layers.{bid}.mixer.D",      # mamba
-            "model.layers.{bid}.mamba.D",         # jamba
+            "model.layers.{bid}.mamba.D",         # jamba falcon-h1
             "model.layers.layers.{bid}.mixer.D",  # plamo2
         ),
 
         MODEL_TENSOR.SSM_DT_NORM: (
             "model.layers.layers.{bid}.mixer.dt_norm.weight",  # plamo2
-=======
-            "model.layers.{bid}.A_log",           # mamba-hf
-            "backbone.layers.{bid}.mixer.A_log",  # mamba
-            "model.layers.{bid}.mamba.A_log",     # jamba falcon-h1
-        ),
-
-        MODEL_TENSOR.SSM_B_NORM: (
-            "model.layers.{bid}.mamba.b_layernorm",  # jamba
-            "model.layers.{bid}.mamba.B_layernorm",  # mini-jamba
-        ),
-
-        MODEL_TENSOR.SSM_C_NORM: (
-            "model.layers.{bid}.mamba.c_layernorm",  # jamba
-            "model.layers.{bid}.mamba.C_layernorm",  # mini-jamba
-        ),
-
-        MODEL_TENSOR.SSM_D: (
-            "model.layers.{bid}.D",           # mamba-hf
-            "backbone.layers.{bid}.mixer.D",  # mamba
-            "model.layers.{bid}.mamba.D",     # jamba falcon-h1
->>>>>>> 704bb7a7
         ),
 
         MODEL_TENSOR.SSM_NORM: (
@@ -686,16 +633,10 @@
         ),
 
         MODEL_TENSOR.SSM_OUT: (
-<<<<<<< HEAD
             "model.layers.{bid}.out_proj",               # mamba-hf
             "backbone.layers.{bid}.mixer.out_proj",      # mamba
-            "model.layers.{bid}.mamba.out_proj",         # jamba
+            "model.layers.{bid}.mamba.out_proj",         # jamba falcon-h1
             "model.layers.layers.{bid}.mixer.out_proj",  # plamo2
-=======
-            "model.layers.{bid}.out_proj",           # mamba-hf
-            "backbone.layers.{bid}.mixer.out_proj",  # mamba
-            "model.layers.{bid}.mamba.out_proj",     # jamba falcon-h1
->>>>>>> 704bb7a7
         ),
 
         MODEL_TENSOR.TIME_MIX_W0: (
