--- conflicted
+++ resolved
@@ -365,11 +365,8 @@
             "model.layers.{bid}.mlp.shared_expert.up_proj",          # qwen2moe
             "model.layers.{bid}.mlp.shared_experts.up_proj",         # deepseek deepseek2
             "model.layers.{bid}.feed_forward.shared_expert.up_proj", # llama4
-<<<<<<< HEAD
             "model.layers.{bid}.feed_forward.down_proj",
-=======
             "model.layers.{bid}.mlp.shared_mlp.up_proj",             # hunyuan
->>>>>>> 8f22dc0a
         ),
 
         # AWQ-activation gate
