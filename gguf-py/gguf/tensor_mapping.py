from __future__ import annotations

from typing import Sequence

from .constants import MODEL_ARCH, MODEL_TENSOR, MODEL_TENSORS, TENSOR_NAMES


class TensorNameMap:
    mappings_cfg: dict[MODEL_TENSOR, tuple[str, ...]] = {
        # Token embeddings
        MODEL_TENSOR.TOKEN_EMBD: (
            "gpt_neox.embed_in",                         # gptneox
            "transformer.wte",                           # gpt2 gpt-j mpt refact qwen dbrx jais exaone
            "transformer.word_embeddings",               # falcon
            "word_embeddings",                           # bloom
            "model.embed_tokens",                        # llama-hf nemotron olmoe
            "tok_embeddings",                            # llama-pth
            "embeddings.word_embeddings",                # bert nomic-bert
            "language_model.embedding.word_embeddings",  # persimmon
            "wte",                                       # gpt2
            "transformer.embd.wte",                      # phi2
            "model.tok_embeddings",                      # internlm2
            "model.embedding",                           # mamba-qbert
            "backbone.embedding",                        # mamba
            "backbone.embeddings",                       # mamba-hf
            "transformer.in_out_embed",                  # Grok
            "embedding.word_embeddings",                 # chatglm
            "transformer.token_embeddings",              # openelm
            "shared",                                    # t5
            "rwkv.embeddings",                           # rwkv
        ),

        # Token type embeddings
        MODEL_TENSOR.TOKEN_TYPES: (
            "embeddings.token_type_embeddings",  # bert nomic-bert
        ),

        # Normalization of token embeddings
        MODEL_TENSOR.TOKEN_EMBD_NORM: (
            "word_embeddings_layernorm",  # bloom
            "embeddings.LayerNorm",       # bert
            "emb_ln",                     # nomic-bert
            "transformer.norm",           # openelm
            "rwkv.blocks.0.pre_ln",       # rwkv
        ),

        # Position embeddings
        MODEL_TENSOR.POS_EMBD: (
            "transformer.wpe",                 # gpt2
            "embeddings.position_embeddings",  # bert
            "wpe",                             # gpt2
        ),

        # Output
        MODEL_TENSOR.OUTPUT: (
            "embed_out",                 # gptneox
            "lm_head",                   # gpt2 mpt falcon llama-hf baichuan qwen mamba dbrx jais nemotron exaone olmoe
            "output",                    # llama-pth bloom internlm2
            "word_embeddings_for_head",  # persimmon
            "lm_head.linear",            # phi2
            "output_layer",              # chatglm
            "head",                      # rwkv
        ),

        # Output norm
        MODEL_TENSOR.OUTPUT_NORM: (
            "gpt_neox.final_layer_norm",               # gptneox
            "transformer.ln_f",                        # gpt2 gpt-j falcon jais exaone
            "model.norm",                              # llama-hf baichuan internlm2 olmoe
            "norm",                                    # llama-pth
            "transformer.norm_f",                      # mpt dbrx
            "ln_f",                                    # refact bloom qwen gpt2
            "language_model.encoder.final_layernorm",  # persimmon
            "model.final_layernorm",                   # persimmon
            "lm_head.ln",                              # phi2
            "model.norm_f",                            # mamba-qbert
            "backbone.norm_f",                         # mamba
            "transformer.rms_norm",                    # Grok
            "encoder.final_layernorm",                 # chatglm
            "transformer.norm",                        # openelm
            "model.norm",                              # nemotron
            "rwkv.ln_out",                             # rwkv
        ),

        # Rope frequencies
        MODEL_TENSOR.ROPE_FREQS: (
            "rope.freqs",  # llama-pth
            "rotary_pos_emb.inv_freq",  # chatglm
        ),
    }

    block_mappings_cfg: dict[MODEL_TENSOR, tuple[str, ...]] = {
        # Attention norm
        MODEL_TENSOR.ATTN_NORM: (
            "gpt_neox.layers.{bid}.input_layernorm",                # gptneox
            "transformer.h.{bid}.ln_1",                             # gpt2 gpt-j refact qwen jais exaone
            "transformer.blocks.{bid}.norm_1",                      # mpt
            "transformer.h.{bid}.input_layernorm",                  # falcon7b
            "h.{bid}.input_layernorm",                              # bloom
            "transformer.h.{bid}.ln_mlp",                           # falcon40b
            "model.layers.{bid}.input_layernorm",                   # llama-hf nemotron olmoe
            "layers.{bid}.attention_norm",                          # llama-pth
            "language_model.encoder.layers.{bid}.input_layernorm",  # persimmon
            "model.layers.{bid}.ln1",                               # yi
            "h.{bid}.ln_1",                                         # gpt2
            "transformer.h.{bid}.ln",                               # phi2
            "model.layers.layers.{bid}.norm",                       # plamo
            "model.layers.{bid}.attention_norm",                    # internlm2
            "model.layers.{bid}.norm",                              # mamba-qbert
            "backbone.layers.{bid}.norm",                           # mamba
            "transformer.decoder_layer.{bid}.rms_norm",             # Grok
            "transformer.blocks.{bid}.norm_attn_norm.norm_1",       # dbrx
            "encoder.layers.{bid}.input_layernorm",                 # chatglm
            "transformer.layers.{bid}.attn_norm",                   # openelm
            "rwkv.blocks.{bid}.ln1",                                # rwkv
        ),

        # Attention norm 2
        MODEL_TENSOR.ATTN_NORM_2: (
            "transformer.h.{bid}.ln_attn",                  # falcon40b
            "encoder.layer.{bid}.layer_norm_1",             # jina-v2-code
            "rwkv.blocks.{bid}.ln2",                        # rwkv
        ),

        # Attention query-key-value
        MODEL_TENSOR.ATTN_QKV: (
            "gpt_neox.layers.{bid}.attention.query_key_value",                     # gptneox
            "transformer.h.{bid}.attn.c_attn",                                     # gpt2 qwen jais
            "transformer.blocks.{bid}.attn.Wqkv",                                  # mpt
            "transformer.blocks.{bid}.norm_attn_norm.attn.Wqkv",                   # dbrx
            "transformer.h.{bid}.self_attention.query_key_value",                  # falcon
            "h.{bid}.self_attention.query_key_value",                              # bloom
            "language_model.encoder.layers.{bid}.self_attention.query_key_value",  # persimmon
            "model.layers.{bid}.self_attn.query_key_value",                        # persimmon
            "h.{bid}.attn.c_attn",                                                 # gpt2
            "transformer.h.{bid}.mixer.Wqkv",                                      # phi2
            "encoder.layers.{bid}.attn.Wqkv",                                      # nomic-bert
            "model.layers.{bid}.self_attn.qkv_proj",                               # phi3
            "encoder.layers.{bid}.self_attention.query_key_value",                 # chatglm
            "transformer.layers.{bid}.attn.qkv_proj",                              # openelm
        ),

        # Attention query
        MODEL_TENSOR.ATTN_Q: (
            "model.layers.{bid}.self_attn.q_proj",                       # llama-hf nemotron olmoe
            "layers.{bid}.attention.wq",                                 # llama-pth
            "encoder.layer.{bid}.attention.self.query",                  # bert
            "transformer.h.{bid}.attn.q_proj",                           # gpt-j
            "model.layers.layers.{bid}.self_attn.q_proj",                # plamo
            "model.layers.{bid}.attention.wq",                           # internlm2
            "transformer.decoder_layer.{bid}.multi_head_attention.query",# Grok
            "transformer.h.{bid}.attn.attention.q_proj",                 # exaone
        ),

        # Attention key
        MODEL_TENSOR.ATTN_K: (
            "model.layers.{bid}.self_attn.k_proj",                     # llama-hf nemotron olmoe
            "layers.{bid}.attention.wk",                               # llama-pth
            "encoder.layer.{bid}.attention.self.key",                  # bert
            "transformer.h.{bid}.attn.k_proj",                         # gpt-j
            "transformer.h.{bid}.attn.k",                              # refact
            "model.layers.layers.{bid}.self_attn.k_proj",              # plamo
            "model.layers.{bid}.attention.wk",                         # internlm2
            "transformer.decoder_layer.{bid}.multi_head_attention.key",# Grok
            "transformer.h.{bid}.attn.attention.k_proj",               # exaone
        ),

        # Attention value
        MODEL_TENSOR.ATTN_V: (
            "model.layers.{bid}.self_attn.v_proj",                       # llama-hf nemotron olmoe
            "layers.{bid}.attention.wv",                                 # llama-pth
            "encoder.layer.{bid}.attention.self.value",                  # bert
            "transformer.h.{bid}.attn.v_proj",                           # gpt-j
            "transformer.h.{bid}.attn.v",                                # refact
            "model.layers.layers.{bid}.self_attn.v_proj",                # plamo
            "model.layers.{bid}.attention.wv",                           # internlm2
            "transformer.decoder_layer.{bid}.multi_head_attention.value",# Grok
            "transformer.h.{bid}.attn.attention.v_proj",                 # exaone
        ),

        # Attention output
        MODEL_TENSOR.ATTN_OUT: (
            "gpt_neox.layers.{bid}.attention.dense",                        # gptneox
            "transformer.h.{bid}.attn.c_proj",                              # gpt2 refact qwen jais
            "transformer.blocks.{bid}.attn.out_proj",                       # mpt
            "transformer.h.{bid}.self_attention.dense",                     # falcon
            "h.{bid}.self_attention.dense",                                 # bloom
            "model.layers.{bid}.self_attn.o_proj",                          # llama-hf nemotron olmoe
            "layers.{bid}.attention.wo",                                    # llama-pth
            "encoder.layer.{bid}.attention.output.dense",                   # bert
            "transformer.h.{bid}.attn.out_proj",                            # gpt-j
            "language_model.encoder.layers.{bid}.self_attention.dense",     # persimmon
            "model.layers.{bid}.self_attn.dense",                           # persimmon
            "h.{bid}.attn.c_proj",                                          # gpt2
            "transformer.h.{bid}.mixer.out_proj",                           # phi2
            "model.layers.layers.{bid}.self_attn.o_proj",                   # plamo
            "model.layers.{bid}.attention.wo",                              # internlm2
            "encoder.layers.{bid}.attn.out_proj",                           # nomic-bert
            "transformer.decoder_layer.{bid}.multi_head_attention.linear",  # Grok
            "transformer.blocks.{bid}.norm_attn_norm.attn.out_proj",        # dbrx
            "encoder.layers.{bid}.self_attention.dense",                    # chatglm
            "transformer.layers.{bid}.attn.out_proj",                       # openelm
            "transformer.h.{bid}.attn.attention.out_proj",                  # exaone
        ),

        # Attention output norm
        MODEL_TENSOR.ATTN_OUT_NORM: (
            "encoder.layer.{bid}.attention.output.LayerNorm",  # bert
            "encoder.layers.{bid}.norm1",                      # nomic-bert
            "transformer.decoder_layer.{bid}.rms_norm_1",      # Grok
            "transformer.blocks.{bid}.norm_attn_norm.norm_2",  # dbrx
        ),

        MODEL_TENSOR.ATTN_POST_NORM: (
            "model.layers.{bid}.post_attention_layernorm",     # gemma2
        ),

        # Rotary embeddings
        MODEL_TENSOR.ATTN_ROT_EMBD: (
            "model.layers.{bid}.self_attn.rotary_emb.inv_freq",        # llama-hf
            "layers.{bid}.attention.inner_attention.rope.freqs",       # llama-pth
            "model.layers.layers.{bid}.self_attn.rotary_emb.inv_freq", # plamo
            "transformer.h.{bid}.attn.rotary_emb.inv_freq",            # codeshell
        ),

        # Feed-forward norm
        MODEL_TENSOR.FFN_NORM: (
            "gpt_neox.layers.{bid}.post_attention_layernorm",                # gptneox
            "transformer.h.{bid}.ln_2",                                      # gpt2 refact qwen jais exaone
            "h.{bid}.post_attention_layernorm",                              # bloom
            "transformer.blocks.{bid}.norm_2",                               # mpt
            "model.layers.{bid}.post_attention_layernorm",                   # llama-hf nemotron olmoe
            "layers.{bid}.ffn_norm",                                         # llama-pth
            "language_model.encoder.layers.{bid}.post_attention_layernorm",  # persimmon
            "model.layers.{bid}.ln2",                                        # yi
            "h.{bid}.ln_2",                                                  # gpt2
            "model.layers.{bid}.ffn_norm",                                   # internlm2
            "transformer.decoder_layer.{bid}.rms_norm_2",                    # Grok
            "encoder.layers.{bid}.post_attention_layernorm",                 # chatglm
            "transformer.layers.{bid}.ffn_norm",                             # openelm
        ),

        # Post feed-forward norm
        MODEL_TENSOR.FFN_PRE_NORM: (
            "model.layers.{bid}.pre_feedforward_layernorm", # gemma2
        ),

        # Post feed-forward norm
        MODEL_TENSOR.FFN_POST_NORM: (
            "model.layers.{bid}.post_feedforward_layernorm", # gemma2
        ),

        MODEL_TENSOR.FFN_GATE_INP: (
            "layers.{bid}.feed_forward.gate",                   # mixtral
            "model.layers.{bid}.block_sparse_moe.gate",         # mixtral
            "model.layers.{bid}.mlp.gate",                      # qwen2moe olmoe
            "transformer.decoder_layer.{bid}.router",           # Grok
            "transformer.blocks.{bid}.ffn.router.layer",        # dbrx
            "model.layers.{bid}.block_sparse_moe.router.layer", # granitemoe
        ),

        MODEL_TENSOR.FFN_GATE_INP_SHEXP: (
            "model.layers.{bid}.mlp.shared_expert_gate", # qwen2moe
        ),

        # Feed-forward up
        MODEL_TENSOR.FFN_UP: (
            "gpt_neox.layers.{bid}.mlp.dense_h_to_4h",                # gptneox
            "transformer.h.{bid}.mlp.c_fc",                           # gpt2 jais
            "transformer.blocks.{bid}.ffn.up_proj",                   # mpt
            "transformer.h.{bid}.mlp.dense_h_to_4h",                  # falcon
            "h.{bid}.mlp.dense_h_to_4h",                              # bloom
            "model.layers.{bid}.mlp.up_proj",                         # llama-hf refact nemotron
            "layers.{bid}.feed_forward.w3",                           # llama-pth
            "encoder.layer.{bid}.intermediate.dense",                 # bert
            "transformer.h.{bid}.mlp.fc_in",                          # gpt-j
            "transformer.h.{bid}.mlp.linear_3",                       # refact
            "language_model.encoder.layers.{bid}.mlp.dense_h_to_4h",  # persimmon
            "model.layers.{bid}.mlp.dense_h_to_4h",                   # persimmon
            "transformer.h.{bid}.mlp.w1",                             # qwen
            "h.{bid}.mlp.c_fc",                                       # gpt2
            "transformer.h.{bid}.mlp.fc1",                            # phi2
            "model.layers.{bid}.mlp.fc1",                             # phi2
            "model.layers.{bid}.mlp.gate_up_proj",                    # phi3
            "model.layers.layers.{bid}.mlp.up_proj",                  # plamo
            "model.layers.{bid}.feed_forward.w3",                     # internlm2
            "encoder.layers.{bid}.mlp.fc11",                          # nomic-bert
            "model.layers.{bid}.mlp.c_fc",                            # starcoder2
            "encoder.layer.{bid}.mlp.gated_layers_v",                 # jina-bert-v2
            "model.layers.{bid}.residual_mlp.w3",                     # arctic
            "encoder.layers.{bid}.mlp.dense_h_to_4h",                 # chatglm
            "transformer.h.{bid}.mlp.c_fc_1",                         # exaone
        ),

        MODEL_TENSOR.FFN_UP_EXP: (
            "layers.{bid}.feed_forward.experts.w3",          # mixtral (merged)
            "transformer.decoder_layer.{bid}.moe.linear_v",  # Grok (merged)
            "transformer.blocks.{bid}.ffn.experts.mlp.v1",   # dbrx
            "model.layers.{bid}.mlp.experts.up_proj",        # qwen2moe olmoe (merged)
        ),

        MODEL_TENSOR.FFN_UP_SHEXP: (
            "model.layers.{bid}.mlp.shared_expert.up_proj",  # qwen2moe
            "model.layers.{bid}.mlp.shared_experts.up_proj", # deepseek2
        ),

        # AWQ-activation gate
        MODEL_TENSOR.FFN_ACT: (
            "transformer.blocks.{bid}.ffn.act",  # mpt
        ),

        # Feed-forward gate
        MODEL_TENSOR.FFN_GATE: (
            "model.layers.{bid}.mlp.gate_proj",           # llama-hf refact
            "layers.{bid}.feed_forward.w1",               # llama-pth
            "transformer.h.{bid}.mlp.w2",                 # qwen
            "transformer.h.{bid}.mlp.c_fc2",              # jais
            "model.layers.layers.{bid}.mlp.gate_proj",    # plamo
            "model.layers.{bid}.feed_forward.w1",         # internlm2
            "encoder.layers.{bid}.mlp.fc12",              # nomic-bert
            "encoder.layer.{bid}.mlp.gated_layers_w",     # jina-bert-v2
            "transformer.h.{bid}.mlp.linear_1",           # refact
            "model.layers.{bid}.residual_mlp.w1",         # arctic
            "transformer.h.{bid}.mlp.c_fc_0",             # exaone
        ),

        MODEL_TENSOR.FFN_GATE_EXP: (
            "layers.{bid}.feed_forward.experts.w1",         # mixtral (merged)
            "transformer.decoder_layer.{bid}.moe.linear",   # Grok (merged)
            "transformer.blocks.{bid}.ffn.experts.mlp.w1",  # dbrx
            "model.layers.{bid}.mlp.experts.gate_proj",     # qwen2moe olmoe (merged)
        ),

        MODEL_TENSOR.FFN_GATE_SHEXP: (
            "model.layers.{bid}.mlp.shared_expert.gate_proj",  # qwen2moe
            "model.layers.{bid}.mlp.shared_experts.gate_proj", # deepseek2
        ),

        # Feed-forward down
        MODEL_TENSOR.FFN_DOWN: (
            "gpt_neox.layers.{bid}.mlp.dense_4h_to_h",                # gptneox
            "transformer.h.{bid}.mlp.c_proj",                         # gpt2 refact qwen jais
            "transformer.blocks.{bid}.ffn.down_proj",                 # mpt
            "transformer.h.{bid}.mlp.dense_4h_to_h",                  # falcon
            "h.{bid}.mlp.dense_4h_to_h",                              # bloom
            "model.layers.{bid}.mlp.down_proj",                       # llama-hf nemotron
            "layers.{bid}.feed_forward.w2",                           # llama-pth
            "encoder.layer.{bid}.output.dense",                       # bert
            "transformer.h.{bid}.mlp.fc_out",                         # gpt-j
            "language_model.encoder.layers.{bid}.mlp.dense_4h_to_h",  # persimmon
            "model.layers.{bid}.mlp.dense_4h_to_h",                   # persimmon
            "h.{bid}.mlp.c_proj",                                     # gpt2
            "transformer.h.{bid}.mlp.fc2",                            # phi2
            "model.layers.{bid}.mlp.fc2",                             # phi2
            "model.layers.layers.{bid}.mlp.down_proj",                # plamo
            "model.layers.{bid}.feed_forward.w2",                     # internlm2
            "encoder.layers.{bid}.mlp.fc2",                           # nomic-bert
            "model.layers.{bid}.mlp.c_proj",                          # starcoder2
            "encoder.layer.{bid}.mlp.wo",                             # jina-bert-v2
            "transformer.layers.{bid}.ffn.proj_2",                    # openelm
            "model.layers.{bid}.residual_mlp.w2",                     # arctic
            "encoder.layer.{bid}.mlp.down_layer",                     # jina-bert-v2
            "encoder.layers.{bid}.mlp.dense_4h_to_h",                 # chatglm
            "model.layers.h.{bid}.mlp.c_proj",                        # exaone
        ),

        MODEL_TENSOR.FFN_DOWN_EXP: (
            "layers.{bid}.feed_forward.experts.w2",              # mixtral (merged)
            "transformer.decoder_layer.{bid}.moe.linear_1",      # Grok (merged)
            "transformer.blocks.{bid}.ffn.experts.mlp.w2",       # dbrx
            "model.layers.{bid}.mlp.experts.down_proj",          # qwen2moe olmoe (merged)
            "model.layers.{bid}.block_sparse_moe.output_linear", # granitemoe
        ),

        MODEL_TENSOR.FFN_DOWN_SHEXP: (
            "model.layers.{bid}.mlp.shared_expert.down_proj",  # qwen2moe
            "model.layers.{bid}.mlp.shared_experts.down_proj", # deepseek2
        ),

        MODEL_TENSOR.ATTN_Q_NORM: (
            "language_model.encoder.layers.{bid}.self_attention.q_layernorm",
            "model.layers.{bid}.self_attn.q_layernorm",                       # persimmon
<<<<<<< HEAD
            "model.layers.{bid}.self_attn.q_norm",                            # cohere chameleon
=======
            "model.layers.{bid}.self_attn.q_norm",                            # cohere olmoe
>>>>>>> 7691654c
            "transformer.blocks.{bid}.attn.q_ln",                             # sea-lion
            "encoder.layer.{bid}.attention.self.layer_norm_q",                # jina-bert-v2
            "transformer.layers.{bid}.attn.q_norm",                           # openelm
        ),

        MODEL_TENSOR.ATTN_K_NORM: (
            "language_model.encoder.layers.{bid}.self_attention.k_layernorm",
            "model.layers.{bid}.self_attn.k_layernorm",                       # persimmon
<<<<<<< HEAD
            "model.layers.{bid}.self_attn.k_norm",                            # cohere chameleon
=======
            "model.layers.{bid}.self_attn.k_norm",                            # cohere olmoe
>>>>>>> 7691654c
            "transformer.blocks.{bid}.attn.k_ln",                             # sea-lion
            "encoder.layer.{bid}.attention.self.layer_norm_k",                # jina-bert-v2
            "transformer.layers.{bid}.attn.k_norm",                           # openelm
        ),

        MODEL_TENSOR.ROPE_FREQS: (
            "language_model.encoder.layers.{bid}.self_attention.rotary_emb.inv_freq",  # persimmon
        ),

        MODEL_TENSOR.LAYER_OUT_NORM: (
            "encoder.layer.{bid}.output.LayerNorm",         # bert
            "encoder.layers.{bid}.norm2",                   # nomic-bert
            "transformer.decoder_layer.{bid}.rms_norm_3",   # Grok
            "encoder.layer.{bid}.mlp.layernorm",            # jina-bert-v2
            "encoder.layer.{bid}.layer_norm_2"              # jina-v2-code
        ),

        MODEL_TENSOR.SSM_IN: (
            "model.layers.{bid}.in_proj",
            "backbone.layers.{bid}.mixer.in_proj",
        ),

        MODEL_TENSOR.SSM_CONV1D: (
            "model.layers.{bid}.conv1d",
            "backbone.layers.{bid}.mixer.conv1d",
        ),

        MODEL_TENSOR.SSM_X: (
            "model.layers.{bid}.x_proj",
            "backbone.layers.{bid}.mixer.x_proj",
        ),

        MODEL_TENSOR.SSM_DT: (
            "model.layers.{bid}.dt_proj",
            "backbone.layers.{bid}.mixer.dt_proj",
        ),

        MODEL_TENSOR.SSM_A: (
            "model.layers.{bid}.A_log",
            "backbone.layers.{bid}.mixer.A_log",
        ),

        MODEL_TENSOR.SSM_D: (
            "model.layers.{bid}.D",
            "backbone.layers.{bid}.mixer.D",
        ),

        MODEL_TENSOR.SSM_OUT: (
            "model.layers.{bid}.out_proj",
            "backbone.layers.{bid}.mixer.out_proj",
        ),

        MODEL_TENSOR.TIME_MIX_W1: (
            "rwkv.blocks.{bid}.attention.time_maa_w1",  # rwkv v6
        ),

        MODEL_TENSOR.TIME_MIX_W2: (
            "rwkv.blocks.{bid}.attention.time_maa_w2",  # rwkv v6
        ),

        MODEL_TENSOR.TIME_MIX_LERP_X: (
            "rwkv.blocks.{bid}.attention.time_maa_x",   # rwkv v6
        ),

        MODEL_TENSOR.TIME_MIX_LERP_K: (
            "rwkv.blocks.{bid}.attention.time_maa_k",   # rwkv v6
        ),

        MODEL_TENSOR.TIME_MIX_LERP_V: (
            "rwkv.blocks.{bid}.attention.time_maa_v",   # rwkv v6
        ),

        MODEL_TENSOR.TIME_MIX_LERP_R: (
            "rwkv.blocks.{bid}.attention.time_maa_r",   # rwkv v6
        ),

        MODEL_TENSOR.TIME_MIX_LERP_G: (
            "rwkv.blocks.{bid}.attention.time_maa_g",   # rwkv v6
        ),

        MODEL_TENSOR.TIME_MIX_LERP_W: (
            "rwkv.blocks.{bid}.attention.time_maa_w",   # rwkv v6
        ),

        MODEL_TENSOR.TIME_MIX_FIRST: (
            "rwkv.blocks.{bid}.attention.time_faaaa",   # rwkv v6
        ),

        MODEL_TENSOR.TIME_MIX_DECAY: (
            "rwkv.blocks.{bid}.attention.time_decay",   # rwkv v6
        ),

        MODEL_TENSOR.TIME_MIX_DECAY_W1: (
            "rwkv.blocks.{bid}.attention.time_decay_w1",  # rwkv v6
        ),

        MODEL_TENSOR.TIME_MIX_DECAY_W2: (
            "rwkv.blocks.{bid}.attention.time_decay_w2",  # rwkv v6
        ),

        MODEL_TENSOR.TIME_MIX_KEY: (
            "rwkv.blocks.{bid}.attention.key", # rwkv
        ),

        MODEL_TENSOR.TIME_MIX_VALUE: (
            "rwkv.blocks.{bid}.attention.value", # rwkv
        ),

        MODEL_TENSOR.TIME_MIX_RECEPTANCE: (
            "rwkv.blocks.{bid}.attention.receptance", # rwkv
        ),

        MODEL_TENSOR.TIME_MIX_GATE: (
            "rwkv.blocks.{bid}.attention.gate", # rwkv
        ),

        MODEL_TENSOR.TIME_MIX_LN: (
            "rwkv.blocks.{bid}.attention.ln_x", # rwkv
        ),

        MODEL_TENSOR.TIME_MIX_OUTPUT: (
            "rwkv.blocks.{bid}.attention.output", # rwkv
        ),

        MODEL_TENSOR.CHANNEL_MIX_LERP_K: (
            "rwkv.blocks.{bid}.feed_forward.time_maa_k", # rwkv v6
        ),

        MODEL_TENSOR.CHANNEL_MIX_LERP_R: (
            "rwkv.blocks.{bid}.feed_forward.time_maa_r", # rwkv v6
        ),

        MODEL_TENSOR.CHANNEL_MIX_KEY: (
            "rwkv.blocks.{bid}.feed_forward.key", # rwkv
        ),

        MODEL_TENSOR.CHANNEL_MIX_RECEPTANCE: (
            "rwkv.blocks.{bid}.feed_forward.receptance", # rwkv
        ),

        MODEL_TENSOR.CHANNEL_MIX_VALUE: (
            "rwkv.blocks.{bid}.feed_forward.value", # rwkv
        ),

        MODEL_TENSOR.ATTN_Q_A: (
            "model.layers.{bid}.self_attn.q_a_proj", # deepseek2
        ),

        MODEL_TENSOR.ATTN_Q_B: (
            "model.layers.{bid}.self_attn.q_b_proj", # deepseek2
        ),

        MODEL_TENSOR.ATTN_KV_A_MQA: (
            "model.layers.{bid}.self_attn.kv_a_proj_with_mqa", # deepseek2
        ),

        MODEL_TENSOR.ATTN_KV_B: (
            "model.layers.{bid}.self_attn.kv_b_proj", # deepseek2
        ),

        MODEL_TENSOR.ATTN_Q_A_NORM: (
            "model.layers.{bid}.self_attn.q_a_layernorm", # deepseek2
        ),

        MODEL_TENSOR.ATTN_KV_A_NORM: (
            "model.layers.{bid}.self_attn.kv_a_layernorm", # deepseek2
        ),

        MODEL_TENSOR.ATTN_SUB_NORM: (
            "model.layers.{bid}.self_attn.inner_attn_ln",  # bitnet
        ),

        MODEL_TENSOR.FFN_SUB_NORM: (
            "model.layers.{bid}.mlp.ffn_layernorm",  # bitnet
        ),

        MODEL_TENSOR.DEC_ATTN_NORM: (
            "decoder.block.{bid}.layer.0.layer_norm", # t5
        ),

        MODEL_TENSOR.DEC_ATTN_Q: (
            "decoder.block.{bid}.layer.0.SelfAttention.q", # t5
        ),

        MODEL_TENSOR.DEC_ATTN_K: (
            "decoder.block.{bid}.layer.0.SelfAttention.k", # t5
        ),

        MODEL_TENSOR.DEC_ATTN_V: (
            "decoder.block.{bid}.layer.0.SelfAttention.v", # t5
        ),

        MODEL_TENSOR.DEC_ATTN_OUT: (
            "decoder.block.{bid}.layer.0.SelfAttention.o", # t5
        ),

        MODEL_TENSOR.DEC_ATTN_REL_B: (
            "decoder.block.{bid}.layer.0.SelfAttention.relative_attention_bias", # t5
        ),

        MODEL_TENSOR.DEC_CROSS_ATTN_NORM: (
            "decoder.block.{bid}.layer.1.layer_norm", # t5
        ),

        MODEL_TENSOR.DEC_CROSS_ATTN_Q: (
            "decoder.block.{bid}.layer.1.EncDecAttention.q", # t5
        ),

        MODEL_TENSOR.DEC_CROSS_ATTN_K: (
            "decoder.block.{bid}.layer.1.EncDecAttention.k", # t5
        ),

        MODEL_TENSOR.DEC_CROSS_ATTN_V: (
            "decoder.block.{bid}.layer.1.EncDecAttention.v", # t5
        ),

        MODEL_TENSOR.DEC_CROSS_ATTN_OUT: (
            "decoder.block.{bid}.layer.1.EncDecAttention.o", # t5
        ),

        MODEL_TENSOR.DEC_CROSS_ATTN_REL_B: (
            "decoder.block.{bid}.layer.1.EncDecAttention.relative_attention_bias", # t5
        ),

        MODEL_TENSOR.DEC_FFN_NORM: (
            "decoder.block.{bid}.layer.2.layer_norm", # t5
        ),

        MODEL_TENSOR.DEC_FFN_GATE: (
            "decoder.block.{bid}.layer.2.DenseReluDense.wi_0", # flan-t5
        ),

        MODEL_TENSOR.DEC_FFN_UP: (
            "decoder.block.{bid}.layer.2.DenseReluDense.wi",   # t5
            "decoder.block.{bid}.layer.2.DenseReluDense.wi_1", # flan-t5
        ),

        MODEL_TENSOR.DEC_FFN_DOWN: (
            "decoder.block.{bid}.layer.2.DenseReluDense.wo", # t5
        ),

        MODEL_TENSOR.DEC_OUTPUT_NORM: (
            "decoder.final_layer_norm", # t5
        ),

        MODEL_TENSOR.ENC_ATTN_NORM: (
            "encoder.block.{bid}.layer.0.layer_norm", # t5
        ),

        MODEL_TENSOR.ENC_ATTN_Q: (
            "encoder.block.{bid}.layer.0.SelfAttention.q", # t5
        ),

        MODEL_TENSOR.ENC_ATTN_K: (
            "encoder.block.{bid}.layer.0.SelfAttention.k", # t5
        ),

        MODEL_TENSOR.ENC_ATTN_V: (
            "encoder.block.{bid}.layer.0.SelfAttention.v", # t5
        ),

        MODEL_TENSOR.ENC_ATTN_OUT: (
            "encoder.block.{bid}.layer.0.SelfAttention.o", # t5
        ),

        MODEL_TENSOR.ENC_ATTN_REL_B: (
            "encoder.block.{bid}.layer.0.SelfAttention.relative_attention_bias", # t5
        ),

        MODEL_TENSOR.ENC_FFN_NORM: (
            "encoder.block.{bid}.layer.1.layer_norm", # t5
        ),

        MODEL_TENSOR.ENC_FFN_GATE: (
            "encoder.block.{bid}.layer.1.DenseReluDense.wi_0", # flan-t5
        ),

        MODEL_TENSOR.ENC_FFN_UP: (
            "encoder.block.{bid}.layer.1.DenseReluDense.wi",   # t5
            "encoder.block.{bid}.layer.1.DenseReluDense.wi_1", # flan-t5
        ),

        MODEL_TENSOR.ENC_FFN_DOWN: (
            "encoder.block.{bid}.layer.1.DenseReluDense.wo", # t5
        ),

        MODEL_TENSOR.ENC_OUTPUT_NORM: (
            "encoder.final_layer_norm", # t5
        ),
    }

    # architecture-specific block mappings
    arch_block_mappings_cfg: dict[MODEL_ARCH, dict[MODEL_TENSOR, tuple[str, ...]]] = {
        MODEL_ARCH.ARCTIC: {
            MODEL_TENSOR.FFN_NORM: (
                "model.layers.{bid}.residual_layernorm",
            ),
            MODEL_TENSOR.FFN_NORM_EXP: (
                "model.layers.{bid}.post_attention_layernorm",
            ),
        },
    }

    mapping: dict[str, tuple[MODEL_TENSOR, str]]

    def __init__(self, arch: MODEL_ARCH, n_blocks: int):
        self.mapping = {}
        for tensor, keys in self.mappings_cfg.items():
            if tensor not in MODEL_TENSORS[arch]:
                continue
            tensor_name = TENSOR_NAMES[tensor]
            self.mapping[tensor_name] = (tensor, tensor_name)
            for key in keys:
                self.mapping[key] = (tensor, tensor_name)
        if arch in self.arch_block_mappings_cfg:
            self.block_mappings_cfg.update(self.arch_block_mappings_cfg[arch])
        for bid in range(n_blocks):
            for tensor, keys in self.block_mappings_cfg.items():
                if tensor not in MODEL_TENSORS[arch]:
                    continue

                tensor_name = TENSOR_NAMES[tensor].format(bid = bid)
                self.mapping[tensor_name] = (tensor, tensor_name)
                for key in keys:
                    key = key.format(bid = bid)
                    self.mapping[key] = (tensor, tensor_name)

    def get_type_and_name(self, key: str, try_suffixes: Sequence[str] = ()) -> tuple[MODEL_TENSOR, str] | None:
        result = self.mapping.get(key)
        if result is not None:
            return result
        for suffix in try_suffixes:
            if key.endswith(suffix):
                result = self.mapping.get(key[:-len(suffix)])
                if result is not None:
                    return result[0], result[1] + suffix
        return None

    def get_name(self, key: str, try_suffixes: Sequence[str] = ()) -> str | None:
        result = self.get_type_and_name(key, try_suffixes = try_suffixes)
        if result is None:
            return None
        return result[1]

    def get_type(self, key: str, try_suffixes: Sequence[str] = ()) -> MODEL_TENSOR | None:
        result = self.get_type_and_name(key, try_suffixes = try_suffixes)
        if result is None:
            return None
        return result[0]

    def __getitem__(self, key: str) -> str:
        try:
            return self.mapping[key][1]
        except KeyError:
            raise KeyError(key)

    def __contains__(self, key: str) -> bool:
        return key in self.mapping

    def __repr__(self) -> str:
        return repr(self.mapping)


def get_tensor_name_map(arch: MODEL_ARCH, n_blocks: int) -> TensorNameMap:
    return TensorNameMap(arch, n_blocks)<|MERGE_RESOLUTION|>--- conflicted
+++ resolved
@@ -380,11 +380,7 @@
         MODEL_TENSOR.ATTN_Q_NORM: (
             "language_model.encoder.layers.{bid}.self_attention.q_layernorm",
             "model.layers.{bid}.self_attn.q_layernorm",                       # persimmon
-<<<<<<< HEAD
-            "model.layers.{bid}.self_attn.q_norm",                            # cohere chameleon
-=======
-            "model.layers.{bid}.self_attn.q_norm",                            # cohere olmoe
->>>>>>> 7691654c
+            "model.layers.{bid}.self_attn.q_norm",                            # cohere olmoe chameleon
             "transformer.blocks.{bid}.attn.q_ln",                             # sea-lion
             "encoder.layer.{bid}.attention.self.layer_norm_q",                # jina-bert-v2
             "transformer.layers.{bid}.attn.q_norm",                           # openelm
@@ -393,11 +389,7 @@
         MODEL_TENSOR.ATTN_K_NORM: (
             "language_model.encoder.layers.{bid}.self_attention.k_layernorm",
             "model.layers.{bid}.self_attn.k_layernorm",                       # persimmon
-<<<<<<< HEAD
-            "model.layers.{bid}.self_attn.k_norm",                            # cohere chameleon
-=======
-            "model.layers.{bid}.self_attn.k_norm",                            # cohere olmoe
->>>>>>> 7691654c
+            "model.layers.{bid}.self_attn.k_norm",                            # cohere olmoe chameleon
             "transformer.blocks.{bid}.attn.k_ln",                             # sea-lion
             "encoder.layer.{bid}.attention.self.layer_norm_k",                # jina-bert-v2
             "transformer.layers.{bid}.attn.k_norm",                           # openelm
