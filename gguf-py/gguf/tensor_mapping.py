--- conflicted
+++ resolved
@@ -106,11 +106,8 @@
             "backbone.final_layer_norm",               # wavtokenizer
             "model.norm",                              # llama4
             "model.transformer.ln_f",                  # llada
-<<<<<<< HEAD
             "final_norm",                              # modern-bert
-=======
             "model.norm",                              # cogvlm
->>>>>>> 0874693b
         ),
 
         # Rope frequencies
@@ -193,11 +190,8 @@
             "encoder.layers.{bid}.self_attention.query_key_value",                 # chatglm
             "transformer.layers.{bid}.attn.qkv_proj",                              # openelm
             "transformer_encoder.{bid}.qkv",                                       # neobert
-<<<<<<< HEAD
             "layers.{bid}.attn.Wqkv",                                              # modern-bert
-=======
             "model.layers.{bid}.self_attn.language_expert_query_key_value",        # cogvlm
->>>>>>> 0874693b
         ),
 
         # Attention query
