--- conflicted
+++ resolved
@@ -151,12 +151,8 @@
             "layers.{bid}.attn_norm",                              # bert
             "model.layers.{bid}.operator_norm",                     # lfm2
             "model.transformer.blocks.{bid}.attn_norm",             # llada
-<<<<<<< HEAD
             "layers.{bid}.input_layernorm",                         # qwen3-embedding,
-=======
-            "layers.{bid}.input_layernorm",                         # qwen3-embedding
             "model.layers.{bid}.attention_layernorm"                # apertus
->>>>>>> ca71fb9b
         ),
 
         # Attention norm 2
@@ -336,11 +332,8 @@
             "model.layers.layers.{bid}.pre_mlp_norm",                        # plamo2
             "model.transformer.blocks.{bid}.ff_norm",                        # llada
             "layers.{bid}.post_attention_layernorm",                         # qwen3-embedding
-<<<<<<< HEAD
+            "model.layers.{bid}.feedforward_layernorm",                      # apertus
             "layers.{bid}.mlp_norm"                                          # modern bert
-=======
-            "model.layers.{bid}.feedforward_layernorm",                      # apertus
->>>>>>> ca71fb9b
         ),
 
         # Post feed-forward norm
