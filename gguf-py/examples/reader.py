#!/usr/bin/env python3
import logging
import sys
from pathlib import Path
from gguf.gguf_reader import GGUFReader

<<<<<<< HEAD
=======
logger = logging.getLogger("reader")

>>>>>>> 059031b8
sys.path.insert(0, str(Path(__file__).parent.parent))


def read_gguf_file(gguf_file_path):
    """
    Reads and prints key-value pairs and tensor information from a GGUF file in an improved format.

    Parameters:
    - gguf_file_path: Path to the GGUF file.
    """

    reader = GGUFReader(gguf_file_path)

    # List all key-value pairs in a columnized format
    print("Key-Value Pairs:") # noqa: NP100
    max_key_length = max(len(key) for key in reader.fields.keys())
    for key, field in reader.fields.items():
        value = field.parts[field.data[0]]
        print(f"{key:{max_key_length}} : {value}") # noqa: NP100
    print("----") # noqa: NP100

    # List all tensors
    print("Tensors:") # noqa: NP100
    tensor_info_format = "{:<30} | Shape: {:<15} | Size: {:<12} | Quantization: {}"
    print(tensor_info_format.format("Tensor Name", "Shape", "Size", "Quantization")) # noqa: NP100
    print("-" * 80) # noqa: NP100
    for tensor in reader.tensors:
        shape_str = "x".join(map(str, tensor.shape))
        size_str = str(tensor.n_elements)
        quantization_str = tensor.tensor_type.name
        print(tensor_info_format.format(tensor.name, shape_str, size_str, quantization_str)) # noqa: NP100


if __name__ == '__main__':
    if len(sys.argv) < 2:
        logger.info("Usage: reader.py <path_to_gguf_file>")
        sys.exit(1)
    gguf_file_path = sys.argv[1]
    read_gguf_file(gguf_file_path)<|MERGE_RESOLUTION|>--- conflicted
+++ resolved
@@ -4,11 +4,8 @@
 from pathlib import Path
 from gguf.gguf_reader import GGUFReader
 
-<<<<<<< HEAD
-=======
 logger = logging.getLogger("reader")
 
->>>>>>> 059031b8
 sys.path.insert(0, str(Path(__file__).parent.parent))
 
 
