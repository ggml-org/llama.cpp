--- conflicted
+++ resolved
@@ -112,13 +112,9 @@
                     __func__, fname.c_str());
             legacy_file_format = true;
         }
-<<<<<<< HEAD
         else
         {
-        if (magic != 0x67676d66) {
-=======
         if (magic != FILE_MAGIC) {
->>>>>>> 8cf9f34e
             fprintf(stderr, "%s: invalid model file '%s' (bad magic)\n", __func__, fname.c_str());
             return false;
         }
