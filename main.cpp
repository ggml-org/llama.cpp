#include "ggml.h"

#include "utils.h"

#include <cassert>
#include <cinttypes>
#include <cmath>
#include <cstdio>
#include <cstring>
#include <fstream>
#include <iostream>
#include <string>
#include <vector>

#if defined (__unix__) || (defined (__APPLE__) && defined (__MACH__))
#include <signal.h>
#include <unistd.h>
#elif defined (_WIN32)
#include <signal.h>
#endif

#if defined (_WIN32)
#pragma comment(lib,"kernel32.lib")
extern "C" __declspec(dllimport) void* __stdcall GetStdHandle(unsigned long nStdHandle);
extern "C" __declspec(dllimport) int __stdcall GetConsoleMode(void* hConsoleHandle, unsigned long* lpMode);
extern "C" __declspec(dllimport) int __stdcall SetConsoleMode(void* hConsoleHandle, unsigned long dwMode);
#endif

#define ANSI_COLOR_RED     "\x1b[31m"
#define ANSI_COLOR_GREEN   "\x1b[32m"
#define ANSI_COLOR_YELLOW  "\x1b[33m"
#define ANSI_COLOR_BLUE    "\x1b[34m"
#define ANSI_COLOR_MAGENTA "\x1b[35m"
#define ANSI_COLOR_CYAN    "\x1b[36m"
#define ANSI_COLOR_RESET   "\x1b[0m"
#define ANSI_BOLD          "\x1b[1m"

/* Keep track of current color of output, and emit ANSI code if it changes. */
enum console_state {
    CONSOLE_STATE_DEFAULT=0,
    CONSOLE_STATE_PROMPT,
    CONSOLE_STATE_USER_INPUT
}; 

static console_state con_st = CONSOLE_STATE_DEFAULT;
static bool con_use_color = false;

void set_console_state(console_state new_st)
{
    if (!con_use_color) return;
    // only emit color code if state changed
    if (new_st != con_st) {
        con_st = new_st;
        switch(con_st) {
        case CONSOLE_STATE_DEFAULT:
            printf(ANSI_COLOR_RESET);
            return;
        case CONSOLE_STATE_PROMPT:
            printf(ANSI_COLOR_YELLOW);
            return;
        case CONSOLE_STATE_USER_INPUT:
            printf(ANSI_BOLD ANSI_COLOR_GREEN);
            return;
        }
    }
}

static const int EOS_TOKEN_ID = 2;

// determine number of model parts based on the dimension
static const std::unordered_map<int, int> LLAMA_N_PARTS = {
    { 4096, 1 },
    { 5120, 2 },
    { 6656, 4 },
    { 8192, 8 },
};

// default hparams (LLaMA 7B)
struct llama_hparams {
    int32_t n_vocab = 32000;
    int32_t n_ctx   = 512;   // this is provided as user input?
    int32_t n_embd  = 4096;
    int32_t n_mult  = 256;
    int32_t n_head  = 32;
    int32_t n_layer = 32;
    int32_t n_rot   = 64;
    int32_t f16     = 1;
};

struct llama_layer {
    // normalization
    struct ggml_tensor * attention_norm;

    // attention
    struct ggml_tensor * wq;
    struct ggml_tensor * wk;
    struct ggml_tensor * wv;
    struct ggml_tensor * wo;

    // normalization
    struct ggml_tensor * ffn_norm;

    // ff
    struct ggml_tensor * w1;
    struct ggml_tensor * w2;
    struct ggml_tensor * w3;
};

struct llama_model {
    llama_hparams hparams;

    struct ggml_tensor * tok_embeddings;

    struct ggml_tensor * norm;
    struct ggml_tensor * output;

    std::vector<llama_layer> layers;

    // key + value memory
    struct ggml_tensor * memory_k;
    struct ggml_tensor * memory_v;

    //
    struct ggml_context * ctx;
    std::unordered_map<std::string, struct ggml_tensor *> tensors;
};

// load the model's weights from a file

bool llama_model_load(const std::string & fname, llama_model & model, llama_vocab & vocab, int n_ctx, int n_parts, ggml_type memory_type = GGML_TYPE_F32) {
    fprintf(stderr, "%s: loading model from '%s' - please wait ...\n", __func__, fname.c_str());

    std::vector<char> f_buf(1024*1024);

    auto fin = std::ifstream(fname, std::ios::binary);
    fin.rdbuf()->pubsetbuf(f_buf.data(), f_buf.size());
    if (!fin) {
        fprintf(stderr, "%s: failed to open '%s'\n", __func__, fname.c_str());
        return false;
    }

    // verify magic
    {
        uint32_t magic;
        fin.read((char *) &magic, sizeof(magic));
        if (magic == FILE_MAGIC_UNVERSIONED) {
            fprintf(stderr, "%s: invalid model file '%s' (too old, regenerate your model files!)\n",
                    __func__, fname.c_str());
            return false;
        }
        if (magic != FILE_MAGIC) {
            fprintf(stderr, "%s: invalid model file '%s' (bad magic)\n", __func__, fname.c_str());
            return false;
        }

        uint32_t format_version;
        fin.read((char *) &format_version, sizeof(format_version));

        if (format_version != FILE_VERSION) {
            fprintf(stderr, "%s: invalid model file '%s' (unsupported format version %" PRIu32 ", expected %d)\n",
                    __func__, fname.c_str(), format_version, FILE_VERSION);
            return false;
        }
    }

    int n_ff = 0;

    // load hparams
    {
        auto & hparams = model.hparams;

        fin.read((char *) &hparams.n_vocab, sizeof(hparams.n_vocab));
        //fin.read((char *) &hparams.n_ctx,   sizeof(hparams.n_ctx));
        fin.read((char *) &hparams.n_embd,  sizeof(hparams.n_embd));
        fin.read((char *) &hparams.n_mult,  sizeof(hparams.n_mult));
        fin.read((char *) &hparams.n_head,  sizeof(hparams.n_head));
        fin.read((char *) &hparams.n_layer, sizeof(hparams.n_layer));
        fin.read((char *) &hparams.n_rot,   sizeof(hparams.n_rot));
        fin.read((char *) &hparams.f16,     sizeof(hparams.f16));

        hparams.n_ctx = n_ctx;

        n_ff = ((2*(4*hparams.n_embd)/3 + hparams.n_mult - 1)/hparams.n_mult)*hparams.n_mult;

        if (n_parts < 1) {
            n_parts = LLAMA_N_PARTS.at(hparams.n_embd);
        }

        // temp warning to tell the user to use "--n_parts"
        if (hparams.f16 == 4 && n_parts != 1) {
            fprintf(stderr, "%s: GPTQ model detected - are you sure n_parts should be %d? we normally expect it to be 1\n", __func__, n_parts);
            fprintf(stderr, "%s: use '--n_parts 1' if necessary\n", __func__);
        }

        fprintf(stderr, "%s: n_vocab = %d\n", __func__, hparams.n_vocab);
        fprintf(stderr, "%s: n_ctx   = %d\n", __func__, hparams.n_ctx);
        fprintf(stderr, "%s: n_embd  = %d\n", __func__, hparams.n_embd);
        fprintf(stderr, "%s: n_mult  = %d\n", __func__, hparams.n_mult);
        fprintf(stderr, "%s: n_head  = %d\n", __func__, hparams.n_head);
        fprintf(stderr, "%s: n_layer = %d\n", __func__, hparams.n_layer);
        fprintf(stderr, "%s: n_rot   = %d\n", __func__, hparams.n_rot);
        fprintf(stderr, "%s: f16     = %d\n", __func__, hparams.f16);
        fprintf(stderr, "%s: n_ff    = %d\n", __func__, n_ff);
        fprintf(stderr, "%s: n_parts = %d\n", __func__, n_parts);
    }

    // load vocab
    {
        std::string word;
        vocab.id_to_token.resize(model.hparams.n_vocab);
        std::vector<char> tmp(64);

        for (int i = 0; i < model.hparams.n_vocab; i++) {
            uint32_t len;
            fin.read((char *) &len, sizeof(len));

            word.resize(len);
            if (len > 0) {
                tmp.resize(len);
                fin.read(tmp.data(), len);
                word.assign(tmp.data(), len);
            } else {
                word.clear();
            }

            float score;
            fin.read((char *) &score, sizeof(score));

            vocab.token_to_id[word] = i;

            auto &tok_score = vocab.id_to_token[i];
            tok_score.tok = word;
            tok_score.score = score;
        }
    }

    // for the big tensors, we have the option to store the data in 16-bit floats or quantized
    // in order to save memory and also to speed up the computation
    // wtype is for per-layer weights, while vtype is for other weights
    ggml_type wtype, vtype;
    switch (model.hparams.f16) {
        case 0: wtype = vtype = GGML_TYPE_F32;  break;
        case 1: wtype = vtype = GGML_TYPE_F16;  break;
        case 2: wtype = vtype = GGML_TYPE_Q4_0; break;
        case 3: wtype = vtype = GGML_TYPE_Q4_1; break;
        case 4: wtype = GGML_TYPE_Q4_1; vtype = GGML_TYPE_F16; break;
        default:
                {
                    fprintf(stderr, "%s: invalid model file '%s' (bad f16 value %d)\n",
                            __func__, fname.c_str(), model.hparams.f16);
                    return false;
                }
    }

    auto & ctx = model.ctx;

    size_t ctx_size = 0;

    {
        const auto & hparams = model.hparams;

        const int n_embd  = hparams.n_embd;
        const int n_layer = hparams.n_layer;
        const int n_ctx   = hparams.n_ctx;
        const int n_vocab = hparams.n_vocab;

        ctx_size += n_embd*n_vocab*ggml_type_sizef(vtype); // tok_embeddings

        ctx_size += n_embd*ggml_type_sizef(GGML_TYPE_F32); // norm

        ctx_size += n_embd*n_vocab*ggml_type_sizef(vtype); // output

        ctx_size += n_layer*(n_embd*ggml_type_sizef(GGML_TYPE_F32)); // attention_norm

        ctx_size += n_layer*(n_embd*n_embd*ggml_type_sizef(wtype)); // wq
        ctx_size += n_layer*(n_embd*n_embd*ggml_type_sizef(wtype)); // wk
        ctx_size += n_layer*(n_embd*n_embd*ggml_type_sizef(wtype)); // wv
        ctx_size += n_layer*(n_embd*n_embd*ggml_type_sizef(wtype)); // wo

        ctx_size += n_layer*(n_embd*ggml_type_sizef(GGML_TYPE_F32)); // ffn_norm

        ctx_size += n_layer*(n_ff*n_embd*ggml_type_sizef(wtype)); // w1
        ctx_size += n_layer*(n_ff*n_embd*ggml_type_sizef(wtype)); // w2
        ctx_size += n_layer*(n_ff*n_embd*ggml_type_sizef(wtype)); // w3

        ctx_size += n_ctx*n_layer*n_embd*ggml_type_sizef(memory_type); // memory_k
        ctx_size += n_ctx*n_layer*n_embd*ggml_type_sizef(memory_type); // memory_v

        ctx_size += (5 + 10*n_layer)*256; // object overhead

        fprintf(stderr, "%s: ggml ctx size = %6.2f MB\n", __func__, ctx_size/(1024.0*1024.0));
    }

    // create the ggml context
    {
        struct ggml_init_params params = {
            /*.mem_size   =*/ ctx_size,
            /*.mem_buffer =*/ NULL,
        };

        model.ctx = ggml_init(params);
        if (!model.ctx) {
            fprintf(stderr, "%s: ggml_init() failed\n", __func__);
            return false;
        }
    }

    // prepare memory for the weights
    {
        const auto & hparams = model.hparams;

        const int n_embd  = hparams.n_embd;
        const int n_layer = hparams.n_layer;
        const int n_vocab = hparams.n_vocab;

        model.layers.resize(n_layer);

        model.tok_embeddings = ggml_new_tensor_2d(ctx, vtype, n_embd, n_vocab);

        model.norm   = ggml_new_tensor_1d(ctx, GGML_TYPE_F32, n_embd);
        model.output = ggml_new_tensor_2d(ctx, vtype,         n_embd, n_vocab);

        // map by name
        model.tensors["tok_embeddings.weight"] = model.tok_embeddings;

        model.tensors["norm.weight"]   = model.norm;
        model.tensors["output.weight"] = model.output;

        for (int i = 0; i < n_layer; ++i) {
            auto & layer = model.layers[i];

            layer.attention_norm = ggml_new_tensor_1d(ctx, GGML_TYPE_F32, n_embd);

            layer.wq = ggml_new_tensor_2d(ctx, wtype, n_embd, n_embd);
            layer.wk = ggml_new_tensor_2d(ctx, wtype, n_embd, n_embd);
            layer.wv = ggml_new_tensor_2d(ctx, wtype, n_embd, n_embd);
            layer.wo = ggml_new_tensor_2d(ctx, wtype, n_embd, n_embd);

            layer.ffn_norm = ggml_new_tensor_1d(ctx, GGML_TYPE_F32, n_embd);

            layer.w1 = ggml_new_tensor_2d(ctx, wtype, n_embd,   n_ff);
            layer.w2 = ggml_new_tensor_2d(ctx, wtype,   n_ff, n_embd);
            layer.w3 = ggml_new_tensor_2d(ctx, wtype, n_embd,   n_ff);

            // map by name
            model.tensors["layers." + std::to_string(i) + ".attention_norm.weight"] = layer.attention_norm;

            model.tensors["layers." + std::to_string(i) + ".attention.wq.weight"] = layer.wq;
            model.tensors["layers." + std::to_string(i) + ".attention.wk.weight"] = layer.wk;
            model.tensors["layers." + std::to_string(i) + ".attention.wv.weight"] = layer.wv;
            model.tensors["layers." + std::to_string(i) + ".attention.wo.weight"] = layer.wo;

            model.tensors["layers." + std::to_string(i) + ".ffn_norm.weight"] = layer.ffn_norm;

            model.tensors["layers." + std::to_string(i) + ".feed_forward.w1.weight"] = layer.w1;
            model.tensors["layers." + std::to_string(i) + ".feed_forward.w2.weight"] = layer.w2;
            model.tensors["layers." + std::to_string(i) + ".feed_forward.w3.weight"] = layer.w3;
        }
    }

    // key + value memory
    {
        const auto & hparams = model.hparams;

        const int n_embd  = hparams.n_embd;
        const int n_layer = hparams.n_layer;
        const int n_ctx   = hparams.n_ctx;

        const int n_mem      = n_layer*n_ctx;
        const int n_elements = n_embd*n_mem;

        model.memory_k = ggml_new_tensor_1d(ctx, memory_type, n_elements);
        model.memory_v = ggml_new_tensor_1d(ctx, memory_type, n_elements);

        const size_t memory_size = ggml_nbytes(model.memory_k) + ggml_nbytes(model.memory_v);

        fprintf(stderr, "%s: memory_size = %8.2f MB, n_mem = %d\n", __func__, memory_size/1024.0/1024.0, n_mem);
    }

    const size_t file_offset = fin.tellg();

    fin.close();

    std::vector<uint8_t> tmp;

    for (int i = 0; i < n_parts; ++i) {
        const int part_id = i;
        //const int part_id = n_parts - i - 1;

        std::string fname_part = fname;
        if (i > 0) {
            fname_part += "." + std::to_string(i);
        }

        fprintf(stderr, "%s: loading model part %d/%d from '%s'\n", __func__, i+1, n_parts, fname_part.c_str());

        fin = std::ifstream(fname_part, std::ios::binary);
        fin.rdbuf()->pubsetbuf(f_buf.data(), f_buf.size());
        fin.seekg(file_offset);

        // load weights
        {
            int n_tensors = 0;
            size_t total_size = 0;

            fprintf(stderr, "%s: ", __func__);

            while (true) {
                int32_t n_dims;
                int32_t length;
                int32_t ftype;

                fin.read(reinterpret_cast<char *>(&n_dims), sizeof(n_dims));
                fin.read(reinterpret_cast<char *>(&length), sizeof(length));
                fin.read(reinterpret_cast<char *>(&ftype),  sizeof(ftype));

                if (fin.eof()) {
                    break;
                }

                int32_t nelements = 1;
                int32_t ne[2] = { 1, 1 };
                for (int i = 0; i < n_dims; ++i) {
                    fin.read(reinterpret_cast<char *>(&ne[i]), sizeof(ne[i]));
                    nelements *= ne[i];
                }

                std::string name(length, 0);
                fin.read(&name[0], length);

                if (model.tensors.find(name.data()) == model.tensors.end()) {
                    fprintf(stderr, "%s: unknown tensor '%s' in model file\n", __func__, name.data());
                    return false;
                }

                // split_type = 0: split by columns
                // split_type = 1: split by rows
                int split_type = 0;

                // split_type = 0:
                // regex:
                //   - tok_embeddings.*
                //   - layers.*.attention.wo.weight
                //   - layers.*.feed_forward.w2.weight

                // split_type = 1:
                // regex:
                //   - output.*
                //   - layers.*.attention.wq.weight
                //   - layers.*.attention.wk.weight
                //   - layers.*.attention.wv.weight
                //   - layers.*.feed_forward.w1.weight
                //   - layers.*.feed_forward.w3.weight
                if (name.find("tok_embeddings") != std::string::npos) {
                    split_type = 0;
                } else if (name.find("layers") != std::string::npos) {
                    if (name.find("attention.wo.weight") != std::string::npos) {
                        split_type = 0;
                    } else if (name.find("feed_forward.w2.weight") != std::string::npos) {
                        split_type = 0;
                    } else {
                        split_type = 1;
                    }
                } else if (name.find("output") != std::string::npos) {
                    split_type = 1;
                }

                auto tensor = model.tensors[name.data()];

                if (n_dims == 1) {
                    if (ggml_nelements(tensor) != nelements) {
                        fprintf(stderr, "%s: tensor '%s' has wrong size in model file\n", __func__, name.data());
                        return false;
                    }
                } else {
                    if (ggml_nelements(tensor)/n_parts != nelements) {
                        fprintf(stderr, "%s: tensor '%s' has wrong size in model file\n", __func__, name.data());
                        return false;
                    }
                }

                if (n_dims == 1) {
                    if (tensor->ne[0] != ne[0] || tensor->ne[1] != ne[1]) {
                        fprintf(stderr, "%s: tensor '%s' has wrong shape in model file: got [%d, %d], expected [%d, %d]\n",
                                __func__, name.data(), tensor->ne[0], tensor->ne[1], ne[0], ne[1]);
                        return false;
                    }
                } else {
                    if (split_type == 0) {
                        if (tensor->ne[0]/n_parts != ne[0] || tensor->ne[1] != ne[1]) {
                            fprintf(stderr, "%s: tensor '%s' has wrong shape in model file: got [%d, %d], expected [%d, %d]\n",
                                    __func__, name.data(), tensor->ne[0]/n_parts, tensor->ne[1], ne[0], ne[1]);
                            return false;
                        }
                    } else {
                        if (tensor->ne[0] != ne[0] || tensor->ne[1]/n_parts != ne[1]) {
                            fprintf(stderr, "%s: tensor '%s' has wrong shape in model file: got [%d, %d], expected [%d, %d]\n",
                                    __func__, name.data(), tensor->ne[0], tensor->ne[1]/n_parts, ne[0], ne[1]);
                            return false;
                        }
                    }
                }

                if (0) {
                    static const char * ftype_str[] = { "f32", "f16", "q4_0", "q4_1", };
                    fprintf(stderr, "%24s - [%5d, %5d], type = %6s, split = %d\n", name.data(), ne[0], ne[1], ftype_str[ftype], split_type);
                }

                size_t bpe = 0;

                switch (ftype) {
                    case 0: bpe = ggml_type_size(GGML_TYPE_F32);  break;
                    case 1: bpe = ggml_type_size(GGML_TYPE_F16);  break;
                    case 2: bpe = ggml_type_size(GGML_TYPE_Q4_0); assert(ne[0] % 64 == 0); break;
                    case 3: bpe = ggml_type_size(GGML_TYPE_Q4_1); assert(ne[0] % 64 == 0); break;
                    default:
                            {
                                fprintf(stderr, "%s: unknown ftype %d in model file\n", __func__, ftype);
                                return false;
                            }
                };

                if (n_dims == 1 || n_parts == 1) {
                    if ((nelements*bpe)/ggml_blck_size(tensor->type) != ggml_nbytes(tensor)) {
                        fprintf(stderr, "%s: tensor '%s' has wrong size in model file: got %zu, expected %zu\n",
                                __func__, name.data(), ggml_nbytes(tensor), nelements*bpe);
                        return false;
                    }

                    if (part_id == 0) {
                        fin.read(reinterpret_cast<char *>(tensor->data), ggml_nbytes(tensor));
                    } else {
                        fin.seekg(ggml_nbytes(tensor), std::ios::cur);
                    }

                    total_size += ggml_nbytes(tensor);
                } else {
                    if ((nelements*bpe)/ggml_blck_size(tensor->type) != ggml_nbytes(tensor)/n_parts) {
                        fprintf(stderr, "%s: tensor '%s' has wrong size in model file: got %zu, expected %zu\n",
                                __func__, name.data(), ggml_nbytes(tensor)/n_parts, nelements*bpe);
                        return false;
                    }

                    if (split_type == 0) {
                        const int np0 = ne[0];

                        const size_t row_size = (tensor->ne[0]/ggml_blck_size(tensor->type))*ggml_type_size(tensor->type);
                        assert(row_size == tensor->nb[1]);

                        for (int i1 = 0; i1 < ne[1]; ++i1) {
                            const size_t offset_row = i1*row_size;
                            const size_t offset = offset_row + ((part_id*np0)/ggml_blck_size(tensor->type))*ggml_type_size(tensor->type);
                            fin.read(reinterpret_cast<char *>(tensor->data) + offset, row_size/n_parts);
                        }
                    } else {
                        const int np1 = ne[1];

                        const size_t row_size = (tensor->ne[0]/ggml_blck_size(tensor->type))*ggml_type_size(tensor->type);

                        for (int i1 = 0; i1 < ne[1]; ++i1) {
                            const size_t offset_row = (i1 + part_id*np1)*row_size;
                            fin.read(reinterpret_cast<char *>(tensor->data) + offset_row, row_size);
                        }
                    }

                    total_size += ggml_nbytes(tensor)/n_parts;
                }

                //fprintf(stderr, "%42s - [%5d, %5d], type = %6s, %6.2f MB\n", name.data(), ne[0], ne[1], ftype == 0 ? "float" : "f16", ggml_nbytes(tensor)/1024.0/1024.0);
                if (++n_tensors % 8 == 0) {
                    fprintf(stderr, ".");
                    fflush(stderr);
                }
            }

            fprintf(stderr, " done\n");

            fprintf(stderr, "%s: model size = %8.2f MB / num tensors = %d\n", __func__, total_size/1024.0/1024.0, n_tensors);
        }

        fin.close();
    }

    return true;
}

// Prints the provided embedding vector to stdout
// in a neat format
void display_embedding(const std::vector<float> & embedding_representation){
        fprintf(stdout, "\n[\n");
        for (int j = 0; j < embedding_representation.size()-1 ; j++){
            fprintf(stdout, "%f, ", embedding_representation[j]);
        }
        fprintf(stdout, "%f", embedding_representation[embedding_representation.size()-1]);
        fprintf(stdout, "\n]\n");
}

// evaluate the transformer
//
//   - model:     the model
//   - n_threads: number of threads to use
//   - n_past:    the context size so far
//   - embd_inp:  the embeddings of the tokens in the context
//   - embd_w:    the predicted logits for the next token
//
// The GPT-J model requires about 16MB of memory per input token.
//
bool llama_eval(
        const llama_model & model,
        const int n_threads,
        const int n_past,
<<<<<<< HEAD
        const std::vector<gpt_vocab::id> & embd_inp,
              std::vector<float>         & embd_w,
              size_t                     & mem_per_token,
        const bool embedding_mode) {
=======
        const std::vector<llama_vocab::id> & embd_inp,
              std::vector<float>           & embd_w,
              size_t                       & mem_per_token,
              bool return_all_logits = false) {
>>>>>>> da0e9fe9
    const int N = embd_inp.size();

    const auto & hparams = model.hparams;

    const int n_embd  = hparams.n_embd;
    const int n_layer = hparams.n_layer;
    const int n_ctx   = hparams.n_ctx;
    const int n_head  = hparams.n_head;
    const int n_vocab = hparams.n_vocab;
    const int n_rot   = hparams.n_embd/hparams.n_head;

    // TODO: check if this size scales with n_ctx linearly and remove constant. somehow I feel it wasn't the case
    // static size_t buf_size = hparams.n_ctx*1024*1024;
    static size_t buf_size = 512u*1024*1024;
    static void * buf = malloc(buf_size);

    if (mem_per_token > 0 && mem_per_token*N > buf_size) {
        const size_t buf_size_new = 1.3*(mem_per_token*N); // add 30% to account for ggml object overhead
        //fprintf(stderr, "\n%s: reallocating buffer from %zu to %zu bytes\n", __func__, buf_size, buf_size_new);

        // reallocate
        buf_size = buf_size_new;
        buf = realloc(buf, buf_size);
        if (buf == nullptr) {
            fprintf(stderr, "%s: failed to allocate %zu bytes\n", __func__, buf_size);
            return false;
        }
    }

    struct ggml_init_params params = {
        /*.mem_size   =*/ buf_size,
        /*.mem_buffer =*/ buf,
    };

    struct ggml_context * ctx0 = ggml_init(params);
    ggml_cgraph gf = {};
    gf.n_threads = n_threads;

    struct ggml_tensor * embd = ggml_new_tensor_1d(ctx0, GGML_TYPE_I32, N);
    memcpy(embd->data, embd_inp.data(), N*ggml_element_size(embd));

    struct ggml_tensor * inpL = ggml_get_rows(ctx0, model.tok_embeddings, embd);

    for (int il = 0; il < n_layer; ++il) {
        struct ggml_tensor * inpSA = inpL;

        struct ggml_tensor * cur;

        // norm
        {
            cur = ggml_rms_norm(ctx0, inpL);

            // cur = attention_norm*cur
            cur = ggml_mul(ctx0,
                        ggml_repeat(ctx0, model.layers[il].attention_norm, cur),
                        cur);
        }

        // self-attention
        {
            struct ggml_tensor * Qcur = ggml_mul_mat(ctx0, model.layers[il].wq, cur);
            struct ggml_tensor * Kcur = ggml_mul_mat(ctx0, model.layers[il].wk, cur);
            struct ggml_tensor * Vcur = ggml_mul_mat(ctx0, model.layers[il].wv, cur);

            // store key and value to memory
            if (N >= 1) {
                struct ggml_tensor * k = ggml_view_1d(ctx0, model.memory_k, N*n_embd, (ggml_element_size(model.memory_k)*n_embd)*(il*n_ctx + n_past));
                struct ggml_tensor * v = ggml_view_1d(ctx0, model.memory_v, N*n_embd, (ggml_element_size(model.memory_v)*n_embd)*(il*n_ctx + n_past));

                ggml_build_forward_expand(&gf, ggml_cpy(ctx0, Kcur, k));
                ggml_build_forward_expand(&gf, ggml_cpy(ctx0, Vcur, v));
            }

            // Q = Qcur.contiguous().view(n_embd/n_head, n_head, N).permute(0, 2, 1, 3)
            struct ggml_tensor * Q =
                ggml_permute(ctx0,
                        ggml_rope(ctx0,
                            ggml_cpy(ctx0,
                                Qcur,
                                ggml_new_tensor_3d(ctx0, GGML_TYPE_F32, n_embd/n_head, n_head, N)),
                            n_past, n_rot, 0),
                        0, 2, 1, 3);

            // K = Kmem.view(n_embd/n_head, n_head, n_past + N).permute(0, 2, 1, 3)
            struct ggml_tensor * K =
                ggml_permute(ctx0,
                        ggml_rope(ctx0,
                            ggml_reshape_3d(ctx0,
                                ggml_view_1d(ctx0, model.memory_k, (n_past + N)*n_embd, il*n_ctx*ggml_element_size(model.memory_k)*n_embd),
                                n_embd/n_head, n_head, n_past + N),
                            n_past, n_rot, 1),
                        0, 2, 1, 3);

            // K * Q
            struct ggml_tensor * KQ = ggml_mul_mat(ctx0, K, Q);

            // KQ_scaled = KQ / sqrt(n_embd/n_head)
            struct ggml_tensor * KQ_scaled =
                ggml_scale(ctx0,
                        KQ,
                        ggml_new_f32(ctx0, 1.0f/sqrt(float(n_embd)/n_head))
                        );

            // KQ_masked = mask_past(KQ_scaled)
            struct ggml_tensor * KQ_masked = ggml_diag_mask_inf(ctx0, KQ_scaled, n_past);

            // KQ = soft_max(KQ_masked)
            struct ggml_tensor * KQ_soft_max = ggml_soft_max(ctx0, KQ_masked);

            // V_trans = Vmem.view(n_embd/n_head, n_head, n_past + N).permute(1, 2, 0, 3).contiguous()
            struct ggml_tensor * V_trans =
                ggml_permute(ctx0,
                        ggml_reshape_3d(ctx0,
                            ggml_view_1d(ctx0, model.memory_v, (n_past + N)*n_embd, il*n_ctx*ggml_element_size(model.memory_v)*n_embd),
                            n_embd/n_head, n_head, n_past + N),
                        1, 2, 0, 3);

            // KQV = transpose(V) * KQ_soft_max
            struct ggml_tensor * KQV = ggml_mul_mat(ctx0, V_trans, KQ_soft_max);

            // KQV_merged = KQV.permute(0, 2, 1, 3)
            struct ggml_tensor * KQV_merged = ggml_permute(ctx0, KQV, 0, 2, 1, 3);

            // cur = KQV_merged.contiguous().view(n_embd, N)
            cur = ggml_cpy(ctx0,
                    KQV_merged,
                    ggml_new_tensor_2d(ctx0, GGML_TYPE_F32, n_embd, N));

            // projection (no bias)
            cur = ggml_mul_mat(ctx0,
                    model.layers[il].wo,
                    cur);
        }

        struct ggml_tensor * inpFF = ggml_add(ctx0, cur, inpSA);

        // feed-forward network
        {
            // norm
            {
                cur = ggml_rms_norm(ctx0, inpFF);

                // cur = ffn_norm*cur
                cur = ggml_mul(ctx0,
                        ggml_repeat(ctx0, model.layers[il].ffn_norm, cur),
                        cur);
            }

            struct ggml_tensor * tmp = ggml_mul_mat(ctx0,
                    model.layers[il].w3,
                    cur);


            cur = ggml_mul_mat(ctx0,
                    model.layers[il].w1,
                    cur);

            // SILU activation
            cur = ggml_silu(ctx0, cur);

            cur = ggml_mul(ctx0, cur, tmp);

            cur = ggml_mul_mat(ctx0,
                    model.layers[il].w2,
                    cur);
        }

        cur  = ggml_add(ctx0, cur, inpFF);

        // input for next layer
        inpL = cur;
    }

    // norm
    {
        inpL = ggml_rms_norm(ctx0, inpL);

        // inpL = norm*inpL
        inpL = ggml_mul(ctx0,
                    ggml_repeat(ctx0, model.norm, inpL),
                    inpL);
    }
<<<<<<< HEAD
    
    if(!embedding_mode){
        // lm_head
        {
            inpL = ggml_mul_mat(ctx0, model.output, inpL);
        }
        // logits -> probs
        //inpL = ggml_soft_max(ctx0, inpL);

        // run the computation
        ggml_build_forward_expand(&gf, inpL);
        ggml_graph_compute       (ctx0, &gf);
        
        //if (n_past%100 == 0) {
        //    ggml_graph_print   (&gf);
        //    ggml_graph_dump_dot(&gf, NULL, "gpt-2.dot");
        //}

        //embd_w.resize(n_vocab*N);
        //memcpy(embd_w.data(), ggml_get_data(inpL), sizeof(float)*n_vocab*N);

        // return result for just the last token
        embd_w.resize(n_vocab);
        memcpy(embd_w.data(), (float *) ggml_get_data(inpL) + (n_vocab*(N-1)), sizeof(float)*n_vocab);
        if (mem_per_token == 0) {
            mem_per_token = ggml_used_mem(ctx0)/N;
        }
        //fprintf(stderr, "used_mem = %zu\n", ggml_used_mem(ctx0));

        ggml_free(ctx0);
        return true;
    } else {
        // capture input sentence embedding
            ggml_build_forward_expand(&gf, inpL);
            ggml_graph_compute       (ctx0, &gf);
            std::vector<float> embedding_representation;    
            embedding_representation.resize(n_embd);
            memcpy(embedding_representation.data(), (float *) ggml_get_data(inpL) + (n_embd * (N - 1)), sizeof(float) * n_embd);
            display_embedding(embedding_representation);
            ggml_free(ctx0);
            return true;
=======

    // lm_head
    {
        inpL = ggml_mul_mat(ctx0, model.output, inpL);
    }

    // logits -> probs
    //inpL = ggml_soft_max(ctx0, inpL);

    // run the computation
    ggml_build_forward_expand(&gf, inpL);
    ggml_graph_compute       (ctx0, &gf);

    //if (n_past%100 == 0) {
    //    ggml_graph_print   (&gf);
    //    ggml_graph_dump_dot(&gf, NULL, "gpt-2.dot");
    //}

    //embd_w.resize(n_vocab*N);
    //memcpy(embd_w.data(), ggml_get_data(inpL), sizeof(float)*n_vocab*N);

    if (return_all_logits) {
        embd_w.resize(n_vocab * N);
        memcpy(embd_w.data(), (float *) ggml_get_data(inpL), sizeof(float)*n_vocab*N);
    } else {
        // return result for just the last token
        embd_w.resize(n_vocab);
        memcpy(embd_w.data(), (float *) ggml_get_data(inpL) + (n_vocab*(N-1)), sizeof(float)*n_vocab);
    }

    if (mem_per_token == 0) {
        mem_per_token = ggml_used_mem(ctx0)/N;
>>>>>>> da0e9fe9
    }
    
}

std::vector<double> softmax(const std::vector<float>& logits) {
    std::vector<double> probs(logits.size());
    float max_logit = logits[0];
    for (float v : logits) max_logit = std::max(max_logit, v);
    double sum_exp = 0.0;
    for (size_t i = 0; i < logits.size(); i++) {
        // Subtract the maximum logit value from the current logit value for numerical stability
        float logit = logits[i] - max_logit;
        double exp_logit = std::exp(logit);
        sum_exp += exp_logit;
        probs[i] = exp_logit;
    }
    for (size_t i = 0; i < probs.size(); i++) probs[i] /= sum_exp;
    return probs;
}

void perplexity(const llama_vocab &vocab, const llama_model &model, const gpt_params &params, size_t mem_per_token) {
    // Download: https://s3.amazonaws.com/research.metamind.io/wikitext/wikitext-2-raw-v1.zip?ref=salesforce-research
    // Run `./main --perplexity -m models/7B/ggml-model-q4_0.bin -f wiki.test.raw`
    // Output: `perplexity: 13.5106 [114/114]`
    std::vector<llama_vocab::id> tokens = ::llama_tokenize(vocab, params.prompt, true);

    int count = 0;
    double nll = 0.0;
    int seq_count = tokens.size() / params.n_ctx;
    printf("Calculating perplexity over %d chunks\n", seq_count);
    for (int i = 0; i < seq_count; ++i) {
        int start = i * params.n_ctx;
        int end = start + params.n_ctx - 1;
        std::vector<llama_vocab::id> embd(tokens.begin() + start, tokens.begin() + end);
        std::vector<float> logits;
        auto start_t = std::chrono::high_resolution_clock::now();
        if (!llama_eval(model, params.n_threads, 0, embd, logits, mem_per_token, true)) {
            fprintf(stderr, "Failed to predict\n");
            return;
        }
        auto end_t = std::chrono::high_resolution_clock::now();
        if (i == 0) {
            double seconds = std::chrono::duration<double>(end_t - start_t).count();
            printf("%.2f seconds per pass - ETA %.2f hours\n", seconds, (seconds * seq_count) / (60.0*60.0));
        }
        // We get the logits for all the tokens in the context window (params.n_ctx)
        // from llama_eval above.  Now, based on https://huggingface.co/docs/transformers/perplexity,
        // calculate the perplexity over the last half the window (so the model always has
        // some context to predict the token).
        //
        // We rely on the fact that attention in the forward pass only looks at previous
        // tokens here, so the logits returned for each token are an accurate representation
        // of what the model would have predicted at that point.
        //
        // Example, we have a context window of 512, we will compute perplexity for each of the
        // last 256 tokens.  Then, we split the input up into context window size chunks to
        // process the entire prompt.
        for (int j = params.n_ctx / 2; j < params.n_ctx - 1; ++j) {
            // Calculate probability of next token, given the previous ones.
            int n_vocab = model.hparams.n_vocab;
            std::vector<float> tok_logits(
                logits.begin() + j * n_vocab,
                logits.begin() + (j + 1) * n_vocab);
            double prob = softmax(tok_logits)[tokens[start + j + 1]];
            nll += -std::log(prob);
            ++count;
        }
        // perplexity is e^(average negative log-likelihood)
        printf("[%d]%.4lf,", i + 1, std::exp(nll / count));
        fflush(stdout);
    }
    printf("\n");
}

static bool is_interacting = false;

#if defined (__unix__) || (defined (__APPLE__) && defined (__MACH__)) || defined (_WIN32)
void sigint_handler(int signo) {
    set_console_state(CONSOLE_STATE_DEFAULT);
    printf("\n"); // this also force flush stdout.
    if (signo == SIGINT) {
        if (!is_interacting) {
            is_interacting=true;
        } else {
            _exit(130);
        }
    }
}
#endif

const char * llama_print_system_info(void) {
    static std::string s;

    s  = "";
    s += "AVX = "       + std::to_string(ggml_cpu_has_avx())       + " | ";
    s += "AVX2 = "      + std::to_string(ggml_cpu_has_avx2())      + " | ";
    s += "AVX512 = "    + std::to_string(ggml_cpu_has_avx512())    + " | ";
    s += "FMA = "       + std::to_string(ggml_cpu_has_fma())       + " | ";
    s += "NEON = "      + std::to_string(ggml_cpu_has_neon())      + " | ";
    s += "ARM_FMA = "   + std::to_string(ggml_cpu_has_arm_fma())   + " | ";
    s += "F16C = "      + std::to_string(ggml_cpu_has_f16c())      + " | ";
    s += "FP16_VA = "   + std::to_string(ggml_cpu_has_fp16_va())   + " | ";
    s += "WASM_SIMD = " + std::to_string(ggml_cpu_has_wasm_simd()) + " | ";
    s += "BLAS = "      + std::to_string(ggml_cpu_has_blas())      + " | ";
    s += "SSE3 = "      + std::to_string(ggml_cpu_has_sse3())      + " | ";
    s += "VSX = "       + std::to_string(ggml_cpu_has_vsx())       + " | ";

    return s.c_str();
}

int main(int argc, char ** argv) {
    ggml_time_init();
    const int64_t t_main_start_us = ggml_time_us();

    gpt_params params;
    params.model = "models/llama-7B/ggml-model.bin";

    if (gpt_params_parse(argc, argv, params) == false) {
        return 1;
    }

    if (params.n_ctx > 2048) {
        fprintf(stderr, "%s: warning: model does not support context sizes greater than 2048 tokens (%d specified);"
                "expect poor results\n", __func__, params.n_ctx);
    }

    if (params.seed < 0) {
        params.seed = time(NULL);
    }

    fprintf(stderr, "%s: seed = %d\n", __func__, params.seed);

    std::mt19937 rng(params.seed);
    if (params.random_prompt) {
        params.prompt = gpt_random_prompt(rng);
    }

    // save choice to use color for later
    // (note for later: this is a slightly awkward choice)
    con_use_color = params.use_color;

//    params.prompt = R"(// this function checks if the number n is prime
//bool is_prime(int n) {)";

    int64_t t_load_us = 0;

    llama_vocab vocab;
    llama_model model;

    // load the model
    {
        const ggml_type memory_type = params.memory_f16 ? GGML_TYPE_F16 : GGML_TYPE_F32;
        const int64_t t_start_us = ggml_time_us();
        if (!llama_model_load(params.model, model, vocab, params.n_ctx, params.n_parts, memory_type)) {
            fprintf(stderr, "%s: failed to load model from '%s'\n", __func__, params.model.c_str());
            return 1;
        }

        t_load_us = ggml_time_us() - t_start_us;
    }

    // print system information
    {
        fprintf(stderr, "\n");
        fprintf(stderr, "system_info: n_threads = %d / %d | %s\n",
                params.n_threads, std::thread::hardware_concurrency(), llama_print_system_info());
    }

    std::vector<float> logits;

    // determine the required inference memory per token:
    size_t mem_per_token = 0;
    llama_eval(model, params.n_threads, 0, { 0, 1, 2, 3 }, logits, mem_per_token);

    if (params.perplexity) {
        perplexity(vocab, model, params, mem_per_token);
        exit(0);
    }

    int n_past = 0;

    int64_t t_sample_us  = 0;
    int64_t t_predict_us = 0;

    // Add a space in front of the first character to match OG llama tokenizer behavior
    params.prompt.insert(0, 1, ' ');
    // tokenize the prompt
    std::vector<llama_vocab::id> embd_inp = ::llama_tokenize(vocab, params.prompt, true);

    params.n_predict = std::min(params.n_predict, model.hparams.n_ctx - (int) embd_inp.size());

    // prefix & suffix for instruct mode
    const std::vector<llama_vocab::id> inp_pfx = ::llama_tokenize(vocab, "\n\n### Instruction:\n\n", true);
    const std::vector<llama_vocab::id> inp_sfx = ::llama_tokenize(vocab, "\n\n### Response:\n\n", false);

    // in instruct mode, we inject a prefix and a suffix to each input by the user
    if (params.instruct) {
        params.interactive = true;
        params.antiprompt.push_back("### Instruction:\n\n");
    }

    // enable interactive mode if reverse prompt is specified
    if (params.antiprompt.size() != 0) {
        params.interactive = true;
    }

    fprintf(stderr, "\n");
    fprintf(stderr, "%s: prompt: '%s'\n", __func__, params.prompt.c_str());
    fprintf(stderr, "%s: number of tokens in prompt = %zu\n", __func__, embd_inp.size());
    for (int i = 0; i < (int) embd_inp.size(); i++) {
        fprintf(stderr, "%6d -> '%s'\n", embd_inp[i], vocab.id_to_token.at(embd_inp[i]).tok.c_str());
    }
    fprintf(stderr, "\n");
    if (params.interactive) {
#if defined (__unix__) || (defined (__APPLE__) && defined (__MACH__))
        struct sigaction sigint_action;
        sigint_action.sa_handler = sigint_handler;
        sigemptyset (&sigint_action.sa_mask);
        sigint_action.sa_flags = 0;
        sigaction(SIGINT, &sigint_action, NULL);
#elif defined (_WIN32)
        signal(SIGINT, sigint_handler);
#endif

        fprintf(stderr, "%s: interactive mode on.\n", __func__);

        if(params.antiprompt.size()) {
            for (auto antiprompt : params.antiprompt) {
                fprintf(stderr, "Reverse prompt: '%s'\n", antiprompt.c_str());
            }
        }
    }
    fprintf(stderr, "sampling parameters: temp = %f, top_k = %d, top_p = %f, repeat_last_n = %i, repeat_penalty = %f\n", params.temp, params.top_k, params.top_p, params.repeat_last_n, params.repeat_penalty);
    fprintf(stderr, "\n\n");

<<<<<<< HEAD
    std::vector<gpt_vocab::id> embd;

    // determine the required inference memory per token:
    size_t mem_per_token = 0;
    llama_eval(model, params.n_threads, 0, { 0, 1, 2, 3 }, logits, mem_per_token, false);
=======
    std::vector<llama_vocab::id> embd;
>>>>>>> da0e9fe9

    int last_n_size = params.repeat_last_n;
    std::vector<llama_vocab::id> last_n_tokens(last_n_size);
    std::fill(last_n_tokens.begin(), last_n_tokens.end(), 0);

    if (params.interactive) {
        fprintf(stderr, "== Running in interactive mode. ==\n"
#if defined (__unix__) || (defined (__APPLE__) && defined (__MACH__)) || defined (_WIN32)
               " - Press Ctrl+C to interject at any time.\n"
#endif
               " - Press Return to return control to LLaMa.\n"
               " - If you want to submit another line, end your input in '\\'.\n\n");
        is_interacting = true;
    }

    int input_consumed = 0;
    bool input_noecho = false;

    int remaining_tokens = params.n_predict;

#if defined (_WIN32)
  if (params.use_color) {
        // Enable ANSI colors on Windows 10+
        unsigned long dwMode = 0;
        void* hConOut = GetStdHandle((unsigned long)-11); // STD_OUTPUT_HANDLE (-11)
        if (hConOut && hConOut != (void*)-1 && GetConsoleMode(hConOut, &dwMode) && !(dwMode & 0x4)) {
            SetConsoleMode(hConOut, dwMode | 0x4); // ENABLE_VIRTUAL_TERMINAL_PROCESSING (0x4)
        }
    }
#endif
    // the first thing we will do is to output the prompt, so set color accordingly
    set_console_state(CONSOLE_STATE_PROMPT);

<<<<<<< HEAD
    if (params.embedding){
        embd = embd_inp;
        if (embd.size() > 0) {
            const int64_t t_start_us = ggml_time_us(); 
            if (!llama_eval(model, params.n_threads, n_past, embd, logits, mem_per_token, true)) {
                    fprintf(stderr, "Failed to predict\n");
                    return 1;
            }
        }

        if (params.use_color) {
            printf(ANSI_COLOR_RESET);
        }
        return 0;
    }

    while (remaining_tokens > 0) {
=======
    while (remaining_tokens > 0 || params.interactive) {
>>>>>>> da0e9fe9
        // predict
        if (embd.size() > 0) {
            const int64_t t_start_us = ggml_time_us();

            if (!llama_eval(model, params.n_threads, n_past, embd, logits, mem_per_token, false)) {
                fprintf(stderr, "Failed to predict\n");
                return 1;
            }

            t_predict_us += ggml_time_us() - t_start_us;
        }

        n_past += embd.size();
        embd.clear();

        if ((int) embd_inp.size() <= input_consumed) {
            // out of user input, sample next token
            const float top_k = params.top_k;
            const float top_p = params.top_p;
            const float temp  = params.temp;
            const float repeat_penalty = params.repeat_penalty;

            const int n_vocab = model.hparams.n_vocab;

            llama_vocab::id id = 0;

            {
                const int64_t t_start_sample_us = ggml_time_us();

                if (params.ignore_eos) {
                    // set the logit of the eos token to zero to avoid sampling it
                    logits[logits.size() - n_vocab + EOS_TOKEN_ID] = 0;
                }

                id = llama_sample_top_p_top_k(vocab, logits.data() + (logits.size() - n_vocab), last_n_tokens, repeat_penalty, top_k, top_p, temp, rng);

                last_n_tokens.erase(last_n_tokens.begin());
                last_n_tokens.push_back(id);

                t_sample_us += ggml_time_us() - t_start_sample_us;
            }

            // add it to the context
            embd.push_back(id);

            // echo this to console
            input_noecho = false;

            // decrement remaining sampling budget
            --remaining_tokens;
        } else {
            // some user input remains from prompt or interaction, forward it to processing
            while ((int) embd_inp.size() > input_consumed) {
                embd.push_back(embd_inp[input_consumed]);
                last_n_tokens.erase(last_n_tokens.begin());
                last_n_tokens.push_back(embd_inp[input_consumed]);
                ++input_consumed;
                if ((int) embd.size() >= params.n_batch) {
                    break;
                }
            }
        }

        // display text
        if (!input_noecho) {
            for (auto id : embd) {
                printf("%s", vocab.id_to_token[id].tok.c_str());
            }
            fflush(stdout);
        }
        // reset color to default if we there is no pending user input
        if (!input_noecho && (int)embd_inp.size() == input_consumed) {
            set_console_state(CONSOLE_STATE_DEFAULT);
        }

        // in interactive mode, and not currently processing queued inputs;
        // check if we should prompt the user for more
        if (params.interactive && (int) embd_inp.size() <= input_consumed) {
            // check for reverse prompt
            std::string last_output;
            for (auto id : last_n_tokens) {
                last_output += vocab.id_to_token[id].tok;
            }

            // Check if each of the reverse prompts appears at the end of the output.
            for (std::string antiprompt : params.antiprompt) {
                if (last_output.find(antiprompt.c_str(), last_output.length() - antiprompt.length(), antiprompt.length()) != std::string::npos) {
                    is_interacting = true;
                    break;
                }
            }
            if (is_interacting) {
                // potentially set color to indicate we are taking user input
                set_console_state(CONSOLE_STATE_USER_INPUT);

                if (params.instruct) {
                    input_consumed = embd_inp.size();
                    embd_inp.insert(embd_inp.end(), inp_pfx.begin(), inp_pfx.end());

                    printf("\n> ");
                }

                std::string buffer;
                std::string line;
                bool another_line = true;
                do {
                    std::getline(std::cin, line);
                    if (line.empty() || line.back() != '\\') {
                        another_line = false;
                    } else {
                        line.pop_back(); // Remove the continue character
                    }
                    buffer += line + '\n'; // Append the line to the result
                } while (another_line);

                // done taking input, reset color
                set_console_state(CONSOLE_STATE_DEFAULT);

                std::vector<llama_vocab::id> line_inp = ::llama_tokenize(vocab, buffer, false);
                embd_inp.insert(embd_inp.end(), line_inp.begin(), line_inp.end());

                if (params.instruct) {
                    embd_inp.insert(embd_inp.end(), inp_sfx.begin(), inp_sfx.end());
                }

                remaining_tokens -= line_inp.size();

                input_noecho = true; // do not echo this again
            }
            is_interacting = false;
        }

        // end of text token
        if (embd.back() == EOS_TOKEN_ID) {
            if (params.interactive) {
                is_interacting = true;
            } else {
                fprintf(stderr, " [end of text]\n");
                break;
            }
        }

        // In interactive mode, respect the maximum number of tokens and drop back to user input when reached.
        if (params.interactive && remaining_tokens <= 0) {
            remaining_tokens = params.n_predict;
            is_interacting = true;
        }
    }

#if defined (_WIN32)
    signal(SIGINT, SIG_DFL);
#endif

    // report timing
    {
        const int64_t t_main_end_us = ggml_time_us();

        fprintf(stderr, "\n\n");
        fprintf(stderr, "%s: mem per token = %8zu bytes\n", __func__, mem_per_token);
        fprintf(stderr, "%s:     load time = %8.2f ms\n", __func__, t_load_us/1000.0f);
        fprintf(stderr, "%s:   sample time = %8.2f ms\n", __func__, t_sample_us/1000.0f);
        fprintf(stderr, "%s:  predict time = %8.2f ms / %.2f ms per token\n", __func__, t_predict_us/1000.0f, t_predict_us/1000.0f/n_past);
        fprintf(stderr, "%s:    total time = %8.2f ms\n", __func__, (t_main_end_us - t_main_start_us)/1000.0f);
    }

    ggml_free(model.ctx);

    set_console_state(CONSOLE_STATE_DEFAULT);

    return 0;
}<|MERGE_RESOLUTION|>--- conflicted
+++ resolved
@@ -609,17 +609,12 @@
         const llama_model & model,
         const int n_threads,
         const int n_past,
-<<<<<<< HEAD
-        const std::vector<gpt_vocab::id> & embd_inp,
-              std::vector<float>         & embd_w,
-              size_t                     & mem_per_token,
-        const bool embedding_mode) {
-=======
         const std::vector<llama_vocab::id> & embd_inp,
               std::vector<float>           & embd_w,
               size_t                       & mem_per_token,
-              bool return_all_logits = false) {
->>>>>>> da0e9fe9
+        const bool embedding_mode,
+              bool return_all_logits = false
+              ) {
     const int N = embd_inp.size();
 
     const auto & hparams = model.hparams;
@@ -802,20 +797,20 @@
                     ggml_repeat(ctx0, model.norm, inpL),
                     inpL);
     }
-<<<<<<< HEAD
     
     if(!embedding_mode){
         // lm_head
         {
             inpL = ggml_mul_mat(ctx0, model.output, inpL);
         }
+
         // logits -> probs
         //inpL = ggml_soft_max(ctx0, inpL);
 
         // run the computation
         ggml_build_forward_expand(&gf, inpL);
         ggml_graph_compute       (ctx0, &gf);
-        
+
         //if (n_past%100 == 0) {
         //    ggml_graph_print   (&gf);
         //    ggml_graph_dump_dot(&gf, NULL, "gpt-2.dot");
@@ -824,18 +819,22 @@
         //embd_w.resize(n_vocab*N);
         //memcpy(embd_w.data(), ggml_get_data(inpL), sizeof(float)*n_vocab*N);
 
-        // return result for just the last token
-        embd_w.resize(n_vocab);
-        memcpy(embd_w.data(), (float *) ggml_get_data(inpL) + (n_vocab*(N-1)), sizeof(float)*n_vocab);
+        if (return_all_logits) {
+            embd_w.resize(n_vocab * N);
+            memcpy(embd_w.data(), (float *) ggml_get_data(inpL), sizeof(float)*n_vocab*N);
+        } else {
+            // return result for just the last token
+            embd_w.resize(n_vocab);
+            memcpy(embd_w.data(), (float *) ggml_get_data(inpL) + (n_vocab*(N-1)), sizeof(float)*n_vocab);
+        }
+
         if (mem_per_token == 0) {
             mem_per_token = ggml_used_mem(ctx0)/N;
         }
-        //fprintf(stderr, "used_mem = %zu\n", ggml_used_mem(ctx0));
-
         ggml_free(ctx0);
         return true;
     } else {
-        // capture input sentence embedding
+            // capture input sentence embedding
             ggml_build_forward_expand(&gf, inpL);
             ggml_graph_compute       (ctx0, &gf);
             std::vector<float> embedding_representation;    
@@ -844,41 +843,8 @@
             display_embedding(embedding_representation);
             ggml_free(ctx0);
             return true;
-=======
-
-    // lm_head
-    {
-        inpL = ggml_mul_mat(ctx0, model.output, inpL);
-    }
-
-    // logits -> probs
-    //inpL = ggml_soft_max(ctx0, inpL);
-
-    // run the computation
-    ggml_build_forward_expand(&gf, inpL);
-    ggml_graph_compute       (ctx0, &gf);
-
-    //if (n_past%100 == 0) {
-    //    ggml_graph_print   (&gf);
-    //    ggml_graph_dump_dot(&gf, NULL, "gpt-2.dot");
-    //}
-
-    //embd_w.resize(n_vocab*N);
-    //memcpy(embd_w.data(), ggml_get_data(inpL), sizeof(float)*n_vocab*N);
-
-    if (return_all_logits) {
-        embd_w.resize(n_vocab * N);
-        memcpy(embd_w.data(), (float *) ggml_get_data(inpL), sizeof(float)*n_vocab*N);
-    } else {
-        // return result for just the last token
-        embd_w.resize(n_vocab);
-        memcpy(embd_w.data(), (float *) ggml_get_data(inpL) + (n_vocab*(N-1)), sizeof(float)*n_vocab);
-    }
-
-    if (mem_per_token == 0) {
-        mem_per_token = ggml_used_mem(ctx0)/N;
->>>>>>> da0e9fe9
-    }
+        }
+    
     
 }
 
@@ -914,7 +880,7 @@
         std::vector<llama_vocab::id> embd(tokens.begin() + start, tokens.begin() + end);
         std::vector<float> logits;
         auto start_t = std::chrono::high_resolution_clock::now();
-        if (!llama_eval(model, params.n_threads, 0, embd, logits, mem_per_token, true)) {
+        if (!llama_eval(model, params.n_threads, 0, embd, logits, mem_per_token, false, true)) {
             fprintf(stderr, "Failed to predict\n");
             return;
         }
@@ -1050,7 +1016,7 @@
 
     // determine the required inference memory per token:
     size_t mem_per_token = 0;
-    llama_eval(model, params.n_threads, 0, { 0, 1, 2, 3 }, logits, mem_per_token);
+    llama_eval(model, params.n_threads, 0, { 0, 1, 2, 3 }, logits, mem_per_token, false);
 
     if (params.perplexity) {
         perplexity(vocab, model, params, mem_per_token);
@@ -1113,15 +1079,8 @@
     fprintf(stderr, "sampling parameters: temp = %f, top_k = %d, top_p = %f, repeat_last_n = %i, repeat_penalty = %f\n", params.temp, params.top_k, params.top_p, params.repeat_last_n, params.repeat_penalty);
     fprintf(stderr, "\n\n");
 
-<<<<<<< HEAD
-    std::vector<gpt_vocab::id> embd;
-
-    // determine the required inference memory per token:
-    size_t mem_per_token = 0;
-    llama_eval(model, params.n_threads, 0, { 0, 1, 2, 3 }, logits, mem_per_token, false);
-=======
     std::vector<llama_vocab::id> embd;
->>>>>>> da0e9fe9
+
 
     int last_n_size = params.repeat_last_n;
     std::vector<llama_vocab::id> last_n_tokens(last_n_size);
@@ -1155,7 +1114,6 @@
     // the first thing we will do is to output the prompt, so set color accordingly
     set_console_state(CONSOLE_STATE_PROMPT);
 
-<<<<<<< HEAD
     if (params.embedding){
         embd = embd_inp;
         if (embd.size() > 0) {
@@ -1172,10 +1130,7 @@
         return 0;
     }
 
-    while (remaining_tokens > 0) {
-=======
     while (remaining_tokens > 0 || params.interactive) {
->>>>>>> da0e9fe9
         // predict
         if (embd.size() > 0) {
             const int64_t t_start_us = ggml_time_us();
