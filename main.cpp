--- conflicted
+++ resolved
@@ -1074,23 +1074,18 @@
 
     int remaining_tokens = params.n_predict;
 
-<<<<<<< HEAD
-    // the first thing we will do is to output the prompt, so set color accordingly
-    set_console_state(CONSOLE_STATE_PROMPT);
-=======
-    // set the color for the prompt which will be output initially
-    if (params.use_color) {
 #if defined (_WIN32)
+  if (params.use_color) {
         // Enable ANSI colors on Windows 10+
         unsigned long dwMode = 0;
         void* hConOut = GetStdHandle((unsigned long)-11); // STD_OUTPUT_HANDLE (-11)
         if (hConOut && hConOut != (void*)-1 && GetConsoleMode(hConOut, &dwMode) && !(dwMode & 0x4)) {
             SetConsoleMode(hConOut, dwMode | 0x4); // ENABLE_VIRTUAL_TERMINAL_PROCESSING (0x4)
         }
+    }
 #endif
-        printf(ANSI_COLOR_YELLOW);
-    }
->>>>>>> 16ffc013
+    // the first thing we will do is to output the prompt, so set color accordingly
+    set_console_state(CONSOLE_STATE_PROMPT);
 
     while (remaining_tokens > 0 || params.interactive) {
         // predict
