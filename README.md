--- conflicted
+++ resolved
@@ -683,24 +683,15 @@
 ```
 GGML_OPENCL_PLATFORM=0
 GGML_OPENCL_DEVICE=0
-<<<<<<< HEAD
-export LD_LIBRARY_PATH=/system/vendor/lib64:$LD_LIBRARY_PATH
-./main (...)
-```
+export LD_LIBRARY_PATH=/vendor/lib64:$LD_LIBRARY_PATH
+```
+
+(Note: some Android devices, like the Zenfone 8, need the following command instead - "export LD_LIBRARY_PATH=/system/vendor/lib64:$LD_LIBRARY_PATH" instead. Source: https://www.reddit.com/r/termux/comments/kc3ynp/opencl_working_in_termux_more_in_comments/ )
 
 For easy and swift re-execution, consider documenting this final part in a .sh script file. This will enable you to rerun the process with minimal hassle.
 
-=======
-export LD_LIBRARY_PATH=/vendor/lib64:$LD_LIBRARY_PATH
-```
-
-(Note: some Android devices, like the Zenfone 8, need the following command instead - "export LD_LIBRARY_PATH=/system/vendor/lib64:$LD_LIBRARY_PATH" instead. Source: https://www.reddit.com/r/termux/comments/kc3ynp/opencl_working_in_termux_more_in_comments/ )
-
-For easy and swift re-execution, consider documenting this final part in a .sh script file. This will enable you to rerun the process with minimal hassle.
-
 Place your desired model into the `/llama.cpp/models/` directory and execute the `./main (...)` script.
 
->>>>>>> de2ddd86
 ### Docker
 
 #### Prerequisites
