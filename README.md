# llama.cpp

![llama](https://user-images.githubusercontent.com/1991296/230134379-7181e485-c521-4d23-a0d6-f7b3b61ba524.png)

[![License: MIT](https://img.shields.io/badge/license-MIT-blue.svg)](https://opensource.org/licenses/MIT)
[![Release](https://img.shields.io/github/v/release/ggml-org/llama.cpp)](https://github.com/ggml-org/llama.cpp/releases)
[![Server](https://github.com/ggml-org/llama.cpp/actions/workflows/server.yml/badge.svg)](https://github.com/ggml-org/llama.cpp/actions/workflows/server.yml)

[Manifesto](https://github.com/ggml-org/llama.cpp/discussions/205) / [ggml](https://github.com/ggml-org/ggml) / [ops](https://github.com/ggml-org/llama.cpp/blob/master/docs/ops.md)

LLM inference in C/C++

## Recent API changes

- [Changelog for `libllama` API](https://github.com/ggml-org/llama.cpp/issues/9289)
- [Changelog for `llama-server` REST API](https://github.com/ggml-org/llama.cpp/issues/9291)

## Hot topics

- **[guide : running gpt-oss with llama.cpp](https://github.com/ggml-org/llama.cpp/discussions/15396)**
- **[[FEEDBACK] Better packaging for llama.cpp to support downstream consumers 🤗](https://github.com/ggml-org/llama.cpp/discussions/15313)**
- Support for the `gpt-oss` model with native MXFP4 format has been added | [PR](https://github.com/ggml-org/llama.cpp/pull/15091) | [Collaboration with NVIDIA](https://blogs.nvidia.com/blog/rtx-ai-garage-openai-oss) | [Comment](https://github.com/ggml-org/llama.cpp/discussions/15095)
- Hot PRs: [All](https://github.com/ggml-org/llama.cpp/pulls?q=is%3Apr+label%3Ahot+) | [Open](https://github.com/ggml-org/llama.cpp/pulls?q=is%3Apr+label%3Ahot+is%3Aopen)
- Multimodal support arrived in `llama-server`: [#12898](https://github.com/ggml-org/llama.cpp/pull/12898) | [documentation](./docs/multimodal.md)
- VS Code extension for FIM completions: https://github.com/ggml-org/llama.vscode
- Vim/Neovim plugin for FIM completions: https://github.com/ggml-org/llama.vim
- Introducing GGUF-my-LoRA https://github.com/ggml-org/llama.cpp/discussions/10123
- Hugging Face Inference Endpoints now support GGUF out of the box! https://github.com/ggml-org/llama.cpp/discussions/9669
- Hugging Face GGUF editor: [discussion](https://github.com/ggml-org/llama.cpp/discussions/9268) | [tool](https://huggingface.co/spaces/CISCai/gguf-editor)

----

## Quick start

Getting started with llama.cpp is straightforward. Here are several ways to install it on your machine:

- Install `llama.cpp` using [brew, nix or winget](docs/install.md)
- Run with Docker - see our [Docker documentation](docs/docker.md)
- Download pre-built binaries from the [releases page](https://github.com/ggml-org/llama.cpp/releases)
- Build from source by cloning this repository - check out [our build guide](docs/build.md)

Once installed, you'll need a model to work with. Head to the [Obtaining and quantizing models](#obtaining-and-quantizing-models) section to learn more.

Example command:

```sh
# Use a local model file
llama-cli -m my_model.gguf

# Or download and run a model directly from Hugging Face
llama-cli -hf ggml-org/gemma-3-1b-it-GGUF

# Launch OpenAI-compatible API server
llama-server -hf ggml-org/gemma-3-1b-it-GGUF
```

## Description

The main goal of `llama.cpp` is to enable LLM inference with minimal setup and state-of-the-art performance on a wide
range of hardware - locally and in the cloud.

- Plain C/C++ implementation without any dependencies
- Apple silicon is a first-class citizen - optimized via ARM NEON, Accelerate and Metal frameworks
- AVX, AVX2, AVX512 and AMX support for x86 architectures
- 1.5-bit, 2-bit, 3-bit, 4-bit, 5-bit, 6-bit, and 8-bit integer quantization for faster inference and reduced memory use
- Custom CUDA kernels for running LLMs on NVIDIA GPUs (support for AMD GPUs via HIP and Moore Threads GPUs via MUSA)
- Vulkan and SYCL backend support
- CPU+GPU hybrid inference to partially accelerate models larger than the total VRAM capacity

The `llama.cpp` project is the main playground for developing new features for the [ggml](https://github.com/ggml-org/ggml) library.

<details>
<summary>Models</summary>

Typically finetunes of the base models below are supported as well.

Instructions for adding support for new models: [HOWTO-add-model.md](docs/development/HOWTO-add-model.md)

#### Text-only

- [X] LLaMA 🦙
- [x] LLaMA 2 🦙🦙
- [x] LLaMA 3 🦙🦙🦙
- [X] [Mistral 7B](https://huggingface.co/mistralai/Mistral-7B-v0.1)
- [x] [Mixtral MoE](https://huggingface.co/models?search=mistral-ai/Mixtral)
- [x] [DBRX](https://huggingface.co/databricks/dbrx-instruct)
- [X] [Falcon](https://huggingface.co/models?search=tiiuae/falcon)
- [X] [Chinese LLaMA / Alpaca](https://github.com/ymcui/Chinese-LLaMA-Alpaca) and [Chinese LLaMA-2 / Alpaca-2](https://github.com/ymcui/Chinese-LLaMA-Alpaca-2)
- [X] [Vigogne (French)](https://github.com/bofenghuang/vigogne)
- [X] [BERT](https://github.com/ggml-org/llama.cpp/pull/5423)
- [X] [Koala](https://bair.berkeley.edu/blog/2023/04/03/koala/)
- [X] [Baichuan 1 & 2](https://huggingface.co/models?search=baichuan-inc/Baichuan) + [derivations](https://huggingface.co/hiyouga/baichuan-7b-sft)
- [X] [Aquila 1 & 2](https://huggingface.co/models?search=BAAI/Aquila)
- [X] [Starcoder models](https://github.com/ggml-org/llama.cpp/pull/3187)
- [X] [Refact](https://huggingface.co/smallcloudai/Refact-1_6B-fim)
- [X] [MPT](https://github.com/ggml-org/llama.cpp/pull/3417)
- [X] [Bloom](https://github.com/ggml-org/llama.cpp/pull/3553)
- [x] [Yi models](https://huggingface.co/models?search=01-ai/Yi)
- [X] [StableLM models](https://huggingface.co/stabilityai)
- [x] [Deepseek models](https://huggingface.co/models?search=deepseek-ai/deepseek)
- [x] [Qwen models](https://huggingface.co/models?search=Qwen/Qwen)
- [x] [PLaMo-13B](https://github.com/ggml-org/llama.cpp/pull/3557)
- [x] [Phi models](https://huggingface.co/models?search=microsoft/phi)
- [x] [PhiMoE](https://github.com/ggml-org/llama.cpp/pull/11003)
- [x] [GPT-2](https://huggingface.co/gpt2)
- [x] [Orion 14B](https://github.com/ggml-org/llama.cpp/pull/5118)
- [x] [InternLM2](https://huggingface.co/models?search=internlm2)
- [x] [CodeShell](https://github.com/WisdomShell/codeshell)
- [x] [Gemma](https://ai.google.dev/gemma)
- [x] [Mamba](https://github.com/state-spaces/mamba)
- [x] [Grok-1](https://huggingface.co/keyfan/grok-1-hf)
- [x] [Xverse](https://huggingface.co/models?search=xverse)
- [x] [Command-R models](https://huggingface.co/models?search=CohereForAI/c4ai-command-r)
- [x] [SEA-LION](https://huggingface.co/models?search=sea-lion)
- [x] [GritLM-7B](https://huggingface.co/GritLM/GritLM-7B) + [GritLM-8x7B](https://huggingface.co/GritLM/GritLM-8x7B)
- [x] [OLMo](https://allenai.org/olmo)
- [x] [OLMo 2](https://allenai.org/olmo)
- [x] [OLMoE](https://huggingface.co/allenai/OLMoE-1B-7B-0924)
- [x] [Granite models](https://huggingface.co/collections/ibm-granite/granite-code-models-6624c5cec322e4c148c8b330)
- [x] [GPT-NeoX](https://github.com/EleutherAI/gpt-neox) + [Pythia](https://github.com/EleutherAI/pythia)
- [x] [Snowflake-Arctic MoE](https://huggingface.co/collections/Snowflake/arctic-66290090abe542894a5ac520)
- [x] [Smaug](https://huggingface.co/models?search=Smaug)
- [x] [Poro 34B](https://huggingface.co/LumiOpen/Poro-34B)
- [x] [Bitnet b1.58 models](https://huggingface.co/1bitLLM)
- [x] [Flan T5](https://huggingface.co/models?search=flan-t5)
- [x] [Open Elm models](https://huggingface.co/collections/apple/openelm-instruct-models-6619ad295d7ae9f868b759ca)
- [x] [ChatGLM3-6b](https://huggingface.co/THUDM/chatglm3-6b) + [ChatGLM4-9b](https://huggingface.co/THUDM/glm-4-9b) + [GLMEdge-1.5b](https://huggingface.co/THUDM/glm-edge-1.5b-chat) + [GLMEdge-4b](https://huggingface.co/THUDM/glm-edge-4b-chat)
- [x] [GLM-4-0414](https://huggingface.co/collections/THUDM/glm-4-0414-67f3cbcb34dd9d252707cb2e)
- [x] [SmolLM](https://huggingface.co/collections/HuggingFaceTB/smollm-6695016cad7167254ce15966)
- [x] [EXAONE-3.0-7.8B-Instruct](https://huggingface.co/LGAI-EXAONE/EXAONE-3.0-7.8B-Instruct)
- [x] [FalconMamba Models](https://huggingface.co/collections/tiiuae/falconmamba-7b-66b9a580324dd1598b0f6d4a)
- [x] [Jais](https://huggingface.co/inceptionai/jais-13b-chat)
- [x] [Bielik-11B-v2.3](https://huggingface.co/collections/speakleash/bielik-11b-v23-66ee813238d9b526a072408a)
- [x] [RWKV-6](https://github.com/BlinkDL/RWKV-LM)
- [x] [QRWKV-6](https://huggingface.co/recursal/QRWKV6-32B-Instruct-Preview-v0.1)
- [x] [GigaChat-20B-A3B](https://huggingface.co/ai-sage/GigaChat-20B-A3B-instruct)
- [X] [Trillion-7B-preview](https://huggingface.co/trillionlabs/Trillion-7B-preview)
- [x] [Ling models](https://huggingface.co/collections/inclusionAI/ling-67c51c85b34a7ea0aba94c32)
- [x] [LFM2 models](https://huggingface.co/collections/LiquidAI/lfm2-686d721927015b2ad73eaa38)
- [x] [Hunyuan models](https://huggingface.co/collections/tencent/hunyuan-dense-model-6890632cda26b19119c9c5e7)

#### Multimodal

- [x] [LLaVA 1.5 models](https://huggingface.co/collections/liuhaotian/llava-15-653aac15d994e992e2677a7e), [LLaVA 1.6 models](https://huggingface.co/collections/liuhaotian/llava-16-65b9e40155f60fd046a5ccf2)
- [x] [BakLLaVA](https://huggingface.co/models?search=SkunkworksAI/Bakllava)
- [x] [Obsidian](https://huggingface.co/NousResearch/Obsidian-3B-V0.5)
- [x] [ShareGPT4V](https://huggingface.co/models?search=Lin-Chen/ShareGPT4V)
- [x] [MobileVLM 1.7B/3B models](https://huggingface.co/models?search=mobileVLM)
- [x] [Yi-VL](https://huggingface.co/models?search=Yi-VL)
- [x] [Mini CPM](https://huggingface.co/models?search=MiniCPM)
- [x] [Moondream](https://huggingface.co/vikhyatk/moondream2)
- [x] [Bunny](https://github.com/BAAI-DCAI/Bunny)
- [x] [GLM-EDGE](https://huggingface.co/models?search=glm-edge)
- [x] [Qwen2-VL](https://huggingface.co/collections/Qwen/qwen2-vl-66cee7455501d7126940800d)
- [x] [LFM2-VL](https://huggingface.co/collections/LiquidAI/lfm2-vl-68963bbc84a610f7638d5ffa)

</details>

<details>
<summary>Bindings</summary>

- Python: [ddh0/easy-llama](https://github.com/ddh0/easy-llama)
- Python: [abetlen/llama-cpp-python](https://github.com/abetlen/llama-cpp-python)
- Go: [go-skynet/go-llama.cpp](https://github.com/go-skynet/go-llama.cpp)
- Node.js: [withcatai/node-llama-cpp](https://github.com/withcatai/node-llama-cpp)
- JS/TS (llama.cpp server client): [lgrammel/modelfusion](https://modelfusion.dev/integration/model-provider/llamacpp)
- JS/TS (Programmable Prompt Engine CLI): [offline-ai/cli](https://github.com/offline-ai/cli)
- JavaScript/Wasm (works in browser): [tangledgroup/llama-cpp-wasm](https://github.com/tangledgroup/llama-cpp-wasm)
- Typescript/Wasm (nicer API, available on npm): [ngxson/wllama](https://github.com/ngxson/wllama)
- Ruby: [yoshoku/llama_cpp.rb](https://github.com/yoshoku/llama_cpp.rb)
- Rust (more features): [edgenai/llama_cpp-rs](https://github.com/edgenai/llama_cpp-rs)
- Rust (nicer API): [mdrokz/rust-llama.cpp](https://github.com/mdrokz/rust-llama.cpp)
- Rust (more direct bindings): [utilityai/llama-cpp-rs](https://github.com/utilityai/llama-cpp-rs)
- Rust (automated build from crates.io): [ShelbyJenkins/llm_client](https://github.com/ShelbyJenkins/llm_client)
- C#/.NET: [SciSharp/LLamaSharp](https://github.com/SciSharp/LLamaSharp)
- C#/VB.NET (more features - community license): [LM-Kit.NET](https://docs.lm-kit.com/lm-kit-net/index.html)
- Scala 3: [donderom/llm4s](https://github.com/donderom/llm4s)
- Clojure: [phronmophobic/llama.clj](https://github.com/phronmophobic/llama.clj)
- React Native: [mybigday/llama.rn](https://github.com/mybigday/llama.rn)
- Java: [kherud/java-llama.cpp](https://github.com/kherud/java-llama.cpp)
- Zig: [deins/llama.cpp.zig](https://github.com/Deins/llama.cpp.zig)
- Flutter/Dart: [netdur/llama_cpp_dart](https://github.com/netdur/llama_cpp_dart)
- Flutter: [xuegao-tzx/Fllama](https://github.com/xuegao-tzx/Fllama)
- PHP (API bindings and features built on top of llama.cpp): [distantmagic/resonance](https://github.com/distantmagic/resonance) [(more info)](https://github.com/ggml-org/llama.cpp/pull/6326)
- Guile Scheme: [guile_llama_cpp](https://savannah.nongnu.org/projects/guile-llama-cpp)
- Swift [srgtuszy/llama-cpp-swift](https://github.com/srgtuszy/llama-cpp-swift)
- Swift [ShenghaiWang/SwiftLlama](https://github.com/ShenghaiWang/SwiftLlama)
- Delphi [Embarcadero/llama-cpp-delphi](https://github.com/Embarcadero/llama-cpp-delphi)

</details>

<details>
<summary>UIs</summary>

*(to have a project listed here, it should clearly state that it depends on `llama.cpp`)*

- [AI Sublime Text plugin](https://github.com/yaroslavyaroslav/OpenAI-sublime-text) (MIT)
- [cztomsik/ava](https://github.com/cztomsik/ava) (MIT)
- [Dot](https://github.com/alexpinel/Dot) (GPL)
- [eva](https://github.com/ylsdamxssjxxdd/eva) (MIT)
- [iohub/collama](https://github.com/iohub/coLLaMA) (Apache-2.0)
- [janhq/jan](https://github.com/janhq/jan) (AGPL)
- [johnbean393/Sidekick](https://github.com/johnbean393/Sidekick) (MIT)
- [KanTV](https://github.com/zhouwg/kantv?tab=readme-ov-file) (Apache-2.0)
- [KodiBot](https://github.com/firatkiral/kodibot) (GPL)
- [llama.vim](https://github.com/ggml-org/llama.vim) (MIT)
- [LARS](https://github.com/abgulati/LARS) (AGPL)
- [Llama Assistant](https://github.com/vietanhdev/llama-assistant) (GPL)
- [LLMFarm](https://github.com/guinmoon/LLMFarm?tab=readme-ov-file) (MIT)
- [LLMUnity](https://github.com/undreamai/LLMUnity) (MIT)
- [LMStudio](https://lmstudio.ai/) (proprietary)
- [LocalAI](https://github.com/mudler/LocalAI) (MIT)
- [LostRuins/koboldcpp](https://github.com/LostRuins/koboldcpp) (AGPL)
- [MindMac](https://mindmac.app) (proprietary)
- [MindWorkAI/AI-Studio](https://github.com/MindWorkAI/AI-Studio) (FSL-1.1-MIT)
- [Mobile-Artificial-Intelligence/maid](https://github.com/Mobile-Artificial-Intelligence/maid) (MIT)
- [Mozilla-Ocho/llamafile](https://github.com/Mozilla-Ocho/llamafile) (Apache-2.0)
- [nat/openplayground](https://github.com/nat/openplayground) (MIT)
- [nomic-ai/gpt4all](https://github.com/nomic-ai/gpt4all) (MIT)
- [ollama/ollama](https://github.com/ollama/ollama) (MIT)
- [oobabooga/text-generation-webui](https://github.com/oobabooga/text-generation-webui) (AGPL)
- [PocketPal AI](https://github.com/a-ghorbani/pocketpal-ai) (MIT)
- [psugihara/FreeChat](https://github.com/psugihara/FreeChat) (MIT)
- [ptsochantaris/emeltal](https://github.com/ptsochantaris/emeltal) (MIT)
- [pythops/tenere](https://github.com/pythops/tenere) (AGPL)
- [ramalama](https://github.com/containers/ramalama) (MIT)
- [semperai/amica](https://github.com/semperai/amica) (MIT)
- [withcatai/catai](https://github.com/withcatai/catai) (MIT)
- [Autopen](https://github.com/blackhole89/autopen) (GPL)

</details>

<details>
<summary>Tools</summary>

- [akx/ggify](https://github.com/akx/ggify) – download PyTorch models from HuggingFace Hub and convert them to GGML
- [akx/ollama-dl](https://github.com/akx/ollama-dl) – download models from the Ollama library to be used directly with llama.cpp
- [crashr/gppm](https://github.com/crashr/gppm) – launch llama.cpp instances utilizing NVIDIA Tesla P40 or P100 GPUs with reduced idle power consumption
- [gpustack/gguf-parser](https://github.com/gpustack/gguf-parser-go/tree/main/cmd/gguf-parser) - review/check the GGUF file and estimate the memory usage
- [Styled Lines](https://marketplace.unity.com/packages/tools/generative-ai/styled-lines-llama-cpp-model-292902) (proprietary licensed, async wrapper of inference part for game development in Unity3d with pre-built Mobile and Web platform wrappers and a model example)

</details>

<details>
<summary>Infrastructure</summary>

- [Paddler](https://github.com/intentee/paddler) - Open-source LLMOps platform for hosting and scaling AI in your own infrastructure
- [GPUStack](https://github.com/gpustack/gpustack) - Manage GPU clusters for running LLMs
- [llama_cpp_canister](https://github.com/onicai/llama_cpp_canister) - llama.cpp as a smart contract on the Internet Computer, using WebAssembly
- [llama-swap](https://github.com/mostlygeek/llama-swap) - transparent proxy that adds automatic model switching with llama-server
- [Kalavai](https://github.com/kalavai-net/kalavai-client) - Crowdsource end to end LLM deployment at any scale
- [llmaz](https://github.com/InftyAI/llmaz) - ☸️ Easy, advanced inference platform for large language models on Kubernetes.
</details>

<details>
<summary>Games</summary>

- [Lucy's Labyrinth](https://github.com/MorganRO8/Lucys_Labyrinth) - A simple maze game where agents controlled by an AI model will try to trick you.

</details>


## Supported backends

| Backend | Target devices |
| --- | --- |
| [Metal](docs/build.md#metal-build) | Apple Silicon |
| [BLAS](docs/build.md#blas-build) | All |
| [BLIS](docs/backend/BLIS.md) | All |
| [SYCL](docs/backend/SYCL.md) | Intel and Nvidia GPU |
| [MUSA](docs/build.md#musa) | Moore Threads GPU |
| [CUDA](docs/build.md#cuda) | Nvidia GPU |
| [HIP](docs/build.md#hip) | AMD GPU |
| [Vulkan](docs/build.md#vulkan) | GPU |
| [CANN](docs/build.md#cann) | Ascend NPU |
| [OpenCL](docs/backend/OPENCL.md) | Adreno GPU |
| [WebGPU [In Progress]](docs/build.md#webgpu) | All |
| [RPC](https://github.com/ggml-org/llama.cpp/tree/master/tools/rpc) | All |

## Obtaining and quantizing models

The [Hugging Face](https://huggingface.co) platform hosts a [number of LLMs](https://huggingface.co/models?library=gguf&sort=trending) compatible with `llama.cpp`:

- [Trending](https://huggingface.co/models?library=gguf&sort=trending)
- [LLaMA](https://huggingface.co/models?sort=trending&search=llama+gguf)

You can either manually download the GGUF file or directly use any `llama.cpp`-compatible models from [Hugging Face](https://huggingface.co/) or other model hosting sites, such as [ModelScope](https://modelscope.cn/), by using this CLI argument: `-hf <user>/<model>[:quant]`. For example:

```sh
llama-cli -hf ggml-org/gemma-3-1b-it-GGUF
```

By default, the CLI would download from Hugging Face, you can switch to other options with the environment variable `MODEL_ENDPOINT`. For example, you may opt to downloading model checkpoints from ModelScope or other model sharing communities by setting the environment variable, e.g. `MODEL_ENDPOINT=https://www.modelscope.cn/`.

After downloading a model, use the CLI tools to run it locally - see below.

`llama.cpp` requires the model to be stored in the [GGUF](https://github.com/ggml-org/ggml/blob/master/docs/gguf.md) file format. Models in other data formats can be converted to GGUF using the `convert_*.py` Python scripts in this repo.

The Hugging Face platform provides a variety of online tools for converting, quantizing and hosting models with `llama.cpp`:

- Use the [GGUF-my-repo space](https://huggingface.co/spaces/ggml-org/gguf-my-repo) to convert to GGUF format and quantize model weights to smaller sizes
- Use the [GGUF-my-LoRA space](https://huggingface.co/spaces/ggml-org/gguf-my-lora) to convert LoRA adapters to GGUF format (more info: https://github.com/ggml-org/llama.cpp/discussions/10123)
- Use the [GGUF-editor space](https://huggingface.co/spaces/CISCai/gguf-editor) to edit GGUF meta data in the browser (more info: https://github.com/ggml-org/llama.cpp/discussions/9268)
- Use the [Inference Endpoints](https://ui.endpoints.huggingface.co/) to directly host `llama.cpp` in the cloud (more info: https://github.com/ggml-org/llama.cpp/discussions/9669)

To learn more about model quantization, [read this documentation](tools/quantize/README.md)

## [`llama-cli`](tools/main)

#### A CLI tool for accessing and experimenting with most of `llama.cpp`'s functionality.

- <details open>
    <summary>Run in conversation mode</summary>

    Models with a built-in chat template will automatically activate conversation mode. If this doesn't occur, you can manually enable it by adding `-cnv` and specifying a suitable chat template with `--chat-template NAME`

    ```bash
    llama-cli -m model.gguf

    # > hi, who are you?
    # Hi there! I'm your helpful assistant! I'm an AI-powered chatbot designed to assist and provide information to users like you. I'm here to help answer your questions, provide guidance, and offer support on a wide range of topics. I'm a friendly and knowledgeable AI, and I'm always happy to help with anything you need. What's on your mind, and how can I assist you today?
    #
    # > what is 1+1?
    # Easy peasy! The answer to 1+1 is... 2!
    ```

    </details>

- <details>
    <summary>Run in conversation mode with custom chat template</summary>

    ```bash
    # use the "chatml" template (use -h to see the list of supported templates)
    llama-cli -m model.gguf -cnv --chat-template chatml

    # use a custom template
    llama-cli -m model.gguf -cnv --in-prefix 'User: ' --reverse-prompt 'User:'
    ```

    </details>

- <details>
    <summary>Run simple text completion</summary>

    To disable conversation mode explicitly, use `-no-cnv`

    ```bash
    llama-cli -m model.gguf -p "I believe the meaning of life is" -n 128 -no-cnv

    # I believe the meaning of life is to find your own truth and to live in accordance with it. For me, this means being true to myself and following my passions, even if they don't align with societal expectations. I think that's what I love about yoga – it's not just a physical practice, but a spiritual one too. It's about connecting with yourself, listening to your inner voice, and honoring your own unique journey.
    ```

    </details>

- <details>
    <summary>Constrain the output with a custom grammar</summary>

    ```bash
    llama-cli -m model.gguf -n 256 --grammar-file grammars/json.gbnf -p 'Request: schedule a call at 8pm; Command:'

    # {"appointmentTime": "8pm", "appointmentDetails": "schedule a a call"}
    ```

    The [grammars/](grammars/) folder contains a handful of sample grammars. To write your own, check out the [GBNF Guide](grammars/README.md).

    For authoring more complex JSON grammars, check out https://grammar.intrinsiclabs.ai/

    </details>


## [`llama-server`](tools/server)

#### A lightweight, [OpenAI API](https://github.com/openai/openai-openapi) compatible, HTTP server for serving LLMs.

- <details open>
    <summary>Start a local HTTP server with default configuration on port 8080</summary>

    ```bash
    llama-server -m model.gguf --port 8080

    # Basic web UI can be accessed via browser: http://localhost:8080
    # Chat completion endpoint: http://localhost:8080/v1/chat/completions
    ```

    </details>

- <details>
    <summary>Support multiple-users and parallel decoding</summary>

    ```bash
    # up to 4 concurrent requests, each with 4096 max context
    llama-server -m model.gguf -c 16384 -np 4
    ```

    </details>

- <details>
    <summary>Enable speculative decoding</summary>

    ```bash
    # the draft.gguf model should be a small variant of the target model.gguf
    llama-server -m model.gguf -md draft.gguf
    ```

    </details>

- <details>
    <summary>Serve an embedding model</summary>

    ```bash
    # use the /embedding endpoint
    llama-server -m model.gguf --embedding --pooling cls -ub 8192
    ```

    </details>

- <details>
    <summary>Serve a reranking model</summary>

    ```bash
    # use the /reranking endpoint
    llama-server -m model.gguf --reranking
    ```

    </details>

- <details>
    <summary>Constrain all outputs with a grammar</summary>

    ```bash
    # custom grammar
    llama-server -m model.gguf --grammar-file grammar.gbnf

    # JSON
    llama-server -m model.gguf --grammar-file grammars/json.gbnf
    ```

    </details>


## [`llama-perplexity`](tools/perplexity)

#### A tool for measuring the [perplexity](tools/perplexity/README.md) [^1] (and other quality metrics) of a model over a given text.

- <details open>
    <summary>Measure the perplexity over a text file</summary>

    ```bash
    llama-perplexity -m model.gguf -f file.txt

    # [1]15.2701,[2]5.4007,[3]5.3073,[4]6.2965,[5]5.8940,[6]5.6096,[7]5.7942,[8]4.9297, ...
    # Final estimate: PPL = 5.4007 +/- 0.67339
    ```

    </details>

- <details>
    <summary>Measure KL divergence</summary>

    ```bash
    # TODO
    ```

    </details>

[^1]: [https://huggingface.co/docs/transformers/perplexity](https://huggingface.co/docs/transformers/perplexity)

## [`llama-bench`](tools/llama-bench)

#### Benchmark the performance of the inference for various parameters.

- <details open>
    <summary>Run default benchmark</summary>

    ```bash
    llama-bench -m model.gguf

    # Output:
    # | model               |       size |     params | backend    | threads |          test |                  t/s |
    # | ------------------- | ---------: | ---------: | ---------- | ------: | ------------: | -------------------: |
    # | qwen2 1.5B Q4_0     | 885.97 MiB |     1.54 B | Metal,BLAS |      16 |         pp512 |      5765.41 ± 20.55 |
    # | qwen2 1.5B Q4_0     | 885.97 MiB |     1.54 B | Metal,BLAS |      16 |         tg128 |        197.71 ± 0.81 |
    #
    # build: 3e0ba0e60 (4229)
    ```

    </details>

## [`llama-run`](tools/run)

#### A comprehensive example for running `llama.cpp` models. Useful for inferencing. Used with RamaLama [^3].

- <details>
    <summary>Run a model with a specific prompt (by default it's pulled from Ollama registry)</summary>

    ```bash
    llama-run granite-code
    ```

    </details>

[^3]: [RamaLama](https://github.com/containers/ramalama)

## [`llama-simple`](examples/simple)

#### A minimal example for implementing apps with `llama.cpp`. Useful for developers.

- <details>
    <summary>Basic text completion</summary>

    ```bash
    llama-simple -m model.gguf

    # Hello my name is Kaitlyn and I am a 16 year old girl. I am a junior in high school and I am currently taking a class called "The Art of
    ```

    </details>


## Contributing

- Contributors can open PRs
- Collaborators can push to branches in the `llama.cpp` repo and merge PRs into the `master` branch
- Collaborators will be invited based on contributions
- Any help with managing issues, PRs and projects is very appreciated!
- See [good first issues](https://github.com/ggml-org/llama.cpp/issues?q=is%3Aissue+is%3Aopen+label%3A%22good+first+issue%22) for tasks suitable for first contributions
- Read the [CONTRIBUTING.md](CONTRIBUTING.md) for more information
- Make sure to read this: [Inference at the edge](https://github.com/ggml-org/llama.cpp/discussions/205)
- A bit of backstory for those who are interested: [Changelog podcast](https://changelog.com/podcast/532)

## Other documentation

- [main (cli)](tools/main/README.md)
- [server](tools/server/README.md)
- [GBNF grammars](grammars/README.md)

#### Development documentation

- [How to build](docs/build.md)
- [Running on Docker](docs/docker.md)
- [Build on Android](docs/android.md)
- [Performance troubleshooting](docs/development/token_generation_performance_tips.md)
- [GGML tips & tricks](https://github.com/ggml-org/llama.cpp/wiki/GGML-Tips-&-Tricks)

#### Seminal papers and background on the models

If your issue is with model generation quality, then please at least scan the following links and papers to understand the limitations of LLaMA models. This is especially important when choosing an appropriate model size and appreciating both the significant and subtle differences between LLaMA models and ChatGPT:
- LLaMA:
    - [Introducing LLaMA: A foundational, 65-billion-parameter large language model](https://ai.facebook.com/blog/large-language-model-llama-meta-ai/)
    - [LLaMA: Open and Efficient Foundation Language Models](https://arxiv.org/abs/2302.13971)
- GPT-3
    - [Language Models are Few-Shot Learners](https://arxiv.org/abs/2005.14165)
- GPT-3.5 / InstructGPT / ChatGPT:
    - [Aligning language models to follow instructions](https://openai.com/research/instruction-following)
    - [Training language models to follow instructions with human feedback](https://arxiv.org/abs/2203.02155)

## XCFramework
The XCFramework is a precompiled version of the library for iOS, visionOS, tvOS,
and macOS. It can be used in Swift projects without the need to compile the
library from source. For example:
```swift
// swift-tools-version: 5.10
// The swift-tools-version declares the minimum version of Swift required to build this package.

import PackageDescription

let package = Package(
    name: "MyLlamaPackage",
    targets: [
        .executableTarget(
            name: "MyLlamaPackage",
            dependencies: [
                "LlamaFramework"
            ]),
        .binaryTarget(
            name: "LlamaFramework",
            url: "https://github.com/ggml-org/llama.cpp/releases/download/b5046/llama-b5046-xcframework.zip",
            checksum: "c19be78b5f00d8d29a25da41042cb7afa094cbf6280a225abe614b03b20029ab"
        )
    ]
)
```
The above example is using an intermediate build `b5046` of the library. This can be modified
to use a different version by changing the URL and checksum.

## Completions
Command-line completion is available for some environments.

#### Bash Completion
```bash
$ build/bin/llama-cli --completion-bash > ~/.llama-completion.bash
$ source ~/.llama-completion.bash
```
Optionally this can be added to your `.bashrc` or `.bash_profile` to load it
automatically. For example:
```console
$ echo "source ~/.llama-completion.bash" >> ~/.bashrc
```

## Dependencies

- [yhirose/cpp-httplib](https://github.com/yhirose/cpp-httplib) - Single-header HTTP server, used by `llama-server` - MIT license
- [stb-image](https://github.com/nothings/stb) - Single-header image format decoder, used by multimodal subsystem - Public domain
- [nlohmann/json](https://github.com/nlohmann/json) - Single-header JSON library, used by various tools/examples - MIT License
- [minja](https://github.com/google/minja) - Minimal Jinja parser in C++, used by various tools/examples - MIT License
- [linenoise.cpp](./tools/run/linenoise.cpp/linenoise.cpp) - C++ library that provides readline-like line editing capabilities, used by `llama-run` - BSD 2-Clause License
- [curl](https://curl.se/) - Client-side URL transfer library, used by various tools/examples - [CURL License](https://curl.se/docs/copyright.html)
<<<<<<< HEAD

#### TSI compilation steps
```bash
#Pull the repo frim tsisw as follows
git clone git@github.com:tsisw/llama.cpp.git

#Ensure prerequisites are met as follows
cd llama.cpp/
#Ensure prerequisites are met as follows
echo 'updating submodule'
git submodule update --recursive --init
cd ggml-tsi-kernel/
module load tsi4 gcc/13.3.0
export MLIR_SDK_VERSION=/proj/rel/sw/sdk-r.0.1.3
echo 'creating python virtual env'
/proj/local/Python-3.10.12/bin/python3 -m venv blob-creation
source blob-creation/bin/activate
echo 'installing mlir and python dependencies'
pip install -r ${MLIR_SDK_VERSION}/compiler/python/requirements-common.txt
pip install ${MLIR_SDK_VERSION}/compiler/python/mlir_external_packages-1.3.0-py3-none-any.whl
pip install onnxruntime-training



#build TSI kernels for the Tsavorite backend
#First for FPGA
cd fpga-kernel
cmake -B build-fpga
./create-all-kernels.sh
#The for Posix Use cases
cd ../posix-kernel/
./create-all-kernels.sh

#Change directory to top level llama.cpp
cd ../../

#Compile for posix with build-posix as a target folder

cmake -B build-posix -DGGML_TSAVORITE=ON -DGGML_TSAVORITE_TARGET=posix
to enable STatus use below command
cmake -B build-posix   -DCMAKE_BUILD_TYPE=Debug   -DGGML_TSAVORITE=ON   -DCMAKE_C_FLAGS="-DGGML_PERF"   -DCMAKE_CXX_FLAGS="-DGGML_PERF"

cmake --build build-posix --config Release

#Compile for fpga with build-fpga as a target folder
export CC="/proj/rel/sw/arm-gnu-toolchain-14.2.rel1-x86_64-aarch64-none-linux-gnu/bin/aarch64-none-linux-gnu-gcc"
export CXX="/proj/rel/sw/arm-gnu-toolchain-14.2.rel1-x86_64-aarch64-none-linux-gnu/bin/aarch64-none-linux-gnu-g++"
cmake -B build-fpga -DGGML_TSAVORITE=ON -DGGML_TSAVORITE_TARGET=fpga
cmake --build build-fpga --config Release

#For easy build one can also use which creates a FPGA specific tar bundle tsi-ggml.tz
#If you want to release the build update the TSI-VERSION in the file tsi-pkg-build.sh and add Release as parameter
#when running ./tsi-pkg-build.sh (Note it will overwrite what exists in /proj/rel/sw/ggml so be sure you want to do
#it. Example ./tsi-pkg-build.sh release
./tsi-pkg-build.sh

```

## References
=======
- [miniaudio.h](https://github.com/mackron/miniaudio) - Single-header audio format decoder, used by multimodal subsystem - Public domain
>>>>>>> 51abc96b
<|MERGE_RESOLUTION|>--- conflicted
+++ resolved
@@ -605,7 +605,9 @@
 - [minja](https://github.com/google/minja) - Minimal Jinja parser in C++, used by various tools/examples - MIT License
 - [linenoise.cpp](./tools/run/linenoise.cpp/linenoise.cpp) - C++ library that provides readline-like line editing capabilities, used by `llama-run` - BSD 2-Clause License
 - [curl](https://curl.se/) - Client-side URL transfer library, used by various tools/examples - [CURL License](https://curl.se/docs/copyright.html)
-<<<<<<< HEAD
+
+## References
+- [miniaudio.h](https://github.com/mackron/miniaudio) - Single-header audio format decoder, used by multimodal subsystem - Public domain
 
 #### TSI compilation steps
 ```bash
@@ -663,8 +665,3 @@
 ./tsi-pkg-build.sh
 
 ```
-
-## References
-=======
-- [miniaudio.h](https://github.com/mackron/miniaudio) - Single-header audio format decoder, used by multimodal subsystem - Public domain
->>>>>>> 51abc96b
