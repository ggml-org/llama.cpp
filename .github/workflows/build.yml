name: CI

on:
  workflow_dispatch: # allows manual triggering
  push:
    branches:
      - master
    paths: [
      '.github/workflows/build.yml',
      '.github/workflows/build-linux-cross.yml',
      '.github/workflows/build-cmake-pkg.yml',
      '**/CMakeLists.txt',
      '**/.cmake',
      '**/*.h',
      '**/*.hpp',
      '**/*.c',
      '**/*.cpp',
      '**/*.cu',
      '**/*.cuh',
      '**/*.swift',
      '**/*.m',
      '**/*.metal',
      '**/*.comp',
      '**/*.glsl'
    ]

  pull_request:
    types: [opened, synchronize, reopened]
    paths: [
      '.github/workflows/build.yml',
      '.github/workflows/build-linux-cross.yml',
      '.github/workflows/build-cmake-pkg.yml',
      '**/CMakeLists.txt',
      '**/.cmake',
      '**/*.h',
      '**/*.hpp',
      '**/*.c',
      '**/*.cpp',
      '**/*.cu',
      '**/*.cuh',
      '**/*.swift',
      '**/*.m',
      '**/*.metal',
      '**/*.comp',
      '**/*.glsl'
    ]

concurrency:
  group: ${{ github.workflow }}-${{ github.head_ref && github.ref || github.run_id }}
  cancel-in-progress: true

env:
  GGML_NLOOP: 3
  GGML_N_THREADS: 1
  LLAMA_LOG_COLORS: 1
  LLAMA_LOG_PREFIX: 1
  LLAMA_LOG_TIMESTAMPS: 1

jobs:
  macOS-latest-cmake-arm64:
    runs-on: macos-latest

    steps:
      - name: Clone
        id: checkout
        uses: actions/checkout@v4

      - name: ccache
        uses: ggml-org/ccache-action@v1.2.16
        with:
          key: macOS-latest-cmake-arm64
          evict-old-files: 1d
          save: ${{ github.event_name == 'push' && github.ref == 'refs/heads/master' }}

      - name: Build
        id: cmake_build
        run: |
          sysctl -a
          cmake -B build \
            -DCMAKE_BUILD_RPATH="@loader_path" \
            -DLLAMA_FATAL_WARNINGS=ON \
            -DLLAMA_CURL=OFF \
            -DLLAMA_BUILD_BORINGSSL=ON \
            -DGGML_METAL_USE_BF16=ON \
            -DGGML_METAL_EMBED_LIBRARY=OFF \
            -DGGML_METAL_SHADER_DEBUG=ON \
            -DGGML_RPC=ON
          cmake --build build --config Release -j $(sysctl -n hw.logicalcpu)
          leaks -atExit -- ./build/bin/test-thread-safety -hf ggml-org/gemma-3-270m-qat-GGUF -ngl 99 -p "$(printf 'hello %.0s' {1..128})" -n 16 -c 512 -ub 32 -np 2 -t 2 -lv 1

      - name: Test
        id: cmake_test
        run: |
          cd build
          ctest -L 'main|curl' --verbose --timeout 900

  macOS-latest-cmake-x64:
    runs-on: macos-15-intel

    steps:
      - name: Clone
        id: checkout
        uses: actions/checkout@v4

      - name: ccache
        uses: ggml-org/ccache-action@v1.2.16
        with:
          key: macOS-latest-cmake-x64
          evict-old-files: 1d
          save: ${{ github.event_name == 'push' && github.ref == 'refs/heads/master' }}

      - name: Build
        id: cmake_build
        run: |
          sysctl -a
          # Metal is disabled due to intermittent failures with Github runners not having a GPU:
          # https://github.com/ggml-org/llama.cpp/actions/runs/8635935781/job/23674807267#step:5:2313
          cmake -B build \
            -DCMAKE_BUILD_RPATH="@loader_path" \
            -DLLAMA_FATAL_WARNINGS=ON \
            -DLLAMA_CURL=OFF \
            -DLLAMA_BUILD_BORINGSSL=ON \
            -DGGML_METAL=OFF \
            -DGGML_RPC=ON \
            -DCMAKE_OSX_DEPLOYMENT_TARGET=13.3
          cmake --build build --config Release -j $(sysctl -n hw.logicalcpu)

      - name: Test
        id: cmake_test
        run: |
          cd build
          ctest -L main --verbose --timeout 900

  macOS-latest-cmake-arm64-webgpu:
    runs-on: macos-latest

    steps:
      - name: Clone
        id: checkout
        uses: actions/checkout@v4

      - name: ccache
        uses: ggml-org/ccache-action@v1.2.16
        with:
          key: macOS-latest-cmake-arm64-webgpu
          evict-old-files: 1d
          save: ${{ github.event_name == 'push' && github.ref == 'refs/heads/master' }}

      - name: Dawn Dependency
        id: dawn-depends
        run: |
          DAWN_VERSION="v2.0.0"
          DAWN_OWNER="reeselevine"
          DAWN_REPO="dawn"
          DAWN_ASSET_NAME="Dawn-5e9a4865b1635796ccc77dd30057f2b4002a1355-macos-latest-Release.zip"
          echo "Fetching release asset from https://github.com/${DAWN_OWNER}/${DAWN_REPO}/releases/download/${DAWN_VERSION}/${DAWN_ASSET_NAME}"
          curl -L -o artifact.zip \
            "https://github.com/${DAWN_OWNER}/${DAWN_REPO}/releases/download/${DAWN_VERSION}/${DAWN_ASSET_NAME}"
          mkdir dawn
          unzip artifact.zip
          tar -xvf Dawn-5e9a4865b1635796ccc77dd30057f2b4002a1355-macos-latest-Release.tar.gz -C dawn --strip-components=1

      - name: Build
        id: cmake_build
        run: |
          export CMAKE_PREFIX_PATH=dawn
          cmake -B build -DGGML_WEBGPU=ON -DGGML_METAL=OFF -DGGML_BLAS=OFF
          cmake --build build --config Release -j $(sysctl -n hw.logicalcpu)

      - name: Test
        id: cmake_test
        run: |
          cd build
          ctest -L main --verbose --timeout 900

  ubuntu-cpu-cmake:
    strategy:
      matrix:
        include:
          - build: 'x64'
            os: ubuntu-22.04
          - build: 'arm64'
            os: ubuntu-22.04-arm
          - build: 's390x'
            os: ubuntu-24.04-s390x
          - build: 'ppc64le'
            os: ubuntu-24.04-ppc64le

    runs-on: ${{ matrix.os }}

    steps:
      - name: Clone
        id: checkout
        uses: actions/checkout@v4

      - name: ccache
        uses: ggml-org/ccache-action@v1.2.16
        with:
          key: ubuntu-cpu-cmake-${{ matrix.build }}
          evict-old-files: 1d
          save: ${{ github.event_name == 'push' && github.ref == 'refs/heads/master' }}

      - name: Build Dependencies
        id: build_depends
        run: |
          sudo apt-get update
          sudo apt-get install -y --no-install-recommends \
            python3 python3-pip python3-dev \
            libjpeg-dev build-essential libssl-dev \
            git-lfs

      - name: Python Dependencies
        id: python_depends
        run: |
          python3 -m pip install --upgrade pip
          pip3 install ./gguf-py

      - name: Swap Endianness
        id: endianness
        if: ${{ matrix.build == 's390x' }}
        run: |
          for f in models/*.gguf; do
            echo YES | python3 gguf-py/gguf/scripts/gguf_convert_endian.py $f big
          done

      - name: Build
        id: cmake_build
        run: |
          cmake -B build \
            -DLLAMA_CURL=OFF \
            -DLLAMA_OPENSSL=ON \
            -DLLAMA_FATAL_WARNINGS=ON \
            -DGGML_RPC=ON
          cmake --build build --config Release -j $(nproc)

      - name: Test
        id: cmake_test
        run: |
          cd build
          ctest -L 'main|curl' --verbose --timeout 900

      - name: Test llama2c conversion
        id: llama2c_test
        if: ${{ matrix.build != 's390x' }}
        run: |
          cd build
          echo "Fetch tokenizer"
          wget https://huggingface.co/karpathy/tinyllamas/resolve/main/stories260K/tok512.bin
          echo "Fetch llama2c model"
          wget https://huggingface.co/karpathy/tinyllamas/resolve/main/stories260K/stories260K.bin
          ./bin/llama-convert-llama2c-to-ggml --copy-vocab-from-model ./tok512.bin --llama2c-model stories260K.bin --llama2c-output-model stories260K.gguf
          ./bin/llama-completion -m stories260K.gguf -p "One day, Lily met a Shoggoth" -n 500 -c 256

      - name: Test llama2c (s390x)
        id: llama2c_test_s390x
        if: ${{ matrix.build == 's390x' }}
        run: |
          cd build
          echo "Fetch llama2c big-endian model"
          wget https://huggingface.co/ggml-org/models/resolve/main/tinyllamas/stories260K-be.gguf
          ./bin/llama-completion -m stories260K-be.gguf -p "One day, Lily met a Shoggoth" -n 500 -c 256

  ubuntu-latest-cmake-sanitizer:
    runs-on: ubuntu-latest

    continue-on-error: true

    strategy:
      matrix:
        sanitizer: [ADDRESS, THREAD, UNDEFINED]
        build_type: [Debug]

    steps:
      - name: Clone
        id: checkout
        uses: actions/checkout@v4

      - name: ccache
        uses: ggml-org/ccache-action@v1.2.16
        with:
          key: ubuntu-latest-cmake-sanitizer-${{ matrix.sanitizer }}
          evict-old-files: 1d
          save: ${{ github.event_name == 'push' && github.ref == 'refs/heads/master' }}

      - name: Dependencies
        id: depends
        run: |
          sudo apt-get update
          sudo apt-get install build-essential libssl-dev

      - name: Build
        id: cmake_build
        if: ${{ matrix.sanitizer != 'THREAD' }}
        run: |
          cmake -B build \
            -DLLAMA_CURL=OFF \
            -DLLAMA_OPENSSL=ON \
            -DLLAMA_FATAL_WARNINGS=ON \
            -DLLAMA_SANITIZE_${{ matrix.sanitizer }}=ON \
            -DCMAKE_BUILD_TYPE=${{ matrix.build_type }}
          cmake --build build --config ${{ matrix.build_type }} -j $(nproc)

      - name: Build (no OpenMP)
        id: cmake_build_no_openmp
        if: ${{ matrix.sanitizer == 'THREAD' }}
        run: |
          cmake -B build \
            -DLLAMA_CURL=OFF \
            -DLLAMA_OPENSSL=ON \
            -DLLAMA_FATAL_WARNINGS=ON \
            -DLLAMA_SANITIZE_${{ matrix.sanitizer }}=ON \
            -DCMAKE_BUILD_TYPE=${{ matrix.build_type }} \
            -DGGML_OPENMP=OFF
          cmake --build build --config ${{ matrix.build_type }} -j $(nproc)

      - name: Test
        id: cmake_test
        run: |
          cd build
          ctest -L main --verbose --timeout 900

  ubuntu-latest-llguidance:
    runs-on: ubuntu-latest

    steps:
      - name: Clone
        id: checkout
        uses: actions/checkout@v4

      - name: Dependencies
        id: depends
        run: |
          sudo apt-get update
          sudo apt-get install build-essential libssl-dev

      - name: Build
        id: cmake_build
        run: |
          mkdir build
          cd build
          cmake .. \
            -DLLAMA_CURL=OFF \
            -DLLAMA_OPENSSL=ON \
            -DLLAMA_FATAL_WARNINGS=ON \
            -DLLAMA_LLGUIDANCE=ON
          cmake --build . --config Release -j $(nproc)

      - name: Test
        id: cmake_test
        run: |
          cd build
          ctest -L main --verbose --timeout 900

  ubuntu-latest-cmake-rpc:
    runs-on: ubuntu-latest

    continue-on-error: true

    steps:
      - name: Clone
        id: checkout
        uses: actions/checkout@v4

      # - name: ccache
      #   uses: ggml-org/ccache-action@v1.2.16
      #   with:
      #     key: ubuntu-latest-cmake-rpc
      #     evict-old-files: 1d

      - name: Dependencies
        id: depends
        run: |
          sudo apt-get update
          sudo apt-get install build-essential libssl-dev

      - name: Build
        id: cmake_build
        run: |
          cmake -B build \
            -DLLAMA_CURL=OFF \
            -DLLAMA_OPENSSL=ON \
            -DGGML_RPC=ON
          cmake --build build --config Release -j $(nproc)

      - name: Test
        id: cmake_test
        run: |
          cd build
          ctest -L main --verbose

  ubuntu-24-cmake-vulkan-deb:
    runs-on: ubuntu-24.04

    steps:
      - name: Clone
        id: checkout
        uses: actions/checkout@v4

      - name: ccache
        uses: ggml-org/ccache-action@v1.2.16
        with:
          key: ubuntu-24-cmake-vulkan-deb
          evict-old-files: 1d
          save: ${{ github.event_name == 'push' && github.ref == 'refs/heads/master' }}

      - name: Dependencies
        id: depends
        run: |
          sudo apt-get install -y glslc libvulkan-dev libssl-dev

      - name: Configure
        id: cmake_configure
        run: |
          cmake -B build \
            -DLLAMA_CURL=OFF \
            -DLLAMA_OPENSSL=ON \
            -DCMAKE_BUILD_TYPE=RelWithDebInfo \
            -DGGML_BACKEND_DL=ON \
            -DGGML_CPU_ALL_VARIANTS=ON \
            -DGGML_VULKAN=ON

      - name: Build
        id: cmake_build
        run: |
          cmake --build build -j $(nproc)

  ubuntu-24-cmake-vulkan:
    runs-on: ubuntu-24.04

    steps:
      - name: Clone
        id: checkout
        uses: actions/checkout@v4

      - name: ccache
        uses: ggml-org/ccache-action@v1.2.16
        with:
          key: ubuntu-24-cmake-vulkan
          evict-old-files: 1d
          save: ${{ github.event_name == 'push' && github.ref == 'refs/heads/master' }}

      - name: Dependencies
        id: depends
        run: |
          sudo add-apt-repository -y ppa:kisak/kisak-mesa
          sudo apt-get update -y
          sudo apt-get install -y build-essential mesa-vulkan-drivers libxcb-xinput0 libxcb-xinerama0 libxcb-cursor-dev libssl-dev

      - name: Get latest Vulkan SDK version
        id: vulkan_sdk_version
        run: |
          echo "VULKAN_SDK_VERSION=$(curl https://vulkan.lunarg.com/sdk/latest/linux.txt)" >> "$GITHUB_ENV"

      - name: Use Vulkan SDK Cache
        uses: actions/cache@v4
        id: cache-sdk
        with:
          path: ./vulkan_sdk
          key: vulkan-sdk-${{ env.VULKAN_SDK_VERSION }}-${{ runner.os }}

      - name: Setup Vulkan SDK
        if: steps.cache-sdk.outputs.cache-hit != 'true'
        uses: ./.github/actions/linux-setup-vulkan
        with:
          path: ./vulkan_sdk
          version: ${{ env.VULKAN_SDK_VERSION }}

      - name: Build
        id: cmake_build
        run: |
          source ./vulkan_sdk/setup-env.sh
          cmake -B build \
            -DLLAMA_CURL=OFF \
            -DLLAMA_OPENSSL=ON \
            -DGGML_VULKAN=ON
          cmake --build build --config Release -j $(nproc)

      - name: Test
        id: cmake_test
        run: |
          cd build
          export GGML_VK_VISIBLE_DEVICES=0
          export GGML_VK_DISABLE_F16=1
          # This is using llvmpipe and runs slower than other backends
          ctest -L main --verbose --timeout 4200

  ubuntu-24-cmake-webgpu:
    runs-on: ubuntu-24.04

    steps:
      - name: Clone
        id: checkout
        uses: actions/checkout@v4

      - name: ccache
        uses: ggml-org/ccache-action@v1.2.16
        with:
          key: ubuntu-24-cmake-webgpu
          evict-old-files: 1d
          save: ${{ github.event_name == 'push' && github.ref == 'refs/heads/master' }}

      - name: Dependencies
        id: depends
        run: |
          sudo add-apt-repository -y ppa:kisak/kisak-mesa
          sudo apt-get update -y
          sudo apt-get install -y build-essential mesa-vulkan-drivers libxcb-xinput0 libxcb-xinerama0 libxcb-cursor-dev libssl-dev

      - name: Get latest Vulkan SDK version
        id: vulkan_sdk_version
        run: |
          echo "VULKAN_SDK_VERSION=$(curl https://vulkan.lunarg.com/sdk/latest/linux.txt)" >> "$GITHUB_ENV"

      - name: Use Vulkan SDK Cache
        uses: actions/cache@v4
        id: cache-sdk
        with:
          path: ./vulkan_sdk
          key: vulkan-sdk-${{ env.VULKAN_SDK_VERSION }}-${{ runner.os }}

      - name: Setup Vulkan SDK
        if: steps.cache-sdk.outputs.cache-hit != 'true'
        uses: ./.github/actions/linux-setup-vulkan
        with:
          path: ./vulkan_sdk
          version: ${{ env.VULKAN_SDK_VERSION }}

      - name: Dawn Dependency
        id: dawn-depends
        run: |
          sudo apt-get install -y libxrandr-dev libxinerama-dev libxcursor-dev mesa-common-dev libx11-xcb-dev libxi-dev
          DAWN_VERSION="v2.0.0"
          DAWN_OWNER="reeselevine"
          DAWN_REPO="dawn"
          DAWN_ASSET_NAME="Dawn-5e9a4865b1635796ccc77dd30057f2b4002a1355-ubuntu-latest-Release.zip"
          echo "Fetching release asset from https://github.com/${DAWN_OWNER}/${DAWN_REPO}/releases/download/${DAWN_VERSION}/${DAWN_ASSET_NAME}"
          curl -L -o artifact.zip \
            "https://github.com/${DAWN_OWNER}/${DAWN_REPO}/releases/download/${DAWN_VERSION}/${DAWN_ASSET_NAME}"
          mkdir dawn
          unzip artifact.zip
          tar -xvf Dawn-5e9a4865b1635796ccc77dd30057f2b4002a1355-ubuntu-latest-Release.tar.gz -C dawn --strip-components=1

      - name: Build
        id: cmake_build
        run: |
          export Dawn_DIR=dawn/lib64/cmake/Dawn
          cmake -B build \
            -DLLAMA_CURL=OFF \
            -DLLAMA_OPENSSL=ON \
            -DGGML_WEBGPU=ON
          cmake --build build --config Release -j $(nproc)

      - name: Test
        id: cmake_test
        run: |
          cd build
          # This is using llvmpipe and runs slower than other backends
          ctest -L main --verbose --timeout 3600

  ubuntu-24-wasm-webgpu:
    runs-on: ubuntu-24.04

    steps:
      - name: Clone
        id: checkout
        uses: actions/checkout@v4

      - name: ccache
        uses: ggml-org/ccache-action@v1.2.16
        with:
          key: ubuntu-latest-wasm-webgpu
          evict-old-files: 1d
<<<<<<< HEAD
=======
          save: ${{ github.event_name == 'push' && github.ref == 'refs/heads/master' }}
>>>>>>> 13814eb3

      - name: Install Emscripten
        run: |
          git clone https://github.com/emscripten-core/emsdk.git
          cd emsdk
          ./emsdk install latest
          ./emsdk activate latest

      - name: Fetch emdawnwebgpu
        run: |
          DAWN_TAG="v20251027.212519"
          EMDAWN_PKG="emdawnwebgpu_pkg-${DAWN_TAG}.zip"
          echo "Downloading ${EMDAWN_PKG}"
          curl -L -o emdawn.zip \
            "https://github.com/google/dawn/releases/download/${DAWN_TAG}/${EMDAWN_PKG}"
          unzip emdawn.zip

      - name: Build WASM WebGPU
        run: |
          source emsdk/emsdk_env.sh
          emcmake cmake -B build-wasm \
            -DGGML_WEBGPU=ON \
            -DLLAMA_CURL=OFF \
            -DEMDAWNWEBGPU_DIR=emdawnwebgpu_pkg

          cmake --build build-wasm --target test-backend-ops -j $(nproc)

  ubuntu-22-cmake-hip:
    runs-on: ubuntu-22.04
    container: rocm/dev-ubuntu-22.04:6.1.2

    steps:
      - name: Clone
        id: checkout
        uses: actions/checkout@v4

      - name: Dependencies
        id: depends
        run: |
          sudo apt-get update
          sudo apt-get install -y build-essential git cmake rocblas-dev hipblas-dev libssl-dev rocwmma-dev

      - name: ccache
        uses: ggml-org/ccache-action@v1.2.16
        with:
          key: ubuntu-22-cmake-hip
          evict-old-files: 1d
          save: ${{ github.event_name == 'push' && github.ref == 'refs/heads/master' }}

      - name: Build with native CMake HIP support
        id: cmake_build
        run: |
          cmake -B build -S . \
            -DLLAMA_CURL=OFF \
            -DLLAMA_OPENSSL=ON \
            -DCMAKE_HIP_COMPILER="$(hipconfig -l)/clang" \
            -DGGML_HIP_ROCWMMA_FATTN=ON \
            -DGGML_HIP=ON
          cmake --build build --config Release -j $(nproc)

  ubuntu-22-cmake-musa:
    runs-on: ubuntu-22.04
    container: mthreads/musa:rc4.3.0-devel-ubuntu22.04-amd64

    steps:
      - name: Clone
        id: checkout
        uses: actions/checkout@v4

      - name: Dependencies
        id: depends
        run: |
          apt-get update
          apt-get install -y build-essential git cmake libssl-dev

      - name: ccache
        uses: ggml-org/ccache-action@v1.2.16
        with:
          key: ubuntu-22-cmake-musa
          evict-old-files: 1d
          save: ${{ github.event_name == 'push' && github.ref == 'refs/heads/master' }}

      - name: Build with native CMake MUSA support
        id: cmake_build
        run: |
          cmake -B build -S . \
            -DLLAMA_CURL=OFF \
            -DLLAMA_OPENSSL=ON \
            -DGGML_MUSA=ON
          cmake --build build --config Release -j $(nproc)

  ubuntu-22-cmake-sycl:
    runs-on: ubuntu-22.04

    continue-on-error: true

    steps:
      - uses: actions/checkout@v4

      - name: add oneAPI to apt
        shell: bash
        run: |
          cd /tmp
          wget https://apt.repos.intel.com/intel-gpg-keys/GPG-PUB-KEY-INTEL-SW-PRODUCTS.PUB
          sudo apt-key add GPG-PUB-KEY-INTEL-SW-PRODUCTS.PUB
          rm GPG-PUB-KEY-INTEL-SW-PRODUCTS.PUB
          sudo add-apt-repository "deb https://apt.repos.intel.com/oneapi all main"

      - name: install oneAPI dpcpp compiler
        shell: bash
        run: |
          sudo apt update
          sudo apt install intel-oneapi-compiler-dpcpp-cpp libssl-dev

      - name: install oneAPI MKL library
        shell: bash
        run: |
          sudo apt install intel-oneapi-mkl-devel

      - name: Clone
        id: checkout
        uses: actions/checkout@v4

      - name: ccache
        uses: ggml-org/ccache-action@v1.2.16
        with:
          key: ubuntu-22-cmake-sycl
          evict-old-files: 1d
          save: ${{ github.event_name == 'push' && github.ref == 'refs/heads/master' }}

      - name: Build
        id: cmake_build
        run: |
          source /opt/intel/oneapi/setvars.sh
          cmake -B build \
            -DLLAMA_CURL=OFF \
            -DLLAMA_OPENSSL=ON \
            -DGGML_SYCL=ON \
            -DCMAKE_C_COMPILER=icx \
            -DCMAKE_CXX_COMPILER=icpx
          cmake --build build --config Release -j $(nproc)

  ubuntu-22-cmake-sycl-fp16:
    runs-on: ubuntu-22.04

    continue-on-error: true

    steps:
      - uses: actions/checkout@v4

      - name: add oneAPI to apt
        shell: bash
        run: |
          cd /tmp
          wget https://apt.repos.intel.com/intel-gpg-keys/GPG-PUB-KEY-INTEL-SW-PRODUCTS.PUB
          sudo apt-key add GPG-PUB-KEY-INTEL-SW-PRODUCTS.PUB
          rm GPG-PUB-KEY-INTEL-SW-PRODUCTS.PUB
          sudo add-apt-repository "deb https://apt.repos.intel.com/oneapi all main"

      - name: install oneAPI dpcpp compiler
        shell: bash
        run: |
          sudo apt update
          sudo apt install intel-oneapi-compiler-dpcpp-cpp libssl-dev

      - name: install oneAPI MKL library
        shell: bash
        run: |
          sudo apt install intel-oneapi-mkl-devel

      - name: Clone
        id: checkout
        uses: actions/checkout@v4

      - name: ccache
        uses: ggml-org/ccache-action@v1.2.16
        with:
          key: ubuntu-22-cmake-sycl-fp16
          evict-old-files: 1d
          save: ${{ github.event_name == 'push' && github.ref == 'refs/heads/master' }}

      - name: Build
        id: cmake_build
        run: |
          source /opt/intel/oneapi/setvars.sh
          cmake -B build \
            -DLLAMA_CURL=OFF \
            -DLLAMA_OPENSSL=ON \
            -DGGML_SYCL=ON \
            -DCMAKE_C_COMPILER=icx \
            -DCMAKE_CXX_COMPILER=icpx \
            -DGGML_SYCL_F16=ON
          cmake --build build --config Release -j $(nproc)

  build-linux-cross:
    uses: ./.github/workflows/build-linux-cross.yml

  build-cmake-pkg:
    uses: ./.github/workflows/build-cmake-pkg.yml

  macOS-latest-cmake-ios:
    runs-on: macos-latest

    steps:
      - name: Clone
        id: checkout
        uses: actions/checkout@v4

      - name: ccache
        uses: ggml-org/ccache-action@v1.2.16
        with:
          key: macOS-latest-cmake-ios
          evict-old-files: 1d
          save: ${{ github.event_name == 'push' && github.ref == 'refs/heads/master' }}

      - name: Build
        id: cmake_build
        run: |
          sysctl -a
          cmake -B build -G Xcode \
            -DGGML_METAL_USE_BF16=ON \
            -DGGML_METAL_EMBED_LIBRARY=ON \
            -DLLAMA_BUILD_COMMON=OFF \
            -DLLAMA_BUILD_EXAMPLES=OFF \
            -DLLAMA_BUILD_TOOLS=OFF \
            -DLLAMA_BUILD_TESTS=OFF \
            -DLLAMA_BUILD_SERVER=OFF \
            -DCMAKE_SYSTEM_NAME=iOS \
            -DCMAKE_OSX_DEPLOYMENT_TARGET=14.0 \
            -DCMAKE_XCODE_ATTRIBUTE_DEVELOPMENT_TEAM=ggml
          cmake --build build --config Release -j $(sysctl -n hw.logicalcpu) -- CODE_SIGNING_ALLOWED=NO

  macOS-latest-cmake-tvos:
    runs-on: macos-latest

    steps:
      - name: Clone
        id: checkout
        uses: actions/checkout@v4

      - name: ccache
        uses: ggml-org/ccache-action@v1.2.16
        with:
          key: macOS-latest-cmake-tvos
          evict-old-files: 1d
          save: ${{ github.event_name == 'push' && github.ref == 'refs/heads/master' }}

      - name: Build
        id: cmake_build
        run: |
          sysctl -a
          cmake -B build -G Xcode \
            -DGGML_METAL_USE_BF16=ON \
            -DGGML_METAL_EMBED_LIBRARY=ON \
            -DLLAMA_BUILD_COMMON=OFF \
            -DLLAMA_BUILD_EXAMPLES=OFF \
            -DLLAMA_BUILD_TOOLS=OFF \
            -DLLAMA_BUILD_TESTS=OFF \
            -DLLAMA_BUILD_SERVER=OFF \
            -DCMAKE_SYSTEM_NAME=tvOS \
            -DCMAKE_OSX_DEPLOYMENT_TARGET=14.0 \
            -DCMAKE_XCODE_ATTRIBUTE_DEVELOPMENT_TEAM=ggml
          cmake --build build --config Release -j $(sysctl -n hw.logicalcpu) -- CODE_SIGNING_ALLOWED=NO

  macOS-latest-cmake-visionos:
    runs-on: macos-latest

    steps:
      - name: Clone
        id: checkout
        uses: actions/checkout@v4

      - name: Build
        id: cmake_build
        run: |
          sysctl -a
          cmake -B build -G Xcode \
            -DGGML_METAL_USE_BF16=ON \
            -DGGML_METAL_EMBED_LIBRARY=ON \
            -DLLAMA_BUILD_COMMON=OFF \
            -DLLAMA_BUILD_EXAMPLES=OFF \
            -DLLAMA_BUILD_TOOLS=OFF \
            -DLLAMA_BUILD_TESTS=OFF \
            -DLLAMA_BUILD_SERVER=OFF \
            -DCMAKE_SYSTEM_NAME=visionOS \
            -DCMAKE_OSX_DEPLOYMENT_TARGET=1.0 \
            -DCMAKE_XCODE_ATTRIBUTE_DEVELOPMENT_TEAM=ggml
          cmake --build build --config Release -j $(sysctl -n hw.logicalcpu) -- CODE_SIGNING_ALLOWED=NO

  macOS-latest-swift:
    runs-on: macos-latest
    needs: ios-xcode-build

    strategy:
      matrix:
        destination: ['generic/platform=macOS', 'generic/platform=iOS', 'generic/platform=tvOS']

    steps:
      - name: Clone
        id: checkout
        uses: actions/checkout@v4

      - name: ccache
        uses: ggml-org/ccache-action@v1.2.16
        with:
          key: macOS-latest-swift
          evict-old-files: 1d
          save: ${{ github.event_name == 'push' && github.ref == 'refs/heads/master' }}

      - name: Download xcframework artifact
        uses: actions/download-artifact@v4
        with:
          name: llama-xcframework
          path: build-apple/llama.xcframework/

      - name: Build llama.cpp with CMake
        id: cmake_build
        run: |
          sysctl -a
          cmake -B build -G Xcode \
            -DGGML_METAL_USE_BF16=ON \
            -DGGML_METAL_EMBED_LIBRARY=ON \
            -DLLAMA_CURL=OFF \
            -DLLAMA_BUILD_EXAMPLES=OFF \
            -DLLAMA_BUILD_TOOLS=OFF \
            -DLLAMA_BUILD_TESTS=OFF \
            -DLLAMA_BUILD_SERVER=OFF \
            -DCMAKE_OSX_ARCHITECTURES="arm64;x86_64"
          cmake --build build --config Release -j $(sysctl -n hw.logicalcpu)

  windows-msys2:
    runs-on: windows-2025

    strategy:
      fail-fast: false
      matrix:
        include:
          - { sys: UCRT64,  env: ucrt-x86_64,  build: Release }
          - { sys: CLANG64, env: clang-x86_64, build: Release }

    steps:
      - name: Clone
        uses: actions/checkout@v4

      - name: ccache
        uses: ggml-org/ccache-action@v1.2.16
        with:
          key: windows-msys2
          variant: ccache
          evict-old-files: 1d
          save: ${{ github.event_name == 'push' && github.ref == 'refs/heads/master' }}

      - name: Setup ${{ matrix.sys }}
        uses: msys2/setup-msys2@v2
        with:
          update: true
          msystem: ${{matrix.sys}}
          install: >-
            base-devel
            git
            mingw-w64-${{matrix.env}}-toolchain
            mingw-w64-${{matrix.env}}-cmake
            mingw-w64-${{matrix.env}}-openblas

      - name: Build using CMake
        shell: msys2 {0}
        run: |
            cmake -B build
            cmake --build build --config ${{ matrix.build }} -j $(nproc)

      - name: Clean after building using CMake
        shell: msys2 {0}
        run: |
            rm -rf build

      - name: Build using CMake w/ OpenBLAS
        shell: msys2 {0}
        run: |
            cmake -B build -DGGML_BLAS=ON -DGGML_BLAS_VENDOR=OpenBLAS
            cmake --build build --config ${{ matrix.build }} -j $(nproc)

  windows-latest-cmake:
    runs-on: windows-2025

    env:
      OPENBLAS_VERSION: 0.3.23
      SDE_VERSION: 9.33.0-2024-01-07
      VULKAN_VERSION: 1.4.313.2

    strategy:
      matrix:
        include:
          - build: 'cpu-x64 (static)'
            arch: 'x64'
            defines: '-G "Ninja Multi-Config" -D CMAKE_TOOLCHAIN_FILE=cmake/x64-windows-llvm.cmake -DGGML_NATIVE=OFF -DLLAMA_BUILD_SERVER=ON -DGGML_RPC=ON -DBUILD_SHARED_LIBS=OFF'
          - build: 'openblas-x64'
            arch: 'x64'
            defines: '-G "Ninja Multi-Config" -D CMAKE_TOOLCHAIN_FILE=cmake/x64-windows-llvm.cmake -DGGML_NATIVE=OFF -DLLAMA_BUILD_SERVER=ON -DGGML_RPC=ON -DGGML_BACKEND_DL=ON -DGGML_CPU_ALL_VARIANTS=ON -DGGML_OPENMP=OFF -DGGML_BLAS=ON -DGGML_BLAS_VENDOR=OpenBLAS -DBLAS_INCLUDE_DIRS="$env:RUNNER_TEMP/openblas/include" -DBLAS_LIBRARIES="$env:RUNNER_TEMP/openblas/lib/openblas.lib"'
          - build: 'vulkan-x64'
            arch: 'x64'
            defines: '-DCMAKE_BUILD_TYPE=Release -DGGML_NATIVE=OFF -DLLAMA_BUILD_SERVER=ON -DGGML_RPC=ON -DGGML_BACKEND_DL=ON -DGGML_CPU_ALL_VARIANTS=ON -DGGML_VULKAN=ON'
          - build: 'llvm-arm64'
            arch: 'arm64'
            defines: '-G "Ninja Multi-Config" -D CMAKE_TOOLCHAIN_FILE=cmake/arm64-windows-llvm.cmake -DGGML_NATIVE=OFF -DLLAMA_BUILD_SERVER=ON'
          - build: 'llvm-arm64-opencl-adreno'
            arch: 'arm64'
            defines: '-G "Ninja Multi-Config" -D CMAKE_TOOLCHAIN_FILE=cmake/arm64-windows-llvm.cmake -DCMAKE_PREFIX_PATH="$env:RUNNER_TEMP/opencl-arm64-release" -DGGML_OPENCL=ON -DGGML_OPENCL_USE_ADRENO_KERNELS=ON'

    steps:
      - name: Clone
        id: checkout
        uses: actions/checkout@v4

      - name: ccache
        uses: ggml-org/ccache-action@v1.2.16
        with:
          key: windows-latest-cmake-${{ matrix.build }}
          variant: ccache
          evict-old-files: 1d
          save: ${{ github.event_name == 'push' && github.ref == 'refs/heads/master' }}

      - name: Download OpenBLAS
        id: get_openblas
        if: ${{ matrix.build == 'openblas-x64' }}
        run: |
          curl.exe -o $env:RUNNER_TEMP/openblas.zip -L "https://github.com/xianyi/OpenBLAS/releases/download/v${env:OPENBLAS_VERSION}/OpenBLAS-${env:OPENBLAS_VERSION}-x64.zip"
          curl.exe -o $env:RUNNER_TEMP/OpenBLAS.LICENSE.txt -L "https://github.com/xianyi/OpenBLAS/raw/v${env:OPENBLAS_VERSION}/LICENSE"
          mkdir $env:RUNNER_TEMP/openblas
          tar.exe -xvf $env:RUNNER_TEMP/openblas.zip -C $env:RUNNER_TEMP/openblas
          $vcdir = $(vswhere -latest -products * -requires Microsoft.VisualStudio.Component.VC.Tools.x86.x64 -property installationPath)
          $msvc = $(join-path $vcdir $('VC\Tools\MSVC\'+$(gc -raw $(join-path $vcdir 'VC\Auxiliary\Build\Microsoft.VCToolsVersion.default.txt')).Trim()))
          $lib =  $(join-path $msvc 'bin\Hostx64\x64\lib.exe')
          & $lib /machine:x64 "/def:${env:RUNNER_TEMP}/openblas/lib/libopenblas.def" "/out:${env:RUNNER_TEMP}/openblas/lib/openblas.lib" /name:openblas.dll

      - name: Install Vulkan SDK
        id: get_vulkan
        if: ${{ matrix.build == 'vulkan-x64' }}
        run: |
          curl.exe -o $env:RUNNER_TEMP/VulkanSDK-Installer.exe -L "https://sdk.lunarg.com/sdk/download/${env:VULKAN_VERSION}/windows/vulkansdk-windows-X64-${env:VULKAN_VERSION}.exe"
          & "$env:RUNNER_TEMP\VulkanSDK-Installer.exe" --accept-licenses --default-answer --confirm-command install
          Add-Content $env:GITHUB_ENV "VULKAN_SDK=C:\VulkanSDK\${env:VULKAN_VERSION}"
          Add-Content $env:GITHUB_PATH "C:\VulkanSDK\${env:VULKAN_VERSION}\bin"

      - name: Install Ninja
        id: install_ninja
        run: |
          choco install ninja

      - name: Install OpenCL Headers and Libs
        id: install_opencl
        if: ${{ matrix.build == 'llvm-arm64-opencl-adreno' }}
        run: |
          git clone https://github.com/KhronosGroup/OpenCL-Headers
          cd OpenCL-Headers
          cmake -B build `
            -DBUILD_TESTING=OFF `
            -DOPENCL_HEADERS_BUILD_TESTING=OFF `
            -DOPENCL_HEADERS_BUILD_CXX_TESTS=OFF `
            -DCMAKE_INSTALL_PREFIX="$env:RUNNER_TEMP/opencl-arm64-release"
          cmake --build build --target install
          git clone https://github.com/KhronosGroup/OpenCL-ICD-Loader
          cd OpenCL-ICD-Loader
          cmake -B build-arm64-release `
            -A arm64 `
            -DCMAKE_PREFIX_PATH="$env:RUNNER_TEMP/opencl-arm64-release" `
            -DCMAKE_INSTALL_PREFIX="$env:RUNNER_TEMP/opencl-arm64-release"
          cmake --build build-arm64-release --target install --config release

      - name: Build
        id: cmake_build
        run: |
          cmake -S . -B build ${{ matrix.defines }} `
            -DLLAMA_CURL=OFF -DLLAMA_BUILD_BORINGSSL=ON
          cmake --build build --config Release -j ${env:NUMBER_OF_PROCESSORS}

      - name: Add libopenblas.dll
        id: add_libopenblas_dll
        if: ${{ matrix.build == 'openblas-x64' }}
        run: |
          cp $env:RUNNER_TEMP/openblas/bin/libopenblas.dll ./build/bin/Release/openblas.dll
          cp $env:RUNNER_TEMP/OpenBLAS.LICENSE.txt ./build/bin/Release/OpenBLAS-${env:OPENBLAS_VERSION}.txt

      - name: Test
        id: cmake_test
        if: ${{ matrix.arch == 'x64' }}
        run: |
          cd build
          ctest -L main -C Release --verbose --timeout 900

      # TODO: disabled for now, consider adding tests for all CPU variants instead
      # - name: Test (Intel SDE)
      #   id: cmake_test_sde
      #   if: ${{ matrix.build == 'avx512-x64' && env.HAS_AVX512F == '0' }} # use Intel SDE for AVX-512 emulation
      #   run: |
      #     curl.exe -o $env:RUNNER_TEMP/sde.tar.xz -L "https://downloadmirror.intel.com/813591/sde-external-${env:SDE_VERSION}-win.tar.xz"
      #     # for some weird reason windows tar doesn't like sde tar.xz
      #     7z x "-o${env:RUNNER_TEMP}" $env:RUNNER_TEMP/sde.tar.xz
      #     7z x "-o${env:RUNNER_TEMP}" $env:RUNNER_TEMP/sde.tar
      #     $sde = $(join-path $env:RUNNER_TEMP sde-external-${env:SDE_VERSION}-win/sde.exe)
      #     cd build
      #     $env:LLAMA_SKIP_TESTS_SLOW_ON_EMULATOR = 1
      #     & $sde -future -- ctest -L main -C Release --verbose --timeout 900

  ubuntu-latest-cmake-cuda:
    runs-on: ubuntu-latest
    container: nvidia/cuda:12.6.2-devel-ubuntu24.04

    steps:
        - name: Clone
          id: checkout
          uses: actions/checkout@v4

        - name: Install dependencies
          env:
            DEBIAN_FRONTEND: noninteractive
          run: |
              apt update
              apt install -y cmake build-essential ninja-build libgomp1 git libssl-dev

        - name: ccache
          uses: ggml-org/ccache-action@v1.2.16
          with:
            key: ubuntu-latest-cmake-cuda
            evict-old-files: 1d
            save: ${{ github.event_name == 'push' && github.ref == 'refs/heads/master' }}

        - name: Build with CMake
          run: |
            cmake -S . -B build -G Ninja \
              -DLLAMA_CURL=OFF \
              -DLLAMA_OPENSSL=ON \
              -DLLAMA_FATAL_WARNINGS=ON \
              -DCMAKE_BUILD_TYPE=Release \
              -DCMAKE_CUDA_ARCHITECTURES=89-real \
              -DCMAKE_EXE_LINKER_FLAGS=-Wl,--allow-shlib-undefined \
              -DGGML_NATIVE=OFF \
              -DGGML_CUDA=ON
            cmake --build build

  windows-2022-cmake-cuda:
    runs-on: windows-2022

    strategy:
      matrix:
        cuda: ['12.4']

    steps:
      - name: Clone
        id: checkout
        uses: actions/checkout@v4

      - name: Install ccache
        uses: ggml-org/ccache-action@v1.2.16
        with:
          key: windows-cuda-${{ matrix.cuda }}
          variant: ccache
          evict-old-files: 1d
          save: ${{ github.event_name == 'push' && github.ref == 'refs/heads/master' }}

      - name: Install Cuda Toolkit
        uses: ./.github/actions/windows-setup-cuda
        with:
          cuda_version: ${{ matrix.cuda }}

      - name: Install Ninja
        id: install_ninja
        run: |
          choco install ninja

      - name: Build
        id: cmake_build
        shell: cmd
        run: |
          call "C:\Program Files\Microsoft Visual Studio\2022\Enterprise\VC\Auxiliary\Build\vcvarsall.bat" x64
          cmake -S . -B build -G "Ninja Multi-Config" ^
            -DLLAMA_BUILD_SERVER=ON ^
            -DLLAMA_CURL=OFF ^
            -DLLAMA_BUILD_BORINGSSL=ON ^
            -DGGML_NATIVE=OFF ^
            -DGGML_BACKEND_DL=ON ^
            -DGGML_CPU_ALL_VARIANTS=ON ^
            -DGGML_CUDA=ON ^
            -DGGML_RPC=ON
          set /A NINJA_JOBS=%NUMBER_OF_PROCESSORS%-1
          cmake --build build --config Release -j %NINJA_JOBS% -t ggml
          cmake --build build --config Release

  windows-latest-cmake-sycl:
    runs-on: windows-2022

    defaults:
      run:
        shell: bash

    env:
      WINDOWS_BASEKIT_URL: https://registrationcenter-download.intel.com/akdlm/IRC_NAS/24751ead-ddc5-4479-b9e6-f9fe2ff8b9f2/intel-deep-learning-essentials-2025.2.1.25_offline.exe
      WINDOWS_DPCPP_MKL: intel.oneapi.win.cpp-dpcpp-common:intel.oneapi.win.mkl.devel:intel.oneapi.win.dnnl:intel.oneapi.win.tbb.devel
      ONEAPI_ROOT: "C:/Program Files (x86)/Intel/oneAPI"
    steps:
      - name: Clone
        id: checkout
        uses: actions/checkout@v4

      - name: ccache
        uses: ggml-org/ccache-action@v1.2.16
        with:
          key: windows-latest-cmake-sycl
          variant: ccache
          evict-old-files: 1d
          save: ${{ github.event_name == 'push' && github.ref == 'refs/heads/master' }}

      - name: Install
        run:  |
          scripts/install-oneapi.bat $WINDOWS_BASEKIT_URL $WINDOWS_DPCPP_MKL

      # TODO: add ssl support ; we will also need to modify win-build-sycl.bat to accept user-specified args

      - name: Build
        id: cmake_build
        run:  examples/sycl/win-build-sycl.bat

  windows-latest-cmake-hip:
    runs-on: windows-2022

    env:
      # The ROCm version must correspond to the version used in the HIP SDK.
      ROCM_VERSION: "6.4.2"
      # Make sure this is in sync with build-cache.yml
      HIPSDK_INSTALLER_VERSION: "25.Q3"

    steps:
      - name: Clone
        id: checkout
        uses: actions/checkout@v4

      - name: Grab rocWMMA package
        id: grab_rocwmma
        run: |
          curl -o rocwmma.deb "https://repo.radeon.com/rocm/apt/${{ env.ROCM_VERSION }}/pool/main/r/rocwmma-dev/rocwmma-dev_1.7.0.60402-120~24.04_amd64.deb"
          7z x rocwmma.deb
          7z x data.tar

      - name: Use ROCm Installation Cache
        uses: actions/cache@v4
        id: cache-rocm
        with:
          path: C:\Program Files\AMD\ROCm
          key: rocm-${{ env.HIPSDK_INSTALLER_VERSION }}-${{ runner.os }}

      - name: Setup ROCm
        if: steps.cache-rocm.outputs.cache-hit != 'true'
        uses: ./.github/actions/windows-setup-rocm
        with:
          version: ${{ env.HIPSDK_INSTALLER_VERSION }}

      - name: Verify ROCm
        id: verify
        run: |
          # Find and test ROCm installation
          $clangPath = Get-ChildItem 'C:\Program Files\AMD\ROCm\*\bin\clang.exe' | Select-Object -First 1
          if (-not $clangPath) {
            Write-Error "ROCm installation not found"
            exit 1
          }
          & $clangPath.FullName --version

      - name: Install ccache
        uses: ggml-org/ccache-action@v1.2.16
        with:
          key: ${{ github.job }}
          evict-old-files: 1d
          save: ${{ github.event_name == 'push' && github.ref == 'refs/heads/master' }}

      - name: Build
        id: cmake_build
        run: |
          $env:HIP_PATH=$(Resolve-Path 'C:\Program Files\AMD\ROCm\*\bin\clang.exe' | split-path | split-path)
          $env:CMAKE_PREFIX_PATH="${env:HIP_PATH}"
          cmake -G "Unix Makefiles" -B build -S . `
            -DCMAKE_C_COMPILER="${env:HIP_PATH}\bin\clang.exe" `
            -DCMAKE_CXX_COMPILER="${env:HIP_PATH}\bin\clang++.exe" `
            -DCMAKE_CXX_FLAGS="-I$($PWD.Path.Replace('\', '/'))/opt/rocm-${{ env.ROCM_VERSION }}/include/" `
            -DCMAKE_BUILD_TYPE=Release `
            -DLLAMA_CURL=OFF `
            -DLLAMA_BUILD_BORINGSSL=ON `
            -DROCM_DIR="${env:HIP_PATH}" `
            -DGGML_HIP=ON `
            -DGGML_HIP_ROCWMMA_FATTN=ON `
            -DGGML_RPC=ON
          cmake --build build -j ${env:NUMBER_OF_PROCESSORS}

  ios-xcode-build:
    runs-on: macos-latest

    steps:
      - name: Checkout code
        uses: actions/checkout@v4

      - name: Setup Xcode
        uses: maxim-lobanov/setup-xcode@v1
        with:
          xcode-version: latest-stable

      - name: Build
        id: cmake_build
        run: |
          sysctl -a
          cmake -B build -G Xcode \
            -DGGML_METAL_USE_BF16=ON \
            -DGGML_METAL_EMBED_LIBRARY=ON \
            -DLLAMA_CURL=OFF \
            -DLLAMA_BUILD_EXAMPLES=OFF \
            -DLLAMA_BUILD_TOOLS=OFF \
            -DLLAMA_BUILD_TESTS=OFF \
            -DLLAMA_BUILD_SERVER=OFF \
            -DCMAKE_SYSTEM_NAME=iOS \
            -DCMAKE_OSX_DEPLOYMENT_TARGET=14.0 \
            -DCMAKE_XCODE_ATTRIBUTE_DEVELOPMENT_TEAM=ggml
          cmake --build build --config Release -j $(sysctl -n hw.logicalcpu) -- CODE_SIGNING_ALLOWED=NO

      - name: xcodebuild for swift package
        id: xcodebuild
        run: |
          ./build-xcframework.sh

      - name: Upload xcframework artifact
        uses: actions/upload-artifact@v4
        with:
          name: llama-xcframework
          path: build-apple/llama.xcframework/
          retention-days: 1

      - name: Build Xcode project
        run: |
          xcodebuild -downloadPlatform iOS
          xcodebuild -project examples/llama.swiftui/llama.swiftui.xcodeproj -scheme llama.swiftui -sdk iphoneos CODE_SIGNING_REQUIRED=NO CODE_SIGN_IDENTITY= -destination 'generic/platform=iOS' FRAMEWORK_FOLDER_PATH=./build-ios build

  android-build:
    runs-on: ubuntu-latest

    steps:
      - name: Clone
        uses: actions/checkout@v4

      # Disabled due to size (400MB) and always 0 cache hits
      # - name: ccache
      #   uses: ggml-org/ccache-action@v1.2.16
      #   with:
      #     key: android-build
      #     evict-old-files: 1d

      - name: Set up JDK
        uses: actions/setup-java@v3
        with:
          java-version: 17
          distribution: zulu

      - name: Setup Android SDK
        uses: android-actions/setup-android@v3
        with:
          log-accepted-android-sdk-licenses: false

      - name: Build
        run: |
          cd examples/llama.android
          ./gradlew build --no-daemon

  android-ndk-build:
    runs-on: ubuntu-latest

    env:
      OPENCL_VERSION: 2025.07.22

    strategy:
      matrix:
        include:
          - build: 'arm64-cpu'
            defines: '-D ANDROID_ABI=arm64-v8a -D ANDROID_PLATFORM=android-31 -D CMAKE_TOOLCHAIN_FILE=${ANDROID_NDK_ROOT}/build/cmake/android.toolchain.cmake -D GGML_NATIVE=OFF -DGGML_CPU_ARM_ARCH=armv8.5-a+fp16+i8mm -G Ninja -D LLAMA_CURL=OFF -D GGML_OPENMP=OFF'
          - build: 'arm64-snapdragon'
            defines: '--preset arm64-android-snapdragon-release'

    steps:
      - name: Clone
        id: checkout
        uses: actions/checkout@v4

      - name: Install OpenCL Headers and Libs
        id: install_opencl
        if: ${{ matrix.build == 'arm64-snapdragon' }}
        run: |
          mkdir opencl
          curl -L -o opencl/clhpp.tar.gz      https://github.com/KhronosGroup/OpenCL-CLHPP/archive/refs/tags/v${OPENCL_VERSION}.tar.gz
          curl -L -o opencl/headers.tar.gz    https://github.com/KhronosGroup/OpenCL-Headers/archive/refs/tags/v${OPENCL_VERSION}.tar.gz
          curl -L -o opencl/icd-loader.tar.gz https://github.com/KhronosGroup/OpenCL-ICD-Loader/archive/refs/tags/v${OPENCL_VERSION}.tar.gz
          tar -xaf opencl/headers.tar.gz    -C opencl
          tar -xaf opencl/clhpp.tar.gz      -C opencl
          tar -xaf opencl/icd-loader.tar.gz -C opencl
          sudo cp -r opencl/OpenCL-Headers-${OPENCL_VERSION}/CL         ${ANDROID_NDK_ROOT}/toolchains/llvm/prebuilt/linux-x86_64/sysroot/usr/include
          sudo cp -r opencl/OpenCL-CLHPP-${OPENCL_VERSION}/include/CL/* ${ANDROID_NDK_ROOT}/toolchains/llvm/prebuilt/linux-x86_64/sysroot/usr/include/CL
          cd opencl/OpenCL-ICD-Loader-${OPENCL_VERSION}
          cmake -B build -G Ninja -DCMAKE_BUILD_TYPE=Release -DCMAKE_TOOLCHAIN_FILE=${ANDROID_NDK_ROOT}/build/cmake/android.toolchain.cmake -DOPENCL_ICD_LOADER_HEADERS_DIR=${ANDROID_NDK_ROOT}/toolchains/llvm/prebuilt/linux-x86_64/sysroot/usr/include -DANDROID_ABI=arm64-v8a -DANDROID_PLATFORM=31 -DANDROID_STL=c++_shared
          cmake --build build
          sudo cp build/libOpenCL.so ${ANDROID_NDK_ROOT}/toolchains/llvm/prebuilt/linux-x86_64/sysroot/usr/lib/aarch64-linux-android
          rm -rf opencl

      - name: Install Hexagon SDK
        id: install_hexsdk
        if: ${{ matrix.build == 'arm64-snapdragon' }}
        env:
          HEXSDK_VER: 6.4.0.2
          HEXTLS_VER: 19.0.04
        run: |
          curl -L -o hex-sdk.tar.gz https://github.com/snapdragon-toolchain/hexagon-sdk/releases/download/v$HEXSDK_VER/hexagon-sdk-v$HEXSDK_VER-amd64-lnx.tar.xz
          mkdir hex-sdk
          tar -xaf hex-sdk.tar.gz -C hex-sdk
          ls -l hex-sdk
          sudo mv hex-sdk /opt/hexagon
          echo "HEXAGON_SDK_ROOT=/opt/hexagon/$HEXSDK_VER"                                     >> "$GITHUB_ENV"
          echo "HEXAGON_TOOLS_ROOT=/opt/hexagon/$HEXSDK_VER/tools/HEXAGON_Tools/$HEXTLS_VER"   >> "$GITHUB_ENV"
          echo "DEFAULT_HLOS_ARCH=64"                                                          >> "$GITHUB_ENV"
          echo "DEFAULT_TOOLS_VARIANT=toolv19"                                                 >> "$GITHUB_ENV"
          echo "DEFAULT_NO_QURT_INC=0"                                                         >> "$GITHUB_ENV"
          echo "DEFAULT_DSP_ARCH=v73"                                                          >> "$GITHUB_ENV"

      - name: Update CMake presets
        id: update_presets
        if: ${{ matrix.build == 'arm64-snapdragon' }}
        run: |
          cp docs/backend/hexagon/CMakeUserPresets.json .

      - name: Build
        id: ndk_build
        run: |
          cmake ${{ matrix.defines }} -B build
          cmake --build build
          cmake --install build --prefix pkg-adb/llama.cpp

      - name: Test
        id: cmake_test
        run: |
          echo "FIXME: test on devices"

  openEuler-latest-cmake-cann:
    if: ${{ github.event_name != 'pull_request' || contains(github.event.pull_request.labels.*.name, 'Ascend NPU') }}
    defaults:
      run:
        shell: bash -el {0}
    strategy:
      matrix:
        arch: [x86, aarch64]
        chip_type: ['910b', '310p']
        build: ['Release']
    runs-on: ${{ matrix.arch == 'aarch64' && 'ubuntu-24.04-arm' || 'ubuntu-24.04' }}
    steps:
      - name: Checkout
        uses: actions/checkout@v4
        with:
          fetch-depth: 0

      - name: Free up disk space
        uses: ggml-org/free-disk-space@v1.3.1
        with:
          tool-cache: true

      - name: Set container image
        id: cann-image
        run: |
          image="ascendai/cann:${{ matrix.chip_type == '910b' &&  '8.3.rc2-910b-openeuler24.03-py3.11' || '8.3.rc2-310p-openeuler24.03-py3.11' }}"
          echo "image=${image}" >> "${GITHUB_OUTPUT}"

      - name: Pull container image
        run: docker pull "${{ steps.cann-image.outputs.image }}"

      - name: Build
        env:
          BUILD_TYPE: ${{ matrix.build }}
          SOC_TYPE: ascend${{ matrix.chip_type }}
        run: |
          HOST_UID=$(id -u)
          HOST_GID=$(id -g)

          docker run --rm \
            -v "${PWD}:/workspace" \
            -w /workspace \
            -e SOC_TYPE=${SOC_TYPE} \
            -e BUILD_TYPE=${BUILD_TYPE} \
            "${{ steps.cann-image.outputs.image }}" \
            bash -lc '
              set -e
              yum install -y --setopt=install_weak_deps=False --setopt=tsflags=nodocs git gcc gcc-c++ make cmake libcurl-devel
              yum clean all && rm -rf /var/cache/yum
              git config --global --add safe.directory "/workspace"
              export LD_LIBRARY_PATH=${ASCEND_TOOLKIT_HOME}/lib64:${ASCEND_TOOLKIT_HOME}/$(uname -m)-linux/devlib/:${LD_LIBRARY_PATH}
              cmake -S . -B build \
                  -DCMAKE_BUILD_TYPE=${BUILD_TYPE} \
                  -DGGML_CANN=on \
                  -DSOC_TYPE=${SOC_TYPE}
              cmake --build build -j $(nproc)

              chown -R '"${HOST_UID}"':'"${HOST_GID}"' /workspace/build
            '

# TODO: simplify the following workflows using a matrix
# TODO: run lighter CI on PRs and the full CI only on master (if needed)
  ggml-ci-x64-cpu-low-perf:
    runs-on: ubuntu-22.04

    steps:
      - name: Clone
        id: checkout
        uses: actions/checkout@v4

      - name: ccache
        uses: ggml-org/ccache-action@v1.2.16
        with:
          key: ggml-ci-x64-cpu-low-perf
          evict-old-files: 1d
          save: ${{ github.event_name == 'push' && github.ref == 'refs/heads/master' }}

      - name: Dependencies
        id: depends
        run: |
          sudo apt-get update
          sudo apt-get install build-essential libcurl4-openssl-dev

      - name: Test
        id: ggml-ci
        run: |
          LLAMA_ARG_THREADS=$(nproc) GG_BUILD_LOW_PERF=1 bash ./ci/run.sh ./tmp/results ./tmp/mnt

  ggml-ci-arm64-cpu-low-perf:
    runs-on: ubuntu-22.04-arm

    steps:
      - name: Clone
        id: checkout
        uses: actions/checkout@v4

      - name: ccache
        uses: ggml-org/ccache-action@v1.2.16
        with:
          key: ggml-ci-arm64-cpu-low-perf
          evict-old-files: 1d
          save: ${{ github.event_name == 'push' && github.ref == 'refs/heads/master' }}

      - name: Dependencies
        id: depends
        run: |
          sudo apt-get update
          sudo apt-get install build-essential libcurl4-openssl-dev

      - name: Test
        id: ggml-ci
        run: |
          LLAMA_ARG_THREADS=$(nproc) GG_BUILD_LOW_PERF=1 bash ./ci/run.sh ./tmp/results ./tmp/mnt

  ggml-ci-x64-cpu-high-perf:
    runs-on: ubuntu-22.04

    steps:
      - name: Clone
        id: checkout
        uses: actions/checkout@v4

      - name: ccache
        uses: ggml-org/ccache-action@v1.2.16
        with:
          key: ggml-ci-x64-cpu-high-perf
          evict-old-files: 1d
          save: ${{ github.event_name == 'push' && github.ref == 'refs/heads/master' }}

      - name: Dependencies
        id: depends
        run: |
          sudo apt-get update
          sudo apt-get install build-essential libcurl4-openssl-dev

      - name: Test
        id: ggml-ci
        run: |
          LLAMA_ARG_THREADS=$(nproc) bash ./ci/run.sh ./tmp/results ./tmp/mnt

  ggml-ci-arm64-cpu-high-perf:
    runs-on: ubuntu-22.04-arm

    steps:
      - name: Clone
        id: checkout
        uses: actions/checkout@v4

      - name: ccache
        uses: ggml-org/ccache-action@v1.2.16
        with:
          key: ggml-ci-arm64-cpu-high-perf
          evict-old-files: 1d
          save: ${{ github.event_name == 'push' && github.ref == 'refs/heads/master' }}

      - name: Dependencies
        id: depends
        run: |
          sudo apt-get update
          sudo apt-get install build-essential libcurl4-openssl-dev

      - name: Test
        id: ggml-ci
        run: |
          LLAMA_ARG_THREADS=$(nproc) GG_BUILD_NO_SVE=1 GG_BUILD_NO_BF16=1 GG_BUILD_EXTRA_TESTS_0=1 bash ./ci/run.sh ./tmp/results ./tmp/mnt

  ggml-ci-arm64-cpu-high-perf-sve:
    runs-on: ubuntu-22.04-arm

    steps:
      - name: Clone
        id: checkout
        uses: actions/checkout@v4

      - name: ccache
        uses: ggml-org/ccache-action@v1.2.16
        with:
          key: ggml-ci-arm64-cpu-high-perf-sve
          evict-old-files: 1d
          save: ${{ github.event_name == 'push' && github.ref == 'refs/heads/master' }}

      - name: Dependencies
        id: depends
        run: |
          sudo apt-get update
          sudo apt-get install build-essential libcurl4-openssl-dev

      - name: Test
        id: ggml-ci
        run: |
          LLAMA_ARG_THREADS=$(nproc) GG_BUILD_NO_BF16=1 GG_BUILD_EXTRA_TESTS_0=1 bash ./ci/run.sh ./tmp/results ./tmp/mnt

  ggml-ci-x64-nvidia-cuda:
    runs-on: [self-hosted, Linux, X64, NVIDIA]

    steps:
      - name: Clone
        id: checkout
        uses: actions/checkout@v4

      - name: Test
        id: ggml-ci
        run: |
          nvidia-smi
          GG_BUILD_CUDA=1 bash ./ci/run.sh ~/results/llama.cpp /mnt/llama.cpp

  ggml-ci-x64-nvidia-vulkan-cm:
    runs-on: [self-hosted, Linux, X64, NVIDIA]

    steps:
      - name: Clone
        id: checkout
        uses: actions/checkout@v4

      - name: Test
        id: ggml-ci
        run: |
          vulkaninfo --summary
          GG_BUILD_VULKAN=1 GGML_VK_DISABLE_COOPMAT2=1 bash ./ci/run.sh ~/results/llama.cpp /mnt/llama.cpp

  ggml-ci-x64-nvidia-vulkan-cm2:
    runs-on: [self-hosted, Linux, X64, NVIDIA, COOPMAT2]

    steps:
      - name: Clone
        id: checkout
        uses: actions/checkout@v4

      - name: Test
        id: ggml-ci
        run: |
          vulkaninfo --summary
          GG_BUILD_VULKAN=1 bash ./ci/run.sh ~/results/llama.cpp /mnt/llama.cpp

  ggml-ci-x64-cpu-amx:
    runs-on: [self-hosted, Linux, X64, CPU, AMX]

    steps:
      - name: Clone
        id: checkout
        uses: actions/checkout@v4

      - name: Test
        id: ggml-ci
        run: |
          bash ./ci/run.sh ~/results/llama.cpp /mnt/llama.cpp

  # ggml-ci-x64-amd-vulkan:
  #   runs-on: [self-hosted, Linux, X64, AMD]

  #   steps:
  #     - name: Clone
  #       id: checkout
  #       uses: actions/checkout@v4

  #     - name: Test
  #       id: ggml-ci
  #       run: |
  #         vulkaninfo --summary
  #         GG_BUILD_VULKAN=1 bash ./ci/run.sh ~/results/llama.cpp /mnt/llama.cpp

  # ggml-ci-x64-amd-rocm:
  #   runs-on: [self-hosted, Linux, X64, AMD]

  #   steps:
  #     - name: Clone
  #       id: checkout
  #       uses: actions/checkout@v4

  #     - name: Test
  #       id: ggml-ci
  #       run: |
  #         amd-smi static
  #         GG_BUILD_ROCM=1 GG_BUILD_AMDGPU_TARGETS="gfx1101" bash ./ci/run.sh ~/results/llama.cpp /mnt/llama.cpp

  ggml-ci-mac-metal:
    runs-on: [self-hosted, macOS, ARM64]

    steps:
      - name: Clone
        id: checkout
        uses: actions/checkout@v4

      - name: Test
        id: ggml-ci
        run: |
          GG_BUILD_METAL=1 bash ./ci/run.sh ~/results/llama.cpp ~/mnt/llama.cpp

  ggml-ci-mac-vulkan:
    runs-on: [self-hosted, macOS, ARM64]

    steps:
      - name: Clone
        id: checkout
        uses: actions/checkout@v4

      - name: Test
        id: ggml-ci
        run: |
          vulkaninfo --summary
          GG_BUILD_VULKAN=1 bash ./ci/run.sh ~/results/llama.cpp ~/mnt/llama.cpp

  ggml-ci-arm64-cpu-kleidiai:
     runs-on: ubuntu-22.04-arm

     steps:
       - name: Clone
         id: checkout
         uses: actions/checkout@v4

       - name: ccache
         uses: ggml-org/ccache-action@v1.2.16
         with:
           key: ggml-ci-arm64-cpu-kleidiai
           evict-old-files: 1d
           save: ${{ github.event_name == 'push' && github.ref == 'refs/heads/master' }}

       - name: Dependencies
         id: depends
         run: |
           sudo apt-get update
           sudo apt-get install -y build-essential libcurl4-openssl-dev

       - name: Test
         id: ggml-ci
         run: |
           GG_BUILD_KLEIDIAI=1 GG_BUILD_EXTRA_TESTS_0=1 bash ./ci/run.sh ./tmp/results ./tmp/mnt

  ubuntu-cpu-cmake-riscv64-native:
    runs-on: RISCV64

    steps:
      - name: Install dependencies
        run: |
          sudo apt-get update

          # Install necessary packages
          sudo apt-get install -y libatomic1 libtsan2 gcc-14 g++-14 rustup cmake build-essential libssl-dev wget ccache

          # Set gcc-14 and g++-14 as the default compilers
          sudo update-alternatives --install /usr/bin/gcc gcc /usr/bin/gcc-14 100
          sudo update-alternatives --install /usr/bin/g++ g++ /usr/bin/g++-14 100
          sudo ln -sf /usr/bin/gcc-14 /usr/bin/gcc
          sudo ln -sf /usr/bin/g++-14 /usr/bin/g++

          # Install Rust stable version
          rustup install stable
          rustup default stable

      - name: Clone
        id: checkout
        uses: actions/checkout@v4

      - name: Check environment
        run: |
          uname -a
          gcc --version
          g++ --version
          ldd --version
          cmake --version
          rustc --version

      - name: Setup ccache
        run: |
          # Set unique cache directory for this job
          export CCACHE_DIR="$HOME/.ccache/cpu-cmake-rv64-native"
          mkdir -p "$CCACHE_DIR"

          # Configure ccache for optimal performance
          ccache --set-config=max_size=5G
          ccache --set-config=compression=true
          ccache --set-config=compression_level=6
          ccache --set-config=cache_dir="$CCACHE_DIR"

          # Enable more aggressive caching
          ccache --set-config=sloppiness=file_macro,time_macros,include_file_mtime,include_file_ctime
          ccache --set-config=hash_dir=false

          # Export for subsequent steps
          echo "CCACHE_DIR=$CCACHE_DIR" >> $GITHUB_ENV
          echo "PATH=/usr/lib/ccache:$PATH" >> $GITHUB_ENV

      - name: Build
        id: cmake_build
        run: |
          cmake -B build \
            -DLLAMA_CURL=OFF \
            -DLLAMA_OPENSSL=ON \
            -DCMAKE_BUILD_TYPE=Release \
            -DGGML_OPENMP=OFF \
            -DLLAMA_BUILD_EXAMPLES=ON \
            -DLLAMA_BUILD_TOOLS=ON \
            -DLLAMA_BUILD_TESTS=ON \
            -DCMAKE_C_COMPILER_LAUNCHER=ccache \
            -DCMAKE_CXX_COMPILER_LAUNCHER=ccache \
            -DGGML_RPC=ON \
            -DCMAKE_C_COMPILER=riscv64-linux-gnu-gcc-14 \
            -DCMAKE_CXX_COMPILER=riscv64-linux-gnu-g++-14

          cmake --build build --config Release -j $(nproc)

      - name: Test
        id: cmake_test
        run: |
          cd build
          ctest -L 'main|curl' --verbose --timeout 900

      - name: Test llama2c conversion
        id: llama2c_test
        run: |
          cd build
          echo "Fetch tokenizer"
          wget https://huggingface.co/karpathy/tinyllamas/resolve/main/stories260K/tok512.bin
          echo "Fetch llama2c model"
          wget https://huggingface.co/karpathy/tinyllamas/resolve/main/stories260K/stories260K.bin
          ./bin/llama-convert-llama2c-to-ggml --copy-vocab-from-model ./tok512.bin --llama2c-model stories260K.bin --llama2c-output-model stories260K.gguf
          ./bin/llama-completion -m stories260K.gguf -p "One day, Lily met a Shoggoth" -n 500 -c 256

  ubuntu-cmake-sanitizer-riscv64-native:
    runs-on: RISCV64

    continue-on-error: true

    strategy:
      matrix:
        sanitizer: [ADDRESS, THREAD, UNDEFINED]
        build_type: [Debug]

    steps:
      - name: Install dependencies
        run: |
          sudo apt-get update

          # Install necessary packages
          sudo apt-get install -y libatomic1 libtsan2 gcc-14 g++-14 rustup cmake build-essential wget ccache

          # Set gcc-14 and g++-14 as the default compilers
          sudo update-alternatives --install /usr/bin/gcc gcc /usr/bin/gcc-14 100
          sudo update-alternatives --install /usr/bin/g++ g++ /usr/bin/g++-14 100
          sudo ln -sf /usr/bin/gcc-14 /usr/bin/gcc
          sudo ln -sf /usr/bin/g++-14 /usr/bin/g++

          # Install Rust stable version
          rustup install stable
          rustup default stable

      - name: GCC version check
        run: |
          gcc --version
          g++ --version

      - name: Clone
        id: checkout
        uses: actions/checkout@v4

      - name: Setup ccache
        run: |
          # Unique cache directory per matrix combination
          export CCACHE_DIR="$HOME/.ccache/sanitizer-${{ matrix.sanitizer }}-${{ matrix.build_type }}"
          mkdir -p "$CCACHE_DIR"

          # Configure ccache
          ccache --set-config=max_size=5G
          ccache --set-config=compression=true
          ccache --set-config=compression_level=6
          ccache --set-config=cache_dir="$CCACHE_DIR"
          ccache --set-config=sloppiness=file_macro,time_macros,include_file_mtime,include_file_ctime
          ccache --set-config=hash_dir=false

          # Export for subsequent steps
          echo "CCACHE_DIR=$CCACHE_DIR" >> $GITHUB_ENV
          echo "PATH=/usr/lib/ccache:$PATH" >> $GITHUB_ENV

      - name: Build
        id: cmake_build
        if: ${{ matrix.sanitizer != 'THREAD' }}
        run: |
          cmake -B build \
            -DLLAMA_CURL=OFF \
            -DCMAKE_BUILD_TYPE=${{ matrix.build_type }} \
            -DGGML_OPENMP=ON \
            -DLLAMA_BUILD_EXAMPLES=ON \
            -DLLAMA_BUILD_TOOLS=ON \
            -DLLAMA_BUILD_TESTS=OFF \
            -DCMAKE_C_COMPILER_LAUNCHER=ccache \
            -DCMAKE_CXX_COMPILER_LAUNCHER=ccache \
            -DLLAMA_SANITIZE_${{ matrix.sanitizer }}=ON \
            -DCMAKE_C_COMPILER=riscv64-linux-gnu-gcc-14 \
            -DCMAKE_CXX_COMPILER=riscv64-linux-gnu-g++-14

          cmake --build build --config ${{ matrix.build_type }} -j $(nproc)

      - name: Build (no OpenMP)
        id: cmake_build_no_openmp
        if: ${{ matrix.sanitizer == 'THREAD' }}
        run: |
          cmake -B build \
            -DLLAMA_CURL=OFF \
            -DCMAKE_BUILD_TYPE=${{ matrix.build_type }} \
            -DGGML_OPENMP=OFF \
            -DLLAMA_BUILD_EXAMPLES=ON \
            -DLLAMA_BUILD_TOOLS=ON \
            -DLLAMA_BUILD_TESTS=OFF \
            -DCMAKE_C_COMPILER_LAUNCHER=ccache \
            -DCMAKE_CXX_COMPILER_LAUNCHER=ccache \
            -DLLAMA_SANITIZE_${{ matrix.sanitizer }}=ON \
            -DCMAKE_C_COMPILER=riscv64-linux-gnu-gcc-14 \
            -DCMAKE_CXX_COMPILER=riscv64-linux-gnu-g++-14

          cmake --build build --config ${{ matrix.build_type }} -j $(nproc)

      - name: Test
        id: cmake_test
        run: |
          cd build
          ctest -L main --verbose --timeout 900


  ubuntu-llguidance-riscv64-native:
    runs-on: RISCV64
    steps:
      - name: Install dependencies
        run: |
          sudo apt-get update

          # Install necessary packages
          sudo apt-get install -y libatomic1 libtsan2 gcc-14 g++-14 rustup cmake build-essential wget ccache

          # Set gcc-14 and g++-14 as the default compilers
          sudo update-alternatives --install /usr/bin/gcc gcc /usr/bin/gcc-14 100
          sudo update-alternatives --install /usr/bin/g++ g++ /usr/bin/g++-14 100
          sudo ln -sf /usr/bin/gcc-14 /usr/bin/gcc
          sudo ln -sf /usr/bin/g++-14 /usr/bin/g++

          # Install Rust stable version
          rustup install stable
          rustup default stable

      - name: GCC version check
        run: |
          gcc --version
          g++ --version

      - name: Clone
        id: checkout
        uses: actions/checkout@v4

      - name: Setup ccache
        run: |
          export CCACHE_DIR="$HOME/.ccache/llguidance-riscv64"
          mkdir -p "$CCACHE_DIR"

          ccache --set-config=max_size=5G
          ccache --set-config=compression=true
          ccache --set-config=compression_level=6
          ccache --set-config=cache_dir="$CCACHE_DIR"
          ccache --set-config=sloppiness=file_macro,time_macros,include_file_mtime,include_file_ctime
          ccache --set-config=hash_dir=false

          echo "CCACHE_DIR=$CCACHE_DIR" >> $GITHUB_ENV
          echo "PATH=/usr/lib/ccache:$PATH" >> $GITHUB_ENV

      - name: Build
        id: cmake_build
        run: |
          cmake -B build \
            -DLLAMA_CURL=OFF \
            -DCMAKE_BUILD_TYPE=Release \
            -DGGML_OPENMP=OFF \
            -DLLAMA_BUILD_EXAMPLES=ON \
            -DLLAMA_BUILD_TOOLS=ON \
            -DLLAMA_BUILD_TESTS=OFF \
            -DCMAKE_C_COMPILER_LAUNCHER=ccache \
            -DCMAKE_CXX_COMPILER_LAUNCHER=ccache \
            -DLLAMA_LLGUIDANCE=ON \
            -DCMAKE_C_COMPILER=riscv64-linux-gnu-gcc-14 \
            -DCMAKE_CXX_COMPILER=riscv64-linux-gnu-g++-14

          cmake --build build --config Release -j $(nproc)

      - name: Test
        id: cmake_test
        run: |
          cd build
          ctest -L main --verbose --timeout 900


  ubuntu-cmake-rpc-riscv64-native:
    runs-on: RISCV64

    continue-on-error: true

    steps:
      - name: Install dependencies
        run: |
          sudo apt-get update

          # Install necessary packages
          sudo apt-get install -y libatomic1 libtsan2 gcc-14 g++-14 rustup cmake build-essential libssl-dev wget ccache

          # Set gcc-14 and g++-14 as the default compilers
          sudo update-alternatives --install /usr/bin/gcc gcc /usr/bin/gcc-14 100
          sudo update-alternatives --install /usr/bin/g++ g++ /usr/bin/g++-14 100
          sudo ln -sf /usr/bin/gcc-14 /usr/bin/gcc
          sudo ln -sf /usr/bin/g++-14 /usr/bin/g++

          # Install Rust stable version
          rustup install stable
          rustup default stable

      - name: GCC version check
        run: |
          gcc --version
          g++ --version

      - name: Clone
        id: checkout
        uses: actions/checkout@v4

      - name: Setup ccache
        run: |
          export CCACHE_DIR="$HOME/.ccache/rpc-riscv64"
          mkdir -p "$CCACHE_DIR"

          ccache --set-config=max_size=5G
          ccache --set-config=compression=true
          ccache --set-config=compression_level=6
          ccache --set-config=cache_dir="$CCACHE_DIR"
          ccache --set-config=sloppiness=file_macro,time_macros,include_file_mtime,include_file_ctime
          ccache --set-config=hash_dir=false

          echo "CCACHE_DIR=$CCACHE_DIR" >> $GITHUB_ENV
          echo "PATH=/usr/lib/ccache:$PATH" >> $GITHUB_ENV

      - name: Build
        id: cmake_build
        run: |
          cmake -B build \
            -DLLAMA_CURL=OFF \
            -DLLAMA_OPENSSL=ON \
            -DCMAKE_BUILD_TYPE=Release \
            -DGGML_OPENMP=OFF \
            -DLLAMA_BUILD_EXAMPLES=ON \
            -DLLAMA_BUILD_TOOLS=ON \
            -DLLAMA_BUILD_TESTS=ON \
            -DCMAKE_C_COMPILER_LAUNCHER=ccache \
            -DCMAKE_CXX_COMPILER_LAUNCHER=ccache \
            -DCMAKE_C_COMPILER=riscv64-linux-gnu-gcc-14 \
            -DCMAKE_CXX_COMPILER=riscv64-linux-gnu-g++-14 \
            -DGGML_RPC=ON

          cmake --build build --config Release -j $(nproc)

      - name: Test
        id: cmake_test
        run: |
          cd build
          ctest -L main --verbose

  ggml-ci-arm64-graviton4-kleidiai:
     runs-on: ah-ubuntu_22_04-c8g_8x

     steps:
       - name: Clone
         id: checkout
         uses: actions/checkout@v4

       - name: Dependencies
         id: depends
         run: |
           set -euxo pipefail
           sudo apt-get update
           sudo DEBIAN_FRONTEND=noninteractive NEEDRESTART_MODE=a \
           apt-get install -y \
            build-essential \
            libcurl4-openssl-dev \
            python3-venv \
            gpg \
            wget \
            time \
            git-lfs

           git lfs install

           # install the latest cmake
           sudo install -d /usr/share/keyrings
           wget -O - https://apt.kitware.com/keys/kitware-archive-latest.asc \
            | gpg --dearmor \
            | sudo tee /usr/share/keyrings/kitware-archive-keyring.gpg >/dev/null
           echo 'deb [signed-by=/usr/share/keyrings/kitware-archive-keyring.gpg] https://apt.kitware.com/ubuntu/ jammy main' \
            | sudo tee /etc/apt/sources.list.d/kitware.list
           sudo apt-get update
           sudo apt-get install -y cmake

       - name: ccache
         uses: ggml-org/ccache-action@v1.2.16
         with:
           key: ggml-ci-arm64-graviton4-kleidiai
           evict-old-files: 1d
           save: ${{ github.event_name == 'push' && github.ref == 'refs/heads/master' }}

       - name: Test
         id: ggml-ci
         run: |
           GG_BUILD_KLEIDIAI=1 \
           GG_BUILD_EXTRA_TESTS_0=1 \
           bash ./ci/run.sh ./tmp/results ./tmp/mnt<|MERGE_RESOLUTION|>--- conflicted
+++ resolved
@@ -570,10 +570,7 @@
         with:
           key: ubuntu-latest-wasm-webgpu
           evict-old-files: 1d
-<<<<<<< HEAD
-=======
-          save: ${{ github.event_name == 'push' && github.ref == 'refs/heads/master' }}
->>>>>>> 13814eb3
+          save: ${{ github.event_name == 'push' && github.ref == 'refs/heads/master' }}
 
       - name: Install Emscripten
         run: |
