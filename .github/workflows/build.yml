--- conflicted
+++ resolved
@@ -1642,7 +1642,6 @@
          run: |
            GG_BUILD_KLEIDIAI=1 GG_BUILD_EXTRA_TESTS_0=1 bash ./ci/run.sh ./tmp/results ./tmp/mnt
 
-<<<<<<< HEAD
   ubuntu-cpu-cmake-rv64-native:
     runs-on: RISCV64
 
@@ -1966,7 +1965,6 @@
         run: |
           cd build
           ctest -L main --verbose
-=======
   ggml-ci-arm64-graviton4-kleidiai:
      runs-on: ah-ubuntu_22_04-c8g_8x
 
@@ -2013,5 +2011,4 @@
          run: |
            GG_BUILD_KLEIDIAI=1 \
            GG_BUILD_EXTRA_TESTS_0=1 \
-           bash ./ci/run.sh ./tmp/results ./tmp/mnt
->>>>>>> 649495c9
+           bash ./ci/run.sh ./tmp/results ./tmp/mnt