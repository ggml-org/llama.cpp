#include "ggml-opencl.h"

#include <array>
#include <atomic>
#include <sstream>
#include <vector>

#define CL_TARGET_OPENCL_VERSION 110
#include <clblast.h>
#include <clblast_c.h>

#include <stdlib.h>
#include <stdio.h>
#include <string.h>

#include "ggml.h"

#define CL_DMMV_BLOCK_SIZE 32;

#define MULTILINE_QUOTE(...) #__VA_ARGS__
static std::string program_source = MULTILINE_QUOTE(

typedef char int8_t;
typedef uchar uint8_t;
typedef int int32_t;
typedef uint uint32_t;

struct __attribute__ ((packed)) block_q4_0
{
    half d;
    uint8_t qs[QK4_0 / 2];
};

struct __attribute__ ((packed)) block_q4_1
{
    half d;
    half m;
    uint8_t qs[QK4_1 / 2];
};

struct __attribute__ ((packed)) block_q5_0
{
    half d;
    uint32_t qh;
    uint8_t qs[QK5_0 / 2];
};

struct __attribute__ ((packed)) block_q5_1
{
    half d;
    half m;
    uint32_t qh;
    uint8_t qs[QK5_1 / 2];
};

struct __attribute__ ((packed)) block_q8_0
{
    half d;
    int8_t qs[QK8_0];
};


__kernel void convert_fp16_to_fp32(__global half* x, __global float* y) {
    const uint i = get_global_id(0);

    y[i] = vload_half(0, &x[i]);
}

void dequantize_q4_0(__global const struct block_q4_0* x, const int ib, const int iqs, float* v0, float* v1) {
    const float d = vload_half(0, &x[ib].d);

    const uint8_t vui = x[ib].qs[iqs];

    const int8_t vi0 = vui & 0xF;
    const int8_t vi1 = vui >> 4;

    *v0 = (vi0 - 8)*d;
    *v1 = (vi1 - 8)*d;
}
void dequantize_q4_1(__global const struct block_q4_1* x, const int ib, const int iqs, float* v0, float* v1) {
    const float d = vload_half(0, &x[ib].d);
    const float m = vload_half(0, &x[ib].m);

    const uint8_t vui = x[ib].qs[iqs];

    const int8_t vi0 = vui & 0xF;
    const int8_t vi1 = vui >> 4;

    *v0 = vi0*d + m;
    *v1 = vi1*d + m;
}
void dequantize_q5_0(__global const struct block_q5_0* x, const int ib, const int iqs, float* v0, float* v1) {
    const float d = vload_half(0, &x[ib].d);

    uint32_t qh = x[ib].qh;

    const uint8_t xh_0 = ((qh >> (iqs +  0)) << 4) & 0x10;
    const uint8_t xh_1 = ((qh >> (iqs + 12))     ) & 0x10;

    const int32_t x0 = ((x[ib].qs[iqs] & 0xf) | xh_0) - 16;
    const int32_t x1 = ((x[ib].qs[iqs] >>  4) | xh_1) - 16;

    *v0 = x0*d;
    *v1 = x1*d;
}
void dequantize_q5_1(__global const struct block_q5_1* x, const int ib, const int iqs, float* v0, float* v1) {
    const float d = vload_half(0, &x[ib].d);
    const float m = vload_half(0, &x[ib].m);

    uint32_t qh = x[ib].qh;

    const uint8_t xh_0 = ((qh >> (iqs +  0)) << 4) & 0x10;
    const uint8_t xh_1 = ((qh >> (iqs + 12))     ) & 0x10;

    const int32_t x0 = ((x[ib].qs[iqs] & 0xf) | xh_0);
    const int32_t x1 = ((x[ib].qs[iqs] >>  4) | xh_1);

    *v0 = x0*d + m;
    *v1 = x1*d + m;
}
void dequantize_q8_0(__global const struct block_q8_0* x, const int ib, const int iqs, float* v0, float* v1) {
    const float d = vload_half(0, &x[ib].d);

    const int8_t vi0 = x[ib].qs[iqs + 0];
    const int8_t vi1 = x[ib].qs[iqs + 1];

    *v0 = vi0*d;
    *v1 = vi1*d;
}
void convert_f16(__global half* x, const int ib, const int iqs, float* v0, float* v1){
    *v0 = vload_half(0, &x[ib + 0]);
    *v1 = vload_half(0, &x[ib + 1]);
}
);

std::string dequant_template = MULTILINE_QUOTE(
__kernel void KERNEL_NAME(__global X_TYPE* x, __global float* y) {
    const int i = get_group_id(0)*get_local_size(0) + get_local_id(0)*2;

    if (i >= get_global_size(0)) {
        return;
    }

    const uint qk = QUANT_K;
    const uint qr = QUANT_R;

    const int ib = i/qk; // block index
    const int iqs = (i%qk)/qr; // quant index
    const int iybs = i - i%qk; // y block start index
    const int y_offset = qr == 1 ? 1 : qk/2;

    // dequantize
    float v0, v1;
    DEQUANT_FUNC(x, ib, iqs, &v0, &v1);
    y[iybs + iqs + 0] = v0;
    y[iybs + iqs + y_offset] = v1;
}
);

std::string dequant_mul_mat_vec_template = MULTILINE_QUOTE(
__kernel void KERNEL_NAME(__global X_TYPE* x, __local float* tmp, __global float* y, __global float* dst, const int ncols) {
    const int block_size = get_local_size(0);
    const int row = get_global_id(0) / block_size;
    const int tid = get_local_id(0);

    const uint qk = QUANT_K;
    const uint qr = QUANT_R;

    const int y_offset = qr == 1 ? 1 : qk/2;

    tmp[tid] = 0;

    for (int i = 0; i < ncols/block_size; i += 2) {
        const int col = i*block_size + 2*tid;
        const int ib = (row*ncols + col)/qk; // block index
        const int iqs = (col%qk)/qr; // quant index
        const int iybs = col - col%qk; // y block start index

        // dequantize
        float v0, v1;
        DEQUANT_FUNC(x, ib, iqs, &v0, &v1);

        // matrix multiplication
        tmp[tid] += v0 * y[iybs + iqs + 0];
        tmp[tid] += v1 * y[iybs + iqs + y_offset];
    }

    // sum up partial sums and write back result
    barrier(CLK_LOCAL_MEM_FENCE);
    for (int s=block_size/2; s>0; s>>=1) {
        if (tid < s) {
            tmp[tid] += tmp[tid + s];
        }
        barrier(CLK_LOCAL_MEM_FENCE);
    }
    if (tid == 0) {
        dst[row] = tmp[0];
    }
}
);

#define CL_CHECK(err)                                               \
    do {                                                            \
        cl_int err_ = (err);                                        \
        if (err_ != CL_SUCCESS) {                                   \
            fprintf(stderr, "ggml_opencl: %s error %d at %s:%d\n",  \
                #err, err_, __FILE__, __LINE__);                    \
            fprintf(stderr, "You may be out of VRAM. Please check if you have enough.\n");\
            exit(1);                                                \
        }                                                           \
    } while (0)

#define CLBLAST_CHECK(err)                                          \
    do {                                                            \
        CLBlastStatusCode err_ = (err);                             \
        if (err_ != CLBlastSuccess) {                               \
            fprintf(stderr, "ggml_opencl: %s error %d at %s:%d\n",  \
                #err, err_, __FILE__, __LINE__);                    \
            fprintf(stderr, "You may be out of VRAM. Please check if you have enough.\n");\
            exit(1);                                                \
        }                                                           \
    } while (0)

std::array<std::string, 5> dequant_str_keys = {
    "KERNEL_NAME", "X_TYPE", "QUANT_K", "QUANT_R", "DEQUANT_FUNC"
};

std::array<std::string, 30> dequant_str_values = {
    "dequantize_row_q4_0", "struct block_q4_0", "QK4_0", "QR4_0", "dequantize_q4_0",
    "dequantize_row_q4_1", "struct block_q4_1", "QK4_1", "QR4_1", "dequantize_q4_1",
    "dequantize_row_q5_0", "struct block_q5_0", "QK5_0", "QR5_0", "dequantize_q5_0",
    "dequantize_row_q5_1", "struct block_q5_1", "QK5_1", "QR5_1", "dequantize_q5_1",
    "dequantize_row_q8_0", "struct block_q8_0", "QK8_0", "QR8_0", "dequantize_q8_0",
    "convert_row_f16", "half", "1", "1", "convert_f16"
};

std::array<std::string, 30> dequant_mul_mat_vec_str_values = {
    "dequantize_mul_mat_vec_q4_0", "struct block_q4_0", "QK4_0", "QR4_0", "dequantize_q4_0",
    "dequantize_mul_mat_vec_q4_1", "struct block_q4_1", "QK4_1", "QR4_1", "dequantize_q4_1",
    "dequantize_mul_mat_vec_q5_0", "struct block_q5_0", "QK5_0", "QR5_0", "dequantize_q5_0",
    "dequantize_mul_mat_vec_q5_1", "struct block_q5_1", "QK5_1", "QR5_1", "dequantize_q5_1",
    "dequantize_mul_mat_vec_q8_0", "struct block_q8_0", "QK8_0", "QR8_0", "dequantize_q8_0",
    "convert_mul_mat_vec_f16", "half", "1", "1", "convert_f16"
};

std::string& replace(std::string& s, const std::string& from, const std::string& to) {
    size_t pos = 0;
    while ((pos = s.find(from, pos)) != std::string::npos) {
         s.replace(pos, from.length(), to);
         pos += to.length();
    }
    return s;
}

std::string generate_kernels() {
    std::stringstream src;
    src << program_source << '\n';
    for (size_t i = 0; i < dequant_str_values.size(); i += dequant_str_keys.size()) {
        std::string dequant_kernel = dequant_template;
        std::string dmmv_kernel = dequant_mul_mat_vec_template;
        for (size_t j = 0; j < dequant_str_keys.size(); j++) {
            replace(dequant_kernel, dequant_str_keys[j], dequant_str_values[i + j]);
            replace(dmmv_kernel, dequant_str_keys[j], dequant_mul_mat_vec_str_values[i + j]);
        }
        src << dequant_kernel << '\n';
        src << dmmv_kernel << '\n';
    }
    return src.str();
}

static cl_platform_id platform;
static cl_device_id device;
static cl_context context;
static cl_command_queue queue;
static cl_program program;
static cl_kernel convert_row_f16_cl;
static cl_kernel dequantize_row_q4_0_cl, dequantize_row_q4_1_cl, dequantize_row_q5_0_cl, dequantize_row_q5_1_cl, dequantize_row_q8_0_cl;
static cl_kernel dequantize_mul_mat_vec_q4_0_cl, dequantize_mul_mat_vec_q4_1_cl, dequantize_mul_mat_vec_q5_0_cl, dequantize_mul_mat_vec_q5_1_cl, dequantize_mul_mat_vec_q8_0_cl, convert_mul_mat_vec_f16_cl;
static bool fp16_support;

static cl_program build_program_from_source(cl_context ctx, cl_device_id dev, const char* program_buffer) {
    cl_program p;
    char *program_log;
    size_t program_size;
    size_t log_size;
    int err;

    program_size = strlen(program_buffer);

    p = clCreateProgramWithSource(ctx, 1, (const char**)&program_buffer, &program_size, &err);
    if(err < 0) {
        fprintf(stderr, "OpenCL error creating program");
        exit(1);
    }

    const char* compile_opts = "-cl-mad-enable -cl-unsafe-math-optimizations -cl-finite-math-only -cl-fast-relaxed-math "
                               "-DQK4_0=32 -DQR4_0=2 -DQK4_1=32 -DQR4_1=2 -DQK5_0=32 -DQR5_0=2 -DQK5_1=32 -DQR5_1=2 -DQK8_0=32 -DQR8_0=1";

    err = clBuildProgram(p, 0, NULL, compile_opts, NULL, NULL);
    if(err < 0) {

        clGetProgramBuildInfo(p, dev, CL_PROGRAM_BUILD_LOG, 0, NULL, &log_size);
        program_log = (char*) malloc(log_size + 1);
        program_log[log_size] = '\0';
        clGetProgramBuildInfo(p, dev, CL_PROGRAM_BUILD_LOG, log_size + 1, program_log, NULL);
        fprintf(stderr, "ggml_opencl: kernel compile error:\n\n%s\n", program_log);
        free(program_log);
        exit(1);
    }

    return p;
}

void ggml_cl_init(void) {
    cl_int err;

    struct cl_device;
    struct cl_platform {
        cl_platform_id id;
        unsigned number;
        char name[128];
        char vendor[128];
        struct cl_device * devices;
        unsigned n_devices;
        struct cl_device * default_device;
    };

    struct cl_device {
        struct cl_platform * platform;
        cl_device_id id;
        unsigned number;
        cl_device_type type;
        char name[128];
    };

    enum { NPLAT = 16, NDEV = 16 };

    struct cl_platform platforms[NPLAT];
    unsigned n_platforms = 0;
    struct cl_device devices[NDEV];
    unsigned n_devices = 0;
    struct cl_device * default_device = NULL;

    platform = NULL;
    device = NULL;

    cl_platform_id platform_ids[NPLAT];
    CL_CHECK(clGetPlatformIDs(NPLAT, platform_ids, &n_platforms));

    for (unsigned i = 0; i < n_platforms; i++) {
        struct cl_platform * p = &platforms[i];
        p->number = i;
        p->id = platform_ids[i];
        CL_CHECK(clGetPlatformInfo(p->id, CL_PLATFORM_NAME, sizeof(p->name), &p->name, NULL));
        CL_CHECK(clGetPlatformInfo(p->id, CL_PLATFORM_VENDOR, sizeof(p->vendor), &p->vendor, NULL));

        cl_device_id device_ids[NDEV];
        cl_int clGetDeviceIDsError = clGetDeviceIDs(p->id, CL_DEVICE_TYPE_ALL, NDEV, device_ids, &p->n_devices);
        if (clGetDeviceIDsError == CL_DEVICE_NOT_FOUND) {
            p->n_devices = 0;
        } else {
            CL_CHECK(clGetDeviceIDsError);
        }
        p->devices = p->n_devices > 0 ? &devices[n_devices] : NULL;
        p->default_device = NULL;

        for (unsigned j = 0; j < p->n_devices; j++) {
            struct cl_device * d = &devices[n_devices];
            d->number = n_devices++;
            d->id = device_ids[j];
            d->platform = p;
            CL_CHECK(clGetDeviceInfo(d->id, CL_DEVICE_NAME, sizeof(d->name), &d->name, NULL));
            CL_CHECK(clGetDeviceInfo(d->id, CL_DEVICE_TYPE, sizeof(d->type), &d->type, NULL));
            printf("\nPlatform:%d Device:%d  - %s with %s",i,j,p->name,d->name);

            if (p->default_device == NULL && d->type == CL_DEVICE_TYPE_GPU) {
                p->default_device = d;
            }
        }

        if (default_device == NULL && p->default_device != NULL) {
            default_device = p->default_device;
        }
    }

    printf("\n\n");

    if (n_devices == 0) {
        fprintf(stderr, "ggml_opencl: could find any OpenCL devices.\n");
        exit(1);
    }

    char * user_platform_string = getenv("GGML_OPENCL_PLATFORM");
    char * user_device_string = getenv("GGML_OPENCL_DEVICE");
    int user_platform_number = -1;
    int user_device_number = -1;

    unsigned n;
    if (user_platform_string != NULL && sscanf(user_platform_string, " %u", &n) == 1 && n < n_platforms) {
        user_platform_number = (int)n;
    }
    if (user_device_string != NULL && sscanf(user_device_string, " %u", &n) == 1 && n < n_devices) {
        user_device_number = (int)n;
    }
    if (user_platform_number != -1 && user_device_number != -1) {
        cl_platform* platform = &platforms[user_platform_number];
        if ((unsigned)user_device_number >= platform->n_devices) {
            fprintf(stderr, "ggml_opencl: invalid device number %d\n", user_device_number);
            exit(1);
        }
        default_device = &platform->devices[user_device_number];
    } else {

        struct cl_device * selected_devices = devices;
        unsigned n_selected_devices = n_devices;

        if (user_platform_number == -1 && user_platform_string != NULL && user_platform_string[0] != 0) {
            for (unsigned i = 0; i < n_platforms; i++) {
                struct cl_platform * p = &platforms[i];
                if (strstr(p->name, user_platform_string) != NULL ||
                    strstr(p->vendor, user_platform_string) != NULL) {
                    user_platform_number = (int)i;
                    break;
                }
            }
            if (user_platform_number == -1) {
                fprintf(stderr, "ggml_opencl: no platform matching '%s' was found.\n", user_platform_string);
                exit(1);
            }
        }
        if (user_platform_number != -1) {
            struct cl_platform * p = &platforms[user_platform_number];
            selected_devices = p->devices;
            n_selected_devices = p->n_devices;
            default_device = p->default_device;
            if (n_selected_devices == 0) {
                fprintf(stderr, "ggml_opencl: selected platform '%s' does not have any devices.\n", p->name);
                exit(1);
            }
        }

        if (user_device_number == -1 && user_device_string != NULL && user_device_string[0] != 0) {
            for (unsigned i = 0; i < n_selected_devices; i++) {
                struct cl_device * d = &selected_devices[i];
                if (strstr(d->name, user_device_string) != NULL) {
                    user_device_number = d->number;
                    break;
                }
            }
            if (user_device_number == -1) {
                fprintf(stderr, "ggml_opencl: no device matching '%s' was found.\n", user_device_string);
                exit(1);
            }
        }
        if (user_device_number != -1) {
            selected_devices = &devices[user_device_number];
            n_selected_devices = 1;
            default_device = &selected_devices[0];
        }

        GGML_ASSERT(n_selected_devices > 0);

        if (default_device == NULL) {
            default_device = &selected_devices[0];
        }
    }

    fprintf(stderr, "ggml_opencl: selecting platform: '%s'\n", default_device->platform->name);
    fprintf(stderr, "ggml_opencl: selecting device: '%s'\n", default_device->name);
    if (default_device->type != CL_DEVICE_TYPE_GPU) {
        fprintf(stderr, "ggml_opencl: warning, not a GPU: '%s'.\n", default_device->name);
    }

    platform = default_device->platform->id;
    device = default_device->id;

    size_t ext_str_size;
    clGetDeviceInfo(device, CL_DEVICE_EXTENSIONS, 0, NULL, &ext_str_size);
    char* ext_buffer = (char*) malloc(sizeof(char) * ext_str_size);
    clGetDeviceInfo(device, CL_DEVICE_EXTENSIONS, ext_str_size, ext_buffer, NULL);
    // Check if ext_buffer contains cl_khr_fp16
    for (size_t i = 0; i < ext_str_size - 12; i++) {
        if (memcmp(ext_buffer + i, "cl_khr_fp16", 11) == 0) {
            fp16_support = true;
            break;
        }
    }
    free(ext_buffer);
    fprintf(stderr, "ggml_opencl: device FP16 support: %s\n", fp16_support ? "true" : "false");
    fp16_support = false;
    printf("CL FP16 temporarily disabled pending further optimization.\n");

    cl_context_properties properties[] = {
        (intptr_t)CL_CONTEXT_PLATFORM, (intptr_t)platform, 0
    };

    CL_CHECK((context = clCreateContext(properties, 1, &device, NULL, NULL, &err), err));

    CL_CHECK((queue = clCreateCommandQueue(context, device, CL_QUEUE_OUT_OF_ORDER_EXEC_MODE_ENABLE, &err),
        (err != CL_INVALID_QUEUE_PROPERTIES && err != CL_INVALID_VALUE ? err :
        (queue = clCreateCommandQueue(context, device, 0, &err), err)
    )));

    const std::string kernel_src = generate_kernels();

    program = build_program_from_source(context, device, kernel_src.c_str());

    // FP16 to FP32 kernel
    CL_CHECK((convert_row_f16_cl = clCreateKernel(program, "convert_row_f16", &err), err));

    // Dequantize kernels
    CL_CHECK((dequantize_row_q4_0_cl = clCreateKernel(program, "dequantize_row_q4_0", &err), err));
    CL_CHECK((dequantize_row_q4_1_cl = clCreateKernel(program, "dequantize_row_q4_1", &err), err));
    CL_CHECK((dequantize_row_q5_0_cl = clCreateKernel(program, "dequantize_row_q5_0", &err), err));
    CL_CHECK((dequantize_row_q5_1_cl = clCreateKernel(program, "dequantize_row_q5_1", &err), err));
    CL_CHECK((dequantize_row_q8_0_cl = clCreateKernel(program, "dequantize_row_q8_0", &err), err));

    // dequant mul mat kernel
    CL_CHECK((dequantize_mul_mat_vec_q4_0_cl = clCreateKernel(program, "dequantize_mul_mat_vec_q4_0", &err), err));
    CL_CHECK((dequantize_mul_mat_vec_q4_1_cl = clCreateKernel(program, "dequantize_mul_mat_vec_q4_1", &err), err));
    CL_CHECK((dequantize_mul_mat_vec_q5_0_cl = clCreateKernel(program, "dequantize_mul_mat_vec_q5_0", &err), err));
    CL_CHECK((dequantize_mul_mat_vec_q5_1_cl = clCreateKernel(program, "dequantize_mul_mat_vec_q5_1", &err), err));
    CL_CHECK((dequantize_mul_mat_vec_q8_0_cl = clCreateKernel(program, "dequantize_mul_mat_vec_q8_0", &err), err));
    CL_CHECK((convert_mul_mat_vec_f16_cl = clCreateKernel(program, "convert_mul_mat_vec_f16", &err), err));
}

static cl_kernel* ggml_get_to_fp32_cl(ggml_type type) {
    switch (type) {
        case GGML_TYPE_Q4_0:
            return &dequantize_row_q4_0_cl;
        case GGML_TYPE_Q4_1:
            return &dequantize_row_q4_1_cl;
        case GGML_TYPE_Q5_0:
            return &dequantize_row_q5_0_cl;
        case GGML_TYPE_Q5_1:
            return &dequantize_row_q5_1_cl;
        case GGML_TYPE_Q8_0:
            return &dequantize_row_q8_0_cl;
        case GGML_TYPE_F16:
            return &convert_row_f16_cl;
        default:
            return nullptr;
    }
}

static cl_kernel* ggml_get_dequantize_mul_mat_vec_cl(ggml_type type) {
    switch (type) {
        case GGML_TYPE_Q4_0:
            return &dequantize_mul_mat_vec_q4_0_cl;
        case GGML_TYPE_Q4_1:
            return &dequantize_mul_mat_vec_q4_1_cl;
        case GGML_TYPE_Q5_0:
            return &dequantize_mul_mat_vec_q5_0_cl;
        case GGML_TYPE_Q5_1:
            return &dequantize_mul_mat_vec_q5_1_cl;
        case GGML_TYPE_Q8_0:
            return &dequantize_mul_mat_vec_q8_0_cl;
        case GGML_TYPE_F16:
            return &convert_mul_mat_vec_f16_cl;
        default:
            return nullptr;
    }
}

// buffer pool for cl
#define MAX_CL_BUFFERS 256

struct scoped_spin_lock {
    std::atomic_flag& lock;
    scoped_spin_lock(std::atomic_flag& lock) : lock(lock) {
        while (lock.test_and_set(std::memory_order_acquire)) {
            ; // spin
        }
    }
    ~scoped_spin_lock() {
        lock.clear(std::memory_order_release);
    }
    scoped_spin_lock(const scoped_spin_lock&) = delete;
    scoped_spin_lock& operator=(const scoped_spin_lock&) = delete;
};

struct cl_buffer {
    cl_mem mem;
    size_t size = 0;
};

static cl_buffer g_cl_buffer_pool[MAX_CL_BUFFERS];
static std::atomic_flag g_cl_pool_lock = ATOMIC_FLAG_INIT;

static cl_mem ggml_cl_pool_malloc(size_t size, size_t * actual_size, cl_mem_flags flags) {
    scoped_spin_lock lock(g_cl_pool_lock);
    cl_int err;

    for (int i = 0; i < MAX_CL_BUFFERS; ++i) {
        cl_buffer& b = g_cl_buffer_pool[i];
        if (b.size > 0 && b.size >= size) {
            cl_mem mem = b.mem;
            *actual_size = b.size;
            b.size = 0;
            return mem;
        }
    }
    cl_mem mem;
    CL_CHECK((mem = clCreateBuffer(context, flags, size, NULL, &err), err));
    *actual_size = size;
    return mem;
}

static void ggml_cl_pool_free(cl_mem mem, size_t size) {
    scoped_spin_lock lock(g_cl_pool_lock);

    for (int i = 0; i < MAX_CL_BUFFERS; ++i) {
        cl_buffer& b = g_cl_buffer_pool[i];
        if (b.size == 0) {
            b.mem = mem;
            b.size = size;
            return;
        }
    }
    fprintf(stderr, "WARNING: cl buffer pool full, increase MAX_CL_BUFFERS\n");
    clReleaseMemObject(mem);
}

static cl_int ggml_cl_h2d_tensor_2d(cl_command_queue queue, cl_mem dst, size_t offset, const struct ggml_tensor * src, uint64_t i3, uint64_t i2, cl_event* ev) {
    cl_int err;
    const uint64_t ne0 = src->ne[0];
    const uint64_t ne1 = src->ne[1];
    const uint64_t nb0 = src->nb[0];
    const uint64_t nb1 = src->nb[1];
    const uint64_t nb2 = src->nb[2];
    const uint64_t nb3 = src->nb[3];
    const enum ggml_type type = src->type;
    const size_t ts = ggml_type_size(type);
    const size_t bs = ggml_blck_size(type);

    const void * x = (const void *) ((const char *) src->data + i2*nb2 + i3*nb3);
    if (nb0 == ts && nb1 == ts*ne0/bs) {
        err = clEnqueueWriteBuffer(queue, dst, CL_FALSE, offset, ne1*nb1, x, 0, NULL, ev);
        return err;
    }
    if (nb0 == ts) {
        const size_t buffer_origin[3] = { offset, 0, 0 };
        const size_t host_origin[3] = { 0, 0, 0 };
        const size_t region[3] = { ts*ne0/bs, ne1, 1 };
        err = clEnqueueWriteBufferRect(queue, dst, CL_FALSE, buffer_origin, host_origin, region, ts*ne0/bs, 0, nb1, 0, x, 0, NULL, ev);
        return err;
    }
    for (uint64_t i1 = 0; i1 < ne1; i1++) {
        // pretend the row is a matrix with cols=1
        const size_t buffer_origin[3] = { offset, i1, 0 };
        const size_t host_origin[3] = { 0, 0, 0 };
        const size_t region[3] = { ts/bs, ne0, 1 };
        err = clEnqueueWriteBufferRect(queue, dst, CL_FALSE, buffer_origin, host_origin, region, 0, 0, nb0, 0, ((const char *)x) + i1*nb0, 0, NULL, ev);
        if (err != CL_SUCCESS) {
            break;
        }
    }
    return err;
}

static void ggml_cl_mul_mat_f32(const ggml_tensor * src0, const ggml_tensor * src1, ggml_tensor * dst) {
    const int64_t ne00 = src0->ne[0];
    const int64_t ne01 = src0->ne[1];
    const int64_t ne02 = src0->ne[2];
    const int64_t ne03 = src0->ne[3];

    const int64_t ne10 = src1->ne[0];
    const int64_t ne11 = src1->ne[1];

    const int nb2  = dst->nb[2];
    const int nb3  = dst->nb[3];

    const float alpha = 1.0f;
    const float beta = 0.0f;
    const int x_ne = ne01 * ne00;
    const int y_ne = ne11 * ne10;
    const int d_ne = ne11 * ne01;

    size_t x_size;
    size_t y_size;
    size_t d_size;
    cl_mem d_X;
    if (src0->backend == GGML_BACKEND_CL) {
        d_X = *(cl_mem*) src0->data;
    } else {
        d_X = ggml_cl_pool_malloc(sizeof(ggml_fp16_t) * x_ne, &x_size, CL_MEM_READ_ONLY);
    }
    cl_mem d_Y = ggml_cl_pool_malloc(sizeof(float) * y_ne, &y_size, CL_MEM_READ_ONLY);
    cl_mem d_D = ggml_cl_pool_malloc(sizeof(float) * d_ne, &d_size, CL_MEM_WRITE_ONLY);

    for (int64_t i03 = 0; i03 < ne03; i03++) {
        for (int64_t i02 = 0; i02 < ne02; i02++) {
            // copy data to device
            if (src0->backend != GGML_BACKEND_CL) {
                CL_CHECK(ggml_cl_h2d_tensor_2d(queue, d_X, 0, src0, i03, i02, NULL));
            }
            CL_CHECK(ggml_cl_h2d_tensor_2d(queue, d_Y, 0, src1, i03, i02, NULL));

            CL_CHECK(clFinish(queue));

            // compute
            cl_event ev_sgemm;
            clblast::StatusCode status = (clblast::StatusCode)CLBlastSgemm((CLBlastLayout)clblast::Layout::kColMajor,
                                            (CLBlastTranspose)clblast::Transpose::kYes, (CLBlastTranspose)clblast::Transpose::kNo,
                                            ne01, ne11, ne10,
                                            alpha,
                                            d_X, 0, ne00,
                                            d_Y, 0, ne10,
                                            beta,
                                            d_D, 0, ne01,
                                            &queue, &ev_sgemm);

            if (status != clblast::StatusCode::kSuccess) {
 				printf("\nF32 Matmul Failed (%d): [dims: %lld,%lld,%lld,%lld] You may be out of VRAM. Please check if you have enough.\n",status,ne00,ne01,ne10,ne11);
                GGML_ASSERT(false);
            }

            // copy dst to host
            float * d = (float *) ((char *) dst->data + i02*nb2 + i03*nb3);
            CL_CHECK(clEnqueueReadBuffer(queue, d_D, true, 0, sizeof(float) * d_ne, d, 1, &ev_sgemm, NULL));
        }
    }

    if (src0->backend != GGML_BACKEND_CL) {
        ggml_cl_pool_free(d_X, x_size);
    }
    ggml_cl_pool_free(d_Y, y_size);
    ggml_cl_pool_free(d_D, d_size);
}

static void ggml_cl_mul_mat_f16(const ggml_tensor * src0, const ggml_tensor * src1, ggml_tensor * dst, void * wdata, size_t /* wsize */) {
    GGML_ASSERT(fp16_support);

    const int64_t ne00 = src0->ne[0];
    const int64_t ne01 = src0->ne[1];
    const int64_t ne02 = src0->ne[2];
    const int64_t ne03 = src0->ne[3];

    const int64_t ne10 = src1->ne[0];
    const int64_t ne11 = src1->ne[1];

    const int nb10 = src1->nb[0];
    const int nb11 = src1->nb[1];
    const int nb12 = src1->nb[2];
    const int nb13 = src1->nb[3];

    const int nb2  = dst->nb[2];
    const int nb3  = dst->nb[3];

    const ggml_fp16_t alpha = ggml_fp32_to_fp16(1.0f);
    const ggml_fp16_t beta = ggml_fp32_to_fp16(0.0f);
    const int x_ne = ne01 * ne00;
    const int y_ne = ne11 * ne10;
    const int d_ne = ne11 * ne01;

    size_t x_size;
    size_t y_size;
    size_t d_size;
    cl_mem d_X;
    if (src0->backend == GGML_BACKEND_CL) {
        d_X = *(cl_mem*) src0->data;
    } else {
        d_X = ggml_cl_pool_malloc(sizeof(ggml_fp16_t) * x_ne, &x_size, CL_MEM_READ_ONLY);
    }
    cl_mem d_Y = ggml_cl_pool_malloc(sizeof(ggml_fp16_t) * y_ne, &y_size, CL_MEM_READ_ONLY);
    cl_mem d_D = ggml_cl_pool_malloc(sizeof(ggml_fp16_t) * d_ne, &d_size, CL_MEM_WRITE_ONLY);

    bool src1_cont_rows = nb10 == sizeof(float);
    bool src1_cont_cols = (size_t)nb11 == ne11*sizeof(float);

    for (int64_t i03 = 0; i03 < ne03; i03++) {
        for (int64_t i02 = 0; i02 < ne02; i02++) {
            // copy src0 to device
            if (src0->backend != GGML_BACKEND_CL) {
                CL_CHECK(ggml_cl_h2d_tensor_2d(queue, d_X, 0, src0, i03, i02, NULL));
            }

            // convert src1 to fp16
            // TODO: use multiple threads
            ggml_fp16_t * const tmp = (ggml_fp16_t *) wdata + (ne11 * ne10) * (i03 * ne02 + i02);
            char * src1i = (char *) src1->data + i03*nb13 + i02*nb12;
            if (src1_cont_rows) {
                if (src1_cont_cols) {
                    ggml_fp32_to_fp16_row((float *) src1i, tmp, ne10*ne11);
                }
                else {
                    for (int64_t i01 = 0; i01 < ne11; i01++) {
                        ggml_fp32_to_fp16_row((float *) (src1i + i01*nb11), tmp + i01*ne10, ne10);
                    }
                }
            }
            else {
                for (int64_t i01 = 0; i01 < ne11; i01++) {
                    for (int64_t i00 = 0; i00 < ne10; i00++) {
                        // very slow due to no inlining
                        tmp[i01*ne10 + i00] = ggml_fp32_to_fp16(*(float *) (src1i + i01*nb11 + i00*nb10));
                    }
                }
            }

            // copy src1 to device
            CL_CHECK(clEnqueueWriteBuffer(queue, d_Y, false, 0, sizeof(ggml_fp16_t) * y_ne, tmp, 0, NULL, NULL));

            CL_CHECK(clFinish(queue));

            // compute
            cl_event ev_sgemm;
            clblast::StatusCode status = (clblast::StatusCode)CLBlastHgemm((CLBlastLayout)clblast::Layout::kColMajor,
                                            (CLBlastTranspose)clblast::Transpose::kYes, (CLBlastTranspose)clblast::Transpose::kNo,
                                            ne01, ne11, ne10,
                                            alpha,
                                            d_X, 0, ne00,
                                            d_Y, 0, ne10,
                                            beta,
                                            d_D, 0, ne01,
                                            &queue, &ev_sgemm);

            if (status != clblast::StatusCode::kSuccess) {
				printf("\nF16 Matmul Failed (%d): [dims: %lld,%lld,%lld,%lld] You may be out of VRAM. Please check if you have enough.\n",status,ne00,ne01,ne10,ne11);
                GGML_ASSERT(false);
            }

            // copy dst to host, then convert to float
            CL_CHECK(clEnqueueReadBuffer(queue, d_D, true, 0, sizeof(ggml_fp16_t) * d_ne, tmp, 1, &ev_sgemm, NULL));

            float * d = (float *) ((char *) dst->data + i02*nb2 + i03*nb3);

            ggml_fp16_to_fp32_row(tmp, d, d_ne);
        }
    }

    if (src0->backend != GGML_BACKEND_CL) {
        ggml_cl_pool_free(d_X, x_size);
    }
    ggml_cl_pool_free(d_Y, y_size);
    ggml_cl_pool_free(d_D, d_size);
}

static void ggml_cl_mul_mat_q_f32(const ggml_tensor * src0, const ggml_tensor * src1, ggml_tensor * dst) {
    const int64_t ne00 = src0->ne[0];
    const int64_t ne01 = src0->ne[1];
    const int64_t ne02 = src0->ne[2];
    const int64_t ne03 = src0->ne[3];

    const int64_t ne10 = src1->ne[0];
    const int64_t ne11 = src1->ne[1];

    const int nb2  = dst->nb[2];
    const int nb3  = dst->nb[3];
    const ggml_type type = src0->type;
    const bool mul_mat_vec = ne11 == 1;

    const float alpha = 1.0f;
    const float beta = 0.0f;
    const int x_ne = ne01 * ne00;
    const int y_ne = ne11 * ne10;
    const int d_ne = ne11 * ne01;
    const size_t q_sz = ggml_type_size(type) * x_ne / ggml_blck_size(type);

    size_t x_size;
    size_t y_size;
    size_t d_size;
    size_t q_size;
    cl_mem d_X;
    if (!mul_mat_vec) {
        d_X = ggml_cl_pool_malloc(sizeof(float) * x_ne, &x_size, CL_MEM_READ_WRITE);
    }
    cl_mem d_Y = ggml_cl_pool_malloc(sizeof(float) * y_ne, &y_size, CL_MEM_READ_ONLY);
    cl_mem d_D = ggml_cl_pool_malloc(sizeof(float) * d_ne, &d_size, CL_MEM_WRITE_ONLY);
    cl_mem d_Q;
    if (src0->backend == GGML_BACKEND_CPU) {
        d_Q = ggml_cl_pool_malloc(q_sz, &q_size, CL_MEM_READ_ONLY);
    }

    cl_kernel* to_fp32_cl = ggml_get_to_fp32_cl(type);
    cl_kernel* dmmv = ggml_get_dequantize_mul_mat_vec_cl(type);
    GGML_ASSERT(to_fp32_cl != nullptr);

    for (int64_t i03 = 0; i03 < ne03; i03++) {
        for (int64_t i02 = 0; i02 < ne02; i02++) {
            size_t ev_idx = 0;
            std::vector<cl_event> events;

            // copy src0 to device if necessary
            if (src0->backend == GGML_BACKEND_CPU) {
                events.emplace_back();
                CL_CHECK(ggml_cl_h2d_tensor_2d(queue, d_Q, 0, src0, i03, i02, events.data() + ev_idx++));
            } else if (src0->backend == GGML_BACKEND_CL) {
                d_Q = *(cl_mem*) src0->data;
            } else {
                GGML_ASSERT(false);
            }
            if (mul_mat_vec) { // specialized dequantize_mul_mat_vec kernel
                // copy src1 to device
                events.emplace_back();
                CL_CHECK(ggml_cl_h2d_tensor_2d(queue, d_Y, 0, src1, i03, i02, events.data() + ev_idx++));

                // compute
                const size_t global = ne01 * CL_DMMV_BLOCK_SIZE;
                const size_t local = CL_DMMV_BLOCK_SIZE;
                const cl_int ncols = ne00;
                events.emplace_back();
                CL_CHECK(clSetKernelArg(*dmmv, 0, sizeof(cl_mem), &d_Q));
                CL_CHECK(clSetKernelArg(*dmmv, 1, sizeof(float) * local, NULL));
                CL_CHECK(clSetKernelArg(*dmmv, 2, sizeof(cl_mem), &d_Y));
                CL_CHECK(clSetKernelArg(*dmmv, 3, sizeof(cl_mem), &d_D));
                CL_CHECK(clSetKernelArg(*dmmv, 4, sizeof(cl_int), &ncols));
                CL_CHECK(clEnqueueNDRangeKernel(queue, *dmmv, 1, NULL, &global, &local, events.size() - 1, events.data(), events.data() + ev_idx++));
            } else { // general dequantization kernel + CLBlast matrix matrix multiplication
                // convert src0 to fp32 on device
                const size_t global = x_ne;
                CL_CHECK(clSetKernelArg(*to_fp32_cl, 0, sizeof(cl_mem), &d_Q));
                CL_CHECK(clSetKernelArg(*to_fp32_cl, 1, sizeof(cl_mem), &d_X));
                CL_CHECK(clEnqueueNDRangeKernel(queue, *to_fp32_cl, 1, NULL, &global, NULL, events.size(), !events.empty() ? events.data() : NULL, NULL));

                // copy src1 to device
                CL_CHECK(ggml_cl_h2d_tensor_2d(queue, d_Y, 0, src1, i03, i02, NULL));

                events.emplace_back();

                // wait for conversion
                CL_CHECK(clFinish(queue));

                // compute
<<<<<<< HEAD
                clblast::StatusCode status = (clblast::StatusCode)CLBlastSgemm((CLBlastLayout)clblast::Layout::kColMajor,
                                            (CLBlastTranspose)clblast::Transpose::kYes, (CLBlastTranspose)clblast::Transpose::kNo,
                                            ne01, ne11, ne10,
                                            alpha,
                                            d_X, 0, ne00,
                                            d_Y, 0, ne10,
                                            beta,
                                            d_D, 0, ne01,
                                            &queue, &ev_sgemm);
=======
                clblast::StatusCode status = clblast::Gemm<cl_float>(clblast::Layout::kColMajor,
                                                           clblast::Transpose::kYes, clblast::Transpose::kNo,
                                                           ne01, ne11, ne10,
                                                           alpha,
                                                           d_X, 0, ne00,
                                                           d_Y, 0, ne10,
                                                           beta,
                                                           d_D, 0, ne01,
                                                           &queue, events.data() + ev_idx++);
>>>>>>> ebc5d065

                if (status != clblast::StatusCode::kSuccess) {
					printf("\nQF32 Matmul Failed (%d): [dims: %lld,%lld,%lld,%lld] You may be out of VRAM. Please check if you have enough.\n",status,ne00,ne01,ne10,ne11);
                    GGML_ASSERT(false);
                }
            }

            // copy dst to host
            float * d = (float *) ((char *) dst->data + i02*nb2 + i03*nb3);
            CL_CHECK(clEnqueueReadBuffer(queue, d_D, true, 0, sizeof(float) * d_ne, d, 1, &events[events.size() - 1], NULL));
            for (auto *event : events) {
                clReleaseEvent(event);
            }
        }
    }

    if (!mul_mat_vec) {
        ggml_cl_pool_free(d_X, x_size);
    }
    ggml_cl_pool_free(d_Y, y_size);
    ggml_cl_pool_free(d_D, d_size);
    if (src0->backend == GGML_BACKEND_CPU) {
        ggml_cl_pool_free(d_Q, q_size);
    }
}


bool ggml_cl_can_mul_mat(const struct ggml_tensor * src0, const struct ggml_tensor * src1, struct ggml_tensor * dst) {
    const int64_t ne10 = src1->ne[0];

    const int64_t ne0 = dst->ne[0];
    const int64_t ne1 = dst->ne[1];

    // TODO: find the optimal values for these
    if ((src0->type == GGML_TYPE_F32 || src0->type == GGML_TYPE_F16 || ggml_is_quantized(src0->type)) &&
        src1->type == GGML_TYPE_F32 &&
        dst->type == GGML_TYPE_F32 &&
        ((ne0 >= 32 && ne1 >= 32 && ne10 >= 32) || src0->backend == GGML_BACKEND_CL)) {
        return true;
    }

    return false;
}

bool ggml_cl_mul_mat_use_f16(const struct ggml_tensor * src0, const struct ggml_tensor * src1, struct ggml_tensor * /* dst */) {
    // If device doesn't support FP16
    if (!fp16_support) {
        return false;
    }

    size_t src0_sz = ggml_nbytes(src0);
    size_t src1_sz = ggml_nbytes(src1);

    // mul_mat_q: src0 is converted to fp32 on device
    size_t mul_mat_q_transfer = src0_sz + src1_sz;

    // mul_mat_f16: src1 is converted to fp16 on cpu
    size_t mul_mat_f16_transfer = src0_sz + sizeof(ggml_fp16_t) * ggml_nelements(src1);

    // choose the smaller one to transfer to the device
    // TODO: this is not always the best choice due to the overhead of converting to fp16
    return mul_mat_f16_transfer < mul_mat_q_transfer;
}

void ggml_cl_mul_mat(const struct ggml_tensor * src0, const struct ggml_tensor * src1, struct ggml_tensor * dst, void * wdata, size_t wsize) {
    GGML_ASSERT(ggml_cl_can_mul_mat(src0, src1, dst));

    if (src0->type == GGML_TYPE_F32) {
        ggml_cl_mul_mat_f32(src0, src1, dst);
    }
    else if (src0->type == GGML_TYPE_F16) {
        if (ggml_cl_mul_mat_use_f16(src0, src1, dst)) {
            ggml_cl_mul_mat_f16(src0, src1, dst, wdata, wsize);
        }
        else {
            ggml_cl_mul_mat_q_f32(src0, src1, dst);
        }
    }
    else if (ggml_is_quantized(src0->type)) {
        ggml_cl_mul_mat_q_f32(src0, src1, dst);
    }
    else {
        GGML_ASSERT(false);
    }
}

size_t ggml_cl_mul_mat_get_wsize(const struct ggml_tensor * src0, const struct ggml_tensor * src1, struct ggml_tensor * dst) {
    if (ggml_cl_mul_mat_use_f16(src0, src1, dst)) {
        return ggml_nelements(src1) * sizeof(ggml_fp16_t);
    }
    return 0;
}

void ggml_cl_transform_tensor(ggml_tensor * tensor) {
    const int64_t ne0 = tensor->ne[0];
    const int64_t ne1 = tensor->ne[1];
    const int64_t ne2 = tensor->ne[2];
    const int64_t ne3 = tensor->ne[3];

    const ggml_type type = tensor->type;
    const size_t q_sz = ggml_type_size(type) * ne0 * ne1 * ne2 * ne3 / ggml_blck_size(type);

    size_t q_size;
    cl_mem* dst = (cl_mem*) malloc(sizeof(cl_mem));
    *dst = ggml_cl_pool_malloc(q_sz, &q_size, CL_MEM_READ_ONLY);

    // copy tensor to device
    for (int64_t i3 = 0; i3 < ne3; i3++) {
        for (int64_t i2 = 0; i2 < ne2; i2++) {
            int i = i3*ne2 + i2;
            CL_CHECK(ggml_cl_h2d_tensor_2d(queue, *dst, i*ne0*ne1, tensor, i3, i2, NULL));
        }
    }

    CL_CHECK(clFinish(queue));

    tensor->data = dst;
    tensor->backend = GGML_BACKEND_CL;
}<|MERGE_RESOLUTION|>--- conflicted
+++ resolved
@@ -922,7 +922,6 @@
                 CL_CHECK(clFinish(queue));
 
                 // compute
-<<<<<<< HEAD
                 clblast::StatusCode status = (clblast::StatusCode)CLBlastSgemm((CLBlastLayout)clblast::Layout::kColMajor,
                                             (CLBlastTranspose)clblast::Transpose::kYes, (CLBlastTranspose)clblast::Transpose::kNo,
                                             ne01, ne11, ne10,
@@ -931,18 +930,7 @@
                                             d_Y, 0, ne10,
                                             beta,
                                             d_D, 0, ne01,
-                                            &queue, &ev_sgemm);
-=======
-                clblast::StatusCode status = clblast::Gemm<cl_float>(clblast::Layout::kColMajor,
-                                                           clblast::Transpose::kYes, clblast::Transpose::kNo,
-                                                           ne01, ne11, ne10,
-                                                           alpha,
-                                                           d_X, 0, ne00,
-                                                           d_Y, 0, ne10,
-                                                           beta,
-                                                           d_D, 0, ne01,
-                                                           &queue, events.data() + ev_idx++);
->>>>>>> ebc5d065
+                                            &queue, events.data() + ev_idx++);
 
                 if (status != clblast::StatusCode::kSuccess) {
 					printf("\nQF32 Matmul Failed (%d): [dims: %lld,%lld,%lld,%lld] You may be out of VRAM. Please check if you have enough.\n",status,ne00,ne01,ne10,ne11);
