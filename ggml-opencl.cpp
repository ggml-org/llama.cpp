#include "ggml-opencl.h"

#include <array>
#include <atomic>
#include <sstream>
#include <vector>
#include <limits>

#define CL_TARGET_OPENCL_VERSION 110
#include <clblast.h>
#include <clblast_c.h>

#include <stdlib.h>
#include <stdio.h>
#include <string.h>

#include "ggml.h"

#if defined(_MSC_VER)
#pragma warning(disable: 4244 4267) // possible loss of data
#endif

#define CL_DMMV_BLOCK_SIZE 32

#ifndef K_QUANTS_PER_ITERATION
#define K_QUANTS_PER_ITERATION 1
#else
static_assert(K_QUANTS_PER_ITERATION == 1 || K_QUANTS_PER_ITERATION == 2, "K_QUANTS_PER_ITERATION must be 1 or 2");
#endif

#define MULTILINE_QUOTE(...) #__VA_ARGS__
static std::string program_source = MULTILINE_QUOTE(

typedef char int8_t;
typedef uchar uint8_t;
typedef short int16_t;
typedef ushort uint16_t;
typedef int int32_t;
typedef uint uint32_t;

struct __attribute__ ((packed)) block_q4_0
{
    half d;
    uint8_t qs[QK4_0 / 2];
};

struct __attribute__ ((packed)) block_q4_1
{
    half d;
    half m;
    uint8_t qs[QK4_1 / 2];
};

struct __attribute__ ((packed)) block_q5_0
{
    half d;
    uint32_t qh;
    uint8_t qs[QK5_0 / 2];
};

struct __attribute__ ((packed)) block_q5_1
{
    half d;
    half m;
    uint32_t qh;
    uint8_t qs[QK5_1 / 2];
};

struct __attribute__ ((packed)) block_q8_0
{
    half d;
    int8_t qs[QK8_0];
};

struct __attribute__((packed)) block_q2_K
{
    uint8_t scales[16];
    uint8_t qs[64];
    half d;
    half dmin;
};

struct __attribute__((packed)) block_q3_K
{
    uint8_t hmask[32];
    uint8_t qs[64];
    uint8_t scales[12];
    half d;
};

struct __attribute__((packed)) block_q4_K
{
    half d;
    half dmin;
    uint8_t scales[12];
    uint8_t qs[128];
};

struct __attribute__((packed)) block_q5_K
{
    half d;
    half dmin;
    uint8_t scales[12];
    uint8_t qh[32];
    uint8_t qs[128];
};

struct __attribute__((packed)) block_q6_K
{
    uint8_t ql[128];
    uint8_t qh[64];
    int8_t scales[16];
    half d;
};

__kernel void convert_fp16_to_fp32(__global half* x, __global float* y) {
    const uint i = get_global_id(0);

    y[i] = vload_half(0, &x[i]);
}

void dequantize_q4_0(__global const struct block_q4_0* x, const int ib, const int iqs, float* v0, float* v1) {
    const float d = vload_half(0, &x[ib].d);

    const uint8_t vui = x[ib].qs[iqs];

    const int8_t vi0 = vui & 0xF;
    const int8_t vi1 = vui >> 4;

    *v0 = (vi0 - 8)*d;
    *v1 = (vi1 - 8)*d;
}
void dequantize_q4_1(__global const struct block_q4_1* x, const int ib, const int iqs, float* v0, float* v1) {
    const float d = vload_half(0, &x[ib].d);
    const float m = vload_half(0, &x[ib].m);

    const uint8_t vui = x[ib].qs[iqs];

    const int8_t vi0 = vui & 0xF;
    const int8_t vi1 = vui >> 4;

    *v0 = vi0*d + m;
    *v1 = vi1*d + m;
}
void dequantize_q5_0(__global const struct block_q5_0* x, const int ib, const int iqs, float* v0, float* v1) {
    const float d = vload_half(0, &x[ib].d);

    uint32_t qh = x[ib].qh;

    const uint8_t xh_0 = ((qh >> (iqs +  0)) << 4) & 0x10;
    const uint8_t xh_1 = ((qh >> (iqs + 12))     ) & 0x10;

    const int32_t x0 = ((x[ib].qs[iqs] & 0xf) | xh_0) - 16;
    const int32_t x1 = ((x[ib].qs[iqs] >>  4) | xh_1) - 16;

    *v0 = x0*d;
    *v1 = x1*d;
}
void dequantize_q5_1(__global const struct block_q5_1* x, const int ib, const int iqs, float* v0, float* v1) {
    const float d = vload_half(0, &x[ib].d);
    const float m = vload_half(0, &x[ib].m);

    uint32_t qh = x[ib].qh;

    const uint8_t xh_0 = ((qh >> (iqs +  0)) << 4) & 0x10;
    const uint8_t xh_1 = ((qh >> (iqs + 12))     ) & 0x10;

    const int32_t x0 = ((x[ib].qs[iqs] & 0xf) | xh_0);
    const int32_t x1 = ((x[ib].qs[iqs] >>  4) | xh_1);

    *v0 = x0*d + m;
    *v1 = x1*d + m;
}
void dequantize_q8_0(__global const struct block_q8_0* x, const int ib, const int iqs, float* v0, float* v1) {
    const float d = vload_half(0, &x[ib].d);

    const int8_t vi0 = x[ib].qs[iqs + 0];
    const int8_t vi1 = x[ib].qs[iqs + 1];

    *v0 = vi0*d;
    *v1 = vi1*d;
}
void convert_f16(__global half* x, const int ib, const int iqs, float* v0, float* v1){
    *v0 = vload_half(0, &x[ib + 0]);
    *v1 = vload_half(0, &x[ib + 1]);
}
);

static std::string k_quants_source = MULTILINE_QUOTE(
inline void get_scale_min_k4(int j, const __global uint8_t *q, uint8_t *d, uint8_t *m)
{
    if (j < 4)
    {
        *d = q[j] & 63;
        *m = q[j + 4] & 63;
    }
    else
    {
        *d = (q[j + 4] & 0xF) | ((q[j - 4] >> 6) << 4);
        *m = (q[j + 4] >> 4) | ((q[j - 0] >> 6) << 4);
    }
}

__kernel void dequantize_block_q2_K(__global const struct block_q2_K *x, __global float *yy)
{
    const int i = get_group_id(0) + get_global_offset(0);
    const int tid = get_local_id(0);
    const int n = tid / 32;
    const int l = tid - 32 * n;
    const int is = 8 * n + l / 16;

    const uint8_t q = x[i].qs[32 * n + l];
    __global float *y = yy + get_group_id(0) * QK_K + 128 * n;

    const float dall = vload_half(0, &x[i].d);
    const float dmin = vload_half(0, &x[i].dmin);

    y[l + 0] = dall * (x[i].scales[is + 0] & 0xF) * ((q >> 0) & 3) - dmin * (x[i].scales[is + 0] >> 4);
    y[l + 32] = dall * (x[i].scales[is + 2] & 0xF) * ((q >> 2) & 3) - dmin * (x[i].scales[is + 2] >> 4);
    y[l + 64] = dall * (x[i].scales[is + 4] & 0xF) * ((q >> 4) & 3) - dmin * (x[i].scales[is + 4] >> 4);
    y[l + 96] = dall * (x[i].scales[is + 6] & 0xF) * ((q >> 6) & 3) - dmin * (x[i].scales[is + 6] >> 4);
}

__kernel void dequantize_block_q3_K(__global const struct block_q3_K *x, __global float *yy)
{
    int r = get_local_id(0) / 4;
    int i = get_group_id(0) + get_global_offset(0);
    int tid = r / 2;
    int is0 = r % 2;
    int l0 = 16 * is0 + 4 * (get_local_id(0) % 4);
    int n = tid / 4;
    int j = tid - 4 * n;

    uint8_t m = 1 << (4 * n + j);
    int is = 8 * n + 2 * j + is0;
    int shift = 2 * j;

    int8_t us = is < 4 ? (x[i].scales[is - 0] & 0xF) | (((x[i].scales[is + 8] >> 0) & 3) << 4)
              : is < 8 ? (x[i].scales[is - 0] & 0xF) | (((x[i].scales[is + 4] >> 2) & 3) << 4)
              : is < 12  ? (x[i].scales[is - 8] >> 4) | (((x[i].scales[is + 0] >> 4) & 3) << 4)
              : (x[i].scales[is - 8] >> 4) | (((x[i].scales[is - 4] >> 6) & 3) << 4);
    float d_all = vload_half(0, &x[i].d);
    float dl = d_all * (us - 32);

    __global float *y = yy + get_group_id(0) * QK_K + 128 * n + 32 * j;
    const __global uint8_t *q = x[i].qs + 32 * n;
    const __global uint8_t *hm = x[i].hmask;

    for (int l = l0; l < l0 + 4; ++l)
        y[l] = dl * ((int8_t)((q[l] >> shift) & 3) - ((hm[l] & m) ? 0 : 4));
}

__kernel void dequantize_block_q4_K(__global const struct block_q4_K *x, __global float *yy)
{
    const int i = get_group_id(0) + get_global_offset(0);
    const int tid = get_local_id(0);
    const int il = tid / 8;
    const int ir = tid % 8;
    const int is = 2 * il;
    const int n = 4;

    __global float *y = yy + get_group_id(0) * QK_K + 64 * il + n * ir;

    const float dall = vload_half(0, &x[i].d);
    const float dmin = vload_half(0, &x[i].dmin);

    __global const uint8_t *q = x[i].qs + 32 * il + n * ir;

    uint8_t sc, m;
    get_scale_min_k4(is + 0, x[i].scales, &sc, &m);
    float d1 = dall * sc;
    float m1 = dmin * m;
    get_scale_min_k4(is + 1, x[i].scales, &sc, &m);
    float d2 = dall * sc;
    float m2 = dmin * m;
    for (int l = 0; l < n; ++l)
    {
        y[l + 0] = d1 * (q[l] & 0xF) - m1;
        y[l + 32] = d2 * (q[l] >> 4) - m2;
    }
}

__kernel void dequantize_block_q5_K(__global const struct block_q5_K *x, __global float *yy)
{
    const int i = get_group_id(0) + get_global_offset(0);
    const int tid = get_local_id(0);
    const int il = tid / 16;
    const int ir = tid % 16;
    const int is = 2 * il;

    __global float *y = yy + get_group_id(0) * QK_K + 64 * il + 2 * ir;

    const float dall = vload_half(0, &x[i].d);
    const float dmin = vload_half(0, &x[i].dmin);

    __global const uint8_t *ql = x[i].qs + 32 * il + 2 * ir;
    __global const uint8_t *qh = x[i].qh + 2 * ir;

    uint8_t sc, m;
    get_scale_min_k4(is + 0, x[i].scales, &sc, &m);
    const float d1 = dall * sc;
    const float m1 = dmin * m;
    get_scale_min_k4(is + 1, x[i].scales, &sc, &m);
    const float d2 = dall * sc;
    const float m2 = dmin * m;

    uint8_t hm = 1 << (2 * il);
    y[0] = d1 * ((ql[0] & 0xF) + (qh[0] & hm ? 16 : 0)) - m1;
    y[1] = d1 * ((ql[1] & 0xF) + (qh[1] & hm ? 16 : 0)) - m1;
    hm <<= 1;
    y[32] = d2 * ((ql[0] >> 4) + (qh[0] & hm ? 16 : 0)) - m2;
    y[33] = d2 * ((ql[1] >> 4) + (qh[1] & hm ? 16 : 0)) - m2;
}

__kernel void dequantize_block_q6_K(__global const struct block_q6_K *x, __global float *yy)
{
    const int i = get_group_id(0) + get_global_offset(0);
    const int tid = get_local_id(0);
    const int ip = tid / 32;
    const int il = tid - 32 * ip;
    const int is = 8 * ip + il / 16;

    __global float *y = yy + get_group_id(0) * QK_K + 128 * ip + il;

    const float d = vload_half(0, &x[i].d);

    __global const uint8_t *ql = x[i].ql + 64 * ip + il;
    const uint8_t qh = x[i].qh[32 * ip + il];
    __global const int8_t *sc = x[i].scales + is;

    y[0] = d * sc[0] * ((int8_t)((ql[0] & 0xF) | (((qh >> 0) & 3) << 4)) - 32);
    y[32] = d * sc[2] * ((int8_t)((ql[32] & 0xF) | (((qh >> 2) & 3) << 4)) - 32);
    y[64] = d * sc[4] * ((int8_t)((ql[0] >> 4) | (((qh >> 4) & 3) << 4)) - 32);
    y[96] = d * sc[6] * ((int8_t)((ql[32] >> 4) | (((qh >> 6) & 3) << 4)) - 32);
}

__kernel void dequantize_mul_mat_vec_q2_K(__global const struct block_q2_K * xx, __local float* tmp, __global float* yy, __global float* dst, const int ncols) {

    const int row = get_group_id(0);

    const int num_blocks_per_row = ncols / QK_K;
    const int ib0 = row*num_blocks_per_row;

    __global const struct block_q2_K * x = xx + ib0;

    const int tid = get_local_id(0)/K_QUANTS_PER_ITERATION;  // 0...31 or 0...15
    const int ix  = get_local_id(0)%K_QUANTS_PER_ITERATION;  // 0 or 0,1

    const int step = 16/K_QUANTS_PER_ITERATION;

    const int im = tid/step;                             // 0 or 1. 0 computes 0..., 1 computes 128...
    const int in = tid - step*im;                        // 0...15 or 0...7

    const int l0 = K_QUANTS_PER_ITERATION*in;            // 0...15 or 0...14 in steps of 2
    const int q_offset = 32*im + l0;
    const int s_offset = 8*im;
    const int y_offset = 128*im + l0;

    tmp[16 * ix + tid] = 0;

    uint32_t aux[4];
    const uint8_t * d = (const uint8_t *)aux;
    const uint8_t * m = (const uint8_t *)(aux + 2);

    for (int i = ix; i < num_blocks_per_row; i += K_QUANTS_PER_ITERATION) {

        __global const float   * y = yy + i * QK_K + y_offset;
        __global const uint8_t * q = x[i].qs + q_offset;

        const float dall = vload_half(0, &x[i].d);
        const float dmin = vload_half(0, &x[i].dmin);

        __global const uint32_t * a = (__global const uint32_t *)(x[i].scales + s_offset);
        aux[0] = a[0] & 0x0f0f0f0f;
        aux[1] = a[1] & 0x0f0f0f0f;
        aux[2] = (a[0] >> 4) & 0x0f0f0f0f;
        aux[3] = (a[1] >> 4) & 0x0f0f0f0f;

        float sum1 = 0, sum2 = 0;
        for (int l = 0; l < K_QUANTS_PER_ITERATION; ++l) {
            sum1 += y[l+ 0] * d[0] * ((q[l+ 0] >> 0) & 3)
                  + y[l+32] * d[2] * ((q[l+ 0] >> 2) & 3)
                  + y[l+64] * d[4] * ((q[l+ 0] >> 4) & 3)
                  + y[l+96] * d[6] * ((q[l+ 0] >> 6) & 3)
                  + y[l+16] * d[1] * ((q[l+16] >> 0) & 3)
                  + y[l+48] * d[3] * ((q[l+16] >> 2) & 3)
                  + y[l+80] * d[5] * ((q[l+16] >> 4) & 3)
                  +y[l+112] * d[7] * ((q[l+16] >> 6) & 3);
            sum2 += y[l+ 0] * m[0] + y[l+32] * m[2] + y[l+64] * m[4] + y[ l+96] * m[6]
                  + y[l+16] * m[1] + y[l+48] * m[3] + y[l+80] * m[5] + y[l+112] * m[7];

        }
        tmp[16 * ix + tid] += dall * sum1 - dmin * sum2;

    }

    // sum up partial sums and write back result
    barrier(CLK_LOCAL_MEM_FENCE);
    for (int s=16; s>0; s>>=1) {
        if (tid < s) {
            tmp[tid] += tmp[tid + s];
        }
        barrier(CLK_LOCAL_MEM_FENCE);
    }
    if (tid == 0) {
        dst[row] = tmp[0];
    }
}

__kernel void dequantize_mul_mat_vec_q3_K(__global const struct block_q3_K * xx, __local float* tmp, __global float* yy, __global float* dst, const int ncols) {
    const uint16_t kmask1 = 0x0303;
    const uint16_t kmask2 = 0x0f0f;

    const int row = get_group_id(0);

    const int num_blocks_per_row = ncols / QK_K;
    const int ib0 = row*num_blocks_per_row;

    __global const struct block_q3_K * x = xx + ib0;

    const int tid = get_local_id(0)/K_QUANTS_PER_ITERATION;  // 0...31 or 0...16
    const int ix  = get_local_id(0)%K_QUANTS_PER_ITERATION;  // 0 or 0,1

    const int n  = K_QUANTS_PER_ITERATION;               // iterations in the inner loop
    const int step = 16/K_QUANTS_PER_ITERATION;
    const int im = tid/step;                             // 0 or 1. 0 computes 0..., 1 computes 128...
    const int in = tid - step*im;                        // 0....15 or 0...7

    const uint8_t m = 1 << (4*im);

    const int l0 = n*in;                                 // 0...15 or 0...14 in steps of 2
    const int q_offset =  32*im + l0;
    const int y_offset = 128*im + l0;

    uint16_t utmp[4];
    const int8_t * s = (const int8_t *)utmp;

    const uint16_t s_shift = 4*im;

    tmp[16 * ix + tid] = 0;

    for (int i = ix; i < num_blocks_per_row; i += K_QUANTS_PER_ITERATION) {

        __global const float   * y  = yy + i * QK_K + y_offset;
        __global const uint8_t * q = x[i].qs + q_offset;
        __global const uint8_t * h = x[i].hmask + l0;

        __global const uint16_t * a = (__global const uint16_t *)x[i].scales;
        utmp[0] = ((a[0] >> s_shift) & kmask2) | (((a[4] >> (s_shift + 0)) & kmask1) << 4);
        utmp[1] = ((a[1] >> s_shift) & kmask2) | (((a[5] >> (s_shift + 0)) & kmask1) << 4);
        utmp[2] = ((a[2] >> s_shift) & kmask2) | (((a[4] >> (s_shift + 2)) & kmask1) << 4);
        utmp[3] = ((a[3] >> s_shift) & kmask2) | (((a[5] >> (s_shift + 2)) & kmask1) << 4);

        const float d = vload_half(0, &x[i].d);

        float sum = 0;
        for (int l = 0; l < n; ++l) {
            sum += y[l+ 0] * (s[0] - 32) * (((q[l] >> 0) & 3) - (h[l] & (m << 0) ? 0 : 4))
                 + y[l+32] * (s[2] - 32) * (((q[l] >> 2) & 3) - (h[l] & (m << 1) ? 0 : 4))
                 + y[l+64] * (s[4] - 32) * (((q[l] >> 4) & 3) - (h[l] & (m << 2) ? 0 : 4))
                 + y[l+96] * (s[6] - 32) * (((q[l] >> 6) & 3) - (h[l] & (m << 3) ? 0 : 4));
            sum += y[l+16] * (s[1] - 32) * (((q[l+16] >> 0) & 3) - (h[l+16] & (m << 0) ? 0 : 4))
                 + y[l+48] * (s[3] - 32) * (((q[l+16] >> 2) & 3) - (h[l+16] & (m << 1) ? 0 : 4))
                 + y[l+80] * (s[5] - 32) * (((q[l+16] >> 4) & 3) - (h[l+16] & (m << 2) ? 0 : 4))
                + y[l+112] * (s[7] - 32) * (((q[l+16] >> 6) & 3) - (h[l+16] & (m << 3) ? 0 : 4));
        }
        tmp[16 * ix + tid] += d * sum;

    }

    // sum up partial sums and write back result
    barrier(CLK_LOCAL_MEM_FENCE);
    for (int s=16; s>0; s>>=1) {
        if (tid < s) {
            tmp[tid] += tmp[tid + s];
        }
        barrier(CLK_LOCAL_MEM_FENCE);
    }
    if (tid == 0) {
        dst[row] = tmp[0];
    }
}

__kernel void dequantize_mul_mat_vec_q4_K(__global const struct block_q4_K * xx, __local float* tmp, __global float* yy, __global float* dst, const int ncols) {

    //to rename it later, just to test now
    const uint16_t kmask1 = 0x3f3f;
    const uint16_t kmask2 = 0x0f0f;
    const uint16_t kmask3 = 0xc0c0;

    const int row = get_group_id(0);
    const int num_blocks_per_row = ncols / QK_K;
    const int ib0 = row*num_blocks_per_row;

    const int tid = get_local_id(0)/K_QUANTS_PER_ITERATION;  // 0...15
    const int ix  = get_local_id(0)%K_QUANTS_PER_ITERATION;

    const int step = 8/K_QUANTS_PER_ITERATION;

    const int il  = tid/step;     // 0...3
    const int ir  = tid - step*il;// 0...3
    const int n   = 2*K_QUANTS_PER_ITERATION;

    const int im = il/2;  // 0 or 1. 0 computes 0,32 + 128,160, 1 computes 64,96 + 192,224
    const int in = il%2;

    const int l0 = n*(2*ir + in);
    const int q_offset = 32*im + l0;
    const int y_offset = 64*im + l0;

    uint16_t aux[4];
    const uint8_t * sc = (const uint8_t *)aux;

    __global const struct block_q4_K * x = xx + ib0;

    tmp[16 * ix + tid] = 0;

    for (int i = ix; i < num_blocks_per_row; i += K_QUANTS_PER_ITERATION) {

        __global const uint8_t * q1 = x[i].qs + q_offset;
        __global const uint8_t * q2 = q1 + 64;
        __global const float   * y1 = yy + i*QK_K + y_offset;
        __global const float   * y2 = y1 + 128;

        const float dall = vload_half(0, &x[i].d);
        const float dmin = vload_half(0, &x[i].dmin);

        __global const uint16_t * a = (__global const uint16_t *)x[i].scales;
        aux[0] = a[im+0] & kmask1;
        aux[1] = a[im+2] & kmask1;
        aux[2] = ((a[im+4] >> 0) & kmask2) | ((a[im+0] & kmask3) >> 2);
        aux[3] = ((a[im+4] >> 4) & kmask2) | ((a[im+2] & kmask3) >> 2);

        float4 s = (float4)(0.f);
        float smin = 0;
        for (int l = 0; l < n; ++l) {
            s.x += y1[l] * (q1[l] & 0xF); s.y += y1[l+32] * (q1[l] >> 4);
            s.z += y2[l] * (q2[l] & 0xF); s.w += y2[l+32] * (q2[l] >> 4);
            smin += y1[l] * sc[2] + y1[l+32] * sc[3] + y2[l] * sc[6] + y2[l+32] * sc[7];
        }
        tmp[16 * ix + tid] += dall * (s.x * sc[0] + s.y * sc[1] + s.z * sc[4] + s.w * sc[5]) - dmin * smin;

    }

    // sum up partial sums and write back result
    barrier(CLK_LOCAL_MEM_FENCE);
    for (int s=16; s>0; s>>=1) {
        if (tid < s) {
            tmp[tid] += tmp[tid + s];
        }
        barrier(CLK_LOCAL_MEM_FENCE);
    }
    if (tid == 0) {
        dst[row] = tmp[0];
    }
}

__kernel void dequantize_mul_mat_vec_q5_K(__global const struct block_q5_K * xx, __local float* tmp, __global float* yy, __global float* dst, const int ncols) {

    const uint16_t kmask1 = 0x3f3f;
    const uint16_t kmask2 = 0x0f0f;
    const uint16_t kmask3 = 0xc0c0;

    const int row = get_group_id(0);
    const int num_blocks_per_row = ncols / QK_K;
    const int ib0 = row*num_blocks_per_row;

    const int tid = get_local_id(0)/2;  // 0...15
    const int ix  = get_local_id(0)%2;

    const int il  = tid/4;     // 0...3
    const int ir  = tid - 4*il;// 0...3
    const int n   = 2;

    const int im = il/2;  // 0 or 1. 0 computes 0,32 + 128,160, 1 computes 64,96 + 192,224
    const int in = il%2;

    const int l0 = n*(2*ir + in);
    const int q_offset = 32*im + l0;
    const int y_offset = 64*im + l0;

    const uint8_t hm1  = 1 << (2*im);
    const uint8_t hm2  = hm1 << 4;

    uint16_t aux[4];
    const uint8_t * sc = (const uint8_t *)aux;

    __global const struct block_q5_K * x = xx + ib0;

    tmp[16 * ix + tid] = 0;

    for (int i = ix; i < num_blocks_per_row; i += 2) {

        __global const uint8_t * ql1 = x[i].qs + q_offset;
        __global const uint8_t * ql2 = ql1 + 64;
        __global const uint8_t * qh  = x[i].qh + l0;
        __global const float   * y1  = yy + i*QK_K + y_offset;
        __global const float   * y2  = y1 + 128;

        const float dall = vload_half(0, &x[i].d);
        const float dmin = vload_half(0, &x[i].dmin);

        __global const uint16_t * a = (__global const uint16_t *)x[i].scales;
        aux[0] = a[im+0] & kmask1;
        aux[1] = a[im+2] & kmask1;
        aux[2] = ((a[im+4] >> 0) & kmask2) | ((a[im+0] & kmask3) >> 2);
        aux[3] = ((a[im+4] >> 4) & kmask2) | ((a[im+2] & kmask3) >> 2);

        float4 sum = (float4)(0.f);
        float smin = 0;
        for (int l = 0; l < n; ++l) {
            sum.x += y1[l+ 0] * ((ql1[l+ 0] & 0xF) + (qh[l+ 0] & (hm1 << 0) ? 16 : 0))
                   + y1[l+16] * ((ql1[l+16] & 0xF) + (qh[l+16] & (hm1 << 0) ? 16 : 0));
            sum.y += y1[l+32] * ((ql1[l+ 0] >>  4) + (qh[l+ 0] & (hm1 << 1) ? 16 : 0))
                   + y1[l+48] * ((ql1[l+16] >>  4) + (qh[l+16] & (hm1 << 1) ? 16 : 0));
            sum.z += y2[l+ 0] * ((ql2[l+ 0] & 0xF) + (qh[l+ 0] & (hm2 << 0) ? 16 : 0))
                   + y2[l+16] * ((ql2[l+16] & 0xF) + (qh[l+16] & (hm2 << 0) ? 16 : 0));
            sum.w += y2[l+32] * ((ql2[l+ 0] >>  4) + (qh[l+ 0] & (hm2 << 1) ? 16 : 0))
                   + y2[l+48] * ((ql2[l+16] >>  4) + (qh[l+16] & (hm2 << 1) ? 16 : 0));
            smin += (y1[l] + y1[l+16]) * sc[2] + (y1[l+32] + y1[l+48]) * sc[3]
                  + (y2[l] + y2[l+16]) * sc[6] + (y2[l+32] + y2[l+48]) * sc[7];
        }
        tmp[16 * ix + tid] += dall * (sum.x * sc[0] + sum.y * sc[1] + sum.z * sc[4] + sum.w * sc[5]) - dmin * smin;

    }

    // sum up partial sums and write back result
    barrier(CLK_LOCAL_MEM_FENCE);
    for (int s=16; s>0; s>>=1) {
        if (tid < s) {
            tmp[tid] += tmp[tid + s];
        }
        barrier(CLK_LOCAL_MEM_FENCE);
    }
    if (tid == 0) {
        dst[row] = tmp[0];
    }
}

__kernel void dequantize_mul_mat_vec_q6_K(__global const struct block_q6_K * xx, __local float* tmp, __global const float * yy, __global float * dst, const int ncols) {

    const int row = get_group_id(0);

    const int num_blocks_per_row = ncols / QK_K;
    const int ib0 = row*num_blocks_per_row;

    __global const struct block_q6_K * x = xx + ib0;

    const int tid = get_local_id(0)/K_QUANTS_PER_ITERATION;  // 0...31 or 0...16
    const int ix  = get_local_id(0)%K_QUANTS_PER_ITERATION;  // 0 or 0, 1

    const int step = 16/K_QUANTS_PER_ITERATION;          // 16 or 8

    const int im = tid/step;                             // 0 or 1. 0 computes 0..., 1 computes 128...
    const int in = tid - step*im;                        // 0...15 or 0...7

\n#if K_QUANTS_PER_ITERATION == 1\n
    const int l0 = K_QUANTS_PER_ITERATION*in;            // 0...15
    const int is = 0;

\n#else\n

    const int l0 = 4 * in;                               // 0, 4, 8, ..., 28
    const int is = in / 4;

\n#endif\n

    const int ql_offset = 64*im + l0;
    const int qh_offset = 32*im + l0;
    const int s_offset  =  8*im + is;
    const int y_offset = 128*im + l0;

    tmp[16 * ix + tid] = 0; // partial sum for thread in warp

    for (int i = ix; i < num_blocks_per_row; i += K_QUANTS_PER_ITERATION) {

        __global const float   * y  = yy + i * QK_K + y_offset;
        __global const uint8_t * ql = x[i].ql + ql_offset;
        __global const uint8_t * qh = x[i].qh + qh_offset;
        __global const int8_t  * s  = x[i].scales + s_offset;

        const float d = vload_half(0, &x[i].d);

\n#if K_QUANTS_PER_ITERATION == 1\n
        float sum = y[ 0] * s[0] * d * ((int8_t)((ql[ 0] & 0xF) | ((qh[ 0] & 0x03) << 4)) - 32)
                  + y[16] * s[1] * d * ((int8_t)((ql[16] & 0xF) | ((qh[16] & 0x03) << 4)) - 32)
                  + y[32] * s[2] * d * ((int8_t)((ql[32] & 0xF) | ((qh[ 0] & 0x0c) << 2)) - 32)
                  + y[48] * s[3] * d * ((int8_t)((ql[48] & 0xF) | ((qh[16] & 0x0c) << 2)) - 32)
                  + y[64] * s[4] * d * ((int8_t)((ql[ 0]  >> 4) | ((qh[ 0] & 0x30) >> 0)) - 32)
                  + y[80] * s[5] * d * ((int8_t)((ql[16]  >> 4) | ((qh[16] & 0x30) >> 0)) - 32)
                  + y[96] * s[6] * d * ((int8_t)((ql[32]  >> 4) | ((qh[ 0] & 0xc0) >> 2)) - 32)
                  +y[112] * s[7] * d * ((int8_t)((ql[48]  >> 4) | ((qh[16] & 0xc0) >> 2)) - 32);
        tmp[16 * ix + tid] += sum;
\n#else\n
        float sum = 0;
        for (int l = 0; l < 4; ++l) {
            sum += y[l+ 0] * s[0] * d * ((int8_t)((ql[l+ 0] & 0xF) | (((qh[l] >> 0) & 3) << 4)) - 32)
                 + y[l+32] * s[2] * d * ((int8_t)((ql[l+32] & 0xF) | (((qh[l] >> 2) & 3) << 4)) - 32)
                 + y[l+64] * s[4] * d * ((int8_t)((ql[l+ 0]  >> 4) | (((qh[l] >> 4) & 3) << 4)) - 32)
                 + y[l+96] * s[6] * d * ((int8_t)((ql[l+32]  >> 4) | (((qh[l] >> 6) & 3) << 4)) - 32);
        }
        tmp[16 * ix + tid] += sum;
\n#endif\n

    }

    // sum up partial sums and write back result
    barrier(CLK_LOCAL_MEM_FENCE);
    for (int s=16; s>0; s>>=1) {
        if (tid < s) {
            tmp[tid] += tmp[tid + s];
        }
        barrier(CLK_LOCAL_MEM_FENCE);
    }
    if (tid == 0) {
        dst[row] = tmp[0];
    }
}

);


std::string dequant_template = MULTILINE_QUOTE(
__kernel void KERNEL_NAME(__global X_TYPE* x, __global float* y) {
    const int i = get_group_id(0)*get_local_size(0) + get_local_id(0)*2;

    if (i >= get_global_size(0)) {
        return;
    }

    const uint qk = QUANT_K;
    const uint qr = QUANT_R;

    const int ib = i/qk + get_global_offset(0); // block index
    const int iqs = (i%qk)/qr; // quant index
    const int iybs = i - i%qk; // y block start index
    const int y_offset = qr == 1 ? 1 : qk/2;

    // dequantize
    float v0, v1;
    DEQUANT_FUNC(x, ib, iqs, &v0, &v1);
    y[iybs + iqs + 0] = v0;
    y[iybs + iqs + y_offset] = v1;
}
);

std::string dequant_mul_mat_vec_template = MULTILINE_QUOTE(
__kernel void KERNEL_NAME(__global X_TYPE* x, __local float* tmp, __global float* y, __global float* dst, const int ncols) {
    const int block_size = get_local_size(0);
    const int row = get_group_id(0);
    const int tid = get_local_id(0);

    const uint qk = QUANT_K;
    const uint qr = QUANT_R;

    const int y_offset = qr == 1 ? 1 : qk/2;

    tmp[tid] = 0;

    for (int i = 0; i < ncols/block_size; i += 2) {
        const int col = i*block_size + 2*tid;
        const int ib = (row*ncols + col)/qk; // block index
        const int iqs = (col%qk)/qr; // quant index
        const int iybs = col - col%qk; // y block start index

        // dequantize
        float v0, v1;
        DEQUANT_FUNC(x, ib, iqs, &v0, &v1);

        // matrix multiplication
        tmp[tid] += v0 * y[iybs + iqs + 0];
        tmp[tid] += v1 * y[iybs + iqs + y_offset];
    }

    // sum up partial sums and write back result
    barrier(CLK_LOCAL_MEM_FENCE);
    for (int s=block_size/2; s>0; s>>=1) {
        if (tid < s) {
            tmp[tid] += tmp[tid + s];
        }
        barrier(CLK_LOCAL_MEM_FENCE);
    }
    if (tid == 0) {
        dst[row] = tmp[0];
    }
}
);


std::string mul_template = MULTILINE_QUOTE(
__kernel void KERNEL_NAME(__global TYPE* x, const int x_offset, __global TYPE* y, const int y_offset, __global TYPE* dst, const int dst_offset, const int ky) {
    const int i = get_group_id(0)*get_local_size(0) + get_local_id(0);

    if (i >= get_global_size(0)) {
        return;
    }

    dst[dst_offset + i] = x[x_offset + i] * y[y_offset + i%ky];
}
);

#define CL_CHECK(err)                                               \
    do {                                                            \
        cl_int err_ = (err);                                        \
        if (err_ != CL_SUCCESS) {                                   \
            fprintf(stderr, "ggml_opencl: %s error %d at %s:%d\n",  \
                #err, err_, __FILE__, __LINE__);                    \
            fprintf(stderr, "You may be out of VRAM. Please check if you have enough.\n");\
            exit(1);                                                \
        }                                                           \
    } while (0)

#define CLBLAST_CHECK(err)                                          \
    do {                                                            \
        CLBlastStatusCode err_ = (err);                             \
        if (err_ != CLBlastSuccess) {                               \
            fprintf(stderr, "ggml_opencl: %s error %d at %s:%d\n",  \
                #err, err_, __FILE__, __LINE__);                    \
            fprintf(stderr, "You may be out of VRAM. Please check if you have enough.\n");\
            exit(1);                                                \
        }                                                           \
    } while (0)

std::array<std::string, 5> dequant_str_keys = {
    "KERNEL_NAME", "X_TYPE", "QUANT_K", "QUANT_R", "DEQUANT_FUNC"
};

std::array<std::string, 30> dequant_str_values = {
    "dequantize_row_q4_0", "struct block_q4_0", "QK4_0", "QR4_0", "dequantize_q4_0",
    "dequantize_row_q4_1", "struct block_q4_1", "QK4_1", "QR4_1", "dequantize_q4_1",
    "dequantize_row_q5_0", "struct block_q5_0", "QK5_0", "QR5_0", "dequantize_q5_0",
    "dequantize_row_q5_1", "struct block_q5_1", "QK5_1", "QR5_1", "dequantize_q5_1",
    "dequantize_row_q8_0", "struct block_q8_0", "QK8_0", "QR8_0", "dequantize_q8_0",
    "convert_row_f16", "half", "1", "1", "convert_f16"
};

std::array<std::string, 30> dequant_mul_mat_vec_str_values = {
    "dequantize_mul_mat_vec_q4_0", "struct block_q4_0", "QK4_0", "QR4_0", "dequantize_q4_0",
    "dequantize_mul_mat_vec_q4_1", "struct block_q4_1", "QK4_1", "QR4_1", "dequantize_q4_1",
    "dequantize_mul_mat_vec_q5_0", "struct block_q5_0", "QK5_0", "QR5_0", "dequantize_q5_0",
    "dequantize_mul_mat_vec_q5_1", "struct block_q5_1", "QK5_1", "QR5_1", "dequantize_q5_1",
    "dequantize_mul_mat_vec_q8_0", "struct block_q8_0", "QK8_0", "QR8_0", "dequantize_q8_0",
    "convert_mul_mat_vec_f16", "half", "1", "1", "convert_f16"
};

std::array<std::string, 2> mul_str_keys = {
    "KERNEL_NAME", "TYPE"
};
std::array<std::string, 2> mul_str_values = {
    "mul_f32", "float"
};

static std::string& replace(std::string& s, const std::string& from, const std::string& to) {
    size_t pos = 0;
    while ((pos = s.find(from, pos)) != std::string::npos) {
         s.replace(pos, from.length(), to);
         pos += to.length();
    }
    return s;
}

static std::string generate_kernels() {
    std::stringstream src;
    src << program_source << '\n';
    src << k_quants_source << '\n';
    for (size_t i = 0; i < dequant_str_values.size(); i += dequant_str_keys.size()) {
        std::string dequant_kernel = dequant_template;
        std::string dmmv_kernel = dequant_mul_mat_vec_template;
        for (size_t j = 0; j < dequant_str_keys.size(); j++) {
            replace(dequant_kernel, dequant_str_keys[j], dequant_str_values[i + j]);
            replace(dmmv_kernel, dequant_str_keys[j], dequant_mul_mat_vec_str_values[i + j]);
        }
        src << dequant_kernel << '\n';
        src << dmmv_kernel << '\n';
    }
    for (size_t i = 0; i < mul_str_values.size(); i += mul_str_keys.size()) {
        std::string mul_kernel = mul_template;
        for (size_t j = 0; j < mul_str_keys.size(); j++) {
            replace(mul_kernel, mul_str_keys[j], mul_str_values[i + j]);
        }
        src << mul_kernel << '\n';
    }

    return src.str();
}

static cl_platform_id platform;
static cl_device_id device;
static cl_context context;
static cl_command_queue queue;
static cl_program program;
static cl_kernel convert_row_f16_cl;
static cl_kernel dequantize_row_q4_0_cl, dequantize_row_q4_1_cl, dequantize_row_q5_0_cl, dequantize_row_q5_1_cl, dequantize_row_q8_0_cl;
static cl_kernel dequantize_mul_mat_vec_q4_0_cl, dequantize_mul_mat_vec_q4_1_cl, dequantize_mul_mat_vec_q5_0_cl, dequantize_mul_mat_vec_q5_1_cl, dequantize_mul_mat_vec_q8_0_cl, convert_mul_mat_vec_f16_cl;
static cl_kernel dequantize_block_q2_k_cl, dequantize_block_q3_k_cl, dequantize_block_q4_k_cl, dequantize_block_q5_k_cl, dequantize_block_q6_k_cl;
static cl_kernel dequantize_mul_mat_vec_q2_K_cl, dequantize_mul_mat_vec_q3_K_cl, dequantize_mul_mat_vec_q4_K_cl, dequantize_mul_mat_vec_q5_K_cl, dequantize_mul_mat_vec_q6_K_cl;
static cl_kernel mul_f32_cl;
static bool fp16_support;

static cl_program build_program_from_source(cl_context ctx, cl_device_id dev, const char* program_buffer) {
    cl_program p;
    char *program_log;
    size_t program_size;
    size_t log_size;
    int err;

    program_size = strlen(program_buffer);

    p = clCreateProgramWithSource(ctx, 1, (const char**)&program_buffer, &program_size, &err);
    if(err < 0) {
        fprintf(stderr, "OpenCL error creating program");
        exit(1);
    }

    std::string compile_opts = "-cl-mad-enable -cl-unsafe-math-optimizations -cl-finite-math-only -cl-fast-relaxed-math "
                               "-DQK4_0=32 -DQR4_0=2 -DQK4_1=32 -DQR4_1=2 -DQK5_0=32 -DQR5_0=2 -DQK5_1=32 -DQR5_1=2 -DQK8_0=32 -DQR8_0=1 "
                               "-DQK_K=256 -DK_QUANTS_PER_ITERATION=" + std::to_string(K_QUANTS_PER_ITERATION);

    err = clBuildProgram(p, 0, NULL, compile_opts.c_str(), NULL, NULL);
    if(err < 0) {

        clGetProgramBuildInfo(p, dev, CL_PROGRAM_BUILD_LOG, 0, NULL, &log_size);
        program_log = (char*) malloc(log_size + 1);
        program_log[log_size] = '\0';
        clGetProgramBuildInfo(p, dev, CL_PROGRAM_BUILD_LOG, log_size + 1, program_log, NULL);
        fprintf(stderr, "ggml_opencl: kernel compile error:\n\n%s\n", program_log);
        free(program_log);
        exit(1);
    }

    return p;
}

void ggml_cl_init(void) {
    cl_int err;

    struct cl_device;
    struct cl_platform {
        cl_platform_id id;
        unsigned number;
        char name[128];
        char vendor[128];
        struct cl_device * devices;
        unsigned n_devices;
        struct cl_device * default_device;
    };

    struct cl_device {
        struct cl_platform * platform;
        cl_device_id id;
        unsigned number;
        cl_device_type type;
        char name[128];
    };

    enum { NPLAT = 16, NDEV = 16 };

    struct cl_platform platforms[NPLAT];
    unsigned n_platforms = 0;
    struct cl_device devices[NDEV];
    unsigned n_devices = 0;
    struct cl_device * default_device = NULL;

    platform = NULL;
    device = NULL;

    cl_platform_id platform_ids[NPLAT];
    CL_CHECK(clGetPlatformIDs(NPLAT, platform_ids, &n_platforms));

    for (unsigned i = 0; i < n_platforms; i++) {
        struct cl_platform * p = &platforms[i];
        p->number = i;
        p->id = platform_ids[i];
        CL_CHECK(clGetPlatformInfo(p->id, CL_PLATFORM_NAME, sizeof(p->name), &p->name, NULL));
        CL_CHECK(clGetPlatformInfo(p->id, CL_PLATFORM_VENDOR, sizeof(p->vendor), &p->vendor, NULL));

        cl_device_id device_ids[NDEV];
        cl_int clGetDeviceIDsError = clGetDeviceIDs(p->id, CL_DEVICE_TYPE_ALL, NDEV, device_ids, &p->n_devices);
        if (clGetDeviceIDsError == CL_DEVICE_NOT_FOUND) {
            p->n_devices = 0;
        } else {
            CL_CHECK(clGetDeviceIDsError);
        }
        p->devices = p->n_devices > 0 ? &devices[n_devices] : NULL;
        p->default_device = NULL;

        for (unsigned j = 0; j < p->n_devices; j++) {
            struct cl_device * d = &devices[n_devices];
            d->number = n_devices++;
            d->id = device_ids[j];
            d->platform = p;
            CL_CHECK(clGetDeviceInfo(d->id, CL_DEVICE_NAME, sizeof(d->name), &d->name, NULL));
            CL_CHECK(clGetDeviceInfo(d->id, CL_DEVICE_TYPE, sizeof(d->type), &d->type, NULL));
            printf("\nPlatform:%d Device:%d  - %s with %s",i,j,p->name,d->name);

            if (p->default_device == NULL && d->type == CL_DEVICE_TYPE_GPU) {
                p->default_device = d;
            }
        }

        if (default_device == NULL && p->default_device != NULL) {
            default_device = p->default_device;
        }
    }

    printf("\n\n");

    if (n_devices == 0) {
        fprintf(stderr, "ggml_opencl: could find any OpenCL devices.\n");
        exit(1);
    }

    char * user_platform_string = getenv("GGML_OPENCL_PLATFORM");
    char * user_device_string = getenv("GGML_OPENCL_DEVICE");
    int user_platform_number = -1;
    int user_device_number = -1;

    unsigned n;
    if (user_platform_string != NULL && sscanf(user_platform_string, " %u", &n) == 1 && n < n_platforms) {
        user_platform_number = (int)n;
    }
    if (user_device_string != NULL && sscanf(user_device_string, " %u", &n) == 1 && n < n_devices) {
        user_device_number = (int)n;
    }
    if (user_platform_number != -1 && user_device_number != -1) {
        cl_platform* platform = &platforms[user_platform_number];
        if ((unsigned)user_device_number >= platform->n_devices) {
            fprintf(stderr, "ggml_opencl: invalid device number %d\n", user_device_number);
            exit(1);
        }
        default_device = &platform->devices[user_device_number];
    } else {

        struct cl_device * selected_devices = devices;
        unsigned n_selected_devices = n_devices;

        if (user_platform_number == -1 && user_platform_string != NULL && user_platform_string[0] != 0) {
            for (unsigned i = 0; i < n_platforms; i++) {
                struct cl_platform * p = &platforms[i];
                if (strstr(p->name, user_platform_string) != NULL ||
                    strstr(p->vendor, user_platform_string) != NULL) {
                    user_platform_number = (int)i;
                    break;
                }
            }
            if (user_platform_number == -1) {
                fprintf(stderr, "ggml_opencl: no platform matching '%s' was found.\n", user_platform_string);
                exit(1);
            }
        }
        if (user_platform_number != -1) {
            struct cl_platform * p = &platforms[user_platform_number];
            selected_devices = p->devices;
            n_selected_devices = p->n_devices;
            default_device = p->default_device;
            if (n_selected_devices == 0) {
                fprintf(stderr, "ggml_opencl: selected platform '%s' does not have any devices.\n", p->name);
                exit(1);
            }
        }

        if (user_device_number == -1 && user_device_string != NULL && user_device_string[0] != 0) {
            for (unsigned i = 0; i < n_selected_devices; i++) {
                struct cl_device * d = &selected_devices[i];
                if (strstr(d->name, user_device_string) != NULL) {
                    user_device_number = d->number;
                    break;
                }
            }
            if (user_device_number == -1) {
                fprintf(stderr, "ggml_opencl: no device matching '%s' was found.\n", user_device_string);
                exit(1);
            }
        }
        if (user_device_number != -1) {
            selected_devices = &devices[user_device_number];
            n_selected_devices = 1;
            default_device = &selected_devices[0];
        }

        GGML_ASSERT(n_selected_devices > 0);

        if (default_device == NULL) {
            default_device = &selected_devices[0];
        }
    }

    fprintf(stderr, "ggml_opencl: selecting platform: '%s'\n", default_device->platform->name);
    fprintf(stderr, "ggml_opencl: selecting device: '%s'\n", default_device->name);
    if (default_device->type != CL_DEVICE_TYPE_GPU) {
        fprintf(stderr, "ggml_opencl: warning, not a GPU: '%s'.\n", default_device->name);
    }

    platform = default_device->platform->id;
    device = default_device->id;

    size_t ext_str_size;
    clGetDeviceInfo(device, CL_DEVICE_EXTENSIONS, 0, NULL, &ext_str_size);
    char *ext_buffer = (char *)alloca(ext_str_size + 1);
    clGetDeviceInfo(device, CL_DEVICE_EXTENSIONS, ext_str_size, ext_buffer, NULL);
    ext_buffer[ext_str_size] = '\0'; // ensure it is null terminated
    // Check if ext_buffer contains cl_khr_fp16
    fp16_support = strstr(ext_buffer, "cl_khr_fp16") != NULL;
    fprintf(stderr, "ggml_opencl: device FP16 support: %s\n", fp16_support ? "true" : "false");
    fp16_support = false;
    printf("CL FP16 temporarily disabled pending further optimization.\n");

    cl_context_properties properties[] = {
        (intptr_t)CL_CONTEXT_PLATFORM, (intptr_t)platform, 0
    };

    CL_CHECK((context = clCreateContext(properties, 1, &device, NULL, NULL, &err), err));

    CL_CHECK((queue = clCreateCommandQueue(context, device, CL_QUEUE_OUT_OF_ORDER_EXEC_MODE_ENABLE, &err),
        (err != CL_INVALID_QUEUE_PROPERTIES && err != CL_INVALID_VALUE ? err :
        (queue = clCreateCommandQueue(context, device, 0, &err), err)
    )));

    const std::string kernel_src = generate_kernels();

    program = build_program_from_source(context, device, kernel_src.c_str());

    // FP16 to FP32 kernel
    CL_CHECK((convert_row_f16_cl = clCreateKernel(program, "convert_row_f16", &err), err));

    // Dequantize kernels
    CL_CHECK((dequantize_row_q4_0_cl = clCreateKernel(program, "dequantize_row_q4_0", &err), err));
    CL_CHECK((dequantize_row_q4_1_cl = clCreateKernel(program, "dequantize_row_q4_1", &err), err));
    CL_CHECK((dequantize_row_q5_0_cl = clCreateKernel(program, "dequantize_row_q5_0", &err), err));
    CL_CHECK((dequantize_row_q5_1_cl = clCreateKernel(program, "dequantize_row_q5_1", &err), err));
    CL_CHECK((dequantize_row_q8_0_cl = clCreateKernel(program, "dequantize_row_q8_0", &err), err));
    CL_CHECK((dequantize_row_q8_0_cl = clCreateKernel(program, "dequantize_row_q8_0", &err), err));
    CL_CHECK((dequantize_block_q2_k_cl = clCreateKernel(program, "dequantize_block_q2_K", &err), err));
    CL_CHECK((dequantize_block_q3_k_cl = clCreateKernel(program, "dequantize_block_q3_K", &err), err));
    CL_CHECK((dequantize_block_q4_k_cl = clCreateKernel(program, "dequantize_block_q4_K", &err), err));
    CL_CHECK((dequantize_block_q5_k_cl = clCreateKernel(program, "dequantize_block_q5_K", &err), err));
    CL_CHECK((dequantize_block_q6_k_cl = clCreateKernel(program, "dequantize_block_q6_K", &err), err));

    // dequant mul mat kernel
    CL_CHECK((dequantize_mul_mat_vec_q4_0_cl = clCreateKernel(program, "dequantize_mul_mat_vec_q4_0", &err), err));
    CL_CHECK((dequantize_mul_mat_vec_q4_1_cl = clCreateKernel(program, "dequantize_mul_mat_vec_q4_1", &err), err));
    CL_CHECK((dequantize_mul_mat_vec_q5_0_cl = clCreateKernel(program, "dequantize_mul_mat_vec_q5_0", &err), err));
    CL_CHECK((dequantize_mul_mat_vec_q5_1_cl = clCreateKernel(program, "dequantize_mul_mat_vec_q5_1", &err), err));
    CL_CHECK((dequantize_mul_mat_vec_q8_0_cl = clCreateKernel(program, "dequantize_mul_mat_vec_q8_0", &err), err));
    CL_CHECK((convert_mul_mat_vec_f16_cl = clCreateKernel(program, "convert_mul_mat_vec_f16", &err), err));
    CL_CHECK((dequantize_mul_mat_vec_q2_K_cl = clCreateKernel(program, "dequantize_mul_mat_vec_q2_K", &err), err));
    CL_CHECK((dequantize_mul_mat_vec_q3_K_cl = clCreateKernel(program, "dequantize_mul_mat_vec_q3_K", &err), err));
    CL_CHECK((dequantize_mul_mat_vec_q4_K_cl = clCreateKernel(program, "dequantize_mul_mat_vec_q4_K", &err), err));
    CL_CHECK((dequantize_mul_mat_vec_q5_K_cl = clCreateKernel(program, "dequantize_mul_mat_vec_q5_K", &err), err));
    CL_CHECK((dequantize_mul_mat_vec_q6_K_cl = clCreateKernel(program, "dequantize_mul_mat_vec_q6_K", &err), err));

    // mul kernel
    CL_CHECK((mul_f32_cl = clCreateKernel(program, "mul_f32", &err), err));
}

static cl_kernel* ggml_get_to_fp32_cl(ggml_type type) {
    switch (type) {
        case GGML_TYPE_Q4_0:
            return &dequantize_row_q4_0_cl;
        case GGML_TYPE_Q4_1:
            return &dequantize_row_q4_1_cl;
        case GGML_TYPE_Q5_0:
            return &dequantize_row_q5_0_cl;
        case GGML_TYPE_Q5_1:
            return &dequantize_row_q5_1_cl;
        case GGML_TYPE_Q8_0:
            return &dequantize_row_q8_0_cl;
        case GGML_TYPE_Q2_K:
            return &dequantize_block_q2_k_cl;
        case GGML_TYPE_Q3_K:
            return &dequantize_block_q3_k_cl;
        case GGML_TYPE_Q4_K:
            return &dequantize_block_q4_k_cl;
        case GGML_TYPE_Q5_K:
            return &dequantize_block_q5_k_cl;
        case GGML_TYPE_Q6_K:
            return &dequantize_block_q6_k_cl;
        case GGML_TYPE_F16:
            return &convert_row_f16_cl;
        default:
            return nullptr;
    }
}

static size_t ggml_cl_global_denom(ggml_type type) {
    switch (type) {
        case GGML_TYPE_Q4_0:
        case GGML_TYPE_Q4_1:
        case GGML_TYPE_Q5_0:
        case GGML_TYPE_Q5_1:
        case GGML_TYPE_Q8_0:
            return 1;
        case GGML_TYPE_Q2_K:
        case GGML_TYPE_Q3_K:
            return 4;
        case GGML_TYPE_Q4_K:
            return 8;
        case GGML_TYPE_Q5_K:
        case GGML_TYPE_Q6_K:
            return 4;
        case GGML_TYPE_F16:
        default:
            return 1;
    }
}

static size_t ggml_cl_local_size(ggml_type type) {
    switch (type) {
        case GGML_TYPE_Q4_0:
        case GGML_TYPE_Q4_1:
        case GGML_TYPE_Q5_0:
        case GGML_TYPE_Q5_1:
        case GGML_TYPE_Q8_0:
            return 0;
        case GGML_TYPE_Q2_K:
        case GGML_TYPE_Q3_K:
            return 64;
        case GGML_TYPE_Q4_K:
            return 32;
        case GGML_TYPE_Q5_K:
        case GGML_TYPE_Q6_K:
            return 64;
        case GGML_TYPE_F16:
        default:
            return 0;
    }
}

static cl_kernel* ggml_get_dequantize_mul_mat_vec_cl(ggml_type type) {
    switch (type) {
        case GGML_TYPE_Q4_0:
            return &dequantize_mul_mat_vec_q4_0_cl;
        case GGML_TYPE_Q4_1:
            return &dequantize_mul_mat_vec_q4_1_cl;
        case GGML_TYPE_Q5_0:
            return &dequantize_mul_mat_vec_q5_0_cl;
        case GGML_TYPE_Q5_1:
            return &dequantize_mul_mat_vec_q5_1_cl;
        case GGML_TYPE_Q8_0:
            return &dequantize_mul_mat_vec_q8_0_cl;
        case GGML_TYPE_F16:
            return &convert_mul_mat_vec_f16_cl;
        case GGML_TYPE_Q2_K:
            return &dequantize_mul_mat_vec_q2_K_cl;
        case GGML_TYPE_Q3_K:
            return &dequantize_mul_mat_vec_q3_K_cl;
        case GGML_TYPE_Q4_K:
            return &dequantize_mul_mat_vec_q4_K_cl;
        case GGML_TYPE_Q5_K:
            return &dequantize_mul_mat_vec_q5_K_cl;
        case GGML_TYPE_Q6_K:
            return &dequantize_mul_mat_vec_q6_K_cl;
        default:
            return nullptr;
    }
}

// buffer pool for cl
#define MAX_CL_BUFFERS 256

struct scoped_spin_lock {
    std::atomic_flag& lock;
    scoped_spin_lock(std::atomic_flag& lock) : lock(lock) {
        while (lock.test_and_set(std::memory_order_acquire)) {
            ; // spin
        }
    }
    ~scoped_spin_lock() {
        lock.clear(std::memory_order_release);
    }
    scoped_spin_lock(const scoped_spin_lock&) = delete;
    scoped_spin_lock& operator=(const scoped_spin_lock&) = delete;
};

struct cl_buffer {
    cl_mem mem;
    size_t size = 0;
};

static cl_buffer g_cl_buffer_pool[MAX_CL_BUFFERS];
static std::atomic_flag g_cl_pool_lock = ATOMIC_FLAG_INIT;

static cl_mem ggml_cl_pool_malloc(size_t size, size_t * actual_size) {
    scoped_spin_lock lock(g_cl_pool_lock);
    cl_int err;

    int best_i = -1;
    size_t best_size = std::numeric_limits<size_t>::max(); //smallest unused buffer that fits our needs
    int worst_i = -1;
    size_t worst_size = 0; //largest unused buffer seen so far
    for (int i = 0; i < MAX_CL_BUFFERS; ++i) {
        cl_buffer &b = g_cl_buffer_pool[i];
        if (b.size > 0 && b.size >= size && b.size < best_size)
        {
            best_i = i;
            best_size = b.size;
        }
        if (b.size > 0 && b.size > worst_size)
        {
            worst_i = i;
            worst_size = b.size;
        }
    }
    if(best_i!=-1) //found the smallest buffer that fits our needs
    {
        cl_buffer& b = g_cl_buffer_pool[best_i];
        cl_mem mem = b.mem;
        *actual_size = b.size;
        b.size = 0;
        return mem;
    }
    if(worst_i!=-1) //no buffer that fits our needs, resize largest one to save memory
    {
         cl_buffer& b = g_cl_buffer_pool[worst_i];
         cl_mem mem = b.mem;
         b.size = 0;
         clReleaseMemObject(mem);
    }
    cl_mem mem;
    CL_CHECK((mem = clCreateBuffer(context, CL_MEM_READ_WRITE, size, NULL, &err), err));
    *actual_size = size;
    return mem;
}

static void ggml_cl_pool_free(cl_mem mem, size_t size) {
    scoped_spin_lock lock(g_cl_pool_lock);

    for (int i = 0; i < MAX_CL_BUFFERS; ++i) {
        cl_buffer& b = g_cl_buffer_pool[i];
        if (b.size == 0) {
            b.mem = mem;
            b.size = size;
            return;
        }
    }
    fprintf(stderr, "WARNING: cl buffer pool full, increase MAX_CL_BUFFERS\n");
    clReleaseMemObject(mem);
}

void ggml_cl_free_data(const struct ggml_tensor* tensor) {
    if (tensor->backend != GGML_BACKEND_GPU) {
        return;
    }

    cl_mem mem = (cl_mem)tensor->extra;
    clReleaseMemObject(mem);
}

static cl_int ggml_cl_h2d_tensor_2d(cl_command_queue queue, cl_mem dst, size_t offset, const struct ggml_tensor * src, uint64_t i3, uint64_t i2, cl_event* ev) {
    cl_int err;
    const uint64_t ne0 = src->ne[0];
    const uint64_t ne1 = src->ne[1];
    const uint64_t nb0 = src->nb[0];
    const uint64_t nb1 = src->nb[1];
    const uint64_t nb2 = src->nb[2];
    const uint64_t nb3 = src->nb[3];
    const enum ggml_type type = src->type;
    const size_t ts = ggml_type_size(type);
    const size_t bs = ggml_blck_size(type);
    const uint64_t row_size = ts*ne0/bs;

    const char * x = (const char *) src->data + i2*nb2 + i3*nb3;
    if (nb0 == ts && nb1 == row_size) {
        return clEnqueueWriteBuffer(queue, dst, CL_FALSE, offset, ne1*row_size, x, 0, NULL, ev);
    }
    if (nb0 == ts) {
        const size_t buffer_origin[3] = { offset, 0, 0 };
        const size_t host_origin[3] = { 0, 0, 0 };
        const size_t region[3] = { row_size, ne1, 1 };
        return clEnqueueWriteBufferRect(queue, dst, CL_FALSE, buffer_origin, host_origin, region, row_size, 0, nb1, 0, x, 0, NULL, ev);
    }
    std::vector<cl_event> events;
    if (ev && ne1>1) events.reserve(ne1-1);
    for (uint64_t i1 = 0; i1 < ne1; i1++) {
        // pretend the row is a matrix with cols=1
        const size_t buffer_origin[3] = { offset + i1*row_size, 0, 0 };
        const size_t host_origin[3] = { 0, 0, 0 };
        const size_t region[3] = { ts, ne0/bs, 1 };
        // if an event is requested, make the last write wait for all previous writes to complete
        if (ev && i1) {
            events.push_back(*ev);
        }
        cl_uint nevents = i1 == ne1-1 ? events.size() : 0U;
        err = clEnqueueWriteBufferRect(queue, dst, CL_FALSE, buffer_origin, host_origin, region, ts, 0, nb0, 0, x + i1*nb1, nevents, nevents ? events.data() : nullptr, ev);
        if (err != CL_SUCCESS) {
            for (auto event : events) {
                clReleaseEvent(event);
            }
            return err;
        }
    }
    for (auto event : events) {
        CL_CHECK(clReleaseEvent(event));
    }
    return CL_SUCCESS;
}

static void ggml_cl_mul_f32(const ggml_tensor * src0, const ggml_tensor * src1, ggml_tensor * dst) {
    GGML_ASSERT(src1->backend == GGML_BACKEND_GPU);
    const int64_t ne00 = src0->ne[0];
    const int64_t ne01 = src0->ne[1];
    const int64_t ne02 = src0->ne[2];
    const int64_t ne03 = src0->ne[3];
    const int64_t ne0 = ne00 * ne01 * ne02 * ne03;
    const int64_t ne10 = src1->ne[0];
    const int64_t ne11 = src1->ne[1];
    const int64_t ne12 = src1->ne[2];
    const int64_t ne13 = src1->ne[3];
    const int64_t nb10 = src1->nb[0];
    const int nb2  = dst->nb[2];
    const int nb3  = dst->nb[3];
    size_t x_size;
    size_t d_size;

    cl_mem d_X = ggml_cl_pool_malloc(ne0 * sizeof(float), &x_size); // src0
    cl_mem d_Y = (cl_mem) src1->extra; // src1 is already on device, broadcasted.
    cl_mem d_D = ggml_cl_pool_malloc(ne0 * sizeof(float), &d_size); // dst


    for (int64_t i03 = 0; i03 < ne03; i03++) {
        for (int64_t i02 = 0; i02 < ne02; i02++) {
            const int i0 = i03*ne02 + i02;

            cl_event ev;

            // copy src0 to device
            CL_CHECK(ggml_cl_h2d_tensor_2d(queue, d_X, i0, src0, i03, i02, &ev));

            if (nb10 == sizeof(float)) {
                // Contiguous, avoid overhead from queueing many kernel runs
                const int64_t i13 = i03%ne13;
                const int64_t i12 = i02%ne12;
                const int i1 = i13*ne12*ne11 + i12*ne11;

                cl_int x_offset = 0;
                cl_int y_offset = i1*ne10;
                cl_int d_offset = 0;

                size_t global = ne00 * ne01;
                cl_int ky = ne10;
                CL_CHECK(clSetKernelArg(mul_f32_cl, 0, sizeof(cl_mem), &d_X));
                CL_CHECK(clSetKernelArg(mul_f32_cl, 1, sizeof(cl_int), &x_offset));
                CL_CHECK(clSetKernelArg(mul_f32_cl, 2, sizeof(cl_mem), &d_Y));
                CL_CHECK(clSetKernelArg(mul_f32_cl, 3, sizeof(cl_int), &y_offset));
                CL_CHECK(clSetKernelArg(mul_f32_cl, 4, sizeof(cl_mem), &d_D));
                CL_CHECK(clSetKernelArg(mul_f32_cl, 5, sizeof(cl_int), &d_offset));
                CL_CHECK(clSetKernelArg(mul_f32_cl, 6, sizeof(cl_int), &ky));
                CL_CHECK(clEnqueueNDRangeKernel(queue, mul_f32_cl, 1, NULL, &global, NULL, 1, &ev, NULL));
            } else {
                for (int64_t i01 = 0; i01 < ne01; i01++) {
                    const int64_t i13 = i03%ne13;
                    const int64_t i12 = i02%ne12;
                    const int64_t i11 = i01%ne11;
                    const int i1 = i13*ne12*ne11 + i12*ne11 + i11;

                    cl_int x_offset = i01*ne00;
                    cl_int y_offset = i1*ne10;
                    cl_int d_offset = i01*ne00;

                    // compute
                    size_t global = ne00;
                    cl_int ky = ne10;
                    CL_CHECK(clSetKernelArg(mul_f32_cl, 0, sizeof(cl_mem), &d_X));
                    CL_CHECK(clSetKernelArg(mul_f32_cl, 1, sizeof(cl_int), &x_offset));
                    CL_CHECK(clSetKernelArg(mul_f32_cl, 2, sizeof(cl_mem), &d_Y));
                    CL_CHECK(clSetKernelArg(mul_f32_cl, 3, sizeof(cl_int), &y_offset));
                    CL_CHECK(clSetKernelArg(mul_f32_cl, 4, sizeof(cl_mem), &d_D));
                    CL_CHECK(clSetKernelArg(mul_f32_cl, 5, sizeof(cl_int), &d_offset));
                    CL_CHECK(clSetKernelArg(mul_f32_cl, 6, sizeof(cl_int), &ky));
                    CL_CHECK(clEnqueueNDRangeKernel(queue, mul_f32_cl, 1, NULL, &global, NULL, 1, &ev, NULL));
                }
            }

            CL_CHECK(clReleaseEvent(ev));
            CL_CHECK(clFinish(queue));

            // copy dst to host
            float * d = (float *) ((char *) dst->data + i02*nb2 + i03*nb3);
            CL_CHECK(clEnqueueReadBuffer(queue, d_D, true, 0, sizeof(float) * ne00*ne01, d, 0, NULL, NULL));
        }
    }
    ggml_cl_pool_free(d_X, x_size);
    ggml_cl_pool_free(d_D, d_size);
}

void ggml_cl_mul(const struct ggml_tensor * src0, const struct ggml_tensor * src1, struct ggml_tensor * dst) {
    GGML_ASSERT(src0->type == GGML_TYPE_F32 && src1->type == GGML_TYPE_F32 && dst->type == GGML_TYPE_F32);
    ggml_cl_mul_f32(src0, src1, dst);
}

static void ggml_cl_mul_mat_f32(const ggml_tensor * src0, const ggml_tensor * src1, ggml_tensor * dst) {
    const int64_t ne00 = src0->ne[0];
    const int64_t ne01 = src0->ne[1];
    const int64_t ne02 = src0->ne[2];
    const int64_t ne03 = src0->ne[3];

    const int64_t ne10 = src1->ne[0];
    const int64_t ne11 = src1->ne[1];
    const int64_t ne12 = src1->ne[2];
    const int64_t ne13 = src1->ne[3];

    const int nb2  = dst->nb[2];
    const int nb3  = dst->nb[3];

    const int64_t r2 = ne12 / ne02;
    const int64_t r3 = ne13 / ne03;

    const float alpha = 1.0f;
    const float beta = 0.0f;
    const int x_ne = ne01 * ne00;
    const int y_ne = ne11 * ne10;
    const int d_ne = ne11 * ne01;

    size_t x_size;
    size_t y_size;
    size_t d_size;
    cl_mem d_X;
    if (src0->backend == GGML_BACKEND_GPU) { // NOLINT
        d_X = (cl_mem) src0->extra;
    } else {
        d_X = ggml_cl_pool_malloc(sizeof(float) * x_ne, &x_size);
    }
    cl_mem d_Y = ggml_cl_pool_malloc(sizeof(float) * y_ne, &y_size);
    cl_mem d_D = ggml_cl_pool_malloc(sizeof(float) * d_ne, &d_size);

    size_t x_offset = 0;
    int64_t pi02 = -1;
    int64_t pi03 = -1;

    for (int64_t i13 = 0; i13 < ne13; i13++) {
        int64_t i03 = i13 / r3;

        for (int64_t i12 = 0; i12 < ne12; i12++) {
            int64_t i02 = i12 / r2;

            // copy data to device
            if (src0->backend == GGML_BACKEND_GPU) {
                x_offset = (i03 * ne02 + i02) * x_ne;
            } else if (i02 != pi02 || i03 != pi03) {
                CL_CHECK(ggml_cl_h2d_tensor_2d(queue, d_X, 0, src0, i03, i02, NULL));
                pi02 = i02;
                pi03 = i03;
            }
            CL_CHECK(ggml_cl_h2d_tensor_2d(queue, d_Y, 0, src1, i13, i12, NULL));

            CL_CHECK(clFinish(queue));

            // compute
            cl_event ev_sgemm;
<<<<<<< HEAD
            clblast::StatusCode status = (clblast::StatusCode)CLBlastSgemm((CLBlastLayout)clblast::Layout::kColMajor,
                                            (CLBlastTranspose)clblast::Transpose::kYes, (CLBlastTranspose)clblast::Transpose::kNo,
                                            ne01, ne11, ne10,
                                            alpha,
                                            d_X, 0, ne00,
                                            d_Y, 0, ne10,
                                            beta,
                                            d_D, 0, ne01,
                                            &queue, &ev_sgemm);
=======
            clblast::StatusCode status = clblast::Gemm<cl_float>(clblast::Layout::kColMajor,
                                                       clblast::Transpose::kYes, clblast::Transpose::kNo,
                                                       ne01, ne11, ne10,
                                                       alpha,
                                                       d_X, x_offset, ne00,
                                                       d_Y, 0, ne10,
                                                       beta,
                                                       d_D, 0, ne01,
                                                       &queue, &ev_sgemm);
>>>>>>> 48edda30

            if (status != clblast::StatusCode::kSuccess) {
 				printf("\nF32 Matmul Failed (%d): [dims: %ld,%ld,%ld,%ld] You may be out of VRAM. Please check if you have enough.\n",static_cast<int>(status),ne00,ne01,ne10,ne11);
                GGML_ASSERT(false);
            }

            // copy dst to host
            float * d = (float *) ((char *) dst->data + i12*nb2 + i13*nb3);
            CL_CHECK(clEnqueueReadBuffer(queue, d_D, true, 0, sizeof(float) * d_ne, d, 1, &ev_sgemm, NULL));
        }
    }

    if (src0->backend != GGML_BACKEND_GPU) {
        ggml_cl_pool_free(d_X, x_size);
    }
    ggml_cl_pool_free(d_Y, y_size);
    ggml_cl_pool_free(d_D, d_size);
}

static void ggml_cl_mul_mat_f16(const ggml_tensor * src0, const ggml_tensor * src1, ggml_tensor * dst, void * wdata, size_t /* wsize */) {
    GGML_ASSERT(fp16_support);

    const int64_t ne00 = src0->ne[0];
    const int64_t ne01 = src0->ne[1];
    const int64_t ne02 = src0->ne[2];
    const int64_t ne03 = src0->ne[3];

    const int64_t ne10 = src1->ne[0];
    const int64_t ne11 = src1->ne[1];
    const int64_t ne12 = src1->ne[2];
    const int64_t ne13 = src1->ne[3];

    const int nb10 = src1->nb[0];
    const int nb11 = src1->nb[1];
    const int nb12 = src1->nb[2];
    const int nb13 = src1->nb[3];

    const int nb2  = dst->nb[2];
    const int nb3  = dst->nb[3];

    const int64_t r2 = ne12 / ne02;
    const int64_t r3 = ne13 / ne03;

    const ggml_fp16_t alpha = ggml_fp32_to_fp16(1.0f);
    const ggml_fp16_t beta = ggml_fp32_to_fp16(0.0f);
    const int x_ne = ne01 * ne00;
    const int y_ne = ne11 * ne10;
    const int d_ne = ne11 * ne01;

    size_t x_size;
    size_t y_size;
    size_t d_size;
    cl_mem d_X;
    if (src0->backend == GGML_BACKEND_GPU) { // NOLINT
        d_X = (cl_mem) src0->extra;
    } else {
        d_X = ggml_cl_pool_malloc(sizeof(ggml_fp16_t) * x_ne, &x_size);
    }
    cl_mem d_Y = ggml_cl_pool_malloc(sizeof(ggml_fp16_t) * y_ne, &y_size);
    cl_mem d_D = ggml_cl_pool_malloc(sizeof(ggml_fp16_t) * d_ne, &d_size);

    bool src1_cont_rows = nb10 == sizeof(float);
    bool src1_cont_cols = (size_t)nb11 == ne11*sizeof(float);

    size_t x_offset = 0;
    int64_t pi02 = -1;
    int64_t pi03 = -1;

    for (int64_t i13 = 0; i13 < ne13; i13++) {
        int64_t i03 = i13 / r3;

        for (int64_t i12 = 0; i12 < ne12; i12++) {
            int64_t i02 = i12 / r2;

            // copy src0 to device
            if (src0->backend == GGML_BACKEND_GPU) {
                x_offset = (i03 * ne02 + i02) * x_ne;
            } else if (i02 != pi02 || i03 != pi03) {
                CL_CHECK(ggml_cl_h2d_tensor_2d(queue, d_X, 0, src0, i03, i02, NULL));
                pi02 = i02;
                pi03 = i03;
            }

            // convert src1 to fp16
            // TODO: use multiple threads
            ggml_fp16_t * const tmp = (ggml_fp16_t *) wdata + (ne11 * ne10) * (i13 * ne12 + i12);
            char * src1i = (char *) src1->data + i13*nb13 + i12*nb12;
            if (src1_cont_rows) {
                if (src1_cont_cols) {
                    ggml_fp32_to_fp16_row((float *) src1i, tmp, ne10*ne11);
                }
                else {
                    for (int64_t i11 = 0; i11 < ne11; i11++) {
                        ggml_fp32_to_fp16_row((float *) (src1i + i11*nb11), tmp + i11*ne10, ne10);
                    }
                }
            }
            else {
                for (int64_t i11 = 0; i11 < ne11; i11++) {
                    for (int64_t i10 = 0; i10 < ne10; i10++) {
                        // very slow due to no inlining
                        tmp[i11*ne10 + i10] = ggml_fp32_to_fp16(*(float *) (src1i + i11*nb11 + i10*nb10));
                    }
                }
            }

            // copy src1 to device
            CL_CHECK(clEnqueueWriteBuffer(queue, d_Y, false, 0, sizeof(ggml_fp16_t) * y_ne, tmp, 0, NULL, NULL));

            CL_CHECK(clFinish(queue));

            // compute
            cl_event ev_sgemm;
<<<<<<< HEAD
            clblast::StatusCode status = (clblast::StatusCode)CLBlastHgemm((CLBlastLayout)clblast::Layout::kColMajor,
                                            (CLBlastTranspose)clblast::Transpose::kYes, (CLBlastTranspose)clblast::Transpose::kNo,
                                            ne01, ne11, ne10,
                                            alpha,
                                            d_X, 0, ne00,
                                            d_Y, 0, ne10,
                                            beta,
                                            d_D, 0, ne01,
                                            &queue, &ev_sgemm);
=======
            clblast::StatusCode status = clblast::Gemm<cl_half>(clblast::Layout::kColMajor,
                                                       clblast::Transpose::kYes, clblast::Transpose::kNo,
                                                       ne01, ne11, ne10,
                                                       alpha,
                                                       d_X, x_offset, ne00,
                                                       d_Y, 0, ne10,
                                                       beta,
                                                       d_D, 0, ne01,
                                                       &queue, &ev_sgemm);
>>>>>>> 48edda30

            if (status != clblast::StatusCode::kSuccess) {
				printf("\nF16 Matmul Failed (%d): [dims: %ld,%ld,%ld,%ld] You may be out of VRAM. Please check if you have enough.\n",static_cast<int>(status),ne00,ne01,ne10,ne11);
                GGML_ASSERT(false);
            }

            // copy dst to host, then convert to float
            CL_CHECK(clEnqueueReadBuffer(queue, d_D, true, 0, sizeof(ggml_fp16_t) * d_ne, tmp, 1, &ev_sgemm, NULL));

            float * d = (float *) ((char *) dst->data + i12*nb2 + i13*nb3);

            ggml_fp16_to_fp32_row(tmp, d, d_ne);
        }
    }

    if (src0->backend != GGML_BACKEND_GPU) {
        ggml_cl_pool_free(d_X, x_size);
    }
    ggml_cl_pool_free(d_Y, y_size);
    ggml_cl_pool_free(d_D, d_size);
}

static void ggml_cl_mul_mat_q_f32(const ggml_tensor * src0, const ggml_tensor * src1, ggml_tensor * dst) {
    const int64_t ne00 = src0->ne[0];
    const int64_t ne01 = src0->ne[1];
    const int64_t ne02 = src0->ne[2];
    const int64_t ne03 = src0->ne[3];

    const int64_t ne10 = src1->ne[0];
    const int64_t ne11 = src1->ne[1];
    const int64_t ne12 = src1->ne[2];
    const int64_t ne13 = src1->ne[3];

    const int nb2  = dst->nb[2];
    const int nb3  = dst->nb[3];
    const ggml_type type = src0->type;
    const bool mul_mat_vec = ne11 == 1;

    const int64_t r2 = ne12 / ne02;
    const int64_t r3 = ne13 / ne03;

    const float alpha = 1.0f;
    const float beta = 0.0f;
    const int x_ne = ne01 * ne00;
    const int y_ne = ne11 * ne10;
    const int d_ne = ne11 * ne01;
    const int x_bps = x_ne / ggml_blck_size(type); // blocks per 2D slice
    const size_t q_sz = ggml_type_size(type) * x_bps;

    size_t x_size;
    size_t y_size;
    size_t d_size;
    size_t q_size;
    cl_mem d_X;
    if (!mul_mat_vec) {
        d_X = ggml_cl_pool_malloc(sizeof(float) * x_ne, &x_size);
    }
    cl_mem d_Y = ggml_cl_pool_malloc(sizeof(float) * y_ne, &y_size);
    cl_mem d_D = ggml_cl_pool_malloc(sizeof(float) * d_ne, &d_size);
    cl_mem d_Q;
    if (src0->backend == GGML_BACKEND_CPU) {
        d_Q = ggml_cl_pool_malloc(q_sz, &q_size);
    }

    cl_kernel* to_fp32_cl = ggml_get_to_fp32_cl(type);
    cl_kernel* dmmv = ggml_get_dequantize_mul_mat_vec_cl(type);
    GGML_ASSERT(to_fp32_cl != nullptr);

    const size_t global_denom = ggml_cl_global_denom(type);
    const size_t local = ggml_cl_local_size(type);

    size_t ev_idx = 0;
    std::vector<cl_event> events;

    int64_t pi02 = -1;
    int64_t pi03 = -1;

    for (int64_t i13 = 0; i13 < ne13; i13++) {
        int64_t i03 = i13 / r3;

        for (int64_t i12 = 0; i12 < ne12; i12++) {
            int64_t i02 = i12 / r2;

            // copy src0 to device if necessary
            if (src0->backend == GGML_BACKEND_CPU) {
                if (i02 != pi02 || i03 != pi03) {
                    events.emplace_back();
                    CL_CHECK(ggml_cl_h2d_tensor_2d(queue, d_Q, 0, src0, i03, i02, events.data() + ev_idx++));
                    pi02 = i02;
                    pi03 = i03;
                }
            } else if (src0->backend == GGML_BACKEND_GPU) {
                d_Q = (cl_mem) src0->extra;
            } else {
                GGML_ASSERT(false);
            }
            if (mul_mat_vec) { // specialized dequantize_mul_mat_vec kernel
                // copy src1 to device
                events.emplace_back();
                CL_CHECK(ggml_cl_h2d_tensor_2d(queue, d_Y, 0, src1, i13, i12, events.data() + ev_idx++));

                // compute
                const size_t global = ne01 * CL_DMMV_BLOCK_SIZE;
                const size_t local = CL_DMMV_BLOCK_SIZE;
                const cl_int ncols = ne00;
                events.emplace_back();
                CL_CHECK(clSetKernelArg(*dmmv, 0, sizeof(cl_mem), &d_Q));
                CL_CHECK(clSetKernelArg(*dmmv, 1, sizeof(float) * local, NULL));
                CL_CHECK(clSetKernelArg(*dmmv, 2, sizeof(cl_mem), &d_Y));
                CL_CHECK(clSetKernelArg(*dmmv, 3, sizeof(cl_mem), &d_D));
                CL_CHECK(clSetKernelArg(*dmmv, 4, sizeof(cl_int), &ncols));
                CL_CHECK(clEnqueueNDRangeKernel(queue, *dmmv, 1, NULL, &global, &local, events.size() - 1, events.data(), events.data() + ev_idx++));
            } else { // general dequantization kernel + CLBlast matrix matrix multiplication
                // convert src0 to fp32 on device
                const size_t global = x_ne / global_denom;
                const size_t offset = src0->backend == GGML_BACKEND_GPU ? (i03 * ne02 + i02) * x_bps : 0;
                CL_CHECK(clSetKernelArg(*to_fp32_cl, 0, sizeof(cl_mem), &d_Q));
                CL_CHECK(clSetKernelArg(*to_fp32_cl, 1, sizeof(cl_mem), &d_X));
                CL_CHECK(clEnqueueNDRangeKernel(queue, *to_fp32_cl, 1, offset > 0 ? &offset : NULL, &global, local > 0 ? &local : NULL, events.size(), !events.empty() ? events.data() : NULL, NULL));

                // copy src1 to device
                CL_CHECK(ggml_cl_h2d_tensor_2d(queue, d_Y, 0, src1, i13, i12, NULL));

                events.emplace_back();

                // wait for conversion
                CL_CHECK(clFinish(queue));

                // compute
                clblast::StatusCode status = (clblast::StatusCode)CLBlastSgemm((CLBlastLayout)clblast::Layout::kColMajor,
                                            (CLBlastTranspose)clblast::Transpose::kYes, (CLBlastTranspose)clblast::Transpose::kNo,
                                            ne01, ne11, ne10,
                                            alpha,
                                            d_X, 0, ne00,
                                            d_Y, 0, ne10,
                                            beta,
                                            d_D, 0, ne01,
                                            &queue, events.data() + ev_idx++);

                if (status != clblast::StatusCode::kSuccess) {
					printf("\nQF32 Matmul Failed (%d): [dims: %ld,%ld,%ld,%ld] You may be out of VRAM. Please check if you have enough.\n",static_cast<int>(status),ne00,ne01,ne10,ne11);
                    GGML_ASSERT(false);
                }
            }

            // copy dst to host
            float * d = (float *) ((char *) dst->data + i12*nb2 + i13*nb3);
            CL_CHECK(clEnqueueReadBuffer(queue, d_D, true, 0, sizeof(float) * d_ne, d, 1, &events[events.size() - 1], NULL));
            for (auto *event : events) {
                clReleaseEvent(event);
            }

            ev_idx = 0;
            events.clear();
        }
    }

    if (!mul_mat_vec) {
        ggml_cl_pool_free(d_X, x_size);
    }
    ggml_cl_pool_free(d_Y, y_size);
    ggml_cl_pool_free(d_D, d_size);
    if (src0->backend == GGML_BACKEND_CPU) {
        ggml_cl_pool_free(d_Q, q_size);
    }
}


bool ggml_cl_can_mul_mat(const struct ggml_tensor * src0, const struct ggml_tensor * src1, struct ggml_tensor * dst) {
    const int64_t ne02 = src0->ne[2];
    const int64_t ne03 = src0->ne[3];

    const int64_t ne10 = src1->ne[0];
    const int64_t ne12 = src1->ne[2];
    const int64_t ne13 = src1->ne[3];

    const int64_t ne0 = dst->ne[0];
    const int64_t ne1 = dst->ne[1];

    // TODO: handle case when src0 is broadcast-able into src1 across 2nd,3rd dimension
    //       ref: https://github.com/ggerganov/ggml/pull/224

    // TODO: find the optimal values for these
    if (ne02 == ne12 && ne03 == ne13 &&
        (src0->type == GGML_TYPE_F32 || src0->type == GGML_TYPE_F16 || ggml_is_quantized(src0->type)) &&
        src1->type == GGML_TYPE_F32 &&
        dst->type == GGML_TYPE_F32 &&
        ((ne0 >= 32 && ne1 >= 32 && ne10 >= 32) || src0->backend == GGML_BACKEND_GPU)) {
        return true;
    }

    return false;
}

static bool ggml_cl_mul_mat_use_f16(const struct ggml_tensor * src0, const struct ggml_tensor * src1, struct ggml_tensor * /* dst */) {
    // If device doesn't support FP16
    if (!fp16_support) {
        return false;
    }

    size_t src0_sz = ggml_nbytes(src0);
    size_t src1_sz = ggml_nbytes(src1);

    // mul_mat_q: src0 is converted to fp32 on device
    size_t mul_mat_q_transfer = src0_sz + src1_sz;

    // mul_mat_f16: src1 is converted to fp16 on cpu
    size_t mul_mat_f16_transfer = src0_sz + sizeof(ggml_fp16_t) * ggml_nelements(src1);

    // choose the smaller one to transfer to the device
    // TODO: this is not always the best choice due to the overhead of converting to fp16
    return mul_mat_f16_transfer < mul_mat_q_transfer;
}

void ggml_cl_mul_mat(const struct ggml_tensor * src0, const struct ggml_tensor * src1, struct ggml_tensor * dst, void * wdata, size_t wsize) {
    GGML_ASSERT(ggml_cl_can_mul_mat(src0, src1, dst));

    if (src0->type == GGML_TYPE_F32) {
        ggml_cl_mul_mat_f32(src0, src1, dst);
    }
    else if (src0->type == GGML_TYPE_F16) {
        if (ggml_cl_mul_mat_use_f16(src0, src1, dst)) {
            ggml_cl_mul_mat_f16(src0, src1, dst, wdata, wsize);
        }
        else {
            ggml_cl_mul_mat_q_f32(src0, src1, dst);
        }
    }
    else if (ggml_is_quantized(src0->type)) {
        ggml_cl_mul_mat_q_f32(src0, src1, dst);
    }
    else {
        GGML_ASSERT(false);
    }
}

size_t ggml_cl_mul_mat_get_wsize(const struct ggml_tensor * src0, const struct ggml_tensor * src1, struct ggml_tensor * dst) {
    if (ggml_cl_mul_mat_use_f16(src0, src1, dst)) {
        return ggml_nelements(src1) * sizeof(ggml_fp16_t);
    }
    return 0;
}

void ggml_cl_transform_tensor(void * data, ggml_tensor * tensor) {
    const int64_t ne0 = tensor->ne[0];
    const int64_t ne1 = tensor->ne[1];
    const int64_t ne2 = tensor->ne[2];
    const int64_t ne3 = tensor->ne[3];

    const ggml_type type = tensor->type;
    const size_t s_sz = ggml_type_size(type) * (size_t) (ne0 * ne1 / ggml_blck_size(type));
    const size_t q_sz = s_sz * (size_t) (ne2 * ne3);

    size_t q_size;
    cl_mem dst = ggml_cl_pool_malloc(q_sz, &q_size);

    tensor->data = data;
    // copy tensor to device
    size_t offset = 0;
    for (int64_t i3 = 0; i3 < ne3; i3++) {
        for (int64_t i2 = 0; i2 < ne2; i2++) {
            CL_CHECK(ggml_cl_h2d_tensor_2d(queue, dst, offset, tensor, i3, i2, NULL));
            offset += s_sz;
        }
    }

    CL_CHECK(clFinish(queue));

    tensor->extra = dst;
    GGML_ASSERT(tensor->backend == GGML_BACKEND_GPU);
}<|MERGE_RESOLUTION|>--- conflicted
+++ resolved
@@ -1547,27 +1547,15 @@
 
             // compute
             cl_event ev_sgemm;
-<<<<<<< HEAD
             clblast::StatusCode status = (clblast::StatusCode)CLBlastSgemm((CLBlastLayout)clblast::Layout::kColMajor,
                                             (CLBlastTranspose)clblast::Transpose::kYes, (CLBlastTranspose)clblast::Transpose::kNo,
                                             ne01, ne11, ne10,
                                             alpha,
-                                            d_X, 0, ne00,
+                                            d_X, x_offset, ne00,
                                             d_Y, 0, ne10,
                                             beta,
                                             d_D, 0, ne01,
                                             &queue, &ev_sgemm);
-=======
-            clblast::StatusCode status = clblast::Gemm<cl_float>(clblast::Layout::kColMajor,
-                                                       clblast::Transpose::kYes, clblast::Transpose::kNo,
-                                                       ne01, ne11, ne10,
-                                                       alpha,
-                                                       d_X, x_offset, ne00,
-                                                       d_Y, 0, ne10,
-                                                       beta,
-                                                       d_D, 0, ne01,
-                                                       &queue, &ev_sgemm);
->>>>>>> 48edda30
 
             if (status != clblast::StatusCode::kSuccess) {
  				printf("\nF32 Matmul Failed (%d): [dims: %ld,%ld,%ld,%ld] You may be out of VRAM. Please check if you have enough.\n",static_cast<int>(status),ne00,ne01,ne10,ne11);
@@ -1681,27 +1669,15 @@
 
             // compute
             cl_event ev_sgemm;
-<<<<<<< HEAD
             clblast::StatusCode status = (clblast::StatusCode)CLBlastHgemm((CLBlastLayout)clblast::Layout::kColMajor,
                                             (CLBlastTranspose)clblast::Transpose::kYes, (CLBlastTranspose)clblast::Transpose::kNo,
                                             ne01, ne11, ne10,
                                             alpha,
-                                            d_X, 0, ne00,
+                                            d_X, x_offset, ne00,
                                             d_Y, 0, ne10,
                                             beta,
                                             d_D, 0, ne01,
                                             &queue, &ev_sgemm);
-=======
-            clblast::StatusCode status = clblast::Gemm<cl_half>(clblast::Layout::kColMajor,
-                                                       clblast::Transpose::kYes, clblast::Transpose::kNo,
-                                                       ne01, ne11, ne10,
-                                                       alpha,
-                                                       d_X, x_offset, ne00,
-                                                       d_Y, 0, ne10,
-                                                       beta,
-                                                       d_D, 0, ne01,
-                                                       &queue, &ev_sgemm);
->>>>>>> 48edda30
 
             if (status != clblast::StatusCode::kSuccess) {
 				printf("\nF16 Matmul Failed (%d): [dims: %ld,%ld,%ld,%ld] You may be out of VRAM. Please check if you have enough.\n",static_cast<int>(status),ne00,ne01,ne10,ne11);
