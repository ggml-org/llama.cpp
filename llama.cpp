#define LLAMA_API_INTERNAL
#include "llama.h"

#include "unicode.h"

#include "ggml.h"

#include "ggml-alloc.h"

#ifdef GGML_USE_CUBLAS
#  include "ggml-cuda.h"
#elif defined(GGML_USE_CLBLAST)
#  include "ggml-opencl.h"
#endif

#ifdef GGML_USE_METAL
#  include "ggml-metal.h"
#endif
#ifdef GGML_USE_MPI
#  include "ggml-mpi.h"
#endif
#ifndef QK_K
#  ifdef GGML_QKK_64
#    define QK_K 64
#  else
#    define QK_K 256
#  endif
#endif

#ifdef __has_include
    #if __has_include(<unistd.h>)
        #include <unistd.h>
        #if defined(_POSIX_MAPPED_FILES)
            #include <sys/mman.h>
        #endif
        #if defined(_POSIX_MEMLOCK_RANGE)
            #include <sys/resource.h>
        #endif
    #endif
#endif

#if defined(_WIN32)
    #define WIN32_LEAN_AND_MEAN
    #ifndef NOMINMAX
        #define NOMINMAX
    #endif
    #include <windows.h>
    #include <io.h>
    #include <stdio.h> // for _fseeki64
#endif

#include <algorithm>
#include <array>
#include <cassert>
#include <cinttypes>
#include <climits>
#include <cmath>
#include <cstdarg>
#include <cstddef>
#include <cstdint>
#include <cstdio>
#include <cstring>
#include <ctime>
#include <forward_list>
#include <fstream>
#include <functional>
#include <initializer_list>
#include <map>
#include <memory>
#include <mutex>
#include <numeric>
#include <queue>
#include <random>
#include <regex>
#include <set>
#include <sstream>
#include <thread>
#include <unordered_map>

#if defined(_MSC_VER)
#pragma warning(disable: 4244 4267) // possible loss of data
#endif

#ifdef __GNUC__
#ifdef __MINGW32__
#define LLAMA_ATTRIBUTE_FORMAT(...) __attribute__((format(gnu_printf, __VA_ARGS__)))
#else
#define LLAMA_ATTRIBUTE_FORMAT(...) __attribute__((format(printf, __VA_ARGS__)))
#endif
#else
#define LLAMA_ATTRIBUTE_FORMAT(...)
#endif

//
// logging
//

LLAMA_ATTRIBUTE_FORMAT(2, 3)
static void llama_log_internal        (ggml_log_level level, const char* format, ...);
static void llama_log_callback_default(ggml_log_level level, const char * text, void * user_data);

#define LLAMA_LOG_INFO(...)  llama_log_internal(GGML_LOG_LEVEL_INFO , __VA_ARGS__)
#define LLAMA_LOG_WARN(...)  llama_log_internal(GGML_LOG_LEVEL_WARN , __VA_ARGS__)
#define LLAMA_LOG_ERROR(...) llama_log_internal(GGML_LOG_LEVEL_ERROR, __VA_ARGS__)

//
// helpers
//

static size_t utf8_len(char src) {
    const size_t lookup[] = { 1, 1, 1, 1, 1, 1, 1, 1, 1, 1, 1, 1, 2, 2, 3, 4 };
    uint8_t highbits = static_cast<uint8_t>(src) >> 4;
    return lookup[highbits];
}

static void replace_all(std::string & s, const std::string & search, const std::string & replace) {
    std::string result;
    for (size_t pos = 0; ; pos += search.length()) {
        auto new_pos = s.find(search, pos);
        if (new_pos == std::string::npos) {
            result += s.substr(pos, s.size() - pos);
            break;
        }
        result += s.substr(pos, new_pos - pos) + replace;
        pos = new_pos;
    }
    s = std::move(result);
}

static bool is_float_close(float a, float b, float abs_tol) {
    // Check for non-negative tolerance
    if (abs_tol < 0.0) {
        throw std::invalid_argument("Tolerance must be non-negative");
    }

    // Exact equality check
    if (a == b) {
        return true;
    }

    // Check for infinities
    if (std::isinf(a) || std::isinf(b)) {
        return false;
    }

    // Regular comparison using the provided absolute tolerance
    return std::fabs(b - a) <= abs_tol;
}

#ifdef GGML_USE_CPU_HBM
#include <hbwmalloc.h>
#endif

static void zeros(std::ofstream & file, size_t n) {
    char zero = 0;
    for (size_t i = 0; i < n; ++i) {
        file.write(&zero, 1);
    }
}

LLAMA_ATTRIBUTE_FORMAT(1, 2)
static std::string format(const char * fmt, ...) {
    va_list ap;
    va_list ap2;
    va_start(ap, fmt);
    va_copy(ap2, ap);
    int size = vsnprintf(NULL, 0, fmt, ap);
    GGML_ASSERT(size >= 0 && size < INT_MAX); // NOLINT
    std::vector<char> buf(size + 1);
    int size2 = vsnprintf(buf.data(), size + 1, fmt, ap2);
    GGML_ASSERT(size2 == size);
    va_end(ap2);
    va_end(ap);
    return std::string(buf.data(), size);
}

//
// gguf constants (sync with gguf.py)
//

enum llm_arch {
    LLM_ARCH_LLAMA,
    LLM_ARCH_FALCON,
    LLM_ARCH_BAICHUAN,
    LLM_ARCH_GPT2,
    LLM_ARCH_GPTJ,
    LLM_ARCH_GPTNEOX,
    LLM_ARCH_MPT,
    LLM_ARCH_STARCODER,
    LLM_ARCH_PERSIMMON,
    LLM_ARCH_REFACT,
    LLM_ARCH_BLOOM,
    LLM_ARCH_STABLELM,
    LLM_ARCH_UNKNOWN,
};

static std::map<llm_arch, std::string> LLM_ARCH_NAMES = {
    { LLM_ARCH_LLAMA,           "llama"     },
    { LLM_ARCH_FALCON,          "falcon"    },
    { LLM_ARCH_GPT2,            "gpt2"      },
    { LLM_ARCH_GPTJ,            "gptj"      },
    { LLM_ARCH_GPTNEOX,         "gptneox"   },
    { LLM_ARCH_MPT,             "mpt"       },
    { LLM_ARCH_BAICHUAN,        "baichuan"  },
    { LLM_ARCH_STARCODER,       "starcoder" },
    { LLM_ARCH_PERSIMMON,       "persimmon" },
    { LLM_ARCH_REFACT,          "refact"    },
    { LLM_ARCH_BLOOM,           "bloom"     },
    { LLM_ARCH_STABLELM,        "stablelm"  },
};

enum llm_kv {
    LLM_KV_GENERAL_ARCHITECTURE,
    LLM_KV_GENERAL_QUANTIZATION_VERSION,
    LLM_KV_GENERAL_ALIGNMENT,
    LLM_KV_GENERAL_NAME,
    LLM_KV_GENERAL_AUTHOR,
    LLM_KV_GENERAL_URL,
    LLM_KV_GENERAL_DESCRIPTION,
    LLM_KV_GENERAL_LICENSE,
    LLM_KV_GENERAL_SOURCE_URL,
    LLM_KV_GENERAL_SOURCE_HF_REPO,

    LLM_KV_CONTEXT_LENGTH,
    LLM_KV_EMBEDDING_LENGTH,
    LLM_KV_BLOCK_COUNT,
    LLM_KV_FEED_FORWARD_LENGTH,
    LLM_KV_USE_PARALLEL_RESIDUAL,
    LLM_KV_TENSOR_DATA_LAYOUT,

    LLM_KV_ATTENTION_HEAD_COUNT,
    LLM_KV_ATTENTION_HEAD_COUNT_KV,
    LLM_KV_ATTENTION_MAX_ALIBI_BIAS,
    LLM_KV_ATTENTION_CLAMP_KQV,
    LLM_KV_ATTENTION_LAYERNORM_EPS,
    LLM_KV_ATTENTION_LAYERNORM_RMS_EPS,

    LLM_KV_ROPE_DIMENSION_COUNT,
    LLM_KV_ROPE_FREQ_BASE,
    LLM_KV_ROPE_SCALE_LINEAR,
    LLM_KV_ROPE_SCALING_TYPE,
    LLM_KV_ROPE_SCALING_FACTOR,
    LLM_KV_ROPE_SCALING_ORIG_CTX_LEN,
    LLM_KV_ROPE_SCALING_FINETUNED,

    LLM_KV_TOKENIZER_MODEL,
    LLM_KV_TOKENIZER_LIST,
    LLM_KV_TOKENIZER_TOKEN_TYPE,
    LLM_KV_TOKENIZER_SCORES,
    LLM_KV_TOKENIZER_MERGES,
    LLM_KV_TOKENIZER_BOS_ID,
    LLM_KV_TOKENIZER_EOS_ID,
    LLM_KV_TOKENIZER_UNK_ID,
    LLM_KV_TOKENIZER_SEP_ID,
    LLM_KV_TOKENIZER_PAD_ID,
    LLM_KV_TOKENIZER_HF_JSON,
    LLM_KV_TOKENIZER_RWKV,
};

static std::map<llm_kv, std::string> LLM_KV_NAMES = {
    { LLM_KV_GENERAL_ARCHITECTURE,          "general.architecture"                  },
    { LLM_KV_GENERAL_QUANTIZATION_VERSION,  "general.quantization_version"          },
    { LLM_KV_GENERAL_ALIGNMENT,             "general.alignment"                     },
    { LLM_KV_GENERAL_NAME,                  "general.name"                          },
    { LLM_KV_GENERAL_AUTHOR,                "general.author"                        },
    { LLM_KV_GENERAL_URL,                   "general.url"                           },
    { LLM_KV_GENERAL_DESCRIPTION,           "general.description"                   },
    { LLM_KV_GENERAL_LICENSE,               "general.license"                       },
    { LLM_KV_GENERAL_SOURCE_URL,            "general.source.url"                    },
    { LLM_KV_GENERAL_SOURCE_HF_REPO,        "general.source.huggingface.repository" },

    { LLM_KV_CONTEXT_LENGTH,                "%s.context_length"        },
    { LLM_KV_EMBEDDING_LENGTH,              "%s.embedding_length"      },
    { LLM_KV_BLOCK_COUNT,                   "%s.block_count"           },
    { LLM_KV_FEED_FORWARD_LENGTH,           "%s.feed_forward_length"   },
    { LLM_KV_USE_PARALLEL_RESIDUAL,         "%s.use_parallel_residual" },
    { LLM_KV_TENSOR_DATA_LAYOUT,            "%s.tensor_data_layout"    },

    { LLM_KV_ATTENTION_HEAD_COUNT,          "%s.attention.head_count"             },
    { LLM_KV_ATTENTION_HEAD_COUNT_KV,       "%s.attention.head_count_kv"          },
    { LLM_KV_ATTENTION_MAX_ALIBI_BIAS,      "%s.attention.max_alibi_bias"         },
    { LLM_KV_ATTENTION_CLAMP_KQV,           "%s.attention.clamp_kqv"              },
    { LLM_KV_ATTENTION_LAYERNORM_EPS,       "%s.attention.layer_norm_epsilon"     },
    { LLM_KV_ATTENTION_LAYERNORM_RMS_EPS,   "%s.attention.layer_norm_rms_epsilon" },

    { LLM_KV_ROPE_DIMENSION_COUNT,          "%s.rope.dimension_count"                 },
    { LLM_KV_ROPE_FREQ_BASE,                "%s.rope.freq_base"                       },
    { LLM_KV_ROPE_SCALE_LINEAR,             "%s.rope.scale_linear"                    },
    { LLM_KV_ROPE_SCALING_TYPE,             "%s.rope.scaling.type"                    },
    { LLM_KV_ROPE_SCALING_FACTOR,           "%s.rope.scaling.factor"                  },
    { LLM_KV_ROPE_SCALING_ORIG_CTX_LEN,     "%s.rope.scaling.original_context_length" },
    { LLM_KV_ROPE_SCALING_FINETUNED,        "%s.rope.scaling.finetuned"               },

    { LLM_KV_TOKENIZER_MODEL,               "tokenizer.ggml.model"              },
    { LLM_KV_TOKENIZER_LIST,                "tokenizer.ggml.tokens"             },
    { LLM_KV_TOKENIZER_TOKEN_TYPE,          "tokenizer.ggml.token_type"         },
    { LLM_KV_TOKENIZER_SCORES,              "tokenizer.ggml.scores"             },
    { LLM_KV_TOKENIZER_MERGES,              "tokenizer.ggml.merges"             },
    { LLM_KV_TOKENIZER_BOS_ID,              "tokenizer.ggml.bos_token_id"       },
    { LLM_KV_TOKENIZER_EOS_ID,              "tokenizer.ggml.eos_token_id"       },
    { LLM_KV_TOKENIZER_UNK_ID,              "tokenizer.ggml.unknown_token_id"   },
    { LLM_KV_TOKENIZER_SEP_ID,              "tokenizer.ggml.seperator_token_id" },
    { LLM_KV_TOKENIZER_PAD_ID,              "tokenizer.ggml.padding_token_id"   },
    { LLM_KV_TOKENIZER_HF_JSON,             "tokenizer.huggingface.json"        },
    { LLM_KV_TOKENIZER_RWKV,                "tokenizer.rwkv.world"              },
};

struct LLM_KV {
    LLM_KV(llm_arch arch) : arch(arch) {}

    llm_arch arch;

    std::string operator()(llm_kv kv) const {
        return ::format(LLM_KV_NAMES[kv].c_str(), LLM_ARCH_NAMES[arch].c_str());
    }
};

enum llm_tensor {
    LLM_TENSOR_TOKEN_EMBD,
    LLM_TENSOR_TOKEN_EMBD_NORM,
    LLM_TENSOR_POS_EMBD,
    LLM_TENSOR_OUTPUT,
    LLM_TENSOR_OUTPUT_NORM,
    LLM_TENSOR_ROPE_FREQS,
    LLM_TENSOR_ATTN_Q,
    LLM_TENSOR_ATTN_K,
    LLM_TENSOR_ATTN_V,
    LLM_TENSOR_ATTN_QKV,
    LLM_TENSOR_ATTN_OUT,
    LLM_TENSOR_ATTN_NORM,
    LLM_TENSOR_ATTN_NORM_2,
    LLM_TENSOR_ATTN_ROT_EMBD,
    LLM_TENSOR_FFN_GATE,
    LLM_TENSOR_FFN_DOWN,
    LLM_TENSOR_FFN_UP,
    LLM_TENSOR_FFN_NORM,
    LLM_TENSOR_ATTN_Q_NORM,
    LLM_TENSOR_ATTN_K_NORM,
};

static std::map<llm_arch, std::map<llm_tensor, std::string>> LLM_TENSOR_NAMES = {
    {
        LLM_ARCH_LLAMA,
        {
            { LLM_TENSOR_TOKEN_EMBD,      "token_embd" },
            { LLM_TENSOR_OUTPUT_NORM,     "output_norm" },
            { LLM_TENSOR_OUTPUT,          "output" },
            { LLM_TENSOR_ROPE_FREQS,      "rope_freqs" },
            { LLM_TENSOR_ATTN_NORM,       "blk.%d.attn_norm" },
            { LLM_TENSOR_ATTN_Q,          "blk.%d.attn_q" },
            { LLM_TENSOR_ATTN_K,          "blk.%d.attn_k" },
            { LLM_TENSOR_ATTN_V,          "blk.%d.attn_v" },
            { LLM_TENSOR_ATTN_OUT,        "blk.%d.attn_output" },
            { LLM_TENSOR_ATTN_ROT_EMBD,   "blk.%d.attn_rot_embd" },
            { LLM_TENSOR_FFN_NORM,        "blk.%d.ffn_norm" },
            { LLM_TENSOR_FFN_GATE,        "blk.%d.ffn_gate" },
            { LLM_TENSOR_FFN_DOWN,        "blk.%d.ffn_down" },
            { LLM_TENSOR_FFN_UP,          "blk.%d.ffn_up" },
        },
    },
    {
        LLM_ARCH_BAICHUAN,
        {
            { LLM_TENSOR_TOKEN_EMBD,      "token_embd" },
            { LLM_TENSOR_OUTPUT_NORM,     "output_norm" },
            { LLM_TENSOR_OUTPUT,          "output" },
            { LLM_TENSOR_ROPE_FREQS,      "rope_freqs" },
            { LLM_TENSOR_ATTN_NORM,       "blk.%d.attn_norm" },
            { LLM_TENSOR_ATTN_Q,          "blk.%d.attn_q" },
            { LLM_TENSOR_ATTN_K,          "blk.%d.attn_k" },
            { LLM_TENSOR_ATTN_V,          "blk.%d.attn_v" },
            { LLM_TENSOR_ATTN_OUT,        "blk.%d.attn_output" },
            { LLM_TENSOR_ATTN_ROT_EMBD,   "blk.%d.attn_rot_embd" },
            { LLM_TENSOR_FFN_NORM,        "blk.%d.ffn_norm" },
            { LLM_TENSOR_FFN_GATE,        "blk.%d.ffn_gate" },
            { LLM_TENSOR_FFN_DOWN,        "blk.%d.ffn_down" },
            { LLM_TENSOR_FFN_UP,          "blk.%d.ffn_up" },
        },
    },
    {
        LLM_ARCH_FALCON,
        {
            { LLM_TENSOR_TOKEN_EMBD,      "token_embd" },
            { LLM_TENSOR_OUTPUT_NORM,     "output_norm" },
            { LLM_TENSOR_OUTPUT,          "output" },
            { LLM_TENSOR_ATTN_NORM,       "blk.%d.attn_norm" },
            { LLM_TENSOR_ATTN_NORM_2,     "blk.%d.attn_norm_2" },
            { LLM_TENSOR_ATTN_QKV,        "blk.%d.attn_qkv" },
            { LLM_TENSOR_ATTN_OUT,        "blk.%d.attn_output" },
            { LLM_TENSOR_FFN_DOWN,        "blk.%d.ffn_down" },
            { LLM_TENSOR_FFN_UP,          "blk.%d.ffn_up" },
        },
    },
    {
        LLM_ARCH_GPT2,
        {
            { LLM_TENSOR_TOKEN_EMBD,      "token_embd" },
        },
    },
    {
        LLM_ARCH_GPTJ,
        {
            { LLM_TENSOR_TOKEN_EMBD,      "token_embd" },
        },
    },
    {
        LLM_ARCH_GPTNEOX,
        {
            { LLM_TENSOR_TOKEN_EMBD,      "token_embd" },
            { LLM_TENSOR_OUTPUT_NORM,     "output_norm" },
            { LLM_TENSOR_OUTPUT,          "output" },
            { LLM_TENSOR_ATTN_NORM,       "blk.%d.attn_norm" },
            { LLM_TENSOR_ATTN_QKV,        "blk.%d.attn_qkv" },
            { LLM_TENSOR_ATTN_OUT,        "blk.%d.attn_output" },
            { LLM_TENSOR_FFN_NORM,        "blk.%d.ffn_norm" },
            { LLM_TENSOR_FFN_DOWN,        "blk.%d.ffn_down" },
            { LLM_TENSOR_FFN_UP,          "blk.%d.ffn_up" },
        },
    },
    {
        LLM_ARCH_PERSIMMON,
        {
            { LLM_TENSOR_TOKEN_EMBD,      "token_embd"},
            { LLM_TENSOR_OUTPUT_NORM,     "output_norm"},
            { LLM_TENSOR_OUTPUT,          "output"},
            { LLM_TENSOR_ATTN_NORM,       "blk.%d.attn_norm"},
            { LLM_TENSOR_ATTN_QKV,        "blk.%d.attn_qkv"},
            { LLM_TENSOR_ATTN_OUT,        "blk.%d.attn_output"},
            { LLM_TENSOR_ATTN_Q_NORM,     "blk.%d.attn_q_norm"},
            { LLM_TENSOR_ATTN_K_NORM,     "blk.%d.attn_k_norm"},
            { LLM_TENSOR_FFN_NORM,        "blk.%d.ffn_norm"},
            { LLM_TENSOR_FFN_DOWN,        "blk.%d.ffn_down"},
            { LLM_TENSOR_FFN_UP,          "blk.%d.ffn_up"},
            { LLM_TENSOR_ATTN_ROT_EMBD,   "blk.%d.attn_rot_embd"},
        },
    },
    {
        LLM_ARCH_MPT,
        {
            { LLM_TENSOR_TOKEN_EMBD,      "token_embd" },
            { LLM_TENSOR_OUTPUT_NORM,     "output_norm" },
            { LLM_TENSOR_OUTPUT,          "output" },
            { LLM_TENSOR_ATTN_NORM,       "blk.%d.attn_norm" },
            { LLM_TENSOR_FFN_NORM,        "blk.%d.ffn_norm" },
            { LLM_TENSOR_ATTN_QKV,        "blk.%d.attn_qkv" },
            { LLM_TENSOR_ATTN_OUT,        "blk.%d.attn_output" },
            { LLM_TENSOR_FFN_DOWN,        "blk.%d.ffn_down" },
            { LLM_TENSOR_FFN_UP,          "blk.%d.ffn_up" },
        },
    },
    {
        LLM_ARCH_STARCODER,
        {
            { LLM_TENSOR_TOKEN_EMBD,      "token_embd" },
            { LLM_TENSOR_POS_EMBD,        "position_embd" },
            { LLM_TENSOR_OUTPUT_NORM,     "output_norm" },
            { LLM_TENSOR_OUTPUT,          "output" },
            { LLM_TENSOR_ATTN_NORM,       "blk.%d.attn_norm" },
            { LLM_TENSOR_ATTN_QKV,        "blk.%d.attn_qkv" },
            { LLM_TENSOR_ATTN_OUT,        "blk.%d.attn_output" },
            { LLM_TENSOR_FFN_NORM,        "blk.%d.ffn_norm" },
            { LLM_TENSOR_FFN_UP,          "blk.%d.ffn_up" },
            { LLM_TENSOR_FFN_DOWN,        "blk.%d.ffn_down" },
        },
    },
    {
        LLM_ARCH_REFACT,
        {
            { LLM_TENSOR_TOKEN_EMBD,      "token_embd" },
            { LLM_TENSOR_OUTPUT_NORM,     "output_norm" },
            { LLM_TENSOR_OUTPUT,          "output" },
            { LLM_TENSOR_ATTN_NORM,       "blk.%d.attn_norm" },
            { LLM_TENSOR_ATTN_Q,          "blk.%d.attn_q" },
            { LLM_TENSOR_ATTN_K,          "blk.%d.attn_k" },
            { LLM_TENSOR_ATTN_V,          "blk.%d.attn_v" },
            { LLM_TENSOR_ATTN_OUT,        "blk.%d.attn_output" },
            { LLM_TENSOR_FFN_NORM,        "blk.%d.ffn_norm" },
            { LLM_TENSOR_FFN_GATE,        "blk.%d.ffn_gate" },
            { LLM_TENSOR_FFN_DOWN,        "blk.%d.ffn_down" },
            { LLM_TENSOR_FFN_UP,          "blk.%d.ffn_up" },
        },
    },
    {
        LLM_ARCH_BLOOM,
        {
            { LLM_TENSOR_TOKEN_EMBD,      "token_embd" },
            { LLM_TENSOR_TOKEN_EMBD_NORM, "token_embd_norm" },
            { LLM_TENSOR_OUTPUT_NORM,     "output_norm" },
            { LLM_TENSOR_OUTPUT,          "output" },
            { LLM_TENSOR_ATTN_NORM,       "blk.%d.attn_norm" },
            { LLM_TENSOR_ATTN_QKV,        "blk.%d.attn_qkv" },
            { LLM_TENSOR_ATTN_OUT,        "blk.%d.attn_output" },
            { LLM_TENSOR_FFN_NORM,        "blk.%d.ffn_norm" },
            { LLM_TENSOR_FFN_UP,          "blk.%d.ffn_up" },
            { LLM_TENSOR_FFN_DOWN,        "blk.%d.ffn_down" },
        },
    },
    {
        LLM_ARCH_STABLELM,
        {
            { LLM_TENSOR_TOKEN_EMBD,      "token_embd" },
            { LLM_TENSOR_OUTPUT_NORM,     "output_norm" },
            { LLM_TENSOR_OUTPUT,          "output" },
            { LLM_TENSOR_ROPE_FREQS,      "rope_freqs" },
            { LLM_TENSOR_ATTN_NORM,       "blk.%d.attn_norm" },
            { LLM_TENSOR_ATTN_Q,          "blk.%d.attn_q" },
            { LLM_TENSOR_ATTN_K,          "blk.%d.attn_k" },
            { LLM_TENSOR_ATTN_V,          "blk.%d.attn_v" },
            { LLM_TENSOR_ATTN_OUT,        "blk.%d.attn_output" },
            { LLM_TENSOR_FFN_NORM,        "blk.%d.ffn_norm" },
            { LLM_TENSOR_FFN_GATE,        "blk.%d.ffn_gate" },
            { LLM_TENSOR_FFN_DOWN,        "blk.%d.ffn_down" },
            { LLM_TENSOR_FFN_UP,          "blk.%d.ffn_up" },
        },
    },

    {
        LLM_ARCH_UNKNOWN,
        {
            { LLM_TENSOR_TOKEN_EMBD,      "token_embd" },
        },
    },
};

static llm_arch llm_arch_from_string(const std::string & name) {
    for (const auto & kv : LLM_ARCH_NAMES) { // NOLINT
        if (kv.second == name) {
            return kv.first;
        }
    }

    return LLM_ARCH_UNKNOWN;
}

// helper to handle gguf constants
// usage:
//
//   const auto tn = LLM_TN(LLM_ARCH_LLAMA);
//
//   std::string name = tn(LLM_TENSOR_OUTPUT);                     -> "output"
//   std::string name = tn(LLM_TENSOR_TOKEN_EMBD, "bias");         -> "token_embd.bias"
//   std::string name = tn(LLM_TENSOR_ATTN_NORM, "weight", 3);     -> "blk.3.attn_norm.weight"
//
struct LLM_TN {
    LLM_TN(llm_arch arch) : arch(arch) {}

    llm_arch arch;

    std::string operator()(llm_tensor tensor) const {
        return LLM_TENSOR_NAMES[arch].at(tensor);
    }

    std::string operator()(llm_tensor tensor, const std::string & suffix) const {
        return LLM_TENSOR_NAMES[arch].at(tensor) + "." + suffix;
    }

    std::string operator()(llm_tensor tensor, int bid) const {
        return ::format(LLM_TENSOR_NAMES[arch].at(tensor).c_str(), bid);
    }

    std::string operator()(llm_tensor tensor, const std::string & suffix, int bid) const {
        return ::format(LLM_TENSOR_NAMES[arch].at(tensor).c_str(), bid) + "." + suffix;
    }
};

//
// gguf helpers
//

#define GGUF_GET_KEY(ctx, dst, func, type, req, key) \
do { \
    const std::string skey(key); \
    const int kid = gguf_find_key(ctx, skey.c_str()); \
    if (kid >= 0) { \
        enum gguf_type ktype = gguf_get_kv_type(ctx, kid); \
        if (ktype != (type)) { \
            throw std::runtime_error(format("key %s has wrong type: %s", skey.c_str(), gguf_type_name(ktype))); \
        } \
        (dst) = func(ctx, kid); \
    } else if (req) { \
        throw std::runtime_error(format("key not found in model: %s", skey.c_str())); \
    } \
} while (0)

static std::map<int8_t, std::string> LLAMA_ROPE_SCALING_TYPES = {
    { LLAMA_ROPE_SCALING_NONE,   "none"   },
    { LLAMA_ROPE_SCALING_LINEAR, "linear" },
    { LLAMA_ROPE_SCALING_YARN,   "yarn"   },
};

static int8_t llama_rope_scaling_type_from_string(const std::string & name) {
    for (const auto & kv : LLAMA_ROPE_SCALING_TYPES) {
        if (kv.second == name) {
            return kv.first;
        }
    }

    return LLAMA_ROPE_SCALING_UNSPECIFIED;
}

//
// ggml helpers
//

static void ggml_graph_compute_helper(std::vector<uint8_t> & buf, ggml_cgraph * graph, int n_threads) {
    struct ggml_cplan plan = ggml_graph_plan(graph, n_threads);

    if (plan.work_size > 0) {
        buf.resize(plan.work_size);
        plan.work_data = buf.data();
    }

    ggml_graph_compute(graph, &plan);
}

//
// llama helpers
//

inline void * llama_host_malloc(size_t n) {
#ifdef GGML_USE_CUBLAS
    if (ggml_cublas_loaded()) {
        return ggml_cuda_host_malloc(n);
    } else {
        return malloc(n);
    }
#elif GGML_USE_METAL
    return ggml_metal_host_malloc(n);
#elif GGML_USE_CPU_HBM
    return hbw_malloc(n);
#else
    return malloc(n);
#endif
}

inline void llama_host_free(void * ptr) {
#ifdef GGML_USE_CUBLAS
    if (ggml_cublas_loaded()) {
        return ggml_cuda_host_free(ptr);
    } else {
        return free(ptr);
    }
#elif GGML_USE_METAL
    return ggml_metal_host_free(ptr);
#elif GGML_USE_CPU_HBM
    return hbw_free(ptr);
#else
    return free(ptr);
#endif
}

#if defined(_WIN32)
static std::string llama_format_win_err(DWORD err) {
    LPSTR buf;
    size_t size = FormatMessageA(FORMAT_MESSAGE_ALLOCATE_BUFFER | FORMAT_MESSAGE_FROM_SYSTEM | FORMAT_MESSAGE_IGNORE_INSERTS,
                                 NULL, err, MAKELANGID(LANG_NEUTRAL, SUBLANG_DEFAULT), (LPSTR)&buf, 0, NULL);
    if (!size) {
        return "FormatMessageA failed";
    }
    std::string ret(buf, size);
    LocalFree(buf);
    return ret;
}
#endif

struct llama_buffer {
    void * data = NULL;
    size_t size = 0;

    // fallback to malloc / free
    // useful in cases where CUDA can try to allocate PINNED memory
    bool fallback = false;

    void resize(size_t n) {
        llama_host_free(data);

        data = llama_host_malloc(n);
        if (!data) {
            fallback = true;
            data = malloc(n);
        } else {
            fallback = false;
        }

        GGML_ASSERT(data);
        size = n;
    }

    ~llama_buffer() {
        if (data) {
            if (fallback) { // NOLINT
                free(data);
            } else {
                llama_host_free(data);
            }
        }

        data = NULL;
    }
};

struct llama_file {
    // use FILE * so we don't have to re-open the file to mmap
    FILE * fp;
    size_t size;

    llama_file(const char * fname, const char * mode) {
        fp = std::fopen(fname, mode);
        if (fp == NULL) {
            throw std::runtime_error(format("failed to open %s: %s", fname, strerror(errno)));
        }
        seek(0, SEEK_END);
        size = tell();
        seek(0, SEEK_SET);
    }

    size_t tell() const {
#ifdef _WIN32
        __int64 ret = _ftelli64(fp);
#else
        long ret = std::ftell(fp);
#endif
        GGML_ASSERT(ret != -1); // this really shouldn't fail
        return (size_t) ret;
    }

    void seek(size_t offset, int whence) const {
#ifdef _WIN32
        int ret = _fseeki64(fp, (__int64) offset, whence);
#else
        int ret = std::fseek(fp, (long) offset, whence);
#endif
        GGML_ASSERT(ret == 0); // same
    }

    void read_raw(void * ptr, size_t len) const {
        if (len == 0) {
            return;
        }
        errno = 0;
        std::size_t ret = std::fread(ptr, len, 1, fp);
        if (ferror(fp)) {
            throw std::runtime_error(format("read error: %s", strerror(errno)));
        }
        if (ret != 1) {
            throw std::runtime_error(std::string("unexpectedly reached end of file"));
        }
    }

    uint32_t read_u32() const {
        uint32_t ret;
        read_raw(&ret, sizeof(ret));
        return ret;
    }

    void write_raw(const void * ptr, size_t len) const {
        if (len == 0) {
            return;
        }
        errno = 0;
        size_t ret = std::fwrite(ptr, len, 1, fp);
        if (ret != 1) {
            throw std::runtime_error(format("write error: %s", strerror(errno)));
        }
    }

    void write_u32(std::uint32_t val) const {
        write_raw(&val, sizeof(val));
    }

    ~llama_file() {
        if (fp) {
            std::fclose(fp);
        }
    }
};

struct llama_mmap {
    void * addr;
    size_t size;

    llama_mmap(const llama_mmap &) = delete;

#ifdef _POSIX_MAPPED_FILES
    static constexpr bool SUPPORTED = true;

    llama_mmap(struct llama_file * file, size_t prefetch = (size_t) -1 /* -1 = max value */, bool numa = false) {
        size = file->size;
        int fd = fileno(file->fp);
        int flags = MAP_SHARED;
        // prefetch/readahead impairs performance on NUMA systems
        if (numa) { prefetch = 0; }
#ifdef __linux__
        if (prefetch) { flags |= MAP_POPULATE; }
#endif
        addr = mmap(NULL, file->size, PROT_READ, flags, fd, 0);
        if (addr == MAP_FAILED) {
            throw std::runtime_error(format("mmap failed: %s", strerror(errno)));
        }

        if (prefetch > 0) {
            // Advise the kernel to preload the mapped memory
            if (posix_madvise(addr, std::min(file->size, prefetch), POSIX_MADV_WILLNEED)) {
                fprintf(stderr, "warning: posix_madvise(.., POSIX_MADV_WILLNEED) failed: %s\n",
                        strerror(errno));
            }
        }
        if (numa) {
            // advise the kernel not to use readahead
            // (because the next page might not belong on the same node)
            if (posix_madvise(addr, file->size, POSIX_MADV_RANDOM)) {
                fprintf(stderr, "warning: posix_madvise(.., POSIX_MADV_RANDOM) failed: %s\n",
                        strerror(errno));
            }
        }
    }

    ~llama_mmap() {
        munmap(addr, size);
    }
#elif defined(_WIN32)
    static constexpr bool SUPPORTED = true;

    llama_mmap(struct llama_file * file, bool prefetch = true, bool numa = false) {
        (void) numa;

        size = file->size;

        HANDLE hFile = (HANDLE) _get_osfhandle(_fileno(file->fp));

        HANDLE hMapping = CreateFileMappingA(hFile, NULL, PAGE_READONLY, 0, 0, NULL);
        DWORD error = GetLastError();

        if (hMapping == NULL) {
            throw std::runtime_error(format("CreateFileMappingA failed: %s", llama_format_win_err(error).c_str()));
        }

        addr = MapViewOfFile(hMapping, FILE_MAP_READ, 0, 0, 0);
        error = GetLastError();
        CloseHandle(hMapping);

        if (addr == NULL) {
            throw std::runtime_error(format("MapViewOfFile failed: %s", llama_format_win_err(error).c_str()));
        }

        if (prefetch) {
            // PrefetchVirtualMemory is only present on Windows 8 and above, so we dynamically load it
            BOOL (WINAPI *pPrefetchVirtualMemory) (HANDLE, ULONG_PTR, PWIN32_MEMORY_RANGE_ENTRY, ULONG);
            HMODULE hKernel32 = GetModuleHandleW(L"kernel32.dll");

            // may fail on pre-Windows 8 systems
            pPrefetchVirtualMemory = reinterpret_cast<decltype(pPrefetchVirtualMemory)> (GetProcAddress(hKernel32, "PrefetchVirtualMemory"));

            if (pPrefetchVirtualMemory) {
                // advise the kernel to preload the mapped memory
                WIN32_MEMORY_RANGE_ENTRY range;
                range.VirtualAddress = addr;
                range.NumberOfBytes = (SIZE_T)size;
                if (!pPrefetchVirtualMemory(GetCurrentProcess(), 1, &range, 0)) {
                    fprintf(stderr, "warning: PrefetchVirtualMemory failed: %s\n",
                            llama_format_win_err(GetLastError()).c_str());
                }
            }
        }
    }

    ~llama_mmap() {
        if (!UnmapViewOfFile(addr)) {
            fprintf(stderr, "warning: UnmapViewOfFile failed: %s\n",
                    llama_format_win_err(GetLastError()).c_str());
        }
    }
#else
    static constexpr bool SUPPORTED = false;

    llama_mmap(struct llama_file * file, bool prefetch = true, bool numa = false) {
        (void) file;
        (void) prefetch;
        (void) numa;

        throw std::runtime_error(std::string("mmap not supported"));
    }
#endif
};

// Represents some region of memory being locked using mlock or VirtualLock;
// will automatically unlock on destruction.
struct llama_mlock {
    void * addr = NULL;
    size_t size = 0;

    bool failed_already = false;

    llama_mlock() {}
    llama_mlock(const llama_mlock &) = delete;

    ~llama_mlock() {
        if (size) {
            raw_unlock(addr, size);
        }
    }

    void init(void * ptr) {
        GGML_ASSERT(addr == NULL && size == 0); // NOLINT
        addr = ptr;
    }

    void grow_to(size_t target_size) {
        GGML_ASSERT(addr);
        if (failed_already) {
            return;
        }
        size_t granularity = lock_granularity();
        target_size = (target_size + granularity - 1) & ~(granularity - 1);
        if (target_size > size) {
            if (raw_lock((uint8_t *) addr + size, target_size - size)) {
                size = target_size;
            } else {
                failed_already = true;
            }
        }
    }

#ifdef _POSIX_MEMLOCK_RANGE
    static constexpr bool SUPPORTED = true;

    static size_t lock_granularity() {
        return (size_t) sysconf(_SC_PAGESIZE);
    }

    #ifdef __APPLE__
        #define MLOCK_SUGGESTION \
            "Try increasing the sysctl values 'vm.user_wire_limit' and 'vm.global_user_wire_limit' and/or " \
            "decreasing 'vm.global_no_user_wire_amount'.  Also try increasing RLIMIT_MLOCK (ulimit -l).\n"
    #else
        #define MLOCK_SUGGESTION \
            "Try increasing RLIMIT_MLOCK ('ulimit -l' as root).\n"
    #endif

    bool raw_lock(const void * addr, size_t size) const {
        if (!mlock(addr, size)) {
            return true;
        }

        char* errmsg = std::strerror(errno);
        bool suggest = (errno == ENOMEM);

        // Check if the resource limit is fine after all
        struct rlimit lock_limit;
        if (suggest && getrlimit(RLIMIT_MEMLOCK, &lock_limit)) {
            suggest = false;
        }
        if (suggest && (lock_limit.rlim_max > lock_limit.rlim_cur + size)) {
            suggest = false;
        }

        fprintf(stderr, "warning: failed to mlock %zu-byte buffer (after previously locking %zu bytes): %s\n%s",
                size, this->size, errmsg, suggest ? MLOCK_SUGGESTION : "");
        return false;
    }

    #undef MLOCK_SUGGESTION

    static void raw_unlock(void * addr, size_t size) {
        if (munlock(addr, size)) {
            fprintf(stderr, "warning: failed to munlock buffer: %s\n", std::strerror(errno));
        }
    }
#elif defined(_WIN32)
    static constexpr bool SUPPORTED = true;

    static size_t lock_granularity() {
        SYSTEM_INFO si;
        GetSystemInfo(&si);
        return (size_t) si.dwPageSize;
    }

    bool raw_lock(void * ptr, size_t len) const {
        for (int tries = 1; ; tries++) {
            if (VirtualLock(ptr, len)) {
                return true;
            }
            if (tries == 2) {
                fprintf(stderr, "warning: failed to VirtualLock %zu-byte buffer (after previously locking %zu bytes): %s\n",
                    len, size, llama_format_win_err(GetLastError()).c_str());
                return false;
            }

            // It failed but this was only the first try; increase the working
            // set size and try again.
            SIZE_T min_ws_size, max_ws_size;
            if (!GetProcessWorkingSetSize(GetCurrentProcess(), &min_ws_size, &max_ws_size)) {
                fprintf(stderr, "warning: GetProcessWorkingSetSize failed: %s\n",
                        llama_format_win_err(GetLastError()).c_str());
                return false;
            }
            // Per MSDN: "The maximum number of pages that a process can lock
            // is equal to the number of pages in its minimum working set minus
            // a small overhead."
            // Hopefully a megabyte is enough overhead:
            size_t increment = len + 1048576;
            // The minimum must be <= the maximum, so we need to increase both:
            min_ws_size += increment;
            max_ws_size += increment;
            if (!SetProcessWorkingSetSize(GetCurrentProcess(), min_ws_size, max_ws_size)) {
                fprintf(stderr, "warning: SetProcessWorkingSetSize failed: %s\n",
                        llama_format_win_err(GetLastError()).c_str());
                return false;
            }
        }
    }

    static void raw_unlock(void * ptr, size_t len) {
        if (!VirtualUnlock(ptr, len)) {
            fprintf(stderr, "warning: failed to VirtualUnlock buffer: %s\n",
                    llama_format_win_err(GetLastError()).c_str());
        }
    }
#else
    static constexpr bool SUPPORTED = false;

    static size_t lock_granularity() {
        return (size_t) 65536;
    }

    bool raw_lock(const void * addr, size_t len) const {
        fprintf(stderr, "warning: mlock not supported on this system\n");
        return false;
    }

    static void raw_unlock(const void * addr, size_t len) {}
#endif
};

typedef void (*offload_func_t)(struct ggml_tensor * tensor);

static void ggml_offload_nop(struct ggml_tensor * tensor) {
    (void) tensor;
}

static std::string llama_token_to_piece(const struct llama_context * ctx, llama_token token) {
    std::vector<char> result(8, 0);
    const int n_tokens = llama_token_to_piece(llama_get_model(ctx), token, result.data(), result.size());
    if (n_tokens < 0) {
        result.resize(-n_tokens);
        int check = llama_token_to_piece(llama_get_model(ctx), token, result.data(), result.size());
        GGML_ASSERT(check == -n_tokens);
    }
    else {
        result.resize(n_tokens);
    }

    return std::string(result.data(), result.size());
}

//
// globals
//

struct llama_state {
    // We save the log callback globally
    ggml_log_callback log_callback = llama_log_callback_default;
    void * log_callback_user_data = nullptr;
};

static llama_state g_state;

// available llama models
enum e_model {
    MODEL_UNKNOWN,
    MODEL_1B,
    MODEL_3B,
    MODEL_7B,
    MODEL_8B,
    MODEL_13B,
    MODEL_15B,
    MODEL_30B,
    MODEL_34B,
    MODEL_40B,
    MODEL_65B,
    MODEL_70B,
};

static const size_t kB = 1024;
static const size_t MB = 1024*kB;
static const size_t GB = 1024*MB;

struct llama_hparams {
    bool     vocab_only;
    uint32_t n_vocab;
    uint32_t n_ctx_train; // context size the model was trained on
    uint32_t n_embd;
    uint32_t n_head;
    uint32_t n_head_kv;
    uint32_t n_layer;
    uint32_t n_rot;
    uint32_t n_ff;

    float f_norm_eps;
    float f_norm_rms_eps;

    float    rope_freq_base_train;
    float    rope_freq_scale_train;
    uint32_t n_yarn_orig_ctx;
    int8_t   rope_scaling_type_train : 3;
    bool     rope_finetuned : 1;

    float f_clamp_kqv;
    float f_max_alibi_bias;

    bool operator!=(const llama_hparams & other) const {
        if (this->vocab_only  != other.vocab_only)  return true;
        if (this->n_vocab     != other.n_vocab)     return true;
        if (this->n_ctx_train != other.n_ctx_train) return true;
        if (this->n_embd      != other.n_embd)      return true;
        if (this->n_head      != other.n_head)      return true;
        if (this->n_head_kv   != other.n_head_kv)   return true;
        if (this->n_layer     != other.n_layer)     return true;
        if (this->n_rot       != other.n_rot)       return true;
        if (this->n_ff        != other.n_ff)        return true;
        if (this->rope_finetuned  != other.rope_finetuned)  return true;
        if (this->n_yarn_orig_ctx != other.n_yarn_orig_ctx) return true;

        const float EPSILON = 1e-9;

        if (!is_float_close(this->f_norm_eps,            other.f_norm_eps,            EPSILON)) return true;
        if (!is_float_close(this->f_norm_rms_eps,        other.f_norm_rms_eps,        EPSILON)) return true;
        if (!is_float_close(this->rope_freq_base_train,  other.rope_freq_base_train,  EPSILON)) return true;
        if (!is_float_close(this->rope_freq_scale_train, other.rope_freq_scale_train, EPSILON)) return true;

        return false;
    }

    uint32_t n_gqa() const {
        return n_head/n_head_kv;
    }

    uint32_t n_embd_head() const {
        return n_embd/n_head;
    }

    uint32_t n_embd_gqa() const {
        return n_embd/n_gqa();
    }
};

struct llama_cparams {
    uint32_t n_ctx;       // context size used during inference
    uint32_t n_batch;
    uint32_t n_threads;       // number of threads to use for generation
    uint32_t n_threads_batch; // number of threads to use for batch processing

    float    rope_freq_base;
    float    rope_freq_scale;

    uint32_t n_yarn_orig_ctx;
    // These hyperparameters are not exposed in GGUF, because all
    // existing YaRN models use the same values for them.
    float yarn_ext_factor;
    float yarn_attn_factor;
    float yarn_beta_fast;
    float yarn_beta_slow;

    bool mul_mat_q;
};

struct llama_layer {
    // normalization
    struct ggml_tensor * attn_norm;
    struct ggml_tensor * attn_norm_b;
    struct ggml_tensor * attn_norm_2;
    struct ggml_tensor * attn_norm_2_b;
    struct ggml_tensor * attn_q_norm;
    struct ggml_tensor * attn_q_norm_b;
    struct ggml_tensor * attn_k_norm;
    struct ggml_tensor * attn_k_norm_b;

    // attention
    struct ggml_tensor * wq;
    struct ggml_tensor * wk;
    struct ggml_tensor * wv;
    struct ggml_tensor * wo;
    struct ggml_tensor * wqkv;

    // attention bias
    struct ggml_tensor * bo;
    struct ggml_tensor * bqkv;

    // normalization
    struct ggml_tensor * ffn_norm;
    struct ggml_tensor * ffn_norm_b;

    // ff
    struct ggml_tensor * ffn_gate; // w1
    struct ggml_tensor * ffn_down; // w2
    struct ggml_tensor * ffn_up;   // w3

    // ff bias
    struct ggml_tensor * ffn_down_b; // b2
    struct ggml_tensor * ffn_up_b;   // b3
};

struct llama_kv_cell {
    llama_pos pos   = -1;
    llama_pos delta = 0;

    std::set<llama_seq_id> seq_id;

    bool has_seq_id(const llama_seq_id & id) const {
        return seq_id.find(id) != seq_id.end();
    }
};

// ring-buffer of cached KV data
struct llama_kv_cache {
    bool has_shift = false;

    // Note: The value of head isn't only used to optimize searching
    // for a free KV slot. llama_decode_internal also uses it, so it
    // cannot be freely changed after a slot has been allocated.
    uint32_t head = 0;
    uint32_t size = 0;

    // computed before each graph build
    uint32_t n = 0;

    std::vector<llama_kv_cell> cells;

    struct ggml_tensor * k = NULL;
    struct ggml_tensor * v = NULL;

    struct ggml_context * ctx = NULL;

    llama_buffer buf;

    ~llama_kv_cache() {
        if (ctx) {
            ggml_free(ctx);
        }

#ifdef GGML_USE_CUBLAS
        if (ggml_cublas_loaded()) {
            ggml_cuda_free_data(k);
            ggml_cuda_free_data(v);
        }
#endif
    }
};

struct llama_vocab {
    using id    = int32_t;
    using token = std::string;
    using ttype = llama_token_type;

    struct token_data {
        token text;
        float score;
        ttype type;
    };

    enum llama_vocab_type type = LLAMA_VOCAB_TYPE_SPM;

    std::unordered_map<token, id> token_to_id;
    std::vector<token_data>       id_to_token;

    std::unordered_map<token, id> special_tokens_cache;

    std::map<std::pair<std::string, std::string>, int> bpe_ranks;

    // default LLaMA special tokens
    id special_bos_id = 1;
    id special_eos_id = 2;
    id special_unk_id = 0;
    id special_sep_id = -1;
    id special_pad_id = -1;

    id linefeed_id       = 13;
    id special_prefix_id = 32007;
    id special_middle_id = 32009;
    id special_suffix_id = 32008;
    id special_eot_id    = 32010;

    int find_bpe_rank(std::string token_left, std::string token_right) const {
        GGML_ASSERT(token_left.find(" ") == std::string::npos);
        GGML_ASSERT(token_left.find("\n") == std::string::npos);
        GGML_ASSERT(token_right.find(" ") == std::string::npos);
        GGML_ASSERT(token_right.find("\n") == std::string::npos);

        auto it = bpe_ranks.find(std::make_pair(token_left, token_right));
        if (it == bpe_ranks.end()) {
            return -1;
        }

        return it->second;
    }
};

struct llama_model {
    e_model     type  = MODEL_UNKNOWN;
    llm_arch    arch  = LLM_ARCH_UNKNOWN;
    llama_ftype ftype = LLAMA_FTYPE_ALL_F32;

    std::string name = "n/a";

    llama_hparams hparams = {};
    llama_vocab   vocab;

    struct ggml_tensor * tok_embd;
    struct ggml_tensor * pos_embd;
    struct ggml_tensor * tok_norm;
    struct ggml_tensor * tok_norm_b;

    struct ggml_tensor * output_norm;
    struct ggml_tensor * output_norm_b;
    struct ggml_tensor * output;

    std::vector<llama_layer> layers;

    int n_gpu_layers;

    // context
    struct ggml_context * ctx = NULL;

    // the model memory buffer
    llama_buffer buf;

    // model memory mapped file
    std::unique_ptr<llama_mmap> mapping;

    // objects representing data potentially being locked in memory
    llama_mlock mlock_buf;
    llama_mlock mlock_mmap;

    // for quantize-stats only
    std::vector<std::pair<std::string, struct ggml_tensor *>> tensors_by_name;

    int64_t t_load_us = 0;
    int64_t t_start_us = 0;

    ~llama_model() {
        if (ctx) {
            ggml_free(ctx);
        }

#ifdef GGML_USE_CUBLAS
        if (ggml_cublas_loaded()) {
            for (size_t i = 0; i < tensors_by_name.size(); ++i) {
                ggml_cuda_free_data(tensors_by_name[i].second);
            }
            ggml_cuda_free_scratch();
        }
#endif

#if defined(GGML_USE_CLBLAST)
        for (size_t i = 0; i < tensors_by_name.size(); ++i) {
            ggml_cl_free_data(tensors_by_name[i].second);
        }
#endif
    }
};

struct llama_context {
    llama_context(const llama_model & model) : model(model), t_start_us(model.t_start_us), t_load_us(model.t_load_us) {}
    ~llama_context() {
#ifdef GGML_USE_METAL
        if (ctx_metal) {
            ggml_metal_free(ctx_metal);
        }
#endif
        if (alloc) {
            ggml_allocr_free(alloc);
        }
    }

    llama_cparams cparams;

    const llama_model & model;

    // key + value cache for the self attention
    struct llama_kv_cache kv_self;

    std::mt19937 rng;

    bool has_evaluated_once = false;

    int64_t t_start_us;
    int64_t t_load_us;
    int64_t t_sample_us = 0;
    int64_t t_p_eval_us = 0;
    int64_t t_eval_us   = 0;

    int32_t n_sample = 0; // number of tokens sampled
    int32_t n_p_eval = 0; // number of tokens in eval calls for the prompt (with batch size > 1)
    int32_t n_eval   = 0; // number of eval calls

    // decode output (2-dimensional array: [n_tokens][n_vocab])
    std::vector<float> logits;
    bool logits_all = false;

    // input embedding (1-dimensional array: [n_embd])
    std::vector<float> embedding;

    // reusable buffer for `struct ggml_graph_plan.work_data`
    std::vector<uint8_t> work_buffer;

    // memory buffers used to evaluate the model
    llama_buffer buf_compute;

    llama_buffer buf_alloc;
    ggml_allocr * alloc = NULL;

#ifdef GGML_USE_METAL
    ggml_metal_context * ctx_metal = NULL;
#endif

#ifdef GGML_USE_MPI
    ggml_mpi_context * ctx_mpi = NULL;
#endif
};

//
// kv cache helpers
//

static bool llama_kv_cache_init(
        const struct llama_hparams & hparams,
             struct llama_kv_cache & cache,
                         ggml_type   wtype,
                          uint32_t   n_ctx,
                               int   n_gpu_layers) {
    const uint32_t n_embd  = hparams.n_embd_gqa();
    const uint32_t n_layer = hparams.n_layer;

    const int64_t n_mem      = n_layer*n_ctx;
    const int64_t n_elements = n_embd*n_mem;

    cache.has_shift = false;

    cache.head = 0;
    cache.size = n_ctx;

    cache.cells.clear();
    cache.cells.resize(n_ctx);

    cache.buf.resize(2u*n_elements*ggml_type_size(wtype) + 2u*ggml_tensor_overhead());
    memset(cache.buf.data, 0, cache.buf.size);

    struct ggml_init_params params;
    params.mem_size   = cache.buf.size;
    params.mem_buffer = cache.buf.data;
    params.no_alloc   = false;

    cache.ctx = ggml_init(params);

    if (!cache.ctx) {
        LLAMA_LOG_ERROR("%s: failed to allocate memory for kv cache\n", __func__);
        return false;
    }

    cache.k = ggml_new_tensor_1d(cache.ctx, wtype, n_elements);
    cache.v = ggml_new_tensor_1d(cache.ctx, wtype, n_elements);
    ggml_set_name(cache.k, "cache_k");
    ggml_set_name(cache.v, "cache_v");

    (void) n_gpu_layers;

#ifdef GGML_USE_CUBLAS
    if (ggml_cublas_loaded()) {
        size_t vram_kv_cache = 0;

        if (n_gpu_layers > (int)n_layer + 1) {
            ggml_cuda_assign_buffers_no_scratch(cache.v);
            LLAMA_LOG_INFO("%s: offloading v cache to GPU\n", __func__);
            vram_kv_cache += ggml_nbytes(cache.v);
        }
        if (n_gpu_layers > (int)n_layer + 2) {
            ggml_cuda_assign_buffers_no_scratch(cache.k);
            LLAMA_LOG_INFO("%s: offloading k cache to GPU\n", __func__);
            vram_kv_cache += ggml_nbytes(cache.k);
        }
        if (vram_kv_cache > 0) {
            LLAMA_LOG_INFO("%s: VRAM kv self = %.2f MB\n", __func__, vram_kv_cache / 1024.0 / 1024.0);
        }
    }
#endif

    return true;
}

// find an empty slot of size "n_tokens" in the cache
// updates the cache head
// Note: On success, it's important that cache.head points
// to the first cell of the slot.
static bool llama_kv_cache_find_slot(
           struct llama_kv_cache & cache,
        const struct llama_batch & batch) {
    const uint32_t n_ctx    = cache.size;
    const uint32_t n_tokens = batch.n_tokens;

    if (n_tokens > n_ctx) {
        LLAMA_LOG_ERROR("%s: n_tokens=%d > n_ctx=%d\n", __func__, n_tokens, n_ctx);
        return false;
    }

    uint32_t n_tested = 0;

    while (true) {
        if (cache.head + n_tokens > n_ctx) {
            n_tested += n_ctx - cache.head;
            cache.head = 0;
            continue;
        }

        bool found = true;
        for (uint32_t i = 0; i < n_tokens; i++) {
            if (cache.cells[cache.head + i].pos >= 0) {
                found = false;
                cache.head += i + 1;
                n_tested   += i + 1;
                break;
            }
        }

        if (found) {
            break;
        }

        if (n_tested >= n_ctx) {
            //LLAMA_LOG_ERROR("%s: failed to find a slot for %d tokens\n", __func__, n_tokens);
            return false;
        }
    }

    for (uint32_t i = 0; i < n_tokens; i++) {
        cache.cells[cache.head + i].pos = batch.pos[i];

        for (int32_t j = 0; j < batch.n_seq_id[i]; j++) {
            cache.cells[cache.head + i].seq_id.insert(batch.seq_id[i][j]);
        }
    }

    return true;
}

// find how many cells are currently in use
static int32_t llama_kv_cache_cell_max(const struct llama_kv_cache & cache) {
    for (uint32_t i = cache.size - 1; i > 0; --i) {
        if (cache.cells[i].pos >= 0 && !cache.cells[i].seq_id.empty()) {
            return i + 1;
        }
    }

    return 0;
}

static void llama_kv_cache_clear(struct llama_kv_cache & cache) {
    for (int32_t i = 0; i < (int32_t) cache.size; ++i) {
        cache.cells[i].pos = -1;
        cache.cells[i].seq_id.clear();
    }
    cache.head = 0;
}

static void llama_kv_cache_seq_rm(
        struct llama_kv_cache & cache,
                 llama_seq_id   seq_id,
                    llama_pos   p0,
                    llama_pos   p1) {
    uint32_t new_head = cache.size;

    if (p0 < 0) p0 = 0;
    if (p1 < 0) p1 = std::numeric_limits<llama_pos>::max();

    for (uint32_t i = 0; i < cache.size; ++i) {
        if (cache.cells[i].pos >= p0 && cache.cells[i].pos < p1) {
            if (seq_id < 0) {
                cache.cells[i].seq_id.clear();
            } else if (cache.cells[i].has_seq_id(seq_id)) {
                cache.cells[i].seq_id.erase(seq_id);
            } else {
                continue;
            }
            if (cache.cells[i].seq_id.empty()) {
                cache.cells[i].pos = -1;
                if (new_head == cache.size) new_head = i;
            }
        }
    }

    // If we freed up a slot, set head to it so searching can start there.
    if (new_head != cache.size) cache.head = new_head;
}

static void llama_kv_cache_seq_cp(
        struct llama_kv_cache & cache,
                 llama_seq_id   seq_id_src,
                 llama_seq_id   seq_id_dst,
                    llama_pos   p0,
                    llama_pos   p1) {
    if (p0 < 0) p0 = 0;
    if (p1 < 0) p1 = std::numeric_limits<llama_pos>::max();

    cache.head = 0;

    for (uint32_t i = 0; i < cache.size; ++i) {
        if (cache.cells[i].has_seq_id(seq_id_src) && cache.cells[i].pos >= p0 && cache.cells[i].pos < p1) {
            cache.cells[i].seq_id.insert(seq_id_dst);
        }
    }
}

static void llama_kv_cache_seq_keep(struct llama_kv_cache & cache, llama_seq_id seq_id) {
    uint32_t new_head = cache.size;

    for (uint32_t i = 0; i < cache.size; ++i) {
        if (!cache.cells[i].has_seq_id(seq_id)) {
            cache.cells[i].pos = -1;
            cache.cells[i].seq_id.clear();
            if (new_head == cache.size) new_head = i;
        } else {
            cache.cells[i].seq_id.clear();
            cache.cells[i].seq_id.insert(seq_id);
        }
    }

    // If we freed up a slot, set head to it so searching can start there.
    if (new_head != cache.size) cache.head = new_head;
}

static void llama_kv_cache_seq_shift(
        struct llama_kv_cache & cache,
                 llama_seq_id   seq_id,
                    llama_pos   p0,
                    llama_pos   p1,
                    llama_pos   delta) {
    uint32_t new_head = cache.size;

    if (p0 < 0) p0 = 0;
    if (p1 < 0) p1 = std::numeric_limits<llama_pos>::max();

    for (uint32_t i = 0; i < cache.size; ++i) {
        if (cache.cells[i].has_seq_id(seq_id) && cache.cells[i].pos >= p0 && cache.cells[i].pos < p1) {
            cache.has_shift = true;
            cache.cells[i].pos   += delta;
            cache.cells[i].delta += delta;

            if (cache.cells[i].pos < 0) {
                cache.cells[i].pos = -1;
                cache.cells[i].seq_id.clear();
                if (new_head == cache.size) new_head = i;
            }
        }
    }

    // If we freed up a slot, set head to it so searching can start there.
    // Otherwise we just start the next search from the beginning.
    cache.head = new_head != cache.size ? new_head : 0;
}

//
// model loading and saving
//

enum llama_fver {
    GGUF_FILE_VERSION_V1 = 1,
    GGUF_FILE_VERSION_V2 = 2,
    GGUF_FILE_VERSION_V3 = 3,
};

static const char * llama_file_version_name(llama_fver version) {
    switch (version) {
        case GGUF_FILE_VERSION_V1: return "GGUF V1 (support until nov 2023)";
        case GGUF_FILE_VERSION_V2: return "GGUF V2";
        case GGUF_FILE_VERSION_V3: return "GGUF V3 (latest)";
    }

    return "unknown";
}

static std::string llama_format_tensor_shape(const std::vector<int64_t> & ne) {
    char buf[256];
    snprintf(buf, sizeof(buf), "%5" PRId64, ne.at(0));
    for (size_t i = 1; i < ne.size(); i++) {
        snprintf(buf + strlen(buf), sizeof(buf) - strlen(buf), ", %5" PRId64, ne.at(i));
    }
    return buf;
}

static std::string llama_format_tensor_shape(const struct ggml_tensor * t) {
    char buf[256];
    snprintf(buf, sizeof(buf), "%5" PRId64, t->ne[0]);
    for (int i = 1; i < GGML_MAX_DIMS; i++) {
        snprintf(buf + strlen(buf), sizeof(buf) - strlen(buf), ", %5" PRId64, t->ne[i]);
    }
    return buf;
}

struct llama_model_loader {
    int n_kv      = 0;
    int n_tensors = 0;
    int n_created = 0;

    int64_t n_elements = 0;
    size_t  n_bytes    = 0;

    bool use_mmap = false;

    llama_file  file;
    llama_ftype ftype;
    llama_fver  fver;

    std::unique_ptr<llama_mmap> mapping;

    struct gguf_context * ctx_gguf = NULL;
    struct ggml_context * ctx_meta = NULL;

    llama_model_loader(const std::string & fname, bool use_mmap) : file(fname.c_str(), "rb") {
        struct gguf_init_params params = {
            /*.no_alloc = */ true,
            /*.ctx      = */ &ctx_meta,
        };

        ctx_gguf = gguf_init_from_file(fname.c_str(), params);
        if (!ctx_gguf) {
            throw std::runtime_error(format("%s: failed to load model from %s\n", __func__, fname.c_str()));
        }

        n_kv      = gguf_get_n_kv(ctx_gguf);
        n_tensors = gguf_get_n_tensors(ctx_gguf);

        fver = (enum llama_fver ) gguf_get_version(ctx_gguf);

        for (int i = 0; i < n_tensors; i++) {
            const char * name = gguf_get_tensor_name(ctx_gguf, i);
            struct ggml_tensor * t = ggml_get_tensor(ctx_meta, name);
            n_elements += ggml_nelements(t);
            n_bytes    += ggml_nbytes(t);
        }

        LLAMA_LOG_INFO("%s: loaded meta data with %d key-value pairs and %d tensors from %s (version %s)\n",
                __func__, n_kv, n_tensors, fname.c_str(), llama_file_version_name(fver));

        // determine file type based on the number of tensors for each quantization and print meta data
        // TODO: make optional
        {
            std::map<enum ggml_type, uint32_t> n_type;

            uint32_t n_type_max = 0;
            enum ggml_type type_max = GGML_TYPE_F32;

            for (int i = 0; i < n_tensors; i++) {
                const char * name = gguf_get_tensor_name(ctx_gguf, i);
                struct ggml_tensor * meta = ggml_get_tensor(ctx_meta, name);

                n_type[meta->type]++;

                if (n_type_max < n_type[meta->type]) {
                    n_type_max = n_type[meta->type];
                    type_max   = meta->type;
                }

                LLAMA_LOG_INFO("%s: - tensor %4d: %32s %-8s [ %s ]\n", __func__, i, name, ggml_type_name(meta->type), llama_format_tensor_shape(meta).c_str());
            }

            switch (type_max) {
                case GGML_TYPE_F32:  ftype = LLAMA_FTYPE_ALL_F32;       break;
                case GGML_TYPE_F16:  ftype = LLAMA_FTYPE_MOSTLY_F16;    break;
                case GGML_TYPE_Q4_0: ftype = LLAMA_FTYPE_MOSTLY_Q4_0;   break;
                case GGML_TYPE_Q4_1: ftype = LLAMA_FTYPE_MOSTLY_Q4_1;   break;
                case GGML_TYPE_Q5_0: ftype = LLAMA_FTYPE_MOSTLY_Q5_0;   break;
                case GGML_TYPE_Q5_1: ftype = LLAMA_FTYPE_MOSTLY_Q5_1;   break;
                case GGML_TYPE_Q8_0: ftype = LLAMA_FTYPE_MOSTLY_Q8_0;   break;
                case GGML_TYPE_Q2_K: ftype = LLAMA_FTYPE_MOSTLY_Q2_K;   break;
                case GGML_TYPE_Q3_K: ftype = LLAMA_FTYPE_MOSTLY_Q3_K_M; break;
                case GGML_TYPE_Q4_K: ftype = LLAMA_FTYPE_MOSTLY_Q4_K_M; break;
                case GGML_TYPE_Q5_K: ftype = LLAMA_FTYPE_MOSTLY_Q5_K_M; break;
                case GGML_TYPE_Q6_K: ftype = LLAMA_FTYPE_MOSTLY_Q6_K;   break;
                default:
                     {
                         LLAMA_LOG_WARN("%s: unknown type %s\n", __func__, ggml_type_name(type_max));
                         ftype = LLAMA_FTYPE_ALL_F32;
                     } break;
            }

            // this is a way to mark that we have "guessed" the file type
            ftype = (llama_ftype) (ftype | LLAMA_FTYPE_GUESSED);

            {
                const int kid = gguf_find_key(ctx_gguf, "general.file_type");
                if (kid >= 0) {
                    ftype = (llama_ftype) gguf_get_val_u32(ctx_gguf, kid);
                }
            }

            for (int i = 0; i < n_kv; i++) {
                const char * name         = gguf_get_key(ctx_gguf, i);
                const enum gguf_type type = gguf_get_kv_type(ctx_gguf, i);

                LLAMA_LOG_INFO("%s: - kv %3d: %42s %-8s\n", __func__, i, name, gguf_type_name(type));
            }

            // print type counts
            for (auto & kv : n_type) {
                if (kv.second == 0) {
                    continue;
                }

                LLAMA_LOG_INFO("%s: - type %4s: %4d tensors\n", __func__, ggml_type_name(kv.first), kv.second);
            }
        }

        if (!llama_mmap::SUPPORTED) {
            LLAMA_LOG_WARN("%s: mmap is not supported on this platform\n", __func__);
            use_mmap = false;
        }

        this->use_mmap = use_mmap;
    }

    ~llama_model_loader() {
        if (ctx_gguf) {
            gguf_free(ctx_gguf);
        }
        if (ctx_meta) {
            ggml_free(ctx_meta);
        }
    }

    std::string get_arch_name() const {
        const auto kv = LLM_KV(LLM_ARCH_UNKNOWN);

        std::string arch_name;
        GGUF_GET_KEY(ctx_gguf, arch_name, gguf_get_val_str, GGUF_TYPE_STRING, false, kv(LLM_KV_GENERAL_ARCHITECTURE));

        return arch_name;
    }

    enum llm_arch get_arch() const {
        const std::string arch_name = get_arch_name();

        return llm_arch_from_string(arch_name);
    }

    const char * get_tensor_name(int i) const {
        return gguf_get_tensor_name(ctx_gguf, i);
    }

    struct ggml_tensor * get_tensor_meta(int i) const {
        return ggml_get_tensor(ctx_meta, get_tensor_name(i));
    }

    void calc_sizes(size_t & ctx_size_p, size_t & mmapped_size_p) const {
        ctx_size_p     = 0;
        mmapped_size_p = 0;

        for (int i = 0; i < n_tensors; i++) {
            struct ggml_tensor * meta = get_tensor_meta(i);
            ctx_size_p += sizeof(struct ggml_tensor) + GGML_OBJECT_SIZE;
            (use_mmap ? mmapped_size_p : ctx_size_p) += ggml_nbytes_pad(meta);
        }
    }

    struct ggml_tensor * create_tensor_for(struct ggml_context * ctx, struct ggml_tensor * meta, ggml_backend_type backend) {
        if (backend != GGML_BACKEND_CPU) {
            ggml_set_no_alloc(ctx, true);
        }

        struct ggml_tensor * tensor = ggml_dup_tensor(ctx, meta);
        tensor->backend = backend; // TODO: ggml_set_backend
        ggml_set_name(tensor, ggml_get_name(meta));

        if (backend != GGML_BACKEND_CPU) {
            ggml_set_no_alloc(ctx, use_mmap);
        }

        n_created++;

        return tensor;
    }

    struct ggml_tensor * create_tensor(struct ggml_context * ctx, const std::string & name, const std::vector<int64_t> & ne, ggml_backend_type backend) {
        struct ggml_tensor * cur = ggml_get_tensor(ctx_meta, name.c_str());

        if (cur == NULL) {
            throw std::runtime_error(format("%s: tensor '%s' not found", __func__, name.c_str()));
        }

        if (backend == GGML_BACKEND_GPU_SPLIT) {
            if (ne.size() == 1) {
                throw std::runtime_error(format("%s: 1-dimensional tensor '%s' cannot be split on the GPU", __func__, name.c_str()));
            }
        }

        {
            bool is_ok = true;
            for (size_t i = 0; i < ne.size(); ++i) {
                if (ne[i] != cur->ne[i]) {
                    is_ok = false;
                    break;
                }
            }
            if (!is_ok) {
                throw std::runtime_error(
                        format("%s: tensor '%s' has wrong shape; expected %s, got %s",
                            __func__, name.c_str(),
                            llama_format_tensor_shape(ne).c_str(),
                            llama_format_tensor_shape(cur).c_str()));
            }
        }

        return create_tensor_for(ctx, cur, backend);
    }

    void done_getting_tensors() const {
        if (n_created != n_tensors) {
            throw std::runtime_error(format("%s: wrong number of tensors; expected %d, got %d", __func__, n_tensors, n_created));
        }
    }

    size_t file_offset(const char * name) const {
        const int idx = gguf_find_tensor(ctx_gguf, name);

        if (idx < 0) {
            throw std::runtime_error(format("%s: tensor '%s' not found in the file", __func__, name));
        }

        return gguf_get_data_offset(ctx_gguf) + gguf_get_tensor_offset(ctx_gguf, idx);
    }

    void load_data_for(struct ggml_tensor * cur) const {
        const size_t offs = file_offset(ggml_get_name(cur));

        if (use_mmap) {
            cur->data = (uint8_t *) mapping->addr + offs;
        } else {
            file.seek(offs, SEEK_SET);
            file.read_raw(cur->data, ggml_nbytes(cur));
        }
    }

    void load_all_data(struct ggml_context * ctx, llama_progress_callback progress_callback, void * progress_callback_user_data, llama_mlock * lmlock) {
        size_t size_data = 0;
        size_t size_lock = 0;
        size_t size_pref = 0; // prefetch

        for (int i = 0; i < gguf_get_n_tensors(ctx_gguf); i++) {
            struct ggml_tensor * cur = ggml_get_tensor(ctx, gguf_get_tensor_name(ctx_gguf, i));
            size_data += ggml_nbytes(cur);
            if (cur->backend == GGML_BACKEND_CPU) {
                size_pref += ggml_nbytes(cur);
            }
        }

        if (use_mmap) {
            mapping.reset(new llama_mmap(&file, size_pref, ggml_is_numa()));
            if (lmlock) {
                lmlock->init(mapping->addr);
            }
        }

        size_t done_size = 0;
        for (int i = 0; i < gguf_get_n_tensors(ctx_gguf); i++) {
            struct ggml_tensor * cur = ggml_get_tensor(ctx, gguf_get_tensor_name(ctx_gguf, i));
            GGML_ASSERT(cur); // unused tensors should have been caught by load_data already

            if (progress_callback) {
                progress_callback((float) done_size / size_data, progress_callback_user_data);
            }

            // allocate temp buffer if not using mmap
            if (!use_mmap && cur->data == NULL) {
                GGML_ASSERT(cur->backend != GGML_BACKEND_CPU);
                #ifdef GGML_USE_CPU_HBM
                cur->data = (uint8_t*)hbw_malloc(ggml_nbytes(cur));
                #else
                cur->data = (uint8_t*)malloc(ggml_nbytes(cur));
                #endif
            }

            load_data_for(cur);

            switch (cur->backend) {
                case GGML_BACKEND_CPU:
                    if (use_mmap && lmlock) {
                        size_lock += ggml_nbytes(cur);
                        lmlock->grow_to(size_lock);
                    }
                    break;
#ifdef GGML_USE_CUBLAS
                case GGML_BACKEND_GPU:
                case GGML_BACKEND_GPU_SPLIT:
                    // old code:
                    //ggml_cuda_transform_tensor(lt.data, lt.ggml_tensor);

                    // TODO: test if this works !!
                    ggml_cuda_transform_tensor(cur->data, cur);
                    if (!use_mmap) {
                        free(cur->data);
                    }
                    break;
#elif defined(GGML_USE_CLBLAST)
                case GGML_BACKEND_GPU:
                    ggml_cl_transform_tensor(cur->data, cur);
                    if (!use_mmap) {
                        free(cur->data);
                    }
                    break;
#endif
                default:
                    continue;
            }

            done_size += ggml_nbytes(cur);
        }
    }
};

//
// load LLaMA models
//

static std::string llama_model_arch_name(llm_arch arch) {
    auto it = LLM_ARCH_NAMES.find(arch);
    if (it == LLM_ARCH_NAMES.end()) {
        return "unknown";
    }
    return it->second;
}

static std::string llama_model_ftype_name(llama_ftype ftype) {
    if (ftype & LLAMA_FTYPE_GUESSED) {
        return llama_model_ftype_name((enum llama_ftype) (ftype & ~LLAMA_FTYPE_GUESSED)) + " (guessed)";
    }

    switch (ftype) {
        case LLAMA_FTYPE_ALL_F32:     return "all F32";
        case LLAMA_FTYPE_MOSTLY_F16:  return "mostly F16";
        case LLAMA_FTYPE_MOSTLY_Q4_0: return "mostly Q4_0";
        case LLAMA_FTYPE_MOSTLY_Q4_1: return "mostly Q4_1";
        case LLAMA_FTYPE_MOSTLY_Q4_1_SOME_F16:
                                      return "mostly Q4_1, some F16";
        case LLAMA_FTYPE_MOSTLY_Q5_0: return "mostly Q5_0";
        case LLAMA_FTYPE_MOSTLY_Q5_1: return "mostly Q5_1";
        case LLAMA_FTYPE_MOSTLY_Q8_0: return "mostly Q8_0";

        // K-quants
        case LLAMA_FTYPE_MOSTLY_Q2_K:   return "mostly Q2_K";
        case LLAMA_FTYPE_MOSTLY_Q3_K_S: return "mostly Q3_K - Small";
        case LLAMA_FTYPE_MOSTLY_Q3_K_M: return "mostly Q3_K - Medium";
        case LLAMA_FTYPE_MOSTLY_Q3_K_L: return "mostly Q3_K - Large";
        case LLAMA_FTYPE_MOSTLY_Q4_K_S: return "mostly Q4_K - Small";
        case LLAMA_FTYPE_MOSTLY_Q4_K_M: return "mostly Q4_K - Medium";
        case LLAMA_FTYPE_MOSTLY_Q5_K_S: return "mostly Q5_K - Small";
        case LLAMA_FTYPE_MOSTLY_Q5_K_M: return "mostly Q5_K - Medium";
        case LLAMA_FTYPE_MOSTLY_Q6_K:   return "mostly Q6_K";

        default: return "unknown, may not work";
    }
}

static const char * llama_model_type_name(e_model type) {
    switch (type) {
        case MODEL_1B:  return "1B";
        case MODEL_3B:  return "3B";
        case MODEL_7B:  return "7B";
        case MODEL_8B:  return "8B";
        case MODEL_13B: return "13B";
        case MODEL_15B: return "15B";
        case MODEL_30B: return "30B";
        case MODEL_34B: return "34B";
        case MODEL_40B: return "40B";
        case MODEL_65B: return "65B";
        case MODEL_70B: return "70B";
        default:        return "?B";
    }
}

static void llm_load_arch(llama_model_loader & ml, llama_model & model) {
    model.arch = ml.get_arch();
    if (model.arch == LLM_ARCH_UNKNOWN) {
        throw std::runtime_error("unknown model architecture: '" + ml.get_arch_name() + "'");
    }
}

static void llm_load_hparams(
        llama_model_loader & ml,
        llama_model & model) {
    struct gguf_context * ctx = ml.ctx_gguf;

    const auto kv = LLM_KV(model.arch);

    auto & hparams = model.hparams;

    // get general kv
    GGUF_GET_KEY(ctx, model.name, gguf_get_val_str, GGUF_TYPE_STRING, false, kv(LLM_KV_GENERAL_NAME));

    // get hparams kv
    GGUF_GET_KEY(ctx, hparams.n_vocab,        gguf_get_arr_n,   GGUF_TYPE_ARRAY,  true, kv(LLM_KV_TOKENIZER_LIST));
    GGUF_GET_KEY(ctx, hparams.n_ctx_train,    gguf_get_val_u32, GGUF_TYPE_UINT32, true, kv(LLM_KV_CONTEXT_LENGTH));
    GGUF_GET_KEY(ctx, hparams.n_embd,         gguf_get_val_u32, GGUF_TYPE_UINT32, true, kv(LLM_KV_EMBEDDING_LENGTH));
    GGUF_GET_KEY(ctx, hparams.n_ff,           gguf_get_val_u32, GGUF_TYPE_UINT32, true, kv(LLM_KV_FEED_FORWARD_LENGTH));
    GGUF_GET_KEY(ctx, hparams.n_head,         gguf_get_val_u32, GGUF_TYPE_UINT32, true, kv(LLM_KV_ATTENTION_HEAD_COUNT));
    GGUF_GET_KEY(ctx, hparams.n_layer,        gguf_get_val_u32, GGUF_TYPE_UINT32, true, kv(LLM_KV_BLOCK_COUNT));

    // n_head_kv is optional, default to n_head
    hparams.n_head_kv = hparams.n_head;
    GGUF_GET_KEY(ctx, hparams.n_head_kv, gguf_get_val_u32, GGUF_TYPE_UINT32, false, kv(LLM_KV_ATTENTION_HEAD_COUNT_KV));

    hparams.rope_finetuned = false;
    GGUF_GET_KEY(ctx, hparams.rope_finetuned, gguf_get_val_bool, GGUF_TYPE_BOOL, false,
                 kv(LLM_KV_ROPE_SCALING_FINETUNED));

    hparams.n_yarn_orig_ctx = hparams.n_ctx_train;
    GGUF_GET_KEY(ctx, hparams.n_yarn_orig_ctx, gguf_get_val_u32, GGUF_TYPE_UINT32, false,
                 kv(LLM_KV_ROPE_SCALING_ORIG_CTX_LEN));

    // rope_freq_base (optional)
    hparams.rope_freq_base_train = 10000.0f;
    GGUF_GET_KEY(ctx, hparams.rope_freq_base_train, gguf_get_val_f32, GGUF_TYPE_FLOAT32, false, kv(LLM_KV_ROPE_FREQ_BASE));

    std::string rope_scaling("linear");
    GGUF_GET_KEY(ctx, rope_scaling, gguf_get_val_str, GGUF_TYPE_STRING, false, kv(LLM_KV_ROPE_SCALING_TYPE));
    hparams.rope_scaling_type_train = llama_rope_scaling_type_from_string(rope_scaling);
    GGML_ASSERT(hparams.rope_scaling_type_train != LLAMA_ROPE_SCALING_UNSPECIFIED);

    // rope_freq_scale (inverse of the kv) is optional
    float ropescale = 0.0f;
    GGUF_GET_KEY(ctx, ropescale, gguf_get_val_f32, GGUF_TYPE_FLOAT32, false, kv(LLM_KV_ROPE_SCALING_FACTOR));
    if (ropescale == 0.0f) { // try the old key name
        GGUF_GET_KEY(ctx, ropescale, gguf_get_val_f32, GGUF_TYPE_FLOAT32, false, kv(LLM_KV_ROPE_SCALE_LINEAR));
    }
    hparams.rope_freq_scale_train = ropescale == 0.0f ? 1.0f : 1.0f/ropescale;

    // sanity check for n_rot (optional)
    {
        hparams.n_rot = hparams.n_embd / hparams.n_head;

        GGUF_GET_KEY(ctx, hparams.n_rot, gguf_get_val_u32, GGUF_TYPE_UINT32, false, kv(LLM_KV_ROPE_DIMENSION_COUNT));

        if (model.arch == LLM_ARCH_LLAMA || model.arch == LLM_ARCH_FALCON) {
            if (hparams.n_rot != hparams.n_embd / hparams.n_head) {
                throw std::runtime_error(format("invalid n_rot: %u, expected %u", hparams.n_rot, hparams.n_embd / hparams.n_head));
            }
        }
        // gpt-neox n_rot = rotary_pct * (n_embd / n_head)
        // gpt-j n_rot = rotary_dim
    }

    // arch-specific KVs
    switch (model.arch) {
        case LLM_ARCH_LLAMA:
            {
                GGUF_GET_KEY(ctx, hparams.f_norm_rms_eps, gguf_get_val_f32, GGUF_TYPE_FLOAT32, true, kv(LLM_KV_ATTENTION_LAYERNORM_RMS_EPS));

                switch (hparams.n_layer) {
                    case 26: model.type = e_model::MODEL_3B; break;
                    case 32: model.type = e_model::MODEL_7B; break;
                    case 40: model.type = e_model::MODEL_13B; break;
                    case 48: model.type = e_model::MODEL_34B; break;
                    case 60: model.type = e_model::MODEL_30B; break;
                    case 80: model.type = hparams.n_head == hparams.n_head_kv ? e_model::MODEL_65B : e_model::MODEL_70B; break;
                    default: model.type = e_model::MODEL_UNKNOWN;
                }
            } break;
        case LLM_ARCH_FALCON:
            {
                GGUF_GET_KEY(ctx, hparams.f_norm_eps, gguf_get_val_f32, GGUF_TYPE_FLOAT32, true, kv(LLM_KV_ATTENTION_LAYERNORM_EPS));

                switch (hparams.n_layer) {
                    case 32: model.type = e_model::MODEL_7B; break;
                    case 60: model.type = e_model::MODEL_40B; break;
                    default: model.type = e_model::MODEL_UNKNOWN;
                }
            } break;
        case LLM_ARCH_BAICHUAN:
            {
                GGUF_GET_KEY(ctx, hparams.f_norm_rms_eps, gguf_get_val_f32, GGUF_TYPE_FLOAT32, true, kv(LLM_KV_ATTENTION_LAYERNORM_RMS_EPS));
                switch (hparams.n_layer) {
                    case 32: model.type = e_model::MODEL_7B; break;
                    case 40: model.type = e_model::MODEL_13B; break;
                    default: model.type = e_model::MODEL_UNKNOWN;
                }
            } break;
        case LLM_ARCH_STARCODER:
            {
                GGUF_GET_KEY(ctx, hparams.f_norm_eps, gguf_get_val_f32, GGUF_TYPE_FLOAT32, true, kv(LLM_KV_ATTENTION_LAYERNORM_EPS));
                switch (hparams.n_layer) {
                    case 24: model.type = e_model::MODEL_1B; break;
                    case 36: model.type = e_model::MODEL_3B; break;
                    case 42: model.type = e_model::MODEL_7B; break;
                    case 40: model.type = e_model::MODEL_15B; break;
                    default: model.type = e_model::MODEL_UNKNOWN;
                }
            } break;
        case LLM_ARCH_PERSIMMON:
            {
                GGUF_GET_KEY(ctx, hparams.f_norm_eps, gguf_get_val_f32, GGUF_TYPE_FLOAT32, true, kv(LLM_KV_ATTENTION_LAYERNORM_EPS));
                switch (hparams.n_layer) {
                    case 36: model.type = e_model::MODEL_8B; break;
                    default: model.type = e_model::MODEL_UNKNOWN;
                }
            } break;
        case LLM_ARCH_REFACT:
            {
                GGUF_GET_KEY(ctx, hparams.f_norm_rms_eps, gguf_get_val_f32, GGUF_TYPE_FLOAT32, true, kv(LLM_KV_ATTENTION_LAYERNORM_RMS_EPS));
                switch (hparams.n_layer) {
                    case 32: model.type = e_model::MODEL_1B; break;
                    default: model.type = e_model::MODEL_UNKNOWN;
                }
            } break;
        case LLM_ARCH_BLOOM:
            {
                GGUF_GET_KEY(ctx, hparams.f_norm_eps, gguf_get_val_f32, GGUF_TYPE_FLOAT32, true, kv(LLM_KV_ATTENTION_LAYERNORM_EPS));

                switch (hparams.n_layer) {
                    case 24: model.type = e_model::MODEL_1B; break;
                    case 30:
                        switch (hparams.n_embd) {
                            case 2560: model.type = e_model::MODEL_3B; break;
                            case 4096: model.type = e_model::MODEL_7B; break;
                        } break;
                }
            } break;
        case LLM_ARCH_MPT:
            {
                hparams.f_clamp_kqv = 0.0f;

                GGUF_GET_KEY(ctx, hparams.f_norm_eps, gguf_get_val_f32, GGUF_TYPE_FLOAT32, true, kv(LLM_KV_ATTENTION_LAYERNORM_EPS));
                GGUF_GET_KEY(ctx, hparams.f_clamp_kqv, gguf_get_val_f32, GGUF_TYPE_FLOAT32, false, kv(LLM_KV_ATTENTION_CLAMP_KQV));
                GGUF_GET_KEY(ctx, hparams.f_max_alibi_bias, gguf_get_val_f32, GGUF_TYPE_FLOAT32, true, kv(LLM_KV_ATTENTION_MAX_ALIBI_BIAS));

                switch (hparams.n_layer) {
                    case 32: model.type = e_model::MODEL_7B; break;
                    case 48: model.type = e_model::MODEL_30B; break;
                    default: model.type = e_model::MODEL_UNKNOWN;
                }
            } break;
        case LLM_ARCH_STABLELM:
            {
                GGUF_GET_KEY(ctx, hparams.f_norm_eps, gguf_get_val_f32, GGUF_TYPE_FLOAT32, true, kv(LLM_KV_ATTENTION_LAYERNORM_EPS));

                switch (hparams.n_layer) {
                    case 32: model.type = e_model::MODEL_3B; break;
                    default: model.type = e_model::MODEL_UNKNOWN;
               }
            } break;

        default: (void)0;
    }

    model.ftype = ml.ftype;
}

// TODO: This should probably be in llama.h
static std::vector<llama_vocab::id> llama_tokenize_internal(const llama_vocab & vocab, std::string raw_text, bool bos, bool special = false);
static llama_token llama_byte_to_token(const llama_vocab & vocab, uint8_t ch);

static void llm_load_vocab(
        llama_model_loader & ml,
        llama_model & model) {
    auto & vocab = model.vocab;

    struct gguf_context * ctx = ml.ctx_gguf;

    const auto kv = LLM_KV(model.arch);

    const int token_idx = gguf_find_key(ctx, kv(LLM_KV_TOKENIZER_LIST).c_str());
    if (token_idx == -1) {
        throw std::runtime_error("cannot find tokenizer vocab in model file\n");
    }

    const float * scores = nullptr;
    const int score_idx = gguf_find_key(ctx, kv(LLM_KV_TOKENIZER_SCORES).c_str());
    if (score_idx != -1) {
        scores = (const float * ) gguf_get_arr_data(ctx, score_idx);
    }

    const int * toktypes = nullptr;
    const int toktype_idx = gguf_find_key(ctx, kv(LLM_KV_TOKENIZER_TOKEN_TYPE).c_str());
    if (toktype_idx != -1) {
        toktypes = (const int * ) gguf_get_arr_data(ctx, toktype_idx);
    }

    // determine vocab type
    {
        std::string tokenizer_name;

        GGUF_GET_KEY(ctx, tokenizer_name, gguf_get_val_str, GGUF_TYPE_STRING, true, kv(LLM_KV_TOKENIZER_MODEL));

        if (tokenizer_name == "llama") {
            vocab.type = LLAMA_VOCAB_TYPE_SPM;

            // default special tokens
            vocab.special_bos_id = 1;
            vocab.special_eos_id = 2;
            vocab.special_unk_id = 0;
            vocab.special_sep_id = -1;
            vocab.special_pad_id = -1;
        } else if (tokenizer_name == "gpt2") {
            vocab.type = LLAMA_VOCAB_TYPE_BPE;

            // read bpe merges and populate bpe ranks
            const int merges_keyidx = gguf_find_key(ctx, kv(LLM_KV_TOKENIZER_MERGES).c_str());
            if (merges_keyidx == -1) {
                throw std::runtime_error("cannot find tokenizer merges in model file\n");
            }

            const int n_merges = gguf_get_arr_n(ctx, merges_keyidx);

            for (int i = 0; i < n_merges; i++) {
                const std::string word = gguf_get_arr_str(ctx, merges_keyidx, i);
                GGML_ASSERT(codepoints_from_utf8(word).size() > 0);

                std::string first;
                std::string second;

                const size_t pos = word.find(' ', 1);

                if (pos != std::string::npos) {
                    first  = word.substr(0, pos);
                    second = word.substr(pos + 1);
                }

                vocab.bpe_ranks.emplace(std::make_pair(first, second), i);
            }

            // default special tokens
            vocab.special_bos_id = 11;
            vocab.special_eos_id = 11;
            vocab.special_unk_id = -1;
            vocab.special_sep_id = -1;
            vocab.special_pad_id = -1;
        } else {
            LLAMA_LOG_WARN("%s: unknown tokenizer: '%s'", __func__, tokenizer_name.c_str());
            LLAMA_LOG_WARN("%s: using default tokenizer: 'llama'", __func__);

            vocab.type = LLAMA_VOCAB_TYPE_SPM;
        }
    }

    const uint32_t n_vocab = gguf_get_arr_n(ctx, token_idx);

    vocab.id_to_token.resize(n_vocab);

    for (uint32_t i = 0; i < n_vocab; i++) {
        std::string word = gguf_get_arr_str(ctx, token_idx, i);
        GGML_ASSERT(codepoints_from_utf8(word).size() > 0);

        vocab.token_to_id[word] = i;

        auto & token_data = vocab.id_to_token[i];
        token_data.text  = std::move(word);
        token_data.score = scores ? scores[i] : 0.0f;
        token_data.type  = toktypes ? (llama_token_type) toktypes[i] : LLAMA_TOKEN_TYPE_NORMAL;
    }
    GGML_ASSERT(vocab.id_to_token.size() == vocab.token_to_id.size());

    // determine the newline token: LLaMA "<0x0A>" == 10 == '\n', Falcon 193 == '\n'
    if (vocab.type == LLAMA_VOCAB_TYPE_SPM) {
        vocab.linefeed_id = llama_byte_to_token(vocab, '\n');
    } else {
        const std::vector<int> ids = llama_tokenize_internal(vocab, "\u010A", false);
        GGML_ASSERT(!ids.empty() && "model vocab missing newline token");
        vocab.linefeed_id = ids[0];
    }

    // special tokens
    {
        const std::vector<std::pair<enum llm_kv, int32_t &>> special_token_types = {
            { LLM_KV_TOKENIZER_BOS_ID, vocab.special_bos_id },
            { LLM_KV_TOKENIZER_EOS_ID, vocab.special_eos_id },
            { LLM_KV_TOKENIZER_UNK_ID, vocab.special_unk_id },
            { LLM_KV_TOKENIZER_SEP_ID, vocab.special_sep_id },
            { LLM_KV_TOKENIZER_PAD_ID, vocab.special_pad_id },
        };
        for (const auto & it : special_token_types) {
            const std::string & key = kv(std::get<0>(it));
            int32_t & id = std::get<1>(it), old_id = id;

            GGUF_GET_KEY(ctx, id, gguf_get_val_u32, GGUF_TYPE_UINT32, false, key);
            // Must be >= -1 and < vocab size. Since the key is unsigned, -1
            // can only come from the default value, so there's no point in
            // validating that.
            if (size_t(id + 1) > vocab.id_to_token.size()) {
                LLAMA_LOG_WARN("%s: bad special token: '%s' = %d, using default id %d\n",
                    __func__, key.c_str(), id, old_id);
                id = old_id;
            }
        }
    }

    // build special tokens cache
    {
        // TODO: It is unclear (to me) at this point, whether special tokes are guaranteed to be of a deterministic type,
        //  and will always be correctly labeled in 'added_tokens.json' etc.
        // The assumption is, since special tokens aren't meant to be exposed to end user, they are designed
        //  to be unmatchable by the tokenizer, therefore tokens from the vocab, which are unmatchable by the tokenizer
        //  are special tokens.
        // From testing, this appears to corelate 1:1 with special tokens.
        //

        // Counting special tokens and verifying in only one direction
        //  is sufficient to detect difference in those two sets.
        //
        uint32_t special_tokens_count_by_type = 0;
        uint32_t special_tokens_count_from_verification = 0;

        bool special_tokens_definition_mismatch = false;

        for (const auto & t : vocab.token_to_id) {
            const auto & token = t.first;
            const auto & id    = t.second;

            // Count all non-normal tokens in the vocab while iterating
            if (vocab.id_to_token[id].type != LLAMA_TOKEN_TYPE_NORMAL) {
                special_tokens_count_by_type++;
            }

            // Skip single character tokens
            if (token.length() > 1) {
                bool is_tokenizable = false;

                // Split token string representation in two, in all possible ways
                //  and check if both halves can be matched to a valid token
                for (unsigned i = 1; i < token.length();) {
                    const auto left  = token.substr(0, i);
                    const auto right = token.substr(i);

                    // check if we didnt partition in the middle of a utf sequence
                    auto utf = utf8_len(left.at(left.length() - 1));

                    if (utf == 1) {
                        if (vocab.token_to_id.find(left)  != vocab.token_to_id.end() &&
                            vocab.token_to_id.find(right) != vocab.token_to_id.end() ) {
                            is_tokenizable = true;
                            break;
                        }
                        i++;
                    } else {
                        // skip over the rest of multibyte utf sequence
                        i += utf - 1;
                    }
                }

                if (!is_tokenizable) {
                    // Some tokens are multibyte, but they are utf sequences with equivalent text length of 1
                    //  it's faster to re-filter them here, since there are way less candidates now

                    // Calculate a total "utf" length of a token string representation
                    size_t utf8_str_len = 0;
                    for (unsigned i = 0; i < token.length();) {
                        utf8_str_len++;
                        i += utf8_len(token.at(i));
                    }

                    // And skip the ones which are one character
                    if (utf8_str_len > 1) {
                        // At this point what we have left are special tokens only
                        vocab.special_tokens_cache[token] = id;

                        // Count manually found special tokens
                        special_tokens_count_from_verification++;

                        // If this manually found special token is not marked as such, flag a mismatch
                        if (vocab.id_to_token[id].type == LLAMA_TOKEN_TYPE_NORMAL) {
                            special_tokens_definition_mismatch = true;
                        }
                    }
                }
            }
        }

        if (special_tokens_definition_mismatch || special_tokens_count_from_verification != special_tokens_count_by_type) {
            LLAMA_LOG_WARN("%s: mismatch in special tokens definition ( %u/%zu vs %u/%zu ).\n",
                __func__,
                special_tokens_count_from_verification, vocab.id_to_token.size(),
                special_tokens_count_by_type, vocab.id_to_token.size()
            );
        } else {
            LLAMA_LOG_INFO("%s: special tokens definition check successful ( %u/%zu ).\n",
                __func__,
                special_tokens_count_from_verification, vocab.id_to_token.size()
            );
        }
    }
}

static void llm_load_print_meta(llama_model_loader & ml, llama_model & model) {
    const auto & hparams = model.hparams;
    const auto & vocab   = model.vocab;

    const auto rope_scaling_type = LLAMA_ROPE_SCALING_TYPES.at(hparams.rope_scaling_type_train);

    // hparams
    LLAMA_LOG_INFO("%s: format           = %s\n",     __func__, llama_file_version_name(ml.fver));
    LLAMA_LOG_INFO("%s: arch             = %s\n",     __func__, LLM_ARCH_NAMES.at(model.arch).c_str());
    LLAMA_LOG_INFO("%s: vocab type       = %s\n",     __func__, vocab.type == LLAMA_VOCAB_TYPE_SPM ? "SPM" : "BPE"); // TODO: fix
    LLAMA_LOG_INFO("%s: n_vocab          = %u\n",     __func__, hparams.n_vocab);
    LLAMA_LOG_INFO("%s: n_merges         = %u\n",     __func__, (int) vocab.bpe_ranks.size());
    LLAMA_LOG_INFO("%s: n_ctx_train      = %u\n",     __func__, hparams.n_ctx_train);
    LLAMA_LOG_INFO("%s: n_embd           = %u\n",     __func__, hparams.n_embd);
    LLAMA_LOG_INFO("%s: n_head           = %u\n",     __func__, hparams.n_head);
    LLAMA_LOG_INFO("%s: n_head_kv        = %u\n",     __func__, hparams.n_head_kv);
    LLAMA_LOG_INFO("%s: n_layer          = %u\n",     __func__, hparams.n_layer);
    LLAMA_LOG_INFO("%s: n_rot            = %u\n",     __func__, hparams.n_rot); // a.k.a. n_embd_head, n_head_dim
    LLAMA_LOG_INFO("%s: n_gqa            = %u\n",     __func__, hparams.n_gqa());
    LLAMA_LOG_INFO("%s: f_norm_eps       = %.1e\n",   __func__, hparams.f_norm_eps);
    LLAMA_LOG_INFO("%s: f_norm_rms_eps   = %.1e\n",   __func__, hparams.f_norm_rms_eps);
    LLAMA_LOG_INFO("%s: f_clamp_kqv      = %.1e\n",   __func__, hparams.f_clamp_kqv);
    LLAMA_LOG_INFO("%s: f_max_alibi_bias = %.1e\n",   __func__, hparams.f_max_alibi_bias);
    LLAMA_LOG_INFO("%s: n_ff             = %u\n",     __func__, hparams.n_ff);
    LLAMA_LOG_INFO("%s: rope scaling     = %s\n",     __func__, rope_scaling_type.c_str());
    LLAMA_LOG_INFO("%s: freq_base_train  = %.1f\n",   __func__, hparams.rope_freq_base_train);
    LLAMA_LOG_INFO("%s: freq_scale_train = %g\n",     __func__, hparams.rope_freq_scale_train);
    LLAMA_LOG_INFO("%s: n_yarn_orig_ctx  = %u\n",     __func__, hparams.n_yarn_orig_ctx);
    LLAMA_LOG_INFO("%s: rope_finetuned   = %s\n",     __func__, hparams.rope_finetuned ? "yes" : "unknown");
    LLAMA_LOG_INFO("%s: model type       = %s\n",     __func__, llama_model_type_name(model.type));
    LLAMA_LOG_INFO("%s: model ftype      = %s\n",     __func__, llama_model_ftype_name(model.ftype).c_str());
    LLAMA_LOG_INFO("%s: model params     = %.2f B\n", __func__, ml.n_elements*1e-9);
    if (ml.n_bytes < GB) {
        LLAMA_LOG_INFO("%s: model size       = %.2f MiB (%.2f BPW) \n", __func__, ml.n_bytes/1024.0/1024.0, ml.n_bytes*8.0/ml.n_elements);
    } else {
        LLAMA_LOG_INFO("%s: model size       = %.2f GiB (%.2f BPW) \n", __func__, ml.n_bytes/1024.0/1024.0/1024.0, ml.n_bytes*8.0/ml.n_elements);
    }

    // general kv
    LLAMA_LOG_INFO("%s: general.name   = %s\n",    __func__, model.name.c_str());

    // special tokens
    if (vocab.special_bos_id != -1) { LLAMA_LOG_INFO( "%s: BOS token = %d '%s'\n", __func__, vocab.special_bos_id, vocab.id_to_token[vocab.special_bos_id].text.c_str() ); }
    if (vocab.special_eos_id != -1) { LLAMA_LOG_INFO( "%s: EOS token = %d '%s'\n", __func__, vocab.special_eos_id, vocab.id_to_token[vocab.special_eos_id].text.c_str() ); }
    if (vocab.special_unk_id != -1) { LLAMA_LOG_INFO( "%s: UNK token = %d '%s'\n", __func__, vocab.special_unk_id, vocab.id_to_token[vocab.special_unk_id].text.c_str() ); }
    if (vocab.special_sep_id != -1) { LLAMA_LOG_INFO( "%s: SEP token = %d '%s'\n", __func__, vocab.special_sep_id, vocab.id_to_token[vocab.special_sep_id].text.c_str() ); }
    if (vocab.special_pad_id != -1) { LLAMA_LOG_INFO( "%s: PAD token = %d '%s'\n", __func__, vocab.special_pad_id, vocab.id_to_token[vocab.special_pad_id].text.c_str() ); }
    if (vocab.linefeed_id    != -1) { LLAMA_LOG_INFO( "%s: LF token  = %d '%s'\n", __func__, vocab.linefeed_id,    vocab.id_to_token[vocab.linefeed_id].text.c_str() );    }
}

static void llm_load_tensors(
        llama_model_loader & ml,
        llama_model & model,
        int n_gpu_layers,
        int main_gpu,
        const float * tensor_split,
        bool use_mlock,
        llama_progress_callback progress_callback,
        void * progress_callback_user_data) {
    model.t_start_us = ggml_time_us();

    auto & ctx     = model.ctx;
    auto & hparams = model.hparams;

    model.n_gpu_layers = n_gpu_layers;

    size_t ctx_size;
    size_t mmapped_size;

    ml.calc_sizes(ctx_size, mmapped_size);

    LLAMA_LOG_INFO("%s: ggml ctx size = %7.2f MB\n", __func__, ctx_size/1024.0/1024.0);

    // create the ggml context
    {
        model.buf.resize(ctx_size);
        if (use_mlock) {
            model.mlock_buf.init   (model.buf.data);
            model.mlock_buf.grow_to(model.buf.size);
        }

        struct ggml_init_params params = {
            /*.mem_size   =*/ model.buf.size,
            /*.mem_buffer =*/ model.buf.data,
            /*.no_alloc   =*/ ml.use_mmap,
        };

        model.ctx = ggml_init(params);
        if (!model.ctx) {
            throw std::runtime_error(format("ggml_init() failed"));
        }
    }

    (void) main_gpu;

    enum ggml_backend_type llama_backend_offload = GGML_BACKEND_CPU;
    enum ggml_backend_type llama_backend_offload_split = GGML_BACKEND_CPU;

#ifdef GGML_USE_CUBLAS
    if (ggml_cublas_loaded()) {
        LLAMA_LOG_INFO("%s: using " GGML_CUDA_NAME " for GPU acceleration\n", __func__);
        ggml_cuda_set_main_device(main_gpu);

        llama_backend_offload = GGML_BACKEND_GPU;
        llama_backend_offload_split = GGML_BACKEND_GPU_SPLIT;
    }
#elif defined(GGML_USE_CLBLAST)
        LLAMA_LOG_INFO("%s: using OpenCL for GPU acceleration\n", __func__);
        llama_backend_offload = GGML_BACKEND_GPU;
        llama_backend_offload_split = GGML_BACKEND_GPU;
#endif

    // prepare memory for the weights
    size_t vram_weights = 0;
    {
        const int64_t n_embd     = hparams.n_embd;
        const int64_t n_embd_gqa = hparams.n_embd_gqa();
        const int64_t n_layer    = hparams.n_layer;
        const int64_t n_vocab    = hparams.n_vocab;

        const auto tn = LLM_TN(model.arch);
        switch (model.arch) {
            case LLM_ARCH_LLAMA:
            case LLM_ARCH_REFACT:
                {
                    model.tok_embd = ml.create_tensor(ctx, tn(LLM_TENSOR_TOKEN_EMBD, "weight"), {n_embd, n_vocab}, GGML_BACKEND_CPU);

                    // output
                    {
                        ggml_backend_type backend_norm;
                        ggml_backend_type backend_output;

                        if (n_gpu_layers > int(n_layer)) {
                            // norm is not performance relevant on its own but keeping it in VRAM reduces data copying
                            // on Windows however this is detrimental unless everything is on the GPU
#ifndef _WIN32
                            backend_norm = llama_backend_offload;
#else
                            backend_norm = n_gpu_layers <= (int) n_layer + 2 ? GGML_BACKEND_CPU : llama_backend_offload;
#endif // _WIN32

                            backend_output = llama_backend_offload_split;
                        } else {
                            backend_norm   = GGML_BACKEND_CPU;
                            backend_output = GGML_BACKEND_CPU;
                        }

                        model.output_norm = ml.create_tensor(ctx, tn(LLM_TENSOR_OUTPUT_NORM, "weight"), {n_embd},          backend_norm);
                        model.output      = ml.create_tensor(ctx, tn(LLM_TENSOR_OUTPUT,      "weight"), {n_embd, n_vocab}, backend_output);

                        if (backend_norm == GGML_BACKEND_GPU) {
                            vram_weights += ggml_nbytes(model.output_norm);
                        }
                        if (backend_output == GGML_BACKEND_GPU_SPLIT) {
                            vram_weights += ggml_nbytes(model.output);
                        }
                    }

                    const uint32_t n_ff = hparams.n_ff;

                    const int i_gpu_start = n_layer - n_gpu_layers;

                    model.layers.resize(n_layer);

                    for (uint32_t i = 0; i < n_layer; ++i) {
                        const ggml_backend_type backend = int(i) < i_gpu_start ? GGML_BACKEND_CPU : llama_backend_offload; // NOLINT
                        const ggml_backend_type backend_split = int(i) < i_gpu_start ? GGML_BACKEND_CPU : llama_backend_offload_split; // NOLINT

                        auto & layer = model.layers[i];

                        layer.attn_norm = ml.create_tensor(ctx, tn(LLM_TENSOR_ATTN_NORM, "weight", i), {n_embd}, backend);

                        layer.wq = ml.create_tensor(ctx, tn(LLM_TENSOR_ATTN_Q,   "weight", i), {n_embd, n_embd},     backend_split);
                        layer.wk = ml.create_tensor(ctx, tn(LLM_TENSOR_ATTN_K,   "weight", i), {n_embd, n_embd_gqa}, backend_split);
                        layer.wv = ml.create_tensor(ctx, tn(LLM_TENSOR_ATTN_V,   "weight", i), {n_embd, n_embd_gqa}, backend_split);
                        layer.wo = ml.create_tensor(ctx, tn(LLM_TENSOR_ATTN_OUT, "weight", i), {n_embd, n_embd},     backend_split);

                        layer.ffn_norm = ml.create_tensor(ctx, tn(LLM_TENSOR_FFN_NORM, "weight", i), {n_embd}, backend);

                        layer.ffn_gate = ml.create_tensor(ctx, tn(LLM_TENSOR_FFN_GATE, "weight", i), {n_embd,   n_ff}, backend_split);
                        layer.ffn_down = ml.create_tensor(ctx, tn(LLM_TENSOR_FFN_DOWN, "weight", i), {  n_ff, n_embd}, backend_split);
                        layer.ffn_up   = ml.create_tensor(ctx, tn(LLM_TENSOR_FFN_UP,   "weight", i), {n_embd,   n_ff}, backend_split);

                        if (backend == GGML_BACKEND_GPU) {
                            vram_weights +=
                                ggml_nbytes(layer.attn_norm) + ggml_nbytes(layer.wq)       + ggml_nbytes(layer.wk)       +
                                ggml_nbytes(layer.wv)        + ggml_nbytes(layer.wo)       + ggml_nbytes(layer.ffn_norm) +
                                ggml_nbytes(layer.ffn_gate)  + ggml_nbytes(layer.ffn_down) + ggml_nbytes(layer.ffn_up);
                        }
                    }
                } break;
            case LLM_ARCH_BAICHUAN:
                {
                    model.tok_embd = ml.create_tensor(ctx, tn(LLM_TENSOR_TOKEN_EMBD, "weight"), {n_embd, n_vocab}, GGML_BACKEND_CPU);
                    {
                        ggml_backend_type backend_norm;
                        ggml_backend_type backend_output;

                        if (n_gpu_layers > int(n_layer)) {
                            // norm is not performance relevant on its own but keeping it in VRAM reduces data copying
                            // on Windows however this is detrimental unless everything is on the GPU
#ifndef _WIN32
                            backend_norm = llama_backend_offload;
#else
                            backend_norm = n_gpu_layers <= (int) n_layer + 2 ? GGML_BACKEND_CPU : llama_backend_offload;
#endif // _WIN32

                            backend_output = llama_backend_offload_split;
                        } else {
                            backend_norm   = GGML_BACKEND_CPU;
                            backend_output = GGML_BACKEND_CPU;
                        }

                        model.output_norm = ml.create_tensor(ctx, tn(LLM_TENSOR_OUTPUT_NORM, "weight"), {n_embd},          backend_norm);
                        model.output      = ml.create_tensor(ctx, tn(LLM_TENSOR_OUTPUT,      "weight"), {n_embd, n_vocab}, backend_output);

                        if (backend_norm == GGML_BACKEND_GPU) {
                            vram_weights += ggml_nbytes(model.output_norm);
                        }
                        if (backend_output == GGML_BACKEND_GPU_SPLIT) {
                            vram_weights += ggml_nbytes(model.output);
                        }
                    }

                    const uint32_t n_ff = hparams.n_ff;

                    const int i_gpu_start = n_layer - n_gpu_layers;

                    model.layers.resize(n_layer);

                    for (uint32_t i = 0; i < n_layer; ++i) {
                        const ggml_backend_type backend = int(i) < i_gpu_start ? GGML_BACKEND_CPU : llama_backend_offload; // NOLINT
                        const ggml_backend_type backend_split = int(i) < i_gpu_start ? GGML_BACKEND_CPU : llama_backend_offload_split; // NOLINT

                        auto & layer = model.layers[i];

                        layer.attn_norm = ml.create_tensor(ctx, tn(LLM_TENSOR_ATTN_NORM, "weight", i), {n_embd}, backend);

                        layer.wq = ml.create_tensor(ctx, tn(LLM_TENSOR_ATTN_Q,   "weight", i), {n_embd, n_embd},     backend_split);
                        layer.wk = ml.create_tensor(ctx, tn(LLM_TENSOR_ATTN_K,   "weight", i), {n_embd, n_embd_gqa}, backend_split);
                        layer.wv = ml.create_tensor(ctx, tn(LLM_TENSOR_ATTN_V,   "weight", i), {n_embd, n_embd_gqa}, backend_split);
                        layer.wo = ml.create_tensor(ctx, tn(LLM_TENSOR_ATTN_OUT, "weight", i), {n_embd, n_embd},     backend_split);

                        layer.ffn_norm = ml.create_tensor(ctx, tn(LLM_TENSOR_FFN_NORM, "weight", i), {n_embd}, backend);

                        layer.ffn_gate = ml.create_tensor(ctx, tn(LLM_TENSOR_FFN_GATE, "weight", i), {n_embd,   n_ff}, backend_split);
                        layer.ffn_down = ml.create_tensor(ctx, tn(LLM_TENSOR_FFN_DOWN, "weight", i), {  n_ff, n_embd}, backend_split);
                        layer.ffn_up   = ml.create_tensor(ctx, tn(LLM_TENSOR_FFN_UP,   "weight", i), {n_embd,   n_ff}, backend_split);

                        if (backend == GGML_BACKEND_GPU) {
                            vram_weights +=
                                ggml_nbytes(layer.attn_norm) + ggml_nbytes(layer.wq)       + ggml_nbytes(layer.wk)       +
                                ggml_nbytes(layer.wv)        + ggml_nbytes(layer.wo)       + ggml_nbytes(layer.ffn_norm) +
                                ggml_nbytes(layer.ffn_gate)  + ggml_nbytes(layer.ffn_down) + ggml_nbytes(layer.ffn_up);
                        }
                    }
                } break;
            case LLM_ARCH_FALCON:
                {
                    // TODO: CPU-only for now

                    model.tok_embd = ml.create_tensor(ctx, tn(LLM_TENSOR_TOKEN_EMBD, "weight"), {n_embd, n_vocab}, GGML_BACKEND_CPU);

                    // output
                    {
                        ggml_backend_type backend_norm;
                        ggml_backend_type backend_output;

                        if (n_gpu_layers > int(n_layer)) {
                            // norm is not performance relevant on its own but keeping it in VRAM reduces data copying
                            // on Windows however this is detrimental unless everything is on the GPU
#ifndef _WIN32
                            backend_norm = llama_backend_offload;
#else
                            backend_norm = n_gpu_layers <= (int) n_layer + 2 ? GGML_BACKEND_CPU : llama_backend_offload;
#endif // _WIN32

                            backend_output = llama_backend_offload_split;
                        } else {
                            backend_norm   = GGML_BACKEND_CPU;
                            backend_output = GGML_BACKEND_CPU;
                        }

                        model.output_norm   = ml.create_tensor(ctx, tn(LLM_TENSOR_OUTPUT_NORM, "weight"), {n_embd},          backend_norm);
                        model.output_norm_b = ml.create_tensor(ctx, tn(LLM_TENSOR_OUTPUT_NORM, "bias"),   {n_embd},          backend_norm);
                        model.output        = ml.create_tensor(ctx, tn(LLM_TENSOR_OUTPUT,      "weight"), {n_embd, n_vocab}, backend_output);

                        if (backend_norm == GGML_BACKEND_GPU) {
                            vram_weights += ggml_nbytes(model.output_norm);
                            vram_weights += ggml_nbytes(model.output_norm_b);
                        }
                        if (backend_output == GGML_BACKEND_GPU_SPLIT) {
                            vram_weights += ggml_nbytes(model.output);
                        }
                    }

                    const uint32_t n_ff = hparams.n_ff;

                    const int i_gpu_start = n_layer - n_gpu_layers;

                    model.layers.resize(n_layer);

                    for (uint32_t i = 0; i < n_layer; ++i) {
                        const ggml_backend_type backend       = int(i) < i_gpu_start ? GGML_BACKEND_CPU : llama_backend_offload; // NOLINT
                        const ggml_backend_type backend_split = int(i) < i_gpu_start ? GGML_BACKEND_CPU : llama_backend_offload_split; // NOLINT

                        auto & layer = model.layers[i];

                        layer.attn_norm   = ml.create_tensor(ctx, tn(LLM_TENSOR_ATTN_NORM,   "weight", i), {n_embd}, backend);
                        layer.attn_norm_b = ml.create_tensor(ctx, tn(LLM_TENSOR_ATTN_NORM,   "bias", i),   {n_embd}, backend);

                        if (gguf_find_tensor(ml.ctx_gguf, tn(LLM_TENSOR_ATTN_NORM_2, "weight", i).c_str()) >= 0) {
                            layer.attn_norm_2   = ml.create_tensor(ctx, tn(LLM_TENSOR_ATTN_NORM_2, "weight", i), {n_embd}, backend);
                            layer.attn_norm_2_b = ml.create_tensor(ctx, tn(LLM_TENSOR_ATTN_NORM_2, "bias", i),   {n_embd}, backend);

                            if (backend == GGML_BACKEND_GPU) {
                                vram_weights += ggml_nbytes(layer.attn_norm_2);
                                vram_weights += ggml_nbytes(layer.attn_norm_2_b);
                            }
                        }

                        layer.wqkv = ml.create_tensor(ctx, tn(LLM_TENSOR_ATTN_QKV, "weight", i), {n_embd, n_embd + 2*n_embd_gqa}, backend_split);
                        layer.wo   = ml.create_tensor(ctx, tn(LLM_TENSOR_ATTN_OUT, "weight", i), {n_embd, n_embd},                backend_split);

                        layer.ffn_down = ml.create_tensor(ctx, tn(LLM_TENSOR_FFN_DOWN, "weight", i), {  n_ff, n_embd}, backend_split);
                        layer.ffn_up   = ml.create_tensor(ctx, tn(LLM_TENSOR_FFN_UP,   "weight", i), {n_embd,   n_ff}, backend_split);

                        if (backend == GGML_BACKEND_GPU) {
                            vram_weights +=
                                ggml_nbytes(layer.attn_norm) + ggml_nbytes(layer.attn_norm_b) +
                                ggml_nbytes(layer.wqkv)      + ggml_nbytes(layer.wo)          +
                                ggml_nbytes(layer.ffn_down)  + ggml_nbytes(layer.ffn_up);
                        }
                    }
                } break;
            case LLM_ARCH_STARCODER:
                {
                    model.tok_embd = ml.create_tensor(ctx, tn(LLM_TENSOR_TOKEN_EMBD, "weight"), {n_embd, n_vocab},             GGML_BACKEND_CPU);
                    model.pos_embd = ml.create_tensor(ctx, tn(LLM_TENSOR_POS_EMBD, "weight"),   {n_embd, hparams.n_ctx_train}, GGML_BACKEND_CPU);

                    // output
                    {
                        ggml_backend_type backend_norm;
                        ggml_backend_type backend_output;

                        if (n_gpu_layers > int(n_layer)) {
                            // norm is not performance relevant on its own but keeping it in VRAM reduces data copying
                            // on Windows however this is detrimental unless everything is on the GPU
#ifndef _WIN32
                            backend_norm = llama_backend_offload;
#else
                            backend_norm = n_gpu_layers <= (int) n_layer + 2 ? GGML_BACKEND_CPU : llama_backend_offload;
#endif // _WIN32

                            backend_output = llama_backend_offload_split;
                        } else {
                            backend_norm   = GGML_BACKEND_CPU;
                            backend_output = GGML_BACKEND_CPU;
                        }

                        model.output_norm   = ml.create_tensor(ctx, tn(LLM_TENSOR_OUTPUT_NORM, "weight"), {n_embd},          backend_norm);
                        model.output_norm_b = ml.create_tensor(ctx, tn(LLM_TENSOR_OUTPUT_NORM, "bias"),   {n_embd},          backend_norm);
                        model.output        = ml.create_tensor(ctx, tn(LLM_TENSOR_OUTPUT,      "weight"), {n_embd, n_vocab}, backend_output);

                        if (backend_norm == GGML_BACKEND_GPU) {
                            vram_weights += ggml_nbytes(model.output_norm);
                            vram_weights += ggml_nbytes(model.output_norm_b);
                        }
                        if (backend_output == GGML_BACKEND_GPU_SPLIT) {
                            vram_weights += ggml_nbytes(model.output);
                        }
                    }

                    const uint32_t n_ff = hparams.n_ff;

                    const int i_gpu_start = n_layer - n_gpu_layers;

                    model.layers.resize(n_layer);

                    for (uint32_t i = 0; i < n_layer; ++i) {
                        const ggml_backend_type backend       = int(i) < i_gpu_start ? GGML_BACKEND_CPU : llama_backend_offload; // NOLINT
                        const ggml_backend_type backend_split = int(i) < i_gpu_start ? GGML_BACKEND_CPU : llama_backend_offload_split; // NOLINT

                        auto & layer = model.layers[i];

                        layer.attn_norm   = ml.create_tensor(ctx, tn(LLM_TENSOR_ATTN_NORM,   "weight", i), {n_embd}, backend);
                        layer.attn_norm_b = ml.create_tensor(ctx, tn(LLM_TENSOR_ATTN_NORM,   "bias", i),   {n_embd}, backend);

                        layer.wqkv = ml.create_tensor(ctx, tn(LLM_TENSOR_ATTN_QKV, "weight", i), {n_embd, n_embd + 2*n_embd_gqa}, backend_split);
                        layer.bqkv = ml.create_tensor(ctx, tn(LLM_TENSOR_ATTN_QKV, "bias", i),   {n_embd + 2*n_embd_gqa},         backend);

                        layer.wo   = ml.create_tensor(ctx, tn(LLM_TENSOR_ATTN_OUT, "weight", i), {n_embd, n_embd},   backend_split);
                        layer.bo   = ml.create_tensor(ctx, tn(LLM_TENSOR_ATTN_OUT, "bias", i),   {n_embd},           backend);

                        layer.ffn_norm   = ml.create_tensor(ctx, tn(LLM_TENSOR_FFN_NORM, "weight", i), {n_embd}, backend);
                        layer.ffn_norm_b = ml.create_tensor(ctx, tn(LLM_TENSOR_FFN_NORM, "bias", i),   {n_embd}, backend);

                        layer.ffn_down   = ml.create_tensor(ctx, tn(LLM_TENSOR_FFN_DOWN, "weight", i), {n_ff, n_embd}, backend_split);
                        layer.ffn_down_b = ml.create_tensor(ctx, tn(LLM_TENSOR_FFN_DOWN, "bias", i),   {n_embd},       backend);

                        layer.ffn_up   = ml.create_tensor(ctx, tn(LLM_TENSOR_FFN_UP,   "weight", i), {n_embd, n_ff}, backend_split);
                        layer.ffn_up_b = ml.create_tensor(ctx, tn(LLM_TENSOR_FFN_UP,   "bias", i),           {n_ff}, backend);

                        if (backend == GGML_BACKEND_GPU) {
                            vram_weights +=
                                ggml_nbytes(layer.attn_norm) + ggml_nbytes(layer.attn_norm_b) +
                                ggml_nbytes(layer.wqkv)      + ggml_nbytes(layer.bqkv)        +
                                ggml_nbytes(layer.wo)        + ggml_nbytes(layer.bo)          +
                                ggml_nbytes(layer.ffn_norm)  + ggml_nbytes(layer.ffn_norm_b)  +
                                ggml_nbytes(layer.ffn_down)  + ggml_nbytes(layer.ffn_down_b)  +
                                ggml_nbytes(layer.ffn_up)    + ggml_nbytes(layer.ffn_up_b);
                        }
                    }
                } break;
            case LLM_ARCH_PERSIMMON:
                {
                    model.tok_embd = ml.create_tensor(ctx, tn(LLM_TENSOR_TOKEN_EMBD, "weight"),  {n_embd, n_vocab}, GGML_BACKEND_CPU);

                    {
                        ggml_backend_type backend_norm;
                        ggml_backend_type backend_output;

                        if (n_gpu_layers > int(n_layer)) {
                            // norm is not performance relevant on its own but keeping it in VRAM reduces data copying
                            // on Windows however this is detrimental unless everything is on the GPU
#ifndef _WIN32
                            backend_norm = llama_backend_offload;
#else
                            backend_norm = n_gpu_layers <= (int) n_layer + 2 ? GGML_BACKEND_CPU : llama_backend_offload;
#endif // _WIN32

                            backend_output = llama_backend_offload_split;
                        } else {
                            backend_norm   = GGML_BACKEND_CPU;
                            backend_output = GGML_BACKEND_CPU;
                        }

                        model.output_norm    = ml.create_tensor(ctx, tn(LLM_TENSOR_OUTPUT_NORM, "weight"), {n_embd},          backend_norm);
                        model.output_norm_b  = ml.create_tensor(ctx, tn(LLM_TENSOR_OUTPUT_NORM, "bias"),   {n_embd},          backend_norm);
                        model.output         = ml.create_tensor(ctx, tn(LLM_TENSOR_OUTPUT,      "weight"), {n_embd, n_vocab}, backend_output);

                        if (backend_norm == GGML_BACKEND_GPU) {
                            vram_weights += ggml_nbytes(model.output_norm);
                            vram_weights += ggml_nbytes(model.output_norm_b);
                        }
                        if (backend_output == GGML_BACKEND_GPU_SPLIT) {
                            vram_weights += ggml_nbytes(model.output);
                        }
                    }

                    const uint32_t n_ff = hparams.n_ff;
                    const int i_gpu_start = n_layer - n_gpu_layers;
                    model.layers.resize(n_layer);
                    for (uint32_t i = 0; i < n_layer; ++i) {
                        const ggml_backend_type backend = int(i) < i_gpu_start ? GGML_BACKEND_CPU : llama_backend_offload;
                        const ggml_backend_type backend_split = int(i) < i_gpu_start ? GGML_BACKEND_CPU : llama_backend_offload_split;
                        auto & layer = model.layers[i];
                        layer.attn_norm     = ml.create_tensor(ctx, tn(LLM_TENSOR_ATTN_NORM,   "weight", i), {n_embd}, backend);
                        layer.attn_norm_b   = ml.create_tensor(ctx, tn(LLM_TENSOR_ATTN_NORM,   "bias",   i), {n_embd}, backend);
                        layer.wqkv          = ml.create_tensor(ctx, tn(LLM_TENSOR_ATTN_QKV,    "weight", i), {n_embd, n_embd + 2*n_embd_gqa}, backend_split);
                        layer.bqkv          = ml.create_tensor(ctx, tn(LLM_TENSOR_ATTN_QKV,    "bias",   i), {n_embd + 2*n_embd_gqa},         backend);
                        layer.wo            = ml.create_tensor(ctx, tn(LLM_TENSOR_ATTN_OUT,    "weight", i), {n_embd, n_embd},   backend_split);
                        layer.bo            = ml.create_tensor(ctx, tn(LLM_TENSOR_ATTN_OUT,    "bias",   i), {n_embd},           backend);
                        layer.ffn_down      = ml.create_tensor(ctx, tn(LLM_TENSOR_FFN_DOWN,    "weight", i), {n_ff, n_embd}, backend_split);
                        layer.ffn_down_b    = ml.create_tensor(ctx, tn(LLM_TENSOR_FFN_DOWN,    "bias",   i), {n_embd},       backend);
                        layer.ffn_up        = ml.create_tensor(ctx, tn(LLM_TENSOR_FFN_UP,      "weight", i), {n_embd,   n_ff}, backend_split);
                        layer.ffn_up_b      = ml.create_tensor(ctx, tn(LLM_TENSOR_FFN_UP,      "bias",   i), {n_ff},           backend);
                        layer.ffn_norm      = ml.create_tensor(ctx, tn(LLM_TENSOR_FFN_NORM,    "weight", i), {n_embd}, backend);
                        layer.ffn_norm_b    = ml.create_tensor(ctx, tn(LLM_TENSOR_FFN_NORM,    "bias",   i), {n_embd}, backend);
                        layer.attn_q_norm   = ml.create_tensor(ctx, tn(LLM_TENSOR_ATTN_Q_NORM, "weight", i), {64}, backend);
                        layer.attn_q_norm_b = ml.create_tensor(ctx, tn(LLM_TENSOR_ATTN_Q_NORM, "bias",   i), {64}, backend);
                        layer.attn_k_norm   = ml.create_tensor(ctx, tn(LLM_TENSOR_ATTN_K_NORM, "weight", i), {64}, backend);
                        layer.attn_k_norm_b = ml.create_tensor(ctx, tn(LLM_TENSOR_ATTN_K_NORM, "bias",   i), {64}, backend);
                    }
                } break;
            case LLM_ARCH_BLOOM:
                {
                    // TODO: CPU-only for now

                    model.tok_embd   = ml.create_tensor(ctx, tn(LLM_TENSOR_TOKEN_EMBD,      "weight"), {n_embd, n_vocab}, GGML_BACKEND_CPU);
                    model.tok_norm   = ml.create_tensor(ctx, tn(LLM_TENSOR_TOKEN_EMBD_NORM, "weight"), {n_embd},          GGML_BACKEND_CPU);
                    model.tok_norm_b = ml.create_tensor(ctx, tn(LLM_TENSOR_TOKEN_EMBD_NORM, "bias"),   {n_embd},          GGML_BACKEND_CPU);

                    // output
                    {
                        ggml_backend_type backend_norm;
                        ggml_backend_type backend_output;

                        if (n_gpu_layers > int(n_layer)) {
                            // norm is not performance relevant on its own but keeping it in VRAM reduces data copying
                            // on Windows however this is detrimental unless everything is on the GPU
#ifndef _WIN32
                            backend_norm = llama_backend_offload;
#else
                            backend_norm = n_gpu_layers <= (int) n_layer + 2 ? GGML_BACKEND_CPU : llama_backend_offload;
#endif // _WIN32

                            backend_output = llama_backend_offload_split;
                        } else {
                            backend_norm   = GGML_BACKEND_CPU;
                            backend_output = GGML_BACKEND_CPU;
                        }

                        model.output_norm   = ml.create_tensor(ctx, tn(LLM_TENSOR_OUTPUT_NORM, "weight"), {n_embd},          backend_norm);
                        model.output_norm_b = ml.create_tensor(ctx, tn(LLM_TENSOR_OUTPUT_NORM, "bias"),   {n_embd},          backend_norm);
                        model.output        = ml.create_tensor(ctx, tn(LLM_TENSOR_OUTPUT,      "weight"), {n_embd, n_vocab}, backend_output);

                        if (backend_norm == GGML_BACKEND_GPU) {
                            vram_weights += ggml_nbytes(model.output_norm);
                            vram_weights += ggml_nbytes(model.output_norm_b);
                        }
                        if (backend_output == GGML_BACKEND_GPU_SPLIT) {
                            vram_weights += ggml_nbytes(model.output);
                        }
                    }

                    const uint32_t n_ff = hparams.n_ff;

                    const int i_gpu_start = n_layer - n_gpu_layers;

                    model.layers.resize(n_layer);

                    for (uint32_t i = 0; i < n_layer; ++i) {
                        const ggml_backend_type backend       = int(i) < i_gpu_start ? GGML_BACKEND_CPU : llama_backend_offload; // NOLINT
                        const ggml_backend_type backend_split = int(i) < i_gpu_start ? GGML_BACKEND_CPU : llama_backend_offload_split; // NOLINT

                        auto & layer = model.layers[i];

                        layer.attn_norm   = ml.create_tensor(ctx, tn(LLM_TENSOR_ATTN_NORM,   "weight", i), {n_embd}, backend);
                        layer.attn_norm_b = ml.create_tensor(ctx, tn(LLM_TENSOR_ATTN_NORM,   "bias", i),   {n_embd}, backend);

                        layer.wqkv = ml.create_tensor(ctx, tn(LLM_TENSOR_ATTN_QKV, "weight", i), {n_embd, n_embd + 2*n_embd_gqa}, backend_split);
                        layer.bqkv = ml.create_tensor(ctx, tn(LLM_TENSOR_ATTN_QKV, "bias", i),   {n_embd + 2*n_embd_gqa},         backend);

                        layer.wo   = ml.create_tensor(ctx, tn(LLM_TENSOR_ATTN_OUT, "weight", i), {n_embd, n_embd},                backend_split);
                        layer.bo   = ml.create_tensor(ctx, tn(LLM_TENSOR_ATTN_OUT, "bias", i),   {n_embd},                        backend);

                        layer.ffn_norm   = ml.create_tensor(ctx, tn(LLM_TENSOR_FFN_NORM, "weight", i), {n_embd}, backend);
                        layer.ffn_norm_b = ml.create_tensor(ctx, tn(LLM_TENSOR_FFN_NORM, "bias", i),   {n_embd}, backend);

                        layer.ffn_down   = ml.create_tensor(ctx, tn(LLM_TENSOR_FFN_DOWN, "weight", i), {n_ff, n_embd}, backend_split);
                        layer.ffn_down_b = ml.create_tensor(ctx, tn(LLM_TENSOR_FFN_DOWN, "bias", i),   {n_embd},       backend);

                        layer.ffn_up   = ml.create_tensor(ctx, tn(LLM_TENSOR_FFN_UP,   "weight", i), {n_embd,   n_ff}, backend_split);
                        layer.ffn_up_b = ml.create_tensor(ctx, tn(LLM_TENSOR_FFN_UP,   "bias", i),   {n_ff},           backend);

                        if (backend == GGML_BACKEND_GPU) {
                            vram_weights +=
                                ggml_nbytes(layer.attn_norm) + ggml_nbytes(layer.attn_norm_b) +
                                ggml_nbytes(layer.wqkv)      + ggml_nbytes(layer.bqkv)        +
                                ggml_nbytes(layer.wo)        + ggml_nbytes(layer.bo)          +
                                ggml_nbytes(layer.ffn_norm)  + ggml_nbytes(layer.ffn_norm_b)  +
                                ggml_nbytes(layer.ffn_up)    + ggml_nbytes(layer.ffn_up_b)    +
                                ggml_nbytes(layer.ffn_down)  + ggml_nbytes(layer.ffn_down_b);
                        }
                    }
                } break;
            case LLM_ARCH_MPT:
                {
                    model.tok_embd = ml.create_tensor(ctx, tn(LLM_TENSOR_TOKEN_EMBD, "weight"), {n_embd, n_vocab}, GGML_BACKEND_CPU);

                    // output
                    {
                        ggml_backend_type backend_norm;
                        ggml_backend_type backend_output;

                        if (n_gpu_layers > int(n_layer)) {
                            // norm is not performance relevant on its own but keeping it in VRAM reduces data copying
                            // on Windows however this is detrimental unless everything is on the GPU
#ifndef _WIN32
                            backend_norm = llama_backend_offload;
#else
                            backend_norm = n_gpu_layers <= (int) n_layer + 2 ? GGML_BACKEND_CPU : llama_backend_offload;
#endif // _WIN32

                            backend_output = llama_backend_offload_split;
                        } else {
                            backend_norm   = GGML_BACKEND_CPU;
                            backend_output = GGML_BACKEND_CPU;
                        }

                        model.output_norm   = ml.create_tensor(ctx, tn(LLM_TENSOR_OUTPUT_NORM, "weight"), {n_embd},          backend_norm);
                        model.output        = ml.create_tensor(ctx, tn(LLM_TENSOR_OUTPUT,      "weight"), {n_embd, n_vocab}, backend_output);

                        if (backend_norm == GGML_BACKEND_GPU) {
                            vram_weights += ggml_nbytes(model.output_norm);
                        }
                        if (backend_output == GGML_BACKEND_GPU_SPLIT) {
                            vram_weights += ggml_nbytes(model.output);
                        }
                    }

                    const uint32_t n_ff = hparams.n_ff;

                    const int i_gpu_start = n_layer - n_gpu_layers;

                    model.layers.resize(n_layer);

                    for (uint32_t i = 0; i < n_layer; ++i) {
                        const ggml_backend_type backend = int(i) < i_gpu_start ? GGML_BACKEND_CPU : llama_backend_offload; // NOLINT
                        const ggml_backend_type backend_split = int(i) < i_gpu_start ? GGML_BACKEND_CPU : llama_backend_offload_split; // NOLINT

                        auto & layer = model.layers[i];

                        layer.attn_norm = ml.create_tensor(ctx, tn(LLM_TENSOR_ATTN_NORM, "weight", i), {n_embd}, backend);
                        layer.wqkv = ml.create_tensor(ctx, tn(LLM_TENSOR_ATTN_QKV, "weight", i), {n_embd, n_embd + 2*n_embd_gqa}, backend_split);
                        layer.wo   = ml.create_tensor(ctx, tn(LLM_TENSOR_ATTN_OUT, "weight", i), {n_embd, n_embd},                backend_split);

                        layer.ffn_norm = ml.create_tensor(ctx, tn(LLM_TENSOR_FFN_NORM, "weight", i), {n_embd}, backend);

                        layer.ffn_down = ml.create_tensor(ctx, tn(LLM_TENSOR_FFN_DOWN, "weight", i), {  n_ff, n_embd}, backend_split);
                        layer.ffn_up   = ml.create_tensor(ctx, tn(LLM_TENSOR_FFN_UP,   "weight", i), {n_embd,   n_ff}, backend_split);

                        if (backend == GGML_BACKEND_GPU) {
                            vram_weights +=
                                ggml_nbytes(layer.attn_norm) +
                                ggml_nbytes(layer.wqkv)      +
                                ggml_nbytes(layer.wo)        +
                                ggml_nbytes(layer.ffn_norm)  +
                                ggml_nbytes(layer.ffn_down)  +
                                ggml_nbytes(layer.ffn_up);
                        }
                    }
                } break;
            case LLM_ARCH_STABLELM:
                {
                    model.tok_embd = ml.create_tensor(ctx, tn(LLM_TENSOR_TOKEN_EMBD, "weight"), {n_embd, n_vocab}, GGML_BACKEND_CPU);

                    // output
                    {
                        ggml_backend_type backend_norm;
                        ggml_backend_type backend_output;

                        // Don't allow for offloading of more than 33 layers.
                        // Offloading 34 layers causes model to respond with letter 'E'
                        // Offloading 35 layers doesn't work because of missing cuda implementation for rope:
                        // GGML_ASSERT: ggml-cuda.cu:6402: ne00 == n_dims && "ne00 != n_dims is not implemented for CUDA yet"
                        if (n_gpu_layers > 33) {
                            n_gpu_layers = 33;
                        }

                        if (n_gpu_layers > int(n_layer)) {
                            // norm is not performance relevant on its own but keeping it in VRAM reduces data copying
                            // on Windows however this is detrimental unless everything is on the GPU
#ifndef _WIN32
                            backend_norm = LLAMA_BACKEND_OFFLOAD;
#else
                            backend_norm = n_gpu_layers <= (int) n_layer + 2 ? GGML_BACKEND_CPU : LLAMA_BACKEND_OFFLOAD;
#endif // _WIN32

                            backend_output = LLAMA_BACKEND_OFFLOAD_SPLIT;
                        } else {
                            backend_norm   = GGML_BACKEND_CPU;
                            backend_output = GGML_BACKEND_CPU;
                        }

                        model.output_norm_b = ml.create_tensor(ctx, tn(LLM_TENSOR_OUTPUT_NORM, "bias"), {n_embd},          backend_norm);
                        model.output_norm = ml.create_tensor(ctx, tn(LLM_TENSOR_OUTPUT_NORM, "weight"), {n_embd},          backend_norm);
                        model.output      = ml.create_tensor(ctx, tn(LLM_TENSOR_OUTPUT,      "weight"), {n_embd, n_vocab}, backend_output);

                        if (backend_norm == GGML_BACKEND_GPU) {
                            vram_weights += ggml_nbytes(model.output_norm);
                        }
                        if (backend_output == GGML_BACKEND_GPU_SPLIT) {
                            vram_weights += ggml_nbytes(model.output);
                        }
                    }

                    const uint32_t n_ff = hparams.n_ff;

                    const int i_gpu_start = n_layer - n_gpu_layers;

                    model.layers.resize(n_layer);

                    for (uint32_t i = 0; i < n_layer; ++i) {
                        /*
                        llama_model_loader: - tensor    4:         blk.0.attn_output.weight f16      [  2560,  2560,     1,     1 ]
                        */
                        const ggml_backend_type backend = int(i) < i_gpu_start ? GGML_BACKEND_CPU : LLAMA_BACKEND_OFFLOAD; // NOLINT
                        const ggml_backend_type backend_split = int(i) < i_gpu_start ? GGML_BACKEND_CPU : LLAMA_BACKEND_OFFLOAD_SPLIT; // NOLINT

                        auto & layer = model.layers[i];

                        layer.attn_norm = ml.create_tensor(ctx, tn(LLM_TENSOR_ATTN_NORM, "weight", i), {n_embd}, backend);
                        layer.attn_norm_b = ml.create_tensor(ctx, tn(LLM_TENSOR_ATTN_NORM, "bias", i), {n_embd}, backend);

                        layer.wq = ml.create_tensor(ctx, tn(LLM_TENSOR_ATTN_Q,   "weight", i), {n_embd, n_embd},     backend_split);
                        layer.wk = ml.create_tensor(ctx, tn(LLM_TENSOR_ATTN_K,   "weight", i), {n_embd, n_embd_gqa}, backend_split);
                        layer.wv = ml.create_tensor(ctx, tn(LLM_TENSOR_ATTN_V,   "weight", i), {n_embd, n_embd_gqa}, backend_split);
                        layer.wo = ml.create_tensor(ctx, tn(LLM_TENSOR_ATTN_OUT, "weight", i), {n_embd, n_embd},     backend_split);

                        layer.ffn_norm = ml.create_tensor(ctx, tn(LLM_TENSOR_FFN_NORM, "weight", i), {n_embd}, backend);
                        layer.ffn_norm_b = ml.create_tensor(ctx, tn(LLM_TENSOR_FFN_NORM, "bias", i), {n_embd}, backend);

                        layer.ffn_gate = ml.create_tensor(ctx, tn(LLM_TENSOR_FFN_GATE, "weight", i), {n_embd,   n_ff}, backend_split);
                        layer.ffn_down = ml.create_tensor(ctx, tn(LLM_TENSOR_FFN_DOWN, "weight", i), {  n_ff, n_embd}, backend_split);
                        layer.ffn_up = ml.create_tensor(ctx, tn(LLM_TENSOR_FFN_UP,   "weight", i), {n_embd,   n_ff}, backend_split);

                        if (backend == GGML_BACKEND_GPU) {
                            vram_weights +=
                                ggml_nbytes(layer.attn_norm) + ggml_nbytes(layer.wq)       + ggml_nbytes(layer.wk)       +
                                ggml_nbytes(layer.wv)        + ggml_nbytes(layer.wo)       + ggml_nbytes(layer.ffn_norm) +
                                ggml_nbytes(layer.ffn_gate)  + ggml_nbytes(layer.ffn_down) + ggml_nbytes(layer.ffn_up);
                        }
                    }
                } break;

            default:
                throw std::runtime_error("unknown architecture");
        }
    }

    ml.done_getting_tensors();

    // print memory requirements
    {
        // this is the total memory required to run the inference
        size_t mem_required =
            ctx_size +
            mmapped_size - vram_weights; // weights in VRAM not in memory

        LLAMA_LOG_INFO("%s: mem required  = %7.2f MB\n", __func__, mem_required / 1024.0 / 1024.0);

#if defined(GGML_USE_CUBLAS) || defined(GGML_USE_CLBLAST)
        const int n_gpu = std::min(n_gpu_layers, int(hparams.n_layer));

        LLAMA_LOG_INFO("%s: offloading %d repeating layers to GPU\n", __func__, n_gpu);
        if (n_gpu_layers > (int) hparams.n_layer) {
            LLAMA_LOG_INFO("%s: offloading non-repeating layers to GPU\n", __func__);
        }

#ifdef GGML_USE_CUBLAS
        const int max_backend_supported_layers = hparams.n_layer + 3;
        const int max_offloadable_layers       = hparams.n_layer + 3;
#elif GGML_USE_CLBLAST
        const int max_backend_supported_layers = hparams.n_layer + 1;
        const int max_offloadable_layers       = hparams.n_layer + 1;
#endif // GGML_USE_CUBLAS

        LLAMA_LOG_INFO("%s: offloaded %d/%d layers to GPU\n", __func__, std::min(n_gpu_layers, max_offloadable_layers), max_backend_supported_layers);
        LLAMA_LOG_INFO("%s: VRAM used: %.2f MB\n", __func__, vram_weights / 1024.0 / 1024.0);
#else
        (void) n_gpu_layers;
#endif // defined(GGML_USE_CUBLAS) || defined(GGML_USE_CLBLAST)
    }

    // populate `tensors_by_name`
    for (int i = 0; i < ml.n_tensors; ++i) {
        struct ggml_tensor * cur = ggml_get_tensor(ctx, ml.get_tensor_name(i));
        model.tensors_by_name.emplace_back(ggml_get_name(cur), cur);
    }

    (void) tensor_split;
#ifdef GGML_USE_CUBLAS
    {
        ggml_cuda_set_tensor_split(tensor_split);
    }
#endif

    ml.load_all_data(ctx, progress_callback, progress_callback_user_data, use_mlock ? &model.mlock_mmap : NULL);

    if (progress_callback) {
        progress_callback(1.0f, progress_callback_user_data);
    }

    model.mapping = std::move(ml.mapping);

    // loading time will be recalculate after the first eval, so
    // we take page faults deferred by mmap() into consideration
    model.t_load_us = ggml_time_us() - model.t_start_us;
}

static bool llama_model_load(const std::string & fname, llama_model & model, const llama_model_params & params) {
    try {
        llama_model_loader ml(fname, params.use_mmap);

        model.hparams.vocab_only = params.vocab_only;

        llm_load_arch   (ml, model);
        llm_load_hparams(ml, model);
        llm_load_vocab  (ml, model);

        llm_load_print_meta(ml, model);

        if (model.hparams.n_vocab != model.vocab.id_to_token.size()) {
            throw std::runtime_error("vocab size mismatch");
        }

        if (params.vocab_only) {
            LLAMA_LOG_INFO("%s: vocab only - skipping tensors\n", __func__);
            return true;
        }

        llm_load_tensors(
            ml, model, params.n_gpu_layers, params.main_gpu, params.tensor_split, params.use_mlock,
            params.progress_callback, params.progress_callback_user_data
        );
    } catch (const std::exception & err) {
        LLAMA_LOG_ERROR("error loading model: %s\n", err.what());
        return false;
    }

    return true;
}

//
// llm_build
//

using llm_build_cb = std::function<void(struct ggml_tensor * cur, const char * name, int nl)>;

enum llm_rope_type {
    LLM_ROPE,
    LLM_ROPE_NEOX,
    LLM_ROPE_GLM,
};

enum llm_ffn_op_type {
    LLM_FFN_SILU,
    LLM_FFN_GELU,
    LLM_FFN_RELU,
    LLM_FFN_RELU_SQR,
};

enum llm_ffn_gate_type {
    LLM_FFN_SEQ,
    LLM_FFN_PAR, // ffn_gate is parallel to ffn_up
};

enum llm_norm_type {
    LLM_NORM,
    LLM_NORM_RMS,
};

static struct ggml_tensor * llm_build_inp_embd(
        struct ggml_context * ctx,
        const llama_hparams & hparams,
          const llama_batch & batch,
         struct ggml_tensor * tok_embd,
         const llm_build_cb & cb) {
    const int64_t n_embd = hparams.n_embd;

    struct ggml_tensor * inpL;

    if (batch.token) {
        struct ggml_tensor * inp_tokens = ggml_new_tensor_1d(ctx, GGML_TYPE_I32, batch.n_tokens);
        cb(inp_tokens, "inp_tokens", -1);

        inpL = ggml_get_rows(ctx, tok_embd, inp_tokens);
    } else {
#ifdef GGML_USE_MPI
        GGML_ASSERT(false && "not implemented");
#endif

        inpL = ggml_new_tensor_2d(ctx, GGML_TYPE_F32, n_embd, batch.n_tokens);
    }

    return inpL;
}

// Persimmon: n_rot = n_embd_head/2
// Other:     n_rot = n_embd_head
static void llm_build_k_shift(
      struct ggml_context * ctx,
      const llama_hparams & hparams,
      const llama_cparams & cparams,
     const llama_kv_cache & kv,
       struct ggml_cgraph * graph,
            llm_rope_type   type,
                  int64_t   n_ctx,
                  int64_t   n_rot,
                  float     freq_base,
                  float     freq_scale,
       const llm_build_cb & cb) {
    const int64_t n_layer     = hparams.n_layer;
    const int64_t n_head_kv   = hparams.n_head_kv;
    const int64_t n_embd_gqa  = hparams.n_embd_gqa();
    const int64_t n_embd_head = hparams.n_embd_head();
    const int32_t n_orig_ctx  = cparams.n_yarn_orig_ctx;
    const float   ext_factor  = cparams.yarn_ext_factor;
    const float   attn_factor = cparams.yarn_attn_factor;
    const float   beta_fast   = cparams.yarn_beta_fast;
    const float   beta_slow   = cparams.yarn_beta_slow;

    GGML_ASSERT(n_embd_head % n_rot == 0);

    struct ggml_tensor * K_shift = ggml_new_tensor_1d(ctx, GGML_TYPE_I32, n_ctx);
    cb(K_shift, "K_shift", -1);

    int rope_type = 0;

    switch (type) {
        case LLM_ROPE:      rope_type = 0; break;
        case LLM_ROPE_NEOX: rope_type = 2; break;
        case LLM_ROPE_GLM:  rope_type = 4; break;
    }

    for (int il = 0; il < n_layer; ++il) {
        struct ggml_tensor * tmp =
            // we rotate only the first n_rot dimensions
            ggml_rope_custom_inplace(ctx,
                    ggml_view_3d(ctx, kv.k,
                        n_rot, n_head_kv, n_ctx,
                        ggml_element_size(kv.k)*n_embd_head,
                        ggml_element_size(kv.k)*n_embd_gqa,
                        ggml_element_size(kv.k)*n_embd_gqa*n_ctx*il),
                    K_shift, n_rot, rope_type, 0, n_orig_ctx, freq_base, freq_scale,
                    ext_factor, attn_factor, beta_fast, beta_slow);
        cb(tmp, "K_shifted", il);
        ggml_build_forward_expand(graph, tmp);
    }
}

static void llm_build_kv_store(
        struct ggml_context * ctx,
        const llama_hparams & hparams,
       const llama_kv_cache & kv,
         struct ggml_cgraph * graph,
         struct ggml_tensor * k_cur,
         struct ggml_tensor * v_cur,
                    int64_t   n_ctx,
                    int32_t   n_tokens,
                    int32_t   kv_head,
         const llm_build_cb & cb,
                    int64_t   il) {
    const int64_t n_embd_gqa = hparams.n_embd_gqa();

    // compute the transposed [n_tokens, n_embd] V matrix
    struct ggml_tensor * v_cur_t = ggml_transpose(ctx, ggml_reshape_2d(ctx, v_cur, n_embd_gqa, n_tokens));
    //struct ggml_tensor * v_cur_t = ggml_transpose(ctx, v_cur); // TODO: reshape above is likely not needed
    cb(v_cur_t, "v_cur_t", il);

    struct ggml_tensor * k_cache_view = ggml_view_1d(ctx, kv.k, n_tokens*n_embd_gqa,
            (ggml_element_size(kv.k)*n_embd_gqa)*(il*n_ctx + kv_head));
    cb(k_cache_view, "k_cache_view", il);

    struct ggml_tensor * v_cache_view = ggml_view_2d(ctx, kv.v, n_tokens, n_embd_gqa,
            (   n_ctx)*ggml_element_size(kv.v),
            (il*n_ctx)*ggml_element_size(kv.v)*n_embd_gqa + kv_head*ggml_element_size(kv.v));
    cb(v_cache_view, "v_cache_view", il);

    // important: storing RoPE-ed version of K in the KV cache!
    ggml_build_forward_expand(graph, ggml_cpy(ctx, k_cur,   k_cache_view));
    ggml_build_forward_expand(graph, ggml_cpy(ctx, v_cur_t, v_cache_view));
}

static struct ggml_tensor * llm_build_norm(
        struct ggml_context * ctx,
         struct ggml_tensor * cur,
        const llama_hparams & hparams,
         struct ggml_tensor * mw,
         struct ggml_tensor * mb,
              llm_norm_type   type,
         const llm_build_cb & cb,
                        int   il) {
    switch (type) {
        case LLM_NORM:     cur = ggml_norm    (ctx, cur, hparams.f_norm_eps);     break;
        case LLM_NORM_RMS: cur = ggml_rms_norm(ctx, cur, hparams.f_norm_rms_eps); break;
    }

    if (mw || mb) {
        cb(cur, "norm", il);
    }

    if (mw) {
        cur = ggml_mul(ctx, cur, mw);
        if (mb) {
            cb(cur, "norm_w", il);
        }
    }

    if (mb) {
        cur = ggml_add(ctx, cur, mb);
    }

    return cur;
}

static struct ggml_tensor * llm_build_ffn(
        struct ggml_context * ctx,
         struct ggml_tensor * cur,
         struct ggml_tensor * up,
         struct ggml_tensor * up_b,
         struct ggml_tensor * gate,
         struct ggml_tensor * gate_b,
         struct ggml_tensor * down,
         struct ggml_tensor * down_b,
            llm_ffn_op_type   type_op,
          llm_ffn_gate_type   type_gate,
         const llm_build_cb & cb,
                        int   il) {
    struct ggml_tensor * tmp = ggml_mul_mat(ctx, up, cur);
    cb(tmp, "ffn_up", il);

    if (up_b) {
        tmp = ggml_add(ctx, tmp, up_b);
        cb(tmp, "ffn_up_b", il);
    }

    if (gate) {
        switch (type_gate) {
            case LLM_FFN_SEQ:
                {
                    cur = ggml_mul_mat(ctx, gate, tmp);
                    cb(cur, "ffn_gate", il);
                } break;
            case LLM_FFN_PAR:
                {
                    cur = ggml_mul_mat(ctx, gate, cur);
                    cb(cur, "ffn_gate", il);
                } break;
        }

        if (gate_b) {
            cur = ggml_add(ctx, cur, gate_b);
            cb(cur, "ffn_gate_b", il);
        }
    } else {
        cur = tmp;
    }

    switch (type_op) {
        case LLM_FFN_SILU:
            {
                cur = ggml_silu(ctx, cur);
                cb(cur, "ffn_silu", il);
            } break;
        case LLM_FFN_GELU:
            {
                cur = ggml_gelu(ctx, cur);
                cb(cur, "ffn_gelu", il);
            } break;
        case LLM_FFN_RELU:
            {
                cur = ggml_relu(ctx, cur);
                cb(cur, "ffn_relu", il);
            } break;
        case LLM_FFN_RELU_SQR:
            {
                cur = ggml_relu(ctx, cur);
                cb(cur, "ffn_relu", il);

                cur = ggml_sqr(ctx, cur);
                cb(cur, "ffn_sqr(relu)", il);
            } break;
    }

    if (type_gate == LLM_FFN_PAR) {
        cur = ggml_mul(ctx, cur, tmp);
        cb(cur, "ffn_gate_par", il);
    }

    cur = ggml_mul_mat(ctx, down, cur);
    if (down_b) {
        cb(cur, "ffn_down", il);
    }

    if (down_b) {
        cur = ggml_add(ctx, cur, down_b);
    }

    return cur;
}

// if max_alibi_bias > 0 then apply ALiBi
static struct ggml_tensor * llm_build_kqv(
        struct ggml_context * ctx,
        const llama_hparams & hparams,
       const llama_kv_cache & kv,
         struct ggml_tensor * wo,
         struct ggml_tensor * wo_b,
         struct ggml_tensor * q_cur,
         struct ggml_tensor * kq_scale,
         struct ggml_tensor * kq_mask,
                    int64_t   n_ctx,
                    int32_t   n_tokens,
                    int32_t   n_kv,
                    float     max_alibi_bias,
         const llm_build_cb & cb,
                    int       il) {
    const int64_t n_embd      = hparams.n_embd;
    const int64_t n_head      = hparams.n_head;
    const int64_t n_head_kv   = hparams.n_head_kv;
    const int64_t n_embd_head = hparams.n_embd_head();
    const int64_t n_embd_gqa  = hparams.n_embd_gqa();

    struct ggml_tensor * q = ggml_permute(ctx, q_cur, 0, 2, 1, 3);
    cb(q, "q", il);

    struct ggml_tensor * k =
        ggml_view_3d(ctx, kv.k,
                n_embd_head, n_kv, n_head_kv,
                ggml_element_size(kv.k)*n_embd_gqa,
                ggml_element_size(kv.k)*n_embd_head,
                ggml_element_size(kv.k)*n_embd_gqa*n_ctx*il);
    cb(k, "k", il);

    struct ggml_tensor * kq = ggml_mul_mat(ctx, k, q);
    cb(kq, "kq", il);

    kq = ggml_scale(ctx, kq, kq_scale);
    cb(kq, "kq_scaled", il);

    if (max_alibi_bias > 0.0f) {
        // TODO: n_head or n_head_kv
        // TODO: K-shift is likely not working
        // TODO: change to ggml_add
        kq = ggml_alibi(ctx, kq, /*n_past*/ 0, n_head, max_alibi_bias);
        cb(kq, "kq_scaled_alibi", il);
    }

    kq = ggml_add(ctx, kq, kq_mask);
    cb(kq, "kq_masked", il);

    kq = ggml_soft_max(ctx, kq);
    cb(kq, "kq_soft_max", il);

    // split cached v into n_head heads
    struct ggml_tensor * v =
        ggml_view_3d(ctx, kv.v,
                n_kv, n_embd_head, n_head_kv,
                ggml_element_size(kv.v)*n_ctx,
                ggml_element_size(kv.v)*n_ctx*n_embd_head,
                ggml_element_size(kv.v)*n_ctx*n_embd_gqa*il);
    cb(v, "v", il);

    struct ggml_tensor * kqv = ggml_mul_mat(ctx, v, kq);
    cb(kqv, "kqv", il);

    struct ggml_tensor * kqv_merged = ggml_permute(ctx, kqv, 0, 2, 1, 3);
    cb(kqv_merged, "kqv_merged", il);

    struct ggml_tensor * cur = ggml_cont_2d(ctx, kqv_merged, n_embd, n_tokens);
    cb(cur, "kqv_merged_cont", il);

    cur = ggml_mul_mat(ctx, wo, cur);
    if (wo_b) {
        cb(cur, "kqv_wo", il);
    }

    if (wo_b) {
        cur = ggml_add(ctx, cur, wo_b);
    }

    return cur;
}

struct llm_build_context {
    const llama_model    & model;
    const llama_hparams  & hparams;
    const llama_cparams  & cparams;
    const llama_batch    & batch;
    const llama_kv_cache & kv_self;

    const int64_t n_embd;
    const int64_t n_layer;
    const int64_t n_ctx;       // user-specified context size (can be different from n_ctx_train)
    const int64_t n_head;
    const int64_t n_head_kv;
    const int64_t n_embd_head;
    const int64_t n_embd_gqa;

    const float freq_base;
    const float freq_scale;
    const float ext_factor;
    const float attn_factor;
    const float beta_fast;
    const float beta_slow;
    const float norm_eps;
    const float norm_rms_eps;

    const int32_t n_tokens;
    const int32_t n_kv;     // size of KV cache to consider (n_kv <= n_ctx)
    const int32_t kv_head;  // index of where we store new KV data in the cache
    const int32_t n_orig_ctx;

    const bool do_rope_shift;

    const llm_build_cb & cb;

    llama_buffer & buf_compute;

    struct ggml_context * ctx0 = nullptr;

    // TODO: consider making the entire interface noexcept
    llm_build_context(
        llama_context  & lctx,
    const llama_batch  & batch,
    const llm_build_cb & cb,
                  bool   worst_case) :
        model         (lctx.model),
        hparams       (model.hparams),
        cparams       (lctx.cparams),
        batch         (batch),
        kv_self       (lctx.kv_self),
        n_embd        (hparams.n_embd),
        n_layer       (hparams.n_layer),
        n_ctx         (cparams.n_ctx),
        n_head        (hparams.n_head),
        n_head_kv     (hparams.n_head_kv),
        n_embd_head   (hparams.n_embd_head()),
        n_embd_gqa    (hparams.n_embd_gqa()),
        freq_base     (cparams.rope_freq_base),
        freq_scale    (cparams.rope_freq_scale),
        ext_factor    (cparams.yarn_ext_factor),
        attn_factor   (cparams.yarn_attn_factor),
        beta_fast     (cparams.yarn_beta_fast),
        beta_slow     (cparams.yarn_beta_slow),
        norm_eps      (hparams.f_norm_eps),
        norm_rms_eps  (hparams.f_norm_rms_eps),
        n_tokens      (batch.n_tokens),
        n_kv          (worst_case ? n_ctx            : kv_self.n),
        kv_head       (worst_case ? n_ctx - n_tokens : kv_self.head),
        n_orig_ctx    (cparams.n_yarn_orig_ctx),
        do_rope_shift (worst_case || kv_self.has_shift),
        cb            (cb),
        buf_compute   (lctx.buf_compute) {
            GGML_ASSERT(!!kv_self.ctx);

            // all initializations should be done in init()
        }

    void init() {
        struct ggml_init_params params = {
            /*.mem_size   =*/ buf_compute.size,
            /*.mem_buffer =*/ buf_compute.data,
            /*.no_alloc   =*/ true,
        };

        ctx0 = ggml_init(params);
    }

    void free() {
        if (ctx0) {
            ggml_free(ctx0);
            ctx0 = nullptr;
        }
    }

    struct ggml_cgraph * build_llama() {
        struct ggml_cgraph * gf = ggml_new_graph(ctx0);

        GGML_ASSERT(n_embd_head == hparams.n_rot);

        struct ggml_tensor * cur;
        struct ggml_tensor * inpL;

        inpL = llm_build_inp_embd(ctx0, hparams, batch, model.tok_embd, cb);
        cb(inpL, "inp_embd", -1);

        // inp_pos - contains the positions
        struct ggml_tensor * inp_pos = ggml_new_tensor_1d(ctx0, GGML_TYPE_I32, n_tokens);
        cb(inp_pos, "inp_pos", -1);

        // KQ_scale
        struct ggml_tensor * KQ_scale = ggml_new_tensor_1d(ctx0, GGML_TYPE_F32, 1);
        cb(KQ_scale, "KQ_scale", -1);

        // KQ_mask (mask for 1 head, it will be broadcasted to all heads)
        struct ggml_tensor * KQ_mask = ggml_new_tensor_3d(ctx0, GGML_TYPE_F32, n_kv, n_tokens, 1);
        cb(KQ_mask, "KQ_mask", -1);

        // shift the entire K-cache if needed
        if (do_rope_shift) {
            llm_build_k_shift(ctx0, hparams, cparams, kv_self, gf, LLM_ROPE, n_ctx, n_embd_head, freq_base, freq_scale, cb);
        }

        for (int il = 0; il < n_layer; ++il) {
            struct ggml_tensor * inpSA = inpL;

            // norm
            cur = llm_build_norm(ctx0, inpL, hparams,
                    model.layers[il].attn_norm, NULL,
                    LLM_NORM_RMS, cb, il);
            cb(cur, "attn_norm", il);

            // self-attention
            {
                // compute Q and K and RoPE them
                struct ggml_tensor * Qcur = ggml_mul_mat(ctx0, model.layers[il].wq, cur);
                cb(Qcur, "Qcur", il);

                struct ggml_tensor * Kcur = ggml_mul_mat(ctx0, model.layers[il].wk, cur);
                cb(Kcur, "Kcur", il);

                struct ggml_tensor * Vcur = ggml_mul_mat(ctx0, model.layers[il].wv, cur);
                cb(Vcur, "Vcur", il);

                Qcur = ggml_rope_custom(
                    ctx0, ggml_reshape_3d(ctx0, Qcur, n_embd_head, n_head,    n_tokens), inp_pos,
                    n_embd_head, 0, 0, n_orig_ctx, freq_base, freq_scale,
                    ext_factor, attn_factor, beta_fast, beta_slow
                );
                cb(Qcur, "Qcur", il);

                Kcur = ggml_rope_custom(
                    ctx0, ggml_reshape_3d(ctx0, Kcur, n_embd_head, n_head_kv, n_tokens), inp_pos,
                    n_embd_head, 0, 0, n_orig_ctx, freq_base, freq_scale,
                    ext_factor, attn_factor, beta_fast, beta_slow
                );
                cb(Kcur, "Kcur", il);

                llm_build_kv_store(ctx0, hparams, kv_self, gf, Kcur, Vcur, n_ctx, n_tokens, kv_head, cb, il);

                cur = llm_build_kqv(ctx0, hparams, kv_self,
                        model.layers[il].wo, NULL,
                        Qcur, KQ_scale, KQ_mask, n_ctx, n_tokens, n_kv, -1.0f, cb, il);
                cb(cur, "kqv_out", il);
            }

            struct ggml_tensor * ffn_inp = ggml_add(ctx0, cur, inpSA);
            cb(ffn_inp, "ffn_inp", il);

            // feed-forward network
            {
                cur = llm_build_norm(ctx0, ffn_inp, hparams,
                        model.layers[il].ffn_norm, NULL,
                        LLM_NORM_RMS, cb, il);
                cb(cur, "ffn_norm", il);

                cur = llm_build_ffn(ctx0, cur,
                        model.layers[il].ffn_up,   NULL,
                        model.layers[il].ffn_gate, NULL,
                        model.layers[il].ffn_down, NULL,
                        LLM_FFN_SILU, LLM_FFN_PAR, cb, il);
                cb(cur, "ffn_out", il);
            }

            cur = ggml_add(ctx0, cur, ffn_inp);
            cb(cur, "l_out", il);

            // input for next layer
            inpL = cur;
        }

        cur = inpL;

        cur = llm_build_norm(ctx0, cur, hparams,
                model.output_norm, NULL,
                LLM_NORM_RMS, cb, -1);
        cb(cur, "result_norm", -1);

        // lm_head
        cur = ggml_mul_mat(ctx0, model.output, cur);
        cb(cur, "result_output", -1);

        ggml_build_forward_expand(gf, cur);

        return gf;
    }

    struct ggml_cgraph * build_baichuan() {
        struct ggml_cgraph * gf = ggml_new_graph(ctx0);

        struct ggml_tensor * cur;
        struct ggml_tensor * inpL;

        inpL = llm_build_inp_embd(ctx0, hparams, batch, model.tok_embd, cb);
        cb(inpL, "inp_embd", -1);

        // inp_pos - contains the positions
        struct ggml_tensor * inp_pos = ggml_new_tensor_1d(ctx0, GGML_TYPE_I32, n_tokens);
        cb(inp_pos, "inp_pos", -1);

        // KQ_scale
        struct ggml_tensor * KQ_scale = ggml_new_tensor_1d(ctx0, GGML_TYPE_F32, 1);
        cb(KQ_scale, "KQ_scale", -1);

        // KQ_mask (mask for 1 head, it will be broadcasted to all heads)
        struct ggml_tensor * KQ_mask = ggml_new_tensor_3d(ctx0, GGML_TYPE_F32, n_kv, n_tokens, 1);
        cb(KQ_mask, "KQ_mask", -1);

        // shift the entire K-cache if needed
        if (do_rope_shift) {
            llm_build_k_shift(ctx0, hparams, cparams, kv_self, gf, LLM_ROPE, n_ctx, n_embd_head, freq_base, freq_scale, cb);
        }

        for (int il = 0; il < n_layer; ++il) {
            struct ggml_tensor * inpSA = inpL;

            cur = llm_build_norm(ctx0, inpL, hparams,
                    model.layers[il].attn_norm, NULL,
                    LLM_NORM_RMS, cb, il);
            cb(cur, "attn_norm", il);

            // self-attention
            {
                struct ggml_tensor * Qcur = ggml_mul_mat(ctx0, model.layers[il].wq, cur);
                cb(Qcur, "Qcur", il);

                struct ggml_tensor * Kcur = ggml_mul_mat(ctx0, model.layers[il].wk, cur);
                cb(Kcur, "Kcur", il);

                struct ggml_tensor * Vcur = ggml_mul_mat(ctx0, model.layers[il].wv, cur);
                cb(Vcur, "Vcur", il);

                switch (model.type) {
                    case MODEL_7B:
                        Qcur = ggml_rope_custom(
                            ctx0, ggml_reshape_3d(ctx0, Qcur, n_embd_head, n_head, n_tokens), inp_pos,
                            n_embd_head, 0, 0, n_orig_ctx, freq_base, freq_scale,
                            ext_factor, attn_factor, beta_fast, beta_slow
                        );
                        Kcur = ggml_rope_custom(
                            ctx0, ggml_reshape_3d(ctx0, Kcur, n_embd_head, n_head_kv, n_tokens), inp_pos,
                            n_embd_head, 0, 0, n_orig_ctx, freq_base, freq_scale,
                            ext_factor, attn_factor, beta_fast, beta_slow
                        );
                        break;
                    case MODEL_13B:
                        Qcur = ggml_reshape_3d(ctx0, Qcur, n_embd/n_head, n_head, n_tokens);
                        Kcur = ggml_reshape_3d(ctx0, Kcur, n_embd/n_head, n_head, n_tokens);
                        break;
                    default:
                        GGML_ASSERT(false);
                }
                cb(Qcur, "Qcur", il);
                cb(Kcur, "Kcur", il);

                llm_build_kv_store(ctx0, hparams, kv_self, gf, Kcur, Vcur, n_ctx, n_tokens, kv_head, cb, il);

                // apply ALiBi for 13B model
                const float max_alibi_bias = model.type == MODEL_13B ? 8.0f : -1.0f;

                cur = llm_build_kqv(ctx0, hparams, kv_self,
                        model.layers[il].wo, NULL,
                        Qcur, KQ_scale, KQ_mask, n_ctx, n_tokens, n_kv, max_alibi_bias, cb, il);
                cb(cur, "kqv_out", il);
            }

            struct ggml_tensor * ffn_inp = ggml_add(ctx0, cur, inpSA);
            cb(ffn_inp, "ffn_inp", il);

            // feed-forward network
            {
                cur = llm_build_norm(ctx0, ffn_inp, hparams,
                        model.layers[il].ffn_norm, NULL,
                        LLM_NORM_RMS, cb, il);
                cb(cur, "ffn_norm", il);

                cur = llm_build_ffn(ctx0, cur,
                        model.layers[il].ffn_up,   NULL,
                        model.layers[il].ffn_gate, NULL,
                        model.layers[il].ffn_down, NULL,
                        LLM_FFN_SILU, LLM_FFN_PAR, cb, il);
                cb(cur, "ffn_out", il);
            }

            cur = ggml_add(ctx0, cur, ffn_inp);
            cb(cur, "l_out", il);

            // input for next layer
            inpL = cur;
        }

        cur = inpL;

        cur = llm_build_norm(ctx0, cur, hparams,
                model.output_norm, NULL,
                LLM_NORM_RMS, cb, -1);
        cb(cur, "result_norm", -1);

        // lm_head
        cur = ggml_mul_mat(ctx0, model.output, cur);
        cb(cur, "result_output", -1);

        ggml_build_forward_expand(gf, cur);

        return gf;
    }

    struct ggml_cgraph * build_falcon() {
        struct ggml_cgraph * gf = ggml_new_graph(ctx0);

        struct ggml_tensor * cur;
        struct ggml_tensor * inpL;

        inpL = llm_build_inp_embd(ctx0, hparams, batch, model.tok_embd, cb);
        cb(inpL, "inp_embd", -1);

        // inp_pos - contains the positions
        struct ggml_tensor * inp_pos = ggml_new_tensor_1d(ctx0, GGML_TYPE_I32, n_tokens);
        cb(inp_pos, "inp_pos", -1);

        // KQ_scale
        struct ggml_tensor * KQ_scale = ggml_new_tensor_1d(ctx0, GGML_TYPE_F32, 1);
        cb(KQ_scale, "KQ_scale", -1);

        // KQ_mask (mask for 1 head, it will be broadcasted to all heads)
        struct ggml_tensor * KQ_mask = ggml_new_tensor_3d(ctx0, GGML_TYPE_F32, n_kv, n_tokens, 1);
        cb(KQ_mask, "KQ_mask", -1);

        // shift the entire K-cache if needed
        if (do_rope_shift) {
            llm_build_k_shift(ctx0, hparams, cparams, kv_self, gf, LLM_ROPE_NEOX, n_ctx, n_embd_head, freq_base, freq_scale, cb);
        }

        for (int il = 0; il < n_layer; ++il) {
            struct ggml_tensor * attn_norm;

            attn_norm = llm_build_norm(ctx0, inpL, hparams,
                    model.layers[il].attn_norm,
                    model.layers[il].attn_norm_b,
                    LLM_NORM, cb, il);
            cb(attn_norm, "attn_norm", il);

            // self-attention
            {
                if (model.layers[il].attn_norm_2) {
                    // Falcon-40B
                    cur = llm_build_norm(ctx0, inpL, hparams,
                            model.layers[il].attn_norm_2,
                            model.layers[il].attn_norm_2_b,
                            LLM_NORM, cb, il);
                    cb(cur, "attn_norm_2", il);
                } else {
                    cur = attn_norm;
                }

                cur = ggml_mul_mat(ctx0, model.layers[il].wqkv, cur);
                cb(cur, "wqkv", il);

                struct ggml_tensor * Qcur = ggml_cont(ctx0, ggml_view_2d(ctx0, cur, n_embd,     n_tokens, cur->nb[1], 0*sizeof(float)*(n_embd)));
                struct ggml_tensor * Kcur = ggml_cont(ctx0, ggml_view_2d(ctx0, cur, n_embd_gqa, n_tokens, cur->nb[1], 1*sizeof(float)*(n_embd)));
                struct ggml_tensor * Vcur = ggml_cont(ctx0, ggml_view_2d(ctx0, cur, n_embd_gqa, n_tokens, cur->nb[1], 1*sizeof(float)*(n_embd + n_embd_gqa)));

                cb(Qcur, "Qcur", il);
                cb(Kcur, "Kcur", il);
                cb(Vcur, "Vcur", il);

                Qcur = ggml_reshape_3d(ctx0, Qcur, n_embd_head, n_head,    n_tokens);
                Kcur = ggml_reshape_3d(ctx0, Kcur, n_embd_head, n_head_kv, n_tokens);

                // using mode = 2 for neox mode
                Qcur = ggml_rope_custom(
                    ctx0, Qcur, inp_pos, n_embd_head, 2, 0, n_orig_ctx,
                    freq_base, freq_scale, ext_factor, attn_factor, beta_fast, beta_slow
                );
                cb(Qcur, "Qcur", il);

                Kcur = ggml_rope_custom(
                    ctx0, Kcur, inp_pos, n_embd_head, 2, 0, n_orig_ctx,
                    freq_base, freq_scale, ext_factor, attn_factor, beta_fast, beta_slow
                );
                cb(Kcur, "Kcur", il);

                llm_build_kv_store(ctx0, hparams, kv_self, gf, Kcur, Vcur, n_ctx, n_tokens, kv_head, cb, il);

                cur = llm_build_kqv(ctx0, hparams, kv_self,
                        model.layers[il].wo, NULL,
                        Qcur, KQ_scale, KQ_mask, n_ctx, n_tokens, n_kv, -1.0f, cb, il);
                cb(cur, "kqv_out", il);
            }

            struct ggml_tensor * ffn_inp = cur;

            // feed forward
            {
                cur = llm_build_ffn(ctx0, attn_norm, // !! use the attn norm, not the result
                        model.layers[il].ffn_up,   NULL,
                        NULL,                      NULL,
                        model.layers[il].ffn_down, NULL,
                        LLM_FFN_GELU, LLM_FFN_SEQ, cb, il);
                cb(cur, "ffn_out", il);
            }

            cur = ggml_add(ctx0, cur, ffn_inp);
            cb(cur, "l_out", il);

            cur = ggml_add(ctx0, cur, inpL);
            cb(cur, "l_out", il);

            // input for next layer
            inpL = cur;
        }

        cur = inpL;

        // norm
        cur = llm_build_norm(ctx0, cur, hparams,
                model.output_norm,
                model.output_norm_b,
                LLM_NORM, cb, -1);
        cb(cur, "result_norm", -1);

        cur = ggml_mul_mat(ctx0, model.output, cur);
        cb(cur, "result_output", -1);

        ggml_build_forward_expand(gf, cur);

        return gf;
    }

    struct ggml_cgraph * build_starcoder() {
        struct ggml_cgraph * gf = ggml_new_graph(ctx0);

        struct ggml_tensor * cur;
        struct ggml_tensor * pos;
        struct ggml_tensor * inpL;

        inpL = llm_build_inp_embd(ctx0, hparams, batch, model.tok_embd, cb);
        cb(inpL, "inp_embd", -1);

        // inp_pos - contains the positions
        struct ggml_tensor * inp_pos = ggml_new_tensor_1d(ctx0, GGML_TYPE_I32, n_tokens);
        cb(inp_pos, "inp_pos", -1);

        // KQ_scale
        struct ggml_tensor * KQ_scale = ggml_new_tensor_1d(ctx0, GGML_TYPE_F32, 1);
        cb(KQ_scale, "KQ_scale", -1);

        // KQ_mask (mask for 1 head, it will be broadcasted to all heads)
        struct ggml_tensor * KQ_mask = ggml_new_tensor_3d(ctx0, GGML_TYPE_F32, n_kv, n_tokens, 1);
        cb(KQ_mask, "KQ_mask", -1);

        pos = ggml_get_rows(ctx0, model.pos_embd, inp_pos);
        cb(pos, "pos_embd", -1);

        inpL = ggml_add(ctx0, inpL, pos);
        cb(inpL, "inpL", -1);

        for (int il = 0; il < n_layer; ++il) {
            cur = llm_build_norm(ctx0, inpL, hparams,
                    model.layers[il].attn_norm,
                    model.layers[il].attn_norm_b,
                    LLM_NORM, cb, il);
            cb(cur, "attn_norm", il);

            // self-attention
            {
                cur = ggml_mul_mat(ctx0, model.layers[il].wqkv, cur);
                cb(cur, "wqkv", il);

                cur = ggml_add(ctx0, cur, model.layers[il].bqkv);
                cb(cur, "bqkv", il);

                struct ggml_tensor * Qcur = ggml_cont(ctx0, ggml_view_2d(ctx0, cur, n_embd,     n_tokens, cur->nb[1], 0*sizeof(float)*(n_embd)));
                struct ggml_tensor * Kcur = ggml_cont(ctx0, ggml_view_2d(ctx0, cur, n_embd_gqa, n_tokens, cur->nb[1], 1*sizeof(float)*(n_embd)));
                struct ggml_tensor * Vcur = ggml_cont(ctx0, ggml_view_2d(ctx0, cur, n_embd_gqa, n_tokens, cur->nb[1], 1*sizeof(float)*(n_embd + n_embd_gqa)));

                cb(Qcur, "Qcur", il);
                cb(Kcur, "Kcur", il);
                cb(Vcur, "Vcur", il);

                Qcur = ggml_reshape_3d(ctx0, Qcur, n_embd_head, n_head, n_tokens);

                llm_build_kv_store(ctx0, hparams, kv_self, gf, Kcur, Vcur, n_ctx, n_tokens, kv_head, cb, il);

                cur = llm_build_kqv(ctx0, hparams, kv_self,
                        model.layers[il].wo, model.layers[il].bo,
                        Qcur, KQ_scale, KQ_mask, n_ctx, n_tokens, n_kv, -1.0f, cb, il);
                cb(cur, "kqv_out", il);
            }

            // add the input
            struct ggml_tensor * ffn_inp = ggml_add(ctx0, cur, inpL);
            cb(ffn_inp, "ffn_inp", il);

            // FF
            {
                cur = llm_build_norm(ctx0, ffn_inp, hparams,
                        model.layers[il].ffn_norm,
                        model.layers[il].ffn_norm_b,
                        LLM_NORM, cb, il);
                cb(cur, "ffn_norm", il);

                cur = llm_build_ffn(ctx0, cur,
                        model.layers[il].ffn_up,   model.layers[il].ffn_up_b,
                        NULL,                      NULL,
                        model.layers[il].ffn_down, model.layers[il].ffn_down_b,
                        LLM_FFN_GELU, LLM_FFN_SEQ, cb, il);
                cb(cur, "ffn_out", il);
            }

            inpL = ggml_add(ctx0, cur, ffn_inp);
            cb(inpL, "l_out", il);
        }

        cur = llm_build_norm(ctx0, inpL, hparams,
                model.output_norm,
                model.output_norm_b,
                LLM_NORM, cb, -1);
        cb(cur, "result_norm", -1);

        cur = ggml_mul_mat(ctx0, model.output, cur);
        cb(cur, "result_output", -1);

        ggml_build_forward_expand(gf, cur);

        return gf;
    }

    struct ggml_cgraph * build_persimmon() {
        struct ggml_cgraph * gf = ggml_new_graph(ctx0);

        const int64_t n_rot = n_embd_head / 2;

        struct ggml_tensor * cur;
        struct ggml_tensor * inpL;

        inpL = llm_build_inp_embd(ctx0, hparams, batch, model.tok_embd, cb);
        cb(inpL, "imp_embd", -1);

        struct ggml_tensor * inp_pos = ggml_new_tensor_1d(ctx0, GGML_TYPE_I32, n_tokens);
        cb(inp_pos, "inp_pos", -1);

        // KQ_scale
        struct ggml_tensor * KQ_scale = ggml_new_tensor_1d(ctx0, GGML_TYPE_F32, 1);
        cb(KQ_scale, "KQ_scale", -1);

        struct ggml_tensor * KQ_mask = ggml_new_tensor_3d(ctx0, GGML_TYPE_F32, n_kv, n_tokens, 1);
        cb(KQ_mask, "KQ_mask", -1);

        if (do_rope_shift) {
            llm_build_k_shift(ctx0, hparams, cparams, kv_self, gf, LLM_ROPE_NEOX, n_ctx, n_embd_head, freq_base, freq_scale, cb);
        }

        for (int il = 0; il < n_layer; ++il) {
            struct ggml_tensor * residual = inpL;

            cur = llm_build_norm(ctx0, inpL, hparams,
                    model.layers[il].attn_norm,
                    model.layers[il].attn_norm_b,
                    LLM_NORM, cb, il);
            cb(cur, "attn_norm", il);

            // self attention
            {
                cur = ggml_mul_mat(ctx0, model.layers[il].wqkv, cur);
                cb(cur, "wqkv", il);

                cur = ggml_add(ctx0, cur, model.layers[il].bqkv);
                cb(cur, "bqkv", il);

                // split qkv
                GGML_ASSERT(n_head_kv == n_head);

                struct ggml_tensor * tmpqkv = ggml_reshape_4d(ctx0, cur, n_embd_head, 3, n_head, n_tokens);
                cb(tmpqkv, "tmpqkv", il);

                struct ggml_tensor * tmpqkv_perm = ggml_cont(ctx0, ggml_permute(ctx0, tmpqkv, 0, 3, 1, 2));
                cb(tmpqkv_perm, "tmpqkv", il);

                struct ggml_tensor * tmpq = ggml_view_3d(
                        ctx0, tmpqkv_perm, n_embd_head, n_head, n_tokens,
                        ggml_element_size(tmpqkv_perm) * n_embd_head,
                        ggml_element_size(tmpqkv_perm) * n_embd_head * n_head,
                        0
                        );
                cb(tmpq, "tmpq", il);

                struct ggml_tensor * tmpk = ggml_view_3d(
                        ctx0, tmpqkv_perm, n_embd_head, n_head, n_tokens,
                        ggml_element_size(tmpqkv_perm) * n_embd_head,
                        ggml_element_size(tmpqkv_perm) * n_embd_head * n_head,
                        ggml_element_size(tmpqkv_perm) * n_embd_head * n_head * n_tokens
                        );
                cb(tmpk, "tmpk", il);

                // Q/K Layernorm
                tmpq = llm_build_norm(ctx0, tmpq, hparams,
                        model.layers[il].attn_q_norm,
                        model.layers[il].attn_q_norm_b,
                        LLM_NORM, cb, il);
                cb(tmpq, "tmpq", il);

                tmpk = llm_build_norm(ctx0, tmpk, hparams,
                        model.layers[il].attn_k_norm,
                        model.layers[il].attn_k_norm_b,
                        LLM_NORM, cb, il);
                cb(tmpk, "tmpk", il);

                // RoPE the first n_rot of q/k, pass the other half, and concat.
                struct ggml_tensor * qrot = ggml_view_3d(
                        ctx0, tmpq, n_rot, n_head, n_tokens,
                        ggml_element_size(tmpq) * n_embd_head,
                        ggml_element_size(tmpq) * n_embd_head * n_head,
                        0
                        );
                cb(qrot, "qrot", il);

                struct ggml_tensor * krot = ggml_view_3d(
                        ctx0, tmpk, n_rot, n_head, n_tokens,
                        ggml_element_size(tmpk) * n_embd_head,
                        ggml_element_size(tmpk) * n_embd_head * n_head,
                        0
                        );
                cb(krot, "krot", il);

                // get the second half of tmpq, e.g tmpq[n_rot:, :, :]
                struct ggml_tensor * qpass = ggml_view_3d(
                        ctx0, tmpq, n_rot, n_head, n_tokens,
                        ggml_element_size(tmpq) * n_embd_head,
                        ggml_element_size(tmpq) * n_embd_head * n_head,
                        ggml_element_size(tmpq) * n_rot
                        );
                cb(qpass, "qpass", il);

                struct ggml_tensor * kpass = ggml_view_3d(
                        ctx0, tmpk, n_rot, n_head, n_tokens,
                        ggml_element_size(tmpk) * n_embd_head,
                        ggml_element_size(tmpk) * n_embd_head * n_head,
                        ggml_element_size(tmpk) * n_rot
                        );
                cb(kpass, "kpass", il);

                struct ggml_tensor * qrotated = ggml_rope_custom(
                    ctx0, qrot, inp_pos, n_rot, 2, 0, n_orig_ctx,
                    freq_base, freq_scale, ext_factor, attn_factor, beta_fast, beta_slow
                );
                cb(qrotated, "qrotated", il);

                struct ggml_tensor * krotated = ggml_rope_custom(
                    ctx0, krot, inp_pos, n_rot, 2, 0, n_orig_ctx,
                    freq_base, freq_scale, ext_factor, attn_factor, beta_fast, beta_slow
                );
                cb(krotated, "krotated", il);

                // ggml currently only supports concatenation on dim=2
                // so we need to permute qrot, qpass, concat, then permute back.
                qrotated = ggml_cont(ctx0, ggml_permute(ctx0, qrotated, 2, 1, 0, 3));
                cb(qrotated, "qrotated", il);

                krotated = ggml_cont(ctx0, ggml_permute(ctx0, krotated, 2, 1, 0, 3));
                cb(krotated, "krotated", il);

                qpass = ggml_cont(ctx0, ggml_permute(ctx0, qpass, 2, 1, 0, 3));
                cb(qpass, "qpass", il);

                kpass = ggml_cont(ctx0, ggml_permute(ctx0, kpass, 2, 1, 0, 3));
                cb(kpass, "kpass", il);

                struct ggml_tensor * Qcur = ggml_concat(ctx0, qrotated, qpass);
                cb(Qcur, "Qcur", il);

                struct ggml_tensor * Kcur = ggml_concat(ctx0, krotated, kpass);
                cb(Kcur, "Kcur", il);

                struct ggml_tensor * Q = ggml_cont(ctx0, ggml_permute(ctx0, Qcur, 1, 2, 0, 3));
                cb(Q, "Q", il);

                Kcur = ggml_cont(ctx0, ggml_permute(ctx0, Kcur, 2, 1, 0, 3));
                cb(Kcur, "Kcur", il);

                struct ggml_tensor * Vcur = ggml_view_3d(
                        ctx0, tmpqkv_perm, n_embd_head, n_head, n_tokens,
                        ggml_element_size(tmpqkv_perm) * n_embd_head,
                        ggml_element_size(tmpqkv_perm) * n_embd_head * n_head,
                        ggml_element_size(tmpqkv_perm) * n_embd_head * n_head * n_tokens * 2
                        );
                cb(Vcur, "Vcur", il);

                llm_build_kv_store(ctx0, hparams, kv_self, gf, Kcur, Vcur, n_ctx, n_tokens, kv_head, cb, il);

                // TODO: not tested, could be broken
                cur = llm_build_kqv(ctx0, hparams, kv_self,
                        model.layers[il].wo, model.layers[il].bo,
                        Q, KQ_scale, KQ_mask, n_ctx, n_tokens, n_kv, -1.0f, cb, il);
                cb(cur, "kqv_out", il);
            }

            struct ggml_tensor * ffn_inp = ggml_add(ctx0, residual, cur);
            cb(ffn_inp, "ffn_inp", il);

            // feed-forward network
            {
                cur = llm_build_norm(ctx0, ffn_inp, hparams,
                        model.layers[il].ffn_norm,
                        model.layers[il].ffn_norm_b,
                        LLM_NORM, cb, il);
                cb(cur, "ffn_norm", il);

                cur = llm_build_ffn(ctx0, cur,
                        model.layers[il].ffn_up,   model.layers[il].ffn_up_b,
                        NULL,                      NULL,
                        model.layers[il].ffn_down, model.layers[il].ffn_down_b,
                        LLM_FFN_RELU_SQR, LLM_FFN_SEQ, cb, il);
                cb(cur, "ffn_out", il);
            }

            cur = ggml_add(ctx0, cur, ffn_inp);
            cb(cur, "l_out", il);

            inpL = cur;
        }

        cur = inpL;

        cur = llm_build_norm(ctx0, cur, hparams,
                model.output_norm,
                model.output_norm_b,
                LLM_NORM, cb, -1);
        cb(cur, "result_norm", -1);

        cur = ggml_mul_mat(ctx0, model.output, cur);
        cb(cur, "result_output", -1);

        ggml_build_forward_expand(gf, cur);

        return gf;
    }

    struct ggml_cgraph * build_refact() {
        struct ggml_cgraph * gf = ggml_new_graph(ctx0);

        struct ggml_tensor * cur;
        struct ggml_tensor * inpL;

        inpL = llm_build_inp_embd(ctx0, hparams, batch, model.tok_embd, cb);
        cb(inpL, "inp_embd", -1);

        // KQ_scale
        struct ggml_tensor * KQ_scale = ggml_new_tensor_1d(ctx0, GGML_TYPE_F32, 1);
        cb(KQ_scale, "KQ_scale", -1);

        // KQ_mask (mask for 1 head, it will be broadcasted to all heads)
        struct ggml_tensor * KQ_mask = ggml_new_tensor_3d(ctx0, GGML_TYPE_F32, n_kv, n_tokens, 1);
        cb(KQ_mask, "KQ_mask", -1);

        for (int il = 0; il < n_layer; ++il) {
            struct ggml_tensor * inpSA = inpL;

            cur = llm_build_norm(ctx0, inpL, hparams,
                    model.layers[il].attn_norm, NULL,
                    LLM_NORM_RMS, cb, il);
            cb(cur, "attn_norm", il);

            // self-attention
            {
                struct ggml_tensor * Qcur = ggml_mul_mat(ctx0, model.layers[il].wq, cur);
                cb(Qcur, "Qcur", il);

                struct ggml_tensor * Kcur = ggml_mul_mat(ctx0, model.layers[il].wk, cur);
                cb(Kcur, "Kcur", il);

                struct ggml_tensor * Vcur = ggml_mul_mat(ctx0, model.layers[il].wv, cur);
                cb(Vcur, "Vcur", il);

                Kcur = ggml_reshape_3d(ctx0, Kcur, n_embd_head, n_head_kv, n_tokens);
                cb(Kcur, "Kcur", il);

                Qcur = ggml_reshape_3d(ctx0, Qcur, n_embd_head, n_head,    n_tokens);
                cb(Qcur, "Qcur", il);

                llm_build_kv_store(ctx0, hparams, kv_self, gf, Kcur, Vcur, n_ctx, n_tokens, kv_head, cb, il);

                cur = llm_build_kqv(ctx0, hparams, kv_self,
                        model.layers[il].wo, NULL,
                        Qcur, KQ_scale, KQ_mask, n_ctx, n_tokens, n_kv, 8.0f, cb, il);
                cb(cur, "kqv_out", il);
            }

            struct ggml_tensor * ffn_inp = ggml_add(ctx0, cur, inpSA);
            cb(ffn_inp, "ffn_inp", il);

            // feed-forward network
            {
                cur = llm_build_norm(ctx0, ffn_inp, hparams,
                        model.layers[il].ffn_norm, NULL,
                        LLM_NORM_RMS, cb, il);
                cb(cur, "ffn_norm", il);

                cur = llm_build_ffn(ctx0, cur,
                        model.layers[il].ffn_up,   NULL,
                        model.layers[il].ffn_gate, NULL,
                        model.layers[il].ffn_down, NULL,
                        LLM_FFN_SILU, LLM_FFN_PAR, cb, il);
                cb(cur, "ffn_out", il);
            }

            cur = ggml_add(ctx0, cur, ffn_inp);
            cb(cur, "l_out", il);

            // input for next layer
            inpL = cur;
        }

        cur = inpL;

        cur = llm_build_norm(ctx0, cur, hparams,
                model.output_norm, NULL,
                LLM_NORM_RMS, cb, -1);
        cb(cur, "result_norm", -1);

        // lm_head
        cur = ggml_mul_mat(ctx0, model.output, cur);
        cb(cur, "result_output", -1);

        ggml_build_forward_expand(gf, cur);

        return gf;
    }

    struct ggml_cgraph * build_bloom() {
        struct ggml_cgraph * gf = ggml_new_graph(ctx0);

        struct ggml_tensor * cur;
        struct ggml_tensor * inpL;

        inpL = llm_build_inp_embd(ctx0, hparams, batch, model.tok_embd, cb);
        cb(inpL, "inp_embd", -1);

        // KQ_scale
        struct ggml_tensor * KQ_scale = ggml_new_tensor_1d(ctx0, GGML_TYPE_F32, 1);
        cb(KQ_scale, "KQ_scale", -1);

        // KQ_mask (mask for 1 head, it will be broadcasted to all heads)
        struct ggml_tensor * KQ_mask = ggml_new_tensor_3d(ctx0, GGML_TYPE_F32, n_kv, n_tokens, 1);
        cb(KQ_mask, "KQ_mask", -1);

        inpL = llm_build_norm(ctx0, inpL, hparams,
                model.tok_norm,
                model.tok_norm_b,
                LLM_NORM, cb, -1);
        cb(inpL, "inp_norm", -1);

        for (int il = 0; il < n_layer; ++il) {
            cur = llm_build_norm(ctx0, inpL, hparams,
                    model.layers[il].attn_norm,
                    model.layers[il].attn_norm_b,
                    LLM_NORM, cb, il);
            cb(cur, "attn_norm", il);

            // self-attention
            {
                cur = ggml_mul_mat(ctx0, model.layers[il].wqkv, cur);
                cb(cur, "wqkv", il);

                cur = ggml_add(ctx0, cur, model.layers[il].bqkv);
                cb(cur, "bqkv", il);

                struct ggml_tensor * Qcur = ggml_cont(ctx0, ggml_view_2d(ctx0, cur, n_embd,     n_tokens, cur->nb[1], 0*sizeof(float)*(n_embd)));
                struct ggml_tensor * Kcur = ggml_cont(ctx0, ggml_view_2d(ctx0, cur, n_embd_gqa, n_tokens, cur->nb[1], 1*sizeof(float)*(n_embd)));
                struct ggml_tensor * Vcur = ggml_cont(ctx0, ggml_view_2d(ctx0, cur, n_embd_gqa, n_tokens, cur->nb[1], 1*sizeof(float)*(n_embd + n_embd_gqa)));

                cb(Qcur, "Qcur", il);
                cb(Kcur, "Kcur", il);
                cb(Vcur, "Vcur", il);

                Qcur = ggml_reshape_3d(ctx0, Qcur, n_embd_head, n_head, n_tokens);

                llm_build_kv_store(ctx0, hparams, kv_self, gf, Kcur, Vcur, n_ctx, n_tokens, kv_head, cb, il);

                cur = llm_build_kqv(ctx0, hparams, kv_self,
                        model.layers[il].wo, model.layers[il].bo,
                        Qcur, KQ_scale, KQ_mask, n_ctx, n_tokens, n_kv, 8.0f, cb, il);
                cb(cur, "kqv_out", il);
            }

            // Add the input
            struct ggml_tensor * ffn_inp = ggml_add(ctx0, cur, inpL);
            cb(ffn_inp, "ffn_inp", il);

            // FF
            {
                cur = llm_build_norm(ctx0, ffn_inp, hparams,
                        model.layers[il].ffn_norm,
                        model.layers[il].ffn_norm_b,
                        LLM_NORM, cb, il);
                cb(cur, "ffn_norm", il);

                cur = llm_build_ffn(ctx0, cur,
                        model.layers[il].ffn_up,   model.layers[il].ffn_up_b,
                        NULL,                      NULL,
                        model.layers[il].ffn_down, model.layers[il].ffn_down_b,
                        LLM_FFN_GELU, LLM_FFN_SEQ, cb, il);
                cb(cur, "ffn_out", il);
            }

            inpL = ggml_add(ctx0, cur, ffn_inp);
            cb(inpL, "l_out", il);
        }

        cur = llm_build_norm(ctx0, inpL, hparams,
                model.output_norm,
                model.output_norm_b,
                LLM_NORM, cb, -1);
        cb(cur, "result_norm", -1);

        cur = ggml_mul_mat(ctx0, model.output, cur);
        cb(cur, "result_output", -1);

        ggml_build_forward_expand(gf, cur);

        return gf;
    }

    struct ggml_cgraph * build_mpt() {
        struct ggml_cgraph * gf = ggml_new_graph(ctx0);

        struct ggml_tensor * cur;
        struct ggml_tensor * inpL;

        inpL = llm_build_inp_embd(ctx0, hparams, batch, model.tok_embd, cb);
        cb(inpL, "inp_embd", -1);

        // KQ_scale
        struct ggml_tensor * KQ_scale = ggml_new_tensor_1d(ctx0, GGML_TYPE_F32, 1);
        cb(KQ_scale, "KQ_scale", -1);

        // KQ_mask (mask for 1 head, it will be broadcasted to all heads)
        struct ggml_tensor * KQ_mask = ggml_new_tensor_3d(ctx0, GGML_TYPE_F32, n_kv, n_tokens, 1);
        cb(KQ_mask, "KQ_mask", -1);

        for (int il = 0; il < n_layer; ++il) {
            struct ggml_tensor * attn_norm;

            attn_norm = llm_build_norm(ctx0, inpL, hparams,
                    model.layers[il].attn_norm,
                    NULL,
                    LLM_NORM, cb, il);
            cb(attn_norm, "attn_norm", il);

            // self-attention
            {
                cur = attn_norm;

                cur = ggml_mul_mat(ctx0, model.layers[il].wqkv, cur);
                cb(cur, "wqkv", il);

                if (hparams.f_clamp_kqv > 0.0f) {
                    cur = ggml_clamp(ctx0, cur, -hparams.f_clamp_kqv, hparams.f_clamp_kqv);
                    cb(cur, "wqkv_clamped", il);
                }

                struct ggml_tensor * Qcur = ggml_cont(ctx0, ggml_view_2d(ctx0, cur, n_embd,     n_tokens, cur->nb[1], 0*sizeof(float)*(n_embd)));
                struct ggml_tensor * Kcur = ggml_cont(ctx0, ggml_view_2d(ctx0, cur, n_embd_gqa, n_tokens, cur->nb[1], 1*sizeof(float)*(n_embd)));
                struct ggml_tensor * Vcur = ggml_cont(ctx0, ggml_view_2d(ctx0, cur, n_embd_gqa, n_tokens, cur->nb[1], 1*sizeof(float)*(n_embd + n_embd_gqa)));

                cb(Qcur, "Qcur", il);
                cb(Kcur, "Kcur", il);
                cb(Vcur, "Vcur", il);

                Qcur = ggml_reshape_3d(ctx0, Qcur, n_embd_head, n_head, n_tokens);

                llm_build_kv_store(ctx0, hparams, kv_self, gf, Kcur, Vcur, n_ctx, n_tokens, kv_head, cb, il);

                cur = llm_build_kqv(ctx0, hparams, kv_self,
                        model.layers[il].wo, NULL,
                        Qcur, KQ_scale, KQ_mask, n_ctx, n_tokens, n_kv, hparams.f_max_alibi_bias, cb, il);
                cb(cur, "kqv_out", il);
            }

            // Add the input
            struct ggml_tensor * ffn_inp = ggml_add(ctx0, cur, inpL);
            cb(ffn_inp, "ffn_inp", il);

            // feed forward
            {
                cur = llm_build_norm(ctx0, ffn_inp, hparams,
                        model.layers[il].ffn_norm,
                        NULL,
                        LLM_NORM, cb, il);
                cb(cur, "ffn_norm", il);

                cur = llm_build_ffn(ctx0, cur,
                        model.layers[il].ffn_up,   NULL,
                        NULL,                      NULL,
                        model.layers[il].ffn_down, NULL,
                        LLM_FFN_GELU, LLM_FFN_SEQ, cb, il);
                cb(cur, "ffn_out", il);
            }

            cur = ggml_add(ctx0, cur, ffn_inp);
            cb(cur, "l_out", il);

            // input for next layer
            inpL = cur;
        }

        cur = inpL;

        cur = llm_build_norm(ctx0, cur, hparams,
                model.output_norm,
                NULL,
                LLM_NORM, cb, -1);
        cb(cur, "result_norm", -1);

        cur = ggml_mul_mat(ctx0, model.output, cur);
        cb(cur, "result_output", -1);

        ggml_build_forward_expand(gf, cur);

        return gf;
    }

    struct ggml_cgraph * build_stablelm() {
        struct ggml_cgraph * gf = ggml_new_graph(ctx0);

        struct ggml_tensor * cur;
        struct ggml_tensor * inpL;

        inpL = llm_build_inp_embd(ctx0, hparams, batch, model.tok_embd, cb);
        cb(inpL, "inp_embd", -1);

        // inp_pos - contains the positions
        struct ggml_tensor * inp_pos = ggml_new_tensor_1d(ctx0, GGML_TYPE_I32, n_tokens);
        cb(inp_pos, "inp_pos", -1);

        // KQ_scale
        struct ggml_tensor * KQ_scale = ggml_new_tensor_1d(ctx0, GGML_TYPE_F32, 1);
        cb(KQ_scale, "KQ_scale", -1);

        // KQ_mask (mask for 1 head, it will be broadcasted to all heads)
        struct ggml_tensor * KQ_mask = ggml_new_tensor_3d(ctx0, GGML_TYPE_F32, n_kv, n_tokens, 1);
        cb(KQ_mask, "KQ_mask", -1);

        // shift the entire K-cache if needed
        if (do_rope_shift) {
            llm_build_k_shift(ctx0, hparams, cparams, kv_self, gf, LLM_ROPE_NEOX, n_ctx, hparams.n_rot, freq_base, freq_scale, cb);
        }

        for (int il = 0; il < n_layer; ++il) {
            struct ggml_tensor * inpSA = inpL;

            // norm
            cur = llm_build_norm(ctx0, inpL, hparams,
                    model.layers[il].attn_norm,
                    model.layers[il].attn_norm_b,
                    LLM_NORM, cb, il);
            cb(cur, "attn_norm", il);

            // self-attention
            {
                // compute Q and K and RoPE them
                struct ggml_tensor * Qcur = ggml_mul_mat(ctx0, model.layers[il].wq, cur);
                cb(Qcur, "Qcur", il);

                struct ggml_tensor * Kcur = ggml_mul_mat(ctx0, model.layers[il].wk, cur);
                cb(Kcur, "Kcur", il);

                struct ggml_tensor * Vcur = ggml_mul_mat(ctx0, model.layers[il].wv, cur);
                cb(Vcur, "Vcur", il);

                Qcur = ggml_rope_custom(
                    ctx0, ggml_reshape_3d(ctx0, Qcur, n_embd_head, n_head,    n_tokens), inp_pos,
                    hparams.n_rot, 2, 0, n_orig_ctx, freq_base, freq_scale,
                    ext_factor, attn_factor, beta_fast, beta_slow
                );
                cb(Qcur, "Qcur", il);

                Kcur = ggml_rope_custom(
                    ctx0, ggml_reshape_3d(ctx0, Kcur, n_embd_head, n_head_kv, n_tokens), inp_pos,
                    hparams.n_rot, 2, 0, n_orig_ctx, freq_base, freq_scale,
                    ext_factor, attn_factor, beta_fast, beta_slow
                );
                cb(Kcur, "Kcur", il);

                llm_build_kv_store(ctx0, hparams, kv_self, gf, Kcur, Vcur, n_ctx, n_tokens, kv_head, cb, il);

                cur = llm_build_kqv(ctx0, hparams, kv_self,
                        model.layers[il].wo, NULL,
                        Qcur, KQ_scale, KQ_mask, n_ctx, n_tokens, n_kv, -1.0f, cb, il);
                cb(cur, "kqv_out", il);
            }

            struct ggml_tensor * ffn_inp = ggml_add(ctx0, cur, inpSA);
            cb(ffn_inp, "ffn_inp", il);

            // feed-forward network
            {
                cur = llm_build_norm(ctx0, ffn_inp, hparams,
                        model.layers[il].ffn_norm,
                        model.layers[il].ffn_norm_b,
                        LLM_NORM, cb, il);
                cb(cur, "ffn_norm", il);

                cur = llm_build_ffn(ctx0, cur,
                        model.layers[il].ffn_up,   NULL,
                        model.layers[il].ffn_gate, NULL,
                        model.layers[il].ffn_down, NULL,
                        LLM_FFN_SILU, LLM_FFN_PAR, cb, il);
                cb(cur, "ffn_out", il);
            }

            cur = ggml_add(ctx0, cur, ffn_inp);
            cb(cur, "l_out", il);

            // input for next layer
            inpL = cur;
        }

        cur = inpL;

        cur = llm_build_norm(ctx0, cur, hparams,
                model.output_norm,
                model.output_norm_b,
                LLM_NORM, cb, -1);
        cb(cur, "result_norm", -1);

        // lm_head
        cur = ggml_mul_mat(ctx0, model.output, cur);
        cb(cur, "result_output", -1);

        ggml_build_forward_expand(gf, cur);

        return gf;
    }
};

//
// tensor offloading helpers
//
// TODO: will be removed with backend v2

enum llm_offload_func_e {
    OFFLOAD_FUNC_NOP,
    OFFLOAD_FUNC,
    OFFLOAD_FUNC_KQ,
    OFFLOAD_FUNC_V,
    OFFLOAD_FUNC_NR,
    OFFLOAD_FUNC_EMB,
    OFFLOAD_FUNC_OUT,
};

// TODO: will be removed with backend v2
struct llm_offload_trie {
    struct node {
        ~node() {
            for (int i = 0; i < 256; ++i) {
                if (children[i]) {
                    delete children[i];
                }
            }
        }

        node * children[256] = { nullptr };
        llm_offload_func_e func = OFFLOAD_FUNC_NOP;
    };

    llm_offload_trie() {
        root = new node;
    }

    llm_offload_trie(const std::unordered_map<const char *, llm_offload_func_e> & map) {
        root = new node;

        for (const auto & kv : map) {
            add(kv.first, kv.second);
        }
    }

    ~llm_offload_trie() {
        delete root;
    }

    void add(const char * name, llm_offload_func_e func) {
        node * cur = root;

        for (int i = 0; ; ++i) {
            const uint8_t c = name[i];

            if (!c) {
                break;
            }

            if (!cur->children[c]) {
                cur->children[c] = new node;
            }

            cur = cur->children[c];
        }

        cur->func = func;
    }

    llm_offload_func_e find(const char * name) const {
        const node * cur = root;

        for (int i = 0; ; ++i) {
            const uint8_t c = name[i];

            if (!c) {
                break;
            }

            if (!cur->children[c]) {
                return OFFLOAD_FUNC_NOP;
            }

            cur = cur->children[c];
        }

        return cur->func;
    }

    node * root = nullptr;
};

// TODO: will be removed with backend v2
static const std::unordered_map<const char *, llm_offload_func_e> k_offload_map = {
  //{ "inp_tokens",                 OFFLOAD_FUNC_NR  }, // TODO: missing K-quants get_rows kernel
  //{ "inp_embd",                   OFFLOAD_FUNC_NR  }, // TODO: missing K-quants get_rows kernel
    { "pos_embd",                   OFFLOAD_FUNC_NR  },

    { "inp_pos",                    OFFLOAD_FUNC_KQ  }, // this is often used for KQ ops (e.g. rope)
    { "KQ_scale",                   OFFLOAD_FUNC_KQ  },
    { "KQ_mask",                    OFFLOAD_FUNC_KQ  },
    { "K_shift",                    OFFLOAD_FUNC_KQ  },
    { "K_shifted",                  OFFLOAD_FUNC_KQ  },

    { "inp_norm",                   OFFLOAD_FUNC_NR  },
    { "inp_norm_w",                 OFFLOAD_FUNC_NR  },
    { "inp_norm_wb",                OFFLOAD_FUNC_NR  },

    { "norm",                       OFFLOAD_FUNC     },
    { "norm_w",                     OFFLOAD_FUNC     },
    { "norm_wb",                    OFFLOAD_FUNC     },

    { "attn_norm",                  OFFLOAD_FUNC     },
    { "attn_norm_2",                OFFLOAD_FUNC     },

    { "wqkv",                       OFFLOAD_FUNC_KQ  },
    { "bqkv",                       OFFLOAD_FUNC_KQ  },
    { "wqkv_clamped",               OFFLOAD_FUNC_KQ  },

    { "tmpk",                       OFFLOAD_FUNC_KQ  },
    { "tmpq",                       OFFLOAD_FUNC_KQ  },
    { "tmpv",                       OFFLOAD_FUNC_V   },
    { "Kcur",                       OFFLOAD_FUNC_KQ  },
    { "Qcur",                       OFFLOAD_FUNC_KQ  },
    { "Vcur",                       OFFLOAD_FUNC_V   },

    { "krot",                       OFFLOAD_FUNC_KQ  },
    { "qrot",                       OFFLOAD_FUNC_KQ  },
    { "kpass",                      OFFLOAD_FUNC_KQ  },
    { "qpass",                      OFFLOAD_FUNC_KQ  },
    { "krotated",                   OFFLOAD_FUNC_KQ  },
    { "qrotated",                   OFFLOAD_FUNC_KQ  },

    { "q",                          OFFLOAD_FUNC_KQ  },
    { "k",                          OFFLOAD_FUNC_KQ  },
    { "kq",                         OFFLOAD_FUNC_KQ  },
    { "kq_scaled",                  OFFLOAD_FUNC_KQ  },
    { "kq_scaled_alibi",            OFFLOAD_FUNC_KQ  },
    { "kq_masked",                  OFFLOAD_FUNC_KQ  },
    { "kq_soft_max",                OFFLOAD_FUNC_V   },
    { "v",                          OFFLOAD_FUNC_V   },
    { "kqv",                        OFFLOAD_FUNC_V   },
    { "kqv_merged",                 OFFLOAD_FUNC_V   },
    { "kqv_merged_cont",            OFFLOAD_FUNC_V   },
    { "kqv_wo",                     OFFLOAD_FUNC_V   },
    { "kqv_out",                    OFFLOAD_FUNC_V   },

    { "ffn_inp",                    OFFLOAD_FUNC     },
    { "ffn_norm",                   OFFLOAD_FUNC     },

    { "ffn_up",                     OFFLOAD_FUNC     },
    { "ffn_up_b",                   OFFLOAD_FUNC     },
    { "ffn_gate",                   OFFLOAD_FUNC     },
    { "ffn_gate_b",                 OFFLOAD_FUNC     },
    { "ffn_gate_par",               OFFLOAD_FUNC     },
    { "ffn_down",                   OFFLOAD_FUNC     },
    { "ffn_down_b",                 OFFLOAD_FUNC     },
    { "ffn_out",                    OFFLOAD_FUNC     },

    { "ffn_silu",                   OFFLOAD_FUNC     },
    { "ffn_gelu",                   OFFLOAD_FUNC     },
    { "ffn_relu",                   OFFLOAD_FUNC     },
    { "ffn_sqr(relu)",              OFFLOAD_FUNC     },

    { "l_out",                      OFFLOAD_FUNC     },

    { "result_norm",                OFFLOAD_FUNC_EMB },
    { "result_output",              OFFLOAD_FUNC_OUT },
};

static llm_offload_trie k_offload_func_trie(k_offload_map);



static struct ggml_cgraph * llama_build_graph(
         llama_context & lctx,
     const llama_batch & batch) {
    const auto & model = lctx.model;

    // check if we should build the worst-case graph (for memory measurement)
    const bool worst_case = ggml_allocr_is_measure(lctx.alloc);

    // keep track of the input that has already been allocated
    bool alloc_inp_tokens   = false;
    bool alloc_inp_embd     = false;
    bool alloc_inp_pos      = false;
    bool alloc_inp_KQ_scale = false;
    bool alloc_inp_KQ_mask  = false;
    bool alloc_inp_K_shift  = false;

#ifdef GGML_USE_CUBLAS
    const bool do_offload = true;
#else
    const bool do_offload = true; // TODO: set to false after finishing refactoring
#endif

    int n_non_view = 0; // number of non-view tensors that have been processed by the callback

    // this callback allows us to apply custom logic to each tensor (e.g. ggml-alloc, offloading, etc.)
    // TODO: will be removed with backend v2
    llm_build_cb cb = [&](struct ggml_tensor * cur, const char * name, int il) {
        if (il >= 0) {
            ggml_format_name(cur, "%s-%d", name, il);
        } else {
            ggml_set_name(cur, name);
        }

        //
        // allocate input tensors and set input data
        //
        // TODO: will be removed with backend v2

        if (!alloc_inp_tokens && strcmp(name, "inp_tokens") == 0) {
            ggml_allocr_alloc(lctx.alloc, cur);

            if (!ggml_allocr_is_measure(lctx.alloc) && batch.token) {
                const int64_t n_tokens = cur->ne[0];

                memcpy(cur->data, batch.token, n_tokens*ggml_element_size(cur));
            }

            alloc_inp_tokens = true;
        }

        if (!alloc_inp_embd && strcmp(name, "inp_embd") == 0) {
            ggml_allocr_alloc(lctx.alloc, cur);

            if (!ggml_allocr_is_measure(lctx.alloc) && batch.embd) {
                const int64_t n_embd   = cur->ne[0];
                const int64_t n_tokens = cur->ne[1];

                memcpy(cur->data, batch.embd, n_tokens*n_embd*ggml_element_size(cur));
            }

            alloc_inp_embd = true;
        }

        if (!alloc_inp_pos && strcmp(name, "inp_pos") == 0) {
            ggml_allocr_alloc(lctx.alloc, cur);

            if (!ggml_allocr_is_measure(lctx.alloc) && batch.pos) {
                const int64_t n_tokens = cur->ne[0];

                int32_t * data = (int32_t *) cur->data;

                for (int i = 0; i < n_tokens; ++i) {
                    data[i] = batch.pos[i];
                }
            }

            alloc_inp_pos = true;
        }

        if (!alloc_inp_KQ_scale && strcmp(name, "KQ_scale") == 0) {
            ggml_allocr_alloc(lctx.alloc, cur);

            if (!ggml_allocr_is_measure(lctx.alloc)) {
                const int64_t n_embd_head = model.hparams.n_embd_head();
                ggml_set_f32(cur, 1.0f/sqrtf(float(n_embd_head)));
            }

            alloc_inp_KQ_scale = true;
        }

        if (!alloc_inp_KQ_mask && strcmp(name, "KQ_mask") == 0) {
            ggml_allocr_alloc(lctx.alloc, cur);

            if (!ggml_allocr_is_measure(lctx.alloc)) {
                const int64_t n_kv     = cur->ne[0];
                const int64_t n_tokens = cur->ne[1];

                float * data = (float *) cur->data;
                memset(data, 0, ggml_nbytes(cur));

                for (int h = 0; h < 1; ++h) {
                    for (int j = 0; j < n_tokens; ++j) {
                        const llama_pos    pos    = batch.pos[j];
                        const llama_seq_id seq_id = batch.seq_id[j][0];

                        for (int i = 0; i < n_kv; ++i) {
                            if (!lctx.kv_self.cells[i].has_seq_id(seq_id) || lctx.kv_self.cells[i].pos > pos) {
                                data[h*(n_kv*n_tokens) + j*n_kv + i] = -INFINITY;
                            }
                        }
                    }
                }
            }

            alloc_inp_KQ_mask = true;
        }

        if (!alloc_inp_K_shift && strcmp(name, "K_shift") == 0) {
            ggml_allocr_alloc(lctx.alloc, cur);

            if (!ggml_allocr_is_measure(lctx.alloc)) {
                const int64_t n_ctx = cur->ne[0];

                int32_t * data = (int32_t *) cur->data;

                for (int i = 0; i < n_ctx; ++i) {
                    data[i] = lctx.kv_self.cells[i].delta;
                }
            }

            alloc_inp_K_shift = true;
        }

        // view tensors are not processed further
        if (cur->view_src != nullptr) {
            return;
        }

        if (cur->op != GGML_OP_NONE) {
            n_non_view++;
        }

        //
        // offload layers
        //
        // TODO: will be removed with backend v2

//#define LLAMA_OFFLOAD_DEBUG

        if (!do_offload) {
            return;
        }

        const int n_layer = model.hparams.n_layer;

        const int n_gpu_layers = model.n_gpu_layers;
        const int i_gpu_start  = n_layer - n_gpu_layers;

        // should we offload the final norm? yes if we are not computing embeddings
        const bool offload_emb = lctx.embedding.empty();

        static const std::unordered_map<llm_offload_func_e, std::string, std::hash<int>> k_offload_func_name = {
            { OFFLOAD_FUNC_NOP, "CPU" },
            { OFFLOAD_FUNC_OUT, "CPU" },
#ifdef GGML_USE_CUBLAS
            { OFFLOAD_FUNC,     "GPU (CUDA)" },
            { OFFLOAD_FUNC_KQ,  "GPU (CUDA) KQ" },
            { OFFLOAD_FUNC_V,   "GPU (CUDA) V" },
            { OFFLOAD_FUNC_NR,  "GPU (CUDA) NR" },
            { OFFLOAD_FUNC_EMB, "GPU (CUDA) EMB" },
#else
            { OFFLOAD_FUNC,     "CPU" },
            { OFFLOAD_FUNC_KQ,  "CPU" },
            { OFFLOAD_FUNC_V,   "CPU" },
            { OFFLOAD_FUNC_NR,  "CPU" },
            { OFFLOAD_FUNC_EMB, "CPU" },
#endif // GGML_USE_CUBLAS
        };

        // check the global map for what offload function to use for this tensor
        llm_offload_func_e func_e = k_offload_func_trie.find(name);

        if (func_e == OFFLOAD_FUNC_NOP) {
#ifdef LLAMA_OFFLOAD_DEBUG
            // if a tensor hasn't been offloaded, we warn the user
            if (worst_case) {
                LLAMA_LOG_WARN("%s: %32s: not offloaded (ref: %s)\n", __func__,
                        cur->name, "https://github.com/ggerganov/llama.cpp/pull/3837");
            }
#endif

            return;
        }

        // count the number of layers and respect the provided n_gpu_layers
        switch (func_e) {
            case OFFLOAD_FUNC_NOP:
            case OFFLOAD_FUNC_OUT:
                break;
            case OFFLOAD_FUNC:
                if (n_gpu_layers < n_layer) {
                    if (il < i_gpu_start) {
                        func_e = OFFLOAD_FUNC_NOP;
                    }
                }
                break;
            case OFFLOAD_FUNC_NR:
                if (n_gpu_layers <= n_layer + 0) {
                    func_e = OFFLOAD_FUNC_NOP;
                }
                break;
            case OFFLOAD_FUNC_V:
                if (n_gpu_layers <= n_layer + 1) {
                    func_e = OFFLOAD_FUNC_NOP;
                }
                break;
            case OFFLOAD_FUNC_KQ:
                if (n_gpu_layers <= n_layer + 2) {
                    func_e = OFFLOAD_FUNC_NOP;
                }
                break;
            case OFFLOAD_FUNC_EMB:
                if (!offload_emb || n_gpu_layers < n_layer) {
                    func_e = OFFLOAD_FUNC_NOP;
                }
                break;
            default: GGML_ASSERT(false);
        }

        offload_func_t func = ggml_offload_nop;

        // this is needed for compatibility with Metal for example
#ifdef GGML_USE_CUBLAS
        static offload_func_t ggml_offload_gpu = ggml_cuda_assign_buffers_no_alloc;
#else
        static offload_func_t ggml_offload_gpu = ggml_offload_nop;
#endif

        switch (func_e) {
            case OFFLOAD_FUNC_NOP:
            case OFFLOAD_FUNC_OUT: func = ggml_offload_nop; break;
            case OFFLOAD_FUNC:
            case OFFLOAD_FUNC_KQ:
            case OFFLOAD_FUNC_V:
            case OFFLOAD_FUNC_NR:
            case OFFLOAD_FUNC_EMB: func = ggml_offload_gpu; break;
            default: GGML_ASSERT(false);
        }

        // apply offload function to the tensor
        func(cur);

#ifdef LLAMA_OFFLOAD_DEBUG
        if (worst_case) {
            LLAMA_LOG_INFO("%s: %32s: %s\n", __func__, cur->name, k_offload_func_name.at(func_e).c_str());
        }
#endif
    };

    struct ggml_cgraph * result = NULL;

    struct llm_build_context llm(lctx, batch, cb, worst_case);

    llm.init();

    switch (model.arch) {
        case LLM_ARCH_LLAMA:
            {
                result = llm.build_llama();
            } break;
        case LLM_ARCH_BAICHUAN:
            {
                result = llm.build_baichuan();
            } break;
        case LLM_ARCH_FALCON:
            {
                result = llm.build_falcon();
            } break;
        case LLM_ARCH_STARCODER:
            {
                result = llm.build_starcoder();
            } break;
        case LLM_ARCH_PERSIMMON:
            {
                result = llm.build_persimmon();
            } break;
        case LLM_ARCH_REFACT:
            {
                result = llm.build_refact();
            } break;
        case LLM_ARCH_BLOOM:
            {
                result = llm.build_bloom();
            } break;
        case LLM_ARCH_MPT:
            {
                result = llm.build_mpt();
            } break;
         case LLM_ARCH_STABLELM:
            {
                result = llm.build_stablelm();
            } break;
        default:
            GGML_ASSERT(false);
    }

    llm.free();

    if (worst_case) {
        int n_non_view_total = 0;

        for (int i = 0; i < result->n_nodes; ++i) {
            if (result->nodes[i]->view_src == nullptr) {
                n_non_view_total++;
            }
        }

        LLAMA_LOG_INFO("%s: non-view tensors processed: %d/%d\n", __func__, n_non_view, n_non_view_total);

        if (n_non_view != n_non_view_total) {
            LLAMA_LOG_WARN("%s: ****************************************************************\n", __func__);
            LLAMA_LOG_WARN("%s: not all non-view tensors have been processed with a callback\n",     __func__);
            LLAMA_LOG_WARN("%s: this can indicate an inefficiency in the graph implementation\n",    __func__);
            LLAMA_LOG_WARN("%s: build with LLAMA_OFFLOAD_DEBUG for more info\n",                     __func__);
            LLAMA_LOG_WARN("%s: ref: https://github.com/ggerganov/llama.cpp/pull/3837\n",            __func__);
            LLAMA_LOG_WARN("%s: ****************************************************************\n", __func__);
        }
    }

    return result;
}

// decode a batch of tokens by evaluating the transformer
//
//   - lctx:      llama context
//   - batch:     batch to evaluate
//
// return 0 on success
// return positive int on warning
// return negative int on error
//
static int llama_decode_internal(
         llama_context & lctx,
           llama_batch   batch) {
    const uint32_t n_tokens = batch.n_tokens;

    if (n_tokens == 0) {
        LLAMA_LOG_ERROR("%s: n_tokens == 0", __func__);
        return -1;
    }

    const auto & model   = lctx.model;
    const auto & hparams = model.hparams;
    const auto & cparams = lctx.cparams;

    const auto n_batch = cparams.n_batch;

    GGML_ASSERT(n_tokens <= n_batch);

    int n_threads = n_tokens == 1 ? cparams.n_threads : cparams.n_threads_batch;
    GGML_ASSERT((!batch.token && batch.embd) || (batch.token && !batch.embd)); // NOLINT

    const int64_t t_start_us = ggml_time_us();

#ifdef GGML_USE_MPI
    // TODO: needs fix after #3228
    GGML_ASSERT(false && "not implemented");
    //ggml_mpi_eval_init(lctx.ctx_mpi, &n_tokens, &n_past, &n_threads);
#endif

    GGML_ASSERT(n_threads > 0);

    auto & kv_self = lctx.kv_self;

    GGML_ASSERT(!!kv_self.ctx);

    const int64_t n_embd  = hparams.n_embd;
    const int64_t n_vocab = hparams.n_vocab;

    // helpers for smoother batch API transistion
    // after deprecating the llama_eval calls, these will be removed
    std::vector<llama_pos> pos;

    std::vector<int32_t>                   n_seq_id;
    std::vector<llama_seq_id *>            seq_id_arr;
    std::vector<std::vector<llama_seq_id>> seq_id;

    if (batch.pos == nullptr) {
        pos.resize(n_tokens);
        for (uint32_t i = 0; i < n_tokens; i++) {
            pos[i] = batch.all_pos_0 + i*batch.all_pos_1;
        }

        batch.pos = pos.data();
    }

    if (batch.seq_id == nullptr) {
        n_seq_id.resize(n_tokens);
        seq_id.resize(n_tokens);
        seq_id_arr.resize(n_tokens);
        for (uint32_t i = 0; i < n_tokens; i++) {
            n_seq_id[i] = 1;
            seq_id[i].resize(1);
            seq_id[i][0] = batch.all_seq_id;
            seq_id_arr[i] = seq_id[i].data();
        }

        batch.n_seq_id = n_seq_id.data();
        batch.seq_id = seq_id_arr.data();
    }

    if (!llama_kv_cache_find_slot(kv_self, batch)) {
        return 1;
    }

    // a heuristic, to avoid attending the full cache if it is not yet utilized
    // after enough generations, the benefit from this heuristic disappears
    // if we start defragmenting the cache, the benefit from this will be more important
    //kv_self.n = std::max(32, GGML_PAD(llama_kv_cache_cell_max(kv_self), 32));   // TODO: this might be better for CUDA?
    kv_self.n = std::min((int32_t) cparams.n_ctx, std::max(32, llama_kv_cache_cell_max(kv_self)));

    //printf("kv_self.n = %d\n", kv_self.n);

    ggml_allocr_reset(lctx.alloc);

    ggml_cgraph * gf = llama_build_graph(lctx, batch);

    ggml_allocr_alloc_graph(lctx.alloc, gf);

    struct ggml_tensor * res        = gf->nodes[gf->n_nodes - 1];
    struct ggml_tensor * embeddings = gf->nodes[gf->n_nodes - 2];

    GGML_ASSERT(strcmp(res->name,        "result_output") == 0);
    GGML_ASSERT(strcmp(embeddings->name, "result_norm")   == 0);


#ifdef GGML_USE_CUBLAS
    for (int i = 0; i < gf->n_leafs; i++) {
        ggml_tensor * node = gf->leafs[i];
        if (node->backend == GGML_BACKEND_GPU && node->extra == NULL) {
            ggml_cuda_assign_scratch_offset(node, (char*)node->data - (char *) lctx.buf_alloc.data);
            ggml_cuda_copy_to_device(node);
        }
    }

    for (int i = 0; i < gf->n_nodes; i++) {
        ggml_tensor * node = gf->nodes[i];
        if (node->backend == GGML_BACKEND_GPU && node->extra == NULL) {
            ggml_cuda_assign_scratch_offset(node, (char*)node->data - (char *) lctx.buf_alloc.data);
        }
    }

    // HACK: ggml-alloc may change the tensor backend when reusing a parent, so force output to be on the CPU here if needed
    if (!lctx.embedding.empty()) {
        embeddings->backend = GGML_BACKEND_CPU;
    }
    res->backend = GGML_BACKEND_CPU;
#endif

    // LLAMA_LOG_INFO("graph build time: %.3f ms (%d nodes, %d leafs)\n", (ggml_time_us() - t_start_us)/1000.0, gf->n_nodes, gf->n_leafs);

    // for big prompts, if BLAS is enabled, it is better to use only one thread
    // otherwise, the threads are spin-lock waiting for the BLAS calls and are degrading the performance
    // TODO: this is mostly important for Apple Silicon where CBLAS is still performing very well
    //       we still need some threads to process all non-mul_mat ops, but not too much to avoid interfering
    //       with the BLAS calls. need a better solution
    if (n_tokens >= 32 && ggml_cpu_has_blas() && !ggml_cpu_has_gpublas()) {
        n_threads = std::min(4, n_threads);
    }

    // If all tensors can be run on the GPU then using more than 1 thread is detrimental.
    const bool full_offload_supported =
<<<<<<< HEAD
        model.arch == LLM_ARCH_LLAMA    ||
        model.arch == LLM_ARCH_BAICHUAN ||
        model.arch == LLM_ARCH_FALCON   ||
        model.arch == LLM_ARCH_REFACT   ||
        model.arch == LLM_ARCH_MPT      ||
        model.arch == LLM_ARCH_STABLELM;
=======
        model.arch == LLM_ARCH_LLAMA      ||
        model.arch == LLM_ARCH_BAICHUAN   ||
        model.arch == LLM_ARCH_FALCON     ||
        model.arch == LLM_ARCH_REFACT     ||
        model.arch == LLM_ARCH_MPT        ||
        model.arch == LLM_ARCH_STARCODER;
>>>>>>> e9c1cecb

    const bool fully_offloaded = model.n_gpu_layers >= (int) hparams.n_layer + 3;
    if (ggml_cpu_has_cublas() && full_offload_supported && fully_offloaded) {
        n_threads = 1;
    }

#if GGML_USE_MPI
    const int64_t n_layer = hparams.n_layer;
    ggml_mpi_graph_compute_pre(lctx.ctx_mpi, gf, n_layer);
#endif

#ifdef GGML_USE_METAL
    if (lctx.ctx_metal) {
        ggml_metal_set_n_cb     (lctx.ctx_metal, n_threads);
        ggml_metal_graph_compute(lctx.ctx_metal, gf);
    } else {
        ggml_graph_compute_helper(lctx.work_buffer, gf, n_threads);
    }
#else
    ggml_graph_compute_helper(lctx.work_buffer, gf, n_threads);
#endif

#if GGML_USE_MPI
    ggml_mpi_graph_compute_post(lctx.ctx_mpi, gf, n_layer);
#endif

    // update the kv ring buffer
    {
        if (kv_self.has_shift) {
            kv_self.has_shift = false;
            for (uint32_t i = 0; i < kv_self.size; ++i) {
                kv_self.cells[i].delta = 0;
            }
        }

        kv_self.head += n_tokens;

        // Ensure kv cache head points to a valid index.
        if (kv_self.head >= kv_self.size) {
            kv_self.head = 0;
        }
    }

#ifdef GGML_PERF
    // print timing information per ggml operation (for debugging purposes)
    // requires GGML_PERF to be defined
    ggml_graph_print(gf);
#endif

    // plot the computation graph in dot format (for debugging purposes)
    //if (n_past%100 == 0) {
    //    ggml_graph_dump_dot(gf, NULL, "llama.dot");
    //}

    // extract logits
    // TODO: do not compute and extract logits if only embeddings are needed
    //       need to update the graphs to skip "result_output"
    {
        auto & logits_out = lctx.logits;

        if (batch.logits) {
            logits_out.resize(n_vocab * n_tokens);
            for (uint32_t i = 0; i < n_tokens; i++) {
                if (batch.logits[i] == 0) {
                    continue;
                }
                memcpy(logits_out.data() + (n_vocab*i), (float *) ggml_get_data(res) + (n_vocab*i), sizeof(float)*n_vocab);
            }
        } else if (lctx.logits_all) {
            logits_out.resize(n_vocab * n_tokens);
            memcpy(logits_out.data(), (float *) ggml_get_data(res), sizeof(float)*n_vocab*n_tokens);
        } else {
            logits_out.resize(n_vocab);
            memcpy(logits_out.data(), (float *) ggml_get_data(res) + (n_vocab*(n_tokens - 1)), sizeof(float)*n_vocab);
        }
    }

    // extract embeddings
    if (!lctx.embedding.empty()) {
        auto & embedding_out = lctx.embedding;

        embedding_out.resize(n_embd);
        memcpy(embedding_out.data(), (float *) ggml_get_data(embeddings) + (n_embd*(n_tokens - 1)), sizeof(float)*n_embd);
    }

    // measure the performance only for the single-token evals
    if (n_tokens == 1) {
        lctx.t_eval_us += ggml_time_us() - t_start_us;
        lctx.n_eval++;
    }
    else if (n_tokens > 1) {
        lctx.t_p_eval_us += ggml_time_us() - t_start_us;
        lctx.n_p_eval += n_tokens;
    }

    // get a more accurate load time, upon first eval
    // TODO: fix this
    if (!lctx.has_evaluated_once) {
        lctx.t_load_us = ggml_time_us() - lctx.t_start_us;
        lctx.has_evaluated_once = true;
    }

    return 0;
}

//
// tokenizer
//

static enum llama_vocab_type llama_vocab_get_type(const llama_vocab & vocab) {
    return vocab.type;
}

static bool llama_is_normal_token(const llama_vocab & vocab, llama_token id) {
    return vocab.id_to_token[id].type == LLAMA_TOKEN_TYPE_NORMAL;
}

static bool llama_is_unknown_token(const llama_vocab & vocab, llama_token id) {
    return vocab.id_to_token[id].type == LLAMA_TOKEN_TYPE_UNKNOWN;
}

static bool llama_is_control_token(const llama_vocab & vocab, llama_token id) {
    return vocab.id_to_token[id].type == LLAMA_TOKEN_TYPE_CONTROL;
}

static bool llama_is_byte_token(const llama_vocab & vocab, llama_token id) {
    return vocab.id_to_token[id].type == LLAMA_TOKEN_TYPE_BYTE;
}

static bool llama_is_user_defined_token(const llama_vocab& vocab, llama_token id) {
    return vocab.id_to_token[id].type == LLAMA_TOKEN_TYPE_USER_DEFINED;
}

static uint8_t llama_token_to_byte(const llama_vocab& vocab, llama_token id) {
    GGML_ASSERT(llama_is_byte_token(vocab, id));
    const auto& token_data = vocab.id_to_token.at(id);
    switch (llama_vocab_get_type(vocab)) {
    case LLAMA_VOCAB_TYPE_SPM: {
        auto buf = token_data.text.substr(3, 2);
        return strtol(buf.c_str(), NULL, 16);
    }
    case LLAMA_VOCAB_TYPE_BPE: {
        GGML_ASSERT(false);
        return unicode_to_bytes_bpe(token_data.text);
    }
    default:
        GGML_ASSERT(false);
    }
}

static llama_token llama_byte_to_token(const llama_vocab & vocab, uint8_t ch) {
    static const char * hex = "0123456789ABCDEF";
    switch (llama_vocab_get_type(vocab)) {
    case LLAMA_VOCAB_TYPE_SPM: {
        const char buf[7] = { '<', '0', 'x', hex[ch >> 4], hex[ch & 15], '>', 0 };
        return vocab.token_to_id.at(buf);
    }
    case LLAMA_VOCAB_TYPE_BPE: {
        return vocab.token_to_id.at(bytes_to_unicode_bpe(ch));
    }
    default:
        GGML_ASSERT(false);
    }
}

static void llama_escape_whitespace(std::string & text) {
    replace_all(text, " ", "\xe2\x96\x81");
}

static void llama_unescape_whitespace(std::string & word) {
    replace_all(word, "\xe2\x96\x81", " ");
}

struct llm_symbol {
    using index = int;
    index prev;
    index next;
    const char * text;
    size_t n;
};

static_assert(std::is_trivially_copyable<llm_symbol>::value, "llm_symbol is not trivially copyable");

// SPM tokenizer
// original implementation:
// https://github.com/ggerganov/llama.cpp/commit/074bea2eb1f1349a0118239c4152914aecaa1be4

struct llm_bigram_spm {
    struct comparator {
        bool operator()(llm_bigram_spm & l, llm_bigram_spm & r) {
            return (l.score < r.score) || (l.score == r.score && l.left > r.left);
        }
    };
    using queue_storage = std::vector<llm_bigram_spm>;
    using queue = std::priority_queue<llm_bigram_spm, queue_storage, comparator>;
    llm_symbol::index left;
    llm_symbol::index right;
    float score;
    size_t size;
};

struct llm_tokenizer_spm {
    llm_tokenizer_spm(const llama_vocab & vocab): vocab(vocab) {}

    void tokenize(const std::string & text, std::vector<llama_vocab::id> & output) {
        // split string into utf8 chars
        int index = 0;
        size_t offs = 0;
        while (offs < text.size()) {
            llm_symbol sym;
            size_t len = utf8_len(text[offs]);
            sym.text = text.c_str() + offs;
            sym.n = std::min(len, text.size() - offs);
            offs += sym.n;
            sym.prev = index - 1;
            sym.next = offs == text.size() ? -1 : index + 1;
            index++;
            symbols.emplace_back(sym);
        }

        // seed the work queue with all possible 2-character tokens.
        for (size_t i = 1; i < symbols.size(); ++i) {
            try_add_bigram(i - 1, i);
        }

        // keep substituting the highest frequency pairs for as long as we can.
        while (!work_queue.empty()) {
            auto bigram = work_queue.top();
            work_queue.pop();

            auto & left_sym = symbols[bigram.left];
            auto & right_sym = symbols[bigram.right];

            // if one of the symbols already got merged, skip it.
            if (left_sym.n == 0 || right_sym.n == 0 ||
                left_sym.n + right_sym.n != bigram.size) {
                continue;
            }

            // merge the right sym into the left one
            left_sym.n += right_sym.n;
            right_sym.n = 0;

            //LLAMA_LOG_INFO("left = '%*s' size = %zu\n", (int) left_sym.n, left_sym.text, bigram.size);

            // remove the right sym from the chain
            left_sym.next = right_sym.next;
            if (right_sym.next >= 0) {
                symbols[right_sym.next].prev = bigram.left;
            }

            // find more substitutions
            try_add_bigram(left_sym.prev, bigram.left);
            try_add_bigram(bigram.left, left_sym.next);
        }

        for (int i = 0; i != -1; i = symbols[i].next) {
            auto & symbol = symbols[i];
            resegment(symbol, output);
        }
    }

private:
    void resegment(llm_symbol & symbol, std::vector<llama_vocab::id> & output) {
        auto text = std::string(symbol.text, symbol.n);
        auto token = vocab.token_to_id.find(text);

        // Do we need to support is_unused?
        if (token != vocab.token_to_id.end()) {
            output.push_back((*token).second);
            return;
        }

        const auto p = rev_merge.find(text);

        if (p == rev_merge.end()) {
            // output any symbols that did not form tokens as bytes.
            for (int j = 0; j < (int)symbol.n; ++j) {
                llama_vocab::id token_id = llama_byte_to_token(vocab, symbol.text[j]);
                output.push_back(token_id);
            }
            return;
        }

        resegment(symbols[p->second.first],  output);
        resegment(symbols[p->second.second], output);
    }

    void try_add_bigram(int left, int right) {
        if (left == -1 || right == -1) {
            return;
        }

        const std::string text = std::string(symbols[left].text, symbols[left].n + symbols[right].n);
        auto token = vocab.token_to_id.find(text);

        if (token == vocab.token_to_id.end()) {
            return;
        }

        if (static_cast<size_t>((*token).second) >= vocab.id_to_token.size()) {
            return;
        }

        const auto & tok_data = vocab.id_to_token[(*token).second];

        llm_bigram_spm bigram;
        bigram.left  = left;
        bigram.right = right;
        bigram.score = tok_data.score;
        bigram.size  = text.size();

        work_queue.push(bigram);

        // Do we need to support is_unused?
        rev_merge[text] = std::make_pair(left, right);
    }

    const llama_vocab & vocab;

    std::vector<llm_symbol> symbols;
    llm_bigram_spm::queue work_queue;

    std::map<std::string, std::pair<int, int>> rev_merge;
};

// BPE tokenizer
// adapted from https://github.com/cmp-nct/ggllm.cpp [MIT License]
// tried to simplify unicode stuff, so most likely does not work 100% correctly!

// TODO: there are a lot of common parts between spm and bpe tokenizers, should be refactored and reused

struct llm_bigram_bpe {
    struct comparator {
        bool operator()(const llm_bigram_bpe & l, const llm_bigram_bpe & r) const {
            return l.rank > r.rank || (l.rank == r.rank && l.left > r.left);
        }
    };

    using queue_storage = std::vector<llm_bigram_bpe>;
    using queue = std::priority_queue<llm_bigram_bpe, queue_storage, comparator>;
    llm_symbol::index left;
    llm_symbol::index right;
    std::string text;
    int rank;
    size_t size;
};

struct llm_tokenizer_bpe {
    llm_tokenizer_bpe(const llama_vocab & vocab): vocab(vocab) {}

    void tokenize(const std::string & text, std::vector<llama_vocab::id> & output) {
        int final_prev_index = -1;
        auto word_collection = bpe_gpt2_preprocess(text);

        symbols_final.clear();

        for (auto & word : word_collection) {
            work_queue = llm_bigram_bpe::queue();
            symbols.clear();

            int index = 0;
            size_t offset = 0;

            while (offset < word.size()) {
                llm_symbol sym;
                size_t char_len = std::min(word.size() - offset, (size_t) ::utf8_len(word[offset]));
                sym.text = word.c_str() + offset;
                sym.n = char_len;
                offset += sym.n;
                sym.prev = index - 1;
                sym.next = offset == word.size() ? -1 : index + 1;
                index++;
                symbols.emplace_back(sym);
            }
            for (size_t i = 1; i < symbols.size(); ++i) {
                add_new_bigram(i - 1, i);
            }

            // build token(s)
            while (!work_queue.empty()) {
                auto bigram = work_queue.top();
                work_queue.pop();

                auto & left_symbol = symbols[bigram.left];
                auto & right_symbol = symbols[bigram.right];

                if (left_symbol.n == 0 || right_symbol.n == 0) {
                    continue;
                }
                std::string left_token = std::string(left_symbol.text, left_symbol.n);
                std::string right_token = std::string(right_symbol.text, right_symbol.n);
                if (left_token + right_token != bigram.text) {
                    continue;  // Skip this bigram if it's outdated
                }

                // merge the right sym into the left one
                left_symbol.n += right_symbol.n;
                right_symbol.n = 0;

                // remove the right sym from the chain
                left_symbol.next = right_symbol.next;
                if (right_symbol.next >= 0) {
                    symbols[right_symbol.next].prev = bigram.left;
                }

                add_new_bigram(left_symbol.prev, bigram.left);  // left side of current symbol
                add_new_bigram(bigram.left, left_symbol.next);  // right side of current symbol
            }

            // add the fnished tokens to the final list keeping correct order for next and prev
            for (auto & sym : symbols) {
                if (sym.n > 0) {
                    sym.prev = final_prev_index;
                    sym.next = -1;
                    if (final_prev_index != -1) {
                        symbols_final[final_prev_index].next = symbols_final.size();
                    }
                    symbols_final.emplace_back(sym);
                    final_prev_index = symbols_final.size() - 1;
                }
            }
        }

        symbols = symbols_final;

        if (!symbols.empty()) {
            for (int i = 0; i != -1; i = symbols[i].next) {
                auto & symbol = symbols[i];
                if (symbol.n == 0) {
                    continue;
                }

                const std::string str = std::string(symbol.text, symbol.n);
                const auto token = vocab.token_to_id.find(str);

                if (token == vocab.token_to_id.end()) {
                    for (auto j = str.begin(); j != str.end(); ++j) {
                        std::string byte_str(1, *j);
                        auto token_multibyte = vocab.token_to_id.find(byte_str);
                        if (token_multibyte == vocab.token_to_id.end()) {
                            throw std::runtime_error("ERROR: byte not found in vocab");
                        }
                        output.push_back((*token_multibyte).second);
                    }
                } else {
                    output.push_back((*token).second);
                }
            }
        }
    }

private:
    void add_new_bigram(int left, int right) {
        if (left == -1 || right == -1) {
            return;
        }

        std::string left_token  = std::string(symbols[left].text,  symbols[left].n);
        std::string right_token = std::string(symbols[right].text, symbols[right].n);

        int rank_found = -1;

        rank_found = vocab.find_bpe_rank(left_token, right_token);

        if (rank_found < 0) {
            return;
        }

        llm_bigram_bpe bigram;

        bigram.left  = left;
        bigram.right = right;
        bigram.text  = left_token + right_token;
        bigram.size  = left_token.size() + right_token.size();
        bigram.rank  = rank_found;

        work_queue.push(bigram);
    }

    std::vector<std::string> bpe_gpt2_preprocess(const std::string & text) {
        std::vector<std::string> bpe_words;
        std::vector<std::string> bpe_encoded_words;

        std::string token = "";
        // GPT2 system regex:  's|'t|'re|'ve|'m|'ll|'d| ?\p{L}+| ?\p{N}+| ?[^\s\p{L}\p{N}]+|\s+(?!\S)|\s+
        bool collecting_numeric = false;
        bool collecting_letter = false;
        bool collecting_special = false;
        bool collecting_whitespace_lookahead = false;
        bool collecting = false;

        std::vector<std::string> text_utf;
        text_utf.reserve(text.size());
        bpe_words.reserve(text.size());
        bpe_encoded_words.reserve(text.size());

        auto cps = codepoints_from_utf8(text);
        for (size_t i = 0; i < cps.size(); ++i)
            text_utf.emplace_back(codepoint_to_utf8(cps[i]));

        for (int i = 0; i < (int)text_utf.size(); i++) {
            const std::string & utf_char = text_utf[i];
            bool split_condition = false;
            int bytes_remain = text_utf.size() - i;
            // forward backward lookups
            const std::string & utf_char_next = (i + 1 < (int)text_utf.size()) ? text_utf[i + 1] : "";
            const std::string & utf_char_next_next = (i + 2 < (int)text_utf.size()) ? text_utf[i + 2] : "";

            // handling contractions
            if (!split_condition && bytes_remain >= 2) {
                // 's|'t|'m|'d
                if (utf_char == "\'" && (utf_char_next == "s" || utf_char_next == "t" || utf_char_next == "m" || utf_char_next == "d")) {
                    split_condition = true;
                }
                if (split_condition) {
                    if (token.size()) {
                        bpe_words.emplace_back(token); // push previous content as token
                    }
                    token = utf_char + utf_char_next;
                    bpe_words.emplace_back(token);
                    token = "";
                    i++;
                    continue;
                }
            }
            if (!split_condition && bytes_remain >= 3) {
                // 're|'ve|'ll
                if (utf_char == "\'" && (
                    (utf_char_next == "r" && utf_char_next_next == "e") ||
                    (utf_char_next == "v" && utf_char_next_next == "e") ||
                    (utf_char_next == "l" && utf_char_next_next == "l"))
                    ) {
                    split_condition = true;
                }
                if (split_condition) {
                    // current token + next token can be defined
                    if (token.size()) {
                        bpe_words.emplace_back(token); // push previous content as token
                    }
                    token = utf_char + utf_char_next + utf_char_next_next;
                    bpe_words.emplace_back(token); // the contraction
                    token = "";
                    i += 2;
                    continue;
                }
            }

            if (!split_condition && !collecting) {
                if (codepoint_type(utf_char) == CODEPOINT_TYPE_LETTER || (!token.size() && utf_char == " " && codepoint_type(utf_char_next) == CODEPOINT_TYPE_LETTER)) {
                    collecting_letter = true;
                    collecting = true;
                }
                else if (codepoint_type(utf_char) == CODEPOINT_TYPE_DIGIT || (!token.size() && utf_char == " " && codepoint_type(utf_char_next) == CODEPOINT_TYPE_DIGIT)) {
                    collecting_numeric = true;
                    collecting = true;
                }
                else if (
                    ((codepoint_type(utf_char) != CODEPOINT_TYPE_LETTER && codepoint_type(utf_char) != CODEPOINT_TYPE_DIGIT) && (codepoint_type(utf_char) != CODEPOINT_TYPE_WHITESPACE)) ||
                    (!token.size() && utf_char == " " && codepoint_type(utf_char_next) != CODEPOINT_TYPE_LETTER && codepoint_type(utf_char_next) != CODEPOINT_TYPE_DIGIT && codepoint_type(utf_char_next) != CODEPOINT_TYPE_WHITESPACE)
                    ) {
                    collecting_special = true;
                    collecting = true;
                }
                else if (codepoint_type(utf_char) == CODEPOINT_TYPE_WHITESPACE && codepoint_type(utf_char_next) == CODEPOINT_TYPE_WHITESPACE) {
                    collecting_whitespace_lookahead = true;
                    collecting = true;
                }
                else if (codepoint_type(utf_char) == CODEPOINT_TYPE_WHITESPACE) {
                    split_condition = true;
                }
            }
            else if (!split_condition && collecting) {
                if (collecting_letter && codepoint_type(utf_char) != CODEPOINT_TYPE_LETTER) {
                    split_condition = true;
                }
                else if (collecting_numeric && codepoint_type(utf_char) != CODEPOINT_TYPE_DIGIT) {
                    split_condition = true;
                }
                else if (collecting_special && (codepoint_type(utf_char) == CODEPOINT_TYPE_LETTER || codepoint_type(utf_char) == CODEPOINT_TYPE_DIGIT || codepoint_type(utf_char) == CODEPOINT_TYPE_WHITESPACE)) {
                    split_condition = true;
                }
                else if (collecting_whitespace_lookahead && (codepoint_type(utf_char_next) == CODEPOINT_TYPE_LETTER || codepoint_type(utf_char_next) == CODEPOINT_TYPE_DIGIT)) {
                    split_condition = true;
                }
            }

            if (utf_char_next == "") {
                split_condition = true; // final
                token += utf_char;
            }

            if (split_condition) {
                if (token.size()) {
                    bpe_words.emplace_back(token);
                }
                token = utf_char;
                collecting = false;
                collecting_letter = false;
                collecting_numeric = false;
                collecting_special = false;
                collecting_whitespace_lookahead = false;
            }
            else {
                token += utf_char;
            }
        }

        for (std::string & word : bpe_words) {
            std::string encoded_token = "";
            for (char & c : word) {
                encoded_token += bytes_to_unicode_bpe(c);
            }
            bpe_encoded_words.emplace_back(encoded_token);
        }

        return bpe_encoded_words;
    }

    const llama_vocab & vocab;

    std::vector<llm_symbol> symbols;
    std::vector<llm_symbol> symbols_final;

    llm_bigram_bpe::queue work_queue;
};

typedef enum FRAGMENT_BUFFER_VARIANT_TYPE{
    FRAGMENT_BUFFER_VARIANT_TYPE_TOKEN,
    FRAGMENT_BUFFER_VARIANT_TYPE_RAW_TEXT
} FRAGMENT_BUFFER_VARIANT_TYPE;

struct fragment_buffer_variant{
    fragment_buffer_variant(llama_vocab::id _token)
    :
        type(FRAGMENT_BUFFER_VARIANT_TYPE_TOKEN),
        token(_token),
        raw_text(_dummy),
        offset(0),
        length(0){}
    fragment_buffer_variant(const std::string & _raw_text, int64_t _offset, int64_t _length)
    :
        type(FRAGMENT_BUFFER_VARIANT_TYPE_RAW_TEXT),
        token((llama_vocab::id)-1),
        raw_text(_raw_text),
        offset(_offset),
        length(_length){
            GGML_ASSERT( _offset >= 0 );
            GGML_ASSERT( _length >= 1 );
            GGML_ASSERT( offset + length <= raw_text.length() );
        }

    const FRAGMENT_BUFFER_VARIANT_TYPE type;
    const llama_vocab::id token;
    const std::string _dummy;
    const std::string & raw_text;
    const uint64_t offset;
    const uint64_t length;
};

// #define PRETOKENIZERDEBUG

static void tokenizer_st_partition(const llama_vocab & vocab, std::forward_list<fragment_buffer_variant> & buffer)
{
    // for each special token
    for (const auto & st: vocab.special_tokens_cache) {
        const auto & special_token = st.first;
        const auto & special_id    = st.second;

        // for each text fragment
        std::forward_list<fragment_buffer_variant>::iterator it = buffer.begin();
        while (it != buffer.end()) {
            auto & fragment = (*it);

            // if a fragment is text ( not yet processed )
            if (fragment.type == FRAGMENT_BUFFER_VARIANT_TYPE_RAW_TEXT) {
                auto * raw_text = &(fragment.raw_text);

                auto raw_text_base_offset = fragment.offset;
                auto raw_text_base_length = fragment.length;

                // loop over the text
                while (true) {
                    // find the first occurence of a given special token in this fragment
                    //  passing offset argument only limit the "search area" but match coordinates
                    //  are still relative to the source full raw_text
                    auto match = raw_text->find(special_token, raw_text_base_offset);

                    // no occurences found, stop processing this fragment for a given special token
                    if (match == std::string::npos) break;

                    // check if match is within bounds of offset <-> length
                    if (match + special_token.length() > raw_text_base_offset + raw_text_base_length) break;

#ifdef PRETOKENIZERDEBUG
                    fprintf(stderr, "FF: (%ld %ld %ld) '%s'\n", raw_text->length(), raw_text_base_offset, raw_text_base_length, raw_text->substr(raw_text_base_offset, raw_text_base_length).c_str());
#endif
                    auto source = std::distance(buffer.begin(), it);

                    // if match is further than base offset
                    //  then we have some text to the left of it
                    if (match > raw_text_base_offset) {
                        // left
                        const int64_t left_reminder_offset = raw_text_base_offset + 0;
                        const int64_t left_reminder_length = match - raw_text_base_offset;
                        buffer.emplace_after(it, (*raw_text), left_reminder_offset, left_reminder_length);

#ifdef PRETOKENIZERDEBUG
                        fprintf(stderr, "FL: (%ld %ld) '%s'\n", left_reminder_offset, left_reminder_length, raw_text->substr(left_reminder_offset, left_reminder_length).c_str());
#endif
                        it++;
                    }

                    // special token
                    buffer.emplace_after(it, special_id);
                    it++;

                    // right
                    if (match + special_token.length() < raw_text_base_offset + raw_text_base_length) {
                        const int64_t right_reminder_offset = match + special_token.length();
                        const int64_t right_reminder_length = raw_text_base_length - ((match - raw_text_base_offset) + special_token.length());
                        buffer.emplace_after(it, (*raw_text), right_reminder_offset, right_reminder_length);

#ifdef PRETOKENIZERDEBUG
                        fprintf(stderr, "FR: (%ld %ld) '%s'\n", right_reminder_offset, right_reminder_length, raw_text->substr(right_reminder_offset, right_reminder_length).c_str());
#endif

                        it++;

                        if (source == 0) {
                            buffer.erase_after(buffer.before_begin());
                        } else {
                            buffer.erase_after(std::next(buffer.begin(), (source-1)));
                        }

                        // repeat for the right side
                        raw_text_base_offset = right_reminder_offset;
                        raw_text_base_length = right_reminder_length;

#ifdef PRETOKENIZERDEBUG
                        fprintf(stderr, "RR: (%ld %ld) '%s'\n", raw_text_base_offset, raw_text_base_length, raw_text->substr(raw_text_base_offset, raw_text_base_length).c_str());
#endif
                    } else {
                        if (source == 0) {
                            buffer.erase_after(buffer.before_begin());
                        } else {
                            buffer.erase_after(std::next(buffer.begin(), (source-1)));
                        }
                        break;
                    }
                }
            }
            it++;
        }
    }
}

static std::vector<llama_vocab::id> llama_tokenize_internal(const llama_vocab & vocab, std::string raw_text, bool bos, bool special) {
    std::vector<llama_vocab::id> output;

    // OG tokenizer behavior:
    //
    // tokenizer.encode('', add_bos=True)  returns [1]
    // tokenizer.encode('', add_bos=False) returns []

    if (bos && vocab.special_bos_id != -1) {
        output.push_back(vocab.special_bos_id);
    }

    if (raw_text.empty()) {
        return output;
    }

    std::forward_list<fragment_buffer_variant> fragment_buffer;
    fragment_buffer.emplace_front( raw_text, 0, raw_text.length() );

    if (special) tokenizer_st_partition( vocab, fragment_buffer );

    switch (vocab.type) {
        case LLAMA_VOCAB_TYPE_SPM:
            {
                for (const auto & fragment: fragment_buffer)
                {
                    if (fragment.type == FRAGMENT_BUFFER_VARIANT_TYPE_RAW_TEXT)
                    {
                        // without adding this leading whitespace, we do not get the same results as the original tokenizer

                        // TODO: It's likely possible to get rid of this string copy entirely
                        //  by modifying llm_tokenizer_x to operate with string offsets like pre-tokenizer
                        //  and passing 'add space prefix' as bool argument
                        //
                        auto raw_text = (special ? "" : " ") + fragment.raw_text.substr(fragment.offset, fragment.length);

#ifdef PRETOKENIZERDEBUG
                        fprintf(stderr,"TT: (%ld %ld %ld) '%s'\n", raw_text.length(), fragment.offset, fragment.length, raw_text.c_str());
#endif
                        llm_tokenizer_spm tokenizer(vocab);
                        llama_escape_whitespace(raw_text);
                        tokenizer.tokenize(raw_text, output);
                    }
                    else // if (fragment.type == FRAGMENT_BUFFER_VARIANT_TYPE_TOKEN)
                    {
                        output.push_back(fragment.token);
                    }
                }
            } break;
        case LLAMA_VOCAB_TYPE_BPE:
            {
                for (const auto & fragment: fragment_buffer)
                {
                    if (fragment.type == FRAGMENT_BUFFER_VARIANT_TYPE_RAW_TEXT)
                    {
                        auto raw_text = fragment.raw_text.substr(fragment.offset, fragment.length);

#ifdef PRETOKENIZERDEBUG
                        fprintf(stderr,"TT: (%ld %ld %ld) '%s'\n", raw_text.length(), fragment.offset, fragment.length, raw_text.c_str());
#endif
                        llm_tokenizer_bpe tokenizer(vocab);
                        tokenizer.tokenize(raw_text, output);
                    }
                    else // if (fragment.type == FRAGMENT_BUFFER_VARIANT_TYPE_TOKEN)
                    {
                        output.push_back(fragment.token);
                    }
                }
            } break;
    }

    return output;
}

//
// grammar - internal
//

struct llama_partial_utf8 {
    uint32_t value;    // bit value so far (unshifted)
    int      n_remain; // num bytes remaining; -1 indicates invalid sequence
};

struct llama_grammar {
    const std::vector<std::vector<llama_grammar_element>>   rules;
    std::vector<std::vector<const llama_grammar_element *>> stacks;

    // buffer for partially generated UTF-8 sequence from accepted tokens
    llama_partial_utf8                                      partial_utf8;
};

struct llama_grammar_candidate {
    size_t               index;
    const uint32_t     * code_points;
    llama_partial_utf8   partial_utf8;
};

// Decodes a UTF-8 string which may end in an incomplete sequence. Adds a terminating 0 for use as
// pointer. If an invalid sequence is encountered, returns `llama_partial_utf8.n_remain == -1`.
static std::pair<std::vector<uint32_t>, llama_partial_utf8> decode_utf8(
        const char         * src,
        llama_partial_utf8   partial_start) {
    static const int      lookup[] = { 1, 1, 1, 1, 1, 1, 1, 1, 0, 0, 0, 0, 2, 2, 3, 4 };
    const char          * pos      = src;
    std::vector<uint32_t> code_points;
    uint32_t              value    = partial_start.value;
    int                   n_remain = partial_start.n_remain;

    // continue previous decode, if applicable
    while (*pos != 0 && n_remain > 0) {
        uint8_t next_byte = static_cast<uint8_t>(*pos);
        if ((next_byte >> 6) != 2) {
            // invalid sequence, abort
            code_points.push_back(0);
            return std::make_pair(std::move(code_points), llama_partial_utf8{ 0, -1 });
        }
        value = (value << 6) + (next_byte & 0x3F);
        ++pos;
        --n_remain;
    }

    if (partial_start.n_remain > 0 && n_remain == 0) {
        code_points.push_back(value);
    }

    // decode any subsequent utf-8 sequences, which may end in an incomplete one
    while (*pos != 0) {
        uint8_t  first_byte = static_cast<uint8_t>(*pos);
        uint8_t  highbits   = first_byte >> 4;
                 n_remain   = lookup[highbits] - 1;

        if (n_remain < 0) {
            // invalid sequence, abort
            code_points.clear();
            code_points.push_back(0);
            return std::make_pair(std::move(code_points), llama_partial_utf8{ 0, n_remain });
        }

        uint8_t  mask       = (1 << (7 - n_remain)) - 1;
                 value      = first_byte & mask;
        ++pos;
        while (*pos != 0 && n_remain > 0) {
            value = (value << 6) + (static_cast<uint8_t>(*pos) & 0x3F);
            ++pos;
            --n_remain;
        }
        if (n_remain == 0) {
            code_points.push_back(value);
        }
    }
    code_points.push_back(0);

    return std::make_pair(std::move(code_points), llama_partial_utf8{ value, n_remain });
}

// returns true iff pos points to the end of one of the definitions of a rule
static bool llama_grammar_is_end_of_sequence(const llama_grammar_element * pos) {
    switch (pos->type) {
        case LLAMA_GRETYPE_END: return true;  // NOLINT
        case LLAMA_GRETYPE_ALT: return true;  // NOLINT
        default:                return false;
    }
}

// returns true iff chr satisfies the char range at pos (regular or inverse range)
// asserts that pos is pointing to a char range element
static std::pair<bool, const llama_grammar_element *> llama_grammar_match_char(
        const llama_grammar_element * pos,
        const uint32_t                chr) {

    bool found            = false;
    bool is_positive_char = pos->type == LLAMA_GRETYPE_CHAR;

    GGML_ASSERT(is_positive_char || pos->type == LLAMA_GRETYPE_CHAR_NOT); // NOLINT

    do {
        if (pos[1].type == LLAMA_GRETYPE_CHAR_RNG_UPPER) {
            // inclusive range, e.g. [a-z]
            found = found || (pos->value <= chr && chr <= pos[1].value);
            pos += 2;
        } else {
            // exact char match, e.g. [a] or "a"
            found = found || pos->value == chr;
            pos += 1;
        }
    } while (pos->type == LLAMA_GRETYPE_CHAR_ALT);

    return std::make_pair(found == is_positive_char, pos);
}

// returns true iff some continuation of the given partial UTF-8 sequence could satisfy the char
// range at pos (regular or inverse range)
// asserts that pos is pointing to a char range element
static bool llama_grammar_match_partial_char(
        const llama_grammar_element * pos,
        const llama_partial_utf8      partial_utf8) {

    bool is_positive_char = pos->type == LLAMA_GRETYPE_CHAR;
    GGML_ASSERT(is_positive_char || pos->type == LLAMA_GRETYPE_CHAR_NOT);

    uint32_t partial_value = partial_utf8.value;
    int      n_remain      = partial_utf8.n_remain;

    // invalid sequence or 7-bit char split across 2 bytes (overlong)
    if (n_remain < 0 || (n_remain == 1 && partial_value < 2)) {
        return false;
    }

    // range of possible code points this partial UTF-8 sequence could complete to
    uint32_t low  = partial_value << (n_remain * 6);
    uint32_t high = low | ((1 << (n_remain * 6)) - 1);

    if (low == 0) {
        if (n_remain == 2) {
            low = 1 << 11;
        } else if (n_remain == 3) {
            low = 1 << 16;
        }
    }

    do {
        if (pos[1].type == LLAMA_GRETYPE_CHAR_RNG_UPPER) {
            // inclusive range, e.g. [a-z]
            if (pos->value <= high && low <= pos[1].value) {
                return is_positive_char;
            }
            pos += 2;
        } else {
            // exact char match, e.g. [a] or "a"
            if (low <= pos->value && pos->value <= high) {
                return is_positive_char;
            }
            pos += 1;
        }
    } while (pos->type == LLAMA_GRETYPE_CHAR_ALT);

    return !is_positive_char;
}


// transforms a grammar pushdown stack into N possible stacks, all ending
// at a character range (terminal element)
static void llama_grammar_advance_stack(
        const std::vector<std::vector<llama_grammar_element>>   & rules,
        const std::vector<const llama_grammar_element *>        & stack,
        std::vector<std::vector<const llama_grammar_element *>> & new_stacks) {

    if (stack.empty()) {
        new_stacks.emplace_back(stack);
        return;
    }

    const llama_grammar_element * pos = stack.back();

    switch (pos->type) {
        case LLAMA_GRETYPE_RULE_REF: {
            const size_t                  rule_id = static_cast<size_t>(pos->value);
            const llama_grammar_element * subpos  = rules[rule_id].data();
            do {
                // init new stack without the top (pos)
                std::vector<const llama_grammar_element *> new_stack(stack.begin(), stack.end() - 1);
                if (!llama_grammar_is_end_of_sequence(pos + 1)) {
                    // if this rule ref is followed by another element, add that to stack
                    new_stack.push_back(pos + 1);
                }
                if (!llama_grammar_is_end_of_sequence(subpos)) {
                    // if alternate is nonempty, add to stack
                    new_stack.push_back(subpos);
                }
                llama_grammar_advance_stack(rules, new_stack, new_stacks);
                while (!llama_grammar_is_end_of_sequence(subpos)) {
                    // scan to end of alternate def
                    subpos++;
                }
                if (subpos->type == LLAMA_GRETYPE_ALT) {
                    // there's another alternate def of this rule to process
                    subpos++;
                } else {
                    break;
                }
            } while (true);
            break;
        }
        case LLAMA_GRETYPE_CHAR:
        case LLAMA_GRETYPE_CHAR_NOT:
            new_stacks.emplace_back(stack);
            break;
        default:
            // end of alternate (LLAMA_GRETYPE_END, LLAMA_GRETYPE_ALT) or middle of char range
            // (LLAMA_GRETYPE_CHAR_ALT, LLAMA_GRETYPE_CHAR_RNG_UPPER); stack should never be left on
            // those
            GGML_ASSERT(false);
    }
}

// takes a set of possible pushdown stacks on a grammar, which are required to
// be positioned at a character range (see `llama_grammar_advance_stack`), and
// produces the N possible stacks if the given char is accepted at those
// positions
static std::vector<std::vector<const llama_grammar_element *>> llama_grammar_accept(
        const std::vector<std::vector<llama_grammar_element>>         & rules,
        const std::vector<std::vector<const llama_grammar_element *>> & stacks,
        const uint32_t                                                  chr) {

    std::vector<std::vector<const llama_grammar_element *>> new_stacks;

    for (const auto & stack : stacks) {
        if (stack.empty()) {
            continue;
        }

        auto match = llama_grammar_match_char(stack.back(), chr);
        if (match.first) {
            const llama_grammar_element * pos = match.second;

            // update top of stack to next element, if any
            std::vector<const llama_grammar_element *> new_stack(stack.begin(), stack.end() - 1);
            if (!llama_grammar_is_end_of_sequence(pos)) {
                new_stack.push_back(pos);
            }
            llama_grammar_advance_stack(rules, new_stack, new_stacks);
        }
    }

    return new_stacks;
}

static std::vector<llama_grammar_candidate> llama_grammar_reject_candidates(
        const std::vector<std::vector<llama_grammar_element>>         & rules,
        const std::vector<std::vector<const llama_grammar_element *>> & stacks,
        const std::vector<llama_grammar_candidate>                    & candidates);

static std::vector<llama_grammar_candidate> llama_grammar_reject_candidates_for_stack(
        const std::vector<std::vector<llama_grammar_element>> & rules,
        const std::vector<const llama_grammar_element *>      & stack,
        const std::vector<llama_grammar_candidate>            & candidates) {

    std::vector<llama_grammar_candidate> rejects;

    if (stack.empty()) {
        for (const auto & tok : candidates) {
            if (*tok.code_points != 0 || tok.partial_utf8.n_remain != 0) {
                rejects.push_back(tok);
            }
        }
        return rejects;
    }

    const llama_grammar_element * stack_pos = stack.back();

    std::vector<llama_grammar_candidate> next_candidates;
    for (const auto & tok : candidates) {
        if (*tok.code_points == 0) {
            // reached end of full codepoints in token, reject iff it ended in a partial sequence
            // that cannot satisfy this position in grammar
            if (tok.partial_utf8.n_remain != 0 &&
                    !llama_grammar_match_partial_char(stack_pos, tok.partial_utf8)) {
                rejects.push_back(tok);
            }
        } else if (llama_grammar_match_char(stack_pos, *tok.code_points).first) {
            next_candidates.push_back({ tok.index, tok.code_points + 1, tok.partial_utf8 });
        } else {
            rejects.push_back(tok);
        }
    }

    const auto * stack_pos_after = llama_grammar_match_char(stack_pos, 0).second;

    // update top of stack to next element, if any
    std::vector<const llama_grammar_element *> stack_after(stack.begin(), stack.end() - 1);
    if (!llama_grammar_is_end_of_sequence(stack_pos_after)) {
        stack_after.push_back(stack_pos_after);
    }
    std::vector<std::vector<const llama_grammar_element *>> next_stacks;
    llama_grammar_advance_stack(rules, stack_after, next_stacks);

    auto next_rejects = llama_grammar_reject_candidates(rules, next_stacks, next_candidates);
    for (const auto & tok : next_rejects) {
        rejects.push_back({ tok.index, tok.code_points - 1, tok.partial_utf8 });
    }

    return rejects;
}

static std::vector<llama_grammar_candidate> llama_grammar_reject_candidates(
        const std::vector<std::vector<llama_grammar_element>>         & rules,
        const std::vector<std::vector<const llama_grammar_element *>> & stacks,
        const std::vector<llama_grammar_candidate>                    & candidates) {
    GGML_ASSERT(!stacks.empty()); // REVIEW

    if (candidates.empty()) {
        return std::vector<llama_grammar_candidate>();
    }

    auto rejects = llama_grammar_reject_candidates_for_stack(rules, stacks.front(), candidates);

    for (size_t i = 1, size = stacks.size(); i < size; ++i) {
        rejects = llama_grammar_reject_candidates_for_stack(rules, stacks[i], rejects);
    }
    return rejects;
}

//
// grammar - external
//

struct llama_grammar * llama_grammar_init(
            const llama_grammar_element ** rules,
                                 size_t    n_rules,
                                 size_t    start_rule_index) {
    const llama_grammar_element * pos;

    // copy rule definitions into vectors
    std::vector<std::vector<llama_grammar_element>> vec_rules(n_rules);
    for (size_t i = 0; i < n_rules; i++) {
        for (pos = rules[i]; pos->type != LLAMA_GRETYPE_END; pos++) {
            vec_rules[i].push_back(*pos);
        }
        vec_rules[i].push_back({LLAMA_GRETYPE_END, 0});
    }

    // loop over alternates of start rule to build initial stacks
    std::vector<std::vector<const llama_grammar_element *>> stacks;
    pos = rules[start_rule_index];
    do {
        std::vector<const llama_grammar_element *> stack;
        if (!llama_grammar_is_end_of_sequence(pos)) {
            // if alternate is nonempty, add to stack
            stack.push_back(pos);
        }
        llama_grammar_advance_stack(vec_rules, stack, stacks);
        while (!llama_grammar_is_end_of_sequence(pos)) {
            // scan to end of alternate def
            pos++;
        }
        if (pos->type == LLAMA_GRETYPE_ALT) {
            // there's another alternate def of this rule to process
            pos++;
        } else {
            break;
        }
    } while (true);

    return new llama_grammar{ std::move(vec_rules), std::move(stacks), {} };
}

void llama_grammar_free(struct llama_grammar * grammar) {
    delete grammar;
}

struct llama_grammar * llama_grammar_copy(const struct llama_grammar * grammar) {
    llama_grammar * result = new llama_grammar{ grammar->rules, grammar->stacks, grammar->partial_utf8 };

    // redirect elements in stacks to point to new rules
    for (size_t is = 0; is < result->stacks.size(); is++) {
        for (size_t ie = 0; ie < result->stacks[is].size(); ie++) {
            for (size_t ir0 = 0; ir0 < grammar->rules.size(); ir0++) {
                for (size_t ir1 = 0; ir1 < grammar->rules[ir0].size(); ir1++) {
                    if (grammar->stacks[is][ie] == &grammar->rules[ir0][ir1]) {
                         result->stacks[is][ie]  =  &result->rules[ir0][ir1];
                    }
                }
            }
        }
    }

    return result;
}

//
// sampling
//

void llama_set_rng_seed(struct llama_context * ctx, uint32_t seed) {
    if (seed == LLAMA_DEFAULT_SEED) {
        seed = time(NULL);
    }
    ctx->rng.seed(seed);
}

void llama_sample_softmax(struct llama_context * ctx, llama_token_data_array * candidates) {
    GGML_ASSERT(candidates->size > 0);

    const int64_t t_start_sample_us = ggml_time_us();

    // Sort the logits in descending order
    if (!candidates->sorted) {
        std::sort(candidates->data, candidates->data + candidates->size, [](const llama_token_data & a, const llama_token_data & b) {
            return a.logit > b.logit;
        });
        candidates->sorted = true;
    }

    float max_l = candidates->data[0].logit;
    float cum_sum = 0.0f;
    for (size_t i = 0; i < candidates->size; ++i) {
        float p = expf(candidates->data[i].logit - max_l);
        candidates->data[i].p = p;
        cum_sum += p;
    }
    for (size_t i = 0; i < candidates->size; ++i) {
        candidates->data[i].p /= cum_sum;
    }

    if (ctx) {
        ctx->t_sample_us += ggml_time_us() - t_start_sample_us;
    }
}

void llama_sample_top_k(struct llama_context * ctx, llama_token_data_array * candidates, int k, size_t min_keep) {
    const int64_t t_start_sample_us = ggml_time_us();

    k = std::max(k, (int) min_keep);
    k = std::min(k, (int) candidates->size);

    // Sort scores in descending order
    if (!candidates->sorted) {
        auto comp = [](const llama_token_data & a, const llama_token_data & b) {
            return a.logit > b.logit;
        };
        if (k == (int) candidates->size) {
            std::sort(candidates->data, candidates->data + candidates->size, comp);
        } else {
            std::partial_sort(candidates->data, candidates->data + k, candidates->data + candidates->size, comp);
        }
        candidates->sorted = true;
    }
    candidates->size = k;

    if (ctx) {
        ctx->t_sample_us += ggml_time_us() - t_start_sample_us;
    }
}

void llama_sample_top_p(struct llama_context * ctx, llama_token_data_array * candidates, float p, size_t min_keep) {
    if (p >= 1.0f) {
        return;
    }

    llama_sample_softmax(ctx, candidates);

    const int64_t t_start_sample_us = ggml_time_us();

    // Compute the cumulative probabilities
    float cum_sum = 0.0f;
    size_t last_idx = candidates->size;

    for (size_t i = 0; i < candidates->size; ++i) {
        cum_sum += candidates->data[i].p;

        // Check if the running sum is at least p or if we have kept at least min_keep tokens
        // we set the last index to i+1 to indicate that the current iterate should be included in the set
        if (cum_sum >= p && i + 1 >= min_keep) {
            last_idx = i + 1;
            break;
        }
    }

    // Resize the output vector to keep only the top-p tokens
    candidates->size = last_idx;

    if (ctx) {
        ctx->t_sample_us += ggml_time_us() - t_start_sample_us;
    }
}

void llama_sample_min_p(struct llama_context * ctx, llama_token_data_array * candidates, float p, size_t min_keep) {
    if (p <= 0.0f || !candidates->size) {
        return;
    }

    llama_sample_softmax(ctx, candidates);

    const int64_t t_start_sample_us = ggml_time_us();

    float scale = candidates->data[0].p; // scale by max prob
    size_t i = 1; // first token always matches

    for (; i < candidates->size; ++i) {
        if (candidates->data[i].p < p * scale && i >= min_keep) {
            break; // prob too small
        }
    }

    // Resize the output vector to keep only the matching tokens
    candidates->size = i;

    if (ctx) {
        ctx->t_sample_us += ggml_time_us() - t_start_sample_us;
    }
}

void llama_sample_tail_free(struct llama_context * ctx, llama_token_data_array * candidates, float z, size_t min_keep) {
    if (z >= 1.0f || candidates->size <= 2) {
        return;
    }

    llama_sample_softmax(nullptr, candidates);
    const int64_t t_start_sample_us = ggml_time_us();

    // Compute the first and second derivatives
    std::vector<float> first_derivatives(candidates->size - 1);
    std::vector<float> second_derivatives(candidates->size - 2);

    for (size_t i = 0; i < first_derivatives.size(); ++i) {
        first_derivatives[i] = candidates->data[i].p - candidates->data[i + 1].p;
    }
    for (size_t i = 0; i < second_derivatives.size(); ++i) {
        second_derivatives[i] = first_derivatives[i] - first_derivatives[i + 1];
    }

    // Calculate absolute value of second derivatives
    for (size_t i = 0; i < second_derivatives.size(); ++i) {
        second_derivatives[i] = std::abs(second_derivatives[i]);
    }

    // Normalize the second derivatives
    {
        const float second_derivatives_sum = std::accumulate(second_derivatives.begin(), second_derivatives.end(), 0.0f);

        if (second_derivatives_sum > 1e-6f) {
            for (float & value : second_derivatives) {
                value /= second_derivatives_sum;
            }
        } else {
            for (float & value : second_derivatives) {
                value = 1.0f / second_derivatives.size();
            }
        }
    }

    float cum_sum = 0.0f;
    size_t last_idx = candidates->size;
    for (size_t i = 0; i < second_derivatives.size(); ++i) {
        cum_sum += second_derivatives[i];

        // Check if the running sum is greater than z or if we have kept at least min_keep tokens
        if (cum_sum > z && i >= min_keep) {
            last_idx = i;
            break;
        }
    }

    // Resize the output vector to keep only the tokens above the tail location
    candidates->size = last_idx;

    if (ctx) {
        ctx->t_sample_us += ggml_time_us() - t_start_sample_us;
    }
}

void llama_sample_typical(struct llama_context * ctx, llama_token_data_array * candidates, float p, size_t min_keep) {
    // Reference implementation:
    // https://github.com/huggingface/transformers/compare/main...cimeister:typical-sampling:typical-pr
    if (p >= 1.0f) {
        return;
    }

    // Compute the softmax of logits and calculate entropy
    llama_sample_softmax(nullptr, candidates);

    const int64_t t_start_sample_us = ggml_time_us();

    float entropy = 0.0f;
    for (size_t i = 0; i < candidates->size; ++i) {
        entropy += -candidates->data[i].p * logf(candidates->data[i].p);
    }

    // Compute the absolute difference between negative log probability and entropy for each candidate
    std::vector<float> shifted_scores;
    for (size_t i = 0; i < candidates->size; ++i) {
        float shifted_score = fabsf(-logf(candidates->data[i].p) - entropy);
        shifted_scores.push_back(shifted_score);
    }

    // Sort tokens based on the shifted_scores and their corresponding indices
    std::vector<size_t> indices(candidates->size);
    std::iota(indices.begin(), indices.end(), 0);

    std::sort(indices.begin(), indices.end(), [&](size_t a, size_t b) {
        return shifted_scores[a] < shifted_scores[b];
    });

    // Compute the cumulative probabilities
    float cum_sum = 0.0f;
    size_t last_idx = indices.size();

    for (size_t i = 0; i < indices.size(); ++i) {
        size_t idx = indices[i];
        cum_sum += candidates->data[idx].p;

        // Check if the running sum is greater than typical or if we have kept at least min_keep tokens
        if (cum_sum > p && i >= min_keep - 1) {
            last_idx = i + 1;
            break;
        }
    }

    // Resize the output vector to keep only the locally typical tokens
    std::vector<llama_token_data> new_candidates;
    for (size_t i = 0; i < last_idx; ++i) {
        size_t idx = indices[i];
        new_candidates.push_back(candidates->data[idx]);
    }

    // Replace the data in candidates with the new_candidates data
    std::copy(new_candidates.begin(), new_candidates.end(), candidates->data);
    candidates->size = new_candidates.size();

    if (ctx) {
        ctx->t_sample_us += ggml_time_us() - t_start_sample_us;
    }
}

void llama_sample_temp(struct llama_context * ctx, llama_token_data_array * candidates_p, float temp) {
    const int64_t t_start_sample_us = ggml_time_us();

    for (size_t i = 0; i < candidates_p->size; ++i) {
        candidates_p->data[i].logit /= temp;
    }

    if (ctx) {
        ctx->t_sample_us += ggml_time_us() - t_start_sample_us;
    }
}

void llama_sample_temperature(struct llama_context * ctx, llama_token_data_array * candidates_p, float temp) {
    llama_sample_temp(ctx, candidates_p, temp);
}

void llama_sample_repetition_penalties(
            struct llama_context * ctx,
          llama_token_data_array * candidates,
               const llama_token * last_tokens,
                          size_t   penalty_last_n,
                           float   penalty_repeat,
                           float   penalty_freq,
                           float   penalty_present) {
    if (penalty_last_n == 0 || (penalty_repeat == 1.0f && penalty_freq == 0.0f && penalty_present == 0.0f)) {
        return;
    }

    const int64_t t_start_sample_us = ggml_time_us();

    // Create a frequency map to count occurrences of each token in last_tokens
    std::unordered_map<llama_token, int> token_count;
    for (size_t i = 0; i < penalty_last_n; ++i) {
        token_count[last_tokens[i]]++;
    }

    // Apply frequency and presence penalties to the candidates
    for (size_t i = 0; i < candidates->size; ++i) {
        const auto token_iter = token_count.find(candidates->data[i].id);
        if (token_iter == token_count.end()) {
            continue;
        }

        const int count = token_iter->second;

        // The academic publication that described this technique actually just only divided, but that would cause tokens with negative logits to become more likely, which is obviously wrong.
        // This is common fix for this problem, which is to multiply by the penalty instead of dividing.
        if (candidates->data[i].logit <= 0) {
            candidates->data[i].logit *= penalty_repeat;
        } else {
            candidates->data[i].logit /= penalty_repeat;
        }

        candidates->data[i].logit -= float(count) * penalty_freq + float(count > 0) * penalty_present;
    }

    candidates->sorted = false;

    if (ctx) {
        ctx->t_sample_us += ggml_time_us() - t_start_sample_us;
    }
}

void llama_sample_grammar(struct llama_context * ctx, llama_token_data_array * candidates, const struct llama_grammar * grammar) {
    GGML_ASSERT(ctx);
    const int64_t t_start_sample_us = ggml_time_us();

    bool allow_eos = false;
    for (const auto & stack : grammar->stacks) {
        if (stack.empty()) {
            allow_eos = true;
            break;
        }
    }

    const llama_token eos = llama_token_eos(&ctx->model);

    std::vector<std::pair<std::vector<uint32_t>, llama_partial_utf8>> candidates_decoded;
    std::vector<llama_grammar_candidate>                              candidates_grammar;

    for (size_t i = 0; i < candidates->size; ++i) {
        const llama_token id    = candidates->data[i].id;
        const std::string piece = llama_token_to_piece(ctx, id);
        if (id == eos) {
            if (!allow_eos) {
                candidates->data[i].logit = -INFINITY;
            }
        } else if (piece.empty() || piece[0] == 0) {
            candidates->data[i].logit = -INFINITY;
        } else {
            candidates_decoded.push_back(decode_utf8(piece.c_str(), grammar->partial_utf8));
            candidates_grammar.push_back({ i, candidates_decoded.back().first.data(), candidates_decoded.back().second });
        }
    }

    const auto rejects = llama_grammar_reject_candidates(grammar->rules, grammar->stacks, candidates_grammar);
    for (const auto & reject : rejects) {
        candidates->data[reject.index].logit = -INFINITY;
    }

    ctx->t_sample_us += ggml_time_us() - t_start_sample_us;
}

static void llama_log_softmax(float * array, size_t size) {
    float max_l = *std::max_element(array, array + size);
    float sum = 0.f;
    for (size_t i = 0; i < size; ++i) {
        float p = expf(array[i] - max_l);
        sum += p;
        array[i] = p;
    }

    for (size_t i = 0; i < size; ++i) {
        array[i] = logf(array[i] / sum);
    }
}

void llama_sample_classifier_free_guidance(
          struct llama_context * ctx,
        llama_token_data_array * candidates,
          struct llama_context * guidance_ctx,
                         float   scale) {
    int64_t t_start_sample_us = ggml_time_us();

    GGML_ASSERT(ctx);

    auto n_vocab = llama_n_vocab(llama_get_model(ctx));

    GGML_ASSERT(n_vocab == (int)candidates->size);
    GGML_ASSERT(!candidates->sorted);

    std::vector<float> logits_base;
    logits_base.reserve(candidates->size);
    for (size_t i = 0; i < candidates->size; ++i) {
        logits_base.push_back(candidates->data[i].logit);
    }
    llama_log_softmax(logits_base.data(), candidates->size);

    float* logits_guidance = llama_get_logits(guidance_ctx);
    llama_log_softmax(logits_guidance, n_vocab);

    for (int i = 0; i < n_vocab; ++i) {
        float logit_guidance = logits_guidance[i];
        float logit_base = logits_base[i];
        candidates->data[i].logit = scale * (logit_base - logit_guidance) + logit_guidance;
    }

    if (ctx) {
        ctx->t_sample_us += ggml_time_us() - t_start_sample_us;
    }
}

llama_token llama_sample_token_mirostat(struct llama_context * ctx, llama_token_data_array * candidates, float tau, float eta, int m, float * mu) {
    GGML_ASSERT(ctx);

    auto N = float(llama_n_vocab(llama_get_model(ctx)));
    int64_t t_start_sample_us;
    t_start_sample_us = ggml_time_us();

    llama_sample_softmax(nullptr, candidates);

    // Estimate s_hat using the most probable m tokens
    float s_hat = 0.0;
    float sum_ti_bi = 0.0;
    float sum_ti_sq = 0.0;
    for (size_t i = 0; i < size_t(m - 1) && i < candidates->size - 1; ++i) {
        float t_i = logf(float(i + 2) / float(i + 1));
        float b_i = logf(candidates->data[i].p / candidates->data[i + 1].p);
        sum_ti_bi += t_i * b_i;
        sum_ti_sq += t_i * t_i;
    }
    s_hat = sum_ti_bi / sum_ti_sq;

    // Compute k from the estimated s_hat and target surprise value
    float epsilon_hat = s_hat - 1;
    float k = powf((epsilon_hat * powf(2, *mu)) / (1 - powf(N, -epsilon_hat)), 1 / s_hat);

    // Sample the next word X using top-k sampling
    llama_sample_top_k(nullptr, candidates, int(k), 1);
    if (ctx) {
        ctx->t_sample_us += ggml_time_us() - t_start_sample_us;
    }
    llama_token X = llama_sample_token(ctx, candidates);
    t_start_sample_us = ggml_time_us();

    // Compute error as the difference between observed surprise and target surprise value
    size_t X_idx = std::distance(candidates->data, std::find_if(candidates->data, candidates->data + candidates->size, [&](const llama_token_data & candidate) {
        return candidate.id == X;
    }));
    float observed_surprise = -log2f(candidates->data[X_idx].p);
    float e = observed_surprise - tau;

    // Update mu using the learning rate and error
    *mu = *mu - eta * e;

    if (ctx) {
        ctx->t_sample_us += ggml_time_us() - t_start_sample_us;
    }
    return X;
}

llama_token llama_sample_token_mirostat_v2(struct llama_context * ctx, llama_token_data_array * candidates, float tau, float eta, float * mu) {
    int64_t t_start_sample_us;
    t_start_sample_us = ggml_time_us();

    llama_sample_softmax(ctx, candidates);

    // Truncate the words with surprise values greater than mu
    candidates->size = std::distance(candidates->data, std::find_if(candidates->data, candidates->data + candidates->size, [&](const llama_token_data & candidate) {
        return -log2f(candidate.p) > *mu;
    }));

    if (candidates->size == 0) {
        candidates->size = 1;
    }

    if (ctx) {
        ctx->t_sample_us += ggml_time_us() - t_start_sample_us;
    }

    // Normalize the probabilities of the remaining words
    llama_sample_softmax(ctx, candidates);

    // Sample the next word X from the remaining words
    llama_token X = llama_sample_token(ctx, candidates);
    t_start_sample_us = ggml_time_us();

    // Compute error as the difference between observed surprise and target surprise value
    size_t X_idx = std::distance(candidates->data, std::find_if(candidates->data, candidates->data + candidates->size, [&](const llama_token_data & candidate) {
        return candidate.id == X;
    }));
    float observed_surprise = -log2f(candidates->data[X_idx].p);
    float e = observed_surprise - tau;

    // Update mu using the learning rate and error
    *mu = *mu - eta * e;

    if (ctx) {
        ctx->t_sample_us += ggml_time_us() - t_start_sample_us;
    }
    return X;
}

llama_token llama_sample_token_greedy(struct llama_context * ctx, llama_token_data_array * candidates) {
    const int64_t t_start_sample_us = ggml_time_us();

    // Find max element
    auto * max_iter = std::max_element(candidates->data, candidates->data + candidates->size, [](const llama_token_data & a, const llama_token_data & b) {
        return a.logit < b.logit;
    });

    llama_token result = max_iter->id;
    if (ctx) {
        ctx->t_sample_us += ggml_time_us() - t_start_sample_us;
        ctx->n_sample++;
    }
    return result;
}

llama_token llama_sample_token(struct llama_context * ctx, llama_token_data_array * candidates) {
    GGML_ASSERT(ctx);

    const int64_t t_start_sample_us = ggml_time_us();
    llama_sample_softmax(nullptr, candidates);

    std::vector<float> probs;
    probs.reserve(candidates->size);
    for (size_t i = 0; i < candidates->size; ++i) {
        probs.push_back(candidates->data[i].p);
    }

    std::discrete_distribution<> dist(probs.begin(), probs.end());
    auto & rng = ctx->rng;
    int idx = dist(rng);

    llama_token result = candidates->data[idx].id;

    ctx->t_sample_us += ggml_time_us() - t_start_sample_us;
    ctx->n_sample++;
    return result;
}

void llama_grammar_accept_token(struct llama_context * ctx, struct llama_grammar * grammar, llama_token token) {
    const int64_t t_start_sample_us = ggml_time_us();

    if (token == llama_token_eos(&ctx->model)) {
        for (const auto & stack : grammar->stacks) {
            if (stack.empty()) {
                return;
            }
        }
        GGML_ASSERT(false);
    }

    const std::string piece = llama_token_to_piece(ctx, token);

    // Note terminating 0 in decoded string
    const auto   decoded     = decode_utf8(piece.c_str(), grammar->partial_utf8);
    const auto & code_points = decoded.first;
    for (auto it = code_points.begin(), end = code_points.end() - 1; it != end; ++it) {
        grammar->stacks = llama_grammar_accept(grammar->rules, grammar->stacks, *it);
    }
    grammar->partial_utf8 = decoded.second;
    GGML_ASSERT(!grammar->stacks.empty());

    ctx->t_sample_us += ggml_time_us() - t_start_sample_us;
}

//
// Beam search
//

struct llama_beam {
    std::vector<llama_token> tokens;
    float p;  // Cumulative beam probability (renormalized relative to all beams)
    bool eob; // Initialize end-of-beam to false. Callback sets this to true.
    // Sort beams by probability. In case of ties, prefer beams at eob.
    bool operator<(const llama_beam & rhs) const {
        return std::make_pair(p, eob) < std::make_pair(rhs.p, rhs.eob);
    }
    // Shift off first n tokens and discard them.
    void shift_tokens(const size_t n) {
        if (n) {
            std::copy(tokens.begin() + n, tokens.end(), tokens.begin());
            tokens.resize(tokens.size() - n);
        }
    }
    llama_beam_view view() const { return {tokens.data(), tokens.size(), p, eob}; }
};

// A struct for calculating logit-related info.
struct llama_logit_info {
    const float * const logits;
    const int n_vocab;
    const float max_l;
    const float normalizer;
    struct sum_exp {
        float max_l;
        float operator()(float sum, float l) const { return sum + std::exp(l - max_l); }
    };
    llama_logit_info(llama_context * ctx)
      : logits(llama_get_logits(ctx))
      , n_vocab(llama_n_vocab(llama_get_model(ctx)))
      , max_l(*std::max_element(logits, logits + n_vocab))
      , normalizer(1.0f / std::accumulate(logits, logits + n_vocab, 0.0f, sum_exp{max_l}))
      { }
    llama_token_data get_token_data(const llama_token token_id) const {
        constexpr auto p = std::numeric_limits<float>::quiet_NaN();  // never used
        return {token_id, logits[token_id], p};
    }
    // Return top k token_data by logit.
    std::vector<llama_token_data> top_k(size_t k) {
        std::vector<llama_token_data> min_heap;  // min-heap by logit
        const llama_token k_min = std::min(static_cast<llama_token>(k), n_vocab);
        min_heap.reserve(k_min);
        for (llama_token token_id = 0 ; token_id < k_min ; ++token_id) {
            min_heap.push_back(get_token_data(token_id));
        }
        auto comp = [](const llama_token_data & a, const llama_token_data & b) { return a.logit > b.logit; };
        std::make_heap(min_heap.begin(), min_heap.end(), comp);
        for (llama_token token_id = k_min ; token_id < n_vocab ; ++token_id) {
            if (min_heap.front().logit < logits[token_id]) {
                std::pop_heap(min_heap.begin(), min_heap.end(), comp);
                min_heap.back().id = token_id;
                min_heap.back().logit = logits[token_id];
                std::push_heap(min_heap.begin(), min_heap.end(), comp);
            }
        }
        return min_heap;
    }
    float probability_from_logit(float logit) const {
        return normalizer * std::exp(logit - max_l);
    }
};

struct llama_beam_search_data {
    llama_context * ctx;
    size_t n_beams;
    int n_past;
    int n_predict;
    std::vector<llama_beam> beams;
    std::vector<llama_beam> next_beams;

    // Re-calculated on each loop iteration
    size_t common_prefix_length;

    // Used to communicate to/from callback on beams state.
    std::vector<llama_beam_view> beam_views;

    llama_beam_search_data(llama_context * ctx, size_t n_beams, int n_past, int n_predict)
      : ctx(ctx)
      , n_beams(n_beams)
      , n_past(n_past)
      , n_predict(n_predict)
      , beam_views(n_beams) {
        beams.reserve(n_beams);
        next_beams.reserve(n_beams);
    }

    // Collapse beams to a single beam given by index.
    void collapse_beams(const size_t beam_idx) {
        if (0u < beam_idx) {
            std::swap(beams[0], beams[beam_idx]);
        }
        beams.resize(1);
    }

    // Min-heaps are used to efficiently collect the top-k elements (k=n_beams).
    // The repetative patterns below reflect the 2 stages of heaps:
    //  * Gather elements until the vector is full, then call std::make_heap() on it.
    //  * If the heap is full and a new element is found that should be included, pop the
    //    least element to the back(), replace it with the new, then push it into the heap.
    void fill_next_beams_by_top_probabilities(llama_beam & beam) {
        // Min-heaps use a greater-than comparator.
        const auto comp = [](const llama_beam & a, const llama_beam & b) { return a.p > b.p; };
        if (beam.eob) {
            // beam is at end-of-sentence, so just copy it to next_beams if its probability is high enough.
            if (next_beams.size() < n_beams) {
                next_beams.push_back(std::move(beam));
                if (next_beams.size() == n_beams) {
                    std::make_heap(next_beams.begin(), next_beams.end(), comp);
                }
            } else if (next_beams.front().p < beam.p) {
                std::pop_heap(next_beams.begin(), next_beams.end(), comp);
                next_beams.back() = std::move(beam);
                std::push_heap(next_beams.begin(), next_beams.end(), comp);
            }
        } else {
            // beam is not at end-of-sentence, so branch with next top_k tokens.
            if (!beam.tokens.empty()) {
                llama_decode(ctx, llama_batch_get_one(beam.tokens.data(), beam.tokens.size(), n_past, 0));
            }
            llama_logit_info logit_info(ctx);
            std::vector<llama_token_data> next_tokens = logit_info.top_k(n_beams);
            size_t i=0;
            if (next_beams.size() < n_beams) {
                for (; next_beams.size() < n_beams ; ++i) {
                    llama_beam next_beam = beam;
                    next_beam.tokens.push_back(next_tokens[i].id);
                    next_beam.p *= logit_info.probability_from_logit(next_tokens[i].logit);
                    next_beams.push_back(std::move(next_beam));
                }
                std::make_heap(next_beams.begin(), next_beams.end(), comp);
            } else {
                for (; next_beams.front().p == 0.0f ; ++i) {
                    std::pop_heap(next_beams.begin(), next_beams.end(), comp);
                    next_beams.back() = beam;
                    next_beams.back().tokens.push_back(next_tokens[i].id);
                    next_beams.back().p *= logit_info.probability_from_logit(next_tokens[i].logit);
                    std::push_heap(next_beams.begin(), next_beams.end(), comp);
                }
            }
            for (; i < n_beams ; ++i) {
                const float next_p = beam.p * logit_info.probability_from_logit(next_tokens[i].logit);
                if (next_beams.front().p < next_p) {
                    std::pop_heap(next_beams.begin(), next_beams.end(), comp);
                    next_beams.back() = beam;
                    next_beams.back().tokens.push_back(next_tokens[i].id);
                    next_beams.back().p = next_p;
                    std::push_heap(next_beams.begin(), next_beams.end(), comp);
                }
            }
        }
    }

    // Find common_prefix_length based on beams.
    // Requires beams is not empty.
    size_t find_common_prefix_length() {
        size_t common_prefix_length = beams[0].tokens.size();
        for (size_t i = 1 ; i < beams.size() ; ++i) {
            common_prefix_length = std::min(common_prefix_length, beams[i].tokens.size());
            for (size_t j = 0 ; j < common_prefix_length ; ++j) {
                if (beams[0].tokens[j] != beams[i].tokens[j]) {
                    common_prefix_length = j;
                    break;
                }
            }
        }
        return common_prefix_length;
    }

    // Construct beams_state to send back to caller via the callback function.
    // Side effect: set common_prefix_length = find_common_prefix_length();
    llama_beams_state get_beams_state(const bool last_call) {
        for (size_t i = 0 ; i < beams.size() ; ++i) {
            beam_views[i] = beams[i].view();
        }
        common_prefix_length = find_common_prefix_length();
        return {beam_views.data(), beams.size(), common_prefix_length, last_call};
    }

    // Loop:
    //  * while i < n_predict, AND
    //  * any of the beams have not yet reached end-of-beam (eob), AND
    //  * the highest probability beam(s) (plural in case of ties) are not at end-of-sentence
    //    (since all other beam probabilities can only decrease)
    void loop(const llama_beam_search_callback_fn_t callback, void * const callback_data) {
        beams.push_back({{}, 1.0f, false});  // Start with one empty beam w/ probability = 1.0 and !eob.
        const auto not_eob = [](const llama_beam & beam) { return !beam.eob; };
        for (int i = 0 ; i < n_predict && std::any_of(beams.begin(),beams.end(),not_eob) &&
                       !beams[top_beam_index()].eob ; ++i) {
            callback(callback_data, get_beams_state(false));  // Sets common_prefix_length
            update_beams_from_beam_views();   // Update values (p,eob) that callback may have changed.
            if (common_prefix_length) {
                llama_decode(ctx, llama_batch_get_one(beams[0].tokens.data(), common_prefix_length, n_past, 0));
                n_past += common_prefix_length;
            }
            // Zero-out next_beam probabilities to place them last in following min-heap.
            std::for_each(next_beams.begin(), next_beams.end(), [](llama_beam & beam) { beam.p = 0.0f; });
            for (llama_beam & beam : beams) {
                beam.shift_tokens(common_prefix_length);
                fill_next_beams_by_top_probabilities(beam);
            }
            // next_beams become the beams of next/final iteration. Swap them to re-use memory.
            beams.swap(next_beams);
            renormalize_beam_probabilities(beams);
        }
        collapse_beams(top_beam_index());
        callback(callback_data, get_beams_state(true));
    }

    // As beams grow, the cumulative probabilities decrease.
    // Renormalize them to avoid floating point underflow.
    static void renormalize_beam_probabilities(std::vector<llama_beam> & beams) {
        const auto sum_p = [](float sum, llama_beam & beam) { return sum + beam.p; };
        const float inv_sum = 1.0f / std::accumulate(beams.begin(), beams.end(), 0.0f, sum_p);
        std::for_each(beams.begin(), beams.end(), [=](llama_beam & beam) { beam.p *= inv_sum; });
    }

    // Assumes beams is non-empty.  Uses llama_beam::operator<() for ordering.
    size_t top_beam_index() {
        return std::max_element(beams.begin(), beams.end()) - beams.begin();
    }

    // Copy (p,eob) for each beam which may have been changed by the callback.
    void update_beams_from_beam_views() {
        for (size_t i = 0 ; i < beams.size() ; ++i) {
            beams[i].p = beam_views[i].p;
            beams[i].eob = beam_views[i].eob;
        }
    }
};

void llama_beam_search(llama_context * ctx,
                       llama_beam_search_callback_fn_t callback, void * callback_data,
                       size_t n_beams, int n_past, int n_predict) {
    assert(ctx);
    const int64_t t_start_sample_us = ggml_time_us();

    llama_beam_search_data beam_search_data(ctx, n_beams, n_past, n_predict);

    beam_search_data.loop(callback, callback_data);

    ctx->t_sample_us += ggml_time_us() - t_start_sample_us;
    ctx->n_sample++;
}

//
// quantization
//

template <typename T>
struct no_init {
    T value;
    no_init() { /* do nothing */ }
};

struct quantize_state_internal {
    const llama_model                 & model;
    const llama_model_quantize_params * params;

    int n_attention_wv    = 0;
    int n_feed_forward_w2 = 0;
    int i_attention_wv    = 0;
    int i_feed_forward_w2 = 0;

    int n_k_quantized     = 0;
    int n_fallback        = 0;

    quantize_state_internal(const llama_model & model, const llama_model_quantize_params * params)
        : model(model)
        , params(params)
        {}
};

static void llama_convert_tensor_internal(
    struct ggml_tensor * tensor, std::vector<no_init<float>> & output, std::vector<std::thread> & workers,
    const size_t nelements, const int nthread
) {
    if (output.size() < nelements) {
        output.resize(nelements);
    }
    float * f32_output = (float *) output.data();

    ggml_type_traits_t qtype;
    if (ggml_is_quantized(tensor->type)) {
        qtype = ggml_internal_get_type_traits(tensor->type);
        if (qtype.to_float == NULL) {
            throw std::runtime_error(format("type %s unsupported for integer quantization: no dequantization available", ggml_type_name(tensor->type)));
        }
    } else if (tensor->type != GGML_TYPE_F16) {
        throw std::runtime_error(format("cannot dequantize/convert tensor type %s", ggml_type_name(tensor->type)));
    }

    if (nthread < 2) {
        if (tensor->type == GGML_TYPE_F16) {
            ggml_fp16_to_fp32_row((ggml_fp16_t *)tensor->data, f32_output, nelements);
        } else if (ggml_is_quantized(tensor->type)) {
            qtype.to_float(tensor->data, f32_output, nelements);
        } else {
            GGML_ASSERT(false); // unreachable
        }
        return;
    }

    auto block_size = tensor->type == GGML_TYPE_F16 ? 1 : (size_t)ggml_blck_size(tensor->type);
    auto block_size_bytes = ggml_type_size(tensor->type);

    GGML_ASSERT(nelements % block_size == 0);
    auto nblocks = nelements / block_size;
    auto blocks_per_thread = nblocks / nthread;
    auto spare_blocks = nblocks - (blocks_per_thread * nthread); // if blocks aren't divisible by thread count

    for (auto tnum = 0, in_buff_offs = 0, out_buff_offs = 0; tnum < nthread; tnum++) {
        auto thr_blocks = blocks_per_thread + (tnum == nthread - 1 ? spare_blocks : 0); // num blocks for this thread
        auto thr_elems = thr_blocks * block_size; // number of elements for this thread
        auto thr_block_bytes = thr_blocks * block_size_bytes; // number of input bytes for this thread

        auto compute = [qtype] (ggml_type typ, uint8_t * inbuf, float * outbuf, int nels) {
            if (typ == GGML_TYPE_F16) {
                ggml_fp16_to_fp32_row((ggml_fp16_t *)inbuf, outbuf, nels);
            } else {
                qtype.to_float(inbuf, outbuf, nels);
            }
        };
        workers.emplace_back(compute, tensor->type, (uint8_t *) tensor->data + in_buff_offs, f32_output + out_buff_offs, thr_elems);
        in_buff_offs += thr_block_bytes;
        out_buff_offs += thr_elems;
    }
    for (auto & w : workers) { w.join(); }
    workers.clear();
}

static ggml_type get_k_quant_type(
    quantize_state_internal & qs,
    ggml_type new_type, const ggml_tensor * tensor, llama_ftype ftype
) {
    const std::string name = ggml_get_name(tensor);
    // TODO: avoid hardcoded tensor names - use the TN_* constants
    const llm_arch arch = qs.model.arch;
    const auto       tn = LLM_TN(arch);

    auto use_more_bits = [](int i_layer, int num_layers) -> bool {
        return i_layer < num_layers/8 || i_layer >= 7*num_layers/8 || (i_layer - num_layers/8)%3 == 2;
    };

    if (name == tn(LLM_TENSOR_OUTPUT, "weight")) {
        int nx = tensor->ne[0];
        if (arch == LLM_ARCH_FALCON || nx % QK_K != 0) {
            new_type = GGML_TYPE_Q8_0;
        }
        else if (new_type != GGML_TYPE_Q8_0) {
            new_type = GGML_TYPE_Q6_K;
        }
    } else if (name.find("attn_v.weight") != std::string::npos) {
        if      (ftype == LLAMA_FTYPE_MOSTLY_Q2_K) new_type = GGML_TYPE_Q3_K;
        else if (ftype == LLAMA_FTYPE_MOSTLY_Q3_K_M) {
            new_type = qs.i_attention_wv < 2 ? GGML_TYPE_Q5_K : GGML_TYPE_Q4_K;
        }
        else if (ftype == LLAMA_FTYPE_MOSTLY_Q3_K_L) new_type = GGML_TYPE_Q5_K;
        else if ((ftype == LLAMA_FTYPE_MOSTLY_Q4_K_M || ftype == LLAMA_FTYPE_MOSTLY_Q5_K_M) &&
                use_more_bits(qs.i_attention_wv, qs.n_attention_wv)) new_type = GGML_TYPE_Q6_K;
        else if (ftype == LLAMA_FTYPE_MOSTLY_Q4_K_S && qs.i_attention_wv < 4) new_type = GGML_TYPE_Q5_K;
        else if (QK_K == 64 && (ftype == LLAMA_FTYPE_MOSTLY_Q4_K_S || ftype == LLAMA_FTYPE_MOSTLY_Q3_K_S) &&
                (qs.i_attention_wv < qs.n_attention_wv/8 || qs.i_attention_wv >= 7*qs.n_attention_wv/8)) new_type = GGML_TYPE_Q6_K;
        if (qs.model.type == MODEL_70B) {
            // In the 70B model we have 8 heads sharing the same attn_v weights. As a result, the attn_v.weight tensor is
            // 8x smaller compared to attn_q.weight. Hence, we can get a nice boost in quantization accuracy with
            // nearly negligible increase in model size by quantizing this tensor with more bits:
            if (new_type == GGML_TYPE_Q3_K || new_type == GGML_TYPE_Q4_K) new_type = GGML_TYPE_Q5_K;
        }
        ++qs.i_attention_wv;
    } else if (name.find("ffn_down.weight") != std::string::npos) {
        if      (ftype == LLAMA_FTYPE_MOSTLY_Q2_K) new_type = GGML_TYPE_Q3_K;
        else if (ftype == LLAMA_FTYPE_MOSTLY_Q3_K_M) {
            new_type = qs.i_feed_forward_w2 < 2 ? GGML_TYPE_Q5_K
                     : arch != LLM_ARCH_FALCON || use_more_bits(qs.i_feed_forward_w2, qs.n_feed_forward_w2) ? GGML_TYPE_Q4_K
                     : GGML_TYPE_Q3_K;
        }
        else if (ftype == LLAMA_FTYPE_MOSTLY_Q3_K_L) {
            new_type = arch == LLM_ARCH_FALCON ? GGML_TYPE_Q4_K : GGML_TYPE_Q5_K;
        }
        else if (ftype == LLAMA_FTYPE_MOSTLY_Q4_K_M) {
            if (arch == LLM_ARCH_FALCON) {
                new_type = qs.i_feed_forward_w2 < 2 ? GGML_TYPE_Q6_K :
                           use_more_bits(qs.i_feed_forward_w2, qs.n_feed_forward_w2) ? GGML_TYPE_Q5_K : GGML_TYPE_Q4_K;
            } else {
                if (use_more_bits(qs.i_feed_forward_w2, qs.n_feed_forward_w2)) new_type = GGML_TYPE_Q6_K;
            }
        }
        else if (ftype == LLAMA_FTYPE_MOSTLY_Q5_K_M && use_more_bits(qs.i_feed_forward_w2, qs.n_feed_forward_w2)) new_type = GGML_TYPE_Q6_K;
        else if (ftype == LLAMA_FTYPE_MOSTLY_Q4_K_S && arch != LLM_ARCH_FALCON && qs.i_feed_forward_w2 < 4) {
            new_type = GGML_TYPE_Q5_K;
        }
        ++qs.i_feed_forward_w2;
    } else if (name.find("attn_output.weight") != std::string::npos) {
        if (arch != LLM_ARCH_FALCON) {
            if      (ftype == LLAMA_FTYPE_MOSTLY_Q2_K  ) new_type = GGML_TYPE_Q3_K;
            else if (ftype == LLAMA_FTYPE_MOSTLY_Q3_K_M) new_type = GGML_TYPE_Q4_K;
            else if (ftype == LLAMA_FTYPE_MOSTLY_Q3_K_L) new_type = GGML_TYPE_Q5_K;
        } else {
            if (ftype == LLAMA_FTYPE_MOSTLY_Q3_K_L) new_type = GGML_TYPE_Q4_K;
        }
    }
    else if (name.find("attn_qkv.weight") != std::string::npos) {
        if (ftype == LLAMA_FTYPE_MOSTLY_Q3_K_M || ftype == LLAMA_FTYPE_MOSTLY_Q3_K_L) new_type = GGML_TYPE_Q4_K;
        else if (ftype == LLAMA_FTYPE_MOSTLY_Q4_K_M) new_type = GGML_TYPE_Q5_K;
        else if (ftype == LLAMA_FTYPE_MOSTLY_Q5_K_M) new_type = GGML_TYPE_Q6_K;
    }
    else if (name.find("ffn_gate.weight") != std::string::npos || name.find("ffn_up.weight") != std::string::npos) {
        if (ftype == LLAMA_FTYPE_MOSTLY_Q2_K) new_type = GGML_TYPE_Q3_K;
    }
    // This can be used to reduce the size of the Q5_K_S model.
    // The associated PPL increase is fully in line with the size reduction
    //else {
    //    if (ftype == LLAMA_FTYPE_MOSTLY_Q5_K_S) new_type = GGML_TYPE_Q4_K;
    //}
    bool convert_incompatible_tensor = false;
    if (new_type == GGML_TYPE_Q2_K || new_type == GGML_TYPE_Q3_K || new_type == GGML_TYPE_Q4_K ||
        new_type == GGML_TYPE_Q5_K || new_type == GGML_TYPE_Q6_K) {
        int nx = tensor->ne[0];
        int ny = tensor->ne[1];
        if (nx % QK_K != 0) {
            LLAMA_LOG_WARN("\n\n%s : tensor cols %d x %d are not divisible by %d, required for %s", __func__, nx, ny, QK_K, ggml_type_name(new_type));
            convert_incompatible_tensor = true;
        } else {
            ++qs.n_k_quantized;
        }
    }
    if (convert_incompatible_tensor) {
        switch (new_type) {
            case GGML_TYPE_Q2_K: new_type = GGML_TYPE_Q4_0; break;
            case GGML_TYPE_Q3_K: new_type = GGML_TYPE_Q4_1; break;
            case GGML_TYPE_Q4_K: new_type = GGML_TYPE_Q5_0; break;
            case GGML_TYPE_Q5_K: new_type = GGML_TYPE_Q5_1; break;
            case GGML_TYPE_Q6_K: new_type = GGML_TYPE_Q8_0; break;
            default: throw std::runtime_error("\nUnsupported tensor size encountered\n");
        }
        LLAMA_LOG_WARN(" - using fallback quantization %s\n", ggml_type_name(new_type));
        ++qs.n_fallback;
    }

    return new_type;
}

static void llama_model_quantize_internal(const std::string & fname_inp, const std::string & fname_out, const llama_model_quantize_params * params) {
    ggml_type quantized_type;
    llama_ftype ftype = params->ftype;

    switch (params->ftype) {
        case LLAMA_FTYPE_MOSTLY_Q4_0: quantized_type = GGML_TYPE_Q4_0; break;
        case LLAMA_FTYPE_MOSTLY_Q4_1: quantized_type = GGML_TYPE_Q4_1; break;
        case LLAMA_FTYPE_MOSTLY_Q5_0: quantized_type = GGML_TYPE_Q5_0; break;
        case LLAMA_FTYPE_MOSTLY_Q5_1: quantized_type = GGML_TYPE_Q5_1; break;
        case LLAMA_FTYPE_MOSTLY_Q8_0: quantized_type = GGML_TYPE_Q8_0; break;
        case LLAMA_FTYPE_MOSTLY_F16:  quantized_type = GGML_TYPE_F16;  break;
        case LLAMA_FTYPE_ALL_F32:     quantized_type = GGML_TYPE_F32;  break;

        // K-quants
        case LLAMA_FTYPE_MOSTLY_Q2_K:   quantized_type = GGML_TYPE_Q2_K; break;
        case LLAMA_FTYPE_MOSTLY_Q3_K_S:
        case LLAMA_FTYPE_MOSTLY_Q3_K_M:
        case LLAMA_FTYPE_MOSTLY_Q3_K_L: quantized_type = GGML_TYPE_Q3_K; break;
        case LLAMA_FTYPE_MOSTLY_Q4_K_S:
        case LLAMA_FTYPE_MOSTLY_Q4_K_M: quantized_type = GGML_TYPE_Q4_K; break;
        case LLAMA_FTYPE_MOSTLY_Q5_K_S:
        case LLAMA_FTYPE_MOSTLY_Q5_K_M: quantized_type = GGML_TYPE_Q5_K; break;
        case LLAMA_FTYPE_MOSTLY_Q6_K:   quantized_type = GGML_TYPE_Q6_K; break;

        default: throw std::runtime_error(format("invalid output file type %d\n", ftype));
    }

    int nthread = params->nthread;

    if (nthread <= 0) {
        nthread = std::thread::hardware_concurrency();
    }

    // mmap consistently increases speed Linux, and also increases speed on Windows with
    // hot cache. It may cause a slowdown on macOS, possibly related to free memory.
#if defined(__linux__) || defined(_WIN32)
    constexpr bool use_mmap = true;
#else
    constexpr bool use_mmap = false;
#endif

    llama_model_loader ml(fname_inp, use_mmap);
    if (ml.use_mmap) {
        ml.mapping.reset(new llama_mmap(&ml.file, /* prefetch */ 0, ggml_is_numa()));
    }

    llama_model model;
    llm_load_arch(ml, model);
    llm_load_hparams(ml, model);

    struct quantize_state_internal qs(model, params);

    if (params->only_copy) {
        ftype = model.ftype;
    }

    const size_t align = GGUF_DEFAULT_ALIGNMENT;
    struct gguf_context * ctx_out = gguf_init_empty();

    // copy the KV pairs from the input file
    gguf_set_kv     (ctx_out, ml.ctx_gguf);
    gguf_set_val_u32(ctx_out, "general.quantization_version", GGML_QNT_VERSION);
    gguf_set_val_u32(ctx_out, "general.file_type", ftype);

    for (int i = 0; i < ml.n_tensors; ++i) {
        struct ggml_tensor * meta = ml.get_tensor_meta(i);

        const std::string name = ggml_get_name(meta);

        // TODO: avoid hardcoded tensor names - use the TN_* constants
        if (name.find("attn_v.weight") != std::string::npos || name.find("attn_qkv.weight") != std::string::npos) {
            ++qs.n_attention_wv;
        }
        else if (name.find("ffn_down.weight") != std::string::npos) {
            ++qs.n_feed_forward_w2;
        }
    }
    if (qs.n_attention_wv != qs.n_feed_forward_w2 || (uint32_t)qs.n_attention_wv != model.hparams.n_layer) {
        LLAMA_LOG_WARN("%s ============ Strange model: n_attention_wv = %d, n_feed_forward_w2 = %d, hparams.n_layer = %d\n",
                __func__, qs.n_attention_wv, qs.n_feed_forward_w2, model.hparams.n_layer);
    }

    size_t total_size_org = 0;
    size_t total_size_new = 0;
    std::vector<int64_t> hist_all(1 << 4, 0);

    std::vector<std::thread> workers;
    workers.reserve(nthread);
    std::mutex mutex;

    int idx = 0;

    std::vector<no_init<uint8_t>> read_data;
    std::vector<no_init<uint8_t>> work;
    std::vector<no_init<float>> f32_conv_buf;

    // populate the original tensors so we get an initial meta data
    for (int i = 0; i < ml.n_tensors; ++i) {
        struct ggml_tensor * meta = ml.get_tensor_meta(i);
        gguf_add_tensor(ctx_out, meta);
    }

    std::ofstream fout(fname_out, std::ios::binary);
    fout.exceptions(std::ofstream::failbit); // fail fast on write errors

    const size_t meta_size = gguf_get_meta_size(ctx_out);

    LLAMA_LOG_INFO("%s: meta size = %zu bytes\n", __func__, meta_size);

    // placeholder for the meta data
    ::zeros(fout, meta_size);

    for (int i = 0; i < ml.n_tensors; ++i) {
        struct ggml_tensor * tensor = ml.get_tensor_meta(i);

        const std::string name = ggml_get_name(tensor);

        if (!ml.use_mmap) {
            if (read_data.size() < ggml_nbytes(tensor)) {
                read_data.resize(ggml_nbytes(tensor));
            }
            tensor->data = read_data.data();
        }
        ml.load_data_for(tensor);

        LLAMA_LOG_INFO("[%4d/%4d] %36s - [%s], type = %6s, ",
               ++idx, ml.n_tensors,
               ggml_get_name(tensor),
               llama_format_tensor_shape(tensor).c_str(),
               ggml_type_name(tensor->type));

        // This used to be a regex, but <regex> has an extreme cost to compile times.
        bool quantize = name.rfind("weight") == name.size() - 6; // ends with 'weight'?

        // quantize only 2D tensors
        quantize &= (tensor->n_dims == 2);
        quantize &= params->quantize_output_tensor || name != "output.weight";
        quantize &= !params->only_copy;

        enum ggml_type new_type;
        void * new_data;
        size_t new_size;

        if (quantize) {
            new_type = quantized_type;
            if (!params->pure) {
                new_type = get_k_quant_type(qs, new_type, tensor, ftype);
            }

            // If we've decided to quantize to the same type the tensor is already
            // in then there's nothing to do.
            quantize = tensor->type != new_type;
        }
        if (!quantize) {
            new_type = tensor->type;
            new_data = tensor->data;
            new_size = ggml_nbytes(tensor);
            LLAMA_LOG_INFO("size = %8.3f MB\n", ggml_nbytes(tensor)/1024.0/1024.0);
        } else {
            const size_t nelements = ggml_nelements(tensor);

            float * f32_data;

            if (tensor->type == GGML_TYPE_F32) {
                f32_data = (float *) tensor->data;
            } else if (ggml_is_quantized(tensor->type) && !params->allow_requantize) {
                throw std::runtime_error(format("requantizing from type %s is disabled", ggml_type_name(tensor->type)));
            } else {
                llama_convert_tensor_internal(tensor, f32_conv_buf, workers, nelements, nthread);
                f32_data = (float *) f32_conv_buf.data();
            }

            LLAMA_LOG_INFO("quantizing to %s .. ", ggml_type_name(new_type));
            fflush(stdout);

            if (work.size() < nelements * 4) {
                work.resize(nelements * 4); // upper bound on size
            }
            new_data = work.data();
            std::array<int64_t, 1 << 4> hist_cur = {};

            static const int chunk_size = 32 * 512;
            const int nchunk = (nelements + chunk_size - 1)/chunk_size;
            const int nthread_use = nthread > 1 ? std::max(1, std::min(nthread, nchunk)) : 1;
            if (nthread_use < 2) {
                new_size = ggml_quantize_chunk(new_type, f32_data, new_data, 0, nelements, hist_cur.data());
            } else {
                size_t counter = 0;
                new_size = 0;
                auto compute = [&mutex, &counter, &hist_cur, &new_size, new_type, f32_data, new_data, nelements]() {
                    std::array<int64_t, 1 << 4> local_hist = {};
                    size_t local_size = 0;
                    while (true) {
                        std::unique_lock<std::mutex> lock(mutex);
                        size_t first = counter; counter += chunk_size;
                        if (first >= nelements) {
                            if (local_size > 0) {
                                for (int j=0; j<int(local_hist.size()); ++j) {
                                    hist_cur[j] += local_hist[j];
                                }
                                new_size += local_size;
                            }
                            break;
                        }
                        lock.unlock();
                        size_t last = std::min(nelements, first + chunk_size);
                        local_size += ggml_quantize_chunk(new_type, f32_data, new_data, first, last - first, local_hist.data());
                    }
                };
                for (int it = 0; it < nthread_use - 1; ++it) {
                    workers.emplace_back(compute);
                }
                compute();
                for (auto & w : workers) { w.join(); }
                workers.clear();
            }

            LLAMA_LOG_INFO("size = %8.2f MB -> %8.2f MB | hist: ", ggml_nbytes(tensor)/1024.0/1024.0, new_size/1024.0/1024.0);
            int64_t tot_count = 0;
            for (size_t i = 0; i < hist_cur.size(); i++) {
                hist_all[i] += hist_cur[i];
                tot_count += hist_cur[i];
            }

            if (tot_count > 0) {
                for (size_t i = 0; i < hist_cur.size(); i++) {
                    LLAMA_LOG_INFO("%5.3f ", hist_cur[i] / float(nelements));
                }
            }
            LLAMA_LOG_INFO("\n");
        }
        total_size_org += ggml_nbytes(tensor);
        total_size_new += new_size;

        // update the gguf meta data as we go
        gguf_set_tensor_type(ctx_out, name.c_str(), new_type);
        gguf_set_tensor_data(ctx_out, name.c_str(), new_data, new_size);

        // write tensor data + padding
        fout.write((const char *) new_data, new_size);
        zeros(fout, GGML_PAD(new_size, align) - new_size);
    }

    // go back to beginning of file and write the updated meta data
    {
        fout.seekp(0);
        std::vector<uint8_t> data(gguf_get_meta_size(ctx_out));
        gguf_get_meta_data(ctx_out, data.data());
        fout.write((const char *) data.data(), data.size());
    }

    fout.close();

    gguf_free(ctx_out);

    LLAMA_LOG_INFO("%s: model size  = %8.2f MB\n", __func__, total_size_org/1024.0/1024.0);
    LLAMA_LOG_INFO("%s: quant size  = %8.2f MB\n", __func__, total_size_new/1024.0/1024.0);

    // print histogram for all tensors
    {
        int64_t sum_all = 0;
        for (size_t i = 0; i < hist_all.size(); i++) {
            sum_all += hist_all[i];
        }

        if (sum_all > 0) {
            LLAMA_LOG_INFO("%s: hist: ", __func__);
            for (size_t i = 0; i < hist_all.size(); i++) {
                LLAMA_LOG_INFO("%5.3f ", hist_all[i] / float(sum_all));
            }
            LLAMA_LOG_INFO("\n");
        }
    }

    if (qs.n_fallback > 0) {
        LLAMA_LOG_WARN("%s: WARNING: %d of %d tensor(s) incompatible with k-quants and required fallback quantization\n",
                __func__, qs.n_fallback, qs.n_k_quantized + qs.n_fallback);
    }
}

static int llama_apply_lora_from_file_internal(
    const struct llama_model & model, const char * path_lora, float scale, const char * path_base_model, int n_threads
) {
    LLAMA_LOG_INFO("%s: applying lora adapter from '%s' - please wait ...\n", __func__, path_lora);

    const int64_t t_start_lora_us = ggml_time_us();

    auto fin = std::ifstream(path_lora, std::ios::binary);
    if (!fin) {
        LLAMA_LOG_ERROR("%s: failed to open '%s'\n", __func__, path_lora);
        return 1;
    }

    // verify magic and version
    {
        uint32_t magic;
        fin.read((char *) &magic, sizeof(magic));
        uint32_t format_version;
        fin.read((char *) &format_version, sizeof(format_version));

        if (format_version != 1) {
            LLAMA_LOG_ERROR("%s: unsupported file version\n", __func__ );
            return 1;
        }
    }

    int32_t lora_r;
    int32_t lora_alpha;
    fin.read((char *) &lora_r, sizeof(lora_r));
    fin.read((char *) &lora_alpha, sizeof(lora_alpha));
    float scaling = scale * (float)lora_alpha / (float)lora_r;

    LLAMA_LOG_INFO("%s: r = %d, alpha = %d, scaling = %.2f\n", __func__, lora_r, lora_alpha, scaling);

    // create a temporary ggml context to store the lora tensors
    // todo: calculate size from biggest possible tensor
    std::vector<uint8_t> lora_buf(1024ull * 1024ull * 1024ull);
    struct ggml_init_params params;
    params.mem_size   = lora_buf.size();
    params.mem_buffer = lora_buf.data();
    params.no_alloc   = false;

    ggml_context * lora_ctx = ggml_init(params);
    std::unordered_map<std::string, struct ggml_tensor *> lora_tensors;

    // create a name -> tensor map of the model to accelerate lookups
    std::unordered_map<std::string, struct ggml_tensor*> model_tensors;
    for (const auto & kv : model.tensors_by_name) {
        model_tensors.insert(kv);
    }

    // load base model
    std::unique_ptr<llama_model_loader> ml;
    ggml_context * base_ctx = NULL;
    std::vector<uint8_t> base_buf;
    if (path_base_model) {
        LLAMA_LOG_INFO("%s: loading base model from '%s'\n", __func__, path_base_model);
        ml.reset(new llama_model_loader(path_base_model, /*use_mmap*/ true));

        size_t ctx_size;
        size_t mmapped_size;
        ml->calc_sizes(ctx_size, mmapped_size);
        base_buf.resize(ctx_size);

        ggml_init_params base_params;
        base_params.mem_size   = base_buf.size();
        base_params.mem_buffer = base_buf.data();
        base_params.no_alloc   = ml->use_mmap;

        base_ctx = ggml_init(base_params);

        // maybe this should in llama_model_loader
        if (ml->use_mmap) {
            ml->mapping.reset(new llama_mmap(&ml->file, /* prefetch */ 0, ggml_is_numa()));
        }
    }

    // read tensors and apply
    bool warned = false;
    int n_tensors = 0;

    std::vector<uint8_t> work_buffer;

    while (true) {
        int32_t n_dims;
        int32_t length;
        int32_t ftype;

        fin.read(reinterpret_cast<char *>(&n_dims), sizeof(n_dims));
        fin.read(reinterpret_cast<char *>(&length), sizeof(length));
        fin.read(reinterpret_cast<char *>(&ftype),  sizeof(ftype));
        if (fin.eof()) {
            break;
        }

        int32_t ne[2] = { 1, 1 };
        for (int i = 0; i < n_dims; ++i) {
            fin.read(reinterpret_cast<char *>(&ne[i]), sizeof(ne[i]));
        }

        std::string name;
        {
            char buf[1024];
            fin.read(buf, length);
            name = std::string(buf, length);
        }

        // check for lora suffix and get the type of tensor
        const std::string lora_suffix = ".lora";
        size_t pos = name.rfind(lora_suffix);
        if (pos == std::string::npos) {
            LLAMA_LOG_ERROR("%s: error: '%s' is not a lora tensor\n", __func__, name.c_str());
            return 1;
        }

        std::string lora_type = name.substr(pos + lora_suffix.length());
        std::string base_name = name;
        base_name.erase(pos);
        // LLAMA_LOG_INFO("%s: %s => %s (lora type %s) \n", __func__, name.c_str(),base_name.c_str(), lora_type.c_str());

        if (model_tensors.find(base_name) == model_tensors.end()) {
            LLAMA_LOG_ERROR("%s: unknown tensor '%s' in lora adapter\n", __func__, name.data());
            return 1;
        }

        // create ggml tensor
        ggml_type wtype;
        switch (ftype) {
            case 0: wtype = GGML_TYPE_F32;  break;
            case 1: wtype = GGML_TYPE_F16;  break;
            default:
                    {
                        LLAMA_LOG_ERROR("%s: invalid tensor data type '%d'\n",
                                __func__, ftype);
                        return false;
                    }
        }
        ggml_tensor * lora_tensor;
        if (n_dims == 2) {
            lora_tensor = ggml_new_tensor_2d(lora_ctx, wtype, ne[0], ne[1]);
        }
        else {
            LLAMA_LOG_ERROR("%s: unsupported tensor dimension %d\n", __func__, n_dims);
            return 1;
        }
        ggml_set_name(lora_tensor, "lora_tensor");

        // load tensor data
        size_t offset = fin.tellg();
        size_t tensor_data_size = ggml_nbytes(lora_tensor);
        offset = (offset + 31) & -32;
        fin.seekg(offset);
        fin.read((char*)lora_tensor->data, tensor_data_size);

        lora_tensors[name] = lora_tensor;

        // check if we have both A and B tensors and apply
        if (lora_tensors.find(base_name + ".loraA") != lora_tensors.end() &&
            lora_tensors.find(base_name + ".loraB") != lora_tensors.end()) {

            ggml_tensor * dest_t = model_tensors[base_name];

            offload_func_t offload_func               = ggml_offload_nop;
            offload_func_t offload_func_force_inplace = ggml_offload_nop;

#ifdef GGML_USE_CUBLAS
            if (dest_t->backend == GGML_BACKEND_GPU || dest_t->backend == GGML_BACKEND_GPU_SPLIT) {
                if (dest_t->type != GGML_TYPE_F16) {
                    throw std::runtime_error(format(
                        "%s: error: the simultaneous use of LoRAs and GPU acceleration is only supported for f16 models. dest_t->type: %d", __func__, dest_t->type));
                }
                offload_func = ggml_cuda_assign_buffers;
                offload_func_force_inplace = ggml_cuda_assign_buffers_force_inplace;
            }
#endif // GGML_USE_CUBLAS

            ggml_tensor * base_t;
            if (ml) {
                struct gguf_context * ctx_gguf = ml->ctx_gguf;

                // load from base model
                if (gguf_find_tensor(ctx_gguf, base_name.c_str()) < 0) {
                    // TODO: throw
                    LLAMA_LOG_ERROR("%s: error: tensor '%s' not found in base model\n", __func__, base_name.c_str());
                    return 1;
                }

                // TODO: not tested!! maybe not working!
                base_t = ml->create_tensor(base_ctx, base_name, { (uint32_t)dest_t->ne[0], (uint32_t)dest_t->ne[1] }, GGML_BACKEND_CPU);
                ml->load_data_for(base_t);
            } else {
                base_t = dest_t;
            }

            if (ggml_is_quantized(base_t->type)) {
                if (!warned) {
                    LLAMA_LOG_WARN("%s: warning: using a lora adapter with a quantized model may result in poor quality, "
                                   "use a f16 or f32 base model with --lora-base\n", __func__);
                    warned = true;
                }
            }

            ggml_tensor * loraA = lora_tensors[base_name + ".loraA"];
            GGML_ASSERT(loraA->type == GGML_TYPE_F32);
            ggml_set_name(loraA, "loraA");

            ggml_tensor * loraB = lora_tensors[base_name + ".loraB"];
            GGML_ASSERT(loraB->type == GGML_TYPE_F32);
            ggml_set_name(loraB, "loraB");

            if (base_t->ne[0] != loraA->ne[1] || base_t->ne[1] != loraB->ne[1]) {
                LLAMA_LOG_ERROR("%s: incompatible tensor dimensions (%" PRId64 " and %" PRId64 ");"
                                " are you sure that this adapter is for this model?\n", __func__, base_t->ne[0], loraA->ne[1]);
                return 1;
            }

            // w = w + BA*s
            ggml_tensor * BA = ggml_mul_mat(lora_ctx, loraA, loraB);
            offload_func(BA);
            ggml_set_name(BA, "BA");

            if (scaling != 1.0f) {
                ggml_tensor * scale_tensor = ggml_new_f32(lora_ctx, scaling);
                ggml_set_name(scale_tensor, "scale_tensor");

                BA = ggml_scale_inplace(lora_ctx, BA, scale_tensor);
                offload_func(BA);
                ggml_set_name(BA, "BA_scaled");
            }

            ggml_tensor * r;
            if (base_t == dest_t) {
                r = ggml_add_inplace(lora_ctx, dest_t, BA);
                offload_func_force_inplace(r);
                ggml_set_name(r, "r_add_inplace");
            }
            else {
                r = ggml_add(lora_ctx, base_t, BA);
                offload_func(r);
                ggml_set_name(r, "r_add");

                r = ggml_cpy(lora_ctx, r, dest_t);
                offload_func(r);
                ggml_set_name(r, "r_cpy");
            }

            struct ggml_cgraph * gf = ggml_new_graph(lora_ctx);
            ggml_build_forward_expand(gf, r);

            ggml_graph_compute_helper(work_buffer, gf, n_threads);

            // we won't need these tensors again, reset the context to save memory
            ggml_free(lora_ctx);
            lora_ctx = ggml_init(params);
            lora_tensors.clear();

            n_tensors++;
            if (n_tensors % 4 == 0) {
                LLAMA_LOG_INFO(".");
            }
        }
    }

    // TODO: this should be in a destructor, it will leak on failure
    ggml_free(lora_ctx);
    if (base_ctx) {
        ggml_free(base_ctx);
    }

    const int64_t t_lora_us = ggml_time_us() - t_start_lora_us;
    LLAMA_LOG_INFO(" done (%.2f ms)\n", t_lora_us / 1000.0);

    return 0;
}

//
// interface implementation
//
struct llama_model_params llama_model_default_params() {
    struct llama_model_params result = {
        /*.n_gpu_layers                =*/ 0,
        /*.main_gpu                    =*/ 0,
        /*.tensor_split                =*/ nullptr,
        /*.progress_callback           =*/ nullptr,
        /*.progress_callback_user_data =*/ nullptr,
        /*.vocab_only                  =*/ false,
        /*.use_mmap                    =*/ true,
        /*.use_mlock                   =*/ false,
    };

#ifdef GGML_USE_METAL
    result.n_gpu_layers = 1;
#endif

    return result;
}

struct llama_context_params llama_context_default_params() {
    struct llama_context_params result = {
        /*.seed                        =*/ LLAMA_DEFAULT_SEED,
        /*.n_ctx                       =*/ 512,
        /*.n_batch                     =*/ 512,
        /*.n_threads                   =*/ GGML_DEFAULT_N_THREADS, // TODO: better default
        /*.n_threads_batch             =*/ GGML_DEFAULT_N_THREADS,
        /*.rope_scaling_type           =*/ LLAMA_ROPE_SCALING_UNSPECIFIED,
        /*.rope_freq_base              =*/ 0.0f,
        /*.rope_freq_scale             =*/ 0.0f,
        /*.yarn_ext_factor             =*/ -1.0f,
        /*.yarn_attn_factor            =*/ 1.0f,
        /*.yarn_beta_fast              =*/ 32.0f,
        /*.yarn_beta_slow              =*/ 1.0f,
        /*.yarn_orig_ctx               =*/ 0,
        /*.mul_mat_q                   =*/ true,
        /*.f16_kv                      =*/ true,
        /*.logits_all                  =*/ false,
        /*.embedding                   =*/ false,
    };

    return result;
}

struct llama_model_quantize_params llama_model_quantize_default_params() {
    struct llama_model_quantize_params result = {
        /*.nthread                     =*/ 0,
        /*.ftype                       =*/ LLAMA_FTYPE_MOSTLY_Q5_1,
        /*.allow_requantize            =*/ false,
        /*.quantize_output_tensor      =*/ true,
        /*.only_copy                   =*/ false,
        /*.pure                        =*/ false,
    };

    return result;
}

int llama_max_devices(void) {
    return LLAMA_MAX_DEVICES;
}

bool llama_mmap_supported(void) {
    return llama_mmap::SUPPORTED;
}

bool llama_mlock_supported(void) {
    return llama_mlock::SUPPORTED;
}

void llama_backend_init(bool numa) {
    ggml_time_init();

    // needed to initialize f16 tables
    {
        struct ggml_init_params params = { 0, NULL, false };
        struct ggml_context * ctx = ggml_init(params);
        ggml_free(ctx);
    }

    if (numa) {
        ggml_numa_init();
    }

#ifdef GGML_USE_MPI
    ggml_mpi_backend_init();
#endif
}

void llama_backend_free(void) {
#ifdef GGML_USE_MPI
    ggml_mpi_backend_free();
#endif
}

int64_t llama_time_us(void) {
    return ggml_time_us();
}

struct llama_model * llama_load_model_from_file(
                             const char * path_model,
              struct llama_model_params   params) {
    ggml_time_init();

    llama_model * model = new llama_model;

    unsigned cur_percentage = 0;
    if (params.progress_callback == NULL) {
        params.progress_callback_user_data = &cur_percentage;
        params.progress_callback = [](float progress, void * ctx) {
            unsigned * cur_percentage_p = (unsigned *) ctx;
            unsigned percentage = (unsigned) (100 * progress);
            while (percentage > *cur_percentage_p) {
                *cur_percentage_p = percentage;
                LLAMA_LOG_INFO(".");
                if (percentage >= 100) {
                    LLAMA_LOG_INFO("\n");
                }
            }
        };
    }

    if (!llama_model_load(path_model, *model, params)) {
        LLAMA_LOG_ERROR("%s: failed to load model\n", __func__);
        delete model;
        return nullptr;
    }

    return model;
}

void llama_free_model(struct llama_model * model) {
    delete model;
}

struct llama_context * llama_new_context_with_model(
                 struct llama_model * model,
        struct llama_context_params   params) {

    if (!model) {
        return nullptr;
    }

    llama_context * ctx = new llama_context(*model);

    const auto & hparams = model->hparams;
    auto       & cparams = ctx->cparams;

    cparams.n_batch          = params.n_batch;
    cparams.n_threads        = params.n_threads;
    cparams.n_threads_batch  = params.n_threads_batch;
    cparams.yarn_ext_factor  = params.yarn_ext_factor;
    cparams.yarn_attn_factor = params.yarn_attn_factor;
    cparams.yarn_beta_fast   = params.yarn_beta_fast;
    cparams.yarn_beta_slow   = params.yarn_beta_slow;
    cparams.mul_mat_q        = params.mul_mat_q;

    cparams.n_ctx            = params.n_ctx           == 0    ? hparams.n_ctx_train           : params.n_ctx;
    cparams.rope_freq_base   = params.rope_freq_base  == 0.0f ? hparams.rope_freq_base_train  : params.rope_freq_base;
    cparams.rope_freq_scale  = params.rope_freq_scale == 0.0f ? hparams.rope_freq_scale_train : params.rope_freq_scale;

    cparams.n_yarn_orig_ctx  = params.yarn_orig_ctx    != 0 ? params.yarn_orig_ctx    :
                               hparams.n_yarn_orig_ctx != 0 ? hparams.n_yarn_orig_ctx :
                                                              hparams.n_ctx_train;

    auto rope_scaling_type = params.rope_scaling_type;
    if (rope_scaling_type == LLAMA_ROPE_SCALING_UNSPECIFIED) {
        rope_scaling_type = hparams.rope_scaling_type_train;
    }

    if (rope_scaling_type == LLAMA_ROPE_SCALING_NONE) {
        cparams.rope_freq_scale = 1.0f; // never scale if scaling type is none
    }

    if (cparams.yarn_ext_factor < 0.0f) { // negative indicates 'not set'
        cparams.yarn_ext_factor = rope_scaling_type == LLAMA_ROPE_SCALING_YARN ? 1.0f : 0.0f;
    }

    if (params.seed == LLAMA_DEFAULT_SEED) {
        params.seed = time(NULL);
    }

    LLAMA_LOG_INFO("%s: n_ctx      = %u\n",     __func__, cparams.n_ctx);
    LLAMA_LOG_INFO("%s: freq_base  = %.1f\n",   __func__, cparams.rope_freq_base);
    LLAMA_LOG_INFO("%s: freq_scale = %g\n",     __func__, cparams.rope_freq_scale);

    ctx->rng = std::mt19937(params.seed);
    ctx->logits_all = params.logits_all;

    ggml_type memory_type = params.f16_kv ? GGML_TYPE_F16 : GGML_TYPE_F32;

    // reserve memory for context buffers
    if (!hparams.vocab_only) {
        if (!llama_kv_cache_init(ctx->model.hparams, ctx->kv_self, memory_type, cparams.n_ctx, model->n_gpu_layers)) {
            LLAMA_LOG_ERROR("%s: llama_kv_cache_init() failed for self-attention cache\n", __func__);
            llama_free(ctx);
            return nullptr;
        }

        {
            const size_t memory_size = ggml_nbytes(ctx->kv_self.k) + ggml_nbytes(ctx->kv_self.v);
            LLAMA_LOG_INFO("%s: kv self size  = %7.2f MB\n", __func__, memory_size / 1024.0 / 1024.0);
        }

        // resized during inference
        if (params.logits_all) {
            ctx->logits.reserve(cparams.n_ctx*hparams.n_vocab);
        } else {
            ctx->logits.reserve(hparams.n_vocab);
        }

        if (params.embedding){
            ctx->embedding.resize(hparams.n_embd);
        }

        {
            static const size_t tensor_alignment = 32;
            // the compute buffer is used to store the tensor and graph structs, while the allocator buffer is used for the tensor data
            ctx->buf_compute.resize(ggml_tensor_overhead()*GGML_MAX_NODES + ggml_graph_overhead());

            // create measure allocator
            ctx->alloc = ggml_allocr_new_measure(tensor_alignment);

            // build worst-case graph
            int n_tokens = (int)std::min(cparams.n_ctx, cparams.n_batch);
            int n_past = cparams.n_ctx - n_tokens;
            llama_token token = llama_token_bos(&ctx->model); // not actually used by llama_build_graph, but required to choose between token and embedding inputs graph
            ggml_cgraph * gf = llama_build_graph(*ctx, llama_batch_get_one(&token, n_tokens, n_past, 0));

#ifdef GGML_USE_METAL
            if (model->n_gpu_layers > 0) {
                ggml_metal_log_set_callback(llama_log_callback_default, NULL);

                ctx->ctx_metal = ggml_metal_init(1);
                if (!ctx->ctx_metal) {
                    LLAMA_LOG_ERROR("%s: ggml_metal_init() failed\n", __func__);
                    llama_free(ctx);
                    return NULL;
                }
                //ggml_metal_graph_find_concurrency(ctx->ctx_metal, gf, false);
                //ggml_allocr_set_parse_seq(ctx->alloc, ggml_metal_get_concur_list(ctx->ctx_metal), ggml_metal_if_optimized(ctx->ctx_metal));
            }
#endif
            // measure memory requirements for the graph
            size_t alloc_size = ggml_allocr_alloc_graph(ctx->alloc, gf) + tensor_alignment;

            LLAMA_LOG_INFO("%s: compute buffer total size = %.2f MB\n", __func__, (ctx->buf_compute.size + alloc_size) / 1024.0 / 1024.0);

            // recreate allocator with exact memory requirements
            ggml_allocr_free(ctx->alloc);

            ctx->buf_alloc.resize(alloc_size);
            ctx->alloc = ggml_allocr_new(ctx->buf_alloc.data, ctx->buf_alloc.size, tensor_alignment);
#ifdef GGML_USE_METAL
            if (ctx->ctx_metal) {
                //ggml_allocr_set_parse_seq(ctx->alloc, ggml_metal_get_concur_list(ctx->ctx_metal), ggml_metal_if_optimized(ctx->ctx_metal));
            }
#endif
#ifdef GGML_USE_CUBLAS
            ggml_cuda_set_scratch_size(alloc_size);
            LLAMA_LOG_INFO("%s: VRAM scratch buffer: %.2f MB\n", __func__, alloc_size / 1024.0 / 1024.0);

            // calculate total VRAM usage
            auto add_tensor = [](const ggml_tensor * t, size_t & size) {
                if (t->backend == GGML_BACKEND_GPU || t->backend == GGML_BACKEND_GPU_SPLIT) {
                    size += ggml_nbytes(t);
                }
            };
            size_t model_vram_size = 0;
            for (const auto & kv : model->tensors_by_name) {
                add_tensor(kv.second, model_vram_size);
            }

            size_t kv_vram_size = 0;
            add_tensor(ctx->kv_self.k, kv_vram_size);
            add_tensor(ctx->kv_self.v, kv_vram_size);

            size_t ctx_vram_size = alloc_size + kv_vram_size;
            size_t total_vram_size = model_vram_size + ctx_vram_size;

            LLAMA_LOG_INFO("%s: total VRAM used: %.2f MB (model: %.2f MB, context: %.2f MB)\n", __func__,
                    total_vram_size / 1024.0 / 1024.0,
                    model_vram_size / 1024.0 / 1024.0,
                    ctx_vram_size / 1024.0 / 1024.0);
#endif
        }

#ifdef GGML_USE_METAL
        if (model->n_gpu_layers > 0) {
            // this allocates all Metal resources and memory buffers

            void * data_ptr  = NULL;
            size_t data_size = 0;

            if (ctx->model.mapping) {
                data_ptr  = ctx->model.mapping->addr;
                data_size = ctx->model.mapping->size;
            } else {
                data_ptr  = ggml_get_mem_buffer(ctx->model.ctx);
                data_size = ggml_get_mem_size  (ctx->model.ctx);
            }

            const size_t max_size = ggml_get_max_tensor_size(ctx->model.ctx);

            LLAMA_LOG_INFO("%s: max tensor size = %8.2f MB\n", __func__, max_size/1024.0/1024.0);

#define LLAMA_METAL_CHECK_BUF(result)                            \
            if (!(result)) {                                             \
                LLAMA_LOG_ERROR("%s: failed to add buffer\n", __func__); \
                llama_free(ctx);                                         \
                return NULL;                                             \
            }

            LLAMA_METAL_CHECK_BUF(ggml_metal_add_buffer(ctx->ctx_metal, "data",  data_ptr, data_size, max_size));
            LLAMA_METAL_CHECK_BUF(ggml_metal_add_buffer(ctx->ctx_metal, "kv",    ctx->kv_self.buf.data, ctx->kv_self.buf.size, 0));
            LLAMA_METAL_CHECK_BUF(ggml_metal_add_buffer(ctx->ctx_metal, "alloc", ctx->buf_alloc.data, ctx->buf_alloc.size, 0));
#undef LLAMA_METAL_CHECK_BUF
        }
#endif
    }

#ifdef GGML_USE_MPI
    ctx->ctx_mpi = ggml_mpi_init();

    if (ggml_mpi_rank(ctx->ctx_mpi) > 0) {
        // Enter a blocking eval loop with dummy input, letting rank=0 drive the process
        // TODO: needs fix after #3228
        GGML_ASSERT(false && "not implemented");
        //const std::vector<llama_token> tmp(ctx->model.hparams.n_ctx, llama_token_bos(ctx));
        //while (!llama_eval(ctx, tmp.data(), tmp.size(), 0, 0)) {};
        llama_backend_free();
        exit(1);
    }
#endif

    return ctx;
}

void llama_free(struct llama_context * ctx) {
    delete ctx;
}

const llama_model * llama_get_model(const struct llama_context * ctx) {
    return &ctx->model;
}

int llama_n_ctx(const struct llama_context * ctx) {
    return ctx->cparams.n_ctx;
}

enum llama_vocab_type llama_vocab_type(const struct llama_model * model) {
    return model->vocab.type;
}

int llama_n_vocab(const struct llama_model * model) {
    return model->vocab.id_to_token.size();
}

int llama_n_ctx_train(const struct llama_model * model) {
    return model->hparams.n_ctx_train;
}

int llama_n_embd(const struct llama_model * model) {
    return model->hparams.n_embd;
}

float llama_rope_freq_scale_train(const struct llama_model * model) {
    return model->hparams.rope_freq_scale_train;
}

int llama_model_desc(const struct llama_model * model, char * buf, size_t buf_size) {
    return snprintf(buf, buf_size, "%s %s %s",
            llama_model_arch_name(model->arch).c_str(),
            llama_model_type_name(model->type),
            llama_model_ftype_name(model->ftype).c_str());
}

uint64_t llama_model_size(const struct llama_model * model) {
    uint64_t size = 0;
    for (const auto & it : model->tensors_by_name) {
        size += ggml_nbytes(it.second);
    }
    return size;
}

uint64_t llama_model_n_params(const struct llama_model * model) {
    uint64_t nparams = 0;
    for (const auto & it : model->tensors_by_name) {
        nparams += ggml_nelements(it.second);
    }
    return nparams;
}

struct ggml_tensor * llama_get_model_tensor(struct llama_model * model, const char * name) {
    return ggml_get_tensor(model->ctx, name);
}

int llama_model_quantize(
        const char * fname_inp,
        const char * fname_out,
        const llama_model_quantize_params * params) {
    try {
        llama_model_quantize_internal(fname_inp, fname_out, params);
        return 0;
    } catch (const std::exception & err) {
        LLAMA_LOG_ERROR("%s: failed to quantize: %s\n", __func__, err.what());
        return 1;
    }
}

int llama_apply_lora_from_file(struct llama_context * ctx, const char * path_lora, float scale, const char * path_base_model, int n_threads) {
    try {
        return llama_apply_lora_from_file_internal(ctx->model, path_lora, scale, path_base_model, n_threads);
    } catch (const std::exception & err) {
        LLAMA_LOG_ERROR("%s: failed to apply lora adapter: %s\n", __func__, err.what());
        return 1;
    }
}

int llama_model_apply_lora_from_file(const struct llama_model * model, const char * path_lora, float scale, const char * path_base_model, int n_threads) {
    try {
        return llama_apply_lora_from_file_internal(*model, path_lora, scale, path_base_model, n_threads);
    } catch (const std::exception & err) {
        LLAMA_LOG_ERROR("%s: failed to apply lora adapter: %s\n", __func__, err.what());
        return 1;
    }
}

int llama_get_kv_cache_token_count(const struct llama_context * ctx) {
    return ctx->kv_self.head;
}

void llama_kv_cache_clear(struct llama_context * ctx) {
    llama_kv_cache_clear(ctx->kv_self);
}

void llama_kv_cache_seq_rm(struct llama_context * ctx, llama_seq_id seq_id, llama_pos p0, llama_pos p1) {
    llama_kv_cache_seq_rm(ctx->kv_self, seq_id, p0, p1);
}

void llama_kv_cache_seq_cp(struct llama_context * ctx, llama_seq_id seq_id_src, llama_seq_id seq_id_dst, llama_pos p0, llama_pos p1) {
    if (seq_id_src == seq_id_dst) {
        return;
    }
    llama_kv_cache_seq_cp(ctx->kv_self, seq_id_src, seq_id_dst, p0, p1);
}

void llama_kv_cache_seq_keep(struct llama_context * ctx, llama_seq_id seq_id) {
    llama_kv_cache_seq_keep(ctx->kv_self, seq_id);
}

void llama_kv_cache_seq_shift(struct llama_context * ctx, llama_seq_id seq_id, llama_pos p0, llama_pos p1, llama_pos delta) {
    llama_kv_cache_seq_shift(ctx->kv_self, seq_id, p0, p1, delta);
}

// Returns the *maximum* size of the state
size_t llama_get_state_size(const struct llama_context * ctx) {
    // we don't know size of rng until we actually serialize it. so reserve more than enough memory for its serialized state.
    // for reference, std::mt19937(1337) serializes to 6701 bytes.
    const size_t s_rng_size        = sizeof(size_t);
    const size_t s_rng             = LLAMA_MAX_RNG_STATE;
    const size_t s_logits_capacity = sizeof(size_t);
    const size_t s_logits_size     = sizeof(size_t);
    const size_t s_logits          = ctx->logits.capacity() * sizeof(float);
    const size_t s_embedding_size  = sizeof(size_t);
    const size_t s_embedding       = ctx->embedding.size() * sizeof(float);
    const size_t s_kv_size         = sizeof(size_t);
    const size_t s_kv_ntok         = sizeof(int);
    const size_t s_kv              = ctx->kv_self.buf.size;

    const size_t s_total = (
        + s_rng_size
        + s_rng
        + s_logits_capacity
        + s_logits_size
        + s_logits
        + s_embedding_size
        + s_embedding
        + s_kv_size
        + s_kv_ntok
        + s_kv
    );

    return s_total;
}

// llama_context_data
struct llama_data_context {
    virtual void write(const void * src, size_t size) = 0;
    virtual size_t get_size_written() = 0;
    virtual ~llama_data_context() = default;
};

struct llama_data_buffer_context : llama_data_context {
    uint8_t * ptr;
    size_t size_written = 0;

    llama_data_buffer_context(uint8_t * p) : ptr(p) {}

    void write(const void * src, size_t size) override {
        memcpy(ptr, src, size);
        ptr += size;
        size_written += size;
    }

    size_t get_size_written() override {
        return size_written;
    }
};

struct llama_data_file_context : llama_data_context {
    llama_file * file;
    size_t size_written = 0;

    llama_data_file_context(llama_file * f) : file(f) {}

    void write(const void * src, size_t size) override {
        file->write_raw(src, size);
        size_written += size;
    }

    size_t get_size_written() override {
        return size_written;
    }
};

/** copy state data into either a buffer or file depending on the passed in context
 *
 * file context:
 * llama_file file("/path", "wb");
 * llama_data_file_context data_ctx(&file);
 * llama_copy_state_data(ctx, &data_ctx);
 *
 * buffer context:
 * std::vector<uint8_t> buf(max_size, 0);
 * llama_data_buffer_context data_ctx(&buf.data());
 * llama_copy_state_data(ctx, &data_ctx);
 *
*/
static void llama_copy_state_data_internal(struct llama_context * ctx, llama_data_context * data_ctx) {
    // copy rng
    {
        std::stringstream rng_ss;
        rng_ss << ctx->rng;

        const size_t rng_size = rng_ss.str().size();
        char rng_buf[LLAMA_MAX_RNG_STATE];

        memset(&rng_buf[0], 0, LLAMA_MAX_RNG_STATE);
        memcpy(&rng_buf[0], rng_ss.str().data(), rng_ss.str().size());

        data_ctx->write(&rng_size,   sizeof(rng_size));
        data_ctx->write(&rng_buf[0], LLAMA_MAX_RNG_STATE);
    }

    // copy logits
    {
        const size_t logits_cap  = ctx->logits.capacity();
        const size_t logits_size = ctx->logits.size();

        data_ctx->write(&logits_cap,  sizeof(logits_cap));
        data_ctx->write(&logits_size, sizeof(logits_size));

        if (logits_size) {
            data_ctx->write(ctx->logits.data(), logits_size * sizeof(float));
        }

        // If there is a gap between the size and the capacity, write padding
        size_t padding_size = (logits_cap - logits_size) * sizeof(float);
        if (padding_size > 0) {
            std::vector<uint8_t> padding(padding_size, 0); // Create a buffer filled with zeros
            data_ctx->write(padding.data(), padding_size);
        }
    }

    // copy embeddings
    {
        const size_t embedding_size = ctx->embedding.size();

        data_ctx->write(&embedding_size, sizeof(embedding_size));

        if (embedding_size) {
            data_ctx->write(ctx->embedding.data(), embedding_size * sizeof(float));
        }
    }

    // copy kv cache
    {
        const auto & kv_self = ctx->kv_self;
        const auto & hparams = ctx->model.hparams;
        const auto & cparams = ctx->cparams;

        const auto   n_layer = hparams.n_layer;
        const auto   n_embd  = hparams.n_embd_gqa();
        const auto   n_ctx   = cparams.n_ctx;

        const size_t   kv_buf_size = kv_self.buf.size;
        const uint32_t kv_head     = kv_self.head;
        const uint32_t kv_size     = kv_self.size;

        data_ctx->write(&kv_buf_size, sizeof(kv_buf_size));
        data_ctx->write(&kv_head,     sizeof(kv_head));
        data_ctx->write(&kv_size,     sizeof(kv_size));

        if (kv_buf_size) {
            const size_t elt_size = ggml_element_size(kv_self.k);

            ggml_context * cpy_ctx = ggml_init({ 4096, NULL, /* no_alloc */ true });
            ggml_cgraph gf{};

            ggml_tensor * kout3d = ggml_new_tensor_3d(cpy_ctx, kv_self.k->type, n_embd, kv_head, n_layer);
            std::vector<uint8_t> kout3d_data(ggml_nbytes(kout3d), 0);
            kout3d->data = kout3d_data.data();

            ggml_tensor * vout3d = ggml_new_tensor_3d(cpy_ctx, kv_self.v->type, kv_head, n_embd, n_layer);
            std::vector<uint8_t> vout3d_data(ggml_nbytes(vout3d), 0);
            vout3d->data = vout3d_data.data();

            ggml_tensor * k3d = ggml_view_3d(cpy_ctx, kv_self.k,
                n_embd, kv_head, n_layer,
                elt_size*n_embd, elt_size*n_embd*n_ctx, 0);

            ggml_tensor * v3d = ggml_view_3d(cpy_ctx, kv_self.v,
                kv_head, n_embd, n_layer,
                elt_size*n_ctx, elt_size*n_ctx*n_embd, 0);

            ggml_build_forward_expand(&gf, ggml_cpy(cpy_ctx, k3d, kout3d));
            ggml_build_forward_expand(&gf, ggml_cpy(cpy_ctx, v3d, vout3d));
            ggml_graph_compute_helper(ctx->work_buffer, &gf, /*n_threads*/ 1);

            ggml_free(cpy_ctx);

            // our data is now in the kout3d_data and vout3d_data buffers
            // write them to file
            data_ctx->write(kout3d_data.data(), kout3d_data.size());
            data_ctx->write(vout3d_data.data(), vout3d_data.size());
        }

        for (uint32_t i = 0; i < kv_size; ++i) {
            const auto & cell = kv_self.cells[i];

            const llama_pos pos         = cell.pos;
            const size_t    seq_id_size = cell.seq_id.size();

            data_ctx->write(&pos,         sizeof(pos));
            data_ctx->write(&seq_id_size, sizeof(seq_id_size));

            for (auto seq_id : cell.seq_id) {
                data_ctx->write(&seq_id, sizeof(seq_id));
            }
        }
    }
}

size_t llama_copy_state_data(struct llama_context * ctx, uint8_t * dst) {
    llama_data_buffer_context data_ctx(dst);
    llama_copy_state_data_internal(ctx, &data_ctx);

    return data_ctx.get_size_written();
}

// Sets the state reading from the specified source address
size_t llama_set_state_data(struct llama_context * ctx, uint8_t * src) {
    uint8_t * inp = src;

    // set rng
    {
        size_t rng_size;
        char   rng_buf[LLAMA_MAX_RNG_STATE];

        memcpy(&rng_size,   inp, sizeof(rng_size));    inp += sizeof(rng_size);
        memcpy(&rng_buf[0], inp, LLAMA_MAX_RNG_STATE); inp += LLAMA_MAX_RNG_STATE;

        std::stringstream rng_ss;
        rng_ss.str(std::string(&rng_buf[0], rng_size));
        rng_ss >> ctx->rng;

        GGML_ASSERT(!rng_ss.fail());
    }

    // set logits
    {
        size_t logits_cap;
        size_t logits_size;

        memcpy(&logits_cap,  inp, sizeof(logits_cap));  inp += sizeof(logits_cap);
        memcpy(&logits_size, inp, sizeof(logits_size)); inp += sizeof(logits_size);

        GGML_ASSERT(ctx->logits.capacity() == logits_cap);

        if (logits_size) {
            ctx->logits.resize(logits_size);
            memcpy(ctx->logits.data(), inp, logits_size * sizeof(float));
        }

        inp += logits_cap * sizeof(float);
    }

    // set embeddings
    {
        size_t embedding_size;

        memcpy(&embedding_size, inp, sizeof(embedding_size)); inp += sizeof(embedding_size);

        GGML_ASSERT(ctx->embedding.capacity() == embedding_size);

        if (embedding_size) {
            memcpy(ctx->embedding.data(), inp, embedding_size * sizeof(float));
            inp += embedding_size * sizeof(float);
        }
    }

    // set kv cache
    {
        const auto & kv_self = ctx->kv_self;
        const auto & hparams = ctx->model.hparams;
        const auto & cparams = ctx->cparams;

        const int    n_layer = hparams.n_layer;
        const int    n_embd  = hparams.n_embd_gqa();
        const int    n_ctx   = cparams.n_ctx;

        size_t   kv_buf_size;
        uint32_t kv_head;
        uint32_t kv_size;

        memcpy(&kv_buf_size, inp, sizeof(kv_buf_size)); inp += sizeof(kv_buf_size);
        memcpy(&kv_head,     inp, sizeof(kv_head));     inp += sizeof(kv_head);
        memcpy(&kv_size,     inp, sizeof(kv_size));     inp += sizeof(kv_size);

        if (kv_buf_size) {
            GGML_ASSERT(kv_self.buf.size == kv_buf_size);

            const size_t elt_size = ggml_element_size(kv_self.k);

            ggml_context * cpy_ctx = ggml_init({ 4096, NULL, /* no_alloc */ true });
            ggml_cgraph gf{};

            ggml_tensor * kin3d = ggml_new_tensor_3d(cpy_ctx, kv_self.k->type, n_embd, kv_head, n_layer);
            kin3d->data = (void *) inp;
            inp += ggml_nbytes(kin3d);

            ggml_tensor * vin3d = ggml_new_tensor_3d(cpy_ctx, kv_self.v->type, kv_head, n_embd, n_layer);
            vin3d->data = (void *) inp;
            inp += ggml_nbytes(vin3d);

            ggml_tensor * k3d = ggml_view_3d(cpy_ctx, kv_self.k,
                n_embd, kv_head, n_layer,
                elt_size*n_embd, elt_size*n_embd*n_ctx, 0);

            ggml_tensor * v3d = ggml_view_3d(cpy_ctx, kv_self.v,
                kv_head, n_embd, n_layer,
                elt_size*n_ctx, elt_size*n_ctx*n_embd, 0);

            ggml_build_forward_expand(&gf, ggml_cpy(cpy_ctx, kin3d, k3d));
            ggml_build_forward_expand(&gf, ggml_cpy(cpy_ctx, vin3d, v3d));
            ggml_graph_compute_helper(ctx->work_buffer, &gf, /*n_threads*/ 1);

            ggml_free(cpy_ctx);
        }

        ctx->kv_self.head = kv_head;
        ctx->kv_self.size = kv_size;

        ctx->kv_self.cells.resize(kv_size);

        for (uint32_t i = 0; i < kv_size; ++i) {
            llama_pos pos;
            size_t    seq_id_size;

            memcpy(&pos,         inp, sizeof(pos));         inp += sizeof(pos);
            memcpy(&seq_id_size, inp, sizeof(seq_id_size)); inp += sizeof(seq_id_size);

            ctx->kv_self.cells[i].pos = pos;

            llama_seq_id seq_id;

            for (size_t j = 0; j < seq_id_size; ++j) {
                memcpy(&seq_id, inp, sizeof(seq_id)); inp += sizeof(seq_id);
                ctx->kv_self.cells[i].seq_id.insert(seq_id);
            }
        }
    }

    const size_t nread    = inp - src;
    const size_t max_size = llama_get_state_size(ctx);

    GGML_ASSERT(nread <= max_size);

    return nread;
}

static bool llama_load_session_file_internal(struct llama_context * ctx, const char * path_session, llama_token * tokens_out, size_t n_token_capacity, size_t * n_token_count_out) {
    llama_file file(path_session, "rb");

    // sanity checks
    {
        const uint32_t magic   = file.read_u32();
        const uint32_t version = file.read_u32();

        if (magic != LLAMA_SESSION_MAGIC || version != LLAMA_SESSION_VERSION) {
            LLAMA_LOG_ERROR("%s : unknown (magic, version) for session file: %08x, %08x\n", __func__, magic, version);
            return false;
        }

        llama_hparams session_hparams;
        file.read_raw(&session_hparams, sizeof(llama_hparams));

        if (session_hparams != ctx->model.hparams) {
            LLAMA_LOG_INFO("%s : model hparams didn't match from session file!\n", __func__);
            return false;
        }
    }

    // load the prompt
    {
        const uint32_t n_token_count = file.read_u32();

        if (n_token_count > n_token_capacity) {
            LLAMA_LOG_ERROR("%s : token count in session file exceeded capacity! %u > %zu\n", __func__, n_token_count, n_token_capacity);
            return false;
        }

        file.read_raw(tokens_out, sizeof(llama_token) * n_token_count);
        *n_token_count_out = n_token_count;
    }

    // restore the context state
    {
        const size_t n_state_size_cur = file.size - file.tell();
        const size_t n_state_size_max = llama_get_state_size(ctx);

        if (n_state_size_cur > n_state_size_max) {
            LLAMA_LOG_ERROR("%s : the state size in session file is too big! max %zu, got %zu\n", __func__, n_state_size_max, n_state_size_cur);
            return false;
        }

        std::vector<uint8_t> state_data(n_state_size_max);
        file.read_raw(state_data.data(), n_state_size_cur);

        llama_set_state_data(ctx, state_data.data());
    }

    return true;
}

bool llama_load_session_file(struct llama_context * ctx, const char * path_session, llama_token * tokens_out, size_t n_token_capacity, size_t * n_token_count_out) {
    try {
        return llama_load_session_file_internal(ctx, path_session, tokens_out, n_token_capacity, n_token_count_out);
    } catch (const std::exception & err) {
        LLAMA_LOG_ERROR("error loading session file: %s\n", err.what());
        return false;
    }
}

bool llama_save_session_file(struct llama_context * ctx, const char * path_session, const llama_token * tokens, size_t n_token_count) {
    llama_file file(path_session, "wb");

    file.write_u32(LLAMA_SESSION_MAGIC);
    file.write_u32(LLAMA_SESSION_VERSION);

    file.write_raw(&ctx->model.hparams, sizeof(llama_hparams));

    // save the prompt
    file.write_u32((uint32_t) n_token_count);
    file.write_raw(tokens, sizeof(llama_token) * n_token_count);

    // save the context state using stream saving
    llama_data_file_context data_ctx(&file);
    llama_copy_state_data_internal(ctx, &data_ctx);

    return true;
}

int llama_eval(
        struct llama_context * ctx,
                 llama_token * tokens,
                     int32_t   n_tokens,
                         int   n_past) {
    llama_kv_cache_seq_rm(ctx->kv_self, -1, n_past, -1);

    const int ret = llama_decode_internal(*ctx, llama_batch_get_one(tokens, n_tokens, n_past, 0));
    if (ret < 0) {
        LLAMA_LOG_ERROR("%s: failed to decode, ret = %d\n", __func__, ret);
    }

    return ret;
}

int llama_eval_embd(
            struct llama_context * ctx,
                           float * embd,
                         int32_t   n_tokens,
                             int   n_past) {
    llama_kv_cache_seq_rm(ctx->kv_self, -1, n_past, -1);

    llama_batch batch = { n_tokens, nullptr, embd, nullptr, nullptr, nullptr, nullptr, n_past, 1, 0, };

    const int ret = llama_decode_internal(*ctx, batch);
    if (ret < 0) {
        LLAMA_LOG_ERROR("%s: failed to decode, ret = %d\n", __func__, ret);
    }

    return ret;
}

void llama_set_n_threads(struct llama_context * ctx, uint32_t n_threads, uint32_t n_threads_batch) {
    ctx->cparams.n_threads       = n_threads;
    ctx->cparams.n_threads_batch = n_threads_batch;
}

struct llama_batch llama_batch_get_one(
             llama_token * tokens,
                 int32_t   n_tokens,
               llama_pos   pos_0,
            llama_seq_id   seq_id) {
    return {
        /*n_tokens       =*/ n_tokens,
        /*tokens         =*/ tokens,
        /*embd           =*/ nullptr,
        /*pos            =*/ nullptr,
        /*n_seq_id       =*/ nullptr,
        /*seq_id         =*/ nullptr,
        /*logits         =*/ nullptr,
        /*all_pos_0      =*/ pos_0,
        /*all_pos_1      =*/ 1,
        /*all_seq_id     =*/ seq_id,
    };
}

struct llama_batch llama_batch_init(int32_t n_tokens, int32_t embd, int32_t n_seq_max) {
    llama_batch batch = { 0, nullptr, nullptr, nullptr, nullptr, nullptr, nullptr, 0, 0, 0, };

    if (embd) {
        batch.embd = (float *) malloc(sizeof(float) * n_tokens * embd);
    } else {
        batch.token = (llama_token *) malloc(sizeof(llama_token) * n_tokens);
    }

    batch.pos      = (llama_pos *)     malloc(sizeof(llama_pos)      * n_tokens);
    batch.n_seq_id = (int32_t *)       malloc(sizeof(int32_t)        * n_tokens);
    batch.seq_id   = (llama_seq_id **) malloc(sizeof(llama_seq_id *) * n_tokens);
    for (int i = 0; i < n_tokens; ++i) {
        batch.seq_id[i] = (llama_seq_id *) malloc(sizeof(llama_seq_id) * n_seq_max);
    }
    batch.logits   = (int8_t *)        malloc(sizeof(int8_t)         * n_tokens);

    return batch;
}

void llama_batch_free(struct llama_batch batch) {
    if (batch.token)    free(batch.token);
    if (batch.embd)     free(batch.embd);
    if (batch.pos)      free(batch.pos);
    if (batch.n_seq_id) free(batch.n_seq_id);
    if (batch.seq_id) {
        for (int i = 0; i < batch.n_tokens; ++i) {
            free(batch.seq_id[i]);
        }
        free(batch.seq_id);
    }
    if (batch.logits)   free(batch.logits);
}

int llama_decode(
        struct llama_context * ctx,
          struct llama_batch   batch) {
    const int ret = llama_decode_internal(*ctx, batch);
    if (ret < 0) {
        LLAMA_LOG_ERROR("%s: failed to decode, ret = %d\n", __func__, ret);
    }

    return ret;
}

float * llama_get_logits(struct llama_context * ctx) {
    return ctx->logits.data();
}

float * llama_get_logits_ith(struct llama_context * ctx, int32_t i) {
    return ctx->logits.data() + i*ctx->model.hparams.n_vocab;
}

float * llama_get_embeddings(struct llama_context * ctx) {
    return ctx->embedding.data();
}

const char * llama_token_get_text(const struct llama_model * model, llama_token token) {
    return model->vocab.id_to_token[token].text.c_str();
}

float llama_token_get_score(const struct llama_model * model, llama_token token) {
    return model->vocab.id_to_token[token].score;
}

llama_token_type llama_token_get_type(const struct llama_model * model, llama_token token) {
    return model->vocab.id_to_token[token].type;
}

llama_token llama_token_bos(const struct llama_model * model) {
    return model->vocab.special_bos_id;
}

llama_token llama_token_eos(const struct llama_model * model) {
    return model->vocab.special_eos_id;
}

llama_token llama_token_nl(const struct llama_model * model) {
    return model->vocab.linefeed_id;
}

llama_token llama_token_prefix(const struct llama_model * model) {
    return model->vocab.special_prefix_id;
}

llama_token llama_token_middle(const struct llama_model * model) {
    return model->vocab.special_middle_id;
}

llama_token llama_token_suffix(const struct llama_model * model) {
    return model->vocab.special_suffix_id;
}

llama_token llama_token_eot(const struct llama_model * model) {
    return model->vocab.special_eot_id;
}

int llama_tokenize(
    const struct llama_model * model,
                  const char * text,
                         int   text_len,
                 llama_token * tokens,
                         int   n_max_tokens,
                        bool   add_bos,
                        bool   special) {
    auto res = llama_tokenize_internal(model->vocab, std::string(text, text_len), add_bos, special);

    if (n_max_tokens < (int) res.size()) {
        // LLAMA_LOG_ERROR("%s: too many tokens\n", __func__);
        return -((int) res.size());
    }

    for (size_t i = 0; i < res.size(); i++) {
        tokens[i] = res[i];
    }

    return res.size();
}

static std::string llama_decode_text(const std::string & text) {
    std::string decoded_text;
    auto unicode_sequences = codepoints_from_utf8(text);
    for (auto& unicode_sequence : unicode_sequences) {
        decoded_text += unicode_to_bytes_bpe(codepoint_to_utf8(unicode_sequence));
    }

    return decoded_text;
}

// does not write null-terminator to buf
int llama_token_to_piece(const struct llama_model * model, llama_token token, char * buf, int length) {
    if (0 <= token && token < llama_n_vocab(model)) {
        switch (llama_vocab_get_type(model->vocab)) {
        case LLAMA_VOCAB_TYPE_SPM: {
            if (llama_is_normal_token(model->vocab, token)) {
                std::string result = model->vocab.id_to_token[token].text;
                llama_unescape_whitespace(result);
                if (length < (int) result.length()) {
                    return -result.length();
                }
                memcpy(buf, result.c_str(), result.length());
                return result.length();
            } else if (llama_is_unknown_token(model->vocab, token)) { // NOLINT
                if (length < 3) {
                    return -3;
                }
                memcpy(buf, "\xe2\x96\x85", 3);
                return 3;
            } else if (llama_is_control_token(model->vocab, token)) {
                ;
            } else if (llama_is_byte_token(model->vocab, token)) {
                if (length < 1) {
                    return -1;
                }
                buf[0] = llama_token_to_byte(model->vocab, token);
                return 1;
            } else {
                // TODO: for now we accept all unsupported token types,
                // suppressing them like CONTROL tokens.
                // GGML_ASSERT(false);
            }
            break;
        }
        case LLAMA_VOCAB_TYPE_BPE: {
            if (llama_is_normal_token(model->vocab, token)) {
                std::string result = model->vocab.id_to_token[token].text;
                result = llama_decode_text(result);
                if (length < (int) result.length()) {
                    return -result.length();
                }
                memcpy(buf, result.c_str(), result.length());
                return result.length();
            } else if (llama_is_control_token(model->vocab, token)) {
                ;
            } else {
                // TODO: for now we accept all unsupported token types,
                // suppressing them like CONTROL tokens.
                // GGML_ASSERT(false);
            }
            break;
        }
        default:
            GGML_ASSERT(false);
        }
    }
    return 0;
}

struct llama_timings llama_get_timings(struct llama_context * ctx) {
    struct llama_timings result = {
        /*.t_start_ms  =*/ 1e-3 * ctx->t_start_us,
        /*.t_end_ms    =*/ 1.00 * ggml_time_ms(),
        /*.t_load_ms   =*/ 1e-3 * ctx->t_load_us,
        /*.t_sample_ms =*/ 1e-3 * ctx->t_sample_us,
        /*.t_p_eval_ms =*/ 1e-3 * ctx->t_p_eval_us,
        /*.t_eval_ms   =*/ 1e-3 * ctx->t_eval_us,

        /*.n_sample =*/ std::max(1, ctx->n_sample),
        /*.n_p_eval =*/ std::max(1, ctx->n_p_eval),
        /*.n_eval   =*/ std::max(1, ctx->n_eval),
    };

    return result;
}

void llama_print_timings(struct llama_context * ctx) {
    const llama_timings timings = llama_get_timings(ctx);

    LLAMA_LOG_INFO("\n");
    LLAMA_LOG_INFO("%s:        load time = %10.2f ms\n", __func__, timings.t_load_ms);
    LLAMA_LOG_INFO("%s:      sample time = %10.2f ms / %5d runs   (%8.2f ms per token, %8.2f tokens per second)\n",
            __func__, timings.t_sample_ms, timings.n_sample, timings.t_sample_ms / timings.n_sample, 1e3 / timings.t_sample_ms * timings.n_sample);
    LLAMA_LOG_INFO("%s: prompt eval time = %10.2f ms / %5d tokens (%8.2f ms per token, %8.2f tokens per second)\n",
            __func__, timings.t_p_eval_ms, timings.n_p_eval, timings.t_p_eval_ms / timings.n_p_eval, 1e3 / timings.t_p_eval_ms * timings.n_p_eval);
    LLAMA_LOG_INFO("%s:        eval time = %10.2f ms / %5d runs   (%8.2f ms per token, %8.2f tokens per second)\n",
            __func__, timings.t_eval_ms, timings.n_eval, timings.t_eval_ms / timings.n_eval, 1e3 / timings.t_eval_ms * timings.n_eval);
    LLAMA_LOG_INFO("%s:       total time = %10.2f ms\n", __func__, (timings.t_end_ms - timings.t_start_ms));
}

void llama_reset_timings(struct llama_context * ctx) {
    ctx->t_start_us = ggml_time_us();
    ctx->t_sample_us = ctx->n_sample = 0;
    ctx->t_eval_us   = ctx->n_eval   = 0;
    ctx->t_p_eval_us = ctx->n_p_eval = 0;
}

const char * llama_print_system_info(void) {
    static std::string s;

    s  = "";
    s += "AVX = "         + std::to_string(ggml_cpu_has_avx())         + " | ";
    s += "AVX2 = "        + std::to_string(ggml_cpu_has_avx2())        + " | ";
    s += "AVX512 = "      + std::to_string(ggml_cpu_has_avx512())      + " | ";
    s += "AVX512_VBMI = " + std::to_string(ggml_cpu_has_avx512_vbmi()) + " | ";
    s += "AVX512_VNNI = " + std::to_string(ggml_cpu_has_avx512_vnni()) + " | ";
    s += "FMA = "         + std::to_string(ggml_cpu_has_fma())         + " | ";
    s += "NEON = "        + std::to_string(ggml_cpu_has_neon())        + " | ";
    s += "ARM_FMA = "     + std::to_string(ggml_cpu_has_arm_fma())     + " | ";
    s += "F16C = "        + std::to_string(ggml_cpu_has_f16c())        + " | ";
    s += "FP16_VA = "     + std::to_string(ggml_cpu_has_fp16_va())     + " | ";
    s += "WASM_SIMD = "   + std::to_string(ggml_cpu_has_wasm_simd())   + " | ";
    s += "BLAS = "        + std::to_string(ggml_cpu_has_blas())        + " | ";
    s += "SSE3 = "        + std::to_string(ggml_cpu_has_sse3())        + " | ";
    s += "SSSE3 = "       + std::to_string(ggml_cpu_has_ssse3())       + " | ";
    s += "VSX = "         + std::to_string(ggml_cpu_has_vsx())         + " | ";

    return s.c_str();
}

void llama_dump_timing_info_yaml(FILE * stream, const llama_context * ctx) {
    fprintf(stream, "\n");
    fprintf(stream, "###########\n");
    fprintf(stream, "# Timings #\n");
    fprintf(stream, "###########\n");
    fprintf(stream, "\n");

    fprintf(stream, "mst_eval: %.2f  # ms / token during generation\n",
            1.0e-3 * ctx->t_eval_us / ctx->n_eval);
    fprintf(stream, "mst_p_eval: %.2f  # ms / token during prompt processing\n",
            1.0e-3 * ctx->t_p_eval_us / ctx->n_p_eval);
    fprintf(stream, "mst_sample: %.2f  # ms / token during sampling\n",
            1.0e-3 * ctx->t_sample_us / ctx->n_sample);
    fprintf(stream, "n_eval: %d  # number of tokens generated (excluding the first one)\n", ctx->n_eval);
    fprintf(stream, "n_p_eval: %d  # number of tokens processed in batches at the beginning\n", ctx->n_p_eval);
    fprintf(stream, "n_sample: %d  # number of sampled tokens\n", ctx->n_sample);
    fprintf(stream, "t_eval_us: %" PRId64 "  # total microseconds spent generating tokens\n", ctx->t_eval_us);
    fprintf(stream, "t_load_us: %" PRId64 "  # total microseconds spent loading the model\n", ctx->t_load_us);
    fprintf(stream, "t_p_eval_us: %" PRId64 "  # total microseconds spent prompt processing\n", ctx->t_p_eval_us);
    fprintf(stream, "t_sample_us: %" PRId64 "  # total microseconds spent sampling\n", ctx->t_sample_us);
    fprintf(stream, "ts_eval: %.2f  # tokens / second during generation\n",
            1.0e6 * ctx->n_eval / ctx->t_eval_us);
    fprintf(stream, "ts_p_eval: %.2f  # tokens / second during prompt processing\n",
            1.0e6 * ctx->n_p_eval / ctx->t_p_eval_us);
    fprintf(stream, "ts_sample: %.2f  # tokens / second during sampling\n",
            1.0e6 * ctx->n_sample / ctx->t_sample_us);
}

// For internal test use
const std::vector<std::pair<std::string, struct ggml_tensor *>> & llama_internal_get_tensor_map(
    struct llama_context * ctx
) {
    return ctx->model.tensors_by_name;
}

void llama_log_set(ggml_log_callback log_callback, void * user_data) {
    g_state.log_callback = log_callback ? log_callback : llama_log_callback_default;
    g_state.log_callback_user_data = user_data;
}

static void llama_log_internal_v(ggml_log_level level, const char * format, va_list args) {
    va_list args_copy;
    va_copy(args_copy, args);
    char buffer[128];
    int len = vsnprintf(buffer, 128, format, args);
    if (len < 128) {
        g_state.log_callback(level, buffer, g_state.log_callback_user_data);
    } else {
        char* buffer2 = new char[len+1];
        vsnprintf(buffer2, len+1, format, args_copy);
        buffer2[len] = 0;
        g_state.log_callback(level, buffer2, g_state.log_callback_user_data);
        delete[] buffer2;
    }
    va_end(args_copy);
}

static void llama_log_internal(ggml_log_level level, const char * format, ...) {
    va_list args;
    va_start(args, format);
    llama_log_internal_v(level, format, args);
    va_end(args);
}

static void llama_log_callback_default(ggml_log_level level, const char * text, void * user_data) {
    (void) level;
    (void) user_data;
    fputs(text, stderr);
    fflush(stderr);
}<|MERGE_RESOLUTION|>--- conflicted
+++ resolved
@@ -5428,21 +5428,13 @@
 
     // If all tensors can be run on the GPU then using more than 1 thread is detrimental.
     const bool full_offload_supported =
-<<<<<<< HEAD
-        model.arch == LLM_ARCH_LLAMA    ||
-        model.arch == LLM_ARCH_BAICHUAN ||
-        model.arch == LLM_ARCH_FALCON   ||
-        model.arch == LLM_ARCH_REFACT   ||
-        model.arch == LLM_ARCH_MPT      ||
-        model.arch == LLM_ARCH_STABLELM;
-=======
         model.arch == LLM_ARCH_LLAMA      ||
         model.arch == LLM_ARCH_BAICHUAN   ||
         model.arch == LLM_ARCH_FALCON     ||
         model.arch == LLM_ARCH_REFACT     ||
         model.arch == LLM_ARCH_MPT        ||
-        model.arch == LLM_ARCH_STARCODER;
->>>>>>> e9c1cecb
+        model.arch == LLM_ARCH_STARCODER  ||
+        model.arch == LLM_ARCH_STABLELM;
 
     const bool fully_offloaded = model.n_gpu_layers >= (int) hparams.n_layer + 3;
     if (ggml_cpu_has_cublas() && full_offload_supported && fully_offloaded) {
