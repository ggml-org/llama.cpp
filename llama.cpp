#define LLAMA_API_INTERNAL
//#define LLAMA_GGML_BACKEND_CUDA_TEST // for testing only - enables ggml-cuda through ggml-backend, disables partial offloading
#include "llama.h"

#include "unicode.h"

#include "ggml.h"
#include "ggml-alloc.h"
#include "ggml-backend.h"

#ifdef GGML_USE_CUBLAS
#  include "ggml-cuda.h"
#elif defined(GGML_USE_CLBLAST)
#  include "ggml-opencl.h"
#endif

#ifdef GGML_USE_METAL
#  include "ggml-metal.h"
#endif
#ifdef GGML_USE_MPI
#  include "ggml-mpi.h"
#endif
#ifndef QK_K
#  ifdef GGML_QKK_64
#    define QK_K 64
#  else
#    define QK_K 256
#  endif
#endif

#ifdef __has_include
    #if __has_include(<unistd.h>)
        #include <unistd.h>
        #if defined(_POSIX_MAPPED_FILES)
            #include <sys/mman.h>
            #include <fcntl.h>
        #endif
        #if defined(_POSIX_MEMLOCK_RANGE)
            #include <sys/resource.h>
        #endif
    #endif
#endif

#if defined(_WIN32)
    #define WIN32_LEAN_AND_MEAN
    #ifndef NOMINMAX
        #define NOMINMAX
    #endif
    #include <windows.h>
    #include <io.h>
#endif

#include <algorithm>
#include <array>
#include <cassert>
#include <cinttypes>
#include <climits>
#include <cmath>
#include <cstdarg>
#include <cstddef>
#include <cstdint>
#include <cstdio>
#include <cstring>
#include <ctime>
#include <forward_list>
#include <fstream>
#include <functional>
#include <initializer_list>
#include <map>
#include <memory>
#include <mutex>
#include <numeric>
#include <queue>
#include <random>
#include <regex>
#include <set>
#include <sstream>
#include <thread>
#include <type_traits>
#include <unordered_map>

#if defined(_MSC_VER)
#pragma warning(disable: 4244 4267) // possible loss of data
#endif

#ifdef __GNUC__
#ifdef __MINGW32__
#define LLAMA_ATTRIBUTE_FORMAT(...) __attribute__((format(gnu_printf, __VA_ARGS__)))
#else
#define LLAMA_ATTRIBUTE_FORMAT(...) __attribute__((format(printf, __VA_ARGS__)))
#endif
#else
#define LLAMA_ATTRIBUTE_FORMAT(...)
#endif

#define LLAMA_MAX_NODES   8192
#define LLAMA_MAX_EXPERTS 8

//
// logging
//

LLAMA_ATTRIBUTE_FORMAT(2, 3)
static void llama_log_internal        (ggml_log_level level, const char* format, ...);
static void llama_log_callback_default(ggml_log_level level, const char * text, void * user_data);

#define LLAMA_LOG_INFO(...)  llama_log_internal(GGML_LOG_LEVEL_INFO , __VA_ARGS__)
#define LLAMA_LOG_WARN(...)  llama_log_internal(GGML_LOG_LEVEL_WARN , __VA_ARGS__)
#define LLAMA_LOG_ERROR(...) llama_log_internal(GGML_LOG_LEVEL_ERROR, __VA_ARGS__)

//
// helpers
//

static size_t utf8_len(char src) {
    const size_t lookup[] = { 1, 1, 1, 1, 1, 1, 1, 1, 1, 1, 1, 1, 2, 2, 3, 4 };
    uint8_t highbits = static_cast<uint8_t>(src) >> 4;
    return lookup[highbits];
}

static void replace_all(std::string & s, const std::string & search, const std::string & replace) {
    std::string result;
    for (size_t pos = 0; ; pos += search.length()) {
        auto new_pos = s.find(search, pos);
        if (new_pos == std::string::npos) {
            result += s.substr(pos, s.size() - pos);
            break;
        }
        result += s.substr(pos, new_pos - pos) + replace;
        pos = new_pos;
    }
    s = std::move(result);
}

static bool is_float_close(float a, float b, float abs_tol) {
    // Check for non-negative tolerance
    if (abs_tol < 0.0) {
        throw std::invalid_argument("Tolerance must be non-negative");
    }

    // Exact equality check
    if (a == b) {
        return true;
    }

    // Check for infinities
    if (std::isinf(a) || std::isinf(b)) {
        return false;
    }

    // Regular comparison using the provided absolute tolerance
    return std::fabs(b - a) <= abs_tol;
}

#ifdef GGML_USE_CPU_HBM
#include <hbwmalloc.h>
#endif

static void zeros(std::ofstream & file, size_t n) {
    char zero = 0;
    for (size_t i = 0; i < n; ++i) {
        file.write(&zero, 1);
    }
}

LLAMA_ATTRIBUTE_FORMAT(1, 2)
static std::string format(const char * fmt, ...) {
    va_list ap;
    va_list ap2;
    va_start(ap, fmt);
    va_copy(ap2, ap);
    int size = vsnprintf(NULL, 0, fmt, ap);
    GGML_ASSERT(size >= 0 && size < INT_MAX); // NOLINT
    std::vector<char> buf(size + 1);
    int size2 = vsnprintf(buf.data(), size + 1, fmt, ap2);
    GGML_ASSERT(size2 == size);
    va_end(ap2);
    va_end(ap);
    return std::string(buf.data(), size);
}

//
// gguf constants (sync with gguf.py)
//

enum llm_arch {
    LLM_ARCH_LLAMA,
    LLM_ARCH_FALCON,
    LLM_ARCH_BAICHUAN,
    LLM_ARCH_GPT2,
    LLM_ARCH_GPTJ,
    LLM_ARCH_GPTNEOX,
    LLM_ARCH_MPT,
    LLM_ARCH_STARCODER,
    LLM_ARCH_PERSIMMON,
    LLM_ARCH_REFACT,
    LLM_ARCH_BLOOM,
    LLM_ARCH_STABLELM,
    LLM_ARCH_QWEN,
<<<<<<< HEAD
    LLM_ARCH_PLAMO,
=======
    LLM_ARCH_PHI2,
>>>>>>> 708e179e
    LLM_ARCH_UNKNOWN,
};

static std::map<llm_arch, std::string> LLM_ARCH_NAMES = {
    { LLM_ARCH_LLAMA,           "llama"     },
    { LLM_ARCH_FALCON,          "falcon"    },
    { LLM_ARCH_GPT2,            "gpt2"      },
    { LLM_ARCH_GPTJ,            "gptj"      },
    { LLM_ARCH_GPTNEOX,         "gptneox"   },
    { LLM_ARCH_MPT,             "mpt"       },
    { LLM_ARCH_BAICHUAN,        "baichuan"  },
    { LLM_ARCH_STARCODER,       "starcoder" },
    { LLM_ARCH_PERSIMMON,       "persimmon" },
    { LLM_ARCH_REFACT,          "refact"    },
    { LLM_ARCH_BLOOM,           "bloom"     },
    { LLM_ARCH_STABLELM,        "stablelm"  },
    { LLM_ARCH_QWEN,            "qwen"      },
<<<<<<< HEAD
    { LLM_ARCH_PLAMO,           "plamo"     },
=======
    { LLM_ARCH_PHI2,            "phi2"      },
>>>>>>> 708e179e
};

enum llm_kv {
    LLM_KV_GENERAL_ARCHITECTURE,
    LLM_KV_GENERAL_QUANTIZATION_VERSION,
    LLM_KV_GENERAL_ALIGNMENT,
    LLM_KV_GENERAL_NAME,
    LLM_KV_GENERAL_AUTHOR,
    LLM_KV_GENERAL_URL,
    LLM_KV_GENERAL_DESCRIPTION,
    LLM_KV_GENERAL_LICENSE,
    LLM_KV_GENERAL_SOURCE_URL,
    LLM_KV_GENERAL_SOURCE_HF_REPO,

    LLM_KV_CONTEXT_LENGTH,
    LLM_KV_EMBEDDING_LENGTH,
    LLM_KV_BLOCK_COUNT,
    LLM_KV_FEED_FORWARD_LENGTH,
    LLM_KV_USE_PARALLEL_RESIDUAL,
    LLM_KV_TENSOR_DATA_LAYOUT,
    LLM_KV_EXPERT_COUNT,
    LLM_KV_EXPERT_USED_COUNT,

    LLM_KV_ATTENTION_HEAD_COUNT,
    LLM_KV_ATTENTION_HEAD_COUNT_KV,
    LLM_KV_ATTENTION_MAX_ALIBI_BIAS,
    LLM_KV_ATTENTION_CLAMP_KQV,
    LLM_KV_ATTENTION_LAYERNORM_EPS,
    LLM_KV_ATTENTION_LAYERNORM_RMS_EPS,

    LLM_KV_ROPE_DIMENSION_COUNT,
    LLM_KV_ROPE_FREQ_BASE,
    LLM_KV_ROPE_SCALE_LINEAR,
    LLM_KV_ROPE_SCALING_TYPE,
    LLM_KV_ROPE_SCALING_FACTOR,
    LLM_KV_ROPE_SCALING_ORIG_CTX_LEN,
    LLM_KV_ROPE_SCALING_FINETUNED,

    LLM_KV_TOKENIZER_MODEL,
    LLM_KV_TOKENIZER_LIST,
    LLM_KV_TOKENIZER_TOKEN_TYPE,
    LLM_KV_TOKENIZER_SCORES,
    LLM_KV_TOKENIZER_MERGES,
    LLM_KV_TOKENIZER_BOS_ID,
    LLM_KV_TOKENIZER_EOS_ID,
    LLM_KV_TOKENIZER_UNK_ID,
    LLM_KV_TOKENIZER_SEP_ID,
    LLM_KV_TOKENIZER_PAD_ID,
    LLM_KV_TOKENIZER_ADD_BOS,
    LLM_KV_TOKENIZER_ADD_EOS,
    LLM_KV_TOKENIZER_HF_JSON,
    LLM_KV_TOKENIZER_RWKV,
};

static std::map<llm_kv, std::string> LLM_KV_NAMES = {
    { LLM_KV_GENERAL_ARCHITECTURE,          "general.architecture"                  },
    { LLM_KV_GENERAL_QUANTIZATION_VERSION,  "general.quantization_version"          },
    { LLM_KV_GENERAL_ALIGNMENT,             "general.alignment"                     },
    { LLM_KV_GENERAL_NAME,                  "general.name"                          },
    { LLM_KV_GENERAL_AUTHOR,                "general.author"                        },
    { LLM_KV_GENERAL_URL,                   "general.url"                           },
    { LLM_KV_GENERAL_DESCRIPTION,           "general.description"                   },
    { LLM_KV_GENERAL_LICENSE,               "general.license"                       },
    { LLM_KV_GENERAL_SOURCE_URL,            "general.source.url"                    },
    { LLM_KV_GENERAL_SOURCE_HF_REPO,        "general.source.huggingface.repository" },

    { LLM_KV_CONTEXT_LENGTH,                "%s.context_length"        },
    { LLM_KV_EMBEDDING_LENGTH,              "%s.embedding_length"      },
    { LLM_KV_BLOCK_COUNT,                   "%s.block_count"           },
    { LLM_KV_FEED_FORWARD_LENGTH,           "%s.feed_forward_length"   },
    { LLM_KV_USE_PARALLEL_RESIDUAL,         "%s.use_parallel_residual" },
    { LLM_KV_TENSOR_DATA_LAYOUT,            "%s.tensor_data_layout"    },
    { LLM_KV_EXPERT_COUNT,                  "%s.expert_count"          },
    { LLM_KV_EXPERT_USED_COUNT,             "%s.expert_used_count"     },

    { LLM_KV_ATTENTION_HEAD_COUNT,          "%s.attention.head_count"             },
    { LLM_KV_ATTENTION_HEAD_COUNT_KV,       "%s.attention.head_count_kv"          },
    { LLM_KV_ATTENTION_MAX_ALIBI_BIAS,      "%s.attention.max_alibi_bias"         },
    { LLM_KV_ATTENTION_CLAMP_KQV,           "%s.attention.clamp_kqv"              },
    { LLM_KV_ATTENTION_LAYERNORM_EPS,       "%s.attention.layer_norm_epsilon"     },
    { LLM_KV_ATTENTION_LAYERNORM_RMS_EPS,   "%s.attention.layer_norm_rms_epsilon" },

    { LLM_KV_ROPE_DIMENSION_COUNT,          "%s.rope.dimension_count"                 },
    { LLM_KV_ROPE_FREQ_BASE,                "%s.rope.freq_base"                       },
    { LLM_KV_ROPE_SCALE_LINEAR,             "%s.rope.scale_linear"                    },
    { LLM_KV_ROPE_SCALING_TYPE,             "%s.rope.scaling.type"                    },
    { LLM_KV_ROPE_SCALING_FACTOR,           "%s.rope.scaling.factor"                  },
    { LLM_KV_ROPE_SCALING_ORIG_CTX_LEN,     "%s.rope.scaling.original_context_length" },
    { LLM_KV_ROPE_SCALING_FINETUNED,        "%s.rope.scaling.finetuned"               },

    { LLM_KV_TOKENIZER_MODEL,               "tokenizer.ggml.model"              },
    { LLM_KV_TOKENIZER_LIST,                "tokenizer.ggml.tokens"             },
    { LLM_KV_TOKENIZER_TOKEN_TYPE,          "tokenizer.ggml.token_type"         },
    { LLM_KV_TOKENIZER_SCORES,              "tokenizer.ggml.scores"             },
    { LLM_KV_TOKENIZER_MERGES,              "tokenizer.ggml.merges"             },
    { LLM_KV_TOKENIZER_BOS_ID,              "tokenizer.ggml.bos_token_id"       },
    { LLM_KV_TOKENIZER_EOS_ID,              "tokenizer.ggml.eos_token_id"       },
    { LLM_KV_TOKENIZER_UNK_ID,              "tokenizer.ggml.unknown_token_id"   },
    { LLM_KV_TOKENIZER_SEP_ID,              "tokenizer.ggml.seperator_token_id" },
    { LLM_KV_TOKENIZER_PAD_ID,              "tokenizer.ggml.padding_token_id"   },
    { LLM_KV_TOKENIZER_ADD_BOS,             "tokenizer.ggml.add_bos_token"      },
    { LLM_KV_TOKENIZER_ADD_EOS,             "tokenizer.ggml.add_eos_token"      },
    { LLM_KV_TOKENIZER_HF_JSON,             "tokenizer.huggingface.json"        },
    { LLM_KV_TOKENIZER_RWKV,                "tokenizer.rwkv.world"              },
};

struct LLM_KV {
    LLM_KV(llm_arch arch) : arch(arch) {}

    llm_arch arch;

    std::string operator()(llm_kv kv) const {
        return ::format(LLM_KV_NAMES[kv].c_str(), LLM_ARCH_NAMES[arch].c_str());
    }
};

enum llm_tensor {
    LLM_TENSOR_TOKEN_EMBD,
    LLM_TENSOR_TOKEN_EMBD_NORM,
    LLM_TENSOR_POS_EMBD,
    LLM_TENSOR_OUTPUT,
    LLM_TENSOR_OUTPUT_NORM,
    LLM_TENSOR_ROPE_FREQS,
    LLM_TENSOR_ATTN_Q,
    LLM_TENSOR_ATTN_K,
    LLM_TENSOR_ATTN_V,
    LLM_TENSOR_ATTN_QKV,
    LLM_TENSOR_ATTN_OUT,
    LLM_TENSOR_ATTN_NORM,
    LLM_TENSOR_ATTN_NORM_2,
    LLM_TENSOR_ATTN_ROT_EMBD,
    LLM_TENSOR_FFN_GATE_INP,
    LLM_TENSOR_FFN_NORM,
    LLM_TENSOR_FFN_GATE,
    LLM_TENSOR_FFN_DOWN,
    LLM_TENSOR_FFN_UP,
    LLM_TENSOR_FFN_DOWN_EXP,
    LLM_TENSOR_FFN_GATE_EXP,
    LLM_TENSOR_FFN_UP_EXP,
    LLM_TENSOR_ATTN_Q_NORM,
    LLM_TENSOR_ATTN_K_NORM,
};

static std::map<llm_arch, std::map<llm_tensor, std::string>> LLM_TENSOR_NAMES = {
    {
        LLM_ARCH_LLAMA,
        {
            { LLM_TENSOR_TOKEN_EMBD,      "token_embd" },
            { LLM_TENSOR_OUTPUT_NORM,     "output_norm" },
            { LLM_TENSOR_OUTPUT,          "output" },
            { LLM_TENSOR_ROPE_FREQS,      "rope_freqs" },
            { LLM_TENSOR_ATTN_NORM,       "blk.%d.attn_norm" },
            { LLM_TENSOR_ATTN_Q,          "blk.%d.attn_q" },
            { LLM_TENSOR_ATTN_K,          "blk.%d.attn_k" },
            { LLM_TENSOR_ATTN_V,          "blk.%d.attn_v" },
            { LLM_TENSOR_ATTN_OUT,        "blk.%d.attn_output" },
            { LLM_TENSOR_ATTN_ROT_EMBD,   "blk.%d.attn_rot_embd" },
            { LLM_TENSOR_FFN_GATE_INP,    "blk.%d.ffn_gate_inp" },
            { LLM_TENSOR_FFN_NORM,        "blk.%d.ffn_norm" },
            { LLM_TENSOR_FFN_GATE,        "blk.%d.ffn_gate" },
            { LLM_TENSOR_FFN_DOWN,        "blk.%d.ffn_down" },
            { LLM_TENSOR_FFN_UP,          "blk.%d.ffn_up" },
            { LLM_TENSOR_FFN_GATE_EXP,    "blk.%d.ffn_gate.%d" },
            { LLM_TENSOR_FFN_DOWN_EXP,    "blk.%d.ffn_down.%d" },
            { LLM_TENSOR_FFN_UP_EXP,      "blk.%d.ffn_up.%d" },
        },
    },
    {
        LLM_ARCH_BAICHUAN,
        {
            { LLM_TENSOR_TOKEN_EMBD,      "token_embd" },
            { LLM_TENSOR_OUTPUT_NORM,     "output_norm" },
            { LLM_TENSOR_OUTPUT,          "output" },
            { LLM_TENSOR_ROPE_FREQS,      "rope_freqs" },
            { LLM_TENSOR_ATTN_NORM,       "blk.%d.attn_norm" },
            { LLM_TENSOR_ATTN_Q,          "blk.%d.attn_q" },
            { LLM_TENSOR_ATTN_K,          "blk.%d.attn_k" },
            { LLM_TENSOR_ATTN_V,          "blk.%d.attn_v" },
            { LLM_TENSOR_ATTN_OUT,        "blk.%d.attn_output" },
            { LLM_TENSOR_ATTN_ROT_EMBD,   "blk.%d.attn_rot_embd" },
            { LLM_TENSOR_FFN_NORM,        "blk.%d.ffn_norm" },
            { LLM_TENSOR_FFN_GATE,        "blk.%d.ffn_gate" },
            { LLM_TENSOR_FFN_DOWN,        "blk.%d.ffn_down" },
            { LLM_TENSOR_FFN_UP,          "blk.%d.ffn_up" },
        },
    },
    {
        LLM_ARCH_FALCON,
        {
            { LLM_TENSOR_TOKEN_EMBD,      "token_embd" },
            { LLM_TENSOR_OUTPUT_NORM,     "output_norm" },
            { LLM_TENSOR_OUTPUT,          "output" },
            { LLM_TENSOR_ATTN_NORM,       "blk.%d.attn_norm" },
            { LLM_TENSOR_ATTN_NORM_2,     "blk.%d.attn_norm_2" },
            { LLM_TENSOR_ATTN_QKV,        "blk.%d.attn_qkv" },
            { LLM_TENSOR_ATTN_OUT,        "blk.%d.attn_output" },
            { LLM_TENSOR_FFN_DOWN,        "blk.%d.ffn_down" },
            { LLM_TENSOR_FFN_UP,          "blk.%d.ffn_up" },
        },
    },
    {
        LLM_ARCH_GPT2,
        {
            { LLM_TENSOR_TOKEN_EMBD,      "token_embd" },
        },
    },
    {
        LLM_ARCH_GPTJ,
        {
            { LLM_TENSOR_TOKEN_EMBD,      "token_embd" },
        },
    },
    {
        LLM_ARCH_GPTNEOX,
        {
            { LLM_TENSOR_TOKEN_EMBD,      "token_embd" },
            { LLM_TENSOR_OUTPUT_NORM,     "output_norm" },
            { LLM_TENSOR_OUTPUT,          "output" },
            { LLM_TENSOR_ATTN_NORM,       "blk.%d.attn_norm" },
            { LLM_TENSOR_ATTN_QKV,        "blk.%d.attn_qkv" },
            { LLM_TENSOR_ATTN_OUT,        "blk.%d.attn_output" },
            { LLM_TENSOR_FFN_NORM,        "blk.%d.ffn_norm" },
            { LLM_TENSOR_FFN_DOWN,        "blk.%d.ffn_down" },
            { LLM_TENSOR_FFN_UP,          "blk.%d.ffn_up" },
        },
    },
    {
        LLM_ARCH_PERSIMMON,
        {
            { LLM_TENSOR_TOKEN_EMBD,      "token_embd"},
            { LLM_TENSOR_OUTPUT_NORM,     "output_norm"},
            { LLM_TENSOR_OUTPUT,          "output"},
            { LLM_TENSOR_ATTN_NORM,       "blk.%d.attn_norm"},
            { LLM_TENSOR_ATTN_QKV,        "blk.%d.attn_qkv"},
            { LLM_TENSOR_ATTN_OUT,        "blk.%d.attn_output"},
            { LLM_TENSOR_ATTN_Q_NORM,     "blk.%d.attn_q_norm"},
            { LLM_TENSOR_ATTN_K_NORM,     "blk.%d.attn_k_norm"},
            { LLM_TENSOR_FFN_NORM,        "blk.%d.ffn_norm"},
            { LLM_TENSOR_FFN_DOWN,        "blk.%d.ffn_down"},
            { LLM_TENSOR_FFN_UP,          "blk.%d.ffn_up"},
            { LLM_TENSOR_ATTN_ROT_EMBD,   "blk.%d.attn_rot_embd"},
        },
    },
    {
        LLM_ARCH_MPT,
        {
            { LLM_TENSOR_TOKEN_EMBD,      "token_embd" },
            { LLM_TENSOR_OUTPUT_NORM,     "output_norm" },
            { LLM_TENSOR_OUTPUT,          "output" },
            { LLM_TENSOR_ATTN_NORM,       "blk.%d.attn_norm" },
            { LLM_TENSOR_FFN_NORM,        "blk.%d.ffn_norm" },
            { LLM_TENSOR_ATTN_QKV,        "blk.%d.attn_qkv" },
            { LLM_TENSOR_ATTN_OUT,        "blk.%d.attn_output" },
            { LLM_TENSOR_FFN_DOWN,        "blk.%d.ffn_down" },
            { LLM_TENSOR_FFN_UP,          "blk.%d.ffn_up" },
        },
    },
    {
        LLM_ARCH_STARCODER,
        {
            { LLM_TENSOR_TOKEN_EMBD,      "token_embd" },
            { LLM_TENSOR_POS_EMBD,        "position_embd" },
            { LLM_TENSOR_OUTPUT_NORM,     "output_norm" },
            { LLM_TENSOR_OUTPUT,          "output" },
            { LLM_TENSOR_ATTN_NORM,       "blk.%d.attn_norm" },
            { LLM_TENSOR_ATTN_QKV,        "blk.%d.attn_qkv" },
            { LLM_TENSOR_ATTN_OUT,        "blk.%d.attn_output" },
            { LLM_TENSOR_FFN_NORM,        "blk.%d.ffn_norm" },
            { LLM_TENSOR_FFN_UP,          "blk.%d.ffn_up" },
            { LLM_TENSOR_FFN_DOWN,        "blk.%d.ffn_down" },
        },
    },
    {
        LLM_ARCH_REFACT,
        {
            { LLM_TENSOR_TOKEN_EMBD,      "token_embd" },
            { LLM_TENSOR_OUTPUT_NORM,     "output_norm" },
            { LLM_TENSOR_OUTPUT,          "output" },
            { LLM_TENSOR_ATTN_NORM,       "blk.%d.attn_norm" },
            { LLM_TENSOR_ATTN_Q,          "blk.%d.attn_q" },
            { LLM_TENSOR_ATTN_K,          "blk.%d.attn_k" },
            { LLM_TENSOR_ATTN_V,          "blk.%d.attn_v" },
            { LLM_TENSOR_ATTN_OUT,        "blk.%d.attn_output" },
            { LLM_TENSOR_FFN_NORM,        "blk.%d.ffn_norm" },
            { LLM_TENSOR_FFN_GATE,        "blk.%d.ffn_gate" },
            { LLM_TENSOR_FFN_DOWN,        "blk.%d.ffn_down" },
            { LLM_TENSOR_FFN_UP,          "blk.%d.ffn_up" },
        },
    },
    {
        LLM_ARCH_BLOOM,
        {
            { LLM_TENSOR_TOKEN_EMBD,      "token_embd" },
            { LLM_TENSOR_TOKEN_EMBD_NORM, "token_embd_norm" },
            { LLM_TENSOR_OUTPUT_NORM,     "output_norm" },
            { LLM_TENSOR_OUTPUT,          "output" },
            { LLM_TENSOR_ATTN_NORM,       "blk.%d.attn_norm" },
            { LLM_TENSOR_ATTN_QKV,        "blk.%d.attn_qkv" },
            { LLM_TENSOR_ATTN_OUT,        "blk.%d.attn_output" },
            { LLM_TENSOR_FFN_NORM,        "blk.%d.ffn_norm" },
            { LLM_TENSOR_FFN_UP,          "blk.%d.ffn_up" },
            { LLM_TENSOR_FFN_DOWN,        "blk.%d.ffn_down" },
        },
    },
    {
        LLM_ARCH_STABLELM,
        {
            { LLM_TENSOR_TOKEN_EMBD,      "token_embd" },
            { LLM_TENSOR_OUTPUT_NORM,     "output_norm" },
            { LLM_TENSOR_OUTPUT,          "output" },
            { LLM_TENSOR_ROPE_FREQS,      "rope_freqs" },
            { LLM_TENSOR_ATTN_NORM,       "blk.%d.attn_norm" },
            { LLM_TENSOR_ATTN_Q,          "blk.%d.attn_q" },
            { LLM_TENSOR_ATTN_K,          "blk.%d.attn_k" },
            { LLM_TENSOR_ATTN_V,          "blk.%d.attn_v" },
            { LLM_TENSOR_ATTN_OUT,        "blk.%d.attn_output" },
            { LLM_TENSOR_FFN_NORM,        "blk.%d.ffn_norm" },
            { LLM_TENSOR_FFN_GATE,        "blk.%d.ffn_gate" },
            { LLM_TENSOR_FFN_DOWN,        "blk.%d.ffn_down" },
            { LLM_TENSOR_FFN_UP,          "blk.%d.ffn_up" },
        },
    },
    {
        LLM_ARCH_QWEN,
        {
            { LLM_TENSOR_TOKEN_EMBD,      "token_embd" },
            { LLM_TENSOR_OUTPUT_NORM,     "output_norm" },
            { LLM_TENSOR_OUTPUT,          "output" },
            { LLM_TENSOR_ROPE_FREQS,      "rope_freqs" },
            { LLM_TENSOR_ATTN_NORM,       "blk.%d.attn_norm" },
            { LLM_TENSOR_ATTN_QKV,        "blk.%d.attn_qkv" },
            { LLM_TENSOR_ATTN_OUT,        "blk.%d.attn_output" },
            { LLM_TENSOR_FFN_NORM,        "blk.%d.ffn_norm" },
            { LLM_TENSOR_FFN_GATE,        "blk.%d.ffn_gate" },
            { LLM_TENSOR_FFN_DOWN,        "blk.%d.ffn_down" },
            { LLM_TENSOR_FFN_UP,          "blk.%d.ffn_up" },
        },
    },
    {
<<<<<<< HEAD
        LLM_ARCH_PLAMO,
=======
        LLM_ARCH_PHI2,
>>>>>>> 708e179e
        {
            { LLM_TENSOR_TOKEN_EMBD,      "token_embd" },
            { LLM_TENSOR_OUTPUT_NORM,     "output_norm" },
            { LLM_TENSOR_OUTPUT,          "output" },
<<<<<<< HEAD
            { LLM_TENSOR_ROPE_FREQS,      "rope_freqs" },
            { LLM_TENSOR_ATTN_NORM,       "blk.%d.attn_norm" },
            { LLM_TENSOR_ATTN_Q,          "blk.%d.attn_q" },
            { LLM_TENSOR_ATTN_K,          "blk.%d.attn_k" },
            { LLM_TENSOR_ATTN_V,          "blk.%d.attn_v" },
            { LLM_TENSOR_ATTN_OUT,        "blk.%d.attn_output" },
            { LLM_TENSOR_ATTN_ROT_EMBD,   "blk.%d.attn_rot_embd" },
            { LLM_TENSOR_FFN_GATE,        "blk.%d.ffn_gate" },
=======
            { LLM_TENSOR_ATTN_NORM,       "blk.%d.attn_norm" },
            { LLM_TENSOR_ATTN_QKV,        "blk.%d.attn_qkv" },
            { LLM_TENSOR_ATTN_OUT,        "blk.%d.attn_output" },
>>>>>>> 708e179e
            { LLM_TENSOR_FFN_DOWN,        "blk.%d.ffn_down" },
            { LLM_TENSOR_FFN_UP,          "blk.%d.ffn_up" },
        },
    },
<<<<<<< HEAD
=======

>>>>>>> 708e179e
    {
        LLM_ARCH_UNKNOWN,
        {
            { LLM_TENSOR_TOKEN_EMBD,      "token_embd" },
        },
    },
};

static llm_arch llm_arch_from_string(const std::string & name) {
    for (const auto & kv : LLM_ARCH_NAMES) { // NOLINT
        if (kv.second == name) {
            return kv.first;
        }
    }

    return LLM_ARCH_UNKNOWN;
}

// helper to handle gguf constants
// usage:
//
//   const auto tn = LLM_TN(LLM_ARCH_LLAMA);
//
//   std::string name = tn(LLM_TENSOR_OUTPUT);                     -> "output"
//   std::string name = tn(LLM_TENSOR_TOKEN_EMBD, "bias");         -> "token_embd.bias"
//   std::string name = tn(LLM_TENSOR_ATTN_NORM, "weight", 3);     -> "blk.3.attn_norm.weight"
//
struct LLM_TN {
    LLM_TN(llm_arch arch) : arch(arch) {}

    llm_arch arch;

    std::string operator()(llm_tensor tensor) const {
        return LLM_TENSOR_NAMES[arch].at(tensor);
    }

    std::string operator()(llm_tensor tensor, const std::string & suffix) const {
        return LLM_TENSOR_NAMES[arch].at(tensor) + "." + suffix;
    }

    std::string operator()(llm_tensor tensor, int bid) const {
        return ::format(LLM_TENSOR_NAMES[arch].at(tensor).c_str(), bid);
    }

    std::string operator()(llm_tensor tensor, const std::string & suffix, int bid) const {
        return ::format(LLM_TENSOR_NAMES[arch].at(tensor).c_str(), bid) + "." + suffix;
    }

    std::string operator()(llm_tensor tensor, const std::string & suffix, int bid, int xid) const {
        return ::format(LLM_TENSOR_NAMES[arch].at(tensor).c_str(), bid, xid) + "." + suffix;
    }
};

//
// gguf helpers
//

static std::map<int8_t, std::string> LLAMA_ROPE_SCALING_TYPES = {
    { LLAMA_ROPE_SCALING_NONE,   "none"   },
    { LLAMA_ROPE_SCALING_LINEAR, "linear" },
    { LLAMA_ROPE_SCALING_YARN,   "yarn"   },
};

static int8_t llama_rope_scaling_type_from_string(const std::string & name) {
    for (const auto & kv : LLAMA_ROPE_SCALING_TYPES) {
        if (kv.second == name) {
            return kv.first;
        }
    }

    return LLAMA_ROPE_SCALING_UNSPECIFIED;
}

static std::string gguf_data_to_str(enum gguf_type type, const void * data, int i) {
    switch (type) {
        case GGUF_TYPE_UINT8:   return std::to_string(((const uint8_t  *)data)[i]);
        case GGUF_TYPE_INT8:    return std::to_string(((const int8_t   *)data)[i]);
        case GGUF_TYPE_UINT16:  return std::to_string(((const uint16_t *)data)[i]);
        case GGUF_TYPE_INT16:   return std::to_string(((const int16_t  *)data)[i]);
        case GGUF_TYPE_UINT32:  return std::to_string(((const uint32_t *)data)[i]);
        case GGUF_TYPE_INT32:   return std::to_string(((const int32_t  *)data)[i]);
        case GGUF_TYPE_UINT64:  return std::to_string(((const uint64_t *)data)[i]);
        case GGUF_TYPE_INT64:   return std::to_string(((const int64_t  *)data)[i]);
        case GGUF_TYPE_FLOAT32: return std::to_string(((const float    *)data)[i]);
        case GGUF_TYPE_FLOAT64: return std::to_string(((const double   *)data)[i]);
        case GGUF_TYPE_BOOL:    return ((const bool *)data)[i] ? "true" : "false";
        default:                return format("unknown type %d", type);
    }
}

static std::string gguf_kv_to_str(const struct gguf_context * ctx_gguf, int i) {
    const enum gguf_type type = gguf_get_kv_type(ctx_gguf, i);

    switch (type) {
        case GGUF_TYPE_STRING:
            return gguf_get_val_str(ctx_gguf, i);
        case GGUF_TYPE_ARRAY:
            {
                const enum gguf_type arr_type = gguf_get_arr_type(ctx_gguf, i);
                int arr_n = gguf_get_arr_n(ctx_gguf, i);
                const void * data = gguf_get_arr_data(ctx_gguf, i);
                std::stringstream ss;
                ss << "[";
                for (int j = 0; j < arr_n; j++) {
                    if (arr_type == GGUF_TYPE_STRING) {
                        std::string val = gguf_get_arr_str(ctx_gguf, i, j);
                        // escape quotes
                        replace_all(val, "\\", "\\\\");
                        replace_all(val, "\"", "\\\"");
                        ss << '"' << val << '"';
                    } else if (arr_type == GGUF_TYPE_ARRAY) {
                        ss << "???";
                    } else {
                        ss << gguf_data_to_str(arr_type, data, j);
                    }
                    if (j < arr_n - 1) {
                        ss << ", ";
                    }
                }
                ss << "]";
                return ss.str();
            }
        default:
            return gguf_data_to_str(type, gguf_get_val_data(ctx_gguf, i), 0);
    }
}

//
// ggml helpers
//

static void ggml_graph_compute_helper(std::vector<uint8_t> & buf, ggml_cgraph * graph, int n_threads) {
    struct ggml_cplan plan = ggml_graph_plan(graph, n_threads);

    if (plan.work_size > 0) {
        buf.resize(plan.work_size);
        plan.work_data = buf.data();
    }

    ggml_graph_compute(graph, &plan);
}

//
// llama helpers
//

#if defined(_WIN32)
static std::string llama_format_win_err(DWORD err) {
    LPSTR buf;
    size_t size = FormatMessageA(FORMAT_MESSAGE_ALLOCATE_BUFFER | FORMAT_MESSAGE_FROM_SYSTEM | FORMAT_MESSAGE_IGNORE_INSERTS,
                                 NULL, err, MAKELANGID(LANG_NEUTRAL, SUBLANG_DEFAULT), (LPSTR)&buf, 0, NULL);
    if (!size) {
        return "FormatMessageA failed";
    }
    std::string ret(buf, size);
    LocalFree(buf);
    return ret;
}
#endif

template <typename T>
struct no_init {
    T value;
    no_init() { /* do nothing */ }
};

struct llama_file {
    // use FILE * so we don't have to re-open the file to mmap
    FILE * fp;
    size_t size;

    llama_file(const char * fname, const char * mode) {
        fp = std::fopen(fname, mode);
        if (fp == NULL) {
            throw std::runtime_error(format("failed to open %s: %s", fname, strerror(errno)));
        }
        seek(0, SEEK_END);
        size = tell();
        seek(0, SEEK_SET);
    }

    size_t tell() const {
#ifdef _WIN32
        __int64 ret = _ftelli64(fp);
#else
        long ret = std::ftell(fp);
#endif
        GGML_ASSERT(ret != -1); // this really shouldn't fail
        return (size_t) ret;
    }

    void seek(size_t offset, int whence) const {
#ifdef _WIN32
        int ret = _fseeki64(fp, (__int64) offset, whence);
#else
        int ret = std::fseek(fp, (long) offset, whence);
#endif
        GGML_ASSERT(ret == 0); // same
    }

    void read_raw(void * ptr, size_t len) const {
        if (len == 0) {
            return;
        }
        errno = 0;
        std::size_t ret = std::fread(ptr, len, 1, fp);
        if (ferror(fp)) {
            throw std::runtime_error(format("read error: %s", strerror(errno)));
        }
        if (ret != 1) {
            throw std::runtime_error("unexpectedly reached end of file");
        }
    }

    uint32_t read_u32() const {
        uint32_t ret;
        read_raw(&ret, sizeof(ret));
        return ret;
    }

    void write_raw(const void * ptr, size_t len) const {
        if (len == 0) {
            return;
        }
        errno = 0;
        size_t ret = std::fwrite(ptr, len, 1, fp);
        if (ret != 1) {
            throw std::runtime_error(format("write error: %s", strerror(errno)));
        }
    }

    void write_u32(std::uint32_t val) const {
        write_raw(&val, sizeof(val));
    }

    ~llama_file() {
        if (fp) {
            std::fclose(fp);
        }
    }
};

struct llama_mmap {
    void * addr;
    size_t size;

    llama_mmap(const llama_mmap &) = delete;

#ifdef _POSIX_MAPPED_FILES
    static constexpr bool SUPPORTED = true;

    // list of mapped fragments (first_offset, last_offset)
    std::vector<std::pair<size_t, size_t>> mapped_fragments;

    llama_mmap(struct llama_file * file, size_t prefetch = (size_t) -1 /* -1 = max value */, bool numa = false) {
        size = file->size;
        int fd = fileno(file->fp);
        int flags = MAP_SHARED;
        // prefetch/readahead impairs performance on NUMA systems
        if (numa) { prefetch = 0; }
#ifdef __linux__
        // advise the kernel to read the file sequentially (increases readahead)
        if (posix_fadvise(fd, 0, 0, POSIX_FADV_SEQUENTIAL)) {
            LLAMA_LOG_WARN("warning: posix_fadvise(.., POSIX_FADV_SEQUENTIAL) failed: %s\n",
                    strerror(errno));
        }
        if (prefetch) { flags |= MAP_POPULATE; }
#endif
        addr = mmap(NULL, file->size, PROT_READ, flags, fd, 0);
        if (addr == MAP_FAILED) { // NOLINT
            throw std::runtime_error(format("mmap failed: %s", strerror(errno)));
        }

        if (prefetch > 0) {
            // advise the kernel to preload the mapped memory
            if (posix_madvise(addr, std::min(file->size, prefetch), POSIX_MADV_WILLNEED)) {
                LLAMA_LOG_WARN("warning: posix_madvise(.., POSIX_MADV_WILLNEED) failed: %s\n",
                        strerror(errno));
            }
        }
        if (numa) {
            // advise the kernel not to use readahead
            // (because the next page might not belong on the same node)
            if (posix_madvise(addr, file->size, POSIX_MADV_RANDOM)) {
                LLAMA_LOG_WARN("warning: posix_madvise(.., POSIX_MADV_RANDOM) failed: %s\n",
                        strerror(errno));
            }
        }

        // initialize list of mapped_fragments
        mapped_fragments.emplace_back(0, file->size);
    }

    static void align_range(size_t * first, size_t * last, size_t page_size) {
        // align first to the next page
        size_t offset_in_page = *first & (page_size - 1);
        size_t offset_to_page = offset_in_page == 0 ? 0 : page_size - offset_in_page;
        *first += offset_to_page;

        // align last to the previous page
        *last = *last & ~(page_size - 1);

        if (*last <= *first) {
            *last = *first;
        }
    }

    // partially unmap the file in the range [first, last)
    void unmap_fragment(size_t first, size_t last) {
        // note: this function must not be called multiple times with overlapping ranges
        // otherwise, there is a risk of invalidating addresses that have been repurposed for other mappings
        int page_size = sysconf(_SC_PAGESIZE);
        align_range(&first, &last, page_size);
        size_t len = last - first;

        if (len == 0) {
            return;
        }

        GGML_ASSERT(first % page_size == 0);
        GGML_ASSERT(last % page_size == 0);
        GGML_ASSERT(last > first);

        void * next_page_start = (uint8_t *) addr + first;

        // unmap the range
        if (munmap(next_page_start, len)) {
            LLAMA_LOG_WARN("warning: munmap failed: %s\n", strerror(errno));
        }

        // update the list of mapped fragments to avoid unmapping the same range again in the destructor
        std::vector<std::pair<size_t, size_t>> new_mapped_fragments;
        for (const auto & frag : mapped_fragments) {
            if (frag.first < first && frag.second > last) {
                // the range is in the middle of the fragment, split it
                new_mapped_fragments.emplace_back(frag.first, first);
                new_mapped_fragments.emplace_back(last, frag.second);
            } else if (frag.first < first && frag.second > first) {
                // the range starts in the middle of the fragment
                new_mapped_fragments.emplace_back(frag.first, first);
            } else if (frag.first < last && frag.second > last) {
                // the range ends in the middle of the fragment
                new_mapped_fragments.emplace_back(last, frag.second);
            } else if (frag.first >= first && frag.second <= last) {
                // the range covers the entire fragment
            } else {
                // the range is outside the fragment
                new_mapped_fragments.push_back(frag);
            }
        }
        mapped_fragments = std::move(new_mapped_fragments);
    }

    ~llama_mmap() {
        for (const auto & frag : mapped_fragments) {
            if (munmap((char *) addr + frag.first, frag.second - frag.first)) {
                LLAMA_LOG_WARN("warning: munmap failed: %s\n", strerror(errno));
            }
        }
    }
#elif defined(_WIN32)
    static constexpr bool SUPPORTED = true;

    llama_mmap(struct llama_file * file, size_t prefetch = (size_t) -1, bool numa = false) {
        GGML_UNUSED(numa);

        size = file->size;

        HANDLE hFile = (HANDLE) _get_osfhandle(_fileno(file->fp));

        HANDLE hMapping = CreateFileMappingA(hFile, NULL, PAGE_READONLY, 0, 0, NULL);

        if (hMapping == NULL) {
            DWORD error = GetLastError();
            throw std::runtime_error(format("CreateFileMappingA failed: %s", llama_format_win_err(error).c_str()));
        }

        addr = MapViewOfFile(hMapping, FILE_MAP_READ, 0, 0, 0);
        DWORD error = GetLastError();
        CloseHandle(hMapping);

        if (addr == NULL) {
            throw std::runtime_error(format("MapViewOfFile failed: %s", llama_format_win_err(error).c_str()));
        }

        if (prefetch > 0) {
            // PrefetchVirtualMemory is only present on Windows 8 and above, so we dynamically load it
            BOOL (WINAPI *pPrefetchVirtualMemory) (HANDLE, ULONG_PTR, PWIN32_MEMORY_RANGE_ENTRY, ULONG);
            HMODULE hKernel32 = GetModuleHandleW(L"kernel32.dll");

            // may fail on pre-Windows 8 systems
            pPrefetchVirtualMemory = reinterpret_cast<decltype(pPrefetchVirtualMemory)> (GetProcAddress(hKernel32, "PrefetchVirtualMemory"));

            if (pPrefetchVirtualMemory) {
                // advise the kernel to preload the mapped memory
                WIN32_MEMORY_RANGE_ENTRY range;
                range.VirtualAddress = addr;
                range.NumberOfBytes = (SIZE_T) std::min(size, prefetch);
                if (!pPrefetchVirtualMemory(GetCurrentProcess(), 1, &range, 0)) {
                    LLAMA_LOG_WARN("warning: PrefetchVirtualMemory failed: %s\n",
                            llama_format_win_err(GetLastError()).c_str());
                }
            }
        }
    }

    void unmap_fragment(size_t first, size_t last) {
        // not supported
        GGML_UNUSED(first);
        GGML_UNUSED(last);
    }

    ~llama_mmap() {
        if (!UnmapViewOfFile(addr)) {
            LLAMA_LOG_WARN("warning: UnmapViewOfFile failed: %s\n",
                    llama_format_win_err(GetLastError()).c_str());
        }
    }
#else
    static constexpr bool SUPPORTED = false;

    llama_mmap(struct llama_file * file, size_t prefetch = -1, bool numa = false) {
        GGML_UNUSED(file);
        GGML_UNUSED(prefetch);
        GGML_UNUSED(numa);

        throw std::runtime_error("mmap not supported");
    }

    void unmap_fragment(size_t first, size_t last) {
        GGML_UNUSED(first);
        GGML_UNUSED(last);

        throw std::runtime_error("mmap not supported");
    }
#endif
};

// Represents some region of memory being locked using mlock or VirtualLock;
// will automatically unlock on destruction.
struct llama_mlock {
    void * addr = NULL;
    size_t size = 0;

    bool failed_already = false;

    llama_mlock() {}
    llama_mlock(const llama_mlock &) = delete;

    ~llama_mlock() {
        if (size) {
            raw_unlock(addr, size);
        }
    }

    void init(void * ptr) {
        GGML_ASSERT(addr == NULL && size == 0); // NOLINT
        addr = ptr;
    }

    void grow_to(size_t target_size) {
        GGML_ASSERT(addr);
        if (failed_already) {
            return;
        }
        size_t granularity = lock_granularity();
        target_size = (target_size + granularity - 1) & ~(granularity - 1);
        if (target_size > size) {
            if (raw_lock((uint8_t *) addr + size, target_size - size)) {
                size = target_size;
            } else {
                failed_already = true;
            }
        }
    }

#ifdef _POSIX_MEMLOCK_RANGE
    static constexpr bool SUPPORTED = true;

    static size_t lock_granularity() {
        return (size_t) sysconf(_SC_PAGESIZE);
    }

    #ifdef __APPLE__
        #define MLOCK_SUGGESTION \
            "Try increasing the sysctl values 'vm.user_wire_limit' and 'vm.global_user_wire_limit' and/or " \
            "decreasing 'vm.global_no_user_wire_amount'.  Also try increasing RLIMIT_MLOCK (ulimit -l).\n"
    #else
        #define MLOCK_SUGGESTION \
            "Try increasing RLIMIT_MLOCK ('ulimit -l' as root).\n"
    #endif

    bool raw_lock(const void * addr, size_t size) const {
        if (!mlock(addr, size)) {
            return true;
        }

        char* errmsg = std::strerror(errno);
        bool suggest = (errno == ENOMEM);

        // Check if the resource limit is fine after all
        struct rlimit lock_limit;
        if (suggest && getrlimit(RLIMIT_MEMLOCK, &lock_limit)) {
            suggest = false;
        }
        if (suggest && (lock_limit.rlim_max > lock_limit.rlim_cur + size)) {
            suggest = false;
        }

        fprintf(stderr, "warning: failed to mlock %zu-byte buffer (after previously locking %zu bytes): %s\n%s",
                size, this->size, errmsg, suggest ? MLOCK_SUGGESTION : "");
        return false;
    }

    #undef MLOCK_SUGGESTION

    static void raw_unlock(void * addr, size_t size) {
        if (munlock(addr, size)) {
            fprintf(stderr, "warning: failed to munlock buffer: %s\n", std::strerror(errno));
        }
    }
#elif defined(_WIN32)
    static constexpr bool SUPPORTED = true;

    static size_t lock_granularity() {
        SYSTEM_INFO si;
        GetSystemInfo(&si);
        return (size_t) si.dwPageSize;
    }

    bool raw_lock(void * ptr, size_t len) const {
        for (int tries = 1; ; tries++) {
            if (VirtualLock(ptr, len)) {
                return true;
            }
            if (tries == 2) {
                fprintf(stderr, "warning: failed to VirtualLock %zu-byte buffer (after previously locking %zu bytes): %s\n",
                    len, size, llama_format_win_err(GetLastError()).c_str());
                return false;
            }

            // It failed but this was only the first try; increase the working
            // set size and try again.
            SIZE_T min_ws_size, max_ws_size;
            if (!GetProcessWorkingSetSize(GetCurrentProcess(), &min_ws_size, &max_ws_size)) {
                fprintf(stderr, "warning: GetProcessWorkingSetSize failed: %s\n",
                        llama_format_win_err(GetLastError()).c_str());
                return false;
            }
            // Per MSDN: "The maximum number of pages that a process can lock
            // is equal to the number of pages in its minimum working set minus
            // a small overhead."
            // Hopefully a megabyte is enough overhead:
            size_t increment = len + 1048576;
            // The minimum must be <= the maximum, so we need to increase both:
            min_ws_size += increment;
            max_ws_size += increment;
            if (!SetProcessWorkingSetSize(GetCurrentProcess(), min_ws_size, max_ws_size)) {
                fprintf(stderr, "warning: SetProcessWorkingSetSize failed: %s\n",
                        llama_format_win_err(GetLastError()).c_str());
                return false;
            }
        }
    }

    static void raw_unlock(void * ptr, size_t len) {
        if (!VirtualUnlock(ptr, len)) {
            fprintf(stderr, "warning: failed to VirtualUnlock buffer: %s\n",
                    llama_format_win_err(GetLastError()).c_str());
        }
    }
#else
    static constexpr bool SUPPORTED = false;

    static size_t lock_granularity() {
        return (size_t) 65536;
    }

    bool raw_lock(const void * addr, size_t len) const {
        fprintf(stderr, "warning: mlock not supported on this system\n");
        return false;
    }

    static void raw_unlock(const void * addr, size_t len) {}
#endif
};

typedef void (*offload_func_t)(struct ggml_tensor * tensor);

static void ggml_offload_nop(struct ggml_tensor * tensor) {
    (void) tensor;
}

static std::string llama_token_to_piece(const struct llama_context * ctx, llama_token token) {
    std::vector<char> result(8, 0);
    const int n_tokens = llama_token_to_piece(llama_get_model(ctx), token, result.data(), result.size());
    if (n_tokens < 0) {
        result.resize(-n_tokens);
        int check = llama_token_to_piece(llama_get_model(ctx), token, result.data(), result.size());
        GGML_ASSERT(check == -n_tokens);
    }
    else {
        result.resize(n_tokens);
    }

    return std::string(result.data(), result.size());
}

static ggml_backend_buffer_type_t llama_default_buffer_type(int n_gpu_layers) {
    ggml_backend_buffer_type_t buft = nullptr;

#ifdef GGML_USE_METAL
    if (n_gpu_layers > 0) {
        buft = ggml_backend_metal_buffer_type();
    }
#elif defined(GGML_USE_CUBLAS) && defined(LLAMA_GGML_BACKEND_CUDA_TEST)
    if (n_gpu_layers > 0) {
        buft = ggml_backend_cuda_buffer_type(0);
    }
#elif defined(GGML_USE_CUBLAS)
    buft = ggml_backend_cuda_host_buffer_type();
#elif defined(GGML_USE_CPU_HBM)
    buft = ggml_backend_cpu_hbm_buffer_type();
#endif

    if (buft == nullptr) {
        buft = ggml_backend_cpu_buffer_type();
    }

    return buft;

    GGML_UNUSED(n_gpu_layers);
}

//
// globals
//

struct llama_state {
    llama_state() {
#ifdef GGML_USE_METAL
        ggml_metal_log_set_callback(log_callback, log_callback_user_data);
#endif
    }

    // We save the log callback globally
    ggml_log_callback log_callback = llama_log_callback_default;
    void * log_callback_user_data = nullptr;
};

static llama_state g_state;

// available llama models
enum e_model {
    MODEL_UNKNOWN,
    MODEL_1B,
    MODEL_3B,
    MODEL_7B,
    MODEL_8B,
    MODEL_13B,
    MODEL_15B,
    MODEL_30B,
    MODEL_34B,
    MODEL_40B,
    MODEL_65B,
    MODEL_70B,
};

static const size_t kiB = 1024;
static const size_t MiB = 1024*kiB;
static const size_t GiB = 1024*MiB;

struct llama_hparams {
    bool     vocab_only;
    uint32_t n_vocab;
    uint32_t n_ctx_train; // context size the model was trained on
    uint32_t n_embd;
    uint32_t n_head;
    uint32_t n_head_kv;
    uint32_t n_layer;
    uint32_t n_rot;
    uint32_t n_ff;
    uint32_t n_expert = 0;
    uint32_t n_expert_used = 0;

    float f_norm_eps;
    float f_norm_rms_eps;

    float    rope_freq_base_train;
    float    rope_freq_scale_train;
    uint32_t n_yarn_orig_ctx;
    int8_t   rope_scaling_type_train : 3;
    bool     rope_finetuned : 1;

    float f_clamp_kqv;
    float f_max_alibi_bias;

    bool operator!=(const llama_hparams & other) const {
        if (this->vocab_only    != other.vocab_only)    return true;
        if (this->n_vocab       != other.n_vocab)       return true;
        if (this->n_ctx_train   != other.n_ctx_train)   return true;
        if (this->n_embd        != other.n_embd)        return true;
        if (this->n_head        != other.n_head)        return true;
        if (this->n_head_kv     != other.n_head_kv)     return true;
        if (this->n_layer       != other.n_layer)       return true;
        if (this->n_rot         != other.n_rot)         return true;
        if (this->n_ff          != other.n_ff)          return true;
        if (this->n_expert      != other.n_expert)      return true;
        if (this->n_expert_used != other.n_expert_used) return true;

        if (this->rope_finetuned  != other.rope_finetuned)  return true;
        if (this->n_yarn_orig_ctx != other.n_yarn_orig_ctx) return true;

        const float EPSILON = 1e-9;

        if (!is_float_close(this->f_norm_eps,            other.f_norm_eps,            EPSILON)) return true;
        if (!is_float_close(this->f_norm_rms_eps,        other.f_norm_rms_eps,        EPSILON)) return true;
        if (!is_float_close(this->rope_freq_base_train,  other.rope_freq_base_train,  EPSILON)) return true;
        if (!is_float_close(this->rope_freq_scale_train, other.rope_freq_scale_train, EPSILON)) return true;

        return false;
    }

    uint32_t n_gqa() const {
        return n_head/n_head_kv;
    }

    uint32_t n_embd_head() const {
        return n_embd/n_head;
    }

    uint32_t n_embd_gqa() const {
        return n_embd/n_gqa();
    }
};

struct llama_cparams {
    uint32_t n_ctx;       // context size used during inference
    uint32_t n_batch;
    uint32_t n_threads;       // number of threads to use for generation
    uint32_t n_threads_batch; // number of threads to use for batch processing

    float    rope_freq_base;
    float    rope_freq_scale;

    uint32_t n_yarn_orig_ctx;
    // These hyperparameters are not exposed in GGUF, because all
    // existing YaRN models use the same values for them.
    float yarn_ext_factor;
    float yarn_attn_factor;
    float yarn_beta_fast;
    float yarn_beta_slow;

    bool mul_mat_q;
    bool offload_kqv;
};

struct llama_layer {
    // normalization
    struct ggml_tensor * attn_norm;
    struct ggml_tensor * attn_norm_b;
    struct ggml_tensor * attn_norm_2;
    struct ggml_tensor * attn_norm_2_b;
    struct ggml_tensor * attn_q_norm;
    struct ggml_tensor * attn_q_norm_b;
    struct ggml_tensor * attn_k_norm;
    struct ggml_tensor * attn_k_norm_b;

    // attention
    struct ggml_tensor * wq;
    struct ggml_tensor * wk;
    struct ggml_tensor * wv;
    struct ggml_tensor * wo;
    struct ggml_tensor * wqkv;

    // attention bias
    struct ggml_tensor * bq;
    struct ggml_tensor * bk;
    struct ggml_tensor * bv;
    struct ggml_tensor * bo;
    struct ggml_tensor * bqkv;

    // normalization
    struct ggml_tensor * ffn_norm;
    struct ggml_tensor * ffn_norm_b;

    // ff
    struct ggml_tensor * ffn_gate; // w1
    struct ggml_tensor * ffn_down; // w2
    struct ggml_tensor * ffn_up;   // w3

    // ff MoE
    struct ggml_tensor * ffn_gate_inp;
    struct ggml_tensor * ffn_gate_exp[LLAMA_MAX_EXPERTS];
    struct ggml_tensor * ffn_down_exp[LLAMA_MAX_EXPERTS];
    struct ggml_tensor * ffn_up_exp  [LLAMA_MAX_EXPERTS];

    // ff bias
    struct ggml_tensor * ffn_down_b; // b2
    struct ggml_tensor * ffn_up_b;   // b3
};

struct llama_kv_cell {
    llama_pos pos   = -1;
    llama_pos delta = 0;

    std::set<llama_seq_id> seq_id;

    bool has_seq_id(const llama_seq_id & id) const {
        return seq_id.find(id) != seq_id.end();
    }
};

// ring-buffer of cached KV data
struct llama_kv_cache {
    bool has_shift = false;

    // Note: The value of head isn't only used to optimize searching
    // for a free KV slot. llama_decode_internal also uses it, so it
    // cannot be freely changed after a slot has been allocated.
    uint32_t head = 0;
    uint32_t size = 0;
    uint32_t used = 0; // used cells (i.e. at least one seq_id)

    // computed before each graph build
    uint32_t n = 0;

    std::vector<llama_kv_cell> cells;

    std::vector<struct ggml_tensor *> k_l; // per layer
    std::vector<struct ggml_tensor *> v_l;

    struct ggml_context * ctx = NULL;

    ggml_backend_buffer_t buf = NULL;

    ~llama_kv_cache() {
#if defined(GGML_USE_CUBLAS) && !defined(LLAMA_GGML_BACKEND_CUDA_TEST)
        if (ggml_cublas_loaded()) {
            for (size_t i = 0; i < k_l.size(); ++i) {
                ggml_cuda_free_data(k_l[i]);
                ggml_cuda_free_data(v_l[i]);
            }
        }
#endif
        if (ctx) {
            ggml_free(ctx);
        }

        ggml_backend_buffer_free(buf);
    }
};

struct llama_vocab {
    using id    = int32_t;
    using token = std::string;
    using ttype = llama_token_type;

    struct token_data {
        token text;
        float score;
        ttype type;
    };

    enum llama_vocab_type type = LLAMA_VOCAB_TYPE_SPM;

    std::unordered_map<token, id> token_to_id;
    std::vector<token_data>       id_to_token;

    std::unordered_map<token, id> special_tokens_cache;

    std::map<std::pair<std::string, std::string>, int> bpe_ranks;

    // default LLaMA special tokens
    id special_bos_id = 1;
    id special_eos_id = 2;
    id special_unk_id = 0;
    id special_sep_id = -1;
    id special_pad_id = -1;

    int special_add_bos = -1; // -1 unknown, 1 add, 0 don't add.
    int special_add_eos = -1; // -1 unknown, 1 add, 0 don't add.

    id linefeed_id       = 13;
    id special_prefix_id = 32007;
    id special_middle_id = 32009;
    id special_suffix_id = 32008;
    id special_eot_id    = 32010;

    int find_bpe_rank(const std::string & token_left, const std::string & token_right) const {
        GGML_ASSERT(token_left.find(' ') == std::string::npos);
        GGML_ASSERT(token_left.find('\n') == std::string::npos);
        GGML_ASSERT(token_right.find(' ') == std::string::npos);
        GGML_ASSERT(token_right.find('\n') == std::string::npos);

        auto it = bpe_ranks.find(std::make_pair(token_left, token_right));
        if (it == bpe_ranks.end()) {
            return -1;
        }

        return it->second;
    }
};

struct llama_model {
    e_model     type  = MODEL_UNKNOWN;
    llm_arch    arch  = LLM_ARCH_UNKNOWN;
    llama_ftype ftype = LLAMA_FTYPE_ALL_F32;

    std::string name = "n/a";

    llama_hparams hparams = {};
    llama_vocab   vocab;

    struct ggml_tensor * tok_embd;
    struct ggml_tensor * pos_embd;
    struct ggml_tensor * tok_norm;
    struct ggml_tensor * tok_norm_b;

    struct ggml_tensor * output_norm;
    struct ggml_tensor * output_norm_b;
    struct ggml_tensor * output;
    struct ggml_tensor * output_b;

    std::vector<llama_layer> layers;

    int n_gpu_layers;

    // gguf metadata
    std::unordered_map<std::string, std::string> gguf_kv;

    // context
    struct ggml_context * ctx = NULL;

    // the model memory buffer
    ggml_backend_buffer_t buf = NULL;

    // model memory mapped file
    std::unique_ptr<llama_mmap> mapping;

    // objects representing data potentially being locked in memory
    llama_mlock mlock_buf;
    llama_mlock mlock_mmap;

    // for quantize-stats only
    std::vector<std::pair<std::string, struct ggml_tensor *>> tensors_by_name;

    int64_t t_load_us = 0;
    int64_t t_start_us = 0;

    ~llama_model() {
#if defined(GGML_USE_CUBLAS) && !defined(LLAMA_GGML_BACKEND_CUDA_TEST)
        if (ggml_cublas_loaded()) {
            for (size_t i = 0; i < tensors_by_name.size(); ++i) {
                ggml_cuda_free_data(tensors_by_name[i].second);
            }
            ggml_cuda_free_scratch();
        }
#endif

#if defined(GGML_USE_CLBLAST)
        for (size_t i = 0; i < tensors_by_name.size(); ++i) {
            ggml_cl_free_data(tensors_by_name[i].second);
        }
#endif
        if (ctx) {
            ggml_free(ctx);
        }

        ggml_backend_buffer_free(buf);
    }
};

struct llama_context {
    llama_context(const llama_model & model) : model(model), t_start_us(model.t_start_us), t_load_us(model.t_load_us) {}
    ~llama_context() {
        ggml_allocr_free(alloc);
        ggml_backend_buffer_free(buf_alloc);
        ggml_backend_free(backend);
    }

    llama_cparams cparams;

    ggml_backend_t backend = nullptr;

    const llama_model & model;

    // key + value cache for the self attention
    struct llama_kv_cache kv_self;

    std::mt19937 rng;

    bool has_evaluated_once = false;

    int64_t t_start_us;
    int64_t t_load_us;
    int64_t t_sample_us = 0;
    int64_t t_p_eval_us = 0;
    int64_t t_eval_us   = 0;

    int32_t n_sample = 0; // number of tokens sampled
    int32_t n_p_eval = 0; // number of tokens in eval calls for the prompt (with batch size > 1)
    int32_t n_eval   = 0; // number of eval calls

    // decode output (2-dimensional array: [n_tokens][n_vocab])
    std::vector<float> logits;
#ifndef NDEBUG
    // guard against access to unset logits
    std::vector<bool>  logits_valid;
#endif
    bool logits_all = false;

    // input embedding (1-dimensional array: [n_embd])
    std::vector<float> embedding;

    // memory buffers used to evaluate the model
    std::vector<uint8_t> buf_compute_meta;
    ggml_backend_buffer_t buf_alloc = NULL;
    ggml_allocr * alloc = NULL;

    // temporary buffer for copying data to/from the backend
    std::vector<no_init<uint8_t>> buf_copy;

#ifdef GGML_USE_MPI
    ggml_mpi_context * ctx_mpi = NULL;
#endif
};

//
// kv cache helpers
//

static bool llama_kv_cache_init(
        const struct llama_hparams & hparams,
             struct llama_kv_cache & cache,
                         ggml_type   ktype,
                         ggml_type   vtype,
                          uint32_t   n_ctx,
                               int   n_gpu_layers,
                              bool   offload) {
    const uint32_t n_embd  = hparams.n_embd_gqa();
    const uint32_t n_layer = hparams.n_layer;

    cache.has_shift = false;

    cache.head = 0;
    cache.size = n_ctx;
    cache.used = 0;

    cache.cells.clear();
    cache.cells.resize(n_ctx);

    struct ggml_init_params params;
    params.mem_size   = 2u*n_layer*ggml_tensor_overhead();
    params.mem_buffer = NULL;
    params.no_alloc   = true;

    cache.ctx = ggml_init(params);

    size_t vram_kv_cache = 0;

    if (!cache.ctx) {
        LLAMA_LOG_ERROR("%s: failed to allocate memory for kv cache\n", __func__);
        return false;
    }

    cache.k_l.reserve(n_layer);
    cache.v_l.reserve(n_layer);

    const int i_gpu_start = (int) n_layer - n_gpu_layers;

    for (int i = 0; i < (int) n_layer; i++) {
        ggml_tensor * k = ggml_new_tensor_1d(cache.ctx, ktype, n_embd*n_ctx);
        ggml_tensor * v = ggml_new_tensor_1d(cache.ctx, vtype, n_embd*n_ctx);
        ggml_format_name(k, "cache_k_l%d", i);
        ggml_format_name(v, "cache_v_l%d", i);
        cache.k_l.push_back(k);
        cache.v_l.push_back(v);
#if defined(GGML_USE_CUBLAS) && !defined(LLAMA_GGML_BACKEND_CUDA_TEST)
        if (i >= i_gpu_start) {
            if (offload) {
                ggml_cuda_assign_buffers_no_scratch(k);
                ggml_cuda_assign_buffers_no_scratch(v);
                vram_kv_cache += ggml_nbytes(k);
                vram_kv_cache += ggml_nbytes(v);
                // HACK: mark tensor as allocated
                k->data = v->data = (void *)(uintptr_t)1;
            }
        }
#endif // GGML_USE_CUBLAS
    }

    // allocate tensors
    cache.buf = ggml_backend_alloc_ctx_tensors_from_buft(cache.ctx, llama_default_buffer_type(n_gpu_layers));

    // buf may be NULL with full offload
    if (cache.buf) {
        // initialize the buffer to avoid NaNs in the padding
        ggml_backend_buffer_clear(cache.buf, 0);
    }

    if (vram_kv_cache > 0) {
        LLAMA_LOG_INFO("%s: VRAM kv self = %.2f MB\n", __func__, vram_kv_cache / 1024.0 / 1024.0);
    }

    GGML_UNUSED(i_gpu_start);
    GGML_UNUSED(offload);

    return true;
}

// find an empty slot of size "n_tokens" in the cache
// updates the cache head
// Note: On success, it's important that cache.head points
// to the first cell of the slot.
static bool llama_kv_cache_find_slot(
           struct llama_kv_cache & cache,
        const struct llama_batch & batch) {
    const uint32_t n_ctx    = cache.size;
    const uint32_t n_tokens = batch.n_tokens;

    if (n_tokens > n_ctx) {
        LLAMA_LOG_ERROR("%s: n_tokens=%d > n_ctx=%d\n", __func__, n_tokens, n_ctx);
        return false;
    }

    uint32_t n_tested = 0;

    while (true) {
        if (cache.head + n_tokens > n_ctx) {
            n_tested += n_ctx - cache.head;
            cache.head = 0;
            continue;
        }

        bool found = true;
        for (uint32_t i = 0; i < n_tokens; i++) {
            if (cache.cells[cache.head + i].pos >= 0) {
                found = false;
                cache.head += i + 1;
                n_tested   += i + 1;
                break;
            }
        }

        if (found) {
            break;
        }

        if (n_tested >= n_ctx) {
            //LLAMA_LOG_ERROR("%s: failed to find a slot for %d tokens\n", __func__, n_tokens);
            return false;
        }
    }

    for (uint32_t i = 0; i < n_tokens; i++) {
        cache.cells[cache.head + i].pos = batch.pos[i];

        for (int32_t j = 0; j < batch.n_seq_id[i]; j++) {
            cache.cells[cache.head + i].seq_id.insert(batch.seq_id[i][j]);
        }
    }

    cache.used += n_tokens;

    return true;
}

// find how many cells are currently in use
static int32_t llama_kv_cache_cell_max(const struct llama_kv_cache & cache) {
    for (uint32_t i = cache.size - 1; i > 0; --i) {
        if (cache.cells[i].pos >= 0 && !cache.cells[i].seq_id.empty()) {
            return i + 1;
        }
    }

    return 0;
}

static void llama_kv_cache_clear(struct llama_kv_cache & cache) {
    for (int32_t i = 0; i < (int32_t) cache.size; ++i) {
        cache.cells[i].pos = -1;
        cache.cells[i].seq_id.clear();
    }
    cache.head = 0;
    cache.used = 0;
}

static void llama_kv_cache_seq_rm(
        struct llama_kv_cache & cache,
                 llama_seq_id   seq_id,
                    llama_pos   p0,
                    llama_pos   p1) {
    uint32_t new_head = cache.size;

    if (p0 < 0) p0 = 0;
    if (p1 < 0) p1 = std::numeric_limits<llama_pos>::max();

    for (uint32_t i = 0; i < cache.size; ++i) {
        if (cache.cells[i].pos >= p0 && cache.cells[i].pos < p1) {
            if (seq_id < 0) {
                cache.cells[i].seq_id.clear();
            } else if (cache.cells[i].has_seq_id(seq_id)) {
                cache.cells[i].seq_id.erase(seq_id);
            } else {
                continue;
            }
            if (cache.cells[i].seq_id.empty()) {
                // keep count of the number of used cells
                if (cache.cells[i].pos >= 0) cache.used--;

                cache.cells[i].pos = -1;
                if (new_head == cache.size) new_head = i;
            }
        }
    }

    // If we freed up a slot, set head to it so searching can start there.
    if (new_head != cache.size && new_head < cache.head) cache.head = new_head;
}

static void llama_kv_cache_seq_cp(
        struct llama_kv_cache & cache,
                 llama_seq_id   seq_id_src,
                 llama_seq_id   seq_id_dst,
                    llama_pos   p0,
                    llama_pos   p1) {
    if (p0 < 0) p0 = 0;
    if (p1 < 0) p1 = std::numeric_limits<llama_pos>::max();

    cache.head = 0;

    for (uint32_t i = 0; i < cache.size; ++i) {
        if (cache.cells[i].has_seq_id(seq_id_src) && cache.cells[i].pos >= p0 && cache.cells[i].pos < p1) {
            cache.cells[i].seq_id.insert(seq_id_dst);
        }
    }
}

static void llama_kv_cache_seq_keep(struct llama_kv_cache & cache, llama_seq_id seq_id) {
    uint32_t new_head = cache.size;

    for (uint32_t i = 0; i < cache.size; ++i) {
        if (!cache.cells[i].has_seq_id(seq_id)) {
            if (cache.cells[i].pos >= 0) cache.used--;
            cache.cells[i].pos = -1;
            cache.cells[i].seq_id.clear();
            if (new_head == cache.size) new_head = i;
        } else {
            cache.cells[i].seq_id.clear();
            cache.cells[i].seq_id.insert(seq_id);
        }
    }

    // If we freed up a slot, set head to it so searching can start there.
    if (new_head != cache.size && new_head < cache.head) cache.head = new_head;
}

static void llama_kv_cache_seq_shift(
        struct llama_kv_cache & cache,
                 llama_seq_id   seq_id,
                    llama_pos   p0,
                    llama_pos   p1,
                    llama_pos   delta) {
    uint32_t new_head = cache.size;

    if (p0 < 0) p0 = 0;
    if (p1 < 0) p1 = std::numeric_limits<llama_pos>::max();

    for (uint32_t i = 0; i < cache.size; ++i) {
        if (cache.cells[i].has_seq_id(seq_id) && cache.cells[i].pos >= p0 && cache.cells[i].pos < p1) {
            cache.has_shift = true;
            cache.cells[i].pos   += delta;
            cache.cells[i].delta += delta;

            if (cache.cells[i].pos < 0) {
                if (!cache.cells[i].seq_id.empty()) cache.used--;
                cache.cells[i].pos = -1;
                cache.cells[i].seq_id.clear();
                if (new_head == cache.size) new_head = i;
            }
        }
    }

    // If we freed up a slot, set head to it so searching can start there.
    // Otherwise we just start the next search from the beginning.
    cache.head = new_head != cache.size ? new_head : 0;
}

//
// model loading and saving
//

enum llama_fver {
    GGUF_FILE_VERSION_V1 = 1,
    GGUF_FILE_VERSION_V2 = 2,
    GGUF_FILE_VERSION_V3 = 3,
};

static const char * llama_file_version_name(llama_fver version) {
    switch (version) {
        case GGUF_FILE_VERSION_V1: return "GGUF V1 (support until nov 2023)";
        case GGUF_FILE_VERSION_V2: return "GGUF V2";
        case GGUF_FILE_VERSION_V3: return "GGUF V3 (latest)";
    }

    return "unknown";
}

static std::string llama_format_tensor_shape(const std::vector<int64_t> & ne) {
    char buf[256];
    snprintf(buf, sizeof(buf), "%5" PRId64, ne.at(0));
    for (size_t i = 1; i < ne.size(); i++) {
        snprintf(buf + strlen(buf), sizeof(buf) - strlen(buf), ", %5" PRId64, ne.at(i));
    }
    return buf;
}

static std::string llama_format_tensor_shape(const struct ggml_tensor * t) {
    char buf[256];
    snprintf(buf, sizeof(buf), "%5" PRId64, t->ne[0]);
    for (int i = 1; i < GGML_MAX_DIMS; i++) {
        snprintf(buf + strlen(buf), sizeof(buf) - strlen(buf), ", %5" PRId64, t->ne[i]);
    }
    return buf;
}

namespace GGUFMeta {
    template <typename T, gguf_type gt_, T (*gfun)(const gguf_context *, const int)>
    struct GKV_Base_Type {
        static constexpr gguf_type gt = gt_;

        static T getter(const gguf_context * ctx, const int kid) {
            return gfun(ctx, kid);
        }
    };

    template<typename T> struct GKV_Base;

    template<> struct GKV_Base<bool        >: GKV_Base_Type<bool,         GGUF_TYPE_BOOL,    gguf_get_val_bool> {};
    template<> struct GKV_Base<uint8_t     >: GKV_Base_Type<uint8_t,      GGUF_TYPE_UINT8,   gguf_get_val_u8  > {};
    template<> struct GKV_Base<uint16_t    >: GKV_Base_Type<uint16_t,     GGUF_TYPE_UINT16,  gguf_get_val_u16 > {};
    template<> struct GKV_Base<uint32_t    >: GKV_Base_Type<uint32_t,     GGUF_TYPE_UINT32,  gguf_get_val_u32 > {};
    template<> struct GKV_Base<uint64_t    >: GKV_Base_Type<uint64_t,     GGUF_TYPE_UINT64,  gguf_get_val_u64 > {};
    template<> struct GKV_Base<int8_t      >: GKV_Base_Type<int8_t,       GGUF_TYPE_INT8,    gguf_get_val_i8  > {};
    template<> struct GKV_Base<int16_t     >: GKV_Base_Type<int16_t,      GGUF_TYPE_INT16,   gguf_get_val_i16 > {};
    template<> struct GKV_Base<int32_t     >: GKV_Base_Type<int32_t,      GGUF_TYPE_INT32,   gguf_get_val_i32 > {};
    template<> struct GKV_Base<int64_t     >: GKV_Base_Type<int64_t,      GGUF_TYPE_INT64,   gguf_get_val_i64 > {};
    template<> struct GKV_Base<float       >: GKV_Base_Type<float,        GGUF_TYPE_FLOAT32, gguf_get_val_f32 > {};
    template<> struct GKV_Base<double      >: GKV_Base_Type<double,       GGUF_TYPE_FLOAT64, gguf_get_val_f64 > {};
    template<> struct GKV_Base<const char *>: GKV_Base_Type<const char *, GGUF_TYPE_STRING,  gguf_get_val_str > {};

    template<> struct GKV_Base<std::string> {
        static constexpr gguf_type gt = GGUF_TYPE_STRING;

        static std::string getter(const gguf_context * ctx, const int kid) {
            return gguf_get_val_str(ctx, kid);
        }
    };

    struct ArrayInfo{
        const gguf_type gt;
        const size_t length;
        const void * data;
    };

    template<> struct GKV_Base<ArrayInfo> {
        public:
        static constexpr gguf_type gt = GGUF_TYPE_ARRAY;
        static ArrayInfo getter(const gguf_context *ctx, const int k) {
            return ArrayInfo {
                gguf_get_arr_type(ctx, k),
                size_t(gguf_get_arr_n(ctx, k)),
                gguf_get_arr_data(ctx, k),
            };
        }
    };

    template<typename T>
    class GKV: public GKV_Base<T> {
        GKV() = delete;

        public:
        static T get_kv(const gguf_context * ctx, const int k) {
            const enum gguf_type kt = gguf_get_kv_type(ctx, k);

            if (kt != GKV::gt) {
                throw std::runtime_error(format("key %s has wrong type %s but expected type %s",
                    gguf_get_key(ctx, k), gguf_type_name(kt), gguf_type_name(GKV::gt)));
            }
            return GKV::getter(ctx, k);
        }

        static const char * override_type_to_str(const llama_model_kv_override_type ty) {
            switch (ty) {
                case LLAMA_KV_OVERRIDE_BOOL:  return "bool";
                case LLAMA_KV_OVERRIDE_INT:   return "int";
                case LLAMA_KV_OVERRIDE_FLOAT: return "float";
            }
            return "unknown";
        }

        static bool validate_override(const llama_model_kv_override_type expected_type, const struct llama_model_kv_override *override) {
            if (!override) { return false; }
            if (override->tag == expected_type) {
                LLAMA_LOG_INFO("%s: Using metadata override (%5s) '%s' = ",
                    __func__, override_type_to_str(override->tag), override->key);
                switch (override->tag) {
                    case LLAMA_KV_OVERRIDE_BOOL:  {
                        printf("%s\n", override->bool_value ? "true" : "false");
                    } break;
                    case LLAMA_KV_OVERRIDE_INT:   {
                        printf("%" PRId64 "\n", override->int_value);
                    } break;
                    case LLAMA_KV_OVERRIDE_FLOAT: {
                        printf("%.6f\n", override->float_value);
                    } break;
                    default:
                        // Shouldn't be possible to end up here, but just in case...
                        throw std::runtime_error(
                            format("Unsupported attempt to override %s type for metadata key %s\n",
                                override_type_to_str(override->tag), override->key));
                }
                return true;
            }
            LLAMA_LOG_WARN("%s: Warning: Bad metadata override type for key '%s', expected %s but got %s\n",
                __func__, override->key, override_type_to_str(expected_type), override_type_to_str(override->tag));
            return false;
        }

        template<typename OT>
        static typename std::enable_if<std::is_same<OT, bool>::value, bool>::type
        try_override(OT & target, const struct llama_model_kv_override *override) {
            if (validate_override(LLAMA_KV_OVERRIDE_BOOL, override)) {
                target = override->bool_value;
                return true;
            }
            return false;
        }

        template<typename OT>
        static typename std::enable_if<!std::is_same<OT, bool>::value && std::is_integral<OT>::value, bool>::type
        try_override(OT & target, const struct llama_model_kv_override *override) {
            if (validate_override(LLAMA_KV_OVERRIDE_INT, override)) {
                target = override->int_value;
                return true;
            }
            return false;
        }

        template<typename OT>
        static typename std::enable_if<std::is_floating_point<OT>::value, bool>::type
        try_override(T & target, const struct llama_model_kv_override *override) {
            if (validate_override(LLAMA_KV_OVERRIDE_FLOAT, override)) {
                target = override->float_value;
                return true;
            }
            return false;
        }

        template<typename OT>
        static typename std::enable_if<std::is_same<OT, std::string>::value, bool>::type
        try_override(T & target, const struct llama_model_kv_override *override) {
            (void)target;
            (void)override;
            if (!override) { return false; }
            // Currently, we should never end up here so it would be a bug if we do.
            throw std::runtime_error(format("Unsupported attempt to override string type for metadata key %s\n",
                override ? override->key : "NULL"));
        }

        static bool set(const gguf_context * ctx, const int k, T & target, const struct llama_model_kv_override *override = nullptr) {
            if (try_override<T>(target, override)) {
                return true;
            }
            if (k < 0) { return false; }
            target = get_kv(ctx, k);
            return true;
        }

        static bool set(const gguf_context * ctx, const char * key, T & target, const struct llama_model_kv_override *override = nullptr) {
            return set(ctx, gguf_find_key(ctx, key), target, override);
        }

        static bool set(const gguf_context * ctx, const std::string & key, T & target, const struct llama_model_kv_override *override = nullptr) {
            return set(ctx, key.c_str(), target, override);
        }
    };
}

struct llama_model_loader {
    int n_kv      = 0;
    int n_tensors = 0;
    int n_created = 0;

    int64_t n_elements = 0;
    size_t  n_bytes    = 0;

    bool use_mmap = false;

    llama_file  file;
    llama_ftype ftype;
    llama_fver  fver;

    std::unique_ptr<llama_mmap> mapping;
    std::unordered_map<std::string, struct llama_model_kv_override> kv_overrides;

    struct gguf_context * ctx_gguf = NULL;
    struct ggml_context * ctx_meta = NULL;

    std::string arch_name;
    LLM_KV      llm_kv    = LLM_KV(LLM_ARCH_UNKNOWN);

    llama_model_loader(const std::string & fname, bool use_mmap, const struct llama_model_kv_override * param_overrides_p) : file(fname.c_str(), "rb") {
        struct gguf_init_params params = {
            /*.no_alloc = */ true,
            /*.ctx      = */ &ctx_meta,
        };

        if (param_overrides_p != nullptr) {
            for (const struct llama_model_kv_override *p = param_overrides_p; p->key[0] != 0; p++) {
                kv_overrides.insert({std::string(p->key), *p});
            }
        }

        ctx_gguf = gguf_init_from_file(fname.c_str(), params);
        if (!ctx_gguf) {
            throw std::runtime_error(format("%s: failed to load model from %s\n", __func__, fname.c_str()));
        }

        get_key(llm_kv(LLM_KV_GENERAL_ARCHITECTURE), arch_name, false);
        llm_kv = LLM_KV(llm_arch_from_string(arch_name));

        n_kv      = gguf_get_n_kv(ctx_gguf);
        n_tensors = gguf_get_n_tensors(ctx_gguf);

        fver = (enum llama_fver ) gguf_get_version(ctx_gguf);

        for (int i = 0; i < n_tensors; i++) {
            const char * name = gguf_get_tensor_name(ctx_gguf, i);
            struct ggml_tensor * t = ggml_get_tensor(ctx_meta, name);
            n_elements += ggml_nelements(t);
            n_bytes    += ggml_nbytes(t);
        }

        LLAMA_LOG_INFO("%s: loaded meta data with %d key-value pairs and %d tensors from %s (version %s)\n",
                __func__, n_kv, n_tensors, fname.c_str(), llama_file_version_name(fver));

        // determine file type based on the number of tensors for each quantization and print meta data
        // TODO: make optional
        {
            std::map<enum ggml_type, uint32_t> n_type;

            uint32_t n_type_max = 0;
            enum ggml_type type_max = GGML_TYPE_F32;

            for (int i = 0; i < n_tensors; i++) {
                enum ggml_type type = gguf_get_tensor_type(ctx_gguf, i);

                n_type[type]++;

                if (n_type_max < n_type[type]) {
                    n_type_max = n_type[type];
                    type_max   = type;
                }

                // LLAMA_LOG_INFO("%s: - tensor %4d: %32s %-8s [ %s ]\n", __func__, i, name, ggml_type_name(meta->type), llama_format_tensor_shape(meta).c_str());
            }

            switch (type_max) {
                case GGML_TYPE_F32:  ftype = LLAMA_FTYPE_ALL_F32;       break;
                case GGML_TYPE_F16:  ftype = LLAMA_FTYPE_MOSTLY_F16;    break;
                case GGML_TYPE_Q4_0: ftype = LLAMA_FTYPE_MOSTLY_Q4_0;   break;
                case GGML_TYPE_Q4_1: ftype = LLAMA_FTYPE_MOSTLY_Q4_1;   break;
                case GGML_TYPE_Q5_0: ftype = LLAMA_FTYPE_MOSTLY_Q5_0;   break;
                case GGML_TYPE_Q5_1: ftype = LLAMA_FTYPE_MOSTLY_Q5_1;   break;
                case GGML_TYPE_Q8_0: ftype = LLAMA_FTYPE_MOSTLY_Q8_0;   break;
                case GGML_TYPE_Q2_K: ftype = LLAMA_FTYPE_MOSTLY_Q2_K;   break;
                case GGML_TYPE_Q3_K: ftype = LLAMA_FTYPE_MOSTLY_Q3_K_M; break;
                case GGML_TYPE_Q4_K: ftype = LLAMA_FTYPE_MOSTLY_Q4_K_M; break;
                case GGML_TYPE_Q5_K: ftype = LLAMA_FTYPE_MOSTLY_Q5_K_M; break;
                case GGML_TYPE_Q6_K: ftype = LLAMA_FTYPE_MOSTLY_Q6_K;   break;
                default:
                    {
                        LLAMA_LOG_WARN("%s: unknown type %s\n", __func__, ggml_type_name(type_max));
                        ftype = LLAMA_FTYPE_ALL_F32;
                    } break;
            }

            // this is a way to mark that we have "guessed" the file type
            ftype = (llama_ftype) (ftype | LLAMA_FTYPE_GUESSED);

            {
                const int kid = gguf_find_key(ctx_gguf, "general.file_type");
                if (kid >= 0) {
                    ftype = (llama_ftype) gguf_get_val_u32(ctx_gguf, kid);
                }
            }

            LLAMA_LOG_INFO("%s: Dumping metadata keys/values. Note: KV overrides do not apply in this output.\n", __func__);
            for (int i = 0; i < n_kv; i++) {
                const char * name           = gguf_get_key(ctx_gguf, i);
                const enum gguf_type type   = gguf_get_kv_type(ctx_gguf, i);
                const std::string type_name =
                    type == GGUF_TYPE_ARRAY
                    ? format("%s[%s,%d]", gguf_type_name(type), gguf_type_name(gguf_get_arr_type(ctx_gguf, i)), gguf_get_arr_n(ctx_gguf, i))
                    : gguf_type_name(type);

                std::string value          = gguf_kv_to_str(ctx_gguf, i);
                const size_t MAX_VALUE_LEN = 40;
                if (value.size() > MAX_VALUE_LEN) {
                    value = format("%s...", value.substr(0, MAX_VALUE_LEN - 3).c_str());
                }
                replace_all(value, "\n", "\\n");

                LLAMA_LOG_INFO("%s: - kv %3d: %42s %-16s = %s\n", __func__, i, name, type_name.c_str(), value.c_str());
            }

            // print type counts
            for (auto & kv : n_type) {
                if (kv.second == 0) {
                    continue;
                }

                LLAMA_LOG_INFO("%s: - type %4s: %4d tensors\n", __func__, ggml_type_name(kv.first), kv.second);
            }
        }

        if (!llama_mmap::SUPPORTED) {
            LLAMA_LOG_WARN("%s: mmap is not supported on this platform\n", __func__);
            use_mmap = false;
        }

        this->use_mmap = use_mmap;
    }

    ~llama_model_loader() {
        if (ctx_gguf) {
            gguf_free(ctx_gguf);
        }
        if (ctx_meta) {
            ggml_free(ctx_meta);
        }
    }

    template<typename T>
    typename std::enable_if<std::is_integral<T>::value, bool>::type
    get_arr_n(const std::string & key, T & result, const bool required = true) {
        const int kid = gguf_find_key(ctx_gguf, key.c_str());

        if (kid < 0) {
            if (required) {
                throw std::runtime_error(format("key not found in model: %s", key.c_str()));
            }
            return false;
        }

        struct GGUFMeta::ArrayInfo arr_info =
            GGUFMeta::GKV<GGUFMeta::ArrayInfo>::get_kv(ctx_gguf, kid);


        result = arr_info.length;
        return true;
    }

    template<typename T>
    typename std::enable_if<std::is_integral<T>::value, bool>::type
    get_arr_n(const enum llm_kv kid, T & result, const bool required = true) {
        return get_arr_n(llm_kv(kid), result, required);
    }

    template<typename T>
    bool get_key(const std::string & key, T & result, const bool required = true) {
        auto it = kv_overrides.find(key);

        const struct llama_model_kv_override * override =
            it != kv_overrides.end() ? &it->second : nullptr;

        const bool found = GGUFMeta::GKV<T>::set(ctx_gguf, key, result, override);

        if (required && !found) {
            throw std::runtime_error(format("key not found in model: %s", key.c_str()));
        }

        return found;
    }

    template<typename T>
    bool get_key(const enum llm_kv kid, T & result, const bool required = true) {
        return get_key(llm_kv(kid), result, required);
    }

    std::string get_arch_name() const {
        return arch_name;
    }

    enum llm_arch get_arch() const {
        return llm_kv.arch;
    }

    const char * get_tensor_name(int i) const {
        return gguf_get_tensor_name(ctx_gguf, i);
    }

    struct ggml_tensor * get_tensor_meta(const char * name) const {
        return ggml_get_tensor(ctx_meta, name);
    }

    struct ggml_tensor * get_tensor_meta(int i) const {
        return get_tensor_meta(get_tensor_name(i));
    }

    struct ggml_tensor * create_tensor_for(struct ggml_context * ctx, struct ggml_tensor * meta, ggml_backend_type backend) {
        struct ggml_tensor * tensor = ggml_dup_tensor(ctx, meta);
        tensor->backend = backend; // TODO: ggml_set_backend
        ggml_set_name(tensor, ggml_get_name(meta));

        n_created++;

        return tensor;
    }

    struct ggml_tensor * create_tensor(struct ggml_context * ctx, const std::string & name, const std::vector<int64_t> & ne, ggml_backend_type backend, bool required = true) {
        struct ggml_tensor * cur = ggml_get_tensor(ctx_meta, name.c_str());

        if (cur == NULL) {
            if (!required) {
                return NULL;
            }
            throw std::runtime_error(format("%s: tensor '%s' not found", __func__, name.c_str()));
        }

        if (backend == GGML_BACKEND_GPU_SPLIT) {
            if (ne.size() == 1) {
                throw std::runtime_error(format("%s: 1-dimensional tensor '%s' cannot be split on the GPU", __func__, name.c_str()));
            }
        }

        {
            bool is_ok = true;
            for (size_t i = 0; i < ne.size(); ++i) {
                if (ne[i] != cur->ne[i]) {
                    is_ok = false;
                    break;
                }
            }
            if (!is_ok) {
                throw std::runtime_error(
                        format("%s: tensor '%s' has wrong shape; expected %s, got %s",
                            __func__, name.c_str(),
                            llama_format_tensor_shape(ne).c_str(),
                            llama_format_tensor_shape(cur).c_str()));
            }
        }

        return create_tensor_for(ctx, cur, backend);
    }

    void done_getting_tensors() const {
        if (n_created != n_tensors) {
            throw std::runtime_error(format("%s: wrong number of tensors; expected %d, got %d", __func__, n_tensors, n_created));
        }
    }

    size_t file_offset(const char * name) const {
        const int idx = gguf_find_tensor(ctx_gguf, name);

        if (idx < 0) {
            throw std::runtime_error(format("%s: tensor '%s' not found in the file", __func__, name));
        }

        return gguf_get_data_offset(ctx_gguf) + gguf_get_tensor_offset(ctx_gguf, idx);
    }

    void init_mapping(bool prefetch = true) {
        /*
        // prefetch only CPU tensors
        if (use_mmap) {
            size_t size_pref = 0; // prefetch

            for (int i = 0; i < gguf_get_n_tensors(ctx_gguf); i++) {
                struct ggml_tensor * cur = ggml_get_tensor(ctx, gguf_get_tensor_name(ctx_gguf, i));
                if (cur->backend == GGML_BACKEND_CPU) {
                    size_t tensor_end = gguf_get_tensor_offset(ctx_gguf, i) + ggml_nbytes(cur);
                    size_pref = std::max(size_pref, tensor_end);
                }
            }
            mapping.reset(new llama_mmap(&file, gguf_get_data_offset(ctx_gguf) + size_pref, ggml_is_numa()));
        }
        */
        // prefetch the whole file - all the data is needed anyway
        if (use_mmap) {
            mapping.reset(new llama_mmap(&file, prefetch ? -1 : 0, ggml_is_numa()));
        }
    }

    // for backwards compatibility, does not support ggml-backend
    void load_data_for(struct ggml_tensor * cur) const {
        const size_t offs = file_offset(ggml_get_name(cur));

        if (use_mmap && mapping) {
            GGML_ASSERT(cur->data == nullptr);
            cur->data = (uint8_t *)mapping->addr + offs;
        } else {
            GGML_ASSERT(cur->data != nullptr);
            file.seek(offs, SEEK_SET);
            file.read_raw(cur->data, ggml_nbytes(cur));
        }
    }

    // Returns false if cancelled by progress_callback
    bool load_all_data(struct ggml_context * ctx, llama_progress_callback progress_callback, void * progress_callback_user_data, ggml_backend_buffer_t buf_mmap, llama_mlock * lmlock) const {
        size_t size_data = 0;

        for (int i = 0; i < gguf_get_n_tensors(ctx_gguf); i++) {
            struct ggml_tensor * cur = ggml_get_tensor(ctx, gguf_get_tensor_name(ctx_gguf, i));
            size_data += ggml_nbytes(cur);
        }

        if (use_mmap && buf_mmap) {
            if (lmlock) {
                lmlock->init(mapping->addr);
            }
        }

#if (defined(GGML_USE_CUBLAS) && !defined(LLAMA_GGML_BACKEND_CUDA_TEST)) || defined(GGML_USE_CLBLAST)
        const bool legacy_offload = true;
#else
        const bool legacy_offload = false;
#endif

        std::vector<no_init<uint8_t>> read_buf;

        size_t size_done = 0;

        size_t mmap_first = -1;
        size_t mmap_last  = 0;

        for (int i = 0; i < gguf_get_n_tensors(ctx_gguf); i++) {
            struct ggml_tensor * cur = ggml_get_tensor(ctx, gguf_get_tensor_name(ctx_gguf, i));
            GGML_ASSERT(cur); // unused tensors should have been caught by load_data already

            if (progress_callback) {
                if (!progress_callback((float) size_done / size_data, progress_callback_user_data)) {
                    return false;
                }
            }

            const size_t offs = file_offset(ggml_get_name(cur));

            if (!legacy_offload || cur->backend == GGML_BACKEND_CPU) {
                if (use_mmap && mapping) {
                    if (buf_mmap) {
                        ggml_backend_tensor_alloc(buf_mmap, cur, (uint8_t *) mapping->addr + offs);
                        if (lmlock) {
                            lmlock->grow_to(offs + ggml_nbytes(cur));
                        }
                        mmap_first = std::min(mmap_first, offs);
                        mmap_last  = std::max(mmap_last,  offs + ggml_nbytes(cur));
                    } else {
                        ggml_backend_tensor_set(cur, (uint8_t *) mapping->addr + offs, 0, ggml_nbytes(cur));
                    }
                } else {
                    if (ggml_backend_buffer_is_host(cur->buffer)) {
                        file.seek(offs, SEEK_SET);
                        file.read_raw(cur->data, ggml_nbytes(cur));
                    } else {
                        read_buf.resize(ggml_nbytes(cur));
                        file.seek(offs, SEEK_SET);
                        file.read_raw(read_buf.data(), ggml_nbytes(cur));
                        ggml_backend_tensor_set(cur, read_buf.data(), 0, ggml_nbytes(cur));
                    }
                }
            } else {
                // HACK: mark tensor as allocated
                cur->data = (void *)(uintptr_t)1;
                void * data;
                if (use_mmap && mapping) {
                    data = (uint8_t *) mapping->addr + offs;
                } else {
                    read_buf.resize(ggml_nbytes(cur));
                    file.seek(offs, SEEK_SET);
                    file.read_raw(read_buf.data(), ggml_nbytes(cur));
                    data = read_buf.data();
                }

#if defined(GGML_USE_CUBLAS) && !defined(LLAMA_GGML_BACKEND_CUDA_TEST)
                ggml_cuda_transform_tensor(data, cur);
#elif defined(GGML_USE_CLBLAST)
                GGML_ASSERT(cur->backend == GGML_BACKEND_GPU);
                ggml_cl_transform_tensor(data, cur);
#else
                GGML_ASSERT(!"GPU tensor without a GPU backend");
                GGML_UNUSED(data);
#endif
            }

            size_done += ggml_nbytes(cur);
        }

        // unmap offloaded tensors and metadata
        if (use_mmap && mapping) {
            mapping->unmap_fragment(0, mmap_first);
            mapping->unmap_fragment(mmap_last, mapping->size);
        }

        if (progress_callback) {
            // Even though the model is done loading, we still honor
            // cancellation since we need to free allocations.
            return progress_callback(1.0f, progress_callback_user_data);
        }
        return true;
    }
};

//
// load LLaMA models
//

static std::string llama_model_arch_name(llm_arch arch) {
    auto it = LLM_ARCH_NAMES.find(arch);
    if (it == LLM_ARCH_NAMES.end()) {
        return "unknown";
    }
    return it->second;
}

static std::string llama_model_ftype_name(llama_ftype ftype) {
    if (ftype & LLAMA_FTYPE_GUESSED) {
        return llama_model_ftype_name((enum llama_ftype) (ftype & ~LLAMA_FTYPE_GUESSED)) + " (guessed)";
    }

    switch (ftype) {
        case LLAMA_FTYPE_ALL_F32:     return "all F32";
        case LLAMA_FTYPE_MOSTLY_F16:  return "F16";
        case LLAMA_FTYPE_MOSTLY_Q4_0: return "Q4_0";
        case LLAMA_FTYPE_MOSTLY_Q4_1: return "Q4_1";
        case LLAMA_FTYPE_MOSTLY_Q4_1_SOME_F16:
                                      return "Q4_1, some F16";
        case LLAMA_FTYPE_MOSTLY_Q5_0: return "Q5_0";
        case LLAMA_FTYPE_MOSTLY_Q5_1: return "Q5_1";
        case LLAMA_FTYPE_MOSTLY_Q8_0: return "Q8_0";

        // K-quants
        case LLAMA_FTYPE_MOSTLY_Q2_K:   return "Q2_K";
        case LLAMA_FTYPE_MOSTLY_Q3_K_S: return "Q3_K - Small";
        case LLAMA_FTYPE_MOSTLY_Q3_K_M: return "Q3_K - Medium";
        case LLAMA_FTYPE_MOSTLY_Q3_K_L: return "Q3_K - Large";
        case LLAMA_FTYPE_MOSTLY_Q4_K_S: return "Q4_K - Small";
        case LLAMA_FTYPE_MOSTLY_Q4_K_M: return "Q4_K - Medium";
        case LLAMA_FTYPE_MOSTLY_Q5_K_S: return "Q5_K - Small";
        case LLAMA_FTYPE_MOSTLY_Q5_K_M: return "Q5_K - Medium";
        case LLAMA_FTYPE_MOSTLY_Q6_K:   return "Q6_K";

        default: return "unknown, may not work";
    }
}

static const char * llama_model_type_name(e_model type) {
    switch (type) {
        case MODEL_1B:  return "1B";
        case MODEL_3B:  return "3B";
        case MODEL_7B:  return "7B";
        case MODEL_8B:  return "8B";
        case MODEL_13B: return "13B";
        case MODEL_15B: return "15B";
        case MODEL_30B: return "30B";
        case MODEL_34B: return "34B";
        case MODEL_40B: return "40B";
        case MODEL_65B: return "65B";
        case MODEL_70B: return "70B";
        default:        return "?B";
    }
}

static void llm_load_arch(llama_model_loader & ml, llama_model & model) {
    model.arch = ml.get_arch();
    if (model.arch == LLM_ARCH_UNKNOWN) {
        throw std::runtime_error("unknown model architecture: '" + ml.get_arch_name() + "'");
    }
}

static void llm_load_hparams(
        llama_model_loader & ml,
        llama_model & model) {
    auto & hparams = model.hparams;
    const gguf_context * ctx = ml.ctx_gguf;

    // get metadata as string
    for (int i = 0; i < gguf_get_n_kv(ctx); i++) {
        enum gguf_type type = gguf_get_kv_type(ctx, i);
        if (type == GGUF_TYPE_ARRAY) {
            continue;
        }
        const char * name = gguf_get_key(ctx, i);
        const std::string value = gguf_kv_to_str(ctx, i);
        model.gguf_kv.emplace(name, value);
    }

    // get general kv
    ml.get_key(LLM_KV_GENERAL_NAME, model.name, false);

    // get hparams kv
    ml.get_arr_n(LLM_KV_TOKENIZER_LIST,       hparams.n_vocab);
    ml.get_key  (LLM_KV_CONTEXT_LENGTH,       hparams.n_ctx_train);
    ml.get_key  (LLM_KV_EMBEDDING_LENGTH,     hparams.n_embd);
    ml.get_key  (LLM_KV_FEED_FORWARD_LENGTH,  hparams.n_ff);
    ml.get_key  (LLM_KV_ATTENTION_HEAD_COUNT, hparams.n_head);
    ml.get_key  (LLM_KV_BLOCK_COUNT,          hparams.n_layer);
    ml.get_key  (LLM_KV_EXPERT_COUNT,         hparams.n_expert,      false);
    ml.get_key  (LLM_KV_EXPERT_USED_COUNT,    hparams.n_expert_used, false);

    GGML_ASSERT(hparams.n_expert <= LLAMA_MAX_EXPERTS);
    GGML_ASSERT(hparams.n_expert_used <= hparams.n_expert);
    if (hparams.n_expert > 0) {
        GGML_ASSERT(hparams.n_expert_used > 0);
    } else {
        GGML_ASSERT(hparams.n_expert_used == 0);
    }

    // n_head_kv is optional, default to n_head
    hparams.n_head_kv = hparams.n_head;
    ml.get_key(LLM_KV_ATTENTION_HEAD_COUNT_KV, hparams.n_head_kv, false);

    bool rope_finetuned = false;
    ml.get_key(LLM_KV_ROPE_SCALING_FINETUNED, rope_finetuned, false);
    hparams.rope_finetuned = rope_finetuned;

    hparams.n_yarn_orig_ctx = hparams.n_ctx_train;
    ml.get_key(LLM_KV_ROPE_SCALING_ORIG_CTX_LEN, hparams.n_yarn_orig_ctx, false);

    // rope_freq_base (optional)
    hparams.rope_freq_base_train = 10000.0f;
    ml.get_key(LLM_KV_ROPE_FREQ_BASE, hparams.rope_freq_base_train, false);

    std::string rope_scaling("linear");
    ml.get_key(LLM_KV_ROPE_SCALING_TYPE, rope_scaling, false);
    hparams.rope_scaling_type_train = llama_rope_scaling_type_from_string(rope_scaling);
    GGML_ASSERT(hparams.rope_scaling_type_train != LLAMA_ROPE_SCALING_UNSPECIFIED);

    // rope_freq_scale (inverse of the kv) is optional
    float ropescale = 0.0f;
    if (!ml.get_key(LLM_KV_ROPE_SCALING_FACTOR, ropescale, false)) {
        // try the old key name
        ml.get_key(LLM_KV_ROPE_SCALE_LINEAR, ropescale, false);
    }
    hparams.rope_freq_scale_train = ropescale == 0.0f ? 1.0f : 1.0f/ropescale;

    // sanity check for n_rot (optional)
    {
        hparams.n_rot = hparams.n_embd / hparams.n_head;

        ml.get_key(LLM_KV_ROPE_DIMENSION_COUNT, hparams.n_rot, false);

        if (model.arch == LLM_ARCH_LLAMA || model.arch == LLM_ARCH_FALCON) {
            if (hparams.n_rot != hparams.n_embd / hparams.n_head) {
                throw std::runtime_error(format("invalid n_rot: %u, expected %u", hparams.n_rot, hparams.n_embd / hparams.n_head));
            }
        }
        // gpt-neox n_rot = rotary_pct * (n_embd / n_head)
        // gpt-j n_rot = rotary_dim
    }

    // arch-specific KVs
    switch (model.arch) {
        case LLM_ARCH_LLAMA:
            {
                ml.get_key(LLM_KV_ATTENTION_LAYERNORM_RMS_EPS, hparams.f_norm_rms_eps);

                switch (hparams.n_layer) {
                    case 22: model.type = e_model::MODEL_1B; break;
                    case 26: model.type = e_model::MODEL_3B; break;
                    case 32: model.type = e_model::MODEL_7B; break;
                    case 40: model.type = e_model::MODEL_13B; break;
                    case 48: model.type = e_model::MODEL_34B; break;
                    case 60: model.type = e_model::MODEL_30B; break;
                    case 80: model.type = hparams.n_head == hparams.n_head_kv ? e_model::MODEL_65B : e_model::MODEL_70B; break;
                    default: model.type = e_model::MODEL_UNKNOWN;
                }
            } break;
        case LLM_ARCH_FALCON:
            {
                ml.get_key(LLM_KV_ATTENTION_LAYERNORM_EPS, hparams.f_norm_eps);

                switch (hparams.n_layer) {
                    case 32: model.type = e_model::MODEL_7B; break;
                    case 60: model.type = e_model::MODEL_40B; break;
                    default: model.type = e_model::MODEL_UNKNOWN;
                }
            } break;
        case LLM_ARCH_BAICHUAN:
            {
                ml.get_key(LLM_KV_ATTENTION_LAYERNORM_RMS_EPS, hparams.f_norm_rms_eps);
                switch (hparams.n_layer) {
                    case 32: model.type = e_model::MODEL_7B; break;
                    case 40: model.type = e_model::MODEL_13B; break;
                    default: model.type = e_model::MODEL_UNKNOWN;
                }
            } break;
        case LLM_ARCH_STARCODER:
            {
                ml.get_key(LLM_KV_ATTENTION_LAYERNORM_EPS, hparams.f_norm_eps);
                switch (hparams.n_layer) {
                    case 24: model.type = e_model::MODEL_1B; break;
                    case 36: model.type = e_model::MODEL_3B; break;
                    case 42: model.type = e_model::MODEL_7B; break;
                    case 40: model.type = e_model::MODEL_15B; break;
                    default: model.type = e_model::MODEL_UNKNOWN;
                }
            } break;
        case LLM_ARCH_PERSIMMON:
            {
                ml.get_key(LLM_KV_ATTENTION_LAYERNORM_EPS, hparams.f_norm_eps);
                switch (hparams.n_layer) {
                    case 36: model.type = e_model::MODEL_8B; break;
                    default: model.type = e_model::MODEL_UNKNOWN;
                }
            } break;
        case LLM_ARCH_REFACT:
            {
                ml.get_key(LLM_KV_ATTENTION_LAYERNORM_RMS_EPS, hparams.f_norm_rms_eps);
                switch (hparams.n_layer) {
                    case 32: model.type = e_model::MODEL_1B; break;
                    default: model.type = e_model::MODEL_UNKNOWN;
                }
            } break;
        case LLM_ARCH_BLOOM:
            {
                ml.get_key(LLM_KV_ATTENTION_LAYERNORM_EPS, hparams.f_norm_eps);

                switch (hparams.n_layer) {
                    case 24: model.type = e_model::MODEL_1B; break;
                    case 30:
                        switch (hparams.n_embd) {
                            case 2560: model.type = e_model::MODEL_3B; break;
                            case 4096: model.type = e_model::MODEL_7B; break;
                        } break;
                }
            } break;
        case LLM_ARCH_MPT:
            {
                hparams.f_clamp_kqv = 0.0f;

                ml.get_key(LLM_KV_ATTENTION_LAYERNORM_EPS,  hparams.f_norm_eps);
                ml.get_key(LLM_KV_ATTENTION_CLAMP_KQV,      hparams.f_clamp_kqv, false);
                ml.get_key(LLM_KV_ATTENTION_MAX_ALIBI_BIAS, hparams.f_max_alibi_bias);

                switch (hparams.n_layer) {
                    case 32: model.type = e_model::MODEL_7B; break;
                    case 48: model.type = e_model::MODEL_30B; break;
                    default: model.type = e_model::MODEL_UNKNOWN;
                }
            } break;
        case LLM_ARCH_STABLELM:
            {
                ml.get_key(LLM_KV_ATTENTION_LAYERNORM_EPS, hparams.f_norm_eps);

                switch (hparams.n_layer) {
                    case 32: model.type = e_model::MODEL_3B; break;
                    default: model.type = e_model::MODEL_UNKNOWN;
               }
            } break;
        case LLM_ARCH_QWEN:
            {
                ml.get_key(LLM_KV_ATTENTION_LAYERNORM_RMS_EPS, hparams.f_norm_rms_eps);

                switch (hparams.n_layer) {
                    case 32: model.type = e_model::MODEL_7B; break;
                    case 40: model.type = e_model::MODEL_13B; break;
                    default: model.type = e_model::MODEL_UNKNOWN;
                }
            } break;
<<<<<<< HEAD
        case LLM_ARCH_PLAMO:
            {
                ml.get_key(LLM_KV_ATTENTION_LAYERNORM_RMS_EPS, hparams.f_norm_rms_eps);

                switch (hparams.n_layer) {
                    case 40: model.type = e_model::MODEL_13B; break;
                    default: model.type = e_model::MODEL_UNKNOWN;
               }
=======
        case LLM_ARCH_PHI2:
            {
                ml.get_key(LLM_KV_ATTENTION_LAYERNORM_EPS, hparams.f_norm_eps);

                switch (hparams.n_layer) {
                    case 32: model.type = e_model::MODEL_3B; break;
                    default: model.type = e_model::MODEL_UNKNOWN;
                }
>>>>>>> 708e179e
            } break;

        default: (void)0;
    }

    model.ftype = ml.ftype;
}

// TODO: This should probably be in llama.h
static std::vector<llama_vocab::id> llama_tokenize_internal(const llama_vocab & vocab, std::string raw_text, bool bos, bool special = false);
static llama_token llama_byte_to_token(const llama_vocab & vocab, uint8_t ch);

static void llm_load_vocab(
        llama_model_loader & ml,
        llama_model & model) {
    auto & vocab = model.vocab;

    struct gguf_context * ctx = ml.ctx_gguf;

    const auto kv = LLM_KV(model.arch);

    const int token_idx = gguf_find_key(ctx, kv(LLM_KV_TOKENIZER_LIST).c_str());
    if (token_idx == -1) {
        throw std::runtime_error("cannot find tokenizer vocab in model file\n");
    }

    const float * scores = nullptr;
    const int score_idx = gguf_find_key(ctx, kv(LLM_KV_TOKENIZER_SCORES).c_str());
    if (score_idx != -1) {
        scores = (const float * ) gguf_get_arr_data(ctx, score_idx);
    }

    const int * toktypes = nullptr;
    const int toktype_idx = gguf_find_key(ctx, kv(LLM_KV_TOKENIZER_TOKEN_TYPE).c_str());
    if (toktype_idx != -1) {
        toktypes = (const int * ) gguf_get_arr_data(ctx, toktype_idx);
    }

    // determine vocab type
    {
        std::string tokenizer_name;

        ml.get_key(LLM_KV_TOKENIZER_MODEL, tokenizer_name);

        if (tokenizer_name == "llama") {
            vocab.type = LLAMA_VOCAB_TYPE_SPM;

            // default special tokens
            vocab.special_bos_id = 1;
            vocab.special_eos_id = 2;
            vocab.special_unk_id = 0;
            vocab.special_sep_id = -1;
            vocab.special_pad_id = -1;
        } else if (tokenizer_name == "gpt2") {
            vocab.type = LLAMA_VOCAB_TYPE_BPE;

            // read bpe merges and populate bpe ranks
            const int merges_keyidx = gguf_find_key(ctx, kv(LLM_KV_TOKENIZER_MERGES).c_str());
            if (merges_keyidx == -1) {
                throw std::runtime_error("cannot find tokenizer merges in model file\n");
            }

            const int n_merges = gguf_get_arr_n(ctx, merges_keyidx);

            for (int i = 0; i < n_merges; i++) {
                const std::string word = gguf_get_arr_str(ctx, merges_keyidx, i);
                GGML_ASSERT(codepoints_from_utf8(word).size() > 0);

                std::string first;
                std::string second;

                const size_t pos = word.find(' ', 1);

                if (pos != std::string::npos) {
                    first  = word.substr(0, pos);
                    second = word.substr(pos + 1);
                }

                vocab.bpe_ranks.emplace(std::make_pair(first, second), i);
            }

            // default special tokens
            vocab.special_bos_id = 11;
            vocab.special_eos_id = 11;
            vocab.special_unk_id = -1;
            vocab.special_sep_id = -1;
            vocab.special_pad_id = -1;
        } else {
            LLAMA_LOG_WARN("%s: unknown tokenizer: '%s'", __func__, tokenizer_name.c_str());
            LLAMA_LOG_WARN("%s: using default tokenizer: 'llama'", __func__);

            vocab.type = LLAMA_VOCAB_TYPE_SPM;
        }
    }

    const uint32_t n_vocab = gguf_get_arr_n(ctx, token_idx);

    vocab.id_to_token.resize(n_vocab);

    for (uint32_t i = 0; i < n_vocab; i++) {
        std::string word = gguf_get_arr_str(ctx, token_idx, i);
        GGML_ASSERT(codepoints_from_utf8(word).size() > 0);

        vocab.token_to_id[word] = i;

        auto & token_data = vocab.id_to_token[i];
        token_data.text  = std::move(word);
        token_data.score = scores ? scores[i] : 0.0f;
        token_data.type  = toktypes ? (llama_token_type) toktypes[i] : LLAMA_TOKEN_TYPE_NORMAL;
    }
    GGML_ASSERT(vocab.id_to_token.size() == vocab.token_to_id.size());

    // determine the newline token: LLaMA "<0x0A>" == 10 == '\n', Falcon 193 == '\n'
    if (vocab.type == LLAMA_VOCAB_TYPE_SPM) {
        vocab.linefeed_id = llama_byte_to_token(vocab, '\n');
    } else {
        const std::vector<int> ids = llama_tokenize_internal(vocab, "\u010A", false);
        GGML_ASSERT(!ids.empty() && "model vocab missing newline token");
        vocab.linefeed_id = ids[0];
    }

    // special tokens
    {
        const std::vector<std::pair<enum llm_kv, int32_t &>> special_token_types = {
            { LLM_KV_TOKENIZER_BOS_ID, vocab.special_bos_id },
            { LLM_KV_TOKENIZER_EOS_ID, vocab.special_eos_id },
            { LLM_KV_TOKENIZER_UNK_ID, vocab.special_unk_id },
            { LLM_KV_TOKENIZER_SEP_ID, vocab.special_sep_id },
            { LLM_KV_TOKENIZER_PAD_ID, vocab.special_pad_id },
        };
        for (const auto & it : special_token_types) {
            const std::string & key = kv(std::get<0>(it));
            int32_t & id = std::get<1>(it);

            uint32_t new_id;
            if (!ml.get_key(std::get<0>(it), new_id, false)) {
                continue;
            }
            if (new_id >= vocab.id_to_token.size()) {
                LLAMA_LOG_WARN("%s: bad special token: '%s' = %ud, using default id %d\n",
                    __func__, key.c_str(), new_id, id);
            } else {
                id = new_id;
            }

        }

        // Handle add_bos_token and add_eos_token
        {
            bool temp = true;

            if (ml.get_key(LLM_KV_TOKENIZER_ADD_BOS, temp, false)) {
                vocab.special_add_bos = int(temp);
            }
            if (ml.get_key(LLM_KV_TOKENIZER_ADD_EOS, temp, false)) {
                vocab.special_add_eos = int(temp);
            }
        }
    }

    // build special tokens cache
    {
        // TODO: It is unclear (to me) at this point, whether special tokes are guaranteed to be of a deterministic type,
        //  and will always be correctly labeled in 'added_tokens.json' etc.
        // The assumption is, since special tokens aren't meant to be exposed to end user, they are designed
        //  to be unmatchable by the tokenizer, therefore tokens from the vocab, which are unmatchable by the tokenizer
        //  are special tokens.
        // From testing, this appears to correlate 1:1 with special tokens.
        //

        // Counting special tokens and verifying in only one direction
        //  is sufficient to detect difference in those two sets.
        //
        uint32_t special_tokens_count_by_type = 0;
        uint32_t special_tokens_count_from_verification = 0;

        bool special_tokens_definition_mismatch = false;

        for (const auto & t : vocab.token_to_id) {
            const auto & token = t.first;
            const auto & id    = t.second;

            // Count all non-normal tokens in the vocab while iterating
            if (vocab.id_to_token[id].type != LLAMA_TOKEN_TYPE_NORMAL) {
                special_tokens_count_by_type++;
            }

            // Skip single character tokens
            if (token.length() > 1) {
                bool is_tokenizable = false;

                // Split token string representation in two, in all possible ways
                //  and check if both halves can be matched to a valid token
                for (unsigned i = 1; i < token.length();) {
                    const auto left  = token.substr(0, i);
                    const auto right = token.substr(i);

                    // check if we didnt partition in the middle of a utf sequence
                    auto utf = utf8_len(left.at(left.length() - 1));

                    if (utf == 1) {
                        if (vocab.token_to_id.find(left)  != vocab.token_to_id.end() &&
                            vocab.token_to_id.find(right) != vocab.token_to_id.end() ) {
                            is_tokenizable = true;
                            break;
                        }
                        i++;
                    } else {
                        // skip over the rest of multibyte utf sequence
                        i += utf - 1;
                    }
                }

                if (!is_tokenizable) {
                    // Some tokens are multibyte, but they are utf sequences with equivalent text length of 1
                    //  it's faster to re-filter them here, since there are way less candidates now

                    // Calculate a total "utf" length of a token string representation
                    size_t utf8_str_len = 0;
                    for (unsigned i = 0; i < token.length();) {
                        utf8_str_len++;
                        i += utf8_len(token.at(i));
                    }

                    // And skip the ones which are one character
                    if (utf8_str_len > 1) {
                        // At this point what we have left are special tokens only
                        vocab.special_tokens_cache[token] = id;

                        // Count manually found special tokens
                        special_tokens_count_from_verification++;

                        // If this manually found special token is not marked as such, flag a mismatch
                        if (vocab.id_to_token[id].type == LLAMA_TOKEN_TYPE_NORMAL) {
                            special_tokens_definition_mismatch = true;
                        }
                    }
                }
            }
        }

        if (special_tokens_definition_mismatch || special_tokens_count_from_verification != special_tokens_count_by_type) {
            LLAMA_LOG_WARN("%s: mismatch in special tokens definition ( %u/%zu vs %u/%zu ).\n",
                __func__,
                special_tokens_count_from_verification, vocab.id_to_token.size(),
                special_tokens_count_by_type, vocab.id_to_token.size()
            );
        } else {
            LLAMA_LOG_INFO("%s: special tokens definition check successful ( %u/%zu ).\n",
                __func__,
                special_tokens_count_from_verification, vocab.id_to_token.size()
            );
        }
    }
}

static void llm_load_print_meta(llama_model_loader & ml, llama_model & model) {
    const auto & hparams = model.hparams;
    const auto & vocab   = model.vocab;

    const auto rope_scaling_type = LLAMA_ROPE_SCALING_TYPES.at(hparams.rope_scaling_type_train);

    // hparams
    LLAMA_LOG_INFO("%s: format           = %s\n",     __func__, llama_file_version_name(ml.fver));
    LLAMA_LOG_INFO("%s: arch             = %s\n",     __func__, LLM_ARCH_NAMES.at(model.arch).c_str());
    LLAMA_LOG_INFO("%s: vocab type       = %s\n",     __func__, vocab.type == LLAMA_VOCAB_TYPE_SPM ? "SPM" : "BPE"); // TODO: fix
    LLAMA_LOG_INFO("%s: n_vocab          = %u\n",     __func__, hparams.n_vocab);
    LLAMA_LOG_INFO("%s: n_merges         = %u\n",     __func__, (int) vocab.bpe_ranks.size());
    LLAMA_LOG_INFO("%s: n_ctx_train      = %u\n",     __func__, hparams.n_ctx_train);
    LLAMA_LOG_INFO("%s: n_embd           = %u\n",     __func__, hparams.n_embd);
    LLAMA_LOG_INFO("%s: n_head           = %u\n",     __func__, hparams.n_head);
    LLAMA_LOG_INFO("%s: n_head_kv        = %u\n",     __func__, hparams.n_head_kv);
    LLAMA_LOG_INFO("%s: n_layer          = %u\n",     __func__, hparams.n_layer);
    LLAMA_LOG_INFO("%s: n_rot            = %u\n",     __func__, hparams.n_rot); // a.k.a. n_embd_head, n_head_dim
    LLAMA_LOG_INFO("%s: n_gqa            = %u\n",     __func__, hparams.n_gqa());
    LLAMA_LOG_INFO("%s: f_norm_eps       = %.1e\n",   __func__, hparams.f_norm_eps);
    LLAMA_LOG_INFO("%s: f_norm_rms_eps   = %.1e\n",   __func__, hparams.f_norm_rms_eps);
    LLAMA_LOG_INFO("%s: f_clamp_kqv      = %.1e\n",   __func__, hparams.f_clamp_kqv);
    LLAMA_LOG_INFO("%s: f_max_alibi_bias = %.1e\n",   __func__, hparams.f_max_alibi_bias);
    LLAMA_LOG_INFO("%s: n_ff             = %u\n",     __func__, hparams.n_ff);
    LLAMA_LOG_INFO("%s: n_expert         = %u\n",     __func__, hparams.n_expert);
    LLAMA_LOG_INFO("%s: n_expert_used    = %u\n",     __func__, hparams.n_expert_used);
    LLAMA_LOG_INFO("%s: rope scaling     = %s\n",     __func__, rope_scaling_type.c_str());
    LLAMA_LOG_INFO("%s: freq_base_train  = %.1f\n",   __func__, hparams.rope_freq_base_train);
    LLAMA_LOG_INFO("%s: freq_scale_train = %g\n",     __func__, hparams.rope_freq_scale_train);
    LLAMA_LOG_INFO("%s: n_yarn_orig_ctx  = %u\n",     __func__, hparams.n_yarn_orig_ctx);
    LLAMA_LOG_INFO("%s: rope_finetuned   = %s\n",     __func__, hparams.rope_finetuned ? "yes" : "unknown");
    LLAMA_LOG_INFO("%s: model type       = %s\n",     __func__, llama_model_type_name(model.type));
    LLAMA_LOG_INFO("%s: model ftype      = %s\n",     __func__, llama_model_ftype_name(model.ftype).c_str());
    LLAMA_LOG_INFO("%s: model params     = %.2f B\n", __func__, ml.n_elements*1e-9);
    if (ml.n_bytes < GiB) {
        LLAMA_LOG_INFO("%s: model size       = %.2f MiB (%.2f BPW) \n", __func__, ml.n_bytes/1024.0/1024.0,        ml.n_bytes*8.0/ml.n_elements);
    } else {
        LLAMA_LOG_INFO("%s: model size       = %.2f GiB (%.2f BPW) \n", __func__, ml.n_bytes/1024.0/1024.0/1024.0, ml.n_bytes*8.0/ml.n_elements);
    }

    // general kv
    LLAMA_LOG_INFO("%s: general.name     = %s\n",    __func__, model.name.c_str());

    // special tokens
    if (vocab.special_bos_id != -1) { LLAMA_LOG_INFO( "%s: BOS token        = %d '%s'\n", __func__, vocab.special_bos_id, vocab.id_to_token[vocab.special_bos_id].text.c_str() ); }
    if (vocab.special_eos_id != -1) { LLAMA_LOG_INFO( "%s: EOS token        = %d '%s'\n", __func__, vocab.special_eos_id, vocab.id_to_token[vocab.special_eos_id].text.c_str() ); }
    if (vocab.special_unk_id != -1) { LLAMA_LOG_INFO( "%s: UNK token        = %d '%s'\n", __func__, vocab.special_unk_id, vocab.id_to_token[vocab.special_unk_id].text.c_str() ); }
    if (vocab.special_sep_id != -1) { LLAMA_LOG_INFO( "%s: SEP token        = %d '%s'\n", __func__, vocab.special_sep_id, vocab.id_to_token[vocab.special_sep_id].text.c_str() ); }
    if (vocab.special_pad_id != -1) { LLAMA_LOG_INFO( "%s: PAD token        = %d '%s'\n", __func__, vocab.special_pad_id, vocab.id_to_token[vocab.special_pad_id].text.c_str() ); }
    if (vocab.linefeed_id    != -1) { LLAMA_LOG_INFO( "%s: LF token         = %d '%s'\n", __func__, vocab.linefeed_id,    vocab.id_to_token[vocab.linefeed_id].text.c_str() );    }
}

// Returns false if cancelled by progress_callback
static bool llm_load_tensors(
        llama_model_loader & ml,
        llama_model & model,
        int n_gpu_layers,
        int main_gpu,
        const float * tensor_split,
        bool use_mlock,
        llama_progress_callback progress_callback,
        void * progress_callback_user_data) {
    model.t_start_us = ggml_time_us();

    auto & ctx     = model.ctx;
    auto & hparams = model.hparams;

    model.n_gpu_layers = n_gpu_layers;

    size_t ctx_size = ggml_tensor_overhead() * ml.n_tensors;

    LLAMA_LOG_INFO("%s: ggml ctx size       = %7.2f MiB\n", __func__, ctx_size/1024.0/1024.0);

    // create the ggml context
    {
        struct ggml_init_params params = {
            /*.mem_size   =*/ ctx_size,
            /*.mem_buffer =*/ NULL,
            /*.no_alloc   =*/ true,
        };

        model.ctx = ggml_init(params);
        if (!model.ctx) {
            throw std::runtime_error(format("ggml_init() failed"));
        }
    }

    (void) main_gpu;

    enum ggml_backend_type llama_backend_offload       = GGML_BACKEND_CPU;
    enum ggml_backend_type llama_backend_offload_split = GGML_BACKEND_CPU;

#if defined(GGML_USE_CUBLAS) && !defined(LLAMA_GGML_BACKEND_CUDA_TEST)
    if (ggml_cublas_loaded()) {
        LLAMA_LOG_INFO("%s: using " GGML_CUDA_NAME " for GPU acceleration\n", __func__);
        ggml_cuda_set_main_device(main_gpu);

        llama_backend_offload       = GGML_BACKEND_GPU;
        llama_backend_offload_split = GGML_BACKEND_GPU_SPLIT;
    }
#elif defined(GGML_USE_CLBLAST)
        LLAMA_LOG_INFO("%s: using OpenCL for GPU acceleration\n", __func__);
        llama_backend_offload       = GGML_BACKEND_GPU;
        llama_backend_offload_split = GGML_BACKEND_GPU;
#endif

    // create tensors for the weights
    {
        const int64_t n_embd     = hparams.n_embd;
        const int64_t n_embd_gqa = hparams.n_embd_gqa();
        const int64_t n_layer    = hparams.n_layer;
        const int64_t n_vocab    = hparams.n_vocab;

        const auto tn = LLM_TN(model.arch);
        switch (model.arch) {
            case LLM_ARCH_LLAMA:
            case LLM_ARCH_REFACT:
                {
                    model.tok_embd = ml.create_tensor(ctx, tn(LLM_TENSOR_TOKEN_EMBD, "weight"), {n_embd, n_vocab}, GGML_BACKEND_CPU);

                    // output
                    {
                        ggml_backend_type backend_norm;
                        ggml_backend_type backend_output;

                        if (n_gpu_layers > int(n_layer)) {
                            backend_norm   = llama_backend_offload;
                            backend_output = llama_backend_offload_split;
                        } else {
                            backend_norm   = GGML_BACKEND_CPU;
                            backend_output = GGML_BACKEND_CPU;
                        }

                        model.output_norm = ml.create_tensor(ctx, tn(LLM_TENSOR_OUTPUT_NORM, "weight"), {n_embd},          backend_norm);
                        model.output      = ml.create_tensor(ctx, tn(LLM_TENSOR_OUTPUT,      "weight"), {n_embd, n_vocab}, backend_output);
                    }

                    const uint32_t n_ff = hparams.n_ff;

                    const int i_gpu_start = n_layer - n_gpu_layers;

                    model.layers.resize(n_layer);

                    for (uint32_t i = 0; i < n_layer; ++i) {
                        const ggml_backend_type backend = int(i) < i_gpu_start ? GGML_BACKEND_CPU : llama_backend_offload; // NOLINT
                        const ggml_backend_type backend_split = int(i) < i_gpu_start ? GGML_BACKEND_CPU : llama_backend_offload_split; // NOLINT

                        auto & layer = model.layers[i];

                        layer.attn_norm = ml.create_tensor(ctx, tn(LLM_TENSOR_ATTN_NORM, "weight", i), {n_embd}, backend);

                        layer.wq = ml.create_tensor(ctx, tn(LLM_TENSOR_ATTN_Q,   "weight", i), {n_embd, n_embd},     backend_split);
                        layer.wk = ml.create_tensor(ctx, tn(LLM_TENSOR_ATTN_K,   "weight", i), {n_embd, n_embd_gqa}, backend_split);
                        layer.wv = ml.create_tensor(ctx, tn(LLM_TENSOR_ATTN_V,   "weight", i), {n_embd, n_embd_gqa}, backend_split);
                        layer.wo = ml.create_tensor(ctx, tn(LLM_TENSOR_ATTN_OUT, "weight", i), {n_embd, n_embd},     backend_split);

                        // optional bias tensors
                        layer.bq = ml.create_tensor(ctx, tn(LLM_TENSOR_ATTN_Q,   "bias", i), {n_embd},     backend, false);
                        layer.bk = ml.create_tensor(ctx, tn(LLM_TENSOR_ATTN_K,   "bias", i), {n_embd_gqa}, backend, false);
                        layer.bv = ml.create_tensor(ctx, tn(LLM_TENSOR_ATTN_V,   "bias", i), {n_embd_gqa}, backend, false);
                        layer.bo = ml.create_tensor(ctx, tn(LLM_TENSOR_ATTN_OUT, "bias", i), {n_embd},     backend, false);

                        layer.ffn_norm = ml.create_tensor(ctx, tn(LLM_TENSOR_FFN_NORM, "weight", i), {n_embd}, backend);

                        layer.ffn_gate_inp = ml.create_tensor(ctx, tn(LLM_TENSOR_FFN_GATE_INP, "weight", i), {n_embd}, backend, false);

                        if (layer.ffn_gate_inp == nullptr) {
                            GGML_ASSERT(hparams.n_expert      == 0);
                            GGML_ASSERT(hparams.n_expert_used == 0);

                            layer.ffn_gate = ml.create_tensor(ctx, tn(LLM_TENSOR_FFN_GATE, "weight", i), {n_embd,   n_ff}, backend_split);
                            layer.ffn_down = ml.create_tensor(ctx, tn(LLM_TENSOR_FFN_DOWN, "weight", i), {  n_ff, n_embd}, backend_split);
                            layer.ffn_up   = ml.create_tensor(ctx, tn(LLM_TENSOR_FFN_UP,   "weight", i), {n_embd,   n_ff}, backend_split);
                        } else {
                            GGML_ASSERT(hparams.n_expert      > 0);
                            GGML_ASSERT(hparams.n_expert_used > 0);

                            // MoE branch
                            for (uint32_t x = 0; x < hparams.n_expert; ++x) {
                                layer.ffn_gate_exp[x] = ml.create_tensor(ctx, tn(LLM_TENSOR_FFN_GATE_EXP, "weight", i, x), {n_embd,   n_ff}, backend_split);
                                layer.ffn_down_exp[x] = ml.create_tensor(ctx, tn(LLM_TENSOR_FFN_DOWN_EXP, "weight", i, x), {  n_ff, n_embd}, backend_split);
                                layer.ffn_up_exp[x]   = ml.create_tensor(ctx, tn(LLM_TENSOR_FFN_UP_EXP,   "weight", i, x), {n_embd,   n_ff}, backend_split);
                            }
                        }
                    }
                } break;
            case LLM_ARCH_BAICHUAN:
                {
                    model.tok_embd = ml.create_tensor(ctx, tn(LLM_TENSOR_TOKEN_EMBD, "weight"), {n_embd, n_vocab}, GGML_BACKEND_CPU);
                    {
                        ggml_backend_type backend_norm;
                        ggml_backend_type backend_output;

                        if (n_gpu_layers > int(n_layer)) {
                            backend_norm   = llama_backend_offload;
                            backend_output = llama_backend_offload_split;
                        } else {
                            backend_norm   = GGML_BACKEND_CPU;
                            backend_output = GGML_BACKEND_CPU;
                        }

                        model.output_norm = ml.create_tensor(ctx, tn(LLM_TENSOR_OUTPUT_NORM, "weight"), {n_embd},          backend_norm);
                        model.output      = ml.create_tensor(ctx, tn(LLM_TENSOR_OUTPUT,      "weight"), {n_embd, n_vocab}, backend_output);
                    }

                    const uint32_t n_ff = hparams.n_ff;

                    const int i_gpu_start = n_layer - n_gpu_layers;

                    model.layers.resize(n_layer);

                    for (uint32_t i = 0; i < n_layer; ++i) {
                        const ggml_backend_type backend = int(i) < i_gpu_start ? GGML_BACKEND_CPU : llama_backend_offload; // NOLINT
                        const ggml_backend_type backend_split = int(i) < i_gpu_start ? GGML_BACKEND_CPU : llama_backend_offload_split; // NOLINT

                        auto & layer = model.layers[i];

                        layer.attn_norm = ml.create_tensor(ctx, tn(LLM_TENSOR_ATTN_NORM, "weight", i), {n_embd}, backend);

                        layer.wq = ml.create_tensor(ctx, tn(LLM_TENSOR_ATTN_Q,   "weight", i), {n_embd, n_embd},     backend_split);
                        layer.wk = ml.create_tensor(ctx, tn(LLM_TENSOR_ATTN_K,   "weight", i), {n_embd, n_embd_gqa}, backend_split);
                        layer.wv = ml.create_tensor(ctx, tn(LLM_TENSOR_ATTN_V,   "weight", i), {n_embd, n_embd_gqa}, backend_split);
                        layer.wo = ml.create_tensor(ctx, tn(LLM_TENSOR_ATTN_OUT, "weight", i), {n_embd, n_embd},     backend_split);

                        layer.ffn_norm = ml.create_tensor(ctx, tn(LLM_TENSOR_FFN_NORM, "weight", i), {n_embd}, backend);

                        layer.ffn_gate = ml.create_tensor(ctx, tn(LLM_TENSOR_FFN_GATE, "weight", i), {n_embd,   n_ff}, backend_split);
                        layer.ffn_down = ml.create_tensor(ctx, tn(LLM_TENSOR_FFN_DOWN, "weight", i), {  n_ff, n_embd}, backend_split);
                        layer.ffn_up   = ml.create_tensor(ctx, tn(LLM_TENSOR_FFN_UP,   "weight", i), {n_embd,   n_ff}, backend_split);
                    }
                } break;
            case LLM_ARCH_FALCON:
                {
                    model.tok_embd = ml.create_tensor(ctx, tn(LLM_TENSOR_TOKEN_EMBD, "weight"), {n_embd, n_vocab}, GGML_BACKEND_CPU);

                    // output
                    {
                        ggml_backend_type backend_norm;
                        ggml_backend_type backend_output;

                        if (n_gpu_layers > int(n_layer)) {
                            backend_norm   = llama_backend_offload;
                            backend_output = llama_backend_offload_split;
                        } else {
                            backend_norm   = GGML_BACKEND_CPU;
                            backend_output = GGML_BACKEND_CPU;
                        }

                        model.output_norm   = ml.create_tensor(ctx, tn(LLM_TENSOR_OUTPUT_NORM, "weight"), {n_embd},          backend_norm);
                        model.output_norm_b = ml.create_tensor(ctx, tn(LLM_TENSOR_OUTPUT_NORM, "bias"),   {n_embd},          backend_norm);
                        model.output        = ml.create_tensor(ctx, tn(LLM_TENSOR_OUTPUT,      "weight"), {n_embd, n_vocab}, backend_output);
                    }

                    const uint32_t n_ff = hparams.n_ff;

                    const int i_gpu_start = n_layer - n_gpu_layers;

                    model.layers.resize(n_layer);

                    for (uint32_t i = 0; i < n_layer; ++i) {
                        const ggml_backend_type backend       = int(i) < i_gpu_start ? GGML_BACKEND_CPU : llama_backend_offload; // NOLINT
                        const ggml_backend_type backend_split = int(i) < i_gpu_start ? GGML_BACKEND_CPU : llama_backend_offload_split; // NOLINT

                        auto & layer = model.layers[i];

                        layer.attn_norm   = ml.create_tensor(ctx, tn(LLM_TENSOR_ATTN_NORM,   "weight", i), {n_embd}, backend);
                        layer.attn_norm_b = ml.create_tensor(ctx, tn(LLM_TENSOR_ATTN_NORM,   "bias", i),   {n_embd}, backend);

                        if (gguf_find_tensor(ml.ctx_gguf, tn(LLM_TENSOR_ATTN_NORM_2, "weight", i).c_str()) >= 0) {
                            layer.attn_norm_2   = ml.create_tensor(ctx, tn(LLM_TENSOR_ATTN_NORM_2, "weight", i), {n_embd}, backend);
                            layer.attn_norm_2_b = ml.create_tensor(ctx, tn(LLM_TENSOR_ATTN_NORM_2, "bias", i),   {n_embd}, backend);
                        }

                        layer.wqkv = ml.create_tensor(ctx, tn(LLM_TENSOR_ATTN_QKV, "weight", i), {n_embd, n_embd + 2*n_embd_gqa}, backend_split);
                        layer.wo   = ml.create_tensor(ctx, tn(LLM_TENSOR_ATTN_OUT, "weight", i), {n_embd, n_embd},                backend_split);

                        layer.ffn_down = ml.create_tensor(ctx, tn(LLM_TENSOR_FFN_DOWN, "weight", i), {  n_ff, n_embd}, backend_split);
                        layer.ffn_up   = ml.create_tensor(ctx, tn(LLM_TENSOR_FFN_UP,   "weight", i), {n_embd,   n_ff}, backend_split);
                    }
                } break;
            case LLM_ARCH_STARCODER:
                {
                    model.tok_embd = ml.create_tensor(ctx, tn(LLM_TENSOR_TOKEN_EMBD, "weight"), {n_embd, n_vocab},             GGML_BACKEND_CPU);
                    model.pos_embd = ml.create_tensor(ctx, tn(LLM_TENSOR_POS_EMBD, "weight"),   {n_embd, hparams.n_ctx_train}, GGML_BACKEND_CPU);

                    // output
                    {
                        ggml_backend_type backend_norm;
                        ggml_backend_type backend_output;

                        if (n_gpu_layers > int(n_layer)) {
                            backend_norm   = llama_backend_offload;
                            backend_output = llama_backend_offload_split;
                        } else {
                            backend_norm   = GGML_BACKEND_CPU;
                            backend_output = GGML_BACKEND_CPU;
                        }

                        model.output_norm   = ml.create_tensor(ctx, tn(LLM_TENSOR_OUTPUT_NORM, "weight"), {n_embd},          backend_norm);
                        model.output_norm_b = ml.create_tensor(ctx, tn(LLM_TENSOR_OUTPUT_NORM, "bias"),   {n_embd},          backend_norm);
                        model.output        = ml.create_tensor(ctx, tn(LLM_TENSOR_OUTPUT,      "weight"), {n_embd, n_vocab}, backend_output);
                    }

                    const uint32_t n_ff = hparams.n_ff;

                    const int i_gpu_start = n_layer - n_gpu_layers;

                    model.layers.resize(n_layer);

                    for (uint32_t i = 0; i < n_layer; ++i) {
                        const ggml_backend_type backend       = int(i) < i_gpu_start ? GGML_BACKEND_CPU : llama_backend_offload; // NOLINT
                        const ggml_backend_type backend_split = int(i) < i_gpu_start ? GGML_BACKEND_CPU : llama_backend_offload_split; // NOLINT

                        auto & layer = model.layers[i];

                        layer.attn_norm   = ml.create_tensor(ctx, tn(LLM_TENSOR_ATTN_NORM,   "weight", i), {n_embd}, backend);
                        layer.attn_norm_b = ml.create_tensor(ctx, tn(LLM_TENSOR_ATTN_NORM,   "bias", i),   {n_embd}, backend);

                        layer.wqkv = ml.create_tensor(ctx, tn(LLM_TENSOR_ATTN_QKV, "weight", i), {n_embd, n_embd + 2*n_embd_gqa}, backend_split);
                        layer.bqkv = ml.create_tensor(ctx, tn(LLM_TENSOR_ATTN_QKV, "bias", i),   {n_embd + 2*n_embd_gqa},         backend);

                        layer.wo   = ml.create_tensor(ctx, tn(LLM_TENSOR_ATTN_OUT, "weight", i), {n_embd, n_embd},   backend_split);
                        layer.bo   = ml.create_tensor(ctx, tn(LLM_TENSOR_ATTN_OUT, "bias", i),   {n_embd},           backend);

                        layer.ffn_norm   = ml.create_tensor(ctx, tn(LLM_TENSOR_FFN_NORM, "weight", i), {n_embd}, backend);
                        layer.ffn_norm_b = ml.create_tensor(ctx, tn(LLM_TENSOR_FFN_NORM, "bias", i),   {n_embd}, backend);

                        layer.ffn_down   = ml.create_tensor(ctx, tn(LLM_TENSOR_FFN_DOWN, "weight", i), {n_ff, n_embd}, backend_split);
                        layer.ffn_down_b = ml.create_tensor(ctx, tn(LLM_TENSOR_FFN_DOWN, "bias", i),   {n_embd},       backend);

                        layer.ffn_up   = ml.create_tensor(ctx, tn(LLM_TENSOR_FFN_UP,   "weight", i), {n_embd, n_ff}, backend_split);
                        layer.ffn_up_b = ml.create_tensor(ctx, tn(LLM_TENSOR_FFN_UP,   "bias", i),           {n_ff}, backend);
                    }
                } break;
            case LLM_ARCH_PERSIMMON:
                {
                    model.tok_embd = ml.create_tensor(ctx, tn(LLM_TENSOR_TOKEN_EMBD, "weight"),  {n_embd, n_vocab}, GGML_BACKEND_CPU);

                    {
                        ggml_backend_type backend_norm;
                        ggml_backend_type backend_output;

                        if (n_gpu_layers > int(n_layer)) {
                            backend_norm   = llama_backend_offload;
                            backend_output = llama_backend_offload_split;
                        } else {
                            backend_norm   = GGML_BACKEND_CPU;
                            backend_output = GGML_BACKEND_CPU;
                        }

                        model.output_norm    = ml.create_tensor(ctx, tn(LLM_TENSOR_OUTPUT_NORM, "weight"), {n_embd},          backend_norm);
                        model.output_norm_b  = ml.create_tensor(ctx, tn(LLM_TENSOR_OUTPUT_NORM, "bias"),   {n_embd},          backend_norm);
                        model.output         = ml.create_tensor(ctx, tn(LLM_TENSOR_OUTPUT,      "weight"), {n_embd, n_vocab}, backend_output);
                    }

                    const uint32_t n_ff = hparams.n_ff;
                    const int i_gpu_start = n_layer - n_gpu_layers;
                    model.layers.resize(n_layer);
                    for (uint32_t i = 0; i < n_layer; ++i) {
                        const ggml_backend_type backend = int(i) < i_gpu_start ? GGML_BACKEND_CPU : llama_backend_offload;
                        const ggml_backend_type backend_split = int(i) < i_gpu_start ? GGML_BACKEND_CPU : llama_backend_offload_split;
                        auto & layer = model.layers[i];
                        layer.attn_norm     = ml.create_tensor(ctx, tn(LLM_TENSOR_ATTN_NORM,   "weight", i), {n_embd}, backend);
                        layer.attn_norm_b   = ml.create_tensor(ctx, tn(LLM_TENSOR_ATTN_NORM,   "bias",   i), {n_embd}, backend);
                        layer.wqkv          = ml.create_tensor(ctx, tn(LLM_TENSOR_ATTN_QKV,    "weight", i), {n_embd, n_embd + 2*n_embd_gqa}, backend_split);
                        layer.bqkv          = ml.create_tensor(ctx, tn(LLM_TENSOR_ATTN_QKV,    "bias",   i), {n_embd + 2*n_embd_gqa},         backend);
                        layer.wo            = ml.create_tensor(ctx, tn(LLM_TENSOR_ATTN_OUT,    "weight", i), {n_embd, n_embd},   backend_split);
                        layer.bo            = ml.create_tensor(ctx, tn(LLM_TENSOR_ATTN_OUT,    "bias",   i), {n_embd},           backend);
                        layer.ffn_down      = ml.create_tensor(ctx, tn(LLM_TENSOR_FFN_DOWN,    "weight", i), {n_ff, n_embd}, backend_split);
                        layer.ffn_down_b    = ml.create_tensor(ctx, tn(LLM_TENSOR_FFN_DOWN,    "bias",   i), {n_embd},       backend);
                        layer.ffn_up        = ml.create_tensor(ctx, tn(LLM_TENSOR_FFN_UP,      "weight", i), {n_embd,   n_ff}, backend_split);
                        layer.ffn_up_b      = ml.create_tensor(ctx, tn(LLM_TENSOR_FFN_UP,      "bias",   i), {n_ff},           backend);
                        layer.ffn_norm      = ml.create_tensor(ctx, tn(LLM_TENSOR_FFN_NORM,    "weight", i), {n_embd}, backend);
                        layer.ffn_norm_b    = ml.create_tensor(ctx, tn(LLM_TENSOR_FFN_NORM,    "bias",   i), {n_embd}, backend);
                        layer.attn_q_norm   = ml.create_tensor(ctx, tn(LLM_TENSOR_ATTN_Q_NORM, "weight", i), {64}, backend);
                        layer.attn_q_norm_b = ml.create_tensor(ctx, tn(LLM_TENSOR_ATTN_Q_NORM, "bias",   i), {64}, backend);
                        layer.attn_k_norm   = ml.create_tensor(ctx, tn(LLM_TENSOR_ATTN_K_NORM, "weight", i), {64}, backend);
                        layer.attn_k_norm_b = ml.create_tensor(ctx, tn(LLM_TENSOR_ATTN_K_NORM, "bias",   i), {64}, backend);
                    }
                } break;
            case LLM_ARCH_BLOOM:
                {
                    model.tok_embd   = ml.create_tensor(ctx, tn(LLM_TENSOR_TOKEN_EMBD,      "weight"), {n_embd, n_vocab}, GGML_BACKEND_CPU);
                    model.tok_norm   = ml.create_tensor(ctx, tn(LLM_TENSOR_TOKEN_EMBD_NORM, "weight"), {n_embd},          GGML_BACKEND_CPU);
                    model.tok_norm_b = ml.create_tensor(ctx, tn(LLM_TENSOR_TOKEN_EMBD_NORM, "bias"),   {n_embd},          GGML_BACKEND_CPU);

                    // output
                    {
                        ggml_backend_type backend_norm;
                        ggml_backend_type backend_output;

                        if (n_gpu_layers > int(n_layer)) {
                            backend_norm   = llama_backend_offload;
                            backend_output = llama_backend_offload_split;
                        } else {
                            backend_norm   = GGML_BACKEND_CPU;
                            backend_output = GGML_BACKEND_CPU;
                        }

                        model.output_norm   = ml.create_tensor(ctx, tn(LLM_TENSOR_OUTPUT_NORM, "weight"), {n_embd},          backend_norm);
                        model.output_norm_b = ml.create_tensor(ctx, tn(LLM_TENSOR_OUTPUT_NORM, "bias"),   {n_embd},          backend_norm);
                        model.output        = ml.create_tensor(ctx, tn(LLM_TENSOR_OUTPUT,      "weight"), {n_embd, n_vocab}, backend_output);
                    }

                    const uint32_t n_ff = hparams.n_ff;

                    const int i_gpu_start = n_layer - n_gpu_layers;

                    model.layers.resize(n_layer);

                    for (uint32_t i = 0; i < n_layer; ++i) {
                        const ggml_backend_type backend       = int(i) < i_gpu_start ? GGML_BACKEND_CPU : llama_backend_offload; // NOLINT
                        const ggml_backend_type backend_split = int(i) < i_gpu_start ? GGML_BACKEND_CPU : llama_backend_offload_split; // NOLINT

                        auto & layer = model.layers[i];

                        layer.attn_norm   = ml.create_tensor(ctx, tn(LLM_TENSOR_ATTN_NORM,   "weight", i), {n_embd}, backend);
                        layer.attn_norm_b = ml.create_tensor(ctx, tn(LLM_TENSOR_ATTN_NORM,   "bias", i),   {n_embd}, backend);

                        layer.wqkv = ml.create_tensor(ctx, tn(LLM_TENSOR_ATTN_QKV, "weight", i), {n_embd, n_embd + 2*n_embd_gqa}, backend_split);
                        layer.bqkv = ml.create_tensor(ctx, tn(LLM_TENSOR_ATTN_QKV, "bias", i),   {n_embd + 2*n_embd_gqa},         backend);

                        layer.wo   = ml.create_tensor(ctx, tn(LLM_TENSOR_ATTN_OUT, "weight", i), {n_embd, n_embd},                backend_split);
                        layer.bo   = ml.create_tensor(ctx, tn(LLM_TENSOR_ATTN_OUT, "bias", i),   {n_embd},                        backend);

                        layer.ffn_norm   = ml.create_tensor(ctx, tn(LLM_TENSOR_FFN_NORM, "weight", i), {n_embd}, backend);
                        layer.ffn_norm_b = ml.create_tensor(ctx, tn(LLM_TENSOR_FFN_NORM, "bias", i),   {n_embd}, backend);

                        layer.ffn_down   = ml.create_tensor(ctx, tn(LLM_TENSOR_FFN_DOWN, "weight", i), {n_ff, n_embd}, backend_split);
                        layer.ffn_down_b = ml.create_tensor(ctx, tn(LLM_TENSOR_FFN_DOWN, "bias", i),   {n_embd},       backend);

                        layer.ffn_up   = ml.create_tensor(ctx, tn(LLM_TENSOR_FFN_UP,   "weight", i), {n_embd,   n_ff}, backend_split);
                        layer.ffn_up_b = ml.create_tensor(ctx, tn(LLM_TENSOR_FFN_UP,   "bias", i),   {n_ff},           backend);
                    }
                } break;
            case LLM_ARCH_MPT:
                {
                    model.tok_embd = ml.create_tensor(ctx, tn(LLM_TENSOR_TOKEN_EMBD, "weight"), {n_embd, n_vocab}, GGML_BACKEND_CPU);

                    // output
                    {
                        ggml_backend_type backend_norm;
                        ggml_backend_type backend_output;

                        if (n_gpu_layers > int(n_layer)) {
                            backend_norm   = llama_backend_offload;
                            backend_output = llama_backend_offload_split;
                        } else {
                            backend_norm   = GGML_BACKEND_CPU;
                            backend_output = GGML_BACKEND_CPU;
                        }

                        model.output_norm   = ml.create_tensor(ctx, tn(LLM_TENSOR_OUTPUT_NORM, "weight"), {n_embd},          backend_norm);
                        model.output        = ml.create_tensor(ctx, tn(LLM_TENSOR_OUTPUT,      "weight"), {n_embd, n_vocab}, backend_output);
                    }

                    const uint32_t n_ff = hparams.n_ff;

                    const int i_gpu_start = n_layer - n_gpu_layers;

                    model.layers.resize(n_layer);

                    for (uint32_t i = 0; i < n_layer; ++i) {
                        const ggml_backend_type backend = int(i) < i_gpu_start ? GGML_BACKEND_CPU : llama_backend_offload; // NOLINT
                        const ggml_backend_type backend_split = int(i) < i_gpu_start ? GGML_BACKEND_CPU : llama_backend_offload_split; // NOLINT

                        auto & layer = model.layers[i];

                        layer.attn_norm = ml.create_tensor(ctx, tn(LLM_TENSOR_ATTN_NORM, "weight", i), {n_embd}, backend);
                        layer.wqkv = ml.create_tensor(ctx, tn(LLM_TENSOR_ATTN_QKV, "weight", i), {n_embd, n_embd + 2*n_embd_gqa}, backend_split);
                        layer.wo   = ml.create_tensor(ctx, tn(LLM_TENSOR_ATTN_OUT, "weight", i), {n_embd, n_embd},                backend_split);

                        layer.ffn_norm = ml.create_tensor(ctx, tn(LLM_TENSOR_FFN_NORM, "weight", i), {n_embd}, backend);

                        layer.ffn_down = ml.create_tensor(ctx, tn(LLM_TENSOR_FFN_DOWN, "weight", i), {  n_ff, n_embd}, backend_split);
                        layer.ffn_up   = ml.create_tensor(ctx, tn(LLM_TENSOR_FFN_UP,   "weight", i), {n_embd,   n_ff}, backend_split);
                    }
                } break;
            case LLM_ARCH_STABLELM:
                {
                    model.tok_embd = ml.create_tensor(ctx, tn(LLM_TENSOR_TOKEN_EMBD, "weight"), {n_embd, n_vocab}, GGML_BACKEND_CPU);

                    // output
                    {
                        ggml_backend_type backend_norm;
                        ggml_backend_type backend_output;

                        if (n_gpu_layers > int(n_layer)) {
                            backend_norm   = llama_backend_offload;
                            backend_output = llama_backend_offload_split;
                        } else {
                            backend_norm   = GGML_BACKEND_CPU;
                            backend_output = GGML_BACKEND_CPU;
                        }

                        model.output_norm_b = ml.create_tensor(ctx, tn(LLM_TENSOR_OUTPUT_NORM, "bias"), {n_embd},          backend_norm);
                        model.output_norm = ml.create_tensor(ctx, tn(LLM_TENSOR_OUTPUT_NORM, "weight"), {n_embd},          backend_norm);
                        model.output      = ml.create_tensor(ctx, tn(LLM_TENSOR_OUTPUT,      "weight"), {n_embd, n_vocab}, backend_output);
                    }

                    const uint32_t n_ff = hparams.n_ff;

                    const int i_gpu_start = n_layer - n_gpu_layers;

                    model.layers.resize(n_layer);

                    for (uint32_t i = 0; i < n_layer; ++i) {
                        /*
                        llama_model_loader: - tensor    4:         blk.0.attn_output.weight f16      [  2560,  2560,     1,     1 ]
                        */
                        const ggml_backend_type backend = int(i) < i_gpu_start ? GGML_BACKEND_CPU : llama_backend_offload; // NOLINT
                        const ggml_backend_type backend_split = int(i) < i_gpu_start ? GGML_BACKEND_CPU : llama_backend_offload_split; // NOLINT

                        auto & layer = model.layers[i];

                        layer.attn_norm = ml.create_tensor(ctx, tn(LLM_TENSOR_ATTN_NORM, "weight", i), {n_embd}, backend);
                        layer.attn_norm_b = ml.create_tensor(ctx, tn(LLM_TENSOR_ATTN_NORM, "bias", i), {n_embd}, backend);

                        layer.wq = ml.create_tensor(ctx, tn(LLM_TENSOR_ATTN_Q,   "weight", i), {n_embd, n_embd},     backend_split);
                        layer.wk = ml.create_tensor(ctx, tn(LLM_TENSOR_ATTN_K,   "weight", i), {n_embd, n_embd_gqa}, backend_split);
                        layer.wv = ml.create_tensor(ctx, tn(LLM_TENSOR_ATTN_V,   "weight", i), {n_embd, n_embd_gqa}, backend_split);
                        layer.wo = ml.create_tensor(ctx, tn(LLM_TENSOR_ATTN_OUT, "weight", i), {n_embd, n_embd},     backend_split);

                        layer.ffn_norm = ml.create_tensor(ctx, tn(LLM_TENSOR_FFN_NORM, "weight", i), {n_embd}, backend);
                        layer.ffn_norm_b = ml.create_tensor(ctx, tn(LLM_TENSOR_FFN_NORM, "bias", i), {n_embd}, backend);

                        layer.ffn_gate = ml.create_tensor(ctx, tn(LLM_TENSOR_FFN_GATE, "weight", i), {n_embd,   n_ff}, backend_split);
                        layer.ffn_down = ml.create_tensor(ctx, tn(LLM_TENSOR_FFN_DOWN, "weight", i), {  n_ff, n_embd}, backend_split);
                        layer.ffn_up = ml.create_tensor(ctx, tn(LLM_TENSOR_FFN_UP,   "weight", i), {n_embd,   n_ff}, backend_split);
                    }
                } break;
            case LLM_ARCH_QWEN:
                {
                    model.tok_embd = ml.create_tensor(ctx, tn(LLM_TENSOR_TOKEN_EMBD, "weight"), {n_embd, n_vocab}, GGML_BACKEND_CPU);
                    {
                        ggml_backend_type backend_norm;
                        ggml_backend_type backend_output;

                        if (n_gpu_layers > int(n_layer)) {
                            backend_norm   = llama_backend_offload;
                            backend_output = llama_backend_offload_split;
                        } else {
                            backend_norm   = GGML_BACKEND_CPU;
                            backend_output = GGML_BACKEND_CPU;
                        }

                        model.output_norm = ml.create_tensor(ctx, tn(LLM_TENSOR_OUTPUT_NORM, "weight"), {n_embd},          backend_norm);
                        model.output      = ml.create_tensor(ctx, tn(LLM_TENSOR_OUTPUT,      "weight"), {n_embd, n_vocab}, backend_output);
                   }

                    const uint32_t n_ff = hparams.n_ff / 2;

                    const int i_gpu_start = n_layer - n_gpu_layers;

                    model.layers.resize(n_layer);

                    for (uint32_t i = 0; i < n_layer; ++i) {
                        const ggml_backend_type backend = int(i) < i_gpu_start ? GGML_BACKEND_CPU : llama_backend_offload; // NOLINT
                        const ggml_backend_type backend_split = int(i) < i_gpu_start ? GGML_BACKEND_CPU : llama_backend_offload_split; // NOLINT

                        auto & layer = model.layers[i];

                        layer.attn_norm = ml.create_tensor(ctx, tn(LLM_TENSOR_ATTN_NORM, "weight", i), {n_embd}, backend);

                        layer.wqkv = ml.create_tensor(ctx, tn(LLM_TENSOR_ATTN_QKV, "weight", i), {n_embd, n_embd * 3}, backend_split);
                        layer.bqkv = ml.create_tensor(ctx, tn(LLM_TENSOR_ATTN_QKV, "bias", i),   {n_embd * 3},         backend);
                        layer.wo   = ml.create_tensor(ctx, tn(LLM_TENSOR_ATTN_OUT, "weight", i), {n_embd, n_embd},     backend_split);

                        layer.ffn_norm = ml.create_tensor(ctx, tn(LLM_TENSOR_FFN_NORM, "weight", i), {n_embd}, backend);

                        layer.ffn_gate = ml.create_tensor(ctx, tn(LLM_TENSOR_FFN_GATE, "weight", i), {n_embd,   n_ff}, backend_split);
                        layer.ffn_down = ml.create_tensor(ctx, tn(LLM_TENSOR_FFN_DOWN, "weight", i), {  n_ff, n_embd}, backend_split);
                        layer.ffn_up   = ml.create_tensor(ctx, tn(LLM_TENSOR_FFN_UP,   "weight", i), {n_embd,   n_ff}, backend_split);
                    }
                } break;
            case LLM_ARCH_PHI2:
                {
                    model.tok_embd = ml.create_tensor(ctx, tn(LLM_TENSOR_TOKEN_EMBD, "weight"), {n_embd, n_vocab}, GGML_BACKEND_CPU);

                    // output
                    {
                        ggml_backend_type backend_norm;
                        ggml_backend_type backend_output;

                        if (n_gpu_layers > int(n_layer)) {
                            backend_norm   = llama_backend_offload;
                            backend_output = llama_backend_offload;
                        } else {
                            backend_norm   = GGML_BACKEND_CPU;
                            backend_output = GGML_BACKEND_CPU;
                        }

                        model.output_norm   = ml.create_tensor(ctx, tn(LLM_TENSOR_OUTPUT_NORM, "weight"), {n_embd},          backend_norm);
                        model.output_norm_b = ml.create_tensor(ctx, tn(LLM_TENSOR_OUTPUT_NORM, "bias"),   {n_embd},          backend_norm);
                        model.output        = ml.create_tensor(ctx, tn(LLM_TENSOR_OUTPUT,      "weight"), {n_embd, n_vocab}, backend_output);
                        model.output_b      = ml.create_tensor(ctx, tn(LLM_TENSOR_OUTPUT,      "bias"),   {n_vocab},         backend_output);
                    }

                    const uint32_t n_ff = hparams.n_ff;

                    const int i_gpu_start = n_layer - n_gpu_layers;

                    model.layers.resize(n_layer);

                    for (uint32_t i = 0; i < n_layer; ++i) {
                        const ggml_backend_type backend       = int(i) < i_gpu_start ? GGML_BACKEND_CPU : llama_backend_offload; // NOLINT
                        const ggml_backend_type backend_split = int(i) < i_gpu_start ? GGML_BACKEND_CPU : llama_backend_offload_split; // NOLINT

                        auto & layer = model.layers[i];

                        layer.attn_norm   = ml.create_tensor(ctx, tn(LLM_TENSOR_ATTN_NORM, "weight", i), {n_embd}, backend);
                        layer.attn_norm_b = ml.create_tensor(ctx, tn(LLM_TENSOR_ATTN_NORM, "bias", i),   {n_embd}, backend);

                        layer.wqkv = ml.create_tensor(ctx, tn(LLM_TENSOR_ATTN_QKV, "weight", i), {n_embd, n_embd + 2*n_embd_gqa}, backend_split);
                        layer.bqkv = ml.create_tensor(ctx, tn(LLM_TENSOR_ATTN_QKV, "bias", i),   {n_embd + 2*n_embd_gqa},         backend);

                        layer.wo   = ml.create_tensor(ctx, tn(LLM_TENSOR_ATTN_OUT, "weight", i), {n_embd, n_embd}, backend_split);
                        layer.bo   = ml.create_tensor(ctx, tn(LLM_TENSOR_ATTN_OUT, "bias", i),   {n_embd},         backend);

                        layer.ffn_down   = ml.create_tensor(ctx, tn(LLM_TENSOR_FFN_DOWN, "weight", i), {n_ff, n_embd}, backend_split);
                        layer.ffn_down_b = ml.create_tensor(ctx, tn(LLM_TENSOR_FFN_DOWN, "bias", i),   {n_embd},       backend);

                        layer.ffn_up   = ml.create_tensor(ctx, tn(LLM_TENSOR_FFN_UP, "weight", i), {n_embd, n_ff}, backend_split);
                        layer.ffn_up_b = ml.create_tensor(ctx, tn(LLM_TENSOR_FFN_UP, "bias", i),   {n_ff},         backend);
                    }
                } break;
<<<<<<< HEAD
            case LLM_ARCH_PLAMO:
                {
                    model.tok_embd = ml.create_tensor(ctx, tn(LLM_TENSOR_TOKEN_EMBD, "weight"), {n_embd, n_vocab}, GGML_BACKEND_CPU);

                    // output
                    {
                        ggml_backend_type backend_norm;
                        ggml_backend_type backend_output;

                        if (n_gpu_layers > int(n_layer)) {
                            backend_norm   = llama_backend_offload;
                            backend_output = llama_backend_offload_split;
                        } else {
                            backend_norm   = GGML_BACKEND_CPU;
                            backend_output = GGML_BACKEND_CPU;
                        }

                        model.output_norm = ml.create_tensor(ctx, tn(LLM_TENSOR_OUTPUT_NORM, "weight"), {n_embd},          backend_norm);
                        model.output      = ml.create_tensor(ctx, tn(LLM_TENSOR_OUTPUT,      "weight"), {n_embd, n_vocab}, backend_output);

                        if (backend_norm == GGML_BACKEND_GPU) {
                            vram_weights += ggml_nbytes(model.output_norm);
                        }
                        if (backend_output == GGML_BACKEND_GPU_SPLIT) {
                            vram_weights += ggml_nbytes(model.output);
                        }
                    }

                    const uint32_t n_ff = hparams.n_ff;

                    const int i_gpu_start = n_layer - n_gpu_layers;

                    model.layers.resize(n_layer);

                    for (uint32_t i = 0; i < n_layer; ++i) {
                        const ggml_backend_type backend = int(i) < i_gpu_start ? GGML_BACKEND_CPU : llama_backend_offload; // NOLINT
                        const ggml_backend_type backend_split = int(i) < i_gpu_start ? GGML_BACKEND_CPU : llama_backend_offload_split; // NOLINT

                        auto & layer = model.layers[i];

                        layer.attn_norm = ml.create_tensor(ctx, tn(LLM_TENSOR_ATTN_NORM, "weight", i), {n_embd}, backend);

                        layer.wq = ml.create_tensor(ctx, tn(LLM_TENSOR_ATTN_Q,   "weight", i), {n_embd, n_embd},     backend_split);
                        layer.wk = ml.create_tensor(ctx, tn(LLM_TENSOR_ATTN_K,   "weight", i), {n_embd, n_embd_gqa}, backend_split);
                        layer.wv = ml.create_tensor(ctx, tn(LLM_TENSOR_ATTN_V,   "weight", i), {n_embd, n_embd_gqa}, backend_split);
                        layer.wo = ml.create_tensor(ctx, tn(LLM_TENSOR_ATTN_OUT, "weight", i), {n_embd, n_embd},     backend_split);

                        layer.ffn_gate = ml.create_tensor(ctx, tn(LLM_TENSOR_FFN_GATE, "weight", i), {n_embd,   n_ff}, backend_split);
                        layer.ffn_down = ml.create_tensor(ctx, tn(LLM_TENSOR_FFN_DOWN, "weight", i), {  n_ff, n_embd}, backend_split);
                        layer.ffn_up = ml.create_tensor(ctx, tn(LLM_TENSOR_FFN_UP,   "weight", i), {n_embd,   n_ff}, backend_split);

                        if (backend == GGML_BACKEND_GPU) {
                            vram_weights +=
                                ggml_nbytes(layer.attn_norm) + ggml_nbytes(layer.wq)     + ggml_nbytes(layer.wk) +
                                ggml_nbytes(layer.wv)        + ggml_nbytes(layer.wo)     +
                                ggml_nbytes(layer.ffn_gate)  + ggml_nbytes(layer.ffn_up) + ggml_nbytes(layer.ffn_down);
                        }
                    }
                } break;
            default:
                throw std::runtime_error("unknown architecture");
=======
            default:
                throw std::runtime_error("unknown architecture");
        }
    }

    ml.done_getting_tensors();

    ml.init_mapping();

    // allocate tensors
    size_t vram_weights = 0;
    size_t buf_size = 0;

    ggml_backend_buffer_type_t buft = llama_default_buffer_type(n_gpu_layers);

    for (struct ggml_tensor * t = ggml_get_first_tensor(ctx); t != nullptr; t = ggml_get_next_tensor(ctx, t)) {
        // GGML_BACKEND_GPU tensors are for CUDA and OpenCL only, which are handled separately without ggml-backend
        if (t->backend == GGML_BACKEND_CPU) {
            buf_size += GGML_PAD(ggml_backend_buft_get_alloc_size(buft, t), ggml_backend_buft_get_alignment(buft));
        } else {
            vram_weights += ggml_nbytes(t);
        }
    }

    // create backend buffer
    ggml_backend_buffer_t buf_mmap = nullptr;

#ifdef GGML_USE_METAL
    if (n_gpu_layers > 0) {
        if (ml.use_mmap) {
            const size_t max_size = ggml_get_max_tensor_size(ctx);
            model.buf = ggml_backend_metal_buffer_from_ptr(ml.mapping->addr, ml.mapping->size, max_size);
            buf_mmap = model.buf;
        } else {
            model.buf = ggml_backend_alloc_ctx_tensors_from_buft(ctx, ggml_backend_metal_buffer_type());
        }
    }
#elif defined(GGML_USE_CUBLAS) && defined(LLAMA_GGML_BACKEND_CUDA_TEST)
    // for testing only
    if (n_gpu_layers > 0) {
        model.buf = ggml_backend_alloc_ctx_tensors_from_buft(ctx, ggml_backend_cuda_buffer_type(0));
    }
#endif

    if (model.buf == nullptr) {
        // CPU backend, and indirectly CUDA and OpenCL
        if (ml.use_mmap) {
            model.buf = ggml_backend_cpu_buffer_from_ptr(ml.mapping->addr, ml.mapping->size);
            buf_mmap = model.buf;
        } else {
            // allocate only CPU tensors
            model.buf = ggml_backend_buft_alloc_buffer(buft, buf_size);
            ggml_tallocr_t alloc = ggml_tallocr_new_from_buffer(model.buf);
            for (struct ggml_tensor * t = ggml_get_first_tensor(ctx); t != nullptr; t = ggml_get_next_tensor(ctx, t)) {
                if (t->backend == GGML_BACKEND_CPU) {
                    ggml_tallocr_alloc(alloc, t);
                }
            }
            ggml_tallocr_free(alloc);
>>>>>>> 708e179e
        }
    }

    if (use_mlock && ggml_backend_buffer_is_host(model.buf)) {
        model.mlock_buf.init   (ggml_backend_buffer_get_base(model.buf));
        model.mlock_buf.grow_to(ggml_backend_buffer_get_size(model.buf));
    }

    // print memory requirements
    {
        size_t sys_mem_required = ctx_size + buf_size;

        if (sys_mem_required > 0) {
            LLAMA_LOG_INFO("%s: system memory used  = %7.2f MiB\n", __func__, sys_mem_required / 1024.0 / 1024.0);
        }
        if (vram_weights > 0) {
            LLAMA_LOG_INFO("%s: VRAM used           = %7.2f MiB\n", __func__, vram_weights / 1024.0 / 1024.0);
        }

#if (defined(GGML_USE_CUBLAS) && !defined(LLAMA_GGML_BACKEND_CUDA_TEST)) || defined(GGML_USE_CLBLAST)
        const int n_gpu = std::min(n_gpu_layers, int(hparams.n_layer));

        LLAMA_LOG_INFO("%s: offloading %d repeating layers to GPU\n", __func__, n_gpu);
        if (n_gpu_layers > (int) hparams.n_layer) {
            LLAMA_LOG_INFO("%s: offloading non-repeating layers to GPU\n", __func__);
        }

        const int max_backend_supported_layers = hparams.n_layer + 1;
        const int max_offloadable_layers       = hparams.n_layer + 1;

        LLAMA_LOG_INFO("%s: offloaded %d/%d layers to GPU\n", __func__, std::min(n_gpu_layers, max_offloadable_layers), max_backend_supported_layers);
#endif // defined(GGML_USE_CUBLAS) || defined(GGML_USE_CLBLAST)
    }

#if defined(GGML_USE_CUBLAS) && !defined(LLAMA_GGML_BACKEND_CUDA_TEST)
    ggml_cuda_set_tensor_split(tensor_split);
#else
    GGML_UNUSED(tensor_split);
#endif // GGML_USE_CUBLAS

    // populate tensors_by_name
    for (int i = 0; i < ml.n_tensors; ++i) {
        struct ggml_tensor * cur = ggml_get_tensor(ctx, ml.get_tensor_name(i));
        model.tensors_by_name.emplace_back(ggml_get_name(cur), cur);
    }

    if (!ml.load_all_data(ctx, progress_callback, progress_callback_user_data, buf_mmap, use_mlock ? &model.mlock_mmap : NULL)) {
        return false;
    }

    model.mapping = std::move(ml.mapping);

    // loading time will be recalculate after the first eval, so
    // we take page faults deferred by mmap() into consideration
    model.t_load_us = ggml_time_us() - model.t_start_us;
    return true;
}

// Returns 0 on success, -1 on error, and -2 on cancellation via llama_progress_callback
static int llama_model_load(const std::string & fname, llama_model & model, const llama_model_params & params) {
    try {
        llama_model_loader ml(fname, params.use_mmap, params.kv_overrides);

        model.hparams.vocab_only = params.vocab_only;

        llm_load_arch   (ml, model);
        llm_load_hparams(ml, model);
        llm_load_vocab  (ml, model);

        llm_load_print_meta(ml, model);

        if (model.hparams.n_vocab != model.vocab.id_to_token.size()) {
            throw std::runtime_error("vocab size mismatch");
        }

        if (params.vocab_only) {
            LLAMA_LOG_INFO("%s: vocab only - skipping tensors\n", __func__);
            return 0;
        }

        if (!llm_load_tensors(
            ml, model, params.n_gpu_layers, params.main_gpu, params.tensor_split, params.use_mlock,
            params.progress_callback, params.progress_callback_user_data
        )) {
            return -2;
        }
    } catch (const std::exception & err) {
        LLAMA_LOG_ERROR("error loading model: %s\n", err.what());
        return -1;
    }

    return 0;
}

//
// llm_build
//

using llm_build_cb = std::function<void(struct ggml_tensor * cur, const char * name, int nl)>;

enum llm_rope_type {
    LLM_ROPE,
    LLM_ROPE_NEOX,
    LLM_ROPE_GLM,
};

enum llm_ffn_op_type {
    LLM_FFN_SILU,
    LLM_FFN_GELU,
    LLM_FFN_RELU,
    LLM_FFN_RELU_SQR,
};

enum llm_ffn_gate_type {
    LLM_FFN_SEQ,
    LLM_FFN_PAR, // ffn_gate is parallel to ffn_up
};

enum llm_norm_type {
    LLM_NORM,
    LLM_NORM_RMS,
};

static struct ggml_tensor * llm_build_inp_embd(
        struct ggml_context * ctx,
        const llama_hparams & hparams,
          const llama_batch & batch,
         struct ggml_tensor * tok_embd,
         const llm_build_cb & cb) {
    const int64_t n_embd = hparams.n_embd;

    struct ggml_tensor * inpL;

    if (batch.token) {
        struct ggml_tensor * inp_tokens = ggml_new_tensor_1d(ctx, GGML_TYPE_I32, batch.n_tokens);
        cb(inp_tokens, "inp_tokens", -1);

        inpL = ggml_get_rows(ctx, tok_embd, inp_tokens);
    } else {
#ifdef GGML_USE_MPI
        GGML_ASSERT(false && "not implemented");
#endif

        inpL = ggml_new_tensor_2d(ctx, GGML_TYPE_F32, n_embd, batch.n_tokens);
    }

    return inpL;
}

// Persimmon: n_rot = n_embd_head/2
// Other:     n_rot = n_embd_head
static void llm_build_k_shift(
      struct ggml_context * ctx,
      const llama_hparams & hparams,
      const llama_cparams & cparams,
     const llama_kv_cache & kv,
       struct ggml_cgraph * graph,
            llm_rope_type   type,
                  int64_t   n_ctx,
                  int       n_rot,
                  float     freq_base,
                  float     freq_scale,
       const llm_build_cb & cb) {
    const int64_t n_layer     = hparams.n_layer;
    const int64_t n_head_kv   = hparams.n_head_kv;
    const int64_t n_embd_gqa  = hparams.n_embd_gqa();
    const int64_t n_embd_head = hparams.n_embd_head();
    const int32_t n_orig_ctx  = cparams.n_yarn_orig_ctx;
    const float   ext_factor  = cparams.yarn_ext_factor;
    const float   attn_factor = cparams.yarn_attn_factor;
    const float   beta_fast   = cparams.yarn_beta_fast;
    const float   beta_slow   = cparams.yarn_beta_slow;

    GGML_ASSERT(n_embd_head % n_rot == 0);

    struct ggml_tensor * K_shift = ggml_new_tensor_1d(ctx, GGML_TYPE_I32, n_ctx);
    cb(K_shift, "K_shift", -1);

    int rope_type = 0;

    switch (type) {
        case LLM_ROPE:      rope_type = 0; break;
        case LLM_ROPE_NEOX: rope_type = 2; break;
        case LLM_ROPE_GLM:  rope_type = 4; break;
    }

    for (int il = 0; il < n_layer; ++il) {
        struct ggml_tensor * tmp =
            // we rotate only the first n_rot dimensions
            ggml_rope_custom_inplace(ctx,
                    ggml_view_3d(ctx, kv.k_l[il],
                        n_embd_head, n_head_kv, n_ctx,
                        ggml_row_size(kv.k_l[il]->type, n_embd_head),
                        ggml_row_size(kv.k_l[il]->type, n_embd_gqa),
                        0),
                    K_shift, n_rot, rope_type, 0, n_orig_ctx, freq_base, freq_scale,
                    ext_factor, attn_factor, beta_fast, beta_slow);
        cb(tmp, "K_shifted", il);
        ggml_build_forward_expand(graph, tmp);
    }
}

static void llm_build_kv_store(
        struct ggml_context * ctx,
        const llama_hparams & hparams,
       const llama_kv_cache & kv,
         struct ggml_cgraph * graph,
         struct ggml_tensor * k_cur,
         struct ggml_tensor * v_cur,
                    int64_t   n_ctx,
                    int32_t   n_tokens,
                    int32_t   kv_head,
         const llm_build_cb & cb,
                    int64_t   il) {
    const int64_t n_embd_gqa = hparams.n_embd_gqa();

    // compute the transposed [n_tokens, n_embd] V matrix
    struct ggml_tensor * v_cur_t = ggml_transpose(ctx, ggml_reshape_2d(ctx, v_cur, n_embd_gqa, n_tokens));
    //struct ggml_tensor * v_cur_t = ggml_transpose(ctx, v_cur); // TODO: reshape above is likely not needed
    cb(v_cur_t, "v_cur_t", il);

    struct ggml_tensor * k_cache_view = ggml_view_1d(ctx, kv.k_l[il], n_tokens*n_embd_gqa,
            (ggml_row_size(kv.k_l[il]->type, n_embd_gqa))*kv_head);
    cb(k_cache_view, "k_cache_view", il);

    struct ggml_tensor * v_cache_view = ggml_view_2d(ctx, kv.v_l[il], n_tokens, n_embd_gqa,
            (  n_ctx)*ggml_element_size(kv.v_l[il]),
            (kv_head)*ggml_element_size(kv.v_l[il]));
    cb(v_cache_view, "v_cache_view", il);

    // important: storing RoPE-ed version of K in the KV cache!
    ggml_build_forward_expand(graph, ggml_cpy(ctx, k_cur,   k_cache_view));
    ggml_build_forward_expand(graph, ggml_cpy(ctx, v_cur_t, v_cache_view));
}

static struct ggml_tensor * llm_build_norm(
        struct ggml_context * ctx,
         struct ggml_tensor * cur,
        const llama_hparams & hparams,
         struct ggml_tensor * mw,
         struct ggml_tensor * mb,
              llm_norm_type   type,
         const llm_build_cb & cb,
                        int   il) {
    switch (type) {
        case LLM_NORM:     cur = ggml_norm    (ctx, cur, hparams.f_norm_eps);     break;
        case LLM_NORM_RMS: cur = ggml_rms_norm(ctx, cur, hparams.f_norm_rms_eps); break;
    }

    if (mw || mb) {
        cb(cur, "norm", il);
    }

    if (mw) {
        cur = ggml_mul(ctx, cur, mw);
        if (mb) {
            cb(cur, "norm_w", il);
        }
    }

    if (mb) {
        cur = ggml_add(ctx, cur, mb);
    }

    return cur;
}

static struct ggml_tensor * llm_build_ffn(
        struct ggml_context * ctx,
         struct ggml_tensor * cur,
         struct ggml_tensor * up,
         struct ggml_tensor * up_b,
         struct ggml_tensor * gate,
         struct ggml_tensor * gate_b,
         struct ggml_tensor * down,
         struct ggml_tensor * down_b,
            llm_ffn_op_type   type_op,
          llm_ffn_gate_type   type_gate,
         const llm_build_cb & cb,
                        int   il) {
    struct ggml_tensor * tmp = ggml_mul_mat(ctx, up, cur);
    cb(tmp, "ffn_up", il);

    if (up_b) {
        tmp = ggml_add(ctx, tmp, up_b);
        cb(tmp, "ffn_up_b", il);
    }

    if (gate) {
        switch (type_gate) {
            case LLM_FFN_SEQ:
                {
                    cur = ggml_mul_mat(ctx, gate, tmp);
                    cb(cur, "ffn_gate", il);
                } break;
            case LLM_FFN_PAR:
                {
                    cur = ggml_mul_mat(ctx, gate, cur);
                    cb(cur, "ffn_gate", il);
                } break;
        }

        if (gate_b) {
            cur = ggml_add(ctx, cur, gate_b);
            cb(cur, "ffn_gate_b", il);
        }
    } else {
        cur = tmp;
    }

    switch (type_op) {
        case LLM_FFN_SILU:
            {
                cur = ggml_silu(ctx, cur);
                cb(cur, "ffn_silu", il);
            } break;
        case LLM_FFN_GELU:
            {
                cur = ggml_gelu(ctx, cur);
                cb(cur, "ffn_gelu", il);
            } break;
        case LLM_FFN_RELU:
            {
                cur = ggml_relu(ctx, cur);
                cb(cur, "ffn_relu", il);
            } break;
        case LLM_FFN_RELU_SQR:
            {
                cur = ggml_relu(ctx, cur);
                cb(cur, "ffn_relu", il);

                cur = ggml_sqr(ctx, cur);
                cb(cur, "ffn_sqr(relu)", il);
            } break;
    }

    if (type_gate == LLM_FFN_PAR) {
        cur = ggml_mul(ctx, cur, tmp);
        cb(cur, "ffn_gate_par", il);
    }

    cur = ggml_mul_mat(ctx, down, cur);
    if (down_b) {
        cb(cur, "ffn_down", il);
    }

    if (down_b) {
        cur = ggml_add(ctx, cur, down_b);
    }

    return cur;
}

// if max_alibi_bias > 0 then apply ALiBi
static struct ggml_tensor * llm_build_kqv(
        struct ggml_context * ctx,
          const llama_model & model,
        const llama_hparams & hparams,
       const llama_kv_cache & kv,
         struct ggml_tensor * wo,
         struct ggml_tensor * wo_b,
         struct ggml_tensor * q_cur,
         struct ggml_tensor * kq_mask,
                    int64_t   n_ctx,
                    int32_t   n_tokens,
                    int32_t   n_kv,
                    float     max_alibi_bias,
                    float     kq_scale,
         const llm_build_cb & cb,
                    int       il) {
    const int64_t n_embd      = hparams.n_embd;
    const int64_t n_head      = hparams.n_head;
    const int64_t n_head_kv   = hparams.n_head_kv;
    const int64_t n_embd_head = hparams.n_embd_head();
    const int64_t n_embd_gqa  = hparams.n_embd_gqa();

    struct ggml_tensor * q = ggml_permute(ctx, q_cur, 0, 2, 1, 3);
    cb(q, "q", il);

    struct ggml_tensor * k =
        ggml_view_3d(ctx, kv.k_l[il],
                n_embd_head, n_kv, n_head_kv,
                ggml_row_size(kv.k_l[il]->type, n_embd_gqa),
                ggml_row_size(kv.k_l[il]->type, n_embd_head),
                0);
    cb(k, "k", il);

    struct ggml_tensor * kq = ggml_mul_mat(ctx, k, q);
    cb(kq, "kq", il);

    if (model.arch == LLM_ARCH_PHI2) {
        // for this arch, we need to perform the KQ multiplication with F32 precision, otherwise we get NaNs
        // ref: https://github.com/ggerganov/llama.cpp/pull/4490#issuecomment-1859055847
        ggml_mul_mat_set_prec(kq, GGML_PREC_F32);
    }

    if (max_alibi_bias > 0.0f) {
        // temporary branch until we figure out how to handle ggml_alibi through ggml_add
        kq = ggml_scale(ctx, kq, kq_scale);
        cb(kq, "kq_scaled", il);

        if (max_alibi_bias > 0.0f) {
            // TODO: n_head or n_head_kv
            // TODO: K-shift is likely not working
            // TODO: change to ggml_add
            kq = ggml_alibi(ctx, kq, /*n_past*/ 0, n_head, max_alibi_bias);
            cb(kq, "kq_scaled_alibi", il);
        }

        kq = ggml_add(ctx, kq, kq_mask);
        cb(kq, "kq_masked", il);

        kq = ggml_soft_max(ctx, kq);
        cb(kq, "kq_soft_max", il);
    } else {
        kq = ggml_soft_max_ext(ctx, kq, kq_mask, kq_scale);
        cb(kq, "kq_soft_max_ext", il);
    }

    // split cached v into n_head heads
    struct ggml_tensor * v =
        ggml_view_3d(ctx, kv.v_l[il],
                n_kv, n_embd_head, n_head_kv,
                ggml_element_size(kv.v_l[il])*n_ctx,
                ggml_element_size(kv.v_l[il])*n_ctx*n_embd_head,
                0);
    cb(v, "v", il);

    struct ggml_tensor * kqv = ggml_mul_mat(ctx, v, kq);
    cb(kqv, "kqv", il);

    struct ggml_tensor * kqv_merged = ggml_permute(ctx, kqv, 0, 2, 1, 3);
    cb(kqv_merged, "kqv_merged", il);

    struct ggml_tensor * cur = ggml_cont_2d(ctx, kqv_merged, n_embd, n_tokens);
    cb(cur, "kqv_merged_cont", il);

    cur = ggml_mul_mat(ctx, wo, cur);
    if (wo_b) {
        cb(cur, "kqv_wo", il);
    }

    if (wo_b) {
        cur = ggml_add(ctx, cur, wo_b);
    }

    return cur;
}

struct llm_build_context {
    const llama_model    & model;
    const llama_hparams  & hparams;
    const llama_cparams  & cparams;
    const llama_batch    & batch;
    const llama_kv_cache & kv_self;

    const int64_t n_embd;
    const int64_t n_layer;
    const int64_t n_ctx;       // user-specified context size (can be different from n_ctx_train)
    const int64_t n_head;
    const int64_t n_head_kv;
    const int64_t n_embd_head;
    const int64_t n_embd_gqa;
    const int64_t n_expert;
    const int64_t n_expert_used;

    const float freq_base;
    const float freq_scale;
    const float ext_factor;
    const float attn_factor;
    const float beta_fast;
    const float beta_slow;
    const float norm_eps;
    const float norm_rms_eps;

    const int32_t n_tokens;
    const int32_t n_kv;     // size of KV cache to consider (n_kv <= n_ctx)
    const int32_t kv_head;  // index of where we store new KV data in the cache
    const int32_t n_orig_ctx;

    const bool do_rope_shift;

    const llm_build_cb & cb;

    std::vector<uint8_t> & buf_compute_meta;

    struct ggml_context * ctx0 = nullptr;

    // TODO: consider making the entire interface noexcept
    llm_build_context(
        llama_context  & lctx,
    const llama_batch  & batch,
    const llm_build_cb & cb,
                  bool   worst_case) :
        model            (lctx.model),
        hparams          (model.hparams),
        cparams          (lctx.cparams),
        batch            (batch),
        kv_self          (lctx.kv_self),
        n_embd           (hparams.n_embd),
        n_layer          (hparams.n_layer),
        n_ctx            (cparams.n_ctx),
        n_head           (hparams.n_head),
        n_head_kv        (hparams.n_head_kv),
        n_embd_head      (hparams.n_embd_head()),
        n_embd_gqa       (hparams.n_embd_gqa()),
        n_expert         (hparams.n_expert),
        n_expert_used    (hparams.n_expert_used),
        freq_base        (cparams.rope_freq_base),
        freq_scale       (cparams.rope_freq_scale),
        ext_factor       (cparams.yarn_ext_factor),
        attn_factor      (cparams.yarn_attn_factor),
        beta_fast        (cparams.yarn_beta_fast),
        beta_slow        (cparams.yarn_beta_slow),
        norm_eps         (hparams.f_norm_eps),
        norm_rms_eps     (hparams.f_norm_rms_eps),
        n_tokens         (batch.n_tokens),
        n_kv             (worst_case ? n_ctx            : kv_self.n),
        kv_head          (worst_case ? n_ctx - n_tokens : kv_self.head),
        n_orig_ctx       (cparams.n_yarn_orig_ctx),
        do_rope_shift    (worst_case || kv_self.has_shift),
        cb               (cb),
        buf_compute_meta (lctx.buf_compute_meta) {
            GGML_ASSERT(!!kv_self.ctx);

            // all initializations should be done in init()
        }

    void init() {
        struct ggml_init_params params = {
            /*.mem_size   =*/ buf_compute_meta.size(),
            /*.mem_buffer =*/ buf_compute_meta.data(),
            /*.no_alloc   =*/ true,
        };

        ctx0 = ggml_init(params);
    }

    void free() {
        if (ctx0) {
            ggml_free(ctx0);
            ctx0 = nullptr;
        }
    }

    struct ggml_cgraph * build_llama() {
        struct ggml_cgraph * gf = ggml_new_graph_custom(ctx0, LLAMA_MAX_NODES, false);

        GGML_ASSERT(n_embd_head == hparams.n_rot);

        struct ggml_tensor * cur;
        struct ggml_tensor * inpL;

        inpL = llm_build_inp_embd(ctx0, hparams, batch, model.tok_embd, cb);
        cb(inpL, "inp_embd", -1);

        // inp_pos - contains the positions
        struct ggml_tensor * inp_pos = ggml_new_tensor_1d(ctx0, GGML_TYPE_I32, n_tokens);
        cb(inp_pos, "inp_pos", -1);

        // KQ_mask (mask for 1 head, it will be broadcasted to all heads)
        struct ggml_tensor * KQ_mask = ggml_new_tensor_3d(ctx0, GGML_TYPE_F32, n_kv, n_tokens, 1);
        cb(KQ_mask, "KQ_mask", -1);

        // shift the entire K-cache if needed
        if (do_rope_shift) {
            llm_build_k_shift(ctx0, hparams, cparams, kv_self, gf, LLM_ROPE, n_ctx, n_embd_head, freq_base, freq_scale, cb);
        }

        for (int il = 0; il < n_layer; ++il) {
            struct ggml_tensor * inpSA = inpL;

            // norm
            cur = llm_build_norm(ctx0, inpL, hparams,
                    model.layers[il].attn_norm, NULL,
                    LLM_NORM_RMS, cb, il);
            cb(cur, "attn_norm", il);

            // self-attention
            {
                // compute Q and K and RoPE them
                struct ggml_tensor * Qcur = ggml_mul_mat(ctx0, model.layers[il].wq, cur);
                cb(Qcur, "Qcur", il);
                if (model.layers[il].bq) {
                    Qcur = ggml_add(ctx0, Qcur, model.layers[il].bq);
                    cb(Qcur, "Qcur", il);
                }

                struct ggml_tensor * Kcur = ggml_mul_mat(ctx0, model.layers[il].wk, cur);
                cb(Kcur, "Kcur", il);
                if (model.layers[il].bk) {
                    Kcur = ggml_add(ctx0, Kcur, model.layers[il].bk);
                    cb(Kcur, "Kcur", il);
                }

                struct ggml_tensor * Vcur = ggml_mul_mat(ctx0, model.layers[il].wv, cur);
                cb(Vcur, "Vcur", il);
                if (model.layers[il].bv) {
                    Vcur = ggml_add(ctx0, Vcur, model.layers[il].bv);
                    cb(Vcur, "Vcur", il);
                }

                Qcur = ggml_rope_custom(
                    ctx0, ggml_reshape_3d(ctx0, Qcur, n_embd_head, n_head,    n_tokens), inp_pos,
                    n_embd_head, 0, 0, n_orig_ctx, freq_base, freq_scale,
                    ext_factor, attn_factor, beta_fast, beta_slow
                );
                cb(Qcur, "Qcur", il);

                Kcur = ggml_rope_custom(
                    ctx0, ggml_reshape_3d(ctx0, Kcur, n_embd_head, n_head_kv, n_tokens), inp_pos,
                    n_embd_head, 0, 0, n_orig_ctx, freq_base, freq_scale,
                    ext_factor, attn_factor, beta_fast, beta_slow
                );
                cb(Kcur, "Kcur", il);

                llm_build_kv_store(ctx0, hparams, kv_self, gf, Kcur, Vcur, n_ctx, n_tokens, kv_head, cb, il);

                cur = llm_build_kqv(ctx0, model, hparams, kv_self,
                        model.layers[il].wo, model.layers[il].bo,
                        Qcur, KQ_mask, n_ctx, n_tokens, n_kv, -1.0f, 1.0f/sqrtf(float(n_embd_head)), cb, il);
                cb(cur, "kqv_out", il);
            }

            struct ggml_tensor * ffn_inp = ggml_add(ctx0, cur, inpSA);
            cb(ffn_inp, "ffn_inp", il);

            // feed-forward network
            if (model.layers[il].ffn_gate_inp == nullptr) {
                cur = llm_build_norm(ctx0, ffn_inp, hparams,
                        model.layers[il].ffn_norm, NULL,
                        LLM_NORM_RMS, cb, il);
                cb(cur, "ffn_norm", il);

                cur = llm_build_ffn(ctx0, cur,
                        model.layers[il].ffn_up,   NULL,
                        model.layers[il].ffn_gate, NULL,
                        model.layers[il].ffn_down, NULL,
                        LLM_FFN_SILU, LLM_FFN_PAR, cb, il);
                cb(cur, "ffn_out", il);
            } else {
                // MoE branch
                cur = llm_build_norm(ctx0, ffn_inp, hparams,
                        model.layers[il].ffn_norm, NULL,
                        LLM_NORM_RMS, cb, il);
                cb(cur, "ffn_norm", il);

                ggml_tensor * logits = ggml_mul_mat(ctx0, model.layers[il].ffn_gate_inp, cur); // [n_tokens, num_experts]
                cb(logits, "ffn_moe_logits", il);

                ggml_tensor * probs = ggml_soft_max(ctx0, logits); // [n_tokens, num_experts]
                cb(probs, "ffn_moe_probs", il);

                // select experts
                ggml_tensor * selected_experts = ggml_top_k(ctx0, probs, n_expert_used); // [n_tokens, num_experts_per_tok]
                cb(selected_experts->src[0], "ffn_moe_argsort", il);

                ggml_tensor * weights = ggml_get_rows(ctx0,
                        ggml_reshape_3d(ctx0, probs, 1, n_expert, n_tokens), selected_experts);
                cb(weights, "ffn_moe_weights", il);

                weights = ggml_reshape_2d(ctx0, weights, n_expert_used, n_tokens); // [n_tokens, num_experts_per_tok]

                ggml_tensor * weights_sum = ggml_sum_rows(ctx0, weights);
                cb(weights_sum, "ffn_moe_weights_sum", il);

                weights = ggml_div(ctx0, weights, weights_sum); // [n_tokens, num_experts_per_tok]
                cb(weights, "ffn_moe_weights_norm", il);

                // compute expert outputs
                ggml_tensor * moe_out = nullptr;

                for (int i = 0; i < n_expert_used; ++i) {
                    ggml_tensor * cur_expert;

                    ggml_tensor * cur_up = ggml_mul_mat_id(ctx0, model.layers[il].ffn_up_exp, n_expert, selected_experts, i, cur);
                    cb(cur_up, "ffn_moe_up", il);

                    ggml_tensor * cur_gate = ggml_mul_mat_id(ctx0, model.layers[il].ffn_gate_exp, n_expert, selected_experts, i, cur);
                    cb(cur_gate, "ffn_moe_gate", il);

                    cur_gate = ggml_silu(ctx0, cur_gate);
                    cb(cur_gate, "ffn_moe_silu", il);

                    cur_expert = ggml_mul(ctx0, cur_up, cur_gate); // [n_tokens, n_embd]
                    cb(cur_expert, "ffn_moe_gate_par", il);

                    cur_expert = ggml_mul_mat_id(ctx0, model.layers[il].ffn_down_exp, n_expert, selected_experts, i, cur_expert); // [n_tokens, n_embd]
                    cb(cur_expert, "ffn_moe_down", il);

                    cur_expert = ggml_mul(ctx0, cur_expert,
                            ggml_view_2d(ctx0, weights, 1, n_tokens, weights->nb[1], i*weights->nb[0]));
                    cb(cur_expert, "ffn_moe_weighted", il);

                    if (i == 0) {
                        moe_out = cur_expert;
                    } else {
                        moe_out = ggml_add(ctx0, moe_out, cur_expert);
                        cb(moe_out, "ffn_moe_out", il);
                    }
                }

                cur = moe_out;
            }

            cur = ggml_add(ctx0, cur, ffn_inp);
            cb(cur, "l_out", il);

            // input for next layer
            inpL = cur;
        }

        cur = inpL;

        cur = llm_build_norm(ctx0, cur, hparams,
                model.output_norm, NULL,
                LLM_NORM_RMS, cb, -1);
        cb(cur, "result_norm", -1);

        // lm_head
        cur = ggml_mul_mat(ctx0, model.output, cur);
        cb(cur, "result_output", -1);

        ggml_build_forward_expand(gf, cur);

        return gf;
    }

    struct ggml_cgraph * build_baichuan() {
        struct ggml_cgraph * gf = ggml_new_graph_custom(ctx0, LLAMA_MAX_NODES, false);

        struct ggml_tensor * cur;
        struct ggml_tensor * inpL;

        inpL = llm_build_inp_embd(ctx0, hparams, batch, model.tok_embd, cb);
        cb(inpL, "inp_embd", -1);

        // inp_pos - contains the positions
        struct ggml_tensor * inp_pos = ggml_new_tensor_1d(ctx0, GGML_TYPE_I32, n_tokens);
        cb(inp_pos, "inp_pos", -1);

        // KQ_mask (mask for 1 head, it will be broadcasted to all heads)
        struct ggml_tensor * KQ_mask = ggml_new_tensor_3d(ctx0, GGML_TYPE_F32, n_kv, n_tokens, 1);
        cb(KQ_mask, "KQ_mask", -1);

        // shift the entire K-cache if needed
        if (do_rope_shift) {
            llm_build_k_shift(ctx0, hparams, cparams, kv_self, gf, LLM_ROPE, n_ctx, n_embd_head, freq_base, freq_scale, cb);
        }

        for (int il = 0; il < n_layer; ++il) {
            struct ggml_tensor * inpSA = inpL;

            cur = llm_build_norm(ctx0, inpL, hparams,
                    model.layers[il].attn_norm, NULL,
                    LLM_NORM_RMS, cb, il);
            cb(cur, "attn_norm", il);

            // self-attention
            {
                struct ggml_tensor * Qcur = ggml_mul_mat(ctx0, model.layers[il].wq, cur);
                cb(Qcur, "Qcur", il);

                struct ggml_tensor * Kcur = ggml_mul_mat(ctx0, model.layers[il].wk, cur);
                cb(Kcur, "Kcur", il);

                struct ggml_tensor * Vcur = ggml_mul_mat(ctx0, model.layers[il].wv, cur);
                cb(Vcur, "Vcur", il);

                switch (model.type) {
                    case MODEL_7B:
                        Qcur = ggml_rope_custom(
                            ctx0, ggml_reshape_3d(ctx0, Qcur, n_embd_head, n_head, n_tokens), inp_pos,
                            n_embd_head, 0, 0, n_orig_ctx, freq_base, freq_scale,
                            ext_factor, attn_factor, beta_fast, beta_slow
                        );
                        Kcur = ggml_rope_custom(
                            ctx0, ggml_reshape_3d(ctx0, Kcur, n_embd_head, n_head_kv, n_tokens), inp_pos,
                            n_embd_head, 0, 0, n_orig_ctx, freq_base, freq_scale,
                            ext_factor, attn_factor, beta_fast, beta_slow
                        );
                        break;
                    case MODEL_13B:
                        Qcur = ggml_reshape_3d(ctx0, Qcur, n_embd/n_head, n_head, n_tokens);
                        Kcur = ggml_reshape_3d(ctx0, Kcur, n_embd/n_head, n_head, n_tokens);
                        break;
                    default:
                        GGML_ASSERT(false);
                }
                cb(Qcur, "Qcur", il);
                cb(Kcur, "Kcur", il);

                llm_build_kv_store(ctx0, hparams, kv_self, gf, Kcur, Vcur, n_ctx, n_tokens, kv_head, cb, il);

                // apply ALiBi for 13B model
                const float max_alibi_bias = model.type == MODEL_13B ? 8.0f : -1.0f;

                cur = llm_build_kqv(ctx0, model, hparams, kv_self,
                        model.layers[il].wo, NULL,
                        Qcur, KQ_mask, n_ctx, n_tokens, n_kv, max_alibi_bias, 1.0f/sqrtf(float(n_embd_head)), cb, il);
                cb(cur, "kqv_out", il);
            }

            struct ggml_tensor * ffn_inp = ggml_add(ctx0, cur, inpSA);
            cb(ffn_inp, "ffn_inp", il);

            // feed-forward network
            {
                cur = llm_build_norm(ctx0, ffn_inp, hparams,
                        model.layers[il].ffn_norm, NULL,
                        LLM_NORM_RMS, cb, il);
                cb(cur, "ffn_norm", il);

                cur = llm_build_ffn(ctx0, cur,
                        model.layers[il].ffn_up,   NULL,
                        model.layers[il].ffn_gate, NULL,
                        model.layers[il].ffn_down, NULL,
                        LLM_FFN_SILU, LLM_FFN_PAR, cb, il);
                cb(cur, "ffn_out", il);
            }

            cur = ggml_add(ctx0, cur, ffn_inp);
            cb(cur, "l_out", il);

            // input for next layer
            inpL = cur;
        }

        cur = inpL;

        cur = llm_build_norm(ctx0, cur, hparams,
                model.output_norm, NULL,
                LLM_NORM_RMS, cb, -1);
        cb(cur, "result_norm", -1);

        // lm_head
        cur = ggml_mul_mat(ctx0, model.output, cur);
        cb(cur, "result_output", -1);

        ggml_build_forward_expand(gf, cur);

        return gf;
    }

    struct ggml_cgraph * build_falcon() {
        struct ggml_cgraph * gf = ggml_new_graph_custom(ctx0, LLAMA_MAX_NODES, false);

        struct ggml_tensor * cur;
        struct ggml_tensor * inpL;

        inpL = llm_build_inp_embd(ctx0, hparams, batch, model.tok_embd, cb);
        cb(inpL, "inp_embd", -1);

        // inp_pos - contains the positions
        struct ggml_tensor * inp_pos = ggml_new_tensor_1d(ctx0, GGML_TYPE_I32, n_tokens);
        cb(inp_pos, "inp_pos", -1);

        // KQ_mask (mask for 1 head, it will be broadcasted to all heads)
        struct ggml_tensor * KQ_mask = ggml_new_tensor_3d(ctx0, GGML_TYPE_F32, n_kv, n_tokens, 1);
        cb(KQ_mask, "KQ_mask", -1);

        // shift the entire K-cache if needed
        if (do_rope_shift) {
            llm_build_k_shift(ctx0, hparams, cparams, kv_self, gf, LLM_ROPE_NEOX, n_ctx, n_embd_head, freq_base, freq_scale, cb);
        }

        for (int il = 0; il < n_layer; ++il) {
            struct ggml_tensor * attn_norm;

            attn_norm = llm_build_norm(ctx0, inpL, hparams,
                    model.layers[il].attn_norm,
                    model.layers[il].attn_norm_b,
                    LLM_NORM, cb, il);
            cb(attn_norm, "attn_norm", il);

            // self-attention
            {
                if (model.layers[il].attn_norm_2) {
                    // Falcon-40B
                    cur = llm_build_norm(ctx0, inpL, hparams,
                            model.layers[il].attn_norm_2,
                            model.layers[il].attn_norm_2_b,
                            LLM_NORM, cb, il);
                    cb(cur, "attn_norm_2", il);
                } else {
                    cur = attn_norm;
                }

                cur = ggml_mul_mat(ctx0, model.layers[il].wqkv, cur);
                cb(cur, "wqkv", il);

                struct ggml_tensor * Qcur = ggml_cont(ctx0, ggml_view_2d(ctx0, cur, n_embd,     n_tokens, cur->nb[1], 0*sizeof(float)*(n_embd)));
                struct ggml_tensor * Kcur = ggml_cont(ctx0, ggml_view_2d(ctx0, cur, n_embd_gqa, n_tokens, cur->nb[1], 1*sizeof(float)*(n_embd)));
                struct ggml_tensor * Vcur = ggml_cont(ctx0, ggml_view_2d(ctx0, cur, n_embd_gqa, n_tokens, cur->nb[1], 1*sizeof(float)*(n_embd + n_embd_gqa)));

                cb(Qcur, "Qcur", il);
                cb(Kcur, "Kcur", il);
                cb(Vcur, "Vcur", il);

                Qcur = ggml_reshape_3d(ctx0, Qcur, n_embd_head, n_head,    n_tokens);
                Kcur = ggml_reshape_3d(ctx0, Kcur, n_embd_head, n_head_kv, n_tokens);

                // using mode = 2 for neox mode
                Qcur = ggml_rope_custom(
                    ctx0, Qcur, inp_pos, n_embd_head, 2, 0, n_orig_ctx,
                    freq_base, freq_scale, ext_factor, attn_factor, beta_fast, beta_slow
                );
                cb(Qcur, "Qcur", il);

                Kcur = ggml_rope_custom(
                    ctx0, Kcur, inp_pos, n_embd_head, 2, 0, n_orig_ctx,
                    freq_base, freq_scale, ext_factor, attn_factor, beta_fast, beta_slow
                );
                cb(Kcur, "Kcur", il);

                llm_build_kv_store(ctx0, hparams, kv_self, gf, Kcur, Vcur, n_ctx, n_tokens, kv_head, cb, il);

                cur = llm_build_kqv(ctx0, model, hparams, kv_self,
                        model.layers[il].wo, NULL,
                        Qcur, KQ_mask, n_ctx, n_tokens, n_kv, -1.0f, 1.0f/sqrtf(float(n_embd_head)), cb, il);
                cb(cur, "kqv_out", il);
            }

            struct ggml_tensor * ffn_inp = cur;

            // feed forward
            {
                cur = llm_build_ffn(ctx0, attn_norm, // !! use the attn norm, not the result
                        model.layers[il].ffn_up,   NULL,
                        NULL,                      NULL,
                        model.layers[il].ffn_down, NULL,
                        LLM_FFN_GELU, LLM_FFN_SEQ, cb, il);
                cb(cur, "ffn_out", il);
            }

            cur = ggml_add(ctx0, cur, ffn_inp);
            cb(cur, "l_out", il);

            cur = ggml_add(ctx0, cur, inpL);
            cb(cur, "l_out", il);

            // input for next layer
            inpL = cur;
        }

        cur = inpL;

        // norm
        cur = llm_build_norm(ctx0, cur, hparams,
                model.output_norm,
                model.output_norm_b,
                LLM_NORM, cb, -1);
        cb(cur, "result_norm", -1);

        cur = ggml_mul_mat(ctx0, model.output, cur);
        cb(cur, "result_output", -1);

        ggml_build_forward_expand(gf, cur);

        return gf;
    }

    struct ggml_cgraph * build_starcoder() {
        struct ggml_cgraph * gf = ggml_new_graph_custom(ctx0, LLAMA_MAX_NODES, false);

        struct ggml_tensor * cur;
        struct ggml_tensor * pos;
        struct ggml_tensor * inpL;

        inpL = llm_build_inp_embd(ctx0, hparams, batch, model.tok_embd, cb);
        cb(inpL, "inp_embd", -1);

        // inp_pos - contains the positions
        struct ggml_tensor * inp_pos = ggml_new_tensor_1d(ctx0, GGML_TYPE_I32, n_tokens);
        cb(inp_pos, "inp_pos", -1);

        // KQ_mask (mask for 1 head, it will be broadcasted to all heads)
        struct ggml_tensor * KQ_mask = ggml_new_tensor_3d(ctx0, GGML_TYPE_F32, n_kv, n_tokens, 1);
        cb(KQ_mask, "KQ_mask", -1);

        pos = ggml_get_rows(ctx0, model.pos_embd, inp_pos);
        cb(pos, "pos_embd", -1);

        inpL = ggml_add(ctx0, inpL, pos);
        cb(inpL, "inpL", -1);

        for (int il = 0; il < n_layer; ++il) {
            cur = llm_build_norm(ctx0, inpL, hparams,
                    model.layers[il].attn_norm,
                    model.layers[il].attn_norm_b,
                    LLM_NORM, cb, il);
            cb(cur, "attn_norm", il);

            // self-attention
            {
                cur = ggml_mul_mat(ctx0, model.layers[il].wqkv, cur);
                cb(cur, "wqkv", il);

                cur = ggml_add(ctx0, cur, model.layers[il].bqkv);
                cb(cur, "bqkv", il);

                struct ggml_tensor * Qcur = ggml_cont(ctx0, ggml_view_2d(ctx0, cur, n_embd,     n_tokens, cur->nb[1], 0*sizeof(float)*(n_embd)));
                struct ggml_tensor * Kcur = ggml_cont(ctx0, ggml_view_2d(ctx0, cur, n_embd_gqa, n_tokens, cur->nb[1], 1*sizeof(float)*(n_embd)));
                struct ggml_tensor * Vcur = ggml_cont(ctx0, ggml_view_2d(ctx0, cur, n_embd_gqa, n_tokens, cur->nb[1], 1*sizeof(float)*(n_embd + n_embd_gqa)));

                cb(Qcur, "Qcur", il);
                cb(Kcur, "Kcur", il);
                cb(Vcur, "Vcur", il);

                Qcur = ggml_reshape_3d(ctx0, Qcur, n_embd_head, n_head, n_tokens);

                llm_build_kv_store(ctx0, hparams, kv_self, gf, Kcur, Vcur, n_ctx, n_tokens, kv_head, cb, il);

                cur = llm_build_kqv(ctx0, model, hparams, kv_self,
                        model.layers[il].wo, model.layers[il].bo,
                        Qcur, KQ_mask, n_ctx, n_tokens, n_kv, -1.0f, 1.0f/sqrtf(float(n_embd_head)), cb, il);
                cb(cur, "kqv_out", il);
            }

            // add the input
            struct ggml_tensor * ffn_inp = ggml_add(ctx0, cur, inpL);
            cb(ffn_inp, "ffn_inp", il);

            // FF
            {
                cur = llm_build_norm(ctx0, ffn_inp, hparams,
                        model.layers[il].ffn_norm,
                        model.layers[il].ffn_norm_b,
                        LLM_NORM, cb, il);
                cb(cur, "ffn_norm", il);

                cur = llm_build_ffn(ctx0, cur,
                        model.layers[il].ffn_up,   model.layers[il].ffn_up_b,
                        NULL,                      NULL,
                        model.layers[il].ffn_down, model.layers[il].ffn_down_b,
                        LLM_FFN_GELU, LLM_FFN_SEQ, cb, il);
                cb(cur, "ffn_out", il);
            }

            inpL = ggml_add(ctx0, cur, ffn_inp);
            cb(inpL, "l_out", il);
        }

        cur = llm_build_norm(ctx0, inpL, hparams,
                model.output_norm,
                model.output_norm_b,
                LLM_NORM, cb, -1);
        cb(cur, "result_norm", -1);

        cur = ggml_mul_mat(ctx0, model.output, cur);
        cb(cur, "result_output", -1);

        ggml_build_forward_expand(gf, cur);

        return gf;
    }

    struct ggml_cgraph * build_persimmon() {
        struct ggml_cgraph * gf = ggml_new_graph_custom(ctx0, LLAMA_MAX_NODES, false);

        const int64_t n_rot = n_embd_head / 2;

        struct ggml_tensor * cur;
        struct ggml_tensor * inpL;

        inpL = llm_build_inp_embd(ctx0, hparams, batch, model.tok_embd, cb);
        cb(inpL, "imp_embd", -1);

        // inp_pos - contains the positions
        struct ggml_tensor * inp_pos = ggml_new_tensor_1d(ctx0, GGML_TYPE_I32, n_tokens);
        cb(inp_pos, "inp_pos", -1);

        // KQ_mask (mask for 1 head, it will be broadcasted to all heads)
        struct ggml_tensor * KQ_mask = ggml_new_tensor_3d(ctx0, GGML_TYPE_F32, n_kv, n_tokens, 1);
        cb(KQ_mask, "KQ_mask", -1);

        if (do_rope_shift) {
            llm_build_k_shift(ctx0, hparams, cparams, kv_self, gf, LLM_ROPE_NEOX, n_ctx, n_embd_head, freq_base, freq_scale, cb);
        }

        for (int il = 0; il < n_layer; ++il) {
            struct ggml_tensor * residual = inpL;

            cur = llm_build_norm(ctx0, inpL, hparams,
                    model.layers[il].attn_norm,
                    model.layers[il].attn_norm_b,
                    LLM_NORM, cb, il);
            cb(cur, "attn_norm", il);

            // self attention
            {
                cur = ggml_mul_mat(ctx0, model.layers[il].wqkv, cur);
                cb(cur, "wqkv", il);

                cur = ggml_add(ctx0, cur, model.layers[il].bqkv);
                cb(cur, "bqkv", il);

                // split qkv
                GGML_ASSERT(n_head_kv == n_head);

                struct ggml_tensor * tmpqkv = ggml_reshape_4d(ctx0, cur, n_embd_head, 3, n_head, n_tokens);
                cb(tmpqkv, "tmpqkv", il);

                struct ggml_tensor * tmpqkv_perm = ggml_cont(ctx0, ggml_permute(ctx0, tmpqkv, 0, 3, 1, 2));
                cb(tmpqkv_perm, "tmpqkv", il);

                struct ggml_tensor * tmpq = ggml_view_3d(
                        ctx0, tmpqkv_perm, n_embd_head, n_head, n_tokens,
                        ggml_element_size(tmpqkv_perm) * n_embd_head,
                        ggml_element_size(tmpqkv_perm) * n_embd_head * n_head,
                        0
                        );
                cb(tmpq, "tmpq", il);

                struct ggml_tensor * tmpk = ggml_view_3d(
                        ctx0, tmpqkv_perm, n_embd_head, n_head, n_tokens,
                        ggml_element_size(tmpqkv_perm) * n_embd_head,
                        ggml_element_size(tmpqkv_perm) * n_embd_head * n_head,
                        ggml_element_size(tmpqkv_perm) * n_embd_head * n_head * n_tokens
                        );
                cb(tmpk, "tmpk", il);

                // Q/K Layernorm
                tmpq = llm_build_norm(ctx0, tmpq, hparams,
                        model.layers[il].attn_q_norm,
                        model.layers[il].attn_q_norm_b,
                        LLM_NORM, cb, il);
                cb(tmpq, "tmpq", il);

                tmpk = llm_build_norm(ctx0, tmpk, hparams,
                        model.layers[il].attn_k_norm,
                        model.layers[il].attn_k_norm_b,
                        LLM_NORM, cb, il);
                cb(tmpk, "tmpk", il);

                // RoPE the first n_rot of q/k, pass the other half, and concat.
                struct ggml_tensor * qrot = ggml_view_3d(
                        ctx0, tmpq, n_rot, n_head, n_tokens,
                        ggml_element_size(tmpq) * n_embd_head,
                        ggml_element_size(tmpq) * n_embd_head * n_head,
                        0
                        );
                cb(qrot, "qrot", il);

                struct ggml_tensor * krot = ggml_view_3d(
                        ctx0, tmpk, n_rot, n_head, n_tokens,
                        ggml_element_size(tmpk) * n_embd_head,
                        ggml_element_size(tmpk) * n_embd_head * n_head,
                        0
                        );
                cb(krot, "krot", il);

                // get the second half of tmpq, e.g tmpq[n_rot:, :, :]
                struct ggml_tensor * qpass = ggml_view_3d(
                        ctx0, tmpq, n_rot, n_head, n_tokens,
                        ggml_element_size(tmpq) * n_embd_head,
                        ggml_element_size(tmpq) * n_embd_head * n_head,
                        ggml_element_size(tmpq) * n_rot
                        );
                cb(qpass, "qpass", il);

                struct ggml_tensor * kpass = ggml_view_3d(
                        ctx0, tmpk, n_rot, n_head, n_tokens,
                        ggml_element_size(tmpk) * n_embd_head,
                        ggml_element_size(tmpk) * n_embd_head * n_head,
                        ggml_element_size(tmpk) * n_rot
                        );
                cb(kpass, "kpass", il);

                struct ggml_tensor * qrotated = ggml_rope_custom(
                    ctx0, qrot, inp_pos, n_rot, 2, 0, n_orig_ctx,
                    freq_base, freq_scale, ext_factor, attn_factor, beta_fast, beta_slow
                );
                cb(qrotated, "qrotated", il);

                struct ggml_tensor * krotated = ggml_rope_custom(
                    ctx0, krot, inp_pos, n_rot, 2, 0, n_orig_ctx,
                    freq_base, freq_scale, ext_factor, attn_factor, beta_fast, beta_slow
                );
                cb(krotated, "krotated", il);

                // ggml currently only supports concatenation on dim=2
                // so we need to permute qrot, qpass, concat, then permute back.
                qrotated = ggml_cont(ctx0, ggml_permute(ctx0, qrotated, 2, 1, 0, 3));
                cb(qrotated, "qrotated", il);

                krotated = ggml_cont(ctx0, ggml_permute(ctx0, krotated, 2, 1, 0, 3));
                cb(krotated, "krotated", il);

                qpass = ggml_cont(ctx0, ggml_permute(ctx0, qpass, 2, 1, 0, 3));
                cb(qpass, "qpass", il);

                kpass = ggml_cont(ctx0, ggml_permute(ctx0, kpass, 2, 1, 0, 3));
                cb(kpass, "kpass", il);

                struct ggml_tensor * Qcur = ggml_concat(ctx0, qrotated, qpass);
                cb(Qcur, "Qcur", il);

                struct ggml_tensor * Kcur = ggml_concat(ctx0, krotated, kpass);
                cb(Kcur, "Kcur", il);

                struct ggml_tensor * Q = ggml_cont(ctx0, ggml_permute(ctx0, Qcur, 2, 1, 0, 3));
                cb(Q, "Q", il);

                Kcur = ggml_cont(ctx0, ggml_permute(ctx0, Kcur, 2, 1, 0, 3));
                cb(Kcur, "Kcur", il);

                struct ggml_tensor * Vcur = ggml_view_3d(
                        ctx0, tmpqkv_perm, n_embd_head, n_head, n_tokens,
                        ggml_element_size(tmpqkv_perm) * n_embd_head,
                        ggml_element_size(tmpqkv_perm) * n_embd_head * n_head,
                        ggml_element_size(tmpqkv_perm) * n_embd_head * n_head * n_tokens * 2
                        );
                cb(Vcur, "Vcur", il);

                llm_build_kv_store(ctx0, hparams, kv_self, gf, Kcur, Vcur, n_ctx, n_tokens, kv_head, cb, il);

                // TODO: not tested, could be broken
                cur = llm_build_kqv(ctx0, model, hparams, kv_self,
                        model.layers[il].wo, model.layers[il].bo,
                        Q, KQ_mask, n_ctx, n_tokens, n_kv, -1.0f, 1.0f/sqrtf(float(n_embd_head)), cb, il);
                cb(cur, "kqv_out", il);
            }

            struct ggml_tensor * ffn_inp = ggml_add(ctx0, residual, cur);
            cb(ffn_inp, "ffn_inp", il);

            // feed-forward network
            {
                cur = llm_build_norm(ctx0, ffn_inp, hparams,
                        model.layers[il].ffn_norm,
                        model.layers[il].ffn_norm_b,
                        LLM_NORM, cb, il);
                cb(cur, "ffn_norm", il);

                cur = llm_build_ffn(ctx0, cur,
                        model.layers[il].ffn_up,   model.layers[il].ffn_up_b,
                        NULL,                      NULL,
                        model.layers[il].ffn_down, model.layers[il].ffn_down_b,
                        LLM_FFN_RELU_SQR, LLM_FFN_SEQ, cb, il);
                cb(cur, "ffn_out", il);
            }

            cur = ggml_add(ctx0, cur, ffn_inp);
            cb(cur, "l_out", il);

            inpL = cur;
        }

        cur = inpL;

        cur = llm_build_norm(ctx0, cur, hparams,
                model.output_norm,
                model.output_norm_b,
                LLM_NORM, cb, -1);
        cb(cur, "result_norm", -1);

        cur = ggml_mul_mat(ctx0, model.output, cur);
        cb(cur, "result_output", -1);

        ggml_build_forward_expand(gf, cur);

        return gf;
    }

    struct ggml_cgraph * build_refact() {
        struct ggml_cgraph * gf = ggml_new_graph_custom(ctx0, LLAMA_MAX_NODES, false);

        struct ggml_tensor * cur;
        struct ggml_tensor * inpL;

        inpL = llm_build_inp_embd(ctx0, hparams, batch, model.tok_embd, cb);
        cb(inpL, "inp_embd", -1);

        // KQ_mask (mask for 1 head, it will be broadcasted to all heads)
        struct ggml_tensor * KQ_mask = ggml_new_tensor_3d(ctx0, GGML_TYPE_F32, n_kv, n_tokens, 1);
        cb(KQ_mask, "KQ_mask", -1);

        for (int il = 0; il < n_layer; ++il) {
            struct ggml_tensor * inpSA = inpL;

            cur = llm_build_norm(ctx0, inpL, hparams,
                    model.layers[il].attn_norm, NULL,
                    LLM_NORM_RMS, cb, il);
            cb(cur, "attn_norm", il);

            // self-attention
            {
                struct ggml_tensor * Qcur = ggml_mul_mat(ctx0, model.layers[il].wq, cur);
                cb(Qcur, "Qcur", il);

                struct ggml_tensor * Kcur = ggml_mul_mat(ctx0, model.layers[il].wk, cur);
                cb(Kcur, "Kcur", il);

                struct ggml_tensor * Vcur = ggml_mul_mat(ctx0, model.layers[il].wv, cur);
                cb(Vcur, "Vcur", il);

                Kcur = ggml_reshape_3d(ctx0, Kcur, n_embd_head, n_head_kv, n_tokens);
                cb(Kcur, "Kcur", il);

                Qcur = ggml_reshape_3d(ctx0, Qcur, n_embd_head, n_head,    n_tokens);
                cb(Qcur, "Qcur", il);

                llm_build_kv_store(ctx0, hparams, kv_self, gf, Kcur, Vcur, n_ctx, n_tokens, kv_head, cb, il);

                cur = llm_build_kqv(ctx0, model, hparams, kv_self,
                        model.layers[il].wo, NULL,
                        Qcur, KQ_mask, n_ctx, n_tokens, n_kv, 8.0f, 1.0f/sqrtf(float(n_embd_head)), cb, il);
                cb(cur, "kqv_out", il);
            }

            struct ggml_tensor * ffn_inp = ggml_add(ctx0, cur, inpSA);
            cb(ffn_inp, "ffn_inp", il);

            // feed-forward network
            {
                cur = llm_build_norm(ctx0, ffn_inp, hparams,
                        model.layers[il].ffn_norm, NULL,
                        LLM_NORM_RMS, cb, il);
                cb(cur, "ffn_norm", il);

                cur = llm_build_ffn(ctx0, cur,
                        model.layers[il].ffn_up,   NULL,
                        model.layers[il].ffn_gate, NULL,
                        model.layers[il].ffn_down, NULL,
                        LLM_FFN_SILU, LLM_FFN_PAR, cb, il);
                cb(cur, "ffn_out", il);
            }

            cur = ggml_add(ctx0, cur, ffn_inp);
            cb(cur, "l_out", il);

            // input for next layer
            inpL = cur;
        }

        cur = inpL;

        cur = llm_build_norm(ctx0, cur, hparams,
                model.output_norm, NULL,
                LLM_NORM_RMS, cb, -1);
        cb(cur, "result_norm", -1);

        // lm_head
        cur = ggml_mul_mat(ctx0, model.output, cur);
        cb(cur, "result_output", -1);

        ggml_build_forward_expand(gf, cur);

        return gf;
    }

    struct ggml_cgraph * build_bloom() {
        struct ggml_cgraph * gf = ggml_new_graph_custom(ctx0, LLAMA_MAX_NODES, false);

        struct ggml_tensor * cur;
        struct ggml_tensor * inpL;

        inpL = llm_build_inp_embd(ctx0, hparams, batch, model.tok_embd, cb);
        cb(inpL, "inp_embd", -1);

        // KQ_mask (mask for 1 head, it will be broadcasted to all heads)
        struct ggml_tensor * KQ_mask = ggml_new_tensor_3d(ctx0, GGML_TYPE_F32, n_kv, n_tokens, 1);
        cb(KQ_mask, "KQ_mask", -1);

        inpL = llm_build_norm(ctx0, inpL, hparams,
                model.tok_norm,
                model.tok_norm_b,
                LLM_NORM, cb, -1);
        cb(inpL, "inp_norm", -1);

        for (int il = 0; il < n_layer; ++il) {
            cur = llm_build_norm(ctx0, inpL, hparams,
                    model.layers[il].attn_norm,
                    model.layers[il].attn_norm_b,
                    LLM_NORM, cb, il);
            cb(cur, "attn_norm", il);

            // self-attention
            {
                cur = ggml_mul_mat(ctx0, model.layers[il].wqkv, cur);
                cb(cur, "wqkv", il);

                cur = ggml_add(ctx0, cur, model.layers[il].bqkv);
                cb(cur, "bqkv", il);

                struct ggml_tensor * Qcur = ggml_cont(ctx0, ggml_view_2d(ctx0, cur, n_embd,     n_tokens, cur->nb[1], 0*sizeof(float)*(n_embd)));
                struct ggml_tensor * Kcur = ggml_cont(ctx0, ggml_view_2d(ctx0, cur, n_embd_gqa, n_tokens, cur->nb[1], 1*sizeof(float)*(n_embd)));
                struct ggml_tensor * Vcur = ggml_cont(ctx0, ggml_view_2d(ctx0, cur, n_embd_gqa, n_tokens, cur->nb[1], 1*sizeof(float)*(n_embd + n_embd_gqa)));

                cb(Qcur, "Qcur", il);
                cb(Kcur, "Kcur", il);
                cb(Vcur, "Vcur", il);

                Qcur = ggml_reshape_3d(ctx0, Qcur, n_embd_head, n_head, n_tokens);

                llm_build_kv_store(ctx0, hparams, kv_self, gf, Kcur, Vcur, n_ctx, n_tokens, kv_head, cb, il);

                cur = llm_build_kqv(ctx0, model, hparams, kv_self,
                        model.layers[il].wo, model.layers[il].bo,
                        Qcur, KQ_mask, n_ctx, n_tokens, n_kv, 8.0f, 1.0f/sqrtf(float(n_embd_head)), cb, il);
                cb(cur, "kqv_out", il);
            }

            // Add the input
            struct ggml_tensor * ffn_inp = ggml_add(ctx0, cur, inpL);
            cb(ffn_inp, "ffn_inp", il);

            // FF
            {
                cur = llm_build_norm(ctx0, ffn_inp, hparams,
                        model.layers[il].ffn_norm,
                        model.layers[il].ffn_norm_b,
                        LLM_NORM, cb, il);
                cb(cur, "ffn_norm", il);

                cur = llm_build_ffn(ctx0, cur,
                        model.layers[il].ffn_up,   model.layers[il].ffn_up_b,
                        NULL,                      NULL,
                        model.layers[il].ffn_down, model.layers[il].ffn_down_b,
                        LLM_FFN_GELU, LLM_FFN_SEQ, cb, il);
                cb(cur, "ffn_out", il);
            }

            inpL = ggml_add(ctx0, cur, ffn_inp);
            cb(inpL, "l_out", il);
        }

        cur = llm_build_norm(ctx0, inpL, hparams,
                model.output_norm,
                model.output_norm_b,
                LLM_NORM, cb, -1);
        cb(cur, "result_norm", -1);

        cur = ggml_mul_mat(ctx0, model.output, cur);
        cb(cur, "result_output", -1);

        ggml_build_forward_expand(gf, cur);

        return gf;
    }

    struct ggml_cgraph * build_mpt() {
        struct ggml_cgraph * gf = ggml_new_graph_custom(ctx0, LLAMA_MAX_NODES, false);

        struct ggml_tensor * cur;
        struct ggml_tensor * inpL;

        inpL = llm_build_inp_embd(ctx0, hparams, batch, model.tok_embd, cb);
        cb(inpL, "inp_embd", -1);

        // KQ_mask (mask for 1 head, it will be broadcasted to all heads)
        struct ggml_tensor * KQ_mask = ggml_new_tensor_3d(ctx0, GGML_TYPE_F32, n_kv, n_tokens, 1);
        cb(KQ_mask, "KQ_mask", -1);

        for (int il = 0; il < n_layer; ++il) {
            struct ggml_tensor * attn_norm;

            attn_norm = llm_build_norm(ctx0, inpL, hparams,
                    model.layers[il].attn_norm,
                    NULL,
                    LLM_NORM, cb, il);
            cb(attn_norm, "attn_norm", il);

            // self-attention
            {
                cur = attn_norm;

                cur = ggml_mul_mat(ctx0, model.layers[il].wqkv, cur);
                cb(cur, "wqkv", il);

                if (hparams.f_clamp_kqv > 0.0f) {
                    cur = ggml_clamp(ctx0, cur, -hparams.f_clamp_kqv, hparams.f_clamp_kqv);
                    cb(cur, "wqkv_clamped", il);
                }

                struct ggml_tensor * Qcur = ggml_cont(ctx0, ggml_view_2d(ctx0, cur, n_embd,     n_tokens, cur->nb[1], 0*sizeof(float)*(n_embd)));
                struct ggml_tensor * Kcur = ggml_cont(ctx0, ggml_view_2d(ctx0, cur, n_embd_gqa, n_tokens, cur->nb[1], 1*sizeof(float)*(n_embd)));
                struct ggml_tensor * Vcur = ggml_cont(ctx0, ggml_view_2d(ctx0, cur, n_embd_gqa, n_tokens, cur->nb[1], 1*sizeof(float)*(n_embd + n_embd_gqa)));

                cb(Qcur, "Qcur", il);
                cb(Kcur, "Kcur", il);
                cb(Vcur, "Vcur", il);

                Qcur = ggml_reshape_3d(ctx0, Qcur, n_embd_head, n_head, n_tokens);

                llm_build_kv_store(ctx0, hparams, kv_self, gf, Kcur, Vcur, n_ctx, n_tokens, kv_head, cb, il);

                cur = llm_build_kqv(ctx0, model, hparams, kv_self,
                        model.layers[il].wo, NULL,
                        Qcur, KQ_mask, n_ctx, n_tokens, n_kv, hparams.f_max_alibi_bias, 1.0f/sqrtf(float(n_embd_head)), cb, il);
                cb(cur, "kqv_out", il);
            }

            // Add the input
            struct ggml_tensor * ffn_inp = ggml_add(ctx0, cur, inpL);
            cb(ffn_inp, "ffn_inp", il);

            // feed forward
            {
                cur = llm_build_norm(ctx0, ffn_inp, hparams,
                        model.layers[il].ffn_norm,
                        NULL,
                        LLM_NORM, cb, il);
                cb(cur, "ffn_norm", il);

                cur = llm_build_ffn(ctx0, cur,
                        model.layers[il].ffn_up,   NULL,
                        NULL,                      NULL,
                        model.layers[il].ffn_down, NULL,
                        LLM_FFN_GELU, LLM_FFN_SEQ, cb, il);
                cb(cur, "ffn_out", il);
            }

            cur = ggml_add(ctx0, cur, ffn_inp);
            cb(cur, "l_out", il);

            // input for next layer
            inpL = cur;
        }

        cur = inpL;

        cur = llm_build_norm(ctx0, cur, hparams,
                model.output_norm,
                NULL,
                LLM_NORM, cb, -1);
        cb(cur, "result_norm", -1);

        cur = ggml_mul_mat(ctx0, model.output, cur);
        cb(cur, "result_output", -1);

        ggml_build_forward_expand(gf, cur);

        return gf;
    }

    struct ggml_cgraph * build_stablelm() {
        struct ggml_cgraph * gf = ggml_new_graph(ctx0);

        struct ggml_tensor * cur;
        struct ggml_tensor * inpL;

        inpL = llm_build_inp_embd(ctx0, hparams, batch, model.tok_embd, cb);
        cb(inpL, "inp_embd", -1);

        // inp_pos - contains the positions
        struct ggml_tensor * inp_pos = ggml_new_tensor_1d(ctx0, GGML_TYPE_I32, n_tokens);
        cb(inp_pos, "inp_pos", -1);

        // KQ_mask (mask for 1 head, it will be broadcasted to all heads)
        struct ggml_tensor * KQ_mask = ggml_new_tensor_3d(ctx0, GGML_TYPE_F32, n_kv, n_tokens, 1);
        cb(KQ_mask, "KQ_mask", -1);

        // shift the entire K-cache if needed
        if (do_rope_shift) {
            llm_build_k_shift(ctx0, hparams, cparams, kv_self, gf, LLM_ROPE_NEOX, n_ctx, hparams.n_rot, freq_base, freq_scale, cb);
        }

        for (int il = 0; il < n_layer; ++il) {
            struct ggml_tensor * inpSA = inpL;

            // norm
            cur = llm_build_norm(ctx0, inpL, hparams,
                    model.layers[il].attn_norm,
                    model.layers[il].attn_norm_b,
                    LLM_NORM, cb, il);
            cb(cur, "attn_norm", il);

            // self-attention
            {
                // compute Q and K and RoPE them
                struct ggml_tensor * Qcur = ggml_mul_mat(ctx0, model.layers[il].wq, cur);
                cb(Qcur, "Qcur", il);

                struct ggml_tensor * Kcur = ggml_mul_mat(ctx0, model.layers[il].wk, cur);
                cb(Kcur, "Kcur", il);

                struct ggml_tensor * Vcur = ggml_mul_mat(ctx0, model.layers[il].wv, cur);
                cb(Vcur, "Vcur", il);

                Qcur = ggml_rope_custom(
                    ctx0, ggml_reshape_3d(ctx0, Qcur, n_embd_head, n_head,    n_tokens), inp_pos,
                    hparams.n_rot, 2, 0, n_orig_ctx, freq_base, freq_scale,
                    ext_factor, attn_factor, beta_fast, beta_slow
                );
                cb(Qcur, "Qcur", il);

                Kcur = ggml_rope_custom(
                    ctx0, ggml_reshape_3d(ctx0, Kcur, n_embd_head, n_head_kv, n_tokens), inp_pos,
                    hparams.n_rot, 2, 0, n_orig_ctx, freq_base, freq_scale,
                    ext_factor, attn_factor, beta_fast, beta_slow
                );
                cb(Kcur, "Kcur", il);

                llm_build_kv_store(ctx0, hparams, kv_self, gf, Kcur, Vcur, n_ctx, n_tokens, kv_head, cb, il);

                cur = llm_build_kqv(ctx0, model, hparams, kv_self,
                        model.layers[il].wo, NULL,
                        Qcur, KQ_mask, n_ctx, n_tokens, n_kv, -1.0f, 1.0f/sqrtf(float(n_embd_head)), cb, il);
                cb(cur, "kqv_out", il);
            }

            struct ggml_tensor * ffn_inp = ggml_add(ctx0, cur, inpSA);
            cb(ffn_inp, "ffn_inp", il);

            // feed-forward network
            {
                cur = llm_build_norm(ctx0, ffn_inp, hparams,
                        model.layers[il].ffn_norm,
                        model.layers[il].ffn_norm_b,
                        LLM_NORM, cb, il);
                cb(cur, "ffn_norm", il);

                cur = llm_build_ffn(ctx0, cur,
                        model.layers[il].ffn_up,   NULL,
                        model.layers[il].ffn_gate, NULL,
                        model.layers[il].ffn_down, NULL,
                        LLM_FFN_SILU, LLM_FFN_PAR, cb, il);
                cb(cur, "ffn_out", il);
            }

            cur = ggml_add(ctx0, cur, ffn_inp);
            cb(cur, "l_out", il);

            // input for next layer
            inpL = cur;
        }

        cur = inpL;

        cur = llm_build_norm(ctx0, cur, hparams,
                model.output_norm,
                model.output_norm_b,
                LLM_NORM, cb, -1);
        cb(cur, "result_norm", -1);

        // lm_head
        cur = ggml_mul_mat(ctx0, model.output, cur);
        cb(cur, "result_output", -1);

        ggml_build_forward_expand(gf, cur);

        return gf;
    }

    struct ggml_cgraph * build_qwen() {
        struct ggml_cgraph * gf = ggml_new_graph_custom(ctx0, LLAMA_MAX_NODES, false);

        struct ggml_tensor * cur;
        struct ggml_tensor * inpL;

        inpL = llm_build_inp_embd(ctx0, hparams, batch, model.tok_embd, cb);
        cb(inpL, "inp_embd", -1);

        // inp_pos - contains the positions
        struct ggml_tensor * inp_pos = ggml_new_tensor_1d(ctx0, GGML_TYPE_I32, n_tokens);
        cb(inp_pos, "inp_pos", -1);

        // KQ_mask (mask for 1 head, it will be broadcasted to all heads)
        struct ggml_tensor * KQ_mask = ggml_new_tensor_3d(ctx0, GGML_TYPE_F32, n_kv, n_tokens, 1);
        cb(KQ_mask, "KQ_mask", -1);

        // shift the entire K-cache if needed
        if (do_rope_shift) {
            llm_build_k_shift(ctx0, hparams, cparams, kv_self, gf, LLM_ROPE_NEOX, n_ctx, n_embd_head, freq_base, freq_scale, cb);
        }

        for (int il = 0; il < n_layer; ++il) {
            struct ggml_tensor * inpSA = inpL;

            cur = llm_build_norm(ctx0, inpL, hparams,
                    model.layers[il].attn_norm, NULL,
                    LLM_NORM_RMS, cb, il);
            cb(cur, "attn_norm", il);

            // self-attention
            {
                cur = ggml_mul_mat(ctx0, model.layers[il].wqkv, cur);
                cb(cur, "wqkv", il);

                cur = ggml_add(ctx0, cur, model.layers[il].bqkv);
                cb(cur, "bqkv", il);

                struct ggml_tensor * Qcur = ggml_cont(ctx0, ggml_view_2d(ctx0, cur, n_embd, n_tokens, cur->nb[1], 0*sizeof(float)*(n_embd)));
                struct ggml_tensor * Kcur = ggml_cont(ctx0, ggml_view_2d(ctx0, cur, n_embd, n_tokens, cur->nb[1], 1*sizeof(float)*(n_embd)));
                struct ggml_tensor * Vcur = ggml_cont(ctx0, ggml_view_2d(ctx0, cur, n_embd, n_tokens, cur->nb[1], 2*sizeof(float)*(n_embd)));

                cb(Qcur, "Qcur", il);
                cb(Kcur, "Kcur", il);
                cb(Vcur, "Vcur", il);

                Qcur = ggml_reshape_3d(ctx0, Qcur, n_embd_head, n_head,    n_tokens);
                Kcur = ggml_reshape_3d(ctx0, Kcur, n_embd_head, n_head_kv, n_tokens);

                // using mode = 2 for neox mode
                Qcur = ggml_rope_custom(
                    ctx0, Qcur, inp_pos, n_embd_head, 2, 0, n_orig_ctx,
                    freq_base, freq_scale, ext_factor, attn_factor, beta_fast, beta_slow
                );
                cb(Qcur, "Qcur", il);

                Kcur = ggml_rope_custom(
                    ctx0, Kcur, inp_pos, n_embd_head, 2, 0, n_orig_ctx,
                    freq_base, freq_scale, ext_factor, attn_factor, beta_fast, beta_slow
                );
                cb(Kcur, "Kcur", il);

                llm_build_kv_store(ctx0, hparams, kv_self, gf, Kcur, Vcur, n_ctx, n_tokens, kv_head, cb, il);

                cur = llm_build_kqv(ctx0, model, hparams, kv_self,
                        model.layers[il].wo, NULL,
                        Qcur, KQ_mask, n_ctx, n_tokens, n_kv, -1.0f, 1.0f/sqrtf(float(n_embd_head)), cb, il);
                cb(cur, "kqv_out", il);
            }

            struct ggml_tensor * ffn_inp = ggml_add(ctx0, cur, inpSA);
            cb(ffn_inp, "ffn_inp", il);

            // feed-forward forward
            {
                cur = llm_build_norm(ctx0, ffn_inp, hparams,
                        model.layers[il].ffn_norm, NULL,
                        LLM_NORM_RMS, cb, il);
                cb(cur, "ffn_norm", il);

                cur = llm_build_ffn(ctx0, cur,
                        model.layers[il].ffn_up,   NULL,
                        model.layers[il].ffn_gate, NULL,
                        model.layers[il].ffn_down, NULL,
                        LLM_FFN_SILU, LLM_FFN_PAR, cb, il);
                cb(cur, "ffn_out", il);
            }

            cur = ggml_add(ctx0, cur, ffn_inp);
            cb(cur, "l_out", il);

            // input for next layer
            inpL = cur;
        }

        cur = inpL;

        cur = llm_build_norm(ctx0, cur, hparams,
                model.output_norm, NULL,
                LLM_NORM_RMS, cb, -1);
        cb(cur, "result_norm", -1);

        // lm_head
        cur = ggml_mul_mat(ctx0, model.output, cur);
        cb(cur, "result_output", -1);

        ggml_build_forward_expand(gf, cur);

        return gf;
    }
<<<<<<< HEAD

    struct ggml_cgraph * build_plamo() {
        struct ggml_cgraph * gf = ggml_new_graph(ctx0);

        struct ggml_tensor * cur;
=======
    struct ggml_cgraph * build_phi2() {
        struct ggml_cgraph * gf = ggml_new_graph_custom(ctx0, LLAMA_MAX_NODES, false);

        struct ggml_tensor * cur;
        struct ggml_tensor * attn_norm_output;
        struct ggml_tensor * ffn_output;
>>>>>>> 708e179e
        struct ggml_tensor * inpL;

        inpL = llm_build_inp_embd(ctx0, hparams, batch, model.tok_embd, cb);
        cb(inpL, "inp_embd", -1);

        // inp_pos - contains the positions
        struct ggml_tensor * inp_pos = ggml_new_tensor_1d(ctx0, GGML_TYPE_I32, n_tokens);
        cb(inp_pos, "inp_pos", -1);

<<<<<<< HEAD
        // KQ_scale
        struct ggml_tensor * KQ_scale = ggml_new_tensor_1d(ctx0, GGML_TYPE_F32, 1);
        cb(KQ_scale, "KQ_scale", -1);

=======
>>>>>>> 708e179e
        // KQ_mask (mask for 1 head, it will be broadcasted to all heads)
        struct ggml_tensor * KQ_mask = ggml_new_tensor_3d(ctx0, GGML_TYPE_F32, n_kv, n_tokens, 1);
        cb(KQ_mask, "KQ_mask", -1);

        // shift the entire K-cache if needed
        if (do_rope_shift) {
<<<<<<< HEAD
            llm_build_k_shift(ctx0, hparams, cparams, kv_self, gf, LLM_ROPE, n_ctx, n_embd_head, freq_base, freq_scale, cb);
        }

        for (int il = 0; il < n_layer; ++il) {

            // norm
            cur = llm_build_norm(ctx0, inpL, hparams,
                    model.layers[il].attn_norm, NULL,
                    LLM_NORM_RMS, cb, il);
            cb(cur, "attn_norm", il);

            struct ggml_tensor * attention_norm = cur;

            // self-attention
            {
                // compute Q and K and RoPE them
                struct ggml_tensor * Qcur = ggml_mul_mat(ctx0, model.layers[il].wq, cur);
                cb(Qcur, "Qcur", il);

                struct ggml_tensor * Kcur = ggml_mul_mat(ctx0, model.layers[il].wk, cur);
                cb(Kcur, "Kcur", il);

                struct ggml_tensor * Vcur = ggml_mul_mat(ctx0, model.layers[il].wv, cur);
                cb(Vcur, "Vcur", il);

                Qcur = ggml_rope_custom(
                        ctx0, ggml_reshape_3d(ctx0, Qcur, n_embd_head, n_head,    n_tokens), inp_pos,
                        n_embd_head, 2, 0, n_orig_ctx, freq_base, freq_scale,
                        ext_factor, attn_factor, beta_fast, beta_slow);
                cb(Qcur, "Qcur", il);

                Kcur = ggml_rope_custom(
                        ctx0, ggml_reshape_3d(ctx0, Kcur, n_embd_head, n_head_kv, n_tokens), inp_pos,
                        n_embd_head, 2, 0, n_orig_ctx, freq_base, freq_scale,
                        ext_factor, attn_factor, beta_fast, beta_slow);
=======
            llm_build_k_shift(ctx0, hparams, cparams, kv_self, gf, LLM_ROPE_NEOX, n_ctx, n_embd_head, freq_base, freq_scale, cb);
        }

        for (int il = 0; il < n_layer; ++il) {
            attn_norm_output = llm_build_norm(ctx0, inpL, hparams,
                    model.layers[il].attn_norm,
                    model.layers[il].attn_norm_b,
                    LLM_NORM, cb, il);
            cb(attn_norm_output, "attn_norm", il);

            // self-attention
            {
                cur = ggml_mul_mat(ctx0, model.layers[il].wqkv, attn_norm_output);
                cb(cur, "wqkv", il);

                cur = ggml_add(ctx0, cur, model.layers[il].bqkv);
                cb(cur, "bqkv", il);

                struct ggml_tensor * Qcur = ggml_cont(ctx0, ggml_view_2d(ctx0, cur, n_embd,     n_tokens, cur->nb[1], 0*sizeof(float)*(n_embd)));
                struct ggml_tensor * Kcur = ggml_cont(ctx0, ggml_view_2d(ctx0, cur, n_embd_gqa, n_tokens, cur->nb[1], 1*sizeof(float)*(n_embd)));
                struct ggml_tensor * Vcur = ggml_cont(ctx0, ggml_view_2d(ctx0, cur, n_embd_gqa, n_tokens, cur->nb[1], 1*sizeof(float)*(n_embd + n_embd_gqa)));

                cb(Qcur, "Qcur", il);
                cb(Kcur, "Kcur", il);
                cb(Vcur, "Vcur", il);

                Qcur = ggml_reshape_3d(ctx0, Qcur, n_embd_head, n_head,    n_tokens);
                Kcur = ggml_reshape_3d(ctx0, Kcur, n_embd_head, n_head_kv, n_tokens);

                Qcur = ggml_rope_custom(
                    ctx0, Qcur, inp_pos, hparams.n_rot, 2, 0, n_orig_ctx,
                    freq_base, freq_scale, ext_factor, attn_factor, beta_fast, beta_slow
                );
                cb(Qcur, "Qcur", il);

                // with phi2, we scale the Q to avoid precision issues
                // ref: https://github.com/ml-explore/mlx-examples/blob/08e862336ade809bc37d1035f94b359e7d1a5152/phi2/phi2.py#L64-L66
                Qcur = ggml_scale(ctx0, Qcur, 1.0f/sqrtf(float(n_embd_head)));
                cb(Qcur, "Qcur", il);

                Kcur = ggml_rope_custom(
                    ctx0, Kcur, inp_pos, hparams.n_rot, 2, 0, n_orig_ctx,
                    freq_base, freq_scale, ext_factor, attn_factor, beta_fast, beta_slow
                );
>>>>>>> 708e179e
                cb(Kcur, "Kcur", il);

                llm_build_kv_store(ctx0, hparams, kv_self, gf, Kcur, Vcur, n_ctx, n_tokens, kv_head, cb, il);

<<<<<<< HEAD
                cur = llm_build_kqv(ctx0, hparams, kv_self,
                        model.layers[il].wo, NULL,
                        Qcur, KQ_scale, KQ_mask, n_ctx, n_tokens, n_kv, 0.0f, cb, il);
                cb(cur, "kqv_out", il);
            }
            struct ggml_tensor * sa_out = cur;

            cur = attention_norm;

            // feed-forward network
            {
                cur = llm_build_ffn(ctx0, cur,
                        model.layers[il].ffn_up, NULL,
                        model.layers[il].ffn_gate, NULL,
                        model.layers[il].ffn_down, NULL,
                        LLM_FFN_SILU, LLM_FFN_PAR, cb, il);
                cb(cur, "mlp_out", il);
            }

            cur = ggml_add(ctx0, cur, sa_out);
            cb(cur, "mlp_out + sa_out", il);
            cur = ggml_add(ctx0, cur, inpL);
            cb(cur, "mlp_out + sa_out + inpL", il);

            // input for next layer
            inpL = cur;
        }

        cur = inpL;

        cur = llm_build_norm(ctx0, cur, hparams,
                model.output_norm, NULL,
                LLM_NORM_RMS, cb, -1);
        cb(cur, "result_norm", -1);

        // lm_head
        cur = ggml_mul_mat(ctx0, model.output, cur);
=======
                cur = llm_build_kqv(ctx0, model, hparams, kv_self,
                        model.layers[il].wo, model.layers[il].bo,
                        Qcur, KQ_mask, n_ctx, n_tokens, n_kv, -1.0f, 1.0f, cb, il);
                cb(cur, "kqv_out", il);
            }

            // FF
            {
                ffn_output = llm_build_ffn(ctx0, attn_norm_output,
                        model.layers[il].ffn_up,   model.layers[il].ffn_up_b,
                        NULL,                      NULL,
                        model.layers[il].ffn_down, model.layers[il].ffn_down_b,
                        LLM_FFN_GELU, LLM_FFN_SEQ, cb, il);
                cb(ffn_output, "ffn_out", il);
            }

            cur = ggml_add(ctx0, cur, ffn_output);
            cb(cur, "l_out", il);

            cur = ggml_add(ctx0, cur, inpL);
            cb(cur, "l_out", il);

            inpL = cur;
        }

        cur = llm_build_norm(ctx0, inpL, hparams,
                model.output_norm,
                model.output_norm_b,
                LLM_NORM, cb, -1);
        cb(cur, "result_norm", -1);

        cur = ggml_mul_mat(ctx0, model.output, cur);
        cb(cur, "result_output_no_bias", -1);

        cur = ggml_add(ctx0, cur, model.output_b);
>>>>>>> 708e179e
        cb(cur, "result_output", -1);

        ggml_build_forward_expand(gf, cur);

        return gf;
    }
};

//
// tensor offloading helpers
//
// TODO: will be removed with backend v2

enum llm_offload_func_e {
    OFFLOAD_FUNC_NOP,
    OFFLOAD_FUNC,
    OFFLOAD_FUNC_FRC, // force offload
    OFFLOAD_FUNC_KQV,
    OFFLOAD_FUNC_NR,
    OFFLOAD_FUNC_EMB, // embeddings
    OFFLOAD_FUNC_OUT,
};

// TODO: will be removed with backend v2
struct llm_offload_trie {
    struct node {
        ~node() {
            for (int i = 0; i < 256; ++i) {
                if (children[i]) {
                    delete children[i];
                }
            }
        }

        node * children[256] = { nullptr };
        llm_offload_func_e func = OFFLOAD_FUNC_NOP;
    };

    llm_offload_trie() {
        root = new node;
    }

    llm_offload_trie(const std::unordered_map<const char *, llm_offload_func_e> & map) {
        root = new node;

        for (const auto & kv : map) {
            add(kv.first, kv.second);
        }
    }

    ~llm_offload_trie() {
        delete root;
    }

    void add(const char * name, llm_offload_func_e func) {
        node * cur = root;

        for (int i = 0; ; ++i) {
            const uint8_t c = name[i];

            if (!c) {
                break;
            }

            if (!cur->children[c]) {
                cur->children[c] = new node;
            }

            cur = cur->children[c];
        }

        cur->func = func;
    }

    llm_offload_func_e find(const char * name) const {
        const node * cur = root;

        for (int i = 0; ; ++i) {
            const uint8_t c = name[i];

            if (!c) {
                break;
            }

            if (!cur->children[c]) {
                return OFFLOAD_FUNC_NOP;
            }

            cur = cur->children[c];
        }

        return cur->func;
    }

    node * root = nullptr;
};

// TODO: will be removed with backend v2
static const std::unordered_map<const char *, llm_offload_func_e> k_offload_map = {
  //{ "inp_tokens",                 OFFLOAD_FUNC_NR  }, // TODO: missing K-quants get_rows kernel
  //{ "inp_embd",                   OFFLOAD_FUNC_NR  }, // TODO: missing K-quants get_rows kernel
    { "pos_embd",                   OFFLOAD_FUNC_NR  },

    { "inp_pos",                    OFFLOAD_FUNC_FRC }, // this is often used for KQ ops (e.g. rope)
    { "KQ_mask",                    OFFLOAD_FUNC_FRC },
    { "K_shift",                    OFFLOAD_FUNC_FRC },

    { "K_shifted",                  OFFLOAD_FUNC     },

    { "inp_norm",                   OFFLOAD_FUNC_NR  },
    { "inp_norm_w",                 OFFLOAD_FUNC_NR  },
    { "inp_norm_wb",                OFFLOAD_FUNC_NR  },

    { "norm",                       OFFLOAD_FUNC     },
    { "norm_w",                     OFFLOAD_FUNC     },
    { "norm_wb",                    OFFLOAD_FUNC     },

    { "attn_norm",                  OFFLOAD_FUNC     },
    { "attn_norm_2",                OFFLOAD_FUNC     },

    { "wqkv",                       OFFLOAD_FUNC_KQV },
    { "bqkv",                       OFFLOAD_FUNC_KQV },
    { "wqkv_clamped",               OFFLOAD_FUNC_KQV },

    { "tmpk",                       OFFLOAD_FUNC_KQV },
    { "tmpq",                       OFFLOAD_FUNC_KQV },
    { "tmpv",                       OFFLOAD_FUNC_KQV },
    { "Kcur",                       OFFLOAD_FUNC_KQV },
    { "Qcur",                       OFFLOAD_FUNC_KQV },
    { "Vcur",                       OFFLOAD_FUNC_KQV },

    { "krot",                       OFFLOAD_FUNC_KQV },
    { "qrot",                       OFFLOAD_FUNC_KQV },
    { "kpass",                      OFFLOAD_FUNC_KQV },
    { "qpass",                      OFFLOAD_FUNC_KQV },
    { "krotated",                   OFFLOAD_FUNC_KQV },
    { "qrotated",                   OFFLOAD_FUNC_KQV },

    { "q",                          OFFLOAD_FUNC_KQV },
    { "k",                          OFFLOAD_FUNC_KQV },
    { "kq",                         OFFLOAD_FUNC_KQV },
    { "kq_scaled",                  OFFLOAD_FUNC_KQV },
    { "kq_scaled_alibi",            OFFLOAD_FUNC_KQV },
    { "kq_masked",                  OFFLOAD_FUNC_KQV },
    { "kq_soft_max",                OFFLOAD_FUNC_KQV },
    { "kq_soft_max_ext",            OFFLOAD_FUNC_KQV },
    { "v",                          OFFLOAD_FUNC_KQV },
    { "kqv",                        OFFLOAD_FUNC_KQV },
    { "kqv_merged",                 OFFLOAD_FUNC_KQV },
    { "kqv_merged_cont",            OFFLOAD_FUNC_KQV },
    { "kqv_wo",                     OFFLOAD_FUNC_KQV },
    { "kqv_out",                    OFFLOAD_FUNC_KQV },

    { "ffn_inp",                    OFFLOAD_FUNC     },
    { "ffn_norm",                   OFFLOAD_FUNC     },

    { "ffn_up",                     OFFLOAD_FUNC     },
    { "ffn_up_b",                   OFFLOAD_FUNC     },
    { "ffn_gate",                   OFFLOAD_FUNC     },
    { "ffn_gate_b",                 OFFLOAD_FUNC     },
    { "ffn_gate_par",               OFFLOAD_FUNC     },
    { "ffn_down",                   OFFLOAD_FUNC     },
    { "ffn_down_b",                 OFFLOAD_FUNC     },
    { "ffn_out",                    OFFLOAD_FUNC     },

    { "ffn_silu",                   OFFLOAD_FUNC     },
    { "ffn_gelu",                   OFFLOAD_FUNC     },
    { "ffn_relu",                   OFFLOAD_FUNC     },
    { "ffn_sqr(relu)",              OFFLOAD_FUNC     },

    { "ffn_moe_logits",             OFFLOAD_FUNC     },
    { "ffn_moe_probs",              OFFLOAD_FUNC     },
    { "ffn_moe_argsort",            OFFLOAD_FUNC     },
    { "ffn_moe_weights",            OFFLOAD_FUNC     },
    { "ffn_moe_weights_sum",        OFFLOAD_FUNC     },
    { "ffn_moe_weights_norm",       OFFLOAD_FUNC     },
    { "ffn_moe_weighted",           OFFLOAD_FUNC     },
    { "ffn_moe_up",                 OFFLOAD_FUNC     },
    { "ffn_moe_gate",               OFFLOAD_FUNC     },
    { "ffn_moe_silu",               OFFLOAD_FUNC     },
    { "ffn_moe_gate_par",           OFFLOAD_FUNC     },
    { "ffn_moe_down",               OFFLOAD_FUNC     },
    { "ffn_moe_out",                OFFLOAD_FUNC     },

    { "l_out",                      OFFLOAD_FUNC     },

    { "result_norm",                OFFLOAD_FUNC_EMB },
    { "result_output_no_bias",      OFFLOAD_FUNC_EMB },
    { "result_output",              OFFLOAD_FUNC_OUT },
};

static llm_offload_trie k_offload_func_trie(k_offload_map);

static struct ggml_cgraph * llama_build_graph(
         llama_context & lctx,
     const llama_batch & batch) {
    const auto & model = lctx.model;

    // check if we should build the worst-case graph (for memory measurement)
    const bool worst_case = ggml_allocr_is_measure(lctx.alloc);

    // keep track of the input that has already been allocated
    bool alloc_inp_tokens   = false;
    bool alloc_inp_embd     = false;
    bool alloc_inp_pos      = false;
    bool alloc_inp_KQ_mask  = false;
    bool alloc_inp_K_shift  = false;

#if defined(GGML_USE_CUBLAS) && !defined(LLAMA_GGML_BACKEND_CUDA_TEST)
    const bool do_offload = true;
#else
    const bool do_offload = true; // TODO: set to false after finishing refactoring
#endif

    int n_non_view = 0; // number of non-view tensors that have been processed by the callback

    // this callback allows us to apply custom logic to each tensor (e.g. ggml-alloc, offloading, etc.)
    // TODO: will be removed with backend v2
    llm_build_cb cb = [&](struct ggml_tensor * cur, const char * name, int il) {
        if (il >= 0) {
            ggml_format_name(cur, "%s-%d", name, il);
        } else {
            ggml_set_name(cur, name);
        }

        //
        // allocate input tensors and set input data
        //
        // TODO: will be removed with backend v2

        if (!alloc_inp_tokens && strcmp(name, "inp_tokens") == 0) {
            ggml_allocr_alloc(lctx.alloc, cur);

            if (!ggml_allocr_is_measure(lctx.alloc) && batch.token) {
                const int64_t n_tokens = cur->ne[0];

                ggml_backend_tensor_set(cur, batch.token, 0, n_tokens*ggml_element_size(cur));
            }

            alloc_inp_tokens = true;
        }

        if (!alloc_inp_embd && strcmp(name, "inp_embd") == 0) {
            ggml_allocr_alloc(lctx.alloc, cur);

            if (!ggml_allocr_is_measure(lctx.alloc) && batch.embd) {
                const int64_t n_embd   = cur->ne[0];
                const int64_t n_tokens = cur->ne[1];

                ggml_backend_tensor_set(cur, batch.embd, 0, n_tokens*n_embd*ggml_element_size(cur));
            }

            alloc_inp_embd = true;
        }

        if (!alloc_inp_pos && strcmp(name, "inp_pos") == 0) {
            ggml_allocr_alloc(lctx.alloc, cur);

            if (!ggml_allocr_is_measure(lctx.alloc) && batch.pos) {
                const int64_t n_tokens = cur->ne[0];

                static_assert(std::is_same<llama_pos, int32_t>::value, "llama_pos must be int32_t");
                ggml_backend_tensor_set(cur, batch.pos, 0, n_tokens*ggml_element_size(cur));
            }

            alloc_inp_pos = true;
        }

        if (!alloc_inp_KQ_mask && strcmp(name, "KQ_mask") == 0) {
            ggml_allocr_alloc(lctx.alloc, cur);

            if (!ggml_allocr_is_measure(lctx.alloc)) {
                const int64_t n_kv     = cur->ne[0];
                const int64_t n_tokens = cur->ne[1];

                float * data;
                if (ggml_backend_buffer_is_host(cur->buffer)) {
                    data = (float *) cur->data;
                } else {
                    lctx.buf_copy.resize(ggml_nbytes(cur));
                    data = (float *) lctx.buf_copy.data();
                }

                for (int h = 0; h < 1; ++h) {
                    for (int j = 0; j < n_tokens; ++j) {
                        const llama_pos    pos    = batch.pos[j];
                        const llama_seq_id seq_id = batch.seq_id[j][0];

                        for (int i = 0; i < n_kv; ++i) {
                            float f;
                            if (!lctx.kv_self.cells[i].has_seq_id(seq_id) || lctx.kv_self.cells[i].pos > pos) {
                                f = -INFINITY;
                            } else {
                                f = 0;
                            }
                            data[h*(n_kv*n_tokens) + j*n_kv + i] = f;
                        }
                    }
                }

                if (data != cur->data) {
                    ggml_backend_tensor_set(cur, data, 0, ggml_nbytes(cur));
                }
            }

            alloc_inp_KQ_mask = true;
        }

        if (!alloc_inp_K_shift && strcmp(name, "K_shift") == 0) {
            ggml_allocr_alloc(lctx.alloc, cur);

            if (!ggml_allocr_is_measure(lctx.alloc)) {
                const int64_t n_ctx = cur->ne[0];

                int32_t * data;
                if (ggml_backend_buffer_is_host(cur->buffer)) {
                    data = (int32_t *) cur->data;
                } else {
                    lctx.buf_copy.resize(ggml_nbytes(cur));
                    data = (int32_t *) lctx.buf_copy.data();
                }

                for (int i = 0; i < n_ctx; ++i) {
                    data[i] = lctx.kv_self.cells[i].delta;
                }

                if (data != cur->data) {
                    ggml_backend_tensor_set(cur, data, 0, ggml_nbytes(cur));
                }
            }

            alloc_inp_K_shift = true;
        }

        // view tensors are not processed further
        if (cur->view_src != nullptr) {
            return;
        }

        if (cur->op != GGML_OP_NONE) {
            n_non_view++;
        }

        //
        // offload layers
        //
        // TODO: will be removed with backend v2

//#define LLAMA_OFFLOAD_DEBUG

        if (!do_offload) {
            return;
        }

        const int n_layer = model.hparams.n_layer;

        const int n_gpu_layers = model.n_gpu_layers;
        const int i_gpu_start  = n_layer - n_gpu_layers;

        // should we offload the final norm? yes if we are not computing embeddings
        const bool offload_emb = lctx.embedding.empty();

        static const std::unordered_map<llm_offload_func_e, std::string, std::hash<int>> k_offload_func_name = {
            { OFFLOAD_FUNC_NOP, "CPU" },
            { OFFLOAD_FUNC_OUT, "CPU" },
#if defined(GGML_USE_CUBLAS) && !defined(LLAMA_GGML_BACKEND_CUDA_TEST)
            { OFFLOAD_FUNC,     "GPU (CUDA)"     },
            { OFFLOAD_FUNC_FRC, "GPU (CUDA) FRC" },
            { OFFLOAD_FUNC_KQV, "GPU (CUDA) KQV" },
            { OFFLOAD_FUNC_NR,  "GPU (CUDA) NR"  },
            { OFFLOAD_FUNC_EMB, "GPU (CUDA) EMB" },
#else
            { OFFLOAD_FUNC,     "CPU" },
            { OFFLOAD_FUNC_FRC, "CPU" },
            { OFFLOAD_FUNC_KQV, "CPU" },
            { OFFLOAD_FUNC_NR,  "CPU" },
            { OFFLOAD_FUNC_EMB, "CPU" },
#endif // GGML_USE_CUBLAS
        };

        // check the global map for what offload function to use for this tensor
        llm_offload_func_e func_e = k_offload_func_trie.find(name);

        if (func_e == OFFLOAD_FUNC_NOP) {
#ifdef LLAMA_OFFLOAD_DEBUG
            // if a tensor hasn't been offloaded, we warn the user
            if (worst_case) {
                LLAMA_LOG_WARN("%s: %32s: not offloaded (ref: %s)\n", __func__,
                        cur->name, "https://github.com/ggerganov/llama.cpp/pull/3837");
            }
#endif

            return;
        }

        // count the number of layers and respect the provided n_gpu_layers
        switch (func_e) {
            case OFFLOAD_FUNC_NOP:
            case OFFLOAD_FUNC_OUT:
                break;
            case OFFLOAD_FUNC:
                if (n_gpu_layers < n_layer) {
                    if (il < i_gpu_start) {
                        func_e = OFFLOAD_FUNC_NOP;
                    }
                }
                break;
            case OFFLOAD_FUNC_FRC:
                if (!lctx.cparams.offload_kqv) {
                    func_e = OFFLOAD_FUNC_NOP;
                } break;
            case OFFLOAD_FUNC_KQV:
                if (!lctx.cparams.offload_kqv) {
                    func_e = OFFLOAD_FUNC_NOP;
                } else {
                    if (n_gpu_layers < n_layer) {
                        if (il < i_gpu_start) {
                            func_e = OFFLOAD_FUNC_NOP;
                        }
                    }
                }
                break;
            case OFFLOAD_FUNC_NR:
                if (n_gpu_layers <= n_layer + 0) {
                    func_e = OFFLOAD_FUNC_NOP;
                }
                break;
            case OFFLOAD_FUNC_EMB:
                if (!offload_emb || n_gpu_layers < n_layer) {
                    func_e = OFFLOAD_FUNC_NOP;
                }
                break;
            default: GGML_ASSERT(false);
        }

        offload_func_t func = ggml_offload_nop;

        // this is needed for compatibility with Metal for example
#if defined(GGML_USE_CUBLAS) && !defined(LLAMA_GGML_BACKEND_CUDA_TEST)
        static offload_func_t ggml_offload_gpu = ggml_cuda_assign_buffers_no_alloc;
#else
        static offload_func_t ggml_offload_gpu = ggml_offload_nop;
#endif

        switch (func_e) {
            case OFFLOAD_FUNC_NOP:
            case OFFLOAD_FUNC_OUT: func = ggml_offload_nop; break;
            case OFFLOAD_FUNC:
            case OFFLOAD_FUNC_KQV:
            case OFFLOAD_FUNC_FRC:
            case OFFLOAD_FUNC_NR:
            case OFFLOAD_FUNC_EMB: func = ggml_offload_gpu; break;
            default: GGML_ASSERT(false);
        }

        // apply offload function to the tensor
        func(cur);

#ifdef LLAMA_OFFLOAD_DEBUG
        if (worst_case) {
            LLAMA_LOG_INFO("%s: %32s: %s\n", __func__, cur->name, k_offload_func_name.at(func_e).c_str());
        }
#endif
    };

    struct ggml_cgraph * result = NULL;

    struct llm_build_context llm(lctx, batch, cb, worst_case);

    llm.init();

    switch (model.arch) {
        case LLM_ARCH_LLAMA:
            {
                result = llm.build_llama();
            } break;
        case LLM_ARCH_BAICHUAN:
            {
                result = llm.build_baichuan();
            } break;
        case LLM_ARCH_FALCON:
            {
                result = llm.build_falcon();
            } break;
        case LLM_ARCH_STARCODER:
            {
                result = llm.build_starcoder();
            } break;
        case LLM_ARCH_PERSIMMON:
            {
                result = llm.build_persimmon();
            } break;
        case LLM_ARCH_REFACT:
            {
                result = llm.build_refact();
            } break;
        case LLM_ARCH_BLOOM:
            {
                result = llm.build_bloom();
            } break;
        case LLM_ARCH_MPT:
            {
                result = llm.build_mpt();
            } break;
         case LLM_ARCH_STABLELM:
            {
                result = llm.build_stablelm();
            } break;
        case LLM_ARCH_QWEN:
            {
                result = llm.build_qwen();
            } break;
<<<<<<< HEAD
        case LLM_ARCH_PLAMO:
            {
                result = llm.build_plamo();
=======
        case LLM_ARCH_PHI2:
            {
                result = llm.build_phi2();
>>>>>>> 708e179e
            } break;
        default:
            GGML_ASSERT(false);
    }

    llm.free();

    if (worst_case) {
        int n_non_view_total = 0;

        for (int i = 0; i < result->n_nodes; ++i) {
            if (result->nodes[i]->view_src == nullptr) {
                n_non_view_total++;
            }
        }

        LLAMA_LOG_INFO("%s: non-view tensors processed: %d/%d\n", __func__, n_non_view, n_non_view_total);

        if (n_non_view != n_non_view_total) {
            LLAMA_LOG_WARN("%s: ****************************************************************\n", __func__);
            LLAMA_LOG_WARN("%s: not all non-view tensors have been processed with a callback\n",     __func__);
            LLAMA_LOG_WARN("%s: this can indicate an inefficiency in the graph implementation\n",    __func__);
            LLAMA_LOG_WARN("%s: build with LLAMA_OFFLOAD_DEBUG for more info\n",                     __func__);
            LLAMA_LOG_WARN("%s: ref: https://github.com/ggerganov/llama.cpp/pull/3837\n",            __func__);
            LLAMA_LOG_WARN("%s: ****************************************************************\n", __func__);
        }
    }

    return result;
}

// decode a batch of tokens by evaluating the transformer
//
//   - lctx:      llama context
//   - batch:     batch to evaluate
//
// return 0 on success
// return positive int on warning
// return negative int on error
//
static int llama_decode_internal(
         llama_context & lctx,
           llama_batch   batch) {
    const uint32_t n_tokens = batch.n_tokens;

    if (n_tokens == 0) {
        LLAMA_LOG_ERROR("%s: n_tokens == 0", __func__);
        return -1;
    }

    const auto & model   = lctx.model;
    const auto & hparams = model.hparams;
    const auto & cparams = lctx.cparams;

    const auto n_batch = cparams.n_batch;

    GGML_ASSERT(n_tokens <= n_batch);

    int n_threads = n_tokens == 1 ? cparams.n_threads : cparams.n_threads_batch;
    GGML_ASSERT((!batch.token && batch.embd) || (batch.token && !batch.embd)); // NOLINT

    const int64_t t_start_us = ggml_time_us();

#ifdef GGML_USE_MPI
    // TODO: needs fix after #3228
    GGML_ASSERT(false && "not implemented");
    //ggml_mpi_eval_init(lctx.ctx_mpi, &n_tokens, &n_past, &n_threads);
#endif

    GGML_ASSERT(n_threads > 0);

    auto & kv_self = lctx.kv_self;

    GGML_ASSERT(!!kv_self.ctx);

    const int64_t n_embd  = hparams.n_embd;
    const int64_t n_vocab = hparams.n_vocab;

    // helpers for smoother batch API transition
    // after deprecating the llama_eval calls, these will be removed
    std::vector<llama_pos> pos;

    std::vector<int32_t>                   n_seq_id;
    std::vector<llama_seq_id *>            seq_id_arr;
    std::vector<std::vector<llama_seq_id>> seq_id;

    if (batch.pos == nullptr) {
        pos.resize(n_tokens);
        for (uint32_t i = 0; i < n_tokens; i++) {
            pos[i] = batch.all_pos_0 + i*batch.all_pos_1;
        }

        batch.pos = pos.data();
    }

    if (batch.seq_id == nullptr) {
        n_seq_id.resize(n_tokens);
        seq_id.resize(n_tokens);
        seq_id_arr.resize(n_tokens);
        for (uint32_t i = 0; i < n_tokens; i++) {
            n_seq_id[i] = 1;
            seq_id[i].resize(1);
            seq_id[i][0] = batch.all_seq_id;
            seq_id_arr[i] = seq_id[i].data();
        }

        batch.n_seq_id = n_seq_id.data();
        batch.seq_id = seq_id_arr.data();
    }

    // if we have enough unused cells before the current head ->
    //   better to start searching from the beginning of the cache, hoping to fill it
    if (kv_self.head > kv_self.used + 2*n_tokens) {
        kv_self.head = 0;
    }

    if (!llama_kv_cache_find_slot(kv_self, batch)) {
        return 1;
    }

    // a heuristic, to avoid attending the full cache if it is not yet utilized
    // after enough generations, the benefit from this heuristic disappears
    // if we start defragmenting the cache, the benefit from this will be more important
    kv_self.n = std::min((int32_t) cparams.n_ctx, std::max(32, GGML_PAD(llama_kv_cache_cell_max(kv_self), 32)));
    //kv_self.n = llama_kv_cache_cell_max(kv_self);

    //printf("kv_self.n = %5d, kv_self.used = %5d, kv_self.head = %5d\n", kv_self.n, kv_self.used, kv_self.head);

    ggml_allocr_reset(lctx.alloc);

    ggml_cgraph * gf = llama_build_graph(lctx, batch);

    ggml_allocr_alloc_graph(lctx.alloc, gf);

    // the output is always the last tensor in the graph
    struct ggml_tensor * res = gf->nodes[gf->n_nodes - 1];
    GGML_ASSERT(strcmp(res->name, "result_output") == 0);

    // the embeddings could be the second to last tensor, or the third to last tensor
    struct ggml_tensor * embeddings = gf->nodes[gf->n_nodes - 2];
    if (strcmp(embeddings->name, "result_norm") != 0) {
        embeddings = gf->nodes[gf->n_nodes - 3];
        GGML_ASSERT(strcmp(embeddings->name, "result_norm") == 0);
    }

#if defined(GGML_USE_CUBLAS) && !defined(LLAMA_GGML_BACKEND_CUDA_TEST)
    char * buf_alloc_base = (char *)ggml_backend_buffer_get_base(lctx.buf_alloc);
    for (int i = 0; i < gf->n_leafs; i++) {
        ggml_tensor * node = gf->leafs[i];
        if (node->backend == GGML_BACKEND_GPU && node->extra == NULL) {
            ggml_cuda_assign_scratch_offset(node, (char *)node->data - buf_alloc_base);
            ggml_cuda_copy_to_device(node);
        }
    }

    for (int i = 0; i < gf->n_nodes; i++) {
        ggml_tensor * node = gf->nodes[i];
        if (node->backend == GGML_BACKEND_GPU && node->extra == NULL) {
            ggml_cuda_assign_scratch_offset(node, (char *)node->data - buf_alloc_base);
        }
    }

    // HACK: ggml-alloc may change the tensor backend when reusing a parent, so force output to be on the CPU here if needed
    if (!lctx.embedding.empty()) {
        embeddings->backend = GGML_BACKEND_CPU;
    }
    res->backend = GGML_BACKEND_CPU;
#endif

    // LLAMA_LOG_INFO("graph build time: %.3f ms (%d nodes, %d leafs)\n", (ggml_time_us() - t_start_us)/1000.0, gf->n_nodes, gf->n_leafs);

    // for big prompts, if BLAS is enabled, it is better to use only one thread
    // otherwise, the threads are spin-lock waiting for the BLAS calls and are degrading the performance
    // TODO: this is mostly important for Apple Silicon where CBLAS is still performing very well
    //       we still need some threads to process all non-mul_mat ops, but not too much to avoid interfering
    //       with the BLAS calls. need a better solution
    if (n_tokens >= 32 && ggml_cpu_has_blas() && !ggml_cpu_has_gpublas()) {
        n_threads = std::min(4, n_threads);
    }

    const bool fully_offloaded = model.n_gpu_layers >= (int) hparams.n_layer + 1;
    if (ggml_cpu_has_cublas() && fully_offloaded) {
        n_threads = 1;
    }

#ifdef GGML_USE_MPI
    const int64_t n_layer = hparams.n_layer;
    ggml_mpi_graph_compute_pre(lctx.ctx_mpi, gf, n_layer);
#endif

#ifdef GGML_USE_METAL
    if (ggml_backend_is_metal(lctx.backend)) {
        ggml_backend_metal_set_n_cb(lctx.backend, n_threads);
    }
#endif

    if (ggml_backend_is_cpu(lctx.backend)) {
        ggml_backend_cpu_set_n_threads(lctx.backend, n_threads);
    }
    ggml_backend_graph_compute(lctx.backend, gf);

#ifdef GGML_USE_MPI
    ggml_mpi_graph_compute_post(lctx.ctx_mpi, gf, n_layer);
#endif

    // update the kv ring buffer
    {
        if (kv_self.has_shift) {
            kv_self.has_shift = false;
            for (uint32_t i = 0; i < kv_self.size; ++i) {
                kv_self.cells[i].delta = 0;
            }
        }

        kv_self.head += n_tokens;

        // Ensure kv cache head points to a valid index.
        if (kv_self.head >= kv_self.size) {
            kv_self.head = 0;
        }
    }

#ifdef GGML_PERF
    // print timing information per ggml operation (for debugging purposes)
    // requires GGML_PERF to be defined
    ggml_graph_print(gf);
#endif

    // plot the computation graph in dot format (for debugging purposes)
    //if (n_past%100 == 0) {
    //    ggml_graph_dump_dot(gf, NULL, "llama.dot");
    //}

    // extract logits
    // TODO: do not compute and extract logits if only embeddings are needed
    //       need to update the graphs to skip "result_output"
    {
        auto & logits_out = lctx.logits;

#ifndef NDEBUG
        auto & logits_valid = lctx.logits_valid;
        logits_valid.clear();
        logits_valid.resize(n_tokens);

        logits_out.clear();
#endif

        if (batch.logits) {
            logits_out.resize(n_vocab * n_tokens);
            for (uint32_t i = 0; i < n_tokens; i++) {
                if (batch.logits[i] == 0) {
                    continue;
                }
                ggml_backend_tensor_get(res, logits_out.data() + (n_vocab*i), (n_vocab*i)*sizeof(float), n_vocab*sizeof(float));
#ifndef NDEBUG
                logits_valid[i] = true;
#endif
            }
        } else if (lctx.logits_all) {
            logits_out.resize(n_vocab * n_tokens);
            ggml_backend_tensor_get(res, logits_out.data(), 0, n_vocab*n_tokens*sizeof(float));
#ifndef NDEBUG
            std::fill(logits_valid.begin(), logits_valid.end(), true);
#endif
        } else {
            logits_out.resize(n_vocab);
            ggml_backend_tensor_get(res, logits_out.data(), (n_vocab*(n_tokens - 1))*sizeof(float), n_vocab*sizeof(float));
#ifndef NDEBUG
            logits_valid[0] = true;
#endif
        }
    }

    // extract embeddings
    if (!lctx.embedding.empty()) {
        auto & embedding_out = lctx.embedding;

        embedding_out.resize(n_embd);
        ggml_backend_tensor_get(embeddings, embedding_out.data(), (n_embd*(n_tokens - 1))*sizeof(float), n_embd*sizeof(float));
    }

    // measure the performance only for the single-token evals
    if (n_tokens == 1) {
        lctx.t_eval_us += ggml_time_us() - t_start_us;
        lctx.n_eval++;
    }
    else if (n_tokens > 1) {
        lctx.t_p_eval_us += ggml_time_us() - t_start_us;
        lctx.n_p_eval += n_tokens;
    }

    // get a more accurate load time, upon first eval
    // TODO: fix this
    if (!lctx.has_evaluated_once) {
        lctx.t_load_us = ggml_time_us() - lctx.t_start_us;
        lctx.has_evaluated_once = true;
    }

    return 0;
}

//
// tokenizer
//

static enum llama_vocab_type llama_vocab_get_type(const llama_vocab & vocab) {
    return vocab.type;
}

static bool llama_is_normal_token(const llama_vocab & vocab, llama_token id) {
    return vocab.id_to_token[id].type == LLAMA_TOKEN_TYPE_NORMAL;
}

static bool llama_is_unknown_token(const llama_vocab & vocab, llama_token id) {
    return vocab.id_to_token[id].type == LLAMA_TOKEN_TYPE_UNKNOWN;
}

static bool llama_is_control_token(const llama_vocab & vocab, llama_token id) {
    return vocab.id_to_token[id].type == LLAMA_TOKEN_TYPE_CONTROL;
}

static bool llama_is_byte_token(const llama_vocab & vocab, llama_token id) {
    return vocab.id_to_token[id].type == LLAMA_TOKEN_TYPE_BYTE;
}

static bool llama_is_user_defined_token(const llama_vocab& vocab, llama_token id) {
    return vocab.id_to_token[id].type == LLAMA_TOKEN_TYPE_USER_DEFINED;
}

static uint8_t llama_token_to_byte(const llama_vocab& vocab, llama_token id) {
    GGML_ASSERT(llama_is_byte_token(vocab, id));
    const auto& token_data = vocab.id_to_token.at(id);
    switch (llama_vocab_get_type(vocab)) {
    case LLAMA_VOCAB_TYPE_SPM: {
        auto buf = token_data.text.substr(3, 2);
        return strtol(buf.c_str(), NULL, 16);
    }
    case LLAMA_VOCAB_TYPE_BPE: {
        GGML_ASSERT(false);
        return unicode_to_bytes_bpe(token_data.text);
    }
    default:
        GGML_ASSERT(false);
    }
}

static llama_token llama_byte_to_token(const llama_vocab & vocab, uint8_t ch) {
    static const char * hex = "0123456789ABCDEF";
    switch (llama_vocab_get_type(vocab)) {
    case LLAMA_VOCAB_TYPE_SPM: {
        const char buf[7] = { '<', '0', 'x', hex[ch >> 4], hex[ch & 15], '>', 0 };
        return vocab.token_to_id.at(buf);
    }
    case LLAMA_VOCAB_TYPE_BPE: {
        return vocab.token_to_id.at(bytes_to_unicode_bpe(ch));
    }
    default:
        GGML_ASSERT(false);
    }
}

static void llama_escape_whitespace(std::string & text) {
    replace_all(text, " ", "\xe2\x96\x81");
}

static void llama_unescape_whitespace(std::string & word) {
    replace_all(word, "\xe2\x96\x81", " ");
}

struct llm_symbol {
    using index = int;
    index prev;
    index next;
    const char * text;
    size_t n;
};

static_assert(std::is_trivially_copyable<llm_symbol>::value, "llm_symbol is not trivially copyable");

// SPM tokenizer
// original implementation:
// https://github.com/ggerganov/llama.cpp/commit/074bea2eb1f1349a0118239c4152914aecaa1be4

struct llm_bigram_spm {
    struct comparator {
        bool operator()(llm_bigram_spm & l, llm_bigram_spm & r) {
            return (l.score < r.score) || (l.score == r.score && l.left > r.left);
        }
    };
    using queue_storage = std::vector<llm_bigram_spm>;
    using queue = std::priority_queue<llm_bigram_spm, queue_storage, comparator>;
    llm_symbol::index left;
    llm_symbol::index right;
    float score;
    size_t size;
};

struct llm_tokenizer_spm {
    llm_tokenizer_spm(const llama_vocab & vocab): vocab(vocab) {}

    void tokenize(const std::string & text, std::vector<llama_vocab::id> & output) {
        // split string into utf8 chars
        int index = 0;
        size_t offs = 0;
        while (offs < text.size()) {
            llm_symbol sym;
            size_t len = utf8_len(text[offs]);
            sym.text = text.c_str() + offs;
            sym.n = std::min(len, text.size() - offs);
            offs += sym.n;
            sym.prev = index - 1;
            sym.next = offs == text.size() ? -1 : index + 1;
            index++;
            symbols.emplace_back(sym);
        }

        // seed the work queue with all possible 2-character tokens.
        for (size_t i = 1; i < symbols.size(); ++i) {
            try_add_bigram(i - 1, i);
        }

        // keep substituting the highest frequency pairs for as long as we can.
        while (!work_queue.empty()) {
            auto bigram = work_queue.top();
            work_queue.pop();

            auto & left_sym = symbols[bigram.left];
            auto & right_sym = symbols[bigram.right];

            // if one of the symbols already got merged, skip it.
            if (left_sym.n == 0 || right_sym.n == 0 ||
                left_sym.n + right_sym.n != bigram.size) {
                continue;
            }

            // merge the right sym into the left one
            left_sym.n += right_sym.n;
            right_sym.n = 0;

            //LLAMA_LOG_INFO("left = '%*s' size = %zu\n", (int) left_sym.n, left_sym.text, bigram.size);

            // remove the right sym from the chain
            left_sym.next = right_sym.next;
            if (right_sym.next >= 0) {
                symbols[right_sym.next].prev = bigram.left;
            }

            // find more substitutions
            try_add_bigram(left_sym.prev, bigram.left);
            try_add_bigram(bigram.left, left_sym.next);
        }

        for (int i = 0; i != -1; i = symbols[i].next) {
            auto & symbol = symbols[i];
            resegment(symbol, output);
        }
    }

private:
    void resegment(llm_symbol & symbol, std::vector<llama_vocab::id> & output) {
        auto text = std::string(symbol.text, symbol.n);
        auto token = vocab.token_to_id.find(text);

        // Do we need to support is_unused?
        if (token != vocab.token_to_id.end()) {
            output.push_back((*token).second);
            return;
        }

        const auto p = rev_merge.find(text);

        if (p == rev_merge.end()) {
            // output any symbols that did not form tokens as bytes.
            for (int j = 0; j < (int)symbol.n; ++j) {
                llama_vocab::id token_id = llama_byte_to_token(vocab, symbol.text[j]);
                output.push_back(token_id);
            }
            return;
        }

        resegment(symbols[p->second.first],  output);
        resegment(symbols[p->second.second], output);
    }

    void try_add_bigram(int left, int right) {
        if (left == -1 || right == -1) {
            return;
        }

        const std::string text = std::string(symbols[left].text, symbols[left].n + symbols[right].n);
        auto token = vocab.token_to_id.find(text);

        if (token == vocab.token_to_id.end()) {
            return;
        }

        if (static_cast<size_t>((*token).second) >= vocab.id_to_token.size()) {
            return;
        }

        const auto & tok_data = vocab.id_to_token[(*token).second];

        llm_bigram_spm bigram;
        bigram.left  = left;
        bigram.right = right;
        bigram.score = tok_data.score;
        bigram.size  = text.size();

        work_queue.push(bigram);

        // Do we need to support is_unused?
        rev_merge[text] = std::make_pair(left, right);
    }

    const llama_vocab & vocab;

    std::vector<llm_symbol> symbols;
    llm_bigram_spm::queue work_queue;

    std::map<std::string, std::pair<int, int>> rev_merge;
};

// BPE tokenizer
// adapted from https://github.com/cmp-nct/ggllm.cpp [MIT License]
// tried to simplify unicode stuff, so most likely does not work 100% correctly!

// TODO: there are a lot of common parts between spm and bpe tokenizers, should be refactored and reused

struct llm_bigram_bpe {
    struct comparator {
        bool operator()(const llm_bigram_bpe & l, const llm_bigram_bpe & r) const {
            return l.rank > r.rank || (l.rank == r.rank && l.left > r.left);
        }
    };

    using queue_storage = std::vector<llm_bigram_bpe>;
    using queue = std::priority_queue<llm_bigram_bpe, queue_storage, comparator>;
    llm_symbol::index left;
    llm_symbol::index right;
    std::string text;
    int rank;
    size_t size;
};

struct llm_tokenizer_bpe {
    llm_tokenizer_bpe(const llama_vocab & vocab): vocab(vocab) {}

    void tokenize(const std::string & text, std::vector<llama_vocab::id> & output) {
        int final_prev_index = -1;
        auto word_collection = bpe_gpt2_preprocess(text);

        symbols_final.clear();

        for (auto & word : word_collection) {
            work_queue = llm_bigram_bpe::queue();
            symbols.clear();

            int index = 0;
            size_t offset = 0;

            while (offset < word.size()) {
                llm_symbol sym;
                size_t char_len = std::min(word.size() - offset, (size_t) ::utf8_len(word[offset]));
                sym.text = word.c_str() + offset;
                sym.n = char_len;
                offset += sym.n;
                sym.prev = index - 1;
                sym.next = offset == word.size() ? -1 : index + 1;
                index++;
                symbols.emplace_back(sym);
            }
            for (size_t i = 1; i < symbols.size(); ++i) {
                add_new_bigram(i - 1, i);
            }

            // build token(s)
            while (!work_queue.empty()) {
                auto bigram = work_queue.top();
                work_queue.pop();

                auto & left_symbol = symbols[bigram.left];
                auto & right_symbol = symbols[bigram.right];

                if (left_symbol.n == 0 || right_symbol.n == 0) {
                    continue;
                }
                std::string left_token = std::string(left_symbol.text, left_symbol.n);
                std::string right_token = std::string(right_symbol.text, right_symbol.n);
                if (left_token + right_token != bigram.text) {
                    continue;  // Skip this bigram if it's outdated
                }

                // merge the right sym into the left one
                left_symbol.n += right_symbol.n;
                right_symbol.n = 0;

                // remove the right sym from the chain
                left_symbol.next = right_symbol.next;
                if (right_symbol.next >= 0) {
                    symbols[right_symbol.next].prev = bigram.left;
                }

                add_new_bigram(left_symbol.prev, bigram.left);  // left side of current symbol
                add_new_bigram(bigram.left, left_symbol.next);  // right side of current symbol
            }

            // add the fnished tokens to the final list keeping correct order for next and prev
            for (auto & sym : symbols) {
                if (sym.n > 0) {
                    sym.prev = final_prev_index;
                    sym.next = -1;
                    if (final_prev_index != -1) {
                        symbols_final[final_prev_index].next = symbols_final.size();
                    }
                    symbols_final.emplace_back(sym);
                    final_prev_index = symbols_final.size() - 1;
                }
            }
        }

        symbols = symbols_final;

        if (!symbols.empty()) {
            for (int i = 0; i != -1; i = symbols[i].next) {
                auto & symbol = symbols[i];
                if (symbol.n == 0) {
                    continue;
                }

                const std::string str = std::string(symbol.text, symbol.n);
                const auto token = vocab.token_to_id.find(str);

                if (token == vocab.token_to_id.end()) {
                    for (auto j = str.begin(); j != str.end(); ++j) {
                        std::string byte_str(1, *j);
                        auto token_multibyte = vocab.token_to_id.find(byte_str);
                        if (token_multibyte == vocab.token_to_id.end()) {
                            throw std::runtime_error("ERROR: byte not found in vocab");
                        }
                        output.push_back((*token_multibyte).second);
                    }
                } else {
                    output.push_back((*token).second);
                }
            }
        }
    }

private:
    void add_new_bigram(int left, int right) {
        if (left == -1 || right == -1) {
            return;
        }

        std::string left_token  = std::string(symbols[left].text,  symbols[left].n);
        std::string right_token = std::string(symbols[right].text, symbols[right].n);

        int rank_found = -1;

        rank_found = vocab.find_bpe_rank(left_token, right_token);

        if (rank_found < 0) {
            return;
        }

        llm_bigram_bpe bigram;

        bigram.left  = left;
        bigram.right = right;
        bigram.text  = left_token + right_token;
        bigram.size  = left_token.size() + right_token.size();
        bigram.rank  = rank_found;

        work_queue.push(bigram);
    }

    std::vector<std::string> bpe_gpt2_preprocess(const std::string & text) {
        std::vector<std::string> bpe_words;
        std::vector<std::string> bpe_encoded_words;

        std::string token = "";
        // GPT2 system regex:  's|'t|'re|'ve|'m|'ll|'d| ?\p{L}+| ?\p{N}+| ?[^\s\p{L}\p{N}]+|\s+(?!\S)|\s+
        bool collecting_numeric = false;
        bool collecting_letter = false;
        bool collecting_special = false;
        bool collecting_whitespace_lookahead = false;
        bool collecting = false;

        std::vector<std::string> text_utf;
        text_utf.reserve(text.size());
        bpe_words.reserve(text.size());
        bpe_encoded_words.reserve(text.size());

        auto cps = codepoints_from_utf8(text);
        for (size_t i = 0; i < cps.size(); ++i)
            text_utf.emplace_back(codepoint_to_utf8(cps[i]));

        for (int i = 0; i < (int)text_utf.size(); i++) {
            const std::string & utf_char = text_utf[i];
            bool split_condition = false;
            int bytes_remain = text_utf.size() - i;
            // forward backward lookups
            const std::string & utf_char_next = (i + 1 < (int)text_utf.size()) ? text_utf[i + 1] : "";
            const std::string & utf_char_next_next = (i + 2 < (int)text_utf.size()) ? text_utf[i + 2] : "";

            // handling contractions
            if (!split_condition && bytes_remain >= 2) {
                // 's|'t|'m|'d
                if (utf_char == "\'" && (utf_char_next == "s" || utf_char_next == "t" || utf_char_next == "m" || utf_char_next == "d")) {
                    split_condition = true;
                }
                if (split_condition) {
                    if (token.size()) {
                        bpe_words.emplace_back(token); // push previous content as token
                    }
                    token = utf_char + utf_char_next;
                    bpe_words.emplace_back(token);
                    token = "";
                    i++;
                    continue;
                }
            }
            if (!split_condition && bytes_remain >= 3) {
                // 're|'ve|'ll
                if (utf_char == "\'" && (
                    (utf_char_next == "r" && utf_char_next_next == "e") ||
                    (utf_char_next == "v" && utf_char_next_next == "e") ||
                    (utf_char_next == "l" && utf_char_next_next == "l"))
                    ) {
                    split_condition = true;
                }
                if (split_condition) {
                    // current token + next token can be defined
                    if (token.size()) {
                        bpe_words.emplace_back(token); // push previous content as token
                    }
                    token = utf_char + utf_char_next + utf_char_next_next;
                    bpe_words.emplace_back(token); // the contraction
                    token = "";
                    i += 2;
                    continue;
                }
            }

            if (!split_condition && !collecting) {
                if (codepoint_type(utf_char) == CODEPOINT_TYPE_LETTER || (!token.size() && utf_char == " " && codepoint_type(utf_char_next) == CODEPOINT_TYPE_LETTER)) {
                    collecting_letter = true;
                    collecting = true;
                }
                else if (codepoint_type(utf_char) == CODEPOINT_TYPE_DIGIT || (!token.size() && utf_char == " " && codepoint_type(utf_char_next) == CODEPOINT_TYPE_DIGIT)) {
                    collecting_numeric = true;
                    collecting = true;
                }
                else if (
                    ((codepoint_type(utf_char) != CODEPOINT_TYPE_LETTER && codepoint_type(utf_char) != CODEPOINT_TYPE_DIGIT) && (codepoint_type(utf_char) != CODEPOINT_TYPE_WHITESPACE)) ||
                    (!token.size() && utf_char == " " && codepoint_type(utf_char_next) != CODEPOINT_TYPE_LETTER && codepoint_type(utf_char_next) != CODEPOINT_TYPE_DIGIT && codepoint_type(utf_char_next) != CODEPOINT_TYPE_WHITESPACE)
                    ) {
                    collecting_special = true;
                    collecting = true;
                }
                else if (codepoint_type(utf_char) == CODEPOINT_TYPE_WHITESPACE && codepoint_type(utf_char_next) == CODEPOINT_TYPE_WHITESPACE) {
                    collecting_whitespace_lookahead = true;
                    collecting = true;
                }
                else if (codepoint_type(utf_char) == CODEPOINT_TYPE_WHITESPACE) {
                    split_condition = true;
                }
            }
            else if (!split_condition && collecting) {
                if (collecting_letter && codepoint_type(utf_char) != CODEPOINT_TYPE_LETTER) {
                    split_condition = true;
                }
                else if (collecting_numeric && codepoint_type(utf_char) != CODEPOINT_TYPE_DIGIT) {
                    split_condition = true;
                }
                else if (collecting_special && (codepoint_type(utf_char) == CODEPOINT_TYPE_LETTER || codepoint_type(utf_char) == CODEPOINT_TYPE_DIGIT || codepoint_type(utf_char) == CODEPOINT_TYPE_WHITESPACE)) {
                    split_condition = true;
                }
                else if (collecting_whitespace_lookahead && (codepoint_type(utf_char_next) == CODEPOINT_TYPE_LETTER || codepoint_type(utf_char_next) == CODEPOINT_TYPE_DIGIT)) {
                    split_condition = true;
                }
            }

            if (utf_char_next == "") {
                split_condition = true; // final
                token += utf_char;
            }

            if (split_condition) {
                if (token.size()) {
                    bpe_words.emplace_back(token);
                }
                token = utf_char;
                collecting = false;
                collecting_letter = false;
                collecting_numeric = false;
                collecting_special = false;
                collecting_whitespace_lookahead = false;
            }
            else {
                token += utf_char;
            }
        }

        for (std::string & word : bpe_words) {
            std::string encoded_token = "";
            for (char & c : word) {
                encoded_token += bytes_to_unicode_bpe(c);
            }
            bpe_encoded_words.emplace_back(encoded_token);
        }

        return bpe_encoded_words;
    }

    const llama_vocab & vocab;

    std::vector<llm_symbol> symbols;
    std::vector<llm_symbol> symbols_final;

    llm_bigram_bpe::queue work_queue;
};

typedef enum FRAGMENT_BUFFER_VARIANT_TYPE{
    FRAGMENT_BUFFER_VARIANT_TYPE_TOKEN,
    FRAGMENT_BUFFER_VARIANT_TYPE_RAW_TEXT
} FRAGMENT_BUFFER_VARIANT_TYPE;

struct fragment_buffer_variant{
    fragment_buffer_variant(llama_vocab::id _token)
    :
        type(FRAGMENT_BUFFER_VARIANT_TYPE_TOKEN),
        token(_token),
        raw_text(_dummy),
        offset(0),
        length(0){}
    fragment_buffer_variant(const std::string & _raw_text, int64_t _offset, int64_t _length)
    :
        type(FRAGMENT_BUFFER_VARIANT_TYPE_RAW_TEXT),
        token((llama_vocab::id)-1),
        raw_text(_raw_text),
        offset(_offset),
        length(_length){
            GGML_ASSERT( _offset >= 0 );
            GGML_ASSERT( _length >= 1 );
            GGML_ASSERT( offset + length <= raw_text.length() );
        }

    const FRAGMENT_BUFFER_VARIANT_TYPE type;
    const llama_vocab::id token;
    const std::string _dummy;
    const std::string & raw_text;
    const uint64_t offset;
    const uint64_t length;
};

// #define PRETOKENIZERDEBUG

static void tokenizer_st_partition(const llama_vocab & vocab, std::forward_list<fragment_buffer_variant> & buffer)
{
    // for each special token
    for (const auto & st: vocab.special_tokens_cache) {
        const auto & special_token = st.first;
        const auto & special_id    = st.second;

        // for each text fragment
        std::forward_list<fragment_buffer_variant>::iterator it = buffer.begin();
        while (it != buffer.end()) {
            auto & fragment = (*it);

            // if a fragment is text ( not yet processed )
            if (fragment.type == FRAGMENT_BUFFER_VARIANT_TYPE_RAW_TEXT) {
                auto * raw_text = &(fragment.raw_text);

                auto raw_text_base_offset = fragment.offset;
                auto raw_text_base_length = fragment.length;

                // loop over the text
                while (true) {
                    // find the first occurrence of a given special token in this fragment
                    //  passing offset argument only limit the "search area" but match coordinates
                    //  are still relative to the source full raw_text
                    auto match = raw_text->find(special_token, raw_text_base_offset);

                    // no occurrences found, stop processing this fragment for a given special token
                    if (match == std::string::npos) break;

                    // check if match is within bounds of offset <-> length
                    if (match + special_token.length() > raw_text_base_offset + raw_text_base_length) break;

#ifdef PRETOKENIZERDEBUG
                    fprintf(stderr, "FF: (%ld %ld %ld) '%s'\n", raw_text->length(), raw_text_base_offset, raw_text_base_length, raw_text->substr(raw_text_base_offset, raw_text_base_length).c_str());
#endif
                    auto source = std::distance(buffer.begin(), it);

                    // if match is further than base offset
                    //  then we have some text to the left of it
                    if (match > raw_text_base_offset) {
                        // left
                        const int64_t left_reminder_offset = raw_text_base_offset + 0;
                        const int64_t left_reminder_length = match - raw_text_base_offset;
                        buffer.emplace_after(it, (*raw_text), left_reminder_offset, left_reminder_length);

#ifdef PRETOKENIZERDEBUG
                        fprintf(stderr, "FL: (%ld %ld) '%s'\n", left_reminder_offset, left_reminder_length, raw_text->substr(left_reminder_offset, left_reminder_length).c_str());
#endif
                        it++;
                    }

                    // special token
                    buffer.emplace_after(it, special_id);
                    it++;

                    // right
                    if (match + special_token.length() < raw_text_base_offset + raw_text_base_length) {
                        const int64_t right_reminder_offset = match + special_token.length();
                        const int64_t right_reminder_length = raw_text_base_length - ((match - raw_text_base_offset) + special_token.length());
                        buffer.emplace_after(it, (*raw_text), right_reminder_offset, right_reminder_length);

#ifdef PRETOKENIZERDEBUG
                        fprintf(stderr, "FR: (%ld %ld) '%s'\n", right_reminder_offset, right_reminder_length, raw_text->substr(right_reminder_offset, right_reminder_length).c_str());
#endif

                        it++;

                        if (source == 0) {
                            buffer.erase_after(buffer.before_begin());
                        } else {
                            buffer.erase_after(std::next(buffer.begin(), (source-1)));
                        }

                        // repeat for the right side
                        raw_text_base_offset = right_reminder_offset;
                        raw_text_base_length = right_reminder_length;

#ifdef PRETOKENIZERDEBUG
                        fprintf(stderr, "RR: (%ld %ld) '%s'\n", raw_text_base_offset, raw_text_base_length, raw_text->substr(raw_text_base_offset, raw_text_base_length).c_str());
#endif
                    } else {
                        if (source == 0) {
                            buffer.erase_after(buffer.before_begin());
                        } else {
                            buffer.erase_after(std::next(buffer.begin(), (source-1)));
                        }
                        break;
                    }
                }
            }
            it++;
        }
    }
}

static std::vector<llama_vocab::id> llama_tokenize_internal(const llama_vocab & vocab, std::string raw_text, bool bos, bool special) {
    std::vector<llama_vocab::id> output;

    // OG tokenizer behavior:
    //
    // tokenizer.encode('', add_bos=True)  returns [1]
    // tokenizer.encode('', add_bos=False) returns []

    if (bos && vocab.special_bos_id != -1) {
        output.push_back(vocab.special_bos_id);
    }

    if (raw_text.empty()) {
        return output;
    }

    std::forward_list<fragment_buffer_variant> fragment_buffer;
    fragment_buffer.emplace_front( raw_text, 0, raw_text.length() );

    if (special) tokenizer_st_partition( vocab, fragment_buffer );

    switch (vocab.type) {
        case LLAMA_VOCAB_TYPE_SPM:
            {
                for (const auto & fragment: fragment_buffer)
                {
                    if (fragment.type == FRAGMENT_BUFFER_VARIANT_TYPE_RAW_TEXT)
                    {
                        // without adding this leading whitespace, we do not get the same results as the original tokenizer

                        // TODO: It's likely possible to get rid of this string copy entirely
                        //  by modifying llm_tokenizer_x to operate with string offsets like pre-tokenizer
                        //  and passing 'add space prefix' as bool argument
                        //
                        auto raw_text = fragment.raw_text.substr(fragment.offset, fragment.length);
                        if (&fragment == &fragment_buffer.front()) {
                            raw_text = " " + raw_text; // prefix with space if the first token is not special
                        }

#ifdef PRETOKENIZERDEBUG
                        fprintf(stderr,"TT: (%ld %ld %ld) '%s'\n", raw_text.length(), fragment.offset, fragment.length, raw_text.c_str());
#endif
                        llm_tokenizer_spm tokenizer(vocab);
                        llama_escape_whitespace(raw_text);
                        tokenizer.tokenize(raw_text, output);
                    }
                    else // if (fragment.type == FRAGMENT_BUFFER_VARIANT_TYPE_TOKEN)
                    {
                        output.push_back(fragment.token);
                    }
                }
            } break;
        case LLAMA_VOCAB_TYPE_BPE:
            {
                for (const auto & fragment: fragment_buffer)
                {
                    if (fragment.type == FRAGMENT_BUFFER_VARIANT_TYPE_RAW_TEXT)
                    {
                        auto raw_text = fragment.raw_text.substr(fragment.offset, fragment.length);

#ifdef PRETOKENIZERDEBUG
                        fprintf(stderr,"TT: (%ld %ld %ld) '%s'\n", raw_text.length(), fragment.offset, fragment.length, raw_text.c_str());
#endif
                        llm_tokenizer_bpe tokenizer(vocab);
                        tokenizer.tokenize(raw_text, output);
                    }
                    else // if (fragment.type == FRAGMENT_BUFFER_VARIANT_TYPE_TOKEN)
                    {
                        output.push_back(fragment.token);
                    }
                }
            } break;
    }

    return output;
}

//
// grammar - internal
//

struct llama_partial_utf8 {
    uint32_t value;    // bit value so far (unshifted)
    int      n_remain; // num bytes remaining; -1 indicates invalid sequence
};

struct llama_grammar {
    const std::vector<std::vector<llama_grammar_element>>   rules;
    std::vector<std::vector<const llama_grammar_element *>> stacks;

    // buffer for partially generated UTF-8 sequence from accepted tokens
    llama_partial_utf8                                      partial_utf8;
};

struct llama_grammar_candidate {
    size_t               index;
    const uint32_t     * code_points;
    llama_partial_utf8   partial_utf8;
};

// Decodes a UTF-8 string which may end in an incomplete sequence. Adds a terminating 0 for use as
// pointer. If an invalid sequence is encountered, returns `llama_partial_utf8.n_remain == -1`.
static std::pair<std::vector<uint32_t>, llama_partial_utf8> decode_utf8(
        const std::string & src,
        llama_partial_utf8   partial_start) {
    static const int      lookup[] = { 1, 1, 1, 1, 1, 1, 1, 1, 0, 0, 0, 0, 2, 2, 3, 4 };
    const char          * pos      = src.c_str();
    std::vector<uint32_t> code_points;
    // common english strings have the same number of codepoints and bytes. `+ 1` for the terminating 0.
    code_points.reserve(src.size() + 1);
    uint32_t              value    = partial_start.value;
    int                   n_remain = partial_start.n_remain;

    // continue previous decode, if applicable
    while (*pos != 0 && n_remain > 0) {
        uint8_t next_byte = static_cast<uint8_t>(*pos);
        if ((next_byte >> 6) != 2) {
            // invalid sequence, abort
            code_points.push_back(0);
            return std::make_pair(std::move(code_points), llama_partial_utf8{ 0, -1 });
        }
        value = (value << 6) + (next_byte & 0x3F);
        ++pos;
        --n_remain;
    }

    if (partial_start.n_remain > 0 && n_remain == 0) {
        code_points.push_back(value);
    }

    // decode any subsequent utf-8 sequences, which may end in an incomplete one
    while (*pos != 0) {
        uint8_t  first_byte = static_cast<uint8_t>(*pos);
        uint8_t  highbits   = first_byte >> 4;
                 n_remain   = lookup[highbits] - 1;

        if (n_remain < 0) {
            // invalid sequence, abort
            code_points.clear();
            code_points.push_back(0);
            return std::make_pair(std::move(code_points), llama_partial_utf8{ 0, n_remain });
        }

        uint8_t  mask       = (1 << (7 - n_remain)) - 1;
                 value      = first_byte & mask;
        ++pos;
        while (*pos != 0 && n_remain > 0) {
            value = (value << 6) + (static_cast<uint8_t>(*pos) & 0x3F);
            ++pos;
            --n_remain;
        }
        if (n_remain == 0) {
            code_points.push_back(value);
        }
    }
    code_points.push_back(0);

    return std::make_pair(std::move(code_points), llama_partial_utf8{ value, n_remain });
}

// returns true iff pos points to the end of one of the definitions of a rule
static bool llama_grammar_is_end_of_sequence(const llama_grammar_element * pos) {
    switch (pos->type) {
        case LLAMA_GRETYPE_END: return true;  // NOLINT
        case LLAMA_GRETYPE_ALT: return true;  // NOLINT
        default:                return false;
    }
}

// returns true iff chr satisfies the char range at pos (regular or inverse range)
// asserts that pos is pointing to a char range element
static std::pair<bool, const llama_grammar_element *> llama_grammar_match_char(
        const llama_grammar_element * pos,
        const uint32_t                chr) {

    bool found            = false;
    bool is_positive_char = pos->type == LLAMA_GRETYPE_CHAR;

    GGML_ASSERT(is_positive_char || pos->type == LLAMA_GRETYPE_CHAR_NOT); // NOLINT

    do {
        if (pos[1].type == LLAMA_GRETYPE_CHAR_RNG_UPPER) {
            // inclusive range, e.g. [a-z]
            found = found || (pos->value <= chr && chr <= pos[1].value);
            pos += 2;
        } else {
            // exact char match, e.g. [a] or "a"
            found = found || pos->value == chr;
            pos += 1;
        }
    } while (pos->type == LLAMA_GRETYPE_CHAR_ALT);

    return std::make_pair(found == is_positive_char, pos);
}

// returns true iff some continuation of the given partial UTF-8 sequence could satisfy the char
// range at pos (regular or inverse range)
// asserts that pos is pointing to a char range element
static bool llama_grammar_match_partial_char(
        const llama_grammar_element * pos,
        const llama_partial_utf8      partial_utf8) {

    bool is_positive_char = pos->type == LLAMA_GRETYPE_CHAR;
    GGML_ASSERT(is_positive_char || pos->type == LLAMA_GRETYPE_CHAR_NOT);

    uint32_t partial_value = partial_utf8.value;
    int      n_remain      = partial_utf8.n_remain;

    // invalid sequence or 7-bit char split across 2 bytes (overlong)
    if (n_remain < 0 || (n_remain == 1 && partial_value < 2)) {
        return false;
    }

    // range of possible code points this partial UTF-8 sequence could complete to
    uint32_t low  = partial_value << (n_remain * 6);
    uint32_t high = low | ((1 << (n_remain * 6)) - 1);

    if (low == 0) {
        if (n_remain == 2) {
            low = 1 << 11;
        } else if (n_remain == 3) {
            low = 1 << 16;
        }
    }

    do {
        if (pos[1].type == LLAMA_GRETYPE_CHAR_RNG_UPPER) {
            // inclusive range, e.g. [a-z]
            if (pos->value <= high && low <= pos[1].value) {
                return is_positive_char;
            }
            pos += 2;
        } else {
            // exact char match, e.g. [a] or "a"
            if (low <= pos->value && pos->value <= high) {
                return is_positive_char;
            }
            pos += 1;
        }
    } while (pos->type == LLAMA_GRETYPE_CHAR_ALT);

    return !is_positive_char;
}


// transforms a grammar pushdown stack into N possible stacks, all ending
// at a character range (terminal element)
static void llama_grammar_advance_stack(
        const std::vector<std::vector<llama_grammar_element>>   & rules,
        const std::vector<const llama_grammar_element *>        & stack,
        std::vector<std::vector<const llama_grammar_element *>> & new_stacks) {

    if (stack.empty()) {
        new_stacks.emplace_back(stack);
        return;
    }

    const llama_grammar_element * pos = stack.back();

    switch (pos->type) {
        case LLAMA_GRETYPE_RULE_REF: {
            const size_t                  rule_id = static_cast<size_t>(pos->value);
            const llama_grammar_element * subpos  = rules[rule_id].data();
            do {
                // init new stack without the top (pos)
                std::vector<const llama_grammar_element *> new_stack(stack.begin(), stack.end() - 1);
                if (!llama_grammar_is_end_of_sequence(pos + 1)) {
                    // if this rule ref is followed by another element, add that to stack
                    new_stack.push_back(pos + 1);
                }
                if (!llama_grammar_is_end_of_sequence(subpos)) {
                    // if alternate is nonempty, add to stack
                    new_stack.push_back(subpos);
                }
                llama_grammar_advance_stack(rules, new_stack, new_stacks);
                while (!llama_grammar_is_end_of_sequence(subpos)) {
                    // scan to end of alternate def
                    subpos++;
                }
                if (subpos->type == LLAMA_GRETYPE_ALT) {
                    // there's another alternate def of this rule to process
                    subpos++;
                } else {
                    break;
                }
            } while (true);
            break;
        }
        case LLAMA_GRETYPE_CHAR:
        case LLAMA_GRETYPE_CHAR_NOT:
            new_stacks.emplace_back(stack);
            break;
        default:
            // end of alternate (LLAMA_GRETYPE_END, LLAMA_GRETYPE_ALT) or middle of char range
            // (LLAMA_GRETYPE_CHAR_ALT, LLAMA_GRETYPE_CHAR_RNG_UPPER); stack should never be left on
            // those
            GGML_ASSERT(false);
    }
}

// takes a set of possible pushdown stacks on a grammar, which are required to
// be positioned at a character range (see `llama_grammar_advance_stack`), and
// produces the N possible stacks if the given char is accepted at those
// positions
static std::vector<std::vector<const llama_grammar_element *>> llama_grammar_accept(
        const std::vector<std::vector<llama_grammar_element>>         & rules,
        const std::vector<std::vector<const llama_grammar_element *>> & stacks,
        const uint32_t                                                  chr) {

    std::vector<std::vector<const llama_grammar_element *>> new_stacks;

    for (const auto & stack : stacks) {
        if (stack.empty()) {
            continue;
        }

        auto match = llama_grammar_match_char(stack.back(), chr);
        if (match.first) {
            const llama_grammar_element * pos = match.second;

            // update top of stack to next element, if any
            std::vector<const llama_grammar_element *> new_stack(stack.begin(), stack.end() - 1);
            if (!llama_grammar_is_end_of_sequence(pos)) {
                new_stack.push_back(pos);
            }
            llama_grammar_advance_stack(rules, new_stack, new_stacks);
        }
    }

    return new_stacks;
}

static std::vector<llama_grammar_candidate> llama_grammar_reject_candidates(
        const std::vector<std::vector<llama_grammar_element>>         & rules,
        const std::vector<std::vector<const llama_grammar_element *>> & stacks,
        const std::vector<llama_grammar_candidate>                    & candidates);

static std::vector<llama_grammar_candidate> llama_grammar_reject_candidates_for_stack(
        const std::vector<std::vector<llama_grammar_element>> & rules,
        const std::vector<const llama_grammar_element *>      & stack,
        const std::vector<llama_grammar_candidate>            & candidates) {

    std::vector<llama_grammar_candidate> rejects;

    if (stack.empty()) {
        for (const auto & tok : candidates) {
            if (*tok.code_points != 0 || tok.partial_utf8.n_remain != 0) {
                rejects.push_back(tok);
            }
        }
        return rejects;
    }

    const llama_grammar_element * stack_pos = stack.back();

    std::vector<llama_grammar_candidate> next_candidates;
    for (const auto & tok : candidates) {
        if (*tok.code_points == 0) {
            // reached end of full codepoints in token, reject iff it ended in a partial sequence
            // that cannot satisfy this position in grammar
            if (tok.partial_utf8.n_remain != 0 &&
                    !llama_grammar_match_partial_char(stack_pos, tok.partial_utf8)) {
                rejects.push_back(tok);
            }
        } else if (llama_grammar_match_char(stack_pos, *tok.code_points).first) {
            next_candidates.push_back({ tok.index, tok.code_points + 1, tok.partial_utf8 });
        } else {
            rejects.push_back(tok);
        }
    }

    const auto * stack_pos_after = llama_grammar_match_char(stack_pos, 0).second;

    // update top of stack to next element, if any
    std::vector<const llama_grammar_element *> stack_after(stack.begin(), stack.end() - 1);
    if (!llama_grammar_is_end_of_sequence(stack_pos_after)) {
        stack_after.push_back(stack_pos_after);
    }
    std::vector<std::vector<const llama_grammar_element *>> next_stacks;
    llama_grammar_advance_stack(rules, stack_after, next_stacks);

    auto next_rejects = llama_grammar_reject_candidates(rules, next_stacks, next_candidates);
    for (const auto & tok : next_rejects) {
        rejects.push_back({ tok.index, tok.code_points - 1, tok.partial_utf8 });
    }

    return rejects;
}

static std::vector<llama_grammar_candidate> llama_grammar_reject_candidates(
        const std::vector<std::vector<llama_grammar_element>>         & rules,
        const std::vector<std::vector<const llama_grammar_element *>> & stacks,
        const std::vector<llama_grammar_candidate>                    & candidates) {
    GGML_ASSERT(!stacks.empty()); // REVIEW

    if (candidates.empty()) {
        return std::vector<llama_grammar_candidate>();
    }

    auto rejects = llama_grammar_reject_candidates_for_stack(rules, stacks.front(), candidates);

    for (size_t i = 1, size = stacks.size(); i < size; ++i) {
        rejects = llama_grammar_reject_candidates_for_stack(rules, stacks[i], rejects);
    }
    return rejects;
}

//
// grammar - external
//

struct llama_grammar * llama_grammar_init(
            const llama_grammar_element ** rules,
                                 size_t    n_rules,
                                 size_t    start_rule_index) {
    const llama_grammar_element * pos;

    // copy rule definitions into vectors
    std::vector<std::vector<llama_grammar_element>> vec_rules(n_rules);
    for (size_t i = 0; i < n_rules; i++) {
        for (pos = rules[i]; pos->type != LLAMA_GRETYPE_END; pos++) {
            vec_rules[i].push_back(*pos);
        }
        vec_rules[i].push_back({LLAMA_GRETYPE_END, 0});
    }

    // loop over alternates of start rule to build initial stacks
    std::vector<std::vector<const llama_grammar_element *>> stacks;
    pos = rules[start_rule_index];
    do {
        std::vector<const llama_grammar_element *> stack;
        if (!llama_grammar_is_end_of_sequence(pos)) {
            // if alternate is nonempty, add to stack
            stack.push_back(pos);
        }
        llama_grammar_advance_stack(vec_rules, stack, stacks);
        while (!llama_grammar_is_end_of_sequence(pos)) {
            // scan to end of alternate def
            pos++;
        }
        if (pos->type == LLAMA_GRETYPE_ALT) {
            // there's another alternate def of this rule to process
            pos++;
        } else {
            break;
        }
    } while (true);

    return new llama_grammar{ std::move(vec_rules), std::move(stacks), {} };
}

void llama_grammar_free(struct llama_grammar * grammar) {
    delete grammar;
}

struct llama_grammar * llama_grammar_copy(const struct llama_grammar * grammar) {
    llama_grammar * result = new llama_grammar{ grammar->rules, grammar->stacks, grammar->partial_utf8 };

    // redirect elements in stacks to point to new rules
    for (size_t is = 0; is < result->stacks.size(); is++) {
        for (size_t ie = 0; ie < result->stacks[is].size(); ie++) {
            for (size_t ir0 = 0; ir0 < grammar->rules.size(); ir0++) {
                for (size_t ir1 = 0; ir1 < grammar->rules[ir0].size(); ir1++) {
                    if (grammar->stacks[is][ie] == &grammar->rules[ir0][ir1]) {
                         result->stacks[is][ie]  =  &result->rules[ir0][ir1];
                    }
                }
            }
        }
    }

    return result;
}

//
// sampling
//

void llama_set_rng_seed(struct llama_context * ctx, uint32_t seed) {
    if (seed == LLAMA_DEFAULT_SEED) {
        seed = time(NULL);
    }
    ctx->rng.seed(seed);
}

void llama_sample_softmax(struct llama_context * ctx, llama_token_data_array * candidates) {
    GGML_ASSERT(candidates->size > 0);

    const int64_t t_start_sample_us = ggml_time_us();

    // Sort the logits in descending order
    if (!candidates->sorted) {
        std::sort(candidates->data, candidates->data + candidates->size, [](const llama_token_data & a, const llama_token_data & b) {
            return a.logit > b.logit;
        });
        candidates->sorted = true;
    }

    float max_l = candidates->data[0].logit;
    float cum_sum = 0.0f;
    for (size_t i = 0; i < candidates->size; ++i) {
        float p = expf(candidates->data[i].logit - max_l);
        candidates->data[i].p = p;
        cum_sum += p;
    }
    for (size_t i = 0; i < candidates->size; ++i) {
        candidates->data[i].p /= cum_sum;
    }

    if (ctx) {
        ctx->t_sample_us += ggml_time_us() - t_start_sample_us;
    }
}

void llama_sample_top_k(struct llama_context * ctx, llama_token_data_array * candidates, int k, size_t min_keep) {
    const int64_t t_start_sample_us = ggml_time_us();

    k = std::max(k, (int) min_keep);
    k = std::min(k, (int) candidates->size);

    // Sort scores in descending order
    if (!candidates->sorted) {
        auto comp = [](const llama_token_data & a, const llama_token_data & b) {
            return a.logit > b.logit;
        };
        if (k == (int) candidates->size) {
            std::sort(candidates->data, candidates->data + candidates->size, comp);
        } else {
            std::partial_sort(candidates->data, candidates->data + k, candidates->data + candidates->size, comp);
        }
        candidates->sorted = true;
    }
    candidates->size = k;

    if (ctx) {
        ctx->t_sample_us += ggml_time_us() - t_start_sample_us;
    }
}

void llama_sample_top_p(struct llama_context * ctx, llama_token_data_array * candidates, float p, size_t min_keep) {
    if (p >= 1.0f) {
        return;
    }

    llama_sample_softmax(ctx, candidates);

    const int64_t t_start_sample_us = ggml_time_us();

    // Compute the cumulative probabilities
    float cum_sum = 0.0f;
    size_t last_idx = candidates->size;

    for (size_t i = 0; i < candidates->size; ++i) {
        cum_sum += candidates->data[i].p;

        // Check if the running sum is at least p or if we have kept at least min_keep tokens
        // we set the last index to i+1 to indicate that the current iterate should be included in the set
        if (cum_sum >= p && i + 1 >= min_keep) {
            last_idx = i + 1;
            break;
        }
    }

    // Resize the output vector to keep only the top-p tokens
    candidates->size = last_idx;

    if (ctx) {
        ctx->t_sample_us += ggml_time_us() - t_start_sample_us;
    }
}

void llama_sample_min_p(struct llama_context * ctx, llama_token_data_array * candidates, float p, size_t min_keep) {
    if (p <= 0.0f || !candidates->size) {
        return;
    }

    llama_sample_softmax(ctx, candidates);

    const int64_t t_start_sample_us = ggml_time_us();

    float scale = candidates->data[0].p; // scale by max prob
    size_t i = 1; // first token always matches

    for (; i < candidates->size; ++i) {
        if (candidates->data[i].p < p * scale && i >= min_keep) {
            break; // prob too small
        }
    }

    // Resize the output vector to keep only the matching tokens
    candidates->size = i;

    if (ctx) {
        ctx->t_sample_us += ggml_time_us() - t_start_sample_us;
    }
}

void llama_sample_tail_free(struct llama_context * ctx, llama_token_data_array * candidates, float z, size_t min_keep) {
    if (z >= 1.0f || candidates->size <= 2) {
        return;
    }

    llama_sample_softmax(nullptr, candidates);
    const int64_t t_start_sample_us = ggml_time_us();

    // Compute the first and second derivatives
    std::vector<float> first_derivatives(candidates->size - 1);
    std::vector<float> second_derivatives(candidates->size - 2);

    for (size_t i = 0; i < first_derivatives.size(); ++i) {
        first_derivatives[i] = candidates->data[i].p - candidates->data[i + 1].p;
    }
    for (size_t i = 0; i < second_derivatives.size(); ++i) {
        second_derivatives[i] = first_derivatives[i] - first_derivatives[i + 1];
    }

    // Calculate absolute value of second derivatives
    for (size_t i = 0; i < second_derivatives.size(); ++i) {
        second_derivatives[i] = std::abs(second_derivatives[i]);
    }

    // Normalize the second derivatives
    {
        const float second_derivatives_sum = std::accumulate(second_derivatives.begin(), second_derivatives.end(), 0.0f);

        if (second_derivatives_sum > 1e-6f) {
            for (float & value : second_derivatives) {
                value /= second_derivatives_sum;
            }
        } else {
            for (float & value : second_derivatives) {
                value = 1.0f / second_derivatives.size();
            }
        }
    }

    float cum_sum = 0.0f;
    size_t last_idx = candidates->size;
    for (size_t i = 0; i < second_derivatives.size(); ++i) {
        cum_sum += second_derivatives[i];

        // Check if the running sum is greater than z or if we have kept at least min_keep tokens
        if (cum_sum > z && i >= min_keep) {
            last_idx = i;
            break;
        }
    }

    // Resize the output vector to keep only the tokens above the tail location
    candidates->size = last_idx;

    if (ctx) {
        ctx->t_sample_us += ggml_time_us() - t_start_sample_us;
    }
}

void llama_sample_typical(struct llama_context * ctx, llama_token_data_array * candidates, float p, size_t min_keep) {
    // Reference implementation:
    // https://github.com/huggingface/transformers/compare/main...cimeister:typical-sampling:typical-pr
    if (p >= 1.0f) {
        return;
    }

    // Compute the softmax of logits and calculate entropy
    llama_sample_softmax(nullptr, candidates);

    const int64_t t_start_sample_us = ggml_time_us();

    float entropy = 0.0f;
    for (size_t i = 0; i < candidates->size; ++i) {
        entropy += -candidates->data[i].p * logf(candidates->data[i].p);
    }

    // Compute the absolute difference between negative log probability and entropy for each candidate
    std::vector<float> shifted_scores;
    for (size_t i = 0; i < candidates->size; ++i) {
        float shifted_score = fabsf(-logf(candidates->data[i].p) - entropy);
        shifted_scores.push_back(shifted_score);
    }

    // Sort tokens based on the shifted_scores and their corresponding indices
    std::vector<size_t> indices(candidates->size);
    std::iota(indices.begin(), indices.end(), 0);

    std::sort(indices.begin(), indices.end(), [&](size_t a, size_t b) {
        return shifted_scores[a] < shifted_scores[b];
    });

    // Compute the cumulative probabilities
    float cum_sum = 0.0f;
    size_t last_idx = indices.size();

    for (size_t i = 0; i < indices.size(); ++i) {
        size_t idx = indices[i];
        cum_sum += candidates->data[idx].p;

        // Check if the running sum is greater than typical or if we have kept at least min_keep tokens
        if (cum_sum > p && i >= min_keep - 1) {
            last_idx = i + 1;
            break;
        }
    }

    // Resize the output vector to keep only the locally typical tokens
    std::vector<llama_token_data> new_candidates;
    for (size_t i = 0; i < last_idx; ++i) {
        size_t idx = indices[i];
        new_candidates.push_back(candidates->data[idx]);
    }

    // Replace the data in candidates with the new_candidates data
    std::copy(new_candidates.begin(), new_candidates.end(), candidates->data);
    candidates->size = new_candidates.size();
    candidates->sorted = false;

    if (ctx) {
        ctx->t_sample_us += ggml_time_us() - t_start_sample_us;
    }
}

void llama_sample_temp(struct llama_context * ctx, llama_token_data_array * candidates_p, float temp) {
    const int64_t t_start_sample_us = ggml_time_us();

    for (size_t i = 0; i < candidates_p->size; ++i) {
        candidates_p->data[i].logit /= temp;
    }

    if (ctx) {
        ctx->t_sample_us += ggml_time_us() - t_start_sample_us;
    }
}

void llama_sample_temperature(struct llama_context * ctx, llama_token_data_array * candidates_p, float temp) {
    llama_sample_temp(ctx, candidates_p, temp);
}

void llama_sample_repetition_penalties(
            struct llama_context * ctx,
          llama_token_data_array * candidates,
               const llama_token * last_tokens,
                          size_t   penalty_last_n,
                           float   penalty_repeat,
                           float   penalty_freq,
                           float   penalty_present) {
    if (penalty_last_n == 0 || (penalty_repeat == 1.0f && penalty_freq == 0.0f && penalty_present == 0.0f)) {
        return;
    }

    const int64_t t_start_sample_us = ggml_time_us();

    // Create a frequency map to count occurrences of each token in last_tokens
    std::unordered_map<llama_token, int> token_count;
    for (size_t i = 0; i < penalty_last_n; ++i) {
        token_count[last_tokens[i]]++;
    }

    // Apply frequency and presence penalties to the candidates
    for (size_t i = 0; i < candidates->size; ++i) {
        const auto token_iter = token_count.find(candidates->data[i].id);
        if (token_iter == token_count.end()) {
            continue;
        }

        const int count = token_iter->second;

        // The academic publication that described this technique actually just only divided, but that would cause tokens with negative logits to become more likely, which is obviously wrong.
        // This is common fix for this problem, which is to multiply by the penalty instead of dividing.
        if (candidates->data[i].logit <= 0) {
            candidates->data[i].logit *= penalty_repeat;
        } else {
            candidates->data[i].logit /= penalty_repeat;
        }

        candidates->data[i].logit -= float(count) * penalty_freq + float(count > 0) * penalty_present;
    }

    candidates->sorted = false;

    if (ctx) {
        ctx->t_sample_us += ggml_time_us() - t_start_sample_us;
    }
}

void llama_sample_grammar(struct llama_context * ctx, llama_token_data_array * candidates, const struct llama_grammar * grammar) {
    GGML_ASSERT(ctx);
    const int64_t t_start_sample_us = ggml_time_us();

    bool allow_eos = false;
    for (const auto & stack : grammar->stacks) {
        if (stack.empty()) {
            allow_eos = true;
            break;
        }
    }

    const llama_token eos = llama_token_eos(&ctx->model);

    std::vector<std::pair<std::vector<uint32_t>, llama_partial_utf8>> candidates_decoded;
    candidates_decoded.reserve(candidates->size);
    std::vector<llama_grammar_candidate>                              candidates_grammar;
    candidates_grammar.reserve(candidates->size);

    for (size_t i = 0; i < candidates->size; ++i) {
        const llama_token id    = candidates->data[i].id;
        const std::string piece = llama_token_to_piece(ctx, id);
        if (id == eos) {
            if (!allow_eos) {
                candidates->data[i].logit = -INFINITY;
            }
        } else if (piece.empty() || piece[0] == 0) {
            candidates->data[i].logit = -INFINITY;
        } else {
            candidates_decoded.push_back(decode_utf8(piece, grammar->partial_utf8));
            candidates_grammar.push_back({ i, candidates_decoded.back().first.data(), candidates_decoded.back().second });
        }
    }

    const auto rejects = llama_grammar_reject_candidates(grammar->rules, grammar->stacks, candidates_grammar);
    for (const auto & reject : rejects) {
        candidates->data[reject.index].logit = -INFINITY;
    }

    ctx->t_sample_us += ggml_time_us() - t_start_sample_us;
}

static void llama_log_softmax(float * array, size_t size) {
    float max_l = *std::max_element(array, array + size);
    float sum = 0.f;
    for (size_t i = 0; i < size; ++i) {
        float p = expf(array[i] - max_l);
        sum += p;
        array[i] = p;
    }

    for (size_t i = 0; i < size; ++i) {
        array[i] = logf(array[i] / sum);
    }
}

void llama_sample_classifier_free_guidance(
          struct llama_context * ctx,
        llama_token_data_array * candidates,
          struct llama_context * guidance_ctx,
                         float   scale) {
    int64_t t_start_sample_us = ggml_time_us();

    GGML_ASSERT(ctx);

    auto n_vocab = llama_n_vocab(llama_get_model(ctx));

    GGML_ASSERT(n_vocab == (int)candidates->size);
    GGML_ASSERT(!candidates->sorted);

    std::vector<float> logits_base;
    logits_base.reserve(candidates->size);
    for (size_t i = 0; i < candidates->size; ++i) {
        logits_base.push_back(candidates->data[i].logit);
    }
    llama_log_softmax(logits_base.data(), candidates->size);

    float* logits_guidance = llama_get_logits(guidance_ctx);
    llama_log_softmax(logits_guidance, n_vocab);

    for (int i = 0; i < n_vocab; ++i) {
        float logit_guidance = logits_guidance[i];
        float logit_base = logits_base[i];
        candidates->data[i].logit = scale * (logit_base - logit_guidance) + logit_guidance;
    }

    if (ctx) {
        ctx->t_sample_us += ggml_time_us() - t_start_sample_us;
    }
}

llama_token llama_sample_token_mirostat(struct llama_context * ctx, llama_token_data_array * candidates, float tau, float eta, int m, float * mu) {
    GGML_ASSERT(ctx);

    auto N = float(llama_n_vocab(llama_get_model(ctx)));
    int64_t t_start_sample_us;
    t_start_sample_us = ggml_time_us();

    llama_sample_softmax(nullptr, candidates);

    // Estimate s_hat using the most probable m tokens
    float s_hat = 0.0;
    float sum_ti_bi = 0.0;
    float sum_ti_sq = 0.0;
    for (size_t i = 0; i < size_t(m - 1) && i < candidates->size - 1; ++i) {
        float t_i = logf(float(i + 2) / float(i + 1));
        float b_i = logf(candidates->data[i].p / candidates->data[i + 1].p);
        sum_ti_bi += t_i * b_i;
        sum_ti_sq += t_i * t_i;
    }
    s_hat = sum_ti_bi / sum_ti_sq;

    // Compute k from the estimated s_hat and target surprise value
    float epsilon_hat = s_hat - 1;
    float k = powf((epsilon_hat * powf(2, *mu)) / (1 - powf(N, -epsilon_hat)), 1 / s_hat);

    // Sample the next word X using top-k sampling
    llama_sample_top_k(nullptr, candidates, int(k), 1);
    if (ctx) {
        ctx->t_sample_us += ggml_time_us() - t_start_sample_us;
    }
    llama_token X = llama_sample_token(ctx, candidates);
    t_start_sample_us = ggml_time_us();

    // Compute error as the difference between observed surprise and target surprise value
    size_t X_idx = std::distance(candidates->data, std::find_if(candidates->data, candidates->data + candidates->size, [&](const llama_token_data & candidate) {
        return candidate.id == X;
    }));
    float observed_surprise = -log2f(candidates->data[X_idx].p);
    float e = observed_surprise - tau;

    // Update mu using the learning rate and error
    *mu = *mu - eta * e;

    if (ctx) {
        ctx->t_sample_us += ggml_time_us() - t_start_sample_us;
    }
    return X;
}

llama_token llama_sample_token_mirostat_v2(struct llama_context * ctx, llama_token_data_array * candidates, float tau, float eta, float * mu) {
    int64_t t_start_sample_us;
    t_start_sample_us = ggml_time_us();

    llama_sample_softmax(ctx, candidates);

    // Truncate the words with surprise values greater than mu
    candidates->size = std::distance(candidates->data, std::find_if(candidates->data, candidates->data + candidates->size, [&](const llama_token_data & candidate) {
        return -log2f(candidate.p) > *mu;
    }));

    if (candidates->size == 0) {
        candidates->size = 1;
    }

    if (ctx) {
        ctx->t_sample_us += ggml_time_us() - t_start_sample_us;
    }

    // Normalize the probabilities of the remaining words
    llama_sample_softmax(ctx, candidates);

    // Sample the next word X from the remaining words
    llama_token X = llama_sample_token(ctx, candidates);
    t_start_sample_us = ggml_time_us();

    // Compute error as the difference between observed surprise and target surprise value
    size_t X_idx = std::distance(candidates->data, std::find_if(candidates->data, candidates->data + candidates->size, [&](const llama_token_data & candidate) {
        return candidate.id == X;
    }));
    float observed_surprise = -log2f(candidates->data[X_idx].p);
    float e = observed_surprise - tau;

    // Update mu using the learning rate and error
    *mu = *mu - eta * e;

    if (ctx) {
        ctx->t_sample_us += ggml_time_us() - t_start_sample_us;
    }
    return X;
}

llama_token llama_sample_token_greedy(struct llama_context * ctx, llama_token_data_array * candidates) {
    const int64_t t_start_sample_us = ggml_time_us();

    // Find max element
    auto * max_iter = std::max_element(candidates->data, candidates->data + candidates->size, [](const llama_token_data & a, const llama_token_data & b) {
        return a.logit < b.logit;
    });

    llama_token result = max_iter->id;
    if (ctx) {
        ctx->t_sample_us += ggml_time_us() - t_start_sample_us;
        ctx->n_sample++;
    }
    return result;
}

llama_token llama_sample_token(struct llama_context * ctx, llama_token_data_array * candidates) {
    GGML_ASSERT(ctx);

    const int64_t t_start_sample_us = ggml_time_us();
    llama_sample_softmax(nullptr, candidates);

    std::vector<float> probs;
    probs.reserve(candidates->size);
    for (size_t i = 0; i < candidates->size; ++i) {
        probs.push_back(candidates->data[i].p);
    }

    std::discrete_distribution<> dist(probs.begin(), probs.end());
    auto & rng = ctx->rng;
    int idx = dist(rng);

    llama_token result = candidates->data[idx].id;

    ctx->t_sample_us += ggml_time_us() - t_start_sample_us;
    ctx->n_sample++;
    return result;
}

void llama_grammar_accept_token(struct llama_context * ctx, struct llama_grammar * grammar, llama_token token) {
    const int64_t t_start_sample_us = ggml_time_us();

    if (token == llama_token_eos(&ctx->model)) {
        for (const auto & stack : grammar->stacks) {
            if (stack.empty()) {
                return;
            }
        }
        GGML_ASSERT(false);
    }

    const std::string piece = llama_token_to_piece(ctx, token);

    // Note terminating 0 in decoded string
    const auto   decoded     = decode_utf8(piece, grammar->partial_utf8);
    const auto & code_points = decoded.first;
    for (auto it = code_points.begin(), end = code_points.end() - 1; it != end; ++it) {
        grammar->stacks = llama_grammar_accept(grammar->rules, grammar->stacks, *it);
    }
    grammar->partial_utf8 = decoded.second;
    GGML_ASSERT(!grammar->stacks.empty());

    ctx->t_sample_us += ggml_time_us() - t_start_sample_us;
}

//
// Beam search
//

struct llama_beam {
    std::vector<llama_token> tokens;
    float p;  // Cumulative beam probability (renormalized relative to all beams)
    bool eob; // Initialize end-of-beam to false. Callback sets this to true.
    // Sort beams by probability. In case of ties, prefer beams at eob.
    bool operator<(const llama_beam & rhs) const {
        return std::make_pair(p, eob) < std::make_pair(rhs.p, rhs.eob);
    }
    // Shift off first n tokens and discard them.
    void shift_tokens(const size_t n) {
        if (n) {
            std::copy(tokens.begin() + n, tokens.end(), tokens.begin());
            tokens.resize(tokens.size() - n);
        }
    }
    llama_beam_view view() const { return {tokens.data(), tokens.size(), p, eob}; }
};

// A struct for calculating logit-related info.
struct llama_logit_info {
    const float * const logits;
    const int n_vocab;
    const float max_l;
    const float normalizer;
    struct sum_exp {
        float max_l;
        float operator()(float sum, float l) const { return sum + std::exp(l - max_l); }
    };
    llama_logit_info(llama_context * ctx)
      : logits(llama_get_logits(ctx))
      , n_vocab(llama_n_vocab(llama_get_model(ctx)))
      , max_l(*std::max_element(logits, logits + n_vocab))
      , normalizer(1.0f / std::accumulate(logits, logits + n_vocab, 0.0f, sum_exp{max_l}))
      { }
    llama_token_data get_token_data(const llama_token token_id) const {
        constexpr auto p = std::numeric_limits<float>::quiet_NaN();  // never used
        return {token_id, logits[token_id], p};
    }
    // Return top k token_data by logit.
    std::vector<llama_token_data> top_k(size_t k) {
        std::vector<llama_token_data> min_heap;  // min-heap by logit
        const llama_token k_min = std::min(static_cast<llama_token>(k), n_vocab);
        min_heap.reserve(k_min);
        for (llama_token token_id = 0 ; token_id < k_min ; ++token_id) {
            min_heap.push_back(get_token_data(token_id));
        }
        auto comp = [](const llama_token_data & a, const llama_token_data & b) { return a.logit > b.logit; };
        std::make_heap(min_heap.begin(), min_heap.end(), comp);
        for (llama_token token_id = k_min ; token_id < n_vocab ; ++token_id) {
            if (min_heap.front().logit < logits[token_id]) {
                std::pop_heap(min_heap.begin(), min_heap.end(), comp);
                min_heap.back().id = token_id;
                min_heap.back().logit = logits[token_id];
                std::push_heap(min_heap.begin(), min_heap.end(), comp);
            }
        }
        return min_heap;
    }
    float probability_from_logit(float logit) const {
        return normalizer * std::exp(logit - max_l);
    }
};

struct llama_beam_search_data {
    llama_context * ctx;
    size_t n_beams;
    int n_past;
    int n_predict;
    std::vector<llama_beam> beams;
    std::vector<llama_beam> next_beams;

    // Re-calculated on each loop iteration
    size_t common_prefix_length;

    // Used to communicate to/from callback on beams state.
    std::vector<llama_beam_view> beam_views;

    llama_beam_search_data(llama_context * ctx, size_t n_beams, int n_past, int n_predict)
      : ctx(ctx)
      , n_beams(n_beams)
      , n_past(n_past)
      , n_predict(n_predict)
      , beam_views(n_beams) {
        beams.reserve(n_beams);
        next_beams.reserve(n_beams);
    }

    // Collapse beams to a single beam given by index.
    void collapse_beams(const size_t beam_idx) {
        if (0u < beam_idx) {
            std::swap(beams[0], beams[beam_idx]);
        }
        beams.resize(1);
    }

    // Min-heaps are used to efficiently collect the top-k elements (k=n_beams).
    // The repetitive patterns below reflect the 2 stages of heaps:
    //  * Gather elements until the vector is full, then call std::make_heap() on it.
    //  * If the heap is full and a new element is found that should be included, pop the
    //    least element to the back(), replace it with the new, then push it into the heap.
    void fill_next_beams_by_top_probabilities(llama_beam & beam) {
        // Min-heaps use a greater-than comparator.
        const auto comp = [](const llama_beam & a, const llama_beam & b) { return a.p > b.p; };
        if (beam.eob) {
            // beam is at end-of-sentence, so just copy it to next_beams if its probability is high enough.
            if (next_beams.size() < n_beams) {
                next_beams.push_back(std::move(beam));
                if (next_beams.size() == n_beams) {
                    std::make_heap(next_beams.begin(), next_beams.end(), comp);
                }
            } else if (next_beams.front().p < beam.p) {
                std::pop_heap(next_beams.begin(), next_beams.end(), comp);
                next_beams.back() = std::move(beam);
                std::push_heap(next_beams.begin(), next_beams.end(), comp);
            }
        } else {
            // beam is not at end-of-sentence, so branch with next top_k tokens.
            if (!beam.tokens.empty()) {
                llama_decode(ctx, llama_batch_get_one(beam.tokens.data(), beam.tokens.size(), n_past, 0));
            }
            llama_logit_info logit_info(ctx);
            std::vector<llama_token_data> next_tokens = logit_info.top_k(n_beams);
            size_t i=0;
            if (next_beams.size() < n_beams) {
                for (; next_beams.size() < n_beams ; ++i) {
                    llama_beam next_beam = beam;
                    next_beam.tokens.push_back(next_tokens[i].id);
                    next_beam.p *= logit_info.probability_from_logit(next_tokens[i].logit);
                    next_beams.push_back(std::move(next_beam));
                }
                std::make_heap(next_beams.begin(), next_beams.end(), comp);
            } else {
                for (; next_beams.front().p == 0.0f ; ++i) {
                    std::pop_heap(next_beams.begin(), next_beams.end(), comp);
                    next_beams.back() = beam;
                    next_beams.back().tokens.push_back(next_tokens[i].id);
                    next_beams.back().p *= logit_info.probability_from_logit(next_tokens[i].logit);
                    std::push_heap(next_beams.begin(), next_beams.end(), comp);
                }
            }
            for (; i < n_beams ; ++i) {
                const float next_p = beam.p * logit_info.probability_from_logit(next_tokens[i].logit);
                if (next_beams.front().p < next_p) {
                    std::pop_heap(next_beams.begin(), next_beams.end(), comp);
                    next_beams.back() = beam;
                    next_beams.back().tokens.push_back(next_tokens[i].id);
                    next_beams.back().p = next_p;
                    std::push_heap(next_beams.begin(), next_beams.end(), comp);
                }
            }
        }
    }

    // Find common_prefix_length based on beams.
    // Requires beams is not empty.
    size_t find_common_prefix_length() {
        size_t common_prefix_length = beams[0].tokens.size();
        for (size_t i = 1 ; i < beams.size() ; ++i) {
            common_prefix_length = std::min(common_prefix_length, beams[i].tokens.size());
            for (size_t j = 0 ; j < common_prefix_length ; ++j) {
                if (beams[0].tokens[j] != beams[i].tokens[j]) {
                    common_prefix_length = j;
                    break;
                }
            }
        }
        return common_prefix_length;
    }

    // Construct beams_state to send back to caller via the callback function.
    // Side effect: set common_prefix_length = find_common_prefix_length();
    llama_beams_state get_beams_state(const bool last_call) {
        for (size_t i = 0 ; i < beams.size() ; ++i) {
            beam_views[i] = beams[i].view();
        }
        common_prefix_length = find_common_prefix_length();
        return {beam_views.data(), beams.size(), common_prefix_length, last_call};
    }

    // Loop:
    //  * while i < n_predict, AND
    //  * any of the beams have not yet reached end-of-beam (eob), AND
    //  * the highest probability beam(s) (plural in case of ties) are not at end-of-sentence
    //    (since all other beam probabilities can only decrease)
    void loop(const llama_beam_search_callback_fn_t callback, void * const callback_data) {
        beams.push_back({{}, 1.0f, false});  // Start with one empty beam w/ probability = 1.0 and !eob.
        const auto not_eob = [](const llama_beam & beam) { return !beam.eob; };
        for (int i = 0 ; i < n_predict && std::any_of(beams.begin(),beams.end(),not_eob) &&
                       !beams[top_beam_index()].eob ; ++i) {
            callback(callback_data, get_beams_state(false));  // Sets common_prefix_length
            update_beams_from_beam_views();   // Update values (p,eob) that callback may have changed.
            if (common_prefix_length) {
                llama_decode(ctx, llama_batch_get_one(beams[0].tokens.data(), common_prefix_length, n_past, 0));
                n_past += common_prefix_length;
            }
            // Zero-out next_beam probabilities to place them last in following min-heap.
            std::for_each(next_beams.begin(), next_beams.end(), [](llama_beam & beam) { beam.p = 0.0f; });
            for (llama_beam & beam : beams) {
                beam.shift_tokens(common_prefix_length);
                fill_next_beams_by_top_probabilities(beam);
            }
            // next_beams become the beams of next/final iteration. Swap them to re-use memory.
            beams.swap(next_beams);
            renormalize_beam_probabilities(beams);
        }
        collapse_beams(top_beam_index());
        callback(callback_data, get_beams_state(true));
    }

    // As beams grow, the cumulative probabilities decrease.
    // Renormalize them to avoid floating point underflow.
    static void renormalize_beam_probabilities(std::vector<llama_beam> & beams) {
        const auto sum_p = [](float sum, llama_beam & beam) { return sum + beam.p; };
        const float inv_sum = 1.0f / std::accumulate(beams.begin(), beams.end(), 0.0f, sum_p);
        std::for_each(beams.begin(), beams.end(), [=](llama_beam & beam) { beam.p *= inv_sum; });
    }

    // Assumes beams is non-empty.  Uses llama_beam::operator<() for ordering.
    size_t top_beam_index() {
        return std::max_element(beams.begin(), beams.end()) - beams.begin();
    }

    // Copy (p,eob) for each beam which may have been changed by the callback.
    void update_beams_from_beam_views() {
        for (size_t i = 0 ; i < beams.size() ; ++i) {
            beams[i].p = beam_views[i].p;
            beams[i].eob = beam_views[i].eob;
        }
    }
};

void llama_beam_search(llama_context * ctx,
                       llama_beam_search_callback_fn_t callback, void * callback_data,
                       size_t n_beams, int n_past, int n_predict) {
    assert(ctx);
    const int64_t t_start_sample_us = ggml_time_us();

    llama_beam_search_data beam_search_data(ctx, n_beams, n_past, n_predict);

    beam_search_data.loop(callback, callback_data);

    ctx->t_sample_us += ggml_time_us() - t_start_sample_us;
    ctx->n_sample++;
}

//
// quantization
//

struct quantize_state_internal {
    const llama_model                 & model;
    const llama_model_quantize_params * params;

    int n_attention_wv    = 0;
    int n_feed_forward_w2 = 0;
    int i_attention_wv    = 0;
    int i_feed_forward_w2 = 0;

    int n_k_quantized     = 0;
    int n_fallback        = 0;

    quantize_state_internal(const llama_model & model, const llama_model_quantize_params * params)
        : model(model)
        , params(params)
        {}
};

static void llama_convert_tensor_internal(
    struct ggml_tensor * tensor, std::vector<no_init<float>> & output, std::vector<std::thread> & workers,
    const size_t nelements, const int nthread
) {
    if (output.size() < nelements) {
        output.resize(nelements);
    }
    float * f32_output = (float *) output.data();

    ggml_type_traits_t qtype;
    if (ggml_is_quantized(tensor->type)) {
        qtype = ggml_internal_get_type_traits(tensor->type);
        if (qtype.to_float == NULL) {
            throw std::runtime_error(format("type %s unsupported for integer quantization: no dequantization available", ggml_type_name(tensor->type)));
        }
    } else if (tensor->type != GGML_TYPE_F16) {
        throw std::runtime_error(format("cannot dequantize/convert tensor type %s", ggml_type_name(tensor->type)));
    }

    if (nthread < 2) {
        if (tensor->type == GGML_TYPE_F16) {
            ggml_fp16_to_fp32_row((ggml_fp16_t *)tensor->data, f32_output, nelements);
        } else if (ggml_is_quantized(tensor->type)) {
            qtype.to_float(tensor->data, f32_output, nelements);
        } else {
            GGML_ASSERT(false); // unreachable
        }
        return;
    }

    size_t block_size = tensor->type == GGML_TYPE_F16 ? 1 : (size_t)ggml_blck_size(tensor->type);
    size_t block_size_bytes = ggml_type_size(tensor->type);

    GGML_ASSERT(nelements % block_size == 0);
    size_t nblocks = nelements / block_size;
    size_t blocks_per_thread = nblocks / nthread;
    size_t spare_blocks = nblocks - (blocks_per_thread * nthread); // if blocks aren't divisible by thread count

    size_t in_buff_offs = 0;
    size_t out_buff_offs = 0;

    for (int tnum = 0; tnum < nthread; tnum++) {
        size_t thr_blocks = blocks_per_thread + (tnum == nthread - 1 ? spare_blocks : 0); // num blocks for this thread
        size_t thr_elems = thr_blocks * block_size; // number of elements for this thread
        size_t thr_block_bytes = thr_blocks * block_size_bytes; // number of input bytes for this thread

        auto compute = [qtype] (ggml_type typ, uint8_t * inbuf, float * outbuf, int nels) {
            if (typ == GGML_TYPE_F16) {
                ggml_fp16_to_fp32_row((ggml_fp16_t *)inbuf, outbuf, nels);
            } else {
                qtype.to_float(inbuf, outbuf, nels);
            }
        };
        workers.emplace_back(compute, tensor->type, (uint8_t *) tensor->data + in_buff_offs, f32_output + out_buff_offs, thr_elems);
        in_buff_offs += thr_block_bytes;
        out_buff_offs += thr_elems;
    }
    for (auto & w : workers) { w.join(); }
    workers.clear();
}

static ggml_type get_k_quant_type(quantize_state_internal & qs, ggml_type new_type, const ggml_tensor * tensor, llama_ftype ftype) {
    const std::string name = ggml_get_name(tensor);

    // TODO: avoid hardcoded tensor names - use the TN_* constants
    const llm_arch arch = qs.model.arch;
    const auto       tn = LLM_TN(arch);

    auto use_more_bits = [](int i_layer, int num_layers) -> bool {
        return i_layer < num_layers/8 || i_layer >= 7*num_layers/8 || (i_layer - num_layers/8)%3 == 2;
    };

    if (name == tn(LLM_TENSOR_OUTPUT, "weight")) {
        int nx = tensor->ne[0];
        if (arch == LLM_ARCH_FALCON || nx % QK_K != 0) {
            new_type = GGML_TYPE_Q8_0;
        }
        else if (new_type != GGML_TYPE_Q8_0) {
            new_type = GGML_TYPE_Q6_K;
        }
    } else if (name.find("attn_v.weight") != std::string::npos) {
        if      (ftype == LLAMA_FTYPE_MOSTLY_Q2_K) new_type = GGML_TYPE_Q3_K;
        else if (ftype == LLAMA_FTYPE_MOSTLY_Q3_K_M) {
            new_type = qs.i_attention_wv < 2 ? GGML_TYPE_Q5_K : GGML_TYPE_Q4_K;
        }
        else if (ftype == LLAMA_FTYPE_MOSTLY_Q3_K_L) new_type = GGML_TYPE_Q5_K;
        else if ((ftype == LLAMA_FTYPE_MOSTLY_Q4_K_M || ftype == LLAMA_FTYPE_MOSTLY_Q5_K_M) &&
                use_more_bits(qs.i_attention_wv, qs.n_attention_wv)) new_type = GGML_TYPE_Q6_K;
        else if (ftype == LLAMA_FTYPE_MOSTLY_Q4_K_S && qs.i_attention_wv < 4) new_type = GGML_TYPE_Q5_K;
        else if (QK_K == 64 && (ftype == LLAMA_FTYPE_MOSTLY_Q4_K_S || ftype == LLAMA_FTYPE_MOSTLY_Q3_K_S) &&
                (qs.i_attention_wv < qs.n_attention_wv/8 || qs.i_attention_wv >= 7*qs.n_attention_wv/8)) new_type = GGML_TYPE_Q6_K;
        if (qs.model.type == MODEL_70B) {
            // In the 70B model we have 8 heads sharing the same attn_v weights. As a result, the attn_v.weight tensor is
            // 8x smaller compared to attn_q.weight. Hence, we can get a nice boost in quantization accuracy with
            // nearly negligible increase in model size by quantizing this tensor with more bits:
            if (new_type == GGML_TYPE_Q3_K || new_type == GGML_TYPE_Q4_K) new_type = GGML_TYPE_Q5_K;
        }
        if (qs.model.hparams.n_expert == 8) {
            // for the 8-expert model, bumping this to Q8_0 trades just ~128MB
            // TODO: explore better strategies
            new_type = GGML_TYPE_Q8_0;
        }
        ++qs.i_attention_wv;
    } else if (name.find("attn_k.weight") != std::string::npos) {
        if (qs.model.hparams.n_expert == 8) {
            // for the 8-expert model, bumping this to Q8_0 trades just ~128MB
            // TODO: explore better strategies
            new_type = GGML_TYPE_Q8_0;
        }
    } else if (name.find("ffn_down.weight") != std::string::npos) {
        if      (ftype == LLAMA_FTYPE_MOSTLY_Q2_K) new_type = GGML_TYPE_Q3_K;
        else if (ftype == LLAMA_FTYPE_MOSTLY_Q3_K_M) {
            new_type = qs.i_feed_forward_w2 < 2 ? GGML_TYPE_Q5_K
                     : arch != LLM_ARCH_FALCON || use_more_bits(qs.i_feed_forward_w2, qs.n_feed_forward_w2) ? GGML_TYPE_Q4_K
                     : GGML_TYPE_Q3_K;
        }
        else if (ftype == LLAMA_FTYPE_MOSTLY_Q3_K_L) {
            new_type = arch == LLM_ARCH_FALCON ? GGML_TYPE_Q4_K : GGML_TYPE_Q5_K;
        }
        else if (ftype == LLAMA_FTYPE_MOSTLY_Q4_K_M) {
            if (arch == LLM_ARCH_FALCON) {
                new_type = qs.i_feed_forward_w2 < 2 ? GGML_TYPE_Q6_K :
                           use_more_bits(qs.i_feed_forward_w2, qs.n_feed_forward_w2) ? GGML_TYPE_Q5_K : GGML_TYPE_Q4_K;
            } else {
                if (use_more_bits(qs.i_feed_forward_w2, qs.n_feed_forward_w2)) new_type = GGML_TYPE_Q6_K;
            }
        }
        else if (ftype == LLAMA_FTYPE_MOSTLY_Q5_K_M && use_more_bits(qs.i_feed_forward_w2, qs.n_feed_forward_w2)) new_type = GGML_TYPE_Q6_K;
        else if (ftype == LLAMA_FTYPE_MOSTLY_Q4_K_S && arch != LLM_ARCH_FALCON && qs.i_feed_forward_w2 < 4) {
            new_type = GGML_TYPE_Q5_K;
        }
        ++qs.i_feed_forward_w2;
    } else if (name.find("attn_output.weight") != std::string::npos) {
        if (arch != LLM_ARCH_FALCON) {
            if      (ftype == LLAMA_FTYPE_MOSTLY_Q2_K  ) new_type = GGML_TYPE_Q3_K;
            else if (ftype == LLAMA_FTYPE_MOSTLY_Q3_K_M) new_type = GGML_TYPE_Q4_K;
            else if (ftype == LLAMA_FTYPE_MOSTLY_Q3_K_L) new_type = GGML_TYPE_Q5_K;
        } else {
            if (ftype == LLAMA_FTYPE_MOSTLY_Q3_K_L) new_type = GGML_TYPE_Q4_K;
        }
    }
    else if (name.find("attn_qkv.weight") != std::string::npos) {
        if (ftype == LLAMA_FTYPE_MOSTLY_Q3_K_M || ftype == LLAMA_FTYPE_MOSTLY_Q3_K_L) new_type = GGML_TYPE_Q4_K;
        else if (ftype == LLAMA_FTYPE_MOSTLY_Q4_K_M) new_type = GGML_TYPE_Q5_K;
        else if (ftype == LLAMA_FTYPE_MOSTLY_Q5_K_M) new_type = GGML_TYPE_Q6_K;
    }
    else if (name.find("ffn_gate.weight") != std::string::npos || name.find("ffn_up.weight") != std::string::npos) {
        if (ftype == LLAMA_FTYPE_MOSTLY_Q2_K) new_type = GGML_TYPE_Q3_K;
    }
    // This can be used to reduce the size of the Q5_K_S model.
    // The associated PPL increase is fully in line with the size reduction
    //else {
    //    if (ftype == LLAMA_FTYPE_MOSTLY_Q5_K_S) new_type = GGML_TYPE_Q4_K;
    //}
    bool convert_incompatible_tensor = false;
    if (new_type == GGML_TYPE_Q2_K || new_type == GGML_TYPE_Q3_K || new_type == GGML_TYPE_Q4_K ||
        new_type == GGML_TYPE_Q5_K || new_type == GGML_TYPE_Q6_K) {
        int nx = tensor->ne[0];
        int ny = tensor->ne[1];
        if (nx % QK_K != 0) {
            LLAMA_LOG_WARN("\n\n%s : tensor cols %d x %d are not divisible by %d, required for %s", __func__, nx, ny, QK_K, ggml_type_name(new_type));
            convert_incompatible_tensor = true;
        } else {
            ++qs.n_k_quantized;
        }
    }
    if (convert_incompatible_tensor) {
        switch (new_type) {
            case GGML_TYPE_Q2_K: new_type = GGML_TYPE_Q4_0; break;
            case GGML_TYPE_Q3_K: new_type = GGML_TYPE_Q4_1; break;
            case GGML_TYPE_Q4_K: new_type = GGML_TYPE_Q5_0; break;
            case GGML_TYPE_Q5_K: new_type = GGML_TYPE_Q5_1; break;
            case GGML_TYPE_Q6_K: new_type = GGML_TYPE_Q8_0; break;
            default: throw std::runtime_error("\nUnsupported tensor size encountered\n");
        }
        LLAMA_LOG_WARN(" - using fallback quantization %s\n", ggml_type_name(new_type));
        ++qs.n_fallback;
    }

    return new_type;
}

static void llama_model_quantize_internal(const std::string & fname_inp, const std::string & fname_out, const llama_model_quantize_params * params) {
    ggml_type quantized_type;
    llama_ftype ftype = params->ftype;

    switch (params->ftype) {
        case LLAMA_FTYPE_MOSTLY_Q4_0: quantized_type = GGML_TYPE_Q4_0; break;
        case LLAMA_FTYPE_MOSTLY_Q4_1: quantized_type = GGML_TYPE_Q4_1; break;
        case LLAMA_FTYPE_MOSTLY_Q5_0: quantized_type = GGML_TYPE_Q5_0; break;
        case LLAMA_FTYPE_MOSTLY_Q5_1: quantized_type = GGML_TYPE_Q5_1; break;
        case LLAMA_FTYPE_MOSTLY_Q8_0: quantized_type = GGML_TYPE_Q8_0; break;
        case LLAMA_FTYPE_MOSTLY_F16:  quantized_type = GGML_TYPE_F16;  break;
        case LLAMA_FTYPE_ALL_F32:     quantized_type = GGML_TYPE_F32;  break;

        // K-quants
        case LLAMA_FTYPE_MOSTLY_Q2_K:   quantized_type = GGML_TYPE_Q2_K; break;
        case LLAMA_FTYPE_MOSTLY_Q3_K_S:
        case LLAMA_FTYPE_MOSTLY_Q3_K_M:
        case LLAMA_FTYPE_MOSTLY_Q3_K_L: quantized_type = GGML_TYPE_Q3_K; break;
        case LLAMA_FTYPE_MOSTLY_Q4_K_S:
        case LLAMA_FTYPE_MOSTLY_Q4_K_M: quantized_type = GGML_TYPE_Q4_K; break;
        case LLAMA_FTYPE_MOSTLY_Q5_K_S:
        case LLAMA_FTYPE_MOSTLY_Q5_K_M: quantized_type = GGML_TYPE_Q5_K; break;
        case LLAMA_FTYPE_MOSTLY_Q6_K:   quantized_type = GGML_TYPE_Q6_K; break;

        default: throw std::runtime_error(format("invalid output file type %d\n", ftype));
    }

    int nthread = params->nthread;

    if (nthread <= 0) {
        nthread = std::thread::hardware_concurrency();
    }

    // mmap consistently increases speed Linux, and also increases speed on Windows with
    // hot cache. It may cause a slowdown on macOS, possibly related to free memory.
#if defined(__linux__) || defined(_WIN32)
    constexpr bool use_mmap = true;
#else
    constexpr bool use_mmap = false;
#endif

    llama_model_loader ml(fname_inp, use_mmap, NULL);
    ml.init_mapping(false); // no prefetching?

    llama_model model;
    llm_load_arch(ml, model);
    llm_load_hparams(ml, model);

    struct quantize_state_internal qs(model, params);

    if (params->only_copy) {
        ftype = model.ftype;
    }

    const size_t align = GGUF_DEFAULT_ALIGNMENT;
    struct gguf_context * ctx_out = gguf_init_empty();

    // copy the KV pairs from the input file
    gguf_set_kv     (ctx_out, ml.ctx_gguf);
    gguf_set_val_u32(ctx_out, "general.quantization_version", GGML_QNT_VERSION);
    gguf_set_val_u32(ctx_out, "general.file_type", ftype);

    for (int i = 0; i < ml.n_tensors; ++i) {
        struct ggml_tensor * meta = ml.get_tensor_meta(i);

        const std::string name = ggml_get_name(meta);

        // TODO: avoid hardcoded tensor names - use the TN_* constants
        if (name.find("attn_v.weight") != std::string::npos || name.find("attn_qkv.weight") != std::string::npos) {
            ++qs.n_attention_wv;
        }
        else if (name.find("ffn_down.weight") != std::string::npos) {
            ++qs.n_feed_forward_w2;
        }
    }
    if (qs.n_attention_wv != qs.n_feed_forward_w2 || (uint32_t)qs.n_attention_wv != model.hparams.n_layer) {
        LLAMA_LOG_WARN("%s ============ Strange model: n_attention_wv = %d, n_feed_forward_w2 = %d, hparams.n_layer = %d\n",
                __func__, qs.n_attention_wv, qs.n_feed_forward_w2, model.hparams.n_layer);
    }

    size_t total_size_org = 0;
    size_t total_size_new = 0;
    std::vector<int64_t> hist_all(1 << 4, 0);

    std::vector<std::thread> workers;
    workers.reserve(nthread);
    std::mutex mutex;

    int idx = 0;

    std::vector<no_init<uint8_t>> read_data;
    std::vector<no_init<uint8_t>> work;
    std::vector<no_init<float>> f32_conv_buf;

    // populate the original tensors so we get an initial meta data
    for (int i = 0; i < ml.n_tensors; ++i) {
        struct ggml_tensor * meta = ml.get_tensor_meta(i);
        gguf_add_tensor(ctx_out, meta);
    }

    std::ofstream fout(fname_out, std::ios::binary);
    fout.exceptions(std::ofstream::failbit); // fail fast on write errors

    const size_t meta_size = gguf_get_meta_size(ctx_out);

    LLAMA_LOG_INFO("%s: meta size = %zu bytes\n", __func__, meta_size);

    // placeholder for the meta data
    ::zeros(fout, meta_size);

    for (int i = 0; i < ml.n_tensors; ++i) {
        struct ggml_tensor * tensor = ml.get_tensor_meta(i);

        const std::string name = ggml_get_name(tensor);

        if (!ml.use_mmap) {
            if (read_data.size() < ggml_nbytes(tensor)) {
                read_data.resize(ggml_nbytes(tensor));
            }
            tensor->data = read_data.data();
        }
        ml.load_data_for(tensor);

        LLAMA_LOG_INFO("[%4d/%4d] %36s - [%s], type = %6s, ",
               ++idx, ml.n_tensors,
               ggml_get_name(tensor),
               llama_format_tensor_shape(tensor).c_str(),
               ggml_type_name(tensor->type));

        // This used to be a regex, but <regex> has an extreme cost to compile times.
        bool quantize = name.rfind("weight") == name.size() - 6; // ends with 'weight'?

        // quantize only 2D tensors
        quantize &= (ggml_n_dims(tensor) == 2);
        quantize &= params->quantize_output_tensor || name != "output.weight";
        quantize &= !params->only_copy;

        // do not quantize expert gating tensors
        quantize &= name.find("ffn_gate_inp.weight") == std::string::npos;

        enum ggml_type new_type;
        void * new_data;
        size_t new_size;

        if (quantize) {
            new_type = quantized_type;
            if (!params->pure) {
                new_type = get_k_quant_type(qs, new_type, tensor, ftype);
            }

            // If we've decided to quantize to the same type the tensor is already
            // in then there's nothing to do.
            quantize = tensor->type != new_type;
        }
        if (!quantize) {
            new_type = tensor->type;
            new_data = tensor->data;
            new_size = ggml_nbytes(tensor);
            LLAMA_LOG_INFO("size = %8.3f MB\n", ggml_nbytes(tensor)/1024.0/1024.0);
        } else {
            const size_t nelements = ggml_nelements(tensor);

            float * f32_data;

            if (tensor->type == GGML_TYPE_F32) {
                f32_data = (float *) tensor->data;
            } else if (ggml_is_quantized(tensor->type) && !params->allow_requantize) {
                throw std::runtime_error(format("requantizing from type %s is disabled", ggml_type_name(tensor->type)));
            } else {
                llama_convert_tensor_internal(tensor, f32_conv_buf, workers, nelements, nthread);
                f32_data = (float *) f32_conv_buf.data();
            }

            LLAMA_LOG_INFO("quantizing to %s .. ", ggml_type_name(new_type));
            fflush(stdout);

            if (work.size() < nelements * 4) {
                work.resize(nelements * 4); // upper bound on size
            }
            new_data = work.data();
            std::array<int64_t, 1 << 4> hist_cur = {};

            static const int chunk_size = 32 * 512;
            const int nchunk = (nelements + chunk_size - 1)/chunk_size;
            const int nthread_use = nthread > 1 ? std::max(1, std::min(nthread, nchunk)) : 1;
            if (nthread_use < 2) {
                new_size = ggml_quantize_chunk(new_type, f32_data, new_data, 0, nelements, hist_cur.data());
            } else {
                size_t counter = 0;
                new_size = 0;
                auto compute = [&mutex, &counter, &hist_cur, &new_size, new_type, f32_data, new_data, nelements]() {
                    std::array<int64_t, 1 << 4> local_hist = {};
                    size_t local_size = 0;
                    while (true) {
                        std::unique_lock<std::mutex> lock(mutex);
                        size_t first = counter; counter += chunk_size;
                        if (first >= nelements) {
                            if (local_size > 0) {
                                for (int j=0; j<int(local_hist.size()); ++j) {
                                    hist_cur[j] += local_hist[j];
                                }
                                new_size += local_size;
                            }
                            break;
                        }
                        lock.unlock();
                        size_t last = std::min(nelements, first + chunk_size);
                        local_size += ggml_quantize_chunk(new_type, f32_data, new_data, first, last - first, local_hist.data());
                    }
                };
                for (int it = 0; it < nthread_use - 1; ++it) {
                    workers.emplace_back(compute);
                }
                compute();
                for (auto & w : workers) { w.join(); }
                workers.clear();
            }

            LLAMA_LOG_INFO("size = %8.2f MiB -> %8.2f MiB | hist: ", ggml_nbytes(tensor)/1024.0/1024.0, new_size/1024.0/1024.0);
            int64_t tot_count = 0;
            for (size_t i = 0; i < hist_cur.size(); i++) {
                hist_all[i] += hist_cur[i];
                tot_count += hist_cur[i];
            }

            if (tot_count > 0) {
                for (size_t i = 0; i < hist_cur.size(); i++) {
                    LLAMA_LOG_INFO("%5.3f ", hist_cur[i] / float(nelements));
                }
            }
            LLAMA_LOG_INFO("\n");
        }
        total_size_org += ggml_nbytes(tensor);
        total_size_new += new_size;

        // update the gguf meta data as we go
        gguf_set_tensor_type(ctx_out, name.c_str(), new_type);
        gguf_set_tensor_data(ctx_out, name.c_str(), new_data, new_size);

        // write tensor data + padding
        fout.write((const char *) new_data, new_size);
        zeros(fout, GGML_PAD(new_size, align) - new_size);
    }

    // go back to beginning of file and write the updated meta data
    {
        fout.seekp(0);
        std::vector<uint8_t> data(gguf_get_meta_size(ctx_out));
        gguf_get_meta_data(ctx_out, data.data());
        fout.write((const char *) data.data(), data.size());
    }

    fout.close();

    gguf_free(ctx_out);

    LLAMA_LOG_INFO("%s: model size  = %8.2f MB\n", __func__, total_size_org/1024.0/1024.0);
    LLAMA_LOG_INFO("%s: quant size  = %8.2f MB\n", __func__, total_size_new/1024.0/1024.0);

    // print histogram for all tensors
    {
        int64_t sum_all = 0;
        for (size_t i = 0; i < hist_all.size(); i++) {
            sum_all += hist_all[i];
        }

        if (sum_all > 0) {
            LLAMA_LOG_INFO("%s: hist: ", __func__);
            for (size_t i = 0; i < hist_all.size(); i++) {
                LLAMA_LOG_INFO("%5.3f ", hist_all[i] / float(sum_all));
            }
            LLAMA_LOG_INFO("\n");
        }
    }

    if (qs.n_fallback > 0) {
        LLAMA_LOG_WARN("%s: WARNING: %d of %d tensor(s) incompatible with k-quants and required fallback quantization\n",
                __func__, qs.n_fallback, qs.n_k_quantized + qs.n_fallback);
    }
}

static int llama_apply_lora_from_file_internal(
    const struct llama_model & model, const char * path_lora, float scale, const char * path_base_model, int n_threads
) {
    LLAMA_LOG_INFO("%s: applying lora adapter from '%s' - please wait ...\n", __func__, path_lora);

    const int64_t t_start_lora_us = ggml_time_us();

    llama_file fin(path_lora, "rb");

    // verify magic and version
    {
        uint32_t magic = fin.read_u32();
        if (magic != LLAMA_FILE_MAGIC_GGLA) {
            LLAMA_LOG_ERROR("%s: bad file magic\n", __func__);
            return 1;
        }

        uint32_t format_version = fin.read_u32();
        if (format_version != 1) {
            LLAMA_LOG_ERROR("%s: unsupported file version\n", __func__ );
            return 1;
        }
    }

    int32_t lora_r = fin.read_u32();
    int32_t lora_alpha = fin.read_u32();
    float scaling = scale * (float)lora_alpha / (float)lora_r;

    LLAMA_LOG_INFO("%s: r = %d, alpha = %d, scaling = %.2f\n", __func__, lora_r, lora_alpha, scaling);

    // create a name -> tensor map of the model to accelerate lookups
    // find the max tensor size to estimate the required temporary buffer size
    size_t max_tensor_size = 0;
    std::unordered_map<std::string, struct ggml_tensor*> model_tensors;
    for (const auto & kv : model.tensors_by_name) {
        model_tensors.insert(kv);
        size_t f32_size = ggml_nelements(kv.second) * sizeof(float);
        max_tensor_size = std::max(max_tensor_size, f32_size);
    }

    // create a temporary ggml context to store the lora tensors
    // TODO: use ggml-alloc
    size_t lora_ctx_size = max_tensor_size * 3;
    LLAMA_LOG_INFO("%s: allocating %.f MB for lora temporary buffer\n", __func__, lora_ctx_size / 1024.0 / 1024.0);
    std::vector<uint8_t> lora_buf(lora_ctx_size);

    struct ggml_init_params params;
    params.mem_size   = lora_buf.size();
    params.mem_buffer = lora_buf.data();
    params.no_alloc   = false;

    using unique_context = std::unique_ptr<ggml_context, decltype(&ggml_free)>;

    unique_context lora_ctx(nullptr, ggml_free);
    lora_ctx.reset(ggml_init(params));
    std::unordered_map<std::string, struct ggml_tensor *> lora_tensors;

    // load base model
    std::unique_ptr<llama_model_loader> ml;

   if (path_base_model) {
        LLAMA_LOG_INFO("%s: loading base model from '%s'\n", __func__, path_base_model);
        ml.reset(new llama_model_loader(path_base_model, /*use_mmap*/ true, /*kv_overrides*/ nullptr));
        ml->init_mapping(false); // no prefetching
    }

    // read tensors and apply
    bool warned = false;
    int n_tensors = 0;

    std::vector<uint8_t> work_buffer;

    while (true) {
        if (fin.tell() == fin.size) {
            // eof
            break;
        }

        int32_t n_dims;
        int32_t name_len;
        int32_t ftype;

        fin.read_raw(&n_dims, sizeof(n_dims));
        fin.read_raw(&name_len, sizeof(name_len));
        fin.read_raw(&ftype,  sizeof(ftype));

        if (n_dims != 1 && n_dims != 2) {
            LLAMA_LOG_ERROR("%s: unsupported tensor dimension %d\n", __func__, n_dims);
            return 1;
        }

        int32_t ne[2] = { 1, 1 };
        for (int i = 0; i < n_dims; ++i) {
            fin.read_raw(&ne[i], sizeof(ne[i]));
        }

        std::string name;
        {
            GGML_ASSERT(name_len <= 1024);
            char buf[1024];
            fin.read_raw(buf, name_len);
            name = std::string(buf, name_len);
        }

        // check for lora suffix and get the type of tensor
        const std::string lora_suffix = ".lora";
        size_t pos = name.rfind(lora_suffix);
        if (pos == std::string::npos) {
            LLAMA_LOG_ERROR("%s: error: '%s' is not a lora tensor\n", __func__, name.c_str());
            return 1;
        }

        std::string lora_type = name.substr(pos + lora_suffix.length());
        std::string base_name = name;
        base_name.erase(pos);
        // LLAMA_LOG_INFO("%s: %s => %s (lora type %s) \n", __func__, name.c_str(), base_name.c_str(), lora_type.c_str());

        if (model_tensors.find(base_name) == model_tensors.end()) {
            LLAMA_LOG_ERROR("%s: unknown tensor '%s' in lora adapter\n", __func__, name.data());
            return 1;
        }

        // create ggml tensor
        ggml_type wtype;
        switch (ftype) {
            case 0: wtype = GGML_TYPE_F32;  break;
            case 1: wtype = GGML_TYPE_F16;  break;
            default:
                    {
                        LLAMA_LOG_ERROR("%s: invalid tensor data type '%d'\n",
                                __func__, ftype);
                        return false;
                    }
        }
        ggml_tensor * lora_tensor = ggml_new_tensor_2d(lora_ctx.get(), wtype, ne[0], ne[1]);
        ggml_set_name(lora_tensor, name.c_str());

        // load tensor data
        size_t offset = fin.tell();
        size_t tensor_data_size = ggml_nbytes(lora_tensor);
        offset = (offset + 31) & -32;
        fin.seek(offset, SEEK_SET);
        fin.read_raw(lora_tensor->data, tensor_data_size);

        lora_tensors[name] = lora_tensor;

        // check if we have both A and B tensors and apply
        if (lora_tensors.find(base_name + ".loraA") != lora_tensors.end() &&
            lora_tensors.find(base_name + ".loraB") != lora_tensors.end()) {

            ggml_tensor * dest_t = model_tensors[base_name];

            offload_func_t offload_func               = ggml_offload_nop;
            offload_func_t offload_func_force_inplace = ggml_offload_nop;

#if defined(GGML_USE_CUBLAS) && !defined(LLAMA_GGML_BACKEND_CUDA_TEST)
            if (dest_t->backend == GGML_BACKEND_GPU || dest_t->backend == GGML_BACKEND_GPU_SPLIT) {
                if (dest_t->type != GGML_TYPE_F16) {
                    throw std::runtime_error(format(
                        "%s: error: the simultaneous use of LoRAs and GPU acceleration is only supported for f16 models. dest_t->type: %d", __func__, dest_t->type));
                }
                offload_func = ggml_cuda_assign_buffers;
                offload_func_force_inplace = ggml_cuda_assign_buffers_force_inplace;
            }
#endif // GGML_USE_CUBLAS

            ggml_tensor * base_t;
            if (ml) {
                struct gguf_context * ctx_gguf = ml->ctx_gguf;

                // load from base model
                if (gguf_find_tensor(ctx_gguf, base_name.c_str()) < 0) {
                    LLAMA_LOG_ERROR("%s: error: tensor '%s' not found in base model\n", __func__, base_name.c_str());
                    return 1;
                }

                base_t = ml->get_tensor_meta(base_name.c_str());
                ml->load_data_for(base_t);
            } else {
                base_t = dest_t;
            }

            if (ggml_is_quantized(base_t->type)) {
                if (!warned) {
                    LLAMA_LOG_WARN("%s: warning: using a lora adapter with a quantized model may result in poor quality, "
                                   "use a f16 or f32 base model with --lora-base\n", __func__);
                    warned = true;
                }
            }

            ggml_tensor * loraA = lora_tensors[base_name + ".loraA"];
            GGML_ASSERT(loraA->type == GGML_TYPE_F32);
            ggml_set_name(loraA, "loraA");

            ggml_tensor * loraB = lora_tensors[base_name + ".loraB"];
            GGML_ASSERT(loraB->type == GGML_TYPE_F32);
            ggml_set_name(loraB, "loraB");

            if (base_t->ne[0] != loraA->ne[1] || base_t->ne[1] != loraB->ne[1]) {
                LLAMA_LOG_ERROR("%s: incompatible tensor dimensions (%" PRId64 " and %" PRId64 ");"
                                " are you sure that this adapter is for this model?\n", __func__, base_t->ne[0], loraA->ne[1]);
                return 1;
            }

            // w = w + BA*s
            ggml_tensor * BA = ggml_mul_mat(lora_ctx.get(), loraA, loraB);
            offload_func(BA);
            ggml_set_name(BA, "BA");

            if (scaling != 1.0f) {
                BA = ggml_scale_inplace(lora_ctx.get(), BA, scaling);
                offload_func(BA);
                ggml_set_name(BA, "BA_scaled");
            }

            ggml_tensor * r;
            if (base_t == dest_t) {
                r = ggml_add_inplace(lora_ctx.get(), dest_t, BA);
                offload_func_force_inplace(r);
                ggml_set_name(r, "r_add_inplace");
            }
            else {
                r = ggml_add(lora_ctx.get(), base_t, BA);
                offload_func(r);
                ggml_set_name(r, "r_add");

                r = ggml_cpy(lora_ctx.get(), r, dest_t);
                offload_func(r);
                ggml_set_name(r, "r_cpy");
            }

            struct ggml_cgraph * gf = ggml_new_graph(lora_ctx.get());
            ggml_build_forward_expand(gf, r);

            ggml_graph_compute_helper(work_buffer, gf, n_threads);

            // the tensors in the adapter must be sorted such that loraA and loraB of the same tensor are next to each other
            GGML_ASSERT(lora_tensors.size() == 2);

            // we won't need these tensors again, reset the context to save memory
            lora_ctx.reset(ggml_init(params));
            lora_tensors.clear();

            n_tensors++;
            if (n_tensors % 4 == 0) {
                LLAMA_LOG_INFO(".");
            }
        }
    }

    const int64_t t_lora_us = ggml_time_us() - t_start_lora_us;
    LLAMA_LOG_INFO(" done (%.2f ms)\n", t_lora_us / 1000.0);

    return 0;
}

//
// interface implementation
//
struct llama_model_params llama_model_default_params() {
    struct llama_model_params result = {
        /*.n_gpu_layers                =*/ 0,
        /*.main_gpu                    =*/ 0,
        /*.tensor_split                =*/ nullptr,
        /*.progress_callback           =*/ nullptr,
        /*.progress_callback_user_data =*/ nullptr,
        /*.kv_overrides                =*/ nullptr,
        /*.vocab_only                  =*/ false,
        /*.use_mmap                    =*/ true,
        /*.use_mlock                   =*/ false,
    };

#ifdef GGML_USE_METAL
    result.n_gpu_layers = 1;
#endif

    return result;
}

struct llama_context_params llama_context_default_params() {
    struct llama_context_params result = {
        /*.seed                        =*/ LLAMA_DEFAULT_SEED,
        /*.n_ctx                       =*/ 512,
        /*.n_batch                     =*/ 512,
        /*.n_threads                   =*/ GGML_DEFAULT_N_THREADS, // TODO: better default
        /*.n_threads_batch             =*/ GGML_DEFAULT_N_THREADS,
        /*.rope_scaling_type           =*/ LLAMA_ROPE_SCALING_UNSPECIFIED,
        /*.rope_freq_base              =*/ 0.0f,
        /*.rope_freq_scale             =*/ 0.0f,
        /*.yarn_ext_factor             =*/ -1.0f,
        /*.yarn_attn_factor            =*/ 1.0f,
        /*.yarn_beta_fast              =*/ 32.0f,
        /*.yarn_beta_slow              =*/ 1.0f,
        /*.yarn_orig_ctx               =*/ 0,
        /*.type_k                      =*/ GGML_TYPE_F16,
        /*.type_v                      =*/ GGML_TYPE_F16,
        /*.mul_mat_q                   =*/ true,
        /*.logits_all                  =*/ false,
        /*.embedding                   =*/ false,
        /*.offload_kqv                 =*/ true,
    };

    return result;
}

struct llama_model_quantize_params llama_model_quantize_default_params() {
    struct llama_model_quantize_params result = {
        /*.nthread                     =*/ 0,
        /*.ftype                       =*/ LLAMA_FTYPE_MOSTLY_Q5_1,
        /*.allow_requantize            =*/ false,
        /*.quantize_output_tensor      =*/ true,
        /*.only_copy                   =*/ false,
        /*.pure                        =*/ false,
    };

    return result;
}

int llama_max_devices(void) {
    return LLAMA_MAX_DEVICES;
}

bool llama_mmap_supported(void) {
    return llama_mmap::SUPPORTED;
}

bool llama_mlock_supported(void) {
    return llama_mlock::SUPPORTED;
}

void llama_backend_init(bool numa) {
    ggml_time_init();

    // needed to initialize f16 tables
    {
        struct ggml_init_params params = { 0, NULL, false };
        struct ggml_context * ctx = ggml_init(params);
        ggml_free(ctx);
    }

    if (numa) {
        ggml_numa_init();
    }

#ifdef GGML_USE_MPI
    ggml_mpi_backend_init();
#endif
}

void llama_backend_free(void) {
#ifdef GGML_USE_MPI
    ggml_mpi_backend_free();
#endif
}

int64_t llama_time_us(void) {
    return ggml_time_us();
}

struct llama_model * llama_load_model_from_file(
                             const char * path_model,
              struct llama_model_params   params) {
    ggml_time_init();

    llama_model * model = new llama_model;

    unsigned cur_percentage = 0;
    if (params.progress_callback == NULL) {
        params.progress_callback_user_data = &cur_percentage;
        params.progress_callback = [](float progress, void * ctx) {
            unsigned * cur_percentage_p = (unsigned *) ctx;
            unsigned percentage = (unsigned) (100 * progress);
            while (percentage > *cur_percentage_p) {
                *cur_percentage_p = percentage;
                LLAMA_LOG_INFO(".");
                if (percentage >= 100) {
                    LLAMA_LOG_INFO("\n");
                }
            }
            return true;
        };
    }

    int status = llama_model_load(path_model, *model, params);
    GGML_ASSERT(status <= 0);
    if (status < 0) {
        if (status == -1) {
            LLAMA_LOG_ERROR("%s: failed to load model\n", __func__);
        } else if (status == -2) {
            LLAMA_LOG_INFO("%s: cancelled model load\n", __func__);
        }
        delete model;
        return nullptr;
    }

    return model;
}

void llama_free_model(struct llama_model * model) {
    delete model;
}

struct llama_context * llama_new_context_with_model(
                 struct llama_model * model,
        struct llama_context_params   params) {

    if (!model) {
        return nullptr;
    }

    llama_context * ctx = new llama_context(*model);

    const auto & hparams = model->hparams;
    auto       & cparams = ctx->cparams;

    cparams.n_batch          = params.n_batch;
    cparams.n_threads        = params.n_threads;
    cparams.n_threads_batch  = params.n_threads_batch;
    cparams.yarn_ext_factor  = params.yarn_ext_factor;
    cparams.yarn_attn_factor = params.yarn_attn_factor;
    cparams.yarn_beta_fast   = params.yarn_beta_fast;
    cparams.yarn_beta_slow   = params.yarn_beta_slow;
    cparams.mul_mat_q        = params.mul_mat_q;
    cparams.offload_kqv      = params.offload_kqv;

    cparams.n_ctx            = params.n_ctx           == 0    ? hparams.n_ctx_train           : params.n_ctx;
    cparams.rope_freq_base   = params.rope_freq_base  == 0.0f ? hparams.rope_freq_base_train  : params.rope_freq_base;
    cparams.rope_freq_scale  = params.rope_freq_scale == 0.0f ? hparams.rope_freq_scale_train : params.rope_freq_scale;

    cparams.n_yarn_orig_ctx  = params.yarn_orig_ctx    != 0 ? params.yarn_orig_ctx    :
                               hparams.n_yarn_orig_ctx != 0 ? hparams.n_yarn_orig_ctx :
                                                              hparams.n_ctx_train;

    auto rope_scaling_type = params.rope_scaling_type;
    if (rope_scaling_type == LLAMA_ROPE_SCALING_UNSPECIFIED) {
        rope_scaling_type = hparams.rope_scaling_type_train;
    }

    if (rope_scaling_type == LLAMA_ROPE_SCALING_NONE) {
        cparams.rope_freq_scale = 1.0f; // never scale if scaling type is none
    }

    if (cparams.yarn_ext_factor < 0.0f) { // negative indicates 'not set'
        cparams.yarn_ext_factor = rope_scaling_type == LLAMA_ROPE_SCALING_YARN ? 1.0f : 0.0f;
    }

    if (params.seed == LLAMA_DEFAULT_SEED) {
        params.seed = time(NULL);
    }

    LLAMA_LOG_INFO("%s: n_ctx      = %u\n",     __func__, cparams.n_ctx);
    LLAMA_LOG_INFO("%s: freq_base  = %.1f\n",   __func__, cparams.rope_freq_base);
    LLAMA_LOG_INFO("%s: freq_scale = %g\n",     __func__, cparams.rope_freq_scale);

    ctx->rng = std::mt19937(params.seed);
    ctx->logits_all = params.logits_all;

    const ggml_type type_k = params.type_k;
    const ggml_type type_v = params.type_v;

    GGML_ASSERT(hparams.n_embd_head() % ggml_blck_size(type_k) == 0);
    GGML_ASSERT(hparams.n_embd_head() % ggml_blck_size(type_v) == 0);

    // reserve memory for context buffers
    if (!hparams.vocab_only) {
        // initialize backend
#ifdef GGML_USE_METAL
        if (model->n_gpu_layers > 0) {
            ctx->backend = ggml_backend_metal_init();
            if (ctx->backend == nullptr) {
                LLAMA_LOG_ERROR("%s: failed to initialize Metal backend\n", __func__);
            }
        }
#elif defined(GGML_USE_CUBLAS) && defined(LLAMA_GGML_BACKEND_CUDA_TEST)
        // for testing only
        if (model->n_gpu_layers > 0) {
            ctx->backend = ggml_backend_cuda_init(0);
            if (ctx->backend == nullptr) {
                LLAMA_LOG_ERROR("%s: failed to initialize CUDA backend\n", __func__);
            }
        }
#endif

        if (ctx->backend == nullptr && ggml_backend_buffer_is_host(model->buf)) {
            ctx->backend = ggml_backend_cpu_init();
            if (ctx->backend == nullptr) {
                LLAMA_LOG_ERROR("%s: failed to initialize CPU backend\n", __func__);
            }
        }

        if (ctx->backend == nullptr) {
            LLAMA_LOG_ERROR("%s: failed to initialize a backend\n", __func__);
            delete ctx;
            return nullptr;
        }

        if (!llama_kv_cache_init(ctx->model.hparams, ctx->kv_self, type_k, type_v,
                cparams.n_ctx, model->n_gpu_layers, cparams.offload_kqv)) {
            LLAMA_LOG_ERROR("%s: llama_kv_cache_init() failed for self-attention cache\n", __func__);
            llama_free(ctx);
            return nullptr;
        }

        {
            size_t memory_size_k = 0;
            size_t memory_size_v = 0;

            for (auto & k : ctx->kv_self.k_l) {
                memory_size_k += ggml_nbytes(k);
            }

            for (auto & v : ctx->kv_self.v_l) {
                memory_size_v += ggml_nbytes(v);
            }

            LLAMA_LOG_INFO("%s: KV self size  = %7.2f MiB, K (%s): %7.2f MiB, V (%s): %7.2f MiB\n", __func__,
                (float)(memory_size_k + memory_size_v) / (1024.0f * 1024.0f),
                ggml_type_name(type_k), (float)memory_size_k / (1024.0f * 1024.0f),
                ggml_type_name(type_v), (float)memory_size_v / (1024.0f * 1024.0f));
        }

        // resized during inference
        if (params.logits_all) {
            ctx->logits.reserve(cparams.n_ctx*hparams.n_vocab);
        } else {
            ctx->logits.reserve(hparams.n_vocab);
        }

        if (params.embedding){
            ctx->embedding.resize(hparams.n_embd);
        }

        {
            // the compute buffer is used to store the tensor and graph structs, while the allocator buffer is used for the tensor data
            ctx->buf_compute_meta.resize(ggml_tensor_overhead()*LLAMA_MAX_NODES + ggml_graph_overhead());

            // create measure allocator
            ctx->alloc = ggml_allocr_new_measure_from_backend(ctx->backend);

            // build worst-case graph
            int n_tokens = (int)std::min(cparams.n_ctx, cparams.n_batch);
            int n_past = cparams.n_ctx - n_tokens;
            llama_token token = llama_token_bos(&ctx->model); // not actually used by llama_build_graph, but required to choose between token and embedding inputs graph
            ggml_cgraph * gf = llama_build_graph(*ctx, llama_batch_get_one(&token, n_tokens, n_past, 0));

            // measure memory requirements for the graph
            size_t alloc_size = ggml_allocr_alloc_graph(ctx->alloc, gf);

            LLAMA_LOG_INFO("%s: compute buffer total size = %.2f MiB\n", __func__, (ctx->buf_compute_meta.size() + alloc_size) / 1024.0 / 1024.0);

            // create allocator again with exact memory requirements
            ggml_allocr_free(ctx->alloc);

            ctx->buf_alloc = ggml_backend_alloc_buffer(ctx->backend, alloc_size);
            ctx->alloc = ggml_allocr_new_from_buffer(ctx->buf_alloc);
#if defined(GGML_USE_CUBLAS) && !defined(LLAMA_GGML_BACKEND_CUDA_TEST)
            if (model->n_gpu_layers > 0) {
                ggml_cuda_set_scratch_size(alloc_size);
                LLAMA_LOG_INFO("%s: VRAM scratch buffer: %.2f MiB\n", __func__, alloc_size / 1024.0 / 1024.0);

                // calculate total VRAM usage
                auto add_tensor = [](const ggml_tensor * t, size_t & size) {
                    if (t->backend == GGML_BACKEND_GPU || t->backend == GGML_BACKEND_GPU_SPLIT) {
                        size += ggml_nbytes(t);
                    }
                };
                size_t model_vram_size = 0;
                for (const auto & kv : model->tensors_by_name) {
                    add_tensor(kv.second, model_vram_size);
                }

                size_t kv_vram_size = 0;
                for (auto & k : ctx->kv_self.k_l) {
                    add_tensor(k, kv_vram_size);
                }
                for (auto & v : ctx->kv_self.v_l) {
                    add_tensor(v, kv_vram_size);
                }

                size_t ctx_vram_size = alloc_size + kv_vram_size;
                size_t total_vram_size = model_vram_size + ctx_vram_size;

                LLAMA_LOG_INFO("%s: total VRAM used: %.2f MiB (model: %.2f MiB, context: %.2f MiB)\n", __func__,
                        total_vram_size / 1024.0 / 1024.0,
                        model_vram_size / 1024.0 / 1024.0,
                        ctx_vram_size   / 1024.0 / 1024.0);
            }
#endif
        }
    }

#ifdef GGML_USE_MPI
    ctx->ctx_mpi = ggml_mpi_init();

    if (ggml_mpi_rank(ctx->ctx_mpi) > 0) {
        // Enter a blocking eval loop with dummy input, letting rank=0 drive the process
        // TODO: needs fix after #3228
        GGML_ASSERT(false && "not implemented");
        //const std::vector<llama_token> tmp(ctx->model.hparams.n_ctx, llama_token_bos(ctx));
        //while (!llama_eval(ctx, tmp.data(), tmp.size(), 0, 0)) {};
        llama_backend_free();
        exit(1);
    }
#endif

    return ctx;
}

void llama_free(struct llama_context * ctx) {
    delete ctx;
}

const llama_model * llama_get_model(const struct llama_context * ctx) {
    return &ctx->model;
}

uint32_t llama_n_ctx(const struct llama_context * ctx) {
    return ctx->cparams.n_ctx;
}

uint32_t llama_n_batch(const struct llama_context * ctx) {
    return ctx->cparams.n_batch;
}

enum llama_vocab_type llama_vocab_type(const struct llama_model * model) {
    return model->vocab.type;
}

int llama_n_vocab(const struct llama_model * model) {
    return model->vocab.id_to_token.size();
}

int llama_n_ctx_train(const struct llama_model * model) {
    return model->hparams.n_ctx_train;
}

int llama_n_embd(const struct llama_model * model) {
    return model->hparams.n_embd;
}

float llama_rope_freq_scale_train(const struct llama_model * model) {
    return model->hparams.rope_freq_scale_train;
}

int llama_model_meta_val_str(const struct llama_model * model, const char * key, char * buf, size_t buf_size) {
    const auto & it = model->gguf_kv.find(key);
    if (it == model->gguf_kv.end()) {
        if (buf_size > 0) {
            buf[0] = '\0';
        }
        return -1;
    }
    return snprintf(buf, buf_size, "%s", it->second.c_str());
}

int llama_model_meta_count(const struct llama_model * model) {
    return (int)model->gguf_kv.size();
}

int llama_model_meta_key_by_index(const struct llama_model * model, int i, char * buf, size_t buf_size) {
    if (i < 0 || i >= (int)model->gguf_kv.size()) {
        if (buf_size > 0) {
            buf[0] = '\0';
        }
        return -1;
    }
    auto it = model->gguf_kv.begin();
    std::advance(it, i);
    return snprintf(buf, buf_size, "%s", it->first.c_str());
}

int llama_model_meta_val_str_by_index(const struct llama_model * model, int i, char * buf, size_t buf_size) {
    if (i < 0 || i >= (int)model->gguf_kv.size()) {
        if (buf_size > 0) {
            buf[0] = '\0';
        }
        return -1;
    }
    auto it = model->gguf_kv.begin();
    std::advance(it, i);
    return snprintf(buf, buf_size, "%s", it->second.c_str());
}

int llama_model_desc(const struct llama_model * model, char * buf, size_t buf_size) {
    return snprintf(buf, buf_size, "%s %s %s",
            llama_model_arch_name(model->arch).c_str(),
            llama_model_type_name(model->type),
            llama_model_ftype_name(model->ftype).c_str());
}

uint64_t llama_model_size(const struct llama_model * model) {
    uint64_t size = 0;
    for (const auto & it : model->tensors_by_name) {
        size += ggml_nbytes(it.second);
    }
    return size;
}

uint64_t llama_model_n_params(const struct llama_model * model) {
    uint64_t nparams = 0;
    for (const auto & it : model->tensors_by_name) {
        nparams += ggml_nelements(it.second);
    }
    return nparams;
}

struct ggml_tensor * llama_get_model_tensor(struct llama_model * model, const char * name) {
    return ggml_get_tensor(model->ctx, name);
}

int llama_model_quantize(
        const char * fname_inp,
        const char * fname_out,
        const llama_model_quantize_params * params) {
    try {
        llama_model_quantize_internal(fname_inp, fname_out, params);
        return 0;
    } catch (const std::exception & err) {
        LLAMA_LOG_ERROR("%s: failed to quantize: %s\n", __func__, err.what());
        return 1;
    }
}

int llama_apply_lora_from_file(struct llama_context * ctx, const char * path_lora, float scale, const char * path_base_model, int n_threads) {
    try {
        return llama_apply_lora_from_file_internal(ctx->model, path_lora, scale, path_base_model, n_threads);
    } catch (const std::exception & err) {
        LLAMA_LOG_ERROR("%s: failed to apply lora adapter: %s\n", __func__, err.what());
        return 1;
    }
}

int llama_model_apply_lora_from_file(const struct llama_model * model, const char * path_lora, float scale, const char * path_base_model, int n_threads) {
    try {
        return llama_apply_lora_from_file_internal(*model, path_lora, scale, path_base_model, n_threads);
    } catch (const std::exception & err) {
        LLAMA_LOG_ERROR("%s: failed to apply lora adapter: %s\n", __func__, err.what());
        return 1;
    }
}

struct llama_kv_cache_view llama_kv_cache_view_init(const struct llama_context * ctx, int32_t n_max_seq) {
    struct llama_kv_cache_view result = {
        /*.n_cells            = */ 0,
        /*.n_max_seq          = */ n_max_seq,
        /*.token_count        = */ 0,
        /*.used_cells         = */ llama_get_kv_cache_used_cells(ctx),
        /*.max_contiguous     = */ 0,
        /*.max_contiguous_idx = */ -1,
        /*.cells              = */ nullptr,
        /*.cells_sequences    = */ nullptr,
    };
    return result;
}

void llama_kv_cache_view_free(struct llama_kv_cache_view * view) {
    if (view->cells != nullptr) {
        free(view->cells);
        view->cells = nullptr;
    }
    if (view->cells_sequences != nullptr) {
        free(view->cells_sequences);
        view->cells_sequences = nullptr;
    }
}

void llama_kv_cache_view_update(const struct llama_context * ctx, struct llama_kv_cache_view * view) {
    if (uint32_t(view->n_cells) < ctx->kv_self.size || view->cells == nullptr) {
        view->n_cells = int32_t(ctx->kv_self.size);
        void * p = realloc(view->cells, sizeof(struct llama_kv_cache_view_cell) * view->n_cells);
        GGML_ASSERT(p != nullptr && "Failed to alloc kv_cache_view cells");
        view->cells = (struct llama_kv_cache_view_cell *)p;
        p = realloc(view->cells_sequences, sizeof(llama_seq_id) * view->n_max_seq * view->n_cells);
        GGML_ASSERT(p != nullptr && "Failed to alloc kv_cache_view cells sequences");
        view->cells_sequences = (llama_seq_id *)p;
    }

    const std::vector<llama_kv_cell> & kv_cells = ctx->kv_self.cells;
    llama_kv_cache_view_cell * c_curr = view->cells;
    llama_seq_id * cs_curr = view->cells_sequences;
    int32_t used_cells = 0;
    int32_t token_count = 0;
    int32_t curr_contig_idx = -1;
    uint32_t max_contig = 0;
    int32_t max_contig_idx = -1;

    for (int32_t i = 0; i < int32_t(ctx->kv_self.size); i++, c_curr++, cs_curr += view->n_max_seq) {
        const size_t curr_size = kv_cells[i].seq_id.size();
        token_count += curr_size;
        c_curr->pos = kv_cells[i].pos + kv_cells[i].delta;

        if (curr_size > 0) {
            if (curr_contig_idx >= 0 && uint32_t(i - curr_contig_idx) > max_contig) {
                max_contig = i - curr_contig_idx;
                max_contig_idx = curr_contig_idx;
            }
            curr_contig_idx = -1;
        } else if (curr_contig_idx < 0) {
            curr_contig_idx = i;
        }

        int seq_idx = 0;
        for (const llama_seq_id it : kv_cells[i].seq_id) {
            if (seq_idx >= view->n_max_seq) {
                break;
            }
            cs_curr[seq_idx] = it;
            seq_idx++;
        }
        if (seq_idx != 0) {
            used_cells++;
        }
        for (; seq_idx < view->n_max_seq; seq_idx++) {
            cs_curr[seq_idx] = -1;
        }
    }
    if (curr_contig_idx >= 0 && kv_cells.size() - curr_contig_idx > max_contig) {
        max_contig_idx = curr_contig_idx;
        max_contig = kv_cells.size() - curr_contig_idx;
    }
    view->max_contiguous = max_contig;
    view->max_contiguous_idx = max_contig_idx;
    view->token_count = token_count;
    view->used_cells = used_cells;
    if (uint32_t(used_cells) != ctx->kv_self.used) {
        LLAMA_LOG_ERROR("%s: used cells mismatch. kv_cache says %d but we calculated %d\n",
            __func__, ctx->kv_self.used, used_cells);
    }
}

int llama_get_kv_cache_token_count(const struct llama_context * ctx) {
    int result = 0;

    for (uint32_t i = 0; i < ctx->kv_self.size; i++) {
        result += ctx->kv_self.cells[i].seq_id.size();
    }

    return result;
}

int llama_get_kv_cache_used_cells(const struct llama_context * ctx) {
    return ctx->kv_self.used;
}

void llama_kv_cache_clear(struct llama_context * ctx) {
    llama_kv_cache_clear(ctx->kv_self);
}

void llama_kv_cache_seq_rm(struct llama_context * ctx, llama_seq_id seq_id, llama_pos p0, llama_pos p1) {
    llama_kv_cache_seq_rm(ctx->kv_self, seq_id, p0, p1);
}

void llama_kv_cache_seq_cp(struct llama_context * ctx, llama_seq_id seq_id_src, llama_seq_id seq_id_dst, llama_pos p0, llama_pos p1) {
    if (seq_id_src == seq_id_dst) {
        return;
    }
    llama_kv_cache_seq_cp(ctx->kv_self, seq_id_src, seq_id_dst, p0, p1);
}

void llama_kv_cache_seq_keep(struct llama_context * ctx, llama_seq_id seq_id) {
    llama_kv_cache_seq_keep(ctx->kv_self, seq_id);
}

void llama_kv_cache_seq_shift(struct llama_context * ctx, llama_seq_id seq_id, llama_pos p0, llama_pos p1, llama_pos delta) {
    llama_kv_cache_seq_shift(ctx->kv_self, seq_id, p0, p1, delta);
}

// Returns the *maximum* size of the state
size_t llama_get_state_size(const struct llama_context * ctx) {
    // we don't know size of rng until we actually serialize it. so reserve more than enough memory for its serialized state.
    // for reference, std::mt19937(1337) serializes to 6701 bytes.
    const size_t s_rng_size        = sizeof(size_t);
    const size_t s_rng             = LLAMA_MAX_RNG_STATE;
    const size_t s_logits_capacity = sizeof(size_t);
    const size_t s_logits_size     = sizeof(size_t);
    const size_t s_logits          = ctx->logits.capacity() * sizeof(float);
    const size_t s_embedding_size  = sizeof(size_t);
    const size_t s_embedding       = ctx->embedding.size() * sizeof(float);
    const size_t s_kv_size         = sizeof(size_t);
    const size_t s_kv_ntok         = sizeof(int);
    const size_t s_kv              = ggml_backend_buffer_get_size(ctx->kv_self.buf);

    const size_t s_total = (
        + s_rng_size
        + s_rng
        + s_logits_capacity
        + s_logits_size
        + s_logits
        + s_embedding_size
        + s_embedding
        + s_kv_size
        + s_kv_ntok
        + s_kv
    );

    return s_total;
}

// llama_context_data
struct llama_data_context {
    virtual void write(const void * src, size_t size) = 0;
    virtual size_t get_size_written() = 0;
    virtual ~llama_data_context() = default;
};

struct llama_data_buffer_context : llama_data_context {
    uint8_t * ptr;
    size_t size_written = 0;

    llama_data_buffer_context(uint8_t * p) : ptr(p) {}

    void write(const void * src, size_t size) override {
        memcpy(ptr, src, size);
        ptr += size;
        size_written += size;
    }

    size_t get_size_written() override {
        return size_written;
    }
};

struct llama_data_file_context : llama_data_context {
    llama_file * file;
    size_t size_written = 0;

    llama_data_file_context(llama_file * f) : file(f) {}

    void write(const void * src, size_t size) override {
        file->write_raw(src, size);
        size_written += size;
    }

    size_t get_size_written() override {
        return size_written;
    }
};

/** copy state data into either a buffer or file depending on the passed in context
 *
 * file context:
 * llama_file file("/path", "wb");
 * llama_data_file_context data_ctx(&file);
 * llama_copy_state_data(ctx, &data_ctx);
 *
 * buffer context:
 * std::vector<uint8_t> buf(max_size, 0);
 * llama_data_buffer_context data_ctx(&buf.data());
 * llama_copy_state_data(ctx, &data_ctx);
 *
*/
static void llama_copy_state_data_internal(struct llama_context * ctx, llama_data_context * data_ctx) {
    // copy rng
    {
        std::stringstream rng_ss;
        rng_ss << ctx->rng;

        const size_t rng_size = rng_ss.str().size();
        char rng_buf[LLAMA_MAX_RNG_STATE];

        memset(&rng_buf[0], 0, LLAMA_MAX_RNG_STATE);
        memcpy(&rng_buf[0], rng_ss.str().data(), rng_ss.str().size());

        data_ctx->write(&rng_size,   sizeof(rng_size));
        data_ctx->write(&rng_buf[0], LLAMA_MAX_RNG_STATE);
    }

    // copy logits
    {
        const size_t logits_cap  = ctx->logits.capacity();
        const size_t logits_size = ctx->logits.size();

        data_ctx->write(&logits_cap,  sizeof(logits_cap));
        data_ctx->write(&logits_size, sizeof(logits_size));

        if (logits_size) {
            data_ctx->write(ctx->logits.data(), logits_size * sizeof(float));
        }

        // If there is a gap between the size and the capacity, write padding
        size_t padding_size = (logits_cap - logits_size) * sizeof(float);
        if (padding_size > 0) {
            std::vector<uint8_t> padding(padding_size, 0); // Create a buffer filled with zeros
            data_ctx->write(padding.data(), padding_size);
        }
    }

    // copy embeddings
    {
        const size_t embedding_size = ctx->embedding.size();

        data_ctx->write(&embedding_size, sizeof(embedding_size));

        if (embedding_size) {
            data_ctx->write(ctx->embedding.data(), embedding_size * sizeof(float));
        }
    }

    // copy kv cache
    {
        const auto & kv_self = ctx->kv_self;
        const auto & hparams = ctx->model.hparams;
        const auto & cparams = ctx->cparams;

        const auto   n_layer = hparams.n_layer;
        const auto   n_embd  = hparams.n_embd_gqa();
        const auto   n_ctx   = cparams.n_ctx;

        const size_t   kv_buf_size = ggml_backend_buffer_get_size(kv_self.buf);
        const uint32_t kv_head     = kv_self.head;
        const uint32_t kv_size     = kv_self.size;
        const uint32_t kv_used     = kv_self.used;

        data_ctx->write(&kv_buf_size, sizeof(kv_buf_size));
        data_ctx->write(&kv_head,     sizeof(kv_head));
        data_ctx->write(&kv_size,     sizeof(kv_size));
        data_ctx->write(&kv_used,     sizeof(kv_used));

        if (kv_buf_size) {
            const size_t elt_size = ggml_element_size(kv_self.k_l[0]);

            ggml_context * cpy_ctx = ggml_init({ 6*n_layer*ggml_tensor_overhead() + ggml_graph_overhead(), NULL, /* no_alloc */ true });
            ggml_cgraph * gf = ggml_new_graph(cpy_ctx);

            std::vector<struct ggml_tensor *> kout2d(n_layer);
            std::vector<struct ggml_tensor *> vout2d(n_layer);

            for (int il = 0; il < (int) n_layer; ++il) {
                kout2d[il] = ggml_new_tensor_2d(cpy_ctx, kv_self.k_l[il]->type, n_embd, kv_head);
                vout2d[il] = ggml_new_tensor_2d(cpy_ctx, kv_self.v_l[il]->type, kv_head, n_embd);

                ggml_tensor * k2d = ggml_view_2d(cpy_ctx, kv_self.k_l[il],
                        n_embd, kv_head,
                        elt_size*n_embd, 0);

                ggml_tensor * v2d = ggml_view_2d(cpy_ctx, kv_self.v_l[il],
                        kv_head, n_embd,
                        elt_size*n_ctx, 0);

                ggml_build_forward_expand(gf, ggml_cpy(cpy_ctx, k2d, kout2d[il]));
                ggml_build_forward_expand(gf, ggml_cpy(cpy_ctx, v2d, vout2d[il]));
            }

            ggml_backend_buffer_t buf = ggml_backend_alloc_ctx_tensors(cpy_ctx, ctx->backend);

            ggml_backend_graph_compute(ctx->backend, gf);

            std::vector<uint8_t> tmp_buf;
            for (int il = 0; il < (int) n_layer; ++il) {
                tmp_buf.resize(ggml_nbytes(kout2d[il]));
                ggml_backend_tensor_get(kout2d[il], tmp_buf.data(), 0, tmp_buf.size());
                data_ctx->write(tmp_buf.data(), tmp_buf.size());

                tmp_buf.resize(ggml_nbytes(vout2d[il]));
                ggml_backend_tensor_get(vout2d[il], tmp_buf.data(), 0, tmp_buf.size());
                data_ctx->write(tmp_buf.data(), tmp_buf.size());
            }

            ggml_free(cpy_ctx);

            ggml_backend_buffer_free(buf);
        }

        for (uint32_t i = 0; i < kv_size; ++i) {
            const auto & cell = kv_self.cells[i];

            const llama_pos pos         = cell.pos;
            const size_t    seq_id_size = cell.seq_id.size();

            data_ctx->write(&pos,         sizeof(pos));
            data_ctx->write(&seq_id_size, sizeof(seq_id_size));

            for (auto seq_id : cell.seq_id) {
                data_ctx->write(&seq_id, sizeof(seq_id));
            }
        }
    }
}

size_t llama_copy_state_data(struct llama_context * ctx, uint8_t * dst) {
    llama_data_buffer_context data_ctx(dst);
    llama_copy_state_data_internal(ctx, &data_ctx);

    return data_ctx.get_size_written();
}

// Sets the state reading from the specified source address
size_t llama_set_state_data(struct llama_context * ctx, uint8_t * src) {
    uint8_t * inp = src;

    // set rng
    {
        size_t rng_size;
        char   rng_buf[LLAMA_MAX_RNG_STATE];

        memcpy(&rng_size,   inp, sizeof(rng_size));    inp += sizeof(rng_size);
        memcpy(&rng_buf[0], inp, LLAMA_MAX_RNG_STATE); inp += LLAMA_MAX_RNG_STATE;

        std::stringstream rng_ss;
        rng_ss.str(std::string(&rng_buf[0], rng_size));
        rng_ss >> ctx->rng;

        GGML_ASSERT(!rng_ss.fail());
    }

    // set logits
    {
        size_t logits_cap;
        size_t logits_size;

        memcpy(&logits_cap,  inp, sizeof(logits_cap));  inp += sizeof(logits_cap);
        memcpy(&logits_size, inp, sizeof(logits_size)); inp += sizeof(logits_size);

        GGML_ASSERT(ctx->logits.capacity() == logits_cap);

        if (logits_size) {
            ctx->logits.resize(logits_size);
            memcpy(ctx->logits.data(), inp, logits_size * sizeof(float));
        }

        inp += logits_cap * sizeof(float);
    }

    // set embeddings
    {
        size_t embedding_size;

        memcpy(&embedding_size, inp, sizeof(embedding_size)); inp += sizeof(embedding_size);

        GGML_ASSERT(ctx->embedding.capacity() == embedding_size);

        if (embedding_size) {
            memcpy(ctx->embedding.data(), inp, embedding_size * sizeof(float));
            inp += embedding_size * sizeof(float);
        }
    }

    // set kv cache
    {
        const auto & kv_self = ctx->kv_self;
        const auto & hparams = ctx->model.hparams;
        const auto & cparams = ctx->cparams;

        const int    n_layer = hparams.n_layer;
        const int    n_embd  = hparams.n_embd_gqa();
        const int    n_ctx   = cparams.n_ctx;

        size_t   kv_buf_size;
        uint32_t kv_head;
        uint32_t kv_size;
        uint32_t kv_used;

        memcpy(&kv_buf_size, inp, sizeof(kv_buf_size)); inp += sizeof(kv_buf_size);
        memcpy(&kv_head,     inp, sizeof(kv_head));     inp += sizeof(kv_head);
        memcpy(&kv_size,     inp, sizeof(kv_size));     inp += sizeof(kv_size);
        memcpy(&kv_used,     inp, sizeof(kv_used));     inp += sizeof(kv_used);

        if (kv_buf_size) {
            GGML_ASSERT(ggml_backend_buffer_get_size(kv_self.buf) == kv_buf_size);

            const size_t elt_size = ggml_element_size(kv_self.k_l[0]);

            ggml_context * cpy_ctx = ggml_init({ 6*n_layer*ggml_tensor_overhead() + ggml_graph_overhead(), NULL, /* no_alloc */ true });
            ggml_cgraph * gf = ggml_new_graph(cpy_ctx);

            std::vector<struct ggml_tensor *> kin2d(n_layer);
            std::vector<struct ggml_tensor *> vin2d(n_layer);

            for (int il = 0; il < n_layer; ++il) {
                kin2d[il] = ggml_new_tensor_2d(cpy_ctx, kv_self.k_l[il]->type, n_embd, kv_head);
                vin2d[il] = ggml_new_tensor_2d(cpy_ctx, kv_self.v_l[il]->type, kv_head, n_embd);

                ggml_tensor * k2d = ggml_view_2d(cpy_ctx, kv_self.k_l[il],
                    n_embd, kv_head,
                    elt_size*n_embd, 0);

                ggml_tensor * v2d = ggml_view_2d(cpy_ctx, kv_self.v_l[il],
                    kv_head, n_embd,
                    elt_size*n_ctx, 0);

                ggml_build_forward_expand(gf, ggml_cpy(cpy_ctx, kin2d[il], k2d));
                ggml_build_forward_expand(gf, ggml_cpy(cpy_ctx, vin2d[il], v2d));
            }

            ggml_backend_buffer_t buf = ggml_backend_alloc_ctx_tensors(cpy_ctx, ctx->backend);

            // load data into the tensors
            for (int il = 0; il < n_layer; ++il) {
                ggml_backend_tensor_set(kin2d[il], inp, 0, ggml_nbytes(kin2d[il]));
                inp += ggml_nbytes(kin2d[il]);

                ggml_backend_tensor_set(vin2d[il], inp, 0, ggml_nbytes(vin2d[il]));
                inp += ggml_nbytes(vin2d[il]);
            }

            ggml_backend_graph_compute(ctx->backend, gf);

            ggml_free(cpy_ctx);

            ggml_backend_buffer_free(buf);
        }

        ctx->kv_self.head = kv_head;
        ctx->kv_self.size = kv_size;
        ctx->kv_self.used = kv_used;

        ctx->kv_self.cells.resize(kv_size);

        for (uint32_t i = 0; i < kv_size; ++i) {
            llama_pos pos;
            size_t    seq_id_size;

            memcpy(&pos,         inp, sizeof(pos));         inp += sizeof(pos);
            memcpy(&seq_id_size, inp, sizeof(seq_id_size)); inp += sizeof(seq_id_size);

            ctx->kv_self.cells[i].pos = pos;

            llama_seq_id seq_id;

            for (size_t j = 0; j < seq_id_size; ++j) {
                memcpy(&seq_id, inp, sizeof(seq_id)); inp += sizeof(seq_id);
                ctx->kv_self.cells[i].seq_id.insert(seq_id);
            }
        }
    }

    const size_t nread    = inp - src;
    const size_t max_size = llama_get_state_size(ctx);

    GGML_ASSERT(nread <= max_size);

    return nread;
}

static bool llama_load_session_file_internal(struct llama_context * ctx, const char * path_session, llama_token * tokens_out, size_t n_token_capacity, size_t * n_token_count_out) {
    llama_file file(path_session, "rb");

    // sanity checks
    {
        const uint32_t magic   = file.read_u32();
        const uint32_t version = file.read_u32();

        if (magic != LLAMA_SESSION_MAGIC || version != LLAMA_SESSION_VERSION) {
            LLAMA_LOG_ERROR("%s : unknown (magic, version) for session file: %08x, %08x\n", __func__, magic, version);
            return false;
        }

        llama_hparams session_hparams;
        file.read_raw(&session_hparams, sizeof(llama_hparams));

        if (session_hparams != ctx->model.hparams) {
            LLAMA_LOG_INFO("%s : model hparams didn't match from session file!\n", __func__);
            return false;
        }
    }

    // load the prompt
    {
        const uint32_t n_token_count = file.read_u32();

        if (n_token_count > n_token_capacity) {
            LLAMA_LOG_ERROR("%s : token count in session file exceeded capacity! %u > %zu\n", __func__, n_token_count, n_token_capacity);
            return false;
        }

        file.read_raw(tokens_out, sizeof(llama_token) * n_token_count);
        *n_token_count_out = n_token_count;
    }

    // restore the context state
    {
        const size_t n_state_size_cur = file.size - file.tell();
        const size_t n_state_size_max = llama_get_state_size(ctx);

        if (n_state_size_cur > n_state_size_max) {
            LLAMA_LOG_ERROR("%s : the state size in session file is too big! max %zu, got %zu\n", __func__, n_state_size_max, n_state_size_cur);
            return false;
        }

        std::vector<uint8_t> state_data(n_state_size_max);
        file.read_raw(state_data.data(), n_state_size_cur);

        llama_set_state_data(ctx, state_data.data());
    }

    return true;
}

bool llama_load_session_file(struct llama_context * ctx, const char * path_session, llama_token * tokens_out, size_t n_token_capacity, size_t * n_token_count_out) {
    try {
        return llama_load_session_file_internal(ctx, path_session, tokens_out, n_token_capacity, n_token_count_out);
    } catch (const std::exception & err) {
        LLAMA_LOG_ERROR("error loading session file: %s\n", err.what());
        return false;
    }
}

bool llama_save_session_file(struct llama_context * ctx, const char * path_session, const llama_token * tokens, size_t n_token_count) {
    llama_file file(path_session, "wb");

    file.write_u32(LLAMA_SESSION_MAGIC);
    file.write_u32(LLAMA_SESSION_VERSION);

    file.write_raw(&ctx->model.hparams, sizeof(llama_hparams));

    // save the prompt
    file.write_u32((uint32_t) n_token_count);
    file.write_raw(tokens, sizeof(llama_token) * n_token_count);

    // save the context state using stream saving
    llama_data_file_context data_ctx(&file);
    llama_copy_state_data_internal(ctx, &data_ctx);

    return true;
}

int llama_eval(
        struct llama_context * ctx,
                 llama_token * tokens,
                     int32_t   n_tokens,
                         int   n_past) {
    llama_kv_cache_seq_rm(ctx->kv_self, -1, n_past, -1);

    const int ret = llama_decode_internal(*ctx, llama_batch_get_one(tokens, n_tokens, n_past, 0));
    if (ret < 0) {
        LLAMA_LOG_ERROR("%s: failed to decode, ret = %d\n", __func__, ret);
    }

    return ret;
}

int llama_eval_embd(
            struct llama_context * ctx,
                           float * embd,
                         int32_t   n_tokens,
                             int   n_past) {
    llama_kv_cache_seq_rm(ctx->kv_self, -1, n_past, -1);

    llama_batch batch = { n_tokens, nullptr, embd, nullptr, nullptr, nullptr, nullptr, n_past, 1, 0, };

    const int ret = llama_decode_internal(*ctx, batch);
    if (ret < 0) {
        LLAMA_LOG_ERROR("%s: failed to decode, ret = %d\n", __func__, ret);
    }

    return ret;
}

void llama_set_n_threads(struct llama_context * ctx, uint32_t n_threads, uint32_t n_threads_batch) {
    ctx->cparams.n_threads       = n_threads;
    ctx->cparams.n_threads_batch = n_threads_batch;
}

struct llama_batch llama_batch_get_one(
             llama_token * tokens,
                 int32_t   n_tokens,
               llama_pos   pos_0,
            llama_seq_id   seq_id) {
    return {
        /*n_tokens       =*/ n_tokens,
        /*tokens         =*/ tokens,
        /*embd           =*/ nullptr,
        /*pos            =*/ nullptr,
        /*n_seq_id       =*/ nullptr,
        /*seq_id         =*/ nullptr,
        /*logits         =*/ nullptr,
        /*all_pos_0      =*/ pos_0,
        /*all_pos_1      =*/ 1,
        /*all_seq_id     =*/ seq_id,
    };
}

struct llama_batch llama_batch_init(int32_t n_tokens, int32_t embd, int32_t n_seq_max) {
    llama_batch batch = { 0, nullptr, nullptr, nullptr, nullptr, nullptr, nullptr, 0, 0, 0, };

    if (embd) {
        batch.embd = (float *) malloc(sizeof(float) * n_tokens * embd);
    } else {
        batch.token = (llama_token *) malloc(sizeof(llama_token) * n_tokens);
    }

    batch.pos      = (llama_pos *)     malloc(sizeof(llama_pos)      * n_tokens);
    batch.n_seq_id = (int32_t *)       malloc(sizeof(int32_t)        * n_tokens);
    batch.seq_id   = (llama_seq_id **) malloc(sizeof(llama_seq_id *) * n_tokens);
    for (int i = 0; i < n_tokens; ++i) {
        batch.seq_id[i] = (llama_seq_id *) malloc(sizeof(llama_seq_id) * n_seq_max);
    }
    batch.logits   = (int8_t *)        malloc(sizeof(int8_t)         * n_tokens);

    return batch;
}

void llama_batch_free(struct llama_batch batch) {
    if (batch.token)    free(batch.token);
    if (batch.embd)     free(batch.embd);
    if (batch.pos)      free(batch.pos);
    if (batch.n_seq_id) free(batch.n_seq_id);
    if (batch.seq_id) {
        for (int i = 0; i < batch.n_tokens; ++i) {
            free(batch.seq_id[i]);
        }
        free(batch.seq_id);
    }
    if (batch.logits)   free(batch.logits);
}

int llama_decode(
        struct llama_context * ctx,
          struct llama_batch   batch) {
    const int ret = llama_decode_internal(*ctx, batch);
    if (ret < 0) {
        LLAMA_LOG_ERROR("%s: failed to decode, ret = %d\n", __func__, ret);
    }

    return ret;
}

float * llama_get_logits(struct llama_context * ctx) {
    return ctx->logits.data();
}

float * llama_get_logits_ith(struct llama_context * ctx, int32_t i) {
    assert(ctx->logits_valid.at(i));
    return ctx->logits.data() + i*ctx->model.hparams.n_vocab;
}

float * llama_get_embeddings(struct llama_context * ctx) {
    return ctx->embedding.data();
}

const char * llama_token_get_text(const struct llama_model * model, llama_token token) {
    return model->vocab.id_to_token[token].text.c_str();
}

float llama_token_get_score(const struct llama_model * model, llama_token token) {
    return model->vocab.id_to_token[token].score;
}

llama_token_type llama_token_get_type(const struct llama_model * model, llama_token token) {
    return model->vocab.id_to_token[token].type;
}

llama_token llama_token_bos(const struct llama_model * model) {
    return model->vocab.special_bos_id;
}

llama_token llama_token_eos(const struct llama_model * model) {
    return model->vocab.special_eos_id;
}

llama_token llama_token_nl(const struct llama_model * model) {
    return model->vocab.linefeed_id;
}

int llama_add_bos_token(const struct llama_model * model) {
    return model->vocab.special_add_bos;
}

int llama_add_eos_token(const struct llama_model * model) {
    return model->vocab.special_add_eos;
}

llama_token llama_token_prefix(const struct llama_model * model) {
    return model->vocab.special_prefix_id;
}

llama_token llama_token_middle(const struct llama_model * model) {
    return model->vocab.special_middle_id;
}

llama_token llama_token_suffix(const struct llama_model * model) {
    return model->vocab.special_suffix_id;
}

llama_token llama_token_eot(const struct llama_model * model) {
    return model->vocab.special_eot_id;
}

int llama_tokenize(
    const struct llama_model * model,
                  const char * text,
                         int   text_len,
                 llama_token * tokens,
                         int   n_max_tokens,
                        bool   add_bos,
                        bool   special) {
    auto res = llama_tokenize_internal(model->vocab, std::string(text, text_len), add_bos, special);

    if (n_max_tokens < (int) res.size()) {
        // LLAMA_LOG_ERROR("%s: too many tokens\n", __func__);
        return -((int) res.size());
    }

    for (size_t i = 0; i < res.size(); i++) {
        tokens[i] = res[i];
    }

    return res.size();
}

static std::string llama_decode_text(const std::string & text) {
    std::string decoded_text;
    auto unicode_sequences = codepoints_from_utf8(text);
    for (auto& unicode_sequence : unicode_sequences) {
        decoded_text += unicode_to_bytes_bpe(codepoint_to_utf8(unicode_sequence));
    }

    return decoded_text;
}

// does not write null-terminator to buf
int llama_token_to_piece(const struct llama_model * model, llama_token token, char * buf, int length) {
    if (0 <= token && token < llama_n_vocab(model)) {
        switch (llama_vocab_get_type(model->vocab)) {
        case LLAMA_VOCAB_TYPE_SPM: {
            if (llama_is_normal_token(model->vocab, token)) {
                std::string result = model->vocab.id_to_token[token].text;
                llama_unescape_whitespace(result);
                if (length < (int) result.length()) {
                    return -result.length();
                }
                memcpy(buf, result.c_str(), result.length());
                return result.length();
            } else if (llama_is_unknown_token(model->vocab, token)) { // NOLINT
                if (length < 3) {
                    return -3;
                }
                memcpy(buf, "\xe2\x96\x85", 3);
                return 3;
            } else if (llama_is_control_token(model->vocab, token)) {
                ;
            } else if (llama_is_byte_token(model->vocab, token)) {
                if (length < 1) {
                    return -1;
                }
                buf[0] = llama_token_to_byte(model->vocab, token);
                return 1;
            } else {
                // TODO: for now we accept all unsupported token types,
                // suppressing them like CONTROL tokens.
                // GGML_ASSERT(false);
            }
            break;
        }
        case LLAMA_VOCAB_TYPE_BPE: {
            if (llama_is_normal_token(model->vocab, token)) {
                std::string result = model->vocab.id_to_token[token].text;
                result = llama_decode_text(result);
                if (length < (int) result.length()) {
                    return -result.length();
                }
                memcpy(buf, result.c_str(), result.length());
                return result.length();
            } else if (llama_is_control_token(model->vocab, token)) {
                ;
            } else {
                // TODO: for now we accept all unsupported token types,
                // suppressing them like CONTROL tokens.
                // GGML_ASSERT(false);
            }
            break;
        }
        default:
            GGML_ASSERT(false);
        }
    }
    return 0;
}

struct llama_timings llama_get_timings(struct llama_context * ctx) {
    struct llama_timings result = {
        /*.t_start_ms  =*/ 1e-3 * ctx->t_start_us,
        /*.t_end_ms    =*/ 1.00 * ggml_time_ms(),
        /*.t_load_ms   =*/ 1e-3 * ctx->t_load_us,
        /*.t_sample_ms =*/ 1e-3 * ctx->t_sample_us,
        /*.t_p_eval_ms =*/ 1e-3 * ctx->t_p_eval_us,
        /*.t_eval_ms   =*/ 1e-3 * ctx->t_eval_us,

        /*.n_sample =*/ std::max(1, ctx->n_sample),
        /*.n_p_eval =*/ std::max(1, ctx->n_p_eval),
        /*.n_eval   =*/ std::max(1, ctx->n_eval),
    };

    return result;
}

void llama_print_timings(struct llama_context * ctx) {
    const llama_timings timings = llama_get_timings(ctx);

    LLAMA_LOG_INFO("\n");
    LLAMA_LOG_INFO("%s:        load time = %10.2f ms\n", __func__, timings.t_load_ms);
    LLAMA_LOG_INFO("%s:      sample time = %10.2f ms / %5d runs   (%8.2f ms per token, %8.2f tokens per second)\n",
            __func__, timings.t_sample_ms, timings.n_sample, timings.t_sample_ms / timings.n_sample, 1e3 / timings.t_sample_ms * timings.n_sample);
    LLAMA_LOG_INFO("%s: prompt eval time = %10.2f ms / %5d tokens (%8.2f ms per token, %8.2f tokens per second)\n",
            __func__, timings.t_p_eval_ms, timings.n_p_eval, timings.t_p_eval_ms / timings.n_p_eval, 1e3 / timings.t_p_eval_ms * timings.n_p_eval);
    LLAMA_LOG_INFO("%s:        eval time = %10.2f ms / %5d runs   (%8.2f ms per token, %8.2f tokens per second)\n",
            __func__, timings.t_eval_ms, timings.n_eval, timings.t_eval_ms / timings.n_eval, 1e3 / timings.t_eval_ms * timings.n_eval);
    LLAMA_LOG_INFO("%s:       total time = %10.2f ms\n", __func__, (timings.t_end_ms - timings.t_start_ms));
}

void llama_reset_timings(struct llama_context * ctx) {
    ctx->t_start_us = ggml_time_us();
    ctx->t_sample_us = ctx->n_sample = 0;
    ctx->t_eval_us   = ctx->n_eval   = 0;
    ctx->t_p_eval_us = ctx->n_p_eval = 0;
}

const char * llama_print_system_info(void) {
    static std::string s;

    s  = "";
    s += "AVX = "         + std::to_string(ggml_cpu_has_avx())         + " | ";
    s += "AVX2 = "        + std::to_string(ggml_cpu_has_avx2())        + " | ";
    s += "AVX512 = "      + std::to_string(ggml_cpu_has_avx512())      + " | ";
    s += "AVX512_VBMI = " + std::to_string(ggml_cpu_has_avx512_vbmi()) + " | ";
    s += "AVX512_VNNI = " + std::to_string(ggml_cpu_has_avx512_vnni()) + " | ";
    s += "FMA = "         + std::to_string(ggml_cpu_has_fma())         + " | ";
    s += "NEON = "        + std::to_string(ggml_cpu_has_neon())        + " | ";
    s += "ARM_FMA = "     + std::to_string(ggml_cpu_has_arm_fma())     + " | ";
    s += "F16C = "        + std::to_string(ggml_cpu_has_f16c())        + " | ";
    s += "FP16_VA = "     + std::to_string(ggml_cpu_has_fp16_va())     + " | ";
    s += "WASM_SIMD = "   + std::to_string(ggml_cpu_has_wasm_simd())   + " | ";
    s += "BLAS = "        + std::to_string(ggml_cpu_has_blas())        + " | ";
    s += "SSE3 = "        + std::to_string(ggml_cpu_has_sse3())        + " | ";
    s += "SSSE3 = "       + std::to_string(ggml_cpu_has_ssse3())       + " | ";
    s += "VSX = "         + std::to_string(ggml_cpu_has_vsx())         + " | ";

    return s.c_str();
}

void llama_dump_timing_info_yaml(FILE * stream, const llama_context * ctx) {
    fprintf(stream, "\n");
    fprintf(stream, "###########\n");
    fprintf(stream, "# Timings #\n");
    fprintf(stream, "###########\n");
    fprintf(stream, "\n");

    fprintf(stream, "mst_eval: %.2f  # ms / token during generation\n",
            1.0e-3 * ctx->t_eval_us / ctx->n_eval);
    fprintf(stream, "mst_p_eval: %.2f  # ms / token during prompt processing\n",
            1.0e-3 * ctx->t_p_eval_us / ctx->n_p_eval);
    fprintf(stream, "mst_sample: %.2f  # ms / token during sampling\n",
            1.0e-3 * ctx->t_sample_us / ctx->n_sample);
    fprintf(stream, "n_eval: %d  # number of tokens generated (excluding the first one)\n", ctx->n_eval);
    fprintf(stream, "n_p_eval: %d  # number of tokens processed in batches at the beginning\n", ctx->n_p_eval);
    fprintf(stream, "n_sample: %d  # number of sampled tokens\n", ctx->n_sample);
    fprintf(stream, "t_eval_us: %" PRId64 "  # total microseconds spent generating tokens\n", ctx->t_eval_us);
    fprintf(stream, "t_load_us: %" PRId64 "  # total microseconds spent loading the model\n", ctx->t_load_us);
    fprintf(stream, "t_p_eval_us: %" PRId64 "  # total microseconds spent prompt processing\n", ctx->t_p_eval_us);
    fprintf(stream, "t_sample_us: %" PRId64 "  # total microseconds spent sampling\n", ctx->t_sample_us);
    fprintf(stream, "ts_eval: %.2f  # tokens / second during generation\n",
            1.0e6 * ctx->n_eval / ctx->t_eval_us);
    fprintf(stream, "ts_p_eval: %.2f  # tokens / second during prompt processing\n",
            1.0e6 * ctx->n_p_eval / ctx->t_p_eval_us);
    fprintf(stream, "ts_sample: %.2f  # tokens / second during sampling\n",
            1.0e6 * ctx->n_sample / ctx->t_sample_us);
}

// For internal test use
const std::vector<std::pair<std::string, struct ggml_tensor *>> & llama_internal_get_tensor_map(
    struct llama_context * ctx
) {
    return ctx->model.tensors_by_name;
}

void llama_log_set(ggml_log_callback log_callback, void * user_data) {
    g_state.log_callback = log_callback ? log_callback : llama_log_callback_default;
    g_state.log_callback_user_data = user_data;
#ifdef GGML_USE_METAL
    ggml_metal_log_set_callback(g_state.log_callback, g_state.log_callback_user_data);
#endif
}

static void llama_log_internal_v(ggml_log_level level, const char * format, va_list args) {
    va_list args_copy;
    va_copy(args_copy, args);
    char buffer[128];
    int len = vsnprintf(buffer, 128, format, args);
    if (len < 128) {
        g_state.log_callback(level, buffer, g_state.log_callback_user_data);
    } else {
        char* buffer2 = new char[len+1];
        vsnprintf(buffer2, len+1, format, args_copy);
        buffer2[len] = 0;
        g_state.log_callback(level, buffer2, g_state.log_callback_user_data);
        delete[] buffer2;
    }
    va_end(args_copy);
}

static void llama_log_internal(ggml_log_level level, const char * format, ...) {
    va_list args;
    va_start(args, format);
    llama_log_internal_v(level, format, args);
    va_end(args);
}

static void llama_log_callback_default(ggml_log_level level, const char * text, void * user_data) {
    (void) level;
    (void) user_data;
    fputs(text, stderr);
    fflush(stderr);
}<|MERGE_RESOLUTION|>--- conflicted
+++ resolved
@@ -197,11 +197,8 @@
     LLM_ARCH_BLOOM,
     LLM_ARCH_STABLELM,
     LLM_ARCH_QWEN,
-<<<<<<< HEAD
+    LLM_ARCH_PHI2,
     LLM_ARCH_PLAMO,
-=======
-    LLM_ARCH_PHI2,
->>>>>>> 708e179e
     LLM_ARCH_UNKNOWN,
 };
 
@@ -219,11 +216,8 @@
     { LLM_ARCH_BLOOM,           "bloom"     },
     { LLM_ARCH_STABLELM,        "stablelm"  },
     { LLM_ARCH_QWEN,            "qwen"      },
-<<<<<<< HEAD
+    { LLM_ARCH_PHI2,            "phi2"      },
     { LLM_ARCH_PLAMO,           "plamo"     },
-=======
-    { LLM_ARCH_PHI2,            "phi2"      },
->>>>>>> 708e179e
 };
 
 enum llm_kv {
@@ -563,16 +557,24 @@
         },
     },
     {
-<<<<<<< HEAD
-        LLM_ARCH_PLAMO,
-=======
         LLM_ARCH_PHI2,
->>>>>>> 708e179e
         {
             { LLM_TENSOR_TOKEN_EMBD,      "token_embd" },
             { LLM_TENSOR_OUTPUT_NORM,     "output_norm" },
             { LLM_TENSOR_OUTPUT,          "output" },
-<<<<<<< HEAD
+            { LLM_TENSOR_ATTN_NORM,       "blk.%d.attn_norm" },
+            { LLM_TENSOR_ATTN_QKV,        "blk.%d.attn_qkv" },
+            { LLM_TENSOR_ATTN_OUT,        "blk.%d.attn_output" },
+            { LLM_TENSOR_FFN_DOWN,        "blk.%d.ffn_down" },
+            { LLM_TENSOR_FFN_UP,          "blk.%d.ffn_up" },
+        },
+    },
+    {
+        LLM_ARCH_PLAMO,
+        {
+            { LLM_TENSOR_TOKEN_EMBD,      "token_embd" },
+            { LLM_TENSOR_OUTPUT_NORM,     "output_norm" },
+            { LLM_TENSOR_OUTPUT,          "output" },
             { LLM_TENSOR_ROPE_FREQS,      "rope_freqs" },
             { LLM_TENSOR_ATTN_NORM,       "blk.%d.attn_norm" },
             { LLM_TENSOR_ATTN_Q,          "blk.%d.attn_q" },
@@ -581,19 +583,11 @@
             { LLM_TENSOR_ATTN_OUT,        "blk.%d.attn_output" },
             { LLM_TENSOR_ATTN_ROT_EMBD,   "blk.%d.attn_rot_embd" },
             { LLM_TENSOR_FFN_GATE,        "blk.%d.ffn_gate" },
-=======
-            { LLM_TENSOR_ATTN_NORM,       "blk.%d.attn_norm" },
-            { LLM_TENSOR_ATTN_QKV,        "blk.%d.attn_qkv" },
-            { LLM_TENSOR_ATTN_OUT,        "blk.%d.attn_output" },
->>>>>>> 708e179e
             { LLM_TENSOR_FFN_DOWN,        "blk.%d.ffn_down" },
             { LLM_TENSOR_FFN_UP,          "blk.%d.ffn_up" },
         },
     },
-<<<<<<< HEAD
-=======
-
->>>>>>> 708e179e
+
     {
         LLM_ARCH_UNKNOWN,
         {
@@ -2766,7 +2760,15 @@
                     default: model.type = e_model::MODEL_UNKNOWN;
                 }
             } break;
-<<<<<<< HEAD
+        case LLM_ARCH_PHI2:
+            {
+                ml.get_key(LLM_KV_ATTENTION_LAYERNORM_EPS, hparams.f_norm_eps);
+
+                switch (hparams.n_layer) {
+                    case 32: model.type = e_model::MODEL_3B; break;
+                    default: model.type = e_model::MODEL_UNKNOWN;
+                }
+            } break;
         case LLM_ARCH_PLAMO:
             {
                 ml.get_key(LLM_KV_ATTENTION_LAYERNORM_RMS_EPS, hparams.f_norm_rms_eps);
@@ -2775,16 +2777,6 @@
                     case 40: model.type = e_model::MODEL_13B; break;
                     default: model.type = e_model::MODEL_UNKNOWN;
                }
-=======
-        case LLM_ARCH_PHI2:
-            {
-                ml.get_key(LLM_KV_ATTENTION_LAYERNORM_EPS, hparams.f_norm_eps);
-
-                switch (hparams.n_layer) {
-                    case 32: model.type = e_model::MODEL_3B; break;
-                    default: model.type = e_model::MODEL_UNKNOWN;
-                }
->>>>>>> 708e179e
             } break;
 
         default: (void)0;
@@ -3667,7 +3659,6 @@
                         layer.ffn_up_b = ml.create_tensor(ctx, tn(LLM_TENSOR_FFN_UP, "bias", i),   {n_ff},         backend);
                     }
                 } break;
-<<<<<<< HEAD
             case LLM_ARCH_PLAMO:
                 {
                     model.tok_embd = ml.create_tensor(ctx, tn(LLM_TENSOR_TOKEN_EMBD, "weight"), {n_embd, n_vocab}, GGML_BACKEND_CPU);
@@ -3727,9 +3718,6 @@
                         }
                     }
                 } break;
-            default:
-                throw std::runtime_error("unknown architecture");
-=======
             default:
                 throw std::runtime_error("unknown architecture");
         }
@@ -3789,7 +3777,6 @@
                 }
             }
             ggml_tallocr_free(alloc);
->>>>>>> 708e179e
         }
     }
 
@@ -5546,20 +5533,12 @@
 
         return gf;
     }
-<<<<<<< HEAD
-
-    struct ggml_cgraph * build_plamo() {
-        struct ggml_cgraph * gf = ggml_new_graph(ctx0);
-
-        struct ggml_tensor * cur;
-=======
     struct ggml_cgraph * build_phi2() {
         struct ggml_cgraph * gf = ggml_new_graph_custom(ctx0, LLAMA_MAX_NODES, false);
 
         struct ggml_tensor * cur;
         struct ggml_tensor * attn_norm_output;
         struct ggml_tensor * ffn_output;
->>>>>>> 708e179e
         struct ggml_tensor * inpL;
 
         inpL = llm_build_inp_embd(ctx0, hparams, batch, model.tok_embd, cb);
@@ -5569,56 +5548,12 @@
         struct ggml_tensor * inp_pos = ggml_new_tensor_1d(ctx0, GGML_TYPE_I32, n_tokens);
         cb(inp_pos, "inp_pos", -1);
 
-<<<<<<< HEAD
-        // KQ_scale
-        struct ggml_tensor * KQ_scale = ggml_new_tensor_1d(ctx0, GGML_TYPE_F32, 1);
-        cb(KQ_scale, "KQ_scale", -1);
-
-=======
->>>>>>> 708e179e
         // KQ_mask (mask for 1 head, it will be broadcasted to all heads)
         struct ggml_tensor * KQ_mask = ggml_new_tensor_3d(ctx0, GGML_TYPE_F32, n_kv, n_tokens, 1);
         cb(KQ_mask, "KQ_mask", -1);
 
         // shift the entire K-cache if needed
         if (do_rope_shift) {
-<<<<<<< HEAD
-            llm_build_k_shift(ctx0, hparams, cparams, kv_self, gf, LLM_ROPE, n_ctx, n_embd_head, freq_base, freq_scale, cb);
-        }
-
-        for (int il = 0; il < n_layer; ++il) {
-
-            // norm
-            cur = llm_build_norm(ctx0, inpL, hparams,
-                    model.layers[il].attn_norm, NULL,
-                    LLM_NORM_RMS, cb, il);
-            cb(cur, "attn_norm", il);
-
-            struct ggml_tensor * attention_norm = cur;
-
-            // self-attention
-            {
-                // compute Q and K and RoPE them
-                struct ggml_tensor * Qcur = ggml_mul_mat(ctx0, model.layers[il].wq, cur);
-                cb(Qcur, "Qcur", il);
-
-                struct ggml_tensor * Kcur = ggml_mul_mat(ctx0, model.layers[il].wk, cur);
-                cb(Kcur, "Kcur", il);
-
-                struct ggml_tensor * Vcur = ggml_mul_mat(ctx0, model.layers[il].wv, cur);
-                cb(Vcur, "Vcur", il);
-
-                Qcur = ggml_rope_custom(
-                        ctx0, ggml_reshape_3d(ctx0, Qcur, n_embd_head, n_head,    n_tokens), inp_pos,
-                        n_embd_head, 2, 0, n_orig_ctx, freq_base, freq_scale,
-                        ext_factor, attn_factor, beta_fast, beta_slow);
-                cb(Qcur, "Qcur", il);
-
-                Kcur = ggml_rope_custom(
-                        ctx0, ggml_reshape_3d(ctx0, Kcur, n_embd_head, n_head_kv, n_tokens), inp_pos,
-                        n_embd_head, 2, 0, n_orig_ctx, freq_base, freq_scale,
-                        ext_factor, attn_factor, beta_fast, beta_slow);
-=======
             llm_build_k_shift(ctx0, hparams, cparams, kv_self, gf, LLM_ROPE_NEOX, n_ctx, n_embd_head, freq_base, freq_scale, cb);
         }
 
@@ -5663,12 +5598,114 @@
                     ctx0, Kcur, inp_pos, hparams.n_rot, 2, 0, n_orig_ctx,
                     freq_base, freq_scale, ext_factor, attn_factor, beta_fast, beta_slow
                 );
->>>>>>> 708e179e
                 cb(Kcur, "Kcur", il);
 
                 llm_build_kv_store(ctx0, hparams, kv_self, gf, Kcur, Vcur, n_ctx, n_tokens, kv_head, cb, il);
 
-<<<<<<< HEAD
+                cur = llm_build_kqv(ctx0, model, hparams, kv_self,
+                        model.layers[il].wo, model.layers[il].bo,
+                        Qcur, KQ_mask, n_ctx, n_tokens, n_kv, -1.0f, 1.0f, cb, il);
+                cb(cur, "kqv_out", il);
+            }
+
+            // FF
+            {
+                ffn_output = llm_build_ffn(ctx0, attn_norm_output,
+                        model.layers[il].ffn_up,   model.layers[il].ffn_up_b,
+                        NULL,                      NULL,
+                        model.layers[il].ffn_down, model.layers[il].ffn_down_b,
+                        LLM_FFN_GELU, LLM_FFN_SEQ, cb, il);
+                cb(ffn_output, "ffn_out", il);
+            }
+
+            cur = ggml_add(ctx0, cur, ffn_output);
+            cb(cur, "l_out", il);
+
+            cur = ggml_add(ctx0, cur, inpL);
+            cb(cur, "l_out", il);
+
+            inpL = cur;
+        }
+
+        cur = llm_build_norm(ctx0, inpL, hparams,
+                model.output_norm,
+                model.output_norm_b,
+                LLM_NORM, cb, -1);
+        cb(cur, "result_norm", -1);
+
+        cur = ggml_mul_mat(ctx0, model.output, cur);
+        cb(cur, "result_output_no_bias", -1);
+
+        cur = ggml_add(ctx0, cur, model.output_b);
+        cb(cur, "result_output", -1);
+
+        ggml_build_forward_expand(gf, cur);
+
+        return gf;
+    }
+
+    struct ggml_cgraph * build_plamo() {
+        struct ggml_cgraph * gf = ggml_new_graph(ctx0);
+
+        struct ggml_tensor * cur;
+        struct ggml_tensor * inpL;
+
+        inpL = llm_build_inp_embd(ctx0, hparams, batch, model.tok_embd, cb);
+        cb(inpL, "inp_embd", -1);
+
+        // inp_pos - contains the positions
+        struct ggml_tensor * inp_pos = ggml_new_tensor_1d(ctx0, GGML_TYPE_I32, n_tokens);
+        cb(inp_pos, "inp_pos", -1);
+
+        // KQ_scale
+        struct ggml_tensor * KQ_scale = ggml_new_tensor_1d(ctx0, GGML_TYPE_F32, 1);
+        cb(KQ_scale, "KQ_scale", -1);
+
+        // KQ_mask (mask for 1 head, it will be broadcasted to all heads)
+        struct ggml_tensor * KQ_mask = ggml_new_tensor_3d(ctx0, GGML_TYPE_F32, n_kv, n_tokens, 1);
+        cb(KQ_mask, "KQ_mask", -1);
+
+        // shift the entire K-cache if needed
+        if (do_rope_shift) {
+            llm_build_k_shift(ctx0, hparams, cparams, kv_self, gf, LLM_ROPE, n_ctx, n_embd_head, freq_base, freq_scale, cb);
+        }
+
+        for (int il = 0; il < n_layer; ++il) {
+
+            // norm
+            cur = llm_build_norm(ctx0, inpL, hparams,
+                    model.layers[il].attn_norm, NULL,
+                    LLM_NORM_RMS, cb, il);
+            cb(cur, "attn_norm", il);
+
+            struct ggml_tensor * attention_norm = cur;
+
+            // self-attention
+            {
+                // compute Q and K and RoPE them
+                struct ggml_tensor * Qcur = ggml_mul_mat(ctx0, model.layers[il].wq, cur);
+                cb(Qcur, "Qcur", il);
+
+                struct ggml_tensor * Kcur = ggml_mul_mat(ctx0, model.layers[il].wk, cur);
+                cb(Kcur, "Kcur", il);
+
+                struct ggml_tensor * Vcur = ggml_mul_mat(ctx0, model.layers[il].wv, cur);
+                cb(Vcur, "Vcur", il);
+
+                Qcur = ggml_rope_custom(
+                        ctx0, ggml_reshape_3d(ctx0, Qcur, n_embd_head, n_head,    n_tokens), inp_pos,
+                        n_embd_head, 2, 0, n_orig_ctx, freq_base, freq_scale,
+                        ext_factor, attn_factor, beta_fast, beta_slow);
+                cb(Qcur, "Qcur", il);
+
+                Kcur = ggml_rope_custom(
+                        ctx0, ggml_reshape_3d(ctx0, Kcur, n_embd_head, n_head_kv, n_tokens), inp_pos,
+                        n_embd_head, 2, 0, n_orig_ctx, freq_base, freq_scale,
+                        ext_factor, attn_factor, beta_fast, beta_slow);
+                cb(Kcur, "Kcur", il);
+
+                llm_build_kv_store(ctx0, hparams, kv_self, gf, Kcur, Vcur, n_ctx, n_tokens, kv_head, cb, il);
+
                 cur = llm_build_kqv(ctx0, hparams, kv_self,
                         model.layers[il].wo, NULL,
                         Qcur, KQ_scale, KQ_mask, n_ctx, n_tokens, n_kv, 0.0f, cb, il);
@@ -5706,43 +5743,6 @@
 
         // lm_head
         cur = ggml_mul_mat(ctx0, model.output, cur);
-=======
-                cur = llm_build_kqv(ctx0, model, hparams, kv_self,
-                        model.layers[il].wo, model.layers[il].bo,
-                        Qcur, KQ_mask, n_ctx, n_tokens, n_kv, -1.0f, 1.0f, cb, il);
-                cb(cur, "kqv_out", il);
-            }
-
-            // FF
-            {
-                ffn_output = llm_build_ffn(ctx0, attn_norm_output,
-                        model.layers[il].ffn_up,   model.layers[il].ffn_up_b,
-                        NULL,                      NULL,
-                        model.layers[il].ffn_down, model.layers[il].ffn_down_b,
-                        LLM_FFN_GELU, LLM_FFN_SEQ, cb, il);
-                cb(ffn_output, "ffn_out", il);
-            }
-
-            cur = ggml_add(ctx0, cur, ffn_output);
-            cb(cur, "l_out", il);
-
-            cur = ggml_add(ctx0, cur, inpL);
-            cb(cur, "l_out", il);
-
-            inpL = cur;
-        }
-
-        cur = llm_build_norm(ctx0, inpL, hparams,
-                model.output_norm,
-                model.output_norm_b,
-                LLM_NORM, cb, -1);
-        cb(cur, "result_norm", -1);
-
-        cur = ggml_mul_mat(ctx0, model.output, cur);
-        cb(cur, "result_output_no_bias", -1);
-
-        cur = ggml_add(ctx0, cur, model.output_b);
->>>>>>> 708e179e
         cb(cur, "result_output", -1);
 
         ggml_build_forward_expand(gf, cur);
@@ -6255,15 +6255,13 @@
             {
                 result = llm.build_qwen();
             } break;
-<<<<<<< HEAD
+        case LLM_ARCH_PHI2:
+            {
+                result = llm.build_phi2();
+            } break;
         case LLM_ARCH_PLAMO:
             {
                 result = llm.build_plamo();
-=======
-        case LLM_ARCH_PHI2:
-            {
-                result = llm.build_phi2();
->>>>>>> 708e179e
             } break;
         default:
             GGML_ASSERT(false);
