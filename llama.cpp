--- conflicted
+++ resolved
@@ -1143,13 +1143,9 @@
             fprintf(stderr, "%s: not allocating a VRAM scratch buffer due to low VRAM option\n", __func__);
             ggml_cuda_set_scratch_size(0); // disable scratch
         } else {
-<<<<<<< HEAD
-            vram_scratch = n_batch * MB * bigctxmul;
-=======
             const size_t vram_scratch_base = VRAM_REQ_SCRATCH_BASE().at(model.type);
             const size_t vram_scratch_per_context = VRAM_REQ_SCRATCH_PER_CONTEXT().at(model.type);
             vram_scratch = n_batch * (vram_scratch_base + n_ctx * vram_scratch_per_context);
->>>>>>> 600bf6d9
             ggml_cuda_set_scratch_size(vram_scratch);
             if (n_gpu_layers > 0) {
                 fprintf(stderr, "%s: allocating batch_size x (%zd kB + n_ctx x %zd B) = %zd MB VRAM for the scratch buffer\n",
