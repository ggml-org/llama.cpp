// Defines fileno on msys:
#ifndef _GNU_SOURCE
#define _GNU_SOURCE
#include <cstddef>
#include <cstdint>
#include <cstdio>
#endif

#include "llama-util.h"
#include "llama.h"

#include "ggml.h"
#ifdef GGML_USE_CUBLAS
#include "ggml-cuda.h"
#elif defined(GGML_USE_CLBLAST)
#include "ggml-opencl.h"
#endif

#ifdef GGML_USE_METAL
#include "ggml-metal.h"
#endif
#ifdef GGML_USE_K_QUANTS
#ifndef QK_K
#define QK_K 256
#endif
#endif

#include <array>
#include <ctime>
#include <cinttypes>
#include <fstream>
#include <random>
#include <map>
#include <unordered_map>
#include <queue>
#include <cassert>
#include <cstring>
#include <climits>
#include <memory>
#include <algorithm>
#include <initializer_list>
#include <thread>
#include <atomic>
#include <mutex>
#include <sstream>
#include <numeric>

#if defined(_MSC_VER)
#pragma warning(disable: 4244 4267) // possible loss of data
#endif

#define LLAMA_USE_SCRATCH
#define LLAMA_MAX_SCRATCH_BUFFERS 16

// available llama models
enum e_model {
    MODEL_UNKNOWN,
    MODEL_3B,
    MODEL_7B,
    MODEL_13B,
    MODEL_30B,
    MODEL_65B,
};

static const size_t MB = 1024*1024;

// computed for n_ctx == 2048
// TODO: dynamically determine these sizes
//       needs modifications in ggml

typedef void (*offload_func_t)(struct ggml_tensor * tensor);

void llama_nop(struct ggml_tensor * tensor) { // don't offload by default
    (void) tensor;
}

static const std::map<e_model, size_t> & MEM_REQ_SCRATCH0()
{
    static std::map<e_model, size_t> k_sizes = {
        { MODEL_3B,    256ull * MB },
        { MODEL_7B,    512ull * MB },
        { MODEL_13B,   512ull * MB },
        { MODEL_30B,   512ull * MB },
        { MODEL_65B,  1024ull * MB },
    };
    return k_sizes;
}

static const std::map<e_model, size_t> & MEM_REQ_SCRATCH1()
{
    static std::map<e_model, size_t> k_sizes = {
        { MODEL_3B,    256ull * MB },
        { MODEL_7B,    512ull * MB },
        { MODEL_13B,   512ull * MB },
        { MODEL_30B,   512ull * MB },
        { MODEL_65B,  1024ull * MB },
    };
    return k_sizes;
}

// 2*n_embd*n_ctx*n_layer*sizeof(float16)
static const std::map<e_model, size_t> & MEM_REQ_KV_SELF()
{
    static std::map<e_model, size_t> k_sizes = {
        { MODEL_3B,    682ull * MB },
        { MODEL_7B,   1026ull * MB },
        { MODEL_13B,  1608ull * MB },
        { MODEL_30B,  3124ull * MB },
        { MODEL_65B,  5120ull * MB },
    };
    return k_sizes;
}

// this is mostly needed for temporary mul_mat buffers to dequantize the data
// not actually needed if BLAS is disabled
static const std::map<e_model, size_t> & MEM_REQ_EVAL()
{
    static std::map<e_model, size_t> k_sizes = {
        { MODEL_3B,   512ull * MB },
        { MODEL_7B,   768ull * MB },
        { MODEL_13B, 1024ull * MB },
        { MODEL_30B, 1280ull * MB },
        { MODEL_65B, 1536ull * MB },
    };
    return k_sizes;
}

// default hparams (LLaMA 7B)
struct llama_hparams {
    uint32_t n_vocab = 32000;
    uint32_t n_ctx   = 512;   // this is provided as user input?
    uint32_t n_embd  = 4096;
    uint32_t n_mult  = 256;
    uint32_t n_head  = 32;
    uint32_t n_layer = 32;
    uint32_t n_rot   = 64;
    enum llama_ftype ftype = LLAMA_FTYPE_MOSTLY_F16;

    bool operator!=(const llama_hparams & other) const {
        return static_cast<bool>(memcmp(this, &other, sizeof(llama_hparams)));
    }
};

struct llama_layer {
    // normalization
    struct ggml_tensor * attention_norm;

    // attention
    struct ggml_tensor * wq;
    struct ggml_tensor * wk;
    struct ggml_tensor * wv;
    struct ggml_tensor * wo;

    // normalization
    struct ggml_tensor * ffn_norm;

    // ff
    struct ggml_tensor * w1;
    struct ggml_tensor * w2;
    struct ggml_tensor * w3;
};

struct llama_kv_cache {
    struct ggml_tensor * k;
    struct ggml_tensor * v;

    struct ggml_context * ctx = NULL;

    llama_ctx_buffer buf;

    int n; // number of tokens currently in the cache

    ~llama_kv_cache() {
        if (ctx) {
            ggml_free(ctx);
        }

#ifdef GGML_USE_CUBLAS
        ggml_cuda_free_data(k);
        ggml_cuda_free_data(v);
#endif // GGML_USE_CUBLAS
    }
};

struct llama_vocab {
    using id    = int32_t;
    using token = std::string;

    struct token_score {
        token tok;
        float score;
    };

    std::unordered_map<token, id> token_to_id;
    std::vector<token_score> id_to_token;
};

struct llama_model {
    e_model type = MODEL_UNKNOWN;

    llama_hparams hparams;

    struct ggml_tensor * tok_embeddings;

    struct ggml_tensor * norm;
    struct ggml_tensor * output;

    std::vector<llama_layer> layers;
    int n_gpu_layers;

    // context
    struct ggml_context * ctx = NULL;

    // the model memory buffer
    llama_ctx_buffer buf;

    // model memory mapped file
    std::unique_ptr<llama_mmap> mapping;

    // objects representing data potentially being locked in memory
    llama_mlock mlock_buf;
    llama_mlock mlock_mmap;

    // for quantize-stats only
    std::vector<std::pair<std::string, struct ggml_tensor *>> tensors_by_name;

    int64_t t_load_us = 0;
    int64_t t_start_us = 0;

    llama_vocab vocab;

    ~llama_model() {
        if (ctx) {
            ggml_free(ctx);
        }

#ifdef GGML_USE_CUBLAS
        for (size_t i = 0; i < tensors_by_name.size(); ++i) {
            ggml_cuda_free_data(tensors_by_name[i].second);
        }
        ggml_cuda_free_scratch();
#elif defined(GGML_USE_CLBLAST)
        for (size_t i = 0; i < tensors_by_name.size(); ++i) {
            ggml_cl_free_data(tensors_by_name[i].second);
        }
#endif
    }
};

struct llama_context {
    llama_context(const llama_model & model, const llama_vocab & vocab) : model(model), vocab(vocab), t_load_us(model.t_load_us), t_start_us(model.t_start_us) {}

    std::mt19937 rng;

    bool has_evaluated_once = false;

    int64_t t_sample_us = 0;
    int64_t t_eval_us   = 0;
    int64_t t_p_eval_us = 0;

    int32_t n_sample = 0; // number of tokens sampled
    int32_t n_eval   = 0; // number of eval calls
    int32_t n_p_eval = 0; // number of tokens in eval calls for the prompt (with batch size > 1)

    const llama_model & model;
    const llama_vocab & vocab;

    bool model_owner = false;

    int64_t t_load_us;
    int64_t t_start_us;

    // key + value cache for the self attention
    struct llama_kv_cache kv_self;

    size_t mem_per_token = 0;

    // decode output (2-dimensional array: [n_tokens][n_vocab])
    std::vector<float> logits;
    bool logits_all = false;

    // input embedding (1-dimensional array: [n_embd])
    std::vector<float> embedding;

    // memory buffers used to evaluate the model
    // TODO: move in llama_state
    llama_ctx_buffer buf_compute;
    llama_ctx_buffer buf_scratch[LLAMA_MAX_SCRATCH_BUFFERS];

#ifdef GGML_USE_METAL
    ggml_metal_context * ctx_metal = NULL;
#endif

    int    buf_last = 0;
    size_t buf_max_size[LLAMA_MAX_SCRATCH_BUFFERS] = { 0 };

    void use_buf(struct ggml_context * ctx, int i) {
#if defined(LLAMA_USE_SCRATCH)
        size_t last_size = 0;

        if (i == -1) {
            last_size = ggml_set_scratch(ctx, { 0, 0, nullptr, });
        } else {
            auto & buf = buf_scratch[i];
            last_size = ggml_set_scratch(ctx, { 0, buf.size, buf.addr, });
        }

        if (buf_last >= 0) {
            buf_max_size[buf_last] = std::max(buf_max_size[buf_last], last_size);
        }

        buf_last = i;
#else
        (void) i;
        (void) ctx;
#endif
    }

    size_t get_buf_max_mem(int i) const {
#if defined(LLAMA_USE_SCRATCH)
        return buf_max_size[i];
#else
        (void) i;
        return 0;
#endif
    }
};

template <typename T>
static T checked_mul(T a, T b) {
    T ret = a * b;
    if (a != 0 && ret / a != b) {
        throw std::runtime_error(format("overflow multiplying %llu * %llu",
                     (unsigned long long) a, (unsigned long long) b));
    }
    return ret;
}

static size_t checked_div(size_t a, size_t b) {
    if (b == 0 || a % b != 0) {
        throw std::runtime_error(format("error dividing %zu / %zu", a, b));
    }
    return a / b;
}

static std::string llama_format_tensor_shape(const std::vector<uint32_t> & ne) {
    char buf[256];
    snprintf(buf, sizeof(buf), "%5u", ne.at(0));
    for (size_t i = 1; i < ne.size(); i++) {
        snprintf(buf + strlen(buf), sizeof(buf) - strlen(buf), " x %5u", ne.at(i));
    }
    return buf;
}

static size_t llama_calc_tensor_size(const std::vector<uint32_t> & ne, enum ggml_type type) {
    size_t size = ggml_type_size(type);
    for (uint32_t dim : ne) {
        size = checked_mul<size_t>(size, dim);
    }
    return size / ggml_blck_size(type);
}

struct llama_load_tensor_shard {
    std::vector<uint32_t> ne;
    size_t size;
    enum ggml_type type;
    size_t file_idx;
    size_t file_off;

    void calc_size() {
        size = llama_calc_tensor_size(ne, type);
    }
};

enum llama_split_type {
    SPLIT_NONE,
    SPLIT_BY_COLUMNS,
    SPLIT_BY_ROWS
};

struct llama_load_tensor {
    std::vector<llama_load_tensor_shard> shards;

    std::string name;
    enum ggml_type type = GGML_TYPE_F32;
    llama_split_type split_type = SPLIT_NONE;
    std::vector<uint32_t> ne;
    size_t size;
    struct ggml_tensor * ggml_tensor = NULL;
    uint8_t * data;

    llama_load_tensor(const std::string & name) : name(name) {}

    void calc_all() {
        calc_type();
        calc_split_type();
        calc_ne();
        calc_size();
    }

    void calc_type() {
        const auto & first_shard = shards.at(0);
        for (const auto & shard : shards) {
            if (shard.type != first_shard.type) {
                throw std::runtime_error(format("inconsistent tensor shard type in '%s'", name.c_str()));
            }
        }
        type = first_shard.type;
    }

    void calc_split_type() {
        if (shards.at(0).ne.size() == 1 || // 1D tensors are just duplicated in every file
            shards.size() == 1) { // only one file?
            split_type = SPLIT_NONE;
        } else if (name.find("tok_embeddings.") == 0 ||
            name.find(".attention.wo.weight") != std::string::npos ||
            name.find(".feed_forward.w2.weight") != std::string::npos) {
            split_type = SPLIT_BY_COLUMNS;
        } else {
            split_type = SPLIT_BY_ROWS;
        }
    }

    void calc_ne() {
        const auto & first_shard = shards.at(0);
        for (const auto & shard : shards) {
            if (shard.ne != first_shard.ne) {
                throw std::runtime_error(format("inconsistent tensor shard shape in '%s': first was %s, other was %s",
                             name.c_str(), llama_format_tensor_shape(first_shard.ne).c_str(), llama_format_tensor_shape(shard.ne).c_str()));
            }
        }
        ne = first_shard.ne;
        LLAMA_ASSERT(shards.size() <= UINT32_MAX);
        uint32_t n_shards = (uint32_t) shards.size();
        switch (split_type) {
            case SPLIT_NONE:
                ne = first_shard.ne;
                break;
            case SPLIT_BY_COLUMNS:
                ne = {checked_mul<uint32_t>(first_shard.ne[0], n_shards),
                      first_shard.ne[1]};
                break;
            case SPLIT_BY_ROWS:
                ne = {first_shard.ne[0],
                      checked_mul<uint32_t>(first_shard.ne[1], n_shards)};
                break;
        }
    }

    void calc_size() {
        size = llama_calc_tensor_size(ne, type);
    }
};

struct llama_load_tensors_map {
    // tensors is kept in a separate vector to preserve file order
    std::vector<llama_load_tensor> tensors;
    std::unordered_map<std::string, size_t> name_to_idx;
};

enum llama_file_version {
    LLAMA_FILE_VERSION_GGML,
    LLAMA_FILE_VERSION_GGMF_V1, // added version field and scores in vocab
    LLAMA_FILE_VERSION_GGJT_V1, // added padding
    LLAMA_FILE_VERSION_GGJT_V2, // changed quantization format
    LLAMA_FILE_VERSION_GGJT_V3, // changed Q4 and Q8 quantization format
};

struct llama_file_loader {
    llama_file file;
    llama_file_version file_version;
    llama_hparams hparams;
    llama_vocab vocab;

    llama_file_loader(const char * fname, size_t file_idx, llama_load_tensors_map & tensors_map)
        : file(fname, "rb") {
        fprintf(stderr, "llama.cpp: loading model from %s\n", fname);
        read_magic();
        read_hparams();
        read_vocab();
        read_tensor_metadata(file_idx, tensors_map);
    }
    void read_magic() {
        uint32_t magic = file.read_u32();

        if (magic == LLAMA_FILE_MAGIC_GGML) {
            file_version = LLAMA_FILE_VERSION_GGML;
            return;
        }

        uint32_t version = file.read_u32();

        switch (magic) {
            case LLAMA_FILE_MAGIC_GGMF:
                switch (version) {
                    case 1: file_version = LLAMA_FILE_VERSION_GGMF_V1; return;
                }
                break;
            case LLAMA_FILE_MAGIC_GGJT:
                switch (version) {
                    case 1: file_version = LLAMA_FILE_VERSION_GGJT_V1; return;
                    case 2: file_version = LLAMA_FILE_VERSION_GGJT_V2; return;
                    case 3: file_version = LLAMA_FILE_VERSION_GGJT_V3; return;
                }
        }

        throw std::runtime_error(format("unknown (magic, version) combination: %08x, %08x; is this really a GGML file?",
                     magic, version));
    }
    void read_hparams() {
        hparams.n_vocab = file.read_u32();
        hparams.n_embd = file.read_u32();
        hparams.n_mult = file.read_u32();
        hparams.n_head = file.read_u32();
        hparams.n_layer = file.read_u32();
        hparams.n_rot = file.read_u32();
        hparams.ftype = (enum llama_ftype) file.read_u32();
    }
    void read_vocab() {
        vocab.id_to_token.resize(hparams.n_vocab);

        for (uint32_t i = 0; i < hparams.n_vocab; i++) {
            uint32_t len = file.read_u32();
            std::string word = file.read_string(len);

            float score = 0.0f;
            if (file_version >= LLAMA_FILE_VERSION_GGMF_V1) {
                file.read_raw(&score, sizeof(score));
            }

            vocab.token_to_id[word] = i;

            auto & tok_score = vocab.id_to_token[i];
            tok_score.tok = std::move(word);
            tok_score.score = score;
        }
    }
    void read_tensor_metadata(size_t file_idx, llama_load_tensors_map & tensors_map) {
        while (file.tell() < file.size) {
            llama_load_tensor_shard shard;
            uint32_t n_dims = file.read_u32();
            uint32_t name_len = file.read_u32();
            shard.type = (enum ggml_type) file.read_u32();
            shard.ne.resize(n_dims);
            file.read_raw(shard.ne.data(), sizeof(shard.ne[0]) * n_dims);
            std::string name = file.read_string(name_len);
            if (n_dims < 1 || n_dims > 2) {
                throw std::runtime_error(format("llama.cpp: tensor '%s' should not be %u-dimensional", name.c_str(), n_dims));
            }
            switch (shard.type) {
                case GGML_TYPE_F32:
                case GGML_TYPE_F16:
                case GGML_TYPE_Q4_0:
                case GGML_TYPE_Q4_1:
                case GGML_TYPE_Q5_0:
                case GGML_TYPE_Q5_1:
                case GGML_TYPE_Q8_0:
                case GGML_TYPE_Q2_K:
                case GGML_TYPE_Q3_K:
                case GGML_TYPE_Q4_K:
                case GGML_TYPE_Q5_K:
                case GGML_TYPE_Q6_K:
                    break;
                default: {
                    throw std::runtime_error(format("unrecognized tensor type %u\n", shard.type));
                }
            }

            if (file_version >= LLAMA_FILE_VERSION_GGJT_V1) {
                // skip to the next multiple of 32 bytes
                file.seek(-static_cast<ptrdiff_t>(file.tell()) & 31, SEEK_CUR);
            }
            shard.file_idx = file_idx;
            shard.file_off = file.tell();

            shard.calc_size();
            file.seek(shard.size, SEEK_CUR);

            auto it = tensors_map.name_to_idx.find(name);
            size_t idx;
            if (it != tensors_map.name_to_idx.end()) {
                idx = it->second;
            } else {
                tensors_map.tensors.emplace_back(name);
                idx = tensors_map.tensors.size() - 1;
                tensors_map.name_to_idx.emplace(name, idx);
            }
            tensors_map.tensors.at(idx).shards.push_back(shard);
        }
    }
};

struct llama_file_saver {
    llama_file file;
    llama_file_loader * any_file_loader;
    llama_file_saver(const char * fname, llama_file_loader * any_file_loader, enum llama_ftype new_ftype)
        : file(fname, "wb"), any_file_loader(any_file_loader) {
        fprintf(stderr, "llama.cpp: saving model to %s\n", fname);
        write_magic();
        write_hparams(new_ftype);
        write_vocab();
    }
    void write_magic() {
        file.write_u32(LLAMA_FILE_MAGIC);   // magic
        file.write_u32(LLAMA_FILE_VERSION); // version
    }
    void write_hparams(enum llama_ftype new_ftype) {
        const llama_hparams & hparams = any_file_loader->hparams;
        file.write_u32(hparams.n_vocab);
        file.write_u32(hparams.n_embd);
        file.write_u32(hparams.n_mult);
        file.write_u32(hparams.n_head);
        file.write_u32(hparams.n_layer);
        file.write_u32(hparams.n_rot);
        file.write_u32(new_ftype);
    }
    void write_vocab() {
        if (any_file_loader->file_version == LLAMA_FILE_VERSION_GGML) {
            fprintf(stderr, "llama.cpp: WARNING: input is an old file that doesn't have scores; will add dummy scores\n");
        }
        uint32_t n_vocab = any_file_loader->hparams.n_vocab;
        for (uint32_t i = 0; i < n_vocab; i++) {
            const auto & token_score = any_file_loader->vocab.id_to_token.at(i);
            file.write_u32((uint32_t) token_score.tok.size());
            file.write_raw(token_score.tok.data(), token_score.tok.size());
            file.write_raw(&token_score.score, sizeof(token_score.score));
        }
    }
    void write_tensor(llama_load_tensor & tensor, enum ggml_type new_type, const void * new_data, size_t new_size) {
        switch (new_type) {
            case GGML_TYPE_F32:
            case GGML_TYPE_F16:
            case GGML_TYPE_Q4_0:
            case GGML_TYPE_Q4_1:
            case GGML_TYPE_Q5_0:
            case GGML_TYPE_Q5_1:
            case GGML_TYPE_Q8_0:
            case GGML_TYPE_Q2_K:
            case GGML_TYPE_Q3_K:
            case GGML_TYPE_Q4_K:
            case GGML_TYPE_Q5_K:
            case GGML_TYPE_Q6_K:
                break;
            default: LLAMA_ASSERT(false);
        }
        file.write_u32((uint32_t) tensor.ne.size());
        file.write_u32((uint32_t) tensor.name.size());
        file.write_u32(new_type);
        file.write_raw(tensor.ne.data(), sizeof(tensor.ne[0]) * tensor.ne.size());
        file.write_raw(tensor.name.data(), tensor.name.size());
        file.seek(-static_cast<ptrdiff_t>(file.tell()) & 31, SEEK_CUR);
        LLAMA_ASSERT(new_size == llama_calc_tensor_size(tensor.ne, new_type));
        file.write_raw(new_data, new_size);
    }
};

struct llama_model_loader {
    std::vector<std::unique_ptr<llama_file_loader>> file_loaders;
    llama_load_tensors_map tensors_map;
    bool use_mmap;
    size_t num_ggml_tensors_created = 0;
    struct ggml_context * ggml_ctx = NULL;
    std::unique_ptr<llama_mmap> mapping;

    llama_model_loader(const std::string & fname_base, bool use_mmap, bool vocab_only) {
        auto * first_file = new llama_file_loader(fname_base.c_str(), 0, tensors_map);
        file_loaders.emplace_back(first_file);
        uint32_t n_parts = vocab_only ? 1 : guess_n_parts();
        for (uint32_t i = 1; i < n_parts; i++) {
            std::string fname = fname_base + "." + std::to_string(i);
            auto * ith_file = new llama_file_loader(fname.c_str(), i, tensors_map);
            file_loaders.emplace_back(ith_file);
            if (ith_file->hparams != first_file->hparams) {
                throw std::runtime_error(format("llama.cpp: hparams inconsistent between files"));
            }
        }
        if (!llama_mmap::SUPPORTED) {
            use_mmap = false;
        }
        if (use_mmap && alignment_prevents_mmap()) {
            fprintf(stderr, "llama.cpp: can't use mmap because tensors are not aligned; convert to new format to avoid this\n");
            use_mmap = false;
        }
        this->use_mmap = use_mmap;
        for (llama_load_tensor & lt : tensors_map.tensors) {
            lt.calc_all();
        }
    }

    bool alignment_prevents_mmap() {
        for (const llama_load_tensor & lt : tensors_map.tensors) {
            for (const llama_load_tensor_shard & shard : lt.shards) {
                if (shard.file_off & 3) {
                    return true;
                }
            }
        }
        return false;
    }

    uint32_t guess_n_parts() const {
        auto it = tensors_map.name_to_idx.find("tok_embeddings.weight");
        if (it == tensors_map.name_to_idx.end()) {
            throw std::runtime_error(std::string("missing tok_embeddings.weight"));
        }
        const llama_load_tensor & lt = tensors_map.tensors.at(it->second);
        return file_loaders.at(0)->hparams.n_embd / lt.shards.at(0).ne.at(0);
    }

    void calc_sizes(size_t * ctx_size_p, size_t * mmapped_size_p) const {
        *ctx_size_p = *mmapped_size_p = 0;
        for (const llama_load_tensor & lt : tensors_map.tensors) {
            *ctx_size_p += sizeof(struct ggml_tensor) + GGML_OBJECT_SIZE;
            *(use_mmap ? mmapped_size_p : ctx_size_p) += lt.size;
        }
    }

    struct ggml_tensor * get_tensor(const std::string & name, const std::vector<uint32_t> & ne, ggml_backend backend) {
        auto it = tensors_map.name_to_idx.find(name);
        if (it == tensors_map.name_to_idx.end()) {
            throw std::runtime_error(std::runtime_error(format("llama.cpp: tensor '%s' is missing from model", name.c_str())));
        }
        llama_load_tensor & lt = tensors_map.tensors.at(it->second);
        if (lt.ne != ne) {
            throw std::runtime_error(format("llama.cpp: tensor '%s' has wrong shape; expected %s, got %s",
                         name.c_str(), llama_format_tensor_shape(ne).c_str(), llama_format_tensor_shape(lt.ne).c_str()));
        }

        return get_tensor_for(lt, backend);
    }

    struct ggml_tensor * get_tensor_for(llama_load_tensor & lt, ggml_backend backend) {
        struct ggml_tensor * tensor;
        if (backend != GGML_BACKEND_CPU) {
            ggml_set_no_alloc(ggml_ctx, true);
        }
        if (lt.ne.size() == 2) {
            tensor = ggml_new_tensor_2d(ggml_ctx, lt.type, lt.ne.at(0), lt.ne.at(1));
        } else {
            LLAMA_ASSERT(lt.ne.size() == 1);
            tensor = ggml_new_tensor_1d(ggml_ctx, lt.type, lt.ne.at(0));
        }
        ggml_set_name(tensor, lt.name.c_str());
        LLAMA_ASSERT(lt.ggml_tensor == NULL); // if this fails, we called get_tensor twice on the same tensor

        if (backend != GGML_BACKEND_CPU) {
            ggml_set_no_alloc(ggml_ctx, use_mmap);
        }
        tensor->backend = backend;
        lt.ggml_tensor = tensor;
        num_ggml_tensors_created++;
        return tensor;
    }

    void done_getting_tensors() const {
        if (num_ggml_tensors_created != tensors_map.tensors.size()) {
            throw std::runtime_error(std::string("llama.cpp: file contained more tensors than expected"));
        }
    }

    void load_all_data(llama_progress_callback progress_callback, void *  progress_callback_user_data, llama_mlock * lmlock) {
        size_t data_size = 0;
        size_t prefetch_size = 0;
        size_t lock_size = 0;
        for (const llama_load_tensor & lt : tensors_map.tensors) {
            data_size += lt.size;
            if (lt.ggml_tensor->backend == GGML_BACKEND_CPU) {
                prefetch_size += lt.size;
            }
        }

        if (use_mmap) {
            mapping.reset(new llama_mmap(&file_loaders.at(0)->file, prefetch_size));
            if (lmlock) {
                lmlock->init(mapping->addr);
            }
        }

        size_t done_size = 0;
        for (llama_load_tensor & lt : tensors_map.tensors) {
            if (progress_callback) {
                progress_callback((float) done_size / data_size, progress_callback_user_data);
            }
            LLAMA_ASSERT(lt.ggml_tensor); // unused tensors should have been caught by load_data already
            lt.data = (uint8_t *) lt.ggml_tensor->data;

            // allocate temp buffer if not using mmap
            if (!use_mmap && lt.data == NULL) {
                GGML_ASSERT(lt.ggml_tensor->backend != GGML_BACKEND_CPU);
                lt.data = (uint8_t*)malloc(ggml_nbytes(lt.ggml_tensor));
            }

            load_data_for(lt);

            switch(lt.ggml_tensor->backend) {
                case GGML_BACKEND_CPU:
                    lt.ggml_tensor->data = lt.data;
                    if (use_mmap && lmlock) {
                        lock_size += lt.size;
                        lmlock->grow_to(lock_size);
                    }
                    break;
#if defined(GGML_USE_CUBLAS)
                case GGML_BACKEND_GPU:
                case GGML_BACKEND_GPU_SPLIT:
                    ggml_cuda_transform_tensor(lt.data, lt.ggml_tensor);
                    if (!use_mmap) {
                        free(lt.data);
                    }
                    break;
#elif defined(GGML_USE_CLBLAST)
                case GGML_BACKEND_GPU:
                    ggml_cl_transform_tensor(lt.data, lt.ggml_tensor);
                    if (!use_mmap) {
                        free(lt.data);
                    }
                    break;
#endif
                default:
                    continue;
            }

            done_size += lt.size;
        }
    }

    void load_data_for(llama_load_tensor & lt) {
        if (use_mmap) {
            LLAMA_ASSERT(lt.shards.size() == 1);
            lt.data = (uint8_t *) mapping->addr + lt.shards.at(0).file_off;
        } else if (lt.split_type == SPLIT_NONE) {
            llama_file & file = file_loaders.at(lt.shards.at(0).file_idx)->file;
            file.seek(lt.shards.at(0).file_off, SEEK_SET);
            file.read_raw(lt.data, lt.size);
        } else if (lt.split_type == SPLIT_BY_ROWS) {
            size_t offset = 0;
            for (llama_load_tensor_shard & shard : lt.shards) {
                llama_file & file = file_loaders.at(shard.file_idx)->file;
                file.seek(shard.file_off, SEEK_SET);
                file.read_raw(lt.data + offset, shard.size);
                offset += shard.size;
            }
            LLAMA_ASSERT(offset == lt.size);
        } else if (lt.split_type == SPLIT_BY_COLUMNS) {
            // Let's load the data into temporary buffers to ensure the OS performs large loads.
            std::vector<llama_buffer> tmp_bufs(lt.shards.size());
            for (size_t i = 0; i < lt.shards.size(); i++) {
                llama_load_tensor_shard & shard = lt.shards.at(i);
                llama_file & file = file_loaders.at(shard.file_idx)->file;
                file.seek(shard.file_off, SEEK_SET);
                tmp_bufs.at(i).resize(shard.size);
                file.read_raw(tmp_bufs.at(i).addr, shard.size);
            }
            // Then reshape.
            size_t num_rows = lt.ne.at(1);
            size_t per_shard_row_size = lt.shards.at(0).size / num_rows;
            size_t out_offset = 0;
            for (size_t row = 0; row < num_rows; row++) {
                for (llama_buffer & tmp_buf : tmp_bufs) {
                    memcpy(lt.data + out_offset,
                           tmp_buf.addr + row * per_shard_row_size,
                           per_shard_row_size);
                    out_offset += per_shard_row_size;
                }
            }
            LLAMA_ASSERT(out_offset == lt.size);
        }
        if (0) {
            print_checksum(lt);
        }
    }

    static void print_checksum(llama_load_tensor & lt) {
        uint32_t sum = 0;
        for (size_t i = 0; i < lt.size; i++) {
            uint8_t byte = lt.data[i];
            sum = byte + (sum << 6) + (sum << 16) - sum; // sdbm hash
        }
        fprintf(stderr, "%s checksum: %#08x (%s, size %zu)\n", lt.name.c_str(), sum,
                llama_format_tensor_shape(lt.ne).c_str(), lt.size);
    }

};


//
// kv cache
//

static bool kv_cache_init(
        const struct llama_hparams & hparams,
             struct llama_kv_cache & cache,
                         ggml_type   wtype,
                               int   n_ctx,
                               int   n_gpu_layers) {
    const int n_embd  = hparams.n_embd;
    const int n_layer = hparams.n_layer;

    const int64_t n_mem      = n_layer*n_ctx;
    const int64_t n_elements = n_embd*n_mem;

    cache.buf.resize(2u*n_elements*ggml_type_size(wtype) + 2u*MB);
    cache.n = 0;

    struct ggml_init_params params;
    params.mem_size   = cache.buf.size;
    params.mem_buffer = cache.buf.addr;
    params.no_alloc   = false;

    cache.ctx = ggml_init(params);

    if (!cache.ctx) {
        fprintf(stderr, "%s: failed to allocate memory for kv cache\n", __func__);
        return false;
    }

    cache.k = ggml_new_tensor_1d(cache.ctx, wtype, n_elements);
    cache.v = ggml_new_tensor_1d(cache.ctx, wtype, n_elements);
    ggml_set_name(cache.k, "cache_k");
    ggml_set_name(cache.v, "cache_v");

    (void) n_gpu_layers;
#ifdef GGML_USE_CUBLAS
    if (n_gpu_layers > n_layer + 1) {
        ggml_cuda_assign_buffers_no_scratch(cache.v);
    }
    if (n_gpu_layers > n_layer + 2) {
        ggml_cuda_assign_buffers_no_scratch(cache.k);
    }
#endif // GGML_USE_CUBLAS

    return true;
}

struct llama_context_params llama_context_default_params() {
    struct llama_context_params result = {
        /*.n_ctx                       =*/ 512,
        /*.n_batch                     =*/ 512,
        /*.gpu_layers                  =*/ 0,
        /*.main_gpu                    =*/ 0,
        /*.tensor_split                =*/ {0},
        /*.low_vram                    =*/ false,
        /*.seed                        =*/ -1,
        /*.f16_kv                      =*/ true,
        /*.logits_all                  =*/ false,
        /*.vocab_only                  =*/ false,
        /*.use_mmap                    =*/ true,
        /*.use_mlock                   =*/ false,
        /*.embedding                   =*/ false,
        /*.progress_callback           =*/ nullptr,
        /*.progress_callback_user_data =*/ nullptr,
    };

    return result;
}

struct llama_model_quantize_params llama_model_quantize_default_params() {
    struct llama_model_quantize_params result = {
        /*.nthread                     =*/ 0,
        /*.ftype                       =*/ LLAMA_FTYPE_MOSTLY_Q5_1,
        /*.allow_requantize            =*/ false,
        /*.quantize_output_tensor      =*/ true,
    };

    return result;
}

bool llama_mmap_supported() {
    return llama_mmap::SUPPORTED;
}

bool llama_mlock_supported() {
    return llama_mlock::SUPPORTED;
}

void llama_init_backend() {
    ggml_time_init();

    // needed to initialize f16 tables
    {
        struct ggml_init_params params = { 0, NULL, false };
        struct ggml_context * ctx = ggml_init(params);
        ggml_free(ctx);
    }
}

int64_t llama_time_us() {
    return ggml_time_us();
}

//
// model loading
//

static const char *llama_file_version_name(llama_file_version version) {
    switch (version) {
        case LLAMA_FILE_VERSION_GGML: return "'ggml' (old version with low tokenizer quality and no mmap support)";
        case LLAMA_FILE_VERSION_GGMF_V1: return "ggmf v1 (old version with no mmap support)";
        case LLAMA_FILE_VERSION_GGJT_V1: return "ggjt v1 (pre #1405)";
        case LLAMA_FILE_VERSION_GGJT_V2: return "ggjt v2 (pre #1508)";
        case LLAMA_FILE_VERSION_GGJT_V3: return "ggjt v3 (latest)";
    }

    return "unknown";
}

static const char *llama_ftype_name(enum llama_ftype ftype) {
    switch (ftype) {
        case LLAMA_FTYPE_ALL_F32:     return "all F32";
        case LLAMA_FTYPE_MOSTLY_F16:  return "mostly F16";
        case LLAMA_FTYPE_MOSTLY_Q4_0: return "mostly Q4_0";
        case LLAMA_FTYPE_MOSTLY_Q4_1: return "mostly Q4_1";
        case LLAMA_FTYPE_MOSTLY_Q4_1_SOME_F16:
                                      return "mostly Q4_1, some F16";
        case LLAMA_FTYPE_MOSTLY_Q5_0: return "mostly Q5_0";
        case LLAMA_FTYPE_MOSTLY_Q5_1: return "mostly Q5_1";
        case LLAMA_FTYPE_MOSTLY_Q8_0: return "mostly Q8_0";
        // K-quants
        case LLAMA_FTYPE_MOSTLY_Q2_K: return "mostly Q2_K";
        case LLAMA_FTYPE_MOSTLY_Q3_K_S: return "mostly Q3_K - Small";
        case LLAMA_FTYPE_MOSTLY_Q3_K_M: return "mostly Q3_K - Medium";
        case LLAMA_FTYPE_MOSTLY_Q3_K_L: return "mostly Q3_K - Large";
        case LLAMA_FTYPE_MOSTLY_Q4_K_S: return "mostly Q4_K - Small";
        case LLAMA_FTYPE_MOSTLY_Q4_K_M: return "mostly Q4_K - Medium";
        case LLAMA_FTYPE_MOSTLY_Q5_K_S: return "mostly Q5_K - Small";
        case LLAMA_FTYPE_MOSTLY_Q5_K_M: return "mostly Q5_K - Medium";
        case LLAMA_FTYPE_MOSTLY_Q6_K: return "mostly Q6_K";
        default:                      return "unknown, may not work";
    }
}

static const char *llama_model_type_name(e_model type) {
    switch (type) {
        case MODEL_3B: return "3B";
        case MODEL_7B: return "7B";
        case MODEL_13B: return "13B";
        case MODEL_30B: return "30B";
        case MODEL_65B: return "65B";
        default: LLAMA_ASSERT(false);
    }
}

static void llama_model_load_internal(
        const std::string & fname,
        llama_model & model,
        llama_vocab & vocab,
        int n_ctx,
        int n_batch,
        int n_gpu_layers,
        int main_gpu,
        const float * tensor_split,
        bool low_vram,
        ggml_type memory_type,
        bool use_mmap,
        bool use_mlock,
        bool vocab_only,
        llama_progress_callback progress_callback,
        void * progress_callback_user_data) {

    model.t_start_us = ggml_time_us();

    std::unique_ptr<llama_model_loader> ml(new llama_model_loader(fname, use_mmap, vocab_only));

    vocab = std::move(ml->file_loaders.at(0)->vocab);
    model.hparams = ml->file_loaders.at(0)->hparams;
    model.n_gpu_layers = n_gpu_layers;
    llama_file_version file_version = ml->file_loaders.at(0)->file_version;
    auto & hparams = model.hparams;

    {
        switch (hparams.n_layer) {
            case 26: model.type = e_model::MODEL_3B; break;
            case 32: model.type = e_model::MODEL_7B; break;
            case 40: model.type = e_model::MODEL_13B; break;
            case 60: model.type = e_model::MODEL_30B; break;
            case 80: model.type = e_model::MODEL_65B; break;
            default:
                {
                    if (hparams.n_layer < 32) {
                        model.type = e_model::MODEL_7B;
                    }
                } break;
        }

        hparams.n_ctx = n_ctx;
    }

    const uint32_t n_ff = ((2*(4*hparams.n_embd)/3 + hparams.n_mult - 1)/hparams.n_mult)*hparams.n_mult;

    {
        fprintf(stderr, "%s: format     = %s\n",  __func__, llama_file_version_name(file_version));
        fprintf(stderr, "%s: n_vocab    = %u\n",  __func__, hparams.n_vocab);
        fprintf(stderr, "%s: n_ctx      = %u\n",  __func__, hparams.n_ctx);
        fprintf(stderr, "%s: n_embd     = %u\n",  __func__, hparams.n_embd);
        fprintf(stderr, "%s: n_mult     = %u\n",  __func__, hparams.n_mult);
        fprintf(stderr, "%s: n_head     = %u\n",  __func__, hparams.n_head);
        fprintf(stderr, "%s: n_layer    = %u\n",  __func__, hparams.n_layer);
        fprintf(stderr, "%s: n_rot      = %u\n",  __func__, hparams.n_rot);
        fprintf(stderr, "%s: ftype      = %u (%s)\n", __func__, hparams.ftype, llama_ftype_name(hparams.ftype));
        fprintf(stderr, "%s: n_ff       = %u\n",  __func__, n_ff);
        fprintf(stderr, "%s: n_parts    = %zu\n", __func__, ml->file_loaders.size());
        fprintf(stderr, "%s: model size = %s\n",  __func__, llama_model_type_name(model.type));
    }

    if (file_version < LLAMA_FILE_VERSION_GGJT_V2) {
        if (hparams.ftype != LLAMA_FTYPE_ALL_F32     &&
            hparams.ftype != LLAMA_FTYPE_MOSTLY_F16  &&
            hparams.ftype != LLAMA_FTYPE_MOSTLY_Q8_0) {
            throw std::runtime_error(format("this format is no longer supported (see https://github.com/ggerganov/llama.cpp/pull/1405)"));
        }
    }

    if (file_version < LLAMA_FILE_VERSION_GGJT_V3) {
        if (hparams.ftype == LLAMA_FTYPE_MOSTLY_Q4_0 ||
            hparams.ftype == LLAMA_FTYPE_MOSTLY_Q4_1 ||
            hparams.ftype == LLAMA_FTYPE_MOSTLY_Q8_0) {
            throw std::runtime_error(format("this format is no longer supported (see https://github.com/ggerganov/llama.cpp/pull/1508)"));
        }
    }

    if (vocab_only) {
        return;
    }

    auto & ctx = model.ctx;

    size_t ctx_size;
    size_t mmapped_size;
    ml->calc_sizes(&ctx_size, &mmapped_size);
    fprintf(stderr, "%s: ggml ctx size = %7.2f MB\n", __func__, ctx_size/1024.0/1024.0);

    // create the ggml context
    {
        model.buf.resize(ctx_size);
        if (use_mlock) {
            model.mlock_buf.init(model.buf.addr);
            model.mlock_buf.grow_to(model.buf.size);
        }

        struct ggml_init_params params = {
            /*.mem_size   =*/ model.buf.size,
            /*.mem_buffer =*/ model.buf.addr,
            /*.no_alloc   =*/ ml->use_mmap,
        };

        model.ctx = ggml_init(params);
        if (!model.ctx) {
            throw std::runtime_error(format("ggml_init() failed"));
        }
    }

    (void) main_gpu;
#if defined(GGML_USE_CUBLAS)
    fprintf(stderr, "%s: using CUDA for GPU acceleration\n", __func__);
    ggml_cuda_set_main_device(main_gpu);
#define LLAMA_BACKEND_OFFLOAD       GGML_BACKEND_GPU
#define LLAMA_BACKEND_OFFLOAD_SPLIT GGML_BACKEND_GPU_SPLIT
#elif defined(GGML_USE_CLBLAST)
    fprintf(stderr, "%s: using OpenCL for GPU acceleration\n", __func__);
#define LLAMA_BACKEND_OFFLOAD       GGML_BACKEND_GPU
#define LLAMA_BACKEND_OFFLOAD_SPLIT GGML_BACKEND_GPU
#else
#define LLAMA_BACKEND_OFFLOAD       GGML_BACKEND_CPU
#define LLAMA_BACKEND_OFFLOAD_SPLIT GGML_BACKEND_CPU
#endif

    // prepare memory for the weights
    size_t vram_weights = 0;
    size_t vram_scratch = 0;
    {
        const uint32_t n_embd  = hparams.n_embd;
        const uint32_t n_layer = hparams.n_layer;
        const uint32_t n_vocab = hparams.n_vocab;

        ml->ggml_ctx = ctx;

        model.tok_embeddings = ml->get_tensor("tok_embeddings.weight", {n_embd, n_vocab}, GGML_BACKEND_CPU);

        // "output" tensor
        {
            ggml_backend backend_norm;
            ggml_backend backend_output;
            if (n_gpu_layers > int(n_layer)) { // NOLINT
                // norm is not performance relevant on its own but keeping it in VRAM reduces data copying
                // on Windows however this is detrimental unless everything is on the GPU
#ifndef _WIN32
                backend_norm = low_vram ? GGML_BACKEND_CPU : LLAMA_BACKEND_OFFLOAD;
#else
                backend_norm = low_vram || n_gpu_layers <= (int) n_layer + 2 ? GGML_BACKEND_CPU : LLAMA_BACKEND_OFFLOAD;
#endif // _WIN32

                backend_output = LLAMA_BACKEND_OFFLOAD_SPLIT;
            } else {
                backend_norm = GGML_BACKEND_CPU;
                backend_output = GGML_BACKEND_CPU;
            }

            model.norm   = ml->get_tensor("norm.weight",   {n_embd},          backend_norm);
            model.output = ml->get_tensor("output.weight", {n_embd, n_vocab}, backend_output);
            if (backend_norm == GGML_BACKEND_GPU) {
                vram_weights += ggml_nbytes(model.norm);
            }
            if (backend_output == GGML_BACKEND_GPU_SPLIT) {
                vram_weights += ggml_nbytes(model.output);
            }
        }

        const int i_gpu_start = n_layer - n_gpu_layers;

        model.layers.resize(n_layer);
        for (uint32_t i = 0; i < n_layer; ++i) {
            const ggml_backend backend = int(i) < i_gpu_start ? GGML_BACKEND_CPU : LLAMA_BACKEND_OFFLOAD; // NOLINT
            const ggml_backend backend_split = int(i) < i_gpu_start ? GGML_BACKEND_CPU : LLAMA_BACKEND_OFFLOAD_SPLIT; // NOLINT

            auto & layer = model.layers[i];

            std::string layers_i = "layers." + std::to_string(i);

            layer.attention_norm = ml->get_tensor(layers_i + ".attention_norm.weight", {n_embd}, backend);

            layer.wq = ml->get_tensor(layers_i + ".attention.wq.weight", {n_embd, n_embd}, backend_split);
            layer.wk = ml->get_tensor(layers_i + ".attention.wk.weight", {n_embd, n_embd}, backend_split);
            layer.wv = ml->get_tensor(layers_i + ".attention.wv.weight", {n_embd, n_embd}, backend_split);
            layer.wo = ml->get_tensor(layers_i + ".attention.wo.weight", {n_embd, n_embd}, backend_split);

            layer.ffn_norm = ml->get_tensor(layers_i + ".ffn_norm.weight", {n_embd}, backend);

            layer.w1 = ml->get_tensor(layers_i + ".feed_forward.w1.weight", {n_embd,   n_ff},   backend_split);
            layer.w2 = ml->get_tensor(layers_i + ".feed_forward.w2.weight", {  n_ff,   n_embd}, backend_split);
            layer.w3 = ml->get_tensor(layers_i + ".feed_forward.w3.weight", {n_embd,   n_ff},   backend_split);

            if (backend == GGML_BACKEND_GPU) {
                vram_weights +=
                    ggml_nbytes(layer.attention_norm) + ggml_nbytes(layer.wq) + ggml_nbytes(layer.wk)             +
                    ggml_nbytes(layer.wv)             + ggml_nbytes(layer.wo) + ggml_nbytes(layer.ffn_norm) +
                    ggml_nbytes(layer.w1)             + ggml_nbytes(layer.w2) + ggml_nbytes(layer.w3);
            }
        }
    }

    ml->done_getting_tensors();

    // print memory requirements
    {
        const size_t scale = memory_type == GGML_TYPE_F32 ? 2 : 1;

        // this is the total memory required to run the inference
        const size_t mem_required =
            ctx_size +
            mmapped_size - vram_weights + // weights in VRAM not in memory
            MEM_REQ_SCRATCH0().at(model.type) +
            MEM_REQ_SCRATCH1().at(model.type) +
            MEM_REQ_EVAL().at    (model.type);

        // this is the memory required by one llama_state
        const size_t mem_required_state =
            scale*MEM_REQ_KV_SELF().at(model.type);

        fprintf(stderr, "%s: mem required  = %7.2f MB (+ %7.2f MB per state)\n", __func__,
                mem_required / 1024.0 / 1024.0, mem_required_state / 1024.0 / 1024.0);

        (void) vram_scratch;
        (void) n_batch;
#ifdef GGML_USE_CUBLAS
        if (low_vram) {
            fprintf(stderr, "%s: not allocating a VRAM scratch buffer due to low VRAM option\n", __func__);
            ggml_cuda_set_scratch_size(0); // disable scratch
        } else {
            vram_scratch = n_batch * MB;
            ggml_cuda_set_scratch_size(vram_scratch);
            if (n_gpu_layers > 0) {
                fprintf(stderr, "%s: allocating batch_size x 1 MB = %zd MB VRAM for the scratch buffer\n",
                        __func__, vram_scratch / MB);
            }
        }
#endif // GGML_USE_CUBLAS
#if defined(GGML_USE_CUBLAS) || defined(GGML_USE_CLBLAST)
        const int n_gpu = std::min(n_gpu_layers, int(hparams.n_layer));

        fprintf(stderr, "%s: offloading %d repeating layers to GPU\n", __func__, n_gpu);
        if (n_gpu_layers > (int) hparams.n_layer) {
            fprintf(stderr, "%s: offloading non-repeating layers to GPU\n", __func__);
        }
        size_t vram_kv_cache = 0;
        if (n_gpu_layers > (int) hparams.n_layer + 1) {
            if (low_vram) {
                fprintf(stderr, "%s: cannot offload v cache to GPU due to low VRAM option\n", __func__);
            } else {
                fprintf(stderr, "%s: offloading v cache to GPU\n", __func__);
                vram_kv_cache += MEM_REQ_KV_SELF().at(model.type) / 2;
            }
        }
        if (n_gpu_layers > (int) hparams.n_layer + 2) {
            if (low_vram) {
                fprintf(stderr, "%s: cannot offload k cache to GPU due to low VRAM option\n", __func__);
            } else {
                fprintf(stderr, "%s: offloading k cache to GPU\n", __func__);
                vram_kv_cache += MEM_REQ_KV_SELF().at(model.type) / 2;
            }
        }
        const int max_offloadable_layers = low_vram ? hparams.n_layer + 1 : hparams.n_layer + 3;
        fprintf(stderr, "%s: offloaded %d/%d layers to GPU\n",
                __func__, std::min(n_gpu_layers, max_offloadable_layers), hparams.n_layer + 3);
        fprintf(stderr, "%s: total VRAM used: %zu MB\n",
                __func__, (vram_weights + vram_scratch + vram_kv_cache + MB - 1) / MB); // round up
#else
        (void) n_gpu_layers;
#endif
    }

    // populate `tensors_by_name`
    for (llama_load_tensor & lt : ml->tensors_map.tensors) {
        model.tensors_by_name.emplace_back(lt.name, lt.ggml_tensor);
    }

<<<<<<< HEAD
    ml->load_all_data(progress_callback, progress_callback_user_data, use_mlock ? &model.mlock_mmap : NULL);

=======
    (void) tensor_split;
>>>>>>> 16b9cd19
#if defined(GGML_USE_CUBLAS)
    {
        ggml_cuda_set_tensor_split(tensor_split);
    }
#endif

    ml->load_all_data(progress_callback, progress_callback_user_data, use_mlock ? &lctx.model.mlock_mmap : NULL);

    if (progress_callback) {
        progress_callback(1.0f, progress_callback_user_data);
    }

    model.mapping = std::move(ml->mapping);

    // loading time will be recalculate after the first eval, so
    // we take page faults deferred by mmap() into consideration
    model.t_load_us = ggml_time_us() - model.t_start_us;
}

static bool llama_model_load(
        const std::string & fname,
        llama_model & model,
        llama_vocab & vocab,
        int n_ctx,
        int n_batch,
        int n_gpu_layers,
        int main_gpu,
        float * tensor_split,
        bool low_vram,
        ggml_type memory_type,
        bool use_mmap,
        bool use_mlock,
        bool vocab_only,
        llama_progress_callback progress_callback,
        void *progress_callback_user_data) {
    try {
<<<<<<< HEAD
        llama_model_load_internal(fname, model, vocab, n_ctx, n_batch, n_gpu_layers, main_gpu, tensor_split, memory_type,
=======
        llama_model_load_internal(fname, lctx, n_ctx, n_batch, n_gpu_layers, main_gpu, tensor_split, low_vram, memory_type,
>>>>>>> 16b9cd19
                                  use_mmap, use_mlock, vocab_only, progress_callback, progress_callback_user_data);
        return true;
    } catch (const std::exception & err) {
        fprintf(stderr, "error loading model: %s\n", err.what());
        return false;
    }
}

// evaluate the transformer
//
//   - lctx:         llama context
//   - tokens:       new batch of tokens to process
//   - n_past:       the context size so far
//   - n_threads:    number of threads to use
//   - cgraph_fname: filename of the exported computation graph
//
static bool llama_eval_internal(
        llama_context &  lctx,
    const llama_token *  tokens,
            const int    n_tokens,
            const int    n_past,
            const int    n_threads,
            const char * cgraph_fname) {

    // enforce that the first token is BOS
    if (n_past == 0 && tokens[0] != llama_token_bos()) {
        fprintf(stderr, "%s: first token must be BOS\n", __func__);
        return false;
    }

    const int64_t t_start_us = ggml_time_us();

    const int N = n_tokens;

    const auto & model   = lctx.model;
    const auto & hparams = model.hparams;

    const auto & kv_self = lctx.kv_self;

    LLAMA_ASSERT(!!kv_self.ctx);

    const int n_embd       = hparams.n_embd;
    const int n_layer      = hparams.n_layer;
    const int n_ctx        = hparams.n_ctx;
    const int n_head       = hparams.n_head;
    const int n_vocab      = hparams.n_vocab;
    const int n_rot        = hparams.n_embd/hparams.n_head;
    const int n_gpu_layers = model.n_gpu_layers;

    auto & mem_per_token = lctx.mem_per_token;
    auto & buf_compute   = lctx.buf_compute;

    struct ggml_init_params params = {
        /*.mem_size   =*/ buf_compute.size,
        /*.mem_buffer =*/ buf_compute.addr,
        /*.no_alloc   =*/ false,
    };

    struct ggml_context * ctx0 = ggml_init(params);

    // for big prompts, if BLAS is enabled, it is better to use only one thread
    // otherwise, the threads are spin-lock waiting for the BLAS calls and are degrading the performance
    ggml_cgraph gf = {};
    gf.n_threads = N >= 32 && ggml_cpu_has_blas() && !ggml_cpu_has_gpublas() ? 1 : n_threads;

    struct ggml_tensor * embd = ggml_new_tensor_1d(ctx0, GGML_TYPE_I32, N);
    ggml_set_name(embd, "embd");
    memcpy(embd->data, tokens, N*ggml_element_size(embd));

    struct ggml_tensor * cur;
    struct ggml_tensor * inpL = ggml_get_rows(ctx0, model.tok_embeddings, embd);

    const int i_gpu_start = n_layer - n_gpu_layers;
    (void) i_gpu_start;

    // offload functions set the tensor output backend to GPU
    // tensors are GPU-accelerated if any input or the output has been offloaded
    //
    // with the low VRAM option VRAM scratch is disabled in llama_load_model_internal
    // in that case ggml_cuda_assign_buffers has no effect
    offload_func_t offload_func_nr = llama_nop; // nr = non-repeating
    offload_func_t offload_func_kq = llama_nop;
    offload_func_t offload_func_v  = llama_nop;

#ifdef GGML_USE_CUBLAS
        if (n_gpu_layers > n_layer) {
            offload_func_nr = ggml_cuda_assign_buffers;
        }
        if (n_gpu_layers > n_layer + 1) {
            offload_func_v  = ggml_cuda_assign_buffers;
        }
        if (n_gpu_layers > n_layer + 2) {
            offload_func_kq = ggml_cuda_assign_buffers;
        }
#endif // GGML_USE_CUBLAS

    for (int il = 0; il < n_layer; ++il) {
        offload_func_t offload_func = llama_nop;

#ifdef GGML_USE_CUBLAS
        if (il >= i_gpu_start) {
            offload_func = ggml_cuda_assign_buffers;
        }
#endif // GGML_USE_CUBLAS

        struct ggml_tensor * inpSA = inpL;

        lctx.use_buf(ctx0, 0);

        // norm
        {
            cur = ggml_rms_norm(ctx0, inpL);
            offload_func(cur);
            ggml_set_name(cur, "rms_norm_0");

            // cur = cur*attention_norm(broadcasted)
            cur = ggml_mul(ctx0, cur, model.layers[il].attention_norm);
            offload_func(cur);
            ggml_set_name(cur, "attention_norm_0");
        }

        // self-attention
        {
            // compute Q and K and RoPE them
            struct ggml_tensor * tmpk = ggml_mul_mat(ctx0, model.layers[il].wk, cur);
            offload_func_kq(tmpk);
            ggml_set_name(tmpk, "tmpk");

            struct ggml_tensor * tmpq = ggml_mul_mat(ctx0, model.layers[il].wq, cur);
            offload_func_kq(tmpq);
            ggml_set_name(tmpq, "tmpq");

            struct ggml_tensor * Kcur = ggml_rope_inplace(ctx0, ggml_reshape_3d(ctx0, tmpk, n_embd/n_head, n_head, N), n_past, n_rot, 0);
            offload_func_kq(Kcur);
            ggml_set_name(Kcur, "Kcur");

            struct ggml_tensor * Qcur = ggml_rope_inplace(ctx0, ggml_reshape_3d(ctx0, tmpq, n_embd/n_head, n_head, N), n_past, n_rot, 0);
            offload_func_kq(Qcur);
            ggml_set_name(Qcur, "Qcur");

            // store key and value to memory
            {
                // compute the transposed [N, n_embd] V matrix

                struct ggml_tensor * tmpv = ggml_mul_mat(ctx0, model.layers[il].wv, cur);
                offload_func_v(tmpv);
                ggml_set_name(tmpv, "tmpv");

                struct ggml_tensor * Vcur = ggml_transpose(ctx0, ggml_reshape_2d(ctx0, tmpv, n_embd, N));
                offload_func_v(Vcur);
                ggml_set_name(Vcur, "Vcur");

                struct ggml_tensor * k = ggml_view_1d(ctx0, kv_self.k, N*n_embd, (ggml_element_size(kv_self.k)*n_embd)*(il*n_ctx + n_past));
                offload_func_kq(k);
                ggml_set_name(k, "k");

                struct ggml_tensor * v = ggml_view_2d(ctx0, kv_self.v, N, n_embd,
                        (   n_ctx)*ggml_element_size(kv_self.v),
                        (il*n_ctx)*ggml_element_size(kv_self.v)*n_embd + n_past*ggml_element_size(kv_self.v));
                offload_func_v(v);
                ggml_set_name(v, "v");

                // important: storing RoPE-ed version of K in the KV cache!
                ggml_build_forward_expand(&gf, ggml_cpy(ctx0, Kcur, k));
                ggml_build_forward_expand(&gf, ggml_cpy(ctx0, Vcur, v));
            }

            struct ggml_tensor * Q =
                ggml_permute(ctx0,
                        Qcur,
                        0, 2, 1, 3);
            offload_func_kq(Q);
            ggml_set_name(Q, "Q");

            struct ggml_tensor * K =
                ggml_permute(ctx0,
                        ggml_reshape_3d(ctx0,
                            ggml_view_1d(ctx0, kv_self.k, (n_past + N)*n_embd, il*n_ctx*ggml_element_size(kv_self.k)*n_embd),
                            n_embd/n_head, n_head, n_past + N),
                        0, 2, 1, 3);
            offload_func_kq(K);
            ggml_set_name(K, "K");

            // K * Q
            struct ggml_tensor * KQ = ggml_mul_mat(ctx0, K, Q);
            offload_func_kq(KQ);
            ggml_set_name(KQ, "KQ");

            // KQ_scaled = KQ / sqrt(n_embd/n_head)
            struct ggml_tensor * KQ_scale = ggml_new_f32(ctx0, 1.0f/sqrtf(float(n_embd)/n_head));
            ggml_set_name(KQ_scale, "1/sqrt(n_embd/n_head)");

            // KQ_scaled shape [n_past + N, N, n_head, 1]
            struct ggml_tensor * KQ_scaled = ggml_scale_inplace(ctx0, KQ, KQ_scale);
            offload_func_kq(KQ_scaled);
            ggml_set_name(KQ_scaled, "KQ_scaled");

            // KQ_masked = mask_past(KQ_scaled)
            struct ggml_tensor * KQ_masked = ggml_diag_mask_inf_inplace(ctx0, KQ_scaled, n_past);
            offload_func_kq(KQ_masked);
            ggml_set_name(KQ_masked, "KQ_masked");

            // KQ = soft_max(KQ_masked)
            struct ggml_tensor * KQ_soft_max = ggml_soft_max_inplace(ctx0, KQ_masked);
            offload_func_v(KQ_soft_max);
            ggml_set_name(KQ_soft_max, "KQ_soft_max");

            // split cached V into n_head heads
            struct ggml_tensor * V =
                ggml_view_3d(ctx0, kv_self.v,
                        n_past + N, n_embd/n_head, n_head,
                        n_ctx*ggml_element_size(kv_self.v),
                        n_ctx*ggml_element_size(kv_self.v)*n_embd/n_head,
                        il*n_ctx*ggml_element_size(kv_self.v)*n_embd);
            offload_func_v(V);
            ggml_set_name(V, "V");

#if 1
            struct ggml_tensor * KQV = ggml_mul_mat(ctx0, V, KQ_soft_max);
            offload_func_v(KQV);
            ggml_set_name(KQV, "KQV");
#else
            // make V contiguous in memory to speed up the matmul, however we waste time on the copy
            // on M1 this is faster for the perplexity computation, but ~5% slower for the single-token generation
            // is there a better way?
            struct ggml_tensor * V_cont = ggml_cpy(ctx0, V, ggml_new_tensor_3d(ctx0, kv_self.v->type, n_past + N, n_embd/n_head, n_head));
            struct ggml_tensor * KQV = ggml_mul_mat(ctx0, V_cont, KQ_soft_max);
#endif

            // KQV_merged = KQV.permute(0, 2, 1, 3)
            struct ggml_tensor * KQV_merged = ggml_permute(ctx0, KQV, 0, 2, 1, 3);
            offload_func_v(KQV_merged);
            ggml_set_name(KQV_merged, "KQV_merged");

            // cur = KQV_merged.contiguous().view(n_embd, N)
            cur = ggml_cpy(ctx0,
                    KQV_merged,
                    ggml_new_tensor_2d(ctx0, GGML_TYPE_F32, n_embd, N));
            offload_func_v(cur);
            ggml_set_name(cur, "KQV_merged_contiguous");

            // projection (no bias)
            cur = ggml_mul_mat(ctx0,
                    model.layers[il].wo,
                    cur);
            offload_func(cur);
            ggml_set_name(cur, "result_wo");
        }

        lctx.use_buf(ctx0, 1);

        struct ggml_tensor * inpFF = ggml_add(ctx0, cur, inpSA);
        offload_func(inpFF);
        ggml_set_name(inpFF, "inpFF");

        // feed-forward network
        {
            // norm
            {
                cur = ggml_rms_norm(ctx0, inpFF);
                offload_func(cur);
                ggml_set_name(cur, "rms_norm_1");

                // cur = cur*ffn_norm(broadcasted)
                cur = ggml_mul(ctx0, cur, model.layers[il].ffn_norm);
                offload_func(cur);
                ggml_set_name(cur, "ffn_norm");
            }

            struct ggml_tensor * tmp = ggml_mul_mat(ctx0,
                    model.layers[il].w3,
                    cur);
            offload_func(tmp);
            ggml_set_name(tmp, "result_w3");

            cur = ggml_mul_mat(ctx0,
                    model.layers[il].w1,
                    cur);
            offload_func(cur);
            ggml_set_name(cur, "result_w1");

            // SILU activation
            cur = ggml_silu(ctx0, cur);
            offload_func(cur);
            ggml_set_name(cur, "silu");

            cur = ggml_mul(ctx0, cur, tmp);
            offload_func(cur);
            ggml_set_name(cur, "silu_x_result_w3");

            cur = ggml_mul_mat(ctx0,
                    model.layers[il].w2,
                    cur);
            offload_func(cur);
            ggml_set_name(cur, "result_w2");
        }

        cur = ggml_add(ctx0, cur, inpFF);
        offload_func(cur);
        ggml_set_name(cur, "inpFF_+_result_w2");

        // input for next layer
        inpL = cur;

    }

    lctx.use_buf(ctx0, 0);

    // used at the end to optionally extract the embeddings
    struct ggml_tensor * embeddings = NULL;


    // norm
    {
        cur = ggml_rms_norm(ctx0, inpL);
        offload_func_nr(cur);
        ggml_set_name(cur, "rms_norm_2");

        // cur = cur*norm(broadcasted)
        cur = ggml_mul(ctx0, cur, model.norm);
        // offload_func_nr(cur); // TODO CPU + GPU mirrored backend
        ggml_set_name(cur, "result_norm");

        embeddings = cur;
    }


    // lm_head
    cur = ggml_mul_mat(ctx0, model.output, cur);
    ggml_set_name(cur, "result_output");

    lctx.use_buf(ctx0, -1);

    // logits -> probs
    //cur = ggml_soft_max_inplace(ctx0, cur);

    // run the computation
    ggml_build_forward_expand(&gf, cur);

#ifdef GGML_USE_METAL
    if (lctx.ctx_metal && N == 1) {
        ggml_metal_graph_compute(lctx.ctx_metal, &gf);
        ggml_metal_get_tensor   (lctx.ctx_metal, cur);
    } else {
        // IMPORTANT:
        // Since we don't have efficient Matrix x Matrix Metal multiplication yet, we fallback to vanilla
        // ggml_graph_compute(). It uses Apple's Accelerate CBLAS API which takes advantage of the ANE or the AMX
        // coprocessor.
        //
        // When we implement Matrix x Matrix Metal multiplication, we can avoid this branch.
        // But for now, we have focused only on Matrix x Vector Metal multiplication.
        //
        // TODO: avoid these syncs via shared memory (ref #1696)
        //
        if (lctx.ctx_metal) {
            // We need to sync the GPU KV cache with the CPU KV cache
            ggml_metal_get_tensor(lctx.ctx_metal, kv_self.k);
            ggml_metal_get_tensor(lctx.ctx_metal, kv_self.v);
        }

        ggml_graph_compute(ctx0, &gf);
    }
#else
    ggml_graph_compute(ctx0, &gf);
#endif

    if (cgraph_fname) {
        ggml_graph_export(&gf, cgraph_fname);
    }

#ifdef GGML_PERF
    // print timing information per ggml operation (for debugging purposes)
    // requires GGML_PERF to be defined
    ggml_graph_print(&gf);
#endif

    // plot the computation graph in dot format (for debugging purposes)
    //if (n_past%100 == 0) {
    //    ggml_graph_dump_dot(&gf, NULL, "llama.dot");
    //}

    //embd_w.resize(n_vocab*N);
    //memcpy(embd_w.data(), ggml_get_data(cur), sizeof(float)*n_vocab*N);

    // update kv token count
    lctx.kv_self.n = n_past + N;

    // extract logits
    {
        auto & logits_out = lctx.logits;

        if (lctx.logits_all) {
            logits_out.resize(n_vocab * N);
            memcpy(logits_out.data(), (float *) ggml_get_data(cur), sizeof(float)*n_vocab*N);
        } else {
            // return result for just the last token
            logits_out.resize(n_vocab);
            memcpy(logits_out.data(), (float *) ggml_get_data(cur) + (n_vocab*(N-1)), sizeof(float)*n_vocab);
        }
    }

    // extract embeddings
    if (!lctx.embedding.empty()) {
        auto & embedding_out = lctx.embedding;

        embedding_out.resize(n_embd);
        memcpy(embedding_out.data(), (float *) ggml_get_data(embeddings) + (n_embd*(N - 1)), sizeof(float)*n_embd);
    }

    if (mem_per_token == 0) {
        mem_per_token = ggml_used_mem(ctx0)/N;
    }

#if 0
    printf("\n%s: used_mem = %.3f MB, scratch -- %.3f MB %.3f MB\n", __func__,
            ggml_used_mem(ctx0)/1024.0/1024.0,
            lctx.get_buf_max_mem(0)/1024.0/1024.0,
            lctx.get_buf_max_mem(1)/1024.0/1024.0);
#endif

    ggml_free(ctx0);

    // measure the performance only for the single-token evals
    if (N == 1) {
        lctx.t_eval_us += ggml_time_us() - t_start_us;
        lctx.n_eval++;
    }
    else if (N > 1) {
        lctx.t_p_eval_us += ggml_time_us() - t_start_us;
        lctx.n_p_eval += N;
    }

    return true;
}

//
// tokenizer
//

static size_t utf8_len(char src) {
    const size_t lookup[] = { 1, 1, 1, 1, 1, 1, 1, 1, 1, 1, 1, 1, 2, 2, 3, 4 };
    uint8_t highbits = static_cast<uint8_t>(src) >> 4;
    return lookup[highbits];
}

struct llama_sp_symbol {
    using index = int;
    index prev;
    index next;
    const char * text;
    size_t n;
};

static_assert(std::is_trivially_copyable<llama_sp_symbol>::value, "llama_sp_symbol is not trivially copyable");

struct llama_sp_bigram {
    struct comparator {
        bool operator()(llama_sp_bigram & l, llama_sp_bigram & r) {
            return (l.score < r.score) || (l.score == r.score && l.left > r.left);
        }
    };
    using queue_storage = std::vector<llama_sp_bigram>;
    using queue = std::priority_queue<llama_sp_bigram, queue_storage, comparator>;
    llama_sp_symbol::index left;
    llama_sp_symbol::index right;
    float score;
    size_t size;
};

// original implementation:
// https://github.com/ggerganov/llama.cpp/commit/074bea2eb1f1349a0118239c4152914aecaa1be4
struct llama_tokenizer {
    llama_tokenizer(const llama_vocab & vocab): vocab_(vocab) {}

    void tokenize(const std::string & text, std::vector<llama_vocab::id> & output) {
        // split string into utf8 chars
        int index = 0;
        size_t offs = 0;
        while (offs < text.size()) {
            llama_sp_symbol sym;
            size_t char_len = std::min(text.size() - offs, utf8_len(text[offs]));
            sym.text = text.c_str() + offs;
            sym.n = char_len;
            offs += char_len;
            sym.prev = index - 1;
            sym.next = offs == text.size() ? -1 : index + 1;
            index++;
            symbols_.emplace_back(sym);
        }

        // seed the work queue with all possible 2-character tokens.
        for (size_t i = 1; i < symbols_.size(); ++i) {
            try_add_bigram(i - 1, i);
        }

        // keep substituting the highest frequency pairs for as long as we can.
        while (!work_queue_.empty()) {
            auto bigram = work_queue_.top();
            work_queue_.pop();

            auto & left_sym = symbols_[bigram.left];
            auto & right_sym = symbols_[bigram.right];

            // if one of the symbols already got merged, skip it.
            if (left_sym.n == 0 || right_sym.n == 0 ||
                left_sym.n + right_sym.n != bigram.size) {
                continue;
            }

            // merge the right sym into the left one
            left_sym.n += right_sym.n;
            right_sym.n = 0;

            //printf("left = '%*s' size = %zu\n", (int) left_sym.n, left_sym.text, bigram.size);

            // remove the right sym from the chain
            left_sym.next = right_sym.next;
            if (right_sym.next >= 0) {
                symbols_[right_sym.next].prev = bigram.left;
            }

            // find more substitutions
            try_add_bigram(left_sym.prev, bigram.left);
            try_add_bigram(bigram.left, left_sym.next);
        }

        for (int i = 0; i != -1; i = symbols_[i].next) {
            auto & symbol = symbols_[i];
            auto token = vocab_.token_to_id.find(std::string(symbol.text, symbol.n));

            if (token == vocab_.token_to_id.end()) {
                // output any symbols that did not form tokens as bytes.
                for (int j = 0; j < (int) symbol.n; ++j) {
                    llama_vocab::id token_id = static_cast<uint8_t>(symbol.text[j]) + 3;
                    output.push_back(token_id);
                }
            } else {
                output.push_back((*token).second);
            }
        }
    }

private:
    void try_add_bigram(int left, int right) {
        if (left == -1 || right == -1) {
            return;
        }

        const std::string text = std::string(symbols_[left].text, symbols_[left].n + symbols_[right].n);
        auto token = vocab_.token_to_id.find(text);

        if (token == vocab_.token_to_id.end()) {
            return;
        }

        if (static_cast<size_t>((*token).second) >= vocab_.id_to_token.size()) {
            return;
        }

        const auto &tok_score = vocab_.id_to_token[(*token).second];

        llama_sp_bigram bigram;
        bigram.left = left;
        bigram.right = right;
        bigram.score = tok_score.score;
        bigram.size = text.size();
        work_queue_.push(bigram);
    }

    const llama_vocab & vocab_;
    std::vector<llama_sp_symbol> symbols_;
    llama_sp_bigram::queue work_queue_;
};

static std::vector<llama_vocab::id> llama_tokenize(const llama_vocab & vocab, const std::string & text, bool bos) {
    llama_tokenizer tokenizer(vocab);
    std::vector<llama_vocab::id> output;

    if (text.empty()) {
        return output;
    }

    if (bos) {
        output.push_back(llama_token_bos());
    }

    tokenizer.tokenize(text, output);
    return output;
}

//
// sampling
//

void llama_sample_softmax(struct llama_context * ctx, llama_token_data_array * candidates) {
    assert(candidates->size > 0);

    const int64_t t_start_sample_us = ggml_time_us();

    // Sort the logits in descending order
    if (!candidates->sorted) {
        std::sort(candidates->data, candidates->data + candidates->size, [](const llama_token_data & a, const llama_token_data & b) {
            return a.logit > b.logit;
        });
        candidates->sorted = true;
    }

    float max_l = candidates->data[0].logit;
    float cum_sum = 0.0f;
    for (size_t i = 0; i < candidates->size; ++i) {
        float p = expf(candidates->data[i].logit - max_l);
        candidates->data[i].p = p;
        cum_sum += p;
    }
    for (size_t i = 0; i < candidates->size; ++i) {
        candidates->data[i].p /= cum_sum;
    }

    if (ctx) {
        ctx->t_sample_us += ggml_time_us() - t_start_sample_us;
    }
}

void llama_sample_top_k(struct llama_context * ctx, llama_token_data_array * candidates, int k, size_t min_keep) {
    const int64_t t_start_sample_us = ggml_time_us();

    k = std::max(k, (int) min_keep);
    k = std::min(k, (int) candidates->size);

    // Sort scores in descending order
    if (!candidates->sorted) {
        auto comp = [](const llama_token_data & a, const llama_token_data & b) {
            return a.logit > b.logit;
        };
        if (k == (int) candidates->size) {
            std::sort(candidates->data, candidates->data + candidates->size, comp);
        } else {
            std::partial_sort(candidates->data, candidates->data + k, candidates->data + candidates->size, comp);
        }
        candidates->sorted = true;
    }
    candidates->size = k;

    if (ctx) {
        ctx->t_sample_us += ggml_time_us() - t_start_sample_us;
    }
}

void llama_sample_top_p(struct llama_context * ctx, llama_token_data_array * candidates, float p, size_t min_keep) {
    if (p >= 1.0f) {
        return;
    }

    const int64_t t_start_sample_us = ggml_time_us();

    llama_sample_softmax(ctx, candidates);

    // Compute the cumulative probabilities
    float cum_sum = 0.0f;
    size_t last_idx = candidates->size;

    for (size_t i = 0; i < candidates->size; ++i) {
        cum_sum += candidates->data[i].p;

        // Check if the running sum is greater than p or if we have kept at least min_keep tokens
        if (cum_sum > p && i >= min_keep) {
            last_idx = i;
            break;
        }
    }

    // Resize the output vector to keep only the top-p tokens
    candidates->size = last_idx;

    if (ctx) {
        ctx->t_sample_us += ggml_time_us() - t_start_sample_us;
    }
}

void llama_sample_tail_free(struct llama_context * ctx, llama_token_data_array * candidates, float z, size_t min_keep) {
    if (z >= 1.0f || candidates->size <= 2) {
        return;
    }

    const int64_t t_start_sample_us = ggml_time_us();

    llama_sample_softmax(nullptr, candidates);

    // Compute the first and second derivatives
    std::vector<float> first_derivatives(candidates->size - 1);
    std::vector<float> second_derivatives(candidates->size - 2);

    for (size_t i = 0; i < first_derivatives.size(); ++i) {
        first_derivatives[i] = candidates->data[i].p - candidates->data[i + 1].p;
    }
    for (size_t i = 0; i < second_derivatives.size(); ++i) {
        second_derivatives[i] = first_derivatives[i] - first_derivatives[i + 1];
    }

    // Calculate absolute value of second derivatives
    for (size_t i = 0; i < second_derivatives.size(); ++i) {
        second_derivatives[i] = abs(second_derivatives[i]);
    }

    // Normalize the second derivatives
    float second_derivatives_sum = std::accumulate(second_derivatives.begin(), second_derivatives.end(), 0.0f);
    for (float & value : second_derivatives) {
        value /= second_derivatives_sum;
    }

    float cum_sum = 0.0f;
    size_t last_idx = candidates->size;
    for (size_t i = 0; i < second_derivatives.size(); ++i) {
        cum_sum += second_derivatives[i];

        // Check if the running sum is greater than z or if we have kept at least min_keep tokens
        if (cum_sum > z && i >= min_keep) {
            last_idx = i;
            break;
        }
    }

    // Resize the output vector to keep only the tokens above the tail location
    candidates->size = last_idx;

    if (ctx) {
        ctx->t_sample_us += ggml_time_us() - t_start_sample_us;
    }
}


void llama_sample_typical(struct llama_context * ctx, llama_token_data_array * candidates, float p, size_t min_keep) {
    // Reference implementation:
    // https://github.com/huggingface/transformers/compare/main...cimeister:typical-sampling:typical-pr
    if (p >= 1.0f) {
        return;
    }

    const int64_t t_start_sample_us = ggml_time_us();

    // Compute the softmax of logits and calculate entropy
    llama_sample_softmax(nullptr, candidates);

    float entropy = 0.0f;
    for (size_t i = 0; i < candidates->size; ++i) {
        entropy += -candidates->data[i].p * logf(candidates->data[i].p);
    }

    // Compute the absolute difference between negative log probability and entropy for each candidate
    std::vector<float> shifted_scores;
    for (size_t i = 0; i < candidates->size; ++i) {
        float shifted_score = fabsf(-logf(candidates->data[i].p) - entropy);
        shifted_scores.push_back(shifted_score);
    }

    // Sort tokens based on the shifted_scores and their corresponding indices
    std::vector<size_t> indices(candidates->size);
    std::iota(indices.begin(), indices.end(), 0);

    std::sort(indices.begin(), indices.end(), [&](size_t a, size_t b) {
        return shifted_scores[a] < shifted_scores[b];
    });

    // Compute the cumulative probabilities
    float cum_sum = 0.0f;
    size_t last_idx = indices.size();

    for (size_t i = 0; i < indices.size(); ++i) {
        size_t idx = indices[i];
        cum_sum += candidates->data[idx].p;

        // Check if the running sum is greater than typical or if we have kept at least min_keep tokens
        if (cum_sum > p && i >= min_keep - 1) {
            last_idx = i + 1;
            break;
        }
    }

    // Resize the output vector to keep only the locally typical tokens
    std::vector<llama_token_data> new_candidates;
    for (size_t i = 0; i < last_idx; ++i) {
        size_t idx = indices[i];
        new_candidates.push_back(candidates->data[idx]);
    }

    // Replace the data in candidates with the new_candidates data
    std::copy(new_candidates.begin(), new_candidates.end(), candidates->data);
    candidates->size = new_candidates.size();

    if (ctx) {
        ctx->t_sample_us += ggml_time_us() - t_start_sample_us;
    }
}

void llama_sample_temperature(struct llama_context * ctx, llama_token_data_array * candidates_p, float temp) {
    const int64_t t_start_sample_us = ggml_time_us();

    for (size_t i = 0; i < candidates_p->size; ++i) {
        candidates_p->data[i].logit /= temp;
    }

    if (ctx) {
        ctx->t_sample_us += ggml_time_us() - t_start_sample_us;
    }
}

void llama_sample_repetition_penalty(struct llama_context * ctx, llama_token_data_array * candidates, const llama_token * last_tokens, size_t last_tokens_size, float penalty) {
    if (last_tokens_size == 0 || penalty == 1.0f) {
        return;
    }

    const int64_t t_start_sample_us = ggml_time_us();

    for (size_t i = 0; i < candidates->size; ++i) {
        const auto * token_iter = std::find(last_tokens, last_tokens + last_tokens_size, candidates->data[i].id);
        if (token_iter == last_tokens + last_tokens_size) {
            continue;
        }

        // The academic publication that described this technique actually just only divided, but that would cause tokens with negative logits to become more likely, which is obviously wrong.
        // This is common fix for this problem, which is to multiply by the penalty instead of dividing.
        if (candidates->data[i].logit <= 0) {
            candidates->data[i].logit *= penalty;
        } else {
            candidates->data[i].logit /= penalty;
        }
    }

    candidates->sorted = false;

    if (ctx) {
        ctx->t_sample_us += ggml_time_us() - t_start_sample_us;
    }
}

void llama_sample_frequency_and_presence_penalties(struct llama_context * ctx, llama_token_data_array * candidates, const llama_token * last_tokens_p, size_t last_tokens_size, float alpha_frequency, float alpha_presence) {
    if (last_tokens_size == 0 || (alpha_frequency == 0.0f && alpha_presence == 0.0f)) {
        return;
    }

    const int64_t t_start_sample_us = ggml_time_us();

    // Create a frequency map to count occurrences of each token in last_tokens
    std::unordered_map<llama_token, int> token_count;
    for (size_t i = 0; i < last_tokens_size; ++i) {
        token_count[last_tokens_p[i]]++;
    }

    // Apply frequency and presence penalties to the candidates
    for (size_t i = 0; i < candidates->size; ++i) {
        auto token_iter = token_count.find(candidates->data[i].id);
        if (token_iter == token_count.end()) {
            continue;
        }

        int count = token_iter->second;
        candidates->data[i].logit -= float(count) * alpha_frequency + float(count > 0) * alpha_presence;
    }

    candidates->sorted = false;

    if (ctx) {
        ctx->t_sample_us += ggml_time_us() - t_start_sample_us;
    }
}


llama_token llama_sample_token_mirostat(struct llama_context * ctx, llama_token_data_array * candidates, float tau, float eta, int m, float * mu) {
    assert(ctx);
    auto N = float(llama_n_vocab(ctx));
    int64_t t_start_sample_us;
    t_start_sample_us = ggml_time_us();

    llama_sample_softmax(nullptr, candidates);

    // Estimate s_hat using the most probable m tokens
    float s_hat = 0.0;
    float sum_ti_bi = 0.0;
    float sum_ti_sq = 0.0;
    for (size_t i = 0; i < size_t(m - 1) && i < candidates->size - 1; ++i) {
        float t_i = logf(float(i + 2) / float(i + 1));
        float b_i = logf(candidates->data[i].p / candidates->data[i + 1].p);
        sum_ti_bi += t_i * b_i;
        sum_ti_sq += t_i * t_i;
    }
    s_hat = sum_ti_bi / sum_ti_sq;

    // Compute k from the estimated s_hat and target surprise value
    float epsilon_hat = s_hat - 1;
    float k = powf((epsilon_hat * powf(2, *mu)) / (1 - powf(N, -epsilon_hat)), 1 / s_hat);

    // Sample the next word X using top-k sampling
    llama_sample_top_k(nullptr, candidates, int(k), 1);
    if (ctx) {
        ctx->t_sample_us += ggml_time_us() - t_start_sample_us;
    }
    llama_token X = llama_sample_token(ctx, candidates);
    t_start_sample_us = ggml_time_us();

    // Compute error as the difference between observed surprise and target surprise value
    size_t X_idx = std::distance(candidates->data, std::find_if(candidates->data, candidates->data + candidates->size, [&](const llama_token_data & candidate) {
        return candidate.id == X;
    }));
    float observed_surprise = -log2f(candidates->data[X_idx].p);
    float e = observed_surprise - tau;

    // Update mu using the learning rate and error
    *mu = *mu - eta * e;

    if (ctx) {
        ctx->t_sample_us += ggml_time_us() - t_start_sample_us;
        ctx->n_sample++;
    }
    return X;
}

llama_token llama_sample_token_mirostat_v2(struct llama_context * ctx, llama_token_data_array * candidates, float tau, float eta, float * mu) {
    assert(ctx);
    int64_t t_start_sample_us;
    t_start_sample_us = ggml_time_us();

    llama_sample_softmax(ctx, candidates);

    // Truncate the words with surprise values greater than mu
    candidates->size = std::distance(candidates->data, std::find_if(candidates->data, candidates->data + candidates->size, [&](const llama_token_data & candidate) {
        return -log2f(candidate.p) > *mu;
    }));

    if (candidates->size == 0) {
        candidates->size = 1;
    }

    // Normalize the probabilities of the remaining words
    llama_sample_softmax(ctx, candidates);

    // Sample the next word X from the remaining words
    if (ctx) {
        ctx->t_sample_us += ggml_time_us() - t_start_sample_us;
    }
    llama_token X = llama_sample_token(ctx, candidates);
    t_start_sample_us = ggml_time_us();

    // Compute error as the difference between observed surprise and target surprise value
    size_t X_idx = std::distance(candidates->data, std::find_if(candidates->data, candidates->data + candidates->size, [&](const llama_token_data & candidate) {
        return candidate.id == X;
    }));
    float observed_surprise = -log2f(candidates->data[X_idx].p);
    float e = observed_surprise - tau;

    // Update mu using the learning rate and error
    *mu = *mu - eta * e;

    if (ctx) {
        ctx->t_sample_us += ggml_time_us() - t_start_sample_us;
    }
    return X;
}

llama_token llama_sample_token_greedy(struct llama_context * ctx, llama_token_data_array * candidates) {
    const int64_t t_start_sample_us = ggml_time_us();

    // Find max element
    auto * max_iter = std::max_element(candidates->data, candidates->data + candidates->size, [](const llama_token_data & a, const llama_token_data & b) {
        return a.logit < b.logit;
    });

    llama_token result = max_iter->id;
    if (ctx) {
        ctx->t_sample_us += ggml_time_us() - t_start_sample_us;
        ctx->n_sample++;
    }
    return result;
}

llama_token llama_sample_token(struct llama_context * ctx, llama_token_data_array * candidates) {
    assert(ctx);
    const int64_t t_start_sample_us = ggml_time_us();
    llama_sample_softmax(nullptr, candidates);

    std::vector<float> probs;
    probs.reserve(candidates->size);
    for (size_t i = 0; i < candidates->size; ++i) {
        probs.push_back(candidates->data[i].p);
    }

    std::discrete_distribution<> dist(probs.begin(), probs.end());
    auto & rng = ctx->rng;
    int idx = dist(rng);

    llama_token result = candidates->data[idx].id;

    ctx->t_sample_us += ggml_time_us() - t_start_sample_us;
    ctx->n_sample++;
    return result;
}

//
// quantization
//

static void llama_convert_tensor_internal(const llama_load_tensor & tensor, llama_buffer & output, const int nelements, const int nthread) {
    if (output.size < nelements * sizeof(float)) {
        output.resize(nelements * sizeof(float));
    }
    float * f32_output = (float *) output.addr;

    quantize_fns_t qtype;
    if (ggml_is_quantized(tensor.type)) {
        qtype = ggml_internal_get_quantize_fn(tensor.type);
        if (qtype.dequantize_row_q == NULL) {
            throw std::runtime_error(format("type %s unsupported for integer quantization: no dequantization available", ggml_type_name(tensor.type)));
        }
    } else if (tensor.type != GGML_TYPE_F16) {
        throw std::runtime_error(format("cannot dequantize/convert tensor type %s", ggml_type_name(tensor.type)));
    }

    if (nthread < 2) {
        if (tensor.type == GGML_TYPE_F16) {
            ggml_fp16_to_fp32_row((ggml_fp16_t *)tensor.data, f32_output, nelements);
        } else if (ggml_is_quantized(tensor.type)) {
            qtype.dequantize_row_q(tensor.data, f32_output, nelements);
        } else {
            LLAMA_ASSERT(false); // unreachable
        }
        return;
    }

    auto block_size = tensor.type == GGML_TYPE_F16 ? 1 : (size_t)ggml_blck_size(tensor.type);
    auto block_size_bytes = ggml_type_size(tensor.type);

    LLAMA_ASSERT(nelements % block_size == 0);
    auto nblocks = nelements / block_size;
    auto blocks_per_thread = nblocks / nthread;
    auto spare_blocks = nblocks - (blocks_per_thread * nthread); // if blocks aren't divisible by thread count

    std::vector<std::thread> workers;
    for (auto tnum = 0, in_buff_offs = 0, out_buff_offs = 0; tnum < nthread; tnum++) {
        auto thr_blocks = blocks_per_thread + (tnum == nthread - 1 ? spare_blocks : 0); // num blocks for this thread
        auto thr_elems = thr_blocks * block_size; // number of elements for this thread
        auto thr_block_bytes = thr_blocks * block_size_bytes; // number of input bytes for this thread

        auto compute = [qtype] (ggml_type typ, uint8_t * inbuf, float * outbuf, int nels) {
            if (typ == GGML_TYPE_F16) {
                ggml_fp16_to_fp32_row((ggml_fp16_t *)inbuf, outbuf, nels);
            } else {
                qtype.dequantize_row_q(inbuf, outbuf, nels);
            }
        };
        workers.push_back(std::thread(compute, tensor.type, tensor.data + in_buff_offs, f32_output + out_buff_offs, thr_elems));
        in_buff_offs += thr_block_bytes;
        out_buff_offs += thr_elems;
    }
    for (auto & worker : workers) {
        worker.join();
    }

}

static void llama_model_quantize_internal(const std::string & fname_inp, const std::string & fname_out, const llama_model_quantize_params * params) {
    ggml_type quantized_type;
    llama_ftype ftype = params->ftype;
    int nthread = params->nthread;

    switch (params->ftype) {
        case LLAMA_FTYPE_MOSTLY_Q4_0: quantized_type = GGML_TYPE_Q4_0; break;
        case LLAMA_FTYPE_MOSTLY_Q4_1: quantized_type = GGML_TYPE_Q4_1; break;
        case LLAMA_FTYPE_MOSTLY_Q5_0: quantized_type = GGML_TYPE_Q5_0; break;
        case LLAMA_FTYPE_MOSTLY_Q5_1: quantized_type = GGML_TYPE_Q5_1; break;
        case LLAMA_FTYPE_MOSTLY_Q8_0: quantized_type = GGML_TYPE_Q8_0; break;
        case LLAMA_FTYPE_MOSTLY_F16: quantized_type = GGML_TYPE_F16; break;
        case LLAMA_FTYPE_ALL_F32: quantized_type = GGML_TYPE_F32; break;

#ifdef GGML_USE_K_QUANTS
        // K-quants
        case LLAMA_FTYPE_MOSTLY_Q2_K:   quantized_type = GGML_TYPE_Q2_K; break;
        case LLAMA_FTYPE_MOSTLY_Q3_K_S:
        case LLAMA_FTYPE_MOSTLY_Q3_K_M:
        case LLAMA_FTYPE_MOSTLY_Q3_K_L: quantized_type = GGML_TYPE_Q3_K; break;
        case LLAMA_FTYPE_MOSTLY_Q4_K_S:
        case LLAMA_FTYPE_MOSTLY_Q4_K_M: quantized_type = GGML_TYPE_Q4_K; break;
        case LLAMA_FTYPE_MOSTLY_Q5_K_S:
        case LLAMA_FTYPE_MOSTLY_Q5_K_M: quantized_type = GGML_TYPE_Q5_K; break;
        case LLAMA_FTYPE_MOSTLY_Q6_K:   quantized_type = GGML_TYPE_Q6_K; break;
#endif
        default: throw std::runtime_error(format("invalid output file type %d\n", ftype));
    }

    if (nthread <= 0) {
        nthread = std::thread::hardware_concurrency();
    }

    std::unique_ptr<llama_model_loader> model_loader(new llama_model_loader(fname_inp, /*use_mmap*/ false,
                                                                            /*vocab_only*/ false));
    llama_file_saver file_saver(fname_out.c_str(), model_loader->file_loaders.at(0).get(), params->ftype);

#ifdef GGML_USE_K_QUANTS
    int n_attention_wv    = 0;
    int n_feed_forward_w2 = 0;
    for (auto& tensor : model_loader->tensors_map.tensors) {
        if (tensor.name.find("attention.wv.weight") != std::string::npos) {
            ++n_attention_wv;
        }
        else if (tensor.name.find("feed_forward.w2.weight") != std::string::npos) {
            ++n_feed_forward_w2;
        }
    }

    int i_attention_wv = 0;
    int i_feed_forward_w2 = 0;
#endif

    size_t total_size_org = 0;
    size_t total_size_new = 0;
    std::vector<int64_t> hist_all(1 << 4, 0);

    std::vector<std::thread> workers;
    std::mutex mutex;

    size_t idx = 0;
    for (llama_load_tensor & tensor : model_loader->tensors_map.tensors) {
        llama_buffer read_data;
        read_data.resize(tensor.size);
        tensor.data = read_data.addr;
        model_loader->load_data_for(tensor);

        printf("[%4zu/%4zu] %36s - %16s, type = %6s, ",
               ++idx, model_loader->tensors_map.tensors.size(),
               tensor.name.c_str(), llama_format_tensor_shape(tensor.ne).c_str(),
               ggml_type_name(tensor.type));

        // This used to be a regex, but <regex> has an extreme cost to compile times.
        bool quantize = tensor.name.rfind("weight") == tensor.name.size() - 6; // ends with 'weight'?

        // quantize only 2D tensors
        quantize &= (tensor.ne.size() == 2);
        quantize &= params->quantize_output_tensor || tensor.name != "output.weight";
        quantize &= quantized_type != tensor.type;

        enum ggml_type new_type;
        void * new_data;
        size_t new_size;
        llama_buffer work;

        if (!quantize) {
            new_type = tensor.type;
            new_data = tensor.data;
            new_size = tensor.size;
            printf("size = %8.3f MB\n", tensor.size/1024.0/1024.0);
        } else {
            new_type = quantized_type;
#ifdef GGML_USE_K_QUANTS
            if (quantized_type == GGML_TYPE_Q2_K || quantized_type == GGML_TYPE_Q3_K || quantized_type == GGML_TYPE_Q4_K ||
                quantized_type == GGML_TYPE_Q5_K || quantized_type == GGML_TYPE_Q6_K) {
                int nx = tensor.ne.at(0);
                int ny = tensor.ne.at(0);
                if (nx % QK_K != 0 || ny % QK_K != 0) {
                    fprintf(stderr, "\n\n========================= Tensor sizes %d x %d are not divisible by %d\n",nx,ny,QK_K);
                    fprintf(stderr, "This is required to be able to use k-quants for now!\n");
                    fprintf(stderr, "========================================================================================\n\n");
                    throw std::runtime_error("Unsupported tensor size encountered\n");
                }
            }
            if (tensor.name == "output.weight") {
               new_type = GGML_TYPE_Q6_K;
            } else if (tensor.name.find("attention.wv.weight") != std::string::npos) {
                if      (ftype == LLAMA_FTYPE_MOSTLY_Q3_K_M || ftype == LLAMA_FTYPE_MOSTLY_Q2_K) new_type = GGML_TYPE_Q4_K;
                else if (ftype == LLAMA_FTYPE_MOSTLY_Q3_K_L) new_type = GGML_TYPE_Q5_K;
                else if ((ftype == LLAMA_FTYPE_MOSTLY_Q4_K_M || ftype == LLAMA_FTYPE_MOSTLY_Q5_K_M) &&
                         (i_attention_wv < n_attention_wv/8 || i_attention_wv >= 7*n_attention_wv/8 ||
                         (i_attention_wv - n_attention_wv/8)%3 == 2)) new_type = GGML_TYPE_Q6_K;
                ++i_attention_wv;
            } else if (tensor.name.find("feed_forward.w2.weight") != std::string::npos) {
                if      (ftype == LLAMA_FTYPE_MOSTLY_Q3_K_M || ftype == LLAMA_FTYPE_MOSTLY_Q2_K) new_type = GGML_TYPE_Q4_K;
                else if (ftype == LLAMA_FTYPE_MOSTLY_Q3_K_L) new_type = GGML_TYPE_Q5_K;
                else if ((ftype == LLAMA_FTYPE_MOSTLY_Q4_K_M || ftype == LLAMA_FTYPE_MOSTLY_Q5_K_M) &&
                         (i_feed_forward_w2 < n_feed_forward_w2/8 || i_feed_forward_w2 >= 7*n_feed_forward_w2/8 ||
                         (i_feed_forward_w2 - n_feed_forward_w2/8)%3 == 2)) new_type = GGML_TYPE_Q6_K;
                ++i_feed_forward_w2;
            } else if (tensor.name.find("attention.wo.weight") != std::string::npos) {
                if      (ftype == LLAMA_FTYPE_MOSTLY_Q3_K_M || ftype == LLAMA_FTYPE_MOSTLY_Q2_K) new_type = GGML_TYPE_Q4_K;
                else if (ftype == LLAMA_FTYPE_MOSTLY_Q3_K_L) new_type = GGML_TYPE_Q5_K;
            }
#endif

            float * f32_data;
            size_t nelements = tensor.ne.at(0) * tensor.ne.at(1);
            llama_buffer f32_conv_buf;

            if (tensor.type == GGML_TYPE_F32) {
                f32_data = (float *) tensor.data;
            } else if (ggml_is_quantized(tensor.type) && !params->allow_requantize) {
                throw std::runtime_error(format("requantizing from type %s is disabled", ggml_type_name(tensor.type)));
            } else {
                llama_convert_tensor_internal(tensor, f32_conv_buf, nelements, nthread);
                f32_data = (float *) f32_conv_buf.addr;
            }

            printf("quantizing .. ");
            fflush(stdout);

            work.resize(nelements * 4); // upper bound on size
            new_data = work.addr;
            std::vector<int64_t> hist_cur(1 << 4, 0);

            int chunk_size = 32 * 512;
            const int nchunk = (nelements + chunk_size - 1)/chunk_size;
            const int nthread_use = nthread > 1 ? std::max(1, std::min(nthread, nchunk)) : 1;
            if (nthread_use < 2) {
                new_size = ggml_quantize_chunk(new_type, f32_data, new_data, 0, nelements, hist_cur.data());
            } else {
                size_t counter = 0;
                new_size = 0;
                auto compute = [&mutex, &counter, &hist_cur, &new_size, new_type, f32_data, new_data, nelements, chunk_size] () {
                    std::vector<int64_t> local_hist;
                    size_t local_size = 0;
                    while (true) {
                        std::unique_lock<std::mutex> lock(mutex);
                        size_t first = counter; counter += chunk_size;
                        if (first >= nelements) {
                            if (!local_hist.empty()) {
                                for (int j=0; j<int(local_hist.size()); ++j) {
                                    hist_cur[j] += local_hist[j];
                                }
                                new_size += local_size;
                            }
                            break;
                        }
                        lock.unlock();
                        size_t last = std::min(nelements, first + chunk_size);
                        if (local_hist.empty()) {
                            local_hist.resize(hist_cur.size(), 0);
                        }
                        local_size += ggml_quantize_chunk(new_type, f32_data, new_data, first, last - first, local_hist.data());
                    }
                };
                if ((int) workers.size() < nthread_use - 1) {
                    workers.resize(nthread_use - 1);
                }
                for (int it = 0; it < nthread_use - 1; ++it) {
                    workers[it] = std::thread(compute);
                }
                compute();
                for (int it = 0; it < nthread_use - 1; ++it) {
                    workers[it].join();
                }
            }

            printf("size = %8.2f MB -> %8.2f MB | hist: ", tensor.size/1024.0/1024.0, new_size/1024.0/1024.0);
            int64_t tot_count = 0;
            for (size_t i = 0; i < hist_cur.size(); i++) {
                hist_all[i] += hist_cur[i];
                tot_count += hist_cur[i];
            }

            if (tot_count > 0) {
                for (size_t i = 0; i < hist_cur.size(); i++) {
                    printf("%5.3f ", hist_cur[i] / float(nelements));
                }
            }
            printf("\n");
        }
        total_size_org += tensor.size;
        total_size_new += new_size;
        file_saver.write_tensor(tensor, new_type, new_data, new_size);
    }

    printf("%s: model size  = %8.2f MB\n", __func__, total_size_org/1024.0/1024.0);
    printf("%s: quant size  = %8.2f MB\n", __func__, total_size_new/1024.0/1024.0);

    {
        int64_t sum_all = 0;
        for (size_t i = 0; i < hist_all.size(); i++) {
            sum_all += hist_all[i];
        }

        if (sum_all > 0) {
            printf("%s: hist: ", __func__);
            for (size_t i = 0; i < hist_all.size(); i++) {
                printf("%5.3f ", hist_all[i] / float(sum_all));
            }
            printf("\n");
        }
    }
}

//
// interface implementation
//

struct llama_model * llama_load_model_from_file(
                             const char * path_model,
            struct llama_context_params   params) {
    ggml_time_init();

    llama_model * model = new llama_model;

    ggml_type memory_type = params.f16_kv ? GGML_TYPE_F16 : GGML_TYPE_F32;

    if (!llama_model_load(path_model, *model, model->vocab, params.n_ctx, params.n_batch, params.n_gpu_layers,
                params.main_gpu, params.tensor_split, memory_type, params.use_mmap, params.use_mlock,
                params.vocab_only, params.progress_callback, params.progress_callback_user_data)) {
        delete model;
        fprintf(stderr, "%s: failed to load model\n", __func__);
        return nullptr;
    }

    return model;
}

void llama_free_model(struct llama_model * model) {
    delete model;
}

struct llama_context * llama_new_context_with_model(
                             struct llama_model * model,
            struct llama_context_params   params) {

    if (!model) {
        return nullptr;
    }

    llama_context * ctx = new llama_context(*model, model->vocab);

    if (params.seed < 0) {
        params.seed = time(NULL);
    }

    unsigned cur_percentage = 0;
    if (params.progress_callback == NULL) {
        params.progress_callback_user_data = &cur_percentage;
        params.progress_callback = [](float progress, void * ctx) {
            unsigned * cur_percentage_p = (unsigned *) ctx;
            unsigned percentage = (unsigned) (100 * progress);
            while (percentage > *cur_percentage_p) {
                *cur_percentage_p = percentage;
                fprintf(stderr, ".");
                fflush(stderr);
                if (percentage >= 100) {
                    fprintf(stderr, "\n");
                }
            }
        };
    }

    ctx->rng = std::mt19937(params.seed);
    ctx->logits_all = params.logits_all;

    ggml_type memory_type = params.f16_kv ? GGML_TYPE_F16 : GGML_TYPE_F32;

<<<<<<< HEAD
    // reserve memory for context buffers
    if (!params.vocab_only) {
        if (!kv_cache_init(ctx->model.hparams, ctx->kv_self, memory_type, ctx->model.hparams.n_ctx)) {
=======
    if (!llama_model_load(path_model, *ctx, params.n_ctx, params.n_batch, params.n_gpu_layers, params.main_gpu,
                params.tensor_split, params.low_vram, memory_type, params.use_mmap, params.use_mlock,
                params.vocab_only, params.progress_callback, params.progress_callback_user_data)) {
        fprintf(stderr, "%s: failed to load model\n", __func__);
        llama_free(ctx);
        return nullptr;
    }

    // reserve memory for context buffers
    if (!params.vocab_only) {
        if (!kv_cache_init(ctx->model.hparams, ctx->model.kv_self, memory_type, ctx->model.hparams.n_ctx, params.n_gpu_layers)) {
>>>>>>> 16b9cd19
            fprintf(stderr, "%s: kv_cache_init() failed for self-attention cache\n", __func__);
            llama_free(ctx);
            return nullptr;
        }

        {
            const size_t memory_size = ggml_nbytes(ctx->kv_self.k) + ggml_nbytes(ctx->kv_self.v);
            fprintf(stderr, "%s: kv self size  = %7.2f MB\n", __func__, memory_size / 1024.0 / 1024.0);
        }

        const auto & hparams = ctx->model.hparams;

        // resized during inference
        if (params.logits_all) {
            ctx->logits.reserve(hparams.n_ctx*hparams.n_vocab);
        } else {
            ctx->logits.reserve(hparams.n_vocab);
        }

        if (params.embedding){
            ctx->embedding.resize(hparams.n_embd);
        }

        ctx->buf_compute.resize(MEM_REQ_EVAL().at(ctx->model.type));

        ctx->buf_scratch[0].resize(MEM_REQ_SCRATCH0().at(ctx->model.type));
        ctx->buf_scratch[1].resize(MEM_REQ_SCRATCH1().at(ctx->model.type));
    }

#ifdef GGML_USE_METAL
    if (params.n_gpu_layers > 0) {
        // this allocates all Metal resources and memory buffers
        ctx->ctx_metal = ggml_metal_init();

        void * data_ptr  = NULL;
        size_t data_size = 0;

        if (params.use_mmap) {
            data_ptr  = ctx->model.mapping->addr;
            data_size = ctx->model.mapping->size;
        } else {
            data_ptr  = ggml_get_mem_buffer(ctx->model.ctx);
            data_size = ggml_get_mem_size  (ctx->model.ctx);
        }

        const size_t max_size = ggml_get_max_tensor_size(ctx->model.ctx);

        printf("%s: max tensor size = %8.2f MB\n", __func__, max_size/1024.0/1024.0);

#define LLAMA_METAL_CHECK_BUF(result)                                          \
    if (!(result)) {                                                           \
        fprintf(stderr, "%s: failed to add buffer\n", __func__);               \
        llama_free(ctx);                                                       \
        return NULL;                                                           \
    }

        LLAMA_METAL_CHECK_BUF(ggml_metal_add_buffer(ctx->ctx_metal, "data", data_ptr, data_size, max_size));

<<<<<<< HEAD
        LLAMA_METAL_CHECK_BUF(ggml_metal_add_buffer(ctx->ctx_metal, "kv",   ctx->kv_self.buf.addr, ctx->kv_self.buf.size));
        LLAMA_METAL_CHECK_BUF(ggml_metal_add_buffer(ctx->ctx_metal, "scr0", ctx->buf_scratch[0].addr,    ctx->buf_scratch[0].size));
        LLAMA_METAL_CHECK_BUF(ggml_metal_add_buffer(ctx->ctx_metal, "scr1", ctx->buf_scratch[1].addr,    ctx->buf_scratch[1].size));
=======
        LLAMA_METAL_CHECK_BUF(ggml_metal_add_buffer(ctx->ctx_metal, "eval", ctx->buf_compute.addr,       ctx->buf_compute.size,       0));
        LLAMA_METAL_CHECK_BUF(ggml_metal_add_buffer(ctx->ctx_metal, "kv",   ctx->model.kv_self.buf.addr, ctx->model.kv_self.buf.size, 0));

        LLAMA_METAL_CHECK_BUF(ggml_metal_add_buffer(ctx->ctx_metal, "scr0", ctx->buf_scratch[0].addr, ctx->buf_scratch[0].size, 0));
        LLAMA_METAL_CHECK_BUF(ggml_metal_add_buffer(ctx->ctx_metal, "scr1", ctx->buf_scratch[1].addr, ctx->buf_scratch[1].size, 0));
>>>>>>> 16b9cd19
#undef LLAMA_METAL_CHECK_BUF
    }
#endif

    return ctx;
}

struct llama_context * llama_init_from_file(
                             const char * path_model,
            struct llama_context_params   params) {

    struct llama_model * model = llama_load_model_from_file(path_model, params);
    if (!model) {
        return nullptr;
    }
    struct llama_context * ctx = llama_new_context_with_model(model, params);
    ctx->model_owner = true;
    return ctx;
}

void llama_free(struct llama_context * ctx) {
    if (ctx->model_owner) {
        delete &ctx->model;
    }
    delete ctx;
}

int llama_model_quantize(
        const char * fname_inp,
        const char * fname_out,
        const llama_model_quantize_params *params) {
    try {
        llama_model_quantize_internal(fname_inp, fname_out, params);
        return 0;
    } catch (const std::exception & err) {
        fprintf(stderr, "%s: failed to quantize: %s\n", __func__, err.what());
        return 1;
    }
}

int llama_apply_lora_from_file_internal(const struct llama_model & model, const char * path_lora, const char * path_base_model, int n_threads) {
    fprintf(stderr, "%s: applying lora adapter from '%s' - please wait ...\n", __func__, path_lora);

    const int64_t t_start_lora_us = ggml_time_us();

    auto fin = std::ifstream(path_lora, std::ios::binary);
    if (!fin) {
        fprintf(stderr, "%s: failed to open '%s'\n", __func__, path_lora);
        return 1;
    }

    // verify magic and version
    {
        uint32_t magic;
        fin.read((char *) &magic, sizeof(magic));
        if (magic != LLAMA_FILE_MAGIC_GGLA) {
            fprintf(stderr, "%s: bad file magic\n", __func__);
            return 1;
        }
        uint32_t format_version;
        fin.read((char *) &format_version, sizeof(format_version));

        if (format_version != 1) {
            fprintf(stderr, "%s: unsupported file version\n", __func__ );
            return 1;
        }
    }

    int32_t lora_r;
    int32_t lora_alpha;
    fin.read((char *) &lora_r, sizeof(lora_r));
    fin.read((char *) &lora_alpha, sizeof(lora_alpha));
    float scaling = (float)lora_alpha / (float)lora_r;

    fprintf(stderr, "%s: r = %d, alpha = %d, scaling = %.2f\n", __func__, lora_r, lora_alpha, scaling);


    // create a temporary ggml context to store the lora tensors
    // todo: calculate size from biggest possible tensor
    std::vector<uint8_t> lora_buf(1024ull * 1024ull * 1024ull);
    struct ggml_init_params params;
    params.mem_size   = lora_buf.size();
    params.mem_buffer = lora_buf.data();
    params.no_alloc   = false;

    ggml_context * lora_ctx = ggml_init(params);
    std::unordered_map<std::string, struct ggml_tensor *> lora_tensors;

    // create a name -> tensor map of the model to accelerate lookups
    std::unordered_map<std::string, struct ggml_tensor*> model_tensors;
    for (auto & kv: model.tensors_by_name) {
        model_tensors.insert(kv);
    }


    // load base model
    std::unique_ptr<llama_model_loader> model_loader;
    ggml_context * base_ctx = NULL;
    llama_buffer base_buf;
    if (path_base_model) {
        fprintf(stderr, "%s: loading base model from '%s'\n", __func__, path_base_model);
        model_loader.reset(new llama_model_loader(path_base_model, /*use_mmap*/ true, /*vocab_only*/ false));

        size_t ctx_size;
        size_t mmapped_size;
        model_loader->calc_sizes(&ctx_size, &mmapped_size);
        base_buf.resize(ctx_size);

        ggml_init_params base_params;
        base_params.mem_size   = base_buf.size;
        base_params.mem_buffer = base_buf.addr;
        base_params.no_alloc   = model_loader->use_mmap;

        base_ctx = ggml_init(base_params);

        model_loader->ggml_ctx = base_ctx;

        // maybe this should in llama_model_loader
        if (model_loader->use_mmap) {
            model_loader->mapping.reset(new llama_mmap(&model_loader->file_loaders.at(0)->file, /* prefetch */ 0));
        }
    }

    // read tensors and apply
    bool warned = false;
    int n_tensors = 0;
    while (true) {
        int32_t n_dims;
        int32_t length;
        int32_t ftype;

        fin.read(reinterpret_cast<char *>(&n_dims), sizeof(n_dims));
        fin.read(reinterpret_cast<char *>(&length), sizeof(length));
        fin.read(reinterpret_cast<char *>(&ftype),  sizeof(ftype));
        if (fin.eof()) {
            break;
        }

        int32_t ne[2] = { 1, 1 };
        for (int i = 0; i < n_dims; ++i) {
            fin.read(reinterpret_cast<char *>(&ne[i]), sizeof(ne[i]));
        }

        std::string name;
        {
            char buf[1024];
            fin.read(buf, length);
            name = std::string(buf, length);
        }

        // check for lora suffix and get the type of tensor
        const std::string lora_suffix = ".lora";
        size_t pos = name.rfind(lora_suffix);
        if (pos == std::string::npos) {
            fprintf(stderr, "%s: error: '%s' is not a lora tensor\n", __func__, name.c_str());
            return 1;
        }

        std::string lora_type = name.substr(pos + lora_suffix.length());
        std::string base_name = name;
        base_name.erase(pos);
        // fprintf(stderr, "%s: %s => %s (lora type %s) ", __func__, name.c_str(),base_name.c_str(), lora_type.c_str());

        if (model_tensors.find(base_name) == model_tensors.end()) {
            fprintf(stderr, "%s: unknown tensor '%s' in lora adapter\n", __func__, name.data());
            return 1;
        }

        // create ggml tensor
        ggml_type wtype;
        switch (ftype) {
            case 0: wtype = GGML_TYPE_F32;  break;
            case 1: wtype = GGML_TYPE_F16;  break;
            default:
                    {
                        fprintf(stderr, "%s: invalid tensor data type '%d'\n",
                                __func__, ftype);
                        return false;
                    }
        }
        ggml_tensor* lora_tensor;
        if (n_dims == 2) {
            lora_tensor = ggml_new_tensor_2d(lora_ctx, wtype, ne[0], ne[1]);
        }
        else {
            fprintf(stderr, "%s: unsupported tensor dimension %d\n", __func__, n_dims);
            return 1;
        }

        // load tensor data
        size_t offset = fin.tellg();
        size_t tensor_data_size = ggml_nbytes(lora_tensor);
        offset = (offset + 31) & -32;
        fin.seekg(offset);
        fin.read((char*)lora_tensor->data, tensor_data_size);

        lora_tensors[name] = lora_tensor;

        // check if we have both A and B tensors and apply
        if (lora_tensors.find(base_name + ".loraA") != lora_tensors.end() &&
            lora_tensors.find(base_name + ".loraB") != lora_tensors.end()) {

            ggml_tensor * dest_t = model_tensors[base_name];
            ggml_tensor * base_t;
            if (model_loader) {
                // load from base model
                if (model_loader->tensors_map.name_to_idx.find(base_name) == model_loader->tensors_map.name_to_idx.end()) {
                    fprintf(stderr, "%s: error: tensor '%s' not found in base model\n", __func__, base_name.c_str());
                    return 1;
                }
                size_t idx = model_loader->tensors_map.name_to_idx[base_name];
                llama_load_tensor & lt = model_loader->tensors_map.tensors[idx];
                base_t = model_loader->get_tensor(base_name, { (uint32_t)dest_t->ne[0], (uint32_t)dest_t->ne[1] }, GGML_BACKEND_CPU);
                lt.data = (uint8_t *) lt.ggml_tensor->data;
                model_loader->load_data_for(lt);
                lt.ggml_tensor->data = lt.data;
            }
            else {
                base_t = dest_t;
            }

            if (ggml_is_quantized(base_t->type)) {
                if (!warned) {
                    fprintf(stderr, "%s: warning: using a lora adapter with a quantized model may result in poor quality, "
                                    "use a f16 or f32 base model with --lora-base\n", __func__);
                    warned = true;
                }
            }

            ggml_tensor * loraA = lora_tensors[base_name + ".loraA"];
            ggml_tensor * loraB = lora_tensors[base_name + ".loraB"];

            if (base_t->ne[0] != loraA->ne[1] || base_t->ne[1] != loraB->ne[1]) {
                fprintf(stderr, "%s: incompatible tensor dimensions (%" PRId64 " and %" PRId64 ");"
                               " are you sure that this adapter is for this model?\n", __func__, base_t->ne[0], loraA->ne[1]);
                return 1;
            }

            // w = w + BA*s
            ggml_tensor * BA = ggml_mul_mat(lora_ctx, loraA, loraB);

            if (scaling != 1.0f) {
                ggml_tensor * scale_tensor = ggml_new_f32(lora_ctx, scaling);
                BA = ggml_scale_inplace(lora_ctx, BA, scale_tensor);
            }

            ggml_tensor * r;
            if (base_t == dest_t) {
                r = ggml_add_inplace(lora_ctx, dest_t, BA);
            }
            else {
                r = ggml_add(lora_ctx, base_t, BA);
                r = ggml_cpy(lora_ctx, r, dest_t);
            }

            struct ggml_cgraph gf = ggml_build_forward(r);
            gf.n_threads = n_threads;
            ggml_graph_compute(lora_ctx, &gf);

            // we won't need these tensors again, reset the context to save memory
            ggml_free(lora_ctx);
            lora_ctx = ggml_init(params);
            lora_tensors.clear();

            n_tensors++;
            if (n_tensors % 4 == 0) {
                fprintf(stderr, ".");
            }
        }
    }

    // TODO: this should be in a destructor, it will leak on failure
    ggml_free(lora_ctx);
    if (base_ctx) {
        ggml_free(base_ctx);
    }

    const int64_t t_lora_us = ggml_time_us() - t_start_lora_us;
    fprintf(stderr, " done (%.2f ms)\n", t_lora_us / 1000.0);

    return 0;
}

int llama_apply_lora_from_file(struct llama_context * ctx, const char * path_lora, const char * path_base_model, int n_threads) {
    try {
        return llama_apply_lora_from_file_internal(ctx->model, path_lora, path_base_model, n_threads);
    } catch (const std::exception & err) {
        fprintf(stderr, "%s: failed to apply lora adapter: %s\n", __func__, err.what());
        return 1;
    }
}

int llama_model_apply_lora_from_file(const struct llama_model * model, const char * path_lora, const char * path_base_model, int n_threads) {
    try {
        return llama_apply_lora_from_file_internal(*model, path_lora, path_base_model, n_threads);
    } catch (const std::exception & err) {
        fprintf(stderr, "%s: failed to apply lora adapter: %s\n", __func__, err.what());
        return 1;
    }
}

int llama_get_kv_cache_token_count(const struct llama_context * ctx) {
    return ctx->kv_self.n;
}

#define LLAMA_MAX_RNG_STATE (64*1024)

void llama_set_rng_seed(struct llama_context * ctx, int seed) {
    if (seed < 0) {
        seed = time(NULL);
    }
    ctx->rng.seed(seed);
}

// Returns the *maximum* size of the state
size_t llama_get_state_size(const struct llama_context * ctx) {
    // we don't know size of rng until we actually serialize it. so reserve more than enough memory for its serialized state.
    // for reference, std::mt19937(1337) serializes to 6701 bytes.
    const size_t s_rng_size        = sizeof(size_t);
    const size_t s_rng             = LLAMA_MAX_RNG_STATE;
    const size_t s_logits_capacity = sizeof(size_t);
    const size_t s_logits_size     = sizeof(size_t);
    const size_t s_logits          = ctx->logits.capacity() * sizeof(float);
    const size_t s_embedding_size  = sizeof(size_t);
    const size_t s_embedding       = ctx->embedding.size() * sizeof(float);
    const size_t s_kv_size         = sizeof(size_t);
    const size_t s_kv_ntok         = sizeof(int);
    const size_t s_kv              = ctx->kv_self.buf.size;

    const size_t s_total = (
        + s_rng_size
        + s_rng
        + s_logits_capacity
        + s_logits_size
        + s_logits
        + s_embedding_size
        + s_embedding
        + s_kv_size
        + s_kv_ntok
        + s_kv
    );

    return s_total;
}

// Copies the state to the specified destination address
size_t llama_copy_state_data(struct llama_context * ctx, uint8_t * dst) {
    uint8_t * out = dst;

    // copy rng
    {
        std::stringstream rng_ss;
        rng_ss << ctx->rng;

        const size_t rng_size = rng_ss.str().size();
        char rng_buf[LLAMA_MAX_RNG_STATE];

        memset(&rng_buf[0], 0, LLAMA_MAX_RNG_STATE);
        memcpy(&rng_buf[0], rng_ss.str().data(), rng_ss.str().size());

        memcpy(out, &rng_size,   sizeof(rng_size));    out += sizeof(rng_size);
        memcpy(out, &rng_buf[0], LLAMA_MAX_RNG_STATE); out += LLAMA_MAX_RNG_STATE;
    }

    // copy logits
    {
        const size_t logits_cap  = ctx->logits.capacity();
        const size_t logits_size = ctx->logits.size();

        memcpy(out, &logits_cap,  sizeof(logits_cap));  out += sizeof(logits_cap);
        memcpy(out, &logits_size, sizeof(logits_size)); out += sizeof(logits_size);

        if (logits_size) {
            memcpy(out, ctx->logits.data(), logits_size * sizeof(float));
        }

        out += logits_cap * sizeof(float);
    }

    // copy embeddings
    {
        const size_t embedding_size = ctx->embedding.size();

        memcpy(out, &embedding_size, sizeof(embedding_size)); out += sizeof(embedding_size);

        if (embedding_size) {
            memcpy(out, ctx->embedding.data(), embedding_size * sizeof(float));
            out += embedding_size * sizeof(float);
        }
    }

    // copy kv cache
    {
        const auto & kv_self = ctx->kv_self;
        const auto & hparams = ctx->model.hparams;
        const int    n_layer = hparams.n_layer;
        const int    n_embd  = hparams.n_embd;
        const int    n_ctx   = hparams.n_ctx;

        const size_t kv_size = kv_self.buf.size;
        const int    kv_ntok = llama_get_kv_cache_token_count(ctx);

        memcpy(out, &kv_size, sizeof(kv_size)); out += sizeof(kv_size);
        memcpy(out, &kv_ntok, sizeof(kv_ntok)); out += sizeof(kv_ntok);

        if (kv_size) {
            const size_t elt_size = ggml_element_size(kv_self.k);

            char buffer[4096];

            ggml_context * cpy_ctx = ggml_init({ sizeof(buffer), buffer, /* no_alloc */ true });
            ggml_cgraph gf{};
            gf.n_threads = 1;

            ggml_tensor * kout3d = ggml_new_tensor_3d(cpy_ctx, kv_self.k->type, n_embd, kv_ntok, n_layer);
            kout3d->data = out;
            out += ggml_nbytes(kout3d);

            ggml_tensor * vout3d = ggml_new_tensor_3d(cpy_ctx, kv_self.v->type, kv_ntok, n_embd, n_layer);
            vout3d->data = out;
            out += ggml_nbytes(vout3d);

            ggml_tensor * k3d = ggml_view_3d(cpy_ctx, kv_self.k,
                n_embd, kv_ntok, n_layer,
                elt_size*n_embd, elt_size*n_embd*n_ctx, 0);

            ggml_tensor * v3d = ggml_view_3d(cpy_ctx, kv_self.v,
                kv_ntok, n_embd, n_layer,
                elt_size*n_ctx, elt_size*n_ctx*n_embd, 0);

            ggml_build_forward_expand(&gf, ggml_cpy(cpy_ctx, k3d, kout3d));
            ggml_build_forward_expand(&gf, ggml_cpy(cpy_ctx, v3d, vout3d));
            ggml_graph_compute(cpy_ctx, &gf);

            ggml_free(cpy_ctx);
        }
    }

    const size_t written  = out - dst;
    const size_t max_size = llama_get_state_size(ctx);

    LLAMA_ASSERT(written <= max_size);

    return written;
}

// Sets the state reading from the specified source address
size_t llama_set_state_data(struct llama_context * ctx, uint8_t * src) {
    uint8_t * inp = src;

    // set rng
    {
        size_t rng_size;
        char   rng_buf[LLAMA_MAX_RNG_STATE];

        memcpy(&rng_size,   inp, sizeof(rng_size));    inp += sizeof(rng_size);
        memcpy(&rng_buf[0], inp, LLAMA_MAX_RNG_STATE); inp += LLAMA_MAX_RNG_STATE;

        std::stringstream rng_ss;
        rng_ss.str(std::string(&rng_buf[0], rng_size));
        rng_ss >> ctx->rng;

        LLAMA_ASSERT(rng_ss.fail() == false);
    }

    // set logits
    {
        size_t logits_cap;
        size_t logits_size;

        memcpy(&logits_cap,  inp, sizeof(logits_cap));  inp += sizeof(logits_cap);
        memcpy(&logits_size, inp, sizeof(logits_size)); inp += sizeof(logits_size);

        LLAMA_ASSERT(ctx->logits.capacity() == logits_cap);

        if (logits_size) {
            ctx->logits.resize(logits_size);
            memcpy(ctx->logits.data(), inp, logits_size * sizeof(float));
        }

        inp += logits_cap * sizeof(float);
    }

    // set embeddings
    {
        size_t embedding_size;

        memcpy(&embedding_size, inp, sizeof(embedding_size)); inp += sizeof(embedding_size);

        LLAMA_ASSERT(ctx->embedding.capacity() == embedding_size);

        if (embedding_size) {
            memcpy(ctx->embedding.data(), inp, embedding_size * sizeof(float));
            inp += embedding_size * sizeof(float);
        }
    }

    // set kv cache
    {
        const auto & kv_self = ctx->kv_self;
        const auto & hparams = ctx->model.hparams;
        const int    n_layer = hparams.n_layer;
        const int    n_embd  = hparams.n_embd;
        const int    n_ctx   = hparams.n_ctx;

        size_t kv_size;
        int kv_ntok;

        memcpy(&kv_size, inp, sizeof(kv_size)); inp += sizeof(kv_size);
        memcpy(&kv_ntok, inp, sizeof(kv_ntok)); inp += sizeof(kv_ntok);

        if (kv_size) {
            LLAMA_ASSERT(kv_self.buf.size == kv_size);

            const size_t elt_size = ggml_element_size(kv_self.k);

            char buffer[4096];

            ggml_context * cpy_ctx = ggml_init({ sizeof(buffer), buffer, /* no_alloc */ true });
            ggml_cgraph gf{};
            gf.n_threads = 1;

            ggml_tensor * kin3d = ggml_new_tensor_3d(cpy_ctx, kv_self.k->type, n_embd, kv_ntok, n_layer);
            kin3d->data = (void *) inp;
            inp += ggml_nbytes(kin3d);

            ggml_tensor * vin3d = ggml_new_tensor_3d(cpy_ctx, kv_self.v->type, kv_ntok, n_embd, n_layer);
            vin3d->data = (void *) inp;
            inp += ggml_nbytes(vin3d);

            ggml_tensor * k3d = ggml_view_3d(cpy_ctx, kv_self.k,
                n_embd, kv_ntok, n_layer,
                elt_size*n_embd, elt_size*n_embd*n_ctx, 0);

            ggml_tensor * v3d = ggml_view_3d(cpy_ctx, kv_self.v,
                kv_ntok, n_embd, n_layer,
                elt_size*n_ctx, elt_size*n_ctx*n_embd, 0);

            ggml_build_forward_expand(&gf, ggml_cpy(cpy_ctx, kin3d, k3d));
            ggml_build_forward_expand(&gf, ggml_cpy(cpy_ctx, vin3d, v3d));
            ggml_graph_compute(cpy_ctx, &gf);

            ggml_free(cpy_ctx);
        }

        ctx->kv_self.n = kv_ntok;
    }

    const size_t nread    = inp - src;
    const size_t max_size = llama_get_state_size(ctx);

    LLAMA_ASSERT(nread <= max_size);

    return nread;
}

bool llama_load_session_file(struct llama_context * ctx, const char * path_session, llama_token * tokens_out, size_t n_token_capacity, size_t * n_token_count_out) {
    llama_file file(path_session, "rb");

    // sanity checks
    {
        const uint32_t magic   = file.read_u32();
        const uint32_t version = file.read_u32();

        if (magic != LLAMA_SESSION_MAGIC || version != LLAMA_SESSION_VERSION) {
            fprintf(stderr, "%s : unknown (magic, version) for session file: %08x, %08x\n", __func__, magic, version);
            return false;
        }

        llama_hparams session_hparams;
        file.read_raw(&session_hparams, sizeof(llama_hparams));

        if (session_hparams != ctx->model.hparams) {
            fprintf(stderr, "%s : model hparams didn't match from session file!\n", __func__);
            return false;
        }
    }

    // load the prompt
    {
        const uint32_t n_token_count = file.read_u32();

        if (n_token_count > n_token_capacity) {
            fprintf(stderr, "%s : token count in session file exceeded capacity! %u > %zu\n", __func__, n_token_count, n_token_capacity);
            return false;
        }

        file.read_raw(tokens_out, sizeof(llama_token) * n_token_count);
        *n_token_count_out = n_token_count;
    }

    // restore the context state
    {
        const size_t n_state_size_cur = file.size - file.tell();
        const size_t n_state_size_max = llama_get_state_size(ctx);

        if (n_state_size_cur > n_state_size_max) {
            fprintf(stderr, "%s : the state size in session file is too big! max %zu, got %zu\n", __func__, n_state_size_max, n_state_size_cur);
            return false;
        }

        std::vector<uint8_t> state_data(n_state_size_max);
        file.read_raw(state_data.data(), n_state_size_cur);

        llama_set_state_data(ctx, state_data.data());
    }

    return true;
}

bool llama_save_session_file(struct llama_context * ctx, const char * path_session, const llama_token * tokens, size_t n_token_count) {
    llama_file file(path_session, "wb");

    file.write_u32(LLAMA_SESSION_MAGIC);
    file.write_u32(LLAMA_SESSION_VERSION);

    file.write_raw(&ctx->model.hparams, sizeof(llama_hparams));

    // save the prompt
    file.write_u32((uint32_t) n_token_count);
    file.write_raw(tokens, sizeof(llama_token) * n_token_count);

    // save the context state
    {
        const size_t n_state_size_max = llama_get_state_size(ctx);

        std::vector<uint8_t> state_data(n_state_size_max);
        const size_t n_state_size_cur = llama_copy_state_data(ctx, state_data.data());

        file.write_raw(state_data.data(), n_state_size_cur);
    }

    return true;
}

int llama_eval(
        struct llama_context * ctx,
           const llama_token * tokens,
                         int   n_tokens,
                         int   n_past,
                         int   n_threads) {
    if (!llama_eval_internal(*ctx, tokens, n_tokens, n_past, n_threads, nullptr)) {
        fprintf(stderr, "%s: failed to eval\n", __func__);
        return 1;
    }

    // get a more accurate load time, upon first eval
    // TODO: fix this
    if (!ctx->has_evaluated_once) {
        ctx->t_load_us = ggml_time_us() - ctx->t_start_us;
        ctx->has_evaluated_once = true;
    }

    return 0;
}

int llama_eval_export(struct llama_context * ctx, const char * fname) {
    const int n_batch = 1;
    const int n_ctx   = 512 - n_batch;

    const std::vector<llama_token> tmp(n_batch, llama_token_bos());

    if (!llama_eval_internal(*ctx, tmp.data(), tmp.size(), n_ctx, 1, fname)) {
        fprintf(stderr, "%s: failed to eval\n", __func__);
        return 1;
    }

    return 0;
}

int llama_tokenize(
        struct llama_context * ctx,
                  const char * text,
                 llama_token * tokens,
                         int   n_max_tokens,
                        bool   add_bos) {
    auto res = llama_tokenize(ctx->vocab, text, add_bos);

    if (n_max_tokens < (int) res.size()) {
        fprintf(stderr, "%s: too many tokens\n", __func__);
        return -((int) res.size());
    }

    for (size_t i = 0; i < res.size(); i++) {
        tokens[i] = res[i];
    }

    return res.size();
}

int llama_n_vocab(const struct llama_context * ctx) {
    return ctx->vocab.id_to_token.size();
}

int llama_n_ctx(const struct llama_context * ctx) {
    return ctx->model.hparams.n_ctx;
}

int llama_n_embd(const struct llama_context * ctx) {
    return ctx->model.hparams.n_embd;
}

int llama_get_vocab(
        const struct llama_context * ctx,
        const char * * strings,
        float  * scores,
        int capacity) {
    int n = std::min(capacity, (int) ctx->vocab.id_to_token.size());
    for (int i = 0; i<n; ++i) {
        strings[i] = ctx->vocab.id_to_token[i].tok.c_str();
        scores[i]  = ctx->vocab.id_to_token[i].score;
    }
    return n;
}

float * llama_get_logits(struct llama_context * ctx) {
    return ctx->logits.data();
}

float * llama_get_embeddings(struct llama_context * ctx) {
    return ctx->embedding.data();
}

const char * llama_token_to_str(const struct llama_context * ctx, llama_token token) {
    if (token >= llama_n_vocab(ctx)) {
        return nullptr;
    }

    return ctx->vocab.id_to_token[token].tok.c_str();
}

llama_token llama_token_bos() {
    return 1;
}

llama_token llama_token_eos() {
    return 2;
}

llama_token llama_token_nl() {
    return 13;
}


void llama_print_timings(struct llama_context * ctx) {
    const int64_t t_end_us = ggml_time_us();

    const int32_t n_sample = std::max(1, ctx->n_sample);
    const int32_t n_eval   = std::max(1, ctx->n_eval);
    const int32_t n_p_eval = std::max(1, ctx->n_p_eval);

    fprintf(stderr, "\n");
    fprintf(stderr, "%s:        load time = %8.2f ms\n", __func__, ctx->t_load_us / 1000.0);
    fprintf(stderr, "%s:      sample time = %8.2f ms / %5d runs   (%8.2f ms per token, %8.2f tokens per second)\n",
            __func__, 1e-3 * ctx->t_sample_us, n_sample, 1e-3 * ctx->t_sample_us / n_sample, 1e6 / ctx->t_sample_us * n_sample);
    fprintf(stderr, "%s: prompt eval time = %8.2f ms / %5d tokens (%8.2f ms per token, %8.2f tokens per second)\n",
            __func__, 1e-3 * ctx->t_p_eval_us, n_p_eval, 1e-3 * ctx->t_p_eval_us / n_p_eval, 1e6 / ctx->t_p_eval_us * n_p_eval);
    fprintf(stderr, "%s:        eval time = %8.2f ms / %5d runs   (%8.2f ms per token, %8.2f tokens per second)\n",
            __func__, 1e-3 * ctx->t_eval_us,   n_eval,   1e-3 * ctx->t_eval_us   / n_eval,   1e6 / ctx->t_eval_us   * n_eval);
    fprintf(stderr, "%s:       total time = %8.2f ms\n", __func__, (t_end_us - ctx->t_start_us)/1000.0);
}

void llama_reset_timings(struct llama_context * ctx) {
    ctx->t_start_us = ggml_time_us();
    ctx->t_sample_us = ctx->n_sample = 0;
    ctx->t_eval_us   = ctx->n_eval   = 0;
    ctx->t_p_eval_us = ctx->n_p_eval = 0;
}

const char * llama_print_system_info(void) {
    static std::string s;

    s  = "";
    s += "AVX = "         + std::to_string(ggml_cpu_has_avx())         + " | ";
    s += "AVX2 = "        + std::to_string(ggml_cpu_has_avx2())        + " | ";
    s += "AVX512 = "      + std::to_string(ggml_cpu_has_avx512())      + " | ";
    s += "AVX512_VBMI = " + std::to_string(ggml_cpu_has_avx512_vbmi()) + " | ";
    s += "AVX512_VNNI = " + std::to_string(ggml_cpu_has_avx512_vnni()) + " | ";
    s += "FMA = "         + std::to_string(ggml_cpu_has_fma())         + " | ";
    s += "NEON = "        + std::to_string(ggml_cpu_has_neon())        + " | ";
    s += "ARM_FMA = "     + std::to_string(ggml_cpu_has_arm_fma())     + " | ";
    s += "F16C = "        + std::to_string(ggml_cpu_has_f16c())        + " | ";
    s += "FP16_VA = "     + std::to_string(ggml_cpu_has_fp16_va())     + " | ";
    s += "WASM_SIMD = "   + std::to_string(ggml_cpu_has_wasm_simd())   + " | ";
    s += "BLAS = "        + std::to_string(ggml_cpu_has_blas())        + " | ";
    s += "SSE3 = "        + std::to_string(ggml_cpu_has_sse3())        + " | ";
    s += "VSX = "         + std::to_string(ggml_cpu_has_vsx())         + " | ";

    return s.c_str();
}

// For internal test use
const std::vector<std::pair<std::string, struct ggml_tensor *>>& llama_internal_get_tensor_map(struct llama_context * ctx) {
    return ctx->model.tensors_by_name;
}<|MERGE_RESOLUTION|>--- conflicted
+++ resolved
@@ -1313,19 +1313,14 @@
         model.tensors_by_name.emplace_back(lt.name, lt.ggml_tensor);
     }
 
-<<<<<<< HEAD
-    ml->load_all_data(progress_callback, progress_callback_user_data, use_mlock ? &model.mlock_mmap : NULL);
-
-=======
     (void) tensor_split;
->>>>>>> 16b9cd19
 #if defined(GGML_USE_CUBLAS)
     {
         ggml_cuda_set_tensor_split(tensor_split);
     }
 #endif
 
-    ml->load_all_data(progress_callback, progress_callback_user_data, use_mlock ? &lctx.model.mlock_mmap : NULL);
+    ml->load_all_data(progress_callback, progress_callback_user_data, use_mlock ? &model.mlock_mmap : NULL);
 
     if (progress_callback) {
         progress_callback(1.0f, progress_callback_user_data);
@@ -1355,11 +1350,7 @@
         llama_progress_callback progress_callback,
         void *progress_callback_user_data) {
     try {
-<<<<<<< HEAD
-        llama_model_load_internal(fname, model, vocab, n_ctx, n_batch, n_gpu_layers, main_gpu, tensor_split, memory_type,
-=======
-        llama_model_load_internal(fname, lctx, n_ctx, n_batch, n_gpu_layers, main_gpu, tensor_split, low_vram, memory_type,
->>>>>>> 16b9cd19
+        llama_model_load_internal(fname, model, vocab, n_ctx, n_batch, n_gpu_layers, main_gpu, tensor_split, low_vram, memory_type,
                                   use_mmap, use_mlock, vocab_only, progress_callback, progress_callback_user_data);
         return true;
     } catch (const std::exception & err) {
@@ -2659,7 +2650,7 @@
     ggml_type memory_type = params.f16_kv ? GGML_TYPE_F16 : GGML_TYPE_F32;
 
     if (!llama_model_load(path_model, *model, model->vocab, params.n_ctx, params.n_batch, params.n_gpu_layers,
-                params.main_gpu, params.tensor_split, memory_type, params.use_mmap, params.use_mlock,
+                params.main_gpu, params.tensor_split, params.low_vram, memory_type, params.use_mmap, params.use_mlock,
                 params.vocab_only, params.progress_callback, params.progress_callback_user_data)) {
         delete model;
         fprintf(stderr, "%s: failed to load model\n", __func__);
@@ -2709,23 +2700,9 @@
 
     ggml_type memory_type = params.f16_kv ? GGML_TYPE_F16 : GGML_TYPE_F32;
 
-<<<<<<< HEAD
     // reserve memory for context buffers
     if (!params.vocab_only) {
-        if (!kv_cache_init(ctx->model.hparams, ctx->kv_self, memory_type, ctx->model.hparams.n_ctx)) {
-=======
-    if (!llama_model_load(path_model, *ctx, params.n_ctx, params.n_batch, params.n_gpu_layers, params.main_gpu,
-                params.tensor_split, params.low_vram, memory_type, params.use_mmap, params.use_mlock,
-                params.vocab_only, params.progress_callback, params.progress_callback_user_data)) {
-        fprintf(stderr, "%s: failed to load model\n", __func__);
-        llama_free(ctx);
-        return nullptr;
-    }
-
-    // reserve memory for context buffers
-    if (!params.vocab_only) {
-        if (!kv_cache_init(ctx->model.hparams, ctx->model.kv_self, memory_type, ctx->model.hparams.n_ctx, params.n_gpu_layers)) {
->>>>>>> 16b9cd19
+        if (!kv_cache_init(ctx->model.hparams, ctx->kv_self, memory_type, ctx->model.hparams.n_ctx, params.n_gpu_layers)) {
             fprintf(stderr, "%s: kv_cache_init() failed for self-attention cache\n", __func__);
             llama_free(ctx);
             return nullptr;
@@ -2784,17 +2761,11 @@
 
         LLAMA_METAL_CHECK_BUF(ggml_metal_add_buffer(ctx->ctx_metal, "data", data_ptr, data_size, max_size));
 
-<<<<<<< HEAD
-        LLAMA_METAL_CHECK_BUF(ggml_metal_add_buffer(ctx->ctx_metal, "kv",   ctx->kv_self.buf.addr, ctx->kv_self.buf.size));
-        LLAMA_METAL_CHECK_BUF(ggml_metal_add_buffer(ctx->ctx_metal, "scr0", ctx->buf_scratch[0].addr,    ctx->buf_scratch[0].size));
-        LLAMA_METAL_CHECK_BUF(ggml_metal_add_buffer(ctx->ctx_metal, "scr1", ctx->buf_scratch[1].addr,    ctx->buf_scratch[1].size));
-=======
-        LLAMA_METAL_CHECK_BUF(ggml_metal_add_buffer(ctx->ctx_metal, "eval", ctx->buf_compute.addr,       ctx->buf_compute.size,       0));
-        LLAMA_METAL_CHECK_BUF(ggml_metal_add_buffer(ctx->ctx_metal, "kv",   ctx->model.kv_self.buf.addr, ctx->model.kv_self.buf.size, 0));
+        LLAMA_METAL_CHECK_BUF(ggml_metal_add_buffer(ctx->ctx_metal, "eval", ctx->buf_compute.addr, ctx->buf_compute.size, 0));
+        LLAMA_METAL_CHECK_BUF(ggml_metal_add_buffer(ctx->ctx_metal, "kv",   ctx->kv_self.buf.addr, ctx->kv_self.buf.size, 0));
 
         LLAMA_METAL_CHECK_BUF(ggml_metal_add_buffer(ctx->ctx_metal, "scr0", ctx->buf_scratch[0].addr, ctx->buf_scratch[0].size, 0));
         LLAMA_METAL_CHECK_BUF(ggml_metal_add_buffer(ctx->ctx_metal, "scr1", ctx->buf_scratch[1].addr, ctx->buf_scratch[1].size, 0));
->>>>>>> 16b9cd19
 #undef LLAMA_METAL_CHECK_BUF
     }
 #endif
