--- conflicted
+++ resolved
@@ -1456,7 +1456,6 @@
     id special_suffix_id = 32008;
     id special_eot_id    = 32010;
 
-<<<<<<< HEAD
     int find_bpe_rank(std::string token_left, std::string token_right) const {
         // GGML_ASSERT(token_left.find(" ") == std::string::npos);
         // GGML_ASSERT(token_left.find("\n") == std::string::npos);
@@ -1467,13 +1466,6 @@
         replace_all(token_left,  "\n", "\u010A");
         replace_all(token_right, " ",  "\u0120");
         replace_all(token_right, "\n", "\u010A");
-=======
-    int find_bpe_rank(const std::string & token_left, const std::string & token_right) const {
-        GGML_ASSERT(token_left.find(' ') == std::string::npos);
-        GGML_ASSERT(token_left.find('\n') == std::string::npos);
-        GGML_ASSERT(token_right.find(' ') == std::string::npos);
-        GGML_ASSERT(token_right.find('\n') == std::string::npos);
->>>>>>> afefa319
 
         auto it = bpe_ranks.find(std::make_pair(token_left, token_right));
         if (it == bpe_ranks.end()) {
@@ -3104,25 +3096,10 @@
 
     // create the ggml context
     {
-<<<<<<< HEAD
-        model.buf.resize(ctx_size);
-        if (use_mlock) {
-            model.mlock_buf.init   (model.buf.data);
-            model.mlock_buf.grow_to(model.buf.size);
-        }
-
         struct ggml_init_params params;
-        /*.mem_size   =*/ params.mem_size = model.buf.size;
-        /*.mem_buffer =*/ params.mem_buffer = model.buf.data;
-        /*.no_alloc   =*/ params.no_alloc = ml.use_mmap;
-
-=======
-        struct ggml_init_params params = {
-            /*.mem_size   =*/ ctx_size,
-            /*.mem_buffer =*/ NULL,
-            /*.no_alloc   =*/ true,
-        };
->>>>>>> afefa319
+        /*.mem_size   =*/ params.mem_size = ctx_size;
+        /*.mem_buffer =*/ params.mem_buffer = NULL;
+        /*.no_alloc   =*/ params.no_alloc = true;
 
         model.ctx = ggml_init(params);
         if (!model.ctx) {
@@ -9202,11 +9179,7 @@
             offload_func_t offload_func               = ggml_offload_nop;
             offload_func_t offload_func_force_inplace = ggml_offload_nop;
 
-<<<<<<< HEAD
-#if defined(GGML_USE_CUBLAS) || defined(GGML_USE_CLBLAST)
-=======
-#if defined(GGML_USE_CUBLAS) && !defined(LLAMA_GGML_BACKEND_CUDA_TEST)
->>>>>>> afefa319
+#ifdef GGML_USE_CUBLAS
             if (dest_t->backend == GGML_BACKEND_GPU || dest_t->backend == GGML_BACKEND_GPU_SPLIT) {
                 if (dest_t->type != GGML_TYPE_F16) {
                     printf("\nError: the simultaneous use of LoRAs and GPU acceleration is only supported for f16 models\n");
