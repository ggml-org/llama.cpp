--- conflicted
+++ resolved
@@ -1222,7 +1222,9 @@
 #elif defined(GGML_USE_CPU_HBM)
     buft = ggml_backend_cpu_hbm_buffer_type();
 #elif defined(GGML_USE_VULKAN)
-    buft = ggml_backend_vulkan_host_buffer_type();
+    if (host_buffer) {
+        buft = ggml_backend_vk_host_buffer_type();
+    }
 #endif
 
     if (buft == nullptr) {
@@ -1240,6 +1242,8 @@
     buft = ggml_backend_metal_buffer_type();
 #elif defined(GGML_USE_CUBLAS)
     buft = ggml_backend_cuda_buffer_type(gpu);
+#elif defined(GGML_USE_VULKAN)
+    buft = ggml_backend_vk_buffer_type();
 #elif defined(GGML_USE_CLBLAST)
     buft = ggml_backend_opencl_buffer_type();
 #endif
@@ -1489,24 +1493,7 @@
     }
 
     ~llama_kv_cache() {
-<<<<<<< HEAD
-#if defined(GGML_USE_CUBLAS) && !defined(LLAMA_GGML_BACKEND_CUDA_TEST)
-        if (ggml_cublas_loaded()) {
-            for (size_t i = 0; i < k_l.size(); ++i) {
-                ggml_cuda_free_data(k_l[i]);
-                ggml_cuda_free_data(v_l[i]);
-            }
-        }
-#elif GGML_USE_VULKAN
-        for (size_t i = 0; i < k_l.size(); ++i) {
-            ggml_vk_free_data(k_l[i]);
-            ggml_vk_free_data(v_l[i]);
-        }
-#endif
-        if (ctx) {
-=======
         for (struct ggml_context * ctx : ctxs) {
->>>>>>> 5c999609
             ggml_free(ctx);
         }
         for (ggml_backend_buffer_t buf : bufs) {
@@ -1629,30 +1616,7 @@
     int64_t t_start_us = 0;
 
     ~llama_model() {
-<<<<<<< HEAD
-#if defined(GGML_USE_CUBLAS) && !defined(LLAMA_GGML_BACKEND_CUDA_TEST)
-        if (ggml_cublas_loaded()) {
-            for (size_t i = 0; i < tensors_by_name.size(); ++i) {
-                ggml_cuda_free_data(tensors_by_name[i].second);
-            }
-            ggml_cuda_free_scratch();
-        }
-#endif
-
-#if defined(GGML_USE_CLBLAST)
-        for (size_t i = 0; i < tensors_by_name.size(); ++i) {
-            ggml_cl_free_data(tensors_by_name[i].second);
-        }
-#elif defined(GGML_USE_VULKAN)
-        for (size_t i = 0; i < tensors_by_name.size(); ++i) {
-            ggml_vk_free_data(tensors_by_name[i].second);
-        }
-        ggml_vk_cleanup();
-#endif
-        if (ctx) {
-=======
         for (struct ggml_context * ctx : ctxs) {
->>>>>>> 5c999609
             ggml_free(ctx);
         }
         for (ggml_backend_buffer_t buf : bufs) {
@@ -1792,32 +1756,6 @@
         ggml_format_name(v, "cache_v_l%d", i);
         cache.k_l.push_back(k);
         cache.v_l.push_back(v);
-<<<<<<< HEAD
-#if defined(GGML_USE_CUBLAS) && !defined(LLAMA_GGML_BACKEND_CUDA_TEST)
-        if (i >= i_gpu_start) {
-            if (offload) {
-                ggml_cuda_assign_buffers_no_scratch(k);
-                ggml_cuda_assign_buffers_no_scratch(v);
-                vram_kv_cache += ggml_nbytes(k);
-                vram_kv_cache += ggml_nbytes(v);
-                // HACK: mark tensor as allocated
-                k->data = v->data = (void *)(uintptr_t)1;
-            }
-        }
-#elif defined(GGML_USE_VULKAN)
-        if (i >= i_gpu_start) {
-            if (offload) {
-                ggml_vk_assign_buffer(k);
-                ggml_vk_assign_buffer(v);
-                vram_kv_cache += ggml_nbytes(k);
-                vram_kv_cache += ggml_nbytes(v);
-                // HACK: mark tensor as allocated
-                k->data = v->data = (void *)(uintptr_t)1;
-            }
-        }
-#endif // GGML_USE_CUBLAS
-=======
->>>>>>> 5c999609
     }
 
     // allocate tensors and initialize the buffers to avoid NaNs in the padding
@@ -2579,17 +2517,9 @@
     size_t mmap_used_first = -1;
     size_t mmap_used_last  = 0;
 
-<<<<<<< HEAD
-#if (defined(GGML_USE_CUBLAS) && !defined(LLAMA_GGML_BACKEND_CUDA_TEST)) || defined(GGML_USE_VULKAN) || defined(GGML_USE_CLBLAST)
-        const bool legacy_offload = true;
-#else
-        const bool legacy_offload = false;
-#endif
-=======
     // Returns false if cancelled by progress_callback
     bool load_all_data(struct ggml_context * ctx, llama_progress_callback progress_callback, void * progress_callback_user_data, ggml_backend_buffer_t buf_mmap, llama_mlock * lmlock) {
         GGML_ASSERT(size_data != 0 && "call init_mapping() first");
->>>>>>> 5c999609
 
         std::vector<no_init<uint8_t>> read_buf;
 
@@ -2629,23 +2559,6 @@
                     file.read_raw(read_buf.data(), ggml_nbytes(cur));
                     ggml_backend_tensor_set(cur, read_buf.data(), 0, ggml_nbytes(cur));
                 }
-<<<<<<< HEAD
-
-#if defined(GGML_USE_CUBLAS) && !defined(LLAMA_GGML_BACKEND_CUDA_TEST)
-                ggml_cuda_transform_tensor(data, cur);
-#elif defined(GGML_USE_VULKAN)
-                ggml_vk_transform_tensor_static(data, cur);
-#elif defined(GGML_USE_CLBLAST)
-                GGML_ASSERT(cur->backend == GGML_BACKEND_GPU);
-                ggml_cl_transform_tensor(cur->data, cur);
-                GGML_ASSERT(cur->backend == GGML_BACKEND_GPU);
-                ggml_cl_transform_tensor(data, cur);
-#else
-                GGML_ASSERT(!"GPU tensor without a GPU backend");
-                GGML_UNUSED(data);
-#endif
-=======
->>>>>>> 5c999609
             }
 
             size_done += ggml_nbytes(cur);
@@ -3419,32 +3332,7 @@
         model.ctxs.push_back(ctx);
     }
 
-<<<<<<< HEAD
-    (void) main_gpu;
-
-    enum ggml_backend_type llama_backend_offload       = GGML_BACKEND_CPU;
-    enum ggml_backend_type llama_backend_offload_split = GGML_BACKEND_CPU;
-
-#if defined(GGML_USE_CUBLAS) && !defined(LLAMA_GGML_BACKEND_CUDA_TEST)
-    if (ggml_cublas_loaded()) {
-        LLAMA_LOG_INFO("%s: using " GGML_CUDA_NAME " for GPU acceleration\n", __func__);
-        ggml_cuda_set_main_device(main_gpu);
-
-        llama_backend_offload       = GGML_BACKEND_GPU;
-        llama_backend_offload_split = GGML_BACKEND_GPU_SPLIT;
-    }
-#elif defined(GGML_USE_CLBLAST)
-        LLAMA_LOG_INFO("%s: using OpenCL for GPU acceleration\n", __func__);
-        llama_backend_offload       = GGML_BACKEND_GPU;
-        llama_backend_offload_split = GGML_BACKEND_GPU;
-#elif defined(GGML_USE_VULKAN)
-        LLAMA_LOG_INFO("%s: using Vulkan for GPU acceleration\n", __func__);
-        llama_backend_offload = GGML_BACKEND_GPU;
-        llama_backend_offload_split = GGML_BACKEND_GPU;
-#endif
-=======
     LLAMA_LOG_INFO("%s: ggml ctx size = %7.2f MiB\n", __func__, model.ctxs.size()*ctx_size/1024.0/1024.0);
->>>>>>> 5c999609
 
     // create tensors for the weights
     {
@@ -3950,19 +3838,6 @@
 
     // print memory requirements
     {
-<<<<<<< HEAD
-        size_t sys_mem_required = ctx_size + buf_size;
-
-        if (sys_mem_required > 0) {
-            LLAMA_LOG_INFO("%s: system memory used  = %7.2f MiB\n", __func__, sys_mem_required / 1024.0 / 1024.0);
-        }
-        if (vram_weights > 0) {
-            LLAMA_LOG_INFO("%s: VRAM used           = %7.2f MiB\n", __func__, vram_weights / 1024.0 / 1024.0);
-        }
-
-#if (defined(GGML_USE_CUBLAS) && !defined(LLAMA_GGML_BACKEND_CUDA_TEST)) || defined(GGML_USE_VULKAN) || defined(GGML_USE_CLBLAST)
-=======
->>>>>>> 5c999609
         const int n_gpu = std::min(n_gpu_layers, int(hparams.n_layer));
 
         LLAMA_LOG_INFO("%s: offloading %d repeating layers to GPU\n", __func__, n_gpu);
@@ -3974,11 +3849,6 @@
         const int max_offloadable_layers       = hparams.n_layer + 1;
 
         LLAMA_LOG_INFO("%s: offloaded %d/%d layers to GPU\n", __func__, std::min(n_gpu_layers, max_offloadable_layers), max_backend_supported_layers);
-<<<<<<< HEAD
-#endif // defined(GGML_USE_CUBLAS) || defined(GGML_USE_VULKAN) || defined(GGML_USE_CLBLAST)
-    }
-=======
->>>>>>> 5c999609
 
         for (ggml_backend_buffer_t buf : model.bufs) {
             LLAMA_LOG_INFO("%s: %10s buffer size = %8.2f MiB\n", __func__, ggml_backend_buffer_name(buf), ggml_backend_buffer_get_size(buf) / 1024.0 / 1024.0);
@@ -6204,155 +6074,10 @@
         }
 
         if (!alloc_inp_K_shift && strcmp(name, "K_shift") == 0) {
-<<<<<<< HEAD
-            ggml_allocr_alloc(lctx.alloc, cur);
-
-            if (!ggml_allocr_is_measure(lctx.alloc)) {
-                const int64_t n_ctx = cur->ne[0];
-
-                int32_t * data;
-                if (ggml_backend_buffer_is_host(cur->buffer)) {
-                    data = (int32_t *) cur->data;
-                } else {
-                    lctx.buf_copy.resize(ggml_nbytes(cur));
-                    data = (int32_t *) lctx.buf_copy.data();
-                }
-
-                for (int i = 0; i < n_ctx; ++i) {
-                    data[i] = lctx.kv_self.cells[i].delta;
-                }
-
-                if (data != cur->data) {
-                    ggml_backend_tensor_set(cur, data, 0, ggml_nbytes(cur));
-                }
-            }
-
-            alloc_inp_K_shift = true;
-        }
-
-        // view tensors are not processed further
-        if (cur->view_src != nullptr) {
-            return;
-        }
-
-        if (cur->op != GGML_OP_NONE) {
-            n_non_view++;
-        }
-
-        //
-        // offload layers
-        //
-        // TODO: will be removed with backend v2
-
-//#define LLAMA_OFFLOAD_DEBUG
-
-        if (!do_offload) {
-            return;
-        }
-
-        const int n_layer = model.hparams.n_layer;
-
-        const int n_gpu_layers = model.n_gpu_layers;
-        const int i_gpu_start  = n_layer - n_gpu_layers;
-
-        // should we offload the final norm? yes if we are not computing embeddings
-        const bool offload_emb = lctx.embedding.empty();
-
-        static const std::unordered_map<llm_offload_func_e, std::string, std::hash<int>> k_offload_func_name = {
-            { OFFLOAD_FUNC_NOP, "CPU" },
-            { OFFLOAD_FUNC_OUT, "CPU" },
-#if defined(GGML_USE_CUBLAS) && !defined(LLAMA_GGML_BACKEND_CUDA_TEST)
-            { OFFLOAD_FUNC,     "GPU (CUDA)"     },
-            { OFFLOAD_FUNC_FRC, "GPU (CUDA) FRC" },
-            { OFFLOAD_FUNC_KQV, "GPU (CUDA) KQV" },
-            { OFFLOAD_FUNC_NR,  "GPU (CUDA) NR"  },
-            { OFFLOAD_FUNC_EMB, "GPU (CUDA) EMB" },
-#elif GGML_USE_VULKAN
-            { OFFLOAD_FUNC,     "GPU (Vulkan)"     },
-            { OFFLOAD_FUNC_FRC, "GPU (Vulkan) FRC" },
-            { OFFLOAD_FUNC_KQV, "GPU (Vulkan) KQV" },
-            { OFFLOAD_FUNC_NR,  "GPU (Vulkan) NR"  },
-            { OFFLOAD_FUNC_EMB, "GPU (Vulkan) EMB" },
-#else
-            { OFFLOAD_FUNC,     "CPU" },
-            { OFFLOAD_FUNC_FRC, "CPU" },
-            { OFFLOAD_FUNC_KQV, "CPU" },
-            { OFFLOAD_FUNC_NR,  "CPU" },
-            { OFFLOAD_FUNC_EMB, "CPU" },
-#endif // GGML_USE_CUBLAS
-        };
-
-        // check the global map for what offload function to use for this tensor
-        llm_offload_func_e func_e = k_offload_func_trie.find(name);
-
-        if (func_e == OFFLOAD_FUNC_NOP) {
-#ifdef LLAMA_OFFLOAD_DEBUG
-            // if a tensor hasn't been offloaded, we warn the user
-            if (worst_case) {
-                LLAMA_LOG_WARN("%s: %32s: not offloaded (ref: %s)\n", __func__,
-                        cur->name, "https://github.com/ggerganov/llama.cpp/pull/3837");
-            }
-#endif
-
-            return;
-        }
-
-        // count the number of layers and respect the provided n_gpu_layers
-        switch (func_e) {
-            case OFFLOAD_FUNC_NOP:
-            case OFFLOAD_FUNC_OUT:
-                break;
-            case OFFLOAD_FUNC:
-                if (n_gpu_layers < n_layer) {
-                    if (il < i_gpu_start) {
-                        func_e = OFFLOAD_FUNC_NOP;
-                    }
-                }
-                break;
-            case OFFLOAD_FUNC_FRC:
-                if (!lctx.cparams.offload_kqv) {
-                    func_e = OFFLOAD_FUNC_NOP;
-                } break;
-            case OFFLOAD_FUNC_KQV:
-                if (!lctx.cparams.offload_kqv) {
-                    func_e = OFFLOAD_FUNC_NOP;
-                } else {
-                    if (n_gpu_layers < n_layer) {
-                        if (il < i_gpu_start) {
-                            func_e = OFFLOAD_FUNC_NOP;
-                        }
-                    }
-                }
-                break;
-            case OFFLOAD_FUNC_NR:
-                if (n_gpu_layers <= n_layer + 0) {
-                    func_e = OFFLOAD_FUNC_NOP;
-                }
-                break;
-            case OFFLOAD_FUNC_EMB:
-                if (!offload_emb || n_gpu_layers < n_layer) {
-                    func_e = OFFLOAD_FUNC_NOP;
-                }
-                break;
-            default: GGML_ASSERT(false);
-        }
-
-        offload_func_t func = ggml_offload_nop;
-
-        // this is needed for compatibility with Metal for example
-#if defined(GGML_USE_CUBLAS) && !defined(LLAMA_GGML_BACKEND_CUDA_TEST)
-        static offload_func_t ggml_offload_gpu = ggml_cuda_assign_buffers_no_alloc;
-#elif GGML_USE_VULKAN
-        static offload_func_t ggml_offload_gpu = ggml_vk_prepare_tensor;
-#else
-        static offload_func_t ggml_offload_gpu = ggml_offload_nop;
-#endif
-=======
             ggml_tallocr_alloc(lctx.alloc, cur);
 
             if (!ggml_tallocr_is_measure(lctx.alloc)) {
                 const int64_t n_ctx = cur->ne[0];
->>>>>>> 5c999609
 
                 int32_t * data;
                 if (ggml_backend_buffer_is_host(cur->buffer)) {
@@ -6553,55 +6278,6 @@
         GGML_ASSERT(strcmp(embeddings->name, "result_norm") == 0);
     }
 
-<<<<<<< HEAD
-#if defined(GGML_USE_CUBLAS) && !defined(LLAMA_GGML_BACKEND_CUDA_TEST)
-    char * buf_alloc_base = (char *)ggml_backend_buffer_get_base(lctx.buf_alloc);
-    for (int i = 0; i < gf->n_leafs; i++) {
-        ggml_tensor * node = gf->leafs[i];
-        if (node->backend == GGML_BACKEND_GPU && node->extra == NULL) {
-            ggml_cuda_assign_scratch_offset(node, (char *)node->data - buf_alloc_base);
-            ggml_cuda_copy_to_device(node);
-        }
-    }
-
-    for (int i = 0; i < gf->n_nodes; i++) {
-        ggml_tensor * node = gf->nodes[i];
-        if (node->backend == GGML_BACKEND_GPU && node->extra == NULL) {
-            ggml_cuda_assign_scratch_offset(node, (char *)node->data - buf_alloc_base);
-        }
-    }
-
-    // HACK: ggml-alloc may change the tensor backend when reusing a parent, so force output to be on the CPU here if needed
-    if (!lctx.embedding.empty()) {
-        embeddings->backend = GGML_BACKEND_CPU;
-    }
-    res->backend = GGML_BACKEND_CPU;
-#elif GGML_USE_VULKAN
-    for (int i = 0; i < gf->n_leafs; i++) {
-        ggml_tensor * node = gf->leafs[i];
-        if (node->backend == GGML_BACKEND_GPU && node->extra == nullptr) {
-            ggml_vk_transform_tensor_temporary(node->data, node);
-        }
-    }
-
-    for (int i = 0; i < gf->n_nodes; i++) {
-        ggml_vk_preallocate_buffers_graph(gf->nodes[i], gf);
-    }
-    ggml_vk_preallocate_buffers();
-
-    for (int i = 0; i < gf->n_nodes; i++) {
-        ggml_vk_build_graph(gf->nodes[i]);
-    }
-
-    // HACK: ggml-alloc may change the tensor backend when reusing a parent, so force output to be on the CPU here if needed
-    if (!lctx.embedding.empty()) {
-        embeddings->backend = GGML_BACKEND_CPU;
-    }
-    res->backend = GGML_BACKEND_CPU;
-#endif
-
-=======
->>>>>>> 5c999609
     // LLAMA_LOG_INFO("graph build time: %.3f ms (%d nodes, %d leafs)\n", (ggml_time_us() - t_start_us)/1000.0, gf->n_nodes, gf->n_leafs);
 
     // for big prompts, if BLAS is enabled, it is better to use only one thread
@@ -6638,8 +6314,6 @@
 
 #ifdef GGML_USE_MPI
     ggml_mpi_graph_compute_post(lctx.ctx_mpi, gf, n_layer);
-#elif GGML_USE_VULKAN
-    ggml_vk_graph_cleanup();
 #endif
 
     // update the kv ring buffer
@@ -9813,6 +9487,17 @@
                 }
             }
         }
+#elif defined(GGML_USE_VULKAN)
+        if (model->n_gpu_layers > 0) {
+            // with split_mode LLAMA_SPLIT_NONE or LLAMA_SPLIT_ROW, only the main GPU backend is used
+            ggml_backend_t backend = ggml_backend_vk_init();
+            if (backend == nullptr) {
+                LLAMA_LOG_ERROR("%s: failed to initialize Vulkan backend\n", __func__);
+                llama_free(ctx);
+                return nullptr;
+            }
+            ctx->backends.push_back(backend);
+        }
 #endif
         ctx->backend_cpu = ggml_backend_cpu_init();
         if (ctx->backend_cpu == nullptr) {
@@ -9878,54 +9563,12 @@
             llama_token token = llama_token_bos(&ctx->model); // not actually used by llama_build_graph, but required to choose between token and embedding inputs graph
             ggml_cgraph * gf = llama_build_graph(*ctx, llama_batch_get_one(&token, n_tokens, n_past, 0));
 
-<<<<<<< HEAD
-            // measure memory requirements for the graph
-            size_t alloc_size = ggml_allocr_alloc_graph(ctx->alloc, gf);
-
-            LLAMA_LOG_INFO("%s: compute buffer total size = %.2f MiB\n", __func__, (ctx->buf_compute_meta.size() + alloc_size) / 1024.0 / 1024.0);
-
-            // create allocator again with exact memory requirements
-            ggml_allocr_free(ctx->alloc);
-
-            ctx->buf_alloc = ggml_backend_alloc_buffer(ctx->backend, alloc_size);
-            ctx->alloc = ggml_allocr_new_from_buffer(ctx->buf_alloc);
-#if (defined(GGML_USE_CUBLAS) && !defined(LLAMA_GGML_BACKEND_CUDA_TEST)) || defined(GGML_USE_VULKAN)
-            if (model->n_gpu_layers > 0) {
-#if defined(GGML_USE_CUBLAS) && !defined(LLAMA_GGML_BACKEND_CUDA_TEST)
-                // the CPU buffer adds this padding in case the malloc buffer is not aligned, so we need to do the same for the GPU buffer, since we use the same offsets
-                ggml_cuda_set_scratch_size(alloc_size + 64);
-                LLAMA_LOG_INFO("%s: VRAM scratch buffer: %.2f MiB\n", __func__, alloc_size / 1024.0 / 1024.0);
-#endif
-
-                // calculate total VRAM usage
-                auto add_tensor = [](const ggml_tensor * t, size_t & size) {
-                    if (t->backend == GGML_BACKEND_GPU || t->backend == GGML_BACKEND_GPU_SPLIT) {
-                        size += ggml_nbytes(t);
-                    }
-                };
-                size_t model_vram_size = 0;
-                for (const auto & kv : model->tensors_by_name) {
-                    add_tensor(kv.second, model_vram_size);
-                }
-
-                size_t kv_vram_size = 0;
-                for (auto & k : ctx->kv_self.k_l) {
-                    add_tensor(k, kv_vram_size);
-                }
-                for (auto & v : ctx->kv_self.v_l) {
-                    add_tensor(v, kv_vram_size);
-                }
-
-                size_t ctx_vram_size = alloc_size + kv_vram_size;
-                size_t total_vram_size = model_vram_size + ctx_vram_size;
-=======
             // initialize scheduler with the worst-case graph
             ggml_backend_sched_init_measure(ctx->sched, gf);
             // note: the number of splits during measure is higher than during inference due to the kv shift
             int n_splits = ggml_backend_sched_get_n_splits(ctx->sched);
             LLAMA_LOG_INFO("%s: graph splits (measure): %d\n", __func__, n_splits);
             ctx->alloc = ggml_backend_sched_get_tallocr(ctx->sched, ctx->backend_cpu);
->>>>>>> 5c999609
 
             for (ggml_backend_t backend : ctx->backends) {
                 ggml_backend_buffer_t buf = ggml_backend_sched_get_buffer(ctx->sched, backend);
