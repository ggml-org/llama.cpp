--- conflicted
+++ resolved
@@ -267,25 +267,16 @@
 
 struct llama_context_params llama_context_default_params() {
     struct llama_context_params result = {
-<<<<<<< HEAD
         /*.n_ctx                       =*/ 512,
         /*.n_parts                     =*/ -1,
         /*.seed                        =*/ 0,
         /*.f16_kv                      =*/ false,
         /*.logits_all                  =*/ false,
         /*.vocab_only                  =*/ false,
+        /*.use_mlock                   =*/ false,
+        /*.embedding                   =*/ false,
         /*.progress_callback           =*/ nullptr,
         /*.progress_callback_user_data =*/ nullptr,
-=======
-        /*.n_ctx      =*/ 512,
-        /*.n_parts    =*/ -1,
-        /*.seed       =*/ 0,
-        /*.f16_kv     =*/ false,
-        /*.logits_all =*/ false,
-        /*.vocab_only =*/ false,
-        /*.use_mlock  =*/ false,
-        /*.embedding  =*/ false,
->>>>>>> 04c6f5ed
     };
 
     return result;
@@ -782,18 +773,14 @@
                 }
 
                 //fprintf(stderr, "%42s - [%5d, %5d], type = %6s, %6.2f MB\n", name.data(), ne[0], ne[1], ftype == 0 ? "float" : "f16", ggml_nbytes(tensor)/1024.0/1024.0);
-<<<<<<< HEAD
-                if (++n_tensors % 8 == 0) {
+                model.n_loaded++;
+
+                // progress
+                if (model.n_loaded % 8 == 0) {
                     if (progress_callback) {
                         double current_progress = (double(i) + (double(size_t(fin.tellg()) - file_offset) / double(file_size - file_offset))) / double(n_parts);
                         progress_callback(current_progress, progress_callback_user_data);
                     }
-=======
-                model.n_loaded++;
-
-                // progress
-                if (model.n_loaded % 8 == 0) {
->>>>>>> 04c6f5ed
                     fprintf(stderr, ".");
                     fflush(stderr);
                 }
@@ -1649,12 +1636,9 @@
 
     ggml_type memory_type = params.f16_kv ? GGML_TYPE_F16 : GGML_TYPE_F32;
 
-<<<<<<< HEAD
-    if (!llama_model_load(path_model, *ctx, params.n_ctx, params.n_parts, type_memory, params.vocab_only, params.progress_callback, params.progress_callback_user_data)) {
-=======
     if (!llama_model_load(path_model, *ctx, params.n_ctx, params.n_parts, memory_type,
-                          params.vocab_only)) {
->>>>>>> 04c6f5ed
+                          params.vocab_only, , params.progress_callback,
+                          params.progress_callback_user_data)) {
         fprintf(stderr, "%s: failed to load model\n", __func__);
         llama_free(ctx);
         return nullptr;
