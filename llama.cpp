--- conflicted
+++ resolved
@@ -6027,7 +6027,6 @@
         nthread = std::thread::hardware_concurrency();
     }
 
-<<<<<<< HEAD
     // mmap consistently increases speed Linux, and also increases speed on Windows with
     // hot cache. It may cause a slowdown on macOS, possibly related to free memory.
 #if defined(__linux__) || defined(_WIN32)
@@ -6036,13 +6035,10 @@
     constexpr bool use_mmap = false;
 #endif
 
-    std::unique_ptr<llama_model_loader> ml(new llama_model_loader(fname_inp, use_mmap));
-    if (ml->use_mmap) {
-        ml->mapping.reset(new llama_mmap(&ml->file, /* prefetch */ 0, ggml_is_numa()));
-    }
-=======
-    llama_model_loader ml(fname_inp, /*use_mmap*/ false);
->>>>>>> 0a4a4a09
+    llama_model_loader ml(fname_inp, use_mmap);
+    if (ml.use_mmap) {
+        ml.mapping.reset(new llama_mmap(&ml.file, /* prefetch */ 0, ggml_is_numa()));
+    }
 
     llama_model model;
     llm_load_arch(ml, model);
@@ -6120,18 +6116,13 @@
 
         const std::string name = ggml_get_name(tensor);
 
-        if (!ml->use_mmap) {
+        if (!ml.use_mmap) {
             if (read_data.size() < ggml_nbytes(tensor)) {
                 read_data.resize(ggml_nbytes(tensor));
             }
             tensor->data = read_data.data();
         }
-<<<<<<< HEAD
-        ml->load_data_for(tensor);
-=======
-        tensor->data = read_data.data();
         ml.load_data_for(tensor);
->>>>>>> 0a4a4a09
 
         LLAMA_LOG_INFO("[%4d/%4d] %36s - [%s], type = %6s, ",
                ++idx, ml.n_tensors,
