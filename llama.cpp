--- conflicted
+++ resolved
@@ -1261,21 +1261,14 @@
         // this is the total memory required to run the inference
         size_t mem_required =
             ctx_size +
-<<<<<<< HEAD
-            mmapped_size - vram_weights + // weights in VRAM not in memory
+            mmapped_size - vram_weights; // weights in VRAM not in memory
+
+#ifndef LLAMA_USE_ALLOCATOR
+        mem_required +=
             blasbatchmul*MEM_REQ_SCRATCH0(hparams.n_ctx).at(model.type) +
             blasbatchmul*MEM_REQ_SCRATCH1().at(model.type) +
             blasbatchmul*MEM_REQ_EVAL().at(model.type);
-=======
-            mmapped_size - vram_weights; // weights in VRAM not in memory
-
-#ifndef LLAMA_USE_ALLOCATOR
-        mem_required +=
-            MEM_REQ_SCRATCH0(hparams.n_ctx).at(model.type) +
-            MEM_REQ_SCRATCH1().at(model.type) +
-            MEM_REQ_EVAL().at(model.type);
-#endif
->>>>>>> 1215ed7d
+#endif
 
         // this is the memory required by one llama_state
         const size_t mem_required_state =
@@ -3285,12 +3278,6 @@
             ctx->embedding.resize(hparams.n_embd);
         }
 
-<<<<<<< HEAD
-        ctx->buf_compute.resize(blasbatchmul*MEM_REQ_EVAL().at(ctx->model.type) + ggml_graph_overhead());
-
-        ctx->buf_scratch[0].resize(blasbatchmul*MEM_REQ_SCRATCH0(hparams.n_ctx).at(ctx->model.type));
-        ctx->buf_scratch[1].resize(blasbatchmul*MEM_REQ_SCRATCH1().at(ctx->model.type));
-=======
 #ifdef LLAMA_USE_ALLOCATOR
         {
             static const size_t tensor_alignment = 32;
@@ -3325,14 +3312,13 @@
             ctx->alloc = ggml_allocr_new(ctx->buf_alloc.addr, ctx->buf_alloc.size, tensor_alignment);
         }
 #else
-        ctx->buf_compute.resize(MEM_REQ_EVAL().at(ctx->model.type) + ggml_graph_overhead());
+        ctx->buf_compute.resize(blasbatchmul*MEM_REQ_EVAL().at(ctx->model.type) + ggml_graph_overhead());
 #endif
 
 #ifdef LLAMA_USE_SCRATCH
-        ctx->buf_scratch[0].resize(MEM_REQ_SCRATCH0(hparams.n_ctx).at(ctx->model.type));
-        ctx->buf_scratch[1].resize(MEM_REQ_SCRATCH1().at(ctx->model.type));
-#endif
->>>>>>> 1215ed7d
+        ctx->buf_scratch[0].resize(blasbatchmul*MEM_REQ_SCRATCH0(hparams.n_ctx).at(ctx->model.type));
+        ctx->buf_scratch[1].resize(blasbatchmul*MEM_REQ_SCRATCH1().at(ctx->model.type));
+#endif
     }
 
 #ifdef GGML_USE_METAL
