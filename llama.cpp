--- conflicted
+++ resolved
@@ -1409,7 +1409,6 @@
     }
 
     {
-<<<<<<< HEAD
         LLAMA_LOG_INFO("%s: format      = %s\n",   __func__, llama_file_version_name(ml->file_version));
         LLAMA_LOG_INFO("%s: n_vocab     = %u\n",   __func__, hparams.n_vocab);
         LLAMA_LOG_INFO("%s: n_ctx_train = %u\n",   __func__, hparams.n_ctx_train);
@@ -1424,27 +1423,10 @@
         LLAMA_LOG_INFO("%s: n_ff        = %u\n",   __func__, hparams.n_ff);
         LLAMA_LOG_INFO("%s: freq_base   = %.1f\n", __func__, hparams.rope_freq_base);
         LLAMA_LOG_INFO("%s: freq_scale  = %g\n",   __func__, hparams.rope_freq_scale);
-        LLAMA_LOG_INFO("%s: model size  = %s\n",   __func__, llama_model_type_name(model.type));
+        LLAMA_LOG_INFO("%s: model type  = %s\n",   __func__, llama_model_type_name(model.type));
+        LLAMA_LOG_INFO("%s: model size = %.2f B\n",   __func__, ml->n_tot_elements*1e-9);
 
         // TODO: print number of tensors for each quantization
-=======
-        LLAMA_LOG_INFO("%s: format     = %s\n",   __func__, llama_file_version_name(ml->file_version));
-        LLAMA_LOG_INFO("%s: n_vocab    = %u\n",   __func__, hparams.n_vocab);
-        LLAMA_LOG_INFO("%s: n_ctx      = %u\n",   __func__, hparams.n_ctx);
-        LLAMA_LOG_INFO("%s: n_embd     = %u\n",   __func__, hparams.n_embd);
-        LLAMA_LOG_INFO("%s: n_head     = %u\n",   __func__, hparams.n_head);
-        LLAMA_LOG_INFO("%s: n_head_kv  = %u\n",   __func__, hparams.n_head_kv);
-        LLAMA_LOG_INFO("%s: n_layer    = %u\n",   __func__, hparams.n_layer);
-        LLAMA_LOG_INFO("%s: n_rot      = %u\n",   __func__, hparams.n_rot); // a.k.a. n_embd_head, n_head_dim
-        LLAMA_LOG_INFO("%s: n_gqa      = %u\n",   __func__, hparams.n_gqa());
-        LLAMA_LOG_INFO("%s: f_norm_eps = %.1e\n", __func__, hparams.f_norm_rms_eps);
-        LLAMA_LOG_INFO("%s: n_ff       = %u\n",   __func__, hparams.n_ff);
-        LLAMA_LOG_INFO("%s: freq_base  = %.1f\n", __func__, hparams.rope_freq_base);
-        LLAMA_LOG_INFO("%s: freq_scale = %g\n",   __func__, hparams.rope_freq_scale);
-        LLAMA_LOG_INFO("%s: ftype      = %u (%s)\n", __func__, hparams.ftype, llama_ftype_name(hparams.ftype));
-        LLAMA_LOG_INFO("%s: model size = %.2f B\n",   __func__, ml->n_tot_elements*1e-9);
-
->>>>>>> d6fd53af
     }
 
     if (vocab_only) {
