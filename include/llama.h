--- conflicted
+++ resolved
@@ -79,51 +79,6 @@
         LLAMA_VOCAB_TYPE_RWKV = 5, // RWKV tokenizer based on greedy tokenization
     };
 
-<<<<<<< HEAD
-    // pre-tokenization types
-    enum llama_vocab_pre_type {
-        LLAMA_VOCAB_PRE_TYPE_DEFAULT        = 0,
-        LLAMA_VOCAB_PRE_TYPE_LLAMA3         = 1,
-        LLAMA_VOCAB_PRE_TYPE_DEEPSEEK_LLM   = 2,
-        LLAMA_VOCAB_PRE_TYPE_DEEPSEEK_CODER = 3,
-        LLAMA_VOCAB_PRE_TYPE_FALCON         = 4,
-        LLAMA_VOCAB_PRE_TYPE_MPT            = 5,
-        LLAMA_VOCAB_PRE_TYPE_STARCODER      = 6,
-        LLAMA_VOCAB_PRE_TYPE_GPT2           = 7,
-        LLAMA_VOCAB_PRE_TYPE_REFACT         = 8,
-        LLAMA_VOCAB_PRE_TYPE_COMMAND_R      = 9,
-        LLAMA_VOCAB_PRE_TYPE_STABLELM2      = 10,
-        LLAMA_VOCAB_PRE_TYPE_QWEN2          = 11,
-        LLAMA_VOCAB_PRE_TYPE_OLMO           = 12,
-        LLAMA_VOCAB_PRE_TYPE_DBRX           = 13,
-        LLAMA_VOCAB_PRE_TYPE_SMAUG          = 14,
-        LLAMA_VOCAB_PRE_TYPE_PORO           = 15,
-        LLAMA_VOCAB_PRE_TYPE_CHATGLM3       = 16,
-        LLAMA_VOCAB_PRE_TYPE_CHATGLM4       = 17,
-        LLAMA_VOCAB_PRE_TYPE_VIKING         = 18,
-        LLAMA_VOCAB_PRE_TYPE_JAIS           = 19,
-        LLAMA_VOCAB_PRE_TYPE_TEKKEN         = 20,
-        LLAMA_VOCAB_PRE_TYPE_SMOLLM         = 21,
-        LLAMA_VOCAB_PRE_TYPE_CODESHELL      = 22,
-        LLAMA_VOCAB_PRE_TYPE_BLOOM          = 23,
-        LLAMA_VOCAB_PRE_TYPE_GPT3_FINNISH   = 24,
-        LLAMA_VOCAB_PRE_TYPE_EXAONE         = 25,
-        LLAMA_VOCAB_PRE_TYPE_EXAONE4        = 26,
-        LLAMA_VOCAB_PRE_TYPE_CHAMELEON      = 27,
-        LLAMA_VOCAB_PRE_TYPE_MINERVA        = 28,
-        LLAMA_VOCAB_PRE_TYPE_DEEPSEEK3_LLM  = 29,
-        LLAMA_VOCAB_PRE_TYPE_GPT4O          = 30,
-        LLAMA_VOCAB_PRE_TYPE_SUPERBPE       = 31,
-        LLAMA_VOCAB_PRE_TYPE_TRILLION       = 32,
-        LLAMA_VOCAB_PRE_TYPE_BAILINGMOE     = 33,
-        LLAMA_VOCAB_PRE_TYPE_LLAMA4         = 34,
-        LLAMA_VOCAB_PRE_TYPE_PIXTRAL        = 35,
-        LLAMA_VOCAB_PRE_TYPE_SEED_CODER     = 36,
-        LLAMA_VOCAB_PRE_TYPE_HUNYUAN        = 37,
-    };
-
-=======
->>>>>>> aaa088d8
     enum llama_rope_type {
         LLAMA_ROPE_TYPE_NONE   = -1,
         LLAMA_ROPE_TYPE_NORM   = 0,
