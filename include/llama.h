#ifndef LLAMA_H
#define LLAMA_H

#include "ggml.h"
#include "ggml-cpu.h"
#include "ggml-backend.h"

#include <stddef.h>
#include <stdint.h>
#include <stdio.h>
#include <stdbool.h>

#ifdef LLAMA_SHARED
#    if defined(_WIN32) && !defined(__MINGW32__)
#        ifdef LLAMA_BUILD
#            define LLAMA_API __declspec(dllexport)
#        else
#            define LLAMA_API __declspec(dllimport)
#        endif
#    else
#        define LLAMA_API __attribute__ ((visibility ("default")))
#    endif
#else
#    define LLAMA_API
#endif

#ifdef __GNUC__
#    define DEPRECATED(func, hint) func __attribute__((deprecated(hint)))
#elif defined(_MSC_VER)
#    define DEPRECATED(func, hint) __declspec(deprecated(hint)) func
#else
#    define DEPRECATED(func, hint) func
#endif

#define LLAMA_DEFAULT_SEED 0xFFFFFFFF

#define LLAMA_TOKEN_NULL -1

#define LLAMA_FILE_MAGIC_GGLA 0x67676c61u // 'ggla'
#define LLAMA_FILE_MAGIC_GGSN 0x6767736eu // 'ggsn'
#define LLAMA_FILE_MAGIC_GGSQ 0x67677371u // 'ggsq'

#define LLAMA_SESSION_MAGIC   LLAMA_FILE_MAGIC_GGSN
#define LLAMA_SESSION_VERSION 9

#define LLAMA_STATE_SEQ_MAGIC   LLAMA_FILE_MAGIC_GGSQ
#define LLAMA_STATE_SEQ_VERSION 2

#ifdef __cplusplus
extern "C" {
#endif

    //
    // C interface
    //
    // TODO: show sample usage
    //

    struct llama_vocab;
    struct llama_model;
    struct llama_context;
    struct llama_sampler;
    struct llama_kv_cache;

    typedef int32_t llama_pos;
    typedef int32_t llama_token;
    typedef int32_t llama_seq_id;

    enum llama_vocab_type {
        LLAMA_VOCAB_TYPE_NONE = 0, // For models without vocab
        LLAMA_VOCAB_TYPE_SPM  = 1, // LLaMA tokenizer based on byte-level BPE with byte fallback
        LLAMA_VOCAB_TYPE_BPE  = 2, // GPT-2 tokenizer based on byte-level BPE
        LLAMA_VOCAB_TYPE_WPM  = 3, // BERT tokenizer based on WordPiece
        LLAMA_VOCAB_TYPE_UGM  = 4, // T5 tokenizer based on Unigram
        LLAMA_VOCAB_TYPE_RWKV = 5, // RWKV tokenizer based on greedy tokenization
    };

    // pre-tokenization types
    enum llama_vocab_pre_type {
        LLAMA_VOCAB_PRE_TYPE_DEFAULT        = 0,
        LLAMA_VOCAB_PRE_TYPE_LLAMA3         = 1,
        LLAMA_VOCAB_PRE_TYPE_DEEPSEEK_LLM   = 2,
        LLAMA_VOCAB_PRE_TYPE_DEEPSEEK_CODER = 3,
        LLAMA_VOCAB_PRE_TYPE_FALCON         = 4,
        LLAMA_VOCAB_PRE_TYPE_MPT            = 5,
        LLAMA_VOCAB_PRE_TYPE_STARCODER      = 6,
        LLAMA_VOCAB_PRE_TYPE_GPT2           = 7,
        LLAMA_VOCAB_PRE_TYPE_REFACT         = 8,
        LLAMA_VOCAB_PRE_TYPE_COMMAND_R      = 9,
        LLAMA_VOCAB_PRE_TYPE_STABLELM2      = 10,
        LLAMA_VOCAB_PRE_TYPE_QWEN2          = 11,
        LLAMA_VOCAB_PRE_TYPE_OLMO           = 12,
        LLAMA_VOCAB_PRE_TYPE_DBRX           = 13,
        LLAMA_VOCAB_PRE_TYPE_SMAUG          = 14,
        LLAMA_VOCAB_PRE_TYPE_PORO           = 15,
        LLAMA_VOCAB_PRE_TYPE_CHATGLM3       = 16,
        LLAMA_VOCAB_PRE_TYPE_CHATGLM4       = 17,
        LLAMA_VOCAB_PRE_TYPE_VIKING         = 18,
        LLAMA_VOCAB_PRE_TYPE_JAIS           = 19,
        LLAMA_VOCAB_PRE_TYPE_TEKKEN         = 20,
        LLAMA_VOCAB_PRE_TYPE_SMOLLM         = 21,
        LLAMA_VOCAB_PRE_TYPE_CODESHELL      = 22,
        LLAMA_VOCAB_PRE_TYPE_BLOOM          = 23,
        LLAMA_VOCAB_PRE_TYPE_GPT3_FINNISH   = 24,
        LLAMA_VOCAB_PRE_TYPE_EXAONE         = 25,
        LLAMA_VOCAB_PRE_TYPE_CHAMELEON      = 26,
        LLAMA_VOCAB_PRE_TYPE_MINERVA        = 27,
        LLAMA_VOCAB_PRE_TYPE_DEEPSEEK3_LLM  = 28,
        LLAMA_VOCAB_PRE_TYPE_GPT4O          = 29,
        LLAMA_VOCAB_PRE_TYPE_SUPERBPE       = 30,
<<<<<<< HEAD
        LLAMA_VOCAB_PRE_TYPE_VELVET         = 31,
=======
        LLAMA_VOCAB_PRE_TYPE_TRILLION       = 31,
        LLAMA_VOCAB_PRE_TYPE_BAILINGMOE     = 32,
        LLAMA_VOCAB_PRE_TYPE_LLAMA4         = 33,
>>>>>>> 06bb53ad
    };

    enum llama_rope_type {
        LLAMA_ROPE_TYPE_NONE   = -1,
        LLAMA_ROPE_TYPE_NORM   = 0,
        LLAMA_ROPE_TYPE_NEOX   = GGML_ROPE_TYPE_NEOX,
        LLAMA_ROPE_TYPE_MROPE  = GGML_ROPE_TYPE_MROPE,
        LLAMA_ROPE_TYPE_VISION = GGML_ROPE_TYPE_VISION,
    };

    enum llama_token_type { //TODO: remove, required until per token attributes are available from GGUF file
        LLAMA_TOKEN_TYPE_UNDEFINED    = 0,
        LLAMA_TOKEN_TYPE_NORMAL       = 1,
        LLAMA_TOKEN_TYPE_UNKNOWN      = 2,
        LLAMA_TOKEN_TYPE_CONTROL      = 3,
        LLAMA_TOKEN_TYPE_USER_DEFINED = 4,
        LLAMA_TOKEN_TYPE_UNUSED       = 5,
        LLAMA_TOKEN_TYPE_BYTE         = 6,
    };

    enum llama_token_attr {
        LLAMA_TOKEN_ATTR_UNDEFINED    = 0,
        LLAMA_TOKEN_ATTR_UNKNOWN      = 1 << 0,
        LLAMA_TOKEN_ATTR_UNUSED       = 1 << 1,
        LLAMA_TOKEN_ATTR_NORMAL       = 1 << 2,
        LLAMA_TOKEN_ATTR_CONTROL      = 1 << 3,  // SPECIAL?
        LLAMA_TOKEN_ATTR_USER_DEFINED = 1 << 4,
        LLAMA_TOKEN_ATTR_BYTE         = 1 << 5,
        LLAMA_TOKEN_ATTR_NORMALIZED   = 1 << 6,
        LLAMA_TOKEN_ATTR_LSTRIP       = 1 << 7,
        LLAMA_TOKEN_ATTR_RSTRIP       = 1 << 8,
        LLAMA_TOKEN_ATTR_SINGLE_WORD  = 1 << 9,
    };

    // model file types
    enum llama_ftype {
        LLAMA_FTYPE_ALL_F32              = 0,
        LLAMA_FTYPE_MOSTLY_F16           = 1,  // except 1d tensors
        LLAMA_FTYPE_MOSTLY_Q4_0          = 2,  // except 1d tensors
        LLAMA_FTYPE_MOSTLY_Q4_1          = 3,  // except 1d tensors
        // LLAMA_FTYPE_MOSTLY_Q4_1_SOME_F16 = 4,  // tok_embeddings.weight and output.weight are F16
        // LLAMA_FTYPE_MOSTLY_Q4_2       = 5,  // support has been removed
        // LLAMA_FTYPE_MOSTLY_Q4_3       = 6,  // support has been removed
        LLAMA_FTYPE_MOSTLY_Q8_0          = 7,  // except 1d tensors
        LLAMA_FTYPE_MOSTLY_Q5_0          = 8,  // except 1d tensors
        LLAMA_FTYPE_MOSTLY_Q5_1          = 9,  // except 1d tensors
        LLAMA_FTYPE_MOSTLY_Q2_K          = 10, // except 1d tensors
        LLAMA_FTYPE_MOSTLY_Q3_K_S        = 11, // except 1d tensors
        LLAMA_FTYPE_MOSTLY_Q3_K_M        = 12, // except 1d tensors
        LLAMA_FTYPE_MOSTLY_Q3_K_L        = 13, // except 1d tensors
        LLAMA_FTYPE_MOSTLY_Q4_K_S        = 14, // except 1d tensors
        LLAMA_FTYPE_MOSTLY_Q4_K_M        = 15, // except 1d tensors
        LLAMA_FTYPE_MOSTLY_Q5_K_S        = 16, // except 1d tensors
        LLAMA_FTYPE_MOSTLY_Q5_K_M        = 17, // except 1d tensors
        LLAMA_FTYPE_MOSTLY_Q6_K          = 18, // except 1d tensors
        LLAMA_FTYPE_MOSTLY_IQ2_XXS       = 19, // except 1d tensors
        LLAMA_FTYPE_MOSTLY_IQ2_XS        = 20, // except 1d tensors
        LLAMA_FTYPE_MOSTLY_Q2_K_S        = 21, // except 1d tensors
        LLAMA_FTYPE_MOSTLY_IQ3_XS        = 22, // except 1d tensors
        LLAMA_FTYPE_MOSTLY_IQ3_XXS       = 23, // except 1d tensors
        LLAMA_FTYPE_MOSTLY_IQ1_S         = 24, // except 1d tensors
        LLAMA_FTYPE_MOSTLY_IQ4_NL        = 25, // except 1d tensors
        LLAMA_FTYPE_MOSTLY_IQ3_S         = 26, // except 1d tensors
        LLAMA_FTYPE_MOSTLY_IQ3_M         = 27, // except 1d tensors
        LLAMA_FTYPE_MOSTLY_IQ2_S         = 28, // except 1d tensors
        LLAMA_FTYPE_MOSTLY_IQ2_M         = 29, // except 1d tensors
        LLAMA_FTYPE_MOSTLY_IQ4_XS        = 30, // except 1d tensors
        LLAMA_FTYPE_MOSTLY_IQ1_M         = 31, // except 1d tensors
        LLAMA_FTYPE_MOSTLY_BF16          = 32, // except 1d tensors
        //LLAMA_FTYPE_MOSTLY_Q4_0_4_4      = 33, // removed from gguf files, use Q4_0 and runtime repack
        //LLAMA_FTYPE_MOSTLY_Q4_0_4_8      = 34, // removed from gguf files, use Q4_0 and runtime repack
        //LLAMA_FTYPE_MOSTLY_Q4_0_8_8      = 35, // removed from gguf files, use Q4_0 and runtime repack
        LLAMA_FTYPE_MOSTLY_TQ1_0         = 36, // except 1d tensors
        LLAMA_FTYPE_MOSTLY_TQ2_0         = 37, // except 1d tensors

        LLAMA_FTYPE_GUESSED = 1024, // not specified in the model file
    };

    enum llama_rope_scaling_type {
        LLAMA_ROPE_SCALING_TYPE_UNSPECIFIED = -1,
        LLAMA_ROPE_SCALING_TYPE_NONE        = 0,
        LLAMA_ROPE_SCALING_TYPE_LINEAR      = 1,
        LLAMA_ROPE_SCALING_TYPE_YARN        = 2,
        LLAMA_ROPE_SCALING_TYPE_LONGROPE    = 3,
        LLAMA_ROPE_SCALING_TYPE_MAX_VALUE   = LLAMA_ROPE_SCALING_TYPE_LONGROPE,
    };

    enum llama_pooling_type {
        LLAMA_POOLING_TYPE_UNSPECIFIED = -1,
        LLAMA_POOLING_TYPE_NONE = 0,
        LLAMA_POOLING_TYPE_MEAN = 1,
        LLAMA_POOLING_TYPE_CLS  = 2,
        LLAMA_POOLING_TYPE_LAST = 3,
        LLAMA_POOLING_TYPE_RANK = 4, // used by reranking models to attach the classification head to the graph
    };

    enum llama_attention_type {
        LLAMA_ATTENTION_TYPE_UNSPECIFIED = -1,
        LLAMA_ATTENTION_TYPE_CAUSAL      = 0,
        LLAMA_ATTENTION_TYPE_NON_CAUSAL  = 1,
    };

    enum llama_split_mode {
        LLAMA_SPLIT_MODE_NONE  = 0, // single GPU
        LLAMA_SPLIT_MODE_LAYER = 1, // split layers and KV across GPUs
        LLAMA_SPLIT_MODE_ROW   = 2, // split layers and KV across GPUs, use tensor parallelism if supported
    };

    // TODO: simplify (https://github.com/ggml-org/llama.cpp/pull/9294#pullrequestreview-2286561979)
    typedef struct llama_token_data {
        llama_token id; // token id
        float logit;    // log-odds of the token
        float p;        // probability of the token
    } llama_token_data;

    typedef struct llama_token_data_array {
        // TODO: consider SoA
        // NOTE: this pointer can be modified by the samplers
        llama_token_data * data;
        size_t size;
        int64_t selected; // this is the index in the data array (i.e. not the token id)
        bool sorted;
    } llama_token_data_array;

    typedef bool (*llama_progress_callback)(float progress, void * user_data);

    // Input data for llama_decode
    // A llama_batch object can contain input about one or many sequences
    // The provided arrays (i.e. token, embd, pos, etc.) must have size of n_tokens
    //
    // - token  : the token ids of the input (used when embd is NULL)
    // - embd   : token embeddings (i.e. float vector of size n_embd) (used when token is NULL)
    // - pos    : the positions of the respective token in the sequence
    //            (if set to NULL, the token position will be tracked automatically by llama_decode)
    // - seq_id : the sequence to which the respective token belongs
    //            (if set to NULL, the sequence ID will be assumed to be 0)
    // - logits : if zero, the logits (and/or the embeddings) for the respective token will not be output
    //            (if set to NULL, only the logits for last token will be returned)
    //
    typedef struct llama_batch {
        int32_t n_tokens;

        llama_token  *  token;
        float        *  embd;
        llama_pos    *  pos;
        int32_t      *  n_seq_id;
        llama_seq_id ** seq_id;
        int8_t       *  logits; // TODO: rename this to "output"
    } llama_batch;

    enum llama_model_kv_override_type {
        LLAMA_KV_OVERRIDE_TYPE_INT,
        LLAMA_KV_OVERRIDE_TYPE_FLOAT,
        LLAMA_KV_OVERRIDE_TYPE_BOOL,
        LLAMA_KV_OVERRIDE_TYPE_STR,
    };

    struct llama_model_kv_override {
        enum llama_model_kv_override_type tag;

        char key[128];

        union {
            int64_t val_i64;
            double  val_f64;
            bool    val_bool;
            char    val_str[128];
        };
    };

    struct llama_model_tensor_buft_override {
        const char * pattern;
        ggml_backend_buffer_type_t buft;
    };

    struct llama_model_params {
        // NULL-terminated list of devices to use for offloading (if NULL, all available devices are used)
        ggml_backend_dev_t * devices;

        // NULL-terminated list of buffer types to use for tensors that match a pattern
        const struct llama_model_tensor_buft_override * tensor_buft_overrides;

        int32_t n_gpu_layers; // number of layers to store in VRAM
        enum llama_split_mode split_mode; // how to split the model across multiple GPUs

        // the GPU that is used for the entire model when split_mode is LLAMA_SPLIT_MODE_NONE
        int32_t main_gpu;

        // proportion of the model (layers or rows) to offload to each GPU, size: llama_max_devices()
        const float * tensor_split;

        // Called with a progress value between 0.0 and 1.0. Pass NULL to disable.
        // If the provided progress_callback returns true, model loading continues.
        // If it returns false, model loading is immediately aborted.
        llama_progress_callback progress_callback;

        // context pointer passed to the progress callback
        void * progress_callback_user_data;

        // override key-value pairs of the model meta data
        const struct llama_model_kv_override * kv_overrides;

        // Keep the booleans together to avoid misalignment during copy-by-value.
        bool vocab_only;    // only load the vocabulary, no weights
        bool use_mmap;      // use mmap if possible
        bool use_mlock;     // force system to keep model in RAM
        bool check_tensors; // validate model tensor data
    };

    // NOTE: changing the default values of parameters marked as [EXPERIMENTAL] may cause crashes or incorrect results in certain configurations
    //       https://github.com/ggml-org/llama.cpp/pull/7544
    struct llama_context_params {
        uint32_t n_ctx;             // text context, 0 = from model
        uint32_t n_batch;           // logical maximum batch size that can be submitted to llama_decode
        uint32_t n_ubatch;          // physical maximum batch size
        uint32_t n_seq_max;         // max number of sequences (i.e. distinct states for recurrent models)
        int32_t  n_threads;         // number of threads to use for generation
        int32_t  n_threads_batch;   // number of threads to use for batch processing

        enum llama_rope_scaling_type rope_scaling_type; // RoPE scaling type, from `enum llama_rope_scaling_type`
        enum llama_pooling_type      pooling_type;      // whether to pool (sum) embedding results by sequence id
        enum llama_attention_type    attention_type;    // attention type to use for embeddings

        // ref: https://github.com/ggml-org/llama.cpp/pull/2054
        float    rope_freq_base;   // RoPE base frequency, 0 = from model
        float    rope_freq_scale;  // RoPE frequency scaling factor, 0 = from model
        float    yarn_ext_factor;  // YaRN extrapolation mix factor, negative = from model
        float    yarn_attn_factor; // YaRN magnitude scaling factor
        float    yarn_beta_fast;   // YaRN low correction dim
        float    yarn_beta_slow;   // YaRN high correction dim
        uint32_t yarn_orig_ctx;    // YaRN original context size
        float    defrag_thold;     // defragment the KV cache if holes/size > thold, < 0 disabled (default)

        ggml_backend_sched_eval_callback cb_eval;
        void * cb_eval_user_data;

        enum ggml_type type_k; // data type for K cache [EXPERIMENTAL]
        enum ggml_type type_v; // data type for V cache [EXPERIMENTAL]

        // Keep the booleans together and at the end of the struct to avoid misalignment during copy-by-value.
        // TODO: move at the end of the struct
        bool logits_all;  // the llama_decode() call computes all logits, not just the last one (DEPRECATED - set llama_batch.logits instead)
        bool embeddings;  // if true, extract embeddings (together with logits)
        bool offload_kqv; // whether to offload the KQV ops (including the KV cache) to GPU
        bool flash_attn;  // whether to use flash attention [EXPERIMENTAL]
        bool no_perf;     // whether to measure performance timings

        // Abort callback
        // if it returns true, execution of llama_decode() will be aborted
        // currently works only with CPU execution
        ggml_abort_callback abort_callback;
        void *              abort_callback_data;
    };

    // model quantization parameters
    typedef struct llama_model_quantize_params {
        int32_t nthread;                     // number of threads to use for quantizing, if <=0 will use std::thread::hardware_concurrency()
        enum llama_ftype ftype;              // quantize to this llama_ftype
        enum ggml_type output_tensor_type;   // output tensor type
        enum ggml_type token_embedding_type; // token embeddings tensor type
        bool allow_requantize;               // allow quantizing non-f32/f16 tensors
        bool quantize_output_tensor;         // quantize output.weight
        bool only_copy;                      // only copy tensors - ftype, allow_requantize and quantize_output_tensor are ignored
        bool pure;                           // quantize all tensors to the default type
        bool keep_split;                     // quantize to the same number of shards
        void * imatrix;                      // pointer to importance matrix data
        void * kv_overrides;                 // pointer to vector containing overrides
    } llama_model_quantize_params;

    typedef struct llama_logit_bias {
        llama_token token;
        float bias;
    } llama_logit_bias;

    typedef struct llama_sampler_chain_params {
        bool no_perf; // whether to measure performance timings
    } llama_sampler_chain_params;

    // used in chat template
    typedef struct llama_chat_message {
        const char * role;
        const char * content;
    } llama_chat_message;

    // lora adapter
    struct llama_adapter_lora;

    // Helpers for getting default parameters
    // TODO: update API to start accepting pointers to params structs (https://github.com/ggml-org/llama.cpp/discussions/9172)
    LLAMA_API struct llama_model_params          llama_model_default_params(void);
    LLAMA_API struct llama_context_params        llama_context_default_params(void);
    LLAMA_API struct llama_sampler_chain_params  llama_sampler_chain_default_params(void);
    LLAMA_API struct llama_model_quantize_params llama_model_quantize_default_params(void);

    // Initialize the llama + ggml backend
    // If numa is true, use NUMA optimizations
    // Call once at the start of the program
    LLAMA_API void llama_backend_init(void);

    // Call once at the end of the program - currently only used for MPI
    LLAMA_API void llama_backend_free(void);

    //optional:
    LLAMA_API void llama_numa_init(enum ggml_numa_strategy numa);

    // Optional: an auto threadpool gets created in ggml if not passed explicitly
    LLAMA_API void llama_attach_threadpool(
            struct llama_context * ctx,
               ggml_threadpool_t   threadpool,
               ggml_threadpool_t   threadpool_batch);

    LLAMA_API void llama_detach_threadpool(struct llama_context * ctx);

    DEPRECATED(LLAMA_API struct llama_model * llama_load_model_from_file(
                             const char * path_model,
              struct llama_model_params   params),
            "use llama_model_load_from_file instead");

    // Load the model from a file
    // If the file is split into multiple parts, the file name must follow this pattern: <name>-%05d-of-%05d.gguf
    // If the split file name does not follow this pattern, use llama_model_load_from_splits
    LLAMA_API struct llama_model * llama_model_load_from_file(
                             const char * path_model,
              struct llama_model_params   params);

    // Load the model from multiple splits (support custom naming scheme)
    // The paths must be in the correct order
    LLAMA_API struct llama_model * llama_model_load_from_splits(
                             const char ** paths,
                                 size_t    n_paths,
              struct llama_model_params    params);

    DEPRECATED(LLAMA_API void llama_free_model(struct llama_model * model),
            "use llama_model_free instead");

    LLAMA_API void llama_model_free(struct llama_model * model);

    LLAMA_API struct llama_context * llama_init_from_model(
                     struct llama_model * model,
            struct llama_context_params   params);

    DEPRECATED(LLAMA_API struct llama_context * llama_new_context_with_model(
                     struct llama_model * model,
            struct llama_context_params   params),
            "use llama_init_from_model instead");

    // Frees all allocated memory
    LLAMA_API void llama_free(struct llama_context * ctx);

    LLAMA_API int64_t llama_time_us(void);

    LLAMA_API size_t llama_max_devices(void);

    LLAMA_API bool llama_supports_mmap       (void);
    LLAMA_API bool llama_supports_mlock      (void);
    LLAMA_API bool llama_supports_gpu_offload(void);
    LLAMA_API bool llama_supports_rpc        (void);

    LLAMA_API uint32_t llama_n_ctx      (const struct llama_context * ctx);
    LLAMA_API uint32_t llama_n_batch    (const struct llama_context * ctx);
    LLAMA_API uint32_t llama_n_ubatch   (const struct llama_context * ctx);
    LLAMA_API uint32_t llama_n_seq_max  (const struct llama_context * ctx);

    DEPRECATED(LLAMA_API int32_t llama_n_ctx_train(const struct llama_model * model), "use llama_model_n_ctx_train instead");
    DEPRECATED(LLAMA_API int32_t llama_n_embd     (const struct llama_model * model), "use llama_model_n_embd instead");
    DEPRECATED(LLAMA_API int32_t llama_n_layer    (const struct llama_model * model), "use llama_model_n_layer instead");
    DEPRECATED(LLAMA_API int32_t llama_n_head     (const struct llama_model * model), "use llama_model_n_head instead");

    DEPRECATED(LLAMA_API int32_t llama_n_vocab    (const struct llama_vocab * vocab), "use llama_vocab_n_tokens instead");

    LLAMA_API const struct llama_model * llama_get_model   (const struct llama_context * ctx);
    LLAMA_API    struct llama_kv_cache * llama_get_kv_self (      struct llama_context * ctx);
    LLAMA_API  enum llama_pooling_type   llama_pooling_type(const struct llama_context * ctx); // TODO: rename to llama_get_pooling_type

    LLAMA_API const struct llama_vocab * llama_model_get_vocab(const struct llama_model * model);
    LLAMA_API enum llama_rope_type       llama_model_rope_type(const struct llama_model * model);

    LLAMA_API int32_t llama_model_n_ctx_train(const struct llama_model * model);
    LLAMA_API int32_t llama_model_n_embd     (const struct llama_model * model);
    LLAMA_API int32_t llama_model_n_layer    (const struct llama_model * model);
    LLAMA_API int32_t llama_model_n_head     (const struct llama_model * model);
    LLAMA_API int32_t llama_model_n_head_kv  (const struct llama_model * model);

    // Get the model's RoPE frequency scaling factor
    LLAMA_API float llama_model_rope_freq_scale_train(const struct llama_model * model);

    LLAMA_API enum llama_vocab_type llama_vocab_type(const struct llama_vocab * vocab);

    LLAMA_API int32_t llama_vocab_n_tokens(const struct llama_vocab * vocab);

    // Functions to access the model's GGUF metadata scalar values
    // - The functions return the length of the string on success, or -1 on failure
    // - The output string is always null-terminated and cleared on failure
    // - When retrieving a string, an extra byte must be allocated to account for the null terminator
    // - GGUF array values are not supported by these functions

    // Get metadata value as a string by key name
    LLAMA_API int32_t llama_model_meta_val_str(const struct llama_model * model, const char * key, char * buf, size_t buf_size);

    // Get the number of metadata key/value pairs
    LLAMA_API int32_t llama_model_meta_count(const struct llama_model * model);

    // Get metadata key name by index
    LLAMA_API int32_t llama_model_meta_key_by_index(const struct llama_model * model, int32_t i, char * buf, size_t buf_size);

    // Get metadata value as a string by index
    LLAMA_API int32_t llama_model_meta_val_str_by_index(const struct llama_model * model, int32_t i, char * buf, size_t buf_size);

    // Get a string describing the model type
    LLAMA_API int32_t llama_model_desc(const struct llama_model * model, char * buf, size_t buf_size);

    // Returns the total size of all the tensors in the model in bytes
    LLAMA_API uint64_t llama_model_size(const struct llama_model * model);

    // Get the default chat template. Returns nullptr if not available
    // If name is NULL, returns the default chat template
    LLAMA_API const char * llama_model_chat_template(const struct llama_model * model, const char * name);

    // Returns the total number of parameters in the model
    LLAMA_API uint64_t llama_model_n_params(const struct llama_model * model);

    // Returns true if the model contains an encoder that requires llama_encode() call
    LLAMA_API bool llama_model_has_encoder(const struct llama_model * model);

    // Returns true if the model contains a decoder that requires llama_decode() call
    LLAMA_API bool llama_model_has_decoder(const struct llama_model * model);

    // For encoder-decoder models, this function returns id of the token that must be provided
    // to the decoder to start generating output sequence. For other models, it returns -1.
    LLAMA_API llama_token llama_model_decoder_start_token(const struct llama_model * model);

    // Returns true if the model is recurrent (like Mamba, RWKV, etc.)
    LLAMA_API bool llama_model_is_recurrent(const struct llama_model * model);

    // Returns 0 on success
    LLAMA_API uint32_t llama_model_quantize(
            const char * fname_inp,
            const char * fname_out,
            const llama_model_quantize_params * params);

    //
    // Adapters
    //

    // Load a LoRA adapter from file
    LLAMA_API struct llama_adapter_lora * llama_adapter_lora_init(
            struct llama_model * model,
            const char * path_lora);

    // Manually free a LoRA adapter
    // Note: loaded adapters will be free when the associated model is deleted
    LLAMA_API void llama_adapter_lora_free(struct llama_adapter_lora * adapter);

    // The following functions operate on a llama_context, hence the naming: llama_verb_...

    // Add a loaded LoRA adapter to given context
    // This will not modify model's weight
    LLAMA_API int32_t llama_set_adapter_lora(
            struct llama_context * ctx,
            struct llama_adapter_lora * adapter,
            float scale);

    // Remove a specific LoRA adapter from given context
    // Return -1 if the adapter is not present in the context
    LLAMA_API int32_t llama_rm_adapter_lora(
            struct llama_context * ctx,
            struct llama_adapter_lora * adapter);

    // Remove all LoRA adapters from given context
    LLAMA_API void llama_clear_adapter_lora(struct llama_context * ctx);

    // Apply a loaded control vector to a llama_context, or if data is NULL, clear
    // the currently loaded vector.
    // n_embd should be the size of a single layer's control, and data should point
    // to an n_embd x n_layers buffer starting from layer 1.
    // il_start and il_end are the layer range the vector should apply to (both inclusive)
    // See llama_control_vector_load in common to load a control vector.
    LLAMA_API int32_t llama_apply_adapter_cvec(
            struct llama_context * ctx,
                     const float * data,
                          size_t   len,
                         int32_t   n_embd,
                         int32_t   il_start,
                         int32_t   il_end);

    //
    // KV cache
    //

    // TODO: start using struct llama_kv_cache

    // Information associated with an individual cell in the KV cache view.
    struct llama_kv_cache_view_cell {
        // The position for this cell. Takes KV cache shifts into account.
        // May be negative if the cell is not populated.
        llama_pos pos;
    };

    // An updateable view of the KV cache.
    struct llama_kv_cache_view {
        // Number of KV cache cells. This will be the same as the context size.
        int32_t n_cells;

        // Maximum number of sequences that can exist in a cell. It's not an error
        // if there are more sequences in a cell than this value, however they will
        // not be visible in the view cells_sequences.
        int32_t n_seq_max;

        // Number of tokens in the cache. For example, if there are two populated
        // cells, the first with 1 sequence id in it and the second with 2 sequence
        // ids then you'll have 3 tokens.
        int32_t token_count;

        // Number of populated cache cells.
        int32_t used_cells;

        // Maximum contiguous empty slots in the cache.
        int32_t max_contiguous;

        // Index to the start of the max_contiguous slot range. Can be negative
        // when cache is full.
        int32_t max_contiguous_idx;

        // Information for an individual cell.
        struct llama_kv_cache_view_cell * cells;

        // The sequences for each cell. There will be n_seq_max items per cell.
        llama_seq_id * cells_sequences;
    };

    // Create an empty KV cache view. (use only for debugging purposes)
    LLAMA_API struct llama_kv_cache_view llama_kv_cache_view_init(const struct llama_context * ctx, int32_t n_seq_max);

    // Free a KV cache view. (use only for debugging purposes)
    LLAMA_API void llama_kv_cache_view_free(struct llama_kv_cache_view * view);

    // Update the KV cache view structure with the current state of the KV cache. (use only for debugging purposes)
    // TODO: change signature to llama_kv_cache_view_update(struct llama_kv_cache_view * view, const struct llama_context * ctx)
    LLAMA_API void llama_kv_cache_view_update(const struct llama_context * ctx, struct llama_kv_cache_view * view);

    ///

    // Returns the number of tokens in the KV cache (slow, use only for debug)
    // If a KV cell has multiple sequences assigned to it, it will be counted multiple times
    LLAMA_API int32_t llama_kv_self_n_tokens(const struct llama_context * ctx);

    DEPRECATED(LLAMA_API int32_t llama_get_kv_cache_token_count(const struct llama_context * ctx),
            "use llama_kv_self_n_tokens instead");

    // Returns the number of used KV cells (i.e. have at least one sequence assigned to them)
    LLAMA_API int32_t llama_kv_self_used_cells(const struct llama_context * ctx);

    DEPRECATED(LLAMA_API int32_t llama_get_kv_cache_used_cells(const struct llama_context * ctx),
            "use llama_kv_self_used_cells instead");

    // Clear the KV cache - both cell info is erased and KV data is zeroed
    LLAMA_API void llama_kv_self_clear(
            struct llama_context * ctx);

    // Removes all tokens that belong to the specified sequence and have positions in [p0, p1)
    // Returns false if a partial sequence cannot be removed. Removing a whole sequence never fails
    // seq_id < 0 : match any sequence
    // p0 < 0     : [0,  p1]
    // p1 < 0     : [p0, inf)
    LLAMA_API bool llama_kv_self_seq_rm(
            struct llama_context * ctx,
                    llama_seq_id   seq_id,
                       llama_pos   p0,
                       llama_pos   p1);

    // Copy all tokens that belong to the specified sequence to another sequence
    // Note that this does not allocate extra KV cache memory - it simply assigns the tokens to the new sequence
    // p0 < 0 : [0,  p1]
    // p1 < 0 : [p0, inf)
    LLAMA_API void llama_kv_self_seq_cp(
            struct llama_context * ctx,
                    llama_seq_id   seq_id_src,
                    llama_seq_id   seq_id_dst,
                       llama_pos   p0,
                       llama_pos   p1);

    // Removes all tokens that do not belong to the specified sequence
    LLAMA_API void llama_kv_self_seq_keep(
            struct llama_context * ctx,
                    llama_seq_id   seq_id);

    // Adds relative position "delta" to all tokens that belong to the specified sequence and have positions in [p0, p1)
    // If the KV cache is RoPEd, the KV data is updated accordingly:
    //   - lazily on next llama_decode()
    //   - explicitly with llama_kv_self_update()
    // p0 < 0 : [0,  p1]
    // p1 < 0 : [p0, inf)
    LLAMA_API void llama_kv_self_seq_add(
            struct llama_context * ctx,
                    llama_seq_id   seq_id,
                       llama_pos   p0,
                       llama_pos   p1,
                       llama_pos   delta);

    // Integer division of the positions by factor of `d > 1`
    // If the KV cache is RoPEd, the KV data is updated accordingly:
    //   - lazily on next llama_decode()
    //   - explicitly with llama_kv_self_update()
    // p0 < 0 : [0,  p1]
    // p1 < 0 : [p0, inf)
    LLAMA_API void llama_kv_self_seq_div(
            struct llama_context * ctx,
                    llama_seq_id   seq_id,
                       llama_pos   p0,
                       llama_pos   p1,
                             int   d);

    // Returns the largest position present in the KV cache for the specified sequence
    LLAMA_API llama_pos llama_kv_self_seq_pos_max(
            struct llama_context * ctx,
                     llama_seq_id   seq_id);

    // Defragment the KV cache
    // This will be applied:
    //   - lazily on next llama_decode()
    //   - explicitly with llama_kv_self_update()
    LLAMA_API void llama_kv_self_defrag(struct llama_context * ctx);

    // Check if the context supports KV cache shifting
    LLAMA_API bool llama_kv_self_can_shift(const struct llama_context * ctx);

    // Apply the KV cache updates (such as K-shifts, defragmentation, etc.)
    LLAMA_API void llama_kv_self_update(struct llama_context * ctx);

    DEPRECATED(LLAMA_API void llama_kv_cache_clear(
            struct llama_context * ctx),
            "use llama_kv_self_clear instead");

    DEPRECATED(LLAMA_API bool llama_kv_cache_seq_rm(
            struct llama_context * ctx,
                    llama_seq_id   seq_id,
                       llama_pos   p0,
                       llama_pos   p1),
            "use llama_kv_self_seq_rm instead");

    DEPRECATED(LLAMA_API void llama_kv_cache_seq_cp(
            struct llama_context * ctx,
                    llama_seq_id   seq_id_src,
                    llama_seq_id   seq_id_dst,
                       llama_pos   p0,
                       llama_pos   p1),
            "use llama_kv_self_seq_cp instead");

    DEPRECATED(LLAMA_API void llama_kv_cache_seq_keep(
            struct llama_context * ctx,
                    llama_seq_id   seq_id),
            "use llama_kv_self_seq_keep instead");

    DEPRECATED(LLAMA_API void llama_kv_cache_seq_add(
            struct llama_context * ctx,
                    llama_seq_id   seq_id,
                       llama_pos   p0,
                       llama_pos   p1,
                       llama_pos   delta),
            "use llama_kv_self_seq_add instead");

    DEPRECATED(LLAMA_API void llama_kv_cache_seq_div(
            struct llama_context * ctx,
                    llama_seq_id   seq_id,
                       llama_pos   p0,
                       llama_pos   p1,
                             int   d),
            "use llama_kv_self_seq_div instead");

    DEPRECATED(LLAMA_API llama_pos llama_kv_cache_seq_pos_max(
            struct llama_context * ctx,
                    llama_seq_id   seq_id),
            "use llama_kv_self_seq_pos_max instead");

    DEPRECATED(LLAMA_API void llama_kv_cache_defrag(struct llama_context * ctx),
            "use llama_kv_self_defrag instead");

    DEPRECATED(LLAMA_API bool llama_kv_cache_can_shift(const struct llama_context * ctx),
            "use llama_kv_self_can_shift instead");

    DEPRECATED(LLAMA_API void llama_kv_cache_update(struct llama_context * ctx),
            "use llama_kv_self_update instead");


    //
    // State / sessions
    //

    // Returns the *actual* size in bytes of the state
    // (logits, embedding and kv_cache)
    // Only use when saving the state, not when restoring it, otherwise the size may be too small.
    LLAMA_API size_t llama_state_get_size(struct llama_context * ctx);
    LLAMA_API DEPRECATED(size_t llama_get_state_size(struct llama_context * ctx),
        "use llama_state_get_size instead");

    // Copies the state to the specified destination address.
    // Destination needs to have allocated enough memory.
    // Returns the number of bytes copied
    LLAMA_API size_t llama_state_get_data(
            struct llama_context * ctx,
                         uint8_t * dst,
                          size_t   size);
    LLAMA_API DEPRECATED(size_t llama_copy_state_data(
            struct llama_context * ctx,
                         uint8_t * dst),
        "use llama_state_get_data instead");

    // Set the state reading from the specified address
    // Returns the number of bytes read
    LLAMA_API size_t llama_state_set_data(
            struct llama_context * ctx,
                   const uint8_t * src,
                          size_t   size);
    LLAMA_API DEPRECATED(size_t llama_set_state_data(
            struct llama_context * ctx,
                   const uint8_t * src),
        "use llama_state_set_data instead");

    // Save/load session file
    LLAMA_API bool llama_state_load_file(
            struct llama_context * ctx,
                      const char * path_session,
                     llama_token * tokens_out,
                          size_t   n_token_capacity,
                          size_t * n_token_count_out);
    LLAMA_API DEPRECATED(bool llama_load_session_file(
            struct llama_context * ctx,
                      const char * path_session,
                     llama_token * tokens_out,
                          size_t   n_token_capacity,
                          size_t * n_token_count_out),
        "use llama_state_load_file instead");

    LLAMA_API bool llama_state_save_file(
            struct llama_context * ctx,
                      const char * path_session,
               const llama_token * tokens,
                          size_t   n_token_count);
    LLAMA_API DEPRECATED(bool llama_save_session_file(
            struct llama_context * ctx,
                      const char * path_session,
               const llama_token * tokens,
                          size_t   n_token_count),
        "use llama_state_save_file instead");

    // Get the exact size needed to copy the KV cache of a single sequence
    LLAMA_API size_t llama_state_seq_get_size(
            struct llama_context * ctx,
                    llama_seq_id   seq_id);

    // Copy the KV cache of a single sequence into the specified buffer
    LLAMA_API size_t llama_state_seq_get_data(
            struct llama_context * ctx,
                         uint8_t * dst,
                          size_t   size,
                    llama_seq_id   seq_id);

    // Copy the sequence data (originally copied with `llama_state_seq_get_data`) into the specified sequence
    // Returns:
    //  - Positive: Ok
    //  - Zero: Failed to load
    LLAMA_API size_t llama_state_seq_set_data(
            struct llama_context * ctx,
                   const uint8_t * src,
                          size_t   size,
                    llama_seq_id   dest_seq_id);

    LLAMA_API size_t llama_state_seq_save_file(
            struct llama_context * ctx,
                      const char * filepath,
                    llama_seq_id   seq_id,
               const llama_token * tokens,
                          size_t   n_token_count);

    LLAMA_API size_t llama_state_seq_load_file(
            struct llama_context * ctx,
                      const char * filepath,
                    llama_seq_id   dest_seq_id,
                     llama_token * tokens_out,
                          size_t   n_token_capacity,
                          size_t * n_token_count_out);

    //
    // Decoding
    //

    // Return batch for single sequence of tokens
    // The sequence ID will be fixed to 0
    // The position of the tokens will be tracked automatically by llama_decode
    //
    // NOTE: this is a helper function to facilitate transition to the new batch API - avoid using it
    //
    LLAMA_API struct llama_batch llama_batch_get_one(
                  llama_token * tokens,
                      int32_t   n_tokens);

    // Allocates a batch of tokens on the heap that can hold a maximum of n_tokens
    // Each token can be assigned up to n_seq_max sequence ids
    // The batch has to be freed with llama_batch_free()
    // If embd != 0, llama_batch.embd will be allocated with size of n_tokens * embd * sizeof(float)
    // Otherwise, llama_batch.token will be allocated to store n_tokens llama_token
    // The rest of the llama_batch members are allocated with size n_tokens
    // All members are left uninitialized
    LLAMA_API struct llama_batch llama_batch_init(
            int32_t n_tokens,
            int32_t embd,
            int32_t n_seq_max);

    // Frees a batch of tokens allocated with llama_batch_init()
    LLAMA_API void llama_batch_free(struct llama_batch batch);

    // Processes a batch of tokens with the ecoder part of the encoder-decoder model.
    // Stores the encoder output internally for later use by the decoder cross-attention layers.
    //   0 - success
    // < 0 - error. the KV cache state is restored to the state before this call
    LLAMA_API int32_t llama_encode(
            struct llama_context * ctx,
              struct llama_batch   batch);

    // Positive return values does not mean a fatal error, but rather a warning.
    //   0 - success
    //   1 - could not find a KV slot for the batch (try reducing the size of the batch or increase the context)
    // < 0 - error. the KV cache state is restored to the state before this call
    LLAMA_API int32_t llama_decode(
            struct llama_context * ctx,
              struct llama_batch   batch);

    // Set the number of threads used for decoding
    // n_threads is the number of threads used for generation (single token)
    // n_threads_batch is the number of threads used for prompt and batch processing (multiple tokens)
    LLAMA_API void llama_set_n_threads(struct llama_context * ctx, int32_t n_threads, int32_t n_threads_batch);

    // Get the number of threads used for generation of a single token.
    LLAMA_API int32_t llama_n_threads(struct llama_context * ctx);

    // Get the number of threads used for prompt and batch processing (multiple token).
    LLAMA_API int32_t llama_n_threads_batch(struct llama_context * ctx);

    // Set whether the model is in embeddings mode or not
    // If true, embeddings will be returned but logits will not
    LLAMA_API void llama_set_embeddings(struct llama_context * ctx, bool embeddings);

    // Set whether to use causal attention or not
    // If set to true, the model will only attend to the past tokens
    LLAMA_API void llama_set_causal_attn(struct llama_context * ctx, bool causal_attn);

    // Set whether the model is in warmup mode or not
    // If true, all model tensors are activated during llama_decode() to load and cache their weights.
    LLAMA_API void llama_set_warmup(struct llama_context * ctx, bool warmup);

    // Set abort callback
    LLAMA_API void llama_set_abort_callback(struct llama_context * ctx, ggml_abort_callback abort_callback, void * abort_callback_data);

    // Wait until all computations are finished
    // This is automatically done when using one of the functions below to obtain the computation results
    // and is not necessary to call it explicitly in most cases
    LLAMA_API void llama_synchronize(struct llama_context * ctx);

    // Token logits obtained from the last call to llama_decode()
    // The logits for which llama_batch.logits[i] != 0 are stored contiguously
    // in the order they have appeared in the batch.
    // Rows: number of tokens for which llama_batch.logits[i] != 0
    // Cols: n_vocab
    LLAMA_API float * llama_get_logits(struct llama_context * ctx);

    // Logits for the ith token. For positive indices, Equivalent to:
    // llama_get_logits(ctx) + ctx->output_ids[i]*n_vocab
    // Negative indicies can be used to access logits in reverse order, -1 is the last logit.
    // returns NULL for invalid ids.
    LLAMA_API float * llama_get_logits_ith(struct llama_context * ctx, int32_t i);

    // Get all output token embeddings.
    // when pooling_type == LLAMA_POOLING_TYPE_NONE or when using a generative model,
    // the embeddings for which llama_batch.logits[i] != 0 are stored contiguously
    // in the order they have appeared in the batch.
    // shape: [n_outputs*n_embd]
    // Otherwise, returns NULL.
    LLAMA_API float * llama_get_embeddings(struct llama_context * ctx);

    // Get the embeddings for the ith token. For positive indices, Equivalent to:
    // llama_get_embeddings(ctx) + ctx->output_ids[i]*n_embd
    // Negative indicies can be used to access embeddings in reverse order, -1 is the last embedding.
    // shape: [n_embd] (1-dimensional)
    // returns NULL for invalid ids.
    LLAMA_API float * llama_get_embeddings_ith(struct llama_context * ctx, int32_t i);

    // Get the embeddings for a sequence id
    // Returns NULL if pooling_type is LLAMA_POOLING_TYPE_NONE
    // when pooling_type == LLAMA_POOLING_TYPE_RANK, returns float[1] with the rank of the sequence
    // otherwise: float[n_embd] (1-dimensional)
    LLAMA_API float * llama_get_embeddings_seq(struct llama_context * ctx, llama_seq_id seq_id);

    //
    // Vocab
    //

    LLAMA_API const char * llama_vocab_get_text(const struct llama_vocab * vocab, llama_token token);

    LLAMA_API float llama_vocab_get_score(const struct llama_vocab * vocab, llama_token token);

    LLAMA_API enum llama_token_attr llama_vocab_get_attr(const struct llama_vocab * vocab, llama_token token);

    // Check if the token is supposed to end generation (end-of-generation, eg. EOS, EOT, etc.)
    LLAMA_API bool llama_vocab_is_eog(const struct llama_vocab * vocab, llama_token token);

    // Identify if Token Id is a control token or a render-able token
    LLAMA_API bool llama_vocab_is_control(const struct llama_vocab * vocab, llama_token token);

    // Special tokens
    LLAMA_API llama_token llama_vocab_bos(const struct llama_vocab * vocab); // beginning-of-sentence
    LLAMA_API llama_token llama_vocab_eos(const struct llama_vocab * vocab); // end-of-sentence
    LLAMA_API llama_token llama_vocab_eot(const struct llama_vocab * vocab); // end-of-turn
    LLAMA_API llama_token llama_vocab_sep(const struct llama_vocab * vocab); // sentence separator
    LLAMA_API llama_token llama_vocab_nl (const struct llama_vocab * vocab); // next-line
    LLAMA_API llama_token llama_vocab_pad(const struct llama_vocab * vocab); // padding

    LLAMA_API bool llama_vocab_get_add_bos(const struct llama_vocab * vocab);
    LLAMA_API bool llama_vocab_get_add_eos(const struct llama_vocab * vocab);

    LLAMA_API llama_token llama_vocab_fim_pre(const struct llama_vocab * vocab);
    LLAMA_API llama_token llama_vocab_fim_suf(const struct llama_vocab * vocab);
    LLAMA_API llama_token llama_vocab_fim_mid(const struct llama_vocab * vocab);
    LLAMA_API llama_token llama_vocab_fim_pad(const struct llama_vocab * vocab);
    LLAMA_API llama_token llama_vocab_fim_rep(const struct llama_vocab * vocab);
    LLAMA_API llama_token llama_vocab_fim_sep(const struct llama_vocab * vocab);

    DEPRECATED(LLAMA_API const char * llama_token_get_text(const struct llama_vocab * vocab, llama_token token), "use llama_vocab_get_text instead");
    DEPRECATED(LLAMA_API float llama_token_get_score(const struct llama_vocab * vocab, llama_token token), "use llama_vocab_get_score instead");
    DEPRECATED(LLAMA_API enum llama_token_attr llama_token_get_attr(const struct llama_vocab * vocab, llama_token token), "use llama_vocab_get_attr instead");
    DEPRECATED(LLAMA_API bool llama_token_is_eog(const struct llama_vocab * vocab, llama_token token), "use llama_vocab_is_eog instead");
    DEPRECATED(LLAMA_API bool llama_token_is_control(const struct llama_vocab * vocab, llama_token token), "use llama_vocab_is_control instead");
    DEPRECATED(LLAMA_API llama_token llama_token_bos(const struct llama_vocab * vocab), "use llama_vocab_bos instead");
    DEPRECATED(LLAMA_API llama_token llama_token_eos(const struct llama_vocab * vocab), "use llama_vocab_eos instead");
    DEPRECATED(LLAMA_API llama_token llama_token_eot(const struct llama_vocab * vocab), "use llama_vocab_eot instead");
    DEPRECATED(LLAMA_API llama_token llama_token_cls(const struct llama_vocab * vocab), "use llama_vocab_cls instead");
    DEPRECATED(LLAMA_API llama_token llama_token_sep(const struct llama_vocab * vocab), "use llama_vocab_sep instead");
    DEPRECATED(LLAMA_API llama_token llama_token_nl (const struct llama_vocab * vocab), "use llama_vocab_nl instead");
    DEPRECATED(LLAMA_API llama_token llama_token_pad(const struct llama_vocab * vocab), "use llama_vocab_pad instead");
    DEPRECATED(LLAMA_API bool llama_add_bos_token(const struct llama_vocab * vocab), "use llama_vocab_get_add_bos instead");
    DEPRECATED(LLAMA_API bool llama_add_eos_token(const struct llama_vocab * vocab), "use llama_vocab_get_add_eos instead");
    DEPRECATED(LLAMA_API llama_token llama_token_fim_pre(const struct llama_vocab * vocab), "use llama_vocab_fim_pre instead");
    DEPRECATED(LLAMA_API llama_token llama_token_fim_suf(const struct llama_vocab * vocab), "use llama_vocab_fim_suf instead");
    DEPRECATED(LLAMA_API llama_token llama_token_fim_mid(const struct llama_vocab * vocab), "use llama_vocab_fim_mid instead");
    DEPRECATED(LLAMA_API llama_token llama_token_fim_pad(const struct llama_vocab * vocab), "use llama_vocab_fim_pad instead");
    DEPRECATED(LLAMA_API llama_token llama_token_fim_rep(const struct llama_vocab * vocab), "use llama_vocab_fim_rep instead");
    DEPRECATED(LLAMA_API llama_token llama_token_fim_sep(const struct llama_vocab * vocab), "use llama_vocab_fim_sep instead");

    // CLS is equivalent to BOS
    DEPRECATED(LLAMA_API llama_token llama_vocab_cls(const struct llama_vocab * vocab), // classification
            "use llama_vocab_bos instead");

    //
    // Tokenization
    //
    // The API is thread-safe.
    //

    /// @details Convert the provided text into tokens.
    /// @param tokens The tokens pointer must be large enough to hold the resulting tokens.
    /// @return Returns the number of tokens on success, no more than n_tokens_max
    /// @return Returns a negative number on failure - the number of tokens that would have been returned
    /// @param add_special Allow to add BOS and EOS tokens if model is configured to do so.
    /// @param parse_special Allow tokenizing special and/or control tokens which otherwise are not exposed and treated
    ///                      as plaintext. Does not insert a leading space.
    LLAMA_API int32_t llama_tokenize(
        const struct llama_vocab * vocab,
                      const char * text,
                         int32_t   text_len,
                     llama_token * tokens,
                         int32_t   n_tokens_max,
                            bool   add_special,
                            bool   parse_special);

    // Token Id -> Piece.
    // Uses the vocabulary in the provided context.
    // Does not write null terminator to the buffer.
    // User can skip up to 'lstrip' leading spaces before copying (useful when encoding/decoding multiple tokens with 'add_space_prefix')
    // @param special If true, special tokens are rendered in the output.
    LLAMA_API int32_t llama_token_to_piece(
              const struct llama_vocab * vocab,
                           llama_token   token,
                                  char * buf,
                               int32_t   length,
                               int32_t   lstrip,
                                  bool   special);

    /// @details Convert the provided tokens into text (inverse of llama_tokenize()).
    /// @param text The char pointer must be large enough to hold the resulting text.
    /// @return Returns the number of chars/bytes on success, no more than text_len_max.
    /// @return Returns a negative number on failure - the number of chars/bytes that would have been returned.
    /// @param remove_special Allow to remove BOS and EOS tokens if model is configured to do so.
    /// @param unparse_special If true, special tokens are rendered in the output.
    LLAMA_API int32_t llama_detokenize(
        const struct llama_vocab * vocab,
               const llama_token * tokens,
                         int32_t   n_tokens,
                            char * text,
                         int32_t   text_len_max,
                            bool   remove_special,
                            bool   unparse_special);

    //
    // Chat templates
    //

    /// Apply chat template. Inspired by hf apply_chat_template() on python.
    /// Both "model" and "custom_template" are optional, but at least one is required. "custom_template" has higher precedence than "model"
    /// NOTE: This function does not use a jinja parser. It only support a pre-defined list of template. See more: https://github.com/ggml-org/llama.cpp/wiki/Templates-supported-by-llama_chat_apply_template
    /// @param tmpl A Jinja template to use for this chat. If this is nullptr, the model’s default chat template will be used instead.
    /// @param chat Pointer to a list of multiple llama_chat_message
    /// @param n_msg Number of llama_chat_message in this chat
    /// @param add_ass Whether to end the prompt with the token(s) that indicate the start of an assistant message.
    /// @param buf A buffer to hold the output formatted prompt. The recommended alloc size is 2 * (total number of characters of all messages)
    /// @param length The size of the allocated buffer
    /// @return The total number of bytes of the formatted prompt. If is it larger than the size of buffer, you may need to re-alloc it and then re-apply the template.
    LLAMA_API int32_t llama_chat_apply_template(
                            const char * tmpl,
       const struct llama_chat_message * chat,
                                size_t   n_msg,
                                  bool   add_ass,
                                  char * buf,
                               int32_t   length);

    // Get list of built-in chat templates
    LLAMA_API int32_t llama_chat_builtin_templates(const char ** output, size_t len);

    //
    // Sampling API
    //
    // Sample usage:
    //
    //    // prepare the sampling chain at the start
    //    auto sparams = llama_sampler_chain_default_params();
    //
    //    llama_sampler * smpl = llama_sampler_chain_init(sparams);
    //
    //    llama_sampler_chain_add(smpl, llama_sampler_init_top_k(50));
    //    llama_sampler_chain_add(smpl, llama_sampler_init_top_p(0.9, 1));
    //    llama_sampler_chain_add(smpl, llama_sampler_init_temp (0.8));
    //
    //    // typically, the chain should end with a sampler such as "greedy", "dist" or "mirostat"
    //    // this sampler will be responsible to select the actual token
    //    llama_sampler_chain_add(smpl, llama_sampler_init_dist(seed));
    //
    //    ...
    //
    //    // decoding loop:
    //    while (...) {
    //        ...
    //
    //        llama_decode(ctx, batch);
    //
    //        // sample from the logits of the last token in the batch
    //        const llama_token id = llama_sampler_sample(smpl, ctx, -1);
    //
    //        // accepting the token updates the internal state of certain samplers (e.g. grammar, repetition, etc.)
    //        llama_sampler_accept(smpl, id);
    //        ...
    //    }
    //
    //    llama_sampler_free(smpl);
    //
    // TODO: In the future, llama_sampler will be utilized to offload the sampling to the backends (e.g. GPU).
    //

    typedef void * llama_sampler_context_t;

    // user code can implement the interface below in order to create custom llama_sampler
    struct llama_sampler_i {
        const char *           (*name)  (const struct llama_sampler * smpl);                                 // can be NULL
        void                   (*accept)(      struct llama_sampler * smpl, llama_token token);              // can be NULL
        void                   (*apply) (      struct llama_sampler * smpl, llama_token_data_array * cur_p); // required
        void                   (*reset) (      struct llama_sampler * smpl);                                 // can be NULL
        struct llama_sampler * (*clone) (const struct llama_sampler * smpl);                                 // can be NULL if ctx is NULL
        void                   (*free)  (      struct llama_sampler * smpl);                                 // can be NULL if ctx is NULL

        // TODO: API for internal libllama usage for appending the sampling to an existing ggml_cgraph
        //void (*apply_ggml) (struct llama_sampler * smpl, ...);
    };

    struct llama_sampler {
        const struct llama_sampler_i * iface;
        llama_sampler_context_t        ctx;
    };

    // mirror of llama_sampler_i:
    LLAMA_API struct llama_sampler * llama_sampler_init  (const struct llama_sampler_i * iface, llama_sampler_context_t ctx);
    LLAMA_API const char *           llama_sampler_name  (const struct llama_sampler * smpl);
    LLAMA_API void                   llama_sampler_accept(      struct llama_sampler * smpl, llama_token token);
    LLAMA_API void                   llama_sampler_apply (      struct llama_sampler * smpl, llama_token_data_array * cur_p);
    LLAMA_API void                   llama_sampler_reset (      struct llama_sampler * smpl);
    LLAMA_API struct llama_sampler * llama_sampler_clone (const struct llama_sampler * smpl);
    // important: do not free if the sampler has been added to a llama_sampler_chain (via llama_sampler_chain_add)
    LLAMA_API void                   llama_sampler_free  (      struct llama_sampler * smpl);

    // llama_sampler_chain
    // a type of llama_sampler that can chain multiple samplers one after another

    LLAMA_API struct llama_sampler * llama_sampler_chain_init(struct llama_sampler_chain_params params);

    // important: takes ownership of the sampler object and will free it when llama_sampler_free is called
    LLAMA_API void                   llama_sampler_chain_add(      struct llama_sampler * chain, struct llama_sampler * smpl);
    LLAMA_API struct llama_sampler * llama_sampler_chain_get(const struct llama_sampler * chain, int32_t i);
    LLAMA_API int                    llama_sampler_chain_n  (const struct llama_sampler * chain);

    // after removing a sampler, the chain will no longer own it, and it will not be freed when the chain is freed
    LLAMA_API struct llama_sampler * llama_sampler_chain_remove(   struct llama_sampler * chain, int32_t i);

    // available samplers:

    LLAMA_API struct llama_sampler * llama_sampler_init_greedy(void);
    LLAMA_API struct llama_sampler * llama_sampler_init_dist  (uint32_t seed);

    /// @details Sorts candidate tokens by their logits in descending order and calculate probabilities based on logits.
    /// NOTE: Avoid using on the full vocabulary as the sorting can become slow. For example, apply top-k or top-p sampling first.
    DEPRECATED(LLAMA_API struct llama_sampler * llama_sampler_init_softmax    (void),
        "will be removed in the future (see https://github.com/ggml-org/llama.cpp/pull/9896#discussion_r1800920915)");

    /// @details Top-K sampling described in academic paper "The Curious Case of Neural Text Degeneration" https://arxiv.org/abs/1904.09751
    LLAMA_API struct llama_sampler * llama_sampler_init_top_k      (int32_t k);

    /// @details Nucleus sampling described in academic paper "The Curious Case of Neural Text Degeneration" https://arxiv.org/abs/1904.09751
    LLAMA_API struct llama_sampler * llama_sampler_init_top_p      (float   p, size_t min_keep);

    /// @details Minimum P sampling as described in https://github.com/ggml-org/llama.cpp/pull/3841
    LLAMA_API struct llama_sampler * llama_sampler_init_min_p      (float   p, size_t min_keep);

    /// @details Locally Typical Sampling implementation described in the paper https://arxiv.org/abs/2202.00666.
    LLAMA_API struct llama_sampler * llama_sampler_init_typical    (float   p, size_t min_keep);

    /// #details Updates the logits l_i` = l_i/t. When t <= 0.0f, the maximum logit is kept at it's original value, the rest are set to -inf
    LLAMA_API struct llama_sampler * llama_sampler_init_temp       (float   t);

    /// @details Dynamic temperature implementation (a.k.a. entropy) described in the paper https://arxiv.org/abs/2309.02772.
    LLAMA_API struct llama_sampler * llama_sampler_init_temp_ext   (float   t, float   delta, float exponent);

    /// @details XTC sampler as described in https://github.com/oobabooga/text-generation-webui/pull/6335
    LLAMA_API struct llama_sampler * llama_sampler_init_xtc        (float   p, float   t,     size_t min_keep, uint32_t seed);

    /// @details Top n sigma sampling as described in academic paper "Top-nσ: Not All Logits Are You Need" https://arxiv.org/pdf/2411.07641
    LLAMA_API struct llama_sampler * llama_sampler_init_top_n_sigma(float   n);

    /// @details Mirostat 1.0 algorithm described in the paper https://arxiv.org/abs/2007.14966. Uses tokens instead of words.
    /// @param candidates A vector of `llama_token_data` containing the candidate tokens, their probabilities (p), and log-odds (logit) for the current position in the generated text.
    /// @param tau  The target cross-entropy (or surprise) value you want to achieve for the generated text. A higher value corresponds to more surprising or less predictable text, while a lower value corresponds to less surprising or more predictable text.
    /// @param eta The learning rate used to update `mu` based on the error between the target and observed surprisal of the sampled word. A larger learning rate will cause `mu` to be updated more quickly, while a smaller learning rate will result in slower updates.
    /// @param m The number of tokens considered in the estimation of `s_hat`. This is an arbitrary value that is used to calculate `s_hat`, which in turn helps to calculate the value of `k`. In the paper, they use `m = 100`, but you can experiment with different values to see how it affects the performance of the algorithm.
    /// @param mu Maximum cross-entropy. This value is initialized to be twice the target cross-entropy (`2 * tau`) and is updated in the algorithm based on the error between the target and observed surprisal.
    LLAMA_API struct llama_sampler * llama_sampler_init_mirostat(
                             int32_t   n_vocab,
                            uint32_t   seed,
                               float   tau,
                               float   eta,
                             int32_t   m);

    /// @details Mirostat 2.0 algorithm described in the paper https://arxiv.org/abs/2007.14966. Uses tokens instead of words.
    /// @param candidates A vector of `llama_token_data` containing the candidate tokens, their probabilities (p), and log-odds (logit) for the current position in the generated text.
    /// @param tau  The target cross-entropy (or surprise) value you want to achieve for the generated text. A higher value corresponds to more surprising or less predictable text, while a lower value corresponds to less surprising or more predictable text.
    /// @param eta The learning rate used to update `mu` based on the error between the target and observed surprisal of the sampled word. A larger learning rate will cause `mu` to be updated more quickly, while a smaller learning rate will result in slower updates.
    /// @param mu Maximum cross-entropy. This value is initialized to be twice the target cross-entropy (`2 * tau`) and is updated in the algorithm based on the error between the target and observed surprisal.
    LLAMA_API struct llama_sampler * llama_sampler_init_mirostat_v2(
                            uint32_t   seed,
                               float   tau,
                               float   eta);

    /// @details Intializes a GBNF grammar, see grammars/README.md for details.
    /// @param vocab The vocabulary that this grammar will be used with.
    /// @param grammar_str The production rules for the grammar, encoded as a string. Returns an empty grammar if empty. Returns NULL if parsing of grammar_str fails.
    /// @param grammar_root The name of the start symbol for the grammar.
    LLAMA_API struct llama_sampler * llama_sampler_init_grammar(
            const struct llama_vocab * vocab,
                          const char * grammar_str,
                          const char * grammar_root);

    DEPRECATED(LLAMA_API struct llama_sampler * llama_sampler_init_grammar_lazy(
            const struct llama_vocab * vocab,
                          const char * grammar_str,
                          const char * grammar_root,
                         const char ** trigger_words,
                                size_t num_trigger_words,
                   const llama_token * trigger_tokens,
                                size_t num_trigger_tokens),
        "use llama_sampler_init_grammar_lazy_patterns instead");


    /// @details Lazy grammar sampler, introduced in https://github.com/ggml-org/llama.cpp/pull/9639
    /// @param trigger_patterns A list of patterns that will trigger the grammar sampler. Pattern will be matched from the start of the generation output, and grammar sampler will be fed content starting from its first match group.
    /// @param trigger_tokens A list of tokens that will trigger the grammar sampler. Grammar sampler will be fed content starting from the trigger token included.
    LLAMA_API struct llama_sampler * llama_sampler_init_grammar_lazy_patterns(
        const struct llama_vocab * vocab,
                      const char * grammar_str,
                      const char * grammar_root,
                     const char ** trigger_patterns,
                            size_t num_trigger_patterns,
               const llama_token * trigger_tokens,
                            size_t num_trigger_tokens);


    /// NOTE: Avoid using on the full vocabulary as searching for repeated tokens can become slow. For example, apply top-k or top-p sampling first.
    LLAMA_API struct llama_sampler * llama_sampler_init_penalties(
                             int32_t   penalty_last_n,   // last n tokens to penalize (0 = disable penalty, -1 = context size)
                               float   penalty_repeat,   // 1.0 = disabled
                               float   penalty_freq,     // 0.0 = disabled
                               float   penalty_present); // 0.0 = disabled

    ///  @details DRY sampler, designed by p-e-w, as described in: https://github.com/oobabooga/text-generation-webui/pull/5677, porting Koboldcpp implementation authored by pi6am: https://github.com/LostRuins/koboldcpp/pull/982
    LLAMA_API struct llama_sampler * llama_sampler_init_dry(
            const struct llama_vocab *  vocab,
                             int32_t    n_ctx_train,
                               float    dry_multiplier,
                               float    dry_base,
                             int32_t    dry_allowed_length,
                             int32_t    dry_penalty_last_n,
                          const char ** seq_breakers,
                              size_t    num_breakers);

    LLAMA_API struct llama_sampler * llama_sampler_init_logit_bias(
                             int32_t   n_vocab,
                             int32_t   n_logit_bias,
              const llama_logit_bias * logit_bias);

    // this sampler is meant to be used for fill-in-the-middle infilling
    // it's supposed to be used after top_k + top_p sampling
    //
    // 1. if the sum of the EOG probs times the number of candidates is higher than the sum of the other probs -> pick EOG
    // 2. combine probs of tokens that have the same prefix
    //
    // example:
    //
    // - before:
    //   "hel":   0.5
    //   "hell":  0.2
    //   "hello": 0.1
    //   "dummy": 0.1
    //
    // - after:
    //   "hel":   0.8
    //   "dummy": 0.1
    //
    // 3. discard non-EOG tokens with low prob
    // 4. if no tokens are left -> pick EOT
    //
    LLAMA_API struct llama_sampler * llama_sampler_init_infill(const struct llama_vocab * vocab);

    // Returns the seed used by the sampler if applicable, LLAMA_DEFAULT_SEED otherwise
    LLAMA_API uint32_t llama_sampler_get_seed(const struct llama_sampler * smpl);

    /// @details Sample and accept a token from the idx-th output of the last evaluation
    //
    // Shorthand for:
    //    const auto * logits = llama_get_logits_ith(ctx, idx);
    //    llama_token_data_array cur_p = { ... init from logits ... };
    //    llama_sampler_apply(smpl, &cur_p);
    //    auto token = cur_p.data[cur_p.selected].id;
    //    llama_sampler_accept(smpl, token);
    //    return token;
    // Returns the sampled token
    LLAMA_API llama_token llama_sampler_sample(struct llama_sampler * smpl, struct llama_context * ctx, int32_t idx);

    // TODO: extend in the future
    //LLAMA_API void llama_decode_with_sampler(struct llama_context * ctx, struct llama_sampler * smpl, struct llama_batch batch, ...);

    //
    // Model split
    //

    /// @details Build a split GGUF final path for this chunk.
    ///          llama_split_path(split_path, sizeof(split_path), "/models/ggml-model-q4_0", 2, 4) => split_path = "/models/ggml-model-q4_0-00002-of-00004.gguf"
    //  Returns the split_path length.
    LLAMA_API int llama_split_path(char * split_path, size_t maxlen, const char * path_prefix, int split_no, int split_count);

    /// @details Extract the path prefix from the split_path if and only if the split_no and split_count match.
    ///          llama_split_prefix(split_prefix, 64, "/models/ggml-model-q4_0-00002-of-00004.gguf", 2, 4) => split_prefix = "/models/ggml-model-q4_0"
    //  Returns the split_prefix length.
    LLAMA_API int llama_split_prefix(char * split_prefix, size_t maxlen, const char * split_path, int split_no, int split_count);

    // Print system information
    LLAMA_API const char * llama_print_system_info(void);

    // Set callback for all future logging events.
    // If this is not called, or NULL is supplied, everything is output on stderr.
    LLAMA_API void llama_log_set(ggml_log_callback log_callback, void * user_data);

    //
    // Performance utils
    //
    // NOTE: Used by llama.cpp examples, avoid using in third-party apps. Instead, do your own performance measurements.
    //

    struct llama_perf_context_data {
        double t_start_ms;
        double t_load_ms;
        double t_p_eval_ms;
        double t_eval_ms;

        int32_t n_p_eval;
        int32_t n_eval;
    };

    struct llama_perf_sampler_data {
        double t_sample_ms;

        int32_t n_sample;
    };

    LLAMA_API struct llama_perf_context_data llama_perf_context      (const struct llama_context * ctx);
    LLAMA_API void                           llama_perf_context_print(const struct llama_context * ctx);
    LLAMA_API void                           llama_perf_context_reset(      struct llama_context * ctx);

    // NOTE: the following work only with samplers constructed via llama_sampler_chain_init
    LLAMA_API struct llama_perf_sampler_data llama_perf_sampler      (const struct llama_sampler * chain);
    LLAMA_API void                           llama_perf_sampler_print(const struct llama_sampler * chain);
    LLAMA_API void                           llama_perf_sampler_reset(      struct llama_sampler * chain);

#ifdef __cplusplus
}
#endif

#endif // LLAMA_H<|MERGE_RESOLUTION|>--- conflicted
+++ resolved
@@ -108,13 +108,10 @@
         LLAMA_VOCAB_PRE_TYPE_DEEPSEEK3_LLM  = 28,
         LLAMA_VOCAB_PRE_TYPE_GPT4O          = 29,
         LLAMA_VOCAB_PRE_TYPE_SUPERBPE       = 30,
-<<<<<<< HEAD
-        LLAMA_VOCAB_PRE_TYPE_VELVET         = 31,
-=======
         LLAMA_VOCAB_PRE_TYPE_TRILLION       = 31,
         LLAMA_VOCAB_PRE_TYPE_BAILINGMOE     = 32,
         LLAMA_VOCAB_PRE_TYPE_LLAMA4         = 33,
->>>>>>> 06bb53ad
+        LLAMA_VOCAB_PRE_TYPE_VELVET         = 34,
     };
 
     enum llama_rope_type {
