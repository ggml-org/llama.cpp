#ifndef LLAMA_H
#define LLAMA_H

#include "ggml.h"
#include "ggml-backend.h"

#include <stddef.h>
#include <stdint.h>
#include <stdio.h>
#include <stdbool.h>

#ifdef LLAMA_SHARED
#    if defined(_WIN32) && !defined(__MINGW32__)
#        ifdef LLAMA_BUILD
#            define LLAMA_API __declspec(dllexport)
#        else
#            define LLAMA_API __declspec(dllimport)
#        endif
#    else
#        define LLAMA_API __attribute__ ((visibility ("default")))
#    endif
#else
#    define LLAMA_API
#endif

#ifdef __GNUC__
#    define DEPRECATED(func, hint) func __attribute__((deprecated(hint)))
#elif defined(_MSC_VER)
#    define DEPRECATED(func, hint) __declspec(deprecated(hint)) func
#else
#    define DEPRECATED(func, hint) func
#endif

#define LLAMA_DEFAULT_SEED 0xFFFFFFFF

#define LLAMA_MAX_RNG_STATE (64*1024)

#define LLAMA_FILE_MAGIC_GGLA 0x67676c61u // 'ggla'
#define LLAMA_FILE_MAGIC_GGSN 0x6767736eu // 'ggsn'
#define LLAMA_FILE_MAGIC_GGSQ 0x67677371u // 'ggsq'

#define LLAMA_SESSION_MAGIC   LLAMA_FILE_MAGIC_GGSN
#define LLAMA_SESSION_VERSION 6

#define LLAMA_STATE_SEQ_MAGIC   LLAMA_FILE_MAGIC_GGSQ
#define LLAMA_STATE_SEQ_VERSION 1

#ifdef __cplusplus
extern "C" {
#endif

    //
    // C interface
    //
    // TODO: show sample usage
    //

    struct llama_model;
    struct llama_context;

    typedef int32_t llama_pos;
    typedef int32_t llama_token;
    typedef int32_t llama_seq_id;

    enum llama_vocab_type {
        LLAMA_VOCAB_TYPE_NONE = 0, // For models without vocab
        LLAMA_VOCAB_TYPE_SPM  = 1, // LLaMA tokenizer based on byte-level BPE with byte fallback
        LLAMA_VOCAB_TYPE_BPE  = 2, // GPT-2 tokenizer based on byte-level BPE
        LLAMA_VOCAB_TYPE_WPM  = 3, // BERT tokenizer based on WordPiece
        LLAMA_VOCAB_TYPE_UGM  = 4, // T5 tokenizer based on Unigram
    };

    // pre-tokenization types
    enum llama_vocab_pre_type {
        LLAMA_VOCAB_PRE_TYPE_DEFAULT        = 0,
        LLAMA_VOCAB_PRE_TYPE_LLAMA3         = 1,
        LLAMA_VOCAB_PRE_TYPE_DEEPSEEK_LLM   = 2,
        LLAMA_VOCAB_PRE_TYPE_DEEPSEEK_CODER = 3,
        LLAMA_VOCAB_PRE_TYPE_FALCON         = 4,
        LLAMA_VOCAB_PRE_TYPE_MPT            = 5,
        LLAMA_VOCAB_PRE_TYPE_STARCODER      = 6,
        LLAMA_VOCAB_PRE_TYPE_GPT2           = 7,
        LLAMA_VOCAB_PRE_TYPE_REFACT         = 8,
        LLAMA_VOCAB_PRE_TYPE_COMMAND_R      = 9,
        LLAMA_VOCAB_PRE_TYPE_STABLELM2      = 10,
        LLAMA_VOCAB_PRE_TYPE_QWEN2          = 11,
        LLAMA_VOCAB_PRE_TYPE_OLMO           = 12,
        LLAMA_VOCAB_PRE_TYPE_DBRX           = 13,
        LLAMA_VOCAB_PRE_TYPE_SMAUG          = 14,
        LLAMA_VOCAB_PRE_TYPE_PORO           = 15,
<<<<<<< HEAD
        LLAMA_VOCAB_PRE_TYPE_CHATGLM3       = 16,
        LLAMA_VOCAB_PRE_TYPE_CHATGLM4       = 17,
=======
        LLAMA_VOCAB_PRE_TYPE_VIKING         = 16,
>>>>>>> a27aa50a
    };

    // note: these values should be synchronized with ggml_rope
    // TODO: maybe move this enum to ggml.h (ggml_rope_type)
    enum llama_rope_type {
        LLAMA_ROPE_TYPE_NONE = -1,
        LLAMA_ROPE_TYPE_NORM =  0,
        LLAMA_ROPE_TYPE_NEOX =  2,
        LLAMA_ROPE_TYPE_GLM  =  4,
    };

    enum llama_token_type { //TODO: remove, required until per token attributes are available from GGUF file
        LLAMA_TOKEN_TYPE_UNDEFINED    = 0,
        LLAMA_TOKEN_TYPE_NORMAL       = 1,
        LLAMA_TOKEN_TYPE_UNKNOWN      = 2,
        LLAMA_TOKEN_TYPE_CONTROL      = 3,
        LLAMA_TOKEN_TYPE_USER_DEFINED = 4,
        LLAMA_TOKEN_TYPE_UNUSED       = 5,
        LLAMA_TOKEN_TYPE_BYTE         = 6,
    };

    enum llama_token_attr {
        LLAMA_TOKEN_ATTR_UNDEFINED    = 0,
        LLAMA_TOKEN_ATTR_UNKNOWN      = 1 << 0,
        LLAMA_TOKEN_ATTR_UNUSED       = 1 << 1,
        LLAMA_TOKEN_ATTR_NORMAL       = 1 << 2,
        LLAMA_TOKEN_ATTR_CONTROL      = 1 << 3,  // SPECIAL?
        LLAMA_TOKEN_ATTR_USER_DEFINED = 1 << 4,
        LLAMA_TOKEN_ATTR_BYTE         = 1 << 5,
        LLAMA_TOKEN_ATTR_NORMALIZED   = 1 << 6,
        LLAMA_TOKEN_ATTR_LSTRIP       = 1 << 7,
        LLAMA_TOKEN_ATTR_RSTRIP       = 1 << 8,
        LLAMA_TOKEN_ATTR_SINGLE_WORD  = 1 << 9,
    };

    // model file types
    enum llama_ftype {
        LLAMA_FTYPE_ALL_F32              = 0,
        LLAMA_FTYPE_MOSTLY_F16           = 1,  // except 1d tensors
        LLAMA_FTYPE_MOSTLY_Q4_0          = 2,  // except 1d tensors
        LLAMA_FTYPE_MOSTLY_Q4_1          = 3,  // except 1d tensors
        LLAMA_FTYPE_MOSTLY_Q4_1_SOME_F16 = 4,  // tok_embeddings.weight and output.weight are F16
        // LLAMA_FTYPE_MOSTLY_Q4_2       = 5,  // support has been removed
        // LLAMA_FTYPE_MOSTLY_Q4_3       = 6,  // support has been removed
        LLAMA_FTYPE_MOSTLY_Q8_0          = 7,  // except 1d tensors
        LLAMA_FTYPE_MOSTLY_Q5_0          = 8,  // except 1d tensors
        LLAMA_FTYPE_MOSTLY_Q5_1          = 9,  // except 1d tensors
        LLAMA_FTYPE_MOSTLY_Q2_K          = 10, // except 1d tensors
        LLAMA_FTYPE_MOSTLY_Q3_K_S        = 11, // except 1d tensors
        LLAMA_FTYPE_MOSTLY_Q3_K_M        = 12, // except 1d tensors
        LLAMA_FTYPE_MOSTLY_Q3_K_L        = 13, // except 1d tensors
        LLAMA_FTYPE_MOSTLY_Q4_K_S        = 14, // except 1d tensors
        LLAMA_FTYPE_MOSTLY_Q4_K_M        = 15, // except 1d tensors
        LLAMA_FTYPE_MOSTLY_Q5_K_S        = 16, // except 1d tensors
        LLAMA_FTYPE_MOSTLY_Q5_K_M        = 17, // except 1d tensors
        LLAMA_FTYPE_MOSTLY_Q6_K          = 18, // except 1d tensors
        LLAMA_FTYPE_MOSTLY_IQ2_XXS       = 19, // except 1d tensors
        LLAMA_FTYPE_MOSTLY_IQ2_XS        = 20, // except 1d tensors
        LLAMA_FTYPE_MOSTLY_Q2_K_S        = 21, // except 1d tensors
        LLAMA_FTYPE_MOSTLY_IQ3_XS        = 22, // except 1d tensors
        LLAMA_FTYPE_MOSTLY_IQ3_XXS       = 23, // except 1d tensors
        LLAMA_FTYPE_MOSTLY_IQ1_S         = 24, // except 1d tensors
        LLAMA_FTYPE_MOSTLY_IQ4_NL        = 25, // except 1d tensors
        LLAMA_FTYPE_MOSTLY_IQ3_S         = 26, // except 1d tensors
        LLAMA_FTYPE_MOSTLY_IQ3_M         = 27, // except 1d tensors
        LLAMA_FTYPE_MOSTLY_IQ2_S         = 28, // except 1d tensors
        LLAMA_FTYPE_MOSTLY_IQ2_M         = 29, // except 1d tensors
        LLAMA_FTYPE_MOSTLY_IQ4_XS        = 30, // except 1d tensors
        LLAMA_FTYPE_MOSTLY_IQ1_M         = 31, // except 1d tensors
        LLAMA_FTYPE_MOSTLY_BF16          = 32, // except 1d tensors

        LLAMA_FTYPE_GUESSED = 1024, // not specified in the model file
    };

    enum llama_rope_scaling_type {
        LLAMA_ROPE_SCALING_TYPE_UNSPECIFIED = -1,
        LLAMA_ROPE_SCALING_TYPE_NONE        = 0,
        LLAMA_ROPE_SCALING_TYPE_LINEAR      = 1,
        LLAMA_ROPE_SCALING_TYPE_YARN        = 2,
        LLAMA_ROPE_SCALING_TYPE_MAX_VALUE   = LLAMA_ROPE_SCALING_TYPE_YARN,
    };

    enum llama_pooling_type {
        LLAMA_POOLING_TYPE_UNSPECIFIED = -1,
        LLAMA_POOLING_TYPE_NONE = 0,
        LLAMA_POOLING_TYPE_MEAN = 1,
        LLAMA_POOLING_TYPE_CLS  = 2,
        LLAMA_POOLING_TYPE_LAST = 3,
    };

    enum llama_split_mode {
        LLAMA_SPLIT_MODE_NONE    = 0, // single GPU
        LLAMA_SPLIT_MODE_LAYER   = 1, // split layers and KV across GPUs
        LLAMA_SPLIT_MODE_ROW     = 2, // split rows across GPUs
    };

    typedef struct llama_token_data {
        llama_token id; // token id
        float logit;    // log-odds of the token
        float p;        // probability of the token
    } llama_token_data;

    typedef struct llama_token_data_array {
        llama_token_data * data;
        size_t size;
        bool sorted;
    } llama_token_data_array;

    typedef bool (*llama_progress_callback)(float progress, void * user_data);

    // Input data for llama_decode
    // A llama_batch object can contain input about one or many sequences
    // The provided arrays (i.e. token, embd, pos, etc.) must have size of n_tokens
    //
    // - token  : the token ids of the input (used when embd is NULL)
    // - embd   : token embeddings (i.e. float vector of size n_embd) (used when token is NULL)
    // - pos    : the positions of the respective token in the sequence
    // - seq_id : the sequence to which the respective token belongs
    // - logits : if zero, the logits (and/or the embeddings) for the respective token will not be output
    //
    typedef struct llama_batch {
        int32_t n_tokens;

        llama_token  *  token;
        float        *  embd;
        llama_pos    *  pos;
        int32_t      *  n_seq_id;
        llama_seq_id ** seq_id;
        int8_t       *  logits; // TODO: rename this to "output"

        // NOTE: helpers for smooth API transition - can be deprecated in the future
        //       for future-proof code, use the above fields instead and ignore everything below
        //
        // pos[i] = all_pos_0 + i*all_pos_1
        //
        llama_pos    all_pos_0;  // used if pos == NULL
        llama_pos    all_pos_1;  // used if pos == NULL
        llama_seq_id all_seq_id; // used if seq_id == NULL
    } llama_batch;

    enum llama_model_kv_override_type {
        LLAMA_KV_OVERRIDE_TYPE_INT,
        LLAMA_KV_OVERRIDE_TYPE_FLOAT,
        LLAMA_KV_OVERRIDE_TYPE_BOOL,
        LLAMA_KV_OVERRIDE_TYPE_STR,
    };

    struct llama_model_kv_override {
        enum llama_model_kv_override_type tag;

        char key[128];

        union {
            int64_t val_i64;
            double  val_f64;
            bool    val_bool;
            char    val_str[128];
        };
    };

    struct llama_model_params {
        int32_t n_gpu_layers; // number of layers to store in VRAM
        enum llama_split_mode split_mode; // how to split the model across multiple GPUs

        // main_gpu interpretation depends on split_mode:
        // LLAMA_SPLIT_NONE: the GPU that is used for the entire model
        // LLAMA_SPLIT_ROW: the GPU that is used for small tensors and intermediate results
        // LLAMA_SPLIT_LAYER: ignored
        int32_t main_gpu;

        // proportion of the model (layers or rows) to offload to each GPU, size: llama_max_devices()
        const float * tensor_split;

        // comma separated list of RPC servers to use for offloading
        const char * rpc_servers;

        // Called with a progress value between 0.0 and 1.0. Pass NULL to disable.
        // If the provided progress_callback returns true, model loading continues.
        // If it returns false, model loading is immediately aborted.
        llama_progress_callback progress_callback;

        // context pointer passed to the progress callback
        void * progress_callback_user_data;

        // override key-value pairs of the model meta data
        const struct llama_model_kv_override * kv_overrides;

        // Keep the booleans together to avoid misalignment during copy-by-value.
        bool vocab_only;    // only load the vocabulary, no weights
        bool use_mmap;      // use mmap if possible
        bool use_mlock;     // force system to keep model in RAM
        bool check_tensors; // validate model tensor data
    };

    // NOTE: changing the default values of parameters marked as [EXPERIMENTAL] may cause crashes or incorrect results in certain configurations
    //       https://github.com/ggerganov/llama.cpp/pull/7544
    struct llama_context_params {
        uint32_t seed;              // RNG seed, -1 for random
        uint32_t n_ctx;             // text context, 0 = from model
        uint32_t n_batch;           // logical maximum batch size that can be submitted to llama_decode
        uint32_t n_ubatch;          // physical maximum batch size
        uint32_t n_seq_max;         // max number of sequences (i.e. distinct states for recurrent models)
        uint32_t n_threads;         // number of threads to use for generation
        uint32_t n_threads_batch;   // number of threads to use for batch processing

        enum llama_rope_scaling_type rope_scaling_type; // RoPE scaling type, from `enum llama_rope_scaling_type`
        enum llama_pooling_type      pooling_type;      // whether to pool (sum) embedding results by sequence id

        // ref: https://github.com/ggerganov/llama.cpp/pull/2054
        float    rope_freq_base;   // RoPE base frequency, 0 = from model
        float    rope_freq_scale;  // RoPE frequency scaling factor, 0 = from model
        float    yarn_ext_factor;  // YaRN extrapolation mix factor, negative = from model
        float    yarn_attn_factor; // YaRN magnitude scaling factor
        float    yarn_beta_fast;   // YaRN low correction dim
        float    yarn_beta_slow;   // YaRN high correction dim
        uint32_t yarn_orig_ctx;    // YaRN original context size
        float    defrag_thold;     // defragment the KV cache if holes/size > thold, < 0 disabled (default)

        ggml_backend_sched_eval_callback cb_eval;
        void * cb_eval_user_data;

        enum ggml_type type_k; // data type for K cache [EXPERIMENTAL]
        enum ggml_type type_v; // data type for V cache [EXPERIMENTAL]

        // Keep the booleans together to avoid misalignment during copy-by-value.
        bool logits_all;  // the llama_decode() call computes all logits, not just the last one (DEPRECATED - set llama_batch.logits instead)
        bool embeddings;  // if true, extract embeddings (together with logits)
        bool offload_kqv; // whether to offload the KQV ops (including the KV cache) to GPU
        bool flash_attn;  // whether to use flash attention [EXPERIMENTAL]

        // Abort callback
        // if it returns true, execution of llama_decode() will be aborted
        // currently works only with CPU execution
        ggml_abort_callback abort_callback;
        void *              abort_callback_data;
    };

    // model quantization parameters
    typedef struct llama_model_quantize_params {
        int32_t nthread;                     // number of threads to use for quantizing, if <=0 will use std::thread::hardware_concurrency()
        enum llama_ftype ftype;              // quantize to this llama_ftype
        enum ggml_type output_tensor_type;   // output tensor type
        enum ggml_type token_embedding_type; // itoken embeddings tensor type
        bool allow_requantize;               // allow quantizing non-f32/f16 tensors
        bool quantize_output_tensor;         // quantize output.weight
        bool only_copy;                      // only copy tensors - ftype, allow_requantize and quantize_output_tensor are ignored
        bool pure;                           // quantize all tensors to the default type
        bool keep_split;                     // quantize to the same number of shards
        void * imatrix;                      // pointer to importance matrix data
        void * kv_overrides;                 // pointer to vector containing overrides
    } llama_model_quantize_params;

    // grammar types
    struct llama_grammar;

    // grammar element type
    enum llama_gretype {
        // end of rule definition
        LLAMA_GRETYPE_END            = 0,

        // start of alternate definition for rule
        LLAMA_GRETYPE_ALT            = 1,

        // non-terminal element: reference to rule
        LLAMA_GRETYPE_RULE_REF       = 2,

        // terminal element: character (code point)
        LLAMA_GRETYPE_CHAR           = 3,

        // inverse char(s) ([^a], [^a-b] [^abc])
        LLAMA_GRETYPE_CHAR_NOT       = 4,

        // modifies a preceding LLAMA_GRETYPE_CHAR or LLAMA_GRETYPE_CHAR_ALT to
        // be an inclusive range ([a-z])
        LLAMA_GRETYPE_CHAR_RNG_UPPER = 5,

        // modifies a preceding LLAMA_GRETYPE_CHAR or
        // LLAMA_GRETYPE_CHAR_RNG_UPPER to add an alternate char to match ([ab], [a-zA])
        LLAMA_GRETYPE_CHAR_ALT       = 6,

        // any character (.)
        LLAMA_GRETYPE_CHAR_ANY       = 7,
    };

    typedef struct llama_grammar_element {
        enum llama_gretype type;
        uint32_t           value; // Unicode code point or rule ID
    } llama_grammar_element;

    // performance timing information
    struct llama_timings {
        double t_start_ms;
        double t_end_ms;
        double t_load_ms;
        double t_sample_ms;
        double t_p_eval_ms;
        double t_eval_ms;

        int32_t n_sample;
        int32_t n_p_eval;
        int32_t n_eval;
    };

    // used in chat template
    typedef struct llama_chat_message {
        const char * role;
        const char * content;
    } llama_chat_message;

    // Helpers for getting default parameters
    LLAMA_API struct llama_model_params llama_model_default_params(void);
    LLAMA_API struct llama_context_params llama_context_default_params(void);
    LLAMA_API struct llama_model_quantize_params llama_model_quantize_default_params(void);

    // Initialize the llama + ggml backend
    // If numa is true, use NUMA optimizations
    // Call once at the start of the program
    LLAMA_API void llama_backend_init(void);

    //optional:
    LLAMA_API void llama_numa_init(enum ggml_numa_strategy numa);

    // Call once at the end of the program - currently only used for MPI
    LLAMA_API void llama_backend_free(void);

    LLAMA_API struct llama_model * llama_load_model_from_file(
                             const char * path_model,
            struct llama_model_params     params);

    LLAMA_API void llama_free_model(struct llama_model * model);

    LLAMA_API struct llama_context * llama_new_context_with_model(
                     struct llama_model * model,
            struct llama_context_params   params);

    // Frees all allocated memory
    LLAMA_API void llama_free(struct llama_context * ctx);

    LLAMA_API int64_t llama_time_us(void);

    LLAMA_API size_t llama_max_devices(void);

    LLAMA_API bool llama_supports_mmap       (void);
    LLAMA_API bool llama_supports_mlock      (void);
    LLAMA_API bool llama_supports_gpu_offload(void);

    LLAMA_API const struct llama_model * llama_get_model(const struct llama_context * ctx);

    LLAMA_API uint32_t llama_n_ctx      (const struct llama_context * ctx);
    LLAMA_API uint32_t llama_n_batch    (const struct llama_context * ctx);
    LLAMA_API uint32_t llama_n_ubatch   (const struct llama_context * ctx);
    LLAMA_API uint32_t llama_n_seq_max  (const struct llama_context * ctx);

    LLAMA_API enum llama_pooling_type llama_pooling_type(const struct llama_context * ctx);

    LLAMA_API enum llama_vocab_type   llama_vocab_type  (const struct llama_model * model);
    LLAMA_API enum llama_rope_type    llama_rope_type   (const struct llama_model * model);

    LLAMA_API int32_t llama_n_vocab    (const struct llama_model * model);
    LLAMA_API int32_t llama_n_ctx_train(const struct llama_model * model);
    LLAMA_API int32_t llama_n_embd     (const struct llama_model * model);
    LLAMA_API int32_t llama_n_layer    (const struct llama_model * model);

    // Get the model's RoPE frequency scaling factor
    LLAMA_API float llama_rope_freq_scale_train(const struct llama_model * model);

    // Functions to access the model's GGUF metadata scalar values
    // - The functions return the length of the string on success, or -1 on failure
    // - The output string is always null-terminated and cleared on failure
    // - GGUF array values are not supported by these functions

    // Get metadata value as a string by key name
    LLAMA_API int32_t llama_model_meta_val_str(const struct llama_model * model, const char * key, char * buf, size_t buf_size);

    // Get the number of metadata key/value pairs
    LLAMA_API int32_t llama_model_meta_count(const struct llama_model * model);

    // Get metadata key name by index
    LLAMA_API int32_t llama_model_meta_key_by_index(const struct llama_model * model, int32_t i, char * buf, size_t buf_size);

    // Get metadata value as a string by index
    LLAMA_API int32_t llama_model_meta_val_str_by_index(const struct llama_model * model, int32_t i, char * buf, size_t buf_size);

    // Get a string describing the model type
    LLAMA_API int32_t llama_model_desc(const struct llama_model * model, char * buf, size_t buf_size);

    // Returns the total size of all the tensors in the model in bytes
    LLAMA_API uint64_t llama_model_size(const struct llama_model * model);

    // Returns the total number of parameters in the model
    LLAMA_API uint64_t llama_model_n_params(const struct llama_model * model);

    // Get a llama model tensor
    LLAMA_API struct ggml_tensor * llama_get_model_tensor(struct llama_model * model, const char * name);

    // Returns 0 on success
    LLAMA_API uint32_t llama_model_quantize(
            const char * fname_inp,
            const char * fname_out,
            const llama_model_quantize_params * params);

    // Apply a LoRA adapter to a loaded model
    // path_base_model is the path to a higher quality model to use as a base for
    // the layers modified by the adapter. Can be NULL to use the current loaded model.
    // The model needs to be reloaded before applying a new adapter, otherwise the adapter
    // will be applied on top of the previous one
    // Returns 0 on success
    LLAMA_API int32_t llama_model_apply_lora_from_file(
            const struct llama_model * model,
                          const char * path_lora,
                               float   scale,
                          const char * path_base_model,
                             int32_t   n_threads);

    // Apply a loaded control vector to a llama_context, or if data is NULL, clear
    // the currently loaded vector.
    // n_embd should be the size of a single layer's control, and data should point
    // to an n_embd x n_layers buffer starting from layer 1.
    // il_start and il_end are the layer range the vector should apply to (both inclusive)
    // See llama_control_vector_load in common to load a control vector.
    LLAMA_API int32_t llama_control_vector_apply(
            struct llama_context * lctx,
                     const float * data,
                          size_t   len,
                         int32_t   n_embd,
                         int32_t   il_start,
                         int32_t   il_end);

    //
    // KV cache
    //

    // Information associated with an individual cell in the KV cache view.
    struct llama_kv_cache_view_cell {
        // The position for this cell. Takes KV cache shifts into account.
        // May be negative if the cell is not populated.
        llama_pos pos;
    };

    // An updateable view of the KV cache.
    struct llama_kv_cache_view {
        // Number of KV cache cells. This will be the same as the context size.
        int32_t n_cells;

        // Maximum number of sequences that can exist in a cell. It's not an error
        // if there are more sequences in a cell than this value, however they will
        // not be visible in the view cells_sequences.
        int32_t n_seq_max;

        // Number of tokens in the cache. For example, if there are two populated
        // cells, the first with 1 sequence id in it and the second with 2 sequence
        // ids then you'll have 3 tokens.
        int32_t token_count;

        // Number of populated cache cells.
        int32_t used_cells;

        // Maximum contiguous empty slots in the cache.
        int32_t max_contiguous;

        // Index to the start of the max_contiguous slot range. Can be negative
        // when cache is full.
        int32_t max_contiguous_idx;

        // Information for an individual cell.
        struct llama_kv_cache_view_cell * cells;

        // The sequences for each cell. There will be n_seq_max items per cell.
        llama_seq_id * cells_sequences;
    };

    // Create an empty KV cache view. (use only for debugging purposes)
    LLAMA_API struct llama_kv_cache_view llama_kv_cache_view_init(const struct llama_context * ctx, int32_t n_seq_max);

    // Free a KV cache view. (use only for debugging purposes)
    LLAMA_API void llama_kv_cache_view_free(struct llama_kv_cache_view * view);

    // Update the KV cache view structure with the current state of the KV cache. (use only for debugging purposes)
    LLAMA_API void llama_kv_cache_view_update(const struct llama_context * ctx, struct llama_kv_cache_view * view);

    // Returns the number of tokens in the KV cache (slow, use only for debug)
    // If a KV cell has multiple sequences assigned to it, it will be counted multiple times
    LLAMA_API int32_t llama_get_kv_cache_token_count(const struct llama_context * ctx);

    // Returns the number of used KV cells (i.e. have at least one sequence assigned to them)
    LLAMA_API int32_t llama_get_kv_cache_used_cells(const struct llama_context * ctx);

    // Clear the KV cache - both cell info is erased and KV data is zeroed
    LLAMA_API void llama_kv_cache_clear(
            struct llama_context * ctx);

    // Removes all tokens that belong to the specified sequence and have positions in [p0, p1)
    // Returns false if a partial sequence cannot be removed. Removing a whole sequence never fails
    // seq_id < 0 : match any sequence
    // p0 < 0     : [0,  p1]
    // p1 < 0     : [p0, inf)
    LLAMA_API bool llama_kv_cache_seq_rm(
            struct llama_context * ctx,
                    llama_seq_id   seq_id,
                       llama_pos   p0,
                       llama_pos   p1);

    // Copy all tokens that belong to the specified sequence to another sequence
    // Note that this does not allocate extra KV cache memory - it simply assigns the tokens to the new sequence
    // p0 < 0 : [0,  p1]
    // p1 < 0 : [p0, inf)
    LLAMA_API void llama_kv_cache_seq_cp(
            struct llama_context * ctx,
                    llama_seq_id   seq_id_src,
                    llama_seq_id   seq_id_dst,
                       llama_pos   p0,
                       llama_pos   p1);

    // Removes all tokens that do not belong to the specified sequence
    LLAMA_API void llama_kv_cache_seq_keep(
            struct llama_context * ctx,
                    llama_seq_id   seq_id);

    // Adds relative position "delta" to all tokens that belong to the specified sequence and have positions in [p0, p1)
    // If the KV cache is RoPEd, the KV data is updated accordingly:
    //   - lazily on next llama_decode()
    //   - explicitly with llama_kv_cache_update()
    // p0 < 0 : [0,  p1]
    // p1 < 0 : [p0, inf)
    LLAMA_API void llama_kv_cache_seq_add(
            struct llama_context * ctx,
                    llama_seq_id   seq_id,
                       llama_pos   p0,
                       llama_pos   p1,
                       llama_pos   delta);

    // Integer division of the positions by factor of `d > 1`
    // If the KV cache is RoPEd, the KV data is updated accordingly:
    //   - lazily on next llama_decode()
    //   - explicitly with llama_kv_cache_update()
    // p0 < 0 : [0,  p1]
    // p1 < 0 : [p0, inf)
    LLAMA_API void llama_kv_cache_seq_div(
            struct llama_context * ctx,
                    llama_seq_id   seq_id,
                       llama_pos   p0,
                       llama_pos   p1,
                             int   d);

    // Returns the largest position present in the KV cache for the specified sequence
    LLAMA_API llama_pos llama_kv_cache_seq_pos_max(
            struct llama_context * ctx,
                    llama_seq_id   seq_id);

    // Defragment the KV cache
    // This will be applied:
    //   - lazily on next llama_decode()
    //   - explicitly with llama_kv_cache_update()
    LLAMA_API void llama_kv_cache_defrag(struct llama_context * ctx);

    // Apply the KV cache updates (such as K-shifts, defragmentation, etc.)
    LLAMA_API void llama_kv_cache_update(struct llama_context * ctx);

    //
    // State / sessions
    //

    // Returns the maximum size in bytes of the state (rng, logits, embedding
    // and kv_cache) - will often be smaller after compacting tokens
    LLAMA_API size_t llama_state_get_size(const struct llama_context * ctx);
    LLAMA_API DEPRECATED(size_t llama_get_state_size(const struct llama_context * ctx),
        "use llama_state_get_size instead");

    // Copies the state to the specified destination address.
    // Destination needs to have allocated enough memory.
    // Returns the number of bytes copied
    LLAMA_API size_t llama_state_get_data(
            struct llama_context * ctx,
                         uint8_t * dst);
    LLAMA_API DEPRECATED(size_t llama_copy_state_data(
            struct llama_context * ctx,
                         uint8_t * dst),
        "use llama_state_get_data instead");

    // Set the state reading from the specified address
    // Returns the number of bytes read
    LLAMA_API size_t llama_state_set_data(
            struct llama_context * ctx,
                   const uint8_t * src);
    LLAMA_API DEPRECATED(size_t llama_set_state_data(
            struct llama_context * ctx,
                   const uint8_t * src),
        "use llama_state_set_data instead");

    // Save/load session file
    LLAMA_API bool llama_state_load_file(
            struct llama_context * ctx,
                      const char * path_session,
                     llama_token * tokens_out,
                          size_t   n_token_capacity,
                          size_t * n_token_count_out);
    LLAMA_API DEPRECATED(bool llama_load_session_file(
            struct llama_context * ctx,
                      const char * path_session,
                     llama_token * tokens_out,
                          size_t   n_token_capacity,
                          size_t * n_token_count_out),
        "use llama_state_load_file instead");

    LLAMA_API bool llama_state_save_file(
            struct llama_context * ctx,
                      const char * path_session,
               const llama_token * tokens,
                          size_t   n_token_count);
    LLAMA_API DEPRECATED(bool llama_save_session_file(
            struct llama_context * ctx,
                      const char * path_session,
               const llama_token * tokens,
                          size_t   n_token_count),
        "use llama_state_save_file instead");

    // Get the exact size needed to copy the KV cache of a single sequence
    LLAMA_API size_t llama_state_seq_get_size(
            struct llama_context * ctx,
                    llama_seq_id   seq_id);

    // Copy the KV cache of a single sequence into the specified buffer
    LLAMA_API size_t llama_state_seq_get_data(
            struct llama_context * ctx,
                         uint8_t * dst,
                    llama_seq_id   seq_id);

    // Copy the sequence data (originally copied with `llama_state_seq_get_data`) into the specified sequence
    // Returns:
    //  - Positive: Ok
    //  - Zero: Failed to load
    LLAMA_API size_t llama_state_seq_set_data(
            struct llama_context * ctx,
                   const uint8_t * src,
                    llama_seq_id   dest_seq_id);

    LLAMA_API size_t llama_state_seq_save_file(
            struct llama_context * ctx,
                      const char * filepath,
                    llama_seq_id   seq_id,
               const llama_token * tokens,
                          size_t   n_token_count);

    LLAMA_API size_t llama_state_seq_load_file(
            struct llama_context * ctx,
                      const char * filepath,
                    llama_seq_id   dest_seq_id,
                     llama_token * tokens_out,
                          size_t   n_token_capacity,
                          size_t * n_token_count_out);

    //
    // Decoding
    //

    // Return batch for single sequence of tokens starting at pos_0
    //
    // NOTE: this is a helper function to facilitate transition to the new batch API - avoid using it
    //
    LLAMA_API struct llama_batch llama_batch_get_one(
                  llama_token * tokens,
                      int32_t   n_tokens,
                    llama_pos   pos_0,
                 llama_seq_id   seq_id);

    // Allocates a batch of tokens on the heap that can hold a maximum of n_tokens
    // Each token can be assigned up to n_seq_max sequence ids
    // The batch has to be freed with llama_batch_free()
    // If embd != 0, llama_batch.embd will be allocated with size of n_tokens * embd * sizeof(float)
    // Otherwise, llama_batch.token will be allocated to store n_tokens llama_token
    // The rest of the llama_batch members are allocated with size n_tokens
    // All members are left uninitialized
    LLAMA_API struct llama_batch llama_batch_init(
            int32_t n_tokens,
            int32_t embd,
            int32_t n_seq_max);

    // Frees a batch of tokens allocated with llama_batch_init()
    LLAMA_API void llama_batch_free(struct llama_batch batch);

    // Positive return values does not mean a fatal error, but rather a warning.
    //   0 - success
    //   1 - could not find a KV slot for the batch (try reducing the size of the batch or increase the context)
    // < 0 - error
    LLAMA_API int32_t llama_decode(
            struct llama_context * ctx,
              struct llama_batch   batch);

    // Set the number of threads used for decoding
    // n_threads is the number of threads used for generation (single token)
    // n_threads_batch is the number of threads used for prompt and batch processing (multiple tokens)
    LLAMA_API void llama_set_n_threads(struct llama_context * ctx, uint32_t n_threads, uint32_t n_threads_batch);

    // Get the number of threads used for generation of a single token.
    LLAMA_API uint32_t llama_n_threads(struct llama_context * ctx);

    // Get the number of threads used for prompt and batch processing (multiple token).
    LLAMA_API uint32_t llama_n_threads_batch(struct llama_context * ctx);

    // Set whether the model is in embeddings mode or not
    // If true, embeddings will be returned but logits will not
    LLAMA_API void llama_set_embeddings(struct llama_context * ctx, bool embeddings);

    // Set whether to use causal attention or not
    // If set to true, the model will only attend to the past tokens
    LLAMA_API void llama_set_causal_attn(struct llama_context * ctx, bool causal_attn);

    // Set abort callback
    LLAMA_API void llama_set_abort_callback(struct llama_context * ctx, ggml_abort_callback abort_callback, void * abort_callback_data);

    // Wait until all computations are finished
    // This is automatically done when using one of the functions below to obtain the computation results
    // and is not necessary to call it explicitly in most cases
    LLAMA_API void llama_synchronize(struct llama_context * ctx);

    // Token logits obtained from the last call to llama_decode()
    // The logits for which llama_batch.logits[i] != 0 are stored contiguously
    // in the order they have appeared in the batch.
    // Rows: number of tokens for which llama_batch.logits[i] != 0
    // Cols: n_vocab
    LLAMA_API float * llama_get_logits(struct llama_context * ctx);

    // Logits for the ith token. For positive indices, Equivalent to:
    // llama_get_logits(ctx) + ctx->output_ids[i]*n_vocab
    // Negative indicies can be used to access logits in reverse order, -1 is the last logit.
    // returns NULL for invalid ids.
    LLAMA_API float * llama_get_logits_ith(struct llama_context * ctx, int32_t i);

    // Get all output token embeddings.
    // when pooling_type == LLAMA_POOLING_TYPE_NONE or when using a generative model,
    // the embeddings for which llama_batch.logits[i] != 0 are stored contiguously
    // in the order they have appeared in the batch.
    // shape: [n_outputs*n_embd]
    // Otherwise, returns NULL.
    LLAMA_API float * llama_get_embeddings(struct llama_context * ctx);

    // Get the embeddings for the ith token. For positive indices, Equivalent to:
    // llama_get_embeddings(ctx) + ctx->output_ids[i]*n_embd
    // Negative indicies can be used to access embeddings in reverse order, -1 is the last embedding.
    // shape: [n_embd] (1-dimensional)
    // returns NULL for invalid ids.
    LLAMA_API float * llama_get_embeddings_ith(struct llama_context * ctx, int32_t i);

    // Get the embeddings for a sequence id
    // Returns NULL if pooling_type is LLAMA_POOLING_TYPE_NONE
    // shape: [n_embd] (1-dimensional)
    LLAMA_API float * llama_get_embeddings_seq(struct llama_context * ctx, llama_seq_id seq_id);

    //
    // Vocab
    //

    LLAMA_API const char * llama_token_get_text(const struct llama_model * model, llama_token token);

    LLAMA_API float llama_token_get_score(const struct llama_model * model, llama_token token);

    LLAMA_API enum llama_token_attr llama_token_get_attr(const struct llama_model * model, llama_token token);

    // Check if the token is supposed to end generation (end-of-generation, eg. EOS, EOT, etc.)
    LLAMA_API bool llama_token_is_eog(const struct llama_model * model, llama_token token);

    // Identify if Token Id is a control token or a render-able token
    LLAMA_API bool llama_token_is_control(const struct llama_model * model, llama_token token);

    // Special tokens
    LLAMA_API llama_token llama_token_bos(const struct llama_model * model); // beginning-of-sentence
    LLAMA_API llama_token llama_token_eos(const struct llama_model * model); // end-of-sentence
    LLAMA_API llama_token llama_token_cls(const struct llama_model * model); // classification
    LLAMA_API llama_token llama_token_sep(const struct llama_model * model); // sentence separator
    LLAMA_API llama_token llama_token_nl (const struct llama_model * model); // next-line
    LLAMA_API llama_token llama_token_pad(const struct llama_model * model); // padding

    // Returns -1 if unknown, 1 for true or 0 for false.
    LLAMA_API int32_t         llama_add_bos_token(const struct llama_model * model);

    // Returns -1 if unknown, 1 for true or 0 for false.
    LLAMA_API int32_t         llama_add_eos_token(const struct llama_model * model);

    // Codellama infill tokens
    LLAMA_API llama_token llama_token_prefix(const struct llama_model * model); // Beginning of infill prefix
    LLAMA_API llama_token llama_token_middle(const struct llama_model * model); // Beginning of infill middle
    LLAMA_API llama_token llama_token_suffix(const struct llama_model * model); // Beginning of infill suffix
    LLAMA_API llama_token llama_token_eot   (const struct llama_model * model); // End of infill middle

    //
    // Tokenization
    //

    /// @details Convert the provided text into tokens.
    /// @param tokens The tokens pointer must be large enough to hold the resulting tokens.
    /// @return Returns the number of tokens on success, no more than n_tokens_max
    /// @return Returns a negative number on failure - the number of tokens that would have been returned
    /// @param parse_special Allow tokenizing special and/or control tokens which otherwise are not exposed and treated
    ///                      as plaintext. Does not insert a leading space.
    LLAMA_API int32_t llama_tokenize(
        const struct llama_model * model,
                      const char * text,
                         int32_t   text_len,
                     llama_token * tokens,
                         int32_t   n_tokens_max,
                            bool   add_special,
                            bool   parse_special);

    // Token Id -> Piece.
    // Uses the vocabulary in the provided context.
    // Does not write null terminator to the buffer.
    // User code is responsible to remove the leading whitespace of the first non-BOS token when decoding multiple tokens.
    // @param special If true, special tokens are rendered in the output.
    LLAMA_API int32_t llama_token_to_piece(
              const struct llama_model * model,
                           llama_token   token,
                                  char * buf,
                               int32_t   length,
                                  bool   special);

    /// Apply chat template. Inspired by hf apply_chat_template() on python.
    /// Both "model" and "custom_template" are optional, but at least one is required. "custom_template" has higher precedence than "model"
    /// NOTE: This function does not use a jinja parser. It only support a pre-defined list of template. See more: https://github.com/ggerganov/llama.cpp/wiki/Templates-supported-by-llama_chat_apply_template
    /// @param tmpl A Jinja template to use for this chat. If this is nullptr, the model’s default chat template will be used instead.
    /// @param chat Pointer to a list of multiple llama_chat_message
    /// @param n_msg Number of llama_chat_message in this chat
    /// @param add_ass Whether to end the prompt with the token(s) that indicate the start of an assistant message.
    /// @param buf A buffer to hold the output formatted prompt. The recommended alloc size is 2 * (total number of characters of all messages)
    /// @param length The size of the allocated buffer
    /// @return The total number of bytes of the formatted prompt. If is it larger than the size of buffer, you may need to re-alloc it and then re-apply the template.
    LLAMA_API int32_t llama_chat_apply_template(
              const struct llama_model * model,
                            const char * tmpl,
       const struct llama_chat_message * chat,
                                size_t   n_msg,
                                  bool   add_ass,
                                  char * buf,
                               int32_t   length);

    //
    // Grammar
    //

    /// Initialize a llama_grammar.
    ///
    /// @param rules The rule elements of the grammar to initialize.
    /// @param n_rules The number of rules.
    /// @param start_rule_index The index of the root rule (the starting point of the grammar).
    /// @return The initialized llama_grammar or nullptr if initialization failed.
    LLAMA_API struct llama_grammar * llama_grammar_init(
            const llama_grammar_element ** rules,
                                 size_t    n_rules,
                                 size_t    start_rule_index);

    LLAMA_API void llama_grammar_free(struct llama_grammar * grammar);

    LLAMA_API struct llama_grammar * llama_grammar_copy(const struct llama_grammar * grammar);

    //
    // Sampling functions
    //

    // Sets the current rng seed.
    LLAMA_API void llama_set_rng_seed(struct llama_context * ctx, uint32_t seed);

    /// @details Repetition penalty described in CTRL academic paper https://arxiv.org/abs/1909.05858, with negative logit fix.
    /// @details Frequency and presence penalties described in OpenAI API https://platform.openai.com/docs/api-reference/parameter-details.
    LLAMA_API void llama_sample_repetition_penalties(
            struct llama_context * ctx,
          llama_token_data_array * candidates,
               const llama_token * last_tokens,
                          size_t   penalty_last_n,
                           float   penalty_repeat,
                           float   penalty_freq,
                           float   penalty_present);

    /// @details Apply classifier-free guidance to the logits as described in academic paper "Stay on topic with Classifier-Free Guidance" https://arxiv.org/abs/2306.17806
    /// @param logits Logits extracted from the original generation context.
    /// @param logits_guidance Logits extracted from a separate context from the same model. Other than a negative prompt at the beginning, it should have all generated and user input tokens copied from the main context.
    /// @param scale Guidance strength. 1.0f means no guidance. Higher values mean stronger guidance.
    LLAMA_API void llama_sample_apply_guidance(
              struct llama_context * ctx,
                             float * logits,
                             float * logits_guidance,
                             float   scale);

    /// @details Sorts candidate tokens by their logits in descending order and calculate probabilities based on logits.
    LLAMA_API void llama_sample_softmax(
            struct llama_context * ctx,
          llama_token_data_array * candidates);

    /// @details Top-K sampling described in academic paper "The Curious Case of Neural Text Degeneration" https://arxiv.org/abs/1904.09751
    LLAMA_API void llama_sample_top_k(
            struct llama_context * ctx,
          llama_token_data_array * candidates,
                         int32_t   k,
                          size_t   min_keep);

    /// @details Nucleus sampling described in academic paper "The Curious Case of Neural Text Degeneration" https://arxiv.org/abs/1904.09751
    LLAMA_API void llama_sample_top_p(
            struct llama_context * ctx,
          llama_token_data_array * candidates,
                           float   p,
                          size_t   min_keep);

    /// @details Minimum P sampling as described in https://github.com/ggerganov/llama.cpp/pull/3841
    LLAMA_API void llama_sample_min_p(
            struct llama_context * ctx,
          llama_token_data_array * candidates,
                           float   p,
                          size_t   min_keep);

    /// @details Tail Free Sampling described in https://www.trentonbricken.com/Tail-Free-Sampling/.
    LLAMA_API void llama_sample_tail_free(
            struct llama_context * ctx,
          llama_token_data_array * candidates,
                           float   z,
                          size_t   min_keep);

    /// @details Locally Typical Sampling implementation described in the paper https://arxiv.org/abs/2202.00666.
    LLAMA_API void llama_sample_typical(
            struct llama_context * ctx,
          llama_token_data_array * candidates,
                           float   p,
                          size_t   min_keep);

    /// @details Dynamic temperature implementation described in the paper https://arxiv.org/abs/2309.02772.
    LLAMA_API void llama_sample_entropy(
            struct llama_context * ctx,
          llama_token_data_array * candidates_p,
                           float   min_temp,
                           float   max_temp,
                           float   exponent_val);

    LLAMA_API void llama_sample_temp(
            struct llama_context * ctx,
          llama_token_data_array * candidates,
                           float   temp);

    /// @details Apply constraints from grammar
    LLAMA_API void llama_sample_grammar(
            struct llama_context * ctx,
          llama_token_data_array * candidates,
      const struct llama_grammar * grammar);

    /// @details Mirostat 1.0 algorithm described in the paper https://arxiv.org/abs/2007.14966. Uses tokens instead of words.
    /// @param candidates A vector of `llama_token_data` containing the candidate tokens, their probabilities (p), and log-odds (logit) for the current position in the generated text.
    /// @param tau  The target cross-entropy (or surprise) value you want to achieve for the generated text. A higher value corresponds to more surprising or less predictable text, while a lower value corresponds to less surprising or more predictable text.
    /// @param eta The learning rate used to update `mu` based on the error between the target and observed surprisal of the sampled word. A larger learning rate will cause `mu` to be updated more quickly, while a smaller learning rate will result in slower updates.
    /// @param m The number of tokens considered in the estimation of `s_hat`. This is an arbitrary value that is used to calculate `s_hat`, which in turn helps to calculate the value of `k`. In the paper, they use `m = 100`, but you can experiment with different values to see how it affects the performance of the algorithm.
    /// @param mu Maximum cross-entropy. This value is initialized to be twice the target cross-entropy (`2 * tau`) and is updated in the algorithm based on the error between the target and observed surprisal.
    LLAMA_API llama_token llama_sample_token_mirostat(
            struct llama_context * ctx,
          llama_token_data_array * candidates,
                           float   tau,
                           float   eta,
                         int32_t   m,
                           float * mu);

    /// @details Mirostat 2.0 algorithm described in the paper https://arxiv.org/abs/2007.14966. Uses tokens instead of words.
    /// @param candidates A vector of `llama_token_data` containing the candidate tokens, their probabilities (p), and log-odds (logit) for the current position in the generated text.
    /// @param tau  The target cross-entropy (or surprise) value you want to achieve for the generated text. A higher value corresponds to more surprising or less predictable text, while a lower value corresponds to less surprising or more predictable text.
    /// @param eta The learning rate used to update `mu` based on the error between the target and observed surprisal of the sampled word. A larger learning rate will cause `mu` to be updated more quickly, while a smaller learning rate will result in slower updates.
    /// @param mu Maximum cross-entropy. This value is initialized to be twice the target cross-entropy (`2 * tau`) and is updated in the algorithm based on the error between the target and observed surprisal.
    LLAMA_API llama_token llama_sample_token_mirostat_v2(
            struct llama_context * ctx,
          llama_token_data_array * candidates,
                           float   tau,
                           float   eta,
                           float * mu);

    /// @details Selects the token with the highest probability.
    ///          Does not compute the token probabilities. Use llama_sample_softmax() instead.
    LLAMA_API llama_token llama_sample_token_greedy(
            struct llama_context * ctx,
          llama_token_data_array * candidates);

    /// @details Randomly selects a token from the candidates based on their probabilities using the RNG of ctx.
    LLAMA_API llama_token llama_sample_token(
            struct llama_context * ctx,
          llama_token_data_array * candidates);

    /// @details Accepts the sampled token into the grammar
    LLAMA_API void llama_grammar_accept_token(
            struct llama_context * ctx,
            struct llama_grammar * grammar,
                     llama_token   token);

    //
    // Model split
    //

    /// @details Build a split GGUF final path for this chunk.
    ///          llama_split_path(split_path, sizeof(split_path), "/models/ggml-model-q4_0", 2, 4) => split_path = "/models/ggml-model-q4_0-00002-of-00004.gguf"
    //  Returns the split_path length.
    LLAMA_API int llama_split_path(char * split_path, size_t maxlen, const char * path_prefix, int split_no, int split_count);

    /// @details Extract the path prefix from the split_path if and only if the split_no and split_count match.
    ///          llama_split_prefix(split_prefix, 64, "/models/ggml-model-q4_0-00002-of-00004.gguf", 2, 4) => split_prefix = "/models/ggml-model-q4_0"
    //  Returns the split_prefix length.
    LLAMA_API int llama_split_prefix(char * split_prefix, size_t maxlen, const char * split_path, int split_no, int split_count);

    // Performance information
    LLAMA_API struct llama_timings llama_get_timings(struct llama_context * ctx);

    LLAMA_API void llama_print_timings(struct llama_context * ctx);
    LLAMA_API void llama_reset_timings(struct llama_context * ctx);

    // Print system information
    LLAMA_API const char * llama_print_system_info(void);

    // Set callback for all future logging events.
    // If this is not called, or NULL is supplied, everything is output on stderr.
    LLAMA_API void llama_log_set(ggml_log_callback log_callback, void * user_data);

    LLAMA_API void llama_dump_timing_info_yaml(FILE * stream, const struct llama_context * ctx);

#ifdef __cplusplus
}
#endif

// Internal API to be implemented by llama.cpp and used by tests/benchmarks only
#ifdef LLAMA_API_INTERNAL

#include <random>
#include <string>
#include <vector>

struct ggml_tensor;

struct llama_partial_utf8 {
    uint32_t value;    // bit value so far (unshifted)
    int      n_remain; // num bytes remaining; -1 indicates invalid sequence
};

struct llama_grammar {
    const std::vector<std::vector<llama_grammar_element>>   rules;
    std::vector<std::vector<const llama_grammar_element *>> stacks;

    // buffer for partially generated UTF-8 sequence from accepted tokens
    llama_partial_utf8                                      partial_utf8;
};

struct llama_grammar_candidate {
    size_t               index;
    const uint32_t     * code_points;
    llama_partial_utf8   partial_utf8;
};

const std::vector<std::pair<std::string, struct ggml_tensor *>> & llama_internal_get_tensor_map(
    struct llama_context * ctx
);

void llama_grammar_accept(
        const std::vector<std::vector<llama_grammar_element>>         & rules,
        const std::vector<std::vector<const llama_grammar_element *>> & stacks,
        const uint32_t                                                  chr,
        std::vector<std::vector<const llama_grammar_element *>>       & new_stacks);

std::pair<std::vector<uint32_t>, llama_partial_utf8> decode_utf8(
        const std::string & src,
        llama_partial_utf8   partial_start);

// Randomly selects a token from the candidates based on their probabilities using given std::mt19937.
// This is a temporary workaround in order to fix race conditions when sampling with multiple sequences.
llama_token llama_sample_token_with_rng(struct llama_context * ctx, llama_token_data_array * candidates, std::mt19937 & rng);

#endif // LLAMA_API_INTERNAL

#endif // LLAMA_H<|MERGE_RESOLUTION|>--- conflicted
+++ resolved
@@ -88,12 +88,9 @@
         LLAMA_VOCAB_PRE_TYPE_DBRX           = 13,
         LLAMA_VOCAB_PRE_TYPE_SMAUG          = 14,
         LLAMA_VOCAB_PRE_TYPE_PORO           = 15,
-<<<<<<< HEAD
         LLAMA_VOCAB_PRE_TYPE_CHATGLM3       = 16,
         LLAMA_VOCAB_PRE_TYPE_CHATGLM4       = 17,
-=======
-        LLAMA_VOCAB_PRE_TYPE_VIKING         = 16,
->>>>>>> a27aa50a
+        LLAMA_VOCAB_PRE_TYPE_VIKING         = 18,
     };
 
     // note: these values should be synchronized with ggml_rope
