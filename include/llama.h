#ifndef LLAMA_H
#define LLAMA_H

#include "ggml.h"
#include "ggml-backend.h"

#include <stddef.h>
#include <stdint.h>
#include <stdio.h>
#include <stdbool.h>

#ifdef LLAMA_SHARED
#    if defined(_WIN32) && !defined(__MINGW32__)
#        ifdef LLAMA_BUILD
#            define LLAMA_API __declspec(dllexport)
#        else
#            define LLAMA_API __declspec(dllimport)
#        endif
#    else
#        define LLAMA_API __attribute__ ((visibility ("default")))
#    endif
#else
#    define LLAMA_API
#endif

#ifdef __GNUC__
#    define DEPRECATED(func, hint) func __attribute__((deprecated(hint)))
#elif defined(_MSC_VER)
#    define DEPRECATED(func, hint) __declspec(deprecated(hint)) func
#else
#    define DEPRECATED(func, hint) func
#endif

#define LLAMA_DEFAULT_SEED 0xFFFFFFFF

// TODO: use everywhere in the implementation
#define LLAMA_TOKEN_NULL -1

#define LLAMA_FILE_MAGIC_GGLA 0x67676c61u // 'ggla'
#define LLAMA_FILE_MAGIC_GGSN 0x6767736eu // 'ggsn'
#define LLAMA_FILE_MAGIC_GGSQ 0x67677371u // 'ggsq'

#define LLAMA_SESSION_MAGIC   LLAMA_FILE_MAGIC_GGSN
#define LLAMA_SESSION_VERSION 9

#define LLAMA_STATE_SEQ_MAGIC   LLAMA_FILE_MAGIC_GGSQ
#define LLAMA_STATE_SEQ_VERSION 2

#ifdef __cplusplus
extern "C" {
#endif

    //
    // C interface
    //
    // TODO: show sample usage
    //

    // struct llama_vocab; // TODO: add in the future
    struct llama_model;
    struct llama_context;
    struct llama_sampler;

    typedef int32_t llama_pos;
    typedef int32_t llama_token;
    typedef int32_t llama_seq_id;

    enum llama_vocab_type {
        LLAMA_VOCAB_TYPE_NONE = 0, // For models without vocab
        LLAMA_VOCAB_TYPE_SPM  = 1, // LLaMA tokenizer based on byte-level BPE with byte fallback
        LLAMA_VOCAB_TYPE_BPE  = 2, // GPT-2 tokenizer based on byte-level BPE
        LLAMA_VOCAB_TYPE_WPM  = 3, // BERT tokenizer based on WordPiece
        LLAMA_VOCAB_TYPE_UGM  = 4, // T5 tokenizer based on Unigram
        LLAMA_VOCAB_TYPE_RWKV = 5, // RWKV tokenizer based on greedy tokenization
    };

    // pre-tokenization types
    enum llama_vocab_pre_type {
        LLAMA_VOCAB_PRE_TYPE_DEFAULT        = 0,
        LLAMA_VOCAB_PRE_TYPE_LLAMA3         = 1,
        LLAMA_VOCAB_PRE_TYPE_DEEPSEEK_LLM   = 2,
        LLAMA_VOCAB_PRE_TYPE_DEEPSEEK_CODER = 3,
        LLAMA_VOCAB_PRE_TYPE_FALCON         = 4,
        LLAMA_VOCAB_PRE_TYPE_MPT            = 5,
        LLAMA_VOCAB_PRE_TYPE_STARCODER      = 6,
        LLAMA_VOCAB_PRE_TYPE_GPT2           = 7,
        LLAMA_VOCAB_PRE_TYPE_REFACT         = 8,
        LLAMA_VOCAB_PRE_TYPE_COMMAND_R      = 9,
        LLAMA_VOCAB_PRE_TYPE_STABLELM2      = 10,
        LLAMA_VOCAB_PRE_TYPE_QWEN2          = 11,
        LLAMA_VOCAB_PRE_TYPE_OLMO           = 12,
        LLAMA_VOCAB_PRE_TYPE_DBRX           = 13,
        LLAMA_VOCAB_PRE_TYPE_SMAUG          = 14,
        LLAMA_VOCAB_PRE_TYPE_PORO           = 15,
        LLAMA_VOCAB_PRE_TYPE_CHATGLM3       = 16,
        LLAMA_VOCAB_PRE_TYPE_CHATGLM4       = 17,
        LLAMA_VOCAB_PRE_TYPE_VIKING         = 18,
        LLAMA_VOCAB_PRE_TYPE_JAIS           = 19,
        LLAMA_VOCAB_PRE_TYPE_TEKKEN         = 20,
        LLAMA_VOCAB_PRE_TYPE_SMOLLM         = 21,
        LLAMA_VOCAB_PRE_TYPE_CODESHELL      = 22,
        LLAMA_VOCAB_PRE_TYPE_BLOOM          = 23,
        LLAMA_VOCAB_PRE_TYPE_GPT3_FINNISH   = 24,
        LLAMA_VOCAB_PRE_TYPE_EXAONE         = 25,
        LLAMA_VOCAB_PRE_TYPE_CHAMELEON      = 26,
    };

    enum llama_rope_type {
        LLAMA_ROPE_TYPE_NONE = -1,
        LLAMA_ROPE_TYPE_NORM = 0,
        LLAMA_ROPE_TYPE_NEOX = GGML_ROPE_TYPE_NEOX,
    };

    enum llama_token_type { //TODO: remove, required until per token attributes are available from GGUF file
        LLAMA_TOKEN_TYPE_UNDEFINED    = 0,
        LLAMA_TOKEN_TYPE_NORMAL       = 1,
        LLAMA_TOKEN_TYPE_UNKNOWN      = 2,
        LLAMA_TOKEN_TYPE_CONTROL      = 3,
        LLAMA_TOKEN_TYPE_USER_DEFINED = 4,
        LLAMA_TOKEN_TYPE_UNUSED       = 5,
        LLAMA_TOKEN_TYPE_BYTE         = 6,
    };

    enum llama_token_attr {
        LLAMA_TOKEN_ATTR_UNDEFINED    = 0,
        LLAMA_TOKEN_ATTR_UNKNOWN      = 1 << 0,
        LLAMA_TOKEN_ATTR_UNUSED       = 1 << 1,
        LLAMA_TOKEN_ATTR_NORMAL       = 1 << 2,
        LLAMA_TOKEN_ATTR_CONTROL      = 1 << 3,  // SPECIAL?
        LLAMA_TOKEN_ATTR_USER_DEFINED = 1 << 4,
        LLAMA_TOKEN_ATTR_BYTE         = 1 << 5,
        LLAMA_TOKEN_ATTR_NORMALIZED   = 1 << 6,
        LLAMA_TOKEN_ATTR_LSTRIP       = 1 << 7,
        LLAMA_TOKEN_ATTR_RSTRIP       = 1 << 8,
        LLAMA_TOKEN_ATTR_SINGLE_WORD  = 1 << 9,
    };

    // model file types
    enum llama_ftype {
        LLAMA_FTYPE_ALL_F32              = 0,
        LLAMA_FTYPE_MOSTLY_F16           = 1,  // except 1d tensors
        LLAMA_FTYPE_MOSTLY_Q4_0          = 2,  // except 1d tensors
        LLAMA_FTYPE_MOSTLY_Q4_1          = 3,  // except 1d tensors
        // LLAMA_FTYPE_MOSTLY_Q4_1_SOME_F16 = 4,  // tok_embeddings.weight and output.weight are F16
        // LLAMA_FTYPE_MOSTLY_Q4_2       = 5,  // support has been removed
        // LLAMA_FTYPE_MOSTLY_Q4_3       = 6,  // support has been removed
        LLAMA_FTYPE_MOSTLY_Q8_0          = 7,  // except 1d tensors
        LLAMA_FTYPE_MOSTLY_Q5_0          = 8,  // except 1d tensors
        LLAMA_FTYPE_MOSTLY_Q5_1          = 9,  // except 1d tensors
        LLAMA_FTYPE_MOSTLY_Q2_K          = 10, // except 1d tensors
        LLAMA_FTYPE_MOSTLY_Q3_K_S        = 11, // except 1d tensors
        LLAMA_FTYPE_MOSTLY_Q3_K_M        = 12, // except 1d tensors
        LLAMA_FTYPE_MOSTLY_Q3_K_L        = 13, // except 1d tensors
        LLAMA_FTYPE_MOSTLY_Q4_K_S        = 14, // except 1d tensors
        LLAMA_FTYPE_MOSTLY_Q4_K_M        = 15, // except 1d tensors
        LLAMA_FTYPE_MOSTLY_Q5_K_S        = 16, // except 1d tensors
        LLAMA_FTYPE_MOSTLY_Q5_K_M        = 17, // except 1d tensors
        LLAMA_FTYPE_MOSTLY_Q6_K          = 18, // except 1d tensors
        LLAMA_FTYPE_MOSTLY_IQ2_XXS       = 19, // except 1d tensors
        LLAMA_FTYPE_MOSTLY_IQ2_XS        = 20, // except 1d tensors
        LLAMA_FTYPE_MOSTLY_Q2_K_S        = 21, // except 1d tensors
        LLAMA_FTYPE_MOSTLY_IQ3_XS        = 22, // except 1d tensors
        LLAMA_FTYPE_MOSTLY_IQ3_XXS       = 23, // except 1d tensors
        LLAMA_FTYPE_MOSTLY_IQ1_S         = 24, // except 1d tensors
        LLAMA_FTYPE_MOSTLY_IQ4_NL        = 25, // except 1d tensors
        LLAMA_FTYPE_MOSTLY_IQ3_S         = 26, // except 1d tensors
        LLAMA_FTYPE_MOSTLY_IQ3_M         = 27, // except 1d tensors
        LLAMA_FTYPE_MOSTLY_IQ2_S         = 28, // except 1d tensors
        LLAMA_FTYPE_MOSTLY_IQ2_M         = 29, // except 1d tensors
        LLAMA_FTYPE_MOSTLY_IQ4_XS        = 30, // except 1d tensors
        LLAMA_FTYPE_MOSTLY_IQ1_M         = 31, // except 1d tensors
        LLAMA_FTYPE_MOSTLY_BF16          = 32, // except 1d tensors
        LLAMA_FTYPE_MOSTLY_Q4_0_4_4      = 33, // except 1d tensors
        LLAMA_FTYPE_MOSTLY_Q4_0_4_8      = 34, // except 1d tensors
        LLAMA_FTYPE_MOSTLY_Q4_0_8_8      = 35, // except 1d tensors
<<<<<<< HEAD
        LLAMA_FTYPE_CQS                  = 99, // except 1d tensors
=======
        LLAMA_FTYPE_MOSTLY_TQ1_0         = 36, // except 1d tensors
        LLAMA_FTYPE_MOSTLY_TQ2_0         = 37, // except 1d tensors
>>>>>>> c81f3bbb

        LLAMA_FTYPE_GUESSED = 1024, // not specified in the model file
    };

    enum llama_rope_scaling_type {
        LLAMA_ROPE_SCALING_TYPE_UNSPECIFIED = -1,
        LLAMA_ROPE_SCALING_TYPE_NONE        = 0,
        LLAMA_ROPE_SCALING_TYPE_LINEAR      = 1,
        LLAMA_ROPE_SCALING_TYPE_YARN        = 2,
        LLAMA_ROPE_SCALING_TYPE_MAX_VALUE   = LLAMA_ROPE_SCALING_TYPE_YARN,
    };

    enum llama_pooling_type {
        LLAMA_POOLING_TYPE_UNSPECIFIED = -1,
        LLAMA_POOLING_TYPE_NONE = 0,
        LLAMA_POOLING_TYPE_MEAN = 1,
        LLAMA_POOLING_TYPE_CLS  = 2,
        LLAMA_POOLING_TYPE_LAST = 3,
        LLAMA_POOLING_TYPE_RANK = 4, // used by reranking models to attach the classification head to the graph
    };

    enum llama_attention_type {
        LLAMA_ATTENTION_TYPE_UNSPECIFIED = -1,
        LLAMA_ATTENTION_TYPE_CAUSAL      = 0,
        LLAMA_ATTENTION_TYPE_NON_CAUSAL  = 1,
    };

    enum llama_split_mode {
        LLAMA_SPLIT_MODE_NONE  = 0, // single GPU
        LLAMA_SPLIT_MODE_LAYER = 1, // split layers and KV across GPUs
        LLAMA_SPLIT_MODE_ROW   = 2, // split rows across GPUs
    };

    // TODO: simplify (https://github.com/ggerganov/llama.cpp/pull/9294#pullrequestreview-2286561979)
    typedef struct llama_token_data {
        llama_token id; // token id
        float logit;    // log-odds of the token
        float p;        // probability of the token
    } llama_token_data;

    typedef struct llama_token_data_array {
        // TODO: consider SoA
        llama_token_data * data;
        size_t size;
        int64_t selected; // this is the index in the data array (i.e. not the token id)
        bool sorted;
    } llama_token_data_array;

    typedef bool (*llama_progress_callback)(float progress, void * user_data);

    // Input data for llama_decode
    // A llama_batch object can contain input about one or many sequences
    // The provided arrays (i.e. token, embd, pos, etc.) must have size of n_tokens
    //
    // - token  : the token ids of the input (used when embd is NULL)
    // - embd   : token embeddings (i.e. float vector of size n_embd) (used when token is NULL)
    // - pos    : the positions of the respective token in the sequence
    // - seq_id : the sequence to which the respective token belongs
    // - logits : if zero, the logits (and/or the embeddings) for the respective token will not be output
    //
    typedef struct llama_batch {
        int32_t n_tokens;

        llama_token  *  token;
        float        *  embd;
        llama_pos    *  pos;
        int32_t      *  n_seq_id;
        llama_seq_id ** seq_id;
        int8_t       *  logits; // TODO: rename this to "output"

        // NOTE: helpers for smooth API transition - can be deprecated in the future
        //       for future-proof code, use the above fields instead and ignore everything below
        //
        // pos[i] = all_pos_0 + i*all_pos_1
        //
        llama_pos    all_pos_0;  // used if pos == NULL
        llama_pos    all_pos_1;  // used if pos == NULL
        llama_seq_id all_seq_id; // used if seq_id == NULL
    } llama_batch;

    enum llama_model_kv_override_type {
        LLAMA_KV_OVERRIDE_TYPE_INT,
        LLAMA_KV_OVERRIDE_TYPE_FLOAT,
        LLAMA_KV_OVERRIDE_TYPE_BOOL,
        LLAMA_KV_OVERRIDE_TYPE_STR,
    };

    struct llama_model_kv_override {
        enum llama_model_kv_override_type tag;

        char key[128];

        union {
            int64_t val_i64;
            double  val_f64;
            bool    val_bool;
            char    val_str[128];
        };
    };

    struct llama_model_params {
        int32_t n_gpu_layers; // number of layers to store in VRAM
        enum llama_split_mode split_mode; // how to split the model across multiple GPUs

        // main_gpu interpretation depends on split_mode:
        // LLAMA_SPLIT_MODE_NONE: the GPU that is used for the entire model
        // LLAMA_SPLIT_MODE_ROW: the GPU that is used for small tensors and intermediate results
        // LLAMA_SPLIT_MODE_LAYER: ignored
        int32_t main_gpu;

        // proportion of the model (layers or rows) to offload to each GPU, size: llama_max_devices()
        const float * tensor_split;

        // comma separated list of RPC servers to use for offloading
        const char * rpc_servers;

        // Called with a progress value between 0.0 and 1.0. Pass NULL to disable.
        // If the provided progress_callback returns true, model loading continues.
        // If it returns false, model loading is immediately aborted.
        llama_progress_callback progress_callback;

        // context pointer passed to the progress callback
        void * progress_callback_user_data;

        // override key-value pairs of the model meta data
        const struct llama_model_kv_override * kv_overrides;

        // Keep the booleans together to avoid misalignment during copy-by-value.
        bool vocab_only;    // only load the vocabulary, no weights
        bool use_mmap;      // use mmap if possible
        bool use_mlock;     // force system to keep model in RAM
        bool check_tensors; // validate model tensor data
    };

    // NOTE: changing the default values of parameters marked as [EXPERIMENTAL] may cause crashes or incorrect results in certain configurations
    //       https://github.com/ggerganov/llama.cpp/pull/7544
    struct llama_context_params {
        uint32_t n_ctx;             // text context, 0 = from model
        uint32_t n_batch;           // logical maximum batch size that can be submitted to llama_decode
        uint32_t n_ubatch;          // physical maximum batch size
        uint32_t n_seq_max;         // max number of sequences (i.e. distinct states for recurrent models)
        int32_t  n_threads;         // number of threads to use for generation
        int32_t  n_threads_batch;   // number of threads to use for batch processing

        enum llama_rope_scaling_type rope_scaling_type; // RoPE scaling type, from `enum llama_rope_scaling_type`
        enum llama_pooling_type      pooling_type;      // whether to pool (sum) embedding results by sequence id
        enum llama_attention_type    attention_type;    // attention type to use for embeddings

        // ref: https://github.com/ggerganov/llama.cpp/pull/2054
        float    rope_freq_base;   // RoPE base frequency, 0 = from model
        float    rope_freq_scale;  // RoPE frequency scaling factor, 0 = from model
        float    yarn_ext_factor;  // YaRN extrapolation mix factor, negative = from model
        float    yarn_attn_factor; // YaRN magnitude scaling factor
        float    yarn_beta_fast;   // YaRN low correction dim
        float    yarn_beta_slow;   // YaRN high correction dim
        uint32_t yarn_orig_ctx;    // YaRN original context size
        float    defrag_thold;     // defragment the KV cache if holes/size > thold, < 0 disabled (default)

        ggml_backend_sched_eval_callback cb_eval;
        void * cb_eval_user_data;

        enum ggml_type type_k; // data type for K cache [EXPERIMENTAL]
        enum ggml_type type_v; // data type for V cache [EXPERIMENTAL]

        // Keep the booleans together and at the end of the struct to avoid misalignment during copy-by-value.
        // TODO: move at the end of the struct
        bool logits_all;  // the llama_decode() call computes all logits, not just the last one (DEPRECATED - set llama_batch.logits instead)
        bool embeddings;  // if true, extract embeddings (together with logits)
        bool offload_kqv; // whether to offload the KQV ops (including the KV cache) to GPU
        bool flash_attn;  // whether to use flash attention [EXPERIMENTAL]
        bool no_perf;     // whether to measure performance timings

        // Abort callback
        // if it returns true, execution of llama_decode() will be aborted
        // currently works only with CPU execution
        ggml_abort_callback abort_callback;
        void *              abort_callback_data;
    };

    // model quantization parameters
    typedef struct llama_model_quantize_params {
        int32_t nthread;                     // number of threads to use for quantizing, if <=0 will use std::thread::hardware_concurrency()
        enum llama_ftype ftype;              // quantize to this llama_ftype
        enum ggml_type output_tensor_type;   // output tensor type
        enum ggml_type token_embedding_type; // token embeddings tensor type
        enum ggml_type attn_q_type;          // attention query tensor type
        enum ggml_type attn_k_type;          // attention key tensor type
        enum ggml_type attn_v_type;          // attention value tensor type
        enum ggml_type attn_qkv_type;        // attention query-key-value tensor type
        enum ggml_type attn_output_type;     // attention output tensor type
        enum ggml_type ffn_gate_type;        // feedforward network gate type
        enum ggml_type ffn_down_type;        // feedforward network down type
        enum ggml_type ffn_up_type;          // feedforward network up type
        bool allow_requantize;               // allow quantizing non-f32/f16 tensors
        bool quantize_output_tensor;         // quantize output.weight
        bool only_copy;                      // only copy tensors - ftype, allow_requantize and quantize_output_tensor are ignored
        bool pure;                           // quantize all tensors to the default type
        bool keep_split;                     // quantize to the same number of shards
        void * imatrix;                      // pointer to importance matrix data
        void * kv_overrides;                 // pointer to vector containing overrides
    } llama_model_quantize_params;

    typedef struct llama_logit_bias {
        llama_token token;
        float bias;
    } llama_logit_bias;

    typedef struct llama_sampler_chain_params {
        bool no_perf; // whether to measure performance timings
    } llama_sampler_chain_params;

    // used in chat template
    typedef struct llama_chat_message {
        const char * role;
        const char * content;
    } llama_chat_message;

    // lora adapter
    struct llama_lora_adapter;

    // Helpers for getting default parameters
    // TODO: update API to start accepting pointers to params structs (https://github.com/ggerganov/llama.cpp/discussions/9172)
    LLAMA_API struct llama_model_params          llama_model_default_params(void);
    LLAMA_API struct llama_context_params        llama_context_default_params(void);
    LLAMA_API struct llama_sampler_chain_params  llama_sampler_chain_default_params(void);
    LLAMA_API struct llama_model_quantize_params llama_model_quantize_default_params(void);

    // Initialize the llama + ggml backend
    // If numa is true, use NUMA optimizations
    // Call once at the start of the program
    LLAMA_API void llama_backend_init(void);

    //optional:
    LLAMA_API void llama_numa_init(enum ggml_numa_strategy numa);

    // Optional: an auto threadpool gets created in ggml if not passed explicitly
    LLAMA_API void llama_attach_threadpool(
               struct   llama_context * ctx,
            ggml_threadpool_t   threadpool,
            ggml_threadpool_t   threadpool_batch);
    LLAMA_API void llama_detach_threadpool(struct llama_context * ctx);

    // Call once at the end of the program - currently only used for MPI
    LLAMA_API void llama_backend_free(void);

    LLAMA_API struct llama_model * llama_load_model_from_file(
                             const char * path_model,
              struct llama_model_params   params);

    LLAMA_API void llama_free_model(struct llama_model * model);

    // TODO: rename to llama_init_from_model
    LLAMA_API struct llama_context * llama_new_context_with_model(
                     struct llama_model * model,
            struct llama_context_params   params);

    // Frees all allocated memory
    LLAMA_API void llama_free(struct llama_context * ctx);

    LLAMA_API int64_t llama_time_us(void);

    LLAMA_API size_t llama_max_devices(void);

    LLAMA_API bool llama_supports_mmap       (void);
    LLAMA_API bool llama_supports_mlock      (void);
    LLAMA_API bool llama_supports_gpu_offload(void);

    LLAMA_API uint32_t llama_n_ctx      (const struct llama_context * ctx);
    LLAMA_API uint32_t llama_n_batch    (const struct llama_context * ctx);
    LLAMA_API uint32_t llama_n_ubatch   (const struct llama_context * ctx);
    LLAMA_API uint32_t llama_n_seq_max  (const struct llama_context * ctx);

    LLAMA_API int32_t llama_n_vocab    (const struct llama_model * model);
    LLAMA_API int32_t llama_n_ctx_train(const struct llama_model * model);
    LLAMA_API int32_t llama_n_embd     (const struct llama_model * model);
    LLAMA_API int32_t llama_n_layer    (const struct llama_model * model);
    LLAMA_API int32_t llama_n_head     (const struct llama_model * model);

    LLAMA_API const struct llama_model * llama_get_model(const struct llama_context * ctx);

    LLAMA_API enum llama_pooling_type llama_pooling_type(const struct llama_context * ctx);
    LLAMA_API enum llama_vocab_type   llama_vocab_type  (const struct llama_model * model);
    LLAMA_API enum llama_rope_type    llama_rope_type   (const struct llama_model * model);

    // Get the model's RoPE frequency scaling factor
    LLAMA_API float llama_rope_freq_scale_train(const struct llama_model * model);

    // Functions to access the model's GGUF metadata scalar values
    // - The functions return the length of the string on success, or -1 on failure
    // - The output string is always null-terminated and cleared on failure
    // - GGUF array values are not supported by these functions

    // Get metadata value as a string by key name
    LLAMA_API int32_t llama_model_meta_val_str(const struct llama_model * model, const char * key, char * buf, size_t buf_size);

    // Get the number of metadata key/value pairs
    LLAMA_API int32_t llama_model_meta_count(const struct llama_model * model);

    // Get metadata key name by index
    LLAMA_API int32_t llama_model_meta_key_by_index(const struct llama_model * model, int32_t i, char * buf, size_t buf_size);

    // Get metadata value as a string by index
    LLAMA_API int32_t llama_model_meta_val_str_by_index(const struct llama_model * model, int32_t i, char * buf, size_t buf_size);

    // Get a string describing the model type
    LLAMA_API int32_t llama_model_desc(const struct llama_model * model, char * buf, size_t buf_size);

    // Returns the total size of all the tensors in the model in bytes
    LLAMA_API uint64_t llama_model_size(const struct llama_model * model);

    // Returns the total number of parameters in the model
    LLAMA_API uint64_t llama_model_n_params(const struct llama_model * model);

    // Get a llama model tensor
    LLAMA_API struct ggml_tensor * llama_get_model_tensor(struct llama_model * model, const char * name);

    // Returns true if the model contains an encoder that requires llama_encode() call
    LLAMA_API bool llama_model_has_encoder(const struct llama_model * model);

    // Returns true if the model contains a decoder that requires llama_decode() call
    LLAMA_API bool llama_model_has_decoder(const struct llama_model * model);

    // For encoder-decoder models, this function returns id of the token that must be provided
    // to the decoder to start generating output sequence. For other models, it returns -1.
    LLAMA_API llama_token llama_model_decoder_start_token(const struct llama_model * model);

    // Returns true if the model is recurrent (like Mamba, RWKV, etc.)
    LLAMA_API bool llama_model_is_recurrent(const struct llama_model * model);

    // Returns 0 on success
    LLAMA_API uint32_t llama_model_quantize(
            const char * fname_inp,
            const char * fname_out,
            const llama_model_quantize_params * params);

    // Load a LoRA adapter from file
    // The loaded adapter will be associated to the given model, and will be free when the model is deleted
    LLAMA_API struct llama_lora_adapter * llama_lora_adapter_init(
            struct llama_model * model,
            const char * path_lora);

    // Add a loaded LoRA adapter to given context
    // This will not modify model's weight
    LLAMA_API int32_t llama_lora_adapter_set(
            struct llama_context * ctx,
            struct llama_lora_adapter * adapter,
            float scale);

    // Remove a specific LoRA adapter from given context
    // Return -1 if the adapter is not present in the context
    LLAMA_API int32_t llama_lora_adapter_remove(
            struct llama_context * ctx,
            struct llama_lora_adapter * adapter);

    // Remove all LoRA adapters from given context
    LLAMA_API void llama_lora_adapter_clear(
            struct llama_context * ctx);

    // Manually free a LoRA adapter
    // Note: loaded adapters will be free when the associated model is deleted
    LLAMA_API void llama_lora_adapter_free(struct llama_lora_adapter * adapter);

    // Apply a loaded control vector to a llama_context, or if data is NULL, clear
    // the currently loaded vector.
    // n_embd should be the size of a single layer's control, and data should point
    // to an n_embd x n_layers buffer starting from layer 1.
    // il_start and il_end are the layer range the vector should apply to (both inclusive)
    // See llama_control_vector_load in common to load a control vector.
    LLAMA_API int32_t llama_control_vector_apply(
            struct llama_context * lctx,
                     const float * data,
                          size_t   len,
                         int32_t   n_embd,
                         int32_t   il_start,
                         int32_t   il_end);

    //
    // KV cache
    //

    // Information associated with an individual cell in the KV cache view.
    struct llama_kv_cache_view_cell {
        // The position for this cell. Takes KV cache shifts into account.
        // May be negative if the cell is not populated.
        llama_pos pos;
    };

    // An updateable view of the KV cache.
    struct llama_kv_cache_view {
        // Number of KV cache cells. This will be the same as the context size.
        int32_t n_cells;

        // Maximum number of sequences that can exist in a cell. It's not an error
        // if there are more sequences in a cell than this value, however they will
        // not be visible in the view cells_sequences.
        int32_t n_seq_max;

        // Number of tokens in the cache. For example, if there are two populated
        // cells, the first with 1 sequence id in it and the second with 2 sequence
        // ids then you'll have 3 tokens.
        int32_t token_count;

        // Number of populated cache cells.
        int32_t used_cells;

        // Maximum contiguous empty slots in the cache.
        int32_t max_contiguous;

        // Index to the start of the max_contiguous slot range. Can be negative
        // when cache is full.
        int32_t max_contiguous_idx;

        // Information for an individual cell.
        struct llama_kv_cache_view_cell * cells;

        // The sequences for each cell. There will be n_seq_max items per cell.
        llama_seq_id * cells_sequences;
    };

    // Create an empty KV cache view. (use only for debugging purposes)
    LLAMA_API struct llama_kv_cache_view llama_kv_cache_view_init(const struct llama_context * ctx, int32_t n_seq_max);

    // Free a KV cache view. (use only for debugging purposes)
    LLAMA_API void llama_kv_cache_view_free(struct llama_kv_cache_view * view);

    // Update the KV cache view structure with the current state of the KV cache. (use only for debugging purposes)
    LLAMA_API void llama_kv_cache_view_update(const struct llama_context * ctx, struct llama_kv_cache_view * view);

    // Returns the number of tokens in the KV cache (slow, use only for debug)
    // If a KV cell has multiple sequences assigned to it, it will be counted multiple times
    LLAMA_API int32_t llama_get_kv_cache_token_count(const struct llama_context * ctx);

    // Returns the number of used KV cells (i.e. have at least one sequence assigned to them)
    LLAMA_API int32_t llama_get_kv_cache_used_cells(const struct llama_context * ctx);

    // Clear the KV cache - both cell info is erased and KV data is zeroed
    LLAMA_API void llama_kv_cache_clear(
            struct llama_context * ctx);

    // Removes all tokens that belong to the specified sequence and have positions in [p0, p1)
    // Returns false if a partial sequence cannot be removed. Removing a whole sequence never fails
    // seq_id < 0 : match any sequence
    // p0 < 0     : [0,  p1]
    // p1 < 0     : [p0, inf)
    LLAMA_API bool llama_kv_cache_seq_rm(
            struct llama_context * ctx,
                    llama_seq_id   seq_id,
                       llama_pos   p0,
                       llama_pos   p1);

    // Copy all tokens that belong to the specified sequence to another sequence
    // Note that this does not allocate extra KV cache memory - it simply assigns the tokens to the new sequence
    // p0 < 0 : [0,  p1]
    // p1 < 0 : [p0, inf)
    LLAMA_API void llama_kv_cache_seq_cp(
            struct llama_context * ctx,
                    llama_seq_id   seq_id_src,
                    llama_seq_id   seq_id_dst,
                       llama_pos   p0,
                       llama_pos   p1);

    // Removes all tokens that do not belong to the specified sequence
    LLAMA_API void llama_kv_cache_seq_keep(
            struct llama_context * ctx,
                    llama_seq_id   seq_id);

    // Adds relative position "delta" to all tokens that belong to the specified sequence and have positions in [p0, p1)
    // If the KV cache is RoPEd, the KV data is updated accordingly:
    //   - lazily on next llama_decode()
    //   - explicitly with llama_kv_cache_update()
    // p0 < 0 : [0,  p1]
    // p1 < 0 : [p0, inf)
    LLAMA_API void llama_kv_cache_seq_add(
            struct llama_context * ctx,
                    llama_seq_id   seq_id,
                       llama_pos   p0,
                       llama_pos   p1,
                       llama_pos   delta);

    // Integer division of the positions by factor of `d > 1`
    // If the KV cache is RoPEd, the KV data is updated accordingly:
    //   - lazily on next llama_decode()
    //   - explicitly with llama_kv_cache_update()
    // p0 < 0 : [0,  p1]
    // p1 < 0 : [p0, inf)
    LLAMA_API void llama_kv_cache_seq_div(
            struct llama_context * ctx,
                    llama_seq_id   seq_id,
                       llama_pos   p0,
                       llama_pos   p1,
                             int   d);

    // Returns the largest position present in the KV cache for the specified sequence
    LLAMA_API llama_pos llama_kv_cache_seq_pos_max(
            struct llama_context * ctx,
                    llama_seq_id   seq_id);

    // Defragment the KV cache
    // This will be applied:
    //   - lazily on next llama_decode()
    //   - explicitly with llama_kv_cache_update()
    LLAMA_API void llama_kv_cache_defrag(struct llama_context * ctx);

    // Apply the KV cache updates (such as K-shifts, defragmentation, etc.)
    LLAMA_API void llama_kv_cache_update(struct llama_context * ctx);

    //
    // State / sessions
    //

    // Returns the *actual* size in bytes of the state
    // (logits, embedding and kv_cache)
    // Only use when saving the state, not when restoring it, otherwise the size may be too small.
    LLAMA_API size_t llama_state_get_size(struct llama_context * ctx);
    LLAMA_API DEPRECATED(size_t llama_get_state_size(struct llama_context * ctx),
        "use llama_state_get_size instead");

    // Copies the state to the specified destination address.
    // Destination needs to have allocated enough memory.
    // Returns the number of bytes copied
    LLAMA_API size_t llama_state_get_data(
            struct llama_context * ctx,
                         uint8_t * dst,
                          size_t   size);
    LLAMA_API DEPRECATED(size_t llama_copy_state_data(
            struct llama_context * ctx,
                         uint8_t * dst),
        "use llama_state_get_data instead");

    // Set the state reading from the specified address
    // Returns the number of bytes read
    LLAMA_API size_t llama_state_set_data(
            struct llama_context * ctx,
                   const uint8_t * src,
                          size_t   size);
    LLAMA_API DEPRECATED(size_t llama_set_state_data(
            struct llama_context * ctx,
                   const uint8_t * src),
        "use llama_state_set_data instead");

    // Save/load session file
    LLAMA_API bool llama_state_load_file(
            struct llama_context * ctx,
                      const char * path_session,
                     llama_token * tokens_out,
                          size_t   n_token_capacity,
                          size_t * n_token_count_out);
    LLAMA_API DEPRECATED(bool llama_load_session_file(
            struct llama_context * ctx,
                      const char * path_session,
                     llama_token * tokens_out,
                          size_t   n_token_capacity,
                          size_t * n_token_count_out),
        "use llama_state_load_file instead");

    LLAMA_API bool llama_state_save_file(
            struct llama_context * ctx,
                      const char * path_session,
               const llama_token * tokens,
                          size_t   n_token_count);
    LLAMA_API DEPRECATED(bool llama_save_session_file(
            struct llama_context * ctx,
                      const char * path_session,
               const llama_token * tokens,
                          size_t   n_token_count),
        "use llama_state_save_file instead");

    // Get the exact size needed to copy the KV cache of a single sequence
    LLAMA_API size_t llama_state_seq_get_size(
            struct llama_context * ctx,
                    llama_seq_id   seq_id);

    // Copy the KV cache of a single sequence into the specified buffer
    LLAMA_API size_t llama_state_seq_get_data(
            struct llama_context * ctx,
                         uint8_t * dst,
                          size_t   size,
                    llama_seq_id   seq_id);

    // Copy the sequence data (originally copied with `llama_state_seq_get_data`) into the specified sequence
    // Returns:
    //  - Positive: Ok
    //  - Zero: Failed to load
    LLAMA_API size_t llama_state_seq_set_data(
            struct llama_context * ctx,
                   const uint8_t * src,
                          size_t   size,
                    llama_seq_id   dest_seq_id);

    LLAMA_API size_t llama_state_seq_save_file(
            struct llama_context * ctx,
                      const char * filepath,
                    llama_seq_id   seq_id,
               const llama_token * tokens,
                          size_t   n_token_count);

    LLAMA_API size_t llama_state_seq_load_file(
            struct llama_context * ctx,
                      const char * filepath,
                    llama_seq_id   dest_seq_id,
                     llama_token * tokens_out,
                          size_t   n_token_capacity,
                          size_t * n_token_count_out);

    //
    // Decoding
    //

    // Return batch for single sequence of tokens starting at pos_0
    //
    // NOTE: this is a helper function to facilitate transition to the new batch API - avoid using it
    //
    LLAMA_API struct llama_batch llama_batch_get_one(
                  llama_token * tokens,
                      int32_t   n_tokens,
                    llama_pos   pos_0,
                 llama_seq_id   seq_id);

    // Allocates a batch of tokens on the heap that can hold a maximum of n_tokens
    // Each token can be assigned up to n_seq_max sequence ids
    // The batch has to be freed with llama_batch_free()
    // If embd != 0, llama_batch.embd will be allocated with size of n_tokens * embd * sizeof(float)
    // Otherwise, llama_batch.token will be allocated to store n_tokens llama_token
    // The rest of the llama_batch members are allocated with size n_tokens
    // All members are left uninitialized
    LLAMA_API struct llama_batch llama_batch_init(
            int32_t n_tokens,
            int32_t embd,
            int32_t n_seq_max);

    // Frees a batch of tokens allocated with llama_batch_init()
    LLAMA_API void llama_batch_free(struct llama_batch batch);

    // Processes a batch of tokens with the ecoder part of the encoder-decoder model.
    // Stores the encoder output internally for later use by the decoder cross-attention layers.
    //   0 - success
    // < 0 - error
    LLAMA_API int32_t llama_encode(
            struct llama_context * ctx,
              struct llama_batch   batch);

    // Positive return values does not mean a fatal error, but rather a warning.
    //   0 - success
    //   1 - could not find a KV slot for the batch (try reducing the size of the batch or increase the context)
    // < 0 - error
    LLAMA_API int32_t llama_decode(
            struct llama_context * ctx,
              struct llama_batch   batch);

    // Set the number of threads used for decoding
    // n_threads is the number of threads used for generation (single token)
    // n_threads_batch is the number of threads used for prompt and batch processing (multiple tokens)
    LLAMA_API void llama_set_n_threads(struct llama_context * ctx, int32_t n_threads, int32_t n_threads_batch);

    // Get the number of threads used for generation of a single token.
    LLAMA_API int32_t llama_n_threads(struct llama_context * ctx);

    // Get the number of threads used for prompt and batch processing (multiple token).
    LLAMA_API int32_t llama_n_threads_batch(struct llama_context * ctx);

    // Set whether the model is in embeddings mode or not
    // If true, embeddings will be returned but logits will not
    LLAMA_API void llama_set_embeddings(struct llama_context * ctx, bool embeddings);

    // Set whether to use causal attention or not
    // If set to true, the model will only attend to the past tokens
    LLAMA_API void llama_set_causal_attn(struct llama_context * ctx, bool causal_attn);

    // Set abort callback
    LLAMA_API void llama_set_abort_callback(struct llama_context * ctx, ggml_abort_callback abort_callback, void * abort_callback_data);

    // Wait until all computations are finished
    // This is automatically done when using one of the functions below to obtain the computation results
    // and is not necessary to call it explicitly in most cases
    LLAMA_API void llama_synchronize(struct llama_context * ctx);

    // Token logits obtained from the last call to llama_decode()
    // The logits for which llama_batch.logits[i] != 0 are stored contiguously
    // in the order they have appeared in the batch.
    // Rows: number of tokens for which llama_batch.logits[i] != 0
    // Cols: n_vocab
    LLAMA_API float * llama_get_logits(struct llama_context * ctx);

    // Logits for the ith token. For positive indices, Equivalent to:
    // llama_get_logits(ctx) + ctx->output_ids[i]*n_vocab
    // Negative indicies can be used to access logits in reverse order, -1 is the last logit.
    // returns NULL for invalid ids.
    LLAMA_API float * llama_get_logits_ith(struct llama_context * ctx, int32_t i);

    // Get all output token embeddings.
    // when pooling_type == LLAMA_POOLING_TYPE_NONE or when using a generative model,
    // the embeddings for which llama_batch.logits[i] != 0 are stored contiguously
    // in the order they have appeared in the batch.
    // shape: [n_outputs*n_embd]
    // Otherwise, returns NULL.
    LLAMA_API float * llama_get_embeddings(struct llama_context * ctx);

    // Get the embeddings for the ith token. For positive indices, Equivalent to:
    // llama_get_embeddings(ctx) + ctx->output_ids[i]*n_embd
    // Negative indicies can be used to access embeddings in reverse order, -1 is the last embedding.
    // shape: [n_embd] (1-dimensional)
    // returns NULL for invalid ids.
    LLAMA_API float * llama_get_embeddings_ith(struct llama_context * ctx, int32_t i);

    // Get the embeddings for a sequence id
    // Returns NULL if pooling_type is LLAMA_POOLING_TYPE_NONE
    // when pooling_type == LLAMA_POOLING_TYPE_RANK, returns float[1] with the rank of the sequence
    // otherwise: float[n_embd] (1-dimensional)
    LLAMA_API float * llama_get_embeddings_seq(struct llama_context * ctx, llama_seq_id seq_id);

    //
    // Vocab
    //

    LLAMA_API const char * llama_token_get_text(const struct llama_model * model, llama_token token);

    LLAMA_API float llama_token_get_score(const struct llama_model * model, llama_token token);

    LLAMA_API enum llama_token_attr llama_token_get_attr(const struct llama_model * model, llama_token token);

    // Check if the token is supposed to end generation (end-of-generation, eg. EOS, EOT, etc.)
    LLAMA_API bool llama_token_is_eog(const struct llama_model * model, llama_token token);

    // Identify if Token Id is a control token or a render-able token
    LLAMA_API bool llama_token_is_control(const struct llama_model * model, llama_token token);

    // Special tokens
    LLAMA_API llama_token llama_token_bos(const struct llama_model * model); // beginning-of-sentence
    LLAMA_API llama_token llama_token_eos(const struct llama_model * model); // end-of-sentence
    LLAMA_API llama_token llama_token_cls(const struct llama_model * model); // classification
    LLAMA_API llama_token llama_token_sep(const struct llama_model * model); // sentence separator
    LLAMA_API llama_token llama_token_nl (const struct llama_model * model); // next-line
    LLAMA_API llama_token llama_token_pad(const struct llama_model * model); // padding

    LLAMA_API bool llama_add_bos_token(const struct llama_model * model);
    LLAMA_API bool llama_add_eos_token(const struct llama_model * model);

    // Codellama infill tokens
    LLAMA_API llama_token llama_token_prefix(const struct llama_model * model); // Beginning of infill prefix
    LLAMA_API llama_token llama_token_middle(const struct llama_model * model); // Beginning of infill middle
    LLAMA_API llama_token llama_token_suffix(const struct llama_model * model); // Beginning of infill suffix
    LLAMA_API llama_token llama_token_eot   (const struct llama_model * model); // End of infill middle

    //
    // Tokenization
    //
    // The API is thread-safe.
    //

    /// @details Convert the provided text into tokens.
    /// @param tokens The tokens pointer must be large enough to hold the resulting tokens.
    /// @return Returns the number of tokens on success, no more than n_tokens_max
    /// @return Returns a negative number on failure - the number of tokens that would have been returned
    /// @param add_special Allow to add BOS and EOS tokens if model is configured to do so.
    /// @param parse_special Allow tokenizing special and/or control tokens which otherwise are not exposed and treated
    ///                      as plaintext. Does not insert a leading space.
    LLAMA_API int32_t llama_tokenize(
        const struct llama_model * model,
                      const char * text,
                         int32_t   text_len,
                     llama_token * tokens,
                         int32_t   n_tokens_max,
                            bool   add_special,
                            bool   parse_special);

    // Token Id -> Piece.
    // Uses the vocabulary in the provided context.
    // Does not write null terminator to the buffer.
    // User can skip up to 'lstrip' leading spaces before copying (useful when encoding/decoding multiple tokens with 'add_space_prefix')
    // @param special If true, special tokens are rendered in the output.
    LLAMA_API int32_t llama_token_to_piece(
              const struct llama_model * model,
                           llama_token   token,
                                  char * buf,
                               int32_t   length,
                               int32_t   lstrip,
                                  bool   special);

    /// @details Convert the provided tokens into text (inverse of llama_tokenize()).
    /// @param text The char pointer must be large enough to hold the resulting text.
    /// @return Returns the number of chars/bytes on success, no more than text_len_max.
    /// @return Returns a negative number on failure - the number of chars/bytes that would have been returned.
    /// @param remove_special Allow to remove BOS and EOS tokens if model is configured to do so.
    /// @param unparse_special If true, special tokens are rendered in the output.
    LLAMA_API int32_t llama_detokenize(
        const struct llama_model * model,
               const llama_token * tokens,
                         int32_t   n_tokens,
                            char * text,
                         int32_t   text_len_max,
                            bool   remove_special,
                            bool   unparse_special);

    //
    // Chat templates
    //

    /// Apply chat template. Inspired by hf apply_chat_template() on python.
    /// Both "model" and "custom_template" are optional, but at least one is required. "custom_template" has higher precedence than "model"
    /// NOTE: This function does not use a jinja parser. It only support a pre-defined list of template. See more: https://github.com/ggerganov/llama.cpp/wiki/Templates-supported-by-llama_chat_apply_template
    /// @param tmpl A Jinja template to use for this chat. If this is nullptr, the model’s default chat template will be used instead.
    /// @param chat Pointer to a list of multiple llama_chat_message
    /// @param n_msg Number of llama_chat_message in this chat
    /// @param add_ass Whether to end the prompt with the token(s) that indicate the start of an assistant message.
    /// @param buf A buffer to hold the output formatted prompt. The recommended alloc size is 2 * (total number of characters of all messages)
    /// @param length The size of the allocated buffer
    /// @return The total number of bytes of the formatted prompt. If is it larger than the size of buffer, you may need to re-alloc it and then re-apply the template.
    LLAMA_API int32_t llama_chat_apply_template(
              const struct llama_model * model,
                            const char * tmpl,
       const struct llama_chat_message * chat,
                                size_t   n_msg,
                                  bool   add_ass,
                                  char * buf,
                               int32_t   length);

    //
    // Sampling API
    //
    // Sample usage:
    //
    //    // prepare the sampling chain at the start
    //    auto sparams = llama_sampler_chain_default_params();
    //
    //    llama_sampler * smpl = llama_sampler_chain_init(sparams);
    //
    //    llama_sampler_chain_add(smpl, llama_sampler_init_top_k(50));
    //    llama_sampler_chain_add(smpl, llama_sampler_init_top_p(0.9, 1));
    //    llama_sampler_chain_add(smpl, llama_sampler_init_temp (0.8));
    //
    //    // typically, the chain should end with a sampler such as "greedy", "dist" or "mirostat"
    //    // this sampler will be responsible to select the actual token
    //    llama_sampler_chain_add(smpl, llama_sampler_init_dist(seed));
    //
    //    ...
    //
    //    // decoding loop:
    //    while (...) {
    //        ...
    //
    //        llama_decode(ctx, batch);
    //
    //        // sample from the logits of the last token in the batch
    //        const llama_token id = llama_sampler_sample(smpl, ctx, -1);
    //
    //        // accepting the token updates the internal state of certain samplers (e.g. grammar, repetition, etc.)
    //        llama_sampler_accept(smpl, id);
    //        ...
    //    }
    //
    //    llama_sampler_free(smpl);
    //
    // TODO: In the future, llama_sampler will be utilized to offload the sampling to the backends (e.g. GPU).
    // TODO: in the future, the entire sampling API that uses llama_model should start using llama_vocab
    //

    typedef void * llama_sampler_context_t;

    // user code can implement the interface below in order to create custom llama_sampler
    struct llama_sampler_i {
        const char *           (*name)  (const struct llama_sampler * smpl);                                 // can be NULL
        void                   (*accept)(      struct llama_sampler * smpl, llama_token token);              // can be NULL
        void                   (*apply) (      struct llama_sampler * smpl, llama_token_data_array * cur_p); // required
        void                   (*reset) (      struct llama_sampler * smpl);                                 // can be NULL
        struct llama_sampler * (*clone) (const struct llama_sampler * smpl);                                 // can be NULL if ctx is NULL
        void                   (*free)  (      struct llama_sampler * smpl);                                 // can be NULL if ctx is NULL

        // TODO: API for internal libllama usage for appending the sampling to an existing ggml_cgraph
        //void (*apply_ggml) (struct llama_sampler * smpl, ...);
    };

    struct llama_sampler {
        struct llama_sampler_i  * iface;
        llama_sampler_context_t   ctx;
    };

    // mirror of llama_sampler_i:
    LLAMA_API const char *           llama_sampler_name  (const struct llama_sampler * smpl);
    LLAMA_API void                   llama_sampler_accept(      struct llama_sampler * smpl, llama_token token);
    LLAMA_API void                   llama_sampler_apply (      struct llama_sampler * smpl, llama_token_data_array * cur_p);
    LLAMA_API void                   llama_sampler_reset (      struct llama_sampler * smpl);
    LLAMA_API struct llama_sampler * llama_sampler_clone (const struct llama_sampler * smpl);
    // important: do not free if the sampler has been added to a llama_sampler_chain (via llama_sampler_chain_add)
    LLAMA_API void                   llama_sampler_free  (      struct llama_sampler * smpl);

    // llama_sampler_chain
    // a type of llama_sampler that can chain multiple samplers one after another

    LLAMA_API struct llama_sampler * llama_sampler_chain_init(struct llama_sampler_chain_params params);

    // important: takes ownership of the sampler object and will free it when llama_sampler_free is called
    LLAMA_API void                   llama_sampler_chain_add(      struct llama_sampler * chain, struct llama_sampler * smpl);
    LLAMA_API struct llama_sampler * llama_sampler_chain_get(const struct llama_sampler * chain, int32_t i);
    LLAMA_API int                    llama_sampler_chain_n  (const struct llama_sampler * chain);

    // after removing a sampler, the chain will no longer own it, and it will not be freed when the chain is freed
    LLAMA_API struct llama_sampler * llama_sampler_chain_remove(   struct llama_sampler * chain, int32_t i);

    // available samplers:

    LLAMA_API struct llama_sampler * llama_sampler_init_greedy     (void);
    LLAMA_API struct llama_sampler * llama_sampler_init_dist       (uint32_t seed);

    /// @details Sorts candidate tokens by their logits in descending order and calculate probabilities based on logits.
    /// NOTE: Avoid using on the full vocabulary as the sorting can become slow. For example, apply top-k or top-p sampling first.
    LLAMA_API struct llama_sampler * llama_sampler_init_softmax    (void);

    /// @details Top-K sampling described in academic paper "The Curious Case of Neural Text Degeneration" https://arxiv.org/abs/1904.09751
    LLAMA_API struct llama_sampler * llama_sampler_init_top_k      (int32_t k);

    /// @details Nucleus sampling described in academic paper "The Curious Case of Neural Text Degeneration" https://arxiv.org/abs/1904.09751
    LLAMA_API struct llama_sampler * llama_sampler_init_top_p      (float   p, size_t min_keep);

    /// @details Minimum P sampling as described in https://github.com/ggerganov/llama.cpp/pull/3841
    LLAMA_API struct llama_sampler * llama_sampler_init_min_p      (float   p, size_t min_keep);

    /// @details Tail Free Sampling described in https://www.trentonbricken.com/Tail-Free-Sampling/.
    LLAMA_API struct llama_sampler * llama_sampler_init_tail_free  (float   z, size_t min_keep);

    /// @details Locally Typical Sampling implementation described in the paper https://arxiv.org/abs/2202.00666.
    LLAMA_API struct llama_sampler * llama_sampler_init_typical    (float   p, size_t min_keep);
    LLAMA_API struct llama_sampler * llama_sampler_init_temp       (float   t);

    /// @details Dynamic temperature implementation (a.k.a. entropy) described in the paper https://arxiv.org/abs/2309.02772.
    LLAMA_API struct llama_sampler * llama_sampler_init_temp_ext   (float   t, float   delta, float exponent);

    /// @details Mirostat 1.0 algorithm described in the paper https://arxiv.org/abs/2007.14966. Uses tokens instead of words.
    /// @param candidates A vector of `llama_token_data` containing the candidate tokens, their probabilities (p), and log-odds (logit) for the current position in the generated text.
    /// @param tau  The target cross-entropy (or surprise) value you want to achieve for the generated text. A higher value corresponds to more surprising or less predictable text, while a lower value corresponds to less surprising or more predictable text.
    /// @param eta The learning rate used to update `mu` based on the error between the target and observed surprisal of the sampled word. A larger learning rate will cause `mu` to be updated more quickly, while a smaller learning rate will result in slower updates.
    /// @param m The number of tokens considered in the estimation of `s_hat`. This is an arbitrary value that is used to calculate `s_hat`, which in turn helps to calculate the value of `k`. In the paper, they use `m = 100`, but you can experiment with different values to see how it affects the performance of the algorithm.
    /// @param mu Maximum cross-entropy. This value is initialized to be twice the target cross-entropy (`2 * tau`) and is updated in the algorithm based on the error between the target and observed surprisal.
    LLAMA_API struct llama_sampler * llama_sampler_init_mirostat(
                             int32_t   n_vocab,
                            uint32_t   seed,
                               float   tau,
                               float   eta,
                             int32_t   m);

    /// @details Mirostat 2.0 algorithm described in the paper https://arxiv.org/abs/2007.14966. Uses tokens instead of words.
    /// @param candidates A vector of `llama_token_data` containing the candidate tokens, their probabilities (p), and log-odds (logit) for the current position in the generated text.
    /// @param tau  The target cross-entropy (or surprise) value you want to achieve for the generated text. A higher value corresponds to more surprising or less predictable text, while a lower value corresponds to less surprising or more predictable text.
    /// @param eta The learning rate used to update `mu` based on the error between the target and observed surprisal of the sampled word. A larger learning rate will cause `mu` to be updated more quickly, while a smaller learning rate will result in slower updates.
    /// @param mu Maximum cross-entropy. This value is initialized to be twice the target cross-entropy (`2 * tau`) and is updated in the algorithm based on the error between the target and observed surprisal.
    LLAMA_API struct llama_sampler * llama_sampler_init_mirostat_v2(
                            uint32_t   seed,
                               float   tau,
                               float   eta);

    LLAMA_API struct llama_sampler * llama_sampler_init_grammar(
            const struct llama_model * model,
                          const char * grammar_str,
                          const char * grammar_root);

    LLAMA_API struct llama_sampler * llama_sampler_init_penalties(
                             int32_t   n_vocab,         // llama_n_vocab()
                         llama_token   special_eos_id,  // llama_token_eos()
                         llama_token   linefeed_id,     // llama_token_nl()
                             int32_t   penalty_last_n,  // last n tokens to penalize (0 = disable penalty, -1 = context size)
                               float   penalty_repeat,  // 1.0 = disabled
                               float   penalty_freq,    // 0.0 = disabled
                               float   penalty_present, // 0.0 = disabled
                                bool   penalize_nl,     // consider newlines as a repeatable token
                                bool   ignore_eos);     // ignore the end-of-sequence token

    LLAMA_API struct llama_sampler * llama_sampler_init_logit_bias(
                             int32_t   n_vocab,
                             int32_t   n_logit_bias,
              const llama_logit_bias * logit_bias);


    // Returns the seed used by the sampler if applicable, LLAMA_DEFAULT_SEED otherwise
    LLAMA_API uint32_t llama_sampler_get_seed(const struct llama_sampler * smpl);

    /// @details Sample and accept a token from the idx-th output of the last evaluation
    //
    // Shorthand for:
    //    const auto * logits = llama_get_logits_ith(ctx, idx);
    //    llama_token_data_array cur_p = { ... init from logits ... };
    //    llama_sampler_apply(smpl, &cur_p);
    //    auto token = cur_p.data[cur_p.selected].id;
    //    llama_sampler_accept(smpl, token);
    //    return token;
    // Returns the sampled token
    LLAMA_API llama_token llama_sampler_sample(struct llama_sampler * smpl, struct llama_context * ctx, int32_t idx);

    // TODO: extend in the future
    //LLAMA_API void llama_decode_with_sampler(struct llama_context * ctx, struct llama_sampler * smpl, struct llama_batch batch, ...);

    //
    // Model split
    //

    /// @details Build a split GGUF final path for this chunk.
    ///          llama_split_path(split_path, sizeof(split_path), "/models/ggml-model-q4_0", 2, 4) => split_path = "/models/ggml-model-q4_0-00002-of-00004.gguf"
    //  Returns the split_path length.
    LLAMA_API int llama_split_path(char * split_path, size_t maxlen, const char * path_prefix, int split_no, int split_count);

    /// @details Extract the path prefix from the split_path if and only if the split_no and split_count match.
    ///          llama_split_prefix(split_prefix, 64, "/models/ggml-model-q4_0-00002-of-00004.gguf", 2, 4) => split_prefix = "/models/ggml-model-q4_0"
    //  Returns the split_prefix length.
    LLAMA_API int llama_split_prefix(char * split_prefix, size_t maxlen, const char * split_path, int split_no, int split_count);

    // Print system information
    LLAMA_API const char * llama_print_system_info(void);

    // Set callback for all future logging events.
    // If this is not called, or NULL is supplied, everything is output on stderr.
    LLAMA_API void llama_log_set(ggml_log_callback log_callback, void * user_data);

    //
    // Performance utils
    //
    // NOTE: Used by llama.cpp examples, avoid using in third-party apps. Instead, do your own performance measurements.
    //

    struct llama_perf_context_data {
        double t_start_ms;
        double t_load_ms;
        double t_p_eval_ms;
        double t_eval_ms;

        int32_t n_p_eval;
        int32_t n_eval;
    };

    struct llama_perf_sampler_data {
        double t_sample_ms;

        int32_t n_sample;
    };

    LLAMA_API struct llama_perf_context_data llama_perf_context      (const struct llama_context * ctx);
    LLAMA_API void                           llama_perf_context_print(const struct llama_context * ctx);
    LLAMA_API void                           llama_perf_context_reset(      struct llama_context * ctx);

    // NOTE: the following work only with samplers constructed via llama_sampler_chain_init
    LLAMA_API struct llama_perf_sampler_data llama_perf_sampler      (const struct llama_sampler * chain);
    LLAMA_API void                           llama_perf_sampler_print(const struct llama_sampler * chain);
    LLAMA_API void                           llama_perf_sampler_reset(      struct llama_sampler * chain);

    LLAMA_API void llama_perf_dump_yaml(FILE * stream, const struct llama_context * ctx);

#ifdef __cplusplus
}
#endif

#endif // LLAMA_H<|MERGE_RESOLUTION|>--- conflicted
+++ resolved
@@ -173,12 +173,9 @@
         LLAMA_FTYPE_MOSTLY_Q4_0_4_4      = 33, // except 1d tensors
         LLAMA_FTYPE_MOSTLY_Q4_0_4_8      = 34, // except 1d tensors
         LLAMA_FTYPE_MOSTLY_Q4_0_8_8      = 35, // except 1d tensors
-<<<<<<< HEAD
-        LLAMA_FTYPE_CQS                  = 99, // except 1d tensors
-=======
         LLAMA_FTYPE_MOSTLY_TQ1_0         = 36, // except 1d tensors
         LLAMA_FTYPE_MOSTLY_TQ2_0         = 37, // except 1d tensors
->>>>>>> c81f3bbb
+        LLAMA_FTYPE_CQS                  = 99, // except 1d tensors
 
         LLAMA_FTYPE_GUESSED = 1024, // not specified in the model file
     };
