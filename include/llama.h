#ifndef LLAMA_H
#define LLAMA_H

#include "ggml.h"
#include "ggml-cpu.h"
#include "ggml-backend.h"
#include "ggml-opt.h"

#include <stddef.h>
#include <stdint.h>
#include <stdio.h>
#include <stdbool.h>

#ifdef LLAMA_SHARED
#    if defined(_WIN32) && !defined(__MINGW32__)
#        ifdef LLAMA_BUILD
#            define LLAMA_API __declspec(dllexport)
#        else
#            define LLAMA_API __declspec(dllimport)
#        endif
#    else
#        define LLAMA_API __attribute__ ((visibility ("default")))
#    endif
#else
#    define LLAMA_API
#endif

#ifdef __GNUC__
#    define DEPRECATED(func, hint) func __attribute__((deprecated(hint)))
#elif defined(_MSC_VER)
#    define DEPRECATED(func, hint) __declspec(deprecated(hint)) func
#else
#    define DEPRECATED(func, hint) func
#endif

#define LLAMA_DEFAULT_SEED 0xFFFFFFFF

#define LLAMA_TOKEN_NULL -1

#define LLAMA_FILE_MAGIC_GGLA 0x67676c61u // 'ggla'
#define LLAMA_FILE_MAGIC_GGSN 0x6767736eu // 'ggsn'
#define LLAMA_FILE_MAGIC_GGSQ 0x67677371u // 'ggsq'

#define LLAMA_SESSION_MAGIC   LLAMA_FILE_MAGIC_GGSN
#define LLAMA_SESSION_VERSION 9

#define LLAMA_STATE_SEQ_MAGIC   LLAMA_FILE_MAGIC_GGSQ
#define LLAMA_STATE_SEQ_VERSION 2

#ifdef __cplusplus
extern "C" {
#endif

    //
    // C interface
    //
    // TODO: show sample usage
    //

    struct llama_vocab;
    struct llama_model;
    struct llama_context;
    struct llama_sampler;
    struct llama_kv_cache;

    typedef int32_t llama_pos;
    typedef int32_t llama_token;
    typedef int32_t llama_seq_id;

    enum llama_vocab_type {
        LLAMA_VOCAB_TYPE_NONE = 0, // For models without vocab
        LLAMA_VOCAB_TYPE_SPM  = 1, // LLaMA tokenizer based on byte-level BPE with byte fallback
        LLAMA_VOCAB_TYPE_BPE  = 2, // GPT-2 tokenizer based on byte-level BPE
        LLAMA_VOCAB_TYPE_WPM  = 3, // BERT tokenizer based on WordPiece
        LLAMA_VOCAB_TYPE_UGM  = 4, // T5 tokenizer based on Unigram
        LLAMA_VOCAB_TYPE_RWKV = 5, // RWKV tokenizer based on greedy tokenization
    };

    // pre-tokenization types
    enum llama_vocab_pre_type {
        LLAMA_VOCAB_PRE_TYPE_DEFAULT        = 0,
        LLAMA_VOCAB_PRE_TYPE_LLAMA3         = 1,
        LLAMA_VOCAB_PRE_TYPE_DEEPSEEK_LLM   = 2,
        LLAMA_VOCAB_PRE_TYPE_DEEPSEEK_CODER = 3,
        LLAMA_VOCAB_PRE_TYPE_FALCON         = 4,
        LLAMA_VOCAB_PRE_TYPE_MPT            = 5,
        LLAMA_VOCAB_PRE_TYPE_STARCODER      = 6,
        LLAMA_VOCAB_PRE_TYPE_GPT2           = 7,
        LLAMA_VOCAB_PRE_TYPE_REFACT         = 8,
        LLAMA_VOCAB_PRE_TYPE_COMMAND_R      = 9,
        LLAMA_VOCAB_PRE_TYPE_STABLELM2      = 10,
        LLAMA_VOCAB_PRE_TYPE_QWEN2          = 11,
        LLAMA_VOCAB_PRE_TYPE_OLMO           = 12,
        LLAMA_VOCAB_PRE_TYPE_DBRX           = 13,
        LLAMA_VOCAB_PRE_TYPE_SMAUG          = 14,
        LLAMA_VOCAB_PRE_TYPE_PORO           = 15,
        LLAMA_VOCAB_PRE_TYPE_CHATGLM3       = 16,
        LLAMA_VOCAB_PRE_TYPE_CHATGLM4       = 17,
        LLAMA_VOCAB_PRE_TYPE_VIKING         = 18,
        LLAMA_VOCAB_PRE_TYPE_JAIS           = 19,
        LLAMA_VOCAB_PRE_TYPE_TEKKEN         = 20,
        LLAMA_VOCAB_PRE_TYPE_SMOLLM         = 21,
        LLAMA_VOCAB_PRE_TYPE_CODESHELL      = 22,
        LLAMA_VOCAB_PRE_TYPE_BLOOM          = 23,
        LLAMA_VOCAB_PRE_TYPE_GPT3_FINNISH   = 24,
        LLAMA_VOCAB_PRE_TYPE_EXAONE         = 25,
        LLAMA_VOCAB_PRE_TYPE_CHAMELEON      = 26,
        LLAMA_VOCAB_PRE_TYPE_MINERVA        = 27,
        LLAMA_VOCAB_PRE_TYPE_DEEPSEEK3_LLM  = 28,
        LLAMA_VOCAB_PRE_TYPE_GPT4O          = 29,
        LLAMA_VOCAB_PRE_TYPE_SUPERBPE       = 30,
        LLAMA_VOCAB_PRE_TYPE_TRILLION       = 31,
        LLAMA_VOCAB_PRE_TYPE_BAILINGMOE     = 32,
        LLAMA_VOCAB_PRE_TYPE_LLAMA4         = 33,
<<<<<<< HEAD
        LLAMA_VOCAB_PRE_TYPE_VELVET         = 34,
=======
        LLAMA_VOCAB_PRE_TYPE_PIXTRAL        = 34,
        LLAMA_VOCAB_PRE_TYPE_SEED_CODER     = 35,
>>>>>>> 6c8b9150
    };

    enum llama_rope_type {
        LLAMA_ROPE_TYPE_NONE   = -1,
        LLAMA_ROPE_TYPE_NORM   = 0,
        LLAMA_ROPE_TYPE_NEOX   = GGML_ROPE_TYPE_NEOX,
        LLAMA_ROPE_TYPE_MROPE  = GGML_ROPE_TYPE_MROPE,
        LLAMA_ROPE_TYPE_VISION = GGML_ROPE_TYPE_VISION,
    };

    enum llama_token_type { //TODO: remove, required until per token attributes are available from GGUF file
        LLAMA_TOKEN_TYPE_UNDEFINED    = 0,
        LLAMA_TOKEN_TYPE_NORMAL       = 1,
        LLAMA_TOKEN_TYPE_UNKNOWN      = 2,
        LLAMA_TOKEN_TYPE_CONTROL      = 3,
        LLAMA_TOKEN_TYPE_USER_DEFINED = 4,
        LLAMA_TOKEN_TYPE_UNUSED       = 5,
        LLAMA_TOKEN_TYPE_BYTE         = 6,
    };

    enum llama_token_attr {
        LLAMA_TOKEN_ATTR_UNDEFINED    = 0,
        LLAMA_TOKEN_ATTR_UNKNOWN      = 1 << 0,
        LLAMA_TOKEN_ATTR_UNUSED       = 1 << 1,
        LLAMA_TOKEN_ATTR_NORMAL       = 1 << 2,
        LLAMA_TOKEN_ATTR_CONTROL      = 1 << 3,  // SPECIAL?
        LLAMA_TOKEN_ATTR_USER_DEFINED = 1 << 4,
        LLAMA_TOKEN_ATTR_BYTE         = 1 << 5,
        LLAMA_TOKEN_ATTR_NORMALIZED   = 1 << 6,
        LLAMA_TOKEN_ATTR_LSTRIP       = 1 << 7,
        LLAMA_TOKEN_ATTR_RSTRIP       = 1 << 8,
        LLAMA_TOKEN_ATTR_SINGLE_WORD  = 1 << 9,
    };

    // model file types
    enum llama_ftype {
        LLAMA_FTYPE_ALL_F32              = 0,
        LLAMA_FTYPE_MOSTLY_F16           = 1,  // except 1d tensors
        LLAMA_FTYPE_MOSTLY_Q4_0          = 2,  // except 1d tensors
        LLAMA_FTYPE_MOSTLY_Q4_1          = 3,  // except 1d tensors
        // LLAMA_FTYPE_MOSTLY_Q4_1_SOME_F16 = 4,  // tok_embeddings.weight and output.weight are F16
        // LLAMA_FTYPE_MOSTLY_Q4_2       = 5,  // support has been removed
        // LLAMA_FTYPE_MOSTLY_Q4_3       = 6,  // support has been removed
        LLAMA_FTYPE_MOSTLY_Q8_0          = 7,  // except 1d tensors
        LLAMA_FTYPE_MOSTLY_Q5_0          = 8,  // except 1d tensors
        LLAMA_FTYPE_MOSTLY_Q5_1          = 9,  // except 1d tensors
        LLAMA_FTYPE_MOSTLY_Q2_K          = 10, // except 1d tensors
        LLAMA_FTYPE_MOSTLY_Q3_K_S        = 11, // except 1d tensors
        LLAMA_FTYPE_MOSTLY_Q3_K_M        = 12, // except 1d tensors
        LLAMA_FTYPE_MOSTLY_Q3_K_L        = 13, // except 1d tensors
        LLAMA_FTYPE_MOSTLY_Q4_K_S        = 14, // except 1d tensors
        LLAMA_FTYPE_MOSTLY_Q4_K_M        = 15, // except 1d tensors
        LLAMA_FTYPE_MOSTLY_Q5_K_S        = 16, // except 1d tensors
        LLAMA_FTYPE_MOSTLY_Q5_K_M        = 17, // except 1d tensors
        LLAMA_FTYPE_MOSTLY_Q6_K          = 18, // except 1d tensors
        LLAMA_FTYPE_MOSTLY_IQ2_XXS       = 19, // except 1d tensors
        LLAMA_FTYPE_MOSTLY_IQ2_XS        = 20, // except 1d tensors
        LLAMA_FTYPE_MOSTLY_Q2_K_S        = 21, // except 1d tensors
        LLAMA_FTYPE_MOSTLY_IQ3_XS        = 22, // except 1d tensors
        LLAMA_FTYPE_MOSTLY_IQ3_XXS       = 23, // except 1d tensors
        LLAMA_FTYPE_MOSTLY_IQ1_S         = 24, // except 1d tensors
        LLAMA_FTYPE_MOSTLY_IQ4_NL        = 25, // except 1d tensors
        LLAMA_FTYPE_MOSTLY_IQ3_S         = 26, // except 1d tensors
        LLAMA_FTYPE_MOSTLY_IQ3_M         = 27, // except 1d tensors
        LLAMA_FTYPE_MOSTLY_IQ2_S         = 28, // except 1d tensors
        LLAMA_FTYPE_MOSTLY_IQ2_M         = 29, // except 1d tensors
        LLAMA_FTYPE_MOSTLY_IQ4_XS        = 30, // except 1d tensors
        LLAMA_FTYPE_MOSTLY_IQ1_M         = 31, // except 1d tensors
        LLAMA_FTYPE_MOSTLY_BF16          = 32, // except 1d tensors
        //LLAMA_FTYPE_MOSTLY_Q4_0_4_4      = 33, // removed from gguf files, use Q4_0 and runtime repack
        //LLAMA_FTYPE_MOSTLY_Q4_0_4_8      = 34, // removed from gguf files, use Q4_0 and runtime repack
        //LLAMA_FTYPE_MOSTLY_Q4_0_8_8      = 35, // removed from gguf files, use Q4_0 and runtime repack
        LLAMA_FTYPE_MOSTLY_TQ1_0         = 36, // except 1d tensors
        LLAMA_FTYPE_MOSTLY_TQ2_0         = 37, // except 1d tensors

        LLAMA_FTYPE_GUESSED = 1024, // not specified in the model file
    };

    enum llama_rope_scaling_type {
        LLAMA_ROPE_SCALING_TYPE_UNSPECIFIED = -1,
        LLAMA_ROPE_SCALING_TYPE_NONE        = 0,
        LLAMA_ROPE_SCALING_TYPE_LINEAR      = 1,
        LLAMA_ROPE_SCALING_TYPE_YARN        = 2,
        LLAMA_ROPE_SCALING_TYPE_LONGROPE    = 3,
        LLAMA_ROPE_SCALING_TYPE_MAX_VALUE   = LLAMA_ROPE_SCALING_TYPE_LONGROPE,
    };

    enum llama_pooling_type {
        LLAMA_POOLING_TYPE_UNSPECIFIED = -1,
        LLAMA_POOLING_TYPE_NONE = 0,
        LLAMA_POOLING_TYPE_MEAN = 1,
        LLAMA_POOLING_TYPE_CLS  = 2,
        LLAMA_POOLING_TYPE_LAST = 3,
        LLAMA_POOLING_TYPE_RANK = 4, // used by reranking models to attach the classification head to the graph
    };

    enum llama_attention_type {
        LLAMA_ATTENTION_TYPE_UNSPECIFIED = -1,
        LLAMA_ATTENTION_TYPE_CAUSAL      = 0,
        LLAMA_ATTENTION_TYPE_NON_CAUSAL  = 1,
    };

    enum llama_split_mode {
        LLAMA_SPLIT_MODE_NONE  = 0, // single GPU
        LLAMA_SPLIT_MODE_LAYER = 1, // split layers and KV across GPUs
        LLAMA_SPLIT_MODE_ROW   = 2, // split layers and KV across GPUs, use tensor parallelism if supported
    };

    // TODO: simplify (https://github.com/ggml-org/llama.cpp/pull/9294#pullrequestreview-2286561979)
    typedef struct llama_token_data {
        llama_token id; // token id
        float logit;    // log-odds of the token
        float p;        // probability of the token
    } llama_token_data;

    typedef struct llama_token_data_array {
        // TODO: consider SoA
        // NOTE: this pointer can be modified by the samplers
        llama_token_data * data;
        size_t size;
        int64_t selected; // this is the index in the data array (i.e. not the token id)
        bool sorted;
    } llama_token_data_array;

    typedef bool (*llama_progress_callback)(float progress, void * user_data);

    // Input data for llama_decode
    // A llama_batch object can contain input about one or many sequences
    // The provided arrays (i.e. token, embd, pos, etc.) must have size of n_tokens
    //
    // - token  : the token ids of the input (used when embd is NULL)
    // - embd   : token embeddings (i.e. float vector of size n_embd) (used when token is NULL)
    // - pos    : the positions of the respective token in the sequence
    //            (if set to NULL, the token position will be tracked automatically by llama_decode)
    // - seq_id : the sequence to which the respective token belongs
    //            (if set to NULL, the sequence ID will be assumed to be 0)
    // - logits : if zero, the logits (and/or the embeddings) for the respective token will not be output
    //            (if set to NULL, only the logits for last token will be returned)
    //
    typedef struct llama_batch {
        int32_t n_tokens;

        llama_token  *  token;
        float        *  embd;
        llama_pos    *  pos;
        int32_t      *  n_seq_id;
        llama_seq_id ** seq_id;
        int8_t       *  logits; // TODO: rename this to "output"
    } llama_batch;

    enum llama_model_kv_override_type {
        LLAMA_KV_OVERRIDE_TYPE_INT,
        LLAMA_KV_OVERRIDE_TYPE_FLOAT,
        LLAMA_KV_OVERRIDE_TYPE_BOOL,
        LLAMA_KV_OVERRIDE_TYPE_STR,
    };

    struct llama_model_kv_override {
        enum llama_model_kv_override_type tag;

        char key[128];

        union {
            int64_t val_i64;
            double  val_f64;
            bool    val_bool;
            char    val_str[128];
        };
    };

    struct llama_model_tensor_buft_override {
        const char * pattern;
        ggml_backend_buffer_type_t buft;
    };

    struct llama_model_params {
        // NULL-terminated list of devices to use for offloading (if NULL, all available devices are used)
        ggml_backend_dev_t * devices;

        // NULL-terminated list of buffer types to use for tensors that match a pattern
        const struct llama_model_tensor_buft_override * tensor_buft_overrides;

        int32_t n_gpu_layers; // number of layers to store in VRAM
        enum llama_split_mode split_mode; // how to split the model across multiple GPUs

        // the GPU that is used for the entire model when split_mode is LLAMA_SPLIT_MODE_NONE
        int32_t main_gpu;

        // proportion of the model (layers or rows) to offload to each GPU, size: llama_max_devices()
        const float * tensor_split;

        // Called with a progress value between 0.0 and 1.0. Pass NULL to disable.
        // If the provided progress_callback returns true, model loading continues.
        // If it returns false, model loading is immediately aborted.
        llama_progress_callback progress_callback;

        // context pointer passed to the progress callback
        void * progress_callback_user_data;

        // override key-value pairs of the model meta data
        const struct llama_model_kv_override * kv_overrides;

        // Keep the booleans together to avoid misalignment during copy-by-value.
        bool vocab_only;    // only load the vocabulary, no weights
        bool use_mmap;      // use mmap if possible
        bool use_mlock;     // force system to keep model in RAM
        bool check_tensors; // validate model tensor data
    };

    // NOTE: changing the default values of parameters marked as [EXPERIMENTAL] may cause crashes or incorrect results in certain configurations
    //       https://github.com/ggml-org/llama.cpp/pull/7544
    struct llama_context_params {
        uint32_t n_ctx;             // text context, 0 = from model
        uint32_t n_batch;           // logical maximum batch size that can be submitted to llama_decode
        uint32_t n_ubatch;          // physical maximum batch size
        uint32_t n_seq_max;         // max number of sequences (i.e. distinct states for recurrent models)
        int32_t  n_threads;         // number of threads to use for generation
        int32_t  n_threads_batch;   // number of threads to use for batch processing

        enum llama_rope_scaling_type rope_scaling_type; // RoPE scaling type, from `enum llama_rope_scaling_type`
        enum llama_pooling_type      pooling_type;      // whether to pool (sum) embedding results by sequence id
        enum llama_attention_type    attention_type;    // attention type to use for embeddings

        // ref: https://github.com/ggml-org/llama.cpp/pull/2054
        float    rope_freq_base;   // RoPE base frequency, 0 = from model
        float    rope_freq_scale;  // RoPE frequency scaling factor, 0 = from model
        float    yarn_ext_factor;  // YaRN extrapolation mix factor, negative = from model
        float    yarn_attn_factor; // YaRN magnitude scaling factor
        float    yarn_beta_fast;   // YaRN low correction dim
        float    yarn_beta_slow;   // YaRN high correction dim
        uint32_t yarn_orig_ctx;    // YaRN original context size
        float    defrag_thold;     // defragment the KV cache if holes/size > thold, <= 0 disabled (default)

        ggml_backend_sched_eval_callback cb_eval;
        void * cb_eval_user_data;

        enum ggml_type type_k; // data type for K cache [EXPERIMENTAL]
        enum ggml_type type_v; // data type for V cache [EXPERIMENTAL]

        // Abort callback
        // if it returns true, execution of llama_decode() will be aborted
        // currently works only with CPU execution
        ggml_abort_callback abort_callback;
        void *              abort_callback_data;

        // Keep the booleans together and at the end of the struct to avoid misalignment during copy-by-value.
        bool embeddings;  // if true, extract embeddings (together with logits)
        bool offload_kqv; // whether to offload the KQV ops (including the KV cache) to GPU
        bool flash_attn;  // whether to use flash attention [EXPERIMENTAL]
        bool no_perf;     // whether to measure performance timings
        bool op_offload;  // whether to offload host tensor operations to device
    };

    // model quantization parameters
    typedef struct llama_model_quantize_params {
        int32_t nthread;                      // number of threads to use for quantizing, if <=0 will use std::thread::hardware_concurrency()
        enum llama_ftype ftype;               // quantize to this llama_ftype
        enum ggml_type output_tensor_type;    // output tensor type
        enum ggml_type token_embedding_type;  // token embeddings tensor type
        bool allow_requantize;                // allow quantizing non-f32/f16 tensors
        bool quantize_output_tensor;          // quantize output.weight
        bool only_copy;                       // only copy tensors - ftype, allow_requantize and quantize_output_tensor are ignored
        bool pure;                            // quantize all tensors to the default type
        bool keep_split;                      // quantize to the same number of shards
        void * imatrix;                       // pointer to importance matrix data
        void * kv_overrides;                  // pointer to vector containing overrides
        void * tensor_types;                  // pointer to vector containing tensor types
    } llama_model_quantize_params;

    typedef struct llama_logit_bias {
        llama_token token;
        float bias;
    } llama_logit_bias;

    typedef struct llama_sampler_chain_params {
        bool no_perf; // whether to measure performance timings
    } llama_sampler_chain_params;

    // used in chat template
    typedef struct llama_chat_message {
        const char * role;
        const char * content;
    } llama_chat_message;

    // lora adapter
    struct llama_adapter_lora;

    // Helpers for getting default parameters
    // TODO: update API to start accepting pointers to params structs (https://github.com/ggml-org/llama.cpp/discussions/9172)
    LLAMA_API struct llama_model_params          llama_model_default_params(void);
    LLAMA_API struct llama_context_params        llama_context_default_params(void);
    LLAMA_API struct llama_sampler_chain_params  llama_sampler_chain_default_params(void);
    LLAMA_API struct llama_model_quantize_params llama_model_quantize_default_params(void);

    // Initialize the llama + ggml backend
    // If numa is true, use NUMA optimizations
    // Call once at the start of the program
    LLAMA_API void llama_backend_init(void);

    // Call once at the end of the program - currently only used for MPI
    LLAMA_API void llama_backend_free(void);

    //optional:
    LLAMA_API void llama_numa_init(enum ggml_numa_strategy numa);

    // Optional: an auto threadpool gets created in ggml if not passed explicitly
    LLAMA_API void llama_attach_threadpool(
            struct llama_context * ctx,
               ggml_threadpool_t   threadpool,
               ggml_threadpool_t   threadpool_batch);

    LLAMA_API void llama_detach_threadpool(struct llama_context * ctx);

    DEPRECATED(LLAMA_API struct llama_model * llama_load_model_from_file(
                             const char * path_model,
              struct llama_model_params   params),
            "use llama_model_load_from_file instead");

    // Load the model from a file
    // If the file is split into multiple parts, the file name must follow this pattern: <name>-%05d-of-%05d.gguf
    // If the split file name does not follow this pattern, use llama_model_load_from_splits
    LLAMA_API struct llama_model * llama_model_load_from_file(
                             const char * path_model,
              struct llama_model_params   params);

    // Load the model from multiple splits (support custom naming scheme)
    // The paths must be in the correct order
    LLAMA_API struct llama_model * llama_model_load_from_splits(
                             const char ** paths,
                                 size_t    n_paths,
              struct llama_model_params    params);

    LLAMA_API void llama_model_save_to_file(
            const struct llama_model * model,
                        const char * path_model);

    DEPRECATED(LLAMA_API void llama_free_model(struct llama_model * model),
            "use llama_model_free instead");

    LLAMA_API void llama_model_free(struct llama_model * model);

    LLAMA_API struct llama_context * llama_init_from_model(
                     struct llama_model * model,
            struct llama_context_params   params);

    DEPRECATED(LLAMA_API struct llama_context * llama_new_context_with_model(
                     struct llama_model * model,
            struct llama_context_params   params),
            "use llama_init_from_model instead");

    // Frees all allocated memory
    LLAMA_API void llama_free(struct llama_context * ctx);

    LLAMA_API int64_t llama_time_us(void);

    LLAMA_API size_t llama_max_devices(void);

    LLAMA_API bool llama_supports_mmap       (void);
    LLAMA_API bool llama_supports_mlock      (void);
    LLAMA_API bool llama_supports_gpu_offload(void);
    LLAMA_API bool llama_supports_rpc        (void);

    LLAMA_API uint32_t llama_n_ctx      (const struct llama_context * ctx);
    LLAMA_API uint32_t llama_n_batch    (const struct llama_context * ctx);
    LLAMA_API uint32_t llama_n_ubatch   (const struct llama_context * ctx);
    LLAMA_API uint32_t llama_n_seq_max  (const struct llama_context * ctx);

    DEPRECATED(LLAMA_API int32_t llama_n_ctx_train(const struct llama_model * model), "use llama_model_n_ctx_train instead");
    DEPRECATED(LLAMA_API int32_t llama_n_embd     (const struct llama_model * model), "use llama_model_n_embd instead");
    DEPRECATED(LLAMA_API int32_t llama_n_layer    (const struct llama_model * model), "use llama_model_n_layer instead");
    DEPRECATED(LLAMA_API int32_t llama_n_head     (const struct llama_model * model), "use llama_model_n_head instead");

    DEPRECATED(LLAMA_API int32_t llama_n_vocab    (const struct llama_vocab * vocab), "use llama_vocab_n_tokens instead");

    LLAMA_API const struct llama_model * llama_get_model   (const struct llama_context * ctx);
    LLAMA_API    struct llama_kv_cache * llama_get_kv_self (      struct llama_context * ctx);
    LLAMA_API  enum llama_pooling_type   llama_pooling_type(const struct llama_context * ctx); // TODO: rename to llama_get_pooling_type

    LLAMA_API const struct llama_vocab * llama_model_get_vocab(const struct llama_model * model);
    LLAMA_API enum llama_rope_type       llama_model_rope_type(const struct llama_model * model);

    LLAMA_API int32_t llama_model_n_ctx_train(const struct llama_model * model);
    LLAMA_API int32_t llama_model_n_embd     (const struct llama_model * model);
    LLAMA_API int32_t llama_model_n_layer    (const struct llama_model * model);
    LLAMA_API int32_t llama_model_n_head     (const struct llama_model * model);
    LLAMA_API int32_t llama_model_n_head_kv  (const struct llama_model * model);

    // Get the model's RoPE frequency scaling factor
    LLAMA_API float llama_model_rope_freq_scale_train(const struct llama_model * model);

    LLAMA_API enum llama_vocab_type llama_vocab_type(const struct llama_vocab * vocab);

    LLAMA_API int32_t llama_vocab_n_tokens(const struct llama_vocab * vocab);

    // Functions to access the model's GGUF metadata scalar values
    // - The functions return the length of the string on success, or -1 on failure
    // - The output string is always null-terminated and cleared on failure
    // - When retrieving a string, an extra byte must be allocated to account for the null terminator
    // - GGUF array values are not supported by these functions

    // Get metadata value as a string by key name
    LLAMA_API int32_t llama_model_meta_val_str(const struct llama_model * model, const char * key, char * buf, size_t buf_size);

    // Get the number of metadata key/value pairs
    LLAMA_API int32_t llama_model_meta_count(const struct llama_model * model);

    // Get metadata key name by index
    LLAMA_API int32_t llama_model_meta_key_by_index(const struct llama_model * model, int32_t i, char * buf, size_t buf_size);

    // Get metadata value as a string by index
    LLAMA_API int32_t llama_model_meta_val_str_by_index(const struct llama_model * model, int32_t i, char * buf, size_t buf_size);

    // Get a string describing the model type
    LLAMA_API int32_t llama_model_desc(const struct llama_model * model, char * buf, size_t buf_size);

    // Returns the total size of all the tensors in the model in bytes
    LLAMA_API uint64_t llama_model_size(const struct llama_model * model);

    // Get the default chat template. Returns nullptr if not available
    // If name is NULL, returns the default chat template
    LLAMA_API const char * llama_model_chat_template(const struct llama_model * model, const char * name);

    // Returns the total number of parameters in the model
    LLAMA_API uint64_t llama_model_n_params(const struct llama_model * model);

    // Returns true if the model contains an encoder that requires llama_encode() call
    LLAMA_API bool llama_model_has_encoder(const struct llama_model * model);

    // Returns true if the model contains a decoder that requires llama_decode() call
    LLAMA_API bool llama_model_has_decoder(const struct llama_model * model);

    // For encoder-decoder models, this function returns id of the token that must be provided
    // to the decoder to start generating output sequence. For other models, it returns -1.
    LLAMA_API llama_token llama_model_decoder_start_token(const struct llama_model * model);

    // Returns true if the model is recurrent (like Mamba, RWKV, etc.)
    LLAMA_API bool llama_model_is_recurrent(const struct llama_model * model);

    // Returns 0 on success
    LLAMA_API uint32_t llama_model_quantize(
            const char * fname_inp,
            const char * fname_out,
            const llama_model_quantize_params * params);

    //
    // Adapters
    //

    // Load a LoRA adapter from file
    LLAMA_API struct llama_adapter_lora * llama_adapter_lora_init(
            struct llama_model * model,
            const char * path_lora);

    // Manually free a LoRA adapter
    // Note: loaded adapters will be free when the associated model is deleted
    LLAMA_API void llama_adapter_lora_free(struct llama_adapter_lora * adapter);

    // The following functions operate on a llama_context, hence the naming: llama_verb_...

    // Add a loaded LoRA adapter to given context
    // This will not modify model's weight
    LLAMA_API int32_t llama_set_adapter_lora(
            struct llama_context * ctx,
            struct llama_adapter_lora * adapter,
            float scale);

    // Remove a specific LoRA adapter from given context
    // Return -1 if the adapter is not present in the context
    LLAMA_API int32_t llama_rm_adapter_lora(
            struct llama_context * ctx,
            struct llama_adapter_lora * adapter);

    // Remove all LoRA adapters from given context
    LLAMA_API void llama_clear_adapter_lora(struct llama_context * ctx);

    // Apply a loaded control vector to a llama_context, or if data is NULL, clear
    // the currently loaded vector.
    // n_embd should be the size of a single layer's control, and data should point
    // to an n_embd x n_layers buffer starting from layer 1.
    // il_start and il_end are the layer range the vector should apply to (both inclusive)
    // See llama_control_vector_load in common to load a control vector.
    LLAMA_API int32_t llama_apply_adapter_cvec(
            struct llama_context * ctx,
                     const float * data,
                          size_t   len,
                         int32_t   n_embd,
                         int32_t   il_start,
                         int32_t   il_end);

    //
    // KV cache
    //

    // TODO: start using struct llama_kv_cache

    // Information associated with an individual cell in the KV cache view.
    struct llama_kv_cache_view_cell {
        // The position for this cell. Takes KV cache shifts into account.
        // May be negative if the cell is not populated.
        llama_pos pos;
    };

    // An updateable view of the KV cache.
    struct llama_kv_cache_view {
        // Number of KV cache cells. This will be the same as the context size.
        int32_t n_cells;

        // Maximum number of sequences that can exist in a cell. It's not an error
        // if there are more sequences in a cell than this value, however they will
        // not be visible in the view cells_sequences.
        int32_t n_seq_max;

        // Number of tokens in the cache. For example, if there are two populated
        // cells, the first with 1 sequence id in it and the second with 2 sequence
        // ids then you'll have 3 tokens.
        int32_t token_count;

        // Number of populated cache cells.
        int32_t used_cells;

        // Maximum contiguous empty slots in the cache.
        int32_t max_contiguous;

        // Index to the start of the max_contiguous slot range. Can be negative
        // when cache is full.
        int32_t max_contiguous_idx;

        // Information for an individual cell.
        struct llama_kv_cache_view_cell * cells;

        // The sequences for each cell. There will be n_seq_max items per cell.
        llama_seq_id * cells_sequences;
    };

    // Create an empty KV cache view. (use only for debugging purposes)
    LLAMA_API struct llama_kv_cache_view llama_kv_cache_view_init(const struct llama_context * ctx, int32_t n_seq_max);

    // Free a KV cache view. (use only for debugging purposes)
    LLAMA_API void llama_kv_cache_view_free(struct llama_kv_cache_view * view);

    // Update the KV cache view structure with the current state of the KV cache. (use only for debugging purposes)
    // TODO: change signature to llama_kv_cache_view_update(struct llama_kv_cache_view * view, const struct llama_context * ctx)
    LLAMA_API void llama_kv_cache_view_update(const struct llama_context * ctx, struct llama_kv_cache_view * view);

    ///

    // Returns the number of tokens in the KV cache (slow, use only for debug)
    // If a KV cell has multiple sequences assigned to it, it will be counted multiple times
    LLAMA_API int32_t llama_kv_self_n_tokens(const struct llama_context * ctx);

    DEPRECATED(LLAMA_API int32_t llama_get_kv_cache_token_count(const struct llama_context * ctx),
            "use llama_kv_self_n_tokens instead");

    // Returns the number of used KV cells (i.e. have at least one sequence assigned to them)
    LLAMA_API int32_t llama_kv_self_used_cells(const struct llama_context * ctx);

    DEPRECATED(LLAMA_API int32_t llama_get_kv_cache_used_cells(const struct llama_context * ctx),
            "use llama_kv_self_used_cells instead");

    // Clear the KV cache - both cell info is erased and KV data is zeroed
    LLAMA_API void llama_kv_self_clear(
            struct llama_context * ctx);

    // Removes all tokens that belong to the specified sequence and have positions in [p0, p1)
    // Returns false if a partial sequence cannot be removed. Removing a whole sequence never fails
    // seq_id < 0 : match any sequence
    // p0 < 0     : [0,  p1]
    // p1 < 0     : [p0, inf)
    LLAMA_API bool llama_kv_self_seq_rm(
            struct llama_context * ctx,
                    llama_seq_id   seq_id,
                       llama_pos   p0,
                       llama_pos   p1);

    // Copy all tokens that belong to the specified sequence to another sequence
    // Note that this does not allocate extra KV cache memory - it simply assigns the tokens to the new sequence
    // p0 < 0 : [0,  p1]
    // p1 < 0 : [p0, inf)
    LLAMA_API void llama_kv_self_seq_cp(
            struct llama_context * ctx,
                    llama_seq_id   seq_id_src,
                    llama_seq_id   seq_id_dst,
                       llama_pos   p0,
                       llama_pos   p1);

    // Removes all tokens that do not belong to the specified sequence
    LLAMA_API void llama_kv_self_seq_keep(
            struct llama_context * ctx,
                    llama_seq_id   seq_id);

    // Adds relative position "delta" to all tokens that belong to the specified sequence and have positions in [p0, p1)
    // If the KV cache is RoPEd, the KV data is updated accordingly:
    //   - lazily on next llama_decode()
    //   - explicitly with llama_kv_self_update()
    // p0 < 0 : [0,  p1]
    // p1 < 0 : [p0, inf)
    LLAMA_API void llama_kv_self_seq_add(
            struct llama_context * ctx,
                    llama_seq_id   seq_id,
                       llama_pos   p0,
                       llama_pos   p1,
                       llama_pos   delta);

    // Integer division of the positions by factor of `d > 1`
    // If the KV cache is RoPEd, the KV data is updated accordingly:
    //   - lazily on next llama_decode()
    //   - explicitly with llama_kv_self_update()
    // p0 < 0 : [0,  p1]
    // p1 < 0 : [p0, inf)
    LLAMA_API void llama_kv_self_seq_div(
            struct llama_context * ctx,
                    llama_seq_id   seq_id,
                       llama_pos   p0,
                       llama_pos   p1,
                             int   d);

    // Returns the largest position present in the KV cache for the specified sequence
    LLAMA_API llama_pos llama_kv_self_seq_pos_max(
            struct llama_context * ctx,
                     llama_seq_id   seq_id);

    // Defragment the KV cache
    // This will be applied:
    //   - lazily on next llama_decode()
    //   - explicitly with llama_kv_self_update()
    LLAMA_API void llama_kv_self_defrag(struct llama_context * ctx);

    // Check if the context supports KV cache shifting
    LLAMA_API bool llama_kv_self_can_shift(const struct llama_context * ctx);

    // Apply the KV cache updates (such as K-shifts, defragmentation, etc.)
    LLAMA_API void llama_kv_self_update(struct llama_context * ctx);

    DEPRECATED(LLAMA_API void llama_kv_cache_clear(
            struct llama_context * ctx),
            "use llama_kv_self_clear instead");

    DEPRECATED(LLAMA_API bool llama_kv_cache_seq_rm(
            struct llama_context * ctx,
                    llama_seq_id   seq_id,
                       llama_pos   p0,
                       llama_pos   p1),
            "use llama_kv_self_seq_rm instead");

    DEPRECATED(LLAMA_API void llama_kv_cache_seq_cp(
            struct llama_context * ctx,
                    llama_seq_id   seq_id_src,
                    llama_seq_id   seq_id_dst,
                       llama_pos   p0,
                       llama_pos   p1),
            "use llama_kv_self_seq_cp instead");

    DEPRECATED(LLAMA_API void llama_kv_cache_seq_keep(
            struct llama_context * ctx,
                    llama_seq_id   seq_id),
            "use llama_kv_self_seq_keep instead");

    DEPRECATED(LLAMA_API void llama_kv_cache_seq_add(
            struct llama_context * ctx,
                    llama_seq_id   seq_id,
                       llama_pos   p0,
                       llama_pos   p1,
                       llama_pos   delta),
            "use llama_kv_self_seq_add instead");

    DEPRECATED(LLAMA_API void llama_kv_cache_seq_div(
            struct llama_context * ctx,
                    llama_seq_id   seq_id,
                       llama_pos   p0,
                       llama_pos   p1,
                             int   d),
            "use llama_kv_self_seq_div instead");

    DEPRECATED(LLAMA_API llama_pos llama_kv_cache_seq_pos_max(
            struct llama_context * ctx,
                    llama_seq_id   seq_id),
            "use llama_kv_self_seq_pos_max instead");

    DEPRECATED(LLAMA_API void llama_kv_cache_defrag(struct llama_context * ctx),
            "use llama_kv_self_defrag instead");

    DEPRECATED(LLAMA_API bool llama_kv_cache_can_shift(const struct llama_context * ctx),
            "use llama_kv_self_can_shift instead");

    DEPRECATED(LLAMA_API void llama_kv_cache_update(struct llama_context * ctx),
            "use llama_kv_self_update instead");


    //
    // State / sessions
    //

    // Returns the *actual* size in bytes of the state
    // (logits, embedding and kv_cache)
    // Only use when saving the state, not when restoring it, otherwise the size may be too small.
    LLAMA_API size_t llama_state_get_size(struct llama_context * ctx);
    LLAMA_API DEPRECATED(size_t llama_get_state_size(struct llama_context * ctx),
        "use llama_state_get_size instead");

    // Copies the state to the specified destination address.
    // Destination needs to have allocated enough memory.
    // Returns the number of bytes copied
    LLAMA_API size_t llama_state_get_data(
            struct llama_context * ctx,
                         uint8_t * dst,
                          size_t   size);
    LLAMA_API DEPRECATED(size_t llama_copy_state_data(
            struct llama_context * ctx,
                         uint8_t * dst),
        "use llama_state_get_data instead");

    // Set the state reading from the specified address
    // Returns the number of bytes read
    LLAMA_API size_t llama_state_set_data(
            struct llama_context * ctx,
                   const uint8_t * src,
                          size_t   size);
    LLAMA_API DEPRECATED(size_t llama_set_state_data(
            struct llama_context * ctx,
                   const uint8_t * src),
        "use llama_state_set_data instead");

    // Save/load session file
    LLAMA_API bool llama_state_load_file(
            struct llama_context * ctx,
                      const char * path_session,
                     llama_token * tokens_out,
                          size_t   n_token_capacity,
                          size_t * n_token_count_out);
    LLAMA_API DEPRECATED(bool llama_load_session_file(
            struct llama_context * ctx,
                      const char * path_session,
                     llama_token * tokens_out,
                          size_t   n_token_capacity,
                          size_t * n_token_count_out),
        "use llama_state_load_file instead");

    LLAMA_API bool llama_state_save_file(
            struct llama_context * ctx,
                      const char * path_session,
               const llama_token * tokens,
                          size_t   n_token_count);
    LLAMA_API DEPRECATED(bool llama_save_session_file(
            struct llama_context * ctx,
                      const char * path_session,
               const llama_token * tokens,
                          size_t   n_token_count),
        "use llama_state_save_file instead");

    // Get the exact size needed to copy the KV cache of a single sequence
    LLAMA_API size_t llama_state_seq_get_size(
            struct llama_context * ctx,
                    llama_seq_id   seq_id);

    // Copy the KV cache of a single sequence into the specified buffer
    LLAMA_API size_t llama_state_seq_get_data(
            struct llama_context * ctx,
                         uint8_t * dst,
                          size_t   size,
                    llama_seq_id   seq_id);

    // Copy the sequence data (originally copied with `llama_state_seq_get_data`) into the specified sequence
    // Returns:
    //  - Positive: Ok
    //  - Zero: Failed to load
    LLAMA_API size_t llama_state_seq_set_data(
            struct llama_context * ctx,
                   const uint8_t * src,
                          size_t   size,
                    llama_seq_id   dest_seq_id);

    LLAMA_API size_t llama_state_seq_save_file(
            struct llama_context * ctx,
                      const char * filepath,
                    llama_seq_id   seq_id,
               const llama_token * tokens,
                          size_t   n_token_count);

    LLAMA_API size_t llama_state_seq_load_file(
            struct llama_context * ctx,
                      const char * filepath,
                    llama_seq_id   dest_seq_id,
                     llama_token * tokens_out,
                          size_t   n_token_capacity,
                          size_t * n_token_count_out);

    //
    // Decoding
    //

    // Return batch for single sequence of tokens
    // The sequence ID will be fixed to 0
    // The position of the tokens will be tracked automatically by llama_decode
    //
    // NOTE: this is a helper function to facilitate transition to the new batch API - avoid using it
    //
    LLAMA_API struct llama_batch llama_batch_get_one(
                  llama_token * tokens,
                      int32_t   n_tokens);

    // Allocates a batch of tokens on the heap that can hold a maximum of n_tokens
    // Each token can be assigned up to n_seq_max sequence ids
    // The batch has to be freed with llama_batch_free()
    // If embd != 0, llama_batch.embd will be allocated with size of n_tokens * embd * sizeof(float)
    // Otherwise, llama_batch.token will be allocated to store n_tokens llama_token
    // The rest of the llama_batch members are allocated with size n_tokens
    // All members are left uninitialized
    LLAMA_API struct llama_batch llama_batch_init(
            int32_t n_tokens,
            int32_t embd,
            int32_t n_seq_max);

    // Frees a batch of tokens allocated with llama_batch_init()
    LLAMA_API void llama_batch_free(struct llama_batch batch);

    // Process a batch of tokens.
    // In contrast to llama_decode() - this call does not use KV cache.
    // For encode-decoder contexts, processes the batch using the encoder.
    // Can store the encoder output internally for later use by the decoder's cross-attention layers.
    //   0 - success
    // < 0 - error. the KV cache state is restored to the state before this call
    LLAMA_API int32_t llama_encode(
            struct llama_context * ctx,
              struct llama_batch   batch);

    // Process a batch of tokens.
    // Requires KV cache.
    // For encode-decoder contexts, processes the batch using the decoder.
    // Positive return values does not mean a fatal error, but rather a warning.
    //   0 - success
    //   1 - could not find a KV slot for the batch (try reducing the size of the batch or increase the context)
    // < 0 - error. the KV cache state is restored to the state before this call
    LLAMA_API int32_t llama_decode(
            struct llama_context * ctx,
              struct llama_batch   batch);

    // Set the number of threads used for decoding
    // n_threads is the number of threads used for generation (single token)
    // n_threads_batch is the number of threads used for prompt and batch processing (multiple tokens)
    LLAMA_API void llama_set_n_threads(struct llama_context * ctx, int32_t n_threads, int32_t n_threads_batch);

    // Get the number of threads used for generation of a single token.
    LLAMA_API int32_t llama_n_threads(struct llama_context * ctx);

    // Get the number of threads used for prompt and batch processing (multiple token).
    LLAMA_API int32_t llama_n_threads_batch(struct llama_context * ctx);

    // Set whether the model is in embeddings mode or not
    // If true, embeddings will be returned but logits will not
    LLAMA_API void llama_set_embeddings(struct llama_context * ctx, bool embeddings);

    // Set whether to use causal attention or not
    // If set to true, the model will only attend to the past tokens
    LLAMA_API void llama_set_causal_attn(struct llama_context * ctx, bool causal_attn);

    // Set whether the model is in warmup mode or not
    // If true, all model tensors are activated during llama_decode() to load and cache their weights.
    LLAMA_API void llama_set_warmup(struct llama_context * ctx, bool warmup);

    // Set abort callback
    LLAMA_API void llama_set_abort_callback(struct llama_context * ctx, ggml_abort_callback abort_callback, void * abort_callback_data);

    // Wait until all computations are finished
    // This is automatically done when using one of the functions below to obtain the computation results
    // and is not necessary to call it explicitly in most cases
    LLAMA_API void llama_synchronize(struct llama_context * ctx);

    // Token logits obtained from the last call to llama_decode()
    // The logits for which llama_batch.logits[i] != 0 are stored contiguously
    // in the order they have appeared in the batch.
    // Rows: number of tokens for which llama_batch.logits[i] != 0
    // Cols: n_vocab
    LLAMA_API float * llama_get_logits(struct llama_context * ctx);

    // Logits for the ith token. For positive indices, Equivalent to:
    // llama_get_logits(ctx) + ctx->output_ids[i]*n_vocab
    // Negative indicies can be used to access logits in reverse order, -1 is the last logit.
    // returns NULL for invalid ids.
    LLAMA_API float * llama_get_logits_ith(struct llama_context * ctx, int32_t i);

    // Get all output token embeddings.
    // when pooling_type == LLAMA_POOLING_TYPE_NONE or when using a generative model,
    // the embeddings for which llama_batch.logits[i] != 0 are stored contiguously
    // in the order they have appeared in the batch.
    // shape: [n_outputs*n_embd]
    // Otherwise, returns NULL.
    LLAMA_API float * llama_get_embeddings(struct llama_context * ctx);

    // Get the embeddings for the ith token. For positive indices, Equivalent to:
    // llama_get_embeddings(ctx) + ctx->output_ids[i]*n_embd
    // Negative indicies can be used to access embeddings in reverse order, -1 is the last embedding.
    // shape: [n_embd] (1-dimensional)
    // returns NULL for invalid ids.
    LLAMA_API float * llama_get_embeddings_ith(struct llama_context * ctx, int32_t i);

    // Get the embeddings for a sequence id
    // Returns NULL if pooling_type is LLAMA_POOLING_TYPE_NONE
    // when pooling_type == LLAMA_POOLING_TYPE_RANK, returns float[1] with the rank of the sequence
    // otherwise: float[n_embd] (1-dimensional)
    LLAMA_API float * llama_get_embeddings_seq(struct llama_context * ctx, llama_seq_id seq_id);

    //
    // Vocab
    //

    LLAMA_API const char * llama_vocab_get_text(const struct llama_vocab * vocab, llama_token token);

    LLAMA_API float llama_vocab_get_score(const struct llama_vocab * vocab, llama_token token);

    LLAMA_API enum llama_token_attr llama_vocab_get_attr(const struct llama_vocab * vocab, llama_token token);

    // Check if the token is supposed to end generation (end-of-generation, eg. EOS, EOT, etc.)
    LLAMA_API bool llama_vocab_is_eog(const struct llama_vocab * vocab, llama_token token);

    // Identify if Token Id is a control token or a render-able token
    LLAMA_API bool llama_vocab_is_control(const struct llama_vocab * vocab, llama_token token);

    // Special tokens
    LLAMA_API llama_token llama_vocab_bos(const struct llama_vocab * vocab); // beginning-of-sentence
    LLAMA_API llama_token llama_vocab_eos(const struct llama_vocab * vocab); // end-of-sentence
    LLAMA_API llama_token llama_vocab_eot(const struct llama_vocab * vocab); // end-of-turn
    LLAMA_API llama_token llama_vocab_sep(const struct llama_vocab * vocab); // sentence separator
    LLAMA_API llama_token llama_vocab_nl (const struct llama_vocab * vocab); // next-line
    LLAMA_API llama_token llama_vocab_pad(const struct llama_vocab * vocab); // padding

    LLAMA_API bool llama_vocab_get_add_bos(const struct llama_vocab * vocab);
    LLAMA_API bool llama_vocab_get_add_eos(const struct llama_vocab * vocab);

    LLAMA_API llama_token llama_vocab_fim_pre(const struct llama_vocab * vocab);
    LLAMA_API llama_token llama_vocab_fim_suf(const struct llama_vocab * vocab);
    LLAMA_API llama_token llama_vocab_fim_mid(const struct llama_vocab * vocab);
    LLAMA_API llama_token llama_vocab_fim_pad(const struct llama_vocab * vocab);
    LLAMA_API llama_token llama_vocab_fim_rep(const struct llama_vocab * vocab);
    LLAMA_API llama_token llama_vocab_fim_sep(const struct llama_vocab * vocab);

    DEPRECATED(LLAMA_API const char * llama_token_get_text(const struct llama_vocab * vocab, llama_token token), "use llama_vocab_get_text instead");
    DEPRECATED(LLAMA_API float llama_token_get_score(const struct llama_vocab * vocab, llama_token token), "use llama_vocab_get_score instead");
    DEPRECATED(LLAMA_API enum llama_token_attr llama_token_get_attr(const struct llama_vocab * vocab, llama_token token), "use llama_vocab_get_attr instead");
    DEPRECATED(LLAMA_API bool llama_token_is_eog(const struct llama_vocab * vocab, llama_token token), "use llama_vocab_is_eog instead");
    DEPRECATED(LLAMA_API bool llama_token_is_control(const struct llama_vocab * vocab, llama_token token), "use llama_vocab_is_control instead");
    DEPRECATED(LLAMA_API llama_token llama_token_bos(const struct llama_vocab * vocab), "use llama_vocab_bos instead");
    DEPRECATED(LLAMA_API llama_token llama_token_eos(const struct llama_vocab * vocab), "use llama_vocab_eos instead");
    DEPRECATED(LLAMA_API llama_token llama_token_eot(const struct llama_vocab * vocab), "use llama_vocab_eot instead");
    DEPRECATED(LLAMA_API llama_token llama_token_cls(const struct llama_vocab * vocab), "use llama_vocab_cls instead");
    DEPRECATED(LLAMA_API llama_token llama_token_sep(const struct llama_vocab * vocab), "use llama_vocab_sep instead");
    DEPRECATED(LLAMA_API llama_token llama_token_nl (const struct llama_vocab * vocab), "use llama_vocab_nl instead");
    DEPRECATED(LLAMA_API llama_token llama_token_pad(const struct llama_vocab * vocab), "use llama_vocab_pad instead");
    DEPRECATED(LLAMA_API bool llama_add_bos_token(const struct llama_vocab * vocab), "use llama_vocab_get_add_bos instead");
    DEPRECATED(LLAMA_API bool llama_add_eos_token(const struct llama_vocab * vocab), "use llama_vocab_get_add_eos instead");
    DEPRECATED(LLAMA_API llama_token llama_token_fim_pre(const struct llama_vocab * vocab), "use llama_vocab_fim_pre instead");
    DEPRECATED(LLAMA_API llama_token llama_token_fim_suf(const struct llama_vocab * vocab), "use llama_vocab_fim_suf instead");
    DEPRECATED(LLAMA_API llama_token llama_token_fim_mid(const struct llama_vocab * vocab), "use llama_vocab_fim_mid instead");
    DEPRECATED(LLAMA_API llama_token llama_token_fim_pad(const struct llama_vocab * vocab), "use llama_vocab_fim_pad instead");
    DEPRECATED(LLAMA_API llama_token llama_token_fim_rep(const struct llama_vocab * vocab), "use llama_vocab_fim_rep instead");
    DEPRECATED(LLAMA_API llama_token llama_token_fim_sep(const struct llama_vocab * vocab), "use llama_vocab_fim_sep instead");

    // CLS is equivalent to BOS
    DEPRECATED(LLAMA_API llama_token llama_vocab_cls(const struct llama_vocab * vocab), // classification
            "use llama_vocab_bos instead");

    //
    // Tokenization
    //
    // The API is thread-safe.
    //

    /// @details Convert the provided text into tokens.
    /// @param tokens The tokens pointer must be large enough to hold the resulting tokens.
    /// @return Returns the number of tokens on success, no more than n_tokens_max
    /// @return Returns a negative number on failure - the number of tokens that would have been returned
    /// @param add_special Allow to add BOS and EOS tokens if model is configured to do so.
    /// @param parse_special Allow tokenizing special and/or control tokens which otherwise are not exposed and treated
    ///                      as plaintext. Does not insert a leading space.
    LLAMA_API int32_t llama_tokenize(
        const struct llama_vocab * vocab,
                      const char * text,
                         int32_t   text_len,
                     llama_token * tokens,
                         int32_t   n_tokens_max,
                            bool   add_special,
                            bool   parse_special);

    // Token Id -> Piece.
    // Uses the vocabulary in the provided context.
    // Does not write null terminator to the buffer.
    // User can skip up to 'lstrip' leading spaces before copying (useful when encoding/decoding multiple tokens with 'add_space_prefix')
    // @param special If true, special tokens are rendered in the output.
    LLAMA_API int32_t llama_token_to_piece(
              const struct llama_vocab * vocab,
                           llama_token   token,
                                  char * buf,
                               int32_t   length,
                               int32_t   lstrip,
                                  bool   special);

    /// @details Convert the provided tokens into text (inverse of llama_tokenize()).
    /// @param text The char pointer must be large enough to hold the resulting text.
    /// @return Returns the number of chars/bytes on success, no more than text_len_max.
    /// @return Returns a negative number on failure - the number of chars/bytes that would have been returned.
    /// @param remove_special Allow to remove BOS and EOS tokens if model is configured to do so.
    /// @param unparse_special If true, special tokens are rendered in the output.
    LLAMA_API int32_t llama_detokenize(
        const struct llama_vocab * vocab,
               const llama_token * tokens,
                         int32_t   n_tokens,
                            char * text,
                         int32_t   text_len_max,
                            bool   remove_special,
                            bool   unparse_special);

    //
    // Chat templates
    //

    /// Apply chat template. Inspired by hf apply_chat_template() on python.
    /// Both "model" and "custom_template" are optional, but at least one is required. "custom_template" has higher precedence than "model"
    /// NOTE: This function does not use a jinja parser. It only support a pre-defined list of template. See more: https://github.com/ggml-org/llama.cpp/wiki/Templates-supported-by-llama_chat_apply_template
    /// @param tmpl A Jinja template to use for this chat. If this is nullptr, the model’s default chat template will be used instead.
    /// @param chat Pointer to a list of multiple llama_chat_message
    /// @param n_msg Number of llama_chat_message in this chat
    /// @param add_ass Whether to end the prompt with the token(s) that indicate the start of an assistant message.
    /// @param buf A buffer to hold the output formatted prompt. The recommended alloc size is 2 * (total number of characters of all messages)
    /// @param length The size of the allocated buffer
    /// @return The total number of bytes of the formatted prompt. If is it larger than the size of buffer, you may need to re-alloc it and then re-apply the template.
    LLAMA_API int32_t llama_chat_apply_template(
                            const char * tmpl,
       const struct llama_chat_message * chat,
                                size_t   n_msg,
                                  bool   add_ass,
                                  char * buf,
                               int32_t   length);

    // Get list of built-in chat templates
    LLAMA_API int32_t llama_chat_builtin_templates(const char ** output, size_t len);

    //
    // Sampling API
    //
    // Sample usage:
    //
    //    // prepare the sampling chain at the start
    //    auto sparams = llama_sampler_chain_default_params();
    //
    //    llama_sampler * smpl = llama_sampler_chain_init(sparams);
    //
    //    llama_sampler_chain_add(smpl, llama_sampler_init_top_k(50));
    //    llama_sampler_chain_add(smpl, llama_sampler_init_top_p(0.9, 1));
    //    llama_sampler_chain_add(smpl, llama_sampler_init_temp (0.8));
    //
    //    // typically, the chain should end with a sampler such as "greedy", "dist" or "mirostat"
    //    // this sampler will be responsible to select the actual token
    //    llama_sampler_chain_add(smpl, llama_sampler_init_dist(seed));
    //
    //    ...
    //
    //    // decoding loop:
    //    while (...) {
    //        ...
    //
    //        llama_decode(ctx, batch);
    //
    //        // sample from the logits of the last token in the batch
    //        const llama_token id = llama_sampler_sample(smpl, ctx, -1);
    //
    //        // accepting the token updates the internal state of certain samplers (e.g. grammar, repetition, etc.)
    //        llama_sampler_accept(smpl, id);
    //        ...
    //    }
    //
    //    llama_sampler_free(smpl);
    //
    // TODO: In the future, llama_sampler will be utilized to offload the sampling to the backends (e.g. GPU).
    //

    typedef void * llama_sampler_context_t;

    // user code can implement the interface below in order to create custom llama_sampler
    struct llama_sampler_i {
        const char *           (*name)  (const struct llama_sampler * smpl);                                 // can be NULL
        void                   (*accept)(      struct llama_sampler * smpl, llama_token token);              // can be NULL
        void                   (*apply) (      struct llama_sampler * smpl, llama_token_data_array * cur_p); // required
        void                   (*reset) (      struct llama_sampler * smpl);                                 // can be NULL
        struct llama_sampler * (*clone) (const struct llama_sampler * smpl);                                 // can be NULL if ctx is NULL
        void                   (*free)  (      struct llama_sampler * smpl);                                 // can be NULL if ctx is NULL

        // TODO: API for internal libllama usage for appending the sampling to an existing ggml_cgraph
        //void (*apply_ggml) (struct llama_sampler * smpl, ...);
    };

    struct llama_sampler {
        const struct llama_sampler_i * iface;
        llama_sampler_context_t        ctx;
    };

    // mirror of llama_sampler_i:
    LLAMA_API struct llama_sampler * llama_sampler_init  (const struct llama_sampler_i * iface, llama_sampler_context_t ctx);
    LLAMA_API const char *           llama_sampler_name  (const struct llama_sampler * smpl);
    LLAMA_API void                   llama_sampler_accept(      struct llama_sampler * smpl, llama_token token);
    LLAMA_API void                   llama_sampler_apply (      struct llama_sampler * smpl, llama_token_data_array * cur_p);
    LLAMA_API void                   llama_sampler_reset (      struct llama_sampler * smpl);
    LLAMA_API struct llama_sampler * llama_sampler_clone (const struct llama_sampler * smpl);
    // important: do not free if the sampler has been added to a llama_sampler_chain (via llama_sampler_chain_add)
    LLAMA_API void                   llama_sampler_free  (      struct llama_sampler * smpl);

    // llama_sampler_chain
    // a type of llama_sampler that can chain multiple samplers one after another

    LLAMA_API struct llama_sampler * llama_sampler_chain_init(struct llama_sampler_chain_params params);

    // important: takes ownership of the sampler object and will free it when llama_sampler_free is called
    LLAMA_API void                   llama_sampler_chain_add(      struct llama_sampler * chain, struct llama_sampler * smpl);
    LLAMA_API struct llama_sampler * llama_sampler_chain_get(const struct llama_sampler * chain, int32_t i);
    LLAMA_API int                    llama_sampler_chain_n  (const struct llama_sampler * chain);

    // after removing a sampler, the chain will no longer own it, and it will not be freed when the chain is freed
    LLAMA_API struct llama_sampler * llama_sampler_chain_remove(   struct llama_sampler * chain, int32_t i);

    // available samplers:

    LLAMA_API struct llama_sampler * llama_sampler_init_greedy(void);
    LLAMA_API struct llama_sampler * llama_sampler_init_dist  (uint32_t seed);

    /// @details Sorts candidate tokens by their logits in descending order and calculate probabilities based on logits.
    /// NOTE: Avoid using on the full vocabulary as the sorting can become slow. For example, apply top-k or top-p sampling first.
    DEPRECATED(LLAMA_API struct llama_sampler * llama_sampler_init_softmax    (void),
        "will be removed in the future (see https://github.com/ggml-org/llama.cpp/pull/9896#discussion_r1800920915)");

    /// @details Top-K sampling described in academic paper "The Curious Case of Neural Text Degeneration" https://arxiv.org/abs/1904.09751
    /// Setting k <= 0 makes this a noop
    LLAMA_API struct llama_sampler * llama_sampler_init_top_k      (int32_t k);

    /// @details Nucleus sampling described in academic paper "The Curious Case of Neural Text Degeneration" https://arxiv.org/abs/1904.09751
    LLAMA_API struct llama_sampler * llama_sampler_init_top_p      (float   p, size_t min_keep);

    /// @details Minimum P sampling as described in https://github.com/ggml-org/llama.cpp/pull/3841
    LLAMA_API struct llama_sampler * llama_sampler_init_min_p      (float   p, size_t min_keep);

    /// @details Locally Typical Sampling implementation described in the paper https://arxiv.org/abs/2202.00666.
    LLAMA_API struct llama_sampler * llama_sampler_init_typical    (float   p, size_t min_keep);

    /// #details Updates the logits l_i` = l_i/t. When t <= 0.0f, the maximum logit is kept at it's original value, the rest are set to -inf
    LLAMA_API struct llama_sampler * llama_sampler_init_temp       (float   t);

    /// @details Dynamic temperature implementation (a.k.a. entropy) described in the paper https://arxiv.org/abs/2309.02772.
    LLAMA_API struct llama_sampler * llama_sampler_init_temp_ext   (float   t, float   delta, float exponent);

    /// @details XTC sampler as described in https://github.com/oobabooga/text-generation-webui/pull/6335
    LLAMA_API struct llama_sampler * llama_sampler_init_xtc        (float   p, float   t,     size_t min_keep, uint32_t seed);

    /// @details Top n sigma sampling as described in academic paper "Top-nσ: Not All Logits Are You Need" https://arxiv.org/pdf/2411.07641
    LLAMA_API struct llama_sampler * llama_sampler_init_top_n_sigma(float   n);

    /// @details Mirostat 1.0 algorithm described in the paper https://arxiv.org/abs/2007.14966. Uses tokens instead of words.
    /// @param candidates A vector of `llama_token_data` containing the candidate tokens, their probabilities (p), and log-odds (logit) for the current position in the generated text.
    /// @param tau  The target cross-entropy (or surprise) value you want to achieve for the generated text. A higher value corresponds to more surprising or less predictable text, while a lower value corresponds to less surprising or more predictable text.
    /// @param eta The learning rate used to update `mu` based on the error between the target and observed surprisal of the sampled word. A larger learning rate will cause `mu` to be updated more quickly, while a smaller learning rate will result in slower updates.
    /// @param m The number of tokens considered in the estimation of `s_hat`. This is an arbitrary value that is used to calculate `s_hat`, which in turn helps to calculate the value of `k`. In the paper, they use `m = 100`, but you can experiment with different values to see how it affects the performance of the algorithm.
    /// @param mu Maximum cross-entropy. This value is initialized to be twice the target cross-entropy (`2 * tau`) and is updated in the algorithm based on the error between the target and observed surprisal.
    LLAMA_API struct llama_sampler * llama_sampler_init_mirostat(
                             int32_t   n_vocab,
                            uint32_t   seed,
                               float   tau,
                               float   eta,
                             int32_t   m);

    /// @details Mirostat 2.0 algorithm described in the paper https://arxiv.org/abs/2007.14966. Uses tokens instead of words.
    /// @param candidates A vector of `llama_token_data` containing the candidate tokens, their probabilities (p), and log-odds (logit) for the current position in the generated text.
    /// @param tau  The target cross-entropy (or surprise) value you want to achieve for the generated text. A higher value corresponds to more surprising or less predictable text, while a lower value corresponds to less surprising or more predictable text.
    /// @param eta The learning rate used to update `mu` based on the error between the target and observed surprisal of the sampled word. A larger learning rate will cause `mu` to be updated more quickly, while a smaller learning rate will result in slower updates.
    /// @param mu Maximum cross-entropy. This value is initialized to be twice the target cross-entropy (`2 * tau`) and is updated in the algorithm based on the error between the target and observed surprisal.
    LLAMA_API struct llama_sampler * llama_sampler_init_mirostat_v2(
                            uint32_t   seed,
                               float   tau,
                               float   eta);

    /// @details Intializes a GBNF grammar, see grammars/README.md for details.
    /// @param vocab The vocabulary that this grammar will be used with.
    /// @param grammar_str The production rules for the grammar, encoded as a string. Returns an empty grammar if empty. Returns NULL if parsing of grammar_str fails.
    /// @param grammar_root The name of the start symbol for the grammar.
    LLAMA_API struct llama_sampler * llama_sampler_init_grammar(
            const struct llama_vocab * vocab,
                          const char * grammar_str,
                          const char * grammar_root);

    DEPRECATED(LLAMA_API struct llama_sampler * llama_sampler_init_grammar_lazy(
            const struct llama_vocab * vocab,
                          const char * grammar_str,
                          const char * grammar_root,
                         const char ** trigger_words,
                                size_t num_trigger_words,
                   const llama_token * trigger_tokens,
                                size_t num_trigger_tokens),
        "use llama_sampler_init_grammar_lazy_patterns instead");


    /// @details Lazy grammar sampler, introduced in https://github.com/ggml-org/llama.cpp/pull/9639
    /// @param trigger_patterns A list of patterns that will trigger the grammar sampler. Pattern will be matched from the start of the generation output, and grammar sampler will be fed content starting from its first match group.
    /// @param trigger_tokens A list of tokens that will trigger the grammar sampler. Grammar sampler will be fed content starting from the trigger token included.
    LLAMA_API struct llama_sampler * llama_sampler_init_grammar_lazy_patterns(
        const struct llama_vocab * vocab,
                      const char * grammar_str,
                      const char * grammar_root,
                     const char ** trigger_patterns,
                            size_t num_trigger_patterns,
               const llama_token * trigger_tokens,
                            size_t num_trigger_tokens);


    /// NOTE: Avoid using on the full vocabulary as searching for repeated tokens can become slow. For example, apply top-k or top-p sampling first.
    LLAMA_API struct llama_sampler * llama_sampler_init_penalties(
                             int32_t   penalty_last_n,   // last n tokens to penalize (0 = disable penalty, -1 = context size)
                               float   penalty_repeat,   // 1.0 = disabled
                               float   penalty_freq,     // 0.0 = disabled
                               float   penalty_present); // 0.0 = disabled

    ///  @details DRY sampler, designed by p-e-w, as described in: https://github.com/oobabooga/text-generation-webui/pull/5677, porting Koboldcpp implementation authored by pi6am: https://github.com/LostRuins/koboldcpp/pull/982
    LLAMA_API struct llama_sampler * llama_sampler_init_dry(
            const struct llama_vocab *  vocab,
                             int32_t    n_ctx_train,
                               float    dry_multiplier,
                               float    dry_base,
                             int32_t    dry_allowed_length,
                             int32_t    dry_penalty_last_n,
                          const char ** seq_breakers,
                              size_t    num_breakers);

    LLAMA_API struct llama_sampler * llama_sampler_init_logit_bias(
                             int32_t   n_vocab,
                             int32_t   n_logit_bias,
              const llama_logit_bias * logit_bias);

    // this sampler is meant to be used for fill-in-the-middle infilling
    // it's supposed to be used after top_k + top_p sampling
    //
    // 1. if the sum of the EOG probs times the number of candidates is higher than the sum of the other probs -> pick EOG
    // 2. combine probs of tokens that have the same prefix
    //
    // example:
    //
    // - before:
    //   "hel":   0.5
    //   "hell":  0.2
    //   "hello": 0.1
    //   "dummy": 0.1
    //
    // - after:
    //   "hel":   0.8
    //   "dummy": 0.1
    //
    // 3. discard non-EOG tokens with low prob
    // 4. if no tokens are left -> pick EOT
    //
    LLAMA_API struct llama_sampler * llama_sampler_init_infill(const struct llama_vocab * vocab);

    // Returns the seed used by the sampler if applicable, LLAMA_DEFAULT_SEED otherwise
    LLAMA_API uint32_t llama_sampler_get_seed(const struct llama_sampler * smpl);

    /// @details Sample and accept a token from the idx-th output of the last evaluation
    //
    // Shorthand for:
    //    const auto * logits = llama_get_logits_ith(ctx, idx);
    //    llama_token_data_array cur_p = { ... init from logits ... };
    //    llama_sampler_apply(smpl, &cur_p);
    //    auto token = cur_p.data[cur_p.selected].id;
    //    llama_sampler_accept(smpl, token);
    //    return token;
    // Returns the sampled token
    LLAMA_API llama_token llama_sampler_sample(struct llama_sampler * smpl, struct llama_context * ctx, int32_t idx);

    // TODO: extend in the future
    //LLAMA_API void llama_decode_with_sampler(struct llama_context * ctx, struct llama_sampler * smpl, struct llama_batch batch, ...);

    //
    // Model split
    //

    /// @details Build a split GGUF final path for this chunk.
    ///          llama_split_path(split_path, sizeof(split_path), "/models/ggml-model-q4_0", 2, 4) => split_path = "/models/ggml-model-q4_0-00002-of-00004.gguf"
    //  Returns the split_path length.
    LLAMA_API int llama_split_path(char * split_path, size_t maxlen, const char * path_prefix, int split_no, int split_count);

    /// @details Extract the path prefix from the split_path if and only if the split_no and split_count match.
    ///          llama_split_prefix(split_prefix, 64, "/models/ggml-model-q4_0-00002-of-00004.gguf", 2, 4) => split_prefix = "/models/ggml-model-q4_0"
    //  Returns the split_prefix length.
    LLAMA_API int llama_split_prefix(char * split_prefix, size_t maxlen, const char * split_path, int split_no, int split_count);

    // Print system information
    LLAMA_API const char * llama_print_system_info(void);

    // Set callback for all future logging events.
    // If this is not called, or NULL is supplied, everything is output on stderr.
    LLAMA_API void llama_log_set(ggml_log_callback log_callback, void * user_data);

    //
    // Performance utils
    //
    // NOTE: Used by llama.cpp examples, avoid using in third-party apps. Instead, do your own performance measurements.
    //

    struct llama_perf_context_data {
        double t_start_ms;
        double t_load_ms;
        double t_p_eval_ms;
        double t_eval_ms;

        int32_t n_p_eval;
        int32_t n_eval;
    };

    struct llama_perf_sampler_data {
        double t_sample_ms;

        int32_t n_sample;
    };

    LLAMA_API struct llama_perf_context_data llama_perf_context      (const struct llama_context * ctx);
    LLAMA_API void                           llama_perf_context_print(const struct llama_context * ctx);
    LLAMA_API void                           llama_perf_context_reset(      struct llama_context * ctx);

    // NOTE: the following work only with samplers constructed via llama_sampler_chain_init
    LLAMA_API struct llama_perf_sampler_data llama_perf_sampler      (const struct llama_sampler * chain);
    LLAMA_API void                           llama_perf_sampler_print(const struct llama_sampler * chain);
    LLAMA_API void                           llama_perf_sampler_reset(      struct llama_sampler * chain);

    //
    // training
    //

    // function that returns whether or not a given tensor contains trainable parameters
    typedef bool (*llama_opt_param_filter)(const struct ggml_tensor * tensor, void * userdata);

    // always returns true
    LLAMA_API bool llama_opt_param_filter_all(const struct ggml_tensor * tensor, void * userdata);

    struct llama_opt_params {
        uint32_t n_ctx_train; // assumed context size post training, use context size specified in llama_context if 0

        llama_opt_param_filter param_filter; // callback for determining which tensors contain trainable parameters
        void * param_filter_ud;              // userdata for determining which tensors contain trainable parameters

        ggml_opt_get_optimizer_params get_opt_pars; // callback for calculating optimizer parameters
        void * get_opt_pars_ud;                     // userdata for calculating optimizer parameters
    };

    LLAMA_API void llama_opt_init(struct llama_context * lctx, struct llama_model * model, struct llama_opt_params lopt_params);

    LLAMA_API void llama_opt_epoch(
            struct llama_context    * lctx,
            ggml_opt_dataset_t        dataset,
            ggml_opt_result_t         result_train,
            ggml_opt_result_t         result_eval,
            int64_t                   idata_split,
            ggml_opt_epoch_callback   callback_train,
            ggml_opt_epoch_callback   callback_eval);

#ifdef __cplusplus
}
#endif

#endif // LLAMA_H<|MERGE_RESOLUTION|>--- conflicted
+++ resolved
@@ -112,12 +112,9 @@
         LLAMA_VOCAB_PRE_TYPE_TRILLION       = 31,
         LLAMA_VOCAB_PRE_TYPE_BAILINGMOE     = 32,
         LLAMA_VOCAB_PRE_TYPE_LLAMA4         = 33,
-<<<<<<< HEAD
-        LLAMA_VOCAB_PRE_TYPE_VELVET         = 34,
-=======
         LLAMA_VOCAB_PRE_TYPE_PIXTRAL        = 34,
         LLAMA_VOCAB_PRE_TYPE_SEED_CODER     = 35,
->>>>>>> 6c8b9150
+        LLAMA_VOCAB_PRE_TYPE_VELVET         = 36,
     };
 
     enum llama_rope_type {
