#ifndef LLAMA_H
#define LLAMA_H

#include "ggml.h"
#include "ggml-backend.h"

#include <stddef.h>
#include <stdint.h>
#include <stdio.h>
#include <stdbool.h>

#ifdef LLAMA_SHARED
#    if defined(_WIN32) && !defined(__MINGW32__)
#        ifdef LLAMA_BUILD
#            define LLAMA_API __declspec(dllexport)
#        else
#            define LLAMA_API __declspec(dllimport)
#        endif
#    else
#        define LLAMA_API __attribute__ ((visibility ("default")))
#    endif
#else
#    define LLAMA_API
#endif

#ifdef __GNUC__
#    define DEPRECATED(func, hint) func __attribute__((deprecated(hint)))
#elif defined(_MSC_VER)
#    define DEPRECATED(func, hint) __declspec(deprecated(hint)) func
#else
#    define DEPRECATED(func, hint) func
#endif

#define LLAMA_DEFAULT_SEED 0xFFFFFFFF

#define LLAMA_MAX_RNG_STATE (64*1024)

#define LLAMA_FILE_MAGIC_GGLA 0x67676c61u // 'ggla'
#define LLAMA_FILE_MAGIC_GGSN 0x6767736eu // 'ggsn'
#define LLAMA_FILE_MAGIC_GGSQ 0x67677371u // 'ggsq'

#define LLAMA_SESSION_MAGIC   LLAMA_FILE_MAGIC_GGSN
#define LLAMA_SESSION_VERSION 7

#define LLAMA_STATE_SEQ_MAGIC   LLAMA_FILE_MAGIC_GGSQ
#define LLAMA_STATE_SEQ_VERSION 1

#ifdef __cplusplus
extern "C" {
#endif

    //
    // C interface
    //
    // TODO: show sample usage
    //

    struct llama_model;
    struct llama_context;

    typedef int32_t llama_pos;
    typedef int32_t llama_token;
    typedef int32_t llama_seq_id;

    enum llama_vocab_type {
        LLAMA_VOCAB_TYPE_NONE = 0, // For models without vocab
        LLAMA_VOCAB_TYPE_SPM  = 1, // LLaMA tokenizer based on byte-level BPE with byte fallback
        LLAMA_VOCAB_TYPE_BPE  = 2, // GPT-2 tokenizer based on byte-level BPE
        LLAMA_VOCAB_TYPE_WPM  = 3, // BERT tokenizer based on WordPiece
        LLAMA_VOCAB_TYPE_UGM  = 4, // T5 tokenizer based on Unigram
    };

    // pre-tokenization types
    enum llama_vocab_pre_type {
        LLAMA_VOCAB_PRE_TYPE_DEFAULT        = 0,
        LLAMA_VOCAB_PRE_TYPE_LLAMA3         = 1,
        LLAMA_VOCAB_PRE_TYPE_DEEPSEEK_LLM   = 2,
        LLAMA_VOCAB_PRE_TYPE_DEEPSEEK_CODER = 3,
        LLAMA_VOCAB_PRE_TYPE_FALCON         = 4,
        LLAMA_VOCAB_PRE_TYPE_MPT            = 5,
        LLAMA_VOCAB_PRE_TYPE_STARCODER      = 6,
        LLAMA_VOCAB_PRE_TYPE_GPT2           = 7,
        LLAMA_VOCAB_PRE_TYPE_REFACT         = 8,
        LLAMA_VOCAB_PRE_TYPE_COMMAND_R      = 9,
        LLAMA_VOCAB_PRE_TYPE_STABLELM2      = 10,
        LLAMA_VOCAB_PRE_TYPE_QWEN2          = 11,
        LLAMA_VOCAB_PRE_TYPE_OLMO           = 12,
        LLAMA_VOCAB_PRE_TYPE_DBRX           = 13,
        LLAMA_VOCAB_PRE_TYPE_SMAUG          = 14,
        LLAMA_VOCAB_PRE_TYPE_PORO           = 15,
        LLAMA_VOCAB_PRE_TYPE_CHATGLM3       = 16,
        LLAMA_VOCAB_PRE_TYPE_CHATGLM4       = 17,
        LLAMA_VOCAB_PRE_TYPE_VIKING         = 18,
        LLAMA_VOCAB_PRE_TYPE_JAIS           = 19,
<<<<<<< HEAD
        LLAMA_VOCAB_PRE_TYPE_CODESHELL      = 20,
=======
        LLAMA_VOCAB_PRE_TYPE_TEKKEN         = 20,
>>>>>>> 22f281aa
    };

    // note: these values should be synchronized with ggml_rope
    // TODO: maybe move this enum to ggml.h (ggml_rope_type)
    enum llama_rope_type {
        LLAMA_ROPE_TYPE_NONE = -1,
        LLAMA_ROPE_TYPE_NORM =  0,
        LLAMA_ROPE_TYPE_NEOX =  2,
        LLAMA_ROPE_TYPE_GLM  =  4,
    };

    enum llama_token_type { //TODO: remove, required until per token attributes are available from GGUF file
        LLAMA_TOKEN_TYPE_UNDEFINED    = 0,
        LLAMA_TOKEN_TYPE_NORMAL       = 1,
        LLAMA_TOKEN_TYPE_UNKNOWN      = 2,
        LLAMA_TOKEN_TYPE_CONTROL      = 3,
        LLAMA_TOKEN_TYPE_USER_DEFINED = 4,
        LLAMA_TOKEN_TYPE_UNUSED       = 5,
        LLAMA_TOKEN_TYPE_BYTE         = 6,
    };

    enum llama_token_attr {
        LLAMA_TOKEN_ATTR_UNDEFINED    = 0,
        LLAMA_TOKEN_ATTR_UNKNOWN      = 1 << 0,
        LLAMA_TOKEN_ATTR_UNUSED       = 1 << 1,
        LLAMA_TOKEN_ATTR_NORMAL       = 1 << 2,
        LLAMA_TOKEN_ATTR_CONTROL      = 1 << 3,  // SPECIAL?
        LLAMA_TOKEN_ATTR_USER_DEFINED = 1 << 4,
        LLAMA_TOKEN_ATTR_BYTE         = 1 << 5,
        LLAMA_TOKEN_ATTR_NORMALIZED   = 1 << 6,
        LLAMA_TOKEN_ATTR_LSTRIP       = 1 << 7,
        LLAMA_TOKEN_ATTR_RSTRIP       = 1 << 8,
        LLAMA_TOKEN_ATTR_SINGLE_WORD  = 1 << 9,
    };

    // model file types
    enum llama_ftype {
        LLAMA_FTYPE_ALL_F32              = 0,
        LLAMA_FTYPE_MOSTLY_F16           = 1,  // except 1d tensors
        LLAMA_FTYPE_MOSTLY_Q4_0          = 2,  // except 1d tensors
        LLAMA_FTYPE_MOSTLY_Q4_1          = 3,  // except 1d tensors
        // LLAMA_FTYPE_MOSTLY_Q4_1_SOME_F16 = 4,  // tok_embeddings.weight and output.weight are F16
        // LLAMA_FTYPE_MOSTLY_Q4_2       = 5,  // support has been removed
        // LLAMA_FTYPE_MOSTLY_Q4_3       = 6,  // support has been removed
        LLAMA_FTYPE_MOSTLY_Q8_0          = 7,  // except 1d tensors
        LLAMA_FTYPE_MOSTLY_Q5_0          = 8,  // except 1d tensors
        LLAMA_FTYPE_MOSTLY_Q5_1          = 9,  // except 1d tensors
        LLAMA_FTYPE_MOSTLY_Q2_K          = 10, // except 1d tensors
        LLAMA_FTYPE_MOSTLY_Q3_K_S        = 11, // except 1d tensors
        LLAMA_FTYPE_MOSTLY_Q3_K_M        = 12, // except 1d tensors
        LLAMA_FTYPE_MOSTLY_Q3_K_L        = 13, // except 1d tensors
        LLAMA_FTYPE_MOSTLY_Q4_K_S        = 14, // except 1d tensors
        LLAMA_FTYPE_MOSTLY_Q4_K_M        = 15, // except 1d tensors
        LLAMA_FTYPE_MOSTLY_Q5_K_S        = 16, // except 1d tensors
        LLAMA_FTYPE_MOSTLY_Q5_K_M        = 17, // except 1d tensors
        LLAMA_FTYPE_MOSTLY_Q6_K          = 18, // except 1d tensors
        LLAMA_FTYPE_MOSTLY_IQ2_XXS       = 19, // except 1d tensors
        LLAMA_FTYPE_MOSTLY_IQ2_XS        = 20, // except 1d tensors
        LLAMA_FTYPE_MOSTLY_Q2_K_S        = 21, // except 1d tensors
        LLAMA_FTYPE_MOSTLY_IQ3_XS        = 22, // except 1d tensors
        LLAMA_FTYPE_MOSTLY_IQ3_XXS       = 23, // except 1d tensors
        LLAMA_FTYPE_MOSTLY_IQ1_S         = 24, // except 1d tensors
        LLAMA_FTYPE_MOSTLY_IQ4_NL        = 25, // except 1d tensors
        LLAMA_FTYPE_MOSTLY_IQ3_S         = 26, // except 1d tensors
        LLAMA_FTYPE_MOSTLY_IQ3_M         = 27, // except 1d tensors
        LLAMA_FTYPE_MOSTLY_IQ2_S         = 28, // except 1d tensors
        LLAMA_FTYPE_MOSTLY_IQ2_M         = 29, // except 1d tensors
        LLAMA_FTYPE_MOSTLY_IQ4_XS        = 30, // except 1d tensors
        LLAMA_FTYPE_MOSTLY_IQ1_M         = 31, // except 1d tensors
        LLAMA_FTYPE_MOSTLY_BF16          = 32, // except 1d tensors
        LLAMA_FTYPE_MOSTLY_Q4_0_4_4      = 33, // except 1d tensors
        LLAMA_FTYPE_MOSTLY_Q4_0_4_8      = 34, // except 1d tensors
        LLAMA_FTYPE_MOSTLY_Q4_0_8_8      = 35, // except 1d tensors

        LLAMA_FTYPE_GUESSED = 1024, // not specified in the model file
    };

    enum llama_rope_scaling_type {
        LLAMA_ROPE_SCALING_TYPE_UNSPECIFIED = -1,
        LLAMA_ROPE_SCALING_TYPE_NONE        = 0,
        LLAMA_ROPE_SCALING_TYPE_LINEAR      = 1,
        LLAMA_ROPE_SCALING_TYPE_YARN        = 2,
        LLAMA_ROPE_SCALING_TYPE_MAX_VALUE   = LLAMA_ROPE_SCALING_TYPE_YARN,
    };

    enum llama_pooling_type {
        LLAMA_POOLING_TYPE_UNSPECIFIED = -1,
        LLAMA_POOLING_TYPE_NONE = 0,
        LLAMA_POOLING_TYPE_MEAN = 1,
        LLAMA_POOLING_TYPE_CLS  = 2,
        LLAMA_POOLING_TYPE_LAST = 3,
    };

    enum llama_attention_type {
        LLAMA_ATTENTION_TYPE_UNSPECIFIED = -1,
        LLAMA_ATTENTION_TYPE_CAUSAL      = 0,
        LLAMA_ATTENTION_TYPE_NON_CAUSAL  = 1,
    };

    enum llama_split_mode {
        LLAMA_SPLIT_MODE_NONE    = 0, // single GPU
        LLAMA_SPLIT_MODE_LAYER   = 1, // split layers and KV across GPUs
        LLAMA_SPLIT_MODE_ROW     = 2, // split rows across GPUs
    };

    typedef struct llama_token_data {
        llama_token id; // token id
        float logit;    // log-odds of the token
        float p;        // probability of the token
    } llama_token_data;

    typedef struct llama_token_data_array {
        llama_token_data * data;
        size_t size;
        bool sorted;
    } llama_token_data_array;

    typedef bool (*llama_progress_callback)(float progress, void * user_data);

    // Input data for llama_decode
    // A llama_batch object can contain input about one or many sequences
    // The provided arrays (i.e. token, embd, pos, etc.) must have size of n_tokens
    //
    // - token  : the token ids of the input (used when embd is NULL)
    // - embd   : token embeddings (i.e. float vector of size n_embd) (used when token is NULL)
    // - pos    : the positions of the respective token in the sequence
    // - seq_id : the sequence to which the respective token belongs
    // - logits : if zero, the logits (and/or the embeddings) for the respective token will not be output
    //
    typedef struct llama_batch {
        int32_t n_tokens;

        llama_token  *  token;
        float        *  embd;
        llama_pos    *  pos;
        int32_t      *  n_seq_id;
        llama_seq_id ** seq_id;
        int8_t       *  logits; // TODO: rename this to "output"

        // NOTE: helpers for smooth API transition - can be deprecated in the future
        //       for future-proof code, use the above fields instead and ignore everything below
        //
        // pos[i] = all_pos_0 + i*all_pos_1
        //
        llama_pos    all_pos_0;  // used if pos == NULL
        llama_pos    all_pos_1;  // used if pos == NULL
        llama_seq_id all_seq_id; // used if seq_id == NULL
    } llama_batch;

    enum llama_model_kv_override_type {
        LLAMA_KV_OVERRIDE_TYPE_INT,
        LLAMA_KV_OVERRIDE_TYPE_FLOAT,
        LLAMA_KV_OVERRIDE_TYPE_BOOL,
        LLAMA_KV_OVERRIDE_TYPE_STR,
    };

    struct llama_model_kv_override {
        enum llama_model_kv_override_type tag;

        char key[128];

        union {
            int64_t val_i64;
            double  val_f64;
            bool    val_bool;
            char    val_str[128];
        };
    };

    struct llama_model_params {
        int32_t n_gpu_layers; // number of layers to store in VRAM
        enum llama_split_mode split_mode; // how to split the model across multiple GPUs

        // main_gpu interpretation depends on split_mode:
        // LLAMA_SPLIT_NONE: the GPU that is used for the entire model
        // LLAMA_SPLIT_ROW: the GPU that is used for small tensors and intermediate results
        // LLAMA_SPLIT_LAYER: ignored
        int32_t main_gpu;

        // proportion of the model (layers or rows) to offload to each GPU, size: llama_max_devices()
        const float * tensor_split;

        // comma separated list of RPC servers to use for offloading
        const char * rpc_servers;

        // Called with a progress value between 0.0 and 1.0. Pass NULL to disable.
        // If the provided progress_callback returns true, model loading continues.
        // If it returns false, model loading is immediately aborted.
        llama_progress_callback progress_callback;

        // context pointer passed to the progress callback
        void * progress_callback_user_data;

        // override key-value pairs of the model meta data
        const struct llama_model_kv_override * kv_overrides;

        // Keep the booleans together to avoid misalignment during copy-by-value.
        bool vocab_only;    // only load the vocabulary, no weights
        bool use_mmap;      // use mmap if possible
        bool use_mlock;     // force system to keep model in RAM
        bool check_tensors; // validate model tensor data
    };

    // NOTE: changing the default values of parameters marked as [EXPERIMENTAL] may cause crashes or incorrect results in certain configurations
    //       https://github.com/ggerganov/llama.cpp/pull/7544
    struct llama_context_params {
        uint32_t seed;              // RNG seed, -1 for random
        uint32_t n_ctx;             // text context, 0 = from model
        uint32_t n_batch;           // logical maximum batch size that can be submitted to llama_decode
        uint32_t n_ubatch;          // physical maximum batch size
        uint32_t n_seq_max;         // max number of sequences (i.e. distinct states for recurrent models)
        uint32_t n_threads;         // number of threads to use for generation
        uint32_t n_threads_batch;   // number of threads to use for batch processing

        enum llama_rope_scaling_type rope_scaling_type; // RoPE scaling type, from `enum llama_rope_scaling_type`
        enum llama_pooling_type      pooling_type;      // whether to pool (sum) embedding results by sequence id
        enum llama_attention_type    attention_type;    // attention type to use for embeddings

        // ref: https://github.com/ggerganov/llama.cpp/pull/2054
        float    rope_freq_base;   // RoPE base frequency, 0 = from model
        float    rope_freq_scale;  // RoPE frequency scaling factor, 0 = from model
        float    yarn_ext_factor;  // YaRN extrapolation mix factor, negative = from model
        float    yarn_attn_factor; // YaRN magnitude scaling factor
        float    yarn_beta_fast;   // YaRN low correction dim
        float    yarn_beta_slow;   // YaRN high correction dim
        uint32_t yarn_orig_ctx;    // YaRN original context size
        float    defrag_thold;     // defragment the KV cache if holes/size > thold, < 0 disabled (default)

        ggml_backend_sched_eval_callback cb_eval;
        void * cb_eval_user_data;

        enum ggml_type type_k; // data type for K cache [EXPERIMENTAL]
        enum ggml_type type_v; // data type for V cache [EXPERIMENTAL]

        // Keep the booleans together to avoid misalignment during copy-by-value.
        bool logits_all;  // the llama_decode() call computes all logits, not just the last one (DEPRECATED - set llama_batch.logits instead)
        bool embeddings;  // if true, extract embeddings (together with logits)
        bool offload_kqv; // whether to offload the KQV ops (including the KV cache) to GPU
        bool flash_attn;  // whether to use flash attention [EXPERIMENTAL]

        // Abort callback
        // if it returns true, execution of llama_decode() will be aborted
        // currently works only with CPU execution
        ggml_abort_callback abort_callback;
        void *              abort_callback_data;
    };

    // model quantization parameters
    typedef struct llama_model_quantize_params {
        int32_t nthread;                     // number of threads to use for quantizing, if <=0 will use std::thread::hardware_concurrency()
        enum llama_ftype ftype;              // quantize to this llama_ftype
        enum ggml_type output_tensor_type;   // output tensor type
        enum ggml_type token_embedding_type; // itoken embeddings tensor type
        bool allow_requantize;               // allow quantizing non-f32/f16 tensors
        bool quantize_output_tensor;         // quantize output.weight
        bool only_copy;                      // only copy tensors - ftype, allow_requantize and quantize_output_tensor are ignored
        bool pure;                           // quantize all tensors to the default type
        bool keep_split;                     // quantize to the same number of shards
        void * imatrix;                      // pointer to importance matrix data
        void * kv_overrides;                 // pointer to vector containing overrides
    } llama_model_quantize_params;

    // grammar types
    struct llama_grammar;

    // grammar element type
    enum llama_gretype {
        // end of rule definition
        LLAMA_GRETYPE_END            = 0,

        // start of alternate definition for rule
        LLAMA_GRETYPE_ALT            = 1,

        // non-terminal element: reference to rule
        LLAMA_GRETYPE_RULE_REF       = 2,

        // terminal element: character (code point)
        LLAMA_GRETYPE_CHAR           = 3,

        // inverse char(s) ([^a], [^a-b] [^abc])
        LLAMA_GRETYPE_CHAR_NOT       = 4,

        // modifies a preceding LLAMA_GRETYPE_CHAR or LLAMA_GRETYPE_CHAR_ALT to
        // be an inclusive range ([a-z])
        LLAMA_GRETYPE_CHAR_RNG_UPPER = 5,

        // modifies a preceding LLAMA_GRETYPE_CHAR or
        // LLAMA_GRETYPE_CHAR_RNG_UPPER to add an alternate char to match ([ab], [a-zA])
        LLAMA_GRETYPE_CHAR_ALT       = 6,

        // any character (.)
        LLAMA_GRETYPE_CHAR_ANY       = 7,
    };

    typedef struct llama_grammar_element {
        enum llama_gretype type;
        uint32_t           value; // Unicode code point or rule ID
    } llama_grammar_element;

    // performance timing information
    struct llama_timings {
        double t_start_ms;
        double t_end_ms;
        double t_load_ms;
        double t_sample_ms;
        double t_p_eval_ms;
        double t_eval_ms;

        int32_t n_sample;
        int32_t n_p_eval;
        int32_t n_eval;
    };

    // used in chat template
    typedef struct llama_chat_message {
        const char * role;
        const char * content;
    } llama_chat_message;

    // lora adapter
    struct llama_lora_adapter;

    // Helpers for getting default parameters
    LLAMA_API struct llama_model_params llama_model_default_params(void);
    LLAMA_API struct llama_context_params llama_context_default_params(void);
    LLAMA_API struct llama_model_quantize_params llama_model_quantize_default_params(void);

    // Initialize the llama + ggml backend
    // If numa is true, use NUMA optimizations
    // Call once at the start of the program
    LLAMA_API void llama_backend_init(void);

    //optional:
    LLAMA_API void llama_numa_init(enum ggml_numa_strategy numa);

    // Call once at the end of the program - currently only used for MPI
    LLAMA_API void llama_backend_free(void);

    LLAMA_API struct llama_model * llama_load_model_from_file(
                             const char * path_model,
            struct llama_model_params     params);

    LLAMA_API void llama_free_model(struct llama_model * model);

    LLAMA_API struct llama_context * llama_new_context_with_model(
                     struct llama_model * model,
            struct llama_context_params   params);

    // Frees all allocated memory
    LLAMA_API void llama_free(struct llama_context * ctx);

    LLAMA_API int64_t llama_time_us(void);

    LLAMA_API size_t llama_max_devices(void);

    LLAMA_API bool llama_supports_mmap       (void);
    LLAMA_API bool llama_supports_mlock      (void);
    LLAMA_API bool llama_supports_gpu_offload(void);

    LLAMA_API const struct llama_model * llama_get_model(const struct llama_context * ctx);

    LLAMA_API uint32_t llama_n_ctx      (const struct llama_context * ctx);
    LLAMA_API uint32_t llama_n_batch    (const struct llama_context * ctx);
    LLAMA_API uint32_t llama_n_ubatch   (const struct llama_context * ctx);
    LLAMA_API uint32_t llama_n_seq_max  (const struct llama_context * ctx);

    LLAMA_API enum llama_pooling_type llama_pooling_type(const struct llama_context * ctx);

    LLAMA_API enum llama_vocab_type   llama_vocab_type  (const struct llama_model * model);
    LLAMA_API enum llama_rope_type    llama_rope_type   (const struct llama_model * model);

    LLAMA_API int32_t llama_n_vocab    (const struct llama_model * model);
    LLAMA_API int32_t llama_n_ctx_train(const struct llama_model * model);
    LLAMA_API int32_t llama_n_embd     (const struct llama_model * model);
    LLAMA_API int32_t llama_n_layer    (const struct llama_model * model);

    // Get the model's RoPE frequency scaling factor
    LLAMA_API float llama_rope_freq_scale_train(const struct llama_model * model);

    // Functions to access the model's GGUF metadata scalar values
    // - The functions return the length of the string on success, or -1 on failure
    // - The output string is always null-terminated and cleared on failure
    // - GGUF array values are not supported by these functions

    // Get metadata value as a string by key name
    LLAMA_API int32_t llama_model_meta_val_str(const struct llama_model * model, const char * key, char * buf, size_t buf_size);

    // Get the number of metadata key/value pairs
    LLAMA_API int32_t llama_model_meta_count(const struct llama_model * model);

    // Get metadata key name by index
    LLAMA_API int32_t llama_model_meta_key_by_index(const struct llama_model * model, int32_t i, char * buf, size_t buf_size);

    // Get metadata value as a string by index
    LLAMA_API int32_t llama_model_meta_val_str_by_index(const struct llama_model * model, int32_t i, char * buf, size_t buf_size);

    // Get a string describing the model type
    LLAMA_API int32_t llama_model_desc(const struct llama_model * model, char * buf, size_t buf_size);

    // Returns the total size of all the tensors in the model in bytes
    LLAMA_API uint64_t llama_model_size(const struct llama_model * model);

    // Returns the total number of parameters in the model
    LLAMA_API uint64_t llama_model_n_params(const struct llama_model * model);

    // Get a llama model tensor
    LLAMA_API struct ggml_tensor * llama_get_model_tensor(struct llama_model * model, const char * name);

    // Returns true if the model contains an encoder that requires llama_encode() call
    LLAMA_API bool llama_model_has_encoder(const struct llama_model * model);

    // For encoder-decoder models, this function returns id of the token that must be provided
    // to the decoder to start generating output sequence. For other models, it returns -1.
    LLAMA_API llama_token llama_model_decoder_start_token(const struct llama_model * model);

    // Returns 0 on success
    LLAMA_API uint32_t llama_model_quantize(
            const char * fname_inp,
            const char * fname_out,
            const llama_model_quantize_params * params);

    // Load a LoRA adapter from file
    // The loaded adapter will be associated to the given model, and will be free when the model is deleted
    LLAMA_API struct llama_lora_adapter * llama_lora_adapter_init(
            struct llama_model * model,
            const char * path_lora);

    // Add a loaded LoRA adapter to given context
    // This will not modify model's weight
    LLAMA_API int32_t llama_lora_adapter_set(
            struct llama_context * ctx,
            struct llama_lora_adapter * adapter,
            float scale);

    // Remove a LoRA adapter from given context
    // Return -1 if the adapter is not present in the context
    LLAMA_API int32_t llama_lora_adapter_remove(
            struct llama_context * ctx,
            struct llama_lora_adapter * adapter);

    // Manually free a LoRA adapter
    // Note: loaded adapters will be free when the associated model is deleted
    LLAMA_API void llama_lora_adapter_free(struct llama_lora_adapter * adapter);

    // Apply a loaded control vector to a llama_context, or if data is NULL, clear
    // the currently loaded vector.
    // n_embd should be the size of a single layer's control, and data should point
    // to an n_embd x n_layers buffer starting from layer 1.
    // il_start and il_end are the layer range the vector should apply to (both inclusive)
    // See llama_control_vector_load in common to load a control vector.
    LLAMA_API int32_t llama_control_vector_apply(
            struct llama_context * lctx,
                     const float * data,
                          size_t   len,
                         int32_t   n_embd,
                         int32_t   il_start,
                         int32_t   il_end);

    //
    // KV cache
    //

    // Information associated with an individual cell in the KV cache view.
    struct llama_kv_cache_view_cell {
        // The position for this cell. Takes KV cache shifts into account.
        // May be negative if the cell is not populated.
        llama_pos pos;
    };

    // An updateable view of the KV cache.
    struct llama_kv_cache_view {
        // Number of KV cache cells. This will be the same as the context size.
        int32_t n_cells;

        // Maximum number of sequences that can exist in a cell. It's not an error
        // if there are more sequences in a cell than this value, however they will
        // not be visible in the view cells_sequences.
        int32_t n_seq_max;

        // Number of tokens in the cache. For example, if there are two populated
        // cells, the first with 1 sequence id in it and the second with 2 sequence
        // ids then you'll have 3 tokens.
        int32_t token_count;

        // Number of populated cache cells.
        int32_t used_cells;

        // Maximum contiguous empty slots in the cache.
        int32_t max_contiguous;

        // Index to the start of the max_contiguous slot range. Can be negative
        // when cache is full.
        int32_t max_contiguous_idx;

        // Information for an individual cell.
        struct llama_kv_cache_view_cell * cells;

        // The sequences for each cell. There will be n_seq_max items per cell.
        llama_seq_id * cells_sequences;
    };

    // Create an empty KV cache view. (use only for debugging purposes)
    LLAMA_API struct llama_kv_cache_view llama_kv_cache_view_init(const struct llama_context * ctx, int32_t n_seq_max);

    // Free a KV cache view. (use only for debugging purposes)
    LLAMA_API void llama_kv_cache_view_free(struct llama_kv_cache_view * view);

    // Update the KV cache view structure with the current state of the KV cache. (use only for debugging purposes)
    LLAMA_API void llama_kv_cache_view_update(const struct llama_context * ctx, struct llama_kv_cache_view * view);

    // Returns the number of tokens in the KV cache (slow, use only for debug)
    // If a KV cell has multiple sequences assigned to it, it will be counted multiple times
    LLAMA_API int32_t llama_get_kv_cache_token_count(const struct llama_context * ctx);

    // Returns the number of used KV cells (i.e. have at least one sequence assigned to them)
    LLAMA_API int32_t llama_get_kv_cache_used_cells(const struct llama_context * ctx);

    // Clear the KV cache - both cell info is erased and KV data is zeroed
    LLAMA_API void llama_kv_cache_clear(
            struct llama_context * ctx);

    // Removes all tokens that belong to the specified sequence and have positions in [p0, p1)
    // Returns false if a partial sequence cannot be removed. Removing a whole sequence never fails
    // seq_id < 0 : match any sequence
    // p0 < 0     : [0,  p1]
    // p1 < 0     : [p0, inf)
    LLAMA_API bool llama_kv_cache_seq_rm(
            struct llama_context * ctx,
                    llama_seq_id   seq_id,
                       llama_pos   p0,
                       llama_pos   p1);

    // Copy all tokens that belong to the specified sequence to another sequence
    // Note that this does not allocate extra KV cache memory - it simply assigns the tokens to the new sequence
    // p0 < 0 : [0,  p1]
    // p1 < 0 : [p0, inf)
    LLAMA_API void llama_kv_cache_seq_cp(
            struct llama_context * ctx,
                    llama_seq_id   seq_id_src,
                    llama_seq_id   seq_id_dst,
                       llama_pos   p0,
                       llama_pos   p1);

    // Removes all tokens that do not belong to the specified sequence
    LLAMA_API void llama_kv_cache_seq_keep(
            struct llama_context * ctx,
                    llama_seq_id   seq_id);

    // Adds relative position "delta" to all tokens that belong to the specified sequence and have positions in [p0, p1)
    // If the KV cache is RoPEd, the KV data is updated accordingly:
    //   - lazily on next llama_decode()
    //   - explicitly with llama_kv_cache_update()
    // p0 < 0 : [0,  p1]
    // p1 < 0 : [p0, inf)
    LLAMA_API void llama_kv_cache_seq_add(
            struct llama_context * ctx,
                    llama_seq_id   seq_id,
                       llama_pos   p0,
                       llama_pos   p1,
                       llama_pos   delta);

    // Integer division of the positions by factor of `d > 1`
    // If the KV cache is RoPEd, the KV data is updated accordingly:
    //   - lazily on next llama_decode()
    //   - explicitly with llama_kv_cache_update()
    // p0 < 0 : [0,  p1]
    // p1 < 0 : [p0, inf)
    LLAMA_API void llama_kv_cache_seq_div(
            struct llama_context * ctx,
                    llama_seq_id   seq_id,
                       llama_pos   p0,
                       llama_pos   p1,
                             int   d);

    // Returns the largest position present in the KV cache for the specified sequence
    LLAMA_API llama_pos llama_kv_cache_seq_pos_max(
            struct llama_context * ctx,
                    llama_seq_id   seq_id);

    // Defragment the KV cache
    // This will be applied:
    //   - lazily on next llama_decode()
    //   - explicitly with llama_kv_cache_update()
    LLAMA_API void llama_kv_cache_defrag(struct llama_context * ctx);

    // Apply the KV cache updates (such as K-shifts, defragmentation, etc.)
    LLAMA_API void llama_kv_cache_update(struct llama_context * ctx);

    //
    // State / sessions
    //

    // Returns the maximum size in bytes of the state (rng, logits, embedding
    // and kv_cache) - will often be smaller after compacting tokens
    LLAMA_API size_t llama_state_get_size(const struct llama_context * ctx);
    LLAMA_API DEPRECATED(size_t llama_get_state_size(const struct llama_context * ctx),
        "use llama_state_get_size instead");

    // Copies the state to the specified destination address.
    // Destination needs to have allocated enough memory.
    // Returns the number of bytes copied
    LLAMA_API size_t llama_state_get_data(
            struct llama_context * ctx,
                         uint8_t * dst);
    LLAMA_API DEPRECATED(size_t llama_copy_state_data(
            struct llama_context * ctx,
                         uint8_t * dst),
        "use llama_state_get_data instead");

    // Set the state reading from the specified address
    // Returns the number of bytes read
    LLAMA_API size_t llama_state_set_data(
            struct llama_context * ctx,
                   const uint8_t * src);
    LLAMA_API DEPRECATED(size_t llama_set_state_data(
            struct llama_context * ctx,
                   const uint8_t * src),
        "use llama_state_set_data instead");

    // Save/load session file
    LLAMA_API bool llama_state_load_file(
            struct llama_context * ctx,
                      const char * path_session,
                     llama_token * tokens_out,
                          size_t   n_token_capacity,
                          size_t * n_token_count_out);
    LLAMA_API DEPRECATED(bool llama_load_session_file(
            struct llama_context * ctx,
                      const char * path_session,
                     llama_token * tokens_out,
                          size_t   n_token_capacity,
                          size_t * n_token_count_out),
        "use llama_state_load_file instead");

    LLAMA_API bool llama_state_save_file(
            struct llama_context * ctx,
                      const char * path_session,
               const llama_token * tokens,
                          size_t   n_token_count);
    LLAMA_API DEPRECATED(bool llama_save_session_file(
            struct llama_context * ctx,
                      const char * path_session,
               const llama_token * tokens,
                          size_t   n_token_count),
        "use llama_state_save_file instead");

    // Get the exact size needed to copy the KV cache of a single sequence
    LLAMA_API size_t llama_state_seq_get_size(
            struct llama_context * ctx,
                    llama_seq_id   seq_id);

    // Copy the KV cache of a single sequence into the specified buffer
    LLAMA_API size_t llama_state_seq_get_data(
            struct llama_context * ctx,
                         uint8_t * dst,
                    llama_seq_id   seq_id);

    // Copy the sequence data (originally copied with `llama_state_seq_get_data`) into the specified sequence
    // Returns:
    //  - Positive: Ok
    //  - Zero: Failed to load
    LLAMA_API size_t llama_state_seq_set_data(
            struct llama_context * ctx,
                   const uint8_t * src,
                    llama_seq_id   dest_seq_id);

    LLAMA_API size_t llama_state_seq_save_file(
            struct llama_context * ctx,
                      const char * filepath,
                    llama_seq_id   seq_id,
               const llama_token * tokens,
                          size_t   n_token_count);

    LLAMA_API size_t llama_state_seq_load_file(
            struct llama_context * ctx,
                      const char * filepath,
                    llama_seq_id   dest_seq_id,
                     llama_token * tokens_out,
                          size_t   n_token_capacity,
                          size_t * n_token_count_out);

    //
    // Decoding
    //

    // Return batch for single sequence of tokens starting at pos_0
    //
    // NOTE: this is a helper function to facilitate transition to the new batch API - avoid using it
    //
    LLAMA_API struct llama_batch llama_batch_get_one(
                  llama_token * tokens,
                      int32_t   n_tokens,
                    llama_pos   pos_0,
                 llama_seq_id   seq_id);

    // Allocates a batch of tokens on the heap that can hold a maximum of n_tokens
    // Each token can be assigned up to n_seq_max sequence ids
    // The batch has to be freed with llama_batch_free()
    // If embd != 0, llama_batch.embd will be allocated with size of n_tokens * embd * sizeof(float)
    // Otherwise, llama_batch.token will be allocated to store n_tokens llama_token
    // The rest of the llama_batch members are allocated with size n_tokens
    // All members are left uninitialized
    LLAMA_API struct llama_batch llama_batch_init(
            int32_t n_tokens,
            int32_t embd,
            int32_t n_seq_max);

    // Frees a batch of tokens allocated with llama_batch_init()
    LLAMA_API void llama_batch_free(struct llama_batch batch);

    // Processes a batch of tokens with the ecoder part of the encoder-decoder model.
    // Stores the encoder output internally for later use by the decoder cross-attention layers.
    //   0 - success
    // < 0 - error
    LLAMA_API int32_t llama_encode(
            struct llama_context * ctx,
              struct llama_batch   batch);

    // Positive return values does not mean a fatal error, but rather a warning.
    //   0 - success
    //   1 - could not find a KV slot for the batch (try reducing the size of the batch or increase the context)
    // < 0 - error
    LLAMA_API int32_t llama_decode(
            struct llama_context * ctx,
              struct llama_batch   batch);

    // Set the number of threads used for decoding
    // n_threads is the number of threads used for generation (single token)
    // n_threads_batch is the number of threads used for prompt and batch processing (multiple tokens)
    LLAMA_API void llama_set_n_threads(struct llama_context * ctx, uint32_t n_threads, uint32_t n_threads_batch);

    // Get the number of threads used for generation of a single token.
    LLAMA_API uint32_t llama_n_threads(struct llama_context * ctx);

    // Get the number of threads used for prompt and batch processing (multiple token).
    LLAMA_API uint32_t llama_n_threads_batch(struct llama_context * ctx);

    // Set whether the model is in embeddings mode or not
    // If true, embeddings will be returned but logits will not
    LLAMA_API void llama_set_embeddings(struct llama_context * ctx, bool embeddings);

    // Set whether to use causal attention or not
    // If set to true, the model will only attend to the past tokens
    LLAMA_API void llama_set_causal_attn(struct llama_context * ctx, bool causal_attn);

    // Set abort callback
    LLAMA_API void llama_set_abort_callback(struct llama_context * ctx, ggml_abort_callback abort_callback, void * abort_callback_data);

    // Wait until all computations are finished
    // This is automatically done when using one of the functions below to obtain the computation results
    // and is not necessary to call it explicitly in most cases
    LLAMA_API void llama_synchronize(struct llama_context * ctx);

    // Token logits obtained from the last call to llama_decode()
    // The logits for which llama_batch.logits[i] != 0 are stored contiguously
    // in the order they have appeared in the batch.
    // Rows: number of tokens for which llama_batch.logits[i] != 0
    // Cols: n_vocab
    LLAMA_API float * llama_get_logits(struct llama_context * ctx);

    // Logits for the ith token. For positive indices, Equivalent to:
    // llama_get_logits(ctx) + ctx->output_ids[i]*n_vocab
    // Negative indicies can be used to access logits in reverse order, -1 is the last logit.
    // returns NULL for invalid ids.
    LLAMA_API float * llama_get_logits_ith(struct llama_context * ctx, int32_t i);

    // Get all output token embeddings.
    // when pooling_type == LLAMA_POOLING_TYPE_NONE or when using a generative model,
    // the embeddings for which llama_batch.logits[i] != 0 are stored contiguously
    // in the order they have appeared in the batch.
    // shape: [n_outputs*n_embd]
    // Otherwise, returns NULL.
    LLAMA_API float * llama_get_embeddings(struct llama_context * ctx);

    // Get the embeddings for the ith token. For positive indices, Equivalent to:
    // llama_get_embeddings(ctx) + ctx->output_ids[i]*n_embd
    // Negative indicies can be used to access embeddings in reverse order, -1 is the last embedding.
    // shape: [n_embd] (1-dimensional)
    // returns NULL for invalid ids.
    LLAMA_API float * llama_get_embeddings_ith(struct llama_context * ctx, int32_t i);

    // Get the embeddings for a sequence id
    // Returns NULL if pooling_type is LLAMA_POOLING_TYPE_NONE
    // shape: [n_embd] (1-dimensional)
    LLAMA_API float * llama_get_embeddings_seq(struct llama_context * ctx, llama_seq_id seq_id);

    //
    // Vocab
    //

    LLAMA_API const char * llama_token_get_text(const struct llama_model * model, llama_token token);

    LLAMA_API float llama_token_get_score(const struct llama_model * model, llama_token token);

    LLAMA_API enum llama_token_attr llama_token_get_attr(const struct llama_model * model, llama_token token);

    // Check if the token is supposed to end generation (end-of-generation, eg. EOS, EOT, etc.)
    LLAMA_API bool llama_token_is_eog(const struct llama_model * model, llama_token token);

    // Identify if Token Id is a control token or a render-able token
    LLAMA_API bool llama_token_is_control(const struct llama_model * model, llama_token token);

    // Special tokens
    LLAMA_API llama_token llama_token_bos(const struct llama_model * model); // beginning-of-sentence
    LLAMA_API llama_token llama_token_eos(const struct llama_model * model); // end-of-sentence
    LLAMA_API llama_token llama_token_cls(const struct llama_model * model); // classification
    LLAMA_API llama_token llama_token_sep(const struct llama_model * model); // sentence separator
    LLAMA_API llama_token llama_token_nl (const struct llama_model * model); // next-line
    LLAMA_API llama_token llama_token_pad(const struct llama_model * model); // padding

    // Returns -1 if unknown, 1 for true or 0 for false.
    LLAMA_API int32_t         llama_add_bos_token(const struct llama_model * model);

    // Returns -1 if unknown, 1 for true or 0 for false.
    LLAMA_API int32_t         llama_add_eos_token(const struct llama_model * model);

    // Codellama infill tokens
    LLAMA_API llama_token llama_token_prefix(const struct llama_model * model); // Beginning of infill prefix
    LLAMA_API llama_token llama_token_middle(const struct llama_model * model); // Beginning of infill middle
    LLAMA_API llama_token llama_token_suffix(const struct llama_model * model); // Beginning of infill suffix
    LLAMA_API llama_token llama_token_eot   (const struct llama_model * model); // End of infill middle

    //
    // Tokenization
    //

    /// @details Convert the provided text into tokens.
    /// @param tokens The tokens pointer must be large enough to hold the resulting tokens.
    /// @return Returns the number of tokens on success, no more than n_tokens_max
    /// @return Returns a negative number on failure - the number of tokens that would have been returned
    /// @param add_special Allow to add BOS and EOS tokens if model is configured to do so.
    /// @param parse_special Allow tokenizing special and/or control tokens which otherwise are not exposed and treated
    ///                      as plaintext. Does not insert a leading space.
    LLAMA_API int32_t llama_tokenize(
        const struct llama_model * model,
                      const char * text,
                         int32_t   text_len,
                     llama_token * tokens,
                         int32_t   n_tokens_max,
                            bool   add_special,
                            bool   parse_special);

    // Token Id -> Piece.
    // Uses the vocabulary in the provided context.
    // Does not write null terminator to the buffer.
    // User can skip up to 'lstrip' leading spaces before copying (useful when encoding/decoding multiple tokens with 'add_space_prefix')
    // @param special If true, special tokens are rendered in the output.
    LLAMA_API int32_t llama_token_to_piece(
              const struct llama_model * model,
                           llama_token   token,
                                  char * buf,
                               int32_t   length,
                               int32_t   lstrip,
                                  bool   special);

    /// @details Convert the provided tokens into text (inverse of llama_tokenize()).
    /// @param text The char pointer must be large enough to hold the resulting text.
    /// @return Returns the number of chars/bytes on success, no more than text_len_max.
    /// @return Returns a negative number on failure - the number of chars/bytes that would have been returned.
    /// @param remove_special Allow to remove BOS and EOS tokens if model is configured to do so.
    /// @param unparse_special If true, special tokens are rendered in the output.
    LLAMA_API int32_t llama_detokenize(
        const struct llama_model * model,
               const llama_token * tokens,
                         int32_t   n_tokens,
                            char * text,
                         int32_t   text_len_max,
                            bool   remove_special,
                            bool   unparse_special);

    /// Apply chat template. Inspired by hf apply_chat_template() on python.
    /// Both "model" and "custom_template" are optional, but at least one is required. "custom_template" has higher precedence than "model"
    /// NOTE: This function does not use a jinja parser. It only support a pre-defined list of template. See more: https://github.com/ggerganov/llama.cpp/wiki/Templates-supported-by-llama_chat_apply_template
    /// @param tmpl A Jinja template to use for this chat. If this is nullptr, the model’s default chat template will be used instead.
    /// @param chat Pointer to a list of multiple llama_chat_message
    /// @param n_msg Number of llama_chat_message in this chat
    /// @param add_ass Whether to end the prompt with the token(s) that indicate the start of an assistant message.
    /// @param buf A buffer to hold the output formatted prompt. The recommended alloc size is 2 * (total number of characters of all messages)
    /// @param length The size of the allocated buffer
    /// @return The total number of bytes of the formatted prompt. If is it larger than the size of buffer, you may need to re-alloc it and then re-apply the template.
    LLAMA_API int32_t llama_chat_apply_template(
              const struct llama_model * model,
                            const char * tmpl,
       const struct llama_chat_message * chat,
                                size_t   n_msg,
                                  bool   add_ass,
                                  char * buf,
                               int32_t   length);

    //
    // Grammar
    //

    /// Initialize a llama_grammar.
    ///
    /// @param rules The rule elements of the grammar to initialize.
    /// @param n_rules The number of rules.
    /// @param start_rule_index The index of the root rule (the starting point of the grammar).
    /// @return The initialized llama_grammar or nullptr if initialization failed.
    LLAMA_API struct llama_grammar * llama_grammar_init(
            const llama_grammar_element ** rules,
                                 size_t    n_rules,
                                 size_t    start_rule_index);

    LLAMA_API void llama_grammar_free(struct llama_grammar * grammar);

    LLAMA_API struct llama_grammar * llama_grammar_copy(const struct llama_grammar * grammar);

    //
    // Sampling functions
    //

    // Sets the current rng seed.
    LLAMA_API void llama_set_rng_seed(struct llama_context * ctx, uint32_t seed);

    /// @details Repetition penalty described in CTRL academic paper https://arxiv.org/abs/1909.05858, with negative logit fix.
    /// @details Frequency and presence penalties described in OpenAI API https://platform.openai.com/docs/api-reference/parameter-details.
    LLAMA_API void llama_sample_repetition_penalties(
            struct llama_context * ctx,
          llama_token_data_array * candidates,
               const llama_token * last_tokens,
                          size_t   penalty_last_n,
                           float   penalty_repeat,
                           float   penalty_freq,
                           float   penalty_present);

    /// @details Apply classifier-free guidance to the logits as described in academic paper "Stay on topic with Classifier-Free Guidance" https://arxiv.org/abs/2306.17806
    /// @param logits Logits extracted from the original generation context.
    /// @param logits_guidance Logits extracted from a separate context from the same model. Other than a negative prompt at the beginning, it should have all generated and user input tokens copied from the main context.
    /// @param scale Guidance strength. 1.0f means no guidance. Higher values mean stronger guidance.
    LLAMA_API void llama_sample_apply_guidance(
              struct llama_context * ctx,
                             float * logits,
                             float * logits_guidance,
                             float   scale);

    /// @details Sorts candidate tokens by their logits in descending order and calculate probabilities based on logits.
    LLAMA_API void llama_sample_softmax(
            struct llama_context * ctx,
          llama_token_data_array * candidates);

    /// @details Top-K sampling described in academic paper "The Curious Case of Neural Text Degeneration" https://arxiv.org/abs/1904.09751
    LLAMA_API void llama_sample_top_k(
            struct llama_context * ctx,
          llama_token_data_array * candidates,
                         int32_t   k,
                          size_t   min_keep);

    /// @details Nucleus sampling described in academic paper "The Curious Case of Neural Text Degeneration" https://arxiv.org/abs/1904.09751
    LLAMA_API void llama_sample_top_p(
            struct llama_context * ctx,
          llama_token_data_array * candidates,
                           float   p,
                          size_t   min_keep);

    /// @details Minimum P sampling as described in https://github.com/ggerganov/llama.cpp/pull/3841
    LLAMA_API void llama_sample_min_p(
            struct llama_context * ctx,
          llama_token_data_array * candidates,
                           float   p,
                          size_t   min_keep);

    /// @details Tail Free Sampling described in https://www.trentonbricken.com/Tail-Free-Sampling/.
    LLAMA_API void llama_sample_tail_free(
            struct llama_context * ctx,
          llama_token_data_array * candidates,
                           float   z,
                          size_t   min_keep);

    /// @details Locally Typical Sampling implementation described in the paper https://arxiv.org/abs/2202.00666.
    LLAMA_API void llama_sample_typical(
            struct llama_context * ctx,
          llama_token_data_array * candidates,
                           float   p,
                          size_t   min_keep);

    /// @details Dynamic temperature implementation described in the paper https://arxiv.org/abs/2309.02772.
    LLAMA_API void llama_sample_entropy(
            struct llama_context * ctx,
          llama_token_data_array * candidates_p,
                           float   min_temp,
                           float   max_temp,
                           float   exponent_val);

    LLAMA_API void llama_sample_temp(
            struct llama_context * ctx,
          llama_token_data_array * candidates,
                           float   temp);

    /// @details Apply constraints from grammar
    LLAMA_API void llama_sample_grammar(
            struct llama_context * ctx,
          llama_token_data_array * candidates,
      const struct llama_grammar * grammar);

    /// @details Mirostat 1.0 algorithm described in the paper https://arxiv.org/abs/2007.14966. Uses tokens instead of words.
    /// @param candidates A vector of `llama_token_data` containing the candidate tokens, their probabilities (p), and log-odds (logit) for the current position in the generated text.
    /// @param tau  The target cross-entropy (or surprise) value you want to achieve for the generated text. A higher value corresponds to more surprising or less predictable text, while a lower value corresponds to less surprising or more predictable text.
    /// @param eta The learning rate used to update `mu` based on the error between the target and observed surprisal of the sampled word. A larger learning rate will cause `mu` to be updated more quickly, while a smaller learning rate will result in slower updates.
    /// @param m The number of tokens considered in the estimation of `s_hat`. This is an arbitrary value that is used to calculate `s_hat`, which in turn helps to calculate the value of `k`. In the paper, they use `m = 100`, but you can experiment with different values to see how it affects the performance of the algorithm.
    /// @param mu Maximum cross-entropy. This value is initialized to be twice the target cross-entropy (`2 * tau`) and is updated in the algorithm based on the error between the target and observed surprisal.
    LLAMA_API llama_token llama_sample_token_mirostat(
            struct llama_context * ctx,
          llama_token_data_array * candidates,
                           float   tau,
                           float   eta,
                         int32_t   m,
                           float * mu);

    /// @details Mirostat 2.0 algorithm described in the paper https://arxiv.org/abs/2007.14966. Uses tokens instead of words.
    /// @param candidates A vector of `llama_token_data` containing the candidate tokens, their probabilities (p), and log-odds (logit) for the current position in the generated text.
    /// @param tau  The target cross-entropy (or surprise) value you want to achieve for the generated text. A higher value corresponds to more surprising or less predictable text, while a lower value corresponds to less surprising or more predictable text.
    /// @param eta The learning rate used to update `mu` based on the error between the target and observed surprisal of the sampled word. A larger learning rate will cause `mu` to be updated more quickly, while a smaller learning rate will result in slower updates.
    /// @param mu Maximum cross-entropy. This value is initialized to be twice the target cross-entropy (`2 * tau`) and is updated in the algorithm based on the error between the target and observed surprisal.
    LLAMA_API llama_token llama_sample_token_mirostat_v2(
            struct llama_context * ctx,
          llama_token_data_array * candidates,
                           float   tau,
                           float   eta,
                           float * mu);

    /// @details Selects the token with the highest probability.
    ///          Does not compute the token probabilities. Use llama_sample_softmax() instead.
    LLAMA_API llama_token llama_sample_token_greedy(
            struct llama_context * ctx,
          llama_token_data_array * candidates);

    /// @details Randomly selects a token from the candidates based on their probabilities using the RNG of ctx.
    LLAMA_API llama_token llama_sample_token(
            struct llama_context * ctx,
          llama_token_data_array * candidates);

    /// @details Accepts the sampled token into the grammar
    LLAMA_API void llama_grammar_accept_token(
            struct llama_context * ctx,
            struct llama_grammar * grammar,
                     llama_token   token);

    //
    // Model split
    //

    /// @details Build a split GGUF final path for this chunk.
    ///          llama_split_path(split_path, sizeof(split_path), "/models/ggml-model-q4_0", 2, 4) => split_path = "/models/ggml-model-q4_0-00002-of-00004.gguf"
    //  Returns the split_path length.
    LLAMA_API int llama_split_path(char * split_path, size_t maxlen, const char * path_prefix, int split_no, int split_count);

    /// @details Extract the path prefix from the split_path if and only if the split_no and split_count match.
    ///          llama_split_prefix(split_prefix, 64, "/models/ggml-model-q4_0-00002-of-00004.gguf", 2, 4) => split_prefix = "/models/ggml-model-q4_0"
    //  Returns the split_prefix length.
    LLAMA_API int llama_split_prefix(char * split_prefix, size_t maxlen, const char * split_path, int split_no, int split_count);

    // Performance information
    LLAMA_API struct llama_timings llama_get_timings(struct llama_context * ctx);

    LLAMA_API void llama_print_timings(struct llama_context * ctx);
    LLAMA_API void llama_reset_timings(struct llama_context * ctx);

    // Print system information
    LLAMA_API const char * llama_print_system_info(void);

    // Set callback for all future logging events.
    // If this is not called, or NULL is supplied, everything is output on stderr.
    LLAMA_API void llama_log_set(ggml_log_callback log_callback, void * user_data);

    LLAMA_API void llama_dump_timing_info_yaml(FILE * stream, const struct llama_context * ctx);

#ifdef __cplusplus
}
#endif

// Internal API to be implemented by llama.cpp and used by tests/benchmarks only
#ifdef LLAMA_API_INTERNAL

#include <random>
#include <string>
#include <vector>

struct ggml_tensor;

struct llama_partial_utf8 {
    uint32_t value;    // bit value so far (unshifted)
    int      n_remain; // num bytes remaining; -1 indicates invalid sequence
};

struct llama_grammar {
    const std::vector<std::vector<llama_grammar_element>>   rules;
    std::vector<std::vector<const llama_grammar_element *>> stacks;

    // buffer for partially generated UTF-8 sequence from accepted tokens
    llama_partial_utf8                                      partial_utf8;
};

struct llama_grammar_candidate {
    size_t               index;
    const uint32_t     * code_points;
    llama_partial_utf8   partial_utf8;
};

const std::vector<std::pair<std::string, struct ggml_tensor *>> & llama_internal_get_tensor_map(
    struct llama_context * ctx
);

void llama_grammar_accept(
        const std::vector<std::vector<llama_grammar_element>>         & rules,
        const std::vector<std::vector<const llama_grammar_element *>> & stacks,
        const uint32_t                                                  chr,
        std::vector<std::vector<const llama_grammar_element *>>       & new_stacks);

std::pair<std::vector<uint32_t>, llama_partial_utf8> decode_utf8(
        const std::string & src,
        llama_partial_utf8   partial_start);

// Randomly selects a token from the candidates based on their probabilities using given std::mt19937.
// This is a temporary workaround in order to fix race conditions when sampling with multiple sequences.
llama_token llama_sample_token_with_rng(struct llama_context * ctx, llama_token_data_array * candidates, std::mt19937 & rng);

#endif // LLAMA_API_INTERNAL

#endif // LLAMA_H<|MERGE_RESOLUTION|>--- conflicted
+++ resolved
@@ -92,11 +92,8 @@
         LLAMA_VOCAB_PRE_TYPE_CHATGLM4       = 17,
         LLAMA_VOCAB_PRE_TYPE_VIKING         = 18,
         LLAMA_VOCAB_PRE_TYPE_JAIS           = 19,
-<<<<<<< HEAD
         LLAMA_VOCAB_PRE_TYPE_CODESHELL      = 20,
-=======
-        LLAMA_VOCAB_PRE_TYPE_TEKKEN         = 20,
->>>>>>> 22f281aa
+        LLAMA_VOCAB_PRE_TYPE_TEKKEN         = 21,
     };
 
     // note: these values should be synchronized with ggml_rope
