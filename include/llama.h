#ifndef LLAMA_H
#define LLAMA_H

#include "ggml.h"
#include "ggml-backend.h"

#include <stddef.h>
#include <stdint.h>
#include <stdio.h>
#include <stdbool.h>

#ifdef LLAMA_SHARED
#    if defined(_WIN32) && !defined(__MINGW32__)
#        ifdef LLAMA_BUILD
#            define LLAMA_API __declspec(dllexport)
#        else
#            define LLAMA_API __declspec(dllimport)
#        endif
#    else
#        define LLAMA_API __attribute__ ((visibility ("default")))
#    endif
#else
#    define LLAMA_API
#endif

#ifdef __GNUC__
#    define DEPRECATED(func, hint) func __attribute__((deprecated(hint)))
#elif defined(_MSC_VER)
#    define DEPRECATED(func, hint) __declspec(deprecated(hint)) func
#else
#    define DEPRECATED(func, hint) func
#endif

#define LLAMA_DEFAULT_SEED 0xFFFFFFFF

// TODO: use everywhere in the implementation
#define LLAMA_TOKEN_NULL -1

#define LLAMA_FILE_MAGIC_GGLA 0x67676c61u // 'ggla'
#define LLAMA_FILE_MAGIC_GGSN 0x6767736eu // 'ggsn'
#define LLAMA_FILE_MAGIC_GGSQ 0x67677371u // 'ggsq'

#define LLAMA_SESSION_MAGIC   LLAMA_FILE_MAGIC_GGSN
#define LLAMA_SESSION_VERSION 9

#define LLAMA_STATE_SEQ_MAGIC   LLAMA_FILE_MAGIC_GGSQ
#define LLAMA_STATE_SEQ_VERSION 2

#ifdef __cplusplus
extern "C" {
#endif

    //
    // C interface
    //
    // TODO: show sample usage
    //

    // struct llama_vocab; // TODO: add in the future
    struct llama_model;
    struct llama_context;
    struct llama_sampler;

    typedef int32_t llama_pos;
    typedef int32_t llama_token;
    typedef int32_t llama_seq_id;

    enum llama_vocab_type {
        LLAMA_VOCAB_TYPE_NONE = 0, // For models without vocab
        LLAMA_VOCAB_TYPE_SPM  = 1, // LLaMA tokenizer based on byte-level BPE with byte fallback
        LLAMA_VOCAB_TYPE_BPE  = 2, // GPT-2 tokenizer based on byte-level BPE
        LLAMA_VOCAB_TYPE_WPM  = 3, // BERT tokenizer based on WordPiece
        LLAMA_VOCAB_TYPE_UGM  = 4, // T5 tokenizer based on Unigram
        LLAMA_VOCAB_TYPE_RWKV = 5, // RWKV tokenizer based on greedy tokenization
    };

    // pre-tokenization types
    enum llama_vocab_pre_type {
        LLAMA_VOCAB_PRE_TYPE_DEFAULT        = 0,
        LLAMA_VOCAB_PRE_TYPE_LLAMA3         = 1,
        LLAMA_VOCAB_PRE_TYPE_DEEPSEEK_LLM   = 2,
        LLAMA_VOCAB_PRE_TYPE_DEEPSEEK_CODER = 3,
        LLAMA_VOCAB_PRE_TYPE_FALCON         = 4,
        LLAMA_VOCAB_PRE_TYPE_MPT            = 5,
        LLAMA_VOCAB_PRE_TYPE_STARCODER      = 6,
        LLAMA_VOCAB_PRE_TYPE_GPT2           = 7,
        LLAMA_VOCAB_PRE_TYPE_REFACT         = 8,
        LLAMA_VOCAB_PRE_TYPE_COMMAND_R      = 9,
        LLAMA_VOCAB_PRE_TYPE_STABLELM2      = 10,
        LLAMA_VOCAB_PRE_TYPE_QWEN2          = 11,
        LLAMA_VOCAB_PRE_TYPE_OLMO           = 12,
        LLAMA_VOCAB_PRE_TYPE_DBRX           = 13,
        LLAMA_VOCAB_PRE_TYPE_SMAUG          = 14,
        LLAMA_VOCAB_PRE_TYPE_PORO           = 15,
        LLAMA_VOCAB_PRE_TYPE_CHATGLM3       = 16,
        LLAMA_VOCAB_PRE_TYPE_CHATGLM4       = 17,
        LLAMA_VOCAB_PRE_TYPE_VIKING         = 18,
        LLAMA_VOCAB_PRE_TYPE_JAIS           = 19,
        LLAMA_VOCAB_PRE_TYPE_TEKKEN         = 20,
        LLAMA_VOCAB_PRE_TYPE_SMOLLM         = 21,
        LLAMA_VOCAB_PRE_TYPE_CODESHELL      = 22,
        LLAMA_VOCAB_PRE_TYPE_BLOOM          = 23,
        LLAMA_VOCAB_PRE_TYPE_GPT3_FINNISH   = 24,
        LLAMA_VOCAB_PRE_TYPE_EXAONE         = 25,
    };

    enum llama_rope_type {
        LLAMA_ROPE_TYPE_NONE = -1,
        LLAMA_ROPE_TYPE_NORM = 0,
        LLAMA_ROPE_TYPE_NEOX = GGML_ROPE_TYPE_NEOX,
    };

    enum llama_token_type { //TODO: remove, required until per token attributes are available from GGUF file
        LLAMA_TOKEN_TYPE_UNDEFINED    = 0,
        LLAMA_TOKEN_TYPE_NORMAL       = 1,
        LLAMA_TOKEN_TYPE_UNKNOWN      = 2,
        LLAMA_TOKEN_TYPE_CONTROL      = 3,
        LLAMA_TOKEN_TYPE_USER_DEFINED = 4,
        LLAMA_TOKEN_TYPE_UNUSED       = 5,
        LLAMA_TOKEN_TYPE_BYTE         = 6,
    };

    enum llama_token_attr {
        LLAMA_TOKEN_ATTR_UNDEFINED    = 0,
        LLAMA_TOKEN_ATTR_UNKNOWN      = 1 << 0,
        LLAMA_TOKEN_ATTR_UNUSED       = 1 << 1,
        LLAMA_TOKEN_ATTR_NORMAL       = 1 << 2,
        LLAMA_TOKEN_ATTR_CONTROL      = 1 << 3,  // SPECIAL?
        LLAMA_TOKEN_ATTR_USER_DEFINED = 1 << 4,
        LLAMA_TOKEN_ATTR_BYTE         = 1 << 5,
        LLAMA_TOKEN_ATTR_NORMALIZED   = 1 << 6,
        LLAMA_TOKEN_ATTR_LSTRIP       = 1 << 7,
        LLAMA_TOKEN_ATTR_RSTRIP       = 1 << 8,
        LLAMA_TOKEN_ATTR_SINGLE_WORD  = 1 << 9,
    };

    // model file types
    enum llama_ftype {
        LLAMA_FTYPE_ALL_F32              = 0,
        LLAMA_FTYPE_MOSTLY_F16           = 1,  // except 1d tensors
        LLAMA_FTYPE_MOSTLY_Q4_0          = 2,  // except 1d tensors
        LLAMA_FTYPE_MOSTLY_Q4_1          = 3,  // except 1d tensors
        // LLAMA_FTYPE_MOSTLY_Q4_1_SOME_F16 = 4,  // tok_embeddings.weight and output.weight are F16
        // LLAMA_FTYPE_MOSTLY_Q4_2       = 5,  // support has been removed
        // LLAMA_FTYPE_MOSTLY_Q4_3       = 6,  // support has been removed
        LLAMA_FTYPE_MOSTLY_Q8_0          = 7,  // except 1d tensors
        LLAMA_FTYPE_MOSTLY_Q5_0          = 8,  // except 1d tensors
        LLAMA_FTYPE_MOSTLY_Q5_1          = 9,  // except 1d tensors
        LLAMA_FTYPE_MOSTLY_Q2_K          = 10, // except 1d tensors
        LLAMA_FTYPE_MOSTLY_Q3_K_S        = 11, // except 1d tensors
        LLAMA_FTYPE_MOSTLY_Q3_K_M        = 12, // except 1d tensors
        LLAMA_FTYPE_MOSTLY_Q3_K_XL       = 13, // except 1d tensors
        LLAMA_FTYPE_MOSTLY_Q4_K_S        = 14, // except 1d tensors
        LLAMA_FTYPE_MOSTLY_Q4_K_M        = 15, // except 1d tensors
        LLAMA_FTYPE_MOSTLY_Q5_K_S        = 16, // except 1d tensors
        LLAMA_FTYPE_MOSTLY_Q5_K_M        = 17, // except 1d tensors
        LLAMA_FTYPE_MOSTLY_Q6_K          = 18, // except 1d tensors
        LLAMA_FTYPE_MOSTLY_IQ2_XXS       = 19, // except 1d tensors
        LLAMA_FTYPE_MOSTLY_IQ2_XS        = 20, // except 1d tensors
        LLAMA_FTYPE_MOSTLY_Q2_K_S        = 21, // except 1d tensors
        LLAMA_FTYPE_MOSTLY_IQ3_XS        = 22, // except 1d tensors
        LLAMA_FTYPE_MOSTLY_IQ3_XXS       = 23, // except 1d tensors
        LLAMA_FTYPE_MOSTLY_IQ1_S         = 24, // except 1d tensors
        LLAMA_FTYPE_MOSTLY_IQ4_NL        = 25, // except 1d tensors
        LLAMA_FTYPE_MOSTLY_IQ3_S         = 26, // except 1d tensors
        LLAMA_FTYPE_MOSTLY_IQ3_M         = 27, // except 1d tensors
        LLAMA_FTYPE_MOSTLY_IQ2_S         = 28, // except 1d tensors
        LLAMA_FTYPE_MOSTLY_IQ2_M         = 29, // except 1d tensors
        LLAMA_FTYPE_MOSTLY_IQ4_XS        = 30, // except 1d tensors
        LLAMA_FTYPE_MOSTLY_IQ1_M         = 31, // except 1d tensors
        LLAMA_FTYPE_MOSTLY_BF16          = 32, // except 1d tensors
        LLAMA_FTYPE_MOSTLY_Q4_0_4_4      = 33, // except 1d tensors
        LLAMA_FTYPE_MOSTLY_Q4_0_4_8      = 34, // except 1d tensors
        LLAMA_FTYPE_MOSTLY_Q4_0_8_8      = 35, // except 1d tensors
<<<<<<< HEAD
        LLAMA_FTYPE_MOSTLY_IQ2_XL        = 38, // except 1d tensors
        LLAMA_FTYPE_MOSTLY_IQ3_XL        = 39, // except 1d tensors
        LLAMA_FTYPE_MOSTLY_Q2_K_L        = 40, // except 1d tensors
        LLAMA_FTYPE_MOSTLY_IQ1_XS        = 41, // except 1d tensors
        LLAMA_FTYPE_MOSTLY_IQ1_XL        = 42, // except 1d tensors
        LLAMA_FTYPE_MOSTLY_IQ4_XSR       = 43, // except 1d tensors
        LLAMA_FTYPE_MOSTLY_IQ3_XXL       = 44, // except 1d tensors
        LLAMA_FTYPE_MOSTLY_Q3_K_L        = 45, // except 1d tensors
        LLAMA_FTYPE_CQS                  = 99, // except 1d tensors
=======
        LLAMA_FTYPE_MOSTLY_TQ1_0         = 36, // except 1d tensors
        LLAMA_FTYPE_MOSTLY_TQ2_0         = 37, // except 1d tensors
>>>>>>> 6026da52

        LLAMA_FTYPE_GUESSED = 1024, // not specified in the model file
    };

    enum llama_rope_scaling_type {
        LLAMA_ROPE_SCALING_TYPE_UNSPECIFIED = -1,
        LLAMA_ROPE_SCALING_TYPE_NONE        = 0,
        LLAMA_ROPE_SCALING_TYPE_LINEAR      = 1,
        LLAMA_ROPE_SCALING_TYPE_YARN        = 2,
        LLAMA_ROPE_SCALING_TYPE_MAX_VALUE   = LLAMA_ROPE_SCALING_TYPE_YARN,
    };

    enum llama_pooling_type {
        LLAMA_POOLING_TYPE_UNSPECIFIED = -1,
        LLAMA_POOLING_TYPE_NONE = 0,
        LLAMA_POOLING_TYPE_MEAN = 1,
        LLAMA_POOLING_TYPE_CLS  = 2,
        LLAMA_POOLING_TYPE_LAST = 3,
    };

    enum llama_attention_type {
        LLAMA_ATTENTION_TYPE_UNSPECIFIED = -1,
        LLAMA_ATTENTION_TYPE_CAUSAL      = 0,
        LLAMA_ATTENTION_TYPE_NON_CAUSAL  = 1,
    };

    enum llama_split_mode {
        LLAMA_SPLIT_MODE_NONE    = 0, // single GPU
        LLAMA_SPLIT_MODE_LAYER   = 1, // split layers and KV across GPUs
        LLAMA_SPLIT_MODE_ROW     = 2, // split rows across GPUs
    };

    // TODO: simplify (https://github.com/ggerganov/llama.cpp/pull/9294#pullrequestreview-2286561979)
    typedef struct llama_token_data {
        llama_token id; // token id
        float logit;    // log-odds of the token
        float p;        // probability of the token
    } llama_token_data;

    typedef struct llama_token_data_array {
        // TODO: consider SoA
        llama_token_data * data;
        size_t size;
        int64_t selected; // this is the index in the data array (i.e. not the token id)
        bool sorted;
    } llama_token_data_array;

    typedef bool (*llama_progress_callback)(float progress, void * user_data);

    // Input data for llama_decode
    // A llama_batch object can contain input about one or many sequences
    // The provided arrays (i.e. token, embd, pos, etc.) must have size of n_tokens
    //
    // - token  : the token ids of the input (used when embd is NULL)
    // - embd   : token embeddings (i.e. float vector of size n_embd) (used when token is NULL)
    // - pos    : the positions of the respective token in the sequence
    // - seq_id : the sequence to which the respective token belongs
    // - logits : if zero, the logits (and/or the embeddings) for the respective token will not be output
    //
    typedef struct llama_batch {
        int32_t n_tokens;

        llama_token  *  token;
        float        *  embd;
        llama_pos    *  pos;
        int32_t      *  n_seq_id;
        llama_seq_id ** seq_id;
        int8_t       *  logits; // TODO: rename this to "output"

        // NOTE: helpers for smooth API transition - can be deprecated in the future
        //       for future-proof code, use the above fields instead and ignore everything below
        //
        // pos[i] = all_pos_0 + i*all_pos_1
        //
        llama_pos    all_pos_0;  // used if pos == NULL
        llama_pos    all_pos_1;  // used if pos == NULL
        llama_seq_id all_seq_id; // used if seq_id == NULL
    } llama_batch;

    enum llama_model_kv_override_type {
        LLAMA_KV_OVERRIDE_TYPE_INT,
        LLAMA_KV_OVERRIDE_TYPE_FLOAT,
        LLAMA_KV_OVERRIDE_TYPE_BOOL,
        LLAMA_KV_OVERRIDE_TYPE_STR,
    };

    struct llama_model_kv_override {
        enum llama_model_kv_override_type tag;

        char key[128];

        union {
            int64_t val_i64;
            double  val_f64;
            bool    val_bool;
            char    val_str[128];
        };
    };

    struct llama_model_params {
        int32_t n_gpu_layers; // number of layers to store in VRAM
        enum llama_split_mode split_mode; // how to split the model across multiple GPUs

        // main_gpu interpretation depends on split_mode:
        // LLAMA_SPLIT_MODE_NONE: the GPU that is used for the entire model
        // LLAMA_SPLIT_MODE_ROW: the GPU that is used for small tensors and intermediate results
        // LLAMA_SPLIT_MODE_LAYER: ignored
        int32_t main_gpu;

        // proportion of the model (layers or rows) to offload to each GPU, size: llama_max_devices()
        const float * tensor_split;

        // comma separated list of RPC servers to use for offloading
        const char * rpc_servers;

        // Called with a progress value between 0.0 and 1.0. Pass NULL to disable.
        // If the provided progress_callback returns true, model loading continues.
        // If it returns false, model loading is immediately aborted.
        llama_progress_callback progress_callback;

        // context pointer passed to the progress callback
        void * progress_callback_user_data;

        // override key-value pairs of the model meta data
        const struct llama_model_kv_override * kv_overrides;

        // Keep the booleans together to avoid misalignment during copy-by-value.
        bool vocab_only;    // only load the vocabulary, no weights
        bool use_mmap;      // use mmap if possible
        bool use_mlock;     // force system to keep model in RAM
        bool check_tensors; // validate model tensor data
    };

    // NOTE: changing the default values of parameters marked as [EXPERIMENTAL] may cause crashes or incorrect results in certain configurations
    //       https://github.com/ggerganov/llama.cpp/pull/7544
    struct llama_context_params {
        uint32_t n_ctx;             // text context, 0 = from model
        uint32_t n_batch;           // logical maximum batch size that can be submitted to llama_decode
        uint32_t n_ubatch;          // physical maximum batch size
        uint32_t n_seq_max;         // max number of sequences (i.e. distinct states for recurrent models)
        int32_t  n_threads;         // number of threads to use for generation
        int32_t  n_threads_batch;   // number of threads to use for batch processing

        enum llama_rope_scaling_type rope_scaling_type; // RoPE scaling type, from `enum llama_rope_scaling_type`
        enum llama_pooling_type      pooling_type;      // whether to pool (sum) embedding results by sequence id
        enum llama_attention_type    attention_type;    // attention type to use for embeddings

        // ref: https://github.com/ggerganov/llama.cpp/pull/2054
        float    rope_freq_base;   // RoPE base frequency, 0 = from model
        float    rope_freq_scale;  // RoPE frequency scaling factor, 0 = from model
        float    yarn_ext_factor;  // YaRN extrapolation mix factor, negative = from model
        float    yarn_attn_factor; // YaRN magnitude scaling factor
        float    yarn_beta_fast;   // YaRN low correction dim
        float    yarn_beta_slow;   // YaRN high correction dim
        uint32_t yarn_orig_ctx;    // YaRN original context size
        float    defrag_thold;     // defragment the KV cache if holes/size > thold, < 0 disabled (default)

        ggml_backend_sched_eval_callback cb_eval;
        void * cb_eval_user_data;

        enum ggml_type type_k; // data type for K cache [EXPERIMENTAL]
        enum ggml_type type_v; // data type for V cache [EXPERIMENTAL]

        // Keep the booleans together and at the end of the struct to avoid misalignment during copy-by-value.
        // TODO: move at the end of the struct
        bool logits_all;  // the llama_decode() call computes all logits, not just the last one (DEPRECATED - set llama_batch.logits instead)
        bool embeddings;  // if true, extract embeddings (together with logits)
        bool offload_kqv; // whether to offload the KQV ops (including the KV cache) to GPU
        bool flash_attn;  // whether to use flash attention [EXPERIMENTAL]
        bool no_perf;     // whether to measure performance timings

        // Abort callback
        // if it returns true, execution of llama_decode() will be aborted
        // currently works only with CPU execution
        ggml_abort_callback abort_callback;
        void *              abort_callback_data;
    };

    // model quantization parameters
    typedef struct llama_model_quantize_params {
        int32_t nthread;                     // number of threads to use for quantizing, if <=0 will use std::thread::hardware_concurrency()
        enum llama_ftype ftype;              // quantize to this llama_ftype
        enum ggml_type output_tensor_type;   // output tensor type
        enum ggml_type token_embedding_type; // token embeddings tensor type
        bool allow_requantize;               // allow quantizing non-f32/f16 tensors
        bool quantize_output_tensor;         // quantize output.weight
        bool only_copy;                      // only copy tensors - ftype, allow_requantize and quantize_output_tensor are ignored
        bool pure;                           // quantize all tensors to the default type
        bool keep_split;                     // quantize to the same number of shards
        void * imatrix;                      // pointer to importance matrix data
        void * kv_overrides;                 // pointer to vector containing overrides
    } llama_model_quantize_params;

    typedef struct llama_logit_bias {
        llama_token token;
        float bias;
    } llama_logit_bias;

    typedef struct llama_sampler_chain_params {
        bool no_perf; // whether to measure performance timings
    } llama_sampler_chain_params;

    // used in chat template
    typedef struct llama_chat_message {
        const char * role;
        const char * content;
    } llama_chat_message;

    // lora adapter
    struct llama_lora_adapter;

    // Helpers for getting default parameters
    // TODO: update API to start accepting pointers to params structs (https://github.com/ggerganov/llama.cpp/discussions/9172)
    LLAMA_API struct llama_model_params          llama_model_default_params(void);
    LLAMA_API struct llama_context_params        llama_context_default_params(void);
    LLAMA_API struct llama_sampler_chain_params  llama_sampler_chain_default_params(void);
    LLAMA_API struct llama_model_quantize_params llama_model_quantize_default_params(void);

    // Initialize the llama + ggml backend
    // If numa is true, use NUMA optimizations
    // Call once at the start of the program
    LLAMA_API void llama_backend_init(void);

    //optional:
    LLAMA_API void llama_numa_init(enum ggml_numa_strategy numa);

    // Optional: an auto threadpool gets created in ggml if not passed explicitly
    LLAMA_API void llama_attach_threadpool(
               struct   llama_context * ctx,
            ggml_threadpool_t   threadpool,
            ggml_threadpool_t   threadpool_batch);
    LLAMA_API void llama_detach_threadpool(struct llama_context * ctx);

    // Call once at the end of the program - currently only used for MPI
    LLAMA_API void llama_backend_free(void);

    LLAMA_API struct llama_model * llama_load_model_from_file(
                             const char * path_model,
              struct llama_model_params   params);

    LLAMA_API void llama_free_model(struct llama_model * model);

    // TODO: rename to llama_init_from_model
    LLAMA_API struct llama_context * llama_new_context_with_model(
                     struct llama_model * model,
            struct llama_context_params   params);

    // Frees all allocated memory
    LLAMA_API void llama_free(struct llama_context * ctx);

    LLAMA_API int64_t llama_time_us(void);

    LLAMA_API size_t llama_max_devices(void);

    LLAMA_API bool llama_supports_mmap       (void);
    LLAMA_API bool llama_supports_mlock      (void);
    LLAMA_API bool llama_supports_gpu_offload(void);

    LLAMA_API uint32_t llama_n_ctx      (const struct llama_context * ctx);
    LLAMA_API uint32_t llama_n_batch    (const struct llama_context * ctx);
    LLAMA_API uint32_t llama_n_ubatch   (const struct llama_context * ctx);
    LLAMA_API uint32_t llama_n_seq_max  (const struct llama_context * ctx);

    LLAMA_API int32_t llama_n_vocab    (const struct llama_model * model);
    LLAMA_API int32_t llama_n_ctx_train(const struct llama_model * model);
    LLAMA_API int32_t llama_n_embd     (const struct llama_model * model);
    LLAMA_API int32_t llama_n_layer    (const struct llama_model * model);
    LLAMA_API int32_t llama_n_head     (const struct llama_model * model);

    LLAMA_API const struct llama_model * llama_get_model(const struct llama_context * ctx);

    LLAMA_API enum llama_pooling_type llama_pooling_type(const struct llama_context * ctx);
    LLAMA_API enum llama_vocab_type   llama_vocab_type  (const struct llama_model * model);
    LLAMA_API enum llama_rope_type    llama_rope_type   (const struct llama_model * model);

    // Get the model's RoPE frequency scaling factor
    LLAMA_API float llama_rope_freq_scale_train(const struct llama_model * model);

    // Functions to access the model's GGUF metadata scalar values
    // - The functions return the length of the string on success, or -1 on failure
    // - The output string is always null-terminated and cleared on failure
    // - GGUF array values are not supported by these functions

    // Get metadata value as a string by key name
    LLAMA_API int32_t llama_model_meta_val_str(const struct llama_model * model, const char * key, char * buf, size_t buf_size);

    // Get the number of metadata key/value pairs
    LLAMA_API int32_t llama_model_meta_count(const struct llama_model * model);

    // Get metadata key name by index
    LLAMA_API int32_t llama_model_meta_key_by_index(const struct llama_model * model, int32_t i, char * buf, size_t buf_size);

    // Get metadata value as a string by index
    LLAMA_API int32_t llama_model_meta_val_str_by_index(const struct llama_model * model, int32_t i, char * buf, size_t buf_size);

    // Get a string describing the model type
    LLAMA_API int32_t llama_model_desc(const struct llama_model * model, char * buf, size_t buf_size);

    // Returns the total size of all the tensors in the model in bytes
    LLAMA_API uint64_t llama_model_size(const struct llama_model * model);

    // Returns the total number of parameters in the model
    LLAMA_API uint64_t llama_model_n_params(const struct llama_model * model);

    // Get a llama model tensor
    LLAMA_API struct ggml_tensor * llama_get_model_tensor(struct llama_model * model, const char * name);

    // Returns true if the model contains an encoder that requires llama_encode() call
    LLAMA_API bool llama_model_has_encoder(const struct llama_model * model);

    // Returns true if the model contains a decoder that requires llama_decode() call
    LLAMA_API bool llama_model_has_decoder(const struct llama_model * model);

    // For encoder-decoder models, this function returns id of the token that must be provided
    // to the decoder to start generating output sequence. For other models, it returns -1.
    LLAMA_API llama_token llama_model_decoder_start_token(const struct llama_model * model);

    // Returns true if the model is recurrent (like Mamba, RWKV, etc.)
    LLAMA_API bool llama_model_is_recurrent(const struct llama_model * model);

    // Returns 0 on success
    LLAMA_API uint32_t llama_model_quantize(
            const char * fname_inp,
            const char * fname_out,
            const llama_model_quantize_params * params);

    // Load a LoRA adapter from file
    // The loaded adapter will be associated to the given model, and will be free when the model is deleted
    LLAMA_API struct llama_lora_adapter * llama_lora_adapter_init(
            struct llama_model * model,
            const char * path_lora);

    // Add a loaded LoRA adapter to given context
    // This will not modify model's weight
    LLAMA_API int32_t llama_lora_adapter_set(
            struct llama_context * ctx,
            struct llama_lora_adapter * adapter,
            float scale);

    // Remove a specific LoRA adapter from given context
    // Return -1 if the adapter is not present in the context
    LLAMA_API int32_t llama_lora_adapter_remove(
            struct llama_context * ctx,
            struct llama_lora_adapter * adapter);

    // Remove all LoRA adapters from given context
    LLAMA_API void llama_lora_adapter_clear(
            struct llama_context * ctx);

    // Manually free a LoRA adapter
    // Note: loaded adapters will be free when the associated model is deleted
    LLAMA_API void llama_lora_adapter_free(struct llama_lora_adapter * adapter);

    // Apply a loaded control vector to a llama_context, or if data is NULL, clear
    // the currently loaded vector.
    // n_embd should be the size of a single layer's control, and data should point
    // to an n_embd x n_layers buffer starting from layer 1.
    // il_start and il_end are the layer range the vector should apply to (both inclusive)
    // See llama_control_vector_load in common to load a control vector.
    LLAMA_API int32_t llama_control_vector_apply(
            struct llama_context * lctx,
                     const float * data,
                          size_t   len,
                         int32_t   n_embd,
                         int32_t   il_start,
                         int32_t   il_end);

    //
    // KV cache
    //

    // Information associated with an individual cell in the KV cache view.
    struct llama_kv_cache_view_cell {
        // The position for this cell. Takes KV cache shifts into account.
        // May be negative if the cell is not populated.
        llama_pos pos;
    };

    // An updateable view of the KV cache.
    struct llama_kv_cache_view {
        // Number of KV cache cells. This will be the same as the context size.
        int32_t n_cells;

        // Maximum number of sequences that can exist in a cell. It's not an error
        // if there are more sequences in a cell than this value, however they will
        // not be visible in the view cells_sequences.
        int32_t n_seq_max;

        // Number of tokens in the cache. For example, if there are two populated
        // cells, the first with 1 sequence id in it and the second with 2 sequence
        // ids then you'll have 3 tokens.
        int32_t token_count;

        // Number of populated cache cells.
        int32_t used_cells;

        // Maximum contiguous empty slots in the cache.
        int32_t max_contiguous;

        // Index to the start of the max_contiguous slot range. Can be negative
        // when cache is full.
        int32_t max_contiguous_idx;

        // Information for an individual cell.
        struct llama_kv_cache_view_cell * cells;

        // The sequences for each cell. There will be n_seq_max items per cell.
        llama_seq_id * cells_sequences;
    };

    // Create an empty KV cache view. (use only for debugging purposes)
    LLAMA_API struct llama_kv_cache_view llama_kv_cache_view_init(const struct llama_context * ctx, int32_t n_seq_max);

    // Free a KV cache view. (use only for debugging purposes)
    LLAMA_API void llama_kv_cache_view_free(struct llama_kv_cache_view * view);

    // Update the KV cache view structure with the current state of the KV cache. (use only for debugging purposes)
    LLAMA_API void llama_kv_cache_view_update(const struct llama_context * ctx, struct llama_kv_cache_view * view);

    // Returns the number of tokens in the KV cache (slow, use only for debug)
    // If a KV cell has multiple sequences assigned to it, it will be counted multiple times
    LLAMA_API int32_t llama_get_kv_cache_token_count(const struct llama_context * ctx);

    // Returns the number of used KV cells (i.e. have at least one sequence assigned to them)
    LLAMA_API int32_t llama_get_kv_cache_used_cells(const struct llama_context * ctx);

    // Clear the KV cache - both cell info is erased and KV data is zeroed
    LLAMA_API void llama_kv_cache_clear(
            struct llama_context * ctx);

    // Removes all tokens that belong to the specified sequence and have positions in [p0, p1)
    // Returns false if a partial sequence cannot be removed. Removing a whole sequence never fails
    // seq_id < 0 : match any sequence
    // p0 < 0     : [0,  p1]
    // p1 < 0     : [p0, inf)
    LLAMA_API bool llama_kv_cache_seq_rm(
            struct llama_context * ctx,
                    llama_seq_id   seq_id,
                       llama_pos   p0,
                       llama_pos   p1);

    // Copy all tokens that belong to the specified sequence to another sequence
    // Note that this does not allocate extra KV cache memory - it simply assigns the tokens to the new sequence
    // p0 < 0 : [0,  p1]
    // p1 < 0 : [p0, inf)
    LLAMA_API void llama_kv_cache_seq_cp(
            struct llama_context * ctx,
                    llama_seq_id   seq_id_src,
                    llama_seq_id   seq_id_dst,
                       llama_pos   p0,
                       llama_pos   p1);

    // Removes all tokens that do not belong to the specified sequence
    LLAMA_API void llama_kv_cache_seq_keep(
            struct llama_context * ctx,
                    llama_seq_id   seq_id);

    // Adds relative position "delta" to all tokens that belong to the specified sequence and have positions in [p0, p1)
    // If the KV cache is RoPEd, the KV data is updated accordingly:
    //   - lazily on next llama_decode()
    //   - explicitly with llama_kv_cache_update()
    // p0 < 0 : [0,  p1]
    // p1 < 0 : [p0, inf)
    LLAMA_API void llama_kv_cache_seq_add(
            struct llama_context * ctx,
                    llama_seq_id   seq_id,
                       llama_pos   p0,
                       llama_pos   p1,
                       llama_pos   delta);

    // Integer division of the positions by factor of `d > 1`
    // If the KV cache is RoPEd, the KV data is updated accordingly:
    //   - lazily on next llama_decode()
    //   - explicitly with llama_kv_cache_update()
    // p0 < 0 : [0,  p1]
    // p1 < 0 : [p0, inf)
    LLAMA_API void llama_kv_cache_seq_div(
            struct llama_context * ctx,
                    llama_seq_id   seq_id,
                       llama_pos   p0,
                       llama_pos   p1,
                             int   d);

    // Returns the largest position present in the KV cache for the specified sequence
    LLAMA_API llama_pos llama_kv_cache_seq_pos_max(
            struct llama_context * ctx,
                    llama_seq_id   seq_id);

    // Defragment the KV cache
    // This will be applied:
    //   - lazily on next llama_decode()
    //   - explicitly with llama_kv_cache_update()
    LLAMA_API void llama_kv_cache_defrag(struct llama_context * ctx);

    // Apply the KV cache updates (such as K-shifts, defragmentation, etc.)
    LLAMA_API void llama_kv_cache_update(struct llama_context * ctx);

    //
    // State / sessions
    //

    // Returns the *actual* size in bytes of the state
    // (logits, embedding and kv_cache)
    // Only use when saving the state, not when restoring it, otherwise the size may be too small.
    LLAMA_API size_t llama_state_get_size(struct llama_context * ctx);
    LLAMA_API DEPRECATED(size_t llama_get_state_size(struct llama_context * ctx),
        "use llama_state_get_size instead");

    // Copies the state to the specified destination address.
    // Destination needs to have allocated enough memory.
    // Returns the number of bytes copied
    LLAMA_API size_t llama_state_get_data(
            struct llama_context * ctx,
                         uint8_t * dst,
                          size_t   size);
    LLAMA_API DEPRECATED(size_t llama_copy_state_data(
            struct llama_context * ctx,
                         uint8_t * dst),
        "use llama_state_get_data instead");

    // Set the state reading from the specified address
    // Returns the number of bytes read
    LLAMA_API size_t llama_state_set_data(
            struct llama_context * ctx,
                   const uint8_t * src,
                          size_t   size);
    LLAMA_API DEPRECATED(size_t llama_set_state_data(
            struct llama_context * ctx,
                   const uint8_t * src),
        "use llama_state_set_data instead");

    // Save/load session file
    LLAMA_API bool llama_state_load_file(
            struct llama_context * ctx,
                      const char * path_session,
                     llama_token * tokens_out,
                          size_t   n_token_capacity,
                          size_t * n_token_count_out);
    LLAMA_API DEPRECATED(bool llama_load_session_file(
            struct llama_context * ctx,
                      const char * path_session,
                     llama_token * tokens_out,
                          size_t   n_token_capacity,
                          size_t * n_token_count_out),
        "use llama_state_load_file instead");

    LLAMA_API bool llama_state_save_file(
            struct llama_context * ctx,
                      const char * path_session,
               const llama_token * tokens,
                          size_t   n_token_count);
    LLAMA_API DEPRECATED(bool llama_save_session_file(
            struct llama_context * ctx,
                      const char * path_session,
               const llama_token * tokens,
                          size_t   n_token_count),
        "use llama_state_save_file instead");

    // Get the exact size needed to copy the KV cache of a single sequence
    LLAMA_API size_t llama_state_seq_get_size(
            struct llama_context * ctx,
                    llama_seq_id   seq_id);

    // Copy the KV cache of a single sequence into the specified buffer
    LLAMA_API size_t llama_state_seq_get_data(
            struct llama_context * ctx,
                         uint8_t * dst,
                          size_t   size,
                    llama_seq_id   seq_id);

    // Copy the sequence data (originally copied with `llama_state_seq_get_data`) into the specified sequence
    // Returns:
    //  - Positive: Ok
    //  - Zero: Failed to load
    LLAMA_API size_t llama_state_seq_set_data(
            struct llama_context * ctx,
                   const uint8_t * src,
                          size_t   size,
                    llama_seq_id   dest_seq_id);

    LLAMA_API size_t llama_state_seq_save_file(
            struct llama_context * ctx,
                      const char * filepath,
                    llama_seq_id   seq_id,
               const llama_token * tokens,
                          size_t   n_token_count);

    LLAMA_API size_t llama_state_seq_load_file(
            struct llama_context * ctx,
                      const char * filepath,
                    llama_seq_id   dest_seq_id,
                     llama_token * tokens_out,
                          size_t   n_token_capacity,
                          size_t * n_token_count_out);

    //
    // Decoding
    //

    // Return batch for single sequence of tokens starting at pos_0
    //
    // NOTE: this is a helper function to facilitate transition to the new batch API - avoid using it
    //
    LLAMA_API struct llama_batch llama_batch_get_one(
                  llama_token * tokens,
                      int32_t   n_tokens,
                    llama_pos   pos_0,
                 llama_seq_id   seq_id);

    // Allocates a batch of tokens on the heap that can hold a maximum of n_tokens
    // Each token can be assigned up to n_seq_max sequence ids
    // The batch has to be freed with llama_batch_free()
    // If embd != 0, llama_batch.embd will be allocated with size of n_tokens * embd * sizeof(float)
    // Otherwise, llama_batch.token will be allocated to store n_tokens llama_token
    // The rest of the llama_batch members are allocated with size n_tokens
    // All members are left uninitialized
    LLAMA_API struct llama_batch llama_batch_init(
            int32_t n_tokens,
            int32_t embd,
            int32_t n_seq_max);

    // Frees a batch of tokens allocated with llama_batch_init()
    LLAMA_API void llama_batch_free(struct llama_batch batch);

    // Processes a batch of tokens with the ecoder part of the encoder-decoder model.
    // Stores the encoder output internally for later use by the decoder cross-attention layers.
    //   0 - success
    // < 0 - error
    LLAMA_API int32_t llama_encode(
            struct llama_context * ctx,
              struct llama_batch   batch);

    // Positive return values does not mean a fatal error, but rather a warning.
    //   0 - success
    //   1 - could not find a KV slot for the batch (try reducing the size of the batch or increase the context)
    // < 0 - error
    LLAMA_API int32_t llama_decode(
            struct llama_context * ctx,
              struct llama_batch   batch);

    // Set the number of threads used for decoding
    // n_threads is the number of threads used for generation (single token)
    // n_threads_batch is the number of threads used for prompt and batch processing (multiple tokens)
    LLAMA_API void llama_set_n_threads(struct llama_context * ctx, int32_t n_threads, int32_t n_threads_batch);

    // Get the number of threads used for generation of a single token.
    LLAMA_API int32_t llama_n_threads(struct llama_context * ctx);

    // Get the number of threads used for prompt and batch processing (multiple token).
    LLAMA_API int32_t llama_n_threads_batch(struct llama_context * ctx);

    // Set whether the model is in embeddings mode or not
    // If true, embeddings will be returned but logits will not
    LLAMA_API void llama_set_embeddings(struct llama_context * ctx, bool embeddings);

    // Set whether to use causal attention or not
    // If set to true, the model will only attend to the past tokens
    LLAMA_API void llama_set_causal_attn(struct llama_context * ctx, bool causal_attn);

    // Set abort callback
    LLAMA_API void llama_set_abort_callback(struct llama_context * ctx, ggml_abort_callback abort_callback, void * abort_callback_data);

    // Wait until all computations are finished
    // This is automatically done when using one of the functions below to obtain the computation results
    // and is not necessary to call it explicitly in most cases
    LLAMA_API void llama_synchronize(struct llama_context * ctx);

    // Token logits obtained from the last call to llama_decode()
    // The logits for which llama_batch.logits[i] != 0 are stored contiguously
    // in the order they have appeared in the batch.
    // Rows: number of tokens for which llama_batch.logits[i] != 0
    // Cols: n_vocab
    LLAMA_API float * llama_get_logits(struct llama_context * ctx);

    // Logits for the ith token. For positive indices, Equivalent to:
    // llama_get_logits(ctx) + ctx->output_ids[i]*n_vocab
    // Negative indicies can be used to access logits in reverse order, -1 is the last logit.
    // returns NULL for invalid ids.
    LLAMA_API float * llama_get_logits_ith(struct llama_context * ctx, int32_t i);

    // Get all output token embeddings.
    // when pooling_type == LLAMA_POOLING_TYPE_NONE or when using a generative model,
    // the embeddings for which llama_batch.logits[i] != 0 are stored contiguously
    // in the order they have appeared in the batch.
    // shape: [n_outputs*n_embd]
    // Otherwise, returns NULL.
    LLAMA_API float * llama_get_embeddings(struct llama_context * ctx);

    // Get the embeddings for the ith token. For positive indices, Equivalent to:
    // llama_get_embeddings(ctx) + ctx->output_ids[i]*n_embd
    // Negative indicies can be used to access embeddings in reverse order, -1 is the last embedding.
    // shape: [n_embd] (1-dimensional)
    // returns NULL for invalid ids.
    LLAMA_API float * llama_get_embeddings_ith(struct llama_context * ctx, int32_t i);

    // Get the embeddings for a sequence id
    // Returns NULL if pooling_type is LLAMA_POOLING_TYPE_NONE
    // shape: [n_embd] (1-dimensional)
    LLAMA_API float * llama_get_embeddings_seq(struct llama_context * ctx, llama_seq_id seq_id);

    //
    // Vocab
    //

    LLAMA_API const char * llama_token_get_text(const struct llama_model * model, llama_token token);

    LLAMA_API float llama_token_get_score(const struct llama_model * model, llama_token token);

    LLAMA_API enum llama_token_attr llama_token_get_attr(const struct llama_model * model, llama_token token);

    // Check if the token is supposed to end generation (end-of-generation, eg. EOS, EOT, etc.)
    LLAMA_API bool llama_token_is_eog(const struct llama_model * model, llama_token token);

    // Identify if Token Id is a control token or a render-able token
    LLAMA_API bool llama_token_is_control(const struct llama_model * model, llama_token token);

    // Special tokens
    LLAMA_API llama_token llama_token_bos(const struct llama_model * model); // beginning-of-sentence
    LLAMA_API llama_token llama_token_eos(const struct llama_model * model); // end-of-sentence
    LLAMA_API llama_token llama_token_cls(const struct llama_model * model); // classification
    LLAMA_API llama_token llama_token_sep(const struct llama_model * model); // sentence separator
    LLAMA_API llama_token llama_token_nl (const struct llama_model * model); // next-line
    LLAMA_API llama_token llama_token_pad(const struct llama_model * model); // padding

    LLAMA_API bool llama_add_bos_token(const struct llama_model * model);
    LLAMA_API bool llama_add_eos_token(const struct llama_model * model);

    // Codellama infill tokens
    LLAMA_API llama_token llama_token_prefix(const struct llama_model * model); // Beginning of infill prefix
    LLAMA_API llama_token llama_token_middle(const struct llama_model * model); // Beginning of infill middle
    LLAMA_API llama_token llama_token_suffix(const struct llama_model * model); // Beginning of infill suffix
    LLAMA_API llama_token llama_token_eot   (const struct llama_model * model); // End of infill middle

    //
    // Tokenization
    //

    /// @details Convert the provided text into tokens.
    /// @param tokens The tokens pointer must be large enough to hold the resulting tokens.
    /// @return Returns the number of tokens on success, no more than n_tokens_max
    /// @return Returns a negative number on failure - the number of tokens that would have been returned
    /// @param add_special Allow to add BOS and EOS tokens if model is configured to do so.
    /// @param parse_special Allow tokenizing special and/or control tokens which otherwise are not exposed and treated
    ///                      as plaintext. Does not insert a leading space.
    LLAMA_API int32_t llama_tokenize(
        const struct llama_model * model,
                      const char * text,
                         int32_t   text_len,
                     llama_token * tokens,
                         int32_t   n_tokens_max,
                            bool   add_special,
                            bool   parse_special);

    // Token Id -> Piece.
    // Uses the vocabulary in the provided context.
    // Does not write null terminator to the buffer.
    // User can skip up to 'lstrip' leading spaces before copying (useful when encoding/decoding multiple tokens with 'add_space_prefix')
    // @param special If true, special tokens are rendered in the output.
    LLAMA_API int32_t llama_token_to_piece(
              const struct llama_model * model,
                           llama_token   token,
                                  char * buf,
                               int32_t   length,
                               int32_t   lstrip,
                                  bool   special);

    /// @details Convert the provided tokens into text (inverse of llama_tokenize()).
    /// @param text The char pointer must be large enough to hold the resulting text.
    /// @return Returns the number of chars/bytes on success, no more than text_len_max.
    /// @return Returns a negative number on failure - the number of chars/bytes that would have been returned.
    /// @param remove_special Allow to remove BOS and EOS tokens if model is configured to do so.
    /// @param unparse_special If true, special tokens are rendered in the output.
    LLAMA_API int32_t llama_detokenize(
        const struct llama_model * model,
               const llama_token * tokens,
                         int32_t   n_tokens,
                            char * text,
                         int32_t   text_len_max,
                            bool   remove_special,
                            bool   unparse_special);

    //
    // Chat templates
    //

    /// Apply chat template. Inspired by hf apply_chat_template() on python.
    /// Both "model" and "custom_template" are optional, but at least one is required. "custom_template" has higher precedence than "model"
    /// NOTE: This function does not use a jinja parser. It only support a pre-defined list of template. See more: https://github.com/ggerganov/llama.cpp/wiki/Templates-supported-by-llama_chat_apply_template
    /// @param tmpl A Jinja template to use for this chat. If this is nullptr, the model’s default chat template will be used instead.
    /// @param chat Pointer to a list of multiple llama_chat_message
    /// @param n_msg Number of llama_chat_message in this chat
    /// @param add_ass Whether to end the prompt with the token(s) that indicate the start of an assistant message.
    /// @param buf A buffer to hold the output formatted prompt. The recommended alloc size is 2 * (total number of characters of all messages)
    /// @param length The size of the allocated buffer
    /// @return The total number of bytes of the formatted prompt. If is it larger than the size of buffer, you may need to re-alloc it and then re-apply the template.
    LLAMA_API int32_t llama_chat_apply_template(
              const struct llama_model * model,
                            const char * tmpl,
       const struct llama_chat_message * chat,
                                size_t   n_msg,
                                  bool   add_ass,
                                  char * buf,
                               int32_t   length);

    //
    // Sampling API
    //
    // Sample usage:
    //
    //    // prepare the sampling chain at the start
    //    auto sparams = llama_sampler_chain_default_params();
    //
    //    llama_sampler * smpl = llama_sampler_chain_init(sparams);
    //
    //    llama_sampler_chain_add(smpl, llama_sampler_init_top_k(50));
    //    llama_sampler_chain_add(smpl, llama_sampler_init_top_p(0.9, 1));
    //    llama_sampler_chain_add(smpl, llama_sampler_init_temp (0.8));
    //
    //    // typically, the chain should end with a sampler such as "greedy", "dist" or "mirostat"
    //    // this sampler will be responsible to select the actual token
    //    llama_sampler_chain_add(smpl, llama_sampler_init_dist(seed));
    //
    //    ...
    //
    //    // decoding loop:
    //    while (...) {
    //        ...
    //
    //        llama_decode(ctx, batch);
    //
    //        // sample from the logits of the last token in the batch
    //        const llama_token id = llama_sampler_sample(smpl, ctx, -1);
    //
    //        // accepting the token updates the internal state of certain samplers (e.g. grammar, repetition, etc.)
    //        llama_sampler_accept(smpl, id);
    //        ...
    //    }
    //
    //    llama_sampler_free(smpl);
    //
    // TODO: In the future, llama_sampler will be utilized to offload the sampling to the backends (e.g. GPU).
    // TODO: in the future, the entire sampling API that uses llama_model should start using llama_vocab
    //

    typedef void * llama_sampler_context_t;

    // user code can implement the interface below in order to create custom llama_sampler
    struct llama_sampler_i {
        const char *           (*name)  (const struct llama_sampler * smpl);                                 // can be NULL
        void                   (*accept)(      struct llama_sampler * smpl, llama_token token);              // can be NULL
        void                   (*apply) (      struct llama_sampler * smpl, llama_token_data_array * cur_p); // required
        void                   (*reset) (      struct llama_sampler * smpl);                                 // can be NULL
        struct llama_sampler * (*clone) (const struct llama_sampler * smpl);                                 // can be NULL if ctx is NULL
        void                   (*free)  (      struct llama_sampler * smpl);                                 // can be NULL if ctx is NULL

        // TODO: API for internal libllama usage for appending the sampling to an existing ggml_cgraph
        //void (*apply_ggml) (struct llama_sampler * smpl, ...);
    };

    struct llama_sampler {
        struct llama_sampler_i  * iface;
        llama_sampler_context_t   ctx;
    };

    // mirror of llama_sampler_i:
    LLAMA_API const char *           llama_sampler_name  (const struct llama_sampler * smpl);
    LLAMA_API void                   llama_sampler_accept(      struct llama_sampler * smpl, llama_token token);
    LLAMA_API void                   llama_sampler_apply (      struct llama_sampler * smpl, llama_token_data_array * cur_p);
    LLAMA_API void                   llama_sampler_reset (      struct llama_sampler * smpl);
    LLAMA_API struct llama_sampler * llama_sampler_clone (const struct llama_sampler * smpl);
    // important: do not free if the sampler has been added to a llama_sampler_chain (via llama_sampler_chain_add)
    LLAMA_API void                   llama_sampler_free  (      struct llama_sampler * smpl);

    // llama_sampler_chain
    // a type of llama_sampler that can chain multiple samplers one after another

    LLAMA_API struct llama_sampler * llama_sampler_chain_init(struct llama_sampler_chain_params params);

    // important: takes ownership of the sampler object and will free it when llama_sampler_free is called
    LLAMA_API void                   llama_sampler_chain_add(      struct llama_sampler * chain, struct llama_sampler * smpl);
    LLAMA_API struct llama_sampler * llama_sampler_chain_get(const struct llama_sampler * chain, int32_t i);
    LLAMA_API int                    llama_sampler_chain_n  (const struct llama_sampler * chain);

    // after removing a sampler, the chain will no longer own it, and it will not be freed when the chain is freed
    LLAMA_API struct llama_sampler * llama_sampler_chain_remove(   struct llama_sampler * chain, int32_t i);

    // available samplers:

    LLAMA_API struct llama_sampler * llama_sampler_init_greedy     (void);
    LLAMA_API struct llama_sampler * llama_sampler_init_dist       (uint32_t seed);

    /// @details Sorts candidate tokens by their logits in descending order and calculate probabilities based on logits.
    LLAMA_API struct llama_sampler * llama_sampler_init_softmax    (void);

    /// @details Top-K sampling described in academic paper "The Curious Case of Neural Text Degeneration" https://arxiv.org/abs/1904.09751
    LLAMA_API struct llama_sampler * llama_sampler_init_top_k      (int32_t k);

    /// @details Nucleus sampling described in academic paper "The Curious Case of Neural Text Degeneration" https://arxiv.org/abs/1904.09751
    LLAMA_API struct llama_sampler * llama_sampler_init_top_p      (float   p, size_t min_keep);

    /// @details Minimum P sampling as described in https://github.com/ggerganov/llama.cpp/pull/3841
    LLAMA_API struct llama_sampler * llama_sampler_init_min_p      (float   p, size_t min_keep);

    /// @details Tail Free Sampling described in https://www.trentonbricken.com/Tail-Free-Sampling/.
    LLAMA_API struct llama_sampler * llama_sampler_init_tail_free  (float   z, size_t min_keep);

    /// @details Locally Typical Sampling implementation described in the paper https://arxiv.org/abs/2202.00666.
    LLAMA_API struct llama_sampler * llama_sampler_init_typical    (float   p, size_t min_keep);
    LLAMA_API struct llama_sampler * llama_sampler_init_temp       (float   t);

    /// @details Dynamic temperature implementation (a.k.a. entropy) described in the paper https://arxiv.org/abs/2309.02772.
    LLAMA_API struct llama_sampler * llama_sampler_init_temp_ext   (float   t, float   delta, float exponent);

    /// @details Mirostat 1.0 algorithm described in the paper https://arxiv.org/abs/2007.14966. Uses tokens instead of words.
    /// @param candidates A vector of `llama_token_data` containing the candidate tokens, their probabilities (p), and log-odds (logit) for the current position in the generated text.
    /// @param tau  The target cross-entropy (or surprise) value you want to achieve for the generated text. A higher value corresponds to more surprising or less predictable text, while a lower value corresponds to less surprising or more predictable text.
    /// @param eta The learning rate used to update `mu` based on the error between the target and observed surprisal of the sampled word. A larger learning rate will cause `mu` to be updated more quickly, while a smaller learning rate will result in slower updates.
    /// @param m The number of tokens considered in the estimation of `s_hat`. This is an arbitrary value that is used to calculate `s_hat`, which in turn helps to calculate the value of `k`. In the paper, they use `m = 100`, but you can experiment with different values to see how it affects the performance of the algorithm.
    /// @param mu Maximum cross-entropy. This value is initialized to be twice the target cross-entropy (`2 * tau`) and is updated in the algorithm based on the error between the target and observed surprisal.
    LLAMA_API struct llama_sampler * llama_sampler_init_mirostat(
                             int32_t   n_vocab,
                            uint32_t   seed,
                               float   tau,
                               float   eta,
                             int32_t   m);

    /// @details Mirostat 2.0 algorithm described in the paper https://arxiv.org/abs/2007.14966. Uses tokens instead of words.
    /// @param candidates A vector of `llama_token_data` containing the candidate tokens, their probabilities (p), and log-odds (logit) for the current position in the generated text.
    /// @param tau  The target cross-entropy (or surprise) value you want to achieve for the generated text. A higher value corresponds to more surprising or less predictable text, while a lower value corresponds to less surprising or more predictable text.
    /// @param eta The learning rate used to update `mu` based on the error between the target and observed surprisal of the sampled word. A larger learning rate will cause `mu` to be updated more quickly, while a smaller learning rate will result in slower updates.
    /// @param mu Maximum cross-entropy. This value is initialized to be twice the target cross-entropy (`2 * tau`) and is updated in the algorithm based on the error between the target and observed surprisal.
    LLAMA_API struct llama_sampler * llama_sampler_init_mirostat_v2(
                            uint32_t   seed,
                               float   tau,
                               float   eta);

    LLAMA_API struct llama_sampler * llama_sampler_init_grammar(
            const struct llama_model * model,
                          const char * grammar_str,
                          const char * grammar_root);

    LLAMA_API struct llama_sampler * llama_sampler_init_penalties(
                             int32_t   n_vocab,         // llama_n_vocab()
                         llama_token   special_eos_id,  // llama_token_eos()
                         llama_token   linefeed_id,     // llama_token_nl()
                             int32_t   penalty_last_n,  // last n tokens to penalize (0 = disable penalty, -1 = context size)
                               float   penalty_repeat,  // 1.0 = disabled
                               float   penalty_freq,    // 0.0 = disabled
                               float   penalty_present, // 0.0 = disabled
                                bool   penalize_nl,     // consider newlines as a repeatable token
                                bool   ignore_eos);     // ignore the end-of-sequence token

    LLAMA_API struct llama_sampler * llama_sampler_init_logit_bias(
                             int32_t   n_vocab,
                             int32_t   n_logit_bias,
              const llama_logit_bias * logit_bias);


    // Returns the seed used by the sampler if applicable, LLAMA_DEFAULT_SEED otherwise
    LLAMA_API uint32_t llama_sampler_get_seed(const struct llama_sampler * smpl);

    /// @details Sample and accept a token from the idx-th output of the last evaluation
    //
    // Shorthand for:
    //    const auto * logits = llama_get_logits_ith(ctx, idx);
    //    llama_token_data_array cur_p = { ... init from logits ... };
    //    llama_sampler_apply(smpl, &cur_p);
    //    auto token = cur_p.data[cur_p.selected].id;
    //    llama_sampler_accept(smpl, token);
    //    return token;
    // Returns the sampled token
    LLAMA_API llama_token llama_sampler_sample(struct llama_sampler * smpl, struct llama_context * ctx, int32_t idx);

    // TODO: extend in the future
    //LLAMA_API void llama_decode_with_sampler(struct llama_context * ctx, struct llama_sampler * smpl, struct llama_batch batch, ...);

    //
    // Model split
    //

    /// @details Build a split GGUF final path for this chunk.
    ///          llama_split_path(split_path, sizeof(split_path), "/models/ggml-model-q4_0", 2, 4) => split_path = "/models/ggml-model-q4_0-00002-of-00004.gguf"
    //  Returns the split_path length.
    LLAMA_API int llama_split_path(char * split_path, size_t maxlen, const char * path_prefix, int split_no, int split_count);

    /// @details Extract the path prefix from the split_path if and only if the split_no and split_count match.
    ///          llama_split_prefix(split_prefix, 64, "/models/ggml-model-q4_0-00002-of-00004.gguf", 2, 4) => split_prefix = "/models/ggml-model-q4_0"
    //  Returns the split_prefix length.
    LLAMA_API int llama_split_prefix(char * split_prefix, size_t maxlen, const char * split_path, int split_no, int split_count);

    // Print system information
    LLAMA_API const char * llama_print_system_info(void);

    // Set callback for all future logging events.
    // If this is not called, or NULL is supplied, everything is output on stderr.
    LLAMA_API void llama_log_set(ggml_log_callback log_callback, void * user_data);

    //
    // Performance utils
    //
    // NOTE: Used by llama.cpp examples, avoid using in third-party apps. Instead, do your own performance measurements.
    //

    struct llama_perf_context_data {
        double t_start_ms;
        double t_load_ms;
        double t_p_eval_ms;
        double t_eval_ms;

        int32_t n_p_eval;
        int32_t n_eval;
    };

    struct llama_perf_sampler_data {
        double t_sample_ms;

        int32_t n_sample;
    };

    LLAMA_API struct llama_perf_context_data llama_perf_context      (const struct llama_context * ctx);
    LLAMA_API void                           llama_perf_context_print(const struct llama_context * ctx);
    LLAMA_API void                           llama_perf_context_reset(      struct llama_context * ctx);

    // NOTE: the following work only with samplers constructed via llama_sampler_chain_init
    LLAMA_API struct llama_perf_sampler_data llama_perf_sampler      (const struct llama_sampler * chain);
    LLAMA_API void                           llama_perf_sampler_print(const struct llama_sampler * chain);
    LLAMA_API void                           llama_perf_sampler_reset(      struct llama_sampler * chain);

    LLAMA_API void llama_perf_dump_yaml(FILE * stream, const struct llama_context * ctx);

#ifdef __cplusplus
}
#endif

#endif // LLAMA_H<|MERGE_RESOLUTION|>--- conflicted
+++ resolved
@@ -172,7 +172,8 @@
         LLAMA_FTYPE_MOSTLY_Q4_0_4_4      = 33, // except 1d tensors
         LLAMA_FTYPE_MOSTLY_Q4_0_4_8      = 34, // except 1d tensors
         LLAMA_FTYPE_MOSTLY_Q4_0_8_8      = 35, // except 1d tensors
-<<<<<<< HEAD
+        LLAMA_FTYPE_MOSTLY_TQ1_0         = 36, // except 1d tensors
+        LLAMA_FTYPE_MOSTLY_TQ2_0         = 37, // except 1d tensors
         LLAMA_FTYPE_MOSTLY_IQ2_XL        = 38, // except 1d tensors
         LLAMA_FTYPE_MOSTLY_IQ3_XL        = 39, // except 1d tensors
         LLAMA_FTYPE_MOSTLY_Q2_K_L        = 40, // except 1d tensors
@@ -181,11 +182,6 @@
         LLAMA_FTYPE_MOSTLY_IQ4_XSR       = 43, // except 1d tensors
         LLAMA_FTYPE_MOSTLY_IQ3_XXL       = 44, // except 1d tensors
         LLAMA_FTYPE_MOSTLY_Q3_K_L        = 45, // except 1d tensors
-        LLAMA_FTYPE_CQS                  = 99, // except 1d tensors
-=======
-        LLAMA_FTYPE_MOSTLY_TQ1_0         = 36, // except 1d tensors
-        LLAMA_FTYPE_MOSTLY_TQ2_0         = 37, // except 1d tensors
->>>>>>> 6026da52
 
         LLAMA_FTYPE_GUESSED = 1024, // not specified in the model file
     };
