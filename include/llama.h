#ifndef LLAMA_H
#define LLAMA_H

#include "ggml.h"
#include "ggml-cpu.h"
#include "ggml-backend.h"

#include <stddef.h>
#include <stdint.h>
#include <stdio.h>
#include <stdbool.h>

#ifdef LLAMA_SHARED
#    if defined(_WIN32) && !defined(__MINGW32__)
#        ifdef LLAMA_BUILD
#            define LLAMA_API __declspec(dllexport)
#        else
#            define LLAMA_API __declspec(dllimport)
#        endif
#    else
#        define LLAMA_API __attribute__ ((visibility ("default")))
#    endif
#else
#    define LLAMA_API
#endif

#ifdef __GNUC__
#    define DEPRECATED(func, hint) func __attribute__((deprecated(hint)))
#elif defined(_MSC_VER)
#    define DEPRECATED(func, hint) __declspec(deprecated(hint)) func
#else
#    define DEPRECATED(func, hint) func
#endif

#define LLAMA_DEFAULT_SEED 0xFFFFFFFF

#define LLAMA_TOKEN_NULL -1

#define LLAMA_FILE_MAGIC_GGLA 0x67676c61u // 'ggla'
#define LLAMA_FILE_MAGIC_GGSN 0x6767736eu // 'ggsn'
#define LLAMA_FILE_MAGIC_GGSQ 0x67677371u // 'ggsq'

#define LLAMA_SESSION_MAGIC   LLAMA_FILE_MAGIC_GGSN
#define LLAMA_SESSION_VERSION 9

#define LLAMA_STATE_SEQ_MAGIC   LLAMA_FILE_MAGIC_GGSQ
#define LLAMA_STATE_SEQ_VERSION 2

#ifdef __cplusplus
extern "C" {
#endif

    //
    // C interface
    //
    // TODO: show sample usage
    //

    struct llama_vocab;
    struct llama_model;
    struct llama_context;
    struct llama_sampler;
    struct llama_kv_cache;

    typedef int32_t llama_pos;
    typedef int32_t llama_token;
    typedef int32_t llama_seq_id;

    enum llama_vocab_type {
        LLAMA_VOCAB_TYPE_NONE = 0, // For models without vocab
        LLAMA_VOCAB_TYPE_SPM  = 1, // LLaMA tokenizer based on byte-level BPE with byte fallback
        LLAMA_VOCAB_TYPE_BPE  = 2, // GPT-2 tokenizer based on byte-level BPE
        LLAMA_VOCAB_TYPE_WPM  = 3, // BERT tokenizer based on WordPiece
        LLAMA_VOCAB_TYPE_UGM  = 4, // T5 tokenizer based on Unigram
        LLAMA_VOCAB_TYPE_RWKV = 5, // RWKV tokenizer based on greedy tokenization
    };

    // pre-tokenization types
    enum llama_vocab_pre_type {
        LLAMA_VOCAB_PRE_TYPE_DEFAULT        = 0,
        LLAMA_VOCAB_PRE_TYPE_LLAMA3         = 1,
        LLAMA_VOCAB_PRE_TYPE_DEEPSEEK_LLM   = 2,
        LLAMA_VOCAB_PRE_TYPE_DEEPSEEK_CODER = 3,
        LLAMA_VOCAB_PRE_TYPE_FALCON         = 4,
        LLAMA_VOCAB_PRE_TYPE_MPT            = 5,
        LLAMA_VOCAB_PRE_TYPE_STARCODER      = 6,
        LLAMA_VOCAB_PRE_TYPE_GPT2           = 7,
        LLAMA_VOCAB_PRE_TYPE_REFACT         = 8,
        LLAMA_VOCAB_PRE_TYPE_COMMAND_R      = 9,
        LLAMA_VOCAB_PRE_TYPE_STABLELM2      = 10,
        LLAMA_VOCAB_PRE_TYPE_QWEN2          = 11,
        LLAMA_VOCAB_PRE_TYPE_OLMO           = 12,
        LLAMA_VOCAB_PRE_TYPE_DBRX           = 13,
        LLAMA_VOCAB_PRE_TYPE_SMAUG          = 14,
        LLAMA_VOCAB_PRE_TYPE_PORO           = 15,
        LLAMA_VOCAB_PRE_TYPE_CHATGLM3       = 16,
        LLAMA_VOCAB_PRE_TYPE_CHATGLM4       = 17,
        LLAMA_VOCAB_PRE_TYPE_VIKING         = 18,
        LLAMA_VOCAB_PRE_TYPE_JAIS           = 19,
        LLAMA_VOCAB_PRE_TYPE_TEKKEN         = 20,
        LLAMA_VOCAB_PRE_TYPE_SMOLLM         = 21,
        LLAMA_VOCAB_PRE_TYPE_CODESHELL      = 22,
        LLAMA_VOCAB_PRE_TYPE_BLOOM          = 23,
        LLAMA_VOCAB_PRE_TYPE_GPT3_FINNISH   = 24,
        LLAMA_VOCAB_PRE_TYPE_EXAONE         = 25,
        LLAMA_VOCAB_PRE_TYPE_CHAMELEON      = 26,
        LLAMA_VOCAB_PRE_TYPE_MINERVA        = 27,
        LLAMA_VOCAB_PRE_TYPE_DEEPSEEK3_LLM  = 28,
        LLAMA_VOCAB_PRE_TYPE_GPT4O          = 29,
<<<<<<< HEAD
        LLAMA_VOCAB_PRE_TYPE_VELVET         = 30,
=======
        LLAMA_VOCAB_PRE_TYPE_SUPERBPE       = 30,
>>>>>>> 5ed38b68
    };

    enum llama_rope_type {
        LLAMA_ROPE_TYPE_NONE   = -1,
        LLAMA_ROPE_TYPE_NORM   = 0,
        LLAMA_ROPE_TYPE_NEOX   = GGML_ROPE_TYPE_NEOX,
        LLAMA_ROPE_TYPE_MROPE  = GGML_ROPE_TYPE_MROPE,
        LLAMA_ROPE_TYPE_VISION = GGML_ROPE_TYPE_VISION,
    };

    enum llama_token_type { //TODO: remove, required until per token attributes are available from GGUF file
        LLAMA_TOKEN_TYPE_UNDEFINED    = 0,
        LLAMA_TOKEN_TYPE_NORMAL       = 1,
        LLAMA_TOKEN_TYPE_UNKNOWN      = 2,
        LLAMA_TOKEN_TYPE_CONTROL      = 3,
        LLAMA_TOKEN_TYPE_USER_DEFINED = 4,
        LLAMA_TOKEN_TYPE_UNUSED       = 5,
        LLAMA_TOKEN_TYPE_BYTE         = 6,
    };

    enum llama_token_attr {
        LLAMA_TOKEN_ATTR_UNDEFINED    = 0,
        LLAMA_TOKEN_ATTR_UNKNOWN      = 1 << 0,
        LLAMA_TOKEN_ATTR_UNUSED       = 1 << 1,
        LLAMA_TOKEN_ATTR_NORMAL       = 1 << 2,
        LLAMA_TOKEN_ATTR_CONTROL      = 1 << 3,  // SPECIAL?
        LLAMA_TOKEN_ATTR_USER_DEFINED = 1 << 4,
        LLAMA_TOKEN_ATTR_BYTE         = 1 << 5,
        LLAMA_TOKEN_ATTR_NORMALIZED   = 1 << 6,
        LLAMA_TOKEN_ATTR_LSTRIP       = 1 << 7,
        LLAMA_TOKEN_ATTR_RSTRIP       = 1 << 8,
        LLAMA_TOKEN_ATTR_SINGLE_WORD  = 1 << 9,
    };

    // model file types
    enum llama_ftype {
        LLAMA_FTYPE_ALL_F32              = 0,
        LLAMA_FTYPE_MOSTLY_F16           = 1,  // except 1d tensors
        LLAMA_FTYPE_MOSTLY_Q4_0          = 2,  // except 1d tensors
        LLAMA_FTYPE_MOSTLY_Q4_1          = 3,  // except 1d tensors
        // LLAMA_FTYPE_MOSTLY_Q4_1_SOME_F16 = 4,  // tok_embeddings.weight and output.weight are F16
        // LLAMA_FTYPE_MOSTLY_Q4_2       = 5,  // support has been removed
        // LLAMA_FTYPE_MOSTLY_Q4_3       = 6,  // support has been removed
        LLAMA_FTYPE_MOSTLY_Q8_0          = 7,  // except 1d tensors
        LLAMA_FTYPE_MOSTLY_Q5_0          = 8,  // except 1d tensors
        LLAMA_FTYPE_MOSTLY_Q5_1          = 9,  // except 1d tensors
        LLAMA_FTYPE_MOSTLY_Q2_K          = 10, // except 1d tensors
        LLAMA_FTYPE_MOSTLY_Q3_K_S        = 11, // except 1d tensors
        LLAMA_FTYPE_MOSTLY_Q3_K_M        = 12, // except 1d tensors
        LLAMA_FTYPE_MOSTLY_Q3_K_L        = 13, // except 1d tensors
        LLAMA_FTYPE_MOSTLY_Q4_K_S        = 14, // except 1d tensors
        LLAMA_FTYPE_MOSTLY_Q4_K_M        = 15, // except 1d tensors
        LLAMA_FTYPE_MOSTLY_Q5_K_S        = 16, // except 1d tensors
        LLAMA_FTYPE_MOSTLY_Q5_K_M        = 17, // except 1d tensors
        LLAMA_FTYPE_MOSTLY_Q6_K          = 18, // except 1d tensors
        LLAMA_FTYPE_MOSTLY_IQ2_XXS       = 19, // except 1d tensors
        LLAMA_FTYPE_MOSTLY_IQ2_XS        = 20, // except 1d tensors
        LLAMA_FTYPE_MOSTLY_Q2_K_S        = 21, // except 1d tensors
        LLAMA_FTYPE_MOSTLY_IQ3_XS        = 22, // except 1d tensors
        LLAMA_FTYPE_MOSTLY_IQ3_XXS       = 23, // except 1d tensors
        LLAMA_FTYPE_MOSTLY_IQ1_S         = 24, // except 1d tensors
        LLAMA_FTYPE_MOSTLY_IQ4_NL        = 25, // except 1d tensors
        LLAMA_FTYPE_MOSTLY_IQ3_S         = 26, // except 1d tensors
        LLAMA_FTYPE_MOSTLY_IQ3_M         = 27, // except 1d tensors
        LLAMA_FTYPE_MOSTLY_IQ2_S         = 28, // except 1d tensors
        LLAMA_FTYPE_MOSTLY_IQ2_M         = 29, // except 1d tensors
        LLAMA_FTYPE_MOSTLY_IQ4_XS        = 30, // except 1d tensors
        LLAMA_FTYPE_MOSTLY_IQ1_M         = 31, // except 1d tensors
        LLAMA_FTYPE_MOSTLY_BF16          = 32, // except 1d tensors
        //LLAMA_FTYPE_MOSTLY_Q4_0_4_4      = 33, // removed from gguf files, use Q4_0 and runtime repack
        //LLAMA_FTYPE_MOSTLY_Q4_0_4_8      = 34, // removed from gguf files, use Q4_0 and runtime repack
        //LLAMA_FTYPE_MOSTLY_Q4_0_8_8      = 35, // removed from gguf files, use Q4_0 and runtime repack
        LLAMA_FTYPE_MOSTLY_TQ1_0         = 36, // except 1d tensors
        LLAMA_FTYPE_MOSTLY_TQ2_0         = 37, // except 1d tensors

        LLAMA_FTYPE_GUESSED = 1024, // not specified in the model file
    };

    enum llama_rope_scaling_type {
        LLAMA_ROPE_SCALING_TYPE_UNSPECIFIED = -1,
        LLAMA_ROPE_SCALING_TYPE_NONE        = 0,
        LLAMA_ROPE_SCALING_TYPE_LINEAR      = 1,
        LLAMA_ROPE_SCALING_TYPE_YARN        = 2,
        LLAMA_ROPE_SCALING_TYPE_LONGROPE    = 3,
        LLAMA_ROPE_SCALING_TYPE_MAX_VALUE   = LLAMA_ROPE_SCALING_TYPE_LONGROPE,
    };

    enum llama_pooling_type {
        LLAMA_POOLING_TYPE_UNSPECIFIED = -1,
        LLAMA_POOLING_TYPE_NONE = 0,
        LLAMA_POOLING_TYPE_MEAN = 1,
        LLAMA_POOLING_TYPE_CLS  = 2,
        LLAMA_POOLING_TYPE_LAST = 3,
        LLAMA_POOLING_TYPE_RANK = 4, // used by reranking models to attach the classification head to the graph
    };

    enum llama_attention_type {
        LLAMA_ATTENTION_TYPE_UNSPECIFIED = -1,
        LLAMA_ATTENTION_TYPE_CAUSAL      = 0,
        LLAMA_ATTENTION_TYPE_NON_CAUSAL  = 1,
    };

    enum llama_split_mode {
        LLAMA_SPLIT_MODE_NONE  = 0, // single GPU
        LLAMA_SPLIT_MODE_LAYER = 1, // split layers and KV across GPUs
        LLAMA_SPLIT_MODE_ROW   = 2, // split layers and KV across GPUs, use tensor parallelism if supported
    };

    // TODO: simplify (https://github.com/ggml-org/llama.cpp/pull/9294#pullrequestreview-2286561979)
    typedef struct llama_token_data {
        llama_token id; // token id
        float logit;    // log-odds of the token
        float p;        // probability of the token
    } llama_token_data;

    typedef struct llama_token_data_array {
        // TODO: consider SoA
        // NOTE: this pointer can be modified by the samplers
        llama_token_data * data;
        size_t size;
        int64_t selected; // this is the index in the data array (i.e. not the token id)
        bool sorted;
    } llama_token_data_array;

    typedef bool (*llama_progress_callback)(float progress, void * user_data);

    // Input data for llama_decode
    // A llama_batch object can contain input about one or many sequences
    // The provided arrays (i.e. token, embd, pos, etc.) must have size of n_tokens
    //
    // - token  : the token ids of the input (used when embd is NULL)
    // - embd   : token embeddings (i.e. float vector of size n_embd) (used when token is NULL)
    // - pos    : the positions of the respective token in the sequence
    //            (if set to NULL, the token position will be tracked automatically by llama_decode)
    // - seq_id : the sequence to which the respective token belongs
    //            (if set to NULL, the sequence ID will be assumed to be 0)
    // - logits : if zero, the logits (and/or the embeddings) for the respective token will not be output
    //            (if set to NULL, only the logits for last token will be returned)
    //
    typedef struct llama_batch {
        int32_t n_tokens;

        llama_token  *  token;
        float        *  embd;
        llama_pos    *  pos;
        int32_t      *  n_seq_id;
        llama_seq_id ** seq_id;
        int8_t       *  logits; // TODO: rename this to "output"
    } llama_batch;

    enum llama_model_kv_override_type {
        LLAMA_KV_OVERRIDE_TYPE_INT,
        LLAMA_KV_OVERRIDE_TYPE_FLOAT,
        LLAMA_KV_OVERRIDE_TYPE_BOOL,
        LLAMA_KV_OVERRIDE_TYPE_STR,
    };

    struct llama_model_kv_override {
        enum llama_model_kv_override_type tag;

        char key[128];

        union {
            int64_t val_i64;
            double  val_f64;
            bool    val_bool;
            char    val_str[128];
        };
    };

    struct llama_model_params {
        // NULL-terminated list of devices to use for offloading (if NULL, all available devices are used)
        ggml_backend_dev_t * devices;

        int32_t n_gpu_layers; // number of layers to store in VRAM
        enum llama_split_mode split_mode; // how to split the model across multiple GPUs

        // the GPU that is used for the entire model when split_mode is LLAMA_SPLIT_MODE_NONE
        int32_t main_gpu;

        // proportion of the model (layers or rows) to offload to each GPU, size: llama_max_devices()
        const float * tensor_split;

        // Called with a progress value between 0.0 and 1.0. Pass NULL to disable.
        // If the provided progress_callback returns true, model loading continues.
        // If it returns false, model loading is immediately aborted.
        llama_progress_callback progress_callback;

        // context pointer passed to the progress callback
        void * progress_callback_user_data;

        // override key-value pairs of the model meta data
        const struct llama_model_kv_override * kv_overrides;

        // Keep the booleans together to avoid misalignment during copy-by-value.
        bool vocab_only;    // only load the vocabulary, no weights
        bool use_mmap;      // use mmap if possible
        bool use_mlock;     // force system to keep model in RAM
        bool check_tensors; // validate model tensor data
    };

    // NOTE: changing the default values of parameters marked as [EXPERIMENTAL] may cause crashes or incorrect results in certain configurations
    //       https://github.com/ggml-org/llama.cpp/pull/7544
    struct llama_context_params {
        uint32_t n_ctx;             // text context, 0 = from model
        uint32_t n_batch;           // logical maximum batch size that can be submitted to llama_decode
        uint32_t n_ubatch;          // physical maximum batch size
        uint32_t n_seq_max;         // max number of sequences (i.e. distinct states for recurrent models)
        int32_t  n_threads;         // number of threads to use for generation
        int32_t  n_threads_batch;   // number of threads to use for batch processing

        enum llama_rope_scaling_type rope_scaling_type; // RoPE scaling type, from `enum llama_rope_scaling_type`
        enum llama_pooling_type      pooling_type;      // whether to pool (sum) embedding results by sequence id
        enum llama_attention_type    attention_type;    // attention type to use for embeddings

        // ref: https://github.com/ggml-org/llama.cpp/pull/2054
        float    rope_freq_base;   // RoPE base frequency, 0 = from model
        float    rope_freq_scale;  // RoPE frequency scaling factor, 0 = from model
        float    yarn_ext_factor;  // YaRN extrapolation mix factor, negative = from model
        float    yarn_attn_factor; // YaRN magnitude scaling factor
        float    yarn_beta_fast;   // YaRN low correction dim
        float    yarn_beta_slow;   // YaRN high correction dim
        uint32_t yarn_orig_ctx;    // YaRN original context size
        float    defrag_thold;     // defragment the KV cache if holes/size > thold, < 0 disabled (default)

        ggml_backend_sched_eval_callback cb_eval;
        void * cb_eval_user_data;

        enum ggml_type type_k; // data type for K cache [EXPERIMENTAL]
        enum ggml_type type_v; // data type for V cache [EXPERIMENTAL]

        // Keep the booleans together and at the end of the struct to avoid misalignment during copy-by-value.
        // TODO: move at the end of the struct
        bool logits_all;  // the llama_decode() call computes all logits, not just the last one (DEPRECATED - set llama_batch.logits instead)
        bool embeddings;  // if true, extract embeddings (together with logits)
        bool offload_kqv; // whether to offload the KQV ops (including the KV cache) to GPU
        bool flash_attn;  // whether to use flash attention [EXPERIMENTAL]
        bool no_perf;     // whether to measure performance timings

        // Abort callback
        // if it returns true, execution of llama_decode() will be aborted
        // currently works only with CPU execution
        ggml_abort_callback abort_callback;
        void *              abort_callback_data;
    };

    // model quantization parameters
    typedef struct llama_model_quantize_params {
        int32_t nthread;                     // number of threads to use for quantizing, if <=0 will use std::thread::hardware_concurrency()
        enum llama_ftype ftype;              // quantize to this llama_ftype
        enum ggml_type output_tensor_type;   // output tensor type
        enum ggml_type token_embedding_type; // token embeddings tensor type
        bool allow_requantize;               // allow quantizing non-f32/f16 tensors
        bool quantize_output_tensor;         // quantize output.weight
        bool only_copy;                      // only copy tensors - ftype, allow_requantize and quantize_output_tensor are ignored
        bool pure;                           // quantize all tensors to the default type
        bool keep_split;                     // quantize to the same number of shards
        void * imatrix;                      // pointer to importance matrix data
        void * kv_overrides;                 // pointer to vector containing overrides
    } llama_model_quantize_params;

    typedef struct llama_logit_bias {
        llama_token token;
        float bias;
    } llama_logit_bias;

    typedef struct llama_sampler_chain_params {
        bool no_perf; // whether to measure performance timings
    } llama_sampler_chain_params;

    // used in chat template
    typedef struct llama_chat_message {
        const char * role;
        const char * content;
    } llama_chat_message;

    // lora adapter
    struct llama_adapter_lora;

    // Helpers for getting default parameters
    // TODO: update API to start accepting pointers to params structs (https://github.com/ggml-org/llama.cpp/discussions/9172)
    LLAMA_API struct llama_model_params          llama_model_default_params(void);
    LLAMA_API struct llama_context_params        llama_context_default_params(void);
    LLAMA_API struct llama_sampler_chain_params  llama_sampler_chain_default_params(void);
    LLAMA_API struct llama_model_quantize_params llama_model_quantize_default_params(void);

    // Initialize the llama + ggml backend
    // If numa is true, use NUMA optimizations
    // Call once at the start of the program
    LLAMA_API void llama_backend_init(void);

    // Call once at the end of the program - currently only used for MPI
    LLAMA_API void llama_backend_free(void);

    //optional:
    LLAMA_API void llama_numa_init(enum ggml_numa_strategy numa);

    // Optional: an auto threadpool gets created in ggml if not passed explicitly
    LLAMA_API void llama_attach_threadpool(
            struct llama_context * ctx,
               ggml_threadpool_t   threadpool,
               ggml_threadpool_t   threadpool_batch);

    LLAMA_API void llama_detach_threadpool(struct llama_context * ctx);

    DEPRECATED(LLAMA_API struct llama_model * llama_load_model_from_file(
                             const char * path_model,
              struct llama_model_params   params),
            "use llama_model_load_from_file instead");

    // Load the model from a file
    // If the file is split into multiple parts, the file name must follow this pattern: <name>-%05d-of-%05d.gguf
    // If the split file name does not follow this pattern, use llama_model_load_from_splits
    LLAMA_API struct llama_model * llama_model_load_from_file(
                             const char * path_model,
              struct llama_model_params   params);

    // Load the model from multiple splits (support custom naming scheme)
    // The paths must be in the correct order
    LLAMA_API struct llama_model * llama_model_load_from_splits(
                             const char ** paths,
                                 size_t    n_paths,
              struct llama_model_params    params);

    DEPRECATED(LLAMA_API void llama_free_model(struct llama_model * model),
            "use llama_model_free instead");

    LLAMA_API void llama_model_free(struct llama_model * model);

    LLAMA_API struct llama_context * llama_init_from_model(
                     struct llama_model * model,
            struct llama_context_params   params);

    DEPRECATED(LLAMA_API struct llama_context * llama_new_context_with_model(
                     struct llama_model * model,
            struct llama_context_params   params),
            "use llama_init_from_model instead");

    // Frees all allocated memory
    LLAMA_API void llama_free(struct llama_context * ctx);

    LLAMA_API int64_t llama_time_us(void);

    LLAMA_API size_t llama_max_devices(void);

    LLAMA_API bool llama_supports_mmap       (void);
    LLAMA_API bool llama_supports_mlock      (void);
    LLAMA_API bool llama_supports_gpu_offload(void);
    LLAMA_API bool llama_supports_rpc        (void);

    LLAMA_API uint32_t llama_n_ctx      (const struct llama_context * ctx);
    LLAMA_API uint32_t llama_n_batch    (const struct llama_context * ctx);
    LLAMA_API uint32_t llama_n_ubatch   (const struct llama_context * ctx);
    LLAMA_API uint32_t llama_n_seq_max  (const struct llama_context * ctx);

    DEPRECATED(LLAMA_API int32_t llama_n_ctx_train(const struct llama_model * model), "use llama_model_n_ctx_train instead");
    DEPRECATED(LLAMA_API int32_t llama_n_embd     (const struct llama_model * model), "use llama_model_n_embd instead");
    DEPRECATED(LLAMA_API int32_t llama_n_layer    (const struct llama_model * model), "use llama_model_n_layer instead");
    DEPRECATED(LLAMA_API int32_t llama_n_head     (const struct llama_model * model), "use llama_model_n_head instead");

    DEPRECATED(LLAMA_API int32_t llama_n_vocab    (const struct llama_vocab * vocab), "use llama_vocab_n_tokens instead");

    LLAMA_API const struct llama_model * llama_get_model   (const struct llama_context * ctx);
    LLAMA_API    struct llama_kv_cache * llama_get_kv_self (      struct llama_context * ctx);
    LLAMA_API  enum llama_pooling_type   llama_pooling_type(const struct llama_context * ctx); // TODO: rename to llama_get_pooling_type

    LLAMA_API const struct llama_vocab * llama_model_get_vocab(const struct llama_model * model);
    LLAMA_API enum llama_rope_type       llama_model_rope_type(const struct llama_model * model);

    LLAMA_API int32_t llama_model_n_ctx_train(const struct llama_model * model);
    LLAMA_API int32_t llama_model_n_embd     (const struct llama_model * model);
    LLAMA_API int32_t llama_model_n_layer    (const struct llama_model * model);
    LLAMA_API int32_t llama_model_n_head     (const struct llama_model * model);
    LLAMA_API int32_t llama_model_n_head_kv  (const struct llama_model * model);

    // Get the model's RoPE frequency scaling factor
    LLAMA_API float llama_model_rope_freq_scale_train(const struct llama_model * model);

    LLAMA_API enum llama_vocab_type llama_vocab_type(const struct llama_vocab * vocab);

    LLAMA_API int32_t llama_vocab_n_tokens(const struct llama_vocab * vocab);

    // Functions to access the model's GGUF metadata scalar values
    // - The functions return the length of the string on success, or -1 on failure
    // - The output string is always null-terminated and cleared on failure
    // - When retrieving a string, an extra byte must be allocated to account for the null terminator
    // - GGUF array values are not supported by these functions

    // Get metadata value as a string by key name
    LLAMA_API int32_t llama_model_meta_val_str(const struct llama_model * model, const char * key, char * buf, size_t buf_size);

    // Get the number of metadata key/value pairs
    LLAMA_API int32_t llama_model_meta_count(const struct llama_model * model);

    // Get metadata key name by index
    LLAMA_API int32_t llama_model_meta_key_by_index(const struct llama_model * model, int32_t i, char * buf, size_t buf_size);

    // Get metadata value as a string by index
    LLAMA_API int32_t llama_model_meta_val_str_by_index(const struct llama_model * model, int32_t i, char * buf, size_t buf_size);

    // Get a string describing the model type
    LLAMA_API int32_t llama_model_desc(const struct llama_model * model, char * buf, size_t buf_size);

    // Returns the total size of all the tensors in the model in bytes
    LLAMA_API uint64_t llama_model_size(const struct llama_model * model);

    // Get the default chat template. Returns nullptr if not available
    // If name is NULL, returns the default chat template
    LLAMA_API const char * llama_model_chat_template(const struct llama_model * model, const char * name);

    // Returns the total number of parameters in the model
    LLAMA_API uint64_t llama_model_n_params(const struct llama_model * model);

    // Returns true if the model contains an encoder that requires llama_encode() call
    LLAMA_API bool llama_model_has_encoder(const struct llama_model * model);

    // Returns true if the model contains a decoder that requires llama_decode() call
    LLAMA_API bool llama_model_has_decoder(const struct llama_model * model);

    // For encoder-decoder models, this function returns id of the token that must be provided
    // to the decoder to start generating output sequence. For other models, it returns -1.
    LLAMA_API llama_token llama_model_decoder_start_token(const struct llama_model * model);

    // Returns true if the model is recurrent (like Mamba, RWKV, etc.)
    LLAMA_API bool llama_model_is_recurrent(const struct llama_model * model);

    // Returns 0 on success
    LLAMA_API uint32_t llama_model_quantize(
            const char * fname_inp,
            const char * fname_out,
            const llama_model_quantize_params * params);

    //
    // Adapters
    //

    // Load a LoRA adapter from file
    LLAMA_API struct llama_adapter_lora * llama_adapter_lora_init(
            struct llama_model * model,
            const char * path_lora);

    // Manually free a LoRA adapter
    // Note: loaded adapters will be free when the associated model is deleted
    LLAMA_API void llama_adapter_lora_free(struct llama_adapter_lora * adapter);

    // The following functions operate on a llama_context, hence the naming: llama_verb_...

    // Add a loaded LoRA adapter to given context
    // This will not modify model's weight
    LLAMA_API int32_t llama_set_adapter_lora(
            struct llama_context * ctx,
            struct llama_adapter_lora * adapter,
            float scale);

    // Remove a specific LoRA adapter from given context
    // Return -1 if the adapter is not present in the context
    LLAMA_API int32_t llama_rm_adapter_lora(
            struct llama_context * ctx,
            struct llama_adapter_lora * adapter);

    // Remove all LoRA adapters from given context
    LLAMA_API void llama_clear_adapter_lora(struct llama_context * ctx);

    // Apply a loaded control vector to a llama_context, or if data is NULL, clear
    // the currently loaded vector.
    // n_embd should be the size of a single layer's control, and data should point
    // to an n_embd x n_layers buffer starting from layer 1.
    // il_start and il_end are the layer range the vector should apply to (both inclusive)
    // See llama_control_vector_load in common to load a control vector.
    LLAMA_API int32_t llama_apply_adapter_cvec(
            struct llama_context * ctx,
                     const float * data,
                          size_t   len,
                         int32_t   n_embd,
                         int32_t   il_start,
                         int32_t   il_end);

    //
    // KV cache
    //

    // TODO: start using struct llama_kv_cache

    // Information associated with an individual cell in the KV cache view.
    struct llama_kv_cache_view_cell {
        // The position for this cell. Takes KV cache shifts into account.
        // May be negative if the cell is not populated.
        llama_pos pos;
    };

    // An updateable view of the KV cache.
    struct llama_kv_cache_view {
        // Number of KV cache cells. This will be the same as the context size.
        int32_t n_cells;

        // Maximum number of sequences that can exist in a cell. It's not an error
        // if there are more sequences in a cell than this value, however they will
        // not be visible in the view cells_sequences.
        int32_t n_seq_max;

        // Number of tokens in the cache. For example, if there are two populated
        // cells, the first with 1 sequence id in it and the second with 2 sequence
        // ids then you'll have 3 tokens.
        int32_t token_count;

        // Number of populated cache cells.
        int32_t used_cells;

        // Maximum contiguous empty slots in the cache.
        int32_t max_contiguous;

        // Index to the start of the max_contiguous slot range. Can be negative
        // when cache is full.
        int32_t max_contiguous_idx;

        // Information for an individual cell.
        struct llama_kv_cache_view_cell * cells;

        // The sequences for each cell. There will be n_seq_max items per cell.
        llama_seq_id * cells_sequences;
    };

    // Create an empty KV cache view. (use only for debugging purposes)
    LLAMA_API struct llama_kv_cache_view llama_kv_cache_view_init(const struct llama_context * ctx, int32_t n_seq_max);

    // Free a KV cache view. (use only for debugging purposes)
    LLAMA_API void llama_kv_cache_view_free(struct llama_kv_cache_view * view);

    // Update the KV cache view structure with the current state of the KV cache. (use only for debugging purposes)
    // TODO: change signature to llama_kv_cache_view_update(struct llama_kv_cache_view * view, const struct llama_context * ctx)
    LLAMA_API void llama_kv_cache_view_update(const struct llama_context * ctx, struct llama_kv_cache_view * view);

    ///

    // Returns the number of tokens in the KV cache (slow, use only for debug)
    // If a KV cell has multiple sequences assigned to it, it will be counted multiple times
    LLAMA_API int32_t llama_kv_self_n_tokens(const struct llama_context * ctx);

    DEPRECATED(LLAMA_API int32_t llama_get_kv_cache_token_count(const struct llama_context * ctx),
            "use llama_kv_self_n_tokens instead");

    // Returns the number of used KV cells (i.e. have at least one sequence assigned to them)
    LLAMA_API int32_t llama_kv_self_used_cells(const struct llama_context * ctx);

    DEPRECATED(LLAMA_API int32_t llama_get_kv_cache_used_cells(const struct llama_context * ctx),
            "use llama_kv_self_used_cells instead");

    // Clear the KV cache - both cell info is erased and KV data is zeroed
    LLAMA_API void llama_kv_self_clear(
            struct llama_context * ctx);

    // Removes all tokens that belong to the specified sequence and have positions in [p0, p1)
    // Returns false if a partial sequence cannot be removed. Removing a whole sequence never fails
    // seq_id < 0 : match any sequence
    // p0 < 0     : [0,  p1]
    // p1 < 0     : [p0, inf)
    LLAMA_API bool llama_kv_self_seq_rm(
            struct llama_context * ctx,
                    llama_seq_id   seq_id,
                       llama_pos   p0,
                       llama_pos   p1);

    // Copy all tokens that belong to the specified sequence to another sequence
    // Note that this does not allocate extra KV cache memory - it simply assigns the tokens to the new sequence
    // p0 < 0 : [0,  p1]
    // p1 < 0 : [p0, inf)
    LLAMA_API void llama_kv_self_seq_cp(
            struct llama_context * ctx,
                    llama_seq_id   seq_id_src,
                    llama_seq_id   seq_id_dst,
                       llama_pos   p0,
                       llama_pos   p1);

    // Removes all tokens that do not belong to the specified sequence
    LLAMA_API void llama_kv_self_seq_keep(
            struct llama_context * ctx,
                    llama_seq_id   seq_id);

    // Adds relative position "delta" to all tokens that belong to the specified sequence and have positions in [p0, p1)
    // If the KV cache is RoPEd, the KV data is updated accordingly:
    //   - lazily on next llama_decode()
    //   - explicitly with llama_kv_self_update()
    // p0 < 0 : [0,  p1]
    // p1 < 0 : [p0, inf)
    LLAMA_API void llama_kv_self_seq_add(
            struct llama_context * ctx,
                    llama_seq_id   seq_id,
                       llama_pos   p0,
                       llama_pos   p1,
                       llama_pos   delta);

    // Integer division of the positions by factor of `d > 1`
    // If the KV cache is RoPEd, the KV data is updated accordingly:
    //   - lazily on next llama_decode()
    //   - explicitly with llama_kv_self_update()
    // p0 < 0 : [0,  p1]
    // p1 < 0 : [p0, inf)
    LLAMA_API void llama_kv_self_seq_div(
            struct llama_context * ctx,
                    llama_seq_id   seq_id,
                       llama_pos   p0,
                       llama_pos   p1,
                             int   d);

    // Returns the largest position present in the KV cache for the specified sequence
    LLAMA_API llama_pos llama_kv_self_seq_pos_max(
            struct llama_context * ctx,
                     llama_seq_id   seq_id);

    // Defragment the KV cache
    // This will be applied:
    //   - lazily on next llama_decode()
    //   - explicitly with llama_kv_self_update()
    LLAMA_API void llama_kv_self_defrag(struct llama_context * ctx);

    // Check if the context supports KV cache shifting
    LLAMA_API bool llama_kv_self_can_shift(const struct llama_context * ctx);

    // Apply the KV cache updates (such as K-shifts, defragmentation, etc.)
    LLAMA_API void llama_kv_self_update(struct llama_context * ctx);

    DEPRECATED(LLAMA_API void llama_kv_cache_clear(
            struct llama_context * ctx),
            "use llama_kv_self_clear instead");

    DEPRECATED(LLAMA_API bool llama_kv_cache_seq_rm(
            struct llama_context * ctx,
                    llama_seq_id   seq_id,
                       llama_pos   p0,
                       llama_pos   p1),
            "use llama_kv_self_seq_rm instead");

    DEPRECATED(LLAMA_API void llama_kv_cache_seq_cp(
            struct llama_context * ctx,
                    llama_seq_id   seq_id_src,
                    llama_seq_id   seq_id_dst,
                       llama_pos   p0,
                       llama_pos   p1),
            "use llama_kv_self_seq_cp instead");

    DEPRECATED(LLAMA_API void llama_kv_cache_seq_keep(
            struct llama_context * ctx,
                    llama_seq_id   seq_id),
            "use llama_kv_self_seq_keep instead");

    DEPRECATED(LLAMA_API void llama_kv_cache_seq_add(
            struct llama_context * ctx,
                    llama_seq_id   seq_id,
                       llama_pos   p0,
                       llama_pos   p1,
                       llama_pos   delta),
            "use llama_kv_self_seq_add instead");

    DEPRECATED(LLAMA_API void llama_kv_cache_seq_div(
            struct llama_context * ctx,
                    llama_seq_id   seq_id,
                       llama_pos   p0,
                       llama_pos   p1,
                             int   d),
            "use llama_kv_self_seq_div instead");

    DEPRECATED(LLAMA_API llama_pos llama_kv_cache_seq_pos_max(
            struct llama_context * ctx,
                    llama_seq_id   seq_id),
            "use llama_kv_self_seq_pos_max instead");

    DEPRECATED(LLAMA_API void llama_kv_cache_defrag(struct llama_context * ctx),
            "use llama_kv_self_defrag instead");

    DEPRECATED(LLAMA_API bool llama_kv_cache_can_shift(const struct llama_context * ctx),
            "use llama_kv_self_can_shift instead");

    DEPRECATED(LLAMA_API void llama_kv_cache_update(struct llama_context * ctx),
            "use llama_kv_self_update instead");


    //
    // State / sessions
    //

    // Returns the *actual* size in bytes of the state
    // (logits, embedding and kv_cache)
    // Only use when saving the state, not when restoring it, otherwise the size may be too small.
    LLAMA_API size_t llama_state_get_size(struct llama_context * ctx);
    LLAMA_API DEPRECATED(size_t llama_get_state_size(struct llama_context * ctx),
        "use llama_state_get_size instead");

    // Copies the state to the specified destination address.
    // Destination needs to have allocated enough memory.
    // Returns the number of bytes copied
    LLAMA_API size_t llama_state_get_data(
            struct llama_context * ctx,
                         uint8_t * dst,
                          size_t   size);
    LLAMA_API DEPRECATED(size_t llama_copy_state_data(
            struct llama_context * ctx,
                         uint8_t * dst),
        "use llama_state_get_data instead");

    // Set the state reading from the specified address
    // Returns the number of bytes read
    LLAMA_API size_t llama_state_set_data(
            struct llama_context * ctx,
                   const uint8_t * src,
                          size_t   size);
    LLAMA_API DEPRECATED(size_t llama_set_state_data(
            struct llama_context * ctx,
                   const uint8_t * src),
        "use llama_state_set_data instead");

    // Save/load session file
    LLAMA_API bool llama_state_load_file(
            struct llama_context * ctx,
                      const char * path_session,
                     llama_token * tokens_out,
                          size_t   n_token_capacity,
                          size_t * n_token_count_out);
    LLAMA_API DEPRECATED(bool llama_load_session_file(
            struct llama_context * ctx,
                      const char * path_session,
                     llama_token * tokens_out,
                          size_t   n_token_capacity,
                          size_t * n_token_count_out),
        "use llama_state_load_file instead");

    LLAMA_API bool llama_state_save_file(
            struct llama_context * ctx,
                      const char * path_session,
               const llama_token * tokens,
                          size_t   n_token_count);
    LLAMA_API DEPRECATED(bool llama_save_session_file(
            struct llama_context * ctx,
                      const char * path_session,
               const llama_token * tokens,
                          size_t   n_token_count),
        "use llama_state_save_file instead");

    // Get the exact size needed to copy the KV cache of a single sequence
    LLAMA_API size_t llama_state_seq_get_size(
            struct llama_context * ctx,
                    llama_seq_id   seq_id);

    // Copy the KV cache of a single sequence into the specified buffer
    LLAMA_API size_t llama_state_seq_get_data(
            struct llama_context * ctx,
                         uint8_t * dst,
                          size_t   size,
                    llama_seq_id   seq_id);

    // Copy the sequence data (originally copied with `llama_state_seq_get_data`) into the specified sequence
    // Returns:
    //  - Positive: Ok
    //  - Zero: Failed to load
    LLAMA_API size_t llama_state_seq_set_data(
            struct llama_context * ctx,
                   const uint8_t * src,
                          size_t   size,
                    llama_seq_id   dest_seq_id);

    LLAMA_API size_t llama_state_seq_save_file(
            struct llama_context * ctx,
                      const char * filepath,
                    llama_seq_id   seq_id,
               const llama_token * tokens,
                          size_t   n_token_count);

    LLAMA_API size_t llama_state_seq_load_file(
            struct llama_context * ctx,
                      const char * filepath,
                    llama_seq_id   dest_seq_id,
                     llama_token * tokens_out,
                          size_t   n_token_capacity,
                          size_t * n_token_count_out);

    //
    // Decoding
    //

    // Return batch for single sequence of tokens
    // The sequence ID will be fixed to 0
    // The position of the tokens will be tracked automatically by llama_decode
    //
    // NOTE: this is a helper function to facilitate transition to the new batch API - avoid using it
    //
    LLAMA_API struct llama_batch llama_batch_get_one(
                  llama_token * tokens,
                      int32_t   n_tokens);

    // Allocates a batch of tokens on the heap that can hold a maximum of n_tokens
    // Each token can be assigned up to n_seq_max sequence ids
    // The batch has to be freed with llama_batch_free()
    // If embd != 0, llama_batch.embd will be allocated with size of n_tokens * embd * sizeof(float)
    // Otherwise, llama_batch.token will be allocated to store n_tokens llama_token
    // The rest of the llama_batch members are allocated with size n_tokens
    // All members are left uninitialized
    LLAMA_API struct llama_batch llama_batch_init(
            int32_t n_tokens,
            int32_t embd,
            int32_t n_seq_max);

    // Frees a batch of tokens allocated with llama_batch_init()
    LLAMA_API void llama_batch_free(struct llama_batch batch);

    // Processes a batch of tokens with the ecoder part of the encoder-decoder model.
    // Stores the encoder output internally for later use by the decoder cross-attention layers.
    //   0 - success
    // < 0 - error. the KV cache state is restored to the state before this call
    LLAMA_API int32_t llama_encode(
            struct llama_context * ctx,
              struct llama_batch   batch);

    // Positive return values does not mean a fatal error, but rather a warning.
    //   0 - success
    //   1 - could not find a KV slot for the batch (try reducing the size of the batch or increase the context)
    // < 0 - error. the KV cache state is restored to the state before this call
    LLAMA_API int32_t llama_decode(
            struct llama_context * ctx,
              struct llama_batch   batch);

    // Set the number of threads used for decoding
    // n_threads is the number of threads used for generation (single token)
    // n_threads_batch is the number of threads used for prompt and batch processing (multiple tokens)
    LLAMA_API void llama_set_n_threads(struct llama_context * ctx, int32_t n_threads, int32_t n_threads_batch);

    // Get the number of threads used for generation of a single token.
    LLAMA_API int32_t llama_n_threads(struct llama_context * ctx);

    // Get the number of threads used for prompt and batch processing (multiple token).
    LLAMA_API int32_t llama_n_threads_batch(struct llama_context * ctx);

    // Set whether the model is in embeddings mode or not
    // If true, embeddings will be returned but logits will not
    LLAMA_API void llama_set_embeddings(struct llama_context * ctx, bool embeddings);

    // Set whether to use causal attention or not
    // If set to true, the model will only attend to the past tokens
    LLAMA_API void llama_set_causal_attn(struct llama_context * ctx, bool causal_attn);

    // Set whether the model is in warmup mode or not
    // If true, all model tensors are activated during llama_decode() to load and cache their weights.
    LLAMA_API void llama_set_warmup(struct llama_context * ctx, bool warmup);

    // Set abort callback
    LLAMA_API void llama_set_abort_callback(struct llama_context * ctx, ggml_abort_callback abort_callback, void * abort_callback_data);

    // Wait until all computations are finished
    // This is automatically done when using one of the functions below to obtain the computation results
    // and is not necessary to call it explicitly in most cases
    LLAMA_API void llama_synchronize(struct llama_context * ctx);

    // Token logits obtained from the last call to llama_decode()
    // The logits for which llama_batch.logits[i] != 0 are stored contiguously
    // in the order they have appeared in the batch.
    // Rows: number of tokens for which llama_batch.logits[i] != 0
    // Cols: n_vocab
    LLAMA_API float * llama_get_logits(struct llama_context * ctx);

    // Logits for the ith token. For positive indices, Equivalent to:
    // llama_get_logits(ctx) + ctx->output_ids[i]*n_vocab
    // Negative indicies can be used to access logits in reverse order, -1 is the last logit.
    // returns NULL for invalid ids.
    LLAMA_API float * llama_get_logits_ith(struct llama_context * ctx, int32_t i);

    // Get all output token embeddings.
    // when pooling_type == LLAMA_POOLING_TYPE_NONE or when using a generative model,
    // the embeddings for which llama_batch.logits[i] != 0 are stored contiguously
    // in the order they have appeared in the batch.
    // shape: [n_outputs*n_embd]
    // Otherwise, returns NULL.
    LLAMA_API float * llama_get_embeddings(struct llama_context * ctx);

    // Get the embeddings for the ith token. For positive indices, Equivalent to:
    // llama_get_embeddings(ctx) + ctx->output_ids[i]*n_embd
    // Negative indicies can be used to access embeddings in reverse order, -1 is the last embedding.
    // shape: [n_embd] (1-dimensional)
    // returns NULL for invalid ids.
    LLAMA_API float * llama_get_embeddings_ith(struct llama_context * ctx, int32_t i);

    // Get the embeddings for a sequence id
    // Returns NULL if pooling_type is LLAMA_POOLING_TYPE_NONE
    // when pooling_type == LLAMA_POOLING_TYPE_RANK, returns float[1] with the rank of the sequence
    // otherwise: float[n_embd] (1-dimensional)
    LLAMA_API float * llama_get_embeddings_seq(struct llama_context * ctx, llama_seq_id seq_id);

    //
    // Vocab
    //

    LLAMA_API const char * llama_vocab_get_text(const struct llama_vocab * vocab, llama_token token);

    LLAMA_API float llama_vocab_get_score(const struct llama_vocab * vocab, llama_token token);

    LLAMA_API enum llama_token_attr llama_vocab_get_attr(const struct llama_vocab * vocab, llama_token token);

    // Check if the token is supposed to end generation (end-of-generation, eg. EOS, EOT, etc.)
    LLAMA_API bool llama_vocab_is_eog(const struct llama_vocab * vocab, llama_token token);

    // Identify if Token Id is a control token or a render-able token
    LLAMA_API bool llama_vocab_is_control(const struct llama_vocab * vocab, llama_token token);

    // Special tokens
    LLAMA_API llama_token llama_vocab_bos(const struct llama_vocab * vocab); // beginning-of-sentence
    LLAMA_API llama_token llama_vocab_eos(const struct llama_vocab * vocab); // end-of-sentence
    LLAMA_API llama_token llama_vocab_eot(const struct llama_vocab * vocab); // end-of-turn
    LLAMA_API llama_token llama_vocab_sep(const struct llama_vocab * vocab); // sentence separator
    LLAMA_API llama_token llama_vocab_nl (const struct llama_vocab * vocab); // next-line
    LLAMA_API llama_token llama_vocab_pad(const struct llama_vocab * vocab); // padding

    LLAMA_API bool llama_vocab_get_add_bos(const struct llama_vocab * vocab);
    LLAMA_API bool llama_vocab_get_add_eos(const struct llama_vocab * vocab);

    LLAMA_API llama_token llama_vocab_fim_pre(const struct llama_vocab * vocab);
    LLAMA_API llama_token llama_vocab_fim_suf(const struct llama_vocab * vocab);
    LLAMA_API llama_token llama_vocab_fim_mid(const struct llama_vocab * vocab);
    LLAMA_API llama_token llama_vocab_fim_pad(const struct llama_vocab * vocab);
    LLAMA_API llama_token llama_vocab_fim_rep(const struct llama_vocab * vocab);
    LLAMA_API llama_token llama_vocab_fim_sep(const struct llama_vocab * vocab);

    DEPRECATED(LLAMA_API const char * llama_token_get_text(const struct llama_vocab * vocab, llama_token token), "use llama_vocab_get_text instead");
    DEPRECATED(LLAMA_API float llama_token_get_score(const struct llama_vocab * vocab, llama_token token), "use llama_vocab_get_score instead");
    DEPRECATED(LLAMA_API enum llama_token_attr llama_token_get_attr(const struct llama_vocab * vocab, llama_token token), "use llama_vocab_get_attr instead");
    DEPRECATED(LLAMA_API bool llama_token_is_eog(const struct llama_vocab * vocab, llama_token token), "use llama_vocab_is_eog instead");
    DEPRECATED(LLAMA_API bool llama_token_is_control(const struct llama_vocab * vocab, llama_token token), "use llama_vocab_is_control instead");
    DEPRECATED(LLAMA_API llama_token llama_token_bos(const struct llama_vocab * vocab), "use llama_vocab_bos instead");
    DEPRECATED(LLAMA_API llama_token llama_token_eos(const struct llama_vocab * vocab), "use llama_vocab_eos instead");
    DEPRECATED(LLAMA_API llama_token llama_token_eot(const struct llama_vocab * vocab), "use llama_vocab_eot instead");
    DEPRECATED(LLAMA_API llama_token llama_token_cls(const struct llama_vocab * vocab), "use llama_vocab_cls instead");
    DEPRECATED(LLAMA_API llama_token llama_token_sep(const struct llama_vocab * vocab), "use llama_vocab_sep instead");
    DEPRECATED(LLAMA_API llama_token llama_token_nl (const struct llama_vocab * vocab), "use llama_vocab_nl instead");
    DEPRECATED(LLAMA_API llama_token llama_token_pad(const struct llama_vocab * vocab), "use llama_vocab_pad instead");
    DEPRECATED(LLAMA_API bool llama_add_bos_token(const struct llama_vocab * vocab), "use llama_vocab_get_add_bos instead");
    DEPRECATED(LLAMA_API bool llama_add_eos_token(const struct llama_vocab * vocab), "use llama_vocab_get_add_eos instead");
    DEPRECATED(LLAMA_API llama_token llama_token_fim_pre(const struct llama_vocab * vocab), "use llama_vocab_fim_pre instead");
    DEPRECATED(LLAMA_API llama_token llama_token_fim_suf(const struct llama_vocab * vocab), "use llama_vocab_fim_suf instead");
    DEPRECATED(LLAMA_API llama_token llama_token_fim_mid(const struct llama_vocab * vocab), "use llama_vocab_fim_mid instead");
    DEPRECATED(LLAMA_API llama_token llama_token_fim_pad(const struct llama_vocab * vocab), "use llama_vocab_fim_pad instead");
    DEPRECATED(LLAMA_API llama_token llama_token_fim_rep(const struct llama_vocab * vocab), "use llama_vocab_fim_rep instead");
    DEPRECATED(LLAMA_API llama_token llama_token_fim_sep(const struct llama_vocab * vocab), "use llama_vocab_fim_sep instead");

    // CLS is equivalent to BOS
    DEPRECATED(LLAMA_API llama_token llama_vocab_cls(const struct llama_vocab * vocab), // classification
            "use llama_vocab_bos instead");

    //
    // Tokenization
    //
    // The API is thread-safe.
    //

    /// @details Convert the provided text into tokens.
    /// @param tokens The tokens pointer must be large enough to hold the resulting tokens.
    /// @return Returns the number of tokens on success, no more than n_tokens_max
    /// @return Returns a negative number on failure - the number of tokens that would have been returned
    /// @param add_special Allow to add BOS and EOS tokens if model is configured to do so.
    /// @param parse_special Allow tokenizing special and/or control tokens which otherwise are not exposed and treated
    ///                      as plaintext. Does not insert a leading space.
    LLAMA_API int32_t llama_tokenize(
        const struct llama_vocab * vocab,
                      const char * text,
                         int32_t   text_len,
                     llama_token * tokens,
                         int32_t   n_tokens_max,
                            bool   add_special,
                            bool   parse_special);

    // Token Id -> Piece.
    // Uses the vocabulary in the provided context.
    // Does not write null terminator to the buffer.
    // User can skip up to 'lstrip' leading spaces before copying (useful when encoding/decoding multiple tokens with 'add_space_prefix')
    // @param special If true, special tokens are rendered in the output.
    LLAMA_API int32_t llama_token_to_piece(
              const struct llama_vocab * vocab,
                           llama_token   token,
                                  char * buf,
                               int32_t   length,
                               int32_t   lstrip,
                                  bool   special);

    /// @details Convert the provided tokens into text (inverse of llama_tokenize()).
    /// @param text The char pointer must be large enough to hold the resulting text.
    /// @return Returns the number of chars/bytes on success, no more than text_len_max.
    /// @return Returns a negative number on failure - the number of chars/bytes that would have been returned.
    /// @param remove_special Allow to remove BOS and EOS tokens if model is configured to do so.
    /// @param unparse_special If true, special tokens are rendered in the output.
    LLAMA_API int32_t llama_detokenize(
        const struct llama_vocab * vocab,
               const llama_token * tokens,
                         int32_t   n_tokens,
                            char * text,
                         int32_t   text_len_max,
                            bool   remove_special,
                            bool   unparse_special);

    //
    // Chat templates
    //

    /// Apply chat template. Inspired by hf apply_chat_template() on python.
    /// Both "model" and "custom_template" are optional, but at least one is required. "custom_template" has higher precedence than "model"
    /// NOTE: This function does not use a jinja parser. It only support a pre-defined list of template. See more: https://github.com/ggml-org/llama.cpp/wiki/Templates-supported-by-llama_chat_apply_template
    /// @param tmpl A Jinja template to use for this chat. If this is nullptr, the model’s default chat template will be used instead.
    /// @param chat Pointer to a list of multiple llama_chat_message
    /// @param n_msg Number of llama_chat_message in this chat
    /// @param add_ass Whether to end the prompt with the token(s) that indicate the start of an assistant message.
    /// @param buf A buffer to hold the output formatted prompt. The recommended alloc size is 2 * (total number of characters of all messages)
    /// @param length The size of the allocated buffer
    /// @return The total number of bytes of the formatted prompt. If is it larger than the size of buffer, you may need to re-alloc it and then re-apply the template.
    LLAMA_API int32_t llama_chat_apply_template(
                            const char * tmpl,
       const struct llama_chat_message * chat,
                                size_t   n_msg,
                                  bool   add_ass,
                                  char * buf,
                               int32_t   length);

    // Get list of built-in chat templates
    LLAMA_API int32_t llama_chat_builtin_templates(const char ** output, size_t len);

    //
    // Sampling API
    //
    // Sample usage:
    //
    //    // prepare the sampling chain at the start
    //    auto sparams = llama_sampler_chain_default_params();
    //
    //    llama_sampler * smpl = llama_sampler_chain_init(sparams);
    //
    //    llama_sampler_chain_add(smpl, llama_sampler_init_top_k(50));
    //    llama_sampler_chain_add(smpl, llama_sampler_init_top_p(0.9, 1));
    //    llama_sampler_chain_add(smpl, llama_sampler_init_temp (0.8));
    //
    //    // typically, the chain should end with a sampler such as "greedy", "dist" or "mirostat"
    //    // this sampler will be responsible to select the actual token
    //    llama_sampler_chain_add(smpl, llama_sampler_init_dist(seed));
    //
    //    ...
    //
    //    // decoding loop:
    //    while (...) {
    //        ...
    //
    //        llama_decode(ctx, batch);
    //
    //        // sample from the logits of the last token in the batch
    //        const llama_token id = llama_sampler_sample(smpl, ctx, -1);
    //
    //        // accepting the token updates the internal state of certain samplers (e.g. grammar, repetition, etc.)
    //        llama_sampler_accept(smpl, id);
    //        ...
    //    }
    //
    //    llama_sampler_free(smpl);
    //
    // TODO: In the future, llama_sampler will be utilized to offload the sampling to the backends (e.g. GPU).
    //

    typedef void * llama_sampler_context_t;

    // user code can implement the interface below in order to create custom llama_sampler
    struct llama_sampler_i {
        const char *           (*name)  (const struct llama_sampler * smpl);                                 // can be NULL
        void                   (*accept)(      struct llama_sampler * smpl, llama_token token);              // can be NULL
        void                   (*apply) (      struct llama_sampler * smpl, llama_token_data_array * cur_p); // required
        void                   (*reset) (      struct llama_sampler * smpl);                                 // can be NULL
        struct llama_sampler * (*clone) (const struct llama_sampler * smpl);                                 // can be NULL if ctx is NULL
        void                   (*free)  (      struct llama_sampler * smpl);                                 // can be NULL if ctx is NULL

        // TODO: API for internal libllama usage for appending the sampling to an existing ggml_cgraph
        //void (*apply_ggml) (struct llama_sampler * smpl, ...);
    };

    struct llama_sampler {
        const struct llama_sampler_i * iface;
        llama_sampler_context_t        ctx;
    };

    // mirror of llama_sampler_i:
    LLAMA_API struct llama_sampler * llama_sampler_init  (const struct llama_sampler_i * iface, llama_sampler_context_t ctx);
    LLAMA_API const char *           llama_sampler_name  (const struct llama_sampler * smpl);
    LLAMA_API void                   llama_sampler_accept(      struct llama_sampler * smpl, llama_token token);
    LLAMA_API void                   llama_sampler_apply (      struct llama_sampler * smpl, llama_token_data_array * cur_p);
    LLAMA_API void                   llama_sampler_reset (      struct llama_sampler * smpl);
    LLAMA_API struct llama_sampler * llama_sampler_clone (const struct llama_sampler * smpl);
    // important: do not free if the sampler has been added to a llama_sampler_chain (via llama_sampler_chain_add)
    LLAMA_API void                   llama_sampler_free  (      struct llama_sampler * smpl);

    // llama_sampler_chain
    // a type of llama_sampler that can chain multiple samplers one after another

    LLAMA_API struct llama_sampler * llama_sampler_chain_init(struct llama_sampler_chain_params params);

    // important: takes ownership of the sampler object and will free it when llama_sampler_free is called
    LLAMA_API void                   llama_sampler_chain_add(      struct llama_sampler * chain, struct llama_sampler * smpl);
    LLAMA_API struct llama_sampler * llama_sampler_chain_get(const struct llama_sampler * chain, int32_t i);
    LLAMA_API int                    llama_sampler_chain_n  (const struct llama_sampler * chain);

    // after removing a sampler, the chain will no longer own it, and it will not be freed when the chain is freed
    LLAMA_API struct llama_sampler * llama_sampler_chain_remove(   struct llama_sampler * chain, int32_t i);

    // available samplers:

    LLAMA_API struct llama_sampler * llama_sampler_init_greedy(void);
    LLAMA_API struct llama_sampler * llama_sampler_init_dist  (uint32_t seed);

    /// @details Sorts candidate tokens by their logits in descending order and calculate probabilities based on logits.
    /// NOTE: Avoid using on the full vocabulary as the sorting can become slow. For example, apply top-k or top-p sampling first.
    DEPRECATED(LLAMA_API struct llama_sampler * llama_sampler_init_softmax    (void),
        "will be removed in the future (see https://github.com/ggml-org/llama.cpp/pull/9896#discussion_r1800920915)");

    /// @details Top-K sampling described in academic paper "The Curious Case of Neural Text Degeneration" https://arxiv.org/abs/1904.09751
    LLAMA_API struct llama_sampler * llama_sampler_init_top_k      (int32_t k);

    /// @details Nucleus sampling described in academic paper "The Curious Case of Neural Text Degeneration" https://arxiv.org/abs/1904.09751
    LLAMA_API struct llama_sampler * llama_sampler_init_top_p      (float   p, size_t min_keep);

    /// @details Minimum P sampling as described in https://github.com/ggml-org/llama.cpp/pull/3841
    LLAMA_API struct llama_sampler * llama_sampler_init_min_p      (float   p, size_t min_keep);

    /// @details Locally Typical Sampling implementation described in the paper https://arxiv.org/abs/2202.00666.
    LLAMA_API struct llama_sampler * llama_sampler_init_typical    (float   p, size_t min_keep);

    /// #details Updates the logits l_i` = l_i/t. When t <= 0.0f, the maximum logit is kept at it's original value, the rest are set to -inf
    LLAMA_API struct llama_sampler * llama_sampler_init_temp       (float   t);

    /// @details Dynamic temperature implementation (a.k.a. entropy) described in the paper https://arxiv.org/abs/2309.02772.
    LLAMA_API struct llama_sampler * llama_sampler_init_temp_ext   (float   t, float   delta, float exponent);

    /// @details XTC sampler as described in https://github.com/oobabooga/text-generation-webui/pull/6335
    LLAMA_API struct llama_sampler * llama_sampler_init_xtc        (float   p, float   t,     size_t min_keep, uint32_t seed);

    /// @details Top n sigma sampling as described in academic paper "Top-nσ: Not All Logits Are You Need" https://arxiv.org/pdf/2411.07641
    LLAMA_API struct llama_sampler * llama_sampler_init_top_n_sigma(float   n);

    /// @details Mirostat 1.0 algorithm described in the paper https://arxiv.org/abs/2007.14966. Uses tokens instead of words.
    /// @param candidates A vector of `llama_token_data` containing the candidate tokens, their probabilities (p), and log-odds (logit) for the current position in the generated text.
    /// @param tau  The target cross-entropy (or surprise) value you want to achieve for the generated text. A higher value corresponds to more surprising or less predictable text, while a lower value corresponds to less surprising or more predictable text.
    /// @param eta The learning rate used to update `mu` based on the error between the target and observed surprisal of the sampled word. A larger learning rate will cause `mu` to be updated more quickly, while a smaller learning rate will result in slower updates.
    /// @param m The number of tokens considered in the estimation of `s_hat`. This is an arbitrary value that is used to calculate `s_hat`, which in turn helps to calculate the value of `k`. In the paper, they use `m = 100`, but you can experiment with different values to see how it affects the performance of the algorithm.
    /// @param mu Maximum cross-entropy. This value is initialized to be twice the target cross-entropy (`2 * tau`) and is updated in the algorithm based on the error between the target and observed surprisal.
    LLAMA_API struct llama_sampler * llama_sampler_init_mirostat(
                             int32_t   n_vocab,
                            uint32_t   seed,
                               float   tau,
                               float   eta,
                             int32_t   m);

    /// @details Mirostat 2.0 algorithm described in the paper https://arxiv.org/abs/2007.14966. Uses tokens instead of words.
    /// @param candidates A vector of `llama_token_data` containing the candidate tokens, their probabilities (p), and log-odds (logit) for the current position in the generated text.
    /// @param tau  The target cross-entropy (or surprise) value you want to achieve for the generated text. A higher value corresponds to more surprising or less predictable text, while a lower value corresponds to less surprising or more predictable text.
    /// @param eta The learning rate used to update `mu` based on the error between the target and observed surprisal of the sampled word. A larger learning rate will cause `mu` to be updated more quickly, while a smaller learning rate will result in slower updates.
    /// @param mu Maximum cross-entropy. This value is initialized to be twice the target cross-entropy (`2 * tau`) and is updated in the algorithm based on the error between the target and observed surprisal.
    LLAMA_API struct llama_sampler * llama_sampler_init_mirostat_v2(
                            uint32_t   seed,
                               float   tau,
                               float   eta);

    LLAMA_API struct llama_sampler * llama_sampler_init_grammar(
            const struct llama_vocab * vocab,
                          const char * grammar_str,
                          const char * grammar_root);

    DEPRECATED(LLAMA_API struct llama_sampler * llama_sampler_init_grammar_lazy(
            const struct llama_vocab * vocab,
                          const char * grammar_str,
                          const char * grammar_root,
                         const char ** trigger_words,
                                size_t num_trigger_words,
                   const llama_token * trigger_tokens,
                                size_t num_trigger_tokens),
        "use llama_sampler_init_grammar_lazy_patterns instead");


    /// @details Lazy grammar sampler, introduced in https://github.com/ggml-org/llama.cpp/pull/9639
    /// @param trigger_patterns A list of patterns that will trigger the grammar sampler. Pattern will be matched from the start of the generation output, and grammar sampler will be fed content starting from its first match group.
    /// @param trigger_tokens A list of tokens that will trigger the grammar sampler. Grammar sampler will be fed content starting from the trigger token included.
    LLAMA_API struct llama_sampler * llama_sampler_init_grammar_lazy_patterns(
        const struct llama_vocab * vocab,
                      const char * grammar_str,
                      const char * grammar_root,
                     const char ** trigger_patterns,
                            size_t num_trigger_patterns,
               const llama_token * trigger_tokens,
                            size_t num_trigger_tokens);


    /// NOTE: Avoid using on the full vocabulary as searching for repeated tokens can become slow. For example, apply top-k or top-p sampling first.
    LLAMA_API struct llama_sampler * llama_sampler_init_penalties(
                             int32_t   penalty_last_n,   // last n tokens to penalize (0 = disable penalty, -1 = context size)
                               float   penalty_repeat,   // 1.0 = disabled
                               float   penalty_freq,     // 0.0 = disabled
                               float   penalty_present); // 0.0 = disabled

    ///  @details DRY sampler, designed by p-e-w, as described in: https://github.com/oobabooga/text-generation-webui/pull/5677, porting Koboldcpp implementation authored by pi6am: https://github.com/LostRuins/koboldcpp/pull/982
    LLAMA_API struct llama_sampler * llama_sampler_init_dry(
            const struct llama_vocab *  vocab,
                             int32_t    n_ctx_train,
                               float    dry_multiplier,
                               float    dry_base,
                             int32_t    dry_allowed_length,
                             int32_t    dry_penalty_last_n,
                          const char ** seq_breakers,
                              size_t    num_breakers);

    LLAMA_API struct llama_sampler * llama_sampler_init_logit_bias(
                             int32_t   n_vocab,
                             int32_t   n_logit_bias,
              const llama_logit_bias * logit_bias);

    // this sampler is meant to be used for fill-in-the-middle infilling
    // it's supposed to be used after top_k + top_p sampling
    //
    // 1. if the sum of the EOG probs times the number of candidates is higher than the sum of the other probs -> pick EOG
    // 2. combine probs of tokens that have the same prefix
    //
    // example:
    //
    // - before:
    //   "hel":   0.5
    //   "hell":  0.2
    //   "hello": 0.1
    //   "dummy": 0.1
    //
    // - after:
    //   "hel":   0.8
    //   "dummy": 0.1
    //
    // 3. discard non-EOG tokens with low prob
    // 4. if no tokens are left -> pick EOT
    //
    LLAMA_API struct llama_sampler * llama_sampler_init_infill(const struct llama_vocab * vocab);

    // Returns the seed used by the sampler if applicable, LLAMA_DEFAULT_SEED otherwise
    LLAMA_API uint32_t llama_sampler_get_seed(const struct llama_sampler * smpl);

    /// @details Sample and accept a token from the idx-th output of the last evaluation
    //
    // Shorthand for:
    //    const auto * logits = llama_get_logits_ith(ctx, idx);
    //    llama_token_data_array cur_p = { ... init from logits ... };
    //    llama_sampler_apply(smpl, &cur_p);
    //    auto token = cur_p.data[cur_p.selected].id;
    //    llama_sampler_accept(smpl, token);
    //    return token;
    // Returns the sampled token
    LLAMA_API llama_token llama_sampler_sample(struct llama_sampler * smpl, struct llama_context * ctx, int32_t idx);

    // TODO: extend in the future
    //LLAMA_API void llama_decode_with_sampler(struct llama_context * ctx, struct llama_sampler * smpl, struct llama_batch batch, ...);

    //
    // Model split
    //

    /// @details Build a split GGUF final path for this chunk.
    ///          llama_split_path(split_path, sizeof(split_path), "/models/ggml-model-q4_0", 2, 4) => split_path = "/models/ggml-model-q4_0-00002-of-00004.gguf"
    //  Returns the split_path length.
    LLAMA_API int llama_split_path(char * split_path, size_t maxlen, const char * path_prefix, int split_no, int split_count);

    /// @details Extract the path prefix from the split_path if and only if the split_no and split_count match.
    ///          llama_split_prefix(split_prefix, 64, "/models/ggml-model-q4_0-00002-of-00004.gguf", 2, 4) => split_prefix = "/models/ggml-model-q4_0"
    //  Returns the split_prefix length.
    LLAMA_API int llama_split_prefix(char * split_prefix, size_t maxlen, const char * split_path, int split_no, int split_count);

    // Print system information
    LLAMA_API const char * llama_print_system_info(void);

    // Set callback for all future logging events.
    // If this is not called, or NULL is supplied, everything is output on stderr.
    LLAMA_API void llama_log_set(ggml_log_callback log_callback, void * user_data);

    //
    // Performance utils
    //
    // NOTE: Used by llama.cpp examples, avoid using in third-party apps. Instead, do your own performance measurements.
    //

    struct llama_perf_context_data {
        double t_start_ms;
        double t_load_ms;
        double t_p_eval_ms;
        double t_eval_ms;

        int32_t n_p_eval;
        int32_t n_eval;
    };

    struct llama_perf_sampler_data {
        double t_sample_ms;

        int32_t n_sample;
    };

    LLAMA_API struct llama_perf_context_data llama_perf_context      (const struct llama_context * ctx);
    LLAMA_API void                           llama_perf_context_print(const struct llama_context * ctx);
    LLAMA_API void                           llama_perf_context_reset(      struct llama_context * ctx);

    // NOTE: the following work only with samplers constructed via llama_sampler_chain_init
    LLAMA_API struct llama_perf_sampler_data llama_perf_sampler      (const struct llama_sampler * chain);
    LLAMA_API void                           llama_perf_sampler_print(const struct llama_sampler * chain);
    LLAMA_API void                           llama_perf_sampler_reset(      struct llama_sampler * chain);

#ifdef __cplusplus
}
#endif

#endif // LLAMA_H<|MERGE_RESOLUTION|>--- conflicted
+++ resolved
@@ -107,11 +107,8 @@
         LLAMA_VOCAB_PRE_TYPE_MINERVA        = 27,
         LLAMA_VOCAB_PRE_TYPE_DEEPSEEK3_LLM  = 28,
         LLAMA_VOCAB_PRE_TYPE_GPT4O          = 29,
-<<<<<<< HEAD
-        LLAMA_VOCAB_PRE_TYPE_VELVET         = 30,
-=======
         LLAMA_VOCAB_PRE_TYPE_SUPERBPE       = 30,
->>>>>>> 5ed38b68
+        LLAMA_VOCAB_PRE_TYPE_VELVET         = 31,
     };
 
     enum llama_rope_type {
