--- conflicted
+++ resolved
@@ -99,13 +99,10 @@
         LLAMA_VOCAB_PRE_TYPE_TEKKEN         = 20,
         LLAMA_VOCAB_PRE_TYPE_SMOLLM         = 21,
         LLAMA_VOCAB_PRE_TYPE_CODESHELL      = 22,
-<<<<<<< HEAD
-        LLAMA_VOCAB_PRE_TYPE_CHAMELEON      = 23,
-=======
         LLAMA_VOCAB_PRE_TYPE_BLOOM          = 23,
         LLAMA_VOCAB_PRE_TYPE_GPT3_FINNISH   = 24,
         LLAMA_VOCAB_PRE_TYPE_EXAONE         = 25,
->>>>>>> 7691654c
+        LLAMA_VOCAB_PRE_TYPE_CHAMELEON      = 26,
     };
 
     enum llama_rope_type {
