#!/usr/bin/env python3

# This script downloads the tokenizer models of the specified models from Huggingface and
# generates the get_vocab_base_pre() function for convert-hf-to-gguf.py
#
# This is necessary in order to analyze the type of pre-tokenizer used by the model and
# provide the necessary information to llama.cpp via the GGUF header in order to implement
# the same pre-tokenizer.
#
# ref: https://github.com/ggerganov/llama.cpp/pull/6920
#
# Instructions:
#
# - Add a new model to the "models" list
# - Run the script with your huggingface token:
#
#   python3 convert-hf-to-gguf-update.py <huggingface_token>
#
# - Copy-paste the generated get_vocab_base_pre() function into convert-hf-to-gguf.py
# - Update llama.cpp with the new pre-tokenizer if necessary
#
# TODO: generate tokenizer tests for llama.cpp
# TODO: automate the update of convert-hf-to-gguf.py
#

import json
import logging
import os
import sys
from enum import IntEnum, auto
from hashlib import sha256

import requests
from transformers import AutoTokenizer

logging.basicConfig(level=logging.DEBUG)
logger = logging.getLogger("convert-hf-to-gguf-update")


class TOKENIZER_TYPE(IntEnum):
    SPM = auto()
    BPE = auto()
    WPM = auto()


# TODO: this string has to exercise as much pre-tokenizer functionality as possible
#       will be updated with time - contributions welcome
chktxt = '\n \n\n \n\n\n \t \t\t \t\n  \n   \n    \n     \n🚀 (normal) 😶‍🌫️ (multiple emojis concatenated) ✅ 🦙🦙 3 33 333 3333 33333 333333 3333333 33333333 3.3 3..3 3...3 កាន់តែពិសេសអាច😁 ?我想在apple工作1314151天～ ------======= нещо на Български \'\'\'\'\'\'```````\"\"\"\"......!!!!!!?????? I\'ve been \'told he\'s there, \'RE you sure? \'M not sure I\'ll make it, \'D you like some tea? We\'Ve a\'lL'

if len(sys.argv) == 2:
    token = sys.argv[1]
    if not token.startswith("hf_"):
        logger.info("Huggingface token seems invalid")
        logger.info("Usage: python convert-hf-to-gguf-update.py <huggingface_token>")
        sys.exit(1)
else:
    logger.info("Usage: python convert-hf-to-gguf-update.py <huggingface_token>")
    sys.exit(1)

# TODO: add models here, base models preferred
models = [
    {"name": "llama-spm",      "tokt": TOKENIZER_TYPE.SPM, "repo": "https://huggingface.co/meta-llama/Llama-2-7b-hf", },
    {"name": "llama-bpe",      "tokt": TOKENIZER_TYPE.BPE, "repo": "https://huggingface.co/meta-llama/Meta-Llama-3-8B", },
    {"name": "phi-3",          "tokt": TOKENIZER_TYPE.SPM, "repo": "https://huggingface.co/microsoft/Phi-3-mini-4k-instruct", },
    {"name": "deepseek-llm",   "tokt": TOKENIZER_TYPE.BPE, "repo": "https://huggingface.co/deepseek-ai/deepseek-llm-7b-base", },
    {"name": "deepseek-coder", "tokt": TOKENIZER_TYPE.BPE, "repo": "https://huggingface.co/deepseek-ai/deepseek-coder-6.7b-base", },
    {"name": "falcon",         "tokt": TOKENIZER_TYPE.BPE, "repo": "https://huggingface.co/tiiuae/falcon-7b", },
    {"name": "bert-bge",       "tokt": TOKENIZER_TYPE.WPM, "repo": "https://huggingface.co/BAAI/bge-small-en-v1.5", },
    {"name": "mpt",            "tokt": TOKENIZER_TYPE.BPE, "repo": "https://huggingface.co/mosaicml/mpt-7b", },
    {"name": "starcoder",      "tokt": TOKENIZER_TYPE.BPE, "repo": "https://huggingface.co/bigcode/starcoder2-3b", },
    {"name": "gpt-2",          "tokt": TOKENIZER_TYPE.BPE, "repo": "https://huggingface.co/openai-community/gpt2", },
    {"name": "phi",            "tokt": TOKENIZER_TYPE.BPE, "repo": "https://huggingface.co/microsoft/phi-1", },
    {"name": "stablelm",       "tokt": TOKENIZER_TYPE.BPE, "repo": "https://huggingface.co/stabilityai/stablelm-2-zephyr-1_6b", },
    {"name": "mistral-bpe",    "tokt": TOKENIZER_TYPE.BPE, "repo": "https://huggingface.co/mistralai/Mistral-7B-Instruct-v0.2", },
    {"name": "mistral-spm",    "tokt": TOKENIZER_TYPE.SPM, "repo": "https://huggingface.co/mistralai/Mistral-7B-Instruct-v0.2", },
    {"name": "mixtral-bpe",    "tokt": TOKENIZER_TYPE.BPE, "repo": "https://huggingface.co/mistralai/Mixtral-8x7B-Instruct-v0.1", },
    {"name": "mixtral-spm",    "tokt": TOKENIZER_TYPE.SPM, "repo": "https://huggingface.co/mistralai/Mixtral-8x7B-Instruct-v0.1", },
    {"name": "refact",         "tokt": TOKENIZER_TYPE.BPE, "repo": "https://huggingface.co/smallcloudai/Refact-1_6-base", },
    {"name": "command-r",      "tokt": TOKENIZER_TYPE.BPE, "repo": "https://huggingface.co/CohereForAI/c4ai-command-r-v01", },
    {"name": "qwen",           "tokt": TOKENIZER_TYPE.BPE, "repo": "https://huggingface.co/Qwen/Qwen-7B", },
    {"name": "qwen2",          "tokt": TOKENIZER_TYPE.BPE, "repo": "https://huggingface.co/Qwen/Qwen1.5-7B", },
    {"name": "olmo",           "tokt": TOKENIZER_TYPE.BPE, "repo": "https://huggingface.co/allenai/OLMo-1.7-7B-hf", },
    {"name": "dbrx",           "tokt": TOKENIZER_TYPE.BPE, "repo": "https://huggingface.co/databricks/dbrx-base", },
    {"name": "jina-en",        "tokt": TOKENIZER_TYPE.WPM, "repo": "https://huggingface.co/jinaai/jina-embeddings-v2-base-en", }, # WPM!
    {"name": "jina-es",        "tokt": TOKENIZER_TYPE.BPE, "repo": "https://huggingface.co/jinaai/jina-embeddings-v2-base-es", },
    {"name": "jina-de",        "tokt": TOKENIZER_TYPE.BPE, "repo": "https://huggingface.co/jinaai/jina-embeddings-v2-base-de", },
]

# make directory "models/tokenizers" if it doesn't exist
if not os.path.exists("models/tokenizers"):
    os.makedirs("models/tokenizers")


def download_file_with_auth(url, token, save_path):
    headers = {"Authorization": f"Bearer {token}"}
    response = requests.get(url, headers=headers)
    if response.status_code == 200:
        with open(save_path, 'wb') as f:
            f.write(response.content)
        logger.info(f"File {save_path} downloaded successfully")
    else:
        logger.info(f"Failed to download file. Status code: {response.status_code}")


# download the tokenizer models
for model in models:
    # set mapping
    name = model["name"]
    repo = model["repo"]
    tokt = model["tokt"]

    # NOTE: We should always be using resolve to download files
    url_resolve = f"{repo}/resolve/main"

    # set dir paths
    model_name_or_path = f"models/tokenizers/{name}"
    model_tokenizer_path = f"{model_name_or_path}/tokenizer.json"

    # check dir path
    if os.path.exists(model_name_or_path):  # Still TOCTOU?
        logger.info(f"Directory {model_name_or_path} already exists - skipping")
        continue

    os.makedirs(model_name_or_path, exist_ok=True)

    logger.info(f"Downloading {name} to {model_name_or_path}")

    # model and repo urls are not the same
    # url = "https://huggingface.co/Qwen/Qwen-tokenizer/raw/main/tokenizer.json"
    if name == "qwen":  # qwen is an outlier and will raise a FileNotFoundError
        # override the tokenizer path
        model_tokenizer_path = f"{model_name_or_path}/qwen.tiktoken"
        # fetch the qwens BPE tokenizer
        download_file_with_auth(
            url="https://huggingface.co/Qwen/Qwen-7B/raw/main/qwen.tiktoken",
            token=token,
            save_path=model_tokenizer_path
        )
        # fetch qwens tokenizer script; this is required.
        download_file_with_auth(
            url="https://huggingface.co/Qwen/Qwen-7B/raw/main/tokenization_qwen.py",
            token=token,
            save_path=f"{model_name_or_path}/tokenization_qwen.py"
        )
    else:  # Get the models tokenizer
        download_file_with_auth(
            url=f"{url_resolve}/tokenizer.json",
            token=token,
            save_path=model_tokenizer_path
        )

    # Get the models hyper params
    download_file_with_auth(
        url=f"{url_resolve}/config.json",
        token=token,
        save_path=f"{model_name_or_path}/config.json"
    )

    # Handle sentencepiece tokenizer
    if tokt == TOKENIZER_TYPE.SPM:
        download_file_with_auth(
            url=f"{url_resolve}/tokenizer.model",
            token=token,
            save_path=f"{model_name_or_path}/tokenizer.model"
        )

    # Get the tokenizer config
    download_file_with_auth(
        url=f"{url_resolve}/tokenizer_config.json",
        token=token,
        save_path=f"{model_name_or_path}/tokenizer_config.json"
    )

# generate the source code for the convert-hf-to-gguf.py:get_vocab_base_pre() function:
# TODO: auto-update convert-hf-to-gguf.py with the generated function

src_ifs = ""
for model in models:
    name = model["name"]
    tokt = model["tokt"]

    if tokt == TOKENIZER_TYPE.SPM:
        continue

<<<<<<< HEAD
    tokenizer = AutoTokenizer.from_pretrained(f"models/tokenizers/{name}")
=======
    # Skip if the tokenizer folder does not exist or there are other download issues previously
    if not os.path.exists(f"models/tokenizers/{name}"):
        logger.warning(f"Directory for tokenizer {name} not found. Skipping...")
        continue

    # create the tokenizer
    try:
        tokenizer = AutoTokenizer.from_pretrained(f"models/tokenizers/{name}")
    except OSError as e:
        logger.error(f"Error loading tokenizer for model {name}. The model may not exist or is not accessible with the provided token. Error: {e}")
        continue  # Skip to the next model if the tokenizer can't be loaded
>>>>>>> cbf75894

    chktok = tokenizer.encode(chktxt)
    chkhsh = sha256(str(chktok).encode()).hexdigest()

    logger.info(f"model: {name}")
    logger.info(f"tokt: {tokt}")
    logger.info(f"repo: {model['repo']}")
    logger.info(f"chktok: {chktok}")
    logger.info(f"chkhsh: {chkhsh}")

    # print the "pre_tokenizer" content from the tokenizer.json
    with open(model_tokenizer_path, "r", encoding="utf-8") as f:
        cfg = json.load(f)
        normalizer = cfg["normalizer"]
        logger.info("normalizer: " + json.dumps(normalizer, indent=4))
        pre_tokenizer = cfg["pre_tokenizer"]
        logger.info("pre_tokenizer: " + json.dumps(pre_tokenizer, indent=4))
        if "ignore_merges" in cfg["model"]:
            logger.info("ignore_merges: " + json.dumps(cfg["model"]["ignore_merges"], indent=4))

    logger.info("")

    src_ifs += f"        if chkhsh == \"{chkhsh}\":\n"
    src_ifs += f"            # ref: {model['repo']}\n"
    src_ifs += f"            res = \"{name}\"\n"

src_func = f"""
    def get_vocab_base_pre(self, tokenizer) -> str:
        # encoding this string and hashing the resulting tokens would (hopefully) give us a unique identifier that
        # is specific for the BPE pre-tokenizer used by the model
        # we will use this unique identifier to write a "tokenizer.ggml.pre" entry in the GGUF file which we can
        # use in llama.cpp to implement the same pre-tokenizer

        chktxt = {repr(chktxt)}

        chktok = tokenizer.encode(chktxt)
        chkhsh = sha256(str(chktok).encode()).hexdigest()

        logger.debug(f"chktok: {{chktok}}")
        logger.debug(f"chkhsh: {{chkhsh}}")

        res = None

        # NOTE: if you get an error here, you need to update the convert-hf-to-gguf-update.py script
        #       or pull the latest version of the model from Huggingface
        #       don't edit the hashes manually!
{src_ifs}
        if res is None:
            logger.warning("\\n")
            logger.warning("**************************************************************************************")
            logger.warning("** WARNING: The BPE pre-tokenizer was not recognized!")
            logger.warning("**          There are 2 possible reasons for this:")
            logger.warning("**          - the model has not been added to convert-hf-to-gguf-update.py yet")
            logger.warning("**          - the pre-tokenization config has changed upstream")
            logger.warning("**          Check your model files and convert-hf-to-gguf-update.py and update them accordingly.")
            logger.warning("** ref:     https://github.com/ggerganov/llama.cpp/pull/6920")
            logger.warning("**")
            logger.warning(f"** chkhsh:  {{chkhsh}}")
            logger.warning("**************************************************************************************")
            logger.warning("\\n")
            raise NotImplementedError("BPE pre-tokenizer was not recognized - update get_vocab_base_pre()")

        logger.debug(f"tokenizer.ggml.pre: {{repr(res)}}")
        logger.debug(f"chkhsh: {{chkhsh}}")

        return res
"""

print(src_func) # noqa: NP100

logger.info("\n")
logger.info("!!! Copy-paste the function above into convert-hf-to-gguf.py !!!")
logger.info("\n")

# generate tests for each tokenizer model

tests = [
    "ied 4 ½ months",
    "Führer",
    "",
    " ",
    "  ",
    "   ",
    "\t",
    "\n",
    "\n\n",
    "\n\n\n",
    "\t\n",
    "Hello world",
    " Hello world",
    "Hello World",
    " Hello World",
    " Hello World!",
    "Hello, world!",
    " Hello, world!",
    " this is 🦙.cpp",
    "w048 7tuijk dsdfhu",
    "нещо на Български",
    "កាន់តែពិសេសអាចខលចេញ",
    "🚀 (normal) 😶‍🌫️ (multiple emojis concatenated) ✅ (only emoji that has its own token)",
    "Hello",
    " Hello",
    "  Hello",
    "   Hello",
    "    Hello",
    "    Hello\n    Hello",
    " (",
    "\n =",
    "' era",
    "Hello, y'all! How are you 😁 ?我想在apple工作1314151天～",
    "3",
    "33",
    "333",
    "3333",
    "33333",
    "333333",
    "3333333",
    "33333333",
    "333333333",
    # "Cửa Việt", # llama-bpe fails on this
    chktxt,
]

# write the tests to ./models/ggml-vocab-{name}.gguf.inp
# the format is:
#
# test0
# __ggml_vocab_test__
# test1
# __ggml_vocab_test__
# ...
#

# with each model, encode all tests and write the results in ./models/ggml-vocab-{name}.gguf.out
# for each test, write the resulting tokens on a separate line

for model in models:
    name = model["name"]
    tokt = model["tokt"]

<<<<<<< HEAD
    tokenizer = AutoTokenizer.from_pretrained(f"models/tokenizers/{name}")
=======
    # Skip if the tokenizer folder does not exist or there are other download issues previously
    if not os.path.exists(f"models/tokenizers/{name}"):
        logger.warning(f"Directory for tokenizer {name} not found. Skipping...")
        continue

    # create the tokenizer
    try:
        tokenizer = AutoTokenizer.from_pretrained(f"models/tokenizers/{name}")
    except OSError as e:
        logger.error(f"Failed to load tokenizer for model {name}. Error: {e}")
        continue  # Skip this model and continue with the next one in the loop
>>>>>>> cbf75894

    with open(f"models/ggml-vocab-{name}.gguf.inp", "w", encoding="utf-8") as f:
        for text in tests:
            f.write(f"{text}")
            f.write("\n__ggml_vocab_test__\n")

    with open(f"models/ggml-vocab-{name}.gguf.out", "w") as f:
        for text in tests:
            res = tokenizer.encode(text, add_special_tokens=False)
            for r in res:
                f.write(f" {r}")
            f.write("\n")

    logger.info(f"Tests for {name} written in ./models/ggml-vocab-{name}.gguf.*")

# generate commands for creating vocab files
shscript = "#!/usr/bin/env bash\n\n"

for model in models:
    name = model["name"]
    tmpline = f"python3 convert-hf-to-gguf.py models/tokenizers/{name} --outfile models/ggml-vocab-{name}.gguf --vocab-only\n"
    shscript += tmpline
    logging.info(tmpline.strip())

with open("generate-vocab.sh", "w", encoding="utf-8") as f:
    f.writelines(shscript)
    logging.info(f"Wrote {len(shscript)} bytes to generate-vocab.sh")

logging.info("Run the following command to generate the vocab files for testing:")
logging.info("Enable execution: chmod +x generate-vocab.sh")
logging.info("Execute with ./generate-vocab.sh")<|MERGE_RESOLUTION|>--- conflicted
+++ resolved
@@ -182,9 +182,6 @@
     if tokt == TOKENIZER_TYPE.SPM:
         continue
 
-<<<<<<< HEAD
-    tokenizer = AutoTokenizer.from_pretrained(f"models/tokenizers/{name}")
-=======
     # Skip if the tokenizer folder does not exist or there are other download issues previously
     if not os.path.exists(f"models/tokenizers/{name}"):
         logger.warning(f"Directory for tokenizer {name} not found. Skipping...")
@@ -196,7 +193,6 @@
     except OSError as e:
         logger.error(f"Error loading tokenizer for model {name}. The model may not exist or is not accessible with the provided token. Error: {e}")
         continue  # Skip to the next model if the tokenizer can't be loaded
->>>>>>> cbf75894
 
     chktok = tokenizer.encode(chktxt)
     chkhsh = sha256(str(chktok).encode()).hexdigest()
@@ -337,9 +333,6 @@
     name = model["name"]
     tokt = model["tokt"]
 
-<<<<<<< HEAD
-    tokenizer = AutoTokenizer.from_pretrained(f"models/tokenizers/{name}")
-=======
     # Skip if the tokenizer folder does not exist or there are other download issues previously
     if not os.path.exists(f"models/tokenizers/{name}"):
         logger.warning(f"Directory for tokenizer {name} not found. Skipping...")
@@ -351,7 +344,6 @@
     except OSError as e:
         logger.error(f"Failed to load tokenizer for model {name}. Error: {e}")
         continue  # Skip this model and continue with the next one in the loop
->>>>>>> cbf75894
 
     with open(f"models/ggml-vocab-{name}.gguf.inp", "w", encoding="utf-8") as f:
         for text in tests:
