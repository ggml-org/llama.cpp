#!/usr/bin/env python3

# This script downloads the tokenizer models of the specified models from Huggingface and
# generates the get_vocab_base_pre() function for convert-hf-to-gguf.py
#
# This is necessary in order to analyze the type of pre-tokenizer used by the model and
# provide the necessary information to llama.cpp via the GGUF header in order to implement
# the same pre-tokenizer.
#
# ref: https://github.com/ggerganov/llama.cpp/pull/6920
#
# Instructions:
#
# - Add a new model to the "models" list
# - Run the script with your huggingface token:
#
#   python3 convert-hf-to-gguf-update.py <huggingface_token>
#
# - Copy-paste the generated get_vocab_base_pre() function into convert-hf-to-gguf.py
# - Update llama.cpp with the new pre-tokenizer if necessary
#
# TODO: generate tokenizer tests for llama.cpp
#

import logging
import os
import pathlib
import re

import requests
import sys
import json

from hashlib import sha256
from enum import IntEnum, auto
from transformers import AutoTokenizer

logging.basicConfig(level=logging.DEBUG)
logger = logging.getLogger("convert-hf-to-gguf-update")
sess = requests.Session()


class TOKENIZER_TYPE(IntEnum):
    SPM = auto()
    BPE = auto()
    WPM = auto()


# TODO: this string has to exercise as much pre-tokenizer functionality as possible
#       will be updated with time - contributions welcome
chktxt = '\n \n\n \n\n\n \t \t\t \t\n  \n   \n    \n     \n🚀 (normal) 😶‍🌫️ (multiple emojis concatenated) ✅ 🦙🦙 3 33 333 3333 33333 333333 3333333 33333333 3.3 3..3 3...3 កាន់តែពិសេសអាច😁 ?我想在apple工作1314151天～ ------======= нещо на Български \'\'\'\'\'\'```````\"\"\"\"......!!!!!!?????? I\'ve been \'told he\'s there, \'RE you sure? \'M not sure I\'ll make it, \'D you like some tea? We\'Ve a\'lL'

if len(sys.argv) == 2:
    token = sys.argv[1]
    if not token.startswith("hf_"):
        logger.info("Huggingface token seems invalid")
        logger.info("Usage: python convert-hf-to-gguf-update.py <huggingface_token>")
        sys.exit(1)
else:
    logger.info("Usage: python convert-hf-to-gguf-update.py <huggingface_token>")
    sys.exit(1)

# TODO: add models here, base models preferred
models = [
    {"name": "llama-spm",      "tokt": TOKENIZER_TYPE.SPM, "repo": "https://huggingface.co/meta-llama/Llama-2-7b-hf", },
    {"name": "llama-bpe",      "tokt": TOKENIZER_TYPE.BPE, "repo": "https://huggingface.co/meta-llama/Meta-Llama-3-8B", },
    {"name": "phi-3",          "tokt": TOKENIZER_TYPE.SPM, "repo": "https://huggingface.co/microsoft/Phi-3-mini-4k-instruct", },
    {"name": "deepseek-llm",   "tokt": TOKENIZER_TYPE.BPE, "repo": "https://huggingface.co/deepseek-ai/deepseek-llm-7b-base", },
    {"name": "deepseek-coder", "tokt": TOKENIZER_TYPE.BPE, "repo": "https://huggingface.co/deepseek-ai/deepseek-coder-6.7b-base", },
    {"name": "falcon",         "tokt": TOKENIZER_TYPE.BPE, "repo": "https://huggingface.co/tiiuae/falcon-7b", },
    {"name": "bert-bge",       "tokt": TOKENIZER_TYPE.WPM, "repo": "https://huggingface.co/BAAI/bge-small-en-v1.5", },
    {"name": "mpt",            "tokt": TOKENIZER_TYPE.BPE, "repo": "https://huggingface.co/mosaicml/mpt-7b", },
    {"name": "starcoder",      "tokt": TOKENIZER_TYPE.BPE, "repo": "https://huggingface.co/bigcode/starcoder2-3b", },
    {"name": "gpt-2",          "tokt": TOKENIZER_TYPE.BPE, "repo": "https://huggingface.co/openai-community/gpt2", },
    {"name": "stablelm2",      "tokt": TOKENIZER_TYPE.BPE, "repo": "https://huggingface.co/stabilityai/stablelm-2-zephyr-1_6b", },
    {"name": "refact",         "tokt": TOKENIZER_TYPE.BPE, "repo": "https://huggingface.co/smallcloudai/Refact-1_6-base", },
    {"name": "command-r",      "tokt": TOKENIZER_TYPE.BPE, "repo": "https://huggingface.co/CohereForAI/c4ai-command-r-v01", },
    {"name": "qwen2",          "tokt": TOKENIZER_TYPE.BPE, "repo": "https://huggingface.co/Qwen/Qwen1.5-7B", },
    {"name": "olmo",           "tokt": TOKENIZER_TYPE.BPE, "repo": "https://huggingface.co/allenai/OLMo-1.7-7B-hf", },
    {"name": "dbrx",           "tokt": TOKENIZER_TYPE.BPE, "repo": "https://huggingface.co/databricks/dbrx-base", },
    {"name": "jina-v2-en",     "tokt": TOKENIZER_TYPE.WPM, "repo": "https://huggingface.co/jinaai/jina-embeddings-v2-base-en", }, # WPM!
    {"name": "jina-v2-es",     "tokt": TOKENIZER_TYPE.BPE, "repo": "https://huggingface.co/jinaai/jina-embeddings-v2-base-es", },
    {"name": "jina-v2-de",     "tokt": TOKENIZER_TYPE.BPE, "repo": "https://huggingface.co/jinaai/jina-embeddings-v2-base-de", },
<<<<<<< HEAD
    {"name": "jina-v2-zh",     "tokt": TOKENIZER_TYPE.BPE, "repo": "https://huggingface.co/jinaai/jina-embeddings-v2-base-zh", },
=======
    {"name": "smaug-bpe",      "tokt": TOKENIZER_TYPE.BPE, "repo": "https://huggingface.co/abacusai/Smaug-Llama-3-70B-Instruct", },
    {"name": "jina-v2-code",    "tokt": TOKENIZER_TYPE.BPE, "repo": "https://huggingface.co/jinaai/jina-embeddings-v2-base-code", },
>>>>>>> 7ab6023b
]


def download_file_with_auth(url, token, save_path):
    headers = {"Authorization": f"Bearer {token}"}
    response = sess.get(url, headers=headers)
    response.raise_for_status()
    os.makedirs(os.path.dirname(save_path), exist_ok=True)
    with open(save_path, 'wb') as f:
        f.write(response.content)
    logger.info(f"File {save_path} downloaded successfully")


def download_model(model):
    name = model["name"]
    repo = model["repo"]
    tokt = model["tokt"]

    os.makedirs(f"models/tokenizers/{name}", exist_ok=True)

    files = ["config.json", "tokenizer.json", "tokenizer_config.json"]
    if tokt == TOKENIZER_TYPE.SPM:
        files.append("tokenizer.model")

    for file in files:
        save_path = f"models/tokenizers/{name}/{file}"
        if os.path.isfile(save_path):
            logger.info(f"{name}: File {save_path} already exists - skipping")
            continue
        download_file_with_auth(f"{repo}/resolve/main/{file}", token, save_path)


for model in models:
    try:
        download_model(model)
    except Exception as e:
        logger.error(f"Failed to download model {model['name']}. Error: {e}")


# generate the source code for the convert-hf-to-gguf.py:get_vocab_base_pre() function:

src_ifs = ""
for model in models:
    name = model["name"]
    tokt = model["tokt"]

    if tokt == TOKENIZER_TYPE.SPM:
        continue

    # Skip if the tokenizer folder does not exist or there are other download issues previously
    if not os.path.exists(f"models/tokenizers/{name}"):
        logger.warning(f"Directory for tokenizer {name} not found. Skipping...")
        continue

    # create the tokenizer
    try:
        tokenizer = AutoTokenizer.from_pretrained(f"models/tokenizers/{name}")
    except OSError as e:
        logger.error(f"Error loading tokenizer for model {name}. The model may not exist or is not accessible with the provided token. Error: {e}")
        continue  # Skip to the next model if the tokenizer can't be loaded

    chktok = tokenizer.encode(chktxt)
    chkhsh = sha256(str(chktok).encode()).hexdigest()

    logger.info(f"model: {name}")
    logger.info(f"tokt: {tokt}")
    logger.info(f"repo: {model['repo']}")
    logger.info(f"chktok: {chktok}")
    logger.info(f"chkhsh: {chkhsh}")

    # print the "pre_tokenizer" content from the tokenizer.json
    with open(f"models/tokenizers/{name}/tokenizer.json", "r", encoding="utf-8") as f:
        cfg = json.load(f)
        normalizer = cfg["normalizer"]
        logger.info("normalizer: " + json.dumps(normalizer, indent=4))
        pre_tokenizer = cfg["pre_tokenizer"]
        logger.info("pre_tokenizer: " + json.dumps(pre_tokenizer, indent=4))
        if "ignore_merges" in cfg["model"]:
            logger.info("ignore_merges: " + json.dumps(cfg["model"]["ignore_merges"], indent=4))

    logger.info("")

    src_ifs += f"        if chkhsh == \"{chkhsh}\":\n"
    src_ifs += f"            # ref: {model['repo']}\n"
    src_ifs += f"            res = \"{name}\"\n"

src_func = f"""
    def get_vocab_base_pre(self, tokenizer) -> str:
        # encoding this string and hashing the resulting tokens would (hopefully) give us a unique identifier that
        # is specific for the BPE pre-tokenizer used by the model
        # we will use this unique identifier to write a "tokenizer.ggml.pre" entry in the GGUF file which we can
        # use in llama.cpp to implement the same pre-tokenizer

        chktxt = {repr(chktxt)}

        chktok = tokenizer.encode(chktxt)
        chkhsh = sha256(str(chktok).encode()).hexdigest()

        logger.debug(f"chktok: {{chktok}}")
        logger.debug(f"chkhsh: {{chkhsh}}")

        res = None

        # NOTE: if you get an error here, you need to update the convert-hf-to-gguf-update.py script
        #       or pull the latest version of the model from Huggingface
        #       don't edit the hashes manually!
{src_ifs}
        if res is None:
            logger.warning("\\n")
            logger.warning("**************************************************************************************")
            logger.warning("** WARNING: The BPE pre-tokenizer was not recognized!")
            logger.warning("**          There are 2 possible reasons for this:")
            logger.warning("**          - the model has not been added to convert-hf-to-gguf-update.py yet")
            logger.warning("**          - the pre-tokenization config has changed upstream")
            logger.warning("**          Check your model files and convert-hf-to-gguf-update.py and update them accordingly.")
            logger.warning("** ref:     https://github.com/ggerganov/llama.cpp/pull/6920")
            logger.warning("**")
            logger.warning(f"** chkhsh:  {{chkhsh}}")
            logger.warning("**************************************************************************************")
            logger.warning("\\n")
            raise NotImplementedError("BPE pre-tokenizer was not recognized - update get_vocab_base_pre()")

        logger.debug(f"tokenizer.ggml.pre: {{repr(res)}}")
        logger.debug(f"chkhsh: {{chkhsh}}")

        return res
"""

convert_py_pth = pathlib.Path("convert-hf-to-gguf.py")
convert_py = convert_py_pth.read_text()
convert_py = re.sub(
    r"(# Marker: Start get_vocab_base_pre)(.+?)( +# Marker: End get_vocab_base_pre)",
    lambda m: m.group(1) + src_func + m.group(3),
    convert_py,
    flags=re.DOTALL | re.MULTILINE,
)

convert_py_pth.write_text(convert_py)

logger.info("+++ convert-hf-to-gguf.py was updated")

# generate tests for each tokenizer model

tests = [
    "ied 4 ½ months",
    "Führer",
    "",
    " ",
    "  ",
    "   ",
    "\t",
    "\n",
    "\n\n",
    "\n\n\n",
    "\t\n",
    "Hello world",
    " Hello world",
    "Hello World",
    " Hello World",
    " Hello World!",
    "Hello, world!",
    " Hello, world!",
    " this is 🦙.cpp",
    "w048 7tuijk dsdfhu",
    "нещо на Български",
    "កាន់តែពិសេសអាចខលចេញ",
    "🚀 (normal) 😶‍🌫️ (multiple emojis concatenated) ✅ (only emoji that has its own token)",
    "Hello",
    " Hello",
    "  Hello",
    "   Hello",
    "    Hello",
    "    Hello\n    Hello",
    " (",
    "\n =",
    "' era",
    "Hello, y'all! How are you 😁 ?我想在apple工作1314151天～",
    "3",
    "33",
    "333",
    "3333",
    "33333",
    "333333",
    "3333333",
    "33333333",
    "333333333",
    # "Cửa Việt", # llama-bpe fails on this
    chktxt,
]

# write the tests to ./models/ggml-vocab-{name}.gguf.inp
# the format is:
#
# test0
# __ggml_vocab_test__
# test1
# __ggml_vocab_test__
# ...
#

# with each model, encode all tests and write the results in ./models/ggml-vocab-{name}.gguf.out
# for each test, write the resulting tokens on a separate line

for model in models:
    name = model["name"]
    tokt = model["tokt"]

    # Skip if the tokenizer folder does not exist or there are other download issues previously
    if not os.path.exists(f"models/tokenizers/{name}"):
        logger.warning(f"Directory for tokenizer {name} not found. Skipping...")
        continue

    # create the tokenizer
    try:
        tokenizer = AutoTokenizer.from_pretrained(f"models/tokenizers/{name}")
    except OSError as e:
        logger.error(f"Failed to load tokenizer for model {name}. Error: {e}")
        continue  # Skip this model and continue with the next one in the loop

    with open(f"models/ggml-vocab-{name}.gguf.inp", "w", encoding="utf-8") as f:
        for text in tests:
            f.write(f"{text}")
            f.write("\n__ggml_vocab_test__\n")

    with open(f"models/ggml-vocab-{name}.gguf.out", "w") as f:
        for text in tests:
            res = tokenizer.encode(text, add_special_tokens=False)
            for r in res:
                f.write(f" {r}")
            f.write("\n")

    logger.info(f"Tests for {name} written in ./models/ggml-vocab-{name}.gguf.*")

# generate commands for creating vocab files

logger.info("\nRun the following commands to generate the vocab files for testing:\n")

for model in models:
    name = model["name"]

    print(f"python3 convert-hf-to-gguf.py models/tokenizers/{name}/ --outfile models/ggml-vocab-{name}.gguf --vocab-only") # noqa: NP100

logger.info("\n")<|MERGE_RESOLUTION|>--- conflicted
+++ resolved
@@ -81,12 +81,9 @@
     {"name": "jina-v2-en",     "tokt": TOKENIZER_TYPE.WPM, "repo": "https://huggingface.co/jinaai/jina-embeddings-v2-base-en", }, # WPM!
     {"name": "jina-v2-es",     "tokt": TOKENIZER_TYPE.BPE, "repo": "https://huggingface.co/jinaai/jina-embeddings-v2-base-es", },
     {"name": "jina-v2-de",     "tokt": TOKENIZER_TYPE.BPE, "repo": "https://huggingface.co/jinaai/jina-embeddings-v2-base-de", },
-<<<<<<< HEAD
-    {"name": "jina-v2-zh",     "tokt": TOKENIZER_TYPE.BPE, "repo": "https://huggingface.co/jinaai/jina-embeddings-v2-base-zh", },
-=======
     {"name": "smaug-bpe",      "tokt": TOKENIZER_TYPE.BPE, "repo": "https://huggingface.co/abacusai/Smaug-Llama-3-70B-Instruct", },
     {"name": "jina-v2-code",    "tokt": TOKENIZER_TYPE.BPE, "repo": "https://huggingface.co/jinaai/jina-embeddings-v2-base-code", },
->>>>>>> 7ab6023b
+    {"name": "jina-v2-zh",     "tokt": TOKENIZER_TYPE.BPE, "repo": "https://huggingface.co/jinaai/jina-embeddings-v2-base-zh", },
 ]
 
 
