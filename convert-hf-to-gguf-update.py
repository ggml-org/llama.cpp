--- conflicted
+++ resolved
@@ -52,20 +52,6 @@
 
 # TODO: add models here, base models preferred
 models = [
-<<<<<<< HEAD
-        { "name": "llama-spm",      "tokt": TOKENIZER_TYPE.SPM, "repo": "https://huggingface.co/meta-llama/Llama-2-7b-hf", },
-        { "name": "llama-bpe",      "tokt": TOKENIZER_TYPE.BPE, "repo": "https://huggingface.co/meta-llama/Meta-Llama-3-8B", },
-        { "name": "phi-3",          "tokt": TOKENIZER_TYPE.SPM, "repo": "https://huggingface.co/microsoft/Phi-3-mini-4k-instruct", },
-        { "name": "deepseek-llm",   "tokt": TOKENIZER_TYPE.BPE, "repo": "https://huggingface.co/deepseek-ai/deepseek-llm-7b-base", },
-        { "name": "deepseek-coder", "tokt": TOKENIZER_TYPE.BPE, "repo": "https://huggingface.co/deepseek-ai/deepseek-coder-6.7b-base", },
-        { "name": "falcon",         "tokt": TOKENIZER_TYPE.BPE, "repo": "https://huggingface.co/tiiuae/falcon-7b", },
-        { "name": "bert-bge",       "tokt": TOKENIZER_TYPE.WPM, "repo": "https://huggingface.co/BAAI/bge-small-en-v1.5", },
-        { "name": "mpt",            "tokt": TOKENIZER_TYPE.BPE, "repo": "https://huggingface.co/mosaicml/mpt-7b", },
-        { "name": "starcoder",      "tokt": TOKENIZER_TYPE.BPE, "repo": "https://huggingface.co/bigcode/starcoder2-3b", },
-        { "name": "gpt-2",          "tokt": TOKENIZER_TYPE.BPE, "repo": "https://huggingface.co/openai-community/gpt2", },
-        { "name": "refact",         "tokt": TOKENIZER_TYPE.BPE, "repo": "https://huggingface.co/smallcloudai/Refact-1_6-base", },
-        ]
-=======
     {"name": "llama-spm",      "tokt": TOKENIZER_TYPE.SPM, "repo": "https://huggingface.co/meta-llama/Llama-2-7b-hf", },
     {"name": "llama-bpe",      "tokt": TOKENIZER_TYPE.BPE, "repo": "https://huggingface.co/meta-llama/Meta-Llama-3-8B", },
     {"name": "phi-3",          "tokt": TOKENIZER_TYPE.SPM, "repo": "https://huggingface.co/microsoft/Phi-3-mini-4k-instruct", },
@@ -76,8 +62,8 @@
     {"name": "mpt",            "tokt": TOKENIZER_TYPE.BPE, "repo": "https://huggingface.co/mosaicml/mpt-7b", },
     {"name": "starcoder",      "tokt": TOKENIZER_TYPE.BPE, "repo": "https://huggingface.co/bigcode/starcoder2-3b", },
     {"name": "gpt-2",          "tokt": TOKENIZER_TYPE.BPE, "repo": "https://huggingface.co/openai-community/gpt2", },
+    {"name": "refact",         "tokt": TOKENIZER_TYPE.BPE, "repo": "https://huggingface.co/smallcloudai/Refact-1_6-base", },
 ]
->>>>>>> a2ac89d6
 
 # make directory "models/tokenizers" if it doesn't exist
 if not os.path.exists("models/tokenizers"):
