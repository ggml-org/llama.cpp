--- conflicted
+++ resolved
@@ -83,10 +83,7 @@
     {"name": "jina-v2-es",     "tokt": TOKENIZER_TYPE.BPE, "repo": "https://huggingface.co/jinaai/jina-embeddings-v2-base-es", },
     {"name": "jina-v2-de",     "tokt": TOKENIZER_TYPE.BPE, "repo": "https://huggingface.co/jinaai/jina-embeddings-v2-base-de", },
     {"name": "smaug-bpe",      "tokt": TOKENIZER_TYPE.BPE, "repo": "https://huggingface.co/abacusai/Smaug-Llama-3-70B-Instruct", },
-<<<<<<< HEAD
-=======
     {"name": "poro-chat",      "tokt": TOKENIZER_TYPE.BPE, "repo": "https://huggingface.co/LumiOpen/Poro-34B-chat", },
->>>>>>> f8ec8877
     {"name": "jina-v2-code",   "tokt": TOKENIZER_TYPE.BPE, "repo": "https://huggingface.co/jinaai/jina-embeddings-v2-base-code", },
 ]
 
