--- conflicted
+++ resolved
@@ -67,12 +67,9 @@
     {"name": "gpt-2",          "tokt": TOKENIZER_TYPE.BPE, "repo": "https://huggingface.co/openai-community/gpt2", },
     {"name": "refact",         "tokt": TOKENIZER_TYPE.BPE, "repo": "https://huggingface.co/smallcloudai/Refact-1_6-base", },
     {"name": "command-r",      "tokt": TOKENIZER_TYPE.BPE, "repo": "https://huggingface.co/CohereForAI/c4ai-command-r-v01", },
-<<<<<<< HEAD
     {"name": "qwen2",          "tokt": TOKENIZER_TYPE.BPE, "repo": "https://huggingface.co/Qwen/Qwen1.5-7B", },
-=======
     {"name": "olmo",           "tokt": TOKENIZER_TYPE.BPE, "repo": "https://huggingface.co/allenai/OLMo-1.7-7B-hf", },
     {"name": "dbrx",           "tokt": TOKENIZER_TYPE.BPE, "repo": "https://huggingface.co/databricks/dbrx-base", },
->>>>>>> 1fd9c174
 ]
 
 # make directory "models/tokenizers" if it doesn't exist
