--- conflicted
+++ resolved
@@ -211,25 +211,14 @@
         (cmakeBool "LLAMA_BUILD_SERVER" true)
         (cmakeBool "BUILD_SHARED_LIBS" (!enableStatic))
         (cmakeBool "CMAKE_SKIP_BUILD_RPATH" true)
-<<<<<<< HEAD
-        (cmakeBool "LLAMA_BLAS" useBlas)
-        (cmakeBool "LLAMA_CLBLAST" useOpenCL)
-        (cmakeBool "LLAMA_CUDA" useCuda)
-        (cmakeBool "LLAMA_HIPBLAS" useRocm)
-        (cmakeBool "LLAMA_METAL" useMetalKit)
-        (cmakeBool "LLAMA_VULKAN" useVulkan)
-        (cmakeBool "LLAMA_STATIC" enableStatic)
         (cmakeBool "LLAMA_CURL" enableCurl)
-=======
         (cmakeBool "GGML_NATIVE" false)
         (cmakeBool "GGML_BLAS" useBlas)
-        (cmakeBool "GGML_CLBLAST" useOpenCL)
         (cmakeBool "GGML_CUDA" useCuda)
         (cmakeBool "GGML_HIPBLAS" useRocm)
         (cmakeBool "GGML_METAL" useMetalKit)
         (cmakeBool "GGML_VULKAN" useVulkan)
         (cmakeBool "GGML_STATIC" enableStatic)
->>>>>>> d0a7145b
       ]
       ++ optionals useCuda [
         (
