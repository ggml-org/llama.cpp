--- conflicted
+++ resolved
@@ -2,16 +2,6 @@
 
 #define CUDA_CPY_BLOCK_SIZE 64
 
-<<<<<<< HEAD
-void ggml_cuda_cpy(ggml_backend_cuda_context & ctx, ggml_cuda_graph * cuda_graph, const ggml_tensor * src0, ggml_tensor * src1,  bool disable_indirection = false);
-
-void ggml_cuda_dup(ggml_backend_cuda_context & ctx, ggml_cuda_graph * cuda_graph, ggml_tensor * dst);
-
-void* ggml_cuda_cpy_fn(const ggml_tensor * src0, ggml_tensor * src1);
-
-void ggml_cuda_cpy_dest_ptrs_copy(ggml_cuda_graph * cuda_graph, char ** host_dest_ptrs, const int host_dest_ptrs_size, cudaStream_t stream);
-=======
 void ggml_cuda_cpy(ggml_backend_cuda_context & ctx, const ggml_tensor * src0, ggml_tensor * src1);
 
-void ggml_cuda_dup(ggml_backend_cuda_context & ctx, ggml_tensor * dst);
->>>>>>> ffa05903
+void ggml_cuda_dup(ggml_backend_cuda_context & ctx, ggml_tensor * dst);