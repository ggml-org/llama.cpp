#include "ssm-scan.cuh"

template <size_t splitD, size_t N>
__global__ void __launch_bounds__(splitD, 2)
    ssm_scan_f32(const float * __restrict__ src0, const float * __restrict__ src1, const float * __restrict__ src2,
                 const float * __restrict__ src3, const float * __restrict__ src4, const float * __restrict__ src5,
                 const int32_t * __restrict__ src6, float * __restrict__ dst,
                 const int src0_nb2, const int src0_nb3, const int src1_nb2, const int src1_nb3,
                 const int src2_nb1, const int src2_nb2, const int src3_nb1,
                 const int src4_nb2, const int src4_nb3, const int src5_nb2, const int src5_nb3,
                 const int64_t s_off, const int64_t d_inner, const int64_t L) {

    constexpr int warp_size = ggml_cuda_get_physical_warp_size();
    const int bidx = blockIdx.x;  // split along B (sequences)
    const int bidy = blockIdx.y;  // split along D (d_inner)
    const int tid  = threadIdx.x;
    const int wid  = tid / 32;
    const int wtid = tid % 32;

    extern __shared__ float smem[];
    const int               stride_sA  = N + 1;
    const int               stride_ss0 = N + 1;
    float *                 smem_A     = smem;
    float *                 smem_s0    = smem_A + splitD * stride_sA;

    const float * s0_block = (const float *) ((const char *) src0 + src6[bidx] * src0_nb3 + bidy * splitD * src0_nb2);
    const float * x_block  = (const float *) ((const char *) src1 + (bidx * src1_nb3) + bidy * splitD * sizeof(float));
    const float * dt_block = (const float *) ((const char *) src2 + (bidx * src2_nb2) + bidy * splitD * sizeof(float));
    const float * A_block  = (const float *) ((const char *) src3 + bidy * splitD * src3_nb1);
    const float * B_block  = (const float *) ((const char *) src4 + (bidx * src4_nb3));
    const float * C_block  = (const float *) ((const char *) src5 + (bidx * src5_nb3));
    float *       y_block  = (float *) ((char *) dst + (bidx * d_inner * L * sizeof(float)) + bidy * splitD * sizeof(float));
    float *       s_block  = (float *) ((char *) dst + s_off + bidx * src0_nb3 + bidy * splitD * src0_nb2);

    const int stride_s0 = src0_nb2 / sizeof(float);
    const int stride_x  = src1_nb2 / sizeof(float);
    const int stride_dt = src2_nb1 / sizeof(float);
    const int stride_A  = src3_nb1 / sizeof(float);
    const int stride_B  = src4_nb2 / sizeof(float);
    const int stride_C  = src5_nb2 / sizeof(float);
    const int stride_s  = stride_s0;
    const int stride_y  = d_inner;

    // can N not be 16? for example 32?
    if (N == 16) {
#pragma unroll
        for (size_t i = 0; i < splitD / 4; i += 2) {
            float value = A_block[(wid * warp_size + i) * stride_A + wtid];
            // todo: bank conflict
            // I am always confused with how to use the swizzling method to solve
            // bank conflit. Hoping somebody can tell me.
            smem_A[(wid * warp_size + i) * stride_sA + wtid + ((wtid / 16) > 0 ? 1 : 0)] = value;
        }
#pragma unroll
        for (size_t i = 0; i < splitD / 4; i += 2) {
            float value = s0_block[(wid * warp_size + i) * stride_s0 + wtid];
            smem_s0[(wid * warp_size + i) * stride_ss0 + wtid + ((wtid / 16) > 0 ? 1 : 0)] = value;
        }
    }

    __syncthreads();

    for (int64_t i = 0; i < L; i++) {
        float dt_soft_plus = dt_block[i * stride_dt + tid];
        if (dt_soft_plus <= 20.0f) {
            dt_soft_plus = log1pf(exp(dt_soft_plus));
        }
        float x_dt = x_block[i * stride_x + tid] * dt_soft_plus;
        float sumf = 0.0f;
#pragma unroll
        for (size_t j = 0; j < N; j++) {
            float state = (smem_s0[tid * stride_ss0 + j] * expf(dt_soft_plus * smem_A[tid * stride_sA + j])) +
                          (B_block[i * stride_B + j] * x_dt);
            sumf += state * C_block[i * stride_C + j];
            if (i == L - 1) {
                s_block[tid * stride_s + j] = state;
            } else {
                smem_s0[tid * stride_ss0 + j] = state;
            }
        }
        __syncthreads();
        y_block[i * stride_y + tid] = sumf;
    }
}

// assumes as many threads as d_state
template <int splitH, int d_state>
__global__ void __launch_bounds__(d_state, 1)
    ssm_scan_f32_group(
        const float * __restrict__ src0, const float * __restrict__ src1, const float * __restrict__ src2,
        const float * __restrict__ src3, const float * __restrict__ src4, const float * __restrict__ src5,
        const int32_t * __restrict__ src6, float * __restrict__ dst,
        const int src0_nb2, const int src0_nb3, const int src1_nb2, const int src1_nb3,
        const int src2_nb1, const int src2_nb2, const int src3_nb1,
        const int src4_nb2, const int src4_nb3, const int src5_nb2, const int src5_nb3,
        const int64_t s_off, const int64_t n_head, const int64_t d_head, const int64_t n_group, const int64_t n_tok) {

    const int head_idx = (blockIdx.x * splitH) / d_head;
    const int head_off = ((blockIdx.x * splitH) % d_head) * sizeof(float);
    const int seq_idx = blockIdx.y;

    const int group_off = (head_idx & (n_group - 1)) * d_state * sizeof(float);

    const float * s0_block = (const float *) ((const char *) src0 + src6[seq_idx] * src0_nb3 + head_idx * src0_nb2 + head_off * d_state);
    const float * x_block  = (const float *) ((const char *) src1 + (seq_idx * src1_nb3) + blockIdx.x * splitH * sizeof(float));
    const float * dt_block = (const float *) ((const char *) src2 + (seq_idx * src2_nb2) + head_idx * sizeof(float));
    const float * A_block  = (const float *) ((const char *) src3 + head_idx * src3_nb1);
    const float * B_block  = (const float *) ((const char *) src4 + (seq_idx * src4_nb3) + (group_off));
    const float * C_block  = (const float *) ((const char *) src5 + (seq_idx * src5_nb3) + (group_off));
    float *       y_block  = dst + (seq_idx * n_tok * n_head * d_head) + blockIdx.x * splitH;
    float *       s_block  = (float *) ((char *) dst + s_off + seq_idx * src0_nb3 + head_idx * src0_nb2 + head_off * d_state);

    // strides across n_seq_tokens
    const int stride_x  = src1_nb2 / sizeof(float);
    const int stride_dt = src2_nb1 / sizeof(float);
    const int stride_B  = src4_nb2 / sizeof(float);
    const int stride_C  = src5_nb2 / sizeof(float);
    const int stride_y  = n_head * d_head;

    float state[splitH];
    // for the parallel accumulation
    __shared__ float stateC[splitH * d_state];

#pragma unroll
    for (int j = 0; j < splitH; j++) {
        state[j] = s0_block[j * d_state + threadIdx.x];
    }

    for (int64_t i = 0; i < n_tok; i++) {
        // TODO: only calculate dA and dt_soft_plus once per head instead of every splitH head elements
        // TODO: only calculate B and C once per head group
        // NOTE: dt_soft_plus, dA and x_dt have the same value across threads here.
        float dt_soft_plus = dt_block[i * stride_dt];
        if (dt_soft_plus <= 20.0f) {
            dt_soft_plus = log1pf(expf(dt_soft_plus));
        }
        const float dA = expf(dt_soft_plus * A_block[0]);
        const float B = B_block[i * stride_B + threadIdx.x];
        const float C = C_block[i * stride_C + threadIdx.x];

        // across d_head
#pragma unroll
        for (int j = 0; j < splitH; j++) {
            const float x_dt = x_block[i * stride_x + j] * dt_soft_plus;

            state[j] = (state[j] * dA) + (B * x_dt);

            stateC[j * d_state + threadIdx.x] = state[j] * C;
        }

        __syncthreads();

        // parallel accumulation for stateC
        // TODO: simplify
        {
            static_assert((d_state & -d_state) == d_state, "the state size has to be a power of 2");
            static_assert((splitH & -splitH) == splitH, "splitH has to be a power of 2");

            // reduce until w matches the warp size
            // TODO: does this work even when the physical warp size is 64?
#pragma unroll
            for (int w = d_state; w > WARP_SIZE; w >>= 1) {
                // (assuming there are d_state threads)
#pragma unroll
                for (int j = 0; j < ((w >> 1) * splitH + d_state - 1) / d_state; j++) {
                    // TODO: check for bank conflicts
                    const int k = (threadIdx.x % (w >> 1)) + (d_state * (threadIdx.x / (w >> 1))) + j * d_state * (d_state / (w >> 1));
                    stateC[k] += stateC[k + (w >> 1)];

                }
                __syncthreads();
            }

            static_assert(splitH >= d_state / WARP_SIZE);

#pragma unroll
            for (int j = 0; j < splitH / (d_state / WARP_SIZE); j++) {
                float y = stateC[(threadIdx.x % WARP_SIZE) + d_state * (threadIdx.x / WARP_SIZE) + j * d_state * (d_state / WARP_SIZE)];
                y = warp_reduce_sum(y);

                // store the above accumulations
                if (threadIdx.x % WARP_SIZE == 0) {
                    const int k = threadIdx.x / WARP_SIZE + j * (d_state / WARP_SIZE);
                    y_block[i * stride_y + k] = y;
                }
            }
        }
    }

    // write back the state
#pragma unroll
    for (int j = 0; j < splitH; j++) {
        s_block[j * d_state + threadIdx.x] = state[j];
    }
}

static void ssm_scan_f32_cuda(const float * src0, const float * src1, const float * src2, const float * src3,
                              const float * src4, const float * src5, const int32_t * src6, float * dst,
                              const int src0_nb2, const int src0_nb3, const int src1_nb2, const int src1_nb3, const int src2_nb1,
                              const int src2_nb2, const int src3_nb1, const int src4_nb2, const int src4_nb3, const int src5_nb2,
                              const int src5_nb3, const int64_t s_off, const int64_t d_state, const int64_t head_dim,
                              const int64_t n_head, const int64_t n_group, const int64_t n_tok, const int64_t n_seq,
                              cudaStream_t stream) {
    const int threads = 128;
    // NOTE: if you change conditions here, be sure to update the corresponding supports_op condition!
    if (src3_nb1 == sizeof(float)) {
<<<<<<< HEAD
        // Mamba2
=======
        // Mamba-2
>>>>>>> 5d46babd
        if (d_state == 128) {
            GGML_ASSERT(d_state % threads == 0);
            // NOTE: can be any power of two between 4 and 64
            const int splitH = 16;
            GGML_ASSERT(head_dim % splitH == 0);
            const dim3 blocks((n_head * head_dim + (splitH - 1)) / splitH, n_seq, 1);
            ssm_scan_f32_group<16, 128><<<blocks, threads, 0, stream>>>(
                    src0, src1, src2, src3, src4, src5, src6, dst,
                    src0_nb2, src0_nb3, src1_nb2, src1_nb3, src2_nb1, src2_nb2, src3_nb1,
                    src4_nb2, src4_nb3, src5_nb2, src5_nb3, s_off, n_head, head_dim, n_group, n_tok);
        } else {
            GGML_ABORT("doesn't support d_state!=128.");
        }
    } else {
<<<<<<< HEAD
        // Mamba1
        // todo: consider n_head cannot be divided, does this situation exist?
=======
        // Mamba-1
>>>>>>> 5d46babd
        GGML_ASSERT(n_head % threads == 0);
        GGML_ASSERT(head_dim == 1);
        GGML_ASSERT(n_group == 1);
        const dim3 blocks(n_seq, (n_head + threads - 1) / threads, 1);
        const int  smem_size = (threads * (d_state + 1) * 2) * sizeof(float);
        if (d_state == 16) {
            ssm_scan_f32<128, 16><<<blocks, threads, smem_size, stream>>>(
                src0, src1, src2, src3, src4, src5, src6, dst,
                src0_nb2, src0_nb3, src1_nb2, src1_nb3, src2_nb1, src2_nb2,
                src3_nb1, src4_nb2, src4_nb3, src5_nb2, src5_nb3, s_off, n_head, n_tok);
        } else {
            GGML_ABORT("doesn't support d_state!=16.");
        }
    }
}

void ggml_cuda_op_ssm_scan(ggml_backend_cuda_context & ctx, ggml_tensor * dst) {
    const struct ggml_tensor * src0 = dst->src[0];  // s
    const struct ggml_tensor * src1 = dst->src[1];  // x
    const struct ggml_tensor * src2 = dst->src[2];  // dt
    const struct ggml_tensor * src3 = dst->src[3];  // A
    const struct ggml_tensor * src4 = dst->src[4];  // B
    const struct ggml_tensor * src5 = dst->src[5];  // C
    const struct ggml_tensor * src6 = dst->src[6];  // ids

    const int64_t nc  = src0->ne[0];  // d_state
    const int64_t nr  = src0->ne[1];  // head_dim or 1
    const int64_t nh  = src1->ne[1];  // n_head
    const int64_t ng  = src4->ne[1];  // n_group
    const int64_t n_t = src1->ne[2];  // number of tokens per sequence
    const int64_t n_s = src1->ne[3];  // number of sequences in the batch

    const int64_t s_off = ggml_nelements(src1) * sizeof(float);

    GGML_ASSERT(ggml_nelements(src1) + nc*nr*nh*n_s == ggml_nelements(dst));
    GGML_ASSERT(src0->nb[0] == sizeof(float));
    GGML_ASSERT(src1->nb[0] == sizeof(float));
    GGML_ASSERT(src2->nb[0] == sizeof(float));
    GGML_ASSERT(src3->nb[0] == sizeof(float));
    GGML_ASSERT(src4->nb[0] == sizeof(float));
    GGML_ASSERT(src5->nb[0] == sizeof(float));
    GGML_ASSERT(src6->nb[0] == sizeof(int32_t));

    const float * src0_d = (const float *) src0->data;
    const float * src1_d = (const float *) src1->data;
    const float * src2_d = (const float *) src2->data;
    const float * src3_d = (const float *) src3->data;
    const float * src4_d = (const float *) src4->data;
    const float * src5_d = (const float *) src5->data;
    const int32_t * src6_d = (const int32_t *) src6->data;
    float *       dst_d  = (float *) dst->data;
    cudaStream_t  stream = ctx.stream();

    GGML_ASSERT(src0->type == GGML_TYPE_F32);
    GGML_ASSERT(src6->type == GGML_TYPE_I32);
    GGML_ASSERT(dst->type == GGML_TYPE_F32);

    ssm_scan_f32_cuda(src0_d, src1_d, src2_d, src3_d, src4_d, src5_d, src6_d, dst_d,
                      src0->nb[2], src0->nb[3], src1->nb[2], src1->nb[3], src2->nb[1], src2->nb[2],
                      src3->nb[1], src4->nb[2], src4->nb[3], src5->nb[2], src5->nb[3],
                      s_off, nc, nr, nh, ng, n_t, n_s, stream);
}<|MERGE_RESOLUTION|>--- conflicted
+++ resolved
@@ -204,11 +204,7 @@
     const int threads = 128;
     // NOTE: if you change conditions here, be sure to update the corresponding supports_op condition!
     if (src3_nb1 == sizeof(float)) {
-<<<<<<< HEAD
-        // Mamba2
-=======
         // Mamba-2
->>>>>>> 5d46babd
         if (d_state == 128) {
             GGML_ASSERT(d_state % threads == 0);
             // NOTE: can be any power of two between 4 and 64
@@ -223,12 +219,7 @@
             GGML_ABORT("doesn't support d_state!=128.");
         }
     } else {
-<<<<<<< HEAD
-        // Mamba1
-        // todo: consider n_head cannot be divided, does this situation exist?
-=======
         // Mamba-1
->>>>>>> 5d46babd
         GGML_ASSERT(n_head % threads == 0);
         GGML_ASSERT(head_dim == 1);
         GGML_ASSERT(n_group == 1);
