--- conflicted
+++ resolved
@@ -3200,12 +3200,9 @@
         case GGML_OP_SIN:
         case GGML_OP_COS:
         case GGML_OP_CLAMP:
-<<<<<<< HEAD
+        case GGML_OP_LOG:
         case GGML_OP_SSM_SCAN:
         case GGML_OP_SSM_CONV:
-=======
-        case GGML_OP_LOG:
->>>>>>> a8a1f335
             return true;
         case GGML_OP_CONT:
             return op->src[0]->type != GGML_TYPE_BF16;
