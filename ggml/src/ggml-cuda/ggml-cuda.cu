#include "ggml-cuda.h"
#include "ggml-impl.h"
#include "ggml-backend-impl.h"

#include "ggml-cuda/common.cuh"
#include "ggml-cuda/acc.cuh"
#include "ggml-cuda/arange.cuh"
#include "ggml-cuda/argmax.cuh"
#include "ggml-cuda/argsort.cuh"
#include "ggml-cuda/binbcast.cuh"
#include "ggml-cuda/clamp.cuh"
#include "ggml-cuda/concat.cuh"
#include "ggml-cuda/conv-transpose-1d.cuh"
#include "ggml-cuda/convert.cuh"
#include "ggml-cuda/count-equal.cuh"
#include "ggml-cuda/cpy.cuh"
#include "ggml-cuda/cross-entropy-loss.cuh"
#include "ggml-cuda/diagmask.cuh"
#include "ggml-cuda/fattn.cuh"
#include "ggml-cuda/getrows.cuh"
#include "ggml-cuda/im2col.cuh"
#include "ggml-cuda/mmq.cuh"
#include "ggml-cuda/mmv.cuh"
#include "ggml-cuda/mmvq.cuh"
#include "ggml-cuda/norm.cuh"
#include "ggml-cuda/opt-step-adamw.cuh"
#include "ggml-cuda/out-prod.cuh"
#include "ggml-cuda/pad.cuh"
#include "ggml-cuda/pool2d.cuh"
#include "ggml-cuda/quantize.cuh"
#include "ggml-cuda/rope.cuh"
#include "ggml-cuda/scale.cuh"
#include "ggml-cuda/softmax.cuh"
#include "ggml-cuda/sum.cuh"
#include "ggml-cuda/sumrows.cuh"
#include "ggml-cuda/tsembd.cuh"
#include "ggml-cuda/unary.cuh"
#include "ggml-cuda/upscale.cuh"
#include "ggml-cuda/wkv.cuh"
#include "ggml-cuda/gla.cuh"
#include "ggml.h"

#include <algorithm>
#include <array>
#include <atomic>
#include <charconv>
#include <cinttypes>
#include <cstddef>
#include <cstdint>
#include <float.h>
#include <limits>
#include <map>
#include <memory>
#include <mutex>
#include <stdint.h>
#include <stdio.h>
#include <stdarg.h>
#include <stdlib.h>
#include <string>
#include <vector>

static_assert(sizeof(half) == sizeof(ggml_fp16_t), "wrong fp16 size");

[[noreturn]]
void ggml_cuda_error(const char * stmt, const char * func, const char * file, int line, const char * msg) {
    int id = -1; // in case cudaGetDevice fails
    (void)cudaGetDevice(&id);

    GGML_LOG_ERROR(GGML_CUDA_NAME " error: %s\n", msg);
    GGML_LOG_ERROR("  current device: %d, in function %s at %s:%d\n", id, func, file, line);
    GGML_LOG_ERROR("  %s\n", stmt);
    // abort with GGML_ABORT to get a stack trace
    GGML_ABORT(GGML_CUDA_NAME " error");
}

// this is faster on Windows
// probably because the Windows CUDA libraries forget to make this check before invoking the drivers
void ggml_cuda_set_device(int device) {
    int current_device;
    CUDA_CHECK(cudaGetDevice(&current_device));

    if (device == current_device) {
        return;
    }

    CUDA_CHECK(cudaSetDevice(device));
}

int ggml_cuda_get_device() {
    int id;
    CUDA_CHECK(cudaGetDevice(&id));
    return id;
}

static cudaError_t ggml_cuda_device_malloc(void ** ptr, size_t size, int device) {
    ggml_cuda_set_device(device);
#if defined(GGML_USE_HIP) && defined(GGML_HIP_UMA)
    auto res = hipMallocManaged(ptr, size);
    if (res == hipSuccess) {
        // if error we "need" to know why...
        CUDA_CHECK(hipMemAdvise(*ptr, size, hipMemAdviseSetCoarseGrain, device));
    }
    return res;
#else

#if !defined(GGML_USE_HIP)
    cudaError_t err;
    if (getenv("GGML_CUDA_ENABLE_UNIFIED_MEMORY") != nullptr)
    {
        err = cudaMallocManaged(ptr, size);
    }
    else
    {
        err = cudaMalloc(ptr, size);
    }
    return err;
#else
    return cudaMalloc(ptr, size);
#endif // !defined(GGML_USE_HIP)

#endif
}

#if defined(GGML_USE_HIP) && defined(__HIP_PLATFORM_AMD__)
static int ggml_cuda_parse_id(char devName[]) {
    // A list of possible Target IDs can be found under the rocclr/clr repo in device.cpp
    // these values are not stable so this is susceptible to breakage
    // https://github.com/ROCm/clr/blob/amd-staging/rocclr/device/device.cpp
    int archMajor = 0x0;
    int archMinor = 0x0;
    int archNum = GGML_CUDA_CC_OFFSET_AMD;
    int archLen = strlen(devName);
    char archName[archLen + 1];

    // strip leading 'gfx' while copying into our buffer
    if (archLen > 3) {
        strcpy(archName, &devName[3]);
        archLen -= 3;
    }

    // trim trailing :xnack- or :sramecc- statuses
    archLen = strcspn(archName, ":");
    archName[archLen] = '\0';

    // tease out the version information
    if (archLen > 8) {
        // versions labeled generic use '-' as delimiter
        // strip the trailing "-generic" then iterate through what remains
        if ((strstr(archName, "-generic"))) {
            archName[archLen - 8] = '\0';
            char * pch;
            if ((pch = strtok(archName, "-"))) {
                archMajor = (int)strtoul(pch, 0, 16);
                if ((pch = strtok(NULL, "-"))) {
                    archMinor = 0x10 * (int)strtoul(pch, 0, 16);
                }
            }
        }
    } else if (archLen >= 3) {
        // last two digits should be the minor * 0x10 + stepping
        archMinor = (int)strtoul(&archName[archLen - 2], 0, 16);
        archName[archLen - 2] = '\0';

        // only the major version remains
        archMajor = (int)strtoul(archName, 0, 16);
    }
    archNum += archMajor * 0x100;
    archNum += archMinor;
    return archNum;
}
#endif // defined(GGML_USE_HIP) && defined(__HIP_PLATFORM_AMD__)

static ggml_cuda_device_info ggml_cuda_init() {
#ifdef __HIP_PLATFORM_AMD__
    // Workaround for a rocBLAS bug when using multiple graphics cards:
    // https://github.com/ROCmSoftwarePlatform/rocBLAS/issues/1346
    {
        int major_version = 0;
        size_t version_length = 0;
        if (rocblas_get_version_string_size(&version_length) == rocblas_status_success) {
            std::vector<char> version(version_length+1, '\0');
            if (rocblas_get_version_string(version.data(), version.size()) == rocblas_status_success) {
                version.resize(::strlen(version.data()));
                int parsed_value = 0;
                if (std::from_chars(version.data(), version.data() + version.size(), parsed_value).ec == std::errc()) {
                    major_version = parsed_value;
                }
            }
        }
        if (major_version < 4) {
            GGML_LOG_DEBUG(GGML_CUDA_NAME " calling rocblas_initialize as a workaround for a rocBLAS bug\n");
            rocblas_initialize();
            CUDA_CHECK(cudaDeviceSynchronize());
        }
    }
#endif

    ggml_cuda_device_info info = {};

    cudaError_t err = cudaGetDeviceCount(&info.device_count);
    if (err != cudaSuccess) {
        GGML_LOG_ERROR("%s: failed to initialize " GGML_CUDA_NAME ": %s\n", __func__, cudaGetErrorString(err));
        return info;
    }

    GGML_ASSERT(info.device_count <= GGML_CUDA_MAX_DEVICES);

    int64_t total_vram = 0;
#ifdef GGML_CUDA_FORCE_MMQ
    GGML_LOG_INFO("%s: GGML_CUDA_FORCE_MMQ:    yes\n", __func__);
#else
    GGML_LOG_INFO("%s: GGML_CUDA_FORCE_MMQ:    no\n", __func__);
#endif // GGML_CUDA_FORCE_MMQ
#ifdef GGML_CUDA_FORCE_CUBLAS
    GGML_LOG_INFO("%s: GGML_CUDA_FORCE_CUBLAS: yes\n", __func__);
#else
    GGML_LOG_INFO("%s: GGML_CUDA_FORCE_CUBLAS: no\n", __func__);
#endif // GGML_CUDA_FORCE_CUBLAS
    GGML_LOG_INFO("%s: found %d " GGML_CUDA_NAME " devices:\n", __func__, info.device_count);
    for (int id = 0; id < info.device_count; ++id) {
        int device_vmm = 0;

#if defined(GGML_USE_VMM)
        CUdevice device;
        CU_CHECK(cuDeviceGet(&device, id));
        CU_CHECK(cuDeviceGetAttribute(&device_vmm, CU_DEVICE_ATTRIBUTE_VIRTUAL_MEMORY_MANAGEMENT_SUPPORTED, device));

        if (device_vmm) {
            CUmemAllocationProp alloc_prop = {};
            alloc_prop.type = CU_MEM_ALLOCATION_TYPE_PINNED;
            alloc_prop.location.type = CU_MEM_LOCATION_TYPE_DEVICE;
            alloc_prop.location.id = id;
            CU_CHECK(cuMemGetAllocationGranularity(&info.devices[id].vmm_granularity, &alloc_prop, CU_MEM_ALLOC_GRANULARITY_RECOMMENDED));
        }
#endif // defined(GGML_USE_VMM)
        info.devices[id].vmm = !!device_vmm;

        cudaDeviceProp prop;
        CUDA_CHECK(cudaGetDeviceProperties(&prop, id));

        info.default_tensor_split[id] = total_vram;
        total_vram += prop.totalGlobalMem;

        info.devices[id].nsm       = prop.multiProcessorCount;
        info.devices[id].smpb      = prop.sharedMemPerBlock;
        info.devices[id].warp_size = prop.warpSize;
#if defined(GGML_USE_HIP) && defined(__HIP_PLATFORM_AMD__)
        info.devices[id].smpbo = prop.sharedMemPerBlock;

        info.devices[id].cc = ggml_cuda_parse_id(prop.gcnArchName);
        if ((info.devices[id].cc & 0xff00) == 0x0) {
            GGML_LOG_WARN("invalid architecture ID received for device %d %s: %s  cc %d.%d\n",
                            id, prop.name, prop.gcnArchName, prop.major, prop.minor);

            // Fallback to prop.major and prop.minor
            if (prop.major > 0) {
                info.devices[id].cc = GGML_CUDA_CC_OFFSET_AMD + prop.major * 0x100;
                info.devices[id].cc += prop.minor * 0x10;
            }
        }
        GGML_LOG_INFO("  Device %d: %s, %s (0x%x), VMM: %s, Wave Size: %d\n",
                      id, prop.name, prop.gcnArchName, info.devices[id].cc & 0xffff,
                      device_vmm ? "yes" : "no", prop.warpSize);
#elif defined(GGML_USE_MUSA)
        // FIXME: Ensure compatibility with varying warp sizes across different MUSA archs.
        info.devices[id].warp_size = 32;
        info.devices[id].smpbo = prop.sharedMemPerBlockOptin;
        info.devices[id].cc = GGML_CUDA_CC_OFFSET_MTHREADS + prop.major * 0x100;
        info.devices[id].cc += prop.minor * 0x10;
        GGML_LOG_INFO("  Device %d: %s, compute capability %d.%d, VMM: %s\n",
                        id, prop.name, prop.major, prop.minor, device_vmm ? "yes" : "no");
#else
        info.devices[id].smpbo = prop.sharedMemPerBlockOptin;
        info.devices[id].cc = 100*prop.major + 10*prop.minor;
        GGML_LOG_INFO("  Device %d: %s, compute capability %d.%d, VMM: %s\n",
                        id, prop.name, prop.major, prop.minor, device_vmm ? "yes" : "no");
#endif // defined(GGML_USE_HIP) && defined(__HIP_PLATFORM_AMD__)
    }

    for (int id = 0; id < info.device_count; ++id) {
        info.default_tensor_split[id] /= total_vram;
    }

    // configure logging to stdout
    // CUBLAS_CHECK(cublasLoggerConfigure(1, 1, 0, nullptr));

    return info;
}

const ggml_cuda_device_info & ggml_cuda_info() {
    static ggml_cuda_device_info info = ggml_cuda_init();
    return info;
}

// #define DEBUG_CUDA_MALLOC

// buffer pool for cuda (legacy)
struct ggml_cuda_pool_leg : public ggml_cuda_pool {
    static const int MAX_BUFFERS = 256;

    int device;
    struct ggml_cuda_buffer {
        void * ptr = nullptr;
        size_t size = 0;
    };

    ggml_cuda_buffer buffer_pool[MAX_BUFFERS] = {};
    size_t pool_size = 0;

    explicit ggml_cuda_pool_leg(int device) :
        device(device) {
    }

    ~ggml_cuda_pool_leg() {
        ggml_cuda_set_device(device);
        for (int i = 0; i < MAX_BUFFERS; ++i) {
            ggml_cuda_buffer & b = buffer_pool[i];
            if (b.ptr != nullptr) {
                CUDA_CHECK(cudaFree(b.ptr));
                pool_size -= b.size;
            }
        }
        GGML_ASSERT(pool_size == 0);
    }

    void * alloc(size_t size, size_t * actual_size) override {
#ifdef DEBUG_CUDA_MALLOC
        int nnz = 0;
        size_t max_size = 0;
#endif
        size_t best_diff = 1ull << 36;
        int ibest = -1;
        for (int i = 0; i < MAX_BUFFERS; ++i) {
            ggml_cuda_buffer& b = buffer_pool[i];
            if (b.ptr != nullptr) {
#ifdef DEBUG_CUDA_MALLOC
                ++nnz;
                if (b.size > max_size) max_size = b.size;
#endif
                if (b.size >= size) {
                    size_t diff = b.size - size;
                    if (diff < best_diff) {
                        best_diff = diff;
                        ibest = i;
                        if (!best_diff) {
                            void * ptr = b.ptr;
                            *actual_size = b.size;
                            b.ptr = nullptr;
                            b.size = 0;
                            return ptr;
                        }
                    }
                }
            }
        }
        if (ibest >= 0) {
            ggml_cuda_buffer& b = buffer_pool[ibest];
            void * ptr = b.ptr;
            *actual_size = b.size;
            b.ptr = nullptr;
            b.size = 0;
            return ptr;
        }
        void * ptr;
        size_t look_ahead_size = (size_t) (1.05 * size);
        look_ahead_size = 256 * ((look_ahead_size + 255)/256);
        ggml_cuda_set_device(device);
        CUDA_CHECK(ggml_cuda_device_malloc(&ptr, look_ahead_size, device));
        *actual_size = look_ahead_size;
        pool_size += look_ahead_size;
#ifdef DEBUG_CUDA_MALLOC
        GGML_LOG_INFO("%s[%d]: %d buffers, max_size = %u MB, pool_size = %u MB, requested %u MB\n", __func__, device, nnz,
                           (uint32_t)(max_size / 1024 / 1024), (uint32_t)(pool_size / 1024 / 1024), (uint32_t)(size / 1024 / 1024));
#endif
        return ptr;
    }

    void free(void * ptr, size_t size) override {
        for (int i = 0; i < MAX_BUFFERS; ++i) {
            ggml_cuda_buffer& b = buffer_pool[i];
            if (b.ptr == nullptr) {
                b.ptr = ptr;
                b.size = size;
                return;
            }
        }
        GGML_LOG_DEBUG(GGML_CUDA_NAME " buffer pool full, increase MAX_CUDA_BUFFERS\n");
        ggml_cuda_set_device(device);
        CUDA_CHECK(cudaFree(ptr));
        pool_size -= size;
    }
};

// pool with virtual memory
#if defined(GGML_USE_VMM)
struct ggml_cuda_pool_vmm : public ggml_cuda_pool {
    static const size_t CUDA_POOL_VMM_MAX_SIZE = 1ull << 35; // 32 GB

    int device;
    CUdeviceptr pool_addr = 0;
    size_t pool_used = 0;
    size_t pool_size = 0;
    size_t granularity;
#if defined(GGML_USE_HIP)
    std::vector<std::pair<CUdeviceptr, size_t>> mappings;
#endif

    explicit ggml_cuda_pool_vmm(int device) :
        device(device),
        granularity(ggml_cuda_info().devices[device].vmm_granularity) {
    }

    ~ggml_cuda_pool_vmm() {
        if (pool_addr != 0) {
#if defined(GGML_USE_HIP)
            // Workaround for https://github.com/ROCm/ROCR-Runtime/issues/285
            for (std::pair<CUdeviceptr, size_t> & mapping : mappings) {
                CU_CHECK(cuMemUnmap(mapping.first, mapping.second));
            }
#else
            CU_CHECK(cuMemUnmap(pool_addr, pool_size));
#endif
            CU_CHECK(cuMemAddressFree(pool_addr, CUDA_POOL_VMM_MAX_SIZE));
        }
    }

    void * alloc(size_t size, size_t * actual_size) override {
        // round up the allocation size to the alignment to ensure that all allocations are aligned for all data types
        const size_t alignment = 128;
        size = alignment * ((size + alignment - 1) / alignment);

        size_t avail = pool_size - pool_used;

        if (size > avail) {
            // round up to the next multiple of the granularity
            size_t reserve_size = size - avail;
            reserve_size = granularity * ((reserve_size + granularity - 1) / granularity);

            GGML_ASSERT(pool_size + reserve_size <= CUDA_POOL_VMM_MAX_SIZE);

            // allocate more physical memory
            CUmemAllocationProp prop = {};
            prop.type = CU_MEM_ALLOCATION_TYPE_PINNED;
            prop.location.type = CU_MEM_LOCATION_TYPE_DEVICE;
            prop.location.id = device;
            CUmemGenericAllocationHandle handle;
            CU_CHECK(cuMemCreate(&handle, reserve_size, &prop, 0));

            // reserve virtual address space (if not already reserved)
            if (pool_addr == 0) {
                CU_CHECK(cuMemAddressReserve(&pool_addr, CUDA_POOL_VMM_MAX_SIZE, 0, 0, 0));
            }

            // map at the end of the pool
            CUdeviceptr start_ptr = (CUdeviceptr)((char *)(pool_addr) + pool_size);
            CU_CHECK(cuMemMap(start_ptr, reserve_size, 0, handle, 0));
#if defined(GGML_USE_HIP)
            mappings.push_back({start_ptr, reserve_size});
#endif

            // the memory allocation handle is no longer needed after mapping
            CU_CHECK(cuMemRelease(handle));

            // set access
            CUmemAccessDesc access = {};
            access.location.type = CU_MEM_LOCATION_TYPE_DEVICE;
            access.location.id = device;
            access.flags = CU_MEM_ACCESS_FLAGS_PROT_READWRITE;
            CU_CHECK(cuMemSetAccess((CUdeviceptr)((char *)(pool_addr) + pool_size), reserve_size, &access, 1));

            // add to the pool
            pool_size += reserve_size;

            //printf("cuda pool[%d]: size increased to %llu MB (reserved %llu MB)\n",
            //       device, (unsigned long long) (pool_size/1024/1024),
            //       (unsigned long long) (reserve_size/1024/1024));
        }

        GGML_ASSERT(pool_addr != 0);

        void * ptr = (void *) ((CUdeviceptr)((char *)(pool_addr) + pool_used));
        *actual_size = size;
        pool_used += size;

#ifdef DEBUG_CUDA_MALLOC
        printf("cuda pool[%d]: allocated %llu bytes at %llx\n", device, (unsigned long long) size, ptr);
#endif

        return ptr;
    }

    void free(void * ptr, size_t size) override {
#ifdef DEBUG_CUDA_MALLOC
        printf("cuda pool[%d]: freed %llu bytes at %llx\n", device, (unsigned long long) size, ptr);
#endif

        pool_used -= size;

        // all deallocations must be in reverse order of the allocations
        GGML_ASSERT(ptr == (void *) ((char *)(pool_addr) + pool_used));
    }
};
#endif // defined(GGML_USE_VMM)

std::unique_ptr<ggml_cuda_pool> ggml_backend_cuda_context::new_pool_for_device(int device) {
#if defined(GGML_USE_VMM)
    if (ggml_cuda_info().devices[device].vmm) {
        return std::unique_ptr<ggml_cuda_pool>(new ggml_cuda_pool_vmm(device));
    }
#endif // defined(GGML_USE_VMM)
    return std::unique_ptr<ggml_cuda_pool>(new ggml_cuda_pool_leg(device));
}

// cuda buffer

struct ggml_backend_cuda_buffer_context {
    int device;
    void * dev_ptr = nullptr;
    std::string name;

    ggml_backend_cuda_buffer_context(int device, void * dev_ptr) :
        device(device), dev_ptr(dev_ptr),
        name(GGML_CUDA_NAME + std::to_string(device)) {
    }

    ~ggml_backend_cuda_buffer_context() {
        CUDA_CHECK(cudaFree(dev_ptr));
    }
};

static void ggml_backend_cuda_buffer_free_buffer(ggml_backend_buffer_t buffer) {
    ggml_backend_cuda_buffer_context * ctx = (ggml_backend_cuda_buffer_context *)buffer->context;
    delete ctx;
}

static bool ggml_backend_buffer_is_cuda(ggml_backend_buffer_t buffer) {
    return buffer->iface.free_buffer == ggml_backend_cuda_buffer_free_buffer;
}

static void * ggml_backend_cuda_buffer_get_base(ggml_backend_buffer_t buffer) {
    ggml_backend_cuda_buffer_context * ctx = (ggml_backend_cuda_buffer_context *)buffer->context;
    return ctx->dev_ptr;
}

static enum ggml_status ggml_backend_cuda_buffer_init_tensor(ggml_backend_buffer_t buffer, ggml_tensor * tensor) {
    ggml_backend_cuda_buffer_context * ctx = (ggml_backend_cuda_buffer_context *)buffer->context;

    if (tensor->view_src != NULL) {
        assert(tensor->view_src->buffer->buft == buffer->buft);
        return GGML_STATUS_SUCCESS;
    }

    if (ggml_is_quantized(tensor->type) && tensor->view_src == nullptr && ggml_backend_buffer_get_usage(buffer) != GGML_BACKEND_BUFFER_USAGE_COMPUTE) {
        // initialize padding to 0 to avoid possible NaN values
        size_t original_size = ggml_nbytes(tensor);
        size_t padded_size = ggml_backend_buft_get_alloc_size(buffer->buft, tensor);

        if (padded_size > original_size) {
            ggml_cuda_set_device(ctx->device);
            CUDA_CHECK(cudaMemset((char *)tensor->data + original_size, 0, padded_size - original_size));
        }
    }
    return GGML_STATUS_SUCCESS;
}

static void ggml_backend_cuda_buffer_memset_tensor(ggml_backend_buffer_t buffer, ggml_tensor * tensor, uint8_t value, size_t offset, size_t size) {
    ggml_backend_cuda_buffer_context * ctx = (ggml_backend_cuda_buffer_context *)buffer->context;

    ggml_cuda_set_device(ctx->device);
    CUDA_CHECK(cudaMemsetAsync((char *)tensor->data + offset, value, size, cudaStreamPerThread));
    CUDA_CHECK(cudaStreamSynchronize(cudaStreamPerThread));
}

static void ggml_backend_cuda_buffer_set_tensor(ggml_backend_buffer_t buffer, ggml_tensor * tensor, const void * data, size_t offset, size_t size) {
    ggml_backend_cuda_buffer_context * ctx = (ggml_backend_cuda_buffer_context *)buffer->context;

    ggml_cuda_set_device(ctx->device);
    CUDA_CHECK(cudaMemcpyAsync((char *)tensor->data + offset, data, size, cudaMemcpyHostToDevice, cudaStreamPerThread));
    CUDA_CHECK(cudaStreamSynchronize(cudaStreamPerThread));
}

static void ggml_backend_cuda_buffer_get_tensor(ggml_backend_buffer_t buffer, const ggml_tensor * tensor, void * data, size_t offset, size_t size) {
    ggml_backend_cuda_buffer_context * ctx = (ggml_backend_cuda_buffer_context *)buffer->context;

    ggml_cuda_set_device(ctx->device);
    CUDA_CHECK(cudaMemcpyAsync(data, (const char *)tensor->data + offset, size, cudaMemcpyDeviceToHost, cudaStreamPerThread));
    CUDA_CHECK(cudaStreamSynchronize(cudaStreamPerThread));
}

static bool ggml_backend_cuda_buffer_cpy_tensor(ggml_backend_buffer_t buffer, const ggml_tensor * src, ggml_tensor * dst) {
    if (ggml_backend_buffer_is_cuda(src->buffer)) {
        ggml_backend_cuda_buffer_context * src_ctx = (ggml_backend_cuda_buffer_context *)src->buffer->context;
        ggml_backend_cuda_buffer_context * dst_ctx = (ggml_backend_cuda_buffer_context *)dst->buffer->context;
        if (src_ctx->device == dst_ctx->device) {
            CUDA_CHECK(cudaMemcpyAsync(dst->data, src->data, ggml_nbytes(src), cudaMemcpyDeviceToDevice, cudaStreamPerThread));
        } else {
#ifdef GGML_CUDA_NO_PEER_COPY
            return false;
#else
            CUDA_CHECK(cudaMemcpyPeerAsync(dst->data, dst_ctx->device, src->data, src_ctx->device, ggml_nbytes(src), cudaStreamPerThread));
#endif
        }
        CUDA_CHECK(cudaStreamSynchronize(cudaStreamPerThread));
        return true;
    }
    return false;

    GGML_UNUSED(buffer);
}

static void ggml_backend_cuda_buffer_clear(ggml_backend_buffer_t buffer, uint8_t value) {
    ggml_backend_cuda_buffer_context * ctx = (ggml_backend_cuda_buffer_context *)buffer->context;

    ggml_cuda_set_device(ctx->device);
    CUDA_CHECK(cudaDeviceSynchronize());
    CUDA_CHECK(cudaMemset(ctx->dev_ptr, value, buffer->size));
    CUDA_CHECK(cudaDeviceSynchronize());
}

static const ggml_backend_buffer_i ggml_backend_cuda_buffer_interface = {
    /* .free_buffer     = */ ggml_backend_cuda_buffer_free_buffer,
    /* .get_base        = */ ggml_backend_cuda_buffer_get_base,
    /* .init_tensor     = */ ggml_backend_cuda_buffer_init_tensor,
    /* .memset_tensor   = */ ggml_backend_cuda_buffer_memset_tensor,
    /* .set_tensor      = */ ggml_backend_cuda_buffer_set_tensor,
    /* .get_tensor      = */ ggml_backend_cuda_buffer_get_tensor,
    /* .cpy_tensor      = */ ggml_backend_cuda_buffer_cpy_tensor,
    /* .clear           = */ ggml_backend_cuda_buffer_clear,
    /* .reset           = */ NULL,
};

// cuda buffer type
struct ggml_backend_cuda_buffer_type_context {
    int device;
    std::string name;
};

static const char * ggml_backend_cuda_buffer_type_get_name(ggml_backend_buffer_type_t buft) {
    ggml_backend_cuda_buffer_type_context * ctx = (ggml_backend_cuda_buffer_type_context *)buft->context;

    return ctx->name.c_str();
}

static bool ggml_backend_buft_is_cuda(ggml_backend_buffer_type_t buft) {
    return buft->iface.get_name == ggml_backend_cuda_buffer_type_get_name;
}

static ggml_backend_buffer_t ggml_backend_cuda_buffer_type_alloc_buffer(ggml_backend_buffer_type_t buft, size_t size) {
    ggml_backend_cuda_buffer_type_context * buft_ctx = (ggml_backend_cuda_buffer_type_context *)buft->context;

    ggml_cuda_set_device(buft_ctx->device);

    void * dev_ptr;
    cudaError_t err = ggml_cuda_device_malloc(&dev_ptr, size, buft_ctx->device);
    if (err != cudaSuccess) {
        // clear the error
        (void)cudaGetLastError();
        GGML_LOG_ERROR("%s: allocating %.2f MiB on device %d: cudaMalloc failed: %s\n", __func__, size / 1024.0 / 1024.0, buft_ctx->device, cudaGetErrorString(err));
        return nullptr;
    }

    ggml_backend_cuda_buffer_context * ctx = new ggml_backend_cuda_buffer_context(buft_ctx->device, dev_ptr);

    return ggml_backend_buffer_init(buft, ggml_backend_cuda_buffer_interface, ctx, size);
}

static size_t ggml_backend_cuda_buffer_type_get_alignment(ggml_backend_buffer_type_t buft) {
    return 128;

    GGML_UNUSED(buft);
}

static size_t ggml_backend_cuda_buffer_type_get_alloc_size(ggml_backend_buffer_type_t buft, const ggml_tensor * tensor) {
    size_t size = ggml_nbytes(tensor);
    int64_t ne0 = tensor->ne[0];

    if (ggml_is_quantized(tensor->type)) {
        if (ne0 % MATRIX_ROW_PADDING != 0) {
            size += ggml_row_size(tensor->type, MATRIX_ROW_PADDING - ne0 % MATRIX_ROW_PADDING);
        }
    }

    return size;

    GGML_UNUSED(buft);
}

static const ggml_backend_buffer_type_i ggml_backend_cuda_buffer_type_interface = {
    /* .get_name         = */ ggml_backend_cuda_buffer_type_get_name,
    /* .alloc_buffer     = */ ggml_backend_cuda_buffer_type_alloc_buffer,
    /* .get_alignment    = */ ggml_backend_cuda_buffer_type_get_alignment,
    /* .get_max_size     = */ NULL, // defaults to SIZE_MAX
    /* .get_alloc_size   = */ ggml_backend_cuda_buffer_type_get_alloc_size,
    /* .is_host          = */ NULL,
};

ggml_backend_buffer_type_t ggml_backend_cuda_buffer_type(int device) {
    static std::mutex mutex;
    std::lock_guard<std::mutex> lock(mutex);

    if (device >= ggml_backend_cuda_get_device_count()) {
        return nullptr;
    }

    static ggml_backend_buffer_type ggml_backend_cuda_buffer_types[GGML_CUDA_MAX_DEVICES];

    static bool ggml_backend_cuda_buffer_type_initialized = false;

    if (!ggml_backend_cuda_buffer_type_initialized) {
        for (int i = 0; i < ggml_backend_cuda_get_device_count(); i++) {
            ggml_backend_cuda_buffer_types[i] = {
                /* .iface    = */ ggml_backend_cuda_buffer_type_interface,
                /* .device   = */ ggml_backend_reg_dev_get(ggml_backend_cuda_reg(), i),
                /* .context  = */ new ggml_backend_cuda_buffer_type_context{i, GGML_CUDA_NAME + std::to_string(i)},
            };
        }
        ggml_backend_cuda_buffer_type_initialized = true;
    }

    return &ggml_backend_cuda_buffer_types[device];
}

// cuda split buffer

static int64_t get_row_rounding(const std::array<float, GGML_CUDA_MAX_DEVICES> & tensor_split) {
    int64_t row_rounding = 0;
    for (int id = 0; id < ggml_backend_cuda_get_device_count(); ++id) {
        if (tensor_split[id] >= (id + 1 < ggml_backend_cuda_get_device_count() ? tensor_split[id + 1] : 1.0f)) {
            continue;
        }

        const int cc = ggml_cuda_info().devices[id].cc;
        row_rounding = std::max(row_rounding, (int64_t)get_mmq_y_host(cc));
    }
    return row_rounding;
}

static void get_row_split(int64_t * row_low, int64_t * row_high, const ggml_tensor * tensor, const std::array<float, GGML_CUDA_MAX_DEVICES> & tensor_split, int id) {
    const int64_t nrows = ggml_nrows(tensor);
    const int64_t rounding = get_row_rounding(tensor_split);

    *row_low = id == 0 ? 0 : nrows*tensor_split[id];
    *row_low -= *row_low % rounding;

    if (id == ggml_backend_cuda_get_device_count() - 1) {
        *row_high = nrows;
    } else {
        *row_high = nrows*tensor_split[id + 1];
        *row_high -= *row_high % rounding;
    }
}

static size_t ggml_nbytes_split(const struct ggml_tensor * tensor, int nrows_split) {
    static_assert(GGML_MAX_DIMS == 4, "GGML_MAX_DIMS is not 4 - update this function");

    return nrows_split*ggml_row_size(tensor->type, tensor->ne[0]);
}

struct ggml_backend_cuda_split_buffer_type_context {
    int main_device;
    std::array<float, GGML_CUDA_MAX_DEVICES> tensor_split;
    std::string name;
};

struct ggml_backend_cuda_split_buffer_context {
    ~ggml_backend_cuda_split_buffer_context() {
        for (ggml_tensor_extra_gpu * extra : tensor_extras) {
            for (int id = 0; id < GGML_CUDA_MAX_DEVICES; ++id) {
                for (int64_t is = 0; is < GGML_CUDA_MAX_STREAMS; ++is) {
                    if (extra->events[id][is] != nullptr) {
                        CUDA_CHECK(cudaEventDestroy(extra->events[id][is]));
                    }
                }
                if (extra->data_device[id] != nullptr) {
                    CUDA_CHECK(cudaFree(extra->data_device[id]));
                }
            }
            delete extra;
        }
    }

    std::vector<ggml_tensor_extra_gpu *> tensor_extras;
};


static void ggml_backend_cuda_split_buffer_free_buffer(ggml_backend_buffer_t buffer) {
    ggml_backend_cuda_split_buffer_context * ctx = (ggml_backend_cuda_split_buffer_context *)buffer->context;
    delete ctx;
}

static void * ggml_backend_cuda_split_buffer_get_base(ggml_backend_buffer_t buffer) {
    // the pointers are stored in the tensor extras, this is just a dummy address and never dereferenced
    return (void *)0x1000;

    GGML_UNUSED(buffer);
}

static enum ggml_status ggml_backend_cuda_split_buffer_init_tensor(ggml_backend_buffer_t buffer, ggml_tensor * tensor) {
    GGML_ASSERT(tensor->view_src == nullptr); // views of split tensors are not supported

    ggml_backend_cuda_split_buffer_context * ctx = (ggml_backend_cuda_split_buffer_context *)buffer->context;
    ggml_backend_cuda_split_buffer_type_context * buft_ctx = (ggml_backend_cuda_split_buffer_type_context *)buffer->buft->context;

    const int64_t ne0 = tensor->ne[0];

    ggml_tensor_extra_gpu * extra = new ggml_tensor_extra_gpu{};
    ctx->tensor_extras.push_back(extra);

    for (int id = 0; id < ggml_backend_cuda_get_device_count(); ++id) {
        int64_t row_low, row_high;
        get_row_split(&row_low, &row_high, tensor, buft_ctx->tensor_split, id);

        int64_t nrows_split = row_high - row_low;
        if (nrows_split == 0) {
            continue;
        }

        size_t size = ggml_nbytes_split(tensor, nrows_split);
        const size_t original_size = size;

        // pad last row to a multiple of 512 elements to avoid out-of-bounds memory accesses
        if (ne0 % MATRIX_ROW_PADDING != 0) {
            size += ggml_row_size(tensor->type, MATRIX_ROW_PADDING - ne0 % MATRIX_ROW_PADDING);
        }

        // FIXME: do not crash if cudaMalloc fails
        // currently, init_tensor cannot fail, it needs to be fixed in ggml-backend first
        ggml_cuda_set_device(id);
        char * buf;
        CUDA_CHECK(ggml_cuda_device_malloc((void**)&buf, size, id));

        // set padding to 0 to avoid possible NaN values
        if (size > original_size) {
            CUDA_CHECK(cudaMemset(buf + original_size, 0, size - original_size));
        }

        extra->data_device[id] = buf;

        for (int64_t is = 0; is < GGML_CUDA_MAX_STREAMS; ++is) {
            CUDA_CHECK(cudaEventCreateWithFlags(&extra->events[id][is], cudaEventDisableTiming));
        }
    }
    tensor->extra = extra;
    return GGML_STATUS_SUCCESS;
}

static void ggml_backend_cuda_split_buffer_set_tensor(ggml_backend_buffer_t buffer, ggml_tensor * tensor, const void * data, size_t offset, size_t size) {
    // split tensors must always be set in their entirety at once
    GGML_ASSERT(offset == 0);
    GGML_ASSERT(size == ggml_nbytes(tensor));

    ggml_backend_cuda_split_buffer_type_context * buft_ctx = (ggml_backend_cuda_split_buffer_type_context *)buffer->buft->context;

    const int64_t ne0 = tensor->ne[0];
    const size_t nb1 = tensor->nb[1];
    ggml_tensor_extra_gpu * extra = (ggml_tensor_extra_gpu *)tensor->extra;

    for (int id = 0; id < ggml_backend_cuda_get_device_count(); ++id) {
        int64_t row_low, row_high;
        get_row_split(&row_low, &row_high, tensor, buft_ctx->tensor_split, id);

        int64_t nrows_split = row_high - row_low;
        if (nrows_split == 0) {
            continue;
        }

        const size_t offset_split = row_low*nb1;
        size_t size = ggml_nbytes_split(tensor, nrows_split);
        const size_t original_size = size;

        // pad last row to a multiple of 512 elements to avoid out-of-bounds memory accesses
        if (ne0 % MATRIX_ROW_PADDING != 0) {
            size += ggml_row_size(tensor->type, MATRIX_ROW_PADDING - ne0 % MATRIX_ROW_PADDING);
        }

        const char * buf_host = (const char *)data + offset_split;
        CUDA_CHECK(cudaMemcpyAsync(extra->data_device[id], buf_host, original_size, cudaMemcpyHostToDevice, cudaStreamPerThread));
    }

    for (int id = 0; id < ggml_backend_cuda_get_device_count(); ++id) {
        CUDA_CHECK(cudaStreamSynchronize(cudaStreamPerThread));
    }
}

static void ggml_backend_cuda_split_buffer_get_tensor(ggml_backend_buffer_t buffer, const ggml_tensor * tensor, void * data, size_t offset, size_t size) {
    // split tensors must always be set in their entirety at once
    GGML_ASSERT(offset == 0);
    GGML_ASSERT(size == ggml_nbytes(tensor));

    ggml_backend_cuda_split_buffer_type_context * buft_ctx = (ggml_backend_cuda_split_buffer_type_context *)buffer->buft->context;

    const int64_t ne0 = tensor->ne[0];
    const size_t nb1 = tensor->nb[1];
    ggml_tensor_extra_gpu * extra = (ggml_tensor_extra_gpu *)tensor->extra;

    for (int id = 0; id < ggml_backend_cuda_get_device_count(); ++id) {
        int64_t row_low, row_high;
        get_row_split(&row_low, &row_high, tensor, buft_ctx->tensor_split, id);

        int64_t nrows_split = row_high - row_low;
        if (nrows_split == 0) {
            continue;
        }

        const size_t offset_split = row_low*nb1;
        size_t size = ggml_nbytes_split(tensor, nrows_split);
        const size_t original_size = size;

        // pad last row to a multiple of 512 elements to avoid out-of-bounds memory accesses
        if (ne0 % MATRIX_ROW_PADDING != 0) {
            size += ggml_row_size(tensor->type, MATRIX_ROW_PADDING - ne0 % MATRIX_ROW_PADDING);
        }

        char * buf_host = (char *)data + offset_split;
        CUDA_CHECK(cudaMemcpyAsync(buf_host, extra->data_device[id], original_size, cudaMemcpyDeviceToHost, cudaStreamPerThread));
    }

    for (int id = 0; id < ggml_backend_cuda_get_device_count(); ++id) {
        CUDA_CHECK(cudaStreamSynchronize(cudaStreamPerThread));
    }
}

static void ggml_backend_cuda_split_buffer_clear(ggml_backend_buffer_t buffer, uint8_t value) {
    GGML_UNUSED(buffer);
    GGML_UNUSED(value);
}

static const ggml_backend_buffer_i ggml_backend_cuda_split_buffer_interface = {
    /* .free_buffer     = */ ggml_backend_cuda_split_buffer_free_buffer,
    /* .get_base        = */ ggml_backend_cuda_split_buffer_get_base,
    /* .init_tensor     = */ ggml_backend_cuda_split_buffer_init_tensor,
    /* .memset_tensor   = */ NULL,
    /* .set_tensor      = */ ggml_backend_cuda_split_buffer_set_tensor,
    /* .get_tensor      = */ ggml_backend_cuda_split_buffer_get_tensor,
    /* .cpy_tensor      = */ NULL,
    /* .clear           = */ ggml_backend_cuda_split_buffer_clear,
    /* .reset           = */ NULL,
};

// cuda split buffer type

static const char * ggml_backend_cuda_split_buffer_type_get_name(ggml_backend_buffer_type_t buft) {
    ggml_backend_cuda_split_buffer_type_context * ctx = (ggml_backend_cuda_split_buffer_type_context *)buft->context;

    return ctx->name.c_str();
}

static bool ggml_backend_buft_is_cuda_split(ggml_backend_buffer_type_t buft) {
    return buft->iface.get_name == ggml_backend_cuda_split_buffer_type_get_name;
}

static ggml_backend_buffer_t ggml_backend_cuda_split_buffer_type_alloc_buffer(ggml_backend_buffer_type_t buft, size_t size) {
    // since we don't know the exact split after rounding, we cannot allocate the device buffers at this point
    // instead, we allocate them for each tensor separately in init_tensor
    // however, the size still represents the maximum cumulative size of all the device buffers after the tensors are allocated,
    // as returned by get_alloc_size. this limit is enforced during tensor allocation by ggml-alloc, so it must be correct.
    ggml_backend_cuda_split_buffer_context * ctx = new ggml_backend_cuda_split_buffer_context();

    return ggml_backend_buffer_init(buft, ggml_backend_cuda_split_buffer_interface, ctx, size);
}

static size_t ggml_backend_cuda_split_buffer_type_get_alignment(ggml_backend_buffer_type_t buft) {
    return 128;

    GGML_UNUSED(buft);
}

static size_t ggml_backend_cuda_split_buffer_type_get_alloc_size(ggml_backend_buffer_type_t buft, const ggml_tensor * tensor) {
    ggml_backend_cuda_split_buffer_type_context * ctx = (ggml_backend_cuda_split_buffer_type_context *)buft->context;

    size_t total_size = 0;

    const int64_t ne0 = tensor->ne[0];

    for (int id = 0; id < ggml_backend_cuda_get_device_count(); ++id) {
        int64_t row_low, row_high;
        get_row_split(&row_low, &row_high, tensor, ctx->tensor_split, id);

        int64_t nrows_split = row_high - row_low;
        if (nrows_split == 0) {
            continue;
        }

        total_size += ggml_nbytes_split(tensor, nrows_split);

        // pad last row to a multiple of 512 elements to avoid out-of-bounds memory accesses
        if (ne0 % MATRIX_ROW_PADDING != 0) {
            total_size += ggml_row_size(tensor->type, MATRIX_ROW_PADDING - ne0 % MATRIX_ROW_PADDING);
        }
    }

    return total_size;
}

static bool ggml_backend_cuda_split_buffer_type_is_host(ggml_backend_buffer_type_t buft) {
    return false;

    GGML_UNUSED(buft);
}

static const ggml_backend_buffer_type_i ggml_backend_cuda_split_buffer_type_interface = {
    /* .get_name         = */ ggml_backend_cuda_split_buffer_type_get_name,
    /* .alloc_buffer     = */ ggml_backend_cuda_split_buffer_type_alloc_buffer,
    /* .get_alignment    = */ ggml_backend_cuda_split_buffer_type_get_alignment,
    /* .get_max_size     = */ NULL, // defaults to SIZE_MAX
    /* .get_alloc_size   = */ ggml_backend_cuda_split_buffer_type_get_alloc_size,
    /* .is_host          = */ ggml_backend_cuda_split_buffer_type_is_host,
};

ggml_backend_buffer_type_t ggml_backend_cuda_split_buffer_type(int main_device, const float * tensor_split) {
    static std::mutex mutex;
    std::lock_guard<std::mutex> lock(mutex);

    static std::map<std::pair<int, std::array<float, GGML_CUDA_MAX_DEVICES>>, struct ggml_backend_buffer_type> buft_map;

    std::array<float, GGML_CUDA_MAX_DEVICES> tensor_split_arr = {};

    bool all_zero = tensor_split == nullptr || std::all_of(tensor_split, tensor_split + GGML_CUDA_MAX_DEVICES, [](float x) { return x == 0.0f; });
    if (all_zero) {
        tensor_split_arr = ggml_cuda_info().default_tensor_split;
    } else {
        float split_sum = 0.0f;
        for (int i = 0; i < ggml_backend_cuda_get_device_count(); ++i) {
            tensor_split_arr[i] = split_sum;
            split_sum += tensor_split[i];
        }
        for (int i = 0; i < ggml_backend_cuda_get_device_count(); ++i) {
            tensor_split_arr[i] /= split_sum;
        }
    }

    auto it = buft_map.find({main_device, tensor_split_arr});
    if (it != buft_map.end()) {
        return &it->second;
    }
    auto * ctx = new ggml_backend_cuda_split_buffer_type_context{
        main_device,
        tensor_split_arr,
        GGML_CUDA_NAME + std::to_string(main_device) + "_Split",
    };

    struct ggml_backend_buffer_type buft {
        /* .iface   = */ ggml_backend_cuda_split_buffer_type_interface,
        /* .device  = */ ggml_backend_reg_dev_get(ggml_backend_cuda_reg(), main_device),
        /* .context = */ ctx,
    };

    auto result = buft_map.emplace(std::make_pair(main_device, tensor_split_arr), buft);
    return &result.first->second;
}

// host buffer type

static const char * ggml_backend_cuda_host_buffer_type_name(ggml_backend_buffer_type_t buft) {
    return GGML_CUDA_NAME "_Host";

    GGML_UNUSED(buft);
}

static void ggml_backend_cuda_host_buffer_free_buffer(ggml_backend_buffer_t buffer) {
    CUDA_CHECK(cudaFreeHost(buffer->context));
}

static void * ggml_cuda_host_malloc(size_t size) {
    if (getenv("GGML_CUDA_NO_PINNED") != nullptr) {
        return nullptr;
    }

    void * ptr = nullptr;
    cudaError_t err = cudaMallocHost((void **) &ptr, size);
    if (err != cudaSuccess) {
        // clear the error
        (void)cudaGetLastError();
        GGML_LOG_DEBUG("%s: failed to allocate %.2f MiB of pinned memory: %s\n", __func__,
                           size / 1024.0 / 1024.0, cudaGetErrorString(err));
        return nullptr;
    }

    return ptr;
}

static ggml_backend_buffer_t ggml_backend_cuda_host_buffer_type_alloc_buffer(ggml_backend_buffer_type_t buft, size_t size) {
    void * ptr = ggml_cuda_host_malloc(size);

    if (ptr == nullptr) {
        // fallback to cpu buffer
        return ggml_backend_buft_alloc_buffer(ggml_backend_cpu_buffer_type(), size);
    }

    ggml_backend_buffer_t buffer = ggml_backend_cpu_buffer_from_ptr(ptr, size);
    buffer->buft = buft;
    buffer->iface.free_buffer = ggml_backend_cuda_host_buffer_free_buffer;

    return buffer;
}

ggml_backend_buffer_type_t ggml_backend_cuda_host_buffer_type() {
    static struct ggml_backend_buffer_type ggml_backend_cuda_buffer_type_host = {
        /* .iface    = */ {
            /* .get_name         = */ ggml_backend_cuda_host_buffer_type_name,
            /* .alloc_buffer     = */ ggml_backend_cuda_host_buffer_type_alloc_buffer,
            /* .get_alignment    = */ ggml_backend_cpu_buffer_type()->iface.get_alignment,
            /* .get_max_size     = */ NULL, // defaults to SIZE_MAX
            /* .get_alloc_size   = */ ggml_backend_cpu_buffer_type()->iface.get_alloc_size,
            /* .is_host          = */ ggml_backend_cpu_buffer_type()->iface.is_host,
        },
        /* .device   = */ ggml_backend_reg_dev_get(ggml_backend_cuda_reg(), 0),
        /* .context  = */ nullptr,
    };

    return &ggml_backend_cuda_buffer_type_host;
}

//static bool ggml_backend_buffer_is_cuda_host(ggml_backend_buffer_t buffer) {
//    return buffer->buft->iface.get_name == ggml_backend_cuda_host_buffer_type_name;
//}

/// kernels

typedef void (*ggml_cuda_op_mul_mat_t)(
    ggml_backend_cuda_context & ctx,
    const ggml_tensor * src0, const ggml_tensor * src1, ggml_tensor * dst, const char * src0_dd_i, const float * src1_ddf_i,
    const char * src1_ddq_i, float * dst_dd_i, const int64_t row_low, const int64_t row_high, const int64_t src1_ncols,
    const int64_t src1_padded_row_size, cudaStream_t stream);

#ifndef GGML_CUDA_PEER_MAX_BATCH_SIZE
#define GGML_CUDA_PEER_MAX_BATCH_SIZE 128
#endif // GGML_CUDA_PEER_MAX_BATCH_SIZE

#define MUL_MAT_SRC1_COL_STRIDE 128

static cudaError_t ggml_cuda_cpy_tensor_2d(
    void * dst, const struct ggml_tensor * src, int64_t i3, int64_t i2, int64_t i1_low, int64_t i1_high, cudaStream_t stream) {

    GGML_ASSERT(ggml_backend_buffer_is_cuda(src->buffer));
    const char * src_ptr = (const char *) src->data;
    char       * dst_ptr = (char       *) dst;

    const int64_t ne0 = src->ne[0];
    const int64_t nb0 = src->nb[0];
    const int64_t nb1 = src->nb[1];
    const int64_t nb2 = src->nb[2];
    const int64_t nb3 = src->nb[3];
    const enum ggml_type type = src->type;
    const int64_t ts = ggml_type_size(type);
    const int64_t bs = ggml_blck_size(type);
    const int64_t i1_diff = i1_high - i1_low;

    const char * x = src_ptr + i1_low*nb1 + i2*nb2 + i3*nb3;
    if (nb0 == ts && nb1 == ts*ne0/bs) {
        return cudaMemcpyAsync(dst_ptr, x, i1_diff*nb1, cudaMemcpyDeviceToDevice, stream);
    } else if (nb0 == ts) {
        return cudaMemcpy2DAsync(dst_ptr, ts*ne0/bs, x, nb1, ts*ne0/bs, i1_diff, cudaMemcpyDeviceToDevice, stream);
    } else {
        for (int64_t i1 = 0; i1 < i1_diff; i1++) {
            const void * rx = (const void *) ((const char *) x + i1*nb1);
            void * rd = (void *) (dst_ptr + i1*ts*ne0/bs);
            // pretend the row is a matrix with cols=1
            cudaError_t r = cudaMemcpy2DAsync(rd, ts/bs, rx, nb0, ts/bs, ne0, cudaMemcpyDeviceToDevice, stream);
            if (r != cudaSuccess) {
                return r;
            }
        }
        return cudaSuccess;
    }
}

static void ggml_cuda_op_mul_mat_cublas(
    ggml_backend_cuda_context & ctx,
    const ggml_tensor * src0, const ggml_tensor * src1, ggml_tensor * dst, const char * src0_dd_i, const float * src1_ddf_i,
    const char * src1_ddq_i, float * dst_dd_i, const int64_t row_low, const int64_t row_high, const int64_t src1_ncols,
    const int64_t src1_padded_row_size, cudaStream_t stream) {

    GGML_ASSERT(src0_dd_i  != nullptr);
    GGML_ASSERT(src1_ddf_i != nullptr);
    GGML_ASSERT(dst_dd_i   != nullptr);

    const int64_t ne00 = src0->ne[0];
    const int64_t ne10 = src1->ne[0];

    const int64_t ne0 = dst->ne[0];

    const int64_t row_diff = row_high - row_low;

    int id = ggml_cuda_get_device();

    // the main device has a larger memory buffer to hold the results from all GPUs
    // ldc == nrows of the matrix that cuBLAS writes into
    int64_t ldc = id == ctx.device ? ne0 : row_diff;

    const int cc = ggml_cuda_info().devices[id].cc;

    const bool use_fp16 = (src0->type == GGML_TYPE_F16 || ggml_is_quantized(src0->type)) && ggml_is_contiguous(src0) && row_diff == src0->ne[1] && dst->op_params[0] == GGML_PREC_DEFAULT;

    if (((GGML_CUDA_CC_IS_NVIDIA(cc) && cc >= GGML_CUDA_CC_VOLTA) || GGML_CUDA_CC_IS_AMD(cc)) && use_fp16) {
        // convert src0 and src1 to fp16, multiply as fp16, convert dst to fp32
        ggml_cuda_pool_alloc<half> src0_as_f16(ctx.pool(id));
        if (src0->type != GGML_TYPE_F16) {
            const to_fp16_cuda_t to_fp16_cuda = ggml_get_to_fp16_cuda(src0->type);
            GGML_ASSERT(to_fp16_cuda != nullptr);
            size_t ne = row_diff*ne00;
            src0_as_f16.alloc(ne);
            to_fp16_cuda(src0_dd_i, src0_as_f16.get(), ne, stream);
        }
        const half * src0_ptr = src0->type == GGML_TYPE_F16 ? (const half *) src0_dd_i : src0_as_f16.get();

        ggml_cuda_pool_alloc<half> src1_as_f16(ctx.pool(id));
        if (src1->type != GGML_TYPE_F16) {
            const to_fp16_cuda_t to_fp16_cuda = ggml_get_to_fp16_cuda(src1->type);
            GGML_ASSERT(to_fp16_cuda != nullptr);
            size_t ne = src1_ncols*ne10;
            src1_as_f16.alloc(ne);
            to_fp16_cuda(src1_ddf_i, src1_as_f16.get(), ne, stream);
        }
        const half * src1_ptr = src1->type == GGML_TYPE_F16 ? (const half *) src1_ddf_i : src1_as_f16.get();

        CUBLAS_CHECK(cublasSetStream(ctx.cublas_handle(id), stream));

<<<<<<< HEAD
        if (GGML_CUDA_CC_IS_CDNA(compute_capability) || GGML_CUDA_CC_IS_RDNA4(compute_capability)) {
=======
        if (GGML_CUDA_CC_IS_CDNA(cc)) {
>>>>>>> 02082f15
            const float alpha = 1.0f;
            const float beta = 0.0f;
            CUBLAS_CHECK(
                cublasGemmEx(ctx.cublas_handle(id), CUBLAS_OP_T, CUBLAS_OP_N,
                        row_diff, src1_ncols, ne10,
                        &alpha, src0_ptr,  CUDA_R_16F, ne00,
                                src1_ptr,  CUDA_R_16F, ne10,
                        &beta,   dst_dd_i, CUDA_R_32F, ldc,
                        CUBLAS_COMPUTE_32F,
                        CUBLAS_GEMM_DEFAULT_TENSOR_OP));
        } else {
            ggml_cuda_pool_alloc<half> dst_f16(ctx.pool(id), row_diff*src1_ncols);

            const half alpha_f16 = 1.0f;
            const half beta_f16 = 0.0f;

            CUBLAS_CHECK(
                cublasGemmEx(ctx.cublas_handle(id), CUBLAS_OP_T, CUBLAS_OP_N,
                        row_diff, src1_ncols, ne10,
                        &alpha_f16, src0_ptr,      CUDA_R_16F, ne00,
                                    src1_ptr,      CUDA_R_16F, ne10,
                        &beta_f16,  dst_f16.get(), CUDA_R_16F, ldc,
                        CUBLAS_COMPUTE_16F,
                        CUBLAS_GEMM_DEFAULT_TENSOR_OP));

            const to_fp32_cuda_t to_fp32_cuda = ggml_get_to_fp32_cuda(GGML_TYPE_F16);
            to_fp32_cuda(dst_f16.get(), dst_dd_i, row_diff*src1_ncols, stream);
        }
    } else {
        ggml_cuda_pool_alloc<float> src0_ddq_as_f32(ctx.pool(id));
        ggml_cuda_pool_alloc<float> src1_ddq_as_f32(ctx.pool(id));

        if (src0->type != GGML_TYPE_F32) {
            const to_fp32_cuda_t to_fp32_cuda = ggml_get_to_fp32_cuda(src0->type);
            GGML_ASSERT(to_fp32_cuda != nullptr);
            src0_ddq_as_f32.alloc(row_diff*ne00);
            to_fp32_cuda(src0_dd_i, src0_ddq_as_f32.get(), row_diff*ne00, stream);
        }
        if (src1->type != GGML_TYPE_F32) {
            const to_fp32_cuda_t to_fp32_cuda = ggml_get_to_fp32_cuda(src1->type);
            GGML_ASSERT(to_fp32_cuda != nullptr);
            src1_ddq_as_f32.alloc(src1_ncols*ne10);
            to_fp32_cuda(src1_ddf_i, src1_ddq_as_f32.get(), src1_ncols*ne10, stream);
        }

        const float * src0_ddf_i = src0->type == GGML_TYPE_F32 ? (const float *) src0_dd_i : src0_ddq_as_f32.get();
        const float * src1_ddf1_i = src1->type == GGML_TYPE_F32 ? (const float *) src1_ddf_i : src1_ddq_as_f32.get();

        const float alpha = 1.0f;
        const float beta = 0.0f;

        CUBLAS_CHECK(cublasSetStream(ctx.cublas_handle(id), stream));
        CUBLAS_CHECK(
            cublasSgemm(ctx.cublas_handle(id), CUBLAS_OP_T, CUBLAS_OP_N,
                    row_diff, src1_ncols, ne10,
                    &alpha, src0_ddf_i,  ne00,
                            src1_ddf1_i, ne10,
                    &beta,  dst_dd_i,    ldc));
    }

    GGML_UNUSED(dst);
    GGML_UNUSED(src1_ddq_i);
    GGML_UNUSED(src1_padded_row_size);
}

static void ggml_cuda_set_peer_access(const int n_tokens, int main_device) {
    static bool peer_access_enabled = false;

    const bool enable_peer_access = n_tokens <= GGML_CUDA_PEER_MAX_BATCH_SIZE;

    if (peer_access_enabled == enable_peer_access) {
        return;
    }

#ifdef NDEBUG
    for (int id = 0; id < ggml_backend_cuda_get_device_count(); ++id) {
        ggml_cuda_set_device(id);
        CUDA_CHECK(cudaDeviceSynchronize());
    }

    for (int id = 0; id < ggml_backend_cuda_get_device_count(); ++id) {
        ggml_cuda_set_device(id);

        for (int id_other = 0; id_other < ggml_backend_cuda_get_device_count(); ++id_other) {
            if (id == id_other) {
                continue;
            }
            if (id != main_device && id_other != main_device) {
                continue;
            }

            int can_access_peer;
            CUDA_CHECK(cudaDeviceCanAccessPeer(&can_access_peer, id, id_other));
            if (can_access_peer) {
                if (enable_peer_access) {
                    cudaError_t err = cudaDeviceEnablePeerAccess(id_other, 0);
                    if (err != cudaErrorPeerAccessAlreadyEnabled) {
                        CUDA_CHECK(err);
                    } else {
                        // reset the error
                        (void)cudaGetLastError();
                    }
                } else {
                    cudaError_t err = cudaDeviceDisablePeerAccess(id_other);
                    if (err != cudaErrorPeerAccessNotEnabled) {
                        CUDA_CHECK(err);
                    } else {
                        // reset the error
                        (void)cudaGetLastError();
                    }
                }
            }
        }
    }

    ggml_cuda_set_device(main_device);
#endif // NDEBUG

    peer_access_enabled = enable_peer_access;

    GGML_UNUSED(main_device);
}

static cudaError_t ggml_cuda_Memcpy2DPeerAsync(
    void * dst, int dstDevice, size_t dpitch, void * src, int srcDevice, size_t spitch, size_t width, size_t height, cudaStream_t stream) {

#if !defined(GGML_USE_HIP) && !defined(GGML_USE_MUSA)
    // cudaMemcpy2DAsync may fail with copies between vmm pools of different devices
    cudaMemcpy3DPeerParms p = {};
    p.dstDevice = dstDevice;
    p.dstPtr = make_cudaPitchedPtr(dst, dpitch, dpitch, height);
    p.srcDevice = srcDevice;
    p.srcPtr = make_cudaPitchedPtr(src, spitch, spitch, height);
    p.extent = make_cudaExtent(width, height, 1);
    return cudaMemcpy3DPeerAsync(&p, stream);
#else
    // HIP does not support cudaMemcpy3DPeerAsync or vmm pools
    GGML_UNUSED(dstDevice);
    GGML_UNUSED(srcDevice);
    return cudaMemcpy2DAsync(dst, dpitch, src, spitch, width, height, cudaMemcpyDeviceToDevice, stream);
#endif // !defined(GGML_USE_HIP) && !defined(GGML_USE_MUSA)
}

static void ggml_cuda_op_mul_mat(
    ggml_backend_cuda_context & ctx,
    const ggml_tensor * src0, const ggml_tensor * src1, ggml_tensor * dst, ggml_cuda_op_mul_mat_t op,
    quantize_cuda_t quantize_src1) {

    const int64_t ne00 = src0->ne[0];
    const int64_t ne01 = src0->ne[1];
    const int64_t ne02 = src0->ne[2];
    const int64_t ne03 = src0->ne[3];

    const int64_t ne10 = src1->ne[0];
    const int64_t ne11 = src1->ne[1];
    const int64_t ne12 = src1->ne[2];
    const int64_t ne13 = src1->ne[3];
    const int64_t nrows1 = ggml_nrows(src1);

    const int64_t ne0 = dst->ne[0];
    const int64_t ne1 = dst->ne[1];

    const int64_t nb2 = dst->nb[2];
    const int64_t nb3 = dst->nb[3];

    GGML_ASSERT(ggml_backend_buffer_is_cuda(dst->buffer));
    GGML_ASSERT(ggml_backend_buffer_is_cuda(src1->buffer));
    ggml_backend_cuda_buffer_context * src1_ctx = (ggml_backend_cuda_buffer_context *) src1->buffer->context;
    ggml_backend_cuda_buffer_context * dst_ctx  = (ggml_backend_cuda_buffer_context *) dst->buffer->context;

    GGML_ASSERT(src1->type == GGML_TYPE_F32 || (src1->ne[2] == 1 && src1->ne[3] == 1));

    GGML_ASSERT(ne12 % ne02 == 0);
    GGML_ASSERT(ne13 % ne03 == 0);

    const int64_t i02_divisor = ne12 / ne02;
    const int64_t i03_divisor = ne13 / ne03;

    const size_t src0_ts = ggml_type_size(src0->type);
    const size_t src0_bs = ggml_blck_size(src0->type);
    const size_t q8_1_ts = sizeof(block_q8_1);
    const size_t q8_1_bs = QK8_1;

    const bool src0_is_contiguous = ggml_is_contiguous(src0);
    const bool src1_is_contiguous = ggml_is_contiguous(src1);

    const int64_t src1_padded_col_size = GGML_PAD(ne10, MATRIX_ROW_PADDING);

    const bool split = ggml_backend_buft_is_cuda_split(src0->buffer->buft);
    GGML_ASSERT(!(split && ne02 > 1));
    GGML_ASSERT(!(split && ne03 > 1));
    GGML_ASSERT(!(split && ne02 < ne12));
    GGML_ASSERT(!(split && ne03 < ne13));

    ggml_tensor_extra_gpu * src0_extra = split ? (ggml_tensor_extra_gpu *) src0->extra : nullptr;


    std::array<float, GGML_CUDA_MAX_DEVICES> tensor_split;
    if (split) {
        ggml_backend_cuda_split_buffer_type_context * buft_ctx = (ggml_backend_cuda_split_buffer_type_context *) src0->buffer->buft->context;
        tensor_split = buft_ctx->tensor_split;
    }

    struct dev_data {
        int cc;

        ggml_cuda_pool_alloc<char>   src0_dd_alloc;
        ggml_cuda_pool_alloc<float> src1_ddf_alloc;
        ggml_cuda_pool_alloc<char>  src1_ddq_alloc;
        ggml_cuda_pool_alloc<float>   dst_dd_alloc;

        char  *  src0_dd = nullptr;
        float * src1_ddf = nullptr; // float
        char  * src1_ddq = nullptr; // q8_1
        float *   dst_dd = nullptr;

        int64_t  row_low;
        int64_t row_high;
    };

    dev_data dev[GGML_CUDA_MAX_DEVICES];

    int used_devices = 0;

    for (int id = 0; id < ggml_backend_cuda_get_device_count(); ++id) {
        dev[id].cc = ggml_cuda_info().devices[id].cc;

        // by default, use all rows
        dev[id].row_low  = 0;
        dev[id].row_high = ne01;

        // for multi GPU, get the row boundaries from tensor split
        // and round to mul_mat_q tile sizes
        if (split) {
            const int64_t rounding = get_row_rounding(tensor_split);

            if (id != 0) {
                dev[id].row_low  = ne01*tensor_split[id];
                if (dev[id].row_low < ne01) {
                    dev[id].row_low -= dev[id].row_low % rounding;
                }
            }

            if (id != ggml_backend_cuda_get_device_count() - 1) {
                dev[id].row_high  = ne01*tensor_split[id + 1];
                if (dev[id].row_high < ne01) {
                    dev[id].row_high -= dev[id].row_high % rounding;
                }
            }
        }
    }

    for (int id = 0; id < ggml_backend_cuda_get_device_count(); ++id) {
        if ((!split && id != ctx.device) || dev[id].row_low == dev[id].row_high) {
            continue;
        }

        used_devices++;

        const bool src1_on_device = id == src1_ctx->device;
        const bool  dst_on_device = id == dst_ctx->device;

        ggml_cuda_set_device(id);
        cudaStream_t stream = ctx.stream(id, 0);

        if (src0_is_contiguous) {
            dev[id].src0_dd = split ? (char *) src0_extra->data_device[id] : (char *) src0->data;
        } else {
            // If src0 is not contiguous it will be copied to a temporary buffer.
            // This buffer needs to be cleared entirely because multiple regions will function as padding.
            const size_t nbytes_data    = ggml_nbytes(src0);
            const size_t nbytes_padding = ggml_row_size(src0->type, MATRIX_ROW_PADDING - ne00 % MATRIX_ROW_PADDING);
            dev[id].src0_dd = dev[id].src0_dd_alloc.alloc(ctx.pool(id), nbytes_data + nbytes_padding);
            CUDA_CHECK(cudaMemsetAsync(dev[id].src0_dd, 0, nbytes_data + nbytes_padding, stream));
        }

        // If src0 is on a temporary compute buffer (partial offloading) there may be some padding that needs to be cleared:
        if (ne00 % MATRIX_ROW_PADDING != 0 && ggml_is_quantized(src0->type) && ggml_backend_buffer_get_usage(src0->buffer) == GGML_BACKEND_BUFFER_USAGE_COMPUTE && src0->view_src == nullptr) {
            const size_t nbytes_data    = ggml_row_size(src0->type, (dev[id].row_high - dev[id].row_low)*ne00);
            const size_t nbytes_padding = ggml_row_size(src0->type, MATRIX_ROW_PADDING - ne00 % MATRIX_ROW_PADDING);
            CUDA_CHECK(cudaMemsetAsync(dev[id].src0_dd + nbytes_data, 0, nbytes_padding, stream));
        }

        if (src1_on_device && src1_is_contiguous) {
            dev[id].src1_ddf = (float *) src1->data;
        } else {
            dev[id].src1_ddf = dev[id].src1_ddf_alloc.alloc(ctx.pool(id), ggml_nelements(src1));
        }

        if (quantize_src1) {
            size_t src_1_ddq_size = nrows1*src1_padded_col_size*q8_1_ts/q8_1_bs;
            if (quantize_src1 == quantize_mmq_q8_1_cuda) {
                src_1_ddq_size += get_mmq_x_max_host(dev[id].cc)*sizeof(block_q8_1_mmq);
            }
            dev[id].src1_ddq = dev[id].src1_ddq_alloc.alloc(ctx.pool(id), src_1_ddq_size);

            if (src1_on_device && src1_is_contiguous) {
                quantize_src1(dev[id].src1_ddf, dev[id].src1_ddq, ne10, ne11, ne12*ne13, src1_padded_col_size, src0->type, stream);
                CUDA_CHECK(cudaGetLastError());
            }
        }

        if (dst_on_device) {
            dev[id].dst_dd = (float *) dst->data;
        } else {
            const size_t size_dst_ddf = split ? (dev[id].row_high - dev[id].row_low)*ne1 : ggml_nelements(dst);
            dev[id].dst_dd = dev[id].dst_dd_alloc.alloc(ctx.pool(id), size_dst_ddf);
        }
    }

    // if multiple devices are used they need to wait for the main device
    // here an event is recorded that signals that the main device has finished calculating the input data
    if (split && used_devices > 1) {
        ggml_cuda_set_device(ctx.device);
        CUDA_CHECK(cudaEventRecord(src0_extra->events[ctx.device][0], ctx.stream()));
    }

    const int64_t src1_col_stride = split && used_devices > 1 ? MUL_MAT_SRC1_COL_STRIDE : ne11;
    for (int64_t src1_col_0 = 0; src1_col_0 < ne11; src1_col_0 += src1_col_stride) {
        const int64_t is = split ? (src1_col_0/src1_col_stride) % GGML_CUDA_MAX_STREAMS : 0;
        const int64_t src1_ncols = src1_col_0 + src1_col_stride > ne11 ? ne11 - src1_col_0 : src1_col_stride;

        for (int id = 0; id < ggml_backend_cuda_get_device_count(); ++id) {
            if ((!split && id != ctx.device) || dev[id].row_low == dev[id].row_high) {
                continue;
            }

            const bool src1_on_device = id == src1_ctx->device;
            const bool  dst_on_device = id == dst_ctx->device;
            const int64_t row_diff = dev[id].row_high - dev[id].row_low;

            ggml_cuda_set_device(id);
            cudaStream_t stream = ctx.stream(id, is);

            // wait for main GPU data if necessary
            if (split && (id != ctx.device || is != 0)) {
                CUDA_CHECK(cudaStreamWaitEvent(stream, src0_extra->events[ctx.device][0], 0));
            }

            for (int64_t i0 = 0; i0 < ne13*ne12; ++i0) {
                const int64_t i03 = i0 / ne12;
                const int64_t i02 = i0 % ne12;

                size_t src1_ddq_i_offset = i0*ne11 * src1_padded_col_size*q8_1_ts/q8_1_bs;
                if (quantize_src1 == quantize_mmq_q8_1_cuda) {
                    src1_ddq_i_offset += src1_col_0 * sizeof(block_q8_1_mmq);
                } else {
                    src1_ddq_i_offset += src1_col_0 * src1_padded_col_size*q8_1_ts/q8_1_bs;
                }

                // for split tensors the data begins at i0 == i0_offset_low
                const size_t nbytes_src0_matrix = ne01*ne00*src0_ts / src0_bs;
                char  *  src0_dd_i =  dev[id].src0_dd + ((i03/i03_divisor)*ne02 + (i02/i02_divisor)) * nbytes_src0_matrix;
                float * src1_ddf_i = dev[id].src1_ddf + (i0*ne11 + src1_col_0) * ne10;
                char  * src1_ddq_i = dev[id].src1_ddq +  src1_ddq_i_offset;
                float *   dst_dd_i =   dev[id].dst_dd + (i0*ne1  + src1_col_0) * (dst_on_device ? ne0 : row_diff);

                // the main device memory buffer can be on VRAM scratch, with space for all partial results
                // in that case an offset on dst_ddf_i is needed
                if (id == ctx.device) {
                    dst_dd_i += dev[id].row_low; // offset is 0 if no tensor split
                }

                // copy src0, src1 to device if necessary
                if (src1_is_contiguous) {
                    if (id != ctx.device) {
                        if (quantize_src1) {
                            char * src1_ddq_i_source = dev[ctx.device].src1_ddq + src1_ddq_i_offset;
                            if (quantize_src1 == quantize_mmq_q8_1_cuda) {
                                const size_t pitch = ne11*sizeof(block_q8_1_mmq);
                                const size_t width = src1_ncols*sizeof(block_q8_1_mmq);
                                const size_t height = src1_padded_col_size/(4*QK8_1);
                                CUDA_CHECK(ggml_cuda_Memcpy2DPeerAsync(src1_ddq_i, id, pitch, src1_ddq_i_source, ctx.device, pitch, width, height, stream));
                            } else {
                                CUDA_CHECK(cudaMemcpyPeerAsync(
                                    src1_ddq_i, id, src1_ddq_i_source, ctx.device, src1_ncols*src1_padded_col_size*q8_1_ts/q8_1_bs, stream));
                            }
                        } else {
                            float * src1_ddf_i_source = (float *) src1->data;
                            src1_ddf_i_source += (i0*ne11 + src1_col_0) * ne10;
                            CUDA_CHECK(cudaMemcpyPeerAsync(src1_ddf_i, id, src1_ddf_i_source, ctx.device,
                                                            src1_ncols*ne10*sizeof(float), stream));
                        }
                    }
                } else if (src1_on_device && !src1_is_contiguous) {
                    CUDA_CHECK(ggml_cuda_cpy_tensor_2d(
                                src1_ddf_i, src1, i03, i02, src1_col_0, src1_col_0+src1_ncols, stream));
                } else {
                    GGML_ABORT("fatal error");
                }

                if (quantize_src1 && !src1_is_contiguous) {
                    quantize_src1(src1_ddf_i, src1_ddq_i, ne10, src1_ncols, 1, src1_padded_col_size, src0->type, stream);
                    CUDA_CHECK(cudaGetLastError());
                }

                if (src1_col_0 == 0 && !src0_is_contiguous && i03 % i03_divisor == 0 && i02 % i02_divisor == 0) {
                    CUDA_CHECK(ggml_cuda_cpy_tensor_2d(
                        src0_dd_i, src0, i03/i03_divisor, i02/i02_divisor, dev[id].row_low, dev[id].row_high, stream));
                }

                // do the computation
                op(ctx, src0, src1, dst, src0_dd_i, src1_ddf_i, src1_ddq_i, dst_dd_i,
                    dev[id].row_low, dev[id].row_high, src1_ncols, src1_padded_col_size, stream);
                CUDA_CHECK(cudaGetLastError());

                // copy dst to host or other device if necessary
                if (!dst_on_device) {
                    void * dst_off_device = dst->data;
                    if (split) {
                        // src0 = weight matrix is saved as a transposed matrix for better memory layout.
                        // dst is NOT transposed.
                        // The outputs of matrix matrix multiplications can therefore NOT simply be concatenated for >1 GPU.
                        // Instead they need to be copied to the correct slice in ne0 = dst row index.
                        // If dst is a vector with ne0 == 1 then you don't have to do this but it still produces correct results.
                        float * dhf_dst_i = (float *) ((char *) dst_off_device + i02*nb2 + i03*nb3);
                        GGML_ASSERT(dst->nb[1] == ne0*sizeof(float));
                        dhf_dst_i += src1_col_0*ne0 + dev[id].row_low;
                        CUDA_CHECK(ggml_cuda_Memcpy2DPeerAsync(
                            dhf_dst_i, ctx.device, ne0*sizeof(float), dst_dd_i, id, row_diff*sizeof(float), row_diff*sizeof(float), src1_ncols, stream));
                    } else {
                        float * dhf_dst_i = (float *) ((char *) dst_off_device + i02*nb2 + i03*nb3);
                        GGML_ASSERT(dst->nb[1] == ne0*sizeof(float));
                        dhf_dst_i += src1_col_0*ne0;
                        CUDA_CHECK(cudaMemcpyAsync(dhf_dst_i, dst_dd_i, src1_ncols*ne0*sizeof(float), cudaMemcpyDeviceToDevice, stream));
                    }
                }

                // add event for the main device to wait on until other device is done
                if (split && (id != ctx.device || is != 0)) {
                    CUDA_CHECK(cudaEventRecord(src0_extra->events[id][is], stream));
                }
            }
        }
    }

    // main device waits for all other devices to be finished
    if (split && ggml_backend_cuda_get_device_count() > 1) {
        int64_t is_max = (ne11 + MUL_MAT_SRC1_COL_STRIDE - 1) / MUL_MAT_SRC1_COL_STRIDE;
        is_max = is_max <= GGML_CUDA_MAX_STREAMS ? is_max : GGML_CUDA_MAX_STREAMS;

        ggml_cuda_set_device(ctx.device);
        for (int id = 0; id < ggml_backend_cuda_get_device_count(); ++id) {
            if (dev[id].row_low == dev[id].row_high) {
                continue;
            }
            for (int64_t is = 0; is < is_max; ++is) {
                CUDA_CHECK(cudaStreamWaitEvent(ctx.stream(), src0_extra->events[id][is], 0));
            }
        }
    }
}

static __global__ void k_compute_batched_ptrs(
        const half * src0_as_f16, const half * src1_as_f16, char * dst,
        const void ** ptrs_src, void ** ptrs_dst,
        int64_t ne12, int64_t ne13,
        int64_t ne23,
        size_t  nb02, size_t  nb03,
        size_t  nb12, size_t  nb13,
        size_t  nbd2, size_t  nbd3,
        int64_t r2,   int64_t r3) {
    int64_t i13 = blockIdx.x * blockDim.x + threadIdx.x;
    int64_t i12 = blockIdx.y * blockDim.y + threadIdx.y;

    if (i13 >= ne13 || i12 >= ne12) {
        return;
    }

    int64_t i03 = i13 / r3;
    int64_t i02 = i12 / r2;

    ptrs_src[0*ne23 + i12 + i13*ne12] = (const char *) src0_as_f16 + i02*nb02 + i03*nb03;
    ptrs_src[1*ne23 + i12 + i13*ne12] = (const char *) src1_as_f16 + i12*nb12 + i13*nb13;
    ptrs_dst[0*ne23 + i12 + i13*ne12] = (      char *)         dst + i12*nbd2 + i13*nbd3;
}

static void ggml_cuda_mul_mat_batched_cublas(ggml_backend_cuda_context & ctx, const ggml_tensor * src0, const ggml_tensor * src1, ggml_tensor * dst) {
    GGML_ASSERT(!ggml_is_transposed(src0));
    GGML_ASSERT(!ggml_is_transposed(src1));

    GGML_ASSERT(ggml_backend_buffer_is_cuda(src0->buffer));
    GGML_ASSERT(src0->type == GGML_TYPE_F16);

    GGML_TENSOR_BINARY_OP_LOCALS

    const int64_t ne_dst = ggml_nelements(dst);

    cudaStream_t main_stream = ctx.stream();

    CUBLAS_CHECK(cublasSetStream(ctx.cublas_handle(), main_stream));

    void * src0_ddq = src0->data;
    half * src0_f16 = (half *) src0_ddq;
    float * src1_ddf = (float *) src1->data;
    float * dst_ddf  = (float *) dst->data;

    // convert src1 to fp16
    ggml_cuda_pool_alloc<half> src1_f16_alloc(ctx.pool());
    if (src1->type != GGML_TYPE_F16) {
        const to_fp16_cuda_t to_fp16_cuda = ggml_get_to_fp16_cuda(src1->type);
        const int64_t ne_src1 = ggml_nelements(src1);
        src1_f16_alloc.alloc(ne_src1);
        GGML_ASSERT(to_fp16_cuda != nullptr);
        to_fp16_cuda(src1_ddf, src1_f16_alloc.get(), ne_src1, main_stream);
    }
    half * src1_f16 = src1->type == GGML_TYPE_F16 ? (half *) src1_ddf : src1_f16_alloc.get();

    ggml_cuda_pool_alloc<half> dst_f16(ctx.pool());
    char * dst_t;

    cublasComputeType_t cu_compute_type = CUBLAS_COMPUTE_16F;
    cudaDataType_t      cu_data_type    = CUDA_R_16F;

    // dst strides
    size_t nbd2 = dst->nb[2];
    size_t nbd3 = dst->nb[3];

    const half  alpha_f16 = 1.0f;
    const half  beta_f16  = 0.0f;

    const float alpha_f32 = 1.0f;
    const float beta_f32  = 0.0f;

    const void * alpha = &alpha_f16;
    const void * beta  = &beta_f16;

    if (dst->op_params[0] == GGML_PREC_DEFAULT) {
        dst_t = (char *) dst_f16.alloc(ne_dst);

        nbd2 /= sizeof(float) / sizeof(half);
        nbd3 /= sizeof(float) / sizeof(half);
    } else {
        dst_t = (char *) dst_ddf;

        cu_compute_type = CUBLAS_COMPUTE_32F;
        cu_data_type    = CUDA_R_32F;

        alpha = &alpha_f32;
        beta  = &beta_f32;
    }

    const int compute_capability = ggml_cuda_info().devices[ctx.device].cc;
    if (GGML_CUDA_CC_IS_CDNA(compute_capability) || GGML_CUDA_CC_IS_RDNA4(compute_capability)) {
        cu_compute_type = CUBLAS_COMPUTE_32F;
        alpha = &alpha_f32;
        beta  = &beta_f32;
    }

    GGML_ASSERT(ne12 % ne02 == 0);
    GGML_ASSERT(ne13 % ne03 == 0);

    // broadcast factors
    const int64_t r2 = ne12/ne02;
    const int64_t r3 = ne13/ne03;

#if 0
    // use cublasGemmEx
    {
        for (int i13 = 0; i13 < ne13; ++i13) {
            for (int i12 = 0; i12 < ne12; ++i12) {
                int i03 = i13 / r3;
                int i02 = i12 / r2;

                CUBLAS_CHECK(
                        cublasGemmEx(g_cublas_handles[g_main_device], CUBLAS_OP_T, CUBLAS_OP_N,
                            ne01, ne11, ne10,
                            alpha, (const char *) src0_as_f16 + i02*src0->nb[2]   + i03*src0->nb[3]  , CUDA_R_16F,   nb01/sizeof(half),
                                   (const char *) src1_as_f16 + i12*src1->nb[2]/2 + i13*src1->nb[3]/2, CUDA_R_16F,   nb11/sizeof(float),
                            beta,  (      char *)       dst_t + i12*nbd2          + i13*nbd3,          cu_data_type, ne01,
                            cu_compute_type,
                            CUBLAS_GEMM_DEFAULT_TENSOR_OP));
            }
        }
    }
#else
    if (r2 == 1 && r3 == 1 && ggml_is_contiguous_2(src0) && ggml_is_contiguous_2(src1)) {
        // there is no broadcast and src0, src1 are contiguous across dims 2, 3
        // use cublasGemmStridedBatchedEx
        CUBLAS_CHECK(
        cublasGemmStridedBatchedEx(ctx.cublas_handle(), CUBLAS_OP_T, CUBLAS_OP_N,
                ne01, ne11, ne10,
                alpha, (const char *) src0_f16, CUDA_R_16F,   nb01/nb00, nb02/nb00,  // strideA
                       (const char *) src1_f16, CUDA_R_16F,   nb11/nb10, nb12/nb10,  // strideB
                beta,  (      char *)    dst_t, cu_data_type, ne01,       nb2/nb0,   // strideC
                ne12*ne13,
                cu_compute_type,
                CUBLAS_GEMM_DEFAULT_TENSOR_OP));
    } else {
        // use cublasGemmBatchedEx
        const int ne23 = ne12*ne13;

        ggml_cuda_pool_alloc<const void *> ptrs_src(ctx.pool(), 2*ne23);
        ggml_cuda_pool_alloc<      void *> ptrs_dst(ctx.pool(), 1*ne23);

        dim3 block_dims(ne13, ne12);
        k_compute_batched_ptrs<<<1, block_dims, 0, main_stream>>>(
                src0_f16, src1_f16, dst_t,
                ptrs_src.get(), ptrs_dst.get(),
                ne12, ne13,
                ne23,
                nb02, nb03,
                src1->type == GGML_TYPE_F16 ? nb12 : nb12/2,
                src1->type == GGML_TYPE_F16 ? nb13 : nb13/2,
                nbd2, nbd3,
                r2, r3);
        CUDA_CHECK(cudaGetLastError());

        CUBLAS_CHECK(
        cublasGemmBatchedEx(ctx.cublas_handle(), CUBLAS_OP_T, CUBLAS_OP_N,
                ne01, ne11, ne10,
                alpha, (const void **) (ptrs_src.get() + 0*ne23), CUDA_R_16F,   nb01/nb00,
                       (const void **) (ptrs_src.get() + 1*ne23), CUDA_R_16F,   nb11/nb10,
                beta,  (      void **) (ptrs_dst.get() + 0*ne23), cu_data_type, ne01,
                ne23,
                cu_compute_type,
                CUBLAS_GEMM_DEFAULT_TENSOR_OP));
    }
#endif

    if (dst->op_params[0] == GGML_PREC_DEFAULT && cu_data_type == CUDA_R_16F) {
        const to_fp32_cuda_t to_fp32_cuda = ggml_get_to_fp32_cuda(GGML_TYPE_F16);
        to_fp32_cuda(dst_f16.get(), dst_ddf, ne_dst, main_stream);
    }
}

static void ggml_cuda_mul_mat(ggml_backend_cuda_context & ctx, const ggml_tensor * src0, const ggml_tensor * src1, ggml_tensor * dst) {
    const bool split = ggml_backend_buft_is_cuda_split(src0->buffer->buft);

    bool use_mul_mat_vec   = (src0->type == GGML_TYPE_F16 || src0->type == GGML_TYPE_BF16)
        && src1->type == GGML_TYPE_F32 && dst->type == GGML_TYPE_F32
        && src0->ne[0] % 2 == 0 && src1->ne[1] == 1;
    bool use_mul_mat_vec_q = ggml_is_quantized(src0->type)
        && src1->type == GGML_TYPE_F32 && dst->type == GGML_TYPE_F32
        && src1->ne[1] <= MMVQ_MAX_BATCH_SIZE;
    bool use_mul_mat_q     = ggml_is_quantized(src0->type)
        && src1->type == GGML_TYPE_F32 && dst->type == GGML_TYPE_F32;

    bool any_gpus_with_slow_fp16   = false;
    bool any_gpus_without_fp16_mma = false;

    if (split) {
        ggml_backend_cuda_split_buffer_type_context * buft_ctx = (ggml_backend_cuda_split_buffer_type_context *) src0->buffer->buft->context;
        auto & tensor_split = buft_ctx->tensor_split;
        for (int id = 0; id < ggml_backend_cuda_get_device_count(); ++id) {
            // skip devices that are not going to do any work:
            if (tensor_split[id] >= (id + 1 < ggml_backend_cuda_get_device_count() ? tensor_split[id + 1] : 1.0f)) {
                continue;
            }

            const int cc              = ggml_cuda_info().devices[id].cc;
            use_mul_mat_q             = use_mul_mat_q             && ggml_cuda_should_use_mmq(src0->type, cc, src1->ne[1]);
            any_gpus_with_slow_fp16   = any_gpus_with_slow_fp16   || !fast_fp16_hardware_available(cc);
            any_gpus_without_fp16_mma = any_gpus_without_fp16_mma || !fp16_mma_hardware_available(cc);
        }
    } else {
        const int cc              = ggml_cuda_info().devices[ctx.device].cc;
        use_mul_mat_q             = use_mul_mat_q             && ggml_cuda_should_use_mmq(src0->type, cc, src1->ne[1]);
        any_gpus_with_slow_fp16   = any_gpus_with_slow_fp16   || !fast_fp16_hardware_available(cc);
        any_gpus_without_fp16_mma = any_gpus_without_fp16_mma || !fp16_mma_hardware_available(cc);
    }

    // debug helpers
    //printf("src0: %8d %8d %8d %8d\n", src0->ne[0], src0->ne[1], src0->ne[2], src0->ne[3]);
    //printf("      %8d %8d %8d %8d\n", src0->nb[0], src0->nb[1], src0->nb[2], src0->nb[3]);
    //printf("src1: %8d %8d %8d %8d\n", src1->ne[0], src1->ne[1], src1->ne[2], src1->ne[3]);
    //printf("      %8d %8d %8d %8d\n", src1->nb[0], src1->nb[1], src1->nb[2], src1->nb[3]);
    //printf("src0 is contiguous %d, transposed %d, type = %s, name = %s\n", ggml_is_contiguous(src0), ggml_is_transposed(src0), ggml_type_name(src0->type), src0->name);
    //printf("src1 is contiguous %d, transposed %d, type = %s, name = %s\n", ggml_is_contiguous(src1), ggml_is_transposed(src1), ggml_type_name(src1->type), src1->name);

    if (!split && use_mul_mat_vec && (src0->ne[1] < MMV_MAX_ROWS || any_gpus_without_fp16_mma)) {
        // the custom F16 vector kernel can be used over batched cuBLAS GEMM
        // but this is only faster for GPUs without tensor cores or with a thin src0 matrix (particularly KQV in attention)
        ggml_cuda_mul_mat_vec(ctx, src0, src1, dst);
    } else if (!split && src0->type == GGML_TYPE_F16 && (src1->type == GGML_TYPE_F16 || !any_gpus_with_slow_fp16)
               && !ggml_is_transposed(src0) && !ggml_is_transposed(src1) && src1->ne[2]*src1->ne[3] > 1) {
        // general KQ + KQV multi-batch without FlashAttention
        ggml_cuda_mul_mat_batched_cublas(ctx, src0, src1, dst);
    } else if (use_mul_mat_vec) {
        ggml_cuda_op_mul_mat(ctx, src0, src1, dst, ggml_cuda_op_mul_mat_vec, nullptr);
    } else if (use_mul_mat_vec_q) {
        ggml_cuda_op_mul_mat(ctx, src0, src1, dst, ggml_cuda_op_mul_mat_vec_q, quantize_row_q8_1_cuda);
    } else if (use_mul_mat_q) {
        ggml_cuda_op_mul_mat(ctx, src0, src1, dst, ggml_cuda_op_mul_mat_q, quantize_mmq_q8_1_cuda);
    } else {
        ggml_cuda_op_mul_mat(ctx, src0, src1, dst, ggml_cuda_op_mul_mat_cublas, nullptr);
    }
}

struct mmid_row_mapping {
    int32_t i1;
    int32_t i2;
};

static __global__ void k_copy_src1_to_contiguous(const char * __restrict__ src1_original, char * __restrict__ src1_contiguous,
                                                 int * __restrict__ cur_src1_row, mmid_row_mapping * __restrict__ row_mapping,
                                                 const char * __restrict ids, int64_t i02, size_t ids_nb1, size_t ids_nb0,
                                                 int64_t ne11, int64_t ne10,
                                                 size_t nb11, size_t nb12) {
    int32_t iid1 = blockIdx.x;
    int32_t id = blockIdx.y;

    const int32_t row_id_i = *(const int32_t *) (ids + iid1*ids_nb1 + id*ids_nb0);

    if (row_id_i != i02) {
        return;
    }

    const int64_t i11 = id % ne11;
    const int64_t i12 = iid1;

    __shared__ int src1_row;
    if (threadIdx.x == 0) {
        src1_row = atomicAdd(cur_src1_row, 1);
        row_mapping[src1_row] = {id, iid1};
    }
    __syncthreads();

    const float * src1_row_original = (const float *)(src1_original + i11*nb11 + i12*nb12);
    float * src1_row_contiguous = (float *)(src1_contiguous + src1_row*nb11);

    for (int i = threadIdx.x; i < ne10; i += blockDim.x) {
        src1_row_contiguous[i] = src1_row_original[i];
    }
}

static __global__ void k_copy_dst_from_contiguous(char * __restrict__ dst_original, const char * __restrict__ dst_contiguous,
                                                  const mmid_row_mapping * __restrict__ row_mapping,
                                                  int64_t ne0,
                                                  size_t nb1, size_t nb2) {
    int32_t i = blockIdx.x;

    const int32_t i1 = row_mapping[i].i1;
    const int32_t i2 = row_mapping[i].i2;

    const float * dst_row_contiguous = (const float *)(dst_contiguous + i*nb1);
    float * dst_row_original = (float *)(dst_original + i1*nb1 + i2*nb2);

    for (int j = threadIdx.x; j < ne0; j += blockDim.x) {
        dst_row_original[j] = dst_row_contiguous[j];
    }
}

static void ggml_cuda_mul_mat_id(ggml_backend_cuda_context & ctx, ggml_tensor * dst) {
    const ggml_tensor * src0 = dst->src[0];
    const ggml_tensor * src1 = dst->src[1];
    const ggml_tensor * ids  = dst->src[2];

    GGML_TENSOR_BINARY_OP_LOCALS

    GGML_ASSERT(!ggml_backend_buft_is_cuda_split(src0->buffer->buft) && "mul_mat_id does not support split buffers");

    cudaStream_t stream = ctx.stream();

    const int64_t n_as = ne02;
    const int64_t n_ids = ids->ne[0];

    std::vector<char> ids_host(ggml_nbytes(ids));
    const char * ids_dev = (const char *) ids->data;
    CUDA_CHECK(cudaMemcpyAsync(ids_host.data(), ids_dev, ggml_nbytes(ids), cudaMemcpyDeviceToHost, stream));
    CUDA_CHECK(cudaStreamSynchronize(stream));

    ggml_tensor src0_row = *src0;
    ggml_tensor src1_row = *src1;
    ggml_tensor dst_row  = *dst;

    char * src0_original = (char *) src0->data;
    char * src1_original = (char *) src1->data;
    char * dst_original  = (char *)  dst->data;

    src0_row.ne[2] = 1;
    src0_row.ne[3] = 1;
    src0_row.nb[3] = nb02;

    src1_row.ne[1] = 1;
    src1_row.ne[2] = 1;
    src1_row.ne[3] = 1;
    src1_row.nb[2] = nb11;
    src1_row.nb[3] = nb11;

    dst_row.ne[1] = 1;
    dst_row.ne[2] = 1;
    dst_row.ne[3] = 1;
    dst_row.nb[2] = nb1;
    dst_row.nb[3] = nb1;

    if (ne12 == 1) {
        for (int64_t iid1 = 0; iid1 < ids->ne[1]; iid1++) {
            for (int64_t id = 0; id < n_ids; id++) {
                const int32_t i02 = *(const int32_t *) (ids_host.data() + iid1*ids->nb[1] + id*ids->nb[0]);

                GGML_ASSERT(i02 >= 0 && i02 < n_as);

                const int64_t i11 = id % ne11;
                const int64_t i12 = iid1;

                const int64_t i1 = id;
                const int64_t i2 = i12;

                src0_row.data = src0_original + i02*nb02;
                src1_row.data = src1_original + i11*nb11 + i12*nb12;
                dst_row.data  =  dst_original + i1*nb1   + i2*nb2;

                ggml_cuda_mul_mat(ctx, &src0_row, &src1_row, &dst_row);
            }
        }
    } else {
        ggml_cuda_pool_alloc<char> src1_contiguous(ctx.pool(), sizeof(float)*ggml_nelements(src1));
        ggml_cuda_pool_alloc<char>  dst_contiguous(ctx.pool(), sizeof(float)*ggml_nelements(dst));

        src1_row.data = src1_contiguous.get();
        dst_row.data  =  dst_contiguous.get();

        for (int64_t i02 = 0; i02 < n_as; i02++) {
            int64_t num_src1_rows = 0;

            for (int64_t iid1 = 0; iid1 < ids->ne[1]; iid1++) {
                for (int64_t id = 0; id < n_ids; id++) {
                    const int32_t row_id_i = *(const int32_t *) (ids_host.data() + iid1*ids->nb[1] + id*ids->nb[0]);

                    GGML_ASSERT(row_id_i >= 0 && row_id_i < n_as);

                    if (row_id_i != i02) {
                        continue;
                    }

                    num_src1_rows++;
                }
            }

            if (num_src1_rows == 0) {
                continue;
            }

            ggml_cuda_pool_alloc<int> dev_cur_src1_row(ctx.pool(), 1);
            ggml_cuda_pool_alloc<mmid_row_mapping> dev_row_mapping(ctx.pool(), num_src1_rows);
            CUDA_CHECK(cudaMemsetAsync(dev_cur_src1_row.get(), 0, sizeof(int), stream));

            {
                dim3 block_dims(std::min((unsigned int)ne10, 768u));
                dim3 grid_dims(ids->ne[1], n_ids);
                k_copy_src1_to_contiguous<<<grid_dims, block_dims, 0, stream>>>(
                        src1_original, src1_contiguous.get(),
                        dev_cur_src1_row.get(), dev_row_mapping.get(),
                        ids_dev, i02, ids->nb[1], ids->nb[0],
                        ne11, ne10,
                        nb11, nb12);
                CUDA_CHECK(cudaGetLastError());
            }

            src0_row.data = src0_original + i02*nb02;

            GGML_ASSERT(nb11 == sizeof(float)*ne10);
            GGML_ASSERT(nb1 == sizeof(float)*ne0);

            src1_row.ne[1] = num_src1_rows;
            src1_row.nb[1] = nb11;
            src1_row.nb[2] = num_src1_rows*nb11;
            src1_row.nb[3] = num_src1_rows*nb11;

            dst_row.ne[1] = num_src1_rows;
            dst_row.nb[1] = nb1;
            dst_row.nb[2] = num_src1_rows*nb1;
            dst_row.nb[3] = num_src1_rows*nb1;

            ggml_cuda_mul_mat(ctx, &src0_row, &src1_row, &dst_row);

            {
                dim3 block_dims(std::min((unsigned int)ne0, 768u));
                dim3 grid_dims(num_src1_rows);
                k_copy_dst_from_contiguous<<<grid_dims, block_dims, 0, stream>>>(
                        dst_original, dst_contiguous.get(),
                        dev_row_mapping.get(),
                        ne0,
                        nb1, nb2);
                CUDA_CHECK(cudaGetLastError());
            }
        }
    }
}

static bool ggml_cuda_compute_forward(ggml_backend_cuda_context & ctx, struct ggml_tensor * dst) {
    // why is this here instead of mul_mat?
    if (dst->src[0] != nullptr && ggml_backend_buft_is_cuda_split(dst->src[0]->buffer->buft)) {
        ggml_cuda_set_peer_access(dst->src[1]->ne[1], ctx.device);
    }

    switch (dst->op) {
        case GGML_OP_ARGMAX:
            ggml_cuda_argmax(ctx, dst);
            break;
        case GGML_OP_COUNT_EQUAL:
            ggml_cuda_count_equal(ctx, dst);
            break;
        case GGML_OP_REPEAT:
            ggml_cuda_op_repeat(ctx, dst);
            break;
        case GGML_OP_REPEAT_BACK:
            ggml_cuda_op_repeat_back(ctx, dst);
            break;
        case GGML_OP_GET_ROWS:
            ggml_cuda_op_get_rows(ctx, dst);
            break;
        case GGML_OP_GET_ROWS_BACK:
            ggml_cuda_op_get_rows_back(ctx, dst);
            break;
        case GGML_OP_DUP:
            ggml_cuda_dup(ctx, dst);
            break;
        case GGML_OP_CPY:
            ggml_cuda_cpy(ctx, dst->src[0], dst->src[1]);
            break;
        case GGML_OP_CONT:
            ggml_cuda_dup(ctx, dst);
            break;
        case GGML_OP_ADD:
        case GGML_OP_ADD1: // TODO: more efficient implementation
            ggml_cuda_op_add(ctx, dst);
            break;
        case GGML_OP_SUB:
            ggml_cuda_op_sub(ctx, dst);
            break;
        case GGML_OP_ACC:
            ggml_cuda_op_acc(ctx, dst);
            break;
        case GGML_OP_MUL:
            ggml_cuda_op_mul(ctx, dst);
            break;
        case GGML_OP_DIV:
            ggml_cuda_op_div(ctx, dst);
            break;
        case GGML_OP_UNARY:
            switch (ggml_get_unary_op(dst)) {
                case GGML_UNARY_OP_ABS:
                    ggml_cuda_op_abs(ctx, dst);
                    break;
                case GGML_UNARY_OP_SGN:
                    ggml_cuda_op_sgn(ctx, dst);
                    break;
                case GGML_UNARY_OP_NEG:
                    ggml_cuda_op_neg(ctx, dst);
                    break;
                case GGML_UNARY_OP_STEP:
                    ggml_cuda_op_step(ctx, dst);
                    break;
                case GGML_UNARY_OP_GELU:
                    ggml_cuda_op_gelu(ctx, dst);
                    break;
                case GGML_UNARY_OP_SILU:
                    ggml_cuda_op_silu(ctx, dst);
                    break;
                case GGML_UNARY_OP_GELU_QUICK:
                    ggml_cuda_op_gelu_quick(ctx, dst);
                    break;
                case GGML_UNARY_OP_TANH:
                    ggml_cuda_op_tanh(ctx, dst);
                    break;
                case GGML_UNARY_OP_RELU:
                    ggml_cuda_op_relu(ctx, dst);
                    break;
                case GGML_UNARY_OP_SIGMOID:
                    ggml_cuda_op_sigmoid(ctx, dst);
                    break;
                case GGML_UNARY_OP_HARDSIGMOID:
                    ggml_cuda_op_hardsigmoid(ctx, dst);
                    break;
                case GGML_UNARY_OP_HARDSWISH:
                    ggml_cuda_op_hardswish(ctx, dst);
                    break;
                case GGML_UNARY_OP_EXP:
                    ggml_cuda_op_exp(ctx, dst);
                    break;
                default:
                    return false;
            }
            break;
        case GGML_OP_NORM:
            ggml_cuda_op_norm(ctx, dst);
            break;
        case GGML_OP_GROUP_NORM:
            ggml_cuda_op_group_norm(ctx, dst);
            break;
        case GGML_OP_L2_NORM:
            ggml_cuda_op_l2_norm(ctx, dst);
            break;
        case GGML_OP_CONCAT:
            ggml_cuda_op_concat(ctx, dst);
            break;
        case GGML_OP_UPSCALE:
            ggml_cuda_op_upscale(ctx, dst);
            break;
        case GGML_OP_PAD:
            ggml_cuda_op_pad(ctx, dst);
            break;
        case GGML_OP_ARANGE:
            ggml_cuda_op_arange(ctx, dst);
            break;
        case GGML_OP_TIMESTEP_EMBEDDING:
            ggml_cuda_op_timestep_embedding(ctx, dst);
            break;
        case GGML_OP_LEAKY_RELU:
            ggml_cuda_op_leaky_relu(ctx, dst);
            break;
        case GGML_OP_SILU_BACK:
            ggml_cuda_op_silu_back(ctx, dst);
            break;
        case GGML_OP_RMS_NORM:
            ggml_cuda_op_rms_norm(ctx, dst);
            break;
        case GGML_OP_RMS_NORM_BACK:
            ggml_cuda_op_rms_norm_back(ctx, dst);
            break;
        case GGML_OP_MUL_MAT:
            ggml_cuda_mul_mat(ctx, dst->src[0], dst->src[1], dst);
            break;
        case GGML_OP_MUL_MAT_ID:
            ggml_cuda_mul_mat_id(ctx, dst);
            break;
        case GGML_OP_OUT_PROD:
            ggml_cuda_out_prod(ctx, dst);
            break;
        case GGML_OP_SCALE:
            ggml_cuda_op_scale(ctx, dst);
            break;
        case GGML_OP_SQR:
            ggml_cuda_op_sqr(ctx, dst);
            break;
        case GGML_OP_SQRT:
            ggml_cuda_op_sqrt(ctx, dst);
            break;
        case GGML_OP_SIN:
            ggml_cuda_op_sin(ctx, dst);
            break;
        case GGML_OP_COS:
            ggml_cuda_op_cos(ctx, dst);
            break;
        case GGML_OP_CLAMP:
            ggml_cuda_op_clamp(ctx, dst);
            break;
        case GGML_OP_LOG:
            ggml_cuda_op_log(ctx, dst);
            break;
        case GGML_OP_NONE:
        case GGML_OP_RESHAPE:
        case GGML_OP_VIEW:
        case GGML_OP_PERMUTE:
        case GGML_OP_TRANSPOSE:
                break;
        case GGML_OP_DIAG_MASK_INF:
            ggml_cuda_op_diag_mask_inf(ctx, dst);
            break;
        case GGML_OP_SOFT_MAX:
            ggml_cuda_op_soft_max(ctx, dst);
            break;
        case GGML_OP_SOFT_MAX_BACK:
            ggml_cuda_op_soft_max_back(ctx, dst);
            break;
        case GGML_OP_ROPE:
            ggml_cuda_op_rope(ctx, dst);
            break;
        case GGML_OP_ROPE_BACK:
            ggml_cuda_op_rope_back(ctx, dst);
            break;
        case GGML_OP_IM2COL:
            ggml_cuda_op_im2col(ctx, dst);
            break;
        case GGML_OP_CONV_TRANSPOSE_1D:
            ggml_cuda_op_conv_transpose_1d(ctx,dst);
            break;
        case GGML_OP_POOL_2D:
            ggml_cuda_op_pool2d(ctx, dst);
            break;
        case GGML_OP_SUM:
            ggml_cuda_op_sum(ctx, dst);
            break;
        case GGML_OP_SUM_ROWS:
            ggml_cuda_op_sum_rows(ctx, dst);
            break;
        case GGML_OP_ARGSORT:
            ggml_cuda_op_argsort(ctx, dst);
            break;
        case GGML_OP_FLASH_ATTN_EXT:
            ggml_cuda_flash_attn_ext(ctx, dst);
            break;
        case GGML_OP_CROSS_ENTROPY_LOSS:
            ggml_cuda_cross_entropy_loss(ctx, dst);
            break;
        case GGML_OP_RWKV_WKV6:
            ggml_cuda_op_rwkv_wkv6(ctx, dst);
            break;
        case GGML_OP_GATED_LINEAR_ATTN:
            ggml_cuda_op_gated_linear_attn(ctx, dst);
            break;
        case GGML_OP_RWKV_WKV7:
            ggml_cuda_op_rwkv_wkv7(ctx, dst);
            break;
        case GGML_OP_CROSS_ENTROPY_LOSS_BACK:
            ggml_cuda_cross_entropy_loss_back(ctx, dst);
            break;
        case GGML_OP_OPT_STEP_ADAMW:
            ggml_cuda_opt_step_adamw(ctx, dst);
            break;
        default:
            return false;
    }

    cudaError_t err = cudaGetLastError();
    if (err != cudaSuccess) {
        GGML_LOG_ERROR("%s: %s failed\n", __func__, ggml_op_desc(dst));
        CUDA_CHECK(err);
    }

    return true;
}

////////////////////////////////////////////////////////////////////////////////

// backend

static const char * ggml_backend_cuda_get_name(ggml_backend_t backend) {
    ggml_backend_cuda_context * cuda_ctx = (ggml_backend_cuda_context *)backend->context;

    return cuda_ctx->name.c_str();
}

static void ggml_backend_cuda_free(ggml_backend_t backend) {
    ggml_backend_cuda_context * cuda_ctx = (ggml_backend_cuda_context *)backend->context;

    delete cuda_ctx;
    delete backend;
}

static void ggml_backend_cuda_set_tensor_async(ggml_backend_t backend, ggml_tensor * tensor, const void * data, size_t offset, size_t size) {
    ggml_backend_cuda_context * cuda_ctx = (ggml_backend_cuda_context *)backend->context;
    ggml_backend_buffer_t buf = tensor->view_src ? tensor->view_src->buffer : tensor->buffer;

    GGML_ASSERT(buf->buft == ggml_backend_cuda_buffer_type(cuda_ctx->device) && "unsupported buffer type");

    CUDA_CHECK(cudaMemcpyAsync((char *)tensor->data + offset, data, size, cudaMemcpyHostToDevice, cuda_ctx->stream()));
}

static void ggml_backend_cuda_get_tensor_async(ggml_backend_t backend, const ggml_tensor * tensor, void * data, size_t offset, size_t size) {
    ggml_backend_cuda_context * cuda_ctx = (ggml_backend_cuda_context *)backend->context;
    ggml_backend_buffer_t buf = tensor->view_src ? tensor->view_src->buffer : tensor->buffer;

    GGML_ASSERT(buf->buft == ggml_backend_cuda_buffer_type(cuda_ctx->device) && "unsupported buffer type");

    CUDA_CHECK(cudaMemcpyAsync(data, (const char *)tensor->data + offset, size, cudaMemcpyDeviceToHost, cuda_ctx->stream()));
}

static bool ggml_backend_cuda_cpy_tensor_async(ggml_backend_t backend_src, ggml_backend_t backend_dst, const ggml_tensor * src, ggml_tensor * dst) {
    ggml_backend_buffer_t buf_src = src->view_src ? src->view_src->buffer : src->buffer;
    ggml_backend_buffer_t buf_dst = dst->view_src ? dst->view_src->buffer : dst->buffer;

    if (!ggml_backend_is_cuda(backend_src) || !ggml_backend_is_cuda(backend_dst)) {
        return false;
    }

    if (!ggml_backend_buffer_is_cuda(src->buffer) || !ggml_backend_buffer_is_cuda(dst->buffer)) {
        return false;
    }

    // device -> device copy
    ggml_backend_cuda_context * cuda_ctx_src = (ggml_backend_cuda_context *)backend_src->context;
    ggml_backend_cuda_context * cuda_ctx_dst = (ggml_backend_cuda_context *)backend_dst->context;

    ggml_backend_cuda_buffer_context * buf_ctx_src = (ggml_backend_cuda_buffer_context *)buf_src->context;
    ggml_backend_cuda_buffer_context * buf_ctx_dst = (ggml_backend_cuda_buffer_context *)buf_dst->context;

    if (cuda_ctx_src->device != buf_ctx_src->device || cuda_ctx_dst->device != buf_ctx_dst->device) {
#ifndef NDEBUG
        GGML_LOG_DEBUG("%s: backend and buffer devices do not match\n", __func__);
#endif
        return false;
    }

    if (backend_src != backend_dst) {
        // copy on src stream
        if (cuda_ctx_src->device == cuda_ctx_dst->device) {
            CUDA_CHECK(cudaMemcpyAsync(dst->data, src->data, ggml_nbytes(dst), cudaMemcpyDeviceToDevice, cuda_ctx_src->stream()));
        } else {
#ifdef GGML_CUDA_NO_PEER_COPY
            return false;
#else
            CUDA_CHECK(cudaMemcpyPeerAsync(dst->data, cuda_ctx_dst->device, src->data, cuda_ctx_src->device, ggml_nbytes(dst), cuda_ctx_src->stream()));
#endif
        }

        // record event on src stream after the copy
        if (!cuda_ctx_src->copy_event) {
            ggml_cuda_set_device(cuda_ctx_src->device);
            CUDA_CHECK(cudaEventCreateWithFlags(&cuda_ctx_src->copy_event, cudaEventDisableTiming));
        }

        CUDA_CHECK(cudaEventRecord(cuda_ctx_src->copy_event, cuda_ctx_src->stream()));

        // wait on dst stream for the copy to complete
        CUDA_CHECK(cudaStreamWaitEvent(cuda_ctx_dst->stream(), cuda_ctx_src->copy_event, 0));
    } else {
        // src and dst are on the same backend
        CUDA_CHECK(cudaMemcpyAsync(dst->data, src->data, ggml_nbytes(dst), cudaMemcpyDeviceToDevice, cuda_ctx_src->stream()));
    }
    return true;
}

static void ggml_backend_cuda_synchronize(ggml_backend_t backend) {
    ggml_backend_cuda_context * cuda_ctx = (ggml_backend_cuda_context *)backend->context;

    CUDA_CHECK(cudaStreamSynchronize(cuda_ctx->stream()));

    GGML_UNUSED(backend);
}

#ifdef USE_CUDA_GRAPH
static bool check_node_graph_compatibility_and_refresh_copy_ops(ggml_backend_cuda_context * cuda_ctx, ggml_cgraph * cgraph,
    std::vector<void *> & ggml_cuda_cpy_fn_ptrs, bool use_cuda_graph) {

    // Loop over nodes in GGML graph to obtain info needed for CUDA graph
    cuda_ctx->cuda_graph->updated_kernel_arg.clear();
    for (int i = 0; i < cgraph->n_nodes; i++) {
        ggml_tensor * node = cgraph->nodes[i];

        if (ggml_is_empty(node) || node->op == GGML_OP_RESHAPE || node->op == GGML_OP_TRANSPOSE || node->op == GGML_OP_VIEW || node->op == GGML_OP_PERMUTE || node->op == GGML_OP_NONE) {
            continue;
        }

        if (node->src[0] && node->src[0]->buffer && ggml_backend_buft_is_cuda_split(node->src[0]->buffer->buft)) {
            use_cuda_graph = false; // Split buffers are not supported by CUDA graph capture
#ifndef NDEBUG
            GGML_LOG_DEBUG("%s: disabling CUDA graphs due to split buffer\n", __func__);
#endif
        }

        if (node->op == GGML_OP_MUL_MAT_ID) {
            use_cuda_graph = false; // This node type is not supported by CUDA graph capture
#ifndef NDEBUG
            GGML_LOG_DEBUG("%s: disabling CUDA graphs due to mul_mat_id\n", __func__);
#endif
        }

        if (node->op == GGML_OP_ADD && node->src[1] && node->src[1]->ne[1] > 1) {
            // disable CUDA graphs for batch size > 1 for now.
            // Changes in batch size or context size can cause changes to the grid size of some kernels.
            use_cuda_graph = false;
#ifndef NDEBUG
            GGML_LOG_DEBUG("%s: disabling CUDA graphs due to batch size > 1 [%s] [%ld %ld %ld %ld]\n", __func__, node->name, node->ne[0], node->ne[1], node->ne[2], node->ne[3]);
#endif
        }

        if (node->op == GGML_OP_CPY) {
            // store the copy op parameter which changes with each token.
            cuda_ctx->cuda_graph->updated_kernel_arg.push_back((char **) &(node->src[1]->data));
            // store a pointer to each copy op CUDA kernel to identify it later
            void * ptr = ggml_cuda_cpy_fn(node->src[0], node->src[1]);
            if (!ptr) {
                use_cuda_graph = false;
#ifndef NDEBUG
                GGML_LOG_DEBUG("%s: disabling CUDA graphs due to unsupported copy op\n", __func__);
#endif
            } else {
                if (std::find(ggml_cuda_cpy_fn_ptrs.begin(), ggml_cuda_cpy_fn_ptrs.end(), ptr) == ggml_cuda_cpy_fn_ptrs.end()) {
                    ggml_cuda_cpy_fn_ptrs.push_back(ptr);
                }
            }
        }

        if (!use_cuda_graph) {
            break;
        }
    }

    return use_cuda_graph;
}

static void set_ggml_graph_node_properties(ggml_tensor * node, ggml_graph_node_properties * graph_node_properties) {
    graph_node_properties->node_address = node->data;
    graph_node_properties->node_op = node->op;
    for (int i = 0; i < GGML_MAX_DIMS; i++) {
        graph_node_properties->ne[i] = node->ne[i];
        graph_node_properties->nb[i] = node->nb[i];
    }
    for (int i = 0; i < GGML_MAX_SRC; i++) {
        graph_node_properties->src_address[i] = node->src[i] ? node->src[i]->data : nullptr;
    }
    memcpy(graph_node_properties->op_params, node->op_params, GGML_MAX_OP_PARAMS);
}

static bool ggml_graph_node_has_matching_properties(ggml_tensor * node, ggml_graph_node_properties * graph_node_properties) {
    if (node->data != graph_node_properties->node_address &&
          node->op != GGML_OP_CPY &&
          node->op != GGML_OP_VIEW) {
        return false;
    }

    if (node->op != graph_node_properties->node_op) {
        return false;
    }

    for (int i = 0; i < GGML_MAX_DIMS; i++) {
        if (node->ne[i] != graph_node_properties->ne[i]) {
            return false;
        }
        if (node->nb[i] != graph_node_properties->nb[i]) {
            return false;
        }
    }

    for (int i = 0; i < GGML_MAX_SRC; i++) {
        if (node->src[i] &&
            node->src[i]->data != graph_node_properties->src_address[i] &&
            node->op != GGML_OP_CPY &&
            node->op != GGML_OP_VIEW
        ) {
            return false;
        }
    }

    if (node->op == GGML_OP_SCALE &&
        memcmp(graph_node_properties->op_params, node->op_params, GGML_MAX_OP_PARAMS) != 0) {
        return false;
    }

    return true;
}

static void maintain_cuda_graph(ggml_backend_cuda_context * cuda_ctx, std::vector<void *> & ggml_cuda_cpy_fn_ptrs, bool cuda_graph_update_required) {

    if (cuda_graph_update_required) {
        // Extract nodes from graph
        // First call with null argument gets number of nodes in graph
        CUDA_CHECK(cudaGraphGetNodes(cuda_ctx->cuda_graph->graph, nullptr, &cuda_ctx->cuda_graph->num_nodes));
        // Subsequent call with non-null argument gets nodes
        cuda_ctx->cuda_graph->nodes.clear();
        cuda_ctx->cuda_graph->nodes.resize(cuda_ctx->cuda_graph->num_nodes);
        cuda_ctx->cuda_graph->params.clear();
        cuda_ctx->cuda_graph->params.resize(cuda_ctx->cuda_graph->num_nodes);
        if (cuda_ctx->cuda_graph->num_nodes > 0) {
            CUDA_CHECK(cudaGraphGetNodes(cuda_ctx->cuda_graph->graph, cuda_ctx->cuda_graph->nodes.data(), &cuda_ctx->cuda_graph->num_nodes));

            // Loop over nodes, and extract kernel parameters from each node
            for (size_t i = 0; i < cuda_ctx->cuda_graph->num_nodes; i++) {
                cudaGraphNodeType node_type;
                CUDA_CHECK(cudaGraphNodeGetType(cuda_ctx->cuda_graph->nodes[i], &node_type));
                if (node_type == cudaGraphNodeTypeKernel) {
                    cudaError_t stat = cudaGraphKernelNodeGetParams(cuda_ctx->cuda_graph->nodes[i], &cuda_ctx->cuda_graph->params[i]); // Get params using runtime
                    if (stat == cudaErrorInvalidDeviceFunction) {
                        // Fails due to incorrect handling by CUDA runtime of CUDA BLAS node.
                        // We don't need to update blas nodes, so clear error and move on.
                        (void)cudaGetLastError();
                    } else {
                        GGML_ASSERT(stat == cudaSuccess);
                    }
                }
            }
        }
    } else {
        // One of the arguments to the copy kernel is updated for each token, hence we need to
        // replace that argument with the updated value in the CUDA graph
        // on update steps, the live parameters will already be captured
        int k = 0;
        for (size_t i = 0; i < cuda_ctx->cuda_graph->num_nodes; i++) {
            if(count(ggml_cuda_cpy_fn_ptrs.begin(), ggml_cuda_cpy_fn_ptrs.end(), cuda_ctx->cuda_graph->params[i].func) > 0) {
                char ** updated_kernel_arg_ptr = cuda_ctx->cuda_graph->updated_kernel_arg.at(k++);
                *(void**)cuda_ctx->cuda_graph->params[i].kernelParams[1] = *(void**)updated_kernel_arg_ptr;
                CUDA_CHECK(cudaGraphKernelNodeSetParams(cuda_ctx->cuda_graph->nodes[i], &cuda_ctx->cuda_graph->params[i]));
            }
        }
    }
}

static bool is_cuda_graph_update_required(ggml_backend_cuda_context * cuda_ctx, ggml_cgraph * cgraph) {

    bool cuda_graph_update_required = false;

    if (cuda_ctx->cuda_graph->instance == nullptr) {
        cuda_graph_update_required = true;
    }

    // Check if the graph size has changed
    if (cuda_ctx->cuda_graph->ggml_graph_properties.size() != (size_t)cgraph->n_nodes) {
        cuda_graph_update_required = true;
        cuda_ctx->cuda_graph->ggml_graph_properties.resize(cgraph->n_nodes);
    }

    // Loop over nodes in GGML graph to determine if CUDA graph update is required
    // and store properties to allow this comparison for the next token
    for (int i = 0; i < cgraph->n_nodes; i++) {
        bool has_matching_properties = true;
        if (!cuda_graph_update_required) {
            has_matching_properties = ggml_graph_node_has_matching_properties(cgraph->nodes[i], &cuda_ctx->cuda_graph->ggml_graph_properties[i]);
        }
        if (!has_matching_properties) {
            cuda_graph_update_required = true;
        }
        set_ggml_graph_node_properties(cgraph->nodes[i], &cuda_ctx->cuda_graph->ggml_graph_properties[i]);
    }

    return cuda_graph_update_required;
}

static void update_cuda_graph_executable(ggml_backend_cuda_context * cuda_ctx) {

#if CUDART_VERSION >= 12000
    cudaGraphExecUpdateResultInfo result_info;
    cudaError_t stat = cudaGraphExecUpdate(cuda_ctx->cuda_graph->instance, cuda_ctx->cuda_graph->graph, &result_info);
#else
    cudaGraphNode_t errorNode;
    cudaGraphExecUpdateResult result_info;
    cudaError_t stat = cudaGraphExecUpdate(cuda_ctx->cuda_graph->instance, cuda_ctx->cuda_graph->graph, &errorNode, &result_info);
#endif // CUDART_VERSION >= 12000

    if (stat == cudaErrorGraphExecUpdateFailure) {
#ifndef NDEBUG
        GGML_LOG_DEBUG("%s: CUDA graph update failed\n", __func__);
#endif

        // The pre-existing graph exec cannot be updated due to violated constraints
        // so instead clear error and re-instantiate
        (void)cudaGetLastError();
        CUDA_CHECK(cudaGraphExecDestroy(cuda_ctx->cuda_graph->instance));
        cuda_ctx->cuda_graph->instance = nullptr;
        CUDA_CHECK(cudaGraphInstantiate(&cuda_ctx->cuda_graph->instance, cuda_ctx->cuda_graph->graph, NULL, NULL, 0));
    } else {
        GGML_ASSERT(stat == cudaSuccess);
    }
}
#endif

static void evaluate_and_capture_cuda_graph(ggml_backend_cuda_context * cuda_ctx, ggml_cgraph * cgraph,
   [[maybe_unused]] std::vector<void *> & ggml_cuda_cpy_fn_ptrs,  bool & graph_evaluated_or_captured, bool & use_cuda_graph,
    bool & cuda_graph_update_required) {

    while (!graph_evaluated_or_captured) {
        // Only perform the graph execution if CUDA graphs are not enabled, or we are capturing the graph.
        // With the use of CUDA graphs, the execution will be performed by the graph launch.
        if (!use_cuda_graph || cuda_graph_update_required) {
            for (int i = 0; i < cgraph->n_nodes; i++) {
                ggml_tensor * node = cgraph->nodes[i];

                if (ggml_is_empty(node) || node->op == GGML_OP_RESHAPE || node->op == GGML_OP_TRANSPOSE || node->op == GGML_OP_VIEW || node->op == GGML_OP_PERMUTE || node->op == GGML_OP_NONE) {
                    continue;
                }

#ifndef NDEBUG
                assert(node->buffer->buft == ggml_backend_cuda_buffer_type(cuda_ctx->device));
                for (int j = 0; j < GGML_MAX_SRC; j++) {
                    if (node->src[j] != nullptr) {
                        assert(node->src[j]->buffer);
                        assert(node->src[j]->buffer->buft == ggml_backend_cuda_buffer_type(cuda_ctx->device) ||
                               ggml_backend_buft_is_cuda_split(node->src[j]->buffer->buft));
                    }
                }
#endif

                bool ok = ggml_cuda_compute_forward(*cuda_ctx, node);
                if (!ok) {
                    GGML_LOG_ERROR("%s: op not supported %s (%s)\n", __func__, node->name, ggml_op_name(node->op));
                }
                GGML_ASSERT(ok);
            }
        }

#ifdef USE_CUDA_GRAPH
        if (use_cuda_graph && cuda_graph_update_required) { // End CUDA graph capture
            if (cuda_ctx->cuda_graph->graph != nullptr) {
                CUDA_CHECK(cudaGraphDestroy(cuda_ctx->cuda_graph->graph));
                cuda_ctx->cuda_graph->graph = nullptr;
            }

            CUDA_CHECK(cudaStreamEndCapture(cuda_ctx->stream(), &cuda_ctx->cuda_graph->graph));
            graph_evaluated_or_captured = true; // CUDA graph has been captured
        } else {
            graph_evaluated_or_captured = true; // ggml graph has been directly evaluated
        }
    }

    if (use_cuda_graph) {
        if (cuda_ctx->cuda_graph->instance == nullptr) { // Create executable graph from captured graph.
            CUDA_CHECK(cudaGraphInstantiate(&cuda_ctx->cuda_graph->instance, cuda_ctx->cuda_graph->graph, NULL, NULL, 0));
        }

        // Perform update to graph (if required for this token), and change copy parameter (required for every token)
        maintain_cuda_graph(cuda_ctx, ggml_cuda_cpy_fn_ptrs, cuda_graph_update_required);

        // Update graph executable
        update_cuda_graph_executable(cuda_ctx);

        // Launch graph
        CUDA_CHECK(cudaGraphLaunch(cuda_ctx->cuda_graph->instance, cuda_ctx->stream()));
#else
        graph_evaluated_or_captured = true;
#endif  // USE_CUDA_GRAPH
    }
}

static enum ggml_status ggml_backend_cuda_graph_compute(ggml_backend_t backend, ggml_cgraph * cgraph) {
    ggml_backend_cuda_context * cuda_ctx = (ggml_backend_cuda_context *)backend->context;

    ggml_cuda_set_device(cuda_ctx->device);

    // vector of pointers to CUDA cpy kernels, which are required to identify
    // kernel parameters which need updated in the graph for each token
    std::vector<void *> ggml_cuda_cpy_fn_ptrs;

#ifdef USE_CUDA_GRAPH
    static const bool disable_cuda_graphs_due_to_env = (getenv("GGML_CUDA_DISABLE_GRAPHS") != nullptr);

    // Objects required for CUDA Graph
    if (cuda_ctx->cuda_graph == nullptr) {
        cuda_ctx->cuda_graph.reset(new ggml_cuda_graph());
    }

    bool use_cuda_graph = true;
    bool cuda_graph_update_required = false;

    if (cuda_ctx->cuda_graph->graph == nullptr) {
        if (ggml_cuda_info().devices[cuda_ctx->device].cc < GGML_CUDA_CC_AMPERE) {
            cuda_ctx->cuda_graph->disable_due_to_gpu_arch = true;
#ifndef NDEBUG
            GGML_LOG_DEBUG("%s: disabling CUDA graphs due to GPU architecture\n", __func__);
#endif
        }
    }

    // Disable CUDA graphs in presence of env var, old GPU, use-case which is changing too rapidly,
    // or previous graph capture failure.
    // Also disable for multi-gpu for now. TO DO investigate
    if (disable_cuda_graphs_due_to_env
        || cuda_ctx->cuda_graph->disable_due_to_gpu_arch
        || cuda_ctx->cuda_graph->disable_due_to_too_many_updates
        || cuda_ctx->cuda_graph->disable_due_to_failed_graph_capture) {
        use_cuda_graph = false;
    }

    if (use_cuda_graph) {
        cuda_graph_update_required = is_cuda_graph_update_required(cuda_ctx, cgraph);

        use_cuda_graph = check_node_graph_compatibility_and_refresh_copy_ops(cuda_ctx, cgraph,
                             ggml_cuda_cpy_fn_ptrs, use_cuda_graph);

        // Disable CUDA graphs (from the next token) if the use-case is demanding too many consecutive graph updates.
        if (use_cuda_graph && cuda_graph_update_required) {
            cuda_ctx->cuda_graph->number_consecutive_updates++;
        } else {
            cuda_ctx->cuda_graph->number_consecutive_updates = 0;
        }

        if (cuda_ctx->cuda_graph->number_consecutive_updates >= 4) {
            cuda_ctx->cuda_graph->disable_due_to_too_many_updates = true;
#ifndef NDEBUG
            GGML_LOG_DEBUG("%s: disabling CUDA graphs due to too many consecutive updates\n", __func__);
#endif
        }
    }

    if (use_cuda_graph && cuda_graph_update_required) { // Start CUDA graph capture
        CUDA_CHECK(cudaStreamBeginCapture(cuda_ctx->stream(), cudaStreamCaptureModeRelaxed));
    }

#else
    bool use_cuda_graph = false;
    bool cuda_graph_update_required = false;
#endif // USE_CUDA_GRAPH

    bool graph_evaluated_or_captured = false;

    evaluate_and_capture_cuda_graph(cuda_ctx, cgraph, ggml_cuda_cpy_fn_ptrs, graph_evaluated_or_captured, use_cuda_graph, cuda_graph_update_required);

    return GGML_STATUS_SUCCESS;
}

static void ggml_backend_cuda_event_record(ggml_backend_t backend, ggml_backend_event_t event) {
    ggml_backend_cuda_context * cuda_ctx = (ggml_backend_cuda_context *)backend->context;

    CUDA_CHECK(cudaEventRecord((cudaEvent_t)event->context, cuda_ctx->stream()));
}

static void ggml_backend_cuda_event_wait(ggml_backend_t backend, ggml_backend_event_t event) {
    ggml_backend_cuda_context * cuda_ctx = (ggml_backend_cuda_context *)backend->context;

    if (ggml_backend_is_cuda(backend)) {
        CUDA_CHECK(cudaStreamWaitEvent(cuda_ctx->stream(), (cudaEvent_t)event->context, 0));
    } else {
#if 0
        // untested
        auto wait_fn = [](void * user_data) {
            ggml_backend_event_t event = (ggml_backend_event_t)user_data;
            ggml_backend_event_synchronize(event);
        };

        CUDA_CHECK(cudaLaunchHostFunc(cuda_ctx->stream(), wait_fn, event));
#endif
        GGML_ABORT("fatal error");
    }
}

static const ggml_backend_i ggml_backend_cuda_interface = {
    /* .get_name                = */ ggml_backend_cuda_get_name,
    /* .free                    = */ ggml_backend_cuda_free,
    /* .set_tensor_async        = */ ggml_backend_cuda_set_tensor_async,
    /* .get_tensor_async        = */ ggml_backend_cuda_get_tensor_async,
    /* .cpy_tensor_async        = */ ggml_backend_cuda_cpy_tensor_async,
    /* .synchronize             = */ ggml_backend_cuda_synchronize,
    /* .graph_plan_create       = */ NULL,
    /* .graph_plan_free         = */ NULL,
    /* .graph_plan_update       = */ NULL,
    /* .graph_plan_compute      = */ NULL,
    /* .graph_compute           = */ ggml_backend_cuda_graph_compute,
    /* .event_record            = */ ggml_backend_cuda_event_record,
    /* .event_wait              = */ ggml_backend_cuda_event_wait,
};

static ggml_guid_t ggml_backend_cuda_guid() {
    static ggml_guid guid = { 0x2c, 0xdd, 0xe8, 0x1c, 0x65, 0xb3, 0x65, 0x73, 0x6a, 0x12, 0x88, 0x61, 0x1c, 0xc9, 0xdc, 0x25 };
    return &guid;
}

bool ggml_backend_is_cuda(ggml_backend_t backend) {
    return backend != NULL && ggml_guid_matches(backend->guid, ggml_backend_cuda_guid());
}

int ggml_backend_cuda_get_device_count() {
    return ggml_cuda_info().device_count;
}

void ggml_backend_cuda_get_device_description(int device, char * description, size_t description_size) {
    cudaDeviceProp prop;
    CUDA_CHECK(cudaGetDeviceProperties(&prop, device));
    snprintf(description, description_size, "%s", prop.name);
}

void ggml_backend_cuda_get_device_memory(int device, size_t * free, size_t * total) {
    ggml_cuda_set_device(device);

    CUDA_CHECK(cudaMemGetInfo(free, total));
}

bool ggml_backend_cuda_register_host_buffer(void * buffer, size_t size) {
    if (getenv("GGML_CUDA_REGISTER_HOST") == nullptr) {
        return false;
    }

#if CUDART_VERSION >= 11010 || defined(GGML_USE_MUSA)
    cudaError_t err = cudaHostRegister(buffer, size, cudaHostRegisterPortable | cudaHostRegisterReadOnly);
    if (err != cudaSuccess) {
        // clear the error
        (void)cudaGetLastError();

        GGML_LOG_DEBUG("%s: failed to register %.2f MiB of pinned memory: %s\n", __func__,
                           size / 1024.0 / 1024.0, cudaGetErrorString(err));
        return false;
    }
    return true;
#else
    GGML_UNUSED(buffer);
    GGML_UNUSED(size);
    return false;
#endif // CUDART_VERSION >= 11010 || defined(GGML_USE_MUSA)
}

void ggml_backend_cuda_unregister_host_buffer(void * buffer) {
    if (getenv("GGML_CUDA_REGISTER_HOST") == nullptr) {
        return;
    }

    cudaError_t err = cudaHostUnregister(buffer);
    if (err != cudaSuccess) {
        // clear the error
        (void)cudaGetLastError();
    }
}


// backend device

struct ggml_backend_cuda_device_context {
    int device;
    std::string name;
    std::string description;
};

static const char * ggml_backend_cuda_device_get_name(ggml_backend_dev_t dev) {
    ggml_backend_cuda_device_context * ctx = (ggml_backend_cuda_device_context *)dev->context;
    return ctx->name.c_str();
}

static const char * ggml_backend_cuda_device_get_description(ggml_backend_dev_t dev) {
    ggml_backend_cuda_device_context * ctx = (ggml_backend_cuda_device_context *)dev->context;
    return ctx->description.c_str();
}

static void ggml_backend_cuda_device_get_memory(ggml_backend_dev_t dev, size_t * free, size_t * total) {
    ggml_backend_cuda_device_context * ctx = (ggml_backend_cuda_device_context *)dev->context;
    ggml_cuda_set_device(ctx->device);
    CUDA_CHECK(cudaMemGetInfo(free, total));
}

static enum ggml_backend_dev_type ggml_backend_cuda_device_get_type(ggml_backend_dev_t dev) {
    GGML_UNUSED(dev);
    return GGML_BACKEND_DEVICE_TYPE_GPU;
}

static void ggml_backend_cuda_device_get_props(ggml_backend_dev_t dev, ggml_backend_dev_props * props) {
    props->name        = ggml_backend_cuda_device_get_name(dev);
    props->description = ggml_backend_cuda_device_get_description(dev);
    props->type        = ggml_backend_cuda_device_get_type(dev);
    ggml_backend_cuda_device_get_memory(dev, &props->memory_free, &props->memory_total);

    bool host_buffer = getenv("GGML_CUDA_NO_PINNED") == nullptr;
#ifdef GGML_CUDA_NO_PEER_COPY
    bool events = false;
#else
    bool events = true;
#endif

    props->caps = {
        /* .async                 = */ true,
        /* .host_buffer           = */ host_buffer,
        /* .buffer_from_host_ptr  = */ false,
        /* .events                = */ events,
    };
}

static ggml_backend_t ggml_backend_cuda_device_init_backend(ggml_backend_dev_t dev, const char * params) {
    GGML_UNUSED(params);
    ggml_backend_cuda_device_context * ctx = (ggml_backend_cuda_device_context *)dev->context;
    return ggml_backend_cuda_init(ctx->device);
}

static ggml_backend_buffer_type_t ggml_backend_cuda_device_get_buffer_type(ggml_backend_dev_t dev) {
    ggml_backend_cuda_device_context * ctx = (ggml_backend_cuda_device_context *)dev->context;
    return ggml_backend_cuda_buffer_type(ctx->device);
}

static ggml_backend_buffer_type_t ggml_backend_cuda_device_get_host_buffer_type(ggml_backend_dev_t dev) {
    GGML_UNUSED(dev);
    return ggml_backend_cuda_host_buffer_type();
}

// TODO: move these functions here
static bool ggml_backend_cuda_device_supports_op(ggml_backend_dev_t dev, const ggml_tensor * op) {
    ggml_backend_cuda_device_context * dev_ctx = (ggml_backend_cuda_device_context *) dev->context;

    // split buffers can only be used with GGML_OP_MUL_MAT
    if (op->op != GGML_OP_MUL_MAT) {
        for (int i = 0; i < GGML_MAX_SRC; i++) {
            if (op->src[i] && op->src[i]->buffer && ggml_backend_buft_is_cuda_split(op->src[i]->buffer->buft)) {
                return false;
            }
        }
    }

    // check if all the sources are allocated on this device
    for (int i = 0; i < GGML_MAX_SRC; i++) {
        if (op->src[i] && op->src[i]->buffer && ggml_backend_buft_is_cuda(op->src[i]->buffer->buft)) {
            ggml_backend_cuda_buffer_type_context * buft_ctx = (ggml_backend_cuda_buffer_type_context *)op->src[i]->buffer->buft->context;
            if (buft_ctx->device != dev_ctx->device) {
                return false;
            }
        }
    }

    switch (op->op) {
        case GGML_OP_UNARY:
            switch (ggml_get_unary_op(op)) {
                case GGML_UNARY_OP_ABS:
                case GGML_UNARY_OP_SGN:
                case GGML_UNARY_OP_NEG:
                case GGML_UNARY_OP_STEP:
                case GGML_UNARY_OP_GELU:
                case GGML_UNARY_OP_SILU:
                case GGML_UNARY_OP_RELU:
                case GGML_UNARY_OP_SIGMOID:
                case GGML_UNARY_OP_HARDSIGMOID:
                case GGML_UNARY_OP_HARDSWISH:
                case GGML_UNARY_OP_GELU_QUICK:
                case GGML_UNARY_OP_TANH:
                case GGML_UNARY_OP_EXP:
                    return ggml_is_contiguous(op->src[0]);
                default:
                    return false;
            }
            break;
        case GGML_OP_MUL_MAT:
        case GGML_OP_MUL_MAT_ID:
            {
                struct ggml_tensor * a = op->src[0];
                struct ggml_tensor * b = op->src[1];
                // for small weight matrices the active device can end up without any rows, don't use row split in those cases
                // this avoids some edge cases (and the performance would not be good anyways)
                if (a->buffer && ggml_backend_buft_is_cuda_split(a->buffer->buft)) {
                    ggml_backend_cuda_split_buffer_type_context * buft_ctx = (ggml_backend_cuda_split_buffer_type_context *) a->buffer->buft->context;
                    int64_t row_low;
                    int64_t row_high;
                    get_row_split(&row_low, &row_high, a, buft_ctx->tensor_split, dev_ctx->device);
                    if (row_low == row_high) {
                        return false;
                    }
                }
                if (b->type == GGML_TYPE_F16 && a->type != GGML_TYPE_F16) {
                    return false;
                }
#ifdef GGML_USE_MUSA
                if (b->type == GGML_TYPE_F16 && b->ne[2]*b->ne[3] > 1 &&
                    !ggml_is_transposed(a) && !ggml_is_transposed(b)) {
                    return false;
                }
#endif // GGML_USE_MUSA
                switch (a->type) {
                    case GGML_TYPE_F32:
                    case GGML_TYPE_F16:
                    case GGML_TYPE_Q4_0:
                    case GGML_TYPE_Q4_1:
                    case GGML_TYPE_Q5_0:
                    case GGML_TYPE_Q5_1:
                    case GGML_TYPE_Q8_0:
                    case GGML_TYPE_Q2_K:
                    case GGML_TYPE_Q3_K:
                    case GGML_TYPE_Q4_K:
                    case GGML_TYPE_Q5_K:
                    case GGML_TYPE_Q6_K:
                    case GGML_TYPE_Q8_K:
                    case GGML_TYPE_IQ1_M:
                    case GGML_TYPE_IQ1_S:
                    case GGML_TYPE_IQ2_S:
                    case GGML_TYPE_IQ2_XS:
                    case GGML_TYPE_IQ2_XXS:
                    case GGML_TYPE_IQ3_S:
                    case GGML_TYPE_IQ3_XXS:
                    case GGML_TYPE_IQ4_NL:
                    case GGML_TYPE_IQ4_XS:
                    case GGML_TYPE_BF16:
#ifdef GGML_USE_MUSA
                        if (a->type == GGML_TYPE_Q3_K) {
                            return false;
                        }
#endif // GGML_USE_MUSA
                        return true;
                    default:
                        return false;
                }
            } break;
        case GGML_OP_OUT_PROD:
            return op->type == GGML_TYPE_F32 && op->src[0]->type == GGML_TYPE_F32 && op->src[1]->type == GGML_TYPE_F32;
        case GGML_OP_GET_ROWS:
            {
                switch (op->src[0]->type) {
                    case GGML_TYPE_F16:
                    case GGML_TYPE_F32:
                    case GGML_TYPE_Q4_0:
                    case GGML_TYPE_Q4_1:
                    case GGML_TYPE_Q5_0:
                    case GGML_TYPE_Q5_1:
                    case GGML_TYPE_Q8_0:
                        return true;
                    default:
                        return false;
                }
            } break;
        case GGML_OP_GET_ROWS_BACK:
            {
                return op->type == GGML_TYPE_F32 && op->src[0]->type == GGML_TYPE_F32 && op->ne[2] == 1 && op->ne[3] == 1;
            } break;
        case GGML_OP_CPY:
            {
                ggml_type src0_type = op->src[0]->type;
                ggml_type src1_type = op->src[1]->type;
                if (src0_type == GGML_TYPE_F32 && src1_type == GGML_TYPE_F32) {
                    return true;
                }
                if (src0_type == GGML_TYPE_F32 && src1_type == GGML_TYPE_F16) {
                    return true;
                }
                if (src0_type == GGML_TYPE_F32 && src1_type == GGML_TYPE_Q8_0) {
                    return true;
                }
                if (src0_type == GGML_TYPE_Q8_0 && src1_type == GGML_TYPE_F32) {
                    return true;
                }
                if (src0_type == GGML_TYPE_F32 && src1_type == GGML_TYPE_Q4_0) {
                    return true;
                }
                if (src0_type == GGML_TYPE_Q4_0 && src1_type == GGML_TYPE_F32) {
                    return true;
                }
                if (src0_type == GGML_TYPE_F32 && src1_type == GGML_TYPE_Q4_1) {
                    return true;
                }
                if (src0_type == GGML_TYPE_Q4_1 && src1_type == GGML_TYPE_F32) {
                    return true;
                }
                if (src0_type == GGML_TYPE_F32 && src1_type == GGML_TYPE_Q5_0) {
                    return true;
                }
                if (src0_type == GGML_TYPE_Q5_0 && src1_type == GGML_TYPE_F32) {
                    return true;
                }
                if (src0_type == GGML_TYPE_F32 && src1_type == GGML_TYPE_Q5_1) {
                    return true;
                }
                if (src0_type == GGML_TYPE_Q5_1 && src1_type == GGML_TYPE_F32) {
                    return true;
                }
                if (src0_type == GGML_TYPE_F32 && src1_type == GGML_TYPE_IQ4_NL) {
                    return true;
                }
                if (src0_type == GGML_TYPE_F16 && src1_type == GGML_TYPE_F16) {
                    return true;
                }
                if (src0_type == GGML_TYPE_F16 && src1_type == GGML_TYPE_F32) {
                    return true;
                }
                if (src0_type == src1_type && ggml_is_contiguous(op->src[0]) && ggml_is_contiguous(op->src[1])) {
                    return true;
                }
                return false;
            } break;
        case GGML_OP_DUP:
            {
                ggml_type src0_type = op->src[0]->type;
                return src0_type != GGML_TYPE_I32 && src0_type != GGML_TYPE_I16;
            } break;
        case GGML_OP_ARGMAX:
        case GGML_OP_COUNT_EQUAL:
            {
                return true;
            } break;
        case GGML_OP_REPEAT:
            {
                ggml_type src0_type = op->src[0]->type;
                return src0_type != GGML_TYPE_I32 && src0_type != GGML_TYPE_I16;
            } break;
        case GGML_OP_REPEAT_BACK:
                return op->type == GGML_TYPE_F32 && (op->src[0]->ne[2]*op->src[0]->ne[3]) <= (1 << 15);
        case GGML_OP_CONCAT:
            {
                ggml_type src0_type = op->src[0]->type;
                return src0_type != GGML_TYPE_I32 && src0_type != GGML_TYPE_I16;
            } break;
        case GGML_OP_CONV_TRANSPOSE_1D:
            {
                ggml_type src0_type = op->src[0]->type;
                ggml_type src1_type = op->src[1]->type;
                if (src0_type == GGML_TYPE_F32 && src1_type == GGML_TYPE_F32) {
                    return true;
                }
                return false;
            } break;
        case GGML_OP_SILU_BACK:
            return ggml_is_contiguous(op->src[0]) && op->src[0]->type == GGML_TYPE_F32;
            break;
        case GGML_OP_NORM:
        case GGML_OP_RMS_NORM:
        case GGML_OP_L2_NORM:
            return true;
        case GGML_OP_RMS_NORM_BACK:
            return ggml_is_contiguous(op->src[0]) && op->ne[0] % WARP_SIZE == 0;
            break;
        case GGML_OP_NONE:
        case GGML_OP_RESHAPE:
        case GGML_OP_VIEW:
        case GGML_OP_PERMUTE:
        case GGML_OP_TRANSPOSE:
        case GGML_OP_ADD:
        case GGML_OP_ADD1:
        case GGML_OP_SUB:
        case GGML_OP_MUL:
        case GGML_OP_DIV:
        case GGML_OP_SCALE:
        case GGML_OP_SQR:
        case GGML_OP_SQRT:
        case GGML_OP_SIN:
        case GGML_OP_COS:
        case GGML_OP_CLAMP:
        case GGML_OP_LOG:
            return true;
        case GGML_OP_CONT:
            return op->src[0]->type != GGML_TYPE_BF16;
        case GGML_OP_DIAG_MASK_INF:
        case GGML_OP_SOFT_MAX:
            return true;
        case GGML_OP_SOFT_MAX_BACK: {
            float max_bias = 0.0f;
            memcpy(&max_bias, (const float *) op->op_params + 1, sizeof(float));
            return max_bias == 0.0f;
        }
        case GGML_OP_ROPE:
        case GGML_OP_ROPE_BACK: {
            const size_t ts = ggml_type_size(op->src[0]->type);
            const int64_t ne0_012 = op->src[0]->ne[0] * op->src[0]->ne[1] * op->src[0]->ne[2];
            return op->src[0]->nb[0] == ts && op->src[0]->nb[3] == ne0_012*ts;
        }
        case GGML_OP_IM2COL:
        case GGML_OP_POOL_2D:
        case GGML_OP_SUM:
        case GGML_OP_SUM_ROWS:
        case GGML_OP_ARGSORT:
        case GGML_OP_ACC:
            return true;
        case GGML_OP_GROUP_NORM:
            return ggml_is_contiguous(op->src[0]);
        case GGML_OP_UPSCALE:
        case GGML_OP_PAD:
        case GGML_OP_ARANGE:
        case GGML_OP_TIMESTEP_EMBEDDING:
        case GGML_OP_LEAKY_RELU:
        case GGML_OP_RWKV_WKV6:
        case GGML_OP_GATED_LINEAR_ATTN:
        case GGML_OP_RWKV_WKV7:
            return true;
        case GGML_OP_FLASH_ATTN_EXT: {
#ifndef FLASH_ATTN_AVAILABLE
            return false;
#endif // FLASH_ATTN_AVAILABLE
            if (op->src[0]->ne[3] != 1) {
                return false;
            }
            if (op->src[1]->type == GGML_TYPE_BF16 || op->src[2]->type == GGML_TYPE_BF16) {
                return false;
            }
            if (op->src[0]->ne[0] ==  64 && op->src[1]->type == GGML_TYPE_F16) {
                return true;
            }
            if (op->src[0]->ne[0] == 128) {
                return true;
            }
            if (op->src[0]->ne[0] == 256 && op->src[1]->type == GGML_TYPE_F16 && op->src[2]->type == GGML_TYPE_F16) {
                return true;
            }
            return fp16_mma_available(ggml_cuda_info().devices[dev_ctx->device].cc) &&
                op->src[1]->type == GGML_TYPE_F16 && op->src[2]->type == GGML_TYPE_F16;
        }
        case GGML_OP_CROSS_ENTROPY_LOSS:
        case GGML_OP_CROSS_ENTROPY_LOSS_BACK:
        case GGML_OP_OPT_STEP_ADAMW:
            return true;
        default:
            return false;
    }
}

static bool ggml_backend_cuda_device_supports_buft(ggml_backend_dev_t dev, ggml_backend_buffer_type_t buft) {
    return (ggml_backend_buft_is_cuda(buft) || ggml_backend_buft_is_cuda_split(buft)) && buft->device == dev;
}

static int64_t get_op_batch_size(const ggml_tensor * op) {
    switch (op->op) {
        case GGML_OP_GET_ROWS:
            return 0;
        case GGML_OP_MUL_MAT:
            return op->ne[1];
        case GGML_OP_MUL_MAT_ID:
        case GGML_OP_ROPE:
        case GGML_OP_ROPE_BACK:
            return op->ne[2];
        default:
            return ggml_nrows(op);
    }
}

static bool ggml_backend_cuda_device_offload_op(ggml_backend_dev_t dev, const ggml_tensor * op) {
    const int min_batch_size = 32;

    return get_op_batch_size(op) >= min_batch_size;

    GGML_UNUSED(dev);
}

static ggml_backend_event_t ggml_backend_cuda_device_event_new(ggml_backend_dev_t dev) {
#ifdef GGML_CUDA_NO_PEER_COPY
    return nullptr;
#else
    ggml_backend_cuda_device_context * dev_ctx = (ggml_backend_cuda_device_context *)dev->context;

    ggml_cuda_set_device(dev_ctx->device);

    cudaEvent_t event;
    CUDA_CHECK(cudaEventCreateWithFlags(&event, cudaEventDisableTiming));

    return new ggml_backend_event {
        /* .device  = */ dev,
        /* .context = */ event,
    };
#endif
}

static void ggml_backend_cuda_device_event_free(ggml_backend_dev_t dev, ggml_backend_event_t event) {
    GGML_UNUSED(dev);

    CUDA_CHECK(cudaEventDestroy((cudaEvent_t)event->context));
    delete event;
}

static void ggml_backend_cuda_device_event_synchronize(ggml_backend_dev_t dev, ggml_backend_event_t event) {
    GGML_UNUSED(dev);
    CUDA_CHECK(cudaEventSynchronize((cudaEvent_t)event->context));
}

static const ggml_backend_device_i ggml_backend_cuda_device_interface = {
    /* .get_name                = */ ggml_backend_cuda_device_get_name,
    /* .get_description         = */ ggml_backend_cuda_device_get_description,
    /* .get_memory              = */ ggml_backend_cuda_device_get_memory,
    /* .get_type                = */ ggml_backend_cuda_device_get_type,
    /* .get_props               = */ ggml_backend_cuda_device_get_props,
    /* .init_backend            = */ ggml_backend_cuda_device_init_backend,
    /* .get_buffer_type         = */ ggml_backend_cuda_device_get_buffer_type,
    /* .get_host_buffer_type    = */ ggml_backend_cuda_device_get_host_buffer_type,
    /* .buffer_from_host_ptr    = */ NULL,
    /* .supports_op             = */ ggml_backend_cuda_device_supports_op,
    /* .supports_buft           = */ ggml_backend_cuda_device_supports_buft,
    /* .offload_op              = */ ggml_backend_cuda_device_offload_op,
    /* .event_new               = */ ggml_backend_cuda_device_event_new,
    /* .event_free              = */ ggml_backend_cuda_device_event_free,
    /* .event_synchronize       = */ ggml_backend_cuda_device_event_synchronize,
};

// backend reg

struct ggml_backend_cuda_reg_context {
    std::vector<ggml_backend_dev_t> devices;
};

static const char * ggml_backend_cuda_reg_get_name(ggml_backend_reg_t reg) {
    GGML_UNUSED(reg);
    return GGML_CUDA_NAME;
}

static size_t ggml_backend_cuda_reg_get_device_count(ggml_backend_reg_t reg) {
    ggml_backend_cuda_reg_context * ctx = (ggml_backend_cuda_reg_context *)reg->context;
    return ctx->devices.size();
}

static ggml_backend_dev_t ggml_backend_cuda_reg_get_device(ggml_backend_reg_t reg, size_t index) {
    ggml_backend_cuda_reg_context * ctx = (ggml_backend_cuda_reg_context *)reg->context;
    GGML_ASSERT(index < ctx->devices.size());
    return ctx->devices[index];
}

static ggml_backend_feature * ggml_backend_cuda_get_features(ggml_backend_reg_t reg) {
    static std::vector<ggml_backend_feature> features = []() {
        std::vector<ggml_backend_feature> features;
    #define _STRINGIFY(...) #__VA_ARGS__
    #define STRINGIFY(...) _STRINGIFY(__VA_ARGS__)

    #ifdef __CUDA_ARCH_LIST__
        features.push_back({ "ARCHS", STRINGIFY(__CUDA_ARCH_LIST__) });
    #endif

    #ifdef GGML_CUDA_FORCE_MMQ
        features.push_back({ "FORCE_MMQ", "1" });
    #endif

    #ifdef GGML_CUDA_FORCE_CUBLAS
        features.push_back({ "FORCE_CUBLAS", "1" });
    #endif

    #ifndef GGML_USE_VMM
        features.push_back({ "NO_VMM", "1" });
    #endif

    #ifdef GGML_CUDA_NO_PEER_COPY
        features.push_back({ "NO_PEER_COPY", "1" });
    #endif

    #ifdef GGML_CUDA_F16
        features.push_back({ "F16", "1" });
    #endif

    #ifdef GGML_CUDA_USE_GRAPHS
        features.push_back({ "USE_GRAPHS", "1" });
    #endif

    #ifdef GGML_CUDA_PEER_MAX_BATCH_SIZE
        features.push_back({ "PEER_MAX_BATCH_SIZE", STRINGIFY(GGML_CUDA_PEER_MAX_BATCH_SIZE) });
    #endif

    #ifdef GGML_CUDA_FA_ALL_QUANTS
        features.push_back({ "FA_ALL_QUANTS", "1" });
    #endif

    #undef _STRINGIFY
    #undef STRINGIFY

        features.push_back({ nullptr, nullptr });

        return features;
    }();

    return features.data();

    GGML_UNUSED(reg);
}

static void * ggml_backend_cuda_reg_get_proc_address(ggml_backend_reg_t reg, const char * name) {
    GGML_UNUSED(reg);
    if (strcmp(name, "ggml_backend_split_buffer_type") == 0) {
        return (void *)ggml_backend_cuda_split_buffer_type;
    }
    if (strcmp(name, "ggml_backend_register_host_buffer") == 0) {
        return (void *)ggml_backend_cuda_register_host_buffer;
    }
    if (strcmp(name, "ggml_backend_unregister_host_buffer") == 0) {
        return (void *)ggml_backend_cuda_unregister_host_buffer;
    }
    if (strcmp(name, "ggml_backend_get_features") == 0) {
        return (void *)ggml_backend_cuda_get_features;
    }
    return nullptr;
}

static const ggml_backend_reg_i ggml_backend_cuda_reg_interface = {
    /* .get_name          = */ ggml_backend_cuda_reg_get_name,
    /* .get_device_count  = */ ggml_backend_cuda_reg_get_device_count,
    /* .get_device        = */ ggml_backend_cuda_reg_get_device,
    /* .get_proc_address  = */ ggml_backend_cuda_reg_get_proc_address,
};

// backend registry
ggml_backend_reg_t ggml_backend_cuda_reg() {
    static ggml_backend_reg reg;
    static bool initialized = false;

    {
        static std::mutex mutex;
        std::lock_guard<std::mutex> lock(mutex);
        if (!initialized) {
            ggml_backend_cuda_reg_context * ctx = new ggml_backend_cuda_reg_context;

            for (int i = 0; i < ggml_cuda_info().device_count; i++) {
                ggml_backend_cuda_device_context * dev_ctx = new ggml_backend_cuda_device_context;
                dev_ctx->device = i;
                dev_ctx->name = GGML_CUDA_NAME + std::to_string(i);

                ggml_cuda_set_device(i);
                cudaDeviceProp prop;
                CUDA_CHECK(cudaGetDeviceProperties(&prop, i));
                dev_ctx->description = prop.name;

                ggml_backend_dev_t dev = new ggml_backend_device {
                    /* .iface   = */ ggml_backend_cuda_device_interface,
                    /* .reg     = */ &reg,
                    /* .context = */ dev_ctx
                };
                ctx->devices.push_back(dev);
            }

            reg = ggml_backend_reg {
                /* .api_version = */ GGML_BACKEND_API_VERSION,
                /* .iface       = */ ggml_backend_cuda_reg_interface,
                /* .context     = */ ctx
            };
        }

        initialized = true;
    }

    return &reg;
}

ggml_backend_t ggml_backend_cuda_init(int device) {
    if (device < 0 || device >= ggml_backend_cuda_get_device_count()) {
        GGML_LOG_ERROR("%s: invalid device %d\n", __func__, device);
        return nullptr;
    }

    ggml_backend_cuda_context * ctx = new ggml_backend_cuda_context(device);
    if (ctx == nullptr) {
        GGML_LOG_ERROR("%s: failed to allocate context\n", __func__);
        return nullptr;
    }

    ggml_backend_t cuda_backend = new ggml_backend {
        /* .guid      = */ ggml_backend_cuda_guid(),
        /* .interface = */ ggml_backend_cuda_interface,
        /* .device    = */ ggml_backend_reg_dev_get(ggml_backend_cuda_reg(), device),
        /* .context   = */ ctx,
    };

    return cuda_backend;
}

GGML_BACKEND_DL_IMPL(ggml_backend_cuda_reg)<|MERGE_RESOLUTION|>--- conflicted
+++ resolved
@@ -1216,11 +1216,7 @@
 
         CUBLAS_CHECK(cublasSetStream(ctx.cublas_handle(id), stream));
 
-<<<<<<< HEAD
         if (GGML_CUDA_CC_IS_CDNA(compute_capability) || GGML_CUDA_CC_IS_RDNA4(compute_capability)) {
-=======
-        if (GGML_CUDA_CC_IS_CDNA(cc)) {
->>>>>>> 02082f15
             const float alpha = 1.0f;
             const float beta = 0.0f;
             CUBLAS_CHECK(
