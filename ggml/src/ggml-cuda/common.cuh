#pragma once

#include "ggml.h"
#include "ggml-cuda.h"

#include <cstdint>
#include <memory>

#if defined(GGML_USE_HIP)
#define GGML_COMMON_DECL_HIP
#define GGML_COMMON_IMPL_HIP
#else
#define GGML_COMMON_DECL_CUDA
#define GGML_COMMON_IMPL_CUDA
#if defined(GGML_USE_MUSA)
#define GGML_COMMON_DECL_MUSA
#define GGML_COMMON_IMPL_MUSA
#endif
#endif
#include "ggml-common.h"

#include <cstdio>
#include <array>
#include <cassert>
#include <cfloat>
#include <string>
#include <vector>

#if defined(GGML_USE_HIP)
#include "vendors/hip.h"
#elif defined(GGML_USE_MUSA)
#include "vendors/musa.h"
#else
#include "vendors/cuda.h"
#endif // defined(GGML_USE_HIP)

#define STRINGIZE_IMPL(...) #__VA_ARGS__
#define STRINGIZE(...) STRINGIZE_IMPL(__VA_ARGS__)

#define WARP_SIZE 32
#define CUDART_HMAX   11070 // CUDA 11.7, min. ver. for which __hmax and __hmax2 are known to work (may be higher than needed)
#define CUDART_HMASK  12000 // CUDA 12.0, min. ver. for half2 -> uint mask comparisons

<<<<<<< HEAD
#define GGML_CUDA_CC_PASCAL       600
#define GGML_CUDA_CC_DP4A         610 // minimum compute capability for __dp4a, an intrinsic for byte-wise dot products
#define GGML_CUDA_CC_VOLTA        700
#define GGML_CUDA_CC_TURING       750
#define GGML_CUDA_CC_AMPERE       800
#define GGML_CUDA_CC_ADA_LOVELACE 890
#define GGML_CUDA_CC_OFFSET_AMD   0x1000000

// GCN/CDNA, wave size is 64
=======
#define GGML_CUDA_CC_PASCAL          600
#define GGML_CUDA_CC_DP4A            610 // minimum compute capability for __dp4a, an intrinsic for byte-wise dot products
#define GGML_CUDA_CC_VOLTA           700
#define GGML_CUDA_CC_TURING          750
#define GGML_CUDA_CC_AMPERE          800
#define GGML_CUDA_CC_ADA_LOVELACE    890
#define GGML_CUDA_CC_OFFSET_AMD      0x1000000
#define GGML_CUDA_CC_OFFSET_MTHREADS 0x0100000
#define GGML_CUDA_CC_IS_NVIDIA(cc)   (cc < GGML_CUDA_CC_OFFSET_MTHREADS)

// AMD
// GCN/CNDA, wave size is 64
>>>>>>> 02082f15
#define GGML_CUDA_CC_GCN4       (GGML_CUDA_CC_OFFSET_AMD + 0x803)  // Tonga, Fiji, Polaris, minimum for fast fp16
#define GGML_CUDA_CC_VEGA       (GGML_CUDA_CC_OFFSET_AMD + 0x900)  // Vega56/64, minimum for fp16 dual issue
#define GGML_CUDA_CC_VEGA20     (GGML_CUDA_CC_OFFSET_AMD + 0x906)  // MI50/Radeon VII, minimum for dp4a
#define GGML_CUDA_CC_CDNA       (GGML_CUDA_CC_OFFSET_AMD + 0x908)  // MI100, minimum for MFMA, acc registers
#define GGML_CUDA_CC_CDNA2      (GGML_CUDA_CC_OFFSET_AMD + 0x910)  // MI210, minimum acc register renameing
#define GGML_CUDA_CC_CDNA3      (GGML_CUDA_CC_OFFSET_AMD + 0x942)  // MI300

// RDNA removes MFMA, dp4a, xnack, acc registers, wave size is 32
#define GGML_CUDA_CC_RDNA1      (GGML_CUDA_CC_OFFSET_AMD + 0x1010) // RX 5000
#define GGML_CUDA_CC_RDNA2      (GGML_CUDA_CC_OFFSET_AMD + 0x1030) // RX 6000, minimum for dp4a
#define GGML_CUDA_CC_RDNA3      (GGML_CUDA_CC_OFFSET_AMD + 0x1100) // RX 7000, minimum for WMMA
#define GGML_CUDA_CC_RDNA4      (GGML_CUDA_CC_OFFSET_AMD + 0x1200) // RX 9000

#define GGML_CUDA_CC_IS_AMD(cc)   (cc >= GGML_CUDA_CC_OFFSET_AMD)
#define GGML_CUDA_CC_IS_RDNA(cc)  (cc >= GGML_CUDA_CC_RDNA1)
#define GGML_CUDA_CC_IS_RDNA1(cc) (cc >= GGML_CUDA_CC_RDNA1 && cc < GGML_CUDA_CC_RDNA2)
#define GGML_CUDA_CC_IS_RDNA2(cc) (cc >= GGML_CUDA_CC_RDNA2 && cc < GGML_CUDA_CC_RDNA3)
#define GGML_CUDA_CC_IS_RDNA3(cc) (cc >= GGML_CUDA_CC_RDNA3 && cc < GGML_CUDA_CC_RDNA4)
#define GGML_CUDA_CC_IS_RDNA4(cc) (cc >= GGML_CUDA_CC_RDNA4)
#define GGML_CUDA_CC_IS_GCN(cc)   (cc > GGML_CUDA_CC_OFFSET_AMD && cc < GGML_CUDA_CC_CDNA)
#define GGML_CUDA_CC_IS_CDNA(cc)  (cc >= GGML_CUDA_CC_CDNA && cc < GGML_CUDA_CC_RDNA1)

// Moore Threads
#define GGML_CUDA_MUSA_ARCH_IS_QY1 (__MUSA_ARCH__ <= 210)

#define GGML_CUDA_CC_QY1  (GGML_MUSA_CC_OFFSET_MTHREADS + 0x210) // MTT S80, MTT S3000
#define GGML_CUDA_CC_QY2  (GGML_MUSA_CC_OFFSET_MTHREADS + 0x220) // MTT S4000
#define GGML_CUDA_CC_NG   (GGML_MUSA_CC_OFFSET_MTHREADS + 0x310) // TBD

#define GGML_CUDA_CC_IS_MTHREADS(cc) (cc >= GGML_CUDA_CC_OFFSET_MTHREADS && cc < GGML_CUDA_CC_OFFSET_AMD)
#define GGML_CUDA_CC_IS_QY1(cc)      (cc >= GGML_CUDA_CC_QY1 && cc < GGML_CUDA_CC_QY2)
#define GGML_CUDA_CC_IS_QY2(cc)      (cc >= GGML_CUDA_CC_QY2 && cc < GGML_CUDA_CC_NEXT)
#define GGML_CUDA_CC_IS_NG(cc)       (cc >= GGML_CUDA_CC_NG)

#ifdef __CUDA_ARCH_LIST__
constexpr bool ggml_cuda_has_arch_impl(int) {
    return false;
}

template<class ... Archs>
constexpr bool ggml_cuda_has_arch_impl(const int arch, const int first, Archs... rest) {
    return arch == first || ggml_cuda_has_arch_impl(arch, rest...);
}

constexpr bool ggml_cuda_has_arch(const int arch) {
    return ggml_cuda_has_arch_impl(arch, __CUDA_ARCH_LIST__);
}

constexpr int ggml_cuda_highest_compiled_arch_impl(const int arch, const int cur) {
    if (cur == 0) {
        GGML_ABORT("ggml was not compiled with any CUDA arch <= %d", arch);
    }
    return cur;
}

template<class ... Archs>
constexpr int ggml_cuda_highest_compiled_arch_impl(const int arch, const int cur, const int first, Archs... rest) {
    if (first <= arch && first > cur) {
        return ggml_cuda_highest_compiled_arch_impl(arch, first, rest...);
    } else {
        return ggml_cuda_highest_compiled_arch_impl(arch, cur, rest...);
    }
}

constexpr int ggml_cuda_highest_compiled_arch(const int arch) {
    return ggml_cuda_highest_compiled_arch_impl(arch, 0, __CUDA_ARCH_LIST__);
}
#else
static int ggml_cuda_highest_compiled_arch(const int arch) {
    return arch;
}
#endif // __CUDA_ARCH_LIST__

// ---------------------------------------------------------------------------------------------------------

#define MATRIX_ROW_PADDING 512 // last row of quant. matrices is a multiple of this to avoid out-of-bounds memory accesses

#if defined(_MSC_VER)
#pragma warning(disable: 4244 4267) // possible loss of data
#endif

#define GGML_CUDA_MAX_STREAMS 8

[[noreturn]]
void ggml_cuda_error(const char * stmt, const char * func, const char * file, int line, const char * msg);

#define CUDA_CHECK_GEN(err, success, error_fn)                                      \
     do {                                                                           \
        auto err_ = (err);                                                          \
        if (err_ != (success)) {                                                    \
            ggml_cuda_error(#err, __func__, __FILE__, __LINE__, error_fn(err_));    \
        }                                                                           \
    } while (0)

#define CUDA_CHECK(err) CUDA_CHECK_GEN(err, cudaSuccess, cudaGetErrorString)

#if CUDART_VERSION >= 12000 || defined(GGML_USE_MUSA)
    static const char * cublas_get_error_str(const cublasStatus_t err) {
        return cublasGetStatusString(err);
    }
#else
    static const char * cublas_get_error_str(const cublasStatus_t err) {
        switch (err) {
            case CUBLAS_STATUS_SUCCESS: return "CUBLAS_STATUS_SUCCESS";
            case CUBLAS_STATUS_NOT_INITIALIZED: return "CUBLAS_STATUS_NOT_INITIALIZED";
            case CUBLAS_STATUS_ALLOC_FAILED: return "CUBLAS_STATUS_ALLOC_FAILED";
            case CUBLAS_STATUS_INVALID_VALUE: return "CUBLAS_STATUS_INVALID_VALUE";
            case CUBLAS_STATUS_ARCH_MISMATCH: return "CUBLAS_STATUS_ARCH_MISMATCH";
            case CUBLAS_STATUS_MAPPING_ERROR: return "CUBLAS_STATUS_MAPPING_ERROR";
            case CUBLAS_STATUS_EXECUTION_FAILED: return "CUBLAS_STATUS_EXECUTION_FAILED";
            case CUBLAS_STATUS_INTERNAL_ERROR: return "CUBLAS_STATUS_INTERNAL_ERROR";
            case CUBLAS_STATUS_NOT_SUPPORTED: return "CUBLAS_STATUS_NOT_SUPPORTED";
            default: return "unknown error";
        }
    }
#endif // CUDART_VERSION >= 12000

#define CUBLAS_CHECK(err) CUDA_CHECK_GEN(err, CUBLAS_STATUS_SUCCESS, cublas_get_error_str)

#if !defined(GGML_USE_HIP)
static const char * cu_get_error_str(CUresult err) {
    const char * err_str;
    cuGetErrorString(err, &err_str);
    return err_str;
}
#define CU_CHECK(err) CUDA_CHECK_GEN(err, CUDA_SUCCESS, cu_get_error_str)
#endif

#if CUDART_VERSION >= 11010 || defined(GGML_USE_MUSA)
#define GGML_CUDA_ASSUME(x) __builtin_assume(x)
#else
#define GGML_CUDA_ASSUME(x)
#endif // CUDART_VERSION >= 11010

#ifdef GGML_CUDA_F16
typedef half dfloat; // dequantize float
typedef half2 dfloat2;
#else
typedef float dfloat; // dequantize float
typedef float2 dfloat2;
#endif // GGML_CUDA_F16

#if (!defined(GGML_USE_HIP) && !defined(GGML_CUDA_NO_VMM)) || (defined(GGML_USE_HIP) && !defined(GGML_HIP_NO_VMM))
#define GGML_USE_VMM
#endif // (!defined(GGML_USE_HIP) && !defined(GGML_CUDA_NO_VMM)) || (defined(GGML_USE_HIP) && !defined(GGML_HIP_NO_VMM))

#if (defined(GGML_USE_HIP) && defined(__HIP_PLATFORM_AMD__)) || __CUDA_ARCH__ >= GGML_CUDA_CC_PASCAL
#define FP16_AVAILABLE
#endif // (defined(GGML_USE_HIP) && defined(__HIP_PLATFORM_AMD__)) || __CUDA_ARCH__ >= GGML_CUDA_CC_PASCAL

#if defined(FP16_AVAILABLE) && __CUDA_ARCH__ != 610
#define FAST_FP16_AVAILABLE
#endif // defined(FP16_AVAILABLE) && __CUDA_ARCH__ != 610

#if !(defined(GGML_USE_HIP) && defined(__HIP_PLATFORM_AMD__)) && __CUDA_ARCH__ >= GGML_CUDA_CC_VOLTA
#define FP16_MMA_AVAILABLE
#endif // !(defined(GGML_USE_HIP) && defined(__HIP_PLATFORM_AMD__)) && __CUDA_ARCH__ >= GGML_CUDA_CC_VOLTA

#if defined(GGML_HIP_ROCWMMA_FATTN) && (defined(CDNA) || defined(RDNA3) || defined(RDNA4))
#define FP16_MMA_AVAILABLE
#endif // defined(GGML_HIP_ROCWMMA_FATTN) && (defined(CDNA) || defined(RDNA3) || defined(RDNA4))

#if !(defined(GGML_USE_HIP) && defined(__HIP_PLATFORM_AMD__)) && __CUDA_ARCH__ >= GGML_CUDA_CC_TURING
#define NEW_MMA_AVAILABLE
#endif // !(defined(GGML_USE_HIP) && defined(__HIP_PLATFORM_AMD__)) && __CUDA_ARCH__ >= GGML_CUDA_CC_TURING

#if !(defined(GGML_USE_HIP) && defined(__HIP_PLATFORM_AMD__)) && __CUDA_ARCH__ >= GGML_CUDA_CC_AMPERE
#define CP_ASYNC_AVAILABLE
#endif // !(defined(GGML_USE_HIP) && defined(__HIP_PLATFORM_AMD__)) && __CUDA_ARCH__ >= GGML_CUDA_CC_AMPERE

#if !defined(GGML_CUDA_NO_FA) && !(defined(GGML_USE_MUSA) && GGML_CUDA_MUSA_ARCH_IS_QY1)
#define FLASH_ATTN_AVAILABLE
#endif // !defined(GGML_CUDA_NO_FA) && !(defined(GGML_USE_MUSA) && GGML_CUDA_MUSA_ARCH_IS_QY1)

static bool fp16_available(const int cc) {
    return ggml_cuda_highest_compiled_arch(cc) >= GGML_CUDA_CC_PASCAL;
}

static bool fast_fp16_available(const int cc) {
    return (GGML_CUDA_CC_IS_NVIDIA(cc) && fp16_available(cc) && cc != 610) || GGML_CUDA_CC_IS_AMD(cc);
}

// To be used for feature selection of external libraries, e.g. cuBLAS.
static bool fast_fp16_hardware_available(const int cc) {
    return (GGML_CUDA_CC_IS_NVIDIA(cc) && cc >= GGML_CUDA_CC_PASCAL && cc != 610) || GGML_CUDA_CC_IS_AMD(cc);
}

// Any FP16 tensor core instructions are available for ggml code.
static bool fp16_mma_available(const int cc) {
#if defined(GGML_USE_HIP) && defined(__HIP_PLATFORM_AMD__) && !defined(GGML_HIP_ROCWMMA_FATTN)
    return false;
#else
<<<<<<< HEAD
    return cc < GGML_CUDA_CC_OFFSET_AMD && ggml_cuda_highest_compiled_arch(cc) >= GGML_CUDA_CC_VOLTA ||
        GGML_CUDA_CC_IS_CDNA(cc) || cc >= GGML_CUDA_CC_RDNA3 || cc >= GGML_CUDA_CC_RDNA4;
=======
    return (GGML_CUDA_CC_IS_NVIDIA(cc) && ggml_cuda_highest_compiled_arch(cc) >= GGML_CUDA_CC_VOLTA) ||
        GGML_CUDA_CC_IS_CDNA(cc) || GGML_CUDA_CC_IS_RDNA3(cc);
>>>>>>> 02082f15
#endif // defined(GGML_USE_HIP) && defined(__HIP_PLATFORM_AMD__) && !defined(GGML_HIP_ROCWMMA_FATTN)
}

// To be used for feature selection of external libraries, e.g. cuBLAS.
static bool fp16_mma_hardware_available(const int cc) {
<<<<<<< HEAD
    return cc < GGML_CUDA_CC_OFFSET_AMD && cc >= GGML_CUDA_CC_VOLTA ||
        GGML_CUDA_CC_IS_CDNA(cc) || cc >= GGML_CUDA_CC_RDNA3 || cc >= GGML_CUDA_CC_RDNA4;
=======
    return (GGML_CUDA_CC_IS_NVIDIA(cc) && cc >= GGML_CUDA_CC_VOLTA) ||
        GGML_CUDA_CC_IS_CDNA(cc) || GGML_CUDA_CC_IS_RDNA3(cc);
>>>>>>> 02082f15
}

// Volta technically had FP16 tensor cores but they work very differently compared to Turing and later.
static bool new_mma_available(const int cc) {
    return GGML_CUDA_CC_IS_NVIDIA(cc) && ggml_cuda_highest_compiled_arch(cc) >= GGML_CUDA_CC_TURING;
}

static bool cp_async_available(const int cc) {
    return cc < GGML_CUDA_CC_OFFSET_AMD && ggml_cuda_highest_compiled_arch(cc) >= GGML_CUDA_CC_AMPERE;
}

static constexpr __device__ int ggml_cuda_get_physical_warp_size() {
#if defined(GGML_USE_HIP) && defined(__HIP_PLATFORM_AMD__)
    return __AMDGCN_WAVEFRONT_SIZE;
#else
    return 32;
#endif // defined(GGML_USE_HIP) && defined(__HIP_PLATFORM_AMD__)
}

[[noreturn]]
static __device__ void no_device_code(
    const char * file_name, const int line, const char * function_name, const int arch, const char * arch_list) {

#if defined(GGML_USE_HIP) && defined(__HIP_PLATFORM_AMD__)
    printf("%s:%d: ERROR: HIP kernel %s has no device code compatible with HIP arch %d.\n",
           file_name, line, function_name, arch);
    GGML_UNUSED(arch_list);
#else
    printf("%s:%d: ERROR: CUDA kernel %s has no device code compatible with CUDA arch %d. ggml-cuda.cu was compiled for: %s\n",
           file_name, line, function_name, arch, arch_list);
#endif // defined(GGML_USE_HIP) && defined(__HIP_PLATFORM_AMD__)
    __trap();

    GGML_UNUSED(no_device_code); // suppress unused function warning
}

#ifdef __CUDA_ARCH__
#define NO_DEVICE_CODE no_device_code(__FILE__, __LINE__, __FUNCTION__, __CUDA_ARCH__, STRINGIZE(__CUDA_ARCH_LIST__))
#else
#define NO_DEVICE_CODE //GGML_ABORT("NO_DEVICE_CODE not valid in host code.")
#endif // __CUDA_ARCH__

template<int width = WARP_SIZE>
static __device__ __forceinline__ int warp_reduce_sum(int x) {
#if !(defined(GGML_USE_HIP) && defined(__HIP_PLATFORM_AMD__)) && __CUDA_ARCH__ >= GGML_CUDA_CC_AMPERE
    return __reduce_add_sync(0xffffffff, x);
#else
#pragma unroll
    for (int offset = width/2; offset > 0; offset >>= 1) {
        x += __shfl_xor_sync(0xffffffff, x, offset, width);
    }
    return x;
#endif // !(defined(GGML_USE_HIP) && defined(__HIP_PLATFORM_AMD__)) && __CUDA_ARCH__ >= GGML_CUDA_CC_AMPERE
}

template<int width = WARP_SIZE>
static __device__ __forceinline__ float warp_reduce_sum(float x) {
#pragma unroll
    for (int offset = width/2; offset > 0; offset >>= 1) {
        x += __shfl_xor_sync(0xffffffff, x, offset, width);
    }
    return x;
}

template<int width = WARP_SIZE>
static __device__ __forceinline__ float2 warp_reduce_sum(float2 a) {
#pragma unroll
    for (int offset = width/2; offset > 0; offset >>= 1) {
        a.x += __shfl_xor_sync(0xffffffff, a.x, offset, width);
        a.y += __shfl_xor_sync(0xffffffff, a.y, offset, width);
    }
    return a;
}

template<int width = WARP_SIZE>
static __device__ __forceinline__ half2 warp_reduce_sum(half2 a) {
#ifdef FP16_AVAILABLE
#pragma unroll
    for (int offset = width/2; offset > 0; offset >>= 1) {
        a = __hadd2(a, __shfl_xor_sync(0xffffffff, a, offset, width));
    }
    return a;

#else
    NO_DEVICE_CODE;
    return a;
#endif // FP16_AVAILABLE
}

template<int width = WARP_SIZE>
static __device__ __forceinline__ float warp_reduce_max(float x) {
#pragma unroll
    for (int offset = width/2; offset > 0; offset >>= 1) {
        x = fmaxf(x, __shfl_xor_sync(0xffffffff, x, offset, width));
    }
    return x;
}

static __device__ __forceinline__ half ggml_cuda_hmax(const half a, const half b) {
#ifdef FP16_AVAILABLE

#if !(defined(GGML_USE_HIP) && defined(__HIP_PLATFORM_AMD__)) && CUDART_VERSION < CUDART_HMAX
    return __float2half(fmaxf(__half2float(a), __half2float(b)));
#else
    return __hmax(a, b);
#endif // !(defined(GGML_USE_HIP) && defined(__HIP_PLATFORM_AMD__)) && CUDART_VERSION < CUDART_HMAX

#else
   NO_DEVICE_CODE;
   GGML_UNUSED(b);
   return a;
#endif // FP16_AVAILABLE
}

static __device__ __forceinline__ half2 ggml_cuda_hmax2(const half2 a, const half2 b) {
#if defined(GGML_USE_HIP) && HIP_VERSION >= 50700000
    return half2(__hmax(a.x, b.x), __hmax(a.y, b.y));
#elif !defined(GGML_USE_HIP) && CUDART_VERSION >= CUDART_HMAX
    return __hmax2(a, b);
#elif !defined(GGML_USE_HIP)
    half2 ret;
    reinterpret_cast<half&>(ret.x) = __float2half(fmaxf( __low2float(a),  __low2float(b)));
    reinterpret_cast<half&>(ret.y) = __float2half(fmaxf(__high2float(a), __high2float(b)));
    return ret;
#else
    GGML_UNUSED(a);
    GGML_UNUSED(b);
    NO_DEVICE_CODE;
#endif
}

template<int width = WARP_SIZE>
static __device__ __forceinline__ half2 warp_reduce_max(half2 x) {
#if !(defined(GGML_USE_HIP) && defined(__HIP_PLATFORM_AMD__)) && __CUDA_ARCH__ >= GGML_CUDA_CC_PASCAL || (defined(GGML_USE_HIP) && HIP_VERSION >= 50700000)
#pragma unroll
   for (int offset = width/2; offset > 0; offset >>= 1) {
       x = ggml_cuda_hmax2(x, __shfl_xor_sync(0xffffffff, x, offset, width));
   }
   return x;
#else
   GGML_UNUSED(x);
   NO_DEVICE_CODE;
#endif // !(defined(GGML_USE_HIP) && defined(__HIP_PLATFORM_AMD__)) && __CUDA_ARCH__ >= GGML_CUDA_CC_PASCAL || (defined(GGML_USE_HIP) && HIP_VERSION >= 50700000)
}

#if CUDART_VERSION < CUDART_HMASK
static __device__ __forceinline__ uint32_t __hgt2_mask(const half2 a, const half2 b) {
    const uint32_t mask_low  = 0x0000FFFF * (float( __low2half(a)) > float( __low2half(b)));
    const uint32_t mask_high = 0xFFFF0000 * (float(__high2half(a)) > float(__high2half(b)));
    return mask_low | mask_high;
}
#endif // CUDART_VERSION < CUDART_HMASK

static __device__ __forceinline__ int ggml_cuda_dp4a(const int a, const int b, int c) {
#if defined(GGML_USE_HIP) && defined(__HIP_PLATFORM_AMD__)
#if defined(CDNA) || defined(RDNA2) || defined(__gfx906__)
    c = __builtin_amdgcn_sdot4(a, b, c, false);
#elif defined(RDNA3) || defined(RDNA4)
    c = __builtin_amdgcn_sudot4( true, a, true, b, c, false);
#elif defined(RDNA1) || defined(__gfx900__)
    int tmp1;
    int tmp2;
    asm("\n \
        v_mul_i32_i24 %1, sext(%3), sext(%4) dst_sel:DWORD dst_unused:UNUSED_PAD src0_sel:BYTE_0 src1_sel:BYTE_0 \n \
        v_mul_i32_i24 %2, sext(%3), sext(%4) dst_sel:DWORD dst_unused:UNUSED_PAD src0_sel:BYTE_1 src1_sel:BYTE_1 \n \
        v_add3_u32 %0, %1, %2, %0 \n \
        v_mul_i32_i24 %1, sext(%3), sext(%4) dst_sel:DWORD dst_unused:UNUSED_PAD src0_sel:BYTE_2 src1_sel:BYTE_2 \n \
        v_mul_i32_i24 %2, sext(%3), sext(%4) dst_sel:DWORD dst_unused:UNUSED_PAD src0_sel:BYTE_3 src1_sel:BYTE_3 \n \
        v_add3_u32 %0, %1, %2, %0 \n \
        "
        : "+v"(c), "=&v"(tmp1), "=&v"(tmp2)
        : "v"(a), "v"(b)
    );
#else
    const int8x4_t va = reinterpret_cast<const int8x4_t&>(a);
    const int8x4_t vb = reinterpret_cast<const int8x4_t&>(b);
    c += va[0] * vb[0] + va[1] * vb[1] + va[2] * vb[2] + va[3] * vb[3];
#endif
    return c;

#else // defined(GGML_USE_HIP) && defined(__HIP_PLATFORM_AMD__)

#if __CUDA_ARCH__ >= GGML_CUDA_CC_DP4A || defined(GGML_USE_MUSA)
    return __dp4a(a, b, c);
#else // __CUDA_ARCH__ >= GGML_CUDA_CC_DP4A || defined(GGML_USE_MUSA)
    const int8_t * a8 = (const int8_t *) &a;
    const int8_t * b8 = (const int8_t *) &b;
    return c + a8[0]*b8[0] + a8[1]*b8[1] + a8[2]*b8[2] + a8[3]*b8[3];
#endif // __CUDA_ARCH__ >= GGML_CUDA_CC_DP4A || defined(GGML_USE_MUSA)

#endif // defined(GGML_USE_HIP) && defined(__HIP_PLATFORM_AMD__)
}

// TODO: move to ggml-common.h
static constexpr __device__ int8_t kvalues_iq4nl[16] = {-127, -104, -83, -65, -49, -35, -22, -10, 1, 13, 25, 38, 53, 69, 89, 113};

typedef void (*dequantize_kernel_t)(const void * vx, const int64_t ib, const int iqs, dfloat2 & v);

static __device__ __forceinline__ float get_alibi_slope(
    const float max_bias, const uint32_t h, const uint32_t n_head_log2, const float m0, const float m1
) {
    if (max_bias <= 0.0f) {
        return 1.0f;
    }
    const float base = h < n_head_log2 ? m0 : m1;
    const int   exph = h < n_head_log2 ? h + 1 : 2*(h - n_head_log2) + 1;

    return powf(base, exph);
}

template <ggml_type type>
struct ggml_cuda_type_traits;

template<>
struct ggml_cuda_type_traits<GGML_TYPE_F16> {
    static constexpr int qk = 1;
    static constexpr int qr = 1;
};

template<>
struct ggml_cuda_type_traits<GGML_TYPE_Q4_0> {
    static constexpr int qk = QK4_0;
    static constexpr int qr = QR4_0;
    static constexpr int qi = QI4_0;
};

template<>
struct ggml_cuda_type_traits<GGML_TYPE_Q4_1> {
    static constexpr int qk = QK4_1;
    static constexpr int qr = QR4_1;
    static constexpr int qi = QI4_1;
};

template<>
struct ggml_cuda_type_traits<GGML_TYPE_Q5_0> {
    static constexpr int qk = QK5_0;
    static constexpr int qr = QR5_0;
    static constexpr int qi = QI5_0;
};

template<>
struct ggml_cuda_type_traits<GGML_TYPE_Q5_1> {
    static constexpr int qk = QK5_1;
    static constexpr int qr = QR5_1;
    static constexpr int qi = QI5_1;
};

template<>
struct ggml_cuda_type_traits<GGML_TYPE_Q8_0> {
    static constexpr int qk = QK8_0;
    static constexpr int qr = QR8_0;
    static constexpr int qi = QI8_0;
};

template<>
struct ggml_cuda_type_traits<GGML_TYPE_Q2_K> {
    static constexpr int qk = QK_K;
    static constexpr int qr = QR2_K;
    static constexpr int qi = QI2_K;
};

template<>
struct ggml_cuda_type_traits<GGML_TYPE_Q3_K> {
    static constexpr int qk = QK_K;
    static constexpr int qr = QR3_K;
    static constexpr int qi = QI3_K;
};

template<>
struct ggml_cuda_type_traits<GGML_TYPE_Q4_K> {
    static constexpr int qk = QK_K;
    static constexpr int qr = QR4_K;
    static constexpr int qi = QI4_K;
};

template<>
struct ggml_cuda_type_traits<GGML_TYPE_Q5_K> {
    static constexpr int qk = QK_K;
    static constexpr int qr = QR5_K;
    static constexpr int qi = QI5_K;
};

template<>
struct ggml_cuda_type_traits<GGML_TYPE_Q6_K> {
    static constexpr int qk = QK_K;
    static constexpr int qr = QR6_K;
    static constexpr int qi = QI6_K;
};

template<>
struct ggml_cuda_type_traits<GGML_TYPE_IQ2_XXS> {
    static constexpr int qk = QK_K;
    static constexpr int qr = QR2_XXS;
    static constexpr int qi = QI2_XXS;
};

template<>
struct ggml_cuda_type_traits<GGML_TYPE_IQ2_XS> {
    static constexpr int qk = QK_K;
    static constexpr int qr = QR2_XS;
    static constexpr int qi = QI2_XS;
};

template<>
struct ggml_cuda_type_traits<GGML_TYPE_IQ2_S> {
    static constexpr int qk = QK_K;
    static constexpr int qr = QR2_S;
    static constexpr int qi = QI2_S;
};

template<>
struct ggml_cuda_type_traits<GGML_TYPE_IQ3_XXS> {
    static constexpr int qk = QK_K;
    static constexpr int qr = QR3_XXS;
    static constexpr int qi = QI3_XXS;
};

template<>
struct ggml_cuda_type_traits<GGML_TYPE_IQ1_S> {
    static constexpr int qk = QK_K;
    static constexpr int qr = QR1_S;
    static constexpr int qi = QI1_S;
};

template<>
struct ggml_cuda_type_traits<GGML_TYPE_IQ1_M> {
    static constexpr int qk = QK_K;
    static constexpr int qr = QR1_M;
    static constexpr int qi = QI1_M;
};

template<>
struct ggml_cuda_type_traits<GGML_TYPE_IQ4_NL> {
    static constexpr int qk = QK4_NL;
    static constexpr int qr = QR4_NL;
    static constexpr int qi = QI4_NL;
};

template<>
struct ggml_cuda_type_traits<GGML_TYPE_IQ4_XS> {
    static constexpr int qk = QK_K;
    static constexpr int qr = QR4_XS;
    static constexpr int qi = QI4_XS;
};

template<>
struct ggml_cuda_type_traits<GGML_TYPE_IQ3_S> {
    static constexpr int qk = QK_K;
    static constexpr int qr = QR3_S;
    static constexpr int qi = QI3_S;
};

//////////////////////

struct ggml_cuda_device_info {
    int device_count;

    struct cuda_device_info {
        int     cc;                 // compute capability
        int     nsm;                // number of streaming multiprocessors
        size_t  smpb;               // max. shared memory per block
        size_t  smpbo;              // max. shared memory per block (with opt-in)
        bool    vmm;                // virtual memory support
        size_t  vmm_granularity;    // granularity of virtual memory
        size_t  total_vram;
        int     warp_size;          // Number of threads in a dispatch
    };

    cuda_device_info devices[GGML_CUDA_MAX_DEVICES] = {};

    std::array<float, GGML_CUDA_MAX_DEVICES> default_tensor_split = {};
};

const ggml_cuda_device_info & ggml_cuda_info();

void ggml_cuda_set_device(int device);
int ggml_cuda_get_device();

struct ggml_cuda_pool {
    virtual ~ggml_cuda_pool() = default;

    virtual void * alloc(size_t size, size_t * actual_size) = 0;
    virtual void free(void * ptr, size_t size) = 0;
};

template<typename T>
struct ggml_cuda_pool_alloc {
    ggml_cuda_pool * pool = nullptr;
    T * ptr = nullptr;
    size_t actual_size = 0;

    ggml_cuda_pool_alloc() = default;

    explicit ggml_cuda_pool_alloc(ggml_cuda_pool & pool) : pool(&pool) {
    }

    ggml_cuda_pool_alloc(ggml_cuda_pool & pool, size_t size) : pool(&pool) {
        alloc(size);
    }

    ~ggml_cuda_pool_alloc() {
        if (ptr != nullptr) {
            pool->free(ptr, actual_size);
        }
    }

    // size is in number of elements
    T * alloc(size_t size) {
        GGML_ASSERT(pool != nullptr);
        GGML_ASSERT(ptr == nullptr);
        ptr = (T *) pool->alloc(size * sizeof(T), &this->actual_size);
        return ptr;
    }

    T * alloc(ggml_cuda_pool & pool, size_t size) {
        this->pool = &pool;
        return alloc(size);
    }

    T * get() {
        return ptr;
    }

    ggml_cuda_pool_alloc(const ggml_cuda_pool_alloc &) = delete;
    ggml_cuda_pool_alloc(ggml_cuda_pool_alloc &&) = delete;
    ggml_cuda_pool_alloc& operator=(const ggml_cuda_pool_alloc &) = delete;
    ggml_cuda_pool_alloc& operator=(ggml_cuda_pool_alloc &&) = delete;
};


// backend interface

struct ggml_tensor_extra_gpu {
    void * data_device[GGML_CUDA_MAX_DEVICES]; // 1 pointer for each device for split tensors
    cudaEvent_t events[GGML_CUDA_MAX_DEVICES][GGML_CUDA_MAX_STREAMS]; // events for synchronizing multiple GPUs
};


#if (defined(GGML_CUDA_USE_GRAPHS) || defined(GGML_HIP_GRAPHS))
#define USE_CUDA_GRAPH
#endif

struct ggml_graph_node_properties {
    void * node_address;
    ggml_op node_op;
    int64_t ne[GGML_MAX_DIMS];
    size_t nb[GGML_MAX_DIMS];
    void * src_address[GGML_MAX_SRC];
    int32_t op_params[GGML_MAX_OP_PARAMS / sizeof(int32_t)];
};

struct ggml_cuda_graph {
#ifdef USE_CUDA_GRAPH
    ~ggml_cuda_graph() {
        if (instance != nullptr) {
            CUDA_CHECK(cudaGraphExecDestroy(instance));
        }
        if (graph != nullptr) {
            CUDA_CHECK(cudaGraphDestroy(graph));
        }
    }
    cudaGraph_t graph = nullptr;
    cudaGraphExec_t instance = nullptr;
    size_t num_nodes = 0;
    std::vector<cudaGraphNode_t> nodes;
    std::vector<cudaKernelNodeParams> params;
    bool disable_due_to_gpu_arch = false;
    bool disable_due_to_too_many_updates = false;
    bool disable_due_to_failed_graph_capture = false;
    int number_consecutive_updates = 0;
    std::vector<ggml_graph_node_properties> ggml_graph_properties;
    std::vector<char **> updated_kernel_arg;
#endif
};

struct ggml_backend_cuda_context {
    int device;
    std::string name;
    cudaEvent_t copy_event = nullptr;

    cudaStream_t streams[GGML_CUDA_MAX_DEVICES][GGML_CUDA_MAX_STREAMS] = { { nullptr } };
    cublasHandle_t cublas_handles[GGML_CUDA_MAX_DEVICES] = {nullptr};

    std::unique_ptr<ggml_cuda_graph> cuda_graph;

    explicit ggml_backend_cuda_context(int device) :
        device(device),
        name(GGML_CUDA_NAME + std::to_string(device)) {
    }

    ~ggml_backend_cuda_context() {
        if (copy_event != nullptr) {
            CUDA_CHECK(cudaEventDestroy(copy_event));
        }
        for (int i = 0; i < GGML_CUDA_MAX_DEVICES; ++i) {
            for (int j = 0; j < GGML_CUDA_MAX_STREAMS; ++j) {
                if (streams[i][j] != nullptr) {
                    CUDA_CHECK(cudaStreamDestroy(streams[i][j]));
                }
            }
            if (cublas_handles[i] != nullptr) {
                CUBLAS_CHECK(cublasDestroy(cublas_handles[i]));
            }
        }
    }

    cudaStream_t stream(int device, int stream) {
        if (streams[device][stream] == nullptr) {
            ggml_cuda_set_device(device);
            CUDA_CHECK(cudaStreamCreateWithFlags(&streams[device][stream], cudaStreamNonBlocking));
        }
        return streams[device][stream];
    }

    cudaStream_t stream() {
        return stream(device, 0);
    }

    cublasHandle_t cublas_handle(int device) {
        if (cublas_handles[device] == nullptr) {
            ggml_cuda_set_device(device);
            CUBLAS_CHECK(cublasCreate(&cublas_handles[device]));
            CUBLAS_CHECK(cublasSetMathMode(cublas_handles[device], CUBLAS_TF32_TENSOR_OP_MATH));
        }
        return cublas_handles[device];
    }

    cublasHandle_t cublas_handle() {
        return cublas_handle(device);
    }

    // pool
    std::unique_ptr<ggml_cuda_pool> pools[GGML_CUDA_MAX_DEVICES];

    static std::unique_ptr<ggml_cuda_pool> new_pool_for_device(int device);

    ggml_cuda_pool & pool(int device) {
        if (pools[device] == nullptr) {
            pools[device] = new_pool_for_device(device);
        }
        return *pools[device];
    }

    ggml_cuda_pool & pool() {
        return pool(device);
    }
};<|MERGE_RESOLUTION|>--- conflicted
+++ resolved
@@ -41,17 +41,6 @@
 #define CUDART_HMAX   11070 // CUDA 11.7, min. ver. for which __hmax and __hmax2 are known to work (may be higher than needed)
 #define CUDART_HMASK  12000 // CUDA 12.0, min. ver. for half2 -> uint mask comparisons
 
-<<<<<<< HEAD
-#define GGML_CUDA_CC_PASCAL       600
-#define GGML_CUDA_CC_DP4A         610 // minimum compute capability for __dp4a, an intrinsic for byte-wise dot products
-#define GGML_CUDA_CC_VOLTA        700
-#define GGML_CUDA_CC_TURING       750
-#define GGML_CUDA_CC_AMPERE       800
-#define GGML_CUDA_CC_ADA_LOVELACE 890
-#define GGML_CUDA_CC_OFFSET_AMD   0x1000000
-
-// GCN/CDNA, wave size is 64
-=======
 #define GGML_CUDA_CC_PASCAL          600
 #define GGML_CUDA_CC_DP4A            610 // minimum compute capability for __dp4a, an intrinsic for byte-wise dot products
 #define GGML_CUDA_CC_VOLTA           700
@@ -63,8 +52,7 @@
 #define GGML_CUDA_CC_IS_NVIDIA(cc)   (cc < GGML_CUDA_CC_OFFSET_MTHREADS)
 
 // AMD
-// GCN/CNDA, wave size is 64
->>>>>>> 02082f15
+// GCN/CDNA, wave size is 64
 #define GGML_CUDA_CC_GCN4       (GGML_CUDA_CC_OFFSET_AMD + 0x803)  // Tonga, Fiji, Polaris, minimum for fast fp16
 #define GGML_CUDA_CC_VEGA       (GGML_CUDA_CC_OFFSET_AMD + 0x900)  // Vega56/64, minimum for fp16 dual issue
 #define GGML_CUDA_CC_VEGA20     (GGML_CUDA_CC_OFFSET_AMD + 0x906)  // MI50/Radeon VII, minimum for dp4a
@@ -257,25 +245,15 @@
 #if defined(GGML_USE_HIP) && defined(__HIP_PLATFORM_AMD__) && !defined(GGML_HIP_ROCWMMA_FATTN)
     return false;
 #else
-<<<<<<< HEAD
-    return cc < GGML_CUDA_CC_OFFSET_AMD && ggml_cuda_highest_compiled_arch(cc) >= GGML_CUDA_CC_VOLTA ||
-        GGML_CUDA_CC_IS_CDNA(cc) || cc >= GGML_CUDA_CC_RDNA3 || cc >= GGML_CUDA_CC_RDNA4;
-=======
     return (GGML_CUDA_CC_IS_NVIDIA(cc) && ggml_cuda_highest_compiled_arch(cc) >= GGML_CUDA_CC_VOLTA) ||
-        GGML_CUDA_CC_IS_CDNA(cc) || GGML_CUDA_CC_IS_RDNA3(cc);
->>>>>>> 02082f15
+        GGML_CUDA_CC_IS_CDNA(cc) || GGML_CUDA_CC_IS_RDNA3(cc) || GGML_CUDA_CC_IS_RDNA4(cc);
 #endif // defined(GGML_USE_HIP) && defined(__HIP_PLATFORM_AMD__) && !defined(GGML_HIP_ROCWMMA_FATTN)
 }
 
 // To be used for feature selection of external libraries, e.g. cuBLAS.
 static bool fp16_mma_hardware_available(const int cc) {
-<<<<<<< HEAD
-    return cc < GGML_CUDA_CC_OFFSET_AMD && cc >= GGML_CUDA_CC_VOLTA ||
-        GGML_CUDA_CC_IS_CDNA(cc) || cc >= GGML_CUDA_CC_RDNA3 || cc >= GGML_CUDA_CC_RDNA4;
-=======
     return (GGML_CUDA_CC_IS_NVIDIA(cc) && cc >= GGML_CUDA_CC_VOLTA) ||
-        GGML_CUDA_CC_IS_CDNA(cc) || GGML_CUDA_CC_IS_RDNA3(cc);
->>>>>>> 02082f15
+        GGML_CUDA_CC_IS_CDNA(cc) || GGML_CUDA_CC_IS_RDNA3(cc) || GGML_CUDA_CC_IS_RDNA4(cc);
 }
 
 // Volta technically had FP16 tensor cores but they work very differently compared to Turing and later.
