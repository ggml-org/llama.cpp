--- conflicted
+++ resolved
@@ -251,11 +251,7 @@
         (cx, cdst, ne, ne00, ne01, ne02, nb00, nb01, nb02, nb03, ne10, ne11, ne12, nb10, nb11, nb12, nb13);
 }
 
-<<<<<<< HEAD
-void ggml_cuda_cpy(ggml_backend_cuda_context & ctx, ggml_cuda_graph * cuda_graph, const ggml_tensor * src0, ggml_tensor * src1, bool disable_indirection_for_this_node) {
-=======
 void ggml_cuda_cpy(ggml_backend_cuda_context & ctx, const ggml_tensor * src0, ggml_tensor * src1) {
->>>>>>> ffa05903
     const int64_t ne = ggml_nelements(src0);
     GGML_ASSERT(ne == ggml_nelements(src1));
 
@@ -289,19 +285,6 @@
     char * src0_ddc = (char *) src0->data;
     char * src1_ddc = (char *) src1->data;
 
-<<<<<<< HEAD
-    char ** dest_ptrs_d = nullptr;
-    int graph_cpynode_index = -1;
-#if defined(GGML_CUDA_USE_GRAPHS) || defined(GGML_HIP_GRAPHS) || defined(GGML_MUSA_GRAPHS)
-    if (cuda_graph && cuda_graph->use_cpy_indirection && !disable_indirection_for_this_node) {
-        dest_ptrs_d = cuda_graph->dest_ptrs_d;
-        graph_cpynode_index = cuda_graph->graph_cpynode_index;
-    }
-#else
-    GGML_UNUSED(disable_indirection_for_this_node);
-#endif
-=======
->>>>>>> ffa05903
     if (src0->type == src1->type && ggml_is_contiguous(src0) && ggml_is_contiguous(src1)) {
         GGML_ASSERT(ggml_nbytes(src0) == ggml_nbytes(src1));
 #if defined(GGML_USE_MUSA) && defined(GGML_MUSA_MUDNN_COPY)
@@ -363,84 +346,9 @@
         GGML_ABORT("%s: unsupported type combination (%s to %s)\n", __func__,
                 ggml_type_name(src0->type), ggml_type_name(src1->type));
     }
-<<<<<<< HEAD
-#if defined(GGML_CUDA_USE_GRAPHS) || defined(GGML_HIP_GRAPHS) || defined(GGML_MUSA_GRAPHS)
-    if (cuda_graph && cuda_graph->use_cpy_indirection && !disable_indirection_for_this_node) {
-        cuda_graph->graph_cpynode_index = graph_cpynode_index;
-    }
-#else
-    GGML_UNUSED(disable_indirection_for_this_node);
-#endif
-
-=======
->>>>>>> ffa05903
-}
-
-void ggml_cuda_dup(ggml_backend_cuda_context & ctx, ggml_cuda_graph * cuda_graph, ggml_tensor * dst) {
+}
+
+void ggml_cuda_dup(ggml_backend_cuda_context & ctx, ggml_tensor * dst) {
     const ggml_tensor * src0 = dst->src[0];
-<<<<<<< HEAD
-    bool disable_indirection = true;
-    ggml_cuda_cpy(ctx, cuda_graph, src0, dst, disable_indirection);
-}
-
-void* ggml_cuda_cpy_fn(const ggml_tensor * src0, ggml_tensor * src1) {
-    if (src0->type == src1->type && ggml_is_contiguous(src0) && ggml_is_contiguous(src1)) {
-        // Prioritize CUDA graph compatibility over direct memory copy optimization.
-        // Using copy kernels here maintains graph indirection support, preventing performance regression from disabled CUDA graphs.
-        if (src0->type == GGML_TYPE_F32) {
-            return (void*) cpy_flt<cpy_1_flt<float, float>>;
-        } else {
-            return nullptr;
-        }
-    } else if (src0->type == GGML_TYPE_F32 && src1->type == GGML_TYPE_F32) {
-        return (void*) cpy_flt<cpy_1_flt<float, float>>;
-    } else if (src0->type == GGML_TYPE_F32 && src1->type == GGML_TYPE_BF16) {
-        return (void*) cpy_flt<cpy_1_flt<float, nv_bfloat16>>;
-    } else if (src0->type == GGML_TYPE_F32 && src1->type == GGML_TYPE_F16) {
-        return (void*) cpy_flt<cpy_1_flt<float, half>>;
-    } else if (src0->type == GGML_TYPE_F32 && src1->type == GGML_TYPE_Q8_0) {
-        return (void*) cpy_f32_q<cpy_blck_f32_q8_0, QK8_0>;
-    } else if (src0->type == GGML_TYPE_Q8_0 && src1->type == GGML_TYPE_F32) {
-        return (void*) cpy_q_f32<cpy_blck_q8_0_f32, QK8_0>;
-    } else if (src0->type == GGML_TYPE_F32 && src1->type == GGML_TYPE_Q4_0) {
-        return (void*) cpy_f32_q<cpy_blck_f32_q4_0, QK4_0>;
-    } else if (src0->type == GGML_TYPE_Q4_0 && src1->type == GGML_TYPE_F32) {
-        return (void*) cpy_q_f32<cpy_blck_q_f32<dequantize_q4_0, QK4_0>, QK4_0>;
-    } else if (src0->type == GGML_TYPE_F32 && src1->type == GGML_TYPE_Q4_1) {
-        return (void*) cpy_f32_q<cpy_blck_f32_q4_1, QK4_1>;
-    } else if (src0->type == GGML_TYPE_Q4_1 && src1->type == GGML_TYPE_F32) {
-        return (void*) cpy_q_f32<cpy_blck_q_f32<dequantize_q4_1, QK4_1>, QK4_1>;
-    } else if (src0->type == GGML_TYPE_F32 && src1->type == GGML_TYPE_Q5_0) {
-        return (void*) cpy_f32_q<cpy_blck_f32_q5_0, QK5_0>;
-    } else if (src0->type == GGML_TYPE_Q5_0 && src1->type == GGML_TYPE_F32) {
-        return (void*) cpy_q_f32<cpy_blck_q_f32<dequantize_q5_0, QK5_0>, QK5_0>;
-    } else if (src0->type == GGML_TYPE_F32 && src1->type == GGML_TYPE_IQ4_NL) {
-        return (void*) cpy_f32_q<cpy_blck_f32_iq4_nl, QK4_NL>;
-    } else if (src0->type == GGML_TYPE_F32 && src1->type == GGML_TYPE_Q5_1) {
-        return (void*) cpy_f32_q<cpy_blck_f32_q5_1, QK5_1>;
-    } else if (src0->type == GGML_TYPE_Q5_1 && src1->type == GGML_TYPE_F32) {
-        return (void*) cpy_q_f32<cpy_blck_q_f32<dequantize_q5_1, QK5_1>, QK5_1>;
-    } else if (src0->type == GGML_TYPE_F16 && src1->type == GGML_TYPE_F16) {
-        return (void*) cpy_flt<cpy_1_flt<half, half>>;
-    } else if (src0->type == GGML_TYPE_F16 && src1->type == GGML_TYPE_BF16) {
-        return (void*) cpy_flt<cpy_1_flt<half, nv_bfloat16>>;
-    } else if (src0->type == GGML_TYPE_F16 && src1->type == GGML_TYPE_F32) {
-        return (void*) cpy_flt<cpy_1_flt<half, float>>;
-    } else if (src0->type == GGML_TYPE_BF16 && src1->type == GGML_TYPE_F16) {
-        return (void*) cpy_flt<cpy_1_flt<nv_bfloat16, half>>;
-    } else if (src0->type == GGML_TYPE_BF16 && src1->type == GGML_TYPE_BF16) {
-        return (void*) cpy_flt<cpy_1_flt<nv_bfloat16, nv_bfloat16>>;
-    } else if (src0->type == GGML_TYPE_BF16 && src1->type == GGML_TYPE_F32) {
-        return (void*) cpy_flt<cpy_1_flt<nv_bfloat16, float>>;
-    } else if (src0->type == GGML_TYPE_F32 && src1->type == GGML_TYPE_I32) {
-        return (void*) cpy_flt<cpy_1_flt<float, int32_t>>;
-    } else if (src0->type == GGML_TYPE_I32 && src1->type == GGML_TYPE_F32) {
-        return (void*) cpy_flt<cpy_1_flt<int32_t, float>>;
-    } else {
-        GGML_ABORT("%s: unsupported type combination (%s to %s)\n", __func__,
-                ggml_type_name(src0->type), ggml_type_name(src1->type));
-    }
-=======
     ggml_cuda_cpy(ctx, src0, dst);
->>>>>>> ffa05903
 }