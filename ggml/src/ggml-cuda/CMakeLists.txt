--- conflicted
+++ resolved
@@ -54,7 +54,6 @@
 
     enable_language(CUDA)
 
-<<<<<<< HEAD
     # Remove once CCCL 3.2 has been released and bundled with CUDA Toolkit
     if (GGML_CUDA_CUB_3DOT2)
         include(FetchContent)
@@ -69,16 +68,6 @@
         FetchContent_MakeAvailable(CCCL)
     endif()
 
-    # Replace any 12x-real architectures with 12x{a}-real. FP4 ptx instructions are not available in just 12x
-    if (GGML_NATIVE)
-        set(PROCESSED_ARCHITECTURES "")
-        if (NOT DEFINED CMAKE_CUDA_ARCHITECTURES AND CMAKE_CUDA_ARCHITECTURES_NATIVE)
-            set(ARCH_LIST ${CMAKE_CUDA_ARCHITECTURES_NATIVE})
-        else()
-            set(ARCH_LIST ${CMAKE_CUDA_ARCHITECTURES})
-        endif()
-        foreach(ARCH ${ARCH_LIST})
-=======
     # Replace any plain 12X CUDA architectures with their "architecture-specific" equivalents 12Xa.
     # 12X is forwards-compatible, 12Xa is not.
     # Notably the Blackwell FP4 tensor core instructions are not forwards compatible and therefore need 12Xa.
@@ -87,7 +76,6 @@
     foreach(ARCHS IN ITEMS CMAKE_CUDA_ARCHITECTURES CMAKE_CUDA_ARCHITECTURES_NATIVE)
         set(FIXED_ARCHS "")
         foreach(ARCH IN LISTS ${ARCHS})
->>>>>>> 51a48720
             if (ARCH MATCHES "^12[0-9](-real|-virtual)?$")
                 string(REGEX REPLACE "^(12[0-9])((-real|-virtual)?)$" "\\1a\\2" FIXED_ARCH ${ARCH})
                 message(STATUS "Replacing ${ARCH} in ${ARCHS} with ${FIXED_ARCH}")
