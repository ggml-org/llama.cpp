cmake_minimum_required(VERSION 3.18)  # for CMAKE_CUDA_ARCHITECTURES

find_package(CUDAToolkit)

if (CUDAToolkit_FOUND)
    message(STATUS "CUDA Toolkit found")

    if (NOT DEFINED CMAKE_CUDA_ARCHITECTURES)
        # native == GPUs available at build time
        # 50     == Maxwell, lowest CUDA 12 standard
        # 60     == P100, FP16 CUDA intrinsics
        # 61     == Pascal, __dp4a instruction (per-byte integer dot product)
        # 70     == V100, FP16 tensor cores
        # 75     == Turing, int8 tensor cores
        # 80     == Ampere, asynchronous data loading, faster tensor core instructions
        # 86     == RTX 3000, needs CUDA v11.1
        # 89     == RTX 4000, needs CUDA v11.8
        # 120    == Blackwell, needs CUDA v12.8, FP4 tensor cores
        #
        # XX-virtual == compile CUDA code as PTX, do JIT compilation to binary code on first run
        # XX-real    == compile CUDA code as device code for this specific architecture
        # no suffix  == compile as both PTX and device code
        #
        # The default behavior for a non-native is to build virtual architectures as needed to cover all features needed
        #     for best performance and to also build real architectures for the most commonly used GPUs.
        if (GGML_NATIVE AND CUDAToolkit_VERSION VERSION_GREATER_EQUAL "11.6" AND CMAKE_VERSION VERSION_GREATER_EQUAL "3.24")
            set(CMAKE_CUDA_ARCHITECTURES "native")
        else()
            if (CUDAToolkit_VERSION VERSION_LESS "13")
                list(APPEND CMAKE_CUDA_ARCHITECTURES 50-virtual 61-virtual 70-virtual)
            endif ()

            list(APPEND CMAKE_CUDA_ARCHITECTURES 75-virtual 80-virtual 86-real)

            if (CUDAToolkit_VERSION VERSION_GREATER_EQUAL "11.8")
                list(APPEND CMAKE_CUDA_ARCHITECTURES 89-real)
            endif()
        endif()
    endif()

    enable_language(CUDA)

<<<<<<< HEAD
    # Remove once CCCL 3.2 has been released and bundled with CUDA Toolkit
    if (GGML_CUDA_CUB_3DOT2)
        include(FetchContent)

        FetchContent_Declare(
            CCCL
            GIT_REPOSITORY https://github.com/nvidia/cccl.git
            GIT_TAG        v3.2.0-rc2
            GIT_SHALLOW    TRUE
        )

        FetchContent_MakeAvailable(CCCL)
    endif()
=======
    # Replace any 12x-real architectures with 12x{a}-real. FP4 ptx instructions are not available in just 12x
    if (GGML_NATIVE)
        set(PROCESSED_ARCHITECTURES "")
        if (NOT DEFINED CMAKE_CUDA_ARCHITECTURES AND CMAKE_CUDA_ARCHITECTURES_NATIVE)
            set(ARCH_LIST ${CMAKE_CUDA_ARCHITECTURES_NATIVE})
        else()
            set(ARCH_LIST ${CMAKE_CUDA_ARCHITECTURES})
        endif()
        foreach(ARCH ${ARCH_LIST})
            if (ARCH MATCHES "^12[0-9](-real|-virtual)?$")
                string(REGEX REPLACE "^(12[0-9]).*$" "\\1" BASE_ARCH ${ARCH})
                message(STATUS "Replacing ${ARCH} with ${BASE_ARCH}a-real")
                list(APPEND PROCESSED_ARCHITECTURES "${BASE_ARCH}a-real")
            else()
                list(APPEND PROCESSED_ARCHITECTURES ${ARCH})
            endif()
        endforeach()
        set(CMAKE_CUDA_ARCHITECTURES ${PROCESSED_ARCHITECTURES})
    else()
        foreach(ARCH ${CMAKE_CUDA_ARCHITECTURES})
            if(ARCH MATCHES "^12[0-9](-real|-virtual)?$")
                message(FATAL_ERROR "Compute capability ${ARCH} used, use ${ARCH}a or ${ARCH}f for Blackwell specific optimizations")
            endif()
        endforeach()
    endif()
    message(STATUS "Using CUDA architectures: ${CMAKE_CUDA_ARCHITECTURES}")
>>>>>>> 4fd59e84

    file(GLOB   GGML_HEADERS_CUDA "*.cuh")
    list(APPEND GGML_HEADERS_CUDA "../../include/ggml-cuda.h")

    file(GLOB   GGML_SOURCES_CUDA "*.cu")
    file(GLOB   SRCS "template-instances/fattn-tile*.cu")
    list(APPEND GGML_SOURCES_CUDA ${SRCS})
    file(GLOB   SRCS "template-instances/fattn-mma*.cu")
    list(APPEND GGML_SOURCES_CUDA ${SRCS})
    file(GLOB   SRCS "template-instances/mmq*.cu")
    list(APPEND GGML_SOURCES_CUDA ${SRCS})
    file(GLOB   SRCS "template-instances/mmf*.cu")
    list(APPEND GGML_SOURCES_CUDA ${SRCS})

    if (GGML_CUDA_FA_ALL_QUANTS)
        file(GLOB   SRCS "template-instances/fattn-vec*.cu")
        list(APPEND GGML_SOURCES_CUDA ${SRCS})
        add_compile_definitions(GGML_CUDA_FA_ALL_QUANTS)
    else()
        file(GLOB   SRCS "template-instances/fattn-vec*q4_0-q4_0.cu")
        list(APPEND GGML_SOURCES_CUDA ${SRCS})
        file(GLOB   SRCS "template-instances/fattn-vec*q8_0-q8_0.cu")
        list(APPEND GGML_SOURCES_CUDA ${SRCS})
        file(GLOB   SRCS "template-instances/fattn-vec*f16-f16.cu")
        list(APPEND GGML_SOURCES_CUDA ${SRCS})
    endif()

    ggml_add_backend_library(ggml-cuda
                             ${GGML_HEADERS_CUDA}
                             ${GGML_SOURCES_CUDA}
                            )

    add_compile_definitions(GGML_CUDA_PEER_MAX_BATCH_SIZE=${GGML_CUDA_PEER_MAX_BATCH_SIZE})

    if (GGML_CUDA_GRAPHS)
        add_compile_definitions(GGML_CUDA_USE_GRAPHS)
    endif()

    if (GGML_CUDA_FORCE_MMQ)
        add_compile_definitions(GGML_CUDA_FORCE_MMQ)
    endif()

    if (GGML_CUDA_FORCE_CUBLAS)
        add_compile_definitions(GGML_CUDA_FORCE_CUBLAS)
    endif()

    if (GGML_CUDA_NO_VMM)
        add_compile_definitions(GGML_CUDA_NO_VMM)
    endif()

    if (NOT GGML_CUDA_FA)
        add_compile_definitions(GGML_CUDA_NO_FA)
    endif()

    if (GGML_CUDA_NO_PEER_COPY)
        add_compile_definitions(GGML_CUDA_NO_PEER_COPY)
    endif()

    if (GGML_STATIC)
        if (WIN32)
            # As of 12.3.1 CUDA Toolkit for Windows does not offer a static cublas library
            target_link_libraries(ggml-cuda PRIVATE CUDA::cudart_static CUDA::cublas)
        else ()
            if (GGML_CUDA_CUB_3DOT2)
                target_link_libraries(ggml-cuda PRIVATE  CCCL::CCCL)
            endif()
            if (CUDAToolkit_VERSION VERSION_GREATER_EQUAL "10.1")
                target_link_libraries(ggml-cuda PRIVATE  CUDA::cudart_static CUDA::cublas_static CUDA::cublasLt_static)
            else()
                target_link_libraries(ggml-cuda PRIVATE  CUDA::cudart_static CUDA::cublas_static)
            endif()
        endif()
    else()
        if (GGML_CUDA_CUB_3DOT2)
            target_link_libraries(ggml-cuda PRIVATE  CCCL::CCCL)
        endif()
        target_link_libraries(ggml-cuda PRIVATE CUDA::cudart CUDA::cublas)
    endif()

    if (GGML_CUDA_NO_VMM)
        # No VMM requested, no need to link directly with the cuda driver lib (libcuda.so)
    else()
        target_link_libraries(ggml-cuda PRIVATE CUDA::cuda_driver)
    endif()

    set(CUDA_CXX_FLAGS "")

    set(CUDA_FLAGS -use_fast_math -extended-lambda)

    if (GGML_CUDA_DEBUG)
        list(APPEND CUDA_FLAGS -lineinfo)
        add_compile_definitions(GGML_CUDA_DEBUG)
    endif()

    if (CUDAToolkit_VERSION VERSION_GREATER_EQUAL "12.8")
        # Options are:
        # - none (not recommended)
        # - speed (nvcc's default)
        # - balance
        # - size
        list(APPEND CUDA_FLAGS -compress-mode=${GGML_CUDA_COMPRESSION_MODE})
    endif()

    if (GGML_FATAL_WARNINGS)
        list(APPEND CUDA_FLAGS -Werror all-warnings)
    endif()

    if (GGML_ALL_WARNINGS AND NOT MSVC)
        set(NVCC_CMD ${CMAKE_CUDA_COMPILER} .c)
        if (NOT CMAKE_CUDA_HOST_COMPILER STREQUAL "")
            list(APPEND NVCC_CMD -ccbin ${CMAKE_CUDA_HOST_COMPILER})
        endif()

        execute_process(
            COMMAND ${NVCC_CMD} -Xcompiler --version
            OUTPUT_VARIABLE CUDA_CCFULLVER
            ERROR_QUIET
        )

        if (NOT CUDA_CCFULLVER MATCHES clang)
            set(CUDA_CCID "GNU")
            execute_process(
                COMMAND ${NVCC_CMD} -Xcompiler "-dumpfullversion -dumpversion"
                OUTPUT_VARIABLE CUDA_CCVER
                ERROR_QUIET
                OUTPUT_STRIP_TRAILING_WHITESPACE
            )
        else()
            if (CUDA_CCFULLVER MATCHES Apple)
                set(CUDA_CCID "AppleClang")
            else()
                set(CUDA_CCID "Clang")
            endif()
            string(REGEX REPLACE "^.* version ([0-9.]*).*$" "\\1" CUDA_CCVER ${CUDA_CCFULLVER})
        endif()

        message(STATUS "CUDA host compiler is ${CUDA_CCID} ${CUDA_CCVER}")

        ggml_get_flags(${CUDA_CCID} ${CUDA_CCVER})
        list(APPEND CUDA_CXX_FLAGS ${CXX_FLAGS} ${GF_CXX_FLAGS})  # This is passed to -Xcompiler later
    endif()

    if (NOT MSVC)
        list(APPEND CUDA_CXX_FLAGS -Wno-pedantic)
    else()
        # CCCL 3.2 onwards will require a cpp-standard-compliant preprocessor for MSVC
        # https://github.com/NVIDIA/cccl/pull/6827
        list(APPEND CUDA_CXX_FLAGS /Zc:preprocessor)
    endif()

    list(JOIN   CUDA_CXX_FLAGS " " CUDA_CXX_FLAGS_JOINED)  # pass host compiler flags as a single argument

    if (NOT CUDA_CXX_FLAGS_JOINED STREQUAL "")
        list(APPEND CUDA_FLAGS -Xcompiler ${CUDA_CXX_FLAGS_JOINED})
    endif()

    target_compile_options(ggml-cuda PRIVATE "$<$<COMPILE_LANGUAGE:CUDA>:${CUDA_FLAGS}>")
else()
    message(FATAL_ERROR "CUDA Toolkit not found")
endif()<|MERGE_RESOLUTION|>--- conflicted
+++ resolved
@@ -40,7 +40,6 @@
 
     enable_language(CUDA)
 
-<<<<<<< HEAD
     # Remove once CCCL 3.2 has been released and bundled with CUDA Toolkit
     if (GGML_CUDA_CUB_3DOT2)
         include(FetchContent)
@@ -54,7 +53,7 @@
 
         FetchContent_MakeAvailable(CCCL)
     endif()
-=======
+
     # Replace any 12x-real architectures with 12x{a}-real. FP4 ptx instructions are not available in just 12x
     if (GGML_NATIVE)
         set(PROCESSED_ARCHITECTURES "")
@@ -81,7 +80,6 @@
         endforeach()
     endif()
     message(STATUS "Using CUDA architectures: ${CMAKE_CUDA_ARCHITECTURES}")
->>>>>>> 4fd59e84
 
     file(GLOB   GGML_HEADERS_CUDA "*.cuh")
     list(APPEND GGML_HEADERS_CUDA "../../include/ggml-cuda.h")
