--- conflicted
+++ resolved
@@ -22,17 +22,15 @@
 void ggml_compute_forward_sin(const struct ggml_compute_params * params, struct ggml_tensor * dst);
 void ggml_compute_forward_cos(const struct ggml_compute_params * params, struct ggml_tensor * dst);
 void ggml_compute_forward_log(const struct ggml_compute_params * params, struct ggml_tensor * dst);
-<<<<<<< HEAD
 void ggml_compute_forward_floor(const struct ggml_compute_params * params, struct ggml_tensor * dst);
 void ggml_compute_forward_ceil(const struct ggml_compute_params * params, struct ggml_tensor * dst);
 void ggml_compute_forward_round(const struct ggml_compute_params * params, struct ggml_tensor * dst);
 void ggml_compute_forward_trunc(const struct ggml_compute_params * params, struct ggml_tensor * dst);
+void ggml_compute_forward_xielu(const struct ggml_compute_params * params, struct ggml_tensor * dst);
 
 
 
-=======
-void ggml_compute_forward_xielu(const struct ggml_compute_params * params, struct ggml_tensor * dst);
->>>>>>> fa882fd2
+
 
 #ifdef __cplusplus
 }
