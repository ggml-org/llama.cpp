#include "vec.h"

#include <cassert>

// precomputed gelu table for f16 (128 KB)
ggml_fp16_t ggml_table_gelu_f16[1 << 16];

// precomputed quick gelu table for f16 (128 KB)
ggml_fp16_t ggml_table_gelu_quick_f16[1 << 16];

void ggml_vec_dot_f32(int n, float * GGML_RESTRICT s, size_t bs, const float * GGML_RESTRICT x, size_t bx, const float * GGML_RESTRICT y, size_t by, int nrc) {
   assert(nrc == 1);
   GGML_UNUSED(nrc);
   GGML_UNUSED(bx);
   GGML_UNUSED(by);
   GGML_UNUSED(bs);

#if defined(GGML_SIMD)
    float sumf = 0.0f;

    #if defined(__ARM_FEATURE_SVE)
        const int sve_register_length = ggml_cpu_get_sve_cnt() * 8;
        const int ggml_f32_epr = sve_register_length / 32;//8;//svcntw(); // SVE128:4, SVE256:8, SVE512:16
        const int ggml_f32_step = 8 * ggml_f32_epr; // choose 8 SVE registers

        const int np = (n & ~(ggml_f32_step - 1));
        svfloat32_t sum1 = svdup_n_f32(0.0f);
        svfloat32_t sum2 = svdup_n_f32(0.0f);
        svfloat32_t sum3 = svdup_n_f32(0.0f);
        svfloat32_t sum4 = svdup_n_f32(0.0f);
        svfloat32_t sum5 = svdup_n_f32(0.0f);
        svfloat32_t sum6 = svdup_n_f32(0.0f);
        svfloat32_t sum7 = svdup_n_f32(0.0f);
        svfloat32_t sum8 = svdup_n_f32(0.0f);
        svfloat32_t ax1,ax2,ax3,ax4,ax5,ax6,ax7,ax8;
        svfloat32_t ay1,ay2,ay3,ay4,ay5,ay6,ay7,ay8;
        for (int i = 0; i < np; i += ggml_f32_step) {
            ax1 = GGML_F32_VEC_LOAD(x + i);
            ay1 = GGML_F32_VEC_LOAD(y + i);
            sum1 = GGML_F32_VEC_FMA(sum1, ax1, ay1);

            ax2 = GGML_F32_VEC_LOAD(x + i + 1*ggml_f32_epr);
            ay2 = GGML_F32_VEC_LOAD(y + i + 1*ggml_f32_epr);
            sum2 = GGML_F32_VEC_FMA(sum2, ax2, ay2);

            ax3 = GGML_F32_VEC_LOAD(x + i + 2*ggml_f32_epr);
            ay3 = GGML_F32_VEC_LOAD(y + i + 2*ggml_f32_epr);
            sum3 = GGML_F32_VEC_FMA(sum3, ax3, ay3);

            ax4 = GGML_F32_VEC_LOAD(x + i + 3*ggml_f32_epr);
            ay4 = GGML_F32_VEC_LOAD(y + i + 3*ggml_f32_epr);
            sum4 = GGML_F32_VEC_FMA(sum4, ax4, ay4);

            ax5 = GGML_F32_VEC_LOAD(x + i + 4*ggml_f32_epr);
            ay5 = GGML_F32_VEC_LOAD(y + i + 4*ggml_f32_epr);
            sum5 = GGML_F32_VEC_FMA(sum5, ax5, ay5);

            ax6 = GGML_F32_VEC_LOAD(x + i + 5*ggml_f32_epr);
            ay6 = GGML_F32_VEC_LOAD(y + i + 5*ggml_f32_epr);
            sum6 = GGML_F32_VEC_FMA(sum6, ax6, ay6);

            ax7 = GGML_F32_VEC_LOAD(x + i + 6*ggml_f32_epr);
            ay7 = GGML_F32_VEC_LOAD(y + i + 6*ggml_f32_epr);
            sum7 = GGML_F32_VEC_FMA(sum7, ax7, ay7);

            ax8 = GGML_F32_VEC_LOAD(x + i + 7*ggml_f32_epr);
            ay8 = GGML_F32_VEC_LOAD(y + i + 7*ggml_f32_epr);
            sum8 = GGML_F32_VEC_FMA(sum8, ax8, ay8);
        }
        // leftovers
        // Since 8 unrolls are done in above loop, leftovers lie in range [0, ggml_f32_step] which is handled in below loop
        const int np2 = (n & ~(ggml_f32_epr - 1));
        for (int i = np; i < np2; i += ggml_f32_epr) {
            ax1 = GGML_F32_VEC_LOAD(x + i);
            ay1 = GGML_F32_VEC_LOAD(y + i);
            sum1 = GGML_F32_VEC_FMA(sum1, ax1, ay1);
        }
        // maximum number of leftover elements will be less that ggml_f32_epr. Apply predicated svmad on available elements only
        if (np2 < n) {
            svbool_t pg = svwhilelt_b32(np2, n);
            ax1 = svld1_f32(pg, x + np2);
            ay1 = svld1_f32(pg, y + np2);
            sum1 = svmad_f32_m(pg, ax1, ay1, sum1);
        }
        // reduce sum1,sum2 to sum1
        GGML_F32_VEC_REDUCE(sumf, sum1, sum2, sum3, sum4, sum5, sum6, sum7, sum8);
    #elif defined(__riscv_v_intrinsic)
        vfloat32m1_t vsum = __riscv_vfmv_v_f_f32m1(0.0f, 1);
        for (int i = 0, avl; i < n; i += avl) {
            avl = __riscv_vsetvl_e32m8(n - i);
            vfloat32m8_t ax = __riscv_vle32_v_f32m8(&x[i], avl);
            vfloat32m8_t ay = __riscv_vle32_v_f32m8(&y[i], avl);
            vfloat32m8_t prod = __riscv_vfmul_vv_f32m8(ax, ay, avl);
            vsum = __riscv_vfredusum_vs_f32m8_f32m1(prod, vsum, avl);
        }
        sumf += __riscv_vfmv_f_s_f32m1_f32(vsum);
    #else
        const int np = (n & ~(GGML_F32_STEP - 1));

        GGML_F32_VEC sum[GGML_F32_ARR] = { GGML_F32_VEC_ZERO };

        GGML_F32_VEC ax[GGML_F32_ARR];
        GGML_F32_VEC ay[GGML_F32_ARR];

        for (int i = 0; i < np; i += GGML_F32_STEP) {
            for (int j = 0; j < GGML_F32_ARR; j++) {
                ax[j] = GGML_F32_VEC_LOAD(x + i + j*GGML_F32_EPR);
                ay[j] = GGML_F32_VEC_LOAD(y + i + j*GGML_F32_EPR);

                sum[j] = GGML_F32_VEC_FMA(sum[j], ax[j], ay[j]);
            }
        }

        // reduce sum0..sum3 to sum0
        GGML_F32_VEC_REDUCE(sumf, sum);

        // leftovers
        for (int i = np; i < n; ++i) {
            sumf += x[i]*y[i];
        }
    #endif
#else
    // scalar
    ggml_float sumf = 0.0;
    for (int i = 0; i < n; ++i) {
        sumf += (ggml_float)(x[i]*y[i]);
    }
#endif

    *s = sumf;
}

void ggml_vec_dot_bf16(int n, float * GGML_RESTRICT s, size_t bs, ggml_bf16_t * GGML_RESTRICT x, size_t bx, ggml_bf16_t * GGML_RESTRICT y, size_t by, int nrc) {
    assert(nrc == 1);
    GGML_UNUSED(nrc);
    GGML_UNUSED(bx);
    GGML_UNUSED(by);
    GGML_UNUSED(bs);
    int i = 0;
    ggml_float sumf = 0;

#if defined(__AVX512BF16__)
    __m512 c1 = _mm512_setzero_ps();
    __m512 c2 = _mm512_setzero_ps();
    for (; i + 64 <= n; i += 64) {
        c1 = _mm512_dpbf16_ps(c1, m512bh(_mm512_loadu_si512((x + i))),
                             m512bh(_mm512_loadu_si512((y + i))));
        c2 = _mm512_dpbf16_ps(c2, m512bh(_mm512_loadu_si512((x + i + 32))),
                             m512bh(_mm512_loadu_si512((y + i + 32))));
    }
    sumf += (ggml_float)_mm512_reduce_add_ps(c1);
    sumf += (ggml_float)_mm512_reduce_add_ps(c2);

#elif defined(__AVX512F__)
#define LOAD(p) _mm512_castsi512_ps(_mm512_slli_epi32(_mm512_cvtepu16_epi32(_mm256_loadu_si256((const __m256i *)(p))), 16))
    __m512 c1 = _mm512_setzero_ps();
    __m512 c2 = _mm512_setzero_ps();
    for (; i + 32 <= n; i += 32) {
        c1 = _mm512_add_ps(_mm512_mul_ps(LOAD(x + i), LOAD(y + i)), c1);
        c2 = _mm512_add_ps(_mm512_mul_ps(LOAD(x + i + 16), LOAD(y + i + 16)), c2);
    }
    sumf += (ggml_float)_mm512_reduce_add_ps(c1);
    sumf += (ggml_float)_mm512_reduce_add_ps(c2);

#undef LOAD
#elif defined(__AVX2__) || defined(__AVX__)
#if defined(__AVX2__)
#define LOAD(p) _mm256_castsi256_ps(_mm256_slli_epi32(_mm256_cvtepu16_epi32(_mm_loadu_si128((const __m128i *)(p))), 16))
#else
#define LOAD(p) _mm256_castsi256_ps(_mm256_insertf128_si256(_mm256_castsi128_si256(_mm_slli_epi32(_mm_cvtepu16_epi32(_mm_loadu_si128((const __m128i *)(p))), 16)), (_mm_slli_epi32(_mm_cvtepu16_epi32(_mm_bsrli_si128(_mm_loadu_si128((const __m128i *)(p)), 8)), 16)), 1))
#endif
    __m256 c1 = _mm256_setzero_ps();
    __m256 c2 = _mm256_setzero_ps();
    __m256 c3 = _mm256_setzero_ps();
    __m256 c4 = _mm256_setzero_ps();
    for (; i + 32 <= n; i += 32) {
        c1 = _mm256_add_ps(_mm256_mul_ps(LOAD(x + i), LOAD(y + i)), c1);
        c2 = _mm256_add_ps(_mm256_mul_ps(LOAD(x + i + 8), LOAD(y + i + 8)), c2);
        c3 = _mm256_add_ps(_mm256_mul_ps(LOAD(x + i + 16), LOAD(y + i + 16)), c3);
        c4 = _mm256_add_ps(_mm256_mul_ps(LOAD(x + i + 24), LOAD(y + i + 24)), c4);
    }
    __m128 g;
    c1 = _mm256_add_ps(_mm256_add_ps(c1, c3),
                       _mm256_add_ps(c2, c4));
    g = _mm_add_ps(_mm256_extractf128_ps(c1, 1),
                   _mm256_castps256_ps128(c1));
    g = _mm_add_ps(g, _mm_movehl_ps(g, g));
    g = _mm_add_ss(g, _mm_movehdup_ps(g));
    sumf += (ggml_float)_mm_cvtss_f32(g);

#undef LOAD
#endif

    for (; i < n; ++i) {
        sumf += (ggml_float)(GGML_BF16_TO_FP32(x[i]) *
                             GGML_BF16_TO_FP32(y[i]));
    }
    *s = sumf;
}

void ggml_vec_dot_f16(int n, float * GGML_RESTRICT s, size_t bs, ggml_fp16_t * GGML_RESTRICT x, size_t bx, ggml_fp16_t * GGML_RESTRICT y, size_t by, int nrc) {
    assert(nrc == 1);
    GGML_UNUSED(nrc);
    GGML_UNUSED(bx);
    GGML_UNUSED(by);
    GGML_UNUSED(bs);

    ggml_float sumf = 0.0;

<<<<<<< HEAD
#if defined(GGML_SIMD)
    #if defined(__ARM_FEATURE_SVE)
        const int sve_register_length = svcntb() * 8; //get vector length
        const int ggml_f16_epr = sve_register_length / 16; // running when 16
        const int ggml_f16_step = 8 * ggml_f16_epr; // choose 8 SVE registers

        const int np= (n & ~(ggml_f16_step - 1));
        svfloat16_t sum1 = svdup_n_f16(0.0f);
        svfloat16_t sum2 = svdup_n_f16(0.0f);
        svfloat16_t sum3 = svdup_n_f16(0.0f);
        svfloat16_t sum4 = svdup_n_f16(0.0f);

        svfloat16_t ax1, ax2, ax3, ax4, ax5, ax6, ax7, ax8;
        svfloat16_t ay1, ay2, ay3, ay4, ay5, ay6, ay7, ay8;
        for (int i = 0; i < np; i += ggml_f16_step) {
            ax1 = GGML_F16x_VEC_LOAD(x + i + 0 * ggml_f16_epr, 0);
            ay1 = GGML_F16x_VEC_LOAD(y + i + 0 * ggml_f16_epr, 0);
            sum1 = GGML_F16x_VEC_FMA(sum1, ax1, ay1);

            ax2 = GGML_F16x_VEC_LOAD(x + i + 1 * ggml_f16_epr, 1);
            ay2 = GGML_F16x_VEC_LOAD(y + i + 1 * ggml_f16_epr, 1);
            sum2 = GGML_F16x_VEC_FMA(sum2, ax2, ay2);

            ax3 = GGML_F16x_VEC_LOAD(x + i + 2 * ggml_f16_epr, 2);
            ay3 = GGML_F16x_VEC_LOAD(y + i + 2 * ggml_f16_epr, 2);
            sum3 = GGML_F16x_VEC_FMA(sum3, ax3, ay3);

            ax4 = GGML_F16x_VEC_LOAD(x + i + 3 * ggml_f16_epr, 3);
            ay4 = GGML_F16x_VEC_LOAD(y + i + 3 * ggml_f16_epr, 3);
            sum4 = GGML_F16x_VEC_FMA(sum4, ax4, ay4);

            ax5 = GGML_F16x_VEC_LOAD(x + i + 4 * ggml_f16_epr, 4);
            ay5 = GGML_F16x_VEC_LOAD(y + i + 4 * ggml_f16_epr, 4);
            sum1 = GGML_F16x_VEC_FMA(sum1, ax5, ay5);

            ax6 = GGML_F16x_VEC_LOAD(x + i + 5 * ggml_f16_epr, 5);
            ay6 = GGML_F16x_VEC_LOAD(y + i + 5 * ggml_f16_epr, 5);
            sum2 = GGML_F16x_VEC_FMA(sum2, ax6, ay6);

            ax7 = GGML_F16x_VEC_LOAD(x + i + 6 * ggml_f16_epr, 6);
            ay7 = GGML_F16x_VEC_LOAD(y + i + 6 * ggml_f16_epr, 6);
            sum3 = GGML_F16x_VEC_FMA(sum3, ax7, ay7);

            ax8 = GGML_F16x_VEC_LOAD(x + i + 7 * ggml_f16_epr, 7);
            ay8 = GGML_F16x_VEC_LOAD(y + i + 7 * ggml_f16_epr, 7);
            sum4 = GGML_F16x_VEC_FMA(sum4, ax8, ay8);
        }
=======
#if defined(GGML_SIMD) && !defined(__riscv_v_intrinsic)
    const int np = (n & ~(GGML_F16_STEP - 1));

    GGML_F16_VEC sum[GGML_F16_ARR] = { GGML_F16_VEC_ZERO };
>>>>>>> 5a0e3ef6

        const int np2 = (n & ~(ggml_f16_epr - 1)); // round down to multiple of 8
        for (int k = np; k < np2; k += ggml_f16_epr) {
            svfloat16_t rx = GGML_F16x_VEC_LOAD(x + k, 0);
            svfloat16_t ry = GGML_F16x_VEC_LOAD(y + k, 0);
            sum1 = GGML_F16x_VEC_FMA(sum1, rx, ry);
        }

        if (np2 < n) {
            svbool_t pg = svwhilelt_b16(np2, n);
            svfloat16_t hx = svld1_f16(pg, (const __fp16 *)(x + np2));
            svfloat16_t hy = svld1_f16(pg, (const __fp16 *)(y + np2));

            sum1 = svmad_f16_x(pg, hx, hy, sum1);
        }
        GGML_F16x_VEC_REDUCE(sumf, sum1, sum2, sum3, sum4);
    #else
        const int np = (n & ~(GGML_F16_STEP - 1));

        GGML_F16_VEC sum[GGML_F16_ARR] = { GGML_F16_VEC_ZERO };

        GGML_F16_VEC ax[GGML_F16_ARR];
        GGML_F16_VEC ay[GGML_F16_ARR];

        for (int i = 0; i < np; i += GGML_F16_STEP) {
            for (int j = 0; j < GGML_F16_ARR; j++) {
                ax[j] = GGML_F16_VEC_LOAD(x + i + j*GGML_F16_EPR, j);
                ay[j] = GGML_F16_VEC_LOAD(y + i + j*GGML_F16_EPR, j);

                sum[j] = GGML_F16_VEC_FMA(sum[j], ax[j], ay[j]);
            }
        }

        // reduce sum0..sum3 to sum0
        GGML_F16_VEC_REDUCE(sumf, sum);

        // leftovers
        for (int i = np; i < n; ++i) {
            sumf += (ggml_float)(GGML_CPU_FP16_TO_FP32(x[i])*GGML_CPU_FP16_TO_FP32(y[i]));
        }
    #endif
#else
    for (int i = 0; i < n; ++i) {
        sumf += (ggml_float)(GGML_CPU_FP16_TO_FP32(x[i])*GGML_CPU_FP16_TO_FP32(y[i]));
    }
#endif

    *s = sumf;
}

void ggml_vec_silu_f32(const int n, float * y, const float * x) {
    int i = 0;
#if defined(__AVX512F__) && defined(__AVX512DQ__)
    for (; i + 15 < n; i += 16) {
        _mm512_storeu_ps(y + i, ggml_v_silu(_mm512_loadu_ps(x + i)));
    }
#elif defined(__AVX2__) && defined(__FMA__)
    for (; i + 7 < n; i += 8) {
        _mm256_storeu_ps(y + i, ggml_v_silu(_mm256_loadu_ps(x + i)));
    }
#elif defined(__SSE2__)
    for (; i + 3 < n; i += 4) {
        _mm_storeu_ps(y + i, ggml_v_silu(_mm_loadu_ps(x + i)));
    }
#elif defined(__ARM_NEON) && defined(__aarch64__)
    for (; i + 3 < n; i += 4) {
        vst1q_f32(y + i, ggml_v_silu(vld1q_f32(x + i)));
    }
#endif
    for (; i < n; ++i) {
        y[i] = ggml_silu_f32(x[i]);
    }
}

void ggml_vec_swiglu_f32(const int n, float * y, const float * x, const float * g) {
    int i = 0;
#if defined(__AVX512F__) && defined(__AVX512DQ__)
    for (; i + 15 < n; i += 16) {
        _mm512_storeu_ps(y + i, _mm512_mul_ps(ggml_v_silu(_mm512_loadu_ps(x + i)), _mm512_loadu_ps(g + i)));
    }
#elif defined(__AVX2__) && defined(__FMA__)
    for (; i + 7 < n; i += 8) {
        _mm256_storeu_ps(y + i, _mm256_mul_ps(ggml_v_silu(_mm256_loadu_ps(x + i)), _mm256_loadu_ps(g + i)));
    }
#elif defined(__SSE2__)
    for (; i + 3 < n; i += 4) {
        _mm_storeu_ps(y + i, _mm_mul_ps(ggml_v_silu(_mm_loadu_ps(x + i)), _mm_loadu_ps(g + i)));
    }
#elif defined(__ARM_NEON) && defined(__aarch64__)
    for (; i + 3 < n; i += 4) {
        vst1q_f32(y + i, vmulq_f32(ggml_v_silu(vld1q_f32(x + i)), vld1q_f32(g + i)));
    }
#endif
    for (; i < n; ++i) {
        y[i] = ggml_silu_f32(x[i]) * g[i];
    }
}

ggml_float ggml_vec_soft_max_f32(const int n, float * y, const float * x, float max) {
    int i = 0;
    ggml_float sum = 0;
#if defined(__AVX512F__) && defined(__AVX512DQ__)
    for (; i + 15 < n; i += 16) {
        __m512 val = ggml_v_expf(_mm512_sub_ps(_mm512_loadu_ps(x + i),
                                               _mm512_set1_ps(max)));
        _mm512_storeu_ps(y + i, val);
        sum += (ggml_float)_mm512_reduce_add_ps(val);
    }
#elif defined(__AVX2__) && defined(__FMA__)
    for (; i + 7 < n; i += 8) {
        __m256 val = ggml_v_expf(_mm256_sub_ps(_mm256_loadu_ps(x + i),
                                               _mm256_set1_ps(max)));
        _mm256_storeu_ps(y + i, val);
        __m128 val2 = _mm_add_ps(_mm256_extractf128_ps(val, 1),
                                 _mm256_castps256_ps128(val));
        val2 = _mm_add_ps(val2, _mm_movehl_ps(val2, val2));
        val2 = _mm_add_ss(val2, _mm_movehdup_ps(val2));
        sum += (ggml_float)_mm_cvtss_f32(val2);
    }
#elif defined(__SSE2__)
    for (; i + 3 < n; i += 4) {
        __m128 val = ggml_v_expf(_mm_sub_ps(_mm_loadu_ps(x + i),
                                            _mm_set1_ps(max)));
        _mm_storeu_ps(y + i, val);
#if defined(__AVX__) || defined(__AVX2__) || defined(__AVX512F__)
        val = _mm_add_ps(val, _mm_movehl_ps(val, val));
        val = _mm_add_ss(val, _mm_movehdup_ps(val));
#else
        __m128 tmp = _mm_shuffle_ps(val, val, _MM_SHUFFLE(2, 3, 0, 1));
        val = _mm_add_ps(val, tmp);
        tmp = _mm_movehl_ps(tmp, val);
        val = _mm_add_ss(val, tmp);
#endif
        sum += (ggml_float)_mm_cvtss_f32(val);
    }
#elif defined(__ARM_NEON) && defined(__aarch64__)
    for (; i + 3 < n; i += 4) {
        float32x4_t val = ggml_v_expf(vsubq_f32(vld1q_f32(x + i),
                                                vdupq_n_f32(max)));
        vst1q_f32(y + i, val);
        sum += (ggml_float)vaddvq_f32(val);
    }
#elif defined(__riscv_v_intrinsic)
    vfloat64m1_t vsum = __riscv_vfmv_v_f_f64m1(0, 1);
    for (int avl; i < n; i += avl) {
        avl = __riscv_vsetvl_e32m2(n - i);
        vfloat32m2_t val = ggml_v_expf_m2(__riscv_vfsub_vf_f32m2(__riscv_vle32_v_f32m2(&x[i], avl), max, avl), avl);
        __riscv_vse32_v_f32m2(&y[i], val, avl);
        vsum = __riscv_vfwredusum_vs_f32m2_f64m1(val, vsum, avl);
    }
    return (ggml_float)__riscv_vfmv_f_s_f64m1_f64(vsum);
#endif
    for (; i < n; ++i) {
        float val = expf(x[i] - max);
        sum += (ggml_float)val;
        y[i] = val;
    }
    return sum;
}

ggml_float ggml_vec_log_soft_max_f32(const int n, float * y, const float * x, float max) {
    // log(soft_max) = log(soft_max_i / soft_max_sum) = log(soft_max_i) - log(soft_max_sum) = (logit_i - max) - log(soft_max_i)

    int i = 0;
    ggml_float sum = 0;
    for (; i < n; ++i) {
        float val = x[i] - max;
        y[i] = val;
        sum += (ggml_float)expf(val);
    }
    return sum = (ggml_float)logf(sum);
}<|MERGE_RESOLUTION|>--- conflicted
+++ resolved
@@ -207,8 +207,8 @@
 
     ggml_float sumf = 0.0;
 
-<<<<<<< HEAD
-#if defined(GGML_SIMD)
+
+#if defined(GGML_SIMD) && !defined(__riscv_v_intrinsic)
     #if defined(__ARM_FEATURE_SVE)
         const int sve_register_length = svcntb() * 8; //get vector length
         const int ggml_f16_epr = sve_register_length / 16; // running when 16
@@ -255,12 +255,6 @@
             ay8 = GGML_F16x_VEC_LOAD(y + i + 7 * ggml_f16_epr, 7);
             sum4 = GGML_F16x_VEC_FMA(sum4, ax8, ay8);
         }
-=======
-#if defined(GGML_SIMD) && !defined(__riscv_v_intrinsic)
-    const int np = (n & ~(GGML_F16_STEP - 1));
-
-    GGML_F16_VEC sum[GGML_F16_ARR] = { GGML_F16_VEC_ZERO };
->>>>>>> 5a0e3ef6
 
         const int np2 = (n & ~(ggml_f16_epr - 1)); // round down to multiple of 8
         for (int k = np; k < np2; k += ggml_f16_epr) {
@@ -301,6 +295,8 @@
         for (int i = np; i < n; ++i) {
             sumf += (ggml_float)(GGML_CPU_FP16_TO_FP32(x[i])*GGML_CPU_FP16_TO_FP32(y[i]));
         }
+        // if you hit this, you are likely running outside the FP range
+        assert(!isnan(sumf) && !isinf(sumf));
     #endif
 #else
     for (int i = 0; i < n; ++i) {
