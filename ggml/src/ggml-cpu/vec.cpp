--- conflicted
+++ resolved
@@ -125,28 +125,6 @@
             sumf += x[i]*y[i];
         }
     #endif
-#elif defined(__riscv) && defined(__riscv_v)
-    float sumf = 0.0f;
-    __asm__ volatile(
-        "vsetvli         t0,       zero,     e32, m4,tu,mu      \n\t"
-        "vxor.vv         v16,      v16,      v16                \n\t"
-        "LOOP%=:                                                \n\t"
-        "vsetvli         t0,       %[n],     e32, m4,tu,mu      \n\t"
-        "slli            t1,       t0,       2                  \n\t"
-        "vle32.v         v0,       (%[lhs])                     \n\t"
-        "add             %[lhs],   %[lhs],   t1                 \n\t"
-        "vle32.v         v8,       (%[rhs])                     \n\t"
-        "add             %[rhs],   %[rhs],   t1                 \n\t"
-        "vfmacc.vv       v16,       v0,      v8                 \n\t"
-        "sub             %[n],     %[n],     t0                 \n\t"
-        "bnez            %[n],     LOOP%=                       \n\t"
-        "vsetvli         t0,       zero,     e32, m4,tu,mu      \n\t"
-        "vxor.vv         v24,      v24,      v24                \n\t"
-        "vfredusum.vs    v24,      v16,      v24                \n\t"
-        "vfmv.f.s        %[res],   v24                          \n\t"
-        : [ n ] "+r"(n), [ lhs ] "+r"(x), [ rhs ] "+r"(y), [ res ] "=f"(sumf)
-        :
-        : "cc", "t0", "t1");
 #else
     // scalar
     ggml_float sumf = 0.0;
@@ -335,36 +313,6 @@
                 ax[j] = GGML_F16_VEC_LOAD(x + i + j*GGML_F16_EPR, j);
                 ay[j] = GGML_F16_VEC_LOAD(y + i + j*GGML_F16_EPR, j);
 
-<<<<<<< HEAD
-    // if you hit this, you are likely running outside the FP range
-    assert(!isnan(sumf) && !isinf(sumf));
-#elif defined(__riscv) && defined(__riscv_v)
-    float result = 0.0f;
-    __asm__ volatile(
-        "vsetvli         t0,       zero,     e32,    m4,tu,mu       \n\t"
-        "vxor.vv         v16,      v16,      v16                    \n\t"
-        "LOOP%=:                                                    \n\t"
-        "vsetvli         t0,       %[n],     e16,    m2,tu,mu       \n\t"
-        "slli            t1,       t0,       1                      \n\t"
-        "vle16.v         v0,       (%[lhs])                         \n\t"
-        "add             %[lhs],   %[lhs],   t1                     \n\t"
-        "vle16.v         v2,       (%[rhs])                         \n\t"
-        "add             %[rhs],   %[rhs],   t1                     \n\t"
-        "vfwcvt.f.f.v    v4,       v0                               \n\t"
-        "vfwcvt.f.f.v    v8,       v2                               \n\t"
-        "vsetvli         t0,       %[n],     e32,    m4,tu,mu       \n\t"
-        "vfmacc.vv       v16,      v4,       v8                     \n\t"
-        "sub             %[n],     %[n],     t0                     \n\t"
-        "bnez            %[n],     LOOP%=                           \n\t"
-        "vsetvli         t0,       zero,     e32,    m4,tu,mu       \n\t"
-        "vxor.vv         v24,      v24,      v24                    \n\t"
-        "vfredusum.vs    v24,      v16,      v24                    \n\t"
-        "vfmv.f.s        %[res],   v24                              \n\t"
-        : [ n ] "+r"(n), [ lhs ] "+r"(x), [ rhs ] "+r"(y), [ res ] "=f"(result)
-        :
-        : "cc", "t0", "t1");
-    sumf += result;
-=======
                 sum[j] = GGML_F16_VEC_FMA(sum[j], ax[j], ay[j]);
             }
         }
@@ -379,7 +327,6 @@
         // if you hit this, you are likely running outside the FP range
         assert(!isnan(sumf) && !isinf(sumf));
     #endif
->>>>>>> 62c3b645
 #else
     for (int i = 0; i < n; ++i) {
         sumf += (ggml_float)(GGML_CPU_FP16_TO_FP32(x[i])*GGML_CPU_FP16_TO_FP32(y[i]));
@@ -413,93 +360,6 @@
     for (; i + 3 < n; i += 4) {
         vst1q_f32(y + i, ggml_v_silu(vld1q_f32(x + i)));
     }
-#elif defined(__riscv) && defined(__riscv_v)
-    int N = n;
-    i += n;
-    constexpr struct {
-    float LowerRange;
-    float UpperRange;
-    float alpha_9;
-    float alpha_7;
-    float alpha_5;
-    float alpha_3;
-    float alpha_1;
-    float beta_10;
-    float beta_8;
-    float beta_6;
-    float beta_4;
-    float beta_2;
-    float beta_0;
-    float one_half;
-    } LogisticConstants = {
-        -18.0f,
-        18.0f,
-        4.37031012579801e-11f,
-        1.15627324459942e-07f,
-        6.08574864600143e-05f,
-        8.51377133304701e-03f,
-        2.48287947061529e-01f,
-        6.10247389755681e-13f,
-        5.76102136993427e-09f,
-        6.29106785017040e-06f,
-        1.70198817374094e-03f,
-        1.16817656904453e-01f,
-        9.93151921023180e-01f,
-        0.5f,
-    };
-    __asm__ volatile(
-        "LOOP%=:                                            \n\t"
-        "vsetvli  t0,       %[n],     e32,     m1,tu,mu     \n\t"
-        "sub      %[n],     %[n],     t0                    \n\t"
-        "slli     t0,       t0,       2                     \n\t"
-        "vfmv.v.f v20,      %[b0]                           \n\t"
-        "vfmv.v.f v21,      %[a1]                           \n\t"
-        "vfmv.v.f v22,      %[b2]                           \n\t"
-        "vfmv.v.f v23,      %[a3]                           \n\t"
-        "vfmv.v.f v24,      %[b4]                           \n\t"
-        "vfmv.v.f v25,      %[a5]                           \n\t"
-        "vfmv.v.f v26,      %[b6]                           \n\t"
-        "vfmv.v.f v27,      %[a7]                           \n\t"
-        "vfmv.v.f v28,      %[b8]                           \n\t"
-        "vle32.v  v0,       (%[x])                          \n\t"
-        "add      %[x],     %[x],     t0                    \n\t"
-        "vfmax.vf v1,       v0,       %[lr]                 \n\t"
-        "vfmin.vf v1,       v1,       %[ur]                 \n\t"
-        "vfmul.vv v4,       v1,       v1                    \n\t"
-        "vmv.v.v   v8,       v4                             \n\t"
-        "vfmadd.vf v8,      %[a9],    v27                   \n\t"
-        "vfmadd.vv v8,      v4,       v25                   \n\t"
-        "vfmadd.vv v8,      v4,       v23                   \n\t"
-        "vfmadd.vv v8,      v4,       v21                   \n\t"
-        "vfmul.vv v8,       v8,       v1                    \n\t"
-        "vmv.v.v   v12,      v4                             \n\t"
-        "vfmadd.vf v12,     %[b10],   v28                   \n\t"
-        "vfmadd.vv v12,     v4,       v26                   \n\t"
-        "vfmadd.vv v12,     v4,       v24                   \n\t"
-        "vfmadd.vv v12,     v4,       v22                   \n\t"
-        "vfmadd.vv v12,     v4,       v20                   \n\t"
-        "vfdiv.vv v12,      v8,       v12                   \n\t"
-        "vfadd.vf v12,      v12,      %[onehalf]            \n\t"
-        "vfmul.vv v12,      v12,      v0                    \n\t"  // sigmo
-        "vse32.v  v12,      (%[y])                          \n\t"
-        "add      %[y],     %[y],     t0                    \n\t"
-        "bnez     %[n],     LOOP%=                          \n\t"
-        : [ n ] "+r"(N), [ x ] "+r"(x), [ y ] "+r"(y)
-        : [ lr ] "f"(LogisticConstants.LowerRange),
-            [ ur ] "f"(LogisticConstants.UpperRange),
-            [ a1 ] "f"(LogisticConstants.alpha_1),
-            [ a3 ] "f"(LogisticConstants.alpha_3),
-            [ a5 ] "f"(LogisticConstants.alpha_5),
-            [ a7 ] "f"(LogisticConstants.alpha_7),
-            [ a9 ] "f"(LogisticConstants.alpha_9),
-            [ b0 ] "f"(LogisticConstants.beta_0),
-            [ b2 ] "f"(LogisticConstants.beta_2),
-            [ b4 ] "f"(LogisticConstants.beta_4),
-            [ b6 ] "f"(LogisticConstants.beta_6),
-            [ b8 ] "f"(LogisticConstants.beta_8),
-            [ b10 ] "f"(LogisticConstants.beta_10),
-            [ onehalf ] "f"(LogisticConstants.one_half)
-        : "cc", "t0");
 #endif
     for (; i < n; ++i) {
         y[i] = ggml_silu_f32(x[i]);
@@ -597,121 +457,6 @@
         vst1q_f32(y + i, val);
         sum += (ggml_float)vaddvq_f32(val);
     }
-<<<<<<< HEAD
-#elif defined(__riscv) && defined(__riscv_v) && defined(__riscv_zba)
-    int N = n;
-    i += n;
-    float* src = const_cast<float*>(reinterpret_cast<const float*>(x));
-    float* dst = reinterpret_cast<float*>(y);
-    float Accumulator = 0.0f;
-    const float Neg_Max = -max;
-
-    const float LowerRange = -103.9720840454f;
-    const float UpperRange = 88.7762626647950f;
-    const float LowerRangeSumExp = -88.3762626647949f;
-    const float UpperRangeSumExp = 88.3762626647949f;
-    const float RoundingBias = 12582912.f;
-    const float Log2Reciprocal = 1.44269504088896341f;
-    const float Log2High = -6.93145752e-1f;
-    const float Log2Low = -1.42860677e-6f;
-    const float poly_0 = 0x1.694000p-10;
-    const float poly_1 = 0x1.125edcp-7;
-    const float poly_2 = 0x1.555b5ap-5;
-    const float poly_3 = 0x1.555450p-3;
-    const float poly_4 = 0x1.fffff6p-2;
-    const float poly_56 = 0x1.000000p+0;
-    // int32_t MinimumExponent = int32_t(0xC1000000);    //unused
-    const int32_t MaximumExponent = int32_t(0x3F800000);
-
-    __asm__ volatile(
-        "mv                   t3, %[LEN]                                  \n\t"
-        "mv                   s1, %[SRC]                                  \n\t"
-        "mv                   s2, %[DST]                                  \n\t"
-
-        /* 2.0 Compute exp() and accumulate and store to cache_buffer */
-        "vsetvli              t0, zero, e32, m4,tu,mu                     \n\t"
-        "vxor.vv              v16, v8, v8                                 \n\t"
-        "vxor.vv              v0, v8, v8                                  \n\t"
-
-        ".align 4                                                         \n\t"
-        "_EXPACC_LEN_LPST:                                                \n\t"
-        "vsetvli              t0, t3, e32, m4,tu,mu                       \n\t"
-
-        "vle32.v              v0, (s1)                                    \n\t"
-        "sh2add               s1, t0, s1                                  \n\t"
-
-        /* 2.1 START exp()  */
-        "vfadd.vf             v0, v0, %[NEG_MAX]                          \n\t"  // v4 = x - max
-
-        // Ensure that q = RN(x/log(2)) >= e_min, so that 2^q can be computed
-        // safely with a simple shift into the exponent field. xmin =
-        // round(-126.5 * log(2), single, RU) ~ -87.68311309814453125 const
-        // float xmin = -0x1.5ebb82p6;
-        "vfmax.vf             v0, v0, %[LowerRangeSumExp]                 \n\t"
-
-        // 2.1.0. Reduction x = s * q ln(2)
-        // const float r_ln2f = 0x1.715476p0f;  // single(1/log(2));
-        // const float l2uf = 0x1.62e4p-1f;     // round(log(2), 24-8, RN);
-        // const float l2lf = 0x1.7f7d1cp-20f;  // round(log(2) - l2uf, single,
-        // RN);
-        "vfmv.v.f             v4, %[RoundingBias]                         \n\t"
-        "vfmacc.vf            v4, %[Log2Reciprocal], v0                   \n\t"  // biased in mlas
-        "vfsub.vf             v8, v4, %[RoundingBias]                     \n\t"  // v12_a = float(x - n);
-
-        // Use Cody-Waite range reduction method (note two constants to
-        // represent log(2)) to improve accuracy.
-        "vfmacc.vf            v0, %[Log2High], v8                         \n\t"
-        "vfmacc.vf            v0, %[Log2Low], v8                          \n\t"
-        "vfcvt.x.f.V          v8, v4                                      \n\t"
-
-        // 2.1.1. Approximate e^s by degree-6 polynomial approximation
-        "vfmv.v.f             v4, %[poly_0]                               \n\t"
-        "vfmv.v.f             v12, %[poly_1]                              \n\t"
-        "vfmadd.vv            v4, v0, v12                                 \n\t"
-        "vfmv.v.f             v12, %[poly_2]                              \n\t"
-        "vfmadd.vv            v4, v0, v12                                 \n\t"
-        "vfmv.v.f             v12, %[poly_3]                              \n\t"
-        "vfmadd.vv            v4, v0, v12                                 \n\t"
-        "vfmv.v.f             v12, %[poly_4]                              \n\t"
-        "vfmadd.vv            v4, v0, v12                                 \n\t"
-        "vfmv.v.f             v12, %[poly_56]                             \n\t"
-        "vfmadd.vv            v4, v0, v12                                 \n\t"
-        "vfmv.v.f             v12, %[poly_56]                             \n\t"
-        "vfmadd.vv            v4, v0, v12                                 \n\t"  // v8 = poly(input - max)
-
-        // 2.1.2. Reconstruction: compute u = u*2^q
-        // const int16_t p = (24 - 1);
-        // const int16_t bias = (128 - 1);
-        "vsll.vi              v8, v8, 23                                  \n\t"
-        "vadd.vx              v8, v8, %[MaximumExponent]                  \n\t"
-        //"vfcvt.f.x.v          v12, v8                                   \n\t"
-
-        "vfmul.vv             v0, v4, v8                                  \n\t"
-        /* 2.1 END exp()  */
-
-        "vse32.v              v0, (s2)                                    \n\t"  // exp(输入-max)输出
-        "sh2add               s2, t0, s2                                  \n\t"
-        "vfadd.vv             v16, v16, v0                                \n\t"
-        "sub                  t3, t3, t0                                  \n\t"
-        "bgtz                 t3, _EXPACC_LEN_LPST                        \n\t"
-
-        "_EXPACC_LEN_LPND:                                                \n\t"
-
-        "vsetvli              t0, zero, e32, m4,tu,mu                     \n\t"
-        "vxor.vv              v24, v8, v8                                 \n\t"
-        "vfredosum.vs         v24, v16, v24                               \n\t"
-        "vfmv.f.s             %[RTN], v24                                 \n\t"  // ft2 = sum(exp( ))
-
-        : [ RTN ] "=f"(Accumulator), [ SRC ] "+r"(src), [ DST ] "+r"(dst)
-        : [ LEN ] "r"(N), [ NEG_MAX ] "f"(Neg_Max), [ LowerRange ] "f"(LowerRange), [ UpperRange ] "f"(UpperRange),
-          [ LowerRangeSumExp ] "f"(LowerRangeSumExp), [ UpperRangeSumExp ] "f"(UpperRangeSumExp),
-          [ RoundingBias ] "f"(RoundingBias), [ Log2Reciprocal ] "f"(Log2Reciprocal), [ Log2High ] "f"(Log2High),
-          [ Log2Low ] "f"(Log2Low), [ poly_0 ] "f"(poly_0), [ poly_1 ] "f"(poly_1), [ poly_2 ] "f"(poly_2),
-          [ poly_3 ] "f"(poly_3), [ poly_4 ] "f"(poly_4), [ poly_56 ] "f"(poly_56),
-          [ MaximumExponent ] "r"(MaximumExponent)
-        : "cc", "s1", "s2", "t0", "t3");
-    sum += (ggml_float)Accumulator;
-=======
 #elif defined(__riscv_v_intrinsic)
     vfloat64m1_t vsum = __riscv_vfmv_v_f_f64m1(0, 1);
     for (int avl; i < n; i += avl) {
@@ -721,7 +466,6 @@
         vsum = __riscv_vfwredusum_vs_f32m2_f64m1(val, vsum, avl);
     }
     return (ggml_float)__riscv_vfmv_f_s_f64m1_f64(vsum);
->>>>>>> 62c3b645
 #endif
     for (; i < n; ++i) {
         float val = expf(x[i] - max);
