--- conflicted
+++ resolved
@@ -119,7 +119,6 @@
     }
 
 #if defined(GGML_SIMD)
-<<<<<<< HEAD
     #if defined(__ARM_FEATURE_SVE)
 
         const int sve_register_length = svcntb() * 8;
@@ -197,17 +196,6 @@
             ay8 = GGML_F16x_VEC_LOAD(y + i + 7 * ggml_f16_epr, 7);
 
             ax8 = GGML_F16x_VEC_LOAD(x[0] + i + 7*ggml_f16_epr, 7);
-=======
-#if defined(__riscv_v_intrinsic)
-    // todo: RVV impl
-    for (int i = 0; i < n; ++i) {
-        for (int j = 0; j < GGML_VEC_DOT_UNROLL; ++j) {
-            sumf[j] += (ggml_float)(GGML_CPU_FP16_TO_FP32(x[j][i])*GGML_CPU_FP16_TO_FP32(y[i]));
-        }
-    }
-#else
-    const int np = (n & ~(GGML_F16_STEP - 1));
->>>>>>> 5a0e3ef6
 
             sum_03 = GGML_F16x_VEC_FMA(sum_03, ax8, ay8);
             ax8 = GGML_F16x_VEC_LOAD(x[1] + i + 7*ggml_f16_epr, 7);
@@ -235,6 +223,14 @@
         }
         GGML_F16x_VEC_REDUCE(sumf[0], sum_00, sum_01, sum_02, sum_03);
         GGML_F16x_VEC_REDUCE(sumf[1], sum_10, sum_11, sum_12, sum_13);
+  
+    #elif defined(__riscv_v_intrinsic)
+      // todo: RVV impl
+      for (int i = 0; i < n; ++i) {
+          for (int j = 0; j < GGML_VEC_DOT_UNROLL; ++j) {
+              sumf[j] += (ggml_float)(GGML_CPU_FP16_TO_FP32(x[j][i])*GGML_CPU_FP16_TO_FP32(y[i]));
+          }
+      }
     #else
         const int np = (n & ~(GGML_F16_STEP - 1));
 
@@ -266,12 +262,7 @@
                 sumf[j] += (ggml_float)(GGML_CPU_FP16_TO_FP32(x[j][i])*GGML_CPU_FP16_TO_FP32(y[i]));
             }
         }
-<<<<<<< HEAD
     #endif
-=======
-    }
-#endif
->>>>>>> 5a0e3ef6
 #else
     for (int i = 0; i < n; ++i) {
         for (int j = 0; j < GGML_VEC_DOT_UNROLL; ++j) {
@@ -407,7 +398,6 @@
 
 inline static void ggml_vec_mad_f16(const int n, ggml_fp16_t * GGML_RESTRICT y, const ggml_fp16_t * GGML_RESTRICT x, const float v) {
 #if defined(GGML_SIMD)
-<<<<<<< HEAD
     #if defined(__ARM_FEATURE_SVE)
         const int sve_register_length = svcntb() * 8;
         const int ggml_f16_epr = sve_register_length / 16;
@@ -416,16 +406,6 @@
         GGML_F16x_VEC vx = GGML_F16x_VEC_SET1(v);
 
         const int np= (n & ~(ggml_f16_step - 1));
-=======
-#if defined(__riscv_v_intrinsic)
-    // todo: RVV impl
-    // scalar
-    for (int i = 0; i < n; ++i) {
-        y[i] = GGML_CPU_FP32_TO_FP16(GGML_CPU_FP16_TO_FP32(y[i]) + GGML_CPU_FP16_TO_FP32(x[i])*v);
-    }
-#else
-    const int np = (n & ~(GGML_F16_STEP - 1));
->>>>>>> 5a0e3ef6
 
         svfloat16_t ax1, ax2, ax3, ax4, ax5, ax6, ax7, ax8;
         svfloat16_t ay1, ay2, ay3, ay4, ay5, ay6, ay7, ay8;
@@ -484,7 +464,6 @@
             svfloat16_t ry = GGML_F16x_VEC_LOAD(y + k, 0);
             ry = GGML_F16x_VEC_FMA(ry, rx, vx);
 
-<<<<<<< HEAD
             GGML_F16x_VEC_STORE(y + k, ry, 0);
         }
 
@@ -495,6 +474,14 @@
             hy = svmad_f16_x(pg, hx, vx, hy);
             svst1_f16(pg, (__fp16 *)(y + np2), hy);
         }
+
+    #elif defined(__riscv_v_intrinsic)
+        // todo: RVV impl
+        // scalar
+        for (int i = 0; i < n; ++i) {
+            y[i] = GGML_CPU_FP32_TO_FP16(GGML_CPU_FP16_TO_FP32(y[i]) + GGML_CPU_FP16_TO_FP32(x[i])*v);
+        }
+        
     #else
         const int np = (n & ~(GGML_F16_STEP - 1));
 
@@ -518,13 +505,6 @@
             y[i] = GGML_CPU_FP32_TO_FP16(GGML_CPU_FP16_TO_FP32(y[i]) + GGML_CPU_FP16_TO_FP32(x[i])*v);
         }
     #endif
-=======
-    // leftovers
-    for (int i = np; i < n; ++i) {
-        y[i] = GGML_CPU_FP32_TO_FP16(GGML_CPU_FP16_TO_FP32(y[i]) + GGML_CPU_FP16_TO_FP32(x[i])*v);
-    }
-#endif
->>>>>>> 5a0e3ef6
 #else
     // scalar
     for (int i = 0; i < n; ++i) {
@@ -720,46 +700,38 @@
 
 inline static void ggml_vec_scale_f16(const int n, ggml_fp16_t * y, const float v) {
 #if defined(GGML_SIMD)
-<<<<<<< HEAD
     #if defined(__ARM_FEATURE_SVE)
-    const int sve_register_length = svcntb() * 8;
-    const int ggml_f16_epr = sve_register_length / 16;
-    const int ggml_f16_step = 2 * ggml_f16_epr;
-=======
-#if defined(__riscv_v_intrinsic)
-    // todo: RVV impl
-    // scalar
-    for (int i = 0; i < n; ++i) {
-        y[i] = GGML_CPU_FP32_TO_FP16(GGML_CPU_FP16_TO_FP32(y[i])*v);
-    }
-#else
-    const int np = (n & ~(GGML_F16_STEP - 1));
-
-    GGML_F16_VEC vx = GGML_F16_VEC_SET1(v);
->>>>>>> 5a0e3ef6
-
-    GGML_F16x_VEC vx =  GGML_F16x_VEC_SET1(v);
-    const int np = (n & ~(ggml_f16_step - 1));
-    svfloat16_t ay1, ay2;
-
-    for (int i = 0; i < np; i += ggml_f16_step) {
-        ay1 = GGML_F16x_VEC_LOAD(y + i + 0*ggml_f16_epr, 0);
-        ay1 = GGML_F16x_VEC_MUL(ay1, vx);
-        GGML_F16x_VEC_STORE(y + i + 0*ggml_f16_epr, ay1, 0);
-
-        ay2 = GGML_F16x_VEC_LOAD(y + i + 1*ggml_f16_epr, 1);
-        ay2 = GGML_F16x_VEC_MUL(ay2, vx);
-        GGML_F16x_VEC_STORE(y + i + 1*ggml_f16_epr, ay2, 1);
-    }
-    // leftovers
-    // maximum number of leftover elements will be less that ggmlF_16x_epr. Apply predicated svmad on available elements only
-    if (np < n) {
-        svbool_t pg = svwhilelt_b16(np, n);
-        svfloat16_t hy = svld1_f16(pg, (__fp16 *)(y + np));
-        svfloat16_t out = svmul_f16_m(pg, hy, vx);
-        svst1_f16(pg, (__fp16 *)(y + np), out);
-    }
-<<<<<<< HEAD
+        const int sve_register_length = svcntb() * 8;
+        const int ggml_f16_epr = sve_register_length / 16;
+        const int ggml_f16_step = 2 * ggml_f16_epr;
+
+        GGML_F16x_VEC vx =  GGML_F16x_VEC_SET1(v);
+        const int np = (n & ~(ggml_f16_step - 1));
+        svfloat16_t ay1, ay2;
+
+        for (int i = 0; i < np; i += ggml_f16_step) {
+            ay1 = GGML_F16x_VEC_LOAD(y + i + 0*ggml_f16_epr, 0);
+            ay1 = GGML_F16x_VEC_MUL(ay1, vx);
+            GGML_F16x_VEC_STORE(y + i + 0*ggml_f16_epr, ay1, 0);
+
+            ay2 = GGML_F16x_VEC_LOAD(y + i + 1*ggml_f16_epr, 1);
+            ay2 = GGML_F16x_VEC_MUL(ay2, vx);
+            GGML_F16x_VEC_STORE(y + i + 1*ggml_f16_epr, ay2, 1);
+        }
+        // leftovers
+        // maximum number of leftover elements will be less that ggmlF_16x_epr. Apply predicated svmad on available elements only
+        if (np < n) {
+            svbool_t pg = svwhilelt_b16(np, n);
+            svfloat16_t hy = svld1_f16(pg, (__fp16 *)(y + np));
+            svfloat16_t out = svmul_f16_m(pg, hy, vx);
+            svst1_f16(pg, (__fp16 *)(y + np), out);
+        }
+    #elif defined(__riscv_v_intrinsic)
+        // todo: RVV impl
+        // scalar
+        for (int i = 0; i < n; ++i) {
+            y[i] = GGML_CPU_FP32_TO_FP16(GGML_CPU_FP16_TO_FP32(y[i])*v);
+        }
     #else
         const int np = (n & ~(GGML_F16_STEP - 1));
 
@@ -781,9 +753,6 @@
             y[i] = GGML_CPU_FP32_TO_FP16(GGML_CPU_FP16_TO_FP32(y[i])*v);
         }
     #endif
-=======
-#endif
->>>>>>> 5a0e3ef6
 #else
     // scalar
     for (int i = 0; i < n; ++i) {
