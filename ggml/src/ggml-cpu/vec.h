--- conflicted
+++ resolved
@@ -521,46 +521,8 @@
         svfloat16_t ry = GGML_F16x_VEC_LOAD(y + k, 0);
         ry = GGML_F16x_VEC_FMA(ry, rx, vx);
 
-<<<<<<< HEAD
-    #elif defined(__riscv_v_intrinsic) && defined(__riscv_zvfh)
-        const ggml_fp16_t s = GGML_CPU_FP32_TO_FP16(v);
-        const _Float16 scale = *(const _Float16*)(&s);
-
-        // calculate step size
-        const int epr = __riscv_vsetvlmax_e16m4();
-        const int step = epr * 2;
-        const int np = (n & ~(step - 1));
-
-        // unroll by 2
-        for (int i = 0; i < np; i += step) {
-            vfloat16m4_t ax0 = __riscv_vle16_v_f16m4((const _Float16*)x + i, epr);
-            vfloat16m4_t ay0 = __riscv_vle16_v_f16m4((const _Float16*)y + i, epr);
-            ay0 = __riscv_vfmacc_vf_f16m4(ay0, scale, ax0, epr);
-            __riscv_vse16_v_f16m4((_Float16*)y + i, ay0, epr);
-            __asm__ __volatile__ ("" ::: "memory");
-
-            vfloat16m4_t ax1 = __riscv_vle16_v_f16m4((const _Float16*)x + i + epr, epr);
-            vfloat16m4_t ay1 = __riscv_vle16_v_f16m4((const _Float16*)y + i + epr, epr);
-            ay1 = __riscv_vfmacc_vf_f16m4(ay1, scale, ax1, epr);
-            __riscv_vse16_v_f16m4((_Float16*)y + i + epr, ay1, epr);
-            __asm__ __volatile__ ("" ::: "memory");
-        }
-
-        // leftovers
-        int vl;
-        for (int i = np; i < n; i += vl) {
-            vl = __riscv_vsetvl_e16m4(n - i);
-            vfloat16m4_t ax0 = __riscv_vle16_v_f16m4((const _Float16*)x + i , vl);
-            vfloat16m4_t ay0 = __riscv_vle16_v_f16m4((const _Float16*)y + i, vl);
-            ay0 = __riscv_vfmacc_vf_f16m4(ay0, scale, ax0, vl);
-            __riscv_vse16_v_f16m4((_Float16*)y + i, ay0, vl);
-        }
-    #else
-        const int np = (n & ~(GGML_F16_STEP - 1));
-=======
         GGML_F16x_VEC_STORE(y + k, ry, 0);
     }
->>>>>>> eec1e33a
 
     if (np2 < n) {
         svbool_t pg = svwhilelt_b16(np2, n);
@@ -571,14 +533,37 @@
     }
     np = n;
 #elif defined(__riscv_zvfh) // implies __riscv_v_intrinsic
-    const int np = n;
-    _Float16 hv = (_Float16)v;
-    for (int i = 0, avl; i < n; i += avl) {
-        avl = __riscv_vsetvl_e16m8(n - i);
-        vfloat16m8_t ax = __riscv_vle16_v_f16m8((const _Float16 *)&x[i], avl);
-        vfloat16m8_t ay = __riscv_vle16_v_f16m8((_Float16 *)&y[i], avl);
-        vfloat16m8_t ny = __riscv_vfmadd_vf_f16m8(ax, hv, ay, avl);
-        __riscv_vse16_v_f16m8((_Float16 *)&y[i], ny, avl);
+    const ggml_fp16_t s = GGML_CPU_FP32_TO_FP16(v);
+    const _Float16 scale = *(const _Float16*)(&s);
+
+    // calculate step size
+    const int epr = __riscv_vsetvlmax_e16m4();
+    const int step = epr * 2;
+    const int np = (n & ~(step - 1));
+
+    // unroll by 2
+    for (int i = 0; i < np; i += step) {
+        vfloat16m4_t ax0 = __riscv_vle16_v_f16m4((const _Float16*)x + i, epr);
+        vfloat16m4_t ay0 = __riscv_vle16_v_f16m4((const _Float16*)y + i, epr);
+        ay0 = __riscv_vfmacc_vf_f16m4(ay0, scale, ax0, epr);
+        __riscv_vse16_v_f16m4((_Float16*)y + i, ay0, epr);
+        __asm__ __volatile__ ("" ::: "memory");
+
+        vfloat16m4_t ax1 = __riscv_vle16_v_f16m4((const _Float16*)x + i + epr, epr);
+        vfloat16m4_t ay1 = __riscv_vle16_v_f16m4((const _Float16*)y + i + epr, epr);
+        ay1 = __riscv_vfmacc_vf_f16m4(ay1, scale, ax1, epr);
+        __riscv_vse16_v_f16m4((_Float16*)y + i + epr, ay1, epr);
+        __asm__ __volatile__ ("" ::: "memory");
+    }
+
+    // leftovers
+    int vl;
+    for (int i = np; i < n; i += vl) {
+        vl = __riscv_vsetvl_e16m4(n - i);
+        vfloat16m4_t ax0 = __riscv_vle16_v_f16m4((const _Float16*)x + i , vl);
+        vfloat16m4_t ay0 = __riscv_vle16_v_f16m4((const _Float16*)y + i, vl);
+        ay0 = __riscv_vfmacc_vf_f16m4(ay0, scale, ax0, vl);
+        __riscv_vse16_v_f16m4((_Float16*)y + i, ay0, vl);
     }
 #elif defined(GGML_SIMD)
     const int np = (n & ~(GGML_F16_STEP - 1));
