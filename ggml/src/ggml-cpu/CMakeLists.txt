--- conflicted
+++ resolved
@@ -439,24 +439,15 @@
             ggml-cpu/arch/riscv/quants.c
             ggml-cpu/arch/riscv/repack.cpp
             )
-<<<<<<< HEAD
         if (GGML_CPU_RISCV64_SPACEMIT)
-            list(APPEND ARCH_FLAGS -march=rv64gcv_zfh_zba_zicbop -mabi=lp64d -DGGML_RV_ZFH -D${RISCV64_SPACEMIT_IME_SPEC})
-            target_compile_definitions(${GGML_CPU_NAME} PRIVATE GGML_USE_CPU_RISCV64_SPACEMIT)
+            target_compile_definitions(${GGML_CPU_NAME} PRIVATE GGML_USE_CPU_RISCV64_SPACEMIT ${RISCV64_SPACEMIT_IME_SPEC})
             list(APPEND GGML_CPU_SOURCES
                 ggml-cpu/spacemit/ggml_spacemit_ime.cpp
                 ggml-cpu/spacemit/ggml_spacemit_ime.h
                 ggml-cpu/spacemit/ggml_spacemit_ime_kernels.cpp
                 ggml-cpu/spacemit/ggml_spacemit_ime_kernels.h
             )
-        elseif (GGML_RVV)
-            if (GGML_XTHEADVECTOR)
-                list(APPEND ARCH_FLAGS -march=rv64gc_xtheadvector -mabi=lp64d)
-            elseif (GGML_RV_ZFH)
-                list(APPEND ARCH_FLAGS -march=rv64gcv_zfhmin -mabi=lp64d)
-            else()
-                list(APPEND ARCH_FLAGS -march=rv64gcv -mabi=lp64d)
-=======
+        endif()
         set(MARCH_STR "rv64gc")
         if (GGML_RV_ZFH)
             string(APPEND MARCH_STR "_zfh")
@@ -467,7 +458,6 @@
             string(APPEND MARCH_STR "_v")
             if (GGML_RV_ZVFH)
                 string(APPEND MARCH_STR "_zvfh")
->>>>>>> 62c3b645
             endif()
         endif()
         if (GGML_RV_ZICBOP)
