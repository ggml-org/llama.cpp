#define _CRT_SECURE_NO_DEPRECATE // Disables "unsafe" warnings on Windows
#define _USE_MATH_DEFINES // For M_PI on MSVC

#include "ggml-backend-impl.h"
#include "ggml-backend.h"
#include "ggml-cpu-aarch64.h"
#include "ggml-cpu-traits.h"
#include "ggml-cpu-impl.h"
#include "ggml-cpu.h"
#include "ggml-impl.h"
#include "ggml-cpu-quants.h"
#include "ggml-threading.h"
#include "unary-ops.h"
#include "binary-ops.h"
#include "vec.h"
#include "ops.h"
#include "ggml.h"

#if defined(_MSC_VER) || defined(__MINGW32__)
#include <malloc.h> // using malloc.h with MSC/MINGW
#elif !defined(__FreeBSD__) && !defined(__NetBSD__) && !defined(__OpenBSD__)
#include <alloca.h>
#endif

#include <assert.h>
#include <errno.h>
#include <time.h>
#include <math.h>
#include <stdlib.h>
#include <string.h>
#include <stdint.h>
#include <inttypes.h>
#include <stdio.h>
#include <float.h>
#include <limits.h>
#include <stdarg.h>
#include <signal.h>
#if defined(__gnu_linux__)
#include <syscall.h>
#endif

#ifdef GGML_USE_OPENMP
#include <omp.h>
#endif

#if defined(__ARM_FEATURE_SVE) || defined(__ARM_FEATURE_MATMUL_INT8)
#undef GGML_USE_LLAMAFILE
#endif

#ifdef GGML_USE_LLAMAFILE
#include "llamafile/sgemm.h"
#endif

// Note: once we move threading into a separate C++ file
// will use std::hardware_destructive_interference_size instead of hardcoding it here
// and we'll use C++ attribute syntax.
#define GGML_CACHE_LINE  64

#if defined(__clang__) || defined(__GNUC__)
#define GGML_CACHE_ALIGN __attribute__((aligned(GGML_CACHE_LINE)))
#endif

#if defined(__has_feature)
#if __has_feature(thread_sanitizer)
#define GGML_TSAN_ENABLED 1
#endif
#else  // __has_feature
#if defined(__SANITIZE_THREAD__)
#define GGML_TSAN_ENABLED 1
#endif
#endif // __has_feature

#define UNUSED GGML_UNUSED
#define SWAP(x, y, T) do { T SWAP = x; (x) = y; (y) = SWAP; } while (0)

#if defined(__ARM_ARCH)
struct ggml_arm_arch_features_type {
    int has_neon;
    int has_dotprod;
    int has_i8mm;
    int has_sve;
    int sve_cnt;
    int has_sme;
} ggml_arm_arch_features = {-1, -1, -1, -1, 0, -1};
#endif

#if defined(_WIN32)

#define WIN32_LEAN_AND_MEAN
#ifndef NOMINMAX
    #define NOMINMAX
#endif
#include <windows.h>

#if defined(_MSC_VER) && !defined(__clang__)
#define GGML_CACHE_ALIGN __declspec(align(GGML_CACHE_LINE))

typedef volatile LONG atomic_int;
typedef atomic_int atomic_bool;
typedef atomic_int atomic_flag;

#define ATOMIC_FLAG_INIT 0

typedef enum {
    memory_order_relaxed,
    memory_order_consume,
    memory_order_acquire,
    memory_order_release,
    memory_order_acq_rel,
    memory_order_seq_cst
} memory_order;

static void atomic_store(atomic_int * ptr, LONG val) {
    InterlockedExchange(ptr, val);
}
static void atomic_store_explicit(atomic_int * ptr, LONG val, memory_order mo) {
    // TODO: add support for explicit memory order
    InterlockedExchange(ptr, val);
}
static LONG atomic_load(atomic_int * ptr) {
    return InterlockedCompareExchange(ptr, 0, 0);
}
static LONG atomic_load_explicit(atomic_int * ptr, memory_order mo) {
    // TODO: add support for explicit memory order
    return InterlockedCompareExchange(ptr, 0, 0);
}
static LONG atomic_fetch_add(atomic_int * ptr, LONG inc) {
    return InterlockedExchangeAdd(ptr, inc);
}
static LONG atomic_fetch_add_explicit(atomic_int * ptr, LONG inc, memory_order mo) {
    // TODO: add support for explicit memory order
    return InterlockedExchangeAdd(ptr, inc);
}
static atomic_bool atomic_flag_test_and_set(atomic_flag * ptr) {
    return InterlockedExchange(ptr, 1);
}
static void atomic_flag_clear(atomic_flag * ptr) {
    InterlockedExchange(ptr, 0);
}
static void atomic_thread_fence(memory_order mo) {
    MemoryBarrier();
}
#else // clang
#include <stdatomic.h>
#endif

typedef HANDLE pthread_t;

typedef DWORD thread_ret_t;
static int pthread_create(pthread_t * out, void * unused, thread_ret_t(*func)(void *), void * arg) {
    (void) unused;
    HANDLE handle = CreateThread(NULL, 0, (LPTHREAD_START_ROUTINE) func, arg, 0, NULL);
    if (handle == NULL)
    {
        return EAGAIN;
    }

    *out = handle;
    return 0;
}

static int pthread_join(pthread_t thread, void * unused) {
    (void) unused;
    int ret = (int) WaitForSingleObject(thread, INFINITE);
    CloseHandle(thread);
    return ret;
}

static int sched_yield (void) {
    Sleep (0);
    return 0;
}
#else

#include <pthread.h>
#include <stdatomic.h>
#include <sched.h>
#if defined(__FreeBSD__)
#include <pthread_np.h>
#endif

typedef void * thread_ret_t;

#include <sys/types.h>
#include <sys/stat.h>
#include <unistd.h>

#endif

typedef pthread_t ggml_thread_t;

#if defined(__APPLE__)
#include <unistd.h>
#include <mach/mach.h>
#include <TargetConditionals.h>
#endif

static const struct ggml_type_traits_cpu type_traits_cpu[GGML_TYPE_COUNT] = {
    [GGML_TYPE_F32] = {
        .vec_dot                  = (ggml_vec_dot_t) ggml_vec_dot_f32,
        .vec_dot_type             = GGML_TYPE_F32,
        .nrows                    = 1,
    },
    [GGML_TYPE_F16] = {
        .from_float               = (ggml_from_float_t) ggml_cpu_fp32_to_fp16,
        .vec_dot                  = (ggml_vec_dot_t) ggml_vec_dot_f16,
        .vec_dot_type             = GGML_TYPE_F16,
        .nrows                    = 1,
    },
    [GGML_TYPE_Q4_0] = {
        .from_float               = quantize_row_q4_0,
        .vec_dot                  = ggml_vec_dot_q4_0_q8_0,
        .vec_dot_type             = GGML_TYPE_Q8_0,
#if defined (__ARM_FEATURE_MATMUL_INT8)
        .nrows                    = 2,
#else
        .nrows                    = 1,
#endif
    },
    [GGML_TYPE_Q4_1] = {
        .from_float               = quantize_row_q4_1,
        .vec_dot                  = ggml_vec_dot_q4_1_q8_1,
        .vec_dot_type             = GGML_TYPE_Q8_1,
#if defined (__ARM_FEATURE_MATMUL_INT8)
        .nrows                    = 2,
#else
        .nrows                    = 1,
#endif
    },
    [GGML_TYPE_Q5_0] = {
        .from_float               = quantize_row_q5_0,
        .vec_dot                  = ggml_vec_dot_q5_0_q8_0,
        .vec_dot_type             = GGML_TYPE_Q8_0,
        .nrows                    = 1,
    },
    [GGML_TYPE_Q5_1] = {
        .from_float               = quantize_row_q5_1,
        .vec_dot                  = ggml_vec_dot_q5_1_q8_1,
        .vec_dot_type             = GGML_TYPE_Q8_1,
        .nrows                    = 1,
    },
    [GGML_TYPE_Q8_0] = {
        .from_float               = quantize_row_q8_0,
        .vec_dot                  = ggml_vec_dot_q8_0_q8_0,
        .vec_dot_type             = GGML_TYPE_Q8_0,
#if defined (__ARM_FEATURE_MATMUL_INT8)
        .nrows                    = 2,
#else
        .nrows                    = 1,
#endif
    },
    [GGML_TYPE_Q8_1] = {
        .from_float               = quantize_row_q8_1,
        .vec_dot_type             = GGML_TYPE_Q8_1,
        .nrows                    = 1,
    },
    [GGML_TYPE_Q2_K] = {
        .from_float               = quantize_row_q2_K,
        .vec_dot                  = ggml_vec_dot_q2_K_q8_K,
        .vec_dot_type             = GGML_TYPE_Q8_K,
        .nrows                    = 1,
    },
    [GGML_TYPE_Q3_K] = {
        .from_float               = quantize_row_q3_K,
        .vec_dot                  = ggml_vec_dot_q3_K_q8_K,
        .vec_dot_type             = GGML_TYPE_Q8_K,
        .nrows                    = 1,
    },
    [GGML_TYPE_Q4_K] = {
        .from_float               = quantize_row_q4_K,
        .vec_dot                  = ggml_vec_dot_q4_K_q8_K,
        .vec_dot_type             = GGML_TYPE_Q8_K,
#if defined (__ARM_FEATURE_MATMUL_INT8)
        .nrows                    = 2,
#else
        .nrows                    = 1,
#endif
    },
    [GGML_TYPE_Q5_K] = {
        .from_float               = quantize_row_q5_K,
        .vec_dot                  = ggml_vec_dot_q5_K_q8_K,
        .vec_dot_type             = GGML_TYPE_Q8_K,
        .nrows                    = 1,
    },
    [GGML_TYPE_Q6_K] = {
        .from_float               = quantize_row_q6_K,
        .vec_dot                  = ggml_vec_dot_q6_K_q8_K,
        .vec_dot_type             = GGML_TYPE_Q8_K,
#if defined (__ARM_FEATURE_MATMUL_INT8)
        .nrows                    = 2,
#else
        .nrows                    = 1,
#endif
    },
    [GGML_TYPE_IQ2_XXS] = {
        .from_float               = NULL,
        .vec_dot                  = ggml_vec_dot_iq2_xxs_q8_K,
        .vec_dot_type             = GGML_TYPE_Q8_K,
        .nrows                    = 1,
    },
    [GGML_TYPE_IQ2_XS] = {
        .from_float               = NULL,
        .vec_dot                  = ggml_vec_dot_iq2_xs_q8_K,
        .vec_dot_type             = GGML_TYPE_Q8_K,
        .nrows                    = 1,
    },
    [GGML_TYPE_IQ3_XXS] = {
        // NOTE: from_float for iq3 and iq2_s was removed because these quants require initialization in ggml_quantize_init
        //.from_float               = quantize_row_iq3_xxs,
        .vec_dot                  = ggml_vec_dot_iq3_xxs_q8_K,
        .vec_dot_type             = GGML_TYPE_Q8_K,
        .nrows                    = 1,
    },
    [GGML_TYPE_IQ3_S] = {
        //.from_float               = quantize_row_iq3_s,
        .vec_dot                  = ggml_vec_dot_iq3_s_q8_K,
        .vec_dot_type             = GGML_TYPE_Q8_K,
        .nrows                    = 1,
    },
    [GGML_TYPE_IQ2_S] = {
        //.from_float               = quantize_row_iq2_s,
        .vec_dot                  = ggml_vec_dot_iq2_s_q8_K,
        .vec_dot_type             = GGML_TYPE_Q8_K,
        .nrows                    = 1,
    },
    [GGML_TYPE_IQ1_S] = {
        .from_float               = NULL,
        .vec_dot                  = ggml_vec_dot_iq1_s_q8_K,
        .vec_dot_type             = GGML_TYPE_Q8_K,
        .nrows                    = 1,
    },
    [GGML_TYPE_IQ1_M] = {
        .from_float               = NULL,
        .vec_dot                  = ggml_vec_dot_iq1_m_q8_K,
        .vec_dot_type             = GGML_TYPE_Q8_K,
        .nrows                    = 1,
    },
    [GGML_TYPE_IQ4_NL] = {
        .from_float               = quantize_row_iq4_nl,
        .vec_dot                  = ggml_vec_dot_iq4_nl_q8_0,
        .vec_dot_type             = GGML_TYPE_Q8_0,
        .nrows                    = 1,
    },
    [GGML_TYPE_IQ4_XS] = {
        .from_float               = quantize_row_iq4_xs,
        .vec_dot                  = ggml_vec_dot_iq4_xs_q8_K,
        .vec_dot_type             = GGML_TYPE_Q8_K,
        .nrows                    = 1,
    },
    [GGML_TYPE_Q8_K] = {
        .from_float               = quantize_row_q8_K,
    },
    [GGML_TYPE_BF16] = {
        .from_float               = (ggml_from_float_t) ggml_cpu_fp32_to_bf16,
        .vec_dot                  = (ggml_vec_dot_t) ggml_vec_dot_bf16,
        .vec_dot_type             = GGML_TYPE_BF16,
        .nrows                    = 1,
    },
    [GGML_TYPE_TQ1_0] = {
        .from_float               = quantize_row_tq1_0,
        .vec_dot                  = ggml_vec_dot_tq1_0_q8_K,
        .vec_dot_type             = GGML_TYPE_Q8_K,
        .nrows                    = 1,
    },
    [GGML_TYPE_TQ2_0] = {
        .from_float               = quantize_row_tq2_0,
        .vec_dot                  = ggml_vec_dot_tq2_0_q8_K,
        .vec_dot_type             = GGML_TYPE_Q8_K,
        .nrows                    = 1,
    },
};

const struct ggml_type_traits_cpu * ggml_get_type_traits_cpu(enum ggml_type type) {
    return &type_traits_cpu[type];
}

//
// Threading defs
//

typedef pthread_t          ggml_thread_t;

#if defined(_WIN32)

typedef CONDITION_VARIABLE ggml_cond_t;
typedef SRWLOCK            ggml_mutex_t;

#define ggml_mutex_init(m)   InitializeSRWLock(m)
#define ggml_mutex_destroy(m)
#define ggml_mutex_lock(m)   AcquireSRWLockExclusive(m)
#define ggml_mutex_unlock(m) ReleaseSRWLockExclusive(m)
#define ggml_mutex_lock_shared(m)   AcquireSRWLockShared(m)
#define ggml_mutex_unlock_shared(m) ReleaseSRWLockShared(m)

#define ggml_cond_init(c)    InitializeConditionVariable(c)
#define ggml_cond_destroy(c)
#define ggml_cond_wait(c, m) SleepConditionVariableSRW(c, m, INFINITE, CONDITION_VARIABLE_LOCKMODE_SHARED)
#define ggml_cond_broadcast(c) WakeAllConditionVariable(c)

#define ggml_thread_create pthread_create
#define ggml_thread_join   pthread_join

#else

typedef pthread_cond_t     ggml_cond_t;
typedef pthread_mutex_t    ggml_mutex_t;

#define ggml_mutex_init(m)          pthread_mutex_init(m, NULL)
#define ggml_mutex_destroy(m)       pthread_mutex_destroy(m)
#define ggml_mutex_lock(m)          pthread_mutex_lock(m)
#define ggml_mutex_unlock(m)        pthread_mutex_unlock(m)
#define ggml_mutex_lock_shared(m)   pthread_mutex_lock(m)
#define ggml_mutex_unlock_shared(m) pthread_mutex_unlock(m)

#define ggml_lock_init(x)    UNUSED(x)
#define ggml_lock_destroy(x) UNUSED(x)
#if defined(__x86_64__) || (defined(_MSC_VER) && defined(_M_AMD64))
#define ggml_lock_lock(x)    _mm_pause()
#else
#define ggml_lock_lock(x)    UNUSED(x)
#endif
#define ggml_lock_unlock(x)  UNUSED(x)

#define GGML_LOCK_INITIALIZER 0
#define ggml_cond_init(c)      pthread_cond_init(c, NULL)
#define ggml_cond_destroy(c)   pthread_cond_destroy(c)
#define ggml_cond_wait(c, m)   pthread_cond_wait(c, m)
#define ggml_cond_broadcast(c) pthread_cond_broadcast(c)

#define ggml_thread_create pthread_create
#define ggml_thread_join   pthread_join

#endif

// Threadpool def
struct ggml_threadpool {
    ggml_mutex_t mutex;       // mutex for cond.var
    ggml_cond_t  cond;        // cond.var for waiting for new work

    struct ggml_cgraph * cgraph;
    struct ggml_cplan  * cplan;

    // synchronization primitives
    atomic_int n_graph;       // incremented when there is work to be done (i.e each graph)
    atomic_int GGML_CACHE_ALIGN n_barrier;
    atomic_int GGML_CACHE_ALIGN n_barrier_passed;
    atomic_int GGML_CACHE_ALIGN current_chunk; // currently processing chunk during Mat_Mul, shared between all the threads.

    // these are atomic as an annotation for thread-sanitizer
    atomic_bool stop;         // Used for stopping the threadpool altogether
    atomic_bool pause;        // Used for pausing the threadpool or individual threads
    atomic_int abort;         // Used for aborting processing of a graph

    struct ggml_compute_state * workers;   // per thread state
    int          n_threads_max; // number of threads in the pool
    atomic_int   n_threads_cur; // number of threads used in the current graph
#if defined(GGML_YIELD_BARRIER)
    size_t n_barrier_spin_count;
#endif

    int32_t      prio;        // Scheduling priority
    uint32_t     poll;        // Polling level (0 - no polling)

    enum ggml_status ec;
};

// Per-thread state
struct ggml_compute_state {
#ifndef GGML_USE_OPENMP
    ggml_thread_t thrd;
    bool cpumask[GGML_MAX_N_THREADS];
    int  last_graph;
    bool pending;
#endif
    struct ggml_threadpool * threadpool;
    int ith;
};

// Helpers for polling loops
#if defined(__aarch64__) && ( defined(__clang__) || defined(__GNUC__) )
static inline void ggml_thread_cpu_relax(void) {
    __asm__ volatile("yield" ::: "memory");
}
#elif defined(__x86_64__)
static inline void ggml_thread_cpu_relax(void) {
    _mm_pause();
}
#else
static inline void ggml_thread_cpu_relax(void) {;}
#endif

//
// NUMA support
//

#define GGML_NUMA_MAX_NODES 8
#define GGML_NUMA_MAX_CPUS 512

struct ggml_numa_node {
    uint32_t cpus[GGML_NUMA_MAX_CPUS]; // hardware threads on this node
    uint32_t n_cpus;
};

struct ggml_numa_nodes {
    enum ggml_numa_strategy numa_strategy;
    struct ggml_numa_node nodes[GGML_NUMA_MAX_NODES];
    uint32_t n_nodes;
    uint32_t total_cpus; // hardware threads on system
    uint32_t current_node; // node on which main process is execting
#if defined(__gnu_linux__)
    cpu_set_t cpuset; // cpuset from numactl
#else
    uint32_t cpuset; // no NUMA support outside of Linux at this time. Use a portable datatype
#endif
};

//
// ggml state
//

struct ggml_state {
    struct ggml_numa_nodes numa;
};

static struct ggml_state g_state = {0};

void ggml_barrier(struct ggml_threadpool * tp) {
    int n_threads = atomic_load_explicit(&tp->n_threads_cur, memory_order_relaxed);
    if (n_threads == 1) {
        return;
    }

#ifdef GGML_USE_OPENMP
    #pragma omp barrier
#else
    int n_passed = atomic_load_explicit(&tp->n_barrier_passed, memory_order_relaxed);

    // enter barrier (full seq-cst fence)
    int n_barrier = atomic_fetch_add_explicit(&tp->n_barrier, 1, memory_order_seq_cst);

    if (n_barrier == (n_threads - 1)) {
        // last thread
        atomic_store_explicit(&tp->n_barrier, 0, memory_order_relaxed);

        // exit barrier (fill seq-cst fence)
        atomic_fetch_add_explicit(&tp->n_barrier_passed, 1, memory_order_seq_cst);
        return;
    }

    // wait for other threads
    while (atomic_load_explicit(&tp->n_barrier_passed, memory_order_relaxed) == n_passed) {
        ggml_thread_cpu_relax();
    }

    // exit barrier (full seq-cst fence)
    // TSAN doesn't support standalone fence yet, we use a dummy read-modify-write instead
    #ifdef GGML_TSAN_ENABLED
    atomic_fetch_add_explicit(&tp->n_barrier_passed, 0, memory_order_seq_cst);
    #else
    atomic_thread_fence(memory_order_seq_cst);
    #endif
#endif
}

#if defined(__gnu_linux__)
static cpu_set_t ggml_get_numa_affinity(void) {
    cpu_set_t cpuset;
    pthread_t thread;
    thread = pthread_self();
    CPU_ZERO(&cpuset);
    pthread_getaffinity_np(thread, sizeof(cpu_set_t), &cpuset);
    return cpuset;
}
#else
static uint32_t ggml_get_numa_affinity(void) {
    return 0; // no NUMA support
}
#endif

void ggml_numa_init(enum ggml_numa_strategy numa_flag) {
    if (g_state.numa.n_nodes > 0) {
        fprintf(stderr, "ggml_numa_init: NUMA already initialized\n");

        return;
    }

#if defined(__gnu_linux__)
    struct stat st;
    char path[256];
    int rv;

    // set numa scheme
    g_state.numa.numa_strategy = numa_flag;

    GGML_PRINT_DEBUG("numa strategy %u\n",g_state.numa.numa_strategy);

    g_state.numa.cpuset = ggml_get_numa_affinity();

    // enumerate nodes
    while (g_state.numa.n_nodes < GGML_NUMA_MAX_NODES) {
        rv = snprintf(path, sizeof(path), "/sys/devices/system/node/node%u", g_state.numa.n_nodes);
        GGML_ASSERT(rv > 0 && (unsigned)rv < sizeof(path));
        if (stat(path, &st) != 0) { break; }
        ++g_state.numa.n_nodes;
    }

    // enumerate CPUs
    while (g_state.numa.total_cpus < GGML_NUMA_MAX_CPUS) {
        rv = snprintf(path, sizeof(path), "/sys/devices/system/cpu/cpu%u", g_state.numa.total_cpus);
        GGML_ASSERT(rv > 0 && (unsigned)rv < sizeof(path));
        if (stat(path, &st) != 0) { break; }
        ++g_state.numa.total_cpus;
    }

    GGML_PRINT_DEBUG("found %u numa nodes, %u CPUs\n", g_state.numa.n_nodes, g_state.numa.total_cpus);

    // figure out which node we're on
    uint current_cpu;
    int getcpu_ret = 0;
#if __GLIBC__ > 2 || (__GLIBC__ == 2 && __GLIBC_MINOR__ > 33) || defined(__COSMOPOLITAN__)
    getcpu_ret = getcpu(&current_cpu, &g_state.numa.current_node);
#else
    // old glibc doesn't have a wrapper for this call. Fall back on direct syscall
#   if !defined(SYS_getcpu) && defined(SYS_get_cpu)
#       define SYS_getcpu SYS_get_cpu // some older glibc versions use this name
#   endif
    getcpu_ret = syscall(SYS_getcpu, &current_cpu, &g_state.numa.current_node);
#endif

    if (g_state.numa.n_nodes < 1 || g_state.numa.total_cpus < 1 || getcpu_ret != 0) {
        g_state.numa.n_nodes = 0;
        return;
    }

    GGML_PRINT_DEBUG("found our process on numa node %u, CPU %u\n", g_state.numa.current_node, current_cpu);

    for (uint32_t n = 0; n < g_state.numa.n_nodes; ++n) {
        struct ggml_numa_node * node = &g_state.numa.nodes[n];
        GGML_PRINT_DEBUG("CPUs on node %u:", n);
        node->n_cpus = 0;
        for (uint32_t c = 0; c < g_state.numa.total_cpus; ++c) {
            rv = snprintf(path, sizeof(path), "/sys/devices/system/node/node%u/cpu%u", n, c);
            GGML_ASSERT(rv > 0 && (unsigned)rv < sizeof(path));
            if (stat(path, &st) == 0) {
                node->cpus[node->n_cpus++] = c;
                GGML_PRINT_DEBUG(" %u", c);
            }
        }
        GGML_PRINT_DEBUG("\n");
    }

    if (ggml_is_numa()) {
        FILE *fptr = fopen("/proc/sys/kernel/numa_balancing", "r");
        if (fptr != NULL) {
            char buf[42];
            if (fgets(buf, sizeof(buf), fptr) && strncmp(buf, "0\n", sizeof(buf)) != 0) {
                GGML_LOG_WARN("/proc/sys/kernel/numa_balancing is enabled, this has been observed to impair performance\n");
            }
            fclose(fptr);
        }
    }
#else
    UNUSED(numa_flag);
    // TODO
#endif
}

bool ggml_is_numa(void) {
    return g_state.numa.n_nodes > 1;
}

#if defined(__ARM_ARCH)

#if defined(__linux__) && defined(__aarch64__)
#include <sys/auxv.h>
#elif defined(__APPLE__)
#include <sys/sysctl.h>
#endif

#if !defined(HWCAP2_I8MM)
#define HWCAP2_I8MM (1 << 13)
#endif

#if !defined(HWCAP2_SME)
#define HWCAP2_SME (1 << 23)
#endif

static void ggml_init_arm_arch_features(void) {
#if defined(__linux__) && defined(__aarch64__)
    uint32_t hwcap = getauxval(AT_HWCAP);
    uint32_t hwcap2 = getauxval(AT_HWCAP2);

    ggml_arm_arch_features.has_neon    = !!(hwcap & HWCAP_ASIMD);
    ggml_arm_arch_features.has_dotprod = !!(hwcap & HWCAP_ASIMDDP);
    ggml_arm_arch_features.has_i8mm    = !!(hwcap2 & HWCAP2_I8MM);
    ggml_arm_arch_features.has_sve     = !!(hwcap & HWCAP_SVE);
    ggml_arm_arch_features.has_sme     = !!(hwcap2 & HWCAP2_SME);

#if defined(__ARM_FEATURE_SVE)
    ggml_arm_arch_features.sve_cnt = PR_SVE_VL_LEN_MASK & prctl(PR_SVE_GET_VL);
#endif
#elif defined(__APPLE__)
    int oldp = 0;
    size_t size = sizeof(oldp);
    if (sysctlbyname("hw.optional.AdvSIMD", &oldp, &size, NULL, 0) != 0) {
        oldp = 0;
    }
    ggml_arm_arch_features.has_neon = oldp;

    if (sysctlbyname("hw.optional.arm.FEAT_DotProd", &oldp, &size, NULL, 0) != 0) {
        oldp = 0;
    }
    ggml_arm_arch_features.has_dotprod = oldp;

    if (sysctlbyname("hw.optional.arm.FEAT_I8MM", &oldp, &size, NULL, 0) != 0) {
        oldp = 0;
    }
    ggml_arm_arch_features.has_i8mm = oldp;

    if (sysctlbyname("hw.optional.arm.FEAT_SME", &oldp, &size, NULL, 0) != 0) {
        oldp = 0;
    }
    ggml_arm_arch_features.has_sme = oldp;

    ggml_arm_arch_features.has_sve = 0;
    ggml_arm_arch_features.sve_cnt = 0;
#else
// Run-time CPU feature detection not implemented for this platform, fallback to compile time
#if defined(__ARM_NEON)
    ggml_arm_arch_features.has_neon = 1;
#else
    ggml_arm_arch_features.has_neon = 0;
#endif

#if defined(__ARM_FEATURE_MATMUL_INT8)
    ggml_arm_arch_features.has_i8mm = 1;
#else
    ggml_arm_arch_features.has_i8mm = 0;
#endif

#if defined(__ARM_FEATURE_SVE)
    ggml_arm_arch_features.has_sve = 1;
    ggml_arm_arch_features.sve_cnt = 16;
#else
    ggml_arm_arch_features.has_sve = 0;
    ggml_arm_arch_features.sve_cnt = 0;
#endif

#if defined(__ARM_FEATURE_SME) || defined(__ARM_FEATURE_SME2)
    ggml_arm_arch_features.has_sme = 1;
#else
    ggml_arm_arch_features.has_sme = 0;
#endif
#endif
}
#endif

struct ggml_tensor * ggml_new_i32(struct ggml_context * ctx, int32_t value) {
    GGML_ASSERT(!ggml_get_no_alloc(ctx));

    struct ggml_tensor * result = ggml_new_tensor_1d(ctx, GGML_TYPE_I32, 1);

    ggml_set_i32(result, value);

    return result;
}

struct ggml_tensor * ggml_new_f32(struct ggml_context * ctx, float value) {
    GGML_ASSERT(!ggml_get_no_alloc(ctx));

    struct ggml_tensor * result = ggml_new_tensor_1d(ctx, GGML_TYPE_F32, 1);

    ggml_set_f32(result, value);

    return result;
}

struct ggml_tensor * ggml_set_i32 (struct ggml_tensor * tensor, int32_t value) {
    const int n     = ggml_nrows(tensor);
    const int nc    = tensor->ne[0];
    const size_t n1 = tensor->nb[1];

    char * const data = tensor->data;

<<<<<<< HEAD
    switch (tensor->type) {
        case GGML_TYPE_I8:
=======
static void ggml_vec_silu_f32(const int n, float * y, const float * x) {
    int i = 0;
#if defined(__AVX512F__) && defined(__AVX512DQ__)
    for (; i + 15 < n; i += 16) {
        _mm512_storeu_ps(y + i, ggml_v_silu(_mm512_loadu_ps(x + i)));
    }
#elif defined(__AVX2__) && defined(__FMA__)
    for (; i + 7 < n; i += 8) {
        _mm256_storeu_ps(y + i, ggml_v_silu(_mm256_loadu_ps(x + i)));
    }
#elif defined(__SSE2__)
    for (; i + 3 < n; i += 4) {
        _mm_storeu_ps(y + i, ggml_v_silu(_mm_loadu_ps(x + i)));
    }
#elif defined(__ARM_NEON) && defined(__aarch64__)
    for (; i + 3 < n; i += 4) {
        vst1q_f32(y + i, ggml_v_silu(vld1q_f32(x + i)));
    }
#endif
    for (; i < n; ++i) {
        y[i] = ggml_silu_f32(x[i]);
    }
}

inline static void ggml_vec_silu_f16(const int n, ggml_fp16_t * y, const ggml_fp16_t * x) {
    for (int i = 0; i < n; ++i) {
        y[i] = ggml_silu_f16(x[i]);
    }
}

static ggml_float ggml_vec_soft_max_f32(const int n, float * y, const float * x, float max) {
    int i = 0;
    ggml_float sum = 0;
#if defined(__AVX512F__) && defined(__AVX512DQ__)
    for (; i + 15 < n; i += 16) {
        __m512 val = ggml_v_expf(_mm512_sub_ps(_mm512_loadu_ps(x + i),
                                               _mm512_set1_ps(max)));
        _mm512_storeu_ps(y + i, val);
        sum += (ggml_float)_mm512_reduce_add_ps(val);
    }
#elif defined(__AVX2__) && defined(__FMA__)
    for (; i + 7 < n; i += 8) {
        __m256 val = ggml_v_expf(_mm256_sub_ps(_mm256_loadu_ps(x + i),
                                               _mm256_set1_ps(max)));
        _mm256_storeu_ps(y + i, val);
        __m128 val2 = _mm_add_ps(_mm256_extractf128_ps(val, 1),
                                 _mm256_castps256_ps128(val));
        val2 = _mm_add_ps(val2, _mm_movehl_ps(val2, val2));
        val2 = _mm_add_ss(val2, _mm_movehdup_ps(val2));
        sum += (ggml_float)_mm_cvtss_f32(val2);
    }
#elif defined(__SSE2__)
    for (; i + 3 < n; i += 4) {
        __m128 val = ggml_v_expf(_mm_sub_ps(_mm_loadu_ps(x + i),
                                            _mm_set1_ps(max)));
        _mm_storeu_ps(y + i, val);
#if defined(__AVX__) || defined(__AVX2__) || defined(__AVX512F__)
        val = _mm_add_ps(val, _mm_movehl_ps(val, val));
        val = _mm_add_ss(val, _mm_movehdup_ps(val));
#else
        __m128 tmp = _mm_shuffle_ps(val, val, _MM_SHUFFLE(2, 3, 0, 1));
        val = _mm_add_ps(val, tmp);
        tmp = _mm_movehl_ps(tmp, val);
        val = _mm_add_ss(val, tmp);
#endif
        sum += (ggml_float)_mm_cvtss_f32(val);
    }
#elif defined(__ARM_NEON) && defined(__aarch64__)
    for (; i + 3 < n; i += 4) {
        float32x4_t val = ggml_v_expf(vsubq_f32(vld1q_f32(x + i),
                                                vdupq_n_f32(max)));
        vst1q_f32(y + i, val);
        sum += (ggml_float)vaddvq_f32(val);
    }
#endif
    for (; i < n; ++i) {
        float val = expf(x[i] - max);
        sum += (ggml_float)val;
        y[i] = val;
    }
    return sum;
}

static ggml_float ggml_vec_log_soft_max_f32(const int n, float * y, const float * x, float max) {
    // log(soft_max) = log(soft_max_i / soft_max_sum) = log(soft_max_i) - log(soft_max_sum) = (logit_i - max) - log(soft_max_i)

    int i = 0;
    ggml_float sum = 0;
    for (; i < n; ++i) {
        float val = x[i] - max;
        y[i] = val;
        sum += (ggml_float)expf(val);
    }
    return sum = (ggml_float)logf(sum);
}

inline static float ggml_silu_backward_f32(float x, float dy) {
    const float s = 1.0f/(1.0f + expf(-x));
    return dy*s*(1.0f + x*(1.0f - s));
}

inline static ggml_fp16_t ggml_silu_backward_f16(ggml_fp16_t x, ggml_fp16_t dy) {
    const float v = GGML_FP16_TO_FP32(x);
    const float s = 1.0f/(1.0f + expf(-v));
    return GGML_FP32_TO_FP16(GGML_FP16_TO_FP32(dy)*s*(1.0f + v*(1.0f - s)));
}

inline static void ggml_vec_silu_backward_f32(const int n, float * dx, const float * x, const float * dy) {
    for (int i = 0; i < n; ++i) {
        dx[i] = ggml_silu_backward_f32(x[i], dy[i]);
    }
}

inline static void ggml_vec_silu_backward_f16(const int n, ggml_fp16_t * dx, const ggml_fp16_t * x, const ggml_fp16_t * dy) {
    for (int i = 0; i < n; ++i) {
        dx[i] = ggml_silu_backward_f16(x[i], dy[i]);
    }
}

inline static void ggml_vec_sum_f32(const int n, float * s, const float * x) {
#ifndef GGML_USE_ACCELERATE
    ggml_float sum = 0.0;
    for (int i = 0; i < n; ++i) {
        sum += (ggml_float)x[i];
    }
    *s = sum;
#else
    vDSP_sve(x, 1, s, n);
#endif
}

inline static void ggml_vec_sum_f32_ggf(const int n, ggml_float * s, const float * x) {
    ggml_float sum = 0.0;
    for (int i = 0; i < n; ++i) {
        sum += (ggml_float)x[i];
    }
    *s = sum;
}

inline static void ggml_vec_sum_f16_ggf(const int n, float * s, const ggml_fp16_t * x) {
    float sum = 0.0f;
    for (int i = 0; i < n; ++i) {
        sum += GGML_FP16_TO_FP32(x[i]);
    }
    *s = sum;
}

inline static void ggml_vec_sum_bf16_ggf(const int n, float * s, const ggml_bf16_t * x) {
    float sum = 0.0f;
    for (int i = 0; i < n; ++i) {
        sum += GGML_BF16_TO_FP32(x[i]);
    }
    *s = sum;
}

inline static void ggml_vec_max_f32(const int n, float * s, const float * x) {
#ifndef GGML_USE_ACCELERATE
    float max = -INFINITY;
    for (int i = 0; i < n; ++i) {
        max = MAX(max, x[i]);
    }
    *s = max;
#else
    vDSP_maxv(x, 1, s, n);
#endif
}

inline static void ggml_vec_norm_inv_f32(const int n, float * s, const float * x) {
    ggml_vec_norm_f32(n, s, x);
    *s = 1.f/(*s);
}

inline static void ggml_vec_argmax_f32(const int n, int * s, const float * x) {
    float max = -INFINITY;
    int idx = 0;
    for (int i = 0; i < n; ++i) {
        max = MAX(max, x[i]);
        if (max == x[i]) { idx = i; }
    }
    *s = idx;
}

// Helpers for polling loops
#if defined(__aarch64__) && ( defined(__clang__) || defined(__GNUC__) )
static inline void ggml_thread_cpu_relax(void) {
    __asm__ volatile("yield" ::: "memory");
}
#elif defined(__x86_64__)
static inline void ggml_thread_cpu_relax(void) {
    _mm_pause();
}
#else
static inline void ggml_thread_cpu_relax(void) {;}
#endif

//
// NUMA support
//

#define GGML_NUMA_MAX_NODES 8
#define GGML_NUMA_MAX_CPUS 512

struct ggml_numa_node {
    uint32_t cpus[GGML_NUMA_MAX_CPUS]; // hardware threads on this node
    uint32_t n_cpus;
};

struct ggml_numa_nodes {
    enum ggml_numa_strategy numa_strategy;
    struct ggml_numa_node nodes[GGML_NUMA_MAX_NODES];
    uint32_t n_nodes;
    uint32_t total_cpus; // hardware threads on system
    uint32_t current_node; // node on which main process is execting
#if defined(__gnu_linux__)
    cpu_set_t cpuset; // cpuset from numactl
#else
    uint32_t cpuset; // no NUMA support outside of Linux at this time. Use a portable datatype
#endif
};

//
// ggml state
//

struct ggml_state {
    struct ggml_numa_nodes numa;
};

static struct ggml_state g_state = {0};

#if defined(__gnu_linux__) || defined(__ANDROID__)
#include <sys/syscall.h>
#define FUTEX_WAIT 0
#define FUTEX_WAKE 1
#define FUTEX_PRIVATE_FLAG   128
#define FUTEX_WAIT_PRIVATE (FUTEX_WAIT | FUTEX_PRIVATE_FLAG)
#define FUTEX_WAKE_PRIVATE (FUTEX_WAKE | FUTEX_PRIVATE_FLAG)
#define futex_wait(uaddr, val) syscall(SYS_futex, uaddr, FUTEX_WAIT_PRIVATE, val, NULL, NULL, 0)
#define futex_wake(uaddr, n)   syscall(SYS_futex, uaddr, FUTEX_WAKE_PRIVATE, n, NULL, NULL, 0)
#elif defined(__APPLE__)
#include <stdatomic.h>

extern int __ulock_wait(uint32_t operation, volatile int *addr, uint64_t value, uint32_t timeout);
extern int __ulock_wake(uint32_t operation, volatile int *addr, uint64_t wake_value);

#define UL_COMPARE_AND_WAIT        1

#define ULF_WAKE_ALL    0x00000100
#define ULF_WAKE_THREAD 0x00000200

static int futex_wait(volatile int *addr, int expected) {
    int op = UL_COMPARE_AND_WAIT;
    int ret = __ulock_wait(op, (volatile void *)addr, (uint64_t)expected, 0);
    if (ret == -1) {
        return -1;
    }
    return 0;
}

static int futex_wake(volatile int *addr, int count) {
    if (count <= 0) {
        return 0;
    }
    uint32_t op = UL_COMPARE_AND_WAIT;
    if (count == INT_MAX) {
        op |= ULF_WAKE_ALL;
        if (__ulock_wake(op, (volatile void *)addr, 0) == -1) {
            return -1;
        }
        return 0;
    }
    int woken = 0;
    for (int i = 0; i < count; ++i) {
        if (__ulock_wake(op, (volatile void *)addr, 0) == -1) {
            if (errno == ENOENT || errno == ESRCH) {
                break;
            } else {
                return -1;
            }
        }
        woken++;
    }
    return woken;
}

#endif

void ggml_barrier(struct ggml_threadpool * tp) {
    int n_threads = atomic_load_explicit(&tp->n_threads_cur, memory_order_relaxed);
    if (n_threads == 1) {
        return;
    }

#ifdef GGML_USE_OPENMP
    #pragma omp barrier
#else
    int n_passed = atomic_load_explicit(&tp->n_barrier_passed, memory_order_relaxed);

    // enter barrier (full seq-cst fence)
    int n_barrier = atomic_fetch_add_explicit(&tp->n_barrier, 1, memory_order_seq_cst);

    if (n_barrier == (n_threads - 1)) {
        // last thread
        atomic_store_explicit(&tp->n_barrier, 0, memory_order_relaxed);

        // exit barrier (fill seq-cst fence)
        atomic_fetch_add_explicit(&tp->n_barrier_passed, 1, memory_order_seq_cst);
#if defined(GGML_YIELD_BARRIER)
        // wake up all threads
        futex_wake(&tp->n_barrier_passed, INT_MAX);
#endif
        return;
    }

#if !defined(GGML_YIELD_BARRIER)
    // wait for other threads
    while (atomic_load_explicit(&tp->n_barrier_passed, memory_order_relaxed) == n_passed) {
        ggml_thread_cpu_relax();
    }
#else
    size_t spin_count = tp->n_barrier_spin_count;
    size_t i;
    do {
        for (i = 0; i < spin_count; i++) {
            if (atomic_load_explicit(&tp->n_barrier_passed, memory_order_relaxed) != n_passed) {
                goto exit_barrier;
            }
            ggml_thread_cpu_relax();
        }

        futex_wait(&tp->n_barrier_passed, n_passed);
    } while (atomic_load_explicit(&tp->n_barrier_passed, memory_order_relaxed) == n_passed);
    return;
exit_barrier:
#endif
    // exit barrier (full seq-cst fence)
    // TSAN doesn't support standalone fence yet, we use a dummy read-modify-write instead
    #ifdef GGML_TSAN_ENABLED
    atomic_fetch_add_explicit(&tp->n_barrier_passed, 0, memory_order_seq_cst);
    #else
    atomic_thread_fence(memory_order_seq_cst);
    #endif
#endif
}

#if defined(__gnu_linux__)
static cpu_set_t ggml_get_numa_affinity(void) {
    cpu_set_t cpuset;
    pthread_t thread;
    thread = pthread_self();
    CPU_ZERO(&cpuset);
    pthread_getaffinity_np(thread, sizeof(cpu_set_t), &cpuset);
    return cpuset;
}
#else
static uint32_t ggml_get_numa_affinity(void) {
    return 0; // no NUMA support
}
#endif

void ggml_numa_init(enum ggml_numa_strategy numa_flag) {
    if (g_state.numa.n_nodes > 0) {
        fprintf(stderr, "ggml_numa_init: NUMA already initialized\n");

        return;
    }

#if defined(__gnu_linux__)
    struct stat st;
    char path[256];
    int rv;

    // set numa scheme
    g_state.numa.numa_strategy = numa_flag;

    GGML_PRINT_DEBUG("numa strategy %u\n",g_state.numa.numa_strategy);

    g_state.numa.cpuset = ggml_get_numa_affinity();

    // enumerate nodes
    while (g_state.numa.n_nodes < GGML_NUMA_MAX_NODES) {
        rv = snprintf(path, sizeof(path), "/sys/devices/system/node/node%u", g_state.numa.n_nodes);
        GGML_ASSERT(rv > 0 && (unsigned)rv < sizeof(path));
        if (stat(path, &st) != 0) { break; }
        ++g_state.numa.n_nodes;
    }

    // enumerate CPUs
    while (g_state.numa.total_cpus < GGML_NUMA_MAX_CPUS) {
        rv = snprintf(path, sizeof(path), "/sys/devices/system/cpu/cpu%u", g_state.numa.total_cpus);
        GGML_ASSERT(rv > 0 && (unsigned)rv < sizeof(path));
        if (stat(path, &st) != 0) { break; }
        ++g_state.numa.total_cpus;
    }

    GGML_PRINT_DEBUG("found %u numa nodes, %u CPUs\n", g_state.numa.n_nodes, g_state.numa.total_cpus);

    // figure out which node we're on
    uint current_cpu;
    int getcpu_ret = 0;
#if __GLIBC__ > 2 || (__GLIBC__ == 2 && __GLIBC_MINOR__ > 33) || defined(__COSMOPOLITAN__)
    getcpu_ret = getcpu(&current_cpu, &g_state.numa.current_node);
#else
    // old glibc doesn't have a wrapper for this call. Fall back on direct syscall
#   if !defined(SYS_getcpu) && defined(SYS_get_cpu)
#       define SYS_getcpu SYS_get_cpu // some older glibc versions use this name
#   endif
    getcpu_ret = syscall(SYS_getcpu, &current_cpu, &g_state.numa.current_node);
#endif

    if (g_state.numa.n_nodes < 1 || g_state.numa.total_cpus < 1 || getcpu_ret != 0) {
        g_state.numa.n_nodes = 0;
        return;
    }

    GGML_PRINT_DEBUG("found our process on numa node %u, CPU %u\n", g_state.numa.current_node, current_cpu);

    for (uint32_t n = 0; n < g_state.numa.n_nodes; ++n) {
        struct ggml_numa_node * node = &g_state.numa.nodes[n];
        GGML_PRINT_DEBUG("CPUs on node %u:", n);
        node->n_cpus = 0;
        for (uint32_t c = 0; c < g_state.numa.total_cpus; ++c) {
            rv = snprintf(path, sizeof(path), "/sys/devices/system/node/node%u/cpu%u", n, c);
            GGML_ASSERT(rv > 0 && (unsigned)rv < sizeof(path));
            if (stat(path, &st) == 0) {
                node->cpus[node->n_cpus++] = c;
                GGML_PRINT_DEBUG(" %u", c);
            }
        }
        GGML_PRINT_DEBUG("\n");
    }

    if (ggml_is_numa()) {
        FILE *fptr = fopen("/proc/sys/kernel/numa_balancing", "r");
        if (fptr != NULL) {
            char buf[42];
            if (fgets(buf, sizeof(buf), fptr) && strncmp(buf, "0\n", sizeof(buf)) != 0) {
                GGML_LOG_WARN("/proc/sys/kernel/numa_balancing is enabled, this has been observed to impair performance\n");
            }
            fclose(fptr);
        }
    }
#else
    UNUSED(numa_flag);
    // TODO
#endif
}

bool ggml_is_numa(void) {
    return g_state.numa.n_nodes > 1;
}

#if defined(__ARM_ARCH)

#if defined(__linux__) && defined(__aarch64__)
#include <sys/auxv.h>
#elif defined(__APPLE__)
#include <sys/sysctl.h>
#endif

#if !defined(HWCAP2_I8MM)
#define HWCAP2_I8MM (1 << 13)
#endif

#if !defined(HWCAP2_SME)
#define HWCAP2_SME (1 << 23)
#endif

static void ggml_init_arm_arch_features(void) {
#if defined(__linux__) && defined(__aarch64__)
    uint32_t hwcap = getauxval(AT_HWCAP);
    uint32_t hwcap2 = getauxval(AT_HWCAP2);

    ggml_arm_arch_features.has_neon    = !!(hwcap & HWCAP_ASIMD);
    ggml_arm_arch_features.has_dotprod = !!(hwcap & HWCAP_ASIMDDP);
    ggml_arm_arch_features.has_i8mm    = !!(hwcap2 & HWCAP2_I8MM);
    ggml_arm_arch_features.has_sve     = !!(hwcap & HWCAP_SVE);
    ggml_arm_arch_features.has_sme     = !!(hwcap2 & HWCAP2_SME);

#if defined(__ARM_FEATURE_SVE)
    ggml_arm_arch_features.sve_cnt = PR_SVE_VL_LEN_MASK & prctl(PR_SVE_GET_VL);
#endif
#elif defined(__APPLE__)
    int oldp = 0;
    size_t size = sizeof(oldp);
    if (sysctlbyname("hw.optional.AdvSIMD", &oldp, &size, NULL, 0) != 0) {
        oldp = 0;
    }
    ggml_arm_arch_features.has_neon = oldp;

    if (sysctlbyname("hw.optional.arm.FEAT_DotProd", &oldp, &size, NULL, 0) != 0) {
        oldp = 0;
    }
    ggml_arm_arch_features.has_dotprod = oldp;

    if (sysctlbyname("hw.optional.arm.FEAT_I8MM", &oldp, &size, NULL, 0) != 0) {
        oldp = 0;
    }
    ggml_arm_arch_features.has_i8mm = oldp;

    if (sysctlbyname("hw.optional.arm.FEAT_SME", &oldp, &size, NULL, 0) != 0) {
        oldp = 0;
    }
    ggml_arm_arch_features.has_sme = oldp;

    ggml_arm_arch_features.has_sve = 0;
    ggml_arm_arch_features.sve_cnt = 0;
#else
// Run-time CPU feature detection not implemented for this platform, fallback to compile time
#if defined(__ARM_NEON)
    ggml_arm_arch_features.has_neon = 1;
#else
    ggml_arm_arch_features.has_neon = 0;
#endif

#if defined(__ARM_FEATURE_MATMUL_INT8)
    ggml_arm_arch_features.has_i8mm = 1;
#else
    ggml_arm_arch_features.has_i8mm = 0;
#endif

#if defined(__ARM_FEATURE_SVE)
    ggml_arm_arch_features.has_sve = 1;
    ggml_arm_arch_features.sve_cnt = 16;
#else
    ggml_arm_arch_features.has_sve = 0;
    ggml_arm_arch_features.sve_cnt = 0;
#endif

#if defined(__ARM_FEATURE_SME) || defined(__ARM_FEATURE_SME2)
    ggml_arm_arch_features.has_sme = 1;
#else
    ggml_arm_arch_features.has_sme = 0;
#endif
#endif
}
#endif

struct ggml_tensor * ggml_new_i32(struct ggml_context * ctx, int32_t value) {
    GGML_ASSERT(!ggml_get_no_alloc(ctx));

    struct ggml_tensor * result = ggml_new_tensor_1d(ctx, GGML_TYPE_I32, 1);

    ggml_set_i32(result, value);

    return result;
}

struct ggml_tensor * ggml_new_f32(struct ggml_context * ctx, float value) {
    GGML_ASSERT(!ggml_get_no_alloc(ctx));

    struct ggml_tensor * result = ggml_new_tensor_1d(ctx, GGML_TYPE_F32, 1);

    ggml_set_f32(result, value);

    return result;
}

struct ggml_tensor * ggml_set_i32 (struct ggml_tensor * tensor, int32_t value) {
    const int n     = ggml_nrows(tensor);
    const int nc    = tensor->ne[0];
    const size_t n1 = tensor->nb[1];

    char * const data = tensor->data;

    switch (tensor->type) {
        case GGML_TYPE_I8:
            {
                assert(tensor->nb[0] == sizeof(int8_t));
                for (int i = 0; i < n; i++) {
                    ggml_vec_set_i8(nc, (int8_t *)(data + i*n1), value);
                }
            } break;
        case GGML_TYPE_I16:
            {
                assert(tensor->nb[0] == sizeof(int16_t));
                for (int i = 0; i < n; i++) {
                    ggml_vec_set_i16(nc, (int16_t *)(data + i*n1), value);
                }
            } break;
        case GGML_TYPE_I32:
            {
                assert(tensor->nb[0] == sizeof(int32_t));
                for (int i = 0; i < n; i++) {
                    ggml_vec_set_i32(nc, (int32_t *)(data + i*n1), value);
                }
            } break;
        case GGML_TYPE_F16:
            {
                assert(tensor->nb[0] == sizeof(ggml_fp16_t));
                for (int i = 0; i < n; i++) {
                    ggml_vec_set_f16(nc, (ggml_fp16_t *)(data + i*n1), GGML_FP32_TO_FP16(value));
                }
            } break;
        case GGML_TYPE_BF16:
            {
                assert(tensor->nb[0] == sizeof(ggml_fp16_t));
                for (int i = 0; i < n; i++) {
                    ggml_vec_set_bf16(nc, (ggml_bf16_t *)(data + i*n1), GGML_FP32_TO_BF16(value));
                }
            } break;
        case GGML_TYPE_F32:
            {
                assert(tensor->nb[0] == sizeof(float));
                for (int i = 0; i < n; i++) {
                    ggml_vec_set_f32(nc, (float *)(data + i*n1), value);
                }
            } break;
        default:
            {
                GGML_ABORT("fatal error");
            }
    }

    return tensor;
}

struct ggml_tensor * ggml_set_f32(struct ggml_tensor * tensor, float value) {
    const int n     = ggml_nrows(tensor);
    const int nc    = tensor->ne[0];
    const size_t n1 = tensor->nb[1];

    char * const data = tensor->data;

    switch (tensor->type) {
        case GGML_TYPE_I8:
            {
                assert(tensor->nb[0] == sizeof(int8_t));
                for (int i = 0; i < n; i++) {
                    ggml_vec_set_i8(nc, (int8_t *)(data + i*n1), value);
                }
            } break;
        case GGML_TYPE_I16:
            {
                assert(tensor->nb[0] == sizeof(int16_t));
                for (int i = 0; i < n; i++) {
                    ggml_vec_set_i16(nc, (int16_t *)(data + i*n1), value);
                }
            } break;
        case GGML_TYPE_I32:
            {
                assert(tensor->nb[0] == sizeof(int32_t));
                for (int i = 0; i < n; i++) {
                    ggml_vec_set_i32(nc, (int32_t *)(data + i*n1), value);
                }
            } break;
        case GGML_TYPE_F16:
            {
                assert(tensor->nb[0] == sizeof(ggml_fp16_t));
                for (int i = 0; i < n; i++) {
                    ggml_vec_set_f16(nc, (ggml_fp16_t *)(data + i*n1), GGML_FP32_TO_FP16(value));
                }
            } break;
        case GGML_TYPE_BF16:
            {
                assert(tensor->nb[0] == sizeof(ggml_bf16_t));
                for (int i = 0; i < n; i++) {
                    ggml_vec_set_bf16(nc, (ggml_bf16_t *)(data + i*n1), GGML_FP32_TO_BF16(value));
                }
            } break;
        case GGML_TYPE_F32:
            {
                assert(tensor->nb[0] == sizeof(float));
                for (int i = 0; i < n; i++) {
                    ggml_vec_set_f32(nc, (float *)(data + i*n1), value);
                }
            } break;
        default:
            {
                GGML_ABORT("fatal error");
            }
    }

    return tensor;
}

int32_t ggml_get_i32_1d(const struct ggml_tensor * tensor, int i) {
    if (!ggml_is_contiguous(tensor)) {
        int64_t id[4] = { 0, 0, 0, 0 };
        ggml_unravel_index(tensor, i, &id[0], &id[1], &id[2], &id[3]);
        return ggml_get_i32_nd(tensor, id[0], id[1], id[2], id[3]);
    }
    switch (tensor->type) {
        case GGML_TYPE_I8:
            {
                GGML_ASSERT(tensor->nb[0] == sizeof(int8_t));
                return ((int8_t *)(tensor->data))[i];
            }
        case GGML_TYPE_I16:
            {
                GGML_ASSERT(tensor->nb[0] == sizeof(int16_t));
                return ((int16_t *)(tensor->data))[i];
            }
        case GGML_TYPE_I32:
            {
                GGML_ASSERT(tensor->nb[0] == sizeof(int32_t));
                return ((int32_t *)(tensor->data))[i];
            }
        case GGML_TYPE_F16:
            {
                GGML_ASSERT(tensor->nb[0] == sizeof(ggml_fp16_t));
                return GGML_FP16_TO_FP32(((ggml_fp16_t *)(tensor->data))[i]);
            }
        case GGML_TYPE_BF16:
            {
                GGML_ASSERT(tensor->nb[0] == sizeof(ggml_bf16_t));
                return GGML_BF16_TO_FP32(((ggml_bf16_t *)(tensor->data))[i]);
            }
        case GGML_TYPE_F32:
            {
                GGML_ASSERT(tensor->nb[0] == sizeof(float));
                return ((float *)(tensor->data))[i];
            }
        default:
            {
                GGML_ABORT("fatal error");
            }
    }
}

void ggml_set_i32_1d(const struct ggml_tensor * tensor, int i, int32_t value) {
    if (!ggml_is_contiguous(tensor)) {
        int64_t id[4] = { 0, 0, 0, 0 };
        ggml_unravel_index(tensor, i, &id[0], &id[1], &id[2], &id[3]);
        ggml_set_i32_nd(tensor, id[0], id[1], id[2], id[3], value);
        return;
    }
    switch (tensor->type) {
        case GGML_TYPE_I8:
            {
                GGML_ASSERT(tensor->nb[0] == sizeof(int8_t));
                ((int8_t *)(tensor->data))[i] = value;
            } break;
        case GGML_TYPE_I16:
            {
                GGML_ASSERT(tensor->nb[0] == sizeof(int16_t));
                ((int16_t *)(tensor->data))[i] = value;
            } break;
        case GGML_TYPE_I32:
            {
                GGML_ASSERT(tensor->nb[0] == sizeof(int32_t));
                ((int32_t *)(tensor->data))[i] = value;
            } break;
        case GGML_TYPE_F16:
            {
                GGML_ASSERT(tensor->nb[0] == sizeof(ggml_fp16_t));
                ((ggml_fp16_t *)(tensor->data))[i] = GGML_FP32_TO_FP16(value);
            } break;
        case GGML_TYPE_BF16:
            {
                GGML_ASSERT(tensor->nb[0] == sizeof(ggml_bf16_t));
                ((ggml_bf16_t *)(tensor->data))[i] = GGML_FP32_TO_BF16(value);
            } break;
        case GGML_TYPE_F32:
            {
                GGML_ASSERT(tensor->nb[0] == sizeof(float));
                ((float *)(tensor->data))[i] = value;
            } break;
        default:
            {
                GGML_ABORT("fatal error");
            }
    }
}

int32_t ggml_get_i32_nd(const struct ggml_tensor * tensor, int i0, int i1, int i2, int i3) {
    void * data   = (char *) tensor->data + i0*tensor->nb[0] + i1*tensor->nb[1] + i2*tensor->nb[2] + i3*tensor->nb[3];
    switch (tensor->type) {
        case GGML_TYPE_I8:
            return ((int8_t *) data)[0];
        case GGML_TYPE_I16:
            return ((int16_t *) data)[0];
        case GGML_TYPE_I32:
            return ((int32_t *) data)[0];
        case GGML_TYPE_F16:
            return GGML_FP16_TO_FP32(((ggml_fp16_t *) data)[0]);
        case GGML_TYPE_BF16:
            return GGML_BF16_TO_FP32(((ggml_bf16_t *) data)[0]);
        case GGML_TYPE_F32:
            return ((float *) data)[0];
        default:
            GGML_ABORT("fatal error");
    }
}

void ggml_set_i32_nd(const struct ggml_tensor * tensor, int i0, int i1, int i2, int i3, int32_t value) {
    void * data   = (char *) tensor->data + i0*tensor->nb[0] + i1*tensor->nb[1] + i2*tensor->nb[2] + i3*tensor->nb[3];
    switch (tensor->type) {
        case GGML_TYPE_I8:
            {
                ((int8_t *)(data))[0] = value;
            } break;
        case GGML_TYPE_I16:
            {
                ((int16_t *)(data))[0] = value;
            } break;
        case GGML_TYPE_I32:
            {
                ((int32_t *)(data))[0] = value;
            } break;
        case GGML_TYPE_F16:
            {
                ((ggml_fp16_t *)(data))[0] = GGML_FP32_TO_FP16(value);
            } break;
        case GGML_TYPE_BF16:
            {
                ((ggml_bf16_t *)(data))[0] = GGML_FP32_TO_BF16(value);
            } break;
        case GGML_TYPE_F32:
            {
                ((float *)(data))[0] = value;
            } break;
        default:
            {
                GGML_ABORT("fatal error");
            }
    }
}

float ggml_get_f32_1d(const struct ggml_tensor * tensor, int i) {
    if (!ggml_is_contiguous(tensor)) {
        int64_t id[4] = { 0, 0, 0, 0 };
        ggml_unravel_index(tensor, i, &id[0], &id[1], &id[2], &id[3]);
        return ggml_get_f32_nd(tensor, id[0], id[1], id[2], id[3]);
    }
    switch (tensor->type) {
        case GGML_TYPE_I8:
            {
                return ((int8_t *)(tensor->data))[i];
            }
        case GGML_TYPE_I16:
            {
                return ((int16_t *)(tensor->data))[i];
            }
        case GGML_TYPE_I32:
            {
                return ((int32_t *)(tensor->data))[i];
            }
        case GGML_TYPE_F16:
            {
                return GGML_FP16_TO_FP32(((ggml_fp16_t *)(tensor->data))[i]);
            }
        case GGML_TYPE_BF16:
            {
                return GGML_BF16_TO_FP32(((ggml_bf16_t *)(tensor->data))[i]);
            }
        case GGML_TYPE_F32:
            {
                return ((float *)(tensor->data))[i];
            }
        default:
            {
                GGML_ABORT("fatal error");
            }
    }
}

void ggml_set_f32_1d(const struct ggml_tensor * tensor, int i, float value) {
    if (!ggml_is_contiguous(tensor)) {
        int64_t id[4] = { 0, 0, 0, 0 };
        ggml_unravel_index(tensor, i, &id[0], &id[1], &id[2], &id[3]);
        ggml_set_f32_nd(tensor, id[0], id[1], id[2], id[3], value);
        return;
    }
    switch (tensor->type) {
        case GGML_TYPE_I8:
            {
                ((int8_t *)(tensor->data))[i] = value;
            } break;
        case GGML_TYPE_I16:
            {
                ((int16_t *)(tensor->data))[i] = value;
            } break;
        case GGML_TYPE_I32:
            {
                ((int32_t *)(tensor->data))[i] = value;
            } break;
        case GGML_TYPE_F16:
            {
                ((ggml_fp16_t *)(tensor->data))[i] = GGML_FP32_TO_FP16(value);
            } break;
        case GGML_TYPE_BF16:
            {
                ((ggml_bf16_t *)(tensor->data))[i] = GGML_FP32_TO_BF16(value);
            } break;
        case GGML_TYPE_F32:
            {
                ((float *)(tensor->data))[i] = value;
            } break;
        default:
            {
                GGML_ABORT("fatal error");
            }
    }
}

float ggml_get_f32_nd(const struct ggml_tensor * tensor, int i0, int i1, int i2, int i3) {
    void * data   = (char *) tensor->data + i0*tensor->nb[0] + i1*tensor->nb[1] + i2*tensor->nb[2] + i3*tensor->nb[3];
    switch (tensor->type) {
        case GGML_TYPE_I8:
            return ((int8_t *) data)[0];
        case GGML_TYPE_I16:
            return ((int16_t *) data)[0];
        case GGML_TYPE_I32:
            return ((int32_t *) data)[0];
        case GGML_TYPE_F16:
            return GGML_FP16_TO_FP32(((ggml_fp16_t *) data)[0]);
        case GGML_TYPE_BF16:
            return GGML_BF16_TO_FP32(((ggml_bf16_t *) data)[0]);
        case GGML_TYPE_F32:
            return ((float *) data)[0];
        default:
            GGML_ABORT("fatal error");
    }
}

void ggml_set_f32_nd(const struct ggml_tensor * tensor, int i0, int i1, int i2, int i3, float value) {
    void * data   = (char *) tensor->data + i0*tensor->nb[0] + i1*tensor->nb[1] + i2*tensor->nb[2] + i3*tensor->nb[3];
    switch (tensor->type) {
        case GGML_TYPE_I8:
            {
                ((int8_t *)(data))[0] = value;
            } break;
        case GGML_TYPE_I16:
            {
                ((int16_t *)(data))[0] = value;
            } break;
        case GGML_TYPE_I32:
            {
                ((int32_t *)(data))[0] = value;
            } break;
        case GGML_TYPE_F16:
            {
                ((ggml_fp16_t *)(data))[0] = GGML_FP32_TO_FP16(value);
            } break;
        case GGML_TYPE_BF16:
            {
                ((ggml_bf16_t *)(data))[0] = GGML_FP32_TO_BF16(value);
            } break;
        case GGML_TYPE_F32:
            {
                ((float *)(data))[0] = value;
            } break;
        default:
            {
                GGML_ABORT("fatal error");
            }
    }
}

////////////////////////////////////////////////////////////////////////////////

// ggml_compute_forward_dup

static void ggml_compute_forward_dup_same_cont(
        const struct ggml_compute_params * params,
        struct ggml_tensor * dst) {

    const struct ggml_tensor * src0 = dst->src[0];

    GGML_ASSERT(ggml_nelements(dst) == ggml_nelements(src0));
    GGML_ASSERT(ggml_is_contiguous(dst) && ggml_is_contiguous(src0));
    GGML_ASSERT(src0->type == dst->type);

    const size_t nb0 = ggml_type_size(src0->type);

    const int ith = params->ith; // thread index
    const int nth = params->nth; // number of threads

    // parallelize by blocks
    const int nk = ggml_nelements(src0)/ggml_blck_size(src0->type);
    const int dr = (nk + nth - 1) / nth;
    const int k0 = dr * ith;
    const int k1 = MIN(k0 + dr, nk);

    if (k0 < k1) {
        memcpy(
            ((char *)  dst->data + k0*nb0),
            ((char *) src0->data + k0*nb0),
            (k1 - k0) * nb0);
    }
}

static void ggml_compute_forward_dup_f16(
        const struct ggml_compute_params * params,
        struct ggml_tensor * dst) {

    const struct ggml_tensor * src0 = dst->src[0];

    GGML_ASSERT(ggml_nelements(dst) == ggml_nelements(src0));

    GGML_TENSOR_UNARY_OP_LOCALS

    const int ith = params->ith; // thread index
    const int nth = params->nth; // number of threads

    // parallelize by rows
    const int nr = ne01;
    // number of rows per thread
    const int dr = (nr + nth - 1) / nth;
    // row range for this thread
    const int ir0 = dr * ith;
    const int ir1 = MIN(ir0 + dr, nr);

    if (src0->type == dst->type &&
        ne00 == ne0 &&
        nb00 == ggml_type_size(src0->type) && nb0 == ggml_type_size(dst->type)) {
        // copy by rows
        const size_t rs = ne00*nb00;
        for (int64_t i03 = 0; i03 < ne03; i03++) {
            for (int64_t i02 = 0; i02 < ne02; i02++) {
                for (int64_t i01 = ir0; i01 < ir1; i01++) {
                    memcpy(
                        ((char *)  dst->data + i01*nb1  + i02*nb2  + i03*nb3),
                        ((char *) src0->data + i01*nb01 + i02*nb02 + i03*nb03),
                        rs);
                }
            }
        }
        return;
    }

    // TODO: add more special-case implementations for tensor shapes/strides that can benefit from memcpy

    if (ggml_is_contiguous(dst)) {
        if (nb00 == sizeof(ggml_fp16_t)) {
            if (dst->type == GGML_TYPE_F16) {
                size_t id = 0;
                const size_t rs = ne00 * nb00;
                char * dst_ptr = (char *) dst->data;

                for (int i03 = 0; i03 < ne03; i03++) {
                    for (int i02 = 0; i02 < ne02; i02++) {
                        id += rs * ir0;
                        for (int i01 = ir0; i01 < ir1; i01++) {
                            const char * src0_ptr = (char *) src0->data + i01*nb01 + i02*nb02 + i03*nb03;
                            memcpy(dst_ptr + id, src0_ptr, rs);
                            id += rs;
                        }
                        id += rs * (ne01 - ir1);
                    }
                }
            } else if (dst->type == GGML_TYPE_F32) {
                size_t id = 0;
                float * dst_ptr = (float *) dst->data;

                for (int i03 = 0; i03 < ne03; i03++) {
                    for (int i02 = 0; i02 < ne02; i02++) {
                        id += ne00 * ir0;
                        for (int i01 = ir0; i01 < ir1; i01++) {
                            const ggml_fp16_t * src0_ptr = (ggml_fp16_t *) ((char *) src0->data + i01*nb01 + i02*nb02 + i03*nb03);
                            for (int i00 = 0; i00 < ne00; i00++) {
                                dst_ptr[id] = GGML_FP16_TO_FP32(src0_ptr[i00]);
                                id++;
                            }
                        }
                        id += ne00 * (ne01 - ir1);
                    }
                }
            } else if (ggml_get_type_traits_cpu(dst->type)->from_float) {
                ggml_from_float_t const quantize_row_q = ggml_get_type_traits_cpu(dst->type)->from_float;
                float * src0_f32 = (float *) params->wdata + (ne00 + CACHE_LINE_SIZE_F32) * ith;

                size_t id = 0;
                size_t rs = nb0 * (ne00 / ggml_blck_size(dst->type));
                char * dst_ptr = (char *) dst->data;

                for (int i03 = 0; i03 < ne03; i03++) {
                    for (int i02 = 0; i02 < ne02; i02++) {
                        id += rs * ir0;
                        for (int i01 = ir0; i01 < ir1; i01++) {
                            const ggml_fp16_t * src0_ptr = (ggml_fp16_t *) ((char *) src0->data + i01*nb01 + i02*nb02 + i03*nb03);

                            for (int i00 = 0; i00 < ne00; i00++) {
                                src0_f32[i00] = GGML_FP16_TO_FP32(src0_ptr[i00]);
                            }

                            quantize_row_q(src0_f32, dst_ptr + id, ne00);
                            id += rs;
                        }
                        id += rs * (ne01 - ir1);
                    }
                }
            } else {
                GGML_ABORT("fatal error"); // TODO: implement
            }
        } else {
            //printf("%s: this is not optimal - fix me\n", __func__);

            if (dst->type == GGML_TYPE_F32) {
                size_t id = 0;
                float * dst_ptr = (float *) dst->data;

                for (int i03 = 0; i03 < ne03; i03++) {
                    for (int i02 = 0; i02 < ne02; i02++) {
                        id += ne00 * ir0;
                        for (int i01 = ir0; i01 < ir1; i01++) {
                            for (int i00 = 0; i00 < ne00; i00++) {
                                const ggml_fp16_t * src0_ptr = (ggml_fp16_t *) ((char *) src0->data + i00*nb00 + i01*nb01 + i02*nb02 + i03*nb03);

                                dst_ptr[id] = GGML_FP16_TO_FP32(*src0_ptr);
                                id++;
                            }
                        }
                        id += ne00 * (ne01 - ir1);
                    }
                }
            } else if (dst->type == GGML_TYPE_F16) {
                size_t id = 0;
                ggml_fp16_t * dst_ptr = (ggml_fp16_t *) dst->data;

                for (int i03 = 0; i03 < ne03; i03++) {
                    for (int i02 = 0; i02 < ne02; i02++) {
                        id += ne00 * ir0;
                        for (int i01 = ir0; i01 < ir1; i01++) {
                            for (int i00 = 0; i00 < ne00; i00++) {
                                const ggml_fp16_t * src0_ptr = (ggml_fp16_t *) ((char *) src0->data + i00*nb00 + i01*nb01 + i02*nb02 + i03*nb03);

                                dst_ptr[id] = *src0_ptr;
                                id++;
                            }
                        }
                        id += ne00 * (ne01 - ir1);
                    }
                }
            } else {
                GGML_ABORT("fatal error"); // TODO: implement
            }
        }
        return;
    }

    // dst counters
    int64_t i10 = 0;
    int64_t i11 = 0;
    int64_t i12 = 0;
    int64_t i13 = 0;

    if (dst->type == GGML_TYPE_F16) {
        for (int64_t i03 = 0; i03 < ne03; i03++) {
            for (int64_t i02 = 0; i02 < ne02; i02++) {
                i10 += ne00 * ir0;
                while (i10 >= ne0) {
                    i10 -= ne0;
                    if (++i11 == ne1) {
                        i11 = 0;
                        if (++i12 == ne2) {
                            i12 = 0;
                            if (++i13 == ne3) {
                                i13 = 0;
                            }
                        }
                    }
                }
                for (int64_t i01 = ir0; i01 < ir1; i01++) {
                    for (int64_t i00 = 0; i00 < ne00; i00++) {
                        const char * src0_ptr = ((char *) src0->data + i00*nb00 + i01*nb01 + i02*nb02 + i03*nb03);
                              char * dst_ptr  = ((char *)  dst->data + i10*nb0  + i11*nb1  + i12*nb2  + i13*nb3);

                        memcpy(dst_ptr, src0_ptr, sizeof(ggml_fp16_t));

                        if (++i10 == ne00) {
                            i10 = 0;
                            if (++i11 == ne01) {
                                i11 = 0;
                                if (++i12 == ne02) {
                                    i12 = 0;
                                    if (++i13 == ne03) {
                                        i13 = 0;
                                    }
                                }
                            }
                        }
                    }
                }
                i10 += ne00 * (ne01 - ir1);
                while (i10 >= ne0) {
                    i10 -= ne0;
                    if (++i11 == ne1) {
                        i11 = 0;
                        if (++i12 == ne2) {
                            i12 = 0;
                            if (++i13 == ne3) {
                                i13 = 0;
                            }
                        }
                    }
                }
            }
        }
    } else if (dst->type == GGML_TYPE_F32) {
        for (int64_t i03 = 0; i03 < ne03; i03++) {
            for (int64_t i02 = 0; i02 < ne02; i02++) {
                i10 += ne00 * ir0;
                while (i10 >= ne0) {
                    i10 -= ne0;
                    if (++i11 == ne1) {
                        i11 = 0;
                        if (++i12 == ne2) {
                            i12 = 0;
                            if (++i13 == ne3) {
                                i13 = 0;
                            }
                        }
                    }
                }
                for (int64_t i01 = ir0; i01 < ir1; i01++) {
                    for (int64_t i00 = 0; i00 < ne00; i00++) {
                        const char * src0_ptr = ((char *) src0->data + i00*nb00 + i01*nb01 + i02*nb02 + i03*nb03);
                              char * dst_ptr  = ((char *)  dst->data + i10*nb0  + i11*nb1  + i12*nb2  + i13*nb3);

                        *(float *) dst_ptr = GGML_FP16_TO_FP32(*(const ggml_fp16_t *) src0_ptr);

                        if (++i10 == ne0) {
                            i10 = 0;
                            if (++i11 == ne1) {
                                i11 = 0;
                                if (++i12 == ne2) {
                                    i12 = 0;
                                    if (++i13 == ne3) {
                                        i13 = 0;
                                    }
                                }
                            }
                        }
                    }
                }
                i10 += ne00 * (ne01 - ir1);
                while (i10 >= ne0) {
                    i10 -= ne0;
                    if (++i11 == ne1) {
                        i11 = 0;
                        if (++i12 == ne2) {
                            i12 = 0;
                            if (++i13 == ne3) {
                                i13 = 0;
                            }
                        }
                    }
                }
            }
        }
    } else {
        GGML_ABORT("fatal error"); // TODO: implement
    }
}

static void ggml_compute_forward_dup_bf16(
        const struct ggml_compute_params * params,
        struct ggml_tensor * dst) {

    const struct ggml_tensor * src0 = dst->src[0];

    GGML_ASSERT(ggml_nelements(dst) == ggml_nelements(src0));

    GGML_TENSOR_UNARY_OP_LOCALS

    const int ith = params->ith; // thread index
    const int nth = params->nth; // number of threads

    // parallelize by rows
    const int nr = ne01;
    // number of rows per thread
    const int dr = (nr + nth - 1) / nth;
    // row range for this thread
    const int ir0 = dr * ith;
    const int ir1 = MIN(ir0 + dr, nr);

    if (src0->type == dst->type &&
        ne00 == ne0 &&
        nb00 == ggml_type_size(src0->type) && nb0 == ggml_type_size(dst->type)) {
        // copy by rows
        const size_t rs = ne00*nb00;
        for (int64_t i03 = 0; i03 < ne03; i03++) {
            for (int64_t i02 = 0; i02 < ne02; i02++) {
                for (int64_t i01 = ir0; i01 < ir1; i01++) {
                    memcpy(
                        ((char *)  dst->data + i01*nb1  + i02*nb2  + i03*nb3),
                        ((char *) src0->data + i01*nb01 + i02*nb02 + i03*nb03),
                        rs);
                }
            }
        }
        return;
    }

    // TODO: add more special-case implementations for tensor shapes/strides that can benefit from memcpy

    if (ggml_is_contiguous(dst)) {
        if (nb00 == sizeof(ggml_bf16_t)) {
            if (dst->type == GGML_TYPE_BF16) {
                size_t id = 0;
                const size_t rs = ne00 * nb00;
                char * dst_ptr = (char *) dst->data;

                for (int i03 = 0; i03 < ne03; i03++) {
                    for (int i02 = 0; i02 < ne02; i02++) {
                        id += rs * ir0;
                        for (int i01 = ir0; i01 < ir1; i01++) {
                            const char * src0_ptr = (char *) src0->data + i01*nb01 + i02*nb02 + i03*nb03;
                            memcpy(dst_ptr + id, src0_ptr, rs);
                            id += rs;
                        }
                        id += rs * (ne01 - ir1);
                    }
                }
            } else if (dst->type == GGML_TYPE_F16) {
                size_t id = 0;
                ggml_fp16_t * dst_ptr = (ggml_fp16_t *) dst->data;

                for (int i03 = 0; i03 < ne03; i03++) {
                    for (int i02 = 0; i02 < ne02; i02++) {
                        id += ne00 * ir0;
                        for (int i01 = ir0; i01 < ir1; i01++) {
                            const ggml_bf16_t * src0_ptr = (ggml_bf16_t *) ((char *) src0->data + i01*nb01 + i02*nb02 + i03*nb03);
                            for (int i00 = 0; i00 < ne00; i00++) {
                                dst_ptr[id] = GGML_FP32_TO_FP16(GGML_BF16_TO_FP32(src0_ptr[i00]));
                                id++;
                            }
                        }
                        id += ne00 * (ne01 - ir1);
                    }
                }
            } else if (dst->type == GGML_TYPE_F32) {
                size_t id = 0;
                float * dst_ptr = (float *) dst->data;

                for (int i03 = 0; i03 < ne03; i03++) {
                    for (int i02 = 0; i02 < ne02; i02++) {
                        id += ne00 * ir0;
                        for (int i01 = ir0; i01 < ir1; i01++) {
                            const ggml_bf16_t * src0_ptr = (ggml_bf16_t *) ((char *) src0->data + i01*nb01 + i02*nb02 + i03*nb03);
                            for (int i00 = 0; i00 < ne00; i00++) {
                                dst_ptr[id] = GGML_BF16_TO_FP32(src0_ptr[i00]);
                                id++;
                            }
                        }
                        id += ne00 * (ne01 - ir1);
                    }
                }
            } else if (ggml_get_type_traits_cpu(dst->type)->from_float) {
                ggml_from_float_t const quantize_row_q = ggml_get_type_traits_cpu(dst->type)->from_float;
                float * src0_f32 = (float *) params->wdata + (ne00 + CACHE_LINE_SIZE_F32) * ith;

                size_t id = 0;
                size_t rs = nb0 * (ne00 / ggml_blck_size(dst->type));
                char * dst_ptr = (char *) dst->data;

                for (int i03 = 0; i03 < ne03; i03++) {
                    for (int i02 = 0; i02 < ne02; i02++) {
                        id += rs * ir0;
                        for (int i01 = ir0; i01 < ir1; i01++) {
                            const ggml_bf16_t * src0_ptr = (ggml_bf16_t *) ((char *) src0->data + i01*nb01 + i02*nb02 + i03*nb03);

                            for (int i00 = 0; i00 < ne00; i00++) {
                                src0_f32[i00] = GGML_BF16_TO_FP32(src0_ptr[i00]);
                            }

                            quantize_row_q(src0_f32, dst_ptr + id, ne00);
                            id += rs;
                        }
                        id += rs * (ne01 - ir1);
                    }
                }
            } else {
                GGML_ABORT("fatal error"); // TODO: implement
            }
        } else {
            //printf("%s: this is not optimal - fix me\n", __func__);

            if (dst->type == GGML_TYPE_F32) {
                size_t id = 0;
                float * dst_ptr = (float *) dst->data;

                for (int i03 = 0; i03 < ne03; i03++) {
                    for (int i02 = 0; i02 < ne02; i02++) {
                        id += ne00 * ir0;
                        for (int i01 = ir0; i01 < ir1; i01++) {
                            for (int i00 = 0; i00 < ne00; i00++) {
                                const ggml_bf16_t * src0_ptr = (ggml_bf16_t *) ((char *) src0->data + i00*nb00 + i01*nb01 + i02*nb02 + i03*nb03);

                                dst_ptr[id] = GGML_BF16_TO_FP32(*src0_ptr);
                                id++;
                            }
                        }
                        id += ne00 * (ne01 - ir1);
                    }
                }
            } else if (dst->type == GGML_TYPE_BF16) {
                size_t id = 0;
                ggml_bf16_t * dst_ptr = (ggml_bf16_t *) dst->data;

                for (int i03 = 0; i03 < ne03; i03++) {
                    for (int i02 = 0; i02 < ne02; i02++) {
                        id += ne00 * ir0;
                        for (int i01 = ir0; i01 < ir1; i01++) {
                            for (int i00 = 0; i00 < ne00; i00++) {
                                const ggml_bf16_t * src0_ptr = (ggml_bf16_t *) ((char *) src0->data + i00*nb00 + i01*nb01 + i02*nb02 + i03*nb03);

                                dst_ptr[id] = *src0_ptr;
                                id++;
                            }
                        }
                        id += ne00 * (ne01 - ir1);
                    }
                }
            } else if (dst->type == GGML_TYPE_F16) {
                size_t id = 0;
                ggml_fp16_t * dst_ptr = (ggml_fp16_t *) dst->data;

                for (int i03 = 0; i03 < ne03; i03++) {
                    for (int i02 = 0; i02 < ne02; i02++) {
                        id += ne00 * ir0;
                        for (int i01 = ir0; i01 < ir1; i01++) {
                            for (int i00 = 0; i00 < ne00; i00++) {
                                const ggml_bf16_t * src0_ptr = (ggml_bf16_t *) ((char *) src0->data + i00*nb00 + i01*nb01 + i02*nb02 + i03*nb03);

                                dst_ptr[id] = GGML_FP32_TO_FP16(GGML_BF16_TO_FP32(*src0_ptr));
                                id++;
                            }
                        }
                        id += ne00 * (ne01 - ir1);
                    }
                }
            } else {
                GGML_ABORT("fatal error"); // TODO: implement
            }
        }
        return;
    }

    // dst counters
    int64_t i10 = 0;
    int64_t i11 = 0;
    int64_t i12 = 0;
    int64_t i13 = 0;

    if (dst->type == GGML_TYPE_BF16) {
        for (int64_t i03 = 0; i03 < ne03; i03++) {
            for (int64_t i02 = 0; i02 < ne02; i02++) {
                i10 += ne00 * ir0;
                while (i10 >= ne0) {
                    i10 -= ne0;
                    if (++i11 == ne1) {
                        i11 = 0;
                        if (++i12 == ne2) {
                            i12 = 0;
                            if (++i13 == ne3) {
                                i13 = 0;
                            }
                        }
                    }
                }
                for (int64_t i01 = ir0; i01 < ir1; i01++) {
                    for (int64_t i00 = 0; i00 < ne00; i00++) {
                        const char * src0_ptr = ((char *) src0->data + i00*nb00 + i01*nb01 + i02*nb02 + i03*nb03);
                              char * dst_ptr  = ((char *)  dst->data + i10*nb0  + i11*nb1  + i12*nb2  + i13*nb3);

                        memcpy(dst_ptr, src0_ptr, sizeof(ggml_bf16_t));

                        if (++i10 == ne00) {
                            i10 = 0;
                            if (++i11 == ne01) {
                                i11 = 0;
                                if (++i12 == ne02) {
                                    i12 = 0;
                                    if (++i13 == ne03) {
                                        i13 = 0;
                                    }
                                }
                            }
                        }
                    }
                }
                i10 += ne00 * (ne01 - ir1);
                while (i10 >= ne0) {
                    i10 -= ne0;
                    if (++i11 == ne1) {
                        i11 = 0;
                        if (++i12 == ne2) {
                            i12 = 0;
                            if (++i13 == ne3) {
                                i13 = 0;
                            }
                        }
                    }
                }
            }
        }
    } else if (dst->type == GGML_TYPE_F16) {
        for (int64_t i03 = 0; i03 < ne03; i03++) {
            for (int64_t i02 = 0; i02 < ne02; i02++) {
                i10 += ne00 * ir0;
                while (i10 >= ne0) {
                    i10 -= ne0;
                    if (++i11 == ne1) {
                        i11 = 0;
                        if (++i12 == ne2) {
                            i12 = 0;
                            if (++i13 == ne3) {
                                i13 = 0;
                            }
                        }
                    }
                }
                for (int64_t i01 = ir0; i01 < ir1; i01++) {
                    for (int64_t i00 = 0; i00 < ne00; i00++) {
                        const char * src0_ptr = ((char *) src0->data + i00*nb00 + i01*nb01 + i02*nb02 + i03*nb03);
                              char * dst_ptr  = ((char *)  dst->data + i10*nb0  + i11*nb1  + i12*nb2  + i13*nb3);

                        *(ggml_fp16_t *) dst_ptr = GGML_FP32_TO_FP16(GGML_BF16_TO_FP32(*(const ggml_bf16_t *) src0_ptr));

                        if (++i10 == ne0) {
                            i10 = 0;
                            if (++i11 == ne1) {
                                i11 = 0;
                                if (++i12 == ne2) {
                                    i12 = 0;
                                    if (++i13 == ne3) {
                                        i13 = 0;
                                    }
                                }
                            }
                        }
                    }
                }
                i10 += ne00 * (ne01 - ir1);
                while (i10 >= ne0) {
                    i10 -= ne0;
                    if (++i11 == ne1) {
                        i11 = 0;
                        if (++i12 == ne2) {
                            i12 = 0;
                            if (++i13 == ne3) {
                                i13 = 0;
                            }
                        }
                    }
                }
            }
        }
    } else if (dst->type == GGML_TYPE_F32) {
        for (int64_t i03 = 0; i03 < ne03; i03++) {
            for (int64_t i02 = 0; i02 < ne02; i02++) {
                i10 += ne00 * ir0;
                while (i10 >= ne0) {
                    i10 -= ne0;
                    if (++i11 == ne1) {
                        i11 = 0;
                        if (++i12 == ne2) {
                            i12 = 0;
                            if (++i13 == ne3) {
                                i13 = 0;
                            }
                        }
                    }
                }
                for (int64_t i01 = ir0; i01 < ir1; i01++) {
                    for (int64_t i00 = 0; i00 < ne00; i00++) {
                        const char * src0_ptr = ((char *) src0->data + i00*nb00 + i01*nb01 + i02*nb02 + i03*nb03);
                              char * dst_ptr  = ((char *)  dst->data + i10*nb0  + i11*nb1  + i12*nb2  + i13*nb3);

                        *(float *) dst_ptr = GGML_BF16_TO_FP32(*(const ggml_bf16_t *) src0_ptr);

                        if (++i10 == ne0) {
                            i10 = 0;
                            if (++i11 == ne1) {
                                i11 = 0;
                                if (++i12 == ne2) {
                                    i12 = 0;
                                    if (++i13 == ne3) {
                                        i13 = 0;
                                    }
                                }
                            }
                        }
                    }
                }
                i10 += ne00 * (ne01 - ir1);
                while (i10 >= ne0) {
                    i10 -= ne0;
                    if (++i11 == ne1) {
                        i11 = 0;
                        if (++i12 == ne2) {
                            i12 = 0;
                            if (++i13 == ne3) {
                                i13 = 0;
                            }
                        }
                    }
                }
            }
        }
    } else {
        GGML_ABORT("fatal error"); // TODO: implement
    }
}

static void ggml_compute_forward_dup_f32(
        const struct ggml_compute_params * params,
        struct ggml_tensor * dst) {

    const struct ggml_tensor * src0 = dst->src[0];

    GGML_ASSERT(ggml_nelements(dst) == ggml_nelements(src0));

    GGML_TENSOR_UNARY_OP_LOCALS

    const int ith = params->ith; // thread index
    const int nth = params->nth; // number of threads

    // parallelize by rows
    const int nr = ne01;
    // number of rows per thread
    const int dr = (nr + nth - 1) / nth;
    // row range for this thread
    const int ir0 = dr * ith;
    const int ir1 = MIN(ir0 + dr, nr);

    if (src0->type == dst->type &&
        ne00 == ne0 &&
        nb00 == ggml_type_size(src0->type) && nb0 == ggml_type_size(dst->type)) {
        // copy by rows
        const size_t rs = ne00*nb00;
        for (int64_t i03 = 0; i03 < ne03; i03++) {
            for (int64_t i02 = 0; i02 < ne02; i02++) {
                for (int64_t i01 = ir0; i01 < ir1; i01++) {
                    memcpy(
                        ((char *)  dst->data + i01*nb1  + i02*nb2  + i03*nb3),
                        ((char *) src0->data + i01*nb01 + i02*nb02 + i03*nb03),
                        rs);
                }
            }
        }
        return;
    }

    if (ggml_is_contiguous(dst)) {
        // TODO: simplify
        if (nb00 == sizeof(float)) {
            if (dst->type == GGML_TYPE_F32) {
                size_t id = 0;
                const size_t rs = ne00 * nb00;
                char * dst_ptr = (char *) dst->data;

                for (int i03 = 0; i03 < ne03; i03++) {
                    for (int i02 = 0; i02 < ne02; i02++) {
                        id += rs * ir0;
                        for (int i01 = ir0; i01 < ir1; i01++) {
                            const char * src0_ptr = (char *) src0->data + i01*nb01 + i02*nb02 + i03*nb03;
                            memcpy(dst_ptr + id, src0_ptr, rs);
                            id += rs;
                        }
                        id += rs * (ne01 - ir1);
                    }
                }
            } else if (ggml_get_type_traits_cpu(dst->type)->from_float) {
                ggml_from_float_t const quantize_row_q = ggml_get_type_traits_cpu(dst->type)->from_float;

                size_t id = 0;
                size_t rs = nb0 * (ne00 / ggml_blck_size(dst->type));
                char * dst_ptr = (char *) dst->data;

                for (int i03 = 0; i03 < ne03; i03++) {
                    for (int i02 = 0; i02 < ne02; i02++) {
                        id += rs * ir0;
                        for (int i01 = ir0; i01 < ir1; i01++) {
                            const float * src0_ptr = (float *) ((char *) src0->data + i01*nb01 + i02*nb02 + i03*nb03);
                            quantize_row_q(src0_ptr, dst_ptr + id, ne00);
                            id += rs;
                        }
                        id += rs * (ne01 - ir1);
                    }
                }
            } else {
                GGML_ABORT("fatal error"); // TODO: implement
            }
        } else {
            //printf("%s: this is not optimal - fix me\n", __func__);

            if (dst->type == GGML_TYPE_F32) {
                size_t id = 0;
                float * dst_ptr = (float *) dst->data;

                for (int i03 = 0; i03 < ne03; i03++) {
                    for (int i02 = 0; i02 < ne02; i02++) {
                        id += ne00 * ir0;
                        for (int i01 = ir0; i01 < ir1; i01++) {
                            for (int i00 = 0; i00 < ne00; i00++) {
                                const float * src0_ptr = (float *) ((char *) src0->data + i00*nb00 + i01*nb01 + i02*nb02 + i03*nb03);

                                dst_ptr[id] = *src0_ptr;
                                id++;
                            }
                        }
                        id += ne00 * (ne01 - ir1);
                    }
                }
            } else if (dst->type == GGML_TYPE_F16) {
                size_t id = 0;
                ggml_fp16_t * dst_ptr = (ggml_fp16_t *) dst->data;

                for (int i03 = 0; i03 < ne03; i03++) {
                    for (int i02 = 0; i02 < ne02; i02++) {
                        id += ne00 * ir0;
                        for (int i01 = ir0; i01 < ir1; i01++) {
                            for (int i00 = 0; i00 < ne00; i00++) {
                                const float * src0_ptr = (float *) ((char *) src0->data + i00*nb00 + i01*nb01 + i02*nb02 + i03*nb03);

                                dst_ptr[id] = GGML_FP32_TO_FP16(*src0_ptr);
                                id++;
                            }
                        }
                        id += ne00 * (ne01 - ir1);
                    }
                }
            } else if (dst->type == GGML_TYPE_BF16) {
                size_t id = 0;
                ggml_bf16_t * dst_ptr = (ggml_bf16_t *) dst->data;

                for (int i03 = 0; i03 < ne03; i03++) {
                    for (int i02 = 0; i02 < ne02; i02++) {
                        id += ne00 * ir0;
                        for (int i01 = ir0; i01 < ir1; i01++) {
                            for (int i00 = 0; i00 < ne00; i00++) {
                                const float * src0_ptr = (float *) ((char *) src0->data + i00*nb00 + i01*nb01 + i02*nb02 + i03*nb03);

                                dst_ptr[id] = GGML_FP32_TO_BF16(*src0_ptr);
                                id++;
                            }
                        }
                        id += ne00 * (ne01 - ir1);
                    }
                }
            } else {
                GGML_ABORT("fatal error"); // TODO: implement
            }
        }

        return;
    }

    // dst counters

    int64_t i10 = 0;
    int64_t i11 = 0;
    int64_t i12 = 0;
    int64_t i13 = 0;

    if (dst->type == GGML_TYPE_F32) {
        for (int64_t i03 = 0; i03 < ne03; i03++) {
            for (int64_t i02 = 0; i02 < ne02; i02++) {
                i10 += ne00 * ir0;
                while (i10 >= ne0) {
                    i10 -= ne0;
                    if (++i11 == ne1) {
                        i11 = 0;
                        if (++i12 == ne2) {
                            i12 = 0;
                            if (++i13 == ne3) {
                                i13 = 0;
                            }
                        }
                    }
                }
                for (int64_t i01 = ir0; i01 < ir1; i01++) {
                    for (int64_t i00 = 0; i00 < ne00; i00++) {
                        const char * src0_ptr = ((char *) src0->data + i00*nb00 + i01*nb01 + i02*nb02 + i03*nb03);
                              char * dst_ptr  = ((char *)  dst->data + i10*nb0  + i11*nb1  + i12*nb2  + i13*nb3);

                        memcpy(dst_ptr, src0_ptr, sizeof(float));

                        if (++i10 == ne0) {
                            i10 = 0;
                            if (++i11 == ne1) {
                                i11 = 0;
                                if (++i12 == ne2) {
                                    i12 = 0;
                                    if (++i13 == ne3) {
                                        i13 = 0;
                                    }
                                }
                            }
                        }
                    }
                }
                i10 += ne00 * (ne01 - ir1);
                while (i10 >= ne0) {
                    i10 -= ne0;
                    if (++i11 == ne1) {
                        i11 = 0;
                        if (++i12 == ne2) {
                            i12 = 0;
                            if (++i13 == ne3) {
                                i13 = 0;
                            }
                        }
                    }
                }
            }
        }
    } else if (dst->type == GGML_TYPE_F16) {
        for (int64_t i03 = 0; i03 < ne03; i03++) {
            for (int64_t i02 = 0; i02 < ne02; i02++) {
                i10 += ne00 * ir0;
                while (i10 >= ne0) {
                    i10 -= ne0;
                    if (++i11 == ne1) {
                        i11 = 0;
                        if (++i12 == ne2) {
                            i12 = 0;
                            if (++i13 == ne3) {
                                i13 = 0;
                            }
                        }
                    }
                }
                for (int64_t i01 = ir0; i01 < ir1; i01++) {
                    for (int64_t i00 = 0; i00 < ne00; i00++) {
                        const char * src0_ptr = ((char *) src0->data + i00*nb00 + i01*nb01 + i02*nb02 + i03*nb03);
                              char * dst_ptr  = ((char *)  dst->data + i10*nb0  + i11*nb1  + i12*nb2  + i13*nb3);

                        *(ggml_fp16_t *) dst_ptr = GGML_FP32_TO_FP16(*(const float *) src0_ptr);

                        if (++i10 == ne0) {
                            i10 = 0;
                            if (++i11 == ne1) {
                                i11 = 0;
                                if (++i12 == ne2) {
                                    i12 = 0;
                                    if (++i13 == ne3) {
                                        i13 = 0;
                                    }
                                }
                            }
                        }
                    }
                }
                i10 += ne00 * (ne01 - ir1);
                while (i10 >= ne0) {
                    i10 -= ne0;
                    if (++i11 == ne1) {
                        i11 = 0;
                        if (++i12 == ne2) {
                            i12 = 0;
                            if (++i13 == ne3) {
                                i13 = 0;
                            }
                        }
                    }
                }
            }
        }
    } else if (dst->type == GGML_TYPE_BF16) {
        for (int64_t i03 = 0; i03 < ne03; i03++) {
            for (int64_t i02 = 0; i02 < ne02; i02++) {
                i10 += ne00 * ir0;
                while (i10 >= ne0) {
                    i10 -= ne0;
                    if (++i11 == ne1) {
                        i11 = 0;
                        if (++i12 == ne2) {
                            i12 = 0;
                            if (++i13 == ne3) {
                                i13 = 0;
                            }
                        }
                    }
                }
                for (int64_t i01 = ir0; i01 < ir1; i01++) {
                    for (int64_t i00 = 0; i00 < ne00; i00++) {
                        const char * src0_ptr = ((char *) src0->data + i00*nb00 + i01*nb01 + i02*nb02 + i03*nb03);
                              char * dst_ptr  = ((char *)  dst->data + i10*nb0  + i11*nb1  + i12*nb2  + i13*nb3);

                        *(ggml_bf16_t *) dst_ptr = GGML_FP32_TO_BF16(*(const float *) src0_ptr);

                        if (++i10 == ne0) {
                            i10 = 0;
                            if (++i11 == ne1) {
                                i11 = 0;
                                if (++i12 == ne2) {
                                    i12 = 0;
                                    if (++i13 == ne3) {
                                        i13 = 0;
                                    }
                                }
                            }
                        }
                    }
                }
                i10 += ne00 * (ne01 - ir1);
                while (i10 >= ne0) {
                    i10 -= ne0;
                    if (++i11 == ne1) {
                        i11 = 0;
                        if (++i12 == ne2) {
                            i12 = 0;
                            if (++i13 == ne3) {
                                i13 = 0;
                            }
                        }
                    }
                }
            }
        }
    } else {
        GGML_ABORT("fatal error"); // TODO: implement
    }
}

// A simplified version of ggml_compute_forward_dup that doesn't do float upcasting, and just plain old memcpy.
static void ggml_compute_forward_dup_bytes(
        const struct ggml_compute_params * params,
        struct ggml_tensor * dst) {
    const struct ggml_tensor * src0 = dst->src[0];

    GGML_ASSERT(ggml_nelements(dst) == ggml_nelements(src0));
    GGML_ASSERT(src0->type == dst->type);

    GGML_TENSOR_UNARY_OP_LOCALS;

    if (ggml_is_contiguous(src0) && ggml_is_contiguous(dst)) {
        ggml_compute_forward_dup_same_cont(params, dst);
        return;
    }

    const size_t type_size = ggml_type_size(src0->type);

    const int ith = params->ith; // thread index
    const int nth = params->nth; // number of threads

    // parallelize by rows
    const int nr = ne01;
    // number of rows per thread
    const int dr = (nr + nth - 1) / nth;
    // row range for this thread
    const int ir0 = dr * ith;
    const int ir1 = MIN(ir0 + dr, nr);

    if (src0->type == dst->type &&
        ggml_are_same_shape(src0, dst) &&
        nb00 == type_size && nb0 == type_size) {
        // copy by rows
        const size_t rs = ggml_row_size(src0->type, ne00);
        for (int64_t i03 = 0; i03 < ne03; i03++) {
            for (int64_t i02 = 0; i02 < ne02; i02++) {
                for (int64_t i01 = ir0; i01 < ir1; i01++) {
                    memcpy(
                        ((char *)  dst->data + i01*nb1  + i02*nb2  + i03*nb3),
                        ((char *) src0->data + i01*nb01 + i02*nb02 + i03*nb03),
                        rs);
                }
            }
        }
        return;
    }

    if (ggml_is_contiguous(dst)) {
        size_t id = 0;
        char * dst_ptr = (char *) dst->data;
        const size_t rs = ne00 * type_size;

        if (nb00 == type_size) {
            // src0 is contigous on first dimension, copy by rows
            for (int64_t i03 = 0; i03 < ne03; i03++) {
                for (int64_t i02 = 0; i02 < ne02; i02++) {
                    id += rs * ir0;
                    for (int64_t i01 = ir0; i01 < ir1; i01++) {
                        const char * src0_ptr = (char *) src0->data + i01*nb01 + i02*nb02 + i03*nb03;
                        memcpy(dst_ptr + id, src0_ptr, rs);
                        id += rs;
                    }
                    id += rs * (ne01 - ir1);
                }
            }
        } else {
            //printf("%s: this is not optimal - fix me\n", __func__);

            for (int64_t i03 = 0; i03 < ne03; i03++) {
                for (int64_t i02 = 0; i02 < ne02; i02++) {
                    id += rs * ir0;
                    for (int64_t i01 = ir0; i01 < ir1; i01++) {
                        for (int64_t i00 = 0; i00 < ne00; i00++) {
                            const char * src0_ptr = (char *) src0->data + i00*nb00 + i01*nb01 + i02*nb02 + i03*nb03;
                            memcpy(dst_ptr + id, src0_ptr, type_size);

                            id += type_size;
                        }
                    }
                    id += rs * (ne01 - ir1);
                }
            }
        }

        return;
    }

    // dst counters
    int64_t k10 = 0;
    int64_t i11 = 0;
    int64_t i12 = 0;
    int64_t i13 = 0;

    // number of blocks in a row
    const int64_t nk00 = ne00 / ggml_blck_size(src0->type);
    const int64_t nk0  = ne0  / ggml_blck_size(dst->type);

    for (int64_t i03 = 0; i03 < ne03; i03++) {
        for (int64_t i02 = 0; i02 < ne02; i02++) {
            k10 += nk00 * ir0;
            while (k10 >= nk0) {
                k10 -= nk0;
                if (++i11 == ne1) {
                    i11 = 0;
                    if (++i12 == ne2) {
                        i12 = 0;
                        if (++i13 == ne3) {
                            i13 = 0;
                        }
                    }
                }
            }
            for (int64_t i01 = ir0; i01 < ir1; i01++) {
                for (int64_t k00 = 0; k00 < nk00; k00++) {
                    const char * src0_ptr = ((char *) src0->data + k00*nb00 + i01*nb01 + i02*nb02 + i03*nb03);
                          char * dst_ptr  = ((char *)  dst->data + k10*nb0  + i11*nb1  + i12*nb2  + i13*nb3);

                    memcpy(dst_ptr, src0_ptr, type_size);

                    if (++k10 == nk0) {
                        k10 = 0;
                        if (++i11 == ne1) {
                            i11 = 0;
                            if (++i12 == ne2) {
                                i12 = 0;
                                if (++i13 == ne3) {
                                    i13 = 0;
                                }
                            }
                        }
                    }
                }
            }
            k10 += nk00 * (ne01 - ir1);
            while (k10 >= nk0) {
                k10 -= nk0;
                if (++i11 == ne1) {
                    i11 = 0;
                    if (++i12 == ne2) {
                        i12 = 0;
                        if (++i13 == ne3) {
                            i13 = 0;
                        }
                    }
                }
            }
        }
    }
}

static void ggml_compute_forward_dup_q(
        const struct ggml_compute_params * params,
              struct ggml_tensor * dst) {

    const struct ggml_tensor * src0 = dst->src[0];
    const struct ggml_tensor * src1 = dst->src[1];

    GGML_TENSOR_BINARY_OP_LOCALS

    const enum ggml_type type = src0->type;
    ggml_to_float_t const dequantize_row_q = ggml_get_type_traits(type)->to_float;

    size_t qk = ggml_blck_size(type);
    const int64_t nr = ggml_nelements(src1) / qk;

    // destination must be contiguous in the first dimension
    GGML_ASSERT(nb10 == ggml_type_size(dst->type));
    // must either have first dimension large enough to hold a row, or fully contiguous
    GGML_ASSERT((ne10 % qk) == 0 || ggml_is_contiguous(dst));

    const int ith = params->ith;
    const int nth = params->nth;

    const int dr = (nr + nth - 1)/nth;

    // row range for this thread
    const int ir0 = dr*ith;
    const int ir1 = MIN(ir0 + dr, nr);

    for (int64_t ir = ir0; ir < ir1; ++ir) {

        uint32_t i = ir * qk;

        const int64_t i03 = i/(ne00 * ne01 * ne02);
        const int64_t i02 = (i - i03*ne00*ne01*ne02 )/ (ne00*ne01);
        const int64_t i01 = (i - i03*ne00*ne01*ne02  -  i02*ne01*ne00) / ne00;
        const int64_t i00 = i - i03*ne00*ne01*ne02 - i02*ne01*ne00 - i01*ne00;
        const int64_t x_offset = (i00/qk)*nb00 + i01*nb01 + i02*nb02 + i03 * nb03;

        const int64_t i13 = i/(ne10 * ne11 * ne12);
        const int64_t i12 = (i - i13*ne10*ne11*ne12) / (ne10*ne11);
        const int64_t i11 = (i - i13*ne10*ne11*ne12 - i12*ne10*ne11) / ne10;
        const int64_t i10 = i - i13*ne10*ne11*ne12 - i12*ne10*ne11 - i11*ne10;
        const int64_t dst_offset = i10*nb10 + i11*nb11 + i12*nb12 + i13*nb13;

        dequantize_row_q(
                (const void *) ((char *) src0->data + x_offset),
                     (float *) ((char *)  dst->data + dst_offset), qk);
    }
}

static void ggml_compute_forward_dup(
        const struct ggml_compute_params * params,
        struct ggml_tensor * dst) {

    const struct ggml_tensor * src0 = dst->src[0];

    if (src0->type == dst->type) {
        ggml_compute_forward_dup_bytes(params, dst);
        return;
    }

    switch (src0->type) {
        case GGML_TYPE_F16:
            {
                ggml_compute_forward_dup_f16(params, dst);
            } break;
        case GGML_TYPE_BF16:
            {
                ggml_compute_forward_dup_bf16(params, dst);
            } break;
        case GGML_TYPE_F32:
            {
                ggml_compute_forward_dup_f32(params, dst);
            } break;
        default:
            {
                if (ggml_is_quantized(src0->type) && dst->type == GGML_TYPE_F32) {
                    ggml_compute_forward_dup_q(params, dst);
                    break;
                }
                GGML_ABORT("fatal error");
            }
    }
}

// ggml_compute_forward_add

static void ggml_compute_forward_add_q_f32(
        const struct ggml_compute_params * params,
        struct ggml_tensor * dst) {

    const struct ggml_tensor * src0 = dst->src[0];
    const struct ggml_tensor * src1 = dst->src[1];

    GGML_ASSERT(ggml_are_same_shape(src0, src1) && ggml_are_same_shape(src0, dst));

    const int nr  = ggml_nrows(src0);

    GGML_TENSOR_BINARY_OP_LOCALS

    const int ith = params->ith;
    const int nth = params->nth;

    const enum ggml_type type = src0->type;
    const enum ggml_type dtype = dst->type;
    ggml_to_float_t const dequantize_row_q = ggml_get_type_traits(type)->to_float;
    ggml_from_float_t const quantize_row_q = ggml_get_type_traits_cpu(dtype)->from_float;

    // we don't support permuted src0 or src1
    GGML_ASSERT(nb00 == ggml_type_size(type));
    GGML_ASSERT(nb10 == sizeof(float));

    // dst cannot be transposed or permuted
    GGML_ASSERT(nb0 <= nb1);
    GGML_ASSERT(nb1 <= nb2);
    GGML_ASSERT(nb2 <= nb3);

    GGML_ASSERT(ggml_is_quantized(src0->type));
    GGML_ASSERT(src1->type == GGML_TYPE_F32);

    // rows per thread
    const int dr = (nr + nth - 1)/nth;

    // row range for this thread
    const int ir0 = dr*ith;
    const int ir1 = MIN(ir0 + dr, nr);

    float * wdata = (float *) params->wdata + (ne00 + CACHE_LINE_SIZE_F32) * ith;

    for (int ir = ir0; ir < ir1; ++ir) {
        // src0 indices
        const int i03 = ir/(ne02*ne01);
        const int i02 = (ir - i03*ne02*ne01)/ne01;
        const int i01 = (ir - i03*ne02*ne01 - i02*ne01);

        // src1 and dst are same shape as src0 => same indices
        const int i13 = i03;
        const int i12 = i02;
        const int i11 = i01;

        const int i3 = i03;
        const int i2 = i02;
        const int i1 = i01;

        void  * src0_row = (void *) ((char *) src0->data + (i01*nb01 + i02*nb02 + i03*nb03));
        float * src1_row = (float *)((char *) src1->data + (i11*nb11 + i12*nb12 + i13*nb13));
        void  * dst_row  = (void *) ((char *)  dst->data + ( i1*nb1  +  i2*nb2  +  i3*nb3));

        assert(ne00 % 32 == 0);

        // unquantize row from src0 to temp buffer
        dequantize_row_q(src0_row, wdata, ne00);
        // add src1
        ggml_vec_acc_f32(ne00, wdata, src1_row);
        // quantize row to dst
        if (quantize_row_q != NULL) {
            quantize_row_q(wdata, dst_row, ne00);
        } else {
            memcpy(dst_row, wdata, ne0*nb0);
        }
    }
}

static void ggml_compute_forward_add(
        const struct ggml_compute_params * params,
        struct ggml_tensor * dst) {

    const struct ggml_tensor * src0 = dst->src[0];

    switch (src0->type) {
        case GGML_TYPE_F32:
        case GGML_TYPE_F16:
        case GGML_TYPE_BF16:
            {
                ggml_compute_forward_add_non_quantized(params, dst);
            } break;
        case GGML_TYPE_Q4_0:
        case GGML_TYPE_Q4_1:
        case GGML_TYPE_Q5_0:
        case GGML_TYPE_Q5_1:
        case GGML_TYPE_Q8_0:
        case GGML_TYPE_Q2_K:
        case GGML_TYPE_Q3_K:
        case GGML_TYPE_Q4_K:
        case GGML_TYPE_Q5_K:
        case GGML_TYPE_Q6_K:
        case GGML_TYPE_TQ1_0:
        case GGML_TYPE_TQ2_0:
        case GGML_TYPE_IQ2_XXS:
        case GGML_TYPE_IQ2_XS:
        case GGML_TYPE_IQ3_XXS:
        case GGML_TYPE_IQ1_S:
        case GGML_TYPE_IQ1_M:
        case GGML_TYPE_IQ4_NL:
        case GGML_TYPE_IQ4_XS:
        case GGML_TYPE_IQ3_S:
        case GGML_TYPE_IQ2_S:
            {
                ggml_compute_forward_add_q_f32(params, dst);
            } break;
        default:
            {
                GGML_ABORT("fatal error");
            }
    }
}

// ggml_compute_forward_add1

static void ggml_compute_forward_add1_f32(
        const struct ggml_compute_params * params,
        struct ggml_tensor * dst) {

    const struct ggml_tensor * src0 = dst->src[0];
    const struct ggml_tensor * src1 = dst->src[1];

    GGML_ASSERT(ggml_are_same_shape(src0, dst));
    GGML_ASSERT(ggml_is_scalar(src1));

    const int ith = params->ith;
    const int nth = params->nth;

    const int nr  = ggml_nrows(src0);

    GGML_TENSOR_UNARY_OP_LOCALS

    GGML_ASSERT( nb0 == sizeof(float));
    GGML_ASSERT(nb00 == sizeof(float));

    // rows per thread
    const int dr = (nr + nth - 1)/nth;

    // row range for this thread
    const int ir0 = dr*ith;
    const int ir1 = MIN(ir0 + dr, nr);

    for (int ir = ir0; ir < ir1; ++ir) {
        // src0 and dst are same shape => same indices
        const int i3 = ir/(ne2*ne1);
        const int i2 = (ir - i3*ne2*ne1)/ne1;
        const int i1 = (ir - i3*ne2*ne1 - i2*ne1);

#ifdef GGML_USE_ACCELERATE
        UNUSED(ggml_vec_add1_f32);

        vDSP_vadd(
                (float *) ((char *) src0->data + i3*nb03 + i2*nb02 + i1*nb01), 1,
                (float *) ((char *) src1->data), 0,
                (float *) ((char *) dst->data  + i3*nb3  + i2*nb2  + i1*nb1 ), 1,
                ne0);
#else
        ggml_vec_add1_f32(ne0,
                (float *) ((char *) dst->data  + i3*nb3  + i2*nb2  + i1*nb1 ),
                (float *) ((char *) src0->data + i3*nb03 + i2*nb02 + i1*nb01),
               *(float *) src1->data);
#endif
    }
}

static void ggml_compute_forward_add1_f16_f32(
        const struct ggml_compute_params * params,
        struct ggml_tensor * dst) {

    const struct ggml_tensor * src0 = dst->src[0];
    const struct ggml_tensor * src1 = dst->src[1];

    GGML_ASSERT(ggml_are_same_shape(src0, dst));
    GGML_ASSERT(ggml_is_scalar(src1));

    // scalar to add
    const float v = *(float *) src1->data;

    const int ith = params->ith;
    const int nth = params->nth;

    const int nr  = ggml_nrows(src0);

    GGML_TENSOR_UNARY_OP_LOCALS

    GGML_ASSERT(src0->type == GGML_TYPE_F16);
    GGML_ASSERT(src1->type == GGML_TYPE_F32);
    GGML_ASSERT(dst->type  == GGML_TYPE_F16);

    GGML_ASSERT( nb0 == sizeof(ggml_fp16_t));
    GGML_ASSERT(nb00 == sizeof(ggml_fp16_t));

    // rows per thread
    const int dr = (nr + nth - 1)/nth;

    // row range for this thread
    const int ir0 = dr*ith;
    const int ir1 = MIN(ir0 + dr, nr);

    for (int ir = ir0; ir < ir1; ++ir) {
        // src0 and dst are same shape => same indices
        const int i3 = ir/(ne2*ne1);
        const int i2 = (ir - i3*ne2*ne1)/ne1;
        const int i1 = (ir - i3*ne2*ne1 - i2*ne1);

        ggml_fp16_t * dst_ptr  = (ggml_fp16_t *) ((char *) dst->data  + i3*nb3  + i2*nb2  + i1*nb1 );
        ggml_fp16_t * src0_ptr = (ggml_fp16_t *) ((char *) src0->data + i3*nb03 + i2*nb02 + i1*nb01);
        for (int i = 0; i < ne0; i++) {
            dst_ptr[i] = GGML_FP32_TO_FP16(GGML_FP16_TO_FP32(src0_ptr[i]) + v);
        }
    }
}

static void ggml_compute_forward_add1_f16_f16(
        const struct ggml_compute_params * params,
        struct ggml_tensor * dst) {

    const struct ggml_tensor * src0 = dst->src[0];
    const struct ggml_tensor * src1 = dst->src[1];

    GGML_ASSERT(ggml_are_same_shape(src0, dst));
    GGML_ASSERT(ggml_is_scalar(src1));

    // scalar to add
    const float v = GGML_FP16_TO_FP32(*(ggml_fp16_t *) src1->data);

    const int ith = params->ith;
    const int nth = params->nth;

    const int nr  = ggml_nrows(src0);

    GGML_TENSOR_UNARY_OP_LOCALS

    GGML_ASSERT(src0->type == GGML_TYPE_F16);
    GGML_ASSERT(src1->type == GGML_TYPE_F16);
    GGML_ASSERT(dst->type  == GGML_TYPE_F16);

    GGML_ASSERT( nb0 == sizeof(ggml_fp16_t));
    GGML_ASSERT(nb00 == sizeof(ggml_fp16_t));

    // rows per thread
    const int dr = (nr + nth - 1)/nth;

    // row range for this thread
    const int ir0 = dr*ith;
    const int ir1 = MIN(ir0 + dr, nr);

    for (int ir = ir0; ir < ir1; ++ir) {
        // src0 and dst are same shape => same indices
        const int i3 = ir/(ne2*ne1);
        const int i2 = (ir - i3*ne2*ne1)/ne1;
        const int i1 = (ir - i3*ne2*ne1 - i2*ne1);

        ggml_fp16_t * dst_ptr  = (ggml_fp16_t *) ((char *) dst->data  + i3*nb3  + i2*nb2  + i1*nb1 );
        ggml_fp16_t * src0_ptr = (ggml_fp16_t *) ((char *) src0->data + i3*nb03 + i2*nb02 + i1*nb01);
        for (int i = 0; i < ne0; i++) {
            dst_ptr[i] = GGML_FP32_TO_FP16(GGML_FP16_TO_FP32(src0_ptr[i]) + v);
        }
    }
}

static void ggml_compute_forward_add1_q_f32(
        const struct ggml_compute_params * params,
        struct ggml_tensor * dst) {

    const struct ggml_tensor * src0 = dst->src[0];
    const struct ggml_tensor * src1 = dst->src[1];

    GGML_ASSERT(ggml_are_same_shape(src0, dst));
    GGML_ASSERT(ggml_is_scalar(src1));

    // scalar to add
    const float v = *(float *) src1->data;

    const int ith = params->ith;
    const int nth = params->nth;

    const int nr  = ggml_nrows(src0);

    GGML_TENSOR_UNARY_OP_LOCALS

    const enum ggml_type type = src0->type;
    ggml_to_float_t const dequantize_row_q = ggml_get_type_traits(type)->to_float;
    ggml_from_float_t const quantize_row_q = ggml_get_type_traits_cpu(type)->from_float;

    // we don't support permuted src0
    GGML_ASSERT(nb00 == ggml_type_size(type));

    // dst cannot be transposed or permuted
    GGML_ASSERT(nb0 <= nb1);
    GGML_ASSERT(nb1 <= nb2);
    GGML_ASSERT(nb2 <= nb3);

    GGML_ASSERT(ggml_is_quantized(src0->type));
    GGML_ASSERT(dst->type == src0->type);
    GGML_ASSERT(src1->type == GGML_TYPE_F32);

    // rows per thread
    const int dr = (nr + nth - 1)/nth;

    // row range for this thread
    const int ir0 = dr*ith;
    const int ir1 = MIN(ir0 + dr, nr);

    float * wdata = (float *) params->wdata + (ne0 + CACHE_LINE_SIZE_F32) * ith;

    for (int ir = ir0; ir < ir1; ++ir) {
        // src0 and dst are same shape => same indices
        const int i3 = ir/(ne2*ne1);
        const int i2 = (ir - i3*ne2*ne1)/ne1;
        const int i1 = (ir - i3*ne2*ne1 - i2*ne1);

        void  * src0_row = (void *) ((char *) src0->data + (i1*nb01 + i2*nb02 + i3*nb03));
        void  * dst_row  = (void *) ((char *)  dst->data + (i1*nb1  + i2*nb2  + i3*nb0 ));

        assert(ne0 % 32 == 0);

        // unquantize row from src0 to temp buffer
        dequantize_row_q(src0_row, wdata, ne0);
        // add src1
        ggml_vec_acc1_f32(ne0, wdata, v);
        // quantize row to dst
        quantize_row_q(wdata, dst_row, ne0);
    }
}

static void ggml_compute_forward_add1_bf16_f32(
        const struct ggml_compute_params * params,
        struct ggml_tensor * dst) {

    const struct ggml_tensor * src0 = dst->src[0];
    const struct ggml_tensor * src1 = dst->src[1];

    GGML_ASSERT(ggml_are_same_shape(src0, dst));
    GGML_ASSERT(ggml_is_scalar(src1));

    // scalar to add
    const float v = *(float *) src1->data;

    const int ith = params->ith;
    const int nth = params->nth;

    const int nr  = ggml_nrows(src0);

    GGML_TENSOR_UNARY_OP_LOCALS

    GGML_ASSERT(src0->type == GGML_TYPE_BF16);
    GGML_ASSERT(src1->type == GGML_TYPE_F32);
    GGML_ASSERT(dst->type  == GGML_TYPE_BF16);

    GGML_ASSERT( nb0 == sizeof(ggml_bf16_t));
    GGML_ASSERT(nb00 == sizeof(ggml_bf16_t));

    // rows per thread
    const int dr = (nr + nth - 1)/nth;

    // row range for this thread
    const int ir0 = dr*ith;
    const int ir1 = MIN(ir0 + dr, nr);

    for (int ir = ir0; ir < ir1; ++ir) {
        // src0 and dst are same shape => same indices
        const int i3 = ir/(ne2*ne1);
        const int i2 = (ir - i3*ne2*ne1)/ne1;
        const int i1 = (ir - i3*ne2*ne1 - i2*ne1);

        ggml_bf16_t * dst_ptr  = (ggml_bf16_t *) ((char *) dst->data  + i3*nb3  + i2*nb2  + i1*nb1 );
        ggml_bf16_t * src0_ptr = (ggml_bf16_t *) ((char *) src0->data + i3*nb03 + i2*nb02 + i1*nb01);
        for (int i = 0; i < ne0; i++) {
            dst_ptr[i] = GGML_FP32_TO_BF16(GGML_BF16_TO_FP32(src0_ptr[i]) + v);
        }
    }
}

static void ggml_compute_forward_add1_bf16_bf16(
        const struct ggml_compute_params * params,
        struct ggml_tensor * dst) {

    const struct ggml_tensor * src0 = dst->src[0];
    const struct ggml_tensor * src1 = dst->src[1];

    GGML_ASSERT(ggml_are_same_shape(src0, dst));
    GGML_ASSERT(ggml_is_scalar(src1));

    // scalar to add
    const float v = GGML_BF16_TO_FP32(*(ggml_bf16_t *) src1->data);

    const int ith = params->ith;
    const int nth = params->nth;

    const int nr  = ggml_nrows(src0);

    GGML_TENSOR_UNARY_OP_LOCALS

    GGML_ASSERT(src0->type == GGML_TYPE_BF16);
    GGML_ASSERT(src1->type == GGML_TYPE_BF16);
    GGML_ASSERT(dst->type  == GGML_TYPE_BF16);

    GGML_ASSERT( nb0 == sizeof(ggml_bf16_t));
    GGML_ASSERT(nb00 == sizeof(ggml_bf16_t));

    // rows per thread
    const int dr = (nr + nth - 1)/nth;

    // row range for this thread
    const int ir0 = dr*ith;
    const int ir1 = MIN(ir0 + dr, nr);

    for (int ir = ir0; ir < ir1; ++ir) {
        // src0 and dst are same shape => same indices
        const int i3 = ir/(ne2*ne1);
        const int i2 = (ir - i3*ne2*ne1)/ne1;
        const int i1 = (ir - i3*ne2*ne1 - i2*ne1);

        ggml_bf16_t * dst_ptr  = (ggml_bf16_t *) ((char *) dst->data  + i3*nb3  + i2*nb2  + i1*nb1 );
        ggml_bf16_t * src0_ptr = (ggml_bf16_t *) ((char *) src0->data + i3*nb03 + i2*nb02 + i1*nb01);
        for (int i = 0; i < ne0; i++) {
            dst_ptr[i] = GGML_FP32_TO_BF16(GGML_BF16_TO_FP32(src0_ptr[i]) + v);
        }
    }
}

static void ggml_compute_forward_add1(
        const struct ggml_compute_params * params,
        struct ggml_tensor * dst) {

    const struct ggml_tensor * src0 = dst->src[0];
    const struct ggml_tensor * src1 = dst->src[1];

    switch (src0->type) {
        case GGML_TYPE_F32:
            {
                ggml_compute_forward_add1_f32(params, dst);
            } break;
        case GGML_TYPE_F16:
            {
                if (src1->type == GGML_TYPE_F16) {
                    ggml_compute_forward_add1_f16_f16(params, dst);
                }
                else if (src1->type == GGML_TYPE_F32) {
                    ggml_compute_forward_add1_f16_f32(params, dst);
                }
                else {
                    GGML_ABORT("fatal error");
                }
            } break;
        case GGML_TYPE_BF16:
            {
                if (src1->type == GGML_TYPE_BF16) {
                    ggml_compute_forward_add1_bf16_bf16(params, dst);
                }
                else if (src1->type == GGML_TYPE_F32) {
                    ggml_compute_forward_add1_bf16_f32(params, dst);
                }
                else {
                    GGML_ABORT("fatal error");
                }
            } break;
        case GGML_TYPE_Q4_0:
        case GGML_TYPE_Q4_1:
        case GGML_TYPE_Q5_0:
        case GGML_TYPE_Q5_1:
        case GGML_TYPE_Q8_0:
        case GGML_TYPE_Q8_1:
        case GGML_TYPE_Q2_K:
        case GGML_TYPE_Q3_K:
        case GGML_TYPE_Q4_K:
        case GGML_TYPE_Q5_K:
        case GGML_TYPE_Q6_K:
        case GGML_TYPE_TQ1_0:
        case GGML_TYPE_TQ2_0:
        case GGML_TYPE_IQ2_XXS:
        case GGML_TYPE_IQ2_XS:
        case GGML_TYPE_IQ3_XXS:
        case GGML_TYPE_IQ1_S:
        case GGML_TYPE_IQ1_M:
        case GGML_TYPE_IQ4_NL:
        case GGML_TYPE_IQ4_XS:
        case GGML_TYPE_IQ3_S:
        case GGML_TYPE_IQ2_S:
            {
                ggml_compute_forward_add1_q_f32(params, dst);
            } break;
        default:
            {
                GGML_ABORT("fatal error");
            }
    }
}

// ggml_compute_forward_acc

static void ggml_compute_forward_acc_f32(
        const struct ggml_compute_params * params,
        struct ggml_tensor * dst) {

    const struct ggml_tensor * src0 = dst->src[0];
    const struct ggml_tensor * src1 = dst->src[1];

    GGML_ASSERT(ggml_are_same_shape(src0, dst));
    GGML_ASSERT(ggml_is_contiguous(dst) && ggml_is_contiguous(src0));

    // view src0 and dst with these strides and data offset inbytes during acc
    // nb0 is implicitly element_size because src0 and dst are contiguous
    size_t nb1     = ((int32_t *) dst->op_params)[0];
    size_t nb2     = ((int32_t *) dst->op_params)[1];
    size_t nb3     = ((int32_t *) dst->op_params)[2];
    size_t offset  = ((int32_t *) dst->op_params)[3];
    bool   inplace = (bool) ((int32_t *) dst->op_params)[4];

    if (!inplace) {
        if (params->ith == 0) {
            // memcpy needs to be synchronized across threads to avoid race conditions.
            // => do it in INIT phase
            memcpy(
                ((char *)  dst->data),
                ((char *) src0->data),
                ggml_nbytes(dst));
        }
        ggml_barrier(params->threadpool);
    }

    const int ith = params->ith;
    const int nth = params->nth;

    const int nr = ggml_nrows(src1);
    const int nc = src1->ne[0];

    GGML_TENSOR_LOCALS(int64_t, ne1, src1, ne)
    GGML_TENSOR_LOCALS(size_t,  nb1, src1, nb)

    // src0 and dst as viewed during acc
    const size_t nb0 = ggml_element_size(src0);

    const size_t nb00 = nb0;
    const size_t nb01 = nb1;
    const size_t nb02 = nb2;
    const size_t nb03 = nb3;

    GGML_ASSERT(offset + (ne10 == 0 ? 0 : ne10-1)*nb0  + (ne11 == 0 ? 0 : ne11-1)*nb1  + (ne12 == 0 ? 0 : ne12-1)*nb2  + (ne13 == 0 ? 0 : ne13-1)*nb3  < ggml_nbytes(dst));
    GGML_ASSERT(offset + (ne10 == 0 ? 0 : ne10-1)*nb00 + (ne11 == 0 ? 0 : ne11-1)*nb01 + (ne12 == 0 ? 0 : ne12-1)*nb02 + (ne13 == 0 ? 0 : ne13-1)*nb03 < ggml_nbytes(src0));

    GGML_ASSERT(nb10 == sizeof(float));

    // rows per thread
    const int dr = (nr + nth - 1)/nth;

    // row range for this thread
    const int ir0 = dr*ith;
    const int ir1 = MIN(ir0 + dr, nr);

    for (int ir = ir0; ir < ir1; ++ir) {
        // src0 and dst are viewed with shape of src1 and offset
        // => same indices
        const int i3 = ir/(ne12*ne11);
        const int i2 = (ir - i3*ne12*ne11)/ne11;
        const int i1 = (ir - i3*ne12*ne11 - i2*ne11);

#ifdef GGML_USE_ACCELERATE
        vDSP_vadd(
                (float *) ((char *) src0->data + i3*nb03 + i2*nb02 + i1*nb01 + offset), 1,
                (float *) ((char *) src1->data + i3*nb13 + i2*nb12 + i1*nb11), 1,
                (float *) ((char *) dst->data  + i3*nb3  + i2*nb2  + i1*nb1  + offset), 1, nc);
#else
        ggml_vec_add_f32(nc,
                (float *) ((char *)  dst->data + i3*nb3  + i2*nb2  + i1*nb1  + offset),
                (float *) ((char *) src0->data + i3*nb03 + i2*nb02 + i1*nb01 + offset),
                (float *) ((char *) src1->data + i3*nb13 + i2*nb12 + i1*nb11));
#endif
    }
}

static void ggml_compute_forward_acc(
        const struct ggml_compute_params * params,
        struct ggml_tensor * dst) {

    const struct ggml_tensor * src0 = dst->src[0];

    switch (src0->type) {
        case GGML_TYPE_F32:
            {
                ggml_compute_forward_acc_f32(params, dst);
            } break;
        case GGML_TYPE_F16:
        case GGML_TYPE_BF16:
        case GGML_TYPE_Q4_0:
        case GGML_TYPE_Q4_1:
        case GGML_TYPE_Q5_0:
        case GGML_TYPE_Q5_1:
        case GGML_TYPE_Q8_0:
        case GGML_TYPE_Q8_1:
        case GGML_TYPE_Q2_K:
        case GGML_TYPE_Q3_K:
        case GGML_TYPE_Q4_K:
        case GGML_TYPE_Q5_K:
        case GGML_TYPE_Q6_K:
        case GGML_TYPE_TQ1_0:
        case GGML_TYPE_TQ2_0:
        case GGML_TYPE_IQ2_XXS:
        case GGML_TYPE_IQ2_XS:
        case GGML_TYPE_IQ3_XXS:
        case GGML_TYPE_IQ1_S:
        case GGML_TYPE_IQ1_M:
        case GGML_TYPE_IQ4_NL:
        case GGML_TYPE_IQ4_XS:
        case GGML_TYPE_IQ3_S:
        case GGML_TYPE_IQ2_S:
        default:
            {
                GGML_ABORT("fatal error");
            }
    }
}

// ggml_compute_forward_sum

static void ggml_compute_forward_sum_f32(
        const struct ggml_compute_params * params,
        struct ggml_tensor * dst) {

    const struct ggml_tensor * src0 = dst->src[0];

    if (params->ith != 0) {
        return;
    }

    assert(ggml_is_scalar(dst));
    assert(src0->nb[0] == sizeof(float));

    GGML_TENSOR_LOCALS(int64_t, ne0, src0, ne)
    GGML_TENSOR_LOCALS(size_t,  nb0, src0, nb)

    ggml_float sum     = 0;
    ggml_float row_sum = 0;

    for (int64_t i03 = 0; i03 < ne03; i03++) {
        for (int64_t i02 = 0; i02 < ne02; i02++) {
            for (int64_t i01 = 0; i01 < ne01; i01++) {
                ggml_vec_sum_f32_ggf(ne00,
                        &row_sum,
                        (float *) ((char *) src0->data + i01*nb01 + i02*nb02 + i03*nb03));
                sum += row_sum;
            }
        }
    }
    ((float *) dst->data)[0] = sum;
}

static void ggml_compute_forward_sum_f16(
    const struct ggml_compute_params * params,
          struct ggml_tensor * dst) {

    const struct ggml_tensor * src0 = dst->src[0];

    if (params->ith != 0) {
        return;
    }

    assert(ggml_is_scalar(dst));

    assert(src0->nb[0] == sizeof(ggml_fp16_t));

    GGML_TENSOR_LOCALS(int64_t, ne0, src0, ne)
    GGML_TENSOR_LOCALS(size_t,  nb0, src0, nb)

    float sum = 0;
    float row_sum = 0;

    for (int64_t i03 = 0; i03 < ne03; i03++) {
        for (int64_t i02 = 0; i02 < ne02; i02++) {
            for (int64_t i01 = 0; i01 < ne01; i01++) {
                ggml_vec_sum_f16_ggf(ne00,
                    &row_sum,
                    (ggml_fp16_t *) ((char *) src0->data + i01 * nb01 + i02 * nb02 + i03 * nb03));
                sum += row_sum;
            }
        }
    }
    ((ggml_fp16_t *) dst->data)[0] = GGML_FP32_TO_FP16(sum);
}

static void ggml_compute_forward_sum_bf16(
    const struct ggml_compute_params * params,
          struct ggml_tensor * dst) {

    const struct ggml_tensor * src0 = dst->src[0];

    if (params->ith != 0) {
        return;
    }

    assert(ggml_is_scalar(dst));

    assert(src0->nb[0] == sizeof(ggml_bf16_t));

    GGML_TENSOR_LOCALS(int64_t, ne0, src0, ne)
    GGML_TENSOR_LOCALS(size_t,  nb0, src0, nb)

    float sum = 0;
    float row_sum = 0;

    for (int64_t i03 = 0; i03 < ne03; i03++) {
        for (int64_t i02 = 0; i02 < ne02; i02++) {
            for (int64_t i01 = 0; i01 < ne01; i01++) {
                ggml_vec_sum_bf16_ggf(ne00,
                    &row_sum,
                    (ggml_bf16_t *) ((char *) src0->data + i01 * nb01 + i02 * nb02 + i03 * nb03));
                sum += row_sum;
            }
        }
    }
    ((ggml_bf16_t *) dst->data)[0] = GGML_FP32_TO_BF16(sum);
}

static void ggml_compute_forward_sum(
        const struct ggml_compute_params * params,
        struct ggml_tensor * dst) {

    const struct ggml_tensor * src0 = dst->src[0];

    switch (src0->type) {
        case GGML_TYPE_F32:
            {
                ggml_compute_forward_sum_f32(params, dst);
            } break;
        case GGML_TYPE_F16:
            {
                ggml_compute_forward_sum_f16(params, dst);
            } break;
        case GGML_TYPE_BF16:
            {
                ggml_compute_forward_sum_bf16(params, dst);
            } break;
        default:
            {
                GGML_ABORT("fatal error");
            }
    }
}

// ggml_compute_forward_sum_rows

static void ggml_compute_forward_sum_rows_f32(
        const struct ggml_compute_params * params,
        struct ggml_tensor * dst) {

    const struct ggml_tensor * src0 = dst->src[0];

    if (params->ith != 0) {
        return;
    }

    GGML_ASSERT(src0->nb[0] == sizeof(float));
    GGML_ASSERT(dst->nb[0] == sizeof(float));

    GGML_TENSOR_UNARY_OP_LOCALS

    GGML_ASSERT(ne0 == 1);
    GGML_ASSERT(ne1 == ne01);
    GGML_ASSERT(ne2 == ne02);
    GGML_ASSERT(ne3 == ne03);

    for (int64_t i3 = 0; i3 < ne03; i3++) {
        for (int64_t i2 = 0; i2 < ne02; i2++) {
            for (int64_t i1 = 0; i1 < ne01; i1++) {
                float * src_row = (float *) ((char *) src0->data + i1*nb01 + i2*nb02 + i3*nb03);
                float * dst_row = (float *) ((char *) dst->data  + i1*nb1  + i2*nb2  + i3*nb3);
                float row_sum = 0;
                ggml_vec_sum_f32(ne00, &row_sum, src_row);
                dst_row[0] = row_sum;
            }
        }
    }
}

static void ggml_compute_forward_sum_rows(
        const struct ggml_compute_params * params,
        struct ggml_tensor * dst) {

    const struct ggml_tensor * src0 = dst->src[0];

    switch (src0->type) {
        case GGML_TYPE_F32:
            {
                ggml_compute_forward_sum_rows_f32(params, dst);
            } break;
        default:
            {
                GGML_ABORT("fatal error");
            }
    }
}

// ggml_compute_forward_mean

static void ggml_compute_forward_mean_f32(
        const struct ggml_compute_params * params,
        struct ggml_tensor * dst) {

    const struct ggml_tensor * src0 = dst->src[0];

    if (params->ith != 0) {
        return;
    }

    assert(src0->nb[0] == sizeof(float));

    GGML_TENSOR_UNARY_OP_LOCALS

    assert(ne0 == 1);
    assert(ne1 == ne01);
    assert(ne2 == ne02);
    assert(ne3 == ne03);

    UNUSED(ne0);
    UNUSED(ne1);
    UNUSED(ne2);
    UNUSED(ne3);

    for (int64_t i03 = 0; i03 < ne03; i03++) {
        for (int64_t i02 = 0; i02 < ne02; i02++) {
            for (int64_t i01 = 0; i01 < ne01; i01++) {
                ggml_vec_sum_f32(ne00,
                        (float *) ((char *)  dst->data + i01*nb1  + i02*nb2  + i03*nb3),
                        (float *) ((char *) src0->data + i01*nb01 + i02*nb02 + i03*nb03));

                *(float *) ((char *) dst->data + i01*nb1 + i02*nb2 + i03*nb3) /= (float) ne00;
            }
        }
    }
}

static void ggml_compute_forward_mean(
        const struct ggml_compute_params * params,
        struct ggml_tensor * dst) {

    const struct ggml_tensor * src0 = dst->src[0];

    switch (src0->type) {
        case GGML_TYPE_F32:
            {
                ggml_compute_forward_mean_f32(params, dst);
            } break;
        default:
            {
                GGML_ABORT("fatal error");
            }
    }
}

// ggml_compute_forward_argmax

static void ggml_compute_forward_argmax_f32(
        const struct ggml_compute_params * params,
        struct ggml_tensor * dst) {

    const struct ggml_tensor * src0 = dst->src[0];

    if (params->ith != 0) {
        return;
    }

    assert(src0->nb[0] == sizeof(float));
    assert(dst->nb[0] == sizeof(float));

    const int64_t ne00 = src0->ne[0];
    const int64_t ne01 = src0->ne[1];

    const size_t nb01 = src0->nb[1];
    const size_t nb0 = dst->nb[0];

    for (int64_t i1 = 0; i1 < ne01; i1++) {
        float * src = (float *) ((char *) src0->data + i1*nb01);
        int32_t * dst_ = (int32_t *) ((char *)  dst->data + i1*nb0);
        int v = 0;
        ggml_vec_argmax_f32(ne00, &v, src);
        dst_[0] = v;
    }
}

static void ggml_compute_forward_argmax(
        const struct ggml_compute_params * params,
        struct ggml_tensor * dst) {

    const struct ggml_tensor * src0 = dst->src[0];

    switch (src0->type) {
        case GGML_TYPE_F32:
            {
                ggml_compute_forward_argmax_f32(params, dst);
            } break;
        default:
            {
                GGML_ABORT("fatal error");
            }
    }
}

// ggml_compute_forward_count_equal

static void ggml_compute_forward_count_equal_i32(
        const struct ggml_compute_params * params,
        struct ggml_tensor * dst) {

    const struct ggml_tensor * src0 = dst->src[0];
    const struct ggml_tensor * src1 = dst->src[1];

    GGML_TENSOR_BINARY_OP_LOCALS;

    GGML_ASSERT(src0->type == GGML_TYPE_I32);
    GGML_ASSERT(src1->type == GGML_TYPE_I32);
    GGML_ASSERT(ggml_are_same_shape(src0, src1));
    GGML_ASSERT(ggml_is_scalar(dst));
    GGML_ASSERT(dst->type == GGML_TYPE_I64);

    const int64_t nr = ggml_nrows(src0);

    const int ith = params->ith;
    const int nth = params->nth;

    int64_t * sums = (int64_t *) params->wdata;
    int64_t sum_thread = 0;

    // rows per thread
    const int64_t dr = (nr + nth - 1)/nth;

    // row range for this thread
    const int64_t ir0 = dr*ith;
    const int64_t ir1 = MIN(ir0 + dr, nr);

    for (int64_t ir = ir0; ir < ir1; ++ir) {
        const int64_t i03 =  ir                        / (ne02*ne01);
        const int64_t i02 = (ir - i03*ne03)            /       ne01;
        const int64_t i01 =  ir - i03*ne03 - i02*ne02;

        const char * data0 = (const char *) src0->data + i03*nb03 + i02*nb02 + i01*nb01;
        const char * data1 = (const char *) src1->data + i03*nb13 + i02*nb12 + i01*nb11;

        for (int64_t i00 = 0; i00 < ne00; ++i00) {
            const int32_t val0 = *((const int32_t *) (data0 + i00*nb00));
            const int32_t val1 = *((const int32_t *) (data1 + i00*nb10));

            sum_thread += val0 == val1;
        }
    }
    if (ith != 0) {
        sums[ith] = sum_thread;
    }
    ggml_barrier(params->threadpool);

    if (ith != 0) {
        return;
    }

    for (int ith_other = 1; ith_other < nth; ++ith_other) {
        sum_thread += sums[ith_other];
    }
    *((int64_t *) dst->data) = sum_thread;
}

static void ggml_compute_forward_count_equal(
        const struct ggml_compute_params * params,
        struct ggml_tensor * dst) {

    const struct ggml_tensor * src0 = dst->src[0];

    switch (src0->type) {
        case GGML_TYPE_I32:
            {
                ggml_compute_forward_count_equal_i32(params, dst);
            } break;
        default:
            {
                GGML_ABORT("fatal error");
            }
    }
}

// ggml_compute_forward_repeat

static void ggml_compute_forward_repeat_f32(
        const struct ggml_compute_params * params,
        struct ggml_tensor * dst) {

    const struct ggml_tensor * src0 = dst->src[0];

    if (params->ith != 0) {
        return;
    }

    GGML_ASSERT(ggml_can_repeat(src0, dst));

    GGML_TENSOR_UNARY_OP_LOCALS

    // guaranteed to be an integer due to the check in ggml_can_repeat
    const int nr0 = (int)(ne0/ne00);
    const int nr1 = (int)(ne1/ne01);
    const int nr2 = (int)(ne2/ne02);
    const int nr3 = (int)(ne3/ne03);

    // TODO: support for transposed / permuted tensors
    GGML_ASSERT(nb0  == sizeof(float));
    GGML_ASSERT(nb00 == sizeof(float));

    // TODO: maybe this is not optimal?
    for                         (int i3 = 0; i3 < nr3;  i3++) {
        for                     (int k3 = 0; k3 < ne03; k3++) {
            for                 (int i2 = 0; i2 < nr2;  i2++) {
                for             (int k2 = 0; k2 < ne02; k2++) {
                    for         (int i1 = 0; i1 < nr1;  i1++) {
                        for     (int k1 = 0; k1 < ne01; k1++) {
                            for (int i0 = 0; i0 < nr0;  i0++) {
                                ggml_vec_cpy_f32(ne00,
                                        (float *) ((char *)  dst->data + (i3*ne03 + k3)*nb3  + (i2*ne02 + k2)*nb2  + (i1*ne01 + k1)*nb1  + (i0*ne00)*nb0),
                                        (float *) ((char *) src0->data + (          k3)*nb03 + (          k2)*nb02 + (          k1)*nb01));
                            }
                        }
                    }
                }
            }
        }
    }
}

static void ggml_compute_forward_repeat_f16(
        const struct ggml_compute_params * params,
        struct ggml_tensor * dst) {

    const struct ggml_tensor * src0 = dst->src[0];

    if (params->ith != 0) {
        return;
    }

    GGML_ASSERT(ggml_can_repeat(src0, dst));

    GGML_TENSOR_UNARY_OP_LOCALS

    // guaranteed to be an integer due to the check in ggml_can_repeat
    const int nr0 = (int)(ne0/ne00);
    const int nr1 = (int)(ne1/ne01);
    const int nr2 = (int)(ne2/ne02);
    const int nr3 = (int)(ne3/ne03);

    // TODO: support for transposed / permuted tensors
    GGML_ASSERT(nb0  == sizeof(ggml_fp16_t));
    GGML_ASSERT(nb00 == sizeof(ggml_fp16_t));

    // TODO: maybe this is not optimal?
    for                         (int i3 = 0; i3 < nr3;  i3++) {
        for                     (int k3 = 0; k3 < ne03; k3++) {
            for                 (int i2 = 0; i2 < nr2;  i2++) {
                for             (int k2 = 0; k2 < ne02; k2++) {
                    for         (int i1 = 0; i1 < nr1;  i1++) {
                        for     (int k1 = 0; k1 < ne01; k1++) {
                            for (int i0 = 0; i0 < nr0;  i0++) {
                                ggml_fp16_t * y = (ggml_fp16_t *) ((char *)  dst->data + (i3*ne03 + k3)*nb3  + (i2*ne02 + k2)*nb2  + (i1*ne01 + k1)*nb1  + (i0*ne00)*nb0);
                                ggml_fp16_t * x = (ggml_fp16_t *) ((char *) src0->data + (          k3)*nb03 + (          k2)*nb02 + (          k1)*nb01);
                                // ggml_vec_cpy_f16(ne00, y, x)
                                for (int i = 0; i < ne00; ++i) {
                                    y[i]  = x[i];
                                }
                            }
                        }
                    }
                }
            }
        }
    }
}

static void ggml_compute_forward_repeat(
        const struct ggml_compute_params * params,
        struct ggml_tensor * dst) {

    const struct ggml_tensor * src0 = dst->src[0];

    switch (src0->type) {
        case GGML_TYPE_F16:
        case GGML_TYPE_BF16:
        case GGML_TYPE_I16:
            {
                ggml_compute_forward_repeat_f16(params, dst);
            } break;
        case GGML_TYPE_F32:
        case GGML_TYPE_I32:
            {
                ggml_compute_forward_repeat_f32(params, dst);
            } break;
        default:
            {
                GGML_ABORT("fatal error");
            }
    }
}

// ggml_compute_forward_repeat_back

static void ggml_compute_forward_repeat_back_f32(
        const struct ggml_compute_params * params,
        struct ggml_tensor * dst) {

    const struct ggml_tensor * src0 = dst->src[0];

    if (params->ith != 0) {
        return;
    }

    GGML_ASSERT(ggml_can_repeat(dst, src0));

    GGML_TENSOR_UNARY_OP_LOCALS

    // guaranteed to be an integer due to the check in ggml_can_repeat
    const int nr0 = (int)(ne00/ne0);
    const int nr1 = (int)(ne01/ne1);
    const int nr2 = (int)(ne02/ne2);
    const int nr3 = (int)(ne03/ne3);

    // TODO: support for transposed / permuted tensors
    GGML_ASSERT(nb0  == sizeof(float));
    GGML_ASSERT(nb00 == sizeof(float));

    if (ggml_is_contiguous(dst)) {
        ggml_vec_set_f32(ne0*ne1*ne2*ne3, dst->data, 0);
    } else {
        for         (int k3 = 0; k3 < ne3; k3++) {
            for     (int k2 = 0; k2 < ne2; k2++) {
                for (int k1 = 0; k1 < ne1; k1++) {
                    ggml_vec_set_f32(ne0,
                        (float *) ((char *) dst->data + k1*nb1 + k2*nb2 + k3*nb3),
                        0);
                }
            }
        }
    }

    // TODO: maybe this is not optimal?
    for                         (int i3 = 0; i3 < nr3; i3++) {
        for                     (int k3 = 0; k3 < ne3; k3++) {
            for                 (int i2 = 0; i2 < nr2; i2++) {
                for             (int k2 = 0; k2 < ne2; k2++) {
                    for         (int i1 = 0; i1 < nr1; i1++) {
                        for     (int k1 = 0; k1 < ne1; k1++) {
                            for (int i0 = 0; i0 < nr0; i0++) {
                                ggml_vec_acc_f32(ne0,
                                        (float *) ((char *)  dst->data + (         k3)*nb3  + (         k2)*nb2  + (         k1)*nb1),
                                        (float *) ((char *) src0->data + (i3*ne3 + k3)*nb03 + (i2*ne2 + k2)*nb02 + (i1*ne1 + k1)*nb01 + (i0*ne0)*nb00));
                            }
                        }
                    }
                }
            }
        }
    }
}

static void ggml_compute_forward_repeat_back(
        const struct ggml_compute_params * params,
        struct ggml_tensor * dst) {

    const struct ggml_tensor * src0 = dst->src[0];

    switch (src0->type) {
        case GGML_TYPE_F32:
            {
                ggml_compute_forward_repeat_back_f32(params, dst);
            } break;
        default:
            {
                GGML_ABORT("fatal error");
            }
    }
}

// ggml_compute_forward_concat

static void ggml_compute_forward_concat_any(
    const struct ggml_compute_params * params,
    struct ggml_tensor * dst) {

    const struct ggml_tensor * src0 = dst->src[0];
    const struct ggml_tensor * src1 = dst->src[1];

    const size_t len = ggml_type_size(src0->type);

    const int ith = params->ith;
    const int nth = params->nth;

    GGML_TENSOR_BINARY_OP_LOCALS

    const int32_t dim = ggml_get_op_params_i32(dst, 0);

    GGML_ASSERT(dim >= 0 && dim < 4);

    int64_t o[4] = {0, 0, 0, 0};
    o[dim] = src0->ne[dim];

    const char * x;

    // TODO: smarter multi-theading
    for (int i3 = 0; i3 < ne3; i3++) {
        for (int i2 = ith; i2 < ne2; i2 += nth) {
            for (int i1 = 0; i1 < ne1; i1++) {
                for (int i0 = 0; i0 < ne0; i0++) {
                    if (i0 < ne00 && i1 < ne01 && i2 < ne02 && i3 < ne03) {
                        x = (const char *)src0->data + (i0       )*nb00 + (i1       )*nb01 + (i2       )*nb02 + (i3       )*nb03;
                    } else {
                        x = (const char *)src1->data + (i0 - o[0])*nb10 + (i1 - o[1])*nb11 + (i2 - o[2])*nb12 + (i3 - o[3])*nb13;
                    }

                    char * y = (char *)dst->data + i0*nb0 + i1*nb1 + i2*nb2 + i3*nb3;

                    memcpy(y, x, len);
                }
            }
        }
    }
}

static void ggml_compute_forward_concat_i8(
    const struct ggml_compute_params * params,
    struct ggml_tensor * dst) {

    const struct ggml_tensor * src0 = dst->src[0];
    const struct ggml_tensor * src1 = dst->src[1];

    GGML_ASSERT(ggml_type_size(src0->type) == sizeof(int8_t));

    const int ith = params->ith;
    const int nth = params->nth;

    GGML_TENSOR_BINARY_OP_LOCALS

    const int32_t dim = ggml_get_op_params_i32(dst, 0);

    GGML_ASSERT(dim >= 0 && dim < 4);

    int64_t o[4] = {0, 0, 0, 0};
    o[dim] = src0->ne[dim];

    const int8_t * x;

    // TODO: smarter multi-theading
    for (int i3 = 0; i3 < ne3; i3++) {
        for (int i2 = ith; i2 < ne2; i2 += nth) {
            for (int i1 = 0; i1 < ne1; i1++) {
                for (int i0 = 0; i0 < ne0; i0++) {
                    if (i0 < ne00 && i1 < ne01 && i2 < ne02 && i3 < ne03) {
                        x = (const int8_t *) ((const char *)src0->data + (i0       )*nb00 + (i1       )*nb01 + (i2       )*nb02 + (i3       )*nb03);
                    } else {
                        x = (const int8_t *) ((const char *)src1->data + (i0 - o[0])*nb10 + (i1 - o[1])*nb11 + (i2 - o[2])*nb12 + (i3 - o[3])*nb13);
                    }

                    int8_t * y = (int8_t *)((char *)dst->data + i0*nb0 + i1*nb1 + i2*nb2 + i3*nb3);

                    *y = *x;
                }
            }
        }
    }
}

static void ggml_compute_forward_concat_f16(
    const struct ggml_compute_params * params,
    struct ggml_tensor * dst) {

    const struct ggml_tensor * src0 = dst->src[0];
    const struct ggml_tensor * src1 = dst->src[1];

    GGML_ASSERT(ggml_type_size(src0->type) == sizeof(ggml_fp16_t));

    const int ith = params->ith;
    const int nth = params->nth;

    GGML_TENSOR_BINARY_OP_LOCALS

    const int32_t dim = ggml_get_op_params_i32(dst, 0);

    GGML_ASSERT(dim >= 0 && dim < 4);

    int64_t o[4] = {0, 0, 0, 0};
    o[dim] = src0->ne[dim];

    const ggml_fp16_t * x;

    // TODO: smarter multi-theading
    for (int i3 = 0; i3 < ne3; i3++) {
        for (int i2 = ith; i2 < ne2; i2 += nth) {
            for (int i1 = 0; i1 < ne1; i1++) {
                for (int i0 = 0; i0 < ne0; i0++) {
                    if (i0 < ne00 && i1 < ne01 && i2 < ne02 && i3 < ne03) {
                        x = (const ggml_fp16_t *) ((const char *)src0->data + (i0       )*nb00 + (i1       )*nb01 + (i2       )*nb02 + (i3       )*nb03);
                    } else {
                        x = (const ggml_fp16_t *) ((const char *)src1->data + (i0 - o[0])*nb10 + (i1 - o[1])*nb11 + (i2 - o[2])*nb12 + (i3 - o[3])*nb13);
                    }

                    ggml_fp16_t * y = (ggml_fp16_t *)((char *)dst->data + i0*nb0 + i1*nb1 + i2*nb2 + i3*nb3);

                    *y = *x;
                }
            }
        }
    }
}

static void ggml_compute_forward_concat_f32(
    const struct ggml_compute_params * params,
    struct ggml_tensor * dst) {

    const struct ggml_tensor * src0 = dst->src[0];
    const struct ggml_tensor * src1 = dst->src[1];

    GGML_ASSERT(ggml_type_size(src0->type) == sizeof(float));

    const int ith = params->ith;
    const int nth = params->nth;

    GGML_TENSOR_BINARY_OP_LOCALS

    const int32_t dim = ggml_get_op_params_i32(dst, 0);

    GGML_ASSERT(dim >= 0 && dim < 4);

    int64_t o[4] = {0, 0, 0, 0};
    o[dim] = src0->ne[dim];

    const float * x;

    // TODO: smarter multi-theading
    for (int i3 = 0; i3 < ne3; i3++) {
        for (int i2 = ith; i2 < ne2; i2 += nth) {
            for (int i1 = 0; i1 < ne1; i1++) {
                for (int i0 = 0; i0 < ne0; i0++) {
                    if (i0 < ne00 && i1 < ne01 && i2 < ne02 && i3 < ne03) {
                        x = (const float *) ((const char *)src0->data + (i0       )*nb00 + (i1       )*nb01 + (i2       )*nb02 + (i3       )*nb03);
                    } else {
                        x = (const float *) ((const char *)src1->data + (i0 - o[0])*nb10 + (i1 - o[1])*nb11 + (i2 - o[2])*nb12 + (i3 - o[3])*nb13);
                    }

                    float * y = (float *)((char *)dst->data + i0*nb0 + i1*nb1 + i2*nb2 + i3*nb3);

                    *y = *x;
                }
            }
        }
    }
}

static void ggml_compute_forward_concat(
    const struct ggml_compute_params * params,
    struct ggml_tensor * dst) {

    const struct ggml_tensor * src0 = dst->src[0];

    switch (src0->type) {
        case GGML_TYPE_F16:
        case GGML_TYPE_BF16:
        case GGML_TYPE_I16:
            {
                ggml_compute_forward_concat_f16(params, dst);
            } break;
        case GGML_TYPE_I8:
            {
                ggml_compute_forward_concat_i8(params, dst);
            } break;
        case GGML_TYPE_F32:
        case GGML_TYPE_I32:
            {
                ggml_compute_forward_concat_f32(params, dst);
            } break;
        default:
            {
                ggml_compute_forward_concat_any(params, dst);
            }
    }
}

// ggml_compute_forward_gelu

static void ggml_compute_forward_gelu_f32(
        const struct ggml_compute_params * params,
        struct ggml_tensor * dst) {

    const struct ggml_tensor * src0 = dst->src[0];

    assert(ggml_is_contiguous_1(src0));
    assert(ggml_is_contiguous_1(dst));
    assert(ggml_are_same_shape(src0, dst));

    const int ith = params->ith;
    const int nth = params->nth;

    const int nc = src0->ne[0];
    const int nr = ggml_nrows(src0);

    // rows per thread
    const int dr = (nr + nth - 1)/nth;

    // row range for this thread
    const int ir0 = dr*ith;
    const int ir1 = MIN(ir0 + dr, nr);

    for (int i1 = ir0; i1 < ir1; i1++) {
        ggml_vec_gelu_f32(nc,
                (float *) ((char *) dst->data  + i1*( dst->nb[1])),
                (float *) ((char *) src0->data + i1*(src0->nb[1])));

#ifndef NDEBUG
        for (int k = 0; k < nc; k++) {
            const float x = ((float *) ((char *) dst->data + i1*( dst->nb[1])))[k];
            UNUSED(x);
            assert(!isnan(x));
            assert(!isinf(x));
        }
#endif
    }
}

static void ggml_compute_forward_gelu_f16(
    const struct ggml_compute_params * params,
    struct ggml_tensor * dst) {

    const struct ggml_tensor * src0 = dst->src[0];

    assert(ggml_is_contiguous_1(src0));
    assert(ggml_is_contiguous_1(dst));
    assert(ggml_are_same_shape(src0, dst));

    const int ith = params->ith;
    const int nth = params->nth;

    const int nc = src0->ne[0];
    const int nr = ggml_nrows(src0);

    // rows per thread
    const int dr = (nr + nth - 1)/nth;

    // row range for this thread
    const int ir0 = dr*ith;
    const int ir1 = MIN(ir0 + dr, nr);

    for (int i1 = ir0; i1 < ir1; i1++) {
        ggml_vec_gelu_f16(nc,
                (ggml_fp16_t *) ((char *) dst->data  + i1*( dst->nb[1])),
                (ggml_fp16_t *) ((char *) src0->data + i1*(src0->nb[1])));

#ifndef NDEBUG
        for (int k = 0; k < nc; k++) {
            const ggml_fp16_t x = ((ggml_fp16_t *) ((char *) dst->data + i1*( dst->nb[1])))[k];
            const float v = GGML_FP16_TO_FP32(x);
            UNUSED(v);
            assert(!isnan(v));
            assert(!isinf(v));
        }
#endif
    }
}

static void ggml_compute_forward_gelu(
        const struct ggml_compute_params * params,
        struct ggml_tensor * dst) {

    const struct ggml_tensor * src0 = dst->src[0];

    switch (src0->type) {
        case GGML_TYPE_F32:
            {
                ggml_compute_forward_gelu_f32(params, dst);
            } break;
        case GGML_TYPE_F16:
            {
                ggml_compute_forward_gelu_f16(params, dst);
            } break;
        default:
            {
                GGML_ABORT("fatal error");
            }
    }
}

// ggml_compute_forward_gelu_quick

static void ggml_compute_forward_gelu_quick_f32(
        const struct ggml_compute_params * params,
        struct ggml_tensor * dst) {

    const struct ggml_tensor * src0 = dst->src[0];

    assert(ggml_is_contiguous_1(src0));
    assert(ggml_is_contiguous_1(dst));
    assert(ggml_are_same_shape(src0, dst));

    const int ith = params->ith;
    const int nth = params->nth;

    const int nc = src0->ne[0];
    const int nr = ggml_nrows(src0);

    // rows per thread
    const int dr = (nr + nth - 1)/nth;

    // row range for this thread
    const int ir0 = dr*ith;
    const int ir1 = MIN(ir0 + dr, nr);

    for (int i1 = ir0; i1 < ir1; i1++) {
        ggml_vec_gelu_quick_f32(nc,
                (float *) ((char *) dst->data  + i1*( dst->nb[1])),
                (float *) ((char *) src0->data + i1*(src0->nb[1])));

#ifndef NDEBUG
        for (int k = 0; k < nc; k++) {
            const float x = ((float *) ((char *) dst->data + i1*( dst->nb[1])))[k];
            UNUSED(x);
            assert(!isnan(x));
            assert(!isinf(x));
        }
#endif
    }
}

static void ggml_compute_forward_gelu_quick_f16(
    const struct ggml_compute_params * params,
    struct ggml_tensor * dst) {

    const struct ggml_tensor * src0 = dst->src[0];

    assert(ggml_is_contiguous_1(src0));
    assert(ggml_is_contiguous_1(dst));
    assert(ggml_are_same_shape(src0, dst));

    const int ith = params->ith;
    const int nth = params->nth;

    const int nc = src0->ne[0];
    const int nr = ggml_nrows(src0);

    // rows per thread
    const int dr = (nr + nth - 1)/nth;

    // row range for this thread
    const int ir0 = dr*ith;
    const int ir1 = MIN(ir0 + dr, nr);

    for (int i1 = ir0; i1 < ir1; i1++) {
        ggml_vec_gelu_quick_f16(nc,
                (ggml_fp16_t *) ((char *) dst->data  + i1*( dst->nb[1])),
                (ggml_fp16_t *) ((char *) src0->data + i1*(src0->nb[1])));

#ifndef NDEBUG
        for (int k = 0; k < nc; k++) {
            const ggml_fp16_t x = ((ggml_fp16_t *) ((char *) dst->data + i1*( dst->nb[1])))[k];
            const float v = GGML_FP16_TO_FP32(x);
            UNUSED(v);
            assert(!isnan(v));
            assert(!isinf(v));
        }
#endif
    }
}

static void ggml_compute_forward_gelu_quick(
        const struct ggml_compute_params * params,
        struct ggml_tensor * dst) {

    const struct ggml_tensor * src0 = dst->src[0];

    switch (src0->type) {
        case GGML_TYPE_F32:
            {
                ggml_compute_forward_gelu_quick_f32(params, dst);
            } break;
        case GGML_TYPE_F16:
            {
                ggml_compute_forward_gelu_quick_f16(params, dst);
            } break;
        default:
            {
                GGML_ABORT("fatal error");
            }
    }
}

// ggml_compute_forward_silu

static void ggml_compute_forward_silu_f32(
        const struct ggml_compute_params * params,
        struct ggml_tensor * dst) {

    const struct ggml_tensor * src0 = dst->src[0];

    assert(ggml_is_contiguous_1(src0));
    assert(ggml_is_contiguous_1(dst));
    assert(ggml_are_same_shape(src0, dst));

    const int ith = params->ith;
    const int nth = params->nth;

    const int nc = src0->ne[0];
    const int nr = ggml_nrows(src0);

    // rows per thread
    const int dr = (nr + nth - 1)/nth;

    // row range for this thread
    const int ir0 = dr*ith;
    const int ir1 = MIN(ir0 + dr, nr);

    for (int i1 = ir0; i1 < ir1; i1++) {
        ggml_vec_silu_f32(nc,
                (float *) ((char *) dst->data  + i1*( dst->nb[1])),
                (float *) ((char *) src0->data + i1*(src0->nb[1])));

#ifndef NDEBUG
        for (int k = 0; k < nc; k++) {
            const float x = ((float *) ((char *) dst->data + i1*(dst->nb[1])))[k];
            UNUSED(x);
            assert(!isnan(x));
            assert(!isinf(x));
        }
#endif
    }
}

static void ggml_compute_forward_silu_f16(
    const struct ggml_compute_params * params,
    struct ggml_tensor * dst) {

    const struct ggml_tensor * src0 = dst->src[0];

    assert(ggml_is_contiguous_1(src0));
    assert(ggml_is_contiguous_1(dst));
    assert(ggml_are_same_shape(src0, dst));

    const int ith = params->ith;
    const int nth = params->nth;

    const int nc = src0->ne[0];
    const int nr = ggml_nrows(src0);

    // rows per thread
    const int dr = (nr + nth - 1)/nth;

    // row range for this thread
    const int ir0 = dr*ith;
    const int ir1 = MIN(ir0 + dr, nr);

    for (int i1 = ir0; i1 < ir1; i1++) {
        ggml_vec_silu_f16(nc,
                (ggml_fp16_t *) ((char *) dst->data  + i1*( dst->nb[1])),
                (ggml_fp16_t *) ((char *) src0->data + i1*(src0->nb[1])));

#ifndef NDEBUG
        for (int k = 0; k < nc; k++) {
            const ggml_fp16_t x = ((ggml_fp16_t *) ((char *) dst->data + i1*(dst->nb[1])))[k];
            const float v = GGML_FP16_TO_FP32(x);
            UNUSED(v);
            assert(!isnan(v));
            assert(!isinf(v));
        }
#endif
    }
}

static void ggml_compute_forward_silu(
        const struct ggml_compute_params * params,
        struct ggml_tensor * dst) {

    const struct ggml_tensor * src0 = dst->src[0];

    switch (src0->type) {
        case GGML_TYPE_F32:
            {
                ggml_compute_forward_silu_f32(params, dst);
            } break;
        case GGML_TYPE_F16:
            {
                ggml_compute_forward_silu_f16(params, dst);
            } break;
        default:
            {
                GGML_ABORT("fatal error");
            }
    }
}
// ggml_compute_forward_leaky_relu

static void ggml_compute_forward_leaky_relu_f32(
        const struct ggml_compute_params * params,
        struct ggml_tensor * dst) {

    const struct ggml_tensor * src0 = dst->src[0];

    if (params->ith != 0) {
        return;
    }

    assert(ggml_is_contiguous_1(src0));
    assert(ggml_is_contiguous_1(dst));
    assert(ggml_are_same_shape(src0, dst));

    const int n  = ggml_nrows(src0);
    const int nc = src0->ne[0];

    float negative_slope;
    memcpy(&negative_slope, dst->op_params, sizeof(float));

    assert(dst->nb[0]  == sizeof(float));
    assert(src0->nb[0] == sizeof(float));

    for (int i = 0; i < n; i++) {
        ggml_vec_leaky_relu_f32(nc,
                (float *) ((char *) dst->data  + i*( dst->nb[1])),
                (float *) ((char *) src0->data + i*(src0->nb[1])), negative_slope);
    }
}

static void ggml_compute_forward_leaky_relu_f16(
    const struct ggml_compute_params * params,
    struct ggml_tensor * dst) {

    const struct ggml_tensor * src0 = dst->src[0];

    if (params->ith != 0) {
        return;
    }

    assert(ggml_is_contiguous_1(src0));
    assert(ggml_is_contiguous_1(dst));
    assert(ggml_are_same_shape(src0, dst));

    const int n  = ggml_nrows(src0);
    const int nc = src0->ne[0];

    float negative_slope;
    memcpy(&negative_slope, dst->op_params, sizeof(float));

    assert(dst->nb[0]  == sizeof(ggml_fp16_t));
    assert(src0->nb[0] == sizeof(ggml_fp16_t));

    for (int i = 0; i < n; i++) {
        ggml_vec_leaky_relu_f16(nc,
                (ggml_fp16_t *) ((char *) dst->data  + i*( dst->nb[1])),
                (ggml_fp16_t *) ((char *) src0->data + i*(src0->nb[1])), negative_slope);
    }
}

static void ggml_compute_forward_leaky_relu(
        const struct ggml_compute_params * params,
        struct ggml_tensor * dst) {

    const struct ggml_tensor * src0 = dst->src[0];

    switch (src0->type) {
        case GGML_TYPE_F32:
            {
                ggml_compute_forward_leaky_relu_f32(params, dst);
            } break;
        case GGML_TYPE_F16:
            {
                ggml_compute_forward_leaky_relu_f16(params, dst);
            } break;
        default:
            {
                GGML_ABORT("fatal error");
            }
    }
}

// ggml_compute_forward_silu_back

static void ggml_compute_forward_silu_back_f32(
        const struct ggml_compute_params * params,
        struct ggml_tensor * dst) {

    const struct ggml_tensor * grad = dst->src[0];
    const struct ggml_tensor * src1 = dst->src[1];

    assert(ggml_is_contiguous_1(grad));
    assert(ggml_is_contiguous_1(src1));
    assert(ggml_is_contiguous_1(dst));
    assert(ggml_are_same_shape(src1, dst));
    assert(ggml_are_same_shape(src1, grad));

    const int ith = params->ith;
    const int nth = params->nth;

    const int nc = src1->ne[0];
    const int nr = ggml_nrows(src1);

    // rows per thread
    const int dr = (nr + nth - 1)/nth;

    // row range for this thread
    const int ir0 = dr*ith;
    const int ir1 = MIN(ir0 + dr, nr);

    for (int i1 = ir0; i1 < ir1; i1++) {
        ggml_vec_silu_backward_f32(nc,
                (float *) ((char *) dst->data  + i1*( dst->nb[1])),
                (float *) ((char *) src1->data + i1*(src1->nb[1])),
                (float *) ((char *) grad->data + i1*(grad->nb[1])));

#ifndef NDEBUG
        for (int k = 0; k < nc; k++) {
            const float x = ((float *) ((char *) dst->data + i1*( dst->nb[1])))[k];
            UNUSED(x);
            assert(!isnan(x));
            assert(!isinf(x));
        }
#endif
    }
}

static void ggml_compute_forward_silu_back_f16(
    const struct ggml_compute_params * params,
    struct ggml_tensor * dst) {

    const struct ggml_tensor * grad = dst->src[0];
    const struct ggml_tensor * src1 = dst->src[1];

    assert(ggml_is_contiguous_1(grad));
    assert(ggml_is_contiguous_1(src1));
    assert(ggml_is_contiguous_1(dst));
    assert(ggml_are_same_shape(src1, dst));
    assert(ggml_are_same_shape(src1, grad));

    const int ith = params->ith;
    const int nth = params->nth;

    const int nc = src1->ne[0];
    const int nr = ggml_nrows(src1);

    // rows per thread
    const int dr = (nr + nth - 1)/nth;

    // row range for this thread
    const int ir0 = dr*ith;
    const int ir1 = MIN(ir0 + dr, nr);

    for (int i1 = ir0; i1 < ir1; i1++) {
        ggml_vec_silu_backward_f16(nc,
                (ggml_fp16_t *) ((char *) dst->data  + i1*( dst->nb[1])),
                (ggml_fp16_t *) ((char *) src1->data + i1*(src1->nb[1])),
                (ggml_fp16_t *) ((char *) grad->data + i1*(grad->nb[1])));

    #ifndef NDEBUG
        for (int k = 0; k < nc; k++) {
            const float x = ((ggml_fp16_t *) ((char *) dst->data + i1*( dst->nb[1])))[k];
            const float v = GGML_FP16_TO_FP32(x);
            UNUSED(v);
            assert(!isnan(v));
            assert(!isinf(v));
        }
    #endif
    }
}

static void ggml_compute_forward_silu_back(
        const struct ggml_compute_params * params,
        struct ggml_tensor * dst) {

    const struct ggml_tensor * src0 = dst->src[0];

    switch (src0->type) {
        case GGML_TYPE_F32:
            {
                ggml_compute_forward_silu_back_f32(params, dst);
            } break;
        case GGML_TYPE_F16:
            {
                ggml_compute_forward_silu_back_f16(params, dst);
            } break;
        default:
            {
                GGML_ABORT("fatal error");
            }
    }
}

// ggml_compute_forward_norm

static void ggml_compute_forward_norm_f32(
        const struct ggml_compute_params * params,
        struct ggml_tensor * dst) {

    const struct ggml_tensor * src0 = dst->src[0];

    GGML_ASSERT(ggml_are_same_shape(src0, dst));

    GGML_ASSERT(src0->nb[0] == sizeof(float));

    const int ith = params->ith;
    const int nth = params->nth;

    GGML_TENSOR_UNARY_OP_LOCALS

    float eps;
    memcpy(&eps, dst->op_params, sizeof(float));

    GGML_ASSERT(eps >= 0.0f);

    // TODO: optimize
    for (int64_t i03 = 0; i03 < ne03; i03++) {
        for (int64_t i02 = 0; i02 < ne02; i02++) {
            for (int64_t i01 = ith; i01 < ne01; i01 += nth) {
                const float * x = (float *) ((char *) src0->data + i01*nb01 + i02*nb02 + i03*nb03);

                ggml_float sum = 0.0;
                for (int64_t i00 = 0; i00 < ne00; i00++) {
                    sum += (ggml_float)x[i00];
                }

                float mean = sum/ne00;

                float * y = (float *) ((char *) dst->data + i01*nb1 + i02*nb2 + i03*nb3);

                ggml_float sum2 = 0.0;
                for (int64_t i00 = 0; i00 < ne00; i00++) {
                    float v = x[i00] - mean;
                    y[i00] = v;
                    sum2 += (ggml_float)(v*v);
                }

                float variance = sum2/ne00;
                const float scale = 1.0f/sqrtf(variance + eps);

                ggml_vec_scale_f32(ne00, y, scale);
            }
        }
    }
}

static void ggml_compute_forward_norm(
        const struct ggml_compute_params * params,
        struct ggml_tensor * dst) {

    const struct ggml_tensor * src0 = dst->src[0];

    switch (src0->type) {
        case GGML_TYPE_F32:
            {
                ggml_compute_forward_norm_f32(params, dst);
            } break;
        default:
            {
                GGML_ABORT("fatal error");
            }
    }
}

// ggml_compute_forward_group_rms_norm

static void ggml_compute_forward_rms_norm_f32(
        const struct ggml_compute_params * params,
        struct ggml_tensor * dst) {

    const struct ggml_tensor * src0 = dst->src[0];

    GGML_ASSERT(ggml_are_same_shape(src0, dst));

    GGML_ASSERT(src0->nb[0] == sizeof(float));

    const int ith = params->ith;
    const int nth = params->nth;

    GGML_TENSOR_UNARY_OP_LOCALS

    float eps;
    memcpy(&eps, dst->op_params, sizeof(float));

    GGML_ASSERT(eps >= 0.0f);

    // TODO: optimize
    for (int64_t i03 = 0; i03 < ne03; i03++) {
        for (int64_t i02 = 0; i02 < ne02; i02++) {
            for (int64_t i01 = ith; i01 < ne01; i01 += nth) {
                const float * x = (float *) ((char *) src0->data + i01*nb01 + i02*nb02 + i03*nb03);

                ggml_float sum = 0.0;
                for (int64_t i00 = 0; i00 < ne00; i00++) {
                    sum += (ggml_float)(x[i00] * x[i00]);
                }

                const float mean = sum/ne00;

                float * y = (float *) ((char *) dst->data + i01*nb1 + i02*nb2 + i03*nb3);

                memcpy(y, x, ne00 * sizeof(float));
                // for (int i00 = 0; i00 < ne00; i00++) {
                //     y[i00] = x[i00];
                // }

                const float scale = 1.0f/sqrtf(mean + eps);

                ggml_vec_scale_f32(ne00, y, scale);
            }
        }
    }
}

static void ggml_compute_forward_rms_norm(
        const struct ggml_compute_params * params,
        struct ggml_tensor * dst) {

    const struct ggml_tensor * src0 = dst->src[0];

    switch (src0->type) {
        case GGML_TYPE_F32:
            {
                ggml_compute_forward_rms_norm_f32(params, dst);
            } break;
        default:
            {
                GGML_ABORT("fatal error");
            }
    }
}

static void ggml_compute_forward_rms_norm_back_f32(
        const struct ggml_compute_params * params,
        struct ggml_tensor * dst) {

    const struct ggml_tensor * src0 = dst->src[0]; // gradients from forward pass output
    const struct ggml_tensor * src1 = dst->src[1]; // src1 from forward pass

    GGML_ASSERT(ggml_are_same_shape(src0, dst) && ggml_are_same_shape(src0, src1));

    GGML_ASSERT(src0->nb[0] == sizeof(float));
    GGML_ASSERT(src1->nb[0] == sizeof(float));

    const int ith = params->ith;
    const int nth = params->nth;

    GGML_TENSOR_BINARY_OP_LOCALS

    float eps;
    memcpy(&eps, dst->op_params, sizeof(float));

    // TODO: optimize
    for (int64_t i03 = 0; i03 < ne03; i03++) {
        for (int64_t i02 = 0; i02 < ne02; i02++) {
            for (int64_t i01 = ith; i01 < ne01; i01 += nth) {
                // src1 is same shape as src0 => same indices
                const int64_t i11 = i01;
                const int64_t i12 = i02;
                const int64_t i13 = i03;

                const float * dz = (float *) ((char *) src0->data + i01*nb01 + i02*nb02 + i03*nb03);
                const float * x  = (float *) ((char *) src1->data + i11*nb11 + i12*nb12 + i13*nb13);

                ggml_float sum_xx  = 0.0;
                ggml_float sum_xdz = 0.0;

                for (int64_t i00 = 0; i00 < ne00; i00++) {
                    sum_xx  += (ggml_float)(x[i00] * x[i00]);
                    sum_xdz += (ggml_float)(x[i00] * dz[i00]);
                }

                //const float mean     = (float)(sum_xx)/ne00;
                const float mean_eps = (float)(sum_xx)/ne00 + eps;
                const float sum_eps  = (float)(sum_xx) + eps*ne00;
                //const float mean_xdz = (float)(sum_xdz)/ne00;
                // we could cache rms from forward pass to improve performance.
                // to do this implement ggml_rms and compose ggml_rms_norm using ggml_rms.
                //const float rms      = sqrtf(mean_eps);
                const float rrms     = 1.0f / sqrtf(mean_eps);
                //const float scale    = -rrms/(ne00 * mean_eps); // -1/(n*rms**3)

                {
                    // z = rms_norm(x)
                    //
                    // rms_norm(src1) =
                    //     scale(
                    //         src1,
                    //         div(
                    //             1,
                    //             sqrt(
                    //                 add(
                    //                     scale(
                    //                         sum(
                    //                             sqr(
                    //                                 src1)),
                    //                         (1.0/N)),
                    //                     eps))));

                    // postorder:
                    // ## op    args         grad
                    // 00 param src1         grad[#00]
                    // 01 const 1
                    // 02 sqr   (#00)        grad[#02]
                    // 03 sum   (#02)        grad[#03]
                    // 04 const 1/N
                    // 05 scale (#03, #04)   grad[#05]
                    // 06 const eps
                    // 07 add   (#05, #06)   grad[#07]
                    // 08 sqrt  (#07)        grad[#08]
                    // 09 div   (#01,#08)    grad[#09]
                    // 10 scale (#00,#09)    grad[#10]
                    //
                    // backward pass, given grad[#10]
                    // #10: scale
                    // grad[#00] += scale(grad[#10],#09)
                    // grad[#09] += sum(mul(grad[#10],#00))
                    // #09: div
                    // grad[#08] += neg(mul(grad[#09], div(#09,#08)))
                    // #08: sqrt
                    // grad[#07] += mul(grad[#08], div(0.5, #08))
                    // #07: add
                    // grad[#05] += grad[#07]
                    // #05: scale
                    // grad[#03] += scale(grad[#05],#04)
                    // #03: sum
                    // grad[#02] += repeat(grad[#03], #02)
                    // #02:
                    // grad[#00] += scale(mul(#00, grad[#02]), 2.0)
                    //
                    // substitute and simplify:
                    // grad[#00] = scale(grad(#10), #09) + scale(mul(#00, grad[#02]), 2.0)
                    // grad[#02] = repeat(grad[#03], #02)
                    // grad[#02] = repeat(scale(grad[#05],#04), #02)
                    // grad[#02] = repeat(scale(grad[#07],#04), #02)
                    // grad[#02] = repeat(scale(mul(grad[#08], div(0.5, #08)),#04), #02)
                    // grad[#02] = repeat(scale(mul(neg(mul(grad[#09], div(#09,#08))), div(0.5, #08)),#04), #02)
                    // grad[#02] = repeat(scale(mul(neg(mul(sum(mul(grad[#10],#00)), div(#09,#08))), div(0.5, #08)),#04), #02)
                    // grad[#02] = repeat(-(sum(mul(grad[#10],#00)) * div(#09,#08) * div(0.5, #08) * (1/N)), #02)
                    // grad[#02] = repeat(-(sum(mul(grad[#10],#00)) * div(div(#01,#08),#08) * div(0.5, #08) * (1/N)), #02)
                    // grad[#02] = repeat(-(sum(mul(grad[#10],#00)) * div(1,#08*#08) * div(0.5, #08) * (1/N)), #02)
                    // grad[#02] = repeat(-(sum(mul(grad[#10],#00)) * div(1,#07) * div(0.5, #08) * (1/N)), #02)
                    // grad[#00] = scale(grad(#10), #09) + scale(mul(#00, grad[#02]), 2.0)
                    // grad[#00] = scale(grad(#10), #09) + scale(mul(#00, repeat(-(sum(mul(grad[#10],#00)) * div(1,#07) * div(0.5, #08) * (1/N)), #02)), 2.0)
                    // grad[#00] = scale(grad(#10), #09) + scale(scale(#00, -(sum(mul(grad[#10],#00)) * div(1,#07) * div(0.5, #08) * (1/N))), 2.0)
                    // grad[#00] = scale(grad(#10), #09) + scale(#00, -(sum(mul(grad[#10],#00)) * div(1,#07) * div(1,#08) * (1/N)))
                    // grad[#00] = scale(grad(#10), #09) + scale(#00, sum(mul(grad[#10],#00)) * div(1,#07*#08) * (-1/N))
                    // grad[#00] = scale(grad(#10), #09) + scale(#00, sum(mul(grad[#10],#00)) * div(1,#07*#08) * (-1/N))
                    // grad[#00] = scale(grad(#10), #09) + scale(#00, sum(mul(grad[#10],#00)) * div(1,mean_eps*rms) * (-1/N))
                    // grad[#00] = scale(grad(#10), #09) + scale(#00, sum(mul(grad[#10],#00)) * div(-1,rms*N*mean_eps))
                    // grad[#00] = scale(grad(#10), #09) + scale(#00, sum(mul(grad[#10],#00)) * div(-1,rms*N*(sum_xx/N+eps)))
                    // grad[#00] = scale(grad(#10), #09) + scale(#00, sum(mul(grad[#10],#00)) * div(-1,rms*N*sum_xx+rms*N*eps))
                    // grad[#00] = scale(dz, rrms) + scale(x, sum(mul(dz,x)) * div(-1,rms*N*mean_eps))
                    // grad[#00] = scale(dz, rrms) + scale(x, sum_xdz * div(-1,rms*N*mean_eps))
                    // a = b*c + d*e
                    // a = b*c*f/f + d*e*f/f
                    // a = (b*c*f + d*e*f)*(1/f)
                    // a = (b*c*(1/c) + d*e*(1/c))*(1/(1/c))
                    // a = (b + d*e/c)*c
                    // b = dz, c = rrms, d = x, e = sum_xdz * div(-1,rms*N*mean_eps)
                    // a = (dz + x*sum_xdz * div(-1,rms*N*mean_eps)/rrms)*rrms
                    // a = (dz + x*sum_xdz * div(-1,rms*N*mean_eps)*rms)*rrms
                    // a = (dz + x*sum_xdz * div(-rms,rms*N*mean_eps))*rrms
                    // a = (dz + x*sum_xdz * div(-1,N*mean_eps))*rrms
                    // a = (dz + x*div(-sum_xdz,N*mean_eps))*rrms
                    // a = (dz + x*div(-mean_xdz,mean_eps))*rrms
                    // grad[#00] = scale(dz + scale(x, div(-mean_xdz,mean_eps)),rrms)
                    // grad[#00] = scale(dz + scale(x, -mean_xdz/mean_eps),rrms)
                    // dx = scale(dz + scale(x, -mean_xdz/mean_eps),rrms)
                }
                // dx = scale(dz + scale(x, -mean_xdz/mean_eps),rrms)
                // post-order:
                // dx := x
                // dx := scale(dx,-mean_xdz/mean_eps)
                // dx := add(dx, dz)
                // dx := scale(dx, rrms)
                float * dx = (float *) ((char *) dst->data + i01*nb1 + i02*nb2 + i03*nb3);

                // dx[i00] = (x*(-sum_xdz/sum_eps) + dz) / sqrtf(mean_eps)
                ggml_vec_cpy_f32  (ne00, dx, x);
                // ggml_vec_scale_f32(ne00, dx, -mean_xdz/mean_eps);
                ggml_vec_scale_f32(ne00, dx, (float)(-sum_xdz)/sum_eps);
                ggml_vec_acc_f32  (ne00, dx, dz);
                ggml_vec_scale_f32(ne00, dx, rrms);
            }
        }
    }
}

static void ggml_compute_forward_rms_norm_back(
        const struct ggml_compute_params * params,
        struct ggml_tensor * dst) {

    const struct ggml_tensor * src0 = dst->src[0];

    switch (src0->type) {
        case GGML_TYPE_F32:
            {
                ggml_compute_forward_rms_norm_back_f32(params, dst);
            } break;
        default:
            {
                GGML_ABORT("fatal error");
            }
    }
}

// ggml_compute_forward_group_norm

static void ggml_compute_forward_group_norm_f32(
    const struct ggml_compute_params * params,
    struct ggml_tensor * dst) {

    const struct ggml_tensor * src0 = dst->src[0];

    GGML_ASSERT(ggml_are_same_shape(src0, dst));

    GGML_ASSERT(src0->nb[0] == sizeof(float));

    const int ith = params->ith;
    const int nth = params->nth;

    GGML_TENSOR_UNARY_OP_LOCALS

    // TODO: optimize

    float eps;
    memcpy(&eps, dst->op_params + 1, sizeof(float));

    int n_channels = src0->ne[2];
    int n_groups = dst->op_params[0];
    int n_channels_per_group = (n_channels + n_groups - 1) / n_groups;
    for (int i = ith; i < n_groups; i += nth) {
        int start = i * n_channels_per_group;
        int end = start + n_channels_per_group;
        if (end > n_channels) {
            end = n_channels;
        }
        int step = end - start;

        for (int64_t i03 = 0; i03 < ne03; i03++) {
            ggml_float sum = 0.0;
            for (int64_t i02 = start; i02 < end; i02++) {
                for (int64_t i01 = 0; i01 < ne01; i01++) {
                    const float * x = (float *)((char *) src0->data + i01 * nb01 + i02 * nb02 + i03 * nb03);

                    ggml_float sumr = 0.0;
                    for (int64_t i00 = 0; i00 < ne00; i00++) {
                        sumr += (ggml_float)x[i00];
                    }
                    sum += sumr;
                }
            }
            const float mean = sum / (ne00 * ne01 * step);

            ggml_float sum2 = 0.0;
            for (int64_t i02 = start; i02 < end; i02++) {
                for (int64_t i01 = 0; i01 < ne01; i01++) {
                    const float * x = (float *)((char *) src0->data + i01 * nb01 + i02 * nb02 + i03 * nb03);

                    float * y = (float *)((char *) dst->data + i01 * nb1 + i02 * nb2 + i03 * nb3);

                    ggml_float sumr = 0.0;
                    for (int64_t i00 = 0; i00 < ne00; i00++) {
                        float v = x[i00] - mean;
                        y[i00] = v;
                        sumr += (ggml_float)(v * v);
                    }
                    sum2 += sumr;
                }
            }
            const float variance = sum2 / (ne00 * ne01 * step);
            const float scale = 1.0f / sqrtf(variance + eps);

            for (int64_t i02 = start; i02 < end; i02++) {
                for (int64_t i01 = 0; i01 < ne01; i01++) {
                    float * y = (float *)((char *) dst->data + i01 * nb1 + i02 * nb2 + i03 * nb3);
                    ggml_vec_scale_f32(ne00, y, scale);
                }
            }
        }
    }
}

static void ggml_compute_forward_group_norm(
    const struct ggml_compute_params * params,
    struct ggml_tensor * dst) {

    const struct ggml_tensor * src0 = dst->src[0];

    switch (src0->type) {
        case GGML_TYPE_F32:
            {
                ggml_compute_forward_group_norm_f32(params, dst);
            } break;
        default:
            {
                GGML_ABORT("fatal error");
            }
    }
}

// ggml_compute_forward_l2_norm

static void ggml_compute_forward_l2_norm_f32(
    const struct ggml_compute_params * params,
    struct ggml_tensor * dst) {

    const struct ggml_tensor * src0 = dst->src[0];

    GGML_ASSERT(ggml_are_same_shape(src0, dst));

    GGML_ASSERT(src0->nb[0] == sizeof(float));

    const int ith = params->ith;
    const int nth = params->nth;

    GGML_TENSOR_UNARY_OP_LOCALS

    float eps;
    memcpy(&eps, dst->op_params, sizeof(float));

    GGML_ASSERT(eps >= 0.0f);

    // TODO: optimize
    for (int64_t i03 = 0; i03 < ne03; i03++) {
        for (int64_t i02 = 0; i02 < ne02; i02++) {
            for (int64_t i01 = ith; i01 < ne01; i01 += nth) {
                const float * x = (float *) ((char *) src0->data + i01*nb01 + i02*nb02 + i03*nb03);

                ggml_float sum = 0.0;
                for (int64_t i00 = 0; i00 < ne00; i00++) {
                    sum += (ggml_float)(x[i00] * x[i00]);
                }

                float * y = (float *) ((char *) dst->data + i01*nb1 + i02*nb2 + i03*nb3);

                memcpy(y, x, ne00 * sizeof(float));

                const float scale = 1.0f/fmaxf(sqrtf(sum), eps);

                ggml_vec_scale_f32(ne00, y, scale);
            }
        }
    }
}

static void ggml_compute_forward_l2_norm(
    const struct ggml_compute_params * params,
    struct ggml_tensor * dst) {

    const struct ggml_tensor * src0 = dst->src[0];

    switch (src0->type) {
        case GGML_TYPE_F32:
            {
                ggml_compute_forward_l2_norm_f32(params, dst);
            } break;
        default:
            {
                GGML_ABORT("fatal error");
            }
    }
}

// ggml_compute_forward_mul_mat

static void ggml_compute_forward_mul_mat_one_chunk(
    const struct ggml_compute_params * params,
    struct ggml_tensor * dst,
    const enum ggml_type type,
    const int64_t num_rows_per_vec_dot,
    const int64_t ir0_start,
    const int64_t ir0_end,
    const int64_t ir1_start,
    const int64_t ir1_end) {

    const struct ggml_tensor * src0 = dst->src[0];
    const struct ggml_tensor * src1 = dst->src[1];

    GGML_TENSOR_BINARY_OP_LOCALS

    const bool src1_cont = ggml_is_contiguous(src1);

    ggml_vec_dot_t const vec_dot      = type_traits_cpu[type].vec_dot;
    enum ggml_type const vec_dot_type = type_traits_cpu[type].vec_dot_type;

    // broadcast factors
    const int64_t r2 = ne12 / ne02;
    const int64_t r3 = ne13 / ne03;

    //printf("ir0_start = %6lld, ir0_end = %6lld, ir1_start = %6lld, ir1_end = %6lld\n", ir0_start, ir0_end, ir1_start, ir1_end);

    // threads with no work simply yield (not sure if it helps)
    if (ir0_start >= ir0_end || ir1_start >= ir1_end) {
        return;
    }

    const void * wdata = (src1->type == vec_dot_type) ? src1->data : params->wdata;
    const size_t row_size = ggml_row_size(vec_dot_type, ne10);

    assert(ne12 % ne02 == 0);
    assert(ne13 % ne03 == 0);

    // block-tiling attempt
    const int64_t blck_0 = 16;
    const int64_t blck_1 = 16;

    const size_t src1_col_stride = src1_cont || src1->type != vec_dot_type ? row_size : nb11;

    // attempt to reduce false-sharing (does not seem to make a difference)
    // 16 * 2, accounting for mmla kernels
    float tmp[32];

    for (int64_t iir1 = ir1_start; iir1 < ir1_end; iir1 += blck_1) {
        for (int64_t iir0 = ir0_start; iir0 < ir0_end; iir0 += blck_0) {
            for (int64_t ir1 = iir1; ir1 < iir1 + blck_1 && ir1 < ir1_end; ir1 += num_rows_per_vec_dot) {
                const int64_t i13 = (ir1 / (ne12 * ne1));
                const int64_t i12 = (ir1 - i13 * ne12 * ne1) / ne1;
                const int64_t i11 = (ir1 - i13 * ne12 * ne1 - i12 * ne1);

                // broadcast src0 into src1
                const int64_t i03 = i13 / r3;
                const int64_t i02 = i12 / r2;

                const int64_t i1 = i11;
                const int64_t i2 = i12;
                const int64_t i3 = i13;

                const char * src0_row = (const char*)src0->data + (0 + i02 * nb02 + i03 * nb03);

                // desc: when src1 is not a contiguous memory block we have to calculate the offset using the strides
                //       if it is, then we have either copied the data to params->wdata and made it contiguous or we are using
                //       the original src1 data pointer, so we should index using the indices directly
                // TODO: this is a bit of a hack, we should probably have a better way to handle this
                const char * src1_col = (const char*)wdata +
                    (src1_cont || src1->type != vec_dot_type
                        ? (i11 + i12 * ne11 + i13 * ne12 * ne11) * row_size
                        : (i11 * nb11 + i12 * nb12 + i13 * nb13));
                float * dst_col = (float*)((char*)dst->data + (i1 * nb1 + i2 * nb2 + i3 * nb3));

                //for (int64_t ir0 = iir0; ir0 < iir0 + blck_0 && ir0 < ir0_end; ++ir0) {
                //    vec_dot(ne00, &dst_col[ir0], src0_row + ir0*nb01, src1_col);
                //}

                for (int64_t ir0 = iir0; ir0 < iir0 + blck_0 && ir0 < ir0_end; ir0 += num_rows_per_vec_dot) {
                    vec_dot(ne00, &tmp[ir0 - iir0], (num_rows_per_vec_dot > 1 ? 16 : 0), src0_row + ir0 * nb01, (num_rows_per_vec_dot > 1 ? nb01 : 0), src1_col, (num_rows_per_vec_dot > 1 ? src1_col_stride : 0), num_rows_per_vec_dot);
                }

                for (int cn = 0; cn < num_rows_per_vec_dot; ++cn) {
                    memcpy(&dst_col[iir0 + cn * nb1 / nb0], tmp + (cn * 16), (MIN(iir0 + blck_0, ir0_end) - iir0) * sizeof(float));
                }
            }
        }
    }
}

static void ggml_compute_forward_mul_mat(
        const struct ggml_compute_params * params,
              struct ggml_tensor * dst) {

    const struct ggml_tensor * src0 = dst->src[0];
    const struct ggml_tensor * src1 = dst->src[1];

    GGML_TENSOR_BINARY_OP_LOCALS

    const int ith = params->ith;
    const int nth = params->nth;

    enum ggml_type           const vec_dot_type         = type_traits_cpu[src0->type].vec_dot_type;
    ggml_from_float_t        const from_float           = type_traits_cpu[vec_dot_type].from_float;
    int64_t                  const vec_dot_num_rows     = type_traits_cpu[src0->type].nrows;

    GGML_ASSERT(ne0 == ne01);
    GGML_ASSERT(ne1 == ne11);
    GGML_ASSERT(ne2 == ne12);
    GGML_ASSERT(ne3 == ne13);

    // we don't support permuted src0 or src1
    GGML_ASSERT(nb00 == ggml_type_size(src0->type));
    GGML_ASSERT(nb10 == ggml_type_size(src1->type));

    // dst cannot be transposed or permuted
    GGML_ASSERT(nb0 == sizeof(float));
    GGML_ASSERT(nb0 <= nb1);
    GGML_ASSERT(nb1 <= nb2);
    GGML_ASSERT(nb2 <= nb3);

    // nb01 >= nb00 - src0 is not transposed
    //   compute by src0 rows

    // TODO: extract to "extra_op"
#if GGML_USE_LLAMAFILE
    // broadcast factors
    const int64_t r2 = ne12 / ne02;
    const int64_t r3 = ne13 / ne03;

    const bool src1_cont = ggml_is_contiguous(src1);

    if (src1_cont) {
        for (int64_t i13 = 0; i13 < ne13; i13++)
            for (int64_t i12 = 0; i12 < ne12; i12++)
                if (!llamafile_sgemm(params,
                                     ne01, ne11, ne00/ggml_blck_size(src0->type),
                                     (const char *)src0->data + i12/r2*nb02 + i13/r3*nb03,
                                     nb01/ggml_type_size(src0->type),
                                     (const char *)src1->data + i12*nb12 + i13*nb13,
                                     nb11/ggml_type_size(src1->type),
                                     (char *)dst->data + i12*nb2 + i13*nb3,
                                     nb1/ggml_type_size(dst->type),
                                     src0->type,
                                     src1->type,
                                     dst->type))
                    goto UseGgmlGemm1;
        return;
    }
UseGgmlGemm1:;
#endif

    if (src1->type != vec_dot_type) {
        char * wdata = params->wdata;

        const size_t nbw0 = ggml_type_size(vec_dot_type);
        const size_t nbw1 = ggml_row_size(vec_dot_type, ne10);
        const size_t nbw2 = nbw1*ne11;
        const size_t nbw3 = nbw2*ne12;

        assert(params->wsize >= ne13*nbw3);
        GGML_ASSERT(src1->type == GGML_TYPE_F32);

    #if 0
        for (int64_t i13 = 0; i13 < ne13; ++i13) {
            for (int64_t i12 = 0; i12 < ne12; ++i12) {
                for (int64_t i11 = ith; i11 < ne11; i11 += nth) {
                    from_float((float *)((char *) src1->data + i13*nb13 + i12*nb12 + i11*nb11),
                               (void *)               (wdata + i13*nbw3 + i12*nbw2 + i11*nbw1),
                                ne10);
                }
            }
        }
    #else
        for (int64_t i13 = 0; i13 < ne13; ++i13) {
            for (int64_t i12 = 0; i12 < ne12; ++i12) {
                for (int64_t i11 = 0; i11 < ne11; ++i11) {
                    size_t bs = ggml_blck_size(vec_dot_type);
                    int64_t ne10_block_start = (ith * ne10/bs) / nth;
                    int64_t ne10_block_end   = ((ith + 1) * ne10/bs) / nth;
                    from_float((float *)((char *) src1->data + i13*nb13 + i12*nb12 + i11*nb11 + ne10_block_start*bs*nb10),
                               (void *)               (wdata + i13*nbw3 + i12*nbw2 + i11*nbw1 + ne10_block_start*nbw0),
                               (ne10_block_end - ne10_block_start) * bs);
                }
            }
        }
    #endif
    }

    if (ith == 0) {
        // Every thread starts at ith, so the first unprocessed chunk is nth.  This save a bit of coordination right at the start.
        atomic_store_explicit(&params->threadpool->current_chunk, nth, memory_order_relaxed);
    }

    ggml_barrier(params->threadpool);

#if GGML_USE_LLAMAFILE
    if (src1->type != vec_dot_type) {
        const void* wdata = (src1->type == vec_dot_type) ? src1->data : params->wdata;
        const size_t row_size = ggml_row_size(vec_dot_type, ne10);

        for (int64_t i13 = 0; i13 < ne13; i13++)
            for (int64_t i12 = 0; i12 < ne12; i12++)
                if (!llamafile_sgemm(params,
                                     ne01, ne11, ne00/ggml_blck_size(src0->type),
                                     (const char *)src0->data + i12/r2*nb02 + i13/r3*nb03,
                                     nb01/ggml_type_size(src0->type),
                                     (const char *)wdata + (i12*ne11 + i13*ne12*ne11)*row_size,
                                     row_size/ggml_type_size(vec_dot_type),
                                     (char *)dst->data + i12*nb2 + i13*nb3,
                                     nb1/ggml_type_size(dst->type),
                                     src0->type,
                                     vec_dot_type,
                                     dst->type))
                    goto UseGgmlGemm2;
        return;
    }
UseGgmlGemm2:;
#endif

    // This is the size of the first dimension of the result, so we can iterate that way. (see the ASSERT above, these are the same numbers)
    const int64_t nr0 = ne0;

    // This is the size of the rest of the dimensions of the result
    const int64_t nr1 = ne1 * ne2 * ne3;

    // Now select a reasonable chunk size.
    int chunk_size = 16;

    // We need to step up the size if it's small
    if (nr0 == 1 || nr1 == 1) {
        chunk_size = 64;
    }

    // distribute the work across the inner or outer loop based on which one is larger
    // The number of chunks in the 0/1 dim.
    // CEIL(nr0/chunk_size)
    int64_t nchunk0 = (nr0 + chunk_size - 1) / chunk_size;
    int64_t nchunk1 = (nr1 + chunk_size - 1) / chunk_size;

    // If the chunking is poor for the number of threads on this setup, scrap the whole plan.  Re-chunk it by thread.
    //   Also, chunking by thread was measured to have perform better on NUMA systems.  See https://github.com/ggml-org/llama.cpp/pull/6915
    //   In theory, chunking should be just as useful on NUMA and non NUMA systems, but testing disagreed with that.
    if (nchunk0 * nchunk1 < nth * 4 || ggml_is_numa()) {
        // distribute the thread work across the inner or outer loop based on which one is larger
        nchunk0 = nr0 > nr1 ? nth : 1; // parallelize by src0 rows
        nchunk1 = nr0 > nr1 ? 1 : nth; // parallelize by src1 rows
    }

    // The number of elements in each chunk
    const int64_t dr0 = (nr0 + nchunk0 - 1) / nchunk0;
    const int64_t dr1 = (nr1 + nchunk1 - 1) / nchunk1;

    // The first chunk comes from our thread_id, the rest will get auto-assigned.
    int current_chunk = ith;

    while (current_chunk < nchunk0 * nchunk1) {
        const int64_t ith0 = current_chunk % nchunk0;
        const int64_t ith1 = current_chunk / nchunk0;

        const int64_t ir0_start = dr0 * ith0;
        const int64_t ir0_end = MIN(ir0_start + dr0, nr0);

        const int64_t ir1_start = dr1 * ith1;
        const int64_t ir1_end = MIN(ir1_start + dr1, nr1);

        // dot kernels can handle 1 row and col at a time, but mmla kernels can process 2 rows and cols
        int64_t num_rows_per_vec_dot = vec_dot_num_rows;

        // these checks are needed to avoid crossing dim1 boundaries
        // can be optimized, but the logic would become more complicated, so keeping it like this for simplicity
        if ((nr0 % 2 != 0) || (ne11 % 2 != 0) || ((ir0_end - ir0_start) % 2 != 0) || ((ir1_end - ir1_start) % 2 != 0)) {
            num_rows_per_vec_dot = 1;
        }
        ggml_compute_forward_mul_mat_one_chunk(params, dst, src0->type, num_rows_per_vec_dot, ir0_start, ir0_end, ir1_start, ir1_end);

        if (nth >= nchunk0 * nchunk1) {
            break;
        }

        current_chunk = atomic_fetch_add_explicit(&params->threadpool->current_chunk, 1, memory_order_relaxed);
    }
}

// ggml_compute_forward_mul_mat_id

#define MMID_MATRIX_ROW(row_id, i1) matrix_rows[(row_id)*ids->ne[0]*ids->ne[1] + (i1)]

struct mmid_row_mapping {
    int32_t i1;
    int32_t i2;
};

static void ggml_compute_forward_mul_mat_id_one_chunk(
    struct ggml_tensor * dst,
    const struct ggml_tensor * src0,
    const struct ggml_tensor * src1,
    const struct ggml_tensor * ids,
    const int64_t cur_a,
    const int64_t ir0_start,
    const int64_t ir0_end,
    const int64_t ir1_start,
    const int64_t ir1_end,
    const char * src0_cur,
    const struct mmid_row_mapping * matrix_rows,
    const size_t row_size,
    const bool src1_cont,
    const void * wdata) {

    GGML_TENSOR_BINARY_OP_LOCALS

    const enum ggml_type type = src0->type;

    ggml_vec_dot_t    const vec_dot      = type_traits_cpu[type].vec_dot;
    enum ggml_type    const vec_dot_type = type_traits_cpu[type].vec_dot_type;

    const int64_t blck_0 = 16;
    const int64_t blck_1 = 16;

    float tmp[16];

    for (int64_t iir1 = ir1_start; iir1 < ir1_end; iir1 += blck_1) {
        for (int64_t iir0 = ir0_start; iir0 < ir0_end; iir0 += blck_0) {
            for (int64_t ir1 = iir1; ir1 < iir1 + blck_1 && ir1 < ir1_end; ++ir1) {
                const int64_t _i12 = ir1; // logical row index for this expert

                struct mmid_row_mapping row_mapping = MMID_MATRIX_ROW(cur_a, _i12);
                const int id       = row_mapping.i1; // selected expert index

                const int64_t  i11 = id % ne11;
                const int64_t  i12 = row_mapping.i2; // row index in src1

                const int64_t  i1 = id;  // selected expert index
                const int64_t  i2 = i12; // row

                // desc: when src1 is not a contiguous memory block we have to calculate the offset using the strides
                //       if it is, then we have either copied the data to params->wdata and made it contiguous or we are using
                //       the original src1 data pointer, so we should index using the indices directly
                // TODO: this is a bit of a hack, we should probably have a better way to handle this
                const char * src1_col = (const char *) wdata +
                    (src1_cont || src1->type != vec_dot_type
                    ? (i11      + i12*ne11)*row_size
                    : (i11*nb11 + i12*nb12));

                float * dst_col = (float *) ((char *) dst->data + (i1*nb1 + i2*nb2));

                for (int64_t ir0 = iir0; ir0 < iir0 + blck_0 && ir0 < ir0_end; ++ir0) {
                    vec_dot(ne00, &tmp[ir0 - iir0], 0, src0_cur + ir0*nb01, 0, src1_col, 0, 1);
                }

                memcpy(&dst_col[iir0], tmp, (MIN(iir0 + blck_0, ir0_end) - iir0)*sizeof(float));
            }
        }
    }
}

static void * incr_ptr_aligned(void ** p, size_t size, size_t align) {

    void * ptr = *p;
    ptr = (void *) GGML_PAD((uintptr_t) ptr, align);
    *p = (void *) ((char *) ptr + size);
    return ptr;
}

static void ggml_compute_forward_mul_mat_id(
        const struct ggml_compute_params * params,
              struct ggml_tensor * dst) {

    const struct ggml_tensor * src0 = dst->src[0];
    const struct ggml_tensor * src1 = dst->src[1];
    const struct ggml_tensor * ids = dst->src[2];

    GGML_TENSOR_BINARY_OP_LOCALS

    const int ith = params->ith;
    const int nth = params->nth;

    const enum ggml_type type = src0->type;

    const bool src1_cont = ggml_is_contiguous(src1);

    enum ggml_type    const vec_dot_type    = type_traits_cpu[type].vec_dot_type;
    ggml_from_float_t const from_float      = type_traits_cpu[vec_dot_type].from_float;

    // we don't support permuted src0 or src1
    GGML_ASSERT(nb00 == ggml_type_size(type));
    GGML_ASSERT(nb10 == ggml_type_size(src1->type));

    // dst cannot be transposed or permuted
    GGML_ASSERT(nb0 == sizeof(float));
    GGML_ASSERT(nb0 <= nb1);
    GGML_ASSERT(nb1 <= nb2);
    GGML_ASSERT(nb2 <= nb3);

    // row groups
    const int n_ids = ids->ne[0]; // n_expert_used
    const int n_as  = ne02;       // n_expert

    void * wdata_cur = params->wdata;

    if (src1->type != vec_dot_type) {
        incr_ptr_aligned(&wdata_cur, ggml_row_size(vec_dot_type, ggml_nelements(src1)), sizeof(int64_t));
    }

    int64_t * matrix_row_counts = // [n_as]
        incr_ptr_aligned(&wdata_cur, n_as*sizeof(int64_t), sizeof(int64_t));

    struct mmid_row_mapping * matrix_rows = // [n_as][ids->ne[0]*ids->ne[1]]
        incr_ptr_aligned(&wdata_cur, n_as*ids->ne[0]*ids->ne[1]*sizeof(struct mmid_row_mapping), sizeof(int64_t));

    char (*atomic_current_chunk)[CACHE_LINE_SIZE] = // [n_as]
        incr_ptr_aligned(&wdata_cur, CACHE_LINE_SIZE * n_as, CACHE_LINE_SIZE);

    GGML_ASSERT(params->wsize >= (size_t)((char *) wdata_cur - (char *) params->wdata));

    if (src1->type != vec_dot_type) {
        char * wdata = params->wdata;

        const size_t nbw0 = ggml_type_size(vec_dot_type);
        const size_t nbw1 = ggml_row_size(vec_dot_type, ne10);
        const size_t nbw2 = nbw1*ne11;
        const size_t nbw3 = nbw2*ne12;

        assert(params->wsize >= ne13*nbw3);
        GGML_ASSERT(src1->type == GGML_TYPE_F32);

#if 0
        for (int64_t i13 = 0; i13 < ne13; ++i13) {
            for (int64_t i12 = ith; i12 < ne12; i12 += nth) {
                for (int64_t i11 = 0; i11 < ne11; ++i11) {
                    from_float((float *)((char *) src1->data + i13*nb13 + i12*nb12 + i11*nb11),
                               (void *)               (wdata + i13*nbw3 + i12*nbw2 + i11*nbw1),
                               ne10);
                }
            }
        }
#else
        for (int64_t i13 = 0; i13 < ne13; ++i13) {
            for (int64_t i12 = 0; i12 < ne12; ++i12) {
                for (int64_t i11 = 0; i11 < ne11; ++i11) {
                    size_t bs = ggml_blck_size(vec_dot_type);
                    int64_t ne10_block_start = (ith * ne10/bs) / nth;
                    int64_t ne10_block_end   = ((ith + 1) * ne10/bs) / nth;
                    from_float((float *)((char *) src1->data + i13*nb13 + i12*nb12 + i11*nb11 + ne10_block_start*bs*nb10),
                               (void *)               (wdata + i13*nbw3 + i12*nbw2 + i11*nbw1 + ne10_block_start*nbw0),
                               (ne10_block_end - ne10_block_start) * bs);
                }
            }
        }
#endif
    }

    if (ith == 0) {
        // initialize matrix_row_counts
        memset(matrix_row_counts, 0, n_as*sizeof(int64_t));

        // group rows by src0 matrix
        for (int64_t iid1 = 0; iid1 < ids->ne[1]; ++iid1) {
            for (int id = 0; id < n_ids; ++id) {
                const int32_t i02 = *(const int32_t *) ((const char *) ids->data + iid1*ids->nb[1] + id*ids->nb[0]);

                assert(i02 >= 0 && i02 < n_as);

                MMID_MATRIX_ROW(i02, matrix_row_counts[i02]) = (struct mmid_row_mapping) {id, iid1};
                matrix_row_counts[i02] += 1;
            }
        }
    }

    // reset current_chunk
    for (int cur_a = ith; cur_a < n_as; cur_a += nth) {
        atomic_int * current_chunk_ctr = (atomic_int *)(atomic_current_chunk + cur_a);
        *current_chunk_ctr = nth;
    }

    ggml_barrier(params->threadpool);

    for (int cur_a = 0; cur_a < n_as; ++cur_a) {
        const int64_t cne1 = matrix_row_counts[cur_a];

        if (cne1 == 0) {
            continue;
        }

        const char * src0_cur = (const char *) src0->data + cur_a * nb02;
        const void * wdata = (src1->type == vec_dot_type) ? src1->data : params->wdata;
        const size_t row_size = ggml_row_size(vec_dot_type, ne10);

        const int64_t nr0 = ne01;
        const int64_t nr1 = cne1;

        int chunk_size = 16;
        if (nr0 == 1 || nr1 == 1) {
            chunk_size = 64;
        }

#if defined(__aarch64__)
        // disable for ARM
        const bool disable_chunking = true;
#else
        // disable for NUMA
        const bool disable_chunking = ggml_is_numa();
#endif // defined(__aarch64__)

        int64_t nchunk0 = (nr0 + chunk_size - 1) / chunk_size;
        int64_t nchunk1 = (nr1 + chunk_size - 1) / chunk_size;

        if (nchunk0 * nchunk1 < nth * 4 || disable_chunking) {
            nchunk0 = nr0 > nr1 ? nth : 1;
            nchunk1 = nr0 > nr1 ? 1 : nth;
        }

        const int64_t dr0 = (nr0 + nchunk0 - 1) / nchunk0;
        const int64_t dr1 = (nr1 + nchunk1 - 1) / nchunk1;

        int current_chunk = ith;

        atomic_int * current_chunk_ctr = (atomic_int *)(atomic_current_chunk + cur_a);

        while (current_chunk < nchunk0 * nchunk1) {
            const int64_t ith0 = current_chunk % nchunk0;
            const int64_t ith1 = current_chunk / nchunk0;

            const int64_t ir0_start = dr0 * ith0;
            const int64_t ir0_end = MIN(ir0_start + dr0, nr0);

            const int64_t ir1_start = dr1 * ith1;
            const int64_t ir1_end = MIN(ir1_start + dr1, nr1);

            ggml_compute_forward_mul_mat_id_one_chunk(
                dst, src0, src1, ids, cur_a,
                ir0_start, ir0_end, ir1_start, ir1_end,
                src0_cur, matrix_rows, row_size, src1_cont, wdata
            );

            if (nth >= nchunk0 * nchunk1) {
                break;
            }

            current_chunk = atomic_fetch_add_explicit(current_chunk_ctr, 1, memory_order_relaxed);
        }
    }
}

// ggml_compute_forward_out_prod

static void ggml_compute_forward_out_prod_f32(
        const struct ggml_compute_params * params,
              struct ggml_tensor * dst) {

    const struct ggml_tensor * src0 = dst->src[0];
    const struct ggml_tensor * src1 = dst->src[1];

    GGML_TENSOR_BINARY_OP_LOCALS

    GGML_ASSERT(dst->type == GGML_TYPE_F32);
    GGML_ASSERT(src0->type == GGML_TYPE_F32);
    GGML_ASSERT(src1->type == GGML_TYPE_F32);

    const int ith = params->ith;
    const int nth = params->nth;

    GGML_ASSERT(ne0 == ne00);
    GGML_ASSERT(ne1 == ne10);
    GGML_ASSERT(ne2 == ne12);
    GGML_ASSERT(ne3 == ne13);

    GGML_ASSERT(ne2 % ne02 == 0);
    GGML_ASSERT(ne3 % ne03 == 0);

    // we don't support permuted src0 or src1
    GGML_ASSERT(nb00 == sizeof(float));

    // dst cannot be transposed or permuted
    GGML_ASSERT(nb0 == sizeof(float));
    // GGML_ASSERT(nb0 <= nb1);
    // GGML_ASSERT(nb1 <= nb2);
    // GGML_ASSERT(nb2 <= nb3);

    // nb01 >= nb00 - src0 is not transposed
    //   compute by src0 rows

    if (ith == 0) {
        ggml_vec_set_f32(ne0*ne1*ne2*ne3, dst->data, 0);
    }
    ggml_barrier(params->threadpool);

    // dst[:,:,:,:] = 0
    // for i2,i3:
    //   for i1:
    //     for i01:
    //       for i0:
    //         dst[i0,i1,i2,i3] += src0[i0,i01,i2,i3] * src1[i1,i01,i2,i3]

    // parallelize by last three dimensions

    // total rows in dst
    const int64_t nr = ne1*ne2*ne3;

    // rows per thread
    const int64_t dr = (nr + nth - 1)/nth;

    // row range for this thread
    const int64_t ir0 = dr*ith;
    const int64_t ir1 = MIN(ir0 + dr, nr);

    // block-tiling attempt
    const int64_t blck_0 = MAX(GGML_VEC_MAD_UNROLL, 32);
    const int64_t blck_1 = 16;

    // dps == dst per src0, used for group query attention
    const int64_t dps2 = ne2 / ne02;
    const int64_t dps3 = ne3 / ne03;

    for (int64_t bir = ir0; bir < ir1; bir += blck_1) {
        const int64_t bir1 = MIN(bir + blck_1, ir1);
        for (int64_t bi01 = 0; bi01 < ne01; bi01 += blck_0) {
            const int64_t bne01 = MIN(bi01 + blck_0, ne01);
            for (int64_t ir = bir; ir < bir1; ++ir) {
                // dst indices
                const int64_t i3 = ir/(ne2*ne1);
                const int64_t i2 = (ir - i3*ne2*ne1)/ne1;
                const int64_t i1 = (ir - i3*ne2*ne1 - i2*ne1);

                const int64_t i02 = i2 / dps2;
                const int64_t i03 = i3 / dps3;

                //const int64_t i10 = i1;
                const int64_t i12 = i2;
                const int64_t i13 = i3;

#if GGML_VEC_MAD_UNROLL > 2
                const int64_t bne01_unroll = bne01 - (bne01 % GGML_VEC_MAD_UNROLL);
                for (int64_t i01 = bi01; i01 < bne01_unroll; i01 += GGML_VEC_MAD_UNROLL) {
                    const int64_t i11 = i01;

                    float * s0 = (float *) ((char *) src0->data + (          i01*nb01 + i02*nb02 + i03*nb03));
                    float * s1 = (float *) ((char *) src1->data + (i1*nb10 + i11*nb11 + i12*nb12 + i13*nb13));
                    float * d  = (float *) ((char *)  dst->data + (          i1*nb1   + i2*nb2   + i3*nb3));

                    ggml_vec_mad_f32_unroll(ne0, nb01, nb11, d, s0, s1);
                }
                for (int64_t i01 = bne01_unroll; i01 < bne01; ++i01) {
                    const int64_t i11 = i01;

                    float * s0 = (float *) ((char *) src0->data + (          i01*nb01 + i02*nb02 + i03*nb03));
                    float * s1 = (float *) ((char *) src1->data + (i1*nb10 + i11*nb11 + i12*nb12 + i13*nb13));
                    float * d  = (float *) ((char *)  dst->data + (          i1*nb1   + i2*nb2   + i3*nb3));

                    ggml_vec_mad_f32(ne0, d, s0, *s1);
                }
#else
                for (int64_t i01 = bi01; i01 < bne01; ++i01) {
                    const int64_t i11 = i01;

                    float * s0 = (float *) ((char *) src0->data + (          i01*nb01 + i02*nb02 + i03*nb03));
                    float * s1 = (float *) ((char *) src1->data + (i1*nb10 + i11*nb11 + i12*nb12 + i13*nb13));
                    float * d  = (float *) ((char *)  dst->data + (          i1*nb1 + i2*nb2 + i3*nb3));

                    ggml_vec_mad_f32(ne0, d, s0, *s1);
                }
#endif
            }
        }
    }
}

static void ggml_compute_forward_out_prod_q_f32(
        const struct ggml_compute_params * params,
              struct ggml_tensor * dst) {

    const struct ggml_tensor * src0 = dst->src[0];
    const struct ggml_tensor * src1 = dst->src[1];

    GGML_TENSOR_BINARY_OP_LOCALS;

    const int ith = params->ith;
    const int nth = params->nth;

    const enum ggml_type type = src0->type;
    ggml_to_float_t const dequantize_row_q = ggml_get_type_traits(type)->to_float;

    GGML_ASSERT(ne02 == ne12);
    GGML_ASSERT(ne03 == ne13);
    GGML_ASSERT(ne2  == ne12);
    GGML_ASSERT(ne3  == ne13);

    // we don't support permuted src0 dim0
    GGML_ASSERT(nb00 == ggml_type_size(type));

    // dst dim0 cannot be transposed or permuted
    GGML_ASSERT(nb0 == sizeof(float));
    // GGML_ASSERT(nb0 <= nb1);
    // GGML_ASSERT(nb1 <= nb2);
    // GGML_ASSERT(nb2 <= nb3);

    GGML_ASSERT(ne0 == ne00);
    GGML_ASSERT(ne1 == ne10);
    GGML_ASSERT(ne2 == ne02);
    GGML_ASSERT(ne3 == ne03);

    // nb01 >= nb00 - src0 is not transposed
    //   compute by src0 rows

    if (ith == 0) {
        ggml_vec_set_f32(ne0*ne1*ne2*ne3, dst->data, 0);
    }
    ggml_barrier(params->threadpool);

    // parallelize by last three dimensions

    // total rows in dst
    const int64_t nr = ne1*ne2*ne3;

    // rows per thread
    const int64_t dr = (nr + nth - 1)/nth;

    // row range for this thread
    const int64_t ir0 = dr*ith;
    const int64_t ir1 = MIN(ir0 + dr, nr);

    // dst[:,:,:,:] = 0
    // for i2,i3:
    //   for i1:
    //     for i01:
    //       for i0:
    //         dst[i0,i1,i2,i3] += src0[i0,i01,i2,i3] * src1[i1,i01,i2,i3]

    float * wdata = (float *) params->wdata + (ne0 + CACHE_LINE_SIZE_F32) * ith;

    for (int64_t ir = ir0; ir < ir1; ++ir) {
        // dst indices
        const int64_t i3 = ir/(ne2*ne1);
        const int64_t i2 = (ir - i3*ne2*ne1)/ne1;
        const int64_t i1 = (ir - i3*ne2*ne1 - i2*ne1);

        const int64_t i02 = i2;
        const int64_t i03 = i3;

        //const int64_t i10 = i1;
        const int64_t i12 = i2;
        const int64_t i13 = i3;

        for (int64_t i01 = 0; i01 < ne01; ++i01) {
            const int64_t i11 = i01;

            float * s0 = (float *) ((char *) src0->data + (          i01*nb01 + i02*nb02 + i03*nb03));
            float * s1 = (float *) ((char *) src1->data + (i1*nb10 + i11*nb11 + i12*nb12 + i13*nb13));
            float * d  = (float *) ((char *)  dst->data + (          i1*nb1 + i2*nb2 + i3*nb3));

            dequantize_row_q(s0, wdata, ne0);
            ggml_vec_mad_f32(ne0, d, wdata, *s1);
        }
    }
}

static void ggml_compute_forward_out_prod(
        const struct ggml_compute_params * params,
        struct ggml_tensor * dst) {

    const struct ggml_tensor * src0 = dst->src[0];

    switch (src0->type) {
        case GGML_TYPE_Q4_0:
        case GGML_TYPE_Q4_1:
        case GGML_TYPE_Q5_0:
        case GGML_TYPE_Q5_1:
        case GGML_TYPE_Q8_0:
        case GGML_TYPE_Q2_K:
        case GGML_TYPE_Q3_K:
        case GGML_TYPE_Q4_K:
        case GGML_TYPE_Q5_K:
        case GGML_TYPE_Q6_K:
        case GGML_TYPE_TQ1_0:
        case GGML_TYPE_TQ2_0:
        case GGML_TYPE_IQ2_XXS:
        case GGML_TYPE_IQ2_XS:
        case GGML_TYPE_IQ3_XXS:
        case GGML_TYPE_IQ1_S:
        case GGML_TYPE_IQ1_M:
        case GGML_TYPE_IQ4_NL:
        case GGML_TYPE_IQ4_XS:
        case GGML_TYPE_IQ3_S:
        case GGML_TYPE_IQ2_S:
            {
                ggml_compute_forward_out_prod_q_f32(params, dst);
            } break;
        case GGML_TYPE_F16:
            {
                GGML_ABORT("fatal error"); // todo
                // ggml_compute_forward_out_prod_f16_f32(params, dst);
            }
        case GGML_TYPE_F32:
            {
                ggml_compute_forward_out_prod_f32(params, dst);
            } break;
        default:
            {
                GGML_ABORT("fatal error");
            }
    }
}

// ggml_compute_forward_scale

static void ggml_compute_forward_scale_f32(
        const struct ggml_compute_params * params,
        struct ggml_tensor * dst) {

    const struct ggml_tensor * src0 = dst->src[0];

    GGML_ASSERT(ggml_is_contiguous(src0));
    GGML_ASSERT(ggml_is_contiguous(dst));
    GGML_ASSERT(ggml_are_same_shape(src0, dst));

    // scale factor
    float v;
    memcpy(&v, dst->op_params, sizeof(float));

    const int ith = params->ith;
    const int nth = params->nth;

    const int nc = src0->ne[0];
    const int nr = ggml_nrows(src0);

    // rows per thread
    const int dr = (nr + nth - 1)/nth;

    // row range for this thread
    const int ir0 = dr*ith;
    const int ir1 = MIN(ir0 + dr, nr);

    const size_t nb01 = src0->nb[1];

    const size_t nb1 = dst->nb[1];

    for (int i1 = ir0; i1 < ir1; i1++) {
        if (dst->data != src0->data) {
            // src0 is same shape as dst => same indices
            memcpy((char *)dst->data + i1*nb1, (char *)src0->data + i1*nb01, nc * sizeof(float));
        }
        ggml_vec_scale_f32(nc, (float *) ((char *) dst->data + i1*nb1), v);
    }
}

static void ggml_compute_forward_scale(
        const struct ggml_compute_params * params,
        struct ggml_tensor * dst) {

    const struct ggml_tensor * src0 = dst->src[0];

    switch (src0->type) {
        case GGML_TYPE_F32:
            {
                ggml_compute_forward_scale_f32(params, dst);
            } break;
        default:
            {
                GGML_ABORT("fatal error");
            }
    }
}

// ggml_compute_forward_set

static void ggml_compute_forward_set_f32(
        const struct ggml_compute_params * params,
        struct ggml_tensor * dst) {

    const struct ggml_tensor * src0 = dst->src[0];
    const struct ggml_tensor * src1 = dst->src[1];

    GGML_ASSERT(ggml_are_same_shape(src0, dst));
    GGML_ASSERT(ggml_is_contiguous(dst) && ggml_is_contiguous(src0));

    // view src0 and dst with these strides and data offset inbytes during set
    // nb0 is implicitly element_size because src0 and dst are contiguous
    size_t nb1     = ((int32_t *) dst->op_params)[0];
    size_t nb2     = ((int32_t *) dst->op_params)[1];
    size_t nb3     = ((int32_t *) dst->op_params)[2];
    size_t offset  = ((int32_t *) dst->op_params)[3];
    bool   inplace = (bool) ((int32_t *) dst->op_params)[4];

    if (!inplace) {
        if (params->ith == 0) {
            // memcpy needs to be synchronized across threads to avoid race conditions.
            // => do it in INIT phase
            memcpy(
                ((char *)  dst->data),
                ((char *) src0->data),
                ggml_nbytes(dst));
        }
        ggml_barrier(params->threadpool);
    }

    const int ith = params->ith;
    const int nth = params->nth;

    const int nr = ggml_nrows(src1);
    const int nc = src1->ne[0];

    GGML_TENSOR_LOCALS(int64_t, ne1, src1, ne)
    GGML_TENSOR_LOCALS(size_t,  nb1, src1, nb)

    // src0 and dst as viewed during set
    const size_t nb0 = ggml_element_size(src0);

    const int im0 = (ne10 == 0 ? 0 : ne10-1);
    const int im1 = (ne11 == 0 ? 0 : ne11-1);
    const int im2 = (ne12 == 0 ? 0 : ne12-1);
    const int im3 = (ne13 == 0 ? 0 : ne13-1);

    GGML_ASSERT(offset + im0*nb0  + im1*nb1  + im2*nb2  + im3*nb3  <= ggml_nbytes(dst));

    GGML_ASSERT(nb10 == sizeof(float));

    // rows per thread
    const int dr = (nr + nth - 1)/nth;

    // row range for this thread
    const int ir0 = dr*ith;
    const int ir1 = MIN(ir0 + dr, nr);

    for (int ir = ir0; ir < ir1; ++ir) {
        // src0 and dst are viewed with shape of src1 and offset
        // => same indices
        const int i3 = ir/(ne12*ne11);
        const int i2 = (ir - i3*ne12*ne11)/ne11;
        const int i1 = (ir - i3*ne12*ne11 - i2*ne11);

        ggml_vec_cpy_f32(nc,
                (float *) ((char *)  dst->data + i3*nb3  + i2*nb2  + i1*nb1  + offset),
                (float *) ((char *) src1->data + i3*nb13 + i2*nb12 + i1*nb11));
    }
}

static void ggml_compute_forward_set_i32(
        const struct ggml_compute_params * params,
        struct ggml_tensor * dst) {

    const struct ggml_tensor * src0 = dst->src[0];
    const struct ggml_tensor * src1 = dst->src[1];

    GGML_ASSERT(ggml_are_same_shape(src0, dst));
    GGML_ASSERT(ggml_is_contiguous(dst) && ggml_is_contiguous(src0));

    // view src0 and dst with these strides and data offset inbytes during set
    // nb0 is implicitly element_size because src0 and dst are contiguous
    size_t nb1     = ((int32_t *) dst->op_params)[0];
    size_t nb2     = ((int32_t *) dst->op_params)[1];
    size_t nb3     = ((int32_t *) dst->op_params)[2];
    size_t offset  = ((int32_t *) dst->op_params)[3];
    bool   inplace = (bool) ((int32_t *) dst->op_params)[4];

    if (!inplace) {
        if (params->ith == 0) {
            // memcpy needs to be synchronized across threads to avoid race conditions.
            // => do it in INIT phase
            memcpy(
                ((char *)  dst->data),
                ((char *) src0->data),
                ggml_nbytes(dst));
        }
        ggml_barrier(params->threadpool);
    }

    const int ith = params->ith;
    const int nth = params->nth;

    const int nr = ggml_nrows(src1);
    const int nc = src1->ne[0];

    GGML_TENSOR_LOCALS(int64_t, ne1, src1, ne)
    GGML_TENSOR_LOCALS(size_t,  nb1, src1, nb)

    // src0 and dst as viewed during set
    const size_t nb0 = ggml_element_size(src0);

    const int im0 = (ne10 == 0 ? 0 : ne10-1);
    const int im1 = (ne11 == 0 ? 0 : ne11-1);
    const int im2 = (ne12 == 0 ? 0 : ne12-1);
    const int im3 = (ne13 == 0 ? 0 : ne13-1);

    GGML_ASSERT(offset + im0*nb0  + im1*nb1  + im2*nb2  + im3*nb3  <= ggml_nbytes(dst));

    GGML_ASSERT(nb10 == sizeof(int32_t));

    // rows per thread
    const int dr = (nr + nth - 1)/nth;

    // row range for this thread
    const int ir0 = dr*ith;
    const int ir1 = MIN(ir0 + dr, nr);

    for (int ir = ir0; ir < ir1; ++ir) {
        // src0 and dst are viewed with shape of src1 and offset
        // => same indices
        const int i3 = ir/(ne12*ne11);
        const int i2 = (ir - i3*ne12*ne11)/ne11;
        const int i1 = (ir - i3*ne12*ne11 - i2*ne11);

        ggml_vec_cpy_i32(nc,
                (int32_t *) ((char *)  dst->data + i3*nb3  + i2*nb2  + i1*nb1  + offset),
                (int32_t *) ((char *) src1->data + i3*nb13 + i2*nb12 + i1*nb11));
    }
}

static void ggml_compute_forward_set(
        const struct ggml_compute_params * params,
        struct ggml_tensor * dst) {

    const struct ggml_tensor * src0 = dst->src[0];

    switch (src0->type) {
        case GGML_TYPE_F32:
            {
                ggml_compute_forward_set_f32(params, dst);
            } break;
        case GGML_TYPE_I32:
            {
                ggml_compute_forward_set_i32(params, dst);
            } break;
        case GGML_TYPE_F16:
        case GGML_TYPE_BF16:
        case GGML_TYPE_Q4_0:
        case GGML_TYPE_Q4_1:
        case GGML_TYPE_Q5_0:
        case GGML_TYPE_Q5_1:
        case GGML_TYPE_Q8_0:
        case GGML_TYPE_Q8_1:
        case GGML_TYPE_Q2_K:
        case GGML_TYPE_Q3_K:
        case GGML_TYPE_Q4_K:
        case GGML_TYPE_Q5_K:
        case GGML_TYPE_Q6_K:
        case GGML_TYPE_TQ1_0:
        case GGML_TYPE_TQ2_0:
        case GGML_TYPE_IQ2_XXS:
        case GGML_TYPE_IQ2_XS:
        case GGML_TYPE_IQ3_XXS:
        case GGML_TYPE_IQ1_S:
        case GGML_TYPE_IQ1_M:
        case GGML_TYPE_IQ4_NL:
        case GGML_TYPE_IQ4_XS:
        case GGML_TYPE_IQ3_S:
        case GGML_TYPE_IQ2_S:
        default:
            {
                GGML_ABORT("fatal error");
            }
    }
}

// ggml_compute_forward_cpy

static void ggml_compute_forward_cpy(
        const struct ggml_compute_params * params,
        struct ggml_tensor * dst) {
    ggml_compute_forward_dup(params, dst);
}

// ggml_compute_forward_cont

static void ggml_compute_forward_cont(
        const struct ggml_compute_params * params,
        struct ggml_tensor * dst) {
    ggml_compute_forward_dup(params, dst);
}

// ggml_compute_forward_reshape

static void ggml_compute_forward_reshape(
        const struct ggml_compute_params * params,
        struct ggml_tensor * dst) {
    // NOP
    UNUSED(params);
    UNUSED(dst);
}

// ggml_compute_forward_view

static void ggml_compute_forward_view(
        const struct ggml_compute_params * params,
        const struct ggml_tensor * dst) {
    // NOP
    UNUSED(params);
    UNUSED(dst);
}

// ggml_compute_forward_permute

static void ggml_compute_forward_permute(
        const struct ggml_compute_params * params,
        const struct ggml_tensor * dst) {
    // NOP
    UNUSED(params);
    UNUSED(dst);
}

// ggml_compute_forward_transpose

static void ggml_compute_forward_transpose(
        const struct ggml_compute_params * params,
        const struct ggml_tensor * dst) {
    // NOP
    UNUSED(params);
    UNUSED(dst);
}

// ggml_compute_forward_get_rows

static void ggml_compute_forward_get_rows_q(
        const struct ggml_compute_params * params,
              struct ggml_tensor * dst) {

    const struct ggml_tensor * src0 = dst->src[0];
    const struct ggml_tensor * src1 = dst->src[1];

    GGML_TENSOR_BINARY_OP_LOCALS

    const int64_t nc = ne00;
    const int64_t nr = ggml_nelements(src1);

    const enum ggml_type type = src0->type;
    ggml_to_float_t const dequantize_row_q = ggml_get_type_traits(type)->to_float;

    assert(ne0  == nc);
    assert(ne02 == ne11);
    assert(nb00 == ggml_type_size(type));
    assert(ggml_nrows(dst) == nr);

    const int ith = params->ith;
    const int nth = params->nth;

    // rows per thread
    const int dr = (nr + nth - 1)/nth;

    // row range for this thread
    const int ir0 = dr*ith;
    const int ir1 = MIN(ir0 + dr, nr);

    for (int64_t i = ir0; i < ir1; ++i) {
        const int64_t i12 = i/(ne11*ne10);
        const int64_t i11 = (i - i12*ne11*ne10)/ne10;
        const int64_t i10 = (i - i12*ne11*ne10 - i11*ne10);
        const int64_t i01 = *(int32_t *) ((char *) src1->data + i10*nb10 + i11*nb11 + i12*nb12);

        GGML_ASSERT(i01 >= 0 && i01 < ne01);

        dequantize_row_q(
                (const void *) ((char *) src0->data + i01*nb01 + i11*nb02 + i12*nb03),
                     (float *) ((char *)  dst->data + i10*nb1  + i11*nb2  + i12*nb3), nc);
    }
}

static void ggml_compute_forward_get_rows_f16(
        const struct ggml_compute_params * params,
              struct ggml_tensor * dst) {

    const struct ggml_tensor * src0 = dst->src[0];
    const struct ggml_tensor * src1 = dst->src[1];

    GGML_TENSOR_BINARY_OP_LOCALS

    const int64_t nc = ne00;
    const int64_t nr = ggml_nelements(src1);

    assert(ne0  == nc);
    assert(ne02 == ne11);
    assert(nb00 == sizeof(ggml_fp16_t));
    assert(ggml_nrows(dst) == nr);

    const int ith = params->ith;
    const int nth = params->nth;

    // rows per thread
    const int dr = (nr + nth - 1)/nth;

    // row range for this thread
    const int ir0 = dr*ith;
    const int ir1 = MIN(ir0 + dr, nr);

    for (int64_t i = ir0; i < ir1; ++i) {
        const int64_t i12 = i/(ne11*ne10);
        const int64_t i11 = (i - i12*ne11*ne10)/ne10;
        const int64_t i10 = (i - i12*ne11*ne10 - i11*ne10);
        const int64_t i01 = *(int32_t *) ((char *) src1->data + i10*nb10 + i11*nb11 + i12*nb12);

        GGML_ASSERT(i01 >= 0 && i01 < ne01);

        ggml_fp16_to_fp32_row(
                (const void *) ((char *) src0->data + i01*nb01 + i11*nb02 + i12*nb03),
                     (float *) ((char *)  dst->data + i10*nb1  + i11*nb2  + i12*nb3), nc);
    }
}

static void ggml_compute_forward_get_rows_bf16(
        const struct ggml_compute_params * params,
              struct ggml_tensor * dst) {

    const struct ggml_tensor * src0 = dst->src[0];
    const struct ggml_tensor * src1 = dst->src[1];

    GGML_TENSOR_BINARY_OP_LOCALS

    const int64_t nc = ne00;
    const int64_t nr = ggml_nelements(src1);

    assert(ne0  == nc);
    assert(ne02 == ne11);
    assert(nb00 == sizeof(ggml_bf16_t));
    assert(ggml_nrows(dst) == nr);

    const int ith = params->ith;
    const int nth = params->nth;

    // rows per thread
    const int dr = (nr + nth - 1)/nth;

    // row range for this thread
    const int ir0 = dr*ith;
    const int ir1 = MIN(ir0 + dr, nr);

    for (int64_t i = ir0; i < ir1; ++i) {
        const int64_t i12 = i/(ne11*ne10);
        const int64_t i11 = (i - i12*ne11*ne10)/ne10;
        const int64_t i10 = (i - i12*ne11*ne10 - i11*ne10);
        const int64_t i01 = *(int32_t *) ((char *) src1->data + i10*nb10 + i11*nb11 + i12*nb12);

        GGML_ASSERT(i01 >= 0 && i01 < ne01);

        ggml_bf16_to_fp32_row(
                (const void *) ((char *) src0->data + i01*nb01 + i11*nb02 + i12*nb03),
                     (float *) ((char *)  dst->data + i10*nb1  + i11*nb2  + i12*nb3), nc);
    }
}

static void ggml_compute_forward_get_rows_f32(
        const struct ggml_compute_params * params,
              struct ggml_tensor * dst) {

    const struct ggml_tensor * src0 = dst->src[0];
    const struct ggml_tensor * src1 = dst->src[1];

    GGML_TENSOR_BINARY_OP_LOCALS

    const int64_t nc = ne00;
    const int64_t nr = ggml_nelements(src1);

    assert(ne0  == nc);
    assert(ne02 == ne11);
    assert(nb00 == sizeof(float));
    assert(ggml_nrows(dst) == nr);

    const int ith = params->ith;
    const int nth = params->nth;

    // rows per thread
    const int dr = (nr + nth - 1)/nth;

    // row range for this thread
    const int ir0 = dr*ith;
    const int ir1 = MIN(ir0 + dr, nr);

    for (int64_t i = ir0; i < ir1; ++i) {
        const int64_t i12 = i/(ne11*ne10);
        const int64_t i11 = (i - i12*ne11*ne10)/ne10;
        const int64_t i10 = (i - i12*ne11*ne10 - i11*ne10);
        const int64_t i01 = *(int32_t *) ((char *) src1->data + i10*nb10 + i11*nb11 + i12*nb12);

        GGML_ASSERT(i01 >= 0 && i01 < ne01);

        ggml_vec_cpy_f32(nc,
                (float *) ((char *)  dst->data + i10*nb1  + i11*nb2  + i12*nb3),
                (float *) ((char *) src0->data + i01*nb01 + i11*nb02 + i12*nb03));
    }
}

static void ggml_compute_forward_get_rows(
        const struct ggml_compute_params * params,
        struct ggml_tensor * dst) {

    const struct ggml_tensor * src0 = dst->src[0];

    switch (src0->type) {
        case GGML_TYPE_Q4_0:
        case GGML_TYPE_Q4_1:
        case GGML_TYPE_Q5_0:
        case GGML_TYPE_Q5_1:
        case GGML_TYPE_Q8_0:
        case GGML_TYPE_Q8_1:
        case GGML_TYPE_Q2_K:
        case GGML_TYPE_Q3_K:
        case GGML_TYPE_Q4_K:
        case GGML_TYPE_Q5_K:
        case GGML_TYPE_Q6_K:
        case GGML_TYPE_TQ1_0:
        case GGML_TYPE_TQ2_0:
        case GGML_TYPE_IQ2_XXS:
        case GGML_TYPE_IQ2_XS:
        case GGML_TYPE_IQ3_XXS:
        case GGML_TYPE_IQ1_S:
        case GGML_TYPE_IQ1_M:
        case GGML_TYPE_IQ4_NL:
        case GGML_TYPE_IQ4_XS:
        case GGML_TYPE_IQ3_S:
        case GGML_TYPE_IQ2_S:
            {
                ggml_compute_forward_get_rows_q(params, dst);
            } break;
        case GGML_TYPE_F16:
            {
                ggml_compute_forward_get_rows_f16(params, dst);
            } break;
        case GGML_TYPE_BF16:
            {
                ggml_compute_forward_get_rows_bf16(params, dst);
            } break;
        case GGML_TYPE_F32:
        case GGML_TYPE_I32:
            {
                ggml_compute_forward_get_rows_f32(params, dst);
            } break;
        default:
            {
                GGML_ABORT("fatal error");
            }
    }

    //static bool first = true;
    //printf("ne0 = %d, ne1 = %d, ne2 = %d\n", dst->ne[0], dst->ne[1], dst->ne[2]);
    //if (first) {
    //    first = false;
    //} else {
    //    for (int k = 0; k < dst->ne[1]; ++k) {
    //        for (int j = 0; j < dst->ne[0]/16; ++j) {
    //            for (int i = 0; i < 16; ++i) {
    //                printf("%8.4f ", ((float *) dst->data)[k*dst->ne[0] + j*16 + i]);
    //            }
    //            printf("\n");
    //        }
    //        printf("\n");
    //    }
    //    printf("\n");
    //    exit(0);
    //}
}

// ggml_compute_forward_get_rows_back

static void ggml_compute_forward_get_rows_back_f32_f16(
        const struct ggml_compute_params * params,
              struct ggml_tensor * dst) {

    const struct ggml_tensor * src0 = dst->src[0];
    const struct ggml_tensor * src1 = dst->src[1];

    if (params->ith != 0) {
        return;
    }

    GGML_ASSERT(ggml_is_contiguous(dst));

    // ggml_compute_forward_dup_same_cont(params, opt0, dst);

    memset(dst->data, 0, ggml_nbytes(dst));

    const int nc = src0->ne[0];
    const int nr = ggml_nelements(src1);

    GGML_ASSERT( dst->ne[0] == nc);
    GGML_ASSERT(src0->nb[0] == sizeof(ggml_fp16_t));

    for (int i = 0; i < nr; ++i) {
        const int r = ((int32_t *) src1->data)[i];

        for (int j = 0; j < nc; ++j) {
            ggml_fp16_t v = ((ggml_fp16_t *) ((char *) src0->data + i*src0->nb[1]))[j];
            ((float *) ((char *) dst->data + r*dst->nb[1]))[j] += GGML_FP16_TO_FP32(v);
        }
    }
}

static void ggml_compute_forward_get_rows_back_f32(
        const struct ggml_compute_params * params,
              struct ggml_tensor * dst) {

    const struct ggml_tensor * src0 = dst->src[0];
    const struct ggml_tensor * src1 = dst->src[1];

    if (params->ith != 0) {
        return;
    }

    GGML_ASSERT(ggml_is_contiguous(dst));

    // ggml_compute_forward_dup_same_cont(params, opt0, dst);

    memset(dst->data, 0, ggml_nbytes(dst));

    const int nc = src0->ne[0];
    const int nr = ggml_nelements(src1);

    GGML_ASSERT( dst->ne[0] == nc);
    GGML_ASSERT(src0->nb[0] == sizeof(float));

    for (int i = 0; i < nr; ++i) {
        const int r = ((int32_t *) src1->data)[i];

        ggml_vec_add_f32(nc,
                (float *) ((char *)  dst->data + r*dst->nb[1]),
                (float *) ((char *)  dst->data + r*dst->nb[1]),
                (float *) ((char *) src0->data + i*src0->nb[1]));
    }
}

static void ggml_compute_forward_get_rows_back(
        const struct ggml_compute_params * params,
        struct ggml_tensor * dst) {

    const struct ggml_tensor * src0 = dst->src[0];

    switch (src0->type) {
        case GGML_TYPE_F16:
            {
                ggml_compute_forward_get_rows_back_f32_f16(params, dst);
            } break;
        case GGML_TYPE_F32:
            {
                ggml_compute_forward_get_rows_back_f32(params, dst);
            } break;
        default:
            {
                GGML_ABORT("fatal error");
            }
    }

    //static bool first = true;
    //printf("ne0 = %d, ne1 = %d, ne2 = %d\n", dst->ne[0], dst->ne[1], dst->ne[2]);
    //if (first) {
    //    first = false;
    //} else {
    //    for (int k = 0; k < dst->ne[1]; ++k) {
    //        for (int j = 0; j < dst->ne[0]/16; ++j) {
    //            for (int i = 0; i < 16; ++i) {
    //                printf("%8.4f ", ((float *) dst->data)[k*dst->ne[0] + j*16 + i]);
    //            }
    //            printf("\n");
    //        }
    //        printf("\n");
    //    }
    //    printf("\n");
    //    exit(0);
    //}
}

// ggml_compute_forward_diag

static void ggml_compute_forward_diag_f32(
        const struct ggml_compute_params * params,
        struct ggml_tensor * dst) {

    const struct ggml_tensor * src0 = dst->src[0];

    if (params->ith != 0) {
        return;
    }

    // TODO: handle transposed/permuted matrices

    GGML_TENSOR_UNARY_OP_LOCALS

    GGML_ASSERT(ne00 == ne0);
    GGML_ASSERT(ne00 == ne1);
    GGML_ASSERT(ne01 == 1);
    GGML_ASSERT(ne02 == ne2);
    GGML_ASSERT(ne03 == ne3);

    GGML_ASSERT(nb00 == sizeof(float));
    GGML_ASSERT(nb0  == sizeof(float));

    for (int i3 = 0; i3 < ne3; i3++) {
        for (int i2 = 0; i2 < ne2; i2++) {
            for (int i1 = 0; i1 < ne1; i1++) {
                float * d = (float *)((char *)  dst->data + i3*nb3  + i2*nb2 + i1*nb1);
                float * s = (float *)((char *) src0->data + i3*nb03 + i2*nb02);
                for (int i0 = 0; i0 < i1; i0++) {
                    d[i0] = 0;
                }
                d[i1] = s[i1];
                for (int i0 = i1+1; i0 < ne0; i0++) {
                    d[i0] = 0;
                }
            }
        }
    }
}

static void ggml_compute_forward_diag(
        const struct ggml_compute_params * params,
        struct ggml_tensor * dst) {

    const struct ggml_tensor * src0 = dst->src[0];

    switch (src0->type) {
        case GGML_TYPE_F32:
            {
                ggml_compute_forward_diag_f32(params, dst);
            } break;
        default:
            {
                GGML_ABORT("fatal error");
            }
    }
}

// ggml_compute_forward_diag_mask_inf

static void ggml_compute_forward_diag_mask_f32(
        const struct ggml_compute_params * params,
        struct ggml_tensor * dst,
        const float value) {

    const struct ggml_tensor * src0 = dst->src[0];

    const int ith = params->ith;
    const int nth = params->nth;

    const int  n_past  = ((int32_t *) dst->op_params)[0];
    const bool inplace = src0->data == dst->data;

    GGML_ASSERT(n_past >= 0);

    if (!inplace) {
        if (ith == 0) {
            // memcpy needs to be synchronized across threads to avoid race conditions.
            // => do it in INIT phase
            GGML_ASSERT(ggml_nelements(dst) == ggml_nelements(src0));
            GGML_ASSERT(ggml_is_contiguous(dst) && ggml_is_contiguous(src0));
            memcpy(
                ((char *)  dst->data),
                ((char *) src0->data),
                ggml_nbytes(dst));
        }
        ggml_barrier(params->threadpool);
    }

    // TODO: handle transposed/permuted matrices

    const int n  = ggml_nrows(src0);
    const int nc = src0->ne[0];
    const int nr = src0->ne[1];
    const int nz = n/nr;

    GGML_ASSERT( dst->nb[0] == sizeof(float));
    GGML_ASSERT(src0->nb[0] == sizeof(float));

    for (int k = 0; k < nz; k++) {
        for (int j = ith; j < nr; j += nth) {
            for (int i = n_past; i < nc; i++) {
                if (i > n_past + j) {
                    *(float *)((char *) dst->data + k*dst->nb[2] + j*dst->nb[1] + i*dst->nb[0]) = value;
                }
            }
        }
    }
}

static void ggml_compute_forward_diag_mask_inf(
        const struct ggml_compute_params * params,
        struct ggml_tensor * dst) {

    const struct ggml_tensor * src0 = dst->src[0];

    switch (src0->type) {
        case GGML_TYPE_F32:
            {
                ggml_compute_forward_diag_mask_f32(params, dst, -INFINITY);
            } break;
        default:
            {
                GGML_ABORT("fatal error");
            }
    }
}

static void ggml_compute_forward_diag_mask_zero(
        const struct ggml_compute_params * params,
        struct ggml_tensor * dst) {

    const struct ggml_tensor * src0 = dst->src[0];

    switch (src0->type) {
        case GGML_TYPE_F32:
            {
                ggml_compute_forward_diag_mask_f32(params, dst, 0);
            } break;
        default:
            {
                GGML_ABORT("fatal error");
            }
    }
}

// ggml_compute_forward_soft_max

static void ggml_compute_forward_soft_max_f32(
        const struct ggml_compute_params * params,
              struct ggml_tensor * dst) {

    const struct ggml_tensor * src0 = dst->src[0];
    const struct ggml_tensor * src1 = dst->src[1];

    assert(ggml_is_contiguous(dst));
    assert(ggml_are_same_shape(src0, dst));

    float scale    = 1.0f;
    float max_bias = 0.0f;

    memcpy(&scale,    (float *) dst->op_params + 0, sizeof(float));
    memcpy(&max_bias, (float *) dst->op_params + 1, sizeof(float));

    // TODO: handle transposed/permuted matrices

    const int ith = params->ith;
    const int nth = params->nth;

    GGML_TENSOR_UNARY_OP_LOCALS

    //const int64_t ne11 = src1 ? src1->ne[1] : 1;

    // TODO: is this supposed to be ceil instead of floor?
    //       https://huggingface.co/mosaicml/mpt-7b/blob/main/attention.py#L370
    const uint32_t n_head      = ne02;
    const uint32_t n_head_log2 = 1u << (uint32_t) floor(log2(n_head));

    const float m0 = powf(2.0f, -(max_bias       ) / n_head_log2);
    const float m1 = powf(2.0f, -(max_bias / 2.0f) / n_head_log2);

    const int nc = src0->ne[0];
    const int nr = ggml_nrows(src0);

    // rows per thread
    const int dr = (nr + nth - 1)/nth;

    // row range for this thread
    const int ir0 = dr*ith;
    const int ir1 = MIN(ir0 + dr, nr);

    float * wp = (float *) params->wdata + (nc + CACHE_LINE_SIZE_F32) * ith;

    const bool use_f16 = (src1 && src1->type == GGML_TYPE_F16);

    for (int i1 = ir0; i1 < ir1; i1++) {
        // ALiBi
        const uint32_t h = (i1/ne01)%ne02; // head
        const float slope = (max_bias > 0.0f) ? h < n_head_log2 ? powf(m0, h + 1) : powf(m1, 2*(h - n_head_log2) + 1) : 1.0f;

        float * sp = (float *)((char *) src0->data + i1*src0->nb[1]);
        float * dp = (float *)((char *)  dst->data +  i1*dst->nb[1]);

        // broadcast the mask across rows
        ggml_fp16_t * mp_f16 = src1 ? (ggml_fp16_t *)((char *) src1->data) + (i1%ne01)*ne00 : NULL;
        float       * mp_f32 = src1 ? (float       *)((char *) src1->data) + (i1%ne01)*ne00 : NULL;

        ggml_vec_cpy_f32  (nc, wp, sp);
        ggml_vec_scale_f32(nc, wp, scale);
        if (mp_f32) {
            if (use_f16) {
                for (int i = 0; i < nc; ++i) {
                    wp[i] += slope*GGML_FP16_TO_FP32(mp_f16[i]);
                }
            } else {
                for (int i = 0; i < nc; ++i) {
                    wp[i] += slope*mp_f32[i];
                }
            }
        }

#ifndef NDEBUG
        for (int i = 0; i < nc; ++i) {
            //printf("p[%d] = %f\n", i, p[i]);
            assert(!isnan(wp[i]));
        }
#endif

        float max = -INFINITY;
        ggml_vec_max_f32(nc, &max, wp);

        ggml_float sum = ggml_vec_soft_max_f32(nc, dp, wp, max);
        assert(sum > 0.0);

        sum = 1.0/sum;
        ggml_vec_scale_f32(nc, dp, sum);

#ifndef NDEBUG
        for (int i = 0; i < nc; ++i) {
            assert(!isnan(dp[i]));
            assert(!isinf(dp[i]));
        }
#endif
    }
}

static void ggml_compute_forward_soft_max(
        const struct ggml_compute_params * params,
              struct ggml_tensor * dst) {

    const struct ggml_tensor * src0 = dst->src[0];

    switch (src0->type) {
        case GGML_TYPE_F32:
            {
                ggml_compute_forward_soft_max_f32(params, dst);
            } break;
        default:
            {
                GGML_ABORT("fatal error");
            }
    }
}


// ggml_compute_forward_soft_max_ext_back

static void ggml_compute_forward_soft_max_ext_back_f32(
        const struct ggml_compute_params * params,
        struct ggml_tensor * dst) {

    const struct ggml_tensor * src0 = dst->src[0];
    const struct ggml_tensor * src1 = dst->src[1];

    GGML_ASSERT(ggml_is_contiguous(src0));
    GGML_ASSERT(ggml_is_contiguous(src1));
    GGML_ASSERT(ggml_is_contiguous(dst));
    GGML_ASSERT(ggml_are_same_shape(src0, dst));
    GGML_ASSERT(ggml_are_same_shape(src1, dst));

    float scale    = 1.0f;
    float max_bias = 0.0f;

    memcpy(&scale,    (const float *) dst->op_params + 0, sizeof(float));
    memcpy(&max_bias, (const float *) dst->op_params + 1, sizeof(float));

    GGML_ASSERT(max_bias == 0.0f);

    // TODO: handle transposed/permuted matrices

    const int ith = params->ith;
    const int nth = params->nth;

    const int nc = src0->ne[0];
    const int nr = ggml_nrows(src0);

    // rows per thread
    const int dr = (nr + nth - 1)/nth;

    // row range for this thread
    const int ir0 = dr*ith;
    const int ir1 = MIN(ir0 + dr, nr);

    for (int i1 = ir0; i1 < ir1; i1++) {
        float *dy = (float *)((char *) src0->data + i1*src0->nb[1]);
        float *y  = (float *)((char *) src1->data + i1*src1->nb[1]);
        float *dx = (float *)((char *) dst->data  + i1*dst->nb[1]);

#ifndef NDEBUG
        for (int i = 0; i < nc; ++i) {
            //printf("p[%d] = %f\n", i, p[i]);
            assert(!isnan(dy[i]));
            assert(!isnan(y[i]));
        }
#endif
        // Jii = yi - yi*yi
        // Jij = -yi*yj
        // J = diag(y)-y.T*y
        // dx = J * dy
        // dxk = sum_i(Jki * dyi)
        // dxk = sum_i(-yk*yi * dyi) - (-yk*yk)*dyk + (yk - yk*yk)*dyk
        // dxk = sum_i(-yk*yi * dyi) + yk*yk*dyk + yk*dyk - yk*yk*dyk
        // dxk = sum_i(-yk*yi * dyi) + yk*dyk
        // dxk = -yk * sum_i(yi * dyi) + yk*dyk
        // dxk = -yk * dot(y, dy) + yk*dyk
        // dxk = yk * (- dot(y, dy) + dyk)
        // dxk = yk * (dyk - dot(y, dy))
        //
        // post-order:
        // dot_y_dy := dot(y, dy)
        // dx := dy
        // dx := dx - dot_y_dy
        // dx := dx * y

        // linear runtime, no additional memory
        float dot_y_dy = 0;
        ggml_vec_dot_f32  (nc, &dot_y_dy, 0, y, 0, dy, 0, 1);
        ggml_vec_cpy_f32  (nc, dx, dy);
        ggml_vec_acc1_f32 (nc, dx, -dot_y_dy);
        ggml_vec_mul_f32  (nc, dx, dx, y);
        ggml_vec_scale_f32(nc, dx, scale);

#ifndef NDEBUG
        for (int i = 0; i < nc; ++i) {
            assert(!isnan(dx[i]));
            assert(!isinf(dx[i]));
        }
#endif
    }
}

static void ggml_compute_forward_soft_max_ext_back(
        const struct ggml_compute_params * params,
        struct ggml_tensor * dst) {

    const struct ggml_tensor * src0 = dst->src[0];

    switch (src0->type) {
        case GGML_TYPE_F32:
            {
                ggml_compute_forward_soft_max_ext_back_f32(params, dst);
            } break;
        default:
            {
                GGML_ABORT("fatal error");
            }
    }
}

// ggml_compute_forward_clamp

static void ggml_compute_forward_clamp_f32(
        const struct ggml_compute_params * params,
        struct ggml_tensor * dst) {

    const struct ggml_tensor * src0 = dst->src[0];

    float min;
    float max;
    memcpy(&min, (float *) dst->op_params + 0, sizeof(float));
    memcpy(&max, (float *) dst->op_params + 1, sizeof(float));

    const int ith = params->ith;
    const int nth = params->nth;

    const int n  = ggml_nrows(src0);
    const int nc = src0->ne[0];

    const size_t nb00 = src0->nb[0];
    const size_t nb01 = src0->nb[1];

    const size_t nb0 = dst->nb[0];
    const size_t nb1 = dst->nb[1];

    GGML_ASSERT( nb0 == sizeof(float));
    GGML_ASSERT(nb00 == sizeof(float));

    for (int j = ith; j < n; j += nth) {
        float * dst_ptr  = (float *) ((char *)  dst->data + j*nb1);
        float * src0_ptr = (float *) ((char *) src0->data + j*nb01);

        for (int i = 0; i < nc; i++) {
            dst_ptr[i] = MAX(MIN(src0_ptr[i], max), min);
        }
    }
}

static void ggml_compute_forward_clamp_f16(
    const struct ggml_compute_params * params,
    struct ggml_tensor * dst) {

    const struct ggml_tensor * src0 = dst->src[0];

    float min;
    float max;
    memcpy(&min, (float *) dst->op_params + 0, sizeof(float));
    memcpy(&max, (float *) dst->op_params + 1, sizeof(float));

    const int ith = params->ith;
    const int nth = params->nth;

    const int n  = ggml_nrows(src0);
    const int nc = src0->ne[0];

    const size_t nb00 = src0->nb[0];
    const size_t nb01 = src0->nb[1];

    const size_t nb0 = dst->nb[0];
    const size_t nb1 = dst->nb[1];

    GGML_ASSERT( nb0 == sizeof(ggml_fp16_t));
    GGML_ASSERT(nb00 == sizeof(ggml_fp16_t));

    for (int j = ith; j < n; j += nth) {
        ggml_fp16_t * dst_ptr  = (ggml_fp16_t *) ((char *)  dst->data + j*nb1);
        ggml_fp16_t * src0_ptr = (ggml_fp16_t *) ((char *) src0->data + j*nb01);

        for (int i = 0; i < nc; i++) {
            float v = GGML_FP16_TO_FP32(src0_ptr[i]);
            dst_ptr[i] = GGML_FP32_TO_FP16(MAX(MIN(v, max), min));
        }
    }
}

static void ggml_compute_forward_clamp(
        const struct ggml_compute_params * params,
        struct ggml_tensor * dst) {

    const struct ggml_tensor * src0 = dst->src[0];

    switch (src0->type) {
        case GGML_TYPE_F32:
            {
                ggml_compute_forward_clamp_f32(params, dst);
            } break;
        case GGML_TYPE_F16:
            {
                ggml_compute_forward_clamp_f16(params, dst);
            } break;
        case GGML_TYPE_BF16:
        case GGML_TYPE_Q4_0:
        case GGML_TYPE_Q4_1:
        case GGML_TYPE_Q5_0:
        case GGML_TYPE_Q5_1:
        case GGML_TYPE_Q8_0:
        case GGML_TYPE_Q8_1:
        case GGML_TYPE_Q2_K:
        case GGML_TYPE_Q3_K:
        case GGML_TYPE_Q4_K:
        case GGML_TYPE_Q5_K:
        case GGML_TYPE_Q6_K:
        case GGML_TYPE_TQ1_0:
        case GGML_TYPE_TQ2_0:
        case GGML_TYPE_IQ2_XXS:
        case GGML_TYPE_IQ2_XS:
        case GGML_TYPE_IQ3_XXS:
        case GGML_TYPE_IQ1_S:
        case GGML_TYPE_IQ1_M:
        case GGML_TYPE_IQ4_NL:
        case GGML_TYPE_IQ4_XS:
        case GGML_TYPE_IQ3_S:
        case GGML_TYPE_IQ2_S:
        case GGML_TYPE_Q8_K:
        case GGML_TYPE_I8:
        case GGML_TYPE_I16:
        case GGML_TYPE_I32:
        case GGML_TYPE_I64:
        case GGML_TYPE_F64:
        case GGML_TYPE_COUNT:
            {
                GGML_ABORT("fatal error");
            }
    }
}

// ggml_compute_forward_rope

static float rope_yarn_ramp(const float low, const float high, const int i0) {
    const float y = (i0 / 2 - low) / MAX(0.001f, high - low);
    return 1 - MIN(1, MAX(0, y));
}

// YaRN algorithm based on LlamaYaRNScaledRotaryEmbedding.py from https://github.com/jquesnelle/yarn
// MIT licensed. Copyright (c) 2023 Jeffrey Quesnelle and Bowen Peng.
static void rope_yarn(
    float theta_extrap, float freq_scale, float corr_dims[2], int64_t i0, float ext_factor, float mscale,
    float * cos_theta, float * sin_theta) {
    // Get n-d rotational scaling corrected for extrapolation
    float theta_interp = freq_scale * theta_extrap;
    float theta = theta_interp;
    if (ext_factor != 0.0f) {
        float ramp_mix = rope_yarn_ramp(corr_dims[0], corr_dims[1], i0) * ext_factor;
        theta = theta_interp * (1 - ramp_mix) + theta_extrap * ramp_mix;

        // Get n-d magnitude scaling corrected for interpolation
        mscale *= 1.0f + 0.1f * logf(1.0f / freq_scale);
    }
    *cos_theta = cosf(theta) * mscale;
    *sin_theta = sinf(theta) * mscale;
}

static void ggml_rope_cache_init(
     float theta_base, float freq_scale, const float * freq_factors, float corr_dims[2], int64_t ne0, float ext_factor, float mscale,
     float * cache, float sin_sign, float theta_scale) {
    // ref: https://github.com/jquesnelle/yarn/blob/master/scaled_rope/LlamaYaRNScaledRotaryEmbedding.py
    float theta = theta_base;
    for (int64_t i0 = 0; i0 < ne0; i0 += 2) {
        const float ff = freq_factors ? freq_factors[i0/2] : 1.0f;
        rope_yarn(
            theta/ff, freq_scale, corr_dims, i0, ext_factor, mscale, &cache[i0 + 0], &cache[i0 + 1]
        );
        cache[i0 + 1] *= sin_sign;

        theta *= theta_scale;
    }
}

static void ggml_mrope_cache_init(
     float theta_base_t, float theta_base_h, float theta_base_w, float theta_base_e, int sections[4], bool indep_sects,
     float freq_scale, const float * freq_factors, float corr_dims[2], int64_t ne0, float ext_factor, float mscale,
     float * cache, float sin_sign, float theta_scale) {
    // ref: https://github.com/jquesnelle/yarn/blob/master/scaled_rope/LlamaYaRNScaledRotaryEmbedding.py
    float theta_t = theta_base_t;
    float theta_h = theta_base_h;
    float theta_w = theta_base_w;
    float theta_e = theta_base_e;  // extra position id for vision encoder
    int sect_dims = sections[0] + sections[1] + sections[2] + sections[3];
    int sec_w = sections[1] + sections[0];
    int sec_e = sections[2] + sec_w;
    GGML_ASSERT(sect_dims <= ne0);

    for (int64_t i0 = 0; i0 < ne0; i0 += 2) {
        const float ff = freq_factors ? freq_factors[i0/2] : 1.0f;

        int sector = (i0 / 2) % sect_dims;
        if (indep_sects) {
            // compute theta independently for each dim sections
            // (i.e. reset corresponding theta when `i0` go from one section to another)
            if (sector == 0) {
                theta_t = theta_base_t;
            }
            else if (sector == sections[0]) {
                theta_h = theta_base_h;;
            }
            else if (sector == sec_w) {
                theta_w = theta_base_w;
            }
            else if (sector == sec_e) {
                theta_e = theta_base_e;
            }
        }

        float theta = theta_t;
        if (sector >= sections[0] && sector < sec_w) {
            theta = theta_h;
        }
        else if (sector >= sec_w && sector < sec_w + sections[2]) {
            theta = theta_w;
        }
        else if (sector >= sec_w + sections[2]) {
            theta = theta_e;
        }

        rope_yarn(
            theta/ff, freq_scale, corr_dims, i0, ext_factor, mscale, &cache[i0 + 0], &cache[i0 + 1]
        );
        cache[i0 + 1] *= sin_sign;

        theta_t *= theta_scale;
        theta_w *= theta_scale;
        theta_h *= theta_scale;
        theta_e *= theta_scale;
    }
}

static void ggml_compute_forward_rope_f32(
        const struct ggml_compute_params * params,
        struct ggml_tensor * dst,
        const bool forward) {

    const struct ggml_tensor * src0 = dst->src[0];
    const struct ggml_tensor * src1 = dst->src[1];
    const struct ggml_tensor * src2 = dst->src[2];

    float freq_base, freq_scale, ext_factor, attn_factor, beta_fast, beta_slow;
    int sections[4];

    //const int n_past     = ((int32_t *) dst->op_params)[0];
    const int n_dims     = ((int32_t *) dst->op_params)[1];
    const int mode       = ((int32_t *) dst->op_params)[2];
    //const int n_ctx      = ((int32_t *) dst->op_params)[3];
    const int n_ctx_orig = ((int32_t *) dst->op_params)[4];

    memcpy(&freq_base,   (int32_t *) dst->op_params +  5, sizeof(float));
    memcpy(&freq_scale,  (int32_t *) dst->op_params +  6, sizeof(float));
    memcpy(&ext_factor,  (int32_t *) dst->op_params +  7, sizeof(float));
    memcpy(&attn_factor, (int32_t *) dst->op_params +  8, sizeof(float));
    memcpy(&beta_fast,   (int32_t *) dst->op_params +  9, sizeof(float));
    memcpy(&beta_slow,   (int32_t *) dst->op_params + 10, sizeof(float));
    memcpy(&sections,    (int32_t *) dst->op_params + 11, sizeof(int)*4);

    GGML_TENSOR_UNARY_OP_LOCALS

    //printf("ne0: %d, ne1: %d, ne2: %d, ne3: %d\n", ne0, ne1, ne2, ne3);
    //printf("n_past = %d, ne2 = %d\n", n_past, ne2);

    GGML_ASSERT(nb00 == sizeof(float));

    const int ith = params->ith;
    const int nth = params->nth;

    const int nr = ggml_nrows(dst);

    GGML_ASSERT(n_dims <= ne0);
    GGML_ASSERT(n_dims % 2 == 0);

    // rows per thread
    const int dr = (nr + nth - 1)/nth;

    // row range for this thread
    const int ir0 = dr*ith;
    const int ir1 = MIN(ir0 + dr, nr);

    // row index used to determine which thread to use
    int ir = 0;

    const float theta_scale = powf(freq_base, -2.0f/n_dims);

    float corr_dims[2];
    ggml_rope_yarn_corr_dims(n_dims, n_ctx_orig, freq_base, beta_fast, beta_slow, corr_dims);

    const bool is_neox = mode & GGML_ROPE_TYPE_NEOX;
    const bool is_mrope = mode & GGML_ROPE_TYPE_MROPE;  // ggml_rope_multi, multimodal rotary position embedding
    const bool is_vision = mode == GGML_ROPE_TYPE_VISION;

    if (is_mrope) {
        GGML_ASSERT(sections[0] > 0 || sections[1] > 0 || sections[2] > 0);
    }

    if (is_vision) {
        GGML_ASSERT(n_dims == ne0/2);
    }

    const float * freq_factors = NULL;
    if (src2 != NULL) {
        GGML_ASSERT(src2->type == GGML_TYPE_F32);
        GGML_ASSERT(src2->ne[0] >= n_dims / 2);
        freq_factors = (const float *) src2->data;
    }

    // backward process uses inverse rotation by cos and sin.
    // cos and sin build a rotation matrix, where the inverse is the transpose.
    // this essentially just switches the sign of sin.
    const float sin_sign = forward ? 1.0f : -1.0f;

    const int32_t * pos = (const int32_t *) src1->data;

    for (int64_t i3 = 0; i3 < ne3; i3++) { // batch
        for (int64_t i2 = 0; i2 < ne2; i2++) { // seq-len

            float * cache = (float *) params->wdata + (ne0 + CACHE_LINE_SIZE_F32)*ith;
            if (!is_mrope) {
                const int64_t p = pos[i2];
                ggml_rope_cache_init(p, freq_scale, freq_factors, corr_dims, ne0, ext_factor, attn_factor, cache, sin_sign, theta_scale);
            }
            else {
                const int64_t p_t = pos[i2];
                const int64_t p_h = pos[i2 + ne2];
                const int64_t p_w = pos[i2 + ne2 * 2];
                const int64_t p_e = pos[i2 + ne2 * 3];
                ggml_mrope_cache_init(
                    p_t, p_h, p_w, p_e, sections, is_vision,
                    freq_scale, freq_factors, corr_dims, ne0, ext_factor, attn_factor, cache, sin_sign, theta_scale);
            }

            for (int64_t i1 = 0; i1 < ne1; i1++) { // attn-heads
                if (ir++ < ir0) continue;
                if (ir   > ir1) break;

                if (is_neox || is_mrope) {
                    if (is_vision){
                        for (int64_t i0 = 0; i0 < n_dims; i0 += 2) {
                            const int64_t ic = i0/2;

                            const float cos_theta = cache[i0 + 0];
                            const float sin_theta = cache[i0 + 1];

                            const float * const src = (float *)((char *) src0->data + i3*nb03 + i2*nb02 + i1*nb01 + ic*nb00);
                            float * dst_data  = (float *)((char *)  dst->data + i3*nb3  + i2*nb2  + i1*nb1  + ic*nb0);

                            const float x0 = src[0];
                            const float x1 = src[n_dims];

                            dst_data[0]      = x0*cos_theta - x1*sin_theta;
                            dst_data[n_dims] = x0*sin_theta + x1*cos_theta;
                        }
                    } else {
                        for (int64_t i0 = 0; i0 < n_dims; i0 += 2) {
                            const int64_t ic = i0/2;

                            const float cos_theta = cache[i0 + 0];
                            const float sin_theta = cache[i0 + 1];

                            const float * const src = (float *)((char *) src0->data + i3*nb03 + i2*nb02 + i1*nb01 + ic*nb00);
                            float * dst_data  = (float *)((char *)  dst->data + i3*nb3  + i2*nb2  + i1*nb1  + ic*nb0);

                            const float x0 = src[0];
                            const float x1 = src[n_dims/2];

                            dst_data[0]        = x0*cos_theta - x1*sin_theta;
                            dst_data[n_dims/2] = x0*sin_theta + x1*cos_theta;
                        }
                    }
                } else {
                    for (int64_t i0 = 0; i0 < n_dims; i0 += 2) {
                        const float cos_theta = cache[i0 + 0];
                        const float sin_theta = cache[i0 + 1];

                        const float * const src = (float *)((char *) src0->data + i3*nb03 + i2*nb02 + i1*nb01 + i0*nb00);
                              float * dst_data  = (float *)((char *)  dst->data + i3*nb3  + i2*nb2  + i1*nb1  + i0*nb0);

                        const float x0 = src[0];
                        const float x1 = src[1];

                        dst_data[0] = x0*cos_theta - x1*sin_theta;
                        dst_data[1] = x0*sin_theta + x1*cos_theta;
                    }
                }

                if (is_vision) {
                    for (int64_t i0 = n_dims; i0 < ne0; i0 += 2) {
                        const int64_t ic = i0/2;

                        const float cos_theta = cache[i0 + 0];
                        const float sin_theta = cache[i0 + 1];

                        const float * const src = (float *)((char *) src0->data + i3*nb03 + i2*nb02 + i1*nb01 + ic*nb00);
                        float * dst_data  = (float *)((char *)  dst->data + i3*nb3  + i2*nb2  + i1*nb1  + ic*nb0);

                        const float x0 = src[0];
                        const float x1 = src[n_dims];

                        dst_data[0]      = x0*cos_theta - x1*sin_theta;
                        dst_data[n_dims] = x0*sin_theta + x1*cos_theta;
                    }
                } else {
                    // fill the remain channels with data from src tensor
                    for (int64_t i0 = n_dims; i0 < ne0; i0 += 2) {
                        const float * const src = (float *)((char *) src0->data + i3*nb03 + i2*nb02 + i1*nb01 + i0*nb00);
                        float * dst_data  = (float *)((char *)  dst->data + i3*nb3  + i2*nb2  + i1*nb1  + i0*nb0);

                        dst_data[0] = src[0];
                        dst_data[1] = src[1];
                    }
                }
            }
        }
    }
}

// TODO: deduplicate f16/f32 code
static void ggml_compute_forward_rope_f16(
        const struct ggml_compute_params * params,
        struct ggml_tensor * dst,
        const bool forward) {

    const struct ggml_tensor * src0 = dst->src[0];
    const struct ggml_tensor * src1 = dst->src[1];
    const struct ggml_tensor * src2 = dst->src[2];

    float freq_base, freq_scale, ext_factor, attn_factor, beta_fast, beta_slow;
    int sections[4];

    //const int n_past     = ((int32_t *) dst->op_params)[0];
    const int n_dims     = ((int32_t *) dst->op_params)[1];
    const int mode       = ((int32_t *) dst->op_params)[2];
    //const int n_ctx      = ((int32_t *) dst->op_params)[3];
    const int n_ctx_orig = ((int32_t *) dst->op_params)[4];
    memcpy(&freq_base,   (int32_t *) dst->op_params +  5, sizeof(float));
    memcpy(&freq_scale,  (int32_t *) dst->op_params +  6, sizeof(float));
    memcpy(&ext_factor,  (int32_t *) dst->op_params +  7, sizeof(float));
    memcpy(&attn_factor, (int32_t *) dst->op_params +  8, sizeof(float));
    memcpy(&beta_fast,   (int32_t *) dst->op_params +  9, sizeof(float));
    memcpy(&beta_slow,   (int32_t *) dst->op_params + 10, sizeof(float));
    memcpy(&sections,    (int32_t *) dst->op_params + 11, sizeof(int)*4);


    GGML_TENSOR_UNARY_OP_LOCALS

    //printf("ne0: %d, ne1: %d, ne2: %d, ne3: %d\n", ne0, ne1, ne2, ne3);
    //printf("n_past = %d, ne2 = %d\n", n_past, ne2);

    GGML_ASSERT(nb0 == sizeof(ggml_fp16_t));

    const int ith = params->ith;
    const int nth = params->nth;

    const int nr = ggml_nrows(dst);

    GGML_ASSERT(n_dims <= ne0);
    GGML_ASSERT(n_dims % 2 == 0);

    // rows per thread
    const int dr = (nr + nth - 1)/nth;

    // row range for this thread
    const int ir0 = dr*ith;
    const int ir1 = MIN(ir0 + dr, nr);

    // row index used to determine which thread to use
    int ir = 0;

    const float theta_scale = powf(freq_base, -2.0f/n_dims);

    float corr_dims[2];
    ggml_rope_yarn_corr_dims(n_dims, n_ctx_orig, freq_base, beta_fast, beta_slow, corr_dims);

    const bool is_neox = mode & GGML_ROPE_TYPE_NEOX;
    const bool is_mrope = mode & GGML_ROPE_TYPE_MROPE;
    const bool is_vision = mode == GGML_ROPE_TYPE_VISION;

    if (is_mrope) {
        GGML_ASSERT(sections[0] > 0 || sections[1] > 0 || sections[2] > 0);
    }

    if (is_vision) {
        GGML_ASSERT(n_dims == ne0/2);
    }

    const float * freq_factors = NULL;
    if (src2 != NULL) {
        GGML_ASSERT(src2->type == GGML_TYPE_F32);
        GGML_ASSERT(src2->ne[0] >= n_dims / 2);
        freq_factors = (const float *) src2->data;
    }

    // backward process uses inverse rotation by cos and sin.
    // cos and sin build a rotation matrix, where the inverse is the transpose.
    // this essentially just switches the sign of sin.
    const float sin_sign = forward ? 1.0f : -1.0f;

    const int32_t * pos = (const int32_t *) src1->data;

    for (int64_t i3 = 0; i3 < ne3; i3++) {
        for (int64_t i2 = 0; i2 < ne2; i2++) {

            float * cache = (float *) params->wdata + (ne0 + CACHE_LINE_SIZE_F32)*ith;
            if (!is_mrope) {
                const int64_t p = pos[i2];
                ggml_rope_cache_init(p, freq_scale, freq_factors, corr_dims, ne0, ext_factor, attn_factor, cache, sin_sign, theta_scale);
            }
            else {
                const int64_t p_t = pos[i2];
                const int64_t p_h = pos[i2 + ne2];
                const int64_t p_w = pos[i2 + ne2 * 2];
                const int64_t p_e = pos[i2 + ne2 * 3];
                ggml_mrope_cache_init(
                    p_t, p_h, p_w, p_e, sections, is_vision,
                    freq_scale, freq_factors, corr_dims, ne0, ext_factor, attn_factor, cache, sin_sign, theta_scale);
            }

            for (int64_t i1 = 0; i1 < ne1; i1++) {
                if (ir++ < ir0) continue;
                if (ir   > ir1) break;

                if (is_neox || is_mrope) {
                    if (is_vision) {
                        for (int64_t i0 = 0; i0 < n_dims; i0 += 2) {
                            const int64_t ic = i0/2;

                            const float cos_theta = cache[i0 + 0];
                            const float sin_theta = cache[i0 + 1];

                            const ggml_fp16_t * const src = (ggml_fp16_t *)((char *) src0->data + i3*nb03 + i2*nb02 + i1*nb01 + ic*nb00);
                            ggml_fp16_t * dst_data  = (ggml_fp16_t *)((char *)  dst->data + i3*nb3  + i2*nb2  + i1*nb1  + ic*nb0);

                            const float x0 = GGML_FP16_TO_FP32(src[0]);
                            const float x1 = GGML_FP16_TO_FP32(src[n_dims]);

                            dst_data[0]      = GGML_FP32_TO_FP16(x0*cos_theta - x1*sin_theta);
                            dst_data[n_dims] = GGML_FP32_TO_FP16(x0*sin_theta + x1*cos_theta);
                        }
                    } else {
                        for (int64_t i0 = 0; i0 < n_dims; i0 += 2) {
                            const int64_t ic = i0/2;

                            const float cos_theta = cache[i0 + 0];
                            const float sin_theta = cache[i0 + 1];

                            const ggml_fp16_t * const src = (ggml_fp16_t *)((char *) src0->data + i3*nb03 + i2*nb02 + i1*nb01 + ic*nb00);
                            ggml_fp16_t * dst_data  = (ggml_fp16_t *)((char *)  dst->data + i3*nb3  + i2*nb2  + i1*nb1  + ic*nb0);

                            const float x0 = GGML_FP16_TO_FP32(src[0]);
                            const float x1 = GGML_FP16_TO_FP32(src[n_dims/2]);

                            dst_data[0]        = GGML_FP32_TO_FP16(x0*cos_theta - x1*sin_theta);
                            dst_data[n_dims/2] = GGML_FP32_TO_FP16(x0*sin_theta + x1*cos_theta);
                        }
                    }
                } else {
                    for (int64_t i0 = 0; i0 < n_dims; i0 += 2) {
                        const float cos_theta = cache[i0 + 0];
                        const float sin_theta = cache[i0 + 1];

                        const ggml_fp16_t * const src = (ggml_fp16_t *)((char *) src0->data + i3*nb03 + i2*nb02 + i1*nb01 + i0*nb00);
                              ggml_fp16_t * dst_data  = (ggml_fp16_t *)((char *)  dst->data + i3*nb3  + i2*nb2  + i1*nb1  + i0*nb0);

                        const float x0 = GGML_FP16_TO_FP32(src[0]);
                        const float x1 = GGML_FP16_TO_FP32(src[1]);

                        dst_data[0] = GGML_FP32_TO_FP16(x0*cos_theta - x1*sin_theta);
                        dst_data[1] = GGML_FP32_TO_FP16(x0*sin_theta + x1*cos_theta);
                    }
                }

                if (is_vision) {
                    for (int64_t i0 = n_dims; i0 < ne0; i0 += 2) {
                        const int64_t ic = i0/2;

                        const float cos_theta = cache[i0 + 0];
                        const float sin_theta = cache[i0 + 1];

                        const ggml_fp16_t * const src = (ggml_fp16_t *)((char *) src0->data + i3*nb03 + i2*nb02 + i1*nb01 + ic*nb00);
                        ggml_fp16_t * dst_data  = (ggml_fp16_t *)((char *)  dst->data + i3*nb3  + i2*nb2  + i1*nb1  + ic*nb0);

                        const float x0 = GGML_FP16_TO_FP32(src[0]);
                        const float x1 = GGML_FP16_TO_FP32(src[n_dims]);

                        dst_data[0]      = GGML_FP32_TO_FP16(x0*cos_theta - x1*sin_theta);
                        dst_data[n_dims] = GGML_FP32_TO_FP16(x0*sin_theta + x1*cos_theta);
                    }
                } else {
                    for (int64_t i0 = n_dims; i0 < ne0; i0 += 2) {
                        const ggml_fp16_t * const src = (ggml_fp16_t *)((char *) src0->data + i3*nb03 + i2*nb02 + i1*nb01 + i0*nb00);
                        ggml_fp16_t * dst_data  = (ggml_fp16_t *)((char *)  dst->data + i3*nb3  + i2*nb2  + i1*nb1  + i0*nb0);

                        dst_data[0] = src[0];
                        dst_data[1] = src[1];
                    }
                }
            }
        }
    }
}

static void ggml_compute_forward_rope(
        const struct ggml_compute_params * params,
        struct ggml_tensor * dst) {

    const struct ggml_tensor * src0 = dst->src[0];

    switch (src0->type) {
        case GGML_TYPE_F16:
            {
                ggml_compute_forward_rope_f16(params, dst, true);
            } break;
        case GGML_TYPE_F32:
            {
                ggml_compute_forward_rope_f32(params, dst, true);
            } break;
        default:
            {
                GGML_ABORT("fatal error");
            }
    }
}

// ggml_compute_forward_rope_back

static void ggml_compute_forward_rope_back(
        const struct ggml_compute_params * params,
        struct ggml_tensor * dst) {

    const struct ggml_tensor * src0 = dst->src[0];

    switch (src0->type) {
        case GGML_TYPE_F16:
            {
                ggml_compute_forward_rope_f16(params, dst, false);
            } break;
        case GGML_TYPE_F32:
            {
                ggml_compute_forward_rope_f32(params, dst, false);
            } break;
        default:
            {
                GGML_ABORT("fatal error");
            }
    }
}

// ggml_compute_forward_conv_transpose_1d

static void ggml_compute_forward_conv_transpose_1d_f16_f32(
        const struct ggml_compute_params * params,
              struct ggml_tensor * dst) {

    const struct ggml_tensor * src0 = dst->src[0];
    const struct ggml_tensor * src1 = dst->src[1];

    GGML_ASSERT(src0->type == GGML_TYPE_F16);
    GGML_ASSERT(src1->type == GGML_TYPE_F32);
    GGML_ASSERT( dst->type == GGML_TYPE_F32);

    GGML_TENSOR_BINARY_OP_LOCALS

    const int ith = params->ith;
    const int nth = params->nth;

    const int nk = ne00*ne01*ne02;

    GGML_ASSERT(nb00 == sizeof(ggml_fp16_t));
    GGML_ASSERT(nb10 == sizeof(float));

    if (ith == 0) {
        memset(params->wdata, 0, params->wsize);

        // permute kernel data (src0) from (K x Cout x Cin) to (Cin x K x Cout)
        {
            ggml_fp16_t * const wdata = (ggml_fp16_t *) params->wdata + 0;

            for (int64_t i02 = 0; i02 < ne02; i02++) {
                for (int64_t i01 = 0; i01 < ne01; i01++) {
                    const ggml_fp16_t * const src = (ggml_fp16_t *)((char *) src0->data + i02*nb02 + i01*nb01);
                    ggml_fp16_t * dst_data = wdata + i01*ne00*ne02;
                    for (int64_t i00 = 0; i00 < ne00; i00++) {
                        dst_data[i00*ne02 + i02] = src[i00];
                    }
                }
            }
        }

        // permute source data (src1) from (L x Cin) to (Cin x L)
        {
            ggml_fp16_t * const wdata = (ggml_fp16_t *) params->wdata + nk;
            ggml_fp16_t * dst_data = wdata;

            for (int64_t i11 = 0; i11 < ne11; i11++) {
                const float * const src = (float *)((char *) src1->data + i11*nb11);
                for (int64_t i10 = 0; i10 < ne10; i10++) {
                    dst_data[i10*ne11 + i11] = GGML_FP32_TO_FP16(src[i10]);
                }
            }
        }

        // need to zero dst since we are accumulating into it
        memset(dst->data, 0, ggml_nbytes(dst));
    }
    ggml_barrier(params->threadpool);

    const int32_t s0 = ((const int32_t*)(dst->op_params))[0];

    // total rows in dst
    const int nr = ne1;

    // rows per thread
    const int dr = (nr + nth - 1)/nth;

    // row range for this thread
    const int ir0 = dr*ith;
    const int ir1 = MIN(ir0 + dr, nr);

    ggml_fp16_t * const wdata     = (ggml_fp16_t *) params->wdata + 0;
    ggml_fp16_t * const wdata_src = wdata + nk;

    for (int i1 = ir0; i1 < ir1; i1++) {
        float * dst_data = (float *)((char *) dst->data + i1*nb1);
        ggml_fp16_t * wdata_kernel = wdata + i1*ne02*ne00;
        for (int i10 = 0; i10 < ne10; i10++) {
            const int i1n = i10*ne11;
            for (int i00 = 0; i00 < ne00; i00++) {
                float v = 0;
                ggml_vec_dot_f16(ne02, &v, 0,
                        (ggml_fp16_t *)    wdata_src + i1n, 0,
                        (ggml_fp16_t *) wdata_kernel + i00*ne02, 0, 1);
                dst_data[i10*s0 + i00] += v;
            }
        }
    }
}

static void ggml_compute_forward_conv_transpose_1d_f32(
        const struct ggml_compute_params * params,
              struct ggml_tensor * dst) {

    const struct ggml_tensor * src0 = dst->src[0];
    const struct ggml_tensor * src1 = dst->src[1];

    GGML_ASSERT(src0->type == GGML_TYPE_F32);
    GGML_ASSERT(src1->type == GGML_TYPE_F32);
    GGML_ASSERT( dst->type == GGML_TYPE_F32);

    GGML_TENSOR_BINARY_OP_LOCALS

    const int ith = params->ith;
    const int nth = params->nth;

    const int nk = ne00*ne01*ne02;

    GGML_ASSERT(nb00 == sizeof(float));
    GGML_ASSERT(nb10 == sizeof(float));

    if (ith == 0) {
        memset(params->wdata, 0, params->wsize);

        // prepare kernel data (src0) from (K x Cout x Cin) to (Cin x K x Cout)
        {
            float * const wdata = (float *) params->wdata + 0;

            for (int64_t i02 = 0; i02 < ne02; i02++) {
                for (int64_t i01 = 0; i01 < ne01; i01++) {
                    const float * const src = (float *)((char *) src0->data + i02*nb02 + i01*nb01);
                    float * dst_data = wdata + i01*ne00*ne02;
                    for (int64_t i00 = 0; i00 < ne00; i00++) {
                        dst_data[i00*ne02 + i02] = src[i00];
                    }
                }
            }
        }

        // prepare source data (src1)
        {
            float * const wdata = (float *) params->wdata + nk;
            float * dst_data = wdata;

            for (int64_t i11 = 0; i11 < ne11; i11++) {
                const float * const src = (float *)((char *) src1->data + i11*nb11);
                for (int64_t i10 = 0; i10 < ne10; i10++) {
                    dst_data[i10*ne11 + i11] = src[i10];
                }
            }
        }

        // need to zero dst since we are accumulating into it
        memset(dst->data, 0, ggml_nbytes(dst));
    }
    ggml_barrier(params->threadpool);

    const int32_t s0 = ((const int32_t*)(dst->op_params))[0];

    // total rows in dst
    const int nr = ne1;

    // rows per thread
    const int dr = (nr + nth - 1)/nth;

    // row range for this thread
    const int ir0 = dr*ith;
    const int ir1 = MIN(ir0 + dr, nr);

    float * const wdata     = (float *) params->wdata + 0;
    float * const wdata_src = wdata + nk;

    for (int i1 = ir0; i1 < ir1; i1++) {
        float * dst_data = (float *)((char *) dst->data + i1*nb1);
        float * wdata_kernel = wdata + i1*ne02*ne00;
        for (int i10 = 0; i10 < ne10; i10++) {
            const int i1n = i10*ne11;
            for (int i00 = 0; i00 < ne00; i00++) {
                float v = 0;
                ggml_vec_dot_f32(ne02, &v, 0,
                        wdata_src + i1n, 0,
                        wdata_kernel + i00*ne02, 0, 1);
                dst_data[i10*s0 + i00] += v;
            }
        }
    }
}

static void ggml_compute_forward_conv_transpose_1d(
        const struct ggml_compute_params * params,
              struct ggml_tensor * dst) {

    const struct ggml_tensor * src0 = dst->src[0];

    switch (src0->type) {
        case GGML_TYPE_F16:
            {
                ggml_compute_forward_conv_transpose_1d_f16_f32(params, dst);
            } break;
        case GGML_TYPE_F32:
            {
                ggml_compute_forward_conv_transpose_1d_f32(params, dst);
            } break;
        default:
            {
                GGML_ABORT("fatal error");
            }
    }
}

// ggml_compute_forward_im2col_f32
// src0: kernel [OC, IC, KH, KW]
// src1: image [N, IC, IH, IW]
// dst:  result [N, OH, OW, IC*KH*KW]
static void ggml_compute_forward_im2col_f32(
        const struct ggml_compute_params * params,
              struct ggml_tensor * dst) {

    const struct ggml_tensor * src0 = dst->src[0];
    const struct ggml_tensor * src1 = dst->src[1];

    GGML_ASSERT(src1->type == GGML_TYPE_F32);
    GGML_ASSERT( dst->type == GGML_TYPE_F32);

    GGML_TENSOR_BINARY_OP_LOCALS;

    const int32_t s0 = ((const int32_t *)(dst->op_params))[0];
    const int32_t s1 = ((const int32_t *)(dst->op_params))[1];
    const int32_t p0 = ((const int32_t *)(dst->op_params))[2];
    const int32_t p1 = ((const int32_t *)(dst->op_params))[3];
    const int32_t d0 = ((const int32_t *)(dst->op_params))[4];
    const int32_t d1 = ((const int32_t *)(dst->op_params))[5];
    const bool is_2D = ((const int32_t *)(dst->op_params))[6] == 1;

    const int ith = params->ith;
    const int nth = params->nth;

    const int64_t N  = is_2D ? ne13 : ne12;
    const int64_t IC = is_2D ? ne12 : ne11;
    const int64_t IH = is_2D ? ne11 : 1;
    const int64_t IW = ne10;

    const int64_t KH = is_2D ? ne01 : 1;
    const int64_t KW = ne00;

    const int64_t OH = is_2D ? ne2 : 1;
    const int64_t OW = ne1;

    int ofs0 = is_2D ? nb13 : nb12;
    int ofs1 = is_2D ? nb12 : nb11;

    GGML_ASSERT(nb10 == sizeof(float));

    // im2col: [N, IC, IH, IW] => [N, OH, OW, IC*KH*KW]
    {
        float * const wdata = (float *) dst->data;

        for (int64_t in = 0; in < N; in++) {
            for (int64_t ioh = 0; ioh < OH; ioh++) { // 1
                for (int64_t iow = 0; iow < OW; iow++) {
                    for (int64_t iic = ith; iic < IC; iic += nth) {

                        // micro kernel
                        float * dst_data = wdata + (in*OH*OW + ioh*OW + iow)*(IC*KH*KW); // [IC, KH, KW]
                        const float * const src_data = (float *)((char *) src1->data + in*ofs0 + iic*ofs1); // [IH, IW]

                        for (int64_t ikh = 0; ikh < KH; ikh++) {  // 1
                            for (int64_t ikw = 0; ikw < KW; ikw++) {
                                const int64_t iiw = iow*s0 + ikw*d0 - p0;
                                const int64_t iih = ioh*s1 + ikh*d1 - p1;

                                if (iih < 0 || iih >= IH || iiw < 0 || iiw >= IW) {
                                    dst_data[iic*(KH*KW) + ikh*KW + ikw] = 0;
                                } else {
                                    dst_data[iic*(KH*KW) + ikh*KW + ikw] = (src_data[iih*IW + iiw]);
                                }
                            }
                        }
                    }
                }
            }
        }
    }
}


// ggml_compute_forward_im2col_f16
// src0: kernel [OC, IC, KH, KW]
// src1: image [N, IC, IH, IW]
// dst:  result [N, OH, OW, IC*KH*KW]
static void ggml_compute_forward_im2col_f16(
        const struct ggml_compute_params * params,
              struct ggml_tensor * dst) {

    const struct ggml_tensor * src0 = dst->src[0];
    const struct ggml_tensor * src1 = dst->src[1];

    GGML_ASSERT(src0->type == GGML_TYPE_F16);
    GGML_ASSERT(src1->type == GGML_TYPE_F32);
    GGML_ASSERT( dst->type == GGML_TYPE_F16);

    GGML_TENSOR_BINARY_OP_LOCALS;

    const int32_t s0 = ((const int32_t *)(dst->op_params))[0];
    const int32_t s1 = ((const int32_t *)(dst->op_params))[1];
    const int32_t p0 = ((const int32_t *)(dst->op_params))[2];
    const int32_t p1 = ((const int32_t *)(dst->op_params))[3];
    const int32_t d0 = ((const int32_t *)(dst->op_params))[4];
    const int32_t d1 = ((const int32_t *)(dst->op_params))[5];
    const bool is_2D = ((const int32_t *)(dst->op_params))[6] == 1;

    const int ith = params->ith;
    const int nth = params->nth;

    const int64_t N  = is_2D ? ne13 : ne12;
    const int64_t IC = is_2D ? ne12 : ne11;
    const int64_t IH = is_2D ? ne11 : 1;
    const int64_t IW = ne10;

    const int64_t KH = is_2D ? ne01 : 1;
    const int64_t KW = ne00;

    const int64_t OH = is_2D ? ne2 : 1;
    const int64_t OW = ne1;

    int ofs0 = is_2D ? nb13 : nb12;
    int ofs1 = is_2D ? nb12 : nb11;

    GGML_ASSERT(nb00 == sizeof(ggml_fp16_t));
    GGML_ASSERT(nb10 == sizeof(float));

    // im2col: [N, IC, IH, IW] => [N, OH, OW, IC*KH*KW]
    {
        ggml_fp16_t * const wdata = (ggml_fp16_t *) dst->data;

        for (int64_t in = 0; in < N; in++) {
            for (int64_t ioh = 0; ioh < OH; ioh++) { // 1
                for (int64_t iow = 0; iow < OW; iow++) {
                    for (int64_t iic = ith; iic < IC; iic += nth) {

                        // micro kernel
                        ggml_fp16_t * dst_data = wdata + (in*OH*OW + ioh*OW + iow)*(IC*KH*KW); // [IC, KH, KW]
                        const float * const src_data = (float *)((char *) src1->data + in*ofs0 + iic*ofs1); // [IH, IW]

                        for (int64_t ikh = 0; ikh < KH; ikh++) {  // 1
                            for (int64_t ikw = 0; ikw < KW; ikw++) {
                                const int64_t iiw = iow*s0 + ikw*d0 - p0;
                                const int64_t iih = ioh*s1 + ikh*d1 - p1;

                                if (iih < 0 || iih >= IH || iiw < 0 || iiw >= IW) {
                                    dst_data[iic*(KH*KW) + ikh*KW + ikw] = 0;
                                } else {
                                    dst_data[iic*(KH*KW) + ikh*KW + ikw] = GGML_FP32_TO_FP16(src_data[iih*IW + iiw]);
                                }
                            }
                        }
                    }
                }
            }
        }
    }
}

static void ggml_compute_forward_im2col(
        const struct ggml_compute_params * params,
              struct ggml_tensor * dst) {
    switch (dst->type) {
        case GGML_TYPE_F16:
            {
                ggml_compute_forward_im2col_f16(params, dst);
            } break;
        case GGML_TYPE_F32:
            {
                ggml_compute_forward_im2col_f32(params, dst);
            } break;
        default:
            {
                GGML_ABORT("fatal error");
            }
    }
}

// ggml_compute_forward_im2col_back_f32

static void ggml_compute_forward_im2col_back_f32(
        const struct ggml_compute_params * params,
              struct ggml_tensor * dst) {

    const struct ggml_tensor * src0 = dst->src[0]; // gradients of forward pass output
    const struct ggml_tensor * src1 = dst->src[1]; // convolution kernel

    GGML_ASSERT(src0->type == GGML_TYPE_F32);
    GGML_ASSERT(src1->type == GGML_TYPE_F32);
    GGML_ASSERT( dst->type == GGML_TYPE_F32);

    GGML_TENSOR_BINARY_OP_LOCALS;

    const int32_t s0 = ((const int32_t *)(dst->op_params))[0];
    const int32_t s1 = ((const int32_t *)(dst->op_params))[1];
    const int32_t p0 = ((const int32_t *)(dst->op_params))[2];
    const int32_t p1 = ((const int32_t *)(dst->op_params))[3];
    const int32_t d0 = ((const int32_t *)(dst->op_params))[4];
    const int32_t d1 = ((const int32_t *)(dst->op_params))[5];
    const bool is_2D = ((const int32_t *)(dst->op_params))[6] == 1;

    const int ith = params->ith;
    const int nth = params->nth;

    const int64_t N  = is_2D ? ne3 : ne2;
    const int64_t IC = is_2D ? ne2 : ne1;
    const int64_t IH = is_2D ? ne1 : 1;
    const int64_t IW = ne0;

    const int64_t KH = is_2D ? ne11 : 1;
    const int64_t KW = ne10;

    const int64_t OH = is_2D ? ne02 : 1;
    const int64_t OW = ne01;

    int ofs0 = is_2D ? nb3 : nb2;
    int ofs1 = is_2D ? nb2 : nb1;

    GGML_ASSERT(nb0  == sizeof(float));

    // im2col: [N, IC, IH, IW] => [N, OH, OW, IC*KH*KW]
    {
        float * const wdata = (float *) dst->data;

        for (int64_t in = 0; in < N; in++) {
            for (int64_t iic = ith; iic < IC; iic += nth) {
                for (int64_t iih = 0; iih < IH; iih++) {
                    for (int64_t iiw = 0; iiw < IW; iiw++) {

                        // micro kernel
                        float grad = 0.0f;
                        for (int64_t ikh = 0; ikh < KH; ikh++) {
                            for (int64_t ikw = 0; ikw < KW; ikw++) {
                                // For s0 > 1 some values were skipped over in the forward pass.
                                // These values have tmpw % s0 != 0 and need to be skipped in the backwards pass as well.
                                const int64_t tmpw = (iiw + p0 - ikw*d0);
                                if (tmpw % s0 != 0) {
                                    continue;
                                }
                                const int64_t iow = tmpw / s0;

                                // Equivalent logic as above except for s1.
                                int64_t ioh;
                                if (is_2D) {
                                    const int64_t tmph = iih + p1 - ikh*d1;

                                    if (tmph % s1 != 0) {
                                        continue;
                                    }

                                    ioh = tmph / s1;
                                } else {
                                    ioh = 0;
                                }

                                if (iow < 0 || iow >= OW || ioh < 0 || ioh >= OH) {
                                    continue;
                                }

                                const float * const grad_in = (const float *) src0->data
                                    + (in*OH*OW + ioh*OW + iow)*(IC*KH*KW); // [IC, KH, KW]
                                grad += grad_in[iic*(KH*KW) + ikh*KW + ikw];
                            }
                        }
                        float * dst_data = (float *)((char *) wdata + (in*ofs0 + iic*ofs1)); // [IH, IW]
                        dst_data[iih*IW + iiw] = grad;
                    }
                }
            }
        }
    }
}

// ggml_compute_forward_conv_transpose_2d

static void ggml_compute_forward_conv_transpose_2d(
        const struct ggml_compute_params * params,
              struct ggml_tensor * dst) {

    const struct ggml_tensor * src0 = dst->src[0];
    const struct ggml_tensor * src1 = dst->src[1];

    GGML_ASSERT(src0->type == GGML_TYPE_F16);
    GGML_ASSERT(src1->type == GGML_TYPE_F32);
    GGML_ASSERT( dst->type == GGML_TYPE_F32);

    GGML_TENSOR_BINARY_OP_LOCALS

    const int ith = params->ith;
    const int nth = params->nth;

    const int nk = ne00*ne01*ne02*ne03;

    GGML_ASSERT(nb00 == sizeof(ggml_fp16_t));
    GGML_ASSERT(nb10 == sizeof(float));

    if (ith == 0) {
        memset(params->wdata, 0, params->wsize);

        // permute kernel data (src0) from (Kw x Kh x Cout x Cin) to (Cin x Kw x Kh x Cout)
        {
            ggml_fp16_t * const wdata = (ggml_fp16_t *) params->wdata + 0;

            for (int64_t i03 = 0; i03 < ne03; i03++) {
                for (int64_t i02 = 0; i02 < ne02; i02++) {
                    const ggml_fp16_t * const src = (ggml_fp16_t *)((char *) src0->data + i03*nb03 + i02*nb02);
                    ggml_fp16_t * dst_data = wdata + i02*ne01*ne00*ne03;
                    for (int64_t i01 = 0; i01 < ne01; i01++) {
                        for (int64_t i00 = 0; i00 < ne00; i00++) {
                            dst_data[i01*ne00*ne03 + i00*ne03 + i03] = src[i01 * ne00 + i00];
                        }
                    }
                }
            }
        }

        // permute source data (src1) from (Sw x Sh x Cin) to (Cin x Sw x Sh)
        {
            ggml_fp16_t * const wdata = (ggml_fp16_t *) params->wdata + nk;
            for (int i12 = 0; i12 < ne12; i12++) {
                for (int i11 = 0; i11 < ne11; i11++) {
                    const float * const src = (float *)((char *) src1->data + i12*nb12 + i11*nb11);
                    ggml_fp16_t * dst_data = wdata + i11*ne10*ne12;
                    for (int i10 = 0; i10 < ne10; i10++) {
                        dst_data[i10*ne12 + i12] = GGML_FP32_TO_FP16(src[i10]);
                    }
                }
            }
        }

        memset(dst->data, 0, ggml_nbytes(dst));
    }
    ggml_barrier(params->threadpool);

    const int32_t stride = ggml_get_op_params_i32(dst, 0);

    // total patches in dst
    const int np = ne2;

    // patches per thread
    const int dp = (np + nth - 1)/nth;

    // patch range for this thread
    const int ip0 = dp*ith;
    const int ip1 = MIN(ip0 + dp, np);

    ggml_fp16_t * const wdata = (ggml_fp16_t *) params->wdata + 0;
    ggml_fp16_t * const wdata_src = wdata + nk;

    for (int i2 = ip0; i2 < ip1; i2++) { // Cout
        float * dst_data = (float *)((char *) dst->data + i2*nb2);
        ggml_fp16_t * wdata_kernel = wdata + i2*ne01*ne00*ne03;
        for (int i11 = 0; i11 < ne11; i11++) {
            for (int i10 = 0; i10 < ne10; i10++) {
                const int i1n = i11*ne10*ne12 + i10*ne12;
                for (int i01 = 0; i01 < ne01; i01++) {
                    for (int i00 = 0; i00 < ne00; i00++) {
                        float v = 0;
                        ggml_vec_dot_f16(ne03, &v, 0,
                                wdata_src + i1n, 0,
                                wdata_kernel + i01*ne00*ne03 + i00*ne03, 0, 1);
                        dst_data[(i11*stride + i01)*ne0 + i10*stride + i00] += v;
                    }
                }
            }
        }
    }
}

// ggml_compute_forward_pool_1d_sk_p0

static void ggml_compute_forward_pool_1d_sk_p0(
        const struct ggml_compute_params * params,
        const enum ggml_op_pool op,
        const int k,
        struct ggml_tensor * dst) {

    const struct ggml_tensor * src = dst->src[0];

    assert(src->type == GGML_TYPE_F32 || src->type == GGML_TYPE_F16);

    if (params->ith != 0) {
        return;
    }

    const char * cdata = (const char *)src->data;
    const char * const data_end = cdata + ggml_nbytes(src);
    float * drow = (float *)dst->data;

    const int64_t rs = dst->ne[0];

    while (cdata < data_end) {
        const void * srow = (const void *)cdata;
        int j = 0;
        for (int64_t i = 0; i < rs; ++i) {
            switch (op) {
                case GGML_OP_POOL_AVG:   drow[i] = 0;        break;
                case GGML_OP_POOL_MAX:   drow[i] = -FLT_MAX; break;
                case GGML_OP_POOL_COUNT: GGML_ABORT("fatal error");
            }
            for (int ki = 0; ki < k; ++ki) {
                const float srow_j = (src->type == GGML_TYPE_F32) ? ((const float*)srow)[j] : GGML_FP16_TO_FP32(((const ggml_fp16_t*)srow)[j]);
                switch (op) {
                    case GGML_OP_POOL_AVG:                         drow[i] += srow_j; break;
                    case GGML_OP_POOL_MAX:   if (srow_j > drow[i]) drow[i]  = srow_j; break;
                    case GGML_OP_POOL_COUNT:                       GGML_ABORT("fatal error");
                }
                ++j;
            }
            switch (op) {
                case GGML_OP_POOL_AVG:         drow[i] /= k; break;
                case GGML_OP_POOL_MAX:                       break;
                case GGML_OP_POOL_COUNT: GGML_ABORT("fatal error");
            }
        }

        cdata += src->nb[1];
        drow  += rs;
    }
}

// ggml_compute_forward_pool_1d

static void ggml_compute_forward_pool_1d(
        const struct ggml_compute_params * params,
              struct ggml_tensor * dst) {

    const int32_t * opts = (const int32_t *)dst->op_params;
    enum ggml_op_pool op = opts[0];
    const int k0 = opts[1];
    const int s0 = opts[2];
    const int p0 = opts[3];
    GGML_ASSERT(p0 == 0); // padding not supported
    GGML_ASSERT(k0 == s0); // only s = k supported

    ggml_compute_forward_pool_1d_sk_p0(params, op, k0, dst);
}

// ggml_compute_forward_pool_2d

static void ggml_compute_forward_pool_2d(
        const struct ggml_compute_params * params,
        struct ggml_tensor * dst) {

    const struct ggml_tensor * src = dst->src[0];

    assert(src->type == GGML_TYPE_F32 || src->type == GGML_TYPE_F16);

    if (params->ith != 0) {
        return;
    }

    const int32_t * opts = (const int32_t *)dst->op_params;
    enum ggml_op_pool op = opts[0];
    const int k0 = opts[1];
    const int k1 = opts[2];
    const int s0 = opts[3];
    const int s1 = opts[4];
    const int p0 = opts[5];
    const int p1 = opts[6];
    const char * cdata = (const char*)src->data;
    const char * const data_end = cdata + ggml_nbytes(src);

    const int64_t px = dst->ne[0];
    const int64_t py = dst->ne[1];
    const int64_t pa = px * py;

    float * dplane = (float *)dst->data;

    const int ka = k0 * k1;
    const int offset0 = -p0;
    const int offset1 = -p1;

    while (cdata < data_end) {
        for (int oy = 0; oy < py; ++oy) {
            float * const drow = dplane + oy * px;
            for (int ox = 0; ox < px; ++ox) {
                float * const out =  drow + ox;
                switch (op) {
                    case GGML_OP_POOL_AVG:     *out = 0;        break;
                    case GGML_OP_POOL_MAX:     *out = -FLT_MAX; break;
                    case GGML_OP_POOL_COUNT: GGML_ABORT("fatal error");
                }

                const int ix = offset0 + ox * s0;
                const int iy = offset1 + oy * s1;

                for (int ky = 0; ky < k1; ++ky) {
                    if (iy + ky < 0 || iy + ky >= src->ne[1]) continue;
                    const void * srow = (const void *)(cdata + src->nb[1] * (iy + ky));
                    for (int kx = 0; kx < k0; ++kx) {
                        int j = ix + kx;
                        if (j < 0 || j >= src->ne[0]) continue;
                        const float srow_j = (src->type == GGML_TYPE_F32) ? ((const float*)srow)[j] : GGML_FP16_TO_FP32(((const ggml_fp16_t*)srow)[j]);
                        switch (op) {
                            case GGML_OP_POOL_AVG:                     *out += srow_j; break;
                            case GGML_OP_POOL_MAX: if (srow_j > *out)  *out  = srow_j; break;
                            case GGML_OP_POOL_COUNT:               GGML_ABORT("fatal error");
                        }
                    }
                }
                switch (op) {
                    case GGML_OP_POOL_AVG:           *out /= ka; break;
                    case GGML_OP_POOL_MAX:                       break;
                    case GGML_OP_POOL_COUNT: GGML_ABORT("fatal error");
                }
            }
        }

        cdata  += src->nb[2];
        dplane += pa;
    }
}

// ggml_compute_forward_pool_2d_back

static void ggml_compute_forward_pool_2d_back(
        const struct ggml_compute_params * params,
        struct ggml_tensor * dst) {

    const struct ggml_tensor * src  = dst->src[0];
    const struct ggml_tensor * dstf = dst->src[1]; // forward tensor of dst

    assert(dst->type == GGML_TYPE_F32 || dst->type == GGML_TYPE_F16);

    if (params->ith != 0) {
        return;
    }

    const int32_t * opts = (const int32_t *)dst->op_params;
    enum ggml_op_pool op = opts[0];
    const int k0 = opts[1];
    const int k1 = opts[2];
    const int s0 = opts[3];
    const int s1 = opts[4];
    const int p0 = opts[5];
    const int p1 = opts[6];

    char       * cdata  = (char       *) dst->data;
    const char * cdataf = (const char *) dstf->data;
    const char * const data_end = cdata + ggml_nbytes(dst);

    GGML_ASSERT(params->ith == 0);
    memset(cdata, 0, ggml_nbytes(dst));

    const int64_t px = src->ne[0];
    const int64_t py = src->ne[1];
    const int64_t pa = px * py;

    const float * splane = (const float *) src->data;

    const int ka = k0 * k1;
    const int offset0 = -p0;
    const int offset1 = -p1;

    while (cdata < data_end) {
        for (int oy = 0; oy < py; ++oy) {
            const float * const srow = splane + oy * px;
            for (int ox = 0; ox < px; ++ox) {
                const float grad0 = srow[ox];

                const int ix = offset0 + ox * s0;
                const int iy = offset1 + oy * s1;

                if (op == GGML_OP_POOL_MAX) {
                    float maxval = -FLT_MAX;
                    int kxmax = -1;
                    int kymax = -1;

                    for (int ky = 0; ky < k1; ++ky) {
                        if (iy + ky < 0 || iy + ky >= dst->ne[1]) {
                            continue;
                        }
                        const void * drowf = (const void *)(cdataf + dst->nb[1] * (iy + ky));
                        for (int kx = 0; kx < k0; ++kx) {
                            int j = ix + kx;
                            if (j < 0 || j >= dst->ne[0]) {
                                continue;
                            }

                            const float val = dst->type == GGML_TYPE_F32 ?
                                ((const float *) drowf)[j] : GGML_FP16_TO_FP32(((const ggml_fp16_t *) drowf)[j]);
                            if (val <= maxval) {
                                continue;
                            }

                            maxval = val;
                            kxmax = kx;
                            kymax = ky;
                        }
                    }

                    if (kxmax == -1 || kymax == -1) {
                        continue;
                    }

                    void * drow = (void *)(cdata + dst->nb[1] * (iy + kymax));
                    const int j = ix + kxmax;
                    if (dst->type == GGML_TYPE_F32) {
                        ((float *) drow)[j] += grad0;
                    } else {
                        ((ggml_fp16_t *) drow)[j] = GGML_FP32_TO_FP16(grad0 + GGML_FP16_TO_FP32(((const ggml_fp16_t *) drow)[j]));
                    }
                } else if (op == GGML_OP_POOL_AVG) {
                    const float grad = grad0 / ka;

                    for (int ky = 0; ky < k1; ++ky) {
                        if (iy + ky < 0 || iy + ky >= dst->ne[1]) {
                            continue;
                        }
                        void * drow = (void *)(cdata + dst->nb[1] * (iy + ky));
                        for (int kx = 0; kx < k0; ++kx) {
                            int j = ix + kx;
                            if (j < 0 || j >= dst->ne[0]) {
                                continue;
                            }

                            if (dst->type == GGML_TYPE_F32) {
                                ((float *) drow)[j] += grad;
                            } else {
                                ((ggml_fp16_t *) drow)[j] += GGML_FP32_TO_FP16(grad);
                            }
                        }
                    }
                } else {
                    GGML_ASSERT(false);
                }
            }
        }

        cdata  += dst->nb[2];
        cdataf += dst->nb[2];
        splane += pa;
    }
}

// ggml_compute_forward_upscale

static void ggml_compute_forward_upscale_f32(
    const struct ggml_compute_params * params,
    struct ggml_tensor * dst) {

    const struct ggml_tensor * src0 = dst->src[0];

    GGML_ASSERT(src0->type == GGML_TYPE_F32);

    const int ith = params->ith;
    const int nth = params->nth;

    GGML_TENSOR_UNARY_OP_LOCALS

    const float sf0 = (float)ne0/src0->ne[0];
    const float sf1 = (float)ne1/src0->ne[1];
    const float sf2 = (float)ne2/src0->ne[2];
    const float sf3 = (float)ne3/src0->ne[3];

    // TODO: optimize

    for (int64_t i3 = 0; i3 < ne3; i3++) {
        const int64_t i03 = i3 / sf3;
        for (int64_t i2 = ith; i2 < ne2; i2 += nth) {
            const int64_t i02 = i2 / sf2;
            for (int64_t i1 = 0; i1 < ne1; i1++) {
                const int64_t i01 = i1 / sf1;
                for (int64_t i0 = 0; i0 < ne0; i0++) {
                    const int64_t i00 = i0 / sf0;

                    const float * x = (float *)((char *) src0->data + i00*nb00 + i01*nb01 + i02*nb02 + i03*nb03);
                          float * y = (float *)((char *)  dst->data +  i0*nb0  +  i1*nb1  +  i2*nb2  +  i3*nb3);

                    *y = *x;
                }
            }
        }
    }
}

static void ggml_compute_forward_upscale(
    const struct ggml_compute_params * params,
    struct ggml_tensor * dst) {

    const struct ggml_tensor * src0 = dst->src[0];

    switch (src0->type) {
        case GGML_TYPE_F32:
            {
                ggml_compute_forward_upscale_f32(params, dst);
            } break;
        default:
>>>>>>> 73d33b0b
            {
                assert(tensor->nb[0] == sizeof(int8_t));
                for (int i = 0; i < n; i++) {
                    ggml_vec_set_i8(nc, (int8_t *)(data + i*n1), value);
                }
            } break;
        case GGML_TYPE_I16:
            {
                assert(tensor->nb[0] == sizeof(int16_t));
                for (int i = 0; i < n; i++) {
                    ggml_vec_set_i16(nc, (int16_t *)(data + i*n1), value);
                }
            } break;
        case GGML_TYPE_I32:
            {
                assert(tensor->nb[0] == sizeof(int32_t));
                for (int i = 0; i < n; i++) {
                    ggml_vec_set_i32(nc, (int32_t *)(data + i*n1), value);
                }
            } break;
        case GGML_TYPE_F16:
            {
                assert(tensor->nb[0] == sizeof(ggml_fp16_t));
                for (int i = 0; i < n; i++) {
                    ggml_vec_set_f16(nc, (ggml_fp16_t *)(data + i*n1), GGML_FP32_TO_FP16(value));
                }
            } break;
        case GGML_TYPE_BF16:
            {
                assert(tensor->nb[0] == sizeof(ggml_fp16_t));
                for (int i = 0; i < n; i++) {
                    ggml_vec_set_bf16(nc, (ggml_bf16_t *)(data + i*n1), GGML_FP32_TO_BF16(value));
                }
            } break;
        case GGML_TYPE_F32:
            {
                assert(tensor->nb[0] == sizeof(float));
                for (int i = 0; i < n; i++) {
                    ggml_vec_set_f32(nc, (float *)(data + i*n1), value);
                }
            } break;
        default:
            {
                GGML_ABORT("fatal error");
            }
    }

    return tensor;
}

struct ggml_tensor * ggml_set_f32(struct ggml_tensor * tensor, float value) {
    const int n     = ggml_nrows(tensor);
    const int nc    = tensor->ne[0];
    const size_t n1 = tensor->nb[1];

    char * const data = tensor->data;

    switch (tensor->type) {
        case GGML_TYPE_I8:
            {
                assert(tensor->nb[0] == sizeof(int8_t));
                for (int i = 0; i < n; i++) {
                    ggml_vec_set_i8(nc, (int8_t *)(data + i*n1), value);
                }
            } break;
        case GGML_TYPE_I16:
            {
                assert(tensor->nb[0] == sizeof(int16_t));
                for (int i = 0; i < n; i++) {
                    ggml_vec_set_i16(nc, (int16_t *)(data + i*n1), value);
                }
            } break;
        case GGML_TYPE_I32:
            {
                assert(tensor->nb[0] == sizeof(int32_t));
                for (int i = 0; i < n; i++) {
                    ggml_vec_set_i32(nc, (int32_t *)(data + i*n1), value);
                }
            } break;
        case GGML_TYPE_F16:
            {
                assert(tensor->nb[0] == sizeof(ggml_fp16_t));
                for (int i = 0; i < n; i++) {
                    ggml_vec_set_f16(nc, (ggml_fp16_t *)(data + i*n1), GGML_FP32_TO_FP16(value));
                }
            } break;
        case GGML_TYPE_BF16:
            {
                assert(tensor->nb[0] == sizeof(ggml_bf16_t));
                for (int i = 0; i < n; i++) {
                    ggml_vec_set_bf16(nc, (ggml_bf16_t *)(data + i*n1), GGML_FP32_TO_BF16(value));
                }
            } break;
        case GGML_TYPE_F32:
            {
                assert(tensor->nb[0] == sizeof(float));
                for (int i = 0; i < n; i++) {
                    ggml_vec_set_f32(nc, (float *)(data + i*n1), value);
                }
            } break;
        default:
            {
                GGML_ABORT("fatal error");
            }
    }

    return tensor;
}

int32_t ggml_get_i32_1d(const struct ggml_tensor * tensor, int i) {
    if (!ggml_is_contiguous(tensor)) {
        int64_t id[4] = { 0, 0, 0, 0 };
        ggml_unravel_index(tensor, i, &id[0], &id[1], &id[2], &id[3]);
        return ggml_get_i32_nd(tensor, id[0], id[1], id[2], id[3]);
    }
    switch (tensor->type) {
        case GGML_TYPE_I8:
            {
                GGML_ASSERT(tensor->nb[0] == sizeof(int8_t));
                return ((int8_t *)(tensor->data))[i];
            }
        case GGML_TYPE_I16:
            {
                GGML_ASSERT(tensor->nb[0] == sizeof(int16_t));
                return ((int16_t *)(tensor->data))[i];
            }
        case GGML_TYPE_I32:
            {
                GGML_ASSERT(tensor->nb[0] == sizeof(int32_t));
                return ((int32_t *)(tensor->data))[i];
            }
        case GGML_TYPE_F16:
            {
                GGML_ASSERT(tensor->nb[0] == sizeof(ggml_fp16_t));
                return GGML_FP16_TO_FP32(((ggml_fp16_t *)(tensor->data))[i]);
            }
        case GGML_TYPE_BF16:
            {
                GGML_ASSERT(tensor->nb[0] == sizeof(ggml_bf16_t));
                return GGML_BF16_TO_FP32(((ggml_bf16_t *)(tensor->data))[i]);
            }
        case GGML_TYPE_F32:
            {
                GGML_ASSERT(tensor->nb[0] == sizeof(float));
                return ((float *)(tensor->data))[i];
            }
        default:
            {
                GGML_ABORT("fatal error");
            }
    }
}

void ggml_set_i32_1d(const struct ggml_tensor * tensor, int i, int32_t value) {
    if (!ggml_is_contiguous(tensor)) {
        int64_t id[4] = { 0, 0, 0, 0 };
        ggml_unravel_index(tensor, i, &id[0], &id[1], &id[2], &id[3]);
        ggml_set_i32_nd(tensor, id[0], id[1], id[2], id[3], value);
        return;
    }
    switch (tensor->type) {
        case GGML_TYPE_I8:
            {
                GGML_ASSERT(tensor->nb[0] == sizeof(int8_t));
                ((int8_t *)(tensor->data))[i] = value;
            } break;
        case GGML_TYPE_I16:
            {
                GGML_ASSERT(tensor->nb[0] == sizeof(int16_t));
                ((int16_t *)(tensor->data))[i] = value;
            } break;
        case GGML_TYPE_I32:
            {
                GGML_ASSERT(tensor->nb[0] == sizeof(int32_t));
                ((int32_t *)(tensor->data))[i] = value;
            } break;
        case GGML_TYPE_F16:
            {
                GGML_ASSERT(tensor->nb[0] == sizeof(ggml_fp16_t));
                ((ggml_fp16_t *)(tensor->data))[i] = GGML_FP32_TO_FP16(value);
            } break;
        case GGML_TYPE_BF16:
            {
                GGML_ASSERT(tensor->nb[0] == sizeof(ggml_bf16_t));
                ((ggml_bf16_t *)(tensor->data))[i] = GGML_FP32_TO_BF16(value);
            } break;
        case GGML_TYPE_F32:
            {
                GGML_ASSERT(tensor->nb[0] == sizeof(float));
                ((float *)(tensor->data))[i] = value;
            } break;
        default:
            {
                GGML_ABORT("fatal error");
            }
    }
}

int32_t ggml_get_i32_nd(const struct ggml_tensor * tensor, int i0, int i1, int i2, int i3) {
    void * data   = (char *) tensor->data + i0*tensor->nb[0] + i1*tensor->nb[1] + i2*tensor->nb[2] + i3*tensor->nb[3];
    switch (tensor->type) {
        case GGML_TYPE_I8:
            return ((int8_t *) data)[0];
        case GGML_TYPE_I16:
            return ((int16_t *) data)[0];
        case GGML_TYPE_I32:
            return ((int32_t *) data)[0];
        case GGML_TYPE_F16:
            return GGML_FP16_TO_FP32(((ggml_fp16_t *) data)[0]);
        case GGML_TYPE_BF16:
            return GGML_BF16_TO_FP32(((ggml_bf16_t *) data)[0]);
        case GGML_TYPE_F32:
            return ((float *) data)[0];
        default:
            GGML_ABORT("fatal error");
    }
}

void ggml_set_i32_nd(const struct ggml_tensor * tensor, int i0, int i1, int i2, int i3, int32_t value) {
    void * data   = (char *) tensor->data + i0*tensor->nb[0] + i1*tensor->nb[1] + i2*tensor->nb[2] + i3*tensor->nb[3];
    switch (tensor->type) {
        case GGML_TYPE_I8:
            {
                ((int8_t *)(data))[0] = value;
            } break;
        case GGML_TYPE_I16:
            {
                ((int16_t *)(data))[0] = value;
            } break;
        case GGML_TYPE_I32:
            {
                ((int32_t *)(data))[0] = value;
            } break;
        case GGML_TYPE_F16:
            {
                ((ggml_fp16_t *)(data))[0] = GGML_FP32_TO_FP16(value);
            } break;
        case GGML_TYPE_BF16:
            {
                ((ggml_bf16_t *)(data))[0] = GGML_FP32_TO_BF16(value);
            } break;
        case GGML_TYPE_F32:
            {
                ((float *)(data))[0] = value;
            } break;
        default:
            {
                GGML_ABORT("fatal error");
            }
    }
}

float ggml_get_f32_1d(const struct ggml_tensor * tensor, int i) {
    if (!ggml_is_contiguous(tensor)) {
        int64_t id[4] = { 0, 0, 0, 0 };
        ggml_unravel_index(tensor, i, &id[0], &id[1], &id[2], &id[3]);
        return ggml_get_f32_nd(tensor, id[0], id[1], id[2], id[3]);
    }
    switch (tensor->type) {
        case GGML_TYPE_I8:
            {
                return ((int8_t *)(tensor->data))[i];
            }
        case GGML_TYPE_I16:
            {
                return ((int16_t *)(tensor->data))[i];
            }
        case GGML_TYPE_I32:
            {
                return ((int32_t *)(tensor->data))[i];
            }
        case GGML_TYPE_F16:
            {
                return GGML_FP16_TO_FP32(((ggml_fp16_t *)(tensor->data))[i]);
            }
        case GGML_TYPE_BF16:
            {
                return GGML_BF16_TO_FP32(((ggml_bf16_t *)(tensor->data))[i]);
            }
        case GGML_TYPE_F32:
            {
                return ((float *)(tensor->data))[i];
            }
        default:
            {
                GGML_ABORT("fatal error");
            }
    }
}

void ggml_set_f32_1d(const struct ggml_tensor * tensor, int i, float value) {
    if (!ggml_is_contiguous(tensor)) {
        int64_t id[4] = { 0, 0, 0, 0 };
        ggml_unravel_index(tensor, i, &id[0], &id[1], &id[2], &id[3]);
        ggml_set_f32_nd(tensor, id[0], id[1], id[2], id[3], value);
        return;
    }
    switch (tensor->type) {
        case GGML_TYPE_I8:
            {
                ((int8_t *)(tensor->data))[i] = value;
            } break;
        case GGML_TYPE_I16:
            {
                ((int16_t *)(tensor->data))[i] = value;
            } break;
        case GGML_TYPE_I32:
            {
                ((int32_t *)(tensor->data))[i] = value;
            } break;
        case GGML_TYPE_F16:
            {
                ((ggml_fp16_t *)(tensor->data))[i] = GGML_FP32_TO_FP16(value);
            } break;
        case GGML_TYPE_BF16:
            {
                ((ggml_bf16_t *)(tensor->data))[i] = GGML_FP32_TO_BF16(value);
            } break;
        case GGML_TYPE_F32:
            {
                ((float *)(tensor->data))[i] = value;
            } break;
        default:
            {
                GGML_ABORT("fatal error");
            }
    }
}

float ggml_get_f32_nd(const struct ggml_tensor * tensor, int i0, int i1, int i2, int i3) {
    void * data   = (char *) tensor->data + i0*tensor->nb[0] + i1*tensor->nb[1] + i2*tensor->nb[2] + i3*tensor->nb[3];
    switch (tensor->type) {
        case GGML_TYPE_I8:
            return ((int8_t *) data)[0];
        case GGML_TYPE_I16:
            return ((int16_t *) data)[0];
        case GGML_TYPE_I32:
            return ((int32_t *) data)[0];
        case GGML_TYPE_F16:
            return GGML_FP16_TO_FP32(((ggml_fp16_t *) data)[0]);
        case GGML_TYPE_BF16:
            return GGML_BF16_TO_FP32(((ggml_bf16_t *) data)[0]);
        case GGML_TYPE_F32:
            return ((float *) data)[0];
        default:
            GGML_ABORT("fatal error");
    }
}

void ggml_set_f32_nd(const struct ggml_tensor * tensor, int i0, int i1, int i2, int i3, float value) {
    void * data   = (char *) tensor->data + i0*tensor->nb[0] + i1*tensor->nb[1] + i2*tensor->nb[2] + i3*tensor->nb[3];
    switch (tensor->type) {
        case GGML_TYPE_I8:
            {
                ((int8_t *)(data))[0] = value;
            } break;
        case GGML_TYPE_I16:
            {
                ((int16_t *)(data))[0] = value;
            } break;
        case GGML_TYPE_I32:
            {
                ((int32_t *)(data))[0] = value;
            } break;
        case GGML_TYPE_F16:
            {
                ((ggml_fp16_t *)(data))[0] = GGML_FP32_TO_FP16(value);
            } break;
        case GGML_TYPE_BF16:
            {
                ((ggml_bf16_t *)(data))[0] = GGML_FP32_TO_BF16(value);
            } break;
        case GGML_TYPE_F32:
            {
                ((float *)(data))[0] = value;
            } break;
        default:
            {
                GGML_ABORT("fatal error");
            }
    }
}

////////////////////////////////////////////////////////////////////////////////

// ggml_compute_forward_mul_mat

static void ggml_compute_forward_mul_mat_one_chunk(
    const struct ggml_compute_params * params,
    struct ggml_tensor * dst,
    const enum ggml_type type,
    const int64_t num_rows_per_vec_dot,
    const int64_t ir0_start,
    const int64_t ir0_end,
    const int64_t ir1_start,
    const int64_t ir1_end) {

    const struct ggml_tensor * src0 = dst->src[0];
    const struct ggml_tensor * src1 = dst->src[1];

    GGML_TENSOR_BINARY_OP_LOCALS

    const bool src1_cont = ggml_is_contiguous(src1);

    ggml_vec_dot_t const vec_dot      = type_traits_cpu[type].vec_dot;
    enum ggml_type const vec_dot_type = type_traits_cpu[type].vec_dot_type;

    // broadcast factors
    const int64_t r2 = ne12 / ne02;
    const int64_t r3 = ne13 / ne03;

    //printf("ir0_start = %6lld, ir0_end = %6lld, ir1_start = %6lld, ir1_end = %6lld\n", ir0_start, ir0_end, ir1_start, ir1_end);

    // threads with no work simply yield (not sure if it helps)
    if (ir0_start >= ir0_end || ir1_start >= ir1_end) {
        return;
    }

    const void * wdata = (src1->type == vec_dot_type) ? src1->data : params->wdata;
    const size_t row_size = ggml_row_size(vec_dot_type, ne10);

    assert(ne12 % ne02 == 0);
    assert(ne13 % ne03 == 0);

    // block-tiling attempt
    const int64_t blck_0 = 16;
    const int64_t blck_1 = 16;

    const size_t src1_col_stride = src1_cont || src1->type != vec_dot_type ? row_size : nb11;

    // attempt to reduce false-sharing (does not seem to make a difference)
    // 16 * 2, accounting for mmla kernels
    float tmp[32];

    for (int64_t iir1 = ir1_start; iir1 < ir1_end; iir1 += blck_1) {
        for (int64_t iir0 = ir0_start; iir0 < ir0_end; iir0 += blck_0) {
            for (int64_t ir1 = iir1; ir1 < iir1 + blck_1 && ir1 < ir1_end; ir1 += num_rows_per_vec_dot) {
                const int64_t i13 = (ir1 / (ne12 * ne1));
                const int64_t i12 = (ir1 - i13 * ne12 * ne1) / ne1;
                const int64_t i11 = (ir1 - i13 * ne12 * ne1 - i12 * ne1);

                // broadcast src0 into src1
                const int64_t i03 = i13 / r3;
                const int64_t i02 = i12 / r2;

                const int64_t i1 = i11;
                const int64_t i2 = i12;
                const int64_t i3 = i13;

                const char * src0_row = (const char*)src0->data + (0 + i02 * nb02 + i03 * nb03);

                // desc: when src1 is not a contiguous memory block we have to calculate the offset using the strides
                //       if it is, then we have either copied the data to params->wdata and made it contiguous or we are using
                //       the original src1 data pointer, so we should index using the indices directly
                // TODO: this is a bit of a hack, we should probably have a better way to handle this
                const char * src1_col = (const char*)wdata +
                    (src1_cont || src1->type != vec_dot_type
                        ? (i11 + i12 * ne11 + i13 * ne12 * ne11) * row_size
                        : (i11 * nb11 + i12 * nb12 + i13 * nb13));
                float * dst_col = (float*)((char*)dst->data + (i1 * nb1 + i2 * nb2 + i3 * nb3));

                //for (int64_t ir0 = iir0; ir0 < iir0 + blck_0 && ir0 < ir0_end; ++ir0) {
                //    vec_dot(ne00, &dst_col[ir0], src0_row + ir0*nb01, src1_col);
                //}

                for (int64_t ir0 = iir0; ir0 < iir0 + blck_0 && ir0 < ir0_end; ir0 += num_rows_per_vec_dot) {
                    vec_dot(ne00, &tmp[ir0 - iir0], (num_rows_per_vec_dot > 1 ? 16 : 0), src0_row + ir0 * nb01, (num_rows_per_vec_dot > 1 ? nb01 : 0), src1_col, (num_rows_per_vec_dot > 1 ? src1_col_stride : 0), num_rows_per_vec_dot);
                }

                for (int cn = 0; cn < num_rows_per_vec_dot; ++cn) {
                    memcpy(&dst_col[iir0 + cn * nb1 / nb0], tmp + (cn * 16), (MIN(iir0 + blck_0, ir0_end) - iir0) * sizeof(float));
                }
            }
        }
    }
}

static void ggml_compute_forward_mul_mat(
        const struct ggml_compute_params * params,
              struct ggml_tensor * dst) {

    const struct ggml_tensor * src0 = dst->src[0];
    const struct ggml_tensor * src1 = dst->src[1];

    GGML_TENSOR_BINARY_OP_LOCALS

    const int ith = params->ith;
    const int nth = params->nth;

    enum ggml_type           const vec_dot_type         = type_traits_cpu[src0->type].vec_dot_type;
    ggml_from_float_t        const from_float           = type_traits_cpu[vec_dot_type].from_float;
    int64_t                  const vec_dot_num_rows     = type_traits_cpu[src0->type].nrows;

    GGML_ASSERT(ne0 == ne01);
    GGML_ASSERT(ne1 == ne11);
    GGML_ASSERT(ne2 == ne12);
    GGML_ASSERT(ne3 == ne13);

    // we don't support permuted src0 or src1
    GGML_ASSERT(nb00 == ggml_type_size(src0->type));
    GGML_ASSERT(nb10 == ggml_type_size(src1->type));

    // dst cannot be transposed or permuted
    GGML_ASSERT(nb0 == sizeof(float));
    GGML_ASSERT(nb0 <= nb1);
    GGML_ASSERT(nb1 <= nb2);
    GGML_ASSERT(nb2 <= nb3);

    // nb01 >= nb00 - src0 is not transposed
    //   compute by src0 rows

    // TODO: extract to "extra_op"
#if GGML_USE_LLAMAFILE
    // broadcast factors
    const int64_t r2 = ne12 / ne02;
    const int64_t r3 = ne13 / ne03;

    const bool src1_cont = ggml_is_contiguous(src1);

    if (src1_cont) {
        for (int64_t i13 = 0; i13 < ne13; i13++)
            for (int64_t i12 = 0; i12 < ne12; i12++)
                if (!llamafile_sgemm(params,
                                     ne01, ne11, ne00/ggml_blck_size(src0->type),
                                     (const char *)src0->data + i12/r2*nb02 + i13/r3*nb03,
                                     nb01/ggml_type_size(src0->type),
                                     (const char *)src1->data + i12*nb12 + i13*nb13,
                                     nb11/ggml_type_size(src1->type),
                                     (char *)dst->data + i12*nb2 + i13*nb3,
                                     nb1/ggml_type_size(dst->type),
                                     src0->type,
                                     src1->type,
                                     dst->type))
                    goto UseGgmlGemm1;
        return;
    }
UseGgmlGemm1:;
#endif

    if (src1->type != vec_dot_type) {
        char * wdata = params->wdata;

        const size_t nbw0 = ggml_type_size(vec_dot_type);
        const size_t nbw1 = ggml_row_size(vec_dot_type, ne10);
        const size_t nbw2 = nbw1*ne11;
        const size_t nbw3 = nbw2*ne12;

        assert(params->wsize >= ne13*nbw3);
        GGML_ASSERT(src1->type == GGML_TYPE_F32);

    #if 0
        for (int64_t i13 = 0; i13 < ne13; ++i13) {
            for (int64_t i12 = 0; i12 < ne12; ++i12) {
                for (int64_t i11 = ith; i11 < ne11; i11 += nth) {
                    from_float((float *)((char *) src1->data + i13*nb13 + i12*nb12 + i11*nb11),
                               (void *)               (wdata + i13*nbw3 + i12*nbw2 + i11*nbw1),
                                ne10);
                }
            }
        }
    #else
        for (int64_t i13 = 0; i13 < ne13; ++i13) {
            for (int64_t i12 = 0; i12 < ne12; ++i12) {
                for (int64_t i11 = 0; i11 < ne11; ++i11) {
                    size_t bs = ggml_blck_size(vec_dot_type);
                    int64_t ne10_block_start = (ith * ne10/bs) / nth;
                    int64_t ne10_block_end   = ((ith + 1) * ne10/bs) / nth;
                    from_float((float *)((char *) src1->data + i13*nb13 + i12*nb12 + i11*nb11 + ne10_block_start*bs*nb10),
                               (void *)               (wdata + i13*nbw3 + i12*nbw2 + i11*nbw1 + ne10_block_start*nbw0),
                               (ne10_block_end - ne10_block_start) * bs);
                }
            }
        }
    #endif
    }

    if (ith == 0) {
        // Every thread starts at ith, so the first unprocessed chunk is nth.  This save a bit of coordination right at the start.
        atomic_store_explicit(&params->threadpool->current_chunk, nth, memory_order_relaxed);
    }

    ggml_barrier(params->threadpool);

#if GGML_USE_LLAMAFILE
    if (src1->type != vec_dot_type) {
        const void* wdata = (src1->type == vec_dot_type) ? src1->data : params->wdata;
        const size_t row_size = ggml_row_size(vec_dot_type, ne10);

        for (int64_t i13 = 0; i13 < ne13; i13++)
            for (int64_t i12 = 0; i12 < ne12; i12++)
                if (!llamafile_sgemm(params,
                                     ne01, ne11, ne00/ggml_blck_size(src0->type),
                                     (const char *)src0->data + i12/r2*nb02 + i13/r3*nb03,
                                     nb01/ggml_type_size(src0->type),
                                     (const char *)wdata + (i12*ne11 + i13*ne12*ne11)*row_size,
                                     row_size/ggml_type_size(vec_dot_type),
                                     (char *)dst->data + i12*nb2 + i13*nb3,
                                     nb1/ggml_type_size(dst->type),
                                     src0->type,
                                     vec_dot_type,
                                     dst->type))
                    goto UseGgmlGemm2;
        return;
    }
UseGgmlGemm2:;
#endif

    // This is the size of the first dimension of the result, so we can iterate that way. (see the ASSERT above, these are the same numbers)
    const int64_t nr0 = ne0;

    // This is the size of the rest of the dimensions of the result
    const int64_t nr1 = ne1 * ne2 * ne3;

    // Now select a reasonable chunk size.
    int chunk_size = 16;

    // We need to step up the size if it's small
    if (nr0 == 1 || nr1 == 1) {
        chunk_size = 64;
    }

    // distribute the work across the inner or outer loop based on which one is larger
    // The number of chunks in the 0/1 dim.
    // CEIL(nr0/chunk_size)
    int64_t nchunk0 = (nr0 + chunk_size - 1) / chunk_size;
    int64_t nchunk1 = (nr1 + chunk_size - 1) / chunk_size;

    // If the chunking is poor for the number of threads on this setup, scrap the whole plan.  Re-chunk it by thread.
    //   Also, chunking by thread was measured to have perform better on NUMA systems.  See https://github.com/ggml-org/llama.cpp/pull/6915
    //   In theory, chunking should be just as useful on NUMA and non NUMA systems, but testing disagreed with that.
    if (nchunk0 * nchunk1 < nth * 4 || ggml_is_numa()) {
        // distribute the thread work across the inner or outer loop based on which one is larger
        nchunk0 = nr0 > nr1 ? nth : 1; // parallelize by src0 rows
        nchunk1 = nr0 > nr1 ? 1 : nth; // parallelize by src1 rows
    }

    // The number of elements in each chunk
    const int64_t dr0 = (nr0 + nchunk0 - 1) / nchunk0;
    const int64_t dr1 = (nr1 + nchunk1 - 1) / nchunk1;

    // The first chunk comes from our thread_id, the rest will get auto-assigned.
    int current_chunk = ith;

    while (current_chunk < nchunk0 * nchunk1) {
        const int64_t ith0 = current_chunk % nchunk0;
        const int64_t ith1 = current_chunk / nchunk0;

        const int64_t ir0_start = dr0 * ith0;
        const int64_t ir0_end = MIN(ir0_start + dr0, nr0);

        const int64_t ir1_start = dr1 * ith1;
        const int64_t ir1_end = MIN(ir1_start + dr1, nr1);

        // dot kernels can handle 1 row and col at a time, but mmla kernels can process 2 rows and cols
        int64_t num_rows_per_vec_dot = vec_dot_num_rows;

        // these checks are needed to avoid crossing dim1 boundaries
        // can be optimized, but the logic would become more complicated, so keeping it like this for simplicity
        if ((nr0 % 2 != 0) || (ne11 % 2 != 0) || ((ir0_end - ir0_start) % 2 != 0) || ((ir1_end - ir1_start) % 2 != 0)) {
            num_rows_per_vec_dot = 1;
        }
        ggml_compute_forward_mul_mat_one_chunk(params, dst, src0->type, num_rows_per_vec_dot, ir0_start, ir0_end, ir1_start, ir1_end);

        if (nth >= nchunk0 * nchunk1) {
            break;
        }

        current_chunk = atomic_fetch_add_explicit(&params->threadpool->current_chunk, 1, memory_order_relaxed);
    }
}

// ggml_compute_forward_mul_mat_id

#define MMID_MATRIX_ROW(row_id, i1) matrix_rows[(row_id)*ids->ne[0]*ids->ne[1] + (i1)]

struct mmid_row_mapping {
    int32_t i1;
    int32_t i2;
};

static void ggml_compute_forward_mul_mat_id_one_chunk(
    struct ggml_tensor * dst,
    const struct ggml_tensor * src0,
    const struct ggml_tensor * src1,
    const struct ggml_tensor * ids,
    const int64_t cur_a,
    const int64_t ir0_start,
    const int64_t ir0_end,
    const int64_t ir1_start,
    const int64_t ir1_end,
    const char * src0_cur,
    const struct mmid_row_mapping * matrix_rows,
    const size_t row_size,
    const bool src1_cont,
    const void * wdata) {

    GGML_TENSOR_BINARY_OP_LOCALS

    const enum ggml_type type = src0->type;

    ggml_vec_dot_t    const vec_dot      = type_traits_cpu[type].vec_dot;
    enum ggml_type    const vec_dot_type = type_traits_cpu[type].vec_dot_type;

    const int64_t blck_0 = 16;
    const int64_t blck_1 = 16;

    float tmp[16];

    for (int64_t iir1 = ir1_start; iir1 < ir1_end; iir1 += blck_1) {
        for (int64_t iir0 = ir0_start; iir0 < ir0_end; iir0 += blck_0) {
            for (int64_t ir1 = iir1; ir1 < iir1 + blck_1 && ir1 < ir1_end; ++ir1) {
                const int64_t _i12 = ir1; // logical row index for this expert

                struct mmid_row_mapping row_mapping = MMID_MATRIX_ROW(cur_a, _i12);
                const int id       = row_mapping.i1; // selected expert index

                const int64_t  i11 = id % ne11;
                const int64_t  i12 = row_mapping.i2; // row index in src1

                const int64_t  i1 = id;  // selected expert index
                const int64_t  i2 = i12; // row

                // desc: when src1 is not a contiguous memory block we have to calculate the offset using the strides
                //       if it is, then we have either copied the data to params->wdata and made it contiguous or we are using
                //       the original src1 data pointer, so we should index using the indices directly
                // TODO: this is a bit of a hack, we should probably have a better way to handle this
                const char * src1_col = (const char *) wdata +
                    (src1_cont || src1->type != vec_dot_type
                    ? (i11      + i12*ne11)*row_size
                    : (i11*nb11 + i12*nb12));

                float * dst_col = (float *) ((char *) dst->data + (i1*nb1 + i2*nb2));

                for (int64_t ir0 = iir0; ir0 < iir0 + blck_0 && ir0 < ir0_end; ++ir0) {
                    vec_dot(ne00, &tmp[ir0 - iir0], 0, src0_cur + ir0*nb01, 0, src1_col, 0, 1);
                }

                memcpy(&dst_col[iir0], tmp, (MIN(iir0 + blck_0, ir0_end) - iir0)*sizeof(float));
            }
        }
    }
}

static void * incr_ptr_aligned(void ** p, size_t size, size_t align) {

    void * ptr = *p;
    ptr = (void *) GGML_PAD((uintptr_t) ptr, align);
    *p = (void *) ((char *) ptr + size);
    return ptr;
}

static void ggml_compute_forward_mul_mat_id(
        const struct ggml_compute_params * params,
              struct ggml_tensor * dst) {

    const struct ggml_tensor * src0 = dst->src[0];
    const struct ggml_tensor * src1 = dst->src[1];
    const struct ggml_tensor * ids = dst->src[2];

    GGML_TENSOR_BINARY_OP_LOCALS

    const int ith = params->ith;
    const int nth = params->nth;

    const enum ggml_type type = src0->type;

    const bool src1_cont = ggml_is_contiguous(src1);

    enum ggml_type    const vec_dot_type    = type_traits_cpu[type].vec_dot_type;
    ggml_from_float_t const from_float      = type_traits_cpu[vec_dot_type].from_float;

    // we don't support permuted src0 or src1
    GGML_ASSERT(nb00 == ggml_type_size(type));
    GGML_ASSERT(nb10 == ggml_type_size(src1->type));

    // dst cannot be transposed or permuted
    GGML_ASSERT(nb0 == sizeof(float));
    GGML_ASSERT(nb0 <= nb1);
    GGML_ASSERT(nb1 <= nb2);
    GGML_ASSERT(nb2 <= nb3);

    // row groups
    const int n_ids = ids->ne[0]; // n_expert_used
    const int n_as  = ne02;       // n_expert

    void * wdata_cur = params->wdata;

    if (src1->type != vec_dot_type) {
        incr_ptr_aligned(&wdata_cur, ggml_row_size(vec_dot_type, ggml_nelements(src1)), sizeof(int64_t));
    }

    int64_t * matrix_row_counts = // [n_as]
        incr_ptr_aligned(&wdata_cur, n_as*sizeof(int64_t), sizeof(int64_t));

    struct mmid_row_mapping * matrix_rows = // [n_as][ids->ne[0]*ids->ne[1]]
        incr_ptr_aligned(&wdata_cur, n_as*ids->ne[0]*ids->ne[1]*sizeof(struct mmid_row_mapping), sizeof(int64_t));

    char (*atomic_current_chunk)[CACHE_LINE_SIZE] = // [n_as]
        incr_ptr_aligned(&wdata_cur, CACHE_LINE_SIZE * n_as, CACHE_LINE_SIZE);

    GGML_ASSERT(params->wsize >= (size_t)((char *) wdata_cur - (char *) params->wdata));

    if (src1->type != vec_dot_type) {
        char * wdata = params->wdata;

        const size_t nbw0 = ggml_type_size(vec_dot_type);
        const size_t nbw1 = ggml_row_size(vec_dot_type, ne10);
        const size_t nbw2 = nbw1*ne11;
        const size_t nbw3 = nbw2*ne12;

        assert(params->wsize >= ne13*nbw3);
        GGML_ASSERT(src1->type == GGML_TYPE_F32);

#if 0
        for (int64_t i13 = 0; i13 < ne13; ++i13) {
            for (int64_t i12 = ith; i12 < ne12; i12 += nth) {
                for (int64_t i11 = 0; i11 < ne11; ++i11) {
                    from_float((float *)((char *) src1->data + i13*nb13 + i12*nb12 + i11*nb11),
                               (void *)               (wdata + i13*nbw3 + i12*nbw2 + i11*nbw1),
                               ne10);
                }
            }
        }
#else
        for (int64_t i13 = 0; i13 < ne13; ++i13) {
            for (int64_t i12 = 0; i12 < ne12; ++i12) {
                for (int64_t i11 = 0; i11 < ne11; ++i11) {
                    size_t bs = ggml_blck_size(vec_dot_type);
                    int64_t ne10_block_start = (ith * ne10/bs) / nth;
                    int64_t ne10_block_end   = ((ith + 1) * ne10/bs) / nth;
                    from_float((float *)((char *) src1->data + i13*nb13 + i12*nb12 + i11*nb11 + ne10_block_start*bs*nb10),
                               (void *)               (wdata + i13*nbw3 + i12*nbw2 + i11*nbw1 + ne10_block_start*nbw0),
                               (ne10_block_end - ne10_block_start) * bs);
                }
            }
        }
#endif
    }

    if (ith == 0) {
        // initialize matrix_row_counts
        memset(matrix_row_counts, 0, n_as*sizeof(int64_t));

        // group rows by src0 matrix
        for (int64_t iid1 = 0; iid1 < ids->ne[1]; ++iid1) {
            for (int id = 0; id < n_ids; ++id) {
                const int32_t i02 = *(const int32_t *) ((const char *) ids->data + iid1*ids->nb[1] + id*ids->nb[0]);

                assert(i02 >= 0 && i02 < n_as);

                MMID_MATRIX_ROW(i02, matrix_row_counts[i02]) = (struct mmid_row_mapping) {id, iid1};
                matrix_row_counts[i02] += 1;
            }
        }
    }

    // reset current_chunk
    for (int cur_a = ith; cur_a < n_as; cur_a += nth) {
        atomic_int * current_chunk_ctr = (atomic_int *)(atomic_current_chunk + cur_a);
        *current_chunk_ctr = nth;
    }

    ggml_barrier(params->threadpool);

    for (int cur_a = 0; cur_a < n_as; ++cur_a) {
        const int64_t cne1 = matrix_row_counts[cur_a];

        if (cne1 == 0) {
            continue;
        }

        const char * src0_cur = (const char *) src0->data + cur_a * nb02;
        const void * wdata = (src1->type == vec_dot_type) ? src1->data : params->wdata;
        const size_t row_size = ggml_row_size(vec_dot_type, ne10);

        const int64_t nr0 = ne01;
        const int64_t nr1 = cne1;

        int chunk_size = 16;
        if (nr0 == 1 || nr1 == 1) {
            chunk_size = 64;
        }

#if defined(__aarch64__)
        // disable for ARM
        const bool disable_chunking = true;
#else
        // disable for NUMA
        const bool disable_chunking = ggml_is_numa();
#endif // defined(__aarch64__)

        int64_t nchunk0 = (nr0 + chunk_size - 1) / chunk_size;
        int64_t nchunk1 = (nr1 + chunk_size - 1) / chunk_size;

        if (nchunk0 * nchunk1 < nth * 4 || disable_chunking) {
            nchunk0 = nr0 > nr1 ? nth : 1;
            nchunk1 = nr0 > nr1 ? 1 : nth;
        }

        const int64_t dr0 = (nr0 + nchunk0 - 1) / nchunk0;
        const int64_t dr1 = (nr1 + nchunk1 - 1) / nchunk1;

        int current_chunk = ith;

        atomic_int * current_chunk_ctr = (atomic_int *)(atomic_current_chunk + cur_a);

        while (current_chunk < nchunk0 * nchunk1) {
            const int64_t ith0 = current_chunk % nchunk0;
            const int64_t ith1 = current_chunk / nchunk0;

            const int64_t ir0_start = dr0 * ith0;
            const int64_t ir0_end = MIN(ir0_start + dr0, nr0);

            const int64_t ir1_start = dr1 * ith1;
            const int64_t ir1_end = MIN(ir1_start + dr1, nr1);

            ggml_compute_forward_mul_mat_id_one_chunk(
                dst, src0, src1, ids, cur_a,
                ir0_start, ir0_end, ir1_start, ir1_end,
                src0_cur, matrix_rows, row_size, src1_cont, wdata
            );

            if (nth >= nchunk0 * nchunk1) {
                break;
            }

            current_chunk = atomic_fetch_add_explicit(current_chunk_ctr, 1, memory_order_relaxed);
        }
    }
}

/////////////////////////////////

static void ggml_compute_forward(struct ggml_compute_params * params, struct ggml_tensor * tensor) {
    GGML_ASSERT(params);

    if (tensor->op == GGML_OP_NONE || ggml_is_empty(tensor)) {
        return;
    }

    // extra_buffer op?
    if (ggml_cpu_extra_compute_forward(params, tensor)) {
        return;
    }

    switch (tensor->op) {
        case GGML_OP_DUP:
            {
                ggml_compute_forward_dup(params, tensor);
            } break;
        case GGML_OP_ADD:
            {
                ggml_compute_forward_add(params, tensor);
            } break;
        case GGML_OP_ADD1:
            {
                ggml_compute_forward_add1(params, tensor);
            } break;
        case GGML_OP_ACC:
            {
                ggml_compute_forward_acc(params, tensor);
            } break;
        case GGML_OP_SUB:
            {
                ggml_compute_forward_sub(params, tensor);
            } break;
        case GGML_OP_MUL:
            {
                ggml_compute_forward_mul(params, tensor);
            } break;
        case GGML_OP_DIV:
            {
                ggml_compute_forward_div(params, tensor);
            } break;
        case GGML_OP_SQR:
            {
                ggml_compute_forward_sqr(params, tensor);
            } break;
        case GGML_OP_SQRT:
            {
                ggml_compute_forward_sqrt(params, tensor);
            } break;
        case GGML_OP_LOG:
            {
                ggml_compute_forward_log(params, tensor);
            } break;
        case GGML_OP_SIN:
            {
                ggml_compute_forward_sin(params, tensor);
            } break;
        case GGML_OP_COS:
            {
                ggml_compute_forward_cos(params, tensor);
            } break;
        case GGML_OP_SUM:
            {
                ggml_compute_forward_sum(params, tensor);
            } break;
        case GGML_OP_SUM_ROWS:
            {
                ggml_compute_forward_sum_rows(params, tensor);
            } break;
        case GGML_OP_MEAN:
            {
                ggml_compute_forward_mean(params, tensor);
            } break;
        case GGML_OP_ARGMAX:
            {
                ggml_compute_forward_argmax(params, tensor);
            } break;
        case GGML_OP_COUNT_EQUAL:
            {
                ggml_compute_forward_count_equal(params, tensor);
            } break;
        case GGML_OP_REPEAT:
            {
                ggml_compute_forward_repeat(params, tensor);
            } break;
        case GGML_OP_REPEAT_BACK:
            {
                ggml_compute_forward_repeat_back(params, tensor);
            } break;
        case GGML_OP_CONCAT:
            {
                ggml_compute_forward_concat(params, tensor);
            } break;
        case GGML_OP_SILU_BACK:
            {
                ggml_compute_forward_silu_back(params, tensor);
            } break;
        case GGML_OP_NORM:
            {
                ggml_compute_forward_norm(params, tensor);
            } break;
        case GGML_OP_RMS_NORM:
            {
                ggml_compute_forward_rms_norm(params, tensor);
            } break;
        case GGML_OP_RMS_NORM_BACK:
            {
                ggml_compute_forward_rms_norm_back(params, tensor);
            } break;
        case GGML_OP_GROUP_NORM:
            {
                ggml_compute_forward_group_norm(params, tensor);
            } break;
        case GGML_OP_L2_NORM:
            {
                ggml_compute_forward_l2_norm(params, tensor);
            } break;
        case GGML_OP_MUL_MAT:
            {
                ggml_compute_forward_mul_mat(params, tensor);
            } break;
        case GGML_OP_MUL_MAT_ID:
            {
                ggml_compute_forward_mul_mat_id(params, tensor);
            } break;
        case GGML_OP_OUT_PROD:
            {
                ggml_compute_forward_out_prod(params, tensor);
            } break;
        case GGML_OP_SCALE:
            {
                ggml_compute_forward_scale(params, tensor);
            } break;
        case GGML_OP_SET:
            {
                ggml_compute_forward_set(params, tensor);
            } break;
        case GGML_OP_CPY:
            {
                ggml_compute_forward_cpy(params, tensor);
            } break;
        case GGML_OP_CONT:
            {
                ggml_compute_forward_cont(params, tensor);
            } break;
        case GGML_OP_RESHAPE:
            {
                ggml_compute_forward_reshape(params, tensor);
            } break;
        case GGML_OP_VIEW:
            {
                ggml_compute_forward_view(params, tensor);
            } break;
        case GGML_OP_PERMUTE:
            {
                ggml_compute_forward_permute(params, tensor);
            } break;
        case GGML_OP_TRANSPOSE:
            {
                ggml_compute_forward_transpose(params, tensor);
            } break;
        case GGML_OP_GET_ROWS:
            {
                ggml_compute_forward_get_rows(params, tensor);
            } break;
        case GGML_OP_GET_ROWS_BACK:
            {
                ggml_compute_forward_get_rows_back(params, tensor);
            } break;
        case GGML_OP_DIAG:
            {
                ggml_compute_forward_diag(params, tensor);
            } break;
        case GGML_OP_DIAG_MASK_INF:
            {
                ggml_compute_forward_diag_mask_inf(params, tensor);
            } break;
        case GGML_OP_DIAG_MASK_ZERO:
            {
                ggml_compute_forward_diag_mask_zero(params, tensor);
            } break;
        case GGML_OP_SOFT_MAX:
            {
                ggml_compute_forward_soft_max(params, tensor);
            } break;
        case GGML_OP_SOFT_MAX_BACK:
            {
                ggml_compute_forward_soft_max_ext_back(params, tensor);
            } break;
        case GGML_OP_ROPE:
            {
                ggml_compute_forward_rope(params, tensor);
            } break;
        case GGML_OP_ROPE_BACK:
            {
                ggml_compute_forward_rope_back(params, tensor);
            } break;
        case GGML_OP_CLAMP:
            {
                ggml_compute_forward_clamp(params, tensor);
            } break;
        case GGML_OP_CONV_TRANSPOSE_1D:
            {
                ggml_compute_forward_conv_transpose_1d(params, tensor);
            } break;
        case GGML_OP_IM2COL:
            {
                ggml_compute_forward_im2col(params, tensor);
            } break;
        case GGML_OP_IM2COL_BACK:
            {
                ggml_compute_forward_im2col_back_f32(params, tensor);
            } break;
        case GGML_OP_CONV_2D_DW:
            {
                ggml_compute_forward_conv_2d_dw(params, tensor);
            } break;
        case GGML_OP_CONV_TRANSPOSE_2D:
            {
                ggml_compute_forward_conv_transpose_2d(params, tensor);
            } break;
        case GGML_OP_POOL_1D:
            {
                ggml_compute_forward_pool_1d(params, tensor);
            } break;
        case GGML_OP_POOL_2D:
            {
                ggml_compute_forward_pool_2d(params, tensor);
            } break;
        case GGML_OP_POOL_2D_BACK:
            {
                ggml_compute_forward_pool_2d_back(params, tensor);
            } break;
        case GGML_OP_UPSCALE:
            {
                ggml_compute_forward_upscale(params, tensor);
            } break;
        case GGML_OP_PAD:
            {
                ggml_compute_forward_pad(params, tensor);
            } break;
        case GGML_OP_PAD_REFLECT_1D:
            {
                ggml_compute_forward_pad_reflect_1d(params, tensor);
            } break;
        case GGML_OP_ARANGE:
            {
                ggml_compute_forward_arange(params, tensor);
            } break;
        case GGML_OP_TIMESTEP_EMBEDDING:
            {
                ggml_compute_forward_timestep_embedding(params, tensor);
            } break;
        case GGML_OP_ARGSORT:
            {
                ggml_compute_forward_argsort(params, tensor);
            } break;
        case GGML_OP_LEAKY_RELU:
            {
                ggml_compute_forward_leaky_relu(params, tensor);
            } break;
        case GGML_OP_FLASH_ATTN_EXT:
            {
                ggml_compute_forward_flash_attn_ext(params, tensor->src[0], tensor->src[1], tensor->src[2], tensor->src[3], tensor);
            } break;
        case GGML_OP_FLASH_ATTN_BACK:
            {
                int32_t t = ggml_get_op_params_i32(tensor, 0);
                GGML_ASSERT(t == 0 || t == 1);
                bool masked = t != 0;
                ggml_compute_forward_flash_attn_back(params, masked, tensor);
            } break;
        case GGML_OP_SSM_CONV:
            {
                ggml_compute_forward_ssm_conv(params, tensor);
            } break;
        case GGML_OP_SSM_SCAN:
            {
                ggml_compute_forward_ssm_scan(params, tensor);
            } break;
        case GGML_OP_WIN_PART:
            {
                ggml_compute_forward_win_part(params, tensor);
            } break;
        case GGML_OP_WIN_UNPART:
            {
                ggml_compute_forward_win_unpart(params, tensor);
            } break;
        case GGML_OP_UNARY:
            {
                ggml_compute_forward_unary(params, tensor);
            } break;
        case GGML_OP_GET_REL_POS:
            {
                ggml_compute_forward_get_rel_pos(params, tensor);
            } break;
        case GGML_OP_ADD_REL_POS:
            {
                ggml_compute_forward_add_rel_pos(params, tensor);
            } break;
        case GGML_OP_RWKV_WKV6:
            {
                ggml_compute_forward_rwkv_wkv6(params, tensor);
            } break;
        case GGML_OP_GATED_LINEAR_ATTN:
            {
                ggml_compute_forward_gla(params, tensor);
            } break;
        case GGML_OP_RWKV_WKV7:
            {
                ggml_compute_forward_rwkv_wkv7(params, tensor);
            } break;
        case GGML_OP_MAP_CUSTOM1:
            {
                ggml_compute_forward_map_custom1(params, tensor);
            }
            break;
        case GGML_OP_MAP_CUSTOM2:
            {
                ggml_compute_forward_map_custom2(params, tensor);
            }
            break;
        case GGML_OP_MAP_CUSTOM3:
            {
                ggml_compute_forward_map_custom3(params, tensor);
            }
            break;
        case GGML_OP_CUSTOM:
            {
                ggml_compute_forward_custom(params, tensor);
            }
            break;
        case GGML_OP_CROSS_ENTROPY_LOSS:
            {
                ggml_compute_forward_cross_entropy_loss(params, tensor);
            }
            break;
        case GGML_OP_CROSS_ENTROPY_LOSS_BACK:
            {
                ggml_compute_forward_cross_entropy_loss_back(params, tensor);
            }
            break;
        case GGML_OP_OPT_STEP_ADAMW:
            {
                ggml_compute_forward_opt_step_adamw(params, tensor);
            }
            break;
        case GGML_OP_NONE:
            {
                // nop
            } break;
        case GGML_OP_COUNT:
            {
                GGML_ABORT("fatal error");
            }
    }
}

// Android's libc implementation "bionic" does not support setting affinity
#if defined(__gnu_linux__)
static void set_numa_thread_affinity(int thread_n) {
    if (!ggml_is_numa()) {
        return;
    }

    int node_num;
    int rv;
    size_t setsize = CPU_ALLOC_SIZE(g_state.numa.total_cpus);

    switch(g_state.numa.numa_strategy) {
        case GGML_NUMA_STRATEGY_DISTRIBUTE:
            // run thread on node_num thread_n / (threads per node)
            node_num = thread_n % g_state.numa.n_nodes;
            break;
        case GGML_NUMA_STRATEGY_ISOLATE:
            // run thread on current_node
            node_num = g_state.numa.current_node;
            break;
        case GGML_NUMA_STRATEGY_NUMACTL:
            // use the cpuset that numactl gave us
            rv = pthread_setaffinity_np(pthread_self(), setsize, &g_state.numa.cpuset);
            if (rv) {
                fprintf(stderr, "warning: pthread_setaffinity_np() failed: %s\n",strerror(rv));
            }
            return;
        default:
            return;
    }

    struct ggml_numa_node * node = &g_state.numa.nodes[node_num];

    cpu_set_t * cpus = CPU_ALLOC(g_state.numa.total_cpus);
    CPU_ZERO_S(setsize, cpus);
    for (size_t i = 0; i < node->n_cpus; ++i) {
        CPU_SET_S(node->cpus[i], setsize, cpus);
    }

    rv = pthread_setaffinity_np(pthread_self(), setsize, cpus);
    if (rv) {
            fprintf(stderr, "warning: pthread_setaffinity_np() failed: %s\n", strerror(rv));
    }

    CPU_FREE(cpus);
}

static void clear_numa_thread_affinity(void) {
    if (!ggml_is_numa()) {
        return;
    }

    size_t setsize = CPU_ALLOC_SIZE(g_state.numa.total_cpus);

    cpu_set_t * cpus = CPU_ALLOC(g_state.numa.total_cpus);
    CPU_ZERO_S(setsize, cpus);
    for (unsigned i = 0; i < g_state.numa.total_cpus; ++i) {
        CPU_SET_S(i, setsize, cpus);
    }

    int rv = pthread_setaffinity_np(pthread_self(), setsize, cpus);
    if (rv) {
        fprintf(stderr, "warning: pthread_setaffinity_np() failed: %s\n", strerror(rv));
    }

    CPU_FREE(cpus);
}
#else
// TODO: Windows etc.
// (the linux implementation may also work on BSD, someone should test)
static void set_numa_thread_affinity(int thread_n) { UNUSED(thread_n);  }
static void clear_numa_thread_affinity(void) {}
#endif

static int ggml_get_n_tasks(struct ggml_tensor * node, int n_threads) {
    int n_tasks = 0;

    if (ggml_is_empty(node)) {
        // no need to multi-thread a no-op
        n_tasks = 1;
        return n_tasks;
    }

    switch (node->op) {
        case GGML_OP_CPY:
        case GGML_OP_DUP:
        case GGML_OP_CONT:
        case GGML_OP_ADD:
        case GGML_OP_ADD1:
        case GGML_OP_ACC:
            {
                n_tasks = n_threads;
            } break;
        case GGML_OP_SUB:
        case GGML_OP_SQR:
        case GGML_OP_SQRT:
        case GGML_OP_LOG:
        case GGML_OP_SIN:
        case GGML_OP_COS:
        case GGML_OP_SUM:
        case GGML_OP_SUM_ROWS:
        case GGML_OP_MEAN:
        case GGML_OP_ARGMAX:
            {
                n_tasks = 1;
            } break;
        case GGML_OP_COUNT_EQUAL:
            {
                n_tasks = n_threads;
            } break;
        case GGML_OP_REPEAT:
        case GGML_OP_REPEAT_BACK:
        case GGML_OP_LEAKY_RELU:
            {
                n_tasks = 1;
            } break;
        case GGML_OP_UNARY:
            switch (ggml_get_unary_op(node)) {
                case GGML_UNARY_OP_ABS:
                case GGML_UNARY_OP_SGN:
                case GGML_UNARY_OP_NEG:
                case GGML_UNARY_OP_STEP:
                case GGML_UNARY_OP_TANH:
                case GGML_UNARY_OP_ELU:
                case GGML_UNARY_OP_RELU:
                case GGML_UNARY_OP_SIGMOID:
                case GGML_UNARY_OP_HARDSWISH:
                case GGML_UNARY_OP_HARDSIGMOID:
                case GGML_UNARY_OP_EXP:
                    {
                        n_tasks = 1;
                    } break;

                case GGML_UNARY_OP_GELU:
                case GGML_UNARY_OP_GELU_ERF:
                case GGML_UNARY_OP_GELU_QUICK:
                case GGML_UNARY_OP_SILU:
                    {
                        n_tasks = n_threads;
                    } break;
                default:
                    GGML_ABORT("fatal error");
            }
            break;
        case GGML_OP_SILU_BACK:
        case GGML_OP_MUL:
        case GGML_OP_DIV:
        case GGML_OP_NORM:
        case GGML_OP_RMS_NORM:
        case GGML_OP_RMS_NORM_BACK:
        case GGML_OP_L2_NORM:
        case GGML_OP_GROUP_NORM:
        case GGML_OP_CONCAT:
        case GGML_OP_MUL_MAT:
        case GGML_OP_MUL_MAT_ID:
        case GGML_OP_OUT_PROD:
            {
                n_tasks = n_threads;
            } break;
        case GGML_OP_GET_ROWS:
            {
                // FIXME: get_rows can use additional threads, but the cost of launching additional threads
                // decreases performance with GPU offloading
                //n_tasks = n_threads;
                n_tasks = 1;
            } break;
        case GGML_OP_SCALE:
        case GGML_OP_SET:
        case GGML_OP_RESHAPE:
        case GGML_OP_VIEW:
        case GGML_OP_PERMUTE:
        case GGML_OP_TRANSPOSE:
        case GGML_OP_GET_ROWS_BACK:
        case GGML_OP_DIAG:
            {
                n_tasks = 1;
            } break;
        case GGML_OP_DIAG_MASK_ZERO:
        case GGML_OP_DIAG_MASK_INF:
        case GGML_OP_SOFT_MAX_BACK:
        case GGML_OP_ROPE:
        case GGML_OP_ROPE_BACK:
        case GGML_OP_ADD_REL_POS:
            {
                n_tasks = n_threads;
            } break;
        case GGML_OP_CLAMP:
            {
                n_tasks = 1; //TODO
            } break;
        case GGML_OP_SOFT_MAX:
            {
                n_tasks = MIN(n_threads, ggml_nrows(node->src[0]));
            } break;
        case GGML_OP_IM2COL:
        case GGML_OP_IM2COL_BACK:
        case GGML_OP_CONV_2D_DW:
        case GGML_OP_CONV_TRANSPOSE_1D:
        case GGML_OP_CONV_TRANSPOSE_2D:
            {
                n_tasks = n_threads;
            } break;
        case GGML_OP_POOL_1D:
        case GGML_OP_POOL_2D:
        case GGML_OP_POOL_2D_BACK:
            {
                n_tasks = 1;
            } break;
        case GGML_OP_UPSCALE:
        case GGML_OP_PAD:
        case GGML_OP_PAD_REFLECT_1D:
        case GGML_OP_ARANGE:
        case GGML_OP_TIMESTEP_EMBEDDING:
        case GGML_OP_ARGSORT:
        case GGML_OP_FLASH_ATTN_EXT:
        case GGML_OP_FLASH_ATTN_BACK:
        case GGML_OP_SSM_CONV:
        case GGML_OP_SSM_SCAN:
        case GGML_OP_RWKV_WKV6:
        case GGML_OP_GATED_LINEAR_ATTN:
        case GGML_OP_RWKV_WKV7:
            {
                n_tasks = n_threads;
            } break;
        case GGML_OP_WIN_PART:
        case GGML_OP_WIN_UNPART:
        case GGML_OP_GET_REL_POS:
            {
                n_tasks = 1;
            } break;
        case GGML_OP_MAP_CUSTOM1:
            {
                struct ggml_map_custom1_op_params p;
                memcpy(&p, node->op_params, sizeof(p));
                if (p.n_tasks == GGML_N_TASKS_MAX) {
                    n_tasks = n_threads;
                } else {
                    n_tasks = MIN(p.n_tasks, n_threads);
                }
            } break;
        case GGML_OP_MAP_CUSTOM2:
            {
                struct ggml_map_custom2_op_params p;
                memcpy(&p, node->op_params, sizeof(p));
                if (p.n_tasks == GGML_N_TASKS_MAX) {
                    n_tasks = n_threads;
                } else {
                    n_tasks = MIN(p.n_tasks, n_threads);
                }
            } break;
        case GGML_OP_MAP_CUSTOM3:
            {
                struct ggml_map_custom3_op_params p;
                memcpy(&p, node->op_params, sizeof(p));
                if (p.n_tasks == GGML_N_TASKS_MAX) {
                    n_tasks = n_threads;
                } else {
                    n_tasks = MIN(p.n_tasks, n_threads);
                }
            } break;
        case GGML_OP_CUSTOM:
            {
                struct ggml_custom_op_params p;
                memcpy(&p, node->op_params, sizeof(p));
                if (p.n_tasks == GGML_N_TASKS_MAX) {
                    n_tasks = n_threads;
                } else {
                    n_tasks = MIN(p.n_tasks, n_threads);
                }
            } break;
        case GGML_OP_CROSS_ENTROPY_LOSS:
        case GGML_OP_CROSS_ENTROPY_LOSS_BACK:
        case GGML_OP_OPT_STEP_ADAMW:
            {
                n_tasks = n_threads;
            } break;
        case GGML_OP_NONE:
            {
                n_tasks = 1;
            } break;
        case GGML_OP_COUNT:
            {
                GGML_ABORT("fatal error");
            }
        default:
            {
                fprintf(stderr, "%s: op not implemented: ", __func__);
                if (node->op < GGML_OP_COUNT) {
                    fprintf(stderr, "%s\n", ggml_op_name(node->op));
                } else {
                    fprintf(stderr, "%d\n", node->op);
                }
                GGML_ABORT("fatal error");
            }
    }

    assert(n_tasks > 0);

    return n_tasks;
}

static thread_ret_t ggml_graph_compute_secondary_thread(void* data);

#if defined(_WIN32)
#include "windows.h"

// TODO: support > 64 CPUs
static bool ggml_thread_apply_affinity(bool * mask) {
    HANDLE    h = GetCurrentThread();
    uint64_t  bitmask = 0ULL;

    assert(GGML_MAX_N_THREADS >= 64);

    for (int32_t i = 0; i < 8; i++) {
        int32_t idx = i * 8;
        uint8_t val = 0;
        val |= mask[idx + 0] << 0;
        val |= mask[idx + 1] << 1;
        val |= mask[idx + 2] << 2;
        val |= mask[idx + 3] << 3;
        val |= mask[idx + 4] << 4;
        val |= mask[idx + 5] << 5;
        val |= mask[idx + 6] << 6;
        val |= mask[idx + 7] << 7;
        bitmask |= (uint64_t)val << idx;
    }

    for (int32_t i = 64; i < GGML_MAX_N_THREADS; i++) {
        if (mask[i]) {
            fprintf(stderr, "warn: setting thread-affinity for > 64 CPUs isn't supported on windows!\n");
            break;
        }
    }

    DWORD_PTR m = (DWORD_PTR)bitmask;

    m = SetThreadAffinityMask(h, m);

    return m != 0;
}

static bool ggml_thread_apply_priority(int32_t prio) {
    // Note that on Windows the Process Priority Class must be updated in order to set Thread priority.
    // This is up to the applications.
    DWORD p = THREAD_PRIORITY_NORMAL;
    switch (prio) {
        case GGML_SCHED_PRIO_LOW:      p = THREAD_PRIORITY_BELOW_NORMAL;  break;
        case GGML_SCHED_PRIO_NORMAL:   p = THREAD_PRIORITY_NORMAL;        break;
        case GGML_SCHED_PRIO_MEDIUM:   p = THREAD_PRIORITY_ABOVE_NORMAL;  break;
        case GGML_SCHED_PRIO_HIGH:     p = THREAD_PRIORITY_HIGHEST;       break;
        case GGML_SCHED_PRIO_REALTIME: p = THREAD_PRIORITY_TIME_CRITICAL; break;
    }

    if (prio != GGML_SCHED_PRIO_LOW) {
        // Tell Windows that this thread should not be throttled (needs its own CPU core).
        // Newer Windows 11 versions aggresively park (offline) CPU cores and often place
        // all our threads onto the first 4 cores which results in terrible performance with
        // n_threads > 4
        #if _WIN32_WINNT >= 0x0602
        THREAD_POWER_THROTTLING_STATE t;
        ZeroMemory(&t, sizeof(t));
        t.Version     = THREAD_POWER_THROTTLING_CURRENT_VERSION;
        t.ControlMask = THREAD_POWER_THROTTLING_EXECUTION_SPEED;
        t.StateMask   = 0;

        if (!SetThreadInformation(GetCurrentThread(), ThreadPowerThrottling, &t, sizeof(t))) {
            GGML_LOG_DEBUG("failed to disable thread power throttling %d : (%d)\n", prio, (int) GetLastError());
            return false;
        }
        #endif
    }

    if (prio == GGML_SCHED_PRIO_NORMAL) {
        // Keep inherited policy/priority
        return true;
    }

    if (!SetThreadPriority(GetCurrentThread(), p)) {
        fprintf(stderr, "warn: failed to set thread priority %d : (%d)\n", prio, (int) GetLastError());
        return false;
    }

    return true;
}

#elif defined(__APPLE__)
#include <sys/types.h>
#include <sys/resource.h>

static bool ggml_thread_apply_affinity(const bool * mask) {
    // Not supported on Apple platforms
    UNUSED(mask);
    return true;
}

static bool ggml_thread_apply_priority(int32_t prio) {
    struct sched_param p;
    int32_t policy = SCHED_OTHER;
    switch (prio) {
        // TODO: there seems to be no way to set lower prio on Apple platforms
        case GGML_SCHED_PRIO_LOW:      policy = SCHED_OTHER; p.sched_priority = 0;  break;
        case GGML_SCHED_PRIO_NORMAL:   policy = SCHED_OTHER; p.sched_priority = 0;  break;
        case GGML_SCHED_PRIO_MEDIUM:   policy = SCHED_FIFO;  p.sched_priority = 40; break;
        case GGML_SCHED_PRIO_HIGH:     policy = SCHED_FIFO;  p.sched_priority = 80; break;
        case GGML_SCHED_PRIO_REALTIME: policy = SCHED_FIFO;  p.sched_priority = 90; break;
    }

    if (prio == GGML_SCHED_PRIO_NORMAL) {
        // Keep inherited policy/priority
        return true;
    }

    int32_t err = pthread_setschedparam(pthread_self(), policy, &p);
    if (err != 0) {
        fprintf(stderr, "warn: failed to set thread priority %d : %s (%d)\n", prio, strerror(err), err);
        return false;
    }

    return true;
}

#elif defined(__gnu_linux__)
// TODO: this may not work on BSD, to be verified

static bool ggml_thread_apply_affinity(const bool * mask) {
    cpu_set_t cpuset;
    int err;

    CPU_ZERO(&cpuset);

    for (uint32_t i = 0; i < GGML_MAX_N_THREADS; i++) {
        if (mask[i]) {
            printf("Thread %lx: adding %d to cpuset\n", pthread_self(), i);
            CPU_SET(i, &cpuset);
        }
    }

#ifdef __ANDROID__
    err = sched_setaffinity(0, sizeof(cpuset), &cpuset);
    if (err < 0) {
        err = errno;
    }
#else
    err = pthread_setaffinity_np(pthread_self(), sizeof(cpuset), &cpuset);
#endif
    if (err != 0) {
        fprintf(stderr, "warn: failed to set affinity mask 0x%llx : %s (%d)\n", (unsigned long long)mask, strerror(err), err);
        return false;
    }

    return true;
}

static bool ggml_thread_apply_priority(int32_t prio) {
    struct sched_param p;
    int32_t policy = SCHED_OTHER;
    switch (prio) {
        case GGML_SCHED_PRIO_LOW:      policy = SCHED_BATCH; p.sched_priority = 0;  break;
        case GGML_SCHED_PRIO_NORMAL:   policy = SCHED_OTHER; p.sched_priority = 0;  break;
        case GGML_SCHED_PRIO_MEDIUM:   policy = SCHED_FIFO;  p.sched_priority = 40; break;
        case GGML_SCHED_PRIO_HIGH:     policy = SCHED_FIFO;  p.sched_priority = 80; break;
        case GGML_SCHED_PRIO_REALTIME: policy = SCHED_FIFO;  p.sched_priority = 90; break;
    }

    if (prio == GGML_SCHED_PRIO_NORMAL) {
        // Keep inherited policy/priority
        return true;
    }

    int32_t err = pthread_setschedparam(pthread_self(), policy, &p);
    if (err != 0) {
        fprintf(stderr, "warn: failed to set thread priority %d : %s (%d)\n", prio, strerror(err), err);
        return false;
    }

    return true;
}

#else // unsupported platforms

static bool ggml_thread_apply_affinity(const bool * mask) {
    UNUSED(mask);
    return true;
}

static bool ggml_thread_apply_priority(int32_t prio) {
    UNUSED(prio);
    return true;
}

#endif

static bool ggml_thread_cpumask_is_valid(const bool * mask) {
    for (int i = 0; i < GGML_MAX_N_THREADS; i++) {
        if (mask[i]) { return true; }
    }
    return false;
}

static void ggml_thread_cpumask_next(const bool * global_mask, bool * local_mask, bool strict, int32_t* iter) {
    if (!strict) {
        memcpy(local_mask, global_mask, GGML_MAX_N_THREADS);
        return;
    } else {
        memset(local_mask, 0, GGML_MAX_N_THREADS);
        int32_t base_idx = *iter;
        for (int32_t i = 0; i < GGML_MAX_N_THREADS; i++) {
            int32_t idx = base_idx + i;
            if (idx >= GGML_MAX_N_THREADS) {
                // Just a cheaper modulo
                idx -= GGML_MAX_N_THREADS;
            }
            if (global_mask[idx]) {
                local_mask[idx] = 1;
                *iter = idx + 1;
                return;
            }
        }
    }
}

void ggml_threadpool_free(struct ggml_threadpool* threadpool) {
    if (!threadpool) return;

    const int n_threads = threadpool->n_threads_max;

#ifndef GGML_USE_OPENMP
    struct ggml_compute_state* workers = threadpool->workers;

    ggml_mutex_lock(&threadpool->mutex);

    threadpool->stop = true;
    threadpool->pause = false;

    ggml_cond_broadcast(&threadpool->cond);
    ggml_mutex_unlock(&threadpool->mutex);

    for (int j = 1; j < n_threads; j++) {
        int32_t rc = ggml_thread_join(workers[j].thrd, NULL);
        GGML_ASSERT(rc == GGML_EXIT_SUCCESS || rc == GGML_EXIT_ABORTED);
        UNUSED(rc);
    }

    ggml_mutex_destroy(&threadpool->mutex);
    ggml_cond_destroy(&threadpool->cond);
#endif // GGML_USE_OPENMP

    const size_t workers_size = sizeof(struct ggml_compute_state) * n_threads;
    ggml_aligned_free(threadpool->workers, workers_size);
    ggml_aligned_free(threadpool, sizeof(struct ggml_threadpool));
}

#ifndef GGML_USE_OPENMP
// pause/resume must be called under mutex
static void ggml_threadpool_pause_locked(struct ggml_threadpool * threadpool) {
    GGML_PRINT_DEBUG("Pausing threadpool\n");
    threadpool->pause = true;
    ggml_cond_broadcast(&threadpool->cond);
}

static void ggml_threadpool_resume_locked(struct ggml_threadpool * threadpool) {
    GGML_PRINT_DEBUG("Resuming threadpool\n");
    threadpool->pause = false;
    ggml_cond_broadcast(&threadpool->cond);
}
#endif

void ggml_threadpool_pause(struct ggml_threadpool * threadpool) {
#ifndef GGML_USE_OPENMP
    ggml_mutex_lock(&threadpool->mutex);
    if (!threadpool->pause) {
       ggml_threadpool_pause_locked(threadpool);
    }
    ggml_mutex_unlock(&threadpool->mutex);
#else
    UNUSED(threadpool);
#endif
}

void ggml_threadpool_resume(struct ggml_threadpool * threadpool) {
#ifndef GGML_USE_OPENMP
    ggml_mutex_lock(&threadpool->mutex);
    if (threadpool->pause) {
       ggml_threadpool_resume_locked(threadpool);
    }
    ggml_mutex_unlock(&threadpool->mutex);
#else
    UNUSED(threadpool);
#endif
}

struct ggml_cplan ggml_graph_plan(
          const struct ggml_cgraph * cgraph,
                               int   n_threads,
            struct ggml_threadpool * threadpool) {

    if (threadpool == NULL) {
        //GGML_PRINT_DEBUG("Threadpool is not specified. Will create a disposable threadpool : n_threads %d\n", n_threads);
    }
    if (n_threads <= 0) {
        n_threads = threadpool ? threadpool->n_threads_max : GGML_DEFAULT_N_THREADS;
    }

    size_t work_size = 0;

    struct ggml_cplan cplan;
    memset(&cplan, 0, sizeof(struct ggml_cplan));

    int max_tasks = 1;

    // thread scheduling for the different operations + work buffer size estimation
    for (int i = 0; i < cgraph->n_nodes; i++) {
        struct ggml_tensor * node = cgraph->nodes[i];

        const int n_tasks = ggml_get_n_tasks(node, n_threads);

        max_tasks = MAX(max_tasks, n_tasks);

        size_t cur = 0;

        if (!ggml_cpu_extra_work_size(n_threads, node, &cur)) {
            switch (node->op) {
                case GGML_OP_CPY:
                case GGML_OP_DUP:
                    {
                        if (ggml_is_quantized(node->type) ||
                            // F16 -> BF16 and BF16 -> F16 copies go through intermediate F32
                            (node->src[0]->type == GGML_TYPE_F16  && node->src[1] && node->src[1]->type == GGML_TYPE_BF16) ||
                            (node->src[0]->type == GGML_TYPE_BF16 && node->src[1] && node->src[1]->type == GGML_TYPE_F16)) {
                            cur = ggml_type_size(GGML_TYPE_F32) * node->ne[0] * n_tasks;
                        }
                    } break;
                case GGML_OP_ADD:
                case GGML_OP_ADD1:
                    {
                        if (ggml_is_quantized(node->src[0]->type)) {
                            cur = ggml_type_size(GGML_TYPE_F32) * node->src[0]->ne[0] * n_tasks;
                        }
                    } break;
                case GGML_OP_ACC:
                    {
                        if (ggml_is_quantized(node->src[0]->type)) {
                            cur = ggml_type_size(GGML_TYPE_F32) * node->src[1]->ne[0] * n_tasks;
                        }
                    } break;
                case GGML_OP_COUNT_EQUAL:
                    {
                        cur = ggml_type_size(node->type)*n_tasks;
                    } break;
                case GGML_OP_MUL_MAT:
                    {
                        const enum ggml_type vec_dot_type = type_traits_cpu[node->src[0]->type].vec_dot_type;

                        if (node->src[1]->type != vec_dot_type) {
                            cur = ggml_row_size(vec_dot_type, ggml_nelements(node->src[1]));
                        }
                    } break;
                case GGML_OP_MUL_MAT_ID:
                    {
                        cur = 0;
                        const struct ggml_tensor * src0 = node->src[0];
                        const struct ggml_tensor * src1 = node->src[1];
                        const struct ggml_tensor * ids = node->src[2];
                        const enum ggml_type vec_dot_type = type_traits_cpu[src0->type].vec_dot_type;
                        const int n_as = src0->ne[2];
                        // src1
                        if (src1->type != vec_dot_type) {
                            cur += ggml_row_size(vec_dot_type, ggml_nelements(src1)) + sizeof(int64_t);
                        }
                        // matrix_row_counts
                        cur += n_as * sizeof(int64_t) + sizeof(int64_t);
                        // matrix_rows
                        cur += n_as*ids->ne[0]*ids->ne[1]*sizeof(struct mmid_row_mapping) + sizeof(int64_t);
                        // atomic_current_chunk
                        cur += CACHE_LINE_SIZE*n_as + CACHE_LINE_SIZE;
                    } break;
                case GGML_OP_OUT_PROD:
                    {
                        if (ggml_is_quantized(node->src[0]->type)) {
                            cur = ggml_type_size(GGML_TYPE_F32) * node->src[0]->ne[0] * n_tasks;
                        }
                    } break;
                case GGML_OP_SOFT_MAX:
                case GGML_OP_ROPE:
                case GGML_OP_ROPE_BACK:
                    {
                        cur = ggml_type_size(GGML_TYPE_F32) * node->ne[0] * n_tasks;
                    } break;
                case GGML_OP_CONV_TRANSPOSE_1D:
                    {
                        GGML_ASSERT(node->src[0]->ne[3] == 1);
                        GGML_ASSERT(node->src[1]->ne[2] == 1);
                        GGML_ASSERT(node->src[1]->ne[3] == 1);

                        const int64_t ne00 = node->src[0]->ne[0];  // K
                        const int64_t ne01 = node->src[0]->ne[1];  // Cout
                        const int64_t ne02 = node->src[0]->ne[2];  // Cin
                        const int64_t ne10 = node->src[1]->ne[0];  // L
                        const int64_t ne11 = node->src[1]->ne[1];  // Cin

                        if ((node->src[0]->type == GGML_TYPE_F16 ||
                             node->src[0]->type == GGML_TYPE_BF16) &&
                            node->src[1]->type == GGML_TYPE_F32) {
                            cur += sizeof(ggml_fp16_t)*ne00*ne01*ne02;
                            cur += sizeof(ggml_fp16_t)*ne10*ne11;
                        } else if (node->src[0]->type == GGML_TYPE_F32 &&
                                   node->src[1]->type == GGML_TYPE_F32) {
                            cur += sizeof(float)*ne00*ne01*ne02;
                            cur += sizeof(float)*ne10*ne11;
                        } else {
                            GGML_ABORT("fatal error");
                        }
                    } break;
                case GGML_OP_CONV_TRANSPOSE_2D:
                    {
                        const int64_t ne00 = node->src[0]->ne[0]; // W
                        const int64_t ne01 = node->src[0]->ne[1]; // H
                        const int64_t ne02 = node->src[0]->ne[2]; // Channels Out
                        const int64_t ne03 = node->src[0]->ne[3]; // Channels In

                        const int64_t ne10 = node->src[1]->ne[0]; // W
                        const int64_t ne11 = node->src[1]->ne[1]; // H
                        const int64_t ne12 = node->src[1]->ne[2]; // Channels In

                        cur += sizeof(ggml_fp16_t)*ne00*ne01*ne02*ne03;
                        cur += sizeof(ggml_fp16_t)*ne10*ne11*ne12;
                    } break;
                case GGML_OP_FLASH_ATTN_EXT:
                    {
                        const int64_t ne10 = node->src[1]->ne[0]; // DK
                        const int64_t ne20 = node->src[2]->ne[0]; // DV

                        cur = sizeof(float)*(1*ne10 + 2*ne20)*n_tasks; // 1x head size K + 2x head size V (per thread)
                    } break;
                case GGML_OP_FLASH_ATTN_BACK:
                    {
                        const int64_t    D = node->src[0]->ne[0];
                        const int64_t ne11 = ggml_up(node->src[1]->ne[1], GGML_SOFT_MAX_UNROLL);
                        const int64_t mxDn = MAX(D, ne11) * 2; // *2 because of S and SM in ggml_compute_forward_flash_attn_back
                        if (node->src[1]->type == GGML_TYPE_F32) {
                            cur  = sizeof(float)*mxDn*n_tasks; // TODO: this can become (n_tasks-1)
                            cur += sizeof(float)*mxDn*n_tasks; // this is overestimated by x2
                        } else if (node->src[1]->type == GGML_TYPE_F16) {
                            cur  = sizeof(float)*mxDn*n_tasks; // TODO: this can become (n_tasks-1)
                            cur += sizeof(float)*mxDn*n_tasks; // this is overestimated by x2
                        } else if (node->src[1]->type == GGML_TYPE_BF16) {
                            cur  = sizeof(float)*mxDn*n_tasks; // TODO: this can become (n_tasks-1)
                            cur += sizeof(float)*mxDn*n_tasks; // this is overestimated by x2
                        }
                    } break;

                case GGML_OP_CROSS_ENTROPY_LOSS:
                    {
                        cur = ggml_type_size(node->type)*(n_tasks + node->src[0]->ne[0]*n_tasks);
                    } break;
                case GGML_OP_COUNT:
                    {
                        GGML_ABORT("fatal error");
                    }
                default:
                    break;
            }
        }

        work_size = MAX(work_size, cur);
    }

    if (work_size > 0) {
        work_size += CACHE_LINE_SIZE*(n_threads);
    }

    cplan.threadpool = threadpool;
    cplan.n_threads  = MIN(max_tasks, n_threads);
    cplan.work_size  = work_size;
    cplan.work_data  = NULL;

    return cplan;
}

static thread_ret_t ggml_graph_compute_thread(void * data) {
    struct ggml_compute_state * state = (struct ggml_compute_state *) data;
    struct ggml_threadpool    * tp    = state->threadpool;

    const struct ggml_cgraph * cgraph = tp->cgraph;
    const struct ggml_cplan  * cplan  = tp->cplan;

    set_numa_thread_affinity(state->ith);

    struct ggml_compute_params params = {
        /*.ith       =*/ state->ith,
        /*.nth       =*/ atomic_load_explicit(&tp->n_threads_cur, memory_order_relaxed),
        /*.wsize     =*/ cplan->work_size,
        /*.wdata     =*/ cplan->work_data,
        /*.threadpool=*/ tp,
    };

    for (int node_n = 0; node_n < cgraph->n_nodes && atomic_load_explicit(&tp->abort, memory_order_relaxed) != node_n; node_n++) {
        struct ggml_tensor * node = cgraph->nodes[node_n];

        ggml_compute_forward(&params, node);

        if (state->ith == 0 && cplan->abort_callback &&
                cplan->abort_callback(cplan->abort_callback_data)) {
            atomic_store_explicit(&tp->abort, node_n + 1, memory_order_relaxed);
            tp->ec    = GGML_STATUS_ABORTED;
        }

        if (node_n + 1 < cgraph->n_nodes) {
            ggml_barrier(state->threadpool);
        }
    }

    ggml_barrier(state->threadpool);

    return 0;
}

#ifndef GGML_USE_OPENMP

// check if thread is active
static inline bool ggml_graph_compute_thread_active(struct ggml_compute_state * state) {
    struct ggml_threadpool * threadpool = state->threadpool;
    int n_threads = atomic_load_explicit(&threadpool->n_threads_cur, memory_order_relaxed);
    return (state->ith < n_threads);
}

// check if thread is ready to proceed (exit from polling or sleeping)
static inline bool ggml_graph_compute_thread_ready(struct ggml_compute_state * state) {
    struct ggml_threadpool * threadpool = state->threadpool;

    if (state->pending || threadpool->stop || threadpool->pause) { return true; }

    // check for new graph/work
    int new_graph = atomic_load_explicit(&threadpool->n_graph, memory_order_relaxed);
    if (new_graph != state->last_graph) {
        state->pending    = ggml_graph_compute_thread_active(state);
        state->last_graph = new_graph;
    }

    return state->pending;
}

// sync thread state after polling
static inline void ggml_graph_compute_thread_sync(struct ggml_compute_state * state) {
    // TSAN doesn't support standalone fence yet, we use a dummy read-modify-write instead
    #ifdef GGML_TSAN_ENABLED
    atomic_fetch_add_explicit(&state->threadpool->n_graph, 0, memory_order_seq_cst);
    #else
    atomic_thread_fence(memory_order_seq_cst);
    #endif
    UNUSED(state);
}

static inline bool ggml_graph_compute_poll_for_work(struct ggml_compute_state * state) {
    struct ggml_threadpool * threadpool = state->threadpool;

    // Skip polling for unused threads
    if (!ggml_graph_compute_thread_active(state)) {
        return state->pending;
    }

    // This seems to make 0 ... 100 a decent range for polling level across modern processors.
    // Perhaps, we can adjust it dynamically based on load and things.
    const uint64_t n_rounds = 1024UL * 128 * threadpool->poll;

    for (uint64_t i=0; !ggml_graph_compute_thread_ready(state) && i < n_rounds; i++) {
        // No new work. Keep polling.
        ggml_thread_cpu_relax();
    }

    return state->pending;
}

static inline bool ggml_graph_compute_check_for_work(struct ggml_compute_state * state) {
    struct ggml_threadpool * threadpool = state->threadpool;

    if (ggml_graph_compute_poll_for_work(state)) {
        ggml_graph_compute_thread_sync(state);
        return state->pending;
    }

    ggml_mutex_lock_shared(&threadpool->mutex);
    while (!ggml_graph_compute_thread_ready(state)) {
        // No new work. Wait for the signal.
        GGML_PRINT_DEBUG("thread #%d waiting for work (sleeping)\n", state->ith);
        ggml_cond_wait(&threadpool->cond, &threadpool->mutex);
    }
    ggml_mutex_unlock_shared(&threadpool->mutex);

    return state->pending;
}

static thread_ret_t ggml_graph_compute_secondary_thread(void* data) {
    struct ggml_compute_state * state = (struct ggml_compute_state *) data;
    struct ggml_threadpool * threadpool = state->threadpool;

    ggml_thread_apply_priority(threadpool->prio);
    if (ggml_thread_cpumask_is_valid(state->cpumask)) {
        ggml_thread_apply_affinity(state->cpumask);
    }

    while (true) {
        // Check if we need to sleep
        while (threadpool->pause) {
            GGML_PRINT_DEBUG("thread #%d inside pause loop\n", state->ith);
            ggml_mutex_lock_shared(&threadpool->mutex);
            if (threadpool->pause) {
                ggml_cond_wait(&threadpool->cond, &threadpool->mutex);
            }
            GGML_PRINT_DEBUG("thread #%d resuming after wait\n", state->ith);
            ggml_mutex_unlock_shared(&threadpool->mutex);
        }

        // This needs to be checked for after the cond_wait
        if (threadpool->stop) break;

        // Check if there is new work
        // The main thread is the only one that can dispatch new work

        ggml_graph_compute_check_for_work(state);
        if (state->pending) {
            state->pending = false;

            ggml_graph_compute_thread(state);
        }
    }

    return (thread_ret_t) 0;
}

// Start processing new graph
static void ggml_graph_compute_kickoff(struct ggml_threadpool * threadpool, int n_threads)
{
    // Always take the mutex here because the worker threads are doing hybrid poll/wait

    ggml_mutex_lock(&threadpool->mutex);

    GGML_PRINT_DEBUG("threadpool: n_threads_cur %d n_threads %d\n", threadpool->n_threads_cur, n_threads);

    // Update the number of active threads
    atomic_store_explicit(&threadpool->n_threads_cur, n_threads, memory_order_relaxed);

    // Indicate the graph is ready to be processed
    // We need the full seq-cst fence here because of the polling threads (used in thread_sync)
    atomic_fetch_add_explicit(&threadpool->n_graph, 1, memory_order_seq_cst);

    if (threadpool->pause) {
       // Update main thread prio and affinity to match the threadpool settings
       ggml_thread_apply_priority(threadpool->prio);
       if (ggml_thread_cpumask_is_valid(threadpool->workers[0].cpumask)) {
           ggml_thread_apply_affinity(threadpool->workers[0].cpumask);
       }

       // resume does cond broadcast
       ggml_threadpool_resume_locked(threadpool);
    } else {
       ggml_cond_broadcast(&threadpool->cond);
    }

    ggml_mutex_unlock(&threadpool->mutex);
}

#endif // GGML_USE_OPENMP

static struct ggml_threadpool * ggml_threadpool_new_impl(
    struct ggml_threadpool_params * tpp,
               struct ggml_cgraph * cgraph,
                struct ggml_cplan * cplan) {

    struct ggml_threadpool * threadpool =
        ggml_aligned_malloc(sizeof(struct ggml_threadpool));
    {
        threadpool->cgraph           = cgraph;
        threadpool->cplan            = cplan;
        threadpool->n_graph          = 0;
        threadpool->n_barrier        = 0;
        threadpool->n_barrier_passed = 0;
        threadpool->current_chunk    = 0;
        threadpool->stop             = false;
        threadpool->pause            = tpp->paused;
        threadpool->abort            = -1;
        threadpool->workers          = NULL;
        threadpool->n_threads_max    = tpp->n_threads;
        threadpool->n_threads_cur    = tpp->n_threads;
        threadpool->poll             = tpp->poll;
        threadpool->prio             = tpp->prio;
        threadpool->ec               = GGML_STATUS_SUCCESS;
#if defined(GGML_YIELD_BARRIER)
        threadpool->n_barrier_spin_count = ggml_barrier_spin_count(tpp->n_threads);
#endif
    }

    // Allocate and init workers state
    const size_t workers_size = sizeof(struct ggml_compute_state) * tpp->n_threads;
    struct ggml_compute_state * workers = ggml_aligned_malloc(workers_size);

    memset(workers, 0, workers_size);
    for (int j = 0; j < tpp->n_threads; j++) {
        workers[j].threadpool = threadpool;
        workers[j].ith        = j;
    }

    threadpool->workers = workers;

#ifndef GGML_USE_OPENMP
    ggml_mutex_init(&threadpool->mutex);
    ggml_cond_init(&threadpool->cond);

    // Spin the threads for all workers, and update CPU placements.
    // Place the main thread last (towards the higher numbered CPU cores).

    int32_t cpumask_iter = 0;

    for (int j = 1; j < tpp->n_threads; j++) {
        ggml_thread_cpumask_next(tpp->cpumask, workers[j].cpumask, tpp->strict_cpu, &cpumask_iter);

        int32_t rc = ggml_thread_create(&workers[j].thrd, NULL, ggml_graph_compute_secondary_thread, &workers[j]);
        GGML_ASSERT(rc == 0);
    }

    ggml_thread_cpumask_next(tpp->cpumask, workers[0].cpumask, tpp->strict_cpu, &cpumask_iter);

    if (!threadpool->pause) {
        // Update main thread prio and affinity at the start, otherwise we'll do it in resume
        ggml_thread_apply_priority(threadpool->prio);
        if (ggml_thread_cpumask_is_valid(threadpool->workers[0].cpumask)) {
            ggml_thread_apply_affinity(threadpool->workers[0].cpumask);
        }
    }
#endif // GGML_USE_OPENMP

    return threadpool;
}

struct ggml_threadpool * ggml_threadpool_new(struct ggml_threadpool_params * tpp) {
    return ggml_threadpool_new_impl(tpp, NULL, NULL);
}

enum ggml_status ggml_graph_compute(struct ggml_cgraph * cgraph, struct ggml_cplan * cplan) {
    ggml_cpu_init();

    GGML_ASSERT(cplan);
    GGML_ASSERT(cplan->n_threads > 0);
    GGML_ASSERT(cplan->work_size == 0 || cplan->work_data != NULL);

    int n_threads                               = cplan->n_threads;
    struct ggml_threadpool * threadpool = cplan->threadpool;

    bool disposable_threadpool = false;

    if (threadpool == NULL) {
        //GGML_PRINT_DEBUG("Threadpool is not specified. Will create a disposable threadpool : n_threads %d\n", n_threads);
        disposable_threadpool = true;

        struct ggml_threadpool_params ttp = ggml_threadpool_params_default(n_threads);
        threadpool = ggml_threadpool_new_impl(&ttp, cgraph, cplan);
    } else {
        // Reset some of the parameters that need resetting
        // No worker threads should be accessing the parameters below at this stage
        threadpool->cgraph           = cgraph;
        threadpool->cplan            = cplan;
        threadpool->current_chunk    = 0;
        threadpool->abort            = -1;
        threadpool->ec               = GGML_STATUS_SUCCESS;
    }

#ifdef GGML_USE_OPENMP
    if (n_threads > 1) {
        #pragma omp parallel num_threads(n_threads)
        {
            #pragma omp single
            {
                // update the number of threads from the actual number of threads that we got from OpenMP
                n_threads = omp_get_num_threads();
                atomic_store_explicit(&threadpool->n_threads_cur, n_threads, memory_order_relaxed);
            }

            ggml_graph_compute_thread(&threadpool->workers[omp_get_thread_num()]);
        }
    } else {
        atomic_store_explicit(&threadpool->n_threads_cur, 1, memory_order_relaxed);
        ggml_graph_compute_thread(&threadpool->workers[0]);
    }
#else
    if (n_threads > threadpool->n_threads_max) {
        GGML_LOG_WARN("cplan requested more threads (%d) than available (%d)\n", n_threads, threadpool->n_threads_max);
        n_threads = threadpool->n_threads_max;
    }

    // Kick all threads to start the new graph
    ggml_graph_compute_kickoff(threadpool, n_threads);

    // This is a work thread too
    ggml_graph_compute_thread(&threadpool->workers[0]);
#endif

    // don't leave affinity set on the main thread
    clear_numa_thread_affinity();

    enum ggml_status ret = threadpool->ec;

    if (disposable_threadpool) {
        ggml_threadpool_free(threadpool);
    }

    return ret;
}

enum ggml_status ggml_graph_compute_with_ctx(struct ggml_context * ctx, struct ggml_cgraph * cgraph, int n_threads) {
    struct ggml_cplan cplan = ggml_graph_plan(cgraph, n_threads, NULL);

    cplan.work_data = (uint8_t *)ggml_new_buffer(ctx, cplan.work_size);

    return ggml_graph_compute(cgraph, &cplan);
}

void ggml_cpu_fp32_to_fp16(const float * x, ggml_fp16_t * y, int64_t n) {
    int64_t i = 0;
#if defined(__F16C__)
#if defined(__AVX512F__)
    for (; i + 15 < n; i += 16) {
        __m512 x_vec = _mm512_loadu_ps(x + i);
        __m256i y_vec = _mm512_cvtps_ph(x_vec, _MM_FROUND_TO_NEAREST_INT);
        _mm256_storeu_si256((__m256i *)(y + i), y_vec);
    }
#endif
    for (; i + 7 < n; i += 8) {
        __m256 x_vec = _mm256_loadu_ps(x + i);
        __m128i y_vec = _mm256_cvtps_ph(x_vec, _MM_FROUND_TO_NEAREST_INT);
        _mm_storeu_si128((__m128i *)(y + i), y_vec);
    }
    for (; i + 3 < n; i += 4) {
        __m128 x_vec = _mm_loadu_ps(x + i);
        __m128i y_vec = _mm_cvtps_ph(x_vec, _MM_FROUND_TO_NEAREST_INT);
        _mm_storel_epi64((__m128i *)(y + i), y_vec);
    }
#endif
    for (; i < n; ++i) {
        y[i] = GGML_FP32_TO_FP16(x[i]);
    }
}

void ggml_cpu_fp16_to_fp32(const ggml_fp16_t * x, float * y, int64_t n) {
    int64_t i = 0;
#if defined(__F16C__)
#if defined(__AVX512F__)
    for (; i + 15 < n; i += 16) {
        __m256i x_vec = _mm256_loadu_si256((const __m256i *)(x + i));
        __m512 y_vec = _mm512_cvtph_ps(x_vec);
        _mm512_storeu_ps(y + i, y_vec);
    }
#endif
    for (; i + 7 < n; i += 8) {
        __m128i x_vec = _mm_loadu_si128((const __m128i *)(x + i));
        __m256 y_vec = _mm256_cvtph_ps(x_vec);
        _mm256_storeu_ps(y + i, y_vec);
    }
    for (; i + 3 < n; i += 4) {
        __m128i x_vec = _mm_loadl_epi64((const __m128i *)(x + i));
        __m128 y_vec = _mm_cvtph_ps(x_vec);
        _mm_storeu_ps(y + i, y_vec);
    }
#endif
    for (; i < n; ++i) {
        y[i] = GGML_FP16_TO_FP32(x[i]);
    }
}

void ggml_cpu_fp32_to_bf16(const float * x, ggml_bf16_t * y, int64_t n) {
    int64_t i = 0;
    for (; i < n; ++i) {
        y[i] = GGML_FP32_TO_BF16(x[i]);
    }
}

void ggml_cpu_bf16_to_fp32(const ggml_bf16_t * x, float * y, int64_t n) {
    int64_t i = 0;
#if defined(__AVX2__)
#if defined(__AVX512F__)
    for (; i + 15 < n; i += 16) {
        _mm512_storeu_ps(y + i,
                        _mm512_castsi512_ps(
                            _mm512_slli_epi32(
                                _mm512_cvtepu16_epi32(
                                    _mm256_loadu_si256(
                                        (const __m256i *)(x + i))),
                                16)));
    }
#endif
    for (; i + 7 < n; i += 8) {
        _mm256_storeu_ps(y + i,
                        _mm256_castsi256_ps(
                            _mm256_slli_epi32(
                                _mm256_cvtepu16_epi32(
                                    _mm_loadu_si128(
                                        (const __m128i *)(x + i))),
                                16)));
    }
#endif
    for (; i < n; i++) {
        y[i] = GGML_BF16_TO_FP32(x[i]);
    }
}

int ggml_cpu_has_avx(void) {
#if defined(__AVX__)
    return 1;
#else
    return 0;
#endif
}

int ggml_cpu_has_avx_vnni(void) {
#if defined(__AVXVNNI__)
    return 1;
#else
    return 0;
#endif
}

int ggml_cpu_has_avx2(void) {
#if defined(__AVX2__)
    return 1;
#else
    return 0;
#endif
}

int ggml_cpu_has_avx512(void) {
#if defined(__AVX512F__)
    return 1;
#else
    return 0;
#endif
}

int ggml_cpu_has_avx512_vbmi(void) {
#if defined(__AVX512VBMI__)
    return 1;
#else
    return 0;
#endif
}

int ggml_cpu_has_avx512_vnni(void) {
#if defined(__AVX512VNNI__)
    return 1;
#else
    return 0;
#endif
}

int ggml_cpu_has_avx512_bf16(void) {
#if defined(__AVX512BF16__)
    return 1;
#else
    return 0;
#endif
}

int ggml_cpu_has_amx_int8(void) {
#if defined(__AMX_INT8__)
    return 1;
#else
    return 0;
#endif
}

int ggml_cpu_has_bmi2(void) {
#if defined(__BMI2__)
    return 1;
#else
    return 0;
#endif
}

int ggml_cpu_has_fma(void) {
#if defined(__FMA__)
    return 1;
#else
    return 0;
#endif
}

int ggml_cpu_has_arm_fma(void) {
#if defined(__ARM_FEATURE_FMA)
    return 1;
#else
    return 0;
#endif
}

int ggml_cpu_has_riscv_v(void) {
#if defined(__riscv_v_intrinsic)
    return 1;
#else
    return 0;
#endif
}

int ggml_cpu_has_f16c(void) {
#if defined(__F16C__)
    return 1;
#else
    return 0;
#endif
}

int ggml_cpu_has_fp16_va(void) {
#if defined(__ARM_FEATURE_FP16_VECTOR_ARITHMETIC)
    return 1;
#else
    return 0;
#endif
}

int ggml_cpu_has_wasm_simd(void) {
#if defined(__wasm_simd128__)
    return 1;
#else
    return 0;
#endif
}

int ggml_cpu_has_llamafile(void) {
#if defined(GGML_USE_LLAMAFILE)
    return 1;
#else
    return 0;
#endif
}

int ggml_cpu_has_sse3(void) {
#if defined(__SSE3__)
    return 1;
#else
    return 0;
#endif
}

int ggml_cpu_has_ssse3(void) {
#if defined(__SSSE3__)
    return 1;
#else
    return 0;
#endif
}

int ggml_cpu_has_vsx(void) {
#if defined(__POWER9_VECTOR__)
    return 1;
#else
    return 0;
#endif
}

int ggml_cpu_has_vxe(void) {
#if defined(__VXE__) || defined(__VXE2__)
    return 1;
#else
    return 0;
#endif
}

int ggml_cpu_has_neon(void) {
#if defined(__ARM_ARCH) && defined(__ARM_NEON)
    return ggml_arm_arch_features.has_neon;
#else
    return 0;
#endif
}

int ggml_cpu_has_dotprod(void) {
#if defined(__ARM_ARCH) && defined(__ARM_FEATURE_DOTPROD)
    return ggml_arm_arch_features.has_dotprod;
#else
    return 0;
#endif
}

int ggml_cpu_has_sve(void) {
#if defined(__ARM_ARCH) && defined(__ARM_FEATURE_SVE)
    return ggml_arm_arch_features.has_sve;
#else
    return 0;
#endif
}

int ggml_cpu_has_matmul_int8(void) {
#if defined(__ARM_ARCH) && defined(__ARM_FEATURE_MATMUL_INT8)
    return ggml_arm_arch_features.has_i8mm;
#else
    return 0;
#endif
}

int ggml_cpu_get_sve_cnt(void) {
#if defined(__ARM_ARCH) && defined(__ARM_FEATURE_SVE)
    return ggml_arm_arch_features.sve_cnt;
#else
    return 0;
#endif
}

int ggml_cpu_has_sme(void) {
#if defined(__ARM_ARCH) && defined(__ARM_FEATURE_SME)
    return ggml_arm_arch_features.has_sme;
#else
    return 0;
#endif
}

void ggml_cpu_init(void) {
    // needed to initialize f16 tables
    {
        struct ggml_init_params params = { 0, NULL, false };
        struct ggml_context * ctx = ggml_init(params);
        ggml_free(ctx);
    }

    ggml_critical_section_start();

    static bool is_first_call = true;

    if (is_first_call) {
        // initialize GELU, Quick GELU, SILU and EXP F32 tables
        {
            const uint64_t t_start = ggml_time_us(); UNUSED(t_start);

            for (int i = 0; i < (1 << 16); ++i) {
                union {
                    uint16_t u16;
                    ggml_fp16_t fp16;
                } u = {i};
                float f = GGML_FP16_TO_FP32(u.fp16);
                ggml_table_gelu_f16[i] = GGML_FP32_TO_FP16(ggml_gelu_f32(f));
                ggml_table_gelu_quick_f16[i] = GGML_FP32_TO_FP16(ggml_gelu_quick_f32(f));
            }

            const uint64_t t_end = ggml_time_us(); UNUSED(t_end);

            GGML_PRINT_DEBUG("%s: GELU, Quick GELU, SILU and EXP tables initialized in %f ms\n", __func__, (t_end - t_start)/1000.0);

#ifdef GGML_USE_OPENMP
            //if (!getenv("OMP_WAIT_POLICY")) {
            //    // set the wait policy to active, so that OpenMP threads don't sleep
            //    putenv("OMP_WAIT_POLICY=active");
            //}

            if (!getenv("KMP_BLOCKTIME")) {
                // set the time to wait before sleeping a thread
                // this is less aggressive than setting the wait policy to active, but should achieve similar results in most cases
                putenv("KMP_BLOCKTIME=200"); // 200ms
            }
#endif
        }

#if defined(__ARM_ARCH)
        ggml_init_arm_arch_features();
#endif

        is_first_call = false;
    }

    ggml_critical_section_end();
}<|MERGE_RESOLUTION|>--- conflicted
+++ resolved
@@ -524,498 +524,6 @@
 
 static struct ggml_state g_state = {0};
 
-void ggml_barrier(struct ggml_threadpool * tp) {
-    int n_threads = atomic_load_explicit(&tp->n_threads_cur, memory_order_relaxed);
-    if (n_threads == 1) {
-        return;
-    }
-
-#ifdef GGML_USE_OPENMP
-    #pragma omp barrier
-#else
-    int n_passed = atomic_load_explicit(&tp->n_barrier_passed, memory_order_relaxed);
-
-    // enter barrier (full seq-cst fence)
-    int n_barrier = atomic_fetch_add_explicit(&tp->n_barrier, 1, memory_order_seq_cst);
-
-    if (n_barrier == (n_threads - 1)) {
-        // last thread
-        atomic_store_explicit(&tp->n_barrier, 0, memory_order_relaxed);
-
-        // exit barrier (fill seq-cst fence)
-        atomic_fetch_add_explicit(&tp->n_barrier_passed, 1, memory_order_seq_cst);
-        return;
-    }
-
-    // wait for other threads
-    while (atomic_load_explicit(&tp->n_barrier_passed, memory_order_relaxed) == n_passed) {
-        ggml_thread_cpu_relax();
-    }
-
-    // exit barrier (full seq-cst fence)
-    // TSAN doesn't support standalone fence yet, we use a dummy read-modify-write instead
-    #ifdef GGML_TSAN_ENABLED
-    atomic_fetch_add_explicit(&tp->n_barrier_passed, 0, memory_order_seq_cst);
-    #else
-    atomic_thread_fence(memory_order_seq_cst);
-    #endif
-#endif
-}
-
-#if defined(__gnu_linux__)
-static cpu_set_t ggml_get_numa_affinity(void) {
-    cpu_set_t cpuset;
-    pthread_t thread;
-    thread = pthread_self();
-    CPU_ZERO(&cpuset);
-    pthread_getaffinity_np(thread, sizeof(cpu_set_t), &cpuset);
-    return cpuset;
-}
-#else
-static uint32_t ggml_get_numa_affinity(void) {
-    return 0; // no NUMA support
-}
-#endif
-
-void ggml_numa_init(enum ggml_numa_strategy numa_flag) {
-    if (g_state.numa.n_nodes > 0) {
-        fprintf(stderr, "ggml_numa_init: NUMA already initialized\n");
-
-        return;
-    }
-
-#if defined(__gnu_linux__)
-    struct stat st;
-    char path[256];
-    int rv;
-
-    // set numa scheme
-    g_state.numa.numa_strategy = numa_flag;
-
-    GGML_PRINT_DEBUG("numa strategy %u\n",g_state.numa.numa_strategy);
-
-    g_state.numa.cpuset = ggml_get_numa_affinity();
-
-    // enumerate nodes
-    while (g_state.numa.n_nodes < GGML_NUMA_MAX_NODES) {
-        rv = snprintf(path, sizeof(path), "/sys/devices/system/node/node%u", g_state.numa.n_nodes);
-        GGML_ASSERT(rv > 0 && (unsigned)rv < sizeof(path));
-        if (stat(path, &st) != 0) { break; }
-        ++g_state.numa.n_nodes;
-    }
-
-    // enumerate CPUs
-    while (g_state.numa.total_cpus < GGML_NUMA_MAX_CPUS) {
-        rv = snprintf(path, sizeof(path), "/sys/devices/system/cpu/cpu%u", g_state.numa.total_cpus);
-        GGML_ASSERT(rv > 0 && (unsigned)rv < sizeof(path));
-        if (stat(path, &st) != 0) { break; }
-        ++g_state.numa.total_cpus;
-    }
-
-    GGML_PRINT_DEBUG("found %u numa nodes, %u CPUs\n", g_state.numa.n_nodes, g_state.numa.total_cpus);
-
-    // figure out which node we're on
-    uint current_cpu;
-    int getcpu_ret = 0;
-#if __GLIBC__ > 2 || (__GLIBC__ == 2 && __GLIBC_MINOR__ > 33) || defined(__COSMOPOLITAN__)
-    getcpu_ret = getcpu(&current_cpu, &g_state.numa.current_node);
-#else
-    // old glibc doesn't have a wrapper for this call. Fall back on direct syscall
-#   if !defined(SYS_getcpu) && defined(SYS_get_cpu)
-#       define SYS_getcpu SYS_get_cpu // some older glibc versions use this name
-#   endif
-    getcpu_ret = syscall(SYS_getcpu, &current_cpu, &g_state.numa.current_node);
-#endif
-
-    if (g_state.numa.n_nodes < 1 || g_state.numa.total_cpus < 1 || getcpu_ret != 0) {
-        g_state.numa.n_nodes = 0;
-        return;
-    }
-
-    GGML_PRINT_DEBUG("found our process on numa node %u, CPU %u\n", g_state.numa.current_node, current_cpu);
-
-    for (uint32_t n = 0; n < g_state.numa.n_nodes; ++n) {
-        struct ggml_numa_node * node = &g_state.numa.nodes[n];
-        GGML_PRINT_DEBUG("CPUs on node %u:", n);
-        node->n_cpus = 0;
-        for (uint32_t c = 0; c < g_state.numa.total_cpus; ++c) {
-            rv = snprintf(path, sizeof(path), "/sys/devices/system/node/node%u/cpu%u", n, c);
-            GGML_ASSERT(rv > 0 && (unsigned)rv < sizeof(path));
-            if (stat(path, &st) == 0) {
-                node->cpus[node->n_cpus++] = c;
-                GGML_PRINT_DEBUG(" %u", c);
-            }
-        }
-        GGML_PRINT_DEBUG("\n");
-    }
-
-    if (ggml_is_numa()) {
-        FILE *fptr = fopen("/proc/sys/kernel/numa_balancing", "r");
-        if (fptr != NULL) {
-            char buf[42];
-            if (fgets(buf, sizeof(buf), fptr) && strncmp(buf, "0\n", sizeof(buf)) != 0) {
-                GGML_LOG_WARN("/proc/sys/kernel/numa_balancing is enabled, this has been observed to impair performance\n");
-            }
-            fclose(fptr);
-        }
-    }
-#else
-    UNUSED(numa_flag);
-    // TODO
-#endif
-}
-
-bool ggml_is_numa(void) {
-    return g_state.numa.n_nodes > 1;
-}
-
-#if defined(__ARM_ARCH)
-
-#if defined(__linux__) && defined(__aarch64__)
-#include <sys/auxv.h>
-#elif defined(__APPLE__)
-#include <sys/sysctl.h>
-#endif
-
-#if !defined(HWCAP2_I8MM)
-#define HWCAP2_I8MM (1 << 13)
-#endif
-
-#if !defined(HWCAP2_SME)
-#define HWCAP2_SME (1 << 23)
-#endif
-
-static void ggml_init_arm_arch_features(void) {
-#if defined(__linux__) && defined(__aarch64__)
-    uint32_t hwcap = getauxval(AT_HWCAP);
-    uint32_t hwcap2 = getauxval(AT_HWCAP2);
-
-    ggml_arm_arch_features.has_neon    = !!(hwcap & HWCAP_ASIMD);
-    ggml_arm_arch_features.has_dotprod = !!(hwcap & HWCAP_ASIMDDP);
-    ggml_arm_arch_features.has_i8mm    = !!(hwcap2 & HWCAP2_I8MM);
-    ggml_arm_arch_features.has_sve     = !!(hwcap & HWCAP_SVE);
-    ggml_arm_arch_features.has_sme     = !!(hwcap2 & HWCAP2_SME);
-
-#if defined(__ARM_FEATURE_SVE)
-    ggml_arm_arch_features.sve_cnt = PR_SVE_VL_LEN_MASK & prctl(PR_SVE_GET_VL);
-#endif
-#elif defined(__APPLE__)
-    int oldp = 0;
-    size_t size = sizeof(oldp);
-    if (sysctlbyname("hw.optional.AdvSIMD", &oldp, &size, NULL, 0) != 0) {
-        oldp = 0;
-    }
-    ggml_arm_arch_features.has_neon = oldp;
-
-    if (sysctlbyname("hw.optional.arm.FEAT_DotProd", &oldp, &size, NULL, 0) != 0) {
-        oldp = 0;
-    }
-    ggml_arm_arch_features.has_dotprod = oldp;
-
-    if (sysctlbyname("hw.optional.arm.FEAT_I8MM", &oldp, &size, NULL, 0) != 0) {
-        oldp = 0;
-    }
-    ggml_arm_arch_features.has_i8mm = oldp;
-
-    if (sysctlbyname("hw.optional.arm.FEAT_SME", &oldp, &size, NULL, 0) != 0) {
-        oldp = 0;
-    }
-    ggml_arm_arch_features.has_sme = oldp;
-
-    ggml_arm_arch_features.has_sve = 0;
-    ggml_arm_arch_features.sve_cnt = 0;
-#else
-// Run-time CPU feature detection not implemented for this platform, fallback to compile time
-#if defined(__ARM_NEON)
-    ggml_arm_arch_features.has_neon = 1;
-#else
-    ggml_arm_arch_features.has_neon = 0;
-#endif
-
-#if defined(__ARM_FEATURE_MATMUL_INT8)
-    ggml_arm_arch_features.has_i8mm = 1;
-#else
-    ggml_arm_arch_features.has_i8mm = 0;
-#endif
-
-#if defined(__ARM_FEATURE_SVE)
-    ggml_arm_arch_features.has_sve = 1;
-    ggml_arm_arch_features.sve_cnt = 16;
-#else
-    ggml_arm_arch_features.has_sve = 0;
-    ggml_arm_arch_features.sve_cnt = 0;
-#endif
-
-#if defined(__ARM_FEATURE_SME) || defined(__ARM_FEATURE_SME2)
-    ggml_arm_arch_features.has_sme = 1;
-#else
-    ggml_arm_arch_features.has_sme = 0;
-#endif
-#endif
-}
-#endif
-
-struct ggml_tensor * ggml_new_i32(struct ggml_context * ctx, int32_t value) {
-    GGML_ASSERT(!ggml_get_no_alloc(ctx));
-
-    struct ggml_tensor * result = ggml_new_tensor_1d(ctx, GGML_TYPE_I32, 1);
-
-    ggml_set_i32(result, value);
-
-    return result;
-}
-
-struct ggml_tensor * ggml_new_f32(struct ggml_context * ctx, float value) {
-    GGML_ASSERT(!ggml_get_no_alloc(ctx));
-
-    struct ggml_tensor * result = ggml_new_tensor_1d(ctx, GGML_TYPE_F32, 1);
-
-    ggml_set_f32(result, value);
-
-    return result;
-}
-
-struct ggml_tensor * ggml_set_i32 (struct ggml_tensor * tensor, int32_t value) {
-    const int n     = ggml_nrows(tensor);
-    const int nc    = tensor->ne[0];
-    const size_t n1 = tensor->nb[1];
-
-    char * const data = tensor->data;
-
-<<<<<<< HEAD
-    switch (tensor->type) {
-        case GGML_TYPE_I8:
-=======
-static void ggml_vec_silu_f32(const int n, float * y, const float * x) {
-    int i = 0;
-#if defined(__AVX512F__) && defined(__AVX512DQ__)
-    for (; i + 15 < n; i += 16) {
-        _mm512_storeu_ps(y + i, ggml_v_silu(_mm512_loadu_ps(x + i)));
-    }
-#elif defined(__AVX2__) && defined(__FMA__)
-    for (; i + 7 < n; i += 8) {
-        _mm256_storeu_ps(y + i, ggml_v_silu(_mm256_loadu_ps(x + i)));
-    }
-#elif defined(__SSE2__)
-    for (; i + 3 < n; i += 4) {
-        _mm_storeu_ps(y + i, ggml_v_silu(_mm_loadu_ps(x + i)));
-    }
-#elif defined(__ARM_NEON) && defined(__aarch64__)
-    for (; i + 3 < n; i += 4) {
-        vst1q_f32(y + i, ggml_v_silu(vld1q_f32(x + i)));
-    }
-#endif
-    for (; i < n; ++i) {
-        y[i] = ggml_silu_f32(x[i]);
-    }
-}
-
-inline static void ggml_vec_silu_f16(const int n, ggml_fp16_t * y, const ggml_fp16_t * x) {
-    for (int i = 0; i < n; ++i) {
-        y[i] = ggml_silu_f16(x[i]);
-    }
-}
-
-static ggml_float ggml_vec_soft_max_f32(const int n, float * y, const float * x, float max) {
-    int i = 0;
-    ggml_float sum = 0;
-#if defined(__AVX512F__) && defined(__AVX512DQ__)
-    for (; i + 15 < n; i += 16) {
-        __m512 val = ggml_v_expf(_mm512_sub_ps(_mm512_loadu_ps(x + i),
-                                               _mm512_set1_ps(max)));
-        _mm512_storeu_ps(y + i, val);
-        sum += (ggml_float)_mm512_reduce_add_ps(val);
-    }
-#elif defined(__AVX2__) && defined(__FMA__)
-    for (; i + 7 < n; i += 8) {
-        __m256 val = ggml_v_expf(_mm256_sub_ps(_mm256_loadu_ps(x + i),
-                                               _mm256_set1_ps(max)));
-        _mm256_storeu_ps(y + i, val);
-        __m128 val2 = _mm_add_ps(_mm256_extractf128_ps(val, 1),
-                                 _mm256_castps256_ps128(val));
-        val2 = _mm_add_ps(val2, _mm_movehl_ps(val2, val2));
-        val2 = _mm_add_ss(val2, _mm_movehdup_ps(val2));
-        sum += (ggml_float)_mm_cvtss_f32(val2);
-    }
-#elif defined(__SSE2__)
-    for (; i + 3 < n; i += 4) {
-        __m128 val = ggml_v_expf(_mm_sub_ps(_mm_loadu_ps(x + i),
-                                            _mm_set1_ps(max)));
-        _mm_storeu_ps(y + i, val);
-#if defined(__AVX__) || defined(__AVX2__) || defined(__AVX512F__)
-        val = _mm_add_ps(val, _mm_movehl_ps(val, val));
-        val = _mm_add_ss(val, _mm_movehdup_ps(val));
-#else
-        __m128 tmp = _mm_shuffle_ps(val, val, _MM_SHUFFLE(2, 3, 0, 1));
-        val = _mm_add_ps(val, tmp);
-        tmp = _mm_movehl_ps(tmp, val);
-        val = _mm_add_ss(val, tmp);
-#endif
-        sum += (ggml_float)_mm_cvtss_f32(val);
-    }
-#elif defined(__ARM_NEON) && defined(__aarch64__)
-    for (; i + 3 < n; i += 4) {
-        float32x4_t val = ggml_v_expf(vsubq_f32(vld1q_f32(x + i),
-                                                vdupq_n_f32(max)));
-        vst1q_f32(y + i, val);
-        sum += (ggml_float)vaddvq_f32(val);
-    }
-#endif
-    for (; i < n; ++i) {
-        float val = expf(x[i] - max);
-        sum += (ggml_float)val;
-        y[i] = val;
-    }
-    return sum;
-}
-
-static ggml_float ggml_vec_log_soft_max_f32(const int n, float * y, const float * x, float max) {
-    // log(soft_max) = log(soft_max_i / soft_max_sum) = log(soft_max_i) - log(soft_max_sum) = (logit_i - max) - log(soft_max_i)
-
-    int i = 0;
-    ggml_float sum = 0;
-    for (; i < n; ++i) {
-        float val = x[i] - max;
-        y[i] = val;
-        sum += (ggml_float)expf(val);
-    }
-    return sum = (ggml_float)logf(sum);
-}
-
-inline static float ggml_silu_backward_f32(float x, float dy) {
-    const float s = 1.0f/(1.0f + expf(-x));
-    return dy*s*(1.0f + x*(1.0f - s));
-}
-
-inline static ggml_fp16_t ggml_silu_backward_f16(ggml_fp16_t x, ggml_fp16_t dy) {
-    const float v = GGML_FP16_TO_FP32(x);
-    const float s = 1.0f/(1.0f + expf(-v));
-    return GGML_FP32_TO_FP16(GGML_FP16_TO_FP32(dy)*s*(1.0f + v*(1.0f - s)));
-}
-
-inline static void ggml_vec_silu_backward_f32(const int n, float * dx, const float * x, const float * dy) {
-    for (int i = 0; i < n; ++i) {
-        dx[i] = ggml_silu_backward_f32(x[i], dy[i]);
-    }
-}
-
-inline static void ggml_vec_silu_backward_f16(const int n, ggml_fp16_t * dx, const ggml_fp16_t * x, const ggml_fp16_t * dy) {
-    for (int i = 0; i < n; ++i) {
-        dx[i] = ggml_silu_backward_f16(x[i], dy[i]);
-    }
-}
-
-inline static void ggml_vec_sum_f32(const int n, float * s, const float * x) {
-#ifndef GGML_USE_ACCELERATE
-    ggml_float sum = 0.0;
-    for (int i = 0; i < n; ++i) {
-        sum += (ggml_float)x[i];
-    }
-    *s = sum;
-#else
-    vDSP_sve(x, 1, s, n);
-#endif
-}
-
-inline static void ggml_vec_sum_f32_ggf(const int n, ggml_float * s, const float * x) {
-    ggml_float sum = 0.0;
-    for (int i = 0; i < n; ++i) {
-        sum += (ggml_float)x[i];
-    }
-    *s = sum;
-}
-
-inline static void ggml_vec_sum_f16_ggf(const int n, float * s, const ggml_fp16_t * x) {
-    float sum = 0.0f;
-    for (int i = 0; i < n; ++i) {
-        sum += GGML_FP16_TO_FP32(x[i]);
-    }
-    *s = sum;
-}
-
-inline static void ggml_vec_sum_bf16_ggf(const int n, float * s, const ggml_bf16_t * x) {
-    float sum = 0.0f;
-    for (int i = 0; i < n; ++i) {
-        sum += GGML_BF16_TO_FP32(x[i]);
-    }
-    *s = sum;
-}
-
-inline static void ggml_vec_max_f32(const int n, float * s, const float * x) {
-#ifndef GGML_USE_ACCELERATE
-    float max = -INFINITY;
-    for (int i = 0; i < n; ++i) {
-        max = MAX(max, x[i]);
-    }
-    *s = max;
-#else
-    vDSP_maxv(x, 1, s, n);
-#endif
-}
-
-inline static void ggml_vec_norm_inv_f32(const int n, float * s, const float * x) {
-    ggml_vec_norm_f32(n, s, x);
-    *s = 1.f/(*s);
-}
-
-inline static void ggml_vec_argmax_f32(const int n, int * s, const float * x) {
-    float max = -INFINITY;
-    int idx = 0;
-    for (int i = 0; i < n; ++i) {
-        max = MAX(max, x[i]);
-        if (max == x[i]) { idx = i; }
-    }
-    *s = idx;
-}
-
-// Helpers for polling loops
-#if defined(__aarch64__) && ( defined(__clang__) || defined(__GNUC__) )
-static inline void ggml_thread_cpu_relax(void) {
-    __asm__ volatile("yield" ::: "memory");
-}
-#elif defined(__x86_64__)
-static inline void ggml_thread_cpu_relax(void) {
-    _mm_pause();
-}
-#else
-static inline void ggml_thread_cpu_relax(void) {;}
-#endif
-
-//
-// NUMA support
-//
-
-#define GGML_NUMA_MAX_NODES 8
-#define GGML_NUMA_MAX_CPUS 512
-
-struct ggml_numa_node {
-    uint32_t cpus[GGML_NUMA_MAX_CPUS]; // hardware threads on this node
-    uint32_t n_cpus;
-};
-
-struct ggml_numa_nodes {
-    enum ggml_numa_strategy numa_strategy;
-    struct ggml_numa_node nodes[GGML_NUMA_MAX_NODES];
-    uint32_t n_nodes;
-    uint32_t total_cpus; // hardware threads on system
-    uint32_t current_node; // node on which main process is execting
-#if defined(__gnu_linux__)
-    cpu_set_t cpuset; // cpuset from numactl
-#else
-    uint32_t cpuset; // no NUMA support outside of Linux at this time. Use a portable datatype
-#endif
-};
-
-//
-// ggml state
-//
-
-struct ggml_state {
-    struct ggml_numa_nodes numa;
-};
-
-static struct ggml_state g_state = {0};
-
 #if defined(__gnu_linux__) || defined(__ANDROID__)
 #include <sys/syscall.h>
 #define FUTEX_WAIT 0
@@ -1353,7301 +861,6 @@
 
     switch (tensor->type) {
         case GGML_TYPE_I8:
-            {
-                assert(tensor->nb[0] == sizeof(int8_t));
-                for (int i = 0; i < n; i++) {
-                    ggml_vec_set_i8(nc, (int8_t *)(data + i*n1), value);
-                }
-            } break;
-        case GGML_TYPE_I16:
-            {
-                assert(tensor->nb[0] == sizeof(int16_t));
-                for (int i = 0; i < n; i++) {
-                    ggml_vec_set_i16(nc, (int16_t *)(data + i*n1), value);
-                }
-            } break;
-        case GGML_TYPE_I32:
-            {
-                assert(tensor->nb[0] == sizeof(int32_t));
-                for (int i = 0; i < n; i++) {
-                    ggml_vec_set_i32(nc, (int32_t *)(data + i*n1), value);
-                }
-            } break;
-        case GGML_TYPE_F16:
-            {
-                assert(tensor->nb[0] == sizeof(ggml_fp16_t));
-                for (int i = 0; i < n; i++) {
-                    ggml_vec_set_f16(nc, (ggml_fp16_t *)(data + i*n1), GGML_FP32_TO_FP16(value));
-                }
-            } break;
-        case GGML_TYPE_BF16:
-            {
-                assert(tensor->nb[0] == sizeof(ggml_fp16_t));
-                for (int i = 0; i < n; i++) {
-                    ggml_vec_set_bf16(nc, (ggml_bf16_t *)(data + i*n1), GGML_FP32_TO_BF16(value));
-                }
-            } break;
-        case GGML_TYPE_F32:
-            {
-                assert(tensor->nb[0] == sizeof(float));
-                for (int i = 0; i < n; i++) {
-                    ggml_vec_set_f32(nc, (float *)(data + i*n1), value);
-                }
-            } break;
-        default:
-            {
-                GGML_ABORT("fatal error");
-            }
-    }
-
-    return tensor;
-}
-
-struct ggml_tensor * ggml_set_f32(struct ggml_tensor * tensor, float value) {
-    const int n     = ggml_nrows(tensor);
-    const int nc    = tensor->ne[0];
-    const size_t n1 = tensor->nb[1];
-
-    char * const data = tensor->data;
-
-    switch (tensor->type) {
-        case GGML_TYPE_I8:
-            {
-                assert(tensor->nb[0] == sizeof(int8_t));
-                for (int i = 0; i < n; i++) {
-                    ggml_vec_set_i8(nc, (int8_t *)(data + i*n1), value);
-                }
-            } break;
-        case GGML_TYPE_I16:
-            {
-                assert(tensor->nb[0] == sizeof(int16_t));
-                for (int i = 0; i < n; i++) {
-                    ggml_vec_set_i16(nc, (int16_t *)(data + i*n1), value);
-                }
-            } break;
-        case GGML_TYPE_I32:
-            {
-                assert(tensor->nb[0] == sizeof(int32_t));
-                for (int i = 0; i < n; i++) {
-                    ggml_vec_set_i32(nc, (int32_t *)(data + i*n1), value);
-                }
-            } break;
-        case GGML_TYPE_F16:
-            {
-                assert(tensor->nb[0] == sizeof(ggml_fp16_t));
-                for (int i = 0; i < n; i++) {
-                    ggml_vec_set_f16(nc, (ggml_fp16_t *)(data + i*n1), GGML_FP32_TO_FP16(value));
-                }
-            } break;
-        case GGML_TYPE_BF16:
-            {
-                assert(tensor->nb[0] == sizeof(ggml_bf16_t));
-                for (int i = 0; i < n; i++) {
-                    ggml_vec_set_bf16(nc, (ggml_bf16_t *)(data + i*n1), GGML_FP32_TO_BF16(value));
-                }
-            } break;
-        case GGML_TYPE_F32:
-            {
-                assert(tensor->nb[0] == sizeof(float));
-                for (int i = 0; i < n; i++) {
-                    ggml_vec_set_f32(nc, (float *)(data + i*n1), value);
-                }
-            } break;
-        default:
-            {
-                GGML_ABORT("fatal error");
-            }
-    }
-
-    return tensor;
-}
-
-int32_t ggml_get_i32_1d(const struct ggml_tensor * tensor, int i) {
-    if (!ggml_is_contiguous(tensor)) {
-        int64_t id[4] = { 0, 0, 0, 0 };
-        ggml_unravel_index(tensor, i, &id[0], &id[1], &id[2], &id[3]);
-        return ggml_get_i32_nd(tensor, id[0], id[1], id[2], id[3]);
-    }
-    switch (tensor->type) {
-        case GGML_TYPE_I8:
-            {
-                GGML_ASSERT(tensor->nb[0] == sizeof(int8_t));
-                return ((int8_t *)(tensor->data))[i];
-            }
-        case GGML_TYPE_I16:
-            {
-                GGML_ASSERT(tensor->nb[0] == sizeof(int16_t));
-                return ((int16_t *)(tensor->data))[i];
-            }
-        case GGML_TYPE_I32:
-            {
-                GGML_ASSERT(tensor->nb[0] == sizeof(int32_t));
-                return ((int32_t *)(tensor->data))[i];
-            }
-        case GGML_TYPE_F16:
-            {
-                GGML_ASSERT(tensor->nb[0] == sizeof(ggml_fp16_t));
-                return GGML_FP16_TO_FP32(((ggml_fp16_t *)(tensor->data))[i]);
-            }
-        case GGML_TYPE_BF16:
-            {
-                GGML_ASSERT(tensor->nb[0] == sizeof(ggml_bf16_t));
-                return GGML_BF16_TO_FP32(((ggml_bf16_t *)(tensor->data))[i]);
-            }
-        case GGML_TYPE_F32:
-            {
-                GGML_ASSERT(tensor->nb[0] == sizeof(float));
-                return ((float *)(tensor->data))[i];
-            }
-        default:
-            {
-                GGML_ABORT("fatal error");
-            }
-    }
-}
-
-void ggml_set_i32_1d(const struct ggml_tensor * tensor, int i, int32_t value) {
-    if (!ggml_is_contiguous(tensor)) {
-        int64_t id[4] = { 0, 0, 0, 0 };
-        ggml_unravel_index(tensor, i, &id[0], &id[1], &id[2], &id[3]);
-        ggml_set_i32_nd(tensor, id[0], id[1], id[2], id[3], value);
-        return;
-    }
-    switch (tensor->type) {
-        case GGML_TYPE_I8:
-            {
-                GGML_ASSERT(tensor->nb[0] == sizeof(int8_t));
-                ((int8_t *)(tensor->data))[i] = value;
-            } break;
-        case GGML_TYPE_I16:
-            {
-                GGML_ASSERT(tensor->nb[0] == sizeof(int16_t));
-                ((int16_t *)(tensor->data))[i] = value;
-            } break;
-        case GGML_TYPE_I32:
-            {
-                GGML_ASSERT(tensor->nb[0] == sizeof(int32_t));
-                ((int32_t *)(tensor->data))[i] = value;
-            } break;
-        case GGML_TYPE_F16:
-            {
-                GGML_ASSERT(tensor->nb[0] == sizeof(ggml_fp16_t));
-                ((ggml_fp16_t *)(tensor->data))[i] = GGML_FP32_TO_FP16(value);
-            } break;
-        case GGML_TYPE_BF16:
-            {
-                GGML_ASSERT(tensor->nb[0] == sizeof(ggml_bf16_t));
-                ((ggml_bf16_t *)(tensor->data))[i] = GGML_FP32_TO_BF16(value);
-            } break;
-        case GGML_TYPE_F32:
-            {
-                GGML_ASSERT(tensor->nb[0] == sizeof(float));
-                ((float *)(tensor->data))[i] = value;
-            } break;
-        default:
-            {
-                GGML_ABORT("fatal error");
-            }
-    }
-}
-
-int32_t ggml_get_i32_nd(const struct ggml_tensor * tensor, int i0, int i1, int i2, int i3) {
-    void * data   = (char *) tensor->data + i0*tensor->nb[0] + i1*tensor->nb[1] + i2*tensor->nb[2] + i3*tensor->nb[3];
-    switch (tensor->type) {
-        case GGML_TYPE_I8:
-            return ((int8_t *) data)[0];
-        case GGML_TYPE_I16:
-            return ((int16_t *) data)[0];
-        case GGML_TYPE_I32:
-            return ((int32_t *) data)[0];
-        case GGML_TYPE_F16:
-            return GGML_FP16_TO_FP32(((ggml_fp16_t *) data)[0]);
-        case GGML_TYPE_BF16:
-            return GGML_BF16_TO_FP32(((ggml_bf16_t *) data)[0]);
-        case GGML_TYPE_F32:
-            return ((float *) data)[0];
-        default:
-            GGML_ABORT("fatal error");
-    }
-}
-
-void ggml_set_i32_nd(const struct ggml_tensor * tensor, int i0, int i1, int i2, int i3, int32_t value) {
-    void * data   = (char *) tensor->data + i0*tensor->nb[0] + i1*tensor->nb[1] + i2*tensor->nb[2] + i3*tensor->nb[3];
-    switch (tensor->type) {
-        case GGML_TYPE_I8:
-            {
-                ((int8_t *)(data))[0] = value;
-            } break;
-        case GGML_TYPE_I16:
-            {
-                ((int16_t *)(data))[0] = value;
-            } break;
-        case GGML_TYPE_I32:
-            {
-                ((int32_t *)(data))[0] = value;
-            } break;
-        case GGML_TYPE_F16:
-            {
-                ((ggml_fp16_t *)(data))[0] = GGML_FP32_TO_FP16(value);
-            } break;
-        case GGML_TYPE_BF16:
-            {
-                ((ggml_bf16_t *)(data))[0] = GGML_FP32_TO_BF16(value);
-            } break;
-        case GGML_TYPE_F32:
-            {
-                ((float *)(data))[0] = value;
-            } break;
-        default:
-            {
-                GGML_ABORT("fatal error");
-            }
-    }
-}
-
-float ggml_get_f32_1d(const struct ggml_tensor * tensor, int i) {
-    if (!ggml_is_contiguous(tensor)) {
-        int64_t id[4] = { 0, 0, 0, 0 };
-        ggml_unravel_index(tensor, i, &id[0], &id[1], &id[2], &id[3]);
-        return ggml_get_f32_nd(tensor, id[0], id[1], id[2], id[3]);
-    }
-    switch (tensor->type) {
-        case GGML_TYPE_I8:
-            {
-                return ((int8_t *)(tensor->data))[i];
-            }
-        case GGML_TYPE_I16:
-            {
-                return ((int16_t *)(tensor->data))[i];
-            }
-        case GGML_TYPE_I32:
-            {
-                return ((int32_t *)(tensor->data))[i];
-            }
-        case GGML_TYPE_F16:
-            {
-                return GGML_FP16_TO_FP32(((ggml_fp16_t *)(tensor->data))[i]);
-            }
-        case GGML_TYPE_BF16:
-            {
-                return GGML_BF16_TO_FP32(((ggml_bf16_t *)(tensor->data))[i]);
-            }
-        case GGML_TYPE_F32:
-            {
-                return ((float *)(tensor->data))[i];
-            }
-        default:
-            {
-                GGML_ABORT("fatal error");
-            }
-    }
-}
-
-void ggml_set_f32_1d(const struct ggml_tensor * tensor, int i, float value) {
-    if (!ggml_is_contiguous(tensor)) {
-        int64_t id[4] = { 0, 0, 0, 0 };
-        ggml_unravel_index(tensor, i, &id[0], &id[1], &id[2], &id[3]);
-        ggml_set_f32_nd(tensor, id[0], id[1], id[2], id[3], value);
-        return;
-    }
-    switch (tensor->type) {
-        case GGML_TYPE_I8:
-            {
-                ((int8_t *)(tensor->data))[i] = value;
-            } break;
-        case GGML_TYPE_I16:
-            {
-                ((int16_t *)(tensor->data))[i] = value;
-            } break;
-        case GGML_TYPE_I32:
-            {
-                ((int32_t *)(tensor->data))[i] = value;
-            } break;
-        case GGML_TYPE_F16:
-            {
-                ((ggml_fp16_t *)(tensor->data))[i] = GGML_FP32_TO_FP16(value);
-            } break;
-        case GGML_TYPE_BF16:
-            {
-                ((ggml_bf16_t *)(tensor->data))[i] = GGML_FP32_TO_BF16(value);
-            } break;
-        case GGML_TYPE_F32:
-            {
-                ((float *)(tensor->data))[i] = value;
-            } break;
-        default:
-            {
-                GGML_ABORT("fatal error");
-            }
-    }
-}
-
-float ggml_get_f32_nd(const struct ggml_tensor * tensor, int i0, int i1, int i2, int i3) {
-    void * data   = (char *) tensor->data + i0*tensor->nb[0] + i1*tensor->nb[1] + i2*tensor->nb[2] + i3*tensor->nb[3];
-    switch (tensor->type) {
-        case GGML_TYPE_I8:
-            return ((int8_t *) data)[0];
-        case GGML_TYPE_I16:
-            return ((int16_t *) data)[0];
-        case GGML_TYPE_I32:
-            return ((int32_t *) data)[0];
-        case GGML_TYPE_F16:
-            return GGML_FP16_TO_FP32(((ggml_fp16_t *) data)[0]);
-        case GGML_TYPE_BF16:
-            return GGML_BF16_TO_FP32(((ggml_bf16_t *) data)[0]);
-        case GGML_TYPE_F32:
-            return ((float *) data)[0];
-        default:
-            GGML_ABORT("fatal error");
-    }
-}
-
-void ggml_set_f32_nd(const struct ggml_tensor * tensor, int i0, int i1, int i2, int i3, float value) {
-    void * data   = (char *) tensor->data + i0*tensor->nb[0] + i1*tensor->nb[1] + i2*tensor->nb[2] + i3*tensor->nb[3];
-    switch (tensor->type) {
-        case GGML_TYPE_I8:
-            {
-                ((int8_t *)(data))[0] = value;
-            } break;
-        case GGML_TYPE_I16:
-            {
-                ((int16_t *)(data))[0] = value;
-            } break;
-        case GGML_TYPE_I32:
-            {
-                ((int32_t *)(data))[0] = value;
-            } break;
-        case GGML_TYPE_F16:
-            {
-                ((ggml_fp16_t *)(data))[0] = GGML_FP32_TO_FP16(value);
-            } break;
-        case GGML_TYPE_BF16:
-            {
-                ((ggml_bf16_t *)(data))[0] = GGML_FP32_TO_BF16(value);
-            } break;
-        case GGML_TYPE_F32:
-            {
-                ((float *)(data))[0] = value;
-            } break;
-        default:
-            {
-                GGML_ABORT("fatal error");
-            }
-    }
-}
-
-////////////////////////////////////////////////////////////////////////////////
-
-// ggml_compute_forward_dup
-
-static void ggml_compute_forward_dup_same_cont(
-        const struct ggml_compute_params * params,
-        struct ggml_tensor * dst) {
-
-    const struct ggml_tensor * src0 = dst->src[0];
-
-    GGML_ASSERT(ggml_nelements(dst) == ggml_nelements(src0));
-    GGML_ASSERT(ggml_is_contiguous(dst) && ggml_is_contiguous(src0));
-    GGML_ASSERT(src0->type == dst->type);
-
-    const size_t nb0 = ggml_type_size(src0->type);
-
-    const int ith = params->ith; // thread index
-    const int nth = params->nth; // number of threads
-
-    // parallelize by blocks
-    const int nk = ggml_nelements(src0)/ggml_blck_size(src0->type);
-    const int dr = (nk + nth - 1) / nth;
-    const int k0 = dr * ith;
-    const int k1 = MIN(k0 + dr, nk);
-
-    if (k0 < k1) {
-        memcpy(
-            ((char *)  dst->data + k0*nb0),
-            ((char *) src0->data + k0*nb0),
-            (k1 - k0) * nb0);
-    }
-}
-
-static void ggml_compute_forward_dup_f16(
-        const struct ggml_compute_params * params,
-        struct ggml_tensor * dst) {
-
-    const struct ggml_tensor * src0 = dst->src[0];
-
-    GGML_ASSERT(ggml_nelements(dst) == ggml_nelements(src0));
-
-    GGML_TENSOR_UNARY_OP_LOCALS
-
-    const int ith = params->ith; // thread index
-    const int nth = params->nth; // number of threads
-
-    // parallelize by rows
-    const int nr = ne01;
-    // number of rows per thread
-    const int dr = (nr + nth - 1) / nth;
-    // row range for this thread
-    const int ir0 = dr * ith;
-    const int ir1 = MIN(ir0 + dr, nr);
-
-    if (src0->type == dst->type &&
-        ne00 == ne0 &&
-        nb00 == ggml_type_size(src0->type) && nb0 == ggml_type_size(dst->type)) {
-        // copy by rows
-        const size_t rs = ne00*nb00;
-        for (int64_t i03 = 0; i03 < ne03; i03++) {
-            for (int64_t i02 = 0; i02 < ne02; i02++) {
-                for (int64_t i01 = ir0; i01 < ir1; i01++) {
-                    memcpy(
-                        ((char *)  dst->data + i01*nb1  + i02*nb2  + i03*nb3),
-                        ((char *) src0->data + i01*nb01 + i02*nb02 + i03*nb03),
-                        rs);
-                }
-            }
-        }
-        return;
-    }
-
-    // TODO: add more special-case implementations for tensor shapes/strides that can benefit from memcpy
-
-    if (ggml_is_contiguous(dst)) {
-        if (nb00 == sizeof(ggml_fp16_t)) {
-            if (dst->type == GGML_TYPE_F16) {
-                size_t id = 0;
-                const size_t rs = ne00 * nb00;
-                char * dst_ptr = (char *) dst->data;
-
-                for (int i03 = 0; i03 < ne03; i03++) {
-                    for (int i02 = 0; i02 < ne02; i02++) {
-                        id += rs * ir0;
-                        for (int i01 = ir0; i01 < ir1; i01++) {
-                            const char * src0_ptr = (char *) src0->data + i01*nb01 + i02*nb02 + i03*nb03;
-                            memcpy(dst_ptr + id, src0_ptr, rs);
-                            id += rs;
-                        }
-                        id += rs * (ne01 - ir1);
-                    }
-                }
-            } else if (dst->type == GGML_TYPE_F32) {
-                size_t id = 0;
-                float * dst_ptr = (float *) dst->data;
-
-                for (int i03 = 0; i03 < ne03; i03++) {
-                    for (int i02 = 0; i02 < ne02; i02++) {
-                        id += ne00 * ir0;
-                        for (int i01 = ir0; i01 < ir1; i01++) {
-                            const ggml_fp16_t * src0_ptr = (ggml_fp16_t *) ((char *) src0->data + i01*nb01 + i02*nb02 + i03*nb03);
-                            for (int i00 = 0; i00 < ne00; i00++) {
-                                dst_ptr[id] = GGML_FP16_TO_FP32(src0_ptr[i00]);
-                                id++;
-                            }
-                        }
-                        id += ne00 * (ne01 - ir1);
-                    }
-                }
-            } else if (ggml_get_type_traits_cpu(dst->type)->from_float) {
-                ggml_from_float_t const quantize_row_q = ggml_get_type_traits_cpu(dst->type)->from_float;
-                float * src0_f32 = (float *) params->wdata + (ne00 + CACHE_LINE_SIZE_F32) * ith;
-
-                size_t id = 0;
-                size_t rs = nb0 * (ne00 / ggml_blck_size(dst->type));
-                char * dst_ptr = (char *) dst->data;
-
-                for (int i03 = 0; i03 < ne03; i03++) {
-                    for (int i02 = 0; i02 < ne02; i02++) {
-                        id += rs * ir0;
-                        for (int i01 = ir0; i01 < ir1; i01++) {
-                            const ggml_fp16_t * src0_ptr = (ggml_fp16_t *) ((char *) src0->data + i01*nb01 + i02*nb02 + i03*nb03);
-
-                            for (int i00 = 0; i00 < ne00; i00++) {
-                                src0_f32[i00] = GGML_FP16_TO_FP32(src0_ptr[i00]);
-                            }
-
-                            quantize_row_q(src0_f32, dst_ptr + id, ne00);
-                            id += rs;
-                        }
-                        id += rs * (ne01 - ir1);
-                    }
-                }
-            } else {
-                GGML_ABORT("fatal error"); // TODO: implement
-            }
-        } else {
-            //printf("%s: this is not optimal - fix me\n", __func__);
-
-            if (dst->type == GGML_TYPE_F32) {
-                size_t id = 0;
-                float * dst_ptr = (float *) dst->data;
-
-                for (int i03 = 0; i03 < ne03; i03++) {
-                    for (int i02 = 0; i02 < ne02; i02++) {
-                        id += ne00 * ir0;
-                        for (int i01 = ir0; i01 < ir1; i01++) {
-                            for (int i00 = 0; i00 < ne00; i00++) {
-                                const ggml_fp16_t * src0_ptr = (ggml_fp16_t *) ((char *) src0->data + i00*nb00 + i01*nb01 + i02*nb02 + i03*nb03);
-
-                                dst_ptr[id] = GGML_FP16_TO_FP32(*src0_ptr);
-                                id++;
-                            }
-                        }
-                        id += ne00 * (ne01 - ir1);
-                    }
-                }
-            } else if (dst->type == GGML_TYPE_F16) {
-                size_t id = 0;
-                ggml_fp16_t * dst_ptr = (ggml_fp16_t *) dst->data;
-
-                for (int i03 = 0; i03 < ne03; i03++) {
-                    for (int i02 = 0; i02 < ne02; i02++) {
-                        id += ne00 * ir0;
-                        for (int i01 = ir0; i01 < ir1; i01++) {
-                            for (int i00 = 0; i00 < ne00; i00++) {
-                                const ggml_fp16_t * src0_ptr = (ggml_fp16_t *) ((char *) src0->data + i00*nb00 + i01*nb01 + i02*nb02 + i03*nb03);
-
-                                dst_ptr[id] = *src0_ptr;
-                                id++;
-                            }
-                        }
-                        id += ne00 * (ne01 - ir1);
-                    }
-                }
-            } else {
-                GGML_ABORT("fatal error"); // TODO: implement
-            }
-        }
-        return;
-    }
-
-    // dst counters
-    int64_t i10 = 0;
-    int64_t i11 = 0;
-    int64_t i12 = 0;
-    int64_t i13 = 0;
-
-    if (dst->type == GGML_TYPE_F16) {
-        for (int64_t i03 = 0; i03 < ne03; i03++) {
-            for (int64_t i02 = 0; i02 < ne02; i02++) {
-                i10 += ne00 * ir0;
-                while (i10 >= ne0) {
-                    i10 -= ne0;
-                    if (++i11 == ne1) {
-                        i11 = 0;
-                        if (++i12 == ne2) {
-                            i12 = 0;
-                            if (++i13 == ne3) {
-                                i13 = 0;
-                            }
-                        }
-                    }
-                }
-                for (int64_t i01 = ir0; i01 < ir1; i01++) {
-                    for (int64_t i00 = 0; i00 < ne00; i00++) {
-                        const char * src0_ptr = ((char *) src0->data + i00*nb00 + i01*nb01 + i02*nb02 + i03*nb03);
-                              char * dst_ptr  = ((char *)  dst->data + i10*nb0  + i11*nb1  + i12*nb2  + i13*nb3);
-
-                        memcpy(dst_ptr, src0_ptr, sizeof(ggml_fp16_t));
-
-                        if (++i10 == ne00) {
-                            i10 = 0;
-                            if (++i11 == ne01) {
-                                i11 = 0;
-                                if (++i12 == ne02) {
-                                    i12 = 0;
-                                    if (++i13 == ne03) {
-                                        i13 = 0;
-                                    }
-                                }
-                            }
-                        }
-                    }
-                }
-                i10 += ne00 * (ne01 - ir1);
-                while (i10 >= ne0) {
-                    i10 -= ne0;
-                    if (++i11 == ne1) {
-                        i11 = 0;
-                        if (++i12 == ne2) {
-                            i12 = 0;
-                            if (++i13 == ne3) {
-                                i13 = 0;
-                            }
-                        }
-                    }
-                }
-            }
-        }
-    } else if (dst->type == GGML_TYPE_F32) {
-        for (int64_t i03 = 0; i03 < ne03; i03++) {
-            for (int64_t i02 = 0; i02 < ne02; i02++) {
-                i10 += ne00 * ir0;
-                while (i10 >= ne0) {
-                    i10 -= ne0;
-                    if (++i11 == ne1) {
-                        i11 = 0;
-                        if (++i12 == ne2) {
-                            i12 = 0;
-                            if (++i13 == ne3) {
-                                i13 = 0;
-                            }
-                        }
-                    }
-                }
-                for (int64_t i01 = ir0; i01 < ir1; i01++) {
-                    for (int64_t i00 = 0; i00 < ne00; i00++) {
-                        const char * src0_ptr = ((char *) src0->data + i00*nb00 + i01*nb01 + i02*nb02 + i03*nb03);
-                              char * dst_ptr  = ((char *)  dst->data + i10*nb0  + i11*nb1  + i12*nb2  + i13*nb3);
-
-                        *(float *) dst_ptr = GGML_FP16_TO_FP32(*(const ggml_fp16_t *) src0_ptr);
-
-                        if (++i10 == ne0) {
-                            i10 = 0;
-                            if (++i11 == ne1) {
-                                i11 = 0;
-                                if (++i12 == ne2) {
-                                    i12 = 0;
-                                    if (++i13 == ne3) {
-                                        i13 = 0;
-                                    }
-                                }
-                            }
-                        }
-                    }
-                }
-                i10 += ne00 * (ne01 - ir1);
-                while (i10 >= ne0) {
-                    i10 -= ne0;
-                    if (++i11 == ne1) {
-                        i11 = 0;
-                        if (++i12 == ne2) {
-                            i12 = 0;
-                            if (++i13 == ne3) {
-                                i13 = 0;
-                            }
-                        }
-                    }
-                }
-            }
-        }
-    } else {
-        GGML_ABORT("fatal error"); // TODO: implement
-    }
-}
-
-static void ggml_compute_forward_dup_bf16(
-        const struct ggml_compute_params * params,
-        struct ggml_tensor * dst) {
-
-    const struct ggml_tensor * src0 = dst->src[0];
-
-    GGML_ASSERT(ggml_nelements(dst) == ggml_nelements(src0));
-
-    GGML_TENSOR_UNARY_OP_LOCALS
-
-    const int ith = params->ith; // thread index
-    const int nth = params->nth; // number of threads
-
-    // parallelize by rows
-    const int nr = ne01;
-    // number of rows per thread
-    const int dr = (nr + nth - 1) / nth;
-    // row range for this thread
-    const int ir0 = dr * ith;
-    const int ir1 = MIN(ir0 + dr, nr);
-
-    if (src0->type == dst->type &&
-        ne00 == ne0 &&
-        nb00 == ggml_type_size(src0->type) && nb0 == ggml_type_size(dst->type)) {
-        // copy by rows
-        const size_t rs = ne00*nb00;
-        for (int64_t i03 = 0; i03 < ne03; i03++) {
-            for (int64_t i02 = 0; i02 < ne02; i02++) {
-                for (int64_t i01 = ir0; i01 < ir1; i01++) {
-                    memcpy(
-                        ((char *)  dst->data + i01*nb1  + i02*nb2  + i03*nb3),
-                        ((char *) src0->data + i01*nb01 + i02*nb02 + i03*nb03),
-                        rs);
-                }
-            }
-        }
-        return;
-    }
-
-    // TODO: add more special-case implementations for tensor shapes/strides that can benefit from memcpy
-
-    if (ggml_is_contiguous(dst)) {
-        if (nb00 == sizeof(ggml_bf16_t)) {
-            if (dst->type == GGML_TYPE_BF16) {
-                size_t id = 0;
-                const size_t rs = ne00 * nb00;
-                char * dst_ptr = (char *) dst->data;
-
-                for (int i03 = 0; i03 < ne03; i03++) {
-                    for (int i02 = 0; i02 < ne02; i02++) {
-                        id += rs * ir0;
-                        for (int i01 = ir0; i01 < ir1; i01++) {
-                            const char * src0_ptr = (char *) src0->data + i01*nb01 + i02*nb02 + i03*nb03;
-                            memcpy(dst_ptr + id, src0_ptr, rs);
-                            id += rs;
-                        }
-                        id += rs * (ne01 - ir1);
-                    }
-                }
-            } else if (dst->type == GGML_TYPE_F16) {
-                size_t id = 0;
-                ggml_fp16_t * dst_ptr = (ggml_fp16_t *) dst->data;
-
-                for (int i03 = 0; i03 < ne03; i03++) {
-                    for (int i02 = 0; i02 < ne02; i02++) {
-                        id += ne00 * ir0;
-                        for (int i01 = ir0; i01 < ir1; i01++) {
-                            const ggml_bf16_t * src0_ptr = (ggml_bf16_t *) ((char *) src0->data + i01*nb01 + i02*nb02 + i03*nb03);
-                            for (int i00 = 0; i00 < ne00; i00++) {
-                                dst_ptr[id] = GGML_FP32_TO_FP16(GGML_BF16_TO_FP32(src0_ptr[i00]));
-                                id++;
-                            }
-                        }
-                        id += ne00 * (ne01 - ir1);
-                    }
-                }
-            } else if (dst->type == GGML_TYPE_F32) {
-                size_t id = 0;
-                float * dst_ptr = (float *) dst->data;
-
-                for (int i03 = 0; i03 < ne03; i03++) {
-                    for (int i02 = 0; i02 < ne02; i02++) {
-                        id += ne00 * ir0;
-                        for (int i01 = ir0; i01 < ir1; i01++) {
-                            const ggml_bf16_t * src0_ptr = (ggml_bf16_t *) ((char *) src0->data + i01*nb01 + i02*nb02 + i03*nb03);
-                            for (int i00 = 0; i00 < ne00; i00++) {
-                                dst_ptr[id] = GGML_BF16_TO_FP32(src0_ptr[i00]);
-                                id++;
-                            }
-                        }
-                        id += ne00 * (ne01 - ir1);
-                    }
-                }
-            } else if (ggml_get_type_traits_cpu(dst->type)->from_float) {
-                ggml_from_float_t const quantize_row_q = ggml_get_type_traits_cpu(dst->type)->from_float;
-                float * src0_f32 = (float *) params->wdata + (ne00 + CACHE_LINE_SIZE_F32) * ith;
-
-                size_t id = 0;
-                size_t rs = nb0 * (ne00 / ggml_blck_size(dst->type));
-                char * dst_ptr = (char *) dst->data;
-
-                for (int i03 = 0; i03 < ne03; i03++) {
-                    for (int i02 = 0; i02 < ne02; i02++) {
-                        id += rs * ir0;
-                        for (int i01 = ir0; i01 < ir1; i01++) {
-                            const ggml_bf16_t * src0_ptr = (ggml_bf16_t *) ((char *) src0->data + i01*nb01 + i02*nb02 + i03*nb03);
-
-                            for (int i00 = 0; i00 < ne00; i00++) {
-                                src0_f32[i00] = GGML_BF16_TO_FP32(src0_ptr[i00]);
-                            }
-
-                            quantize_row_q(src0_f32, dst_ptr + id, ne00);
-                            id += rs;
-                        }
-                        id += rs * (ne01 - ir1);
-                    }
-                }
-            } else {
-                GGML_ABORT("fatal error"); // TODO: implement
-            }
-        } else {
-            //printf("%s: this is not optimal - fix me\n", __func__);
-
-            if (dst->type == GGML_TYPE_F32) {
-                size_t id = 0;
-                float * dst_ptr = (float *) dst->data;
-
-                for (int i03 = 0; i03 < ne03; i03++) {
-                    for (int i02 = 0; i02 < ne02; i02++) {
-                        id += ne00 * ir0;
-                        for (int i01 = ir0; i01 < ir1; i01++) {
-                            for (int i00 = 0; i00 < ne00; i00++) {
-                                const ggml_bf16_t * src0_ptr = (ggml_bf16_t *) ((char *) src0->data + i00*nb00 + i01*nb01 + i02*nb02 + i03*nb03);
-
-                                dst_ptr[id] = GGML_BF16_TO_FP32(*src0_ptr);
-                                id++;
-                            }
-                        }
-                        id += ne00 * (ne01 - ir1);
-                    }
-                }
-            } else if (dst->type == GGML_TYPE_BF16) {
-                size_t id = 0;
-                ggml_bf16_t * dst_ptr = (ggml_bf16_t *) dst->data;
-
-                for (int i03 = 0; i03 < ne03; i03++) {
-                    for (int i02 = 0; i02 < ne02; i02++) {
-                        id += ne00 * ir0;
-                        for (int i01 = ir0; i01 < ir1; i01++) {
-                            for (int i00 = 0; i00 < ne00; i00++) {
-                                const ggml_bf16_t * src0_ptr = (ggml_bf16_t *) ((char *) src0->data + i00*nb00 + i01*nb01 + i02*nb02 + i03*nb03);
-
-                                dst_ptr[id] = *src0_ptr;
-                                id++;
-                            }
-                        }
-                        id += ne00 * (ne01 - ir1);
-                    }
-                }
-            } else if (dst->type == GGML_TYPE_F16) {
-                size_t id = 0;
-                ggml_fp16_t * dst_ptr = (ggml_fp16_t *) dst->data;
-
-                for (int i03 = 0; i03 < ne03; i03++) {
-                    for (int i02 = 0; i02 < ne02; i02++) {
-                        id += ne00 * ir0;
-                        for (int i01 = ir0; i01 < ir1; i01++) {
-                            for (int i00 = 0; i00 < ne00; i00++) {
-                                const ggml_bf16_t * src0_ptr = (ggml_bf16_t *) ((char *) src0->data + i00*nb00 + i01*nb01 + i02*nb02 + i03*nb03);
-
-                                dst_ptr[id] = GGML_FP32_TO_FP16(GGML_BF16_TO_FP32(*src0_ptr));
-                                id++;
-                            }
-                        }
-                        id += ne00 * (ne01 - ir1);
-                    }
-                }
-            } else {
-                GGML_ABORT("fatal error"); // TODO: implement
-            }
-        }
-        return;
-    }
-
-    // dst counters
-    int64_t i10 = 0;
-    int64_t i11 = 0;
-    int64_t i12 = 0;
-    int64_t i13 = 0;
-
-    if (dst->type == GGML_TYPE_BF16) {
-        for (int64_t i03 = 0; i03 < ne03; i03++) {
-            for (int64_t i02 = 0; i02 < ne02; i02++) {
-                i10 += ne00 * ir0;
-                while (i10 >= ne0) {
-                    i10 -= ne0;
-                    if (++i11 == ne1) {
-                        i11 = 0;
-                        if (++i12 == ne2) {
-                            i12 = 0;
-                            if (++i13 == ne3) {
-                                i13 = 0;
-                            }
-                        }
-                    }
-                }
-                for (int64_t i01 = ir0; i01 < ir1; i01++) {
-                    for (int64_t i00 = 0; i00 < ne00; i00++) {
-                        const char * src0_ptr = ((char *) src0->data + i00*nb00 + i01*nb01 + i02*nb02 + i03*nb03);
-                              char * dst_ptr  = ((char *)  dst->data + i10*nb0  + i11*nb1  + i12*nb2  + i13*nb3);
-
-                        memcpy(dst_ptr, src0_ptr, sizeof(ggml_bf16_t));
-
-                        if (++i10 == ne00) {
-                            i10 = 0;
-                            if (++i11 == ne01) {
-                                i11 = 0;
-                                if (++i12 == ne02) {
-                                    i12 = 0;
-                                    if (++i13 == ne03) {
-                                        i13 = 0;
-                                    }
-                                }
-                            }
-                        }
-                    }
-                }
-                i10 += ne00 * (ne01 - ir1);
-                while (i10 >= ne0) {
-                    i10 -= ne0;
-                    if (++i11 == ne1) {
-                        i11 = 0;
-                        if (++i12 == ne2) {
-                            i12 = 0;
-                            if (++i13 == ne3) {
-                                i13 = 0;
-                            }
-                        }
-                    }
-                }
-            }
-        }
-    } else if (dst->type == GGML_TYPE_F16) {
-        for (int64_t i03 = 0; i03 < ne03; i03++) {
-            for (int64_t i02 = 0; i02 < ne02; i02++) {
-                i10 += ne00 * ir0;
-                while (i10 >= ne0) {
-                    i10 -= ne0;
-                    if (++i11 == ne1) {
-                        i11 = 0;
-                        if (++i12 == ne2) {
-                            i12 = 0;
-                            if (++i13 == ne3) {
-                                i13 = 0;
-                            }
-                        }
-                    }
-                }
-                for (int64_t i01 = ir0; i01 < ir1; i01++) {
-                    for (int64_t i00 = 0; i00 < ne00; i00++) {
-                        const char * src0_ptr = ((char *) src0->data + i00*nb00 + i01*nb01 + i02*nb02 + i03*nb03);
-                              char * dst_ptr  = ((char *)  dst->data + i10*nb0  + i11*nb1  + i12*nb2  + i13*nb3);
-
-                        *(ggml_fp16_t *) dst_ptr = GGML_FP32_TO_FP16(GGML_BF16_TO_FP32(*(const ggml_bf16_t *) src0_ptr));
-
-                        if (++i10 == ne0) {
-                            i10 = 0;
-                            if (++i11 == ne1) {
-                                i11 = 0;
-                                if (++i12 == ne2) {
-                                    i12 = 0;
-                                    if (++i13 == ne3) {
-                                        i13 = 0;
-                                    }
-                                }
-                            }
-                        }
-                    }
-                }
-                i10 += ne00 * (ne01 - ir1);
-                while (i10 >= ne0) {
-                    i10 -= ne0;
-                    if (++i11 == ne1) {
-                        i11 = 0;
-                        if (++i12 == ne2) {
-                            i12 = 0;
-                            if (++i13 == ne3) {
-                                i13 = 0;
-                            }
-                        }
-                    }
-                }
-            }
-        }
-    } else if (dst->type == GGML_TYPE_F32) {
-        for (int64_t i03 = 0; i03 < ne03; i03++) {
-            for (int64_t i02 = 0; i02 < ne02; i02++) {
-                i10 += ne00 * ir0;
-                while (i10 >= ne0) {
-                    i10 -= ne0;
-                    if (++i11 == ne1) {
-                        i11 = 0;
-                        if (++i12 == ne2) {
-                            i12 = 0;
-                            if (++i13 == ne3) {
-                                i13 = 0;
-                            }
-                        }
-                    }
-                }
-                for (int64_t i01 = ir0; i01 < ir1; i01++) {
-                    for (int64_t i00 = 0; i00 < ne00; i00++) {
-                        const char * src0_ptr = ((char *) src0->data + i00*nb00 + i01*nb01 + i02*nb02 + i03*nb03);
-                              char * dst_ptr  = ((char *)  dst->data + i10*nb0  + i11*nb1  + i12*nb2  + i13*nb3);
-
-                        *(float *) dst_ptr = GGML_BF16_TO_FP32(*(const ggml_bf16_t *) src0_ptr);
-
-                        if (++i10 == ne0) {
-                            i10 = 0;
-                            if (++i11 == ne1) {
-                                i11 = 0;
-                                if (++i12 == ne2) {
-                                    i12 = 0;
-                                    if (++i13 == ne3) {
-                                        i13 = 0;
-                                    }
-                                }
-                            }
-                        }
-                    }
-                }
-                i10 += ne00 * (ne01 - ir1);
-                while (i10 >= ne0) {
-                    i10 -= ne0;
-                    if (++i11 == ne1) {
-                        i11 = 0;
-                        if (++i12 == ne2) {
-                            i12 = 0;
-                            if (++i13 == ne3) {
-                                i13 = 0;
-                            }
-                        }
-                    }
-                }
-            }
-        }
-    } else {
-        GGML_ABORT("fatal error"); // TODO: implement
-    }
-}
-
-static void ggml_compute_forward_dup_f32(
-        const struct ggml_compute_params * params,
-        struct ggml_tensor * dst) {
-
-    const struct ggml_tensor * src0 = dst->src[0];
-
-    GGML_ASSERT(ggml_nelements(dst) == ggml_nelements(src0));
-
-    GGML_TENSOR_UNARY_OP_LOCALS
-
-    const int ith = params->ith; // thread index
-    const int nth = params->nth; // number of threads
-
-    // parallelize by rows
-    const int nr = ne01;
-    // number of rows per thread
-    const int dr = (nr + nth - 1) / nth;
-    // row range for this thread
-    const int ir0 = dr * ith;
-    const int ir1 = MIN(ir0 + dr, nr);
-
-    if (src0->type == dst->type &&
-        ne00 == ne0 &&
-        nb00 == ggml_type_size(src0->type) && nb0 == ggml_type_size(dst->type)) {
-        // copy by rows
-        const size_t rs = ne00*nb00;
-        for (int64_t i03 = 0; i03 < ne03; i03++) {
-            for (int64_t i02 = 0; i02 < ne02; i02++) {
-                for (int64_t i01 = ir0; i01 < ir1; i01++) {
-                    memcpy(
-                        ((char *)  dst->data + i01*nb1  + i02*nb2  + i03*nb3),
-                        ((char *) src0->data + i01*nb01 + i02*nb02 + i03*nb03),
-                        rs);
-                }
-            }
-        }
-        return;
-    }
-
-    if (ggml_is_contiguous(dst)) {
-        // TODO: simplify
-        if (nb00 == sizeof(float)) {
-            if (dst->type == GGML_TYPE_F32) {
-                size_t id = 0;
-                const size_t rs = ne00 * nb00;
-                char * dst_ptr = (char *) dst->data;
-
-                for (int i03 = 0; i03 < ne03; i03++) {
-                    for (int i02 = 0; i02 < ne02; i02++) {
-                        id += rs * ir0;
-                        for (int i01 = ir0; i01 < ir1; i01++) {
-                            const char * src0_ptr = (char *) src0->data + i01*nb01 + i02*nb02 + i03*nb03;
-                            memcpy(dst_ptr + id, src0_ptr, rs);
-                            id += rs;
-                        }
-                        id += rs * (ne01 - ir1);
-                    }
-                }
-            } else if (ggml_get_type_traits_cpu(dst->type)->from_float) {
-                ggml_from_float_t const quantize_row_q = ggml_get_type_traits_cpu(dst->type)->from_float;
-
-                size_t id = 0;
-                size_t rs = nb0 * (ne00 / ggml_blck_size(dst->type));
-                char * dst_ptr = (char *) dst->data;
-
-                for (int i03 = 0; i03 < ne03; i03++) {
-                    for (int i02 = 0; i02 < ne02; i02++) {
-                        id += rs * ir0;
-                        for (int i01 = ir0; i01 < ir1; i01++) {
-                            const float * src0_ptr = (float *) ((char *) src0->data + i01*nb01 + i02*nb02 + i03*nb03);
-                            quantize_row_q(src0_ptr, dst_ptr + id, ne00);
-                            id += rs;
-                        }
-                        id += rs * (ne01 - ir1);
-                    }
-                }
-            } else {
-                GGML_ABORT("fatal error"); // TODO: implement
-            }
-        } else {
-            //printf("%s: this is not optimal - fix me\n", __func__);
-
-            if (dst->type == GGML_TYPE_F32) {
-                size_t id = 0;
-                float * dst_ptr = (float *) dst->data;
-
-                for (int i03 = 0; i03 < ne03; i03++) {
-                    for (int i02 = 0; i02 < ne02; i02++) {
-                        id += ne00 * ir0;
-                        for (int i01 = ir0; i01 < ir1; i01++) {
-                            for (int i00 = 0; i00 < ne00; i00++) {
-                                const float * src0_ptr = (float *) ((char *) src0->data + i00*nb00 + i01*nb01 + i02*nb02 + i03*nb03);
-
-                                dst_ptr[id] = *src0_ptr;
-                                id++;
-                            }
-                        }
-                        id += ne00 * (ne01 - ir1);
-                    }
-                }
-            } else if (dst->type == GGML_TYPE_F16) {
-                size_t id = 0;
-                ggml_fp16_t * dst_ptr = (ggml_fp16_t *) dst->data;
-
-                for (int i03 = 0; i03 < ne03; i03++) {
-                    for (int i02 = 0; i02 < ne02; i02++) {
-                        id += ne00 * ir0;
-                        for (int i01 = ir0; i01 < ir1; i01++) {
-                            for (int i00 = 0; i00 < ne00; i00++) {
-                                const float * src0_ptr = (float *) ((char *) src0->data + i00*nb00 + i01*nb01 + i02*nb02 + i03*nb03);
-
-                                dst_ptr[id] = GGML_FP32_TO_FP16(*src0_ptr);
-                                id++;
-                            }
-                        }
-                        id += ne00 * (ne01 - ir1);
-                    }
-                }
-            } else if (dst->type == GGML_TYPE_BF16) {
-                size_t id = 0;
-                ggml_bf16_t * dst_ptr = (ggml_bf16_t *) dst->data;
-
-                for (int i03 = 0; i03 < ne03; i03++) {
-                    for (int i02 = 0; i02 < ne02; i02++) {
-                        id += ne00 * ir0;
-                        for (int i01 = ir0; i01 < ir1; i01++) {
-                            for (int i00 = 0; i00 < ne00; i00++) {
-                                const float * src0_ptr = (float *) ((char *) src0->data + i00*nb00 + i01*nb01 + i02*nb02 + i03*nb03);
-
-                                dst_ptr[id] = GGML_FP32_TO_BF16(*src0_ptr);
-                                id++;
-                            }
-                        }
-                        id += ne00 * (ne01 - ir1);
-                    }
-                }
-            } else {
-                GGML_ABORT("fatal error"); // TODO: implement
-            }
-        }
-
-        return;
-    }
-
-    // dst counters
-
-    int64_t i10 = 0;
-    int64_t i11 = 0;
-    int64_t i12 = 0;
-    int64_t i13 = 0;
-
-    if (dst->type == GGML_TYPE_F32) {
-        for (int64_t i03 = 0; i03 < ne03; i03++) {
-            for (int64_t i02 = 0; i02 < ne02; i02++) {
-                i10 += ne00 * ir0;
-                while (i10 >= ne0) {
-                    i10 -= ne0;
-                    if (++i11 == ne1) {
-                        i11 = 0;
-                        if (++i12 == ne2) {
-                            i12 = 0;
-                            if (++i13 == ne3) {
-                                i13 = 0;
-                            }
-                        }
-                    }
-                }
-                for (int64_t i01 = ir0; i01 < ir1; i01++) {
-                    for (int64_t i00 = 0; i00 < ne00; i00++) {
-                        const char * src0_ptr = ((char *) src0->data + i00*nb00 + i01*nb01 + i02*nb02 + i03*nb03);
-                              char * dst_ptr  = ((char *)  dst->data + i10*nb0  + i11*nb1  + i12*nb2  + i13*nb3);
-
-                        memcpy(dst_ptr, src0_ptr, sizeof(float));
-
-                        if (++i10 == ne0) {
-                            i10 = 0;
-                            if (++i11 == ne1) {
-                                i11 = 0;
-                                if (++i12 == ne2) {
-                                    i12 = 0;
-                                    if (++i13 == ne3) {
-                                        i13 = 0;
-                                    }
-                                }
-                            }
-                        }
-                    }
-                }
-                i10 += ne00 * (ne01 - ir1);
-                while (i10 >= ne0) {
-                    i10 -= ne0;
-                    if (++i11 == ne1) {
-                        i11 = 0;
-                        if (++i12 == ne2) {
-                            i12 = 0;
-                            if (++i13 == ne3) {
-                                i13 = 0;
-                            }
-                        }
-                    }
-                }
-            }
-        }
-    } else if (dst->type == GGML_TYPE_F16) {
-        for (int64_t i03 = 0; i03 < ne03; i03++) {
-            for (int64_t i02 = 0; i02 < ne02; i02++) {
-                i10 += ne00 * ir0;
-                while (i10 >= ne0) {
-                    i10 -= ne0;
-                    if (++i11 == ne1) {
-                        i11 = 0;
-                        if (++i12 == ne2) {
-                            i12 = 0;
-                            if (++i13 == ne3) {
-                                i13 = 0;
-                            }
-                        }
-                    }
-                }
-                for (int64_t i01 = ir0; i01 < ir1; i01++) {
-                    for (int64_t i00 = 0; i00 < ne00; i00++) {
-                        const char * src0_ptr = ((char *) src0->data + i00*nb00 + i01*nb01 + i02*nb02 + i03*nb03);
-                              char * dst_ptr  = ((char *)  dst->data + i10*nb0  + i11*nb1  + i12*nb2  + i13*nb3);
-
-                        *(ggml_fp16_t *) dst_ptr = GGML_FP32_TO_FP16(*(const float *) src0_ptr);
-
-                        if (++i10 == ne0) {
-                            i10 = 0;
-                            if (++i11 == ne1) {
-                                i11 = 0;
-                                if (++i12 == ne2) {
-                                    i12 = 0;
-                                    if (++i13 == ne3) {
-                                        i13 = 0;
-                                    }
-                                }
-                            }
-                        }
-                    }
-                }
-                i10 += ne00 * (ne01 - ir1);
-                while (i10 >= ne0) {
-                    i10 -= ne0;
-                    if (++i11 == ne1) {
-                        i11 = 0;
-                        if (++i12 == ne2) {
-                            i12 = 0;
-                            if (++i13 == ne3) {
-                                i13 = 0;
-                            }
-                        }
-                    }
-                }
-            }
-        }
-    } else if (dst->type == GGML_TYPE_BF16) {
-        for (int64_t i03 = 0; i03 < ne03; i03++) {
-            for (int64_t i02 = 0; i02 < ne02; i02++) {
-                i10 += ne00 * ir0;
-                while (i10 >= ne0) {
-                    i10 -= ne0;
-                    if (++i11 == ne1) {
-                        i11 = 0;
-                        if (++i12 == ne2) {
-                            i12 = 0;
-                            if (++i13 == ne3) {
-                                i13 = 0;
-                            }
-                        }
-                    }
-                }
-                for (int64_t i01 = ir0; i01 < ir1; i01++) {
-                    for (int64_t i00 = 0; i00 < ne00; i00++) {
-                        const char * src0_ptr = ((char *) src0->data + i00*nb00 + i01*nb01 + i02*nb02 + i03*nb03);
-                              char * dst_ptr  = ((char *)  dst->data + i10*nb0  + i11*nb1  + i12*nb2  + i13*nb3);
-
-                        *(ggml_bf16_t *) dst_ptr = GGML_FP32_TO_BF16(*(const float *) src0_ptr);
-
-                        if (++i10 == ne0) {
-                            i10 = 0;
-                            if (++i11 == ne1) {
-                                i11 = 0;
-                                if (++i12 == ne2) {
-                                    i12 = 0;
-                                    if (++i13 == ne3) {
-                                        i13 = 0;
-                                    }
-                                }
-                            }
-                        }
-                    }
-                }
-                i10 += ne00 * (ne01 - ir1);
-                while (i10 >= ne0) {
-                    i10 -= ne0;
-                    if (++i11 == ne1) {
-                        i11 = 0;
-                        if (++i12 == ne2) {
-                            i12 = 0;
-                            if (++i13 == ne3) {
-                                i13 = 0;
-                            }
-                        }
-                    }
-                }
-            }
-        }
-    } else {
-        GGML_ABORT("fatal error"); // TODO: implement
-    }
-}
-
-// A simplified version of ggml_compute_forward_dup that doesn't do float upcasting, and just plain old memcpy.
-static void ggml_compute_forward_dup_bytes(
-        const struct ggml_compute_params * params,
-        struct ggml_tensor * dst) {
-    const struct ggml_tensor * src0 = dst->src[0];
-
-    GGML_ASSERT(ggml_nelements(dst) == ggml_nelements(src0));
-    GGML_ASSERT(src0->type == dst->type);
-
-    GGML_TENSOR_UNARY_OP_LOCALS;
-
-    if (ggml_is_contiguous(src0) && ggml_is_contiguous(dst)) {
-        ggml_compute_forward_dup_same_cont(params, dst);
-        return;
-    }
-
-    const size_t type_size = ggml_type_size(src0->type);
-
-    const int ith = params->ith; // thread index
-    const int nth = params->nth; // number of threads
-
-    // parallelize by rows
-    const int nr = ne01;
-    // number of rows per thread
-    const int dr = (nr + nth - 1) / nth;
-    // row range for this thread
-    const int ir0 = dr * ith;
-    const int ir1 = MIN(ir0 + dr, nr);
-
-    if (src0->type == dst->type &&
-        ggml_are_same_shape(src0, dst) &&
-        nb00 == type_size && nb0 == type_size) {
-        // copy by rows
-        const size_t rs = ggml_row_size(src0->type, ne00);
-        for (int64_t i03 = 0; i03 < ne03; i03++) {
-            for (int64_t i02 = 0; i02 < ne02; i02++) {
-                for (int64_t i01 = ir0; i01 < ir1; i01++) {
-                    memcpy(
-                        ((char *)  dst->data + i01*nb1  + i02*nb2  + i03*nb3),
-                        ((char *) src0->data + i01*nb01 + i02*nb02 + i03*nb03),
-                        rs);
-                }
-            }
-        }
-        return;
-    }
-
-    if (ggml_is_contiguous(dst)) {
-        size_t id = 0;
-        char * dst_ptr = (char *) dst->data;
-        const size_t rs = ne00 * type_size;
-
-        if (nb00 == type_size) {
-            // src0 is contigous on first dimension, copy by rows
-            for (int64_t i03 = 0; i03 < ne03; i03++) {
-                for (int64_t i02 = 0; i02 < ne02; i02++) {
-                    id += rs * ir0;
-                    for (int64_t i01 = ir0; i01 < ir1; i01++) {
-                        const char * src0_ptr = (char *) src0->data + i01*nb01 + i02*nb02 + i03*nb03;
-                        memcpy(dst_ptr + id, src0_ptr, rs);
-                        id += rs;
-                    }
-                    id += rs * (ne01 - ir1);
-                }
-            }
-        } else {
-            //printf("%s: this is not optimal - fix me\n", __func__);
-
-            for (int64_t i03 = 0; i03 < ne03; i03++) {
-                for (int64_t i02 = 0; i02 < ne02; i02++) {
-                    id += rs * ir0;
-                    for (int64_t i01 = ir0; i01 < ir1; i01++) {
-                        for (int64_t i00 = 0; i00 < ne00; i00++) {
-                            const char * src0_ptr = (char *) src0->data + i00*nb00 + i01*nb01 + i02*nb02 + i03*nb03;
-                            memcpy(dst_ptr + id, src0_ptr, type_size);
-
-                            id += type_size;
-                        }
-                    }
-                    id += rs * (ne01 - ir1);
-                }
-            }
-        }
-
-        return;
-    }
-
-    // dst counters
-    int64_t k10 = 0;
-    int64_t i11 = 0;
-    int64_t i12 = 0;
-    int64_t i13 = 0;
-
-    // number of blocks in a row
-    const int64_t nk00 = ne00 / ggml_blck_size(src0->type);
-    const int64_t nk0  = ne0  / ggml_blck_size(dst->type);
-
-    for (int64_t i03 = 0; i03 < ne03; i03++) {
-        for (int64_t i02 = 0; i02 < ne02; i02++) {
-            k10 += nk00 * ir0;
-            while (k10 >= nk0) {
-                k10 -= nk0;
-                if (++i11 == ne1) {
-                    i11 = 0;
-                    if (++i12 == ne2) {
-                        i12 = 0;
-                        if (++i13 == ne3) {
-                            i13 = 0;
-                        }
-                    }
-                }
-            }
-            for (int64_t i01 = ir0; i01 < ir1; i01++) {
-                for (int64_t k00 = 0; k00 < nk00; k00++) {
-                    const char * src0_ptr = ((char *) src0->data + k00*nb00 + i01*nb01 + i02*nb02 + i03*nb03);
-                          char * dst_ptr  = ((char *)  dst->data + k10*nb0  + i11*nb1  + i12*nb2  + i13*nb3);
-
-                    memcpy(dst_ptr, src0_ptr, type_size);
-
-                    if (++k10 == nk0) {
-                        k10 = 0;
-                        if (++i11 == ne1) {
-                            i11 = 0;
-                            if (++i12 == ne2) {
-                                i12 = 0;
-                                if (++i13 == ne3) {
-                                    i13 = 0;
-                                }
-                            }
-                        }
-                    }
-                }
-            }
-            k10 += nk00 * (ne01 - ir1);
-            while (k10 >= nk0) {
-                k10 -= nk0;
-                if (++i11 == ne1) {
-                    i11 = 0;
-                    if (++i12 == ne2) {
-                        i12 = 0;
-                        if (++i13 == ne3) {
-                            i13 = 0;
-                        }
-                    }
-                }
-            }
-        }
-    }
-}
-
-static void ggml_compute_forward_dup_q(
-        const struct ggml_compute_params * params,
-              struct ggml_tensor * dst) {
-
-    const struct ggml_tensor * src0 = dst->src[0];
-    const struct ggml_tensor * src1 = dst->src[1];
-
-    GGML_TENSOR_BINARY_OP_LOCALS
-
-    const enum ggml_type type = src0->type;
-    ggml_to_float_t const dequantize_row_q = ggml_get_type_traits(type)->to_float;
-
-    size_t qk = ggml_blck_size(type);
-    const int64_t nr = ggml_nelements(src1) / qk;
-
-    // destination must be contiguous in the first dimension
-    GGML_ASSERT(nb10 == ggml_type_size(dst->type));
-    // must either have first dimension large enough to hold a row, or fully contiguous
-    GGML_ASSERT((ne10 % qk) == 0 || ggml_is_contiguous(dst));
-
-    const int ith = params->ith;
-    const int nth = params->nth;
-
-    const int dr = (nr + nth - 1)/nth;
-
-    // row range for this thread
-    const int ir0 = dr*ith;
-    const int ir1 = MIN(ir0 + dr, nr);
-
-    for (int64_t ir = ir0; ir < ir1; ++ir) {
-
-        uint32_t i = ir * qk;
-
-        const int64_t i03 = i/(ne00 * ne01 * ne02);
-        const int64_t i02 = (i - i03*ne00*ne01*ne02 )/ (ne00*ne01);
-        const int64_t i01 = (i - i03*ne00*ne01*ne02  -  i02*ne01*ne00) / ne00;
-        const int64_t i00 = i - i03*ne00*ne01*ne02 - i02*ne01*ne00 - i01*ne00;
-        const int64_t x_offset = (i00/qk)*nb00 + i01*nb01 + i02*nb02 + i03 * nb03;
-
-        const int64_t i13 = i/(ne10 * ne11 * ne12);
-        const int64_t i12 = (i - i13*ne10*ne11*ne12) / (ne10*ne11);
-        const int64_t i11 = (i - i13*ne10*ne11*ne12 - i12*ne10*ne11) / ne10;
-        const int64_t i10 = i - i13*ne10*ne11*ne12 - i12*ne10*ne11 - i11*ne10;
-        const int64_t dst_offset = i10*nb10 + i11*nb11 + i12*nb12 + i13*nb13;
-
-        dequantize_row_q(
-                (const void *) ((char *) src0->data + x_offset),
-                     (float *) ((char *)  dst->data + dst_offset), qk);
-    }
-}
-
-static void ggml_compute_forward_dup(
-        const struct ggml_compute_params * params,
-        struct ggml_tensor * dst) {
-
-    const struct ggml_tensor * src0 = dst->src[0];
-
-    if (src0->type == dst->type) {
-        ggml_compute_forward_dup_bytes(params, dst);
-        return;
-    }
-
-    switch (src0->type) {
-        case GGML_TYPE_F16:
-            {
-                ggml_compute_forward_dup_f16(params, dst);
-            } break;
-        case GGML_TYPE_BF16:
-            {
-                ggml_compute_forward_dup_bf16(params, dst);
-            } break;
-        case GGML_TYPE_F32:
-            {
-                ggml_compute_forward_dup_f32(params, dst);
-            } break;
-        default:
-            {
-                if (ggml_is_quantized(src0->type) && dst->type == GGML_TYPE_F32) {
-                    ggml_compute_forward_dup_q(params, dst);
-                    break;
-                }
-                GGML_ABORT("fatal error");
-            }
-    }
-}
-
-// ggml_compute_forward_add
-
-static void ggml_compute_forward_add_q_f32(
-        const struct ggml_compute_params * params,
-        struct ggml_tensor * dst) {
-
-    const struct ggml_tensor * src0 = dst->src[0];
-    const struct ggml_tensor * src1 = dst->src[1];
-
-    GGML_ASSERT(ggml_are_same_shape(src0, src1) && ggml_are_same_shape(src0, dst));
-
-    const int nr  = ggml_nrows(src0);
-
-    GGML_TENSOR_BINARY_OP_LOCALS
-
-    const int ith = params->ith;
-    const int nth = params->nth;
-
-    const enum ggml_type type = src0->type;
-    const enum ggml_type dtype = dst->type;
-    ggml_to_float_t const dequantize_row_q = ggml_get_type_traits(type)->to_float;
-    ggml_from_float_t const quantize_row_q = ggml_get_type_traits_cpu(dtype)->from_float;
-
-    // we don't support permuted src0 or src1
-    GGML_ASSERT(nb00 == ggml_type_size(type));
-    GGML_ASSERT(nb10 == sizeof(float));
-
-    // dst cannot be transposed or permuted
-    GGML_ASSERT(nb0 <= nb1);
-    GGML_ASSERT(nb1 <= nb2);
-    GGML_ASSERT(nb2 <= nb3);
-
-    GGML_ASSERT(ggml_is_quantized(src0->type));
-    GGML_ASSERT(src1->type == GGML_TYPE_F32);
-
-    // rows per thread
-    const int dr = (nr + nth - 1)/nth;
-
-    // row range for this thread
-    const int ir0 = dr*ith;
-    const int ir1 = MIN(ir0 + dr, nr);
-
-    float * wdata = (float *) params->wdata + (ne00 + CACHE_LINE_SIZE_F32) * ith;
-
-    for (int ir = ir0; ir < ir1; ++ir) {
-        // src0 indices
-        const int i03 = ir/(ne02*ne01);
-        const int i02 = (ir - i03*ne02*ne01)/ne01;
-        const int i01 = (ir - i03*ne02*ne01 - i02*ne01);
-
-        // src1 and dst are same shape as src0 => same indices
-        const int i13 = i03;
-        const int i12 = i02;
-        const int i11 = i01;
-
-        const int i3 = i03;
-        const int i2 = i02;
-        const int i1 = i01;
-
-        void  * src0_row = (void *) ((char *) src0->data + (i01*nb01 + i02*nb02 + i03*nb03));
-        float * src1_row = (float *)((char *) src1->data + (i11*nb11 + i12*nb12 + i13*nb13));
-        void  * dst_row  = (void *) ((char *)  dst->data + ( i1*nb1  +  i2*nb2  +  i3*nb3));
-
-        assert(ne00 % 32 == 0);
-
-        // unquantize row from src0 to temp buffer
-        dequantize_row_q(src0_row, wdata, ne00);
-        // add src1
-        ggml_vec_acc_f32(ne00, wdata, src1_row);
-        // quantize row to dst
-        if (quantize_row_q != NULL) {
-            quantize_row_q(wdata, dst_row, ne00);
-        } else {
-            memcpy(dst_row, wdata, ne0*nb0);
-        }
-    }
-}
-
-static void ggml_compute_forward_add(
-        const struct ggml_compute_params * params,
-        struct ggml_tensor * dst) {
-
-    const struct ggml_tensor * src0 = dst->src[0];
-
-    switch (src0->type) {
-        case GGML_TYPE_F32:
-        case GGML_TYPE_F16:
-        case GGML_TYPE_BF16:
-            {
-                ggml_compute_forward_add_non_quantized(params, dst);
-            } break;
-        case GGML_TYPE_Q4_0:
-        case GGML_TYPE_Q4_1:
-        case GGML_TYPE_Q5_0:
-        case GGML_TYPE_Q5_1:
-        case GGML_TYPE_Q8_0:
-        case GGML_TYPE_Q2_K:
-        case GGML_TYPE_Q3_K:
-        case GGML_TYPE_Q4_K:
-        case GGML_TYPE_Q5_K:
-        case GGML_TYPE_Q6_K:
-        case GGML_TYPE_TQ1_0:
-        case GGML_TYPE_TQ2_0:
-        case GGML_TYPE_IQ2_XXS:
-        case GGML_TYPE_IQ2_XS:
-        case GGML_TYPE_IQ3_XXS:
-        case GGML_TYPE_IQ1_S:
-        case GGML_TYPE_IQ1_M:
-        case GGML_TYPE_IQ4_NL:
-        case GGML_TYPE_IQ4_XS:
-        case GGML_TYPE_IQ3_S:
-        case GGML_TYPE_IQ2_S:
-            {
-                ggml_compute_forward_add_q_f32(params, dst);
-            } break;
-        default:
-            {
-                GGML_ABORT("fatal error");
-            }
-    }
-}
-
-// ggml_compute_forward_add1
-
-static void ggml_compute_forward_add1_f32(
-        const struct ggml_compute_params * params,
-        struct ggml_tensor * dst) {
-
-    const struct ggml_tensor * src0 = dst->src[0];
-    const struct ggml_tensor * src1 = dst->src[1];
-
-    GGML_ASSERT(ggml_are_same_shape(src0, dst));
-    GGML_ASSERT(ggml_is_scalar(src1));
-
-    const int ith = params->ith;
-    const int nth = params->nth;
-
-    const int nr  = ggml_nrows(src0);
-
-    GGML_TENSOR_UNARY_OP_LOCALS
-
-    GGML_ASSERT( nb0 == sizeof(float));
-    GGML_ASSERT(nb00 == sizeof(float));
-
-    // rows per thread
-    const int dr = (nr + nth - 1)/nth;
-
-    // row range for this thread
-    const int ir0 = dr*ith;
-    const int ir1 = MIN(ir0 + dr, nr);
-
-    for (int ir = ir0; ir < ir1; ++ir) {
-        // src0 and dst are same shape => same indices
-        const int i3 = ir/(ne2*ne1);
-        const int i2 = (ir - i3*ne2*ne1)/ne1;
-        const int i1 = (ir - i3*ne2*ne1 - i2*ne1);
-
-#ifdef GGML_USE_ACCELERATE
-        UNUSED(ggml_vec_add1_f32);
-
-        vDSP_vadd(
-                (float *) ((char *) src0->data + i3*nb03 + i2*nb02 + i1*nb01), 1,
-                (float *) ((char *) src1->data), 0,
-                (float *) ((char *) dst->data  + i3*nb3  + i2*nb2  + i1*nb1 ), 1,
-                ne0);
-#else
-        ggml_vec_add1_f32(ne0,
-                (float *) ((char *) dst->data  + i3*nb3  + i2*nb2  + i1*nb1 ),
-                (float *) ((char *) src0->data + i3*nb03 + i2*nb02 + i1*nb01),
-               *(float *) src1->data);
-#endif
-    }
-}
-
-static void ggml_compute_forward_add1_f16_f32(
-        const struct ggml_compute_params * params,
-        struct ggml_tensor * dst) {
-
-    const struct ggml_tensor * src0 = dst->src[0];
-    const struct ggml_tensor * src1 = dst->src[1];
-
-    GGML_ASSERT(ggml_are_same_shape(src0, dst));
-    GGML_ASSERT(ggml_is_scalar(src1));
-
-    // scalar to add
-    const float v = *(float *) src1->data;
-
-    const int ith = params->ith;
-    const int nth = params->nth;
-
-    const int nr  = ggml_nrows(src0);
-
-    GGML_TENSOR_UNARY_OP_LOCALS
-
-    GGML_ASSERT(src0->type == GGML_TYPE_F16);
-    GGML_ASSERT(src1->type == GGML_TYPE_F32);
-    GGML_ASSERT(dst->type  == GGML_TYPE_F16);
-
-    GGML_ASSERT( nb0 == sizeof(ggml_fp16_t));
-    GGML_ASSERT(nb00 == sizeof(ggml_fp16_t));
-
-    // rows per thread
-    const int dr = (nr + nth - 1)/nth;
-
-    // row range for this thread
-    const int ir0 = dr*ith;
-    const int ir1 = MIN(ir0 + dr, nr);
-
-    for (int ir = ir0; ir < ir1; ++ir) {
-        // src0 and dst are same shape => same indices
-        const int i3 = ir/(ne2*ne1);
-        const int i2 = (ir - i3*ne2*ne1)/ne1;
-        const int i1 = (ir - i3*ne2*ne1 - i2*ne1);
-
-        ggml_fp16_t * dst_ptr  = (ggml_fp16_t *) ((char *) dst->data  + i3*nb3  + i2*nb2  + i1*nb1 );
-        ggml_fp16_t * src0_ptr = (ggml_fp16_t *) ((char *) src0->data + i3*nb03 + i2*nb02 + i1*nb01);
-        for (int i = 0; i < ne0; i++) {
-            dst_ptr[i] = GGML_FP32_TO_FP16(GGML_FP16_TO_FP32(src0_ptr[i]) + v);
-        }
-    }
-}
-
-static void ggml_compute_forward_add1_f16_f16(
-        const struct ggml_compute_params * params,
-        struct ggml_tensor * dst) {
-
-    const struct ggml_tensor * src0 = dst->src[0];
-    const struct ggml_tensor * src1 = dst->src[1];
-
-    GGML_ASSERT(ggml_are_same_shape(src0, dst));
-    GGML_ASSERT(ggml_is_scalar(src1));
-
-    // scalar to add
-    const float v = GGML_FP16_TO_FP32(*(ggml_fp16_t *) src1->data);
-
-    const int ith = params->ith;
-    const int nth = params->nth;
-
-    const int nr  = ggml_nrows(src0);
-
-    GGML_TENSOR_UNARY_OP_LOCALS
-
-    GGML_ASSERT(src0->type == GGML_TYPE_F16);
-    GGML_ASSERT(src1->type == GGML_TYPE_F16);
-    GGML_ASSERT(dst->type  == GGML_TYPE_F16);
-
-    GGML_ASSERT( nb0 == sizeof(ggml_fp16_t));
-    GGML_ASSERT(nb00 == sizeof(ggml_fp16_t));
-
-    // rows per thread
-    const int dr = (nr + nth - 1)/nth;
-
-    // row range for this thread
-    const int ir0 = dr*ith;
-    const int ir1 = MIN(ir0 + dr, nr);
-
-    for (int ir = ir0; ir < ir1; ++ir) {
-        // src0 and dst are same shape => same indices
-        const int i3 = ir/(ne2*ne1);
-        const int i2 = (ir - i3*ne2*ne1)/ne1;
-        const int i1 = (ir - i3*ne2*ne1 - i2*ne1);
-
-        ggml_fp16_t * dst_ptr  = (ggml_fp16_t *) ((char *) dst->data  + i3*nb3  + i2*nb2  + i1*nb1 );
-        ggml_fp16_t * src0_ptr = (ggml_fp16_t *) ((char *) src0->data + i3*nb03 + i2*nb02 + i1*nb01);
-        for (int i = 0; i < ne0; i++) {
-            dst_ptr[i] = GGML_FP32_TO_FP16(GGML_FP16_TO_FP32(src0_ptr[i]) + v);
-        }
-    }
-}
-
-static void ggml_compute_forward_add1_q_f32(
-        const struct ggml_compute_params * params,
-        struct ggml_tensor * dst) {
-
-    const struct ggml_tensor * src0 = dst->src[0];
-    const struct ggml_tensor * src1 = dst->src[1];
-
-    GGML_ASSERT(ggml_are_same_shape(src0, dst));
-    GGML_ASSERT(ggml_is_scalar(src1));
-
-    // scalar to add
-    const float v = *(float *) src1->data;
-
-    const int ith = params->ith;
-    const int nth = params->nth;
-
-    const int nr  = ggml_nrows(src0);
-
-    GGML_TENSOR_UNARY_OP_LOCALS
-
-    const enum ggml_type type = src0->type;
-    ggml_to_float_t const dequantize_row_q = ggml_get_type_traits(type)->to_float;
-    ggml_from_float_t const quantize_row_q = ggml_get_type_traits_cpu(type)->from_float;
-
-    // we don't support permuted src0
-    GGML_ASSERT(nb00 == ggml_type_size(type));
-
-    // dst cannot be transposed or permuted
-    GGML_ASSERT(nb0 <= nb1);
-    GGML_ASSERT(nb1 <= nb2);
-    GGML_ASSERT(nb2 <= nb3);
-
-    GGML_ASSERT(ggml_is_quantized(src0->type));
-    GGML_ASSERT(dst->type == src0->type);
-    GGML_ASSERT(src1->type == GGML_TYPE_F32);
-
-    // rows per thread
-    const int dr = (nr + nth - 1)/nth;
-
-    // row range for this thread
-    const int ir0 = dr*ith;
-    const int ir1 = MIN(ir0 + dr, nr);
-
-    float * wdata = (float *) params->wdata + (ne0 + CACHE_LINE_SIZE_F32) * ith;
-
-    for (int ir = ir0; ir < ir1; ++ir) {
-        // src0 and dst are same shape => same indices
-        const int i3 = ir/(ne2*ne1);
-        const int i2 = (ir - i3*ne2*ne1)/ne1;
-        const int i1 = (ir - i3*ne2*ne1 - i2*ne1);
-
-        void  * src0_row = (void *) ((char *) src0->data + (i1*nb01 + i2*nb02 + i3*nb03));
-        void  * dst_row  = (void *) ((char *)  dst->data + (i1*nb1  + i2*nb2  + i3*nb0 ));
-
-        assert(ne0 % 32 == 0);
-
-        // unquantize row from src0 to temp buffer
-        dequantize_row_q(src0_row, wdata, ne0);
-        // add src1
-        ggml_vec_acc1_f32(ne0, wdata, v);
-        // quantize row to dst
-        quantize_row_q(wdata, dst_row, ne0);
-    }
-}
-
-static void ggml_compute_forward_add1_bf16_f32(
-        const struct ggml_compute_params * params,
-        struct ggml_tensor * dst) {
-
-    const struct ggml_tensor * src0 = dst->src[0];
-    const struct ggml_tensor * src1 = dst->src[1];
-
-    GGML_ASSERT(ggml_are_same_shape(src0, dst));
-    GGML_ASSERT(ggml_is_scalar(src1));
-
-    // scalar to add
-    const float v = *(float *) src1->data;
-
-    const int ith = params->ith;
-    const int nth = params->nth;
-
-    const int nr  = ggml_nrows(src0);
-
-    GGML_TENSOR_UNARY_OP_LOCALS
-
-    GGML_ASSERT(src0->type == GGML_TYPE_BF16);
-    GGML_ASSERT(src1->type == GGML_TYPE_F32);
-    GGML_ASSERT(dst->type  == GGML_TYPE_BF16);
-
-    GGML_ASSERT( nb0 == sizeof(ggml_bf16_t));
-    GGML_ASSERT(nb00 == sizeof(ggml_bf16_t));
-
-    // rows per thread
-    const int dr = (nr + nth - 1)/nth;
-
-    // row range for this thread
-    const int ir0 = dr*ith;
-    const int ir1 = MIN(ir0 + dr, nr);
-
-    for (int ir = ir0; ir < ir1; ++ir) {
-        // src0 and dst are same shape => same indices
-        const int i3 = ir/(ne2*ne1);
-        const int i2 = (ir - i3*ne2*ne1)/ne1;
-        const int i1 = (ir - i3*ne2*ne1 - i2*ne1);
-
-        ggml_bf16_t * dst_ptr  = (ggml_bf16_t *) ((char *) dst->data  + i3*nb3  + i2*nb2  + i1*nb1 );
-        ggml_bf16_t * src0_ptr = (ggml_bf16_t *) ((char *) src0->data + i3*nb03 + i2*nb02 + i1*nb01);
-        for (int i = 0; i < ne0; i++) {
-            dst_ptr[i] = GGML_FP32_TO_BF16(GGML_BF16_TO_FP32(src0_ptr[i]) + v);
-        }
-    }
-}
-
-static void ggml_compute_forward_add1_bf16_bf16(
-        const struct ggml_compute_params * params,
-        struct ggml_tensor * dst) {
-
-    const struct ggml_tensor * src0 = dst->src[0];
-    const struct ggml_tensor * src1 = dst->src[1];
-
-    GGML_ASSERT(ggml_are_same_shape(src0, dst));
-    GGML_ASSERT(ggml_is_scalar(src1));
-
-    // scalar to add
-    const float v = GGML_BF16_TO_FP32(*(ggml_bf16_t *) src1->data);
-
-    const int ith = params->ith;
-    const int nth = params->nth;
-
-    const int nr  = ggml_nrows(src0);
-
-    GGML_TENSOR_UNARY_OP_LOCALS
-
-    GGML_ASSERT(src0->type == GGML_TYPE_BF16);
-    GGML_ASSERT(src1->type == GGML_TYPE_BF16);
-    GGML_ASSERT(dst->type  == GGML_TYPE_BF16);
-
-    GGML_ASSERT( nb0 == sizeof(ggml_bf16_t));
-    GGML_ASSERT(nb00 == sizeof(ggml_bf16_t));
-
-    // rows per thread
-    const int dr = (nr + nth - 1)/nth;
-
-    // row range for this thread
-    const int ir0 = dr*ith;
-    const int ir1 = MIN(ir0 + dr, nr);
-
-    for (int ir = ir0; ir < ir1; ++ir) {
-        // src0 and dst are same shape => same indices
-        const int i3 = ir/(ne2*ne1);
-        const int i2 = (ir - i3*ne2*ne1)/ne1;
-        const int i1 = (ir - i3*ne2*ne1 - i2*ne1);
-
-        ggml_bf16_t * dst_ptr  = (ggml_bf16_t *) ((char *) dst->data  + i3*nb3  + i2*nb2  + i1*nb1 );
-        ggml_bf16_t * src0_ptr = (ggml_bf16_t *) ((char *) src0->data + i3*nb03 + i2*nb02 + i1*nb01);
-        for (int i = 0; i < ne0; i++) {
-            dst_ptr[i] = GGML_FP32_TO_BF16(GGML_BF16_TO_FP32(src0_ptr[i]) + v);
-        }
-    }
-}
-
-static void ggml_compute_forward_add1(
-        const struct ggml_compute_params * params,
-        struct ggml_tensor * dst) {
-
-    const struct ggml_tensor * src0 = dst->src[0];
-    const struct ggml_tensor * src1 = dst->src[1];
-
-    switch (src0->type) {
-        case GGML_TYPE_F32:
-            {
-                ggml_compute_forward_add1_f32(params, dst);
-            } break;
-        case GGML_TYPE_F16:
-            {
-                if (src1->type == GGML_TYPE_F16) {
-                    ggml_compute_forward_add1_f16_f16(params, dst);
-                }
-                else if (src1->type == GGML_TYPE_F32) {
-                    ggml_compute_forward_add1_f16_f32(params, dst);
-                }
-                else {
-                    GGML_ABORT("fatal error");
-                }
-            } break;
-        case GGML_TYPE_BF16:
-            {
-                if (src1->type == GGML_TYPE_BF16) {
-                    ggml_compute_forward_add1_bf16_bf16(params, dst);
-                }
-                else if (src1->type == GGML_TYPE_F32) {
-                    ggml_compute_forward_add1_bf16_f32(params, dst);
-                }
-                else {
-                    GGML_ABORT("fatal error");
-                }
-            } break;
-        case GGML_TYPE_Q4_0:
-        case GGML_TYPE_Q4_1:
-        case GGML_TYPE_Q5_0:
-        case GGML_TYPE_Q5_1:
-        case GGML_TYPE_Q8_0:
-        case GGML_TYPE_Q8_1:
-        case GGML_TYPE_Q2_K:
-        case GGML_TYPE_Q3_K:
-        case GGML_TYPE_Q4_K:
-        case GGML_TYPE_Q5_K:
-        case GGML_TYPE_Q6_K:
-        case GGML_TYPE_TQ1_0:
-        case GGML_TYPE_TQ2_0:
-        case GGML_TYPE_IQ2_XXS:
-        case GGML_TYPE_IQ2_XS:
-        case GGML_TYPE_IQ3_XXS:
-        case GGML_TYPE_IQ1_S:
-        case GGML_TYPE_IQ1_M:
-        case GGML_TYPE_IQ4_NL:
-        case GGML_TYPE_IQ4_XS:
-        case GGML_TYPE_IQ3_S:
-        case GGML_TYPE_IQ2_S:
-            {
-                ggml_compute_forward_add1_q_f32(params, dst);
-            } break;
-        default:
-            {
-                GGML_ABORT("fatal error");
-            }
-    }
-}
-
-// ggml_compute_forward_acc
-
-static void ggml_compute_forward_acc_f32(
-        const struct ggml_compute_params * params,
-        struct ggml_tensor * dst) {
-
-    const struct ggml_tensor * src0 = dst->src[0];
-    const struct ggml_tensor * src1 = dst->src[1];
-
-    GGML_ASSERT(ggml_are_same_shape(src0, dst));
-    GGML_ASSERT(ggml_is_contiguous(dst) && ggml_is_contiguous(src0));
-
-    // view src0 and dst with these strides and data offset inbytes during acc
-    // nb0 is implicitly element_size because src0 and dst are contiguous
-    size_t nb1     = ((int32_t *) dst->op_params)[0];
-    size_t nb2     = ((int32_t *) dst->op_params)[1];
-    size_t nb3     = ((int32_t *) dst->op_params)[2];
-    size_t offset  = ((int32_t *) dst->op_params)[3];
-    bool   inplace = (bool) ((int32_t *) dst->op_params)[4];
-
-    if (!inplace) {
-        if (params->ith == 0) {
-            // memcpy needs to be synchronized across threads to avoid race conditions.
-            // => do it in INIT phase
-            memcpy(
-                ((char *)  dst->data),
-                ((char *) src0->data),
-                ggml_nbytes(dst));
-        }
-        ggml_barrier(params->threadpool);
-    }
-
-    const int ith = params->ith;
-    const int nth = params->nth;
-
-    const int nr = ggml_nrows(src1);
-    const int nc = src1->ne[0];
-
-    GGML_TENSOR_LOCALS(int64_t, ne1, src1, ne)
-    GGML_TENSOR_LOCALS(size_t,  nb1, src1, nb)
-
-    // src0 and dst as viewed during acc
-    const size_t nb0 = ggml_element_size(src0);
-
-    const size_t nb00 = nb0;
-    const size_t nb01 = nb1;
-    const size_t nb02 = nb2;
-    const size_t nb03 = nb3;
-
-    GGML_ASSERT(offset + (ne10 == 0 ? 0 : ne10-1)*nb0  + (ne11 == 0 ? 0 : ne11-1)*nb1  + (ne12 == 0 ? 0 : ne12-1)*nb2  + (ne13 == 0 ? 0 : ne13-1)*nb3  < ggml_nbytes(dst));
-    GGML_ASSERT(offset + (ne10 == 0 ? 0 : ne10-1)*nb00 + (ne11 == 0 ? 0 : ne11-1)*nb01 + (ne12 == 0 ? 0 : ne12-1)*nb02 + (ne13 == 0 ? 0 : ne13-1)*nb03 < ggml_nbytes(src0));
-
-    GGML_ASSERT(nb10 == sizeof(float));
-
-    // rows per thread
-    const int dr = (nr + nth - 1)/nth;
-
-    // row range for this thread
-    const int ir0 = dr*ith;
-    const int ir1 = MIN(ir0 + dr, nr);
-
-    for (int ir = ir0; ir < ir1; ++ir) {
-        // src0 and dst are viewed with shape of src1 and offset
-        // => same indices
-        const int i3 = ir/(ne12*ne11);
-        const int i2 = (ir - i3*ne12*ne11)/ne11;
-        const int i1 = (ir - i3*ne12*ne11 - i2*ne11);
-
-#ifdef GGML_USE_ACCELERATE
-        vDSP_vadd(
-                (float *) ((char *) src0->data + i3*nb03 + i2*nb02 + i1*nb01 + offset), 1,
-                (float *) ((char *) src1->data + i3*nb13 + i2*nb12 + i1*nb11), 1,
-                (float *) ((char *) dst->data  + i3*nb3  + i2*nb2  + i1*nb1  + offset), 1, nc);
-#else
-        ggml_vec_add_f32(nc,
-                (float *) ((char *)  dst->data + i3*nb3  + i2*nb2  + i1*nb1  + offset),
-                (float *) ((char *) src0->data + i3*nb03 + i2*nb02 + i1*nb01 + offset),
-                (float *) ((char *) src1->data + i3*nb13 + i2*nb12 + i1*nb11));
-#endif
-    }
-}
-
-static void ggml_compute_forward_acc(
-        const struct ggml_compute_params * params,
-        struct ggml_tensor * dst) {
-
-    const struct ggml_tensor * src0 = dst->src[0];
-
-    switch (src0->type) {
-        case GGML_TYPE_F32:
-            {
-                ggml_compute_forward_acc_f32(params, dst);
-            } break;
-        case GGML_TYPE_F16:
-        case GGML_TYPE_BF16:
-        case GGML_TYPE_Q4_0:
-        case GGML_TYPE_Q4_1:
-        case GGML_TYPE_Q5_0:
-        case GGML_TYPE_Q5_1:
-        case GGML_TYPE_Q8_0:
-        case GGML_TYPE_Q8_1:
-        case GGML_TYPE_Q2_K:
-        case GGML_TYPE_Q3_K:
-        case GGML_TYPE_Q4_K:
-        case GGML_TYPE_Q5_K:
-        case GGML_TYPE_Q6_K:
-        case GGML_TYPE_TQ1_0:
-        case GGML_TYPE_TQ2_0:
-        case GGML_TYPE_IQ2_XXS:
-        case GGML_TYPE_IQ2_XS:
-        case GGML_TYPE_IQ3_XXS:
-        case GGML_TYPE_IQ1_S:
-        case GGML_TYPE_IQ1_M:
-        case GGML_TYPE_IQ4_NL:
-        case GGML_TYPE_IQ4_XS:
-        case GGML_TYPE_IQ3_S:
-        case GGML_TYPE_IQ2_S:
-        default:
-            {
-                GGML_ABORT("fatal error");
-            }
-    }
-}
-
-// ggml_compute_forward_sum
-
-static void ggml_compute_forward_sum_f32(
-        const struct ggml_compute_params * params,
-        struct ggml_tensor * dst) {
-
-    const struct ggml_tensor * src0 = dst->src[0];
-
-    if (params->ith != 0) {
-        return;
-    }
-
-    assert(ggml_is_scalar(dst));
-    assert(src0->nb[0] == sizeof(float));
-
-    GGML_TENSOR_LOCALS(int64_t, ne0, src0, ne)
-    GGML_TENSOR_LOCALS(size_t,  nb0, src0, nb)
-
-    ggml_float sum     = 0;
-    ggml_float row_sum = 0;
-
-    for (int64_t i03 = 0; i03 < ne03; i03++) {
-        for (int64_t i02 = 0; i02 < ne02; i02++) {
-            for (int64_t i01 = 0; i01 < ne01; i01++) {
-                ggml_vec_sum_f32_ggf(ne00,
-                        &row_sum,
-                        (float *) ((char *) src0->data + i01*nb01 + i02*nb02 + i03*nb03));
-                sum += row_sum;
-            }
-        }
-    }
-    ((float *) dst->data)[0] = sum;
-}
-
-static void ggml_compute_forward_sum_f16(
-    const struct ggml_compute_params * params,
-          struct ggml_tensor * dst) {
-
-    const struct ggml_tensor * src0 = dst->src[0];
-
-    if (params->ith != 0) {
-        return;
-    }
-
-    assert(ggml_is_scalar(dst));
-
-    assert(src0->nb[0] == sizeof(ggml_fp16_t));
-
-    GGML_TENSOR_LOCALS(int64_t, ne0, src0, ne)
-    GGML_TENSOR_LOCALS(size_t,  nb0, src0, nb)
-
-    float sum = 0;
-    float row_sum = 0;
-
-    for (int64_t i03 = 0; i03 < ne03; i03++) {
-        for (int64_t i02 = 0; i02 < ne02; i02++) {
-            for (int64_t i01 = 0; i01 < ne01; i01++) {
-                ggml_vec_sum_f16_ggf(ne00,
-                    &row_sum,
-                    (ggml_fp16_t *) ((char *) src0->data + i01 * nb01 + i02 * nb02 + i03 * nb03));
-                sum += row_sum;
-            }
-        }
-    }
-    ((ggml_fp16_t *) dst->data)[0] = GGML_FP32_TO_FP16(sum);
-}
-
-static void ggml_compute_forward_sum_bf16(
-    const struct ggml_compute_params * params,
-          struct ggml_tensor * dst) {
-
-    const struct ggml_tensor * src0 = dst->src[0];
-
-    if (params->ith != 0) {
-        return;
-    }
-
-    assert(ggml_is_scalar(dst));
-
-    assert(src0->nb[0] == sizeof(ggml_bf16_t));
-
-    GGML_TENSOR_LOCALS(int64_t, ne0, src0, ne)
-    GGML_TENSOR_LOCALS(size_t,  nb0, src0, nb)
-
-    float sum = 0;
-    float row_sum = 0;
-
-    for (int64_t i03 = 0; i03 < ne03; i03++) {
-        for (int64_t i02 = 0; i02 < ne02; i02++) {
-            for (int64_t i01 = 0; i01 < ne01; i01++) {
-                ggml_vec_sum_bf16_ggf(ne00,
-                    &row_sum,
-                    (ggml_bf16_t *) ((char *) src0->data + i01 * nb01 + i02 * nb02 + i03 * nb03));
-                sum += row_sum;
-            }
-        }
-    }
-    ((ggml_bf16_t *) dst->data)[0] = GGML_FP32_TO_BF16(sum);
-}
-
-static void ggml_compute_forward_sum(
-        const struct ggml_compute_params * params,
-        struct ggml_tensor * dst) {
-
-    const struct ggml_tensor * src0 = dst->src[0];
-
-    switch (src0->type) {
-        case GGML_TYPE_F32:
-            {
-                ggml_compute_forward_sum_f32(params, dst);
-            } break;
-        case GGML_TYPE_F16:
-            {
-                ggml_compute_forward_sum_f16(params, dst);
-            } break;
-        case GGML_TYPE_BF16:
-            {
-                ggml_compute_forward_sum_bf16(params, dst);
-            } break;
-        default:
-            {
-                GGML_ABORT("fatal error");
-            }
-    }
-}
-
-// ggml_compute_forward_sum_rows
-
-static void ggml_compute_forward_sum_rows_f32(
-        const struct ggml_compute_params * params,
-        struct ggml_tensor * dst) {
-
-    const struct ggml_tensor * src0 = dst->src[0];
-
-    if (params->ith != 0) {
-        return;
-    }
-
-    GGML_ASSERT(src0->nb[0] == sizeof(float));
-    GGML_ASSERT(dst->nb[0] == sizeof(float));
-
-    GGML_TENSOR_UNARY_OP_LOCALS
-
-    GGML_ASSERT(ne0 == 1);
-    GGML_ASSERT(ne1 == ne01);
-    GGML_ASSERT(ne2 == ne02);
-    GGML_ASSERT(ne3 == ne03);
-
-    for (int64_t i3 = 0; i3 < ne03; i3++) {
-        for (int64_t i2 = 0; i2 < ne02; i2++) {
-            for (int64_t i1 = 0; i1 < ne01; i1++) {
-                float * src_row = (float *) ((char *) src0->data + i1*nb01 + i2*nb02 + i3*nb03);
-                float * dst_row = (float *) ((char *) dst->data  + i1*nb1  + i2*nb2  + i3*nb3);
-                float row_sum = 0;
-                ggml_vec_sum_f32(ne00, &row_sum, src_row);
-                dst_row[0] = row_sum;
-            }
-        }
-    }
-}
-
-static void ggml_compute_forward_sum_rows(
-        const struct ggml_compute_params * params,
-        struct ggml_tensor * dst) {
-
-    const struct ggml_tensor * src0 = dst->src[0];
-
-    switch (src0->type) {
-        case GGML_TYPE_F32:
-            {
-                ggml_compute_forward_sum_rows_f32(params, dst);
-            } break;
-        default:
-            {
-                GGML_ABORT("fatal error");
-            }
-    }
-}
-
-// ggml_compute_forward_mean
-
-static void ggml_compute_forward_mean_f32(
-        const struct ggml_compute_params * params,
-        struct ggml_tensor * dst) {
-
-    const struct ggml_tensor * src0 = dst->src[0];
-
-    if (params->ith != 0) {
-        return;
-    }
-
-    assert(src0->nb[0] == sizeof(float));
-
-    GGML_TENSOR_UNARY_OP_LOCALS
-
-    assert(ne0 == 1);
-    assert(ne1 == ne01);
-    assert(ne2 == ne02);
-    assert(ne3 == ne03);
-
-    UNUSED(ne0);
-    UNUSED(ne1);
-    UNUSED(ne2);
-    UNUSED(ne3);
-
-    for (int64_t i03 = 0; i03 < ne03; i03++) {
-        for (int64_t i02 = 0; i02 < ne02; i02++) {
-            for (int64_t i01 = 0; i01 < ne01; i01++) {
-                ggml_vec_sum_f32(ne00,
-                        (float *) ((char *)  dst->data + i01*nb1  + i02*nb2  + i03*nb3),
-                        (float *) ((char *) src0->data + i01*nb01 + i02*nb02 + i03*nb03));
-
-                *(float *) ((char *) dst->data + i01*nb1 + i02*nb2 + i03*nb3) /= (float) ne00;
-            }
-        }
-    }
-}
-
-static void ggml_compute_forward_mean(
-        const struct ggml_compute_params * params,
-        struct ggml_tensor * dst) {
-
-    const struct ggml_tensor * src0 = dst->src[0];
-
-    switch (src0->type) {
-        case GGML_TYPE_F32:
-            {
-                ggml_compute_forward_mean_f32(params, dst);
-            } break;
-        default:
-            {
-                GGML_ABORT("fatal error");
-            }
-    }
-}
-
-// ggml_compute_forward_argmax
-
-static void ggml_compute_forward_argmax_f32(
-        const struct ggml_compute_params * params,
-        struct ggml_tensor * dst) {
-
-    const struct ggml_tensor * src0 = dst->src[0];
-
-    if (params->ith != 0) {
-        return;
-    }
-
-    assert(src0->nb[0] == sizeof(float));
-    assert(dst->nb[0] == sizeof(float));
-
-    const int64_t ne00 = src0->ne[0];
-    const int64_t ne01 = src0->ne[1];
-
-    const size_t nb01 = src0->nb[1];
-    const size_t nb0 = dst->nb[0];
-
-    for (int64_t i1 = 0; i1 < ne01; i1++) {
-        float * src = (float *) ((char *) src0->data + i1*nb01);
-        int32_t * dst_ = (int32_t *) ((char *)  dst->data + i1*nb0);
-        int v = 0;
-        ggml_vec_argmax_f32(ne00, &v, src);
-        dst_[0] = v;
-    }
-}
-
-static void ggml_compute_forward_argmax(
-        const struct ggml_compute_params * params,
-        struct ggml_tensor * dst) {
-
-    const struct ggml_tensor * src0 = dst->src[0];
-
-    switch (src0->type) {
-        case GGML_TYPE_F32:
-            {
-                ggml_compute_forward_argmax_f32(params, dst);
-            } break;
-        default:
-            {
-                GGML_ABORT("fatal error");
-            }
-    }
-}
-
-// ggml_compute_forward_count_equal
-
-static void ggml_compute_forward_count_equal_i32(
-        const struct ggml_compute_params * params,
-        struct ggml_tensor * dst) {
-
-    const struct ggml_tensor * src0 = dst->src[0];
-    const struct ggml_tensor * src1 = dst->src[1];
-
-    GGML_TENSOR_BINARY_OP_LOCALS;
-
-    GGML_ASSERT(src0->type == GGML_TYPE_I32);
-    GGML_ASSERT(src1->type == GGML_TYPE_I32);
-    GGML_ASSERT(ggml_are_same_shape(src0, src1));
-    GGML_ASSERT(ggml_is_scalar(dst));
-    GGML_ASSERT(dst->type == GGML_TYPE_I64);
-
-    const int64_t nr = ggml_nrows(src0);
-
-    const int ith = params->ith;
-    const int nth = params->nth;
-
-    int64_t * sums = (int64_t *) params->wdata;
-    int64_t sum_thread = 0;
-
-    // rows per thread
-    const int64_t dr = (nr + nth - 1)/nth;
-
-    // row range for this thread
-    const int64_t ir0 = dr*ith;
-    const int64_t ir1 = MIN(ir0 + dr, nr);
-
-    for (int64_t ir = ir0; ir < ir1; ++ir) {
-        const int64_t i03 =  ir                        / (ne02*ne01);
-        const int64_t i02 = (ir - i03*ne03)            /       ne01;
-        const int64_t i01 =  ir - i03*ne03 - i02*ne02;
-
-        const char * data0 = (const char *) src0->data + i03*nb03 + i02*nb02 + i01*nb01;
-        const char * data1 = (const char *) src1->data + i03*nb13 + i02*nb12 + i01*nb11;
-
-        for (int64_t i00 = 0; i00 < ne00; ++i00) {
-            const int32_t val0 = *((const int32_t *) (data0 + i00*nb00));
-            const int32_t val1 = *((const int32_t *) (data1 + i00*nb10));
-
-            sum_thread += val0 == val1;
-        }
-    }
-    if (ith != 0) {
-        sums[ith] = sum_thread;
-    }
-    ggml_barrier(params->threadpool);
-
-    if (ith != 0) {
-        return;
-    }
-
-    for (int ith_other = 1; ith_other < nth; ++ith_other) {
-        sum_thread += sums[ith_other];
-    }
-    *((int64_t *) dst->data) = sum_thread;
-}
-
-static void ggml_compute_forward_count_equal(
-        const struct ggml_compute_params * params,
-        struct ggml_tensor * dst) {
-
-    const struct ggml_tensor * src0 = dst->src[0];
-
-    switch (src0->type) {
-        case GGML_TYPE_I32:
-            {
-                ggml_compute_forward_count_equal_i32(params, dst);
-            } break;
-        default:
-            {
-                GGML_ABORT("fatal error");
-            }
-    }
-}
-
-// ggml_compute_forward_repeat
-
-static void ggml_compute_forward_repeat_f32(
-        const struct ggml_compute_params * params,
-        struct ggml_tensor * dst) {
-
-    const struct ggml_tensor * src0 = dst->src[0];
-
-    if (params->ith != 0) {
-        return;
-    }
-
-    GGML_ASSERT(ggml_can_repeat(src0, dst));
-
-    GGML_TENSOR_UNARY_OP_LOCALS
-
-    // guaranteed to be an integer due to the check in ggml_can_repeat
-    const int nr0 = (int)(ne0/ne00);
-    const int nr1 = (int)(ne1/ne01);
-    const int nr2 = (int)(ne2/ne02);
-    const int nr3 = (int)(ne3/ne03);
-
-    // TODO: support for transposed / permuted tensors
-    GGML_ASSERT(nb0  == sizeof(float));
-    GGML_ASSERT(nb00 == sizeof(float));
-
-    // TODO: maybe this is not optimal?
-    for                         (int i3 = 0; i3 < nr3;  i3++) {
-        for                     (int k3 = 0; k3 < ne03; k3++) {
-            for                 (int i2 = 0; i2 < nr2;  i2++) {
-                for             (int k2 = 0; k2 < ne02; k2++) {
-                    for         (int i1 = 0; i1 < nr1;  i1++) {
-                        for     (int k1 = 0; k1 < ne01; k1++) {
-                            for (int i0 = 0; i0 < nr0;  i0++) {
-                                ggml_vec_cpy_f32(ne00,
-                                        (float *) ((char *)  dst->data + (i3*ne03 + k3)*nb3  + (i2*ne02 + k2)*nb2  + (i1*ne01 + k1)*nb1  + (i0*ne00)*nb0),
-                                        (float *) ((char *) src0->data + (          k3)*nb03 + (          k2)*nb02 + (          k1)*nb01));
-                            }
-                        }
-                    }
-                }
-            }
-        }
-    }
-}
-
-static void ggml_compute_forward_repeat_f16(
-        const struct ggml_compute_params * params,
-        struct ggml_tensor * dst) {
-
-    const struct ggml_tensor * src0 = dst->src[0];
-
-    if (params->ith != 0) {
-        return;
-    }
-
-    GGML_ASSERT(ggml_can_repeat(src0, dst));
-
-    GGML_TENSOR_UNARY_OP_LOCALS
-
-    // guaranteed to be an integer due to the check in ggml_can_repeat
-    const int nr0 = (int)(ne0/ne00);
-    const int nr1 = (int)(ne1/ne01);
-    const int nr2 = (int)(ne2/ne02);
-    const int nr3 = (int)(ne3/ne03);
-
-    // TODO: support for transposed / permuted tensors
-    GGML_ASSERT(nb0  == sizeof(ggml_fp16_t));
-    GGML_ASSERT(nb00 == sizeof(ggml_fp16_t));
-
-    // TODO: maybe this is not optimal?
-    for                         (int i3 = 0; i3 < nr3;  i3++) {
-        for                     (int k3 = 0; k3 < ne03; k3++) {
-            for                 (int i2 = 0; i2 < nr2;  i2++) {
-                for             (int k2 = 0; k2 < ne02; k2++) {
-                    for         (int i1 = 0; i1 < nr1;  i1++) {
-                        for     (int k1 = 0; k1 < ne01; k1++) {
-                            for (int i0 = 0; i0 < nr0;  i0++) {
-                                ggml_fp16_t * y = (ggml_fp16_t *) ((char *)  dst->data + (i3*ne03 + k3)*nb3  + (i2*ne02 + k2)*nb2  + (i1*ne01 + k1)*nb1  + (i0*ne00)*nb0);
-                                ggml_fp16_t * x = (ggml_fp16_t *) ((char *) src0->data + (          k3)*nb03 + (          k2)*nb02 + (          k1)*nb01);
-                                // ggml_vec_cpy_f16(ne00, y, x)
-                                for (int i = 0; i < ne00; ++i) {
-                                    y[i]  = x[i];
-                                }
-                            }
-                        }
-                    }
-                }
-            }
-        }
-    }
-}
-
-static void ggml_compute_forward_repeat(
-        const struct ggml_compute_params * params,
-        struct ggml_tensor * dst) {
-
-    const struct ggml_tensor * src0 = dst->src[0];
-
-    switch (src0->type) {
-        case GGML_TYPE_F16:
-        case GGML_TYPE_BF16:
-        case GGML_TYPE_I16:
-            {
-                ggml_compute_forward_repeat_f16(params, dst);
-            } break;
-        case GGML_TYPE_F32:
-        case GGML_TYPE_I32:
-            {
-                ggml_compute_forward_repeat_f32(params, dst);
-            } break;
-        default:
-            {
-                GGML_ABORT("fatal error");
-            }
-    }
-}
-
-// ggml_compute_forward_repeat_back
-
-static void ggml_compute_forward_repeat_back_f32(
-        const struct ggml_compute_params * params,
-        struct ggml_tensor * dst) {
-
-    const struct ggml_tensor * src0 = dst->src[0];
-
-    if (params->ith != 0) {
-        return;
-    }
-
-    GGML_ASSERT(ggml_can_repeat(dst, src0));
-
-    GGML_TENSOR_UNARY_OP_LOCALS
-
-    // guaranteed to be an integer due to the check in ggml_can_repeat
-    const int nr0 = (int)(ne00/ne0);
-    const int nr1 = (int)(ne01/ne1);
-    const int nr2 = (int)(ne02/ne2);
-    const int nr3 = (int)(ne03/ne3);
-
-    // TODO: support for transposed / permuted tensors
-    GGML_ASSERT(nb0  == sizeof(float));
-    GGML_ASSERT(nb00 == sizeof(float));
-
-    if (ggml_is_contiguous(dst)) {
-        ggml_vec_set_f32(ne0*ne1*ne2*ne3, dst->data, 0);
-    } else {
-        for         (int k3 = 0; k3 < ne3; k3++) {
-            for     (int k2 = 0; k2 < ne2; k2++) {
-                for (int k1 = 0; k1 < ne1; k1++) {
-                    ggml_vec_set_f32(ne0,
-                        (float *) ((char *) dst->data + k1*nb1 + k2*nb2 + k3*nb3),
-                        0);
-                }
-            }
-        }
-    }
-
-    // TODO: maybe this is not optimal?
-    for                         (int i3 = 0; i3 < nr3; i3++) {
-        for                     (int k3 = 0; k3 < ne3; k3++) {
-            for                 (int i2 = 0; i2 < nr2; i2++) {
-                for             (int k2 = 0; k2 < ne2; k2++) {
-                    for         (int i1 = 0; i1 < nr1; i1++) {
-                        for     (int k1 = 0; k1 < ne1; k1++) {
-                            for (int i0 = 0; i0 < nr0; i0++) {
-                                ggml_vec_acc_f32(ne0,
-                                        (float *) ((char *)  dst->data + (         k3)*nb3  + (         k2)*nb2  + (         k1)*nb1),
-                                        (float *) ((char *) src0->data + (i3*ne3 + k3)*nb03 + (i2*ne2 + k2)*nb02 + (i1*ne1 + k1)*nb01 + (i0*ne0)*nb00));
-                            }
-                        }
-                    }
-                }
-            }
-        }
-    }
-}
-
-static void ggml_compute_forward_repeat_back(
-        const struct ggml_compute_params * params,
-        struct ggml_tensor * dst) {
-
-    const struct ggml_tensor * src0 = dst->src[0];
-
-    switch (src0->type) {
-        case GGML_TYPE_F32:
-            {
-                ggml_compute_forward_repeat_back_f32(params, dst);
-            } break;
-        default:
-            {
-                GGML_ABORT("fatal error");
-            }
-    }
-}
-
-// ggml_compute_forward_concat
-
-static void ggml_compute_forward_concat_any(
-    const struct ggml_compute_params * params,
-    struct ggml_tensor * dst) {
-
-    const struct ggml_tensor * src0 = dst->src[0];
-    const struct ggml_tensor * src1 = dst->src[1];
-
-    const size_t len = ggml_type_size(src0->type);
-
-    const int ith = params->ith;
-    const int nth = params->nth;
-
-    GGML_TENSOR_BINARY_OP_LOCALS
-
-    const int32_t dim = ggml_get_op_params_i32(dst, 0);
-
-    GGML_ASSERT(dim >= 0 && dim < 4);
-
-    int64_t o[4] = {0, 0, 0, 0};
-    o[dim] = src0->ne[dim];
-
-    const char * x;
-
-    // TODO: smarter multi-theading
-    for (int i3 = 0; i3 < ne3; i3++) {
-        for (int i2 = ith; i2 < ne2; i2 += nth) {
-            for (int i1 = 0; i1 < ne1; i1++) {
-                for (int i0 = 0; i0 < ne0; i0++) {
-                    if (i0 < ne00 && i1 < ne01 && i2 < ne02 && i3 < ne03) {
-                        x = (const char *)src0->data + (i0       )*nb00 + (i1       )*nb01 + (i2       )*nb02 + (i3       )*nb03;
-                    } else {
-                        x = (const char *)src1->data + (i0 - o[0])*nb10 + (i1 - o[1])*nb11 + (i2 - o[2])*nb12 + (i3 - o[3])*nb13;
-                    }
-
-                    char * y = (char *)dst->data + i0*nb0 + i1*nb1 + i2*nb2 + i3*nb3;
-
-                    memcpy(y, x, len);
-                }
-            }
-        }
-    }
-}
-
-static void ggml_compute_forward_concat_i8(
-    const struct ggml_compute_params * params,
-    struct ggml_tensor * dst) {
-
-    const struct ggml_tensor * src0 = dst->src[0];
-    const struct ggml_tensor * src1 = dst->src[1];
-
-    GGML_ASSERT(ggml_type_size(src0->type) == sizeof(int8_t));
-
-    const int ith = params->ith;
-    const int nth = params->nth;
-
-    GGML_TENSOR_BINARY_OP_LOCALS
-
-    const int32_t dim = ggml_get_op_params_i32(dst, 0);
-
-    GGML_ASSERT(dim >= 0 && dim < 4);
-
-    int64_t o[4] = {0, 0, 0, 0};
-    o[dim] = src0->ne[dim];
-
-    const int8_t * x;
-
-    // TODO: smarter multi-theading
-    for (int i3 = 0; i3 < ne3; i3++) {
-        for (int i2 = ith; i2 < ne2; i2 += nth) {
-            for (int i1 = 0; i1 < ne1; i1++) {
-                for (int i0 = 0; i0 < ne0; i0++) {
-                    if (i0 < ne00 && i1 < ne01 && i2 < ne02 && i3 < ne03) {
-                        x = (const int8_t *) ((const char *)src0->data + (i0       )*nb00 + (i1       )*nb01 + (i2       )*nb02 + (i3       )*nb03);
-                    } else {
-                        x = (const int8_t *) ((const char *)src1->data + (i0 - o[0])*nb10 + (i1 - o[1])*nb11 + (i2 - o[2])*nb12 + (i3 - o[3])*nb13);
-                    }
-
-                    int8_t * y = (int8_t *)((char *)dst->data + i0*nb0 + i1*nb1 + i2*nb2 + i3*nb3);
-
-                    *y = *x;
-                }
-            }
-        }
-    }
-}
-
-static void ggml_compute_forward_concat_f16(
-    const struct ggml_compute_params * params,
-    struct ggml_tensor * dst) {
-
-    const struct ggml_tensor * src0 = dst->src[0];
-    const struct ggml_tensor * src1 = dst->src[1];
-
-    GGML_ASSERT(ggml_type_size(src0->type) == sizeof(ggml_fp16_t));
-
-    const int ith = params->ith;
-    const int nth = params->nth;
-
-    GGML_TENSOR_BINARY_OP_LOCALS
-
-    const int32_t dim = ggml_get_op_params_i32(dst, 0);
-
-    GGML_ASSERT(dim >= 0 && dim < 4);
-
-    int64_t o[4] = {0, 0, 0, 0};
-    o[dim] = src0->ne[dim];
-
-    const ggml_fp16_t * x;
-
-    // TODO: smarter multi-theading
-    for (int i3 = 0; i3 < ne3; i3++) {
-        for (int i2 = ith; i2 < ne2; i2 += nth) {
-            for (int i1 = 0; i1 < ne1; i1++) {
-                for (int i0 = 0; i0 < ne0; i0++) {
-                    if (i0 < ne00 && i1 < ne01 && i2 < ne02 && i3 < ne03) {
-                        x = (const ggml_fp16_t *) ((const char *)src0->data + (i0       )*nb00 + (i1       )*nb01 + (i2       )*nb02 + (i3       )*nb03);
-                    } else {
-                        x = (const ggml_fp16_t *) ((const char *)src1->data + (i0 - o[0])*nb10 + (i1 - o[1])*nb11 + (i2 - o[2])*nb12 + (i3 - o[3])*nb13);
-                    }
-
-                    ggml_fp16_t * y = (ggml_fp16_t *)((char *)dst->data + i0*nb0 + i1*nb1 + i2*nb2 + i3*nb3);
-
-                    *y = *x;
-                }
-            }
-        }
-    }
-}
-
-static void ggml_compute_forward_concat_f32(
-    const struct ggml_compute_params * params,
-    struct ggml_tensor * dst) {
-
-    const struct ggml_tensor * src0 = dst->src[0];
-    const struct ggml_tensor * src1 = dst->src[1];
-
-    GGML_ASSERT(ggml_type_size(src0->type) == sizeof(float));
-
-    const int ith = params->ith;
-    const int nth = params->nth;
-
-    GGML_TENSOR_BINARY_OP_LOCALS
-
-    const int32_t dim = ggml_get_op_params_i32(dst, 0);
-
-    GGML_ASSERT(dim >= 0 && dim < 4);
-
-    int64_t o[4] = {0, 0, 0, 0};
-    o[dim] = src0->ne[dim];
-
-    const float * x;
-
-    // TODO: smarter multi-theading
-    for (int i3 = 0; i3 < ne3; i3++) {
-        for (int i2 = ith; i2 < ne2; i2 += nth) {
-            for (int i1 = 0; i1 < ne1; i1++) {
-                for (int i0 = 0; i0 < ne0; i0++) {
-                    if (i0 < ne00 && i1 < ne01 && i2 < ne02 && i3 < ne03) {
-                        x = (const float *) ((const char *)src0->data + (i0       )*nb00 + (i1       )*nb01 + (i2       )*nb02 + (i3       )*nb03);
-                    } else {
-                        x = (const float *) ((const char *)src1->data + (i0 - o[0])*nb10 + (i1 - o[1])*nb11 + (i2 - o[2])*nb12 + (i3 - o[3])*nb13);
-                    }
-
-                    float * y = (float *)((char *)dst->data + i0*nb0 + i1*nb1 + i2*nb2 + i3*nb3);
-
-                    *y = *x;
-                }
-            }
-        }
-    }
-}
-
-static void ggml_compute_forward_concat(
-    const struct ggml_compute_params * params,
-    struct ggml_tensor * dst) {
-
-    const struct ggml_tensor * src0 = dst->src[0];
-
-    switch (src0->type) {
-        case GGML_TYPE_F16:
-        case GGML_TYPE_BF16:
-        case GGML_TYPE_I16:
-            {
-                ggml_compute_forward_concat_f16(params, dst);
-            } break;
-        case GGML_TYPE_I8:
-            {
-                ggml_compute_forward_concat_i8(params, dst);
-            } break;
-        case GGML_TYPE_F32:
-        case GGML_TYPE_I32:
-            {
-                ggml_compute_forward_concat_f32(params, dst);
-            } break;
-        default:
-            {
-                ggml_compute_forward_concat_any(params, dst);
-            }
-    }
-}
-
-// ggml_compute_forward_gelu
-
-static void ggml_compute_forward_gelu_f32(
-        const struct ggml_compute_params * params,
-        struct ggml_tensor * dst) {
-
-    const struct ggml_tensor * src0 = dst->src[0];
-
-    assert(ggml_is_contiguous_1(src0));
-    assert(ggml_is_contiguous_1(dst));
-    assert(ggml_are_same_shape(src0, dst));
-
-    const int ith = params->ith;
-    const int nth = params->nth;
-
-    const int nc = src0->ne[0];
-    const int nr = ggml_nrows(src0);
-
-    // rows per thread
-    const int dr = (nr + nth - 1)/nth;
-
-    // row range for this thread
-    const int ir0 = dr*ith;
-    const int ir1 = MIN(ir0 + dr, nr);
-
-    for (int i1 = ir0; i1 < ir1; i1++) {
-        ggml_vec_gelu_f32(nc,
-                (float *) ((char *) dst->data  + i1*( dst->nb[1])),
-                (float *) ((char *) src0->data + i1*(src0->nb[1])));
-
-#ifndef NDEBUG
-        for (int k = 0; k < nc; k++) {
-            const float x = ((float *) ((char *) dst->data + i1*( dst->nb[1])))[k];
-            UNUSED(x);
-            assert(!isnan(x));
-            assert(!isinf(x));
-        }
-#endif
-    }
-}
-
-static void ggml_compute_forward_gelu_f16(
-    const struct ggml_compute_params * params,
-    struct ggml_tensor * dst) {
-
-    const struct ggml_tensor * src0 = dst->src[0];
-
-    assert(ggml_is_contiguous_1(src0));
-    assert(ggml_is_contiguous_1(dst));
-    assert(ggml_are_same_shape(src0, dst));
-
-    const int ith = params->ith;
-    const int nth = params->nth;
-
-    const int nc = src0->ne[0];
-    const int nr = ggml_nrows(src0);
-
-    // rows per thread
-    const int dr = (nr + nth - 1)/nth;
-
-    // row range for this thread
-    const int ir0 = dr*ith;
-    const int ir1 = MIN(ir0 + dr, nr);
-
-    for (int i1 = ir0; i1 < ir1; i1++) {
-        ggml_vec_gelu_f16(nc,
-                (ggml_fp16_t *) ((char *) dst->data  + i1*( dst->nb[1])),
-                (ggml_fp16_t *) ((char *) src0->data + i1*(src0->nb[1])));
-
-#ifndef NDEBUG
-        for (int k = 0; k < nc; k++) {
-            const ggml_fp16_t x = ((ggml_fp16_t *) ((char *) dst->data + i1*( dst->nb[1])))[k];
-            const float v = GGML_FP16_TO_FP32(x);
-            UNUSED(v);
-            assert(!isnan(v));
-            assert(!isinf(v));
-        }
-#endif
-    }
-}
-
-static void ggml_compute_forward_gelu(
-        const struct ggml_compute_params * params,
-        struct ggml_tensor * dst) {
-
-    const struct ggml_tensor * src0 = dst->src[0];
-
-    switch (src0->type) {
-        case GGML_TYPE_F32:
-            {
-                ggml_compute_forward_gelu_f32(params, dst);
-            } break;
-        case GGML_TYPE_F16:
-            {
-                ggml_compute_forward_gelu_f16(params, dst);
-            } break;
-        default:
-            {
-                GGML_ABORT("fatal error");
-            }
-    }
-}
-
-// ggml_compute_forward_gelu_quick
-
-static void ggml_compute_forward_gelu_quick_f32(
-        const struct ggml_compute_params * params,
-        struct ggml_tensor * dst) {
-
-    const struct ggml_tensor * src0 = dst->src[0];
-
-    assert(ggml_is_contiguous_1(src0));
-    assert(ggml_is_contiguous_1(dst));
-    assert(ggml_are_same_shape(src0, dst));
-
-    const int ith = params->ith;
-    const int nth = params->nth;
-
-    const int nc = src0->ne[0];
-    const int nr = ggml_nrows(src0);
-
-    // rows per thread
-    const int dr = (nr + nth - 1)/nth;
-
-    // row range for this thread
-    const int ir0 = dr*ith;
-    const int ir1 = MIN(ir0 + dr, nr);
-
-    for (int i1 = ir0; i1 < ir1; i1++) {
-        ggml_vec_gelu_quick_f32(nc,
-                (float *) ((char *) dst->data  + i1*( dst->nb[1])),
-                (float *) ((char *) src0->data + i1*(src0->nb[1])));
-
-#ifndef NDEBUG
-        for (int k = 0; k < nc; k++) {
-            const float x = ((float *) ((char *) dst->data + i1*( dst->nb[1])))[k];
-            UNUSED(x);
-            assert(!isnan(x));
-            assert(!isinf(x));
-        }
-#endif
-    }
-}
-
-static void ggml_compute_forward_gelu_quick_f16(
-    const struct ggml_compute_params * params,
-    struct ggml_tensor * dst) {
-
-    const struct ggml_tensor * src0 = dst->src[0];
-
-    assert(ggml_is_contiguous_1(src0));
-    assert(ggml_is_contiguous_1(dst));
-    assert(ggml_are_same_shape(src0, dst));
-
-    const int ith = params->ith;
-    const int nth = params->nth;
-
-    const int nc = src0->ne[0];
-    const int nr = ggml_nrows(src0);
-
-    // rows per thread
-    const int dr = (nr + nth - 1)/nth;
-
-    // row range for this thread
-    const int ir0 = dr*ith;
-    const int ir1 = MIN(ir0 + dr, nr);
-
-    for (int i1 = ir0; i1 < ir1; i1++) {
-        ggml_vec_gelu_quick_f16(nc,
-                (ggml_fp16_t *) ((char *) dst->data  + i1*( dst->nb[1])),
-                (ggml_fp16_t *) ((char *) src0->data + i1*(src0->nb[1])));
-
-#ifndef NDEBUG
-        for (int k = 0; k < nc; k++) {
-            const ggml_fp16_t x = ((ggml_fp16_t *) ((char *) dst->data + i1*( dst->nb[1])))[k];
-            const float v = GGML_FP16_TO_FP32(x);
-            UNUSED(v);
-            assert(!isnan(v));
-            assert(!isinf(v));
-        }
-#endif
-    }
-}
-
-static void ggml_compute_forward_gelu_quick(
-        const struct ggml_compute_params * params,
-        struct ggml_tensor * dst) {
-
-    const struct ggml_tensor * src0 = dst->src[0];
-
-    switch (src0->type) {
-        case GGML_TYPE_F32:
-            {
-                ggml_compute_forward_gelu_quick_f32(params, dst);
-            } break;
-        case GGML_TYPE_F16:
-            {
-                ggml_compute_forward_gelu_quick_f16(params, dst);
-            } break;
-        default:
-            {
-                GGML_ABORT("fatal error");
-            }
-    }
-}
-
-// ggml_compute_forward_silu
-
-static void ggml_compute_forward_silu_f32(
-        const struct ggml_compute_params * params,
-        struct ggml_tensor * dst) {
-
-    const struct ggml_tensor * src0 = dst->src[0];
-
-    assert(ggml_is_contiguous_1(src0));
-    assert(ggml_is_contiguous_1(dst));
-    assert(ggml_are_same_shape(src0, dst));
-
-    const int ith = params->ith;
-    const int nth = params->nth;
-
-    const int nc = src0->ne[0];
-    const int nr = ggml_nrows(src0);
-
-    // rows per thread
-    const int dr = (nr + nth - 1)/nth;
-
-    // row range for this thread
-    const int ir0 = dr*ith;
-    const int ir1 = MIN(ir0 + dr, nr);
-
-    for (int i1 = ir0; i1 < ir1; i1++) {
-        ggml_vec_silu_f32(nc,
-                (float *) ((char *) dst->data  + i1*( dst->nb[1])),
-                (float *) ((char *) src0->data + i1*(src0->nb[1])));
-
-#ifndef NDEBUG
-        for (int k = 0; k < nc; k++) {
-            const float x = ((float *) ((char *) dst->data + i1*(dst->nb[1])))[k];
-            UNUSED(x);
-            assert(!isnan(x));
-            assert(!isinf(x));
-        }
-#endif
-    }
-}
-
-static void ggml_compute_forward_silu_f16(
-    const struct ggml_compute_params * params,
-    struct ggml_tensor * dst) {
-
-    const struct ggml_tensor * src0 = dst->src[0];
-
-    assert(ggml_is_contiguous_1(src0));
-    assert(ggml_is_contiguous_1(dst));
-    assert(ggml_are_same_shape(src0, dst));
-
-    const int ith = params->ith;
-    const int nth = params->nth;
-
-    const int nc = src0->ne[0];
-    const int nr = ggml_nrows(src0);
-
-    // rows per thread
-    const int dr = (nr + nth - 1)/nth;
-
-    // row range for this thread
-    const int ir0 = dr*ith;
-    const int ir1 = MIN(ir0 + dr, nr);
-
-    for (int i1 = ir0; i1 < ir1; i1++) {
-        ggml_vec_silu_f16(nc,
-                (ggml_fp16_t *) ((char *) dst->data  + i1*( dst->nb[1])),
-                (ggml_fp16_t *) ((char *) src0->data + i1*(src0->nb[1])));
-
-#ifndef NDEBUG
-        for (int k = 0; k < nc; k++) {
-            const ggml_fp16_t x = ((ggml_fp16_t *) ((char *) dst->data + i1*(dst->nb[1])))[k];
-            const float v = GGML_FP16_TO_FP32(x);
-            UNUSED(v);
-            assert(!isnan(v));
-            assert(!isinf(v));
-        }
-#endif
-    }
-}
-
-static void ggml_compute_forward_silu(
-        const struct ggml_compute_params * params,
-        struct ggml_tensor * dst) {
-
-    const struct ggml_tensor * src0 = dst->src[0];
-
-    switch (src0->type) {
-        case GGML_TYPE_F32:
-            {
-                ggml_compute_forward_silu_f32(params, dst);
-            } break;
-        case GGML_TYPE_F16:
-            {
-                ggml_compute_forward_silu_f16(params, dst);
-            } break;
-        default:
-            {
-                GGML_ABORT("fatal error");
-            }
-    }
-}
-// ggml_compute_forward_leaky_relu
-
-static void ggml_compute_forward_leaky_relu_f32(
-        const struct ggml_compute_params * params,
-        struct ggml_tensor * dst) {
-
-    const struct ggml_tensor * src0 = dst->src[0];
-
-    if (params->ith != 0) {
-        return;
-    }
-
-    assert(ggml_is_contiguous_1(src0));
-    assert(ggml_is_contiguous_1(dst));
-    assert(ggml_are_same_shape(src0, dst));
-
-    const int n  = ggml_nrows(src0);
-    const int nc = src0->ne[0];
-
-    float negative_slope;
-    memcpy(&negative_slope, dst->op_params, sizeof(float));
-
-    assert(dst->nb[0]  == sizeof(float));
-    assert(src0->nb[0] == sizeof(float));
-
-    for (int i = 0; i < n; i++) {
-        ggml_vec_leaky_relu_f32(nc,
-                (float *) ((char *) dst->data  + i*( dst->nb[1])),
-                (float *) ((char *) src0->data + i*(src0->nb[1])), negative_slope);
-    }
-}
-
-static void ggml_compute_forward_leaky_relu_f16(
-    const struct ggml_compute_params * params,
-    struct ggml_tensor * dst) {
-
-    const struct ggml_tensor * src0 = dst->src[0];
-
-    if (params->ith != 0) {
-        return;
-    }
-
-    assert(ggml_is_contiguous_1(src0));
-    assert(ggml_is_contiguous_1(dst));
-    assert(ggml_are_same_shape(src0, dst));
-
-    const int n  = ggml_nrows(src0);
-    const int nc = src0->ne[0];
-
-    float negative_slope;
-    memcpy(&negative_slope, dst->op_params, sizeof(float));
-
-    assert(dst->nb[0]  == sizeof(ggml_fp16_t));
-    assert(src0->nb[0] == sizeof(ggml_fp16_t));
-
-    for (int i = 0; i < n; i++) {
-        ggml_vec_leaky_relu_f16(nc,
-                (ggml_fp16_t *) ((char *) dst->data  + i*( dst->nb[1])),
-                (ggml_fp16_t *) ((char *) src0->data + i*(src0->nb[1])), negative_slope);
-    }
-}
-
-static void ggml_compute_forward_leaky_relu(
-        const struct ggml_compute_params * params,
-        struct ggml_tensor * dst) {
-
-    const struct ggml_tensor * src0 = dst->src[0];
-
-    switch (src0->type) {
-        case GGML_TYPE_F32:
-            {
-                ggml_compute_forward_leaky_relu_f32(params, dst);
-            } break;
-        case GGML_TYPE_F16:
-            {
-                ggml_compute_forward_leaky_relu_f16(params, dst);
-            } break;
-        default:
-            {
-                GGML_ABORT("fatal error");
-            }
-    }
-}
-
-// ggml_compute_forward_silu_back
-
-static void ggml_compute_forward_silu_back_f32(
-        const struct ggml_compute_params * params,
-        struct ggml_tensor * dst) {
-
-    const struct ggml_tensor * grad = dst->src[0];
-    const struct ggml_tensor * src1 = dst->src[1];
-
-    assert(ggml_is_contiguous_1(grad));
-    assert(ggml_is_contiguous_1(src1));
-    assert(ggml_is_contiguous_1(dst));
-    assert(ggml_are_same_shape(src1, dst));
-    assert(ggml_are_same_shape(src1, grad));
-
-    const int ith = params->ith;
-    const int nth = params->nth;
-
-    const int nc = src1->ne[0];
-    const int nr = ggml_nrows(src1);
-
-    // rows per thread
-    const int dr = (nr + nth - 1)/nth;
-
-    // row range for this thread
-    const int ir0 = dr*ith;
-    const int ir1 = MIN(ir0 + dr, nr);
-
-    for (int i1 = ir0; i1 < ir1; i1++) {
-        ggml_vec_silu_backward_f32(nc,
-                (float *) ((char *) dst->data  + i1*( dst->nb[1])),
-                (float *) ((char *) src1->data + i1*(src1->nb[1])),
-                (float *) ((char *) grad->data + i1*(grad->nb[1])));
-
-#ifndef NDEBUG
-        for (int k = 0; k < nc; k++) {
-            const float x = ((float *) ((char *) dst->data + i1*( dst->nb[1])))[k];
-            UNUSED(x);
-            assert(!isnan(x));
-            assert(!isinf(x));
-        }
-#endif
-    }
-}
-
-static void ggml_compute_forward_silu_back_f16(
-    const struct ggml_compute_params * params,
-    struct ggml_tensor * dst) {
-
-    const struct ggml_tensor * grad = dst->src[0];
-    const struct ggml_tensor * src1 = dst->src[1];
-
-    assert(ggml_is_contiguous_1(grad));
-    assert(ggml_is_contiguous_1(src1));
-    assert(ggml_is_contiguous_1(dst));
-    assert(ggml_are_same_shape(src1, dst));
-    assert(ggml_are_same_shape(src1, grad));
-
-    const int ith = params->ith;
-    const int nth = params->nth;
-
-    const int nc = src1->ne[0];
-    const int nr = ggml_nrows(src1);
-
-    // rows per thread
-    const int dr = (nr + nth - 1)/nth;
-
-    // row range for this thread
-    const int ir0 = dr*ith;
-    const int ir1 = MIN(ir0 + dr, nr);
-
-    for (int i1 = ir0; i1 < ir1; i1++) {
-        ggml_vec_silu_backward_f16(nc,
-                (ggml_fp16_t *) ((char *) dst->data  + i1*( dst->nb[1])),
-                (ggml_fp16_t *) ((char *) src1->data + i1*(src1->nb[1])),
-                (ggml_fp16_t *) ((char *) grad->data + i1*(grad->nb[1])));
-
-    #ifndef NDEBUG
-        for (int k = 0; k < nc; k++) {
-            const float x = ((ggml_fp16_t *) ((char *) dst->data + i1*( dst->nb[1])))[k];
-            const float v = GGML_FP16_TO_FP32(x);
-            UNUSED(v);
-            assert(!isnan(v));
-            assert(!isinf(v));
-        }
-    #endif
-    }
-}
-
-static void ggml_compute_forward_silu_back(
-        const struct ggml_compute_params * params,
-        struct ggml_tensor * dst) {
-
-    const struct ggml_tensor * src0 = dst->src[0];
-
-    switch (src0->type) {
-        case GGML_TYPE_F32:
-            {
-                ggml_compute_forward_silu_back_f32(params, dst);
-            } break;
-        case GGML_TYPE_F16:
-            {
-                ggml_compute_forward_silu_back_f16(params, dst);
-            } break;
-        default:
-            {
-                GGML_ABORT("fatal error");
-            }
-    }
-}
-
-// ggml_compute_forward_norm
-
-static void ggml_compute_forward_norm_f32(
-        const struct ggml_compute_params * params,
-        struct ggml_tensor * dst) {
-
-    const struct ggml_tensor * src0 = dst->src[0];
-
-    GGML_ASSERT(ggml_are_same_shape(src0, dst));
-
-    GGML_ASSERT(src0->nb[0] == sizeof(float));
-
-    const int ith = params->ith;
-    const int nth = params->nth;
-
-    GGML_TENSOR_UNARY_OP_LOCALS
-
-    float eps;
-    memcpy(&eps, dst->op_params, sizeof(float));
-
-    GGML_ASSERT(eps >= 0.0f);
-
-    // TODO: optimize
-    for (int64_t i03 = 0; i03 < ne03; i03++) {
-        for (int64_t i02 = 0; i02 < ne02; i02++) {
-            for (int64_t i01 = ith; i01 < ne01; i01 += nth) {
-                const float * x = (float *) ((char *) src0->data + i01*nb01 + i02*nb02 + i03*nb03);
-
-                ggml_float sum = 0.0;
-                for (int64_t i00 = 0; i00 < ne00; i00++) {
-                    sum += (ggml_float)x[i00];
-                }
-
-                float mean = sum/ne00;
-
-                float * y = (float *) ((char *) dst->data + i01*nb1 + i02*nb2 + i03*nb3);
-
-                ggml_float sum2 = 0.0;
-                for (int64_t i00 = 0; i00 < ne00; i00++) {
-                    float v = x[i00] - mean;
-                    y[i00] = v;
-                    sum2 += (ggml_float)(v*v);
-                }
-
-                float variance = sum2/ne00;
-                const float scale = 1.0f/sqrtf(variance + eps);
-
-                ggml_vec_scale_f32(ne00, y, scale);
-            }
-        }
-    }
-}
-
-static void ggml_compute_forward_norm(
-        const struct ggml_compute_params * params,
-        struct ggml_tensor * dst) {
-
-    const struct ggml_tensor * src0 = dst->src[0];
-
-    switch (src0->type) {
-        case GGML_TYPE_F32:
-            {
-                ggml_compute_forward_norm_f32(params, dst);
-            } break;
-        default:
-            {
-                GGML_ABORT("fatal error");
-            }
-    }
-}
-
-// ggml_compute_forward_group_rms_norm
-
-static void ggml_compute_forward_rms_norm_f32(
-        const struct ggml_compute_params * params,
-        struct ggml_tensor * dst) {
-
-    const struct ggml_tensor * src0 = dst->src[0];
-
-    GGML_ASSERT(ggml_are_same_shape(src0, dst));
-
-    GGML_ASSERT(src0->nb[0] == sizeof(float));
-
-    const int ith = params->ith;
-    const int nth = params->nth;
-
-    GGML_TENSOR_UNARY_OP_LOCALS
-
-    float eps;
-    memcpy(&eps, dst->op_params, sizeof(float));
-
-    GGML_ASSERT(eps >= 0.0f);
-
-    // TODO: optimize
-    for (int64_t i03 = 0; i03 < ne03; i03++) {
-        for (int64_t i02 = 0; i02 < ne02; i02++) {
-            for (int64_t i01 = ith; i01 < ne01; i01 += nth) {
-                const float * x = (float *) ((char *) src0->data + i01*nb01 + i02*nb02 + i03*nb03);
-
-                ggml_float sum = 0.0;
-                for (int64_t i00 = 0; i00 < ne00; i00++) {
-                    sum += (ggml_float)(x[i00] * x[i00]);
-                }
-
-                const float mean = sum/ne00;
-
-                float * y = (float *) ((char *) dst->data + i01*nb1 + i02*nb2 + i03*nb3);
-
-                memcpy(y, x, ne00 * sizeof(float));
-                // for (int i00 = 0; i00 < ne00; i00++) {
-                //     y[i00] = x[i00];
-                // }
-
-                const float scale = 1.0f/sqrtf(mean + eps);
-
-                ggml_vec_scale_f32(ne00, y, scale);
-            }
-        }
-    }
-}
-
-static void ggml_compute_forward_rms_norm(
-        const struct ggml_compute_params * params,
-        struct ggml_tensor * dst) {
-
-    const struct ggml_tensor * src0 = dst->src[0];
-
-    switch (src0->type) {
-        case GGML_TYPE_F32:
-            {
-                ggml_compute_forward_rms_norm_f32(params, dst);
-            } break;
-        default:
-            {
-                GGML_ABORT("fatal error");
-            }
-    }
-}
-
-static void ggml_compute_forward_rms_norm_back_f32(
-        const struct ggml_compute_params * params,
-        struct ggml_tensor * dst) {
-
-    const struct ggml_tensor * src0 = dst->src[0]; // gradients from forward pass output
-    const struct ggml_tensor * src1 = dst->src[1]; // src1 from forward pass
-
-    GGML_ASSERT(ggml_are_same_shape(src0, dst) && ggml_are_same_shape(src0, src1));
-
-    GGML_ASSERT(src0->nb[0] == sizeof(float));
-    GGML_ASSERT(src1->nb[0] == sizeof(float));
-
-    const int ith = params->ith;
-    const int nth = params->nth;
-
-    GGML_TENSOR_BINARY_OP_LOCALS
-
-    float eps;
-    memcpy(&eps, dst->op_params, sizeof(float));
-
-    // TODO: optimize
-    for (int64_t i03 = 0; i03 < ne03; i03++) {
-        for (int64_t i02 = 0; i02 < ne02; i02++) {
-            for (int64_t i01 = ith; i01 < ne01; i01 += nth) {
-                // src1 is same shape as src0 => same indices
-                const int64_t i11 = i01;
-                const int64_t i12 = i02;
-                const int64_t i13 = i03;
-
-                const float * dz = (float *) ((char *) src0->data + i01*nb01 + i02*nb02 + i03*nb03);
-                const float * x  = (float *) ((char *) src1->data + i11*nb11 + i12*nb12 + i13*nb13);
-
-                ggml_float sum_xx  = 0.0;
-                ggml_float sum_xdz = 0.0;
-
-                for (int64_t i00 = 0; i00 < ne00; i00++) {
-                    sum_xx  += (ggml_float)(x[i00] * x[i00]);
-                    sum_xdz += (ggml_float)(x[i00] * dz[i00]);
-                }
-
-                //const float mean     = (float)(sum_xx)/ne00;
-                const float mean_eps = (float)(sum_xx)/ne00 + eps;
-                const float sum_eps  = (float)(sum_xx) + eps*ne00;
-                //const float mean_xdz = (float)(sum_xdz)/ne00;
-                // we could cache rms from forward pass to improve performance.
-                // to do this implement ggml_rms and compose ggml_rms_norm using ggml_rms.
-                //const float rms      = sqrtf(mean_eps);
-                const float rrms     = 1.0f / sqrtf(mean_eps);
-                //const float scale    = -rrms/(ne00 * mean_eps); // -1/(n*rms**3)
-
-                {
-                    // z = rms_norm(x)
-                    //
-                    // rms_norm(src1) =
-                    //     scale(
-                    //         src1,
-                    //         div(
-                    //             1,
-                    //             sqrt(
-                    //                 add(
-                    //                     scale(
-                    //                         sum(
-                    //                             sqr(
-                    //                                 src1)),
-                    //                         (1.0/N)),
-                    //                     eps))));
-
-                    // postorder:
-                    // ## op    args         grad
-                    // 00 param src1         grad[#00]
-                    // 01 const 1
-                    // 02 sqr   (#00)        grad[#02]
-                    // 03 sum   (#02)        grad[#03]
-                    // 04 const 1/N
-                    // 05 scale (#03, #04)   grad[#05]
-                    // 06 const eps
-                    // 07 add   (#05, #06)   grad[#07]
-                    // 08 sqrt  (#07)        grad[#08]
-                    // 09 div   (#01,#08)    grad[#09]
-                    // 10 scale (#00,#09)    grad[#10]
-                    //
-                    // backward pass, given grad[#10]
-                    // #10: scale
-                    // grad[#00] += scale(grad[#10],#09)
-                    // grad[#09] += sum(mul(grad[#10],#00))
-                    // #09: div
-                    // grad[#08] += neg(mul(grad[#09], div(#09,#08)))
-                    // #08: sqrt
-                    // grad[#07] += mul(grad[#08], div(0.5, #08))
-                    // #07: add
-                    // grad[#05] += grad[#07]
-                    // #05: scale
-                    // grad[#03] += scale(grad[#05],#04)
-                    // #03: sum
-                    // grad[#02] += repeat(grad[#03], #02)
-                    // #02:
-                    // grad[#00] += scale(mul(#00, grad[#02]), 2.0)
-                    //
-                    // substitute and simplify:
-                    // grad[#00] = scale(grad(#10), #09) + scale(mul(#00, grad[#02]), 2.0)
-                    // grad[#02] = repeat(grad[#03], #02)
-                    // grad[#02] = repeat(scale(grad[#05],#04), #02)
-                    // grad[#02] = repeat(scale(grad[#07],#04), #02)
-                    // grad[#02] = repeat(scale(mul(grad[#08], div(0.5, #08)),#04), #02)
-                    // grad[#02] = repeat(scale(mul(neg(mul(grad[#09], div(#09,#08))), div(0.5, #08)),#04), #02)
-                    // grad[#02] = repeat(scale(mul(neg(mul(sum(mul(grad[#10],#00)), div(#09,#08))), div(0.5, #08)),#04), #02)
-                    // grad[#02] = repeat(-(sum(mul(grad[#10],#00)) * div(#09,#08) * div(0.5, #08) * (1/N)), #02)
-                    // grad[#02] = repeat(-(sum(mul(grad[#10],#00)) * div(div(#01,#08),#08) * div(0.5, #08) * (1/N)), #02)
-                    // grad[#02] = repeat(-(sum(mul(grad[#10],#00)) * div(1,#08*#08) * div(0.5, #08) * (1/N)), #02)
-                    // grad[#02] = repeat(-(sum(mul(grad[#10],#00)) * div(1,#07) * div(0.5, #08) * (1/N)), #02)
-                    // grad[#00] = scale(grad(#10), #09) + scale(mul(#00, grad[#02]), 2.0)
-                    // grad[#00] = scale(grad(#10), #09) + scale(mul(#00, repeat(-(sum(mul(grad[#10],#00)) * div(1,#07) * div(0.5, #08) * (1/N)), #02)), 2.0)
-                    // grad[#00] = scale(grad(#10), #09) + scale(scale(#00, -(sum(mul(grad[#10],#00)) * div(1,#07) * div(0.5, #08) * (1/N))), 2.0)
-                    // grad[#00] = scale(grad(#10), #09) + scale(#00, -(sum(mul(grad[#10],#00)) * div(1,#07) * div(1,#08) * (1/N)))
-                    // grad[#00] = scale(grad(#10), #09) + scale(#00, sum(mul(grad[#10],#00)) * div(1,#07*#08) * (-1/N))
-                    // grad[#00] = scale(grad(#10), #09) + scale(#00, sum(mul(grad[#10],#00)) * div(1,#07*#08) * (-1/N))
-                    // grad[#00] = scale(grad(#10), #09) + scale(#00, sum(mul(grad[#10],#00)) * div(1,mean_eps*rms) * (-1/N))
-                    // grad[#00] = scale(grad(#10), #09) + scale(#00, sum(mul(grad[#10],#00)) * div(-1,rms*N*mean_eps))
-                    // grad[#00] = scale(grad(#10), #09) + scale(#00, sum(mul(grad[#10],#00)) * div(-1,rms*N*(sum_xx/N+eps)))
-                    // grad[#00] = scale(grad(#10), #09) + scale(#00, sum(mul(grad[#10],#00)) * div(-1,rms*N*sum_xx+rms*N*eps))
-                    // grad[#00] = scale(dz, rrms) + scale(x, sum(mul(dz,x)) * div(-1,rms*N*mean_eps))
-                    // grad[#00] = scale(dz, rrms) + scale(x, sum_xdz * div(-1,rms*N*mean_eps))
-                    // a = b*c + d*e
-                    // a = b*c*f/f + d*e*f/f
-                    // a = (b*c*f + d*e*f)*(1/f)
-                    // a = (b*c*(1/c) + d*e*(1/c))*(1/(1/c))
-                    // a = (b + d*e/c)*c
-                    // b = dz, c = rrms, d = x, e = sum_xdz * div(-1,rms*N*mean_eps)
-                    // a = (dz + x*sum_xdz * div(-1,rms*N*mean_eps)/rrms)*rrms
-                    // a = (dz + x*sum_xdz * div(-1,rms*N*mean_eps)*rms)*rrms
-                    // a = (dz + x*sum_xdz * div(-rms,rms*N*mean_eps))*rrms
-                    // a = (dz + x*sum_xdz * div(-1,N*mean_eps))*rrms
-                    // a = (dz + x*div(-sum_xdz,N*mean_eps))*rrms
-                    // a = (dz + x*div(-mean_xdz,mean_eps))*rrms
-                    // grad[#00] = scale(dz + scale(x, div(-mean_xdz,mean_eps)),rrms)
-                    // grad[#00] = scale(dz + scale(x, -mean_xdz/mean_eps),rrms)
-                    // dx = scale(dz + scale(x, -mean_xdz/mean_eps),rrms)
-                }
-                // dx = scale(dz + scale(x, -mean_xdz/mean_eps),rrms)
-                // post-order:
-                // dx := x
-                // dx := scale(dx,-mean_xdz/mean_eps)
-                // dx := add(dx, dz)
-                // dx := scale(dx, rrms)
-                float * dx = (float *) ((char *) dst->data + i01*nb1 + i02*nb2 + i03*nb3);
-
-                // dx[i00] = (x*(-sum_xdz/sum_eps) + dz) / sqrtf(mean_eps)
-                ggml_vec_cpy_f32  (ne00, dx, x);
-                // ggml_vec_scale_f32(ne00, dx, -mean_xdz/mean_eps);
-                ggml_vec_scale_f32(ne00, dx, (float)(-sum_xdz)/sum_eps);
-                ggml_vec_acc_f32  (ne00, dx, dz);
-                ggml_vec_scale_f32(ne00, dx, rrms);
-            }
-        }
-    }
-}
-
-static void ggml_compute_forward_rms_norm_back(
-        const struct ggml_compute_params * params,
-        struct ggml_tensor * dst) {
-
-    const struct ggml_tensor * src0 = dst->src[0];
-
-    switch (src0->type) {
-        case GGML_TYPE_F32:
-            {
-                ggml_compute_forward_rms_norm_back_f32(params, dst);
-            } break;
-        default:
-            {
-                GGML_ABORT("fatal error");
-            }
-    }
-}
-
-// ggml_compute_forward_group_norm
-
-static void ggml_compute_forward_group_norm_f32(
-    const struct ggml_compute_params * params,
-    struct ggml_tensor * dst) {
-
-    const struct ggml_tensor * src0 = dst->src[0];
-
-    GGML_ASSERT(ggml_are_same_shape(src0, dst));
-
-    GGML_ASSERT(src0->nb[0] == sizeof(float));
-
-    const int ith = params->ith;
-    const int nth = params->nth;
-
-    GGML_TENSOR_UNARY_OP_LOCALS
-
-    // TODO: optimize
-
-    float eps;
-    memcpy(&eps, dst->op_params + 1, sizeof(float));
-
-    int n_channels = src0->ne[2];
-    int n_groups = dst->op_params[0];
-    int n_channels_per_group = (n_channels + n_groups - 1) / n_groups;
-    for (int i = ith; i < n_groups; i += nth) {
-        int start = i * n_channels_per_group;
-        int end = start + n_channels_per_group;
-        if (end > n_channels) {
-            end = n_channels;
-        }
-        int step = end - start;
-
-        for (int64_t i03 = 0; i03 < ne03; i03++) {
-            ggml_float sum = 0.0;
-            for (int64_t i02 = start; i02 < end; i02++) {
-                for (int64_t i01 = 0; i01 < ne01; i01++) {
-                    const float * x = (float *)((char *) src0->data + i01 * nb01 + i02 * nb02 + i03 * nb03);
-
-                    ggml_float sumr = 0.0;
-                    for (int64_t i00 = 0; i00 < ne00; i00++) {
-                        sumr += (ggml_float)x[i00];
-                    }
-                    sum += sumr;
-                }
-            }
-            const float mean = sum / (ne00 * ne01 * step);
-
-            ggml_float sum2 = 0.0;
-            for (int64_t i02 = start; i02 < end; i02++) {
-                for (int64_t i01 = 0; i01 < ne01; i01++) {
-                    const float * x = (float *)((char *) src0->data + i01 * nb01 + i02 * nb02 + i03 * nb03);
-
-                    float * y = (float *)((char *) dst->data + i01 * nb1 + i02 * nb2 + i03 * nb3);
-
-                    ggml_float sumr = 0.0;
-                    for (int64_t i00 = 0; i00 < ne00; i00++) {
-                        float v = x[i00] - mean;
-                        y[i00] = v;
-                        sumr += (ggml_float)(v * v);
-                    }
-                    sum2 += sumr;
-                }
-            }
-            const float variance = sum2 / (ne00 * ne01 * step);
-            const float scale = 1.0f / sqrtf(variance + eps);
-
-            for (int64_t i02 = start; i02 < end; i02++) {
-                for (int64_t i01 = 0; i01 < ne01; i01++) {
-                    float * y = (float *)((char *) dst->data + i01 * nb1 + i02 * nb2 + i03 * nb3);
-                    ggml_vec_scale_f32(ne00, y, scale);
-                }
-            }
-        }
-    }
-}
-
-static void ggml_compute_forward_group_norm(
-    const struct ggml_compute_params * params,
-    struct ggml_tensor * dst) {
-
-    const struct ggml_tensor * src0 = dst->src[0];
-
-    switch (src0->type) {
-        case GGML_TYPE_F32:
-            {
-                ggml_compute_forward_group_norm_f32(params, dst);
-            } break;
-        default:
-            {
-                GGML_ABORT("fatal error");
-            }
-    }
-}
-
-// ggml_compute_forward_l2_norm
-
-static void ggml_compute_forward_l2_norm_f32(
-    const struct ggml_compute_params * params,
-    struct ggml_tensor * dst) {
-
-    const struct ggml_tensor * src0 = dst->src[0];
-
-    GGML_ASSERT(ggml_are_same_shape(src0, dst));
-
-    GGML_ASSERT(src0->nb[0] == sizeof(float));
-
-    const int ith = params->ith;
-    const int nth = params->nth;
-
-    GGML_TENSOR_UNARY_OP_LOCALS
-
-    float eps;
-    memcpy(&eps, dst->op_params, sizeof(float));
-
-    GGML_ASSERT(eps >= 0.0f);
-
-    // TODO: optimize
-    for (int64_t i03 = 0; i03 < ne03; i03++) {
-        for (int64_t i02 = 0; i02 < ne02; i02++) {
-            for (int64_t i01 = ith; i01 < ne01; i01 += nth) {
-                const float * x = (float *) ((char *) src0->data + i01*nb01 + i02*nb02 + i03*nb03);
-
-                ggml_float sum = 0.0;
-                for (int64_t i00 = 0; i00 < ne00; i00++) {
-                    sum += (ggml_float)(x[i00] * x[i00]);
-                }
-
-                float * y = (float *) ((char *) dst->data + i01*nb1 + i02*nb2 + i03*nb3);
-
-                memcpy(y, x, ne00 * sizeof(float));
-
-                const float scale = 1.0f/fmaxf(sqrtf(sum), eps);
-
-                ggml_vec_scale_f32(ne00, y, scale);
-            }
-        }
-    }
-}
-
-static void ggml_compute_forward_l2_norm(
-    const struct ggml_compute_params * params,
-    struct ggml_tensor * dst) {
-
-    const struct ggml_tensor * src0 = dst->src[0];
-
-    switch (src0->type) {
-        case GGML_TYPE_F32:
-            {
-                ggml_compute_forward_l2_norm_f32(params, dst);
-            } break;
-        default:
-            {
-                GGML_ABORT("fatal error");
-            }
-    }
-}
-
-// ggml_compute_forward_mul_mat
-
-static void ggml_compute_forward_mul_mat_one_chunk(
-    const struct ggml_compute_params * params,
-    struct ggml_tensor * dst,
-    const enum ggml_type type,
-    const int64_t num_rows_per_vec_dot,
-    const int64_t ir0_start,
-    const int64_t ir0_end,
-    const int64_t ir1_start,
-    const int64_t ir1_end) {
-
-    const struct ggml_tensor * src0 = dst->src[0];
-    const struct ggml_tensor * src1 = dst->src[1];
-
-    GGML_TENSOR_BINARY_OP_LOCALS
-
-    const bool src1_cont = ggml_is_contiguous(src1);
-
-    ggml_vec_dot_t const vec_dot      = type_traits_cpu[type].vec_dot;
-    enum ggml_type const vec_dot_type = type_traits_cpu[type].vec_dot_type;
-
-    // broadcast factors
-    const int64_t r2 = ne12 / ne02;
-    const int64_t r3 = ne13 / ne03;
-
-    //printf("ir0_start = %6lld, ir0_end = %6lld, ir1_start = %6lld, ir1_end = %6lld\n", ir0_start, ir0_end, ir1_start, ir1_end);
-
-    // threads with no work simply yield (not sure if it helps)
-    if (ir0_start >= ir0_end || ir1_start >= ir1_end) {
-        return;
-    }
-
-    const void * wdata = (src1->type == vec_dot_type) ? src1->data : params->wdata;
-    const size_t row_size = ggml_row_size(vec_dot_type, ne10);
-
-    assert(ne12 % ne02 == 0);
-    assert(ne13 % ne03 == 0);
-
-    // block-tiling attempt
-    const int64_t blck_0 = 16;
-    const int64_t blck_1 = 16;
-
-    const size_t src1_col_stride = src1_cont || src1->type != vec_dot_type ? row_size : nb11;
-
-    // attempt to reduce false-sharing (does not seem to make a difference)
-    // 16 * 2, accounting for mmla kernels
-    float tmp[32];
-
-    for (int64_t iir1 = ir1_start; iir1 < ir1_end; iir1 += blck_1) {
-        for (int64_t iir0 = ir0_start; iir0 < ir0_end; iir0 += blck_0) {
-            for (int64_t ir1 = iir1; ir1 < iir1 + blck_1 && ir1 < ir1_end; ir1 += num_rows_per_vec_dot) {
-                const int64_t i13 = (ir1 / (ne12 * ne1));
-                const int64_t i12 = (ir1 - i13 * ne12 * ne1) / ne1;
-                const int64_t i11 = (ir1 - i13 * ne12 * ne1 - i12 * ne1);
-
-                // broadcast src0 into src1
-                const int64_t i03 = i13 / r3;
-                const int64_t i02 = i12 / r2;
-
-                const int64_t i1 = i11;
-                const int64_t i2 = i12;
-                const int64_t i3 = i13;
-
-                const char * src0_row = (const char*)src0->data + (0 + i02 * nb02 + i03 * nb03);
-
-                // desc: when src1 is not a contiguous memory block we have to calculate the offset using the strides
-                //       if it is, then we have either copied the data to params->wdata and made it contiguous or we are using
-                //       the original src1 data pointer, so we should index using the indices directly
-                // TODO: this is a bit of a hack, we should probably have a better way to handle this
-                const char * src1_col = (const char*)wdata +
-                    (src1_cont || src1->type != vec_dot_type
-                        ? (i11 + i12 * ne11 + i13 * ne12 * ne11) * row_size
-                        : (i11 * nb11 + i12 * nb12 + i13 * nb13));
-                float * dst_col = (float*)((char*)dst->data + (i1 * nb1 + i2 * nb2 + i3 * nb3));
-
-                //for (int64_t ir0 = iir0; ir0 < iir0 + blck_0 && ir0 < ir0_end; ++ir0) {
-                //    vec_dot(ne00, &dst_col[ir0], src0_row + ir0*nb01, src1_col);
-                //}
-
-                for (int64_t ir0 = iir0; ir0 < iir0 + blck_0 && ir0 < ir0_end; ir0 += num_rows_per_vec_dot) {
-                    vec_dot(ne00, &tmp[ir0 - iir0], (num_rows_per_vec_dot > 1 ? 16 : 0), src0_row + ir0 * nb01, (num_rows_per_vec_dot > 1 ? nb01 : 0), src1_col, (num_rows_per_vec_dot > 1 ? src1_col_stride : 0), num_rows_per_vec_dot);
-                }
-
-                for (int cn = 0; cn < num_rows_per_vec_dot; ++cn) {
-                    memcpy(&dst_col[iir0 + cn * nb1 / nb0], tmp + (cn * 16), (MIN(iir0 + blck_0, ir0_end) - iir0) * sizeof(float));
-                }
-            }
-        }
-    }
-}
-
-static void ggml_compute_forward_mul_mat(
-        const struct ggml_compute_params * params,
-              struct ggml_tensor * dst) {
-
-    const struct ggml_tensor * src0 = dst->src[0];
-    const struct ggml_tensor * src1 = dst->src[1];
-
-    GGML_TENSOR_BINARY_OP_LOCALS
-
-    const int ith = params->ith;
-    const int nth = params->nth;
-
-    enum ggml_type           const vec_dot_type         = type_traits_cpu[src0->type].vec_dot_type;
-    ggml_from_float_t        const from_float           = type_traits_cpu[vec_dot_type].from_float;
-    int64_t                  const vec_dot_num_rows     = type_traits_cpu[src0->type].nrows;
-
-    GGML_ASSERT(ne0 == ne01);
-    GGML_ASSERT(ne1 == ne11);
-    GGML_ASSERT(ne2 == ne12);
-    GGML_ASSERT(ne3 == ne13);
-
-    // we don't support permuted src0 or src1
-    GGML_ASSERT(nb00 == ggml_type_size(src0->type));
-    GGML_ASSERT(nb10 == ggml_type_size(src1->type));
-
-    // dst cannot be transposed or permuted
-    GGML_ASSERT(nb0 == sizeof(float));
-    GGML_ASSERT(nb0 <= nb1);
-    GGML_ASSERT(nb1 <= nb2);
-    GGML_ASSERT(nb2 <= nb3);
-
-    // nb01 >= nb00 - src0 is not transposed
-    //   compute by src0 rows
-
-    // TODO: extract to "extra_op"
-#if GGML_USE_LLAMAFILE
-    // broadcast factors
-    const int64_t r2 = ne12 / ne02;
-    const int64_t r3 = ne13 / ne03;
-
-    const bool src1_cont = ggml_is_contiguous(src1);
-
-    if (src1_cont) {
-        for (int64_t i13 = 0; i13 < ne13; i13++)
-            for (int64_t i12 = 0; i12 < ne12; i12++)
-                if (!llamafile_sgemm(params,
-                                     ne01, ne11, ne00/ggml_blck_size(src0->type),
-                                     (const char *)src0->data + i12/r2*nb02 + i13/r3*nb03,
-                                     nb01/ggml_type_size(src0->type),
-                                     (const char *)src1->data + i12*nb12 + i13*nb13,
-                                     nb11/ggml_type_size(src1->type),
-                                     (char *)dst->data + i12*nb2 + i13*nb3,
-                                     nb1/ggml_type_size(dst->type),
-                                     src0->type,
-                                     src1->type,
-                                     dst->type))
-                    goto UseGgmlGemm1;
-        return;
-    }
-UseGgmlGemm1:;
-#endif
-
-    if (src1->type != vec_dot_type) {
-        char * wdata = params->wdata;
-
-        const size_t nbw0 = ggml_type_size(vec_dot_type);
-        const size_t nbw1 = ggml_row_size(vec_dot_type, ne10);
-        const size_t nbw2 = nbw1*ne11;
-        const size_t nbw3 = nbw2*ne12;
-
-        assert(params->wsize >= ne13*nbw3);
-        GGML_ASSERT(src1->type == GGML_TYPE_F32);
-
-    #if 0
-        for (int64_t i13 = 0; i13 < ne13; ++i13) {
-            for (int64_t i12 = 0; i12 < ne12; ++i12) {
-                for (int64_t i11 = ith; i11 < ne11; i11 += nth) {
-                    from_float((float *)((char *) src1->data + i13*nb13 + i12*nb12 + i11*nb11),
-                               (void *)               (wdata + i13*nbw3 + i12*nbw2 + i11*nbw1),
-                                ne10);
-                }
-            }
-        }
-    #else
-        for (int64_t i13 = 0; i13 < ne13; ++i13) {
-            for (int64_t i12 = 0; i12 < ne12; ++i12) {
-                for (int64_t i11 = 0; i11 < ne11; ++i11) {
-                    size_t bs = ggml_blck_size(vec_dot_type);
-                    int64_t ne10_block_start = (ith * ne10/bs) / nth;
-                    int64_t ne10_block_end   = ((ith + 1) * ne10/bs) / nth;
-                    from_float((float *)((char *) src1->data + i13*nb13 + i12*nb12 + i11*nb11 + ne10_block_start*bs*nb10),
-                               (void *)               (wdata + i13*nbw3 + i12*nbw2 + i11*nbw1 + ne10_block_start*nbw0),
-                               (ne10_block_end - ne10_block_start) * bs);
-                }
-            }
-        }
-    #endif
-    }
-
-    if (ith == 0) {
-        // Every thread starts at ith, so the first unprocessed chunk is nth.  This save a bit of coordination right at the start.
-        atomic_store_explicit(&params->threadpool->current_chunk, nth, memory_order_relaxed);
-    }
-
-    ggml_barrier(params->threadpool);
-
-#if GGML_USE_LLAMAFILE
-    if (src1->type != vec_dot_type) {
-        const void* wdata = (src1->type == vec_dot_type) ? src1->data : params->wdata;
-        const size_t row_size = ggml_row_size(vec_dot_type, ne10);
-
-        for (int64_t i13 = 0; i13 < ne13; i13++)
-            for (int64_t i12 = 0; i12 < ne12; i12++)
-                if (!llamafile_sgemm(params,
-                                     ne01, ne11, ne00/ggml_blck_size(src0->type),
-                                     (const char *)src0->data + i12/r2*nb02 + i13/r3*nb03,
-                                     nb01/ggml_type_size(src0->type),
-                                     (const char *)wdata + (i12*ne11 + i13*ne12*ne11)*row_size,
-                                     row_size/ggml_type_size(vec_dot_type),
-                                     (char *)dst->data + i12*nb2 + i13*nb3,
-                                     nb1/ggml_type_size(dst->type),
-                                     src0->type,
-                                     vec_dot_type,
-                                     dst->type))
-                    goto UseGgmlGemm2;
-        return;
-    }
-UseGgmlGemm2:;
-#endif
-
-    // This is the size of the first dimension of the result, so we can iterate that way. (see the ASSERT above, these are the same numbers)
-    const int64_t nr0 = ne0;
-
-    // This is the size of the rest of the dimensions of the result
-    const int64_t nr1 = ne1 * ne2 * ne3;
-
-    // Now select a reasonable chunk size.
-    int chunk_size = 16;
-
-    // We need to step up the size if it's small
-    if (nr0 == 1 || nr1 == 1) {
-        chunk_size = 64;
-    }
-
-    // distribute the work across the inner or outer loop based on which one is larger
-    // The number of chunks in the 0/1 dim.
-    // CEIL(nr0/chunk_size)
-    int64_t nchunk0 = (nr0 + chunk_size - 1) / chunk_size;
-    int64_t nchunk1 = (nr1 + chunk_size - 1) / chunk_size;
-
-    // If the chunking is poor for the number of threads on this setup, scrap the whole plan.  Re-chunk it by thread.
-    //   Also, chunking by thread was measured to have perform better on NUMA systems.  See https://github.com/ggml-org/llama.cpp/pull/6915
-    //   In theory, chunking should be just as useful on NUMA and non NUMA systems, but testing disagreed with that.
-    if (nchunk0 * nchunk1 < nth * 4 || ggml_is_numa()) {
-        // distribute the thread work across the inner or outer loop based on which one is larger
-        nchunk0 = nr0 > nr1 ? nth : 1; // parallelize by src0 rows
-        nchunk1 = nr0 > nr1 ? 1 : nth; // parallelize by src1 rows
-    }
-
-    // The number of elements in each chunk
-    const int64_t dr0 = (nr0 + nchunk0 - 1) / nchunk0;
-    const int64_t dr1 = (nr1 + nchunk1 - 1) / nchunk1;
-
-    // The first chunk comes from our thread_id, the rest will get auto-assigned.
-    int current_chunk = ith;
-
-    while (current_chunk < nchunk0 * nchunk1) {
-        const int64_t ith0 = current_chunk % nchunk0;
-        const int64_t ith1 = current_chunk / nchunk0;
-
-        const int64_t ir0_start = dr0 * ith0;
-        const int64_t ir0_end = MIN(ir0_start + dr0, nr0);
-
-        const int64_t ir1_start = dr1 * ith1;
-        const int64_t ir1_end = MIN(ir1_start + dr1, nr1);
-
-        // dot kernels can handle 1 row and col at a time, but mmla kernels can process 2 rows and cols
-        int64_t num_rows_per_vec_dot = vec_dot_num_rows;
-
-        // these checks are needed to avoid crossing dim1 boundaries
-        // can be optimized, but the logic would become more complicated, so keeping it like this for simplicity
-        if ((nr0 % 2 != 0) || (ne11 % 2 != 0) || ((ir0_end - ir0_start) % 2 != 0) || ((ir1_end - ir1_start) % 2 != 0)) {
-            num_rows_per_vec_dot = 1;
-        }
-        ggml_compute_forward_mul_mat_one_chunk(params, dst, src0->type, num_rows_per_vec_dot, ir0_start, ir0_end, ir1_start, ir1_end);
-
-        if (nth >= nchunk0 * nchunk1) {
-            break;
-        }
-
-        current_chunk = atomic_fetch_add_explicit(&params->threadpool->current_chunk, 1, memory_order_relaxed);
-    }
-}
-
-// ggml_compute_forward_mul_mat_id
-
-#define MMID_MATRIX_ROW(row_id, i1) matrix_rows[(row_id)*ids->ne[0]*ids->ne[1] + (i1)]
-
-struct mmid_row_mapping {
-    int32_t i1;
-    int32_t i2;
-};
-
-static void ggml_compute_forward_mul_mat_id_one_chunk(
-    struct ggml_tensor * dst,
-    const struct ggml_tensor * src0,
-    const struct ggml_tensor * src1,
-    const struct ggml_tensor * ids,
-    const int64_t cur_a,
-    const int64_t ir0_start,
-    const int64_t ir0_end,
-    const int64_t ir1_start,
-    const int64_t ir1_end,
-    const char * src0_cur,
-    const struct mmid_row_mapping * matrix_rows,
-    const size_t row_size,
-    const bool src1_cont,
-    const void * wdata) {
-
-    GGML_TENSOR_BINARY_OP_LOCALS
-
-    const enum ggml_type type = src0->type;
-
-    ggml_vec_dot_t    const vec_dot      = type_traits_cpu[type].vec_dot;
-    enum ggml_type    const vec_dot_type = type_traits_cpu[type].vec_dot_type;
-
-    const int64_t blck_0 = 16;
-    const int64_t blck_1 = 16;
-
-    float tmp[16];
-
-    for (int64_t iir1 = ir1_start; iir1 < ir1_end; iir1 += blck_1) {
-        for (int64_t iir0 = ir0_start; iir0 < ir0_end; iir0 += blck_0) {
-            for (int64_t ir1 = iir1; ir1 < iir1 + blck_1 && ir1 < ir1_end; ++ir1) {
-                const int64_t _i12 = ir1; // logical row index for this expert
-
-                struct mmid_row_mapping row_mapping = MMID_MATRIX_ROW(cur_a, _i12);
-                const int id       = row_mapping.i1; // selected expert index
-
-                const int64_t  i11 = id % ne11;
-                const int64_t  i12 = row_mapping.i2; // row index in src1
-
-                const int64_t  i1 = id;  // selected expert index
-                const int64_t  i2 = i12; // row
-
-                // desc: when src1 is not a contiguous memory block we have to calculate the offset using the strides
-                //       if it is, then we have either copied the data to params->wdata and made it contiguous or we are using
-                //       the original src1 data pointer, so we should index using the indices directly
-                // TODO: this is a bit of a hack, we should probably have a better way to handle this
-                const char * src1_col = (const char *) wdata +
-                    (src1_cont || src1->type != vec_dot_type
-                    ? (i11      + i12*ne11)*row_size
-                    : (i11*nb11 + i12*nb12));
-
-                float * dst_col = (float *) ((char *) dst->data + (i1*nb1 + i2*nb2));
-
-                for (int64_t ir0 = iir0; ir0 < iir0 + blck_0 && ir0 < ir0_end; ++ir0) {
-                    vec_dot(ne00, &tmp[ir0 - iir0], 0, src0_cur + ir0*nb01, 0, src1_col, 0, 1);
-                }
-
-                memcpy(&dst_col[iir0], tmp, (MIN(iir0 + blck_0, ir0_end) - iir0)*sizeof(float));
-            }
-        }
-    }
-}
-
-static void * incr_ptr_aligned(void ** p, size_t size, size_t align) {
-
-    void * ptr = *p;
-    ptr = (void *) GGML_PAD((uintptr_t) ptr, align);
-    *p = (void *) ((char *) ptr + size);
-    return ptr;
-}
-
-static void ggml_compute_forward_mul_mat_id(
-        const struct ggml_compute_params * params,
-              struct ggml_tensor * dst) {
-
-    const struct ggml_tensor * src0 = dst->src[0];
-    const struct ggml_tensor * src1 = dst->src[1];
-    const struct ggml_tensor * ids = dst->src[2];
-
-    GGML_TENSOR_BINARY_OP_LOCALS
-
-    const int ith = params->ith;
-    const int nth = params->nth;
-
-    const enum ggml_type type = src0->type;
-
-    const bool src1_cont = ggml_is_contiguous(src1);
-
-    enum ggml_type    const vec_dot_type    = type_traits_cpu[type].vec_dot_type;
-    ggml_from_float_t const from_float      = type_traits_cpu[vec_dot_type].from_float;
-
-    // we don't support permuted src0 or src1
-    GGML_ASSERT(nb00 == ggml_type_size(type));
-    GGML_ASSERT(nb10 == ggml_type_size(src1->type));
-
-    // dst cannot be transposed or permuted
-    GGML_ASSERT(nb0 == sizeof(float));
-    GGML_ASSERT(nb0 <= nb1);
-    GGML_ASSERT(nb1 <= nb2);
-    GGML_ASSERT(nb2 <= nb3);
-
-    // row groups
-    const int n_ids = ids->ne[0]; // n_expert_used
-    const int n_as  = ne02;       // n_expert
-
-    void * wdata_cur = params->wdata;
-
-    if (src1->type != vec_dot_type) {
-        incr_ptr_aligned(&wdata_cur, ggml_row_size(vec_dot_type, ggml_nelements(src1)), sizeof(int64_t));
-    }
-
-    int64_t * matrix_row_counts = // [n_as]
-        incr_ptr_aligned(&wdata_cur, n_as*sizeof(int64_t), sizeof(int64_t));
-
-    struct mmid_row_mapping * matrix_rows = // [n_as][ids->ne[0]*ids->ne[1]]
-        incr_ptr_aligned(&wdata_cur, n_as*ids->ne[0]*ids->ne[1]*sizeof(struct mmid_row_mapping), sizeof(int64_t));
-
-    char (*atomic_current_chunk)[CACHE_LINE_SIZE] = // [n_as]
-        incr_ptr_aligned(&wdata_cur, CACHE_LINE_SIZE * n_as, CACHE_LINE_SIZE);
-
-    GGML_ASSERT(params->wsize >= (size_t)((char *) wdata_cur - (char *) params->wdata));
-
-    if (src1->type != vec_dot_type) {
-        char * wdata = params->wdata;
-
-        const size_t nbw0 = ggml_type_size(vec_dot_type);
-        const size_t nbw1 = ggml_row_size(vec_dot_type, ne10);
-        const size_t nbw2 = nbw1*ne11;
-        const size_t nbw3 = nbw2*ne12;
-
-        assert(params->wsize >= ne13*nbw3);
-        GGML_ASSERT(src1->type == GGML_TYPE_F32);
-
-#if 0
-        for (int64_t i13 = 0; i13 < ne13; ++i13) {
-            for (int64_t i12 = ith; i12 < ne12; i12 += nth) {
-                for (int64_t i11 = 0; i11 < ne11; ++i11) {
-                    from_float((float *)((char *) src1->data + i13*nb13 + i12*nb12 + i11*nb11),
-                               (void *)               (wdata + i13*nbw3 + i12*nbw2 + i11*nbw1),
-                               ne10);
-                }
-            }
-        }
-#else
-        for (int64_t i13 = 0; i13 < ne13; ++i13) {
-            for (int64_t i12 = 0; i12 < ne12; ++i12) {
-                for (int64_t i11 = 0; i11 < ne11; ++i11) {
-                    size_t bs = ggml_blck_size(vec_dot_type);
-                    int64_t ne10_block_start = (ith * ne10/bs) / nth;
-                    int64_t ne10_block_end   = ((ith + 1) * ne10/bs) / nth;
-                    from_float((float *)((char *) src1->data + i13*nb13 + i12*nb12 + i11*nb11 + ne10_block_start*bs*nb10),
-                               (void *)               (wdata + i13*nbw3 + i12*nbw2 + i11*nbw1 + ne10_block_start*nbw0),
-                               (ne10_block_end - ne10_block_start) * bs);
-                }
-            }
-        }
-#endif
-    }
-
-    if (ith == 0) {
-        // initialize matrix_row_counts
-        memset(matrix_row_counts, 0, n_as*sizeof(int64_t));
-
-        // group rows by src0 matrix
-        for (int64_t iid1 = 0; iid1 < ids->ne[1]; ++iid1) {
-            for (int id = 0; id < n_ids; ++id) {
-                const int32_t i02 = *(const int32_t *) ((const char *) ids->data + iid1*ids->nb[1] + id*ids->nb[0]);
-
-                assert(i02 >= 0 && i02 < n_as);
-
-                MMID_MATRIX_ROW(i02, matrix_row_counts[i02]) = (struct mmid_row_mapping) {id, iid1};
-                matrix_row_counts[i02] += 1;
-            }
-        }
-    }
-
-    // reset current_chunk
-    for (int cur_a = ith; cur_a < n_as; cur_a += nth) {
-        atomic_int * current_chunk_ctr = (atomic_int *)(atomic_current_chunk + cur_a);
-        *current_chunk_ctr = nth;
-    }
-
-    ggml_barrier(params->threadpool);
-
-    for (int cur_a = 0; cur_a < n_as; ++cur_a) {
-        const int64_t cne1 = matrix_row_counts[cur_a];
-
-        if (cne1 == 0) {
-            continue;
-        }
-
-        const char * src0_cur = (const char *) src0->data + cur_a * nb02;
-        const void * wdata = (src1->type == vec_dot_type) ? src1->data : params->wdata;
-        const size_t row_size = ggml_row_size(vec_dot_type, ne10);
-
-        const int64_t nr0 = ne01;
-        const int64_t nr1 = cne1;
-
-        int chunk_size = 16;
-        if (nr0 == 1 || nr1 == 1) {
-            chunk_size = 64;
-        }
-
-#if defined(__aarch64__)
-        // disable for ARM
-        const bool disable_chunking = true;
-#else
-        // disable for NUMA
-        const bool disable_chunking = ggml_is_numa();
-#endif // defined(__aarch64__)
-
-        int64_t nchunk0 = (nr0 + chunk_size - 1) / chunk_size;
-        int64_t nchunk1 = (nr1 + chunk_size - 1) / chunk_size;
-
-        if (nchunk0 * nchunk1 < nth * 4 || disable_chunking) {
-            nchunk0 = nr0 > nr1 ? nth : 1;
-            nchunk1 = nr0 > nr1 ? 1 : nth;
-        }
-
-        const int64_t dr0 = (nr0 + nchunk0 - 1) / nchunk0;
-        const int64_t dr1 = (nr1 + nchunk1 - 1) / nchunk1;
-
-        int current_chunk = ith;
-
-        atomic_int * current_chunk_ctr = (atomic_int *)(atomic_current_chunk + cur_a);
-
-        while (current_chunk < nchunk0 * nchunk1) {
-            const int64_t ith0 = current_chunk % nchunk0;
-            const int64_t ith1 = current_chunk / nchunk0;
-
-            const int64_t ir0_start = dr0 * ith0;
-            const int64_t ir0_end = MIN(ir0_start + dr0, nr0);
-
-            const int64_t ir1_start = dr1 * ith1;
-            const int64_t ir1_end = MIN(ir1_start + dr1, nr1);
-
-            ggml_compute_forward_mul_mat_id_one_chunk(
-                dst, src0, src1, ids, cur_a,
-                ir0_start, ir0_end, ir1_start, ir1_end,
-                src0_cur, matrix_rows, row_size, src1_cont, wdata
-            );
-
-            if (nth >= nchunk0 * nchunk1) {
-                break;
-            }
-
-            current_chunk = atomic_fetch_add_explicit(current_chunk_ctr, 1, memory_order_relaxed);
-        }
-    }
-}
-
-// ggml_compute_forward_out_prod
-
-static void ggml_compute_forward_out_prod_f32(
-        const struct ggml_compute_params * params,
-              struct ggml_tensor * dst) {
-
-    const struct ggml_tensor * src0 = dst->src[0];
-    const struct ggml_tensor * src1 = dst->src[1];
-
-    GGML_TENSOR_BINARY_OP_LOCALS
-
-    GGML_ASSERT(dst->type == GGML_TYPE_F32);
-    GGML_ASSERT(src0->type == GGML_TYPE_F32);
-    GGML_ASSERT(src1->type == GGML_TYPE_F32);
-
-    const int ith = params->ith;
-    const int nth = params->nth;
-
-    GGML_ASSERT(ne0 == ne00);
-    GGML_ASSERT(ne1 == ne10);
-    GGML_ASSERT(ne2 == ne12);
-    GGML_ASSERT(ne3 == ne13);
-
-    GGML_ASSERT(ne2 % ne02 == 0);
-    GGML_ASSERT(ne3 % ne03 == 0);
-
-    // we don't support permuted src0 or src1
-    GGML_ASSERT(nb00 == sizeof(float));
-
-    // dst cannot be transposed or permuted
-    GGML_ASSERT(nb0 == sizeof(float));
-    // GGML_ASSERT(nb0 <= nb1);
-    // GGML_ASSERT(nb1 <= nb2);
-    // GGML_ASSERT(nb2 <= nb3);
-
-    // nb01 >= nb00 - src0 is not transposed
-    //   compute by src0 rows
-
-    if (ith == 0) {
-        ggml_vec_set_f32(ne0*ne1*ne2*ne3, dst->data, 0);
-    }
-    ggml_barrier(params->threadpool);
-
-    // dst[:,:,:,:] = 0
-    // for i2,i3:
-    //   for i1:
-    //     for i01:
-    //       for i0:
-    //         dst[i0,i1,i2,i3] += src0[i0,i01,i2,i3] * src1[i1,i01,i2,i3]
-
-    // parallelize by last three dimensions
-
-    // total rows in dst
-    const int64_t nr = ne1*ne2*ne3;
-
-    // rows per thread
-    const int64_t dr = (nr + nth - 1)/nth;
-
-    // row range for this thread
-    const int64_t ir0 = dr*ith;
-    const int64_t ir1 = MIN(ir0 + dr, nr);
-
-    // block-tiling attempt
-    const int64_t blck_0 = MAX(GGML_VEC_MAD_UNROLL, 32);
-    const int64_t blck_1 = 16;
-
-    // dps == dst per src0, used for group query attention
-    const int64_t dps2 = ne2 / ne02;
-    const int64_t dps3 = ne3 / ne03;
-
-    for (int64_t bir = ir0; bir < ir1; bir += blck_1) {
-        const int64_t bir1 = MIN(bir + blck_1, ir1);
-        for (int64_t bi01 = 0; bi01 < ne01; bi01 += blck_0) {
-            const int64_t bne01 = MIN(bi01 + blck_0, ne01);
-            for (int64_t ir = bir; ir < bir1; ++ir) {
-                // dst indices
-                const int64_t i3 = ir/(ne2*ne1);
-                const int64_t i2 = (ir - i3*ne2*ne1)/ne1;
-                const int64_t i1 = (ir - i3*ne2*ne1 - i2*ne1);
-
-                const int64_t i02 = i2 / dps2;
-                const int64_t i03 = i3 / dps3;
-
-                //const int64_t i10 = i1;
-                const int64_t i12 = i2;
-                const int64_t i13 = i3;
-
-#if GGML_VEC_MAD_UNROLL > 2
-                const int64_t bne01_unroll = bne01 - (bne01 % GGML_VEC_MAD_UNROLL);
-                for (int64_t i01 = bi01; i01 < bne01_unroll; i01 += GGML_VEC_MAD_UNROLL) {
-                    const int64_t i11 = i01;
-
-                    float * s0 = (float *) ((char *) src0->data + (          i01*nb01 + i02*nb02 + i03*nb03));
-                    float * s1 = (float *) ((char *) src1->data + (i1*nb10 + i11*nb11 + i12*nb12 + i13*nb13));
-                    float * d  = (float *) ((char *)  dst->data + (          i1*nb1   + i2*nb2   + i3*nb3));
-
-                    ggml_vec_mad_f32_unroll(ne0, nb01, nb11, d, s0, s1);
-                }
-                for (int64_t i01 = bne01_unroll; i01 < bne01; ++i01) {
-                    const int64_t i11 = i01;
-
-                    float * s0 = (float *) ((char *) src0->data + (          i01*nb01 + i02*nb02 + i03*nb03));
-                    float * s1 = (float *) ((char *) src1->data + (i1*nb10 + i11*nb11 + i12*nb12 + i13*nb13));
-                    float * d  = (float *) ((char *)  dst->data + (          i1*nb1   + i2*nb2   + i3*nb3));
-
-                    ggml_vec_mad_f32(ne0, d, s0, *s1);
-                }
-#else
-                for (int64_t i01 = bi01; i01 < bne01; ++i01) {
-                    const int64_t i11 = i01;
-
-                    float * s0 = (float *) ((char *) src0->data + (          i01*nb01 + i02*nb02 + i03*nb03));
-                    float * s1 = (float *) ((char *) src1->data + (i1*nb10 + i11*nb11 + i12*nb12 + i13*nb13));
-                    float * d  = (float *) ((char *)  dst->data + (          i1*nb1 + i2*nb2 + i3*nb3));
-
-                    ggml_vec_mad_f32(ne0, d, s0, *s1);
-                }
-#endif
-            }
-        }
-    }
-}
-
-static void ggml_compute_forward_out_prod_q_f32(
-        const struct ggml_compute_params * params,
-              struct ggml_tensor * dst) {
-
-    const struct ggml_tensor * src0 = dst->src[0];
-    const struct ggml_tensor * src1 = dst->src[1];
-
-    GGML_TENSOR_BINARY_OP_LOCALS;
-
-    const int ith = params->ith;
-    const int nth = params->nth;
-
-    const enum ggml_type type = src0->type;
-    ggml_to_float_t const dequantize_row_q = ggml_get_type_traits(type)->to_float;
-
-    GGML_ASSERT(ne02 == ne12);
-    GGML_ASSERT(ne03 == ne13);
-    GGML_ASSERT(ne2  == ne12);
-    GGML_ASSERT(ne3  == ne13);
-
-    // we don't support permuted src0 dim0
-    GGML_ASSERT(nb00 == ggml_type_size(type));
-
-    // dst dim0 cannot be transposed or permuted
-    GGML_ASSERT(nb0 == sizeof(float));
-    // GGML_ASSERT(nb0 <= nb1);
-    // GGML_ASSERT(nb1 <= nb2);
-    // GGML_ASSERT(nb2 <= nb3);
-
-    GGML_ASSERT(ne0 == ne00);
-    GGML_ASSERT(ne1 == ne10);
-    GGML_ASSERT(ne2 == ne02);
-    GGML_ASSERT(ne3 == ne03);
-
-    // nb01 >= nb00 - src0 is not transposed
-    //   compute by src0 rows
-
-    if (ith == 0) {
-        ggml_vec_set_f32(ne0*ne1*ne2*ne3, dst->data, 0);
-    }
-    ggml_barrier(params->threadpool);
-
-    // parallelize by last three dimensions
-
-    // total rows in dst
-    const int64_t nr = ne1*ne2*ne3;
-
-    // rows per thread
-    const int64_t dr = (nr + nth - 1)/nth;
-
-    // row range for this thread
-    const int64_t ir0 = dr*ith;
-    const int64_t ir1 = MIN(ir0 + dr, nr);
-
-    // dst[:,:,:,:] = 0
-    // for i2,i3:
-    //   for i1:
-    //     for i01:
-    //       for i0:
-    //         dst[i0,i1,i2,i3] += src0[i0,i01,i2,i3] * src1[i1,i01,i2,i3]
-
-    float * wdata = (float *) params->wdata + (ne0 + CACHE_LINE_SIZE_F32) * ith;
-
-    for (int64_t ir = ir0; ir < ir1; ++ir) {
-        // dst indices
-        const int64_t i3 = ir/(ne2*ne1);
-        const int64_t i2 = (ir - i3*ne2*ne1)/ne1;
-        const int64_t i1 = (ir - i3*ne2*ne1 - i2*ne1);
-
-        const int64_t i02 = i2;
-        const int64_t i03 = i3;
-
-        //const int64_t i10 = i1;
-        const int64_t i12 = i2;
-        const int64_t i13 = i3;
-
-        for (int64_t i01 = 0; i01 < ne01; ++i01) {
-            const int64_t i11 = i01;
-
-            float * s0 = (float *) ((char *) src0->data + (          i01*nb01 + i02*nb02 + i03*nb03));
-            float * s1 = (float *) ((char *) src1->data + (i1*nb10 + i11*nb11 + i12*nb12 + i13*nb13));
-            float * d  = (float *) ((char *)  dst->data + (          i1*nb1 + i2*nb2 + i3*nb3));
-
-            dequantize_row_q(s0, wdata, ne0);
-            ggml_vec_mad_f32(ne0, d, wdata, *s1);
-        }
-    }
-}
-
-static void ggml_compute_forward_out_prod(
-        const struct ggml_compute_params * params,
-        struct ggml_tensor * dst) {
-
-    const struct ggml_tensor * src0 = dst->src[0];
-
-    switch (src0->type) {
-        case GGML_TYPE_Q4_0:
-        case GGML_TYPE_Q4_1:
-        case GGML_TYPE_Q5_0:
-        case GGML_TYPE_Q5_1:
-        case GGML_TYPE_Q8_0:
-        case GGML_TYPE_Q2_K:
-        case GGML_TYPE_Q3_K:
-        case GGML_TYPE_Q4_K:
-        case GGML_TYPE_Q5_K:
-        case GGML_TYPE_Q6_K:
-        case GGML_TYPE_TQ1_0:
-        case GGML_TYPE_TQ2_0:
-        case GGML_TYPE_IQ2_XXS:
-        case GGML_TYPE_IQ2_XS:
-        case GGML_TYPE_IQ3_XXS:
-        case GGML_TYPE_IQ1_S:
-        case GGML_TYPE_IQ1_M:
-        case GGML_TYPE_IQ4_NL:
-        case GGML_TYPE_IQ4_XS:
-        case GGML_TYPE_IQ3_S:
-        case GGML_TYPE_IQ2_S:
-            {
-                ggml_compute_forward_out_prod_q_f32(params, dst);
-            } break;
-        case GGML_TYPE_F16:
-            {
-                GGML_ABORT("fatal error"); // todo
-                // ggml_compute_forward_out_prod_f16_f32(params, dst);
-            }
-        case GGML_TYPE_F32:
-            {
-                ggml_compute_forward_out_prod_f32(params, dst);
-            } break;
-        default:
-            {
-                GGML_ABORT("fatal error");
-            }
-    }
-}
-
-// ggml_compute_forward_scale
-
-static void ggml_compute_forward_scale_f32(
-        const struct ggml_compute_params * params,
-        struct ggml_tensor * dst) {
-
-    const struct ggml_tensor * src0 = dst->src[0];
-
-    GGML_ASSERT(ggml_is_contiguous(src0));
-    GGML_ASSERT(ggml_is_contiguous(dst));
-    GGML_ASSERT(ggml_are_same_shape(src0, dst));
-
-    // scale factor
-    float v;
-    memcpy(&v, dst->op_params, sizeof(float));
-
-    const int ith = params->ith;
-    const int nth = params->nth;
-
-    const int nc = src0->ne[0];
-    const int nr = ggml_nrows(src0);
-
-    // rows per thread
-    const int dr = (nr + nth - 1)/nth;
-
-    // row range for this thread
-    const int ir0 = dr*ith;
-    const int ir1 = MIN(ir0 + dr, nr);
-
-    const size_t nb01 = src0->nb[1];
-
-    const size_t nb1 = dst->nb[1];
-
-    for (int i1 = ir0; i1 < ir1; i1++) {
-        if (dst->data != src0->data) {
-            // src0 is same shape as dst => same indices
-            memcpy((char *)dst->data + i1*nb1, (char *)src0->data + i1*nb01, nc * sizeof(float));
-        }
-        ggml_vec_scale_f32(nc, (float *) ((char *) dst->data + i1*nb1), v);
-    }
-}
-
-static void ggml_compute_forward_scale(
-        const struct ggml_compute_params * params,
-        struct ggml_tensor * dst) {
-
-    const struct ggml_tensor * src0 = dst->src[0];
-
-    switch (src0->type) {
-        case GGML_TYPE_F32:
-            {
-                ggml_compute_forward_scale_f32(params, dst);
-            } break;
-        default:
-            {
-                GGML_ABORT("fatal error");
-            }
-    }
-}
-
-// ggml_compute_forward_set
-
-static void ggml_compute_forward_set_f32(
-        const struct ggml_compute_params * params,
-        struct ggml_tensor * dst) {
-
-    const struct ggml_tensor * src0 = dst->src[0];
-    const struct ggml_tensor * src1 = dst->src[1];
-
-    GGML_ASSERT(ggml_are_same_shape(src0, dst));
-    GGML_ASSERT(ggml_is_contiguous(dst) && ggml_is_contiguous(src0));
-
-    // view src0 and dst with these strides and data offset inbytes during set
-    // nb0 is implicitly element_size because src0 and dst are contiguous
-    size_t nb1     = ((int32_t *) dst->op_params)[0];
-    size_t nb2     = ((int32_t *) dst->op_params)[1];
-    size_t nb3     = ((int32_t *) dst->op_params)[2];
-    size_t offset  = ((int32_t *) dst->op_params)[3];
-    bool   inplace = (bool) ((int32_t *) dst->op_params)[4];
-
-    if (!inplace) {
-        if (params->ith == 0) {
-            // memcpy needs to be synchronized across threads to avoid race conditions.
-            // => do it in INIT phase
-            memcpy(
-                ((char *)  dst->data),
-                ((char *) src0->data),
-                ggml_nbytes(dst));
-        }
-        ggml_barrier(params->threadpool);
-    }
-
-    const int ith = params->ith;
-    const int nth = params->nth;
-
-    const int nr = ggml_nrows(src1);
-    const int nc = src1->ne[0];
-
-    GGML_TENSOR_LOCALS(int64_t, ne1, src1, ne)
-    GGML_TENSOR_LOCALS(size_t,  nb1, src1, nb)
-
-    // src0 and dst as viewed during set
-    const size_t nb0 = ggml_element_size(src0);
-
-    const int im0 = (ne10 == 0 ? 0 : ne10-1);
-    const int im1 = (ne11 == 0 ? 0 : ne11-1);
-    const int im2 = (ne12 == 0 ? 0 : ne12-1);
-    const int im3 = (ne13 == 0 ? 0 : ne13-1);
-
-    GGML_ASSERT(offset + im0*nb0  + im1*nb1  + im2*nb2  + im3*nb3  <= ggml_nbytes(dst));
-
-    GGML_ASSERT(nb10 == sizeof(float));
-
-    // rows per thread
-    const int dr = (nr + nth - 1)/nth;
-
-    // row range for this thread
-    const int ir0 = dr*ith;
-    const int ir1 = MIN(ir0 + dr, nr);
-
-    for (int ir = ir0; ir < ir1; ++ir) {
-        // src0 and dst are viewed with shape of src1 and offset
-        // => same indices
-        const int i3 = ir/(ne12*ne11);
-        const int i2 = (ir - i3*ne12*ne11)/ne11;
-        const int i1 = (ir - i3*ne12*ne11 - i2*ne11);
-
-        ggml_vec_cpy_f32(nc,
-                (float *) ((char *)  dst->data + i3*nb3  + i2*nb2  + i1*nb1  + offset),
-                (float *) ((char *) src1->data + i3*nb13 + i2*nb12 + i1*nb11));
-    }
-}
-
-static void ggml_compute_forward_set_i32(
-        const struct ggml_compute_params * params,
-        struct ggml_tensor * dst) {
-
-    const struct ggml_tensor * src0 = dst->src[0];
-    const struct ggml_tensor * src1 = dst->src[1];
-
-    GGML_ASSERT(ggml_are_same_shape(src0, dst));
-    GGML_ASSERT(ggml_is_contiguous(dst) && ggml_is_contiguous(src0));
-
-    // view src0 and dst with these strides and data offset inbytes during set
-    // nb0 is implicitly element_size because src0 and dst are contiguous
-    size_t nb1     = ((int32_t *) dst->op_params)[0];
-    size_t nb2     = ((int32_t *) dst->op_params)[1];
-    size_t nb3     = ((int32_t *) dst->op_params)[2];
-    size_t offset  = ((int32_t *) dst->op_params)[3];
-    bool   inplace = (bool) ((int32_t *) dst->op_params)[4];
-
-    if (!inplace) {
-        if (params->ith == 0) {
-            // memcpy needs to be synchronized across threads to avoid race conditions.
-            // => do it in INIT phase
-            memcpy(
-                ((char *)  dst->data),
-                ((char *) src0->data),
-                ggml_nbytes(dst));
-        }
-        ggml_barrier(params->threadpool);
-    }
-
-    const int ith = params->ith;
-    const int nth = params->nth;
-
-    const int nr = ggml_nrows(src1);
-    const int nc = src1->ne[0];
-
-    GGML_TENSOR_LOCALS(int64_t, ne1, src1, ne)
-    GGML_TENSOR_LOCALS(size_t,  nb1, src1, nb)
-
-    // src0 and dst as viewed during set
-    const size_t nb0 = ggml_element_size(src0);
-
-    const int im0 = (ne10 == 0 ? 0 : ne10-1);
-    const int im1 = (ne11 == 0 ? 0 : ne11-1);
-    const int im2 = (ne12 == 0 ? 0 : ne12-1);
-    const int im3 = (ne13 == 0 ? 0 : ne13-1);
-
-    GGML_ASSERT(offset + im0*nb0  + im1*nb1  + im2*nb2  + im3*nb3  <= ggml_nbytes(dst));
-
-    GGML_ASSERT(nb10 == sizeof(int32_t));
-
-    // rows per thread
-    const int dr = (nr + nth - 1)/nth;
-
-    // row range for this thread
-    const int ir0 = dr*ith;
-    const int ir1 = MIN(ir0 + dr, nr);
-
-    for (int ir = ir0; ir < ir1; ++ir) {
-        // src0 and dst are viewed with shape of src1 and offset
-        // => same indices
-        const int i3 = ir/(ne12*ne11);
-        const int i2 = (ir - i3*ne12*ne11)/ne11;
-        const int i1 = (ir - i3*ne12*ne11 - i2*ne11);
-
-        ggml_vec_cpy_i32(nc,
-                (int32_t *) ((char *)  dst->data + i3*nb3  + i2*nb2  + i1*nb1  + offset),
-                (int32_t *) ((char *) src1->data + i3*nb13 + i2*nb12 + i1*nb11));
-    }
-}
-
-static void ggml_compute_forward_set(
-        const struct ggml_compute_params * params,
-        struct ggml_tensor * dst) {
-
-    const struct ggml_tensor * src0 = dst->src[0];
-
-    switch (src0->type) {
-        case GGML_TYPE_F32:
-            {
-                ggml_compute_forward_set_f32(params, dst);
-            } break;
-        case GGML_TYPE_I32:
-            {
-                ggml_compute_forward_set_i32(params, dst);
-            } break;
-        case GGML_TYPE_F16:
-        case GGML_TYPE_BF16:
-        case GGML_TYPE_Q4_0:
-        case GGML_TYPE_Q4_1:
-        case GGML_TYPE_Q5_0:
-        case GGML_TYPE_Q5_1:
-        case GGML_TYPE_Q8_0:
-        case GGML_TYPE_Q8_1:
-        case GGML_TYPE_Q2_K:
-        case GGML_TYPE_Q3_K:
-        case GGML_TYPE_Q4_K:
-        case GGML_TYPE_Q5_K:
-        case GGML_TYPE_Q6_K:
-        case GGML_TYPE_TQ1_0:
-        case GGML_TYPE_TQ2_0:
-        case GGML_TYPE_IQ2_XXS:
-        case GGML_TYPE_IQ2_XS:
-        case GGML_TYPE_IQ3_XXS:
-        case GGML_TYPE_IQ1_S:
-        case GGML_TYPE_IQ1_M:
-        case GGML_TYPE_IQ4_NL:
-        case GGML_TYPE_IQ4_XS:
-        case GGML_TYPE_IQ3_S:
-        case GGML_TYPE_IQ2_S:
-        default:
-            {
-                GGML_ABORT("fatal error");
-            }
-    }
-}
-
-// ggml_compute_forward_cpy
-
-static void ggml_compute_forward_cpy(
-        const struct ggml_compute_params * params,
-        struct ggml_tensor * dst) {
-    ggml_compute_forward_dup(params, dst);
-}
-
-// ggml_compute_forward_cont
-
-static void ggml_compute_forward_cont(
-        const struct ggml_compute_params * params,
-        struct ggml_tensor * dst) {
-    ggml_compute_forward_dup(params, dst);
-}
-
-// ggml_compute_forward_reshape
-
-static void ggml_compute_forward_reshape(
-        const struct ggml_compute_params * params,
-        struct ggml_tensor * dst) {
-    // NOP
-    UNUSED(params);
-    UNUSED(dst);
-}
-
-// ggml_compute_forward_view
-
-static void ggml_compute_forward_view(
-        const struct ggml_compute_params * params,
-        const struct ggml_tensor * dst) {
-    // NOP
-    UNUSED(params);
-    UNUSED(dst);
-}
-
-// ggml_compute_forward_permute
-
-static void ggml_compute_forward_permute(
-        const struct ggml_compute_params * params,
-        const struct ggml_tensor * dst) {
-    // NOP
-    UNUSED(params);
-    UNUSED(dst);
-}
-
-// ggml_compute_forward_transpose
-
-static void ggml_compute_forward_transpose(
-        const struct ggml_compute_params * params,
-        const struct ggml_tensor * dst) {
-    // NOP
-    UNUSED(params);
-    UNUSED(dst);
-}
-
-// ggml_compute_forward_get_rows
-
-static void ggml_compute_forward_get_rows_q(
-        const struct ggml_compute_params * params,
-              struct ggml_tensor * dst) {
-
-    const struct ggml_tensor * src0 = dst->src[0];
-    const struct ggml_tensor * src1 = dst->src[1];
-
-    GGML_TENSOR_BINARY_OP_LOCALS
-
-    const int64_t nc = ne00;
-    const int64_t nr = ggml_nelements(src1);
-
-    const enum ggml_type type = src0->type;
-    ggml_to_float_t const dequantize_row_q = ggml_get_type_traits(type)->to_float;
-
-    assert(ne0  == nc);
-    assert(ne02 == ne11);
-    assert(nb00 == ggml_type_size(type));
-    assert(ggml_nrows(dst) == nr);
-
-    const int ith = params->ith;
-    const int nth = params->nth;
-
-    // rows per thread
-    const int dr = (nr + nth - 1)/nth;
-
-    // row range for this thread
-    const int ir0 = dr*ith;
-    const int ir1 = MIN(ir0 + dr, nr);
-
-    for (int64_t i = ir0; i < ir1; ++i) {
-        const int64_t i12 = i/(ne11*ne10);
-        const int64_t i11 = (i - i12*ne11*ne10)/ne10;
-        const int64_t i10 = (i - i12*ne11*ne10 - i11*ne10);
-        const int64_t i01 = *(int32_t *) ((char *) src1->data + i10*nb10 + i11*nb11 + i12*nb12);
-
-        GGML_ASSERT(i01 >= 0 && i01 < ne01);
-
-        dequantize_row_q(
-                (const void *) ((char *) src0->data + i01*nb01 + i11*nb02 + i12*nb03),
-                     (float *) ((char *)  dst->data + i10*nb1  + i11*nb2  + i12*nb3), nc);
-    }
-}
-
-static void ggml_compute_forward_get_rows_f16(
-        const struct ggml_compute_params * params,
-              struct ggml_tensor * dst) {
-
-    const struct ggml_tensor * src0 = dst->src[0];
-    const struct ggml_tensor * src1 = dst->src[1];
-
-    GGML_TENSOR_BINARY_OP_LOCALS
-
-    const int64_t nc = ne00;
-    const int64_t nr = ggml_nelements(src1);
-
-    assert(ne0  == nc);
-    assert(ne02 == ne11);
-    assert(nb00 == sizeof(ggml_fp16_t));
-    assert(ggml_nrows(dst) == nr);
-
-    const int ith = params->ith;
-    const int nth = params->nth;
-
-    // rows per thread
-    const int dr = (nr + nth - 1)/nth;
-
-    // row range for this thread
-    const int ir0 = dr*ith;
-    const int ir1 = MIN(ir0 + dr, nr);
-
-    for (int64_t i = ir0; i < ir1; ++i) {
-        const int64_t i12 = i/(ne11*ne10);
-        const int64_t i11 = (i - i12*ne11*ne10)/ne10;
-        const int64_t i10 = (i - i12*ne11*ne10 - i11*ne10);
-        const int64_t i01 = *(int32_t *) ((char *) src1->data + i10*nb10 + i11*nb11 + i12*nb12);
-
-        GGML_ASSERT(i01 >= 0 && i01 < ne01);
-
-        ggml_fp16_to_fp32_row(
-                (const void *) ((char *) src0->data + i01*nb01 + i11*nb02 + i12*nb03),
-                     (float *) ((char *)  dst->data + i10*nb1  + i11*nb2  + i12*nb3), nc);
-    }
-}
-
-static void ggml_compute_forward_get_rows_bf16(
-        const struct ggml_compute_params * params,
-              struct ggml_tensor * dst) {
-
-    const struct ggml_tensor * src0 = dst->src[0];
-    const struct ggml_tensor * src1 = dst->src[1];
-
-    GGML_TENSOR_BINARY_OP_LOCALS
-
-    const int64_t nc = ne00;
-    const int64_t nr = ggml_nelements(src1);
-
-    assert(ne0  == nc);
-    assert(ne02 == ne11);
-    assert(nb00 == sizeof(ggml_bf16_t));
-    assert(ggml_nrows(dst) == nr);
-
-    const int ith = params->ith;
-    const int nth = params->nth;
-
-    // rows per thread
-    const int dr = (nr + nth - 1)/nth;
-
-    // row range for this thread
-    const int ir0 = dr*ith;
-    const int ir1 = MIN(ir0 + dr, nr);
-
-    for (int64_t i = ir0; i < ir1; ++i) {
-        const int64_t i12 = i/(ne11*ne10);
-        const int64_t i11 = (i - i12*ne11*ne10)/ne10;
-        const int64_t i10 = (i - i12*ne11*ne10 - i11*ne10);
-        const int64_t i01 = *(int32_t *) ((char *) src1->data + i10*nb10 + i11*nb11 + i12*nb12);
-
-        GGML_ASSERT(i01 >= 0 && i01 < ne01);
-
-        ggml_bf16_to_fp32_row(
-                (const void *) ((char *) src0->data + i01*nb01 + i11*nb02 + i12*nb03),
-                     (float *) ((char *)  dst->data + i10*nb1  + i11*nb2  + i12*nb3), nc);
-    }
-}
-
-static void ggml_compute_forward_get_rows_f32(
-        const struct ggml_compute_params * params,
-              struct ggml_tensor * dst) {
-
-    const struct ggml_tensor * src0 = dst->src[0];
-    const struct ggml_tensor * src1 = dst->src[1];
-
-    GGML_TENSOR_BINARY_OP_LOCALS
-
-    const int64_t nc = ne00;
-    const int64_t nr = ggml_nelements(src1);
-
-    assert(ne0  == nc);
-    assert(ne02 == ne11);
-    assert(nb00 == sizeof(float));
-    assert(ggml_nrows(dst) == nr);
-
-    const int ith = params->ith;
-    const int nth = params->nth;
-
-    // rows per thread
-    const int dr = (nr + nth - 1)/nth;
-
-    // row range for this thread
-    const int ir0 = dr*ith;
-    const int ir1 = MIN(ir0 + dr, nr);
-
-    for (int64_t i = ir0; i < ir1; ++i) {
-        const int64_t i12 = i/(ne11*ne10);
-        const int64_t i11 = (i - i12*ne11*ne10)/ne10;
-        const int64_t i10 = (i - i12*ne11*ne10 - i11*ne10);
-        const int64_t i01 = *(int32_t *) ((char *) src1->data + i10*nb10 + i11*nb11 + i12*nb12);
-
-        GGML_ASSERT(i01 >= 0 && i01 < ne01);
-
-        ggml_vec_cpy_f32(nc,
-                (float *) ((char *)  dst->data + i10*nb1  + i11*nb2  + i12*nb3),
-                (float *) ((char *) src0->data + i01*nb01 + i11*nb02 + i12*nb03));
-    }
-}
-
-static void ggml_compute_forward_get_rows(
-        const struct ggml_compute_params * params,
-        struct ggml_tensor * dst) {
-
-    const struct ggml_tensor * src0 = dst->src[0];
-
-    switch (src0->type) {
-        case GGML_TYPE_Q4_0:
-        case GGML_TYPE_Q4_1:
-        case GGML_TYPE_Q5_0:
-        case GGML_TYPE_Q5_1:
-        case GGML_TYPE_Q8_0:
-        case GGML_TYPE_Q8_1:
-        case GGML_TYPE_Q2_K:
-        case GGML_TYPE_Q3_K:
-        case GGML_TYPE_Q4_K:
-        case GGML_TYPE_Q5_K:
-        case GGML_TYPE_Q6_K:
-        case GGML_TYPE_TQ1_0:
-        case GGML_TYPE_TQ2_0:
-        case GGML_TYPE_IQ2_XXS:
-        case GGML_TYPE_IQ2_XS:
-        case GGML_TYPE_IQ3_XXS:
-        case GGML_TYPE_IQ1_S:
-        case GGML_TYPE_IQ1_M:
-        case GGML_TYPE_IQ4_NL:
-        case GGML_TYPE_IQ4_XS:
-        case GGML_TYPE_IQ3_S:
-        case GGML_TYPE_IQ2_S:
-            {
-                ggml_compute_forward_get_rows_q(params, dst);
-            } break;
-        case GGML_TYPE_F16:
-            {
-                ggml_compute_forward_get_rows_f16(params, dst);
-            } break;
-        case GGML_TYPE_BF16:
-            {
-                ggml_compute_forward_get_rows_bf16(params, dst);
-            } break;
-        case GGML_TYPE_F32:
-        case GGML_TYPE_I32:
-            {
-                ggml_compute_forward_get_rows_f32(params, dst);
-            } break;
-        default:
-            {
-                GGML_ABORT("fatal error");
-            }
-    }
-
-    //static bool first = true;
-    //printf("ne0 = %d, ne1 = %d, ne2 = %d\n", dst->ne[0], dst->ne[1], dst->ne[2]);
-    //if (first) {
-    //    first = false;
-    //} else {
-    //    for (int k = 0; k < dst->ne[1]; ++k) {
-    //        for (int j = 0; j < dst->ne[0]/16; ++j) {
-    //            for (int i = 0; i < 16; ++i) {
-    //                printf("%8.4f ", ((float *) dst->data)[k*dst->ne[0] + j*16 + i]);
-    //            }
-    //            printf("\n");
-    //        }
-    //        printf("\n");
-    //    }
-    //    printf("\n");
-    //    exit(0);
-    //}
-}
-
-// ggml_compute_forward_get_rows_back
-
-static void ggml_compute_forward_get_rows_back_f32_f16(
-        const struct ggml_compute_params * params,
-              struct ggml_tensor * dst) {
-
-    const struct ggml_tensor * src0 = dst->src[0];
-    const struct ggml_tensor * src1 = dst->src[1];
-
-    if (params->ith != 0) {
-        return;
-    }
-
-    GGML_ASSERT(ggml_is_contiguous(dst));
-
-    // ggml_compute_forward_dup_same_cont(params, opt0, dst);
-
-    memset(dst->data, 0, ggml_nbytes(dst));
-
-    const int nc = src0->ne[0];
-    const int nr = ggml_nelements(src1);
-
-    GGML_ASSERT( dst->ne[0] == nc);
-    GGML_ASSERT(src0->nb[0] == sizeof(ggml_fp16_t));
-
-    for (int i = 0; i < nr; ++i) {
-        const int r = ((int32_t *) src1->data)[i];
-
-        for (int j = 0; j < nc; ++j) {
-            ggml_fp16_t v = ((ggml_fp16_t *) ((char *) src0->data + i*src0->nb[1]))[j];
-            ((float *) ((char *) dst->data + r*dst->nb[1]))[j] += GGML_FP16_TO_FP32(v);
-        }
-    }
-}
-
-static void ggml_compute_forward_get_rows_back_f32(
-        const struct ggml_compute_params * params,
-              struct ggml_tensor * dst) {
-
-    const struct ggml_tensor * src0 = dst->src[0];
-    const struct ggml_tensor * src1 = dst->src[1];
-
-    if (params->ith != 0) {
-        return;
-    }
-
-    GGML_ASSERT(ggml_is_contiguous(dst));
-
-    // ggml_compute_forward_dup_same_cont(params, opt0, dst);
-
-    memset(dst->data, 0, ggml_nbytes(dst));
-
-    const int nc = src0->ne[0];
-    const int nr = ggml_nelements(src1);
-
-    GGML_ASSERT( dst->ne[0] == nc);
-    GGML_ASSERT(src0->nb[0] == sizeof(float));
-
-    for (int i = 0; i < nr; ++i) {
-        const int r = ((int32_t *) src1->data)[i];
-
-        ggml_vec_add_f32(nc,
-                (float *) ((char *)  dst->data + r*dst->nb[1]),
-                (float *) ((char *)  dst->data + r*dst->nb[1]),
-                (float *) ((char *) src0->data + i*src0->nb[1]));
-    }
-}
-
-static void ggml_compute_forward_get_rows_back(
-        const struct ggml_compute_params * params,
-        struct ggml_tensor * dst) {
-
-    const struct ggml_tensor * src0 = dst->src[0];
-
-    switch (src0->type) {
-        case GGML_TYPE_F16:
-            {
-                ggml_compute_forward_get_rows_back_f32_f16(params, dst);
-            } break;
-        case GGML_TYPE_F32:
-            {
-                ggml_compute_forward_get_rows_back_f32(params, dst);
-            } break;
-        default:
-            {
-                GGML_ABORT("fatal error");
-            }
-    }
-
-    //static bool first = true;
-    //printf("ne0 = %d, ne1 = %d, ne2 = %d\n", dst->ne[0], dst->ne[1], dst->ne[2]);
-    //if (first) {
-    //    first = false;
-    //} else {
-    //    for (int k = 0; k < dst->ne[1]; ++k) {
-    //        for (int j = 0; j < dst->ne[0]/16; ++j) {
-    //            for (int i = 0; i < 16; ++i) {
-    //                printf("%8.4f ", ((float *) dst->data)[k*dst->ne[0] + j*16 + i]);
-    //            }
-    //            printf("\n");
-    //        }
-    //        printf("\n");
-    //    }
-    //    printf("\n");
-    //    exit(0);
-    //}
-}
-
-// ggml_compute_forward_diag
-
-static void ggml_compute_forward_diag_f32(
-        const struct ggml_compute_params * params,
-        struct ggml_tensor * dst) {
-
-    const struct ggml_tensor * src0 = dst->src[0];
-
-    if (params->ith != 0) {
-        return;
-    }
-
-    // TODO: handle transposed/permuted matrices
-
-    GGML_TENSOR_UNARY_OP_LOCALS
-
-    GGML_ASSERT(ne00 == ne0);
-    GGML_ASSERT(ne00 == ne1);
-    GGML_ASSERT(ne01 == 1);
-    GGML_ASSERT(ne02 == ne2);
-    GGML_ASSERT(ne03 == ne3);
-
-    GGML_ASSERT(nb00 == sizeof(float));
-    GGML_ASSERT(nb0  == sizeof(float));
-
-    for (int i3 = 0; i3 < ne3; i3++) {
-        for (int i2 = 0; i2 < ne2; i2++) {
-            for (int i1 = 0; i1 < ne1; i1++) {
-                float * d = (float *)((char *)  dst->data + i3*nb3  + i2*nb2 + i1*nb1);
-                float * s = (float *)((char *) src0->data + i3*nb03 + i2*nb02);
-                for (int i0 = 0; i0 < i1; i0++) {
-                    d[i0] = 0;
-                }
-                d[i1] = s[i1];
-                for (int i0 = i1+1; i0 < ne0; i0++) {
-                    d[i0] = 0;
-                }
-            }
-        }
-    }
-}
-
-static void ggml_compute_forward_diag(
-        const struct ggml_compute_params * params,
-        struct ggml_tensor * dst) {
-
-    const struct ggml_tensor * src0 = dst->src[0];
-
-    switch (src0->type) {
-        case GGML_TYPE_F32:
-            {
-                ggml_compute_forward_diag_f32(params, dst);
-            } break;
-        default:
-            {
-                GGML_ABORT("fatal error");
-            }
-    }
-}
-
-// ggml_compute_forward_diag_mask_inf
-
-static void ggml_compute_forward_diag_mask_f32(
-        const struct ggml_compute_params * params,
-        struct ggml_tensor * dst,
-        const float value) {
-
-    const struct ggml_tensor * src0 = dst->src[0];
-
-    const int ith = params->ith;
-    const int nth = params->nth;
-
-    const int  n_past  = ((int32_t *) dst->op_params)[0];
-    const bool inplace = src0->data == dst->data;
-
-    GGML_ASSERT(n_past >= 0);
-
-    if (!inplace) {
-        if (ith == 0) {
-            // memcpy needs to be synchronized across threads to avoid race conditions.
-            // => do it in INIT phase
-            GGML_ASSERT(ggml_nelements(dst) == ggml_nelements(src0));
-            GGML_ASSERT(ggml_is_contiguous(dst) && ggml_is_contiguous(src0));
-            memcpy(
-                ((char *)  dst->data),
-                ((char *) src0->data),
-                ggml_nbytes(dst));
-        }
-        ggml_barrier(params->threadpool);
-    }
-
-    // TODO: handle transposed/permuted matrices
-
-    const int n  = ggml_nrows(src0);
-    const int nc = src0->ne[0];
-    const int nr = src0->ne[1];
-    const int nz = n/nr;
-
-    GGML_ASSERT( dst->nb[0] == sizeof(float));
-    GGML_ASSERT(src0->nb[0] == sizeof(float));
-
-    for (int k = 0; k < nz; k++) {
-        for (int j = ith; j < nr; j += nth) {
-            for (int i = n_past; i < nc; i++) {
-                if (i > n_past + j) {
-                    *(float *)((char *) dst->data + k*dst->nb[2] + j*dst->nb[1] + i*dst->nb[0]) = value;
-                }
-            }
-        }
-    }
-}
-
-static void ggml_compute_forward_diag_mask_inf(
-        const struct ggml_compute_params * params,
-        struct ggml_tensor * dst) {
-
-    const struct ggml_tensor * src0 = dst->src[0];
-
-    switch (src0->type) {
-        case GGML_TYPE_F32:
-            {
-                ggml_compute_forward_diag_mask_f32(params, dst, -INFINITY);
-            } break;
-        default:
-            {
-                GGML_ABORT("fatal error");
-            }
-    }
-}
-
-static void ggml_compute_forward_diag_mask_zero(
-        const struct ggml_compute_params * params,
-        struct ggml_tensor * dst) {
-
-    const struct ggml_tensor * src0 = dst->src[0];
-
-    switch (src0->type) {
-        case GGML_TYPE_F32:
-            {
-                ggml_compute_forward_diag_mask_f32(params, dst, 0);
-            } break;
-        default:
-            {
-                GGML_ABORT("fatal error");
-            }
-    }
-}
-
-// ggml_compute_forward_soft_max
-
-static void ggml_compute_forward_soft_max_f32(
-        const struct ggml_compute_params * params,
-              struct ggml_tensor * dst) {
-
-    const struct ggml_tensor * src0 = dst->src[0];
-    const struct ggml_tensor * src1 = dst->src[1];
-
-    assert(ggml_is_contiguous(dst));
-    assert(ggml_are_same_shape(src0, dst));
-
-    float scale    = 1.0f;
-    float max_bias = 0.0f;
-
-    memcpy(&scale,    (float *) dst->op_params + 0, sizeof(float));
-    memcpy(&max_bias, (float *) dst->op_params + 1, sizeof(float));
-
-    // TODO: handle transposed/permuted matrices
-
-    const int ith = params->ith;
-    const int nth = params->nth;
-
-    GGML_TENSOR_UNARY_OP_LOCALS
-
-    //const int64_t ne11 = src1 ? src1->ne[1] : 1;
-
-    // TODO: is this supposed to be ceil instead of floor?
-    //       https://huggingface.co/mosaicml/mpt-7b/blob/main/attention.py#L370
-    const uint32_t n_head      = ne02;
-    const uint32_t n_head_log2 = 1u << (uint32_t) floor(log2(n_head));
-
-    const float m0 = powf(2.0f, -(max_bias       ) / n_head_log2);
-    const float m1 = powf(2.0f, -(max_bias / 2.0f) / n_head_log2);
-
-    const int nc = src0->ne[0];
-    const int nr = ggml_nrows(src0);
-
-    // rows per thread
-    const int dr = (nr + nth - 1)/nth;
-
-    // row range for this thread
-    const int ir0 = dr*ith;
-    const int ir1 = MIN(ir0 + dr, nr);
-
-    float * wp = (float *) params->wdata + (nc + CACHE_LINE_SIZE_F32) * ith;
-
-    const bool use_f16 = (src1 && src1->type == GGML_TYPE_F16);
-
-    for (int i1 = ir0; i1 < ir1; i1++) {
-        // ALiBi
-        const uint32_t h = (i1/ne01)%ne02; // head
-        const float slope = (max_bias > 0.0f) ? h < n_head_log2 ? powf(m0, h + 1) : powf(m1, 2*(h - n_head_log2) + 1) : 1.0f;
-
-        float * sp = (float *)((char *) src0->data + i1*src0->nb[1]);
-        float * dp = (float *)((char *)  dst->data +  i1*dst->nb[1]);
-
-        // broadcast the mask across rows
-        ggml_fp16_t * mp_f16 = src1 ? (ggml_fp16_t *)((char *) src1->data) + (i1%ne01)*ne00 : NULL;
-        float       * mp_f32 = src1 ? (float       *)((char *) src1->data) + (i1%ne01)*ne00 : NULL;
-
-        ggml_vec_cpy_f32  (nc, wp, sp);
-        ggml_vec_scale_f32(nc, wp, scale);
-        if (mp_f32) {
-            if (use_f16) {
-                for (int i = 0; i < nc; ++i) {
-                    wp[i] += slope*GGML_FP16_TO_FP32(mp_f16[i]);
-                }
-            } else {
-                for (int i = 0; i < nc; ++i) {
-                    wp[i] += slope*mp_f32[i];
-                }
-            }
-        }
-
-#ifndef NDEBUG
-        for (int i = 0; i < nc; ++i) {
-            //printf("p[%d] = %f\n", i, p[i]);
-            assert(!isnan(wp[i]));
-        }
-#endif
-
-        float max = -INFINITY;
-        ggml_vec_max_f32(nc, &max, wp);
-
-        ggml_float sum = ggml_vec_soft_max_f32(nc, dp, wp, max);
-        assert(sum > 0.0);
-
-        sum = 1.0/sum;
-        ggml_vec_scale_f32(nc, dp, sum);
-
-#ifndef NDEBUG
-        for (int i = 0; i < nc; ++i) {
-            assert(!isnan(dp[i]));
-            assert(!isinf(dp[i]));
-        }
-#endif
-    }
-}
-
-static void ggml_compute_forward_soft_max(
-        const struct ggml_compute_params * params,
-              struct ggml_tensor * dst) {
-
-    const struct ggml_tensor * src0 = dst->src[0];
-
-    switch (src0->type) {
-        case GGML_TYPE_F32:
-            {
-                ggml_compute_forward_soft_max_f32(params, dst);
-            } break;
-        default:
-            {
-                GGML_ABORT("fatal error");
-            }
-    }
-}
-
-
-// ggml_compute_forward_soft_max_ext_back
-
-static void ggml_compute_forward_soft_max_ext_back_f32(
-        const struct ggml_compute_params * params,
-        struct ggml_tensor * dst) {
-
-    const struct ggml_tensor * src0 = dst->src[0];
-    const struct ggml_tensor * src1 = dst->src[1];
-
-    GGML_ASSERT(ggml_is_contiguous(src0));
-    GGML_ASSERT(ggml_is_contiguous(src1));
-    GGML_ASSERT(ggml_is_contiguous(dst));
-    GGML_ASSERT(ggml_are_same_shape(src0, dst));
-    GGML_ASSERT(ggml_are_same_shape(src1, dst));
-
-    float scale    = 1.0f;
-    float max_bias = 0.0f;
-
-    memcpy(&scale,    (const float *) dst->op_params + 0, sizeof(float));
-    memcpy(&max_bias, (const float *) dst->op_params + 1, sizeof(float));
-
-    GGML_ASSERT(max_bias == 0.0f);
-
-    // TODO: handle transposed/permuted matrices
-
-    const int ith = params->ith;
-    const int nth = params->nth;
-
-    const int nc = src0->ne[0];
-    const int nr = ggml_nrows(src0);
-
-    // rows per thread
-    const int dr = (nr + nth - 1)/nth;
-
-    // row range for this thread
-    const int ir0 = dr*ith;
-    const int ir1 = MIN(ir0 + dr, nr);
-
-    for (int i1 = ir0; i1 < ir1; i1++) {
-        float *dy = (float *)((char *) src0->data + i1*src0->nb[1]);
-        float *y  = (float *)((char *) src1->data + i1*src1->nb[1]);
-        float *dx = (float *)((char *) dst->data  + i1*dst->nb[1]);
-
-#ifndef NDEBUG
-        for (int i = 0; i < nc; ++i) {
-            //printf("p[%d] = %f\n", i, p[i]);
-            assert(!isnan(dy[i]));
-            assert(!isnan(y[i]));
-        }
-#endif
-        // Jii = yi - yi*yi
-        // Jij = -yi*yj
-        // J = diag(y)-y.T*y
-        // dx = J * dy
-        // dxk = sum_i(Jki * dyi)
-        // dxk = sum_i(-yk*yi * dyi) - (-yk*yk)*dyk + (yk - yk*yk)*dyk
-        // dxk = sum_i(-yk*yi * dyi) + yk*yk*dyk + yk*dyk - yk*yk*dyk
-        // dxk = sum_i(-yk*yi * dyi) + yk*dyk
-        // dxk = -yk * sum_i(yi * dyi) + yk*dyk
-        // dxk = -yk * dot(y, dy) + yk*dyk
-        // dxk = yk * (- dot(y, dy) + dyk)
-        // dxk = yk * (dyk - dot(y, dy))
-        //
-        // post-order:
-        // dot_y_dy := dot(y, dy)
-        // dx := dy
-        // dx := dx - dot_y_dy
-        // dx := dx * y
-
-        // linear runtime, no additional memory
-        float dot_y_dy = 0;
-        ggml_vec_dot_f32  (nc, &dot_y_dy, 0, y, 0, dy, 0, 1);
-        ggml_vec_cpy_f32  (nc, dx, dy);
-        ggml_vec_acc1_f32 (nc, dx, -dot_y_dy);
-        ggml_vec_mul_f32  (nc, dx, dx, y);
-        ggml_vec_scale_f32(nc, dx, scale);
-
-#ifndef NDEBUG
-        for (int i = 0; i < nc; ++i) {
-            assert(!isnan(dx[i]));
-            assert(!isinf(dx[i]));
-        }
-#endif
-    }
-}
-
-static void ggml_compute_forward_soft_max_ext_back(
-        const struct ggml_compute_params * params,
-        struct ggml_tensor * dst) {
-
-    const struct ggml_tensor * src0 = dst->src[0];
-
-    switch (src0->type) {
-        case GGML_TYPE_F32:
-            {
-                ggml_compute_forward_soft_max_ext_back_f32(params, dst);
-            } break;
-        default:
-            {
-                GGML_ABORT("fatal error");
-            }
-    }
-}
-
-// ggml_compute_forward_clamp
-
-static void ggml_compute_forward_clamp_f32(
-        const struct ggml_compute_params * params,
-        struct ggml_tensor * dst) {
-
-    const struct ggml_tensor * src0 = dst->src[0];
-
-    float min;
-    float max;
-    memcpy(&min, (float *) dst->op_params + 0, sizeof(float));
-    memcpy(&max, (float *) dst->op_params + 1, sizeof(float));
-
-    const int ith = params->ith;
-    const int nth = params->nth;
-
-    const int n  = ggml_nrows(src0);
-    const int nc = src0->ne[0];
-
-    const size_t nb00 = src0->nb[0];
-    const size_t nb01 = src0->nb[1];
-
-    const size_t nb0 = dst->nb[0];
-    const size_t nb1 = dst->nb[1];
-
-    GGML_ASSERT( nb0 == sizeof(float));
-    GGML_ASSERT(nb00 == sizeof(float));
-
-    for (int j = ith; j < n; j += nth) {
-        float * dst_ptr  = (float *) ((char *)  dst->data + j*nb1);
-        float * src0_ptr = (float *) ((char *) src0->data + j*nb01);
-
-        for (int i = 0; i < nc; i++) {
-            dst_ptr[i] = MAX(MIN(src0_ptr[i], max), min);
-        }
-    }
-}
-
-static void ggml_compute_forward_clamp_f16(
-    const struct ggml_compute_params * params,
-    struct ggml_tensor * dst) {
-
-    const struct ggml_tensor * src0 = dst->src[0];
-
-    float min;
-    float max;
-    memcpy(&min, (float *) dst->op_params + 0, sizeof(float));
-    memcpy(&max, (float *) dst->op_params + 1, sizeof(float));
-
-    const int ith = params->ith;
-    const int nth = params->nth;
-
-    const int n  = ggml_nrows(src0);
-    const int nc = src0->ne[0];
-
-    const size_t nb00 = src0->nb[0];
-    const size_t nb01 = src0->nb[1];
-
-    const size_t nb0 = dst->nb[0];
-    const size_t nb1 = dst->nb[1];
-
-    GGML_ASSERT( nb0 == sizeof(ggml_fp16_t));
-    GGML_ASSERT(nb00 == sizeof(ggml_fp16_t));
-
-    for (int j = ith; j < n; j += nth) {
-        ggml_fp16_t * dst_ptr  = (ggml_fp16_t *) ((char *)  dst->data + j*nb1);
-        ggml_fp16_t * src0_ptr = (ggml_fp16_t *) ((char *) src0->data + j*nb01);
-
-        for (int i = 0; i < nc; i++) {
-            float v = GGML_FP16_TO_FP32(src0_ptr[i]);
-            dst_ptr[i] = GGML_FP32_TO_FP16(MAX(MIN(v, max), min));
-        }
-    }
-}
-
-static void ggml_compute_forward_clamp(
-        const struct ggml_compute_params * params,
-        struct ggml_tensor * dst) {
-
-    const struct ggml_tensor * src0 = dst->src[0];
-
-    switch (src0->type) {
-        case GGML_TYPE_F32:
-            {
-                ggml_compute_forward_clamp_f32(params, dst);
-            } break;
-        case GGML_TYPE_F16:
-            {
-                ggml_compute_forward_clamp_f16(params, dst);
-            } break;
-        case GGML_TYPE_BF16:
-        case GGML_TYPE_Q4_0:
-        case GGML_TYPE_Q4_1:
-        case GGML_TYPE_Q5_0:
-        case GGML_TYPE_Q5_1:
-        case GGML_TYPE_Q8_0:
-        case GGML_TYPE_Q8_1:
-        case GGML_TYPE_Q2_K:
-        case GGML_TYPE_Q3_K:
-        case GGML_TYPE_Q4_K:
-        case GGML_TYPE_Q5_K:
-        case GGML_TYPE_Q6_K:
-        case GGML_TYPE_TQ1_0:
-        case GGML_TYPE_TQ2_0:
-        case GGML_TYPE_IQ2_XXS:
-        case GGML_TYPE_IQ2_XS:
-        case GGML_TYPE_IQ3_XXS:
-        case GGML_TYPE_IQ1_S:
-        case GGML_TYPE_IQ1_M:
-        case GGML_TYPE_IQ4_NL:
-        case GGML_TYPE_IQ4_XS:
-        case GGML_TYPE_IQ3_S:
-        case GGML_TYPE_IQ2_S:
-        case GGML_TYPE_Q8_K:
-        case GGML_TYPE_I8:
-        case GGML_TYPE_I16:
-        case GGML_TYPE_I32:
-        case GGML_TYPE_I64:
-        case GGML_TYPE_F64:
-        case GGML_TYPE_COUNT:
-            {
-                GGML_ABORT("fatal error");
-            }
-    }
-}
-
-// ggml_compute_forward_rope
-
-static float rope_yarn_ramp(const float low, const float high, const int i0) {
-    const float y = (i0 / 2 - low) / MAX(0.001f, high - low);
-    return 1 - MIN(1, MAX(0, y));
-}
-
-// YaRN algorithm based on LlamaYaRNScaledRotaryEmbedding.py from https://github.com/jquesnelle/yarn
-// MIT licensed. Copyright (c) 2023 Jeffrey Quesnelle and Bowen Peng.
-static void rope_yarn(
-    float theta_extrap, float freq_scale, float corr_dims[2], int64_t i0, float ext_factor, float mscale,
-    float * cos_theta, float * sin_theta) {
-    // Get n-d rotational scaling corrected for extrapolation
-    float theta_interp = freq_scale * theta_extrap;
-    float theta = theta_interp;
-    if (ext_factor != 0.0f) {
-        float ramp_mix = rope_yarn_ramp(corr_dims[0], corr_dims[1], i0) * ext_factor;
-        theta = theta_interp * (1 - ramp_mix) + theta_extrap * ramp_mix;
-
-        // Get n-d magnitude scaling corrected for interpolation
-        mscale *= 1.0f + 0.1f * logf(1.0f / freq_scale);
-    }
-    *cos_theta = cosf(theta) * mscale;
-    *sin_theta = sinf(theta) * mscale;
-}
-
-static void ggml_rope_cache_init(
-     float theta_base, float freq_scale, const float * freq_factors, float corr_dims[2], int64_t ne0, float ext_factor, float mscale,
-     float * cache, float sin_sign, float theta_scale) {
-    // ref: https://github.com/jquesnelle/yarn/blob/master/scaled_rope/LlamaYaRNScaledRotaryEmbedding.py
-    float theta = theta_base;
-    for (int64_t i0 = 0; i0 < ne0; i0 += 2) {
-        const float ff = freq_factors ? freq_factors[i0/2] : 1.0f;
-        rope_yarn(
-            theta/ff, freq_scale, corr_dims, i0, ext_factor, mscale, &cache[i0 + 0], &cache[i0 + 1]
-        );
-        cache[i0 + 1] *= sin_sign;
-
-        theta *= theta_scale;
-    }
-}
-
-static void ggml_mrope_cache_init(
-     float theta_base_t, float theta_base_h, float theta_base_w, float theta_base_e, int sections[4], bool indep_sects,
-     float freq_scale, const float * freq_factors, float corr_dims[2], int64_t ne0, float ext_factor, float mscale,
-     float * cache, float sin_sign, float theta_scale) {
-    // ref: https://github.com/jquesnelle/yarn/blob/master/scaled_rope/LlamaYaRNScaledRotaryEmbedding.py
-    float theta_t = theta_base_t;
-    float theta_h = theta_base_h;
-    float theta_w = theta_base_w;
-    float theta_e = theta_base_e;  // extra position id for vision encoder
-    int sect_dims = sections[0] + sections[1] + sections[2] + sections[3];
-    int sec_w = sections[1] + sections[0];
-    int sec_e = sections[2] + sec_w;
-    GGML_ASSERT(sect_dims <= ne0);
-
-    for (int64_t i0 = 0; i0 < ne0; i0 += 2) {
-        const float ff = freq_factors ? freq_factors[i0/2] : 1.0f;
-
-        int sector = (i0 / 2) % sect_dims;
-        if (indep_sects) {
-            // compute theta independently for each dim sections
-            // (i.e. reset corresponding theta when `i0` go from one section to another)
-            if (sector == 0) {
-                theta_t = theta_base_t;
-            }
-            else if (sector == sections[0]) {
-                theta_h = theta_base_h;;
-            }
-            else if (sector == sec_w) {
-                theta_w = theta_base_w;
-            }
-            else if (sector == sec_e) {
-                theta_e = theta_base_e;
-            }
-        }
-
-        float theta = theta_t;
-        if (sector >= sections[0] && sector < sec_w) {
-            theta = theta_h;
-        }
-        else if (sector >= sec_w && sector < sec_w + sections[2]) {
-            theta = theta_w;
-        }
-        else if (sector >= sec_w + sections[2]) {
-            theta = theta_e;
-        }
-
-        rope_yarn(
-            theta/ff, freq_scale, corr_dims, i0, ext_factor, mscale, &cache[i0 + 0], &cache[i0 + 1]
-        );
-        cache[i0 + 1] *= sin_sign;
-
-        theta_t *= theta_scale;
-        theta_w *= theta_scale;
-        theta_h *= theta_scale;
-        theta_e *= theta_scale;
-    }
-}
-
-static void ggml_compute_forward_rope_f32(
-        const struct ggml_compute_params * params,
-        struct ggml_tensor * dst,
-        const bool forward) {
-
-    const struct ggml_tensor * src0 = dst->src[0];
-    const struct ggml_tensor * src1 = dst->src[1];
-    const struct ggml_tensor * src2 = dst->src[2];
-
-    float freq_base, freq_scale, ext_factor, attn_factor, beta_fast, beta_slow;
-    int sections[4];
-
-    //const int n_past     = ((int32_t *) dst->op_params)[0];
-    const int n_dims     = ((int32_t *) dst->op_params)[1];
-    const int mode       = ((int32_t *) dst->op_params)[2];
-    //const int n_ctx      = ((int32_t *) dst->op_params)[3];
-    const int n_ctx_orig = ((int32_t *) dst->op_params)[4];
-
-    memcpy(&freq_base,   (int32_t *) dst->op_params +  5, sizeof(float));
-    memcpy(&freq_scale,  (int32_t *) dst->op_params +  6, sizeof(float));
-    memcpy(&ext_factor,  (int32_t *) dst->op_params +  7, sizeof(float));
-    memcpy(&attn_factor, (int32_t *) dst->op_params +  8, sizeof(float));
-    memcpy(&beta_fast,   (int32_t *) dst->op_params +  9, sizeof(float));
-    memcpy(&beta_slow,   (int32_t *) dst->op_params + 10, sizeof(float));
-    memcpy(&sections,    (int32_t *) dst->op_params + 11, sizeof(int)*4);
-
-    GGML_TENSOR_UNARY_OP_LOCALS
-
-    //printf("ne0: %d, ne1: %d, ne2: %d, ne3: %d\n", ne0, ne1, ne2, ne3);
-    //printf("n_past = %d, ne2 = %d\n", n_past, ne2);
-
-    GGML_ASSERT(nb00 == sizeof(float));
-
-    const int ith = params->ith;
-    const int nth = params->nth;
-
-    const int nr = ggml_nrows(dst);
-
-    GGML_ASSERT(n_dims <= ne0);
-    GGML_ASSERT(n_dims % 2 == 0);
-
-    // rows per thread
-    const int dr = (nr + nth - 1)/nth;
-
-    // row range for this thread
-    const int ir0 = dr*ith;
-    const int ir1 = MIN(ir0 + dr, nr);
-
-    // row index used to determine which thread to use
-    int ir = 0;
-
-    const float theta_scale = powf(freq_base, -2.0f/n_dims);
-
-    float corr_dims[2];
-    ggml_rope_yarn_corr_dims(n_dims, n_ctx_orig, freq_base, beta_fast, beta_slow, corr_dims);
-
-    const bool is_neox = mode & GGML_ROPE_TYPE_NEOX;
-    const bool is_mrope = mode & GGML_ROPE_TYPE_MROPE;  // ggml_rope_multi, multimodal rotary position embedding
-    const bool is_vision = mode == GGML_ROPE_TYPE_VISION;
-
-    if (is_mrope) {
-        GGML_ASSERT(sections[0] > 0 || sections[1] > 0 || sections[2] > 0);
-    }
-
-    if (is_vision) {
-        GGML_ASSERT(n_dims == ne0/2);
-    }
-
-    const float * freq_factors = NULL;
-    if (src2 != NULL) {
-        GGML_ASSERT(src2->type == GGML_TYPE_F32);
-        GGML_ASSERT(src2->ne[0] >= n_dims / 2);
-        freq_factors = (const float *) src2->data;
-    }
-
-    // backward process uses inverse rotation by cos and sin.
-    // cos and sin build a rotation matrix, where the inverse is the transpose.
-    // this essentially just switches the sign of sin.
-    const float sin_sign = forward ? 1.0f : -1.0f;
-
-    const int32_t * pos = (const int32_t *) src1->data;
-
-    for (int64_t i3 = 0; i3 < ne3; i3++) { // batch
-        for (int64_t i2 = 0; i2 < ne2; i2++) { // seq-len
-
-            float * cache = (float *) params->wdata + (ne0 + CACHE_LINE_SIZE_F32)*ith;
-            if (!is_mrope) {
-                const int64_t p = pos[i2];
-                ggml_rope_cache_init(p, freq_scale, freq_factors, corr_dims, ne0, ext_factor, attn_factor, cache, sin_sign, theta_scale);
-            }
-            else {
-                const int64_t p_t = pos[i2];
-                const int64_t p_h = pos[i2 + ne2];
-                const int64_t p_w = pos[i2 + ne2 * 2];
-                const int64_t p_e = pos[i2 + ne2 * 3];
-                ggml_mrope_cache_init(
-                    p_t, p_h, p_w, p_e, sections, is_vision,
-                    freq_scale, freq_factors, corr_dims, ne0, ext_factor, attn_factor, cache, sin_sign, theta_scale);
-            }
-
-            for (int64_t i1 = 0; i1 < ne1; i1++) { // attn-heads
-                if (ir++ < ir0) continue;
-                if (ir   > ir1) break;
-
-                if (is_neox || is_mrope) {
-                    if (is_vision){
-                        for (int64_t i0 = 0; i0 < n_dims; i0 += 2) {
-                            const int64_t ic = i0/2;
-
-                            const float cos_theta = cache[i0 + 0];
-                            const float sin_theta = cache[i0 + 1];
-
-                            const float * const src = (float *)((char *) src0->data + i3*nb03 + i2*nb02 + i1*nb01 + ic*nb00);
-                            float * dst_data  = (float *)((char *)  dst->data + i3*nb3  + i2*nb2  + i1*nb1  + ic*nb0);
-
-                            const float x0 = src[0];
-                            const float x1 = src[n_dims];
-
-                            dst_data[0]      = x0*cos_theta - x1*sin_theta;
-                            dst_data[n_dims] = x0*sin_theta + x1*cos_theta;
-                        }
-                    } else {
-                        for (int64_t i0 = 0; i0 < n_dims; i0 += 2) {
-                            const int64_t ic = i0/2;
-
-                            const float cos_theta = cache[i0 + 0];
-                            const float sin_theta = cache[i0 + 1];
-
-                            const float * const src = (float *)((char *) src0->data + i3*nb03 + i2*nb02 + i1*nb01 + ic*nb00);
-                            float * dst_data  = (float *)((char *)  dst->data + i3*nb3  + i2*nb2  + i1*nb1  + ic*nb0);
-
-                            const float x0 = src[0];
-                            const float x1 = src[n_dims/2];
-
-                            dst_data[0]        = x0*cos_theta - x1*sin_theta;
-                            dst_data[n_dims/2] = x0*sin_theta + x1*cos_theta;
-                        }
-                    }
-                } else {
-                    for (int64_t i0 = 0; i0 < n_dims; i0 += 2) {
-                        const float cos_theta = cache[i0 + 0];
-                        const float sin_theta = cache[i0 + 1];
-
-                        const float * const src = (float *)((char *) src0->data + i3*nb03 + i2*nb02 + i1*nb01 + i0*nb00);
-                              float * dst_data  = (float *)((char *)  dst->data + i3*nb3  + i2*nb2  + i1*nb1  + i0*nb0);
-
-                        const float x0 = src[0];
-                        const float x1 = src[1];
-
-                        dst_data[0] = x0*cos_theta - x1*sin_theta;
-                        dst_data[1] = x0*sin_theta + x1*cos_theta;
-                    }
-                }
-
-                if (is_vision) {
-                    for (int64_t i0 = n_dims; i0 < ne0; i0 += 2) {
-                        const int64_t ic = i0/2;
-
-                        const float cos_theta = cache[i0 + 0];
-                        const float sin_theta = cache[i0 + 1];
-
-                        const float * const src = (float *)((char *) src0->data + i3*nb03 + i2*nb02 + i1*nb01 + ic*nb00);
-                        float * dst_data  = (float *)((char *)  dst->data + i3*nb3  + i2*nb2  + i1*nb1  + ic*nb0);
-
-                        const float x0 = src[0];
-                        const float x1 = src[n_dims];
-
-                        dst_data[0]      = x0*cos_theta - x1*sin_theta;
-                        dst_data[n_dims] = x0*sin_theta + x1*cos_theta;
-                    }
-                } else {
-                    // fill the remain channels with data from src tensor
-                    for (int64_t i0 = n_dims; i0 < ne0; i0 += 2) {
-                        const float * const src = (float *)((char *) src0->data + i3*nb03 + i2*nb02 + i1*nb01 + i0*nb00);
-                        float * dst_data  = (float *)((char *)  dst->data + i3*nb3  + i2*nb2  + i1*nb1  + i0*nb0);
-
-                        dst_data[0] = src[0];
-                        dst_data[1] = src[1];
-                    }
-                }
-            }
-        }
-    }
-}
-
-// TODO: deduplicate f16/f32 code
-static void ggml_compute_forward_rope_f16(
-        const struct ggml_compute_params * params,
-        struct ggml_tensor * dst,
-        const bool forward) {
-
-    const struct ggml_tensor * src0 = dst->src[0];
-    const struct ggml_tensor * src1 = dst->src[1];
-    const struct ggml_tensor * src2 = dst->src[2];
-
-    float freq_base, freq_scale, ext_factor, attn_factor, beta_fast, beta_slow;
-    int sections[4];
-
-    //const int n_past     = ((int32_t *) dst->op_params)[0];
-    const int n_dims     = ((int32_t *) dst->op_params)[1];
-    const int mode       = ((int32_t *) dst->op_params)[2];
-    //const int n_ctx      = ((int32_t *) dst->op_params)[3];
-    const int n_ctx_orig = ((int32_t *) dst->op_params)[4];
-    memcpy(&freq_base,   (int32_t *) dst->op_params +  5, sizeof(float));
-    memcpy(&freq_scale,  (int32_t *) dst->op_params +  6, sizeof(float));
-    memcpy(&ext_factor,  (int32_t *) dst->op_params +  7, sizeof(float));
-    memcpy(&attn_factor, (int32_t *) dst->op_params +  8, sizeof(float));
-    memcpy(&beta_fast,   (int32_t *) dst->op_params +  9, sizeof(float));
-    memcpy(&beta_slow,   (int32_t *) dst->op_params + 10, sizeof(float));
-    memcpy(&sections,    (int32_t *) dst->op_params + 11, sizeof(int)*4);
-
-
-    GGML_TENSOR_UNARY_OP_LOCALS
-
-    //printf("ne0: %d, ne1: %d, ne2: %d, ne3: %d\n", ne0, ne1, ne2, ne3);
-    //printf("n_past = %d, ne2 = %d\n", n_past, ne2);
-
-    GGML_ASSERT(nb0 == sizeof(ggml_fp16_t));
-
-    const int ith = params->ith;
-    const int nth = params->nth;
-
-    const int nr = ggml_nrows(dst);
-
-    GGML_ASSERT(n_dims <= ne0);
-    GGML_ASSERT(n_dims % 2 == 0);
-
-    // rows per thread
-    const int dr = (nr + nth - 1)/nth;
-
-    // row range for this thread
-    const int ir0 = dr*ith;
-    const int ir1 = MIN(ir0 + dr, nr);
-
-    // row index used to determine which thread to use
-    int ir = 0;
-
-    const float theta_scale = powf(freq_base, -2.0f/n_dims);
-
-    float corr_dims[2];
-    ggml_rope_yarn_corr_dims(n_dims, n_ctx_orig, freq_base, beta_fast, beta_slow, corr_dims);
-
-    const bool is_neox = mode & GGML_ROPE_TYPE_NEOX;
-    const bool is_mrope = mode & GGML_ROPE_TYPE_MROPE;
-    const bool is_vision = mode == GGML_ROPE_TYPE_VISION;
-
-    if (is_mrope) {
-        GGML_ASSERT(sections[0] > 0 || sections[1] > 0 || sections[2] > 0);
-    }
-
-    if (is_vision) {
-        GGML_ASSERT(n_dims == ne0/2);
-    }
-
-    const float * freq_factors = NULL;
-    if (src2 != NULL) {
-        GGML_ASSERT(src2->type == GGML_TYPE_F32);
-        GGML_ASSERT(src2->ne[0] >= n_dims / 2);
-        freq_factors = (const float *) src2->data;
-    }
-
-    // backward process uses inverse rotation by cos and sin.
-    // cos and sin build a rotation matrix, where the inverse is the transpose.
-    // this essentially just switches the sign of sin.
-    const float sin_sign = forward ? 1.0f : -1.0f;
-
-    const int32_t * pos = (const int32_t *) src1->data;
-
-    for (int64_t i3 = 0; i3 < ne3; i3++) {
-        for (int64_t i2 = 0; i2 < ne2; i2++) {
-
-            float * cache = (float *) params->wdata + (ne0 + CACHE_LINE_SIZE_F32)*ith;
-            if (!is_mrope) {
-                const int64_t p = pos[i2];
-                ggml_rope_cache_init(p, freq_scale, freq_factors, corr_dims, ne0, ext_factor, attn_factor, cache, sin_sign, theta_scale);
-            }
-            else {
-                const int64_t p_t = pos[i2];
-                const int64_t p_h = pos[i2 + ne2];
-                const int64_t p_w = pos[i2 + ne2 * 2];
-                const int64_t p_e = pos[i2 + ne2 * 3];
-                ggml_mrope_cache_init(
-                    p_t, p_h, p_w, p_e, sections, is_vision,
-                    freq_scale, freq_factors, corr_dims, ne0, ext_factor, attn_factor, cache, sin_sign, theta_scale);
-            }
-
-            for (int64_t i1 = 0; i1 < ne1; i1++) {
-                if (ir++ < ir0) continue;
-                if (ir   > ir1) break;
-
-                if (is_neox || is_mrope) {
-                    if (is_vision) {
-                        for (int64_t i0 = 0; i0 < n_dims; i0 += 2) {
-                            const int64_t ic = i0/2;
-
-                            const float cos_theta = cache[i0 + 0];
-                            const float sin_theta = cache[i0 + 1];
-
-                            const ggml_fp16_t * const src = (ggml_fp16_t *)((char *) src0->data + i3*nb03 + i2*nb02 + i1*nb01 + ic*nb00);
-                            ggml_fp16_t * dst_data  = (ggml_fp16_t *)((char *)  dst->data + i3*nb3  + i2*nb2  + i1*nb1  + ic*nb0);
-
-                            const float x0 = GGML_FP16_TO_FP32(src[0]);
-                            const float x1 = GGML_FP16_TO_FP32(src[n_dims]);
-
-                            dst_data[0]      = GGML_FP32_TO_FP16(x0*cos_theta - x1*sin_theta);
-                            dst_data[n_dims] = GGML_FP32_TO_FP16(x0*sin_theta + x1*cos_theta);
-                        }
-                    } else {
-                        for (int64_t i0 = 0; i0 < n_dims; i0 += 2) {
-                            const int64_t ic = i0/2;
-
-                            const float cos_theta = cache[i0 + 0];
-                            const float sin_theta = cache[i0 + 1];
-
-                            const ggml_fp16_t * const src = (ggml_fp16_t *)((char *) src0->data + i3*nb03 + i2*nb02 + i1*nb01 + ic*nb00);
-                            ggml_fp16_t * dst_data  = (ggml_fp16_t *)((char *)  dst->data + i3*nb3  + i2*nb2  + i1*nb1  + ic*nb0);
-
-                            const float x0 = GGML_FP16_TO_FP32(src[0]);
-                            const float x1 = GGML_FP16_TO_FP32(src[n_dims/2]);
-
-                            dst_data[0]        = GGML_FP32_TO_FP16(x0*cos_theta - x1*sin_theta);
-                            dst_data[n_dims/2] = GGML_FP32_TO_FP16(x0*sin_theta + x1*cos_theta);
-                        }
-                    }
-                } else {
-                    for (int64_t i0 = 0; i0 < n_dims; i0 += 2) {
-                        const float cos_theta = cache[i0 + 0];
-                        const float sin_theta = cache[i0 + 1];
-
-                        const ggml_fp16_t * const src = (ggml_fp16_t *)((char *) src0->data + i3*nb03 + i2*nb02 + i1*nb01 + i0*nb00);
-                              ggml_fp16_t * dst_data  = (ggml_fp16_t *)((char *)  dst->data + i3*nb3  + i2*nb2  + i1*nb1  + i0*nb0);
-
-                        const float x0 = GGML_FP16_TO_FP32(src[0]);
-                        const float x1 = GGML_FP16_TO_FP32(src[1]);
-
-                        dst_data[0] = GGML_FP32_TO_FP16(x0*cos_theta - x1*sin_theta);
-                        dst_data[1] = GGML_FP32_TO_FP16(x0*sin_theta + x1*cos_theta);
-                    }
-                }
-
-                if (is_vision) {
-                    for (int64_t i0 = n_dims; i0 < ne0; i0 += 2) {
-                        const int64_t ic = i0/2;
-
-                        const float cos_theta = cache[i0 + 0];
-                        const float sin_theta = cache[i0 + 1];
-
-                        const ggml_fp16_t * const src = (ggml_fp16_t *)((char *) src0->data + i3*nb03 + i2*nb02 + i1*nb01 + ic*nb00);
-                        ggml_fp16_t * dst_data  = (ggml_fp16_t *)((char *)  dst->data + i3*nb3  + i2*nb2  + i1*nb1  + ic*nb0);
-
-                        const float x0 = GGML_FP16_TO_FP32(src[0]);
-                        const float x1 = GGML_FP16_TO_FP32(src[n_dims]);
-
-                        dst_data[0]      = GGML_FP32_TO_FP16(x0*cos_theta - x1*sin_theta);
-                        dst_data[n_dims] = GGML_FP32_TO_FP16(x0*sin_theta + x1*cos_theta);
-                    }
-                } else {
-                    for (int64_t i0 = n_dims; i0 < ne0; i0 += 2) {
-                        const ggml_fp16_t * const src = (ggml_fp16_t *)((char *) src0->data + i3*nb03 + i2*nb02 + i1*nb01 + i0*nb00);
-                        ggml_fp16_t * dst_data  = (ggml_fp16_t *)((char *)  dst->data + i3*nb3  + i2*nb2  + i1*nb1  + i0*nb0);
-
-                        dst_data[0] = src[0];
-                        dst_data[1] = src[1];
-                    }
-                }
-            }
-        }
-    }
-}
-
-static void ggml_compute_forward_rope(
-        const struct ggml_compute_params * params,
-        struct ggml_tensor * dst) {
-
-    const struct ggml_tensor * src0 = dst->src[0];
-
-    switch (src0->type) {
-        case GGML_TYPE_F16:
-            {
-                ggml_compute_forward_rope_f16(params, dst, true);
-            } break;
-        case GGML_TYPE_F32:
-            {
-                ggml_compute_forward_rope_f32(params, dst, true);
-            } break;
-        default:
-            {
-                GGML_ABORT("fatal error");
-            }
-    }
-}
-
-// ggml_compute_forward_rope_back
-
-static void ggml_compute_forward_rope_back(
-        const struct ggml_compute_params * params,
-        struct ggml_tensor * dst) {
-
-    const struct ggml_tensor * src0 = dst->src[0];
-
-    switch (src0->type) {
-        case GGML_TYPE_F16:
-            {
-                ggml_compute_forward_rope_f16(params, dst, false);
-            } break;
-        case GGML_TYPE_F32:
-            {
-                ggml_compute_forward_rope_f32(params, dst, false);
-            } break;
-        default:
-            {
-                GGML_ABORT("fatal error");
-            }
-    }
-}
-
-// ggml_compute_forward_conv_transpose_1d
-
-static void ggml_compute_forward_conv_transpose_1d_f16_f32(
-        const struct ggml_compute_params * params,
-              struct ggml_tensor * dst) {
-
-    const struct ggml_tensor * src0 = dst->src[0];
-    const struct ggml_tensor * src1 = dst->src[1];
-
-    GGML_ASSERT(src0->type == GGML_TYPE_F16);
-    GGML_ASSERT(src1->type == GGML_TYPE_F32);
-    GGML_ASSERT( dst->type == GGML_TYPE_F32);
-
-    GGML_TENSOR_BINARY_OP_LOCALS
-
-    const int ith = params->ith;
-    const int nth = params->nth;
-
-    const int nk = ne00*ne01*ne02;
-
-    GGML_ASSERT(nb00 == sizeof(ggml_fp16_t));
-    GGML_ASSERT(nb10 == sizeof(float));
-
-    if (ith == 0) {
-        memset(params->wdata, 0, params->wsize);
-
-        // permute kernel data (src0) from (K x Cout x Cin) to (Cin x K x Cout)
-        {
-            ggml_fp16_t * const wdata = (ggml_fp16_t *) params->wdata + 0;
-
-            for (int64_t i02 = 0; i02 < ne02; i02++) {
-                for (int64_t i01 = 0; i01 < ne01; i01++) {
-                    const ggml_fp16_t * const src = (ggml_fp16_t *)((char *) src0->data + i02*nb02 + i01*nb01);
-                    ggml_fp16_t * dst_data = wdata + i01*ne00*ne02;
-                    for (int64_t i00 = 0; i00 < ne00; i00++) {
-                        dst_data[i00*ne02 + i02] = src[i00];
-                    }
-                }
-            }
-        }
-
-        // permute source data (src1) from (L x Cin) to (Cin x L)
-        {
-            ggml_fp16_t * const wdata = (ggml_fp16_t *) params->wdata + nk;
-            ggml_fp16_t * dst_data = wdata;
-
-            for (int64_t i11 = 0; i11 < ne11; i11++) {
-                const float * const src = (float *)((char *) src1->data + i11*nb11);
-                for (int64_t i10 = 0; i10 < ne10; i10++) {
-                    dst_data[i10*ne11 + i11] = GGML_FP32_TO_FP16(src[i10]);
-                }
-            }
-        }
-
-        // need to zero dst since we are accumulating into it
-        memset(dst->data, 0, ggml_nbytes(dst));
-    }
-    ggml_barrier(params->threadpool);
-
-    const int32_t s0 = ((const int32_t*)(dst->op_params))[0];
-
-    // total rows in dst
-    const int nr = ne1;
-
-    // rows per thread
-    const int dr = (nr + nth - 1)/nth;
-
-    // row range for this thread
-    const int ir0 = dr*ith;
-    const int ir1 = MIN(ir0 + dr, nr);
-
-    ggml_fp16_t * const wdata     = (ggml_fp16_t *) params->wdata + 0;
-    ggml_fp16_t * const wdata_src = wdata + nk;
-
-    for (int i1 = ir0; i1 < ir1; i1++) {
-        float * dst_data = (float *)((char *) dst->data + i1*nb1);
-        ggml_fp16_t * wdata_kernel = wdata + i1*ne02*ne00;
-        for (int i10 = 0; i10 < ne10; i10++) {
-            const int i1n = i10*ne11;
-            for (int i00 = 0; i00 < ne00; i00++) {
-                float v = 0;
-                ggml_vec_dot_f16(ne02, &v, 0,
-                        (ggml_fp16_t *)    wdata_src + i1n, 0,
-                        (ggml_fp16_t *) wdata_kernel + i00*ne02, 0, 1);
-                dst_data[i10*s0 + i00] += v;
-            }
-        }
-    }
-}
-
-static void ggml_compute_forward_conv_transpose_1d_f32(
-        const struct ggml_compute_params * params,
-              struct ggml_tensor * dst) {
-
-    const struct ggml_tensor * src0 = dst->src[0];
-    const struct ggml_tensor * src1 = dst->src[1];
-
-    GGML_ASSERT(src0->type == GGML_TYPE_F32);
-    GGML_ASSERT(src1->type == GGML_TYPE_F32);
-    GGML_ASSERT( dst->type == GGML_TYPE_F32);
-
-    GGML_TENSOR_BINARY_OP_LOCALS
-
-    const int ith = params->ith;
-    const int nth = params->nth;
-
-    const int nk = ne00*ne01*ne02;
-
-    GGML_ASSERT(nb00 == sizeof(float));
-    GGML_ASSERT(nb10 == sizeof(float));
-
-    if (ith == 0) {
-        memset(params->wdata, 0, params->wsize);
-
-        // prepare kernel data (src0) from (K x Cout x Cin) to (Cin x K x Cout)
-        {
-            float * const wdata = (float *) params->wdata + 0;
-
-            for (int64_t i02 = 0; i02 < ne02; i02++) {
-                for (int64_t i01 = 0; i01 < ne01; i01++) {
-                    const float * const src = (float *)((char *) src0->data + i02*nb02 + i01*nb01);
-                    float * dst_data = wdata + i01*ne00*ne02;
-                    for (int64_t i00 = 0; i00 < ne00; i00++) {
-                        dst_data[i00*ne02 + i02] = src[i00];
-                    }
-                }
-            }
-        }
-
-        // prepare source data (src1)
-        {
-            float * const wdata = (float *) params->wdata + nk;
-            float * dst_data = wdata;
-
-            for (int64_t i11 = 0; i11 < ne11; i11++) {
-                const float * const src = (float *)((char *) src1->data + i11*nb11);
-                for (int64_t i10 = 0; i10 < ne10; i10++) {
-                    dst_data[i10*ne11 + i11] = src[i10];
-                }
-            }
-        }
-
-        // need to zero dst since we are accumulating into it
-        memset(dst->data, 0, ggml_nbytes(dst));
-    }
-    ggml_barrier(params->threadpool);
-
-    const int32_t s0 = ((const int32_t*)(dst->op_params))[0];
-
-    // total rows in dst
-    const int nr = ne1;
-
-    // rows per thread
-    const int dr = (nr + nth - 1)/nth;
-
-    // row range for this thread
-    const int ir0 = dr*ith;
-    const int ir1 = MIN(ir0 + dr, nr);
-
-    float * const wdata     = (float *) params->wdata + 0;
-    float * const wdata_src = wdata + nk;
-
-    for (int i1 = ir0; i1 < ir1; i1++) {
-        float * dst_data = (float *)((char *) dst->data + i1*nb1);
-        float * wdata_kernel = wdata + i1*ne02*ne00;
-        for (int i10 = 0; i10 < ne10; i10++) {
-            const int i1n = i10*ne11;
-            for (int i00 = 0; i00 < ne00; i00++) {
-                float v = 0;
-                ggml_vec_dot_f32(ne02, &v, 0,
-                        wdata_src + i1n, 0,
-                        wdata_kernel + i00*ne02, 0, 1);
-                dst_data[i10*s0 + i00] += v;
-            }
-        }
-    }
-}
-
-static void ggml_compute_forward_conv_transpose_1d(
-        const struct ggml_compute_params * params,
-              struct ggml_tensor * dst) {
-
-    const struct ggml_tensor * src0 = dst->src[0];
-
-    switch (src0->type) {
-        case GGML_TYPE_F16:
-            {
-                ggml_compute_forward_conv_transpose_1d_f16_f32(params, dst);
-            } break;
-        case GGML_TYPE_F32:
-            {
-                ggml_compute_forward_conv_transpose_1d_f32(params, dst);
-            } break;
-        default:
-            {
-                GGML_ABORT("fatal error");
-            }
-    }
-}
-
-// ggml_compute_forward_im2col_f32
-// src0: kernel [OC, IC, KH, KW]
-// src1: image [N, IC, IH, IW]
-// dst:  result [N, OH, OW, IC*KH*KW]
-static void ggml_compute_forward_im2col_f32(
-        const struct ggml_compute_params * params,
-              struct ggml_tensor * dst) {
-
-    const struct ggml_tensor * src0 = dst->src[0];
-    const struct ggml_tensor * src1 = dst->src[1];
-
-    GGML_ASSERT(src1->type == GGML_TYPE_F32);
-    GGML_ASSERT( dst->type == GGML_TYPE_F32);
-
-    GGML_TENSOR_BINARY_OP_LOCALS;
-
-    const int32_t s0 = ((const int32_t *)(dst->op_params))[0];
-    const int32_t s1 = ((const int32_t *)(dst->op_params))[1];
-    const int32_t p0 = ((const int32_t *)(dst->op_params))[2];
-    const int32_t p1 = ((const int32_t *)(dst->op_params))[3];
-    const int32_t d0 = ((const int32_t *)(dst->op_params))[4];
-    const int32_t d1 = ((const int32_t *)(dst->op_params))[5];
-    const bool is_2D = ((const int32_t *)(dst->op_params))[6] == 1;
-
-    const int ith = params->ith;
-    const int nth = params->nth;
-
-    const int64_t N  = is_2D ? ne13 : ne12;
-    const int64_t IC = is_2D ? ne12 : ne11;
-    const int64_t IH = is_2D ? ne11 : 1;
-    const int64_t IW = ne10;
-
-    const int64_t KH = is_2D ? ne01 : 1;
-    const int64_t KW = ne00;
-
-    const int64_t OH = is_2D ? ne2 : 1;
-    const int64_t OW = ne1;
-
-    int ofs0 = is_2D ? nb13 : nb12;
-    int ofs1 = is_2D ? nb12 : nb11;
-
-    GGML_ASSERT(nb10 == sizeof(float));
-
-    // im2col: [N, IC, IH, IW] => [N, OH, OW, IC*KH*KW]
-    {
-        float * const wdata = (float *) dst->data;
-
-        for (int64_t in = 0; in < N; in++) {
-            for (int64_t ioh = 0; ioh < OH; ioh++) { // 1
-                for (int64_t iow = 0; iow < OW; iow++) {
-                    for (int64_t iic = ith; iic < IC; iic += nth) {
-
-                        // micro kernel
-                        float * dst_data = wdata + (in*OH*OW + ioh*OW + iow)*(IC*KH*KW); // [IC, KH, KW]
-                        const float * const src_data = (float *)((char *) src1->data + in*ofs0 + iic*ofs1); // [IH, IW]
-
-                        for (int64_t ikh = 0; ikh < KH; ikh++) {  // 1
-                            for (int64_t ikw = 0; ikw < KW; ikw++) {
-                                const int64_t iiw = iow*s0 + ikw*d0 - p0;
-                                const int64_t iih = ioh*s1 + ikh*d1 - p1;
-
-                                if (iih < 0 || iih >= IH || iiw < 0 || iiw >= IW) {
-                                    dst_data[iic*(KH*KW) + ikh*KW + ikw] = 0;
-                                } else {
-                                    dst_data[iic*(KH*KW) + ikh*KW + ikw] = (src_data[iih*IW + iiw]);
-                                }
-                            }
-                        }
-                    }
-                }
-            }
-        }
-    }
-}
-
-
-// ggml_compute_forward_im2col_f16
-// src0: kernel [OC, IC, KH, KW]
-// src1: image [N, IC, IH, IW]
-// dst:  result [N, OH, OW, IC*KH*KW]
-static void ggml_compute_forward_im2col_f16(
-        const struct ggml_compute_params * params,
-              struct ggml_tensor * dst) {
-
-    const struct ggml_tensor * src0 = dst->src[0];
-    const struct ggml_tensor * src1 = dst->src[1];
-
-    GGML_ASSERT(src0->type == GGML_TYPE_F16);
-    GGML_ASSERT(src1->type == GGML_TYPE_F32);
-    GGML_ASSERT( dst->type == GGML_TYPE_F16);
-
-    GGML_TENSOR_BINARY_OP_LOCALS;
-
-    const int32_t s0 = ((const int32_t *)(dst->op_params))[0];
-    const int32_t s1 = ((const int32_t *)(dst->op_params))[1];
-    const int32_t p0 = ((const int32_t *)(dst->op_params))[2];
-    const int32_t p1 = ((const int32_t *)(dst->op_params))[3];
-    const int32_t d0 = ((const int32_t *)(dst->op_params))[4];
-    const int32_t d1 = ((const int32_t *)(dst->op_params))[5];
-    const bool is_2D = ((const int32_t *)(dst->op_params))[6] == 1;
-
-    const int ith = params->ith;
-    const int nth = params->nth;
-
-    const int64_t N  = is_2D ? ne13 : ne12;
-    const int64_t IC = is_2D ? ne12 : ne11;
-    const int64_t IH = is_2D ? ne11 : 1;
-    const int64_t IW = ne10;
-
-    const int64_t KH = is_2D ? ne01 : 1;
-    const int64_t KW = ne00;
-
-    const int64_t OH = is_2D ? ne2 : 1;
-    const int64_t OW = ne1;
-
-    int ofs0 = is_2D ? nb13 : nb12;
-    int ofs1 = is_2D ? nb12 : nb11;
-
-    GGML_ASSERT(nb00 == sizeof(ggml_fp16_t));
-    GGML_ASSERT(nb10 == sizeof(float));
-
-    // im2col: [N, IC, IH, IW] => [N, OH, OW, IC*KH*KW]
-    {
-        ggml_fp16_t * const wdata = (ggml_fp16_t *) dst->data;
-
-        for (int64_t in = 0; in < N; in++) {
-            for (int64_t ioh = 0; ioh < OH; ioh++) { // 1
-                for (int64_t iow = 0; iow < OW; iow++) {
-                    for (int64_t iic = ith; iic < IC; iic += nth) {
-
-                        // micro kernel
-                        ggml_fp16_t * dst_data = wdata + (in*OH*OW + ioh*OW + iow)*(IC*KH*KW); // [IC, KH, KW]
-                        const float * const src_data = (float *)((char *) src1->data + in*ofs0 + iic*ofs1); // [IH, IW]
-
-                        for (int64_t ikh = 0; ikh < KH; ikh++) {  // 1
-                            for (int64_t ikw = 0; ikw < KW; ikw++) {
-                                const int64_t iiw = iow*s0 + ikw*d0 - p0;
-                                const int64_t iih = ioh*s1 + ikh*d1 - p1;
-
-                                if (iih < 0 || iih >= IH || iiw < 0 || iiw >= IW) {
-                                    dst_data[iic*(KH*KW) + ikh*KW + ikw] = 0;
-                                } else {
-                                    dst_data[iic*(KH*KW) + ikh*KW + ikw] = GGML_FP32_TO_FP16(src_data[iih*IW + iiw]);
-                                }
-                            }
-                        }
-                    }
-                }
-            }
-        }
-    }
-}
-
-static void ggml_compute_forward_im2col(
-        const struct ggml_compute_params * params,
-              struct ggml_tensor * dst) {
-    switch (dst->type) {
-        case GGML_TYPE_F16:
-            {
-                ggml_compute_forward_im2col_f16(params, dst);
-            } break;
-        case GGML_TYPE_F32:
-            {
-                ggml_compute_forward_im2col_f32(params, dst);
-            } break;
-        default:
-            {
-                GGML_ABORT("fatal error");
-            }
-    }
-}
-
-// ggml_compute_forward_im2col_back_f32
-
-static void ggml_compute_forward_im2col_back_f32(
-        const struct ggml_compute_params * params,
-              struct ggml_tensor * dst) {
-
-    const struct ggml_tensor * src0 = dst->src[0]; // gradients of forward pass output
-    const struct ggml_tensor * src1 = dst->src[1]; // convolution kernel
-
-    GGML_ASSERT(src0->type == GGML_TYPE_F32);
-    GGML_ASSERT(src1->type == GGML_TYPE_F32);
-    GGML_ASSERT( dst->type == GGML_TYPE_F32);
-
-    GGML_TENSOR_BINARY_OP_LOCALS;
-
-    const int32_t s0 = ((const int32_t *)(dst->op_params))[0];
-    const int32_t s1 = ((const int32_t *)(dst->op_params))[1];
-    const int32_t p0 = ((const int32_t *)(dst->op_params))[2];
-    const int32_t p1 = ((const int32_t *)(dst->op_params))[3];
-    const int32_t d0 = ((const int32_t *)(dst->op_params))[4];
-    const int32_t d1 = ((const int32_t *)(dst->op_params))[5];
-    const bool is_2D = ((const int32_t *)(dst->op_params))[6] == 1;
-
-    const int ith = params->ith;
-    const int nth = params->nth;
-
-    const int64_t N  = is_2D ? ne3 : ne2;
-    const int64_t IC = is_2D ? ne2 : ne1;
-    const int64_t IH = is_2D ? ne1 : 1;
-    const int64_t IW = ne0;
-
-    const int64_t KH = is_2D ? ne11 : 1;
-    const int64_t KW = ne10;
-
-    const int64_t OH = is_2D ? ne02 : 1;
-    const int64_t OW = ne01;
-
-    int ofs0 = is_2D ? nb3 : nb2;
-    int ofs1 = is_2D ? nb2 : nb1;
-
-    GGML_ASSERT(nb0  == sizeof(float));
-
-    // im2col: [N, IC, IH, IW] => [N, OH, OW, IC*KH*KW]
-    {
-        float * const wdata = (float *) dst->data;
-
-        for (int64_t in = 0; in < N; in++) {
-            for (int64_t iic = ith; iic < IC; iic += nth) {
-                for (int64_t iih = 0; iih < IH; iih++) {
-                    for (int64_t iiw = 0; iiw < IW; iiw++) {
-
-                        // micro kernel
-                        float grad = 0.0f;
-                        for (int64_t ikh = 0; ikh < KH; ikh++) {
-                            for (int64_t ikw = 0; ikw < KW; ikw++) {
-                                // For s0 > 1 some values were skipped over in the forward pass.
-                                // These values have tmpw % s0 != 0 and need to be skipped in the backwards pass as well.
-                                const int64_t tmpw = (iiw + p0 - ikw*d0);
-                                if (tmpw % s0 != 0) {
-                                    continue;
-                                }
-                                const int64_t iow = tmpw / s0;
-
-                                // Equivalent logic as above except for s1.
-                                int64_t ioh;
-                                if (is_2D) {
-                                    const int64_t tmph = iih + p1 - ikh*d1;
-
-                                    if (tmph % s1 != 0) {
-                                        continue;
-                                    }
-
-                                    ioh = tmph / s1;
-                                } else {
-                                    ioh = 0;
-                                }
-
-                                if (iow < 0 || iow >= OW || ioh < 0 || ioh >= OH) {
-                                    continue;
-                                }
-
-                                const float * const grad_in = (const float *) src0->data
-                                    + (in*OH*OW + ioh*OW + iow)*(IC*KH*KW); // [IC, KH, KW]
-                                grad += grad_in[iic*(KH*KW) + ikh*KW + ikw];
-                            }
-                        }
-                        float * dst_data = (float *)((char *) wdata + (in*ofs0 + iic*ofs1)); // [IH, IW]
-                        dst_data[iih*IW + iiw] = grad;
-                    }
-                }
-            }
-        }
-    }
-}
-
-// ggml_compute_forward_conv_transpose_2d
-
-static void ggml_compute_forward_conv_transpose_2d(
-        const struct ggml_compute_params * params,
-              struct ggml_tensor * dst) {
-
-    const struct ggml_tensor * src0 = dst->src[0];
-    const struct ggml_tensor * src1 = dst->src[1];
-
-    GGML_ASSERT(src0->type == GGML_TYPE_F16);
-    GGML_ASSERT(src1->type == GGML_TYPE_F32);
-    GGML_ASSERT( dst->type == GGML_TYPE_F32);
-
-    GGML_TENSOR_BINARY_OP_LOCALS
-
-    const int ith = params->ith;
-    const int nth = params->nth;
-
-    const int nk = ne00*ne01*ne02*ne03;
-
-    GGML_ASSERT(nb00 == sizeof(ggml_fp16_t));
-    GGML_ASSERT(nb10 == sizeof(float));
-
-    if (ith == 0) {
-        memset(params->wdata, 0, params->wsize);
-
-        // permute kernel data (src0) from (Kw x Kh x Cout x Cin) to (Cin x Kw x Kh x Cout)
-        {
-            ggml_fp16_t * const wdata = (ggml_fp16_t *) params->wdata + 0;
-
-            for (int64_t i03 = 0; i03 < ne03; i03++) {
-                for (int64_t i02 = 0; i02 < ne02; i02++) {
-                    const ggml_fp16_t * const src = (ggml_fp16_t *)((char *) src0->data + i03*nb03 + i02*nb02);
-                    ggml_fp16_t * dst_data = wdata + i02*ne01*ne00*ne03;
-                    for (int64_t i01 = 0; i01 < ne01; i01++) {
-                        for (int64_t i00 = 0; i00 < ne00; i00++) {
-                            dst_data[i01*ne00*ne03 + i00*ne03 + i03] = src[i01 * ne00 + i00];
-                        }
-                    }
-                }
-            }
-        }
-
-        // permute source data (src1) from (Sw x Sh x Cin) to (Cin x Sw x Sh)
-        {
-            ggml_fp16_t * const wdata = (ggml_fp16_t *) params->wdata + nk;
-            for (int i12 = 0; i12 < ne12; i12++) {
-                for (int i11 = 0; i11 < ne11; i11++) {
-                    const float * const src = (float *)((char *) src1->data + i12*nb12 + i11*nb11);
-                    ggml_fp16_t * dst_data = wdata + i11*ne10*ne12;
-                    for (int i10 = 0; i10 < ne10; i10++) {
-                        dst_data[i10*ne12 + i12] = GGML_FP32_TO_FP16(src[i10]);
-                    }
-                }
-            }
-        }
-
-        memset(dst->data, 0, ggml_nbytes(dst));
-    }
-    ggml_barrier(params->threadpool);
-
-    const int32_t stride = ggml_get_op_params_i32(dst, 0);
-
-    // total patches in dst
-    const int np = ne2;
-
-    // patches per thread
-    const int dp = (np + nth - 1)/nth;
-
-    // patch range for this thread
-    const int ip0 = dp*ith;
-    const int ip1 = MIN(ip0 + dp, np);
-
-    ggml_fp16_t * const wdata = (ggml_fp16_t *) params->wdata + 0;
-    ggml_fp16_t * const wdata_src = wdata + nk;
-
-    for (int i2 = ip0; i2 < ip1; i2++) { // Cout
-        float * dst_data = (float *)((char *) dst->data + i2*nb2);
-        ggml_fp16_t * wdata_kernel = wdata + i2*ne01*ne00*ne03;
-        for (int i11 = 0; i11 < ne11; i11++) {
-            for (int i10 = 0; i10 < ne10; i10++) {
-                const int i1n = i11*ne10*ne12 + i10*ne12;
-                for (int i01 = 0; i01 < ne01; i01++) {
-                    for (int i00 = 0; i00 < ne00; i00++) {
-                        float v = 0;
-                        ggml_vec_dot_f16(ne03, &v, 0,
-                                wdata_src + i1n, 0,
-                                wdata_kernel + i01*ne00*ne03 + i00*ne03, 0, 1);
-                        dst_data[(i11*stride + i01)*ne0 + i10*stride + i00] += v;
-                    }
-                }
-            }
-        }
-    }
-}
-
-// ggml_compute_forward_pool_1d_sk_p0
-
-static void ggml_compute_forward_pool_1d_sk_p0(
-        const struct ggml_compute_params * params,
-        const enum ggml_op_pool op,
-        const int k,
-        struct ggml_tensor * dst) {
-
-    const struct ggml_tensor * src = dst->src[0];
-
-    assert(src->type == GGML_TYPE_F32 || src->type == GGML_TYPE_F16);
-
-    if (params->ith != 0) {
-        return;
-    }
-
-    const char * cdata = (const char *)src->data;
-    const char * const data_end = cdata + ggml_nbytes(src);
-    float * drow = (float *)dst->data;
-
-    const int64_t rs = dst->ne[0];
-
-    while (cdata < data_end) {
-        const void * srow = (const void *)cdata;
-        int j = 0;
-        for (int64_t i = 0; i < rs; ++i) {
-            switch (op) {
-                case GGML_OP_POOL_AVG:   drow[i] = 0;        break;
-                case GGML_OP_POOL_MAX:   drow[i] = -FLT_MAX; break;
-                case GGML_OP_POOL_COUNT: GGML_ABORT("fatal error");
-            }
-            for (int ki = 0; ki < k; ++ki) {
-                const float srow_j = (src->type == GGML_TYPE_F32) ? ((const float*)srow)[j] : GGML_FP16_TO_FP32(((const ggml_fp16_t*)srow)[j]);
-                switch (op) {
-                    case GGML_OP_POOL_AVG:                         drow[i] += srow_j; break;
-                    case GGML_OP_POOL_MAX:   if (srow_j > drow[i]) drow[i]  = srow_j; break;
-                    case GGML_OP_POOL_COUNT:                       GGML_ABORT("fatal error");
-                }
-                ++j;
-            }
-            switch (op) {
-                case GGML_OP_POOL_AVG:         drow[i] /= k; break;
-                case GGML_OP_POOL_MAX:                       break;
-                case GGML_OP_POOL_COUNT: GGML_ABORT("fatal error");
-            }
-        }
-
-        cdata += src->nb[1];
-        drow  += rs;
-    }
-}
-
-// ggml_compute_forward_pool_1d
-
-static void ggml_compute_forward_pool_1d(
-        const struct ggml_compute_params * params,
-              struct ggml_tensor * dst) {
-
-    const int32_t * opts = (const int32_t *)dst->op_params;
-    enum ggml_op_pool op = opts[0];
-    const int k0 = opts[1];
-    const int s0 = opts[2];
-    const int p0 = opts[3];
-    GGML_ASSERT(p0 == 0); // padding not supported
-    GGML_ASSERT(k0 == s0); // only s = k supported
-
-    ggml_compute_forward_pool_1d_sk_p0(params, op, k0, dst);
-}
-
-// ggml_compute_forward_pool_2d
-
-static void ggml_compute_forward_pool_2d(
-        const struct ggml_compute_params * params,
-        struct ggml_tensor * dst) {
-
-    const struct ggml_tensor * src = dst->src[0];
-
-    assert(src->type == GGML_TYPE_F32 || src->type == GGML_TYPE_F16);
-
-    if (params->ith != 0) {
-        return;
-    }
-
-    const int32_t * opts = (const int32_t *)dst->op_params;
-    enum ggml_op_pool op = opts[0];
-    const int k0 = opts[1];
-    const int k1 = opts[2];
-    const int s0 = opts[3];
-    const int s1 = opts[4];
-    const int p0 = opts[5];
-    const int p1 = opts[6];
-    const char * cdata = (const char*)src->data;
-    const char * const data_end = cdata + ggml_nbytes(src);
-
-    const int64_t px = dst->ne[0];
-    const int64_t py = dst->ne[1];
-    const int64_t pa = px * py;
-
-    float * dplane = (float *)dst->data;
-
-    const int ka = k0 * k1;
-    const int offset0 = -p0;
-    const int offset1 = -p1;
-
-    while (cdata < data_end) {
-        for (int oy = 0; oy < py; ++oy) {
-            float * const drow = dplane + oy * px;
-            for (int ox = 0; ox < px; ++ox) {
-                float * const out =  drow + ox;
-                switch (op) {
-                    case GGML_OP_POOL_AVG:     *out = 0;        break;
-                    case GGML_OP_POOL_MAX:     *out = -FLT_MAX; break;
-                    case GGML_OP_POOL_COUNT: GGML_ABORT("fatal error");
-                }
-
-                const int ix = offset0 + ox * s0;
-                const int iy = offset1 + oy * s1;
-
-                for (int ky = 0; ky < k1; ++ky) {
-                    if (iy + ky < 0 || iy + ky >= src->ne[1]) continue;
-                    const void * srow = (const void *)(cdata + src->nb[1] * (iy + ky));
-                    for (int kx = 0; kx < k0; ++kx) {
-                        int j = ix + kx;
-                        if (j < 0 || j >= src->ne[0]) continue;
-                        const float srow_j = (src->type == GGML_TYPE_F32) ? ((const float*)srow)[j] : GGML_FP16_TO_FP32(((const ggml_fp16_t*)srow)[j]);
-                        switch (op) {
-                            case GGML_OP_POOL_AVG:                     *out += srow_j; break;
-                            case GGML_OP_POOL_MAX: if (srow_j > *out)  *out  = srow_j; break;
-                            case GGML_OP_POOL_COUNT:               GGML_ABORT("fatal error");
-                        }
-                    }
-                }
-                switch (op) {
-                    case GGML_OP_POOL_AVG:           *out /= ka; break;
-                    case GGML_OP_POOL_MAX:                       break;
-                    case GGML_OP_POOL_COUNT: GGML_ABORT("fatal error");
-                }
-            }
-        }
-
-        cdata  += src->nb[2];
-        dplane += pa;
-    }
-}
-
-// ggml_compute_forward_pool_2d_back
-
-static void ggml_compute_forward_pool_2d_back(
-        const struct ggml_compute_params * params,
-        struct ggml_tensor * dst) {
-
-    const struct ggml_tensor * src  = dst->src[0];
-    const struct ggml_tensor * dstf = dst->src[1]; // forward tensor of dst
-
-    assert(dst->type == GGML_TYPE_F32 || dst->type == GGML_TYPE_F16);
-
-    if (params->ith != 0) {
-        return;
-    }
-
-    const int32_t * opts = (const int32_t *)dst->op_params;
-    enum ggml_op_pool op = opts[0];
-    const int k0 = opts[1];
-    const int k1 = opts[2];
-    const int s0 = opts[3];
-    const int s1 = opts[4];
-    const int p0 = opts[5];
-    const int p1 = opts[6];
-
-    char       * cdata  = (char       *) dst->data;
-    const char * cdataf = (const char *) dstf->data;
-    const char * const data_end = cdata + ggml_nbytes(dst);
-
-    GGML_ASSERT(params->ith == 0);
-    memset(cdata, 0, ggml_nbytes(dst));
-
-    const int64_t px = src->ne[0];
-    const int64_t py = src->ne[1];
-    const int64_t pa = px * py;
-
-    const float * splane = (const float *) src->data;
-
-    const int ka = k0 * k1;
-    const int offset0 = -p0;
-    const int offset1 = -p1;
-
-    while (cdata < data_end) {
-        for (int oy = 0; oy < py; ++oy) {
-            const float * const srow = splane + oy * px;
-            for (int ox = 0; ox < px; ++ox) {
-                const float grad0 = srow[ox];
-
-                const int ix = offset0 + ox * s0;
-                const int iy = offset1 + oy * s1;
-
-                if (op == GGML_OP_POOL_MAX) {
-                    float maxval = -FLT_MAX;
-                    int kxmax = -1;
-                    int kymax = -1;
-
-                    for (int ky = 0; ky < k1; ++ky) {
-                        if (iy + ky < 0 || iy + ky >= dst->ne[1]) {
-                            continue;
-                        }
-                        const void * drowf = (const void *)(cdataf + dst->nb[1] * (iy + ky));
-                        for (int kx = 0; kx < k0; ++kx) {
-                            int j = ix + kx;
-                            if (j < 0 || j >= dst->ne[0]) {
-                                continue;
-                            }
-
-                            const float val = dst->type == GGML_TYPE_F32 ?
-                                ((const float *) drowf)[j] : GGML_FP16_TO_FP32(((const ggml_fp16_t *) drowf)[j]);
-                            if (val <= maxval) {
-                                continue;
-                            }
-
-                            maxval = val;
-                            kxmax = kx;
-                            kymax = ky;
-                        }
-                    }
-
-                    if (kxmax == -1 || kymax == -1) {
-                        continue;
-                    }
-
-                    void * drow = (void *)(cdata + dst->nb[1] * (iy + kymax));
-                    const int j = ix + kxmax;
-                    if (dst->type == GGML_TYPE_F32) {
-                        ((float *) drow)[j] += grad0;
-                    } else {
-                        ((ggml_fp16_t *) drow)[j] = GGML_FP32_TO_FP16(grad0 + GGML_FP16_TO_FP32(((const ggml_fp16_t *) drow)[j]));
-                    }
-                } else if (op == GGML_OP_POOL_AVG) {
-                    const float grad = grad0 / ka;
-
-                    for (int ky = 0; ky < k1; ++ky) {
-                        if (iy + ky < 0 || iy + ky >= dst->ne[1]) {
-                            continue;
-                        }
-                        void * drow = (void *)(cdata + dst->nb[1] * (iy + ky));
-                        for (int kx = 0; kx < k0; ++kx) {
-                            int j = ix + kx;
-                            if (j < 0 || j >= dst->ne[0]) {
-                                continue;
-                            }
-
-                            if (dst->type == GGML_TYPE_F32) {
-                                ((float *) drow)[j] += grad;
-                            } else {
-                                ((ggml_fp16_t *) drow)[j] += GGML_FP32_TO_FP16(grad);
-                            }
-                        }
-                    }
-                } else {
-                    GGML_ASSERT(false);
-                }
-            }
-        }
-
-        cdata  += dst->nb[2];
-        cdataf += dst->nb[2];
-        splane += pa;
-    }
-}
-
-// ggml_compute_forward_upscale
-
-static void ggml_compute_forward_upscale_f32(
-    const struct ggml_compute_params * params,
-    struct ggml_tensor * dst) {
-
-    const struct ggml_tensor * src0 = dst->src[0];
-
-    GGML_ASSERT(src0->type == GGML_TYPE_F32);
-
-    const int ith = params->ith;
-    const int nth = params->nth;
-
-    GGML_TENSOR_UNARY_OP_LOCALS
-
-    const float sf0 = (float)ne0/src0->ne[0];
-    const float sf1 = (float)ne1/src0->ne[1];
-    const float sf2 = (float)ne2/src0->ne[2];
-    const float sf3 = (float)ne3/src0->ne[3];
-
-    // TODO: optimize
-
-    for (int64_t i3 = 0; i3 < ne3; i3++) {
-        const int64_t i03 = i3 / sf3;
-        for (int64_t i2 = ith; i2 < ne2; i2 += nth) {
-            const int64_t i02 = i2 / sf2;
-            for (int64_t i1 = 0; i1 < ne1; i1++) {
-                const int64_t i01 = i1 / sf1;
-                for (int64_t i0 = 0; i0 < ne0; i0++) {
-                    const int64_t i00 = i0 / sf0;
-
-                    const float * x = (float *)((char *) src0->data + i00*nb00 + i01*nb01 + i02*nb02 + i03*nb03);
-                          float * y = (float *)((char *)  dst->data +  i0*nb0  +  i1*nb1  +  i2*nb2  +  i3*nb3);
-
-                    *y = *x;
-                }
-            }
-        }
-    }
-}
-
-static void ggml_compute_forward_upscale(
-    const struct ggml_compute_params * params,
-    struct ggml_tensor * dst) {
-
-    const struct ggml_tensor * src0 = dst->src[0];
-
-    switch (src0->type) {
-        case GGML_TYPE_F32:
-            {
-                ggml_compute_forward_upscale_f32(params, dst);
-            } break;
-        default:
->>>>>>> 73d33b0b
             {
                 assert(tensor->nb[0] == sizeof(int8_t));
                 for (int i = 0; i < n; i++) {
