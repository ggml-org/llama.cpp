#define _CRT_SECURE_NO_DEPRECATE // Disables "unsafe" warnings on Windows
#define _USE_MATH_DEFINES // For M_PI on MSVC

#include "ggml-backend-impl.h"
#include "ggml-backend.h"
#include "traits.h"
#include "ggml-cpu-impl.h"
#include "ggml-cpu.h"
#include "ggml-impl.h"
#include "quants.h"
#include "ggml-threading.h"
#include "unary-ops.h"
#include "binary-ops.h"
#include "vec.h"
#include "ops.h"
#include "ggml.h"

#if defined(_MSC_VER) || defined(__MINGW32__)
#include <malloc.h> // using malloc.h with MSC/MINGW
#elif !defined(__FreeBSD__) && !defined(__NetBSD__) && !defined(__OpenBSD__)
#include <alloca.h>
#endif

#include <assert.h>
#include <errno.h>
#include <time.h>
#include <math.h>
#include <stdlib.h>
#include <string.h>
#include <stdint.h>
#include <inttypes.h>
#include <stdio.h>
#include <float.h>
#include <limits.h>
#include <stdarg.h>
#include <signal.h>
#if defined(__gnu_linux__)
#include <syscall.h>
#endif

#ifdef GGML_USE_OPENMP
#include <omp.h>
#endif

#if defined(__ARM_FEATURE_SVE) || defined(__ARM_FEATURE_MATMUL_INT8)
#undef GGML_USE_LLAMAFILE
#endif

#ifdef GGML_USE_LLAMAFILE
#include "llamafile/sgemm.h"
#endif

// Note: once we move threading into a separate C++ file
// will use std::hardware_destructive_interference_size instead of hardcoding it here
// and we'll use C++ attribute syntax.
#define GGML_CACHE_LINE  64

#if defined(__clang__) || defined(__GNUC__)
#define GGML_CACHE_ALIGN __attribute__((aligned(GGML_CACHE_LINE)))
#endif

#if defined(__has_feature)
#if __has_feature(thread_sanitizer)
#define GGML_TSAN_ENABLED 1
#endif
#else  // __has_feature
#if defined(__SANITIZE_THREAD__)
#define GGML_TSAN_ENABLED 1
#endif
#endif // __has_feature

#define UNUSED GGML_UNUSED
#define SWAP(x, y, T) do { T SWAP = x; (x) = y; (y) = SWAP; } while (0)

// precomputed f32 table for f16 (256 KB) (simd-mappings.h)
float ggml_table_f32_f16[1 << 16];

#if defined(__ARM_ARCH)
struct ggml_arm_arch_features_type {
    int sve_cnt;
} ggml_arm_arch_features = { 0 };
#endif


#if defined(_WIN32)

#define WIN32_LEAN_AND_MEAN
#ifndef NOMINMAX
    #define NOMINMAX
#endif
#include <windows.h>

#if defined(_MSC_VER) && !defined(__clang__)
#define GGML_CACHE_ALIGN __declspec(align(GGML_CACHE_LINE))

typedef volatile LONG atomic_int;
typedef atomic_int atomic_bool;
typedef atomic_int atomic_flag;

#define ATOMIC_FLAG_INIT 0

typedef enum {
    memory_order_relaxed,
    memory_order_consume,
    memory_order_acquire,
    memory_order_release,
    memory_order_acq_rel,
    memory_order_seq_cst
} memory_order;

static void atomic_store(atomic_int * ptr, LONG val) {
    InterlockedExchange(ptr, val);
}
static void atomic_store_explicit(atomic_int * ptr, LONG val, memory_order mo) {
    // TODO: add support for explicit memory order
    InterlockedExchange(ptr, val);
}
static LONG atomic_load(atomic_int * ptr) {
    return InterlockedCompareExchange(ptr, 0, 0);
}
static LONG atomic_load_explicit(atomic_int * ptr, memory_order mo) {
    // TODO: add support for explicit memory order
    return InterlockedCompareExchange(ptr, 0, 0);
}
static LONG atomic_fetch_add(atomic_int * ptr, LONG inc) {
    return InterlockedExchangeAdd(ptr, inc);
}
static LONG atomic_fetch_add_explicit(atomic_int * ptr, LONG inc, memory_order mo) {
    // TODO: add support for explicit memory order
    return InterlockedExchangeAdd(ptr, inc);
}
static atomic_bool atomic_flag_test_and_set(atomic_flag * ptr) {
    return InterlockedExchange(ptr, 1);
}
static void atomic_flag_clear(atomic_flag * ptr) {
    InterlockedExchange(ptr, 0);
}
static void atomic_thread_fence(memory_order mo) {
    MemoryBarrier();
}
#else // clang
#include <stdatomic.h>
#endif

typedef HANDLE pthread_t;

typedef DWORD thread_ret_t;
static int pthread_create(pthread_t * out, void * unused, thread_ret_t(*func)(void *), void * arg) {
    (void) unused;
    HANDLE handle = CreateThread(NULL, 0, (LPTHREAD_START_ROUTINE) func, arg, 0, NULL);
    if (handle == NULL)
    {
        return EAGAIN;
    }

    *out = handle;
    return 0;
}

static int pthread_join(pthread_t thread, void * unused) {
    (void) unused;
    int ret = (int) WaitForSingleObject(thread, INFINITE);
    CloseHandle(thread);
    return ret;
}

static int sched_yield (void) {
    Sleep (0);
    return 0;
}
#else

#include <pthread.h>
#include <stdatomic.h>
#include <sched.h>
#if defined(__FreeBSD__)
#include <pthread_np.h>
#endif

typedef void * thread_ret_t;

#include <sys/types.h>
#include <sys/stat.h>
#include <unistd.h>

#endif

typedef pthread_t ggml_thread_t;

#if defined(__APPLE__)
#include <unistd.h>
#include <mach/mach.h>
#include <TargetConditionals.h>
#endif

static const struct ggml_type_traits_cpu type_traits_cpu[GGML_TYPE_COUNT] = {
    [GGML_TYPE_F32] = {
        .from_float               = (ggml_from_float_t) ggml_cpu_fp32_to_fp32,
        .vec_dot                  = (ggml_vec_dot_t) ggml_vec_dot_f32,
        .vec_dot_type             = GGML_TYPE_F32,
        .nrows                    = 1,
    },
    [GGML_TYPE_F16] = {
        .from_float               = (ggml_from_float_t) ggml_cpu_fp32_to_fp16,
        .vec_dot                  = (ggml_vec_dot_t) ggml_vec_dot_f16,
        .vec_dot_type             = GGML_TYPE_F16,
        .nrows                    = 1,
    },
    [GGML_TYPE_Q4_0] = {
        .from_float               = quantize_row_q4_0,
        .vec_dot                  = ggml_vec_dot_q4_0_q8_0,
        .vec_dot_type             = GGML_TYPE_Q8_0,
#if defined (__ARM_FEATURE_MATMUL_INT8)
        .nrows                    = 2,
#else
        .nrows                    = 1,
#endif
    },
    [GGML_TYPE_Q4_1] = {
        .from_float               = quantize_row_q4_1,
        .vec_dot                  = ggml_vec_dot_q4_1_q8_1,
        .vec_dot_type             = GGML_TYPE_Q8_1,
#if defined (__ARM_FEATURE_MATMUL_INT8)
        .nrows                    = 2,
#else
        .nrows                    = 1,
#endif
    },
    [GGML_TYPE_Q5_0] = {
        .from_float               = quantize_row_q5_0,
        .vec_dot                  = ggml_vec_dot_q5_0_q8_0,
        .vec_dot_type             = GGML_TYPE_Q8_0,
        .nrows                    = 1,
    },
    [GGML_TYPE_Q5_1] = {
        .from_float               = quantize_row_q5_1,
        .vec_dot                  = ggml_vec_dot_q5_1_q8_1,
        .vec_dot_type             = GGML_TYPE_Q8_1,
        .nrows                    = 1,
    },
    [GGML_TYPE_Q8_0] = {
        .from_float               = quantize_row_q8_0,
        .vec_dot                  = ggml_vec_dot_q8_0_q8_0,
        .vec_dot_type             = GGML_TYPE_Q8_0,
#if defined (__ARM_FEATURE_MATMUL_INT8)
        .nrows                    = 2,
#else
        .nrows                    = 1,
#endif
    },
    [GGML_TYPE_Q8_1] = {
        .from_float               = quantize_row_q8_1,
        .vec_dot_type             = GGML_TYPE_Q8_1,
        .nrows                    = 1,
    },
    [GGML_TYPE_MXFP4] = {
        .from_float               = quantize_row_mxfp4,
        .vec_dot                  = ggml_vec_dot_mxfp4_q8_0,
        .vec_dot_type             = GGML_TYPE_Q8_0,
        .nrows                    = 1,
    },
    [GGML_TYPE_Q2_K] = {
        .from_float               = quantize_row_q2_K,
        .vec_dot                  = ggml_vec_dot_q2_K_q8_K,
        .vec_dot_type             = GGML_TYPE_Q8_K,
        .nrows                    = 1,
    },
    [GGML_TYPE_Q3_K] = {
        .from_float               = quantize_row_q3_K,
        .vec_dot                  = ggml_vec_dot_q3_K_q8_K,
        .vec_dot_type             = GGML_TYPE_Q8_K,
        .nrows                    = 1,
    },
    [GGML_TYPE_Q4_K] = {
        .from_float               = quantize_row_q4_K,
        .vec_dot                  = ggml_vec_dot_q4_K_q8_K,
        .vec_dot_type             = GGML_TYPE_Q8_K,
#if defined (__ARM_FEATURE_MATMUL_INT8)
        .nrows                    = 2,
#else
        .nrows                    = 1,
#endif
    },
    [GGML_TYPE_Q5_K] = {
        .from_float               = quantize_row_q5_K,
        .vec_dot                  = ggml_vec_dot_q5_K_q8_K,
        .vec_dot_type             = GGML_TYPE_Q8_K,
        .nrows                    = 1,
    },
    [GGML_TYPE_Q6_K] = {
        .from_float               = quantize_row_q6_K,
        .vec_dot                  = ggml_vec_dot_q6_K_q8_K,
        .vec_dot_type             = GGML_TYPE_Q8_K,
#if defined (__ARM_FEATURE_MATMUL_INT8)
        .nrows                    = 2,
#else
        .nrows                    = 1,
#endif
    },
    [GGML_TYPE_IQ2_XXS] = {
        .from_float               = NULL,
        .vec_dot                  = ggml_vec_dot_iq2_xxs_q8_K,
        .vec_dot_type             = GGML_TYPE_Q8_K,
        .nrows                    = 1,
    },
    [GGML_TYPE_IQ2_XS] = {
        .from_float               = NULL,
        .vec_dot                  = ggml_vec_dot_iq2_xs_q8_K,
        .vec_dot_type             = GGML_TYPE_Q8_K,
        .nrows                    = 1,
    },
    [GGML_TYPE_IQ3_XXS] = {
        // NOTE: from_float for iq3 and iq2_s was removed because these quants require initialization in ggml_quantize_init
        //.from_float               = quantize_row_iq3_xxs,
        .vec_dot                  = ggml_vec_dot_iq3_xxs_q8_K,
        .vec_dot_type             = GGML_TYPE_Q8_K,
        .nrows                    = 1,
    },
    [GGML_TYPE_IQ3_S] = {
        //.from_float               = quantize_row_iq3_s,
        .vec_dot                  = ggml_vec_dot_iq3_s_q8_K,
        .vec_dot_type             = GGML_TYPE_Q8_K,
        .nrows                    = 1,
    },
    [GGML_TYPE_IQ2_S] = {
        //.from_float               = quantize_row_iq2_s,
        .vec_dot                  = ggml_vec_dot_iq2_s_q8_K,
        .vec_dot_type             = GGML_TYPE_Q8_K,
        .nrows                    = 1,
    },
    [GGML_TYPE_IQ1_S] = {
        .from_float               = NULL,
        .vec_dot                  = ggml_vec_dot_iq1_s_q8_K,
        .vec_dot_type             = GGML_TYPE_Q8_K,
        .nrows                    = 1,
    },
    [GGML_TYPE_IQ1_M] = {
        .from_float               = NULL,
        .vec_dot                  = ggml_vec_dot_iq1_m_q8_K,
        .vec_dot_type             = GGML_TYPE_Q8_K,
        .nrows                    = 1,
    },
    [GGML_TYPE_IQ4_NL] = {
        .from_float               = quantize_row_iq4_nl,
        .vec_dot                  = ggml_vec_dot_iq4_nl_q8_0,
        .vec_dot_type             = GGML_TYPE_Q8_0,
        .nrows                    = 1,
    },
    [GGML_TYPE_IQ4_XS] = {
        .from_float               = quantize_row_iq4_xs,
        .vec_dot                  = ggml_vec_dot_iq4_xs_q8_K,
        .vec_dot_type             = GGML_TYPE_Q8_K,
        .nrows                    = 1,
    },
    [GGML_TYPE_Q8_K] = {
        .from_float               = quantize_row_q8_K,
    },
    [GGML_TYPE_BF16] = {
        .from_float               = (ggml_from_float_t) ggml_cpu_fp32_to_bf16,
        .vec_dot                  = (ggml_vec_dot_t) ggml_vec_dot_bf16,
        .vec_dot_type             = GGML_TYPE_BF16,
        .nrows                    = 1,
    },
    [GGML_TYPE_TQ1_0] = {
        .from_float               = quantize_row_tq1_0,
        .vec_dot                  = ggml_vec_dot_tq1_0_q8_K,
        .vec_dot_type             = GGML_TYPE_Q8_K,
        .nrows                    = 1,
    },
    [GGML_TYPE_TQ2_0] = {
        .from_float               = quantize_row_tq2_0,
        .vec_dot                  = ggml_vec_dot_tq2_0_q8_K,
        .vec_dot_type             = GGML_TYPE_Q8_K,
        .nrows                    = 1,
    },
    [GGML_TYPE_I32] = {
        .from_float               = (ggml_from_float_t) ggml_cpu_fp32_to_i32,
    },
};

const struct ggml_type_traits_cpu * ggml_get_type_traits_cpu(enum ggml_type type) {
    return &type_traits_cpu[type];
}

//
// Threading defs
//

typedef pthread_t          ggml_thread_t;

#if defined(_WIN32)

typedef CONDITION_VARIABLE ggml_cond_t;
typedef SRWLOCK            ggml_mutex_t;

#define ggml_mutex_init(m)   InitializeSRWLock(m)
#define ggml_mutex_destroy(m)
#define ggml_mutex_lock(m)   AcquireSRWLockExclusive(m)
#define ggml_mutex_unlock(m) ReleaseSRWLockExclusive(m)
#define ggml_mutex_lock_shared(m)   AcquireSRWLockShared(m)
#define ggml_mutex_unlock_shared(m) ReleaseSRWLockShared(m)

#define ggml_cond_init(c)    InitializeConditionVariable(c)
#define ggml_cond_destroy(c)
#define ggml_cond_wait(c, m) SleepConditionVariableSRW(c, m, INFINITE, CONDITION_VARIABLE_LOCKMODE_SHARED)
#define ggml_cond_broadcast(c) WakeAllConditionVariable(c)

#define ggml_thread_create pthread_create
#define ggml_thread_join   pthread_join

#else

typedef pthread_cond_t     ggml_cond_t;
typedef pthread_mutex_t    ggml_mutex_t;

#define ggml_mutex_init(m)          pthread_mutex_init(m, NULL)
#define ggml_mutex_destroy(m)       pthread_mutex_destroy(m)
#define ggml_mutex_lock(m)          pthread_mutex_lock(m)
#define ggml_mutex_unlock(m)        pthread_mutex_unlock(m)
#define ggml_mutex_lock_shared(m)   pthread_mutex_lock(m)
#define ggml_mutex_unlock_shared(m) pthread_mutex_unlock(m)

#define ggml_lock_init(x)    UNUSED(x)
#define ggml_lock_destroy(x) UNUSED(x)
#if defined(__x86_64__) || (defined(_MSC_VER) && defined(_M_AMD64))
#define ggml_lock_lock(x)    _mm_pause()
#else
#define ggml_lock_lock(x)    UNUSED(x)
#endif
#define ggml_lock_unlock(x)  UNUSED(x)

#define GGML_LOCK_INITIALIZER 0
#define ggml_cond_init(c)      pthread_cond_init(c, NULL)
#define ggml_cond_destroy(c)   pthread_cond_destroy(c)
#define ggml_cond_wait(c, m)   pthread_cond_wait(c, m)
#define ggml_cond_broadcast(c) pthread_cond_broadcast(c)

#define ggml_thread_create pthread_create
#define ggml_thread_join   pthread_join

#endif

// Threadpool def
struct ggml_threadpool {
    ggml_mutex_t mutex;       // mutex for cond.var
    ggml_cond_t  cond;        // cond.var for waiting for new work

    struct ggml_cgraph * cgraph;
    struct ggml_cplan  * cplan;

    // synchronization primitives
    atomic_int n_graph;       // incremented when there is work to be done (i.e each graph)
    atomic_int GGML_CACHE_ALIGN n_barrier;
    atomic_int GGML_CACHE_ALIGN n_barrier_passed;
    atomic_int GGML_CACHE_ALIGN current_chunk; // currently processing chunk during Mat_Mul, shared between all the threads.

    // these are atomic as an annotation for thread-sanitizer
    atomic_bool stop;         // Used for stopping the threadpool altogether
    atomic_bool pause;        // Used for pausing the threadpool or individual threads
    atomic_int abort;         // Used for aborting processing of a graph

    struct ggml_compute_state * workers;   // per thread state
    int          n_threads_max; // number of threads in the pool
    atomic_int   n_threads_cur; // number of threads used in the current graph

    int32_t      prio;        // Scheduling priority
    uint32_t     poll;        // Polling level (0 - no polling)

    enum ggml_status ec;
};

// Per-thread state
struct ggml_compute_state {
#ifndef GGML_USE_OPENMP
    ggml_thread_t thrd;
    bool cpumask[GGML_MAX_N_THREADS];
    int  last_graph;
    bool pending;
#endif
    struct ggml_threadpool * threadpool;
    int ith;
};

// Helpers for polling loops
#if defined(__aarch64__) && ( defined(__clang__) || defined(__GNUC__) )
static inline void ggml_thread_cpu_relax(void) {
    __asm__ volatile("yield" ::: "memory");
}
#elif defined(__x86_64__)
static inline void ggml_thread_cpu_relax(void) {
    _mm_pause();
}
#else
static inline void ggml_thread_cpu_relax(void) {;}
#endif

//
// NUMA support
//

#define GGML_NUMA_MAX_NODES 8
#define GGML_NUMA_MAX_CPUS 512

struct ggml_numa_node {
    uint32_t cpus[GGML_NUMA_MAX_CPUS]; // hardware threads on this node
    uint32_t n_cpus;
};

struct ggml_numa_nodes {
    enum ggml_numa_strategy numa_strategy;
    struct ggml_numa_node nodes[GGML_NUMA_MAX_NODES];
    uint32_t n_nodes;
    uint32_t total_cpus; // hardware threads on system
    uint32_t current_node; // node on which main process is execting
#if defined(__gnu_linux__)
    cpu_set_t cpuset; // cpuset from numactl
#else
    uint32_t cpuset; // no NUMA support outside of Linux at this time. Use a portable datatype
#endif
};

//
// ggml state
//

struct ggml_state {
    struct ggml_numa_nodes numa;
};

static struct ggml_state g_state = {0};

void ggml_barrier(struct ggml_threadpool * tp) {
    int n_threads = atomic_load_explicit(&tp->n_threads_cur, memory_order_relaxed);
    if (n_threads == 1) {
        return;
    }

#ifdef GGML_USE_OPENMP
    #pragma omp barrier
#else
    int n_passed = atomic_load_explicit(&tp->n_barrier_passed, memory_order_relaxed);

    // enter barrier (full seq-cst fence)
    int n_barrier = atomic_fetch_add_explicit(&tp->n_barrier, 1, memory_order_seq_cst);

    if (n_barrier == (n_threads - 1)) {
        // last thread
        atomic_store_explicit(&tp->n_barrier, 0, memory_order_relaxed);

        // exit barrier (fill seq-cst fence)
        atomic_fetch_add_explicit(&tp->n_barrier_passed, 1, memory_order_seq_cst);
        return;
    }

    // wait for other threads
    while (atomic_load_explicit(&tp->n_barrier_passed, memory_order_relaxed) == n_passed) {
        ggml_thread_cpu_relax();
    }

    // exit barrier (full seq-cst fence)
    // TSAN doesn't support standalone fence yet, we use a dummy read-modify-write instead
    #ifdef GGML_TSAN_ENABLED
    atomic_fetch_add_explicit(&tp->n_barrier_passed, 0, memory_order_seq_cst);
    #else
    atomic_thread_fence(memory_order_seq_cst);
    #endif
#endif
}

void ggml_threadpool_chunk_set(struct ggml_threadpool * tp, int value) {
    atomic_store_explicit(&tp->current_chunk, value, memory_order_relaxed);
}

int ggml_threadpool_chunk_add(struct ggml_threadpool * tp, int value) {
    return atomic_fetch_add_explicit(&tp->current_chunk, value, memory_order_relaxed);
}

#if defined(__gnu_linux__)
static cpu_set_t ggml_get_numa_affinity(void) {
    cpu_set_t cpuset;
    pthread_t thread;
    thread = pthread_self();
    CPU_ZERO(&cpuset);
    pthread_getaffinity_np(thread, sizeof(cpu_set_t), &cpuset);
    return cpuset;
}
#else
static uint32_t ggml_get_numa_affinity(void) {
    return 0; // no NUMA support
}
#endif

void ggml_numa_init(enum ggml_numa_strategy numa_flag) {
    if (g_state.numa.n_nodes > 0) {
        fprintf(stderr, "ggml_numa_init: NUMA already initialized\n");

        return;
    }

#if defined(__gnu_linux__)
    struct stat st;
    char path[256];
    int rv;

    // set numa scheme
    g_state.numa.numa_strategy = numa_flag;

    GGML_PRINT_DEBUG("numa strategy %u\n",g_state.numa.numa_strategy);

    g_state.numa.cpuset = ggml_get_numa_affinity();

    // enumerate nodes
    while (g_state.numa.n_nodes < GGML_NUMA_MAX_NODES) {
        rv = snprintf(path, sizeof(path), "/sys/devices/system/node/node%u", g_state.numa.n_nodes);
        GGML_ASSERT(rv > 0 && (unsigned)rv < sizeof(path));
        if (stat(path, &st) != 0) { break; }
        ++g_state.numa.n_nodes;
    }

    // enumerate CPUs
    while (g_state.numa.total_cpus < GGML_NUMA_MAX_CPUS) {
        rv = snprintf(path, sizeof(path), "/sys/devices/system/cpu/cpu%u", g_state.numa.total_cpus);
        GGML_ASSERT(rv > 0 && (unsigned)rv < sizeof(path));
        if (stat(path, &st) != 0) { break; }
        ++g_state.numa.total_cpus;
    }

    GGML_PRINT_DEBUG("found %u numa nodes, %u CPUs\n", g_state.numa.n_nodes, g_state.numa.total_cpus);

    // figure out which node we're on
    uint current_cpu;
    int getcpu_ret = 0;
#if __GLIBC__ > 2 || (__GLIBC__ == 2 && __GLIBC_MINOR__ > 33) || defined(__COSMOPOLITAN__)
    getcpu_ret = getcpu(&current_cpu, &g_state.numa.current_node);
#else
    // old glibc doesn't have a wrapper for this call. Fall back on direct syscall
#   if !defined(SYS_getcpu) && defined(SYS_get_cpu)
#       define SYS_getcpu SYS_get_cpu // some older glibc versions use this name
#   endif
    getcpu_ret = syscall(SYS_getcpu, &current_cpu, &g_state.numa.current_node);
#endif

    if (g_state.numa.n_nodes < 1 || g_state.numa.total_cpus < 1 || getcpu_ret != 0) {
        g_state.numa.n_nodes = 0;
        return;
    }

    GGML_PRINT_DEBUG("found our process on numa node %u, CPU %u\n", g_state.numa.current_node, current_cpu);

    for (uint32_t n = 0; n < g_state.numa.n_nodes; ++n) {
        struct ggml_numa_node * node = &g_state.numa.nodes[n];
        GGML_PRINT_DEBUG("CPUs on node %u:", n);
        node->n_cpus = 0;
        for (uint32_t c = 0; c < g_state.numa.total_cpus; ++c) {
            rv = snprintf(path, sizeof(path), "/sys/devices/system/node/node%u/cpu%u", n, c);
            GGML_ASSERT(rv > 0 && (unsigned)rv < sizeof(path));
            if (stat(path, &st) == 0) {
                node->cpus[node->n_cpus++] = c;
                GGML_PRINT_DEBUG(" %u", c);
            }
        }
        GGML_PRINT_DEBUG("\n");
    }

    if (ggml_is_numa()) {
        FILE *fptr = fopen("/proc/sys/kernel/numa_balancing", "r");
        if (fptr != NULL) {
            char buf[42];
            if (fgets(buf, sizeof(buf), fptr) && strncmp(buf, "0\n", sizeof(buf)) != 0) {
                GGML_LOG_WARN("/proc/sys/kernel/numa_balancing is enabled, this has been observed to impair performance\n");
            }
            fclose(fptr);
        }
    }
#else
    UNUSED(numa_flag);
    // TODO
#endif
}

bool ggml_is_numa(void) {
    return g_state.numa.n_nodes > 1;
}

#if defined(__ARM_ARCH)

#if defined(__linux__) && defined(__aarch64__)
#include <sys/auxv.h>
#endif

static void ggml_init_arm_arch_features(void) {
#if defined(__linux__) && defined(__aarch64__) && defined(__ARM_FEATURE_SVE)
    ggml_arm_arch_features.sve_cnt = PR_SVE_VL_LEN_MASK & prctl(PR_SVE_GET_VL);
#endif
}

#endif // __ARM_ARCH

struct ggml_tensor * ggml_new_i32(struct ggml_context * ctx, int32_t value) {
    GGML_ASSERT(!ggml_get_no_alloc(ctx));

    struct ggml_tensor * result = ggml_new_tensor_1d(ctx, GGML_TYPE_I32, 1);

    ggml_set_i32(result, value);

    return result;
}

struct ggml_tensor * ggml_new_f32(struct ggml_context * ctx, float value) {
    GGML_ASSERT(!ggml_get_no_alloc(ctx));

    struct ggml_tensor * result = ggml_new_tensor_1d(ctx, GGML_TYPE_F32, 1);

    ggml_set_f32(result, value);

    return result;
}

struct ggml_tensor * ggml_set_i32 (struct ggml_tensor * tensor, int32_t value) {
    const int n     = ggml_nrows(tensor);
    const int nc    = tensor->ne[0];
    const size_t n1 = tensor->nb[1];

    char * const data = tensor->data;

    switch (tensor->type) {
        case GGML_TYPE_I8:
            {
                assert(tensor->nb[0] == sizeof(int8_t));
                for (int i = 0; i < n; i++) {
                    ggml_vec_set_i8(nc, (int8_t *)(data + i*n1), value);
                }
            } break;
        case GGML_TYPE_I16:
            {
                assert(tensor->nb[0] == sizeof(int16_t));
                for (int i = 0; i < n; i++) {
                    ggml_vec_set_i16(nc, (int16_t *)(data + i*n1), value);
                }
            } break;
        case GGML_TYPE_I32:
            {
                assert(tensor->nb[0] == sizeof(int32_t));
                for (int i = 0; i < n; i++) {
                    ggml_vec_set_i32(nc, (int32_t *)(data + i*n1), value);
                }
            } break;
        case GGML_TYPE_F16:
            {
                assert(tensor->nb[0] == sizeof(ggml_fp16_t));
                for (int i = 0; i < n; i++) {
                    ggml_vec_set_f16(nc, (ggml_fp16_t *)(data + i*n1), GGML_CPU_FP32_TO_FP16(value));
                }
            } break;
        case GGML_TYPE_BF16:
            {
                assert(tensor->nb[0] == sizeof(ggml_fp16_t));
                for (int i = 0; i < n; i++) {
                    ggml_vec_set_bf16(nc, (ggml_bf16_t *)(data + i*n1), GGML_FP32_TO_BF16(value));
                }
            } break;
        case GGML_TYPE_F32:
            {
                assert(tensor->nb[0] == sizeof(float));
                for (int i = 0; i < n; i++) {
                    ggml_vec_set_f32(nc, (float *)(data + i*n1), value);
                }
            } break;
        default:
            {
                GGML_ABORT("fatal error");
            }
    }

    return tensor;
}

struct ggml_tensor * ggml_set_f32(struct ggml_tensor * tensor, float value) {
    const int n     = ggml_nrows(tensor);
    const int nc    = tensor->ne[0];
    const size_t n1 = tensor->nb[1];

    char * const data = tensor->data;

    switch (tensor->type) {
        case GGML_TYPE_I8:
            {
                assert(tensor->nb[0] == sizeof(int8_t));
                for (int i = 0; i < n; i++) {
                    ggml_vec_set_i8(nc, (int8_t *)(data + i*n1), value);
                }
            } break;
        case GGML_TYPE_I16:
            {
                assert(tensor->nb[0] == sizeof(int16_t));
                for (int i = 0; i < n; i++) {
                    ggml_vec_set_i16(nc, (int16_t *)(data + i*n1), value);
                }
            } break;
        case GGML_TYPE_I32:
            {
                assert(tensor->nb[0] == sizeof(int32_t));
                for (int i = 0; i < n; i++) {
                    ggml_vec_set_i32(nc, (int32_t *)(data + i*n1), value);
                }
            } break;
        case GGML_TYPE_F16:
            {
                assert(tensor->nb[0] == sizeof(ggml_fp16_t));
                for (int i = 0; i < n; i++) {
                    ggml_vec_set_f16(nc, (ggml_fp16_t *)(data + i*n1), GGML_CPU_FP32_TO_FP16(value));
                }
            } break;
        case GGML_TYPE_BF16:
            {
                assert(tensor->nb[0] == sizeof(ggml_bf16_t));
                for (int i = 0; i < n; i++) {
                    ggml_vec_set_bf16(nc, (ggml_bf16_t *)(data + i*n1), GGML_FP32_TO_BF16(value));
                }
            } break;
        case GGML_TYPE_F32:
            {
                assert(tensor->nb[0] == sizeof(float));
                for (int i = 0; i < n; i++) {
                    ggml_vec_set_f32(nc, (float *)(data + i*n1), value);
                }
            } break;
        default:
            {
                GGML_ABORT("fatal error");
            }
    }

    return tensor;
}

int32_t ggml_get_i32_1d(const struct ggml_tensor * tensor, int i) {
    if (!ggml_is_contiguous(tensor)) {
        int64_t id[4] = { 0, 0, 0, 0 };
        ggml_unravel_index(tensor, i, &id[0], &id[1], &id[2], &id[3]);
        return ggml_get_i32_nd(tensor, id[0], id[1], id[2], id[3]);
    }
    switch (tensor->type) {
        case GGML_TYPE_I8:
            {
                GGML_ASSERT(tensor->nb[0] == sizeof(int8_t));
                return ((int8_t *)(tensor->data))[i];
            }
        case GGML_TYPE_I16:
            {
                GGML_ASSERT(tensor->nb[0] == sizeof(int16_t));
                return ((int16_t *)(tensor->data))[i];
            }
        case GGML_TYPE_I32:
            {
                GGML_ASSERT(tensor->nb[0] == sizeof(int32_t));
                return ((int32_t *)(tensor->data))[i];
            }
        case GGML_TYPE_F16:
            {
                GGML_ASSERT(tensor->nb[0] == sizeof(ggml_fp16_t));
                return GGML_CPU_FP16_TO_FP32(((ggml_fp16_t *)(tensor->data))[i]);
            }
        case GGML_TYPE_BF16:
            {
                GGML_ASSERT(tensor->nb[0] == sizeof(ggml_bf16_t));
                return GGML_BF16_TO_FP32(((ggml_bf16_t *)(tensor->data))[i]);
            }
        case GGML_TYPE_F32:
            {
                GGML_ASSERT(tensor->nb[0] == sizeof(float));
                return ((float *)(tensor->data))[i];
            }
        default:
            {
                GGML_ABORT("fatal error");
            }
    }
}

void ggml_set_i32_1d(const struct ggml_tensor * tensor, int i, int32_t value) {
    if (!ggml_is_contiguous(tensor)) {
        int64_t id[4] = { 0, 0, 0, 0 };
        ggml_unravel_index(tensor, i, &id[0], &id[1], &id[2], &id[3]);
        ggml_set_i32_nd(tensor, id[0], id[1], id[2], id[3], value);
        return;
    }
    switch (tensor->type) {
        case GGML_TYPE_I8:
            {
                GGML_ASSERT(tensor->nb[0] == sizeof(int8_t));
                ((int8_t *)(tensor->data))[i] = value;
            } break;
        case GGML_TYPE_I16:
            {
                GGML_ASSERT(tensor->nb[0] == sizeof(int16_t));
                ((int16_t *)(tensor->data))[i] = value;
            } break;
        case GGML_TYPE_I32:
            {
                GGML_ASSERT(tensor->nb[0] == sizeof(int32_t));
                ((int32_t *)(tensor->data))[i] = value;
            } break;
        case GGML_TYPE_F16:
            {
                GGML_ASSERT(tensor->nb[0] == sizeof(ggml_fp16_t));
                ((ggml_fp16_t *)(tensor->data))[i] = GGML_CPU_FP32_TO_FP16(value);
            } break;
        case GGML_TYPE_BF16:
            {
                GGML_ASSERT(tensor->nb[0] == sizeof(ggml_bf16_t));
                ((ggml_bf16_t *)(tensor->data))[i] = GGML_FP32_TO_BF16(value);
            } break;
        case GGML_TYPE_F32:
            {
                GGML_ASSERT(tensor->nb[0] == sizeof(float));
                ((float *)(tensor->data))[i] = value;
            } break;
        default:
            {
                GGML_ABORT("fatal error");
            }
    }
}

int32_t ggml_get_i32_nd(const struct ggml_tensor * tensor, int i0, int i1, int i2, int i3) {
    void * data   = (char *) tensor->data + i0*tensor->nb[0] + i1*tensor->nb[1] + i2*tensor->nb[2] + i3*tensor->nb[3];
    switch (tensor->type) {
        case GGML_TYPE_I8:
            return ((int8_t *) data)[0];
        case GGML_TYPE_I16:
            return ((int16_t *) data)[0];
        case GGML_TYPE_I32:
            return ((int32_t *) data)[0];
        case GGML_TYPE_F16:
            return GGML_CPU_FP16_TO_FP32(((ggml_fp16_t *) data)[0]);
        case GGML_TYPE_BF16:
            return GGML_BF16_TO_FP32(((ggml_bf16_t *) data)[0]);
        case GGML_TYPE_F32:
            return ((float *) data)[0];
        default:
            GGML_ABORT("fatal error");
    }
}

void ggml_set_i32_nd(const struct ggml_tensor * tensor, int i0, int i1, int i2, int i3, int32_t value) {
    void * data   = (char *) tensor->data + i0*tensor->nb[0] + i1*tensor->nb[1] + i2*tensor->nb[2] + i3*tensor->nb[3];
    switch (tensor->type) {
        case GGML_TYPE_I8:
            {
                ((int8_t *)(data))[0] = value;
            } break;
        case GGML_TYPE_I16:
            {
                ((int16_t *)(data))[0] = value;
            } break;
        case GGML_TYPE_I32:
            {
                ((int32_t *)(data))[0] = value;
            } break;
        case GGML_TYPE_F16:
            {
                ((ggml_fp16_t *)(data))[0] = GGML_CPU_FP32_TO_FP16(value);
            } break;
        case GGML_TYPE_BF16:
            {
                ((ggml_bf16_t *)(data))[0] = GGML_FP32_TO_BF16(value);
            } break;
        case GGML_TYPE_F32:
            {
                ((float *)(data))[0] = value;
            } break;
        default:
            {
                GGML_ABORT("fatal error");
            }
    }
}

float ggml_get_f32_1d(const struct ggml_tensor * tensor, int i) {
    if (!ggml_is_contiguous(tensor)) {
        int64_t id[4] = { 0, 0, 0, 0 };
        ggml_unravel_index(tensor, i, &id[0], &id[1], &id[2], &id[3]);
        return ggml_get_f32_nd(tensor, id[0], id[1], id[2], id[3]);
    }
    switch (tensor->type) {
        case GGML_TYPE_I8:
            {
                return ((int8_t *)(tensor->data))[i];
            }
        case GGML_TYPE_I16:
            {
                return ((int16_t *)(tensor->data))[i];
            }
        case GGML_TYPE_I32:
            {
                return ((int32_t *)(tensor->data))[i];
            }
        case GGML_TYPE_F16:
            {
                return GGML_CPU_FP16_TO_FP32(((ggml_fp16_t *)(tensor->data))[i]);
            }
        case GGML_TYPE_BF16:
            {
                return GGML_BF16_TO_FP32(((ggml_bf16_t *)(tensor->data))[i]);
            }
        case GGML_TYPE_F32:
            {
                return ((float *)(tensor->data))[i];
            }
        default:
            {
                GGML_ABORT("fatal error");
            }
    }
}

void ggml_set_f32_1d(const struct ggml_tensor * tensor, int i, float value) {
    if (!ggml_is_contiguous(tensor)) {
        int64_t id[4] = { 0, 0, 0, 0 };
        ggml_unravel_index(tensor, i, &id[0], &id[1], &id[2], &id[3]);
        ggml_set_f32_nd(tensor, id[0], id[1], id[2], id[3], value);
        return;
    }
    switch (tensor->type) {
        case GGML_TYPE_I8:
            {
                ((int8_t *)(tensor->data))[i] = value;
            } break;
        case GGML_TYPE_I16:
            {
                ((int16_t *)(tensor->data))[i] = value;
            } break;
        case GGML_TYPE_I32:
            {
                ((int32_t *)(tensor->data))[i] = value;
            } break;
        case GGML_TYPE_F16:
            {
                ((ggml_fp16_t *)(tensor->data))[i] = GGML_CPU_FP32_TO_FP16(value);
            } break;
        case GGML_TYPE_BF16:
            {
                ((ggml_bf16_t *)(tensor->data))[i] = GGML_FP32_TO_BF16(value);
            } break;
        case GGML_TYPE_F32:
            {
                ((float *)(tensor->data))[i] = value;
            } break;
        default:
            {
                GGML_ABORT("fatal error");
            }
    }
}

float ggml_get_f32_nd(const struct ggml_tensor * tensor, int i0, int i1, int i2, int i3) {
    void * data   = (char *) tensor->data + i0*tensor->nb[0] + i1*tensor->nb[1] + i2*tensor->nb[2] + i3*tensor->nb[3];
    switch (tensor->type) {
        case GGML_TYPE_I8:
            return ((int8_t *) data)[0];
        case GGML_TYPE_I16:
            return ((int16_t *) data)[0];
        case GGML_TYPE_I32:
            return ((int32_t *) data)[0];
        case GGML_TYPE_F16:
            return GGML_CPU_FP16_TO_FP32(((ggml_fp16_t *) data)[0]);
        case GGML_TYPE_BF16:
            return GGML_BF16_TO_FP32(((ggml_bf16_t *) data)[0]);
        case GGML_TYPE_F32:
            return ((float *) data)[0];
        default:
            GGML_ABORT("fatal error");
    }
}

void ggml_set_f32_nd(const struct ggml_tensor * tensor, int i0, int i1, int i2, int i3, float value) {
    void * data   = (char *) tensor->data + i0*tensor->nb[0] + i1*tensor->nb[1] + i2*tensor->nb[2] + i3*tensor->nb[3];
    switch (tensor->type) {
        case GGML_TYPE_I8:
            {
                ((int8_t *)(data))[0] = value;
            } break;
        case GGML_TYPE_I16:
            {
                ((int16_t *)(data))[0] = value;
            } break;
        case GGML_TYPE_I32:
            {
                ((int32_t *)(data))[0] = value;
            } break;
        case GGML_TYPE_F16:
            {
                ((ggml_fp16_t *)(data))[0] = GGML_CPU_FP32_TO_FP16(value);
            } break;
        case GGML_TYPE_BF16:
            {
                ((ggml_bf16_t *)(data))[0] = GGML_FP32_TO_BF16(value);
            } break;
        case GGML_TYPE_F32:
            {
                ((float *)(data))[0] = value;
            } break;
        default:
            {
                GGML_ABORT("fatal error");
            }
    }
}

////////////////////////////////////////////////////////////////////////////////

// ggml_compute_forward_mul_mat

static void ggml_compute_forward_mul_mat_one_chunk(
    const struct ggml_compute_params * params,
    struct ggml_tensor * dst,
    const enum ggml_type type,
    const int64_t num_rows_per_vec_dot,
    const int64_t ir0_start,
    const int64_t ir0_end,
    const int64_t ir1_start,
    const int64_t ir1_end) {

    const struct ggml_tensor * src0 = dst->src[0];
    const struct ggml_tensor * src1 = dst->src[1];

    GGML_TENSOR_BINARY_OP_LOCALS

    const bool src1_cont = ggml_is_contiguous(src1);

    ggml_vec_dot_t const vec_dot      = type_traits_cpu[type].vec_dot;
    enum ggml_type const vec_dot_type = type_traits_cpu[type].vec_dot_type;

    // broadcast factors
    const int64_t r2 = ne12 / ne02;
    const int64_t r3 = ne13 / ne03;

    //printf("ir0_start = %6lld, ir0_end = %6lld, ir1_start = %6lld, ir1_end = %6lld\n", ir0_start, ir0_end, ir1_start, ir1_end);

    // threads with no work simply yield (not sure if it helps)
    if (ir0_start >= ir0_end || ir1_start >= ir1_end) {
        return;
    }

    const void * wdata = (src1->type == vec_dot_type) ? src1->data : params->wdata;
    const size_t row_size = ggml_row_size(vec_dot_type, ne10);

    assert(ne12 % ne02 == 0);
    assert(ne13 % ne03 == 0);

    // block-tiling attempt
    const int64_t blck_0 = 16;
    const int64_t blck_1 = 16;

    const size_t src1_col_stride = src1_cont || src1->type != vec_dot_type ? row_size : nb11;

    // attempt to reduce false-sharing (does not seem to make a difference)
    // 16 * 2, accounting for mmla kernels
    float tmp[32];

    for (int64_t iir1 = ir1_start; iir1 < ir1_end; iir1 += blck_1) {
        for (int64_t iir0 = ir0_start; iir0 < ir0_end; iir0 += blck_0) {
            for (int64_t ir1 = iir1; ir1 < iir1 + blck_1 && ir1 < ir1_end; ir1 += num_rows_per_vec_dot) {
                const int64_t i13 = (ir1 / (ne12 * ne1));
                const int64_t i12 = (ir1 - i13 * ne12 * ne1) / ne1;
                const int64_t i11 = (ir1 - i13 * ne12 * ne1 - i12 * ne1);

                // broadcast src0 into src1
                const int64_t i03 = i13 / r3;
                const int64_t i02 = i12 / r2;

                const int64_t i1 = i11;
                const int64_t i2 = i12;
                const int64_t i3 = i13;

                const char * src0_row = (const char*)src0->data + (0 + i02 * nb02 + i03 * nb03);

                // desc: when src1 is not a contiguous memory block we have to calculate the offset using the strides
                //       if it is, then we have either copied the data to params->wdata and made it contiguous or we are using
                //       the original src1 data pointer, so we should index using the indices directly
                // TODO: this is a bit of a hack, we should probably have a better way to handle this
                const char * src1_col = (const char*)wdata +
                    (src1_cont || src1->type != vec_dot_type
                        ? (i11 + i12 * ne11 + i13 * ne12 * ne11) * row_size
                        : (i11 * nb11 + i12 * nb12 + i13 * nb13));
                float * dst_col = (float*)((char*)dst->data + (i1 * nb1 + i2 * nb2 + i3 * nb3));

                //for (int64_t ir0 = iir0; ir0 < iir0 + blck_0 && ir0 < ir0_end; ++ir0) {
                //    vec_dot(ne00, &dst_col[ir0], src0_row + ir0*nb01, src1_col);
                //}

                for (int64_t ir0 = iir0; ir0 < iir0 + blck_0 && ir0 < ir0_end; ir0 += num_rows_per_vec_dot) {
                    vec_dot(ne00, &tmp[ir0 - iir0], (num_rows_per_vec_dot > 1 ? 16 : 0), src0_row + ir0 * nb01, (num_rows_per_vec_dot > 1 ? nb01 : 0), src1_col, (num_rows_per_vec_dot > 1 ? src1_col_stride : 0), num_rows_per_vec_dot);
                }

                for (int cn = 0; cn < num_rows_per_vec_dot; ++cn) {
                    memcpy(&dst_col[iir0 + cn * nb1 / nb0], tmp + (cn * 16), (MIN(iir0 + blck_0, ir0_end) - iir0) * sizeof(float));
                }
            }
        }
    }
}

void ggml_compute_forward_mul_mat(
        const struct ggml_compute_params * params,
              struct ggml_tensor * dst) {

    const struct ggml_tensor * src0 = dst->src[0];
    const struct ggml_tensor * src1 = dst->src[1];

    GGML_TENSOR_BINARY_OP_LOCALS

    const int ith = params->ith;
    const int nth = params->nth;

    enum ggml_type           const vec_dot_type         = type_traits_cpu[src0->type].vec_dot_type;
    ggml_from_float_t        const from_float           = type_traits_cpu[vec_dot_type].from_float;
    int64_t                  const vec_dot_num_rows     = type_traits_cpu[src0->type].nrows;

    GGML_ASSERT(ne0 == ne01);
    GGML_ASSERT(ne1 == ne11);
    GGML_ASSERT(ne2 == ne12);
    GGML_ASSERT(ne3 == ne13);

    // we don't support permuted src0 or src1
    GGML_ASSERT(nb00 == ggml_type_size(src0->type));
    GGML_ASSERT(nb10 == ggml_type_size(src1->type));

    // dst cannot be transposed or permuted
    GGML_ASSERT(nb0 == sizeof(float));
    GGML_ASSERT(nb0 <= nb1);
    GGML_ASSERT(nb1 <= nb2);
    GGML_ASSERT(nb2 <= nb3);

    // nb01 >= nb00 - src0 is not transposed
    //   compute by src0 rows

    // TODO: extract to "extra_op"
#if GGML_USE_LLAMAFILE
    // broadcast factors
    const int64_t r2 = ne12 / ne02;
    const int64_t r3 = ne13 / ne03;

    const bool src1_cont = ggml_is_contiguous(src1);

    if (src1_cont) {
        for (int64_t i13 = 0; i13 < ne13; i13++)
            for (int64_t i12 = 0; i12 < ne12; i12++)
                if (!llamafile_sgemm(params,
                                     ne01, ne11, ne00/ggml_blck_size(src0->type),
                                     (const char *)src0->data + i12/r2*nb02 + i13/r3*nb03,
                                     nb01/ggml_type_size(src0->type),
                                     (const char *)src1->data + i12*nb12 + i13*nb13,
                                     nb11/ggml_type_size(src1->type),
                                     (char *)dst->data + i12*nb2 + i13*nb3,
                                     nb1/ggml_type_size(dst->type),
                                     src0->type,
                                     src1->type,
                                     dst->type))
                    goto UseGgmlGemm1;
        return;
    }
UseGgmlGemm1:;
#endif

    if (src1->type != vec_dot_type) {
        char * wdata = params->wdata;

        const size_t nbw0 = ggml_type_size(vec_dot_type);
        const size_t nbw1 = ggml_row_size(vec_dot_type, ne10);
        const size_t nbw2 = nbw1*ne11;
        const size_t nbw3 = nbw2*ne12;

        assert(params->wsize >= ne13*nbw3);
        GGML_ASSERT(src1->type == GGML_TYPE_F32);

    #if 0
        for (int64_t i13 = 0; i13 < ne13; ++i13) {
            for (int64_t i12 = 0; i12 < ne12; ++i12) {
                for (int64_t i11 = ith; i11 < ne11; i11 += nth) {
                    from_float((float *)((char *) src1->data + i13*nb13 + i12*nb12 + i11*nb11),
                               (void *)               (wdata + i13*nbw3 + i12*nbw2 + i11*nbw1),
                                ne10);
                }
            }
        }
    #else
        for (int64_t i13 = 0; i13 < ne13; ++i13) {
            for (int64_t i12 = 0; i12 < ne12; ++i12) {
                for (int64_t i11 = 0; i11 < ne11; ++i11) {
                    size_t bs = ggml_blck_size(vec_dot_type);
                    int64_t ne10_block_start = (ith * ne10/bs) / nth;
                    int64_t ne10_block_end   = ((ith + 1) * ne10/bs) / nth;
                    from_float((float *)((char *) src1->data + i13*nb13 + i12*nb12 + i11*nb11 + ne10_block_start*bs*nb10),
                               (void *)               (wdata + i13*nbw3 + i12*nbw2 + i11*nbw1 + ne10_block_start*nbw0),
                               (ne10_block_end - ne10_block_start) * bs);
                }
            }
        }
    #endif
    }

    if (ith == 0) {
        // Every thread starts at ith, so the first unprocessed chunk is nth.  This save a bit of coordination right at the start.
        atomic_store_explicit(&params->threadpool->current_chunk, nth, memory_order_relaxed);
    }

    ggml_barrier(params->threadpool);

#if GGML_USE_LLAMAFILE
    if (src1->type != vec_dot_type) {
        const void* wdata = (src1->type == vec_dot_type) ? src1->data : params->wdata;
        const size_t row_size = ggml_row_size(vec_dot_type, ne10);

        for (int64_t i13 = 0; i13 < ne13; i13++)
            for (int64_t i12 = 0; i12 < ne12; i12++)
                if (!llamafile_sgemm(params,
                                     ne01, ne11, ne00/ggml_blck_size(src0->type),
                                     (const char *)src0->data + i12/r2*nb02 + i13/r3*nb03,
                                     nb01/ggml_type_size(src0->type),
                                     (const char *)wdata + (i12*ne11 + i13*ne12*ne11)*row_size,
                                     row_size/ggml_type_size(vec_dot_type),
                                     (char *)dst->data + i12*nb2 + i13*nb3,
                                     nb1/ggml_type_size(dst->type),
                                     src0->type,
                                     vec_dot_type,
                                     dst->type))
                    goto UseGgmlGemm2;
        return;
    }
UseGgmlGemm2:;
#endif

    // This is the size of the first dimension of the result, so we can iterate that way. (see the ASSERT above, these are the same numbers)
    const int64_t nr0 = ne0;

    // This is the size of the rest of the dimensions of the result
    const int64_t nr1 = ne1 * ne2 * ne3;

    // Now select a reasonable chunk size.
    int chunk_size = 16;

    // We need to step up the size if it's small
    if (nr0 == 1 || nr1 == 1) {
        chunk_size = 64;
    }

    // distribute the work across the inner or outer loop based on which one is larger
    // The number of chunks in the 0/1 dim.
    // CEIL(nr0/chunk_size)
    int64_t nchunk0 = (nr0 + chunk_size - 1) / chunk_size;
    int64_t nchunk1 = (nr1 + chunk_size - 1) / chunk_size;

    // If the chunking is poor for the number of threads on this setup, scrap the whole plan.  Re-chunk it by thread.
    //   Also, chunking by thread was measured to have perform better on NUMA systems.  See https://github.com/ggml-org/llama.cpp/pull/6915
    //   In theory, chunking should be just as useful on NUMA and non NUMA systems, but testing disagreed with that.
    if (nchunk0 * nchunk1 < nth * 4 || ggml_is_numa()) {
        // distribute the thread work across the inner or outer loop based on which one is larger
        nchunk0 = nr0 > nr1 ? nth : 1; // parallelize by src0 rows
        nchunk1 = nr0 > nr1 ? 1 : nth; // parallelize by src1 rows
    }

    // The number of elements in each chunk
    const int64_t dr0 = (nr0 + nchunk0 - 1) / nchunk0;
    const int64_t dr1 = (nr1 + nchunk1 - 1) / nchunk1;

    // The first chunk comes from our thread_id, the rest will get auto-assigned.
    int current_chunk = ith;

    while (current_chunk < nchunk0 * nchunk1) {
        const int64_t ith0 = current_chunk % nchunk0;
        const int64_t ith1 = current_chunk / nchunk0;

        const int64_t ir0_start = dr0 * ith0;
        const int64_t ir0_end = MIN(ir0_start + dr0, nr0);

        const int64_t ir1_start = dr1 * ith1;
        const int64_t ir1_end = MIN(ir1_start + dr1, nr1);

        // dot kernels can handle 1 row and col at a time, but mmla kernels can process 2 rows and cols
        int64_t num_rows_per_vec_dot = vec_dot_num_rows;

        // these checks are needed to avoid crossing dim1 boundaries
        // can be optimized, but the logic would become more complicated, so keeping it like this for simplicity
        if ((nr0 % 2 != 0) || (ne11 % 2 != 0) || ((ir0_end - ir0_start) % 2 != 0) || ((ir1_end - ir1_start) % 2 != 0)) {
            num_rows_per_vec_dot = 1;
        }
        ggml_compute_forward_mul_mat_one_chunk(params, dst, src0->type, num_rows_per_vec_dot, ir0_start, ir0_end, ir1_start, ir1_end);

        if (nth >= nchunk0 * nchunk1) {
            break;
        }

        current_chunk = atomic_fetch_add_explicit(&params->threadpool->current_chunk, 1, memory_order_relaxed);
    }
}

// ggml_compute_forward_mul_mat_id

#define MMID_MATRIX_ROW(row_id, i1) matrix_rows[(row_id)*ids->ne[0]*ids->ne[1] + (i1)]

struct mmid_row_mapping {
    int32_t i1;
    int32_t i2;
};

static void ggml_compute_forward_mul_mat_id_one_chunk(
    struct ggml_tensor * dst,
    const struct ggml_tensor * src0,
    const struct ggml_tensor * src1,
    const struct ggml_tensor * ids,
    const int64_t cur_a,
    const int64_t ir0_start,
    const int64_t ir0_end,
    const int64_t ir1_start,
    const int64_t ir1_end,
    const char * src0_cur,
    const struct mmid_row_mapping * matrix_rows,
    const size_t row_size,
    const bool src1_cont,
    const void * wdata) {

    GGML_TENSOR_BINARY_OP_LOCALS

    const enum ggml_type type = src0->type;

    ggml_vec_dot_t    const vec_dot      = type_traits_cpu[type].vec_dot;
    enum ggml_type    const vec_dot_type = type_traits_cpu[type].vec_dot_type;

    const int64_t blck_0 = 16;
    const int64_t blck_1 = 16;

    float tmp[16];

    for (int64_t iir1 = ir1_start; iir1 < ir1_end; iir1 += blck_1) {
        for (int64_t iir0 = ir0_start; iir0 < ir0_end; iir0 += blck_0) {
            for (int64_t ir1 = iir1; ir1 < iir1 + blck_1 && ir1 < ir1_end; ++ir1) {
                const int64_t _i12 = ir1; // logical row index for this expert

                struct mmid_row_mapping row_mapping = MMID_MATRIX_ROW(cur_a, _i12);
                const int id       = row_mapping.i1; // selected expert index

                const int64_t  i11 = id % ne11;
                const int64_t  i12 = row_mapping.i2; // row index in src1

                const int64_t  i1 = id;  // selected expert index
                const int64_t  i2 = i12; // row

                // desc: when src1 is not a contiguous memory block we have to calculate the offset using the strides
                //       if it is, then we have either copied the data to params->wdata and made it contiguous or we are using
                //       the original src1 data pointer, so we should index using the indices directly
                // TODO: this is a bit of a hack, we should probably have a better way to handle this
                const char * src1_col = (const char *) wdata +
                    (src1_cont || src1->type != vec_dot_type
                    ? (i11      + i12*ne11)*row_size
                    : (i11*nb11 + i12*nb12));

                float * dst_col = (float *) ((char *) dst->data + (i1*nb1 + i2*nb2));

                for (int64_t ir0 = iir0; ir0 < iir0 + blck_0 && ir0 < ir0_end; ++ir0) {
                    vec_dot(ne00, &tmp[ir0 - iir0], 0, src0_cur + ir0*nb01, 0, src1_col, 0, 1);
                }

                memcpy(&dst_col[iir0], tmp, (MIN(iir0 + blck_0, ir0_end) - iir0)*sizeof(float));
            }
        }
    }
}

static void * incr_ptr_aligned(void ** p, size_t size, size_t align) {

    void * ptr = *p;
    ptr = (void *) GGML_PAD((uintptr_t) ptr, align);
    *p = (void *) ((char *) ptr + size);
    return ptr;
}

static void ggml_compute_forward_mul_mat_id(
        const struct ggml_compute_params * params,
              struct ggml_tensor * dst) {

    const struct ggml_tensor * src0 = dst->src[0];
    const struct ggml_tensor * src1 = dst->src[1];
    const struct ggml_tensor * ids = dst->src[2];

    GGML_TENSOR_BINARY_OP_LOCALS

    const int ith = params->ith;
    const int nth = params->nth;

    const enum ggml_type type = src0->type;

    const bool src1_cont = ggml_is_contiguous(src1);

    enum ggml_type    const vec_dot_type    = type_traits_cpu[type].vec_dot_type;
    ggml_from_float_t const from_float      = type_traits_cpu[vec_dot_type].from_float;

    // we don't support permuted src0 or src1
    GGML_ASSERT(nb00 == ggml_type_size(type));
    GGML_ASSERT(nb10 == ggml_type_size(src1->type));

    // dst cannot be transposed or permuted
    GGML_ASSERT(nb0 == sizeof(float));
    GGML_ASSERT(nb0 <= nb1);
    GGML_ASSERT(nb1 <= nb2);
    GGML_ASSERT(nb2 <= nb3);

    // row groups
    const int n_ids = ids->ne[0]; // n_expert_used
    const int n_as  = ne02;       // n_expert

    void * wdata_cur = params->wdata;

    if (src1->type != vec_dot_type) {
        incr_ptr_aligned(&wdata_cur, ggml_row_size(vec_dot_type, ggml_nelements(src1)), sizeof(int64_t));
    }

    int64_t * matrix_row_counts = // [n_as]
        incr_ptr_aligned(&wdata_cur, n_as*sizeof(int64_t), sizeof(int64_t));

    struct mmid_row_mapping * matrix_rows = // [n_as][ids->ne[0]*ids->ne[1]]
        incr_ptr_aligned(&wdata_cur, n_as*ids->ne[0]*ids->ne[1]*sizeof(struct mmid_row_mapping), sizeof(int64_t));

    char (*atomic_current_chunk)[CACHE_LINE_SIZE] = // [n_as]
        incr_ptr_aligned(&wdata_cur, CACHE_LINE_SIZE * n_as, CACHE_LINE_SIZE);

    GGML_ASSERT(params->wsize >= (size_t)((char *) wdata_cur - (char *) params->wdata));

    if (src1->type != vec_dot_type) {
        char * wdata = params->wdata;

        const size_t nbw0 = ggml_type_size(vec_dot_type);
        const size_t nbw1 = ggml_row_size(vec_dot_type, ne10);
        const size_t nbw2 = nbw1*ne11;
        const size_t nbw3 = nbw2*ne12;

        assert(params->wsize >= ne13*nbw3);
        GGML_ASSERT(src1->type == GGML_TYPE_F32);

#if 0
        for (int64_t i13 = 0; i13 < ne13; ++i13) {
            for (int64_t i12 = ith; i12 < ne12; i12 += nth) {
                for (int64_t i11 = 0; i11 < ne11; ++i11) {
                    from_float((float *)((char *) src1->data + i13*nb13 + i12*nb12 + i11*nb11),
                               (void *)               (wdata + i13*nbw3 + i12*nbw2 + i11*nbw1),
                               ne10);
                }
            }
        }
#else
        for (int64_t i13 = 0; i13 < ne13; ++i13) {
            for (int64_t i12 = 0; i12 < ne12; ++i12) {
                for (int64_t i11 = 0; i11 < ne11; ++i11) {
                    size_t bs = ggml_blck_size(vec_dot_type);
                    int64_t ne10_block_start = (ith * ne10/bs) / nth;
                    int64_t ne10_block_end   = ((ith + 1) * ne10/bs) / nth;
                    from_float((float *)((char *) src1->data + i13*nb13 + i12*nb12 + i11*nb11 + ne10_block_start*bs*nb10),
                               (void *)               (wdata + i13*nbw3 + i12*nbw2 + i11*nbw1 + ne10_block_start*nbw0),
                               (ne10_block_end - ne10_block_start) * bs);
                }
            }
        }
#endif
    }

    if (ith == 0) {
        // initialize matrix_row_counts
        memset(matrix_row_counts, 0, n_as*sizeof(int64_t));

        // group rows by src0 matrix
        for (int64_t iid1 = 0; iid1 < ids->ne[1]; ++iid1) {
            for (int id = 0; id < n_ids; ++id) {
                const int32_t i02 = *(const int32_t *) ((const char *) ids->data + iid1*ids->nb[1] + id*ids->nb[0]);

                assert(i02 >= 0 && i02 < n_as);

                MMID_MATRIX_ROW(i02, matrix_row_counts[i02]) = (struct mmid_row_mapping) {id, iid1};
                matrix_row_counts[i02] += 1;
            }
        }
    }

    // reset current_chunk
    for (int cur_a = ith; cur_a < n_as; cur_a += nth) {
        atomic_int * current_chunk_ctr = (atomic_int *)(atomic_current_chunk + cur_a);
        *current_chunk_ctr = nth;
    }

    ggml_barrier(params->threadpool);

    for (int cur_a = 0; cur_a < n_as; ++cur_a) {
        const int64_t cne1 = matrix_row_counts[cur_a];

        if (cne1 == 0) {
            continue;
        }

        const char * src0_cur = (const char *) src0->data + cur_a * nb02;
        const void * wdata = (src1->type == vec_dot_type) ? src1->data : params->wdata;
        const size_t row_size = ggml_row_size(vec_dot_type, ne10);

        const int64_t nr0 = ne01;
        const int64_t nr1 = cne1;

        int chunk_size = 16;
        if (nr0 == 1 || nr1 == 1) {
            chunk_size = 64;
        }

#if defined(__aarch64__)
        // disable for ARM
        const bool disable_chunking = true;
#else
        // disable for NUMA
        const bool disable_chunking = ggml_is_numa();
#endif // defined(__aarch64__)

        int64_t nchunk0 = (nr0 + chunk_size - 1) / chunk_size;
        int64_t nchunk1 = (nr1 + chunk_size - 1) / chunk_size;

        if (nchunk0 * nchunk1 < nth * 4 || disable_chunking) {
            nchunk0 = nr0 > nr1 ? nth : 1;
            nchunk1 = nr0 > nr1 ? 1 : nth;
        }

        const int64_t dr0 = (nr0 + nchunk0 - 1) / nchunk0;
        const int64_t dr1 = (nr1 + nchunk1 - 1) / nchunk1;

        int current_chunk = ith;

        atomic_int * current_chunk_ctr = (atomic_int *)(atomic_current_chunk + cur_a);

        while (current_chunk < nchunk0 * nchunk1) {
            const int64_t ith0 = current_chunk % nchunk0;
            const int64_t ith1 = current_chunk / nchunk0;

            const int64_t ir0_start = dr0 * ith0;
            const int64_t ir0_end = MIN(ir0_start + dr0, nr0);

            const int64_t ir1_start = dr1 * ith1;
            const int64_t ir1_end = MIN(ir1_start + dr1, nr1);

            ggml_compute_forward_mul_mat_id_one_chunk(
                dst, src0, src1, ids, cur_a,
                ir0_start, ir0_end, ir1_start, ir1_end,
                src0_cur, matrix_rows, row_size, src1_cont, wdata
            );

            if (nth >= nchunk0 * nchunk1) {
                break;
            }

            current_chunk = atomic_fetch_add_explicit(current_chunk_ctr, 1, memory_order_relaxed);
        }
    }
}

/////////////////////////////////

static void ggml_compute_forward(struct ggml_compute_params * params, struct ggml_tensor * tensor) {
    GGML_ASSERT(params);

    if (tensor->op == GGML_OP_NONE || ggml_is_empty(tensor)) {
        return;
    }

    // extra_buffer op?
    if (ggml_cpu_extra_compute_forward(params, tensor)) {
        return;
    }

    switch (tensor->op) {
        case GGML_OP_DUP:
            {
                ggml_compute_forward_dup(params, tensor);
            } break;
        case GGML_OP_ADD:
            {
                ggml_compute_forward_add(params, tensor);
            } break;
        case GGML_OP_ADD_ID:
            {
                ggml_compute_forward_add_id(params, tensor);
            } break;
        case GGML_OP_ADD1:
            {
                ggml_compute_forward_add1(params, tensor);
            } break;
        case GGML_OP_ACC:
            {
                ggml_compute_forward_acc(params, tensor);
            } break;
        case GGML_OP_SUB:
            {
                ggml_compute_forward_sub(params, tensor);
            } break;
        case GGML_OP_MUL:
            {
                ggml_compute_forward_mul(params, tensor);
            } break;
        case GGML_OP_DIV:
            {
                ggml_compute_forward_div(params, tensor);
            } break;
        case GGML_OP_SQR:
            {
                ggml_compute_forward_sqr(params, tensor);
            } break;
        case GGML_OP_SQRT:
            {
                ggml_compute_forward_sqrt(params, tensor);
            } break;
        case GGML_OP_LOG:
            {
                ggml_compute_forward_log(params, tensor);
            } break;
        case GGML_OP_SIN:
            {
                ggml_compute_forward_sin(params, tensor);
            } break;
        case GGML_OP_COS:
            {
                ggml_compute_forward_cos(params, tensor);
            } break;
        case GGML_OP_SUM:
            {
                ggml_compute_forward_sum(params, tensor);
            } break;
        case GGML_OP_SUM_ROWS:
            {
                ggml_compute_forward_sum_rows(params, tensor);
            } break;
        case GGML_OP_MEAN:
            {
                ggml_compute_forward_mean(params, tensor);
            } break;
        case GGML_OP_ARGMAX:
            {
                ggml_compute_forward_argmax(params, tensor);
            } break;
        case GGML_OP_COUNT_EQUAL:
            {
                ggml_compute_forward_count_equal(params, tensor);
            } break;
        case GGML_OP_REPEAT:
            {
                ggml_compute_forward_repeat(params, tensor);
            } break;
        case GGML_OP_REPEAT_BACK:
            {
                ggml_compute_forward_repeat_back(params, tensor);
            } break;
        case GGML_OP_CONCAT:
            {
                ggml_compute_forward_concat(params, tensor);
            } break;
        case GGML_OP_SILU_BACK:
            {
                ggml_compute_forward_silu_back(params, tensor);
            } break;
        case GGML_OP_NORM:
            {
                ggml_compute_forward_norm(params, tensor);
            } break;
        case GGML_OP_RMS_NORM:
            {
                ggml_compute_forward_rms_norm(params, tensor);
            } break;
        case GGML_OP_RMS_NORM_BACK:
            {
                ggml_compute_forward_rms_norm_back(params, tensor);
            } break;
        case GGML_OP_GROUP_NORM:
            {
                ggml_compute_forward_group_norm(params, tensor);
            } break;
        case GGML_OP_L2_NORM:
            {
                ggml_compute_forward_l2_norm(params, tensor);
            } break;
        case GGML_OP_MUL_MAT:
            {
                ggml_compute_forward_mul_mat(params, tensor);
            } break;
        case GGML_OP_MUL_MAT_ID:
            {
                ggml_compute_forward_mul_mat_id(params, tensor);
            } break;
        case GGML_OP_OUT_PROD:
            {
                ggml_compute_forward_out_prod(params, tensor);
            } break;
        case GGML_OP_SCALE:
            {
                ggml_compute_forward_scale(params, tensor);
            } break;
        case GGML_OP_SET:
            {
                ggml_compute_forward_set(params, tensor);
            } break;
        case GGML_OP_CPY:
            {
                ggml_compute_forward_cpy(params, tensor);
            } break;
        case GGML_OP_CONT:
            {
                ggml_compute_forward_cont(params, tensor);
            } break;
        case GGML_OP_RESHAPE:
            {
                ggml_compute_forward_reshape(params, tensor);
            } break;
        case GGML_OP_VIEW:
            {
                ggml_compute_forward_view(params, tensor);
            } break;
        case GGML_OP_PERMUTE:
            {
                ggml_compute_forward_permute(params, tensor);
            } break;
        case GGML_OP_TRANSPOSE:
            {
                ggml_compute_forward_transpose(params, tensor);
            } break;
        case GGML_OP_GET_ROWS:
            {
                ggml_compute_forward_get_rows(params, tensor);
            } break;
        case GGML_OP_GET_ROWS_BACK:
            {
                ggml_compute_forward_get_rows_back(params, tensor);
            } break;
        case GGML_OP_SET_ROWS:
            {
                ggml_compute_forward_set_rows(params, tensor);
            } break;
        case GGML_OP_DIAG:
            {
                ggml_compute_forward_diag(params, tensor);
            } break;
        case GGML_OP_DIAG_MASK_INF:
            {
                ggml_compute_forward_diag_mask_inf(params, tensor);
            } break;
        case GGML_OP_DIAG_MASK_ZERO:
            {
                ggml_compute_forward_diag_mask_zero(params, tensor);
            } break;
        case GGML_OP_SOFT_MAX:
            {
                ggml_compute_forward_soft_max(params, tensor);
            } break;
        case GGML_OP_SOFT_MAX_BACK:
            {
                ggml_compute_forward_soft_max_ext_back(params, tensor);
            } break;
        case GGML_OP_ROPE:
            {
                ggml_compute_forward_rope(params, tensor);
            } break;
        case GGML_OP_ROPE_BACK:
            {
                ggml_compute_forward_rope_back(params, tensor);
            } break;
        case GGML_OP_CLAMP:
            {
                ggml_compute_forward_clamp(params, tensor);
            } break;
        case GGML_OP_CONV_TRANSPOSE_1D:
            {
                ggml_compute_forward_conv_transpose_1d(params, tensor);
            } break;
        case GGML_OP_IM2COL:
            {
                ggml_compute_forward_im2col(params, tensor);
            } break;
        case GGML_OP_IM2COL_BACK:
            {
                ggml_compute_forward_im2col_back_f32(params, tensor);
            } break;
        case GGML_OP_IM2COL_3D:
            {
                ggml_compute_forward_im2col_3d(params, tensor);
            } break;
        case GGML_OP_CONV_2D:
            {
                ggml_compute_forward_conv_2d(params, tensor);
            } break;
        case GGML_OP_CONV_3D:
            {
                ggml_compute_forward_conv_3d(params, tensor);
            } break;
        case GGML_OP_CONV_2D_DW:
            {
                ggml_compute_forward_conv_2d_dw(params, tensor);
            } break;
        case GGML_OP_CONV_TRANSPOSE_2D:
            {
                ggml_compute_forward_conv_transpose_2d(params, tensor);
            } break;
        case GGML_OP_POOL_1D:
            {
                ggml_compute_forward_pool_1d(params, tensor);
            } break;
        case GGML_OP_POOL_2D:
            {
                ggml_compute_forward_pool_2d(params, tensor);
            } break;
        case GGML_OP_POOL_2D_BACK:
            {
                ggml_compute_forward_pool_2d_back(params, tensor);
            } break;
        case GGML_OP_UPSCALE:
            {
                ggml_compute_forward_upscale(params, tensor);
            } break;
        case GGML_OP_PAD:
            {
                ggml_compute_forward_pad(params, tensor);
            } break;
        case GGML_OP_PAD_REFLECT_1D:
            {
                ggml_compute_forward_pad_reflect_1d(params, tensor);
            } break;
        case GGML_OP_ROLL:
            {
                ggml_compute_forward_roll(params, tensor);
            } break;
        case GGML_OP_ARANGE:
            {
                ggml_compute_forward_arange(params, tensor);
            } break;
        case GGML_OP_TIMESTEP_EMBEDDING:
            {
                ggml_compute_forward_timestep_embedding(params, tensor);
            } break;
        case GGML_OP_ARGSORT:
            {
                ggml_compute_forward_argsort(params, tensor);
            } break;
        case GGML_OP_LEAKY_RELU:
            {
                ggml_compute_forward_leaky_relu(params, tensor);
            } break;
        case GGML_OP_FLASH_ATTN_EXT:
            {
                ggml_compute_forward_flash_attn_ext(params, tensor);
            } break;
        case GGML_OP_FLASH_ATTN_BACK:
            {
                int32_t t = ggml_get_op_params_i32(tensor, 0);
                GGML_ASSERT(t == 0 || t == 1);
                bool masked = t != 0;
                ggml_compute_forward_flash_attn_back(params, masked, tensor);
            } break;
        case GGML_OP_SSM_CONV:
            {
                ggml_compute_forward_ssm_conv(params, tensor);
            } break;
        case GGML_OP_SSM_SCAN:
            {
                ggml_compute_forward_ssm_scan(params, tensor);
            } break;
        case GGML_OP_WIN_PART:
            {
                ggml_compute_forward_win_part(params, tensor);
            } break;
        case GGML_OP_WIN_UNPART:
            {
                ggml_compute_forward_win_unpart(params, tensor);
            } break;
        case GGML_OP_UNARY:
            {
                ggml_compute_forward_unary(params, tensor);
            } break;
        case GGML_OP_GLU:
            {
                ggml_compute_forward_glu(params, tensor);
            } break;
        case GGML_OP_GET_REL_POS:
            {
                ggml_compute_forward_get_rel_pos(params, tensor);
            } break;
        case GGML_OP_ADD_REL_POS:
            {
                ggml_compute_forward_add_rel_pos(params, tensor);
            } break;
        case GGML_OP_RWKV_WKV6:
            {
                ggml_compute_forward_rwkv_wkv6(params, tensor);
            } break;
        case GGML_OP_GATED_LINEAR_ATTN:
            {
                ggml_compute_forward_gla(params, tensor);
            } break;
        case GGML_OP_RWKV_WKV7:
            {
                ggml_compute_forward_rwkv_wkv7(params, tensor);
            } break;
        case GGML_OP_MAP_CUSTOM1:
            {
                ggml_compute_forward_map_custom1(params, tensor);
            }
            break;
        case GGML_OP_MAP_CUSTOM2:
            {
                ggml_compute_forward_map_custom2(params, tensor);
            }
            break;
        case GGML_OP_MAP_CUSTOM3:
            {
                ggml_compute_forward_map_custom3(params, tensor);
            }
            break;
        case GGML_OP_CUSTOM:
            {
                ggml_compute_forward_custom(params, tensor);
            }
            break;
        case GGML_OP_CROSS_ENTROPY_LOSS:
            {
                ggml_compute_forward_cross_entropy_loss(params, tensor);
            }
            break;
        case GGML_OP_CROSS_ENTROPY_LOSS_BACK:
            {
                ggml_compute_forward_cross_entropy_loss_back(params, tensor);
            }
            break;
        case GGML_OP_OPT_STEP_ADAMW:
            {
                ggml_compute_forward_opt_step_adamw(params, tensor);
            }
            break;
        case GGML_OP_OPT_STEP_SGD:
            {
                ggml_compute_forward_opt_step_sgd(params, tensor);
            }
            break;
        case GGML_OP_NONE:
            {
                // nop
            } break;
        case GGML_OP_COUNT:
            {
                GGML_ABORT("fatal error");
            }
    }
}

// Android's libc implementation "bionic" does not support setting affinity
#if defined(__gnu_linux__)
static void set_numa_thread_affinity(int thread_n) {
    if (!ggml_is_numa()) {
        return;
    }

    int node_num;
    int rv;
    size_t setsize = CPU_ALLOC_SIZE(g_state.numa.total_cpus);

    switch(g_state.numa.numa_strategy) {
        case GGML_NUMA_STRATEGY_DISTRIBUTE:
            // run thread on node_num thread_n / (threads per node)
            node_num = thread_n % g_state.numa.n_nodes;
            break;
        case GGML_NUMA_STRATEGY_ISOLATE:
            // run thread on current_node
            node_num = g_state.numa.current_node;
            break;
        case GGML_NUMA_STRATEGY_NUMACTL:
            // use the cpuset that numactl gave us
            rv = pthread_setaffinity_np(pthread_self(), setsize, &g_state.numa.cpuset);
            if (rv) {
                fprintf(stderr, "warning: pthread_setaffinity_np() failed: %s\n",strerror(rv));
            }
            return;
        default:
            return;
    }

    struct ggml_numa_node * node = &g_state.numa.nodes[node_num];

    cpu_set_t * cpus = CPU_ALLOC(g_state.numa.total_cpus);
    CPU_ZERO_S(setsize, cpus);
    for (size_t i = 0; i < node->n_cpus; ++i) {
        CPU_SET_S(node->cpus[i], setsize, cpus);
    }

    rv = pthread_setaffinity_np(pthread_self(), setsize, cpus);
    if (rv) {
            fprintf(stderr, "warning: pthread_setaffinity_np() failed: %s\n", strerror(rv));
    }

    CPU_FREE(cpus);
}

static void clear_numa_thread_affinity(void) {
    if (!ggml_is_numa()) {
        return;
    }

    size_t setsize = CPU_ALLOC_SIZE(g_state.numa.total_cpus);

    cpu_set_t * cpus = CPU_ALLOC(g_state.numa.total_cpus);
    CPU_ZERO_S(setsize, cpus);
    for (unsigned i = 0; i < g_state.numa.total_cpus; ++i) {
        CPU_SET_S(i, setsize, cpus);
    }

    int rv = pthread_setaffinity_np(pthread_self(), setsize, cpus);
    if (rv) {
        fprintf(stderr, "warning: pthread_setaffinity_np() failed: %s\n", strerror(rv));
    }

    CPU_FREE(cpus);
}
#else
// TODO: Windows etc.
// (the linux implementation may also work on BSD, someone should test)
static void set_numa_thread_affinity(int thread_n) { UNUSED(thread_n);  }
static void clear_numa_thread_affinity(void) {}
#endif

static int ggml_get_n_tasks(struct ggml_tensor * node, int n_threads) {
    int n_tasks = 0;

    if (ggml_is_empty(node)) {
        // no need to multi-thread a no-op
        n_tasks = 1;
        return n_tasks;
    }

    switch (node->op) {
        case GGML_OP_CPY:
        case GGML_OP_DUP:
        case GGML_OP_CONT:
        case GGML_OP_ADD:
        case GGML_OP_ADD_ID:
        case GGML_OP_ADD1:
        case GGML_OP_ACC:
            {
                n_tasks = n_threads;
            } break;
        case GGML_OP_SUB:
        case GGML_OP_SQR:
        case GGML_OP_SQRT:
        case GGML_OP_LOG:
        case GGML_OP_SIN:
        case GGML_OP_COS:
        case GGML_OP_SUM:
        case GGML_OP_SUM_ROWS:
        case GGML_OP_MEAN:
        case GGML_OP_ARGMAX:
            {
                n_tasks = 1;
            } break;
        case GGML_OP_COUNT_EQUAL:
            {
                n_tasks = n_threads;
            } break;
        case GGML_OP_REPEAT:
        case GGML_OP_REPEAT_BACK:
        case GGML_OP_LEAKY_RELU:
            {
                n_tasks = 1;
            } break;
        case GGML_OP_UNARY:
            switch (ggml_get_unary_op(node)) {
                case GGML_UNARY_OP_ABS:
                case GGML_UNARY_OP_SGN:
                case GGML_UNARY_OP_NEG:
                case GGML_UNARY_OP_STEP:
                case GGML_UNARY_OP_TANH:
                case GGML_UNARY_OP_ELU:
                case GGML_UNARY_OP_RELU:
                case GGML_UNARY_OP_SIGMOID:
                case GGML_UNARY_OP_HARDSWISH:
                case GGML_UNARY_OP_HARDSIGMOID:
                case GGML_UNARY_OP_EXP:
                    {
                        n_tasks = 1;
                    } break;

                case GGML_UNARY_OP_GELU:
                case GGML_UNARY_OP_GELU_ERF:
                case GGML_UNARY_OP_GELU_QUICK:
                case GGML_UNARY_OP_SILU:
                    {
                        n_tasks = n_threads;
                    } break;
                default:
                    GGML_ABORT("fatal error");
            }
            break;
        case GGML_OP_GLU:
            switch (ggml_get_glu_op(node)) {
                case GGML_GLU_OP_REGLU:
                case GGML_GLU_OP_GEGLU:
                case GGML_GLU_OP_SWIGLU:
                case GGML_GLU_OP_SWIGLU_OAI:
                case GGML_GLU_OP_GEGLU_ERF:
                case GGML_GLU_OP_GEGLU_QUICK:
                    {
                        n_tasks = n_threads;
                    } break;
                default:
                    GGML_ABORT("fatal error");
            }
            break;
        case GGML_OP_SILU_BACK:
        case GGML_OP_MUL:
        case GGML_OP_DIV:
        case GGML_OP_NORM:
        case GGML_OP_RMS_NORM:
        case GGML_OP_RMS_NORM_BACK:
        case GGML_OP_L2_NORM:
        case GGML_OP_GROUP_NORM:
        case GGML_OP_CONCAT:
        case GGML_OP_MUL_MAT:
        case GGML_OP_MUL_MAT_ID:
        case GGML_OP_OUT_PROD:
            {
                n_tasks = n_threads;
            } break;
        case GGML_OP_GET_ROWS:
        case GGML_OP_SET_ROWS:
            {
                // FIXME: get_rows can use additional threads, but the cost of launching additional threads
                // decreases performance with GPU offloading
                //n_tasks = n_threads;
                n_tasks = 1;
            } break;
        case GGML_OP_SCALE:
        case GGML_OP_SET:
        case GGML_OP_RESHAPE:
        case GGML_OP_VIEW:
        case GGML_OP_PERMUTE:
        case GGML_OP_TRANSPOSE:
        case GGML_OP_GET_ROWS_BACK:
        case GGML_OP_DIAG:
            {
                n_tasks = 1;
            } break;
        case GGML_OP_DIAG_MASK_ZERO:
        case GGML_OP_DIAG_MASK_INF:
        case GGML_OP_SOFT_MAX_BACK:
        case GGML_OP_ROPE:
        case GGML_OP_ROPE_BACK:
        case GGML_OP_ADD_REL_POS:
            {
                n_tasks = n_threads;
            } break;
        case GGML_OP_CLAMP:
            {
                n_tasks = 1; //TODO
            } break;
        case GGML_OP_SOFT_MAX:
            {
                n_tasks = MIN(n_threads, ggml_nrows(node->src[0]));
            } break;
        case GGML_OP_IM2COL:
        case GGML_OP_IM2COL_BACK:
        case GGML_OP_IM2COL_3D:
        case GGML_OP_CONV_2D:
        case GGML_OP_CONV_3D:
        case GGML_OP_CONV_2D_DW:
        case GGML_OP_CONV_TRANSPOSE_1D:
        case GGML_OP_CONV_TRANSPOSE_2D:
            {
                n_tasks = n_threads;
            } break;
        case GGML_OP_POOL_1D:
        case GGML_OP_POOL_2D:
        case GGML_OP_POOL_2D_BACK:
            {
                n_tasks = 1;
            } break;
        case GGML_OP_UPSCALE:
        case GGML_OP_PAD:
        case GGML_OP_PAD_REFLECT_1D:
        case GGML_OP_ROLL:
        case GGML_OP_ARANGE:
        case GGML_OP_TIMESTEP_EMBEDDING:
        case GGML_OP_ARGSORT:
        case GGML_OP_FLASH_ATTN_EXT:
        case GGML_OP_FLASH_ATTN_BACK:
        case GGML_OP_SSM_CONV:
        case GGML_OP_SSM_SCAN:
        case GGML_OP_RWKV_WKV6:
        case GGML_OP_GATED_LINEAR_ATTN:
        case GGML_OP_RWKV_WKV7:
            {
                n_tasks = n_threads;
            } break;
        case GGML_OP_WIN_PART:
        case GGML_OP_WIN_UNPART:
        case GGML_OP_GET_REL_POS:
            {
                n_tasks = 1;
            } break;
        case GGML_OP_MAP_CUSTOM1:
            {
                struct ggml_map_custom1_op_params p;
                memcpy(&p, node->op_params, sizeof(p));
                if (p.n_tasks == GGML_N_TASKS_MAX) {
                    n_tasks = n_threads;
                } else {
                    n_tasks = MIN(p.n_tasks, n_threads);
                }
            } break;
        case GGML_OP_MAP_CUSTOM2:
            {
                struct ggml_map_custom2_op_params p;
                memcpy(&p, node->op_params, sizeof(p));
                if (p.n_tasks == GGML_N_TASKS_MAX) {
                    n_tasks = n_threads;
                } else {
                    n_tasks = MIN(p.n_tasks, n_threads);
                }
            } break;
        case GGML_OP_MAP_CUSTOM3:
            {
                struct ggml_map_custom3_op_params p;
                memcpy(&p, node->op_params, sizeof(p));
                if (p.n_tasks == GGML_N_TASKS_MAX) {
                    n_tasks = n_threads;
                } else {
                    n_tasks = MIN(p.n_tasks, n_threads);
                }
            } break;
        case GGML_OP_CUSTOM:
            {
                struct ggml_custom_op_params p;
                memcpy(&p, node->op_params, sizeof(p));
                if (p.n_tasks == GGML_N_TASKS_MAX) {
                    n_tasks = n_threads;
                } else {
                    n_tasks = MIN(p.n_tasks, n_threads);
                }
            } break;
        case GGML_OP_CROSS_ENTROPY_LOSS:
        case GGML_OP_CROSS_ENTROPY_LOSS_BACK:
        case GGML_OP_OPT_STEP_ADAMW:
        case GGML_OP_OPT_STEP_SGD:
            {
                n_tasks = n_threads;
            } break;
        case GGML_OP_NONE:
            {
                n_tasks = 1;
            } break;
        case GGML_OP_COUNT:
            {
                GGML_ABORT("fatal error");
            }
        default:
            {
                fprintf(stderr, "%s: op not implemented: ", __func__);
                if (node->op < GGML_OP_COUNT) {
                    fprintf(stderr, "%s\n", ggml_op_name(node->op));
                } else {
                    fprintf(stderr, "%d\n", node->op);
                }
                GGML_ABORT("fatal error");
            }
    }

    assert(n_tasks > 0);

    return n_tasks;
}

static thread_ret_t ggml_graph_compute_secondary_thread(void* data);

#if defined(_WIN32)
#include "windows.h"

// TODO: support > 64 CPUs
static bool ggml_thread_apply_affinity(bool * mask) {
    HANDLE    h = GetCurrentThread();
    uint64_t  bitmask = 0ULL;

    assert(GGML_MAX_N_THREADS >= 64);

    for (int32_t i = 0; i < 8; i++) {
        int32_t idx = i * 8;
        uint8_t val = 0;
        val |= mask[idx + 0] << 0;
        val |= mask[idx + 1] << 1;
        val |= mask[idx + 2] << 2;
        val |= mask[idx + 3] << 3;
        val |= mask[idx + 4] << 4;
        val |= mask[idx + 5] << 5;
        val |= mask[idx + 6] << 6;
        val |= mask[idx + 7] << 7;
        bitmask |= (uint64_t)val << idx;
    }

    for (int32_t i = 64; i < GGML_MAX_N_THREADS; i++) {
        if (mask[i]) {
            fprintf(stderr, "warn: setting thread-affinity for > 64 CPUs isn't supported on windows!\n");
            break;
        }
    }

    DWORD_PTR m = (DWORD_PTR)bitmask;

    m = SetThreadAffinityMask(h, m);

    return m != 0;
}

static bool ggml_thread_apply_priority(int32_t prio) {
    // Note that on Windows the Process Priority Class must be updated in order to set Thread priority.
    // This is up to the applications.
    DWORD p = THREAD_PRIORITY_NORMAL;
    switch (prio) {
        case GGML_SCHED_PRIO_LOW:      p = THREAD_PRIORITY_BELOW_NORMAL;  break;
        case GGML_SCHED_PRIO_NORMAL:   p = THREAD_PRIORITY_NORMAL;        break;
        case GGML_SCHED_PRIO_MEDIUM:   p = THREAD_PRIORITY_ABOVE_NORMAL;  break;
        case GGML_SCHED_PRIO_HIGH:     p = THREAD_PRIORITY_HIGHEST;       break;
        case GGML_SCHED_PRIO_REALTIME: p = THREAD_PRIORITY_TIME_CRITICAL; break;
    }

    if (prio != GGML_SCHED_PRIO_LOW) {
        // Tell Windows that this thread should not be throttled (needs its own CPU core).
        // Newer Windows 11 versions aggresively park (offline) CPU cores and often place
        // all our threads onto the first 4 cores which results in terrible performance with
        // n_threads > 4
        #if _WIN32_WINNT >= 0x0602
        THREAD_POWER_THROTTLING_STATE t;
        ZeroMemory(&t, sizeof(t));
        t.Version     = THREAD_POWER_THROTTLING_CURRENT_VERSION;
        t.ControlMask = THREAD_POWER_THROTTLING_EXECUTION_SPEED;
        t.StateMask   = 0;

        if (!SetThreadInformation(GetCurrentThread(), ThreadPowerThrottling, &t, sizeof(t))) {
            GGML_LOG_DEBUG("failed to disable thread power throttling %d : (%d)\n", prio, (int) GetLastError());
            return false;
        }
        #endif
    }

    if (prio == GGML_SCHED_PRIO_NORMAL) {
        // Keep inherited policy/priority
        return true;
    }

    if (!SetThreadPriority(GetCurrentThread(), p)) {
        fprintf(stderr, "warn: failed to set thread priority %d : (%d)\n", prio, (int) GetLastError());
        return false;
    }

    return true;
}

#elif defined(__APPLE__)
#include <sys/types.h>
#include <sys/resource.h>

static bool ggml_thread_apply_affinity(const bool * mask) {
    // Not supported on Apple platforms
    UNUSED(mask);
    return true;
}

static bool ggml_thread_apply_priority(int32_t prio) {
    struct sched_param p;
    int32_t policy = SCHED_OTHER;
    switch (prio) {
        // TODO: there seems to be no way to set lower prio on Apple platforms
        case GGML_SCHED_PRIO_LOW:      policy = SCHED_OTHER; p.sched_priority = 0;  break;
        case GGML_SCHED_PRIO_NORMAL:   policy = SCHED_OTHER; p.sched_priority = 0;  break;
        case GGML_SCHED_PRIO_MEDIUM:   policy = SCHED_FIFO;  p.sched_priority = 40; break;
        case GGML_SCHED_PRIO_HIGH:     policy = SCHED_FIFO;  p.sched_priority = 80; break;
        case GGML_SCHED_PRIO_REALTIME: policy = SCHED_FIFO;  p.sched_priority = 90; break;
    }

    if (prio == GGML_SCHED_PRIO_NORMAL) {
        // Keep inherited policy/priority
        return true;
    }

    int32_t err = pthread_setschedparam(pthread_self(), policy, &p);
    if (err != 0) {
        fprintf(stderr, "warn: failed to set thread priority %d : %s (%d)\n", prio, strerror(err), err);
        return false;
    }

    return true;
}

#elif defined(__gnu_linux__)
// TODO: this may not work on BSD, to be verified

static bool ggml_thread_apply_affinity(const bool * mask) {
    cpu_set_t cpuset;
    int err;

    CPU_ZERO(&cpuset);

    for (uint32_t i = 0; i < GGML_MAX_N_THREADS; i++) {
        if (mask[i]) {
            GGML_PRINT_DEBUG("Thread %lx: adding %d to cpuset\n", pthread_self(), i);
            CPU_SET(i, &cpuset);
        }
    }

#ifdef __ANDROID__
    err = sched_setaffinity(0, sizeof(cpuset), &cpuset);
    if (err < 0) {
        err = errno;
    }
#else
    err = pthread_setaffinity_np(pthread_self(), sizeof(cpuset), &cpuset);
#endif
    if (err != 0) {
        fprintf(stderr, "warn: failed to set affinity mask 0x%llx : %s (%d)\n", (unsigned long long)mask, strerror(err), err);
        return false;
    }

    return true;
}

static bool ggml_thread_apply_priority(int32_t prio) {
    struct sched_param p;
    int32_t policy = SCHED_OTHER;
    switch (prio) {
        case GGML_SCHED_PRIO_LOW:      policy = SCHED_BATCH; p.sched_priority = 0;  break;
        case GGML_SCHED_PRIO_NORMAL:   policy = SCHED_OTHER; p.sched_priority = 0;  break;
        case GGML_SCHED_PRIO_MEDIUM:   policy = SCHED_FIFO;  p.sched_priority = 40; break;
        case GGML_SCHED_PRIO_HIGH:     policy = SCHED_FIFO;  p.sched_priority = 80; break;
        case GGML_SCHED_PRIO_REALTIME: policy = SCHED_FIFO;  p.sched_priority = 90; break;
    }

    if (prio == GGML_SCHED_PRIO_NORMAL) {
        // Keep inherited policy/priority
        return true;
    }

    int32_t err = pthread_setschedparam(pthread_self(), policy, &p);
    if (err != 0) {
        fprintf(stderr, "warn: failed to set thread priority %d : %s (%d)\n", prio, strerror(err), err);
        return false;
    }

    return true;
}

#else // unsupported platforms

static bool ggml_thread_apply_affinity(const bool * mask) {
    UNUSED(mask);
    return true;
}

static bool ggml_thread_apply_priority(int32_t prio) {
    UNUSED(prio);
    return true;
}

#endif

static bool ggml_thread_cpumask_is_valid(const bool * mask) {
    for (int i = 0; i < GGML_MAX_N_THREADS; i++) {
        if (mask[i]) { return true; }
    }
    return false;
}

static void ggml_thread_cpumask_next(const bool * global_mask, bool * local_mask, bool strict, int32_t* iter) {
    if (!strict) {
        memcpy(local_mask, global_mask, GGML_MAX_N_THREADS);
        return;
    } else {
        memset(local_mask, 0, GGML_MAX_N_THREADS);
        int32_t base_idx = *iter;
        for (int32_t i = 0; i < GGML_MAX_N_THREADS; i++) {
            int32_t idx = base_idx + i;
            if (idx >= GGML_MAX_N_THREADS) {
                // Just a cheaper modulo
                idx -= GGML_MAX_N_THREADS;
            }
            if (global_mask[idx]) {
                local_mask[idx] = 1;
                *iter = idx + 1;
                return;
            }
        }
    }
}

void ggml_threadpool_free(struct ggml_threadpool* threadpool) {
    if (!threadpool) return;

    const int n_threads = threadpool->n_threads_max;

#ifndef GGML_USE_OPENMP
    struct ggml_compute_state* workers = threadpool->workers;

    ggml_mutex_lock(&threadpool->mutex);

    threadpool->stop = true;
    threadpool->pause = false;

    ggml_cond_broadcast(&threadpool->cond);
    ggml_mutex_unlock(&threadpool->mutex);

    for (int j = 1; j < n_threads; j++) {
        int32_t rc = ggml_thread_join(workers[j].thrd, NULL);
        GGML_ASSERT(rc == GGML_EXIT_SUCCESS || rc == GGML_EXIT_ABORTED);
        UNUSED(rc);
    }

    ggml_mutex_destroy(&threadpool->mutex);
    ggml_cond_destroy(&threadpool->cond);
#endif // GGML_USE_OPENMP

    const size_t workers_size = sizeof(struct ggml_compute_state) * n_threads;
    ggml_aligned_free(threadpool->workers, workers_size);
    ggml_aligned_free(threadpool, sizeof(struct ggml_threadpool));
}

#ifndef GGML_USE_OPENMP
// pause/resume must be called under mutex
static void ggml_threadpool_pause_locked(struct ggml_threadpool * threadpool) {
    GGML_PRINT_DEBUG("Pausing threadpool\n");
    threadpool->pause = true;
    ggml_cond_broadcast(&threadpool->cond);
}

static void ggml_threadpool_resume_locked(struct ggml_threadpool * threadpool) {
    GGML_PRINT_DEBUG("Resuming threadpool\n");
    threadpool->pause = false;
    ggml_cond_broadcast(&threadpool->cond);
}
#endif

void ggml_threadpool_pause(struct ggml_threadpool * threadpool) {
#ifndef GGML_USE_OPENMP
    ggml_mutex_lock(&threadpool->mutex);
    if (!threadpool->pause) {
       ggml_threadpool_pause_locked(threadpool);
    }
    ggml_mutex_unlock(&threadpool->mutex);
#else
    UNUSED(threadpool);
#endif
}

void ggml_threadpool_resume(struct ggml_threadpool * threadpool) {
#ifndef GGML_USE_OPENMP
    ggml_mutex_lock(&threadpool->mutex);
    if (threadpool->pause) {
       ggml_threadpool_resume_locked(threadpool);
    }
    ggml_mutex_unlock(&threadpool->mutex);
#else
    UNUSED(threadpool);
#endif
}

struct ggml_cplan ggml_graph_plan(
          const struct ggml_cgraph * cgraph,
                               int   n_threads,
            struct ggml_threadpool * threadpool) {

    if (threadpool == NULL) {
        //GGML_PRINT_DEBUG("Threadpool is not specified. Will create a disposable threadpool : n_threads %d\n", n_threads);
    }
    if (n_threads <= 0) {
        n_threads = threadpool ? threadpool->n_threads_max : GGML_DEFAULT_N_THREADS;
    }

    size_t work_size = 0;

    struct ggml_cplan cplan;
    memset(&cplan, 0, sizeof(struct ggml_cplan));

    int max_tasks = 1;

    // thread scheduling for the different operations + work buffer size estimation
    for (int i = 0; i < cgraph->n_nodes; i++) {
        struct ggml_tensor * node = cgraph->nodes[i];

        const int n_tasks = ggml_get_n_tasks(node, n_threads);

        max_tasks = MAX(max_tasks, n_tasks);

        size_t cur = 0;

        if (!ggml_cpu_extra_work_size(n_threads, node, &cur)) {
            switch (node->op) {
                case GGML_OP_CPY:
                case GGML_OP_DUP:
                    {
                        if (ggml_is_quantized(node->type) ||
                            // F16 -> BF16 and BF16 -> F16 copies go through intermediate F32
                            (node->src[0]->type == GGML_TYPE_F16  && node->src[1] && node->src[1]->type == GGML_TYPE_BF16) ||
                            (node->src[0]->type == GGML_TYPE_BF16 && node->src[1] && node->src[1]->type == GGML_TYPE_F16) ||
                            // conversion between F32 and I32
                            (node->src[0]->type == GGML_TYPE_F32 && node->src[1] && node->src[1]->type == GGML_TYPE_I32) ||
                            (node->src[0]->type == GGML_TYPE_I32 && node->src[1] && node->src[1]->type == GGML_TYPE_F32)) {
                            cur = ggml_type_size(GGML_TYPE_F32) * node->ne[0] * n_tasks;
                        }
                    } break;
                case GGML_OP_ADD:
                case GGML_OP_ADD_ID:
                case GGML_OP_ADD1:
                    {
                        if (ggml_is_quantized(node->src[0]->type)) {
                            cur = ggml_type_size(GGML_TYPE_F32) * node->src[0]->ne[0] * n_tasks;
                        }
                    } break;
                case GGML_OP_ACC:
                    {
                        if (ggml_is_quantized(node->src[0]->type)) {
                            cur = ggml_type_size(GGML_TYPE_F32) * node->src[1]->ne[0] * n_tasks;
                        }
                    } break;
                case GGML_OP_COUNT_EQUAL:
                    {
                        cur = ggml_type_size(node->type)*n_tasks;
                    } break;
                case GGML_OP_MUL_MAT:
                    {
                        const enum ggml_type vec_dot_type = type_traits_cpu[node->src[0]->type].vec_dot_type;

                        if (node->src[1]->type != vec_dot_type) {
                            cur = ggml_row_size(vec_dot_type, ggml_nelements(node->src[1]));
                        }
                    } break;
                case GGML_OP_MUL_MAT_ID:
                    {
                        cur = 0;
                        const struct ggml_tensor * src0 = node->src[0];
                        const struct ggml_tensor * src1 = node->src[1];
                        const struct ggml_tensor * ids = node->src[2];
                        const enum ggml_type vec_dot_type = type_traits_cpu[src0->type].vec_dot_type;
                        const int n_as = src0->ne[2];
                        // src1
                        if (src1->type != vec_dot_type) {
                            cur += ggml_row_size(vec_dot_type, ggml_nelements(src1)) + sizeof(int64_t);
                        }
                        // matrix_row_counts
                        cur += n_as * sizeof(int64_t) + sizeof(int64_t);
                        // matrix_rows
                        cur += n_as*ids->ne[0]*ids->ne[1]*sizeof(struct mmid_row_mapping) + sizeof(int64_t);
                        // atomic_current_chunk
                        cur += CACHE_LINE_SIZE*n_as + CACHE_LINE_SIZE;
                    } break;
                case GGML_OP_OUT_PROD:
                    {
                        if (ggml_is_quantized(node->src[0]->type)) {
                            cur = ggml_type_size(GGML_TYPE_F32) * node->src[0]->ne[0] * n_tasks;
                        }
                    } break;
                case GGML_OP_SOFT_MAX:
                case GGML_OP_ROPE:
                case GGML_OP_ROPE_BACK:
                    {
                        cur = ggml_type_size(GGML_TYPE_F32) * node->ne[0] * n_tasks;
                    } break;
                case GGML_OP_CONV_TRANSPOSE_1D:
                    {
                        GGML_ASSERT(node->src[0]->ne[3] == 1);
                        GGML_ASSERT(node->src[1]->ne[2] == 1);
                        GGML_ASSERT(node->src[1]->ne[3] == 1);

                        const int64_t ne00 = node->src[0]->ne[0];  // K
                        const int64_t ne01 = node->src[0]->ne[1];  // Cout
                        const int64_t ne02 = node->src[0]->ne[2];  // Cin
                        const int64_t ne10 = node->src[1]->ne[0];  // L
                        const int64_t ne11 = node->src[1]->ne[1];  // Cin

                        if ((node->src[0]->type == GGML_TYPE_F16 ||
                             node->src[0]->type == GGML_TYPE_BF16) &&
                            node->src[1]->type == GGML_TYPE_F32) {
                            cur += sizeof(ggml_fp16_t)*ne00*ne01*ne02;
                            cur += sizeof(ggml_fp16_t)*ne10*ne11;
                        } else if (node->src[0]->type == GGML_TYPE_F32 &&
                                   node->src[1]->type == GGML_TYPE_F32) {
                            cur += sizeof(float)*ne00*ne01*ne02;
                            cur += sizeof(float)*ne10*ne11;
                        } else {
                            GGML_ABORT("fatal error");
                        }
                    } break;
                case GGML_OP_CONV_2D:
                case GGML_OP_CONV_3D:
                    {
                        cur = GGML_IM2COL_WORK_SIZE;
                    } break;
                case GGML_OP_CONV_TRANSPOSE_2D:
                    {
                        const int64_t ne00 = node->src[0]->ne[0]; // W
                        const int64_t ne01 = node->src[0]->ne[1]; // H
                        const int64_t ne02 = node->src[0]->ne[2]; // Channels Out
                        const int64_t ne03 = node->src[0]->ne[3]; // Channels In

                        const int64_t ne10 = node->src[1]->ne[0]; // W
                        const int64_t ne11 = node->src[1]->ne[1]; // H
                        const int64_t ne12 = node->src[1]->ne[2]; // Channels In

                        cur += sizeof(ggml_fp16_t)*ne00*ne01*ne02*ne03;
                        cur += sizeof(ggml_fp16_t)*ne10*ne11*ne12;
                    } break;
                case GGML_OP_FLASH_ATTN_EXT:
                    {
                        const int64_t ne10 = node->src[1]->ne[0]; // DK
                        const int64_t ne20 = node->src[2]->ne[0]; // DV

                        cur = sizeof(float)*(1*ne10 + 2*ne20)*n_tasks; // 1x head size K + 2x head size V (per thread)
                    } break;
                case GGML_OP_FLASH_ATTN_BACK:
                    {
                        const int64_t    D = node->src[0]->ne[0];
                        const int64_t ne11 = ggml_up(node->src[1]->ne[1], GGML_SOFT_MAX_UNROLL);
                        const int64_t mxDn = MAX(D, ne11) * 2; // *2 because of S and SM in ggml_compute_forward_flash_attn_back
                        if (node->src[1]->type == GGML_TYPE_F32) {
                            cur  = sizeof(float)*mxDn*n_tasks; // TODO: this can become (n_tasks-1)
                            cur += sizeof(float)*mxDn*n_tasks; // this is overestimated by x2
                        } else if (node->src[1]->type == GGML_TYPE_F16) {
                            cur  = sizeof(float)*mxDn*n_tasks; // TODO: this can become (n_tasks-1)
                            cur += sizeof(float)*mxDn*n_tasks; // this is overestimated by x2
                        } else if (node->src[1]->type == GGML_TYPE_BF16) {
                            cur  = sizeof(float)*mxDn*n_tasks; // TODO: this can become (n_tasks-1)
                            cur += sizeof(float)*mxDn*n_tasks; // this is overestimated by x2
                        }
                    } break;

                case GGML_OP_CROSS_ENTROPY_LOSS:
                    {
                        cur = ggml_type_size(node->type)*(n_tasks + node->src[0]->ne[0]*n_tasks);
                    } break;
                case GGML_OP_COUNT:
                    {
                        GGML_ABORT("fatal error");
                    }
                default:
                    break;
            }
        }

        work_size = MAX(work_size, cur);
    }

    if (work_size > 0) {
        work_size += CACHE_LINE_SIZE*(n_threads);
    }

    cplan.threadpool = threadpool;
    cplan.n_threads  = MIN(max_tasks, n_threads);
    cplan.work_size  = work_size;
    cplan.work_data  = NULL;

    return cplan;
}

static thread_ret_t ggml_graph_compute_thread(void * data) {
    struct ggml_compute_state * state = (struct ggml_compute_state *) data;
    struct ggml_threadpool    * tp    = state->threadpool;

    const struct ggml_cgraph * cgraph = tp->cgraph;
    const struct ggml_cplan  * cplan  = tp->cplan;

    set_numa_thread_affinity(state->ith);

    struct ggml_compute_params params = {
        /*.ith       =*/ state->ith,
        /*.nth       =*/ atomic_load_explicit(&tp->n_threads_cur, memory_order_relaxed),
        /*.wsize     =*/ cplan->work_size,
        /*.wdata     =*/ cplan->work_data,
        /*.threadpool=*/ tp,
    };

    for (int node_n = 0; node_n < cgraph->n_nodes && atomic_load_explicit(&tp->abort, memory_order_relaxed) != node_n; node_n++) {
        struct ggml_tensor * node = cgraph->nodes[node_n];

        ggml_compute_forward(&params, node);

        if (state->ith == 0 && cplan->abort_callback &&
                cplan->abort_callback(cplan->abort_callback_data)) {
            atomic_store_explicit(&tp->abort, node_n + 1, memory_order_relaxed);
            tp->ec    = GGML_STATUS_ABORTED;
        }

        if (node_n + 1 < cgraph->n_nodes) {
            ggml_barrier(state->threadpool);
        }
    }

    ggml_barrier(state->threadpool);

    return 0;
}

#ifndef GGML_USE_OPENMP

// check if thread is active
static inline bool ggml_graph_compute_thread_active(struct ggml_compute_state * state) {
    struct ggml_threadpool * threadpool = state->threadpool;
    int n_threads = atomic_load_explicit(&threadpool->n_threads_cur, memory_order_relaxed);
    return (state->ith < n_threads);
}

// check if thread is ready to proceed (exit from polling or sleeping)
static inline bool ggml_graph_compute_thread_ready(struct ggml_compute_state * state) {
    struct ggml_threadpool * threadpool = state->threadpool;

    if (state->pending || threadpool->stop || threadpool->pause) { return true; }

    // check for new graph/work
    int new_graph = atomic_load_explicit(&threadpool->n_graph, memory_order_relaxed);
    if (new_graph != state->last_graph) {
        state->pending    = ggml_graph_compute_thread_active(state);
        state->last_graph = new_graph;
    }

    return state->pending;
}

// sync thread state after polling
static inline void ggml_graph_compute_thread_sync(struct ggml_compute_state * state) {
    // TSAN doesn't support standalone fence yet, we use a dummy read-modify-write instead
    #ifdef GGML_TSAN_ENABLED
    atomic_fetch_add_explicit(&state->threadpool->n_graph, 0, memory_order_seq_cst);
    #else
    atomic_thread_fence(memory_order_seq_cst);
    #endif
    UNUSED(state);
}

static inline bool ggml_graph_compute_poll_for_work(struct ggml_compute_state * state) {
    struct ggml_threadpool * threadpool = state->threadpool;

    // Skip polling for unused threads
    if (!ggml_graph_compute_thread_active(state)) {
        return state->pending;
    }

    // This seems to make 0 ... 100 a decent range for polling level across modern processors.
    // Perhaps, we can adjust it dynamically based on load and things.
    const uint64_t n_rounds = 1024UL * 128 * threadpool->poll;

    for (uint64_t i=0; !ggml_graph_compute_thread_ready(state) && i < n_rounds; i++) {
        // No new work. Keep polling.
        ggml_thread_cpu_relax();
    }

    return state->pending;
}

static inline bool ggml_graph_compute_check_for_work(struct ggml_compute_state * state) {
    struct ggml_threadpool * threadpool = state->threadpool;

    if (ggml_graph_compute_poll_for_work(state)) {
        ggml_graph_compute_thread_sync(state);
        return state->pending;
    }

    ggml_mutex_lock_shared(&threadpool->mutex);
    while (!ggml_graph_compute_thread_ready(state)) {
        // No new work. Wait for the signal.
        GGML_PRINT_DEBUG("thread #%d waiting for work (sleeping)\n", state->ith);
        ggml_cond_wait(&threadpool->cond, &threadpool->mutex);
    }
    ggml_mutex_unlock_shared(&threadpool->mutex);

    return state->pending;
}

static thread_ret_t ggml_graph_compute_secondary_thread(void* data) {
    struct ggml_compute_state * state = (struct ggml_compute_state *) data;
    struct ggml_threadpool * threadpool = state->threadpool;

    ggml_thread_apply_priority(threadpool->prio);
    if (ggml_thread_cpumask_is_valid(state->cpumask)) {
        ggml_thread_apply_affinity(state->cpumask);
    }

    while (true) {
        // Check if we need to sleep
        while (threadpool->pause) {
            GGML_PRINT_DEBUG("thread #%d inside pause loop\n", state->ith);
            ggml_mutex_lock_shared(&threadpool->mutex);
            if (threadpool->pause) {
                ggml_cond_wait(&threadpool->cond, &threadpool->mutex);
            }
            GGML_PRINT_DEBUG("thread #%d resuming after wait\n", state->ith);
            ggml_mutex_unlock_shared(&threadpool->mutex);
        }

        // This needs to be checked for after the cond_wait
        if (threadpool->stop) break;

        // Check if there is new work
        // The main thread is the only one that can dispatch new work

        ggml_graph_compute_check_for_work(state);
        if (state->pending) {
            state->pending = false;

            ggml_graph_compute_thread(state);
        }
    }

    return (thread_ret_t) 0;
}

// Start processing new graph
static void ggml_graph_compute_kickoff(struct ggml_threadpool * threadpool, int n_threads)
{
    // Always take the mutex here because the worker threads are doing hybrid poll/wait

    ggml_mutex_lock(&threadpool->mutex);

    GGML_PRINT_DEBUG("threadpool: n_threads_cur %d n_threads %d\n", threadpool->n_threads_cur, n_threads);

    // Update the number of active threads
    atomic_store_explicit(&threadpool->n_threads_cur, n_threads, memory_order_relaxed);

    // Indicate the graph is ready to be processed
    // We need the full seq-cst fence here because of the polling threads (used in thread_sync)
    atomic_fetch_add_explicit(&threadpool->n_graph, 1, memory_order_seq_cst);

    if (threadpool->pause) {
       // Update main thread prio and affinity to match the threadpool settings
       ggml_thread_apply_priority(threadpool->prio);
       if (ggml_thread_cpumask_is_valid(threadpool->workers[0].cpumask)) {
           ggml_thread_apply_affinity(threadpool->workers[0].cpumask);
       }

       // resume does cond broadcast
       ggml_threadpool_resume_locked(threadpool);
    } else {
       ggml_cond_broadcast(&threadpool->cond);
    }

    ggml_mutex_unlock(&threadpool->mutex);
}

#endif // GGML_USE_OPENMP

static struct ggml_threadpool * ggml_threadpool_new_impl(
    struct ggml_threadpool_params * tpp,
               struct ggml_cgraph * cgraph,
                struct ggml_cplan * cplan) {

    struct ggml_threadpool * threadpool =
        ggml_aligned_malloc(sizeof(struct ggml_threadpool));
    {
        threadpool->cgraph           = cgraph;
        threadpool->cplan            = cplan;
        threadpool->n_graph          = 0;
        threadpool->n_barrier        = 0;
        threadpool->n_barrier_passed = 0;
        threadpool->current_chunk    = 0;
        threadpool->stop             = false;
        threadpool->pause            = tpp->paused;
        threadpool->abort            = -1;
        threadpool->workers          = NULL;
        threadpool->n_threads_max    = tpp->n_threads;
        threadpool->n_threads_cur    = tpp->n_threads;
        threadpool->poll             = tpp->poll;
        threadpool->prio             = tpp->prio;
        threadpool->ec               = GGML_STATUS_SUCCESS;
    }

    // Allocate and init workers state
    const size_t workers_size = sizeof(struct ggml_compute_state) * tpp->n_threads;
    struct ggml_compute_state * workers = ggml_aligned_malloc(workers_size);

    memset(workers, 0, workers_size);
    for (int j = 0; j < tpp->n_threads; j++) {
        workers[j].threadpool = threadpool;
        workers[j].ith        = j;
    }

    threadpool->workers = workers;

#ifndef GGML_USE_OPENMP
    ggml_mutex_init(&threadpool->mutex);
    ggml_cond_init(&threadpool->cond);

    // Spin the threads for all workers, and update CPU placements.
    // Place the main thread last (towards the higher numbered CPU cores).

    int32_t cpumask_iter = 0;

    for (int j = 1; j < tpp->n_threads; j++) {
        ggml_thread_cpumask_next(tpp->cpumask, workers[j].cpumask, tpp->strict_cpu, &cpumask_iter);

        int32_t rc = ggml_thread_create(&workers[j].thrd, NULL, ggml_graph_compute_secondary_thread, &workers[j]);
        GGML_ASSERT(rc == 0);
    }

    ggml_thread_cpumask_next(tpp->cpumask, workers[0].cpumask, tpp->strict_cpu, &cpumask_iter);

    if (!threadpool->pause) {
        // Update main thread prio and affinity at the start, otherwise we'll do it in resume
        ggml_thread_apply_priority(threadpool->prio);
        if (ggml_thread_cpumask_is_valid(threadpool->workers[0].cpumask)) {
            ggml_thread_apply_affinity(threadpool->workers[0].cpumask);
        }
    }
#endif // GGML_USE_OPENMP

    return threadpool;
}

struct ggml_threadpool * ggml_threadpool_new(struct ggml_threadpool_params * tpp) {
    return ggml_threadpool_new_impl(tpp, NULL, NULL);
}

enum ggml_status ggml_graph_compute(struct ggml_cgraph * cgraph, struct ggml_cplan * cplan) {
    ggml_cpu_init();

    GGML_ASSERT(cplan);
    GGML_ASSERT(cplan->n_threads > 0);
    GGML_ASSERT(cplan->work_size == 0 || cplan->work_data != NULL);

    int n_threads                               = cplan->n_threads;
    struct ggml_threadpool * threadpool = cplan->threadpool;

    bool disposable_threadpool = false;

    if (threadpool == NULL) {
        //GGML_PRINT_DEBUG("Threadpool is not specified. Will create a disposable threadpool : n_threads %d\n", n_threads);
        disposable_threadpool = true;

        struct ggml_threadpool_params ttp = ggml_threadpool_params_default(n_threads);
        threadpool = ggml_threadpool_new_impl(&ttp, cgraph, cplan);
    } else {
        // Reset some of the parameters that need resetting
        // No worker threads should be accessing the parameters below at this stage
        threadpool->cgraph           = cgraph;
        threadpool->cplan            = cplan;
        threadpool->current_chunk    = 0;
        threadpool->abort            = -1;
        threadpool->ec               = GGML_STATUS_SUCCESS;
    }

#ifdef GGML_USE_OPENMP
    if (n_threads > 1) {
        #pragma omp parallel num_threads(n_threads)
        {
            #pragma omp single
            {
                // update the number of threads from the actual number of threads that we got from OpenMP
                n_threads = omp_get_num_threads();
                atomic_store_explicit(&threadpool->n_threads_cur, n_threads, memory_order_relaxed);
            }

            ggml_graph_compute_thread(&threadpool->workers[omp_get_thread_num()]);
        }
    } else {
        atomic_store_explicit(&threadpool->n_threads_cur, 1, memory_order_relaxed);
        ggml_graph_compute_thread(&threadpool->workers[0]);
    }
#else
    if (n_threads > threadpool->n_threads_max) {
        GGML_LOG_WARN("cplan requested more threads (%d) than available (%d)\n", n_threads, threadpool->n_threads_max);
        n_threads = threadpool->n_threads_max;
    }

    // Kick all threads to start the new graph
    ggml_graph_compute_kickoff(threadpool, n_threads);

    // This is a work thread too
    ggml_graph_compute_thread(&threadpool->workers[0]);
#endif

    // don't leave affinity set on the main thread
    clear_numa_thread_affinity();

    enum ggml_status ret = threadpool->ec;

    if (disposable_threadpool) {
        ggml_threadpool_free(threadpool);
    }

    return ret;
}

enum ggml_status ggml_graph_compute_with_ctx(struct ggml_context * ctx, struct ggml_cgraph * cgraph, int n_threads) {
    struct ggml_cplan cplan = ggml_graph_plan(cgraph, n_threads, NULL);

    cplan.work_data = (uint8_t *)ggml_new_buffer(ctx, cplan.work_size);

    return ggml_graph_compute(cgraph, &cplan);
}

void ggml_cpu_fp32_to_fp32(const float * x, float * y, int64_t n) {
    memcpy(y, x, n * sizeof(float));
}

void ggml_cpu_fp32_to_fp16(const float * x, ggml_fp16_t * y, int64_t n) {
    int64_t i = 0;
#if defined(__F16C__)
#if defined(__AVX512F__)
    for (; i + 15 < n; i += 16) {
        __m512 x_vec = _mm512_loadu_ps(x + i);
        __m256i y_vec = _mm512_cvtps_ph(x_vec, _MM_FROUND_TO_NEAREST_INT);
        _mm256_storeu_si256((__m256i *)(y + i), y_vec);
    }
#endif
    for (; i + 7 < n; i += 8) {
        __m256 x_vec = _mm256_loadu_ps(x + i);
        __m128i y_vec = _mm256_cvtps_ph(x_vec, _MM_FROUND_TO_NEAREST_INT);
        _mm_storeu_si128((__m128i *)(y + i), y_vec);
    }
    for (; i + 3 < n; i += 4) {
        __m128 x_vec = _mm_loadu_ps(x + i);
        __m128i y_vec = _mm_cvtps_ph(x_vec, _MM_FROUND_TO_NEAREST_INT);
        _mm_storel_epi64((__m128i *)(y + i), y_vec);
    }
#elif defined(__riscv_zvfh)
    for (int vl; i < n; i += vl) {
        vl = __riscv_vsetvl_e32m2(n - i);
        vfloat32m2_t vx = __riscv_vle32_v_f32m2(&x[i], vl);
        vfloat16m1_t vy = __riscv_vfncvt_f_f_w_f16m1(vx, vl);
        __riscv_vse16_v_f16m1((_Float16 *)&y[i], vy, vl);
    }
#elif defined(__riscv) && defined(__riscv_v) && defined(__riscv_zfh)
    int64_t n_loop = n;
    __asm__ volatile(
            "LOOP%=:                                    \n\t"
            "vsetvli        t0, %[n], e32, m4,tu,mu     \n\t"
            "slli           t1, t0, 1                   \n\t"
            "slli           t2, t0, 2                   \n\t"
            "vle32.v        v0, (%[IN])                 \n\t"
            "add            %[IN], %[IN], t2            \n\t"
            "vsetvli        t0, %[n], e16, m2,tu,mu     \n\t"
            "vfncvt.f.f.w   v4, v0                      \n\t"
            "vse16.v        v4, (%[DST])                \n\t"
            "add            %[DST], %[DST], t1          \n\t"
            "sub            %[n],  %[n], t0             \n\t"
            "bnez           %[n], LOOP%=                \n\t"

            : [ IN ] "+r"(x), [ DST ] "+r"(y), [ n ] "+r"(n_loop)
            :
            : "cc", "t0", "t1", "t2");
    i += n;
#endif
    for (; i < n; ++i) {
        y[i] = GGML_CPU_FP32_TO_FP16(x[i]);
    }
}

void ggml_cpu_fp16_to_fp32(const ggml_fp16_t * x, float * y, int64_t n) {
    int64_t i = 0;
#if defined(__F16C__)
#if defined(__AVX512F__)
    for (; i + 15 < n; i += 16) {
        __m256i x_vec = _mm256_loadu_si256((const __m256i *)(x + i));
        __m512 y_vec = _mm512_cvtph_ps(x_vec);
        _mm512_storeu_ps(y + i, y_vec);
    }
#endif
    for (; i + 7 < n; i += 8) {
        __m128i x_vec = _mm_loadu_si128((const __m128i *)(x + i));
        __m256 y_vec = _mm256_cvtph_ps(x_vec);
        _mm256_storeu_ps(y + i, y_vec);
    }
    for (; i + 3 < n; i += 4) {
        __m128i x_vec = _mm_loadl_epi64((const __m128i *)(x + i));
        __m128 y_vec = _mm_cvtph_ps(x_vec);
        _mm_storeu_ps(y + i, y_vec);
    }
<<<<<<< HEAD
#elif defined(__NNPA__)
    for (; i + 7 < n; i += 8) {
        uint16x8_t v_x = vec_xl(0, (const ggml_fp16_t *)(x + i));
        uint16x8_t v_yd = vec_convert_from_fp16(v_x, 0);
        float32x4_t v_yh = vec_extend_to_fp32_hi(v_yd, 0);
        float32x4_t v_yl = vec_extend_to_fp32_lo(v_yd, 0);
        vec_xst(v_yh, 0, (float *)(y + i + 0));
        vec_xst(v_yl, 0, (float *)(y + i + 4));
    }
    for (; i + 3 < n; i += 4) {
        uint16x8_t v_x = vec_xl(0, (const ggml_fp16_t *)(x + i));
        uint16x8_t v_yd = vec_convert_from_fp16(v_x, 0);
        float32x4_t v_yh = vec_extend_to_fp32_hi(v_yd, 0);
        vec_xst(v_yh, 0, (float *)(y + i));
    }
#elif defined(__riscv) && defined(__riscv_v) && defined(__riscv_zfh)
    int64_t n_loop = n;
    __asm__ volatile(
        "LOOP%=:                                    \n\t"
        "vsetvli        t0, %[n], e16, m2,tu,mu     \n\t"
        "slli           t1, t0, 2                   \n\t"
        "slli           t2, t0, 1                   \n\t"
        "vle16.v        v0, (%[IN])                 \n\t"
        "add            %[IN], %[IN], t2            \n\t"
        "vfwcvt.f.f.v   v4, v0                      \n\t"
        "vsetvli        t0, %[n], e32, m4,tu,mu     \n\t"
        "vse32.v        v4, (%[DST])                \n\t"
        "add            %[DST], %[DST], t1          \n\t"
        "sub            %[n],  %[n], t0             \n\t"
        "bnez           %[n], LOOP%=                \n\t"

        : [ IN ] "+r"(x), [ DST ] "+r"(y), [ n ] "+r"(n_loop)
        :
        : "cc", "t0", "t1", "t2");
    i += n;
=======
>>>>>>> 62c3b645
#endif

    for (; i < n; ++i) {
        y[i] = GGML_CPU_FP16_TO_FP32(x[i]);
    }
}

void ggml_cpu_fp32_to_bf16(const float * x, ggml_bf16_t * y, int64_t n) {
    int64_t i = 0;
    for (; i < n; ++i) {
        y[i] = GGML_FP32_TO_BF16(x[i]);
    }
}

void ggml_cpu_fp32_to_i32(const float * x, int32_t * y, int64_t n) {
    int64_t i = 0;
    for (; i < n; ++i) {
        y[i] = x[i];
    }
}

void ggml_cpu_bf16_to_fp32(const ggml_bf16_t * x, float * y, int64_t n) {
    int64_t i = 0;
#if defined(__AVX2__)
#if defined(__AVX512F__)
    for (; i + 15 < n; i += 16) {
        _mm512_storeu_ps(y + i,
                        _mm512_castsi512_ps(
                            _mm512_slli_epi32(
                                _mm512_cvtepu16_epi32(
                                    _mm256_loadu_si256(
                                        (const __m256i *)(x + i))),
                                16)));
    }
#endif
    for (; i + 7 < n; i += 8) {
        _mm256_storeu_ps(y + i,
                        _mm256_castsi256_ps(
                            _mm256_slli_epi32(
                                _mm256_cvtepu16_epi32(
                                    _mm_loadu_si128(
                                        (const __m128i *)(x + i))),
                                16)));
    }
#endif
    for (; i < n; i++) {
        y[i] = GGML_BF16_TO_FP32(x[i]);
    }
}

int ggml_cpu_has_avx(void) {
#if defined(__AVX__)
    return 1;
#else
    return 0;
#endif
}

int ggml_cpu_has_avx_vnni(void) {
#if defined(__AVXVNNI__)
    return 1;
#else
    return 0;
#endif
}

int ggml_cpu_has_avx2(void) {
#if defined(__AVX2__)
    return 1;
#else
    return 0;
#endif
}

int ggml_cpu_has_avx512(void) {
#if defined(__AVX512F__)
    return 1;
#else
    return 0;
#endif
}

int ggml_cpu_has_avx512_vbmi(void) {
#if defined(__AVX512VBMI__)
    return 1;
#else
    return 0;
#endif
}

int ggml_cpu_has_avx512_vnni(void) {
#if defined(__AVX512VNNI__)
    return 1;
#else
    return 0;
#endif
}

int ggml_cpu_has_avx512_bf16(void) {
#if defined(__AVX512BF16__)
    return 1;
#else
    return 0;
#endif
}

int ggml_cpu_has_amx_int8(void) {
#if defined(__AMX_INT8__)
    return 1;
#else
    return 0;
#endif
}

int ggml_cpu_has_bmi2(void) {
#if defined(__BMI2__)
    return 1;
#else
    return 0;
#endif
}

int ggml_cpu_has_fma(void) {
#if defined(__FMA__)
    return 1;
#else
    return 0;
#endif
}

int ggml_cpu_has_arm_fma(void) {
#if defined(__ARM_FEATURE_FMA)
    return 1;
#else
    return 0;
#endif
}

int ggml_cpu_has_riscv_v(void) {
#if defined(__riscv_v_intrinsic)
    return 1;
#else
    return 0;
#endif
}

int ggml_cpu_has_f16c(void) {
#if defined(__F16C__)
    return 1;
#else
    return 0;
#endif
}

int ggml_cpu_has_fp16_va(void) {
#if defined(__ARM_FEATURE_FP16_VECTOR_ARITHMETIC)
    return 1;
#else
    return 0;
#endif
}

int ggml_cpu_has_wasm_simd(void) {
#if defined(__wasm_simd128__)
    return 1;
#else
    return 0;
#endif
}

int ggml_cpu_has_llamafile(void) {
#if defined(GGML_USE_LLAMAFILE)
    return 1;
#else
    return 0;
#endif
}

int ggml_cpu_has_sse3(void) {
#if defined(__SSE3__)
    return 1;
#else
    return 0;
#endif
}

int ggml_cpu_has_ssse3(void) {
#if defined(__SSSE3__)
    return 1;
#else
    return 0;
#endif
}

int ggml_cpu_has_vsx(void) {
#if defined(__POWER9_VECTOR__)
    return 1;
#else
    return 0;
#endif
}

int ggml_cpu_has_vxe(void) {
#if defined(__VXE__) || defined(__VXE2__)
    return 1;
#else
    return 0;
#endif
}

int ggml_cpu_has_neon(void) {
#if defined(__ARM_ARCH) && defined(__ARM_NEON)
    return 1;
#else
    return 0;
#endif
}

int ggml_cpu_has_dotprod(void) {
#if defined(__ARM_ARCH) && defined(__ARM_FEATURE_DOTPROD)
    return 1;
#else
    return 0;
#endif
}

int ggml_cpu_has_sve(void) {
#if defined(__ARM_ARCH) && defined(__ARM_FEATURE_SVE)
    return 1;
#else
    return 0;
#endif
}

int ggml_cpu_has_matmul_int8(void) {
#if defined(__ARM_ARCH) && defined(__ARM_FEATURE_MATMUL_INT8)
    return 1;
#else
    return 0;
#endif
}

int ggml_cpu_get_sve_cnt(void) {
#if defined(__ARM_ARCH) && defined(__ARM_FEATURE_SVE)
    return ggml_arm_arch_features.sve_cnt;
#else
    return 0;
#endif
}

int ggml_cpu_has_sme(void) {
#if defined(__ARM_ARCH) && defined(__ARM_FEATURE_SME)
    return 1;
#else
    return 0;
#endif
}

void ggml_cpu_init(void) {
    // needed to initialize ggml_time
    {
        struct ggml_init_params params = { 0, NULL, false };
        struct ggml_context * ctx = ggml_init(params);
        ggml_free(ctx);
    }

    ggml_critical_section_start();

    static bool is_first_call = true;

    if (is_first_call) {
        // initialize GELU, Quick GELU, SILU and EXP F32 tables
        {
            const uint64_t t_start = ggml_time_us(); UNUSED(t_start);

            for (int i = 0; i < (1 << 16); ++i) {
                union {
                    uint16_t u16;
                    ggml_fp16_t fp16;
                } u = {i};
                float f = GGML_COMPUTE_FP16_TO_FP32(u.fp16);
                ggml_table_f32_f16[i] = f;
                ggml_table_gelu_f16[i] = GGML_CPU_FP32_TO_FP16(ggml_gelu_f32(f));
                ggml_table_gelu_quick_f16[i] = GGML_CPU_FP32_TO_FP16(ggml_gelu_quick_f32(f));
            }

            const uint64_t t_end = ggml_time_us(); UNUSED(t_end);

            GGML_PRINT_DEBUG("%s: GELU, Quick GELU, SILU and EXP tables initialized in %f ms\n", __func__, (t_end - t_start)/1000.0);

#ifdef GGML_USE_OPENMP
            //if (!getenv("OMP_WAIT_POLICY")) {
            //    // set the wait policy to active, so that OpenMP threads don't sleep
            //    putenv("OMP_WAIT_POLICY=active");
            //}

            if (!getenv("KMP_BLOCKTIME")) {
                // set the time to wait before sleeping a thread
                // this is less aggressive than setting the wait policy to active, but should achieve similar results in most cases
                putenv("KMP_BLOCKTIME=200"); // 200ms
            }
#endif
        }

#if defined(__ARM_ARCH)
        ggml_init_arm_arch_features();
#endif

        is_first_call = false;
    }

    ggml_critical_section_end();
}<|MERGE_RESOLUTION|>--- conflicted
+++ resolved
@@ -3224,26 +3224,6 @@
         vfloat16m1_t vy = __riscv_vfncvt_f_f_w_f16m1(vx, vl);
         __riscv_vse16_v_f16m1((_Float16 *)&y[i], vy, vl);
     }
-#elif defined(__riscv) && defined(__riscv_v) && defined(__riscv_zfh)
-    int64_t n_loop = n;
-    __asm__ volatile(
-            "LOOP%=:                                    \n\t"
-            "vsetvli        t0, %[n], e32, m4,tu,mu     \n\t"
-            "slli           t1, t0, 1                   \n\t"
-            "slli           t2, t0, 2                   \n\t"
-            "vle32.v        v0, (%[IN])                 \n\t"
-            "add            %[IN], %[IN], t2            \n\t"
-            "vsetvli        t0, %[n], e16, m2,tu,mu     \n\t"
-            "vfncvt.f.f.w   v4, v0                      \n\t"
-            "vse16.v        v4, (%[DST])                \n\t"
-            "add            %[DST], %[DST], t1          \n\t"
-            "sub            %[n],  %[n], t0             \n\t"
-            "bnez           %[n], LOOP%=                \n\t"
-
-            : [ IN ] "+r"(x), [ DST ] "+r"(y), [ n ] "+r"(n_loop)
-            :
-            : "cc", "t0", "t1", "t2");
-    i += n;
 #endif
     for (; i < n; ++i) {
         y[i] = GGML_CPU_FP32_TO_FP16(x[i]);
@@ -3270,44 +3250,6 @@
         __m128 y_vec = _mm_cvtph_ps(x_vec);
         _mm_storeu_ps(y + i, y_vec);
     }
-<<<<<<< HEAD
-#elif defined(__NNPA__)
-    for (; i + 7 < n; i += 8) {
-        uint16x8_t v_x = vec_xl(0, (const ggml_fp16_t *)(x + i));
-        uint16x8_t v_yd = vec_convert_from_fp16(v_x, 0);
-        float32x4_t v_yh = vec_extend_to_fp32_hi(v_yd, 0);
-        float32x4_t v_yl = vec_extend_to_fp32_lo(v_yd, 0);
-        vec_xst(v_yh, 0, (float *)(y + i + 0));
-        vec_xst(v_yl, 0, (float *)(y + i + 4));
-    }
-    for (; i + 3 < n; i += 4) {
-        uint16x8_t v_x = vec_xl(0, (const ggml_fp16_t *)(x + i));
-        uint16x8_t v_yd = vec_convert_from_fp16(v_x, 0);
-        float32x4_t v_yh = vec_extend_to_fp32_hi(v_yd, 0);
-        vec_xst(v_yh, 0, (float *)(y + i));
-    }
-#elif defined(__riscv) && defined(__riscv_v) && defined(__riscv_zfh)
-    int64_t n_loop = n;
-    __asm__ volatile(
-        "LOOP%=:                                    \n\t"
-        "vsetvli        t0, %[n], e16, m2,tu,mu     \n\t"
-        "slli           t1, t0, 2                   \n\t"
-        "slli           t2, t0, 1                   \n\t"
-        "vle16.v        v0, (%[IN])                 \n\t"
-        "add            %[IN], %[IN], t2            \n\t"
-        "vfwcvt.f.f.v   v4, v0                      \n\t"
-        "vsetvli        t0, %[n], e32, m4,tu,mu     \n\t"
-        "vse32.v        v4, (%[DST])                \n\t"
-        "add            %[DST], %[DST], t1          \n\t"
-        "sub            %[n],  %[n], t0             \n\t"
-        "bnez           %[n], LOOP%=                \n\t"
-
-        : [ IN ] "+r"(x), [ DST ] "+r"(y), [ n ] "+r"(n_loop)
-        :
-        : "cc", "t0", "t1", "t2");
-    i += n;
-=======
->>>>>>> 62c3b645
 #endif
 
     for (; i < n; ++i) {
