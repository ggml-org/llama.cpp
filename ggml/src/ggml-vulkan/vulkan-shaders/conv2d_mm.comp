#version 450

#extension GL_EXT_control_flow_attributes : enable
#ifdef COOPMAT2
#extension GL_NV_cooperative_matrix2 : enable
#extension GL_EXT_shader_explicit_arithmetic_types_float16 : require
#extension GL_KHR_memory_scope_semantics : enable
#endif

#ifdef USE_COLLECTIVES
#    extension GL_KHR_shader_subgroup_shuffle : enable
#endif

#include "types.glsl"

// shape notation: [dim(N), ..., dim(0)] -- stride(dim(j)) >= stride(dim(i)) if i > j
layout(binding = 0) readonly buffer A {
    A_TYPE knl_data[];
};  // src0 - kernel:   [KW, KH, Cin, Cout] for conv_2d, [KW, KH, Cout, Cin] for conv_transposed_2d

layout(binding = 1) readonly buffer B {
    B_TYPE src_data[];
};  // src1 - input:    [W, H, Cin, N] -- channel_first format

layout(binding = 2) writeonly buffer D {
    D_TYPE dst_data[];
};  // dst - result:    [OW, OH, Cout, N]

layout(push_constant) uniform parameter {
    // I/O channels, batch size
    uint32_t Cout;
    uint32_t Cin;
    uint32_t N;

    // Tensor spatial sizes: kernel, input, output
    uint32_t KW;
    uint32_t KH;
    uint32_t W;
    uint32_t H;
    uint32_t OW;
    uint32_t OH;

    // Parameters: stride, padding, dilation - 0=y, 1=x
    uint32_t s0;
    uint32_t s1;
    uint32_t p0;
    uint32_t p1;
    uint32_t d0;
    uint32_t d1;

    // Strides in elements
    uint32_t nb01;
    uint32_t nb02;
    uint32_t nb03;

    uint32_t nb11;
    uint32_t nb12;
    uint32_t nb13;

    uint32_t nb1;
    uint32_t nb2;
    uint32_t nb3;

    // fastdiv helper values
    uint32_t OWmp;   uint32_t OWL;
    uint32_t OWOHmp; uint32_t OWOHL;
<<<<<<< HEAD
#ifdef TRANSPOSE
    uint32_t s0mp; uint32_t s0L;
    uint32_t s1mp; uint32_t s1L;
#endif

    uint32_t circular;
=======
>>>>>>> 92bb442a
}

p;

layout(local_size_x_id = 0, local_size_y = 1, local_size_z = 1) in;
// Blocktile sizes
layout(constant_id = 1) const uint BS_K            = 128;
layout(constant_id = 2) const uint BS_CRS          = 16;
layout(constant_id = 3) const uint BS_NPQ          = 128;
// Thread-tile sizes
layout(constant_id = 4) const uint TS_K            = 8;
layout(constant_id = 5) const uint use_collectives = 1;
layout(constant_id = 6) const uint SHMEM_PAD       = 4;

layout(constant_id = 7)  const uint s0             = 1;
layout(constant_id = 8)  const uint s1             = 1;
layout(constant_id = 9)  const uint p0             = 0;
layout(constant_id = 10) const uint p1             = 0;
layout(constant_id = 11) const uint d0             = 1;
layout(constant_id = 12) const uint d1             = 1;
layout(constant_id = 13) const uint KW             = 1;
layout(constant_id = 14) const uint KH             = 1;

uint32_t       tid     = gl_LocalInvocationID.x;
const uint32_t WG_SIZE = gl_WorkGroupSize.x;

uint splitWork(uint work_size, uint block_size) {
    return (block_size + work_size - 1) / block_size;
}

uint32_t K   = p.Cout;
uint32_t CRS = p.Cin * KH * KW;
uint32_t NPQ = p.N * p.OH * p.OW;

uint32_t n_elems_out = K * NPQ;

// Number of blocktiles per input
uint32_t NB_CRS = splitWork(CRS, BS_CRS);

#ifdef COOPMAT2
#define SHMEM_TYPE float16_t
#else
#define SHMEM_TYPE float
#endif

const uint32_t Ash_stride = BS_CRS + SHMEM_PAD;
const uint32_t Bsh_stride = BS_NPQ + SHMEM_PAD;

const uint32_t Ash_numel = BS_K * BS_CRS;
const uint32_t Bsh_numel = BS_CRS * BS_NPQ;

const uint32_t Ash_len = BS_K * Ash_stride;
const uint32_t Bsh_len = BS_CRS * Bsh_stride;

shared SHMEM_TYPE Ash[Ash_len];  // K x CRS
shared SHMEM_TYPE Bsh[Bsh_len];  // CRS x NPQ

// Threadtile sizes
const uint32_t TS_NPQ = BS_K * BS_NPQ / WG_SIZE / TS_K;

// Number of threadtiles per blocktile
const uint32_t NT_K   = BS_K / TS_K;
const uint32_t NT_NPQ = BS_NPQ / TS_NPQ;

/*
Compute
KxCRS @ CRSxNPQ = K x NPQ
K=Cout
C=Cin
R,S=KH,KW
P,Q=OH,OW
*/

uint32_t B_idx_K   = gl_WorkGroupID.x;
uint32_t B_idx_NPQ = gl_WorkGroupID.y;

uint32_t T_y = tid / NT_NPQ;
uint32_t T_x = tid % NT_NPQ;

uint32_t       Ar    = tid / BS_CRS;
uint32_t       Ac    = tid % BS_CRS;
const uint32_t ArpWg = WG_SIZE / BS_CRS;

uint32_t       Br    = tid / BS_NPQ;
uint32_t       Bc    = tid % BS_NPQ;
const uint32_t BrpWg = WG_SIZE / BS_NPQ;

// see init_fastdiv_values in ggml-vulkan.cpp
uint fastdiv(uint n, uint mp, uint L) {
    uint msbs, lsbs;
    // msbs = mulhi(n, mp)
    umulExtended(n, mp, msbs, lsbs);
    return (msbs + n) >> L;
}

#ifdef COOPMAT2
#define ACC_TYPE float16_t

ACC_TYPE perElemOpStore(const in uint32_t r, const in uint32_t c, const in ACC_TYPE elem)
{
    uint32_t K_idx   = B_idx_K * BS_K + r;
    uint32_t NPQ_idx = B_idx_NPQ * BS_NPQ + c;
    uint32_t N_idx   = fastdiv(NPQ_idx, p.OWOHmp, p.OWOHL); // divide by p.OH * p.OW;
    uint32_t OH_idx  = fastdiv(NPQ_idx - N_idx * p.OH * p.OW, p.OWmp, p.OWL); // divide by p.OW;
    uint32_t OW_idx  = NPQ_idx - N_idx * p.OH * p.OW - OH_idx * p.OW;
    uint32_t dst_idx = OW_idx + OH_idx * p.nb1 + K_idx * p.nb2 + N_idx * p.nb3;
    if (K_idx < K && NPQ_idx < NPQ) {
        dst_data[dst_idx] = D_TYPE(elem);
    }
    return elem;
}
#endif

uint32_t wrap_coord(int coord, uint32_t size) {
    return uint32_t((uint(coord + int(size))) % size);
}

void main() {
#ifdef COOPMAT2
    coopmat<ACC_TYPE, gl_ScopeWorkgroup, BS_K, BS_NPQ, gl_MatrixUseAccumulator> matC;
    matC = coopmat<ACC_TYPE, gl_ScopeWorkgroup, BS_K, BS_NPQ, gl_MatrixUseAccumulator>(0.0);
#else
    float regC[TS_K][TS_NPQ];
    for (uint32_t T_ly = 0; T_ly < TS_K; T_ly++) {
        for (uint32_t T_lx = 0; T_lx < TS_NPQ; T_lx++) {
            regC[T_ly][T_lx] = 0.0;
        }
    }
#endif
    /* Advance block in CRS dim */
    [[dont_unroll]] for (uint32_t B_idx_CRS = 0; B_idx_CRS < NB_CRS; B_idx_CRS++) {
        uint32_t CRS_idx_a;
        uint32_t Cin_idx_a;
        uint32_t KH_idx_a;
        uint32_t KW_idx_a;

#ifdef USE_COLLECTIVES
        uint32_t cached_CRS_idx;
        uint32_t cached_Cin_idx;
        uint32_t cached_KH_idx;
        uint32_t cached_KW_idx;
        if (use_collectives == 1) {
            cached_CRS_idx                = B_idx_CRS * BS_CRS + gl_SubgroupInvocationID;
            cached_Cin_idx                = cached_CRS_idx / (KW * KH);
            uint32_t cached_CRS_remainder = cached_CRS_idx % (KW * KH);
            cached_KH_idx                 = cached_CRS_remainder / KW;
            cached_KW_idx                 = cached_CRS_remainder % KW;

            CRS_idx_a = subgroupShuffle(cached_CRS_idx, Ac);
            Cin_idx_a = subgroupShuffle(cached_Cin_idx, Ac);
            KH_idx_a  = subgroupShuffle(cached_KH_idx, Ac);
            KW_idx_a  = subgroupShuffle(cached_KW_idx, Ac);
        } else {
            CRS_idx_a              = B_idx_CRS * BS_CRS + Ac;  // Global CRS_idx_a (column index of A)
            Cin_idx_a              = CRS_idx_a / (KW * KH);
            uint32_t CRS_remainder = CRS_idx_a % (KW * KH);
            KH_idx_a               = CRS_remainder / KW;
            KW_idx_a               = CRS_remainder % KW;
        }
#else
        CRS_idx_a     = B_idx_CRS * BS_CRS + Ac;  // Global CRS_idx_a (column index of A)
        Cin_idx_a     = CRS_idx_a / (KW * KH);
        CRS_remainder = CRS_idx_a % (KW * KH);
        KH_idx_a      = CRS_remainder / KW;
        KW_idx_a      = CRS_remainder % KW;
#endif

        /* Load kernel to A_block: (BS_K x BS_CRS)*/
        UNROLL for (uint32_t r_offset = 0; r_offset < BS_K; r_offset += ArpWg) {
            uint32_t B_ly    = r_offset + Ar;
            uint32_t B_lx    = Ac;
            uint32_t K_idx   = B_idx_K * BS_K + B_ly; /* Global K_idx (row index of A)*/
#ifdef TRANSPOSE
            uint32_t knl_idx = min(KW_idx_a + KH_idx_a * p.nb01 + K_idx * p.nb02 + Cin_idx_a * p.nb03, K * CRS - 1);
#else
            uint32_t knl_idx = min(KW_idx_a + KH_idx_a * p.nb01 + Cin_idx_a * p.nb02 + K_idx * p.nb03, K * CRS - 1);
#endif
            float    val     = knl_data[knl_idx];
            if (K_idx >= K || CRS_idx_a >= CRS) {
                val = 0.0;
            }
            Ash[B_ly * Ash_stride + B_lx] = SHMEM_TYPE(val);
        }
        /* Load input to B_block: (BS_CRS x BS_NPQ) */
        UNROLL for (uint32_t r_offset = 0; r_offset < BS_CRS; r_offset += BrpWg) {
            uint32_t B_ly          = r_offset + Br;             /* Row index of B block */
            uint32_t B_lx          = Bc;
            uint32_t NPQ_idx       = B_idx_NPQ * BS_NPQ + B_lx; /* Global NPQ index (column index of B) */
            uint32_t N_idx         = fastdiv(NPQ_idx, p.OWOHmp, p.OWOHL); // divide by p.OH * p.OW;
            uint32_t NPQ_remainder = NPQ_idx - N_idx * p.OH * p.OW;
            uint32_t OH_idx        = fastdiv(NPQ_remainder, p.OWmp, p.OWL); // divide by p.OW;
            uint32_t OW_idx        = NPQ_remainder - OH_idx * p.OW;

            uint32_t CRS_idx_b;
            uint32_t Cin_idx_b;
            uint32_t KH_idx_b;
            uint32_t KW_idx_b;
#ifdef USE_COLLECTIVES
            if (use_collectives == 1) {
                CRS_idx_b = subgroupShuffle(cached_CRS_idx, r_offset + Br);
                Cin_idx_b = subgroupShuffle(cached_Cin_idx, r_offset + Br);
                KH_idx_b  = subgroupShuffle(cached_KH_idx, r_offset + Br);
                KW_idx_b  = subgroupShuffle(cached_KW_idx, r_offset + Br);
            } else {
                CRS_idx_b              = B_idx_CRS * BS_CRS + B_ly; /* Global CRS index (row index of B) */
                Cin_idx_b              = CRS_idx_b / (KW * KH);
                uint32_t CRS_remainder = CRS_idx_b % (KW * KH);
                KH_idx_b               = CRS_remainder / KW;
                KW_idx_b               = CRS_remainder % KW;
            }
#else
            CRS_idx_b              = B_idx_CRS * BS_CRS + B_ly; /* Global CRS index (row index of B) */
            Cin_idx_b              = CRS_idx_b / (KW * KH);
            uint32_t CRS_remainder = CRS_idx_b % (KW * KH);
            KH_idx_b               = CRS_remainder / KW;
            KW_idx_b               = CRS_remainder % KW;
#endif
            uint32_t H_pos;
            uint32_t W_pos;
#ifdef TRANSPOSE
            uint32_t H_idx_x_s1 = OH_idx - KH_idx_b * d1 + p1;
            uint32_t W_idx_x_s0 = OW_idx - KW_idx_b * d0 + p0;
            uint32_t H_idx = H_idx_x_s1 / s1;
            uint32_t W_idx = W_idx_x_s0 / s0;
#else
            uint32_t H_idx = OH_idx * s1 + KH_idx_b * d1 - p1;
            uint32_t W_idx = OW_idx * s0 + KW_idx_b * d0 - p0;
#endif
            H_pos            = (p.circular != 0) ? wrap_coord(int(H_idx), p.H) : H_idx;
            W_pos            = (p.circular != 0) ? wrap_coord(int(W_idx), p.W) : W_idx;
            uint32_t src_idx =
                min(max(W_pos + H_pos * p.nb11 + Cin_idx_b * p.nb12 + N_idx * p.nb13, 0), p.Cin * p.N * p.W * p.H - 1);
            float val = src_data[src_idx];
            if (CRS_idx_b >= CRS || NPQ_idx >= NPQ
                || H_pos >= p.H || W_pos >= p.W // Lower bound checks aren't necessary. (idx >= 0x80000000 for such case)
#ifdef TRANSPOSE
<<<<<<< HEAD
                || (H_idx_x_s1 - H_pos * p.s1 != 0) || (W_idx_x_s0 - W_pos * p.s0 != 0)
=======
                || (H_idx_x_s1 - H_idx * s1 != 0) || (W_idx_x_s0 - W_idx * s0 != 0)
>>>>>>> 92bb442a
#endif
                ) {
                val = 0.0;
            }
            Bsh[B_ly * Bsh_stride + B_lx] = SHMEM_TYPE(val);
        }
        barrier();
#ifdef COOPMAT2
        coopmat<float16_t, gl_ScopeWorkgroup, BS_K, BS_CRS, gl_MatrixUseA> matA;
        coopmat<float16_t, gl_ScopeWorkgroup, BS_CRS, BS_NPQ, gl_MatrixUseB> matB;

        coopMatLoad(matA, Ash, 0, Ash_stride, gl_CooperativeMatrixLayoutRowMajor);
        coopMatLoad(matB, Bsh, 0, Bsh_stride, gl_CooperativeMatrixLayoutRowMajor);
        matC = coopMatMulAdd(matA, matB, matC);
#else
        if (T_y * TS_K < K) {
            UNROLL for (uint32_t CRS_lidx = 0; CRS_lidx < BS_CRS; CRS_lidx++) {
                float regA[TS_K];
                float regB[TS_NPQ];
                for (uint32_t T_ly = 0; T_ly < TS_K; T_ly++) {
                    regA[T_ly] = Ash[(T_y * TS_K + T_ly) * Ash_stride + CRS_lidx];
                }
                for (uint32_t T_lx = 0; T_lx < TS_NPQ; T_lx++) {
                    regB[T_lx] = Bsh[CRS_lidx * Bsh_stride + T_x * TS_NPQ + T_lx];
                }
                for (uint32_t T_ly = 0; T_ly < TS_K; T_ly++) {
                    for (uint32_t T_lx = 0; T_lx < TS_NPQ; T_lx++) {
                        regC[T_ly][T_lx] = fma(regA[T_ly], regB[T_lx], regC[T_ly][T_lx]);
                    }
                }
            }
        }
#endif
        barrier();
    }
    /* Save C* */
#ifdef COOPMAT2
    coopMatPerElementNV(matC, matC, perElemOpStore);
#else
    if (T_y * TS_K < K) {
        for (uint32_t T_ly = 0; T_ly < TS_K; T_ly++) {
            for (uint32_t T_lx = 0; T_lx < TS_NPQ; T_lx++) {
                uint32_t K_idx   = B_idx_K * BS_K + T_y * TS_K + T_ly;
                uint32_t NPQ_idx = B_idx_NPQ * BS_NPQ + T_x * TS_NPQ + T_lx;
                uint32_t N_idx   = fastdiv(NPQ_idx, p.OWOHmp, p.OWOHL); // divide by p.OH * p.OW;
                uint32_t OH_idx  = fastdiv(NPQ_idx - N_idx * p.OH * p.OW, p.OWmp, p.OWL); // divide by p.OW;
                uint32_t OW_idx  = NPQ_idx - N_idx * p.OH * p.OW - OH_idx * p.OW;
                uint32_t dst_idx = OW_idx + OH_idx * p.nb1 + K_idx * p.nb2 + N_idx * p.nb3;
                if (K_idx < K && NPQ_idx < NPQ) {
                    dst_data[dst_idx] = regC[T_ly][T_lx];
                }
            }
        }
    }
#endif
}<|MERGE_RESOLUTION|>--- conflicted
+++ resolved
@@ -64,15 +64,8 @@
     // fastdiv helper values
     uint32_t OWmp;   uint32_t OWL;
     uint32_t OWOHmp; uint32_t OWOHL;
-<<<<<<< HEAD
-#ifdef TRANSPOSE
-    uint32_t s0mp; uint32_t s0L;
-    uint32_t s1mp; uint32_t s1L;
-#endif
 
     uint32_t circular;
-=======
->>>>>>> 92bb442a
 }
 
 p;
@@ -309,11 +302,7 @@
             if (CRS_idx_b >= CRS || NPQ_idx >= NPQ
                 || H_pos >= p.H || W_pos >= p.W // Lower bound checks aren't necessary. (idx >= 0x80000000 for such case)
 #ifdef TRANSPOSE
-<<<<<<< HEAD
-                || (H_idx_x_s1 - H_pos * p.s1 != 0) || (W_idx_x_s0 - W_pos * p.s0 != 0)
-=======
                 || (H_idx_x_s1 - H_idx * s1 != 0) || (W_idx_x_s0 - W_idx * s0 != 0)
->>>>>>> 92bb442a
 #endif
                 ) {
                 val = 0.0;
