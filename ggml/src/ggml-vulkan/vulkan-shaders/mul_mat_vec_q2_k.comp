--- conflicted
+++ resolved
@@ -36,19 +36,19 @@
         const vec4 qs_u32_4 = vec4(unpack8((qs_u32 >> 4) & 0x03030303));
         const vec4 qs_u32_6 = vec4(unpack8((qs_u32 >> 6) & 0x03030303));
 
-        const f16vec2 d = data_a[ib0 + i].d;
+        vec2 d = vec2(data_a[ib0 + i].d);
         const FLOAT_TYPE dall = FLOAT_TYPE(d.x);
         const FLOAT_TYPE dmin = FLOAT_TYPE(d.y);
 
         [[unroll]] for (uint j = 0; j < NUM_COLS; ++j) {
-            B_TYPE_VEC2 b0 = data_b_v2[(j*p.batch_stride_b + b_offset + y_idx) / 2];
-            B_TYPE_VEC2 b16 = data_b_v2[(j*p.batch_stride_b + b_offset + y_idx) / 2 + 8];
-            B_TYPE_VEC2 b32 = data_b_v2[(j*p.batch_stride_b + b_offset + y_idx) / 2 + 16];
-            B_TYPE_VEC2 b48 = data_b_v2[(j*p.batch_stride_b + b_offset + y_idx) / 2 + 24];
-            B_TYPE_VEC2 b64 = data_b_v2[(j*p.batch_stride_b + b_offset + y_idx) / 2 + 32];
-            B_TYPE_VEC2 b80 = data_b_v2[(j*p.batch_stride_b + b_offset + y_idx) / 2 + 40];
-            B_TYPE_VEC2 b96 = data_b_v2[(j*p.batch_stride_b + b_offset + y_idx) / 2 + 48];
-            B_TYPE_VEC2 b112 = data_b_v2[(j*p.batch_stride_b + b_offset + y_idx) / 2 + 56];
+            vec2 b0 =   vec2(data_b_v2[(j*p.batch_stride_b + b_offset + y_idx) / 2 +  0]);
+            vec2 b16 =  vec2(data_b_v2[(j*p.batch_stride_b + b_offset + y_idx) / 2 +  8]);
+            vec2 b32 =  vec2(data_b_v2[(j*p.batch_stride_b + b_offset + y_idx) / 2 + 16]);
+            vec2 b48 =  vec2(data_b_v2[(j*p.batch_stride_b + b_offset + y_idx) / 2 + 24]);
+            vec2 b64 =  vec2(data_b_v2[(j*p.batch_stride_b + b_offset + y_idx) / 2 + 32]);
+            vec2 b80 =  vec2(data_b_v2[(j*p.batch_stride_b + b_offset + y_idx) / 2 + 40]);
+            vec2 b96 =  vec2(data_b_v2[(j*p.batch_stride_b + b_offset + y_idx) / 2 + 48]);
+            vec2 b112 = vec2(data_b_v2[(j*p.batch_stride_b + b_offset + y_idx) / 2 + 56]);
 
             FLOAT_TYPE sum1 = FLOAT_TYPE(0.0);
             FLOAT_TYPE sum2 = FLOAT_TYPE(0.0);
@@ -101,76 +101,12 @@
         }
     }
 
-<<<<<<< HEAD
     const uint nbr_par_th = num_blocks_per_row%it_size;
     const uint nbr_all_th = num_blocks_per_row - nbr_par_th;
     uint i0 = 0;
     [[unroll]] for (; i0 < nbr_all_th; i0 += it_size)
         calc_superblock(a_offset, b_offset, itid, itid8, v_im, ix, q_offset, y_offset, i0 + ix, num_blocks_per_row, first_row, num_rows, true);
     calc_superblock(a_offset, b_offset, itid, itid8, v_im, ix, q_offset, y_offset, i0 + ix, num_blocks_per_row, first_row, num_rows, false);
-=======
-    [[unroll]] for (uint i = ix; i < num_blocks_per_row; i += it_size) {
-        const uint y_idx = i * QUANT_K + y_offset;
-
-        [[unroll]] for (uint n = 0; n < num_rows; ++n) {
-            const uint ib0 = a_offset / QUANT_K + (first_row+n)*num_blocks_per_row;
-            vec2 d = vec2(data_a[ib0 + i].d);
-            const FLOAT_TYPE dall = FLOAT_TYPE(d.x);
-            const FLOAT_TYPE dmin = FLOAT_TYPE(d.y);
-
-            uint32_t s0_u32 = data_a_packed32[ib0 + i].scales[s_offset / 4 + 0];
-            uint32_t s4_u32 = data_a_packed32[ib0 + i].scales[s_offset / 4 + 1];
-
-            uint32_t s0_lo4_u32 = s0_u32 & 0x0F0F0F0F;
-            uint32_t s0_hi4_u32 = (s0_u32 >> 4) & 0x0F0F0F0F;
-            uint32_t s4_lo4_u32 = s4_u32 & 0x0F0F0F0F;
-            uint32_t s4_hi4_u32 = (s4_u32 >> 4) & 0x0F0F0F0F;
-
-            uvec4 s0_lo4 = uvec4(unpack8(s0_lo4_u32));
-            uvec4 s4_lo4 = uvec4(unpack8(s4_lo4_u32));
-            uvec4 s0_hi4 = uvec4(unpack8(s0_hi4_u32));
-            uvec4 s4_hi4 = uvec4(unpack8(s4_hi4_u32));
-
-            uint16_t qs0_u16 = data_a_packed16[ib0 + i].qs[q_offset / 2 + 0];
-            uint16_t qs16_u16 = data_a_packed16[ib0 + i].qs[q_offset / 2 + 8];
-            uvec2 qs0 =  uvec2(unpack8(qs0_u16));
-            uvec2 qs16 = uvec2(unpack8(qs16_u16));
-
-            [[unroll]] for (uint j = 0; j < NUM_COLS; ++j) {
-                vec2 b0 =   vec2(data_b_v2[(j*p.batch_stride_b + b_offset + y_idx) / 2 +  0]);
-                vec2 b16 =  vec2(data_b_v2[(j*p.batch_stride_b + b_offset + y_idx) / 2 +  8]);
-                vec2 b32 =  vec2(data_b_v2[(j*p.batch_stride_b + b_offset + y_idx) / 2 + 16]);
-                vec2 b48 =  vec2(data_b_v2[(j*p.batch_stride_b + b_offset + y_idx) / 2 + 24]);
-                vec2 b64 =  vec2(data_b_v2[(j*p.batch_stride_b + b_offset + y_idx) / 2 + 32]);
-                vec2 b80 =  vec2(data_b_v2[(j*p.batch_stride_b + b_offset + y_idx) / 2 + 40]);
-                vec2 b96 =  vec2(data_b_v2[(j*p.batch_stride_b + b_offset + y_idx) / 2 + 48]);
-                vec2 b112 = vec2(data_b_v2[(j*p.batch_stride_b + b_offset + y_idx) / 2 + 56]);
-
-                FLOAT_TYPE sum1 = FLOAT_TYPE(0.0);
-                FLOAT_TYPE sum2 = FLOAT_TYPE(0.0);
-                [[unroll]] for (int l = 0; l < 2; ++l) {
-                    sum1 = fma(FLOAT_TYPE(b0[l]),   FLOAT_TYPE(s0_lo4[0]) * FLOAT_TYPE((qs0[l]  >> 0) & 3),
-                           fma(FLOAT_TYPE(b16[l]),  FLOAT_TYPE(s0_lo4[1]) * FLOAT_TYPE((qs16[l] >> 0) & 3),
-                           fma(FLOAT_TYPE(b32[l]),  FLOAT_TYPE(s0_lo4[2]) * FLOAT_TYPE((qs0[l]  >> 2) & 3),
-                           fma(FLOAT_TYPE(b48[l]),  FLOAT_TYPE(s0_lo4[3]) * FLOAT_TYPE((qs16[l] >> 2) & 3),
-                           fma(FLOAT_TYPE(b64[l]),  FLOAT_TYPE(s4_lo4[0]) * FLOAT_TYPE((qs0[l]  >> 4) & 3),
-                           fma(FLOAT_TYPE(b80[l]),  FLOAT_TYPE(s4_lo4[1]) * FLOAT_TYPE((qs16[l] >> 4) & 3),
-                           fma(FLOAT_TYPE(b96[l]),  FLOAT_TYPE(s4_lo4[2]) * FLOAT_TYPE((qs0[l]  >> 6) & 3),
-                           fma(FLOAT_TYPE(b112[l]), FLOAT_TYPE(s4_lo4[3]) * FLOAT_TYPE((qs16[l] >> 6) & 3), sum1))))))));
-                    sum2 = fma(FLOAT_TYPE(b0[l]),   FLOAT_TYPE(s0_hi4[0]),
-                           fma(FLOAT_TYPE(b16[l]),  FLOAT_TYPE(s0_hi4[1]),
-                           fma(FLOAT_TYPE(b32[l]),  FLOAT_TYPE(s0_hi4[2]),
-                           fma(FLOAT_TYPE(b48[l]),  FLOAT_TYPE(s0_hi4[3]),
-                           fma(FLOAT_TYPE(b64[l]),  FLOAT_TYPE(s4_hi4[0]),
-                           fma(FLOAT_TYPE(b80[l]),  FLOAT_TYPE(s4_hi4[1]),
-                           fma(FLOAT_TYPE(b96[l]),  FLOAT_TYPE(s4_hi4[2]),
-                           fma(FLOAT_TYPE(b112[l]), FLOAT_TYPE(s4_hi4[3]), sum2))))))));
-                }
-                temp[j][n] = fma(dall, sum1, fma(-dmin, sum2, temp[j][n]));
-            }
-        }
-    }
->>>>>>> c05e8c99
 
     reduce_result(temp, d_offset, first_row, num_rows, tid);
 }
