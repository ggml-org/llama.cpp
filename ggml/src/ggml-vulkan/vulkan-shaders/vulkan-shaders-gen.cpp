

#include <iostream>
#include <fstream>
#include <sstream>
#include <string>
#include <stdexcept>
#include <array>
#include <vector>
#include <map>
#include <thread>
#include <mutex>
#include <future>
#include <queue>
#include <condition_variable>
#include <cstdio>
#include <cstring>
#include <cstdlib>
#include <cassert>
#include <algorithm>
#include <sys/stat.h>
#include <sys/types.h>

#ifdef _WIN32
    #include <windows.h>
    #include <direct.h> // For _mkdir on Windows
#else
    #include <unistd.h>
    #include <sys/wait.h>
    #include <fcntl.h>
#endif

#define ASYNCIO_CONCURRENCY 64

std::mutex lock;
std::vector<std::pair<std::string, std::string>> shader_fnames;

std::string GLSLC = "glslc";
std::string input_dir = "vulkan-shaders";
std::string output_dir = "/tmp";
std::string target_hpp = "ggml-vulkan-shaders.hpp";
std::string target_cpp = "ggml-vulkan-shaders.cpp";
bool no_clean = false;

const std::vector<std::string> type_names = {
    "f32",
    "f16",
    "q4_0",
    "q4_1",
    "q5_0",
    "q5_1",
    "q8_0",
    "q2_k",
    "q3_k",
    "q4_k",
    "q5_k",
    "q6_k",
    "iq1_s",
    "iq1_m",
    "iq2_xxs",
    "iq2_xs",
    "iq2_s",
    "iq3_xxs",
    "iq3_s",
    "iq4_xs",
    "iq4_nl",
    "mxfp4",
    "bf16",
};

enum MatMulIdType {
    NONE,
    DEFAULT,
    SUBGROUP,
};

namespace {
void execute_command(const std::string& command, std::string& stdout_str, std::string& stderr_str) {
#ifdef _WIN32
    HANDLE stdout_read, stdout_write;
    HANDLE stderr_read, stderr_write;
    SECURITY_ATTRIBUTES sa = { sizeof(SECURITY_ATTRIBUTES), NULL, TRUE };

    if (!CreatePipe(&stdout_read, &stdout_write, &sa, 0) ||
        !SetHandleInformation(stdout_read, HANDLE_FLAG_INHERIT, 0)) {
        throw std::runtime_error("Failed to create stdout pipe");
    }

    if (!CreatePipe(&stderr_read, &stderr_write, &sa, 0) ||
        !SetHandleInformation(stderr_read, HANDLE_FLAG_INHERIT, 0)) {
        throw std::runtime_error("Failed to create stderr pipe");
    }

    PROCESS_INFORMATION pi;
    STARTUPINFOA si = {};
    si.cb = sizeof(STARTUPINFOA);
    si.dwFlags = STARTF_USESTDHANDLES;
    si.hStdOutput = stdout_write;
    si.hStdError = stderr_write;

    std::vector<char> cmd(command.begin(), command.end());
    cmd.push_back('\0');

    if (!CreateProcessA(NULL, cmd.data(), NULL, NULL, TRUE, 0, NULL, NULL, &si, &pi)) {
        throw std::runtime_error("Failed to create process");
    }

    CloseHandle(stdout_write);
    CloseHandle(stderr_write);

    std::array<char, 128> buffer;
    DWORD bytes_read;

    while (ReadFile(stdout_read, buffer.data(), (DWORD)buffer.size(), &bytes_read, NULL) && bytes_read > 0) {
        stdout_str.append(buffer.data(), bytes_read);
    }

    while (ReadFile(stderr_read, buffer.data(), (DWORD)buffer.size(), &bytes_read, NULL) && bytes_read > 0) {
        stderr_str.append(buffer.data(), bytes_read);
    }

    CloseHandle(stdout_read);
    CloseHandle(stderr_read);
    WaitForSingleObject(pi.hProcess, INFINITE);
    CloseHandle(pi.hProcess);
    CloseHandle(pi.hThread);
#else
    int stdout_pipe[2];
    int stderr_pipe[2];

    if (pipe(stdout_pipe) != 0 || pipe(stderr_pipe) != 0) {
        throw std::runtime_error("Failed to create pipes");
    }

    pid_t pid = fork();
    if (pid < 0) {
        throw std::runtime_error("Failed to fork process");
    }

    if (pid == 0) {
        close(stdout_pipe[0]);
        close(stderr_pipe[0]);
        dup2(stdout_pipe[1], STDOUT_FILENO);
        dup2(stderr_pipe[1], STDERR_FILENO);
        close(stdout_pipe[1]);
        close(stderr_pipe[1]);
        execl("/bin/sh", "sh", "-c", command.c_str(), (char*) nullptr);
        _exit(EXIT_FAILURE);
    } else {
        close(stdout_pipe[1]);
        close(stderr_pipe[1]);

        std::array<char, 128> buffer;
        ssize_t bytes_read;

        while ((bytes_read = read(stdout_pipe[0], buffer.data(), buffer.size())) > 0) {
            stdout_str.append(buffer.data(), bytes_read);
        }

        while ((bytes_read = read(stderr_pipe[0], buffer.data(), buffer.size())) > 0) {
            stderr_str.append(buffer.data(), bytes_read);
        }

        close(stdout_pipe[0]);
        close(stderr_pipe[0]);
        waitpid(pid, nullptr, 0);
    }
#endif
}

bool directory_exists(const std::string& path) {
    struct stat info;
    if (stat(path.c_str(), &info) != 0) {
        return false; // Path doesn't exist or can't be accessed
    }
    return (info.st_mode & S_IFDIR) != 0; // Check if it is a directory
}

bool create_directory(const std::string& path) {
#ifdef _WIN32
    return _mkdir(path.c_str()) == 0 || errno == EEXIST; // EEXIST means the directory already exists
#else
    return mkdir(path.c_str(), 0755) == 0 || errno == EEXIST; // 0755 is the directory permissions
#endif
}

std::string to_uppercase(const std::string& input) {
    std::string result = input;
    for (char& c : result) {
        c = std::toupper(c);
    }
    return result;
}

bool string_starts_with(const std::string& str, const std::string& prefix) {
    if (prefix.size() > str.size()) {
        return false;
    }
    return std::equal(prefix.begin(), prefix.end(), str.begin());
}

bool string_ends_with(const std::string& str, const std::string& suffix) {
    if (suffix.size() > str.size()) {
        return false;
    }
    return std::equal(suffix.rbegin(), suffix.rend(), str.rbegin());
}

bool is_quantized_type(const std::string& type_name) {
    return type_name != "f32" && type_name != "f16" && type_name != "bf16";
}

bool is_legacy_quant(const std::string& type_name) {
    return type_name == "q4_0" || type_name == "q4_1" || type_name == "q5_0" || type_name == "q5_1" || type_name == "q8_0";
}

bool is_k_quant(const std::string& type_name) {
    return string_ends_with(type_name, "_k");
}

bool is_iq_quant(const std::string& type_name) {
    return string_starts_with(type_name, "iq");
}

static const char path_separator = '/';

std::string join_paths(const std::string& path1, const std::string& path2) {
    return path1 + path_separator + path2;
}

std::string basename(const std::string &path) {
    return path.substr(path.find_last_of("/\\") + 1);
}

// variables to track number of compiles in progress
static uint32_t compile_count = 0;
static std::mutex compile_count_mutex;
static std::condition_variable compile_count_cond;

void string_to_spv_func(const std::string& _name, const std::string& in_fname, const std::map<std::string, std::string>& defines, bool fp16 = true, bool coopmat = false, bool coopmat2 = false, bool f16acc = false) {
    std::string name = _name + (f16acc ? "_f16acc" : "") + (coopmat ? "_cm1" : "") + (coopmat2 ? "_cm2" : (fp16 ? "" : "_fp32"));
    std::string out_fname = join_paths(output_dir, name + ".spv");
    std::string in_path = join_paths(input_dir, in_fname);

    std::string target_env = (name.find("_cm2") != std::string::npos) ? "--target-env=vulkan1.3" : "--target-env=vulkan1.2";

    // disable spirv-opt for coopmat shaders for https://github.com/ggerganov/llama.cpp/issues/10734
    // disable spirv-opt for bf16 shaders for https://github.com/ggml-org/llama.cpp/issues/15344
    std::string opt_level = (coopmat || name.find("bf16") != std::string::npos) ? "" : "-O";

    #ifdef _WIN32
        std::vector<std::string> cmd = {GLSLC, "-fshader-stage=compute", target_env, opt_level, "\"" + in_path + "\"", "-o", "\"" + out_fname + "\""};
    #else
        std::vector<std::string> cmd = {GLSLC, "-fshader-stage=compute", target_env, opt_level, in_path, "-o",  out_fname};
    #endif

    #ifdef GGML_VULKAN_SHADER_DEBUG_INFO
        cmd.push_back("-g");
    #endif

    for (const auto& define : defines) {
        cmd.push_back("-D" + define.first + "=" + define.second);
    }

    std::string command;
    for (const auto& part : cmd) {
        command += part + " ";
    }

    std::string stdout_str, stderr_str;
    try {
        // std::cout << "Executing command: ";
        // for (const auto& part : cmd) {
        //     std::cout << part << " ";
        // }
        // std::cout << std::endl;

        execute_command(command, stdout_str, stderr_str);
        if (!stderr_str.empty()) {
            std::cerr << "cannot compile " << name << "\n\n" << command << "\n\n" << stderr_str << std::endl;
            return;
        }

        std::lock_guard<std::mutex> guard(lock);
        shader_fnames.push_back(std::make_pair(name, out_fname));
    } catch (const std::exception& e) {
        std::cerr << "Error executing command for " << name << ": " << e.what() << std::endl;
    }
    {
        std::lock_guard<std::mutex> guard(compile_count_mutex);
        assert(compile_count > 0);
        compile_count--;
    }
    compile_count_cond.notify_all();
}

std::map<std::string, std::string> merge_maps(const std::map<std::string, std::string>& a, const std::map<std::string, std::string>& b) {
    std::map<std::string, std::string> result = a;
    result.insert(b.begin(), b.end());
    return result;
}

static std::vector<std::future<void>> compiles;
void string_to_spv(const std::string& _name, const std::string& in_fname, const std::map<std::string, std::string>& defines, bool fp16 = true, bool coopmat = false, bool coopmat2 = false, bool f16acc = false) {
    {
        // wait until fewer than N compiles are in progress.
        // 16 is an arbitrary limit, the goal is to avoid "failed to create pipe" errors.
        uint32_t N = 16;
        std::unique_lock<std::mutex> guard(compile_count_mutex);
        while (compile_count >= N) {
            compile_count_cond.wait(guard);
        }
        compile_count++;
    }
    compiles.push_back(std::async(string_to_spv_func, _name, in_fname, defines, fp16, coopmat, coopmat2, f16acc));
}

void matmul_shaders(bool fp16, MatMulIdType matmul_id_type, bool coopmat, bool coopmat2, bool f16acc) {
    std::string load_vec = coopmat2 ? "1" : fp16 ? "8" : "4";
    std::string aligned_b_type_f32 = coopmat2 ? "float" : fp16 ? "mat2x4" : "vec4";
    std::string aligned_b_type_f16 = coopmat2 ? "float16_t" : fp16 ? "f16mat2x4" : "f16vec4";

    std::map<std::string, std::string> base_dict;
    std::string shader_name = "matmul";

    if (matmul_id_type == MatMulIdType::DEFAULT) {
        base_dict["MUL_MAT_ID"] = "1";
        shader_name = "matmul_id";
    } else if (matmul_id_type == MatMulIdType::SUBGROUP) {
        base_dict["MUL_MAT_ID"] = "1";
        base_dict["MUL_MAT_ID_USE_SUBGROUPS"] = "1";
        shader_name = "matmul_id_subgroup";
    }

    if (fp16) {
        base_dict["FLOAT16"] = "1";
    }

    base_dict["ACC_TYPE"] = f16acc ? "float16_t" : "float";
    if (f16acc) {
        base_dict["ACC_TYPE_MAX"] = "\"float16_t(65504.0)\"";
    }

    if (coopmat) {
        base_dict["COOPMAT"] = "1";
    }

    const std::string source_name = coopmat2 ? "mul_mm_cm2.comp" : "mul_mm.comp";

    auto const &FLOAT_TYPE = [&](int vec, const std::string &t) -> std::string {
        switch (vec) {
        case 1:
            if (t == "bf16") {
                // scalar path promotes to float
                if (!coopmat && !coopmat2) {
                    return "float";
                }
                return "bfloat16_t";
            }
            if (coopmat2 || fp16) {
                return "float16_t";
            }
            return "float";
        case 2:
            if (t == "bf16") {
                // scalar path promotes to float
                if (!coopmat && !coopmat2) {
                    return "vec2";
                }
                return "bf16vec2";
            }
            if (coopmat2 || fp16) {
                return "f16vec2";
            }
            return "vec2";
        case 4:
            if (t == "bf16") {
                // scalar path promotes to float
                if (!coopmat && !coopmat2) {
                    return "vec4";
                }
                return "bf16vec4";
            }
            if (coopmat2 || fp16) {
                return "f16vec4";
            }
            return "vec4";
        case 8:
            if (t == "bf16") {
                // scalar path promotes to float
                if (!coopmat && !coopmat2) {
                    return "mat2x4";
                }
                throw std::runtime_error("bf16 vec8 not supported");
            }
            if (coopmat2 || fp16) {
                return "f16mat2x4";
            }
            return "mat2x4";
        default:
            throw std::runtime_error("invalid vector size");
        }
    };

    const std::map<std::string, std::string> float_type_dict_f16 = {
        {"FLOAT_TYPE",      FLOAT_TYPE(1, "f16")},
        {"FLOAT_TYPE_VEC2", FLOAT_TYPE(2, "f16")},
        {"FLOAT_TYPE_VEC4", FLOAT_TYPE(4, "f16")},
        {"FLOAT_TYPE_VEC8", FLOAT_TYPE(8, "f16")},
    };

    // Shaders with f16 B_TYPE
    string_to_spv(shader_name + "_f32_f16",         source_name, merge_maps(merge_maps(base_dict, float_type_dict_f16), {{"DATA_A_F32", "1"},                                                     {"B_TYPE", "float16_t"},        {"D_TYPE", "float"}, }), fp16, coopmat, coopmat2, f16acc);
    string_to_spv(shader_name + "_f32_f16_aligned", source_name, merge_maps(merge_maps(base_dict, float_type_dict_f16), {{"DATA_A_F32", "1"}, {"LOAD_VEC_A", load_vec}, {"LOAD_VEC_B", load_vec}, {"B_TYPE", aligned_b_type_f16}, {"D_TYPE", "float"}, {"ALIGNED", "1"}}), fp16, coopmat, coopmat2, f16acc);

    string_to_spv(shader_name + "_f16",             source_name, merge_maps(merge_maps(base_dict, float_type_dict_f16), {{"DATA_A_F16", "1"},                                                     {"B_TYPE", "float16_t"},        {"D_TYPE", "float"}}), fp16, coopmat, coopmat2, f16acc);
    string_to_spv(shader_name + "_f16_aligned",     source_name, merge_maps(merge_maps(base_dict, float_type_dict_f16), {{"DATA_A_F16", "1"}, {"LOAD_VEC_A", load_vec}, {"LOAD_VEC_B", load_vec}, {"B_TYPE", aligned_b_type_f16}, {"D_TYPE", "float"}, {"ALIGNED", "1"}}), fp16, coopmat, coopmat2, f16acc);

    // bf16
    {
        std::string load_vec_a_unaligned = "1";
        // For aligned matmul loads
        std::string load_vec_a = coopmat2 ? "1" : "4";

        // scalar path promotes to float
        std::string to_float_type = (coopmat || coopmat2) ? "uintBitsToBFloat16EXT" : "bf16_to_fp32";

        const std::map<std::string, std::string> float_type_dict_bf16 = {
            {"FLOAT_TYPE",      FLOAT_TYPE(1, "bf16")},
            {"FLOAT_TYPE_VEC2", FLOAT_TYPE(2, "bf16")},
            {"FLOAT_TYPE_VEC4", FLOAT_TYPE(4, "bf16")},
        };

        // If bfloat16 is not supported, then only compile the scalar (promote to fp32) shader
#if !defined(GGML_VULKAN_BFLOAT16_GLSLC_SUPPORT)
        if (!(coopmat || coopmat2))
#endif
        {
            string_to_spv(shader_name + "_bf16_aligned", source_name, merge_maps(merge_maps(base_dict, float_type_dict_bf16), {{"TO_FLOAT_TYPE", to_float_type}, {"DATA_A_BF16", "1"}, {"LOAD_VEC_A", load_vec_a},           {"LOAD_VEC_B", "4"}, {"B_TYPE", coopmat2 ? "bfloat16_t" : "u16vec4"},  {"D_TYPE", "float"}, {"B_IS_FLOAT", "1"}, {"DATA_B_BF16", "1"}, {"ALIGNED", "1"}}), fp16, coopmat, coopmat2, f16acc);
            string_to_spv(shader_name + "_bf16",         source_name, merge_maps(merge_maps(base_dict, float_type_dict_bf16), {{"TO_FLOAT_TYPE", to_float_type}, {"DATA_A_BF16", "1"}, {"LOAD_VEC_A", load_vec_a_unaligned},                      {"B_TYPE", coopmat2 ? "bfloat16_t" : "uint16_t"}, {"D_TYPE", "float"}, {"B_IS_FLOAT", "1"}, {"DATA_B_BF16", "1"}}),                   fp16, coopmat, coopmat2, f16acc);
        }
    }

    for (const auto& tname : type_names) {
        std::string load_vec_quant = "2";
        if ((tname == "q4_0") || (tname == "q4_1") || (tname == "iq1_s") || (tname == "iq1_m") || (tname == "iq2_xxs") || (tname == "iq2_xs") || (tname == "iq2_s"))
            load_vec_quant = "8";
        else if ((tname == "q5_0") || (tname == "q5_1") || (tname == "q8_0") || (tname == "iq3_xxs") || (tname == "iq3_s") || (tname == "iq4_nl") || (tname == "mxfp4"))
            load_vec_quant = "4";

        if (tname == "bf16") {
            continue;
        }

        std::string data_a_key = "DATA_A_" + to_uppercase(tname);
        // For unaligned, load one at a time for f32/f16, or two at a time for quants
        std::string load_vec_a_unaligned = (coopmat2 || tname == "f32" || tname == "f16" || tname == "bf16") ? "1" : load_vec_quant;
        // For aligned matmul loads
        std::string load_vec_a = (coopmat2 || tname == "f32" || tname == "f16" || tname == "bf16") ? load_vec : load_vec_quant;

        const std::map<std::string, std::string> float_type_dict = {
            {"FLOAT_TYPE",      FLOAT_TYPE(1, tname)},
            {"FLOAT_TYPE_VEC2", FLOAT_TYPE(2, tname)},
            {"FLOAT_TYPE_VEC4", FLOAT_TYPE(4, tname)},
            {"FLOAT_TYPE_VEC8", FLOAT_TYPE(8, tname)},
        };

        // don't generate f32 variants for coopmat2
        if (!coopmat2) {
            string_to_spv(shader_name + "_" + tname + "_f32",         source_name, merge_maps(merge_maps(base_dict, float_type_dict), {{data_a_key, "1"}, {"LOAD_VEC_A", load_vec_a_unaligned},                           {"B_TYPE", "float"},            {"D_TYPE", "float"}}), fp16, coopmat, coopmat2, f16acc);
            string_to_spv(shader_name + "_" + tname + "_f32_aligned", source_name, merge_maps(merge_maps(base_dict, float_type_dict), {{data_a_key, "1"}, {"LOAD_VEC_A", load_vec_a},           {"LOAD_VEC_B", load_vec}, {"B_TYPE", aligned_b_type_f32}, {"D_TYPE", "float"}, {"ALIGNED", "1"}}), fp16, coopmat, coopmat2, f16acc);
        }

        if (tname != "f16" && tname != "f32") {
            string_to_spv(shader_name + "_" + tname + "_f16",         source_name,  merge_maps(merge_maps(base_dict, float_type_dict), {{data_a_key, "1"}, {"LOAD_VEC_A", load_vec_a_unaligned},                           {"B_TYPE", "float16_t"},        {"D_TYPE", "float"}}), fp16, coopmat, coopmat2, f16acc);
            string_to_spv(shader_name + "_" + tname + "_f16_aligned", source_name,  merge_maps(merge_maps(base_dict, float_type_dict), {{data_a_key, "1"}, {"LOAD_VEC_A", load_vec_a},           {"LOAD_VEC_B", load_vec}, {"B_TYPE", aligned_b_type_f16}, {"D_TYPE", "float"}, {"ALIGNED", "1"}}), fp16, coopmat, coopmat2, f16acc);
        }

#if defined(GGML_VULKAN_INTEGER_DOT_GLSLC_SUPPORT)
        if (!coopmat && !coopmat2 && matmul_id_type == MatMulIdType::NONE && is_legacy_quant(tname)) {
            string_to_spv(shader_name + "_" + tname + "_q8_1", "mul_mmq.comp", merge_maps(merge_maps(base_dict, float_type_dict), {{data_a_key, "1"}, {"D_TYPE", "float"},}), fp16, coopmat, coopmat2, f16acc);
        }
#endif
    }
}

void process_shaders() {
    std::cout << "ggml_vulkan: Generating and compiling shaders to SPIR-V" << std::endl;
    std::map<std::string, std::string> base_dict = {{"FLOAT_TYPE", "float"}};

    // matmul
    for (const MatMulIdType& matmul_id_type : {MatMulIdType::NONE, MatMulIdType::DEFAULT, MatMulIdType::SUBGROUP}) {
        // No coopmats
        // fp32
        matmul_shaders(false, matmul_id_type, false, false, false);

        // fp16, fp32acc and fp16acc
        matmul_shaders(true, matmul_id_type, false, false, false);
        matmul_shaders(true, matmul_id_type, false, false, true);

        if (matmul_id_type != MatMulIdType::DEFAULT) {
#if defined(GGML_VULKAN_COOPMAT_GLSLC_SUPPORT)
            // Coopmat, fp32acc and fp16acc
            matmul_shaders(true, matmul_id_type, true, false, false);
            matmul_shaders(true, matmul_id_type, true, false, true);
#endif

#if defined(GGML_VULKAN_COOPMAT2_GLSLC_SUPPORT)
            // Coopmat2, fp32acc and fp16acc
            matmul_shaders(true, matmul_id_type, false, true, false);
            matmul_shaders(true, matmul_id_type, false, true, true);
#endif
        }
    }

    // flash attention
    for (const auto& f16acc : {false, true}) {
        std::map<std::string, std::string> fa_base_dict = base_dict;
        fa_base_dict["ACC_TYPE"] = f16acc ? "float16_t" : "float";
        fa_base_dict["ACC_TYPEV4"] = f16acc ? "f16vec4" : "vec4";
        if (f16acc) {
            fa_base_dict["ACC_TYPE_MAX"] = "\"float16_t(65504.0)\"";
        }

        for (const auto& tname : type_names) {
            if (tname == "f32") {
                continue;
            }
            if (tname == "bf16") continue;

#if defined(GGML_VULKAN_COOPMAT2_GLSLC_SUPPORT)
            if (tname == "f16") {
                string_to_spv("flash_attn_f32_f16_" + tname, "flash_attn_cm2.comp",
                    merge_maps(fa_base_dict, {{"Q_TYPE", "float"}, {"D_TYPE", "float"}}), true, false, true, f16acc);
            } else {
                std::string data_a_key = "DATA_A_" + to_uppercase(tname);
                string_to_spv("flash_attn_f32_f16_" + tname, "flash_attn_cm2.comp",
                    merge_maps(fa_base_dict, {{data_a_key, "1"}, {"Q_TYPE", "float"}, {"D_TYPE", "float"}, {"DEQUANTFUNC", "dequantFunc"+to_uppercase(tname) }, {"BLOCK_SIZE", "QUANT_K_"+to_uppercase(tname) }}), true, false, true, f16acc);
            }
#endif
#if defined(GGML_VULKAN_COOPMAT_GLSLC_SUPPORT)
            if (tname == "f16") {
                string_to_spv("flash_attn_f32_f16_" + tname, "flash_attn_cm1.comp",
                    merge_maps(fa_base_dict, {{"Q_TYPE", "float"}, {"D_TYPE", "float"}, {"COOPMAT", "1"}}), true, true, false, f16acc);
            } else if (tname == "q4_0" || tname == "q8_0") {
                std::string data_a_key = "DATA_A_" + to_uppercase(tname);
                string_to_spv("flash_attn_f32_f16_" + tname, "flash_attn_cm1.comp",
                    merge_maps(fa_base_dict, {{data_a_key, "1"}, {"Q_TYPE", "float"}, {"D_TYPE", "float"}, {"BLOCK_SIZE", "QUANT_K_"+to_uppercase(tname)}, {"COOPMAT", "1"}}), true, true, false, f16acc);
            }
#endif
            if (tname == "f16") {
                string_to_spv("flash_attn_f32_f16_" + tname, "flash_attn.comp",
                    merge_maps(fa_base_dict, {{"Q_TYPE", "float"}, {"D_TYPE", "float"}}), true, false, false, f16acc);
            } else if (tname == "q4_0" || tname == "q8_0") {
                std::string data_a_key = "DATA_A_" + to_uppercase(tname);
                string_to_spv("flash_attn_f32_f16_" + tname, "flash_attn.comp",
                    merge_maps(fa_base_dict, {{data_a_key, "1"}, {"Q_TYPE", "float"}, {"D_TYPE", "float"}, {"BLOCK_SIZE", "QUANT_K_"+to_uppercase(tname) }}), true, false, false, f16acc);
            }
        }
    }

    for (const auto& tname : type_names) {
        // mul mat vec
        std::string data_a_key = "DATA_A_" + to_uppercase(tname);
        std::string shader = (string_ends_with(tname, "_k") || string_starts_with(tname, "iq1_") || string_starts_with(tname, "iq2_") || string_starts_with(tname, "iq3_")) ? "mul_mat_vec_" + tname + ".comp" : "mul_mat_vec.comp";

        string_to_spv("mul_mat_vec_" + tname + "_f32_f32", shader, merge_maps(base_dict, {{data_a_key, "1"}, {"B_TYPE", "float"}, {"B_TYPE_VEC2", "vec2"}, {"B_TYPE_VEC4", "vec4"}, {"D_TYPE", "float"}}));
        string_to_spv("mul_mat_vec_" + tname + "_f16_f32", shader, merge_maps(base_dict, {{data_a_key, "1"}, {"B_TYPE", "float16_t"}, {"B_TYPE_VEC2", "f16vec2"}, {"B_TYPE_VEC4", "f16vec4"}, {"D_TYPE", "float"}}));

        string_to_spv("mul_mat_vec_" + tname + "_f32_f32_subgroup", shader, merge_maps(base_dict, {{data_a_key, "1"}, {"B_TYPE", "float"}, {"B_TYPE_VEC2", "vec2"}, {"B_TYPE_VEC4", "vec4"}, {"D_TYPE", "float"}, {"USE_SUBGROUP_ADD", "1"}}));
        string_to_spv("mul_mat_vec_" + tname + "_f16_f32_subgroup", shader, merge_maps(base_dict, {{data_a_key, "1"}, {"B_TYPE", "float16_t"}, {"B_TYPE_VEC2", "f16vec2"}, {"B_TYPE_VEC4", "f16vec4"}, {"D_TYPE", "float"}, {"USE_SUBGROUP_ADD", "1"}}));

        string_to_spv("mul_mat_vec_" + tname + "_f32_f32_subgroup_no_shmem", shader, merge_maps(base_dict, {{data_a_key, "1"}, {"B_TYPE", "float"}, {"B_TYPE_VEC2", "vec2"}, {"B_TYPE_VEC4", "vec4"}, {"D_TYPE", "float"}, {"USE_SUBGROUP_ADD_NO_SHMEM", "1"}}));
        string_to_spv("mul_mat_vec_" + tname + "_f16_f32_subgroup_no_shmem", shader, merge_maps(base_dict, {{data_a_key, "1"}, {"B_TYPE", "float16_t"}, {"B_TYPE_VEC2", "f16vec2"}, {"B_TYPE_VEC4", "f16vec4"}, {"D_TYPE", "float"}, {"USE_SUBGROUP_ADD_NO_SHMEM", "1"}}));

        string_to_spv("mul_mat_vec_id_" + tname + "_f32", shader, merge_maps(base_dict, {{"MUL_MAT_ID", "1"}, {data_a_key, "1"}, {"B_TYPE", "float"}, {"B_TYPE_VEC2", "vec2"}, {"B_TYPE_VEC4", "vec4"}, {"D_TYPE", "float"}}));

        // mul mat vec with integer dot product
#if defined(GGML_VULKAN_INTEGER_DOT_GLSLC_SUPPORT)
        if (is_legacy_quant(tname)) {
            string_to_spv("mul_mat_vec_" + tname + "_q8_1_f32", "mul_mat_vecq.comp", merge_maps(base_dict, {{data_a_key, "1"}, {"D_TYPE", "float"}, {"FLOAT_TYPE", "float"}, {"FLOAT_TYPE_VEC2", "vec2"}, {"ACC_TYPE", "float"}}));
            string_to_spv("mul_mat_vec_" + tname + "_q8_1_f32_subgroup", "mul_mat_vecq.comp", merge_maps(base_dict, {{data_a_key, "1"}, {"D_TYPE", "float"}, {"FLOAT_TYPE", "float"}, {"FLOAT_TYPE_VEC2", "vec2"}, {"ACC_TYPE", "float"}, {"USE_SUBGROUP_ADD", "1"}}));
            string_to_spv("mul_mat_vec_" + tname + "_q8_1_f32_subgroup_no_shmem", "mul_mat_vecq.comp", merge_maps(base_dict, {{data_a_key, "1"}, {"D_TYPE", "float"}, {"FLOAT_TYPE", "float"}, {"FLOAT_TYPE_VEC2", "vec2"}, {"ACC_TYPE", "float"}, {"USE_SUBGROUP_ADD_NO_SHMEM", "1"}}));
        }
#endif

        // Dequant shaders
        if (tname != "f16" && tname != "bf16") {
            string_to_spv("dequant_" + tname, "dequant_" + tname + ".comp", merge_maps(base_dict, {{data_a_key, "1"}, {"D_TYPE", "float16_t"}}));
        }

        if (!string_ends_with(tname, "_k")) {
            shader = (tname == "f32" || tname == "f16" || tname == "bf16") ? "get_rows.comp" : "get_rows_quant.comp";

            if (tname == "f16") {
                string_to_spv("get_rows_" + tname, shader, merge_maps(base_dict, {{data_a_key, "1"}, {"B_TYPE", "int"}, {"D_TYPE", "float16_t"}, {"OPTIMIZATION_ERROR_WORKAROUND", "1"}}));
            } else {
                string_to_spv("get_rows_" + tname, shader, merge_maps(base_dict, {{data_a_key, "1"}, {"B_TYPE", "int"}, {"D_TYPE", "float16_t"}}));
            }
            string_to_spv("get_rows_" + tname + "_f32", shader, merge_maps(base_dict, {{data_a_key, "1"}, {"B_TYPE", "int"}, {"D_TYPE", "float"}}));
        }
    }

    string_to_spv("mul_mat_vec_p021_f16_f32_subgroup_add", "mul_mat_vec_p021.comp", {{"A_TYPE", "float16_t"}, {"A_TYPE_VEC4", "f16vec4"}, {"B_TYPE", "float"}, {"B_TYPE_VEC4", "vec4"}, {"D_TYPE", "float"}, {"USE_SUBGROUP_ADD", "1"}});
    string_to_spv("mul_mat_vec_p021_f16_f32",              "mul_mat_vec_p021.comp", {{"A_TYPE", "float16_t"}, {"A_TYPE_VEC4", "f16vec4"}, {"B_TYPE", "float"}, {"B_TYPE_VEC4", "vec4"}, {"D_TYPE", "float"}});
    string_to_spv("mul_mat_vec_nc_f16_f32", "mul_mat_vec_nc.comp", {{"A_TYPE", "float16_t"}, {"A_TYPE_VEC4", "f16vec4"}, {"B_TYPE", "float"}, {"B_TYPE_VEC4", "vec4"}, {"D_TYPE", "float"}});

    // Norms
    string_to_spv("norm_f32", "norm.comp", merge_maps(base_dict, {{"A_TYPE", "float"}, {"D_TYPE", "float"}}));
    string_to_spv("group_norm_f32", "group_norm.comp", merge_maps(base_dict, {{"A_TYPE", "float"}, {"D_TYPE", "float"}}));
    string_to_spv("rms_norm_f32", "rms_norm.comp", merge_maps(base_dict, {{"A_TYPE", "float"}, {"B_TYPE", "float"}, {"D_TYPE", "float"}}));
    string_to_spv("rms_norm_partials_f32", "rms_norm_partials.comp", merge_maps(base_dict, {{"A_TYPE", "float"}, {"B_TYPE", "float"}, {"D_TYPE", "float"}}));
    string_to_spv("rms_norm_back_f32", "rms_norm_back.comp", merge_maps(base_dict, {{"A_TYPE", "float"}, {"B_TYPE", "float"}, {"D_TYPE", "float"}}));
    string_to_spv("l2_norm_f32", "l2_norm.comp", merge_maps(base_dict, {{"A_TYPE", "float"}, {"D_TYPE", "float"}}));

    string_to_spv("cpy_f32_f32", "copy.comp", {{"A_TYPE", "float"}, {"D_TYPE", "float"}});
    string_to_spv("cpy_f32_f16", "copy.comp", {{"A_TYPE", "float"}, {"D_TYPE", "float16_t"}});
    string_to_spv("cpy_f16_f16", "copy.comp", {{"A_TYPE", "float16_t"}, {"D_TYPE", "float16_t"}, {"OPTIMIZATION_ERROR_WORKAROUND", "1"}});
    string_to_spv("cpy_f16_f32", "copy.comp", {{"A_TYPE", "float16_t"}, {"D_TYPE", "float"}, {"OPTIMIZATION_ERROR_WORKAROUND", "1"}});
    string_to_spv("cpy_f32_bf16","copy.comp", {{"A_TYPE", "float"}, {"D_TYPE", "uint16_t"}, {"DATA_D_BF16", "1"}});
    string_to_spv("contig_cpy_f32_f32", "contig_copy.comp", {{"A_TYPE", "float"}, {"D_TYPE", "float"}});
    string_to_spv("contig_cpy_f32_i32", "contig_copy.comp", {{"A_TYPE", "float"}, {"D_TYPE", "int"}});
    string_to_spv("contig_cpy_i32_f32", "contig_copy.comp", {{"A_TYPE", "int"}, {"D_TYPE", "float"}});
    string_to_spv("contig_cpy_f32_f16", "contig_copy.comp", {{"A_TYPE", "float"}, {"D_TYPE", "float16_t"}});
    string_to_spv("contig_cpy_f16_f16", "contig_copy.comp", {{"A_TYPE", "float16_t"}, {"D_TYPE", "float16_t"}, {"OPTIMIZATION_ERROR_WORKAROUND", "1"}});
    string_to_spv("contig_cpy_f16_f32", "contig_copy.comp", {{"A_TYPE", "float16_t"}, {"D_TYPE", "float"}, {"OPTIMIZATION_ERROR_WORKAROUND", "1"}});
    string_to_spv("contig_cpy_f32_bf16","contig_copy.comp",{{"A_TYPE", "float"}, {"D_TYPE", "uint16_t"}, {"DATA_D_BF16", "1"}});
    string_to_spv("cpy_f32_i32", "copy.comp", {{"A_TYPE", "float"}, {"D_TYPE", "int"}});
    string_to_spv("cpy_i32_f32", "copy.comp", {{"A_TYPE", "int"}, {"D_TYPE", "float"}});

    for (std::string t : {"q4_0", "q4_1", "q5_0", "q5_1", "q8_0", "iq4_nl"}) {
        string_to_spv("cpy_f32_" + t, "copy_to_quant.comp", {{"DATA_A_" + to_uppercase(t), "1"}, {"D_TYPE", "float"}, {"FLOAT_TYPE", "float"}});
        string_to_spv("cpy_f32_" + t + "_rte", "copy_to_quant.comp", {{"DATA_A_" + to_uppercase(t), "1"}, {"D_TYPE", "float"}, {"FLOAT_TYPE", "float"}, {"RTE16", "1"}});
        string_to_spv("cpy_" + t + "_f32", "copy_from_quant.comp", {{"DATA_A_" + to_uppercase(t), "1"}, {"D_TYPE", "float"}, {"FLOAT_TYPE", "float"}});
    }

    for (std::string t : {"f32", "f16", "bf16", "q4_0", "q4_1", "q5_0", "q5_1", "q8_0", "iq4_nl"}) {
        string_to_spv("set_rows_" + t, "copy_to_quant.comp", {{"SET_ROWS", "1"}, {"DATA_A_" + to_uppercase(t), "1"}, {"B_TYPE", "uvec2"}, {"D_TYPE", "float"}, {"FLOAT_TYPE", "float"}});
        string_to_spv("set_rows_" + t + "_rte", "copy_to_quant.comp", {{"SET_ROWS", "1"}, {"DATA_A_" + to_uppercase(t), "1"}, {"B_TYPE", "uvec2"}, {"D_TYPE", "float"}, {"FLOAT_TYPE", "float"}, {"RTE16", "1"}});
    }

    auto get_type_str = [](bool f16) {
        return f16 ? "float16_t" : "float";
    };
    auto get_suffix = [](bool src0_f16, bool src1_f16, bool dst_f16) {
        std::string s;
        s += std::string(src0_f16 ? "_f16" : "_f32");
        s += std::string(src1_f16 ? "_f16" : "_f32");
        s += std::string(dst_f16 ? "_f16" : "_f32");
        return s;
    };
    for (std::string op : {"add", "sub", "mul", "div", "add_rms", }) {
    for (auto src0_f16 : {false, true}) {
    for (auto src1_f16 : {false, true}) {
    for (auto dst_f16  : {false, true}) {
    for (auto rte      : {false, true}) {
        auto source = op == "add_rms" ? std::string("add") : op;
        auto name = op + get_suffix(src0_f16, src1_f16, dst_f16) + (rte ? "_rte" : "");
        auto add_rms = op == "add_rms" ? "1" : "0";
        string_to_spv(name.c_str(), source + ".comp", {{"A_TYPE", get_type_str(src0_f16)}, {"B_TYPE", get_type_str(src1_f16)}, {"D_TYPE", get_type_str(dst_f16)}, {"FLOAT_TYPE", "float"}, {"RTE16", rte ? "1" : "0"}, {"ADD_RMS" , add_rms}});
    }
    }
    }
    }
    }

    string_to_spv("sub_f32", "sub.comp", {{"A_TYPE", "float"}, {"B_TYPE", "float"}, {"D_TYPE", "float"}, {"FLOAT_TYPE", "float"}});

    string_to_spv("acc_f32", "acc.comp", {{"A_TYPE", "float"}, {"B_TYPE", "float"}, {"D_TYPE", "float"}, {"FLOAT_TYPE", "float"}});

    string_to_spv("split_k_reduce", "mul_mat_split_k_reduce.comp", {});
    string_to_spv("fa_split_k_reduce", "flash_attn_split_k_reduce.comp", {});

    string_to_spv("quantize_q8_1", "quantize_q8_1.comp", {});
    string_to_spv("quantize_q8_1_subgroup", "quantize_q8_1.comp", {{"USE_SUBGROUPS", "1"}});

    string_to_spv("quantize_q8_1_x4", "quantize_q8_1.comp", {{"QBLOCK_X4", "1"}});
    string_to_spv("quantize_q8_1_x4_subgroup", "quantize_q8_1.comp", {{"QBLOCK_X4", "1"}, {"USE_SUBGROUPS", "1"}});

    string_to_spv("mul_f32", "mul.comp", {{"A_TYPE", "float"}, {"B_TYPE", "float"}, {"D_TYPE", "float"}, {"FLOAT_TYPE", "float"}});

    string_to_spv("div_f32", "div.comp", {{"A_TYPE", "float"}, {"B_TYPE", "float"}, {"D_TYPE", "float"}, {"FLOAT_TYPE", "float"}});

    string_to_spv("repeat_f32", "repeat.comp", {{"A_TYPE", "float"}, {"D_TYPE", "float"}});
    string_to_spv("repeat_back_f32", "repeat_back.comp", {{"A_TYPE", "float"}, {"D_TYPE", "float"}});

    string_to_spv("scale_f32", "scale.comp", {{"A_TYPE", "float"}, {"D_TYPE", "float"}, {"FLOAT_TYPE", "float"}});

    string_to_spv("sqr_f32", "square.comp", {{"A_TYPE", "float"}, {"D_TYPE", "float"}, {"FLOAT_TYPE", "float"}});

    string_to_spv("sqrt_f32", "sqrt.comp", {{"A_TYPE", "float"}, {"D_TYPE", "float"}, {"FLOAT_TYPE", "float"}});

    string_to_spv("sin_f32", "sin.comp", {{"A_TYPE", "float"}, {"D_TYPE", "float"}, {"FLOAT_TYPE", "float"}});

    string_to_spv("cos_f32", "cos.comp", {{"A_TYPE", "float"}, {"D_TYPE", "float"}, {"FLOAT_TYPE", "float"}});

    string_to_spv("clamp_f32", "clamp.comp", {{"A_TYPE", "float"}, {"D_TYPE", "float"}, {"FLOAT_TYPE", "float"}});

    string_to_spv("pad_f32", "pad.comp", {{"A_TYPE", "float"}, {"D_TYPE", "float"}});

    string_to_spv("concat_f32", "concat.comp", {{"A_TYPE", "float"}, {"B_TYPE", "float"}, {"D_TYPE", "float"}});
    string_to_spv("concat_f16", "concat.comp", {{"A_TYPE", "float16_t"}, {"B_TYPE", "float16_t"}, {"D_TYPE", "float16_t"}, {"OPTIMIZATION_ERROR_WORKAROUND", "1"}});
    string_to_spv("concat_i32", "concat.comp", {{"A_TYPE", "int"}, {"B_TYPE", "int"}, {"D_TYPE", "int"}});

    string_to_spv("upscale_f32", "upscale.comp", {{"A_TYPE", "float"}, {"B_TYPE", "float"}, {"D_TYPE", "float"}});

    string_to_spv("exp_f16",        "exp.comp",         {{"A_TYPE", "float16_t"},   {"D_TYPE", "float16_t"}});
    string_to_spv("exp_f32",        "exp.comp",         {{"A_TYPE", "float"},       {"D_TYPE", "float"}});
    string_to_spv("gelu_f16",       "gelu.comp",        {{"A_TYPE", "float16_t"},   {"D_TYPE", "float16_t"}});
    string_to_spv("gelu_f32",       "gelu.comp",        {{"A_TYPE", "float"},       {"D_TYPE", "float"}});
    string_to_spv("gelu_erf_f16",   "gelu_erf.comp",    {{"A_TYPE", "float16_t"},   {"D_TYPE", "float16_t"}});
    string_to_spv("gelu_erf_f32",   "gelu_erf.comp",    {{"A_TYPE", "float"},       {"D_TYPE", "float"}});
    string_to_spv("gelu_quick_f16", "gelu_quick.comp",  {{"A_TYPE", "float16_t"},   {"D_TYPE", "float16_t"}});
    string_to_spv("gelu_quick_f32", "gelu_quick.comp",  {{"A_TYPE", "float"},       {"D_TYPE", "float"}});
    string_to_spv("silu_f16",       "silu.comp",        {{"A_TYPE", "float16_t"},   {"D_TYPE", "float16_t"}});
    string_to_spv("silu_f32",       "silu.comp",        {{"A_TYPE", "float"},       {"D_TYPE", "float"}});
    string_to_spv("relu_f16",       "relu.comp",        {{"A_TYPE", "float16_t"},   {"D_TYPE", "float16_t"}});
    string_to_spv("relu_f32",       "relu.comp",        {{"A_TYPE", "float"},       {"D_TYPE", "float"}});
    string_to_spv("tanh_f16",       "tanh.comp",        {{"A_TYPE", "float16_t"},   {"D_TYPE", "float16_t"}});
    string_to_spv("tanh_f32",       "tanh.comp",        {{"A_TYPE", "float"},       {"D_TYPE", "float"}});
    string_to_spv("sigmoid_f16",    "sigmoid.comp",     {{"A_TYPE", "float16_t"},   {"D_TYPE", "float16_t"}});
    string_to_spv("sigmoid_f32",    "sigmoid.comp",     {{"A_TYPE", "float"},       {"D_TYPE", "float"}});
    string_to_spv("hardsigmoid_f16","hardsigmoid.comp", {{"A_TYPE", "float16_t"},   {"D_TYPE", "float16_t"}});
    string_to_spv("hardsigmoid_f32","hardsigmoid.comp", {{"A_TYPE", "float"},       {"D_TYPE", "float"}});
    string_to_spv("hardswish_f16",  "hardswish.comp",   {{"A_TYPE", "float16_t"},   {"D_TYPE", "float16_t"}});
    string_to_spv("hardswish_f32",  "hardswish.comp",   {{"A_TYPE", "float"},       {"D_TYPE", "float"}});

    for (auto rte : {false, true}) {
        std::string suffix = rte ? "_rte" : "";
        string_to_spv("geglu_f16" + suffix,      "geglu.comp",       {{"A_TYPE", "float16_t"},   {"D_TYPE", "float16_t"},   {"RTE16", rte ? "1" : "0"}});
        string_to_spv("geglu_f32" + suffix,      "geglu.comp",       {{"A_TYPE", "float"},       {"D_TYPE", "float"},       {"RTE16", rte ? "1" : "0"}});
        string_to_spv("reglu_f16" + suffix,      "reglu.comp",       {{"A_TYPE", "float16_t"},   {"D_TYPE", "float16_t"},   {"RTE16", rte ? "1" : "0"}});
        string_to_spv("reglu_f32" + suffix,      "reglu.comp",       {{"A_TYPE", "float"},       {"D_TYPE", "float"},       {"RTE16", rte ? "1" : "0"}});
        string_to_spv("swiglu_f16" + suffix,     "swiglu.comp",      {{"A_TYPE", "float16_t"},   {"D_TYPE", "float16_t"},   {"RTE16", rte ? "1" : "0"}});
        string_to_spv("swiglu_f32" + suffix,     "swiglu.comp",      {{"A_TYPE", "float"},       {"D_TYPE", "float"},       {"RTE16", rte ? "1" : "0"}});
        string_to_spv("swiglu_oai_f16" + suffix, "swiglu_oai.comp",  {{"A_TYPE", "float16_t"},   {"D_TYPE", "float16_t"},   {"RTE16", rte ? "1" : "0"}});
        string_to_spv("swiglu_oai_f32" + suffix, "swiglu_oai.comp",  {{"A_TYPE", "float"},       {"D_TYPE", "float"},       {"RTE16", rte ? "1" : "0"}});
        string_to_spv("geglu_erf_f16" + suffix,  "geglu_erf.comp",   {{"A_TYPE", "float16_t"},   {"D_TYPE", "float16_t"},   {"RTE16", rte ? "1" : "0"}});
        string_to_spv("geglu_erf_f32" + suffix,  "geglu_erf.comp",   {{"A_TYPE", "float"},       {"D_TYPE", "float"},       {"RTE16", rte ? "1" : "0"}});
        string_to_spv("geglu_quick_f16" + suffix,"geglu_quick.comp", {{"A_TYPE", "float16_t"},   {"D_TYPE", "float16_t"},   {"RTE16", rte ? "1" : "0"}});
        string_to_spv("geglu_quick_f32" + suffix,"geglu_quick.comp", {{"A_TYPE", "float"},       {"D_TYPE", "float"},       {"RTE16", rte ? "1" : "0"}});
    }

    string_to_spv("leaky_relu_f32", "leaky_relu.comp",  {{"A_TYPE", "float"}, {"D_TYPE", "float"}});
    string_to_spv("silu_back_f32",  "silu_back.comp",   {{"A_TYPE", "float"}, {"B_TYPE", "float"}, {"D_TYPE", "float"}});

    string_to_spv("diag_mask_inf_f32", "diag_mask_inf.comp", {{"A_TYPE", "float"}, {"D_TYPE", "float"}});

    string_to_spv("soft_max_f32", "soft_max.comp", merge_maps(base_dict, {{"A_TYPE", "float"}, {"B_TYPE", "float"}, {"D_TYPE", "float"}}));
    string_to_spv("soft_max_f32_f16", "soft_max.comp", merge_maps(base_dict, {{"A_TYPE", "float"}, {"B_TYPE", "float16_t"}, {"D_TYPE", "float"}}));
    string_to_spv("soft_max_back_f32", "soft_max_back.comp", merge_maps(base_dict, {{"A_TYPE", "float"}, {"B_TYPE", "float"}, {"D_TYPE", "float"}}));

    string_to_spv("rope_norm_f32", "rope_norm.comp", {{"A_TYPE", "float"}, {"D_TYPE", "float"}});
    string_to_spv("rope_norm_f16", "rope_norm.comp", {{"A_TYPE", "float16_t"}, {"D_TYPE", "float16_t"}});
    string_to_spv("rope_norm_f16_rte", "rope_norm.comp", {{"A_TYPE", "float16_t"}, {"D_TYPE", "float16_t"}, {"RTE16", "1"}});

    string_to_spv("rope_neox_f32", "rope_neox.comp", {{"A_TYPE", "float"}, {"D_TYPE", "float"}});
    string_to_spv("rope_neox_f16", "rope_neox.comp", {{"A_TYPE", "float16_t"}, {"D_TYPE", "float16_t"}});
    string_to_spv("rope_neox_f16_rte", "rope_neox.comp", {{"A_TYPE", "float16_t"}, {"D_TYPE", "float16_t"}, {"RTE16", "1"}});

    string_to_spv("rope_multi_f32", "rope_multi.comp", {{"A_TYPE", "float"}, {"D_TYPE", "float"}});
    string_to_spv("rope_multi_f16", "rope_multi.comp", {{"A_TYPE", "float16_t"}, {"D_TYPE", "float16_t"}});
    string_to_spv("rope_multi_f16_rte", "rope_multi.comp", {{"A_TYPE", "float16_t"}, {"D_TYPE", "float16_t"}, {"RTE16", "1"}});

    string_to_spv("rope_vision_f32", "rope_vision.comp", {{"A_TYPE", "float"}, {"D_TYPE", "float"}});
    string_to_spv("rope_vision_f16", "rope_vision.comp", {{"A_TYPE", "float16_t"}, {"D_TYPE", "float16_t"}});
    string_to_spv("rope_vision_f16_rte", "rope_vision.comp", {{"A_TYPE", "float16_t"}, {"D_TYPE", "float16_t"}, {"RTE16", "1"}});

    string_to_spv("argsort_f32", "argsort.comp", {{"A_TYPE", "float"}});

    string_to_spv("argmax_f32", "argmax.comp", merge_maps(base_dict, {{"A_TYPE", "float"}, {"D_TYPE", "int"}}));
    string_to_spv("sum_rows_f32", "sum_rows.comp", merge_maps(base_dict, {{"A_TYPE", "float"}, {"D_TYPE", "float"}}));
    string_to_spv("count_equal_i32", "count_equal.comp", merge_maps(base_dict, {{"A_TYPE", "int"}, {"B_TYPE", "int"}, {"D_TYPE", "int"}}));

    string_to_spv("im2col_f32", "im2col.comp", merge_maps(base_dict, {{"A_TYPE", "float"}, {"D_TYPE", "float"}}));
    string_to_spv("im2col_f32_f16", "im2col.comp", merge_maps(base_dict, {{"A_TYPE", "float"}, {"D_TYPE", "float16_t"}}));
    string_to_spv("im2col_f32_f16_rte", "im2col.comp", merge_maps(base_dict, {{"A_TYPE", "float"}, {"D_TYPE", "float16_t"}, {"RTE16", "1"}}));

    string_to_spv("im2col_3d_f32", "im2col_3d.comp", merge_maps(base_dict, {{"A_TYPE", "float"}, {"D_TYPE", "float"}}));
    string_to_spv("im2col_3d_f32_f16", "im2col_3d.comp", merge_maps(base_dict, {{"A_TYPE", "float"}, {"D_TYPE", "float16_t"}}));
    string_to_spv("im2col_3d_f32_f16_rte", "im2col_3d.comp", merge_maps(base_dict, {{"A_TYPE", "float"}, {"D_TYPE", "float16_t"}, {"RTE16", "1"}}));

    string_to_spv("timestep_embedding_f32", "timestep_embedding.comp", merge_maps(base_dict, {{"A_TYPE", "float"}, {"D_TYPE", "float"}}));

    string_to_spv("conv_transpose_1d_f32", "conv_transpose_1d.comp", {{"A_TYPE", "float"},  {"B_TYPE", "float"}, {"D_TYPE", "float"}});

    string_to_spv("pool2d_f32", "pool2d.comp", merge_maps(base_dict, {{"A_TYPE", "float"}, {"D_TYPE", "float"}}));

    string_to_spv("rwkv_wkv6_f32", "wkv6.comp", merge_maps(base_dict, {{"A_TYPE", "float"}}));

    string_to_spv("rwkv_wkv7_f32", "wkv7.comp", merge_maps(base_dict, {{"A_TYPE", "float"}}));

    string_to_spv("opt_step_adamw_f32", "opt_step_adamw.comp", merge_maps(base_dict, {{"A_TYPE", "float"}}));
    string_to_spv("opt_step_sgd_f32", "opt_step_sgd.comp", merge_maps(base_dict, {{"A_TYPE", "float"}}));

    string_to_spv("conv2d_f32_unroll", "conv2d_mm.comp", {{"A_TYPE", "float"}, {"B_TYPE", "float"}, {"D_TYPE", "float"}, {"USE_COLLECTIVES", "1"}, {"UNROLL", "[[unroll]]"}});
    string_to_spv("conv2d_f16_f32_unroll", "conv2d_mm.comp", {{"A_TYPE", "float16_t"}, {"B_TYPE", "float"}, {"D_TYPE", "float"}, {"USE_COLLECTIVES", "1"}, {"UNROLL", "[[unroll]]"}});

    string_to_spv("conv2d_f32", "conv2d_mm.comp", {{"A_TYPE", "float"}, {"B_TYPE", "float"}, {"D_TYPE", "float"}, {"USE_COLLECTIVES", "1"}, {"UNROLL", ""}});
    string_to_spv("conv2d_f16_f32", "conv2d_mm.comp", {{"A_TYPE", "float16_t"}, {"B_TYPE", "float"}, {"D_TYPE", "float"}, {"USE_COLLECTIVES", "1"}, {"UNROLL", ""}});

#if defined(GGML_VULKAN_COOPMAT2_GLSLC_SUPPORT)
    string_to_spv("conv2d_f32", "conv2d_mm.comp", {{"A_TYPE", "float"}, {"B_TYPE", "float"}, {"D_TYPE", "float"}, {"USE_COLLECTIVES", "1"}, {"UNROLL", "[[unroll]]"}, {"COOPMAT2", "1"}}, true, false, true);
    string_to_spv("conv2d_f16_f32", "conv2d_mm.comp", {{"A_TYPE", "float16_t"}, {"B_TYPE", "float"}, {"D_TYPE", "float"}, {"USE_COLLECTIVES", "1"}, {"UNROLL", "[[unroll]]"}, {"COOPMAT2", "1"}}, true, false, true);
#endif

    string_to_spv("conv2d_dw_whcn_f32", "conv2d_dw.comp", merge_maps(base_dict, {{"A_TYPE", "float"}, {"B_TYPE", "float"}, {"D_TYPE", "float"}, {"WHCN", "1"}}));
    string_to_spv("conv2d_dw_cwhn_f32", "conv2d_dw.comp", merge_maps(base_dict, {{"A_TYPE", "float"}, {"B_TYPE", "float"}, {"D_TYPE", "float"}, {"CWHN", "1"}}));
    string_to_spv("conv2d_dw_whcn_f16_f32", "conv2d_dw.comp", merge_maps(base_dict, {{"A_TYPE", "float16_t"}, {"B_TYPE", "float"}, {"D_TYPE", "float"}, {"WHCN", "1"}}));
    string_to_spv("conv2d_dw_cwhn_f16_f32", "conv2d_dw.comp", merge_maps(base_dict, {{"A_TYPE", "float16_t"}, {"B_TYPE", "float"}, {"D_TYPE", "float"}, {"CWHN", "1"}}));

    string_to_spv("roll_f32", "roll.comp", merge_maps(base_dict, {{"A_TYPE", "float"}, {"D_TYPE", "float"}}));

    string_to_spv("add_id_f32", "add_id.comp", merge_maps(base_dict, {{"A_TYPE", "float"}, {"B_TYPE", "float"}, {"D_TYPE", "float"}}));

    string_to_spv("multi_add_f32", "multi_add.comp", {{"A_TYPE", "float"}, {"B_TYPE", "float"}, {"D_TYPE", "float"}, {"FLOAT_TYPE", "float"}, {"RTE16", "1"}, {"ADD_RMS" , "0"}});
    string_to_spv("multi_add_rms_f32", "multi_add.comp", {{"A_TYPE", "float"}, {"B_TYPE", "float"}, {"D_TYPE", "float"}, {"FLOAT_TYPE", "float"}, {"RTE16", "1"}, {"ADD_RMS" , "1"}});

    for (auto &c : compiles) {
        c.wait();
    }
}

void write_output_files() {
    FILE* hdr = fopen(target_hpp.c_str(), "w");
    FILE* src = fopen(target_cpp.c_str(), "w");

    fprintf(hdr, "#include <cstdint>\n\n");
    fprintf(src, "#include \"%s\"\n\n", basename(target_hpp).c_str());

    std::sort(shader_fnames.begin(), shader_fnames.end());
    for (const auto& pair : shader_fnames) {
        const std::string& name = pair.first;
        #ifdef _WIN32
            std::string path = pair.second;
            std::replace(path.begin(), path.end(), '/', '\\' );
        #else
            const std::string& path = pair.second;
        #endif

        FILE* spv = fopen(path.c_str(), "rb");
        if (!spv) {
            std::cerr << "Error opening SPIR-V file: " << path << " (" << strerror(errno) << ")\n";
            continue;
        }

        fseek(spv, 0, SEEK_END);
        size_t size = ftell(spv);
        fseek(spv, 0, SEEK_SET);

        std::vector<unsigned char> data(size);
        size_t read_size = fread(data.data(), 1, size, spv);
        fclose(spv);
        if (read_size != size) {
            std::cerr << "Error reading SPIR-V file: " << path << " (" << strerror(errno) << ")\n";
            continue;
        }

        fprintf(hdr, "extern unsigned char %s_data[%zu];\n", name.c_str(), size);
        fprintf(hdr, "const uint64_t %s_len = %zu;\n\n", name.c_str(), size);

        fprintf(src, "unsigned char %s_data[%zu] = {\n", name.c_str(), size);
        for (size_t i = 0; i < size; ++i) {
            fprintf(src, "0x%02x,", data[i]);
            if ((i + 1) % 12 == 0) fprintf(src, "\n");
        }
        fprintf(src, "\n};\n\n");

        if (!no_clean) {
            std::remove(path.c_str());
        }
    }

    std::string suffixes[2] = {"_f32", "_f16"};
    for (const char *op : {"add", "sub", "mul", "div", "add_rms"}) {
        fprintf(hdr, "extern unsigned char *%s_data[2][2][2][2];\n", op);
        fprintf(hdr, "extern uint64_t %s_len[2][2][2][2];\n", op);
        std::string data = "unsigned char *" + std::string(op) + "_data[2][2][2][2] = ";
        std::string len = "uint64_t " + std::string(op) + "_len[2][2][2][2] = ";
        for (uint32_t t0 = 0; t0 < 2; ++t0) {
            if (t0 == 0) {
                data += "{";
                len += "{";
            }
            for (uint32_t t1 = 0; t1 < 2; ++t1) {
                if (t1 == 0) {
                    data += "{";
                    len += "{";
                }
                for (uint32_t t2 = 0; t2 < 2; ++t2) {
                    if (t2 == 0) {
                        data += "{";
                        len += "{";
                    }
                    for (uint32_t rte = 0; rte < 2; ++rte) {
                        if (rte == 0) {
                            data += "{";
                            len += "{";
                        }
                        data += op + suffixes[t0] + suffixes[t1] + suffixes[t2] + ((rte != 0) ? "_rte" : "");
                        len  += op + suffixes[t0] + suffixes[t1] + suffixes[t2] + ((rte != 0) ? "_rte" : "");
                        data += "_data,";
                        len  += "_len,";
                        if (rte == 1) {
                            data += "}, ";
                            len += "}, ";
                        }
                    }
                    if (t2 == 1) {
                        data += "}, ";
                        len += "}, ";
                    }
                }
                if (t1 == 1) {
                    data += "}, ";
                    len += "}, ";
                }
            }
            if (t0 == 1) {
                data += "};\n";
                len += "};\n";
            }
        }
        fputs(data.c_str(), src);
        fputs(len.c_str(), src);
    }
<<<<<<< HEAD
    for (const std::string& btype : {"f16", "f32", "q8_1"}) {
=======

>>>>>>> cd08fc3e
    std::vector<std::string> btypes = {"f16", "f32"};

#if defined(GGML_VULKAN_INTEGER_DOT_GLSLC_SUPPORT)
    btypes.push_back("q8_1");
#endif

    for (const std::string& btype : btypes) {
    for (const auto& tname : type_names) {
        if (btype == "q8_1" && !is_legacy_quant(tname)) {
            continue;
        }
        fprintf(hdr, "extern unsigned char *arr_dmmv_%s_%s_f32_data[3];\n", tname.c_str(), btype.c_str());
        fprintf(hdr, "extern uint64_t arr_dmmv_%s_%s_f32_len[3];\n", tname.c_str(), btype.c_str());
        std::string data = "unsigned char *arr_dmmv_" + tname + "_" + btype + "_f32_data[3] = {mul_mat_vec_" + tname + "_" + btype + "_f32_data, mul_mat_vec_" + tname + "_" + btype + "_f32_subgroup_data, mul_mat_vec_" + tname + "_" + btype + "_f32_subgroup_no_shmem_data};\n";
        std::string len =  "uint64_t arr_dmmv_"       + tname + "_" + btype + "_f32_len[3] =  {mul_mat_vec_" + tname + "_" + btype + "_f32_len,  mul_mat_vec_" + tname + "_" + btype + "_f32_subgroup_len, mul_mat_vec_" + tname + "_" + btype + "_f32_subgroup_no_shmem_len};\n";
        fputs(data.c_str(), src);
        fputs(len.c_str(), src);
    }
    }

    fclose(hdr);
    fclose(src);
}
}

int main(int argc, char** argv) {
    std::map<std::string, std::string> args;
    for (int i = 1; i < argc; ++i) {
        std::string arg = argv[i];
        if (arg.rfind("--", 0) == 0) {
            if (i + 1 < argc && argv[i + 1][0] != '-') {
                args[arg] = argv[i + 1];
                ++i;
            } else {
                args[arg] = "";
            }
        }
    }

    if (args.find("--glslc") != args.end()) {
        GLSLC = args["--glslc"]; // Path to glslc
    }
    if (args.find("--input-dir") != args.end()) {
        input_dir = args["--input-dir"]; // Directory containing shader sources
    }
    if (args.find("--output-dir") != args.end()) {
        output_dir = args["--output-dir"]; // Directory for containing SPIR-V output
    }
    if (args.find("--target-hpp") != args.end()) {
        target_hpp = args["--target-hpp"]; // Path to generated header file
    }
    if (args.find("--target-cpp") != args.end()) {
        target_cpp = args["--target-cpp"]; // Path to generated cpp file
    }
    if (args.find("--no-clean") != args.end()) {
        no_clean = true; // Keep temporary SPIR-V files in output-dir after build
    }

    if (!directory_exists(input_dir)) {
        std::cerr << "\"" << input_dir << "\" must be a valid directory containing shader sources" << std::endl;
        return EXIT_FAILURE;
    }

    if (!directory_exists(output_dir)) {
        if (!create_directory(output_dir)) {
            std::cerr << "Error creating output directory: " << output_dir << "\n";
            return EXIT_FAILURE;
        }
    }

    process_shaders();

    write_output_files();

    return EXIT_SUCCESS;
}<|MERGE_RESOLUTION|>--- conflicted
+++ resolved
@@ -924,15 +924,11 @@
         fputs(data.c_str(), src);
         fputs(len.c_str(), src);
     }
-<<<<<<< HEAD
-    for (const std::string& btype : {"f16", "f32", "q8_1"}) {
-=======
-
->>>>>>> cd08fc3e
+
     std::vector<std::string> btypes = {"f16", "f32"};
 
 #if defined(GGML_VULKAN_INTEGER_DOT_GLSLC_SUPPORT)
-    btypes.push_back("q8_1");
+   btypes.push_back("q8_1");
 #endif
 
     for (const std::string& btype : btypes) {
