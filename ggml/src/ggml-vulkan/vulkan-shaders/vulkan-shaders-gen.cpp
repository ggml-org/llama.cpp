--- conflicted
+++ resolved
@@ -305,7 +305,7 @@
 compile_count_guard acquire_compile_slot() {
     // wait until fewer than N compiles are in progress.
     // 16 is an arbitrary limit, the goal is to avoid "failed to create pipe" errors.
-    uint32_t N = 16;
+    uint32_t N = std::max(1u, std::min(16u, std::thread::hardware_concurrency()));
     std::unique_lock<std::mutex> guard(compile_count_mutex);
     compile_count_cond.wait(guard, [N] { return compile_count < N; });
     compile_count++;
@@ -384,18 +384,6 @@
 }
 
 static std::vector<std::future<void>> compiles;
-<<<<<<< HEAD
-void string_to_spv(const std::string& _name, const std::string& in_fname, const std::map<std::string, std::string>& defines, bool fp16 = true, bool coopmat = false, bool coopmat2 = false, bool f16acc = false) {
-    {
-        // wait until fewer than N compiles are in progress.
-        // 16 is an arbitrary limit, the goal is to avoid "failed to create pipe" errors.
-        uint32_t N = std::max(1u, std::min(16u, std::thread::hardware_concurrency()));
-        std::unique_lock<std::mutex> guard(compile_count_mutex);
-        while (compile_count >= N) {
-            compile_count_cond.wait(guard);
-        }
-        compile_count++;
-=======
 void string_to_spv(std::string name, const std::string& source, const std::map<std::string, std::string>& defines, bool fp16 = true, bool coopmat = false, bool coopmat2 = false, bool f16acc = false) {
     name = name + (f16acc ? "_f16acc" : "") + (coopmat ? "_cm1" : "") + (coopmat2 ? "_cm2" : (fp16 ? "" : "_fp32"));
     std::string out_path = join_paths(output_dir, name + ".spv");
@@ -407,7 +395,6 @@
     } else if (basename(input_filepath) != source) {
         // Only compile shader variants matching the input filename
         return;
->>>>>>> f3928396
     }
 
     compile_count_guard slot = acquire_compile_slot();
