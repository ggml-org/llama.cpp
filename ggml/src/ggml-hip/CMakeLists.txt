--- conflicted
+++ resolved
@@ -113,13 +113,12 @@
     add_compile_definitions(GGML_HIP_NO_VMM)
 endif()
 
-<<<<<<< HEAD
 if (GGML_HIP_ROCWMMA_FATTN)
     add_compile_definitions(GGML_HIP_ROCWMMA_FATTN)
-=======
+endif()
+
 if (NOT GGML_CUDA_FA)
     add_compile_definitions(GGML_CUDA_NO_FA)
->>>>>>> a28e0d5e
 endif()
 
 if (CXX_IS_HIPCC)
