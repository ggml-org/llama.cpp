--- conflicted
+++ resolved
@@ -13,22 +13,6 @@
 size_t quantize_q4_0_4x8(const float * GGML_RESTRICT src, void * GGML_RESTRICT dst, int64_t nrows, int64_t n_per_row, const float * imatrix);
 size_t quantize_q4_0_8x8(const float * GGML_RESTRICT src, void * GGML_RESTRICT dst, int64_t nrows, int64_t n_per_row, const float * imatrix);
 
-<<<<<<< HEAD
-// GEMV
-void ggml_gemv_q4_0_4x4_q8_0(int n, float * GGML_RESTRICT s, size_t bs, const void * GGML_RESTRICT vx, const void * GGML_RESTRICT vy, int nr, int nc);
-void ggml_gemv_q4_0_4x8_q8_0(int n, float * GGML_RESTRICT s, size_t bs, const void * GGML_RESTRICT vx, const void * GGML_RESTRICT vy, int nr, int nc);
-void ggml_gemv_q4_0_8x8_q8_0(int n, float * GGML_RESTRICT s, size_t bs, const void * GGML_RESTRICT vx, const void * GGML_RESTRICT vy, int nr, int nc);
-
-// GEMM
-void ggml_gemm_q4_0_4x4_q8_0(int n, float * GGML_RESTRICT s, size_t bs, const void * GGML_RESTRICT vx, const void * GGML_RESTRICT vy, int nr, int nc);
-void ggml_gemm_q4_0_4x8_q8_0(int n, float * GGML_RESTRICT s, size_t bs, const void * GGML_RESTRICT vx, const void * GGML_RESTRICT vy, int nr, int nc);
-void ggml_gemm_q4_0_8x8_q8_0(int n, float * GGML_RESTRICT s, size_t bs, const void * GGML_RESTRICT vx, const void * GGML_RESTRICT vy, int nr, int nc);
-
-void           ggml_aarch64_repack_tensor(struct ggml_tensor * cur, enum ggml_type repack_type, const void * data, size_t data_size);
-enum ggml_type ggml_aarch64_get_optimal_repack_type(const struct ggml_tensor * cur);
-
-=======
->>>>>>> ae8de6d5
 #ifdef __cplusplus
 }
 #endif
