--- conflicted
+++ resolved
@@ -3687,11 +3687,7 @@
     result->op     = GGML_OP_SET_ROWS;
     result->src[0] = b;
     result->src[1] = c;
-<<<<<<< HEAD
-    result->src[2] = a;
-=======
     result->src[2] = a; // note: order is weird due to legacy reasons (https://github.com/ggml-org/llama.cpp/pull/16063#discussion_r2385795931)
->>>>>>> adc76347
 
     return result;
 }
