--- conflicted
+++ resolved
@@ -1020,7 +1020,6 @@
     "GLU",
 };
 
-<<<<<<< HEAD
 #ifdef GGML_PERF
 static const char * GGML_BACKEND_TYPE[GGML_COMPUTE_BACKEND_COUNT] = {
     "CPU",
@@ -1028,10 +1027,7 @@
 };
 #endif /* GGML_PERF */
 
-static_assert(GGML_OP_COUNT == 82, "GGML_OP_COUNT != 82");
-=======
 static_assert(GGML_OP_COUNT == 90, "GGML_OP_COUNT != 90");
->>>>>>> 51abc96b
 
 static const char * GGML_OP_SYMBOL[GGML_OP_COUNT] = {
     "none",
