--- conflicted
+++ resolved
@@ -986,11 +986,7 @@
     "GLU",
 };
 
-<<<<<<< HEAD
 static_assert(GGML_OP_COUNT == 85, "GGML_OP_COUNT != 85");
-=======
-static_assert(GGML_OP_COUNT == 84, "GGML_OP_COUNT != 84");
->>>>>>> 27208bf6
 
 static const char * GGML_OP_SYMBOL[GGML_OP_COUNT] = {
     "none",
@@ -1089,11 +1085,7 @@
     "glu(x)",
 };
 
-<<<<<<< HEAD
 static_assert(GGML_OP_COUNT == 85, "GGML_OP_COUNT != 85");
-=======
-static_assert(GGML_OP_COUNT == 84, "GGML_OP_COUNT != 84");
->>>>>>> 27208bf6
 
 static_assert(GGML_OP_POOL_COUNT == 2, "GGML_OP_POOL_COUNT != 2");
 
