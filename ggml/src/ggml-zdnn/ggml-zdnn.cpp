#include "zdnn.h"
#include "ggml-zdnn.h"
#include "ggml-zdnn-impl.h"

#include "ggml-impl.h"
#include "ggml-backend-impl.h"

#include <vector>
#include <memory>
#include <csignal>
#include <unistd.h>

inline zdnn_data_types ggml_zdnn_type_mapping(ggml_type type) {
    switch (type) {
        case GGML_TYPE_F32:
            return FP32;
        case GGML_TYPE_F16:
            return FP16;
        case GGML_TYPE_BF16:
            return BFLOAT;
        case GGML_TYPE_I8:
            return INT8;
        case GGML_TYPE_I32:
            return INT32;
        case GGML_TYPE_Q8_0:
            return INT8;
        default:
            GGML_ABORT("%s: fatal: unable to determine zTensor data type",
                       __func__);
            break;
    }
}

inline void ggml_zdnn_create_tensor(zdnn_tensor_desc  & pre_tfm_desc,
                                    zdnn_tensor_desc  & tfm_desc,
                                    zdnn_ztensor      & ztensor,
                              const ggml_tensor       * src,
                              const int64_t           * ne,
                              const zdnn_data_layouts   layout) {
    zdnn_init_pre_transformed_desc(
        layout,
        ggml_zdnn_type_mapping(src->type),
        &pre_tfm_desc,
        ne[3], ne[2], ne[1], ne[0]
    );

    ZDNN_CHECK(zdnn_generate_transformed_desc(&pre_tfm_desc, &tfm_desc));
    ZDNN_CHECK(zdnn_init_ztensor_with_malloc(&pre_tfm_desc, &tfm_desc, &ztensor));
}

inline void ggml_zdnn_load_tensor(zdnn_ztensor & ztensor,
                                          void * buffer) {
    ZDNN_CHECK(zdnn_transform_ztensor(&ztensor, buffer));
}

inline void ggml_zdnn_init_tensor(ggml_backend_zdnn_buffer * buffer, const ggml_tensor * tensor) {
    switch (tensor->op) {
        case GGML_OP_MUL_MAT:
            {
                zdnn_init_pre_transformed_desc(
                    ZDNN_2D,
                    ggml_zdnn_type_mapping(tensor->type),
                    &buffer->pre_tfm_desc,
                    tensor->ne[1], tensor->ne[0]
                );
            } break;

        default:
            {
                // For 4D tensors, GGML uses NCHW layout. However, because zDNN
                // automatically transforms everything to NHWC, we will use it
                // directly to avoid the performance penalty changing the
                // layout and reshaping the tensor.
                zdnn_init_pre_transformed_desc(
                    ZDNN_NHWC,
                    ggml_zdnn_type_mapping(tensor->type),
                    &buffer->pre_tfm_desc,
                    tensor->ne[3], tensor->ne[2], tensor->ne[1], tensor->ne[0]
                );

                // TODO: Consider adding a ggml check.
                // TODO: If tensor = 4D, use ZDNN_NCHW by default.
                // TODO: If tensor = 2D, use ZDNN_NHWC by default.
            } break;
    }

    ZDNN_CHECK(zdnn_generate_transformed_desc(&buffer->pre_tfm_desc, &buffer->tfm_desc));
    ZDNN_CHECK(zdnn_init_ztensor_with_malloc(&buffer->pre_tfm_desc, &buffer->tfm_desc, &buffer->ztensor));
}

static void ggml_zdnn_mul_mat_op(ggml_backend_zdnn_context * ctx, const ggml_tensor * src0, const ggml_tensor * src1, ggml_tensor * dst) {
    GGML_TENSOR_BINARY_OP_LOCALS;

    const enum ggml_type type = src0->type;

    GGML_ASSERT(ne0 == ne01);
    GGML_ASSERT(ne1 == ne11);
    GGML_ASSERT(ne2 == ne12);
    GGML_ASSERT(ne3 == ne13);

    // we don't support permuted src0 or src1
    GGML_ASSERT(nb00 == ggml_type_size(type));
    GGML_ASSERT(nb10 == ggml_type_size(src1->type));

    // dst cannot be transposed or permuted
    GGML_ASSERT(nb0 == sizeof(float));
    GGML_ASSERT(nb0 <= nb1);
    GGML_ASSERT(nb1 <= nb2);
    GGML_ASSERT(nb2 <= nb3);

    const ggml_tensor * weights = src0;
    const ggml_tensor * inputs  = src1;
          ggml_tensor * output  = dst;

    ggml_backend_zdnn_buffer * weights_extra = (ggml_backend_zdnn_buffer *)weights->extra;
    ggml_backend_zdnn_buffer * inputs_extra  = (ggml_backend_zdnn_buffer *)inputs->extra;
    ggml_backend_zdnn_buffer * output_extra  = (ggml_backend_zdnn_buffer *)output->extra;
    ggml_backend_zdnn_buffer * bias_extra    = (ggml_backend_zdnn_buffer *)output_extra->extra;

    const int64_t weights_rows = ne01;
    const int64_t weights_cols = ne00;
    const int64_t inputs_rows  = ne11;
    const int64_t inputs_cols  = ne10;

    assert(inputs_cols == weights_cols);

    const int64_t output_rows = ne1;
    const int64_t output_cols = ne0;

<<<<<<< HEAD
    // TODO: Weights are somehow not going through `ggml_backend_zdnn_buffer_set_tensor` during model loading.
    //       So we need to load the weights here. Remove this when the issue is fixed.
    //       Problem might be residing in `ggml_backend_zdnn_device_supports_buft`.
    if (weights_extra->ztensor.is_transformed == false) ggml_zdnn_load_tensor(weights_extra->ztensor, tensor_data(weights));

=======
>>>>>>> b8e09f08
    // GGML_LOG_INFO("%s: tensor '%s' tensor dimensions: [%ld, %ld, %ld, %ld] pre_tfm_desc dimensions: [%ld, %ld, %ld, %ld]\n",
    //               __func__, weights_extra->name,
    //               weights->ne[3], weights->ne[2], weights->ne[1], weights->ne[0],
    //               weights_extra->pre_tfm_desc.dim1,
    //               weights_extra->pre_tfm_desc.dim2,
    //               weights_extra->pre_tfm_desc.dim3,
    //               weights_extra->pre_tfm_desc.dim4);

    // GGML_LOG_INFO("%s: tensor '%s' tensor dimensions: [%ld, %ld, %ld, %ld] pre_tfm_desc dimensions: [%ld, %ld, %ld, %ld]\n",
    //               __func__, inputs_extra->name,
    //               inputs->ne[3], inputs->ne[2], inputs->ne[1], inputs->ne[0],
    //               inputs_extra->pre_tfm_desc.dim1,
    //               inputs_extra->pre_tfm_desc.dim2,
    //               inputs_extra->pre_tfm_desc.dim3,
    //               inputs_extra->pre_tfm_desc.dim4);

    GGML_ASSERT(weights_extra->pre_tfm_desc.dim1 == weights->ne[0] && "weights_extra->pre_tfm_desc.dim1 must match weights->ne[0]");
    GGML_ASSERT(weights_extra->pre_tfm_desc.dim2 == weights->ne[1] && "weights_extra->pre_tfm_desc.dim2 must match weights->ne[1]");
    GGML_ASSERT(inputs_extra->pre_tfm_desc.dim1  == inputs->ne[0]  && "inputs_extra->pre_tfm_desc.dim1 must match inputs->ne[0]");
    GGML_ASSERT(inputs_extra->pre_tfm_desc.dim2  == inputs->ne[1]  && "inputs_extra->pre_tfm_desc.dim2 must match inputs->ne[1]");

    ZDNN_CHECK(zdnn_matmul_transpose_op(&inputs_extra->ztensor, &weights_extra->ztensor, &bias_extra->ztensor,
                                        false, true, MATMUL_OP_ADDITION, &output_extra->ztensor));
    // TODO: Remove in the future as we are currently DLF16 -> FP32 then in the next op, FP32 -> DLF16 again. Inefficient.
    ZDNN_CHECK(zdnn_transform_origtensor(&output_extra->ztensor, tensor_data(output)));

    GGML_UNUSED(ctx);
    GGML_UNUSED(weights_rows);
    GGML_UNUSED(weights_cols);
    GGML_UNUSED(inputs_rows);
    GGML_UNUSED(inputs_cols);
    GGML_UNUSED(output_rows);
    GGML_UNUSED(output_cols);
}

static void ggml_zdnn_mul_mat_dispatch(ggml_backend_zdnn_context * ctx, const ggml_tensor * src0, const ggml_tensor * src1, ggml_tensor * dst) {
    // debug helpers
    // GGML_LOG_INFO("%s: use_mul_mat_vec   = %d\n", __func__, use_mul_mat_vec);
    // GGML_LOG_INFO("%s: use_mul_mat_vec_q = %d\n", __func__, use_mul_mat_vec_q);
    // GGML_LOG_INFO("%s: use_mul_mat_q     = %d\n", __func__, use_mul_mat_q);
    // GGML_LOG_INFO("%s: src0: %8d %8d %8d %8d\n", __func__, src0->ne[0], src0->ne[1], src0->ne[2], src0->ne[3]);
    // GGML_LOG_INFO("%s:       %8d %8d %8d %8d\n", __func__, src0->nb[0], src0->nb[1], src0->nb[2], src0->nb[3]);
    // GGML_LOG_INFO("%s: src1: %8d %8d %8d %8d\n", __func__, src1->ne[0], src1->ne[1], src1->ne[2], src1->ne[3]);
    // GGML_LOG_INFO("%s:       %8d %8d %8d %8d\n", __func__, src1->nb[0], src1->nb[1], src1->nb[2], src1->nb[3]);
    // GGML_LOG_INFO("%s: src0 is contiguous %d, transposed %d, type = %s, name = %s\n", __func__, ggml_is_contiguous(src0), ggml_is_transposed(src0), ggml_type_name(src0->type), src0->name);
    // GGML_LOG_INFO("%s: src1 is contiguous %d, transposed %d, type = %s, name = %s\n", __func__, ggml_is_contiguous(src1), ggml_is_transposed(src1), ggml_type_name(src1->type), src1->name);

    ggml_zdnn_mul_mat_op(ctx, src0, src1, dst);
}

static bool ggml_zdnn_compute_forward(ggml_backend_zdnn_context * ctx, ggml_tensor * dst) {
    switch (dst->op) {
        case GGML_OP_MUL_MAT:
            ggml_zdnn_mul_mat_dispatch(ctx, dst->src[0], dst->src[1], dst);
            break;

        default:
            return false;
    }

    return true;
}

static enum ggml_status ggml_zdnn_graph_compute(ggml_backend_t backend, ggml_cgraph * gf) {
    ggml_backend_zdnn_context        * ctx     = (       ggml_backend_zdnn_context *)backend->context;
    ggml_backend_zdnn_device_context * ctx_dev = (ggml_backend_zdnn_device_context *)backend->device->context;

    ctx->gf = gf;
    for (int i = 0; i < gf->n_nodes; i++) {
        ggml_tensor * node = gf->nodes[i];

        if (ggml_is_empty(node)
            || node->op == GGML_OP_NONE
            || node->op == GGML_OP_RESHAPE
            || node->op == GGML_OP_VIEW
            || node->op == GGML_OP_PERMUTE
            || node->op == GGML_OP_TRANSPOSE) {
            continue;
        }

        bool ok = ggml_zdnn_compute_forward(ctx, node);
        if (!ok) {
            GGML_LOG_ERROR("%s: unsupported op %s (%s)\n",
                           __func__, node->name, ggml_op_name(node->op));
        }

        GGML_ASSERT(ok);
    }

    return GGML_STATUS_SUCCESS;

    GGML_UNUSED(ctx_dev);
}

static bool ggml_zdnn_supports_op(const ggml_backend_zdnn_device_context * ctx_dev, const ggml_tensor * op) {
    switch (op->op) {
        case GGML_OP_NONE:
        case GGML_OP_RESHAPE:
        case GGML_OP_VIEW:
        case GGML_OP_TRANSPOSE:
        case GGML_OP_PERMUTE:
            return true;

        case GGML_OP_MUL_MAT:
            {
                const ggml_tensor * weights = op->src[0];
                const ggml_tensor * inputs  = op->src[1];

                const int64_t ne10 = inputs->ne[0];
                const int64_t ne0  = op->ne[0];
                const int64_t ne1  = op->ne[1];

                const int64_t max_batch = ctx_dev->max_size;

                if (!ggml_is_matrix(weights) || !ggml_is_matrix(inputs) ||
                    !ggml_is_contiguous(weights) || !ggml_is_contiguous(inputs) ||
                    weights->view_src != nullptr || inputs->view_src != nullptr ||
                    ne0 > max_batch || ne1 > max_batch || ne10 > max_batch) {
                        return false;
                }

                switch (weights->type) {
                    case GGML_TYPE_F32:
                    case GGML_TYPE_F16:
                    case GGML_TYPE_BF16:
                        return true;
                    default:
                        return false;
                }
            } break;

        default:
            return false;
    }
}

////////////////////////////////////////////////////////////////////////////////

//
// globals
//

// initialised in ggml_backend_zdnn_reg
static ggml_backend_reg    g_ggml_backend_zdnn_reg;
static ggml_backend_device g_ggml_backend_zdnn_device;

static ggml_backend_zdnn_device_context g_ggml_ctx_dev_main = {
    /* .zdnn_device           = */ 0,
    /* .zdnn_device_ref_count = */ 0,
    /* .has_parmblkformat_0   = */ false,
    /* .has_parmblkformat_1   = */ false,
    /* .max_size              = */ 0,
    /* .name                  = */ "",
};

static int ggml_backend_zdnn_device_acq(ggml_backend_zdnn_device_context * ctx) {
    assert(ctx != NULL);

    if (ctx->zdnn_device == 0) {
        ctx->zdnn_device = 1;
    }

    if (ctx->zdnn_device >= 1) {
        ctx->has_parmblkformat_0 = zdnn_is_nnpa_parmblk_fmt_installed(1, NNPA_PARMBLKFORMAT_0);
        ctx->has_parmblkformat_1 = zdnn_is_nnpa_parmblk_fmt_installed(1, NNPA_PARMBLKFORMAT_1);
        ctx->max_size = zdnn_get_nnpa_max_dim_idx_size();
        strncpy(ctx->name, GGML_ZDNN_NAME, sizeof(ctx->name) - 1);
    }

    ctx->zdnn_device_ref_count++;
    return ctx->zdnn_device;
}

static void ggml_backend_zdnn_device_rel(ggml_backend_zdnn_device_context * ctx) {
    assert(ctx != NULL);
    assert(ctx->zdnn_device_ref_count > 0);

    ctx->zdnn_device_ref_count--;
    if (ctx->zdnn_device_ref_count == 0) {
        if (ctx->zdnn_device >= 0) {
            ctx->zdnn_device = 0;
        }
    }
}

static ggml_backend_zdnn_context * ggml_zdnn_init(ggml_backend_dev_t dev) {
    GGML_LOG_INFO("%s: allocating\n", __func__);
    GGML_LOG_INFO("%s: found 1 device\n", __func__);

    #ifdef STATIC_LIB
    zdnn_init();
    #endif

    ggml_backend_zdnn_context * ctx = new ggml_backend_zdnn_context();
    ggml_backend_zdnn_device_context * ctx_dev = (ggml_backend_zdnn_device_context *)dev->context;

    int device = 1;
    GGML_LOG_INFO("%s: picking default device: %s\n", __func__, ctx_dev->name);

    ctx->device = device;
    GGML_LOG_INFO("%s: NNPA name: %s\n", __func__, ctx_dev->name);
    GGML_LOG_INFO("%s: NNPA_PARMBLKFORMAT_0 = %s\n", __func__, ctx_dev->has_parmblkformat_0 ? "true" : "false");
    GGML_LOG_INFO("%s: NNPA_PARMBLKFORMAT_1 = %s\n", __func__, ctx_dev->has_parmblkformat_1 ? "true" : "false");

    ctx->gf = nullptr;

    return ctx;
}

static void ggml_zdnn_free(ggml_backend_zdnn_context * ctx) {
    GGML_LOG_INFO("%s: deallocating\n", __func__);
    delete ctx;
}

//
// backend interface
//

static void ggml_backend_zdnn_buffer_free_buffer(ggml_backend_buffer_t buffer) {
    ggml_backend_zdnn_buffer_context * ctx = (ggml_backend_zdnn_buffer_context *)buffer->context;

    for (const auto & buf_ptr : ctx->buffers) {
        ggml_backend_zdnn_buffer * buf = buf_ptr.get();

        // Free any extra buffer allocated for the tensor. E.g., bias for GGML_OP_MUL_MAT
        if (buf->extra != nullptr) free(buf->extra->data);
        if (buf->ztensor.buffer_size > 0) ZDNN_CHECK(zdnn_free_ztensor_buffer(&buf->ztensor));
    }

    delete ctx;
}

static void * ggml_backend_zdnn_buffer_get_base(ggml_backend_buffer_t buffer) {
    ggml_backend_zdnn_buffer_context * ctx = (ggml_backend_zdnn_buffer_context *)buffer->context;
    return ctx->all_data;
}

static enum ggml_status ggml_backend_zdnn_buffer_init_tensor(ggml_backend_buffer_t buffer, ggml_tensor * tensor) {
    if (tensor->view_src != NULL) {
        assert(tensor->view_src->buffer->buft == buffer->buft);
        return GGML_STATUS_SUCCESS;
    }

    ggml_backend_zdnn_buffer_context * ctx = (ggml_backend_zdnn_buffer_context *)buffer->context;

    const int64_t tsize = ggml_nbytes(tensor);
    int buffer_idx = ctx->n_buffers;

    std::unique_ptr<ggml_backend_zdnn_buffer> zdnn_buffer = std::make_unique<ggml_backend_zdnn_buffer>();
    tensor_set_data(zdnn_buffer, tensor_data(tensor);
    zdnn_buffer->size = tsize;
    zdnn_buffer->extra = nullptr;
    snprintf(zdnn_buffer->name, GGML_MAX_NAME, "%s", tensor->name);

    ggml_zdnn_init_tensor(zdnn_buffer.get(), tensor);
    tensor->extra = zdnn_buffer.get();

    switch (tensor->op) {
        case GGML_OP_MUL_MAT:
            {
                std::unique_ptr<ggml_backend_zdnn_buffer> zdnn_bias_buffer = std::make_unique<ggml_backend_zdnn_buffer>();
                tensor_set_data(zdnn_bias_buffer, (void *)calloc(tensor->ne[0], ggml_element_size(tensor));
                zdnn_bias_buffer->size = ggml_element_size(tensor) * tensor->ne[0];
                snprintf(zdnn_bias_buffer->name, GGML_MAX_NAME, "%.*s (bias)",
                         GGML_MAX_NAME - (int)sizeof(" (bias)"), tensor->name);

                const int64_t bias_dim[GGML_MAX_DIMS] = { 1, 1, 1, tensor->ne[0] };
                ggml_zdnn_create_tensor(zdnn_bias_buffer->pre_tfm_desc,
                                        zdnn_bias_buffer->tfm_desc,
                                        zdnn_bias_buffer->ztensor,
                                        tensor, bias_dim, ZDNN_1D);

                ggml_zdnn_load_tensor(zdnn_bias_buffer->ztensor, tensor_data(zdnn_bias_buffer));
                zdnn_buffer->extra = zdnn_bias_buffer.get();

                ctx->buffers.push_back(std::move(zdnn_bias_buffer));
                ctx->n_buffers++;
            } break;
        default:
            break;
    }

    ctx->buffers.push_back(std::move(zdnn_buffer));
    ctx->n_buffers++;

    // GGML_LOG_INFO("%s: initialised tensor '%s' in buffer %d, size = %8.2f MiB\n",
    //               __func__, tensor->name, buffer_idx, tsize);

    return GGML_STATUS_SUCCESS;

    GGML_UNUSED(buffer_idx);
}

static void ggml_backend_zdnn_buffer_memset_tensor(ggml_backend_buffer_t buffer, ggml_tensor * tensor, uint8_t value, size_t offset, size_t size) {
    memset((char *)tensor_data(tensor) + offset, value, size);

    GGML_UNUSED(buffer);
}

static void ggml_backend_zdnn_buffer_set_tensor(ggml_backend_buffer_t buffer, ggml_tensor * tensor, const void * data, size_t offset, size_t size) {
    memcpy((char *)tensor_data(tensor) + offset, data, size);

    ggml_backend_zdnn_buffer * extra = (ggml_backend_zdnn_buffer *)tensor->extra;
<<<<<<< HEAD
    if (extra->ztensor.is_transformed) zdnn_reset_ztensor(&extra->ztensor);
    ggml_zdnn_load_tensor(extra->ztensor, tensor_data(tensor));
=======

    // Fixes the LLAMA_SET_ROWS bug
    // see: https://github.com/ggml-org/llama.cpp/issues/15414
    if (tensor->buffer->usage == GGML_BACKEND_BUFFER_USAGE_COMPUTE && extra->ztensor.is_transformed) zdnn_reset_ztensor(&extra->ztensor);
    if (extra->ztensor.is_transformed == false) ggml_zdnn_load_tensor(extra->ztensor, tensor->data);
>>>>>>> b8e09f08

    GGML_UNUSED(buffer);
}

static void ggml_backend_zdnn_buffer_get_tensor(ggml_backend_buffer_t buffer, const ggml_tensor * tensor, void * data, size_t offset, size_t size) {
    memcpy(data, (const char *)tensor_data(tensor) + offset, size);

    GGML_UNUSED(buffer);
}

static void ggml_backend_zdnn_buffer_clear(ggml_backend_buffer_t buffer, uint8_t value) {
    ggml_backend_zdnn_buffer_context * ctx = (ggml_backend_zdnn_buffer_context *)buffer->context;

    memset(ctx->all_data, value, ctx->all_size);
}

static ggml_backend_buffer_i ggml_backend_zdnn_buffer_i = {
    /* .free_buffer   = */ ggml_backend_zdnn_buffer_free_buffer,
    /* .get_base      = */ ggml_backend_zdnn_buffer_get_base,
    /* .init_tensor   = */ ggml_backend_zdnn_buffer_init_tensor,
    /* .memset_tensor = */ ggml_backend_zdnn_buffer_memset_tensor,
    /* .set_tensor    = */ ggml_backend_zdnn_buffer_set_tensor,
    /* .get_tensor    = */ ggml_backend_zdnn_buffer_get_tensor,
    /* .cpy_tensor    = */ NULL,
    /* .clear         = */ ggml_backend_zdnn_buffer_clear,
    /* .reset         = */ NULL,
};

//
// default buffer type
//

static const char * ggml_backend_zdnn_buffer_type_get_name(ggml_backend_buffer_type_t buft) {
    return GGML_ZDNN_NAME;

    GGML_UNUSED(buft);
}

static ggml_backend_buffer_t ggml_backend_zdnn_buffer_type_alloc_buffer(ggml_backend_buffer_type_t buft, size_t size) {
    ggml_backend_zdnn_buffer_context * ctx = new ggml_backend_zdnn_buffer_context();

    const size_t size_page = sysconf(_SC_PAGESIZE);

    size_t size_aligned = size;
    if ((size_aligned % size_page) != 0) {
        size_aligned += size_page - (size_aligned % size_page);
    }

    ggml_backend_zdnn_device_context * ctx_dev = (ggml_backend_zdnn_device_context *)buft->device->context;

    GGML_ASSERT(ctx_dev->zdnn_device >= 0);
    int device = ctx_dev->zdnn_device; GGML_UNUSED(device);

    ctx->all_data  = ggml_aligned_malloc(size_aligned);
    ctx->all_size  = size_aligned;
    ctx->owned     = true;
    ctx->n_buffers = 1;

    if (ctx->all_data != NULL) {
        std::unique_ptr<ggml_backend_zdnn_buffer> zdnn_buffer = std::make_unique<ggml_backend_zdnn_buffer>();
        tensor_set_data(zdnn_buffer, ctx->all_data;
        zdnn_buffer->size = size_aligned;
        ctx->buffers.push_back(std::move(zdnn_buffer));
    }

    if (size_aligned > 0 && (ctx->all_data == NULL)) {
        GGML_LOG_ERROR("%s: error: failed to allocate buffer, size = %8.2f\n",
                       __func__, size_aligned / 1024.0 / 1024.0);
        delete ctx;
        return NULL;
    }

    return ggml_backend_buffer_init(buft, ggml_backend_zdnn_buffer_i, ctx, size);
}

static size_t ggml_backend_zdnn_buffer_type_get_alignment(ggml_backend_buffer_type_t buft) {
    return 256;

    GGML_UNUSED(buft);
}

static bool ggml_backend_zdnn_buffer_type_is_host(ggml_backend_buffer_type_t buft) {
    return true;

    GGML_UNUSED(buft);
}

ggml_backend_buffer_type_t ggml_backend_zdnn_buffer_type(void) {
    static ggml_backend_buffer_type ggml_backend_buffer_type_zdnn = {
        /* .iface   = */ {
            /* .get_name       = */ ggml_backend_zdnn_buffer_type_get_name,
            /* .alloc_buffer   = */ ggml_backend_zdnn_buffer_type_alloc_buffer,
            /* .get_alignment  = */ ggml_backend_zdnn_buffer_type_get_alignment,
            /* .get_max_size   = */ NULL,
            /* .get_alloc_size = */ NULL,  // defaults to ggml_nbytes
            /* .is_host        = */ ggml_backend_zdnn_buffer_type_is_host,
        },
        /* .device  = */ &g_ggml_backend_zdnn_device,
        /* .context = */ NULL,
    };

    return &ggml_backend_buffer_type_zdnn;
}

//
// backend
//

static const char * ggml_backend_zdnn_name(ggml_backend_t backend) {
    return GGML_ZDNN_NAME;

    GGML_UNUSED(backend);
}

static void ggml_backend_zdnn_free(ggml_backend_t backend) {
    ggml_backend_zdnn_context * ctx = (ggml_backend_zdnn_context *)backend->context;

    ggml_zdnn_free(ctx);
    free(backend);
}

static enum ggml_status ggml_backend_zdnn_graph_compute(ggml_backend_t backend, ggml_cgraph * cgraph) {
    return ggml_zdnn_graph_compute(backend, cgraph);
}

static ggml_backend_i ggml_backend_zdnn_i = {
    /* .get_name           = */ ggml_backend_zdnn_name,
    /* .free               = */ ggml_backend_zdnn_free,
    /* .set_tensor_async   = */ NULL,
    /* .get_tensor_async   = */ NULL,
    /* .cpy_tensor_async   = */ NULL,
    /* .synchronize        = */ NULL,
    /* .graph_plan_create  = */ NULL,
    /* .graph_plan_free    = */ NULL,
    /* .graph_plan_update  = */ NULL,
    /* .graph_plan_compute = */ NULL,
    /* .graph_compute      = */ ggml_backend_zdnn_graph_compute,
    /* .event_record       = */ NULL,
    /* .event_wait         = */ NULL,
    /* .optimize_graph     = */ NULL,
};

static ggml_guid_t ggml_backend_zdnn_guid(void) {
    static const char * guid_str = "IBM-ZDNN-ACCELER";
    return reinterpret_cast<ggml_guid_t>((void *)guid_str);
}

bool ggml_backend_is_zdnn(ggml_backend_t backend) {
    return backend != NULL &&
           ggml_guid_matches(backend->guid, ggml_backend_zdnn_guid());

    GGML_UNUSED(backend);
}

//
// backend device
//

static const char * ggml_backend_zdnn_device_get_name(ggml_backend_dev_t dev) {
    return GGML_ZDNN_NAME;

    GGML_UNUSED(dev);
}

static const char * ggml_backend_zdnn_device_get_description(ggml_backend_dev_t dev) {
    return "IBM Z Neural Network Processing Assist (NNPA)";

    GGML_UNUSED(dev);
}

static void ggml_backend_zdnn_device_get_memory(ggml_backend_dev_t dev, size_t * free, size_t * total) {
    *free  = 0;
    *total = 0;

    GGML_UNUSED(dev);
}

static enum ggml_backend_dev_type ggml_backend_zdnn_device_get_type(ggml_backend_dev_t dev) {
    return GGML_BACKEND_DEVICE_TYPE_ACCEL;

    GGML_UNUSED(dev);
}

static void ggml_backend_zdnn_device_get_props(ggml_backend_dev_t dev, ggml_backend_dev_props * props) {
    props->name        = ggml_backend_zdnn_device_get_name(dev);
    props->description = ggml_backend_zdnn_device_get_description(dev);
    props->type        = ggml_backend_zdnn_device_get_type(dev);
    ggml_backend_zdnn_device_get_memory(dev, &props->memory_free, &props->memory_total);
    props->caps = (ggml_backend_dev_caps) {
        /* .async                = */ false,
        /* .host_buffer          = */ false,
        /* .buffer_from_host_ptr = */ false,
        /* .events               = */ false
    };
}

static ggml_backend_t ggml_backend_zdnn_device_init(ggml_backend_dev_t dev, const char * params) {
    ggml_backend_zdnn_context * ctx = ggml_zdnn_init(dev);
    if (ctx == NULL) {
        GGML_LOG_ERROR("%s: error: failed to allocate context\n", __func__);
        return NULL;
    }

    ggml_backend_t backend = (ggml_backend *)malloc(sizeof(ggml_backend));
    *backend = (ggml_backend) {
        /* .guid       = */ ggml_backend_zdnn_guid(),
        /* .iface      = */ ggml_backend_zdnn_i,
        /* .device     = */ dev,
        /* .context    = */ ctx
    };

    return backend;

    GGML_UNUSED(params);
}

static ggml_backend_buffer_type_t ggml_backend_zdnn_device_get_buffer_type(ggml_backend_dev_t dev) {
    return ggml_backend_zdnn_buffer_type();

    GGML_UNUSED(dev);
}

<<<<<<< HEAD
static ggml_backend_buffer_t ggml_backend_zdnn_device_buffer_from_ptr(ggml_backend_dev_t dev, void * ptr, size_t size, size_t max_tensor_size) {
    ggml_backend_zdnn_buffer_context * ctx = new ggml_backend_zdnn_buffer_context();

    ctx->all_data  = ptr;
    ctx->all_size  = size;
    ctx->owned     = false;
    ctx->n_buffers = 0;

    const size_t size_page = sysconf(_SC_PAGESIZE);

    // page-align the data ptr
    {
        const uintptr_t offs = (uintptr_t) ptr % size_page;
        ptr  = (void *)((char *)ptr - offs);
        size += offs;
    }

    size_t size_aligned = size;
    if ((size_aligned % size_page) != 0) {
        size_aligned += size_page - (size_aligned % size_page);
    }

    ggml_backend_zdnn_device_context * ctx_dev = (ggml_backend_zdnn_device_context *)dev->context;

    GGML_ASSERT(ctx_dev->zdnn_device >= 0);
    int device = ctx_dev->zdnn_device; GGML_UNUSED(device);

    std::unique_ptr<ggml_backend_zdnn_buffer> zdnn_buffer = std::make_unique<ggml_backend_zdnn_buffer>();
    tensor_set_data(zdnn_buffer, ptr;
    zdnn_buffer->size = size;
    ctx->buffers.push_back(std::move(zdnn_buffer));

    GGML_LOG_INFO("%s: allocated buffer, size = %8.2f MiB\n",
                  __func__, size_aligned / 1024.0 / 1024.0);

    ++ctx->n_buffers;

    return ggml_backend_buffer_init(ggml_backend_zdnn_buffer_from_ptr_type(), ggml_backend_zdnn_buffer_i, ctx, size);

    GGML_UNUSED(max_tensor_size);
}

=======
>>>>>>> b8e09f08
static bool ggml_backend_zdnn_device_supports_op(ggml_backend_dev_t dev, const ggml_tensor * op) {
    ggml_backend_zdnn_device_context * ctx_dev = (ggml_backend_zdnn_device_context *) dev->context;

    return ggml_zdnn_supports_op(ctx_dev, op);
}

static bool ggml_backend_zdnn_device_supports_buft(ggml_backend_dev_t dev, ggml_backend_buffer_type_t buft) {
    return
        buft->iface.get_name == ggml_backend_zdnn_buffer_type_get_name;

    GGML_UNUSED(dev);
}

static ggml_backend_device_i ggml_backend_zdnn_device_i = {
    /* .get_name             = */ ggml_backend_zdnn_device_get_name,
    /* .get_description      = */ ggml_backend_zdnn_device_get_description,
    /* .get_memory           = */ ggml_backend_zdnn_device_get_memory,
    /* .get_type             = */ ggml_backend_zdnn_device_get_type,
    /* .get_props            = */ ggml_backend_zdnn_device_get_props,
    /* .init_backend         = */ ggml_backend_zdnn_device_init,
    /* .get_buffer_type      = */ ggml_backend_zdnn_device_get_buffer_type,
    /* .get_host_buffer_type = */ NULL,
    /* .buffer_from_host_ptr = */ NULL,
    /* .supports_op          = */ ggml_backend_zdnn_device_supports_op,
    /* .supports_buft        = */ ggml_backend_zdnn_device_supports_buft,
    /* .offload_op           = */ NULL,
    /* .event_new            = */ NULL,
    /* .event_free           = */ NULL,
    /* .event_synchronize    = */ NULL,
};

//
// backend registry
//

static const char * ggml_backend_zdnn_reg_get_name(ggml_backend_reg_t reg) {
    return GGML_ZDNN_NAME;

    GGML_UNUSED(reg);
}

static size_t ggml_backend_zdnn_reg_device_count(ggml_backend_reg_t reg) {
    if (!zdnn_is_nnpa_installed()) {
        return 0;
    }
    return 1;

    GGML_UNUSED(reg);
}

static ggml_backend_dev_t ggml_backend_zdnn_reg_device_get(ggml_backend_reg_t reg, size_t index) {
    GGML_ASSERT(index == 0);

    return &g_ggml_backend_zdnn_device;

    GGML_UNUSED(reg);
    GGML_UNUSED(index);
}

static ggml_backend_feature g_ggml_backend_zdnn_features[] = {
    { "NNPA", zdnn_is_nnpa_installed() ? "1" : "0" },
    { "NNPA_PARMBLKFORMAT_0", zdnn_is_nnpa_parmblk_fmt_installed(1, NNPA_PARMBLKFORMAT_0) ? "1" : "0" },
    { "NNPA_PARMBLKFORMAT_1", zdnn_is_nnpa_parmblk_fmt_installed(1, NNPA_PARMBLKFORMAT_1) ? "1" : "0" },
    { NULL, NULL },
};

static ggml_backend_feature * ggml_backend_zdnn_get_features(ggml_backend_reg_t reg) {
    return g_ggml_backend_zdnn_features;

    GGML_UNUSED(reg);
}

static void * ggml_backend_zdnn_get_proc_address(ggml_backend_reg_t reg, const char * name) {
    if (strcmp(name, "ggml_backend_get_features") == 0) {
        return (void *) ggml_backend_zdnn_get_features;
    }

    return NULL;

    GGML_UNUSED(reg);
}

static ggml_backend_reg_i ggml_backend_zdnn_reg_i = {
    /* .get_name         = */ ggml_backend_zdnn_reg_get_name,
    /* .get_device_count = */ ggml_backend_zdnn_reg_device_count,
    /* .get_device       = */ ggml_backend_zdnn_reg_device_get,
    /* .get_proc_address = */ ggml_backend_zdnn_get_proc_address
};

static void ggml_zdnn_cleanup(void) {
    ggml_backend_zdnn_device_rel(&g_ggml_ctx_dev_main);
}

// TODO: make thread-safe
ggml_backend_reg_t ggml_backend_zdnn_reg(void) {
    ggml_backend_zdnn_device_acq(&g_ggml_ctx_dev_main);

    // register cleanup callback
    atexit(ggml_zdnn_cleanup);

    {
        g_ggml_backend_zdnn_reg = (ggml_backend_reg) {
            /* .api_version = */ GGML_ZDNN_VERSION,
            /* .iface       = */ ggml_backend_zdnn_reg_i,
            /* .context     = */ NULL
        };

        g_ggml_backend_zdnn_device = (ggml_backend_device) {
            /* .iface       = */ ggml_backend_zdnn_device_i,
            /* .reg         = */ &g_ggml_backend_zdnn_reg,
            /* .context     = */ &g_ggml_ctx_dev_main
        };

        return &g_ggml_backend_zdnn_reg;
    }
}

GGML_BACKEND_DL_IMPL(ggml_backend_zdnn_reg)<|MERGE_RESOLUTION|>--- conflicted
+++ resolved
@@ -127,14 +127,6 @@
     const int64_t output_rows = ne1;
     const int64_t output_cols = ne0;
 
-<<<<<<< HEAD
-    // TODO: Weights are somehow not going through `ggml_backend_zdnn_buffer_set_tensor` during model loading.
-    //       So we need to load the weights here. Remove this when the issue is fixed.
-    //       Problem might be residing in `ggml_backend_zdnn_device_supports_buft`.
-    if (weights_extra->ztensor.is_transformed == false) ggml_zdnn_load_tensor(weights_extra->ztensor, tensor_data(weights));
-
-=======
->>>>>>> b8e09f08
     // GGML_LOG_INFO("%s: tensor '%s' tensor dimensions: [%ld, %ld, %ld, %ld] pre_tfm_desc dimensions: [%ld, %ld, %ld, %ld]\n",
     //               __func__, weights_extra->name,
     //               weights->ne[3], weights->ne[2], weights->ne[1], weights->ne[0],
@@ -438,16 +430,11 @@
     memcpy((char *)tensor_data(tensor) + offset, data, size);
 
     ggml_backend_zdnn_buffer * extra = (ggml_backend_zdnn_buffer *)tensor->extra;
-<<<<<<< HEAD
-    if (extra->ztensor.is_transformed) zdnn_reset_ztensor(&extra->ztensor);
-    ggml_zdnn_load_tensor(extra->ztensor, tensor_data(tensor));
-=======
 
     // Fixes the LLAMA_SET_ROWS bug
     // see: https://github.com/ggml-org/llama.cpp/issues/15414
     if (tensor->buffer->usage == GGML_BACKEND_BUFFER_USAGE_COMPUTE && extra->ztensor.is_transformed) zdnn_reset_ztensor(&extra->ztensor);
-    if (extra->ztensor.is_transformed == false) ggml_zdnn_load_tensor(extra->ztensor, tensor->data);
->>>>>>> b8e09f08
+    if (extra->ztensor.is_transformed == false) ggml_zdnn_load_tensor(extra->ztensor, tensor_data(tensor));
 
     GGML_UNUSED(buffer);
 }
@@ -670,51 +657,6 @@
     GGML_UNUSED(dev);
 }
 
-<<<<<<< HEAD
-static ggml_backend_buffer_t ggml_backend_zdnn_device_buffer_from_ptr(ggml_backend_dev_t dev, void * ptr, size_t size, size_t max_tensor_size) {
-    ggml_backend_zdnn_buffer_context * ctx = new ggml_backend_zdnn_buffer_context();
-
-    ctx->all_data  = ptr;
-    ctx->all_size  = size;
-    ctx->owned     = false;
-    ctx->n_buffers = 0;
-
-    const size_t size_page = sysconf(_SC_PAGESIZE);
-
-    // page-align the data ptr
-    {
-        const uintptr_t offs = (uintptr_t) ptr % size_page;
-        ptr  = (void *)((char *)ptr - offs);
-        size += offs;
-    }
-
-    size_t size_aligned = size;
-    if ((size_aligned % size_page) != 0) {
-        size_aligned += size_page - (size_aligned % size_page);
-    }
-
-    ggml_backend_zdnn_device_context * ctx_dev = (ggml_backend_zdnn_device_context *)dev->context;
-
-    GGML_ASSERT(ctx_dev->zdnn_device >= 0);
-    int device = ctx_dev->zdnn_device; GGML_UNUSED(device);
-
-    std::unique_ptr<ggml_backend_zdnn_buffer> zdnn_buffer = std::make_unique<ggml_backend_zdnn_buffer>();
-    tensor_set_data(zdnn_buffer, ptr;
-    zdnn_buffer->size = size;
-    ctx->buffers.push_back(std::move(zdnn_buffer));
-
-    GGML_LOG_INFO("%s: allocated buffer, size = %8.2f MiB\n",
-                  __func__, size_aligned / 1024.0 / 1024.0);
-
-    ++ctx->n_buffers;
-
-    return ggml_backend_buffer_init(ggml_backend_zdnn_buffer_from_ptr_type(), ggml_backend_zdnn_buffer_i, ctx, size);
-
-    GGML_UNUSED(max_tensor_size);
-}
-
-=======
->>>>>>> b8e09f08
 static bool ggml_backend_zdnn_device_supports_op(ggml_backend_dev_t dev, const ggml_tensor * op) {
     ggml_backend_zdnn_device_context * ctx_dev = (ggml_backend_zdnn_device_context *) dev->context;
 
