--- conflicted
+++ resolved
@@ -73,13 +73,12 @@
 #include "ggml-cann.h"
 #endif
 
-<<<<<<< HEAD
 #ifdef GGML_USE_QNN
 #include "ggml-qnn.h"
-=======
+#endif
+
 #ifdef GGML_USE_ZENDNN
 #include "ggml-zendnn.h"
->>>>>>> e68c19b0
 #endif
 
 // disable C++17 deprecation warning for std::codecvt_utf8
