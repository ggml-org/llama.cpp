#include "ggml-backend-impl.h"
#include "ggml-backend.h"
#include "ggml-impl.h"
#include <algorithm>
#include <cstring>
#include <filesystem>
#include <memory>
#include <string>
#include <type_traits>
#include <vector>
#include <cctype>

#ifdef _WIN32
#    define WIN32_LEAN_AND_MEAN
#    ifndef NOMINMAX
#        define NOMINMAX
#    endif
#    include <windows.h>
#elif defined(__APPLE__)
#    include <mach-o/dyld.h>
#    include <dlfcn.h>
#else
#    include <dlfcn.h>
#    include <unistd.h>
#endif

// Backend registry
#ifdef GGML_USE_CPU
#include "ggml-cpu.h"
#endif

#ifdef GGML_USE_CUDA
#include "ggml-cuda.h"
#endif

#ifdef GGML_USE_METAL
#include "ggml-metal.h"
#endif

#ifdef GGML_USE_SYCL
#include "ggml-sycl.h"
#endif

#ifdef GGML_USE_VULKAN
#include "ggml-vulkan.h"
#endif

#ifdef GGML_USE_OPENCL
#include "ggml-opencl.h"
#endif

#ifdef GGML_USE_BLAS
#include "ggml-blas.h"
#endif

#ifdef GGML_USE_RPC
#include "ggml-rpc.h"
#endif

#ifdef GGML_USE_CANN
#include "ggml-cann.h"
#endif

<<<<<<< HEAD
#ifdef GGML_USE_KOMPUTE
#include "ggml-kompute.h"
#endif

#ifdef GGML_USE_QNN
#include "ggml-qnn.h"
#endif

=======
>>>>>>> 576c82ed
// disable C++17 deprecation warning for std::codecvt_utf8
#if defined(__clang__)
#    pragma clang diagnostic push
#    pragma clang diagnostic ignored "-Wdeprecated-declarations"
#elif defined(__GNUC__)
#    pragma GCC diagnostic push
#    pragma GCC diagnostic ignored "-Wdeprecated-declarations"
#endif

namespace fs = std::filesystem;

static std::string path_str(const fs::path & path) {
    std::string u8path;
    try {
#if defined(__cpp_lib_char8_t)
        // C++20 and later: u8string() returns std::u8string
        std::u8string u8str = path.u8string();
        u8path = std::string(reinterpret_cast<const char*>(u8str.c_str()));
#else
        // C++17: u8string() returns std::string
        u8path = path.u8string();
#endif
    } catch (...) {
    }
    return u8path;
}

#if defined(__clang__)
#    pragma clang diagnostic pop
#elif defined(__GNUC__)
#    pragma GCC diagnostic pop
#endif

#ifdef _WIN32

using dl_handle = std::remove_pointer_t<HMODULE>;

struct dl_handle_deleter {
    void operator()(HMODULE handle) {
        FreeLibrary(handle);
    }
};

static dl_handle * dl_load_library(const fs::path & path) {
    // suppress error dialogs for missing DLLs
    DWORD old_mode = SetErrorMode(SEM_FAILCRITICALERRORS);
    SetErrorMode(old_mode | SEM_FAILCRITICALERRORS);

    HMODULE handle = LoadLibraryW(path.wstring().c_str());

    SetErrorMode(old_mode);

    return handle;
}

static void * dl_get_sym(dl_handle * handle, const char * name) {
    DWORD old_mode = SetErrorMode(SEM_FAILCRITICALERRORS);
    SetErrorMode(old_mode | SEM_FAILCRITICALERRORS);

    void * p = (void *) GetProcAddress(handle, name);

    SetErrorMode(old_mode);

    return p;
}

#else

using dl_handle = void;

struct dl_handle_deleter {
    void operator()(void * handle) {
        dlclose(handle);
    }
};

static void * dl_load_library(const fs::path & path) {
    dl_handle * handle = dlopen(path.string().c_str(), RTLD_NOW | RTLD_LOCAL);

    return handle;
}

static void * dl_get_sym(dl_handle * handle, const char * name) {
    return dlsym(handle, name);
}

#endif

using dl_handle_ptr = std::unique_ptr<dl_handle, dl_handle_deleter>;

struct ggml_backend_reg_entry {
    ggml_backend_reg_t reg;
    dl_handle_ptr handle;
};

struct ggml_backend_registry {
    std::vector<ggml_backend_reg_entry> backends;
    std::vector<ggml_backend_dev_t> devices;

    ggml_backend_registry() {
#ifdef GGML_USE_CUDA
        register_backend(ggml_backend_cuda_reg());
#endif
#ifdef GGML_USE_METAL
        register_backend(ggml_backend_metal_reg());
#endif
#ifdef GGML_USE_SYCL
        register_backend(ggml_backend_sycl_reg());
#endif
#ifdef GGML_USE_VULKAN
        register_backend(ggml_backend_vk_reg());
#endif
#ifdef GGML_USE_OPENCL
        register_backend(ggml_backend_opencl_reg());
#endif
#ifdef GGML_USE_CANN
        register_backend(ggml_backend_cann_reg());
#endif
#ifdef GGML_USE_BLAS
        register_backend(ggml_backend_blas_reg());
#endif
#ifdef GGML_USE_RPC
        register_backend(ggml_backend_rpc_reg());
#endif
<<<<<<< HEAD
#ifdef GGML_USE_KOMPUTE
        register_backend(ggml_backend_kompute_reg());
#endif
#ifdef GGML_USE_QNN
        register_backend(ggml_backend_qnn_reg());
#endif
=======
>>>>>>> 576c82ed
#ifdef GGML_USE_CPU
        register_backend(ggml_backend_cpu_reg());
#endif
    }

    ~ggml_backend_registry() {
        // FIXME: backends cannot be safely unloaded without a function to destroy all the backend resources,
        // since backend threads may still be running and accessing resources from the dynamic library
        for (auto & entry : backends) {
            if (entry.handle) {
                entry.handle.release(); // NOLINT
            }
        }
    }

    void register_backend(ggml_backend_reg_t reg, dl_handle_ptr handle = nullptr) {
        if (!reg) {
            return;
        }

#ifndef NDEBUG
        GGML_LOG_DEBUG("%s: registered backend %s (%zu devices)\n",
            __func__, ggml_backend_reg_name(reg), ggml_backend_reg_dev_count(reg));
#endif
        backends.push_back({ reg, std::move(handle) });
        for (size_t i = 0; i < ggml_backend_reg_dev_count(reg); i++) {
            register_device(ggml_backend_reg_dev_get(reg, i));
        }
    }

    void register_device(ggml_backend_dev_t device) {
#ifndef NDEBUG
        GGML_LOG_DEBUG("%s: registered device %s (%s)\n", __func__, ggml_backend_dev_name(device), ggml_backend_dev_description(device));
#endif
        devices.push_back(device);
    }

    ggml_backend_reg_t load_backend(const fs::path & path, bool silent) {
        dl_handle_ptr handle { dl_load_library(path) };
        if (!handle) {
            if (!silent) {
                GGML_LOG_ERROR("%s: failed to load %s\n", __func__, path_str(path).c_str());
            }
            return nullptr;
        }

        auto score_fn = (ggml_backend_score_t) dl_get_sym(handle.get(), "ggml_backend_score");
        if (score_fn && score_fn() == 0) {
            if (!silent) {
                GGML_LOG_INFO("%s: backend %s is not supported on this system\n", __func__, path_str(path).c_str());
            }
            return nullptr;
        }

        auto backend_init_fn = (ggml_backend_init_t) dl_get_sym(handle.get(), "ggml_backend_init");
        if (!backend_init_fn) {
            if (!silent) {
                GGML_LOG_ERROR("%s: failed to find ggml_backend_init in %s\n", __func__, path_str(path).c_str());
            }
            return nullptr;
        }

        ggml_backend_reg_t reg = backend_init_fn();
        if (!reg || reg->api_version != GGML_BACKEND_API_VERSION) {
            if (!silent) {
                if (!reg) {
                    GGML_LOG_ERROR("%s: failed to initialize backend from %s: ggml_backend_init returned NULL\n",
                        __func__, path_str(path).c_str());
                } else {
                    GGML_LOG_ERROR("%s: failed to initialize backend from %s: incompatible API version (backend: %d, current: %d)\n",
                        __func__, path_str(path).c_str(), reg->api_version, GGML_BACKEND_API_VERSION);
                }
            }
            return nullptr;
        }

        GGML_LOG_INFO("%s: loaded %s backend from %s\n", __func__, ggml_backend_reg_name(reg), path_str(path).c_str());

        register_backend(reg, std::move(handle));

        return reg;
    }

    void unload_backend(ggml_backend_reg_t reg, bool silent) {
        auto it = std::find_if(backends.begin(), backends.end(),
                               [reg](const ggml_backend_reg_entry & entry) { return entry.reg == reg; });

        if (it == backends.end()) {
            if (!silent) {
                GGML_LOG_ERROR("%s: backend not found\n", __func__);
            }
            return;
        }

        if (!silent) {
            GGML_LOG_DEBUG("%s: unloading %s backend\n", __func__, ggml_backend_reg_name(reg));
        }

        // remove devices
        devices.erase(
            std::remove_if(devices.begin(), devices.end(),
                            [reg](ggml_backend_dev_t dev) { return ggml_backend_dev_backend_reg(dev) == reg; }),
            devices.end());

        // remove backend
        backends.erase(it);
    }
};

static ggml_backend_registry & get_reg() {
    static ggml_backend_registry reg;
    return reg;
}

// Internal API
void ggml_backend_register(ggml_backend_reg_t reg) {
    get_reg().register_backend(reg);
}

void ggml_backend_device_register(ggml_backend_dev_t device) {
    get_reg().register_device(device);
}

// Backend (reg) enumeration
static bool striequals(const char * a, const char * b) {
    for (; *a && *b; a++, b++) {
        if (std::tolower(*a) != std::tolower(*b)) {
            return false;
        }
    }
    return *a == *b;
}

size_t ggml_backend_reg_count() {
    return get_reg().backends.size();
}

ggml_backend_reg_t ggml_backend_reg_get(size_t index) {
    GGML_ASSERT(index < ggml_backend_reg_count());
    return get_reg().backends[index].reg;
}

ggml_backend_reg_t ggml_backend_reg_by_name(const char * name) {
    for (size_t i = 0; i < ggml_backend_reg_count(); i++) {
        ggml_backend_reg_t reg = ggml_backend_reg_get(i);
        if (striequals(ggml_backend_reg_name(reg), name)) {
            return reg;
        }
    }
    return nullptr;
}

// Device enumeration
size_t ggml_backend_dev_count() {
    return get_reg().devices.size();
}

ggml_backend_dev_t ggml_backend_dev_get(size_t index) {
    GGML_ASSERT(index < ggml_backend_dev_count());
    return get_reg().devices[index];
}

ggml_backend_dev_t ggml_backend_dev_by_name(const char * name) {
    for (size_t i = 0; i < ggml_backend_dev_count(); i++) {
        ggml_backend_dev_t dev = ggml_backend_dev_get(i);
        if (striequals(ggml_backend_dev_name(dev), name)) {
            return dev;
        }
    }
    return nullptr;
}

ggml_backend_dev_t ggml_backend_dev_by_type(enum ggml_backend_dev_type type) {
    for (size_t i = 0; i < ggml_backend_dev_count(); i++) {
        ggml_backend_dev_t dev = ggml_backend_dev_get(i);
        if (ggml_backend_dev_type(dev) == type) {
            return dev;
        }
    }
    return nullptr;
}

// Convenience functions
ggml_backend_t ggml_backend_init_by_name(const char * name, const char * params) {
    ggml_backend_dev_t dev = ggml_backend_dev_by_name(name);
    if (!dev) {
        return nullptr;
    }
    return ggml_backend_dev_init(dev, params);
}

ggml_backend_t ggml_backend_init_by_type(enum ggml_backend_dev_type type, const char * params) {
    ggml_backend_dev_t dev = ggml_backend_dev_by_type(type);
    if (!dev) {
        return nullptr;
    }
    return ggml_backend_dev_init(dev, params);
}

ggml_backend_t ggml_backend_init_best(void) {
    ggml_backend_dev_t dev = ggml_backend_dev_by_type(GGML_BACKEND_DEVICE_TYPE_GPU);
    if (!dev) {
        dev = ggml_backend_dev_by_type(GGML_BACKEND_DEVICE_TYPE_CPU);
    }
    if (!dev) {
        return nullptr;
    }
    return ggml_backend_dev_init(dev, nullptr);
}

// Dynamic loading
ggml_backend_reg_t ggml_backend_load(const char * path) {
    return get_reg().load_backend(path, false);
}

void ggml_backend_unload(ggml_backend_reg_t reg) {
    get_reg().unload_backend(reg, true);
}

static fs::path get_executable_path() {
#if defined(__APPLE__)
    // get executable path
    std::vector<char> path;
    uint32_t size;
    while (true) {
        size = path.size();
        if (_NSGetExecutablePath(path.data(), &size) == 0) {
            break;
        }
        path.resize(size);
    }
    std::string base_path(path.data(), size);
    // remove executable name
    auto last_slash = base_path.find_last_of('/');
    if (last_slash != std::string::npos) {
        base_path = base_path.substr(0, last_slash);
    }
    return base_path + "/";
#elif defined(__linux__) || defined(__FreeBSD__)
    std::string base_path = ".";
    std::vector<char> path(1024);
    while (true) {
        // get executable path
#    if defined(__linux__)
        ssize_t len = readlink("/proc/self/exe", path.data(), path.size());
#    elif defined(__FreeBSD__)
        ssize_t len = readlink("/proc/curproc/file", path.data(), path.size());
#    endif
        if (len == -1) {
            break;
        }
        if (len < (ssize_t) path.size()) {
            base_path = std::string(path.data(), len);
            // remove executable name
            auto last_slash = base_path.find_last_of('/');
            if (last_slash != std::string::npos) {
                base_path = base_path.substr(0, last_slash);
            }
            break;
        }
        path.resize(path.size() * 2);
    }

    return base_path + "/";
#elif defined(_WIN32)
    std::vector<wchar_t> path(MAX_PATH);
    DWORD len = GetModuleFileNameW(NULL, path.data(), path.size());
    if (len == 0) {
        return {};
    }
    std::wstring base_path(path.data(), len);
    // remove executable name
    auto last_slash = base_path.find_last_of('\\');
    if (last_slash != std::string::npos) {
        base_path = base_path.substr(0, last_slash);
    }
    return base_path + L"\\";
#else
    return {};
#endif
}

static fs::path backend_filename_prefix() {
#ifdef _WIN32
    return fs::u8path("ggml-");
#else
    return fs::u8path("libggml-");
#endif
}

static fs::path backend_filename_extension() {
#ifdef _WIN32
    return fs::u8path(".dll");
#else
    return fs::u8path(".so");
#endif
}

static ggml_backend_reg_t ggml_backend_load_best(const char * name, bool silent, const char * user_search_path) {
    // enumerate all the files that match [lib]ggml-name-*.[so|dll] in the search paths
    const fs::path name_path = fs::u8path(name);
    const fs::path file_prefix = backend_filename_prefix().native() + name_path.native() + fs::u8path("-").native();
    const fs::path file_extension = backend_filename_extension();

    std::vector<fs::path> search_paths;
    if (user_search_path == nullptr) {
        // default search paths: executable directory, current directory
        search_paths.push_back(get_executable_path());
        search_paths.push_back(fs::current_path());
    } else {
        search_paths.push_back(fs::u8path(user_search_path));
    }

    int best_score = 0;
    fs::path best_path;

    for (const auto & search_path : search_paths) {
        if (!fs::exists(search_path)) {
            GGML_LOG_DEBUG("%s: search path %s does not exist\n", __func__, path_str(search_path).c_str());
            continue;
        }
        fs::directory_iterator dir_it(search_path, fs::directory_options::skip_permission_denied);
        for (const auto & entry : dir_it) {
            if (entry.is_regular_file()) {
                auto filename = entry.path().filename();
                auto ext = entry.path().extension();
                if (filename.native().find(file_prefix) == 0 && ext == file_extension) {
                    dl_handle_ptr handle { dl_load_library(entry) };
                    if (!handle && !silent) {
                        GGML_LOG_ERROR("%s: failed to load %s\n", __func__, path_str(entry.path()).c_str());
                    }
                    if (handle) {
                        auto score_fn = (ggml_backend_score_t) dl_get_sym(handle.get(), "ggml_backend_score");
                        if (score_fn) {
                            int s = score_fn();
#ifndef NDEBUG
                            GGML_LOG_DEBUG("%s: %s score: %d\n", __func__, path_str(entry.path()).c_str(), s);
#endif
                            if (s > best_score) {
                                best_score = s;
                                best_path = entry.path();
                            }
                        } else {
                            if (!silent) {
                                GGML_LOG_INFO("%s: failed to find ggml_backend_score in %s\n", __func__, path_str(entry.path()).c_str());
                            }
                        }
                    }
                }
            }
        }
    }

    if (best_score == 0) {
        // try to load the base backend
        for (const auto & search_path : search_paths) {
            fs::path filename = backend_filename_prefix().native() + name_path.native() + backend_filename_extension().native();
            fs::path path = search_path / filename;
            if (fs::exists(path)) {
                return get_reg().load_backend(path, silent);
            }
        }
        return nullptr;
    }

    return get_reg().load_backend(best_path, silent);
}

void ggml_backend_load_all() {
    ggml_backend_load_all_from_path(nullptr);
}

void ggml_backend_load_all_from_path(const char * dir_path) {
#ifdef NDEBUG
    bool silent = true;
#else
    bool silent = false;
#endif

    ggml_backend_load_best("blas", silent, dir_path);
    ggml_backend_load_best("cann", silent, dir_path);
    ggml_backend_load_best("cuda", silent, dir_path);
    ggml_backend_load_best("hip", silent, dir_path);
    ggml_backend_load_best("metal", silent, dir_path);
    ggml_backend_load_best("rpc", silent, dir_path);
    ggml_backend_load_best("sycl", silent, dir_path);
    ggml_backend_load_best("vulkan", silent, dir_path);
    ggml_backend_load_best("opencl", silent, dir_path);
    ggml_backend_load_best("musa", silent, dir_path);
    ggml_backend_load_best("cpu", silent, dir_path);
    // check the environment variable GGML_BACKEND_PATH to load an out-of-tree backend
    const char * backend_path = std::getenv("GGML_BACKEND_PATH");
    if (backend_path) {
        ggml_backend_load(backend_path);
    }
}<|MERGE_RESOLUTION|>--- conflicted
+++ resolved
@@ -61,17 +61,10 @@
 #include "ggml-cann.h"
 #endif
 
-<<<<<<< HEAD
-#ifdef GGML_USE_KOMPUTE
-#include "ggml-kompute.h"
-#endif
-
 #ifdef GGML_USE_QNN
 #include "ggml-qnn.h"
 #endif
 
-=======
->>>>>>> 576c82ed
 // disable C++17 deprecation warning for std::codecvt_utf8
 #if defined(__clang__)
 #    pragma clang diagnostic push
@@ -196,15 +189,9 @@
 #ifdef GGML_USE_RPC
         register_backend(ggml_backend_rpc_reg());
 #endif
-<<<<<<< HEAD
-#ifdef GGML_USE_KOMPUTE
-        register_backend(ggml_backend_kompute_reg());
-#endif
 #ifdef GGML_USE_QNN
         register_backend(ggml_backend_qnn_reg());
 #endif
-=======
->>>>>>> 576c82ed
 #ifdef GGML_USE_CPU
         register_backend(ggml_backend_cpu_reg());
 #endif
