--- conflicted
+++ resolved
@@ -4471,8 +4471,7 @@
     }, dryrun);
 }
 
-<<<<<<< HEAD
-static void ggml_vk_acc(ggml_backend_vk_context * ctx, vk_context& subctx, const ggml_tensor * src0, const ggml_tensor * src1, ggml_tensor * dst) {
+static void ggml_vk_acc(ggml_backend_vk_context * ctx, vk_context& subctx, const ggml_tensor * src0, const ggml_tensor * src1, ggml_tensor * dst, bool dryrun = false) {
     ggml_tensor_extra_gpu * extra = (ggml_tensor_extra_gpu *) dst->extra;
     const uint32_t src0_type_size = ggml_type_size(src0->type);
     const uint32_t src1_type_size = ggml_type_size(src1->type);
@@ -4491,13 +4490,10 @@
         (uint32_t) dst->ne[0], (uint32_t) dst->ne[1], (uint32_t) dst->ne[2],(uint32_t) dst->ne[3], (uint32_t) dst->nb[0] /  dst_type_size, (uint32_t) dst->nb[1] /  dst_type_size, (uint32_t) dst->nb[2] /  dst_type_size, (uint32_t) dst->nb[3] /  dst_type_size,
         d_offset,
         0.0f, 0.0f, offset,
-    });
-}
-
-static void ggml_vk_add(ggml_backend_vk_context * ctx, vk_context& subctx, const ggml_tensor * src0, const ggml_tensor * src1, ggml_tensor * dst) {
-=======
+    }, dryrun);
+}
+
 static void ggml_vk_add(ggml_backend_vk_context * ctx, vk_context& subctx, const ggml_tensor * src0, const ggml_tensor * src1, ggml_tensor * dst, bool dryrun = false) {
->>>>>>> 4b9afbbe
     const uint32_t src0_type_size = ggml_type_size(src0->type);
     const uint32_t src1_type_size = ggml_type_size(src1->type);
     const uint32_t dst_type_size = ggml_type_size(dst->type);
@@ -5705,7 +5701,7 @@
 
         break;
     case GGML_OP_ACC:
-        ggml_vk_acc(ctx, compute_ctx, src0, src1, node);
+        ggml_vk_acc(ctx, compute_ctx, src0, src1, node, dryrun);
 
         break;
     case GGML_OP_GET_ROWS:
