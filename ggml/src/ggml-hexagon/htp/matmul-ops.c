#pragma clang diagnostic ignored "-Wgnu-zero-variadic-macro-arguments"
#pragma clang diagnostic ignored "-Wunused-function"
#pragma clang diagnostic ignored "-Wunused-variable"
#pragma clang diagnostic ignored "-Wunused-but-set-variable"

#ifdef HTP_DEBUG
#    define FARF_HIGH 1
#endif

#include <HAP_farf.h>
#include <HAP_mem.h>
#include <HAP_perf.h>
#include <HAP_ps.h>
#include <hexagon_protos.h>
#include <hexagon_types.h>
#include <math.h>
#include <qurt_thread.h>
#include <string.h>

#define GGML_COMMON_DECL_C
#include "ggml-common.h"
#include "htp-ctx.h"
#include "htp-dma.h"
#include "htp-msg.h"
#include "htp-ops.h"
#include "hvx-utils.h"
#include "ops-utils.h"

struct htp_matmul_type {
    const char * type;
    void (*vec_dot)(const int n, float * restrict s, const void * restrict vx, const void * restrict vy);
    void (*vec_dot_rx2)(const int n,
                        float * restrict s,
                        const void * restrict vx,
                        uint32_t vx_row_size,
                        const void * restrict vy);
};

typedef struct {
    HVX_Vector v[2];
} HVX_Vector_x2;

typedef struct {
    HVX_Vector v[4];
} HVX_Vector_x4;

typedef struct {
    HVX_Vector v[8];
} HVX_Vector_x8;

// vdelta control to replicate first 4x fp32 values across lanes
static const uint8_t __attribute__((aligned(128))) repl_4x_fp32[128] = {
    0x00, 0x00, 0x00, 0x00, 0x04, 0x04, 0x04, 0x04, 0x08, 0x08, 0x08, 0x08, 0x04, 0x04, 0x04, 0x04, 0x10, 0x10, 0x10,
    0x10, 0x04, 0x04, 0x04, 0x04, 0x08, 0x08, 0x08, 0x08, 0x04, 0x04, 0x04, 0x04, 0x04, 0x04, 0x04, 0x04, 0x20, 0x20,
    0x20, 0x20, 0x04, 0x04, 0x04, 0x04, 0x08, 0x08, 0x08, 0x08, 0x04, 0x04, 0x04, 0x04, 0x10, 0x10, 0x10, 0x10, 0x04,
    0x04, 0x04, 0x04, 0x08, 0x08, 0x08, 0x08, 0x08, 0x08, 0x08, 0x08, 0x04, 0x04, 0x04, 0x04, 0x40, 0x40, 0x40, 0x40,
    0x44, 0x44, 0x44, 0x44, 0x08, 0x08, 0x08, 0x08, 0x04, 0x04, 0x04, 0x04, 0x10, 0x10, 0x10, 0x10, 0x04, 0x04, 0x04,
    0x04, 0x04, 0x04, 0x04, 0x04, 0x08, 0x08, 0x08, 0x08, 0x04, 0x04, 0x04, 0x04, 0x20, 0x20, 0x20, 0x20, 0x04, 0x04,
    0x04, 0x04, 0x08, 0x08, 0x08, 0x08, 0x04, 0x04, 0x04, 0x04, 0x10, 0x10, 0x10, 0x10,
};

// vdelta control to replicate and interleave first 8x fp32 values across lanes
static const uint8_t __attribute__((aligned(128))) repl_interleave_8x_fp32[128] = {
    0x00, 0x00, 0x00, 0x00, 0x04, 0x04, 0x04, 0x04, 0x08, 0x08, 0x08, 0x08, 0x04, 0x04, 0x04, 0x04, 0x00, 0x00, 0x00,
    0x00, 0x04, 0x04, 0x04, 0x04, 0x08, 0x08, 0x08, 0x08, 0x04, 0x04, 0x04, 0x04, 0x04, 0x04, 0x04, 0x04, 0x20, 0x20,
    0x20, 0x20, 0x04, 0x04, 0x04, 0x04, 0x08, 0x08, 0x08, 0x08, 0x04, 0x04, 0x04, 0x04, 0x20, 0x20, 0x20, 0x20, 0x04,
    0x04, 0x04, 0x04, 0x08, 0x08, 0x08, 0x08, 0x08, 0x08, 0x08, 0x08, 0x04, 0x04, 0x04, 0x04, 0x40, 0x40, 0x40, 0x40,
    0x44, 0x44, 0x44, 0x44, 0x08, 0x08, 0x08, 0x08, 0x04, 0x04, 0x04, 0x04, 0x40, 0x40, 0x40, 0x40, 0x44, 0x44, 0x44,
    0x44, 0x04, 0x04, 0x04, 0x04, 0x08, 0x08, 0x08, 0x08, 0x04, 0x04, 0x04, 0x04, 0x20, 0x20, 0x20, 0x20, 0x04, 0x04,
    0x04, 0x04, 0x08, 0x08, 0x08, 0x08, 0x04, 0x04, 0x04, 0x04, 0x20, 0x20, 0x20, 0x20,
};

// vdelta control to replicate first fp32 value across all elements
static const uint8_t __attribute__((aligned(128))) repl_1x_fp32[128] = {
    0x00, 0x00, 0x00, 0x00, 0x04, 0x04, 0x04, 0x04, 0x08, 0x08, 0x08, 0x08, 0x04, 0x04, 0x04, 0x04, 0x10, 0x10, 0x10,
    0x10, 0x04, 0x04, 0x04, 0x04, 0x08, 0x08, 0x08, 0x08, 0x04, 0x04, 0x04, 0x04, 0x20, 0x20, 0x20, 0x20, 0x04, 0x04,
    0x04, 0x04, 0x08, 0x08, 0x08, 0x08, 0x04, 0x04, 0x04, 0x04, 0x10, 0x10, 0x10, 0x10, 0x04, 0x04, 0x04, 0x04, 0x08,
    0x08, 0x08, 0x08, 0x04, 0x04, 0x04, 0x04, 0x40, 0x40, 0x40, 0x40, 0x04, 0x04, 0x04, 0x04, 0x08, 0x08, 0x08, 0x08,
    0x04, 0x04, 0x04, 0x04, 0x10, 0x10, 0x10, 0x10, 0x04, 0x04, 0x04, 0x04, 0x08, 0x08, 0x08, 0x08, 0x04, 0x04, 0x04,
    0x04, 0x20, 0x20, 0x20, 0x20, 0x04, 0x04, 0x04, 0x04, 0x08, 0x08, 0x08, 0x08, 0x04, 0x04, 0x04, 0x04, 0x10, 0x10,
    0x10, 0x10, 0x04, 0x04, 0x04, 0x04, 0x08, 0x08, 0x08, 0x08, 0x04, 0x04, 0x04, 0x04,
};

// vdelta control to replicate first fp16 value across all elements
static const uint8_t __attribute__((aligned(128))) repl_1x_fp16[128] = {
    0x00, 0x00, 0x02, 0x02, 0x04, 0x04, 0x02, 0x02, 0x08, 0x08, 0x02, 0x02, 0x04, 0x04, 0x02, 0x02, 0x10, 0x10, 0x02,
    0x02, 0x04, 0x04, 0x02, 0x02, 0x08, 0x08, 0x02, 0x02, 0x04, 0x04, 0x02, 0x02, 0x20, 0x20, 0x02, 0x02, 0x04, 0x04,
    0x02, 0x02, 0x08, 0x08, 0x02, 0x02, 0x04, 0x04, 0x02, 0x02, 0x10, 0x10, 0x02, 0x02, 0x04, 0x04, 0x02, 0x02, 0x08,
    0x08, 0x02, 0x02, 0x04, 0x04, 0x02, 0x02, 0x40, 0x40, 0x02, 0x02, 0x04, 0x04, 0x02, 0x02, 0x08, 0x08, 0x02, 0x02,
    0x04, 0x04, 0x02, 0x02, 0x10, 0x10, 0x02, 0x02, 0x04, 0x04, 0x02, 0x02, 0x08, 0x08, 0x02, 0x02, 0x04, 0x04, 0x02,
    0x02, 0x20, 0x20, 0x02, 0x02, 0x04, 0x04, 0x02, 0x02, 0x08, 0x08, 0x02, 0x02, 0x04, 0x04, 0x02, 0x02, 0x10, 0x10,
    0x02, 0x02, 0x04, 0x04, 0x02, 0x02, 0x08, 0x08, 0x02, 0x02, 0x04, 0x04, 0x02, 0x02,
};

// vdelta control to expand first 32 e8m0 values into 32 uint32 elements
static const uint8_t __attribute__((aligned(128))) expand_x32_e8m0[128] = {
    0x00, 0x00, 0x00, 0x00, 0x01, 0x04, 0x00, 0x00, 0x02, 0x00, 0x08, 0x08, 0x01, 0x02, 0x00, 0x04, 0x04, 0x00, 0x00,
    0x00, 0x11, 0x10, 0x10, 0x10, 0x02, 0x00, 0x04, 0x00, 0x01, 0x02, 0x08, 0x08, 0x08, 0x08, 0x00, 0x00, 0x01, 0x04,
    0x00, 0x00, 0x22, 0x20, 0x20, 0x20, 0x21, 0x22, 0x20, 0x24, 0x04, 0x00, 0x00, 0x00, 0x09, 0x08, 0x00, 0x00, 0x02,
    0x00, 0x04, 0x00, 0x11, 0x12, 0x10, 0x10, 0x10, 0x10, 0x10, 0x10, 0x01, 0x04, 0x00, 0x00, 0x02, 0x00, 0x08, 0x08,
    0x01, 0x02, 0x00, 0x04, 0x44, 0x40, 0x40, 0x40, 0x41, 0x40, 0x40, 0x40, 0x42, 0x40, 0x44, 0x40, 0x41, 0x42, 0x48,
    0x48, 0x08, 0x08, 0x00, 0x00, 0x01, 0x04, 0x00, 0x00, 0x12, 0x10, 0x10, 0x10, 0x01, 0x02, 0x00, 0x04, 0x04, 0x00,
    0x00, 0x00, 0x09, 0x08, 0x00, 0x00, 0x22, 0x20, 0x24, 0x20, 0x21, 0x22, 0x20, 0x20,
};

static const uint8_t __attribute__((aligned(VLEN))) kvalues_mxfp4_lut[] = {
    0,    0, 1,    0, 2,    0, 3, 0, 4, 0, 6, 0, 8, 0, 12, 0, 0, 0, 0xff, 0, 0xfe, 0, 0xfd, 0, 0xfc, 0,
    0xfa, 0, 0xf8, 0, 0xf4, 0, 0, 0, 0, 0, 0, 0, 0, 0, 0,  0, 0, 0, 0,    0, 0,    0, 0,    0, 0,    0,
    0,    0, 0,    0, 0,    0, 0, 0, 0, 0, 0, 0, 0, 0, 0,  0, 0, 0, 0,    0, 0,    0, 0,    0, 0,    0,
    0,    0, 0,    0, 0,    0, 0, 0, 0, 0, 0, 0, 0, 0, 0,  0, 0, 0, 0,    0, 0,    0, 0,    0, 0,    0,
    0,    0, 0,    0, 0,    0, 0, 0, 0, 0, 0, 0, 0, 0, 0,  0, 0, 0, 0,    0, 0,    0, 0,    0,
};

// q4x4x2 and q8x4x2 are the flat q4/8_0 formats where all quants are stored first followed by all scales

static inline size_t q8x4x2_row_size(uint32_t ne) {
    // ensures perfect alignment of quants and full row
    const uint32_t qk = QK_Q8_0x4x2;
    const uint32_t nb = (ne + qk - 1) / qk;
    return htp_round_up(ne + nb * 8 * sizeof(__fp16), 128);
}

static inline HVX_Vector_x8 hvx_vec_load_q4x4x8(const uint8_t * restrict ptr) {
    const HVX_Vector * restrict vptr = (const HVX_Vector *) ptr;

    HVX_Vector v0_1 = vptr[0];  // first 256 elements (128 bytes)
    HVX_Vector v2_3 = vptr[1];  // ...
    HVX_Vector v4_5 = vptr[2];  // ...
    HVX_Vector v6_7 = vptr[3];  // ...

    const HVX_Vector mask_h4 = Q6_Vb_vsplat_R(0x0F);

    HVX_Vector v0 = Q6_V_vand_VV(v0_1, mask_h4);  // & 0x0F
    HVX_Vector v1 = Q6_Vub_vlsr_VubR(v0_1, 4);    // >> 4
    HVX_Vector v2 = Q6_V_vand_VV(v2_3, mask_h4);  // & 0x0F
    HVX_Vector v3 = Q6_Vub_vlsr_VubR(v2_3, 4);    // >> 4
    HVX_Vector v4 = Q6_V_vand_VV(v4_5, mask_h4);  // & 0x0F
    HVX_Vector v5 = Q6_Vub_vlsr_VubR(v4_5, 4);    // >> 4
    HVX_Vector v6 = Q6_V_vand_VV(v6_7, mask_h4);  // & 0x0F
    HVX_Vector v7 = Q6_Vub_vlsr_VubR(v6_7, 4);    // >> 4

    // Convert uint4 to int4 (i.e. x - 8)
    const HVX_Vector i8 = Q6_Vb_vsplat_R(8);
    v0                  = Q6_Vb_vsub_VbVb(v0, i8);
    v1                  = Q6_Vb_vsub_VbVb(v1, i8);
    v2                  = Q6_Vb_vsub_VbVb(v2, i8);
    v3                  = Q6_Vb_vsub_VbVb(v3, i8);
    v4                  = Q6_Vb_vsub_VbVb(v4, i8);
    v5                  = Q6_Vb_vsub_VbVb(v5, i8);
    v6                  = Q6_Vb_vsub_VbVb(v6, i8);
    v7                  = Q6_Vb_vsub_VbVb(v7, i8);

    HVX_Vector_x8 r = { v0, v1, v2, v3, v4, v5, v6, v7 };
    return r;
}

static inline HVX_Vector_x8 hvx_vec_load_mxfp4x4x8(const uint8_t * restrict ptr) {
    const HVX_Vector * restrict vptr = (const HVX_Vector *) ptr;

    HVX_Vector v0_1 = vptr[0];  // first 256 elements (128 bytes)
    HVX_Vector v2_3 = vptr[1];  // ...
    HVX_Vector v4_5 = vptr[2];  // ...
    HVX_Vector v6_7 = vptr[3];  // ...

    const HVX_Vector mask_h4 = Q6_Vb_vsplat_R(0x0F);

    HVX_Vector v0 = Q6_V_vand_VV(v0_1, mask_h4);  // & 0x0F
    HVX_Vector v1 = Q6_Vub_vlsr_VubR(v0_1, 4);    // >> 4
    HVX_Vector v2 = Q6_V_vand_VV(v2_3, mask_h4);  // & 0x0F
    HVX_Vector v3 = Q6_Vub_vlsr_VubR(v2_3, 4);    // >> 4
    HVX_Vector v4 = Q6_V_vand_VV(v4_5, mask_h4);  // & 0x0F
    HVX_Vector v5 = Q6_Vub_vlsr_VubR(v4_5, 4);    // >> 4
    HVX_Vector v6 = Q6_V_vand_VV(v6_7, mask_h4);  // & 0x0F
    HVX_Vector v7 = Q6_Vub_vlsr_VubR(v6_7, 4);    // >> 4

    HVX_Vector lut = *(const HVX_Vector *) kvalues_mxfp4_lut;
    v0             = Q6_Vb_vlut32_VbVbI(v0, lut, 0);
    v1             = Q6_Vb_vlut32_VbVbI(v1, lut, 0);
    v2             = Q6_Vb_vlut32_VbVbI(v2, lut, 0);
    v3             = Q6_Vb_vlut32_VbVbI(v3, lut, 0);
    v4             = Q6_Vb_vlut32_VbVbI(v4, lut, 0);
    v5             = Q6_Vb_vlut32_VbVbI(v5, lut, 0);
    v6             = Q6_Vb_vlut32_VbVbI(v6, lut, 0);
    v7             = Q6_Vb_vlut32_VbVbI(v7, lut, 0);

    HVX_Vector_x8 r = { v0, v1, v2, v3, v4, v5, v6, v7 };
    return r;
}

static inline HVX_Vector_x8 hvx_vec_load_q8x4x8(const uint8_t * restrict ptr) {
    const HVX_Vector * restrict vptr = (const HVX_Vector *) ptr;

    HVX_Vector v0 = vptr[0];  // first  128 vals
    HVX_Vector v1 = vptr[1];  // ...
    HVX_Vector v2 = vptr[2];  // ...
    HVX_Vector v3 = vptr[3];  // ...
    HVX_Vector v4 = vptr[4];  // ...
    HVX_Vector v5 = vptr[5];  // ...
    HVX_Vector v6 = vptr[6];  // ...
    HVX_Vector v7 = vptr[7];  // ...

    HVX_Vector_x8 r = { v0, v1, v2, v3, v4, v5, v6, v7 };
    return r;
}

static inline HVX_Vector_x4 hvx_vec_load_x4_f16(const uint8_t * restrict ptr) {
    const HVX_Vector * restrict vptr = (const HVX_Vector *) ptr;

    HVX_Vector v0 = vptr[0];  // first  64 vals
    HVX_Vector v1 = vptr[1];  // second 64 vals
    HVX_Vector v2 = vptr[2];  // third  64 vals
    HVX_Vector v3 = vptr[3];  // forth  64 vals

    HVX_Vector_x4 r = { v0, v1, v2, v3 };
    return r;
}

static inline HVX_Vector_x4 hvx_vec_load_x4_f32_as_f16(const uint8_t * restrict ptr) {
    const HVX_VectorPair * restrict vptr = (const HVX_VectorPair *) ptr;

    HVX_VectorPair v0 = vptr[0];  // first  64 vals
    HVX_VectorPair v1 = vptr[1];  // second 64 vals
    HVX_VectorPair v2 = vptr[2];  // third  64 vals
    HVX_VectorPair v3 = vptr[3];  // forth  64 vals

    HVX_Vector vq0_lo = Q6_Vqf32_vsub_VsfVsf(Q6_V_lo_W(v0), Q6_V_vzero());
    HVX_Vector vq0_hi = Q6_Vqf32_vsub_VsfVsf(Q6_V_hi_W(v0), Q6_V_vzero());
    HVX_Vector vq1_lo = Q6_Vqf32_vsub_VsfVsf(Q6_V_lo_W(v1), Q6_V_vzero());
    HVX_Vector vq1_hi = Q6_Vqf32_vsub_VsfVsf(Q6_V_hi_W(v1), Q6_V_vzero());
    HVX_Vector vq2_lo = Q6_Vqf32_vsub_VsfVsf(Q6_V_lo_W(v2), Q6_V_vzero());
    HVX_Vector vq2_hi = Q6_Vqf32_vsub_VsfVsf(Q6_V_hi_W(v2), Q6_V_vzero());
    HVX_Vector vq3_lo = Q6_Vqf32_vsub_VsfVsf(Q6_V_lo_W(v3), Q6_V_vzero());
    HVX_Vector vq3_hi = Q6_Vqf32_vsub_VsfVsf(Q6_V_hi_W(v3), Q6_V_vzero());

    HVX_Vector vh0 = Q6_Vhf_equals_Wqf32(Q6_W_vcombine_VV(vq0_hi, vq0_lo));
    HVX_Vector vh1 = Q6_Vhf_equals_Wqf32(Q6_W_vcombine_VV(vq1_hi, vq1_lo));
    HVX_Vector vh2 = Q6_Vhf_equals_Wqf32(Q6_W_vcombine_VV(vq2_hi, vq2_lo));
    HVX_Vector vh3 = Q6_Vhf_equals_Wqf32(Q6_W_vcombine_VV(vq3_hi, vq3_lo));

    // vcombine does a shuffle, use vdeal to undo

    HVX_Vector_x4 r = { Q6_Vh_vdeal_Vh(vh0), Q6_Vh_vdeal_Vh(vh1), Q6_Vh_vdeal_Vh(vh2), Q6_Vh_vdeal_Vh(vh3) };
    return r;
}

// Reduce multiply 1024 x 1024 int8 elements (32x q4/8 blocks in 8x HVX vectors).
// Accumulate each block into a single int32 value.
// Return a single HVX vector with 32x int32 accumulators.
// This version is parameterized to support less than 1024 elements.
// if() checks are optimized out at compile time -- make sure to pass N as a constexpr.

static inline HVX_Vector hvx_vec_rmpy_x8_n(HVX_Vector_x8 x, HVX_Vector_x8 y, unsigned int n) {
    HVX_Vector r0 = Q6_V_vsplat_R(0);
    HVX_Vector r1 = Q6_V_vsplat_R(0);
    HVX_Vector r2 = Q6_V_vsplat_R(0);
    HVX_Vector r3 = Q6_V_vsplat_R(0);
    HVX_Vector r4 = Q6_V_vsplat_R(0);
    HVX_Vector r5 = Q6_V_vsplat_R(0);
    HVX_Vector r6 = Q6_V_vsplat_R(0);
    HVX_Vector r7 = Q6_V_vsplat_R(0);

    HVX_VectorPair p3;
    HVX_VectorPair p2;
    HVX_VectorPair p1;
    HVX_VectorPair p0;

    if (n >=  128) { r0 = Q6_Vw_vrmpy_VbVb(x.v[0], y.v[0]); }
    if (n >=  256) { r1 = Q6_Vw_vrmpy_VbVb(x.v[1], y.v[1]); }
    if (n >=  384) { r2 = Q6_Vw_vrmpy_VbVb(x.v[2], y.v[2]); }
    if (n >=  512) { r3 = Q6_Vw_vrmpy_VbVb(x.v[3], y.v[3]); }
    if (n >=  640) { r4 = Q6_Vw_vrmpy_VbVb(x.v[4], y.v[4]); }
    if (n >=  768) { r5 = Q6_Vw_vrmpy_VbVb(x.v[5], y.v[5]); }
    if (n >=  896) { r6 = Q6_Vw_vrmpy_VbVb(x.v[6], y.v[6]); }
    if (n >= 1024) { r7 = Q6_Vw_vrmpy_VbVb(x.v[7], y.v[7]); }

    if (n >=  128) { p0 = Q6_W_vdeal_VVR(r1, r0, -4); }
    if (n >=  384) { p1 = Q6_W_vdeal_VVR(r3, r2, -4); }
    if (n >=  640) { p2 = Q6_W_vdeal_VVR(r5, r4, -4); }
    if (n >=  896) { p3 = Q6_W_vdeal_VVR(r7, r6, -4); }

    if (n >=  128) { r0 = Q6_Vw_vadd_VwVw(Q6_V_lo_W(p0), Q6_V_hi_W(p0)); }
    if (n >=  384) { r1 = Q6_Vw_vadd_VwVw(Q6_V_lo_W(p1), Q6_V_hi_W(p1)); }
    if (n >=  640) { r2 = Q6_Vw_vadd_VwVw(Q6_V_lo_W(p2), Q6_V_hi_W(p2)); }
    if (n >=  896) { r3 = Q6_Vw_vadd_VwVw(Q6_V_lo_W(p3), Q6_V_hi_W(p3)); }

    if (n >=  128) { p0 = Q6_W_vdeal_VVR(r1, r0, -4); }
    if (n >=  640) { p1 = Q6_W_vdeal_VVR(r3, r2, -4); }

    if (n >=  128) { r0 = Q6_Vw_vadd_VwVw(Q6_V_lo_W(p0), Q6_V_hi_W(p0)); }
    if (n >=  640) { r1 = Q6_Vw_vadd_VwVw(Q6_V_lo_W(p1), Q6_V_hi_W(p1)); }

    if (n >=  128) { p0 = Q6_W_vdeal_VVR(r1, r0, -4); }
    if (n >=  128) { r0 = Q6_Vw_vadd_VwVw(Q6_V_lo_W(p0), Q6_V_hi_W(p0)); }

    return r0;
}

static inline HVX_Vector hvx_vec_rmpy_x8_full(HVX_Vector_x8 x, HVX_Vector_x8 y) {
    return hvx_vec_rmpy_x8_n(x, y, 1024);
}

// Handle most common cases of tensors not multiple of 1024.
static inline HVX_Vector hvx_vec_rmpy_x8_nloe(HVX_Vector_x8 x, HVX_Vector_x8 y, unsigned int n) {
    if (n <= 256) { return hvx_vec_rmpy_x8_n(x, y, 256); };
    if (n <= 512) { return hvx_vec_rmpy_x8_n(x, y, 512); };
    if (n <= 768) { return hvx_vec_rmpy_x8_n(x, y, 768); };
    return hvx_vec_rmpy_x8_n(x, y, 1024);
}

static inline HVX_Vector_x2 hvx_vec_load_and_mul_d_rx2(const uint8_t * restrict r0_x_d,
                                                       const uint8_t * restrict r1_x_d,
                                                       const uint8_t * restrict y_d,
                                                       const HVX_Vector rd_mask) {
    HVX_Vector vy_d = *(const HVX_UVector *) y_d;
    HVX_Vector r0_d = *(const HVX_UVector *) r0_x_d;
    HVX_Vector r1_d = *(const HVX_UVector *) r1_x_d;

    vy_d             = Q6_Vh_vshuff_Vh(vy_d);
    HVX_Vector r01_d = Q6_V_vmux_QVV(rd_mask, r0_d, r1_d);

    vy_d  = Q6_Vh_vshuffe_VhVh(vy_d, vy_d);
    r01_d = Q6_Vh_vshuff_Vh(r01_d);

    HVX_VectorPair r01_dd = Q6_Wqf32_vmpy_VhfVhf(r01_d, vy_d);

    HVX_Vector_x2 r;
    r.v[0] = Q6_Vsf_equals_Vqf32(Q6_V_lo_W(r01_dd));
    r.v[1] = Q6_Vsf_equals_Vqf32(Q6_V_hi_W(r01_dd));
    return r;
}

static inline HVX_Vector_x4 hvx_vec_load_and_mul_d_r2x2(const uint8_t * restrict r0_x_d,
                                                        const uint8_t * restrict r1_x_d,
                                                        const uint8_t * restrict y_d) {
    HVX_Vector vy_d = *(const HVX_UVector *) y_d;
    HVX_Vector r0_d = *(const HVX_UVector *) r0_x_d;
    HVX_Vector r1_d = *(const HVX_UVector *) r1_x_d;

    vy_d = Q6_Vh_vshuff_Vh(vy_d);
    r0_d = Q6_Vh_vshuff_Vh(r0_d);
    r1_d = Q6_Vh_vshuff_Vh(r1_d);

    HVX_VectorPair r0_dd = Q6_Wqf32_vmpy_VhfVhf(r0_d, vy_d);
    HVX_VectorPair r1_dd = Q6_Wqf32_vmpy_VhfVhf(r1_d, vy_d);

    HVX_Vector_x4 r;
    r.v[0] = Q6_Vsf_equals_Vqf32(Q6_V_lo_W(r0_dd));
    r.v[1] = Q6_Vsf_equals_Vqf32(Q6_V_hi_W(r0_dd));
    r.v[2] = Q6_Vsf_equals_Vqf32(Q6_V_lo_W(r1_dd));
    r.v[3] = Q6_Vsf_equals_Vqf32(Q6_V_hi_W(r1_dd));
    return r;
}

static void vec_dot_q4x4x2_q8x4x2(const int n, float * restrict s, const void * restrict vx, const void * restrict vy) {
    assert(n % 32 == 0);  // min sub-block size
    assert((unsigned long) vx % 128 == 0);
    assert((unsigned long) vy % 128 == 0);

    const uint32_t qk = QK_Q4_0x4x2 * 4;

    const uint32_t x_dblk_size = 8 * 4 * 2;                                  // 32x __fp16
    const uint32_t x_qblk_size = qk / 2;                                     // int4
    const uint32_t x_qrow_size = n / 2;                                      // int4 (not padded)

    const uint32_t y_dblk_size = 8 * 4 * 2;                                  // 32x __fp16
    const uint32_t y_qblk_size = qk;                                         // int8
    const uint32_t y_qrow_size = n;                                          // int8 (not padded)

    const uint8_t * restrict r0_x_q = ((const uint8_t *) vx + 0);            // quants first
    const uint8_t * restrict r0_x_d = ((const uint8_t *) vx + x_qrow_size);  // then scales

    const uint8_t * restrict y_q = ((const uint8_t *) vy + 0);               // quants first
    const uint8_t * restrict y_d = ((const uint8_t *) vy + y_qrow_size);     // then scales

    // Row sum (qf32)
    HVX_Vector r0_sum = Q6_V_vsplat_R(0);

    // Multiply and accumulate into int32.
    // Compute combined scale (fp32).
    // Apply scale to acc and accumulate into the row sum (qf32).

    const uint32_t nb   = n / qk;  // num full blocks
    const uint32_t nloe = n % qk;  // num leftover elemements

    uint32_t i = 0;
    for (; i < nb; i++) {
        HVX_Vector_x8 vy_q = hvx_vec_load_q8x4x8(y_q + i * y_qblk_size);
        HVX_Vector_x8 r0_q = hvx_vec_load_q4x4x8(r0_x_q + i * x_qblk_size);

        HVX_Vector r0_ia = Q6_Vsf_equals_Vw(hvx_vec_rmpy_x8_full(r0_q, vy_q));

        HVX_Vector vy_d = Q6_Vh_vshuff_Vh(*(const HVX_UVector *) (y_d + i * y_dblk_size));
        HVX_Vector r0_d = Q6_Vh_vshuff_Vh(*(const HVX_UVector *) (r0_x_d + i * x_dblk_size));

        HVX_Vector r0_dd = Q6_Vsf_equals_Vqf32(Q6_V_lo_W(Q6_Wqf32_vmpy_VhfVhf(r0_d, vy_d)));

        HVX_Vector r0_fa = Q6_Vqf32_vmpy_VsfVsf(r0_ia, r0_dd);

        r0_sum = Q6_Vqf32_vadd_Vqf32Vqf32(r0_sum, r0_fa);
    }

    // Process leftovers, we still load full 4x4x2 block but zero out unused scales/blocks
    if (nloe) {
        HVX_Vector_x8 vy_q = hvx_vec_load_q8x4x8(y_q + i * y_qblk_size);
        HVX_Vector_x8 r0_q = hvx_vec_load_q4x4x8(r0_x_q + i * x_qblk_size);

        HVX_Vector r0_ia = Q6_Vsf_equals_Vw(hvx_vec_rmpy_x8_nloe(r0_q, vy_q, nloe));

        HVX_Vector vy_d = Q6_Vh_vshuff_Vh(*(const HVX_UVector *) (y_d + i * y_dblk_size));
        HVX_Vector r0_d = Q6_Vh_vshuff_Vh(*(const HVX_UVector *) (r0_x_d + i * x_dblk_size));

        HVX_Vector r0_dd = Q6_Vsf_equals_Vqf32(Q6_V_lo_W(Q6_Wqf32_vmpy_VhfVhf(r0_d, vy_d)));

        // Zero out unused scales
        HVX_VectorPred bmask = Q6_Q_vsetq_R(nloe / 8);
        r0_dd                = Q6_V_vand_QV(bmask, r0_dd);

        HVX_Vector r0_fa = Q6_Vqf32_vmpy_VsfVsf(r0_ia, r0_dd);

        r0_sum = Q6_Vqf32_vadd_Vqf32Vqf32(r0_sum, r0_fa);
    }

    // Reduce and convert into fp32
    r0_sum = hvx_vec_fp32_reduce_sum(Q6_Vsf_equals_Vqf32(r0_sum));

    hvx_vec_store_u(&s[0], 4, r0_sum);
}

static void vec_dot_q4x4x2_q8x4x2_rx2(const int n,
                                      float * restrict s,
                                      const void * restrict vx,
                                      uint32_t vx_row_size,
                                      const void * restrict vy) {
    assert(n % 32 == 0);  // min sub-block size
    assert((unsigned long) vx % 128 == 0);
    assert((unsigned long) vy % 128 == 0);

    const uint32_t qk = QK_Q4_0x4x2 * 4;

    const uint32_t x_dblk_size = 8 * 4 * sizeof(uint16_t);                                         // 32x __fp16
    const uint32_t x_qblk_size = qk / 2;                                                           // int4
    const uint32_t x_qrow_size = n / 2;                                                            // int4 (not padded)

    const uint32_t y_dblk_size = 8 * 4 * sizeof(uint16_t);                                         // 32x __fp16
    const uint32_t y_qblk_size = qk;                                                               // int8
    const uint32_t y_qrow_size = n;                                                                // int8 (not padded)

    const uint8_t * restrict r0_x_q = ((const uint8_t *) (vx + (0 * vx_row_size)) + 0);            // quants first
    const uint8_t * restrict r0_x_d = ((const uint8_t *) (vx + (0 * vx_row_size)) + x_qrow_size);  // then scales

    const uint8_t * restrict r1_x_q = ((const uint8_t *) (vx + (1 * vx_row_size)) + 0);            // quants first
    const uint8_t * restrict r1_x_d = ((const uint8_t *) (vx + (1 * vx_row_size)) + x_qrow_size);  // then scales

    const uint8_t * restrict y_q = ((const uint8_t *) vy + 0);                                     // quants first
    const uint8_t * restrict y_d = ((const uint8_t *) vy + y_qrow_size);                           // then scales

    // Row sum (qf32)
    HVX_Vector r0_sum = Q6_V_vsplat_R(0);
    HVX_Vector r1_sum = Q6_V_vsplat_R(0);

    // Multiply and accumulate into int32.
    // Compute combined scale (fp32).
    // Apply scale to acc and accumulate into the row sum (qf32).

    const uint32_t nb   = n / qk;  // num full blocks
    const uint32_t nloe = n % qk;  // num leftover elemements

    uint32_t i = 0;
    for (; i + 1 < nb; i += 2) {
        HVX_Vector r00_ia;
        HVX_Vector r10_ia;
        {
            HVX_Vector_x8 vy_q = hvx_vec_load_q8x4x8(y_q + i * y_qblk_size);
            HVX_Vector_x8 r0_q = hvx_vec_load_q4x4x8(r0_x_q + i * x_qblk_size);
            HVX_Vector_x8 r1_q = hvx_vec_load_q4x4x8(r1_x_q + i * x_qblk_size);

            r00_ia = Q6_Vsf_equals_Vw(hvx_vec_rmpy_x8_full(r0_q, vy_q));
            r10_ia = Q6_Vsf_equals_Vw(hvx_vec_rmpy_x8_full(r1_q, vy_q));
        }

        HVX_Vector r01_ia;
        HVX_Vector r11_ia;
        {
            HVX_Vector_x8 vy_q = hvx_vec_load_q8x4x8(y_q + (i + 1) * y_qblk_size);
            HVX_Vector_x8 r0_q = hvx_vec_load_q4x4x8(r0_x_q + (i + 1) * x_qblk_size);
            HVX_Vector_x8 r1_q = hvx_vec_load_q4x4x8(r1_x_q + (i + 1) * x_qblk_size);

            r01_ia = Q6_Vsf_equals_Vw(hvx_vec_rmpy_x8_full(r0_q, vy_q));
            r11_ia = Q6_Vsf_equals_Vw(hvx_vec_rmpy_x8_full(r1_q, vy_q));
        }

        HVX_Vector_x4 r_dd =
            hvx_vec_load_and_mul_d_r2x2(r0_x_d + i * x_dblk_size, r1_x_d + i * x_dblk_size, y_d + i * y_dblk_size);

        HVX_Vector r00_fa = Q6_Vqf32_vmpy_VsfVsf(r00_ia, r_dd.v[0]);
        HVX_Vector r01_fa = Q6_Vqf32_vmpy_VsfVsf(r01_ia, r_dd.v[1]);

        HVX_Vector r10_fa = Q6_Vqf32_vmpy_VsfVsf(r10_ia, r_dd.v[2]);
        HVX_Vector r11_fa = Q6_Vqf32_vmpy_VsfVsf(r11_ia, r_dd.v[3]);

        r0_sum = Q6_Vqf32_vadd_Vqf32Vqf32(r0_sum, r00_fa);
        r1_sum = Q6_Vqf32_vadd_Vqf32Vqf32(r1_sum, r10_fa);

        r0_sum = Q6_Vqf32_vadd_Vqf32Vqf32(r0_sum, r01_fa);
        r1_sum = Q6_Vqf32_vadd_Vqf32Vqf32(r1_sum, r11_fa);
    }

    const HVX_VectorPred rd_mask = Q6_Q_vsetq_R(VLEN / 2);
    r1_x_d -= VLEN / 2;  // make sure r1 at the high half of the vector

    if (i < nb) {
        HVX_Vector_x8 vy_q = hvx_vec_load_q8x4x8(y_q + i * y_qblk_size);
        HVX_Vector_x8 r0_q = hvx_vec_load_q4x4x8(r0_x_q + i * x_qblk_size);
        HVX_Vector_x8 r1_q = hvx_vec_load_q4x4x8(r1_x_q + i * x_qblk_size);

        HVX_Vector r0_ia = Q6_Vsf_equals_Vw(hvx_vec_rmpy_x8_full(r0_q, vy_q));
        HVX_Vector r1_ia = Q6_Vsf_equals_Vw(hvx_vec_rmpy_x8_full(r1_q, vy_q));

        HVX_Vector_x2 r_dd = hvx_vec_load_and_mul_d_rx2(r0_x_d + i * x_dblk_size, r1_x_d + i * x_dblk_size,
                                                        y_d + i * y_dblk_size, rd_mask);

        HVX_Vector r0_fa = Q6_Vqf32_vmpy_VsfVsf(r0_ia, r_dd.v[0]);
        HVX_Vector r1_fa = Q6_Vqf32_vmpy_VsfVsf(r1_ia, r_dd.v[1]);

        r0_sum = Q6_Vqf32_vadd_Vqf32Vqf32(r0_sum, r0_fa);
        r1_sum = Q6_Vqf32_vadd_Vqf32Vqf32(r1_sum, r1_fa);
        i++;
    }

    // Process leftovers, we still load full 4x4x2 block but zero out unused scales/blocks
    if (nloe) {
        HVX_Vector_x8 vy_q = hvx_vec_load_q8x4x8(y_q + i * y_qblk_size);
        HVX_Vector_x8 r0_q = hvx_vec_load_q4x4x8(r0_x_q + i * x_qblk_size);
        HVX_Vector_x8 r1_q = hvx_vec_load_q4x4x8(r1_x_q + i * x_qblk_size);

        HVX_Vector r0_ia = Q6_Vsf_equals_Vw(hvx_vec_rmpy_x8_nloe(r0_q, vy_q, nloe));
        HVX_Vector r1_ia = Q6_Vsf_equals_Vw(hvx_vec_rmpy_x8_nloe(r1_q, vy_q, nloe));

        HVX_Vector_x2 r_dd = hvx_vec_load_and_mul_d_rx2(r0_x_d + i * x_dblk_size, r1_x_d + i * x_dblk_size,
                                                        y_d + i * y_dblk_size, rd_mask);

        // Zero out unused scales
        HVX_VectorPred bmask = Q6_Q_vsetq_R(nloe / 8);
        HVX_Vector     r0_dd = Q6_V_vand_QV(bmask, r_dd.v[0]);
        HVX_Vector     r1_dd = Q6_V_vand_QV(bmask, r_dd.v[1]);

        HVX_Vector r0_fa = Q6_Vqf32_vmpy_VsfVsf(r0_ia, r0_dd);
        HVX_Vector r1_fa = Q6_Vqf32_vmpy_VsfVsf(r1_ia, r1_dd);

        r0_sum = Q6_Vqf32_vadd_Vqf32Vqf32(r0_sum, r0_fa);
        r1_sum = Q6_Vqf32_vadd_Vqf32Vqf32(r1_sum, r1_fa);
    }

    // Convert into fp32 and reduce
    r0_sum            = hvx_vec_fp32_reduce_sum(Q6_Vsf_equals_Vqf32(r0_sum));
    r1_sum            = hvx_vec_fp32_reduce_sum(Q6_Vsf_equals_Vqf32(r1_sum));
    HVX_VectorPair p0 = Q6_W_vshuff_VVR(r1_sum, r0_sum, 4);

    hvx_vec_store_u(&s[0], 8, Q6_V_lo_W(p0));
}

static void vec_dot_q8x4x2_q8x4x2(const int n, float * restrict s, const void * restrict vx, const void * restrict vy) {
    assert(n % 32 == 0);  // min sub-block size
    assert((unsigned long) vx % 128 == 0);
    assert((unsigned long) vy % 128 == 0);

    const uint32_t qk = QK_Q4_0x4x2 * 4;

    const uint32_t x_dblk_size = 8 * 4 * 2;                                  // 32x __fp16
    const uint32_t x_qblk_size = qk;                                         // int8
    const uint32_t x_qrow_size = n;                                          // int8 (not padded)

    const uint32_t y_dblk_size = 8 * 4 * 2;                                  // 32x __fp16
    const uint32_t y_qblk_size = qk;                                         // int8
    const uint32_t y_qrow_size = n;                                          // int8 (not padded)

    const uint8_t * restrict r0_x_q = ((const uint8_t *) vx + 0);            // quants first
    const uint8_t * restrict r0_x_d = ((const uint8_t *) vx + x_qrow_size);  // then scales

    const uint8_t * restrict y_q = ((const uint8_t *) vy + 0);               // quants first
    const uint8_t * restrict y_d = ((const uint8_t *) vy + y_qrow_size);     // then scales

    // Row sum (qf32)
    HVX_Vector r0_sum = Q6_V_vsplat_R(0);

    // Multiply and accumulate into int32.
    // Compute combined scale (fp32).
    // Apply scale to acc and accumulate into the row sum (qf32).

    const uint32_t nb   = n / qk;  // num full blocks
    int32_t        nloe = n % qk;  // num leftover elemements (must be signed)

    uint32_t i = 0;
    for (; i < nb; i++) {
        HVX_Vector_x8 vy_q = hvx_vec_load_q8x4x8(y_q + i * y_qblk_size);
        HVX_Vector_x8 r0_q = hvx_vec_load_q8x4x8(r0_x_q + i * x_qblk_size);

        HVX_Vector r0_ia = Q6_Vsf_equals_Vw(hvx_vec_rmpy_x8_full(r0_q, vy_q));

        HVX_Vector vy_d = Q6_Vh_vshuff_Vh(*(const HVX_UVector *) (y_d + i * y_dblk_size));
        HVX_Vector r0_d = Q6_Vh_vshuff_Vh(*(const HVX_UVector *) (r0_x_d + i * x_dblk_size));

        HVX_Vector r0_dd = Q6_Vsf_equals_Vqf32(Q6_V_lo_W(Q6_Wqf32_vmpy_VhfVhf(r0_d, vy_d)));

        HVX_Vector r0_fa = Q6_Vqf32_vmpy_VsfVsf(r0_ia, r0_dd);

        r0_sum = Q6_Vqf32_vadd_Vqf32Vqf32(r0_sum, r0_fa);
    }

    // Process leftovers, we still load full 4x4x2 block but zero out unused scales/blocks
    if (nloe) {
        HVX_Vector_x8 vy_q = hvx_vec_load_q8x4x8(y_q + i * y_qblk_size);
        HVX_Vector_x8 r0_q = hvx_vec_load_q8x4x8(r0_x_q + i * x_qblk_size);

        HVX_Vector r0_ia = Q6_Vsf_equals_Vw(hvx_vec_rmpy_x8_nloe(r0_q, vy_q, nloe));

        HVX_Vector vy_d = Q6_Vh_vshuff_Vh(*(const HVX_UVector *) (y_d + i * y_dblk_size));
        HVX_Vector r0_d = Q6_Vh_vshuff_Vh(*(const HVX_UVector *) (r0_x_d + i * x_dblk_size));

        HVX_Vector r0_dd = Q6_Vsf_equals_Vqf32(Q6_V_lo_W(Q6_Wqf32_vmpy_VhfVhf(r0_d, vy_d)));

        // Zero out unused scales
        HVX_VectorPred bmask = Q6_Q_vsetq_R(nloe / 8);
        r0_dd                = Q6_V_vand_QV(bmask, r0_dd);

        HVX_Vector r0_fa = Q6_Vqf32_vmpy_VsfVsf(r0_ia, r0_dd);

        r0_sum = Q6_Vqf32_vadd_Vqf32Vqf32(r0_sum, r0_fa);
    }

    // Reduce and convert into fp32
    r0_sum = hvx_vec_fp32_reduce_sum(Q6_Vsf_equals_Vqf32(r0_sum));

    hvx_vec_store_u(&s[0], 4, r0_sum);
}

static void vec_dot_q8x4x2_q8x4x2_rx2(const int n,
                                      float * restrict s,
                                      const void * restrict vx,
                                      uint32_t vx_row_size,
                                      const void * restrict vy) {
    assert(n % 32 == 0);  // min sub-block size
    assert((unsigned long) vx % 128 == 0);
    assert((unsigned long) vy % 128 == 0);

    const uint32_t qk = QK_Q4_0x4x2 * 4;

    const uint32_t x_dblk_size = 8 * 4 * 2;                                                        // 32x __fp16
    const uint32_t x_qblk_size = qk;                                                               // int8
    const uint32_t x_qrow_size = n;                                                                // int8 (not padded)

    const uint32_t y_dblk_size = 8 * 4 * 2;                                                        // 32x __fp16
    const uint32_t y_qblk_size = qk;                                                               // int8
    const uint32_t y_qrow_size = n;                                                                // int8 (not padded)

    const uint8_t * restrict r0_x_q = ((const uint8_t *) (vx + (0 * vx_row_size)) + 0);            // quants first
    const uint8_t * restrict r0_x_d = ((const uint8_t *) (vx + (0 * vx_row_size)) + x_qrow_size);  // then scales

    const uint8_t * restrict r1_x_q = ((const uint8_t *) (vx + (1 * vx_row_size)) + 0);            // quants first
    const uint8_t * restrict r1_x_d = ((const uint8_t *) (vx + (1 * vx_row_size)) + x_qrow_size);  // then scales

    const uint8_t * restrict y_q = ((const uint8_t *) vy + 0);                                     // quants first
    const uint8_t * restrict y_d = ((const uint8_t *) vy + y_qrow_size);                           // then scales

    // Row sum (qf32)
    HVX_Vector r0_sum = Q6_V_vsplat_R(0);
    HVX_Vector r1_sum = Q6_V_vsplat_R(0);

    // Multiply and accumulate into int32.
    // Compute combined scale (fp32).
    // Apply scale to acc and accumulate into the row sum (qf32).

    const uint32_t nb   = n / qk;  // num full blocks
    int32_t        nloe = n % qk;  // num leftover elemements (must be signed)

    const HVX_VectorPred rd_mask = Q6_Q_vsetq_R(VLEN / 2);
    r1_x_d -= VLEN / 2;  // make sure r1 at the high half of the vector

    uint32_t i = 0;
    for (; i < nb; i++) {
        HVX_Vector_x8 vy_q = hvx_vec_load_q8x4x8(y_q + i * y_qblk_size);
        HVX_Vector_x8 r0_q = hvx_vec_load_q8x4x8(r0_x_q + i * x_qblk_size);
        HVX_Vector_x8 r1_q = hvx_vec_load_q8x4x8(r1_x_q + i * x_qblk_size);

        HVX_Vector r0_ia = Q6_Vsf_equals_Vw(hvx_vec_rmpy_x8_full(r0_q, vy_q));
        HVX_Vector r1_ia = Q6_Vsf_equals_Vw(hvx_vec_rmpy_x8_full(r1_q, vy_q));

        HVX_Vector_x2 r_dd = hvx_vec_load_and_mul_d_rx2(r0_x_d + i * x_dblk_size, r1_x_d + i * x_dblk_size,
                                                        y_d + i * y_dblk_size, rd_mask);

        HVX_Vector r0_fa = Q6_Vqf32_vmpy_VsfVsf(r0_ia, r_dd.v[0]);
        HVX_Vector r1_fa = Q6_Vqf32_vmpy_VsfVsf(r1_ia, r_dd.v[1]);

        r0_sum = Q6_Vqf32_vadd_Vqf32Vqf32(r0_sum, r0_fa);
        r1_sum = Q6_Vqf32_vadd_Vqf32Vqf32(r1_sum, r1_fa);
    }

    // Process leftovers, we still load full 4x4x2 block but zero out unused scales/blocks
    if (nloe) {
        HVX_Vector_x8 vy_q = hvx_vec_load_q8x4x8(y_q + i * y_qblk_size);
        HVX_Vector_x8 r0_q = hvx_vec_load_q8x4x8(r0_x_q + i * x_qblk_size);
        HVX_Vector_x8 r1_q = hvx_vec_load_q8x4x8(r1_x_q + i * x_qblk_size);

        HVX_Vector r0_ia = Q6_Vsf_equals_Vw(hvx_vec_rmpy_x8_nloe(r0_q, vy_q, nloe));
        HVX_Vector r1_ia = Q6_Vsf_equals_Vw(hvx_vec_rmpy_x8_nloe(r1_q, vy_q, nloe));

        HVX_Vector_x2 r_dd = hvx_vec_load_and_mul_d_rx2(r0_x_d + i * x_dblk_size, r1_x_d + i * x_dblk_size,
                                                        y_d + i * y_dblk_size, rd_mask);

        // Zero out unused scales
        HVX_VectorPred bmask = Q6_Q_vsetq_R(nloe / 8);
        HVX_Vector     r0_dd = Q6_V_vand_QV(bmask, r_dd.v[0]);
        HVX_Vector     r1_dd = Q6_V_vand_QV(bmask, r_dd.v[1]);

        HVX_Vector r0_fa = Q6_Vqf32_vmpy_VsfVsf(r0_ia, r0_dd);
        HVX_Vector r1_fa = Q6_Vqf32_vmpy_VsfVsf(r1_ia, r1_dd);

        r0_sum = Q6_Vqf32_vadd_Vqf32Vqf32(r0_sum, r0_fa);
        r1_sum = Q6_Vqf32_vadd_Vqf32Vqf32(r1_sum, r1_fa);
    }

    // Convert into fp32 and reduce
    r0_sum            = hvx_vec_fp32_reduce_sum(Q6_Vsf_equals_Vqf32(r0_sum));
    r1_sum            = hvx_vec_fp32_reduce_sum(Q6_Vsf_equals_Vqf32(r1_sum));
    HVX_VectorPair p0 = Q6_W_vshuff_VVR(r1_sum, r0_sum, 4);

    hvx_vec_store_u(&s[0], 8, Q6_V_lo_W(p0));
}

static void vec_dot_mxfp4x4x2_q8x4x2(const int n,
                                     float * restrict s,
                                     const void * restrict vx,
                                     const void * restrict vy) {
    assert(n % 32 == 0);  // min sub-block size
    assert((unsigned long) vx % 128 == 0);
    assert((unsigned long) vy % 128 == 0);

    const uint32_t qk = QK_MXFP4x4x2 * 4;

    const uint32_t x_dblk_size = 8 * 4 * 1;                                  // 32x e8m0
    const uint32_t x_qblk_size = qk / 2;                                     // fp4
    const uint32_t x_qrow_size = n / 2;                                      // fp4 (not padded)

    const uint32_t y_dblk_size = 8 * 4 * 2;                                  // 32x __fp16
    const uint32_t y_qblk_size = qk;                                         // int8
    const uint32_t y_qrow_size = n;                                          // int8 (not padded)

    const uint8_t * restrict r0_x_q = ((const uint8_t *) vx + 0);            // quants first
    const uint8_t * restrict r0_x_d = ((const uint8_t *) vx + x_qrow_size);  // then scales

    const uint8_t * restrict y_q = ((const uint8_t *) vy + 0);               // quants first
    const uint8_t * restrict y_d = ((const uint8_t *) vy + y_qrow_size);     // then scales

    // Row sum (qf32)
    HVX_Vector r0_sum = Q6_V_vsplat_R(0);

    // Multiply and accumulate into int32.
    // Compute combined scale (fp32).
    // Apply scale to acc and accumulate into the row sum (qf32).

    const uint32_t nb   = n / qk;                         // num full blocks
    int32_t        nloe = n % qk;                         // num leftover elemements (must be signed)

    const HVX_Vector half      = Q6_Vh_vsplat_R(0x3800);  // 0.5 in fp16
    const HVX_Vector expand    = *(const HVX_Vector *) expand_x32_e8m0;
    const HVX_Vector e8m0_mask = Q6_V_vsplat_R(0x000000ff);

    uint32_t i = 0;
    for (; i < nb; i++) {
        HVX_Vector_x8 vy_q = hvx_vec_load_q8x4x8(y_q + i * y_qblk_size);
        HVX_Vector_x8 r0_q = hvx_vec_load_mxfp4x4x8(r0_x_q + i * x_qblk_size);

        HVX_Vector r0_ia = Q6_Vsf_equals_Vw(hvx_vec_rmpy_x8_full(r0_q, vy_q));

        HVX_Vector vy_d = *(const HVX_UVector *) (y_d + i * y_dblk_size);
        HVX_Vector r0_d = *(const HVX_UVector *) (r0_x_d + i * x_dblk_size);

        // Convert vy_d from fp16 to fp32 while applying 0.5 scaling which is used for e8m0 halving
        vy_d = Q6_V_lo_W(Q6_Wqf32_vmpy_VhfVhf(Q6_Vh_vshuff_Vh(vy_d), half));
        vy_d = Q6_Vsf_equals_Vqf32(vy_d);

        // Convert rX_d scales from e8m0 to fp32
        // Expand and zero-pad 32x uint8 e8m0 values to uint32s : 0 0 0 0, 0 0 0 1, 0 0 0 2, ...
        // Left shift with zero fill to create FP32
        // FIXME: might need to handle zero as a special case (see ggml-cpu code)
        r0_d = Q6_V_vdelta_VV(r0_d, expand);
        r0_d = Q6_V_vand_VV(r0_d, e8m0_mask);
        r0_d = Q6_Vw_vasl_VwR(r0_d, 23);

        HVX_Vector r0_dd = Q6_Vsf_equals_Vqf32(Q6_Vqf32_vmpy_VsfVsf(r0_d, vy_d));

        HVX_Vector r0_fa = Q6_Vqf32_vmpy_VsfVsf(r0_ia, r0_dd);

        r0_sum = Q6_Vqf32_vadd_Vqf32Vqf32(r0_sum, r0_fa);
    }

    // Process leftovers
    if (nloe) {
        HVX_Vector_x8 vy_q = hvx_vec_load_q8x4x8(y_q + i * y_qblk_size);
        HVX_Vector_x8 r0_q = hvx_vec_load_mxfp4x4x8(r0_x_q + i * x_qblk_size);

        HVX_Vector r0_ia = Q6_Vsf_equals_Vw(hvx_vec_rmpy_x8_full(r0_q, vy_q));

        HVX_Vector vy_d = *(const HVX_UVector *) (y_d + i * y_dblk_size);
        HVX_Vector r0_d = *(const HVX_UVector *) (r0_x_d + i * x_dblk_size);

        // Convert vy_d from fp16 to fp32 while applying 0.5 scaling which is used for e8m0 halving
        HVX_Vector half = Q6_Vh_vsplat_R(0x3800);  // 0.5 in fp16
        vy_d            = Q6_V_lo_W(Q6_Wqf32_vmpy_VhfVhf(Q6_Vh_vshuff_Vh(vy_d), half));
        vy_d            = Q6_Vsf_equals_Vqf32(vy_d);

        // Convert rX_d scales from e8m0 to fp32
        // Expand and zero-pad 32x uint8 e8m0 values to uint32s : 0 0 0 0, 0 0 0 1, 0 0 0 2, ...
        // Left shift with zero fill to create FP32
        // FIXME: might need to handle zero as a special case (see ggml-cpu code)
        r0_d = Q6_V_vdelta_VV(r0_d, expand);
        r0_d = Q6_V_vand_VV(r0_d, e8m0_mask);
        r0_d = Q6_Vw_vasl_VwR(r0_d, 23);

        HVX_Vector r0_dd = Q6_Vsf_equals_Vqf32(Q6_Vqf32_vmpy_VsfVsf(r0_d, vy_d));

        // Zero-out unused scales
        HVX_VectorPred bmask = Q6_Q_vsetq_R(nloe / 8);
        r0_dd                = Q6_V_vand_QV(bmask, r0_dd);

        HVX_Vector r0_fa = Q6_Vqf32_vmpy_VsfVsf(r0_ia, r0_dd);

        r0_sum = Q6_Vqf32_vadd_Vqf32Vqf32(r0_sum, r0_fa);
    }

    // Reduce and convert into fp32
    r0_sum = hvx_vec_fp32_reduce_sum(Q6_Vsf_equals_Vqf32(r0_sum));

    hvx_vec_store_u(&s[0], 4, r0_sum);
}

static void vec_dot_mxfp4x4x2_q8x4x2_rx2(const int n,
                                         float * restrict s,
                                         const void * restrict vx,
                                         uint32_t vx_row_size,
                                         const void * restrict vy) {
    assert(n % 32 == 0);  // min sub-block size
    assert((unsigned long) vx % 128 == 0);
    assert((unsigned long) vy % 128 == 0);

    const uint32_t qk = QK_MXFP4x4x2 * 4;

    const uint32_t x_dblk_size = 8 * 4 * 1;                                                        // 32x e8m0
    const uint32_t x_qblk_size = qk / 2;                                                           // fp4
    const uint32_t x_qrow_size = n / 2;                                                            // fp4 (not padded)

    const uint32_t y_dblk_size = 8 * 4 * 2;                                                        // 32x __fp16
    const uint32_t y_qblk_size = qk;                                                               // int8
    const uint32_t y_qrow_size = n;                                                                // int8 (not padded)

    const uint8_t * restrict r0_x_q = ((const uint8_t *) (vx + (0 * vx_row_size)) + 0);            // quants first
    const uint8_t * restrict r0_x_d = ((const uint8_t *) (vx + (0 * vx_row_size)) + x_qrow_size);  // then scales

    const uint8_t * restrict r1_x_q = ((const uint8_t *) (vx + (1 * vx_row_size)) + 0);            // quants first
    const uint8_t * restrict r1_x_d = ((const uint8_t *) (vx + (1 * vx_row_size)) + x_qrow_size);  // then scales

    const uint8_t * restrict y_q = ((const uint8_t *) vy + 0);                                     // quants first
    const uint8_t * restrict y_d = ((const uint8_t *) vy + y_qrow_size);                           // then scales

    // Row sum (qf32)
    HVX_Vector r0_sum = Q6_V_vsplat_R(0);
    HVX_Vector r1_sum = Q6_V_vsplat_R(0);

    // Multiply and accumulate into int32.
    // Compute combined scale (fp32).
    // Apply scale to acc and accumulate into the row sum (qf32).

    const uint32_t nb   = n / qk;  // num full blocks
    int32_t        nloe = n % qk;  // num leftover elemements (must be signed)

    uint32_t i = 0;
    for (; i < nb; i++) {
        HVX_Vector_x8 vy_q = hvx_vec_load_q8x4x8(y_q + i * y_qblk_size);
        HVX_Vector_x8 r0_q = hvx_vec_load_mxfp4x4x8(r0_x_q + i * x_qblk_size);
        HVX_Vector_x8 r1_q = hvx_vec_load_mxfp4x4x8(r1_x_q + i * x_qblk_size);

        HVX_Vector r0_ia = Q6_Vsf_equals_Vw(hvx_vec_rmpy_x8_full(r0_q, vy_q));
        HVX_Vector r1_ia = Q6_Vsf_equals_Vw(hvx_vec_rmpy_x8_full(r1_q, vy_q));

        HVX_Vector vy_d = *(const HVX_UVector *) (y_d + i * y_dblk_size);
        HVX_Vector r0_d = *(const HVX_UVector *) (r0_x_d + i * x_dblk_size);
        HVX_Vector r1_d = *(const HVX_UVector *) (r1_x_d + i * x_dblk_size);

        // Convert vy_d from fp16 to fp32 while applying 0.5 scaling which is used for e8m0 halving
        HVX_Vector half = Q6_Vh_vsplat_R(0x3800);  // 0.5 in fp16
        vy_d            = Q6_V_lo_W(Q6_Wqf32_vmpy_VhfVhf(Q6_Vh_vshuff_Vh(vy_d), half));
        vy_d            = Q6_Vsf_equals_Vqf32(vy_d);

        // Convert rX_d scales from e8m0 to fp32
        // Expand and zero-pad 32x uint8 e8m0 values to uint32s : 0 0 0 0, 0 0 0 1, 0 0 0 2, ...
        // Left shift with zero fill to create FP32
        // FIXME: might need to handle zero as a special case (see ggml-cpu code)
        HVX_Vector expand    = *(const HVX_Vector *) expand_x32_e8m0;
        HVX_Vector e8m0_mask = Q6_V_vsplat_R(0x000000ff);
        r0_d                 = Q6_V_vdelta_VV(r0_d, expand);
        r0_d                 = Q6_V_vand_VV(r0_d, e8m0_mask);
        r0_d                 = Q6_Vw_vasl_VwR(r0_d, 23);
        r1_d                 = Q6_V_vdelta_VV(r1_d, expand);
        r1_d                 = Q6_V_vand_VV(r1_d, e8m0_mask);
        r1_d                 = Q6_Vw_vasl_VwR(r1_d, 23);

        HVX_Vector r0_dd = Q6_Vsf_equals_Vqf32(Q6_Vqf32_vmpy_VsfVsf(r0_d, vy_d));
        HVX_Vector r1_dd = Q6_Vsf_equals_Vqf32(Q6_Vqf32_vmpy_VsfVsf(r1_d, vy_d));

        HVX_Vector r0_fa = Q6_Vqf32_vmpy_VsfVsf(r0_ia, r0_dd);
        HVX_Vector r1_fa = Q6_Vqf32_vmpy_VsfVsf(r1_ia, r1_dd);

        r0_sum = Q6_Vqf32_vadd_Vqf32Vqf32(r0_sum, r0_fa);
        r1_sum = Q6_Vqf32_vadd_Vqf32Vqf32(r1_sum, r1_fa);
    }

    // Process leftovers
    if (nloe) {
        HVX_Vector_x8 vy_q = hvx_vec_load_q8x4x8(y_q + i * y_qblk_size);
        HVX_Vector_x8 r0_q = hvx_vec_load_mxfp4x4x8(r0_x_q + i * x_qblk_size);
        HVX_Vector_x8 r1_q = hvx_vec_load_mxfp4x4x8(r1_x_q + i * x_qblk_size);

        HVX_Vector r0_ia = Q6_Vsf_equals_Vw(hvx_vec_rmpy_x8_full(r0_q, vy_q));
        HVX_Vector r1_ia = Q6_Vsf_equals_Vw(hvx_vec_rmpy_x8_full(r1_q, vy_q));

        HVX_Vector vy_d = *(const HVX_UVector *) (y_d + i * y_dblk_size);
        HVX_Vector r0_d = *(const HVX_UVector *) (r0_x_d + i * x_dblk_size);
        HVX_Vector r1_d = *(const HVX_UVector *) (r1_x_d + i * x_dblk_size);

        // Convert vy_d from fp16 to fp32 while applying 0.5 scaling which is used for e8m0 halving
        HVX_Vector half = Q6_Vh_vsplat_R(0x3800);  // 0.5 in fp16
        vy_d            = Q6_V_lo_W(Q6_Wqf32_vmpy_VhfVhf(Q6_Vh_vshuff_Vh(vy_d), half));
        vy_d            = Q6_Vsf_equals_Vqf32(vy_d);

        // Convert rX_d scales from e8m0 to fp32
        // Expand and zero-pad 32x uint8 e8m0 values to uint32s : 0 0 0 0, 0 0 0 1, 0 0 0 2, ...
        // Left shift with zero fill to create FP32
        // FIXME: might need to handle zero as a special case (see ggml-cpu code)
        HVX_Vector expand    = *(const HVX_Vector *) expand_x32_e8m0;
        HVX_Vector e8m0_mask = Q6_V_vsplat_R(0x000000ff);
        r0_d                 = Q6_V_vdelta_VV(r0_d, expand);
        r0_d                 = Q6_V_vand_VV(r0_d, e8m0_mask);
        r0_d                 = Q6_Vw_vasl_VwR(r0_d, 23);
        r1_d                 = Q6_V_vdelta_VV(r1_d, expand);
        r1_d                 = Q6_V_vand_VV(r1_d, e8m0_mask);
        r1_d                 = Q6_Vw_vasl_VwR(r1_d, 23);

        HVX_Vector r0_dd = Q6_Vsf_equals_Vqf32(Q6_Vqf32_vmpy_VsfVsf(r0_d, vy_d));
        HVX_Vector r1_dd = Q6_Vsf_equals_Vqf32(Q6_Vqf32_vmpy_VsfVsf(r1_d, vy_d));

        // Zero-out unused scales
        HVX_VectorPred bmask = Q6_Q_vsetq_R(nloe / 8);
        r0_dd                = Q6_V_vand_QV(bmask, r0_dd);
        r1_dd                = Q6_V_vand_QV(bmask, r1_dd);

        HVX_Vector r0_fa = Q6_Vqf32_vmpy_VsfVsf(r0_ia, r0_dd);
        HVX_Vector r1_fa = Q6_Vqf32_vmpy_VsfVsf(r1_ia, r1_dd);

        r0_sum = Q6_Vqf32_vadd_Vqf32Vqf32(r0_sum, r0_fa);
        r1_sum = Q6_Vqf32_vadd_Vqf32Vqf32(r1_sum, r1_fa);
    }

    // Convert into fp32 and reduce
    r0_sum            = hvx_vec_fp32_reduce_sum(Q6_Vsf_equals_Vqf32(r0_sum));
    r1_sum            = hvx_vec_fp32_reduce_sum(Q6_Vsf_equals_Vqf32(r1_sum));
    HVX_VectorPair p0 = Q6_W_vshuff_VVR(r1_sum, r0_sum, 4);

    hvx_vec_store_u(&s[0], 8, Q6_V_lo_W(p0));
}

#if 1
static void vec_dot_f16_f32(const int n, float * restrict s, const void * restrict x, const void * restrict y) {
    if (0) {
        float rsum                 = 0;
        const __fp16 * restrict vx = (const __fp16 * restrict) x;
        const float * restrict vy  = (const float * restrict) y;

        for (uint32_t i = 0; i < n; i++) {
            rsum += (float)vx[i] * vy[i];
        }
        *s = rsum;
        return;
    }

    const HVX_UVector * restrict vx     = (const HVX_UVector * restrict) x;
    const HVX_UVectorPair * restrict vy = (const HVX_UVectorPair * restrict) y;

    uint32_t nv0 = n / 64;  // num full fp16 hvx vectors
    uint32_t nv1 = n % 64;  // leftover elements

    // for some reason we need volatile here so that the compiler doesn't try anything funky
    volatile HVX_Vector rsum = Q6_V_vsplat_R(0);
<<<<<<< HEAD
    const HVX_Vector    kOne = Q6_Vh_vsplat_R(0x3C00);  // 1.0 in fp16

=======
    float r_sum_scalar = 0.0f;
>>>>>>> ec98e200
    uint32_t i = 0;

    for (i = 0; i < nv0; i++) {
        HVX_VectorPair yp = vy[i];

        HVX_Vector     x  = vx[i];
        HVX_VectorPair xp = Q6_Wqf32_vmpy_VhfVhf(Q6_Vh_vshuff_Vh(x), kOne);  // mul by 1.0

        //NOTE: need volatile here to prevent compiler optimization
        // Seem compiler cannot guarantee read-after-write??
        volatile HVX_Vector hi = Q6_Vqf32_vmpy_VsfVsf(Q6_Vsf_equals_Vqf32(Q6_V_hi_W(xp)), Q6_V_hi_W(yp));
        volatile HVX_Vector lo = Q6_Vqf32_vmpy_VsfVsf(Q6_Vsf_equals_Vqf32(Q6_V_lo_W(xp)), Q6_V_lo_W(yp));

        HVX_Vector sum = Q6_Vqf32_vadd_Vqf32Vqf32(hi, lo);
        rsum           = Q6_Vqf32_vadd_Vqf32Vqf32(rsum, sum);
    }

    if (nv1) {
        // HVX_VectorPair yp = vy[i];

<<<<<<< HEAD
        HVX_Vector     x  = vx[i];
        HVX_VectorPair xp = Q6_Wqf32_vmpy_VhfVhf(Q6_Vh_vshuff_Vh(x), kOne);  // mul by 1.0
=======
        // HVX_Vector     x  = vx[i];
        // HVX_VectorPair xp = Q6_Wqf32_vmpy_VhfVhf(Q6_Vh_vshuff_Vh(x), Q6_Vh_vsplat_R(0x3C00));  // mul by 1.0
>>>>>>> ec98e200

        // if (nv1 >= 32) {
        //     volatile HVX_Vector hi = Q6_Vqf32_vmpy_VsfVsf(Q6_Vsf_equals_Vqf32(Q6_V_hi_W(xp)), Q6_V_hi_W(yp));
        //     rsum          = Q6_Vqf32_vadd_Vqf32Vqf32(rsum, hi);
        //     nv1 -= 32;
        // }

        // rsum = hvx_vec_qf32_reduce_sum(rsum);

        // if (nv1) {
        //     volatile HVX_Vector lo  = Q6_Vqf32_vmpy_VsfVsf(Q6_Vsf_equals_Vqf32(Q6_V_lo_W(xp)), Q6_V_lo_W(yp));
        //     HVX_Vector sum = hvx_vec_qf32_reduce_sum_n(lo, nv1);
        //     rsum           = Q6_Vqf32_vadd_Vqf32Vqf32(rsum, sum);
        // }

        //process the remainder using scalar loop
        rsum = hvx_vec_qf32_reduce_sum(rsum);
        const __fp16 * restrict sx = (const __fp16 * restrict) x;
        const float * restrict sy  = (const float * restrict) y;

        for (uint32_t i = nv0 * 64; i < n; i++) {
            r_sum_scalar += (float) sx[i] * sy[i];
        }

        // hvx_vec_dump_fp16("X", x);
        // hvx_vec_dump_fp16("Y", y);
        // hvx_vec_dump_fp32("SUM",  Q6_Vsf_equals_Vqf32(sum));
        // hvx_vec_dump_fp32("RSUM", Q6_Vsf_equals_Vqf32(rsum));
    } else {
        rsum = hvx_vec_qf32_reduce_sum(rsum);
    }

    *s = hvx_vec_get_fp32(Q6_Vsf_equals_Vqf32(rsum)) + r_sum_scalar;

#    ifdef HTP_DEBUG
    {
        float rsum                 = 0;
        const __fp16 * restrict vx = (const __fp16 * restrict) x;
        const float * restrict vy  = (const float * restrict) y;

        for (uint32_t i = 0; i < n; i++) {
            rsum += vx[i] * vy[i];
        }

        float diff = fabs(*s - rsum);
        if (diff > 0.001) {
            FARF(HIGH, "vec-dot-f16-missmatch: %u (%u:%u) expected %.6f got %.6f\n", n, nv0, nv1, rsum, *s);
            // htp_dump_f16("x", vx, n);
            // htp_dump_f32("y", vy, n);
        }
    }
#    endif
}
#else
static void vec_dot_f16_f32(const int n, float * restrict s, const void * restrict x, const void * restrict y) {
    const uint32_t fk = 64;
    const uint32_t nb = n / fk;

    assert(n % fk == 0);
    assert(nb % 4 == 0);

    const uint32_t x_blk_size = 2 * fk;  // fp16
    const uint32_t y_blk_size = 4 * fk;  // fp32

    // Row sum (qf32)
    HVX_Vector rsum0 = Q6_V_vsplat_R(0);
    HVX_Vector rsum1 = Q6_V_vsplat_R(0);
    HVX_Vector rsum2 = Q6_V_vsplat_R(0);
    HVX_Vector rsum3 = Q6_V_vsplat_R(0);

    for (uint32_t i = 0; i < nb; i += 4) {
        HVX_Vector_x4 vx = hvx_vec_load_x4_f16(x + (i * x_blk_size));
        HVX_Vector_x4 vy = hvx_vec_load_x4_f32_as_f16(y + (i * y_blk_size));

        HVX_VectorPair fa0 = Q6_Wqf32_vmpy_VhfVhf(vx.v[0], vy.v[0]);
        HVX_VectorPair fa1 = Q6_Wqf32_vmpy_VhfVhf(vx.v[1], vy.v[1]);
        HVX_VectorPair fa2 = Q6_Wqf32_vmpy_VhfVhf(vx.v[2], vy.v[2]);
        HVX_VectorPair fa3 = Q6_Wqf32_vmpy_VhfVhf(vx.v[3], vy.v[3]);

        rsum0 = Q6_Vqf32_vadd_Vqf32Vqf32(rsum0, Q6_Vqf32_vadd_Vqf32Vqf32(Q6_V_lo_W(fa0), Q6_V_hi_W(fa0)));
        rsum1 = Q6_Vqf32_vadd_Vqf32Vqf32(rsum1, Q6_Vqf32_vadd_Vqf32Vqf32(Q6_V_lo_W(fa1), Q6_V_hi_W(fa1)));
        rsum2 = Q6_Vqf32_vadd_Vqf32Vqf32(rsum2, Q6_Vqf32_vadd_Vqf32Vqf32(Q6_V_lo_W(fa2), Q6_V_hi_W(fa2)));
        rsum3 = Q6_Vqf32_vadd_Vqf32Vqf32(rsum3, Q6_Vqf32_vadd_Vqf32Vqf32(Q6_V_lo_W(fa3), Q6_V_hi_W(fa3)));
    }

    // Reduce and convert into fp32
    rsum0           = Q6_Vqf32_vadd_Vqf32Vqf32(rsum0, rsum1);
    rsum2           = Q6_Vqf32_vadd_Vqf32Vqf32(rsum2, rsum3);
    HVX_Vector rsum = hvx_vec_qf32_reduce_sum(Q6_Vqf32_vadd_Vqf32Vqf32(rsum0, rsum2));
    hvx_vec_store_u(s, 4, Q6_Vsf_equals_Vqf32(rsum));
}
#endif

#define htp_matmul_preamble            \
    const uint32_t ne00 = src0->ne[0]; \
    const uint32_t ne01 = src0->ne[1]; \
    const uint32_t ne02 = src0->ne[2]; \
    const uint32_t ne03 = src0->ne[3]; \
                                       \
    const uint32_t ne10 = src1->ne[0]; \
    const uint32_t ne11 = src1->ne[1]; \
    const uint32_t ne12 = src1->ne[2]; \
    const uint32_t ne13 = src1->ne[3]; \
                                       \
    const uint32_t ne0 = dst->ne[0];   \
    const uint32_t ne1 = dst->ne[1];   \
    const uint32_t ne2 = dst->ne[2];   \
    const uint32_t ne3 = dst->ne[3];   \
                                       \
    const uint32_t nb00 = src0->nb[0]; \
    const uint32_t nb01 = src0->nb[1]; \
    const uint32_t nb02 = src0->nb[2]; \
    const uint32_t nb03 = src0->nb[3]; \
                                       \
    const uint32_t nb10 = src1->nb[0]; \
    const uint32_t nb11 = src1->nb[1]; \
    const uint32_t nb12 = src1->nb[2]; \
    const uint32_t nb13 = src1->nb[3]; \
                                       \
    const uint32_t nb0 = dst->nb[0];   \
    const uint32_t nb1 = dst->nb[1];   \
    const uint32_t nb2 = dst->nb[2];   \
    const uint32_t nb3 = dst->nb[3];

// q8x4 src1 tensor is already in VTCM spad
static void matmul(struct htp_matmul_type * mt,
                   struct htp_tensor * restrict src0,
                   struct htp_tensor * restrict src1,
                   struct htp_tensor * restrict dst,
                   struct htp_spad * restrict src0_spad,
                   struct htp_spad * restrict src1_spad,
                   struct htp_spad * restrict dst_spad,
                   uint32_t    nth,
                   uint32_t    ith,
                   uint32_t    src0_nrows_per_thread,
                   dma_queue * dma_queue) {
    htp_matmul_preamble;

    const uint32_t src0_nrows = ne01 * ne02 * ne03;  // src0 rows
    const uint32_t src1_nrows = ne11 * ne12 * ne13;  // src1 rows

    const uint32_t src0_start_row  = src0_nrows_per_thread * ith;
    const uint32_t src0_end_row    = MIN(src0_start_row + src0_nrows_per_thread, src0_nrows);
    const uint32_t src0_end_row_x2 = src0_start_row + ((src0_end_row - src0_start_row) & ~1U);

    // no work for this thread
    if (src0_start_row >= src0_end_row) {
        return;
    }

    const size_t dst_row_size  = nb1;
    const size_t src0_row_size = nb01;
    const size_t src1_row_size = q8x4x2_row_size(ne10);

    const size_t src0_row_size_padded = htp_round_up(src0_row_size, 128);

    // Per-thread VTCM scratchpads for all tensors
    // Note that the entire src1 tensor is already in VTCM
    // For other tensors we allocate N rows per thread, padded to HVX vector size
    uint8_t * restrict spad_dst  = dst_spad->data + dst_spad->size_per_thread * ith;
    uint8_t * restrict spad_src0 = src0_spad->data + src0_spad->size_per_thread * ith;
    uint8_t * restrict src1_data = src1_spad->data;

    volatile uint64_t t1, t2;
    t1 = HAP_perf_get_qtimer_count();

    const uint8_t * restrict src0_row = (const uint8_t *) src0->data;

    // Prefill spad with src0 rows
    #pragma unroll(4)
    for (uint32_t ir0 = src0_start_row; ir0 < src0_end_row_x2; ir0 += 2) {
        const int is0 = (ir0 - src0_start_row);
        if (is0 >= HTP_SPAD_SRC0_NROWS) {
            break;
        }
        dma_queue_push(dma_queue, spad_src0 + is0 * src0_row_size_padded, src0_row + ir0 * src0_row_size,
                       src0_row_size_padded, src0_row_size, 2);
    }

    // Process src0 rows
    for (uint32_t ir0 = src0_start_row; ir0 < src0_end_row_x2; ir0 += 2) {
        const uint8_t * ss0 = dma_queue_pop(dma_queue);

        #pragma unroll(2)
        for (uint32_t ir1 = 0; ir1 < src1_nrows; ++ir1) {
            const uint8_t * restrict src1_col = (const uint8_t *) (src1_data + ir1 * src1_row_size);
            float * restrict dst_row          = (float *) (dst->data + (ir1 * dst_row_size));
            mt->vec_dot_rx2(ne00, &dst_row[ir0], ss0, src0_row_size_padded, src1_col);
        }

        // Prefetch next (n + spad_nrows) row
        const int pr0 = (ir0 + HTP_SPAD_SRC0_NROWS);
        const int is0 = (pr0 - src0_start_row) % HTP_SPAD_SRC0_NROWS;
        if (pr0 < src0_end_row_x2) {
            dma_queue_push(dma_queue, spad_src0 + is0 * src0_row_size_padded, src0_row + pr0 * src0_row_size,
                           src0_row_size_padded, src0_row_size, 2);
        }
    }

    // Process the last row (if any)
    if (src0_end_row != src0_end_row_x2) {
        uint32_t  ir0 = src0_end_row_x2;
        const int is0 = (ir0 - src0_start_row);
        dma_queue_push(dma_queue, spad_src0 + is0 * src0_row_size_padded, src0_row + ir0 * src0_row_size,
                       src0_row_size_padded, src0_row_size, 1);
        const uint8_t * ss0 = dma_queue_pop(dma_queue);

        #pragma unroll(2)
        for (uint32_t ir1 = 0; ir1 < src1_nrows; ++ir1) {
            const uint8_t * restrict src1_col = (const uint8_t *) (src1_data + ir1 * src1_row_size);
            float * restrict dst_row          = (float *) (dst->data + (ir1 * dst_row_size));
            mt->vec_dot(ne00, &dst_row[ir0], ss0, src1_col);
        }
    }

    t2 = HAP_perf_get_qtimer_count();

    FARF(HIGH, "matmul-%s %d/%d: %ux%ux%ux%u (%u:%u) * %ux%ux%ux%u -> %ux%ux%ux%u usec %u\n", mt->type, ith, nth,
         src0->ne[0], src0->ne[1], src0->ne[2], src0->ne[3], src0_start_row, src0_end_row, src1->ne[0], src1->ne[1],
         src1->ne[2], src1->ne[3], dst->ne[0], dst->ne[1], dst->ne[2], dst->ne[3],
         (unsigned) HAP_perf_qtimer_count_to_us(t2 - t1));
}

// q8x4x2 src1 tensor is already in VTCM spad
static void matvec(struct htp_matmul_type * mt,
                   struct htp_tensor * restrict src0,
                   struct htp_tensor * restrict src1,
                   struct htp_tensor * restrict dst,
                   struct htp_spad * restrict src0_spad,
                   struct htp_spad * restrict src1_spad,
                   struct htp_spad * restrict dst_spad,
                   uint32_t    nth,
                   uint32_t    ith,
                   uint32_t    src0_nrows_per_thread,
                   dma_queue * dma_queue) {
    htp_matmul_preamble;

    const uint32_t src0_nrows = ne01;

    const uint32_t src0_start_row  = src0_nrows_per_thread * ith;
    const uint32_t src0_end_row    = MIN(src0_start_row + src0_nrows_per_thread, src0_nrows);
    const uint32_t src0_end_row_x2 = src0_start_row + ((src0_end_row - src0_start_row) & ~1U);

    // no work for this thread
    if (src0_start_row >= src0_end_row) {
        return;
    }

    const size_t dst_row_size  = nb1;
    const size_t src0_row_size = nb01;
    const size_t src1_row_size = q8x4x2_row_size(ne10);

    const size_t src0_row_size_padded = htp_round_up(src0_row_size, 128);

    // Per-thread VTCM scratchpads for all tensors
    // Note that the entire src1 tensor is already in VTCM
    // For other tensors we allocate N rows per thread, padded to HVX vector size
    uint8_t * spad_dst  = dst_spad->data + dst_spad->size_per_thread * ith;
    uint8_t * spad_src0 = src0_spad->data + src0_spad->size_per_thread * ith;
    uint8_t * src1_data = src1_spad->data;

    uint64_t t1, t2;
    t1 = HAP_perf_get_qtimer_count();

    float * tmp = (float *) spad_dst;

    const uint8_t * restrict src0_row = (const uint8_t *) src0->data;
    const uint8_t * restrict src1_col = (const uint8_t *) src1_data;
    float * restrict dst_col          = (float *) dst->data;

    // Prefill spad with 2x src0 rows
    #pragma unroll(2)
    for (uint32_t ir0 = src0_start_row; ir0 < src0_end_row_x2; ir0 += 2) {
        const uint32_t is0 = (ir0 - src0_start_row);
        if (is0 >= HTP_SPAD_SRC0_NROWS) {
            break;
        }
        dma_queue_push(dma_queue, spad_src0 + is0 * src0_row_size_padded, src0_row + ir0 * src0_row_size,
                       src0_row_size_padded, src0_row_size, 2);
    }

    // Process src0 rows
    for (uint32_t ir0 = src0_start_row; ir0 < src0_end_row_x2; ir0 += 2) {
        const uint8_t * ss0 = dma_queue_pop(dma_queue);
        mt->vec_dot_rx2(ne00, &tmp[ir0 - src0_start_row], ss0, src0_row_size_padded, src1_col);

        // Prefetch next (n + spad_nrows) row
        const uint32_t pr0 = (ir0 + HTP_SPAD_SRC0_NROWS);
        const uint32_t is0 = (pr0 - src0_start_row) % HTP_SPAD_SRC0_NROWS;
        if (pr0 < src0_end_row_x2) {
            dma_queue_push(dma_queue, spad_src0 + is0 * src0_row_size_padded, src0_row + pr0 * src0_row_size,
                           src0_row_size_padded, src0_row_size, 2);
        }
    }

    // Process the last row (if any)
    if (src0_end_row != src0_end_row_x2) {
        const uint32_t ir0 = src0_end_row_x2;
        const uint32_t is0 = (ir0 - src0_start_row);
        dma_queue_push(dma_queue, spad_src0 + is0 * src0_row_size_padded, src0_row + ir0 * src0_row_size,
                       src0_row_size_padded, src0_row_size, 1);
        const uint8_t * ss0 = dma_queue_pop(dma_queue);
        mt->vec_dot(ne00, &tmp[ir0 - src0_start_row], ss0, src1_col);
    }

    hvx_copy_fp32_ua((uint8_t *) &dst_col[src0_start_row], (uint8_t *) tmp, src0_end_row - src0_start_row);

    t2 = HAP_perf_get_qtimer_count();

    FARF(HIGH, "matvec-%s %u/%u: %ux%ux%ux%u (%u:%u) * %ux%ux%ux%u -> %ux%ux%ux%u usec %u\n", mt->type, ith, nth,
         src0->ne[0], src0->ne[1], src0->ne[2], src0->ne[3], src0_start_row, src0_end_row, src1->ne[0], src1->ne[1],
         src1->ne[2], src1->ne[3], dst->ne[0], dst->ne[1], dst->ne[2], dst->ne[3],
         (unsigned) HAP_perf_qtimer_count_to_us(t2 - t1));
}

#define MMID_MATRIX_ROW(row_id, i1) matrix_rows[(row_id) * ids->ne[0] * ids->ne[1] + (i1)]

struct mmid_row_mapping {
    uint32_t i1;
    uint32_t i2;
};

// q8x4 src1 tensor is already in VTCM spad
static void matmul_id(struct htp_matmul_type * mt,
                      struct htp_tensor * restrict src0,
                      struct htp_tensor * restrict src1,
                      struct htp_tensor * restrict ids,
                      struct htp_tensor * restrict dst,
                      struct htp_spad * restrict src0_spad,
                      struct htp_spad * restrict src1_spad,
                      struct htp_spad * restrict src2_spad,
                      struct htp_spad * restrict dst_spad,
                      uint32_t    nth,
                      uint32_t    ith,
                      uint32_t    src0_nrows_per_thread,
                      dma_queue * dma_queue) {
    htp_matmul_preamble;

    uint64_t t1, t2;
    t1 = HAP_perf_get_qtimer_count();

    const uint32_t src0_nrows = ne01;  // src0 rows per expert
    const uint32_t src1_nrows = ne11;

    const uint32_t src0_start_row  = src0_nrows_per_thread * ith;
    const uint32_t src0_end_row    = MIN(src0_start_row + src0_nrows_per_thread, src0_nrows);
    const uint32_t src0_end_row_x2 = src0_start_row + ((src0_end_row - src0_start_row) & ~1U);

    // no work for this thread
    if (src0_start_row >= src0_end_row) {
        return;
    }

    const uint32_t n_ids = ids->ne[0];  // n_expert_used
    const uint32_t n_as  = ne02;        // n_expert

    const size_t matrix_row_counts_size = n_as * sizeof(uint32_t);
    const size_t matrix_row_map_size    = n_as * ids->ne[0] * ids->ne[1] * sizeof(struct mmid_row_mapping);

    const uint32_t *                matrix_row_counts = (const uint32_t *) src2_spad->data + 0;
    const struct mmid_row_mapping * matrix_rows       = (const void *) src2_spad->data + matrix_row_counts_size;

    const size_t dst_row_size  = nb1;
    const size_t src0_row_size = nb01;
    const size_t src1_row_size = q8x4x2_row_size(ne10);

    const size_t src0_row_size_padded = htp_round_up(src0_row_size, 128);

    // Per-thread VTCM scratchpads for all tensors
    // Note that the entire src1 tensor is already in VTCM
    // For other tensors we allocate N rows per thread, padded to HVX vector size
    uint8_t * restrict spad_dst  = dst_spad->data + dst_spad->size_per_thread * ith;
    uint8_t * restrict spad_src0 = src0_spad->data + src0_spad->size_per_thread * ith;
    uint8_t * restrict src1_data = src1_spad->data;

    for (uint32_t cur_a = 0; cur_a < n_as; ++cur_a) {
        const int32_t cne1 = matrix_row_counts[cur_a];

        if (cne1 == 0) {
            continue;
        }

        const uint8_t * src0_row = (const uint8_t *) src0->data + (0 + cur_a * nb02 + 0);

        // Prefill spad with src0 rows
        #pragma unroll(4)
        for (uint32_t ir0 = src0_start_row; ir0 < src0_end_row_x2; ir0 += 2) {
            const int is0 = (ir0 - src0_start_row);
            if (is0 >= HTP_SPAD_SRC0_NROWS) {
                break;
            }
            dma_queue_push(dma_queue, spad_src0 + is0 * src0_row_size_padded, src0_row + ir0 * src0_row_size,
                           src0_row_size_padded, src0_row_size, 2);
        }

        // Process src0 rows
        for (uint32_t ir0 = src0_start_row; ir0 < src0_end_row_x2; ir0 += 2) {
            const uint8_t * ss0 = dma_queue_pop(dma_queue);

            for (uint32_t cid = 0; cid < cne1; ++cid) {
                struct mmid_row_mapping row_mapping = MMID_MATRIX_ROW(cur_a, cid);
                const int               rm1         = row_mapping.i1;  // expert idx
                const int               rm2         = row_mapping.i2;  // token idx

                const uint32_t ir1 = src1_nrows == 1 ? 0 : rm1;        // src1 row idx
                const uint8_t * restrict src1_col =
                    (const uint8_t *) (src1_data + (ir1 + rm2 * ne11 + 0) * src1_row_size);
                float * dst_row = (float *) (dst->data + (rm1 * nb1 + rm2 * nb2 + 0));

                mt->vec_dot_rx2(ne00, &dst_row[ir0], ss0, src0_row_size_padded, src1_col);
            }

            // Prefetch next (n + spad_nrows) row
            const int pr0 = (ir0 + HTP_SPAD_SRC0_NROWS);
            const int is0 = (pr0 - src0_start_row) % HTP_SPAD_SRC0_NROWS;
            if (pr0 < src0_end_row_x2) {
                dma_queue_push(dma_queue, spad_src0 + is0 * src0_row_size_padded, src0_row + pr0 * src0_row_size,
                               src0_row_size_padded, src0_row_size, 2);
            }
        }

        // Process the last row (if any)
        if (src0_end_row != src0_end_row_x2) {
            uint32_t       ir0 = src0_end_row_x2;
            const uint32_t is0 = (ir0 - src0_start_row);
            dma_queue_push(dma_queue, spad_src0 + is0 * src0_row_size_padded, src0_row + ir0 * src0_row_size,
                           src0_row_size_padded, src0_row_size, 1);
            const uint8_t * ss0 = dma_queue_pop(dma_queue);

            for (uint32_t cid = 0; cid < cne1; ++cid) {
                struct mmid_row_mapping row_mapping = MMID_MATRIX_ROW(cur_a, cid);
                const int               rm1         = row_mapping.i1;  // expert idx
                const int               rm2         = row_mapping.i2;  // token idx

                const uint32_t ir1 = src1_nrows == 1 ? 0 : rm1;        // src1 row idx
                const uint8_t * restrict src1_col =
                    (const uint8_t *) (src1_data + (ir1 + rm2 * ne11 + 0) * src1_row_size);
                float * dst_row = (float *) (dst->data + (rm1 * nb1 + rm2 * nb2 + 0));

                mt->vec_dot(ne00, &dst_row[ir0], ss0, src1_col);
            }
        }
    }

    t2 = HAP_perf_get_qtimer_count();

    FARF(HIGH, "matmul-id-%s %d/%d: %ux%ux%ux%u (%u:%u) * %ux%ux%ux%u (%ux%ux%ux%u) -> %ux%ux%ux%u usec %u\n", mt->type,
         ith, nth, src0->ne[0], src0->ne[1], src0->ne[2], src0->ne[3], src0_start_row, src0_end_row, src1->ne[0],
         src1->ne[1], src1->ne[2], src1->ne[3], ids->ne[0], ids->ne[1], ids->ne[2], ids->ne[3], dst->ne[0], dst->ne[1],
         dst->ne[2], dst->ne[3], (unsigned) HAP_perf_qtimer_count_to_us(t2 - t1));
}

// q8x4 src1 tensor is already in VTCM spad
static void matvec_id(struct htp_matmul_type * mt,
                      struct htp_tensor * restrict src0,
                      struct htp_tensor * restrict src1,
                      struct htp_tensor * restrict src2,
                      struct htp_tensor * restrict dst,
                      struct htp_spad * restrict src0_spad,
                      struct htp_spad * restrict src1_spad,
                      struct htp_spad * restrict src2_spad,
                      struct htp_spad * restrict dst_spad,
                      uint32_t    nth,
                      uint32_t    ith,
                      uint32_t    src0_nrows_per_thread,
                      dma_queue * dma_queue) {
    htp_matmul_preamble;

    uint64_t t1, t2;
    t1 = HAP_perf_get_qtimer_count();

    const uint32_t src0_nrows = ne01;  // src0 rows per expert

    const uint32_t src0_start_row  = src0_nrows_per_thread * ith;
    const uint32_t src0_end_row    = MIN(src0_start_row + src0_nrows_per_thread, src0_nrows);
    const uint32_t src0_end_row_x2 = src0_start_row + ((src0_end_row - src0_start_row) & ~1U);

    // no work for this thread
    if (src0_start_row >= src0_end_row) {
        return;
    }

    assert(ne13 % ne03 == 0);

    const size_t dst_row_size  = nb1;
    const size_t src0_row_size = nb01;
    const size_t src1_row_size = q8x4x2_row_size(ne10);

    const size_t src0_row_size_padded = htp_round_up(src0_row_size, 128);

    const uint32_t n_aids = src2->ne[0];  // num activated experts
    const uint32_t n_ids  = ne02;         // num experts

    // Per-thread VTCM scratchpads for all tensors
    // Note that the entire src1 tensor is already in VTCM
    // For other tensors we allocate N rows per thread, padded to HVX vector size
    uint8_t * restrict spad_dst  = dst_spad->data + dst_spad->size_per_thread * ith;
    uint8_t * restrict spad_src0 = src0_spad->data + src0_spad->size_per_thread * ith;
    uint8_t * restrict src1_data = src1_spad->data;

    for (uint32_t ie1 = 0; ie1 < n_aids; ++ie1) {  // for each expert
        const uint32_t eid = *(const int32_t *) ((const uint8_t *) src2->data + ie1 * src2->nb[0]);
        assert(eid < n_ids);

        const uint8_t * restrict src0_row = (const uint8_t *) src0->data + eid * nb02;
        const uint8_t * restrict src1_col = (const uint8_t *) src1_data;
        float * restrict dst_row          = (float *) (dst->data + ie1 * nb1);

        // Prefill spad with src0 rows
        #pragma unroll(4)
        for (uint32_t ir0 = src0_start_row; ir0 < src0_end_row_x2; ir0 += 2) {
            const int is0 = (ir0 - src0_start_row);
            if (is0 >= HTP_SPAD_SRC0_NROWS) {
                break;
            }
            dma_queue_push(dma_queue, spad_src0 + is0 * src0_row_size_padded, src0_row + ir0 * src0_row_size,
                           src0_row_size_padded, src0_row_size, 2);
        }

        // Process src0 rows
        for (uint32_t ir0 = src0_start_row; ir0 < src0_end_row_x2; ir0 += 2) {
            const uint8_t * ss0 = dma_queue_pop(dma_queue);
            mt->vec_dot_rx2(ne00, &dst_row[ir0], ss0, src0_row_size_padded, src1_col);

            // Prefetch next (n + spad_nrows) row
            const int pr0 = (ir0 + HTP_SPAD_SRC0_NROWS);
            const int is0 = (pr0 - src0_start_row) % HTP_SPAD_SRC0_NROWS;
            if (pr0 < src0_end_row_x2) {
                dma_queue_push(dma_queue, spad_src0 + is0 * src0_row_size_padded, src0_row + pr0 * src0_row_size,
                               src0_row_size_padded, src0_row_size, 2);
            }
        }

        // Process the last row (if any)
        if (src0_end_row != src0_end_row_x2) {
            uint32_t       ir0 = src0_end_row_x2;
            const uint32_t is0 = (ir0 - src0_start_row);
            dma_queue_push(dma_queue, spad_src0 + is0 * src0_row_size_padded, src0_row + ir0 * src0_row_size,
                           src0_row_size_padded, src0_row_size, 1);
            const uint8_t * ss0 = dma_queue_pop(dma_queue);
            mt->vec_dot(ne00, &dst_row[ir0], ss0, src1_col);
        }
    }

    t2 = HAP_perf_get_qtimer_count();

    FARF(HIGH, "matvec-id-%s %d/%d: %ux%ux%ux%u (%u:%u) * %ux%ux%ux%u (%ux%ux%ux%u) -> %ux%ux%ux%u usec %u\n", mt->type,
         ith, nth, src0->ne[0], src0->ne[1], src0->ne[2], src0->ne[3], src0_start_row, src0_end_row, src1->ne[0],
         src1->ne[1], src1->ne[2], src1->ne[3], src2->ne[0], src2->ne[1], src2->ne[2], src2->ne[3], dst->ne[0],
         dst->ne[1], dst->ne[2], dst->ne[3], (unsigned) HAP_perf_qtimer_count_to_us(t2 - t1));
}

// *** matmul in fp16

static void matmul_f16_f32(struct htp_tensor * restrict src0,
                           struct htp_tensor * restrict src1,
                           struct htp_tensor * restrict dst,
                           struct htp_spad * restrict src0_spad,
                           struct htp_spad * restrict src1_spad,
                           struct htp_spad * restrict dst_spad,
                           uint32_t    nth,
                           uint32_t    ith,
                           uint32_t    src0_nrows_per_thread,
                           dma_queue * dma_queue) {
    htp_matmul_preamble;

    uint64_t t1, t2;
    t1 = HAP_perf_get_qtimer_count();

    assert(ne12 % ne02 == 0);
    assert(ne13 % ne03 == 0);

    // This is the size of the first dimension of the result, so we can iterate that way. (see the ASSERT above, these are the same numbers)
    const uint32_t nr0 = ne0;

    // This is the size of the rest of the dimensions of the result
    const uint32_t nr1 = ne1 * ne2 * ne3;

    // distribute the thread work across the inner or outer loop based on which one is larger
    uint32_t nchunk0 = nr0 > nr1 ? nth : 1;  // parallelize by src0 rows
    uint32_t nchunk1 = nr0 > nr1 ? 1 : nth;  // parallelize by src1 rows

    // The number of elements in each chunk
    const uint32_t dr0 = (nr0 + nchunk0 - 1) / nchunk0;
    const uint32_t dr1 = (nr1 + nchunk1 - 1) / nchunk1;

    uint32_t current_chunk = ith;

    const uint32_t ith0 = current_chunk % nchunk0;
    const uint32_t ith1 = current_chunk / nchunk0;

    const uint32_t ir0_start = dr0 * ith0;
    const uint32_t ir0_end   = MIN(ir0_start + dr0, nr0);

    const uint32_t ir1_start = dr1 * ith1;
    const uint32_t ir1_end   = MIN(ir1_start + dr1, nr1);

    // broadcast factors
    const uint32_t r2 = ne12 / ne02;
    const uint32_t r3 = ne13 / ne03;

    // no work for this thread
    if (ir0_start >= ir0_end || ir1_start >= ir1_end) {
        return;
    }

    // block-tiling attempt
    const uint32_t blck_0 = 64;
    const uint32_t blck_1 = 64;

    __attribute__((aligned(128))) float tmp[64];

    for (uint32_t iir1 = ir1_start; iir1 < ir1_end; iir1 += blck_1) {
        for (uint32_t iir0 = ir0_start; iir0 < ir0_end; iir0 += blck_0) {
            for (uint32_t ir1 = iir1; ir1 < MIN(iir1 + blck_1, ir1_end); ir1++) {
                const uint32_t i13 = (ir1 / (ne12 * ne1));
                const uint32_t i12 = (ir1 - i13 * ne12 * ne1) / ne1;
                const uint32_t i11 = (ir1 - i13 * ne12 * ne1 - i12 * ne1);

                // broadcast src0 into src1
                const uint32_t i03 = i13 / r3;
                const uint32_t i02 = i12 / r2;

                const uint32_t i1 = i11;
                const uint32_t i2 = i12;
                const uint32_t i3 = i13;

                const uint8_t * restrict src0_base = (const uint8_t *) src0->data + (0 + i02 * nb02 + i03 * nb03);
                const uint8_t * restrict src1_col =
                    (const uint8_t *) src1->data + (i11 * nb11 + i12 * nb12 + i13 * nb13);
                float * dst_col = (float *) ((uint8_t * restrict) dst->data + (i1 * nb1 + i2 * nb2 + i3 * nb3));

                const uint32_t ir0_block_end = MIN(iir0 + blck_0, ir0_end);
                for (uint32_t ir0 = iir0; ir0 < ir0_block_end; ir0++) {
                    // Use nb01 stride for non-contiguous src0 support
                    const uint8_t * restrict src0_row = src0_base + ir0 * nb01;
                    vec_dot_f16_f32(ne00, &tmp[ir0 - iir0], src0_row, src1_col);
                }

                hvx_copy_fp32_ua((uint8_t *) &dst_col[iir0], (uint8_t *) tmp, MIN(iir0 + blck_0, ir0_end) - iir0);
            }
        }
    }

    t2 = HAP_perf_get_qtimer_count();

    FARF(HIGH, "matmul-f16-f32 %d/%d: %ux%ux%ux%u (%u:%u %u:%u) * %ux%ux%ux%u -> %ux%ux%ux%u usec %u\n", ith, nth,
         src0->ne[0], src0->ne[1], src0->ne[2], src0->ne[3], ir0_start, ir0_end, ir1_start, ir1_end, src1->ne[0],
         src1->ne[1], src1->ne[2], src1->ne[3], dst->ne[0], dst->ne[1], dst->ne[2], dst->ne[3],
         (unsigned) HAP_perf_qtimer_count_to_us(t2 - t1));
}

// *** dynamic quant

static inline void quantize_block_fp32_q8x4(float * restrict x, uint8_t * restrict y_q, uint8_t * restrict y_d) {
    assert((unsigned long) x % 128 == 0);
    assert((unsigned long) y_q % 128 == 0);

    HVX_Vector * vx = (HVX_Vector *) x;

    // Load and convert into QF32
    HVX_Vector zero   = Q6_V_vsplat_R(0);
    HVX_Vector vx0_qf = Q6_Vqf32_vsub_VsfVsf(vx[0], zero);  // 32 elements
    HVX_Vector vx1_qf = Q6_Vqf32_vsub_VsfVsf(vx[1], zero);  // 32 elements
    HVX_Vector vx2_qf = Q6_Vqf32_vsub_VsfVsf(vx[2], zero);  // 32 elements
    HVX_Vector vx3_qf = Q6_Vqf32_vsub_VsfVsf(vx[3], zero);  // 32 elements

    // Convert into fp16
    HVX_Vector vx01_hf = Q6_Vh_vdeal_Vh(Q6_Vhf_equals_Wqf32(Q6_W_vcombine_VV(vx1_qf, vx0_qf)));
    HVX_Vector vx23_hf = Q6_Vh_vdeal_Vh(Q6_Vhf_equals_Wqf32(Q6_W_vcombine_VV(vx3_qf, vx2_qf)));

    // Compute max and scale
    HVX_Vector vmax_hf = hvx_vec_reduce_max_fp16(hvx_vec_abs_fp16(vx01_hf));
    vmax_hf            = hvx_vec_reduce_max2_fp16(hvx_vec_abs_fp16(vx23_hf), vmax_hf);

    // Replicate first fp16 scale across all lanes
    HVX_Vector ctrl = *(const HVX_Vector *) repl_1x_fp16;
    vmax_hf         = Q6_V_vdelta_VV(vmax_hf, ctrl);

    HVX_Vector vd_qf16 = Q6_Vqf16_vmpy_VhfVhf(vmax_hf, Q6_Vh_vsplat_R(0x2008));  // 1.0 / 127.0
    HVX_Vector vd_hf   = Q6_Vhf_equals_Vqf16(vd_qf16);

    *(HVX_UVector *) y_d = vd_hf;

    // Divide input by the scale
    HVX_Vector vd_inv_hf = hvx_vec_inverse_fp16(vd_hf);
    vx01_hf              = Q6_Vhf_equals_Vqf16(Q6_Vqf16_vmpy_VhfVhf(vx01_hf, vd_inv_hf));
    vx23_hf              = Q6_Vhf_equals_Vqf16(Q6_Vqf16_vmpy_VhfVhf(vx23_hf, vd_inv_hf));

    // Convert to int8
    HVX_Vector vx01_i16 = hvx_vec_i16_from_hf_rnd_sat(vx01_hf);
    HVX_Vector vx23_i16 = hvx_vec_i16_from_hf_rnd_sat(vx23_hf);
    HVX_Vector vx_i8    = Q6_Vb_vpack_VhVh_sat(vx23_i16, vx01_i16);

    *(HVX_Vector *) y_q = vx_i8;
}

// Overrides input x
static void quantize_row_fp32_q8x4x2(float * restrict x, uint8_t * restrict y, uint32_t k) {
    assert(k % 32 == 0);
    const uint32_t qk = QK_Q8_0x4x2;
    const uint32_t nb = (k + qk - 1) / qk;

    const uint32_t qrow_size = k;              // int8

    const uint32_t dblk_size = 8 * 2;          // 8x __fp16
    const uint32_t qblk_size = QK_Q8_0x4x2;    // int8

    uint8_t * restrict y_q = (y + 0);          // quants first
    uint8_t * restrict y_d = (y + qrow_size);  // then scales

    // Temp scales override input since we're working off of the aligned temp buffer in VTCM
    uint8_t * restrict t_d = (uint8_t *) x;

    for (uint32_t i = 0; i < nb; i++) {
        quantize_block_fp32_q8x4(x + (i * 2 + 0) * qk / 2, y_q + (i * 2 + 0) * qblk_size / 2,
                                 t_d + (i * 2 + 0) * dblk_size / 2);
        quantize_block_fp32_q8x4(x + (i * 2 + 1) * qk / 2, y_q + (i * 2 + 1) * qblk_size / 2,
                                 t_d + (i * 2 + 1) * dblk_size / 2);
    }

    // now copy the scales into final location
    hvx_copy_fp16_ua(y_d, t_d, nb * 8);
}

static void quantize_fp32_q8x4x2(const struct htp_tensor * src,
                                 uint8_t * restrict dst,
                                 struct htp_spad * spad,
                                 uint32_t          nth,
                                 uint32_t          ith,
                                 uint32_t          nrows_per_thread) {
    uint64_t t1 = HAP_perf_get_qtimer_count();

    const uint32_t ne0 = src->ne[0];
    const uint32_t ne1 = src->ne[1];
    const uint32_t ne2 = src->ne[2];
    const uint32_t ne3 = src->ne[3];

    const uint32_t nrows = ne1 * ne2 * ne3;                             // total n_rows

    const uint32_t ir_first = nrows_per_thread * ith;                   // first row
    const uint32_t ir_last  = MIN(ir_first + nrows_per_thread, nrows);  // last row

    const size_t src_row_size = src->nb[1];
    const size_t dst_row_size = q8x4x2_row_size(ne0);

    uint8_t * restrict src_data = (uint8_t *) src->data + (src_row_size * ir_first);
    uint8_t * restrict dst_data = (uint8_t *) dst + (dst_row_size * ir_first);
    uint8_t * restrict tmp_data = (uint8_t *) spad->data + (spad->size_per_thread * ith);

    const size_t src_row_size_padded = htp_round_up(src_row_size, QK_Q8_0x4x2 * sizeof(float));
    memset(tmp_data, 0, src_row_size_padded);  // zero-out temp row data for padding

    for (uint32_t i = ir_first; i < ir_last; ++i) {
        htp_l2fetch(src_data, 2, src_row_size, src_row_size);
        hvx_copy_fp32_aa(tmp_data, src_data, ne0);

        // FARF(HIGH, "quantize-q8x4-row: %u\n", i);
        quantize_row_fp32_q8x4x2((float *) tmp_data, dst_data, ne0);
        dst_data += dst_row_size;
        src_data += src_row_size;
    }

    uint64_t t2 = HAP_perf_get_qtimer_count();

    FARF(HIGH, "quantize-fp32-q8x4: %u/%u : n-rows %u (%u:%u) row-size %u -> %u usec %u\n", ith, nth, nrows, ir_first,
         ir_last, src_row_size, dst_row_size, (unsigned) HAP_perf_qtimer_count_to_us(t2 - t1));
}

static void htp_quantize_fp32_q8x4x2(unsigned int n, unsigned int i, void * data) {
    struct htp_ops_context * octx = data;
    quantize_fp32_q8x4x2(&octx->src1, octx->src1_spad.data, &octx->src0_spad, n, i, octx->src1_nrows_per_thread);
}

// ** matmul callbacks for worker_pool

static void htp_matvec_q4x4x2_q8x4x2(unsigned int n, unsigned int i, void * data) {
    struct htp_ops_context * octx = data;

    struct htp_matmul_type mt;
    mt.type        = "q4x4x2-q8x4x2";
    mt.vec_dot     = vec_dot_q4x4x2_q8x4x2;
    mt.vec_dot_rx2 = vec_dot_q4x4x2_q8x4x2_rx2;

    matvec(&mt, &octx->src0, &octx->src1, &octx->dst, &octx->src0_spad, &octx->src1_spad, &octx->dst_spad, n, i,
           octx->src0_nrows_per_thread, octx->ctx->dma[i]);
}

static void htp_matmul_q4x4x2_q8x4x2(unsigned int n, unsigned int i, void * data) {
    struct htp_ops_context * octx = data;

    struct htp_matmul_type mt;
    mt.type        = "q4x4x2-q8x4x2";
    mt.vec_dot     = vec_dot_q4x4x2_q8x4x2;
    mt.vec_dot_rx2 = vec_dot_q4x4x2_q8x4x2_rx2;

    matmul(&mt, &octx->src0, &octx->src1, &octx->dst, &octx->src0_spad, &octx->src1_spad, &octx->dst_spad, n, i,
           octx->src0_nrows_per_thread, octx->ctx->dma[i]);
}

static void htp_matvec_q8x4x2_q8x4x2(unsigned int n, unsigned int i, void * data) {
    struct htp_ops_context * octx = data;

    struct htp_matmul_type mt;
    mt.type        = "q8x4x2-q8x4x2";
    mt.vec_dot     = vec_dot_q8x4x2_q8x4x2;
    mt.vec_dot_rx2 = vec_dot_q8x4x2_q8x4x2_rx2;

    matvec(&mt, &octx->src0, &octx->src1, &octx->dst, &octx->src0_spad, &octx->src1_spad, &octx->dst_spad, n, i,
           octx->src0_nrows_per_thread, octx->ctx->dma[i]);
}

static void htp_matmul_q8x4x2_q8x4x2(unsigned int n, unsigned int i, void * data) {
    struct htp_ops_context * octx = data;

    struct htp_matmul_type mt;
    mt.type        = "q8x4x2-q8x4x2";
    mt.vec_dot     = vec_dot_q8x4x2_q8x4x2;
    mt.vec_dot_rx2 = vec_dot_q8x4x2_q8x4x2_rx2;

    matmul(&mt, &octx->src0, &octx->src1, &octx->dst, &octx->src0_spad, &octx->src1_spad, &octx->dst_spad, n, i,
           octx->src0_nrows_per_thread, octx->ctx->dma[i]);
}

static void htp_matvec_mxfp4x4x2_q8x4x2(unsigned int n, unsigned int i, void * data) {
    struct htp_ops_context * octx = data;

    struct htp_matmul_type mt;
    mt.type        = "mxfp4x4x2-q8x4x2";
    mt.vec_dot     = vec_dot_mxfp4x4x2_q8x4x2;
    mt.vec_dot_rx2 = vec_dot_mxfp4x4x2_q8x4x2_rx2;

    matvec(&mt, &octx->src0, &octx->src1, &octx->dst, &octx->src0_spad, &octx->src1_spad, &octx->dst_spad, n, i,
           octx->src0_nrows_per_thread, octx->ctx->dma[i]);
}

static void htp_matmul_mxfp4x4x2_q8x4x2(unsigned int n, unsigned int i, void * data) {
    struct htp_ops_context * octx = data;

    struct htp_matmul_type mt;
    mt.type        = "mxfp4x4x2-q8x4x2";
    mt.vec_dot     = vec_dot_mxfp4x4x2_q8x4x2;
    mt.vec_dot_rx2 = vec_dot_mxfp4x4x2_q8x4x2_rx2;

    matmul(&mt, &octx->src0, &octx->src1, &octx->dst, &octx->src0_spad, &octx->src1_spad, &octx->dst_spad, n, i,
           octx->src0_nrows_per_thread, octx->ctx->dma[i]);
}

static void htp_matmul_f16_f32(unsigned int n, unsigned int i, void * data) {
    struct htp_ops_context * octx = data;
    matmul_f16_f32(&octx->src0, &octx->src1, &octx->dst, &octx->src0_spad, &octx->src1_spad, &octx->dst_spad, n, i,
                   octx->src0_nrows_per_thread, octx->ctx->dma[i]);
}

// ** matmul-id callbacks for worker_pool

static void htp_matvec_id_q4x4x2_q8x4x2(unsigned int n, unsigned int i, void * data) {
    struct htp_ops_context * octx = data;

    struct htp_matmul_type mt;
    mt.type        = "q4x4x2-q8x4x2";
    mt.vec_dot     = vec_dot_q4x4x2_q8x4x2;
    mt.vec_dot_rx2 = vec_dot_q4x4x2_q8x4x2_rx2;

    matvec_id(&mt, &octx->src0, &octx->src1, &octx->src2, &octx->dst, &octx->src0_spad, &octx->src1_spad,
              &octx->src2_spad, &octx->dst_spad, n, i, octx->src0_nrows_per_thread, octx->ctx->dma[i]);
}

static void htp_matmul_id_q4x4x2_q8x4x2(unsigned int n, unsigned int i, void * data) {
    struct htp_ops_context * octx = data;

    struct htp_matmul_type mt;
    mt.type        = "q4x4x2-q8x4x2";
    mt.vec_dot     = vec_dot_q4x4x2_q8x4x2;
    mt.vec_dot_rx2 = vec_dot_q4x4x2_q8x4x2_rx2;

    matmul_id(&mt, &octx->src0, &octx->src1, &octx->src2, &octx->dst, &octx->src0_spad, &octx->src1_spad,
              &octx->src2_spad, &octx->dst_spad, n, i, octx->src0_nrows_per_thread, octx->ctx->dma[i]);
}

static void htp_matvec_id_q8x4x2_q8x4x2(unsigned int n, unsigned int i, void * data) {
    struct htp_ops_context * octx = data;

    struct htp_matmul_type mt;
    mt.type        = "q8x4x2-q8x4x2";
    mt.vec_dot     = vec_dot_q8x4x2_q8x4x2;
    mt.vec_dot_rx2 = vec_dot_q8x4x2_q8x4x2_rx2;

    matvec_id(&mt, &octx->src0, &octx->src1, &octx->src2, &octx->dst, &octx->src0_spad, &octx->src1_spad,
              &octx->src2_spad, &octx->dst_spad, n, i, octx->src0_nrows_per_thread, octx->ctx->dma[i]);
}

static void htp_matmul_id_q8x4x2_q8x4x2(unsigned int n, unsigned int i, void * data) {
    struct htp_ops_context * octx = data;

    struct htp_matmul_type mt;
    mt.type        = "q8x4x2-q8x4x2";
    mt.vec_dot     = vec_dot_q8x4x2_q8x4x2;
    mt.vec_dot_rx2 = vec_dot_q8x4x2_q8x4x2_rx2;

    matmul_id(&mt, &octx->src0, &octx->src1, &octx->src2, &octx->dst, &octx->src0_spad, &octx->src1_spad,
              &octx->src2_spad, &octx->dst_spad, n, i, octx->src0_nrows_per_thread, octx->ctx->dma[i]);
}

static void htp_matvec_id_mxfp4x4x2_q8x4x2(unsigned int n, unsigned int i, void * data) {
    struct htp_ops_context * octx = data;

    struct htp_matmul_type mt;
    mt.type        = "mxfp4x4x2-q8x4x2";
    mt.vec_dot     = vec_dot_mxfp4x4x2_q8x4x2;
    mt.vec_dot_rx2 = vec_dot_mxfp4x4x2_q8x4x2_rx2;

    matvec_id(&mt, &octx->src0, &octx->src1, &octx->src2, &octx->dst, &octx->src0_spad, &octx->src1_spad,
              &octx->src2_spad, &octx->dst_spad, n, i, octx->src0_nrows_per_thread, octx->ctx->dma[i]);
}

static void htp_matmul_id_mxfp4x4x2_q8x4x2(unsigned int n, unsigned int i, void * data) {
    struct htp_ops_context * octx = data;

    struct htp_matmul_type mt;
    mt.type        = "mxfp4x4x2-q8x4x2";
    mt.vec_dot     = vec_dot_mxfp4x4x2_q8x4x2;
    mt.vec_dot_rx2 = vec_dot_mxfp4x4x2_q8x4x2_rx2;

    matmul_id(&mt, &octx->src0, &octx->src1, &octx->src2, &octx->dst, &octx->src0_spad, &octx->src1_spad,
              &octx->src2_spad, &octx->dst_spad, n, i, octx->src0_nrows_per_thread, octx->ctx->dma[i]);
}

// ** main matmul entry point

int op_matmul(struct htp_ops_context * octx) {
    const struct htp_tensor * src0 = &octx->src0;
    const struct htp_tensor * src1 = &octx->src1;
    struct htp_tensor *       dst  = &octx->dst;

    htp_matmul_preamble;

    const char * op_type;

    const uint32_t src0_nrows = ne01 * ne02 * ne03;
    const uint32_t src1_nrows = ne11 * ne12 * ne13;

    const size_t src0_row_size = nb01;
    const size_t dst_row_size  = nb1;
    size_t       src1_row_size = nb11;

    const size_t src0_row_size_padded = htp_round_up(src0_row_size, 128);
    size_t       src1_row_size_padded;

    worker_callback_t quant_job_func;
    worker_callback_t matmul_job_func;

    bool need_quant = !(octx->flags & HTP_OPFLAGS_SKIP_QUANTIZE);

    switch (src0->type) {
        case HTP_TYPE_Q4_0:
            op_type        = "q4x4x2-fp32";
            quant_job_func = htp_quantize_fp32_q8x4x2;
            if (src1_nrows > 1) {
                matmul_job_func = htp_matmul_q4x4x2_q8x4x2;
            } else {
                matmul_job_func = htp_matvec_q4x4x2_q8x4x2;
            }

            src1_row_size = q8x4x2_row_size(ne10);  // row size post quantization

            // Entire src1 tensor is placed into the VTCM
            // For other tensors we allocate N rows per thread, padded to HVX vector size

            octx->dst_spad.size_per_thread  = htp_round_up(HTP_SPAD_DST_NROWS * dst_row_size, 256);
            octx->src0_spad.size_per_thread = htp_round_up(HTP_SPAD_SRC0_NROWS * src0_row_size_padded, 256);
            octx->src1_spad.size_per_thread = htp_round_up(src1_row_size * src1_nrows, 256);

            // src0 spad is also used in dynamic quantizer to store padded src1 rows
            src1_row_size_padded = htp_round_up(src1_row_size, QK_Q8_0x4x2 * sizeof(float));
            if (octx->src0_spad.size_per_thread < src1_row_size_padded) {
                octx->src0_spad.size_per_thread = src1_row_size_padded;
            }

            octx->src1_spad.size = octx->src1_spad.size_per_thread;
            octx->src0_spad.size = octx->src0_spad.size_per_thread * octx->n_threads;
            octx->dst_spad.size  = octx->dst_spad.size_per_thread * octx->n_threads;
            break;

        case HTP_TYPE_Q8_0:
            op_type        = "q8x4x2-fp32";
            quant_job_func = htp_quantize_fp32_q8x4x2;
            if (src1_nrows > 1) {
                matmul_job_func = htp_matmul_q8x4x2_q8x4x2;
            } else {
                matmul_job_func = htp_matvec_q8x4x2_q8x4x2;
            }

            src1_row_size = q8x4x2_row_size(ne10);  // row size post quantization

            // Entire src1 tensor is placed into the VTCM
            // For other tensors we allocate N rows per thread, padded to HVX vector size

            octx->dst_spad.size_per_thread  = htp_round_up(HTP_SPAD_DST_NROWS * dst_row_size, 256);
            octx->src0_spad.size_per_thread = htp_round_up(HTP_SPAD_SRC0_NROWS * src0_row_size_padded, 256);
            octx->src1_spad.size_per_thread = htp_round_up(src1_row_size * src1_nrows, 256);

            // src0 spad is also used in dynamic quantizer to store padded src1 rows
            src1_row_size_padded = htp_round_up(src1_row_size, QK_Q8_0x4x2 * sizeof(float));
            if (octx->src0_spad.size_per_thread < src1_row_size_padded) {
                octx->src0_spad.size_per_thread = src1_row_size_padded;
            }

            octx->src1_spad.size = octx->src1_spad.size_per_thread;
            octx->src0_spad.size = octx->src0_spad.size_per_thread * octx->n_threads;
            octx->dst_spad.size  = octx->dst_spad.size_per_thread * octx->n_threads;
            break;

        case HTP_TYPE_MXFP4:
            op_type        = "mxfp4x4x2-f32";
            quant_job_func = htp_quantize_fp32_q8x4x2;
            if (src1_nrows > 1) {
                matmul_job_func = htp_matmul_mxfp4x4x2_q8x4x2;
            } else {
                matmul_job_func = htp_matvec_mxfp4x4x2_q8x4x2;
            }

            src1_row_size = q8x4x2_row_size(ne10);  // row size post quantization

            // Entire src1 tensor is placed into the VTCM
            // For other tensors we allocate N rows per thread, padded to HVX vector size

            octx->dst_spad.size_per_thread  = htp_round_up(HTP_SPAD_DST_NROWS * dst_row_size, 256);
            octx->src0_spad.size_per_thread = htp_round_up(HTP_SPAD_SRC0_NROWS * src0_row_size_padded, 256);
            octx->src1_spad.size_per_thread = htp_round_up(src1_row_size * src1_nrows, 256);

            // src0 spad is also used in dynamic quantizer to store padded src1 rows
            src1_row_size_padded = htp_round_up(src1_row_size, QK_Q8_0x4x2 * sizeof(float));
            if (octx->src0_spad.size_per_thread < src1_row_size_padded) {
                octx->src0_spad.size_per_thread = src1_row_size_padded;
            }

            octx->src1_spad.size = octx->src1_spad.size_per_thread;
            octx->src0_spad.size = octx->src0_spad.size_per_thread * octx->n_threads;
            octx->dst_spad.size  = octx->dst_spad.size_per_thread * octx->n_threads;
            break;

        case HTP_TYPE_F16:
            op_type         = "f16-f32";
            quant_job_func  = NULL;  // htp_quantize_f32_f16;
            matmul_job_func = htp_matmul_f16_f32;

            // For all tensors we allocate N rows per thread, padded to HVX vector size
            octx->dst_spad.size_per_thread  = htp_round_up(HTP_SPAD_DST_NROWS * dst_row_size, 256);
            octx->src0_spad.size_per_thread = htp_round_up(HTP_SPAD_SRC0_NROWS * src0_row_size, 256);
            octx->src1_spad.size_per_thread = htp_round_up(HTP_SPAD_SRC1_NROWS * src1_row_size, 256);

            octx->src0_spad.size = octx->src0_spad.size_per_thread * octx->n_threads;
            octx->src1_spad.size = octx->src1_spad.size_per_thread * octx->n_threads;
            octx->dst_spad.size  = octx->dst_spad.size_per_thread * octx->n_threads;

            need_quant = false;
            break;

        default:
            return HTP_STATUS_NO_SUPPORT;
    }

    // VTCM scratchpads for all tensors
    size_t spad_size = octx->src1_spad.size + octx->src0_spad.size + octx->dst_spad.size;

    FARF(HIGH, "matmul-%s : src0-spad-size %u src1-spad-size %u dst-spad-size %u (%zu)\n", op_type,
         octx->src0_spad.size, octx->src1_spad.size, octx->dst_spad.size, spad_size);

    FARF(HIGH, "matmul-%s : %ux%ux%ux%u * %ux%ux%ux%u-> %ux%ux%ux%u (0x%p, 0x%p, 0x%p)\n", op_type, src0->ne[0],
         src0->ne[1], src0->ne[2], src0->ne[3], src1->ne[0], src1->ne[1], src1->ne[2], src1->ne[3], dst->ne[0],
         dst->ne[1], dst->ne[2], dst->ne[3], src0->data, src1->data, dst->data);

    // Make sure the reserved vtcm size is sufficient
    if (octx->ctx->vtcm_size < spad_size) {
        FARF(ERROR, "matmul-%s : current VTCM reservation %zu is too small, needed %zu\n", op_type,
             octx->ctx->vtcm_size, spad_size);
        return HTP_STATUS_VTCM_TOO_SMALL;
    }

    octx->src0_spad.data = octx->ctx->vtcm_base;
    octx->src1_spad.data = octx->src0_spad.data + octx->src0_spad.size;
    octx->dst_spad.data  = octx->src1_spad.data + octx->src1_spad.size;

    octx->src0_nrows_per_thread = (src0_nrows + octx->n_threads - 1) / octx->n_threads;
    octx->src0_nrows_per_thread += (octx->src0_nrows_per_thread & 1);  // round up to even

    if (need_quant) {
        // Run quant jobs
        const uint32_t n_quant_jobs = MIN(src1_nrows, octx->n_threads);
        octx->src1_nrows_per_thread = (src1_nrows + n_quant_jobs - 1) / n_quant_jobs;
        worker_pool_run_func(octx->ctx->worker_pool, quant_job_func, octx, n_quant_jobs);
    }

    if (!(octx->flags & HTP_OPFLAGS_SKIP_COMPUTE)) {
        // Run matmul jobs
        const uint32_t n_matmul_jobs = octx->n_threads;
        worker_pool_run_func(octx->ctx->worker_pool, matmul_job_func, octx, n_matmul_jobs);
    }

    return HTP_STATUS_OK;
}

// ** main matmul-id entry point

int op_matmul_id(struct htp_ops_context * octx) {
    const struct htp_tensor * src0 = &octx->src0;
    const struct htp_tensor * src1 = &octx->src1;
    const struct htp_tensor * ids  = &octx->src2;
    struct htp_tensor *       dst  = &octx->dst;

    htp_matmul_preamble;

    const char * op_type;

    worker_callback_t quant_job_func;
    worker_callback_t matmul_id_job_func;

    const size_t src0_row_size = nb01;
    const size_t dst_row_size  = nb1;

    const size_t src0_row_size_padded = htp_round_up(src0_row_size, 128);

    const uint32_t src0_nrows = ne01;  // per expert
    const uint32_t src1_nrows = ne11 * ne12 * ne13;

    size_t src1_row_size;
    size_t src1_row_size_padded;

    // row groups
    const int n_ids = ids->ne[0];  // n_expert_used
    const int n_as  = ne02;        // n_expert

    size_t matrix_row_counts_size = n_as * sizeof(uint32_t);
    size_t matrix_row_map_size    = n_as * ids->ne[0] * ids->ne[1] * sizeof(struct mmid_row_mapping);

    switch (src0->type) {
        case HTP_TYPE_Q4_0:
            op_type        = "q4x2x2-f32";
            quant_job_func = htp_quantize_fp32_q8x4x2;
            src1_row_size  = q8x4x2_row_size(ne10);  // row size post quantization
            if (src1_nrows > 1) {
                matmul_id_job_func = htp_matmul_id_q4x4x2_q8x4x2;
            } else {
                matmul_id_job_func = htp_matvec_id_q4x4x2_q8x4x2;
            }

            // Entire src1 tensor is placed into the VTCM
            // For other tensors we allocate N rows per thread, padded to HVX vector size
            octx->dst_spad.size_per_thread  = htp_round_up(HTP_SPAD_DST_NROWS * dst_row_size, 256);
            octx->src0_spad.size_per_thread = htp_round_up(HTP_SPAD_SRC0_NROWS * src0_row_size_padded, 256);
            octx->src1_spad.size_per_thread = htp_round_up(src1_row_size * src1_nrows, 256);
            octx->src2_spad.size_per_thread = htp_round_up(matrix_row_counts_size + matrix_row_map_size, 256);

            // src0 spad is also used in dynamic quantizer to store padded src1 rows
            src1_row_size_padded = htp_round_up(src1_row_size, QK_Q8_0x4x2 * sizeof(float));
            if (octx->src0_spad.size_per_thread < src1_row_size_padded) {
                octx->src0_spad.size_per_thread = src1_row_size_padded;
            }

            octx->src2_spad.size = octx->src2_spad.size_per_thread;
            octx->src1_spad.size = octx->src1_spad.size_per_thread;
            octx->src0_spad.size = octx->src0_spad.size_per_thread * octx->n_threads;
            octx->dst_spad.size  = octx->dst_spad.size_per_thread * octx->n_threads;
            break;

        case HTP_TYPE_Q8_0:
            op_type        = "q8x2x2-f32";
            quant_job_func = htp_quantize_fp32_q8x4x2;
            src1_row_size  = q8x4x2_row_size(ne10);  // row size post quantization
            if (src1_nrows > 1) {
                matmul_id_job_func = htp_matmul_id_q8x4x2_q8x4x2;
            } else {
                matmul_id_job_func = htp_matvec_id_q8x4x2_q8x4x2;
            }

            // Entire src1 tensor is placed into the VTCM
            // For other tensors we allocate N rows per thread, padded to HVX vector size
            octx->dst_spad.size_per_thread  = htp_round_up(HTP_SPAD_DST_NROWS * dst_row_size, 256);
            octx->src0_spad.size_per_thread = htp_round_up(HTP_SPAD_SRC0_NROWS * src0_row_size_padded, 256);
            octx->src1_spad.size_per_thread = htp_round_up(src1_row_size * src1_nrows, 256);
            octx->src2_spad.size_per_thread = htp_round_up(matrix_row_counts_size + matrix_row_map_size, 256);

            // src0 spad is also used in dynamic quantizer to store padded src1 rows
            src1_row_size_padded = htp_round_up(src1_row_size, QK_Q8_0x4x2 * sizeof(float));
            if (octx->src0_spad.size_per_thread < src1_row_size_padded) {
                octx->src0_spad.size_per_thread = src1_row_size_padded;
            }

            octx->src2_spad.size = octx->src2_spad.size_per_thread;
            octx->src1_spad.size = octx->src1_spad.size_per_thread;
            octx->src0_spad.size = octx->src0_spad.size_per_thread * octx->n_threads;
            octx->dst_spad.size  = octx->dst_spad.size_per_thread * octx->n_threads;
            break;

        case HTP_TYPE_MXFP4:
            op_type        = "mxfp4x2x2-f32";
            quant_job_func = htp_quantize_fp32_q8x4x2;
            src1_row_size  = q8x4x2_row_size(ne10);  // row size post quantization
            if (src1_nrows > 1) {
                matmul_id_job_func = htp_matmul_id_mxfp4x4x2_q8x4x2;
            } else {
                matmul_id_job_func = htp_matvec_id_mxfp4x4x2_q8x4x2;
            }

            // Entire src1 tensor is placed into the VTCM
            // For other tensors we allocate N rows per thread, padded to HVX vector size
            octx->dst_spad.size_per_thread  = htp_round_up(HTP_SPAD_DST_NROWS * dst_row_size, 256);
            octx->src0_spad.size_per_thread = htp_round_up(HTP_SPAD_SRC0_NROWS * src0_row_size_padded, 256);
            octx->src1_spad.size_per_thread = htp_round_up(src1_row_size * src1_nrows, 256);
            octx->src2_spad.size_per_thread = htp_round_up(matrix_row_counts_size + matrix_row_map_size, 256);

            // src0 spad is also used in dynamic quantizer to store padded src1 rows
            src1_row_size_padded = htp_round_up(src1_row_size, QK_Q8_0x4x2 * sizeof(float));
            if (octx->src0_spad.size_per_thread < src1_row_size_padded) {
                octx->src0_spad.size_per_thread = src1_row_size_padded;
            }

            octx->src2_spad.size = octx->src2_spad.size_per_thread;
            octx->src1_spad.size = octx->src1_spad.size_per_thread;
            octx->src0_spad.size = octx->src0_spad.size_per_thread * octx->n_threads;
            octx->dst_spad.size  = octx->dst_spad.size_per_thread * octx->n_threads;
            break;

        default:
            return HTP_STATUS_NO_SUPPORT;
    }

    size_t spad_size = octx->src2_spad.size + octx->src1_spad.size + octx->src0_spad.size + octx->dst_spad.size;

    FARF(HIGH, "matmul-id-%s : src0-spad-size %u src1-spad-size %u src2-spad-size %u dst-spad-size %u (%zu)\n", op_type,
         octx->src0_spad.size, octx->src1_spad.size, octx->src2_spad.size, octx->dst_spad.size, spad_size);

    FARF(HIGH, "matmul-id-%s : %ux%ux%ux%u * %ux%ux%ux%u (%ux%ux%ux%u) -> %ux%ux%ux%u (0x%p, 0x%p, 0x%p)\n", op_type,
         src0->ne[0], src0->ne[1], src0->ne[2], src0->ne[3], src1->ne[0], src1->ne[1], src1->ne[2], src1->ne[3],
         ids->ne[0], ids->ne[1], ids->ne[2], ids->ne[3], dst->ne[0], dst->ne[1], dst->ne[2], dst->ne[3], src0->data,
         src1->data, dst->data);

    // Make sure the reserved vtcm size is sufficient
    if (octx->ctx->vtcm_size < spad_size) {
        FARF(ERROR, "matmul-id-%s : current VTCM reservation %zu is too small, needed %zu\n", op_type,
             octx->ctx->vtcm_size, spad_size);
        return HTP_STATUS_VTCM_TOO_SMALL;
    }

    octx->src0_spad.data = octx->ctx->vtcm_base;
    octx->src1_spad.data = octx->src0_spad.data + octx->src0_spad.size;
    octx->src2_spad.data = octx->src1_spad.data + octx->src1_spad.size;
    octx->dst_spad.data  = octx->src2_spad.data + octx->src2_spad.size;

    octx->src0_nrows_per_thread = (src0_nrows + octx->n_threads - 1) / octx->n_threads;
    octx->src0_nrows_per_thread += (octx->src0_nrows_per_thread & 1);  // round up to even

    if (src1_nrows > 1) {
        // initialize matrix_row_counts and map
        uint32_t *                matrix_row_counts = (uint32_t *) octx->src2_spad.data + 0;
        struct mmid_row_mapping * matrix_rows       = (void *) octx->src2_spad.data + matrix_row_counts_size;

        memset(matrix_row_counts, 0, n_as * sizeof(uint32_t));

        // group rows by src0 matrix
        for (uint32_t iid1 = 0; iid1 < ids->ne[1]; ++iid1) {  // token idx
            for (uint32_t id = 0; id < n_ids; ++id) {         // expert idx
                const uint32_t i02 =
                    *(const uint32_t *) ((const uint8_t *) ids->data + iid1 * ids->nb[1] + id * ids->nb[0]);

                assert(i02 >= 0 && i02 < n_as);

                MMID_MATRIX_ROW(i02, matrix_row_counts[i02]) = (struct mmid_row_mapping){ id, iid1 };
                matrix_row_counts[i02] += 1;
            }
        }
    }

    // Setup worker pool callbacks
    if (!(octx->flags & HTP_OPFLAGS_SKIP_QUANTIZE)) {
        // Run quant jobs
        const uint32_t n_quant_jobs = MIN(src1_nrows, octx->n_threads);
        octx->src1_nrows_per_thread = (src1_nrows + n_quant_jobs - 1) / n_quant_jobs;
        worker_pool_run_func(octx->ctx->worker_pool, quant_job_func, octx, n_quant_jobs);
    }

    if (!(octx->flags & HTP_OPFLAGS_SKIP_COMPUTE)) {
        // Run matmul-id jobs
        const uint32_t n_matmul_jobs = octx->n_threads;
        worker_pool_run_func(octx->ctx->worker_pool, matmul_id_job_func, octx, n_matmul_jobs);
    }

    return HTP_STATUS_OK;
}<|MERGE_RESOLUTION|>--- conflicted
+++ resolved
@@ -990,12 +990,8 @@
 
     // for some reason we need volatile here so that the compiler doesn't try anything funky
     volatile HVX_Vector rsum = Q6_V_vsplat_R(0);
-<<<<<<< HEAD
+    float r_sum_scalar = 0.0f;
     const HVX_Vector    kOne = Q6_Vh_vsplat_R(0x3C00);  // 1.0 in fp16
-
-=======
-    float r_sum_scalar = 0.0f;
->>>>>>> ec98e200
     uint32_t i = 0;
 
     for (i = 0; i < nv0; i++) {
@@ -1016,13 +1012,8 @@
     if (nv1) {
         // HVX_VectorPair yp = vy[i];
 
-<<<<<<< HEAD
-        HVX_Vector     x  = vx[i];
-        HVX_VectorPair xp = Q6_Wqf32_vmpy_VhfVhf(Q6_Vh_vshuff_Vh(x), kOne);  // mul by 1.0
-=======
         // HVX_Vector     x  = vx[i];
         // HVX_VectorPair xp = Q6_Wqf32_vmpy_VhfVhf(Q6_Vh_vshuff_Vh(x), Q6_Vh_vsplat_R(0x3C00));  // mul by 1.0
->>>>>>> ec98e200
 
         // if (nv1 >= 32) {
         //     volatile HVX_Vector hi = Q6_Vqf32_vmpy_VsfVsf(Q6_Vsf_equals_Vqf32(Q6_V_hi_W(xp)), Q6_V_hi_W(yp));
