#define CL_TARGET_OPENCL_VERSION GGML_OPENCL_TARGET_VERSION
#define CL_USE_DEPRECATED_OPENCL_1_2_APIS

// suppress warnings in CL headers for GCC and Clang
#pragma GCC diagnostic ignored "-Woverlength-strings"
#ifdef __clang__
#pragma GCC diagnostic ignored "-Wgnu-anonymous-struct"
#endif

#include "ggml-opencl.h"
#include "ggml-backend.h"
#include "ggml-impl.h"
#include "ggml-backend-impl.h"
#include "ggml.h"

#include <CL/cl.h>

#include <string.h>

#include <cstddef>
#include <cstdint>
#include <atomic>
#include <fstream>
#include <limits>
#include <vector>
#include <string>
#include <cmath>
#include <memory>
#include <charconv>
#include <mutex>

#undef MIN
#undef MAX
#define MIN(a, b) ((a) < (b) ? (a) : (b))
#define MAX(a, b) ((a) > (b) ? (a) : (b))

#define UNUSED(x) (void)(x)

#define CL_CHECK(err)                                               \
    do {                                                            \
        cl_int err_ = (err);                                        \
        if (err_ != CL_SUCCESS) {                                   \
            GGML_LOG_ERROR("ggml_opencl: %s error %d at %s:%d\n",  \
                #err, err_, __FILE__, __LINE__);                    \
            GGML_ASSERT(0);                                         \
        }                                                           \
    } while (0)

//------------------------------------------------------------------------------
// OpenCL
//------------------------------------------------------------------------------

bool ggml_cl_compute_forward(ggml_backend_t backend, struct ggml_tensor * tensor);

enum GPU_FAMILY {
    ADRENO,
    INTEL,
    UNKNOWN,
};

enum ADRENO_GPU_GEN {
    ADRENO_UNKNOWN,
    A7X,
    A8X,
    X1E,
};

enum ADRENO_CL_COMPILER_TYPE {
    E031,
    DX,
};

struct ggml_cl_version {
    cl_uint major = 0;
    cl_uint minor = 0;
};


struct ggml_cl_compiler_version {
    ADRENO_CL_COMPILER_TYPE type;
    int major = -1;
    int minor = -1;
    int patch = -1;

    bool same(ADRENO_CL_COMPILER_TYPE t, int x, int y, int z) const {
        return major == x && minor == y && patch == z && type == t;
    }
    bool newer_than(ADRENO_CL_COMPILER_TYPE t, int x, int y, int z) const {
        return major*10000 + minor*100 + patch > x*10000 + y*100 + z && type == t;
    }
    bool newer_than_or_same(ADRENO_CL_COMPILER_TYPE t, int x, int y, int z) const {
        return same(t, x, y, z) || newer_than(t, x, y, z);
    }
};

static size_t align_to(size_t value, size_t to_alignment) {
    GGML_ASSERT(to_alignment && "Invalid alignment (must be non-zero)");
    GGML_ASSERT((to_alignment & (to_alignment - 1)) == 0 && "to_alignment must be power-of-two");

    return ((value + to_alignment - 1) / to_alignment) * to_alignment;
}


// Parses a version string of form "XX.YY ". On an error returns ggml_cl_version with all zeroes.
static ggml_cl_version parse_cl_version(std::string_view str) {
    size_t major_str_begin = 0;
    size_t major_str_end   = str.find(".", major_str_begin);
    if (major_str_end == std::string::npos) {
        return {};
    }

    size_t minor_str_begin = major_str_end + 1;
    size_t minor_str_end   = str.find(" ", minor_str_begin);
    if (minor_str_end == std::string::npos) {
        return {};
    }

    cl_uint version_major;
    if (std::from_chars(str.data() + major_str_begin, str.data() + major_str_end, version_major).ec != std::errc{}) {
        return {};
    }

    cl_uint version_minor;
    if (std::from_chars(str.data() + minor_str_begin, str.data() + minor_str_end, version_minor).ec != std::errc{}) {
        return {};
    }
    return { version_major, version_minor };
}

// Returns OpenCL platform's version. On an error returns ggml_cl_version with all zeroes.
static ggml_cl_version get_opencl_platform_version(cl_platform_id platform) {
    size_t param_size;
    CL_CHECK(clGetPlatformInfo(platform, CL_PLATFORM_VERSION, 0, nullptr, &param_size));
    std::unique_ptr<char[]> param_storage(new char[param_size]);
    CL_CHECK(clGetPlatformInfo(platform, CL_PLATFORM_VERSION, param_size, param_storage.get(), nullptr));

    auto              param_value    = std::string_view(param_storage.get(), param_size);
    const std::string version_prefix = "OpenCL ";  // Suffix: "XX.YY <platform-specific-info>"
    if (param_value.find(version_prefix) != 0) {
        return {};
    }
    param_value.remove_prefix(version_prefix.length());
    return parse_cl_version(param_value);
}

// Return a version to use in OpenCL C compilation. On an error returns ggml_cl_version with all zeroes.
static ggml_cl_version get_opencl_c_version(ggml_cl_version platform_version, cl_device_id device) {
    size_t param_size;

#if CL_TARGET_OPENCL_VERSION >= 300
    if (platform_version.major >= 3) {
        CL_CHECK(clGetDeviceInfo(device, CL_DEVICE_OPENCL_C_ALL_VERSIONS, 0, nullptr, &param_size));
        if (!param_size) {
            return {};
        }

        std::unique_ptr<cl_name_version[]> versions(new cl_name_version[param_size]);
        CL_CHECK(clGetDeviceInfo(device, CL_DEVICE_OPENCL_C_ALL_VERSIONS, param_size, versions.get(), nullptr));
        unsigned versions_count = param_size / sizeof(cl_name_version);

        cl_version version_max = 0;
        for (unsigned i = 0; i < versions_count; i++) {
            version_max = std::max<cl_version>(versions[i].version, version_max);
        }

        return { CL_VERSION_MAJOR(version_max), CL_VERSION_MINOR(version_max) };
    }
#else
    GGML_UNUSED(platform_version);
#endif  // CL_TARGET_OPENCL_VERSION >= 300

    CL_CHECK(clGetDeviceInfo(device, CL_DEVICE_OPENCL_C_VERSION, 0, nullptr, &param_size));
    if (!param_size) {
        return {};
    }

    std::unique_ptr<char[]> param_storage(new char[param_size]);
    CL_CHECK(clGetDeviceInfo(device, CL_DEVICE_OPENCL_C_VERSION, param_size, param_storage.get(), nullptr));
    auto param_value = std::string_view(param_storage.get(), param_size);

    const std::string version_prefix = "OpenCL C ";  // Suffix: "XX.YY <platform-specific-info>"
    if (param_value.find(version_prefix) != 0) {
        return {};
    }
    param_value.remove_prefix(version_prefix.length());

    return parse_cl_version(param_value);
}

static ADRENO_GPU_GEN get_adreno_gpu_gen(const char *device_name) {
    if (strstr(device_name, "730") ||
        strstr(device_name, "740") ||
        strstr(device_name, "750")) {
        return ADRENO_GPU_GEN::A7X;
    }

    if (strstr(device_name, "830")) {
        return ADRENO_GPU_GEN::A8X;
    }

    if (strstr(device_name, "X1")) {
        return ADRENO_GPU_GEN::X1E;
    }

    return ADRENO_GPU_GEN::ADRENO_UNKNOWN;
}

static ggml_cl_compiler_version get_adreno_cl_compiler_version(const char *driver_version) {
    std::string driver_ver_str(driver_version);
    ADRENO_CL_COMPILER_TYPE type = ADRENO_CL_COMPILER_TYPE::E031;
    size_t compiler_ver_pos = driver_ver_str.find("E031");
    size_t compiler_ver_len = 13;
    size_t compiler_major_offset = 5;
    size_t compiler_minor_offset = 8;
    size_t compiler_patch_offset = 11;

    if (compiler_ver_pos == std::string::npos) {
        compiler_ver_pos = driver_ver_str.find("DX");
        if (compiler_ver_pos == std::string::npos) {
            return {};
        }
        type = ADRENO_CL_COMPILER_TYPE::DX;
        compiler_ver_len = 11;
        compiler_major_offset = 3;
    }

    std::string compiler_ver_str = driver_ver_str.substr(compiler_ver_pos, compiler_ver_len);
    int major = std::atoi(compiler_ver_str.substr(compiler_major_offset, 2).c_str());
    int minor = std::atoi(compiler_ver_str.substr(compiler_minor_offset, 2).c_str());
    int patch = std::atoi(compiler_ver_str.substr(compiler_patch_offset, 2).c_str());
    return { type, major, minor, patch };
}

// Profiling
struct ProfilingInfo {
    std::string op_name;
    std::string kernel_name;

    cl_kernel kernel;
    cl_event evt;

    cl_ulong cmd_queued;
    cl_ulong cmd_submit;
    cl_ulong cmd_start;
    cl_ulong cmd_end;
    cl_ulong overhead_start;
    cl_ulong overhead_end;
    // For the times below, see spec for clGetEventProfilingInfo
    // The time kernel spent in cmd queue - SUBMIT - QUEUED
    cl_ulong cmd_queued_duration_ns;
    // The time kernel spent for submission - START - SUBMIT
    cl_ulong cmd_submit_duration_ns;
    // Kernel execution time in nanoseconds - END - START
    cl_ulong cmd_duration_ns;
    // The time for the kernel to complete - COMPLETE - END
    cl_ulong cmd_complete_duration_ns;
    // Total time to finish the kernel - COMPELTE - QUEUED
    cl_ulong cmd_total_duration_ns;
    // Global and local work sizes.
    size_t global_size[3];
    size_t local_size[3];
    // Op output size.
    size_t output_size[4];
};

static void populateProfilingInfo(
        ProfilingInfo& info, cl_event evt, cl_kernel kernel, cl_uint work_dim,
        size_t global_size[3], size_t local_size[3],
        const ggml_tensor * tensor) {
    info.op_name     = tensor->name;
    info.kernel      = kernel;
    info.evt         = evt;

    // 0 means not specified, e.g., 2D workgroup, or NULL for driver to choose
    info.local_size[0] = 0;
    info.local_size[1] = 0;
    info.local_size[2] = 0;

    info.global_size[0] = 0;
    info.global_size[1] = 0;
    info.global_size[2] = 0;

    if (local_size) {
        for (cl_uint i = 0; i < work_dim; ++i) {
            info.local_size[i] = local_size[i];
        }
    }

    for (cl_uint i = 0; i < work_dim; ++i) {
        info.global_size[i] = global_size[i];
    }

    info.output_size[0] = tensor->ne[0];
    info.output_size[1] = tensor->ne[1];
    info.output_size[2] = tensor->ne[2];
    info.output_size[3] = tensor->ne[3];
}

struct ggml_backend_opencl_context;

// backend device context
struct ggml_backend_opencl_device_context {
    cl_platform_id platform;
    std::string platform_name;

    cl_device_id   device;
    std::string    device_name;
    cl_device_type device_type;
    std::string    device_version;

    // Initialized by ggml_cl2_init().
    ggml_backend_opencl_context * backend_ctx = nullptr;

    // Initialized by ggml_backend_opencl_device_get_buffer_type()
    ggml_backend_buffer_type buffer_type;

    cl_context context = nullptr;
};

// backend context
struct ggml_backend_opencl_context {
    int ref_count;

    cl_device_id device;
    std::string device_name;

    std::string driver_version;

    GPU_FAMILY gpu_family;
    ADRENO_GPU_GEN adreno_gen;

    cl_int alignment;
    size_t max_alloc_size;
    bool fp16_support;
    bool has_vector_subgroup_broadcast;
    ggml_cl_compiler_version adreno_cl_compiler_version;

    int adreno_wave_size;

    cl_bool non_uniform_workgroups;

    cl_context context;
    cl_command_queue queue;

    cl_program program_add;
    cl_program program_clamp;
    cl_program program_cpy;
    cl_program program_cvt;
    cl_program program_diag_mask_inf;
    cl_program program_gelu;
    cl_program program_gemv_noshuffle_general;
    cl_program program_gemv_noshuffle;
    cl_program program_get_rows;
    cl_program program_glu;
    cl_program program_im2col_f16;
    cl_program program_im2col_f32;
    cl_program program_mul_mat_Ab_Bi_8x4;
    cl_program program_mul_mv_q4_0_f32;
    cl_program program_mul_mv_q4_0_f32_v;
    cl_program program_mul_mv_q4_0_f32_8x_flat;
    cl_program program_mul_mv_q4_0_f32_1d_8x_flat;
    cl_program program_mul_mv_q4_0_f32_1d_16x_flat;
    cl_program program_mul_mv_q6_K;
    cl_program program_mul_mv_f16_f16;
    cl_program program_mul_mv_f16_f32_1row;
    cl_program program_mul_mv_f16_f32_l4;
    cl_program program_mul_mv_f16_f32;
    cl_program program_mul_mv_f32_f32;
    cl_program program_mul;
    cl_program program_div;
    cl_program program_sub;
    cl_program program_norm;
    cl_program program_relu;
    cl_program program_rms_norm;
    cl_program program_group_norm;
    cl_program program_rope;
    cl_program program_scale;
    cl_program program_silu;
    cl_program program_sigmoid;
    cl_program program_softmax_f32;
    cl_program program_softmax_f16;
    cl_program program_softmax_4_f32;
    cl_program program_softmax_4_f16;
    cl_program program_argsort_f32_i32;
    cl_program program_sum_rows_f32;
    cl_program program_repeat;
    cl_program program_pad;
    cl_program program_tanh;
    cl_program program_upscale;
    cl_program program_concat;
    cl_program program_tsembd;
    cl_program program_mul_mv_id_q4_0_f32_8x_flat;

    cl_kernel kernel_add, kernel_add_row;
    cl_kernel kernel_mul, kernel_mul_row;
    cl_kernel kernel_div, kernel_div_row;
    cl_kernel kernel_sub, kernel_sub_row;
    cl_kernel kernel_scale;
    cl_kernel kernel_silu, kernel_silu_4;
    cl_kernel kernel_gelu, kernel_gelu_4;
    cl_kernel kernel_gelu_quick, kernel_gelu_quick_4;
    cl_kernel kernel_relu;
    cl_kernel kernel_sigmoid_f32, kernel_sigmoid_f16;
    cl_kernel kernel_clamp;
    cl_kernel kernel_geglu, kernel_reglu, kernel_swiglu,
              kernel_geglu_f16, kernel_reglu_f16, kernel_swiglu_f16;
    cl_kernel kernel_norm;
    cl_kernel kernel_rms_norm;
    cl_kernel kernel_group_norm;
    cl_kernel kernel_diag_mask_inf, kernel_diag_mask_inf_8;
    cl_kernel kernel_soft_max, kernel_soft_max_4;
    cl_kernel kernel_soft_max_f16, kernel_soft_max_4_f16;
    cl_kernel kernel_get_rows_f32, kernel_get_rows_f16, kernel_get_rows_q4_0;
    cl_kernel kernel_rope_norm_f32, kernel_rope_norm_f16, kernel_rope_neox_f32, kernel_rope_neox_f16;
    cl_kernel kernel_rope_multi_f32, kernel_rope_multi_f16, kernel_rope_vision_f32, kernel_rope_vision_f16;
    cl_kernel kernel_cpy_f16_f16, kernel_cpy_f16_f32, kernel_cpy_f32_f16, kernel_cpy_f32_f32;
    cl_kernel kernel_mul_mat_f32_f32;
    cl_kernel kernel_mul_mat_f16_f16;
    cl_kernel kernel_mul_mat_f16_f32_1row;
    cl_kernel kernel_mul_mat_f16_f32;
    cl_kernel kernel_mul_mat_f16_f32_l4;
    cl_kernel kernel_mul_mat_q4_0_f32, kernel_mul_mat_q4_0_f32_v;
    cl_kernel kernel_convert_block_q4_0, kernel_restore_block_q4_0;
    cl_kernel kernel_mul_mat_q4_0_f32_8x_flat;
    cl_kernel kernel_convert_block_q4_0_noshuffle;
    cl_kernel kernel_mul_mat_q4_0_f32_1d_8x_flat, kernel_mul_mat_q4_0_f32_1d_16x_flat;
    cl_kernel kernel_mul_mv_q6_K_f32;
    cl_kernel kernel_im2col_f32, kernel_im2col_f16;
    cl_kernel kernel_argsort_f32_i32;
    cl_kernel kernel_sum_rows_f32;
    cl_kernel kernel_repeat;
    cl_kernel kernel_pad;
    cl_kernel kernel_tanh_f32_nd;
    cl_kernel kernel_tanh_f16_nd;
    cl_kernel kernel_upscale;
    cl_kernel kernel_upscale_bilinear;
    cl_kernel kernel_concat_f32_contiguous;
    cl_kernel kernel_concat_f32_non_contiguous;
    cl_kernel kernel_timestep_embedding;
    cl_kernel kernel_mul_mv_id_q4_0_f32_8x_flat;

    std::vector<ProfilingInfo> profiling_info;

    void write_profiling_info() {
        FILE * fperf = fopen("cl_profiling.csv", "w");
        if (!fperf) {
            GGML_LOG_ERROR("Failed to open cl_profiling.csv\n");
            return;
        }

        // Populate profiling info
        for (ProfilingInfo & info : profiling_info) {
            cl_ulong cmd_queued;
            cl_ulong cmd_submit;
            cl_ulong cmd_start;
            cl_ulong cmd_end;
            cl_ulong cmd_complete;

            CL_CHECK(clWaitForEvents(1, &info.evt));
            CL_CHECK(clGetEventProfilingInfo(
                info.evt, CL_PROFILING_COMMAND_QUEUED, sizeof(cl_ulong), &cmd_queued, NULL));
            CL_CHECK(clGetEventProfilingInfo(
                info.evt, CL_PROFILING_COMMAND_SUBMIT, sizeof(cl_ulong), &cmd_submit, NULL));
            CL_CHECK(clGetEventProfilingInfo(
                info.evt, CL_PROFILING_COMMAND_START, sizeof(cl_ulong), &cmd_start, NULL));
            CL_CHECK(clGetEventProfilingInfo(
                info.evt, CL_PROFILING_COMMAND_END, sizeof(cl_ulong), &cmd_end, NULL));
            CL_CHECK(clGetEventProfilingInfo(
                info.evt, CL_PROFILING_COMMAND_COMPLETE, sizeof(cl_ulong), &cmd_complete, NULL));
            CL_CHECK(clReleaseEvent(info.evt));

            char kernel_name[512];
            CL_CHECK(clGetKernelInfo(info.kernel, CL_KERNEL_FUNCTION_NAME,
                sizeof(kernel_name), kernel_name, NULL));
            info.kernel_name = kernel_name;

            info.cmd_queued = cmd_queued;
            info.cmd_submit = cmd_submit;
            info.cmd_start  = cmd_start;
            info.cmd_end    = cmd_end;

            info.cmd_queued_duration_ns     = cmd_submit    - cmd_queued;
            info.cmd_submit_duration_ns     = cmd_start     - cmd_submit;
            info.cmd_duration_ns            = cmd_end       - cmd_start;
            info.cmd_complete_duration_ns   = cmd_complete  - cmd_end;
            info.cmd_total_duration_ns      = cmd_complete  - cmd_queued;
        }

        // Dump a csv
        float total_kernel_time = 0;
        fprintf(fperf, "op name, kernel name, queued duration (ms), submit duration(ms), exec duration (ms), complete duration (ms), total duration (ms), global size, local size, output size\n");
        for (const ProfilingInfo & info : profiling_info) {
            total_kernel_time += info.cmd_duration_ns/1.e6f;
            fprintf(fperf, "%s,%s,%f,%f,%f,%f,%f,%zux%zux%zu,%zux%zux%zu,%zux%zux%zux%zu\n",
                info.op_name.c_str(), info.kernel_name.c_str(),
                info.cmd_queued_duration_ns/1.e6f,
                info.cmd_submit_duration_ns/1.e6f,
                info.cmd_duration_ns/1.e6f,
                info.cmd_complete_duration_ns/1.e6f,
                info.cmd_total_duration_ns/1.e6f,
                info.global_size[0], info.global_size[1], info.global_size[2],
                info.local_size[0], info.local_size[1], info.local_size[2],
                info.output_size[0], info.output_size[1], info.output_size[2], info.output_size[3]);
        }
        fclose(fperf);

        GGML_LOG_INFO("ggml_opencl: total kernel time: %f\n", total_kernel_time);

        // Dump a simple chrome trace
        FILE* ftrace = fopen("cl_trace.json", "w");
        if (!ftrace) {
            GGML_LOG_ERROR("Failed to open cl_trace.json\n");
            return;
        }

        fprintf(ftrace, "[\n");
        for (const ProfilingInfo & info : profiling_info) {
            fprintf(ftrace, "{\"name\": \"%s\", \"cat\": \"OpenCL\", \"ph\": \"B\", \"ts\": %lu, \"pid\": \"\", \"tid\": \"Host\"},\n",
                info.kernel_name.c_str(), info.cmd_queued/1000);
            fprintf(ftrace, "{\"name\": \"%s\", \"cat\": \"OpenCL\", \"ph\": \"E\", \"ts\": %lu, \"pid\": \"\", \"tid\": \"Host\"},\n",
                info.kernel_name.c_str(), info.cmd_submit/1000);

            fprintf(ftrace, "{\"name\": \"%s\", \"cat\": \"OpenCL\", \"ph\": \"B\", \"ts\": %lu, \"pid\": \"\", \"tid\": \"Device\"},\n",
                info.kernel_name.c_str(), info.cmd_start/1000);
            fprintf(ftrace, "{\"name\": \"%s\", \"cat\": \"OpenCL\", \"ph\": \"E\", \"ts\": %lu, \"pid\": \"\", \"tid\": \"Device\"},\n",
                info.kernel_name.c_str(), info.cmd_end/1000);
        }
        fclose(ftrace);
    }

    void enqueue_ndrange_kernel(cl_kernel kernel, cl_uint work_dim, size_t *global_work_size, size_t *local_work_size, const ggml_tensor * tensor) {
#ifdef GGML_OPENCL_PROFILING
        cl_event evt;
        CL_CHECK(clEnqueueNDRangeKernel(queue, kernel, work_dim, NULL, global_work_size, local_work_size, 0, NULL, &evt));

        profiling_info.emplace_back();
        populateProfilingInfo(profiling_info.back(), evt, kernel, work_dim, global_work_size, local_work_size, tensor);
#else
        GGML_UNUSED(tensor);
        CL_CHECK(clEnqueueNDRangeKernel(queue, kernel, work_dim, NULL, global_work_size, local_work_size, 0, NULL, NULL));
#endif
    }

#ifdef GGML_OPENCL_USE_ADRENO_KERNELS
    // Transpose kernels
    cl_program program_transpose;

    cl_kernel kernel_transpose_32;
    cl_kernel kernel_transpose_32_16;
    cl_kernel kernel_transpose_16;

    cl_mem A_s_d_max;            // max scale buffer size for transpose
    cl_mem A_q_d_max;            // max weight buffer size for transpose
    cl_mem B_d_max;              // max activation buffer size for transpose

    // Gemm and Gemv related programs, kernels, etc
    cl_program program_CL_gemm;
    cl_program program_CL_gemv_general;
    cl_program program_CL_gemv_4096_1_11008;
    cl_program program_CL_gemv_4096_1_4096;
    cl_program program_CL_gemv_11008_1_4096;
    cl_program program_CL_gemv_32000_1_4096;
    cl_kernel CL_mul_mat_Ab_Bi_8x4;
    cl_kernel CL_mul_mat_vec_q4_0_f32_1d_4x_flat_general;
    cl_kernel CL_mul_mat_vec_q4_0_f32_1d_4x_flat_4096_1_11008;
    cl_kernel CL_mul_mat_vec_q4_0_f32_1d_4x_flat_4096_1_4096;
    cl_kernel CL_mul_mat_vec_q4_0_f32_1d_4x_flat_11008_1_4096;
    cl_kernel CL_mul_mat_vec_q4_0_f32_1d_4x_flat_32000_1_4096;
#endif // GGML_OPENCL_USE_ADRENO_KERNELS

    void free() {
        ref_count--;
        if (ref_count == 0) {
#ifdef GGML_OPENCL_PROFILING
            write_profiling_info();
#endif
        }
    }
};

// All registered devices with a default device in the front.
static std::vector<ggml_backend_device> g_ggml_backend_opencl_devices;

inline std::string read_file(const std::string &path) {
  std::ifstream ifs(path);
  if (!ifs) {
    return "";
  }
  std::string text;
  ifs.seekg(0, std::ios::end);
  text.resize(ifs.tellg());
  ifs.seekg(0, std::ios::beg);
  ifs.read(&text[0], text.size());
  return text;
}

static cl_program build_program_from_source(cl_context ctx, cl_device_id dev, const char* program_buffer, const std::string &compile_opts) {
    cl_program p;
    char *program_log;
    size_t program_size;
    size_t log_size;
    int err;

    program_size = strlen(program_buffer);

    p = clCreateProgramWithSource(ctx, 1, (const char**)&program_buffer, &program_size, &err);
    if(err < 0) {
        GGML_LOG_ERROR("OpenCL error creating program");
        exit(1);
    }

    err = clBuildProgram(p, 0, NULL, compile_opts.c_str(), NULL, NULL);
    if(err < 0) {
        clGetProgramBuildInfo(p, dev, CL_PROGRAM_BUILD_LOG, 0, NULL, &log_size);
        program_log = (char*) malloc(log_size + 1);
        program_log[log_size] = '\0';
        clGetProgramBuildInfo(p, dev, CL_PROGRAM_BUILD_LOG, log_size + 1, program_log, NULL);
        GGML_LOG_ERROR("ggml_opencl: kernel compile error:\n\n%s\n", program_log);
        free(program_log);
        exit(1);
    }

    return p;
}

static void load_cl_kernels(ggml_backend_opencl_context *backend_ctx, ggml_cl_version opencl_c_version) {
    cl_int err;

    // compiler options for general kernels
    auto opencl_c_std =
        std::string("CL") + std::to_string(opencl_c_version.major) + "." + std::to_string(opencl_c_version.minor);
    std::string compile_opts = std::string("-cl-std=") + opencl_c_std +
                               " -cl-mad-enable -cl-unsafe-math-optimizations"
                               " -cl-finite-math-only -cl-fast-relaxed-math";

    GGML_LOG_INFO("ggml_opencl: loading OpenCL kernels");

    // add
    {
#ifdef GGML_OPENCL_EMBED_KERNELS
        const std::string kernel_src {
            #include "add.cl.h"
        };
#else
        const std::string kernel_src = read_file("add.cl");
#endif
        backend_ctx->program_add =
            build_program_from_source(backend_ctx->context, backend_ctx->device, kernel_src.c_str(), compile_opts);

        CL_CHECK((backend_ctx->kernel_add     = clCreateKernel(backend_ctx->program_add, "kernel_add", &err), err));
        CL_CHECK((backend_ctx->kernel_add_row = clCreateKernel(backend_ctx->program_add, "kernel_add_row", &err), err));
        GGML_LOG_CONT(".");
    }

    // clamp
    {
#ifdef GGML_OPENCL_EMBED_KERNELS
        const std::string kernel_src {
            #include "clamp.cl.h"
        };
#else
        const std::string kernel_src = read_file("clamp.cl");
#endif
        backend_ctx->program_clamp =
            build_program_from_source(backend_ctx->context, backend_ctx->device, kernel_src.c_str(), compile_opts);

        CL_CHECK((backend_ctx->kernel_clamp = clCreateKernel(backend_ctx->program_clamp, "kernel_clamp", &err), err));
        GGML_LOG_CONT(".");
    }

    // cpy
    {
#ifdef GGML_OPENCL_EMBED_KERNELS
        const std::string kernel_src {
            #include "cpy.cl.h"
        };
#else
        const std::string kernel_src = read_file("cpy.cl");
#endif
        backend_ctx->program_cpy =
            build_program_from_source(backend_ctx->context, backend_ctx->device, kernel_src.c_str(), compile_opts);

        CL_CHECK((backend_ctx->kernel_cpy_f16_f16 = clCreateKernel(backend_ctx->program_cpy, "kernel_cpy_f16_f16", &err), err));
        CL_CHECK((backend_ctx->kernel_cpy_f16_f32 = clCreateKernel(backend_ctx->program_cpy, "kernel_cpy_f16_f32", &err), err));
        CL_CHECK((backend_ctx->kernel_cpy_f32_f16 = clCreateKernel(backend_ctx->program_cpy, "kernel_cpy_f32_f16", &err), err));
        CL_CHECK((backend_ctx->kernel_cpy_f32_f32 = clCreateKernel(backend_ctx->program_cpy, "kernel_cpy_f32_f32", &err), err));
        GGML_LOG_CONT(".");
    }

    // cvt
    {
#ifdef GGML_OPENCL_EMBED_KERNELS
        const std::string kernel_src {
            #include "cvt.cl.h"
        };
#else
        const std::string kernel_src = read_file("cvt.cl");
#endif
        backend_ctx->program_cvt =
            build_program_from_source(backend_ctx->context, backend_ctx->device, kernel_src.c_str(), compile_opts);

        CL_CHECK((backend_ctx->kernel_convert_block_q4_0_noshuffle = clCreateKernel(backend_ctx->program_cvt, "kernel_convert_block_q4_0_noshuffle", &err), err));
        CL_CHECK((backend_ctx->kernel_convert_block_q4_0  = clCreateKernel(backend_ctx->program_cvt, "kernel_convert_block_q4_0", &err), err));
        CL_CHECK((backend_ctx->kernel_restore_block_q4_0  = clCreateKernel(backend_ctx->program_cvt, "kernel_restore_block_q4_0", &err), err));
        GGML_LOG_CONT(".");
    }

    // diag_mask_inf
    {
#ifdef GGML_OPENCL_EMBED_KERNELS
        const std::string kernel_src {
            #include "diag_mask_inf.cl.h"
        };
#else
        const std::string kernel_src = read_file("diag_mask_inf.cl");
#endif
        backend_ctx->program_diag_mask_inf =
            build_program_from_source(backend_ctx->context, backend_ctx->device, kernel_src.c_str(), compile_opts);

        CL_CHECK((backend_ctx->kernel_diag_mask_inf_8 = clCreateKernel(backend_ctx->program_diag_mask_inf, "kernel_diag_mask_inf_8", &err), err));
        CL_CHECK((backend_ctx->kernel_diag_mask_inf   = clCreateKernel(backend_ctx->program_diag_mask_inf, "kernel_diag_mask_inf", &err), err));
        GGML_LOG_CONT(".");
    }

    // gelu
    {
#ifdef GGML_OPENCL_EMBED_KERNELS
        const std::string kernel_src {
            #include "gelu.cl.h"
        };
#else
        const std::string kernel_src = read_file("gelu.cl");
#endif
        backend_ctx->program_gelu =
            build_program_from_source(backend_ctx->context, backend_ctx->device, kernel_src.c_str(), compile_opts);

        CL_CHECK((backend_ctx->kernel_gelu         = clCreateKernel(backend_ctx->program_gelu, "kernel_gelu", &err), err));
        CL_CHECK((backend_ctx->kernel_gelu_4       = clCreateKernel(backend_ctx->program_gelu, "kernel_gelu_4", &err), err));
        CL_CHECK((backend_ctx->kernel_gelu_quick   = clCreateKernel(backend_ctx->program_gelu, "kernel_gelu_quick", &err), err));
        CL_CHECK((backend_ctx->kernel_gelu_quick_4 = clCreateKernel(backend_ctx->program_gelu, "kernel_gelu_quick_4", &err), err));
        GGML_LOG_CONT(".");
    }

    // glu
    {
#ifdef GGML_OPENCL_EMBED_KERNELS
        const std::string kernel_src {
            #include "glu.cl.h"
        };
#else
        const std::string kernel_src = read_file("glu.cl");
#endif
        backend_ctx->program_glu =
            build_program_from_source(backend_ctx->context, backend_ctx->device, kernel_src.c_str(), compile_opts);

        CL_CHECK((backend_ctx->kernel_geglu      = clCreateKernel(backend_ctx->program_glu, "kernel_geglu", &err), err));
        CL_CHECK((backend_ctx->kernel_reglu      = clCreateKernel(backend_ctx->program_glu, "kernel_reglu", &err), err));
        CL_CHECK((backend_ctx->kernel_swiglu     = clCreateKernel(backend_ctx->program_glu, "kernel_swiglu", &err), err));
        CL_CHECK((backend_ctx->kernel_geglu_f16  = clCreateKernel(backend_ctx->program_glu, "kernel_geglu_f16", &err), err));
        CL_CHECK((backend_ctx->kernel_reglu_f16  = clCreateKernel(backend_ctx->program_glu, "kernel_reglu_f16", &err), err));
        CL_CHECK((backend_ctx->kernel_swiglu_f16 = clCreateKernel(backend_ctx->program_glu, "kernel_swiglu_f16", &err), err));
        GGML_LOG_CONT(".");
    }

    // get_rows
    {
#ifdef GGML_OPENCL_EMBED_KERNELS
        const std::string kernel_src {
            #include "get_rows.cl.h"
        };
#else
        const std::string kernel_src = read_file("get_rows.cl");
#endif
        backend_ctx->program_get_rows =
            build_program_from_source(backend_ctx->context, backend_ctx->device, kernel_src.c_str(), compile_opts);

        CL_CHECK((backend_ctx->kernel_get_rows_f32  = clCreateKernel(backend_ctx->program_get_rows, "kernel_get_rows_f32", &err), err));
        CL_CHECK((backend_ctx->kernel_get_rows_f16  = clCreateKernel(backend_ctx->program_get_rows, "kernel_get_rows_f16", &err), err));
        CL_CHECK((backend_ctx->kernel_get_rows_q4_0 = clCreateKernel(backend_ctx->program_get_rows, "kernel_get_rows_q4_0", &err), err));
        GGML_LOG_CONT(".");
    }

    // im2col_f32
    {
#ifdef GGML_OPENCL_EMBED_KERNELS
        const std::string kernel_src {
            #include "im2col_f32.cl.h"
        };
#else
        const std::string kernel_src = read_file("im2col_f32.cl");
#endif
        backend_ctx->program_im2col_f32 =
            build_program_from_source(backend_ctx->context, backend_ctx->device, kernel_src.c_str(), compile_opts);

        CL_CHECK((backend_ctx->kernel_im2col_f32 = clCreateKernel(backend_ctx->program_im2col_f32, "kernel_im2col_f32", &err), err));
        GGML_LOG_CONT(".");
    }

    // im2col_f16
    {
#ifdef GGML_OPENCL_EMBED_KERNELS
        const std::string kernel_src {
            #include "im2col_f16.cl.h"
        };
#else
        const std::string kernel_src = read_file("im2col_f16.cl");
#endif
        backend_ctx->program_im2col_f16 =
            build_program_from_source(backend_ctx->context, backend_ctx->device, kernel_src.c_str(), compile_opts);

        CL_CHECK((backend_ctx->kernel_im2col_f16 = clCreateKernel(backend_ctx->program_im2col_f16, "kernel_im2col_f16", &err), err));
        GGML_LOG_CONT(".");
    }

    // mul_mv_q4_0_f32
    {
#ifdef GGML_OPENCL_EMBED_KERNELS
        const std::string kernel_src {
            #include "mul_mv_q4_0_f32.cl.h"
        };
#else
        const std::string kernel_src = read_file("mul_mv_q4_0_f32.cl");
#endif
        backend_ctx->program_mul_mv_q4_0_f32 =
            build_program_from_source(backend_ctx->context, backend_ctx->device, kernel_src.c_str(), compile_opts);

        CL_CHECK((backend_ctx->kernel_mul_mat_q4_0_f32 = clCreateKernel(backend_ctx->program_mul_mv_q4_0_f32, "kernel_mul_mat_q4_0_f32", &err), err));
        GGML_LOG_CONT(".");
    }

    // mul_mv_q4_0_f32_v
    {
#ifdef GGML_OPENCL_EMBED_KERNELS
        const std::string kernel_src {
            #include "mul_mv_q4_0_f32_v.cl.h"
        };
#else
        const std::string kernel_src = read_file("mul_mv_q4_0_f32_v.cl");
#endif
        backend_ctx->program_mul_mv_q4_0_f32_v =
            build_program_from_source(backend_ctx->context, backend_ctx->device, kernel_src.c_str(), compile_opts);

        CL_CHECK((backend_ctx->kernel_mul_mat_q4_0_f32_v = clCreateKernel(backend_ctx->program_mul_mv_q4_0_f32_v, "kernel_mul_mat_q4_0_f32_v", &err), err));
        GGML_LOG_CONT(".");
    }

    // mul_mv_q4_0_f32_8x_flat
    {
#ifdef GGML_OPENCL_EMBED_KERNELS
        const std::string kernel_src {
            #include "mul_mv_q4_0_f32_8x_flat.cl.h"
        };
#else
        const std::string kernel_src = read_file("mul_mv_q4_0_f32_8x_flat.cl");
#endif
        backend_ctx->program_mul_mv_q4_0_f32_8x_flat =
            build_program_from_source(backend_ctx->context, backend_ctx->device, kernel_src.c_str(), compile_opts);

        CL_CHECK((backend_ctx->kernel_mul_mat_q4_0_f32_8x_flat = clCreateKernel(backend_ctx->program_mul_mv_q4_0_f32_8x_flat, "kernel_mul_mat_q4_0_f32_8x_flat", &err), err));
        GGML_LOG_CONT(".");
    }

    // mul_mv_q4_0_f32_1d_8x_flat
    // This kernel does not compiler on Adreno cl compiler 38.01. Skip it for
    // those compiler versions since it is anyway not used for Adreno.
    if (backend_ctx->gpu_family != ADRENO ||
        backend_ctx->adreno_cl_compiler_version.newer_than_or_same(E031, 38, 11, 0) ||
        backend_ctx->adreno_cl_compiler_version.type == DX) {
#ifdef GGML_OPENCL_EMBED_KERNELS
        const std::string kernel_src {
            #include "mul_mv_q4_0_f32_1d_8x_flat.cl.h"
        };
#else
        const std::string kernel_src = read_file("mul_mv_q4_0_f32_1d_8x_flat.cl");
#endif
        backend_ctx->program_mul_mv_q4_0_f32_1d_8x_flat =
            build_program_from_source(backend_ctx->context, backend_ctx->device, kernel_src.c_str(), compile_opts);

        CL_CHECK((backend_ctx->kernel_mul_mat_q4_0_f32_1d_8x_flat = clCreateKernel(backend_ctx->program_mul_mv_q4_0_f32_1d_8x_flat, "kernel_mul_mat_q4_0_f32_1d_8x_flat", &err), err));
        GGML_LOG_CONT(".");
    }

    // mul_mv_q4_0_f32_1d_16x_flat
    // This kernel does not compiler on Adreno cl compiler 38.01. Skip it for
    // those compiler versions since it is anyway not used for Adreno.
    if (backend_ctx->gpu_family != ADRENO ||
        backend_ctx->adreno_cl_compiler_version.newer_than_or_same(E031, 38, 11, 0) ||
    backend_ctx->adreno_cl_compiler_version.type == DX) {
#ifdef GGML_OPENCL_EMBED_KERNELS
        const std::string kernel_src {
            #include "mul_mv_q4_0_f32_1d_16x_flat.cl.h"
        };
#else
        const std::string kernel_src = read_file("mul_mv_q4_0_f32_1d_16x_flat.cl");
#endif
        backend_ctx->program_mul_mv_q4_0_f32_1d_16x_flat =
            build_program_from_source(backend_ctx->context, backend_ctx->device, kernel_src.c_str(), compile_opts);

        CL_CHECK((backend_ctx->kernel_mul_mat_q4_0_f32_1d_16x_flat = clCreateKernel(backend_ctx->program_mul_mv_q4_0_f32_1d_16x_flat, "kernel_mul_mat_q4_0_f32_1d_16x_flat", &err), err));
        GGML_LOG_CONT(".");
    }

    // mul_mv_q6_k
    {
#ifdef GGML_OPENCL_EMBED_KERNELS
        const std::string kernel_src {
            #include "mul_mv_q6_k.cl.h"
        };
#else
        const std::string kernel_src = read_file("mul_mv_q6_k.cl");
#endif
        backend_ctx->program_mul_mv_q6_K =
            build_program_from_source(backend_ctx->context, backend_ctx->device, kernel_src.c_str(), compile_opts);

        CL_CHECK((backend_ctx->kernel_mul_mv_q6_K_f32 = clCreateKernel(backend_ctx->program_mul_mv_q6_K, "kernel_mul_mv_q6_K_f32", &err), err));
        GGML_LOG_CONT(".");
    }

    // mul_mv_f16_f16
    {
#ifdef GGML_OPENCL_EMBED_KERNELS
        const std::string kernel_src {
            #include "mul_mv_f16_f16.cl.h"
        };
#else
        const std::string kernel_src = read_file("mul_mv_f16_f16.cl");
#endif
        backend_ctx->program_mul_mv_f16_f16 =
            build_program_from_source(backend_ctx->context, backend_ctx->device, kernel_src.c_str(), compile_opts);

        CL_CHECK((backend_ctx->kernel_mul_mat_f16_f16 = clCreateKernel(backend_ctx->program_mul_mv_f16_f16, "kernel_mul_mat_f16_f16", &err), err));
        GGML_LOG_CONT(".");
    }

    // mul_mv_f16_f32_1row
    {
#ifdef GGML_OPENCL_EMBED_KERNELS
        const std::string kernel_src {
            #include "mul_mv_f16_f32_1row.cl.h"
        };
#else
        const std::string kernel_src = read_file("mul_mv_f16_f32_1row.cl");
#endif
        backend_ctx->program_mul_mv_f16_f32_1row =
            build_program_from_source(backend_ctx->context, backend_ctx->device, kernel_src.c_str(), compile_opts);

        CL_CHECK((backend_ctx->kernel_mul_mat_f16_f32_1row = clCreateKernel(backend_ctx->program_mul_mv_f16_f32_1row, "kernel_mul_mat_f16_f32_1row", &err), err));
        GGML_LOG_CONT(".");
    }

    // mul_mv_f16_f32_l4
    {
#ifdef GGML_OPENCL_EMBED_KERNELS
        const std::string kernel_src {
            #include "mul_mv_f16_f32_l4.cl.h"
        };
#else
        const std::string kernel_src = read_file("mul_mv_f16_f32_l4.cl");
#endif
        backend_ctx->program_mul_mv_f16_f32_l4 =
            build_program_from_source(backend_ctx->context, backend_ctx->device, kernel_src.c_str(), compile_opts);

        CL_CHECK((backend_ctx->kernel_mul_mat_f16_f32_l4   = clCreateKernel(backend_ctx->program_mul_mv_f16_f32_l4, "kernel_mul_mat_f16_f32_l4", &err), err));
        GGML_LOG_CONT(".");
    }

    // mul_mv_f16_f32
    {
#ifdef GGML_OPENCL_EMBED_KERNELS
        const std::string kernel_src {
            #include "mul_mv_f16_f32.cl.h"
        };
#else
        const std::string kernel_src = read_file("mul_mv_f16_f32.cl");
#endif
        backend_ctx->program_mul_mv_f16_f32 =
            build_program_from_source(backend_ctx->context, backend_ctx->device, kernel_src.c_str(), compile_opts);

        CL_CHECK((backend_ctx->kernel_mul_mat_f16_f32 = clCreateKernel(backend_ctx->program_mul_mv_f16_f32, "kernel_mul_mat_f16_f32", &err), err));
        GGML_LOG_CONT(".");
    }

    // mul_mv_f32_f32
    {
#ifdef GGML_OPENCL_EMBED_KERNELS
        const std::string kernel_src {
            #include "mul_mv_f32_f32.cl.h"
        };
#else
        const std::string kernel_src = read_file("mul_mv_f32_f32.cl");
#endif
        backend_ctx->program_mul_mv_f32_f32 =
            build_program_from_source(backend_ctx->context, backend_ctx->device, kernel_src.c_str(), compile_opts);

        CL_CHECK((backend_ctx->kernel_mul_mat_f32_f32 = clCreateKernel(backend_ctx->program_mul_mv_f32_f32, "kernel_mul_mat_f32_f32", &err), err));
        GGML_LOG_CONT(".");
    }

    // mul
    {
#ifdef GGML_OPENCL_EMBED_KERNELS
        const std::string kernel_src {
            #include "mul.cl.h"
        };
#else
        const std::string kernel_src = read_file("mul.cl");
#endif
        backend_ctx->program_mul =
            build_program_from_source(backend_ctx->context, backend_ctx->device, kernel_src.c_str(), compile_opts);

        CL_CHECK((backend_ctx->kernel_mul     = clCreateKernel(backend_ctx->program_mul, "kernel_mul", &err), err));
        CL_CHECK((backend_ctx->kernel_mul_row = clCreateKernel(backend_ctx->program_mul, "kernel_mul_row", &err), err));
        GGML_LOG_CONT(".");
    }

    // norm
    {
#ifdef GGML_OPENCL_EMBED_KERNELS
        const std::string kernel_src {
            #include "norm.cl.h"
        };
#else
        const std::string kernel_src = read_file("norm.cl");
#endif
        backend_ctx->program_norm =
            build_program_from_source(backend_ctx->context, backend_ctx->device, kernel_src.c_str(), compile_opts);

        CL_CHECK((backend_ctx->kernel_norm = clCreateKernel(backend_ctx->program_norm, "kernel_norm", &err), err));
        GGML_LOG_CONT(".");
    }

    // relu
    {
#ifdef GGML_OPENCL_EMBED_KERNELS
        const std::string kernel_src {
            #include "relu.cl.h"
        };
#else
        const std::string kernel_src = read_file("relu.cl");
#endif
        backend_ctx->program_relu =
            build_program_from_source(backend_ctx->context, backend_ctx->device, kernel_src.c_str(), compile_opts);

        CL_CHECK((backend_ctx->kernel_relu = clCreateKernel(backend_ctx->program_relu, "kernel_relu", &err), err));
        GGML_LOG_CONT(".");
    }

    // rms_norm
    {
#ifdef GGML_OPENCL_EMBED_KERNELS
        const std::string kernel_src {
            #include "rms_norm.cl.h"
        };
#else
        const std::string kernel_src = read_file("rms_norm.cl");
#endif
        backend_ctx->program_rms_norm =
            build_program_from_source(backend_ctx->context, backend_ctx->device, kernel_src.c_str(), compile_opts);

        CL_CHECK((backend_ctx->kernel_rms_norm = clCreateKernel(backend_ctx->program_rms_norm, "kernel_rms_norm", &err), err));
        GGML_LOG_CONT(".");
    }

    // rope
    {
#ifdef GGML_OPENCL_EMBED_KERNELS
        const std::string kernel_src {
            #include "rope.cl.h"
        };
#else
        const std::string kernel_src = read_file("rope.cl");
#endif
        backend_ctx->program_rope =
            build_program_from_source(backend_ctx->context, backend_ctx->device, kernel_src.c_str(), compile_opts);

        CL_CHECK((backend_ctx->kernel_rope_norm_f32   = clCreateKernel(backend_ctx->program_rope, "kernel_rope_norm_f32", &err), err));
        CL_CHECK((backend_ctx->kernel_rope_norm_f16   = clCreateKernel(backend_ctx->program_rope, "kernel_rope_norm_f16", &err), err));
        CL_CHECK((backend_ctx->kernel_rope_neox_f32   = clCreateKernel(backend_ctx->program_rope, "kernel_rope_neox_f32", &err), err));
        CL_CHECK((backend_ctx->kernel_rope_neox_f16   = clCreateKernel(backend_ctx->program_rope, "kernel_rope_neox_f16", &err), err));
        CL_CHECK((backend_ctx->kernel_rope_multi_f32  = clCreateKernel(backend_ctx->program_rope, "kernel_rope_multi_f32", &err), err));
        CL_CHECK((backend_ctx->kernel_rope_multi_f16  = clCreateKernel(backend_ctx->program_rope, "kernel_rope_multi_f16", &err), err));
        CL_CHECK((backend_ctx->kernel_rope_vision_f32 = clCreateKernel(backend_ctx->program_rope, "kernel_rope_vision_f32", &err), err));
        CL_CHECK((backend_ctx->kernel_rope_vision_f16 = clCreateKernel(backend_ctx->program_rope, "kernel_rope_vision_f16", &err), err));
        GGML_LOG_CONT(".");
    }

    // scale
    {
#ifdef GGML_OPENCL_EMBED_KERNELS
        const std::string kernel_src {
            #include "scale.cl.h"
        };
#else
        const std::string kernel_src = read_file("scale.cl");
#endif
        backend_ctx->program_scale =
            build_program_from_source(backend_ctx->context, backend_ctx->device, kernel_src.c_str(), compile_opts);

        CL_CHECK((backend_ctx->kernel_scale = clCreateKernel(backend_ctx->program_scale, "kernel_scale", &err), err));
        GGML_LOG_CONT(".");
    }

    // silu
    {
#ifdef GGML_OPENCL_EMBED_KERNELS
        const std::string kernel_src {
            #include "silu.cl.h"
        };
#else
        const std::string kernel_src = read_file("silu.cl");
#endif
        backend_ctx->program_silu =
            build_program_from_source(backend_ctx->context, backend_ctx->device, kernel_src.c_str(), compile_opts);

        CL_CHECK((backend_ctx->kernel_silu   = clCreateKernel(backend_ctx->program_silu, "kernel_silu", &err), err));
        CL_CHECK((backend_ctx->kernel_silu_4 = clCreateKernel(backend_ctx->program_silu, "kernel_silu_4", &err), err));
        GGML_LOG_CONT(".");
    }

    // softmax_f32
    {
#ifdef GGML_OPENCL_EMBED_KERNELS
        const std::string kernel_src {
            #include "softmax_f32.cl.h"
        };
#else
        const std::string kernel_src = read_file("softmax_f32.cl");
#endif
        backend_ctx->program_softmax_f32 =
            build_program_from_source(backend_ctx->context, backend_ctx->device, kernel_src.c_str(), compile_opts);

        CL_CHECK((backend_ctx->kernel_soft_max = clCreateKernel(backend_ctx->program_softmax_f32, "kernel_soft_max", &err), err));
        GGML_LOG_CONT(".");
    }

    // softmax_f16
    {
#ifdef GGML_OPENCL_EMBED_KERNELS
        const std::string kernel_src {
            #include "softmax_f16.cl.h"
        };
#else
        const std::string kernel_src = read_file("softmax_f16.cl");
#endif
        backend_ctx->program_softmax_f16 =
            build_program_from_source(backend_ctx->context, backend_ctx->device, kernel_src.c_str(), compile_opts);

        CL_CHECK((backend_ctx->kernel_soft_max_f16 = clCreateKernel(backend_ctx->program_softmax_f16, "kernel_soft_max_f16", &err), err));
        GGML_LOG_CONT(".");
    }

    // softmax_4_f32
    {
#ifdef GGML_OPENCL_EMBED_KERNELS
        const std::string kernel_src {
            #include "softmax_4_f32.cl.h"
        };
#else
        const std::string kernel_src = read_file("softmax_4_f32.cl");
#endif
        backend_ctx->program_softmax_4_f32 =
            build_program_from_source(backend_ctx->context, backend_ctx->device, kernel_src.c_str(), compile_opts);

        CL_CHECK((backend_ctx->kernel_soft_max_4 = clCreateKernel(backend_ctx->program_softmax_4_f32, "kernel_soft_max_4", &err), err));
        GGML_LOG_CONT(".");
    }

    // softmax_4_f16
    {
#ifdef GGML_OPENCL_EMBED_KERNELS
        const std::string kernel_src {
            #include "softmax_4_f16.cl.h"
        };
#else
        const std::string kernel_src = read_file("softmax_4_f16.cl");
#endif
        backend_ctx->program_softmax_4_f16 =
            build_program_from_source(backend_ctx->context, backend_ctx->device, kernel_src.c_str(), compile_opts);

        CL_CHECK((backend_ctx->kernel_soft_max_4_f16 = clCreateKernel(backend_ctx->program_softmax_4_f16, "kernel_soft_max_4_f16", &err), err));
        GGML_LOG_CONT(".");
    }

    // argsort
    {
#ifdef GGML_OPENCL_EMBED_KERNELS
        const std::string kernel_src {
            #include "argsort.cl.h"
        };
#else
        const std::string kernel_src = read_file("argsort.cl");
#endif
        backend_ctx->program_argsort_f32_i32 =
            build_program_from_source(backend_ctx->context, backend_ctx->device, kernel_src.c_str(), compile_opts);

        CL_CHECK((backend_ctx->kernel_argsort_f32_i32 = clCreateKernel(backend_ctx->program_argsort_f32_i32, "kernel_argsort_f32_i32", &err), err));
        GGML_LOG_CONT(".");
    }

    // div
    {
#ifdef GGML_OPENCL_EMBED_KERNELS
        const std::string kernel_src {
            #include "div.cl.h"
        };
#else
        const std::string kernel_src = read_file("div.cl");
#endif
        backend_ctx->program_div =
            build_program_from_source(backend_ctx->context, backend_ctx->device, kernel_src.c_str(), compile_opts);

        CL_CHECK((backend_ctx->kernel_div     = clCreateKernel(backend_ctx->program_div, "kernel_div", &err), err));
        CL_CHECK((backend_ctx->kernel_div_row = clCreateKernel(backend_ctx->program_div, "kernel_div_row", &err), err));
        GGML_LOG_CONT(".");
    }

    // sub
    {
#ifdef GGML_OPENCL_EMBED_KERNELS
        const std::string kernel_src {
            #include "sub.cl.h"
        };
#else
        const std::string kernel_src = read_file("sub.cl");
#endif
        backend_ctx->program_sub =
            build_program_from_source(backend_ctx->context, backend_ctx->device, kernel_src.c_str(), compile_opts);

        CL_CHECK((backend_ctx->kernel_sub     = clCreateKernel(backend_ctx->program_sub, "kernel_sub", &err), err));
        CL_CHECK((backend_ctx->kernel_sub_row = clCreateKernel(backend_ctx->program_sub, "kernel_sub_row", &err), err));
        GGML_LOG_CONT(".");
    }

    // sum_rows
    {
#ifdef GGML_OPENCL_EMBED_KERNELS
        const std::string kernel_src {
            #include "sum_rows.cl.h"
        };
#else
        const std::string kernel_src = read_file("sum_rows.cl");
#endif
        backend_ctx->program_sum_rows_f32 =
            build_program_from_source(backend_ctx->context, backend_ctx->device, kernel_src.c_str(), compile_opts);

        CL_CHECK((backend_ctx->kernel_sum_rows_f32 = clCreateKernel(backend_ctx->program_sum_rows_f32, "kernel_sum_rows_f32", &err), err));
        GGML_LOG_CONT(".");
    }

    // sigmoid
    {
#ifdef GGML_OPENCL_EMBED_KERNELS
        const std::string kernel_src {
            #include "sigmoid.cl.h"
        };
#else
        const std::string kernel_src = read_file("sigmoid.cl");
#endif
        backend_ctx->program_sigmoid =
            build_program_from_source(backend_ctx->context, backend_ctx->device, kernel_src.c_str(), compile_opts);

        CL_CHECK((backend_ctx->kernel_sigmoid_f32 = clCreateKernel(backend_ctx->program_sigmoid, "kernel_sigmoid_f32", &err), err));
        CL_CHECK((backend_ctx->kernel_sigmoid_f16 = clCreateKernel(backend_ctx->program_sigmoid, "kernel_sigmoid_f16", &err), err));
        GGML_LOG_CONT(".");
    }

    // group_norm
    {
#ifdef GGML_OPENCL_EMBED_KERNELS
        const std::string kernel_src {
            #include "group_norm.cl.h"
        };
#else
        const std::string kernel_src = read_file("group_norm.cl");
#endif
        backend_ctx->program_group_norm =
            build_program_from_source(backend_ctx->context, backend_ctx->device, kernel_src.c_str(), compile_opts);

        CL_CHECK((backend_ctx->kernel_group_norm = clCreateKernel(backend_ctx->program_group_norm, "kernel_group_norm", &err), err));
        GGML_LOG_CONT(".");
    }

    // repeat
    {
#ifdef GGML_OPENCL_EMBED_KERNELS
        const std::string kernel_src {
            #include "repeat.cl.h"
        };
#else
        const std::string kernel_src = read_file("repeat.cl");
#endif
        if (!kernel_src.empty()) {
            backend_ctx->program_repeat =
                build_program_from_source(backend_ctx->context, backend_ctx->device, kernel_src.c_str(), compile_opts);
            CL_CHECK((backend_ctx->kernel_repeat = clCreateKernel(backend_ctx->program_repeat, "kernel_repeat", &err), err));
            GGML_LOG_CONT(".");
        } else {
            GGML_LOG_WARN("ggml_opencl: repeat kernel source not found or empty. Repeat operations will not be available.\n");
            backend_ctx->program_repeat = nullptr;
            backend_ctx->kernel_repeat = nullptr;
        }
    }

    // pad
    {
#ifdef GGML_OPENCL_EMBED_KERNELS
        const std::string kernel_src {
            #include "pad.cl.h"
        };
#else
        const std::string kernel_src = read_file("pad.cl");
#endif
        if (!kernel_src.empty()) {
            backend_ctx->program_pad =
                build_program_from_source(backend_ctx->context, backend_ctx->device, kernel_src.c_str(), compile_opts);
            CL_CHECK((backend_ctx->kernel_pad = clCreateKernel(backend_ctx->program_pad, "kernel_pad", &err), err));
            GGML_LOG_CONT(".");
        } else {
            GGML_LOG_WARN("ggml_opencl: pad kernel source not found or empty. Pad operations will not be available.\n");
            backend_ctx->program_pad = nullptr;
            backend_ctx->kernel_pad = nullptr;
        }
    }

    // tanh
    {
#ifdef GGML_OPENCL_EMBED_KERNELS
        const std::string kernel_src {
            #include "tanh.cl.h"
        };
#else
        const std::string kernel_src = read_file("tanh.cl");
#endif
        if (!kernel_src.empty()) {
            backend_ctx->program_tanh =
                build_program_from_source(backend_ctx->context, backend_ctx->device, kernel_src.c_str(), compile_opts);
            CL_CHECK((backend_ctx->kernel_tanh_f32_nd = clCreateKernel(backend_ctx->program_tanh, "kernel_tanh_f32_nd", &err), err));
            CL_CHECK((backend_ctx->kernel_tanh_f16_nd = clCreateKernel(backend_ctx->program_tanh, "kernel_tanh_f16_nd", &err), err));
            GGML_LOG_CONT(".");
        } else {
            GGML_LOG_WARN("ggml_opencl: tanh kernel source not found or empty. Tanh operation will not be available.\n");
            backend_ctx->program_tanh = nullptr;
            backend_ctx->kernel_tanh_f32_nd = nullptr;
            backend_ctx->kernel_tanh_f16_nd = nullptr;
        }
    }

    // upscale
    {
#ifdef GGML_OPENCL_EMBED_KERNELS
        const std::string kernel_src {
            #include "upscale.cl.h"
        };
#else
        const std::string kernel_src = read_file("upscale.cl");
#endif
        if (!kernel_src.empty()) {
            backend_ctx->program_upscale =
                build_program_from_source(backend_ctx->context, backend_ctx->device, kernel_src.c_str(), compile_opts);
            CL_CHECK((backend_ctx->kernel_upscale = clCreateKernel(backend_ctx->program_upscale, "kernel_upscale", &err), err));
            if (backend_ctx->program_upscale) {
                 cl_int err_bilinear;
                 backend_ctx->kernel_upscale_bilinear = clCreateKernel(backend_ctx->program_upscale, "kernel_upscale_bilinear", &err_bilinear);
                 if (err_bilinear != CL_SUCCESS) {
                    GGML_LOG_WARN("ggml_opencl: kernel_upscale_bilinear not found in upscale.cl. Bilinear upscale will not be available. Error: %d\n", err_bilinear);
                    backend_ctx->kernel_upscale_bilinear = nullptr;
                 }
            } else {
                backend_ctx->kernel_upscale_bilinear = nullptr;
            }
            GGML_LOG_CONT(".");
        } else {
            GGML_LOG_WARN("ggml_opencl: upscale kernel source not found or empty. Upscale operations will not be available.\n");
            backend_ctx->program_upscale = nullptr;
            backend_ctx->kernel_upscale = nullptr;
            backend_ctx->kernel_upscale_bilinear = nullptr;
        }
    }

    // concat
    {
#ifdef GGML_OPENCL_EMBED_KERNELS
        const std::string kernel_src {
            #include "concat.cl.h"
        };
#else

        const std::string kernel_src = read_file("concat.cl");
#endif
        if (!kernel_src.empty()) {
            backend_ctx->program_concat =
                build_program_from_source(backend_ctx->context, backend_ctx->device, kernel_src.c_str(), compile_opts);

            CL_CHECK((backend_ctx->kernel_concat_f32_contiguous = clCreateKernel(backend_ctx->program_concat, "kernel_concat_f32_contiguous", &err), err));
            CL_CHECK((backend_ctx->kernel_concat_f32_non_contiguous = clCreateKernel(backend_ctx->program_concat, "kernel_concat_f32_non_contiguous", &err), err));
            GGML_LOG_CONT(".");
        } else {
            GGML_LOG_WARN("ggml_opencl: concat kernel source not found or empty. Concat operations will not be available.\n");
            backend_ctx->program_concat = nullptr;
            backend_ctx->kernel_concat_f32_contiguous = nullptr;
            backend_ctx->kernel_concat_f32_non_contiguous = nullptr;
        }
    }

    // timestep_embedding
    {
#ifdef GGML_OPENCL_EMBED_KERNELS
        const std::string kernel_src {
            #include "tsembd.cl.h"
        };
#else

        const std::string kernel_src = read_file("tsembd.cl");
#endif
        if (!kernel_src.empty()) {
            backend_ctx->program_tsembd =
                build_program_from_source(backend_ctx->context, backend_ctx->device, kernel_src.c_str(), compile_opts);
            CL_CHECK((backend_ctx->kernel_timestep_embedding = clCreateKernel(backend_ctx->program_tsembd, "kernel_timestep_embedding", &err), err));
            GGML_LOG_CONT(".");
        } else {
            GGML_LOG_WARN("ggml_opencl: timestep_embedding kernel source not found or empty. This op will not be available.\n");
            backend_ctx->program_tsembd = nullptr;
            backend_ctx->kernel_timestep_embedding = nullptr;
        }
    }

    // mul_mv_id_q4_0_f32_8x_flat
    {
#ifdef GGML_OPENCL_EMBED_KERNELS
        const std::string kernel_src {
            #include "mul_mv_id_q4_0_f32_8x_flat.cl.h"
        };
#else
        const std::string kernel_src = read_file("mul_mv_id_q4_0_f32_8x_flat.cl");
#endif
        backend_ctx->program_mul_mv_id_q4_0_f32_8x_flat =
            build_program_from_source(backend_ctx->context, backend_ctx->device, kernel_src.c_str(), compile_opts);

        CL_CHECK((backend_ctx->kernel_mul_mv_id_q4_0_f32_8x_flat = clCreateKernel(backend_ctx->program_mul_mv_id_q4_0_f32_8x_flat, "kernel_mul_mv_id_q4_0_f32_8x_flat", &err), err));
        GGML_LOG_CONT(".");
    }

    // Adreno kernels
#ifdef GGML_OPENCL_USE_ADRENO_KERNELS
    // transpose
    {
#ifdef GGML_OPENCL_EMBED_KERNELS
        const std::string kernel_src {
            #include "transpose.cl.h"
        };
#else
        const std::string kernel_src = read_file("transpose.cl");
#endif
        backend_ctx->program_transpose =
            build_program_from_source(backend_ctx->context, backend_ctx->device, kernel_src.c_str(), compile_opts);

        CL_CHECK((backend_ctx->kernel_transpose_32_16 = clCreateKernel(backend_ctx->program_transpose, "kernel_transpose_32_16", &err), err));
        CL_CHECK((backend_ctx->kernel_transpose_32    = clCreateKernel(backend_ctx->program_transpose, "kernel_transpose_32", &err), err));
        CL_CHECK((backend_ctx->kernel_transpose_16    = clCreateKernel(backend_ctx->program_transpose, "kernel_transpose_16", &err), err));
        GGML_LOG_CONT(".");
    }

    // gemv_noshuffle_general
    {
        std::string CL_gemv_compile_opts = std::string("-cl-std=") + opencl_c_std +
                                       " -cl-mad-enable "
                                       " -DSIMDGROUP_WIDTH=" +
                                       std::to_string(backend_ctx->adreno_wave_size);
        if (backend_ctx->has_vector_subgroup_broadcast) {
            CL_gemv_compile_opts += " -DVECTOR_SUB_GROUP_BROADCAT ";
        }

#ifdef GGML_OPENCL_EMBED_KERNELS
        const std::string kernel_src_CL_gemv_general {
            #include "gemv_noshuffle_general.cl.h"
        };
#else
        const std::string kernel_src_CL_gemv_general = read_file("gemv_noshuffle_general.cl");
#endif

        backend_ctx->program_CL_gemv_general = build_program_from_source(
            backend_ctx->context, backend_ctx->device, kernel_src_CL_gemv_general.c_str(), CL_gemv_compile_opts);

        CL_CHECK((backend_ctx->CL_mul_mat_vec_q4_0_f32_1d_4x_flat_general = clCreateKernel(backend_ctx->program_CL_gemv_general, "kernel_gemv_noshuffle", &err), err));
        GGML_LOG_CONT(".");
    }

    // gemv_noshuffle
    {
        // Gemv 2048, 16384
        std::string CL_gemv_compile_opts = std::string("-cl-std=") + opencl_c_std +
            " -cl-mad-enable "
            " -DLINE_STRIDE_A=2048 "
            " -DBLOCK_STRIDE_A=16384 "
            " -DSIMDGROUP_WIDTH=" +
            std::to_string(backend_ctx->adreno_wave_size);
        if (backend_ctx->has_vector_subgroup_broadcast) {
            CL_gemv_compile_opts += " -DVECTOR_SUB_GROUP_BROADCAT ";
        }

#ifdef GGML_OPENCL_EMBED_KERNELS
        const std::string kernel_src_CL_gemv {
            #include "gemv_noshuffle.cl.h"
        };
#else
        const std::string kernel_src_CL_gemv = read_file("gemv_noshuffle.cl");
#endif

        backend_ctx->program_CL_gemv_4096_1_4096 = build_program_from_source(
            backend_ctx->context, backend_ctx->device, kernel_src_CL_gemv.c_str(), CL_gemv_compile_opts);
        CL_CHECK((backend_ctx->CL_mul_mat_vec_q4_0_f32_1d_4x_flat_4096_1_4096 = clCreateKernel(backend_ctx->program_CL_gemv_4096_1_4096, "kernel_gemv_noshuffle", &err), err));
        GGML_LOG_CONT(".");

        // Gemv 2048, 16384
        CL_gemv_compile_opts = std::string("-cl-std=") + opencl_c_std +
            " -cl-mad-enable "
            " -DLINE_STRIDE_A=2048 "
            " -DBLOCK_STRIDE_A=16384 "
            " -DSIMDGROUP_WIDTH=" +
            std::to_string(backend_ctx->adreno_wave_size);
        if (backend_ctx->has_vector_subgroup_broadcast) {
            CL_gemv_compile_opts += " -DVECTOR_SUB_GROUP_BROADCAT ";
        }

        backend_ctx->program_CL_gemv_4096_1_11008 = build_program_from_source(
            backend_ctx->context, backend_ctx->device, kernel_src_CL_gemv.c_str(), CL_gemv_compile_opts);
        CL_CHECK((backend_ctx->CL_mul_mat_vec_q4_0_f32_1d_4x_flat_4096_1_11008 = clCreateKernel(backend_ctx->program_CL_gemv_4096_1_11008, "kernel_gemv_noshuffle", &err), err));
        GGML_LOG_CONT(".");

        // Gemv 5504, 44032
        CL_gemv_compile_opts = std::string("-cl-std=") + opencl_c_std +
            " -cl-mad-enable "
            " -DLINE_STRIDE_A=5504 "
            " -DBLOCK_STRIDE_A=44032 "
            " -DSIMDGROUP_WIDTH=" +
            std::to_string(backend_ctx->adreno_wave_size);
        if (backend_ctx->has_vector_subgroup_broadcast) {
            CL_gemv_compile_opts += " -DVECTOR_SUB_GROUP_BROADCAT ";
        }

        backend_ctx->program_CL_gemv_11008_1_4096 = build_program_from_source(
            backend_ctx->context, backend_ctx->device, kernel_src_CL_gemv.c_str(), CL_gemv_compile_opts);
        CL_CHECK((backend_ctx->CL_mul_mat_vec_q4_0_f32_1d_4x_flat_11008_1_4096 = clCreateKernel(backend_ctx->program_CL_gemv_11008_1_4096, "kernel_gemv_noshuffle", &err), err));
        GGML_LOG_CONT(".");

        // Gemv 16000, 128000
        CL_gemv_compile_opts = std::string("-cl-std=") + opencl_c_std +
            " -cl-mad-enable "
            " -DLINE_STRIDE_A=16000 "
            " -DBLOCK_STRIDE_A=128000 "
            " -DSIMDGROUP_WIDTH=" +
            std::to_string(backend_ctx->adreno_wave_size);

        if (backend_ctx->has_vector_subgroup_broadcast) {
            CL_gemv_compile_opts += " -DVECTOR_SUB_GROUP_BROADCAT ";
        }

        backend_ctx->program_CL_gemv_32000_1_4096 = build_program_from_source(
            backend_ctx->context, backend_ctx->device, kernel_src_CL_gemv.c_str(), CL_gemv_compile_opts);
        CL_CHECK((backend_ctx->CL_mul_mat_vec_q4_0_f32_1d_4x_flat_32000_1_4096 = clCreateKernel(backend_ctx->program_CL_gemv_32000_1_4096, "kernel_gemv_noshuffle", &err), err));
        GGML_LOG_CONT(".");
    }

    // mul_mat_Ab_Bi_8x4
    {
#ifdef GGML_OPENCL_EMBED_KERNELS
        const std::string kernel_src_CL_gemm {
            #include "mul_mat_Ab_Bi_8x4.cl.h"
        };
#else
        const std::string kernel_src_CL_gemm = read_file("mul_mat_Ab_Bi_8x4.cl");
#endif
        backend_ctx->program_CL_gemm = build_program_from_source(backend_ctx->context, backend_ctx->device, kernel_src_CL_gemm.c_str(), compile_opts);
        CL_CHECK((backend_ctx->CL_mul_mat_Ab_Bi_8x4 = clCreateKernel(backend_ctx->program_CL_gemm, "kernel_mul_mat_Ab_Bi_8x4", &err), err));
        GGML_LOG_CONT(".");
    }
#endif // GGML_OPENCL_USE_ADRENO_KERNELS
    GGML_LOG_CONT("\n");
}

// XXX static ggml_backend_opencl_context * ggml_cl2_init(ggml_backend_dev_t dev) {
// XXX    static bool initialized = false;
// XXX    static ggml_backend_opencl_context *backend_ctx = nullptr;

static ggml_backend_opencl_context * ggml_cl2_init(ggml_backend_dev_t dev);

namespace /* anonymous */ {
extern struct ggml_backend_device_i ggml_backend_opencl_device_i;
}

// Look for available and suitable devices.
static std::vector<ggml_backend_device> ggml_opencl_probe_devices(ggml_backend_reg * reg) {
    std::vector<ggml_backend_device> found_devices;

#ifdef GGML_OPENCL_PROFILING
    GGML_LOG_INFO("ggml_opencl: OpenCL profiling enabled\n");
#endif

    struct cl_device;
    struct cl_platform {
        cl_platform_id id;
        unsigned number;
        char name[128];
        char vendor[128];
        struct cl_device * devices;
        unsigned n_devices;
        struct cl_device * default_device;
    };

    struct cl_device {
        struct cl_platform * platform;
        cl_device_id id;
        unsigned number;
        cl_device_type type;
        char name[128];
        char version[128];
    };

    enum { NPLAT = 16, NDEV = 16 };

    struct cl_platform platforms[NPLAT];
    unsigned n_platforms = 0;
    struct cl_device devices[NDEV];
    unsigned n_devices = 0;
    struct cl_device * default_device = NULL;
    unsigned           default_platform_number = 0;

    cl_platform_id platform_ids[NPLAT];
    if (clGetPlatformIDs(NPLAT, platform_ids, &n_platforms) != CL_SUCCESS) {
        GGML_LOG_ERROR("ggml_opencl: plaform IDs not available.\n");
        return found_devices;
    }

    for (unsigned i = 0; i < n_platforms; i++) {
        struct cl_platform * p = &platforms[i];
        p->number = i;
        p->id = platform_ids[i];
        CL_CHECK(clGetPlatformInfo(p->id, CL_PLATFORM_NAME, sizeof(p->name), &p->name, NULL));
        CL_CHECK(clGetPlatformInfo(p->id, CL_PLATFORM_VENDOR, sizeof(p->vendor), &p->vendor, NULL));

        cl_device_id device_ids[NDEV];
        cl_int clGetDeviceIDsError = clGetDeviceIDs(p->id, CL_DEVICE_TYPE_ALL, NDEV, device_ids, &p->n_devices);
        if (clGetDeviceIDsError == CL_DEVICE_NOT_FOUND) {
            p->n_devices = 0;
        } else {
            CL_CHECK(clGetDeviceIDsError);
        }
        p->devices = p->n_devices > 0 ? &devices[n_devices] : NULL;
        p->default_device = NULL;

        for (unsigned j = 0; j < p->n_devices; j++) {
            struct cl_device * d = &devices[n_devices];
            d->number = n_devices++;
            d->id = device_ids[j];
            d->platform = p;
            CL_CHECK(clGetDeviceInfo(d->id, CL_DEVICE_NAME, sizeof(d->name), &d->name, NULL));
            CL_CHECK(clGetDeviceInfo(d->id, CL_DEVICE_TYPE, sizeof(d->type), &d->type, NULL));
            CL_CHECK(clGetDeviceInfo(d->id, CL_DEVICE_VERSION, sizeof(d->version), &d->version, NULL));

            if (p->default_device == NULL && d->type == CL_DEVICE_TYPE_GPU) {
                p->default_device = d;
            }
        }

        if (default_device == NULL && p->default_device != NULL) {
            default_device          = p->default_device;
            default_platform_number = i;
        }
    }

    if (n_devices == 0) {
        GGML_LOG_ERROR("ggml_opencl: could find any OpenCL devices.\n");
        return found_devices;
    }

    char *      user_platform_string = getenv("GGML_OPENCL_PLATFORM");
    char *      user_device_string   = getenv("GGML_OPENCL_DEVICE");
    int         user_platform_number = -1;
    int         user_device_number   = -1;
    cl_device * candidate_devices    = nullptr;
    unsigned    n_candidate_devices  = 0;

    unsigned n;
    if (user_platform_string != NULL && sscanf(user_platform_string, " %u", &n) == 1 && n < n_platforms) {
        user_platform_number = (int)n;
    }
    if (user_device_string != NULL && sscanf(user_device_string, " %u", &n) == 1 && n < n_devices) {
        user_device_number = (int)n;
    }
    if (user_platform_number != -1 && user_device_number != -1) {
        cl_platform* platform = &platforms[user_platform_number];
        if ((unsigned)user_device_number >= platform->n_devices) {
            GGML_LOG_ERROR("ggml_opencl: invalid device number %d\n", user_device_number);
            exit(1);
        }
        default_device      = &platform->devices[user_device_number];
        candidate_devices   = platform->devices;
        n_candidate_devices = platform->n_devices;
    } else {
        // Choose a platform by matching a substring.
        if (user_platform_number == -1 && user_platform_string != NULL && user_platform_string[0] != 0) {
            for (unsigned i = 0; i < n_platforms; i++) {
                struct cl_platform * p = &platforms[i];
                if (strstr(p->name, user_platform_string) != NULL ||
                    strstr(p->vendor, user_platform_string) != NULL) {
                    user_platform_number = (int)i;
                    break;
                }
            }
            if (user_platform_number == -1) {
                GGML_LOG_ERROR("ggml_opencl: no platform matching '%s' was found.\n", user_platform_string);
                exit(1);
            }
        }

        int                  platform_idx = user_platform_number != -1 ? user_platform_number : default_platform_number;
        struct cl_platform * p            = &platforms[platform_idx];
        candidate_devices                 = p->devices;
        n_candidate_devices               = p->n_devices;
        default_device                    = p->default_device;
        if (n_candidate_devices == 0) {
            GGML_LOG_ERROR("ggml_opencl: selected platform '%s' does not have any devices.\n", p->name);
            exit(1);
        }

        if (user_device_number == -1 && user_device_string != NULL && user_device_string[0] != 0) {
            for (unsigned i = 0; i < n_candidate_devices; i++) {
                struct cl_device * d = &candidate_devices[i];
                if (strstr(d->name, user_device_string) != NULL) {
                    user_device_number = d->number;
                    break;
                }
            }
            if (user_device_number == -1) {
                GGML_LOG_ERROR("ggml_opencl: no device matching '%s' was found.\n", user_device_string);
                exit(1);
            }
        }
        if (user_device_number != -1) {
            candidate_devices   = &devices[user_device_number];
            n_candidate_devices = 1;
            default_device      = &candidate_devices[0];
        }

        GGML_ASSERT(n_candidate_devices > 0);

        if (default_device == NULL) {
            default_device = &candidate_devices[0];
        }
    }

    GGML_ASSERT(n_candidate_devices != 0 && candidate_devices);

    // Put the default device in front.
    for (unsigned i = 1; i < n_candidate_devices; i++) {
        if (&candidate_devices[i] == default_device) {
            std::swap(candidate_devices[0], candidate_devices[i]);
            default_device = &candidate_devices[0];
            break;
        }
    }

    GGML_LOG_INFO("ggml_opencl: selected platform: '%s'\n", default_device->platform->name);

    std::vector<cl_device_id> device_ids;
    for (auto dev = candidate_devices, dev_end = candidate_devices + n_candidate_devices; dev != dev_end; dev++) {
        device_ids.push_back(dev->id);
    }

    cl_int                err;
    cl_context            shared_context;
    cl_context_properties properties[] = { (intptr_t) CL_CONTEXT_PLATFORM, (intptr_t) default_device->platform->id, 0 };

    CL_CHECK(
        (shared_context = clCreateContext(properties, device_ids.size(), device_ids.data(), NULL, NULL, &err), err));

    for (auto dev = candidate_devices, dev_end = candidate_devices + n_candidate_devices; dev != dev_end; dev++) {
        GGML_LOG_INFO("\nggml_opencl: device: '%s (%s)'\n", dev->name, dev->version);

        auto dev_ctx = std::unique_ptr<ggml_backend_opencl_device_context>(new ggml_backend_opencl_device_context{
            /*.platform         =*/dev->platform->id,
            /*.platform_nane    =*/dev->platform->name,
            /*.device           =*/dev->id,
            /*.device_name      =*/dev->name,
            /*.device_type      =*/dev->type,
            /*.device_version   =*/dev->version,
            /*.backend_ctx      =*/nullptr,
            /*.buffer_type      =*/{},
            /*.context          =*/shared_context,
        });

        found_devices.push_back(ggml_backend_device{
            /* .iface   = */ ggml_backend_opencl_device_i,
            /* .reg     = */ reg,
            /* .context = */ dev_ctx.get(),
        });

        if (!ggml_cl2_init(&found_devices.back())) {
            found_devices.pop_back();
            GGML_LOG_INFO("ggml_opencl: drop unsupported device.\n");
            continue;
        }

        dev_ctx.release();
    }

    if (found_devices.size()) {
        auto * dev_ctx = static_cast<ggml_backend_opencl_device_context *>(found_devices.front().context);
        GGML_LOG_INFO("ggml_opencl: default device: '%s (%s)'\n", dev_ctx->device_name.c_str(),
                      dev_ctx->device_version.c_str());

        if (dev_ctx->device_type != CL_DEVICE_TYPE_GPU) {
            GGML_LOG_WARN("ggml_opencl: warning, the default device is not a GPU: '%s'.\n",
                          dev_ctx->device_name.c_str());
        }
    }

    return found_devices;
}

// Initialize device if it is supported (returns nullptr if it is not).
static ggml_backend_opencl_context * ggml_cl2_init(ggml_backend_dev_t dev) {
    GGML_ASSERT(dev);
    GGML_ASSERT(dev->context);

    ggml_backend_opencl_device_context * dev_ctx = (ggml_backend_opencl_device_context *) dev->context;
    GGML_ASSERT(dev_ctx->platform);
    GGML_ASSERT(dev_ctx->device);

    if (dev_ctx->backend_ctx) {
        return dev_ctx->backend_ctx;
    }

    auto backend_ctx        = std::make_unique<ggml_backend_opencl_context>();
    backend_ctx->device     = dev_ctx->device;
    backend_ctx->gpu_family = GPU_FAMILY::UNKNOWN;

    // ref_count get increased in ggml_backend_opencl_device_init
    // This function is also used to retrieve backend context, so we don't want
    // to increase ref_count for each call. We only want to increase ref_count
    // when the associated device is initialized
    backend_ctx->ref_count  = 0;

    if (strstr(dev_ctx->device_name.c_str(), "Adreno") ||
        strstr(dev_ctx->device_name.c_str(), "Qualcomm") ||
        strstr(dev_ctx->device_version.c_str(), "Adreno")) {
        backend_ctx->gpu_family = GPU_FAMILY::ADRENO;
        // Usually device version contains the detailed device name
        backend_ctx->adreno_gen = get_adreno_gpu_gen(dev_ctx->device_version.c_str());
        if (backend_ctx->adreno_gen == ADRENO_GPU_GEN::ADRENO_UNKNOWN) {
            backend_ctx->adreno_gen = get_adreno_gpu_gen(dev_ctx->device_name.c_str());
        }

        // Use wave size of 64 for all Adreno GPUs.
        backend_ctx->adreno_wave_size = 64;
    } else if (strstr(dev_ctx->device_name.c_str(), "Intel")) {
        backend_ctx->gpu_family = GPU_FAMILY::INTEL;
    } else {
        GGML_LOG_ERROR("Unsupported GPU: %s\n", dev_ctx->device_name.c_str());
        backend_ctx->gpu_family = GPU_FAMILY::UNKNOWN;
        return nullptr;
    }

#ifdef GGML_OPENCL_USE_ADRENO_KERNELS
    if (backend_ctx->gpu_family != GPU_FAMILY::ADRENO) {
        GGML_LOG_ERROR("ggml_opencl: Adreno-specific kernels should not be enabled for non-Adreno GPUs; "
            "run on an Adreno GPU or recompile with CMake option `-DGGML_OPENCL_USE_ADRENO_KERNELS=OFF`\n");
        return nullptr;
    }
#endif

    // Populate backend device name
    backend_ctx->device_name = dev_ctx->device_name;

    // A local ref of cl_device_id for convenience
    cl_device_id device = backend_ctx->device;

    ggml_cl_version platform_version = get_opencl_platform_version(dev_ctx->platform);

    // Check device OpenCL version, OpenCL 2.0 or above is required
    ggml_cl_version opencl_c_version = get_opencl_c_version(platform_version, device);
    if (opencl_c_version.major < 2) {
        GGML_LOG_ERROR("ggml_opencl: OpenCL 2.0 or above is required\n");
        return nullptr;
    }

    // Check driver version
    size_t driver_version_str_size;
    clGetDeviceInfo(device, CL_DRIVER_VERSION, 0, NULL, &driver_version_str_size);
    char *driver_version = (char *)alloca(driver_version_str_size + 1);
    clGetDeviceInfo(device, CL_DRIVER_VERSION, driver_version_str_size, driver_version, NULL);
    driver_version[driver_version_str_size] = '\0';
    GGML_LOG_INFO("ggml_opencl: OpenCL driver: %s\n", driver_version);
    backend_ctx->driver_version = driver_version;

    backend_ctx->adreno_cl_compiler_version = get_adreno_cl_compiler_version(driver_version);
    backend_ctx->has_vector_subgroup_broadcast =
        backend_ctx->adreno_cl_compiler_version.major >= 47 ||
        backend_ctx->adreno_cl_compiler_version.major == 17;
    GGML_LOG_INFO("ggml_opencl: vector subgroup broadcast support: %s\n",
        backend_ctx->has_vector_subgroup_broadcast ? "true" : "false");

    size_t ext_str_size;
    clGetDeviceInfo(device, CL_DEVICE_EXTENSIONS, 0, NULL, &ext_str_size);
    char *ext_buffer = (char *)alloca(ext_str_size + 1);
    clGetDeviceInfo(device, CL_DEVICE_EXTENSIONS, ext_str_size, ext_buffer, NULL);
    ext_buffer[ext_str_size] = '\0'; // ensure it is null terminated
    // Check if ext_buffer contains cl_khr_fp16
    backend_ctx->fp16_support = strstr(ext_buffer, "cl_khr_fp16") != NULL;
    GGML_LOG_INFO("ggml_opencl: device FP16 support: %s\n", backend_ctx->fp16_support ? "true" : "false");

    // fp16 is required
    if (!backend_ctx->fp16_support) {
        GGML_LOG_ERROR("ggml_opencl: device does not support FP16\n");
        return nullptr;
    }

    // If OpenCL 3.0 is supported, then check for cl_khr_subgroups, which becomes
    // optional in OpenCL 3.0 (cl_khr_subgroup is mandatory in OpenCL 2.x)
    if (opencl_c_version.major == 3 && strstr(ext_buffer, "cl_khr_subgroups") == NULL &&
        strstr(ext_buffer, "cl_intel_subgroups") == NULL) {
        GGML_LOG_ERROR("ggml_opencl: device does not support subgroups (cl_khr_subgroups or cl_intel_subgroups) "
            "(note that subgroups is an optional feature in OpenCL 3.0)\n");
        return nullptr;
    }

    cl_uint base_align_in_bits;
    CL_CHECK(clGetDeviceInfo(device, CL_DEVICE_MEM_BASE_ADDR_ALIGN, sizeof(cl_uint), &base_align_in_bits, NULL));
    GGML_ASSERT(base_align_in_bits % 8u == 0);
    backend_ctx->alignment = base_align_in_bits / 8u;
    GGML_LOG_INFO("ggml_opencl: mem base addr align: %u\n", backend_ctx->alignment);

    clGetDeviceInfo(device, CL_DEVICE_MAX_MEM_ALLOC_SIZE, sizeof(size_t), &backend_ctx->max_alloc_size, NULL);
    GGML_LOG_INFO("ggml_opencl: max mem alloc size: %zu MB\n", backend_ctx->max_alloc_size/1024/1024);

    // Check SVM.
    cl_device_svm_capabilities svm_caps;
    CL_CHECK(clGetDeviceInfo(device, CL_DEVICE_SVM_CAPABILITIES, sizeof(cl_device_svm_capabilities), &svm_caps, 0));
    GGML_LOG_INFO("ggml_opencl: SVM coarse grain buffer support: %s\n",
        svm_caps & CL_DEVICE_SVM_COARSE_GRAIN_BUFFER ? "true" : "false");
    GGML_LOG_INFO("ggml_opencl: SVM fine grain buffer support: %s\n",
        svm_caps & CL_DEVICE_SVM_FINE_GRAIN_BUFFER ? "true" : "false");
    GGML_LOG_INFO("ggml_opencl: SVM fine grain system support: %s\n",
        svm_caps & CL_DEVICE_SVM_FINE_GRAIN_SYSTEM ? "true" : "false");
    GGML_LOG_INFO("ggml_opencl: SVM atomics support: %s\n",
        svm_caps & CL_DEVICE_SVM_ATOMICS ? "true" : "false");

    if (opencl_c_version.major >= 3) {
        CL_CHECK(clGetDeviceInfo(device, CL_DEVICE_NON_UNIFORM_WORK_GROUP_SUPPORT, sizeof(cl_bool),
                                 &backend_ctx->non_uniform_workgroups, 0));
    } else {
        GGML_ASSERT(opencl_c_version.major == 2);
        // Non-uniform workgroup sizes is mandatory feature in v2.x.
        backend_ctx->non_uniform_workgroups = true;
    }

    // Print out configurations
#ifdef GGML_OPENCL_SOA_Q
    GGML_LOG_INFO("ggml_opencl: flattening quantized weights representation as struct of arrays (GGML_OPENCL_SOA_Q)\n");
#endif // GGML_OPENCL_SOA_Q

#ifdef GGML_OPENCL_USE_ADRENO_KERNELS
    GGML_LOG_INFO("ggml_opencl: using kernels optimized for Adreno (GGML_OPENCL_USE_ADRENO_KERNELS)\n");
#endif // GGML_OPENCL_USE_ADRENO_KERNELS

    cl_int err;

    // A local ref of cl_context for convenience
    cl_context context = backend_ctx->context = dev_ctx->context;

    //CL_CHECK((queue = clCreateCommandQueue(context, device, CL_QUEUE_OUT_OF_ORDER_EXEC_MODE_ENABLE, &err),
    //    (err != CL_INVALID_QUEUE_PROPERTIES && err != CL_INVALID_VALUE ? err :
    //    (queue = clCreateCommandQueue(context, device, 0, &err), err)
    //)));
    cl_command_queue_properties command_queue_props = 0;
#ifdef GGML_OPENCL_PROFILING
    command_queue_props |= CL_QUEUE_PROFILING_ENABLE;
#endif
    CL_CHECK((backend_ctx->queue = clCreateCommandQueue(context, device, command_queue_props, &err), err));

    // Load kernels
    load_cl_kernels(backend_ctx.get(), opencl_c_version);

#ifdef GGML_OPENCL_USE_ADRENO_KERNELS
    // Allocate intermediate buffers and images
    size_t required_A_q_d_bytes = 311164928;
    size_t required_A_s_d_bytes = 38895616;
    size_t required_B_d_bytes = 45088768;

    // Ensure buffer sizes do not exceed the maximum allocation size
    size_t max_A_q_d_bytes = MIN(required_A_q_d_bytes, backend_ctx->max_alloc_size);
    size_t max_A_s_d_bytes = MIN(required_A_s_d_bytes, backend_ctx->max_alloc_size);
    size_t max_B_d_bytes   = MIN(required_B_d_bytes, backend_ctx->max_alloc_size);
    if (required_A_q_d_bytes > backend_ctx->max_alloc_size) {
        GGML_LOG_WARN("ggml_opencl: A_q_d buffer size reduced from %zu to %zu due to device limitations.\n",
                      required_A_q_d_bytes, max_A_q_d_bytes);
    }
    if (required_A_s_d_bytes > backend_ctx->max_alloc_size) {
        GGML_LOG_WARN("ggml_opencl: A_s_d buffer size reduced from %zu to %zu due to device limitations.\n",
                      required_A_s_d_bytes, max_A_s_d_bytes);
    }
    if (required_B_d_bytes > backend_ctx->max_alloc_size) {
        GGML_LOG_WARN("ggml_opencl: B_d buffer size reduced from %zu to %zu due to device limitations.\n",
                      required_B_d_bytes, max_B_d_bytes);
    }

    CL_CHECK((backend_ctx->A_q_d_max = clCreateBuffer(context, 0, max_A_q_d_bytes, NULL, &err), err));
    CL_CHECK((backend_ctx->A_s_d_max = clCreateBuffer(context, 0, max_A_s_d_bytes, NULL, &err), err));
    CL_CHECK((backend_ctx->B_d_max   = clCreateBuffer(context, 0, max_B_d_bytes,   NULL, &err), err));
#endif // GGML_OPENCL_USE_ADRENO_KERNELS

    dev_ctx->backend_ctx = backend_ctx.release();
    return dev_ctx->backend_ctx;
}

static void ggml_cl2_free(ggml_backend_t backend) {
    ggml_backend_opencl_context * ctx = (ggml_backend_opencl_context *) backend->context;
    ctx->free();

    // The CL context is shared by all backends, release it if all backends have been released
    bool should_release_opencl = true;
    for (auto device : g_ggml_backend_opencl_devices) {
        ggml_backend_opencl_device_context * ctx_dev = (ggml_backend_opencl_device_context *) device.context;
        if (ctx_dev->backend_ctx->ref_count > 0) {
            should_release_opencl = false;
        }
    }

    if (should_release_opencl) {
        CL_CHECK(clReleaseContext(ctx->context));
    }
}

//------------------------------------------------------------------------------
// Tensor extra management
//------------------------------------------------------------------------------
struct ggml_tensor_extra_cl {
    // The buffer object that holds the data.
    cl_mem data_device;
    // The offset into the buffer object. This is primarily for scratch buffer
    // and view operation.
    // NB: this offset no longer includes view offset (view_offs). Whenever this
    // offset is used, view_offs should be considered.
    cl_ulong offset;
    // The actual size of the cl_mem object. This is needed when returning the
    // block to the pool.
    size_t actual_size;

    void reset() {
        data_device = nullptr;
        offset = 0;
        actual_size = 0;
    }
};

// Additional tensor extra structs for quantized tensors.
// These tensors are loaded from files and should not be allocated in scratch --
// they should always be allocated from the pool. Hence, they do not have an
// `offset`, which indicate their locations in the scratch buffer.
struct ggml_tensor_extra_cl_q4_0 {
    // Quantized values.
    cl_mem q = nullptr;
    // Quantized values in image1d_buffer_t.
    cl_mem q_img = nullptr;
    // Scales.
    cl_mem d = nullptr;
    // Scales in image1d_buffer_t.
    cl_mem d_img = nullptr;
    // Size of quantized values.
    size_t size_q = 0;
    // Size of scales.
    size_t size_d = 0;

    ~ggml_tensor_extra_cl_q4_0() {
        reset();
    }

    void reset() {
        // q and d are subbuffers into the bigger buffer allocated in ggml_backend_buffer.
        // They must be properly released so that the original buffer can be
        // properly released to avoid memory leak.
        if (q != nullptr) {
            CL_CHECK(clReleaseMemObject(q));
            q = nullptr;
        }
        if (d != nullptr) {
            CL_CHECK(clReleaseMemObject(d));
            d = nullptr;
        }
        // Currently, q_img and d_img are only initialized when SMALL_ALLOC is
        // enabled. They point to the images in ggml_backend_opencl_buffer_context.
        // So, there is no need to release them here.
        // TODO: initialize them for non SMALL_PATH path, or remove them.
        q_img = nullptr;
        d_img = nullptr;
        size_q = 0;
        size_d = 0;
    }
};

//------------------------------------------------------------------------------
// Backend API
//------------------------------------------------------------------------------

//
// backend
//
static const char * ggml_backend_opencl_name(ggml_backend_t backend) {
    return "OpenCL";

    UNUSED(backend);
}

static void ggml_backend_opencl_free(ggml_backend_t backend) {
    ggml_cl2_free(backend);
}

static void ggml_backend_opencl_set_tensor_async(ggml_backend_t backend, ggml_tensor * tensor, const void * data, size_t offset, size_t size) {
    GGML_UNUSED(backend);
    GGML_UNUSED(tensor);
    GGML_UNUSED(data);
    GGML_UNUSED(offset);
    GGML_UNUSED(size);
}

static void ggml_backend_opencl_get_tensor_async(ggml_backend_t backend, const ggml_tensor * tensor, void * data, size_t offset, size_t size) {
    GGML_UNUSED(backend);
    GGML_UNUSED(tensor);
    GGML_UNUSED(data);
    GGML_UNUSED(offset);
    GGML_UNUSED(size);
}

static bool ggml_backend_opencl_cpy_tensor_async(ggml_backend_t backend, const ggml_tensor * src, ggml_tensor * dst) {
    GGML_UNUSED(backend);
    GGML_UNUSED(src);
    GGML_UNUSED(dst);
    return false;
}

static void ggml_backend_opencl_synchronize(ggml_backend_t backend) {
    auto * backend_ctx = static_cast<ggml_backend_opencl_context *>(backend->context);

    cl_event evt;
    CL_CHECK(clEnqueueBarrierWithWaitList(backend_ctx->queue, 0, nullptr, &evt));
    CL_CHECK(clWaitForEvents(1, &evt));
    CL_CHECK(clReleaseEvent(evt));
}

// Syncronizes the 'backend_ctx's device with others so that commands
// enqueued to it won't start until commands in the other devices have
// completed.
static void sync_with_other_backends(ggml_backend_opencl_context * backend_ctx) {
    if (g_ggml_backend_opencl_devices.size() < 2)
      return; // No other devices to synchronize with.

    std::vector<cl_event> events;
    events.reserve(g_ggml_backend_opencl_devices.size());

    for (ggml_backend_device & backend_dev : g_ggml_backend_opencl_devices) {
        auto * other_backend_ctx = ggml_cl2_init(&backend_dev);
        if (backend_ctx != other_backend_ctx) {
            cl_event ev;
            CL_CHECK(clEnqueueMarkerWithWaitList(other_backend_ctx->queue, 0, nullptr, &ev));
            CL_CHECK(clFlush(other_backend_ctx->queue));
            events.push_back(ev);
        }
    }

    CL_CHECK(clEnqueueBarrierWithWaitList(backend_ctx->queue, events.size(), events.data(), nullptr));
    for (auto ev : events) {
        CL_CHECK(clReleaseEvent(ev));
    }
}

static void sync_with_other_backends(ggml_backend_t backend) {
    auto * backend_ctx = static_cast<ggml_backend_opencl_context *>(backend->context);
    sync_with_other_backends(backend_ctx);
}

static ggml_status ggml_backend_opencl_graph_compute(ggml_backend_t backend, ggml_cgraph * cgraph) {
    for (int i = 0; i < cgraph->n_nodes; i++) {
        ggml_tensor * node = cgraph->nodes[i];

        // NOTE: this may oversynchronize by synchronizing with
        //       backends/devices which don't compute 'cgraph's
        //       dependencies.
        sync_with_other_backends(backend);

        if (node->op == GGML_OP_RESHAPE || node->op == GGML_OP_TRANSPOSE || node->op == GGML_OP_VIEW || node->op == GGML_OP_PERMUTE || node->op == GGML_OP_NONE) {
            continue;
        }

        bool ok = ggml_cl_compute_forward(backend, node);
        if (!ok) {
            GGML_LOG_ERROR("%s: error: op not supported %s (%s)\n", __func__, node->name, ggml_op_name(node->op));
        }
        GGML_ASSERT(ok);
    }

    return GGML_STATUS_SUCCESS;
}

static bool ggml_opencl_supports_op(ggml_backend_dev_t dev, const struct ggml_tensor * op) {
    GGML_UNUSED(dev);

    switch (op->op) {
        case GGML_OP_NONE:
            return true;
        case GGML_OP_GET_ROWS:
            switch (op->src[0]->type) {
                case GGML_TYPE_F32:
                case GGML_TYPE_F16:
                    return true;
                case GGML_TYPE_Q4_0:
#ifdef GGML_OPENCL_SOA_Q
                    // We do not support flattened Q4_0 (and possibly other Q's)
                    return false;
#else // GGML_OPENCL_SOA_Q
                    return true;
#endif // GGML_OPENCL_SOA_Q
                default:
                    return false;
            }
        case GGML_OP_CPY:
        case GGML_OP_DUP:
        case GGML_OP_CONT:
            switch (op->src[0]->type) {
                case GGML_TYPE_F32:
                    switch (op->type) {
                        case GGML_TYPE_F16:
                        case GGML_TYPE_F32:
                            return true;
                        default:
                            return false;
                    }
                case GGML_TYPE_F16:
                    switch (op->type) {
                        case GGML_TYPE_F16:
                        case GGML_TYPE_F32:
                            return true;
                        default:
                            return false;
                    }
                default:
                    return false;
            }
        case GGML_OP_ADD:
        case GGML_OP_SCALE:
        case GGML_OP_MUL:
        case GGML_OP_DIV:
        case GGML_OP_SUB:
            return op->src[0]->type == GGML_TYPE_F32;
        case GGML_OP_UNARY:
            switch (ggml_get_unary_op(op)) {
                case GGML_UNARY_OP_GELU:
                case GGML_UNARY_OP_SILU:
                case GGML_UNARY_OP_RELU:
                case GGML_UNARY_OP_GELU_QUICK:
                   return ggml_is_contiguous(op->src[0]) && op->src[0]->type == GGML_TYPE_F32;
                case GGML_UNARY_OP_SIGMOID:
                    return ggml_is_contiguous(op->src[0]);
                case GGML_UNARY_OP_TANH:
                   return (op->src[0]->type == GGML_TYPE_F32 && op->type == GGML_TYPE_F32) ||
                          (op->src[0]->type == GGML_TYPE_F16 && op->type == GGML_TYPE_F16);
                default:
                    return false;
            }
        case GGML_OP_GLU:
            switch (ggml_get_glu_op(op)) {
                case GGML_GLU_OP_GEGLU:
                case GGML_GLU_OP_REGLU:
                case GGML_GLU_OP_SWIGLU:
<<<<<<< HEAD
                case GGML_GLU_OP_GEGLU_ERF:
                case GGML_GLU_OP_GEGLU_QUICK:
=======
>>>>>>> 343b6e94
                    return ggml_is_contiguous_1(op->src[0]) && (op->type == GGML_TYPE_F32 || op->type == GGML_TYPE_F16);
                default:
                    return false;
            }
        case GGML_OP_CLAMP:
            return op->src[0]->type == GGML_TYPE_F32;
        case GGML_OP_SOFT_MAX:
        case GGML_OP_NORM:
        case GGML_OP_RMS_NORM:
            return true;
        case GGML_OP_REPEAT:
            return op->src[0]->type == GGML_TYPE_F32 && op->type == GGML_TYPE_F32; // Assuming F32 for now, can be expanded
        case GGML_OP_PAD:
            return op->src[0]->type == GGML_TYPE_F32 && op->type == GGML_TYPE_F32 &&
                   op->src[0]->ne[3] == 1 && op->ne[3] == 1;
        case GGML_OP_UPSCALE:
            return op->src[0]->type == GGML_TYPE_F32 && op->type == GGML_TYPE_F32;
        case GGML_OP_CONCAT:
            return op->src[0]->type == GGML_TYPE_F32 && op->src[1]->type == GGML_TYPE_F32 && op->type == GGML_TYPE_F32;
        case GGML_OP_TIMESTEP_EMBEDDING:
            return op->src[0]->type == GGML_TYPE_F32 && op->type == GGML_TYPE_F32;
        case GGML_OP_GROUP_NORM:
            return ggml_is_contiguous(op->src[0]);
        case GGML_OP_MUL_MAT:
            if (op->src[0]->type == GGML_TYPE_F16) {
                return true;
            } else if (op->src[0]->type == GGML_TYPE_F32) {
                return op->src[1]->type == GGML_TYPE_F32;
            } else if (op->src[0]->type == GGML_TYPE_Q4_0 ||
                       op->src[0]->type == GGML_TYPE_Q6_K) {
                return op->src[1]->type == GGML_TYPE_F32 && ggml_is_contiguous(op->src[0]) && ggml_is_contiguous(op->src[1]);
            }
            return false;
        case GGML_OP_MUL_MAT_ID:
            if (op->src[0]->type == GGML_TYPE_Q4_0) {
                if (op->src[1]->type == GGML_TYPE_F32) {
                    return ggml_is_contiguous(op->src[0]) && ggml_is_contiguous(op->src[1]);
                }
            }
            return false;
        case GGML_OP_RESHAPE:
        case GGML_OP_VIEW:
        case GGML_OP_PERMUTE:
        case GGML_OP_TRANSPOSE:
            return true;
        case GGML_OP_DIAG_MASK_INF:
            return op->ne[3] == 1;
        case GGML_OP_ROPE: {
            const int mode = ((const int32_t *) op->op_params)[2];
            const bool is_mrope = mode & GGML_ROPE_TYPE_MROPE;
            const bool is_vision = mode == GGML_ROPE_TYPE_VISION;
            if (is_mrope && !is_vision) {
                if (op->src[0]->type == GGML_TYPE_F32 ||
                    op->src[0]->type == GGML_TYPE_F16) {
                    return true;
                }
                return false;
            }
            if (is_vision) {
                if (op->src[0]->type == GGML_TYPE_F32 ||
                    op->src[0]->type == GGML_TYPE_F16) {
                    return true;
                }
                return false;
            }
            return true;
        }
        case GGML_OP_IM2COL:
            return true;
        case GGML_OP_ARGSORT:
            return op->src[0]->type == GGML_TYPE_F32;
        case GGML_OP_SUM_ROWS:
            return op->src[0]->type == GGML_TYPE_F32 && ggml_is_contiguous(op->src[0]);
        default:
            return false;
    }
}

// Forward declaration - implementation appears later in the file.
static const char * ggml_backend_opencl_buffer_type_get_name(ggml_backend_buffer_type_t buffer_type);

static ggml_guid_t ggml_backend_opencl_guid() {
    static ggml_guid guid = { 0xde, 0xe0, 0x70, 0xa2, 0x73, 0x4e, 0x4d, 0xbc, 0xb0, 0xc7, 0x4f, 0xd4, 0x6d, 0x4e, 0x90, 0xfe };
    return &guid;
}

static ggml_backend_i ggml_backend_opencl_i = {
    /* .get_name                = */ ggml_backend_opencl_name,
    /* .free                    = */ ggml_backend_opencl_free,
    /* .set_tensor_async        = */ NULL,  /* ggml_backend_opencl_set_tensor_async */
    /* .get_tensor_async        = */ NULL,  /* ggml_backend_opencl_get_tensor_async */
    /* .cpy_tensor_async        = */ NULL,  /* ggml_backend_opencl_cpy_tensor_async */
    /* .synchronize             = */ ggml_backend_opencl_synchronize,
    /* .graph_plan_create       = */ NULL,
    /* .graph_plan_free         = */ NULL,
    /* .graph_plan_update       = */ NULL,
    /* .graph_plan_compute      = */ NULL,
    /* .graph_compute           = */ ggml_backend_opencl_graph_compute,
    /* .event_record            = */ NULL,
    /* .event_wait              = */ NULL,
};

ggml_backend_t ggml_backend_opencl_init(void) {
    ggml_backend_dev_t dev = ggml_backend_reg_dev_get(ggml_backend_opencl_reg(), 0);
    ggml_backend_opencl_context *backend_ctx = ggml_cl2_init(dev);

    ggml_backend_t backend = new ggml_backend {
        /* .guid      = */ ggml_backend_opencl_guid(),
        /* .interface = */ ggml_backend_opencl_i,
        /* .device    = */ dev,
        /* .context   = */ backend_ctx
    };

    return backend;
}

bool ggml_backend_is_opencl(ggml_backend_t backend) {
    return backend && backend->iface.get_name == ggml_backend_opencl_name;
}

//
// buffer
//
struct ggml_backend_opencl_buffer_context {
    // A buffer context can hold multiple cl_mem objects. This is for flattening
    // quantized weights and should be used with GGML_OPENCL_SMALL_ALLOC where
    // each tensor is allocated a separate buffer. When flattening is enabled
    // with small allocation, each tensor is backed by two cl_mem objects (for
    // quants and scales) packed into a backend_opencl_buffer.
    ggml_backend_opencl_buffer_context(cl_mem buf)
        : name("OpenCL") {
        buffer.push_back(buf);
    }

    ~ggml_backend_opencl_buffer_context() {
        for (cl_mem buf : buffer) {
            CL_CHECK(clReleaseMemObject(buf));
        }
        for (cl_mem im : img) {
            CL_CHECK(clReleaseMemObject(im));
        }

        // Delete all extras to trigger their destructors
        for (ggml_tensor_extra_cl * e : temp_tensor_extras) {
            delete e;
        }
        for (ggml_tensor_extra_cl * e : temp_tensor_extras_in_use) {
            delete e;
        }
        for (ggml_tensor_extra_cl_q4_0 * e : temp_tensor_extras_q4_0) {
            delete e;
        }
        for (ggml_tensor_extra_cl_q4_0 * e : temp_tensor_extras_q4_0_in_use) {
            delete e;
        }
    }

    ggml_tensor_extra_cl * ggml_opencl_alloc_temp_tensor_extra() {
        ggml_tensor_extra_cl * extra;
        if (temp_tensor_extras.empty()) {
            extra = new ggml_tensor_extra_cl();
        } else {
            extra = temp_tensor_extras.back();
            temp_tensor_extras.pop_back();
        }

        temp_tensor_extras_in_use.push_back(extra);

        extra->reset();
        return extra;
    }

    ggml_tensor_extra_cl_q4_0 * ggml_opencl_alloc_temp_tensor_extra_q4_0() {
        ggml_tensor_extra_cl_q4_0 * extra;
        if (temp_tensor_extras_q4_0.empty()) {
            extra = new ggml_tensor_extra_cl_q4_0();
        } else {
            extra = temp_tensor_extras_q4_0.back();
            temp_tensor_extras_q4_0.pop_back();
        }

        temp_tensor_extras_q4_0_in_use.push_back(extra);

        extra->reset();
        return extra;
    }

    void reset() {
        for (ggml_tensor_extra_cl * e : temp_tensor_extras_in_use) {
            temp_tensor_extras.push_back(e);
        }
        temp_tensor_extras_in_use.clear();

        for (ggml_tensor_extra_cl_q4_0 * e : temp_tensor_extras_q4_0_in_use) {
            temp_tensor_extras_q4_0.push_back(e);
        }
        temp_tensor_extras_q4_0_in_use.clear();
    }

    // Pools for extras. Available extras are in `temp_tensor_extras`. Extras
    // being used are in `temp_tensor_extras_in_use`. At the first run, new
    // extras get created and put in `in_use`. When the buffer is reset via
    // the `reset` callback, all extras in `in_use` get moved to available extras
    // for reuse.
    std::vector<ggml_tensor_extra_cl *> temp_tensor_extras;
    std::vector<ggml_tensor_extra_cl *> temp_tensor_extras_in_use;
    std::vector<ggml_tensor_extra_cl_q4_0 *> temp_tensor_extras_q4_0;
    std::vector<ggml_tensor_extra_cl_q4_0 *> temp_tensor_extras_q4_0_in_use;

    // The buffer_context is initially created by ggml_backend_buft_alloc_buffer
    // before any tensor is initialized (at the beginning of alloc_tensor_range).
    // Hence, there is alway a buffer object in this vector. When each tensor is
    // being initialized, this original buffer object will be released if both
    // flattening and small allocation are enabled, and additional buffer
    // objects will be created in init_tensor to represent flattened quantized
    // weights.
    std::vector<cl_mem> buffer;
    // These are image1d_buffer_t objects that wrap around the quants and scales.
    // For Q4_0 quantization, there should be two of them - one for quants and
    // one for scales. They should be populated only when flattening and small
    // allocation are enabled.
    std::vector<cl_mem> img;
    std::string name;
};

static void ggml_backend_opencl_buffer_free_buffer(ggml_backend_buffer_t buffer) {
    ggml_backend_opencl_buffer_context * ctx = (ggml_backend_opencl_buffer_context *) buffer->context;
    delete ctx;
}

static void * ggml_backend_opencl_buffer_get_base(ggml_backend_buffer_t buffer) {
    ggml_backend_opencl_context * backend_ctx = ggml_cl2_init(buffer->buft->device);
    return (void *) (uintptr_t) backend_ctx->alignment;
}

static enum ggml_status ggml_backend_opencl_buffer_init_tensor(ggml_backend_buffer_t buffer, ggml_tensor * tensor) {
    ggml_backend_opencl_buffer_context * ctx = (ggml_backend_opencl_buffer_context *) buffer->context;

    ggml_cl2_init(buffer->buft->device);

    if (tensor->view_src != nullptr) {
        GGML_ASSERT(tensor->view_src->buffer->buft == buffer->buft);

        ggml_tensor_extra_cl * view_extra = (ggml_tensor_extra_cl *) tensor->view_src->extra;
        GGML_ASSERT(view_extra && "view_extra is nullptr?");

        // Reuse extra of the parent tensor. The offset of this view tensor
        // becomes `extra->offset + view_offs` and needs to be calculated when
        // it is used. This changes is needed because of the change to
        // ggml_alloc.c in https://github.com/ggerganov/llama.cpp/pull/7640.
        // `buffer` passed in here will always be `tensor->buffer`. It is OK
        // to allocate extras from the same buffer context for ordinary
        // intermediate tensors. But for views into kv cache tensors, doing so
        // would mess up the extras used by kv cache.
        // Before #7640, `buffer` is for intermediate tensors, which is always
        // different from that of kv cache tensors.
        //
        // NB: now extra->offset no longer accounts for view_offs.
        // NB: this should not apply to weight tensors (for end-to-end runs, but
        //     may apply for test-backend-ops).
        // FIXME: if any unexpected results are seen, double check the offset -
        // there could be other places that need fix.
        tensor->extra = view_extra;
    } else {
        {
            size_t offset = (char *) tensor->data - (char *) ggml_backend_opencl_buffer_get_base(buffer);

            ggml_tensor_extra_cl * extra = ctx->ggml_opencl_alloc_temp_tensor_extra();
            extra->offset = offset;
            extra->data_device = ctx->buffer[0];
            extra->actual_size = ggml_nbytes(tensor);

            tensor->extra = extra;
        }
    }
    return GGML_STATUS_SUCCESS;
}

// The optimized gemm and gemv kernels are used for large matrices without batch.
// tensor is the quantized weights matrix.
inline bool use_adreno_kernels(const ggml_backend_opencl_context *backend_ctx, const ggml_tensor *tensor) {
    int64_t threshold_ne0 = 512;
    int64_t threshold_ne1 = 512;
    if (!backend_ctx->adreno_cl_compiler_version.newer_than_or_same(E031, 38, 11, 0) &&
         backend_ctx->adreno_cl_compiler_version.type != DX) {
        threshold_ne0 = 128;
        threshold_ne1 = 128;
    }
    return tensor->ne[0] >= threshold_ne0 && tensor->ne[1] >= threshold_ne1 &&
            tensor->ne[2] == 1 && tensor->ne[3] == 1;
}

static void ggml_backend_opencl_buffer_set_tensor(ggml_backend_buffer_t buffer, ggml_tensor * tensor, const void * data, size_t offset, size_t size) {
    ggml_backend_opencl_context *backend_ctx = ggml_cl2_init(buffer->buft->device);

    cl_context context = backend_ctx->context;
    cl_command_queue queue = backend_ctx->queue;

#ifdef GGML_OPENCL_SOA_Q
    // We separate the quantized bits and scale from block_q4_0 by using an
    // additional kernel, where each thread handles a block. We first read the
    // original weights into a temporary buffer, then create two separate
    // buffers for quantized bits and scales, which are then populated by the
    // conversion kernel.
    if (tensor->type == GGML_TYPE_Q4_0) {
        // Tensors should have been preallocated, therefore they should
        // already have ggml_tensor_extra_cl as extra.
        ggml_tensor_extra_cl * extra_orig = (ggml_tensor_extra_cl *)tensor->extra;
        GGML_ASSERT(extra_orig && "Tesnors in OpenCL backend should have been allocated and initialized");

        // Allocate the new extra and create aliases from the original.
        ggml_backend_opencl_buffer_context * ctx = (ggml_backend_opencl_buffer_context *) buffer->context;
        ggml_tensor_extra_cl_q4_0 * extra = ctx->ggml_opencl_alloc_temp_tensor_extra_q4_0();

        size_t size_d = ggml_nelements(tensor)/ggml_blck_size(tensor->type)*sizeof(ggml_fp16_t);
        size_t size_q = ggml_nelements(tensor)/ggml_blck_size(tensor->type)*ggml_blck_size(tensor->type)/2;
        GGML_ASSERT(size_d + size_q == ggml_nbytes(tensor) && "Incorrect tensor size");

        cl_int err;
        cl_mem data_device = clCreateBuffer(context, CL_MEM_READ_WRITE,
            ggml_nbytes(tensor), NULL, &err);
        CL_CHECK(err);
        CL_CHECK(clEnqueueWriteBuffer(
            queue, data_device, CL_TRUE, 0,
            ggml_nbytes(tensor), data, 0, NULL, NULL));

        // We consider the specified offset arg as always, although For weights
        // the offset arg should be 0 (we do not assert this).
        //GGML_ASSERT(offset == 0);

        // We create subbuffers from the original tensor buffer for scales and
        // quants - i.e., scales and quants are aliases into the buffer obejct
        // that backs the original tensor. This is a cleaner way to adapt to the
        // new memory management.
        // In the old code, we allocate new buffers for scales and quants
        // respectively, which could still be done but would result in double
        // allocation; properly deallocating the preallocated buffer that backs
        // the tensors is tricky and would leak the backend specific information
        // into the general backend code.
        // Does this create misaligned subbuffers (alignment is 1024) in certain
        // cases ?
        cl_buffer_region region;

        // The original tensor memory is divided into scales and quants, i.e.,
        // we first store scales, then quants.
        // Create subbuffer for scales.
        region.origin = align_to(extra_orig->offset + tensor->view_offs + offset, backend_ctx->alignment);
        region.size = size_d;
        extra->d = clCreateSubBuffer(
            extra_orig->data_device, CL_MEM_READ_WRITE,
            CL_BUFFER_CREATE_TYPE_REGION, &region, &err);
        CL_CHECK(err);
        auto previous_origin = region.origin;

        // Create subbuffer for quants.
        region.origin = align_to(previous_origin + size_d, backend_ctx->alignment);
        region.size = size_q;
        extra->q = clCreateSubBuffer(
            extra_orig->data_device, CL_MEM_READ_WRITE,
            CL_BUFFER_CREATE_TYPE_REGION, &region, &err);
        CL_CHECK(err);

        //cl_kernel kernel = backend_ctx->kernel_convert_block_q4_0;
    #ifdef GGML_OPENCL_USE_ADRENO_KERNELS
        cl_kernel kernel = backend_ctx->kernel_convert_block_q4_0;

        // The optimized kernels need weights in natural order, so unshuffle.
        if (use_adreno_kernels(backend_ctx, tensor)) {
            kernel = backend_ctx->kernel_convert_block_q4_0_noshuffle;
        }
    #else
        cl_kernel kernel = backend_ctx->kernel_convert_block_q4_0;
    #endif // GGML_OPENCL_USE_ADRENO_KERNELS
        CL_CHECK(clSetKernelArg(kernel, 0, sizeof(cl_mem), &data_device));
        CL_CHECK(clSetKernelArg(kernel, 1, sizeof(cl_mem), &extra->q));
        CL_CHECK(clSetKernelArg(kernel, 2, sizeof(cl_mem), &extra->d));

        size_t global_work_size[] = {(size_t)ggml_nelements(tensor)/ggml_blck_size(tensor->type), 1, 1};
        size_t local_work_size[] = {64, 1, 1};

        cl_event evt;
        CL_CHECK(clEnqueueNDRangeKernel(queue, kernel, 3, NULL, global_work_size, local_work_size, 0, NULL, &evt));
        CL_CHECK(clWaitForEvents(1, &evt));
        CL_CHECK(clReleaseMemObject(data_device));

        tensor->extra = extra;

        // transpose the weights and scales
    #ifdef GGML_OPENCL_USE_ADRENO_KERNELS
        // Only do transpose for large, non batched matrix
        // TODO: use preallocated images instead of sub-buffer then image
        if (use_adreno_kernels(backend_ctx, tensor)) {
        // <----------------------------------------------------------------------------------> //
        // start transpose
        // <----------------------------------------------------------------------------------> //
        int M = tensor->ne[1];   // ne01
        int K = tensor->ne[0];   // ne00

        //For matrix-vector multiplication kernel, we assume K is a multiple of 32
        GGML_ASSERT(K % 32 == 0);
        //For transpose kernels, we assume K is a multiple of 4 (satisfied by prior assert), and M is a multiple of 4
        GGML_ASSERT(M % 4 == 0);

        // transpose is out of place, so we need to allocate transposed buffers
        // <----------------------------------------------------------------------------------> //
        // use sub_buffer of max buffer size instead

        size_t q_size_bytes = K * M / 8 * sizeof(float);
        cl_buffer_region region;
        region.origin = 0;
        region.size = q_size_bytes;
        cl_mem qT_d = clCreateSubBuffer(
            backend_ctx->A_q_d_max,
            0,
            CL_BUFFER_CREATE_TYPE_REGION,
            &region,
            &err);
        // cl_mem qT_d = clCreateBuffer(context, CL_MEM_READ_WRITE, q_size_bytes, NULL, &err);
        CL_CHECK(err);

        // size_t d_size_bytes = M * (K / 32) / 2 * sizeof(float);
        size_t d_size_bytes = M * (K / 32) * 2;
        region.origin = 0;
        region.size = d_size_bytes;
        cl_mem dT_d = clCreateSubBuffer(
            backend_ctx->A_s_d_max,
            0,
            CL_BUFFER_CREATE_TYPE_REGION,
            &region,
            &err);
        // cl_mem dT_d = clCreateBuffer(context, CL_MEM_READ_WRITE, d_size_bytes, NULL, &err);
        CL_CHECK(err);

        // <----------------------------------------------------------------------------------> //


        // create images from the buffers
        // <----------------------------------------------------------------------------------> //
        cl_mem q_d_image1D;
        cl_mem d_d_image1D;
        cl_mem qT_d_image1D;
        cl_mem dT_d_image1D;

        cl_image_format img_fmt_1d = { CL_RGBA, CL_HALF_FLOAT };
        cl_image_desc img_desc_1d;

        memset(&img_desc_1d, 0, sizeof(img_desc_1d));
        img_desc_1d.image_type = CL_MEM_OBJECT_IMAGE1D_BUFFER;
        img_desc_1d.image_width = M * K / 4 / 4;
        img_desc_1d.buffer = extra->q;
        q_d_image1D = clCreateImage(context, 0, &img_fmt_1d, &img_desc_1d, NULL, &err);
        CL_CHECK(err);

        img_fmt_1d = { CL_RGBA, CL_HALF_FLOAT };
        memset(&img_desc_1d, 0, sizeof(img_desc_1d));
        img_desc_1d.image_type = CL_MEM_OBJECT_IMAGE1D_BUFFER;
        img_desc_1d.image_width = M * K / 4 / 4;
        img_desc_1d.buffer = qT_d;
        qT_d_image1D = clCreateImage(context, 0, &img_fmt_1d, &img_desc_1d, NULL, &err);
        CL_CHECK(err);

        img_fmt_1d = { CL_RGBA, CL_HALF_FLOAT };
        memset(&img_desc_1d, 0, sizeof(img_desc_1d));
        img_desc_1d.image_type = CL_MEM_OBJECT_IMAGE1D_BUFFER;
        img_desc_1d.image_width = M * K / 32 / 4;
        img_desc_1d.buffer = extra->d;
        d_d_image1D = clCreateImage(context, 0, &img_fmt_1d, &img_desc_1d, NULL, &err);
        CL_CHECK(err);

        img_fmt_1d = { CL_RGBA, CL_HALF_FLOAT };
        memset(&img_desc_1d, 0, sizeof(img_desc_1d));
        img_desc_1d.image_type = CL_MEM_OBJECT_IMAGE1D_BUFFER;
        img_desc_1d.image_width = M * K / 32 / 4;
        img_desc_1d.buffer = dT_d;
        dT_d_image1D = clCreateImage(context, 0, &img_fmt_1d, &img_desc_1d, NULL, &err);
        CL_CHECK(err);
        // <----------------------------------------------------------------------------------> //

        // set up and call the transpose kernels
        // <----------------------------------------------------------------------------------> //
        // weights
        int height_q = M / 4;
        int width_q = K / 4 / 4;
        kernel = backend_ctx->kernel_transpose_16;

        CL_CHECK(clSetKernelArg(kernel, 0, sizeof(cl_mem), &q_d_image1D));
        CL_CHECK(clSetKernelArg(kernel, 1, sizeof(cl_mem), &qT_d_image1D));
        CL_CHECK(clSetKernelArg(kernel, 2, sizeof(int),    &height_q));
        CL_CHECK(clSetKernelArg(kernel, 3, sizeof(int),    &width_q));

        size_t local_size_q[3] = {4, 16, 1};
        size_t global_size_q[3] = {static_cast<size_t>(width_q), static_cast<size_t>(height_q), 1};
        CL_CHECK(clEnqueueNDRangeKernel(queue, kernel, 3, NULL, global_size_q, local_size_q, 0, NULL, &evt));
        CL_CHECK(clWaitForEvents(1, &evt));

        // scales
        int height_s = M / 4;
        int width_s = K / 32 / 4;

        kernel = backend_ctx->kernel_transpose_16;
        CL_CHECK(clSetKernelArg(kernel, 0, sizeof(cl_mem), &d_d_image1D));
        CL_CHECK(clSetKernelArg(kernel, 1, sizeof(cl_mem), &dT_d_image1D));
        CL_CHECK(clSetKernelArg(kernel, 2, sizeof(int), &height_s));
        CL_CHECK(clSetKernelArg(kernel, 3, sizeof(int), &width_s));

        size_t local_size_s[3] = {4, 16, 1};
        size_t global_size_s[3] = {static_cast<size_t>(width_s), static_cast<size_t>(height_s), 1};
        CL_CHECK(clEnqueueNDRangeKernel(queue, kernel, 3, NULL, global_size_s, local_size_s, 0, NULL, &evt));
        CL_CHECK(clWaitForEvents(1, &evt));
        // <----------------------------------------------------------------------------------> //

        // copy transposed buffer contents to original buffers
        // <----------------------------------------------------------------------------------> //
        // weights
        CL_CHECK(clEnqueueCopyBuffer(queue, qT_d, extra->q, 0, 0, q_size_bytes, 0, NULL, &evt));
        CL_CHECK(clWaitForEvents(1, &evt));

        // scales
        CL_CHECK(clEnqueueCopyBuffer(queue, dT_d, extra->d, 0, 0, d_size_bytes, 0, NULL, &evt));
        CL_CHECK(clWaitForEvents(1, &evt));
        // <----------------------------------------------------------------------------------> //

        // deallocate transpose buffers
        // <----------------------------------------------------------------------------------> //
        CL_CHECK(clReleaseMemObject(qT_d));
        CL_CHECK(clReleaseMemObject(dT_d));

        // deallocate temporary images
        CL_CHECK(clReleaseMemObject(q_d_image1D));
        CL_CHECK(clReleaseMemObject(d_d_image1D));
        CL_CHECK(clReleaseMemObject(qT_d_image1D));
        CL_CHECK(clReleaseMemObject(dT_d_image1D));
        // <----------------------------------------------------------------------------------> //
        // end transpose
        // <----------------------------------------------------------------------------------> //
        }
    #endif // GGML_OPENCL_USE_ADRENO_KERNELS

        return;
    }
#endif // GGML_OPENCL_SOA_Q

    ggml_tensor_extra_cl * extra = (ggml_tensor_extra_cl *) tensor->extra;
    GGML_ASSERT(extra);

    CL_CHECK(clEnqueueWriteBuffer(
        queue, extra->data_device, CL_TRUE, extra->offset + offset,
        size, data, 0, NULL, NULL));

    GGML_UNUSED(buffer);
}

static void ggml_backend_opencl_buffer_get_tensor(ggml_backend_buffer_t buffer, const ggml_tensor * tensor, void * data, size_t offset, size_t size) {
    GGML_ASSERT(tensor->extra);

    ggml_backend_opencl_context *backend_ctx = ggml_cl2_init(buffer->buft->device);

    cl_context context = backend_ctx->context;
    cl_command_queue queue = backend_ctx->queue;

    // Make sure all previously submitted commands in other devices are finished.
    sync_with_other_backends(backend_ctx);

#ifdef GGML_OPENCL_SOA_Q
    // In end-to-end runs, get_tensor is usually used to get back the logits,
    // where we can simply do clEnqueueReadBuffer since they are f32.
    // However, in test-backend-ops, the GPU graph is copied to the CPU backend,
    // which requires reading back quantized weight tensors.
    // To properly support this, we need to restore block_q4_0 struct arrays
    // from the flattened buffers.
    if (tensor->type == GGML_TYPE_Q4_0) {
        ggml_tensor_extra_cl_q4_0 * extra = (ggml_tensor_extra_cl_q4_0 *)tensor->extra;

        cl_int err;
        cl_mem data_device = clCreateBuffer(context, CL_MEM_READ_WRITE,
            ggml_nbytes(tensor), NULL, &err);
        CL_CHECK(err);

        cl_kernel kernel = backend_ctx->kernel_restore_block_q4_0;
        CL_CHECK(clSetKernelArg(kernel, 0, sizeof(cl_mem), &extra->q));
        CL_CHECK(clSetKernelArg(kernel, 1, sizeof(cl_mem), &extra->d));
        CL_CHECK(clSetKernelArg(kernel, 2, sizeof(cl_mem), &data_device));

        size_t global_work_size[] = {(size_t)ggml_nelements(tensor)/ggml_blck_size(tensor->type), 1, 1};
        size_t local_work_size[] = {1, 1, 1};

        cl_event evt;
        CL_CHECK(clEnqueueNDRangeKernel(queue, kernel, 3, NULL,
            global_work_size, local_work_size, 0, NULL, &evt));
        CL_CHECK(clWaitForEvents(1, &evt));
        CL_CHECK(clEnqueueReadBuffer(
            queue, data_device, CL_TRUE, offset,
            size, data, 0, NULL, NULL));
        CL_CHECK(clReleaseMemObject(data_device));
        return;
    }
#endif // GGML_OPENCL_SOA_Q

    ggml_tensor_extra_cl * extra = (ggml_tensor_extra_cl *) tensor->extra;

    CL_CHECK(clEnqueueReadBuffer(
        queue, extra->data_device, CL_TRUE, extra->offset + tensor->view_offs + offset,
        size, data, 0, NULL, NULL));

    GGML_UNUSED(buffer);
}

static void ggml_backend_opencl_buffer_clear(ggml_backend_buffer_t buffer, uint8_t value) {
    ggml_backend_dev_t dev = buffer->buft->device;
    ggml_backend_opencl_context *backend_ctx = ggml_cl2_init(dev);
    cl_command_queue queue = backend_ctx->queue;

    ggml_backend_opencl_buffer_context * ctx = (ggml_backend_opencl_buffer_context *) buffer->context;
    for (cl_mem buf : ctx->buffer) {
        CL_CHECK(clEnqueueFillBuffer(queue, buf, &value, sizeof(value), 0, buffer->size, 0, NULL, NULL));
    }
    CL_CHECK(clFinish(queue));
}

static void ggml_backend_opencl_buffer_reset(ggml_backend_buffer_t buffer) {
    ggml_backend_opencl_buffer_context * ctx = (ggml_backend_opencl_buffer_context *) buffer->context;
    ctx->reset();
}

static ggml_backend_buffer_i ggml_backend_opencl_buffer_interface = {
    /* .free_buffer     = */ ggml_backend_opencl_buffer_free_buffer,
    /* .get_base        = */ ggml_backend_opencl_buffer_get_base,
    /* .init_tensor     = */ ggml_backend_opencl_buffer_init_tensor,
    /* .memset_tensor   = */ NULL,
    /* .set_tensor      = */ ggml_backend_opencl_buffer_set_tensor,
    /* .get_tensor      = */ ggml_backend_opencl_buffer_get_tensor,
    /* .cpy_tensor      = */ NULL,
    /* .clear           = */ ggml_backend_opencl_buffer_clear,
    /* .reset           = */ ggml_backend_opencl_buffer_reset,
};

//
// buffer type
//

static const char * ggml_backend_opencl_buffer_type_get_name(ggml_backend_buffer_type_t buffer_type) {
    return "OpenCL";

    GGML_UNUSED(buffer_type);
}

static ggml_backend_buffer_t ggml_backend_opencl_buffer_type_alloc_buffer(ggml_backend_buffer_type_t buffer_type, size_t size) {
    ggml_backend_opencl_context *backend_ctx = ggml_cl2_init(buffer_type->device);

    // clCreateBuffer returns -61 for size 0
    size = std::max(size, (size_t)1);

    cl_int err;
    cl_mem mem = clCreateBuffer(backend_ctx->context, CL_MEM_READ_WRITE, size, NULL, &err);
    if (err != CL_SUCCESS) {
        GGML_LOG_INFO("%s: failed to allocate %.2f MiB\n", __func__, size / 1024.0 / 1024.0);
        return nullptr;
    }

    ggml_backend_opencl_buffer_context * ctx = new ggml_backend_opencl_buffer_context(mem);

    return ggml_backend_buffer_init(buffer_type, ggml_backend_opencl_buffer_interface, ctx, size);
}

static size_t ggml_backend_opencl_buffer_type_get_alignment(ggml_backend_buffer_type_t buffer_type) {
    ggml_backend_opencl_context * backend_ctx = ggml_cl2_init(buffer_type->device);
    return backend_ctx->alignment;
}

static size_t ggml_backend_opencl_buffer_type_get_max_size(ggml_backend_buffer_type_t buffer_type) {
    static size_t max_size = -1;
    if (max_size == (size_t)-1) {
        ggml_backend_opencl_context * backend_ctx = ggml_cl2_init(buffer_type->device);
        max_size = backend_ctx->max_alloc_size;
    }
    return max_size;
}

static bool ggml_backend_opencl_buffer_type_supports_backend(ggml_backend_buffer_type_t buft, ggml_backend_t backend) {
    return ggml_backend_is_opencl(backend);

    UNUSED(buft);
}

static ggml_backend_buffer_type_i ggml_backend_opencl_buffer_type_interface = {
    /* .get_name         = */ ggml_backend_opencl_buffer_type_get_name,
    /* .alloc_buffer     = */ ggml_backend_opencl_buffer_type_alloc_buffer,
    /* .get_alignment    = */ ggml_backend_opencl_buffer_type_get_alignment,
    /* .get_max_size     = */ ggml_backend_opencl_buffer_type_get_max_size,
    /* .get_alloc_size   = */ NULL,
    /* .is_host          = */ NULL,
};

//
// backend device
//

static const char * ggml_backend_opencl_device_get_name(ggml_backend_dev_t dev) {
    return "GPUOpenCL";

    GGML_UNUSED(dev);
}

static const char * ggml_backend_opencl_device_get_description(ggml_backend_dev_t dev) {
    ggml_backend_opencl_device_context *dev_ctx = (ggml_backend_opencl_device_context *) dev->context;
    return dev_ctx->device_name.c_str();
}

static void ggml_backend_opencl_device_get_memory(ggml_backend_dev_t dev, size_t * free, size_t * total) {
    *free = 1;
    *total = 1;

    GGML_UNUSED(dev);
}

static enum ggml_backend_dev_type ggml_backend_opencl_device_get_type(ggml_backend_dev_t dev) {
    return GGML_BACKEND_DEVICE_TYPE_GPU;

    GGML_UNUSED(dev);
}

static void ggml_backend_opencl_device_get_props(ggml_backend_dev_t dev, struct ggml_backend_dev_props * props) {
    props->name        = ggml_backend_opencl_device_get_name(dev);
    props->description = ggml_backend_opencl_device_get_description(dev);
    props->type        = ggml_backend_opencl_device_get_type(dev);
    ggml_backend_opencl_device_get_memory(dev, &props->memory_free, &props->memory_total);
    props->caps = ggml_backend_dev_caps {
        /* .async                 = */ false,
        /* .host_buffer           = */ false,
        /* .buffer_from_host_ptr  = */ false,
        /* .events                = */ false,
    };
}

static ggml_backend_t ggml_backend_opencl_device_init(ggml_backend_dev_t dev, const char * params) {
    ggml_backend_opencl_context * backend_ctx = ggml_cl2_init(dev);
    // Getting a new reference to the backend, increase ref_count
    backend_ctx->ref_count++;

    ggml_backend_t backend = new ggml_backend {
        /* .guid      = */ ggml_backend_opencl_guid(),
        /* .interface = */ ggml_backend_opencl_i,
        /* .device    = */ dev,
        /* .context   = */ backend_ctx,
    };

    return backend;

    GGML_UNUSED(params);
}

static ggml_backend_buffer_type_t ggml_backend_opencl_device_get_buffer_type(ggml_backend_dev_t dev) {
    auto * dev_ctx = static_cast<ggml_backend_opencl_device_context *>(dev->context);

    dev_ctx->buffer_type = ggml_backend_buffer_type{
        /* .iface   = */ ggml_backend_opencl_buffer_type_interface,
        /* .device  = */ dev,
        /* .context = */ nullptr,
    };

    return &dev_ctx->buffer_type;
}

static ggml_backend_buffer_t ggml_backend_opencl_device_buffer_from_ptr(ggml_backend_dev_t dev, void * ptr, size_t size, size_t max_tensor_size) {
    GGML_UNUSED(dev);
    GGML_UNUSED(ptr);
    GGML_UNUSED(size);
    GGML_UNUSED(max_tensor_size);
    return nullptr;
}

static bool ggml_backend_opencl_device_supports_op(ggml_backend_dev_t dev, const struct ggml_tensor * op) {
    return ggml_opencl_supports_op(dev, op);
}

static bool ggml_backend_opencl_device_supports_buft(ggml_backend_dev_t dev, ggml_backend_buffer_type_t buft) {
    // Check 'dev' and 'buffer_type' are not objects belonging to this backend.
    if (dev->iface.get_name != ggml_backend_opencl_device_get_name ||
        buft->iface.get_name != ggml_backend_opencl_buffer_type_get_name) {
        return false;
    }

    // Check cl_context is the same. clEnqueue* commands may not use
    // buffers from another cl_context.
    ggml_backend_opencl_context * backend_ctx0 = ggml_cl2_init(dev);
    ggml_backend_opencl_context * backend_ctx1 = ggml_cl2_init(buft->device);
    return backend_ctx0->context == backend_ctx1->context;
}

namespace /* anonymous */ {
struct ggml_backend_device_i ggml_backend_opencl_device_i = {
    /* .get_name             = */ ggml_backend_opencl_device_get_name,
    /* .get_description      = */ ggml_backend_opencl_device_get_description,
    /* .get_memory           = */ ggml_backend_opencl_device_get_memory,
    /* .get_type             = */ ggml_backend_opencl_device_get_type,
    /* .get_props            = */ ggml_backend_opencl_device_get_props,
    /* .init_backend         = */ ggml_backend_opencl_device_init,
    /* .get_buffer_type      = */ ggml_backend_opencl_device_get_buffer_type,
    /* .get_host_buffer_type = */ NULL,
    /* .buffer_from_host_ptr = */ ggml_backend_opencl_device_buffer_from_ptr,
    /* .supports_op          = */ ggml_backend_opencl_device_supports_op,
    /* .supports_buft        = */ ggml_backend_opencl_device_supports_buft,
    /* .offload_op           = */ NULL,
    /* .event_new            = */ NULL,
    /* .event_free           = */ NULL,
    /* .event_synchronize    = */ NULL,
};
}

// Backend registry

static const char * ggml_backend_opencl_reg_get_name(ggml_backend_reg_t reg) {
    return "OpenCL";

    GGML_UNUSED(reg);
}

static size_t ggml_backend_opencl_reg_device_count(ggml_backend_reg_t reg) {
    return g_ggml_backend_opencl_devices.size();

    GGML_UNUSED(reg);
}

static ggml_backend_dev_t ggml_backend_opencl_reg_device_get(ggml_backend_reg_t reg, size_t index) {
    GGML_ASSERT(index < ggml_backend_opencl_reg_device_count(reg));

    return &g_ggml_backend_opencl_devices[index];

    GGML_UNUSED(reg);
    GGML_UNUSED(index);
}

static struct ggml_backend_reg_i ggml_backend_opencl_reg_i = {
    /* .get_name         = */ ggml_backend_opencl_reg_get_name,
    /* .device_count     = */ ggml_backend_opencl_reg_device_count,
    /* .device_get       = */ ggml_backend_opencl_reg_device_get,
    /* .get_proc_address = */ NULL,
};

ggml_backend_reg_t ggml_backend_opencl_reg(void) {
    static std::mutex mutex;
    static ggml_backend_reg reg;
    static bool initialized = false;
    std::lock_guard<std::mutex> lock(mutex);

    if (initialized) {
        return &reg;
    }
    initialized = true;

    g_ggml_backend_opencl_devices = ggml_opencl_probe_devices(&reg);

    reg = ggml_backend_reg{
        /* .api_version = */ GGML_BACKEND_API_VERSION,
        /* .iface       = */ ggml_backend_opencl_reg_i,
        /* .context     = */ NULL,
    };

    return &reg;
}

GGML_BACKEND_DL_IMPL(ggml_backend_opencl_reg)

//------------------------------------------------------------------------------
// Debugging utils
//------------------------------------------------------------------------------
#if 0
#define QK4_0 32
typedef struct {
    ggml_fp16_t d;          // delta
    uint8_t qs[QK4_0 / 2];  // nibbles / quants
} block_q4_0;
static_assert(sizeof(block_q4_0) == sizeof(ggml_fp16_t) + QK4_0 / 2,
    "wrong q4_0 block size/padding");

#include <math.h>
#ifdef __cplusplus
#include "half.hpp"
#endif

static void dump_tensor(ggml_backend_t backend, const struct ggml_tensor * tensor) {
    void * buf = malloc(ggml_nbytes(tensor));

    ggml_backend_opencl_context *backend_ctx = (ggml_backend_opencl_context *)backend->context;
    cl_command_queue queue = backend_ctx->queue;
#ifdef GGML_OPENCL_SOA_Q
    void * buf_q;
    void * buf_d;
#endif

    // Make sure everything is done.
    CL_CHECK(clFinish(queue));

#ifdef GGML_OPENCL_SOA_Q
    if (tensor->type == GGML_TYPE_Q4_0) {
        ggml_tensor_extra_cl_q4_0 * extra = (ggml_tensor_extra_cl_q4_0 *) tensor->extra;
        GGML_ASSERT(extra);

        size_t size_q = ggml_nelements(tensor)/QK4_0 * QK4_0/2;
        size_t size_d = ggml_nelements(tensor)/QK4_0 * sizeof(ggml_fp16_t);
        GGML_ASSERT(size_q + size_d == ggml_nbytes(tensor));
        buf_q = malloc(size_q);
        buf_d = malloc(size_d);

        CL_CHECK(clEnqueueReadBuffer(queue, extra->q, CL_TRUE, 0, size_q, buf_q, 0, NULL, NULL));
        CL_CHECK(clEnqueueReadBuffer(queue, extra->d, CL_TRUE, 0, size_d, buf_d, 0, NULL, NULL));
        CL_CHECK(clFinish(queue));
    } else {
        // Read out the tensor from GPU memory.
        ggml_tensor_extra_cl * extra = (ggml_tensor_extra_cl *) tensor->extra;
        GGML_ASSERT(extra);

        CL_CHECK(clEnqueueReadBuffer(queue, extra->data_device, CL_TRUE,
        extra->offset, ggml_nbytes(tensor), buf, 0, NULL, NULL));
        CL_CHECK(clFinish(queue));
    }
#else
    // Read out the tensor from GPU memory.
    ggml_tensor_extra_cl * extra = (ggml_tensor_extra_cl *) tensor->extra;
    GGML_ASSERT(extra);

    CL_CHECK(clEnqueueReadBuffer(queue, extra->data_device, CL_TRUE,
        extra->offset, ggml_nbytes(tensor), buf, 0, NULL, NULL));
    CL_CHECK(clFinish(queue));
#endif // GGML_OPENCL_SOA_Q

    // Open file and dump.
    char fname[512];
    sprintf(fname, "./tensor-dumps/%s.txt", tensor->name);
    FILE * f = fopen(fname, "w");
    if (!f) {
        printf("Failed to open %s\n", fname);
        return;
    }

    if (tensor->type == GGML_TYPE_F32) {
        float * data = (float *) buf;
        for (int i = 0; i < ggml_nelements(tensor); ++i) {
            if (isnan(data[i])) {
                printf("NaN found: %s\n", tensor->name);
                break;
            }
            fprintf(f, "%f\n", data[i]);
        }
    } else if (tensor->type == GGML_TYPE_I32) {
        int * data = (int *) buf;
        for (int i = 0; i < ggml_nelements(tensor); ++i) {
            if (isnan(data[i])) {
                printf("NaN found: %s\n", tensor->name);
                break;
            }
            fprintf(f, "%d\n", data[i]);
        }
    } else if (tensor->type == GGML_TYPE_F16) {
#ifdef __cplusplus
        half_float::half * data = (half_float::half *) buf;
        for (int i = 0; i < ggml_nelements(tensor); ++i) {
            if (std::isnan(data[i])) {
                printf("NaN found: %s\n", tensor->name);
                break;
            }
            fprintf(f, "%f\n", float(data[i]));
        }
#endif
    } else if (tensor->type == GGML_TYPE_Q4_0) {
#ifdef GGML_OPENCL_SOA_Q
        ggml_fp16_t * data_d = (ggml_fp16_t *)buf_d;
        unsigned char * data_q = (unsigned char *)buf_q;

        for (int i = 0; i < ggml_nelements(tensor)/QK4_0; ++i) {
            fprintf(f, "%04x, ", data_d[i]);
            for (int k = 0; k < QK4_0/2; ++k) {
                fprintf(f, "%02x, ", data_q[k]);
            }
            fprintf(f, "\n");
            data_q += QK4_0/2;
        }
        free(buf_d);
        free(buf_q);
#else
        block_q4_0 * data = (block_q4_0 *) buf;
        for (int i = 0; i < ggml_nelements(tensor)/QK4_0; ++i) {
            fprintf(f, "%04x, ", data[i].d);
            for (int k = 0; k < QK4_0/2; ++k) {
                fprintf(f, "%02x, ", data[i].qs[k]);
            }
            fprintf(f, "\n");
        }
#endif // GGML_OPENCL_SOA_Q
    }
    free(buf);
    fflush(f);
    fclose(f);
}
#else
#define dump_tensor(tensor)
#endif

//------------------------------------------------------------------------------
// Ops
//------------------------------------------------------------------------------

static bool ggml_cl_can_mul_mat(const struct ggml_tensor * src0, const struct ggml_tensor * src1, struct ggml_tensor * dst) {
    const int64_t ne10 = src1->ne[0];

    const int64_t ne0 = dst->ne[0];
    const int64_t ne1 = dst->ne[1];

    // TODO: find the optimal values for these
    return (src0->type == GGML_TYPE_F32 || src0->type == GGML_TYPE_F16 || ggml_is_quantized(src0->type)) &&
            src1->type == GGML_TYPE_F32 &&
             dst->type == GGML_TYPE_F32 &&
            (ne0 >= 32 && ne1 >= 32 && ne10 >= 32);
}

static void ggml_cl_nop(ggml_backend_t backend, const ggml_tensor * src0, const ggml_tensor * src1, ggml_tensor * dst) {
    UNUSED(backend);
    UNUSED(src0);
    UNUSED(src1);
    UNUSED(dst);
}

static void ggml_cl_get_rows(ggml_backend_t backend, const ggml_tensor * src0, const ggml_tensor * src1, ggml_tensor * dst) {
    GGML_ASSERT(src0);
    GGML_ASSERT(src0->extra);
    GGML_ASSERT(src1);
    GGML_ASSERT(src1->extra);
    GGML_ASSERT(dst);
    GGML_ASSERT(dst->extra);

    const int      ne00 = src0 ? src0->ne[0] : 0;
    const cl_ulong nb01 = src0 ? src0->nb[1] : 0;
    const cl_ulong nb02 = src0 ? src0->nb[2] : 0;
    const int      ne10 = src1 ? src1->ne[0] : 0;
    const cl_ulong nb10 = src1 ? src1->nb[0] : 0;
    const int      ne11 = src1 ? src1->ne[1] : 0;
    const cl_ulong nb11 = src1 ? src1->nb[1] : 0;
    const cl_ulong nb1  = dst  ?  dst->nb[1] : 0;
    const cl_ulong nb2  = dst  ?  dst->nb[2] : 0;

    ggml_backend_opencl_context *backend_ctx = (ggml_backend_opencl_context *)backend->context;

    ggml_tensor_extra_cl * extra0 = (ggml_tensor_extra_cl *)src0->extra;
    ggml_tensor_extra_cl * extra1 = (ggml_tensor_extra_cl *)src1->extra;
    ggml_tensor_extra_cl * extrad = (ggml_tensor_extra_cl *)dst->extra;

    cl_ulong offset0 = extra0->offset + src0->view_offs;
    cl_ulong offset1 = extra1->offset + src1->view_offs;
    cl_ulong offsetd = extrad->offset + dst->view_offs;

    cl_kernel kernel;

    switch (src0->type) {
        case GGML_TYPE_F32:
            kernel = backend_ctx->kernel_get_rows_f32;
            break;
        case GGML_TYPE_F16:
            kernel = backend_ctx->kernel_get_rows_f16;
            break;
        case GGML_TYPE_Q4_0:
            kernel = backend_ctx->kernel_get_rows_q4_0;
            break;
        default:
            GGML_ASSERT(false && "not implemented");
    }

    CL_CHECK(clSetKernelArg(kernel,  0, sizeof(cl_mem),   &extra0->data_device));
    CL_CHECK(clSetKernelArg(kernel,  1, sizeof(cl_ulong), &offset0));
    CL_CHECK(clSetKernelArg(kernel,  2, sizeof(cl_mem),   &extra1->data_device));
    CL_CHECK(clSetKernelArg(kernel,  3, sizeof(cl_ulong), &offset1));
    CL_CHECK(clSetKernelArg(kernel,  4, sizeof(cl_mem),   &extrad->data_device));
    CL_CHECK(clSetKernelArg(kernel,  5, sizeof(cl_ulong), &offsetd));
    CL_CHECK(clSetKernelArg(kernel,  6, sizeof(int),      &ne00));
    CL_CHECK(clSetKernelArg(kernel,  7, sizeof(cl_ulong), &nb01));
    CL_CHECK(clSetKernelArg(kernel,  8, sizeof(cl_ulong), &nb02));
    CL_CHECK(clSetKernelArg(kernel,  9, sizeof(int),      &ne10));
    CL_CHECK(clSetKernelArg(kernel, 10, sizeof(cl_ulong), &nb10));
    CL_CHECK(clSetKernelArg(kernel, 11, sizeof(cl_ulong), &nb11));
    CL_CHECK(clSetKernelArg(kernel, 12, sizeof(cl_ulong), &nb1));
    CL_CHECK(clSetKernelArg(kernel, 13, sizeof(cl_ulong), &nb2));

    size_t global_work_size[] = {(size_t)ne10, (size_t)ne11, 1};
    size_t local_work_size[] = {1, 1, 1};

    backend_ctx->enqueue_ndrange_kernel(kernel, 3, global_work_size, local_work_size, dst);
}

static void ggml_cl_add(ggml_backend_t backend, const ggml_tensor * src0, const ggml_tensor * src1, ggml_tensor * dst) {
    GGML_ASSERT(src0);
    GGML_ASSERT(src0->extra);
    GGML_ASSERT(src1);
    GGML_ASSERT(src1->extra);
    GGML_ASSERT(dst);
    GGML_ASSERT(dst->extra);

    const int  ne00 = src0 ? src0->ne[0] : 0;
    const int  ne01 = src0 ? src0->ne[1] : 0;
    const int  ne02 = src0 ? src0->ne[2] : 0;
    const int  ne03 = src0 ? src0->ne[3] : 0;

    const cl_ulong nb00 = src0 ? src0->nb[0] : 0;
    const cl_ulong nb01 = src0 ? src0->nb[1] : 0;
    const cl_ulong nb02 = src0 ? src0->nb[2] : 0;
    const cl_ulong nb03 = src0 ? src0->nb[3] : 0;

    const int  ne10 = src1 ? src1->ne[0] : 0;
    const int  ne11 = src1 ? src1->ne[1] : 0;
    const int  ne12 = src1 ? src1->ne[2] : 0;
    const int  ne13 = src1 ? src1->ne[3] : 0; UNUSED(ne13);

    const cl_ulong nb10 = src1 ? src1->nb[0] : 0;
    const cl_ulong nb11 = src1 ? src1->nb[1] : 0;
    const cl_ulong nb12 = src1 ? src1->nb[2] : 0;
    const cl_ulong nb13 = src1 ? src1->nb[3] : 0; UNUSED(nb13);

    const int  ne0  = dst ? dst->ne[0] : 0;
    const int  ne1  = dst ? dst->ne[1] : 0;
    const int  ne2  = dst ? dst->ne[2] : 0;
    const int  ne3  = dst ? dst->ne[3] : 0;

    const cl_ulong nb0  = dst ? dst->nb[0] : 0;
    const cl_ulong nb1  = dst ? dst->nb[1] : 0;
    const cl_ulong nb2  = dst ? dst->nb[2] : 0;
    const cl_ulong nb3  = dst ? dst->nb[3] : 0;

    ggml_backend_opencl_context *backend_ctx = (ggml_backend_opencl_context *)backend->context;

    ggml_tensor_extra_cl * extra0 = (ggml_tensor_extra_cl *)src0->extra;
    ggml_tensor_extra_cl * extra1 = (ggml_tensor_extra_cl *)src1->extra;
    ggml_tensor_extra_cl * extrad = (ggml_tensor_extra_cl *)dst->extra;

    cl_ulong offset0 = extra0->offset + src0->view_offs;
    cl_ulong offset1 = extra1->offset + src1->view_offs;
    cl_ulong offsetd = extrad->offset + dst->view_offs;

    bool bcast_row = false;
    cl_kernel kernel;

    if (ggml_nelements(src1) == ne10 && ggml_is_contiguous(src1) && ne00 % 4 == 0 && ne10 % 4 == 0) {
        GGML_ASSERT(ggml_is_contiguous(src0));

        // src1 is a row
        GGML_ASSERT(ne11 == 1);

        bcast_row = true;
        int ne = ne00 / 4;
        kernel = backend_ctx->kernel_add_row;

        CL_CHECK(clSetKernelArg(kernel, 0, sizeof(cl_mem),   &extra0->data_device));
        CL_CHECK(clSetKernelArg(kernel, 1, sizeof(cl_ulong), &offset0));
        CL_CHECK(clSetKernelArg(kernel, 2, sizeof(cl_mem),   &extra1->data_device));
        CL_CHECK(clSetKernelArg(kernel, 3, sizeof(cl_ulong), &offset1));
        CL_CHECK(clSetKernelArg(kernel, 4, sizeof(cl_mem),   &extrad->data_device));
        CL_CHECK(clSetKernelArg(kernel, 5, sizeof(cl_ulong), &offsetd));
        CL_CHECK(clSetKernelArg(kernel, 6, sizeof(int),      &ne));
    } else {
        kernel = backend_ctx->kernel_add;

        CL_CHECK(clSetKernelArg(kernel,  0, sizeof(cl_mem),   &extra0->data_device));
        CL_CHECK(clSetKernelArg(kernel,  1, sizeof(cl_ulong), &offset0));
        CL_CHECK(clSetKernelArg(kernel,  2, sizeof(cl_mem),   &extra1->data_device));
        CL_CHECK(clSetKernelArg(kernel,  3, sizeof(cl_ulong), &offset1));
        CL_CHECK(clSetKernelArg(kernel,  4, sizeof(cl_mem),   &extrad->data_device));
        CL_CHECK(clSetKernelArg(kernel,  5, sizeof(cl_ulong), &offsetd));
        CL_CHECK(clSetKernelArg(kernel,  6, sizeof(int),      &ne00));
        CL_CHECK(clSetKernelArg(kernel,  7, sizeof(int),      &ne01));
        CL_CHECK(clSetKernelArg(kernel,  8, sizeof(int),      &ne02));
        CL_CHECK(clSetKernelArg(kernel,  9, sizeof(int),      &ne03));
        CL_CHECK(clSetKernelArg(kernel, 10, sizeof(cl_ulong), &nb00));
        CL_CHECK(clSetKernelArg(kernel, 11, sizeof(cl_ulong), &nb01));
        CL_CHECK(clSetKernelArg(kernel, 12, sizeof(cl_ulong), &nb02));
        CL_CHECK(clSetKernelArg(kernel, 13, sizeof(cl_ulong), &nb03));
        CL_CHECK(clSetKernelArg(kernel, 14, sizeof(int),      &ne10));
        CL_CHECK(clSetKernelArg(kernel, 15, sizeof(int),      &ne11));
        CL_CHECK(clSetKernelArg(kernel, 16, sizeof(int),      &ne12));
        CL_CHECK(clSetKernelArg(kernel, 17, sizeof(int),      &ne13));
        CL_CHECK(clSetKernelArg(kernel, 18, sizeof(cl_ulong), &nb10));
        CL_CHECK(clSetKernelArg(kernel, 19, sizeof(cl_ulong), &nb11));
        CL_CHECK(clSetKernelArg(kernel, 20, sizeof(cl_ulong), &nb12));
        CL_CHECK(clSetKernelArg(kernel, 21, sizeof(cl_ulong), &nb13));
        CL_CHECK(clSetKernelArg(kernel, 22, sizeof(int),      &ne0));
        CL_CHECK(clSetKernelArg(kernel, 23, sizeof(int),      &ne1));
        CL_CHECK(clSetKernelArg(kernel, 24, sizeof(int),      &ne2));
        CL_CHECK(clSetKernelArg(kernel, 25, sizeof(int),      &ne3));
        CL_CHECK(clSetKernelArg(kernel, 26, sizeof(cl_ulong), &nb0));
        CL_CHECK(clSetKernelArg(kernel, 27, sizeof(cl_ulong), &nb1));
        CL_CHECK(clSetKernelArg(kernel, 28, sizeof(cl_ulong), &nb2));
        CL_CHECK(clSetKernelArg(kernel, 29, sizeof(cl_ulong), &nb3));
    }

    if (bcast_row) {
        int n = ggml_nelements(dst)/4;
        size_t global_work_size[] = {(size_t)n, 1, 1};
        size_t local_work_size[] = {64, 1, 1};

        size_t * local_work_size_ptr = local_work_size;
        if (n % 64 != 0 && !backend_ctx->non_uniform_workgroups) {
            local_work_size_ptr = nullptr;  // Let driver choose the work-group sizes.
        }

        backend_ctx->enqueue_ndrange_kernel(kernel, 3, global_work_size, local_work_size_ptr, dst);
    } else {
        unsigned int nth = MIN(64, ne0);
        size_t global_work_size[] = {ne01*nth, (size_t)ne02, (size_t)ne03};
        size_t local_work_size[] = {nth, 1, 1};

        backend_ctx->enqueue_ndrange_kernel(kernel, 3, global_work_size, local_work_size, dst);
    }
}

static void ggml_cl_mul(ggml_backend_t backend, const ggml_tensor * src0, const ggml_tensor * src1, ggml_tensor * dst) {
    GGML_ASSERT(src0);
    GGML_ASSERT(src0->extra);
    GGML_ASSERT(src1);
    GGML_ASSERT(src1->extra);
    GGML_ASSERT(dst);
    GGML_ASSERT(dst->extra);

    const int ne00 = src0 ? src0->ne[0] : 0;
    const int ne01 = src0 ? src0->ne[1] : 0;
    const int ne02 = src0 ? src0->ne[2] : 0;
    const int ne03 = src0 ? src0->ne[3] : 0;

    const cl_ulong nb00 = src0 ? src0->nb[0] : 0;
    const cl_ulong nb01 = src0 ? src0->nb[1] : 0;
    const cl_ulong nb02 = src0 ? src0->nb[2] : 0;
    const cl_ulong nb03 = src0 ? src0->nb[3] : 0;

    const int ne10 = src1 ? src1->ne[0] : 0;
    const int ne11 = src1 ? src1->ne[1] : 0;
    const int ne12 = src1 ? src1->ne[2] : 0;
    const int ne13 = src1 ? src1->ne[3] : 0; UNUSED(ne13);

    const cl_ulong nb10 = src1 ? src1->nb[0] : 0;
    const cl_ulong nb11 = src1 ? src1->nb[1] : 0;
    const cl_ulong nb12 = src1 ? src1->nb[2] : 0;
    const cl_ulong nb13 = src1 ? src1->nb[3] : 0; UNUSED(nb13);

    const int ne0  = dst ? dst->ne[0] : 0;
    const int ne1  = dst ? dst->ne[1] : 0;
    const int ne2  = dst ? dst->ne[2] : 0;
    const int ne3  = dst ? dst->ne[3] : 0;

    const cl_ulong nb0  = dst ? dst->nb[0] : 0;
    const cl_ulong nb1  = dst ? dst->nb[1] : 0;
    const cl_ulong nb2  = dst ? dst->nb[2] : 0;
    const cl_ulong nb3  = dst ? dst->nb[3] : 0;

    ggml_backend_opencl_context *backend_ctx = (ggml_backend_opencl_context *)backend->context;

    ggml_tensor_extra_cl * extra0 = (ggml_tensor_extra_cl *)src0->extra;
    ggml_tensor_extra_cl * extra1 = (ggml_tensor_extra_cl *)src1->extra;
    ggml_tensor_extra_cl * extrad = (ggml_tensor_extra_cl *)dst->extra;

    cl_ulong offset0 = extra0->offset + src0->view_offs;
    cl_ulong offset1 = extra1->offset + src1->view_offs;
    cl_ulong offsetd = extrad->offset + dst->view_offs;

    bool bcast_row = false;
    cl_kernel kernel;

    if (ggml_nelements(src1) == ne10 && ggml_is_contiguous(src1) && ne00 % 4 == 0 && ne10 % 4 == 0) {
        GGML_ASSERT(ggml_is_contiguous(src0));

        // src1 is a row
        GGML_ASSERT(ne11 == 1);

        bcast_row = true;
        int ne = ne00 / 4;
        kernel = backend_ctx->kernel_mul_row;

        CL_CHECK(clSetKernelArg(kernel, 0, sizeof(cl_mem),   &extra0->data_device));
        CL_CHECK(clSetKernelArg(kernel, 1, sizeof(cl_ulong), &offset0));
        CL_CHECK(clSetKernelArg(kernel, 2, sizeof(cl_mem),   &extra1->data_device));
        CL_CHECK(clSetKernelArg(kernel, 3, sizeof(cl_ulong), &offset1));
        CL_CHECK(clSetKernelArg(kernel, 4, sizeof(cl_mem),   &extrad->data_device));
        CL_CHECK(clSetKernelArg(kernel, 5, sizeof(cl_ulong), &offsetd));
        CL_CHECK(clSetKernelArg(kernel, 6, sizeof(int),      &ne));
    } else {
        kernel = backend_ctx->kernel_mul;

        CL_CHECK(clSetKernelArg(kernel,  0, sizeof(cl_mem),   &extra0->data_device));
        CL_CHECK(clSetKernelArg(kernel,  1, sizeof(cl_ulong), &offset0));
        CL_CHECK(clSetKernelArg(kernel,  2, sizeof(cl_mem),   &extra1->data_device));
        CL_CHECK(clSetKernelArg(kernel,  3, sizeof(cl_ulong), &offset1));
        CL_CHECK(clSetKernelArg(kernel,  4, sizeof(cl_mem),   &extrad->data_device));
        CL_CHECK(clSetKernelArg(kernel,  5, sizeof(cl_ulong), &offsetd));
        CL_CHECK(clSetKernelArg(kernel,  6, sizeof(int),      &ne00));
        CL_CHECK(clSetKernelArg(kernel,  7, sizeof(int),      &ne01));
        CL_CHECK(clSetKernelArg(kernel,  8, sizeof(int),      &ne02));
        CL_CHECK(clSetKernelArg(kernel,  9, sizeof(int),      &ne03));
        CL_CHECK(clSetKernelArg(kernel, 10, sizeof(cl_ulong), &nb00));
        CL_CHECK(clSetKernelArg(kernel, 11, sizeof(cl_ulong), &nb01));
        CL_CHECK(clSetKernelArg(kernel, 12, sizeof(cl_ulong), &nb02));
        CL_CHECK(clSetKernelArg(kernel, 13, sizeof(cl_ulong), &nb03));
        CL_CHECK(clSetKernelArg(kernel, 14, sizeof(int),      &ne10));
        CL_CHECK(clSetKernelArg(kernel, 15, sizeof(int),      &ne11));
        CL_CHECK(clSetKernelArg(kernel, 16, sizeof(int),      &ne12));
        CL_CHECK(clSetKernelArg(kernel, 17, sizeof(int),      &ne13));
        CL_CHECK(clSetKernelArg(kernel, 18, sizeof(cl_ulong), &nb10));
        CL_CHECK(clSetKernelArg(kernel, 19, sizeof(cl_ulong), &nb11));
        CL_CHECK(clSetKernelArg(kernel, 20, sizeof(cl_ulong), &nb12));
        CL_CHECK(clSetKernelArg(kernel, 21, sizeof(cl_ulong), &nb13));
        CL_CHECK(clSetKernelArg(kernel, 22, sizeof(int),      &ne0));
        CL_CHECK(clSetKernelArg(kernel, 23, sizeof(int),      &ne1));
        CL_CHECK(clSetKernelArg(kernel, 24, sizeof(int),      &ne2));
        CL_CHECK(clSetKernelArg(kernel, 25, sizeof(int),      &ne3));
        CL_CHECK(clSetKernelArg(kernel, 26, sizeof(cl_ulong), &nb0));
        CL_CHECK(clSetKernelArg(kernel, 27, sizeof(cl_ulong), &nb1));
        CL_CHECK(clSetKernelArg(kernel, 28, sizeof(cl_ulong), &nb2));
        CL_CHECK(clSetKernelArg(kernel, 29, sizeof(cl_ulong), &nb3));
    }

    if (bcast_row) {
        int n = ggml_nelements(dst)/4;
        size_t global_work_size[] = {(size_t)n, 1, 1};
        size_t local_work_size[] = {64, 1, 1};

        size_t * local_work_size_ptr = local_work_size;
        if (n % 64 != 0 && !backend_ctx->non_uniform_workgroups) {
            local_work_size_ptr = nullptr;  // Let driver choose the work-group sizes.
        }

        backend_ctx->enqueue_ndrange_kernel(kernel, 3, global_work_size, local_work_size_ptr, dst);
    } else {
        unsigned int nth = MIN(64, ne0);
        size_t global_work_size[] = {ne01*nth, (size_t)ne02, (size_t)ne03};
        size_t local_work_size[] = {nth, 1, 1};

        backend_ctx->enqueue_ndrange_kernel(kernel, 3, global_work_size, local_work_size, dst);
    }
}

static void ggml_cl_div(ggml_backend_t backend, const ggml_tensor * src0, const ggml_tensor * src1, ggml_tensor * dst) {
    GGML_ASSERT(src0);
    GGML_ASSERT(src0->extra);
    GGML_ASSERT(src1);
    GGML_ASSERT(src1->extra);
    GGML_ASSERT(dst);
    GGML_ASSERT(dst->extra);

    const int ne00 = src0->ne[0];
    const int ne01 = src0->ne[1];
    const int ne02 = src0->ne[2];
    const int ne03 = src0->ne[3];

    const cl_ulong nb00 = src0->nb[0];
    const cl_ulong nb01 = src0->nb[1];
    const cl_ulong nb02 = src0->nb[2];
    const cl_ulong nb03 = src0->nb[3];

    const int ne10 = src1->ne[0];
    const int ne11 = src1->ne[1];
    const int ne12 = src1->ne[2];
    const int ne13 = src1->ne[3];

    const cl_ulong nb10 = src1->nb[0];
    const cl_ulong nb11 = src1->nb[1];
    const cl_ulong nb12 = src1->nb[2];
    const cl_ulong nb13 = src1->nb[3];

    const int ne0  = dst->ne[0];

    const cl_ulong nb0  = dst->nb[0];
    const cl_ulong nb1  = dst->nb[1];
    const cl_ulong nb2  = dst->nb[2];
    const cl_ulong nb3  = dst->nb[3];

    ggml_backend_opencl_context *backend_ctx = (ggml_backend_opencl_context *)backend->context;

    ggml_tensor_extra_cl * extra0 = (ggml_tensor_extra_cl *)src0->extra;
    ggml_tensor_extra_cl * extra1 = (ggml_tensor_extra_cl *)src1->extra;
    ggml_tensor_extra_cl * extrad = (ggml_tensor_extra_cl *)dst->extra;

    cl_ulong offset0 = extra0->offset + src0->view_offs;
    cl_ulong offset1 = extra1->offset + src1->view_offs;
    cl_ulong offsetd = extrad->offset + dst->view_offs;

    bool bcast_row = false;
    cl_kernel kernel;

    if (ggml_nelements(src1) == ne10 && ggml_is_contiguous(src1) && ne00 % 4 == 0 && ne10 % 4 == 0) {
        GGML_ASSERT(ggml_is_contiguous(src0));

        // src1 is a row
        GGML_ASSERT(ne11 == 1);

        bcast_row = true;
        int ne = ne00 / 4;
        kernel = backend_ctx->kernel_div_row;

        CL_CHECK(clSetKernelArg(kernel, 0, sizeof(cl_mem),   &extra0->data_device));
        CL_CHECK(clSetKernelArg(kernel, 1, sizeof(cl_ulong), &offset0));
        CL_CHECK(clSetKernelArg(kernel, 2, sizeof(cl_mem),   &extra1->data_device));
        CL_CHECK(clSetKernelArg(kernel, 3, sizeof(cl_ulong), &offset1));
        CL_CHECK(clSetKernelArg(kernel, 4, sizeof(cl_mem),   &extrad->data_device));
        CL_CHECK(clSetKernelArg(kernel, 5, sizeof(cl_ulong), &offsetd));
        CL_CHECK(clSetKernelArg(kernel, 6, sizeof(int),      &ne));
    } else {
        kernel = backend_ctx->kernel_div;

        CL_CHECK(clSetKernelArg(kernel,  0, sizeof(cl_mem),   &extra0->data_device));
        CL_CHECK(clSetKernelArg(kernel,  1, sizeof(cl_ulong), &offset0));
        CL_CHECK(clSetKernelArg(kernel,  2, sizeof(cl_mem),   &extra1->data_device));
        CL_CHECK(clSetKernelArg(kernel,  3, sizeof(cl_ulong), &offset1));
        CL_CHECK(clSetKernelArg(kernel,  4, sizeof(cl_mem),   &extrad->data_device));
        CL_CHECK(clSetKernelArg(kernel,  5, sizeof(cl_ulong), &offsetd));
        CL_CHECK(clSetKernelArg(kernel,  6, sizeof(cl_ulong), &nb00));
        CL_CHECK(clSetKernelArg(kernel,  7, sizeof(cl_ulong), &nb01));
        CL_CHECK(clSetKernelArg(kernel,  8, sizeof(cl_ulong), &nb02));
        CL_CHECK(clSetKernelArg(kernel,  9, sizeof(cl_ulong), &nb03));
        CL_CHECK(clSetKernelArg(kernel, 10, sizeof(int),      &ne10));
        CL_CHECK(clSetKernelArg(kernel, 11, sizeof(int),      &ne11));
        CL_CHECK(clSetKernelArg(kernel, 12, sizeof(int),      &ne12));
        CL_CHECK(clSetKernelArg(kernel, 13, sizeof(int),      &ne13));
        CL_CHECK(clSetKernelArg(kernel, 14, sizeof(cl_ulong), &nb10));
        CL_CHECK(clSetKernelArg(kernel, 15, sizeof(cl_ulong), &nb11));
        CL_CHECK(clSetKernelArg(kernel, 16, sizeof(cl_ulong), &nb12));
        CL_CHECK(clSetKernelArg(kernel, 17, sizeof(cl_ulong), &nb13));
        CL_CHECK(clSetKernelArg(kernel, 18, sizeof(int),      &ne0));
        CL_CHECK(clSetKernelArg(kernel, 19, sizeof(cl_ulong), &nb0));
        CL_CHECK(clSetKernelArg(kernel, 20, sizeof(cl_ulong), &nb1));
        CL_CHECK(clSetKernelArg(kernel, 21, sizeof(cl_ulong), &nb2));
        CL_CHECK(clSetKernelArg(kernel, 22, sizeof(cl_ulong), &nb3));
    }

    if (bcast_row) {
        int n = ggml_nelements(dst)/4;
        size_t global_work_size[] = {(size_t)n, 1, 1};
        size_t local_work_size[] = {64, 1, 1};

        backend_ctx->enqueue_ndrange_kernel(kernel, 3, global_work_size, local_work_size, dst);
    } else {
        unsigned int nth = MIN(64, ne0);
        size_t global_work_size[] = {ne01*nth, (size_t)ne02, (size_t)ne03};
        size_t local_work_size[] = {nth, 1, 1};

        backend_ctx->enqueue_ndrange_kernel(kernel, 3, global_work_size, local_work_size, dst);
    }
}

static void ggml_cl_sub(ggml_backend_t backend, const ggml_tensor * src0, const ggml_tensor * src1, ggml_tensor * dst) {
    GGML_ASSERT(src0);
    GGML_ASSERT(src0->extra);
    GGML_ASSERT(src1);
    GGML_ASSERT(src1->extra);
    GGML_ASSERT(dst);
    GGML_ASSERT(dst->extra);

    const int ne00 = src0->ne[0];
    const int ne01 = src0->ne[1];
    const int ne02 = src0->ne[2];
    const int ne03 = src0->ne[3];

    const cl_ulong nb00 = src0->nb[0];
    const cl_ulong nb01 = src0->nb[1];
    const cl_ulong nb02 = src0->nb[2];
    const cl_ulong nb03 = src0->nb[3];

    const int ne10 = src1->ne[0];
    const int ne11 = src1->ne[1];
    const int ne12 = src1->ne[2];
    const int ne13 = src1->ne[3];

    const cl_ulong nb10 = src1->nb[0];
    const cl_ulong nb11 = src1->nb[1];
    const cl_ulong nb12 = src1->nb[2];
    const cl_ulong nb13 = src1->nb[3];

    const int ne0  = dst->ne[0];

    const cl_ulong nb0  = dst->nb[0];
    const cl_ulong nb1  = dst->nb[1];
    const cl_ulong nb2  = dst->nb[2];
    const cl_ulong nb3  = dst->nb[3];

    ggml_backend_opencl_context *backend_ctx = (ggml_backend_opencl_context *)backend->context;

    ggml_tensor_extra_cl * extra0 = (ggml_tensor_extra_cl *)src0->extra;
    ggml_tensor_extra_cl * extra1 = (ggml_tensor_extra_cl *)src1->extra;
    ggml_tensor_extra_cl * extrad = (ggml_tensor_extra_cl *)dst->extra;

    cl_ulong offset0 = extra0->offset + src0->view_offs;
    cl_ulong offset1 = extra1->offset + src1->view_offs;
    cl_ulong offsetd = extrad->offset + dst->view_offs;

    bool bcast_row = false;
    cl_kernel kernel;

    if (ggml_nelements(src1) == ne10 && ggml_is_contiguous(src1) && ne00 % 4 == 0 && ne10 % 4 == 0) {
        GGML_ASSERT(ggml_is_contiguous(src0));

        // src1 is a row
        GGML_ASSERT(ne11 == 1);

        bcast_row = true;
        int ne = ne00 / 4;
        kernel = backend_ctx->kernel_sub_row;

        CL_CHECK(clSetKernelArg(kernel, 0, sizeof(cl_mem),   &extra0->data_device));
        CL_CHECK(clSetKernelArg(kernel, 1, sizeof(cl_ulong), &offset0));
        CL_CHECK(clSetKernelArg(kernel, 2, sizeof(cl_mem),   &extra1->data_device));
        CL_CHECK(clSetKernelArg(kernel, 3, sizeof(cl_ulong), &offset1));
        CL_CHECK(clSetKernelArg(kernel, 4, sizeof(cl_mem),   &extrad->data_device));
        CL_CHECK(clSetKernelArg(kernel, 5, sizeof(cl_ulong), &offsetd));
        CL_CHECK(clSetKernelArg(kernel, 6, sizeof(int),      &ne));
    } else {
        kernel = backend_ctx->kernel_sub;

        CL_CHECK(clSetKernelArg(kernel,  0, sizeof(cl_mem),   &extra0->data_device));
        CL_CHECK(clSetKernelArg(kernel,  1, sizeof(cl_ulong), &offset0));
        CL_CHECK(clSetKernelArg(kernel,  2, sizeof(cl_mem),   &extra1->data_device));
        CL_CHECK(clSetKernelArg(kernel,  3, sizeof(cl_ulong), &offset1));
        CL_CHECK(clSetKernelArg(kernel,  4, sizeof(cl_mem),   &extrad->data_device));
        CL_CHECK(clSetKernelArg(kernel,  5, sizeof(cl_ulong), &offsetd));
        CL_CHECK(clSetKernelArg(kernel,  6, sizeof(cl_ulong), &nb00));
        CL_CHECK(clSetKernelArg(kernel,  7, sizeof(cl_ulong), &nb01));
        CL_CHECK(clSetKernelArg(kernel,  8, sizeof(cl_ulong), &nb02));
        CL_CHECK(clSetKernelArg(kernel,  9, sizeof(cl_ulong), &nb03));
        CL_CHECK(clSetKernelArg(kernel, 10, sizeof(int),      &ne10));
        CL_CHECK(clSetKernelArg(kernel, 11, sizeof(int),      &ne11));
        CL_CHECK(clSetKernelArg(kernel, 12, sizeof(int),      &ne12));
        CL_CHECK(clSetKernelArg(kernel, 13, sizeof(int),      &ne13));
        CL_CHECK(clSetKernelArg(kernel, 14, sizeof(cl_ulong), &nb10));
        CL_CHECK(clSetKernelArg(kernel, 15, sizeof(cl_ulong), &nb11));
        CL_CHECK(clSetKernelArg(kernel, 16, sizeof(cl_ulong), &nb12));
        CL_CHECK(clSetKernelArg(kernel, 17, sizeof(cl_ulong), &nb13));
        CL_CHECK(clSetKernelArg(kernel, 18, sizeof(int),      &ne0));
        CL_CHECK(clSetKernelArg(kernel, 19, sizeof(cl_ulong), &nb0));
        CL_CHECK(clSetKernelArg(kernel, 20, sizeof(cl_ulong), &nb1));
        CL_CHECK(clSetKernelArg(kernel, 21, sizeof(cl_ulong), &nb2));
        CL_CHECK(clSetKernelArg(kernel, 22, sizeof(cl_ulong), &nb3));
    }

    if (bcast_row) {
        int n = ggml_nelements(dst)/4;
        size_t global_work_size[] = {(size_t)n, 1, 1};
        size_t local_work_size[] = {64, 1, 1};

        backend_ctx->enqueue_ndrange_kernel(kernel, 3, global_work_size, local_work_size, dst);
    } else {
        unsigned int nth = MIN(64, ne0);
        size_t global_work_size[] = {ne01*nth, (size_t)ne02, (size_t)ne03};
        size_t local_work_size[] = {nth, 1, 1};

        backend_ctx->enqueue_ndrange_kernel(kernel, 3, global_work_size, local_work_size, dst);
    }
}

static void ggml_cl_gelu(ggml_backend_t backend, const ggml_tensor * src0, const ggml_tensor * src1, ggml_tensor * dst) {
    GGML_ASSERT(src0);
    GGML_ASSERT(src0->extra);
    GGML_ASSERT(dst);
    GGML_ASSERT(dst->extra);

    UNUSED(src1);

    ggml_backend_opencl_context *backend_ctx = (ggml_backend_opencl_context *)backend->context;

    ggml_tensor_extra_cl * extra0 = (ggml_tensor_extra_cl *)src0->extra;
    ggml_tensor_extra_cl * extrad = (ggml_tensor_extra_cl *)dst->extra;

    cl_ulong offset0 = extra0->offset + src0->view_offs;
    cl_ulong offsetd = extrad->offset + dst->view_offs;

    cl_kernel kernel;

    int n = ggml_nelements(dst);

    if (n % 4 == 0) {
        kernel = backend_ctx->kernel_gelu_4;
        n /= 4;
    } else {
        kernel = backend_ctx->kernel_gelu;
    }

    CL_CHECK(clSetKernelArg(kernel, 0, sizeof(cl_mem),   &extra0->data_device));
    CL_CHECK(clSetKernelArg(kernel, 1, sizeof(cl_ulong), &offset0));
    CL_CHECK(clSetKernelArg(kernel, 2, sizeof(cl_mem),   &extrad->data_device));
    CL_CHECK(clSetKernelArg(kernel, 3, sizeof(cl_ulong), &offsetd));

    size_t global_work_size[] = {(size_t)n, 1, 1};
    size_t local_work_size[] = {64, 1, 1};

    backend_ctx->enqueue_ndrange_kernel(kernel, 3, global_work_size, local_work_size, dst);
}

static void ggml_cl_gelu_quick(ggml_backend_t backend, const ggml_tensor * src0, const ggml_tensor * src1, ggml_tensor * dst) {
    GGML_ASSERT(src0);
    GGML_ASSERT(src0->extra);
    GGML_ASSERT(dst);
    GGML_ASSERT(dst->extra);

    UNUSED(src1);

    ggml_backend_opencl_context *backend_ctx = (ggml_backend_opencl_context *)backend->context;

    ggml_tensor_extra_cl * extra0 = (ggml_tensor_extra_cl *)src0->extra;
    ggml_tensor_extra_cl * extrad = (ggml_tensor_extra_cl *)dst->extra;

    cl_ulong offset0 = extra0->offset + src0->view_offs;
    cl_ulong offsetd = extrad->offset + dst->view_offs;

    cl_kernel kernel;

    int n = ggml_nelements(dst);

    if (n % 4 == 0) {
        kernel = backend_ctx->kernel_gelu_quick_4;
        n /= 4;
    } else {
        kernel = backend_ctx->kernel_gelu_quick;
    }

    CL_CHECK(clSetKernelArg(kernel, 0, sizeof(cl_mem),   &extra0->data_device));
    CL_CHECK(clSetKernelArg(kernel, 1, sizeof(cl_ulong), &offset0));
    CL_CHECK(clSetKernelArg(kernel, 2, sizeof(cl_mem),   &extrad->data_device));
    CL_CHECK(clSetKernelArg(kernel, 3, sizeof(cl_ulong), &offsetd));

    size_t global_work_size[] = {(size_t)n, 1, 1};
    size_t local_work_size[] = {64, 1, 1};

    backend_ctx->enqueue_ndrange_kernel(kernel, 3, global_work_size, local_work_size, dst);
}

static void ggml_cl_silu(ggml_backend_t backend, const ggml_tensor * src0, const ggml_tensor * src1, ggml_tensor * dst) {
    GGML_ASSERT(src0);
    GGML_ASSERT(src0->extra);
    GGML_ASSERT(dst);
    GGML_ASSERT(dst->extra);

    UNUSED(src1);

    ggml_backend_opencl_context *backend_ctx = (ggml_backend_opencl_context *)backend->context;

    ggml_tensor_extra_cl * extra0 = (ggml_tensor_extra_cl *)src0->extra;
    ggml_tensor_extra_cl * extrad = (ggml_tensor_extra_cl *)dst->extra;

    cl_ulong offset0 = extra0->offset + src0->view_offs;
    cl_ulong offsetd = extrad->offset + dst->view_offs;

    cl_kernel kernel;

    int n = ggml_nelements(dst);

    if (n % 4 == 0) {
        kernel = backend_ctx->kernel_silu_4;
        n /= 4;
    } else {
        kernel = backend_ctx->kernel_silu;
    }

    CL_CHECK(clSetKernelArg(kernel, 0, sizeof(cl_mem),   &extra0->data_device));
    CL_CHECK(clSetKernelArg(kernel, 1, sizeof(cl_ulong), &offset0));
    CL_CHECK(clSetKernelArg(kernel, 2, sizeof(cl_mem),   &extrad->data_device));
    CL_CHECK(clSetKernelArg(kernel, 3, sizeof(cl_ulong), &offsetd));

    size_t global_work_size[] = {(size_t)n, 1, 1};
    size_t local_work_size[] = {64, 1, 1};

    size_t * local_work_size_ptr = local_work_size;
    if (n % 64 != 0 && !backend_ctx->non_uniform_workgroups) {
        local_work_size_ptr = nullptr;  // Let driver choose the work-group sizes.
    }

    backend_ctx->enqueue_ndrange_kernel(kernel, 3, global_work_size, local_work_size_ptr, dst);
}

static void ggml_cl_relu(ggml_backend_t backend, const ggml_tensor * src0, const ggml_tensor * src1, ggml_tensor * dst) {
    GGML_ASSERT(src0);
    GGML_ASSERT(src0->extra);
    GGML_ASSERT(dst);
    GGML_ASSERT(dst->extra);

    UNUSED(src1);

    ggml_backend_opencl_context *backend_ctx = (ggml_backend_opencl_context *)backend->context;

    ggml_tensor_extra_cl * extra0 = (ggml_tensor_extra_cl *)src0->extra;
    ggml_tensor_extra_cl * extrad = (ggml_tensor_extra_cl *)dst->extra;

    cl_ulong offset0 = extra0->offset + src0->view_offs;
    cl_ulong offsetd = extrad->offset + dst->view_offs;

    cl_kernel kernel = backend_ctx->kernel_relu;

    CL_CHECK(clSetKernelArg(kernel, 0, sizeof(cl_mem),   &extra0->data_device));
    CL_CHECK(clSetKernelArg(kernel, 1, sizeof(cl_ulong), &offset0));
    CL_CHECK(clSetKernelArg(kernel, 2, sizeof(cl_mem),   &extrad->data_device));
    CL_CHECK(clSetKernelArg(kernel, 3, sizeof(cl_ulong), &offsetd));

    const int64_t n = ggml_nelements(dst);

    size_t global_work_size[] = {(size_t)n, 1, 1};
    size_t local_work_size[] = {64, 1, 1};

    size_t * local_work_size_ptr = local_work_size;
    if (n % 64 != 0 && !backend_ctx->non_uniform_workgroups) {
        local_work_size_ptr = nullptr;  // Let driver choose the work-group sizes.
    }

    backend_ctx->enqueue_ndrange_kernel(kernel, 3, global_work_size, local_work_size_ptr, dst);
}

static void ggml_cl_sigmoid(ggml_backend_t backend, const ggml_tensor * src0, const ggml_tensor * src1, ggml_tensor * dst) {
    GGML_ASSERT(src0);
    GGML_ASSERT(src0->extra);
    GGML_ASSERT(dst);
    GGML_ASSERT(dst->extra);

    UNUSED(src1);

    ggml_backend_opencl_context *backend_ctx = (ggml_backend_opencl_context *)backend->context;

    ggml_tensor_extra_cl * extra0 = (ggml_tensor_extra_cl *)src0->extra;
    ggml_tensor_extra_cl * extrad = (ggml_tensor_extra_cl *)dst->extra;

    cl_ulong offset0 = extra0->offset + src0->view_offs;
    cl_ulong offsetd = extrad->offset + dst->view_offs;

    cl_kernel kernel;
    if (src0->type == GGML_TYPE_F32 && dst->type == GGML_TYPE_F32) {
        kernel = backend_ctx->kernel_sigmoid_f32;
    } else if (src0->type == GGML_TYPE_F16 && dst->type == GGML_TYPE_F16) {
        kernel = backend_ctx->kernel_sigmoid_f16;
    } else {
        GGML_ASSERT(false && "Unsupported data types for sigmoid (input and output must be both f32 or f16)");
    }

    CL_CHECK(clSetKernelArg(kernel, 0, sizeof(cl_mem),   &extra0->data_device));
    CL_CHECK(clSetKernelArg(kernel, 1, sizeof(cl_ulong), &offset0));
    CL_CHECK(clSetKernelArg(kernel, 2, sizeof(cl_mem),   &extrad->data_device));
    CL_CHECK(clSetKernelArg(kernel, 3, sizeof(cl_ulong), &offsetd));

    const int64_t n = ggml_nelements(dst);

    size_t global_work_size[] = {(size_t)n, 1, 1};
    size_t local_work_size[] = {64, 1, 1};

    size_t * local_work_size_ptr = local_work_size;
    if (n % 64 != 0 && !backend_ctx->non_uniform_workgroups) {
        local_work_size_ptr = nullptr;  // Let driver choose the work-group sizes.
    }

    backend_ctx->enqueue_ndrange_kernel(kernel, 3, global_work_size, local_work_size_ptr, dst);
}

static void ggml_cl_clamp(ggml_backend_t backend, const ggml_tensor * src0, const ggml_tensor * src1, ggml_tensor * dst) {
    GGML_ASSERT(src0);
    GGML_ASSERT(src0->extra);
    GGML_ASSERT(dst);
    GGML_ASSERT(dst->extra);

    UNUSED(src1);

    ggml_backend_opencl_context *backend_ctx = (ggml_backend_opencl_context *)backend->context;

    ggml_tensor_extra_cl * extra0 = (ggml_tensor_extra_cl *)src0->extra;
    ggml_tensor_extra_cl * extrad = (ggml_tensor_extra_cl *)dst->extra;

    cl_ulong offset0 = extra0->offset + src0->view_offs;
    cl_ulong offsetd = extrad->offset + dst->view_offs;

    float min;
    float max;
    memcpy(&min, ((int32_t *) dst->op_params) + 0, sizeof(float));
    memcpy(&max, ((int32_t *) dst->op_params) + 1, sizeof(float));

    cl_kernel kernel = backend_ctx->kernel_clamp;

    CL_CHECK(clSetKernelArg(kernel, 0, sizeof(cl_mem),   &extra0->data_device));
    CL_CHECK(clSetKernelArg(kernel, 1, sizeof(cl_ulong), &offset0));
    CL_CHECK(clSetKernelArg(kernel, 2, sizeof(cl_mem),   &extrad->data_device));
    CL_CHECK(clSetKernelArg(kernel, 3, sizeof(cl_ulong), &offsetd));
    CL_CHECK(clSetKernelArg(kernel, 4, sizeof(float),    &min));
    CL_CHECK(clSetKernelArg(kernel, 5, sizeof(float),    &max));

    const int64_t n = ggml_nelements(dst);

    size_t global_work_size[] = {(size_t)n, 1, 1};
    size_t local_work_size[] = {64, 1, 1};

    size_t * local_work_size_ptr = local_work_size;
    if (n % 64 != 0 && !backend_ctx->non_uniform_workgroups) {
        local_work_size_ptr = nullptr;  // Let driver choose the work-group sizes.
    }

    backend_ctx->enqueue_ndrange_kernel(kernel, 3, global_work_size, local_work_size_ptr, dst);
}

static void ggml_cl_norm(ggml_backend_t backend, const ggml_tensor * src0, const ggml_tensor * src1, ggml_tensor * dst) {
    GGML_ASSERT(src0);
    GGML_ASSERT(src0->extra);
    GGML_ASSERT(dst);
    GGML_ASSERT(dst->extra);

    UNUSED(src1);

    ggml_backend_opencl_context *backend_ctx = (ggml_backend_opencl_context *)backend->context;

    ggml_tensor_extra_cl * extra0 = (ggml_tensor_extra_cl *)src0->extra;
    ggml_tensor_extra_cl * extrad = (ggml_tensor_extra_cl *)dst->extra;

    cl_ulong offset0 = extra0->offset + src0->view_offs;
    cl_ulong offsetd = extrad->offset + dst->view_offs;

    float eps;
    memcpy(&eps, dst->op_params, sizeof(float));

    const int ne00 = src0 ? src0->ne[0] : 0;
    const int ne01 = src0 ? src0->ne[1] : 0;
    const int ne02 = src0 ? src0->ne[2] : 0;
    const int ne03 = src0 ? src0->ne[3] : 0;

    const cl_ulong nb01 = src0 ? src0->nb[1] : 0;
    const cl_ulong nb02 = src0 ? src0->nb[2] : 0;
    const cl_ulong nb03 = src0 ? src0->nb[3] : 0;

    const int nth = MIN(64, ne00);

    cl_kernel kernel = backend_ctx->kernel_norm;

    CL_CHECK(clSetKernelArg(kernel,  0, sizeof(cl_mem),    &extra0->data_device));
    CL_CHECK(clSetKernelArg(kernel,  1, sizeof(cl_ulong),  &offset0));
    CL_CHECK(clSetKernelArg(kernel,  2, sizeof(cl_mem),    &extrad->data_device));
    CL_CHECK(clSetKernelArg(kernel,  3, sizeof(cl_ulong),  &offsetd));
    CL_CHECK(clSetKernelArg(kernel,  4, sizeof(int),       &ne00));
    CL_CHECK(clSetKernelArg(kernel,  5, sizeof(int),       &ne01));
    CL_CHECK(clSetKernelArg(kernel,  6, sizeof(int),       &ne02));
    CL_CHECK(clSetKernelArg(kernel,  7, sizeof(int),       &ne03));
    CL_CHECK(clSetKernelArg(kernel,  8, sizeof(cl_ulong),  &nb01));
    CL_CHECK(clSetKernelArg(kernel,  9, sizeof(cl_ulong),  &nb02));
    CL_CHECK(clSetKernelArg(kernel, 10, sizeof(cl_ulong),  &nb03));
    CL_CHECK(clSetKernelArg(kernel, 11, sizeof(float),     &eps));
    CL_CHECK(clSetKernelArg(kernel, 12, sizeof(float)*nth, NULL));

    size_t global_work_size[] = {(size_t)ne01*nth, (size_t)ne02, (size_t)ne03};
    size_t local_work_size[] = {(size_t)nth, 1, 1};

    backend_ctx->enqueue_ndrange_kernel(kernel, 3, global_work_size, local_work_size, dst);
}

static void ggml_cl_rms_norm(ggml_backend_t backend, const ggml_tensor * src0, const ggml_tensor * src1, ggml_tensor * dst) {
    GGML_ASSERT(src0);
    GGML_ASSERT(src0->extra);
    GGML_ASSERT(dst);
    GGML_ASSERT(dst->extra);

    UNUSED(src1);

    ggml_backend_opencl_context *backend_ctx = (ggml_backend_opencl_context *)backend->context;

    //ggml_backend_opencl_device_context * dev_ctx =
    //    (ggml_backend_opencl_device_context *)backend->device->context;

    ggml_tensor_extra_cl * extra0 = (ggml_tensor_extra_cl *)src0->extra;
    ggml_tensor_extra_cl * extrad = (ggml_tensor_extra_cl *)dst->extra;

    cl_ulong offset0 = extra0->offset + src0->view_offs;
    cl_ulong offsetd = extrad->offset + dst->view_offs;

    float eps;
    memcpy(&eps, dst->op_params, sizeof(float));

    const int ne00 = src0 ? src0->ne[0] : 0;
    const int ne01 = src0 ? src0->ne[1] : 0;
    const int ne02 = src0 ? src0->ne[2] : 0;
    const int ne03 = src0 ? src0->ne[3] : 0;

    const cl_ulong nb01 = src0 ? src0->nb[1] : 0;
    const cl_ulong nb02 = src0 ? src0->nb[2] : 0;
    const cl_ulong nb03 = src0 ? src0->nb[3] : 0;

    GGML_ASSERT(ne00 % 4 == 0);

    const int nth = MIN(64, ne00);

    size_t global_work_size[] = {(size_t)ne01*nth, (size_t)ne02, (size_t)ne03};
    size_t local_work_size[] = {(size_t)nth, 1, 1};

    cl_kernel kernel = backend_ctx->kernel_rms_norm;

    // Note, this kernel declares local memory in kernel args and the size
    // depends on subgroup size.
    // Note, this requires OpenCL 2.1 and above
    // For now we use fixed subgroup size to simplify support for OpenCL 2.0.
    size_t sgs;
    //CL_CHECK(clGetKernelSubGroupInfo(kernel, dev_ctx->device,
    //    CL_KERNEL_MAX_SUB_GROUP_SIZE_FOR_NDRANGE,
    //    sizeof(local_work_size), local_work_size,
    //    sizeof(size_t), &sgs, NULL));
    if (backend_ctx->gpu_family == ADRENO) {
        sgs = 64;
    } else if (backend_ctx->gpu_family == INTEL) {
        sgs = 32;
    } else {
        GGML_ASSERT(false && "Unsupported GPU");
    }

    CL_CHECK(clSetKernelArg(kernel,  0, sizeof(cl_mem),    &extra0->data_device));
    CL_CHECK(clSetKernelArg(kernel,  1, sizeof(cl_ulong),  &offset0));
    CL_CHECK(clSetKernelArg(kernel,  2, sizeof(cl_mem),    &extrad->data_device));
    CL_CHECK(clSetKernelArg(kernel,  3, sizeof(cl_ulong),  &offsetd));
    CL_CHECK(clSetKernelArg(kernel,  4, sizeof(int),       &ne00));
    CL_CHECK(clSetKernelArg(kernel,  5, sizeof(int),       &ne01));
    CL_CHECK(clSetKernelArg(kernel,  6, sizeof(int),       &ne02));
    CL_CHECK(clSetKernelArg(kernel,  7, sizeof(int),       &ne03));
    CL_CHECK(clSetKernelArg(kernel,  8, sizeof(cl_ulong),  &nb01));
    CL_CHECK(clSetKernelArg(kernel,  9, sizeof(cl_ulong),  &nb02));
    CL_CHECK(clSetKernelArg(kernel, 10, sizeof(cl_ulong),  &nb03));
    CL_CHECK(clSetKernelArg(kernel, 11, sizeof(float),     &eps));
    // This is local memory - the size depends on subgroup size.
    CL_CHECK(clSetKernelArg(kernel, 12, sizeof(float)*nth/sgs,  NULL));

    backend_ctx->enqueue_ndrange_kernel(kernel, 3, global_work_size, local_work_size, dst);
}

static void ggml_cl_group_norm(ggml_backend_t backend, const ggml_tensor * src0, const ggml_tensor * src1, ggml_tensor * dst) {
    GGML_ASSERT(src0);
    GGML_ASSERT(src0->extra);
    GGML_ASSERT(dst);
    GGML_ASSERT(dst->extra);

    UNUSED(src1);

    ggml_backend_opencl_context *backend_ctx = (ggml_backend_opencl_context *)backend->context;

    ggml_tensor_extra_cl * extra0 = (ggml_tensor_extra_cl *)src0->extra;
    ggml_tensor_extra_cl * extrad = (ggml_tensor_extra_cl *)dst->extra;

    cl_ulong offset0 = extra0->offset + src0->view_offs;
    cl_ulong offsetd = extrad->offset + dst->view_offs;

    int32_t n_groups   = ((const int32_t *) dst->op_params)[0];
    int32_t group_size = src0->ne[0] * src0->ne[1] * ((src0->ne[2] + n_groups - 1) / n_groups);
    float   eps        = ((const float *) dst->op_params)[1];

    const int ne00 = src0->ne[0];
    const int ne01 = src0->ne[1];
    const int ne02 = src0->ne[2];
    const int ne = ne00*ne01*ne02;

    cl_kernel kernel = backend_ctx->kernel_group_norm;

    size_t sgs = 64;
    if (backend_ctx->gpu_family == ADRENO) {
        sgs = 64;
    } else if (backend_ctx->gpu_family == INTEL) {
        sgs = 32;
    } else {
        GGML_ASSERT(false && "Unsupported GPU");
    }

    CL_CHECK(clSetKernelArg(kernel, 0, sizeof(cl_mem),   &extra0->data_device));
    CL_CHECK(clSetKernelArg(kernel, 1, sizeof(cl_ulong), &offset0));
    CL_CHECK(clSetKernelArg(kernel, 2, sizeof(cl_mem),   &extrad->data_device));
    CL_CHECK(clSetKernelArg(kernel, 3, sizeof(cl_ulong), &offsetd));
    CL_CHECK(clSetKernelArg(kernel, 4, sizeof(int),      &ne));
    CL_CHECK(clSetKernelArg(kernel, 5, sizeof(int),      &group_size));
    CL_CHECK(clSetKernelArg(kernel, 6, sizeof(float),    &eps));

    size_t global_work_size[] = {(size_t)n_groups*sgs, 1, 1};
    size_t local_work_size[] = {(size_t)sgs, 1, 1};

    backend_ctx->enqueue_ndrange_kernel(kernel, 3, global_work_size, local_work_size, dst);
}

static void ggml_cl_tanh(ggml_backend_t backend, const ggml_tensor * src0, const ggml_tensor * src1, ggml_tensor * dst) {
    GGML_ASSERT(src0);
    GGML_ASSERT(src0->extra);
    GGML_ASSERT(dst);
    GGML_ASSERT(dst->extra);

    UNUSED(src1);

    ggml_backend_opencl_context *backend_ctx = (ggml_backend_opencl_context *)backend->context;

    ggml_tensor_extra_cl * extra0 = (ggml_tensor_extra_cl *)src0->extra;
    ggml_tensor_extra_cl * extrad = (ggml_tensor_extra_cl *)dst->extra;

    cl_ulong offset0_abs = extra0->offset + src0->view_offs;
    cl_ulong offsetd_abs = extrad->offset + dst->view_offs;

    cl_kernel kernel;
    if (dst->type == GGML_TYPE_F32) {
        kernel = backend_ctx->kernel_tanh_f32_nd;
    } else if (dst->type == GGML_TYPE_F16) {
        kernel = backend_ctx->kernel_tanh_f16_nd;
    } else {
        GGML_ASSERT(false && "Unsupported type for ggml_cl_tanh");
    }
    GGML_ASSERT(kernel != nullptr);

    const int ne00 = src0->ne[0]; const int ne01 = src0->ne[1]; const int ne02 = src0->ne[2]; const int ne03 = src0->ne[3];
    const cl_ulong nb00 = src0->nb[0]; const cl_ulong nb01 = src0->nb[1]; const cl_ulong nb02 = src0->nb[2]; const cl_ulong nb03 = src0->nb[3];

    const int ne10 = dst->ne[0]; const int ne11 = dst->ne[1]; const int ne12 = dst->ne[2]; const int ne13 = dst->ne[3];
    const cl_ulong nb10 = dst->nb[0]; const cl_ulong nb11 = dst->nb[1]; const cl_ulong nb12 = dst->nb[2]; const cl_ulong nb13 = dst->nb[3];

    CL_CHECK(clSetKernelArg(kernel, 0, sizeof(cl_mem),   &extra0->data_device));
    CL_CHECK(clSetKernelArg(kernel, 1, sizeof(cl_ulong), &offset0_abs));
    CL_CHECK(clSetKernelArg(kernel, 2, sizeof(cl_mem),   &extrad->data_device));
    CL_CHECK(clSetKernelArg(kernel, 3, sizeof(cl_ulong), &offsetd_abs));

    CL_CHECK(clSetKernelArg(kernel, 4, sizeof(int),      &ne00));
    CL_CHECK(clSetKernelArg(kernel, 5, sizeof(int),      &ne01));
    CL_CHECK(clSetKernelArg(kernel, 6, sizeof(int),      &ne02));
    CL_CHECK(clSetKernelArg(kernel, 7, sizeof(int),      &ne03));
    CL_CHECK(clSetKernelArg(kernel, 8, sizeof(cl_ulong), &nb00));
    CL_CHECK(clSetKernelArg(kernel, 9, sizeof(cl_ulong), &nb01));
    CL_CHECK(clSetKernelArg(kernel, 10, sizeof(cl_ulong),&nb02));
    CL_CHECK(clSetKernelArg(kernel, 11, sizeof(cl_ulong),&nb03));

    CL_CHECK(clSetKernelArg(kernel, 12, sizeof(int),     &ne10));
    CL_CHECK(clSetKernelArg(kernel, 13, sizeof(int),     &ne11));
    CL_CHECK(clSetKernelArg(kernel, 14, sizeof(int),     &ne12));
    CL_CHECK(clSetKernelArg(kernel, 15, sizeof(int),     &ne13));
    CL_CHECK(clSetKernelArg(kernel, 16, sizeof(cl_ulong),&nb10));
    CL_CHECK(clSetKernelArg(kernel, 17, sizeof(cl_ulong),&nb11));
    CL_CHECK(clSetKernelArg(kernel, 18, sizeof(cl_ulong),&nb12));
    CL_CHECK(clSetKernelArg(kernel, 19, sizeof(cl_ulong),&nb13));

    size_t global_work_size[3];
    if (ne10 == 0 || ne11 == 0 || ne12 == 0 || ne13 == 0) { // Handle case of 0 elements
        return;
    }
    global_work_size[0] = (size_t)ne10;
    global_work_size[1] = (size_t)ne11;
    global_work_size[2] = (size_t)ne12;

    size_t lws0 = 16, lws1 = 4, lws2 = 1;
    if (ne10 < 16) lws0 = ne10;
    if (ne11 < 4) lws1 = ne11;
    if (ne12 < 1) lws2 = ne12 > 0 ? ne12 : 1;

    while (lws0 * lws1 * lws2 > 256 && lws0 > 1) lws0 /= 2;
    while (lws0 * lws1 * lws2 > 256 && lws1 > 1) lws1 /= 2;
    while (lws0 * lws1 * lws2 > 256 && lws2 > 1) lws2 /= 2;


    size_t local_work_size[] = {lws0, lws1, lws2};

    size_t* local_work_size_ptr = local_work_size;
    if (!backend_ctx->non_uniform_workgroups) {
        if (global_work_size[0] % local_work_size[0] != 0 ||
            global_work_size[1] % local_work_size[1] != 0 ||
            global_work_size[2] % local_work_size[2] != 0) {
            local_work_size_ptr = NULL;
        }
    }
    if (global_work_size[0] == 0 || global_work_size[1] == 0 || global_work_size[2] == 0) return;

    backend_ctx->enqueue_ndrange_kernel(kernel, 3, global_work_size, local_work_size_ptr, dst);
}

static void ggml_cl_repeat(ggml_backend_t backend, const ggml_tensor * src0, const ggml_tensor * src1_shape_def, ggml_tensor * dst) {
    GGML_ASSERT(src0);
    GGML_ASSERT(src0->extra);
    GGML_ASSERT(dst);
    GGML_ASSERT(dst->extra);
    GGML_ASSERT(dst->type == src0->type);

    UNUSED(src1_shape_def);

    ggml_backend_opencl_context *backend_ctx = (ggml_backend_opencl_context *)backend->context;

    if (backend_ctx->kernel_repeat == nullptr) {
        GGML_LOG_WARN("%s: repeat kernel not available, skipping OpenCL execution.\n", __func__);
        return;
    }

    ggml_tensor_extra_cl * extra_src0 = (ggml_tensor_extra_cl *)src0->extra;
    ggml_tensor_extra_cl * extra_dst  = (ggml_tensor_extra_cl *)dst->extra;

    cl_ulong off_src0 = extra_src0->offset + src0->view_offs;
    cl_ulong off_dst  = extra_dst->offset  + dst->view_offs;

    const int src0_ne0 = src0->ne[0]; const int src0_ne1 = src0->ne[1]; const int src0_ne2 = src0->ne[2]; const int src0_ne3 = src0->ne[3];
    const cl_ulong src0_nb0 = src0->nb[0]; const cl_ulong src0_nb1 = src0->nb[1]; const cl_ulong src0_nb2 = src0->nb[2]; const cl_ulong src0_nb3 = src0->nb[3];

    const int dst_ne0 = dst->ne[0]; const int dst_ne1 = dst->ne[1]; const int dst_ne2 = dst->ne[2]; const int dst_ne3 = dst->ne[3];
    const cl_ulong dst_nb0 = dst->nb[0]; const cl_ulong dst_nb1 = dst->nb[1]; const cl_ulong dst_nb2 = dst->nb[2]; const cl_ulong dst_nb3 = dst->nb[3];

    cl_kernel kernel = backend_ctx->kernel_repeat;

    CL_CHECK(clSetKernelArg(kernel, 0, sizeof(cl_mem),    &extra_src0->data_device));
    CL_CHECK(clSetKernelArg(kernel, 1, sizeof(cl_mem),    &extra_dst->data_device));
    CL_CHECK(clSetKernelArg(kernel, 2, sizeof(cl_ulong),  &off_src0));
    CL_CHECK(clSetKernelArg(kernel, 3, sizeof(cl_ulong),  &off_dst));
    CL_CHECK(clSetKernelArg(kernel, 4, sizeof(int),       &src0_ne0));
    CL_CHECK(clSetKernelArg(kernel, 5, sizeof(int),       &src0_ne1));
    CL_CHECK(clSetKernelArg(kernel, 6, sizeof(int),       &src0_ne2));
    CL_CHECK(clSetKernelArg(kernel, 7, sizeof(int),       &src0_ne3));
    CL_CHECK(clSetKernelArg(kernel, 8, sizeof(cl_ulong),  &src0_nb0));
    CL_CHECK(clSetKernelArg(kernel, 9, sizeof(cl_ulong),  &src0_nb1));
    CL_CHECK(clSetKernelArg(kernel, 10, sizeof(cl_ulong), &src0_nb2));
    CL_CHECK(clSetKernelArg(kernel, 11, sizeof(cl_ulong), &src0_nb3));
    CL_CHECK(clSetKernelArg(kernel, 12, sizeof(int),      &dst_ne0));
    CL_CHECK(clSetKernelArg(kernel, 13, sizeof(int),      &dst_ne1));
    CL_CHECK(clSetKernelArg(kernel, 14, sizeof(int),      &dst_ne2));
    CL_CHECK(clSetKernelArg(kernel, 15, sizeof(int),      &dst_ne3));
    CL_CHECK(clSetKernelArg(kernel, 16, sizeof(cl_ulong), &dst_nb0));
    CL_CHECK(clSetKernelArg(kernel, 17, sizeof(cl_ulong), &dst_nb1));
    CL_CHECK(clSetKernelArg(kernel, 18, sizeof(cl_ulong), &dst_nb2));
    CL_CHECK(clSetKernelArg(kernel, 19, sizeof(cl_ulong), &dst_nb3));

    size_t gws0 = dst_ne1 > 0 ? (size_t)dst_ne1 : 1;
    size_t gws1 = dst_ne2 > 0 ? (size_t)dst_ne2 : 1;
    size_t gws2 = dst_ne3 > 0 ? (size_t)dst_ne3 : 1;

    size_t global_work_size[] = { gws0, gws1, gws2 };

    backend_ctx->enqueue_ndrange_kernel(kernel, 3, global_work_size, NULL, dst);
}

static void ggml_cl_pad(ggml_backend_t backend, const ggml_tensor * src0, ggml_tensor * dst) {
    GGML_ASSERT(src0);
    GGML_ASSERT(src0->extra);
    GGML_ASSERT(dst);
    GGML_ASSERT(dst->extra);
    GGML_ASSERT(src0->type == GGML_TYPE_F32);
    GGML_ASSERT(dst->type == GGML_TYPE_F32);
    GGML_ASSERT(src0->ne[3] == 1 && dst->ne[3] == 1);

    ggml_backend_opencl_context *backend_ctx = (ggml_backend_opencl_context *)backend->context;

    if (backend_ctx->kernel_pad == nullptr) {
        GGML_LOG_WARN("%s: pad kernel not available, skipping OpenCL execution.\n", __func__);
        return;
    }

    ggml_tensor_extra_cl * extra_src0 = (ggml_tensor_extra_cl *)src0->extra;
    ggml_tensor_extra_cl * extra_dst  = (ggml_tensor_extra_cl *)dst->extra;

    cl_ulong off_src0 = extra_src0->offset + src0->view_offs;
    cl_ulong off_dst  = extra_dst->offset  + dst->view_offs;

    const int s_ne0 = src0->ne[0];
    const int s_ne1 = src0->ne[1];
    const int s_ne2 = src0->ne[2];

    const int d_ne0 = dst->ne[0];
    const int d_ne1 = dst->ne[1];
    const int d_ne2 = dst->ne[2];

    cl_kernel kernel = backend_ctx->kernel_pad;

    CL_CHECK(clSetKernelArg(kernel, 0, sizeof(cl_mem),    &extra_src0->data_device));
    CL_CHECK(clSetKernelArg(kernel, 1, sizeof(cl_ulong),  &off_src0));
    CL_CHECK(clSetKernelArg(kernel, 2, sizeof(cl_mem),    &extra_dst->data_device));
    CL_CHECK(clSetKernelArg(kernel, 3, sizeof(cl_ulong),  &off_dst));
    CL_CHECK(clSetKernelArg(kernel, 4, sizeof(int),       &s_ne0));
    CL_CHECK(clSetKernelArg(kernel, 5, sizeof(int),       &s_ne1));
    CL_CHECK(clSetKernelArg(kernel, 6, sizeof(int),       &s_ne2));
    CL_CHECK(clSetKernelArg(kernel, 7, sizeof(int),       &d_ne0));
    CL_CHECK(clSetKernelArg(kernel, 8, sizeof(int),       &d_ne1));
    CL_CHECK(clSetKernelArg(kernel, 9, sizeof(int),       &d_ne2));

    size_t lws0 = 64;
    size_t gws0 = (( (size_t)d_ne0 + lws0 - 1 ) / lws0) * lws0;

    size_t global_work_size[] = { gws0, (size_t)d_ne1, (size_t)d_ne2 };
    size_t local_work_size[]  = { lws0, 1, 1 };

    size_t * local_work_size_ptr = local_work_size;
     if (d_ne0 % lws0 != 0 && !backend_ctx->non_uniform_workgroups) {
        local_work_size_ptr = nullptr;
    }

    backend_ctx->enqueue_ndrange_kernel(kernel, 3, global_work_size, local_work_size_ptr, dst);
}

static void ggml_cl_upscale(ggml_backend_t backend, const ggml_tensor * src0, ggml_tensor * dst) {
    GGML_ASSERT(src0);
    GGML_ASSERT(src0->extra);
    GGML_ASSERT(dst);
    GGML_ASSERT(dst->extra);
    GGML_ASSERT(src0->type == GGML_TYPE_F32);
    GGML_ASSERT(dst->type == GGML_TYPE_F32);

    ggml_backend_opencl_context *backend_ctx = (ggml_backend_opencl_context *)backend->context;

    const ggml_scale_mode mode = (ggml_scale_mode) ggml_get_op_params_i32(dst, 0);
    cl_kernel kernel = nullptr;

    if (mode == GGML_SCALE_MODE_NEAREST) {
        kernel = backend_ctx->kernel_upscale;
        if (kernel == nullptr) {
            GGML_LOG_WARN("%s: nearest upscale kernel not available, skipping OpenCL execution.\n", __func__);
            return;
        }
    } else if (mode == GGML_SCALE_MODE_BILINEAR) {
        kernel = backend_ctx->kernel_upscale_bilinear;
        if (kernel == nullptr) {
            GGML_LOG_WARN("%s: bilinear upscale kernel not available, skipping OpenCL execution.\n", __func__);
            return;
        }
    } else {
        GGML_LOG_WARN("%s: unsupported upscale mode %d, skipping OpenCL execution.\n", __func__, mode);
        return;
    }

    ggml_tensor_extra_cl * extra_src0 = (ggml_tensor_extra_cl *)src0->extra;
    ggml_tensor_extra_cl * extra_dst  = (ggml_tensor_extra_cl *)dst->extra;

    cl_ulong off_src0 = extra_src0->offset + src0->view_offs;
    cl_ulong off_dst  = extra_dst->offset  + dst->view_offs;

    const cl_ulong nb00 = src0->nb[0];
    const cl_ulong nb01 = src0->nb[1];
    const cl_ulong nb02 = src0->nb[2];
    const cl_ulong nb03 = src0->nb[3];

    const int ne00_src = src0->ne[0];
    const int ne01_src = src0->ne[1];

    const int ne10_dst = dst->ne[0];
    const int ne11_dst = dst->ne[1];
    const int ne12_dst = dst->ne[2];
    const int ne13_dst = dst->ne[3];

    const float sf0 = (float)dst->ne[0] / src0->ne[0];
    const float sf1 = (float)dst->ne[1] / src0->ne[1];
    const float sf2 = (float)dst->ne[2] / src0->ne[2];
    const float sf3 = (float)dst->ne[3] / src0->ne[3];

    CL_CHECK(clSetKernelArg(kernel, 0, sizeof(cl_mem),    &extra_src0->data_device));
    CL_CHECK(clSetKernelArg(kernel, 1, sizeof(cl_ulong),  &off_src0));
    CL_CHECK(clSetKernelArg(kernel, 2, sizeof(cl_mem),    &extra_dst->data_device));
    CL_CHECK(clSetKernelArg(kernel, 3, sizeof(cl_ulong),  &off_dst));
    CL_CHECK(clSetKernelArg(kernel, 4, sizeof(cl_ulong),  &nb00));
    CL_CHECK(clSetKernelArg(kernel, 5, sizeof(cl_ulong),  &nb01));
    CL_CHECK(clSetKernelArg(kernel, 6, sizeof(cl_ulong),  &nb02));
    CL_CHECK(clSetKernelArg(kernel, 7, sizeof(cl_ulong),  &nb03));

    if (mode == GGML_SCALE_MODE_NEAREST) {
        CL_CHECK(clSetKernelArg(kernel, 8, sizeof(int),       &ne10_dst));
        CL_CHECK(clSetKernelArg(kernel, 9, sizeof(int),       &ne11_dst));
        CL_CHECK(clSetKernelArg(kernel, 10, sizeof(int),      &ne12_dst));
        CL_CHECK(clSetKernelArg(kernel, 11, sizeof(int),      &ne13_dst));
        CL_CHECK(clSetKernelArg(kernel, 12, sizeof(float),    &sf0));
        CL_CHECK(clSetKernelArg(kernel, 13, sizeof(float),    &sf1));
        CL_CHECK(clSetKernelArg(kernel, 14, sizeof(float),    &sf2));
        CL_CHECK(clSetKernelArg(kernel, 15, sizeof(float),    &sf3));
    } else if (mode == GGML_SCALE_MODE_BILINEAR) {
        CL_CHECK(clSetKernelArg(kernel, 8, sizeof(int),       &ne00_src));
        CL_CHECK(clSetKernelArg(kernel, 9, sizeof(int),       &ne01_src));
        CL_CHECK(clSetKernelArg(kernel, 10, sizeof(int),      &ne10_dst));
        CL_CHECK(clSetKernelArg(kernel, 11, sizeof(int),      &ne11_dst));
        CL_CHECK(clSetKernelArg(kernel, 12, sizeof(int),      &ne12_dst));
        CL_CHECK(clSetKernelArg(kernel, 13, sizeof(int),      &ne13_dst));
        CL_CHECK(clSetKernelArg(kernel, 14, sizeof(float),    &sf0));
        CL_CHECK(clSetKernelArg(kernel, 15, sizeof(float),    &sf1));
        CL_CHECK(clSetKernelArg(kernel, 16, sizeof(float),    &sf2));
        CL_CHECK(clSetKernelArg(kernel, 17, sizeof(float),    &sf3));
    }


    size_t dst_total_elements = (size_t)ne10_dst * ne11_dst * ne12_dst * ne13_dst;
    if (dst_total_elements == 0) {
        return;
    }
    size_t global_work_size[] = { dst_total_elements, 1, 1 };
    size_t local_work_size_pref = 256;
    size_t local_work_size[] = { MIN(local_work_size_pref, dst_total_elements), 1, 1};

    size_t * local_work_size_ptr = local_work_size;
    if (dst_total_elements % local_work_size[0] != 0 && !backend_ctx->non_uniform_workgroups) {
        local_work_size_ptr = nullptr;
    }

    backend_ctx->enqueue_ndrange_kernel(kernel, 3, global_work_size, local_work_size_ptr, dst);
}

static void ggml_cl_concat(ggml_backend_t backend, const ggml_tensor * src0, const ggml_tensor * src1, ggml_tensor * dst) {
    GGML_ASSERT(src0);
    GGML_ASSERT(src0->extra);
    GGML_ASSERT(src1);
    GGML_ASSERT(src1->extra);
    GGML_ASSERT(dst);
    GGML_ASSERT(dst->extra);
    GGML_ASSERT(src0->type == GGML_TYPE_F32);
    GGML_ASSERT(src1->type == GGML_TYPE_F32);
    GGML_ASSERT(dst->type == GGML_TYPE_F32);

    ggml_backend_opencl_context *backend_ctx = (ggml_backend_opencl_context *)backend->context;
    cl_command_queue queue = backend_ctx->queue;

    if (backend_ctx->kernel_concat_f32_contiguous == nullptr || backend_ctx->kernel_concat_f32_non_contiguous == nullptr) {
        GGML_LOG_WARN("%s: concat kernels not available, skipping OpenCL execution.\n", __func__);
        return;
    }

    ggml_tensor_extra_cl * extra0_cl = (ggml_tensor_extra_cl *)src0->extra;
    ggml_tensor_extra_cl * extra1_cl = (ggml_tensor_extra_cl *)src1->extra;
    ggml_tensor_extra_cl * extrad_cl = (ggml_tensor_extra_cl *)dst->extra;

    cl_ulong off_src0 = extra0_cl->offset + src0->view_offs;
    cl_ulong off_src1 = extra1_cl->offset + src1->view_offs;
    cl_ulong off_dst  = extrad_cl->offset + dst->view_offs;

    const int32_t dim = ((const int32_t *) dst->op_params)[0];
    GGML_ASSERT(dim >= 0 && dim <= 3);

    if (ggml_is_contiguous(src0) && ggml_is_contiguous(src1) && ggml_is_contiguous(dst)) {
        if (dim == 3) {

            size_t nbytes_src0 = ggml_nbytes(src0);
            size_t nbytes_src1 = ggml_nbytes(src1);

            CL_CHECK(clEnqueueCopyBuffer(queue, extra0_cl->data_device, extrad_cl->data_device,
                                         off_src0, off_dst, nbytes_src0, 0, NULL, NULL));
            CL_CHECK(clEnqueueCopyBuffer(queue, extra1_cl->data_device, extrad_cl->data_device,
                                         off_src1, off_dst + nbytes_src0, nbytes_src1, 0, NULL, NULL));
        } else {

            cl_kernel kernel = backend_ctx->kernel_concat_f32_contiguous;
            size_t global_work_size[3];

            for (int i3 = 0; i3 < dst->ne[3]; ++i3) {
                cl_ulong current_off_src0 = off_src0 + (i3 * src0->nb[3]);
                cl_ulong current_off_src1 = off_src1 + (i3 * src1->nb[3]);
                cl_ulong current_off_dst  = off_dst  + (i3 * dst->nb[3]);

                int d_ne00 = src0->ne[0]; int d_ne01 = src0->ne[1]; int d_ne02 = src0->ne[2];
                int d_ne10 = src1->ne[0]; int d_ne11 = src1->ne[1]; int d_ne12 = src1->ne[2];
                int d_ne0  = dst->ne[0];  int d_ne1  = dst->ne[1];  int d_ne2  = dst->ne[2];

                CL_CHECK(clSetKernelArg(kernel, 0, sizeof(cl_mem),    &extra0_cl->data_device));
                CL_CHECK(clSetKernelArg(kernel, 1, sizeof(cl_ulong),  &current_off_src0));
                CL_CHECK(clSetKernelArg(kernel, 2, sizeof(cl_mem),    &extra1_cl->data_device));
                CL_CHECK(clSetKernelArg(kernel, 3, sizeof(cl_ulong),  &current_off_src1));
                CL_CHECK(clSetKernelArg(kernel, 4, sizeof(cl_mem),    &extrad_cl->data_device));
                CL_CHECK(clSetKernelArg(kernel, 5, sizeof(cl_ulong),  &current_off_dst));
                CL_CHECK(clSetKernelArg(kernel, 6, sizeof(int),       &d_ne00));
                CL_CHECK(clSetKernelArg(kernel, 7, sizeof(int),       &d_ne01));
                CL_CHECK(clSetKernelArg(kernel, 8, sizeof(int),       &d_ne02));
                CL_CHECK(clSetKernelArg(kernel, 9, sizeof(int),       &d_ne10));
                CL_CHECK(clSetKernelArg(kernel, 10, sizeof(int),      &d_ne11));
                CL_CHECK(clSetKernelArg(kernel, 11, sizeof(int),      &d_ne12));
                CL_CHECK(clSetKernelArg(kernel, 12, sizeof(int),      &d_ne0));
                CL_CHECK(clSetKernelArg(kernel, 13, sizeof(int),      &d_ne1));
                CL_CHECK(clSetKernelArg(kernel, 14, sizeof(int),      &d_ne2));
                CL_CHECK(clSetKernelArg(kernel, 15, sizeof(int),      &dim));

                global_work_size[0] = d_ne0;
                global_work_size[1] = d_ne1;
                global_work_size[2] = d_ne2;

                backend_ctx->enqueue_ndrange_kernel(kernel, 3, global_work_size, NULL, dst);
            }
        }
    } else {
        cl_kernel kernel = backend_ctx->kernel_concat_f32_non_contiguous;

        long ne00 = src0->ne[0], ne01 = src0->ne[1], ne02 = src0->ne[2], ne03 = src0->ne[3];
        cl_ulong nb00 = src0->nb[0], nb01 = src0->nb[1], nb02 = src0->nb[2], nb03 = src0->nb[3];

        cl_ulong nb10 = src1->nb[0], nb11 = src1->nb[1], nb12 = src1->nb[2], nb13 = src1->nb[3];

        long d_ne0 = dst->ne[0], d_ne1 = dst->ne[1], d_ne2 = dst->ne[2], d_ne3 = dst->ne[3];
        cl_ulong d_nb0 = dst->nb[0], d_nb1 = dst->nb[1], d_nb2 = dst->nb[2], d_nb3 = dst->nb[3];


        CL_CHECK(clSetKernelArg(kernel, 0, sizeof(cl_mem),    &extra0_cl->data_device));
        CL_CHECK(clSetKernelArg(kernel, 1, sizeof(cl_ulong),  &off_src0));
        CL_CHECK(clSetKernelArg(kernel, 2, sizeof(cl_mem),    &extra1_cl->data_device));
        CL_CHECK(clSetKernelArg(kernel, 3, sizeof(cl_ulong),  &off_src1));
        CL_CHECK(clSetKernelArg(kernel, 4, sizeof(cl_mem),    &extrad_cl->data_device));
        CL_CHECK(clSetKernelArg(kernel, 5, sizeof(cl_ulong),  &off_dst));

        CL_CHECK(clSetKernelArg(kernel, 6, sizeof(long),      &ne00));
        CL_CHECK(clSetKernelArg(kernel, 7, sizeof(long),      &ne01));
        CL_CHECK(clSetKernelArg(kernel, 8, sizeof(long),      &ne02));
        CL_CHECK(clSetKernelArg(kernel, 9, sizeof(long),      &ne03));
        CL_CHECK(clSetKernelArg(kernel, 10, sizeof(cl_ulong),    &nb00));
        CL_CHECK(clSetKernelArg(kernel, 11, sizeof(cl_ulong),    &nb01));
        CL_CHECK(clSetKernelArg(kernel, 12, sizeof(cl_ulong),    &nb02));
        CL_CHECK(clSetKernelArg(kernel, 13, sizeof(cl_ulong),    &nb03));

        CL_CHECK(clSetKernelArg(kernel, 14, sizeof(cl_ulong),    &nb10));
        CL_CHECK(clSetKernelArg(kernel, 15, sizeof(cl_ulong),    &nb11));
        CL_CHECK(clSetKernelArg(kernel, 16, sizeof(cl_ulong),    &nb12));
        CL_CHECK(clSetKernelArg(kernel, 17, sizeof(cl_ulong),    &nb13));

        CL_CHECK(clSetKernelArg(kernel, 18, sizeof(long),     &d_ne0));
        CL_CHECK(clSetKernelArg(kernel, 19, sizeof(long),     &d_ne1));
        CL_CHECK(clSetKernelArg(kernel, 20, sizeof(long),     &d_ne2));
        CL_CHECK(clSetKernelArg(kernel, 21, sizeof(long),     &d_ne3));
        CL_CHECK(clSetKernelArg(kernel, 22, sizeof(cl_ulong),    &d_nb0));
        CL_CHECK(clSetKernelArg(kernel, 23, sizeof(cl_ulong),    &d_nb1));
        CL_CHECK(clSetKernelArg(kernel, 24, sizeof(cl_ulong),    &d_nb2));
        CL_CHECK(clSetKernelArg(kernel, 25, sizeof(cl_ulong),    &d_nb3));
        CL_CHECK(clSetKernelArg(kernel, 26, sizeof(int),      &dim));

        size_t global_work_size_nc[] = { d_ne1 > 0 ? (size_t)d_ne1 : 1,
                                         d_ne2 > 0 ? (size_t)d_ne2 : 1,
                                         d_ne3 > 0 ? (size_t)d_ne3 : 1 };

        backend_ctx->enqueue_ndrange_kernel(kernel, 3, global_work_size_nc, NULL, dst);
    }
}

static void ggml_cl_timestep_embedding(ggml_backend_t backend, const ggml_tensor * src0, ggml_tensor * dst) {
    GGML_ASSERT(src0);
    GGML_ASSERT(src0->extra);
    GGML_ASSERT(dst);
    GGML_ASSERT(dst->extra);
    GGML_ASSERT(src0->type == GGML_TYPE_F32);
    GGML_ASSERT(dst->type == GGML_TYPE_F32);

    ggml_backend_opencl_context *backend_ctx = (ggml_backend_opencl_context *)backend->context;

    if (backend_ctx->kernel_timestep_embedding == nullptr) {
        GGML_LOG_WARN("%s: timestep_embedding kernel not available, skipping OpenCL execution.\n", __func__);
        return;
    }

    ggml_tensor_extra_cl * extra_src0 = (ggml_tensor_extra_cl *)src0->extra;
    ggml_tensor_extra_cl * extra_dst  = (ggml_tensor_extra_cl *)dst->extra;

    cl_ulong off_src0 = extra_src0->offset + src0->view_offs;
    cl_ulong off_dst  = extra_dst->offset  + dst->view_offs;

    const int logical_dim = dst->op_params[0];
    const int max_period  = dst->op_params[1];
    const int dst_nb1_bytes = dst->nb[1];

    cl_kernel kernel = backend_ctx->kernel_timestep_embedding;

    CL_CHECK(clSetKernelArg(kernel, 0, sizeof(cl_mem),    &extra_src0->data_device));
    CL_CHECK(clSetKernelArg(kernel, 1, sizeof(cl_ulong),  &off_src0));
    CL_CHECK(clSetKernelArg(kernel, 2, sizeof(cl_mem),    &extra_dst->data_device));
    CL_CHECK(clSetKernelArg(kernel, 3, sizeof(cl_ulong),  &off_dst));
    CL_CHECK(clSetKernelArg(kernel, 4, sizeof(int),       &dst_nb1_bytes));
    CL_CHECK(clSetKernelArg(kernel, 5, sizeof(int),       &logical_dim));
    CL_CHECK(clSetKernelArg(kernel, 6, sizeof(int),       &max_period));

    size_t gws0 = (size_t)(((logical_dim + 1) / 2) + 1);

    size_t gws1 = (size_t)src0->ne[0];

    size_t global_work_size[] = {gws0, gws1, 1};

    backend_ctx->enqueue_ndrange_kernel(kernel, 3, global_work_size, NULL, dst);
}

static void ggml_cl_mul_mat(ggml_backend_t backend, const ggml_tensor * src0, const ggml_tensor * src1, ggml_tensor * dst) {
    GGML_ASSERT(src0);
    GGML_ASSERT(src0->extra);
    GGML_ASSERT(src1);
    GGML_ASSERT(src1->extra);
    GGML_ASSERT(dst);
    GGML_ASSERT(dst->extra);

    const enum ggml_type src0t = src0 ? src0->type : GGML_TYPE_COUNT;
    const enum ggml_type src1t = src1 ? src1->type : GGML_TYPE_COUNT;

    ggml_backend_opencl_context *backend_ctx = (ggml_backend_opencl_context *)backend->context;

    ggml_tensor_extra_cl * extra0 = (ggml_tensor_extra_cl *)src0->extra;
    ggml_tensor_extra_cl * extra1 = (ggml_tensor_extra_cl *)src1->extra;
    ggml_tensor_extra_cl * extrad = (ggml_tensor_extra_cl *)dst->extra;

    cl_ulong offset0 = extra0->offset + src0->view_offs;
    cl_ulong offset1 = extra1->offset + src1->view_offs;
    cl_ulong offsetd = extrad->offset + dst->view_offs;

#ifdef GGML_OPENCL_SOA_Q
    ggml_tensor_extra_cl_q4_0 * extra0_q4_0 = (ggml_tensor_extra_cl_q4_0 *)src0->extra;
#endif

    const int  ne00 = src0 ? src0->ne[0] : 0;
    const int  ne01 = src0 ? src0->ne[1] : 0;
    const int  ne02 = src0 ? src0->ne[2] : 0;
    const int  ne03 = src0 ? src0->ne[3] : 0;

    const cl_ulong nb00 = src0 ? src0->nb[0] : 0;
    const cl_ulong nb01 = src0 ? src0->nb[1] : 0;
    const cl_ulong nb02 = src0 ? src0->nb[2] : 0;
    const cl_ulong nb03 = src0 ? src0->nb[3] : 0;

    const int  ne10 = src1 ? src1->ne[0] : 0;
    const int  ne11 = src1 ? src1->ne[1] : 0;
    const int  ne12 = src1 ? src1->ne[2] : 0;
    const int  ne13 = src1 ? src1->ne[3] : 0;

    const cl_ulong nb10 = src1 ? src1->nb[0] : 0;
    const cl_ulong nb11 = src1 ? src1->nb[1] : 0;
    const cl_ulong nb12 = src1 ? src1->nb[2] : 0;
    const cl_ulong nb13 = src1 ? src1->nb[3] : 0;

    const int  ne0 = dst ? dst->ne[0] : 0;
    const int  ne1 = dst ? dst->ne[1] : 0;

    int r2 = ne12/ne02;
    int r3 = ne13/ne03;

    GGML_ASSERT(ne00 == ne10);

    int nth0 = 32;
    int nth1 = 1;
    int nrows = 1;
    // The number of values produced by each subgroup
    int ndst = 4;

    cl_kernel kernel;

#ifdef GGML_OPENCL_USE_ADRENO_KERNELS
    cl_context context = backend_ctx->context;

    if (ne01 && ne1 && use_adreno_kernels(backend_ctx, src0)) {

    // init CL objects
    // <--------------------------------------------> //
    cl_int              status;
    cl_image_format     img_fmt_1d;
    cl_image_desc       img_desc_1d;
    cl_buffer_region    region;
    cl_mem              A_image1d = nullptr;
    cl_mem              B_image1d = nullptr;
    cl_mem              B_sub_buffer = nullptr;
    cl_mem              C_d = nullptr;
    // for B transpose
    cl_mem B_d = nullptr;
    cl_mem B_d_input_image = nullptr;
    // <--------------------------------------------> //

    // define matrix dimensions
    // <--------------------------------------------> //
    int M = ne01;
    int N = ne1;
    int K = ne00;
    int padding;
    // <--------------------------------------------> //

    // q4_0 x fp32
    if(src0t == GGML_TYPE_Q4_0 && src1t == GGML_TYPE_F32) {
        // TODO: remove duplicate definitions of image description + format -- move to top

        // create an image for A
        // <--------------------------------------------> //
        if (N == 1) {
            img_fmt_1d = { CL_R, CL_UNSIGNED_INT32};
        } else {
            img_fmt_1d = { CL_R, CL_FLOAT};
        }
        memset(&img_desc_1d, 0, sizeof(img_desc_1d));
        img_desc_1d.image_type = CL_MEM_OBJECT_IMAGE1D_BUFFER;
        img_desc_1d.image_width = M * K / 2 / 4;    // Divide by 4 for char -> float
        img_desc_1d.buffer = extra0_q4_0->q;
        A_image1d = clCreateImage(
            context,
            CL_MEM_READ_ONLY,
            &img_fmt_1d,
            &img_desc_1d,
            NULL,
            &status);
        CL_CHECK(status);
        // <--------------------------------------------> //


        // create a sub_buffer for B
        // <--------------------------------------------> //
        region.origin = (extra1->offset);
        region.size = K * N * sizeof(float);
        B_sub_buffer = clCreateSubBuffer(
            extra1->data_device,
            0,
            CL_BUFFER_CREATE_TYPE_REGION,
            &region,
            &status);
        CL_CHECK(status);
        // <--------------------------------------------> //

        // transpose activation for Skyler's gemm
        if (N != 1) {
            //how many extra elements beyond multiple of 8
            int extra_elements = N % 8;

            //how much padding to add
            padding = 0;
            if (extra_elements > 0){
                padding = 8 - extra_elements;
            }

            // Specify the starting offset (in bytes)
            region.origin = 0;
            // Specify the size of the sub-buffer (divide by 2 for FP16)
            region.size = K * (N + padding) * sizeof(float)/2;
            B_d = clCreateSubBuffer(
                backend_ctx->B_d_max,
                0,
                CL_BUFFER_CREATE_TYPE_REGION,
                &region,
                &status);
            CL_CHECK(status);

            cl_image_format image_format_B_d_input = { CL_RGBA, CL_FLOAT };
            cl_image_desc image_desc_B_d_input = {
                CL_MEM_OBJECT_IMAGE1D_BUFFER,
                static_cast<size_t>(K * N / 4),
                0, 0, 0, 0, 0, 0, 0, { B_sub_buffer }
            };
            B_d_input_image = clCreateImage(
                context,
                0,
                &image_format_B_d_input,
                &image_desc_B_d_input,
                NULL,
                &status);
            CL_CHECK(status);

            cl_image_format image_format_B_d_output = { CL_RGBA, CL_HALF_FLOAT }; //(CL_HALF_FLOAT for FP16)
            cl_image_desc image_desc_B_d_output = {
                CL_MEM_OBJECT_IMAGE1D_BUFFER,
                static_cast<size_t>(K * (N + padding)/4),
                0, 0, 0, 0, 0, 0, 0, { B_d }
            };
            B_image1d = clCreateImage(
                context,
                0,
                &image_format_B_d_output,
                &image_desc_B_d_output,
                NULL,
                &status);
            CL_CHECK(status);

            int height_B = N/4;
            if (height_B == 0) {
                height_B = 1;
            }
            int width_B = K/4;
            int padded_height_B = (N + padding)/4;

            kernel = backend_ctx->kernel_transpose_32_16;
            CL_CHECK(clSetKernelArg(kernel, 0, sizeof(cl_mem), &B_d_input_image));
            CL_CHECK(clSetKernelArg(kernel, 1, sizeof(cl_mem), &B_image1d));
            CL_CHECK(clSetKernelArg(kernel, 2, sizeof(int),    &height_B));
            CL_CHECK(clSetKernelArg(kernel, 3, sizeof(int),    &width_B));
            CL_CHECK(clSetKernelArg(kernel, 4, sizeof(int),    &padded_height_B));

            size_t local_size_t[2] = { 1, 16 };
            //WGS tuning
            if (ne0 == 4096 && ne1 == 128 && ne10 == 4096) {
                local_size_t[0]=4;
                local_size_t[1]=8;
            } else if (ne0 == 11008 && ne1 == 128 && ne10 == 4096) {
                local_size_t[0]=2;
                local_size_t[1]=8;
            } else if(ne0 == 4096 && ne1 == 128 && ne10 == 11008) {
                local_size_t[0]=1;
                local_size_t[1]=8;
            } else if(ne0 == 32000 && ne1 == 128 && ne10 == 4096) {
                local_size_t[0]=2;
                local_size_t[1]=8;
            }

            size_t global_size_t[2] = {
                static_cast<size_t>(width_B),
                static_cast<size_t>(padded_height_B)
            };

            backend_ctx->enqueue_ndrange_kernel(kernel, 2, global_size_t, local_size_t, dst);
        } else {
            // no need to transpose B in other cases
            // create an image for B from sub_buffer
            // <--------------------------------------------> //
            img_fmt_1d = {CL_RGBA, CL_FLOAT};

            memset(&img_desc_1d, 0, sizeof(img_desc_1d));
            img_desc_1d.image_width = K * N / 4;
            img_desc_1d.image_type = CL_MEM_OBJECT_IMAGE1D_BUFFER;
            img_desc_1d.buffer = B_sub_buffer;
            B_image1d = clCreateImage(
                context,
                CL_MEM_READ_ONLY,
                &img_fmt_1d,
                &img_desc_1d,
                NULL,
                &status);
            CL_CHECK(status);
            // <--------------------------------------------> //
        }

        // choose gemm or gemv kernel
        // <--------------------------------------------> //
        if (N == 1) {
            kernel = backend_ctx->CL_mul_mat_vec_q4_0_f32_1d_4x_flat_general;
            if (M == 4096 && K == 4096) {
                kernel = backend_ctx->CL_mul_mat_vec_q4_0_f32_1d_4x_flat_4096_1_4096;
            } else if (M == 4096 && K == 11008) {
                kernel = backend_ctx->CL_mul_mat_vec_q4_0_f32_1d_4x_flat_4096_1_11008;
            } else if (M == 11008 && K == 4096) {
                kernel = backend_ctx->CL_mul_mat_vec_q4_0_f32_1d_4x_flat_11008_1_4096;
            } else if (M == 32000 && K == 4096) {
                kernel = backend_ctx->CL_mul_mat_vec_q4_0_f32_1d_4x_flat_32000_1_4096;
            }
        } else {
            kernel = backend_ctx->CL_mul_mat_Ab_Bi_8x4;
        }
        // <--------------------------------------------> //

        // set kernel args
        // <--------------------------------------------> //
        cl_uint k_arg = 0;

        if (N == 1) {
            CL_CHECK(clSetKernelArg(kernel,  k_arg++, sizeof(cl_mem),   &A_image1d));
            CL_CHECK(clSetKernelArg(kernel,  k_arg++, sizeof(cl_mem),   &extra0_q4_0->d));
            CL_CHECK(clSetKernelArg(kernel,  k_arg++, sizeof(cl_mem),   &B_image1d));
            CL_CHECK(clSetKernelArg(kernel,  k_arg++, sizeof(cl_ulong), &extra1->offset));
            CL_CHECK(clSetKernelArg(kernel,  k_arg++, sizeof(cl_mem),   &extrad->data_device));
            CL_CHECK(clSetKernelArg(kernel,  k_arg++, sizeof(cl_ulong), &extrad->offset));
            CL_CHECK(clSetKernelArg(kernel,  k_arg++, sizeof(int),      &ne00));
            CL_CHECK(clSetKernelArg(kernel,  k_arg++, sizeof(int),      &ne01));
            CL_CHECK(clSetKernelArg(kernel,  k_arg++, sizeof(int),      &ne02));
            CL_CHECK(clSetKernelArg(kernel,  k_arg++, sizeof(int),      &ne10));
            CL_CHECK(clSetKernelArg(kernel,  k_arg++, sizeof(int),      &ne12));
            CL_CHECK(clSetKernelArg(kernel,  k_arg++, sizeof(int),      &ne0));
            CL_CHECK(clSetKernelArg(kernel,  k_arg++, sizeof(int),      &ne1));
            CL_CHECK(clSetKernelArg(kernel,  k_arg++, sizeof(int),      &r2));
            CL_CHECK(clSetKernelArg(kernel,  k_arg++, sizeof(int),      &r3));
        } else {
            region.origin = extrad->offset; // Specify the starting offset (in bytes)
            region.size = M * N * sizeof(float); // Specify the size of the sub-buffer
            C_d = clCreateSubBuffer(extrad->data_device, CL_MEM_WRITE_ONLY, CL_BUFFER_CREATE_TYPE_REGION, &region, &status);
            CL_CHECK(status);

            int padded_N = ne1 + padding;

            CL_CHECK(clSetKernelArg(kernel, 0, sizeof(cl_mem), &extra0_q4_0->q)); //A_q_dextra0_q4_0->q
            CL_CHECK(clSetKernelArg(kernel, 1, sizeof(cl_mem), &extra0_q4_0->d)); //A_s_d
            CL_CHECK(clSetKernelArg(kernel, 2, sizeof(cl_mem), &B_image1d)); //B_d
            CL_CHECK(clSetKernelArg(kernel, 3, sizeof(cl_mem), &C_d)); //C_d
            CL_CHECK(clSetKernelArg(kernel, 4, sizeof(int),    &ne01)); //M
            CL_CHECK(clSetKernelArg(kernel, 5, sizeof(int),    &padded_N)); //N with padding
            CL_CHECK(clSetKernelArg(kernel, 6, sizeof(int),    &ne00)); //K
            CL_CHECK(clSetKernelArg(kernel, 7, sizeof(int),    &ne1)); //N without padding
        }
        // <--------------------------------------------> //

        // choose workgroup size
        // <--------------------------------------------> //
        size_t global_work_size[3] = {
            64, static_cast<size_t>((M+63)/64), static_cast<size_t>((N+31)/32)};
        size_t local_work_size[3] = {64, 2, 4};

        global_work_size[0] = (size_t)(ceil((float)ne1/8));
        global_work_size[1] = (size_t)(ne01/4);
        global_work_size[2] = (size_t)(1);

        local_work_size[0]  = (size_t)(1); //4x32 for FP32
        local_work_size[1]  = (size_t)(128);
        local_work_size[2]  = (size_t)(1);

        //WGS tuning
        if (ne0 == 4096 && ne1 == 128 && ne10 == 4096) {
            local_work_size[0] = 1;
            local_work_size[1] = 128;
        } else if (ne0 == 11008 && ne1 == 128 && ne10 == 4096) {
            local_work_size[0] = 2;
            local_work_size[1] = 64;
        } else if (ne0 == 4096 && ne1 == 128 && ne10 == 11008) {
            local_work_size[0] = 2;
            local_work_size[1] = 64;
        } else if (ne0 == 32000 && ne1 == 128 && ne10 == 4096) {
            local_work_size[0] = 2;
            local_work_size[1] = 64;
        }

        if (N == 1) {
            size_t wavesize = backend_ctx->adreno_wave_size;
            local_work_size[0] = wavesize; // localsize
            local_work_size[1] = 4; // reduce factor
            local_work_size[2] = 1;

            global_work_size[0] = (((M / 2) + wavesize - 1) / wavesize) * wavesize;
            global_work_size[1] = 4; // reduce factor
            global_work_size[2] = 1;
        }
        // <--------------------------------------------> //

        // enqueue kernel with profiling
        // <--------------------------------------------> //
        backend_ctx->enqueue_ndrange_kernel(kernel, 3, global_work_size, local_work_size, dst);
        // <--------------------------------------------> //

        // deallocate sub buffers and images
        // <--------------------------------------------> //
        CL_CHECK(clReleaseMemObject(A_image1d));
        CL_CHECK(clReleaseMemObject(B_sub_buffer));
        CL_CHECK(clReleaseMemObject(B_image1d));

        if (N != 1) {
            CL_CHECK(clReleaseMemObject(B_d));
            CL_CHECK(clReleaseMemObject(B_d_input_image));
            CL_CHECK(clReleaseMemObject(C_d));
        }
        // <--------------------------------------------> //

        return;
    }
    } // if (ne01 && ne1)
#endif // GGML_OPENCL_USE_ADRENO_KERNELS

    if (!ggml_is_transposed(src0) &&
        !ggml_is_transposed(src1) &&
        src1t == GGML_TYPE_F32 &&
        ne00%32 == 0 &&
        ne11 > 2) {
#ifdef GGML_OPENCL_SOA_Q
        // Set up kernel.
        switch(src0t) {
            case GGML_TYPE_Q4_0:
                // This should have been satisfied.
                GGML_ASSERT(ne11 == ne1);
                GGML_ASSERT(ne01 == ne0);

                if (backend_ctx->gpu_family == INTEL) {
                    nth0 = 16;
                    nth1 = 1;

                    kernel = backend_ctx->kernel_mul_mat_q4_0_f32_1d_16x_flat;
                } else if (backend_ctx->gpu_family == ADRENO) {
                    nth0 = 64;
                    nth1 = 1;

                    kernel = backend_ctx->kernel_mul_mat_q4_0_f32_1d_8x_flat;
                } else {
                    GGML_ASSERT(false && "TODO: Unknown GPU");
                }

                CL_CHECK(clSetKernelArg(kernel,  0, sizeof(cl_mem),   &extra0_q4_0->q));
                CL_CHECK(clSetKernelArg(kernel,  1, sizeof(cl_mem),   &extra0_q4_0->d));
                CL_CHECK(clSetKernelArg(kernel,  2, sizeof(cl_mem),   &extra1->data_device));
                CL_CHECK(clSetKernelArg(kernel,  3, sizeof(cl_ulong), &offset1));
                CL_CHECK(clSetKernelArg(kernel,  4, sizeof(cl_mem),   &extrad->data_device));
                CL_CHECK(clSetKernelArg(kernel,  5, sizeof(cl_ulong), &offsetd));
                CL_CHECK(clSetKernelArg(kernel,  6, sizeof(int),      &ne00));
                CL_CHECK(clSetKernelArg(kernel,  7, sizeof(int),      &ne01));
                CL_CHECK(clSetKernelArg(kernel,  8, sizeof(int),      &ne02));
                CL_CHECK(clSetKernelArg(kernel,  9, sizeof(int),      &ne10));
                CL_CHECK(clSetKernelArg(kernel, 10, sizeof(int),      &ne12));
                CL_CHECK(clSetKernelArg(kernel, 11, sizeof(int),      &ne0));
                CL_CHECK(clSetKernelArg(kernel, 12, sizeof(int),      &ne1));
                CL_CHECK(clSetKernelArg(kernel, 13, sizeof(int),      &r2));
                CL_CHECK(clSetKernelArg(kernel, 14, sizeof(int),      &r3));
                break;
            default:
                break;
        }

        // Launch kernel.
        if (src0t == GGML_TYPE_Q4_0) {
            size_t global_work_size[] = {(size_t)(ne01 + 7)/8*nth0, (size_t)ne11*nth1, (size_t)ne12*ne13};
            size_t local_work_size[] = {(size_t)nth0, (size_t)nth1, 1};

            if (backend_ctx->gpu_family == INTEL) {
                // Set global size for Intel. It uses 16x output values.
                global_work_size[0] = (size_t)(ne01 + 15)/16*nth0;
                global_work_size[1] = (size_t)ne11*nth1;
                global_work_size[2] = (size_t)ne12*ne13;
            }

            backend_ctx->enqueue_ndrange_kernel(kernel, 3, global_work_size, local_work_size, dst);
            return;
        }
#else // GGML_OPENCL_SOA_Q
        // TODO: add block_q4_0 variant.
#endif // GGML_OPENCL_SOA_Q
    }

    // use custom matrix x vector kernel
    switch (src0t) {
        case GGML_TYPE_F32:
            //GGML_ASSERT(ne02 == ne12);
            GGML_ASSERT(src1t == GGML_TYPE_F32);
            kernel = backend_ctx->kernel_mul_mat_f32_f32;
            nrows = 4;

            if (backend_ctx->gpu_family == INTEL) {
                nth0 = 32;
                nth1 = 1;
            } else if (backend_ctx->gpu_family == ADRENO) {
                nth0 = 64;
                nth1 = 1;
            } else {
                GGML_ASSERT(false && "TODO: Unknown GPU");
            }

            CL_CHECK(clSetKernelArg(kernel,  0, sizeof(cl_mem),   &extra0->data_device));
            CL_CHECK(clSetKernelArg(kernel,  1, sizeof(cl_ulong), &offset0));
            CL_CHECK(clSetKernelArg(kernel,  2, sizeof(cl_mem),   &extra1->data_device));
            CL_CHECK(clSetKernelArg(kernel,  3, sizeof(cl_ulong), &offset1));
            CL_CHECK(clSetKernelArg(kernel,  4, sizeof(cl_mem),   &extrad->data_device));
            CL_CHECK(clSetKernelArg(kernel,  5, sizeof(cl_ulong), &offsetd));
            CL_CHECK(clSetKernelArg(kernel,  6, sizeof(int),      &ne00));
            CL_CHECK(clSetKernelArg(kernel,  7, sizeof(int),      &ne01));
            CL_CHECK(clSetKernelArg(kernel,  8, sizeof(int),      &ne02));
            CL_CHECK(clSetKernelArg(kernel,  9, sizeof(cl_ulong), &nb00));
            CL_CHECK(clSetKernelArg(kernel, 10, sizeof(cl_ulong), &nb01));
            CL_CHECK(clSetKernelArg(kernel, 11, sizeof(cl_ulong), &nb02));
            CL_CHECK(clSetKernelArg(kernel, 12, sizeof(cl_ulong), &nb03));
            CL_CHECK(clSetKernelArg(kernel, 13, sizeof(int),      &ne10));
            CL_CHECK(clSetKernelArg(kernel, 14, sizeof(int),      &ne11));
            CL_CHECK(clSetKernelArg(kernel, 15, sizeof(int),      &ne12));
            CL_CHECK(clSetKernelArg(kernel, 16, sizeof(cl_ulong), &nb10));
            CL_CHECK(clSetKernelArg(kernel, 17, sizeof(cl_ulong), &nb11));
            CL_CHECK(clSetKernelArg(kernel, 18, sizeof(cl_ulong), &nb12));
            CL_CHECK(clSetKernelArg(kernel, 19, sizeof(cl_ulong), &nb13));
            CL_CHECK(clSetKernelArg(kernel, 20, sizeof(int),      &ne0));
            CL_CHECK(clSetKernelArg(kernel, 21, sizeof(int),      &ne1));
            CL_CHECK(clSetKernelArg(kernel, 22, sizeof(int),      &r2));
            CL_CHECK(clSetKernelArg(kernel, 23, sizeof(int),      &r3));
            break;
        case GGML_TYPE_F16:
            //GGML_ASSERT(ne02 == ne12);
            if (backend_ctx->gpu_family == INTEL) {
                nth0 = 32;
                nth1 = 1;
            } else if (backend_ctx->gpu_family == ADRENO) {
                nth0 = 64;
                nth1 = 1;
            } else {
                GGML_ASSERT(false && "TODO: Unknown GPU");
            }

            if (src1t == GGML_TYPE_F32) {
                if (ne11 * ne12 < 4) {
                    kernel = backend_ctx->kernel_mul_mat_f16_f32_1row;
                } else if (ne00 >= 128 && ne01 >= 8 && ne00%4 == 0) {
                    kernel = backend_ctx->kernel_mul_mat_f16_f32_l4;
                    nrows = ne11;
                } else {
                    kernel = backend_ctx->kernel_mul_mat_f16_f32;
                    nrows = 4;
                }
            } else {
                kernel = backend_ctx->kernel_mul_mat_f16_f16;
                nrows = 4;
            }

            CL_CHECK(clSetKernelArg(kernel,  0, sizeof(cl_mem),   &extra0->data_device));
            CL_CHECK(clSetKernelArg(kernel,  1, sizeof(cl_ulong), &offset0));
            CL_CHECK(clSetKernelArg(kernel,  2, sizeof(cl_mem),   &extra1->data_device));
            CL_CHECK(clSetKernelArg(kernel,  3, sizeof(cl_ulong), &offset1));
            CL_CHECK(clSetKernelArg(kernel,  4, sizeof(cl_mem),   &extrad->data_device));
            CL_CHECK(clSetKernelArg(kernel,  5, sizeof(cl_ulong), &offsetd));
            CL_CHECK(clSetKernelArg(kernel,  6, sizeof(int),      &ne00));
            CL_CHECK(clSetKernelArg(kernel,  7, sizeof(int),      &ne01));
            CL_CHECK(clSetKernelArg(kernel,  8, sizeof(int),      &ne02));
            CL_CHECK(clSetKernelArg(kernel,  9, sizeof(cl_ulong), &nb00));
            CL_CHECK(clSetKernelArg(kernel, 10, sizeof(cl_ulong), &nb01));
            CL_CHECK(clSetKernelArg(kernel, 11, sizeof(cl_ulong), &nb02));
            CL_CHECK(clSetKernelArg(kernel, 12, sizeof(cl_ulong), &nb03));
            CL_CHECK(clSetKernelArg(kernel, 13, sizeof(int),      &ne10));
            CL_CHECK(clSetKernelArg(kernel, 14, sizeof(int),      &ne11));
            CL_CHECK(clSetKernelArg(kernel, 15, sizeof(int),      &ne12));
            CL_CHECK(clSetKernelArg(kernel, 16, sizeof(cl_ulong), &nb10));
            CL_CHECK(clSetKernelArg(kernel, 17, sizeof(cl_ulong), &nb11));
            CL_CHECK(clSetKernelArg(kernel, 18, sizeof(cl_ulong), &nb12));
            CL_CHECK(clSetKernelArg(kernel, 19, sizeof(cl_ulong), &nb13));
            CL_CHECK(clSetKernelArg(kernel, 20, sizeof(int),      &ne0));
            CL_CHECK(clSetKernelArg(kernel, 21, sizeof(int),      &ne1));
            CL_CHECK(clSetKernelArg(kernel, 22, sizeof(int),      &r2));
            CL_CHECK(clSetKernelArg(kernel, 23, sizeof(int),      &r3));
            break;
        case GGML_TYPE_Q4_0:
            // This should have been satisfied.
            GGML_ASSERT(ne11 == ne1);
            GGML_ASSERT(ne01 == ne0);

#ifdef GGML_OPENCL_SOA_Q
            if (backend_ctx->gpu_family == INTEL) {
                nth0 = 16;
                nth1 = 1;

                kernel = backend_ctx->kernel_mul_mat_q4_0_f32_8x_flat;
                ndst = 8;
            } else if (backend_ctx->gpu_family == ADRENO) {
                nth0 = 64;
                nth1 = 1;

                kernel = backend_ctx->kernel_mul_mat_q4_0_f32_8x_flat;
                ndst =8;
            } else {
                GGML_ASSERT(false && "TODO: Unknown GPU");
            }

            CL_CHECK(clSetKernelArg(kernel,  0, sizeof(cl_mem),   &extra0_q4_0->q));
            CL_CHECK(clSetKernelArg(kernel,  1, sizeof(cl_mem),   &extra0_q4_0->d));
            CL_CHECK(clSetKernelArg(kernel,  2, sizeof(cl_mem),   &extra1->data_device));
            CL_CHECK(clSetKernelArg(kernel,  3, sizeof(cl_ulong), &offset1));
            CL_CHECK(clSetKernelArg(kernel,  4, sizeof(cl_mem),   &extrad->data_device));
            CL_CHECK(clSetKernelArg(kernel,  5, sizeof(cl_ulong), &offsetd));
            CL_CHECK(clSetKernelArg(kernel,  6, sizeof(int),      &ne00));
            CL_CHECK(clSetKernelArg(kernel,  7, sizeof(int),      &ne01));
            CL_CHECK(clSetKernelArg(kernel,  8, sizeof(int),      &ne02));
            CL_CHECK(clSetKernelArg(kernel,  9, sizeof(int),      &ne10));
            CL_CHECK(clSetKernelArg(kernel, 10, sizeof(int),      &ne12));
            CL_CHECK(clSetKernelArg(kernel, 11, sizeof(int),      &ne0));
            CL_CHECK(clSetKernelArg(kernel, 12, sizeof(int),      &ne1));
            CL_CHECK(clSetKernelArg(kernel, 13, sizeof(int),      &r2));
            CL_CHECK(clSetKernelArg(kernel, 14, sizeof(int),      &r3));
#else // GGML_OPENCL_SOA_Q
            if (backend_ctx->gpu_family == INTEL) {
                // Use 1D local size. Each workgroup is a SIMD group. Each SIMD
                // group produces N_DST (4 for Q4_0 kernel) values in the result.
                // The number of workgroups on dim 0 (the leading dimension) is
                // the nearest multiple of 4 that covers ne0 (equals ne01).
                nth0 = 16;
                nth1 = 1;

                kernel = backend_ctx->kernel_mul_mat_q4_0_f32;
                ndst = 4;
            } else if (backend_ctx->gpu_family == ADRENO) {
                nth0 = 64;
                nth1 = 1;

                kernel = backend_ctx->kernel_mul_mat_q4_0_f32_v;
                ndst = 4;
            } else {
                GGML_ASSERT(false && "TODO: Unknown GPU");
            }

            CL_CHECK(clSetKernelArg(kernel,  0, sizeof(cl_mem),   &extra0->data_device));
            CL_CHECK(clSetKernelArg(kernel,  1, sizeof(cl_ulong), &offset0));
            CL_CHECK(clSetKernelArg(kernel,  2, sizeof(cl_mem),   &extra1->data_device));
            CL_CHECK(clSetKernelArg(kernel,  3, sizeof(cl_ulong), &offset1));
            CL_CHECK(clSetKernelArg(kernel,  4, sizeof(cl_mem),   &extrad->data_device));
            CL_CHECK(clSetKernelArg(kernel,  5, sizeof(cl_ulong), &offsetd));
            CL_CHECK(clSetKernelArg(kernel,  6, sizeof(int),      &ne00));
            CL_CHECK(clSetKernelArg(kernel,  7, sizeof(int),      &ne01));
            CL_CHECK(clSetKernelArg(kernel,  8, sizeof(int),      &ne02));
            CL_CHECK(clSetKernelArg(kernel,  9, sizeof(int),      &ne10));
            CL_CHECK(clSetKernelArg(kernel, 10, sizeof(int),      &ne12));
            CL_CHECK(clSetKernelArg(kernel, 11, sizeof(int),      &ne0));
            CL_CHECK(clSetKernelArg(kernel, 12, sizeof(int),      &ne1));
            CL_CHECK(clSetKernelArg(kernel, 13, sizeof(int),      &r2));
            CL_CHECK(clSetKernelArg(kernel, 14, sizeof(int),      &r3));
#endif // GGML_OPENCL_SOA_Q
            break;
        case GGML_TYPE_Q4_1:
        case GGML_TYPE_Q8_0:
        case GGML_TYPE_Q2_K:
        case GGML_TYPE_Q3_K:
        case GGML_TYPE_Q4_K:
        case GGML_TYPE_Q5_K:
        case GGML_TYPE_Q6_K:
            kernel = backend_ctx->kernel_mul_mv_q6_K_f32;

            if (backend_ctx->gpu_family == INTEL) {
                nth0 = 2;
                nth1 = 16;
            } else if (backend_ctx->gpu_family == ADRENO) {
                nth0 = 2;
                nth1 = 64;
            } else {
                GGML_ASSERT(false && "TODO: Unknown GPU");
            }

            CL_CHECK(clSetKernelArg(kernel,  0, sizeof(cl_mem),   &extra0->data_device));
            CL_CHECK(clSetKernelArg(kernel,  1, sizeof(cl_ulong), &offset0));
            CL_CHECK(clSetKernelArg(kernel,  2, sizeof(cl_mem),   &extra1->data_device));
            CL_CHECK(clSetKernelArg(kernel,  3, sizeof(cl_ulong), &offset1));
            CL_CHECK(clSetKernelArg(kernel,  4, sizeof(cl_mem),   &extrad->data_device));
            CL_CHECK(clSetKernelArg(kernel,  5, sizeof(cl_ulong), &offsetd));
            CL_CHECK(clSetKernelArg(kernel,  6, sizeof(int),      &ne00));
            CL_CHECK(clSetKernelArg(kernel,  7, sizeof(int),      &ne01));
            CL_CHECK(clSetKernelArg(kernel,  8, sizeof(int),      &ne02));
            CL_CHECK(clSetKernelArg(kernel,  9, sizeof(int),      &ne10));
            CL_CHECK(clSetKernelArg(kernel, 10, sizeof(int),      &ne12));
            CL_CHECK(clSetKernelArg(kernel, 11, sizeof(int),      &ne0));
            CL_CHECK(clSetKernelArg(kernel, 12, sizeof(int),      &ne1));
            CL_CHECK(clSetKernelArg(kernel, 13, sizeof(int),      &r2));
            CL_CHECK(clSetKernelArg(kernel, 14, sizeof(int),      &r3));
            break;
        default:
            GGML_ASSERT(false && "not implemented");
    }

    if (src0t == GGML_TYPE_Q4_0 ||
        src0t == GGML_TYPE_Q4_1 ||
        src0t == GGML_TYPE_Q8_0 ||
        src0t == GGML_TYPE_Q2_K) {
        // Each SIMD group produces N_DST values in the result. Assuming each
        // workgroup has N_SIMDGROUP SIMD groups, then each workgroup will
        // produce N_DST*N_SIMDGROUP values in the result. Hence, the grid size
        // (number of workgroups) will be a nearest multiple of
        // N_DST*N_SIMDGROUP to cover the size of the dimension. Below, 4 is
        // N_DST*N_SIMDGROUP (see the kernel for Q4_0 matmul).
        size_t global_work_size[] = {(size_t)(ne01 + ndst-1)/ndst*nth0, (size_t)ne11*nth1, (size_t)ne12*ne13};
        size_t local_work_size[] = {(size_t)nth0, (size_t)nth1, 1};

        backend_ctx->enqueue_ndrange_kernel(kernel, 3, global_work_size, local_work_size, dst);
    } else if (src0t == GGML_TYPE_Q4_K) {
        GGML_ASSERT(false && "not implemented");
    } else if (src0t == GGML_TYPE_Q3_K) {
        GGML_ASSERT(false && "not implemented");
    } else if (src0t == GGML_TYPE_Q5_K) {
        GGML_ASSERT(false && "not implemented");
    } else if (src0t == GGML_TYPE_Q6_K) {
        size_t global_work_size[] = {(size_t)(ne01+1)/2*nth0, (size_t)ne11*nth1, (size_t)ne12*ne13};
        size_t local_work_size[] = {(size_t)nth0, (size_t)nth1, 1};

        backend_ctx->enqueue_ndrange_kernel(kernel, 3, global_work_size, local_work_size, dst);
    } else {
        int64_t ny = (ne11 + nrows - 1)/nrows;

        size_t global_work_size[] = {(size_t)ne01*nth0, (size_t)ny*nth1, (size_t)ne12*ne13};
        size_t local_work_size[] = {(size_t)nth0, (size_t)nth1, 1};

        backend_ctx->enqueue_ndrange_kernel(kernel, 3, global_work_size, local_work_size, dst);
    }
}

static void ggml_cl_mul_mat_id(ggml_backend_t backend, const ggml_tensor * src0, const ggml_tensor * src1, ggml_tensor * dst) {
    GGML_ASSERT(src0);
    GGML_ASSERT(src0->extra);
    GGML_ASSERT(src1);
    GGML_ASSERT(src1->extra);
    GGML_ASSERT(dst);
    GGML_ASSERT(dst->extra);

    const ggml_tensor * src2 = dst->src[2];
    GGML_ASSERT(src2);
    GGML_ASSERT(src2->extra);

    ggml_backend_opencl_context *backend_ctx = (ggml_backend_opencl_context *)backend->context;

    ggml_tensor_extra_cl * extra1 = (ggml_tensor_extra_cl *)src1->extra;
    ggml_tensor_extra_cl * extra2 = (ggml_tensor_extra_cl *)src2->extra;
    ggml_tensor_extra_cl * extrad = (ggml_tensor_extra_cl *)dst->extra;

    cl_ulong offset1 = extra1->offset + src1->view_offs;
    cl_ulong offset2 = extra2->offset + src2->view_offs;
    cl_ulong offsetd = extrad->offset + dst->view_offs;

#ifdef GGML_OPENCL_SOA_Q
    ggml_tensor_extra_cl_q4_0 * extra0_q4_0 = (ggml_tensor_extra_cl_q4_0 *)src0->extra;
#endif

    const int ne00 = src0->ne[0];
    const int ne01 = src0->ne[1];
    const int ne02 = src0->ne[2];
    const int ne03 = src0->ne[3];

    const cl_ulong nb00 = src0->nb[0];
    const cl_ulong nb02 = src0->nb[2];

    const int ne10 = src1->ne[0];
    const int ne11 = src1->ne[1];
    const int ne12 = src1->ne[2];
    const int ne13 = src1->ne[3];

    const cl_ulong nb11 = src1->nb[1];
    const cl_ulong nb12 = src1->nb[2];

    const int ne20 = src2->ne[0];
    const int ne21 = src2->ne[1];

    const cl_ulong nb21 = src2->nb[1];

    const int ne0 = dst->ne[0];
    const int ne1 = dst->ne[1];

    const int r2 = ne12/ne02;
    const int r3 = ne13/ne03;
    const int dst_rows = ne20*ne21; // ne20 = n_used_experts, ne21 = n_rows

    GGML_ASSERT(ne00 == ne10);

    int sgs   = 32; // subgroup size
    int nsg   = 1;  // number of subgroups
    int nrows = 1;  // number of row in src1
    int ndst  = 4;  // number of values produced by each subgroup

    cl_kernel kernel;

    // subgroup mat vec
    switch (src0->type) {
        case GGML_TYPE_Q4_0: {
            kernel = backend_ctx->kernel_mul_mv_id_q4_0_f32_8x_flat;

            if (backend_ctx->gpu_family == INTEL) {
                sgs  = 16;
                nsg  = 1;
                ndst = 8;
            } else if (backend_ctx->gpu_family == ADRENO) {
                sgs  = 64;
                nsg  = 1;
                ndst = 8;
            } else {
                GGML_ASSERT(false && "TODO: Unknown GPU");
            }

            CL_CHECK(clSetKernelArg(kernel,  0, sizeof(cl_mem),   &extra0_q4_0->q));
            CL_CHECK(clSetKernelArg(kernel,  1, sizeof(cl_mem),   &extra0_q4_0->d));
            CL_CHECK(clSetKernelArg(kernel,  2, sizeof(cl_mem),   &extra1->data_device));
            CL_CHECK(clSetKernelArg(kernel,  3, sizeof(cl_ulong), &offset1));
            CL_CHECK(clSetKernelArg(kernel,  4, sizeof(cl_mem),   &extra2->data_device));
            CL_CHECK(clSetKernelArg(kernel,  5, sizeof(cl_ulong), &offset2));
            CL_CHECK(clSetKernelArg(kernel,  6, sizeof(cl_mem),   &extrad->data_device));
            CL_CHECK(clSetKernelArg(kernel,  7, sizeof(cl_ulong), &offsetd));
            CL_CHECK(clSetKernelArg(kernel,  8, sizeof(int),      &ne00));
            CL_CHECK(clSetKernelArg(kernel,  9, sizeof(int),      &ne01));
            CL_CHECK(clSetKernelArg(kernel, 10, sizeof(int),      &ne02));
            CL_CHECK(clSetKernelArg(kernel, 11, sizeof(cl_ulong), &nb00));
            CL_CHECK(clSetKernelArg(kernel, 12, sizeof(cl_ulong), &nb02));
            CL_CHECK(clSetKernelArg(kernel, 13, sizeof(int),      &ne10));
            CL_CHECK(clSetKernelArg(kernel, 14, sizeof(int),      &ne11));
            CL_CHECK(clSetKernelArg(kernel, 15, sizeof(int),      &ne12));
            CL_CHECK(clSetKernelArg(kernel, 16, sizeof(cl_ulong), &nb11));
            CL_CHECK(clSetKernelArg(kernel, 17, sizeof(cl_ulong), &nb12));
            CL_CHECK(clSetKernelArg(kernel, 18, sizeof(int),      &ne20));
            CL_CHECK(clSetKernelArg(kernel, 19, sizeof(int),      &ne21));
            CL_CHECK(clSetKernelArg(kernel, 20, sizeof(cl_ulong), &nb21));
            CL_CHECK(clSetKernelArg(kernel, 21, sizeof(int),      &ne0));
            CL_CHECK(clSetKernelArg(kernel, 22, sizeof(int),      &ne1));
            CL_CHECK(clSetKernelArg(kernel, 23, sizeof(int),      &r2));
            CL_CHECK(clSetKernelArg(kernel, 24, sizeof(int),      &r3));

            break;
        }
        default:
            GGML_ASSERT(false && "not implemented");;
    }

    int _ne1 = 1;
    int ne123 = dst_rows;

    size_t global_work_size[] = {(size_t)(ne01+ndst*nsg-1)/(ndst*nsg)*sgs, (size_t)(_ne1+nrows-1)/nrows*nsg, (size_t)ne123};
    size_t local_work_size[] = {(size_t)sgs, (size_t)nsg, 1};

    backend_ctx->enqueue_ndrange_kernel(kernel, 3, global_work_size, local_work_size, dst);
}

static void ggml_cl_scale(ggml_backend_t backend, const ggml_tensor * src0, const ggml_tensor * src1, ggml_tensor * dst) {
    GGML_ASSERT(src0);
    GGML_ASSERT(src0->extra);
    GGML_ASSERT(dst);
    GGML_ASSERT(dst->extra);
    GGML_UNUSED(src1);

    GGML_ASSERT(ggml_is_contiguous(src0));

    ggml_backend_opencl_context *backend_ctx = (ggml_backend_opencl_context *)backend->context;

    float scale;
    memcpy(&scale, dst->op_params, sizeof(scale));

    ggml_tensor_extra_cl * extra0 = (ggml_tensor_extra_cl *)src0->extra;
    ggml_tensor_extra_cl * extrad = (ggml_tensor_extra_cl *)dst->extra;

    cl_ulong offset0 = extra0->offset + src0->view_offs;
    cl_ulong offsetd = extrad->offset + dst->view_offs;

    cl_kernel kernel = backend_ctx->kernel_scale;

    CL_CHECK(clSetKernelArg(kernel, 0, sizeof(cl_mem),   &extra0->data_device));
    CL_CHECK(clSetKernelArg(kernel, 1, sizeof(cl_ulong), &offset0));
    CL_CHECK(clSetKernelArg(kernel, 2, sizeof(cl_mem),   &extrad->data_device));
    CL_CHECK(clSetKernelArg(kernel, 3, sizeof(cl_ulong), &offsetd));
    CL_CHECK(clSetKernelArg(kernel, 4, sizeof(float),    &scale));

    int n = ggml_nelements(dst)/4;

    size_t global_work_size[] = {(size_t)n, 1, 1};
    size_t local_work_size[] = {64, 1, 1};

    size_t * local_work_size_ptr = local_work_size;
    if (n % 64 != 0 && !backend_ctx->non_uniform_workgroups) {
        local_work_size_ptr = nullptr;  // Let driver choose the work-group sizes.
    }

    backend_ctx->enqueue_ndrange_kernel(kernel, 3, global_work_size, local_work_size_ptr, dst);
}

static void ggml_cl_cpy(ggml_backend_t backend, const ggml_tensor * src0, const ggml_tensor * src1, ggml_tensor * dst) {
    GGML_ASSERT(src0);
    GGML_ASSERT(src0->extra);
    GGML_ASSERT(src1);
    GGML_ASSERT(src1->extra);

    // GGML_OP_CPY happens between src0 and src1.
    // GGML_OP_DUP and GGML_OP_CONT happen between src0 and dst.
    UNUSED(dst);

    const int ne00 = src0 ? src0->ne[0] : 0;
    const int ne01 = src0 ? src0->ne[1] : 0;
    const int ne02 = src0 ? src0->ne[2] : 0;
    const int ne03 = src0 ? src0->ne[3] : 0;

    const cl_ulong nb00 = src0 ? src0->nb[0] : 0;
    const cl_ulong nb01 = src0 ? src0->nb[1] : 0;
    const cl_ulong nb02 = src0 ? src0->nb[2] : 0;
    const cl_ulong nb03 = src0 ? src0->nb[3] : 0;

    const int ne10 = src1 ? src1->ne[0] : 0;
    const int ne11 = src1 ? src1->ne[1] : 0;
    const int ne12 = src1 ? src1->ne[2] : 0;
    const int ne13 = src1 ? src1->ne[3] : 0;

    const cl_ulong nb10 = src1 ? src1->nb[0] : 0;
    const cl_ulong nb11 = src1 ? src1->nb[1] : 0;
    const cl_ulong nb12 = src1 ? src1->nb[2] : 0;
    const cl_ulong nb13 = src1 ? src1->nb[3] : 0;

    const enum ggml_type src0t = src0 ? src0->type : GGML_TYPE_COUNT;
    const enum ggml_type src1t = src1 ? src1->type : GGML_TYPE_COUNT;

    ggml_backend_opencl_context *backend_ctx = (ggml_backend_opencl_context *)backend->context;

    ggml_tensor_extra_cl * extra0 = (ggml_tensor_extra_cl *)src0->extra;
    ggml_tensor_extra_cl * extra1 = (ggml_tensor_extra_cl *)src1->extra;

    cl_ulong offset0 = extra0->offset + src0->view_offs;
    cl_ulong offset1 = extra1->offset + src1->view_offs;

    cl_kernel kernel;

    switch (src0t) {
        case GGML_TYPE_F32:
            switch (src1t) {
                case GGML_TYPE_F16:
                    kernel = backend_ctx->kernel_cpy_f32_f16;
                    break;
                case GGML_TYPE_F32:
                    kernel = backend_ctx->kernel_cpy_f32_f32;
                    break;
                default:
                    GGML_ASSERT(false && "not implemented");
            }
            break;
        case GGML_TYPE_F16:
            switch (src1t) {
                case GGML_TYPE_F16:
                    kernel = backend_ctx->kernel_cpy_f16_f16;
                    break;
                case GGML_TYPE_F32:
                    kernel = backend_ctx->kernel_cpy_f16_f32;
                    break;
                default:
                    GGML_ASSERT(false && "not implemented");
            }
            break;
        default:
            GGML_ASSERT(false && "not implemented");
    }

    CL_CHECK(clSetKernelArg(kernel,  0, sizeof(cl_mem),   &extra0->data_device));
    CL_CHECK(clSetKernelArg(kernel,  1, sizeof(cl_ulong), &offset0));
    CL_CHECK(clSetKernelArg(kernel,  2, sizeof(cl_mem),   &extra1->data_device));
    CL_CHECK(clSetKernelArg(kernel,  3, sizeof(cl_ulong), &offset1));
    CL_CHECK(clSetKernelArg(kernel,  4, sizeof(int),      &ne00));
    CL_CHECK(clSetKernelArg(kernel,  5, sizeof(int),      &ne01));
    CL_CHECK(clSetKernelArg(kernel,  6, sizeof(int),      &ne02));
    CL_CHECK(clSetKernelArg(kernel,  7, sizeof(int),      &ne03));
    CL_CHECK(clSetKernelArg(kernel,  8, sizeof(cl_ulong), &nb00));
    CL_CHECK(clSetKernelArg(kernel,  9, sizeof(cl_ulong), &nb01));
    CL_CHECK(clSetKernelArg(kernel, 10, sizeof(cl_ulong), &nb02));
    CL_CHECK(clSetKernelArg(kernel, 11, sizeof(cl_ulong), &nb03));
    CL_CHECK(clSetKernelArg(kernel, 12, sizeof(int),      &ne10));
    CL_CHECK(clSetKernelArg(kernel, 13, sizeof(int),      &ne11));
    CL_CHECK(clSetKernelArg(kernel, 14, sizeof(int),      &ne12));
    CL_CHECK(clSetKernelArg(kernel, 15, sizeof(int),      &ne13));
    CL_CHECK(clSetKernelArg(kernel, 16, sizeof(cl_ulong), &nb10));
    CL_CHECK(clSetKernelArg(kernel, 17, sizeof(cl_ulong), &nb11));
    CL_CHECK(clSetKernelArg(kernel, 18, sizeof(cl_ulong), &nb12));
    CL_CHECK(clSetKernelArg(kernel, 19, sizeof(cl_ulong), &nb13));

    const int nth = MIN(64, ne00);

    size_t global_work_size[] = {(size_t)ne01*nth, (size_t)ne02, (size_t)ne03};
    size_t local_work_size[] = {(size_t)nth, 1, 1};

    backend_ctx->enqueue_ndrange_kernel(kernel, 3, global_work_size, local_work_size, src1);
}

static void ggml_cl_dup(ggml_backend_t backend, const ggml_tensor * src0, const ggml_tensor * src1, ggml_tensor * dst) {
    ggml_cl_cpy(backend, src0, dst, nullptr);
    UNUSED(src1);
}

static void ggml_cl_diag_mask_inf(ggml_backend_t backend, const ggml_tensor * src0, const ggml_tensor * src1, ggml_tensor * dst) {
    GGML_ASSERT(src0);
    GGML_ASSERT(src0->extra);
    GGML_ASSERT(dst);
    GGML_ASSERT(dst->extra);

    UNUSED(src1);

    int n_past = ((int32_t *)(dst->op_params))[0];

    const int  ne00 = src0 ? src0->ne[0] : 0;
    const int  ne01 = src0 ? src0->ne[1] : 0;
    const int  ne02 = src0 ? src0->ne[2] : 0;

    ggml_backend_opencl_context *backend_ctx = (ggml_backend_opencl_context *)backend->context;

    ggml_tensor_extra_cl * extra0 = (ggml_tensor_extra_cl *)src0->extra;
    ggml_tensor_extra_cl * extrad = (ggml_tensor_extra_cl *)dst->extra;

    cl_ulong offset0 = extra0->offset + src0->view_offs;
    cl_ulong offsetd = extrad->offset + dst->view_offs;

    cl_kernel kernel;

    if (ne00%8 == 0) {
        kernel = backend_ctx->kernel_diag_mask_inf_8;

        CL_CHECK(clSetKernelArg(kernel, 0, sizeof(cl_mem),   &extra0->data_device));
        CL_CHECK(clSetKernelArg(kernel, 1, sizeof(cl_ulong), &offset0));
        CL_CHECK(clSetKernelArg(kernel, 2, sizeof(cl_mem),   &extrad->data_device));
        CL_CHECK(clSetKernelArg(kernel, 3, sizeof(cl_ulong), &offsetd));
        CL_CHECK(clSetKernelArg(kernel, 4, sizeof(int),      &ne00));
        CL_CHECK(clSetKernelArg(kernel, 5, sizeof(int),      &ne01));
        CL_CHECK(clSetKernelArg(kernel, 6, sizeof(int),      &n_past));

        size_t global_work_size[] = {(size_t)ne00*ne01*ne02/8, 1, 1};
        size_t local_work_size[] = {64, 1, 1};

        backend_ctx->enqueue_ndrange_kernel(kernel, 3, global_work_size, local_work_size, dst);
    } else {
        kernel = backend_ctx->kernel_diag_mask_inf;

        CL_CHECK(clSetKernelArg(kernel, 0, sizeof(cl_mem),   &extra0->data_device));
        CL_CHECK(clSetKernelArg(kernel, 1, sizeof(cl_ulong), &offset0));
        CL_CHECK(clSetKernelArg(kernel, 2, sizeof(cl_mem),   &extrad->data_device));
        CL_CHECK(clSetKernelArg(kernel, 3, sizeof(cl_ulong), &offsetd));
        CL_CHECK(clSetKernelArg(kernel, 4, sizeof(int),      &ne00));
        CL_CHECK(clSetKernelArg(kernel, 5, sizeof(int),      &ne01));
        CL_CHECK(clSetKernelArg(kernel, 6, sizeof(int),      &n_past));

        size_t global_work_size[] = {(size_t)ne00, (size_t)ne01, (size_t)ne02};
        size_t local_work_size[] = {64, 1, 1};

        size_t * local_work_size_ptr = local_work_size;
        if (ne00 % 64 != 0 && !backend_ctx->non_uniform_workgroups) {
            local_work_size_ptr = nullptr;  // Let driver choose the work-group sizes.
        }

        backend_ctx->enqueue_ndrange_kernel(kernel, 3, global_work_size, local_work_size_ptr, dst);
    }
}

static void ggml_cl_soft_max(ggml_backend_t backend, const ggml_tensor * src0, const ggml_tensor * src1, ggml_tensor * dst) {
    GGML_ASSERT(src0);
    GGML_ASSERT(src0->extra);
    GGML_ASSERT(dst);
    GGML_ASSERT(dst->extra);

    // Softmax can now fuse KQ mask and KQ scale, which used to be two additional
    // ops before softmax. It now also fuses alibi if `max_bias > 0`. For llama,
    // alibi is not used; however, for some other models, it is used.
    // KQ_mask
    if (src1) {
        GGML_ASSERT(src1);
        GGML_ASSERT(src1->extra);
    }

    ggml_backend_opencl_context *backend_ctx = (ggml_backend_opencl_context *)backend->context;

    ggml_tensor_extra_cl * extra0 = (ggml_tensor_extra_cl *)src0->extra;
    ggml_tensor_extra_cl * extrad = (ggml_tensor_extra_cl *)dst->extra;

    ggml_tensor_extra_cl * extra1 = src1 ? (ggml_tensor_extra_cl *)src1->extra : nullptr;

    cl_ulong offset0 = extra0->offset + src0->view_offs;
    cl_ulong offsetd = extrad->offset + dst->view_offs;

    cl_ulong offset1 = extra1 ? extra1->offset + src1->view_offs : offset0;

    const int  ne00 = src0 ? src0->ne[0] : 0;
    const int  ne01 = src0 ? src0->ne[1] : 0;
    const int  ne02 = src0 ? src0->ne[2] : 0;
    const int  ne03 = src0 ? src0->ne[3] : 0;

    float scale, max_bias;
    memcpy(&scale,    dst->op_params + 0, sizeof(float));
    memcpy(&max_bias, dst->op_params + 1, sizeof(float));

    const int nrows_x = ggml_nrows(src0);
    const int nrows_y = src0->ne[1];

    const int n_head      = nrows_x/nrows_y;
    const int n_head_log2 = 1u << (uint32_t) floorf(log2f((float) n_head));

    const float m0 = powf(2.0f, -(max_bias       ) / n_head_log2);
    const float m1 = powf(2.0f, -(max_bias / 2.0f) / n_head_log2);

    const bool use_f16 = (src1 && src1->type == GGML_TYPE_F16);

    // Local size must be wave size. Each workgroup is a wave, working on a row,
    // where a row corresponds to leading dimension.
    int nth = MIN(32, ne00);

    if (backend_ctx->gpu_family == INTEL) {
        // This is the same as the initial value.
        nth = MIN(32, ne00);
    }
    else if (backend_ctx->gpu_family == ADRENO) {
        nth = 64;
    } else {
        GGML_ASSERT(false && "TODO: Unknown GPU");
    }

    cl_kernel kernel;

    if (ne00%4 == 0) {
        if (use_f16) {
            kernel = backend_ctx->kernel_soft_max_4_f16;
        } else {
            kernel = backend_ctx->kernel_soft_max_4;
        }
    } else {
        if (use_f16) {
            kernel = backend_ctx->kernel_soft_max_f16;
        } else {
            kernel = backend_ctx->kernel_soft_max;
        }
    }

    CL_CHECK(clSetKernelArg(kernel,  0, sizeof(cl_mem),   &extra0->data_device));
    CL_CHECK(clSetKernelArg(kernel,  1, sizeof(cl_ulong), &offset0));
    CL_CHECK(clSetKernelArg(kernel,  2, sizeof(cl_mem),   extra1 ? &extra1->data_device : &extra0->data_device));
    CL_CHECK(clSetKernelArg(kernel,  3, sizeof(cl_ulong), &offset1));
    CL_CHECK(clSetKernelArg(kernel,  4, sizeof(cl_mem),   &extrad->data_device));
    CL_CHECK(clSetKernelArg(kernel,  5, sizeof(cl_ulong), &offsetd));
    CL_CHECK(clSetKernelArg(kernel,  6, sizeof(int),      &ne00));
    CL_CHECK(clSetKernelArg(kernel,  7, sizeof(int),      &ne01));
    CL_CHECK(clSetKernelArg(kernel,  8, sizeof(int),      &ne02));
    CL_CHECK(clSetKernelArg(kernel,  9, sizeof(float),    &scale));
    CL_CHECK(clSetKernelArg(kernel, 10, sizeof(float),    &max_bias));
    CL_CHECK(clSetKernelArg(kernel, 11, sizeof(float),    &m0));
    CL_CHECK(clSetKernelArg(kernel, 12, sizeof(float),    &m1));
    CL_CHECK(clSetKernelArg(kernel, 13, sizeof(int),      &n_head_log2));

    size_t global_work_size[] = {(size_t)ne01*nth, (size_t)ne02, (size_t)ne03};
    size_t local_work_size[] = {(size_t)nth, 1, 1};

    backend_ctx->enqueue_ndrange_kernel(kernel, 3, global_work_size, local_work_size, dst);
}

static void ggml_cl_rope(ggml_backend_t backend, const ggml_tensor * src0, const ggml_tensor * src1, ggml_tensor * dst) {
    GGML_ASSERT(src0);
    GGML_ASSERT(src0->extra);
    GGML_ASSERT(src1);
    GGML_ASSERT(src1->extra);
    GGML_ASSERT(dst);
    GGML_ASSERT(dst->extra);

    ggml_backend_opencl_context *backend_ctx = (ggml_backend_opencl_context *)backend->context;

    ggml_tensor_extra_cl * extra0 = (ggml_tensor_extra_cl *)src0->extra;
    ggml_tensor_extra_cl * extra1 = (ggml_tensor_extra_cl *)src1->extra;
    ggml_tensor_extra_cl * extrad = (ggml_tensor_extra_cl *)dst->extra;

    cl_ulong offset0 = extra0->offset + src0->view_offs;
    cl_ulong offset1 = extra1->offset + src1->view_offs;
    cl_ulong offsetd = extrad->offset + dst->view_offs;

    ggml_tensor * src2 = dst->src[2];
    ggml_tensor_extra_cl * extra2 = src2 ? (ggml_tensor_extra_cl *)src2->extra : nullptr;

    cl_ulong offset2 = extra2 ? extra2->offset + src2->view_offs : offset0;

    const int  ne00 = src0 ? src0->ne[0] : 0;
    const int  ne01 = src0 ? src0->ne[1] : 0;
    const int  ne02 = src0 ? src0->ne[2] : 0;
    const int  ne03 = src0 ? src0->ne[3] : 0;

    const cl_ulong  nb00 = src0 ? src0->nb[0] : 0;
    const cl_ulong  nb01 = src0 ? src0->nb[1] : 0;
    const cl_ulong  nb02 = src0 ? src0->nb[2] : 0;
    const cl_ulong  nb03 = src0 ? src0->nb[3] : 0;

    const int ne10 = src1 ? src1->ne[0] : 0;
    const int ne11 = src1 ? src1->ne[1] : 0; UNUSED(ne11);
    const int ne12 = src1 ? src1->ne[2] : 0; UNUSED(ne12);
    const int ne13 = src1 ? src1->ne[3] : 0; UNUSED(ne13);

    const int  ne0 = dst ? dst->ne[0] : 0;
    const int  ne1 = dst ? dst->ne[1] : 0;
    const int  ne2 = dst ? dst->ne[2] : 0;
    const int  ne3 = dst ? dst->ne[3] : 0;

    const cl_ulong  nb0 = dst ? dst->nb[0] : 0;
    const cl_ulong  nb1 = dst ? dst->nb[1] : 0;
    const cl_ulong  nb2 = dst ? dst->nb[2] : 0;
    const cl_ulong  nb3 = dst ? dst->nb[3] : 0;

    GGML_ASSERT(ne10 % ne02 == 0);
    GGML_ASSERT(ne10 >= ne02);

    int nth = MIN(64, ne00);

    const int n_past     = ((int *) dst->op_params)[0];
    const int n_dims     = ((int *) dst->op_params)[1];
    const int mode       = ((int *) dst->op_params)[2];
    const int n_ctx_orig = ((int32_t *) dst->op_params)[4];

    float freq_base;
    float freq_scale;
    float ext_factor;
    float attn_factor;
    float beta_fast;
    float beta_slow;
    int32_t sections[4];

    memcpy(&freq_base,   (int32_t *) dst->op_params + 5, sizeof(float));
    memcpy(&freq_scale,  (int32_t *) dst->op_params + 6, sizeof(float));
    memcpy(&ext_factor,  (int32_t *) dst->op_params + 7, sizeof(float));
    memcpy(&attn_factor, (int32_t *) dst->op_params + 8, sizeof(float));
    memcpy(&beta_fast,   (int32_t *) dst->op_params + 9, sizeof(float));
    memcpy(&beta_slow,   (int32_t *) dst->op_params + 10, sizeof(float));
    memcpy(&sections,    (int32_t *) dst->op_params + 11, sizeof(int32_t)*4);

    const bool is_neox = mode & 2;
    const bool is_mrope = mode & GGML_ROPE_TYPE_MROPE;
    const bool is_vision = mode == GGML_ROPE_TYPE_VISION;

    if (is_mrope) {
        GGML_ASSERT(sections[0] > 0 || sections[1] > 0 || sections[2] > 0);
    }

    if (is_vision) {
        GGML_ASSERT(n_dims == ne00/2);
    }

    cl_kernel kernel;

    if (is_neox) {
        switch (src0->type) {
            case GGML_TYPE_F32:
                kernel = backend_ctx->kernel_rope_neox_f32;
                break;
            case GGML_TYPE_F16:
                kernel = backend_ctx->kernel_rope_neox_f16;
                break;
            default:
                GGML_ASSERT(false);
        };
    } else if (is_mrope && !is_vision) {
        switch (src0->type) {
            case GGML_TYPE_F32:
                kernel = backend_ctx->kernel_rope_multi_f32;
                break;
            case GGML_TYPE_F16:
                kernel = backend_ctx->kernel_rope_multi_f16;
                break;
            default:
                GGML_ASSERT(false);
        };
    } else if (is_vision) {
        switch (src0->type) {
            case GGML_TYPE_F32:
                kernel = backend_ctx->kernel_rope_vision_f32;
                break;
            case GGML_TYPE_F16:
                kernel = backend_ctx->kernel_rope_vision_f16;
                break;
            default:
                GGML_ASSERT(false);
        }
    } else {
        switch (src0->type) {
            case GGML_TYPE_F32:
                kernel = backend_ctx->kernel_rope_norm_f32;
                break;
            case GGML_TYPE_F16:
                kernel = backend_ctx->kernel_rope_norm_f16;
                break;
            default:
                GGML_ASSERT(false);
        };
    }

    CL_CHECK(clSetKernelArg(kernel,  0, sizeof(cl_mem),   &extra0->data_device));
    CL_CHECK(clSetKernelArg(kernel,  1, sizeof(cl_ulong), &offset0));
    CL_CHECK(clSetKernelArg(kernel,  2, sizeof(cl_mem),   &extra1->data_device));
    CL_CHECK(clSetKernelArg(kernel,  3, sizeof(cl_ulong), &offset1));
    CL_CHECK(clSetKernelArg(kernel,  4, sizeof(cl_mem),   extra2 ? &extra2->data_device : &extra0->data_device));
    CL_CHECK(clSetKernelArg(kernel,  5, sizeof(cl_ulong), &offset2));
    CL_CHECK(clSetKernelArg(kernel,  6, sizeof(cl_mem),   &extrad->data_device));
    CL_CHECK(clSetKernelArg(kernel,  7, sizeof(cl_ulong), &offsetd));
    CL_CHECK(clSetKernelArg(kernel,  8, sizeof(int),      &ne00));
    CL_CHECK(clSetKernelArg(kernel,  9, sizeof(int),      &ne01));
    CL_CHECK(clSetKernelArg(kernel, 10, sizeof(int),      &ne02));
    CL_CHECK(clSetKernelArg(kernel, 11, sizeof(int),      &ne03));
    CL_CHECK(clSetKernelArg(kernel, 12, sizeof(cl_ulong), &nb00));
    CL_CHECK(clSetKernelArg(kernel, 13, sizeof(cl_ulong), &nb01));
    CL_CHECK(clSetKernelArg(kernel, 14, sizeof(cl_ulong), &nb02));
    CL_CHECK(clSetKernelArg(kernel, 15, sizeof(cl_ulong), &nb03));
    CL_CHECK(clSetKernelArg(kernel, 16, sizeof(int),      &ne0));
    CL_CHECK(clSetKernelArg(kernel, 17, sizeof(int),      &ne1));
    CL_CHECK(clSetKernelArg(kernel, 18, sizeof(int),      &ne2));
    CL_CHECK(clSetKernelArg(kernel, 19, sizeof(int),      &ne3));
    CL_CHECK(clSetKernelArg(kernel, 20, sizeof(cl_ulong), &nb0));
    CL_CHECK(clSetKernelArg(kernel, 21, sizeof(cl_ulong), &nb1));
    CL_CHECK(clSetKernelArg(kernel, 22, sizeof(cl_ulong), &nb2));
    CL_CHECK(clSetKernelArg(kernel, 23, sizeof(cl_ulong), &nb3));
    CL_CHECK(clSetKernelArg(kernel, 24, sizeof(int),      &n_past));
    CL_CHECK(clSetKernelArg(kernel, 25, sizeof(int),      &n_dims));
    CL_CHECK(clSetKernelArg(kernel, 26, sizeof(int),      &n_ctx_orig));
    CL_CHECK(clSetKernelArg(kernel, 27, sizeof(float),    &freq_base));
    CL_CHECK(clSetKernelArg(kernel, 28, sizeof(float),    &freq_scale));
    CL_CHECK(clSetKernelArg(kernel, 29, sizeof(float),    &ext_factor));
    CL_CHECK(clSetKernelArg(kernel, 30, sizeof(float),    &attn_factor));
    CL_CHECK(clSetKernelArg(kernel, 31, sizeof(float),    &beta_fast));
    CL_CHECK(clSetKernelArg(kernel, 32, sizeof(float),    &beta_slow));
    if (is_mrope || is_vision) {
        CL_CHECK(clSetKernelArg(kernel, 33, sizeof(int32_t)*4, &sections));
    }

    size_t global_work_size[] = {(size_t)ne01*nth, (size_t)ne02, (size_t)ne03};
    size_t local_work_size[] = {(size_t)nth, 1, 1};

    backend_ctx->enqueue_ndrange_kernel(kernel, 3, global_work_size, local_work_size, dst);
}

static void ggml_cl_im2col(ggml_backend_t backend, const ggml_tensor * src0, const ggml_tensor * src1, ggml_tensor * dst) {
    GGML_ASSERT(src0);
    GGML_ASSERT(src1);
    GGML_ASSERT(src1->extra);
    GGML_ASSERT(dst);
    GGML_ASSERT(dst->extra);

    // src0 - filter, src1 - input
    GGML_ASSERT(src1->type == GGML_TYPE_F32);
    GGML_ASSERT(dst->type == GGML_TYPE_F16 || dst->type == GGML_TYPE_F32);

    ggml_backend_opencl_context *backend_ctx = (ggml_backend_opencl_context *)backend->context;

    ggml_tensor_extra_cl * extra1 = (ggml_tensor_extra_cl *)src1->extra;
    ggml_tensor_extra_cl * extrad = (ggml_tensor_extra_cl *)dst->extra;

    cl_ulong offset1 = extra1->offset + src1->view_offs;
    cl_ulong offsetd = extrad->offset + dst->view_offs;

    const int32_t s0 = ((const int32_t*)(dst->op_params))[0];
    const int32_t s1 = ((const int32_t*)(dst->op_params))[1];
    const int32_t p0 = ((const int32_t*)(dst->op_params))[2];
    const int32_t p1 = ((const int32_t*)(dst->op_params))[3];
    const int32_t d0 = ((const int32_t*)(dst->op_params))[4];
    const int32_t d1 = ((const int32_t*)(dst->op_params))[5];

    const bool is_2D = ((const int32_t*)(dst->op_params))[6] == 1;

    const cl_long IC = src1->ne[is_2D ? 2 : 1];
    const cl_long IH = is_2D ? src1->ne[1] : 1;
    const cl_long IW =         src1->ne[0];

    const cl_long KH = is_2D ? src0->ne[1] : 1;
    const cl_long KW =         src0->ne[0];

    const cl_long OH = is_2D ? dst->ne[2] : 1;
    const cl_long OW =         dst->ne[1];

    // nb is byte offset, src is type float32
    const cl_ulong delta_offset = src1->nb[is_2D ? 2 : 1]/4;
    const cl_long  batch        = src1->ne[is_2D ? 3 : 2];
    const cl_ulong batch_offset = src1->nb[is_2D ? 3 : 2]/4;

    const cl_long pelements = OW*KW*KH;
    const cl_long CHW       = IC*KH*KW;

    cl_kernel kernel;

    if(dst->type == GGML_TYPE_F16) {
        kernel = backend_ctx->kernel_im2col_f16;
    } else {
        kernel = backend_ctx->kernel_im2col_f32;
    }

    CL_CHECK(clSetKernelArg(kernel,   0, sizeof(cl_mem),   &extra1->data_device));
    CL_CHECK(clSetKernelArg(kernel,   1, sizeof(cl_ulong), &offset1));
    CL_CHECK(clSetKernelArg(kernel,   2, sizeof(cl_mem),   &extrad->data_device));
    CL_CHECK(clSetKernelArg(kernel,   3, sizeof(cl_ulong), &offsetd));
    CL_CHECK(clSetKernelArg(kernel,   4, sizeof(cl_ulong), &batch_offset));
    CL_CHECK(clSetKernelArg(kernel,   5, sizeof(cl_ulong), &delta_offset));
    CL_CHECK(clSetKernelArg(kernel,   6, sizeof(cl_long),  &IW));
    CL_CHECK(clSetKernelArg(kernel,   7, sizeof(cl_long),  &IH));
    CL_CHECK(clSetKernelArg(kernel,   8, sizeof(cl_long),  &IC));
    CL_CHECK(clSetKernelArg(kernel,   9, sizeof(cl_long),  &OW));
    CL_CHECK(clSetKernelArg(kernel,  10, sizeof(cl_long),  &OH));
    CL_CHECK(clSetKernelArg(kernel,  11, sizeof(cl_long),  &KW));
    CL_CHECK(clSetKernelArg(kernel,  12, sizeof(cl_long),  &KH));
    CL_CHECK(clSetKernelArg(kernel,  13, sizeof(cl_long),  &pelements));
    CL_CHECK(clSetKernelArg(kernel,  14, sizeof(cl_long),  &CHW));
    CL_CHECK(clSetKernelArg(kernel,  15, sizeof(int),      &s0));
    CL_CHECK(clSetKernelArg(kernel,  16, sizeof(int),      &s1));
    CL_CHECK(clSetKernelArg(kernel,  17, sizeof(int),      &p0));
    CL_CHECK(clSetKernelArg(kernel,  18, sizeof(int),      &p1));
    CL_CHECK(clSetKernelArg(kernel,  19, sizeof(int),      &d0));
    CL_CHECK(clSetKernelArg(kernel,  20, sizeof(int),      &d1));

    const int num_blocks = (pelements + 256 - 1) / 256;
    size_t global_work_size[] = {(size_t)num_blocks*256, (size_t)OH, (size_t)batch*IC};
    size_t local_work_size[] = {256, 1, 1};

    backend_ctx->enqueue_ndrange_kernel(kernel, 3, global_work_size, local_work_size, dst);
}

static void ggml_cl_argsort(ggml_backend_t backend, const ggml_tensor * src0, const ggml_tensor * src1, ggml_tensor * dst) {
    GGML_ASSERT(src0);
    GGML_ASSERT(src0->extra);
    GGML_ASSERT(dst);
    GGML_ASSERT(dst->extra);
    GGML_UNUSED(src1);

    GGML_ASSERT(src0->type == GGML_TYPE_F32);
    GGML_ASSERT( dst->type == GGML_TYPE_I32);
    GGML_ASSERT(ggml_is_contiguous(src0));

    ggml_backend_opencl_context *backend_ctx = (ggml_backend_opencl_context *)backend->context;

    ggml_tensor_extra_cl * extra0 = (ggml_tensor_extra_cl *)src0->extra;
    ggml_tensor_extra_cl * extrad = (ggml_tensor_extra_cl *)dst->extra;

    cl_ulong offset0 = extra0->offset + src0->view_offs;
    cl_ulong offsetd = extrad->offset + dst->view_offs;

    const int ne00  = src0->ne[0];
    const int nrows = ggml_nrows(src0);

    int ne00_padded = 1;
    while (ne00_padded < ne00) {
        ne00_padded *= 2;
    }

    int order = (enum ggml_sort_order) dst->op_params[0];

    cl_kernel kernel = backend_ctx->kernel_argsort_f32_i32;

    CL_CHECK(clSetKernelArg(kernel,   0, sizeof(cl_mem),            &extra0->data_device));
    CL_CHECK(clSetKernelArg(kernel,   1, sizeof(cl_ulong),          &offset0));
    CL_CHECK(clSetKernelArg(kernel,   2, sizeof(cl_mem),            &extrad->data_device));
    CL_CHECK(clSetKernelArg(kernel,   3, sizeof(cl_ulong),          &offsetd));
    CL_CHECK(clSetKernelArg(kernel,   4, sizeof(int),               &ne00));
    CL_CHECK(clSetKernelArg(kernel,   5, sizeof(int),               &ne00_padded));
    CL_CHECK(clSetKernelArg(kernel,   6, sizeof(int),               &order));
    CL_CHECK(clSetKernelArg(kernel,   7, ne00_padded*sizeof(int),   NULL));

    size_t global_work_size[] = {(size_t)ne00_padded, (size_t)nrows, (size_t)1};
    size_t local_work_size[] = {(size_t)ne00_padded, 1, 1};

    backend_ctx->enqueue_ndrange_kernel(kernel, 3, global_work_size, local_work_size, dst);
}

static void ggml_cl_sum_rows(ggml_backend_t backend, const ggml_tensor * src0, const ggml_tensor * src1, ggml_tensor * dst) {
    GGML_ASSERT(src0);
    GGML_ASSERT(src0->extra);
    GGML_ASSERT(dst);
    GGML_ASSERT(dst->extra);
    GGML_UNUSED(src1);

    GGML_ASSERT(src0->nb[0] == ggml_type_size(src0->type));
    GGML_ASSERT(ggml_is_contiguous(src0));

    ggml_backend_opencl_context *backend_ctx = (ggml_backend_opencl_context *)backend->context;

    ggml_tensor_extra_cl * extra0 = (ggml_tensor_extra_cl *)src0->extra;
    ggml_tensor_extra_cl * extrad = (ggml_tensor_extra_cl *)dst->extra;

    cl_ulong offset0 = extra0->offset + src0->view_offs;
    cl_ulong offsetd = extrad->offset + dst->view_offs;

    const int ne00 = src0->ne[0];
    const int ne01 = src0->ne[1];
    const int ne02 = src0->ne[2];
    const int ne03 = src0->ne[3];

    const cl_ulong nb01 = src0->nb[1];
    const cl_ulong nb02 = src0->nb[2];
    const cl_ulong nb03 = src0->nb[3];

    const cl_ulong nb1  = dst->nb[1];
    const cl_ulong nb2  = dst->nb[2];
    const cl_ulong nb3  = dst->nb[3];

    cl_kernel kernel = backend_ctx->kernel_sum_rows_f32;

    CL_CHECK(clSetKernelArg(kernel,   0, sizeof(cl_mem),   &extra0->data_device));
    CL_CHECK(clSetKernelArg(kernel,   1, sizeof(cl_ulong), &offset0));
    CL_CHECK(clSetKernelArg(kernel,   2, sizeof(cl_mem),   &extrad->data_device));
    CL_CHECK(clSetKernelArg(kernel,   3, sizeof(cl_ulong), &offsetd));
    CL_CHECK(clSetKernelArg(kernel,   4, sizeof(int),      &ne00));
    CL_CHECK(clSetKernelArg(kernel,   5, sizeof(int),      &ne01));
    CL_CHECK(clSetKernelArg(kernel,   6, sizeof(int),      &ne02));
    CL_CHECK(clSetKernelArg(kernel,   7, sizeof(int),      &ne03));
    CL_CHECK(clSetKernelArg(kernel,   8, sizeof(cl_ulong), &nb01));
    CL_CHECK(clSetKernelArg(kernel,   9, sizeof(cl_ulong), &nb02));
    CL_CHECK(clSetKernelArg(kernel,  10, sizeof(cl_ulong), &nb03));
    CL_CHECK(clSetKernelArg(kernel,  11, sizeof(cl_ulong), &nb1));
    CL_CHECK(clSetKernelArg(kernel,  12, sizeof(cl_ulong), &nb2));
    CL_CHECK(clSetKernelArg(kernel,  13, sizeof(cl_ulong), &nb3));

    size_t global_work_size[] = {(size_t)ne01, (size_t)ne02, (size_t)ne03};
    size_t local_work_size[] = {(size_t)64, 1, 1};

    backend_ctx->enqueue_ndrange_kernel(kernel, 3, global_work_size, local_work_size, dst);
}

static void ggml_cl_glu(ggml_backend_t backend, const ggml_tensor * src0, const ggml_tensor * src1, ggml_tensor * dst) {
    GGML_ASSERT(src0);
    GGML_ASSERT(src0->extra);
    GGML_ASSERT(dst);
    GGML_ASSERT(dst->extra);

    GGML_ASSERT(ggml_is_contiguous_1(src0));

    if (src1) {
        GGML_ASSERT(src1);
        GGML_ASSERT(src1->extra);
        GGML_ASSERT(ggml_are_same_shape(src0, src1));
    }

    ggml_backend_opencl_context *backend_ctx = (ggml_backend_opencl_context *)backend->context;

    cl_kernel kernel;
    switch (ggml_get_glu_op(dst)) {
        case GGML_GLU_OP_GEGLU:
            if (dst->type == GGML_TYPE_F32) {
                kernel = backend_ctx->kernel_geglu;
            } else {
                kernel = backend_ctx->kernel_geglu_f16;
            }
            break;
        case GGML_GLU_OP_REGLU:
            if (dst->type == GGML_TYPE_F32) {
                kernel = backend_ctx->kernel_reglu;
            } else {
                kernel = backend_ctx->kernel_reglu_f16;
            }
            break;
        case GGML_GLU_OP_SWIGLU:
            if (dst->type == GGML_TYPE_F32) {
                kernel = backend_ctx->kernel_swiglu;
            } else {
                kernel = backend_ctx->kernel_swiglu_f16;
            }
            break;
        default:
            GGML_ABORT("Unsupported glu op");
    }

    ggml_tensor_extra_cl * extra0 = (ggml_tensor_extra_cl *)src0->extra;
    ggml_tensor_extra_cl * extrad = (ggml_tensor_extra_cl *)dst->extra;

    ggml_tensor_extra_cl * extra1 = src1 ? (ggml_tensor_extra_cl *)src1->extra : nullptr;

    cl_ulong offset0 = extra0->offset + src0->view_offs;
    cl_ulong offsetd = extrad->offset + dst->view_offs;

    cl_ulong offset1 = extra1 ? extra1->offset + src1->view_offs : offset0;

    const int ne0       = dst->ne[0];

    const cl_ulong nb01 = src0->nb[1];
    const cl_ulong nb11 = src1 ? src1->nb[1] : nb01;

    const cl_ulong nb1  = dst->nb[1];

    const int swp = ((const int32_t *) dst->op_params)[1];
    const int ne00_off = src1 ? 0 : (swp ? ne0 : 0);
    const int ne10_off = src1 ? 0 : (swp ? 0 : ne0);

    CL_CHECK(clSetKernelArg(kernel,  0, sizeof(cl_mem),   &extra0->data_device));
    CL_CHECK(clSetKernelArg(kernel,  1, sizeof(cl_ulong), &offset0));
    CL_CHECK(clSetKernelArg(kernel,  2, sizeof(cl_mem),   src1 ? &extra1->data_device : &extra0->data_device));
    CL_CHECK(clSetKernelArg(kernel,  3, sizeof(cl_ulong), &offset1));
    CL_CHECK(clSetKernelArg(kernel,  4, sizeof(cl_mem),   &extrad->data_device));
    CL_CHECK(clSetKernelArg(kernel,  5, sizeof(cl_ulong), &offsetd));
    CL_CHECK(clSetKernelArg(kernel,  6, sizeof(cl_ulong), &nb01));
    CL_CHECK(clSetKernelArg(kernel,  7, sizeof(cl_ulong), &nb11));
    CL_CHECK(clSetKernelArg(kernel,  8, sizeof(int),      &ne0));
    CL_CHECK(clSetKernelArg(kernel,  9, sizeof(cl_ulong), &nb1));
    CL_CHECK(clSetKernelArg(kernel, 10, sizeof(int),      &ne00_off));
    CL_CHECK(clSetKernelArg(kernel, 11, sizeof(int),      &ne10_off));

    const size_t nrows = ggml_nrows(src0);
    size_t nth = 512;
    size_t global_work_size[] = {nrows*nth, 1, 1};
    size_t local_work_size[] = {nth, 1, 1};

    backend_ctx->enqueue_ndrange_kernel(kernel, 3, global_work_size, local_work_size, dst);
}

//------------------------------------------------------------------------------
// Op offloading
//------------------------------------------------------------------------------

typedef void (*ggml_cl_func_t)(ggml_backend_t backend, const ggml_tensor * src0, const ggml_tensor * src1, ggml_tensor * dst);

bool ggml_cl_compute_forward(ggml_backend_t backend, struct ggml_tensor * tensor) {
    ggml_cl_func_t func = nullptr;

    ggml_tensor * src0 = tensor->src[0];
    ggml_tensor * src1 = tensor->src[1];

    const bool any_on_device = tensor->extra
        || (src0 != nullptr && src0->extra)
        || (src1 != nullptr && src1->extra);

    switch (tensor->op) {
        case GGML_OP_GET_ROWS:
            if (!any_on_device) {
                return false;
            }
            func = ggml_cl_get_rows;
            break;
        case GGML_OP_CPY:
            if (!any_on_device) {
                return false;
            }
            func = ggml_cl_cpy;
            break;
        case GGML_OP_DUP:
        case GGML_OP_CONT:
            if (!any_on_device) {
                return false;
            }
            func = ggml_cl_dup;
            break;
        case GGML_OP_ADD:
            if (!any_on_device) {
                return false;
            }
            func = ggml_cl_add;
            break;
        case GGML_OP_MUL:
            if (!any_on_device) {
                return false;
            }
            func = ggml_cl_mul;
            break;
        case GGML_OP_DIV:
            if (!any_on_device) {
                return false;
            }
            func = ggml_cl_div;
            break;
        case GGML_OP_SUB:
            if (!any_on_device) {
                return false;
            }
            func = ggml_cl_sub;
            break;
        case GGML_OP_UNARY:
            switch (ggml_get_unary_op(tensor)) {
                case GGML_UNARY_OP_GELU:
                    if (!any_on_device) {
                        return false;
                    }
                    func = ggml_cl_gelu;
                    break;
                case GGML_UNARY_OP_GELU_QUICK:
                    if (!any_on_device) {
                        return false;
                    }
                    func = ggml_cl_gelu_quick;
                    break;
                case GGML_UNARY_OP_SILU:
                    if (!any_on_device) {
                        return false;
                    }
                    func = ggml_cl_silu;
                    break;
                case GGML_UNARY_OP_RELU:
                    if (!any_on_device) {
                        return false;
                    }
                    func = ggml_cl_relu;
                    break;
                case GGML_UNARY_OP_SIGMOID:
                    if (!any_on_device) {
                        return false;
                    }
                    func = ggml_cl_sigmoid;
                    break;
                case GGML_UNARY_OP_TANH:
                    if (!any_on_device) {
                        return false;
                    }
                    func = ggml_cl_tanh;
                    break;
                default:
                    return false;
            } break;
        case GGML_OP_GLU:
            if (!any_on_device) {
                return false;
            }
            func = ggml_cl_glu;
            break;
        case GGML_OP_CLAMP:
            if (!any_on_device) {
                return false;
            }
            func = ggml_cl_clamp;
            break;
        case GGML_OP_NORM:
            if (!any_on_device) {
                return false;
            }
            func = ggml_cl_norm;
            break;
        case GGML_OP_RMS_NORM:
            if (!any_on_device) {
                return false;
            }
            func = ggml_cl_rms_norm;
            break;
        case GGML_OP_GROUP_NORM:
            if (!any_on_device) {
                return false;
            }
            func = ggml_cl_group_norm;
            break;
                case GGML_OP_REPEAT:
             if (!any_on_device) {
                return false;
            }
            func = ggml_cl_repeat;
            break;
        case GGML_OP_PAD:
            if (!any_on_device) {
                return false;
            }
            ggml_cl_pad(backend, tensor->src[0], tensor);
            return true;
        case GGML_OP_UPSCALE:
            if (!any_on_device) {
                return false;
            }
            ggml_cl_upscale(backend, tensor->src[0], tensor);
            return true;
        case GGML_OP_CONCAT:
            if (!any_on_device) {
                return false;
            }
            func = ggml_cl_concat;
            break;
        case GGML_OP_TIMESTEP_EMBEDDING:
            if (!any_on_device) {
                return false;
            }
            ggml_cl_timestep_embedding(backend, tensor->src[0], tensor);
            return true;
        case GGML_OP_MUL_MAT:
            if (!any_on_device && !ggml_cl_can_mul_mat(tensor->src[0], tensor->src[1], tensor)) {
                return false;
            }
            func = ggml_cl_mul_mat;
            break;
        case GGML_OP_MUL_MAT_ID:
            if (!any_on_device) {
                return false;
            }
            func = ggml_cl_mul_mat_id;
            break;
        case GGML_OP_SCALE:
            if (!any_on_device) {
                return false;
            }
            func = ggml_cl_scale;
            break;
        case GGML_OP_RESHAPE:
        case GGML_OP_VIEW:
        case GGML_OP_PERMUTE:
        case GGML_OP_TRANSPOSE:
            if (!any_on_device) {
                return false;
            }
            func = ggml_cl_nop;
            break;
        case GGML_OP_DIAG_MASK_INF:
            if (!any_on_device) {
                return false;
            }
            func = ggml_cl_diag_mask_inf;
            break;
        case GGML_OP_SOFT_MAX:
            if (!any_on_device) {
                return false;
            }
            func = ggml_cl_soft_max;
            break;
        case GGML_OP_ROPE:
            if (!any_on_device) {
                return false;
            }
            func = ggml_cl_rope;
            break;
        case GGML_OP_IM2COL:
            if (!any_on_device) {
                return false;
            }
            func = ggml_cl_im2col;
            break;
        case GGML_OP_ARGSORT:
            if (!any_on_device) {
                return false;
            }
            func = ggml_cl_argsort;
            break;
        case GGML_OP_SUM_ROWS:
            if (!any_on_device) {
                return false;
            }
            func = ggml_cl_sum_rows;
            break;
        default:
            return false;
    }

    func(backend, tensor->src[0], tensor->src[1], tensor);
    return true;
}<|MERGE_RESOLUTION|>--- conflicted
+++ resolved
@@ -2271,11 +2271,8 @@
                 case GGML_GLU_OP_GEGLU:
                 case GGML_GLU_OP_REGLU:
                 case GGML_GLU_OP_SWIGLU:
-<<<<<<< HEAD
                 case GGML_GLU_OP_GEGLU_ERF:
                 case GGML_GLU_OP_GEGLU_QUICK:
-=======
->>>>>>> 343b6e94
                     return ggml_is_contiguous_1(op->src[0]) && (op->type == GGML_TYPE_F32 || op->type == GGML_TYPE_F16);
                 default:
                     return false;
