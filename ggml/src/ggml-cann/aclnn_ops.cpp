/*
 * Copyright (c) 2023-2024 The ggml authors
 *
 * Permission is hereby granted, free of charge, to any person obtaining a copy
 * of this software and associated documentation files (the "Software"), to
 * deal in the Software without restriction, including without limitation the
 * rights to use, copy, modify, merge, publish, distribute, sublicense, and/or
 * sell copies of the Software, and to permit persons to whom the Software is
 * furnished to do so, subject to the following conditions:
 *
 * The above copyright notice and this permission notice shall be included in
 * all copies or substantial portions of the Software.
 *
 * THE SOFTWARE IS PROVIDED "AS IS", WITHOUT WARRANTY OF ANY KIND, EXPRESS OR
 * IMPLIED, INCLUDING BUT NOT LIMITED TO THE WARRANTIES OF MERCHANTABILITY,
 * FITNESS FOR A PARTICULAR PURPOSE AND NONINFRINGEMENT. IN NO EVENT SHALL THE
 * AUTHORS OR COPYRIGHT HOLDERS BE LIABLE FOR ANY CLAIM, DAMAGES OR OTHER
 * LIABILITY, WHETHER IN AN ACTION OF CONTRACT, TORT OR OTHERWISE, ARISING
 * FROM, OUT OF OR IN CONNECTION WITH THE SOFTWARE OR THE USE OR OTHER DEALINGS
 * IN THE SOFTWARE.
 */

#include "aclnn_ops.h"

#include <aclnnop/aclnn_addcdiv.h>
#include <aclnnop/aclnn_avgpool2d.h>
#include <aclnnop/aclnn_batch_matmul.h>
#include <aclnnop/aclnn_cast.h>
#include <aclnnop/aclnn_constant_pad_nd.h>
#include <aclnnop/aclnn_copy.h>
#include <aclnnop/aclnn_div.h>
#include <aclnnop/aclnn_embedding.h>
#include <aclnnop/aclnn_exp.h>
#include <aclnnop/aclnn_fill_scalar.h>
#include <aclnnop/aclnn_group_norm.h>
#include <aclnnop/aclnn_index_fill_tensor.h>
#include <aclnnop/aclnn_layer_norm.h>
#include <aclnnop/aclnn_matmul.h>
#include <aclnnop/aclnn_max_pool.h>
#include <aclnnop/aclnn_mm.h>
#include <aclnnop/aclnn_permute.h>
#include <aclnnop/aclnn_pow_tensor_tensor.h>
#include <aclnnop/aclnn_reduce_sum.h>
#include <aclnnop/aclnn_repeat.h>
#include <aclnnop/aclnn_repeat_interleave.h>
#include <aclnnop/aclnn_roll.h>
#include <aclnnop/aclnn_softmax.h>
#include <aclnnop/aclnn_tril.h>
#include <aclnnop/aclnn_triu.h>
#include <aclnnop/aclnn_upsample_nearest_2d.h>
#include <aclnnop/aclnn_weight_quant_batch_matmul_v2.h>
#include <aclnnop/aclnn_argmax.h>
#include <aclnnop/aclnn_sum.h>
#include <aclnnop/aclnn_rms_norm.h>
#include <aclnnop/aclnn_im2col.h>
#include <aclnnop/aclnn_add.h>
#include <aclnnop/aclnn_sub.h>
#include <aclnnop/aclnn_mul.h>
#include <aclnnop/aclnn_div.h>
#include <aclnnop/aclnn_convolution.h>
#include <aclnnop/aclnn_elu.h>
#include <aclnnop/aclnn_log.h>
#include <aclnnop/aclnn_mean.h>
#include <aclnnop/aclnn_reflection_pad1d.h>
#include <aclnnop/aclnn_eq_tensor.h>
#include <aclnnop/aclnn_gt_scalar.h>
#include <aclnnop/aclnn_pow.h>
<<<<<<< HEAD
#include <aclnnop/aclnn_fused_infer_attention_score_v2.h>
=======
#include <aclnnop/aclnn_grouped_matmul_v2.h>
>>>>>>> 3079e9ac
#include <float.h>

#include <cmath>
#include <cstring>
#include <exception>
#include <vector>

#include "ggml-impl.h"
#include "ggml.h"

#define GGML_COMMON_DECL_C

#include "../ggml-common.h"


void bcast_shape(ggml_tensor * src0, ggml_tensor * src1, ggml_tensor * dst, aclTensor ** acl_src0,
                 aclTensor ** acl_src1, aclTensor ** acl_dst) {
    GGML_ASSERT(ggml_are_same_shape(src0, dst) && ggml_can_repeat(src1, src0));
    // Need bcast
    if (!ggml_are_same_shape(src0, src1) && ggml_cann_need_bcast(src0, src1)) {
        BCAST_SHAPE(src0, src1)
        *acl_src0 = ggml_cann_create_tensor(src0, BCAST_PARAM(src0));
        *acl_src1 = ggml_cann_create_tensor(src1, BCAST_PARAM(src1));
        *acl_dst  = ggml_cann_create_tensor(dst, BCAST_PARAM(src0));
    } else {
        *acl_src0 = ggml_cann_create_tensor(src0);
        *acl_src1 = ggml_cann_create_tensor(src1);
        *acl_dst  = ggml_cann_create_tensor(dst);
    }
}

void ggml_cann_unary_op(
    std::function<void(ggml_backend_cann_context&, aclTensor*, aclTensor*)> unary_op,
    ggml_backend_cann_context& ctx, ggml_tensor* dst) {
    ggml_tensor* src = dst->src[0];

    aclTensor* acl_src = ggml_cann_create_tensor(src);
    aclTensor* acl_dst = ggml_cann_create_tensor(dst);

    unary_op(ctx, acl_src, acl_dst);
    ggml_cann_release_resources(ctx, acl_src, acl_dst);
}

/**
 * @brief Repeats elements of a tensor along each dimension according to the
 * specified repeat array.
 *
 * @param ctx The context for the CANN backend operations.
 * @param acl_src The source tensor to be repeated.
 * @param acl_dst The destination tensor after repeating.
 * @param repeat_array The array specifying the number of repetitions along each
 * dimension.
 */
static void aclnn_repeat(ggml_backend_cann_context& ctx, aclTensor* acl_src,
                         aclTensor* acl_dst, int64_t* repeat_array) {
    // repeat tensor along each dim with repeat_array
    aclIntArray* repeats = aclCreateIntArray(repeat_array, GGML_MAX_DIMS);

    GGML_CANN_CALL_ACLNN_OP(ctx, Repeat, acl_src, repeats, acl_dst);
    ggml_cann_release_resources(ctx, repeats);
}

/**
 * @brief Casts the data type of a source tensor to a destination tensor.
 *
 * This function casts the data type of the source tensor `acl_src` to the
 * specified data type `cast_data_type` and stores the result in the destination
 * tensor `acl_dst`.
 *
 * @param ctx The context for the CANN backend operations.
 * @param acl_src The source tensor whose data type will be casted.
 * @param acl_dst The destination tensor where the casted result will be stored.
 * @param cast_data_type The target data type to which the source tensor will be
 * casted.
 */
static void aclnn_cast(ggml_backend_cann_context& ctx, aclTensor* acl_src,
    aclTensor* acl_dst, aclDataType cast_data_type) {
    GGML_CANN_CALL_ACLNN_OP(ctx, Cast, acl_src, cast_data_type, acl_dst);
}

void ggml_cann_repeat(ggml_backend_cann_context& ctx, ggml_tensor* dst) {
    ggml_tensor* src = dst->src[0];
    GGML_ASSERT(ggml_can_repeat(src, dst));

    aclTensor* acl_src = ggml_cann_create_tensor(src);
    aclTensor* acl_dst = ggml_cann_create_tensor(dst);

    int64_t repeatsArray[] = {dst->ne[3] / src->ne[3], dst->ne[2] / src->ne[2],
                              dst->ne[1] / src->ne[1], dst->ne[0] / src->ne[0]};

    aclnn_repeat(ctx, acl_src, acl_dst, repeatsArray);
    ggml_cann_release_resources(ctx, acl_src, acl_dst);
}

void aclnn_add(ggml_backend_cann_context& ctx, aclTensor* acl_src0,
                      aclTensor* acl_src1, aclTensor* acl_dst) {
    float alphaValue = 1.0f;
    aclScalar* alpha = aclCreateScalar(&alphaValue, aclDataType::ACL_FLOAT);
    if (acl_dst != nullptr)
        GGML_CANN_CALL_ACLNN_OP(ctx, Add, acl_src0, acl_src1, alpha, acl_dst);
    else
        GGML_CANN_CALL_ACLNN_OP(ctx, InplaceAdd, acl_src0, acl_src1, alpha);
    ggml_cann_release_resources(ctx, alpha);
}

void aclnn_sub(ggml_backend_cann_context& ctx, aclTensor* acl_src0,
    aclTensor* acl_src1, aclTensor* acl_dst) {
    float alphaValue = 1.0f;
    aclScalar* alpha = aclCreateScalar(&alphaValue, aclDataType::ACL_FLOAT);
    if (acl_dst != nullptr)
        GGML_CANN_CALL_ACLNN_OP(ctx, Sub, acl_src0, acl_src1, alpha, acl_dst);
    else
        GGML_CANN_CALL_ACLNN_OP(ctx, InplaceSub, acl_src0, acl_src1, alpha);
    ggml_cann_release_resources(ctx, alpha);
}

void aclnn_mul(ggml_backend_cann_context& ctx, aclTensor* acl_src,
    aclTensor* acl_other, aclTensor* acl_dst) {
    if (acl_dst != nullptr)
        GGML_CANN_CALL_ACLNN_OP(ctx, Mul, acl_src, acl_other, acl_dst);
    else
        GGML_CANN_CALL_ACLNN_OP(ctx, InplaceMul, acl_src, acl_other);
}

void aclnn_div(ggml_backend_cann_context& ctx, aclTensor* acl_src,
    aclTensor* acl_other, aclTensor* acl_dst) {
    if (acl_dst != nullptr)
        GGML_CANN_CALL_ACLNN_OP(ctx, Div, acl_src, acl_other, acl_dst);
    else
        GGML_CANN_CALL_ACLNN_OP(ctx, InplaceDiv, acl_src, acl_other);
}

/**
 * @brief Multiplies elements of a tensor by a scalar value, optionally
 * in-place.
 *
 * This function multiplies each element of the source tensor `acl_src` by the
 * scalar `scale` and stores the result in the destination tensor `acl_dst`. If
 * `inplace` is true, `acl_dst` will not be used and the operation is performed
 *  in-place on `acl_src`.
 * The operation is defined as:
 * \f[
 *     \text {acl_dst }_i=\text {acl_src }_i \times \text {scale}
 * \f]
 *
 * @param ctx The context for the CANN backend operations.
 * @param acl_src The source tensor whose elements will be multiplied.
 * @param scale The scalar value by which each element of `acl_src` will be
 *  multiplied.
 * @param acl_dst The destination tensor where the result will be stored if
 * `inplace` is false.
 * @param inplace Flag indicating whether to perform the operation in-place on
 * `acl_src`.
 */
static void aclnn_muls(ggml_backend_cann_context& ctx, aclTensor* acl_src,
    float scale, aclTensor* acl_dst, bool inplace) {
    aclScalar* acl_scale = aclCreateScalar(&scale, aclDataType::ACL_FLOAT);
    if (inplace) {
        GGML_CANN_CALL_ACLNN_OP(ctx, InplaceMuls, acl_src, acl_scale);
    } else {
        GGML_CANN_CALL_ACLNN_OP(ctx, Muls, acl_src, acl_scale, acl_dst);
    }
    ggml_cann_release_resources(ctx, acl_scale);
}

void ggml_cann_leaky_relu(ggml_backend_cann_context& ctx, ggml_tensor* dst) {
    ggml_tensor* src = dst->src[0];

    GGML_ASSERT(src->type == GGML_TYPE_F32);
    GGML_ASSERT(dst->type == GGML_TYPE_F32);

    aclTensor* acl_src = ggml_cann_create_tensor(src);
    aclTensor* acl_dst = ggml_cann_create_tensor(dst);

    float negative_slope;
    memcpy(&negative_slope, dst->op_params, sizeof(float));
    aclScalar* acl_negative_slope =
        aclCreateScalar(&negative_slope, aclDataType::ACL_FLOAT);

    GGML_CANN_CALL_ACLNN_OP(ctx, LeakyRelu, acl_src, acl_negative_slope, acl_dst);
    ggml_cann_release_resources(ctx, acl_negative_slope, acl_src, acl_dst);
}

/**
 * @brief Concatenates a list of tensors along a specified dimension and stores
 * the result in a destination tensor.
 *
 * @param ctx The context for the CANN backend operations.
 * @param tensorList The list of tensors to be concatenated.
 * @param acl_dst The destination tensor where the concatenated result will be
 * stored.
 * @param concat_dim The dimension along which the tensors will be concatenated.
 */
static void aclnn_concat(ggml_backend_cann_context& ctx,
                         aclTensorList* tensorList, aclTensor* acl_dst,
                         int64_t concat_dim) {
    GGML_CANN_CALL_ACLNN_OP(ctx, Cat, tensorList, concat_dim, acl_dst);
}

void ggml_cann_concat(ggml_backend_cann_context& ctx, ggml_tensor* dst) {
    ggml_tensor* src0 = dst->src[0];
    ggml_tensor* src1 = dst->src[1];
    aclTensor* acl_src0 = ggml_cann_create_tensor(src0);
    aclTensor* acl_src1 = ggml_cann_create_tensor(src1);
    aclTensor* acl_dst = ggml_cann_create_tensor(dst);

    const int32_t dim = ggml_get_op_params_i32(dst, 0);

    GGML_ASSERT(dim >= 0 && dim < 4);
    int32_t acl_dim = 3 - dim;

    aclTensor* tensors[] = {acl_src0, acl_src1};
    aclTensorList* tensor_list = aclCreateTensorList(tensors, 2);
    aclnn_concat(ctx, tensor_list, acl_dst, acl_dim);

    ggml_cann_release_resources(ctx, tensor_list, acl_dst);
}

/**
 * @brief Creates a tensor with values starting from `start`, incremented by
 * `step`, and ending before `stop`.
 *
 * This function performs the operation:
 * \f[
 *    \text {out }_{i+1}=\text {out }_i+\text {step}
 * \f]
 * the range is [start, stop).
 *
 * @param ctx The context for the CANN backend operations.
 * @param acl_dst The destination tensor where the values will be stored.
 * @param start The starting value of the range.
 * @param stop The ending value of the range (exclusive).
 * @param step The step size between consecutive values.
 * @param n_elements The number of elements in the destination tensor.
 */
static void aclnn_arange(ggml_backend_cann_context& ctx, aclTensor* acl_dst,
                         float start, float stop, float step,
                         int64_t n_elements) {
    int64_t steps = (int64_t)std::ceil((stop - start) / step);
    GGML_ASSERT(n_elements == steps);

    aclScalar* acl_start = aclCreateScalar(&start, aclDataType::ACL_FLOAT);
    aclScalar* acl_end = aclCreateScalar(&stop, aclDataType::ACL_FLOAT);
    aclScalar* acl_step = aclCreateScalar(&step, aclDataType::ACL_FLOAT);

    GGML_CANN_CALL_ACLNN_OP(ctx, Arange, acl_start, acl_end, acl_step, acl_dst);
    ggml_cann_release_resources(ctx, acl_start, acl_end, acl_step);
}

void ggml_cann_arange(ggml_backend_cann_context& ctx, ggml_tensor* dst) {
    GGML_ASSERT(dst->type == GGML_TYPE_F32);

    aclTensor* acl_dst = ggml_cann_create_tensor(dst);

    int64_t n_elements = ggml_nelements(dst);
    float start;
    float stop;
    float step;
    memcpy(&start, (float*)dst->op_params + 0, sizeof(float));
    memcpy(&stop, (float*)dst->op_params + 1, sizeof(float));
    memcpy(&step, (float*)dst->op_params + 2, sizeof(float));

    aclnn_arange(ctx, acl_dst, start, stop, step, n_elements);
    ggml_cann_release_resources(ctx, acl_dst);
}

void ggml_cann_clamp(ggml_backend_cann_context& ctx, ggml_tensor* dst) {
    ggml_tensor* src = dst->src[0];

    float min;
    float max;
    memcpy(&min, dst->op_params, sizeof(float));
    memcpy(&max, (float*)dst->op_params + 1, sizeof(float));

    aclTensor* acl_src = ggml_cann_create_tensor(src);
    aclTensor* acl_dst = ggml_cann_create_tensor(dst);

    aclScalar* acl_min = aclCreateScalar(&min, aclDataType::ACL_FLOAT);
    aclScalar* acl_max = aclCreateScalar(&max, aclDataType::ACL_FLOAT);

    GGML_CANN_CALL_ACLNN_OP(ctx, Clamp, acl_src, acl_min, acl_max, acl_dst);
    ggml_cann_release_resources(ctx, acl_min, acl_max, acl_src, acl_dst);
}

void ggml_cann_scale(ggml_backend_cann_context& ctx, ggml_tensor* dst) {
    ggml_tensor* src = dst->src[0];

    // scale factor
    float v;
    memcpy(&v, dst->op_params, sizeof(float));

    aclScalar* scale = aclCreateScalar(&v, aclDataType::ACL_FLOAT);
    aclTensor* acl_src = ggml_cann_create_tensor(src);
    aclTensor* acl_dst = ggml_cann_create_tensor(dst);

    GGML_CANN_CALL_ACLNN_OP(ctx, Muls, acl_src, scale, acl_dst);
    ggml_cann_release_resources(ctx, scale, acl_src, acl_dst);
}

void ggml_cann_argsort(ggml_backend_cann_context& ctx, ggml_tensor* dst) {
    ggml_tensor* src = dst->src[0];
    enum ggml_sort_order order = (enum ggml_sort_order)dst->op_params[0];

    aclTensor* acl_src = ggml_cann_create_tensor(src);
    aclTensor* acl_dst = ggml_cann_create_tensor(dst);
    ggml_cann_pool_alloc temp_buffer_allocator(
        ctx.pool(), ggml_nelements(dst) * sizeof(int64_t));
    void* buffer = temp_buffer_allocator.get();
    aclTensor* tmp_tensor =
        ggml_cann_create_tensor(buffer, ACL_INT64, ggml_type_size(dst->type),
                                dst->ne, dst->nb, GGML_MAX_DIMS);
    GGML_CANN_CALL_ACLNN_OP(ctx, Argsort, acl_src, -1, (order == GGML_SORT_ORDER_DESC ? true : false),
                      tmp_tensor);
    GGML_CANN_CALL_ACLNN_OP(ctx, Cast, tmp_tensor, ggml_cann_type_mapping(dst->type), acl_dst);
    ggml_cann_release_resources(ctx, acl_src, tmp_tensor, acl_dst);
}

void ggml_cann_norm(ggml_backend_cann_context& ctx, ggml_tensor* dst) {
    ggml_tensor* src = dst->src[0];

    aclTensor* acl_src = ggml_cann_create_tensor(src);
    aclTensor* acl_dst = ggml_cann_create_tensor(dst);

    float eps;
    memcpy(&eps, dst->op_params, sizeof(float));

    std::vector<int64_t> normData = {dst->ne[0]};
    aclIntArray* norm = aclCreateIntArray(normData.data(), normData.size());
    GGML_CANN_CALL_ACLNN_OP(ctx, LayerNorm, acl_src, norm, nullptr, nullptr,
                    eps, acl_dst, nullptr, nullptr);
    ggml_cann_release_resources(ctx, norm, acl_src, acl_dst);
}

void ggml_cann_group_norm(ggml_backend_cann_context& ctx, ggml_tensor* dst) {
    ggml_tensor* src = dst->src[0];

    aclTensor* acl_src = ggml_cann_create_tensor(src);
    aclTensor* acl_dst = ggml_cann_create_tensor(dst);

    int n_groups = dst->op_params[0];

    float eps;
    memcpy(&eps, dst->op_params + 1, sizeof(float));

    int64_t N = src->ne[3];
    int64_t C = src->ne[2];
    int64_t HxW = src->ne[1] * src->ne[0];

    size_t type_size = ggml_type_size(src->type);
    int64_t ne[] = {n_groups, N};
    size_t nb[] = {type_size, type_size * n_groups};
    size_t n_bytes = N * n_groups;

    ggml_cann_pool_alloc temp_buffer_allocator(ctx.pool(), n_bytes * 2);
    void* buffer = temp_buffer_allocator.get();
    aclTensor* acl_mean_out = ggml_cann_create_tensor(
        buffer, ACL_FLOAT, type_size, ne, nb, ACL_FORMAT_ND);
    aclTensor* acl_rstd_out = ggml_cann_create_tensor(
        (char*)buffer + n_bytes, ACL_FLOAT, type_size, ne, nb, ACL_FORMAT_ND);

    GGML_CANN_CALL_ACLNN_OP(ctx, GroupNorm, acl_src, nullptr, nullptr, N, C, HxW, n_groups, eps,
        acl_dst, acl_mean_out, acl_rstd_out);
    ggml_cann_release_resources(ctx, acl_src, acl_dst, acl_mean_out, acl_rstd_out);
}

void ggml_cann_acc(ggml_backend_cann_context& ctx, ggml_tensor* dst) {
    ggml_tensor* src0 = dst->src[0];
    ggml_tensor* src1 = dst->src[1];

    size_t nb1 = ((int32_t*)dst->op_params)[0];
    size_t nb2 = ((int32_t*)dst->op_params)[1];
    size_t nb3 = ((int32_t*)dst->op_params)[2];
    size_t offset = ((int32_t*)dst->op_params)[3];
    bool inplace = (bool)((int32_t*)dst->op_params)[4];

    size_t param_nb[] = {ggml_element_size(src0), nb1, nb2, nb3};

    aclTensor* acl_dst = ggml_cann_create_tensor(
        dst, src1->ne, param_nb, GGML_MAX_DIMS, ACL_FORMAT_ND, offset);
    aclTensor* acl_src1 = ggml_cann_create_tensor(src1);

    aclScalar* alpha = nullptr;
    float alphaValue = 1.0f;
    alpha = aclCreateScalar(&alphaValue, aclDataType::ACL_FLOAT);

    if (!inplace) {
        size_t cpy_size = ggml_nbytes(dst);
        ggml_cann_async_memcpy(ctx, dst->data, src0->data, cpy_size,
            ACL_MEMCPY_DEVICE_TO_DEVICE);
        aclTensor* acl_src0 = ggml_cann_create_tensor(
            src0, src1->ne, src0->nb, GGML_MAX_DIMS, ACL_FORMAT_ND, offset);

        GGML_CANN_CALL_ACLNN_OP(ctx, Add, acl_src0, acl_src1, alpha, acl_dst);
        ggml_cann_release_resources(ctx, acl_src0);
    } else {
        GGML_CANN_CALL_ACLNN_OP(ctx, InplaceAdd, acl_dst, acl_src1, alpha);
    }
    ggml_cann_release_resources(ctx, acl_src1, acl_dst);
}

/**
 * @brief Performs sum reduction on a given tensor along specified dimensions.
 *
 * This function reduces the input tensor by summing along the specified dimensions.
 *
 * @param ctx The context for the CANN backend operations.
 * @param dst The destination tensor where the reduced result will be stored.
 * @param dim An array of dimension indices.
 * @param dim_size The number of dimensions.
 */
static void aclnn_reduce_sum(ggml_backend_cann_context& ctx, ggml_tensor* dst,
                             int64_t* dim, size_t dim_size) {
    GGML_ASSERT(dst->ne[0] == 1);
    ggml_tensor* src = dst->src[0];
    aclTensor* acl_src = ggml_cann_create_tensor(src);
    aclTensor* acl_dst = ggml_cann_create_tensor(dst);
    aclIntArray* reduce_dims = aclCreateIntArray(dim, dim_size);

    GGML_CANN_CALL_ACLNN_OP(ctx, ReduceSum, acl_src, reduce_dims, true,
                      ggml_cann_type_mapping(dst->type), acl_dst);
    ggml_cann_release_resources(ctx, acl_src, acl_dst, reduce_dims);
}

void ggml_cann_sum_rows(ggml_backend_cann_context& ctx, ggml_tensor* dst) {
    int64_t reduce_dims[] = {3};
    aclnn_reduce_sum(ctx, dst, reduce_dims, 1);
}

void ggml_cann_sum(ggml_backend_cann_context& ctx, ggml_tensor* dst) {
    int64_t reduce_dims[] = {0, 1, 2, 3};
    aclnn_reduce_sum(ctx, dst, reduce_dims, 4);
}

void ggml_cann_upsample_nearest2d(ggml_backend_cann_context& ctx,
                                  ggml_tensor* dst) {
    ggml_tensor* src = dst->src[0];
    aclTensor* acl_src =
        ggml_cann_create_tensor(src, nullptr, nullptr, 0, ACL_FORMAT_NCHW);
    aclTensor* acl_dst =
        ggml_cann_create_tensor(dst, nullptr, nullptr, 0, ACL_FORMAT_NCHW);

    std::vector<int64_t> output_size{dst->ne[1], dst->ne[0]};
    auto output_size_array = aclCreateIntArray(output_size.data(), 2);

    GGML_CANN_CALL_ACLNN_OP(ctx, UpsampleNearest2d, acl_src, output_size_array, acl_dst);
    ggml_cann_release_resources(ctx, acl_src, acl_dst, output_size_array);
}

/**
 * @brief Pads a tensor with a specified value along each dimension.
 *
 * This function performs padding of the source tensor `acl_src` and stores the
 * result in the destination tensor `acl_dst`. The padding values for each
 * dimension are specified in the `paddings` array.
 *
 * @param ctx The context for the CANN backend operations.
 * @param acl_src The source tensor to be padded.
 * @param acl_dst The destination tensor where the padded result will be stored.
 * @param paddings An array specifying the padding values for each dimension.
 * The size of the array should be twice the number of dimensions of the tensor.
 * @param value The value to be used for padding. The default value is 0.0.
 */
static void aclnn_pad(ggml_backend_cann_context& ctx, aclTensor* acl_src,
                      aclTensor* acl_dst, int64_t* paddings,
                      float value = 0.0f) {
    aclIntArray* acl_pad = aclCreateIntArray(paddings, GGML_MAX_DIMS * 2);
    aclScalar* acl_value = aclCreateScalar(&value, aclDataType::ACL_FLOAT);

    GGML_CANN_CALL_ACLNN_OP(ctx, ConstantPadNd, acl_src, acl_pad, acl_value, acl_dst);
    ggml_cann_release_resources(ctx, acl_pad, acl_value);
}

void ggml_cann_pad(ggml_backend_cann_context& ctx, ggml_tensor* dst) {
    ggml_tensor* src = dst->src[0];
    aclTensor* acl_src = ggml_cann_create_tensor(src);
    aclTensor* acl_dst = ggml_cann_create_tensor(dst);

    // padding: value in the array means how much distance will be padding.
    // the position of elements in the array means which dirction to padding,
    // each position means: [dim0.front, dim0.behind, dim1.front, dim1.behind,
    //                       dim2.front, dim2.behind, dim3.front, dim3.behind]
    int64_t paddings[] = {
        0, dst->ne[0] - src->ne[0], 0, dst->ne[1] - src->ne[1],
        0, dst->ne[2] - src->ne[2], 0, dst->ne[3] - src->ne[3]};
    aclnn_pad(ctx, acl_src, acl_dst, paddings);
    ggml_cann_release_resources(ctx, acl_src, acl_dst);
}

/**
 * @brief Performs 2D average pooling on the input tensor and stores the result
 * in the destination tensor.
 *
 * This function performs average pooling on the source tensor and stores the
 * result in the destination tensor. The pooling parameters (kernel size,
 * strides, padding) are specified in the `op_params` of the destination tensor.
 *
 * @param ctx The context for the CANN backend operations.
 * @param dst The destination tensor where the result will be stored. The source
 * tensor is referenced by `dst->src[0]`.
 */
static void ggml_cann_avg_pool2d(ggml_backend_cann_context& ctx,
                                 ggml_tensor* dst) {
    ggml_tensor* src = dst->src[0];
    GGML_ASSERT(src->type == GGML_TYPE_F32);
    GGML_ASSERT(dst->type == GGML_TYPE_F32);

    aclTensor* acl_src =
        ggml_cann_create_tensor(src, nullptr, nullptr, 0, ACL_FORMAT_NCHW);
    aclTensor* acl_dst =
        ggml_cann_create_tensor(dst, nullptr, nullptr, 0, ACL_FORMAT_NCHW);

    const int32_t* opts = (const int32_t*)dst->op_params;
    const int k0 = opts[1];
    const int k1 = opts[2];
    const int s0 = opts[3];
    const int s1 = opts[4];
    const int p0 = opts[5];
    const int p1 = opts[6];

    std::vector<int64_t> kernel_dims = {k1, k0};
    std::vector<int64_t> stride_dims = {s1, s0};
    std::vector<int64_t> padding_avg_dims = {p1, p0};  // (padH, padW)

    auto* kernel_size = aclCreateIntArray(kernel_dims.data(), 2);
    auto* strides = aclCreateIntArray(stride_dims.data(), 2);
    auto* paddings_avg = aclCreateIntArray(padding_avg_dims.data(), 2);

    bool ceil_mode = false;
    bool count_include_pad = true;
    int64_t divisor_override = 0;
    int8_t cube_math_type = 0;
#ifdef ASCEND_310P
    cube_math_type = 1;
#endif

    GGML_CANN_CALL_ACLNN_OP(ctx, AvgPool2d, acl_src, kernel_size, strides, paddings_avg,
                    ceil_mode, count_include_pad, divisor_override,
                    cube_math_type, acl_dst);
    ggml_cann_release_resources(ctx, acl_src, acl_dst, kernel_size, strides,
                                paddings_avg);
}

/**
 * @brief Performs 2D max pooling on the input tensor and stores the result in
 * the destination tensor.
 *
 * This function performs max pooling on the source tensor and stores the result
 * in the destination tensor. The pooling parameters (kernel size, strides,
 * padding) are specified in the `op_params` of the destination tensor.
 *
 * @param ctx The context for the CANN backend operations.
 * @param dst The destination tensor where the result will be stored. The source
 * tensor is referenced by `dst->src[0]`.
 */
static void ggml_cann_max_pool2d(ggml_backend_cann_context& ctx,
                                 ggml_tensor* dst) {
    ggml_tensor* src = dst->src[0];
    GGML_ASSERT(src->type == GGML_TYPE_F32);
    GGML_ASSERT(dst->type == GGML_TYPE_F32);

    aclTensor* acl_src =
        ggml_cann_create_tensor(src, nullptr, nullptr, 0, ACL_FORMAT_NCHW);
    aclTensor* acl_dst =
        ggml_cann_create_tensor(dst, nullptr, nullptr, 0, ACL_FORMAT_NCHW);

    const int32_t* opts = (const int32_t*)dst->op_params;
    const int k0 = opts[1];
    const int k1 = opts[2];
    const int s0 = opts[3];
    const int s1 = opts[4];
    const int p0 = opts[5];
    const int p1 = opts[6];

    int64_t temp_ne[] = {src->ne[0] + p0 * 2, src->ne[1] + p1 * 2, src->ne[2],
                         src->ne[3]};
    size_t temp_nb[GGML_MAX_DIMS];

    temp_nb[0] = ggml_element_size(src);
    for (int i = 1; i < GGML_MAX_DIMS; i++) {
        temp_nb[i] = temp_nb[i - 1] * temp_ne[i - 1];
    }

    ggml_cann_pool_alloc temp_buffer_allocator(
        ctx.pool(), ggml_nbytes(src) + p0 * 2 + p1 * 2 * src->nb[1]);
    void* buffer = temp_buffer_allocator.get();
    aclTensor* tmp_tensor = ggml_cann_create_tensor(
        buffer, ACL_FLOAT, ggml_element_size(src), temp_ne, temp_nb,
        GGML_MAX_DIMS, ACL_FORMAT_NCHW);

    // pad: see padding in ggml_cann_pad()
    int64_t paddings[] = {p0, p0, p1, p1, 0, 0, 0, 0};
    float value = -FLT_MAX;
    aclnn_pad(ctx, acl_src, tmp_tensor, paddings, value);

    // max_pool
    std::vector<int64_t> kernel_dims = {k1, k0};
    std::vector<int64_t> stride_dims = {s1, s0};
    // padding_max_dims: [dim0_start, dim0_end, dim1_start, dim1_end]
    std::vector<int64_t> padding_max_dims = {0, 0, 0, 0};
    std::vector<int64_t> dilation_size = {1, 1};
    auto* kernel_size = aclCreateIntArray(kernel_dims.data(), 2);
    auto* strides = aclCreateIntArray(stride_dims.data(), 2);
    auto* paddings_max = aclCreateIntArray(padding_max_dims.data(), 4);
    auto* dilations = aclCreateIntArray(dilation_size.data(), 2);

    bool ceil_mode = false;
    int64_t auto_pads = 0;
    GGML_CANN_CALL_ACLNN_OP(ctx, MaxPool, tmp_tensor, kernel_size, strides, auto_pads,
                    paddings_max, dilations, ceil_mode, acl_dst);
    ggml_cann_release_resources(ctx, acl_src, acl_dst, tmp_tensor, kernel_size,
                                strides, paddings_max, dilations);
}

void ggml_cann_pool2d(ggml_backend_cann_context& ctx, ggml_tensor* dst) {
    const int32_t* opts = (const int32_t*)dst->op_params;
    enum ggml_op_pool op = static_cast<ggml_op_pool>(opts[0]);
    switch (op) {
        case GGML_OP_POOL_AVG:
            ggml_cann_avg_pool2d(ctx, dst);
            break;
        case GGML_OP_POOL_MAX:
            ggml_cann_max_pool2d(ctx, dst);
            break;
        case GGML_OP_POOL_COUNT:
            GGML_ABORT("fatal error");
            break;
    }
}

/**
 * @brief Copies data from the source tensor to the destination tensor.
 *
 * This function copies data from the source tensor `acl_src` to the destination
 * tensor `acl_dst`.
 *
 * @param ctx The context for the CANN backend operations.
 * @param acl_src The source tensor from which data will be copied.
 * @param acl_dst The destination tensor where the data will be copied to.
 */
static void cann_copy(ggml_backend_cann_context& ctx, aclTensor* acl_src,
                      aclTensor* acl_dst) {
    GGML_CANN_CALL_ACLNN_OP(ctx, InplaceCopy, acl_dst, acl_src);
}

void ggml_cann_dup(ggml_backend_cann_context& ctx, ggml_tensor* dst) {
    ggml_tensor* src0 = dst->src[0];

    aclTensor* acl_src = ggml_cann_create_tensor(src0);
    aclTensor* acl_dst = ggml_cann_create_tensor(dst);
    if (ggml_are_same_shape(src0, dst)) {
        if (dst->type == src0->type) {
            cann_copy(ctx, acl_src, acl_dst);
        } else {
            aclnn_cast(ctx, acl_src, acl_dst, ggml_cann_type_mapping(dst->type));
        }
    } else {
        if (ggml_is_contiguous(src0) && ggml_is_contiguous(dst)) {
            if (dst->type == src0->type) {
                size_t cpy_size = ggml_nbytes(dst);
                ggml_cann_async_memcpy(ctx, dst->data, src0->data, cpy_size,
                    ACL_MEMCPY_DEVICE_TO_DEVICE);
                return;
            } else {
                ggml_cann_pool_alloc src_buffer_allocator(
                    ctx.pool(),
                    ggml_nelements(dst) * ggml_type_size(dst->type));
                void* src_trans_buffer = src_buffer_allocator.get();
                size_t src_trans_nb[GGML_MAX_DIMS];
                src_trans_nb[0] = ggml_type_size(dst->type);
                for (int i = 1; i < GGML_MAX_DIMS; i++) {
                    src_trans_nb[i] = src_trans_nb[i - 1] * src0->ne[i - 1];
                }
                aclTensor* src_trans_tensor = ggml_cann_create_tensor(
                    src_trans_buffer, ggml_cann_type_mapping(dst->type),
                    ggml_type_size(dst->type), src0->ne, src_trans_nb,
                    GGML_MAX_DIMS);

                aclnn_cast(ctx, acl_src, src_trans_tensor, ggml_cann_type_mapping(dst->type));
                size_t cpy_size = ggml_nbytes(dst);
                ggml_cann_async_memcpy(ctx, dst->data, src_trans_buffer, cpy_size,
                    ACL_MEMCPY_DEVICE_TO_DEVICE);
                ggml_cann_release_resources(ctx, src_trans_tensor);
                return;
            }
        } else if (ggml_is_contiguous(dst)) {
            ggml_cann_pool_alloc src_buffer_allocator(
                ctx.pool(), ggml_nelements(dst) * ggml_type_size(dst->type));
            void* src_trans_buffer = src_buffer_allocator.get();
            size_t src_trans_nb[GGML_MAX_DIMS];
            src_trans_nb[0] = ggml_type_size(dst->type);
            for (int i = 1; i < GGML_MAX_DIMS; i++) {
                src_trans_nb[i] = src_trans_nb[i - 1] * src0->ne[i - 1];
            }
            aclTensor* src_trans_tensor = ggml_cann_create_tensor(
                src_trans_buffer, ggml_cann_type_mapping(dst->type),
                ggml_type_size(dst->type), src0->ne, src_trans_nb,
                GGML_MAX_DIMS);

            aclnn_cast(ctx, acl_src, src_trans_tensor, ggml_cann_type_mapping(dst->type));

            size_t cpy_size = ggml_nbytes(dst);
            ggml_cann_async_memcpy(ctx, dst->data, src_trans_buffer, cpy_size,
                ACL_MEMCPY_DEVICE_TO_DEVICE);
            ggml_cann_release_resources(ctx, src_trans_tensor);
            return;
        } else {
            GGML_ABORT("Unsupport dst is not tontiguous.");
        }
    }
    ggml_cann_release_resources(ctx, acl_src, acl_dst);
}

/**
 * @brief Creates an ACL tensor initialized with zeros using a provided buffer.
 *
 * This function initializes a tensor with zeros using the specified buffer and
 * tensor parameters.
 *
 * @param ctx The context for the CANN backend operations.
 * @param buffer The buffer to be used for the tensor data.
 * @param n_bytes The size of the buffer in bytes.
 * @param ne An array specifying the extents (sizes) of each dimension of the
 * tensor.
 * @param dims The number of dimensions of the tensor.
 * @param type The data type of the tensor.
 * @param type_size The size of each element in the tensor data type.
 * @return An ACL tensor initialized with zeros.
 */
static aclTensor* aclnn_zero(ggml_backend_cann_context& ctx, void* buffer,
                             size_t n_bytes, int64_t* ne, int64_t dims,
                             aclDataType type, size_t type_size) {
    size_t nb[GGML_MAX_DIMS];
    nb[0] = type_size;
    for (int i = 1; i < dims; i++) {
        nb[i] = nb[i - 1] * ne[i - 1];
    }

    ggml_cann_async_memset(ctx, buffer, n_bytes, 0);
    aclTensor* zero =
        ggml_cann_create_tensor(buffer, type, type_size, ne, nb, dims);
    return zero;
}

/**
 * @brief Creates an ACL tensor initialized with value using a provided buffer.
 *
 * This function initializes a tensor with value using the specified buffer and
 * tensor parameters.
 *
 * @param ctx The context for the CANN backend operations.
 * @param buffer The buffer to be used for the tensor data.
 * @param n_bytes The size of the buffer in bytes.
 * @param ne An array specifying the extents (sizes) of each dimension of the
 * tensor.
 * @param dims The number of dimensions of the tensor.
 * @param type The data type of the tensor.
 * @param type_size The size of each element in the tensor data type.
 * @param value The value to be used for initializing the tensor (default
 * is 1.0).
 * @return An ACL tensor initialized with value.
 */
static aclTensor* aclnn_values(ggml_backend_cann_context& ctx, void* buffer,
                               size_t n_bytes, int64_t* ne, int64_t dims,
                               aclDataType type, size_t type_size,
                               float value = 1.0f) {
    aclTensor* acl_tensor =
        aclnn_zero(ctx, buffer, n_bytes, ne, dims, type, type_size);
    float alpha_host = 1.0f;
    aclScalar* alpha = aclCreateScalar(&alpha_host, aclDataType::ACL_FLOAT);
    aclScalar* other = aclCreateScalar(&value, aclDataType::ACL_FLOAT);
    GGML_CANN_CALL_ACLNN_OP(ctx, InplaceAdds, acl_tensor, other, alpha);
    return acl_tensor;
}

void ggml_cann_rms_norm(ggml_backend_cann_context& ctx, ggml_tensor* dst) {
    ggml_tensor* src = dst->src[0];

    aclTensor* acl_src = ggml_cann_create_tensor(src);
    aclTensor* acl_dst = ggml_cann_create_tensor(dst);

    float eps;
    memcpy(&eps, dst->op_params, sizeof(float));
    size_t one_tensor_n_bytes = src->ne[0] * ggml_element_size(src);
    ggml_cann_pool_alloc one_tensor_allocator(ctx.pool(), one_tensor_n_bytes);

    aclTensor* acl_gamma = aclnn_values(
        ctx, one_tensor_allocator.get(), one_tensor_n_bytes, src->ne, 1,
        ggml_cann_type_mapping(src->type), ggml_element_size(src));

    size_t zero_tensor_n_bytes =
        src->ne[1] * src->ne[2] * src->ne[3] * ggml_element_size(src);
    ggml_cann_pool_alloc zero_tensor_allocator(ctx.pool(), zero_tensor_n_bytes);
    aclTensor* acl_rstd =
        aclnn_zero(ctx, zero_tensor_allocator.get(), zero_tensor_n_bytes,
                   src->ne, GGML_MAX_DIMS, ggml_cann_type_mapping(src->type),
                   ggml_element_size(src));
    GGML_CANN_CALL_ACLNN_OP(ctx, RmsNorm, acl_src, acl_gamma, eps, acl_dst, acl_rstd);
    ggml_cann_release_resources(ctx, acl_src, acl_dst, acl_gamma, acl_rstd);
}

// TODO: performace is low.
void ggml_cann_diag_mask(ggml_backend_cann_context& ctx, ggml_tensor* dst,
                         float value) {
    ggml_tensor* src = dst->src[0];

    aclTensor* acl_src = ggml_cann_create_tensor(src);
    aclTensor* acl_dst = ggml_cann_create_tensor(dst);

    const int n_past = ((int32_t*)dst->op_params)[0];

    size_t one_tensor_n_bytes = src->ne[0] * src->ne[1] * src->ne[2] *
                                src->ne[3] * ggml_element_size(src);
    ggml_cann_pool_alloc one_tensor_allocator(ctx.pool(), one_tensor_n_bytes);

    aclTensor* mask_tensor =
        aclnn_values(ctx, one_tensor_allocator.get(), one_tensor_n_bytes,
                     src->ne, GGML_MAX_DIMS, ggml_cann_type_mapping(src->type),
                     ggml_element_size(src), value);

    aclScalar* alpha = nullptr;
    float alphaValue = 1.0f;
    alpha = aclCreateScalar(&alphaValue, aclDataType::ACL_FLOAT);

    GGML_CANN_CALL_ACLNN_OP(ctx, InplaceTriu, mask_tensor, n_past + 1);
    GGML_CANN_CALL_ACLNN_OP(ctx, Tril, acl_src, n_past + 1, acl_dst);
    GGML_CANN_CALL_ACLNN_OP(ctx, InplaceAdd, acl_dst, mask_tensor, alpha);
    ggml_cann_release_resources(ctx, alpha, acl_src, acl_dst, mask_tensor);
}

/**
 * @brief Permutes the dimensions of a tensor according to a specified order.
 *
 * This function permutes the dimensions of the source tensor `acl_src`
 * according to the order specified in the `new_dim` array and stores the result
 * in the destination tensor `acl_dst`.
 *
 * @param ctx The context for the CANN backend operations.
 * @param acl_src The source tensor whose dimensions will be permuted.
 * @param acl_dst The destination tensor where the permuted result will be
 * stored.
 * @param new_dim An array specifying the new order of dimensions for the
 * tensor.
 * @param dims The number of dimensions in the tensor.
 */
static void aclnn_permute(ggml_backend_cann_context& ctx, aclTensor* acl_src,
                          aclTensor* acl_dst, int64_t* new_dim, uint64_t dims) {
    aclIntArray* acl_dims = aclCreateIntArray(new_dim, dims);
    GGML_CANN_CALL_ACLNN_OP(ctx, Permute, acl_src, acl_dims, acl_dst);
    ggml_cann_release_resources(ctx, acl_dims);
}

static void ggml_cann_im2col_2d_post_process(ggml_backend_cann_context& ctx,
                                             ggml_tensor* dst,
                                             ggml_tensor* src1,
                                             aclTensor* tmp_cast_tensor,
                                             aclTensor* tmp_im2col_tensor) {
    // Permute: [N, IC * KH * KW, OW * OH] -> [N, OW * OH, IC * KH * KW]
    int64_t dst_ne[] = {dst->ne[0], dst->ne[1] * dst->ne[2], dst->ne[3]};
    size_t dst_nb[] = {dst->nb[0], dst->nb[1], dst->nb[3]};
    aclTensor* acl_dst =
        ggml_cann_create_tensor(dst, dst_ne, dst_nb, GGML_MAX_DIMS - 1);

    int64_t permute_dim[] = {0, 2, 1};
    if (src1->type != dst->type) {
        aclnn_permute(ctx, tmp_cast_tensor, acl_dst, permute_dim, 3);
    } else {
        aclnn_permute(ctx, tmp_im2col_tensor, acl_dst, permute_dim, 3);
    }

    ggml_cann_release_resources(ctx, acl_dst);
}

static void ggml_cann_im2col_1d_post_process(
    ggml_backend_cann_context& ctx, ggml_tensor* dst, ggml_tensor* src1,
    aclTensor* tmp_cast_tensor, aclTensor* tmp_im2col_tensor,
    const std::vector<int64_t>& im2col_op_params) {
    // get params
    const int64_t KH = im2col_op_params[0];
    const int64_t KW = im2col_op_params[1];
    const int64_t IW = im2col_op_params[2];
    const int64_t IC = im2col_op_params[3];
    const int64_t N = im2col_op_params[4];
    const int64_t OH = im2col_op_params[5];
    const int64_t OW = im2col_op_params[6];
    const int64_t s0 = im2col_op_params[7];
    const int64_t p0 = im2col_op_params[8];
    const int64_t d0 = im2col_op_params[9];
    const int64_t n_bytes_factor = im2col_op_params[10];

    // Permute: [N, IC * KH * KW, OW * OH] ->
    // [N, OW * OH * n_bytes_factor, IC * KH * KW]
    ggml_cann_pool_alloc tmp_permute_allocator(ctx.pool());
    tmp_permute_allocator.alloc(ggml_nbytes(dst) * n_bytes_factor);
    void* tmp_permute_buffer = tmp_permute_allocator.get();

    int64_t tmp_permute_ne[] = {IC * KH * KW, OW * OH * n_bytes_factor, N};
    size_t tmp_permute_nb[GGML_MAX_DIMS - 1];
    tmp_permute_nb[0] = ggml_type_size(dst->type);
    for (int i = 1; i < GGML_MAX_DIMS - 1; i++) {
        tmp_permute_nb[i] = tmp_permute_nb[i - 1] * tmp_permute_ne[i - 1];
    }

    aclTensor* tmp_permute_tensor = ggml_cann_create_tensor(
        tmp_permute_buffer, ggml_cann_type_mapping(dst->type),
        ggml_type_size(dst->type), tmp_permute_ne, tmp_permute_nb,
        GGML_MAX_DIMS - 1, ACL_FORMAT_ND);

    int64_t permute_dim[] = {0, 2, 1};
    if (src1->type != dst->type) {
        aclnn_permute(ctx, tmp_cast_tensor, tmp_permute_tensor, permute_dim, 3);
    } else {
        aclnn_permute(ctx, tmp_im2col_tensor, tmp_permute_tensor, permute_dim,
                      3);
    }

    // number of times the kernel moves in W dimension
    const int n_step_w = (IW + 2 * p0 - d0 * (KW - 1) - 1) / s0 + 1;
    size_t offset;
    void *cur_dst_buffer = dst->data, *cur_permute_buffer = tmp_permute_buffer;

    // memory copy with offset to restore 1D im2col from 2d
    if (IC > 1) {
        offset = IC * KH * KW * n_step_w * ggml_type_size(dst->type);
        size_t size_cpy = KH * KW * ggml_type_size(dst->type);

        for (int c = 0; c < IC; c++) {
            cur_permute_buffer = (char*)tmp_permute_buffer + offset +
                                 KH * KW * c * ggml_type_size(dst->type);
            cur_dst_buffer = (char*)dst->data +
                             c * KH * KW * n_step_w * ggml_type_size(dst->type);

            for (int i = 0; i < n_step_w; i++) {
                ggml_cann_async_memcpy(ctx, cur_dst_buffer, cur_permute_buffer, size_cpy,
                    ACL_MEMCPY_DEVICE_TO_DEVICE);
                cur_dst_buffer =
                    (char*)cur_dst_buffer + KH * KW * ggml_type_size(dst->type);
                cur_permute_buffer = (char*)cur_permute_buffer +
                                     KH * KW * IC * ggml_type_size(dst->type);
            }
        }
    } else {
        offset = KH * KW * n_step_w *
                 ggml_type_size(dst->type);  // equal to ggml_nbytes(dst)
        ggml_cann_async_memcpy(ctx, dst->data, (char*)tmp_permute_buffer + offset, offset,
            ACL_MEMCPY_DEVICE_TO_DEVICE);
    }

    ggml_cann_release_resources(ctx, tmp_permute_tensor);
}

void ggml_cann_im2col(ggml_backend_cann_context& ctx, ggml_tensor* dst) {
    ggml_tensor* src0 = dst->src[0];  // kernel
    ggml_tensor* src1 = dst->src[1];  // input

    GGML_TENSOR_BINARY_OP_LOCALS;

    // aclnnIm2col only works on 2D. set s1, p1, d1 to 1 to perform 2D
    // im2col and do post-processing to restore it to 1D.
    const bool is_2D = ((const int32_t*)(dst->op_params))[6] == 1;
    const int32_t s0 = ((const int32_t*)(dst->op_params))[0];
    const int32_t s1 = is_2D ? ((const int32_t*)(dst->op_params))[1] : 1;
    const int32_t p0 = ((const int32_t*)(dst->op_params))[2];
    const int32_t p1 = is_2D ? ((const int32_t*)(dst->op_params))[3] : 1;
    const int32_t d0 = ((const int32_t*)(dst->op_params))[4];
    const int32_t d1 = is_2D ? ((const int32_t*)(dst->op_params))[5] : 1;

    const int64_t N = ne13;
    const int64_t IC = ne12;
    const int64_t KH = ne01;
    const int64_t KW = ne00;
    const int64_t IW = ne10;

    const int64_t OH = is_2D ? ne2 : 1;
    const int64_t OW = ne1;

    // memory allocated increased to 3x when is_2D == false
    const int64_t n_bytes_factor = is_2D ? 1 : 3;

    // im2col: [N,C,H,W] -> [N, IC * KH * KW, OW * OH * n_bytes_factor]
    aclTensor* acl_src1 = ggml_cann_create_tensor(src1);
    int64_t tmp_im2col_ne[] = {OW * OH * n_bytes_factor, IC * KH * KW, N};
    size_t tmp_im2col_nb[GGML_MAX_DIMS - 1];

    tmp_im2col_nb[0] = ggml_type_size(src1->type);
    for (int i = 1; i < GGML_MAX_DIMS - 1; i++) {
        tmp_im2col_nb[i] = tmp_im2col_nb[i - 1] * tmp_im2col_ne[i - 1];
    }

    // Calculate im2col.
    // If dst is f16, tmp_buffer is f32, we need alloc src.typesize *
    // dst.elemcount.
    ggml_cann_pool_alloc im2col_allocator(
        ctx.pool(),
        ggml_nelements(dst) * ggml_element_size(src1) * n_bytes_factor);
    void* tmp_im2col_buffer = im2col_allocator.get();

    aclTensor* tmp_im2col_tensor = ggml_cann_create_tensor(
        tmp_im2col_buffer, ggml_cann_type_mapping(src1->type),
        ggml_type_size(src1->type), tmp_im2col_ne, tmp_im2col_nb,
        GGML_MAX_DIMS - 1, ACL_FORMAT_ND);

    std::vector<int64_t> kernel_dims = {KH, KW};
    std::vector<int64_t> dilation_size = {d1, d0};
    std::vector<int64_t> padding_dims = {p1, p0};
    std::vector<int64_t> stride_dims = {s1, s0};
    auto* kernel_size = aclCreateIntArray(kernel_dims.data(), 2);
    auto* dilations = aclCreateIntArray(dilation_size.data(), 2);
    auto* paddings = aclCreateIntArray(padding_dims.data(), 2);
    auto* strides = aclCreateIntArray(stride_dims.data(), 2);
    GGML_CANN_CALL_ACLNN_OP(ctx, Im2col, acl_src1, kernel_size, dilations,
                    paddings, strides, tmp_im2col_tensor);

    // Cast if dst is f16.
    aclTensor* tmp_cast_tensor = nullptr;
    ggml_cann_pool_alloc tmp_cast_allocator(ctx.pool());
    void* tmp_cast_buffer = nullptr;
    if (src1->type != dst->type) {
        tmp_cast_allocator.alloc(ggml_nbytes(dst) * n_bytes_factor);
        tmp_cast_buffer = tmp_cast_allocator.get();
        size_t temp_cast_nb[GGML_MAX_DIMS - 1];
        temp_cast_nb[0] = ggml_type_size(dst->type);
        for (int i = 1; i < GGML_MAX_DIMS - 1; i++) {
            temp_cast_nb[i] = temp_cast_nb[i - 1] * tmp_im2col_ne[i - 1];
        }

        tmp_cast_tensor = ggml_cann_create_tensor(
            tmp_cast_buffer, ggml_cann_type_mapping(dst->type),
            ggml_type_size(dst->type), tmp_im2col_ne, temp_cast_nb,
            GGML_MAX_DIMS - 1, ACL_FORMAT_ND);
        aclnn_cast(ctx, tmp_im2col_tensor, tmp_cast_tensor, ggml_cann_type_mapping(dst->type));
    }

    // post-processing
    if (is_2D) {
        ggml_cann_im2col_2d_post_process(ctx, dst, src1, tmp_cast_tensor,
                                         tmp_im2col_tensor);
    } else {
        std::vector<int64_t> im2col_op_params = {
            KH, KW, IW, IC, N, OH, OW, s0, p0, d0, n_bytes_factor};
        ggml_cann_im2col_1d_post_process(ctx, dst, src1, tmp_cast_tensor,
                                         tmp_im2col_tensor, im2col_op_params);
    }

    ggml_cann_release_resources(ctx, acl_src1, tmp_im2col_tensor, tmp_cast_tensor,
        kernel_size, dilations, paddings, strides);
}

/**
 * @brief Applies element-wise exponential function to the elements of a tensor.
 *
 * This function computes the exponential of each element in the source tensor
 * `acl_src` and stores the result back into the same tensor.
 * The operation is defined as:
 * \f[
 *     \text {acl_src }_i=e^{acl\_src_i}
 * \f]
 *
 * @param ctx The context for the CANN backend operations.
 * @param acl_src The tensor on which the exponential function will be applied.
 */
static void aclnn_exp(ggml_backend_cann_context& ctx, aclTensor* acl_src) {
    GGML_CANN_CALL_ACLNN_OP(ctx, InplaceExp, acl_src);
}

void aclnn_cos(ggml_backend_cann_context& ctx, aclTensor* acl_src,
                      aclTensor* acl_dst) {
    GGML_CANN_CALL_ACLNN_OP(ctx, Cos, acl_src, acl_dst);
}

void aclnn_sin(ggml_backend_cann_context& ctx, aclTensor* acl_src,
                      aclTensor* acl_dst) {
    GGML_CANN_CALL_ACLNN_OP(ctx, Sin, acl_src, acl_dst);
}

void ggml_cann_timestep_embedding(ggml_backend_cann_context& ctx,
                                  ggml_tensor* dst) {
    const ggml_tensor* src = dst->src[0];

    GGML_ASSERT(src->type == GGML_TYPE_F32);
    GGML_ASSERT(dst->type == GGML_TYPE_F32);

    const int dim = dst->op_params[0];
    const int max_period = dst->op_params[1];
    int half = dim / 2;

    aclTensor* acl_src = ggml_cann_create_tensor(src);

    // arange: [0, ..., half)
    float start = 0;
    float stop = half;
    float step = 1;
    int64_t n_elements_arange = half;
    int64_t tmp_arange_ne[] = {half};
    size_t tmp_arange_nb[] = {sizeof(dst->type)};

    ggml_cann_pool_alloc arange_allocator(ctx.pool(), half * sizeof(dst->type));
    void* tmp_arange_buffer = arange_allocator.get();
    aclTensor* tmp_arange_tensor = ggml_cann_create_tensor(
        tmp_arange_buffer, ggml_cann_type_mapping(dst->type),
        ggml_type_size(dst->type), tmp_arange_ne, tmp_arange_nb,
        GGML_MAX_DIMS - 3, ACL_FORMAT_ND);

    aclnn_arange(ctx, tmp_arange_tensor, start, stop, step, n_elements_arange);

    // freq
    float freq_param = -logf(max_period) / half;
    bool inplace = true;
    aclnn_muls(ctx, tmp_arange_tensor, freq_param, nullptr, inplace);
    aclnn_exp(ctx, tmp_arange_tensor);

    // permute: src [0,1,2,3]->[0,1,3,2]
    int64_t tmp_permute_ne[] = {src->ne[1], src->ne[0], src->ne[2], src->ne[3]};
    size_t tmp_permute_nb[GGML_MAX_DIMS];
    tmp_permute_nb[0] = ggml_type_size(src->type);
    for (int i = 1; i < GGML_MAX_DIMS; i++) {
        tmp_permute_nb[i] = tmp_permute_nb[i - 1] * tmp_permute_ne[i - 1];
    }

    ggml_cann_pool_alloc permute_allocator(ctx.pool(), ggml_nbytes(src));
    void* tmp_permute_buffer = permute_allocator.get();
    aclTensor* tmp_permute_tensor = ggml_cann_create_tensor(
        tmp_permute_buffer, ggml_cann_type_mapping(src->type),
        ggml_type_size(src->type), tmp_permute_ne, tmp_permute_nb,
        GGML_MAX_DIMS, ACL_FORMAT_ND);
    int64_t permute_dim[] = {0, 1, 3, 2};
    int64_t num_dims = 4;
    aclnn_permute(ctx, acl_src, tmp_permute_tensor, permute_dim, num_dims);

    // timestep * freq
    int64_t tmp_mul_ne[] = {src->ne[1] * half, src->ne[0], src->ne[2],
                            src->ne[3]};
    size_t tmp_mul_nb[GGML_MAX_DIMS];
    tmp_mul_nb[0] = ggml_type_size(src->type);
    for (int i = 1; i < GGML_MAX_DIMS; i++) {
        tmp_mul_nb[i] = tmp_mul_nb[i - 1] * tmp_mul_ne[i - 1];
    }

    int mul_nelements =
        src->ne[1] * half * src->ne[0] * src->ne[2] * src->ne[3];

    ggml_cann_pool_alloc mul_allocator(
        ctx.pool(), mul_nelements * ggml_type_size(src->type));
    void* tmp_mul_buffer = mul_allocator.get();
    aclTensor* tmp_mul_tensor = ggml_cann_create_tensor(
        tmp_mul_buffer, ggml_cann_type_mapping(src->type),
        ggml_type_size(src->type), tmp_mul_ne, tmp_mul_nb, GGML_MAX_DIMS,
        ACL_FORMAT_ND);
    aclnn_mul(ctx, tmp_permute_tensor, tmp_arange_tensor, tmp_mul_tensor);

    // cos
    ggml_cann_pool_alloc cos_allocator(
        ctx.pool(), mul_nelements * ggml_type_size(src->type));
    void* tmp_cos_buffer = cos_allocator.get();
    aclTensor* tmp_cos_tensor = ggml_cann_create_tensor(
        tmp_cos_buffer, ggml_cann_type_mapping(dst->type),
        ggml_type_size(dst->type), tmp_mul_ne, tmp_mul_nb, GGML_MAX_DIMS,
        ACL_FORMAT_ND);

    aclnn_cos(ctx, tmp_mul_tensor, tmp_cos_tensor);

    // sin
    ggml_cann_pool_alloc sin_allocator(
        ctx.pool(), mul_nelements * ggml_type_size(src->type));
    void* tmp_sin_buffer = sin_allocator.get();
    aclTensor* tmp_sin_tensor = ggml_cann_create_tensor(
        tmp_sin_buffer, ggml_cann_type_mapping(dst->type),
        ggml_type_size(dst->type), tmp_mul_ne, tmp_mul_nb, GGML_MAX_DIMS,
        ACL_FORMAT_ND);

    aclnn_sin(ctx, tmp_mul_tensor, tmp_sin_tensor);

    // concat
    int64_t concat_dim = 3;
    aclTensor* acl_dst = ggml_cann_create_tensor(dst);
    aclTensor* tensors[] = {tmp_cos_tensor, tmp_sin_tensor};
    aclTensorList* tensor_list = aclCreateTensorList(tensors, 2);
    aclnn_concat(ctx, tensor_list, acl_dst, concat_dim);

    // release
    // segmentation fault when delete both tensorList and his elements.
    ggml_cann_release_resources(ctx, tensor_list, acl_src, tmp_arange_tensor,
        tmp_permute_tensor, tmp_mul_tensor, acl_dst);
}

/**
 * @brief Fills a tensor with a scalar value.
 *
 * This function fills the destination tensor `acl_dst` with the scalar value
 * `scalar`.
 *
 * @param ctx The context for the CANN backend operations.
 * @param scalar The scalar value used to fill the tensor.
 * @param acl_dst The destination tensor to be filled with the scalar value.
 */
static void aclnn_fill_scalar(ggml_backend_cann_context& ctx, float scalar,
                              aclTensor* acl_dst) {
    auto acl_scalar = aclCreateScalar(&scalar, aclDataType::ACL_FLOAT);
    GGML_CANN_CALL_ACLNN_OP(ctx, InplaceFillScalar, acl_dst, acl_scalar);
    ggml_cann_release_resources(ctx, acl_scalar);
}

/**
 * @brief Raises each element of a tensor to the power of the corresponding
 * element in another tensor.
 *
 * This function computes the element-wise power of the destination tensor
 * `acl_dst` raised to the power of the exponent tensor `acl_exp`.
 * The operation is defined as:
 * \f[
 *     \text {acl_dst }_i=acl\_dst_i^{\text {acl_exp }_i}
 * \f]
 *
 * @param ctx The context for the CANN backend operations.
 * @param acl_dst The destination tensor, which also serves as the base tensor.
 * @param acl_exp The exponent tensor, each element of which is used to raise
 * the corresponding element in the destination tensor.
 */
static void aclnn_pow_tensor_tensor(ggml_backend_cann_context& ctx,
                                    aclTensor* acl_dst, aclTensor* acl_exp) {
    GGML_CANN_CALL_ACLNN_OP(ctx, InplacePowTensorTensor, acl_dst, acl_exp);
}

/**
 * @brief   Applies the Alibi (Attention with Linear Biases) mechanism to the
 * @details This function implements the Alibi mechanism, which introduces
 *          learnable biases into the attention scores to simulate relative
 *          position encoding without the need for explicit positional
 *          embeddings.
 *
 * @param ctx          The backend CANN context for executing operations.
 * @param acl_src      The source tensor representing the query or key.
 * @param acl_position The position tensor containing relative positions.
 * @param acl_dst      The destination tensor where the result will be stored.
 * @param n_head       The number of attention heads.
 * @param src_ne       The dimensions of the source tensor.
 * @param src_nb0      The byte size of the first dimension of the source
 tensor.
 * @param max_bias     The maximum bias value used in the Alibi mechanism.
 * @param dst          The destination tensor object for additional metadata.
 *
 * The function performs the following steps:
 * 1. Calculates the logarithm floor of the number of heads to determine the
      base for bias calculation.
 * 2. Initializes arrays with arithmetic sequences and fills them with bias
      values.
 * 3. Computes the bias tensor based on the calculated biases and arithmetic
      sequences.
 * 4. Reshapes the bias tensor to match the dimensions of the input tensors.
 * 5. Multiplies the position tensor by the bias tensor.
 * 6. Adds the result of the multiplication to the source tensor to produce the
      final output.
 */
static void aclnn_alibi(ggml_backend_cann_context& ctx, aclTensor* acl_src,
                        aclTensor* acl_position, aclTensor* acl_dst,
                        const int n_head, int64_t* src_ne, const size_t src_nb0,
                        float max_bias, ggml_tensor* dst) {
    const int64_t ne2_ne3 = src_ne[2] * src_ne[3];
    GGML_ASSERT(src_nb0 == sizeof(float));
    GGML_ASSERT(n_head == src_ne[2]);

    const int n_heads_log2_floor = 1u << (uint32_t)floor(log2(n_head));

    float m0 = powf(2.0f, -(max_bias) / n_heads_log2_floor);
    float m1 = powf(2.0f, -(max_bias / 2.0f) / n_heads_log2_floor);

    // init arange
    ggml_cann_pool_alloc arange_allocator(ctx.pool(),
                                          ne2_ne3 * ggml_type_size(dst->type));
    void* tmp_arange_buffer = arange_allocator.get();

    // arange1: [1, ..., n_heads_log2_floor+1)
    float start = 1;
    float stop = n_heads_log2_floor + 1;
    float step = 1;
    int64_t n_elements_arange = n_heads_log2_floor;

    int64_t tmp_arange1_ne[] = {n_heads_log2_floor};
    size_t tmp_arange1_nb[] = {sizeof(dst->type)};
    aclTensor* tmp_arange1_tensor = ggml_cann_create_tensor(
        tmp_arange_buffer, ggml_cann_type_mapping(dst->type),
        ggml_type_size(dst->type), tmp_arange1_ne, tmp_arange1_nb,
        GGML_MAX_DIMS - 3, ACL_FORMAT_ND);

    aclnn_arange(ctx, tmp_arange1_tensor, start, stop, step, n_elements_arange);

    aclTensor* tmp_arange2_tensor = nullptr;
    if (n_heads_log2_floor < ne2_ne3) {
        // arange2: [1, ..., 2 * (k - n_heads_log2_floor) + 1)
        start = 1;
        stop = 2 * (ne2_ne3 - n_heads_log2_floor) + 1;
        step = 2;
        n_elements_arange = ne2_ne3 - n_heads_log2_floor;
        int64_t tmp_arange2_ne[] = {ne2_ne3 - n_heads_log2_floor};
        size_t tmp_arange2_nb[] = {sizeof(dst->type)};

        aclTensor* tmp_arange2_tensor = ggml_cann_create_tensor(
            (char*)tmp_arange_buffer +
                n_heads_log2_floor * ggml_type_size(dst->type),
            ggml_cann_type_mapping(dst->type), ggml_type_size(dst->type),
            tmp_arange2_ne, tmp_arange2_nb, GGML_MAX_DIMS - 3, ACL_FORMAT_ND);
        aclnn_arange(ctx, tmp_arange2_tensor, start, stop, step,
                     n_elements_arange);
    }

    // init mk_base
    ggml_cann_pool_alloc mk_base_allocator(ctx.pool(),
                                           ne2_ne3 * ggml_type_size(dst->type));
    void* tmp_mk_base_buffer = mk_base_allocator.get();
    int64_t tmp_mk_base1_ne[] = {n_heads_log2_floor};
    size_t tmp_mk_base1_nb[] = {sizeof(dst->type)};
    aclTensor* tmp_mk_base1_tensor = ggml_cann_create_tensor(
        tmp_mk_base_buffer, ggml_cann_type_mapping(dst->type),
        ggml_type_size(dst->type), tmp_mk_base1_ne, tmp_mk_base1_nb,
        GGML_MAX_DIMS - 3, ACL_FORMAT_ND);

    aclnn_fill_scalar(ctx, m0, tmp_mk_base1_tensor);

    aclTensor* tmp_mk_base2_tensor = nullptr;
    if (n_heads_log2_floor < ne2_ne3) {
        int64_t tmp_mk_base2_ne[] = {ne2_ne3 - n_heads_log2_floor};
        size_t tmp_mk_base2_nb[] = {sizeof(dst->type)};
        aclTensor* tmp_mk_base2_tensor = ggml_cann_create_tensor(
            (char*)tmp_mk_base_buffer +
                n_heads_log2_floor * ggml_type_size(dst->type),
            ggml_cann_type_mapping(dst->type), ggml_type_size(dst->type),
            tmp_mk_base2_ne, tmp_mk_base2_nb, GGML_MAX_DIMS - 3, ACL_FORMAT_ND);
        aclnn_fill_scalar(ctx, m1, tmp_mk_base2_tensor);
    }

    // init mk
    int64_t tmp_mk_base_ne[] = {ne2_ne3};
    size_t tmp_mk_base_nb[] = {sizeof(dst->type)};
    aclTensor* tmp_mk_base_tensor = ggml_cann_create_tensor(
        tmp_mk_base_buffer, ggml_cann_type_mapping(dst->type),
        ggml_type_size(dst->type), tmp_mk_base_ne, tmp_mk_base_nb,
        GGML_MAX_DIMS - 3, ACL_FORMAT_ND);
    aclTensor* tmp_arange_tensor = ggml_cann_create_tensor(
        tmp_arange_buffer, ggml_cann_type_mapping(dst->type),
        ggml_type_size(dst->type), tmp_mk_base_ne, tmp_mk_base_nb,
        GGML_MAX_DIMS - 3, ACL_FORMAT_ND);
    aclnn_pow_tensor_tensor(ctx, tmp_mk_base_tensor, tmp_arange_tensor);

    // reshape mk
    int64_t tmp_mk_ne[] = {1, 1, src_ne[2], src_ne[3]};
    size_t tmp_mk_nb[GGML_MAX_DIMS];
    tmp_mk_nb[0] = ggml_type_size(dst->type);
    for (int i = 1; i < GGML_MAX_DIMS; i++) {
        tmp_mk_nb[i] = tmp_mk_nb[i - 1] * tmp_mk_ne[i - 1];
    }
    aclTensor* tmp_mk_tensor = ggml_cann_create_tensor(
        tmp_mk_base_buffer, ggml_cann_type_mapping(dst->type),
        ggml_type_size(dst->type), tmp_mk_ne, tmp_mk_nb, GGML_MAX_DIMS,
        ACL_FORMAT_ND);

    // acl_position * mk
    int64_t tmp_output_ne[] = {src_ne[0], src_ne[1], src_ne[2], src_ne[3]};
    size_t tmp_output_nb[GGML_MAX_DIMS];
    tmp_output_nb[0] = ggml_type_size(dst->type);
    for (int i = 1; i < GGML_MAX_DIMS; i++) {
        tmp_output_nb[i] = tmp_output_nb[i - 1] * tmp_output_ne[i - 1];
    }
    ggml_cann_pool_alloc output_allocator(ctx.pool(), ggml_nbytes(dst));
    void* tmp_output_buffer = output_allocator.get();
    aclTensor* tmp_output_tensor = ggml_cann_create_tensor(
        tmp_output_buffer, ggml_cann_type_mapping(dst->type),
        ggml_type_size(dst->type), tmp_output_ne, tmp_output_nb, GGML_MAX_DIMS,
        ACL_FORMAT_ND);
    aclnn_mul(ctx, acl_position, tmp_mk_tensor, tmp_output_tensor);

    // add
    aclnn_add(ctx, tmp_output_tensor, acl_src, acl_dst);
    ggml_cann_release_resources(ctx, tmp_arange1_tensor, tmp_arange2_tensor,
        tmp_mk_base1_tensor, tmp_mk_base2_tensor, tmp_mk_base_tensor,
        tmp_arange_tensor, tmp_mk_tensor, tmp_output_tensor);
}

void ggml_cann_cpy(ggml_backend_cann_context& ctx, ggml_tensor* dst) {
    ggml_cann_dup(ctx, dst);
}

/**
 * @brief Applies the softmax function to a tensor along a specified dimension.
 *
 * This function computes the softmax of the source tensor `acl_src` along the
 * specified dimension `dim` and stores the result in the destination tensor
 * `acl_dst`.
 *
 * @param ctx The context for the CANN backend operations.
 * @param acl_src The source tensor on which the softmax function will be
 * applied.
 * @param dim The dimension along which the softmax function will be computed.
 * @param acl_dst The destination tensor where the softmax results will be
 * stored.
 */
static void aclnn_softmax(ggml_backend_cann_context& ctx, aclTensor* acl_src,
                          int64_t dim, aclTensor* acl_dst) {
    GGML_CANN_CALL_ACLNN_OP(ctx, Softmax, acl_src, dim, acl_dst);
}

void ggml_cann_softmax(ggml_backend_cann_context& ctx, ggml_tensor* dst) {
    ggml_tensor* src0 = dst->src[0];
    ggml_tensor* src1 = dst->src[1];  // mask

    aclTensor* acl_src0 = ggml_cann_create_tensor(src0);
    aclTensor* acl_dst = ggml_cann_create_tensor(dst);

    float scale = 1.0f;
    float max_bias = 0.0f;

    memcpy(&scale, (float*)dst->op_params + 0, sizeof(float));
    memcpy(&max_bias, (float*)dst->op_params + 1, sizeof(float));

    // input mul scale
    aclScalar* acl_scale = aclCreateScalar(&scale, aclDataType::ACL_FLOAT);

    size_t n_bytes = ggml_nbytes(src0);
    ggml_cann_pool_alloc mul_scale_allocator(ctx.pool(), n_bytes);
    void* input_mul_scale_buffer = mul_scale_allocator.get();
    aclTensor* acl_input_mul_scale_tensor = ggml_cann_create_tensor(
        input_mul_scale_buffer, ACL_FLOAT, ggml_type_size(src0->type), src0->ne,
        src0->nb, GGML_MAX_DIMS);

    bool inplace = false;
    aclnn_muls(ctx, acl_src0, scale, acl_input_mul_scale_tensor, inplace);

    // mask
    aclTensor* acl_src1_fp32_tensor = nullptr;
    aclTensor* tmp_mask_tensor = nullptr;
    ggml_cann_pool_alloc src1_fp32_allocator(ctx.pool());
    if (src1) {
        const bool use_f16 = src1->type == GGML_TYPE_F16;
        if (use_f16) {
            // cast to fp32
            size_t n_bytes = ggml_nelements(src1) * sizeof(float_t);
            size_t src1_fp32_nb[GGML_MAX_DIMS];
            src1_fp32_nb[0] = sizeof(float_t);
            for (int i = 1; i < GGML_MAX_DIMS; i++) {
                src1_fp32_nb[i] = src1_fp32_nb[i - 1] * src1->ne[i - 1];
            }
            src1_fp32_allocator.alloc(n_bytes);
            void* src1_fp32_buffer = src1_fp32_allocator.get();
            acl_src1_fp32_tensor = ggml_cann_create_tensor(
                src1_fp32_buffer, ACL_FLOAT, sizeof(float), src1->ne,
                src1_fp32_nb, GGML_MAX_DIMS);
            aclTensor* acl_src1 = ggml_cann_create_tensor(src1);
            aclnn_cast(ctx, acl_src1, acl_src1_fp32_tensor, ACL_FLOAT);
            ggml_cann_release_resources(ctx, acl_src1);
        } else {
            acl_src1_fp32_tensor = ggml_cann_create_tensor(src1);
        }

        // broadcast the mask across rows, only use ne11 of ne01 in mask
        if (src1->ne[1] != src0->ne[1]) {
            // mask shape: [1,1,ne11,ne10]
            int64_t tmp_mask_ne[] = {src0->ne[0], src0->ne[1], 1, 1};
            size_t tmp_mask_nb[GGML_MAX_DIMS];
            tmp_mask_nb[0] = sizeof(float_t);
            for (int i = 1; i < GGML_MAX_DIMS; i++) {
                tmp_mask_nb[i] = tmp_mask_nb[i - 1] * tmp_mask_ne[i - 1];
            }
            tmp_mask_tensor = ggml_cann_create_tensor(
                src1->data, ACL_FLOAT, sizeof(float), tmp_mask_ne, tmp_mask_nb,
                GGML_MAX_DIMS, ACL_FORMAT_ND);
        }

        // alibi
        const int n_head = src0->ne[2];
        const size_t src_nb0 = src0->nb[0];

        n_bytes = ggml_nbytes(dst);
        ggml_cann_pool_alloc output_allocator(ctx.pool(), n_bytes);
        void* output_buffer = output_allocator.get();
        aclTensor* alibi_output_tensor = ggml_cann_create_tensor(
            output_buffer, ACL_FLOAT, ggml_type_size(dst->type), dst->ne,
            dst->nb, GGML_MAX_DIMS);
        if (max_bias <= 0.0f) {
            // slope = 1.0
            if (tmp_mask_tensor) {
                aclnn_add(ctx, tmp_mask_tensor, acl_input_mul_scale_tensor,
                          alibi_output_tensor);
            } else {
                aclnn_add(ctx, acl_src1_fp32_tensor, acl_input_mul_scale_tensor,
                          alibi_output_tensor);
            }
        } else {
            // slope != 1.0
            if (tmp_mask_tensor) {
                aclnn_alibi(ctx, acl_input_mul_scale_tensor, tmp_mask_tensor,
                            alibi_output_tensor, n_head, src0->ne, src_nb0,
                            max_bias, dst);
            } else {
                aclnn_alibi(ctx, acl_input_mul_scale_tensor,
                            acl_src1_fp32_tensor, alibi_output_tensor, n_head,
                            src0->ne, src_nb0, max_bias, dst);
            }
        }

        // softmax
        aclnn_softmax(ctx, alibi_output_tensor, 3, acl_dst);
        ggml_cann_release_resources(ctx, alibi_output_tensor);
    } else {
        aclnn_softmax(ctx, acl_input_mul_scale_tensor, 3, acl_dst);
    }

    ggml_cann_release_resources(ctx, acl_src0, acl_src1_fp32_tensor, acl_dst,
        acl_scale, acl_input_mul_scale_tensor, tmp_mask_tensor);
}

/**
 * @brief Performs embedding operation on a 4D tensor using the CANN backend.
 *
 * This function extracts slices from the source tensor (`src_buffer`),
 * index tensor (`index`), and destination tensor (`dst`), and performs an
 * embedding operation on them. The embedding operation is applied by iterating
 * over the last two dimensions of the source tensor, creating the necessary
 * tensors for the source, index, and output, and executing the embedding operation.
 *
 * @param ctx The context for CANN backend operations.
 * @param src_buffer The source buffer holding the data for the source tensor.
 * @param src_ne The dimensions of the source tensor.
 * @param src_nb The strides (byte offsets) of the source tensor.
 * @param index The index tensor used in the embedding operation.
 * @param dst The destination tensor where the result will be stored.
 */
static void aclnn_embedding_4d(ggml_backend_cann_context& ctx, void* src_buffer,
                            int64_t* src_ne, size_t* src_nb, ggml_tensor* index,
                            ggml_tensor* dst) {
    for (int64_t i = 0; i < src_ne[3]; i++) {
        for (int64_t j = 0; j < src_ne[2]; j++) {
            // src
            int64_t acl_src_ne[2] = {src_ne[0], src_ne[1]};
            size_t acl_src_nb[2] = {src_nb[0], src_nb[1]};
            aclTensor* acl_src_tensor = ggml_cann_create_tensor(
                (char*)src_buffer + i * src_nb[3] + j * src_nb[2],
                ggml_cann_type_mapping(dst->type), ggml_element_size(dst),
                acl_src_ne, acl_src_nb, 2);

            // index
            int64_t acl_index_ne[1] = {index->ne[0]};
            size_t acl_index_nb[1] = {index->nb[0]};
            aclTensor* acl_index = ggml_cann_create_tensor(
                (char*)index->data + i * index->nb[2] + j * index->nb[1],
                ggml_cann_type_mapping(index->type), ggml_element_size(index),
                acl_index_ne, acl_index_nb, 1);

            // out
            int64_t acl_out_ne[2] = {dst->ne[0], dst->ne[1]};
            size_t acl_out_nb[2] = {dst->nb[0], dst->nb[1]};
            aclTensor* acl_out = ggml_cann_create_tensor(
                (char*)dst->data + i * dst->nb[3] + j * dst->nb[2],
                ggml_cann_type_mapping(dst->type), ggml_element_size(dst),
                acl_out_ne, acl_out_nb, 2);
            GGML_CANN_CALL_ACLNN_OP(ctx, Embedding, acl_src_tensor, acl_index, acl_out);
            ggml_cann_release_resources(ctx, acl_src_tensor, acl_index, acl_out);
        }
    }
}

void ggml_cann_get_rows(ggml_backend_cann_context& ctx, ggml_tensor* dst) {
    ggml_tensor* src0 = dst->src[0];  // src
    ggml_tensor* src1 = dst->src[1];  // index

    switch (src0->type) {
        case GGML_TYPE_F32: {
            aclnn_embedding_4d(ctx, src0->data, src0->ne, src0->nb, src1,
                                   dst);
            break;
        }
        case GGML_TYPE_F16: {
            aclTensor* acl_src0 = ggml_cann_create_tensor(src0);
            ggml_cann_pool_alloc src_buffer_allocator(
                ctx.pool(), ggml_nelements(src0) * sizeof(float_t));
            void* src_trans_buffer = src_buffer_allocator.get();
            size_t src_trans_nb[GGML_MAX_DIMS];
            src_trans_nb[0] = sizeof(float_t);
            for (int i = 1; i < GGML_MAX_DIMS; i++) {
                src_trans_nb[i] = src_trans_nb[i - 1] * src0->ne[i - 1];
            }
            aclTensor* src_trans_tensor = ggml_cann_create_tensor(
                src_trans_buffer, ACL_FLOAT, ggml_type_size(dst->type),
                src0->ne, src_trans_nb, GGML_MAX_DIMS);
            aclnn_cast(ctx, acl_src0, src_trans_tensor, ggml_cann_type_mapping(dst->type));
            aclnn_embedding_4d(ctx, src_trans_buffer, src0->ne,
                                   src_trans_nb, src1, dst);
            ggml_cann_release_resources(ctx, acl_src0, src_trans_tensor);
            break;
        }
        case GGML_TYPE_Q8_0: {
            // add 1 dim for bcast mul.
            size_t weight_nb[GGML_MAX_DIMS + 1], scale_nb[GGML_MAX_DIMS + 1],
                dequant_nb[GGML_MAX_DIMS + 1];
            int64_t weight_ne[GGML_MAX_DIMS + 1], scale_ne[GGML_MAX_DIMS + 1],
                *dequant_ne;
            int64_t scale_offset = 0;

            // [3,4,5,64] -> [3,4,5,2,32]
            weight_ne[0] = QK8_0;
            weight_ne[1] = src0->ne[0] / QK8_0;
            weight_nb[0] = sizeof(int8_t);
            weight_nb[1] = weight_nb[0] * weight_ne[0];
            for (int i = 2; i < GGML_MAX_DIMS + 1; i++) {
                weight_ne[i] = src0->ne[i - 1];
                weight_nb[i] = weight_nb[i - 1] * weight_ne[i - 1];
            }

            // [3,4,5,64] -> [3,4,5,2,1]
            scale_ne[0] = 1;
            scale_ne[1] = src0->ne[0] / QK8_0;
            scale_nb[0] = sizeof(uint16_t);
            scale_nb[1] = scale_nb[0] * scale_ne[0];
            for (int i = 2; i < GGML_MAX_DIMS + 1; i++) {
                scale_ne[i] = src0->ne[i - 1];
                scale_nb[i] = scale_nb[i - 1] * scale_ne[i - 1];
            }

            // [3,4,5,64] -> [3,4,5,2,32]
            dequant_ne = weight_ne;
            dequant_nb[0] = sizeof(float_t);
            for (int i = 1; i < GGML_MAX_DIMS + 1; i++) {
                dequant_nb[i] = dequant_nb[i - 1] * dequant_ne[i - 1];
            }

            scale_offset = ggml_nelements(src0) * sizeof(int8_t);
            ggml_cann_pool_alloc dequant_buffer_allocator(
                ctx.pool(), ggml_nelements(src0) * sizeof(float_t));

            aclTensor* acl_weight_tensor = ggml_cann_create_tensor(
                src0->data, ACL_INT8, sizeof(int8_t), weight_ne, weight_nb,
                GGML_MAX_DIMS + 1);
            aclTensor* acl_scale_tensor = ggml_cann_create_tensor(
                src0->data, ACL_FLOAT16, sizeof(uint16_t), scale_ne, scale_nb,
                GGML_MAX_DIMS + 1, ACL_FORMAT_ND, scale_offset);
            aclTensor* dequant_tensor = ggml_cann_create_tensor(
                dequant_buffer_allocator.get(), ACL_FLOAT, sizeof(float_t),
                dequant_ne, dequant_nb, GGML_MAX_DIMS + 1);

            aclnn_mul(ctx, acl_weight_tensor, acl_scale_tensor, dequant_tensor);
            dequant_nb[0] = sizeof(float_t);
            dequant_ne = src0->ne;
            for (int i = 1; i < GGML_MAX_DIMS; i++) {
                dequant_nb[i] = dequant_nb[i - 1] * src0->ne[i - 1];
            }

            aclnn_embedding_4d(ctx, dequant_buffer_allocator.get(),
                                   dequant_ne, dequant_nb, src1, dst);

            ggml_cann_release_resources(ctx, dequant_tensor);
            break;
        }
        default:
            GGML_ABORT("Unsupported tensor type for GGML_OP_GET_ROWS");
            break;
    }
}

/**
 * @brief Repeats elements of a tensor along a specified dimension.
 *
 * This function repeats each element of the source tensor `acl_src` a specified
 * number of times (`repeats`) along the specified dimension `dim` and stores
 * the result in the destination tensor `acl_dst`.
 *
 * @param ctx The context for the CANN backend operations.
 * @param acl_src The source tensor whose elements will be repeated.
 * @param acl_dst The destination tensor where the repeated elements will be
 * stored.
 * @param dim The dimension along which the elements will be repeated.
 * @param repeats The number of times each element will be repeated.
 * @param output_size The size of the output tensor.
 */
static void aclnn_repeat_interleave(ggml_backend_cann_context& ctx,
                                    aclTensor* acl_src, aclTensor* acl_dst,
                                    int64_t dim, int64_t repeats,
                                    int64_t output_size) {
    GGML_CANN_CALL_ACLNN_OP(ctx, RepeatInterleaveIntWithDim, acl_src, repeats, dim,
                  output_size, acl_dst);
}

/**
 * @brief Performs matrix multiplication with floating-point precision on
 * tensors using the CANN backend.
 *
 * This function performs matrix multiplication of the input tensor and the
 * weight tensor, handling broadcasting and transposing as needed, and stores
 * the result in the destination tensor `dst`.
 *
 * @param ctx The context for the CANN backend operations.
 * @param dst The destination tensor where the result of the matrix
 * multiplication will be stored.
 */
static void ggml_cann_mat_mul_fp(ggml_backend_cann_context& ctx,
                                 ggml_tensor* dst) {
    ggml_tensor* weight = dst->src[0];  // weight
    ggml_tensor* input = dst->src[1];   // input

    // when weight ne2 or ne3 is 1, aclnnMatmulGetWorkspaceSize will auto
    // broadcast, when weight ne2 or ne3 is not 1, weight need repeat.
    BCAST_MUL_MAT_SHAPE(input, weight, dst);

    int64_t n_dims = bcast_dims;
    if (bcast_input_ne[3] == bcast_weight_ne[3] && bcast_input_ne[3] == 1) {
        if (bcast_input_ne[2] == 1 && bcast_weight_ne[2] == 1) {
            n_dims = 2;
        } else if (bcast_input_ne[2] == 1) {
            n_dims = 3;
        }
    }

    aclTensor* acl_input_tensor =
        ggml_cann_create_tensor(input, bcast_input_ne, bcast_input_nb, n_dims);
    int64_t transpose_ne[] = {bcast_weight_ne[1], bcast_weight_ne[0],
                              bcast_weight_ne[2], bcast_weight_ne[3],
                              bcast_weight_ne[4], bcast_weight_ne[5]};
    size_t transpose_nb[] = {bcast_weight_nb[1], bcast_weight_nb[0],
                             bcast_weight_nb[2], bcast_weight_nb[3],
                             bcast_weight_nb[4], bcast_weight_nb[5]};
    aclTensor* acl_weight_tensor =
        ggml_cann_create_tensor(weight, transpose_ne, transpose_nb, n_dims);
    aclTensor* acl_dst =
        ggml_cann_create_tensor(dst, bcast_dst_ne, bcast_dst_nb, n_dims);

    switch (n_dims) {
        case 2:
            GGML_CANN_CALL_ACLNN_OP(ctx, Mm, acl_input_tensor, acl_weight_tensor, acl_dst, 2);
            break;
        case 3:
            GGML_CANN_CALL_ACLNN_OP(ctx, BatchMatMul, acl_input_tensor, acl_weight_tensor, acl_dst, 2);
            break;
        default:
            // ALLOW_FP32_DOWN_PRECISION, when input is
            // fp32, atlas a2 will transpose it to HFLOAT32.
            GGML_CANN_CALL_ACLNN_OP(ctx, Matmul, acl_input_tensor, acl_weight_tensor, acl_dst, 1);
            break;
    }

    ggml_cann_release_resources(ctx, acl_weight_tensor, acl_input_tensor, acl_dst);
}

/**
 * @brief Performs matrix multiplication with quantized weights and
 * floating-point inputs using the CANN backend.
 *
 * This function performs matrix multiplication of the input tensor `src1` and
 * the weight tensor `src0`, handling broadcasting, transposing, and
 * quantization as needed, and stores the result in the destination tensor
 * `dst`.
 *
 * @param ctx The context for the CANN backend operations.
 * @param dst The destination tensor where the result of the matrix
 * multiplication will be stored.
 */
static void ggml_cann_mul_mat_quant(ggml_backend_cann_context& ctx,
                                    ggml_tensor* dst,
                                    const enum ggml_type type) {
    ggml_tensor* src0 = dst->src[0];  // weight
    ggml_tensor* src1 = dst->src[1];  // input

    // The shape of the weight is NCHW.
    // Matrix multiplication uses HW dims.
    // HC is regarded as batch.
    // weight need transpose.
    float weight_elem_size;
    if (type == GGML_TYPE_Q4_0) {
        weight_elem_size = float(sizeof(uint8_t)) / 2;
    } else if (type == GGML_TYPE_Q8_0) {
        weight_elem_size = float(sizeof(uint8_t));
    } else {
        GGML_ABORT("Only support Q4_0 and Q8_0 MUL_MAT");
    }
    float weight_nb[] = {src0->ne[0] * weight_elem_size, weight_elem_size};
    size_t weight_stride = src0->ne[1] * src0->ne[0] * weight_elem_size;
    size_t weight_size = weight_stride * src0->ne[2] * src0->ne[3];

    // scale stored at the end of weight. Also need transpose.
    size_t scale_elem_size = sizeof(uint16_t);
    size_t scale_nb[] = {src0->ne[0] / QK8_0 * scale_elem_size,
                         scale_elem_size};
    size_t scale_stride = src0->ne[1] * src0->ne[0] / QK8_0 * scale_elem_size;
    char* scale_offset = (char*)src0->data + weight_size;

    // input
    size_t input_elem_size = sizeof(uint16_t);
    int64_t input_ne[] = {src1->ne[0], src1->ne[1]};
    size_t input_nb[] = {input_elem_size, input_ne[0] * input_elem_size};
    size_t input_stride = input_ne[0] * input_ne[1] * input_elem_size;
    ggml_cann_pool_alloc input_alloctor(ctx.pool());
    void* input_buffer = src1->data;

    // case in
    if (src1->type != GGML_TYPE_F16) {
        aclTensor* acl_src1_tensor = ggml_cann_create_tensor(src1);
        input_buffer =
            input_alloctor.alloc(ggml_nelements(src1) * input_elem_size);

        int64_t* input_cast_ne = src1->ne;
        size_t input_cast_nb[GGML_MAX_DIMS];
        input_cast_nb[0] = sizeof(uint16_t);
        for (int i = 1; i < GGML_MAX_DIMS; i++) {
            input_cast_nb[i] = input_cast_nb[i - 1] * input_cast_ne[i - 1];
        }

        aclTensor* acl_input_tensor = ggml_cann_create_tensor(
            input_buffer, ACL_FLOAT16, input_elem_size, input_cast_ne,
            input_cast_nb, GGML_MAX_DIMS);
        aclnn_cast(ctx, acl_src1_tensor, acl_input_tensor, ACL_FLOAT16);
        ggml_cann_release_resources(ctx, acl_input_tensor, acl_src1_tensor);
    }

    // output
    size_t output_elem_size = sizeof(uint16_t);
    size_t output_nb[] = {output_elem_size, dst->ne[0] * output_elem_size};
    ggml_cann_pool_alloc output_allocator(ctx.pool());
    void* output_buffer =
        output_allocator.alloc(ggml_nelements(dst) * output_elem_size);
    size_t output_stride = dst->ne[0] * dst->ne[1] * output_elem_size;

    // aclnn
    int64_t max_elem_size = 65535;
    int64_t split_size = (src0->ne[1] / max_elem_size) + 1;
    ggml_cann_pool_alloc workspace_allocator(ctx.pool());
    for (int64_t n1 = 0; n1 < src1->ne[3]; n1++) {
        for (int64_t c1 = 0; c1 < src1->ne[2]; c1++) {
            int64_t n0 = n1 / (src1->ne[3] / src0->ne[3]);
            int64_t c0 = c1 / (src1->ne[2] / src0->ne[2]);

            int64_t batch1 = (n1 * src1->ne[2]) + c1;
            int64_t batch0 = (n0 * src0->ne[2]) + c0;

            aclTensor* acl_input_tensor = ggml_cann_create_tensor(
                (char*)input_buffer + batch1 * input_stride, ACL_FLOAT16,
                input_elem_size, input_ne, input_nb, 2);

            // first split
            int64_t weight_ne_offset = 0;
            int64_t weight_ne[2] = {
                max_elem_size > src0->ne[1] ? src0->ne[1] : max_elem_size,
                src0->ne[0]};
            int64_t scale_ne_offset = 0;
            int64_t scale_ne[2] = {weight_ne[0], weight_ne[1] / QK8_0};
            int64_t output_ne_offset = 0;
            int64_t output_ne[2] = {weight_ne[0], dst->ne[1]};

            aclTensor* acl_weight_tensor = ggml_cann_create_tensor(
                (char*)src0->data + batch0 * weight_stride,
                ggml_cann_type_mapping(type), weight_elem_size, weight_ne,
                weight_nb, 2, ACL_FORMAT_ND, weight_ne_offset);
            aclTensor* acl_scale_tensor = ggml_cann_create_tensor(
                scale_offset + batch0 * scale_stride, ACL_FLOAT16,
                scale_elem_size, scale_ne, scale_nb, 2, ACL_FORMAT_ND,
                scale_ne_offset);
            aclTensor* acl_output_tensor = ggml_cann_create_tensor(
                (char*)output_buffer + batch1 * output_stride, ACL_FLOAT16,
                output_elem_size, output_ne, output_nb, 2, ACL_FORMAT_ND,
                output_ne_offset);
            int64_t antiquantGroupSize = 0;
            if (src0->ne[0] > QK8_0) {
                antiquantGroupSize = QK8_0;
            }
            GGML_CANN_CALL_ACLNN_OP(ctx, WeightQuantBatchMatmulV2, acl_input_tensor,
                           acl_weight_tensor, acl_scale_tensor, nullptr,
                           nullptr, nullptr, nullptr, antiquantGroupSize,
                           acl_output_tensor);
            ggml_cann_release_resources(ctx, acl_weight_tensor, acl_scale_tensor, acl_output_tensor);

            // other splits
            for (int64_t split = 1; split < split_size; split++) {
                weight_ne_offset +=
                    weight_elem_size * weight_ne[0] * weight_ne[1];
                weight_ne[0] = max_elem_size * (split + 1) > src0->ne[1]
                                   ? src0->ne[1] - (max_elem_size * split)
                                   : max_elem_size;
                scale_ne_offset += scale_elem_size * scale_ne[0] * scale_ne[1];
                scale_ne[0] = weight_ne[0];
                output_ne_offset +=
                    output_elem_size * output_ne[0] * output_ne[1];
                output_ne[0] = weight_ne[0];

                acl_weight_tensor = ggml_cann_create_tensor(
                    (char*)src0->data + batch0 * weight_stride,
                    ggml_cann_type_mapping(type), weight_elem_size, weight_ne,
                    weight_nb, 2, ACL_FORMAT_ND, weight_ne_offset);
                acl_scale_tensor = ggml_cann_create_tensor(
                    scale_offset + batch0 * scale_stride, ACL_FLOAT16,
                    scale_elem_size, scale_ne, scale_nb, 2, ACL_FORMAT_ND,
                    scale_ne_offset);
                acl_output_tensor = ggml_cann_create_tensor(
                    (char*)output_buffer + batch1 * output_stride, ACL_FLOAT16,
                    output_elem_size, output_ne, output_nb, 2, ACL_FORMAT_ND,
                    output_ne_offset);
                GGML_CANN_CALL_ACLNN_OP(ctx, WeightQuantBatchMatmulV2, acl_input_tensor,
                                   acl_weight_tensor, acl_scale_tensor, nullptr,
                                   nullptr, nullptr, nullptr, antiquantGroupSize,
                                   acl_output_tensor);
                ggml_cann_release_resources(ctx, acl_weight_tensor, acl_scale_tensor, acl_output_tensor);
            }

            ggml_cann_release_resources(ctx, acl_input_tensor);
        }
    }

    // cast out
    if (dst->type != GGML_TYPE_F16) {
        int64_t* output_cast_ne = dst->ne;
        size_t output_cast_nb[GGML_MAX_DIMS];
        output_cast_nb[0] = sizeof(uint16_t);
        for (int i = 1; i < GGML_MAX_DIMS; i++) {
            output_cast_nb[i] = output_cast_nb[i - 1] * output_cast_ne[i - 1];
        }

        aclTensor* acl_output_tensor = ggml_cann_create_tensor(
            output_buffer, ACL_FLOAT16, output_elem_size, output_cast_ne,
            output_cast_nb, GGML_MAX_DIMS);
        aclTensor* acl_dst_tensor = ggml_cann_create_tensor(dst);
        aclnn_cast(ctx, acl_output_tensor, acl_dst_tensor, ggml_cann_type_mapping(dst->type));

        ggml_cann_release_resources(ctx, acl_output_tensor, acl_dst_tensor);
    }
}

void ggml_cann_mul_mat(ggml_backend_cann_context& ctx, ggml_tensor* dst) {
    const enum ggml_type type = dst->src[0]->type;
    switch (type) {
        case GGML_TYPE_F32:
        case GGML_TYPE_F16:
            ggml_cann_mat_mul_fp(ctx, dst);
            break;
        case GGML_TYPE_Q4_0:
        case GGML_TYPE_Q8_0:
            ggml_cann_mul_mat_quant(ctx, dst, type);
            break;
        default:
            GGML_ABORT("Unsupported type for mul_mat");
            break;
    }
}

/**
 * @brief Rolls the elements of a tensor along a specified dimension.
 *
 * This function rolls the elements of the source tensor `acl_src` by the
 * specified shifts `shifts` along the specified dimensions `dims`, and stores
 * the result in the destination tensor `acl_dst`.
 *
 * @param ctx The context for the CANN backend operations.
 * @param acl_src The source tensor whose elements will be rolled.
 * @param acl_dst The destination tensor where the rolled elements will be
 * stored.
 * @param shifts An array specifying the number of positions by which elements
 * are shifted.
 * @param dims An array specifying the dimensions along which elements are
 * shifted.
 */
static void aclnn_roll(ggml_backend_cann_context& ctx, aclTensor* acl_src,
                       aclTensor* acl_dst, int64_t* shifts, int64_t* dims) {
    aclIntArray* acl_shifts = aclCreateIntArray(shifts, 1);
    aclIntArray* acl_dims = aclCreateIntArray(dims, 1);
    GGML_CANN_CALL_ACLNN_OP(ctx, Roll, acl_src, acl_shifts, acl_dims, acl_dst);
    ggml_cann_release_resources(ctx, acl_shifts, acl_dims);
}

/**
 * @brief Fills specified positions of a tensor with a scalar value.
 *
 * This function fills the positions in the source tensor `acl_src` specified by
 * `index` along the dimension `dim` with the scalar value `value`.
 *
 * @param ctx The context for the CANN backend operations.
 * @param acl_src The source tensor where the positions will be filled.
 * @param dim The dimension along which the positions are specified.
 * @param index An array specifying the positions to be filled.
 * @param index_num The number of positions specified in the index array.
 * @param value The scalar value used to fill the specified positions.
 */
static void aclnn_index_fill_tensor(ggml_backend_cann_context& ctx,
                                    aclTensor* acl_src, int64_t dim,
                                    int64_t* index, int64_t index_num,
                                    float value) {
    aclIntArray* acl_index = aclCreateIntArray(index, index_num);
    aclScalar* acl_value = aclCreateScalar(&value, aclDataType::ACL_FLOAT);
    GGML_CANN_CALL_ACLNN_OP(ctx, InplaceIndexFillTensor, acl_src, dim, acl_index, acl_value);
    ggml_cann_release_resources(ctx, acl_index, acl_value);
}

static void aclnn_cache_init(ggml_backend_cann_context& ctx, ggml_tensor* dst,
                             aclTensor* acl_cos_repeat_tensor,
                             aclTensor* acl_sin_repeat_tensor,
                             float theta_scale, float freq_scale,
                             float attn_factor, bool is_neox) {
    // int sin/cos cache, cache has different repeat method depond on
    // @param.is_neox

    ggml_tensor* src0 = dst->src[0];  // input
    ggml_tensor* src1 = dst->src[1];  // position
    ggml_tensor* src2 = dst->src[2];  // freq_factors

    GGML_TENSOR_BINARY_OP_LOCALS

    // theta_scale arange, [0,1,...,ne00/2 - 1]
    int64_t theta_scale_length = ne00 / 2;
    ggml_cann_pool_alloc theta_scale_allocator(ctx.pool(),
                                          theta_scale_length * sizeof(float_t));
    void* theta_scale_buffer = theta_scale_allocator.get();
    int64_t theta_scale_ne[] = {theta_scale_length, 1, 1, 1};
    size_t theta_scale_nb[] = {sizeof(float_t), sizeof(float_t), sizeof(float_t),
                          theta_scale_length * sizeof(float_t)};

    aclTensor* acl_theta_scale_tensor =
        ggml_cann_create_tensor(theta_scale_buffer, ACL_FLOAT, sizeof(float_t),
                                theta_scale_ne, theta_scale_nb, GGML_MAX_DIMS);
    float start = 0;
    float step = 1;
    float stop = ne00 / 2;
    float n_elements = ne00 / 2;
    aclnn_arange(ctx, acl_theta_scale_tensor, start, stop, step, n_elements);

    // power
    aclScalar* acl_theta_scale = aclCreateScalar(&theta_scale, aclDataType::ACL_FLOAT);
    GGML_CANN_CALL_ACLNN_OP(ctx, PowScalarTensor, acl_theta_scale, acl_theta_scale_tensor,
                            acl_theta_scale_tensor);

    // freq_scale
    if (freq_scale != 1) {
        aclnn_muls(ctx, acl_theta_scale_tensor, freq_scale, nullptr, true);
    }

    // freq_factors
    if (src2) {
        aclTensor* acl_freq_factors_tensor = ggml_cann_create_tensor(
            src2->data, ggml_cann_type_mapping(src2->type),
            ggml_type_size(src2->type), theta_scale_ne, theta_scale_nb, GGML_MAX_DIMS);
        aclnn_div(ctx, acl_theta_scale_tensor, acl_freq_factors_tensor);
        ggml_cann_release_resources(ctx, acl_freq_factors_tensor);
    }

    // position
    GGML_ASSERT(src1->type == GGML_TYPE_I32);
    int64_t position_length = src1->ne[0];
    int64_t position_ne[] = {1, 1, position_length, 1};
    size_t position_nb[] = {sizeof(int32_t), sizeof(int32_t), sizeof(int32_t),
                            sizeof(int32_t) * position_length};
    aclTensor* acl_position_tensor = ggml_cann_create_tensor(
        src1->data, ggml_cann_type_mapping(src1->type),
        ggml_type_size(src1->type), position_ne, position_nb, GGML_MAX_DIMS);

    // power * position
    int64_t theta_length = theta_scale_length * position_length;
    ggml_cann_pool_alloc theta_allocator(ctx.pool(),
                                         theta_length * sizeof(float_t));
    void* theta_buffer = theta_allocator.get();
    int64_t theta_ne[] = {theta_scale_length, 1, position_length, 1};
    size_t theta_nb[GGML_MAX_DIMS];
    theta_nb[0] = sizeof(float_t);
    for (int i = 1; i < GGML_MAX_DIMS; i++) {
        theta_nb[i] = theta_nb[i - 1] * theta_ne[i - 1];
    }
    aclTensor* acl_theta_tensor =
        ggml_cann_create_tensor(theta_buffer, ACL_FLOAT, sizeof(float_t),
                                theta_ne, theta_nb, GGML_MAX_DIMS);
    aclnn_mul(ctx, acl_position_tensor, acl_theta_scale_tensor,
              acl_theta_tensor);

    // sin/cos
    ggml_cann_pool_alloc sin_allocator(ctx.pool(),
                                       theta_length * sizeof(float_t));
    void* sin_buffer = sin_allocator.get();
    aclTensor* acl_sin_tensor = ggml_cann_create_tensor(
        sin_buffer, ACL_FLOAT, sizeof(float_t), theta_ne, theta_nb,
        GGML_MAX_DIMS, ACL_FORMAT_ND);
    aclnn_sin(ctx, acl_theta_tensor, acl_sin_tensor);

    ggml_cann_pool_alloc cos_allocator(ctx.pool(),
                                       theta_length * sizeof(float_t));
    void* cos_buffer = cos_allocator.get();
    aclTensor* acl_cos_tensor = ggml_cann_create_tensor(
        cos_buffer, ACL_FLOAT, sizeof(float_t), theta_ne, theta_nb,
        GGML_MAX_DIMS, ACL_FORMAT_ND);
    aclnn_cos(ctx, acl_theta_tensor, acl_cos_tensor);

    // attn_factor
    if (attn_factor != 1) {
        aclnn_muls(ctx, acl_sin_tensor, attn_factor, nullptr, true);
        aclnn_muls(ctx, acl_cos_tensor, attn_factor, nullptr, true);
    }

    // repeat
    if (is_neox) {
        int64_t repeatsArray[] = {1, 1, 1, 2};
        aclnn_repeat(ctx, acl_sin_tensor, acl_sin_repeat_tensor, repeatsArray);
        aclnn_repeat(ctx, acl_cos_tensor, acl_cos_repeat_tensor, repeatsArray);
    } else {
        int64_t num_repeats = 2;
        int64_t dim = 3;
        int64_t output_size = theta_scale_length * num_repeats;
        aclnn_repeat_interleave(ctx, acl_sin_tensor, acl_sin_repeat_tensor, dim,
                                num_repeats, output_size);
        aclnn_repeat_interleave(ctx, acl_cos_tensor, acl_cos_repeat_tensor, dim,
                                num_repeats, output_size);
    }

    // release
    ggml_cann_release_resources(ctx, acl_theta_scale_tensor, acl_position_tensor,
        acl_theta_tensor, acl_sin_tensor, acl_cos_tensor, acl_theta_scale);
}

#ifdef __cplusplus
extern "C" {
#endif
aclnnStatus aclnnRotaryPositionEmbeddingGetWorkspaceSize(
    const aclTensor* x, const aclTensor* cos, const aclTensor* sin,
    int64_t mode, const aclTensor* yOut, uint64_t* workspaceSize,
    aclOpExecutor** executor);
aclnnStatus aclnnRotaryPositionEmbedding(void* workspace,
                                         uint64_t workspaceSize,
                                         aclOpExecutor* executor,
                                         aclrtStream stream);
#ifdef __cplusplus
}
#endif

void ggml_cann_rope(ggml_backend_cann_context& ctx, ggml_tensor* dst) {
    // TODO: use ascendc
    // Only test with LLAMA model.
    ggml_tensor* src0 = dst->src[0];  // input

    // param
    float freq_base, freq_scale, ext_factor, attn_factor, beta_fast, beta_slow;
    // const int n_past     = ((int32_t *) dst->op_params)[0];
    const int n_dims = ((int32_t*)dst->op_params)[1];
    const int mode = ((int32_t*)dst->op_params)[2];
    // const int n_ctx      = ((int32_t *) dst->op_params)[3];
    const int n_ctx_orig = ((int32_t*)dst->op_params)[4];

    GGML_TENSOR_UNARY_OP_LOCALS

    memcpy(&freq_base, (int32_t*)dst->op_params + 5, sizeof(float));
    memcpy(&freq_scale, (int32_t*)dst->op_params + 6, sizeof(float));
    memcpy(&ext_factor, (int32_t*)dst->op_params + 7, sizeof(float));
    memcpy(&attn_factor, (int32_t*)dst->op_params + 8, sizeof(float));
    memcpy(&beta_fast, (int32_t*)dst->op_params + 9, sizeof(float));
    memcpy(&beta_slow, (int32_t*)dst->op_params + 10, sizeof(float));

    // TODO: n_dims <= ne0
    GGML_ASSERT(n_dims == ne0);
    GGML_ASSERT(n_dims % 2 == 0);
    // TODO: ext_factor != 0
    GGML_ASSERT(ext_factor == 0);

    const float theta_scale = powf(freq_base, -2.0f / n_dims);

    float corr_dims[2];
    ggml_rope_yarn_corr_dims(n_dims, n_ctx_orig, freq_base, beta_fast,
                             beta_slow, corr_dims);

    const bool is_neox = mode & GGML_ROPE_TYPE_NEOX;

    // init cos/sin cache
    ggml_cann_pool_alloc sin_allocator(
        ctx.pool(), ne00 * ne02 * sizeof(float_t));
    ggml_cann_pool_alloc cos_allocator(
        ctx.pool(), ne00 * ne02 * sizeof(float_t));
    void* sin_buffer = sin_allocator.get();
    void* cos_buffer = cos_allocator.get();

    int64_t sin_reshape_ne[4] = {ne00, 1, ne02, 1};
    size_t sin_reshape_nb[GGML_MAX_DIMS];
    sin_reshape_nb[0] = sizeof(float_t);
    for (int i = 1; i < GGML_MAX_DIMS; i++) {
        sin_reshape_nb[i] = sin_reshape_nb[i - 1] * sin_reshape_ne[i - 1];
    }
    aclTensor* acl_sin_reshape_tensor =
        ggml_cann_create_tensor(sin_buffer, ACL_FLOAT, sizeof(float_t),
                                sin_reshape_ne, sin_reshape_nb, GGML_MAX_DIMS);
    aclTensor* acl_cos_reshape_tensor =
        ggml_cann_create_tensor(cos_buffer, ACL_FLOAT, sizeof(float_t),
                                sin_reshape_ne, sin_reshape_nb, GGML_MAX_DIMS);
    aclnn_cache_init(ctx, dst, acl_cos_reshape_tensor, acl_sin_reshape_tensor,
                    theta_scale, freq_scale, attn_factor, is_neox);

    aclTensor* acl_src = ggml_cann_create_tensor(src0);
    aclTensor* acl_dst = ggml_cann_create_tensor(dst);

#ifdef ASCEND_310P
    // Special ROPE operation for 310P

    // roll input
    void* input_roll_buffer;
    aclTensor* acl_minus_one_tensor;
    void* minus_one_scale_buffer = nullptr;
    ggml_cann_pool_alloc roll_allocator(ctx.pool(), ggml_nbytes(src0));
    ggml_cann_pool_alloc minus_one_scale_allocator(
        ctx.pool(), sizeof(float_t) * src0->ne[0]);
    if (!is_neox) {
        // roll input: [q0,q1,q2,q3,...] -> [q1,q0,q3,q2,...]
        input_roll_buffer = roll_allocator.get();
        int64_t input_roll_ne[4] = {2, src0->ne[1] * (src0->ne[0] / 2),
                                    src0->ne[2], src0->ne[3]};
        size_t input_roll_nb[GGML_MAX_DIMS];
        input_roll_nb[0] = ggml_type_size(src0->type);
        for (int i = 1; i < GGML_MAX_DIMS; i++) {
            input_roll_nb[i] = input_roll_nb[i - 1] * input_roll_ne[i - 1];
        }
        aclTensor* acl_input_roll_tensor = ggml_cann_create_tensor(
            input_roll_buffer, ggml_cann_type_mapping(src0->type),
            ggml_type_size(src0->type), input_roll_ne, input_roll_nb,
            GGML_MAX_DIMS);
        aclTensor* acl_input_tensor = ggml_cann_create_tensor(
            src0->data, ggml_cann_type_mapping(src0->type),
            ggml_type_size(src0->type), input_roll_ne, input_roll_nb,
            GGML_MAX_DIMS);

        int64_t shifts[] = {1};
        int64_t dims[] = {3};
        aclnn_roll(ctx, acl_input_tensor, acl_input_roll_tensor, shifts, dims);
        ggml_cann_release_resources(ctx, acl_input_roll_tensor, acl_input_tensor);

        // init [-1, 1, -1, 1, ...]
        minus_one_scale_buffer = minus_one_scale_allocator.get();

        int64_t minus_one_ne[4] = {src0->ne[0], 1, 1, 1};
        size_t minus_one_nb[GGML_MAX_DIMS];
        minus_one_nb[0] = sizeof(float_t);
        for (int i = 1; i < GGML_MAX_DIMS; i++) {
            minus_one_nb[i] = minus_one_nb[i - 1] * minus_one_ne[i - 1];
        }
        acl_minus_one_tensor = aclnn_values(
            ctx, minus_one_scale_buffer, sizeof(float_t) * src0->ne[0],
            minus_one_ne, GGML_MAX_DIMS, ACL_FLOAT, sizeof(float_t), 1);
        int64_t dim = 3;
        int64_t* index = new int64_t[src0->ne[0]];
        for (int i = 0; i < src0->ne[0]; i++) {
            index[i] = i / 2 * 2;
        }
        int64_t index_num = src0->ne[0];
        float value = -1;
        aclnn_index_fill_tensor(ctx, acl_minus_one_tensor, dim, index,
                                index_num, value);
    } else {
        // roll input: [q0,q1,q2,...] ->
        // [q_half,q_half+1,...,q_end,q0,q1,...q_half-1]
        input_roll_buffer = roll_allocator.get();
        aclTensor* acl_input_roll_tensor = ggml_cann_create_tensor(
            input_roll_buffer, ggml_cann_type_mapping(src0->type),
            ggml_type_size(src0->type), src0->ne, src0->nb, GGML_MAX_DIMS);
        aclTensor* acl_input_tensor = ggml_cann_create_tensor(src0);

        int64_t shifts[] = {src0->ne[0] / 2};
        int64_t dims[] = {3};
        aclnn_roll(ctx, acl_input_tensor, acl_input_roll_tensor, shifts, dims);

        ggml_cann_release_resources(ctx, acl_input_roll_tensor, acl_input_tensor);
        // init [-1, -1, -1, 1, 1，1，...]
        minus_one_scale_buffer = minus_one_scale_allocator.get();
        int64_t minus_one_ne[4] = {src0->ne[0], 1, 1, 1};
        size_t minus_one_nb[GGML_MAX_DIMS];
        minus_one_nb[0] = sizeof(float_t);
        for (int i = 1; i < GGML_MAX_DIMS; i++) {
            minus_one_nb[i] = minus_one_nb[i - 1] * minus_one_ne[i - 1];
        }
        acl_minus_one_tensor = aclnn_values(
            ctx, minus_one_scale_buffer, sizeof(float_t) * src0->ne[0],
            minus_one_ne, GGML_MAX_DIMS, ACL_FLOAT, sizeof(float_t), 1);
        // -1 * first half
        int64_t first_half_ne[4] = {src0->ne[0] / 2, 1, 1, 1};
        size_t first_half_nb[GGML_MAX_DIMS];
        first_half_nb[0] = sizeof(float_t);
        for (int i = 1; i < GGML_MAX_DIMS; i++) {
            first_half_nb[i] = first_half_nb[i - 1] * first_half_ne[i - 1];
        }
        aclTensor* acl_first_half_tensor = ggml_cann_create_tensor(
            minus_one_scale_buffer, ACL_FLOAT, sizeof(float_t), first_half_ne,
            first_half_nb, GGML_MAX_DIMS);
        bool inplace = true;
        float scale = -1;
        aclnn_muls(ctx, acl_first_half_tensor, scale, nullptr, inplace);
        ggml_cann_release_resources(ctx, acl_first_half_tensor);
    }

    // TODO: n_dims < ne0
    GGML_ASSERT(n_dims == src0->ne[0]);

    // input * scale
    ggml_cann_pool_alloc roll_mul_scale_allocator(ctx.pool(),
                                                  ggml_nbytes(src0));
    void* input_roll_mul_scale_buffer = roll_mul_scale_allocator.get();
    size_t input_nb[GGML_MAX_DIMS];
    input_nb[0] = ggml_type_size(src0->type);
    for (int i = 1; i < GGML_MAX_DIMS; i++) {
        input_nb[i] = input_nb[i - 1] * src0->ne[i - 1];
    }
    aclTensor* acl_input_roll_mul_scale_tensor = ggml_cann_create_tensor(
        input_roll_mul_scale_buffer, ggml_cann_type_mapping(src0->type),
        ggml_type_size(src0->type), src0->ne, input_nb, GGML_MAX_DIMS);
    aclTensor* acl_input_roll_reshape_tensor = ggml_cann_create_tensor(
        input_roll_buffer, ggml_cann_type_mapping(src0->type),
        ggml_type_size(src0->type), src0->ne, input_nb, GGML_MAX_DIMS);

    aclnn_mul(ctx, acl_input_roll_reshape_tensor, acl_minus_one_tensor,
              acl_input_roll_mul_scale_tensor);

    // output
    void* output_fp32_buffer;
    if (src0->type == GGML_TYPE_F32) {
        aclnn_mul(ctx, acl_src, acl_cos_reshape_tensor);
        aclnn_mul(ctx, acl_input_roll_mul_scale_tensor,
                          acl_sin_reshape_tensor);
        aclnn_add(ctx, acl_src, acl_input_roll_mul_scale_tensor, acl_dst);
        // TODO: ne0 != n_dims in mode2
    } else if (src0->type == GGML_TYPE_F16) {
        size_t input_fp32_nb[GGML_MAX_DIMS];
        input_fp32_nb[0] = sizeof(float_t);
        for (int i = 1; i < GGML_MAX_DIMS; i++) {
            input_fp32_nb[i] = input_fp32_nb[i - 1] * dst->ne[i - 1];
        }
        ggml_cann_pool_alloc fp32_allocator1(
            ctx.pool(), ggml_nelements(dst) * sizeof(float_t));
        void* input_fp32_buffer1 = fp32_allocator1.get();
        aclTensor* input_fp32_tensor1 = ggml_cann_create_tensor(
            input_fp32_buffer1, ACL_FLOAT, sizeof(float_t), dst->ne,
            input_fp32_nb, GGML_MAX_DIMS);
        ggml_cann_pool_alloc fp32_allocator2(
            ctx.pool(), ggml_nelements(dst) * sizeof(float_t));
        void* input_fp32_buffer2 = fp32_allocator2.get();
        aclTensor* input_fp32_tensor2 = ggml_cann_create_tensor(
            input_fp32_buffer2, ACL_FLOAT, sizeof(float_t), dst->ne,
            input_fp32_nb, GGML_MAX_DIMS);

        ggml_cann_pool_alloc fp32_allocator(
            ctx.pool(), ggml_nelements(dst) * sizeof(float_t));
        output_fp32_buffer = fp32_allocator.get();
        aclTensor* output_fp32_tensor = ggml_cann_create_tensor(
            output_fp32_buffer, ACL_FLOAT, sizeof(float_t), dst->ne,
            input_fp32_nb, GGML_MAX_DIMS);
        aclnn_mul(ctx, acl_src, acl_cos_reshape_tensor, input_fp32_tensor1);
        aclnn_mul(ctx, acl_input_roll_mul_scale_tensor, acl_sin_reshape_tensor,
                  input_fp32_tensor2);
        aclnn_add(ctx, input_fp32_tensor1, input_fp32_tensor2,
                  output_fp32_tensor);
        aclnn_cast(ctx, output_fp32_tensor, acl_dst, ACL_FLOAT16);

        ggml_cann_release_resources(ctx, input_fp32_tensor1, input_fp32_tensor2,
            output_fp32_tensor, acl_sin_reshape_tensor,
            acl_minus_one_tensor, acl_input_roll_mul_scale_tensor,
            acl_input_roll_reshape_tensor, acl_src);
    }
    return;
#endif

    // ggml_mode = 0 --> aclnn_model = 1
    int64_t acl_mode = mode == 0 ? 1 : mode;

    switch (src0->type) {
        case GGML_TYPE_F32: {
            GGML_CANN_CALL_ACLNN_OP(ctx, RotaryPositionEmbedding, acl_src,
                acl_cos_reshape_tensor, acl_sin_reshape_tensor, acl_mode, acl_dst);
            break;
        }
        case GGML_TYPE_F16: {
            ggml_cann_pool_alloc src_trans_allocator(
                ctx.pool(), ggml_nelements(src0) * sizeof(float));
            void* src_trans_buffer = src_trans_allocator.get();
            ggml_cann_pool_alloc dst_trans_allocator(
                ctx.pool(), ggml_nelements(dst) * sizeof(float));
            void* dst_trans_buffer = dst_trans_allocator.get();

            size_t src_trans_nb[GGML_MAX_DIMS];
            src_trans_nb[0] = sizeof(float);
            for (int i = 1; i < GGML_MAX_DIMS; i++) {
                src_trans_nb[i] = src_trans_nb[i - 1] * src0->ne[i - 1];
            }

            aclTensor* acl_src_trans_tensor = ggml_cann_create_tensor(
                src_trans_buffer, ACL_FLOAT, sizeof(float), src0->ne, src_trans_nb,
                GGML_MAX_DIMS);
            aclTensor* acl_dst_trans_tensor = ggml_cann_create_tensor(
                dst_trans_buffer, ACL_FLOAT, sizeof(float), dst->ne, src_trans_nb,
                GGML_MAX_DIMS);

            aclnn_cast(ctx, acl_src, acl_src_trans_tensor, ACL_FLOAT);

            GGML_CANN_CALL_ACLNN_OP(ctx, RotaryPositionEmbedding, acl_src_trans_tensor,
                acl_cos_reshape_tensor, acl_sin_reshape_tensor, acl_mode,
                acl_dst_trans_tensor);

            aclnn_cast(ctx, acl_dst_trans_tensor, acl_dst, ACL_FLOAT16);

            ggml_cann_release_resources(ctx, acl_src_trans_tensor,
                acl_dst_trans_tensor);
            break;
        }
        default:
            GGML_ABORT("Unsupported tensor type for GGML_OP_ROPE");
            break;
    }
    ggml_cann_release_resources(ctx, acl_cos_reshape_tensor,
        acl_sin_reshape_tensor, acl_src, acl_dst);
}


 void ggml_cann_argmax(ggml_backend_cann_context& ctx, ggml_tensor* dst){
    ggml_tensor * src0 = dst->src[0];

    aclTensor* acl_src = ggml_cann_create_tensor(src0);
    aclTensor* acl_dst = ggml_cann_create_tensor(dst, dst->ne, dst->nb, 3);

    GGML_CANN_CALL_ACLNN_OP(ctx, ArgMax, acl_src, 3, false, acl_dst);

    ggml_cann_release_resources(ctx, acl_src, acl_dst);
}

void ggml_cann_conv_transpose_1d(ggml_backend_cann_context& ctx, ggml_tensor* dst){
    ggml_tensor * src0 = dst->src[0];
    ggml_tensor * src1 = dst->src[1];

    // stride
    int64_t s0 = ((const int32_t*)(dst->op_params))[0];

    aclTensor* acl_input = ggml_cann_create_tensor(src1, src1->ne, src1->nb, 3, ACL_FORMAT_NCL);
    aclTensor* acl_weight = ggml_cann_create_tensor(src0, src0->ne, src0->nb, 3, ACL_FORMAT_NCL);
    aclTensor* acl_dst = ggml_cann_create_tensor(dst, dst->ne, dst->nb, 3, ACL_FORMAT_NCL);

    int64_t strideVal[1];
    strideVal[0] = s0;
    aclIntArray *stride = aclCreateIntArray(strideVal, 1);
    int64_t paddingVal[] = {0};
    aclIntArray *padding = aclCreateIntArray(paddingVal, 1);
    int64_t dilationVal[] = {1};
    aclIntArray *dilation = aclCreateIntArray(dilationVal, 1);
    bool transposed = true;
    int64_t groups = 1;
    int8_t cubeMathType = 0;

#ifdef ASCEND_310P
    cubeMathType = 1;
#endif

    GGML_CANN_CALL_ACLNN_OP(ctx, Convolution, acl_input, acl_weight, nullptr, stride,
        padding, dilation, transposed, padding, groups, acl_dst, cubeMathType);

    ggml_cann_release_resources(ctx, acl_weight, acl_dst, stride, padding, dilation);
}

void ggml_cann_elu(ggml_backend_cann_context& ctx, ggml_tensor* dst){
    ggml_tensor * src0 = dst->src[0];

    aclTensor* acl_input = ggml_cann_create_tensor(src0);
    aclTensor* acl_dst = ggml_cann_create_tensor(dst);

    float alphaValue = 1.0f;
    aclScalar* alpha = nullptr;
    alpha = aclCreateScalar(&alphaValue, aclDataType::ACL_FLOAT);

    GGML_CANN_CALL_ACLNN_OP(ctx, Elu, acl_input, alpha, alpha, alpha,
        acl_dst);

    ggml_cann_release_resources(ctx, acl_input, acl_dst, alpha);
}

void ggml_cann_mean(ggml_backend_cann_context& ctx, ggml_tensor* dst){
    ggml_tensor * src0 = dst->src[0];

    aclTensor* acl_src = ggml_cann_create_tensor(src0);
    aclTensor* acl_dst = ggml_cann_create_tensor(dst);

    int64_t reduceDimValue[] = {3};
    aclIntArray* reduceDim = aclCreateIntArray(reduceDimValue, 1);
    bool keepDim = true;

    GGML_CANN_CALL_ACLNN_OP(ctx, Mean, acl_src, reduceDim, keepDim, ACL_FLOAT, acl_dst);

    ggml_cann_release_resources(ctx, acl_src, acl_dst, reduceDim);
}

void ggml_cann_pad_reflect_1d(ggml_backend_cann_context& ctx, ggml_tensor* dst){
    ggml_tensor * src0 = dst->src[0];
    int32_t *opts = (int32_t *) dst->op_params;
    int64_t paddingsArray[2] = {opts[0], opts[1]};
    aclIntArray* paddings = aclCreateIntArray(paddingsArray, 2);

    for (int64_t i = 0; i < src0->ne[3]; i++) {
        aclTensor* acl_src = ggml_cann_create_tensor(
            (char*)src0->data + i * src0->ne[3],
            ggml_cann_type_mapping(src0->type), ggml_element_size(src0),
            src0->ne, src0->nb, 3);

        aclTensor* acl_dst = ggml_cann_create_tensor(
            (char*)dst->data + i * src0->ne[3],
            ggml_cann_type_mapping(dst->type), ggml_element_size(dst),
            dst->ne, dst->nb, 3);

            GGML_CANN_CALL_ACLNN_OP(ctx, ReflectionPad1d, acl_src, paddings, acl_dst);

            ggml_cann_release_resources(ctx, acl_src, acl_dst);
    }
    ggml_cann_release_resources(ctx, paddings);
}

void ggml_cann_count_equal(ggml_backend_cann_context& ctx, ggml_tensor* dst){
    ggml_tensor * src0 = dst->src[0];
    ggml_tensor * src1 = dst->src[1];

    aclTensor* acl_self = ggml_cann_create_tensor(src0);
    aclTensor* acl_other = ggml_cann_create_tensor(src1);

    GGML_CANN_CALL_ACLNN_OP(ctx, InplaceEqTensor, acl_self, acl_other);

    ggml_cann_sum(ctx, dst);

    ggml_cann_release_resources(ctx, acl_self, acl_other);
}

void ggml_cann_step(ggml_backend_cann_context& ctx, ggml_tensor* dst){
    ggml_tensor * src0 = dst->src[0];

    aclTensor* acl_src = ggml_cann_create_tensor(src0);
    aclTensor* acl_dst = ggml_cann_create_tensor(dst);

    float alphaValue = 0.0f;
    aclScalar* alpha = nullptr;
    alpha = aclCreateScalar(&alphaValue, aclDataType::ACL_FLOAT);

    GGML_CANN_CALL_ACLNN_OP(ctx, GtScalar, acl_src, alpha, acl_dst);

    ggml_cann_release_resources(ctx, acl_src, acl_dst, alpha);
}

<<<<<<< HEAD
void ggml_cann_flash_attn_ext(ggml_backend_cann_context& ctx, ggml_tensor* dst){

    ggml_tensor* src0 = dst->src[0]; // q, fp32
    ggml_tensor* src1 = dst->src[1]; // k, fp16
    ggml_tensor* src2 = dst->src[2]; // v, fp16
    ggml_tensor* src3 = dst->src[3]; // mask, fp16

    float maxBias = 0.0f;
    float scaleValue = 1.0f;
    float logitSoftcap = 0.0f;
    memcpy(&scaleValue,    (float*)dst->op_params + 0, sizeof(float));
    memcpy(&maxBias,       (float*)dst->op_params + 1, sizeof(float));
    memcpy(&logitSoftcap,  (float*)dst->op_params + 2, sizeof(float));

    if(logitSoftcap == 0.0f){
        size_t faElemSize = sizeof(uint16_t);
        auto   faDataType = ACL_FLOAT16; //ACL_BF16;

        aclTensor* acl_src0_f16_tensor = nullptr;
        aclTensor* acl_src1_f16_tensor = nullptr;
        aclTensor* acl_src2_f16_tensor = nullptr;
        aclTensor* acl_dst_f16_tensor  = nullptr;

        // Step 1: cast the src0 (Query) to fp16 if needed
        ggml_cann_pool_alloc src0_f16_allocator(ctx.pool());
        void* src0_f16_buffer = nullptr;

        if(ggml_cann_type_mapping(src0->type) != faDataType){
            aclTensor* acl_src0_f32_tensor = ggml_cann_create_tensor(src0);
            src0_f16_buffer = src0_f16_allocator.alloc(
                                    ggml_nelements(src0) * faElemSize);

            int64_t* src0_f16_ne = src0->ne;
            size_t   src0_f16_nb[GGML_MAX_DIMS];        
            src0_f16_nb[0] = sizeof(uint16_t);
            for(int i = 1; i < GGML_MAX_DIMS; ++i){
                src0_f16_nb[i] = src0_f16_nb[i - 1] * src0_f16_ne[i - 1];
            }

            acl_src0_f16_tensor = ggml_cann_create_tensor(
                src0_f16_buffer, faDataType, faElemSize, 
                src0_f16_ne, src0_f16_nb, GGML_MAX_DIMS
            );
            aclnn_cast(ctx, acl_src0_f32_tensor, acl_src0_f16_tensor, faDataType);
            ggml_cann_release_resources(ctx, acl_src0_f32_tensor);
        }else{
            acl_src0_f16_tensor = ggml_cann_create_tensor(src0);
        }

        // Step 2: create the acl tensors for src1 (Key), src2 (Value), 
        //         and the direct output from FusedInferAttention

        acl_src1_f16_tensor = ggml_cann_create_tensor(src1);
        acl_src2_f16_tensor = ggml_cann_create_tensor(src2);

        ggml_cann_pool_alloc out_f16_allocator(ctx.pool());
        void* out_f16_buffer = out_f16_allocator.alloc(
                                    ggml_nelements(dst) * faElemSize);

        int64_t* out_f16_ne = src0->ne;
        size_t out_f16_nb[GGML_MAX_DIMS];
        out_f16_nb[0] = faElemSize;
        for(int i = 1; i < GGML_MAX_DIMS; ++i){
            out_f16_nb[i] = out_f16_nb[i - 1] * out_f16_ne[i - 1];
        }

        acl_dst_f16_tensor = ggml_cann_create_tensor(
            out_f16_buffer, faDataType, faElemSize, 
            out_f16_ne, out_f16_nb, GGML_MAX_DIMS
        );


        // Step 3: create the PSEShift tensor if needed
        //         this tensor is considered as mask (f16) in the llama.cpp
    
        aclTensor* bcast_pse_tensor = nullptr;
        int64_t bcast_pse_ne[GGML_MAX_DIMS];
        size_t bcast_pse_nb[GGML_MAX_DIMS];
        ggml_cann_pool_alloc bcast_pse_allocator(ctx.pool());
        void* bcast_pse_buffer = nullptr;
        
        if(src3 != nullptr){
            bcast_pse_buffer = bcast_pse_allocator.alloc(
                            ggml_nelements(src3) * src0->ne[2] * sizeof(uint16_t));
            
            if(src0->ne[1] > 1){
                // Case 1: broadcast pse for prefill stage with multiple head
                aclTensor* acl_mask_f16_tensor = ggml_cann_create_tensor(src3);
                bcast_pse_ne[0] = src3->ne[0];
                bcast_pse_ne[1] = src3->ne[1];
                bcast_pse_ne[2] = src0->ne[2];
                bcast_pse_ne[3] = src3->ne[3];

                bcast_pse_nb[0] = sizeof(uint16_t);
                for(int i = 1; i < GGML_MAX_DIMS; ++i){
                    bcast_pse_nb[i] = bcast_pse_nb[i - 1] * bcast_pse_ne[i - 1];
                }

                bcast_pse_tensor = ggml_cann_create_tensor(
                    bcast_pse_buffer, ACL_FLOAT16, sizeof(uint16_t), 
                    bcast_pse_ne, bcast_pse_nb, GGML_MAX_DIMS);

                int64_t repeats[] = {1, src0->ne[2], 1, 1};
                aclnn_repeat(ctx, acl_mask_f16_tensor, bcast_pse_tensor, repeats);

                ggml_cann_release_resources(ctx, acl_mask_f16_tensor);
            }else{
                // Case 2: trunc the first row and broadcast pse for decode stage with multiple head
                int64_t trunc_pse_ne[GGML_MAX_DIMS] = {src3->ne[0], src0->ne[1], src3->ne[2], src3->ne[3]};
                size_t* trunc_pse_nb = src3->nb;

                aclTensor* acl_mask_f16_trunc_tensor = ggml_cann_create_tensor(
                    src3->data, ACL_FLOAT16, sizeof(uint16_t), 
                    trunc_pse_ne, trunc_pse_nb, GGML_MAX_DIMS);

                bcast_pse_ne[0] = src3->ne[0];
                bcast_pse_ne[1] = src0->ne[1];
                bcast_pse_ne[2] = src0->ne[2];
                bcast_pse_ne[3] = src3->ne[3];

                bcast_pse_nb[0] = sizeof(uint16_t);
                for(int i = 1; i < GGML_MAX_DIMS; ++i){
                    bcast_pse_nb[i] = bcast_pse_nb[i - 1] * bcast_pse_ne[i - 1];
                }

                bcast_pse_tensor = ggml_cann_create_tensor(
                    bcast_pse_buffer, ACL_FLOAT16, sizeof(uint16_t), 
                    bcast_pse_ne, bcast_pse_nb, GGML_MAX_DIMS);

                int64_t repeats[] = {1, src0->ne[2], 1, 1};
                aclnn_repeat(ctx, acl_mask_f16_trunc_tensor, bcast_pse_tensor, repeats);

                ggml_cann_release_resources(ctx, acl_mask_f16_trunc_tensor);
            }

            // Compute the slope if needed. Derived from ggml_cann_softmax().
            if(maxBias != 0.0f){
                // alibi
                const int64_t ne2_ne3 = src0->ne[2] * src0->ne[3];
                const int64_t n_head = src0->ne[2];
                const int n_heads_log2_floor = 1u << (uint32_t)floor(log2(n_head));
                float m0 = powf(2.0f, -(maxBias) / n_heads_log2_floor);
                float m1 = powf(2.0f, -(maxBias / 2.0f) / n_heads_log2_floor); 
                    // init arange
                ggml_cann_pool_alloc arange_allocator(ctx.pool(),
                                                    ne2_ne3 * faElemSize);
                void* tmp_arange_buffer = arange_allocator.get();

                // arange1: [1, ..., n_heads_log2_floor+1)
                float start = 1;
                float stop = n_heads_log2_floor + 1;
                float step = 1;
                int64_t n_elements_arange = n_heads_log2_floor;

                int64_t tmp_arange1_ne[] = {n_heads_log2_floor};
                size_t tmp_arange1_nb[] = {faElemSize};
                aclTensor* tmp_arange1_tensor = ggml_cann_create_tensor(
                    tmp_arange_buffer, faDataType, faElemSize,
                    tmp_arange1_ne, tmp_arange1_nb,
                    GGML_MAX_DIMS - 3, ACL_FORMAT_ND);

                aclnn_arange(ctx, tmp_arange1_tensor, start, stop, step, n_elements_arange);

                aclTensor* tmp_arange2_tensor = nullptr;
                if (n_heads_log2_floor < ne2_ne3) {
                    // arange2: [1, ..., 2 * (k - n_heads_log2_floor) + 1)
                    start = 1;
                    stop = 2 * (ne2_ne3 - n_heads_log2_floor) + 1;
                    step = 2;
                    n_elements_arange = ne2_ne3 - n_heads_log2_floor;
                    int64_t tmp_arange2_ne[] = {ne2_ne3 - n_heads_log2_floor};
                    size_t tmp_arange2_nb[] = {faElemSize};

                    aclTensor* tmp_arange2_tensor = ggml_cann_create_tensor(
                        (char*)tmp_arange_buffer +
                            n_heads_log2_floor * faElemSize,
                        faDataType, faElemSize,
                        tmp_arange2_ne, tmp_arange2_nb, GGML_MAX_DIMS - 3, ACL_FORMAT_ND);
                    aclnn_arange(ctx, tmp_arange2_tensor, start, stop, step,
                                n_elements_arange);
                }

                // init mk_base
                ggml_cann_pool_alloc mk_base_allocator(ctx.pool(),
                                                    ne2_ne3 * faElemSize);
                void* tmp_mk_base_buffer = mk_base_allocator.get();
                int64_t tmp_mk_base1_ne[] = {n_heads_log2_floor};
                size_t tmp_mk_base1_nb[] = {faElemSize};
                aclTensor* tmp_mk_base1_tensor = ggml_cann_create_tensor(
                    tmp_mk_base_buffer, faDataType, faElemSize,
                    tmp_mk_base1_ne, tmp_mk_base1_nb,
                    GGML_MAX_DIMS - 3, ACL_FORMAT_ND);

                aclnn_fill_scalar(ctx, m0, tmp_mk_base1_tensor);

                aclTensor* tmp_mk_base2_tensor = nullptr;
                if (n_heads_log2_floor < ne2_ne3) {
                    int64_t tmp_mk_base2_ne[] = {ne2_ne3 - n_heads_log2_floor};
                    size_t tmp_mk_base2_nb[] = {faElemSize};
                    aclTensor* tmp_mk_base2_tensor = ggml_cann_create_tensor(
                        (char*)tmp_mk_base_buffer +
                            n_heads_log2_floor * faElemSize,
                        faDataType, faElemSize,
                        tmp_mk_base2_ne, tmp_mk_base2_nb, GGML_MAX_DIMS - 3, ACL_FORMAT_ND);
                    aclnn_fill_scalar(ctx, m1, tmp_mk_base2_tensor);
                }

                // init mk
                int64_t tmp_mk_base_ne[] = {ne2_ne3};
                size_t tmp_mk_base_nb[] = {faElemSize};
                aclTensor* tmp_mk_base_tensor = ggml_cann_create_tensor(
                    tmp_mk_base_buffer, faDataType, faElemSize, 
                    tmp_mk_base_ne, tmp_mk_base_nb,
                    GGML_MAX_DIMS - 3, ACL_FORMAT_ND);
                aclTensor* tmp_arange_tensor = ggml_cann_create_tensor(
                    tmp_arange_buffer, faDataType, faElemSize, 
                    tmp_mk_base_ne, tmp_mk_base_nb,
                    GGML_MAX_DIMS - 3, ACL_FORMAT_ND);
                aclnn_pow_tensor_tensor(ctx, tmp_mk_base_tensor, tmp_arange_tensor);

                // reshape mk
                int64_t tmp_mk_ne[] = {1, 1, src0->ne[2], src0->ne[3]};
                size_t tmp_mk_nb[GGML_MAX_DIMS];
                tmp_mk_nb[0] = faElemSize;
                for (int i = 1; i < GGML_MAX_DIMS; i++) {
                    tmp_mk_nb[i] = tmp_mk_nb[i - 1] * tmp_mk_ne[i - 1];
                }
                aclTensor* tmp_mk_tensor = ggml_cann_create_tensor(
                    tmp_mk_base_buffer, faDataType, faElemSize,
                    tmp_mk_ne, tmp_mk_nb, GGML_MAX_DIMS,
                    ACL_FORMAT_ND);   
                GGML_CANN_CALL_ACLNN_OP(ctx, InplaceMul, bcast_pse_tensor, tmp_mk_tensor);

                ggml_cann_release_resources(ctx, tmp_arange1_tensor, tmp_arange2_tensor,
                    tmp_mk_base1_tensor, tmp_mk_base2_tensor, tmp_mk_base_tensor,
                    tmp_arange_tensor, tmp_mk_tensor);                    
            }
        }

        // Step 4: set the inputs for FusedInferAttention.
        int kvTensorNum = 1;
        aclTensor* acl_q_tensor = acl_src0_f16_tensor;
        aclTensor* acl_k_tensors[] = {acl_src1_f16_tensor};
        aclTensor* acl_v_tensors[] = {acl_src2_f16_tensor};
        auto acl_k_tensor_list = aclCreateTensorList(acl_k_tensors, kvTensorNum);
        auto acl_v_tensor_list = aclCreateTensorList(acl_v_tensors, kvTensorNum);

        int64_t numHeads = src0->ne[2]; // N
        int64_t numKeyValueHeads = src1->ne[2];
        // double  scaleValue = 1 / sqrt(src0->ne[0]); // 1/sqrt(d)
        int64_t preTokens = 65535;
        int64_t nextTokens = 65535;
        char layout[5] = {'B', 'N', 'S', 'D', 0};
        int64_t sparseMode = 0;
        int64_t innerPrecise = (src0->ne[1] == 1) ? 0 : 2;
        int64_t blockSize = 0;
        int64_t antiquantMode = 0;
        bool softmaxLseFlag = false;
        int64_t keyAntiquantMode = 0;
        int64_t valueAntiquantMode = 0;

        // Step 5: launch the FusedInferAttentionScoreV2 kernel.
        // Refer to https://gitee.com/ascend/cann-ops-adv/blob/master/docs/FusedInferAttentionScoreV2.md
        
        GGML_CANN_CALL_ACLNN_OP(ctx, FusedInferAttentionScoreV2,
            acl_q_tensor, acl_k_tensor_list, acl_v_tensor_list, // q, k, v
            bcast_pse_tensor, nullptr, // pse, mask
            nullptr, nullptr, // actSeqLen, actSeqLenkv
            nullptr, nullptr, // deqScale1, quantScale1
            nullptr, nullptr, nullptr, // deqScale2, quantScale2, quantOffset2
            nullptr, nullptr, // antiquantScale, antiquantOffset
            nullptr, // blockTable
            nullptr, nullptr, // qPadSize, kvPadSize
            nullptr, nullptr, // kAntiquantScale, kAntiQuantOffset
            nullptr, nullptr, // vAntiquantScale, vAntiQuantOffset
            nullptr, nullptr, nullptr, // kSharedPrefix, vSharedPrefix, actSharedLen
            numHeads, scaleValue, // heads, scaleValue
            preTokens, nextTokens, // preTokens, nextTokens
            layout, // inputLayout
            numKeyValueHeads, // numKVHeads
            sparseMode, innerPrecise, // sparseMode, innerPrecise
            blockSize, antiquantMode, // blockSize, antiquantMode
            softmaxLseFlag, // softmaxLseFlag
            keyAntiquantMode, valueAntiquantMode, // keyAntiqMode, valueAntiqMode
            acl_dst_f16_tensor, // attentionOut
            nullptr // softmaxLse
        );

        // Step 6: post-processing, permute and cast to f32

        int64_t new_dim[] = {0, 2, 1, 3};
        aclTensor* acl_dst_tensor = ggml_cann_create_tensor(dst);

        if(ggml_cann_type_mapping(dst->type) != faDataType){
            ggml_cann_pool_alloc perm_out_f16_allocator(ctx.pool());
            perm_out_f16_allocator.alloc(ggml_nelements(dst) * faElemSize);
            void* perm_out_f16_buffer = perm_out_f16_allocator.get();

            int64_t* perm_out_f16_ne = dst->ne;
            size_t  perm_out_f16_nb[GGML_MAX_DIMS];
            perm_out_f16_nb[0] = faElemSize;
            for(int i = 1; i < GGML_MAX_DIMS; ++i){
                perm_out_f16_nb[i] = perm_out_f16_nb[i - 1] * perm_out_f16_ne[i - 1];
            }
            aclTensor* acl_perm_out_f16_tensor = ggml_cann_create_tensor(
                perm_out_f16_buffer, faDataType, faElemSize, 
                perm_out_f16_ne, perm_out_f16_nb, GGML_MAX_DIMS);
            aclnn_permute(ctx, acl_dst_f16_tensor, acl_perm_out_f16_tensor, new_dim, GGML_MAX_DIMS);
            aclnn_cast(ctx, 
                acl_perm_out_f16_tensor, acl_dst_tensor, ggml_cann_type_mapping(dst->type));
            ggml_cann_release_resources(ctx, acl_perm_out_f16_tensor);
        }else{
            // only need to permute
            aclnn_permute(ctx, acl_dst_f16_tensor, acl_dst_tensor, new_dim, GGML_MAX_DIMS);
        }
        ggml_cann_release_resources(ctx, acl_src0_f16_tensor, 
                                         acl_src1_f16_tensor, 
                                         acl_src2_f16_tensor, 
                                         acl_dst_f16_tensor, 
                                         acl_dst_tensor);
        if(src3 != nullptr){
            ggml_cann_release_resources(ctx, bcast_pse_tensor);
        }
    }else{
        GGML_ABORT("Function is not implemented.");
=======
/**
 * @brief Performs expert-specific matrix multiplication (MoE) with
 * floating-point precision using the CANN backend.
 *
 * This function executes a matrix multiplication operation tailored for
 * Mixture of Experts (MoE) models, where the input tensor is multiplied
 * with expert-specific weight matrices. It uses the CANN backend for
 * efficient computation and stores the result in the destination tensor `dst`.
 * The operation may leverage identity-based optimizations or routing masks
 * as part of sparse expert selection.
 *
 * @param ctx The context for executing CANN backend operations.
 * @param dst The destination tensor where the MoE multiplication result
 * will be stored.
 *
 * @note This function assumes floating-point data types and is designed for
 * MoE architectures, possibly involving sparse expert routing.
 */
static void ggml_cann_mul_mat_id_fp(ggml_backend_cann_context& ctx, ggml_tensor* dst) {
    //dst   [M, K, N, 1]
    ggml_tensor * src0 = dst->src[0];  //src0	[D, M, A, 1]
    ggml_tensor * src1 = dst->src[1];  //src1	[D, B, N, 1], B = K or B = 1
    ggml_tensor * ids  = dst->src[2];  //ids	[K, N]

    GGML_TENSOR_BINARY_OP_LOCALS

    // copy index from npu to cpu
    int64_t n_as = ne02; // A
    int64_t n_ids = ids->ne[0]; // K

    std::vector<char> ids_host(ggml_nbytes(ids));
    ggml_cann_async_memcpy(ctx, ids_host.data(), ids->data, ggml_nbytes(ids),
        ACL_MEMCPY_DEVICE_TO_HOST);
    ACL_CHECK(aclrtSynchronizeStream(ctx.stream()));

    char * src0_original = (char *) src0->data;
    char * src1_original = (char *) src1->data;
    char * dst_original  = (char *)  dst->data;
    size_t ori_src0_nb[4] = {nb00, nb01, nb02, nb03};

    // src0 is F16, src1 is F32, dst is F32
    ggml_cann_pool_alloc src0_cast_allocator;
    if (src0->type == GGML_TYPE_F16) {
        src0_cast_allocator.alloc(ctx.pool(), sizeof(float) * ggml_nelements(src0));
        void* src0_cast_buf = src0_cast_allocator.get();

        size_t cast_nb[GGML_MAX_DIMS];
        cast_nb[0] = sizeof(float_t);
        for (int i = 1; i < GGML_MAX_DIMS; i++) {
            cast_nb[i] = cast_nb[i - 1] * src0->ne[i - 1];
        }

        aclTensor* acl_src0_f16 = ggml_cann_create_tensor(src0);
        aclTensor* acl_cast = ggml_cann_create_tensor(src0_cast_buf,
            ACL_FLOAT, sizeof(float), src0->ne, cast_nb, 4);
        GGML_CANN_CALL_ACLNN_OP(ctx, Cast, acl_src0_f16, ACL_FLOAT, acl_cast);
        ggml_cann_release_resources(ctx, acl_cast, acl_src0_f16);

        src0_original = (char *) src0_cast_buf;
        memcpy(ori_src0_nb, cast_nb, sizeof(ori_src0_nb));
    }

    std::vector<aclTensor*> src0_tensor_vec;
    std::vector<aclTensor*> src1_tensor_vec;
    std::vector<aclTensor*> dst_tensor_vec;
    for (int64_t iid1 = 0; iid1 < ids->ne[1]; iid1++) {
        for (int64_t id = 0; id < n_ids; id++) {
            // src0_row [M, D] -> weight && permute
            int64_t src0_ne[2] = {ne01, ne00};
            size_t src0_nb[2] = {ori_src0_nb[1], ori_src0_nb[0]};
            // src1_row [D, 1] -> input
            int64_t src1_ne[2] = {ne10, 1};
            size_t src1_nb[2] = {nb10, nb11};
            // dst_row [M, 1] -> out
            int64_t dst_ne[2] = {ne0, 1};
            size_t dst_nb[2] = {nb0, nb1};

            // expert index
            int32_t i02 = *(int32_t *) (ids_host.data() + iid1*ids->nb[1] + id*ids->nb[0]);
            GGML_ASSERT(i02 >= 0 && i02 < n_as);

            // If B = 1 (broadcast), always use 0; otherwise, use id.
            int64_t i11 = (ne11 == 1 ? 0 : id);
            int64_t i12 = iid1;

            int64_t i1 = id;
            int64_t i2 = i12;

            void* src0_tmp_ptr = src0_original + i02*ori_src0_nb[2];
            void* src1_tmp_ptr = src1_original + i11*nb11 + i12*nb12;
            void* dst_tmp_ptr  = dst_original  + i1*nb1   + i2*nb2;

            aclTensor* acl_src0 = ggml_cann_create_tensor(src0_tmp_ptr,
                ACL_FLOAT, sizeof(float),
                src0_ne, src0_nb, 2);
            aclTensor* acl_src1 = ggml_cann_create_tensor(src1_tmp_ptr,
                ACL_FLOAT, sizeof(float),
                src1_ne, src1_nb, 2);
            aclTensor* acl_dst = ggml_cann_create_tensor(dst_tmp_ptr,
                ACL_FLOAT, sizeof(float),
                dst_ne, dst_nb, 2);

            src0_tensor_vec.push_back(acl_src0);
            src1_tensor_vec.push_back(acl_src1);
            dst_tensor_vec.push_back(acl_dst);
        }
    }

    // GroupedMatmulV2 required tensor_list.size < 128
    size_t GROUP_SIZE = 128;
    std::vector<std::vector<aclTensor*>> src0_tensor_vec_vec;
    std::vector<std::vector<aclTensor*>> src1_tensor_vec_vec;
    std::vector<std::vector<aclTensor*>> dst_tensor_vec_vec;

    // split and call GroupedMatmulV2
    for (size_t i = 0; i < src0_tensor_vec.size(); i += GROUP_SIZE) {
        size_t end = std::min(i + GROUP_SIZE, src0_tensor_vec.size());
        std::vector<aclTensor*> src0_tensor_vec_split(src0_tensor_vec.begin() + i, src0_tensor_vec.begin() + end);
        std::vector<aclTensor*> src1_tensor_vec_split(src1_tensor_vec.begin() + i, src1_tensor_vec.begin() + end);
        std::vector<aclTensor*> dst_tensor_vec_split(dst_tensor_vec.begin() + i, dst_tensor_vec.begin() + end);

        aclTensorList* src0_tensor_list = aclCreateTensorList(src0_tensor_vec_split.data(), src0_tensor_vec_split.size());
        aclTensorList* src1_tensor_list = aclCreateTensorList(src1_tensor_vec_split.data(), src1_tensor_vec_split.size());
        aclTensorList* dst_tensor_list = aclCreateTensorList(dst_tensor_vec_split.data(), dst_tensor_vec_split.size());

        GGML_CANN_CALL_ACLNN_OP(ctx, GroupedMatmulV2, src1_tensor_list, src0_tensor_list,
            nullptr, nullptr, nullptr, nullptr, nullptr, nullptr, 0, -1, dst_tensor_list);

        ggml_cann_release_resources(ctx, src0_tensor_list, src1_tensor_list, dst_tensor_list);
    }
    return;
}

void ggml_cann_mul_mat_id(ggml_backend_cann_context& ctx, ggml_tensor* dst) {
    const enum ggml_type type = dst->src[0]->type;
    switch (type) {
        case GGML_TYPE_F32:
        case GGML_TYPE_F16:
            ggml_cann_mul_mat_id_fp(ctx, dst);
            break;
        default:
            GGML_ABORT("Unsupported type for mul_mat_id");
            break;
>>>>>>> 3079e9ac
    }
}<|MERGE_RESOLUTION|>--- conflicted
+++ resolved
@@ -65,11 +65,8 @@
 #include <aclnnop/aclnn_eq_tensor.h>
 #include <aclnnop/aclnn_gt_scalar.h>
 #include <aclnnop/aclnn_pow.h>
-<<<<<<< HEAD
+#include <aclnnop/aclnn_grouped_matmul_v2.h>
 #include <aclnnop/aclnn_fused_infer_attention_score_v2.h>
-=======
-#include <aclnnop/aclnn_grouped_matmul_v2.h>
->>>>>>> 3079e9ac
 #include <float.h>
 
 #include <cmath>
@@ -2595,7 +2592,152 @@
     ggml_cann_release_resources(ctx, acl_src, acl_dst, alpha);
 }
 
-<<<<<<< HEAD
+/**
+ * @brief Performs expert-specific matrix multiplication (MoE) with
+ * floating-point precision using the CANN backend.
+ *
+ * This function executes a matrix multiplication operation tailored for
+ * Mixture of Experts (MoE) models, where the input tensor is multiplied
+ * with expert-specific weight matrices. It uses the CANN backend for
+ * efficient computation and stores the result in the destination tensor `dst`.
+ * The operation may leverage identity-based optimizations or routing masks
+ * as part of sparse expert selection.
+ *
+ * @param ctx The context for executing CANN backend operations.
+ * @param dst The destination tensor where the MoE multiplication result
+ * will be stored.
+ *
+ * @note This function assumes floating-point data types and is designed for
+ * MoE architectures, possibly involving sparse expert routing.
+ */
+static void ggml_cann_mul_mat_id_fp(ggml_backend_cann_context& ctx, ggml_tensor* dst) {
+    //dst   [M, K, N, 1]
+    ggml_tensor * src0 = dst->src[0];  //src0	[D, M, A, 1]
+    ggml_tensor * src1 = dst->src[1];  //src1	[D, B, N, 1], B = K or B = 1
+    ggml_tensor * ids  = dst->src[2];  //ids	[K, N]
+
+    GGML_TENSOR_BINARY_OP_LOCALS
+
+    // copy index from npu to cpu
+    int64_t n_as = ne02; // A
+    int64_t n_ids = ids->ne[0]; // K
+
+    std::vector<char> ids_host(ggml_nbytes(ids));
+    ggml_cann_async_memcpy(ctx, ids_host.data(), ids->data, ggml_nbytes(ids),
+        ACL_MEMCPY_DEVICE_TO_HOST);
+    ACL_CHECK(aclrtSynchronizeStream(ctx.stream()));
+
+    char * src0_original = (char *) src0->data;
+    char * src1_original = (char *) src1->data;
+    char * dst_original  = (char *)  dst->data;
+    size_t ori_src0_nb[4] = {nb00, nb01, nb02, nb03};
+
+    // src0 is F16, src1 is F32, dst is F32
+    ggml_cann_pool_alloc src0_cast_allocator;
+    if (src0->type == GGML_TYPE_F16) {
+        src0_cast_allocator.alloc(ctx.pool(), sizeof(float) * ggml_nelements(src0));
+        void* src0_cast_buf = src0_cast_allocator.get();
+
+        size_t cast_nb[GGML_MAX_DIMS];
+        cast_nb[0] = sizeof(float_t);
+        for (int i = 1; i < GGML_MAX_DIMS; i++) {
+            cast_nb[i] = cast_nb[i - 1] * src0->ne[i - 1];
+        }
+
+        aclTensor* acl_src0_f16 = ggml_cann_create_tensor(src0);
+        aclTensor* acl_cast = ggml_cann_create_tensor(src0_cast_buf,
+            ACL_FLOAT, sizeof(float), src0->ne, cast_nb, 4);
+        GGML_CANN_CALL_ACLNN_OP(ctx, Cast, acl_src0_f16, ACL_FLOAT, acl_cast);
+        ggml_cann_release_resources(ctx, acl_cast, acl_src0_f16);
+
+        src0_original = (char *) src0_cast_buf;
+        memcpy(ori_src0_nb, cast_nb, sizeof(ori_src0_nb));
+    }
+
+    std::vector<aclTensor*> src0_tensor_vec;
+    std::vector<aclTensor*> src1_tensor_vec;
+    std::vector<aclTensor*> dst_tensor_vec;
+    for (int64_t iid1 = 0; iid1 < ids->ne[1]; iid1++) {
+        for (int64_t id = 0; id < n_ids; id++) {
+            // src0_row [M, D] -> weight && permute
+            int64_t src0_ne[2] = {ne01, ne00};
+            size_t src0_nb[2] = {ori_src0_nb[1], ori_src0_nb[0]};
+            // src1_row [D, 1] -> input
+            int64_t src1_ne[2] = {ne10, 1};
+            size_t src1_nb[2] = {nb10, nb11};
+            // dst_row [M, 1] -> out
+            int64_t dst_ne[2] = {ne0, 1};
+            size_t dst_nb[2] = {nb0, nb1};
+
+            // expert index
+            int32_t i02 = *(int32_t *) (ids_host.data() + iid1*ids->nb[1] + id*ids->nb[0]);
+            GGML_ASSERT(i02 >= 0 && i02 < n_as);
+
+            // If B = 1 (broadcast), always use 0; otherwise, use id.
+            int64_t i11 = (ne11 == 1 ? 0 : id);
+            int64_t i12 = iid1;
+
+            int64_t i1 = id;
+            int64_t i2 = i12;
+
+            void* src0_tmp_ptr = src0_original + i02*ori_src0_nb[2];
+            void* src1_tmp_ptr = src1_original + i11*nb11 + i12*nb12;
+            void* dst_tmp_ptr  = dst_original  + i1*nb1   + i2*nb2;
+
+            aclTensor* acl_src0 = ggml_cann_create_tensor(src0_tmp_ptr,
+                ACL_FLOAT, sizeof(float),
+                src0_ne, src0_nb, 2);
+            aclTensor* acl_src1 = ggml_cann_create_tensor(src1_tmp_ptr,
+                ACL_FLOAT, sizeof(float),
+                src1_ne, src1_nb, 2);
+            aclTensor* acl_dst = ggml_cann_create_tensor(dst_tmp_ptr,
+                ACL_FLOAT, sizeof(float),
+                dst_ne, dst_nb, 2);
+
+            src0_tensor_vec.push_back(acl_src0);
+            src1_tensor_vec.push_back(acl_src1);
+            dst_tensor_vec.push_back(acl_dst);
+        }
+    }
+
+    // GroupedMatmulV2 required tensor_list.size < 128
+    size_t GROUP_SIZE = 128;
+    std::vector<std::vector<aclTensor*>> src0_tensor_vec_vec;
+    std::vector<std::vector<aclTensor*>> src1_tensor_vec_vec;
+    std::vector<std::vector<aclTensor*>> dst_tensor_vec_vec;
+
+    // split and call GroupedMatmulV2
+    for (size_t i = 0; i < src0_tensor_vec.size(); i += GROUP_SIZE) {
+        size_t end = std::min(i + GROUP_SIZE, src0_tensor_vec.size());
+        std::vector<aclTensor*> src0_tensor_vec_split(src0_tensor_vec.begin() + i, src0_tensor_vec.begin() + end);
+        std::vector<aclTensor*> src1_tensor_vec_split(src1_tensor_vec.begin() + i, src1_tensor_vec.begin() + end);
+        std::vector<aclTensor*> dst_tensor_vec_split(dst_tensor_vec.begin() + i, dst_tensor_vec.begin() + end);
+
+        aclTensorList* src0_tensor_list = aclCreateTensorList(src0_tensor_vec_split.data(), src0_tensor_vec_split.size());
+        aclTensorList* src1_tensor_list = aclCreateTensorList(src1_tensor_vec_split.data(), src1_tensor_vec_split.size());
+        aclTensorList* dst_tensor_list = aclCreateTensorList(dst_tensor_vec_split.data(), dst_tensor_vec_split.size());
+
+        GGML_CANN_CALL_ACLNN_OP(ctx, GroupedMatmulV2, src1_tensor_list, src0_tensor_list,
+            nullptr, nullptr, nullptr, nullptr, nullptr, nullptr, 0, -1, dst_tensor_list);
+
+        ggml_cann_release_resources(ctx, src0_tensor_list, src1_tensor_list, dst_tensor_list);
+    }
+    return;
+}
+
+void ggml_cann_mul_mat_id(ggml_backend_cann_context& ctx, ggml_tensor* dst) {
+    const enum ggml_type type = dst->src[0]->type;
+    switch (type) {
+        case GGML_TYPE_F32:
+        case GGML_TYPE_F16:
+            ggml_cann_mul_mat_id_fp(ctx, dst);
+            break;
+        default:
+            GGML_ABORT("Unsupported type for mul_mat_id");
+            break;
+    }
+}
+
 void ggml_cann_flash_attn_ext(ggml_backend_cann_context& ctx, ggml_tensor* dst){
 
     ggml_tensor* src0 = dst->src[0]; // q, fp32
@@ -2921,150 +3063,5 @@
         }
     }else{
         GGML_ABORT("Function is not implemented.");
-=======
-/**
- * @brief Performs expert-specific matrix multiplication (MoE) with
- * floating-point precision using the CANN backend.
- *
- * This function executes a matrix multiplication operation tailored for
- * Mixture of Experts (MoE) models, where the input tensor is multiplied
- * with expert-specific weight matrices. It uses the CANN backend for
- * efficient computation and stores the result in the destination tensor `dst`.
- * The operation may leverage identity-based optimizations or routing masks
- * as part of sparse expert selection.
- *
- * @param ctx The context for executing CANN backend operations.
- * @param dst The destination tensor where the MoE multiplication result
- * will be stored.
- *
- * @note This function assumes floating-point data types and is designed for
- * MoE architectures, possibly involving sparse expert routing.
- */
-static void ggml_cann_mul_mat_id_fp(ggml_backend_cann_context& ctx, ggml_tensor* dst) {
-    //dst   [M, K, N, 1]
-    ggml_tensor * src0 = dst->src[0];  //src0	[D, M, A, 1]
-    ggml_tensor * src1 = dst->src[1];  //src1	[D, B, N, 1], B = K or B = 1
-    ggml_tensor * ids  = dst->src[2];  //ids	[K, N]
-
-    GGML_TENSOR_BINARY_OP_LOCALS
-
-    // copy index from npu to cpu
-    int64_t n_as = ne02; // A
-    int64_t n_ids = ids->ne[0]; // K
-
-    std::vector<char> ids_host(ggml_nbytes(ids));
-    ggml_cann_async_memcpy(ctx, ids_host.data(), ids->data, ggml_nbytes(ids),
-        ACL_MEMCPY_DEVICE_TO_HOST);
-    ACL_CHECK(aclrtSynchronizeStream(ctx.stream()));
-
-    char * src0_original = (char *) src0->data;
-    char * src1_original = (char *) src1->data;
-    char * dst_original  = (char *)  dst->data;
-    size_t ori_src0_nb[4] = {nb00, nb01, nb02, nb03};
-
-    // src0 is F16, src1 is F32, dst is F32
-    ggml_cann_pool_alloc src0_cast_allocator;
-    if (src0->type == GGML_TYPE_F16) {
-        src0_cast_allocator.alloc(ctx.pool(), sizeof(float) * ggml_nelements(src0));
-        void* src0_cast_buf = src0_cast_allocator.get();
-
-        size_t cast_nb[GGML_MAX_DIMS];
-        cast_nb[0] = sizeof(float_t);
-        for (int i = 1; i < GGML_MAX_DIMS; i++) {
-            cast_nb[i] = cast_nb[i - 1] * src0->ne[i - 1];
-        }
-
-        aclTensor* acl_src0_f16 = ggml_cann_create_tensor(src0);
-        aclTensor* acl_cast = ggml_cann_create_tensor(src0_cast_buf,
-            ACL_FLOAT, sizeof(float), src0->ne, cast_nb, 4);
-        GGML_CANN_CALL_ACLNN_OP(ctx, Cast, acl_src0_f16, ACL_FLOAT, acl_cast);
-        ggml_cann_release_resources(ctx, acl_cast, acl_src0_f16);
-
-        src0_original = (char *) src0_cast_buf;
-        memcpy(ori_src0_nb, cast_nb, sizeof(ori_src0_nb));
-    }
-
-    std::vector<aclTensor*> src0_tensor_vec;
-    std::vector<aclTensor*> src1_tensor_vec;
-    std::vector<aclTensor*> dst_tensor_vec;
-    for (int64_t iid1 = 0; iid1 < ids->ne[1]; iid1++) {
-        for (int64_t id = 0; id < n_ids; id++) {
-            // src0_row [M, D] -> weight && permute
-            int64_t src0_ne[2] = {ne01, ne00};
-            size_t src0_nb[2] = {ori_src0_nb[1], ori_src0_nb[0]};
-            // src1_row [D, 1] -> input
-            int64_t src1_ne[2] = {ne10, 1};
-            size_t src1_nb[2] = {nb10, nb11};
-            // dst_row [M, 1] -> out
-            int64_t dst_ne[2] = {ne0, 1};
-            size_t dst_nb[2] = {nb0, nb1};
-
-            // expert index
-            int32_t i02 = *(int32_t *) (ids_host.data() + iid1*ids->nb[1] + id*ids->nb[0]);
-            GGML_ASSERT(i02 >= 0 && i02 < n_as);
-
-            // If B = 1 (broadcast), always use 0; otherwise, use id.
-            int64_t i11 = (ne11 == 1 ? 0 : id);
-            int64_t i12 = iid1;
-
-            int64_t i1 = id;
-            int64_t i2 = i12;
-
-            void* src0_tmp_ptr = src0_original + i02*ori_src0_nb[2];
-            void* src1_tmp_ptr = src1_original + i11*nb11 + i12*nb12;
-            void* dst_tmp_ptr  = dst_original  + i1*nb1   + i2*nb2;
-
-            aclTensor* acl_src0 = ggml_cann_create_tensor(src0_tmp_ptr,
-                ACL_FLOAT, sizeof(float),
-                src0_ne, src0_nb, 2);
-            aclTensor* acl_src1 = ggml_cann_create_tensor(src1_tmp_ptr,
-                ACL_FLOAT, sizeof(float),
-                src1_ne, src1_nb, 2);
-            aclTensor* acl_dst = ggml_cann_create_tensor(dst_tmp_ptr,
-                ACL_FLOAT, sizeof(float),
-                dst_ne, dst_nb, 2);
-
-            src0_tensor_vec.push_back(acl_src0);
-            src1_tensor_vec.push_back(acl_src1);
-            dst_tensor_vec.push_back(acl_dst);
-        }
-    }
-
-    // GroupedMatmulV2 required tensor_list.size < 128
-    size_t GROUP_SIZE = 128;
-    std::vector<std::vector<aclTensor*>> src0_tensor_vec_vec;
-    std::vector<std::vector<aclTensor*>> src1_tensor_vec_vec;
-    std::vector<std::vector<aclTensor*>> dst_tensor_vec_vec;
-
-    // split and call GroupedMatmulV2
-    for (size_t i = 0; i < src0_tensor_vec.size(); i += GROUP_SIZE) {
-        size_t end = std::min(i + GROUP_SIZE, src0_tensor_vec.size());
-        std::vector<aclTensor*> src0_tensor_vec_split(src0_tensor_vec.begin() + i, src0_tensor_vec.begin() + end);
-        std::vector<aclTensor*> src1_tensor_vec_split(src1_tensor_vec.begin() + i, src1_tensor_vec.begin() + end);
-        std::vector<aclTensor*> dst_tensor_vec_split(dst_tensor_vec.begin() + i, dst_tensor_vec.begin() + end);
-
-        aclTensorList* src0_tensor_list = aclCreateTensorList(src0_tensor_vec_split.data(), src0_tensor_vec_split.size());
-        aclTensorList* src1_tensor_list = aclCreateTensorList(src1_tensor_vec_split.data(), src1_tensor_vec_split.size());
-        aclTensorList* dst_tensor_list = aclCreateTensorList(dst_tensor_vec_split.data(), dst_tensor_vec_split.size());
-
-        GGML_CANN_CALL_ACLNN_OP(ctx, GroupedMatmulV2, src1_tensor_list, src0_tensor_list,
-            nullptr, nullptr, nullptr, nullptr, nullptr, nullptr, 0, -1, dst_tensor_list);
-
-        ggml_cann_release_resources(ctx, src0_tensor_list, src1_tensor_list, dst_tensor_list);
-    }
-    return;
-}
-
-void ggml_cann_mul_mat_id(ggml_backend_cann_context& ctx, ggml_tensor* dst) {
-    const enum ggml_type type = dst->src[0]->type;
-    switch (type) {
-        case GGML_TYPE_F32:
-        case GGML_TYPE_F16:
-            ggml_cann_mul_mat_id_fp(ctx, dst);
-            break;
-        default:
-            GGML_ABORT("Unsupported type for mul_mat_id");
-            break;
->>>>>>> 3079e9ac
     }
 }