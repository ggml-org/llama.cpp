--- conflicted
+++ resolved
@@ -1991,584 +1991,7 @@
     return &ggml_backend_cpu_buffer_type;
 }
 
-<<<<<<< HEAD
-#ifdef GGML_USE_CPU_HBM
-
-// buffer type HBM
-
-#include <hbwmalloc.h>
-
-static const char * ggml_backend_cpu_hbm_buffer_type_get_name(ggml_backend_buffer_type_t buft) {
-    return "CPU_HBM";
-
-    GGML_UNUSED(buft);
-}
-
-static void ggml_backend_cpu_hbm_buffer_free_buffer(ggml_backend_buffer_t buffer) {
-    hbw_free(buffer->context);
-}
-
-static ggml_backend_buffer_t ggml_backend_cpu_hbm_buffer_type_alloc_buffer(ggml_backend_buffer_type_t buft, size_t size) {
-    void * ptr;
-    int result = hbw_posix_memalign(&ptr, ggml_backend_cpu_buffer_type_get_alignment(buft), size);
-    if (result != 0) {
-        GGML_LOG_ERROR("failed to allocate HBM buffer of size %zu\n", size);
-        return NULL;
-    }
-
-    ggml_backend_buffer_t buffer = ggml_backend_cpu_buffer_from_ptr(ptr, size);
-    buffer->buft = buft;
-    buffer->iface.free_buffer = ggml_backend_cpu_hbm_buffer_free_buffer;
-
-    return buffer;
-}
-
-ggml_backend_buffer_type_t ggml_backend_cpu_hbm_buffer_type(void) {
-    static struct ggml_backend_buffer_type ggml_backend_cpu_buffer_type_hbm = {
-        /* .iface    = */ {
-            /* .get_name         = */ ggml_backend_cpu_hbm_buffer_type_get_name,
-            /* .alloc_buffer     = */ ggml_backend_cpu_hbm_buffer_type_alloc_buffer,
-            /* .get_alignment    = */ ggml_backend_cpu_buffer_type_get_alignment,
-            /* .get_max_size     = */ NULL, // defaults to SIZE_MAX
-            /* .get_alloc_size   = */ NULL, // defaults to ggml_nbytes
-            /* .is_host          = */ ggml_backend_cpu_buffer_type_is_host,
-        },
-        /* .context  = */ NULL,
-    };
-
-    return &ggml_backend_cpu_buffer_type_hbm;
-}
-#endif
-
-// buffer type AARCH64
-
-#ifdef __GNUC__
-    #pragma GCC diagnostic push
-    #pragma GCC diagnostic ignored "-Wpedantic"
-#endif
-
-#include "ggml-aarch64.h"
-
-#ifdef __GNUC__
-    #pragma GCC diagnostic pop
-#endif
-
-static void ggml_backend_cpu_aarch64_buffer_init_tensor(ggml_backend_buffer_t buffer, struct ggml_tensor * tensor) {
-    tensor->extra = (void *)ggml_aarch64_get_optimal_repack_type(tensor); // NOLINT
-
-    GGML_UNUSED(buffer);
-}
-
-static void ggml_backend_cpu_aarch64_buffer_set_tensor(ggml_backend_buffer_t buffer, struct ggml_tensor * tensor, const void * data, size_t offset, size_t size) {
-    GGML_ASSERT(offset == 0);
-    GGML_ASSERT(size == ggml_nbytes(tensor));
-
-    enum ggml_type repack_type = (enum ggml_type)(intptr_t)tensor->extra;
-
-    ggml_aarch64_repack_tensor(tensor, repack_type, data, size);
-
-    GGML_UNUSED(buffer);
-}
-
-static const struct ggml_backend_buffer_i ggml_backend_cpu_aarch64_buffer_i = {
-    /* .free_buffer     = */ ggml_backend_cpu_buffer_free_buffer,
-    /* .get_base        = */ ggml_backend_cpu_buffer_get_base,
-    /* .init_tensor     = */ ggml_backend_cpu_aarch64_buffer_init_tensor,
-    /* .memset_tensor   = */ ggml_backend_cpu_buffer_memset_tensor,
-    /* .set_tensor      = */ ggml_backend_cpu_aarch64_buffer_set_tensor,
-    /* .get_tensor      = */ NULL,
-    /* .cpy_tensor      = */ NULL,
-    /* .clear           = */ ggml_backend_cpu_buffer_clear,
-    /* .reset           = */ NULL,
-};
-
-static const char * ggml_backend_cpu_aarch64_buffer_type_get_name(ggml_backend_buffer_type_t buft) {
-    return "CPU_AARCH64";
-
-    GGML_UNUSED(buft);
-}
-
-static ggml_backend_buffer_t ggml_backend_cpu_aarch64_buffer_type_alloc_buffer(ggml_backend_buffer_type_t buft, size_t size) {
-    void * data = ggml_aligned_malloc(size);
-
-    if (data == NULL) {
-        GGML_LOG_ERROR("%s: failed to allocate buffer of size %zu\n", __func__, size);
-        return NULL;
-    }
-
-    return ggml_backend_buffer_init(buft, ggml_backend_cpu_aarch64_buffer_i, data, size);
-}
-
-ggml_backend_buffer_type_t ggml_backend_cpu_aarch64_buffer_type(void) {
-    static struct ggml_backend_buffer_type ggml_backend_cpu_buffer_type_aarch64 = {
-        /* .iface    = */ {
-            /* .get_name         = */ ggml_backend_cpu_aarch64_buffer_type_get_name,
-            /* .alloc_buffer     = */ ggml_backend_cpu_aarch64_buffer_type_alloc_buffer,
-            /* .get_alignment    = */ ggml_backend_cpu_buffer_type_get_alignment,
-            /* .get_max_size     = */ NULL, // defaults to SIZE_MAX
-            /* .get_alloc_size   = */ NULL, // defaults to ggml_nbytes
-            /* .is_host          = */ NULL,
-        },
-        /* .device  = */ ggml_backend_reg_dev_get(ggml_backend_cpu_reg(), 0),
-        /* .context = */ NULL,
-    };
-
-    return &ggml_backend_cpu_buffer_type_aarch64;
-}
-
-bool ggml_backend_cpu_buft_is_aarch64(ggml_backend_buffer_type_t buft) {
-    return buft == ggml_backend_cpu_aarch64_buffer_type();
-}
-
-static ggml_backend_buffer_type_t * ggml_backend_cpu_get_extra_bufts(ggml_backend_dev_t device) {
-    static std::vector<ggml_backend_buffer_type_t> bufts = []() {
-        std::vector<ggml_backend_buffer_type_t> bufts;
-
-#ifdef GGML_USE_CPU_HBM
-        bufts.push_back(ggml_backend_cpu_hbm_buffer_type());
-#endif
-
-#ifdef GGML_USE_CPU_AARCH64
-        bufts.push_back(ggml_backend_cpu_aarch64_buffer_type());
-#endif
-
-        bufts.push_back(NULL);
-
-        return bufts;
-    }();
-
-    return bufts.data();
-
-    GGML_UNUSED(device);
-}
-
-// CPU backend - backend (stream)
-
-struct ggml_backend_cpu_context {
-    int                 n_threads;
-    ggml_threadpool_t   threadpool;
-
-    uint8_t *           work_data;
-    size_t              work_size;
-
-    ggml_abort_callback abort_callback;
-    void *              abort_callback_data;
-};
-
-static const char * ggml_backend_cpu_get_name(ggml_backend_t backend) {
-    return "CPU";
-
-    GGML_UNUSED(backend);
-}
-
-static void ggml_backend_cpu_free(ggml_backend_t backend) {
-    struct ggml_backend_cpu_context * cpu_ctx = (struct ggml_backend_cpu_context *)backend->context;
-    delete[] cpu_ctx->work_data;
-    delete cpu_ctx;
-    delete backend;
-}
-
-struct ggml_backend_plan_cpu {
-    struct ggml_cplan cplan;
-    struct ggml_cgraph cgraph;
-};
-
-static ggml_backend_graph_plan_t ggml_backend_cpu_graph_plan_create(ggml_backend_t backend, const struct ggml_cgraph * cgraph) {
-    struct ggml_backend_cpu_context * cpu_ctx = (struct ggml_backend_cpu_context *)backend->context;
-
-    struct ggml_backend_plan_cpu * cpu_plan = new ggml_backend_plan_cpu;
-
-    cpu_plan->cplan = ggml_graph_plan(cgraph, cpu_ctx->n_threads, cpu_ctx->threadpool);
-    cpu_plan->cgraph = *cgraph; // FIXME: deep copy
-
-    if (cpu_plan->cplan.work_size > 0) {
-        cpu_plan->cplan.work_data = new uint8_t[cpu_plan->cplan.work_size];
-        if (cpu_plan->cplan.work_data == NULL) {
-            delete cpu_plan;
-            return NULL;
-        }
-    }
-
-    cpu_plan->cplan.abort_callback      = cpu_ctx->abort_callback;
-    cpu_plan->cplan.abort_callback_data = cpu_ctx->abort_callback_data;
-
-    return cpu_plan;
-}
-
-static void ggml_backend_cpu_graph_plan_free(ggml_backend_t backend, ggml_backend_graph_plan_t plan) {
-    struct ggml_backend_plan_cpu * cpu_plan = (struct ggml_backend_plan_cpu *)plan;
-
-    delete[] cpu_plan->cplan.work_data;
-    delete cpu_plan;
-
-    GGML_UNUSED(backend);
-}
-
-static enum ggml_status ggml_backend_cpu_graph_plan_compute(ggml_backend_t backend, ggml_backend_graph_plan_t plan) {
-    struct ggml_backend_plan_cpu * cpu_plan = (struct ggml_backend_plan_cpu *)plan;
-
-    return ggml_graph_compute(&cpu_plan->cgraph, &cpu_plan->cplan);
-
-    GGML_UNUSED(backend);
-}
-
-static enum ggml_status ggml_backend_cpu_graph_compute(ggml_backend_t backend, struct ggml_cgraph * cgraph) {
-    struct ggml_backend_cpu_context * cpu_ctx = (struct ggml_backend_cpu_context *)backend->context;
-
-    struct ggml_cplan cplan = ggml_graph_plan(cgraph, cpu_ctx->n_threads, cpu_ctx->threadpool);
-
-    if (cpu_ctx->work_size < cplan.work_size) {
-        delete[] cpu_ctx->work_data;
-        cpu_ctx->work_data = new uint8_t[cplan.work_size];
-        if (cpu_ctx->work_data == NULL) {
-            cpu_ctx->work_size = 0;
-            return GGML_STATUS_ALLOC_FAILED;
-        }
-        cpu_ctx->work_size = cplan.work_size;
-    }
-    cplan.work_data = (uint8_t *)cpu_ctx->work_data;
-
-    cplan.abort_callback      = cpu_ctx->abort_callback;
-    cplan.abort_callback_data = cpu_ctx->abort_callback_data;
-
-    return ggml_graph_compute(cgraph, &cplan);
-}
-
-static const struct ggml_backend_i ggml_backend_cpu_i = {
-    /* .get_name                = */ ggml_backend_cpu_get_name,
-    /* .free                    = */ ggml_backend_cpu_free,
-    /* .set_tensor_async        = */ NULL,
-    /* .get_tensor_async        = */ NULL,
-    /* .cpy_tensor_async        = */ NULL,
-    /* .synchronize             = */ NULL,
-    /* .graph_plan_create       = */ ggml_backend_cpu_graph_plan_create,
-    /* .graph_plan_free         = */ ggml_backend_cpu_graph_plan_free,
-    /* .graph_plan_update       = */ NULL,
-    /* .graph_plan_compute      = */ ggml_backend_cpu_graph_plan_compute,
-    /* .graph_compute           = */ ggml_backend_cpu_graph_compute,
-    /* .event_record            = */ NULL,
-    /* .event_wait              = */ NULL,
-};
-
-static ggml_guid_t ggml_backend_cpu_guid(void) {
-    static ggml_guid guid = { 0xaa, 0x67, 0xc7, 0x43, 0x96, 0xe6, 0xa3, 0x8a, 0xe3, 0xaf, 0xea, 0x92, 0x36, 0xbc, 0xfc, 0x89 };
-    return &guid;
-}
-
-ggml_backend_t ggml_backend_cpu_init(void) {
-    // initialize CPU backend now to avoid slowing the first graph computation
-    ggml_cpu_init();
-
-    struct ggml_backend_cpu_context * ctx = new ggml_backend_cpu_context;
-    if (ctx == NULL) {
-        return NULL;
-    }
-
-    ctx->n_threads           = GGML_DEFAULT_N_THREADS;
-    ctx->threadpool          = NULL;
-    ctx->work_data           = NULL;
-    ctx->work_size           = 0;
-    ctx->abort_callback      = NULL;
-    ctx->abort_callback_data = NULL;
-
-    ggml_backend_t cpu_backend = new ggml_backend {
-        /* .guid      = */ ggml_backend_cpu_guid(),
-        /* .interface = */ ggml_backend_cpu_i,
-        /* .device    = */ ggml_backend_reg_dev_get(ggml_backend_cpu_reg(), 0),
-        /* .context   = */ ctx,
-    };
-
-    if (cpu_backend == NULL) {
-        delete ctx;
-        return NULL;
-    }
-
-    return cpu_backend;
-}
-
-bool ggml_backend_is_cpu(ggml_backend_t backend) {
-    return backend != NULL && ggml_guid_matches(backend->guid, ggml_backend_cpu_guid());
-}
-
-void ggml_backend_cpu_set_n_threads(ggml_backend_t backend_cpu, int n_threads) {
-    GGML_ASSERT(ggml_backend_is_cpu(backend_cpu));
-
-    struct ggml_backend_cpu_context * ctx = (struct ggml_backend_cpu_context *)backend_cpu->context;
-    ctx->n_threads = n_threads;
-}
-
-void ggml_backend_cpu_set_threadpool(ggml_backend_t backend_cpu, ggml_threadpool_t threadpool) {
-    GGML_ASSERT(ggml_backend_is_cpu(backend_cpu));
-
-    struct ggml_backend_cpu_context * ctx = (struct ggml_backend_cpu_context *)backend_cpu->context;
-
-    if (ctx->threadpool && ctx->threadpool != threadpool) {
-        // already had a different threadpool, pause/suspend it before switching
-        ggml_threadpool_pause(ctx->threadpool);
-    }
-    ctx->threadpool = threadpool;
-}
-
-void ggml_backend_cpu_set_abort_callback(ggml_backend_t backend_cpu, ggml_abort_callback abort_callback, void * abort_callback_data) {
-    GGML_ASSERT(ggml_backend_is_cpu(backend_cpu));
-
-    struct ggml_backend_cpu_context * ctx = (struct ggml_backend_cpu_context *)backend_cpu->context;
-    ctx->abort_callback = abort_callback;
-    ctx->abort_callback_data = abort_callback_data;
-}
-
 ggml_backend_buffer_t ggml_backend_cpu_buffer_from_ptr(void * ptr, size_t size) {
     GGML_ASSERT((uintptr_t)ptr % TENSOR_ALIGNMENT == 0 && "buffer pointer must be aligned");
     return ggml_backend_buffer_init(ggml_backend_cpu_buffer_from_ptr_type(), ggml_backend_cpu_buffer_from_ptr_i, ptr, size);
-}
-
-// CPU backend - device
-
-struct ggml_backend_cpu_device_context {
-    std::string description = "CPU";
-
-    ggml_backend_cpu_device_context() {
-#ifdef __APPLE__
-        size_t len = 0;
-        if (!sysctlbyname("machdep.cpu.brand_string", NULL, &len, NULL, 0)) {
-            description.resize(len);
-            sysctlbyname("machdep.cpu.brand_string", &description[0], &len, NULL, 0); // NOLINT
-        }
-#elif defined(__linux__)
-        FILE * f = fopen("/proc/cpuinfo", "r");
-        if (f) {
-            char buf[1024];
-            while (fgets(buf, sizeof(buf), f)) {
-                if (strncmp(buf, "model name", 10) == 0) {
-                    char * p = strchr(buf, ':');
-                    if (p) {
-                        p++;
-                        while (std::isspace(*p)) {
-                            p++;
-                        }
-                        while (std::isspace(p[strlen(p) - 1])) {
-                            p[strlen(p) - 1] = '\0';
-                        }
-                        description = p;
-                        break;
-                    }
-                }
-            }
-            fclose(f);
-        }
-#elif defined(_WIN32)
-        HKEY hKey;
-        if (RegOpenKeyEx(HKEY_LOCAL_MACHINE,
-                        TEXT("HARDWARE\\DESCRIPTION\\System\\CentralProcessor\\0"),
-                        0,
-                        KEY_READ,
-                        &hKey) == ERROR_SUCCESS) {
-            DWORD cpu_brand_size = 0;
-            if (RegQueryValueExA(hKey,
-                                TEXT("ProcessorNameString"),
-                                NULL,
-                                NULL,
-                                NULL,
-                                &cpu_brand_size) == ERROR_SUCCESS) {
-                description.resize(cpu_brand_size);
-                if (RegQueryValueExA(hKey,
-                                    TEXT("ProcessorNameString"),
-                                    NULL,
-                                    NULL,
-                                    (LPBYTE)&description[0], // NOLINT
-                                    &cpu_brand_size) == ERROR_SUCCESS) {
-                    if (description.find('\0') != std::string::npos) {
-                        description.resize(description.find('\0'));
-                    }
-                }
-            }
-            RegCloseKey(hKey);
-        }
-#endif
-    }
-};
-
-static const char * ggml_backend_cpu_device_get_name(ggml_backend_dev_t dev) {
-    return "CPU";
-
-    GGML_UNUSED(dev);
-}
-
-static const char * ggml_backend_cpu_device_get_description(ggml_backend_dev_t dev) {
-    struct ggml_backend_cpu_device_context * ctx = (struct ggml_backend_cpu_device_context *)dev->context;
-
-    return ctx->description.c_str();
-}
-
-static void ggml_backend_cpu_device_get_memory(ggml_backend_dev_t dev, size_t * free, size_t * total) {
-    // TODO
-    *free = 0;
-    *total = 0;
-
-    GGML_UNUSED(dev);
-}
-
-static enum ggml_backend_dev_type ggml_backend_cpu_device_get_type(ggml_backend_dev_t dev) {
-    return GGML_BACKEND_DEVICE_TYPE_CPU;
-
-    GGML_UNUSED(dev);
-}
-
-static void ggml_backend_cpu_device_get_props(ggml_backend_dev_t dev, struct ggml_backend_dev_props * props) {
-    props->name        = ggml_backend_cpu_device_get_name(dev);
-    props->description = ggml_backend_cpu_device_get_description(dev);
-    props->type        = ggml_backend_cpu_device_get_type(dev);
-    ggml_backend_cpu_device_get_memory(dev, &props->memory_free, &props->memory_total);
-    props->caps = {
-        /* .async                 = */ false,
-        /* .host_buffer           = */ false,
-        /* .buffer_from_host_ptr  = */ true,
-        /* .events                = */ false,
-    };
-}
-
-static ggml_backend_t ggml_backend_cpu_device_init_backend(ggml_backend_dev_t dev, const char * params) {
-    return ggml_backend_cpu_init();
-
-    GGML_UNUSED(dev);
-    GGML_UNUSED(params);
-}
-
-static ggml_backend_buffer_type_t ggml_backend_cpu_device_get_buffer_type(ggml_backend_dev_t dev) {
-    return ggml_backend_cpu_buffer_type();
-
-    GGML_UNUSED(dev);
-}
-
-static ggml_backend_buffer_t ggml_backend_cpu_device_buffer_from_host_ptr(ggml_backend_dev_t dev, void * ptr, size_t size, size_t max_tensor_size) {
-    return ggml_backend_cpu_buffer_from_ptr(ptr, size);
-
-    GGML_UNUSED(dev);
-    GGML_UNUSED(max_tensor_size);
-}
-
-static bool ggml_backend_cpu_device_supports_op(ggml_backend_dev_t dev, const struct ggml_tensor * op) {
-    const struct ggml_tensor * src0 = op->src[0];
-    const struct ggml_tensor * src1 = op->src[1];
-
-    if (src0 && src0->buffer && ggml_backend_cpu_buft_is_aarch64(src0->buffer->buft)) {
-        if (op->op != GGML_OP_MUL_MAT || src0->type != GGML_TYPE_Q4_0 || ggml_aarch64_get_optimal_repack_type(src0) == GGML_TYPE_Q4_0) {
-            return false;
-        }
-    }
-
-    for (int i = 1; i < GGML_MAX_SRC; i++) {
-        if (op->src[i] && op->src[i]->buffer && ggml_backend_cpu_buft_is_aarch64(op->src[i]->buffer->buft)) {
-            return false;
-        }
-    }
-
-    switch (op->op) {
-        case GGML_OP_CPY:
-            return
-                op->type != GGML_TYPE_IQ2_XXS &&
-                op->type != GGML_TYPE_IQ2_XS  &&
-                op->type != GGML_TYPE_IQ1_S   &&
-                op->type != GGML_TYPE_IQ1_M; // missing type_traits.from_float
-        case GGML_OP_MUL_MAT:
-            return src1->type == GGML_TYPE_F32 || src1->type == ggml_get_type_traits_cpu(src0->type)->vec_dot_type;
-        case GGML_OP_ROPE_BACK:
-            return op->src[2] == NULL && (op->op_params[2] & 4) == 0;
-        case GGML_OP_IM2COL_BACK:
-            return src0->type == GGML_TYPE_F32 && src1->type == GGML_TYPE_F32;
-        case GGML_OP_OUT_PROD:
-            return (src0->type == GGML_TYPE_F32 || ggml_is_quantized(src0->type)) && src1->type == GGML_TYPE_F32;
-        default:
-            return true;
-    }
-
-    GGML_UNUSED(dev);
-}
-
-static bool ggml_backend_cpu_device_supports_buft(ggml_backend_dev_t dev, ggml_backend_buffer_type_t buft) {
-    return ggml_backend_buft_is_host(buft) || ggml_backend_cpu_buft_is_aarch64(buft);
-
-    GGML_UNUSED(dev);
-}
-
-static const struct ggml_backend_device_i ggml_backend_cpu_device_i = {
-    /* .get_name             = */ ggml_backend_cpu_device_get_name,
-    /* .get_description      = */ ggml_backend_cpu_device_get_description,
-    /* .get_memory           = */ ggml_backend_cpu_device_get_memory,
-    /* .get_type             = */ ggml_backend_cpu_device_get_type,
-    /* .get_props            = */ ggml_backend_cpu_device_get_props,
-    /* .init_backend         = */ ggml_backend_cpu_device_init_backend,
-    /* .get_buffer_type      = */ ggml_backend_cpu_device_get_buffer_type,
-    /* .get_host_buffer_type = */ NULL,
-    /* .buffer_from_host_ptr = */ ggml_backend_cpu_device_buffer_from_host_ptr,
-    /* .supports_op          = */ ggml_backend_cpu_device_supports_op,
-    /* .supports_buft        = */ ggml_backend_cpu_device_supports_buft,
-    /* .offload_op           = */ NULL,
-    /* .event_new            = */ NULL,
-    /* .event_free           = */ NULL,
-    /* .event_synchronize    = */ NULL,
-};
-
-// CPU backend - backend (reg)
-
-static const char * ggml_backend_cpu_reg_get_name(ggml_backend_reg_t reg) {
-    return "CPU";
-
-    GGML_UNUSED(reg);
-}
-
-static size_t ggml_backend_cpu_reg_get_device_count(ggml_backend_reg_t reg) {
-    return 1;
-
-    GGML_UNUSED(reg);
-}
-
-static ggml_backend_dev_t ggml_backend_cpu_reg_get_device(ggml_backend_reg_t reg, size_t index) {
-    GGML_ASSERT(index == 0);
-
-    static ggml_backend_cpu_device_context ctx;
-    static ggml_backend_device ggml_backend_cpu_device = {
-        /* .iface   = */ ggml_backend_cpu_device_i,
-        /* .reg     = */ reg,
-        /* .context = */ &ctx,
-    };
-
-    return &ggml_backend_cpu_device;
-}
-
-static void * ggml_backend_cpu_get_proc_address(ggml_backend_reg_t reg, const char * name) {
-    if (strcmp(name, "ggml_backend_set_n_threads") == 0) {
-        return (void *)ggml_backend_cpu_set_n_threads;
-    }
-    if (strcmp(name, "ggml_backend_dev_get_extra_bufts") == 0) {
-        return (void *)ggml_backend_cpu_get_extra_bufts;
-    }
-
-    return NULL;
-
-    GGML_UNUSED(reg);
-}
-
-static const struct ggml_backend_reg_i ggml_backend_cpu_reg_i = {
-    /* .get_name         = */ ggml_backend_cpu_reg_get_name,
-    /* .get_device_count = */ ggml_backend_cpu_reg_get_device_count,
-    /* .get_device       = */ ggml_backend_cpu_reg_get_device,
-    /* .get_proc_address = */ ggml_backend_cpu_get_proc_address,
-};
-
-ggml_backend_reg_t ggml_backend_cpu_reg(void) {
-    // init CPU feature detection
-    ggml_cpu_init();
-
-    static struct ggml_backend_reg ggml_backend_cpu_reg = {
-        /* .iface   = */ ggml_backend_cpu_reg_i,
-        /* .context = */ NULL,
-    };
-
-    return &ggml_backend_cpu_reg;
-=======
-ggml_backend_buffer_t ggml_backend_cpu_buffer_from_ptr(void * ptr, size_t size) {
-    GGML_ASSERT((uintptr_t)ptr % TENSOR_ALIGNMENT == 0 && "buffer pointer must be aligned");
-    return ggml_backend_buffer_init(ggml_backend_cpu_buffer_from_ptr_type(), ggml_backend_cpu_buffer_from_ptr_i, ptr, size);
->>>>>>> ae8de6d5
 }