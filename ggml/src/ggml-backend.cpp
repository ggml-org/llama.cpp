--- conflicted
+++ resolved
@@ -553,21 +553,20 @@
 #include "ggml-rpc.h"
 #endif
 
-<<<<<<< HEAD
+#ifndef __AMX_INT8__
+#undef GGML_USE_AMX
+#endif
+
+#ifdef GGML_USE_AMX
+#  include "ggml-amx.h"
+#endif
+
+#ifdef GGML_USE_CANN
+#include "ggml-cann.h"
+#endif
+
 #ifdef GGML_USE_QNN
 #include "ggml-qnn.h"
-=======
-#ifndef __AMX_INT8__
-#undef GGML_USE_AMX
-#endif
-
-#ifdef GGML_USE_AMX
-#  include "ggml-amx.h"
-#endif
-
-#ifdef GGML_USE_CANN
-#include "ggml-cann.h"
->>>>>>> 8841ce3f
 #endif
 
 struct ggml_backend_registry {
