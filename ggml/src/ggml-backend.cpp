// Note: porting this file to C++ is a work in progress

#ifdef _WIN32
#define WIN32_LEAN_AND_MEAN
#ifndef NOMINMAX
#   define NOMINMAX
#endif
#include <windows.h>
#endif

#include "ggml-backend.h"
#include "ggml-backend-impl.h"
#include "ggml-alloc.h"
#include "ggml-impl.h"

#include <assert.h>
#include <limits.h>
#include <stdarg.h>
#include <stdio.h>
#include <stdlib.h>
#include <string.h>
#include <string>
#include <vector>

#ifdef __APPLE__
#include <sys/types.h>
#include <sys/sysctl.h>
#endif


// backend buffer type

const char * ggml_backend_buft_name(ggml_backend_buffer_type_t buft) {
    return buft->iface.get_name(buft);
}

ggml_backend_buffer_t ggml_backend_buft_alloc_buffer(ggml_backend_buffer_type_t buft, size_t size) {
    if (size == 0) {
        // return a dummy buffer for zero-sized allocations
        return ggml_backend_buffer_init(buft, {}, NULL, 0);
    }

    return buft->iface.alloc_buffer(buft, size);
}

size_t ggml_backend_buft_get_alignment(ggml_backend_buffer_type_t buft) {
    return buft->iface.get_alignment(buft);
}

size_t ggml_backend_buft_get_max_size(ggml_backend_buffer_type_t buft) {
    // get_max_size is optional, defaults to SIZE_MAX
    if (buft->iface.get_max_size) {
        return buft->iface.get_max_size(buft);
    }
    return SIZE_MAX;
}

size_t ggml_backend_buft_get_alloc_size(ggml_backend_buffer_type_t buft, struct ggml_tensor * tensor) {
    // get_alloc_size is optional, defaults to ggml_nbytes
    if (buft->iface.get_alloc_size) {
        size_t size = buft->iface.get_alloc_size(buft, tensor);
        assert(size >= ggml_nbytes(tensor));
        return size;
    }
    return ggml_nbytes(tensor);
}

bool ggml_backend_buft_is_host(ggml_backend_buffer_type_t buft) {
    if (buft->iface.is_host) {
        return buft->iface.is_host(buft);
    }
    return false;
}

ggml_backend_dev_t ggml_backend_buft_get_device(ggml_backend_buffer_type_t buft) {
    return buft->device;
}

// backend buffer

ggml_backend_buffer_t ggml_backend_buffer_init(
               ggml_backend_buffer_type_t buft,
        struct ggml_backend_buffer_i      iface,
               void *                     context,
               size_t                     size) {
    ggml_backend_buffer_t buffer = new ggml_backend_buffer {
        /* .interface = */ iface,
        /* .buft      = */ buft,
        /* .context   = */ context,
        /* .size      = */ size,
        /* .usage     = */ GGML_BACKEND_BUFFER_USAGE_ANY
    };

    return buffer;
}

const char * ggml_backend_buffer_name(ggml_backend_buffer_t buffer) {
    return ggml_backend_buft_name(ggml_backend_buffer_get_type(buffer));
}

void ggml_backend_buffer_free(ggml_backend_buffer_t buffer) {
    if (buffer == NULL) {
        return;
    }

    if (buffer->iface.free_buffer != NULL) {
        buffer->iface.free_buffer(buffer);
    }
    delete buffer;
}

size_t ggml_backend_buffer_get_size(ggml_backend_buffer_t buffer) {
    return buffer->size;
}

void * ggml_backend_buffer_get_base(ggml_backend_buffer_t buffer) {
    // get_base is optional if the buffer is zero-sized
    if (buffer->size == 0) {
        return NULL;
    }

    void * base = buffer->iface.get_base(buffer);

    GGML_ASSERT(base != NULL && "backend buffer base cannot be NULL");

    return base;
}

void ggml_backend_buffer_init_tensor(ggml_backend_buffer_t buffer, struct ggml_tensor * tensor) {
    // init_tensor is optional
    if (buffer->iface.init_tensor) {
        buffer->iface.init_tensor(buffer, tensor);
    }
}

void ggml_backend_buffer_clear(ggml_backend_buffer_t buffer, uint8_t value) {
    // clear is optional if the buffer is zero-sized
    if (buffer->size == 0) {
        return;
    }

    buffer->iface.clear(buffer, value);
}

size_t ggml_backend_buffer_get_alignment(ggml_backend_buffer_t buffer) {
    return ggml_backend_buft_get_alignment(ggml_backend_buffer_get_type(buffer));
}

size_t ggml_backend_buffer_get_max_size(ggml_backend_buffer_t buffer) {
    return ggml_backend_buft_get_max_size(ggml_backend_buffer_get_type(buffer));
}

size_t ggml_backend_buffer_get_alloc_size(ggml_backend_buffer_t buffer, struct ggml_tensor * tensor) {
    return ggml_backend_buft_get_alloc_size(ggml_backend_buffer_get_type(buffer), tensor);
}

bool ggml_backend_buffer_is_host(ggml_backend_buffer_t buffer) {
    return ggml_backend_buft_is_host(ggml_backend_buffer_get_type(buffer));
}

void ggml_backend_buffer_set_usage(ggml_backend_buffer_t buffer, enum ggml_backend_buffer_usage usage) {
    buffer->usage = usage;

    // FIXME: add a generic callback to the buffer interface
    if (ggml_backend_buffer_is_multi_buffer(buffer)) {
        ggml_backend_multi_buffer_set_usage(buffer, usage);
    }
}

enum ggml_backend_buffer_usage ggml_backend_buffer_get_usage(ggml_backend_buffer_t buffer) {
    return buffer->usage;
}

ggml_backend_buffer_type_t ggml_backend_buffer_get_type(ggml_backend_buffer_t buffer) {
    return buffer->buft;
}

void ggml_backend_buffer_reset(ggml_backend_buffer_t buffer) {
    if (buffer->iface.reset) {
        buffer->iface.reset(buffer);
    }
}

bool ggml_backend_buffer_copy_tensor(const struct ggml_tensor * src, struct ggml_tensor * dst) {
    ggml_backend_buffer_t dst_buf = dst->view_src ? dst->view_src->buffer : dst->buffer;
    if (dst_buf->iface.cpy_tensor) {
        return dst_buf->iface.cpy_tensor(dst_buf, src, dst);
    }
    return false;
}

// backend

ggml_guid_t ggml_backend_guid(ggml_backend_t backend) {
    if (backend == NULL) {
        return NULL;
    }
    return backend->guid;
}

const char * ggml_backend_name(ggml_backend_t backend) {
    if (backend == NULL) {
        return "NULL";
    }
    return backend->iface.get_name(backend);
}

void ggml_backend_free(ggml_backend_t backend) {
    if (backend == NULL) {
        return;
    }

    backend->iface.free(backend);
}

ggml_backend_buffer_type_t ggml_backend_get_default_buffer_type(ggml_backend_t backend) {
    return ggml_backend_dev_buffer_type(backend->device);
}

ggml_backend_buffer_t ggml_backend_alloc_buffer(ggml_backend_t backend, size_t size) {
    return ggml_backend_buft_alloc_buffer(ggml_backend_get_default_buffer_type(backend), size);
}

size_t ggml_backend_get_alignment(ggml_backend_t backend) {
    return ggml_backend_buft_get_alignment(ggml_backend_get_default_buffer_type(backend));
}

size_t ggml_backend_get_max_size(ggml_backend_t backend) {
    return ggml_backend_buft_get_max_size(ggml_backend_get_default_buffer_type(backend));
}

void ggml_backend_tensor_set_async(ggml_backend_t backend, struct ggml_tensor * tensor, const void * data, size_t offset, size_t size) {
    GGML_ASSERT(tensor->data != NULL && "tensor not allocated");
    GGML_ASSERT(offset + size <= ggml_nbytes(tensor) && "tensor write out of bounds");

    if (backend->iface.set_tensor_async == NULL) {
        ggml_backend_tensor_set(tensor, data, offset, size);
    } else {
        backend->iface.set_tensor_async(backend, tensor, data, offset, size);
    }
}

void ggml_backend_tensor_get_async(ggml_backend_t backend, const struct ggml_tensor * tensor, void * data, size_t offset, size_t size) {
    GGML_ASSERT(tensor->data != NULL && "tensor not allocated");
    GGML_ASSERT(offset + size <= ggml_nbytes(tensor) && "tensor read out of bounds");

    if (backend->iface.get_tensor_async == NULL) {
        ggml_backend_tensor_get(tensor, data, offset, size);
    } else {
        backend->iface.get_tensor_async(backend, tensor, data, offset, size);
    }
}

void ggml_backend_tensor_set(struct ggml_tensor * tensor, const void * data, size_t offset, size_t size) {
    GGML_ASSERT(tensor);
    ggml_backend_buffer_t buf = tensor->view_src ? tensor->view_src->buffer : tensor->buffer;

    if (size == 0) {
        return;
    }

    GGML_ASSERT(buf != NULL && "tensor buffer not set");
    GGML_ASSERT(tensor->data != NULL && "tensor not allocated");
    GGML_ASSERT(offset + size <= ggml_nbytes(tensor) && "tensor write out of bounds");

    buf->iface.set_tensor(buf, tensor, data, offset, size);
}

void ggml_backend_tensor_get(const struct ggml_tensor * tensor, void * data, size_t offset, size_t size) {
    GGML_ASSERT(tensor);
    ggml_backend_buffer_t buf = tensor->view_src ? tensor->view_src->buffer : tensor->buffer;

    if (size == 0) {
        return;
    }

    GGML_ASSERT(buf != NULL && "tensor buffer not set");
    GGML_ASSERT(tensor->data != NULL && "tensor not allocated");
    GGML_ASSERT(offset + size <= ggml_nbytes(tensor) && "tensor read out of bounds");

    buf->iface.get_tensor(buf, tensor, data, offset, size);
}

void ggml_backend_tensor_memset(struct ggml_tensor * tensor, uint8_t value, size_t offset, size_t size) {
    ggml_backend_buffer_t buf = tensor->view_src ? tensor->view_src->buffer : tensor->buffer;

    if (size == 0) {
        return;
    }

    GGML_ASSERT(buf != NULL && "tensor buffer not set");
    GGML_ASSERT(tensor->data != NULL && "tensor not allocated");
    GGML_ASSERT(offset + size <= ggml_nbytes(tensor) && "tensor write out of bounds");
    GGML_ASSERT(buf->iface.memset_tensor != NULL && "memset not implemented by backend buffer");

    buf->iface.memset_tensor(buf, tensor, value, offset, size);
}

void ggml_backend_synchronize(ggml_backend_t backend) {
    if (backend->iface.synchronize == NULL) {
        return;
    }

    backend->iface.synchronize(backend);
}

ggml_backend_graph_plan_t ggml_backend_graph_plan_create(ggml_backend_t backend, struct ggml_cgraph * cgraph) {
    GGML_ASSERT(backend->iface.graph_plan_create != NULL);

    return backend->iface.graph_plan_create(backend, cgraph);
}

void ggml_backend_graph_plan_free(ggml_backend_t backend, ggml_backend_graph_plan_t plan) {
    GGML_ASSERT(backend->iface.graph_plan_free != NULL);

    backend->iface.graph_plan_free(backend, plan);
}

enum ggml_status ggml_backend_graph_plan_compute(ggml_backend_t backend, ggml_backend_graph_plan_t plan) {
    GGML_ASSERT(backend->iface.graph_plan_compute != NULL);

    return backend->iface.graph_plan_compute(backend, plan);
}

enum ggml_status ggml_backend_graph_compute(ggml_backend_t backend, struct ggml_cgraph * cgraph) {
    enum ggml_status err = ggml_backend_graph_compute_async(backend, cgraph);
    ggml_backend_synchronize(backend);
    return err;
}

enum ggml_status ggml_backend_graph_compute_async(ggml_backend_t backend, struct ggml_cgraph * cgraph) {
    return backend->iface.graph_compute(backend, cgraph);
}

bool ggml_backend_supports_op(ggml_backend_t backend, const struct ggml_tensor * op) {
    return ggml_backend_dev_supports_op(backend->device, op);
}

bool ggml_backend_supports_buft(ggml_backend_t backend, ggml_backend_buffer_type_t buft) {
    return ggml_backend_dev_supports_buft(backend->device, buft);
}

bool ggml_backend_offload_op(ggml_backend_t backend, const struct ggml_tensor * op) {
    return ggml_backend_dev_offload_op(backend->device, op);
}

ggml_backend_dev_t ggml_backend_get_device(ggml_backend_t backend) {
    return backend->device;
}

// backend copy

static bool ggml_are_same_layout(const struct ggml_tensor * a, const struct ggml_tensor * b) {
    if (a->type != b->type) {
        return false;
    }
    for (int i = 0; i < GGML_MAX_DIMS; i++) {
        if (a->ne[i] != b->ne[i]) {
            return false;
        }
        if (a->nb[i] != b->nb[i]) {
            return false;
        }
    }
    return true;
}

void ggml_backend_tensor_copy(struct ggml_tensor * src, struct ggml_tensor * dst) {
    GGML_ASSERT(ggml_are_same_layout(src, dst) && "cannot copy tensors with different layouts");

    if (src == dst) {
        return;
    }

    if (ggml_backend_buffer_is_host(src->buffer)) {
        ggml_backend_tensor_set(dst, src->data, 0, ggml_nbytes(src));
    } else if (ggml_backend_buffer_is_host(dst->buffer)) {
        ggml_backend_tensor_get(src, dst->data, 0, ggml_nbytes(src));
    } else if (!ggml_backend_buffer_copy_tensor(src, dst)) {
#ifndef NDEBUG
        GGML_LOG_DEBUG("%s: warning: slow copy from %s to %s\n", __func__, ggml_backend_buffer_name(src->buffer), ggml_backend_buffer_name(dst->buffer));
#endif
        size_t nbytes = ggml_nbytes(src);
        void * data = malloc(nbytes);
        ggml_backend_tensor_get(src, data, 0, nbytes);
        ggml_backend_tensor_set(dst, data, 0, nbytes);
        free(data);
    }
}

void ggml_backend_tensor_copy_async(ggml_backend_t backend_src, ggml_backend_t backend_dst, struct ggml_tensor * src, struct ggml_tensor * dst) {
    GGML_ASSERT(ggml_are_same_layout(src, dst) && "cannot copy tensors with different layouts");

    if (src == dst) {
        return;
    }

    if (backend_dst->iface.cpy_tensor_async != NULL) {
        if (backend_dst->iface.cpy_tensor_async(backend_src, backend_dst, src, dst)) {
            return;
        }
    }

    // an async copy would normally happen after all the queued operations on both backends are completed
    // to simulate the same behavior, we need to synchronize both backends first, and do a blocking copy
    ggml_backend_synchronize(backend_src);
    ggml_backend_synchronize(backend_dst);
    ggml_backend_tensor_copy(src, dst);
}

// events

ggml_backend_event_t ggml_backend_event_new(ggml_backend_dev_t device) {
    // null device is allowed for the transition period to the device interface
    if (device == NULL || device->iface.event_new == NULL) {
        return NULL;
    }
    return device->iface.event_new(device);
}

void ggml_backend_event_free(ggml_backend_event_t event) {
    if (event == NULL) {
        return;
    }
    event->device->iface.event_free(event->device, event);
}

void ggml_backend_event_record(ggml_backend_event_t event, ggml_backend_t backend) {
    GGML_ASSERT(backend->iface.event_record != NULL);

    backend->iface.event_record(backend, event);
}

void ggml_backend_event_synchronize(ggml_backend_event_t event) {
    GGML_ASSERT(event->device->iface.event_synchronize);

    event->device->iface.event_synchronize(event->device, event);
}

void ggml_backend_event_wait(ggml_backend_t backend, ggml_backend_event_t event) {
    GGML_ASSERT(backend->iface.event_wait != NULL);

    backend->iface.event_wait(backend, event);
}

// Backend device

const char * ggml_backend_dev_name(ggml_backend_dev_t device) {
    return device->iface.get_name(device);
}

const char * ggml_backend_dev_description(ggml_backend_dev_t device) {
    return device->iface.get_description(device);
}

void ggml_backend_dev_memory(ggml_backend_dev_t device, size_t * free, size_t * total) {
    device->iface.get_memory(device, free, total);
}

enum ggml_backend_dev_type ggml_backend_dev_type(ggml_backend_dev_t device) {
    return device->iface.get_type(device);
}

void ggml_backend_dev_get_props(ggml_backend_dev_t device, struct ggml_backend_dev_props * props) {
    memset(props, 0, sizeof(*props));
    device->iface.get_props(device, props);
}

ggml_backend_reg_t ggml_backend_dev_backend_reg(ggml_backend_dev_t device) {
    return device->reg;
}

ggml_backend_t ggml_backend_dev_init(ggml_backend_dev_t device, const char * params) {
    return device->iface.init_backend(device, params);
}

ggml_backend_buffer_type_t ggml_backend_dev_buffer_type(ggml_backend_dev_t device) {
    return device->iface.get_buffer_type(device);
}

ggml_backend_buffer_type_t ggml_backend_dev_host_buffer_type(ggml_backend_dev_t device) {
    if (device->iface.get_host_buffer_type == NULL) {
        return NULL;
    }

    return device->iface.get_host_buffer_type(device);
}

ggml_backend_buffer_t ggml_backend_dev_buffer_from_host_ptr(ggml_backend_dev_t device, void * ptr, size_t size, size_t max_tensor_size) {
    return device->iface.buffer_from_host_ptr(device, ptr, size, max_tensor_size);
}

bool ggml_backend_dev_supports_op(ggml_backend_dev_t device, const struct ggml_tensor * op) {
    return device->iface.supports_op(device, op);
}

bool ggml_backend_dev_supports_buft(ggml_backend_dev_t device, ggml_backend_buffer_type_t buft) {
    return device->iface.supports_buft(device, buft);
}

bool ggml_backend_dev_offload_op(ggml_backend_dev_t device, const struct ggml_tensor * op) {
    if (device->iface.offload_op != NULL) {
        return device->iface.offload_op(device, op);
    }

    return false;
}

// Backend (reg)

const char * ggml_backend_reg_name(ggml_backend_reg_t reg) {
    return reg->iface.get_name(reg);
}

size_t ggml_backend_reg_dev_count(ggml_backend_reg_t reg) {
    return reg->iface.get_device_count(reg);
}

ggml_backend_dev_t ggml_backend_reg_dev_get(ggml_backend_reg_t reg, size_t index) {
    return reg->iface.get_device(reg, index);
}

void * ggml_backend_reg_get_proc_address(ggml_backend_reg_t reg, const char * name) {
    if (!reg->iface.get_proc_address) {
        return NULL;
    }
    return reg->iface.get_proc_address(reg, name);
}

<<<<<<< HEAD
// Backend registry

#ifdef GGML_USE_CUDA
#include "ggml-cuda.h"
#endif

#ifdef GGML_USE_METAL
#include "ggml-metal.h"
#endif

#ifdef GGML_USE_SYCL
#include "ggml-sycl.h"
#endif

#ifdef GGML_USE_VULKAN
#include "ggml-vulkan.h"
#endif

#ifdef GGML_USE_BLAS
#include "ggml-blas.h"
#endif

#ifdef GGML_USE_RPC
#include "ggml-rpc.h"
#endif

#ifndef __AMX_INT8__
#undef GGML_USE_AMX
#endif

#ifdef GGML_USE_AMX
#  include "ggml-amx.h"
#endif

#ifdef GGML_USE_CANN
#include "ggml-cann.h"
#endif

#ifdef GGML_USE_KOMPUTE
#include "ggml-kompute.h"
#endif

#ifdef GGML_USE_QNN
#include "ggml-qnn.h"
#endif

#include "ggml-cpu.h"

struct ggml_backend_registry {
    std::vector<ggml_backend_reg_t> backends;
    std::vector<ggml_backend_dev_t> devices;

    ggml_backend_registry() {
#ifdef GGML_USE_CUDA
        register_backend(ggml_backend_cuda_reg());
#endif
#ifdef GGML_USE_METAL
        register_backend(ggml_backend_metal_reg());
#endif
#ifdef GGML_USE_SYCL
        register_backend(ggml_backend_sycl_reg());
#endif
#ifdef GGML_USE_VULKAN
        register_backend(ggml_backend_vk_reg());
#endif
#ifdef GGML_USE_CANN
        register_backend(ggml_backend_cann_reg());
#endif
#ifdef GGML_USE_BLAS
        register_backend(ggml_backend_blas_reg());
#endif
#ifdef GGML_USE_RPC
        register_backend(ggml_backend_rpc_reg());
#endif
#ifdef GGML_USE_AMX
        register_backend(ggml_backend_amx_reg());
#endif
#ifdef GGML_USE_KOMPUTE
        register_backend(ggml_backend_kompute_reg());
#endif

#ifdef GGML_USE_QNN
        register_backend(ggml_backend_qnn_reg());
#endif
        register_backend(ggml_backend_cpu_reg());
    }

    void register_backend(ggml_backend_reg_t reg) {
#ifndef NDEBUG
        GGML_LOG_DEBUG("%s: registered backend %s (%zu devices)\n",
            __func__, ggml_backend_reg_name(reg), ggml_backend_reg_dev_count(reg));
#endif
        backends.push_back(reg);
        for (size_t i = 0; i < ggml_backend_reg_dev_count(reg); i++) {
            register_device(ggml_backend_reg_dev_get(reg, i));
        }
    }

    void register_device(ggml_backend_dev_t device) {
#ifndef NDEBUG
        GGML_LOG_DEBUG("%s: registered device %s (%s)\n", __func__, ggml_backend_dev_name(device), ggml_backend_dev_description(device));
#endif
        devices.push_back(device);
    }
};

static ggml_backend_registry & get_reg() {
    static ggml_backend_registry reg;
    return reg;
}

// Internal API
void ggml_backend_register(ggml_backend_reg_t reg) {
    get_reg().register_backend(reg);
}

void ggml_backend_device_register(ggml_backend_dev_t device) {
    get_reg().register_device(device);
}

// Backend (reg) enumeration
size_t ggml_backend_reg_count() {
    return get_reg().backends.size();
}

ggml_backend_reg_t ggml_backend_reg_get(size_t index) {
    GGML_ASSERT(index < ggml_backend_reg_count());
    return get_reg().backends[index];
}

ggml_backend_reg_t ggml_backend_reg_by_name(const char * name) {
    for (size_t i = 0; i < ggml_backend_reg_count(); i++) {
        ggml_backend_reg_t reg = ggml_backend_reg_get(i);
        if (strcmp(ggml_backend_reg_name(reg), name) == 0) {
            return reg;
        }
    }
    return NULL;
}

// Device enumeration
size_t ggml_backend_dev_count() {
    return get_reg().devices.size();
}

ggml_backend_dev_t ggml_backend_dev_get(size_t index) {
    GGML_ASSERT(index < ggml_backend_dev_count());
    return get_reg().devices[index];
}

ggml_backend_dev_t ggml_backend_dev_by_name(const char * name) {
    for (size_t i = 0; i < ggml_backend_dev_count(); i++) {
        ggml_backend_dev_t dev = ggml_backend_dev_get(i);
        if (strcmp(ggml_backend_dev_name(dev), name) == 0) {
            return dev;
        }
    }
    return NULL;
}

ggml_backend_dev_t ggml_backend_dev_by_type(enum ggml_backend_dev_type type) {
    for (size_t i = 0; i < ggml_backend_dev_count(); i++) {
        ggml_backend_dev_t dev = ggml_backend_dev_get(i);
        if (ggml_backend_dev_type(dev) == type) {
            return dev;
        }
    }
    return NULL;
}

// Convenience functions
ggml_backend_t ggml_backend_init_by_name(const char * name, const char * params) {
    ggml_backend_dev_t dev = ggml_backend_dev_by_name(name);
    if (!dev) {
        return NULL;
    }
    return ggml_backend_dev_init(dev, params);
}

ggml_backend_t ggml_backend_init_by_type(enum ggml_backend_dev_type type, const char * params) {
    ggml_backend_dev_t dev = ggml_backend_dev_by_type(type);
    if (!dev) {
        return NULL;
    }
    return ggml_backend_dev_init(dev, params);
}

ggml_backend_t ggml_backend_init_best(void) {
    ggml_backend_dev_t dev = ggml_backend_dev_by_type(GGML_BACKEND_DEVICE_TYPE_GPU);
    if (!dev) {
        dev = ggml_backend_dev_by_type(GGML_BACKEND_DEVICE_TYPE_CPU);
    }
    if (!dev) {
        return NULL;
    }
    return ggml_backend_dev_init(dev, NULL);
}

=======
>>>>>>> 938f6087
// multi-buffer buffer

struct ggml_backend_multi_buffer_context {
    ggml_backend_buffer_t * buffers;
    size_t n_buffers;
};

static void ggml_backend_multi_buffer_free_buffer(ggml_backend_buffer_t buffer) {
    ggml_backend_multi_buffer_context * ctx = (ggml_backend_multi_buffer_context *) buffer->context;
    for (size_t i = 0; i < ctx->n_buffers; i++) {
        ggml_backend_buffer_free(ctx->buffers[i]);
    }

    free(ctx->buffers);
    free(ctx);
}

static void ggml_backend_multi_buffer_clear(ggml_backend_buffer_t buffer, uint8_t value) {
    ggml_backend_multi_buffer_context * ctx = (ggml_backend_multi_buffer_context *) buffer->context;
    for (size_t i = 0; i < ctx->n_buffers; i++) {
        ggml_backend_buffer_clear(ctx->buffers[i], value);
    }
}

static const struct ggml_backend_buffer_i ggml_backend_multi_buffer_i = {
    /* .free_buffer     = */ ggml_backend_multi_buffer_free_buffer,
    /* .get_base        = */ NULL,
    /* .init_tensor     = */ NULL,
    /* .memset_tensor   = */ NULL,
    /* .set_tensor      = */ NULL,
    /* .get_tensor      = */ NULL,
    /* .cpy_tensor      = */ NULL,
    /* .clear           = */ ggml_backend_multi_buffer_clear,
    /* .reset           = */ NULL,
};

ggml_backend_buffer_t ggml_backend_multi_buffer_alloc_buffer(ggml_backend_buffer_t * buffers, size_t n_buffers) {
    ggml_backend_multi_buffer_context * ctx = (ggml_backend_multi_buffer_context *) malloc(sizeof(struct ggml_backend_multi_buffer_context));
    ctx->n_buffers = n_buffers;
    ctx->buffers = (ggml_backend_buffer_t *) malloc(n_buffers * sizeof(ggml_backend_buffer_t));

    GGML_ASSERT(ctx->buffers != NULL);

    size_t total_size = 0;
    for (size_t i = 0; i < n_buffers; i++) {
        ctx->buffers[i] = buffers[i];
        total_size += ggml_backend_buffer_get_size(buffers[i]);
    }

    return ggml_backend_buffer_init(buffers[0]->buft, ggml_backend_multi_buffer_i, ctx, total_size);
}

bool ggml_backend_buffer_is_multi_buffer(ggml_backend_buffer_t buffer) {
    return buffer->iface.free_buffer == ggml_backend_multi_buffer_free_buffer;
}

void ggml_backend_multi_buffer_set_usage(ggml_backend_buffer_t buffer, enum ggml_backend_buffer_usage usage) {
    GGML_ASSERT(ggml_backend_buffer_is_multi_buffer(buffer));
    ggml_backend_multi_buffer_context * ctx = (ggml_backend_multi_buffer_context *) buffer->context;
    for (size_t i = 0; i < ctx->n_buffers; i++) {
        ggml_backend_buffer_set_usage(ctx->buffers[i], usage);
    }
}

// creates a copy of the tensor with the same memory layout
static struct ggml_tensor * ggml_dup_tensor_layout(struct ggml_context * ctx, const struct ggml_tensor * tensor) {
    struct ggml_tensor * dup = ggml_dup_tensor(ctx, tensor);
    for (int i = 0; i < GGML_MAX_DIMS; i++) {
        dup->nb[i] = tensor->nb[i];
    }
    return dup;
}

static bool ggml_is_view_op(enum ggml_op op) {
    return op == GGML_OP_VIEW || op == GGML_OP_RESHAPE || op == GGML_OP_PERMUTE || op == GGML_OP_TRANSPOSE;
}

// scheduler

#ifndef GGML_SCHED_MAX_BACKENDS
#define GGML_SCHED_MAX_BACKENDS 16
#endif

#ifndef GGML_SCHED_MAX_SPLIT_INPUTS
#define GGML_SCHED_MAX_SPLIT_INPUTS GGML_MAX_SRC
#endif

#ifndef GGML_SCHED_MAX_COPIES
#define GGML_SCHED_MAX_COPIES 4
#endif

struct ggml_backend_sched_split {
    int backend_id;
    int i_start;
    int i_end;
    struct ggml_tensor * inputs[GGML_SCHED_MAX_SPLIT_INPUTS];
    int n_inputs;
    // graph view of this split
    struct ggml_cgraph graph;
};

struct ggml_backend_sched {
    bool is_reset; // true if the scheduler has been reset since the last graph split
    bool is_alloc;

    int n_backends;

    ggml_backend_t backends[GGML_SCHED_MAX_BACKENDS];
    ggml_backend_buffer_type_t bufts[GGML_SCHED_MAX_BACKENDS];
    ggml_gallocr_t galloc;

    // hash map of the nodes in the graph
    struct ggml_hash_set  hash_set;
    int                 * hv_tensor_backend_ids; // [hash_set.size]
    struct ggml_tensor ** hv_tensor_copies;      // [hash_set.size][n_backends][n_copies]

    int * node_backend_ids; // [graph_size]
    int * leaf_backend_ids; // [graph_size]

    int * prev_node_backend_ids; // [graph_size]
    int * prev_leaf_backend_ids; // [graph_size]

    // copy of the graph with modified inputs
    struct ggml_cgraph graph;

    // graph splits
    struct ggml_backend_sched_split * splits;
    int n_splits;
    int splits_capacity;

    // pipeline parallelism support
    int n_copies;
    int cur_copy;
    ggml_backend_event_t events[GGML_SCHED_MAX_BACKENDS][GGML_SCHED_MAX_COPIES];
    struct ggml_tensor * graph_inputs[GGML_SCHED_MAX_SPLIT_INPUTS];
    int n_graph_inputs;

    struct ggml_context * ctx;

    ggml_backend_sched_eval_callback callback_eval;
    void * callback_eval_user_data;

    char * context_buffer;
    size_t context_buffer_size;

    int debug;
};

#define hash_id(tensor) ggml_hash_find_or_insert(&sched->hash_set, tensor)
#define tensor_backend_id(tensor) sched->hv_tensor_backend_ids[hash_id(tensor)]
#define tensor_id_copy(id, backend_id, copy_id) sched->hv_tensor_copies[(id) * sched->n_backends * sched->n_copies + (backend_id) * sched->n_copies + (copy_id)]
#define tensor_copy(tensor, backend_id, copy_id) tensor_id_copy(hash_id(tensor), backend_id, copy_id)

// returns the priority of the backend, lower id is higher priority
static int ggml_backend_sched_backend_id(ggml_backend_sched_t sched, ggml_backend_t backend) {
    for (int i = 0; i < sched->n_backends; i++) {
        if (sched->backends[i] == backend) {
            return i;
        }
    }
    return -1;
}

static int ggml_backend_sched_backend_from_buffer(ggml_backend_sched_t sched, const struct ggml_tensor * tensor, const struct ggml_tensor * op) {
    ggml_backend_buffer_t buffer = tensor->view_src ? tensor->view_src->buffer : tensor->buffer;
    if (buffer == NULL) {
        return -1;
    }

    // find highest prio backend that supports the buffer type and the op
    for (int i = 0; i < sched->n_backends; i++) {
        if (ggml_backend_supports_buft(sched->backends[i], buffer->buft) &&
            ggml_backend_supports_op(sched->backends[i], op)) {
            return i;
        }
    }

#ifndef NDEBUG
    GGML_LOG_DEBUG("%s: warning: no backend supports op %s with a weight with buffer type %s used in tensor %s, the weight will need to be copied\n",
        __func__, ggml_op_desc(tensor), ggml_backend_buffer_name(buffer), tensor->name);
#endif

    return -1;
}

#if 0
#define GGML_SCHED_MAX_SPLITS_DEBUG 4096
static char causes[GGML_DEFAULT_GRAPH_SIZE*16 + GGML_SCHED_MAX_SPLITS_DEBUG*GGML_SCHED_MAX_SPLIT_INPUTS][128]; // debug only
#define SET_CAUSE(node, ...) sprintf(causes[hash_id(node)], __VA_ARGS__)
#define GET_CAUSE(node) causes[hash_id(node)]
#else
#define SET_CAUSE(node, ...)
#define GET_CAUSE(node) ""
#endif

// returns the backend that should be used for the node based on the current locations
static int ggml_backend_sched_backend_id_from_cur(ggml_backend_sched_t sched, struct ggml_tensor * tensor) {
    // assign pre-allocated nodes to their backend
    int cur_backend_id = ggml_backend_sched_backend_from_buffer(sched, tensor, tensor);
    if (cur_backend_id != -1) {
        SET_CAUSE(tensor, "1.dst");
        return cur_backend_id;
    }

    // view_src
    if (tensor->view_src != NULL) {
        cur_backend_id = ggml_backend_sched_backend_from_buffer(sched, tensor->view_src, tensor);
        if (cur_backend_id != -1) {
            SET_CAUSE(tensor, "1.vsrc");
            return cur_backend_id;
        }
    }

    if (tensor->buffer || (tensor->view_src && tensor->view_src->buffer)) {
        // since the tensor is pre-allocated, it cannot be moved to another backend
        GGML_ABORT("pre-allocated tensor (%s) in a backend that cannot run the operation", tensor->name);
    }

    // graph input
    if (tensor->flags & GGML_TENSOR_FLAG_INPUT) {
        cur_backend_id = sched->n_backends - 1; // last backend (assumed CPU)
        SET_CAUSE(tensor, "1.inp");
        return cur_backend_id;
    }

    // operations with weights are preferably run on the same backend as the weights
    for (int i = 0; i < GGML_MAX_SRC; i++) {
        const struct ggml_tensor * src = tensor->src[i];
        if (src == NULL) {
            continue;
        }
        // skip ROPE since the rope freqs tensor is too small to choose a backend based on it
        // not an ideal solution
        if (tensor->op != GGML_OP_ROPE && src->buffer != NULL && src->buffer->usage == GGML_BACKEND_BUFFER_USAGE_WEIGHTS) {
            int src_backend_id = ggml_backend_sched_backend_from_buffer(sched, src, tensor);
            // check if a backend with higher prio wants to offload the op
            if (src_backend_id == sched->n_backends - 1) {
                for (int b = 0; b < src_backend_id; b++) {
                    if (ggml_backend_supports_op(sched->backends[b], tensor) && ggml_backend_offload_op(sched->backends[b], tensor)) {
                        SET_CAUSE(tensor, "1.off");
                        return b;
                    }
                }
            }
            SET_CAUSE(tensor, "1.wgt%d", i);
            return src_backend_id;
        }
    }

    return -1;
}

static char * fmt_size(size_t size) {
    static char buffer[128];
    if (size >= 1024*1024) {
        snprintf(buffer, sizeof(buffer), "%zuM", size/1024/1024);
    } else {
        snprintf(buffer, sizeof(buffer), "%zuK", size/1024);
    }
    return buffer;
}

static void ggml_backend_sched_print_assignments(ggml_backend_sched_t sched, struct ggml_cgraph * graph) {
    int cur_split = 0;
    for (int i = 0; i < graph->n_nodes; i++) {
        if (cur_split < sched->n_splits && i == sched->splits[cur_split].i_start) {
            ggml_backend_t split_backend = sched->backends[sched->splits[cur_split].backend_id];
            GGML_LOG_DEBUG("\n## SPLIT #%d: %s # %d inputs: ", cur_split, ggml_backend_name(split_backend),
                sched->splits[cur_split].n_inputs);
            for (int j = 0; j < sched->splits[cur_split].n_inputs; j++) {
                GGML_LOG_DEBUG("[%s (%5.5s)] ", sched->splits[cur_split].inputs[j]->name,
                    fmt_size(ggml_nbytes(sched->splits[cur_split].inputs[j])));
            }
            GGML_LOG_DEBUG("\n");
            cur_split++;
        }
        struct ggml_tensor * node = graph->nodes[i];
        if (ggml_is_view_op(node->op)) {
            continue;
        }
        if (sched->debug > 1) {
            ggml_backend_t tensor_backend = ggml_backend_sched_get_tensor_backend(sched, node);
            GGML_LOG_DEBUG("node #%3d (%10.10s): %20.20s (%5.5s) [%5.5s %8.8s]:", i, ggml_op_name(node->op), node->name,
                fmt_size(ggml_nbytes(node)), tensor_backend ? ggml_backend_name(tensor_backend) : "NULL", GET_CAUSE(node));
            for (int j = 0; j < GGML_MAX_SRC; j++) {
                struct ggml_tensor * src = node->src[j];
                if (src == NULL) {
                    continue;
                }
                ggml_backend_t src_backend = ggml_backend_sched_get_tensor_backend(sched, src);
                GGML_LOG_DEBUG(" %20.20s (%5.5s) [%5.5s %8.8s]", src->name,
                    fmt_size(ggml_nbytes(src)), src_backend ? ggml_backend_name(src_backend) : "NULL", GET_CAUSE(src));
            }
            GGML_LOG_DEBUG("\n");
        }
    }
}

static bool ggml_backend_sched_buffer_supported(ggml_backend_sched_t sched, struct ggml_tensor * t, int backend_id) {
    ggml_backend_buffer_t buf = t->view_src ? t->view_src->buffer : t->buffer;
    ggml_backend_buffer_type_t buft = NULL;

    if (buf) {
        // the tensor is already allocated
        buft = buf->buft;
    } else {
        // see if the tensor already has a backend assigned, and use the buffer type of that backend
        int tensor_backend_id = tensor_backend_id(t);
        if (tensor_backend_id == -1 && t->view_src) {
            tensor_backend_id = tensor_backend_id(t->view_src);
        }
        if (tensor_backend_id != -1) {
            buft = sched->bufts[tensor_backend_id];
        }
    }

    return buft != NULL && ggml_backend_supports_buft(sched->backends[backend_id], buft);
}

static void ggml_backend_sched_set_if_supported(ggml_backend_sched_t sched, struct ggml_tensor * node, int cur_backend_id, int * node_backend_id) {
    if (ggml_backend_supports_op(sched->backends[cur_backend_id], node)) {
        *node_backend_id = cur_backend_id;
        SET_CAUSE(node, "2.sup");
    }
}

// assigns backends to ops and splits the graph into subgraphs that can be computed on the same backend
static void ggml_backend_sched_split_graph(ggml_backend_sched_t sched, struct ggml_cgraph * graph) {
    // reset splits
    sched->n_splits = 0;
    sched->n_graph_inputs = 0;
    sched->is_reset = false;

    struct ggml_init_params params = {
        /* .mem_size =   */ sched->context_buffer_size,
        /* .mem_buffer = */ sched->context_buffer,
        /* .no_alloc =   */ true
    };

    ggml_free(sched->ctx);

    sched->ctx = ggml_init(params);
    if (sched->ctx == NULL) {
        GGML_ABORT("%s: failed to initialize context\n", __func__);
    }

    // pass 1: assign backends to ops with pre-allocated inputs
    for (int i = 0; i < graph->n_leafs; i++) {
        struct ggml_tensor * leaf = graph->leafs[i];
        int * leaf_backend_id = &tensor_backend_id(leaf);
        // do not overwrite user assignments
        if (*leaf_backend_id == -1) {
            *leaf_backend_id = ggml_backend_sched_backend_id_from_cur(sched, leaf);
        }
    }

    for (int i = 0; i < graph->n_nodes; i++) {
        struct ggml_tensor * node = graph->nodes[i];
        int * node_backend_id = &tensor_backend_id(node);
        // do not overwrite user assignments
        if (*node_backend_id == -1) {
            *node_backend_id = ggml_backend_sched_backend_id_from_cur(sched, node);

#if 0
            // src
            if (node->op == GGML_OP_NONE) {
                continue;
            }

            for (int j = 0; j < GGML_MAX_SRC; j++) {
                struct ggml_tensor * src = node->src[j];
                if (src == NULL) {
                    continue;
                }
                int * src_backend_id = &tensor_backend_id(src);
                if (*src_backend_id == -1) {
                    *src_backend_id = ggml_backend_sched_backend_id_from_cur(sched, src);
                }
            }
#endif
        }
    }

    // pass 2: expand current backend assignments
    // assign the same backend to adjacent nodes
    // expand gpu backends (i.e. non last prio) up and down, ignoring cpu (the lowest priority backend)
    // thus, cpu will never be used unless weights are on cpu, or there are no gpu ops between cpu ops
    // ops unsupported by the backend being expanded will be left unassigned so that they can be assigned later when the locations of its inputs are known
    // expand gpu down
    {
        int cur_backend_id = -1;
        for (int i = 0; i < graph->n_nodes; i++) {
            struct ggml_tensor * node = graph->nodes[i];
            if (ggml_is_view_op(node->op)) {
                continue;
            }
            int * node_backend_id = &tensor_backend_id(node);
            if (*node_backend_id != -1) {
                if (*node_backend_id == sched->n_backends - 1) {
                    // skip cpu (lowest prio backend)
                    cur_backend_id = -1;
                } else {
                    cur_backend_id = *node_backend_id;
                }
            } else if (cur_backend_id != -1) {
                ggml_backend_sched_set_if_supported(sched, node, cur_backend_id, node_backend_id);
            }
        }
    }
    // expand gpu up
    {
        int cur_backend_id = -1;
        for (int i = graph->n_nodes - 1; i >= 0; i--) {
            struct ggml_tensor * node = graph->nodes[i];
            if (ggml_is_view_op(node->op)) {
                continue;
            }
            int * node_backend_id = &tensor_backend_id(node);
            if (*node_backend_id != -1) {
                if (*node_backend_id == sched->n_backends - 1) {
                    // skip cpu (lowest prio backend)
                    cur_backend_id = -1;
                } else {
                    cur_backend_id = *node_backend_id;
                }
            } else if (cur_backend_id != -1) {
                ggml_backend_sched_set_if_supported(sched, node, cur_backend_id, node_backend_id);
            }
        }
    }
    // expand rest down
    {
        int cur_backend_id = -1;
        for (int i = 0; i < graph->n_nodes; i++) {
            struct ggml_tensor * node = graph->nodes[i];
            if (ggml_is_view_op(node->op)) {
                continue;
            }
            int * node_backend_id = &tensor_backend_id(node);
            if (*node_backend_id != -1) {
                cur_backend_id = *node_backend_id;
            } else if (cur_backend_id != -1) {
                ggml_backend_sched_set_if_supported(sched, node, cur_backend_id, node_backend_id);
            }
        }
    }
    // expand rest up
    {
        int cur_backend_id = -1;
        for (int i = graph->n_nodes - 1; i >= 0; i--) {
            struct ggml_tensor * node = graph->nodes[i];
            if (ggml_is_view_op(node->op)) {
                continue;
            }
            int * node_backend_id = &tensor_backend_id(node);
            if (*node_backend_id != -1) {
                cur_backend_id = *node_backend_id;
            } else if (cur_backend_id != -1) {
                ggml_backend_sched_set_if_supported(sched, node, cur_backend_id, node_backend_id);
            }
        }
    }

    // pass 3: upgrade nodes to higher prio backends with compatible buffer types
    // if the tensor is already in the same buffer type (*) as another higher priority backend, we should move it there
    // however, we also need to verify that the sources are in compatible buffer types
    // (*) the actual requirement is more relaxed, the buffer type of the backend should be supported by all the users of this tensor further down the graph
    // however, this is slow to verify, so we have a more strict requirement that the buffer type is the same
    // this is not uncommon since multiple backends can use host memory, with the same buffer type (eg. BLAS and CPU)
    // additionally, set remaining unassigned nodes to the backend with the most supported inputs
    // only nodes that could not be assigned during expansion due to the backend not supporting the op should be unassigned at this point
    for (int i = 0; i < graph->n_nodes; i++) {
        struct ggml_tensor * node = graph->nodes[i];
        if (ggml_is_view_op(node->op)) {
            continue;
        }
        int * node_backend_id = &tensor_backend_id(node);
        if (*node_backend_id == -1) {
            // unassigned node: find the backend with the most supported inputs
            int n_supported_best = -1;
            for (int b = 0; b < sched->n_backends; b++) {
                if (ggml_backend_supports_op(sched->backends[b], node)) {
                    int n_supported = 0;
                    for (int j = 0; j < GGML_MAX_SRC; j++) {
                        struct ggml_tensor * src = node->src[j];
                        if (src == NULL) {
                            continue;
                        }
                        if ((tensor_backend_id(src) != -1 || tensor_backend_id(src->view_src) != -1) && ggml_backend_sched_buffer_supported(sched, src, b)) {
                            n_supported++;
                        }
                    }
                    if (n_supported > n_supported_best) {
                        n_supported_best = n_supported;
                        *node_backend_id = b;
                        SET_CAUSE(node, "3.best");
                    }
                }
            }
        } else {
            // assigned node: upgrade to higher prio backend if possible
            for (int b = 0; b < *node_backend_id; b++) {
                if (sched->bufts[b] == sched->bufts[*node_backend_id] && ggml_backend_supports_op(sched->backends[b], node)) {
                    bool supported = true;
                    for (int j = 0; j < GGML_MAX_SRC; j++) {
                        struct ggml_tensor * src = node->src[j];
                        if (src == NULL) {
                            continue;
                        }
                        if (!ggml_backend_sched_buffer_supported(sched, src, b)) {
                            supported = false;
                            break;
                        }
                    }
                    if (supported) {
                        *node_backend_id = b;
                        SET_CAUSE(node, "3.upg");
                        break;
                    }
                }
            }
        }
    }

    // pass 4: assign backends to remaining src from dst and view_src
    for (int i = 0; i < graph->n_nodes; i++) {
        struct ggml_tensor * node = graph->nodes[i];
        int * cur_backend_id = &tensor_backend_id(node);
        if (node->view_src != NULL && *cur_backend_id == -1) {
            *cur_backend_id = tensor_backend_id(node->view_src);
            SET_CAUSE(node, "4.vsrc");
        }
        for (int j = 0; j < GGML_MAX_SRC; j++) {
            struct ggml_tensor * src = node->src[j];
            if (src == NULL) {
                continue;
            }
            int * src_backend_id = &tensor_backend_id(src);
            if (*src_backend_id == -1) {
                if (src->view_src != NULL) {
                    // views are always on the same backend as the source
                    *src_backend_id = tensor_backend_id(src->view_src);
                    SET_CAUSE(src, "4.vsrc");
                } else {
                    *src_backend_id = *cur_backend_id;
                    SET_CAUSE(src, "4.cur");
                }
            }
        }
    }

    // pass 5: split graph, find tensors that need to be copied
    {
        int i_split = 0;
        struct ggml_backend_sched_split * split = &sched->splits[0];
        // find the backend of the first split, skipping view ops
        int i = 0;
        for (; i < graph->n_nodes; i++) {
            struct ggml_tensor * node = graph->nodes[i];
            if (!ggml_is_view_op(node->op)) {
                split->backend_id = tensor_backend_id(node);
                break;
            }
        }
        split->i_start = 0;
        split->n_inputs = 0;
        int cur_backend_id = split->backend_id;
        for (; i < graph->n_nodes; i++) {
            struct ggml_tensor * node = graph->nodes[i];

            if (ggml_is_view_op(node->op)) {
                continue;
            }

            const int node_backend_id = tensor_backend_id(node);

            assert(node_backend_id != -1); // all nodes should be assigned by now

            // check if we should start a new split based on the sources of the current node
            bool need_new_split = false;
            if (node_backend_id == cur_backend_id && split->n_inputs > 0) {
                for (int j = 0; j < GGML_MAX_SRC; j++) {
                    struct ggml_tensor * src = node->src[j];
                    if (src == NULL) {
                        continue;
                    }
                    // check if a weight is on a different and incompatible backend
                    // by starting a new split, the memory of the previously offloaded weights can be reused
                    if (src->buffer != NULL && src->buffer->usage == GGML_BACKEND_BUFFER_USAGE_WEIGHTS) {
                        int src_backend_id = tensor_backend_id(src);
                        if (src_backend_id != cur_backend_id && !ggml_backend_sched_buffer_supported(sched, src, cur_backend_id)) {
                            need_new_split = true;
                            break;
                        }
                    }
                    // check if the split has too many inputs
                    // FIXME: count the number of inputs instead of only checking when full
                    if (split->n_inputs == GGML_SCHED_MAX_SPLIT_INPUTS) {
                        const size_t id = hash_id(src);
                        int src_backend_id = sched->hv_tensor_backend_ids[id];
                        bool supported = ggml_backend_sched_buffer_supported(sched, src, cur_backend_id);
                        if (src_backend_id != cur_backend_id && tensor_id_copy(id, cur_backend_id, 0) == NULL && !supported) {
                            need_new_split = true;
                            break;
                        }
                    }
                }
            }

            if (node_backend_id != cur_backend_id || need_new_split) {
                split->i_end = i;
                i_split++;
                if (i_split >= sched->splits_capacity) {
                    sched->splits_capacity *= 2;
                    sched->splits = (ggml_backend_sched_split *)
                        realloc(sched->splits, sched->splits_capacity * sizeof(struct ggml_backend_sched_split));
                    GGML_ASSERT(sched->splits != NULL);
                }
                split = &sched->splits[i_split];
                split->backend_id = node_backend_id;
                split->i_start = i;
                split->n_inputs = 0;
                cur_backend_id = node_backend_id;
            }

            // find inputs that are not on the same backend
            for (int j = 0; j < GGML_MAX_SRC; j++) {
                struct ggml_tensor * src = node->src[j];
                if (src == NULL) {
                    continue;
                }

                size_t src_id = hash_id(src);
                const int src_backend_id = sched->hv_tensor_backend_ids[src_id];
                assert(src_backend_id != -1); // all inputs should be assigned by now

                if (src->flags & GGML_TENSOR_FLAG_INPUT && sched->n_copies > 1) {
                    if (tensor_id_copy(src_id, src_backend_id, 0) == NULL) {
                        ggml_backend_t backend = sched->backends[src_backend_id];
                        for (int c = 0; c < sched->n_copies; c++) {
                            struct ggml_tensor * tensor_copy;
                            if (c == sched->cur_copy) {
                                tensor_copy = src; // use the original tensor as the current copy
                            } else {
                                tensor_copy = ggml_dup_tensor_layout(sched->ctx, src);
                                ggml_format_name(tensor_copy, "%s#%s#%d", ggml_backend_name(backend), src->name, c);
                            }
                            if (sched->n_copies > 1) {
                                ggml_set_input(tensor_copy);
                                ggml_set_output(tensor_copy); // prevent ggml-alloc from overwriting the tensor
                            }
                            tensor_id_copy(src_id, src_backend_id, c) = tensor_copy;
                            SET_CAUSE(tensor_copy, "4.cpy");
                        }
                        int n_graph_inputs = sched->n_graph_inputs++;
                        GGML_ASSERT(n_graph_inputs < GGML_SCHED_MAX_SPLIT_INPUTS);
                        sched->graph_inputs[n_graph_inputs] = src;
                    }
                }

                if (src_backend_id != cur_backend_id && !ggml_backend_sched_buffer_supported(sched, src, cur_backend_id)) {
                    // create a copy of the input in the split's backend
                    if (tensor_id_copy(src_id, cur_backend_id, 0) == NULL) {
                        ggml_backend_t backend = sched->backends[cur_backend_id];
                        for (int c = 0; c < sched->n_copies; c++) {
                            struct ggml_tensor * tensor_copy = ggml_dup_tensor_layout(sched->ctx, src);
                            ggml_format_name(tensor_copy, "%s#%s#%d", ggml_backend_name(backend), src->name, c);
                            if (sched->n_copies > 1) {
                                ggml_set_input(tensor_copy);
                                ggml_set_output(tensor_copy); // prevent ggml-alloc from overwriting the tensor
                            }
                            tensor_id_copy(src_id, cur_backend_id, c) = tensor_copy;
                            SET_CAUSE(tensor_copy, "4.cpy");
                        }
                        int n_inputs = split->n_inputs++;
                        GGML_ASSERT(n_inputs < GGML_SCHED_MAX_SPLIT_INPUTS);
                        split->inputs[n_inputs] = src;
                    }
                    node->src[j] = tensor_id_copy(src_id, cur_backend_id, sched->cur_copy);
                }
            }
        }
        split->i_end = graph->n_nodes;
        sched->n_splits = i_split + 1;
    }

    if (sched->debug) {
        ggml_backend_sched_print_assignments(sched, graph);
    }

    // swap node_backend_ids and leaf _backend_ids with prevs
    {
        int * tmp = sched->node_backend_ids;
        sched->node_backend_ids = sched->prev_node_backend_ids;
        sched->prev_node_backend_ids = tmp;

        tmp = sched->leaf_backend_ids;
        sched->leaf_backend_ids = sched->prev_leaf_backend_ids;
        sched->prev_leaf_backend_ids = tmp;
    }

    int graph_size = std::max(graph->n_nodes, graph->n_leafs) + sched->n_splits*GGML_SCHED_MAX_SPLIT_INPUTS*2*sched->n_copies;
    if (sched->graph.size < graph_size) {
        sched->graph.size = graph_size;
        sched->graph.nodes = (ggml_tensor **) realloc(sched->graph.nodes, graph_size * sizeof(struct ggml_tensor *));
        sched->graph.leafs = (ggml_tensor **) realloc(sched->graph.leafs, graph_size * sizeof(struct ggml_tensor *));
        GGML_ASSERT(sched->graph.nodes != NULL);
        GGML_ASSERT(sched->graph.leafs != NULL);
    }
    sched->graph.n_nodes = 0;
    sched->graph.n_leafs = 0;

    struct ggml_cgraph * graph_copy = &sched->graph;

    for (int i = 0; i < sched->n_splits; i++) {
        struct ggml_backend_sched_split * split = &sched->splits[i];
        split->graph = ggml_graph_view(graph, split->i_start, split->i_end);

        // add inputs to the graph copy so that they are allocated by ggml-alloc at the start of the split
        for (int j = 0; j < split->n_inputs; j++) {
            assert(graph_copy->size > (graph_copy->n_nodes + 1));

            struct ggml_tensor * input = split->inputs[j];
            const size_t input_id = hash_id(input);
            struct ggml_tensor * input_cpy = tensor_id_copy(input_id, split->backend_id, sched->cur_copy);

            // add a dependency to the input source so that it is not freed before the copy is done
            struct ggml_tensor * input_dep = ggml_view_tensor(sched->ctx, input);
            input_dep->src[0] = input;
            sched->node_backend_ids[graph_copy->n_nodes] = sched->hv_tensor_backend_ids[input_id];
            graph_copy->nodes[graph_copy->n_nodes++] = input_dep;

            // add a dependency to the input copy so that it is allocated at the start of the split
            sched->node_backend_ids[graph_copy->n_nodes] = split->backend_id;
            graph_copy->nodes[graph_copy->n_nodes++] = input_cpy;
        }

        for (int j = split->i_start; j < split->i_end; j++) {
            assert(graph_copy->size > graph_copy->n_nodes);
            sched->node_backend_ids[graph_copy->n_nodes] = tensor_backend_id(graph->nodes[j]);
            graph_copy->nodes[graph_copy->n_nodes++] = graph->nodes[j];
        }
    }

    if (sched->n_copies > 1) {
        // add input copies as leafs so that they are allocated first
        for (int i = 0; i < sched->n_graph_inputs; i++) {
            struct ggml_tensor * input = sched->graph_inputs[i];
            size_t id = hash_id(input);
            int backend_id = tensor_backend_id(input);
            for (int c = 0; c < sched->n_copies; c++) {
                struct ggml_tensor * input_cpy = tensor_id_copy(id, backend_id, c);
                sched->leaf_backend_ids[graph_copy->n_leafs] = backend_id;
                assert(graph_copy->size > graph_copy->n_leafs);
                graph_copy->leafs[graph_copy->n_leafs++] = input_cpy;
            }
        }

        for (int i = 0; i < sched->n_splits; i++) {
            struct ggml_backend_sched_split * split = &sched->splits[i];
            int backend_id = split->backend_id;
            for (int j = 0; j < split->n_inputs; j++) {
                struct ggml_tensor * input = split->inputs[j];
                size_t id = hash_id(input);
                for (int c = 0; c < sched->n_copies; c++) {
                    struct ggml_tensor * input_cpy = tensor_id_copy(id, backend_id, c);
                    sched->leaf_backend_ids[graph_copy->n_leafs] = backend_id;
                    assert(graph_copy->size > graph_copy->n_leafs);
                    graph_copy->leafs[graph_copy->n_leafs++] = input_cpy;
                }
            }
        }
    }

    // add leafs from the original graph
    for (int i = 0; i < graph->n_leafs; i++) {
        struct ggml_tensor * leaf = graph->leafs[i];
        sched->leaf_backend_ids[graph_copy->n_leafs] = tensor_backend_id(leaf);
        assert(graph_copy->size > graph_copy->n_leafs);
        graph_copy->leafs[graph_copy->n_leafs++] = leaf;
    }
}

static bool ggml_backend_sched_alloc_splits(ggml_backend_sched_t sched) {
    bool backend_ids_changed = false;
    for (int i = 0; i < sched->graph.n_nodes; i++) {
        if (sched->node_backend_ids[i] != sched->prev_node_backend_ids[i] &&
            sched->bufts[sched->node_backend_ids[i]] != sched->bufts[sched->prev_node_backend_ids[i]]) {
            backend_ids_changed = true;
            break;
        }
    }
    if (!backend_ids_changed) {
        for (int i = 0; i < sched->graph.n_leafs; i++) {
            if (sched->leaf_backend_ids[i] != sched->prev_leaf_backend_ids[i] &&
                sched->bufts[sched->leaf_backend_ids[i]] != sched->bufts[sched->prev_leaf_backend_ids[i]]) {
                backend_ids_changed = true;
                break;
            }
        }
    }

    // allocate graph
    if (backend_ids_changed || !ggml_gallocr_alloc_graph(sched->galloc, &sched->graph)) {
        // the re-allocation may cause the split inputs to be moved to a different address
        ggml_backend_sched_synchronize(sched);
#ifndef NDEBUG
        GGML_LOG_DEBUG("%s: failed to allocate graph, reserving (backend_ids_changed = %d)\n", __func__, backend_ids_changed);
#endif
        ggml_gallocr_reserve_n(sched->galloc, &sched->graph, sched->node_backend_ids, sched->leaf_backend_ids);
        if (!ggml_gallocr_alloc_graph(sched->galloc, &sched->graph)) {
            GGML_LOG_ERROR("%s: failed to allocate graph\n", __func__);
            return false;
        }
    }

    return true;
}

static enum ggml_status ggml_backend_sched_compute_splits(ggml_backend_sched_t sched) {
    struct ggml_backend_sched_split * splits = sched->splits;

    for (int i = 0; i < sched->n_splits; i++) {
        struct ggml_backend_sched_split * split = &splits[i];
        int split_backend_id = split->backend_id;
        ggml_backend_t split_backend = sched->backends[split_backend_id];

        // copy the input tensors to the split backend
        for (int j = 0; j < split->n_inputs; j++) {
            ggml_backend_t input_backend = ggml_backend_sched_get_tensor_backend(sched, split->inputs[j]);
            struct ggml_tensor * input = split->inputs[j];
            struct ggml_tensor * input_cpy = tensor_copy(input, split_backend_id, sched->cur_copy);

            if (input->flags & GGML_TENSOR_FLAG_INPUT) {
                // inputs from the user must be copied immediately to prevent the user overwriting the data before the copy is done
                if (sched->events[split_backend_id][sched->cur_copy] != NULL) {
                    ggml_backend_event_synchronize(sched->events[split_backend_id][sched->cur_copy]);
                } else {
                    ggml_backend_synchronize(split_backend);
                }
                ggml_backend_tensor_copy(input, input_cpy);
            } else {
                // wait for the split backend to finish using the input before overwriting it
                if (sched->events[split_backend_id][sched->cur_copy] != NULL) {
                    ggml_backend_event_wait(split_backend, sched->events[split_backend_id][sched->cur_copy]);
                } else {
                    ggml_backend_synchronize(split_backend);
                }
                // try async copy, but if not possible, we can still use a sync copy without synchronizing the dst backend, since we handle the synchronization here with multiple copies and events
                // TODO: add public function to facilitate this, since applications do not have direct access to the backend interface
                if (!split_backend->iface.cpy_tensor_async || !split_backend->iface.cpy_tensor_async(input_backend, split_backend, input, input_cpy)) {
                    ggml_backend_synchronize(input_backend);
                    if (sched->events[split_backend_id][sched->cur_copy] != NULL) {
                        ggml_backend_event_synchronize(sched->events[split_backend_id][sched->cur_copy]);
                    } else {
                        ggml_backend_synchronize(split_backend);
                    }
                    ggml_backend_tensor_copy(input, input_cpy);
                }
            }
        }

        if (!sched->callback_eval) {
            enum ggml_status ec = ggml_backend_graph_compute_async(split_backend, &split->graph);
            if (ec != GGML_STATUS_SUCCESS) {
                return ec;
            }
        } else {
            // similar to ggml_backend_compare_graph_backend
            for (int j0 = 0; j0 < split->graph.n_nodes; j0++) {
                struct ggml_tensor * t = split->graph.nodes[j0];

                // check if the user needs data from this node
                bool need = sched->callback_eval(t, true, sched->callback_eval_user_data);

                int j1 = j0;

                // determine the range [j0, j1] of nodes that can be computed together
                while (!need && j1 < split->graph.n_nodes - 1) {
                    t = split->graph.nodes[++j1];
                    need = sched->callback_eval(t, true, sched->callback_eval_user_data);
                }

                struct ggml_cgraph gv = ggml_graph_view(&split->graph, j0, j1 + 1);

                enum ggml_status ec = ggml_backend_graph_compute_async(split_backend, &gv);
                if (ec != GGML_STATUS_SUCCESS) {
                    return ec;
                }

                // TODO: pass backend to the callback, then the user can decide if they want to synchronize
                ggml_backend_synchronize(split_backend);

                if (need && !sched->callback_eval(t, false, sched->callback_eval_user_data)) {
                    break;
                }

                j0 = j1;
            }
        }

        // record the event of this copy
        if (split->n_inputs > 0) {
            if (sched->events[split_backend_id][sched->cur_copy] != NULL) {
                ggml_backend_event_record(sched->events[split_backend_id][sched->cur_copy], split_backend);
            }
        }
    }

    sched->cur_copy = (sched->cur_copy + 1) % sched->n_copies;

    return GGML_STATUS_SUCCESS;
}

ggml_backend_sched_t ggml_backend_sched_new(
        ggml_backend_t * backends,
        ggml_backend_buffer_type_t * bufts,
        int n_backends,
        size_t graph_size,
        bool parallel) {
    GGML_ASSERT(n_backends > 0);
    GGML_ASSERT(n_backends <= GGML_SCHED_MAX_BACKENDS);
    GGML_ASSERT(ggml_backend_dev_type(ggml_backend_get_device(backends[n_backends - 1])) == GGML_BACKEND_DEVICE_TYPE_CPU);

    struct ggml_backend_sched * sched = (ggml_backend_sched *) calloc(1, sizeof(struct ggml_backend_sched));

    const char * GGML_SCHED_DEBUG = getenv("GGML_SCHED_DEBUG");
    sched->debug = GGML_SCHED_DEBUG ? atoi(GGML_SCHED_DEBUG) : 0;
    sched->n_backends = n_backends;
    sched->n_copies = parallel ? GGML_SCHED_MAX_COPIES : 1;

    // initialize hash table
    // FIXME: needs to be size*2 to account for leafs (do it in graph_split instead)
    sched->hash_set    = ggml_hash_set_new(graph_size);
    sched->hv_tensor_backend_ids = (int *) malloc(sched->hash_set.size * sizeof(sched->hv_tensor_backend_ids[0]));
    sched->hv_tensor_copies      = (ggml_tensor **) malloc(sched->hash_set.size * sched->n_backends * sched->n_copies * sizeof(struct ggml_tensor *));

    const size_t ggml_sched_max_splits = graph_size; // at most there is one split for each node in the graph
    const size_t nodes_size = graph_size + ggml_sched_max_splits*GGML_SCHED_MAX_SPLIT_INPUTS*2;
    sched->node_backend_ids = (int *) calloc(nodes_size, sizeof(sched->node_backend_ids[0]));
    sched->leaf_backend_ids = (int *) calloc(nodes_size, sizeof(sched->leaf_backend_ids[0]));
    sched->prev_node_backend_ids = (int *) calloc(nodes_size, sizeof(sched->prev_node_backend_ids[0]));
    sched->prev_leaf_backend_ids = (int *) calloc(nodes_size, sizeof(sched->prev_leaf_backend_ids[0]));

    sched->context_buffer_size = ggml_sched_max_splits*GGML_SCHED_MAX_SPLIT_INPUTS*2*sizeof(struct ggml_tensor) + ggml_graph_overhead_custom(graph_size, false);
    sched->context_buffer = (char *) malloc(sched->context_buffer_size);

    const int initial_splits_capacity = 16;
    sched->splits = (ggml_backend_sched_split *) calloc(initial_splits_capacity, sizeof(sched->splits[0]));
    sched->splits_capacity = initial_splits_capacity;

    for (int b = 0; b < n_backends; b++) {
        sched->backends[b] = backends[b];
        sched->bufts[b] = bufts ? bufts[b] : ggml_backend_get_default_buffer_type(backends[b]);
        GGML_ASSERT(ggml_backend_supports_buft(backends[b], sched->bufts[b]));

        if (sched->n_copies > 1) {
            for (int c = 0; c < sched->n_copies; c++) {
                sched->events[b][c] = ggml_backend_event_new(backends[b]->device);
            }
        }
    }

    sched->galloc = ggml_gallocr_new_n(sched->bufts, n_backends);

    ggml_backend_sched_reset(sched);

    return sched;
}

void ggml_backend_sched_free(ggml_backend_sched_t sched) {
    if (sched == NULL) {
        return;
    }
    for (int b = 0; b < sched->n_backends; b++) {
        for (int c = 0; c < sched->n_copies; c++) {
            ggml_backend_event_free(sched->events[b][c]);
        }
    }
    ggml_gallocr_free(sched->galloc);
    ggml_free(sched->ctx);
    ggml_hash_set_free(&sched->hash_set);
    free(sched->splits);
    free(sched->hv_tensor_backend_ids);
    free(sched->hv_tensor_copies);
    free(sched->node_backend_ids);
    free(sched->leaf_backend_ids);
    free(sched->prev_node_backend_ids);
    free(sched->prev_leaf_backend_ids);
    free(sched->context_buffer);
    free(sched->graph.nodes);
    free(sched->graph.leafs);
    free(sched);
}

void ggml_backend_sched_reset(ggml_backend_sched_t sched) {
    // reset state for the next run
    if (!sched->is_reset) {
        ggml_hash_set_reset(&sched->hash_set);
        memset(sched->hv_tensor_backend_ids, -1, sched->hash_set.size * sizeof(sched->hv_tensor_backend_ids[0]));
        memset(sched->hv_tensor_copies,       0, sched->hash_set.size * sched->n_backends * sched->n_copies * sizeof(struct ggml_tensor *));
        sched->is_reset = true;
    }
    sched->is_alloc = false;
}

bool ggml_backend_sched_reserve(ggml_backend_sched_t sched, struct ggml_cgraph * measure_graph) {
    GGML_ASSERT((int)sched->hash_set.size >= measure_graph->n_nodes + measure_graph->n_leafs);

    ggml_backend_sched_split_graph(sched, measure_graph);

    ggml_backend_sched_synchronize(sched);

    if (!ggml_gallocr_reserve_n(sched->galloc, &sched->graph, sched->node_backend_ids, sched->leaf_backend_ids)) {
        return false;
    }

    ggml_backend_sched_reset(sched);

    return true;
}

bool ggml_backend_sched_alloc_graph(ggml_backend_sched_t sched, struct ggml_cgraph * graph) {
    GGML_ASSERT((int)sched->hash_set.size >= graph->n_nodes + graph->n_leafs);

    ggml_backend_sched_split_graph(sched, graph);


    if (!ggml_backend_sched_alloc_splits(sched)) {
        return false;
    }

    sched->is_alloc = true;

    return true;
}

enum ggml_status ggml_backend_sched_graph_compute(ggml_backend_sched_t sched, struct ggml_cgraph * graph) {
    enum ggml_status err = ggml_backend_sched_graph_compute_async(sched, graph);
    ggml_backend_sched_synchronize(sched);
    return err;
}

enum ggml_status ggml_backend_sched_graph_compute_async(ggml_backend_sched_t sched, struct ggml_cgraph * graph) {
    if (!sched->is_reset && !sched->is_alloc) {
        ggml_backend_sched_reset(sched);
    }

    if (!sched->is_alloc) {
        if (!ggml_backend_sched_alloc_graph(sched, graph)) {
            return GGML_STATUS_ALLOC_FAILED;
        }
    }

    return ggml_backend_sched_compute_splits(sched);
}

void ggml_backend_sched_synchronize(ggml_backend_sched_t sched) {
    for (int i = 0; i < sched->n_backends; i++) {
        ggml_backend_synchronize(sched->backends[i]);
    }
}

void ggml_backend_sched_set_eval_callback(ggml_backend_sched_t sched, ggml_backend_sched_eval_callback callback, void * user_data) {
    sched->callback_eval = callback;
    sched->callback_eval_user_data = user_data;
}

int ggml_backend_sched_get_n_splits(ggml_backend_sched_t sched) {
    return sched->n_splits;
}

int ggml_backend_sched_get_n_copies(ggml_backend_sched_t sched) {
    return sched->n_copies;
}

int ggml_backend_sched_get_n_backends(ggml_backend_sched_t sched) {
    return sched->n_backends;
}

ggml_backend_t ggml_backend_sched_get_backend(ggml_backend_sched_t sched, int i) {
    GGML_ASSERT(i >= 0 && i < sched->n_backends);
    return sched->backends[i];
}

size_t ggml_backend_sched_get_buffer_size(ggml_backend_sched_t sched, ggml_backend_t backend) {
    int backend_index = ggml_backend_sched_backend_id(sched, backend);
    GGML_ASSERT(backend_index >= 0 && backend_index < sched->n_backends);

    return ggml_gallocr_get_buffer_size(sched->galloc, backend_index);
}

void ggml_backend_sched_set_tensor_backend(ggml_backend_sched_t sched, struct ggml_tensor * node, ggml_backend_t backend) {
    int backend_index = ggml_backend_sched_backend_id(sched, backend);
    GGML_ASSERT(backend_index >= 0 && backend_index < sched->n_backends);
    tensor_backend_id(node) = backend_index;
    SET_CAUSE(node, "usr");
    sched->is_reset = false;
}

ggml_backend_t ggml_backend_sched_get_tensor_backend(ggml_backend_sched_t sched, struct ggml_tensor * node) {
    int backend_index = tensor_backend_id(node);
    if (backend_index == -1) {
        return NULL;
    }
    return sched->backends[backend_index];
}

// utils

void ggml_backend_view_init(struct ggml_tensor * tensor) {
    GGML_ASSERT(tensor->buffer == NULL);
    GGML_ASSERT(tensor->view_src != NULL);
    GGML_ASSERT(tensor->view_src->buffer != NULL);
    GGML_ASSERT(tensor->view_src->data != NULL);

    tensor->buffer = tensor->view_src->buffer;
    tensor->data = (char *)tensor->view_src->data + tensor->view_offs;
    ggml_backend_buffer_init_tensor(tensor->buffer, tensor);
}

void ggml_backend_tensor_alloc(ggml_backend_buffer_t buffer, struct ggml_tensor * tensor, void * addr) {
    GGML_ASSERT(tensor->buffer == NULL);
    GGML_ASSERT(tensor->data == NULL);
    GGML_ASSERT(tensor->view_src == NULL);
    GGML_ASSERT(addr >= ggml_backend_buffer_get_base(buffer));
    GGML_ASSERT((char *)addr + ggml_backend_buffer_get_alloc_size(buffer, tensor) <=
                (char *)ggml_backend_buffer_get_base(buffer) + ggml_backend_buffer_get_size(buffer));

    tensor->buffer = buffer;
    tensor->data = addr;
    ggml_backend_buffer_init_tensor(buffer, tensor);
}

static struct ggml_tensor * graph_copy_dup_tensor(struct ggml_hash_set hash_set, struct ggml_tensor ** node_copies,
    struct ggml_context * ctx_allocated, struct ggml_context * ctx_unallocated, struct ggml_tensor * src) {

    GGML_ASSERT(src != NULL);
    GGML_ASSERT(src->data && "graph must be allocated");

    size_t id = ggml_hash_insert(&hash_set, src);
    if (id == GGML_HASHSET_ALREADY_EXISTS) {
        return node_copies[ggml_hash_find(&hash_set, src)];
    }

    struct ggml_tensor * dst = ggml_dup_tensor_layout(src->data && !src->view_src ? ctx_allocated : ctx_unallocated, src);
    if (src->view_src != NULL) {
        dst->view_src = graph_copy_dup_tensor(hash_set, node_copies, ctx_allocated, ctx_unallocated, src->view_src);
        dst->view_offs = src->view_offs;
    }
    dst->op = src->op;
    memcpy(dst->op_params, src->op_params, sizeof(dst->op_params));
    ggml_set_name(dst, src->name);

    // copy src
    for (int i = 0; i < GGML_MAX_SRC; i++) {
        struct ggml_tensor * s = src->src[i];
        if (s == NULL) {
            continue;
        }
        dst->src[i] = graph_copy_dup_tensor(hash_set, node_copies, ctx_allocated, ctx_unallocated, s);
    }

    node_copies[id] = dst;
    return dst;
}

static void graph_copy_init_tensor(struct ggml_hash_set * hash_set, struct ggml_tensor ** node_copies, bool * node_init, struct ggml_tensor * src) {
    size_t id = ggml_hash_find(hash_set, src);
    if (node_init[id]) {
        return;
    }
    node_init[id] = true;

    struct ggml_tensor * dst = node_copies[id];
    if (dst->view_src != NULL) {
        graph_copy_init_tensor(hash_set, node_copies, node_init, src->view_src);
        ggml_backend_view_init(dst);
    }
    else {
        ggml_backend_tensor_copy(src, dst);
    }

    // init src
    for (int i = 0; i < GGML_MAX_SRC; i++) {
        struct ggml_tensor * s = src->src[i];
        if (s == NULL) {
            continue;
        }
        graph_copy_init_tensor(hash_set, node_copies, node_init, s);
    }
}

struct ggml_backend_graph_copy ggml_backend_graph_copy(ggml_backend_t backend, struct ggml_cgraph * graph) {
    struct ggml_hash_set hash_set = ggml_hash_set_new(graph->visited_hash_set.size);
    struct ggml_tensor ** node_copies = (ggml_tensor **) calloc(hash_set.size, sizeof(node_copies[0])); // NOLINT
    bool * node_init = (bool *) calloc(hash_set.size, sizeof(node_init[0]));

    struct ggml_init_params params = {
        /* .mem_size   = */ ggml_tensor_overhead()*hash_set.size + ggml_graph_overhead_custom(graph->size, false),
        /* .mem_buffer = */ NULL,
        /* .no_alloc   = */ true
    };

    struct ggml_context * ctx_allocated = ggml_init(params);
    struct ggml_context * ctx_unallocated = ggml_init(params);

    if (ctx_allocated == NULL || ctx_unallocated == NULL) {
        GGML_LOG_ERROR("%s: failed to allocate context for graph copy\n", __func__);
        ggml_hash_set_free(&hash_set);
        free(node_copies);
        free(node_init);
        ggml_free(ctx_allocated);
        ggml_free(ctx_unallocated);
        return {
            /* .buffer           = */ NULL,
            /* .ctx_allocated    = */ NULL,
            /* .ctx_unallocated  = */ NULL,
            /* .graph            = */ NULL,
        };
    }

    // dup nodes
    for (int i = 0; i < graph->n_nodes; i++) {
        struct ggml_tensor * node = graph->nodes[i];
        graph_copy_dup_tensor(hash_set, node_copies, ctx_allocated, ctx_unallocated, node);
    }

    // allocate nodes
    ggml_backend_buffer_t buffer = ggml_backend_alloc_ctx_tensors(ctx_allocated, backend);
    if (buffer == NULL) {
        GGML_LOG_ERROR("%s: failed to allocate buffer for graph copy\n", __func__);
        ggml_hash_set_free(&hash_set);
        free(node_copies);
        free(node_init);
        ggml_free(ctx_allocated);
        ggml_free(ctx_unallocated);
        return {
            /* .buffer           = */ NULL,
            /* .ctx_allocated    = */ NULL,
            /* .ctx_unallocated  = */ NULL,
            /* .graph            = */ NULL,
        };
    }

    //printf("copy buffer size: %zu MB\n", ggml_backend_buffer_get_size(buffer) / 1024 / 1024);

    // copy data and init views
    for (int i = 0; i < graph->n_nodes; i++) {
        struct ggml_tensor * node = graph->nodes[i];
        graph_copy_init_tensor(&hash_set, node_copies, node_init, node);
    }

    // build graph copy
    struct ggml_cgraph * graph_copy = ggml_new_graph_custom(ctx_allocated, graph->size, false);
    for (int i = 0; i < graph->n_nodes; i++) {
        struct ggml_tensor * node = graph->nodes[i];
        struct ggml_tensor * node_copy = node_copies[ggml_hash_find(&hash_set, node)];
        graph_copy->nodes[i] = node_copy;
    }
    graph_copy->n_nodes = graph->n_nodes;

    ggml_hash_set_free(&hash_set);
    free(node_copies);
    free(node_init);

    return {
        /* .buffer           = */ buffer,
        /* .ctx_allocated    = */ ctx_allocated,
        /* .ctx_unallocated  = */ ctx_unallocated,
        /* .graph            = */ graph_copy,
    };
}

void ggml_backend_graph_copy_free(struct ggml_backend_graph_copy copy) {
    ggml_backend_buffer_free(copy.buffer);
    ggml_free(copy.ctx_allocated);
    ggml_free(copy.ctx_unallocated);
}

bool ggml_backend_compare_graph_backend(ggml_backend_t backend1, ggml_backend_t backend2, struct ggml_cgraph * graph, ggml_backend_eval_callback callback, void * user_data) {
    struct ggml_backend_graph_copy copy = ggml_backend_graph_copy(backend2, graph);
    if (copy.buffer == NULL) {
        return false;
    }

    struct ggml_cgraph * g1 = graph;
    struct ggml_cgraph * g2 = copy.graph;

    assert(g1->n_nodes == g2->n_nodes);

    for (int i = 0; i < g1->n_nodes; i++) {
        //printf("eval %d/%d\n", i, g1->n_nodes);
        struct ggml_tensor * t1 = g1->nodes[i];
        struct ggml_tensor * t2 = g2->nodes[i];

        assert(t1->op == t2->op && ggml_are_same_layout(t1, t2));

        struct ggml_cgraph g1v = ggml_graph_view(g1, i, i + 1);
        struct ggml_cgraph g2v = ggml_graph_view(g2, i, i + 1);

        ggml_backend_graph_compute(backend1, &g1v);
        ggml_backend_graph_compute(backend2, &g2v);

        if (ggml_is_view_op(t1->op)) {
            continue;
        }

        // compare results, calculate rms etc
        if (!callback(i, t1, t2, user_data)) {
            break;
        }
    }

    ggml_backend_graph_copy_free(copy);

    return true;
}

// CPU backend - buffer

static void * ggml_backend_cpu_buffer_get_base(ggml_backend_buffer_t buffer) {
    uintptr_t data = (uintptr_t)buffer->context;

    // align the buffer
    if (data % TENSOR_ALIGNMENT != 0) {
        data = GGML_PAD(data, TENSOR_ALIGNMENT);
    }

    return (void *)data;
}

static void ggml_backend_cpu_buffer_free_buffer(ggml_backend_buffer_t buffer) {
    ggml_aligned_free(buffer->context, buffer->size);
}

static void ggml_backend_cpu_buffer_memset_tensor(ggml_backend_buffer_t buffer, struct ggml_tensor * tensor, uint8_t value, size_t offset, size_t size) {
    memset((char *)tensor->data + offset, value, size);

    GGML_UNUSED(buffer);
}

static void ggml_backend_cpu_buffer_set_tensor(ggml_backend_buffer_t buffer, struct ggml_tensor * tensor, const void * data, size_t offset, size_t size) {
    memcpy((char *)tensor->data + offset, data, size);

    GGML_UNUSED(buffer);
}

static void ggml_backend_cpu_buffer_get_tensor(ggml_backend_buffer_t buffer, const struct ggml_tensor * tensor, void * data, size_t offset, size_t size) {
    memcpy(data, (const char *)tensor->data + offset, size);

    GGML_UNUSED(buffer);
}

static bool ggml_backend_cpu_buffer_cpy_tensor(ggml_backend_buffer_t buffer, const struct ggml_tensor * src, struct ggml_tensor * dst) {
    if (ggml_backend_buffer_is_host(src->buffer)) {
        memcpy(dst->data, src->data, ggml_nbytes(src));
        return true;
    }
    return false;

    GGML_UNUSED(buffer);
}

static void ggml_backend_cpu_buffer_clear(ggml_backend_buffer_t buffer, uint8_t value) {
    memset(buffer->context, value, buffer->size);
}

static const struct ggml_backend_buffer_i ggml_backend_cpu_buffer_i = {
    /* .free_buffer     = */ ggml_backend_cpu_buffer_free_buffer,
    /* .get_base        = */ ggml_backend_cpu_buffer_get_base,
    /* .init_tensor     = */ NULL, // no initialization required
    /* .memset_tensor   = */ ggml_backend_cpu_buffer_memset_tensor,
    /* .set_tensor      = */ ggml_backend_cpu_buffer_set_tensor,
    /* .get_tensor      = */ ggml_backend_cpu_buffer_get_tensor,
    /* .cpy_tensor      = */ ggml_backend_cpu_buffer_cpy_tensor,
    /* .clear           = */ ggml_backend_cpu_buffer_clear,
    /* .reset           = */ NULL,
};

static const struct ggml_backend_buffer_i ggml_backend_cpu_buffer_from_ptr_i = {
    /* .free_buffer     = */ NULL, // ptr is not owned by the buffer, so it does not need to be freed
    /* .get_base        = */ ggml_backend_cpu_buffer_get_base,
    /* .init_tensor     = */ NULL, // no initialization required
    /* .memset_tensor   = */ ggml_backend_cpu_buffer_memset_tensor,
    /* .set_tensor      = */ ggml_backend_cpu_buffer_set_tensor,
    /* .get_tensor      = */ ggml_backend_cpu_buffer_get_tensor,
    /* .cpy_tensor      = */ ggml_backend_cpu_buffer_cpy_tensor,
    /* .clear           = */ ggml_backend_cpu_buffer_clear,
    /* .reset           = */ NULL,
};

// CPU backend buffer type

// this buffer type is defined here to make it available to all backends

static const char * ggml_backend_cpu_buffer_type_get_name(ggml_backend_buffer_type_t buft) {
    return "CPU";

    GGML_UNUSED(buft);
}

static ggml_backend_buffer_t ggml_backend_cpu_buffer_type_alloc_buffer(ggml_backend_buffer_type_t buft, size_t size) {
    void * data = ggml_aligned_malloc(size);

    if (data == NULL) {
        GGML_LOG_ERROR("%s: failed to allocate buffer of size %zu\n", __func__, size);
        return NULL;
    }

    return ggml_backend_buffer_init(buft, ggml_backend_cpu_buffer_i, data, size);
}

static size_t ggml_backend_cpu_buffer_type_get_alignment(ggml_backend_buffer_type_t buft) {
    return TENSOR_ALIGNMENT;

    GGML_UNUSED(buft);
}

static bool ggml_backend_cpu_buffer_type_is_host(ggml_backend_buffer_type_t buft) {
    return true;

    GGML_UNUSED(buft);
}

ggml_backend_buffer_type_t ggml_backend_cpu_buffer_type(void) {
    static struct ggml_backend_buffer_type ggml_backend_cpu_buffer_type = {
        /* .iface   = */ {
            /* .get_name         = */ ggml_backend_cpu_buffer_type_get_name,
            /* .alloc_buffer     = */ ggml_backend_cpu_buffer_type_alloc_buffer,
            /* .get_alignment    = */ ggml_backend_cpu_buffer_type_get_alignment,
            /* .get_max_size     = */ NULL, // defaults to SIZE_MAX
            /* .get_alloc_size   = */ NULL, // defaults to ggml_nbytes
            /* .is_host          = */ ggml_backend_cpu_buffer_type_is_host,
        },
        /* .device  = */ NULL, // FIXME ggml_backend_reg_dev_get(ggml_backend_cpu_reg(), 0),
        /* .context = */ NULL,
    };

    return &ggml_backend_cpu_buffer_type;
}

static const char * ggml_backend_cpu_buffer_from_ptr_type_get_name(ggml_backend_buffer_type_t buft) {
    return "CPU_Mapped";

    GGML_UNUSED(buft);
}

static ggml_backend_buffer_type_t ggml_backend_cpu_buffer_from_ptr_type(void) {
    static struct ggml_backend_buffer_type ggml_backend_cpu_buffer_type = {
        /* .iface   = */ {
            /* .get_name         = */ ggml_backend_cpu_buffer_from_ptr_type_get_name,
            /* .alloc_buffer     = */ ggml_backend_cpu_buffer_type_alloc_buffer,
            /* .get_alignment    = */ ggml_backend_cpu_buffer_type_get_alignment,
            /* .get_max_size     = */ NULL, // defaults to SIZE_MAX
            /* .get_alloc_size   = */ NULL, // defaults to ggml_nbytes
            /* .is_host          = */ ggml_backend_cpu_buffer_type_is_host,
        },
        /* .device  = */ NULL, // FIXME ggml_backend_reg_dev_get(ggml_backend_cpu_reg(), 0),
        /* .context = */ NULL,
    };

    return &ggml_backend_cpu_buffer_type;
}

ggml_backend_buffer_t ggml_backend_cpu_buffer_from_ptr(void * ptr, size_t size) {
    GGML_ASSERT((uintptr_t)ptr % TENSOR_ALIGNMENT == 0 && "buffer pointer must be aligned");
    return ggml_backend_buffer_init(ggml_backend_cpu_buffer_from_ptr_type(), ggml_backend_cpu_buffer_from_ptr_i, ptr, size);
}<|MERGE_RESOLUTION|>--- conflicted
+++ resolved
@@ -527,207 +527,6 @@
     return reg->iface.get_proc_address(reg, name);
 }
 
-<<<<<<< HEAD
-// Backend registry
-
-#ifdef GGML_USE_CUDA
-#include "ggml-cuda.h"
-#endif
-
-#ifdef GGML_USE_METAL
-#include "ggml-metal.h"
-#endif
-
-#ifdef GGML_USE_SYCL
-#include "ggml-sycl.h"
-#endif
-
-#ifdef GGML_USE_VULKAN
-#include "ggml-vulkan.h"
-#endif
-
-#ifdef GGML_USE_BLAS
-#include "ggml-blas.h"
-#endif
-
-#ifdef GGML_USE_RPC
-#include "ggml-rpc.h"
-#endif
-
-#ifndef __AMX_INT8__
-#undef GGML_USE_AMX
-#endif
-
-#ifdef GGML_USE_AMX
-#  include "ggml-amx.h"
-#endif
-
-#ifdef GGML_USE_CANN
-#include "ggml-cann.h"
-#endif
-
-#ifdef GGML_USE_KOMPUTE
-#include "ggml-kompute.h"
-#endif
-
-#ifdef GGML_USE_QNN
-#include "ggml-qnn.h"
-#endif
-
-#include "ggml-cpu.h"
-
-struct ggml_backend_registry {
-    std::vector<ggml_backend_reg_t> backends;
-    std::vector<ggml_backend_dev_t> devices;
-
-    ggml_backend_registry() {
-#ifdef GGML_USE_CUDA
-        register_backend(ggml_backend_cuda_reg());
-#endif
-#ifdef GGML_USE_METAL
-        register_backend(ggml_backend_metal_reg());
-#endif
-#ifdef GGML_USE_SYCL
-        register_backend(ggml_backend_sycl_reg());
-#endif
-#ifdef GGML_USE_VULKAN
-        register_backend(ggml_backend_vk_reg());
-#endif
-#ifdef GGML_USE_CANN
-        register_backend(ggml_backend_cann_reg());
-#endif
-#ifdef GGML_USE_BLAS
-        register_backend(ggml_backend_blas_reg());
-#endif
-#ifdef GGML_USE_RPC
-        register_backend(ggml_backend_rpc_reg());
-#endif
-#ifdef GGML_USE_AMX
-        register_backend(ggml_backend_amx_reg());
-#endif
-#ifdef GGML_USE_KOMPUTE
-        register_backend(ggml_backend_kompute_reg());
-#endif
-
-#ifdef GGML_USE_QNN
-        register_backend(ggml_backend_qnn_reg());
-#endif
-        register_backend(ggml_backend_cpu_reg());
-    }
-
-    void register_backend(ggml_backend_reg_t reg) {
-#ifndef NDEBUG
-        GGML_LOG_DEBUG("%s: registered backend %s (%zu devices)\n",
-            __func__, ggml_backend_reg_name(reg), ggml_backend_reg_dev_count(reg));
-#endif
-        backends.push_back(reg);
-        for (size_t i = 0; i < ggml_backend_reg_dev_count(reg); i++) {
-            register_device(ggml_backend_reg_dev_get(reg, i));
-        }
-    }
-
-    void register_device(ggml_backend_dev_t device) {
-#ifndef NDEBUG
-        GGML_LOG_DEBUG("%s: registered device %s (%s)\n", __func__, ggml_backend_dev_name(device), ggml_backend_dev_description(device));
-#endif
-        devices.push_back(device);
-    }
-};
-
-static ggml_backend_registry & get_reg() {
-    static ggml_backend_registry reg;
-    return reg;
-}
-
-// Internal API
-void ggml_backend_register(ggml_backend_reg_t reg) {
-    get_reg().register_backend(reg);
-}
-
-void ggml_backend_device_register(ggml_backend_dev_t device) {
-    get_reg().register_device(device);
-}
-
-// Backend (reg) enumeration
-size_t ggml_backend_reg_count() {
-    return get_reg().backends.size();
-}
-
-ggml_backend_reg_t ggml_backend_reg_get(size_t index) {
-    GGML_ASSERT(index < ggml_backend_reg_count());
-    return get_reg().backends[index];
-}
-
-ggml_backend_reg_t ggml_backend_reg_by_name(const char * name) {
-    for (size_t i = 0; i < ggml_backend_reg_count(); i++) {
-        ggml_backend_reg_t reg = ggml_backend_reg_get(i);
-        if (strcmp(ggml_backend_reg_name(reg), name) == 0) {
-            return reg;
-        }
-    }
-    return NULL;
-}
-
-// Device enumeration
-size_t ggml_backend_dev_count() {
-    return get_reg().devices.size();
-}
-
-ggml_backend_dev_t ggml_backend_dev_get(size_t index) {
-    GGML_ASSERT(index < ggml_backend_dev_count());
-    return get_reg().devices[index];
-}
-
-ggml_backend_dev_t ggml_backend_dev_by_name(const char * name) {
-    for (size_t i = 0; i < ggml_backend_dev_count(); i++) {
-        ggml_backend_dev_t dev = ggml_backend_dev_get(i);
-        if (strcmp(ggml_backend_dev_name(dev), name) == 0) {
-            return dev;
-        }
-    }
-    return NULL;
-}
-
-ggml_backend_dev_t ggml_backend_dev_by_type(enum ggml_backend_dev_type type) {
-    for (size_t i = 0; i < ggml_backend_dev_count(); i++) {
-        ggml_backend_dev_t dev = ggml_backend_dev_get(i);
-        if (ggml_backend_dev_type(dev) == type) {
-            return dev;
-        }
-    }
-    return NULL;
-}
-
-// Convenience functions
-ggml_backend_t ggml_backend_init_by_name(const char * name, const char * params) {
-    ggml_backend_dev_t dev = ggml_backend_dev_by_name(name);
-    if (!dev) {
-        return NULL;
-    }
-    return ggml_backend_dev_init(dev, params);
-}
-
-ggml_backend_t ggml_backend_init_by_type(enum ggml_backend_dev_type type, const char * params) {
-    ggml_backend_dev_t dev = ggml_backend_dev_by_type(type);
-    if (!dev) {
-        return NULL;
-    }
-    return ggml_backend_dev_init(dev, params);
-}
-
-ggml_backend_t ggml_backend_init_best(void) {
-    ggml_backend_dev_t dev = ggml_backend_dev_by_type(GGML_BACKEND_DEVICE_TYPE_GPU);
-    if (!dev) {
-        dev = ggml_backend_dev_by_type(GGML_BACKEND_DEVICE_TYPE_CPU);
-    }
-    if (!dev) {
-        return NULL;
-    }
-    return ggml_backend_dev_init(dev, NULL);
-}
-
-=======
->>>>>>> 938f6087
 // multi-buffer buffer
 
 struct ggml_backend_multi_buffer_context {
