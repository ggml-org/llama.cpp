#include "ggml-backend-impl.h"
#include "ggml-alloc.h"
#include "ggml-impl.h"

#include <assert.h>
#include <limits.h>
#include <stdarg.h>
#include <stdio.h>
#include <stdlib.h>
#include <string.h>


#define MAX(a, b) ((a) > (b) ? (a) : (b))

// backend buffer type

const char * ggml_backend_buft_name(ggml_backend_buffer_type_t buft) {
    return buft->iface.get_name(buft);
}

GGML_CALL ggml_backend_buffer_t ggml_backend_buft_alloc_buffer(ggml_backend_buffer_type_t buft, size_t size) {
    return buft->iface.alloc_buffer(buft, size);
}

size_t ggml_backend_buft_get_alignment(ggml_backend_buffer_type_t buft) {
    return buft->iface.get_alignment(buft);
}

size_t ggml_backend_buft_get_max_size(ggml_backend_buffer_type_t buft) {
    // get_max_size is optional, defaults to SIZE_MAX
    if (buft->iface.get_max_size) {
        return buft->iface.get_max_size(buft);
    }
    return SIZE_MAX;
}

GGML_CALL size_t ggml_backend_buft_get_alloc_size(ggml_backend_buffer_type_t buft, struct ggml_tensor * tensor) {
    // get_alloc_size is optional, defaults to ggml_nbytes
    if (buft->iface.get_alloc_size) {
        size_t size = buft->iface.get_alloc_size(buft, tensor);
        assert(size >= ggml_nbytes(tensor));
        return size;
    }
    return ggml_nbytes(tensor);
}

bool ggml_backend_buft_is_host(ggml_backend_buffer_type_t buft) {
    if (buft->iface.is_host) {
        return buft->iface.is_host(buft);
    }
    return false;
}

// backend buffer

GGML_CALL ggml_backend_buffer_t ggml_backend_buffer_init(
               ggml_backend_buffer_type_t      buft,
        struct ggml_backend_buffer_i           iface,
               ggml_backend_buffer_context_t   context,
               size_t                          size) {
    ggml_backend_buffer_t buffer = malloc(sizeof(struct ggml_backend_buffer));

    (*buffer) = (struct ggml_backend_buffer) {
        /* .interface = */ iface,
        /* .buft      = */ buft,
        /* .context   = */ context,
        /* .size      = */ size,
        /* .usage     = */ GGML_BACKEND_BUFFER_USAGE_ANY
    };

    return buffer;
}

const char * ggml_backend_buffer_name(ggml_backend_buffer_t buffer) {
    return buffer->iface.get_name(buffer);
}

void ggml_backend_buffer_free(ggml_backend_buffer_t buffer) {
    if (buffer == NULL) {
        return;
    }

    if (buffer->iface.free_buffer != NULL) {
        buffer->iface.free_buffer(buffer);
    }
    free(buffer);
}

size_t ggml_backend_buffer_get_size(ggml_backend_buffer_t buffer) {
    return buffer->size;
}

void * ggml_backend_buffer_get_base(ggml_backend_buffer_t buffer) {
    void * base = buffer->iface.get_base(buffer);

    GGML_ASSERT(base != NULL && "backend buffer base cannot be NULL");

    return base;
}

GGML_CALL void ggml_backend_buffer_init_tensor(ggml_backend_buffer_t buffer, struct ggml_tensor * tensor) {
    // init_tensor is optional
    if (buffer->iface.init_tensor) {
        buffer->iface.init_tensor(buffer, tensor);
    }
}

size_t ggml_backend_buffer_get_alignment (ggml_backend_buffer_t buffer) {
    return ggml_backend_buft_get_alignment(ggml_backend_buffer_get_type(buffer));
}

size_t ggml_backend_buffer_get_max_size(ggml_backend_buffer_t buffer) {
    return ggml_backend_buft_get_max_size(ggml_backend_buffer_get_type(buffer));
}

size_t ggml_backend_buffer_get_alloc_size(ggml_backend_buffer_t buffer, struct ggml_tensor * tensor) {
    return ggml_backend_buft_get_alloc_size(ggml_backend_buffer_get_type(buffer), tensor);
}

void ggml_backend_buffer_clear(ggml_backend_buffer_t buffer, uint8_t value) {
    buffer->iface.clear(buffer, value);
}

bool ggml_backend_buffer_is_host(ggml_backend_buffer_t buffer) {
    return ggml_backend_buft_is_host(ggml_backend_buffer_get_type(buffer));
}

void ggml_backend_buffer_set_usage(ggml_backend_buffer_t buffer, enum ggml_backend_buffer_usage usage) {
    buffer->usage = usage;

    // FIXME: add a generic callback to the buffer interface
    if (ggml_backend_buffer_is_multi_buffer(buffer)) {
        ggml_backend_multi_buffer_set_usage(buffer, usage);
    }
}

enum ggml_backend_buffer_usage ggml_backend_buffer_get_usage(ggml_backend_buffer_t buffer) {
    return buffer->usage;
}

ggml_backend_buffer_type_t ggml_backend_buffer_get_type(ggml_backend_buffer_t buffer) {
    return buffer->buft;
}

void ggml_backend_buffer_reset(ggml_backend_buffer_t buffer) {
    if (buffer->iface.reset) {
        buffer->iface.reset(buffer);
    }
}

bool ggml_backend_buffer_copy_tensor(const struct ggml_tensor * src, struct ggml_tensor * dst) {
    ggml_backend_buffer_t dst_buf = dst->view_src ? dst->view_src->buffer : dst->buffer;
    if (dst_buf->iface.cpy_tensor) {
        return dst_buf->iface.cpy_tensor(dst_buf, src, dst);
    }
    return false;
}

// backend

ggml_guid_t ggml_backend_guid(ggml_backend_t backend) {
    if (backend == NULL) {
        return NULL;
    }
    return backend->guid;
}

const char * ggml_backend_name(ggml_backend_t backend) {
    if (backend == NULL) {
        return "NULL";
    }
    return backend->iface.get_name(backend);
}

void ggml_backend_free(ggml_backend_t backend) {
    if (backend == NULL) {
        return;
    }

    backend->iface.free(backend);
}

ggml_backend_buffer_type_t ggml_backend_get_default_buffer_type(ggml_backend_t backend) {
    return backend->iface.get_default_buffer_type(backend);
}

ggml_backend_buffer_t ggml_backend_alloc_buffer(ggml_backend_t backend, size_t size) {
    return ggml_backend_buft_alloc_buffer(ggml_backend_get_default_buffer_type(backend), size);
}

size_t ggml_backend_get_alignment(ggml_backend_t backend) {
    return ggml_backend_buft_get_alignment(ggml_backend_get_default_buffer_type(backend));
}

size_t ggml_backend_get_max_size(ggml_backend_t backend) {
    return ggml_backend_buft_get_max_size(ggml_backend_get_default_buffer_type(backend));
}

void ggml_backend_tensor_set_async(ggml_backend_t backend, struct ggml_tensor * tensor, const void * data, size_t offset, size_t size) {
    GGML_ASSERT(tensor->data != NULL && "tensor not allocated");
    GGML_ASSERT(offset + size <= ggml_nbytes(tensor) && "tensor write out of bounds");

    if (backend->iface.set_tensor_async == NULL) {
        ggml_backend_tensor_set(tensor, data, offset, size);
    } else {
        backend->iface.set_tensor_async(backend, tensor, data, offset, size);
    }
}

void ggml_backend_tensor_get_async(ggml_backend_t backend, const struct ggml_tensor * tensor, void * data, size_t offset, size_t size) {
    GGML_ASSERT(tensor->data != NULL && "tensor not allocated");
    GGML_ASSERT(offset + size <= ggml_nbytes(tensor) && "tensor read out of bounds");

    if (backend->iface.get_tensor_async == NULL) {
        ggml_backend_tensor_get(tensor, data, offset, size);
    } else {
        backend->iface.get_tensor_async(backend, tensor, data, offset, size);
    }
}

GGML_CALL void ggml_backend_tensor_set(struct ggml_tensor * tensor, const void * data, size_t offset, size_t size) {
    ggml_backend_buffer_t buf = tensor->view_src ? tensor->view_src->buffer : tensor->buffer;

    GGML_ASSERT(buf != NULL && "tensor buffer not set");
    GGML_ASSERT(tensor->data != NULL && "tensor not allocated");
    GGML_ASSERT(offset + size <= ggml_nbytes(tensor) && "tensor write out of bounds");

    if (!size) {
        return;
    }

    buf->iface.set_tensor(buf, tensor, data, offset, size);
}

GGML_CALL void ggml_backend_tensor_get(const struct ggml_tensor * tensor, void * data, size_t offset, size_t size) {
    ggml_backend_buffer_t buf = tensor->view_src ? tensor->view_src->buffer : tensor->buffer;

    GGML_ASSERT(buf != NULL && "tensor buffer not set");
    GGML_ASSERT(tensor->data != NULL && "tensor not allocated");
    GGML_ASSERT(offset + size <= ggml_nbytes(tensor) && "tensor read out of bounds");

    if (!size) {
        return;
    }

    buf->iface.get_tensor(buf, tensor, data, offset, size);
}

void ggml_backend_synchronize(ggml_backend_t backend) {
    if (backend->iface.synchronize == NULL) {
        return;
    }

    backend->iface.synchronize(backend);
}

ggml_backend_graph_plan_t ggml_backend_graph_plan_create(ggml_backend_t backend, struct ggml_cgraph * cgraph) {
    GGML_ASSERT(backend->iface.graph_plan_create != NULL);

    return backend->iface.graph_plan_create(backend, cgraph);
}

void ggml_backend_graph_plan_free(ggml_backend_t backend, ggml_backend_graph_plan_t plan) {
    GGML_ASSERT(backend->iface.graph_plan_free != NULL);

    backend->iface.graph_plan_free(backend, plan);
}

enum ggml_status ggml_backend_graph_plan_compute(ggml_backend_t backend, ggml_backend_graph_plan_t plan) {
    GGML_ASSERT(backend->iface.graph_plan_compute != NULL);

    return backend->iface.graph_plan_compute(backend, plan);
}

enum ggml_status ggml_backend_graph_compute(ggml_backend_t backend, struct ggml_cgraph * cgraph) {
    enum ggml_status err = ggml_backend_graph_compute_async(backend, cgraph);
    ggml_backend_synchronize(backend);
    return err;
}

enum ggml_status ggml_backend_graph_compute_async(ggml_backend_t backend, struct ggml_cgraph * cgraph) {
    return backend->iface.graph_compute(backend, cgraph);
}

bool ggml_backend_supports_op(ggml_backend_t backend, const struct ggml_tensor * op) {
    return backend->iface.supports_op(backend, op);
}

bool ggml_backend_supports_buft(ggml_backend_t backend, ggml_backend_buffer_type_t buft) {
    return backend->iface.supports_buft(backend, buft);
}

bool ggml_backend_offload_op(ggml_backend_t backend, const struct ggml_tensor * op) {
    if (backend->iface.offload_op != NULL) {
        return backend->iface.offload_op(backend, op);
    }
    return false;
}

// backend copy

static bool ggml_are_same_layout(const struct ggml_tensor * a, const struct ggml_tensor * b) {
    if (a->type != b->type) {
        return false;
    }
    for (int i = 0; i < GGML_MAX_DIMS; i++) {
        if (a->ne[i] != b->ne[i]) {
            return false;
        }
        if (a->nb[i] != b->nb[i]) {
            return false;
        }
    }
    return true;
}

void ggml_backend_tensor_copy(struct ggml_tensor * src, struct ggml_tensor * dst) {
    GGML_ASSERT(ggml_are_same_layout(src, dst) && "cannot copy tensors with different layouts");

    if (src == dst) {
        return;
    }

    if (ggml_backend_buffer_is_host(src->buffer)) {
        ggml_backend_tensor_set(dst, src->data, 0, ggml_nbytes(src));
    } else if (ggml_backend_buffer_is_host(dst->buffer)) {
        ggml_backend_tensor_get(src, dst->data, 0, ggml_nbytes(src));
    } else if (!ggml_backend_buffer_copy_tensor(src, dst)) {
#ifndef NDEBUG
        fprintf(stderr, "%s: warning: slow copy from %s to %s\n", __func__, ggml_backend_buffer_name(src->buffer), ggml_backend_buffer_name(dst->buffer));
#endif
        size_t nbytes = ggml_nbytes(src);
        void * data = malloc(nbytes);
        ggml_backend_tensor_get(src, data, 0, nbytes);
        ggml_backend_tensor_set(dst, data, 0, nbytes);
        free(data);
    }
}

void ggml_backend_tensor_copy_async(ggml_backend_t backend_src, ggml_backend_t backend_dst, struct ggml_tensor * src, struct ggml_tensor * dst) {
    GGML_ASSERT(ggml_are_same_layout(src, dst) && "cannot copy tensors with different layouts");

    if (src == dst) {
        return;
    }

    if (backend_dst->iface.cpy_tensor_async != NULL) {
        if (backend_dst->iface.cpy_tensor_async(backend_src, backend_dst, src, dst)) {
            return;
        }
    }

    // an async copy would normally happen after all the queued operations on both backends are completed
    // sync src, set_async dst
    if (ggml_backend_buffer_is_host(src->buffer)) {
        ggml_backend_synchronize(backend_src);
        ggml_backend_tensor_set_async(backend_dst, dst, src->data, 0, ggml_nbytes(src));
    } else {
        ggml_backend_synchronize(backend_src);
        ggml_backend_tensor_copy(src, dst);
        ggml_backend_synchronize(backend_dst);
    }
}

// events

ggml_backend_event_t ggml_backend_event_new(ggml_backend_t backend) {
    if (backend->iface.event_new == NULL) {
        return NULL;
    }
    return backend->iface.event_new(backend);
}

void ggml_backend_event_free(ggml_backend_event_t event) {
    if (event == NULL) {
        return;
    }
    event->backend->iface.event_free(event);
}

void ggml_backend_event_record(ggml_backend_event_t event) {
    GGML_ASSERT(event->backend->iface.event_record != NULL);

    event->backend->iface.event_record(event);
}

void ggml_backend_event_synchronize(ggml_backend_event_t event) {
    GGML_ASSERT(event->backend->iface.event_synchronize != NULL);

    event->backend->iface.event_synchronize(event);
}

void ggml_backend_event_wait(ggml_backend_t backend, ggml_backend_event_t event) {
    GGML_ASSERT(backend->iface.event_wait != NULL);

    backend->iface.event_wait(backend, event);
}

// backend registry

#define GGML_REG_MAX_BACKENDS 64

struct ggml_backend_reg {
    char name[128];
    ggml_backend_init_fn init_fn;
    ggml_backend_buffer_type_t default_buffer_type;
    void * user_data;
};

static struct ggml_backend_reg ggml_backend_registry[GGML_REG_MAX_BACKENDS];
static size_t ggml_backend_registry_count = 0;

GGML_CALL static ggml_backend_t ggml_backend_reg_cpu_init(const char * params, void * user_data);

GGML_CALL static void ggml_backend_registry_init(void) {
    static bool initialized = false;

    if (initialized) {
        return;
    }

    initialized = true;

    ggml_backend_register("CPU", ggml_backend_reg_cpu_init, ggml_backend_cpu_buffer_type(), NULL);

    // add forward decls here to avoid including the backend headers
#ifdef GGML_USE_CUDA
    extern GGML_CALL void ggml_backend_cuda_reg_devices(void);
    ggml_backend_cuda_reg_devices();
#endif

#ifdef GGML_USE_SYCL
    extern void ggml_backend_sycl_reg_devices(void);
    ggml_backend_sycl_reg_devices();
#endif

#ifdef GGML_USE_METAL
    extern GGML_CALL ggml_backend_t ggml_backend_reg_metal_init(const char * params, void * user_data);
    extern GGML_CALL ggml_backend_buffer_type_t ggml_backend_metal_buffer_type(void);
    ggml_backend_register("Metal", ggml_backend_reg_metal_init, ggml_backend_metal_buffer_type(), NULL);
#endif

#ifdef GGML_USE_VULKAN
    extern GGML_CALL int ggml_backend_vk_reg_devices(void);
    ggml_backend_vk_reg_devices();
#endif

#ifdef GGML_USE_KOMPUTE
    extern GGML_CALL void ggml_backend_kompute_reg_devices(void);
    ggml_backend_kompute_reg_devices();
#endif

<<<<<<< HEAD
#ifdef GGML_USE_QNN
    extern GGML_CALL void ggml_backend_qnn_reg_devices(void);
    ggml_backend_qnn_reg_devices();
=======
#ifdef GGML_USE_CANN
    extern GGML_CALL int ggml_backend_cann_reg_devices(void);
    ggml_backend_cann_reg_devices();
>>>>>>> 6eeaeba1
#endif
}

GGML_CALL void ggml_backend_register(const char * name, ggml_backend_init_fn init_fn, ggml_backend_buffer_type_t default_buffer_type, void * user_data) {
    GGML_ASSERT(ggml_backend_registry_count < GGML_REG_MAX_BACKENDS);

    size_t id = ggml_backend_registry_count;

    ggml_backend_registry[id] = (struct ggml_backend_reg) {
        /* .name                = */ {0},
        /* .fn                  = */ init_fn,
        /* .default_buffer_type = */ default_buffer_type,
        /* .user_data           = */ user_data,
    };

    snprintf(ggml_backend_registry[id].name, sizeof(ggml_backend_registry[id].name), "%s", name);

#ifndef NDEBUG
    fprintf(stderr, "%s: registered backend %s\n", __func__, name);
#endif

    ggml_backend_registry_count++;
}

size_t ggml_backend_reg_get_count(void) {
    ggml_backend_registry_init();

    return ggml_backend_registry_count;
}

size_t ggml_backend_reg_find_by_name(const char * name) {
    ggml_backend_registry_init();

    for (size_t i = 0; i < ggml_backend_registry_count; i++) {
        // TODO: case insensitive in a portable way
        if (strcmp(ggml_backend_registry[i].name, name) == 0) {
            return i;
        }
    }

    // not found
    return SIZE_MAX;
}

// init from backend:params string
ggml_backend_t ggml_backend_reg_init_backend_from_str(const char * backend_str) {
    ggml_backend_registry_init();

    const char * params = strchr(backend_str, ':');
    char backend_name[128];
    if (params == NULL) {
        snprintf(backend_name, sizeof(backend_name), "%s", backend_str);
        params = "";
    } else {
        snprintf(backend_name, sizeof(backend_name), "%.*s", (int)(params - backend_str), backend_str);
        params++;
    }

    size_t backend_i = ggml_backend_reg_find_by_name(backend_name);

    if (backend_i == SIZE_MAX) {
        fprintf(stderr, "%s: backend %s not found\n", __func__, backend_name);
        return NULL;
    }

    return ggml_backend_reg_init_backend(backend_i, params);
}

const char * ggml_backend_reg_get_name(size_t i) {
    ggml_backend_registry_init();

    GGML_ASSERT(i < ggml_backend_registry_count);
    return ggml_backend_registry[i].name;
}

ggml_backend_t ggml_backend_reg_init_backend(size_t i, const char * params) {
    ggml_backend_registry_init();

    GGML_ASSERT(i < ggml_backend_registry_count);
    return ggml_backend_registry[i].init_fn(params, ggml_backend_registry[i].user_data);
}

ggml_backend_buffer_type_t ggml_backend_reg_get_default_buffer_type(size_t i) {
    ggml_backend_registry_init();

    GGML_ASSERT(i < ggml_backend_registry_count);
    return ggml_backend_registry[i].default_buffer_type;
}

ggml_backend_buffer_t ggml_backend_reg_alloc_buffer(size_t i, size_t size) {
    ggml_backend_registry_init();

    GGML_ASSERT(i < ggml_backend_registry_count);
    return ggml_backend_buft_alloc_buffer(ggml_backend_registry[i].default_buffer_type, size);
}

// backend CPU

static const size_t TENSOR_ALIGNMENT = 32; // required for mmap as gguf only guarantees 32-byte alignment

GGML_CALL static const char * ggml_backend_cpu_buffer_name(ggml_backend_buffer_t buffer) {
    return "CPU";

    GGML_UNUSED(buffer);
}

GGML_CALL static void * ggml_backend_cpu_buffer_get_base(ggml_backend_buffer_t buffer) {
    uintptr_t data = (uintptr_t)buffer->context;

    // align the buffer
    if (data % TENSOR_ALIGNMENT != 0) {
        data = GGML_PAD(data, TENSOR_ALIGNMENT);
    }

    return (void *)data;
}

GGML_CALL static void ggml_backend_cpu_buffer_free_buffer(ggml_backend_buffer_t buffer) {
    free(buffer->context);
}

GGML_CALL static void ggml_backend_cpu_buffer_set_tensor(ggml_backend_buffer_t buffer, struct ggml_tensor * tensor, const void * data, size_t offset, size_t size) {
    memcpy((char *)tensor->data + offset, data, size);

    GGML_UNUSED(buffer);
}

GGML_CALL static void ggml_backend_cpu_buffer_get_tensor(ggml_backend_buffer_t buffer, const struct ggml_tensor * tensor, void * data, size_t offset, size_t size) {
    memcpy(data, (const char *)tensor->data + offset, size);

    GGML_UNUSED(buffer);
}

GGML_CALL static bool ggml_backend_cpu_buffer_cpy_tensor(ggml_backend_buffer_t buffer, const struct ggml_tensor * src, struct ggml_tensor * dst) {
    if (ggml_backend_buffer_is_host(src->buffer)) {
        memcpy(dst->data, src->data, ggml_nbytes(src));
        return true;
    }
    return false;

    GGML_UNUSED(buffer);
}

GGML_CALL static void ggml_backend_cpu_buffer_clear(ggml_backend_buffer_t buffer, uint8_t value) {
    memset(buffer->context, value, buffer->size);
}

static struct ggml_backend_buffer_i cpu_backend_buffer_i = {
    /* .get_name        = */ ggml_backend_cpu_buffer_name,
    /* .free_buffer     = */ ggml_backend_cpu_buffer_free_buffer,
    /* .get_base        = */ ggml_backend_cpu_buffer_get_base,
    /* .init_tensor     = */ NULL, // no initialization required
    /* .set_tensor      = */ ggml_backend_cpu_buffer_set_tensor,
    /* .get_tensor      = */ ggml_backend_cpu_buffer_get_tensor,
    /* .cpy_tensor      = */ ggml_backend_cpu_buffer_cpy_tensor,
    /* .clear           = */ ggml_backend_cpu_buffer_clear,
    /* .reset           = */ NULL,
};

// for buffers from ptr, free is not called
static struct ggml_backend_buffer_i cpu_backend_buffer_i_from_ptr = {
    /* .get_name        = */ ggml_backend_cpu_buffer_name,
    /* .free_buffer     = */ NULL, // ptr is not owned by the buffer, so it does not need to be freed
    /* .get_base        = */ ggml_backend_cpu_buffer_get_base,
    /* .init_tensor     = */ NULL, // no initialization required
    /* .set_tensor      = */ ggml_backend_cpu_buffer_set_tensor,
    /* .get_tensor      = */ ggml_backend_cpu_buffer_get_tensor,
    /* .cpy_tensor      = */ ggml_backend_cpu_buffer_cpy_tensor,
    /* .clear           = */ ggml_backend_cpu_buffer_clear,
    /* .reset           = */ NULL,
};

GGML_CALL static const char * ggml_backend_cpu_buffer_type_get_name(ggml_backend_buffer_type_t buft) {
    return "CPU";

    GGML_UNUSED(buft);
}

GGML_CALL static ggml_backend_buffer_t ggml_backend_cpu_buffer_type_alloc_buffer(ggml_backend_buffer_type_t buft, size_t size) {
    size += TENSOR_ALIGNMENT;   // malloc may return an address that is not aligned
    void * data = malloc(size); // TODO: use GGML_ALIGNED_MALLOC (move to ggml-impl.h)
    if (data == NULL) {
        fprintf(stderr, "%s: failed to allocate buffer of size %zu\n", __func__, size);
        return NULL;
    }

    return ggml_backend_buffer_init(buft, cpu_backend_buffer_i, data, size);
}

GGML_CALL static size_t ggml_backend_cpu_buffer_type_get_alignment(ggml_backend_buffer_type_t buft) {
    return TENSOR_ALIGNMENT;

    GGML_UNUSED(buft);
}

GGML_CALL static bool ggml_backend_cpu_buffer_type_is_host(ggml_backend_buffer_type_t buft) {
    return true;

    GGML_UNUSED(buft);
}

GGML_CALL ggml_backend_buffer_type_t ggml_backend_cpu_buffer_type(void) {
    static struct ggml_backend_buffer_type ggml_backend_cpu_buffer_type = {
        /* .iface = */ {
            /* .get_name         = */ ggml_backend_cpu_buffer_type_get_name,
            /* .alloc_buffer     = */ ggml_backend_cpu_buffer_type_alloc_buffer,
            /* .get_alignment    = */ ggml_backend_cpu_buffer_type_get_alignment,
            /* .get_max_size     = */ NULL, // defaults to SIZE_MAX
            /* .get_alloc_size   = */ NULL, // defaults to ggml_nbytes
            /* .is_host          = */ ggml_backend_cpu_buffer_type_is_host,
        },
        /* .context = */ NULL,
    };

    return &ggml_backend_cpu_buffer_type;
}

#ifdef GGML_USE_CPU_HBM

// buffer type HBM

#include <hbwmalloc.h>

GGML_CALL static const char * ggml_backend_cpu_hbm_buffer_type_get_name(ggml_backend_buffer_type_t buft) {
    return "CPU_HBM";

    GGML_UNUSED(buft);
}

GGML_CALL static const char * ggml_backend_cpu_hbm_buffer_get_name(ggml_backend_buffer_t buf) {
    return "CPU_HBM";

    GGML_UNUSED(buf);
}

GGML_CALL static void ggml_backend_cpu_hbm_buffer_free_buffer(ggml_backend_buffer_t buffer) {
    hbw_free(buffer->context);
}

GGML_CALL static ggml_backend_buffer_t ggml_backend_cpu_hbm_buffer_type_alloc_buffer(ggml_backend_buffer_type_t buft, size_t size) {
    //void * ptr = hbw_malloc(size);
    void * ptr;
    int result = hbw_posix_memalign(&ptr, ggml_backend_cpu_buffer_type_get_alignment(buft), size);
    if (result != 0) {
        fprintf(stderr, "failed to allocate HBM buffer of size %zu\n", size);
        return NULL;
    }

    ggml_backend_buffer_t buffer = ggml_backend_cpu_buffer_from_ptr(ptr, size);
    buffer->buft = buft;
    buffer->iface.get_name = ggml_backend_cpu_hbm_buffer_get_name;
    buffer->iface.free_buffer = ggml_backend_cpu_hbm_buffer_free_buffer;

    return buffer;
}

ggml_backend_buffer_type_t ggml_backend_cpu_hbm_buffer_type(void) {
    static struct ggml_backend_buffer_type ggml_backend_cpu_buffer_type_hbm = {
        /* .iface    = */ {
            /* .get_name         = */ ggml_backend_cpu_hbm_buffer_type_get_name,
            /* .alloc_buffer     = */ ggml_backend_cpu_hbm_buffer_type_alloc_buffer,
            /* .get_alignment    = */ ggml_backend_cpu_buffer_type_get_alignment,
            /* .get_max_size     = */ NULL, // defaults to SIZE_MAX
            /* .get_alloc_size   = */ NULL, // defaults to ggml_nbytes
            /* .is_host          = */ ggml_backend_cpu_buffer_type_is_host,
        },
        /* .context  = */ NULL,
    };

    return &ggml_backend_cpu_buffer_type_hbm;
}
#endif

struct ggml_backend_cpu_context {
    int n_threads;
    void * work_data;
    size_t work_size;

    ggml_abort_callback abort_callback;
    void *              abort_callback_data;
};

GGML_CALL static const char * ggml_backend_cpu_name(ggml_backend_t backend) {
    return "CPU";

    GGML_UNUSED(backend);
}

GGML_CALL static void ggml_backend_cpu_free(ggml_backend_t backend) {
    struct ggml_backend_cpu_context * cpu_ctx = (struct ggml_backend_cpu_context *)backend->context;
    free(cpu_ctx->work_data);
    free(cpu_ctx);
    free(backend);
}

GGML_CALL static ggml_backend_buffer_type_t ggml_backend_cpu_get_default_buffer_type(ggml_backend_t backend) {
    return ggml_backend_cpu_buffer_type();

    GGML_UNUSED(backend);
}

struct ggml_backend_plan_cpu {
    struct ggml_cplan cplan;
    struct ggml_cgraph cgraph;
};

GGML_CALL static ggml_backend_graph_plan_t ggml_backend_cpu_graph_plan_create(ggml_backend_t backend, const struct ggml_cgraph * cgraph) {
    struct ggml_backend_cpu_context * cpu_ctx = (struct ggml_backend_cpu_context *)backend->context;

    struct ggml_backend_plan_cpu * cpu_plan = malloc(sizeof(struct ggml_backend_plan_cpu));

    cpu_plan->cplan = ggml_graph_plan(cgraph, cpu_ctx->n_threads);
    cpu_plan->cgraph = *cgraph; // FIXME: deep copy

    if (cpu_plan->cplan.work_size > 0) {
        cpu_plan->cplan.work_data = malloc(cpu_plan->cplan.work_size);
        if (cpu_plan->cplan.work_data == NULL) {
            free(cpu_plan);
            return NULL;
        }
    }

    cpu_plan->cplan.abort_callback      = cpu_ctx->abort_callback;
    cpu_plan->cplan.abort_callback_data = cpu_ctx->abort_callback_data;

    return cpu_plan;
}

GGML_CALL static void ggml_backend_cpu_graph_plan_free(ggml_backend_t backend, ggml_backend_graph_plan_t plan) {
    struct ggml_backend_plan_cpu * cpu_plan = (struct ggml_backend_plan_cpu *)plan;

    free(cpu_plan->cplan.work_data);
    free(cpu_plan);

    GGML_UNUSED(backend);
}

GGML_CALL static enum ggml_status ggml_backend_cpu_graph_plan_compute(ggml_backend_t backend, ggml_backend_graph_plan_t plan) {
    struct ggml_backend_plan_cpu * cpu_plan = (struct ggml_backend_plan_cpu *)plan;

    return ggml_graph_compute(&cpu_plan->cgraph, &cpu_plan->cplan);

    GGML_UNUSED(backend);
}

GGML_CALL static enum ggml_status ggml_backend_cpu_graph_compute(ggml_backend_t backend, struct ggml_cgraph * cgraph) {
    struct ggml_backend_cpu_context * cpu_ctx = (struct ggml_backend_cpu_context *)backend->context;

    struct ggml_cplan cplan = ggml_graph_plan(cgraph, cpu_ctx->n_threads);

    if (cpu_ctx->work_size < cplan.work_size) {
        free(cpu_ctx->work_data);
        cpu_ctx->work_data = malloc(cplan.work_size);
        if (cpu_ctx->work_data == NULL) {
            cpu_ctx->work_size = 0;
            return GGML_STATUS_ALLOC_FAILED;
        }
        cpu_ctx->work_size = cplan.work_size;
    }
    cplan.work_data = cpu_ctx->work_data;

    cplan.abort_callback      = cpu_ctx->abort_callback;
    cplan.abort_callback_data = cpu_ctx->abort_callback_data;

    return ggml_graph_compute(cgraph, &cplan);
}

GGML_CALL static bool ggml_backend_cpu_supports_op(ggml_backend_t backend, const struct ggml_tensor * op) {
    switch (op->op) {
        case GGML_OP_CPY:
            return
                op->type != GGML_TYPE_IQ2_XXS &&
                op->type != GGML_TYPE_IQ2_XS  &&
                op->type != GGML_TYPE_IQ1_S   &&
                op->type != GGML_TYPE_IQ1_M; // missing type_traits.from_float
        case GGML_OP_MUL_MAT:
            return op->src[1]->type == GGML_TYPE_F32 || op->src[1]->type == ggml_internal_get_type_traits(op->src[0]->type).vec_dot_type;
        default:
            return true;
    }

    GGML_UNUSED(backend);
}

GGML_CALL static bool ggml_backend_cpu_supports_buft(ggml_backend_t backend, ggml_backend_buffer_type_t buft) {
    return ggml_backend_buft_is_host(buft);

    GGML_UNUSED(backend);
}

static struct ggml_backend_i cpu_backend_i = {
    /* .get_name                = */ ggml_backend_cpu_name,
    /* .free                    = */ ggml_backend_cpu_free,
    /* .get_default_buffer_type = */ ggml_backend_cpu_get_default_buffer_type,
    /* .set_tensor_async        = */ NULL,
    /* .get_tensor_async        = */ NULL,
    /* .cpy_tensor_async        = */ NULL,
    /* .synchronize             = */ NULL,
    /* .graph_plan_create       = */ ggml_backend_cpu_graph_plan_create,
    /* .graph_plan_free         = */ ggml_backend_cpu_graph_plan_free,
    /* .graph_plan_update       = */ NULL,
    /* .graph_plan_compute      = */ ggml_backend_cpu_graph_plan_compute,
    /* .graph_compute           = */ ggml_backend_cpu_graph_compute,
    /* .supports_op             = */ ggml_backend_cpu_supports_op,
    /* .supports_buft           = */ ggml_backend_cpu_supports_buft,
    /* .offload_op              = */ NULL,
    /* .event_new               = */ NULL,
    /* .event_free              = */ NULL,
    /* .event_record            = */ NULL,
    /* .event_wait              = */ NULL,
    /* .event_synchronize       = */ NULL,
};

static ggml_guid_t ggml_backend_cpu_guid(void) {
    static ggml_guid guid = { 0xaa, 0x67, 0xc7, 0x43, 0x96, 0xe6, 0xa3, 0x8a, 0xe3, 0xaf, 0xea, 0x92, 0x36, 0xbc, 0xfc, 0x89 };
    return &guid;
}

ggml_backend_t ggml_backend_cpu_init(void) {
    struct ggml_backend_cpu_context * ctx = malloc(sizeof(struct ggml_backend_cpu_context));
    if (ctx == NULL) {
        return NULL;
    }

    ctx->n_threads           = GGML_DEFAULT_N_THREADS;
    ctx->work_data           = NULL;
    ctx->work_size           = 0;
    ctx->abort_callback      = NULL;
    ctx->abort_callback_data = NULL;

    ggml_backend_t cpu_backend = malloc(sizeof(struct ggml_backend));
    if (cpu_backend == NULL) {
        free(ctx);
        return NULL;
    }

    *cpu_backend = (struct ggml_backend) {
        /* .guid      = */ ggml_backend_cpu_guid(),
        /* .interface = */ cpu_backend_i,
        /* .context   = */ ctx
    };
    return cpu_backend;
}

GGML_CALL bool ggml_backend_is_cpu(ggml_backend_t backend) {
    return backend != NULL && ggml_guid_matches(backend->guid, ggml_backend_cpu_guid());
}

void ggml_backend_cpu_set_n_threads(ggml_backend_t backend_cpu, int n_threads) {
    GGML_ASSERT(ggml_backend_is_cpu(backend_cpu));

    struct ggml_backend_cpu_context * ctx = (struct ggml_backend_cpu_context *)backend_cpu->context;
    ctx->n_threads = n_threads;
}

void ggml_backend_cpu_set_abort_callback(ggml_backend_t backend_cpu, ggml_abort_callback abort_callback, void * abort_callback_data) {
    GGML_ASSERT(ggml_backend_is_cpu(backend_cpu));

    struct ggml_backend_cpu_context * ctx = (struct ggml_backend_cpu_context *)backend_cpu->context;
    ctx->abort_callback = abort_callback;
    ctx->abort_callback_data = abort_callback_data;
}

GGML_CALL ggml_backend_buffer_t ggml_backend_cpu_buffer_from_ptr(void * ptr, size_t size) {
    GGML_ASSERT((uintptr_t)ptr % TENSOR_ALIGNMENT == 0 && "buffer pointer must be aligned");
    return ggml_backend_buffer_init(ggml_backend_cpu_buffer_type(), cpu_backend_buffer_i_from_ptr, ptr, size);
}

GGML_CALL static ggml_backend_t ggml_backend_reg_cpu_init(const char * params, void * user_data) {
    return ggml_backend_cpu_init();

    GGML_UNUSED(params);
    GGML_UNUSED(user_data);
}

// multi-buffer buffer

struct ggml_backend_multi_buffer_context {
    ggml_backend_buffer_t * buffers;
    size_t n_buffers;
};

typedef struct ggml_backend_multi_buffer_context * ggml_backend_multi_buffer_context_t;

GGML_CALL static const char * ggml_backend_multi_buffer_get_name(ggml_backend_buffer_t buffer) {
    ggml_backend_multi_buffer_context_t ctx = (ggml_backend_multi_buffer_context_t) buffer->context;

    return ctx->buffers[0]->iface.get_name(ctx->buffers[0]);
}

GGML_CALL static void ggml_backend_multi_buffer_free_buffer(ggml_backend_buffer_t buffer) {
    ggml_backend_multi_buffer_context_t ctx = (ggml_backend_multi_buffer_context_t) buffer->context;
    for (size_t i = 0; i < ctx->n_buffers; i++) {
        ggml_backend_buffer_free(ctx->buffers[i]);
    }

    free(ctx->buffers);
    free(ctx);
}

GGML_CALL static void ggml_backend_multi_buffer_clear(ggml_backend_buffer_t buffer, uint8_t value) {
    ggml_backend_multi_buffer_context_t ctx = (ggml_backend_multi_buffer_context_t) buffer->context;
    for (size_t i = 0; i < ctx->n_buffers; i++) {
        ggml_backend_buffer_clear(ctx->buffers[i], value);
    }
}

static struct ggml_backend_buffer_i ggml_backend_multi_buffer_context_interface(void) {
    static struct ggml_backend_buffer_i multi_backend_buffer_i = {
        /* .get_name        = */ ggml_backend_multi_buffer_get_name,
        /* .free_buffer     = */ ggml_backend_multi_buffer_free_buffer,
        /* .get_base        = */ NULL,
        /* .init_tensor     = */ NULL,
        /* .set_tensor      = */ NULL,
        /* .get_tensor      = */ NULL,
        /* .cpy_tensor      = */ NULL,
        /* .clear           = */ ggml_backend_multi_buffer_clear,
        /* .reset           = */ NULL,
    };

    return multi_backend_buffer_i;
}

GGML_CALL ggml_backend_buffer_t ggml_backend_multi_buffer_alloc_buffer(ggml_backend_buffer_t * buffers, size_t n_buffers) {
    ggml_backend_multi_buffer_context_t ctx = (ggml_backend_multi_buffer_context_t) malloc(sizeof(struct ggml_backend_multi_buffer_context));
    ctx->n_buffers = n_buffers;
    ctx->buffers = (ggml_backend_buffer_t *) malloc(n_buffers * sizeof(ggml_backend_buffer_t));

    GGML_ASSERT(ctx->buffers != NULL);

    size_t total_size = 0;
    for (size_t i = 0; i < n_buffers; i++) {
        ctx->buffers[i] = buffers[i];
        total_size += ggml_backend_buffer_get_size(buffers[i]);
    }

    return ggml_backend_buffer_init(buffers[0]->buft, ggml_backend_multi_buffer_context_interface(), ctx, total_size);
}

GGML_CALL bool ggml_backend_buffer_is_multi_buffer(ggml_backend_buffer_t buffer) {
    return buffer->iface.get_name == ggml_backend_multi_buffer_get_name;
}

GGML_CALL void ggml_backend_multi_buffer_set_usage(ggml_backend_buffer_t buffer, enum ggml_backend_buffer_usage usage) {
    GGML_ASSERT(ggml_backend_buffer_is_multi_buffer(buffer));
    ggml_backend_multi_buffer_context_t ctx = (ggml_backend_multi_buffer_context_t) buffer->context;
    for (size_t i = 0; i < ctx->n_buffers; i++) {
        ggml_backend_buffer_set_usage(ctx->buffers[i], usage);
    }
}

// creates a copy of the tensor with the same memory layout
static struct ggml_tensor * ggml_dup_tensor_layout(struct ggml_context * ctx, const struct ggml_tensor * tensor) {
    struct ggml_tensor * dup = ggml_dup_tensor(ctx, tensor);
    for (int i = 0; i < GGML_MAX_DIMS; i++) {
        dup->nb[i] = tensor->nb[i];
    }
    return dup;
}

static bool ggml_is_view_op(enum ggml_op op) {
    return op == GGML_OP_VIEW || op == GGML_OP_RESHAPE || op == GGML_OP_PERMUTE || op == GGML_OP_TRANSPOSE;
}

// scheduler

#ifndef GGML_SCHED_MAX_BACKENDS
#define GGML_SCHED_MAX_BACKENDS 16
#endif

#ifndef GGML_SCHED_MAX_SPLITS
#define GGML_SCHED_MAX_SPLITS 2048
#endif

#ifndef GGML_SCHED_MAX_SPLIT_INPUTS
#define GGML_SCHED_MAX_SPLIT_INPUTS GGML_MAX_SRC
#endif

#ifndef GGML_SCHED_MAX_COPIES
#define GGML_SCHED_MAX_COPIES 4
#endif

struct ggml_backend_sched_split {
    int backend_id;
    int i_start;
    int i_end;
    struct ggml_tensor * inputs[GGML_SCHED_MAX_SPLIT_INPUTS];
    int n_inputs;
    // graph view of this split
    struct ggml_cgraph graph;
};

struct ggml_backend_sched {
    bool is_reset; // true if the scheduler has been reset since the last graph split
    bool is_alloc;

    int n_backends;

    ggml_backend_t backends[GGML_SCHED_MAX_BACKENDS];
    ggml_backend_buffer_type_t bufts[GGML_SCHED_MAX_BACKENDS];
    ggml_gallocr_t galloc;

    // hash map of the nodes in the graph
    struct ggml_hash_set  hash_set;
    int                 * hv_tensor_backend_ids; // [hash_set.size]
    struct ggml_tensor ** hv_tensor_copies;      // [hash_set.size][n_backends][n_copies]

    int * node_backend_ids; // [graph_size]
    int * leaf_backend_ids; // [graph_size]

    int * prev_node_backend_ids; // [graph_size]
    int * prev_leaf_backend_ids; // [graph_size]

    // copy of the graph with modified inputs
    struct ggml_cgraph graph;

    // graph splits
    struct ggml_backend_sched_split * splits;
    int n_splits;
    int splits_capacity;

    // pipeline parallelism support
    int n_copies;
    int cur_copy;
    ggml_backend_event_t events[GGML_SCHED_MAX_BACKENDS][GGML_SCHED_MAX_COPIES];
    struct ggml_tensor * graph_inputs[GGML_SCHED_MAX_SPLIT_INPUTS];
    int n_graph_inputs;

    struct ggml_context * ctx;

    ggml_backend_sched_eval_callback callback_eval;
    void * callback_eval_user_data;

    char * context_buffer;
    size_t context_buffer_size;

    bool debug;
};

#define hash_id(tensor) ggml_hash_find_or_insert(&sched->hash_set, tensor)
#define tensor_backend_id(tensor) sched->hv_tensor_backend_ids[hash_id(tensor)]
#define tensor_id_copy(id, backend_id, copy_id) sched->hv_tensor_copies[(id) * sched->n_backends * sched->n_copies + (backend_id) * sched->n_copies + (copy_id)]
#define tensor_copy(tensor, backend_id, copy_id) tensor_id_copy(hash_id(tensor), backend_id, copy_id)

// returns the priority of the backend, lower id is higher priority
static int ggml_backend_sched_backend_id(ggml_backend_sched_t sched, ggml_backend_t backend) {
    for (int i = 0; i < sched->n_backends; i++) {
        if (sched->backends[i] == backend) {
            return i;
        }
    }
    return -1;
}

static int ggml_backend_sched_backend_from_buffer(ggml_backend_sched_t sched, const struct ggml_tensor * tensor, const struct ggml_tensor * op) {
    ggml_backend_buffer_t buffer = tensor->buffer;
    if (buffer == NULL) {
        return -1;
    }

    // find highest prio backend that supports the buffer type and the op
    for (int i = 0; i < sched->n_backends; i++) {
        if (ggml_backend_supports_buft(sched->backends[i], buffer->buft) &&
            ggml_backend_supports_op(sched->backends[i], op)) {
            return i;
        }
    }

#ifndef NDEBUG
    fprintf(stderr, "%s: warning: no backend supports op %s with a weight with buffer type %s used in tensor %s, the weight will need to be copied\n",
        __func__, ggml_op_desc(tensor), ggml_backend_buffer_name(buffer), tensor->name);
#endif

    return -1;
}

#if 0
static char causes[GGML_DEFAULT_GRAPH_SIZE*16 + GGML_SCHED_MAX_SPLITS*GGML_SCHED_MAX_SPLIT_INPUTS][128]; // debug only
#define SET_CAUSE(node, ...) sprintf(causes[hash_id(node)], __VA_ARGS__)
#define GET_CAUSE(node) causes[hash_id(node)]
#else
#define SET_CAUSE(node, ...)
#define GET_CAUSE(node) ""
#endif

// returns the backend that should be used for the node based on the current locations
static int ggml_backend_sched_backend_id_from_cur(ggml_backend_sched_t sched, struct ggml_tensor * tensor) {
    // TODO: use supports_op to check if the backend supports the op

    // assign pre-allocated nodes to their backend
    int cur_backend_id = ggml_backend_sched_backend_from_buffer(sched, tensor, tensor);
    if (cur_backend_id != -1) {
        SET_CAUSE(tensor, "1.dst");
        return cur_backend_id;
    }

    // view_src
    if (tensor->view_src != NULL) {
        cur_backend_id = ggml_backend_sched_backend_from_buffer(sched, tensor->view_src, tensor);
        if (cur_backend_id != -1) {
            SET_CAUSE(tensor, "1.vsrc");
            return cur_backend_id;
        }
    }

    // graph input
    if (tensor->flags & GGML_TENSOR_FLAG_INPUT) {
        cur_backend_id = sched->n_backends - 1; // last backend (assumed CPU)
        SET_CAUSE(tensor, "1.inp");
        return cur_backend_id;
    }

    // operations with weights are preferably run on the same backend as the weights
    for (int i = 0; i < GGML_MAX_SRC; i++) {
        const struct ggml_tensor * src = tensor->src[i];
        if (src == NULL) {
            continue;
        }
        if (src->buffer != NULL && src->buffer->usage == GGML_BACKEND_BUFFER_USAGE_WEIGHTS) {
            int src_backend_id = ggml_backend_sched_backend_from_buffer(sched, src, tensor);
            // check if a backend with higher prio wants to offload the op
            if (src_backend_id == sched->n_backends - 1) {
                for (int b = 0; b < src_backend_id; b++) {
                    if (ggml_backend_supports_op(sched->backends[b], tensor) && ggml_backend_offload_op(sched->backends[b], tensor)) {
                        SET_CAUSE(tensor, "1.off");
                        return b;
                    }
                }
            }
            SET_CAUSE(tensor, "1.wgt%d", i);
            return src_backend_id;
        }
    }

    return -1;
}

static char * fmt_size(size_t size) {
    static char buffer[128];
    if (size >= 1024*1024) {
        snprintf(buffer, sizeof(buffer), "%zuM", size/1024/1024);
    } else {
        snprintf(buffer, sizeof(buffer), "%zuK", size/1024);
    }
    return buffer;
}

static void ggml_backend_sched_print_assignments(ggml_backend_sched_t sched, struct ggml_cgraph * graph) {
    int cur_split = 0;
    for (int i = 0; i < graph->n_nodes; i++) {
        if (cur_split < sched->n_splits && i == sched->splits[cur_split].i_start) {
            ggml_backend_t split_backend = sched->backends[sched->splits[cur_split].backend_id];
            fprintf(stderr, "\n## SPLIT #%d: %s # %d inputs: ", cur_split, ggml_backend_name(split_backend),
                sched->splits[cur_split].n_inputs);
            for (int j = 0; j < sched->splits[cur_split].n_inputs; j++) {
                fprintf(stderr, "[%s (%5.5s)] ", sched->splits[cur_split].inputs[j]->name,
                    fmt_size(ggml_nbytes(sched->splits[cur_split].inputs[j])));
            }
            fprintf(stderr, "\n");
            cur_split++;
        }
        struct ggml_tensor * node = graph->nodes[i];
        if (ggml_is_view_op(node->op)) {
            continue;
        }
        ggml_backend_t tensor_backend = ggml_backend_sched_get_tensor_backend(sched, node);
        fprintf(stderr, "node #%3d (%10.10s): %20.20s (%5.5s) [%5.5s %8.8s]:", i, ggml_op_name(node->op), node->name,
            fmt_size(ggml_nbytes(node)), tensor_backend ? ggml_backend_name(tensor_backend) : "NULL", GET_CAUSE(node));
        for (int j = 0; j < GGML_MAX_SRC; j++) {
            struct ggml_tensor * src = node->src[j];
            if (src == NULL) {
                continue;
            }
            ggml_backend_t src_backend = ggml_backend_sched_get_tensor_backend(sched, src);
            fprintf(stderr, " %20.20s (%5.5s) [%5.5s %8.8s]", src->name,
                fmt_size(ggml_nbytes(src)), src_backend ? ggml_backend_name(src_backend) : "NULL", GET_CAUSE(src));
        }
        fprintf(stderr, "\n");
    }
}

static bool ggml_backend_sched_buffer_supported(ggml_backend_sched_t sched, struct ggml_tensor * t, int backend_id) {
    ggml_backend_buffer_t buf = t->view_src ? t->view_src->buffer : t->buffer;
    ggml_backend_buffer_type_t buft = NULL;

    if (buf) {
        // the tensor is already allocated
        buft = buf->buft;
    } else {
        // see if the tensor already has a backend assigned, and use the buffer type of that backend
        int tensor_backend_id = tensor_backend_id(t);
        if (tensor_backend_id == -1 && t->view_src) {
            tensor_backend_id = tensor_backend_id(t->view_src);
        }
        if (tensor_backend_id != -1) {
            buft = sched->bufts[tensor_backend_id];
        }
    }

    return buft != NULL && ggml_backend_supports_buft(sched->backends[backend_id], buft);
}

static void ggml_backend_sched_set_if_supported(ggml_backend_sched_t sched, struct ggml_tensor * node, int cur_backend_id, int * node_backend_id) {
    if (ggml_backend_supports_op(sched->backends[cur_backend_id], node)) {
        *node_backend_id = cur_backend_id;
        SET_CAUSE(node, "2.sup");
    }
}

// assigns backends to ops and splits the graph into subgraphs that can be computed on the same backend
static void ggml_backend_sched_split_graph(ggml_backend_sched_t sched, struct ggml_cgraph * graph) {
    // reset splits
    sched->n_splits = 0;
    sched->n_graph_inputs = 0;
    sched->is_reset = false;

    struct ggml_init_params params = {
        /* .mem_size =   */ sched->context_buffer_size,
        /* .mem_buffer = */ sched->context_buffer,
        /* .no_alloc =   */ true
    };

    ggml_free(sched->ctx);

    sched->ctx = ggml_init(params);
    if (sched->ctx == NULL) {
        GGML_ABORT("%s: failed to initialize context\n", __func__);
    }

    // pass 1: assign backends to ops with pre-allocated inputs
    for (int i = 0; i < graph->n_leafs; i++) {
        struct ggml_tensor * leaf = graph->leafs[i];
        int * leaf_backend_id = &tensor_backend_id(leaf);
        // do not overwrite user assignments
        if (*leaf_backend_id == -1) {
            *leaf_backend_id = ggml_backend_sched_backend_id_from_cur(sched, leaf);
        }
    }

    for (int i = 0; i < graph->n_nodes; i++) {
        struct ggml_tensor * node = graph->nodes[i];
        int * node_backend_id = &tensor_backend_id(node);
        // do not overwrite user assignments
        if (*node_backend_id == -1) {
            *node_backend_id = ggml_backend_sched_backend_id_from_cur(sched, node);

#if 0
            // src
            if (node->op == GGML_OP_NONE) {
                continue;
            }

            for (int j = 0; j < GGML_MAX_SRC; j++) {
                struct ggml_tensor * src = node->src[j];
                if (src == NULL) {
                    continue;
                }
                int * src_backend_id = &tensor_backend_id(src);
                if (*src_backend_id == -1) {
                    *src_backend_id = ggml_backend_sched_backend_id_from_cur(sched, src);
                }
            }
#endif
        }
    }

    // pass 2: expand current backend assignments
    // assign the same backend to adjacent nodes
    // expand gpu backends (i.e. non last prio) up and down, ignoring cpu (the lowest priority backend)
    // thus, cpu will never be used unless weights are on cpu, or there are no gpu ops between cpu ops
    // ops unsupported by the backend being expanded will be left unassigned so that they can be assigned later when the locations of its inputs are known
    // expand gpu down
    {
        int cur_backend_id = -1;
        for (int i = 0; i < graph->n_nodes; i++) {
            struct ggml_tensor * node = graph->nodes[i];
            if (ggml_is_view_op(node->op)) {
                continue;
            }
            int * node_backend_id = &tensor_backend_id(node);
            if (*node_backend_id != -1) {
                if (*node_backend_id == sched->n_backends - 1) {
                    // skip cpu (lowest prio backend)
                    cur_backend_id = -1;
                } else {
                    cur_backend_id = *node_backend_id;
                }
            } else if (cur_backend_id != -1) {
                ggml_backend_sched_set_if_supported(sched, node, cur_backend_id, node_backend_id);
            }
        }
    }
    // expand gpu up
    {
        int cur_backend_id = -1;
        for (int i = graph->n_nodes - 1; i >= 0; i--) {
            struct ggml_tensor * node = graph->nodes[i];
            if (ggml_is_view_op(node->op)) {
                continue;
            }
            int * node_backend_id = &tensor_backend_id(node);
            if (*node_backend_id != -1) {
                if (*node_backend_id == sched->n_backends - 1) {
                    // skip cpu (lowest prio backend)
                    cur_backend_id = -1;
                } else {
                    cur_backend_id = *node_backend_id;
                }
            } else if (cur_backend_id != -1) {
                ggml_backend_sched_set_if_supported(sched, node, cur_backend_id, node_backend_id);
            }
        }
    }
    // expand rest down
    {
        int cur_backend_id = -1;
        for (int i = 0; i < graph->n_nodes; i++) {
            struct ggml_tensor * node = graph->nodes[i];
            if (ggml_is_view_op(node->op)) {
                continue;
            }
            int * node_backend_id = &tensor_backend_id(node);
            if (*node_backend_id != -1) {
                cur_backend_id = *node_backend_id;
            } else if (cur_backend_id != -1) {
                ggml_backend_sched_set_if_supported(sched, node, cur_backend_id, node_backend_id);
            }
        }
    }
    // expand rest up
    {
        int cur_backend_id = -1;
        for (int i = graph->n_nodes - 1; i >= 0; i--) {
            struct ggml_tensor * node = graph->nodes[i];
            if (ggml_is_view_op(node->op)) {
                continue;
            }
            int * node_backend_id = &tensor_backend_id(node);
            if (*node_backend_id != -1) {
                cur_backend_id = *node_backend_id;
            } else if (cur_backend_id != -1) {
                ggml_backend_sched_set_if_supported(sched, node, cur_backend_id, node_backend_id);
            }
        }
    }

    // pass 3: upgrade nodes to higher prio backends with compatible buffer types
    // if the tensor is already in the same buffer type (*) as another higher priority backend, we should move it there
    // however, we also need to verify that the sources are in compatible buffer types
    // (*) the actual requirement is more relaxed, the buffer type of the backend should be supported by all the users of this tensor further down the graph
    // however, this is slow to verify, so we have a more strict requirement that the buffer type is the same
    // this is not uncommon since multiple backends can use host memory, with the same buffer type (eg. BLAS and CPU)
    // additionally, set remaining unassigned nodes to the backend with the most supported inputs
    // only nodes that could not be assigned during expansion due to the backend not supporting the op should be unassigned at this point
    for (int i = 0; i < graph->n_nodes; i++) {
        struct ggml_tensor * node = graph->nodes[i];
        if (ggml_is_view_op(node->op)) {
            continue;
        }
        int * node_backend_id = &tensor_backend_id(node);
        if (*node_backend_id == -1) {
            // unassigned node: find the backend with the most supported inputs
            int n_supported_best = -1;
            for (int b = 0; b < sched->n_backends; b++) {
                if (ggml_backend_supports_op(sched->backends[b], node)) {
                    int n_supported = 0;
                    for (int j = 0; j < GGML_MAX_SRC; j++) {
                        struct ggml_tensor * src = node->src[j];
                        if (src == NULL) {
                            continue;
                        }
                        if ((tensor_backend_id(src) != -1 || tensor_backend_id(src->view_src) != -1) && ggml_backend_sched_buffer_supported(sched, src, b)) {
                            n_supported++;
                        }
                    }
                    if (n_supported > n_supported_best) {
                        n_supported_best = n_supported;
                        *node_backend_id = b;
                        SET_CAUSE(node, "3.best");
                    }
                }
            }
        } else {
            // assigned node: upgrade to higher prio backend if possible
            for (int b = 0; b < *node_backend_id; b++) {
                if (sched->bufts[b] == sched->bufts[*node_backend_id] && ggml_backend_supports_op(sched->backends[b], node)) {
                    bool supported = true;
                    for (int j = 0; j < GGML_MAX_SRC; j++) {
                        struct ggml_tensor * src = node->src[j];
                        if (src == NULL) {
                            continue;
                        }
                        if (!ggml_backend_sched_buffer_supported(sched, src, b)) {
                            supported = false;
                            break;
                        }
                    }
                    if (supported) {
                        *node_backend_id = b;
                        SET_CAUSE(node, "3.upg");
                        break;
                    }
                }
            }
        }
    }

    // pass 4: assign backends to remaining src from dst and view_src
    for (int i = 0; i < graph->n_nodes; i++) {
        struct ggml_tensor * node = graph->nodes[i];
        int * cur_backend_id = &tensor_backend_id(node);
        if (node->view_src != NULL && *cur_backend_id == -1) {
            *cur_backend_id = tensor_backend_id(node->view_src);
            SET_CAUSE(node, "4.vsrc");
        }
        for (int j = 0; j < GGML_MAX_SRC; j++) {
            struct ggml_tensor * src = node->src[j];
            if (src == NULL) {
                continue;
            }
            int * src_backend_id = &tensor_backend_id(src);
            if (*src_backend_id == -1) {
                if (src->view_src != NULL) {
                    // views are always on the same backend as the source
                    *src_backend_id = tensor_backend_id(src->view_src);
                    SET_CAUSE(src, "4.vsrc");
                } else {
                    *src_backend_id = *cur_backend_id;
                    SET_CAUSE(src, "4.cur");
                }
            }
        }
    }

    // pass 5: split graph, find tensors that need to be copied
    {
        int i_split = 0;
        struct ggml_backend_sched_split * split = &sched->splits[0];
        // find the backend of the first split, skipping view ops
        int i = 0;
        for (; i < graph->n_nodes; i++) {
            struct ggml_tensor * node = graph->nodes[i];
            if (!ggml_is_view_op(node->op)) {
                split->backend_id = tensor_backend_id(node);
                break;
            }
        }
        split->i_start = 0;
        split->n_inputs = 0;
        int cur_backend_id = split->backend_id;
        for (; i < graph->n_nodes; i++) {
            struct ggml_tensor * node = graph->nodes[i];

            if (ggml_is_view_op(node->op)) {
                continue;
            }

            const int node_backend_id = tensor_backend_id(node);

            assert(node_backend_id != -1); // all nodes should be assigned by now

            // check if we should start a new split based on the sources of the current node
            bool need_new_split = false;
            if (node_backend_id == cur_backend_id && split->n_inputs > 0) {
                for (int j = 0; j < GGML_MAX_SRC; j++) {
                    struct ggml_tensor * src = node->src[j];
                    if (src == NULL) {
                        continue;
                    }
                    // check if a weight is on a different backend
                    // by starting a new split, the memory of the previously offloaded weights can be reused
                    if (src->buffer != NULL && src->buffer->usage == GGML_BACKEND_BUFFER_USAGE_WEIGHTS) {
                        int src_backend_id = tensor_backend_id(src);
                        if (src_backend_id != cur_backend_id) {
                            need_new_split = true;
                            break;
                        }
                    }
                    // check if the split has too many inputs
                    // FIXME: count the number of inputs instead of only checking when full
                    if (split->n_inputs == GGML_SCHED_MAX_SPLIT_INPUTS) {
                        const size_t id = hash_id(src);
                        int src_backend_id = sched->hv_tensor_backend_ids[id];
                        bool supported = ggml_backend_sched_buffer_supported(sched, src, cur_backend_id);
                        if (src_backend_id != cur_backend_id && tensor_id_copy(id, cur_backend_id, 0) == NULL && !supported) {
                            //printf("starting new split because of too many inputs: node %s, input %s\n", node->name, src->name);
                            need_new_split = true;
                            break;
                        }
                    }
                }
            }

            if (node_backend_id != cur_backend_id || need_new_split) {
                split->i_end = i;
                i_split++;
                if (i_split >= sched->splits_capacity) {
                    sched->splits_capacity *= 2;
                    sched->splits = realloc(sched->splits, sched->splits_capacity * sizeof(struct ggml_backend_sched_split));
                    GGML_ASSERT(sched->splits != NULL);
                }
                GGML_ASSERT(i_split < GGML_SCHED_MAX_SPLITS);
                split = &sched->splits[i_split];
                split->backend_id = node_backend_id;
                split->i_start = i;
                split->n_inputs = 0;
                cur_backend_id = node_backend_id;
            }

            // find inputs that are not on the same backend
            for (int j = 0; j < GGML_MAX_SRC; j++) {
                struct ggml_tensor * src = node->src[j];
                if (src == NULL) {
                    continue;
                }

                size_t src_id = hash_id(src);
                const int src_backend_id = sched->hv_tensor_backend_ids[src_id];
                assert(src_backend_id != -1); // all inputs should be assigned by now

                if (src->flags & GGML_TENSOR_FLAG_INPUT && sched->n_copies > 1) {
                    if (tensor_id_copy(src_id, src_backend_id, 0) == NULL) {
                        ggml_backend_t backend = sched->backends[src_backend_id];
                        for (int c = 0; c < sched->n_copies; c++) {
                            struct ggml_tensor * tensor_copy;
                            if (c == sched->cur_copy) {
                                tensor_copy = src; // use the original tensor as the current copy
                            } else {
                                tensor_copy = ggml_dup_tensor_layout(sched->ctx, src);
                                ggml_format_name(tensor_copy, "%s#%s#%d", ggml_backend_name(backend), src->name, c);
                            }
                            if (sched->n_copies > 1) {
                                ggml_set_input(tensor_copy);
                                ggml_set_output(tensor_copy); // prevent ggml-alloc from overwriting the tensor
                            }
                            tensor_id_copy(src_id, src_backend_id, c) = tensor_copy;
                            SET_CAUSE(tensor_copy, "4.cpy");
                        }
                        int n_graph_inputs = sched->n_graph_inputs++;
                        GGML_ASSERT(n_graph_inputs < GGML_SCHED_MAX_SPLIT_INPUTS);
                        sched->graph_inputs[n_graph_inputs] = src;
                    }
                }

                if (src_backend_id != cur_backend_id && !ggml_backend_sched_buffer_supported(sched, src, cur_backend_id)) {
                    // create a copy of the input in the split's backend
                    if (tensor_id_copy(src_id, cur_backend_id, 0) == NULL) {
                        ggml_backend_t backend = sched->backends[cur_backend_id];
                        for (int c = 0; c < sched->n_copies; c++) {
                            struct ggml_tensor * tensor_copy = ggml_dup_tensor_layout(sched->ctx, src);
                            ggml_format_name(tensor_copy, "%s#%s#%d", ggml_backend_name(backend), src->name, c);
                            if (sched->n_copies > 1) {
                                ggml_set_input(tensor_copy);
                                ggml_set_output(tensor_copy); // prevent ggml-alloc from overwriting the tensor
                            }
                            tensor_id_copy(src_id, cur_backend_id, c) = tensor_copy;
                            SET_CAUSE(tensor_copy, "4.cpy");
                        }
                        int n_inputs = split->n_inputs++;
                        GGML_ASSERT(n_inputs < GGML_SCHED_MAX_SPLIT_INPUTS);
                        split->inputs[n_inputs] = src;
                    }
                    node->src[j] = tensor_id_copy(src_id, cur_backend_id, sched->cur_copy);
                }
            }
        }
        split->i_end = graph->n_nodes;
        sched->n_splits = i_split + 1;
    }

    if (sched->debug) {
        ggml_backend_sched_print_assignments(sched, graph);
    }

    // swap node_backend_ids and leaf _backend_ids with prevs
    {
        int * tmp = sched->node_backend_ids;
        sched->node_backend_ids = sched->prev_node_backend_ids;
        sched->prev_node_backend_ids = tmp;

        tmp = sched->leaf_backend_ids;
        sched->leaf_backend_ids = sched->prev_leaf_backend_ids;
        sched->prev_leaf_backend_ids = tmp;
    }

    int graph_size = graph->n_nodes + sched->n_splits*GGML_SCHED_MAX_SPLIT_INPUTS*2;
    if (sched->graph.size < graph_size) {
        sched->graph.size = graph_size;
        sched->graph.nodes = realloc(sched->graph.nodes, graph_size * sizeof(struct ggml_tensor *));
        sched->graph.leafs = realloc(sched->graph.leafs, graph_size * sizeof(struct ggml_tensor *));
        GGML_ASSERT(sched->graph.nodes != NULL);
        GGML_ASSERT(sched->graph.leafs != NULL);
    }
    sched->graph.n_nodes = 0;
    sched->graph.n_leafs = 0;

    struct ggml_cgraph * graph_copy = &sched->graph;

    for (int i = 0; i < sched->n_splits; i++) {
        struct ggml_backend_sched_split * split = &sched->splits[i];
        split->graph = ggml_graph_view(graph, split->i_start, split->i_end);

        // add inputs to the graph copy so that they are allocated by ggml-alloc at the start of the split
        for (int j = 0; j < split->n_inputs; j++) {
            assert(graph_copy->size > (graph_copy->n_nodes + 1));

            struct ggml_tensor * input = split->inputs[j];
            const size_t input_id = hash_id(input);
            struct ggml_tensor * input_cpy = tensor_id_copy(input_id, split->backend_id, sched->cur_copy);

            // add a dependency to the input source so that it is not freed before the copy is done
            struct ggml_tensor * input_dep = ggml_view_tensor(sched->ctx, input);
            input_dep->src[0] = input;
            sched->node_backend_ids[graph_copy->n_nodes] = sched->hv_tensor_backend_ids[input_id];
            graph_copy->nodes[graph_copy->n_nodes++] = input_dep;

            // add a dependency to the input copy so that it is allocated at the start of the split
            sched->node_backend_ids[graph_copy->n_nodes] = split->backend_id;
            graph_copy->nodes[graph_copy->n_nodes++] = input_cpy;
        }

        for (int j = split->i_start; j < split->i_end; j++) {
            assert(graph_copy->size > graph_copy->n_nodes);
            sched->node_backend_ids[graph_copy->n_nodes] = tensor_backend_id(graph->nodes[j]);
            graph_copy->nodes[graph_copy->n_nodes++] = graph->nodes[j];
        }
    }

    if (sched->n_copies > 1) {
        // add input copies as leafs so that they are allocated first
        for (int i = 0; i < sched->n_graph_inputs; i++) {
            struct ggml_tensor * input = sched->graph_inputs[i];
            size_t id = hash_id(input);
            int backend_id = tensor_backend_id(input);
            for (int c = 0; c < sched->n_copies; c++) {
                struct ggml_tensor * input_cpy = tensor_id_copy(id, backend_id, c);
                sched->leaf_backend_ids[graph_copy->n_leafs] = backend_id;
                graph_copy->leafs[graph_copy->n_leafs++] = input_cpy;
            }
        }

        for (int i = 0; i < sched->n_splits; i++) {
            struct ggml_backend_sched_split * split = &sched->splits[i];
            int backend_id = split->backend_id;
            for (int j = 0; j < split->n_inputs; j++) {
                struct ggml_tensor * input = split->inputs[j];
                size_t id = hash_id(input);
                for (int c = 0; c < sched->n_copies; c++) {
                    struct ggml_tensor * input_cpy = tensor_id_copy(id, backend_id, c);
                    sched->leaf_backend_ids[graph_copy->n_leafs] = backend_id;
                    graph_copy->leafs[graph_copy->n_leafs++] = input_cpy;
                }
            }
        }
    }

    // add leafs from the original graph
    for (int i = 0; i < graph->n_leafs; i++) {
        struct ggml_tensor * leaf = graph->leafs[i];
        sched->leaf_backend_ids[graph_copy->n_leafs] = tensor_backend_id(leaf);
        graph_copy->leafs[graph_copy->n_leafs++] = leaf;
    }
}

static bool ggml_backend_sched_alloc_splits(ggml_backend_sched_t sched) {
    bool backend_ids_changed = false;
    for (int i = 0; i < sched->graph.n_nodes; i++) {
        if (sched->node_backend_ids[i] != sched->prev_node_backend_ids[i] &&
            sched->bufts[sched->node_backend_ids[i]] != sched->bufts[sched->prev_node_backend_ids[i]]) {
            backend_ids_changed = true;
            break;
        }
    }
    if (!backend_ids_changed) {
        for (int i = 0; i < sched->graph.n_leafs; i++) {
            if (sched->leaf_backend_ids[i] != sched->prev_leaf_backend_ids[i] &&
                sched->bufts[sched->leaf_backend_ids[i]] != sched->bufts[sched->prev_leaf_backend_ids[i]]) {
                backend_ids_changed = true;
                break;
            }
        }
    }

    // allocate graph
    if (backend_ids_changed || !ggml_gallocr_alloc_graph(sched->galloc, &sched->graph)) {
        // the re-allocation may cause the split inputs to be moved to a different address
        ggml_backend_sched_synchronize(sched);
#ifndef NDEBUG
        fprintf(stderr, "%s: failed to allocate graph, reserving (backend_ids_changed = %d)\n", __func__, backend_ids_changed);
#endif
        ggml_gallocr_reserve_n(sched->galloc, &sched->graph, sched->node_backend_ids, sched->leaf_backend_ids);
        if (!ggml_gallocr_alloc_graph(sched->galloc, &sched->graph)) {
            fprintf(stderr, "%s: failed to allocate graph\n", __func__);
            return false;
        }
    }

    return true;
}

static enum ggml_status ggml_backend_sched_compute_splits(ggml_backend_sched_t sched) {
    struct ggml_backend_sched_split * splits = sched->splits;

    for (int i = 0; i < sched->n_splits; i++) {
        struct ggml_backend_sched_split * split = &splits[i];
        int split_backend_id = split->backend_id;
        ggml_backend_t split_backend = sched->backends[split_backend_id];

        // copy the input tensors to the split backend
        for (int j = 0; j < split->n_inputs; j++) {
            ggml_backend_t input_backend = ggml_backend_sched_get_tensor_backend(sched, split->inputs[j]);
            struct ggml_tensor * input = split->inputs[j];
            struct ggml_tensor * input_cpy = tensor_copy(input, split_backend_id, sched->cur_copy);

            if (input->flags & GGML_TENSOR_FLAG_INPUT) {
                // inputs from the user must be copied immediately to prevent the user overwriting the data before the copy is done
                if (sched->events[split_backend_id][sched->cur_copy] != NULL) {
                    ggml_backend_event_synchronize(sched->events[split_backend_id][sched->cur_copy]);
                } else {
                    ggml_backend_synchronize(split_backend);
                }
                ggml_backend_tensor_copy(input, input_cpy);
            } else {
                // wait for the split backend to finish using the input before overwriting it
                if (sched->events[split_backend_id][sched->cur_copy] != NULL) {
                    ggml_backend_event_wait(split_backend, sched->events[split_backend_id][sched->cur_copy]);
                } else {
                    ggml_backend_synchronize(split_backend);
                }
                ggml_backend_tensor_copy_async(input_backend, split_backend, input, input_cpy);
            }
        }

        if (!sched->callback_eval) {
            enum ggml_status ec = ggml_backend_graph_compute_async(split_backend, &split->graph);
            if (ec != GGML_STATUS_SUCCESS) {
                return ec;
            }
        } else {
            // similar to ggml_backend_compare_graph_backend
            for (int j0 = 0; j0 < split->graph.n_nodes; j0++) {
                struct ggml_tensor * t = split->graph.nodes[j0];

                // check if the user needs data from this node
                bool need = sched->callback_eval(t, true, sched->callback_eval_user_data);

                int j1 = j0;

                // determine the range [j0, j1] of nodes that can be computed together
                while (!need && j1 < split->graph.n_nodes - 1) {
                    t = split->graph.nodes[++j1];
                    need = sched->callback_eval(t, true, sched->callback_eval_user_data);
                }

                struct ggml_cgraph gv = ggml_graph_view(&split->graph, j0, j1 + 1);

                enum ggml_status ec = ggml_backend_graph_compute_async(split_backend, &gv);
                if (ec != GGML_STATUS_SUCCESS) {
                    return ec;
                }

                // TODO: pass backend to the callback, then the user can decide if they want to synchronize
                ggml_backend_synchronize(split_backend);

                if (need && !sched->callback_eval(t, false, sched->callback_eval_user_data)) {
                    break;
                }

                j0 = j1;
            }
        }

        // record the event of this copy
        if (split->n_inputs > 0) {
            if (sched->events[split_backend_id][sched->cur_copy] != NULL) {
                ggml_backend_event_record(sched->events[split_backend_id][sched->cur_copy]);
            }
        }
    }

    sched->cur_copy = (sched->cur_copy + 1) % sched->n_copies;

    return GGML_STATUS_SUCCESS;
}

ggml_backend_sched_t ggml_backend_sched_new(
        ggml_backend_t * backends,
        ggml_backend_buffer_type_t * bufts,
        int n_backends,
        size_t graph_size,
        bool parallel) {
    GGML_ASSERT(n_backends > 0);
    GGML_ASSERT(n_backends <= GGML_SCHED_MAX_BACKENDS);
    GGML_ASSERT(ggml_backend_is_cpu(backends[n_backends - 1])); // last backend must be CPU

    struct ggml_backend_sched * sched = calloc(1, sizeof(struct ggml_backend_sched));

    sched->debug = getenv("GGML_SCHED_DEBUG") != NULL;
    sched->n_backends = n_backends;
    sched->n_copies = parallel ? GGML_SCHED_MAX_COPIES : 1;

    // initialize hash table
    // FIXME: needs to be size*2 to account for leafs (do it in graph_split instead)
    sched->hash_set    = ggml_hash_set_new(graph_size);
    sched->hv_tensor_backend_ids = malloc(sched->hash_set.size * sizeof(sched->hv_tensor_backend_ids[0]));
    sched->hv_tensor_copies      = malloc(sched->hash_set.size * sched->n_backends * sched->n_copies * sizeof(struct ggml_tensor *));

    const size_t nodes_size = graph_size + GGML_SCHED_MAX_SPLITS*GGML_SCHED_MAX_SPLIT_INPUTS*2;
    sched->node_backend_ids = calloc(nodes_size, sizeof(sched->node_backend_ids[0]));
    sched->leaf_backend_ids = calloc(nodes_size, sizeof(sched->leaf_backend_ids[0]));
    sched->prev_node_backend_ids = calloc(nodes_size, sizeof(sched->prev_node_backend_ids[0]));
    sched->prev_leaf_backend_ids = calloc(nodes_size, sizeof(sched->prev_leaf_backend_ids[0]));

    sched->context_buffer_size = GGML_SCHED_MAX_SPLITS*GGML_SCHED_MAX_SPLIT_INPUTS*2*sizeof(struct ggml_tensor) + ggml_graph_overhead_custom(graph_size, false);
    sched->context_buffer = malloc(sched->context_buffer_size);

    const int initial_splits_capacity = 16;
    sched->splits = calloc(initial_splits_capacity, sizeof(sched->splits[0]));
    sched->splits_capacity = initial_splits_capacity;

    for (int b = 0; b < n_backends; b++) {
        sched->backends[b] = backends[b];
        sched->bufts[b] = bufts ? bufts[b] : ggml_backend_get_default_buffer_type(backends[b]);
        GGML_ASSERT(ggml_backend_supports_buft(backends[b], sched->bufts[b]));
        if (sched->n_copies > 1) {
            for (int c = 0; c < sched->n_copies; c++) {
                sched->events[b][c] = ggml_backend_event_new(backends[b]);
            }
        }
    }

    sched->galloc = ggml_gallocr_new_n(sched->bufts, n_backends);

    ggml_backend_sched_reset(sched);

    return sched;
}

void ggml_backend_sched_free(ggml_backend_sched_t sched) {
    if (sched == NULL) {
        return;
    }
    for (int b = 0; b < sched->n_backends; b++) {
        for (int c = 0; c < sched->n_copies; c++) {
            ggml_backend_event_free(sched->events[b][c]);
        }
    }
    ggml_gallocr_free(sched->galloc);
    ggml_free(sched->ctx);
    ggml_hash_set_free(&sched->hash_set);
    free(sched->splits);
    free(sched->hv_tensor_backend_ids);
    free(sched->hv_tensor_copies);
    free(sched->node_backend_ids);
    free(sched->leaf_backend_ids);
    free(sched->prev_node_backend_ids);
    free(sched->prev_leaf_backend_ids);
    free(sched->context_buffer);
    free(sched->graph.nodes);
    free(sched->graph.leafs);
    free(sched);
}

void ggml_backend_sched_reset(ggml_backend_sched_t sched) {
    // reset state for the next run
    if (!sched->is_reset) {
        ggml_hash_set_reset(&sched->hash_set);
        memset(sched->hv_tensor_backend_ids, -1, sched->hash_set.size * sizeof(sched->hv_tensor_backend_ids[0]));
        memset(sched->hv_tensor_copies,       0, sched->hash_set.size * sched->n_backends * sched->n_copies * sizeof(struct ggml_tensor *));
        sched->is_reset = true;
    }
    sched->is_alloc = false;
}

bool ggml_backend_sched_reserve(ggml_backend_sched_t sched, struct ggml_cgraph * measure_graph) {
    GGML_ASSERT((int)sched->hash_set.size >= measure_graph->n_nodes + measure_graph->n_leafs);

    ggml_backend_sched_split_graph(sched, measure_graph);

    if (!ggml_gallocr_reserve_n(sched->galloc, &sched->graph, sched->node_backend_ids, sched->leaf_backend_ids)) {
        return false;
    }

    ggml_backend_sched_reset(sched);
    ggml_backend_sched_synchronize(sched);

    return true;
}

bool ggml_backend_sched_alloc_graph(ggml_backend_sched_t sched, struct ggml_cgraph * graph) {
    GGML_ASSERT((int)sched->hash_set.size >= graph->n_nodes + graph->n_leafs);

    ggml_backend_sched_split_graph(sched, graph);


    if (!ggml_backend_sched_alloc_splits(sched)) {
        return false;
    }

    sched->is_alloc = true;

    return true;
}

enum ggml_status ggml_backend_sched_graph_compute(ggml_backend_sched_t sched, struct ggml_cgraph * graph) {
    enum ggml_status err = ggml_backend_sched_graph_compute_async(sched, graph);
    ggml_backend_sched_synchronize(sched);
    return err;
}

enum ggml_status ggml_backend_sched_graph_compute_async(ggml_backend_sched_t sched, struct ggml_cgraph * graph) {
    if (!sched->is_reset && !sched->is_alloc) {
        ggml_backend_sched_reset(sched);
    }

    if (!sched->is_alloc) {
        if (!ggml_backend_sched_alloc_graph(sched, graph)) {
            return GGML_STATUS_ALLOC_FAILED;
        }
    }

    return ggml_backend_sched_compute_splits(sched);
}

void ggml_backend_sched_synchronize(ggml_backend_sched_t sched) {
    for (int i = 0; i < sched->n_backends; i++) {
        ggml_backend_synchronize(sched->backends[i]);
    }
}

void ggml_backend_sched_set_eval_callback(ggml_backend_sched_t sched, ggml_backend_sched_eval_callback callback, void * user_data) {
    sched->callback_eval = callback;
    sched->callback_eval_user_data = user_data;
}

int ggml_backend_sched_get_n_splits(ggml_backend_sched_t sched) {
    return sched->n_splits;
}

int ggml_backend_sched_get_n_copies(ggml_backend_sched_t sched) {
    return sched->n_copies;
}

int ggml_backend_sched_get_n_backends(ggml_backend_sched_t sched) {
    return sched->n_backends;
}

ggml_backend_t ggml_backend_sched_get_backend(ggml_backend_sched_t sched, int i) {
    GGML_ASSERT(i >= 0 && i < sched->n_backends);
    return sched->backends[i];
}

size_t ggml_backend_sched_get_buffer_size(ggml_backend_sched_t sched, ggml_backend_t backend) {
    int backend_index = ggml_backend_sched_backend_id(sched, backend);
    GGML_ASSERT(backend_index >= 0 && backend_index < sched->n_backends);

    return ggml_gallocr_get_buffer_size(sched->galloc, backend_index);
}

void ggml_backend_sched_set_tensor_backend(ggml_backend_sched_t sched, struct ggml_tensor * node, ggml_backend_t backend) {
    int backend_index = ggml_backend_sched_backend_id(sched, backend);
    GGML_ASSERT(backend_index >= 0 && backend_index < sched->n_backends);
    tensor_backend_id(node) = backend_index;
    SET_CAUSE(node, "usr");
    sched->is_reset = false;
}

ggml_backend_t ggml_backend_sched_get_tensor_backend(ggml_backend_sched_t sched, struct ggml_tensor * node) {
    int backend_index = tensor_backend_id(node);
    if (backend_index == -1) {
        return NULL;
    }
    return sched->backends[backend_index];
}

// utils

void ggml_backend_view_init(struct ggml_tensor * tensor) {
    GGML_ASSERT(tensor->buffer == NULL);
    GGML_ASSERT(tensor->view_src != NULL);
    GGML_ASSERT(tensor->view_src->buffer != NULL);
    GGML_ASSERT(tensor->view_src->data != NULL);

    tensor->buffer = tensor->view_src->buffer;
    tensor->data = (char *)tensor->view_src->data + tensor->view_offs;
    ggml_backend_buffer_init_tensor(tensor->buffer, tensor);
}

void ggml_backend_tensor_alloc(ggml_backend_buffer_t buffer, struct ggml_tensor * tensor, void * addr) {
    GGML_ASSERT(tensor->buffer == NULL);
    GGML_ASSERT(tensor->data == NULL);
    GGML_ASSERT(tensor->view_src == NULL);
    GGML_ASSERT(addr >= ggml_backend_buffer_get_base(buffer));
    GGML_ASSERT((char *)addr + ggml_backend_buffer_get_alloc_size(buffer, tensor) <=
                (char *)ggml_backend_buffer_get_base(buffer) + ggml_backend_buffer_get_size(buffer));

    tensor->buffer = buffer;
    tensor->data = addr;
    ggml_backend_buffer_init_tensor(buffer, tensor);
}

static struct ggml_tensor * graph_copy_dup_tensor(struct ggml_hash_set hash_set, struct ggml_tensor ** node_copies,
    struct ggml_context * ctx_allocated, struct ggml_context * ctx_unallocated, struct ggml_tensor * src) {

    GGML_ASSERT(src != NULL);
    GGML_ASSERT(src->data && "graph must be allocated");

    size_t id = ggml_hash_insert(&hash_set, src);
    if (id == GGML_HASHSET_ALREADY_EXISTS) {
        return node_copies[ggml_hash_find(&hash_set, src)];
    }

    struct ggml_tensor * dst = ggml_dup_tensor_layout(src->data && !src->view_src ? ctx_allocated : ctx_unallocated, src);
    if (src->view_src != NULL) {
        dst->view_src = graph_copy_dup_tensor(hash_set, node_copies, ctx_allocated, ctx_unallocated, src->view_src);
        dst->view_offs = src->view_offs;
    }
    dst->op = src->op;
    memcpy(dst->op_params, src->op_params, sizeof(dst->op_params));
    ggml_set_name(dst, src->name);

    // copy src
    for (int i = 0; i < GGML_MAX_SRC; i++) {
        struct ggml_tensor * s = src->src[i];
        if (s == NULL) {
            continue;
        }
        dst->src[i] = graph_copy_dup_tensor(hash_set, node_copies, ctx_allocated, ctx_unallocated, s);
    }

    node_copies[id] = dst;
    return dst;
}

static void graph_copy_init_tensor(struct ggml_hash_set * hash_set, struct ggml_tensor ** node_copies, bool * node_init, struct ggml_tensor * src) {
    size_t id = ggml_hash_find(hash_set, src);
    if (node_init[id]) {
        return;
    }
    node_init[id] = true;

    struct ggml_tensor * dst = node_copies[id];
    if (dst->view_src != NULL) {
        graph_copy_init_tensor(hash_set, node_copies, node_init, src->view_src);
        ggml_backend_view_init(dst);
    }
    else {
        ggml_backend_tensor_copy(src, dst);
    }

    // init src
    for (int i = 0; i < GGML_MAX_SRC; i++) {
        struct ggml_tensor * s = src->src[i];
        if (s == NULL) {
            continue;
        }
        graph_copy_init_tensor(hash_set, node_copies, node_init, s);
    }
}

struct ggml_backend_graph_copy ggml_backend_graph_copy(ggml_backend_t backend, struct ggml_cgraph * graph) {
    struct ggml_hash_set hash_set = ggml_hash_set_new(graph->visited_hash_set.size);
    struct ggml_tensor ** node_copies = calloc(hash_set.size, sizeof(node_copies[0])); // NOLINT
    bool * node_init = calloc(hash_set.size, sizeof(node_init[0]));

    struct ggml_init_params params = {
        /* .mem_size   = */ ggml_tensor_overhead()*hash_set.size + ggml_graph_overhead_custom(graph->size, false),
        /* .mem_buffer = */ NULL,
        /* .no_alloc   = */ true
    };

    struct ggml_context * ctx_allocated = ggml_init(params);
    struct ggml_context * ctx_unallocated = ggml_init(params);

    if (ctx_allocated == NULL || ctx_unallocated == NULL) {
        fprintf(stderr, "failed to allocate context for graph copy\n");
        ggml_hash_set_free(&hash_set);
        free(node_copies);
        free(node_init);
        ggml_free(ctx_allocated);
        ggml_free(ctx_unallocated);
        return (struct ggml_backend_graph_copy) {
            /* .buffer           = */ NULL,
            /* .ctx_allocated    = */ NULL,
            /* .ctx_unallocated  = */ NULL,
            /* .graph            = */ NULL,
        };
    }

    // dup nodes
    for (int i = 0; i < graph->n_nodes; i++) {
        struct ggml_tensor * node = graph->nodes[i];
        graph_copy_dup_tensor(hash_set, node_copies, ctx_allocated, ctx_unallocated, node);
    }

    // allocate nodes
    ggml_backend_buffer_t buffer = ggml_backend_alloc_ctx_tensors(ctx_allocated, backend);
    if (buffer == NULL) {
        fprintf(stderr, "failed to allocate buffer for graph copy\n");
        ggml_hash_set_free(&hash_set);
        free(node_copies);
        free(node_init);
        ggml_free(ctx_allocated);
        ggml_free(ctx_unallocated);
        return (struct ggml_backend_graph_copy) {
            /* .buffer           = */ NULL,
            /* .ctx_allocated    = */ NULL,
            /* .ctx_unallocated  = */ NULL,
            /* .graph            = */ NULL,
        };
    }

    //printf("copy buffer size: %zu MB\n", ggml_backend_buffer_get_size(buffer) / 1024 / 1024);

    // copy data and init views
    for (int i = 0; i < graph->n_nodes; i++) {
        struct ggml_tensor * node = graph->nodes[i];
        graph_copy_init_tensor(&hash_set, node_copies, node_init, node);
    }

    // build graph copy
    struct ggml_cgraph * graph_copy = ggml_new_graph_custom(ctx_allocated, graph->size, false);
    for (int i = 0; i < graph->n_nodes; i++) {
        struct ggml_tensor * node = graph->nodes[i];
        struct ggml_tensor * node_copy = node_copies[ggml_hash_find(&hash_set, node)];
        graph_copy->nodes[i] = node_copy;
    }
    graph_copy->n_nodes = graph->n_nodes;

    ggml_hash_set_free(&hash_set);
    free(node_copies);
    free(node_init);

    return (struct ggml_backend_graph_copy) {
        /* .buffer           = */ buffer,
        /* .ctx_allocated    = */ ctx_allocated,
        /* .ctx_unallocated  = */ ctx_unallocated,
        /* .graph            = */ graph_copy,
    };
}

void ggml_backend_graph_copy_free(struct ggml_backend_graph_copy copy) {
    ggml_backend_buffer_free(copy.buffer);
    ggml_free(copy.ctx_allocated);
    ggml_free(copy.ctx_unallocated);
}

bool ggml_backend_compare_graph_backend(ggml_backend_t backend1, ggml_backend_t backend2, struct ggml_cgraph * graph, ggml_backend_eval_callback callback, void * user_data) {
    struct ggml_backend_graph_copy copy = ggml_backend_graph_copy(backend2, graph);
    if (copy.buffer == NULL) {
        return false;
    }

    struct ggml_cgraph * g1 = graph;
    struct ggml_cgraph * g2 = copy.graph;

    assert(g1->n_nodes == g2->n_nodes);

    for (int i = 0; i < g1->n_nodes; i++) {
        //printf("eval %d/%d\n", i, g1->n_nodes);
        struct ggml_tensor * t1 = g1->nodes[i];
        struct ggml_tensor * t2 = g2->nodes[i];

        assert(t1->op == t2->op && ggml_are_same_layout(t1, t2));

        struct ggml_cgraph g1v = ggml_graph_view(g1, i, i + 1);
        struct ggml_cgraph g2v = ggml_graph_view(g2, i, i + 1);

        ggml_backend_graph_compute(backend1, &g1v);
        ggml_backend_graph_compute(backend2, &g2v);

        if (ggml_is_view_op(t1->op)) {
            continue;
        }

        // compare results, calculate rms etc
        if (!callback(i, t1, t2, user_data)) {
            break;
        }
    }

    ggml_backend_graph_copy_free(copy);

    return true;
}<|MERGE_RESOLUTION|>--- conflicted
+++ resolved
@@ -450,15 +450,14 @@
     ggml_backend_kompute_reg_devices();
 #endif
 
-<<<<<<< HEAD
+#ifdef GGML_USE_CANN
+    extern GGML_CALL int ggml_backend_cann_reg_devices(void);
+    ggml_backend_cann_reg_devices();
+#endif
+
 #ifdef GGML_USE_QNN
     extern GGML_CALL void ggml_backend_qnn_reg_devices(void);
     ggml_backend_qnn_reg_devices();
-=======
-#ifdef GGML_USE_CANN
-    extern GGML_CALL int ggml_backend_cann_reg_devices(void);
-    ggml_backend_cann_reg_devices();
->>>>>>> 6eeaeba1
 #endif
 }
 
