#include "common.hpp"
#include "ggml-sycl/presets.hpp"
#include "ggml.h"
#include "element_wise.hpp"

#define SYCL_GLOBAL_ID_LOOP(K, ITEM) \
    for (auto i = ITEM.get_global_id(0); i < (size_t)K; i += ITEM.get_global_range(0))

#define SYCL_LOCAL_ID_CALC(ITEM, IDX) \
    (ITEM.get_local_range(IDX) * ITEM.get_group(IDX) + ITEM.get_local_id(IDX))


static void acc_f32(const float * x, const float * y, float * dst, const int ne,
    const int ne10, const int ne11, const int ne12,
    const int nb1, const int nb2, int offset, const sycl::nd_item<1> &item_ct1) {
    const int i = SYCL_LOCAL_ID_CALC(item_ct1, 0);
    if (i >= ne) {
        return;
    }
    int src1_idx = i - offset;
    int oz = src1_idx / nb2;
    int oy = (src1_idx - (oz * nb2)) / nb1;
    int ox = src1_idx % nb1;
    if (src1_idx >= 0 && ox < ne10 && oy < ne11 && oz < ne12) {
        dst[i] = x[i] + y[ox + oy * ne10 + oz * ne10 * ne11];
    } else {
        dst[i] = x[i];
    }
}

/* Unary OP funcs */
template<typename T>
static __dpct_inline__ T op_sgn(T x) {
    return x > static_cast<T>(0.f) ? static_cast<T>(1.f) : ((x < static_cast<T>(0.f) ? static_cast<T>(-1.f) : static_cast<T>(0.f)));
}

template<typename T>
static __dpct_inline__ T op_abs(T x) {
    return sycl::fabs(x);
}

template<typename T>
static __dpct_inline__ T op_round(T x) {
    return sycl::round(x);
}

template<typename T>
static __dpct_inline__ T op_elu(T x) {
    return (x > static_cast<T>(0.f)) ? x : sycl::expm1(x);
}

template<typename T>
static __dpct_inline__ T op_gelu(T x) {
    const T GELU_COEF_A    = static_cast<T>(0.044715f);
    const T SQRT_2_OVER_PI = static_cast<T>(0.79788456080286535587989211986876f);
    return static_cast<T>(0.5f) * x *
           (static_cast<T>(1.0f) +
            sycl::tanh(SQRT_2_OVER_PI * x * (static_cast<T>(1.0f) + GELU_COEF_A * x * x)));
}

template<typename T>
static __dpct_inline__ T op_silu(T x) {
    return x / (static_cast<T>(1.0f) + sycl::native::exp(-x));
}

template<typename T>
static __dpct_inline__ T op_gelu_quick(T x) {
    const T GELU_QUICK_COEF_LOCAL = static_cast<T>(-1.702f);
    return x * (static_cast<T>(1.0f) / (static_cast<T>(1.0f) + sycl::native::exp(GELU_QUICK_COEF_LOCAL * x)));
}

template<typename T>
static __dpct_inline__ T op_gelu_erf(T x) {
    const T SQRT_2_INV = static_cast<T>(0.70710678118654752440084436210484f);
    return static_cast<T>(0.5f) * x * (static_cast<T>(1.0f) + sycl::erf(x * SQRT_2_INV));
}

template<typename T>
static __dpct_inline__ T op_tanh(T x) {
    return sycl::tanh(x);
}

template<typename T>
static __dpct_inline__ T op_relu(T x) {
    return sycl::fmax(x, static_cast<T>(0));
}

template<typename T>
static __dpct_inline__ T op_sigmoid(T x) {
    return static_cast<T>(1.0f) / (static_cast<T>(1.0f) + sycl::native::exp(-x));
}

template<typename T>
static __dpct_inline__ T op_sqrt(T x) {
    return sycl::sqrt(x);
}

template<typename T>
static __dpct_inline__ T op_sin(T x) {
    return sycl::sin(x);
}

template<typename T>
static __dpct_inline__ T op_cos(T x) {
    return sycl::cos(x);
}

template<typename T>
static __dpct_inline__ T op_hardsigmoid(T x) {
    return sycl::fmin(static_cast<T>(1.0f), sycl::fmax(static_cast<T>(0.0f), (x + static_cast<T>(3.0f)) / static_cast<T>(6.0f)));
}

template<typename T>
static __dpct_inline__ T op_hardswish(T x) {
    return x * sycl::fmin(static_cast<T>(1.0f), sycl::fmax(static_cast<T>(0.0f), (x + static_cast<T>(3.0f)) / static_cast<T>(6.0f)));
}

template<typename T>
static __dpct_inline__ T op_exp(T x) {
    return sycl::exp(x);
}

template<typename T>
static __dpct_inline__ T op_log(T x) {
    if (x <= static_cast<T>(0)) {
        return neg_infinity<T>();
    }
    return sycl::log(x);
}

template<typename T>
static __dpct_inline__ T op_neg(T x) {
    return -x;
}

template<typename T>
static __dpct_inline__ T op_step(T x) {
    return (x > static_cast<T>(0.0f)) ? static_cast<T>(1.0f) : static_cast<T>(0.0f);
}

template<typename T>
static __dpct_inline__ T op_leaky_relu(T x, float negative_slope) {
    T neg_slope_T = static_cast<T>(negative_slope);
    return sycl::fmax(x, static_cast<T>(0)) +
           sycl::fmin(x, static_cast<T>(0.0f)) * neg_slope_T;
}

template<typename T>
static __dpct_inline__ T op_sqr(T x) {
    return x * x;
}

template<typename T>
static __dpct_inline__ T op_clamp(T x, float min_val, float max_val) {
    return x < static_cast<T>(min_val) ? static_cast<T>(min_val) : (x > static_cast<T>(max_val) ? static_cast<T>(max_val) : x);
}

template<typename T>
static void unary_op_sgn_kernel(const T * x, T * dst, const int k, const sycl::nd_item<1> &item_ct1) {
    SYCL_GLOBAL_ID_LOOP(k, item_ct1) {
        dst[i] = op_sgn(x[i]);
    }
}

template<typename T>
static void unary_op_abs_kernel(const T * x, T * dst, const int k, const sycl::nd_item<1> &item_ct1) {
    SYCL_GLOBAL_ID_LOOP(k, item_ct1) {
        dst[i] = op_abs(x[i]);
    }
}

template<typename T>
static void unary_op_round_kernel(const T * x, T * dst, const int k, const sycl::nd_item<1> &item_ct1) {
    SYCL_GLOBAL_ID_LOOP(k, item_ct1) {
        dst[i] = op_round(x[i]);
    }
}

template<typename T>
static void unary_op_elu_kernel(const T * x, T * dst, const int k, const sycl::nd_item<1> &item_ct1) {
    SYCL_GLOBAL_ID_LOOP(k, item_ct1) {
        dst[i] = op_elu(x[i]);
    }
}

template<typename T>
static void unary_op_gelu_kernel(const T * x, T * dst, const int k, const sycl::nd_item<1> &item_ct1) {
    SYCL_GLOBAL_ID_LOOP(k, item_ct1) {
        dst[i] = op_gelu(x[i]);
    }
}

template<typename T>
static void unary_op_silu_kernel(const T * x, T * dst, const int k, const sycl::nd_item<1> &item_ct1) {
    SYCL_GLOBAL_ID_LOOP(k, item_ct1) {
        dst[i] = op_silu(x[i]);
    }
}

template<typename T>
static void unary_op_gelu_quick_kernel(const T * x, T * dst, const int k, const sycl::nd_item<1> &item_ct1) {
    SYCL_GLOBAL_ID_LOOP(k, item_ct1) {
        dst[i] = op_gelu_quick(x[i]);
    }
}

template<typename T>
static void unary_op_gelu_erf_kernel(const T * x, T * dst, const int k, const sycl::nd_item<1> &item_ct1) {
    SYCL_GLOBAL_ID_LOOP(k, item_ct1) {
        dst[i] = op_gelu_erf(x[i]);
    }
}

template<typename T>
static void unary_op_tanh_kernel(const T * x, T * dst, const int k, const sycl::nd_item<1> &item_ct1) {
    SYCL_GLOBAL_ID_LOOP(k, item_ct1) {
        dst[i] = op_tanh(x[i]);
    }
}

template<typename T>
static void unary_op_relu_kernel(const T * x, T * dst, const int k, const sycl::nd_item<1> &item_ct1) {
    SYCL_GLOBAL_ID_LOOP(k, item_ct1) {
        dst[i] = op_relu(x[i]);
    }
}

template<typename T>
static void unary_op_sigmoid_kernel(const T * x, T * dst, const int k, const sycl::nd_item<1> &item_ct1) {
    SYCL_GLOBAL_ID_LOOP(k, item_ct1) {
        dst[i] = op_sigmoid(x[i]);
    }
}

template<typename T>
static void unary_op_sqrt_kernel(const T * x, T * dst, const int k, const sycl::nd_item<1> &item_ct1) {
    SYCL_GLOBAL_ID_LOOP(k, item_ct1) {
        dst[i] = op_sqrt(x[i]);
    }
}

template<typename T>
static void unary_op_sin_kernel(const T * x, T * dst, const int k, const sycl::nd_item<1> &item_ct1) {
    SYCL_GLOBAL_ID_LOOP(k, item_ct1) {
        dst[i] = op_sin(x[i]);
    }
}

template<typename T>
static void unary_op_cos_kernel(const T * x, T * dst, const int k, const sycl::nd_item<1> &item_ct1) {
    SYCL_GLOBAL_ID_LOOP(k, item_ct1) {
        dst[i] = op_cos(x[i]);
    }
}

template<typename T>
static void unary_op_hardsigmoid_kernel(const T * x, T * dst, const int k, const sycl::nd_item<1> &item_ct1) {
    SYCL_GLOBAL_ID_LOOP(k, item_ct1) {
        dst[i] = op_hardsigmoid(x[i]);
    }
}

template<typename T>
static void unary_op_hardswish_kernel(const T * x, T * dst, const int k, const sycl::nd_item<1> &item_ct1) {
    SYCL_GLOBAL_ID_LOOP(k, item_ct1) {
        dst[i] = op_hardswish(x[i]);
    }
}

template<typename T>
static void unary_op_exp_kernel(const T * x, T * dst, const int k, const sycl::nd_item<1> &item_ct1) {
    SYCL_GLOBAL_ID_LOOP(k, item_ct1) {
        dst[i] = op_exp(x[i]);
    }
}

template<typename T>
static void unary_op_log_kernel(const T * x, T * dst, const int k, const sycl::nd_item<1> &item_ct1) {
    SYCL_GLOBAL_ID_LOOP(k, item_ct1) {
        dst[i] = op_log(x[i]);
    }
}

template<typename T>
static void unary_op_neg_kernel(const T * x, T * dst, const int k, const sycl::nd_item<1> &item_ct1) {
    SYCL_GLOBAL_ID_LOOP(k, item_ct1) {
        dst[i] = op_neg(x[i]);
    }
}

template<typename T>
static void unary_op_step_kernel(const T * x, T * dst, const int k, const sycl::nd_item<1> &item_ct1) {
    SYCL_GLOBAL_ID_LOOP(k, item_ct1) {
        dst[i] = op_step(x[i]);
    }
}

template<typename T>
static void unary_op_leaky_relu_kernel(const T * x, T * dst, const int k, float negative_slope, const sycl::nd_item<1> &item_ct1) {
    SYCL_GLOBAL_ID_LOOP(k, item_ct1) {
        dst[i] = op_leaky_relu(x[i], negative_slope);
    }
}

template<typename T>
static void unary_op_sqr_kernel(const T * x, T * dst, const int k, const sycl::nd_item<1> &item_ct1) {
    SYCL_GLOBAL_ID_LOOP(k, item_ct1) {
        dst[i] = op_sqr(x[i]);
    }
}

template<typename T>
static void unary_op_clamp_kernel(const T * x, T * dst, const int k, const sycl::nd_item<1> &item_ct1, float min_val, float max_val) {
    SYCL_GLOBAL_ID_LOOP(k, item_ct1) {
        dst[i] = op_clamp(x[i], min_val, max_val);
    }
}

template<typename  T>
static void upscale(const T  *x, T *dst, const int nb00, const int nb01,
                        const int nb02, const int nb03, const int ne10, const int ne11,
                        const int ne12, const int ne13, const float sf0, const float sf1,
                        const float sf2, const float sf3, const sycl::nd_item<1> &item_ct1) {
    int index = item_ct1.get_local_id(0) +
               item_ct1.get_group(0) * item_ct1.get_local_range(0);
    if (index >= ne10 * ne11 * ne12 * ne13) {
        return;
    }
    // operation
    int i10 = index % ne10;
    int i11 = (index / ne10) % ne11;
    int i12 = (index / (ne10 * ne11)) % ne12;
    int i13 = (index / (ne10 * ne11 * ne12)) % ne13;

    int i00 = static_cast<int>(i10 / sf0);
    int i01 = static_cast<int>(i11 / sf1);
    int i02 = static_cast<int>(i12 / sf2);
    int i03 = static_cast<int>(i13 / sf3);

    dst[index] = *(const T *)((const char *)x + i03 * nb03 + i02 * nb02 + i01 * nb01 + i00 * nb00);
}

template <typename T>
static void pad(const T  *x, T *dst, const int ne0, const int ne00, const int ne01, const int ne02,
                    const sycl::nd_item<3> &item_ct1) {
    int nidx = SYCL_LOCAL_ID_CALC(item_ct1, 2);
    if (nidx >= ne0) {
        return;
    }

    // operation
    int offset_dst = nidx + item_ct1.get_group(1) * ne0 +
                     item_ct1.get_group(0) * ne0 * item_ct1.get_group_range(1);
    if (nidx < ne00 && item_ct1.get_group(1) < (size_t) ne01 && item_ct1.get_group(0) < (size_t) ne02) {
        int offset_src = nidx + item_ct1.get_group(1) * ne00 +
                         item_ct1.get_group(0) * ne00 * ne01;
            dst[offset_dst] = x[offset_src];
    } else {
        dst[offset_dst] = static_cast<T>(0.0f);
    }
}

template<typename T>
static void clamp(const T * x, T * dst, const float min, const float max, const int k,
                      const sycl::nd_item<1> &item_ct1) {
    SYCL_GLOBAL_ID_LOOP(k, item_ct1) {
        dst[i] = x[i] < static_cast<T>(min) ? static_cast<T>(min) : (x[i] > static_cast<T>(max) ? static_cast<T>(max) : x[i]);
    }
}

template<typename T>
static void gated_op_fused_geglu(const T * x, const T * g, T * dst, const uint64_t k, const uint64_t n, const uint64_t o0, const uint64_t o1, const sycl::nd_item<1> &item_ct1) {
    SYCL_GLOBAL_ID_LOOP(k, item_ct1) {
        const int64_t j0 = (i / n) * o0 + (i % n);
        const int64_t j1 = o0 == o1 ? j0 : (i / n) * o1 + (i % n);
        dst[i] = op_gelu(x[j0]) * g[j1];
    }
}

template<typename T>
static void gated_op_fused_reglu(const T * x, const T * g, T * dst, const uint64_t k, const uint64_t n, const uint64_t o0, const uint64_t o1, const sycl::nd_item<1> &item_ct1) {
    SYCL_GLOBAL_ID_LOOP(k, item_ct1) {
        const int64_t j0 = (i / n) * o0 + (i % n);
        const int64_t j1 = o0 == o1 ? j0 : (i / n) * o1 + (i % n);
        dst[i] = op_relu(x[j0]) * g[j1];
    }
}

template<typename T>
static void gated_op_fused_swiglu(const T * x, const T * g, T * dst, const uint64_t k, const uint64_t n, const uint64_t o0, const uint64_t o1, const sycl::nd_item<1> &item_ct1) {
    SYCL_GLOBAL_ID_LOOP(k, item_ct1)  {
        const int64_t j0 = (i / n) * o0 + (i % n);
        const int64_t j1 = o0 == o1 ? j0 : (i / n) * o1 + (i % n);
        dst[i] = op_silu(x[j0]) * g[j1];
    }
}

template<typename T>
static void gated_op_fused_geglu_erf(const T * x, const T * g, T * dst, const uint64_t k, const uint64_t n, const uint64_t o0, const uint64_t o1, const sycl::nd_item<1> &item_ct1) {
    SYCL_GLOBAL_ID_LOOP(k, item_ct1) {
        const int64_t j0 = (i / n) * o0 + (i % n);
        const int64_t j1 = o0 == o1 ? j0 : (i / n) * o1 + (i % n);
        dst[i] = op_gelu_erf(x[j0]) * g[j1];
    }
}

template<typename T>
static void gated_op_fused_geglu_quick(const T * x, const T * g, T * dst, const uint64_t k, const uint64_t n, const uint64_t o0, const uint64_t o1, const sycl::nd_item<1> &item_ct1) {
    SYCL_GLOBAL_ID_LOOP(k, item_ct1) {
        const int64_t j0 = (i / n) * o0 + (i % n);
        const int64_t j1 = o0 == o1 ? j0 : (i / n) * o1 + (i % n);
        dst[i] = op_gelu_quick(x[j0]) * g[j1];
    }
}

namespace ggml_sycl_detail {
static void acc_f32_sycl(const float *x, const float *y, float *dst,
                         const int n_elements, const int ne10, const int ne11,
                         const int ne12, const int nb1, const int nb2,
                         const int offset, queue_ptr stream) {
    int num_blocks = ceil_div(n_elements, SYCL_ACC_BLOCK_SIZE);
    stream->parallel_for(
        sycl::nd_range<1>(sycl::range<1>(num_blocks) *
                              sycl::range<1>(SYCL_ACC_BLOCK_SIZE),
                          sycl::range<1>(SYCL_ACC_BLOCK_SIZE)),
        [=](sycl::nd_item<1> item_ct1) {
            acc_f32(x, y, dst, n_elements, ne10, ne11, ne12, nb1, nb2, offset,
                    item_ct1);
        });
}

template<typename T>
static void upscale_sycl(const T *x, T *dst, const int nb00, const int nb01,
                             const int nb02, const int nb03, const int ne10, const int ne11,
                             const int ne12, const int ne13, const float sf0, const float sf1,
                             const float sf2, const float sf3, queue_ptr stream) {
    int dst_size = ne10 * ne11 * ne12 * ne13;
    int num_blocks = ceil_div(dst_size, SYCL_UPSCALE_BLOCK_SIZE);
    sycl::range<1> gridDim(num_blocks * SYCL_UPSCALE_BLOCK_SIZE);
    stream->parallel_for(
        sycl::nd_range<1>(gridDim, sycl::range<1>(SYCL_UPSCALE_BLOCK_SIZE)), [=](sycl::nd_item<1> item_ct1) {
            upscale(x, dst, nb00, nb01, nb02, nb03, ne10, ne11, ne12, ne13, sf0, sf1, sf2, sf3, item_ct1);
        });
}

template<typename T>
static void pad_sycl(const T *x, T *dst, const int ne00,
                         const int ne01, const int ne02, const int ne0,
                         const int ne1, const int ne2, queue_ptr stream) {
    int num_blocks = ceil_div(ne0, SYCL_PAD_BLOCK_SIZE);
    sycl::range<3> gridDim(ne2, ne1, num_blocks);
    stream->parallel_for(
                      sycl::nd_range<3>(gridDim * sycl::range<3>(1, 1, SYCL_PAD_BLOCK_SIZE),
                                        sycl::range<3>(1, 1, SYCL_PAD_BLOCK_SIZE)),
                      [=](sycl::nd_item<3> item_ct1) { pad(x, dst, ne0, ne00, ne01, ne02, item_ct1); });
}

template<typename KernelInvoker, typename... Args>
static inline void dispatch_ggml_sycl_op_unary(ggml_backend_sycl_context & ctx, ggml_tensor * dst, KernelInvoker kernel_invoker, Args&&... args) {
#if defined (GGML_SYCL_F16)
    GGML_ASSERT(dst->src[0]->type == GGML_TYPE_F32 || dst->src[0]->type == GGML_TYPE_F16);
    GGML_ASSERT(dst->type == GGML_TYPE_F32 || dst->type == GGML_TYPE_F16);
#else
    GGML_ASSERT(dst->src[0]->type == GGML_TYPE_F32);
    GGML_ASSERT(dst->type == GGML_TYPE_F32);
#endif
    GGML_ASSERT(dst->src[0]->type == dst->type);
    dpct::queue_ptr main_stream = ctx.stream();
    SYCL_CHECK(ggml_sycl_set_device(ctx.device));
    switch (dst->type) {
#if defined (GGML_SYCL_F16)
        case GGML_TYPE_F16:
            {
                auto data_pts = cast_data<sycl::half>(dst);
                kernel_invoker(data_pts.src, data_pts.dst, (int)ggml_nelements(dst->src[0]), main_stream, std::forward<Args>(args)...);
                break;
            }
#endif
        case GGML_TYPE_F32:
            {
                auto data_pts = cast_data<float>(dst);
                kernel_invoker(data_pts.src, data_pts.dst, (int)ggml_nelements(dst->src[0]), main_stream, std::forward<Args>(args)...);
                break;
            }
        default:
            GGML_ABORT("GGML tensor type not supported!\n");
    }
}

template<typename KernelInvoker, typename... Args>
static inline void dispatch_ggml_sycl_op_fused_glu(ggml_backend_sycl_context & ctx, ggml_tensor * dst, KernelInvoker kernel_invoker, Args&&... args) {
#if defined (GGML_SYCL_F16)
    GGML_ASSERT(dst->src[0]->type == GGML_TYPE_F32 || dst->src[0]->type == GGML_TYPE_F16);
    GGML_ASSERT(dst->type == GGML_TYPE_F32 || dst->type == GGML_TYPE_F16);
#else
    GGML_ASSERT(dst->src[0]->type == GGML_TYPE_F32);
    GGML_ASSERT(dst->type == GGML_TYPE_F32);
#endif
    GGML_ASSERT(dst->src[0]->type == dst->type);
    dpct::queue_ptr main_stream = ctx.stream();
    SYCL_CHECK(ggml_sycl_set_device(ctx.device));
    const ggml_tensor * src0 = dst->src[0];
    const ggml_tensor * src1 = dst->src[1];
    const int64_t nc = src1 ? src0->ne[0] : src0->ne[0] / 2;;
    GGML_ASSERT(dst->ne[0] == nc);
    GGML_ASSERT(ggml_is_contiguous_1(dst->src[0]));
    GGML_ASSERT(ggml_is_contiguous(dst));
    const int32_t swapped = ((const int32_t *) dst->op_params)[1];
    void * src0_d = src0->data;
    void * src1_d = src1 ? src1->data : src0->data;
    const int64_t src0_o = src0->nb[1];
    const int64_t src1_o = src1 ? src1->nb[1] : src0->nb[1];
    void * dst_d = dst->data;
    if (src1) {
        GGML_ASSERT(ggml_is_contiguous_1(src1));
        GGML_ASSERT(src1->nb[0] == ggml_element_size(src1));
        GGML_ASSERT(src1->ne[0] == nc);
        GGML_ASSERT(src0->type == src1->type);
    }
    switch (dst->type) {
#if defined (GGML_SYCL_F16)
        case GGML_TYPE_F16:
            {
                sycl::half * src0_p = (sycl::half *) src0_d;
                sycl::half * src1_p = (sycl::half *) src1_d;

                    if (!src1) {
                        src0_p += swapped ? nc : 0;
                        src1_p += swapped ? 0 : nc;
                    }
                kernel_invoker(src0_p,
                               src1_p,
                               (sycl::half *) dst_d,
                               ggml_nelements(dst),
                               nc,
                               src0_o / sizeof(sycl::half),
                               src1_o / sizeof(sycl::half),
                               main_stream,
                               std::forward<Args>(args)...);
                break;
            }
#endif
        case GGML_TYPE_F32:
            {
                float * src0_p = (float *) src0_d;
                float * src1_p = (float *) src1_d;

                    if (!src1) {
                        src0_p += swapped ? nc : 0;
                        src1_p += swapped ? 0 : nc;
                    }

                kernel_invoker(src0_p,
                               src1_p,
                               (float *) dst_d,
                               ggml_nelements(dst),
                               nc,
                               src0_o / sizeof(float),
                               src1_o / sizeof(float),
                               main_stream,
                               std::forward<Args>(args)...);
                break;
            }
        default:
            GGML_ABORT("GGML tensor type not supported!\n");
    }
}

template<typename KernelInvoker, typename... Args>
static inline void dispatch_ggml_sycl_op_upscale(ggml_backend_sycl_context & ctx, ggml_tensor * dst, KernelInvoker kernel_invoker, Args&&... args) {
#if defined (GGML_SYCL_F16)
    GGML_ASSERT(dst->src[0]->type == GGML_TYPE_F32 || dst->src[0]->type == GGML_TYPE_F16);
    GGML_ASSERT(dst->type == GGML_TYPE_F32 || dst->type == GGML_TYPE_F16);
#else
    GGML_ASSERT(dst->src[0]->type == GGML_TYPE_F32);
    GGML_ASSERT(dst->type == GGML_TYPE_F32);
#endif
    GGML_ASSERT(dst->src[0]->type == dst->type);

    dpct::queue_ptr main_stream = ctx.stream();
    SYCL_CHECK(ggml_sycl_set_device(ctx.device));

    const float sf0 = (float) dst->ne[0] / dst->src[0]->ne[0];
    const float sf1 = (float) dst->ne[1] / dst->src[0]->ne[1];
    const float sf2 = (float) dst->ne[2] / dst->src[0]->ne[2];
    const float sf3 = (float) dst->ne[3] / dst->src[0]->ne[3];
    switch (dst->type) {
#if defined (GGML_SYCL_F16)
        case GGML_TYPE_F16:
            {
                auto data_pts = cast_data<sycl::half>(dst);
                kernel_invoker(data_pts.src, data_pts.dst, (int)dst->src[0]->nb[0], (int)dst->src[0]->nb[1], (int)dst->src[0]->nb[2],
                               (int)dst->src[0]->nb[3], (int)dst->ne[0], (int)dst->ne[1], (int)dst->ne[2], (int)dst->ne[3], sf0, sf1, sf2, sf3,
                               main_stream, std::forward<Args>(args)...);
                break;
            }
#endif
        case GGML_TYPE_F32:
            {
                auto data_pts = cast_data<float>(dst);
                kernel_invoker(data_pts.src, data_pts.dst, (int)dst->src[0]->nb[0], (int)dst->src[0]->nb[1], (int)dst->src[0]->nb[2],
                               (int)dst->src[0]->nb[3], (int)dst->ne[0], (int)dst->ne[1], (int)dst->ne[2], (int)dst->ne[3], sf0, sf1, sf2, sf3,
                               main_stream, std::forward<Args>(args)...);
                break;
            }
        default:
            GGML_ABORT("GGML tensor type not supported!\n");
    }
}

template<typename KernelInvoker, typename... Args>
static inline void dispatch_ggml_sycl_op_pad(ggml_backend_sycl_context & ctx, ggml_tensor * dst, KernelInvoker kernel_invoker, Args&&... args) {
#if defined (GGML_SYCL_F16)
    GGML_ASSERT(dst->src[0]->type == GGML_TYPE_F32 || dst->src[0]->type == GGML_TYPE_F16);
    GGML_ASSERT(dst->type == GGML_TYPE_F32 || dst->type == GGML_TYPE_F16);
#else
    GGML_ASSERT(dst->src[0]->type == GGML_TYPE_F32);
    GGML_ASSERT(dst->type == GGML_TYPE_F32);
#endif
    GGML_ASSERT(dst->src[0]->type == dst->type);
    GGML_ASSERT(dst->src[0]->ne[3] == 1 && dst->ne[3] == 1); // just 3D tensors
    dpct::queue_ptr main_stream = ctx.stream();
    SYCL_CHECK(ggml_sycl_set_device(ctx.device));
    switch (dst->type) {
#if defined (GGML_SYCL_F16)
        case GGML_TYPE_F16:
            {
                auto data_pts = cast_data<sycl::half>(dst);
                kernel_invoker(data_pts.src, data_pts.dst, (int)dst->src[0]->ne[0], (int)dst->src[0]->ne[1], (int)dst->src[0]->ne[2], (int)dst->ne[0],
                               (int)dst->ne[1], (int)dst->ne[2], main_stream, std::forward<Args>(args)...);
                break;
            }
#endif
        case GGML_TYPE_F32:
            {
                auto data_pts = cast_data<float>(dst);
                kernel_invoker(data_pts.src, data_pts.dst, (int)dst->src[0]->ne[0], (int)dst->src[0]->ne[1], (int)dst->src[0]->ne[2], (int)dst->ne[0],
                               (int)dst->ne[1], (int)dst->ne[2], main_stream, std::forward<Args>(args)...);
                break;
            }
        default:
            GGML_ABORT("GGML tensor type not supported!\n");
    }
}

} // namespace ggml_sycl_detail



static inline void ggml_sycl_op_sgn(ggml_backend_sycl_context & ctx, ggml_tensor * dst) {
    ggml_sycl_detail::dispatch_ggml_sycl_op_unary(ctx, dst,
        [](const auto* src, auto* dst_ptr, int k_elements, queue_ptr stream) {
            const int num_blocks = ceil_div(k_elements, 256);
            stream->parallel_for(
                sycl::nd_range<1>(sycl::range<1>(num_blocks) * sycl::range<1>(256),
                                  sycl::range<1>(256)),
                [=](sycl::nd_item<1> item_ct1) {
                    unary_op_sgn_kernel(src, dst_ptr, k_elements, item_ct1);
                });
        });
}

static inline void ggml_sycl_op_abs(ggml_backend_sycl_context & ctx, ggml_tensor * dst) {
    ggml_sycl_detail::dispatch_ggml_sycl_op_unary(ctx, dst,
        [](const auto* src, auto* dst_ptr, int k_elements, queue_ptr stream) {
            const int num_blocks = ceil_div(k_elements, 256);
            stream->parallel_for(
                sycl::nd_range<1>(sycl::range<1>(num_blocks) * sycl::range<1>(256),
                                  sycl::range<1>(256)),
                [=](sycl::nd_item<1> item_ct1) {
                    unary_op_abs_kernel(src, dst_ptr, k_elements, item_ct1);
                });
        });
}

static inline void ggml_sycl_op_round(ggml_backend_sycl_context & ctx, ggml_tensor * dst) {
    ggml_sycl_detail::dispatch_ggml_sycl_op_unary(ctx, dst,
        [](const auto* src, auto* dst_ptr, int k_elements, queue_ptr stream) {
            const int num_blocks = ceil_div(k_elements, 256);
            sycl_parallel_for(stream,
                sycl::nd_range<1>(sycl::range<1>(num_blocks) * sycl::range<1>(256),
                                  sycl::range<1>(256)),
                [=](sycl::nd_item<1> item_ct1) {
                    unary_op_round_kernel(src, dst_ptr, k_elements, item_ct1);
                });
        });
}

static inline void ggml_sycl_op_elu(ggml_backend_sycl_context & ctx, ggml_tensor * dst) {
    ggml_sycl_detail::dispatch_ggml_sycl_op_unary(ctx, dst,
        [](const auto* src, auto* dst_ptr, int k_elements, queue_ptr stream) {
            const int num_blocks = ceil_div(k_elements, 256);
            stream->parallel_for(
                sycl::nd_range<1>(sycl::range<1>(num_blocks) * sycl::range<1>(256),
                                  sycl::range<1>(256)),
                [=](sycl::nd_item<1> item_ct1) {
                    unary_op_elu_kernel(src, dst_ptr, k_elements, item_ct1);
                });
        });
}

static inline void ggml_sycl_op_silu(ggml_backend_sycl_context & ctx, ggml_tensor * dst) {
    ggml_sycl_detail::dispatch_ggml_sycl_op_unary(ctx, dst,
        [](const auto* src, auto* dst_ptr, int k_elements, queue_ptr stream) {
            const int num_blocks = ceil_div(k_elements, SYCL_SILU_BLOCK_SIZE);
            stream->parallel_for(
                sycl::nd_range<1>(sycl::range<1>(num_blocks) * sycl::range<1>(SYCL_SILU_BLOCK_SIZE),
                                  sycl::range<1>(SYCL_SILU_BLOCK_SIZE)),
                [=](sycl::nd_item<1> item_ct1) {
                    unary_op_silu_kernel(src, dst_ptr, k_elements, item_ct1);
                });
        });
}

static inline void ggml_sycl_op_gelu(ggml_backend_sycl_context & ctx, ggml_tensor * dst) {
    ggml_sycl_detail::dispatch_ggml_sycl_op_unary(ctx, dst,
        [](const auto* src, auto* dst_ptr, int k_elements, queue_ptr stream) {
            const int num_blocks = ceil_div(k_elements, SYCL_GELU_BLOCK_SIZE);
            stream->parallel_for(
                sycl::nd_range<1>(sycl::range<1>(num_blocks) * sycl::range<1>(SYCL_GELU_BLOCK_SIZE),
                                  sycl::range<1>(SYCL_GELU_BLOCK_SIZE)),
                [=](sycl::nd_item<1> item_ct1) {
                    unary_op_gelu_kernel(src, dst_ptr, k_elements, item_ct1);
                });
        });
}

static inline void ggml_sycl_op_gelu_quick(ggml_backend_sycl_context & ctx, ggml_tensor *dst) {
    ggml_sycl_detail::dispatch_ggml_sycl_op_unary(ctx, dst,
        [](const auto* src, auto* dst_ptr, int k_elements, queue_ptr stream) {
            const int num_blocks = ceil_div(k_elements, SYCL_GELU_BLOCK_SIZE);
            stream->parallel_for(
                sycl::nd_range<1>(sycl::range<1>(num_blocks) * sycl::range<1>(SYCL_GELU_BLOCK_SIZE),
                                  sycl::range<1>(SYCL_GELU_BLOCK_SIZE)),
                [=](sycl::nd_item<1> item_ct1) {
                    unary_op_gelu_quick_kernel(src, dst_ptr, k_elements, item_ct1);
                });
        });
}

static inline void ggml_sycl_op_gelu_erf(ggml_backend_sycl_context & ctx, ggml_tensor *dst) {
    ggml_sycl_detail::dispatch_ggml_sycl_op_unary(ctx, dst,
        [](const auto* src, auto* dst_ptr, int k_elements, queue_ptr stream) {
            const int num_blocks = ceil_div(k_elements, SYCL_GELU_BLOCK_SIZE);
            stream->parallel_for(
                sycl::nd_range<1>(sycl::range<1>(num_blocks) * sycl::range<1>(SYCL_GELU_BLOCK_SIZE),
                                  sycl::range<1>(SYCL_GELU_BLOCK_SIZE)),
                [=](sycl::nd_item<1> item_ct1) {
                    unary_op_gelu_erf_kernel(src, dst_ptr, k_elements, item_ct1);
                });
        });
}

static inline void ggml_sycl_op_tanh(ggml_backend_sycl_context & ctx, ggml_tensor * dst) {
    ggml_sycl_detail::dispatch_ggml_sycl_op_unary(ctx, dst,
        [](const auto* src, auto* dst_ptr, int k_elements, queue_ptr stream) {
            const int num_blocks = ceil_div(k_elements, SYCL_TANH_BLOCK_SIZE);
            stream->parallel_for(
                sycl::nd_range<1>(sycl::range<1>(num_blocks) * sycl::range<1>(SYCL_TANH_BLOCK_SIZE),
                                  sycl::range<1>(SYCL_TANH_BLOCK_SIZE)),
                [=](sycl::nd_item<1> item_ct1) {
                    unary_op_tanh_kernel(src, dst_ptr, k_elements, item_ct1);
                });
        });
}

static inline void ggml_sycl_op_relu(ggml_backend_sycl_context & ctx, ggml_tensor * dst) {
    ggml_sycl_detail::dispatch_ggml_sycl_op_unary(ctx, dst,
        [](const auto* src, auto* dst_ptr, int k_elements, queue_ptr stream) {
            const int num_blocks = ceil_div(k_elements, SYCL_RELU_BLOCK_SIZE);
            stream->parallel_for(
                sycl::nd_range<1>(sycl::range<1>(num_blocks) * sycl::range<1>(SYCL_RELU_BLOCK_SIZE),
                                  sycl::range<1>(SYCL_RELU_BLOCK_SIZE)),
                [=](sycl::nd_item<1> item_ct1) {
                    unary_op_relu_kernel(src, dst_ptr, k_elements, item_ct1);
                });
        });
}

static inline void ggml_sycl_op_hardsigmoid(ggml_backend_sycl_context & ctx, ggml_tensor * dst) {
    ggml_sycl_detail::dispatch_ggml_sycl_op_unary(ctx, dst,
        [](const auto* src, auto* dst_ptr, int k_elements, queue_ptr stream) {
            const int num_blocks = ceil_div(k_elements, SYCL_HARDSIGMOID_BLOCK_SIZE);
            stream->parallel_for(
                sycl::nd_range<1>(sycl::range<1>(num_blocks) * sycl::range<1>(SYCL_HARDSIGMOID_BLOCK_SIZE),
                                  sycl::range<1>(SYCL_HARDSIGMOID_BLOCK_SIZE)),
                [=](sycl::nd_item<1> item_ct1) {
                    unary_op_hardsigmoid_kernel(src, dst_ptr, k_elements, item_ct1);
                });
        });
}

static inline void ggml_sycl_op_hardswish(ggml_backend_sycl_context & ctx, ggml_tensor * dst) {
    ggml_sycl_detail::dispatch_ggml_sycl_op_unary(ctx, dst,
        [](const auto* src, auto* dst_ptr, int k_elements, queue_ptr stream) {
            const int num_blocks = ceil_div(k_elements, SYCL_HARDSWISH_BLOCK_SIZE);
            stream->parallel_for(
                sycl::nd_range<1>(sycl::range<1>(num_blocks) * sycl::range<1>(SYCL_HARDSWISH_BLOCK_SIZE),
                                  sycl::range<1>(SYCL_HARDSWISH_BLOCK_SIZE)),
                [=](sycl::nd_item<1> item_ct1) {
                    unary_op_hardswish_kernel(src, dst_ptr, k_elements, item_ct1);
                });
        });
}

static inline void ggml_sycl_op_exp(ggml_backend_sycl_context & ctx, ggml_tensor * dst) {
    ggml_sycl_detail::dispatch_ggml_sycl_op_unary(ctx, dst,
        [](const auto* src, auto* dst_ptr, int k_elements, queue_ptr stream) {
            const int num_blocks = ceil_div(k_elements, SYCL_EXP_BLOCK_SIZE);
            stream->parallel_for(
                sycl::nd_range<1>(sycl::range<1>(num_blocks) * sycl::range<1>(SYCL_EXP_BLOCK_SIZE),
                                  sycl::range<1>(SYCL_EXP_BLOCK_SIZE)),
                [=](sycl::nd_item<1> item_ct1) {
                    unary_op_exp_kernel(src, dst_ptr, k_elements, item_ct1);
                });
        });
}

static inline void ggml_sycl_op_log(ggml_backend_sycl_context & ctx, ggml_tensor * dst) {
    ggml_sycl_detail::dispatch_ggml_sycl_op_unary(ctx, dst,
        [](const auto* src, auto* dst_ptr, int k_elements, queue_ptr stream) {
            const int num_blocks = ceil_div(k_elements, SYCL_EXP_BLOCK_SIZE); // Using EXP block size
            stream->parallel_for(
                sycl::nd_range<1>(sycl::range<1>(num_blocks) * sycl::range<1>(SYCL_EXP_BLOCK_SIZE),
                                  sycl::range<1>(SYCL_EXP_BLOCK_SIZE)),
                [=](sycl::nd_item<1> item_ct1) {
                    unary_op_log_kernel(src, dst_ptr, k_elements, item_ct1);
                });
        });
}

static inline void ggml_sycl_op_neg(ggml_backend_sycl_context & ctx, ggml_tensor * dst) {
    ggml_sycl_detail::dispatch_ggml_sycl_op_unary(ctx, dst,
        [](const auto* src, auto* dst_ptr, int k_elements, queue_ptr stream) {
            const int num_blocks = ceil_div(k_elements, SYCL_NEG_BLOCK_SIZE);
            stream->parallel_for(
                sycl::nd_range<1>(sycl::range<1>(num_blocks) * sycl::range<1>(SYCL_NEG_BLOCK_SIZE),
                                  sycl::range<1>(SYCL_NEG_BLOCK_SIZE)),
                [=](sycl::nd_item<1> item_ct1) {
                    unary_op_neg_kernel(src, dst_ptr, k_elements, item_ct1);
                });
        });
}

static inline void ggml_sycl_op_step(ggml_backend_sycl_context & ctx, ggml_tensor * dst) {
    ggml_sycl_detail::dispatch_ggml_sycl_op_unary(ctx, dst,
        [](const auto* src, auto* dst_ptr, int k_elements, queue_ptr stream) {
            const int num_blocks = ceil_div(k_elements, SYCL_NEG_BLOCK_SIZE); // Using NEG block size
            stream->parallel_for(
                sycl::nd_range<1>(sycl::range<1>(num_blocks) * sycl::range<1>(SYCL_NEG_BLOCK_SIZE),
                                  sycl::range<1>(SYCL_NEG_BLOCK_SIZE)),
                [=](sycl::nd_item<1> item_ct1) {
                    unary_op_step_kernel(src, dst_ptr, k_elements, item_ct1);
                });
        });
}

static inline void ggml_sycl_op_sigmoid(ggml_backend_sycl_context & ctx, ggml_tensor * dst) {
    ggml_sycl_detail::dispatch_ggml_sycl_op_unary(ctx, dst,
        [](const auto* src, auto* dst_ptr, int k_elements, queue_ptr stream) {
            const int num_blocks = ceil_div(k_elements, SYCL_SIGMOID_BLOCK_SIZE);
            stream->parallel_for(
                sycl::nd_range<1>(sycl::range<1>(num_blocks) * sycl::range<1>(SYCL_SIGMOID_BLOCK_SIZE),
                                  sycl::range<1>(SYCL_SIGMOID_BLOCK_SIZE)),
                [=](sycl::nd_item<1> item_ct1) {
                    unary_op_sigmoid_kernel(src, dst_ptr, k_elements, item_ct1);
                });
        });
}

static inline void ggml_sycl_op_sqrt(ggml_backend_sycl_context & ctx, ggml_tensor * dst) {
    ggml_sycl_detail::dispatch_ggml_sycl_op_unary(ctx, dst,
        [](const auto* src, auto* dst_ptr, int k_elements, queue_ptr stream) {
            const int num_blocks = ceil_div(k_elements, SYCL_SQRT_BLOCK_SIZE);
            stream->parallel_for(
                sycl::nd_range<1>(sycl::range<1>(num_blocks) * sycl::range<1>(SYCL_SQRT_BLOCK_SIZE),
                                  sycl::range<1>(SYCL_SQRT_BLOCK_SIZE)),
                [=](sycl::nd_item<1> item_ct1) {
                    unary_op_sqrt_kernel(src, dst_ptr, k_elements, item_ct1);
                });
        });
}

static inline void ggml_sycl_op_sin(ggml_backend_sycl_context & ctx, ggml_tensor * dst) {
    ggml_sycl_detail::dispatch_ggml_sycl_op_unary(ctx, dst,
        [](const auto* src, auto* dst_ptr, int k_elements, queue_ptr stream) {
            const int num_blocks = ceil_div(k_elements, SYCL_SIN_BLOCK_SIZE);
            stream->parallel_for(
                sycl::nd_range<1>(sycl::range<1>(num_blocks) * sycl::range<1>(SYCL_SIN_BLOCK_SIZE),
                                  sycl::range<1>(SYCL_SIN_BLOCK_SIZE)),
                [=](sycl::nd_item<1> item_ct1) {
                    unary_op_sin_kernel(src, dst_ptr, k_elements, item_ct1);
                });
        });
}

static inline void ggml_sycl_op_cos(ggml_backend_sycl_context & ctx, ggml_tensor * dst) {
    ggml_sycl_detail::dispatch_ggml_sycl_op_unary(ctx, dst,
        [](const auto* src, auto* dst_ptr, int k_elements, queue_ptr stream) {
            const int num_blocks = ceil_div(k_elements, SYCL_SIN_BLOCK_SIZE); // Using SIN block size
            stream->parallel_for(
                sycl::nd_range<1>(sycl::range<1>(num_blocks) * sycl::range<1>(SYCL_SIN_BLOCK_SIZE),
                                  sycl::range<1>(SYCL_SIN_BLOCK_SIZE)),
                [=](sycl::nd_item<1> item_ct1) {
                    unary_op_cos_kernel(src, dst_ptr, k_elements, item_ct1);
                });
        });
}

static inline void ggml_sycl_op_leaky_relu(ggml_backend_sycl_context & ctx, ggml_tensor * dst) {
    float negative_slope;
    memcpy(&negative_slope, dst->op_params, sizeof(float));
    ggml_sycl_detail::dispatch_ggml_sycl_op_unary(ctx, dst,
        [](const auto* src, auto* dst_ptr, int k_elements, queue_ptr stream, float slope) {
            const int num_blocks = ceil_div(k_elements, SYCL_RELU_BLOCK_SIZE);
            stream->parallel_for(
                sycl::nd_range<1>(sycl::range<1>(num_blocks) * sycl::range<1>(SYCL_RELU_BLOCK_SIZE),
                                  sycl::range<1>(SYCL_RELU_BLOCK_SIZE)),
                [=](sycl::nd_item<1> item_ct1) {
                    unary_op_leaky_relu_kernel(src, dst_ptr, k_elements, slope, item_ct1);
                });
        }, negative_slope);
}

static inline void ggml_sycl_op_sqr(ggml_backend_sycl_context & ctx, ggml_tensor * dst) {
    ggml_sycl_detail::dispatch_ggml_sycl_op_unary(ctx, dst,
        [](const auto* src, auto* dst_ptr, int k_elements, queue_ptr stream) {
            const int num_blocks = ceil_div(k_elements, SYCL_SQR_BLOCK_SIZE);
            stream->parallel_for(
                sycl::nd_range<1>(sycl::range<1>(num_blocks) * sycl::range<1>(SYCL_SQR_BLOCK_SIZE),
                                  sycl::range<1>(SYCL_SQR_BLOCK_SIZE)),
                [=](sycl::nd_item<1> item_ct1) {
                    unary_op_sqr_kernel(src, dst_ptr, k_elements, item_ct1);
                });
        });
}

static inline void ggml_sycl_op_upscale(ggml_backend_sycl_context & ctx, ggml_tensor * dst) {
    ggml_sycl_detail::dispatch_ggml_sycl_op_upscale(ctx, dst,
        [](const auto* src, auto* dst_ptr, int nb00, int nb01, int nb02, int nb03,
           int ne10, int ne11, int ne12, int ne13, float sf0, float sf1, float sf2, float sf3,
           queue_ptr stream) {
            ggml_sycl_detail::upscale_sycl(src, dst_ptr, nb00, nb01, nb02, nb03, ne10, ne11, ne12, ne13, sf0, sf1, sf2, sf3, stream);
        });
}

static inline void ggml_sycl_op_pad(ggml_backend_sycl_context & ctx, ggml_tensor * dst) {
    ggml_sycl_detail::dispatch_ggml_sycl_op_pad(ctx, dst,
        [](const auto* src, auto* dst_ptr, int ne00, int ne01, int ne02, int ne0, int ne1, int ne2,
           queue_ptr stream) {
            ggml_sycl_detail::pad_sycl(src, dst_ptr, ne00, ne01, ne02, ne0, ne1, ne2, stream);
        });
}

static inline void ggml_sycl_op_clamp(ggml_backend_sycl_context & ctx, ggml_tensor * dst) {
    float min_val;
    float max_val;
    memcpy(&min_val, dst->op_params, sizeof(float));
    memcpy(&max_val, (float *) dst->op_params + 1, sizeof(float));
    ggml_sycl_detail::dispatch_ggml_sycl_op_unary(ctx, dst,
        [](const auto* src, auto* dst_ptr, int k_elements, queue_ptr stream, float min_arg, float max_arg) {
            const int num_blocks = ceil_div(k_elements, SYCL_CLAMP_BLOCK_SIZE);
            stream->parallel_for(
                sycl::nd_range<1>(sycl::range<1>(num_blocks) * sycl::range<1>(SYCL_CLAMP_BLOCK_SIZE),
                                  sycl::range<1>(SYCL_CLAMP_BLOCK_SIZE)),
                [=](sycl::nd_item<1> item_ct1) {
                    clamp(src, dst_ptr, min_arg, max_arg, k_elements, item_ct1);
                });
        }, min_val, max_val);
}

static inline void ggml_sycl_op_acc(ggml_backend_sycl_context & ctx, ggml_tensor *dst) {
    GGML_ASSERT(dst->src[0]->type == GGML_TYPE_F32);
    GGML_ASSERT(dst->src[1]->type == GGML_TYPE_F32);
    GGML_ASSERT( dst->type == GGML_TYPE_F32);
    GGML_ASSERT(dst->ne[3] == 1); // just 3D tensors supported
    dpct::queue_ptr main_stream = ctx.stream();
    SYCL_CHECK(ggml_sycl_set_device(ctx.device));
    const float * src0_dd = static_cast<const float *>(dst->src[0]->data);
    const float * src1_dd = static_cast<const float*>(dst->src[1]->data);
    float *       dst_dd  = static_cast<float *>(dst->data);

    int nb1 = dst->op_params[0] / 4; // 4 bytes of float32
    int nb2 = dst->op_params[1] / 4; // 4 bytes of float32
    // int nb3 = dst->op_params[2] / 4; // 4 bytes of float32 - unused
    int offset = dst->op_params[3] / 4; // offset in bytes

    ggml_sycl_detail::acc_f32_sycl(src0_dd, src1_dd, dst_dd, (int)ggml_nelements(dst), (int)dst->src[1]->ne[0], (int)dst->src[1]->ne[1], (int)dst->src[1]->ne[2], nb1, nb2, offset, main_stream);
}

static inline void ggml_sycl_op_geglu(ggml_backend_sycl_context & ctx, ggml_tensor * dst) {
    ggml_sycl_detail::dispatch_ggml_sycl_op_fused_glu(ctx, dst,
        [](const auto* x_ptr, const auto* g_ptr, auto* dst_ptr, uint64_t k, uint64_t n, uint64_t o0, uint64_t o1, queue_ptr main_stream) {
            const uint32_t num_blocks = ceil_div(k, SYCL_GELU_BLOCK_SIZE);
<<<<<<< HEAD
                sycl_parallel_for(main_stream, 
                       sycl::nd_range<1>((num_blocks * sycl::range<1>(SYCL_GELU_BLOCK_SIZE)), sycl::range<1>(SYCL_GELU_BLOCK_SIZE)), [=](sycl::nd_item<1> item_ct1) {
                    gated_op_fused_geglu(x_ptr, g_ptr, dst_ptr, k, n, o0, o1, item_ct1);
=======
            main_stream->parallel_for(
                    sycl::nd_range<1>((num_blocks * sycl::range<1>(SYCL_GELU_BLOCK_SIZE)), sycl::range<1>(SYCL_GELU_BLOCK_SIZE)), [=](sycl::nd_item<1> item_ct1) {
                gated_op_fused_geglu(x_ptr, g_ptr, dst_ptr, k, n, o0, o1, item_ct1);
>>>>>>> da30ab5f
            });
        });
}

static inline void ggml_sycl_op_reglu(ggml_backend_sycl_context & ctx, ggml_tensor * dst) {
    ggml_sycl_detail::dispatch_ggml_sycl_op_fused_glu(ctx, dst,
        [](const auto* x_ptr, const auto* g_ptr, auto* dst_ptr, uint64_t k, uint64_t n, uint64_t o0, uint64_t o1, queue_ptr main_stream) {
            const uint32_t num_blocks = ceil_div((uint32_t)k, SYCL_RELU_BLOCK_SIZE); // Using RELU block size for reglu
            main_stream->parallel_for(
                    sycl::nd_range<1>((num_blocks * sycl::range<1>(SYCL_RELU_BLOCK_SIZE)), sycl::range<1>(SYCL_RELU_BLOCK_SIZE)), [=](sycl::nd_item<1> item_ct1) {
                gated_op_fused_reglu(x_ptr, g_ptr, dst_ptr, k, n, o0, o1, item_ct1);
            });
        });
}

static inline void ggml_sycl_op_swiglu(ggml_backend_sycl_context & ctx, ggml_tensor * dst) {
    ggml_sycl_detail::dispatch_ggml_sycl_op_fused_glu(ctx, dst,
        [](const auto* x_ptr, const auto* g_ptr, auto* dst_ptr, uint64_t k, uint64_t n, uint64_t o0, uint64_t o1, queue_ptr main_stream) {
            const uint32_t num_blocks = ceil_div((uint32_t)k, SYCL_SILU_BLOCK_SIZE); // Using SILU block size for swiglu
            main_stream->parallel_for(
                    sycl::nd_range<1>((num_blocks * sycl::range<1>(SYCL_SILU_BLOCK_SIZE)), sycl::range<1>(SYCL_SILU_BLOCK_SIZE)), [=](sycl::nd_item<1> item_ct1) {
                gated_op_fused_swiglu(x_ptr, g_ptr, dst_ptr, k, n, o0, o1, item_ct1);
            });
        });
}

static inline void ggml_sycl_op_geglu_erf(ggml_backend_sycl_context & ctx, ggml_tensor * dst) {
    ggml_sycl_detail::dispatch_ggml_sycl_op_fused_glu(ctx, dst,
        [](const auto* x_ptr, const auto* g_ptr, auto* dst_ptr, uint64_t k, uint64_t n, uint64_t o0, uint64_t o1, queue_ptr main_stream) {
            const uint32_t num_blocks = ceil_div(k, SYCL_GELU_BLOCK_SIZE);
            main_stream->parallel_for(
                    sycl::nd_range<1>((num_blocks * sycl::range<1>(SYCL_GELU_BLOCK_SIZE)), sycl::range<1>(SYCL_GELU_BLOCK_SIZE)), [=](sycl::nd_item<1> item_ct1) {
                gated_op_fused_geglu_erf(x_ptr, g_ptr, dst_ptr, k, n, o0, o1, item_ct1);
            });
        });
}

static inline void ggml_sycl_op_geglu_quick(ggml_backend_sycl_context & ctx, ggml_tensor * dst) {
    ggml_sycl_detail::dispatch_ggml_sycl_op_fused_glu(ctx, dst,
        [](const auto* x_ptr, const auto* g_ptr, auto* dst_ptr, uint64_t k, uint64_t n, uint64_t o0, uint64_t o1, queue_ptr main_stream) {
            const uint32_t num_blocks = ceil_div(k, SYCL_GELU_BLOCK_SIZE);
            main_stream->parallel_for(
                    sycl::nd_range<1>((num_blocks * sycl::range<1>(SYCL_GELU_BLOCK_SIZE)), sycl::range<1>(SYCL_GELU_BLOCK_SIZE)), [=](sycl::nd_item<1> item_ct1) {
                gated_op_fused_geglu_quick(x_ptr, g_ptr, dst_ptr, k, n, o0, o1, item_ct1);
            });
        });
}


void ggml_sycl_sqrt(ggml_backend_sycl_context & ctx, ggml_tensor * dst) {
    scope_op_debug_print scope_dbg_print(__func__, dst, /*num_src=*/1);
    ggml_sycl_op_sqrt(ctx, dst);
}

void ggml_sycl_sin(ggml_backend_sycl_context & ctx, ggml_tensor * dst) {
    scope_op_debug_print scope_dbg_print(__func__, dst, /*num_src=*/1);
    ggml_sycl_op_sin(ctx, dst);
}

void ggml_sycl_cos(ggml_backend_sycl_context & ctx, ggml_tensor * dst) {
    scope_op_debug_print scope_dbg_print(__func__, dst, /*num_src=*/1);
    ggml_sycl_op_cos(ctx, dst);
}

void ggml_sycl_acc(ggml_backend_sycl_context & ctx, ggml_tensor * dst) {
    scope_op_debug_print scope_dbg_print(__func__, dst, /*num_src=*/2);
    ggml_sycl_op_acc(ctx, dst);
}

void ggml_sycl_gelu(ggml_backend_sycl_context & ctx, ggml_tensor * dst) {
    scope_op_debug_print scope_dbg_print(__func__, dst, /*num_src=*/1);
    ggml_sycl_op_gelu(ctx, dst);
}

void ggml_sycl_silu(ggml_backend_sycl_context & ctx, ggml_tensor * dst) {
    scope_op_debug_print scope_dbg_print(__func__, dst, /*num_src=*/1);
    ggml_sycl_op_silu(ctx, dst);
}

void ggml_sycl_gelu_quick(ggml_backend_sycl_context & ctx, ggml_tensor * dst) {
    scope_op_debug_print scope_dbg_print(__func__, dst, /*num_src=*/1);
    ggml_sycl_op_gelu_quick(ctx, dst);
}

void ggml_sycl_gelu_erf(ggml_backend_sycl_context & ctx, ggml_tensor * dst) {
    scope_op_debug_print scope_dbg_print(__func__, dst, /*num_src=*/1);
    ggml_sycl_op_gelu_erf(ctx, dst);
}

void ggml_sycl_tanh(ggml_backend_sycl_context & ctx, ggml_tensor * dst) {
    scope_op_debug_print scope_dbg_print(__func__, dst, /*num_src=*/1);
    ggml_sycl_op_tanh(ctx, dst);
}

void ggml_sycl_relu(ggml_backend_sycl_context & ctx, ggml_tensor * dst) {
    scope_op_debug_print scope_dbg_print(__func__, dst, /*num_src=*/1);
    ggml_sycl_op_relu(ctx, dst);
}

void ggml_sycl_sigmoid(ggml_backend_sycl_context & ctx, ggml_tensor * dst) {
    scope_op_debug_print scope_dbg_print(__func__, dst, /*num_src=*/1);
    ggml_sycl_op_sigmoid(ctx, dst);
}

void ggml_sycl_hardsigmoid(ggml_backend_sycl_context & ctx, ggml_tensor * dst) {
    scope_op_debug_print scope_dbg_print(__func__, dst, /*num_src=*/1);
    ggml_sycl_op_hardsigmoid(ctx, dst);
}

void ggml_sycl_hardswish(ggml_backend_sycl_context & ctx, ggml_tensor * dst) {
    scope_op_debug_print scope_dbg_print(__func__, dst, /*num_src=*/1);
    ggml_sycl_op_hardswish(ctx, dst);
}

void ggml_sycl_exp(ggml_backend_sycl_context & ctx, ggml_tensor * dst) {
    scope_op_debug_print scope_dbg_print(__func__, dst, /*num_src=*/1);
    ggml_sycl_op_exp(ctx, dst);
}

void ggml_sycl_log(ggml_backend_sycl_context & ctx, ggml_tensor * dst) {
    scope_op_debug_print scope_dbg_print(__func__, dst, /*num_src=*/1);
    ggml_sycl_op_log(ctx, dst);
}

void ggml_sycl_neg(ggml_backend_sycl_context & ctx, ggml_tensor * dst) {
    scope_op_debug_print scope_dbg_print(__func__, dst, /*num_src=*/1);
    ggml_sycl_op_neg(ctx, dst);
}

void ggml_sycl_step(ggml_backend_sycl_context & ctx, ggml_tensor * dst) {
    scope_op_debug_print scope_dbg_print(__func__, dst, /*num_src=*/1);
    ggml_sycl_op_step(ctx, dst);
}

void ggml_sycl_leaky_relu(ggml_backend_sycl_context & ctx, ggml_tensor * dst) {
    scope_op_debug_print scope_dbg_print(__func__, dst, /*num_src=*/1);
    ggml_sycl_op_leaky_relu(ctx, dst);
}

void ggml_sycl_sqr(ggml_backend_sycl_context & ctx, ggml_tensor * dst) {
    scope_op_debug_print scope_dbg_print(__func__, dst, /*num_src=*/1);
    ggml_sycl_op_sqr(ctx, dst);
}

void ggml_sycl_upscale(ggml_backend_sycl_context & ctx, ggml_tensor * dst) {
    scope_op_debug_print scope_dbg_print(__func__, dst, /*num_src=*/1);
    ggml_sycl_op_upscale(ctx, dst);
}

void ggml_sycl_pad(ggml_backend_sycl_context & ctx, ggml_tensor * dst) {
    scope_op_debug_print scope_dbg_print(__func__, dst, /*num_src=*/1);
    ggml_sycl_op_pad(ctx, dst);
}

void ggml_sycl_clamp(ggml_backend_sycl_context & ctx, ggml_tensor * dst) {
    scope_op_debug_print scope_dbg_print(__func__, dst, /*num_src=*/1);
    ggml_sycl_op_clamp(ctx, dst);
}

void ggml_sycl_sgn(ggml_backend_sycl_context & ctx, ggml_tensor * dst) {
    scope_op_debug_print scope_dbg_print(__func__, dst, /*num_src=*/1);
    ggml_sycl_op_sgn(ctx, dst);
}

void ggml_sycl_abs(ggml_backend_sycl_context & ctx, ggml_tensor * dst) {
    scope_op_debug_print scope_dbg_print(__func__, dst, /*num_src=*/1);
    ggml_sycl_op_abs(ctx, dst);
}

void ggml_sycl_round(ggml_backend_sycl_context & ctx, ggml_tensor * dst) {
    scope_op_debug_print scope_dbg_print(__func__, dst, /*num_src=*/1);
    ggml_sycl_op_round(ctx, dst);
}

void ggml_sycl_elu(ggml_backend_sycl_context & ctx, ggml_tensor * dst) {
    scope_op_debug_print scope_dbg_print(__func__, dst, /*num_src=*/1);
    ggml_sycl_op_elu(ctx, dst);
}

void ggml_sycl_geglu(ggml_backend_sycl_context & ctx, ggml_tensor * dst) {
    scope_op_debug_print scope_dbg_print(__func__, dst, /*num_src=*/1);
    ggml_sycl_op_geglu(ctx, dst);
}

void ggml_sycl_reglu(ggml_backend_sycl_context & ctx, ggml_tensor * dst) {
    scope_op_debug_print scope_dbg_print(__func__, dst, /*num_src=*/1);
    ggml_sycl_op_reglu(ctx, dst);
}

void ggml_sycl_swiglu(ggml_backend_sycl_context & ctx, ggml_tensor * dst) {
    scope_op_debug_print scope_dbg_print(__func__, dst, /*num_src=*/1);
    ggml_sycl_op_swiglu(ctx, dst);
}

void ggml_sycl_geglu_erf(ggml_backend_sycl_context & ctx, ggml_tensor * dst) {
    scope_op_debug_print scope_dbg_print(__func__, dst, /*num_src=*/1);
    ggml_sycl_op_geglu_erf(ctx, dst);
}

void ggml_sycl_geglu_quick(ggml_backend_sycl_context & ctx, ggml_tensor * dst) {
    scope_op_debug_print scope_dbg_print(__func__, dst, /*num_src=*/1);
    ggml_sycl_op_geglu_quick(ctx, dst);
}<|MERGE_RESOLUTION|>--- conflicted
+++ resolved
@@ -992,15 +992,9 @@
     ggml_sycl_detail::dispatch_ggml_sycl_op_fused_glu(ctx, dst,
         [](const auto* x_ptr, const auto* g_ptr, auto* dst_ptr, uint64_t k, uint64_t n, uint64_t o0, uint64_t o1, queue_ptr main_stream) {
             const uint32_t num_blocks = ceil_div(k, SYCL_GELU_BLOCK_SIZE);
-<<<<<<< HEAD
-                sycl_parallel_for(main_stream, 
-                       sycl::nd_range<1>((num_blocks * sycl::range<1>(SYCL_GELU_BLOCK_SIZE)), sycl::range<1>(SYCL_GELU_BLOCK_SIZE)), [=](sycl::nd_item<1> item_ct1) {
-                    gated_op_fused_geglu(x_ptr, g_ptr, dst_ptr, k, n, o0, o1, item_ct1);
-=======
             main_stream->parallel_for(
                     sycl::nd_range<1>((num_blocks * sycl::range<1>(SYCL_GELU_BLOCK_SIZE)), sycl::range<1>(SYCL_GELU_BLOCK_SIZE)), [=](sycl::nd_item<1> item_ct1) {
                 gated_op_fused_geglu(x_ptr, g_ptr, dst_ptr, k, n, o0, o1, item_ct1);
->>>>>>> da30ab5f
             });
         });
 }
