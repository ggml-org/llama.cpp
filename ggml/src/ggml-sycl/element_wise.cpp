#include "common.hpp"
#include "ggml-sycl/presets.hpp"
#include "ggml.h"
#include "element_wise.hpp"

#define SYCL_GLOBAL_ID_LOOP(K, ITEM) \
    for (auto i = ITEM.get_global_id(0); i < (size_t)K; i += ITEM.get_global_range(0))

#define SYCL_LOCAL_ID_CALC(ITEM, IDX) \
    (ITEM.get_local_range(IDX) * ITEM.get_group(IDX) + ITEM.get_local_id(IDX))


static void acc_f32(const float * x, const float * y, float * dst, const int ne,
    const int ne10, const int ne11, const int ne12,
    const int nb1, const int nb2, int offset, const sycl::nd_item<1> &item_ct1) {
    const int i = SYCL_LOCAL_ID_CALC(item_ct1, 0);
    if (i >= ne) {
        return;
    }
    int src1_idx = i - offset;
    int oz = src1_idx / nb2;
    int oy = (src1_idx - (oz * nb2)) / nb1;
    int ox = src1_idx % nb1;
    if (src1_idx >= 0 && ox < ne10 && oy < ne11 && oz < ne12) {
        dst[i] = x[i] + y[ox + oy * ne10 + oz * ne10 * ne11];
    } else {
        dst[i] = x[i];
    }
}

/* Unary OP funcs */
template<typename T>
static __dpct_inline__ T op_sgn(T x) {
    return x > static_cast<T>(0.f) ? static_cast<T>(1.f) : ((x < static_cast<T>(0.f) ? static_cast<T>(-1.f) : static_cast<T>(0.f)));
}

template<typename T>
static __dpct_inline__ T op_abs(T x) {
    return sycl::fabs(x);
}

template<typename T>
static __dpct_inline__ T op_trunc(T x) {
    return sycl::trunc(x);
}

template<typename T>
static __dpct_inline__ T op_elu(T x) {
    return (x > static_cast<T>(0.f)) ? x : sycl::expm1(x);
}

template<typename T>
static __dpct_inline__ T op_gelu(T x) {
    const T GELU_COEF_A    = static_cast<T>(0.044715f);
    const T SQRT_2_OVER_PI = static_cast<T>(0.79788456080286535587989211986876f);
    return static_cast<T>(0.5f) * x *
           (static_cast<T>(1.0f) +
            sycl::tanh(SQRT_2_OVER_PI * x * (static_cast<T>(1.0f) + GELU_COEF_A * x * x)));
}

template<typename T>
static __dpct_inline__ T op_silu(T x) {
    return x / (static_cast<T>(1.0f) + sycl::native::exp(-x));
}

template<typename T>
static __dpct_inline__ T op_gelu_quick(T x) {
    const T GELU_QUICK_COEF_LOCAL = static_cast<T>(-1.702f);
    return x * (static_cast<T>(1.0f) / (static_cast<T>(1.0f) + sycl::native::exp(GELU_QUICK_COEF_LOCAL * x)));
}

template<typename T>
static __dpct_inline__ T op_gelu_erf(T x) {
    const T SQRT_2_INV = static_cast<T>(0.70710678118654752440084436210484f);
    return static_cast<T>(0.5f) * x * (static_cast<T>(1.0f) + sycl::erf(x * SQRT_2_INV));
}

template<typename T>
static __dpct_inline__ T op_tanh(T x) {
    return sycl::tanh(x);
}

template<typename T>
static __dpct_inline__ T op_relu(T x) {
    return sycl::fmax(x, static_cast<T>(0));
}

template<typename T>
static __dpct_inline__ T op_sigmoid(T x) {
    return static_cast<T>(1.0f) / (static_cast<T>(1.0f) + sycl::native::exp(-x));
}

template<typename T>
static __dpct_inline__ T op_sqrt(T x) {
    return sycl::sqrt(x);
}

template<typename T>
static __dpct_inline__ T op_sin(T x) {
    return sycl::sin(x);
}

template<typename T>
static __dpct_inline__ T op_cos(T x) {
    return sycl::cos(x);
}

template<typename T>
static __dpct_inline__ T op_hardsigmoid(T x) {
    return sycl::fmin(static_cast<T>(1.0f), sycl::fmax(static_cast<T>(0.0f), (x + static_cast<T>(3.0f)) / static_cast<T>(6.0f)));
}

template<typename T>
static __dpct_inline__ T op_hardswish(T x) {
    return x * sycl::fmin(static_cast<T>(1.0f), sycl::fmax(static_cast<T>(0.0f), (x + static_cast<T>(3.0f)) / static_cast<T>(6.0f)));
}

template<typename T>
static __dpct_inline__ T op_exp(T x) {
    return sycl::exp(x);
}

template<typename T>
static __dpct_inline__ T op_log(T x) {
    if (x <= static_cast<T>(0)) {
        return neg_infinity<T>();
    }
    return sycl::log(x);
}

template<typename T>
static __dpct_inline__ T op_neg(T x) {
    return -x;
}

template<typename T>
static __dpct_inline__ T op_step(T x) {
    return (x > static_cast<T>(0.0f)) ? static_cast<T>(1.0f) : static_cast<T>(0.0f);
}

template<typename T>
static __dpct_inline__ T op_leaky_relu(T x, float negative_slope) {
    T neg_slope_T = static_cast<T>(negative_slope);
    return sycl::fmax(x, static_cast<T>(0)) +
           sycl::fmin(x, static_cast<T>(0.0f)) * neg_slope_T;
}

template<typename T>
static __dpct_inline__ T op_sqr(T x) {
    return x * x;
}

template<typename T>
static __dpct_inline__ T op_clamp(T x, float min_val, float max_val) {
    return x < static_cast<T>(min_val) ? static_cast<T>(min_val) : (x > static_cast<T>(max_val) ? static_cast<T>(max_val) : x);
}

template<typename T>
static void unary_op_sgn_kernel(const T * x, T * dst, const int k, const sycl::nd_item<1> &item_ct1) {
    SYCL_GLOBAL_ID_LOOP(k, item_ct1) {
        dst[i] = op_sgn(x[i]);
    }
}

template<typename T>
static void unary_op_abs_kernel(const T * x, T * dst, const int k, const sycl::nd_item<1> &item_ct1) {
    SYCL_GLOBAL_ID_LOOP(k, item_ct1) {
        dst[i] = op_abs(x[i]);
    }
}

template<typename T>
static void unary_op_trunc_kernel(const T * x, T * dst, const int k, const sycl::nd_item<1> &item_ct1) {
    SYCL_GLOBAL_ID_LOOP(k, item_ct1) {
        dst[i] = op_trunc(x[i]);
    }
}

template<typename T>
static void unary_op_elu_kernel(const T * x, T * dst, const int k, const sycl::nd_item<1> &item_ct1) {
    SYCL_GLOBAL_ID_LOOP(k, item_ct1) {
        dst[i] = op_elu(x[i]);
    }
}

template<typename T>
static void unary_op_gelu_kernel(const T * x, T * dst, const int k, const sycl::nd_item<1> &item_ct1) {
    SYCL_GLOBAL_ID_LOOP(k, item_ct1) {
        dst[i] = op_gelu(x[i]);
    }
}

template<typename T>
static void unary_op_silu_kernel(const T * x, T * dst, const int k, const sycl::nd_item<1> &item_ct1) {
    SYCL_GLOBAL_ID_LOOP(k, item_ct1) {
        dst[i] = op_silu(x[i]);
    }
}

template<typename T>
static void unary_op_gelu_quick_kernel(const T * x, T * dst, const int k, const sycl::nd_item<1> &item_ct1) {
    SYCL_GLOBAL_ID_LOOP(k, item_ct1) {
        dst[i] = op_gelu_quick(x[i]);
    }
}

template<typename T>
static void unary_op_gelu_erf_kernel(const T * x, T * dst, const int k, const sycl::nd_item<1> &item_ct1) {
    SYCL_GLOBAL_ID_LOOP(k, item_ct1) {
        dst[i] = op_gelu_erf(x[i]);
    }
}

template<typename T>
static void unary_op_tanh_kernel(const T * x, T * dst, const int k, const sycl::nd_item<1> &item_ct1) {
    SYCL_GLOBAL_ID_LOOP(k, item_ct1) {
        dst[i] = op_tanh(x[i]);
    }
}

template<typename T>
static void unary_op_relu_kernel(const T * x, T * dst, const int k, const sycl::nd_item<1> &item_ct1) {
    SYCL_GLOBAL_ID_LOOP(k, item_ct1) {
        dst[i] = op_relu(x[i]);
    }
}

template<typename T>
static void unary_op_sigmoid_kernel(const T * x, T * dst, const int k, const sycl::nd_item<1> &item_ct1) {
    SYCL_GLOBAL_ID_LOOP(k, item_ct1) {
        dst[i] = op_sigmoid(x[i]);
    }
}

template<typename T>
static void unary_op_sqrt_kernel(const T * x, T * dst, const int k, const sycl::nd_item<1> &item_ct1) {
    SYCL_GLOBAL_ID_LOOP(k, item_ct1) {
        dst[i] = op_sqrt(x[i]);
    }
}

template<typename T>
static void unary_op_sin_kernel(const T * x, T * dst, const int k, const sycl::nd_item<1> &item_ct1) {
    SYCL_GLOBAL_ID_LOOP(k, item_ct1) {
        dst[i] = op_sin(x[i]);
    }
}

template<typename T>
static void unary_op_cos_kernel(const T * x, T * dst, const int k, const sycl::nd_item<1> &item_ct1) {
    SYCL_GLOBAL_ID_LOOP(k, item_ct1) {
        dst[i] = op_cos(x[i]);
    }
}

template<typename T>
static void unary_op_hardsigmoid_kernel(const T * x, T * dst, const int k, const sycl::nd_item<1> &item_ct1) {
    SYCL_GLOBAL_ID_LOOP(k, item_ct1) {
        dst[i] = op_hardsigmoid(x[i]);
    }
}

template<typename T>
static void unary_op_hardswish_kernel(const T * x, T * dst, const int k, const sycl::nd_item<1> &item_ct1) {
    SYCL_GLOBAL_ID_LOOP(k, item_ct1) {
        dst[i] = op_hardswish(x[i]);
    }
}

template<typename T>
static void unary_op_exp_kernel(const T * x, T * dst, const int k, const sycl::nd_item<1> &item_ct1) {
    SYCL_GLOBAL_ID_LOOP(k, item_ct1) {
        dst[i] = op_exp(x[i]);
    }
}

template<typename T>
static void unary_op_log_kernel(const T * x, T * dst, const int k, const sycl::nd_item<1> &item_ct1) {
    SYCL_GLOBAL_ID_LOOP(k, item_ct1) {
        dst[i] = op_log(x[i]);
    }
}

template<typename T>
static void unary_op_neg_kernel(const T * x, T * dst, const int k, const sycl::nd_item<1> &item_ct1) {
    SYCL_GLOBAL_ID_LOOP(k, item_ct1) {
        dst[i] = op_neg(x[i]);
    }
}

template<typename T>
static void unary_op_step_kernel(const T * x, T * dst, const int k, const sycl::nd_item<1> &item_ct1) {
    SYCL_GLOBAL_ID_LOOP(k, item_ct1) {
        dst[i] = op_step(x[i]);
    }
}

template<typename T>
static void unary_op_leaky_relu_kernel(const T * x, T * dst, const int k, float negative_slope, const sycl::nd_item<1> &item_ct1) {
    SYCL_GLOBAL_ID_LOOP(k, item_ct1) {
        dst[i] = op_leaky_relu(x[i], negative_slope);
    }
}

template<typename T>
static void unary_op_sqr_kernel(const T * x, T * dst, const int k, const sycl::nd_item<1> &item_ct1) {
    SYCL_GLOBAL_ID_LOOP(k, item_ct1) {
        dst[i] = op_sqr(x[i]);
    }
}

template<typename T>
static void unary_op_clamp_kernel(const T * x, T * dst, const int k, const sycl::nd_item<1> &item_ct1, float min_val, float max_val) {
    SYCL_GLOBAL_ID_LOOP(k, item_ct1) {
        dst[i] = op_clamp(x[i], min_val, max_val);
    }
}

template<typename  T>
static void upscale(const T  *x, T *dst, const int nb00, const int nb01,
                        const int nb02, const int nb03, const int ne10, const int ne11,
                        const int ne12, const int ne13, const float sf0, const float sf1,
                        const float sf2, const float sf3, const sycl::nd_item<1> &item_ct1) {
    int index = item_ct1.get_local_id(0) +
               item_ct1.get_group(0) * item_ct1.get_local_range(0);
    if (index >= ne10 * ne11 * ne12 * ne13) {
        return;
    }
    // operation
    int i10 = index % ne10;
    int i11 = (index / ne10) % ne11;
    int i12 = (index / (ne10 * ne11)) % ne12;
    int i13 = (index / (ne10 * ne11 * ne12)) % ne13;

    int i00 = static_cast<int>(i10 / sf0);
    int i01 = static_cast<int>(i11 / sf1);
    int i02 = static_cast<int>(i12 / sf2);
    int i03 = static_cast<int>(i13 / sf3);

    dst[index] = *(const T *)((const char *)x + i03 * nb03 + i02 * nb02 + i01 * nb01 + i00 * nb00);
}

template <typename T>
static void pad(const T  *x, T *dst, const int ne0, const int ne00, const int ne01, const int ne02,
                    const sycl::nd_item<3> &item_ct1) {
    int nidx = SYCL_LOCAL_ID_CALC(item_ct1, 2);
    if (nidx >= ne0) {
        return;
    }

    // operation
    int offset_dst = nidx + item_ct1.get_group(1) * ne0 +
                     item_ct1.get_group(0) * ne0 * item_ct1.get_group_range(1);
    if (nidx < ne00 && item_ct1.get_group(1) < (size_t) ne01 && item_ct1.get_group(0) < (size_t) ne02) {
        int offset_src = nidx + item_ct1.get_group(1) * ne00 +
                         item_ct1.get_group(0) * ne00 * ne01;
            dst[offset_dst] = x[offset_src];
    } else {
        dst[offset_dst] = static_cast<T>(0.0f);
    }
}

template<typename T>
static void clamp(const T * x, T * dst, const float min, const float max, const int k,
                      const sycl::nd_item<1> &item_ct1) {
    SYCL_GLOBAL_ID_LOOP(k, item_ct1) {
        dst[i] = x[i] < static_cast<T>(min) ? static_cast<T>(min) : (x[i] > static_cast<T>(max) ? static_cast<T>(max) : x[i]);
    }
}

template<typename T>
static void gated_op_fused_geglu(const T * x, const T * g, T * dst, const uint64_t k, const uint64_t n, const uint64_t o0, const uint64_t o1, const sycl::nd_item<1> &item_ct1) {
    SYCL_GLOBAL_ID_LOOP(k, item_ct1) {
        const int64_t j0 = (i / n) * o0 + (i % n);
        const int64_t j1 = o0 == o1 ? j0 : (i / n) * o1 + (i % n);
        dst[i] = op_gelu(x[j0]) * g[j1];
    }
}

template<typename T>
static void gated_op_fused_reglu(const T * x, const T * g, T * dst, const uint64_t k, const uint64_t n, const uint64_t o0, const uint64_t o1, const sycl::nd_item<1> &item_ct1) {
    SYCL_GLOBAL_ID_LOOP(k, item_ct1) {
        const int64_t j0 = (i / n) * o0 + (i % n);
        const int64_t j1 = o0 == o1 ? j0 : (i / n) * o1 + (i % n);
        dst[i] = op_relu(x[j0]) * g[j1];
    }
}

template<typename T>
static void gated_op_fused_swiglu(const T * x, const T * g, T * dst, const uint64_t k, const uint64_t n, const uint64_t o0, const uint64_t o1, const sycl::nd_item<1> &item_ct1) {
    SYCL_GLOBAL_ID_LOOP(k, item_ct1)  {
        const int64_t j0 = (i / n) * o0 + (i % n);
        const int64_t j1 = o0 == o1 ? j0 : (i / n) * o1 + (i % n);
        dst[i] = op_silu(x[j0]) * g[j1];
    }
}

template<typename T>
static void gated_op_fused_geglu_erf(const T * x, const T * g, T * dst, const uint64_t k, const uint64_t n, const uint64_t o0, const uint64_t o1, const sycl::nd_item<1> &item_ct1) {
    SYCL_GLOBAL_ID_LOOP(k, item_ct1) {
        const int64_t j0 = (i / n) * o0 + (i % n);
        const int64_t j1 = o0 == o1 ? j0 : (i / n) * o1 + (i % n);
        dst[i] = op_gelu_erf(x[j0]) * g[j1];
    }
}

template<typename T>
static void gated_op_fused_geglu_quick(const T * x, const T * g, T * dst, const uint64_t k, const uint64_t n, const uint64_t o0, const uint64_t o1, const sycl::nd_item<1> &item_ct1) {
    SYCL_GLOBAL_ID_LOOP(k, item_ct1) {
        const int64_t j0 = (i / n) * o0 + (i % n);
        const int64_t j1 = o0 == o1 ? j0 : (i / n) * o1 + (i % n);
        dst[i] = op_gelu_quick(x[j0]) * g[j1];
    }
}

namespace ggml_sycl_detail {
static void acc_f32_sycl(const float *x, const float *y, float *dst,
                         const int n_elements, const int ne10, const int ne11,
                         const int ne12, const int nb1, const int nb2,
                         const int offset, queue_ptr stream) {
    int num_blocks = ceil_div(n_elements, SYCL_ACC_BLOCK_SIZE);
    stream->parallel_for(
        sycl::nd_range<1>(sycl::range<1>(num_blocks) *
                              sycl::range<1>(SYCL_ACC_BLOCK_SIZE),
                          sycl::range<1>(SYCL_ACC_BLOCK_SIZE)),
        [=](sycl::nd_item<1> item_ct1) {
            acc_f32(x, y, dst, n_elements, ne10, ne11, ne12, nb1, nb2, offset,
                    item_ct1);
        });
}

template<typename T>
static void upscale_sycl(const T *x, T *dst, const int nb00, const int nb01,
                             const int nb02, const int nb03, const int ne10, const int ne11,
                             const int ne12, const int ne13, const float sf0, const float sf1,
                             const float sf2, const float sf3, queue_ptr stream) {
    int dst_size = ne10 * ne11 * ne12 * ne13;
    int num_blocks = ceil_div(dst_size, SYCL_UPSCALE_BLOCK_SIZE);
    sycl::range<1> gridDim(num_blocks * SYCL_UPSCALE_BLOCK_SIZE);
<<<<<<< HEAD
    sycl_parallel_for(stream,
         sycl::nd_range<1>(gridDim, sycl::range<1>(SYCL_UPSCALE_BLOCK_SIZE)), [=](sycl::nd_item<1> item_ct1) {
=======
    stream->parallel_for(
        sycl::nd_range<1>(gridDim, sycl::range<1>(SYCL_UPSCALE_BLOCK_SIZE)), [=](sycl::nd_item<1> item_ct1) {
>>>>>>> cd08fc3e
            upscale(x, dst, nb00, nb01, nb02, nb03, ne10, ne11, ne12, ne13, sf0, sf1, sf2, sf3, item_ct1);
        });
}

template<typename T>
static void pad_sycl(const T *x, T *dst, const int ne00,
                         const int ne01, const int ne02, const int ne0,
                         const int ne1, const int ne2, queue_ptr stream) {
    int num_blocks = ceil_div(ne0, SYCL_PAD_BLOCK_SIZE);
    sycl::range<3> gridDim(ne2, ne1, num_blocks);
    stream->parallel_for(
                      sycl::nd_range<3>(gridDim * sycl::range<3>(1, 1, SYCL_PAD_BLOCK_SIZE),
                                        sycl::range<3>(1, 1, SYCL_PAD_BLOCK_SIZE)),
                      [=](sycl::nd_item<3> item_ct1) { pad(x, dst, ne0, ne00, ne01, ne02, item_ct1); });
}

template<typename KernelInvoker, typename... Args>
static inline void dispatch_ggml_sycl_op_unary(ggml_backend_sycl_context & ctx, ggml_tensor * dst, KernelInvoker kernel_invoker, Args&&... args) {
#if defined (GGML_SYCL_F16)
    GGML_ASSERT(dst->src[0]->type == GGML_TYPE_F32 || dst->src[0]->type == GGML_TYPE_F16);
    GGML_ASSERT(dst->type == GGML_TYPE_F32 || dst->type == GGML_TYPE_F16);
#else
    GGML_ASSERT(dst->src[0]->type == GGML_TYPE_F32);
    GGML_ASSERT(dst->type == GGML_TYPE_F32);
#endif
    GGML_ASSERT(dst->src[0]->type == dst->type);
    dpct::queue_ptr main_stream = ctx.stream();
    SYCL_CHECK(ggml_sycl_set_device(ctx.device));
    switch (dst->type) {
#if defined (GGML_SYCL_F16)
        case GGML_TYPE_F16:
            {
                auto data_pts = cast_data<sycl::half>(dst);
                kernel_invoker(data_pts.src, data_pts.dst, (int)ggml_nelements(dst->src[0]), main_stream, std::forward<Args>(args)...);
                break;
            }
#endif
        case GGML_TYPE_F32:
            {
                auto data_pts = cast_data<float>(dst);
                kernel_invoker(data_pts.src, data_pts.dst, (int)ggml_nelements(dst->src[0]), main_stream, std::forward<Args>(args)...);
                break;
            }
        default:
            GGML_ABORT("GGML tensor type not supported!\n");
    }
}

template<typename KernelInvoker, typename... Args>
static inline void dispatch_ggml_sycl_op_fused_glu(ggml_backend_sycl_context & ctx, ggml_tensor * dst, KernelInvoker kernel_invoker, Args&&... args) {
#if defined (GGML_SYCL_F16)
    GGML_ASSERT(dst->src[0]->type == GGML_TYPE_F32 || dst->src[0]->type == GGML_TYPE_F16);
    GGML_ASSERT(dst->type == GGML_TYPE_F32 || dst->type == GGML_TYPE_F16);
#else
    GGML_ASSERT(dst->src[0]->type == GGML_TYPE_F32);
    GGML_ASSERT(dst->type == GGML_TYPE_F32);
#endif
    GGML_ASSERT(dst->src[0]->type == dst->type);
    dpct::queue_ptr main_stream = ctx.stream();
    SYCL_CHECK(ggml_sycl_set_device(ctx.device));
    const ggml_tensor * src0 = dst->src[0];
    const ggml_tensor * src1 = dst->src[1];
    const int64_t nc = src1 ? src0->ne[0] : src0->ne[0] / 2;;
    GGML_ASSERT(dst->ne[0] == nc);
    GGML_ASSERT(ggml_is_contiguous_1(dst->src[0]));
    GGML_ASSERT(ggml_is_contiguous(dst));
    const int32_t swapped = ((const int32_t *) dst->op_params)[1];
    void * src0_d = src0->data;
    void * src1_d = src1 ? src1->data : src0->data;
    const int64_t src0_o = src0->nb[1];
    const int64_t src1_o = src1 ? src1->nb[1] : src0->nb[1];
    void * dst_d = dst->data;
    if (src1) {
        GGML_ASSERT(ggml_is_contiguous_1(src1));
        GGML_ASSERT(src1->nb[0] == ggml_element_size(src1));
        GGML_ASSERT(src1->ne[0] == nc);
        GGML_ASSERT(src0->type == src1->type);
    }
    switch (dst->type) {
#if defined (GGML_SYCL_F16)
        case GGML_TYPE_F16:
            {
                sycl::half * src0_p = (sycl::half *) src0_d;
                sycl::half * src1_p = (sycl::half *) src1_d;

                    if (!src1) {
                        src0_p += swapped ? nc : 0;
                        src1_p += swapped ? 0 : nc;
                    }
                kernel_invoker(src0_p,
                               src1_p,
                               (sycl::half *) dst_d,
                               ggml_nelements(dst),
                               nc,
                               src0_o / sizeof(sycl::half),
                               src1_o / sizeof(sycl::half),
                               main_stream,
                               std::forward<Args>(args)...);
                break;
            }
#endif
        case GGML_TYPE_F32:
            {
                float * src0_p = (float *) src0_d;
                float * src1_p = (float *) src1_d;

                    if (!src1) {
                        src0_p += swapped ? nc : 0;
                        src1_p += swapped ? 0 : nc;
                    }

                kernel_invoker(src0_p,
                               src1_p,
                               (float *) dst_d,
                               ggml_nelements(dst),
                               nc,
                               src0_o / sizeof(float),
                               src1_o / sizeof(float),
                               main_stream,
                               std::forward<Args>(args)...);
                break;
            }
        default:
            GGML_ABORT("GGML tensor type not supported!\n");
    }
}

template<typename KernelInvoker, typename... Args>
static inline void dispatch_ggml_sycl_op_upscale(ggml_backend_sycl_context & ctx, ggml_tensor * dst, KernelInvoker kernel_invoker, Args&&... args) {
#if defined (GGML_SYCL_F16)
    GGML_ASSERT(dst->src[0]->type == GGML_TYPE_F32 || dst->src[0]->type == GGML_TYPE_F16);
    GGML_ASSERT(dst->type == GGML_TYPE_F32 || dst->type == GGML_TYPE_F16);
#else
    GGML_ASSERT(dst->src[0]->type == GGML_TYPE_F32);
    GGML_ASSERT(dst->type == GGML_TYPE_F32);
#endif
    GGML_ASSERT(dst->src[0]->type == dst->type);

    dpct::queue_ptr main_stream = ctx.stream();
    SYCL_CHECK(ggml_sycl_set_device(ctx.device));

    const float sf0 = (float) dst->ne[0] / dst->src[0]->ne[0];
    const float sf1 = (float) dst->ne[1] / dst->src[0]->ne[1];
    const float sf2 = (float) dst->ne[2] / dst->src[0]->ne[2];
    const float sf3 = (float) dst->ne[3] / dst->src[0]->ne[3];
    switch (dst->type) {
#if defined (GGML_SYCL_F16)
        case GGML_TYPE_F16:
            {
                auto data_pts = cast_data<sycl::half>(dst);
                kernel_invoker(data_pts.src, data_pts.dst, (int)dst->src[0]->nb[0], (int)dst->src[0]->nb[1], (int)dst->src[0]->nb[2],
                               (int)dst->src[0]->nb[3], (int)dst->ne[0], (int)dst->ne[1], (int)dst->ne[2], (int)dst->ne[3], sf0, sf1, sf2, sf3,
                               main_stream, std::forward<Args>(args)...);
                break;
            }
#endif
        case GGML_TYPE_F32:
            {
                auto data_pts = cast_data<float>(dst);
                kernel_invoker(data_pts.src, data_pts.dst, (int)dst->src[0]->nb[0], (int)dst->src[0]->nb[1], (int)dst->src[0]->nb[2],
                               (int)dst->src[0]->nb[3], (int)dst->ne[0], (int)dst->ne[1], (int)dst->ne[2], (int)dst->ne[3], sf0, sf1, sf2, sf3,
                               main_stream, std::forward<Args>(args)...);
                break;
            }
        default:
            GGML_ABORT("GGML tensor type not supported!\n");
    }
}

template<typename KernelInvoker, typename... Args>
static inline void dispatch_ggml_sycl_op_pad(ggml_backend_sycl_context & ctx, ggml_tensor * dst, KernelInvoker kernel_invoker, Args&&... args) {
#if defined (GGML_SYCL_F16)
    GGML_ASSERT(dst->src[0]->type == GGML_TYPE_F32 || dst->src[0]->type == GGML_TYPE_F16);
    GGML_ASSERT(dst->type == GGML_TYPE_F32 || dst->type == GGML_TYPE_F16);
#else
    GGML_ASSERT(dst->src[0]->type == GGML_TYPE_F32);
    GGML_ASSERT(dst->type == GGML_TYPE_F32);
#endif
    GGML_ASSERT(dst->src[0]->type == dst->type);
    GGML_ASSERT(dst->src[0]->ne[3] == 1 && dst->ne[3] == 1); // just 3D tensors
    dpct::queue_ptr main_stream = ctx.stream();
    SYCL_CHECK(ggml_sycl_set_device(ctx.device));
    switch (dst->type) {
#if defined (GGML_SYCL_F16)
        case GGML_TYPE_F16:
            {
                auto data_pts = cast_data<sycl::half>(dst);
                kernel_invoker(data_pts.src, data_pts.dst, (int)dst->src[0]->ne[0], (int)dst->src[0]->ne[1], (int)dst->src[0]->ne[2], (int)dst->ne[0],
                               (int)dst->ne[1], (int)dst->ne[2], main_stream, std::forward<Args>(args)...);
                break;
            }
#endif
        case GGML_TYPE_F32:
            {
                auto data_pts = cast_data<float>(dst);
                kernel_invoker(data_pts.src, data_pts.dst, (int)dst->src[0]->ne[0], (int)dst->src[0]->ne[1], (int)dst->src[0]->ne[2], (int)dst->ne[0],
                               (int)dst->ne[1], (int)dst->ne[2], main_stream, std::forward<Args>(args)...);
                break;
            }
        default:
            GGML_ABORT("GGML tensor type not supported!\n");
    }
}

} // namespace ggml_sycl_detail



static inline void ggml_sycl_op_sgn(ggml_backend_sycl_context & ctx, ggml_tensor * dst) {
    ggml_sycl_detail::dispatch_ggml_sycl_op_unary(ctx, dst,
        [](const auto* src, auto* dst_ptr, int k_elements, queue_ptr stream) {
            const int num_blocks = ceil_div(k_elements, 256);
            stream->parallel_for(
                sycl::nd_range<1>(sycl::range<1>(num_blocks) * sycl::range<1>(256),
                                  sycl::range<1>(256)),
                [=](sycl::nd_item<1> item_ct1) {
                    unary_op_sgn_kernel(src, dst_ptr, k_elements, item_ct1);
                });
        });
}

static inline void ggml_sycl_op_abs(ggml_backend_sycl_context & ctx, ggml_tensor * dst) {
    ggml_sycl_detail::dispatch_ggml_sycl_op_unary(ctx, dst,
        [](const auto* src, auto* dst_ptr, int k_elements, queue_ptr stream) {
            const int num_blocks = ceil_div(k_elements, 256);
            stream->parallel_for(
                sycl::nd_range<1>(sycl::range<1>(num_blocks) * sycl::range<1>(256),
                                  sycl::range<1>(256)),
                [=](sycl::nd_item<1> item_ct1) {
                    unary_op_abs_kernel(src, dst_ptr, k_elements, item_ct1);
                });
        });
}

static inline void ggml_sycl_op_trunc(ggml_backend_sycl_context & ctx, ggml_tensor * dst) {
    ggml_sycl_detail::dispatch_ggml_sycl_op_unary(ctx, dst,
        [](const auto* src, auto* dst_ptr, int k_elements, queue_ptr stream) {
            const int num_blocks = ceil_div(k_elements, 256);
            sycl_parallel_for(stream,
                sycl::nd_range<1>(sycl::range<1>(num_blocks) * sycl::range<1>(256),
                                  sycl::range<1>(256)),
                [=](sycl::nd_item<1> item_ct1) {
                    unary_op_trunc_kernel(src, dst_ptr, k_elements, item_ct1);
                });
        });
}

static inline void ggml_sycl_op_elu(ggml_backend_sycl_context & ctx, ggml_tensor * dst) {
    ggml_sycl_detail::dispatch_ggml_sycl_op_unary(ctx, dst,
        [](const auto* src, auto* dst_ptr, int k_elements, queue_ptr stream) {
            const int num_blocks = ceil_div(k_elements, 256);
            stream->parallel_for(
                sycl::nd_range<1>(sycl::range<1>(num_blocks) * sycl::range<1>(256),
                                  sycl::range<1>(256)),
                [=](sycl::nd_item<1> item_ct1) {
                    unary_op_elu_kernel(src, dst_ptr, k_elements, item_ct1);
                });
        });
}

static inline void ggml_sycl_op_silu(ggml_backend_sycl_context & ctx, ggml_tensor * dst) {
    ggml_sycl_detail::dispatch_ggml_sycl_op_unary(ctx, dst,
        [](const auto* src, auto* dst_ptr, int k_elements, queue_ptr stream) {
            const int num_blocks = ceil_div(k_elements, SYCL_SILU_BLOCK_SIZE);
            stream->parallel_for(
                sycl::nd_range<1>(sycl::range<1>(num_blocks) * sycl::range<1>(SYCL_SILU_BLOCK_SIZE),
                                  sycl::range<1>(SYCL_SILU_BLOCK_SIZE)),
                [=](sycl::nd_item<1> item_ct1) {
                    unary_op_silu_kernel(src, dst_ptr, k_elements, item_ct1);
                });
        });
}

static inline void ggml_sycl_op_gelu(ggml_backend_sycl_context & ctx, ggml_tensor * dst) {
    ggml_sycl_detail::dispatch_ggml_sycl_op_unary(ctx, dst,
        [](const auto* src, auto* dst_ptr, int k_elements, queue_ptr stream) {
            const int num_blocks = ceil_div(k_elements, SYCL_GELU_BLOCK_SIZE);
            stream->parallel_for(
                sycl::nd_range<1>(sycl::range<1>(num_blocks) * sycl::range<1>(SYCL_GELU_BLOCK_SIZE),
                                  sycl::range<1>(SYCL_GELU_BLOCK_SIZE)),
                [=](sycl::nd_item<1> item_ct1) {
                    unary_op_gelu_kernel(src, dst_ptr, k_elements, item_ct1);
                });
        });
}

static inline void ggml_sycl_op_gelu_quick(ggml_backend_sycl_context & ctx, ggml_tensor *dst) {
    ggml_sycl_detail::dispatch_ggml_sycl_op_unary(ctx, dst,
        [](const auto* src, auto* dst_ptr, int k_elements, queue_ptr stream) {
            const int num_blocks = ceil_div(k_elements, SYCL_GELU_BLOCK_SIZE);
            stream->parallel_for(
                sycl::nd_range<1>(sycl::range<1>(num_blocks) * sycl::range<1>(SYCL_GELU_BLOCK_SIZE),
                                  sycl::range<1>(SYCL_GELU_BLOCK_SIZE)),
                [=](sycl::nd_item<1> item_ct1) {
                    unary_op_gelu_quick_kernel(src, dst_ptr, k_elements, item_ct1);
                });
        });
}

static inline void ggml_sycl_op_gelu_erf(ggml_backend_sycl_context & ctx, ggml_tensor *dst) {
    ggml_sycl_detail::dispatch_ggml_sycl_op_unary(ctx, dst,
        [](const auto* src, auto* dst_ptr, int k_elements, queue_ptr stream) {
            const int num_blocks = ceil_div(k_elements, SYCL_GELU_BLOCK_SIZE);
            stream->parallel_for(
                sycl::nd_range<1>(sycl::range<1>(num_blocks) * sycl::range<1>(SYCL_GELU_BLOCK_SIZE),
                                  sycl::range<1>(SYCL_GELU_BLOCK_SIZE)),
                [=](sycl::nd_item<1> item_ct1) {
                    unary_op_gelu_erf_kernel(src, dst_ptr, k_elements, item_ct1);
                });
        });
}

static inline void ggml_sycl_op_tanh(ggml_backend_sycl_context & ctx, ggml_tensor * dst) {
    ggml_sycl_detail::dispatch_ggml_sycl_op_unary(ctx, dst,
        [](const auto* src, auto* dst_ptr, int k_elements, queue_ptr stream) {
            const int num_blocks = ceil_div(k_elements, SYCL_TANH_BLOCK_SIZE);
            stream->parallel_for(
                sycl::nd_range<1>(sycl::range<1>(num_blocks) * sycl::range<1>(SYCL_TANH_BLOCK_SIZE),
                                  sycl::range<1>(SYCL_TANH_BLOCK_SIZE)),
                [=](sycl::nd_item<1> item_ct1) {
                    unary_op_tanh_kernel(src, dst_ptr, k_elements, item_ct1);
                });
        });
}

static inline void ggml_sycl_op_relu(ggml_backend_sycl_context & ctx, ggml_tensor * dst) {
    ggml_sycl_detail::dispatch_ggml_sycl_op_unary(ctx, dst,
        [](const auto* src, auto* dst_ptr, int k_elements, queue_ptr stream) {
            const int num_blocks = ceil_div(k_elements, SYCL_RELU_BLOCK_SIZE);
            stream->parallel_for(
                sycl::nd_range<1>(sycl::range<1>(num_blocks) * sycl::range<1>(SYCL_RELU_BLOCK_SIZE),
                                  sycl::range<1>(SYCL_RELU_BLOCK_SIZE)),
                [=](sycl::nd_item<1> item_ct1) {
                    unary_op_relu_kernel(src, dst_ptr, k_elements, item_ct1);
                });
        });
}

static inline void ggml_sycl_op_hardsigmoid(ggml_backend_sycl_context & ctx, ggml_tensor * dst) {
    ggml_sycl_detail::dispatch_ggml_sycl_op_unary(ctx, dst,
        [](const auto* src, auto* dst_ptr, int k_elements, queue_ptr stream) {
            const int num_blocks = ceil_div(k_elements, SYCL_HARDSIGMOID_BLOCK_SIZE);
            stream->parallel_for(
                sycl::nd_range<1>(sycl::range<1>(num_blocks) * sycl::range<1>(SYCL_HARDSIGMOID_BLOCK_SIZE),
                                  sycl::range<1>(SYCL_HARDSIGMOID_BLOCK_SIZE)),
                [=](sycl::nd_item<1> item_ct1) {
                    unary_op_hardsigmoid_kernel(src, dst_ptr, k_elements, item_ct1);
                });
        });
}

static inline void ggml_sycl_op_hardswish(ggml_backend_sycl_context & ctx, ggml_tensor * dst) {
    ggml_sycl_detail::dispatch_ggml_sycl_op_unary(ctx, dst,
        [](const auto* src, auto* dst_ptr, int k_elements, queue_ptr stream) {
            const int num_blocks = ceil_div(k_elements, SYCL_HARDSWISH_BLOCK_SIZE);
            stream->parallel_for(
                sycl::nd_range<1>(sycl::range<1>(num_blocks) * sycl::range<1>(SYCL_HARDSWISH_BLOCK_SIZE),
                                  sycl::range<1>(SYCL_HARDSWISH_BLOCK_SIZE)),
                [=](sycl::nd_item<1> item_ct1) {
                    unary_op_hardswish_kernel(src, dst_ptr, k_elements, item_ct1);
                });
        });
}

static inline void ggml_sycl_op_exp(ggml_backend_sycl_context & ctx, ggml_tensor * dst) {
    ggml_sycl_detail::dispatch_ggml_sycl_op_unary(ctx, dst,
        [](const auto* src, auto* dst_ptr, int k_elements, queue_ptr stream) {
            const int num_blocks = ceil_div(k_elements, SYCL_EXP_BLOCK_SIZE);
            stream->parallel_for(
                sycl::nd_range<1>(sycl::range<1>(num_blocks) * sycl::range<1>(SYCL_EXP_BLOCK_SIZE),
                                  sycl::range<1>(SYCL_EXP_BLOCK_SIZE)),
                [=](sycl::nd_item<1> item_ct1) {
                    unary_op_exp_kernel(src, dst_ptr, k_elements, item_ct1);
                });
        });
}

static inline void ggml_sycl_op_log(ggml_backend_sycl_context & ctx, ggml_tensor * dst) {
    ggml_sycl_detail::dispatch_ggml_sycl_op_unary(ctx, dst,
        [](const auto* src, auto* dst_ptr, int k_elements, queue_ptr stream) {
            const int num_blocks = ceil_div(k_elements, SYCL_EXP_BLOCK_SIZE); // Using EXP block size
            stream->parallel_for(
                sycl::nd_range<1>(sycl::range<1>(num_blocks) * sycl::range<1>(SYCL_EXP_BLOCK_SIZE),
                                  sycl::range<1>(SYCL_EXP_BLOCK_SIZE)),
                [=](sycl::nd_item<1> item_ct1) {
                    unary_op_log_kernel(src, dst_ptr, k_elements, item_ct1);
                });
        });
}

static inline void ggml_sycl_op_neg(ggml_backend_sycl_context & ctx, ggml_tensor * dst) {
    ggml_sycl_detail::dispatch_ggml_sycl_op_unary(ctx, dst,
        [](const auto* src, auto* dst_ptr, int k_elements, queue_ptr stream) {
            const int num_blocks = ceil_div(k_elements, SYCL_NEG_BLOCK_SIZE);
            stream->parallel_for(
                sycl::nd_range<1>(sycl::range<1>(num_blocks) * sycl::range<1>(SYCL_NEG_BLOCK_SIZE),
                                  sycl::range<1>(SYCL_NEG_BLOCK_SIZE)),
                [=](sycl::nd_item<1> item_ct1) {
                    unary_op_neg_kernel(src, dst_ptr, k_elements, item_ct1);
                });
        });
}

static inline void ggml_sycl_op_step(ggml_backend_sycl_context & ctx, ggml_tensor * dst) {
    ggml_sycl_detail::dispatch_ggml_sycl_op_unary(ctx, dst,
        [](const auto* src, auto* dst_ptr, int k_elements, queue_ptr stream) {
            const int num_blocks = ceil_div(k_elements, SYCL_NEG_BLOCK_SIZE); // Using NEG block size
            stream->parallel_for(
                sycl::nd_range<1>(sycl::range<1>(num_blocks) * sycl::range<1>(SYCL_NEG_BLOCK_SIZE),
                                  sycl::range<1>(SYCL_NEG_BLOCK_SIZE)),
                [=](sycl::nd_item<1> item_ct1) {
                    unary_op_step_kernel(src, dst_ptr, k_elements, item_ct1);
                });
        });
}

static inline void ggml_sycl_op_sigmoid(ggml_backend_sycl_context & ctx, ggml_tensor * dst) {
    ggml_sycl_detail::dispatch_ggml_sycl_op_unary(ctx, dst,
        [](const auto* src, auto* dst_ptr, int k_elements, queue_ptr stream) {
            const int num_blocks = ceil_div(k_elements, SYCL_SIGMOID_BLOCK_SIZE);
            stream->parallel_for(
                sycl::nd_range<1>(sycl::range<1>(num_blocks) * sycl::range<1>(SYCL_SIGMOID_BLOCK_SIZE),
                                  sycl::range<1>(SYCL_SIGMOID_BLOCK_SIZE)),
                [=](sycl::nd_item<1> item_ct1) {
                    unary_op_sigmoid_kernel(src, dst_ptr, k_elements, item_ct1);
                });
        });
}

static inline void ggml_sycl_op_sqrt(ggml_backend_sycl_context & ctx, ggml_tensor * dst) {
    ggml_sycl_detail::dispatch_ggml_sycl_op_unary(ctx, dst,
        [](const auto* src, auto* dst_ptr, int k_elements, queue_ptr stream) {
            const int num_blocks = ceil_div(k_elements, SYCL_SQRT_BLOCK_SIZE);
            stream->parallel_for(
                sycl::nd_range<1>(sycl::range<1>(num_blocks) * sycl::range<1>(SYCL_SQRT_BLOCK_SIZE),
                                  sycl::range<1>(SYCL_SQRT_BLOCK_SIZE)),
                [=](sycl::nd_item<1> item_ct1) {
                    unary_op_sqrt_kernel(src, dst_ptr, k_elements, item_ct1);
                });
        });
}

static inline void ggml_sycl_op_sin(ggml_backend_sycl_context & ctx, ggml_tensor * dst) {
    ggml_sycl_detail::dispatch_ggml_sycl_op_unary(ctx, dst,
        [](const auto* src, auto* dst_ptr, int k_elements, queue_ptr stream) {
            const int num_blocks = ceil_div(k_elements, SYCL_SIN_BLOCK_SIZE);
            stream->parallel_for(
                sycl::nd_range<1>(sycl::range<1>(num_blocks) * sycl::range<1>(SYCL_SIN_BLOCK_SIZE),
                                  sycl::range<1>(SYCL_SIN_BLOCK_SIZE)),
                [=](sycl::nd_item<1> item_ct1) {
                    unary_op_sin_kernel(src, dst_ptr, k_elements, item_ct1);
                });
        });
}

static inline void ggml_sycl_op_cos(ggml_backend_sycl_context & ctx, ggml_tensor * dst) {
    ggml_sycl_detail::dispatch_ggml_sycl_op_unary(ctx, dst,
        [](const auto* src, auto* dst_ptr, int k_elements, queue_ptr stream) {
            const int num_blocks = ceil_div(k_elements, SYCL_SIN_BLOCK_SIZE); // Using SIN block size
            stream->parallel_for(
                sycl::nd_range<1>(sycl::range<1>(num_blocks) * sycl::range<1>(SYCL_SIN_BLOCK_SIZE),
                                  sycl::range<1>(SYCL_SIN_BLOCK_SIZE)),
                [=](sycl::nd_item<1> item_ct1) {
                    unary_op_cos_kernel(src, dst_ptr, k_elements, item_ct1);
                });
        });
}

static inline void ggml_sycl_op_leaky_relu(ggml_backend_sycl_context & ctx, ggml_tensor * dst) {
    float negative_slope;
    memcpy(&negative_slope, dst->op_params, sizeof(float));
    ggml_sycl_detail::dispatch_ggml_sycl_op_unary(ctx, dst,
        [](const auto* src, auto* dst_ptr, int k_elements, queue_ptr stream, float slope) {
            const int num_blocks = ceil_div(k_elements, SYCL_RELU_BLOCK_SIZE);
            stream->parallel_for(
                sycl::nd_range<1>(sycl::range<1>(num_blocks) * sycl::range<1>(SYCL_RELU_BLOCK_SIZE),
                                  sycl::range<1>(SYCL_RELU_BLOCK_SIZE)),
                [=](sycl::nd_item<1> item_ct1) {
                    unary_op_leaky_relu_kernel(src, dst_ptr, k_elements, slope, item_ct1);
                });
        }, negative_slope);
}

static inline void ggml_sycl_op_sqr(ggml_backend_sycl_context & ctx, ggml_tensor * dst) {
    ggml_sycl_detail::dispatch_ggml_sycl_op_unary(ctx, dst,
        [](const auto* src, auto* dst_ptr, int k_elements, queue_ptr stream) {
            const int num_blocks = ceil_div(k_elements, SYCL_SQR_BLOCK_SIZE);
            stream->parallel_for(
                sycl::nd_range<1>(sycl::range<1>(num_blocks) * sycl::range<1>(SYCL_SQR_BLOCK_SIZE),
                                  sycl::range<1>(SYCL_SQR_BLOCK_SIZE)),
                [=](sycl::nd_item<1> item_ct1) {
                    unary_op_sqr_kernel(src, dst_ptr, k_elements, item_ct1);
                });
        });
}

static inline void ggml_sycl_op_upscale(ggml_backend_sycl_context & ctx, ggml_tensor * dst) {
    ggml_sycl_detail::dispatch_ggml_sycl_op_upscale(ctx, dst,
        [](const auto* src, auto* dst_ptr, int nb00, int nb01, int nb02, int nb03,
           int ne10, int ne11, int ne12, int ne13, float sf0, float sf1, float sf2, float sf3,
           queue_ptr stream) {
            ggml_sycl_detail::upscale_sycl(src, dst_ptr, nb00, nb01, nb02, nb03, ne10, ne11, ne12, ne13, sf0, sf1, sf2, sf3, stream);
        });
}

static inline void ggml_sycl_op_pad(ggml_backend_sycl_context & ctx, ggml_tensor * dst) {
    ggml_sycl_detail::dispatch_ggml_sycl_op_pad(ctx, dst,
        [](const auto* src, auto* dst_ptr, int ne00, int ne01, int ne02, int ne0, int ne1, int ne2,
           queue_ptr stream) {
            ggml_sycl_detail::pad_sycl(src, dst_ptr, ne00, ne01, ne02, ne0, ne1, ne2, stream);
        });
}

static inline void ggml_sycl_op_clamp(ggml_backend_sycl_context & ctx, ggml_tensor * dst) {
    float min_val;
    float max_val;
    memcpy(&min_val, dst->op_params, sizeof(float));
    memcpy(&max_val, (float *) dst->op_params + 1, sizeof(float));
    ggml_sycl_detail::dispatch_ggml_sycl_op_unary(ctx, dst,
        [](const auto* src, auto* dst_ptr, int k_elements, queue_ptr stream, float min_arg, float max_arg) {
            const int num_blocks = ceil_div(k_elements, SYCL_CLAMP_BLOCK_SIZE);
<<<<<<< HEAD
            sycl_parallel_for(main_stream,
=======
            stream->parallel_for(
>>>>>>> cd08fc3e
                sycl::nd_range<1>(sycl::range<1>(num_blocks) * sycl::range<1>(SYCL_CLAMP_BLOCK_SIZE),
                                  sycl::range<1>(SYCL_CLAMP_BLOCK_SIZE)),
                [=](sycl::nd_item<1> item_ct1) {
                    clamp(src, dst_ptr, min_arg, max_arg, k_elements, item_ct1);
                });
        }, min_val, max_val);
}

static inline void ggml_sycl_op_acc(ggml_backend_sycl_context & ctx, ggml_tensor *dst) {
    GGML_ASSERT(dst->src[0]->type == GGML_TYPE_F32);
    GGML_ASSERT(dst->src[1]->type == GGML_TYPE_F32);
    GGML_ASSERT( dst->type == GGML_TYPE_F32);
    GGML_ASSERT(dst->ne[3] == 1); // just 3D tensors supported
    dpct::queue_ptr main_stream = ctx.stream();
    SYCL_CHECK(ggml_sycl_set_device(ctx.device));
    const float * src0_dd = static_cast<const float *>(dst->src[0]->data);
    const float * src1_dd = static_cast<const float*>(dst->src[1]->data);
    float *       dst_dd  = static_cast<float *>(dst->data);

    int nb1 = dst->op_params[0] / 4; // 4 bytes of float32
    int nb2 = dst->op_params[1] / 4; // 4 bytes of float32
    // int nb3 = dst->op_params[2] / 4; // 4 bytes of float32 - unused
    int offset = dst->op_params[3] / 4; // offset in bytes

    ggml_sycl_detail::acc_f32_sycl(src0_dd, src1_dd, dst_dd, (int)ggml_nelements(dst), (int)dst->src[1]->ne[0], (int)dst->src[1]->ne[1], (int)dst->src[1]->ne[2], nb1, nb2, offset, main_stream);
}

static inline void ggml_sycl_op_geglu(ggml_backend_sycl_context & ctx, ggml_tensor * dst) {
    ggml_sycl_detail::dispatch_ggml_sycl_op_fused_glu(ctx, dst,
        [](const auto* x_ptr, const auto* g_ptr, auto* dst_ptr, uint64_t k, uint64_t n, uint64_t o0, uint64_t o1, queue_ptr main_stream) {
            const uint32_t num_blocks = ceil_div(k, SYCL_GELU_BLOCK_SIZE);
            main_stream->parallel_for(
                    sycl::nd_range<1>((num_blocks * sycl::range<1>(SYCL_GELU_BLOCK_SIZE)), sycl::range<1>(SYCL_GELU_BLOCK_SIZE)), [=](sycl::nd_item<1> item_ct1) {
                gated_op_fused_geglu(x_ptr, g_ptr, dst_ptr, k, n, o0, o1, item_ct1);
            });
        });
}

static inline void ggml_sycl_op_reglu(ggml_backend_sycl_context & ctx, ggml_tensor * dst) {
    ggml_sycl_detail::dispatch_ggml_sycl_op_fused_glu(ctx, dst,
        [](const auto* x_ptr, const auto* g_ptr, auto* dst_ptr, uint64_t k, uint64_t n, uint64_t o0, uint64_t o1, queue_ptr main_stream) {
            const uint32_t num_blocks = ceil_div((uint32_t)k, SYCL_RELU_BLOCK_SIZE); // Using RELU block size for reglu
            main_stream->parallel_for(
                    sycl::nd_range<1>((num_blocks * sycl::range<1>(SYCL_RELU_BLOCK_SIZE)), sycl::range<1>(SYCL_RELU_BLOCK_SIZE)), [=](sycl::nd_item<1> item_ct1) {
                gated_op_fused_reglu(x_ptr, g_ptr, dst_ptr, k, n, o0, o1, item_ct1);
            });
        });
}

static inline void ggml_sycl_op_swiglu(ggml_backend_sycl_context & ctx, ggml_tensor * dst) {
    ggml_sycl_detail::dispatch_ggml_sycl_op_fused_glu(ctx, dst,
        [](const auto* x_ptr, const auto* g_ptr, auto* dst_ptr, uint64_t k, uint64_t n, uint64_t o0, uint64_t o1, queue_ptr main_stream) {
            const uint32_t num_blocks = ceil_div((uint32_t)k, SYCL_SILU_BLOCK_SIZE); // Using SILU block size for swiglu
            main_stream->parallel_for(
                    sycl::nd_range<1>((num_blocks * sycl::range<1>(SYCL_SILU_BLOCK_SIZE)), sycl::range<1>(SYCL_SILU_BLOCK_SIZE)), [=](sycl::nd_item<1> item_ct1) {
                gated_op_fused_swiglu(x_ptr, g_ptr, dst_ptr, k, n, o0, o1, item_ct1);
            });
        });
}

static inline void ggml_sycl_op_geglu_erf(ggml_backend_sycl_context & ctx, ggml_tensor * dst) {
    ggml_sycl_detail::dispatch_ggml_sycl_op_fused_glu(ctx, dst,
        [](const auto* x_ptr, const auto* g_ptr, auto* dst_ptr, uint64_t k, uint64_t n, uint64_t o0, uint64_t o1, queue_ptr main_stream) {
            const uint32_t num_blocks = ceil_div(k, SYCL_GELU_BLOCK_SIZE);
            main_stream->parallel_for(
                    sycl::nd_range<1>((num_blocks * sycl::range<1>(SYCL_GELU_BLOCK_SIZE)), sycl::range<1>(SYCL_GELU_BLOCK_SIZE)), [=](sycl::nd_item<1> item_ct1) {
                gated_op_fused_geglu_erf(x_ptr, g_ptr, dst_ptr, k, n, o0, o1, item_ct1);
            });
        });
}

static inline void ggml_sycl_op_geglu_quick(ggml_backend_sycl_context & ctx, ggml_tensor * dst) {
    ggml_sycl_detail::dispatch_ggml_sycl_op_fused_glu(ctx, dst,
        [](const auto* x_ptr, const auto* g_ptr, auto* dst_ptr, uint64_t k, uint64_t n, uint64_t o0, uint64_t o1, queue_ptr main_stream) {
            const uint32_t num_blocks = ceil_div(k, SYCL_GELU_BLOCK_SIZE);
            main_stream->parallel_for(
                    sycl::nd_range<1>((num_blocks * sycl::range<1>(SYCL_GELU_BLOCK_SIZE)), sycl::range<1>(SYCL_GELU_BLOCK_SIZE)), [=](sycl::nd_item<1> item_ct1) {
                gated_op_fused_geglu_quick(x_ptr, g_ptr, dst_ptr, k, n, o0, o1, item_ct1);
            });
        });
}


void ggml_sycl_sqrt(ggml_backend_sycl_context & ctx, ggml_tensor * dst) {
    scope_op_debug_print scope_dbg_print(__func__, dst, /*num_src=*/1);
    ggml_sycl_op_sqrt(ctx, dst);
}

void ggml_sycl_sin(ggml_backend_sycl_context & ctx, ggml_tensor * dst) {
    scope_op_debug_print scope_dbg_print(__func__, dst, /*num_src=*/1);
    ggml_sycl_op_sin(ctx, dst);
}

void ggml_sycl_cos(ggml_backend_sycl_context & ctx, ggml_tensor * dst) {
    scope_op_debug_print scope_dbg_print(__func__, dst, /*num_src=*/1);
    ggml_sycl_op_cos(ctx, dst);
}

void ggml_sycl_acc(ggml_backend_sycl_context & ctx, ggml_tensor * dst) {
    scope_op_debug_print scope_dbg_print(__func__, dst, /*num_src=*/2);
    ggml_sycl_op_acc(ctx, dst);
}

void ggml_sycl_gelu(ggml_backend_sycl_context & ctx, ggml_tensor * dst) {
    scope_op_debug_print scope_dbg_print(__func__, dst, /*num_src=*/1);
    ggml_sycl_op_gelu(ctx, dst);
}

void ggml_sycl_silu(ggml_backend_sycl_context & ctx, ggml_tensor * dst) {
    scope_op_debug_print scope_dbg_print(__func__, dst, /*num_src=*/1);
    ggml_sycl_op_silu(ctx, dst);
}

void ggml_sycl_gelu_quick(ggml_backend_sycl_context & ctx, ggml_tensor * dst) {
    scope_op_debug_print scope_dbg_print(__func__, dst, /*num_src=*/1);
    ggml_sycl_op_gelu_quick(ctx, dst);
}

void ggml_sycl_gelu_erf(ggml_backend_sycl_context & ctx, ggml_tensor * dst) {
    scope_op_debug_print scope_dbg_print(__func__, dst, /*num_src=*/1);
    ggml_sycl_op_gelu_erf(ctx, dst);
}

void ggml_sycl_tanh(ggml_backend_sycl_context & ctx, ggml_tensor * dst) {
    scope_op_debug_print scope_dbg_print(__func__, dst, /*num_src=*/1);
    ggml_sycl_op_tanh(ctx, dst);
}

void ggml_sycl_relu(ggml_backend_sycl_context & ctx, ggml_tensor * dst) {
    scope_op_debug_print scope_dbg_print(__func__, dst, /*num_src=*/1);
    ggml_sycl_op_relu(ctx, dst);
}

void ggml_sycl_sigmoid(ggml_backend_sycl_context & ctx, ggml_tensor * dst) {
    scope_op_debug_print scope_dbg_print(__func__, dst, /*num_src=*/1);
    ggml_sycl_op_sigmoid(ctx, dst);
}

void ggml_sycl_hardsigmoid(ggml_backend_sycl_context & ctx, ggml_tensor * dst) {
    scope_op_debug_print scope_dbg_print(__func__, dst, /*num_src=*/1);
    ggml_sycl_op_hardsigmoid(ctx, dst);
}

void ggml_sycl_hardswish(ggml_backend_sycl_context & ctx, ggml_tensor * dst) {
    scope_op_debug_print scope_dbg_print(__func__, dst, /*num_src=*/1);
    ggml_sycl_op_hardswish(ctx, dst);
}

void ggml_sycl_exp(ggml_backend_sycl_context & ctx, ggml_tensor * dst) {
    scope_op_debug_print scope_dbg_print(__func__, dst, /*num_src=*/1);
    ggml_sycl_op_exp(ctx, dst);
}

void ggml_sycl_log(ggml_backend_sycl_context & ctx, ggml_tensor * dst) {
    scope_op_debug_print scope_dbg_print(__func__, dst, /*num_src=*/1);
    ggml_sycl_op_log(ctx, dst);
}

void ggml_sycl_neg(ggml_backend_sycl_context & ctx, ggml_tensor * dst) {
    scope_op_debug_print scope_dbg_print(__func__, dst, /*num_src=*/1);
    ggml_sycl_op_neg(ctx, dst);
}

void ggml_sycl_step(ggml_backend_sycl_context & ctx, ggml_tensor * dst) {
    scope_op_debug_print scope_dbg_print(__func__, dst, /*num_src=*/1);
    ggml_sycl_op_step(ctx, dst);
}

void ggml_sycl_leaky_relu(ggml_backend_sycl_context & ctx, ggml_tensor * dst) {
    scope_op_debug_print scope_dbg_print(__func__, dst, /*num_src=*/1);
    ggml_sycl_op_leaky_relu(ctx, dst);
}

void ggml_sycl_sqr(ggml_backend_sycl_context & ctx, ggml_tensor * dst) {
    scope_op_debug_print scope_dbg_print(__func__, dst, /*num_src=*/1);
    ggml_sycl_op_sqr(ctx, dst);
}

void ggml_sycl_upscale(ggml_backend_sycl_context & ctx, ggml_tensor * dst) {
    scope_op_debug_print scope_dbg_print(__func__, dst, /*num_src=*/1);
    ggml_sycl_op_upscale(ctx, dst);
}

void ggml_sycl_pad(ggml_backend_sycl_context & ctx, ggml_tensor * dst) {
    scope_op_debug_print scope_dbg_print(__func__, dst, /*num_src=*/1);
    ggml_sycl_op_pad(ctx, dst);
}

void ggml_sycl_clamp(ggml_backend_sycl_context & ctx, ggml_tensor * dst) {
    scope_op_debug_print scope_dbg_print(__func__, dst, /*num_src=*/1);
    ggml_sycl_op_clamp(ctx, dst);
}

void ggml_sycl_sgn(ggml_backend_sycl_context & ctx, ggml_tensor * dst) {
    scope_op_debug_print scope_dbg_print(__func__, dst, /*num_src=*/1);
    ggml_sycl_op_sgn(ctx, dst);
}

void ggml_sycl_abs(ggml_backend_sycl_context & ctx, ggml_tensor * dst) {
    scope_op_debug_print scope_dbg_print(__func__, dst, /*num_src=*/1);
    ggml_sycl_op_abs(ctx, dst);
}

void ggml_sycl_trunc(ggml_backend_sycl_context & ctx, ggml_tensor * dst) {
    scope_op_debug_print scope_dbg_print(__func__, dst, /*num_src=*/1);
    ggml_sycl_op_trunc(ctx, dst);
}

void ggml_sycl_elu(ggml_backend_sycl_context & ctx, ggml_tensor * dst) {
    scope_op_debug_print scope_dbg_print(__func__, dst, /*num_src=*/1);
    ggml_sycl_op_elu(ctx, dst);
}

void ggml_sycl_geglu(ggml_backend_sycl_context & ctx, ggml_tensor * dst) {
    scope_op_debug_print scope_dbg_print(__func__, dst, /*num_src=*/1);
    ggml_sycl_op_geglu(ctx, dst);
}

void ggml_sycl_reglu(ggml_backend_sycl_context & ctx, ggml_tensor * dst) {
    scope_op_debug_print scope_dbg_print(__func__, dst, /*num_src=*/1);
    ggml_sycl_op_reglu(ctx, dst);
}

void ggml_sycl_swiglu(ggml_backend_sycl_context & ctx, ggml_tensor * dst) {
    scope_op_debug_print scope_dbg_print(__func__, dst, /*num_src=*/1);
    ggml_sycl_op_swiglu(ctx, dst);
}

void ggml_sycl_geglu_erf(ggml_backend_sycl_context & ctx, ggml_tensor * dst) {
    scope_op_debug_print scope_dbg_print(__func__, dst, /*num_src=*/1);
    ggml_sycl_op_geglu_erf(ctx, dst);
}

void ggml_sycl_geglu_quick(ggml_backend_sycl_context & ctx, ggml_tensor * dst) {
    scope_op_debug_print scope_dbg_print(__func__, dst, /*num_src=*/1);
    ggml_sycl_op_geglu_quick(ctx, dst);
}<|MERGE_RESOLUTION|>--- conflicted
+++ resolved
@@ -437,13 +437,8 @@
     int dst_size = ne10 * ne11 * ne12 * ne13;
     int num_blocks = ceil_div(dst_size, SYCL_UPSCALE_BLOCK_SIZE);
     sycl::range<1> gridDim(num_blocks * SYCL_UPSCALE_BLOCK_SIZE);
-<<<<<<< HEAD
-    sycl_parallel_for(stream,
-         sycl::nd_range<1>(gridDim, sycl::range<1>(SYCL_UPSCALE_BLOCK_SIZE)), [=](sycl::nd_item<1> item_ct1) {
-=======
     stream->parallel_for(
         sycl::nd_range<1>(gridDim, sycl::range<1>(SYCL_UPSCALE_BLOCK_SIZE)), [=](sycl::nd_item<1> item_ct1) {
->>>>>>> cd08fc3e
             upscale(x, dst, nb00, nb01, nb02, nb03, ne10, ne11, ne12, ne13, sf0, sf1, sf2, sf3, item_ct1);
         });
 }
@@ -965,11 +960,7 @@
     ggml_sycl_detail::dispatch_ggml_sycl_op_unary(ctx, dst,
         [](const auto* src, auto* dst_ptr, int k_elements, queue_ptr stream, float min_arg, float max_arg) {
             const int num_blocks = ceil_div(k_elements, SYCL_CLAMP_BLOCK_SIZE);
-<<<<<<< HEAD
-            sycl_parallel_for(main_stream,
-=======
-            stream->parallel_for(
->>>>>>> cd08fc3e
+            stream->parallel_for(
                 sycl::nd_range<1>(sycl::range<1>(num_blocks) * sycl::range<1>(SYCL_CLAMP_BLOCK_SIZE),
                                   sycl::range<1>(SYCL_CLAMP_BLOCK_SIZE)),
                 [=](sycl::nd_item<1> item_ct1) {
