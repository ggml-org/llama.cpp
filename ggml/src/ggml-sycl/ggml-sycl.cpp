//
// MIT license
// Copyright (C) 2024 Intel Corporation
// SPDX-License-Identifier: MIT
//

//
// Part of the LLVM Project, under the Apache License v2.0 with LLVM Exceptions.
// See https://llvm.org/LICENSE.txt for license information.
// SPDX-License-Identifier: Apache-2.0 WITH LLVM-exception
//

#include <algorithm>
#include <assert.h>
#include <atomic>
#include <cinttypes>
#include <cstddef>
#include <cstdint>
#include <cstdlib>
#include <float.h>
#include <limits>
#include <stdint.h>
#include <stdio.h>
#include <vector>
#include <cmath>
#include <iostream>
#include <fstream>
#include <stdio.h>
#include <stdlib.h>
#include <regex>

#include <sycl/sycl.hpp>
#include <sycl/half_type.hpp>

#include "ggml-sycl.h"
#include "ggml-impl.h"
#include "ggml-backend-impl.h"

#include "ggml-sycl/backend.hpp"
#include "ggml-sycl/presets.hpp"
#include "ggml-sycl/gemm.hpp"
#include "ggml-sycl/sycl_hw.hpp"
#include "ggml-sycl/getrows.hpp"

static bool g_sycl_loaded = false;
int g_ggml_sycl_debug = 0;

static ggml_sycl_device_info ggml_sycl_init() {
    ggml_sycl_device_info info = {};

    info.device_count = dpct::dev_mgr::instance().device_count();
    if (info.device_count == 0) {
        GGML_LOG_ERROR("%s: failed to initialize: %s\n", GGML_SYCL_NAME, __func__);
        return info;
    }

    GGML_ASSERT(info.device_count <= GGML_SYCL_MAX_DEVICES);

    int64_t total_vram = 0;
/* This is a bit misleading;  reserved for later */
// #if defined(SYCL_USE_XMX)
//     GGML_LOG_INFO("%s: SYCL_USE_XMX: yes\n", __func__);
// #else
//     GGML_LOG_INFO("%s: SYCL_USE_XMX: no\n", __func__);
// #endif
    for (int i = 0; i < info.device_count; ++i) {
        info.devices[i].vmm = 0;
        dpct::device_info prop;
        sycl::device device = dpct::dev_mgr::instance().get_device(i);

        SYCL_CHECK(CHECK_TRY_ERROR(dpct::get_device_info(
            prop, device)));

        info.default_tensor_split[i] = total_vram;
        total_vram += prop.get_global_mem_size();

        info.devices[i].cc =
            100 * prop.get_major_version() + 10 * prop.get_minor_version();
        info.devices[i].hw_info = get_device_hw_info(&device);
        info.devices[i].opt_feature = check_gpu_optimize_feature(info.devices[i].hw_info.arch);

        info.max_work_group_sizes[i] = prop.get_max_work_group_size();
    }

    for (int id = 0; id < info.device_count; ++id) {
        info.default_tensor_split[id] /= total_vram;
    }
    return info;
}

const ggml_sycl_device_info & ggml_sycl_info() {
    static ggml_sycl_device_info info = ggml_sycl_init();
    return info;
}

void print_device_detail(int id, sycl::device &device, std::string device_type) {

    dpct::device_info prop;
    SYCL_CHECK(CHECK_TRY_ERROR(
        dpct::get_device_info(prop, device)));

    std::string version;
    version += std::to_string(prop.get_major_version());
    version += ".";
    version += std::to_string(prop.get_minor_version());

    device_type = std::regex_replace(device_type, std::regex("ext_oneapi_"), "");
    std::string name = std::string(prop.get_name());
    name = std::regex_replace(name, std::regex("\\(R\\)"), "");
    name = std::regex_replace(name, std::regex("\\(TM\\)"), "");

    auto global_mem_size = prop.get_global_mem_size()/1000000;
    GGML_LOG_INFO("|%2d|%19s|%39s|%7s|%7d|%8d|%5d|%6luM|%21s|\n", id, device_type.c_str(),
            name.c_str(), version.c_str(), prop.get_max_compute_units(),
            prop.get_max_work_group_size(), prop.get_max_sub_group_size(),
            global_mem_size, device.get_info<sycl::info::device::driver_version>().c_str());
}

void print_device_opt_feature(int device_count) {
    GGML_LOG_INFO("SYCL Optimization Feature:\n");
    GGML_LOG_INFO(
        "|ID|        Device Type|Reorder|\n");
    GGML_LOG_INFO(
        "|--|-------------------|-------|\n");
    std::map<std::string, size_t> DeviceNums;
    for (int id = 0; id < device_count; ++id) {
      sycl::device device = dpct::dev_mgr::instance().get_device(id);
      std::string backend_type = get_device_backend_and_type(device);
      int type_id = DeviceNums[backend_type]++;
      std::stringstream device_type;
      device_type << "[" << backend_type << ":" << std::to_string(type_id)
                  << "]";
      std::string device_type_s = device_type.str();
      device_type_s = std::regex_replace(device_type_s, std::regex("ext_oneapi_"), "");
      GGML_LOG_INFO("|%2d|%19s|%7s|\n", id, device_type_s.c_str(),
        ggml_sycl_info().devices[id].opt_feature.reorder ? "Y": "N");
    }

}
void ggml_backend_sycl_print_sycl_devices() {
    GGML_SYCL_DEBUG("[SYCL] call ggml_backend_sycl_print_sycl_devices\n");
    int device_count = dpct::dev_mgr::instance().device_count();
    std::map<std::string, size_t> DeviceNums;
    GGML_LOG_INFO("Found %d SYCL devices:\n", device_count);

    GGML_LOG_INFO(
        "|  |                   |                                       |      "
        " |Max    |        |Max  |Global |                     |\n");
    GGML_LOG_INFO(
        "|  |                   |                                       |      "
        " |compute|Max work|sub  |mem    |                     |\n");
    GGML_LOG_INFO(
        "|ID|        Device Type|                                   "
        "Name|Version|units  |group   |group|size   |       Driver version|\n");
    GGML_LOG_INFO(
        "|--|-------------------|---------------------------------------|------"
        "-|-------|--------|-----|-------|---------------------|\n");

    for (int id = 0; id < device_count; ++id) {
      sycl::device device = dpct::dev_mgr::instance().get_device(id);
      std::string backend_type = get_device_backend_and_type(device);
      int type_id = DeviceNums[backend_type]++;
      std::stringstream device_type;
      device_type << "[" << backend_type << ":" << std::to_string(type_id)
                  << "]";
      print_device_detail(id, device, device_type.str());
    }

    print_device_opt_feature(device_count);
}

static inline int get_sycl_env(const char *env_name, int default_val) {
    char *user_device_string = getenv(env_name);
    int user_number = default_val;

    unsigned n;
    if (user_device_string != NULL &&
        sscanf(user_device_string, " %u", &n) == 1) {
        user_number = (int)n;
    } else {
        user_number = default_val;
    }
    return user_number;
}

static void ggml_check_sycl() try {
    static bool initialized = false;

    if (!initialized) {
        g_ggml_sycl_debug = get_sycl_env("GGML_SYCL_DEBUG", 0);
<<<<<<< HEAD
        g_ggml_sycl_disable_optimize= get_sycl_env("GGML_SYCL_DISABLE_OPT", 0);
        GGML_LOG_INFO("Running with Environment Variables:\n");
        GGML_LOG_INFO("  GGML_SYCL_DEBUG: %d\n", g_ggml_sycl_debug);
        GGML_LOG_INFO("  GGML_SYCL_DISABLE_OPT: %d\n", g_ggml_sycl_disable_optimize);
        GGML_LOG_INFO("Build with Macros:\n");
=======
        GGML_SYCL_DEBUG("[SYCL] call ggml_check_sycl\n");
        GGML_LOG_INFO("GGML_SYCL_DEBUG: %d\n", g_ggml_sycl_debug);
>>>>>>> 651adf4b
#if defined(GGML_SYCL_FORCE_MMQ)
        GGML_LOG_INFO("  GGML_SYCL_FORCE_MMQ: yes\n");
#else
        GGML_LOG_INFO("  GGML_SYCL_FORCE_MMQ: no\n");
#endif
#if defined(GGML_SYCL_F16)
        GGML_LOG_INFO("  GGML_SYCL_F16: yes\n");
#else
        GGML_LOG_INFO("  GGML_SYCL_F16: no\n");
#endif

/* NOT REMOVE, keep it for next optimize for XMX.
#if defined(SYCL_USE_XMX)
        fprintf(stderr, "%s: SYCL_USE_XMX: yes\n", __func__);
#else
        fprintf(stderr, "%s: SYCL_USE_XMX: no\n", __func__);
#endif
*/

        if (CHECK_TRY_ERROR(g_all_sycl_device_count =
                            dpct::dev_mgr::instance().device_count()) != 0) {
            initialized = true;
            g_sycl_loaded = false;
            return;
        }
        GGML_ASSERT(g_all_sycl_device_count <= GGML_SYCL_MAX_DEVICES);

        initialized = true;
        g_sycl_loaded = true;
        ggml_backend_sycl_print_sycl_devices();
    }
}
catch (sycl::exception const &exc) {
  std::cerr << exc.what() << "Exception caught at file:" << __FILE__
            << ", line:" << __LINE__ << std::endl;
  std::exit(1);
}

/*
device_index: device index from 0 to n (continue numbers).
    It is used for device select/set in SYCL backend internal data structure.
*/
inline void check_allow_gpu_index(const int device_index) {
  if (device_index >= ggml_sycl_info().device_count) {
    char error_buf[256];
    snprintf(
        error_buf,
        sizeof(error_buf),
        "%s error: device_index:%d is out of range: [0-%d]",
        __func__,
        device_index,
        ggml_sycl_info().device_count - 1);
    GGML_LOG_ERROR("%s\n", error_buf);
    assert(false);
  }
}

GGML_API void ggml_backend_sycl_get_gpu_list(int *id_list, int max_len) try {
    GGML_SYCL_DEBUG("[SYCL] call ggml_backend_sycl_get_gpu_list\n");
    for(int i=0;i<max_len;i++) id_list[i] = -1;

    for (int i=0;i< ggml_sycl_info().device_count;i++){
        if (i>=max_len) break;
        id_list[i] = i;
    }
    return;
}
catch (sycl::exception const &exc) {
  std::cerr << exc.what() << "Exception caught at file:" << __FILE__
            << ", line:" << __LINE__ << std::endl;
  std::exit(1);
}

// sycl buffer

struct ggml_backend_sycl_buffer_context {
    int device;
    void * dev_ptr = nullptr;
    queue_ptr stream;
    std::string name;
    optimize_feature opt_feature;
    std::vector<ggml_tensor_extra_gpu *> tensor_extras;

    ggml_backend_sycl_buffer_context(int device, void * dev_ptr, queue_ptr stream) :
        device(device), dev_ptr(dev_ptr), stream(stream) {
            check_allow_gpu_index(device);
            name = (GGML_SYCL_NAME + std::to_string(device));
            opt_feature = ggml_sycl_info().devices[device].opt_feature;
        }

    ~ggml_backend_sycl_buffer_context() {
        if (dev_ptr != nullptr) {
            ggml_sycl_set_device(device);
            SYCL_CHECK(CHECK_TRY_ERROR(sycl::free(dev_ptr, *stream)));
        }

        //release extra used by tensors
        for (ggml_tensor_extra_gpu * extra : tensor_extras) {
            release_extra_gpu(extra);
        }

    }
};

static const char * ggml_backend_sycl_buffer_type_get_name(ggml_backend_buffer_type_t buft);

static bool ggml_backend_buffer_is_sycl(ggml_backend_buffer_t buffer) {
    return buffer->buft->iface.get_name == ggml_backend_sycl_buffer_type_get_name;
}

static void
ggml_backend_sycl_buffer_free_buffer(ggml_backend_buffer_t buffer) try {
    ggml_backend_sycl_buffer_context * ctx = ( ggml_backend_sycl_buffer_context *)buffer->context;
    ggml_sycl_set_device(ctx->device);

    delete ctx;
}
catch (sycl::exception const &exc) {
  std::cerr << exc.what() << "Exception caught at file:" << __FILE__
            << ", line:" << __LINE__ << std::endl;
  std::exit(1);
}

static void * ggml_backend_sycl_buffer_get_base(ggml_backend_buffer_t buffer) {
    ggml_backend_sycl_buffer_context * ctx = ( ggml_backend_sycl_buffer_context *)buffer->context;
    return ctx->dev_ptr;
}

static void
ggml_backend_sycl_buffer_init_tensor(ggml_backend_buffer_t buffer,
                                     ggml_tensor *tensor) try {
    ggml_backend_sycl_buffer_context * ctx = (ggml_backend_sycl_buffer_context *)buffer->context;

    if (tensor->view_src != NULL) {
        assert(tensor->view_src->buffer->buft == buffer->buft);
        return;
    }

    ggml_tensor_extra_gpu * extra = new ggml_tensor_extra_gpu{};
    tensor->extra = extra;
    ctx->tensor_extras.push_back(extra); //used to release it when destroy ctx.

    if (ggml_is_quantized(tensor->type)) {
        // initialize padding to 0 to avoid possible NaN values
        size_t original_size = ggml_nbytes(tensor);
        size_t padded_size = ggml_backend_buft_get_alloc_size(buffer->buft, tensor);

        if (padded_size > original_size && tensor->view_src == nullptr) {
            SYCL_CHECK(CHECK_TRY_ERROR(ctx->stream->memset(
                (char *)tensor->data + original_size, 0,
                padded_size - original_size).wait()));
        }
    }
}
catch (sycl::exception const &exc) {
  std::cerr << exc.what() << "Exception caught at file:" << __FILE__
            << ", line:" << __LINE__ << std::endl;
  std::exit(1);
}

static void ggml_backend_sycl_buffer_set_tensor(ggml_backend_buffer_t buffer,
                                                ggml_tensor *tensor,
                                                const void *data, size_t offset,
                                                size_t size) try {

    ggml_backend_sycl_buffer_context * ctx = ( ggml_backend_sycl_buffer_context *)buffer->context;
    ggml_sycl_set_device(ctx->device);
    auto stream = &(dpct::dev_mgr::instance().get_device(ctx->device).default_queue());
    SYCL_CHECK(
        CHECK_TRY_ERROR(dpct::dev_mgr::instance().get_device(ctx->device).queues_wait_and_throw()));
    char* host_buf = (char*)malloc(size);
    memcpy(host_buf, data, size);
    SYCL_CHECK(
        CHECK_TRY_ERROR((*stream).memcpy((char *)tensor->data + offset, host_buf, size)
                             .wait()));
    free(host_buf);
}
catch (sycl::exception const &exc) {
  std::cerr << exc.what() << "Exception caught at file:" << __FILE__
            << ", line:" << __LINE__ << std::endl;
  std::exit(1);
}

static void ggml_backend_sycl_buffer_get_tensor(ggml_backend_buffer_t buffer,
                                                const ggml_tensor *tensor,
                                                void *data, size_t offset,
                                                size_t size) try {

    ggml_backend_sycl_buffer_context * ctx = ( ggml_backend_sycl_buffer_context *)buffer->context;

    ggml_sycl_set_device(ctx->device);
    auto stream = dpct::dev_mgr::instance().get_device(ctx->device).default_queue();

    SYCL_CHECK(CHECK_TRY_ERROR(
        stream.memcpy(data, (const char *)tensor->data + offset, size)
            .wait()));
}
catch (sycl::exception const &exc) {
  std::cerr << exc.what() << "Exception caught at file:" << __FILE__
            << ", line:" << __LINE__ << std::endl;
  std::exit(1);
}

void dev2dev_memcpy(sycl::queue &q_dst, sycl::queue &q_src, void *ptr_dst,
                    const void *ptr_src, size_t size) {
    char *host_buf = (char *)malloc(size);
    q_src.memcpy(host_buf, (const char *)ptr_src, size).wait();
    q_dst.memcpy((char *)ptr_dst, host_buf, size).wait();
    free(host_buf);
}

static bool
ggml_backend_sycl_buffer_cpy_tensor(ggml_backend_buffer_t buffer,
                                    const ggml_tensor *src,
                                    ggml_tensor *dst) try {
    if (ggml_backend_buffer_is_sycl(src->buffer)) {
        ggml_backend_sycl_buffer_context * src_ctx = (ggml_backend_sycl_buffer_context *)src->buffer->context;
        ggml_backend_sycl_buffer_context * dst_ctx = (ggml_backend_sycl_buffer_context *)dst->buffer->context;

        ggml_sycl_set_device(src_ctx->device);
        /*
        DPCT1009:198: SYCL uses exceptions to report errors and does not use the
        error codes. The original code was commented out and a warning string
        was inserted. You need to rewrite this code.
        */
        SYCL_CHECK(CHECK_TRY_ERROR(
            dpct::dev_mgr::instance().get_device(src_ctx->device).queues_wait_and_throw()));
        ggml_sycl_set_device(dst_ctx->device);
        /*
        DPCT1009:199: SYCL uses exceptions to report errors and does not use the
        error codes. The original code was commented out and a warning string
        was inserted. You need to rewrite this code.
        */
        SYCL_CHECK(CHECK_TRY_ERROR(
            dpct::dev_mgr::instance().get_device(dst_ctx->device).queues_wait_and_throw()));
        /*
        DPCT1009:200: SYCL uses exceptions to report errors and does not use the
        error codes. The original code was commented out and a warning string
        was inserted. You need to rewrite this code.
        */

        queue_ptr stream_dst = dst_ctx->stream;
        queue_ptr stream_src = src_ctx->stream;
        size_t size = ggml_nbytes(src);

        //todo. it's dirty solutino to walkaroud known issue:device2device cross GPUs.
        dev2dev_memcpy(*stream_dst, *stream_src, dst->data, src->data, size);

//todo, it's known issue：error in device2device cross GPUs. reused when the issue is fixed. DON"T remove
#if 0
        SYCL_CHECK(CHECK_TRY_ERROR((*stream).memcpy(
            (char *)dst->data, (const char *)src->data, size).wait()));

        /*
        DPCT1009:201: SYCL uses exceptions to report errors and does not use the
        error codes. The original code was commented out and a warning string
        was inserted. You need to rewrite this code.
        */
        SYCL_CHECK(CHECK_TRY_ERROR(
            dpct::dev_mgr::instance().get_device(dst_ctx->device).queues_wait_and_throw()));
#endif
        return true;
    }
    return false;
    GGML_UNUSED(buffer);
} catch (const sycl::exception & exc) {
    std::cerr << exc.what() << "Exception caught at file:" << __FILE__ << ", line:" << __LINE__ << std::endl;
    std::exit(1);
}

static void ggml_backend_sycl_buffer_clear(ggml_backend_buffer_t buffer,
                                           uint8_t value) try {
     ggml_backend_sycl_buffer_context * ctx = ( ggml_backend_sycl_buffer_context *)buffer->context;

    ggml_sycl_set_device(ctx->device);
    queue_ptr stream = ctx->stream;
    SYCL_CHECK(
        CHECK_TRY_ERROR(dpct::get_current_device().queues_wait_and_throw()));

    SYCL_CHECK(CHECK_TRY_ERROR((*stream)
                                    .memset(ctx->dev_ptr, value, buffer->size)
                                    .wait()));
}
catch (sycl::exception const &exc) {
  std::cerr << exc.what() << "Exception caught at file:" << __FILE__
            << ", line:" << __LINE__ << std::endl;
  std::exit(1);
}

static const ggml_backend_buffer_i ggml_backend_sycl_buffer_interface = {
    /* .free_buffer     = */ ggml_backend_sycl_buffer_free_buffer,
    /* .get_base        = */ ggml_backend_sycl_buffer_get_base,
    /* .init_tensor     = */ ggml_backend_sycl_buffer_init_tensor,
    /* .memset_tensor   = */ NULL,
    /* .set_tensor      = */ ggml_backend_sycl_buffer_set_tensor,
    /* .get_tensor      = */ ggml_backend_sycl_buffer_get_tensor,
    /* .cpy_tensor      = */ ggml_backend_sycl_buffer_cpy_tensor,
    /* .clear           = */ ggml_backend_sycl_buffer_clear,
    /* .reset           = */ NULL,
};

// sycl buffer type
struct ggml_backend_sycl_buffer_type_context {
    int device;
    std::string name;

    // each buffer type has its own stream
    queue_ptr stream = nullptr;
};

static const char * ggml_backend_sycl_buffer_type_get_name(ggml_backend_buffer_type_t buft) {
    ggml_backend_sycl_buffer_type_context * ctx = (ggml_backend_sycl_buffer_type_context *)buft->context;

    return ctx->name.c_str();
}

static ggml_backend_buffer_t
ggml_backend_sycl_buffer_type_alloc_buffer(ggml_backend_buffer_type_t buft,
                                           size_t size) try {
    ggml_backend_sycl_buffer_type_context * buft_ctx = (ggml_backend_sycl_buffer_type_context *)buft->context;
    ggml_sycl_set_device(buft_ctx->device);
    const queue_ptr stream = buft_ctx->stream;
    size = std::max(size, (size_t)1); // syclMalloc returns null for size 0

    void * dev_ptr;
    SYCL_CHECK(CHECK_TRY_ERROR(dev_ptr = (void *)sycl::malloc_device(
                                    size, *stream)));
    if (!dev_ptr) {
      GGML_LOG_ERROR("%s: can't allocate %lu Bytes of memory on device\n", __func__, size);
      return nullptr;
    }
    ggml_backend_sycl_buffer_context * ctx = new  ggml_backend_sycl_buffer_context(buft_ctx->device, dev_ptr, buft_ctx->stream);
    return ggml_backend_buffer_init(buft, ggml_backend_sycl_buffer_interface, ctx, size);
}
catch (sycl::exception const &exc) {
  std::cerr << exc.what() << "Exception caught at file:" << __FILE__
            << ", line:" << __LINE__ << std::endl;
  std::exit(1);
}

static size_t ggml_backend_sycl_buffer_type_get_alignment(ggml_backend_buffer_type_t buft) {
    return 128;
    GGML_UNUSED(buft);
}

static size_t ggml_backend_sycl_buffer_type_get_max_size(ggml_backend_buffer_type_t buft) {
    return dpct::get_current_device().get_max_mem_alloc_size();

    GGML_UNUSED(buft);
}

static size_t ggml_backend_sycl_buffer_type_get_alloc_size(ggml_backend_buffer_type_t buft, const ggml_tensor * tensor) {
    size_t size = ggml_nbytes(tensor);
    int64_t ne0 = tensor->ne[0];

    if (ggml_is_quantized(tensor->type)) {
        if (ne0 % MATRIX_ROW_PADDING != 0) {
            size += ggml_row_size(tensor->type, MATRIX_ROW_PADDING - ne0 % MATRIX_ROW_PADDING);
        }
    }

    return size;

    GGML_UNUSED(buft);
}

static const ggml_backend_buffer_type_i ggml_backend_sycl_buffer_type_interface = {
    /* .get_name         = */ ggml_backend_sycl_buffer_type_get_name,
    /* .alloc_buffer     = */ ggml_backend_sycl_buffer_type_alloc_buffer,
    /* .get_alignment    = */ ggml_backend_sycl_buffer_type_get_alignment,
    /* .get_max_size     = */ ggml_backend_sycl_buffer_type_get_max_size,
    /* .get_alloc_size   = */ ggml_backend_sycl_buffer_type_get_alloc_size,
    /* .is_host          = */ NULL,
};

ggml_backend_buffer_type_t ggml_backend_sycl_buffer_type(int device) {
    static std::mutex mutex;
    std::lock_guard<std::mutex> lock(mutex);

    GGML_SYCL_DEBUG("[SYCL] call ggml_backend_sycl_buffer_type\n");

    auto dev_count = ggml_backend_sycl_get_device_count();

    if (device>=dev_count or device<0) {
        GGML_LOG_ERROR("ggml_backend_sycl_buffer_type error: device_index:%d is out of range [0, %d], miss to call ggml_backend_sycl_set_single_device()\n",
            device, dev_count-1);
        GGML_ASSERT(device<dev_count);
    }
    static struct ggml_backend_buffer_type ggml_backend_sycl_buffer_types[GGML_SYCL_MAX_DEVICES];

    static bool ggml_backend_sycl_buffer_type_initialized = false;

    if (!ggml_backend_sycl_buffer_type_initialized) {
        for (int i = 0; i < dev_count; i++) {
            auto & device_i = dpct::dev_mgr::instance().get_device(i);
            queue_ptr stream = &(device_i.default_queue());
            ggml_backend_sycl_buffer_types[i] = {
                /* .iface    = */ ggml_backend_sycl_buffer_type_interface,
                /* .device   = */ ggml_backend_reg_dev_get(ggml_backend_sycl_reg(), i),
                /* .context  = */ new ggml_backend_sycl_buffer_type_context{i, GGML_SYCL_NAME + std::to_string(i), stream},
            };
        }
        ggml_backend_sycl_buffer_type_initialized = true;
    }
    return &ggml_backend_sycl_buffer_types[device];
}

ggml_backend_buffer_type_t ggml_backend_sycl_buffer_type(ggml_backend_sycl_context * ctx) {
    GGML_SYCL_DEBUG("[SYCL] call ggml_backend_sycl_buffer_type\n");

    int device = ctx->device;
    if (device>=ggml_sycl_info().device_count or device<0) {
        GGML_LOG_ERROR("ggml_backend_sycl_buffer_type error: device_index:%d is out of range [0, %d], miss to call ggml_backend_sycl_set_single_device()\n",
            device, ggml_sycl_info().device_count-1);
        GGML_ASSERT(device<ggml_sycl_info().device_count);
    }
    static struct ggml_backend_buffer_type ggml_backend_sycl_buffer_types[GGML_SYCL_MAX_DEVICES];

    static bool ggml_backend_sycl_buffer_type_initialized = false;

    if (!ggml_backend_sycl_buffer_type_initialized) {
        for (int i = 0; i < ggml_sycl_info().device_count; i++) {
            ggml_backend_sycl_buffer_types[i] = {
                /* .iface    = */ ggml_backend_sycl_buffer_type_interface,
                /* .device   = */ nullptr,
                /* .context  = */ new ggml_backend_sycl_buffer_type_context{i, GGML_SYCL_NAME + std::to_string(i), ctx->stream(i, 0)},
            };
        }
        ggml_backend_sycl_buffer_type_initialized = true;
    }
    return &ggml_backend_sycl_buffer_types[device];
}

// sycl split buffer

static int64_t get_row_rounding(ggml_type type, const std::array<float, GGML_SYCL_MAX_DEVICES> & tensor_split) {
    int64_t min_compute_capability = INT_MAX;
    int64_t max_compute_capability = INT_MIN;
    for (int i = 0; i < ggml_sycl_info().device_count; ++i) {
        if (tensor_split[i] < (i + 1 < ggml_sycl_info().device_count ? tensor_split[i + 1] : 1.0f)) {
            if (min_compute_capability > ggml_sycl_info().devices[i].cc) {
                min_compute_capability = ggml_sycl_info().devices[i].cc;
            }
            if (max_compute_capability < ggml_sycl_info().devices[i].cc) {
                max_compute_capability = ggml_sycl_info().devices[i].cc;
            }
        }
    }

    switch(type) {
        case GGML_TYPE_Q4_0:
        case GGML_TYPE_Q4_1:
            return max_compute_capability >= VER_GEN9 ? 128 : 64;
        case GGML_TYPE_Q5_0:
        case GGML_TYPE_Q5_1:
        case GGML_TYPE_Q8_0:
            return 64;
        case GGML_TYPE_F16:
        case GGML_TYPE_F32:
            return 1;
        case GGML_TYPE_Q2_K:
        case GGML_TYPE_Q3_K:
        case GGML_TYPE_Q4_K:
        case GGML_TYPE_Q5_K:
        case GGML_TYPE_IQ2_XXS:
        case GGML_TYPE_IQ2_XS:
        case GGML_TYPE_IQ2_S:
        case GGML_TYPE_IQ1_S:
        case GGML_TYPE_IQ1_M:
        case GGML_TYPE_IQ3_XXS:
        case GGML_TYPE_IQ4_XS:
        case GGML_TYPE_IQ4_NL:
            return max_compute_capability >= VER_GEN9 ? 128 : 64;
        case GGML_TYPE_IQ3_S:
            return max_compute_capability >= VER_GEN9 ? 128 : 64;
        case GGML_TYPE_Q6_K:
            return 64;
        default:
            GGML_ABORT("fatal error");
    }
}

static void get_row_split(int64_t * row_low, int64_t * row_high, const ggml_tensor * tensor, const std::array<float, GGML_SYCL_MAX_DEVICES> & tensor_split, int id) {
    const int64_t nrows = ggml_nrows(tensor);
    const int64_t rounding = get_row_rounding(tensor->type, tensor_split);

    *row_low = id == 0 ? 0 : nrows*tensor_split[id];
    *row_low -= *row_low % rounding;
    if (id == ggml_sycl_info().device_count - 1) {
        *row_high = nrows;
    } else {
        *row_high = nrows*tensor_split[id + 1];
        *row_high -= *row_high % rounding;
    }
}

static size_t ggml_nbytes_split(const struct ggml_tensor * tensor, int nrows_split) {
    static_assert(GGML_MAX_DIMS == 4, "GGML_MAX_DIMS is not 4 - update this function");

    return nrows_split*ggml_row_size(tensor->type, tensor->ne[0]);
}

struct ggml_backend_sycl_split_buffer_type_context {
    std::array<float, GGML_SYCL_MAX_DEVICES> tensor_split;
};

struct ggml_backend_sycl_split_buffer_context {
    ~ggml_backend_sycl_split_buffer_context() try {
        for (ggml_tensor_extra_gpu * extra : tensor_extras) {
            release_extra_gpu(extra, streams);
        }
    }
    catch (sycl::exception const &exc) {
      std::cerr << exc.what() << "Exception caught at file:" << __FILE__
                << ", line:" << __LINE__ << std::endl;
      std::exit(1);
    }

    std::vector<ggml_tensor_extra_gpu *> tensor_extras;
    std::vector<queue_ptr> streams;
};

static void ggml_backend_sycl_split_buffer_free_buffer(ggml_backend_buffer_t buffer) {
    ggml_backend_sycl_split_buffer_context * ctx = (ggml_backend_sycl_split_buffer_context *)buffer->context;
    delete ctx;
}

static void * ggml_backend_sycl_split_buffer_get_base(ggml_backend_buffer_t buffer) {
    // the pointers are stored in the tensor extras, this is just a dummy address and never dereferenced
    return (void *)0x1000;

    GGML_UNUSED(buffer);
}

static void
ggml_backend_sycl_split_buffer_init_tensor(ggml_backend_buffer_t buffer,
                                           ggml_tensor *tensor) try {
    GGML_ASSERT(tensor->view_src == nullptr); // views of split tensors are not supported

    ggml_backend_sycl_split_buffer_context * ctx = (ggml_backend_sycl_split_buffer_context *)buffer->context;
    ggml_backend_sycl_split_buffer_type_context * buft_ctx = (ggml_backend_sycl_split_buffer_type_context *)buffer->buft->context;

    const int64_t ne0 = tensor->ne[0];

    ggml_tensor_extra_gpu * extra = new ggml_tensor_extra_gpu{};

    ctx->tensor_extras.push_back(extra);
    ctx->streams.push_back(&(dpct::get_current_device().default_queue()));

    for (int i = 0; i < ggml_sycl_info().device_count; ++i) {
        int64_t row_low, row_high;
        get_row_split(&row_low, &row_high, tensor, buft_ctx->tensor_split, i);

        int64_t nrows_split = row_high - row_low;
        if (nrows_split == 0) {
            continue;
        }

        size_t size = ggml_nbytes_split(tensor, nrows_split);
        const size_t original_size = size;

        // pad last row to a multiple of 512 elements to avoid out-of-bounds memory accesses
        if (ne0 % MATRIX_ROW_PADDING != 0) {
            size += ggml_row_size(tensor->type, MATRIX_ROW_PADDING - ne0 % MATRIX_ROW_PADDING);
        }

        // FIXME: do not crash if SYCL Buffer alloc fails
        // currently, init_tensor cannot fail, it needs to be fixed in ggml-backend first
        ggml_sycl_set_device(i);
        const queue_ptr stream = ctx->streams[i];
        char * buf;
        /*
        DPCT1009:208: SYCL uses exceptions to report errors and does not use the
        error codes. The original code was commented out and a warning string
        was inserted. You need to rewrite this code.
        */
        SYCL_CHECK(CHECK_TRY_ERROR(buf = (char *)sycl::malloc_device(
                                        size, *stream)));
        if (!buf) {
            char err_buf[1024];
            snprintf(err_buf, 1023, "%s: can't allocate %lu Bytes of memory on device\n", __func__, size);
            throw std::runtime_error(err_buf);
        }
        // set padding to 0 to avoid possible NaN values
        if (size > original_size) {
            /*
            DPCT1009:209: SYCL uses exceptions to report errors and does not use
            the error codes. The original code was commented out and a warning
            string was inserted. You need to rewrite this code.
            */
            SYCL_CHECK(CHECK_TRY_ERROR(
                (*stream)
                    .memset(buf + original_size, 0, size - original_size)
                    .wait()));
        }

        extra->data_device[i] = buf;

        for (int64_t is = 0; is < GGML_SYCL_MAX_STREAMS; ++is) {
            /*
            DPCT1009:210: SYCL uses exceptions to report errors and does not use
            the error codes. The original code was commented out and a warning
            string was inserted. You need to rewrite this code.
            */
            SYCL_CHECK(
                CHECK_TRY_ERROR(extra->events[i][is] = new sycl::event()));
        }
    }
    tensor->extra = extra;
}
catch (sycl::exception const &exc) {
  std::cerr << exc.what() << "Exception caught at file:" << __FILE__
            << ", line:" << __LINE__ << std::endl;
  std::exit(1);
}

static void
ggml_backend_sycl_split_buffer_set_tensor(ggml_backend_buffer_t buffer,
                                          ggml_tensor *tensor, const void *data,
                                          size_t offset, size_t size) try {
    // split tensors must always be set in their entirety at once
    GGML_ASSERT(offset == 0);
    GGML_ASSERT(size == ggml_nbytes(tensor));

    ggml_backend_sycl_split_buffer_context * ctx = (ggml_backend_sycl_split_buffer_context *)buffer->context;
    ggml_backend_sycl_split_buffer_type_context * buft_ctx = (ggml_backend_sycl_split_buffer_type_context *)buffer->buft->context;

    const int64_t ne0 = tensor->ne[0];
    const size_t nb1 = tensor->nb[1];
    ggml_tensor_extra_gpu * extra = (ggml_tensor_extra_gpu *)tensor->extra;

    for (int i = 0; i < ggml_sycl_info().device_count; ++i) {
        int64_t row_low, row_high;
        get_row_split(&row_low, &row_high, tensor, buft_ctx->tensor_split, i);

        int64_t nrows_split = row_high - row_low;
        if (nrows_split == 0) {
            continue;
        }

        const size_t offset_split = row_low*nb1;
        size_t size = ggml_nbytes_split(tensor, nrows_split);
        const size_t original_size = size;

        // pad last row to a multiple of 512 elements to avoid out-of-bounds memory accesses
        if (ne0 % MATRIX_ROW_PADDING != 0) {
            size += ggml_row_size(tensor->type, MATRIX_ROW_PADDING - ne0 % MATRIX_ROW_PADDING);
        }

        const char * buf_host = (const char *)data + offset_split;
        /*
        DPCT1009:211: SYCL uses exceptions to report errors and does not use the
        error codes. The original code was commented out and a warning string
        was inserted. You need to rewrite this code.
        */
        ggml_sycl_set_device(i);
        const queue_ptr stream = ctx->streams[i];
        SYCL_CHECK(CHECK_TRY_ERROR(
            (*stream)
                .memcpy(extra->data_device[i], buf_host, original_size)
                .wait()));
    }
}
catch (sycl::exception const &exc) {
  std::cerr << exc.what() << "Exception caught at file:" << __FILE__
            << ", line:" << __LINE__ << std::endl;
  std::exit(1);
}

static void
ggml_backend_sycl_split_buffer_get_tensor(ggml_backend_buffer_t buffer,
                                          const ggml_tensor *tensor, void *data,
                                          size_t offset, size_t size) try {
    // split tensors must always be set in their entirety at once
    GGML_ASSERT(offset == 0);
    GGML_ASSERT(size == ggml_nbytes(tensor));

    ggml_backend_sycl_split_buffer_context * ctx = (ggml_backend_sycl_split_buffer_context *)buffer->context;
    ggml_backend_sycl_split_buffer_type_context * buft_ctx = (ggml_backend_sycl_split_buffer_type_context *)buffer->buft->context;

    const int64_t ne0 = tensor->ne[0];
    const size_t nb1 = tensor->nb[1];
    ggml_tensor_extra_gpu * extra = (ggml_tensor_extra_gpu *)tensor->extra;

    for (int i = 0; i < ggml_sycl_info().device_count; ++i) {
        int64_t row_low, row_high;
        get_row_split(&row_low, &row_high, tensor, buft_ctx->tensor_split, i);

        int64_t nrows_split = row_high - row_low;
        if (nrows_split == 0) {
            continue;
        }

        const size_t offset_split = row_low*nb1;
        size_t size = ggml_nbytes_split(tensor, nrows_split);
        const size_t original_size = size;

        // pad last row to a multiple of 512 elements to avoid out-of-bounds memory accesses
        if (ne0 % MATRIX_ROW_PADDING != 0) {
            size += ggml_row_size(tensor->type, MATRIX_ROW_PADDING - ne0 % MATRIX_ROW_PADDING);
        }

        char * buf_host = (char *)data + offset_split;
        /*
        DPCT1009:212: SYCL uses exceptions to report errors and does not use the
        error codes. The original code was commented out and a warning string
        was inserted. You need to rewrite this code.
        */
        ggml_sycl_set_device(i);
        const queue_ptr stream = ctx->streams[i];
        SYCL_CHECK(CHECK_TRY_ERROR(
            (*stream)
                .memcpy(buf_host, extra->data_device[i], original_size)
                .wait()));
    }
}
catch (sycl::exception const &exc) {
  std::cerr << exc.what() << "Exception caught at file:" << __FILE__
            << ", line:" << __LINE__ << std::endl;
  std::exit(1);
}

static void ggml_backend_sycl_split_buffer_clear(ggml_backend_buffer_t buffer, uint8_t value) {
    GGML_UNUSED(buffer);
    GGML_UNUSED(value);
}

static struct ggml_backend_buffer_i ggml_backend_sycl_split_buffer_interface = {
    /* .free_buffer     = */ ggml_backend_sycl_split_buffer_free_buffer,
    /* .get_base        = */ ggml_backend_sycl_split_buffer_get_base,
    /* .init_tensor     = */ ggml_backend_sycl_split_buffer_init_tensor,
    /* .memset_tensor   = */ NULL,
    /* .set_tensor      = */ ggml_backend_sycl_split_buffer_set_tensor,
    /* .get_tensor      = */ ggml_backend_sycl_split_buffer_get_tensor,
    /* .cpy_tensor      = */ NULL,
    /* .clear           = */ ggml_backend_sycl_split_buffer_clear,
    /* .reset           = */ NULL,
};

// sycl split buffer type

static const char * ggml_backend_sycl_split_buffer_type_get_name(ggml_backend_buffer_type_t buft) {
    return GGML_SYCL_NAME "_Split";

    GGML_UNUSED(buft);
}

static bool ggml_backend_buffer_is_sycl_split(ggml_backend_buffer_t buffer) {
   return buffer->buft->iface.get_name == ggml_backend_sycl_split_buffer_type_get_name;
}

static ggml_backend_buffer_t ggml_backend_sycl_split_buffer_type_alloc_buffer(ggml_backend_buffer_type_t buft, size_t size) {
    // since we don't know the exact split after rounding, we cannot allocate the device buffers at this point
    // instead, we allocate them for each tensor separately in init_tensor
    // however, the size still represents the maximum cumulative size of all the device buffers after the tensors are allocated,
    // as returned by get_alloc_size. this limit is enforced during tensor allocation by ggml-alloc, so it must be correct.
    ggml_backend_sycl_split_buffer_context * ctx = new ggml_backend_sycl_split_buffer_context();

    return ggml_backend_buffer_init(buft, ggml_backend_sycl_split_buffer_interface, ctx, size);
}

static size_t ggml_backend_sycl_split_buffer_type_get_alignment(ggml_backend_buffer_type_t buft) {
    return 128;
    GGML_UNUSED(buft);
}

static size_t ggml_backend_sycl_split_buffer_type_get_alloc_size(ggml_backend_buffer_type_t buft, const ggml_tensor * tensor) {
    ggml_backend_sycl_split_buffer_type_context * ctx = (ggml_backend_sycl_split_buffer_type_context *)buft->context;

    size_t total_size = 0;

    const int64_t ne0 = tensor->ne[0];

    for (int i = 0; i < ggml_sycl_info().device_count; ++i) {
        int64_t row_low, row_high;
        get_row_split(&row_low, &row_high, tensor, ctx->tensor_split, i);

        int64_t nrows_split = row_high - row_low;
        if (nrows_split == 0) {
            continue;
        }

        total_size += ggml_nbytes_split(tensor, nrows_split);

        // pad last row to a multiple of 512 elements to avoid out-of-bounds memory accesses
        if (ne0 % MATRIX_ROW_PADDING != 0) {
            total_size += ggml_row_size(tensor->type, MATRIX_ROW_PADDING - ne0 % MATRIX_ROW_PADDING);
        }
    }

    return total_size;
}

static bool ggml_backend_sycl_split_buffer_type_is_host(ggml_backend_buffer_type_t buft) {
    return false;

    GGML_UNUSED(buft);
}

static ggml_backend_buffer_type_i ggml_backend_sycl_split_buffer_type_interface = {
    /* .get_name         = */ ggml_backend_sycl_split_buffer_type_get_name,
    /* .alloc_buffer     = */ ggml_backend_sycl_split_buffer_type_alloc_buffer,
    /* .get_alignment    = */ ggml_backend_sycl_split_buffer_type_get_alignment,
    /* .get_max_size     = */ NULL, // defaults to SIZE_MAX
    /* .get_alloc_size   = */ ggml_backend_sycl_split_buffer_type_get_alloc_size,
    /* .is_host          = */ ggml_backend_sycl_split_buffer_type_is_host,
};

ggml_backend_buffer_type_t ggml_backend_sycl_split_buffer_type(const float * tensor_split) {
    static std::mutex mutex;
    std::lock_guard<std::mutex> lock(mutex);

    GGML_SYCL_DEBUG("[SYCL] call ggml_backend_sycl_split_buffer_type\n");
    ggml_check_sycl();
    // FIXME: this is not thread safe
    static std::map<std::array<float, GGML_SYCL_MAX_DEVICES>, struct ggml_backend_buffer_type> buft_map;

    std::array<float, GGML_SYCL_MAX_DEVICES> tensor_split_arr = {};

    bool all_zero = tensor_split == nullptr || std::all_of(tensor_split, tensor_split + GGML_SYCL_MAX_DEVICES, [](float x) { return x == 0.0f; });
    if (all_zero) {
        tensor_split_arr = ggml_sycl_info().default_tensor_split;
    } else {
        float split_sum = 0.0f;
        for (int i = 0; i < ggml_sycl_info().device_count; ++i) {
            tensor_split_arr[i] = split_sum;
            split_sum += tensor_split[i];
        }
        for (int i = 0; i < ggml_sycl_info().device_count; ++i) {
            tensor_split_arr[i] /= split_sum;
        }
    }

    auto it = buft_map.find(tensor_split_arr);
    if (it != buft_map.end()) {
        return &it->second;
    }

    struct ggml_backend_buffer_type buft {
        /* .iface   = */ ggml_backend_sycl_split_buffer_type_interface,
        /* .device  = */ ggml_backend_reg_dev_get(ggml_backend_sycl_reg(), 0),
        /* .context = */ new ggml_backend_sycl_split_buffer_type_context{tensor_split_arr},
    };

    auto result = buft_map.emplace(tensor_split_arr, buft);
    return &result.first->second;
}

// host buffer type

static const char * ggml_backend_sycl_host_buffer_type_name(ggml_backend_buffer_type_t buft) {
    return GGML_SYCL_NAME "_Host";

    GGML_UNUSED(buft);
}

static void ggml_backend_sycl_host_buffer_free_buffer(ggml_backend_buffer_t buffer) {
    ggml_sycl_host_free(buffer->context);
}

static ggml_backend_buffer_t ggml_backend_sycl_host_buffer_type_alloc_buffer(ggml_backend_buffer_type_t buft, size_t size) {
    void * ptr = ggml_sycl_host_malloc(size);

    if (ptr == nullptr) {
        // fallback to cpu buffer
        return ggml_backend_buft_alloc_buffer(ggml_backend_cpu_buffer_type(), size);
    }

    // FIXME: this is a hack to avoid having to implement a new buffer type
    ggml_backend_buffer_t buffer = ggml_backend_cpu_buffer_from_ptr(ptr, size);
    buffer->buft = buft;
    buffer->iface.free_buffer = ggml_backend_sycl_host_buffer_free_buffer;

    return buffer;
}

ggml_backend_buffer_type_t ggml_backend_sycl_host_buffer_type() {
    GGML_SYCL_DEBUG("[SYCL] call ggml_backend_sycl_host_buffer_type\n");
    static struct ggml_backend_buffer_type ggml_backend_sycl_buffer_type_host = {
        /* .iface    = */ {
            /* .get_name         = */ ggml_backend_sycl_host_buffer_type_name,
            /* .alloc_buffer     = */ ggml_backend_sycl_host_buffer_type_alloc_buffer,
            /* .get_alignment    = */ ggml_backend_cpu_buffer_type()->iface.get_alignment,
            /* .get_max_size     = */ NULL, // TODO: return device.maxBufferLength
            /* .get_alloc_size   = */ ggml_backend_cpu_buffer_type()->iface.get_alloc_size,
            /* .is_host          = */ ggml_backend_cpu_buffer_type()->iface.is_host,
        },
        /* .device   = */ ggml_backend_reg_dev_get(ggml_backend_sycl_reg(), 0),
        /* .context  = */ nullptr,
    };

    return &ggml_backend_sycl_buffer_type_host;
}

// buffer pool for sycl (legacy)
struct ggml_sycl_pool_leg : public ggml_sycl_pool {
    static const int MAX_SYCL_BUFFERS = 256;

    int device;
    queue_ptr qptr;
    struct ggml_sycl_buffer {
        void * ptr = nullptr;
        size_t size = 0;
    };

    ggml_sycl_buffer buffer_pool[MAX_SYCL_BUFFERS] = {};
    size_t pool_size = 0;

    explicit ggml_sycl_pool_leg(queue_ptr qptr_, int device_) : device(device_), qptr(qptr_) {}

    ~ggml_sycl_pool_leg() {
        for (int i = 0; i < MAX_SYCL_BUFFERS; ++i) {
            ggml_sycl_buffer & b = buffer_pool[i];
            if (b.ptr != nullptr) {
                SYCL_CHECK(CHECK_TRY_ERROR(sycl::free(b.ptr, *qptr)));
                pool_size -= b.size;
            }
        }
        GGML_ASSERT(pool_size == 0);
    }

    void * alloc(size_t size, size_t * actual_size) override {
#ifdef DEBUG_sycl_MALLOC
        int nnz = 0;
        size_t max_size = 0;
#endif
        size_t best_diff = 1ull << 36;
        int ibest = -1;
        for (int i = 0; i < MAX_SYCL_BUFFERS; ++i) {
            ggml_sycl_buffer& b = buffer_pool[i];
            if (b.ptr != nullptr) {
#ifdef DEBUG_sycl_MALLOC
                ++nnz;
                if (b.size > max_size) max_size = b.size;
#endif
                if (b.size >= size) {
                    size_t diff = b.size - size;
                    if (diff < best_diff) {
                        best_diff = diff;
                        ibest = i;
                        if (!best_diff) {
                            void * ptr = b.ptr;
                            *actual_size = b.size;
                            b.ptr = nullptr;
                            b.size = 0;
                            return ptr;
                        }
                    }
                }
            }
        }
        if (ibest >= 0) {
            ggml_sycl_buffer& b = buffer_pool[ibest];
            void * ptr = b.ptr;
            *actual_size = b.size;
            b.ptr = nullptr;
            b.size = 0;
            return ptr;
        }
        void * ptr;
        size_t look_ahead_size = (size_t) (1.05 * size);

        SYCL_CHECK(
            CHECK_TRY_ERROR(ptr = (void *)sycl::malloc_device(
                                look_ahead_size, *qptr)));
        if (!ptr) {
            GGML_LOG_ERROR("%s: can't allocate %lu Bytes of memory on device/GPU\n", __func__, look_ahead_size);
            return nullptr;
        }

        *actual_size = look_ahead_size;
        pool_size += look_ahead_size;

#ifdef DEBUG_SYCL_MALLOC
        GGML_LOG_DEBUG("%s[%d]: %d buffers, max_size = %u MB, pool_size = %u MB, requested %u MB\n", __func__, id, nnz,
                (uint32_t)(max_size/1024/1024), (uint32_t)(g_sycl_pool_size[id]/1024/1024), (uint32_t)(size/1024/1024));
#endif

        // GGML_SYCL_DEBUG("ggml_sycl_pool_malloc_leg look_ahead_size=%lu, return %p\n", look_ahead_size, ptr);
        return ptr;
    }

    void free(void * ptr, size_t size) override {
        for (int i = 0; i < MAX_SYCL_BUFFERS; ++i) {
            ggml_sycl_buffer& b = buffer_pool[i];
            if (b.ptr == nullptr) {
                b.ptr = ptr;
                b.size = size;
                return;
            }
        }
        GGML_LOG_WARN("WARNING: sycl buffer pool full, increase MAX_sycl_BUFFERS\n");
        SYCL_CHECK(CHECK_TRY_ERROR(sycl::free(ptr, *qptr)));
        pool_size -= size;
    }
};

struct ggml_sycl_pool_host : public ggml_sycl_pool {
    queue_ptr qptr;
    int       device;

    inline static int counter{ 0 };

    struct ggml_sycl_buffer {
        void * ptr  = nullptr;
        size_t size = 0;
    };

    // Set arbitrarly to 64
    static constexpr int          MAX_POOL_SIZE{ 64 };
    std::vector<ggml_sycl_buffer> buffer_pool = std::vector<ggml_sycl_buffer>(MAX_POOL_SIZE);
    size_t                        pool_size   = 0;

    explicit ggml_sycl_pool_host(queue_ptr qptr_, int device_) : qptr(qptr_), device(device_) {}

    ~ggml_sycl_pool_host() {
        for (int i = 0; i < MAX_POOL_SIZE; ++i) {
            ggml_sycl_buffer & b = buffer_pool[i];
            if (b.ptr != nullptr) {
                SYCL_CHECK(CHECK_TRY_ERROR(sycl::free(b.ptr, *qptr)));
                b.ptr = nullptr;
                pool_size -= b.size;
                b.size = 0;
            }
        }
        counter = 0;
    }

    void * alloc(size_t size, size_t * actual_size) override {
        if (counter == MAX_POOL_SIZE) {
            ggml_sycl_buffer b               = buffer_pool[0];
            void *           ptr             = b.ptr;
            *actual_size                     = b.size;
            counter                          = 1;
            return ptr;
        }
        ggml_sycl_buffer & b = buffer_pool[counter];

        if (b.ptr == nullptr) {
            void * ptr;

            SYCL_CHECK(CHECK_TRY_ERROR(ptr = (void *) sycl::malloc_host(size, *qptr)));
            if (!ptr) {
                GGML_LOG_ERROR("%s: can't allocate %lu Bytes of memory on host\n", __func__, size);
                return nullptr;
            }
            pool_size += size;
            *actual_size = size;
            counter      = counter + 1;
            return ptr;
        } else {
            ++counter;
            b.size = size;
            return b.ptr;
        }
    }

    void free(void * ptr, size_t size) override {
        // if the pool is not completed add the pointer to it in place of the first nullptr found.
        // Otherwise do nothing, pointers will be freed once the pool is deallocated.
        for (int i = 0; i < MAX_POOL_SIZE; ++i) {
            ggml_sycl_buffer & b = buffer_pool[i];
            if (b.ptr == nullptr) {
                b.ptr  = ptr;
                b.size = size;
                return;
            }
        }
    }
};

std::unique_ptr<ggml_sycl_pool> ggml_backend_sycl_context::new_pool_for_host(queue_ptr qptr, int device) {
    // return pool for the host to speed up memory management
    return std::unique_ptr<ggml_sycl_pool>(new ggml_sycl_pool_host(qptr, device));
}

std::unique_ptr<ggml_sycl_pool> ggml_backend_sycl_context::new_pool_for_device(queue_ptr qptr, int device) {
    // TBD: NO VMM support
    // if (ggml_sycl_info().devices[device].vmm) {
    //     return std::unique_ptr<ggml_sycl_pool>(new ggml_sycl_pool_vmm(device));
    // }
   return std::unique_ptr<ggml_sycl_pool>(new ggml_sycl_pool_leg(qptr, device));
}

// TBD pool with virtual memory management
// struct ggml_sycl_pool_vmm : public ggml_sycl_pool

/// kernels

typedef void (*cpy_kernel_t)(const char * cx, char * cdst);
typedef void (*ggml_sycl_op_mul_mat_t)(
    ggml_backend_sycl_context & ctx,
    const ggml_tensor *src0, const ggml_tensor *src1, ggml_tensor *dst,
    const char *src0_dd_i, const float *src1_ddf_i, const char *src1_ddq_i,
    float *dst_dd_i, const int64_t row_low, const int64_t row_high,
    const int64_t src1_ncols, const int64_t src1_padded_row_size,
    const queue_ptr &stream);



template<int QUANT_BLOCK_TILE>
static void quantize_q8_1(const float * __restrict__ x, void * __restrict__ vy, const int kx, const int kx_padded,
                          const sycl::nd_item<3> &item_ct1) {
    const int ix = (item_ct1.get_local_range(2) * item_ct1.get_group(2) +
                    item_ct1.get_local_id(2)) * QUANT_BLOCK_TILE;

    if (ix >= kx_padded) {
        return;
    }

    const int iy = item_ct1.get_local_range(1) * item_ct1.get_group(1) +
                   item_ct1.get_local_id(1);

    const int i_padded = iy*kx_padded + ix;

    block_q8_1 * y = (block_q8_1 *) vy;

    const int ib = i_padded / QK8_1; // block index
    const int iqs = i_padded % QK8_1; // quant index
    typedef  sycl::vec<float, QUANT_BLOCK_TILE> TC;
    typedef  sycl::vec<int8_t, QUANT_BLOCK_TILE> TQ;
    TC zeros;
    TQ qzeros;
#pragma unroll
    for (int i = 0; i < QUANT_BLOCK_TILE; i++)
    {
        zeros[i] = 0.f;
        qzeros[i] = 0;
    }
    const TC xi = ix < kx ? *(const TC *)&x[iy * kx + ix] : zeros;
    float sum = xi[0];
    float amax = sycl::fabs(xi[0]);
#pragma unroll
    for (int i = 1; i < QUANT_BLOCK_TILE; i++)
    {
        sum += xi[i];
        amax = sycl::fmax(sycl::fabs(xi[i]), amax);
    }
    sum = warp_reduce_sum(sum, item_ct1);
    amax = warp_reduce_max(amax, item_ct1);

    const float d = amax / 127;
    TQ q = qzeros;
    if (amax != 0.0f)
    {
#pragma unroll
        for (int i = 0; i < QUANT_BLOCK_TILE; i++) {
            q[i] = sycl::round(xi[i] / d);
        }
    }

    *(TQ *)&y[ib].qs[iqs] = q;

    if (iqs > 0) {
        return;
    }

    reinterpret_cast<sycl::half &>(y[ib].ds.x()) = d;
    reinterpret_cast<sycl::half &>(y[ib].ds.y()) = sum;
}

static void mul_mat_p021_f16_f32(
    const void * __restrict__ vx, const float * __restrict__ y, float * __restrict__ dst,
    const int ncols_x, const int nrows_x, const int nchannels_x, const int nchannels_y,
    const sycl::nd_item<3> &item_ct1) {

    const sycl::half *x = (const sycl::half *)vx;

    const int row_x = item_ct1.get_local_range(1) * item_ct1.get_group(1) +
                      item_ct1.get_local_id(1);
    const int channel = item_ct1.get_local_range(0) * item_ct1.get_group(0) +
                        item_ct1.get_local_id(0);
    const int channel_x = channel / (nchannels_y / nchannels_x);

    const int nrows_y = ncols_x;
    const int nrows_dst = nrows_x;
    const int row_dst = row_x;

    float tmp = 0.0f;

    for (int col_x0 = 0; col_x0 < ncols_x;
         col_x0 += item_ct1.get_local_range(2)) {
        const int col_x = col_x0 + item_ct1.get_local_id(2);

        if (col_x >= ncols_x) {
            break;
        }

        // x is transposed and permuted
        const int ix = row_x*nchannels_x*ncols_x + channel_x*ncols_x + col_x;
        const float xi =
            sycl::vec<sycl::half, 1>(x[ix])
                .convert<float, sycl::rounding_mode::automatic>()[0];

        const int row_y = col_x;


        // y is not transposed but permuted
        const int iy = channel*nrows_y + row_y;

        tmp += xi * y[iy];
    }

    // dst is not transposed and not permuted
    const int idst = channel*nrows_dst + row_dst;

    // sum up partial sums and write back result
#pragma unroll
    for (int mask = WARP_SIZE / 2; mask > 0; mask >>= 1) {
        tmp +=
            dpct::permute_sub_group_by_xor(item_ct1.get_sub_group(), tmp, mask);
    }

    if (item_ct1.get_local_id(2) == 0) {
        dst[idst] = tmp;
    }
}

static void mul_mat_vec_nc_f16_f32( // nc == non-contiguous
    const void * __restrict__ vx, const float * __restrict__ y, float * __restrict__ dst, const int ncols_x, const int nrows_x,
    const int row_stride_x, const int channel_stride_x, const int channel_x_divisor,
    const sycl::nd_item<3> &item_ct1) {

    const sycl::half *x = (const sycl::half *)vx;

    const int row_x = item_ct1.get_local_range(1) * item_ct1.get_group(1) +
                      item_ct1.get_local_id(1);
    const int channel = item_ct1.get_local_range(0) * item_ct1.get_group(0) +
                        item_ct1.get_local_id(0);
    const int channel_x = channel / channel_x_divisor;

    const int nrows_y   = ncols_x;
    const int nrows_dst = nrows_x;
    const int row_dst   = row_x;

    const int idst = channel*nrows_dst + row_dst;

    float tmp = 0.0f;

    for (int col_x0 = 0; col_x0 < ncols_x;
         col_x0 += item_ct1.get_local_range(2)) {
        const int col_x = col_x0 + item_ct1.get_local_id(2);

        if (col_x >= ncols_x) {
            break;
        }

        const int row_y = col_x;

        const int ix = channel_x*channel_stride_x + row_x*row_stride_x + col_x;
        const int iy = channel*nrows_y + row_y;

        const float xi =
            sycl::vec<sycl::half, 1>(x[ix])
                .convert<float, sycl::rounding_mode::automatic>()[0];

        tmp += xi * y[iy];
    }

    // sum up partial sums and write back result
#pragma unroll
    for (int mask = WARP_SIZE / 2; mask > 0; mask >>= 1) {
        tmp +=
            dpct::permute_sub_group_by_xor(item_ct1.get_sub_group(), tmp, mask);
    }

    if (item_ct1.get_local_id(2) == 0) {
        dst[idst] = tmp;
    }
}

static void cpy_1_f32_f32(const char * cxi, char * cdsti) {
    const float * xi = (const float *) cxi;
    float * dsti = (float *) cdsti;

    *dsti = *xi;
}

static void cpy_1_f32_f16(const char * cxi, char * cdsti) {
    const float * xi = (const float *) cxi;
    sycl::half *dsti = (sycl::half *)cdsti;

    *dsti = sycl::vec<float, 1>(*xi)
                .convert<sycl::half, sycl::rounding_mode::automatic>()[0];
}

static void cpy_1_f16_f16(const char * cxi, char * cdsti) {
    const sycl::half *xi = (const sycl::half *)cxi;
    sycl::half *dsti = (sycl::half *)cdsti;

    *dsti = *xi;
}

static void cpy_1_f16_f32(const char * cxi, char * cdsti) {
    const sycl::half *xi = (const sycl::half *)cxi;
    float * dsti = (float *) cdsti;

    *dsti = *xi;
}

static void cpy_1_i16_i16(const char * cxi, char * cdsti) {
    const int16_t *xi = (const int16_t *)cxi;
    int16_t *dsti = (int16_t *)cdsti;

    *dsti = *xi;
}

static void cpy_1_i32_i32(const char * cxi, char * cdsti) {
    const int32_t *xi = (const int32_t *)cxi;
    int32_t *dsti = (int32_t *)cdsti;

    *dsti = *xi;
}

template <cpy_kernel_t cpy_1>
static void cpy_f32_f16(const char * cx, char * cdst, const int ne,
                        const int ne00, const int ne01, const int ne02, const int nb00, const int nb01, const int nb02,
                        const int nb03, const int ne10, const int ne11, const int ne12, const int nb10, const int nb11,
                        const int nb12, const int nb13, const sycl::nd_item<3> &item_ct1) {
    const int i = item_ct1.get_local_range(2) * item_ct1.get_group(2) +
                  item_ct1.get_local_id(2);

    if (i >= ne) {
        return;
    }

    // determine indices i02/i12, i01/i11, i00/i10 as a function of index i of flattened tensor
    // then combine those indices with the corresponding byte offsets to get the total offsets
    const int i03 = i/(ne00 * ne01 * ne02);
    const int i02 = (i - i03*ne00*ne01*ne02 )/ (ne00*ne01);
    const int i01 = (i - i03*ne00*ne01*ne02  -  i02*ne01*ne00) / ne00;
    const int i00 = i - i03*ne00*ne01*ne02 - i02*ne01*ne00 - i01*ne00;
    const int x_offset = i00*nb00 + i01*nb01 + i02*nb02 + i03 * nb03;

    const int i13 = i/(ne10 * ne11 * ne12);
    const int i12 = (i - i13*ne10*ne11*ne12) / (ne10*ne11);
    const int i11 = (i - i13*ne10*ne11*ne12 - i12*ne10*ne11) / ne10;
    const int i10 = i - i13*ne10*ne11*ne12 - i12*ne10*ne11 - i11*ne10;
    const int dst_offset = i10*nb10 + i11*nb11 + i12*nb12 + i13 * nb13;

    cpy_1(cx + x_offset, cdst + dst_offset);
}

static void cpy_blck_f32_q8_0(const char * cxi, char * cdsti) {
    const float * xi = (const float *) cxi;
    block_q8_0 * dsti = (block_q8_0 *) cdsti;

    float amax = 0.0f; // absolute max

    for (int j = 0; j < QK8_0; j++) {
        const float v = xi[j];
        amax = sycl::fmax(amax, sycl::fabs((float)v));
    }

    const float d = amax / ((1 << 7) - 1);
    const float id = d ? 1.0f/d : 0.0f;

    dsti->d = d;

    for (int j = 0; j < QK8_0; ++j) {
        const float x0 = xi[j]*id;

        dsti->qs[j] = sycl::round((float)x0);
    }
}

static void cpy_blck_f32_q4_0(const char * cxi, char * cdsti) {
    const float * xi = (const float *) cxi;
    block_q4_0 * dsti = (block_q4_0 *) cdsti;

    float amax = 0.0f;
    float vmax = 0.0f;

    for (int j = 0; j < QK4_0; ++j) {
        const float v = xi[j];
        if (amax < sycl::fabs((float)v)) {
            amax = sycl::fabs((float)v);
            vmax = v;
        }
    }

    const float d  = vmax / -8;
    const float id = d ? 1.0f/d : 0.0f;

    dsti->d = d;

    for (int j = 0; j < QK4_0/2; ++j) {
        const float x0 = xi[0       + j]*id;
        const float x1 = xi[QK4_0/2 + j]*id;

        const uint8_t xi0 = dpct::min(15, (int8_t)(x0 + 8.5f));
        const uint8_t xi1 = dpct::min(15, (int8_t)(x1 + 8.5f));

        dsti->qs[j]  = xi0;
        dsti->qs[j] |= xi1 << 4;
    }
}

static void cpy_blck_f32_q4_1(const char * cxi, char * cdsti) {
    const float * xi = (const float *) cxi;
    block_q4_1 * dsti = (block_q4_1 *) cdsti;

    float vmin = FLT_MAX;
    float vmax = -FLT_MAX;

    for (int j = 0; j < QK4_1; ++j) {
        const float v = xi[j];

        if (v < vmin) vmin = v;
        if (v > vmax) vmax = v;
    }

    const float d  = (vmax - vmin) / ((1 << 4) - 1);
    const float id = d ? 1.0f/d : 0.0f;

    dsti->dm.x() = d;
    dsti->dm.y() = vmin;

    for (int j = 0; j < QK4_1/2; ++j) {
        const float x0 = (xi[0       + j] - vmin)*id;
        const float x1 = (xi[QK4_1/2 + j] - vmin)*id;

        const uint8_t xi0 = dpct::min(15, (int8_t)(x0 + 0.5f));
        const uint8_t xi1 = dpct::min(15, (int8_t)(x1 + 0.5f));

        dsti->qs[j]  = xi0;
        dsti->qs[j] |= xi1 << 4;
    }
}

template <cpy_kernel_t cpy_blck, int qk>
static void cpy_f32_q(const char * cx, char * cdst, const int ne,
                      const int ne00, const int ne01, const int ne02, const int nb00, const int nb01, const int nb02,
                      const int nb03, const int ne10, const int ne11, const int ne12, const int nb10, const int nb11,
                      const int nb12, const int nb13, const sycl::nd_item<3> &item_ct1) {
    const int i = (item_ct1.get_local_range(2) * item_ct1.get_group(2) +
                   item_ct1.get_local_id(2)) *
                  qk;

    if (i >= ne) {
        return;
    }

    const int i03 = i/(ne00 * ne01 * ne02);
    const int i02 = (i - i03*ne00*ne01*ne02 )/ (ne00*ne01);
    const int i01 = (i - i03*ne00*ne01*ne02  -  i02*ne01*ne00) / ne00;
    const int i00 = i - i03*ne00*ne01*ne02 - i02*ne01*ne00 - i01*ne00;
    const int x_offset = i00*nb00 + i01*nb01 + i02*nb02 + i03 * nb03;

    const int i13 = i/(ne10 * ne11 * ne12);
    const int i12 = (i - i13*ne10*ne11*ne12) / (ne10*ne11);
    const int i11 = (i - i13*ne10*ne11*ne12 - i12*ne10*ne11) / ne10;
    const int i10 = i - i13*ne10*ne11*ne12 - i12*ne10*ne11 - i11*ne10;
    const int dst_offset = (i10/qk)*nb10 + i11*nb11 + i12*nb12 + i13*nb13;

    cpy_blck(cx + x_offset, cdst + dst_offset);
}

static void k_sum_rows_f32(const float * x, float * dst, const int ncols,
                           const sycl::nd_item<3> &item_ct1) {
    const int row = item_ct1.get_group(1);
    const int col = item_ct1.get_local_id(2);

    float sum = 0.0f;
    for (int i = col; i < ncols; i += item_ct1.get_local_range(2)) {
        sum += x[row * ncols + i];
    }

    sum = warp_reduce_sum(sum, item_ct1);

    if (col == 0) {
        dst[row] = sum;
    }
}


template<typename T>
static inline void ggml_sycl_swap(T & a, T & b) {
    T tmp = a;
    a = b;
    b = tmp;
}

template <ggml_sort_order order>
__dpct_inline__ static void
k_argsort_f32_i32(const float *x, int *dst, const int ncols, int ncols_pad,
                  const sycl::nd_item<3> &item_ct1, uint8_t *dpct_local) {
    // bitonic sort
    int col = item_ct1.get_local_id(2);
    int row = item_ct1.get_group(1);

    if (col >= ncols_pad) {
        return;
    }

    const float * x_row = x + row * ncols;
    auto dst_row = (int *)dpct_local;

    // initialize indices
    dst_row[col] = col;

    item_ct1.barrier(sycl::access::fence_space::local_space);

    for (int k = 2; k <= ncols_pad; k *= 2) {
        for (int j = k / 2; j > 0; j /= 2) {
            int ixj = col ^ j;
            if (ixj > col) {
                if ((col & k) == 0) {
                    if (dst_row[col] >= ncols ||
                        (dst_row[ixj] < ncols && (order == GGML_SORT_ORDER_ASC ?
                            x_row[dst_row[col]] > x_row[dst_row[ixj]] :
                            x_row[dst_row[col]] < x_row[dst_row[ixj]]))
                    ) {
                        ggml_sycl_swap(dst_row[col], dst_row[ixj]);
                    }
                } else {
                    if (dst_row[ixj] >= ncols ||
                        (dst_row[col] < ncols && (order == GGML_SORT_ORDER_ASC ?
                            x_row[dst_row[col]] < x_row[dst_row[ixj]] :
                            x_row[dst_row[col]] > x_row[dst_row[ixj]]))
                    ) {
                        ggml_sycl_swap(dst_row[col], dst_row[ixj]);
                    }
                }
            }
            /*
            DPCT1118:1: SYCL group functions and algorithms must be encountered
            in converged control flow. You may need to adjust the code.
            */
            item_ct1.barrier(sycl::access::fence_space::local_space);
        }
    }

    // copy the result to dst without the padding
    if (col < ncols) {
        dst[row * ncols + col] = dst_row[col];
    }
}


static void diag_mask_inf_f32(const float * x, float * dst, const int ncols, const int rows_per_channel, const int n_past,
                              const sycl::nd_item<3> &item_ct1) {
    const int col = item_ct1.get_local_range(1) * item_ct1.get_group(1) +
                    item_ct1.get_local_id(1);
    const int row = item_ct1.get_local_range(2) * item_ct1.get_group(2) +
                    item_ct1.get_local_id(2);

    if (col >= ncols) {
        return;
    }

    const int i = row*ncols + col;
    //dst[i] = col > (n_past + row % rows_per_channel) ? -INFINITY : x[i];
    //dst[i] = x[i] - (col > n_past + row % rows_per_channel) * INT_MAX; // equivalent within rounding error but slightly faster on GPU
    dst[i] = x[i] - (col > n_past + row % rows_per_channel) * FLT_MAX;
}

static void scale_f32(const float * x, float * dst, const float scale, const int k,
                      const sycl::nd_item<3> &item_ct1) {
    const int i = item_ct1.get_local_range(2) * item_ct1.get_group(2) +
                  item_ct1.get_local_id(2);

    if (i >= k) {
        return;
    }

    dst[i] = scale * x[i];
}

static void clamp_f32(const float * x, float * dst, const float min, const float max, const int k,
                      const sycl::nd_item<3> &item_ct1) {
    const int i = item_ct1.get_local_range(2) * item_ct1.get_group(2) +
                  item_ct1.get_local_id(2);

    if (i >= k) {
        return;
    }

    dst[i] = x[i] < min ? min : (x[i] > max ? max : x[i]);
}

template <typename Ti, typename To>
static  void pool2d_nchw_kernel(
        const int ih, const int iw, const int oh, const int ow,
        const int kh, const int kw, const int sh, const int sw,
        const int ph, const int pw, const int parallel_elements,
        const Ti* src, To* dst, const enum ggml_op_pool op,
        const sycl::nd_item<3> &item_ct1) {
        int idx = item_ct1.get_local_id(2) +
                  item_ct1.get_group(2) * item_ct1.get_local_range(2);
        if (idx >= parallel_elements) {
            return;
        }

        const int I_HW = ih * iw;
        const int O_HW = oh * ow;
        const int nc = idx / O_HW;
        const int cur_oh = idx % O_HW / ow;
        const int cur_ow = idx % O_HW % ow;
        const Ti* i_ptr = src + nc * I_HW;
        To* o_ptr = dst + nc * O_HW;
        const int start_h = cur_oh * sh - ph;
        const int bh = sycl::max(0, start_h);
        const int eh = sycl::min(ih, start_h + kh);
        const int start_w = cur_ow * sw - pw;
        const int bw = sycl::max(0, start_w);
        const int ew = sycl::min(iw, start_w + kw);

        To res = 0;

        switch (op) {
            case GGML_OP_POOL_AVG: res = 0; break;
            case GGML_OP_POOL_MAX: res = -FLT_MAX; break;
            default:
                res      = (To) sycl::nan(uint32_t(0));
                break;
        }

        for (int i = bh; i < eh; i += 1) {
            for (int j = bw; j < ew; j += 1) {
#if DPCT_COMPATIBILITY_TEMP >= 350
                /*
                DPCT1098:106: The '*' expression is used instead of the __ldg
                call. These two expressions do not provide the exact same
                functionality. Check the generated code for potential precision
                and/or performance issues.
                */
                Ti cur = *(i_ptr + i * iw + j);
#else
                Ti cur = i_ptr[i * iw + j];
#endif
                switch (op) {
                    case GGML_OP_POOL_AVG: res += (cur / (kh * kw)); break;
                    case GGML_OP_POOL_MAX: res = sycl::max(res, (To)cur); break;
                    default:
                        res = (To) sycl::nan(uint32_t(0));
                        break;
                }
            }
        }
        o_ptr[cur_oh * ow + cur_ow] = res;
}

static void quantize_row_q8_1_sycl(const float *x, void *vy, const int kx,
                                   const int ky, const int kx_padded,
                                   queue_ptr stream) {
    const int block_num_x = (kx_padded + SYCL_QUANTIZE_BLOCK_SIZE - 1) / SYCL_QUANTIZE_BLOCK_SIZE;
    const sycl::range<3> num_blocks(1, ky, block_num_x);
    int constexpr QUANT_BLOCK_TILE = QK8_1 / WARP_SIZE;
    static_assert(QK8_1 % WARP_SIZE == 0);
    const sycl::range<3> block_size(1, 1, SYCL_QUANTIZE_BLOCK_SIZE / QUANT_BLOCK_TILE);
    {
        dpct::has_capability_or_fail(stream->get_device(),
                                     {sycl::aspect::fp16});

        stream->parallel_for(
            sycl::nd_range<3>(num_blocks * block_size, block_size),
            [=](sycl::nd_item<3> item_ct1) [[intel::reqd_sub_group_size(WARP_SIZE)]] {
                quantize_q8_1<QUANT_BLOCK_TILE>(x, vy, kx, kx_padded, item_ct1);
            });
    }
}

static void ggml_mul_mat_p021_f16_f32_sycl(const void *vx, const float *y,
                                           float *dst, const int ncols_x,
                                           const int nrows_x,
                                           const int nchannels_x,
                                           const int nchannels_y,
                                           queue_ptr stream) {

    const sycl::range<3> block_nums(nchannels_y, nrows_x, 1);
    const sycl::range<3> block_dims(1, 1, WARP_SIZE);
    {
        dpct::has_capability_or_fail(stream->get_device(),
                                     {sycl::aspect::fp16});

        stream->parallel_for(
            sycl::nd_range<3>(block_nums * block_dims, block_dims),
            [=](sycl::nd_item<3> item_ct1) [[intel::reqd_sub_group_size(WARP_SIZE)]] {
                mul_mat_p021_f16_f32(vx, y, dst, ncols_x, nrows_x, nchannels_x,
                                     nchannels_y, item_ct1);
            });
    }
}

static void ggml_mul_mat_vec_nc_f16_f32_sycl(
    const void *vx, const float *y, float *dst, const int ncols_x,
    const int nrows_x, const int row_stride_x, const int nchannels_x,
    const int nchannels_y, const int channel_stride_x, queue_ptr stream) {

    const sycl::range<3> block_nums(nchannels_y, nrows_x, 1);
    const sycl::range<3> block_dims(1, 1, WARP_SIZE);
    {
        dpct::has_capability_or_fail(stream->get_device(),
                                     {sycl::aspect::fp16});

        stream->parallel_for(
            sycl::nd_range<3>(block_nums * block_dims, block_dims),
            [=](sycl::nd_item<3> item_ct1) [[intel::reqd_sub_group_size(WARP_SIZE)]] {
                mul_mat_vec_nc_f16_f32(vx, y, dst, ncols_x, nrows_x,
                                       row_stride_x, channel_stride_x,
                                       nchannels_y / nchannels_x, item_ct1);
            });
    }
}

static void
ggml_cpy_f16_f32_sycl(const char *cx, char *cdst, const int ne, const int ne00,
                      const int ne01, const int ne02, const int nb00,
                      const int nb01, const int nb02, const int nb03,
                      const int ne10, const int ne11, const int ne12,
                      const int nb10, const int nb11, const int nb12,
                      const int nb13, queue_ptr stream) {

    const int num_blocks = (ne + SYCL_CPY_BLOCK_SIZE - 1) / SYCL_CPY_BLOCK_SIZE;
    {
        dpct::has_capability_or_fail(stream->get_device(),
                                     {sycl::aspect::fp16});

        stream->parallel_for(
            sycl::nd_range<3>(sycl::range<3>(1, 1, num_blocks) *
                                  sycl::range<3>(1, 1, SYCL_CPY_BLOCK_SIZE),
                              sycl::range<3>(1, 1, SYCL_CPY_BLOCK_SIZE)),
            [=](sycl::nd_item<3> item_ct1) {
                cpy_f32_f16<cpy_1_f16_f32>(cx, cdst, ne, ne00, ne01, ne02, nb00,
                                           nb01, nb02, nb03, ne10, ne11, ne12,
                                           nb10, nb11, nb12, nb13, item_ct1);
            });
    }
}

static void ggml_cpy_f32_f32_sycl(const char *cx, char *cdst, const int ne,
                                  const int ne00, const int ne01,
                                  const int ne02, const int nb00,
                                  const int nb01, const int nb02,
                                  const int nb03, const int ne10,
                                  const int ne11, const int ne12,
                                  const int nb10, const int nb11,
                                  const int nb12, const int nb13,
                                  queue_ptr stream) {

    const int num_blocks = (ne + SYCL_CPY_BLOCK_SIZE - 1) / SYCL_CPY_BLOCK_SIZE;
    {
        dpct::has_capability_or_fail(stream->get_device(),
                                     {sycl::aspect::fp16});

        stream->parallel_for(
            sycl::nd_range<3>(sycl::range<3>(1, 1, num_blocks) *
                                  sycl::range<3>(1, 1, SYCL_CPY_BLOCK_SIZE),
                              sycl::range<3>(1, 1, SYCL_CPY_BLOCK_SIZE)),
            [=](sycl::nd_item<3> item_ct1) {
                cpy_f32_f16<cpy_1_f32_f32>(cx, cdst, ne, ne00, ne01, ne02, nb00, nb01, nb02,
                                           nb03, ne10, ne11, ne12, nb10, nb11, nb12, nb13,
                                           item_ct1);
            });
    }
}

static void ggml_cpy_f32_f16_sycl(const char *cx, char *cdst, const int ne,
                                  const int ne00, const int ne01,
                                  const int ne02, const int nb00,
                                  const int nb01, const int nb02,
                                  const int nb03, const int ne10,
                                  const int ne11, const int ne12,
                                  const int nb10, const int nb11,
                                  const int nb12, const int nb13,
                                  queue_ptr stream) {

    const int num_blocks = (ne + SYCL_CPY_BLOCK_SIZE - 1) / SYCL_CPY_BLOCK_SIZE;
    {
        dpct::has_capability_or_fail(stream->get_device(),
                                     {sycl::aspect::fp16});

        stream->parallel_for(
            sycl::nd_range<3>(sycl::range<3>(1, 1, num_blocks) *
                                  sycl::range<3>(1, 1, SYCL_CPY_BLOCK_SIZE),
                              sycl::range<3>(1, 1, SYCL_CPY_BLOCK_SIZE)),
            [=](sycl::nd_item<3> item_ct1) {
                cpy_f32_f16<cpy_1_f32_f16>(cx, cdst, ne, ne00, ne01, ne02, nb00, nb01, nb02,
                                           nb03, ne10, ne11, ne12, nb10, nb11, nb12, nb13,
                                           item_ct1);
            });
    }
}

static void ggml_cpy_f32_q8_0_sycl(const char *cx, char *cdst, const int ne,
                                   const int ne00, const int ne01,
                                   const int ne02, const int nb00,
                                   const int nb01, const int nb02,
                                   const int nb03, const int ne10,
                                   const int ne11, const int ne12,
                                   const int nb10, const int nb11,
                                   const int nb12, const int nb13,
                                   queue_ptr stream) {

    GGML_ASSERT(ne % QK8_0 == 0);
    const int num_blocks = ne / QK8_0;
    stream->parallel_for(sycl::nd_range<3>(sycl::range<3>(1, 1, num_blocks),
                                           sycl::range<3>(1, 1, 1)),
                         [=](sycl::nd_item<3> item_ct1) {
                             cpy_f32_q<cpy_blck_f32_q8_0, QK8_0>(
                                 cx, cdst, ne, ne00, ne01, ne02, nb00, nb01, nb02,
                                 nb03, ne10, ne11, ne12, nb10, nb11, nb12, nb13,
                                 item_ct1);
                         });
}

static void ggml_cpy_f32_q4_0_sycl(const char *cx, char *cdst, const int ne,
                                   const int ne00, const int ne01,
                                   const int ne02, const int nb00,
                                   const int nb01, const int nb02,
                                   const int nb03, const int ne10,
                                   const int ne11, const int ne12,
                                   const int nb10, const int nb11,
                                   const int nb12, const int nb13,
                                   queue_ptr stream) {

    GGML_ASSERT(ne % QK4_0 == 0);
    const int num_blocks = ne / QK4_0;
    stream->parallel_for(sycl::nd_range<3>(sycl::range<3>(1, 1, num_blocks),
                                           sycl::range<3>(1, 1, 1)),
                         [=](sycl::nd_item<3> item_ct1) {
                             cpy_f32_q<cpy_blck_f32_q4_0, QK4_0>(
                                 cx, cdst, ne, ne00, ne01, ne02, nb00, nb01, nb02,
                                 nb03, ne10, ne11, ne12, nb10, nb11, nb12, nb13,
                                 item_ct1);
                         });
}

static void ggml_cpy_f32_q4_1_sycl(const char *cx, char *cdst, const int ne,
                                   const int ne00, const int ne01,
                                   const int ne02, const int nb00,
                                   const int nb01, const int nb02,
                                   const int nb03, const int ne10,
                                   const int ne11, const int ne12,
                                   const int nb10, const int nb11,
                                   const int nb12, const int nb13,
                                   queue_ptr stream) {

    GGML_ASSERT(ne % QK4_1 == 0);
    const int num_blocks = ne / QK4_1;
    stream->parallel_for(sycl::nd_range<3>(sycl::range<3>(1, 1, num_blocks),
                                           sycl::range<3>(1, 1, 1)),
                         [=](sycl::nd_item<3> item_ct1) {
                             cpy_f32_q<cpy_blck_f32_q4_1, QK4_1>(
                                 cx, cdst, ne, ne00, ne01, ne02, nb00, nb01, nb02,
                                 nb03, ne10, ne11, ne12, nb10, nb11, nb12, nb13,
                                 item_ct1);
                         });
}

static void ggml_cpy_f16_f16_sycl(const char *cx, char *cdst, const int ne,
                                  const int ne00, const int ne01,
                                  const int ne02, const int nb00,
                                  const int nb01, const int nb02,
                                  const int nb03, const int ne10,
                                  const int ne11, const int ne12,
                                  const int nb10, const int nb11,
                                  const int nb12, const int nb13,
                                  queue_ptr stream) {

    const int num_blocks = (ne + SYCL_CPY_BLOCK_SIZE - 1) / SYCL_CPY_BLOCK_SIZE;
    {
        dpct::has_capability_or_fail(stream->get_device(),
                                     {sycl::aspect::fp16});

        stream->parallel_for(
            sycl::nd_range<3>(sycl::range<3>(1, 1, num_blocks) *
                                  sycl::range<3>(1, 1, SYCL_CPY_BLOCK_SIZE),
                              sycl::range<3>(1, 1, SYCL_CPY_BLOCK_SIZE)),
            [=](sycl::nd_item<3> item_ct1) {
                cpy_f32_f16<cpy_1_f16_f16>(cx, cdst, ne, ne00, ne01, ne02, nb00, nb01, nb02,
                                           nb03, ne10, ne11, ne12, nb10, nb11, nb12, nb13,
                                           item_ct1);
            });
    }
}

static void ggml_cpy_i16_i16_sycl(const char *cx, char *cdst, const int ne,
                                  const int ne00, const int ne01,
                                  const int ne02, const int nb00,
                                  const int nb01, const int nb02,
                                  const int nb03, const int ne10,
                                  const int ne11, const int ne12,
                                  const int nb10, const int nb11,
                                  const int nb12, const int nb13,
                                  queue_ptr stream) {

    const int num_blocks = (ne + SYCL_CPY_BLOCK_SIZE - 1) / SYCL_CPY_BLOCK_SIZE;
    {
        // dpct::has_capability_or_fail(stream->get_device(),
        //                              {sycl::aspect::fp16});

        stream->parallel_for(
            sycl::nd_range<3>(sycl::range<3>(1, 1, num_blocks) *
                                  sycl::range<3>(1, 1, SYCL_CPY_BLOCK_SIZE),
                              sycl::range<3>(1, 1, SYCL_CPY_BLOCK_SIZE)),
            [=](sycl::nd_item<3> item_ct1) {
                cpy_f32_f16<cpy_1_i16_i16>(cx, cdst, ne, ne00, ne01, ne02, nb00, nb01, nb02,
                                           nb03, ne10, ne11, ne12, nb10, nb11, nb12, nb13,
                                           item_ct1);
            });
    }
}

static void ggml_cpy_i32_i32_sycl(const char *cx, char *cdst, const int ne,
                                  const int ne00, const int ne01,
                                  const int ne02, const int nb00,
                                  const int nb01, const int nb02,
                                  const int nb03, const int ne10,
                                  const int ne11, const int ne12,
                                  const int nb10, const int nb11,
                                  const int nb12, const int nb13,
                                  queue_ptr stream) {

    const int num_blocks = (ne + SYCL_CPY_BLOCK_SIZE - 1) / SYCL_CPY_BLOCK_SIZE;
    {
        // dpct::has_capability_or_fail(stream->get_device(),
        //                              {sycl::aspect::fp16});

        stream->parallel_for(
            sycl::nd_range<3>(sycl::range<3>(1, 1, num_blocks) *
                                  sycl::range<3>(1, 1, SYCL_CPY_BLOCK_SIZE),
                              sycl::range<3>(1, 1, SYCL_CPY_BLOCK_SIZE)),
            [=](sycl::nd_item<3> item_ct1) {
                cpy_f32_f16<cpy_1_i32_i32>(cx, cdst, ne, ne00, ne01, ne02, nb00, nb01, nb02,
                                           nb03, ne10, ne11, ne12, nb10, nb11, nb12, nb13,
                                           item_ct1);
            });
    }
}

static void scale_f32_sycl(const float *x, float *dst, const float scale,
                           const int k, queue_ptr stream) {
    const int num_blocks = (k + SYCL_SCALE_BLOCK_SIZE - 1) / SYCL_SCALE_BLOCK_SIZE;
    stream->parallel_for(
        sycl::nd_range<3>(sycl::range<3>(1, 1, num_blocks) *
                              sycl::range<3>(1, 1, SYCL_SCALE_BLOCK_SIZE),
                          sycl::range<3>(1, 1, SYCL_SCALE_BLOCK_SIZE)),
        [=](sycl::nd_item<3> item_ct1) {
            scale_f32(x, dst, scale, k, item_ct1);
        });
}

static void clamp_f32_sycl(const float *x, float *dst, const float min,
                           const float max, const int k,
                           queue_ptr stream) {
    const int num_blocks = (k + SYCL_CLAMP_BLOCK_SIZE - 1) / SYCL_CLAMP_BLOCK_SIZE;
    stream->parallel_for(
        sycl::nd_range<3>(sycl::range<3>(1, 1, num_blocks) *
                              sycl::range<3>(1, 1, SYCL_CLAMP_BLOCK_SIZE),
                          sycl::range<3>(1, 1, SYCL_CLAMP_BLOCK_SIZE)),
        [=](sycl::nd_item<3> item_ct1) {
            clamp_f32(x, dst, min, max, k, item_ct1);
        });
}

static void sum_rows_f32_sycl(const float *x, float *dst, const int ncols,
                              const int nrows, queue_ptr stream) {
    const sycl::range<3> block_dims(1, 1, WARP_SIZE);
    const sycl::range<3> block_nums(1, nrows, 1);
    stream->parallel_for(sycl::nd_range<3>(block_nums * block_dims, block_dims),
                         [=](sycl::nd_item<3> item_ct1)
                             [[intel::reqd_sub_group_size(WARP_SIZE)]] {
                                 k_sum_rows_f32(x, dst, ncols, item_ct1);
                             });
}

static int next_power_of_2(int x) {
    int n = 1;
    while (n < x) {
        n *= 2;
    }
    return n;
}

static void argsort_f32_i32_sycl(const float *x, int *dst, const int ncols,
                                 const int nrows, ggml_sort_order order,
                                 queue_ptr stream) {
    // bitonic sort requires ncols to be power of 2
    const int ncols_pad = next_power_of_2(ncols);

    const sycl::range<3> block_dims(1, 1, ncols_pad);
    const sycl::range<3> block_nums(1, nrows, 1);
    const size_t shared_mem = ncols_pad * sizeof(int);

    if (order == GGML_SORT_ORDER_ASC) {
        stream->submit([&](sycl::handler &cgh) {
            sycl::local_accessor<uint8_t, 1> dpct_local_acc_ct1(
                sycl::range<1>(shared_mem), cgh);

            cgh.parallel_for(
                sycl::nd_range<3>(block_nums * block_dims, block_dims),
                [=](sycl::nd_item<3> item_ct1) {
                    k_argsort_f32_i32<GGML_SORT_ORDER_ASC>(
                        x, dst, ncols, ncols_pad, item_ct1,
                        dpct_local_acc_ct1.get_multi_ptr<sycl::access::decorated::no>()
                            .get());
                });
        });
    } else if (order == GGML_SORT_ORDER_DESC) {
        stream->submit([&](sycl::handler &cgh) {
            sycl::local_accessor<uint8_t, 1> dpct_local_acc_ct1(
                sycl::range<1>(shared_mem), cgh);

            cgh.parallel_for(
                sycl::nd_range<3>(block_nums * block_dims, block_dims),
                [=](sycl::nd_item<3> item_ct1) {
                    k_argsort_f32_i32<GGML_SORT_ORDER_DESC>(
                        x, dst, ncols, ncols_pad, item_ct1,
                        dpct_local_acc_ct1.get_multi_ptr<sycl::access::decorated::no>()
                            .get());
                });
        });
    } else {
        GGML_ABORT("fatal error");
    }
}

static void argmax_f32_i32_sycl(const float *x, int *dst, const int ncols,
                               const int nrows, queue_ptr stream) {
    const sycl::range<3> block_dims(1, 1, SYCL_ARGMAX_BLOCK_SIZE);
    const sycl::range<3> block_nums(1, nrows, 1);
    const size_t shared_mem = 256 * sizeof(float);

    stream->submit([&](sycl::handler &cgh) {
        sycl::local_accessor<float, 1> shared_data(
            sycl::range<1>(shared_mem/sizeof(float)), cgh);
        sycl::local_accessor<int, 1> shared_indices(
            sycl::range<1>(shared_mem/sizeof(float)), cgh);

        cgh.parallel_for(
            sycl::nd_range<3>(block_nums * block_dims, block_dims),
            [=](sycl::nd_item<3> item_ct1) {
                const int tid = item_ct1.get_local_id(2);
                const int row = item_ct1.get_global_id(1);

                float max_val = -INFINITY;
                int max_idx = -1;

                for (int col = tid; col < ncols; col += 256) {
                    float val = x[row * ncols + col];
                    if (val > max_val) {
                        max_val = val;
                        max_idx = col;
                    }
                }

                shared_data[tid] = max_val;
                shared_indices[tid] = max_idx;
                item_ct1.barrier(sycl::access::fence_space::local_space);

                for (int stride = 256/2; stride > 0; stride >>= 1) {
                    if (tid < stride) {
                        float val1 = shared_data[tid];
                        float val2 = shared_data[tid + stride];
                        if (val2 > val1) {
                            shared_data[tid] = val2;
                            shared_indices[tid] = shared_indices[tid + stride];
                        }
                    }
                    item_ct1.barrier(sycl::access::fence_space::local_space);
                }


                if (tid == 0) {
                    dst[row] = shared_indices[0];
                }
            });
    });
}
static void diag_mask_inf_f32_sycl(const float *x, float *dst,
                                   const int ncols_x, const int nrows_x,
                                   const int rows_per_channel, const int n_past,
                                   queue_ptr stream) {
    const sycl::range<3> block_dims(1, SYCL_DIAG_MASK_INF_BLOCK_SIZE, 1);
    const int block_num_x = (ncols_x + SYCL_DIAG_MASK_INF_BLOCK_SIZE - 1) / SYCL_DIAG_MASK_INF_BLOCK_SIZE;
    const sycl::range<3> block_nums(1, block_num_x, nrows_x);
    stream->parallel_for(sycl::nd_range<3>(block_nums * block_dims, block_dims),
                         [=](sycl::nd_item<3> item_ct1) {
                             diag_mask_inf_f32(x, dst, ncols_x,
                                               rows_per_channel, n_past,
                                               item_ct1);
                         });
}

static dpct::err0 ggml_sycl_cpy_tensor_2d(void *dst,
                                          const struct ggml_tensor *src,
                                          int64_t i3, int64_t i2,
                                          int64_t i1_low, int64_t i1_high,
                                          queue_ptr stream) try {

    dpct::memcpy_direction kind;
    char * src_ptr;
    if (ggml_backend_buffer_is_host(src->buffer)) {
        kind = dpct::host_to_device;
        //GGML_SYCL_DEBUG("%s: Host buffer type src tensor\n", __func__);
        src_ptr = (char *) src->data;
        // GGML_SYCL_DEBUG("ggml_sycl_cpy_tensor_2d  GGML_BACKEND_TYPE_CPU src_ptr %p\n", src_ptr);
    } else if (ggml_backend_buffer_is_sycl(src->buffer)) {
        // If buffer is a SYCL buffer
        //GGML_SYCL_DEBUG("%s: SYCL buffer type src tensor\n", __func__);
        kind    = dpct::device_to_device;
        src_ptr = (char *) src->data;
    } else if (ggml_backend_buffer_is_sycl_split(src->buffer)) {
        /*
        If buffer is a SYCL split buffer
        */
        //GGML_SYCL_DEBUG("%s: Split buffer type src tensor\n", __func__);
        GGML_ASSERT(i1_low == 0 && i1_high == src->ne[1]);
        kind = dpct::device_to_device;
        ggml_tensor_extra_gpu * extra = (ggml_tensor_extra_gpu *) src->extra;
        int id;
        SYCL_CHECK(CHECK_TRY_ERROR(
            id = get_current_device_id()));
        // GGML_SYCL_DEBUG("current device index %d\n", id);
        src_ptr = (char *) extra->data_device[id];
    } else {
        // GGML_SYCL_DEBUG("GGML_ABORT("fatal error")\n");
        GGML_ABORT("fatal error");
    }
    char * dst_ptr = (char *) dst;

    GGML_TENSOR_LOCALS_1(int64_t, ne, src, ne);
    GGML_TENSOR_LOCALS(int64_t, nb, src, nb);
    const enum ggml_type type = src->type;
    const int64_t ts = ggml_type_size(type);
    const int64_t bs = ggml_blck_size(type);
    int64_t i1_diff = i1_high - i1_low;

    const char * x = src_ptr + i1_low*nb1 + i2*nb2 + i3*nb3;
    if (nb0 == ts && nb1 == ts*ne0/bs) {
        // GGML_SYCL_DEBUG("stream->memcpy: dst_ptr=%p, x=%p, size=%lu\n", dst_ptr, x, i1_diff * nb1);
        // return CHECK_TRY_ERROR(stream->memcpy(dst_ptr, x, i1_diff * nb1));
        return CHECK_TRY_ERROR(dpct::async_dpct_memcpy(dst_ptr, x, i1_diff * nb1,
                                    kind, *stream));

    } else if (nb0 == ts) {
        return CHECK_TRY_ERROR(
            dpct::async_dpct_memcpy(dst_ptr, ts * ne0 / bs, x, nb1,
                                    ts * ne0 / bs, i1_diff, kind, *stream));
    } else {
        for (int64_t i1 = 0; i1 < i1_diff; i1++) {
            const void * rx = (const void *) ((const char *) x + i1*nb1);
            void * rd = (void *) (dst_ptr + i1*ts*ne0/bs);
            // pretend the row is a matrix with cols=1
            dpct::err0 r = CHECK_TRY_ERROR(dpct::async_dpct_memcpy(
                rd, ts / bs, rx, nb0, ts / bs, ne0, kind, *stream));
            /*
            DPCT1001:85: The statement could not be removed.
            */
            /*
            DPCT1000:86: Error handling if-stmt was detected but could not be
            rewritten.
            */
            if (r != 0) return r;
        }
        return 0;
    }
}
catch (sycl::exception const &exc) {
  std::cerr << exc.what() << "Exception caught at file:" << __FILE__
            << ", line:" << __LINE__ << std::endl;
  std::exit(1);
}

static void ggml_sycl_op_repeat(ggml_backend_sycl_context & ctx, const ggml_tensor *src0,
                                const ggml_tensor *src1, ggml_tensor *dst,
                                const float *src0_d, const float *src1_d,
                                float *dst_d,
                                const queue_ptr &main_stream) {

    ggml_sycl_op_bin_bcast<bin_bcast_sycl<op_repeat>>(ctx, dst, src0, dst, nullptr, src0_d, dst_d, main_stream);

    GGML_UNUSED(src1);
    GGML_UNUSED(src1_d);
}


inline void ggml_sycl_op_mul_mat_sycl(
    ggml_backend_sycl_context & ctx,
    const ggml_tensor *src0, const ggml_tensor *src1, ggml_tensor *dst,
    const char *src0_dd_i, const float *src1_ddf_i, const char *src1_ddq_i,
    float *dst_dd_i, const int64_t row_low, const int64_t row_high,
    const int64_t src1_ncols, const int64_t src1_padded_row_size,
    const queue_ptr &stream) try {

    GGML_ASSERT(src0_dd_i  != nullptr);
    GGML_ASSERT(src1_ddf_i != nullptr);
    GGML_ASSERT(dst_dd_i   != nullptr);

    const int64_t ne00 = src0->ne[0];
    const int64_t ne10 = src1->ne[0];


    const int64_t row_diff = row_high - row_low;

    int id;
    SYCL_CHECK(
        CHECK_TRY_ERROR(id = get_current_device_id()));
#if !GGML_SYCL_DNNL
    const int64_t ne0 = dst->ne[0];
    // the main device has a larger memory buffer to hold the results from all GPUs
    // ldc == nrows of the matrix that cuBLAS writes into
    int ldc = id == ctx.device ? ne0 : row_diff;
#endif

#ifdef GGML_SYCL_F16
    bool use_fp16 = true;  // TODO(Yu) SYCL capability check
#else
    bool use_fp16 = false;
#endif
    if ((src0->type == GGML_TYPE_F16 || ggml_is_quantized(src0->type)) &&
        use_fp16 && ggml_is_contiguous(src0) && row_diff == src0->ne[1] &&
        dst->op_params[0] == GGML_PREC_DEFAULT) {
        // GGML_SYCL_DEBUG("ggml_sycl_op_mul_mat_sycl - fp16 path\n");
        ggml_sycl_pool_alloc<sycl::half> src0_as_f16(ctx.pool());
        if (src0->type != GGML_TYPE_F16) {
            const to_fp16_sycl_t to_fp16_sycl = ggml_get_to_fp16_sycl(src0->type, dst);
            GGML_ASSERT(to_fp16_sycl != nullptr);
            size_t ne = row_diff*ne00;
            src0_as_f16.alloc(ne);
            to_fp16_sycl(src0_dd_i, src0_as_f16.get(), ne, stream);
        }
        const sycl::half *src0_ptr = src0->type == GGML_TYPE_F16
                                         ? (const sycl::half *)src0_dd_i
                                         : src0_as_f16.get();

        ggml_sycl_pool_alloc<sycl::half> src1_as_f16(ctx.pool());
        if (src1->type != GGML_TYPE_F16) {
            const to_fp16_sycl_t to_fp16_sycl = ggml_get_to_fp16_sycl(src1->type, dst);
            GGML_ASSERT(to_fp16_sycl != nullptr);
            size_t ne = src1_ncols*ne10;
            src1_as_f16.alloc(ne);
            to_fp16_sycl(src1_ddf_i, src1_as_f16.get(), ne, stream);
        }
        const sycl::half *src1_ptr = src1->type == GGML_TYPE_F16
                ? (const sycl::half *)src1->data + src1_padded_row_size
                                         : src1_as_f16.get();
        ggml_sycl_pool_alloc<sycl::half> dst_f16(ctx.pool(), row_diff * src1_ncols);

#if !GGML_SYCL_DNNL
        const sycl::half alpha_f16 = 1.0f;
        const sycl::half beta_f16  = 0.0f;
        SYCL_CHECK(CHECK_TRY_ERROR(dpct::gemm(
            *stream, oneapi::mkl::transpose::trans,
            oneapi::mkl::transpose::nontrans, row_diff, src1_ncols, ne10,
            &alpha_f16, src0_ptr, dpct::library_data_t::real_half, ne00,
            src1_ptr, dpct::library_data_t::real_half, ne10, &beta_f16,
            dst_f16.get(), dpct::library_data_t::real_half, ldc,
            dpct::library_data_t::real_half)));
        const to_fp32_sycl_t to_fp32_sycl = ggml_get_to_fp32_sycl(GGML_TYPE_F16, dst);
        to_fp32_sycl(dst_f16.get(), dst_dd_i, row_diff*src1_ncols, stream);
#else
        auto dnnl_stream = ctx.stream_dnnl(stream);
        DnnlGemmWrapper::row_gemm(dnnl_stream, false, true, src1_ncols, row_diff, ne10, src1_ptr, DnnlGemmWrapper::to_dt<sycl::half>(),
            src0_ptr, DnnlGemmWrapper::to_dt<sycl::half>(), dst_f16.get(), DnnlGemmWrapper::to_dt<sycl::half>());
        const to_fp32_sycl_t to_fp32_sycl = ggml_get_to_fp32_sycl(GGML_TYPE_F16, dst);
        to_fp32_sycl(dst_f16.get(), dst_dd_i, row_diff* src1_ncols, stream);
#endif
    }
    else {
        // GGML_SYCL_DEBUG("ggml_sycl_op_mul_mat_sycl - fp32 path\n");
        ggml_sycl_pool_alloc<float> src0_ddq_as_f32(ctx.pool());
        ggml_sycl_pool_alloc<float> src1_ddq_as_f32(ctx.pool());
        if (src0->type != GGML_TYPE_F32) {
            const to_fp32_sycl_t to_fp32_sycl = ggml_get_to_fp32_sycl(src0->type, dst);
            GGML_ASSERT(to_fp32_sycl != nullptr);
            src0_ddq_as_f32.alloc(row_diff*ne00);
            to_fp32_sycl(src0_dd_i, src0_ddq_as_f32.get(), row_diff*ne00, stream);
        }
        if (src1->type != GGML_TYPE_F32) {
            const to_fp32_sycl_t to_fp32_sycl = ggml_get_to_fp32_sycl(src1->type, dst);
            GGML_ASSERT(to_fp32_sycl != nullptr);
            src1_ddq_as_f32.alloc(src1_ncols*ne10);
            to_fp32_sycl(src1_ddf_i, src1_ddq_as_f32.get(), src1_ncols*ne10, stream);
        }
        const float * src0_ddf_i = src0->type == GGML_TYPE_F32 ? (const float *) src0_dd_i : src0_ddq_as_f32.get();
        const float * src1_ddf1_i = src1->type == GGML_TYPE_F32 ? (const float *) src1_ddf_i : src1_ddq_as_f32.get();

#if !GGML_SYCL_DNNL
        const float alpha = 1.0f;
        const float beta  = 0.0f;
#    ifdef GGML_SYCL_NVIDIA
        SYCL_CHECK(CHECK_TRY_ERROR(oneapi::mkl::blas::column_major::gemm(
            oneapi::mkl::backend_selector<oneapi::mkl::backend::cublas>{ *stream }, oneapi::mkl::transpose::trans,
            oneapi::mkl::transpose::nontrans, row_diff, src1_ncols, ne10, dpct::get_value(&alpha, *stream), src0_ddf_i,
            ne00, src1_ddf1_i, ne10, dpct::get_value(&beta, *stream), dst_dd_i, ldc)));
#    else
        SYCL_CHECK(CHECK_TRY_ERROR(oneapi::mkl::blas::column_major::gemm(
            *stream, oneapi::mkl::transpose::trans, oneapi::mkl::transpose::nontrans, row_diff, src1_ncols, ne10,
            dpct::get_value(&alpha, *stream), src0_ddf_i, ne00, src1_ddf1_i, ne10, dpct::get_value(&beta, *stream),
            dst_dd_i, ldc)));
#    endif
#else
        auto dnnl_stream = ctx.stream_dnnl(stream);
         DnnlGemmWrapper::row_gemm(dnnl_stream, false, true, src1_ncols, row_diff, ne10, src1_ddf1_i, DnnlGemmWrapper::to_dt<float>(),
            src0_ddf_i, DnnlGemmWrapper::to_dt<float>(), dst_dd_i, DnnlGemmWrapper::to_dt<float>());
#endif
    }
    GGML_UNUSED(dst);
    GGML_UNUSED(src1_ddq_i);
    GGML_UNUSED(src1_padded_row_size);
}
catch (sycl::exception const &exc) {
  std::cerr << exc.what() << "Exception caught at file:" << __FILE__
            << ", line:" << __LINE__ << std::endl;
  std::exit(1);
}

static void ggml_sycl_op_pool2d(ggml_backend_sycl_context & ctx, const ggml_tensor *src0,
                                const ggml_tensor *src1, ggml_tensor *dst,
                                const float *src0_dd, const float *src1_dd,
                                float *dst_dd, const queue_ptr &main_stream) {

    GGML_ASSERT(src0->type == GGML_TYPE_F32);
    GGML_ASSERT( dst->type == GGML_TYPE_F32);

    const int32_t * opts = (const int32_t *)dst->op_params;
    enum ggml_op_pool op = static_cast<ggml_op_pool>(opts[0]);
    const int k0 = opts[1];
    const int k1 = opts[2];
    const int s0 = opts[3];
    const int s1 = opts[4];
    const int p0 = opts[5];
    const int p1 = opts[6];

    const int64_t IH = src0->ne[1];
    const int64_t IW = src0->ne[0];

    const int64_t N = dst->ne[3];
    const int64_t OC = dst->ne[2];
    const int64_t OH = dst->ne[1];
    const int64_t OW = dst->ne[0];

    const int parallel_elements = N * OC * OH * OW;
    const int num_blocks = (parallel_elements + SYCL_POOL2D_BLOCK_SIZE - 1) / SYCL_POOL2D_BLOCK_SIZE;
    sycl::range<3> block_nums(1, 1, num_blocks);
    main_stream->parallel_for(
        sycl::nd_range<3>(block_nums *
                              sycl::range<3>(1, 1, SYCL_IM2COL_BLOCK_SIZE),
                          sycl::range<3>(1, 1, SYCL_IM2COL_BLOCK_SIZE)),
        [=](sycl::nd_item<3> item_ct1) {
            pool2d_nchw_kernel(IH, IW, OH, OW, k1, k0, s1, s0, p1, p0,
                               parallel_elements, src0_dd, dst_dd, op,
                               item_ct1);
        });

    GGML_UNUSED(src1);
    GGML_UNUSED(src1_dd);
    GGML_UNUSED(ctx);
}

inline void ggml_sycl_op_sum(ggml_backend_sycl_context & ctx, const ggml_tensor *src0,
                                  const ggml_tensor *src1, ggml_tensor *dst,
                                  const float *src0_dd, const float *src1_dd,
                                  float *dst_dd,
                                  const queue_ptr &main_stream) {
    GGML_ASSERT(src0->type == GGML_TYPE_F32);
    GGML_ASSERT( dst->type == GGML_TYPE_F32);

    const int64_t ne = ggml_nelements(src0);

    sum_rows_f32_sycl(src0_dd, dst_dd, ne, 1, main_stream);

    GGML_UNUSED(src1);
    GGML_UNUSED(dst);
    GGML_UNUSED(src1_dd);
    GGML_UNUSED(ctx);
}

inline void ggml_sycl_op_sum_rows(ggml_backend_sycl_context & ctx, const ggml_tensor *src0,
                                  const ggml_tensor *src1, ggml_tensor *dst,
                                  const float *src0_dd, const float *src1_dd,
                                  float *dst_dd,
                                  const queue_ptr &main_stream) {

    GGML_ASSERT(src0->type == GGML_TYPE_F32);
    GGML_ASSERT( dst->type == GGML_TYPE_F32);

    const int64_t ncols = src0->ne[0];
    const int64_t nrows = ggml_nrows(src0);

    sum_rows_f32_sycl(src0_dd, dst_dd, ncols, nrows, main_stream);

    GGML_UNUSED(src1);
    GGML_UNUSED(dst);
    GGML_UNUSED(src1_dd);
    GGML_UNUSED(ctx);
}

inline void ggml_sycl_op_argsort(ggml_backend_sycl_context & ctx, const ggml_tensor *src0,
                                 const ggml_tensor *src1, ggml_tensor *dst,
                                 const float *src0_dd, const float *src1_dd,
                                 float *dst_dd,
                                 const queue_ptr &main_stream) {

    GGML_ASSERT(src0->type == GGML_TYPE_F32);
    GGML_ASSERT( dst->type == GGML_TYPE_I32);

    const int64_t ncols = src0->ne[0];
    const int64_t nrows = ggml_nrows(src0);

    enum ggml_sort_order order = (enum ggml_sort_order) dst->op_params[0];

    argsort_f32_i32_sycl(src0_dd, (int *)dst_dd, ncols, nrows, order, main_stream);

    GGML_UNUSED(src1);
    GGML_UNUSED(dst);
    GGML_UNUSED(src1_dd);
    GGML_UNUSED(ctx);
}

inline void ggml_sycl_op_argmax(ggml_backend_sycl_context & ctx, const ggml_tensor *src0,
                                 const ggml_tensor *src1, ggml_tensor *dst,
                                 const float *src0_dd, const float *src1_dd,
                                 float *dst_dd,
                                 const queue_ptr &main_stream) {

    GGML_ASSERT(src0->type == GGML_TYPE_F32);
    GGML_ASSERT( dst->type == GGML_TYPE_I32);

    const int64_t ncols = src0->ne[0];
    const int64_t nrows = ggml_nrows(src0);

    argmax_f32_i32_sycl(src0_dd, (int *)dst_dd, ncols, nrows, main_stream);

    GGML_UNUSED(src1);
    GGML_UNUSED(dst);
    GGML_UNUSED(src1_dd);
    GGML_UNUSED(ctx);
}

inline void ggml_sycl_op_diag_mask_inf(ggml_backend_sycl_context & ctx, const ggml_tensor *src0,
                                       const ggml_tensor *src1,
                                       ggml_tensor *dst, const float *src0_dd,
                                       const float *src1_dd, float *dst_dd,
                                       const queue_ptr &main_stream) {

    GGML_ASSERT(src0->type == GGML_TYPE_F32);
    GGML_ASSERT( dst->type == GGML_TYPE_F32);

    const int64_t ne00 = src0->ne[0];
    const int64_t ne01 = src0->ne[1];
    const int nrows0 = ggml_nrows(src0);

    const int n_past = ((int32_t *) dst->op_params)[0];

    diag_mask_inf_f32_sycl(src0_dd, dst_dd, ne00, nrows0, ne01, n_past, main_stream);

    GGML_UNUSED(src1);
    GGML_UNUSED(dst);
    GGML_UNUSED(src1_dd);
    GGML_UNUSED(ctx);
}

inline void ggml_sycl_op_scale(ggml_backend_sycl_context & ctx, const ggml_tensor *src0, const ggml_tensor *src1,
                               ggml_tensor *dst, const float *src0_dd,
                               const float *src1_dd, float *dst_dd,
                               const queue_ptr &main_stream) {

    GGML_ASSERT(src0->type == GGML_TYPE_F32);
    GGML_ASSERT( dst->type == GGML_TYPE_F32);

    float scale;
    memcpy(&scale, dst->op_params, sizeof(float));

    scale_f32_sycl(src0_dd, dst_dd, scale, ggml_nelements(src0), main_stream);
    /*
    DPCT1010:87: SYCL uses exceptions to report errors and does not use the
    error codes. The call was replaced with 0. You need to rewrite this code.
    */
    SYCL_CHECK(0);

    GGML_UNUSED(src1);
    GGML_UNUSED(dst);
    GGML_UNUSED(src1_dd);
    GGML_UNUSED(ctx);
}

inline void ggml_sycl_op_clamp(ggml_backend_sycl_context & ctx, const ggml_tensor *src0, const ggml_tensor *src1,
                               ggml_tensor *dst, const float *src0_dd,
                               const float *src1_dd, float *dst_dd,
                               const queue_ptr &main_stream) {

    GGML_ASSERT(src0->type == GGML_TYPE_F32);
    GGML_ASSERT( dst->type == GGML_TYPE_F32);

    float min;
    float max;
    memcpy(&min, dst->op_params, sizeof(float));
    memcpy(&max, (float *) dst->op_params + 1, sizeof(float));

    clamp_f32_sycl(src0_dd, dst_dd, min, max, ggml_nelements(src0), main_stream);
    /*
    DPCT1010:88: SYCL uses exceptions to report errors and does not use the
    error codes. The call was replaced with 0. You need to rewrite this code.
    */
    SYCL_CHECK(0);

    GGML_UNUSED(src1);
    GGML_UNUSED(dst);
    GGML_UNUSED(src1_dd);
    GGML_UNUSED(ctx);
}

static void ggml_sycl_set_peer_access(const int n_tokens, int main_device) {
    static bool peer_access_enabled = false;

    const bool enable_peer_access = n_tokens <= GGML_SYCL_PEER_MAX_BATCH_SIZE;

    if (peer_access_enabled == enable_peer_access) {
        return;
    }

#ifdef NDEBUG
    for (int i = 0; i < ggml_sycl_info().device_count; ++i) {
        SYCL_CHECK(ggml_sycl_set_device(i));
    }

    for (int i = 0; i < ggml_sycl_info().device_count; ++i) {
        SYCL_CHECK(ggml_sycl_set_device(i));

        for (int id_other = 0; id_other < ggml_sycl_info().device_count; ++id_other) {
            if (i == id_other) {
                continue;
            }
            if (i != main_device && id_other != main_device) {
                continue;
            }

            // int can_access_peer;
            // SYCL_CHECK(syclDeviceCanAccessPeer(&can_access_peer, id, id_other));
            // if (can_access_peer) {
            //     if (enable_peer_access) {
            //         SYCL_CHECK(syclDeviceEnablePeerAccess(id_other, 0));
            //     } else {
            //         SYCL_CHECK(syclDeviceDisablePeerAccess(id_other));
            //     }
            // }
        }
    }
#endif // NDEBUG

    peer_access_enabled = enable_peer_access;
}

static void ggml_sycl_op_mul_mat(ggml_backend_sycl_context & ctx, const ggml_tensor *src0,
                                 const ggml_tensor *src1, ggml_tensor *dst,
                                 ggml_sycl_op_mul_mat_t op,
                                 const bool convert_src1_to_q8_1) try {

    GGML_TENSOR_LOCALS(int64_t, ne0, src0, ne);

    GGML_TENSOR_LOCALS(int64_t, ne1, src1, ne);
    const int64_t nrows1 = ggml_nrows(src1);

    GGML_ASSERT(ne03 == ne13);

    const int64_t ne0 = dst->ne[0];
    const int64_t ne1 = dst->ne[1];

    const int nb2 = dst->nb[2];
    const int nb3 = dst->nb[3];

    GGML_ASSERT(!ggml_backend_buffer_is_sycl_split(dst->buffer));
    GGML_ASSERT(!ggml_backend_buffer_is_sycl_split(src1->buffer));
    GGML_ASSERT(src1->type == GGML_TYPE_F32 || (src1->ne[2] == 1 && src1->ne[3] == 1));

    GGML_ASSERT(ne12 >= ne02 && ne12 % ne02 == 0);

    const int64_t i02_divisor = ne12 / ne02;

    const size_t src0_ts = ggml_type_size(src0->type);
    const size_t src0_bs = ggml_blck_size(src0->type);
    const size_t q8_1_ts = sizeof(block_q8_1);
    const size_t q8_1_bs = QK8_1;

    ggml_tensor_extra_gpu * src0_extra = (ggml_tensor_extra_gpu *) src0->extra;
    ggml_tensor_extra_gpu * src1_extra = (ggml_tensor_extra_gpu *) src1->extra;

    const bool src0_is_contiguous = ggml_is_contiguous(src0);
    const bool src1_is_contiguous = ggml_is_contiguous(src1);

    int64_t src1_padded_col_size = GGML_PAD(ne10, MATRIX_ROW_PADDING);

    const bool split = ggml_backend_buffer_is_sycl_split(src0->buffer);
    GGML_ASSERT(!(split && ne02 > 1));
    GGML_ASSERT(!(split && ne03 > 1));
    GGML_ASSERT(!(split && ne02 < ne12));

    std::array<float, GGML_SYCL_MAX_DEVICES> tensor_split;
    if (split) {
        // TODO: check that src0->buffer->buft is a split buffer type, replace GGML_BACKEND_TYPE_GPU_SPLIT check
        // GGML_ASSERT(src0->buffer != nullptr && src0->buffer->buft == ...);
        ggml_backend_sycl_split_buffer_type_context * buft_ctx = (ggml_backend_sycl_split_buffer_type_context *) src0->buffer->buft->context;
        tensor_split = buft_ctx->tensor_split;
    }

    struct dev_data {
        ggml_sycl_pool_alloc<char> src0_dd_alloc;
        ggml_sycl_pool_alloc<float> src1_ddf_alloc;
        ggml_sycl_pool_alloc<char> src1_ddq_alloc;
        ggml_sycl_pool_alloc<float> dst_dd_alloc;

        char *src0_dd = nullptr;
        float *src1_ddf = nullptr; // float
        char *src1_ddq = nullptr;  // q8_1
        float *dst_dd = nullptr;

        int64_t row_low;
        int64_t row_high;
    };

    dev_data dev[GGML_SYCL_MAX_DEVICES];

    int used_devices = 0;
    queue_ptr main_stream = ctx.stream();

    for (int i = 0; i < ggml_sycl_info().device_count; ++i) {
        // by default, use all rows
        dev[i].row_low  = 0;
        dev[i].row_high = ne01;

        // for multi GPU, get the row boundaries from tensor split
        // and round to mul_mat_q tile sizes
        if (split) {
            const int64_t rounding = get_row_rounding(src0->type, tensor_split);

            if (i != 0) {
                dev[i].row_low  = ne01*tensor_split[i];
                if (dev[i].row_low < ne01) {
                    dev[i].row_low -= dev[i].row_low % rounding;
                }
            }

            if (i != ggml_sycl_info().device_count - 1) {
                dev[i].row_high  = ne01*tensor_split[i + 1];
                if (dev[i].row_high < ne01) {
                    dev[i].row_high -= dev[i].row_high % rounding;
                }
            }
        }
    }

    for (int i = 0; i < ggml_sycl_info().device_count; ++i) {
        if ((!split && i != ctx.device) || dev[i].row_low == dev[i].row_high) {
            continue;
        }

        used_devices++;

        const bool src1_on_device = i == ctx.device;
        const bool  dst_on_device = i == ctx.device;

        ggml_sycl_set_device(i);
        queue_ptr stream = ctx.stream(i, 0);

        if (src0_is_contiguous) {
            dev[i].src0_dd = (char *) src0->data;
        } else {
            dev[i].src0_dd = dev[i].src0_dd_alloc.alloc(ctx.pool(i), ggml_nbytes(src0));
        }

        if (src1_on_device && src1_is_contiguous) {
            dev[i].src1_ddf = (float *) src1->data;
        } else {
            dev[i].src1_ddf = dev[i].src1_ddf_alloc.alloc(ctx.pool(i), ggml_nelements(src1));
        }

        if (convert_src1_to_q8_1) {
            dev[i].src1_ddq = dev[i].src1_ddq_alloc.alloc(ctx.pool(i), nrows1*src1_padded_col_size*q8_1_ts/q8_1_bs);

            if (src1_on_device && src1_is_contiguous) {
                quantize_row_q8_1_sycl(dev[i].src1_ddf, dev[i].src1_ddq, ne10, nrows1, src1_padded_col_size, stream);
                /*
                DPCT1010:90: SYCL uses exceptions to report errors and does not
                use the error codes. The call was replaced with 0. You need to
                rewrite this code.
                */
                SYCL_CHECK(0);
            }
        }

        if (dst_on_device) {
            dev[i].dst_dd = (float *) dst->data;
        } else {
            const size_t size_dst_ddf = split ? (dev[i].row_high - dev[i].row_low)*ne1 : ggml_nelements(dst);
            dev[i].dst_dd = dev[i].dst_dd_alloc.alloc(ctx.pool(i), size_dst_ddf);
        }
    }

    // if multiple devices are used they need to wait for the main device
    // here an event is recorded that signals that the main device has finished calculating the input data
    if (split && used_devices > 1) {
        ggml_sycl_set_device(ctx.device);
        /*
        DPCT1024:91: The original code returned the error code that was further
        consumed by the program logic. This original code was replaced with 0.
        You may need to rewrite the program logic consuming the error code.
        */
        SYCL_CHECK(CHECK_TRY_ERROR(
            *src0_extra->events[ctx.device][0] =
                ctx.stream()->ext_oneapi_submit_barrier()));
    }

    const int64_t src1_col_stride = split && used_devices > 1 ? MUL_MAT_SRC1_COL_STRIDE : ne11;
    for (int64_t src1_col_0 = 0; src1_col_0 < ne11; src1_col_0 += src1_col_stride) {
        const int64_t is = split ? (src1_col_0/src1_col_stride) % GGML_SYCL_MAX_STREAMS : 0;
        const int64_t src1_ncols = src1_col_0 + src1_col_stride > ne11 ? ne11 - src1_col_0 : src1_col_stride;
        for (int i = 0; i < ggml_sycl_info().device_count; ++i) {
            if ((!split && i != ctx.device) || dev[i].row_low == dev[i].row_high) {
                continue;
            }

            const bool src1_on_device = i == ctx.device;
            const bool  dst_on_device = i == ctx.device;
            const int64_t row_diff = dev[i].row_high - dev[i].row_low;

            ggml_sycl_set_device(i);
            queue_ptr stream = ctx.stream(i, is);

            // wait for main GPU data if necessary
            if (split && (i != ctx.device || is != 0)) {
                /*
                DPCT1009:163: SYCL uses exceptions to report errors and does not
                use the error codes. The original code was commented out and a
                warning string was inserted. You need to rewrite this code.
                */
                SYCL_CHECK(CHECK_TRY_ERROR(stream->ext_oneapi_submit_barrier(
                    {*src0_extra->events[ctx.device][0]})));
            }

            for (int64_t i0 = 0; i0 < ne13*ne12; ++i0) {
                const int64_t i03 = i0 / ne12;
                const int64_t i02 = i0 % ne12;

                const size_t src1_ddq_i_offset = (i0*ne11 + src1_col_0) * src1_padded_col_size*q8_1_ts/q8_1_bs;

                // for split tensors the data begins at i0 == i0_offset_low
                char  *  src0_dd_i =  dev[i].src0_dd + (i0/i02_divisor) * (ne01*ne00*src0_ts)/src0_bs;
                float * src1_ddf_i = dev[i].src1_ddf + (i0*ne11 + src1_col_0) * ne10;
                char  * src1_ddq_i = dev[i].src1_ddq +  src1_ddq_i_offset;
                float *   dst_dd_i =   dev[i].dst_dd + (i0*ne1  + src1_col_0) * (dst_on_device ? ne0 : row_diff);

                // the main device memory buffer can be on VRAM scratch, with space for all partial results
                // in that case an offset on dst_ddf_i is needed
                if (i == ctx.device) {
                    dst_dd_i += dev[i].row_low; // offset is 0 if no tensor split
                }

                // copy src0, src1 to device if necessary
                if (src1_is_contiguous) {
                    if (i != ctx.device) {
                        if (convert_src1_to_q8_1) {
                            char * src1_ddq_i_source = dev[ctx.device].src1_ddq + src1_ddq_i_offset;
                          SYCL_CHECK(CHECK_TRY_ERROR(stream->memcpy(
                                src1_ddq_i, src1_ddq_i_source,
                                src1_ncols * src1_padded_col_size * q8_1_ts /
                                    q8_1_bs).wait()));
                        } else {

                            float * src1_ddf_i_source = (float *) src1_extra->data_device[ctx.device];
                            src1_ddf_i_source += (i0*ne11 + src1_col_0) * ne10;

                            SYCL_CHECK(CHECK_TRY_ERROR(dev2dev_memcpy(*stream, *main_stream,
                                src1_ddf_i, src1_ddf_i_source,
                                src1_ncols * ne10 * sizeof(float))));
                        }
                    }
                } else if (src1_on_device && !src1_is_contiguous) {
                    SYCL_CHECK(ggml_sycl_cpy_tensor_2d(
                                   src1_ddf_i, src1, i03, i02, src1_col_0, src1_col_0+src1_ncols, stream));
                } else {
                    GGML_ABORT("fatal error");
                }

                if (convert_src1_to_q8_1 && !src1_is_contiguous) {
                    quantize_row_q8_1_sycl(src1_ddf_i, src1_ddq_i, ne10, src1_ncols, src1_padded_col_size, stream);
                    /*
                    DPCT1010:92: SYCL uses exceptions to report errors and does
                    not use the error codes. The call was replaced with 0. You
                    need to rewrite this code.
                    */
                    SYCL_CHECK(0);
                }

                if (src1_col_0 == 0 && !src0_is_contiguous && i02 % i02_divisor == 0) {
                    SYCL_CHECK(ggml_sycl_cpy_tensor_2d(src0_dd_i, src0, i03, i02/i02_divisor, dev[i].row_low, dev[i].row_high, stream));
                }
                if (src1->type == GGML_TYPE_F16) {
                    src1_padded_col_size = (i0 * ne11 + src1_col_0) * ne10;
                }
                // do the computation
                SYCL_CHECK(CHECK_TRY_ERROR(op(ctx, src0, src1, dst, src0_dd_i, src1_ddf_i, src1_ddq_i, dst_dd_i,
                    dev[i].row_low, dev[i].row_high, src1_ncols, src1_padded_col_size, stream)));
                /*
                DPCT1010:93: SYCL uses exceptions to report errors and does not
                use the error codes. The call was replaced with 0. You need to
                rewrite this code.
                */
                SYCL_CHECK(0);

                // copy dst to host or other device if necessary
                if (!dst_on_device) {
                    void * dst_off_device = dst->data;
                    if (split) {
                        // src0 = weight matrix is saved as a transposed matrix for better memory layout.
                        // dst is NOT transposed.
                        // The outputs of matrix matrix multiplications can therefore NOT simply be concatenated for >1 GPU.
                        // Instead they need to be copied to the correct slice in ne0 = dst row index.
                        // If dst is a vector with ne0 == 1 then you don't have to do this but it still produces correct results.
                        float * dhf_dst_i = (float *) ((char *) dst_off_device + i02*nb2 + i03*nb3);
                        GGML_ASSERT(dst->nb[1] == ne0*sizeof(float));
                        dhf_dst_i += src1_col_0*ne0 + dev[i].row_low;

                        SYCL_CHECK(CHECK_TRY_ERROR(dpct::async_dpct_memcpy(
                            dhf_dst_i, ne0 * sizeof(float), dst_dd_i,
                            row_diff * sizeof(float), row_diff * sizeof(float),
                            src1_ncols, dpct::device_to_device, *stream)));
                    } else {
                        float * dhf_dst_i = (float *) ((char *) dst_off_device + i02*nb2 + i03*nb3);
                        GGML_ASSERT(dst->nb[1] == ne0*sizeof(float));
                        dhf_dst_i += src1_col_0*ne0;
                        SYCL_CHECK(CHECK_TRY_ERROR(
                            stream->memcpy(dhf_dst_i, dst_dd_i,
                                           src1_ncols * ne0 * sizeof(float)).wait()));
                    }
                }

                // add event for the main device to wait on until other device is done
                if (split && (i != ctx.device || is != 0)) {
                    /*
                    DPCT1024:94: The original code returned the error code that
                    was further consumed by the program logic. This original
                    code was replaced with 0. You may need to rewrite the
                    program logic consuming the error code.
                    */
                    SYCL_CHECK(CHECK_TRY_ERROR(
                        *src0_extra->events[i][is] =
                            stream->ext_oneapi_submit_barrier()));
                }
            }
        }
    }

    // main device waits for all other devices to be finished
    if (split && ggml_sycl_info().device_count > 1) {
        int64_t is_max = (ne11 + MUL_MAT_SRC1_COL_STRIDE - 1) / MUL_MAT_SRC1_COL_STRIDE;
        is_max = is_max <= GGML_SYCL_MAX_STREAMS ? is_max : GGML_SYCL_MAX_STREAMS;

        ggml_sycl_set_device(ctx.device);
        for (int i = 0; i < ggml_sycl_info().device_count; ++i) {
            if (dev[i].row_low == dev[i].row_high) {
                continue;
            }
            for (int64_t is = 0; is < is_max; ++is) {
                SYCL_CHECK(CHECK_TRY_ERROR(
                    ctx.stream()->ext_oneapi_submit_barrier(
                        {*src0_extra->events[i][is]})));
            }
        }
    }
}
catch (sycl::exception const &exc) {
  std::cerr << exc.what() << "Exception caught at file:" << __FILE__
            << ", line:" << __LINE__ << std::endl;
  std::exit(1);
}


static void ggml_sycl_repeat(ggml_backend_sycl_context & ctx, ggml_tensor * dst) {
    GGML_SYCL_DEBUG("call %s\n", __func__);
    ggml_sycl_op_flatten(ctx, dst->src[0], dst->src[1], dst, ggml_sycl_op_repeat);
    GGML_SYCL_DEBUG("call %s done\n", __func__);
}

static void ggml_sycl_get_rows(ggml_backend_sycl_context & ctx, ggml_tensor * dst) {
    GGML_SYCL_DEBUG("call %s\n", __func__);
    ggml_sycl_op_flatten(ctx, dst->src[0], dst->src[1], dst, ggml_sycl_op_get_rows);
    GGML_SYCL_DEBUG("call %s done\n", __func__);
}

static void ggml_sycl_norm(ggml_backend_sycl_context & ctx, ggml_tensor * dst) {
    GGML_SYCL_DEBUG("call %s\n", __func__);
    ggml_sycl_op_flatten(ctx, dst->src[0], dst->src[1], dst, ggml_sycl_op_norm);
    GGML_SYCL_DEBUG("call %s done\n", __func__);
}

static void ggml_sycl_rms_norm(ggml_backend_sycl_context & ctx, ggml_tensor * dst) {
    GGML_SYCL_DEBUG("call %s\n", __func__);
    ggml_sycl_op_flatten(ctx, dst->src[0], dst->src[1], dst, ggml_sycl_op_rms_norm);
    GGML_SYCL_DEBUG("call %s done\n", __func__);
}

static void ggml_sycl_group_norm(ggml_backend_sycl_context & ctx, ggml_tensor * dst) {
    GGML_SYCL_DEBUG("call %s\n", __func__);
    ggml_sycl_op_flatten(ctx, dst->src[0], dst->src[1], dst, ggml_sycl_op_group_norm);
    GGML_SYCL_DEBUG("call %s done\n", __func__);
}

static void ggml_sycl_mul_mat_vec_p021(ggml_backend_sycl_context & ctx, const ggml_tensor *src0,
                                       const ggml_tensor *src1,
                                       ggml_tensor *dst) try {
    GGML_ASSERT(ggml_is_permuted(src0) && ggml_is_permuted(src1));
    GGML_ASSERT(!ggml_backend_buffer_is_sycl_split(src0->buffer));
    GGML_ASSERT(src0->nb[0] <= src0->nb[1] && src0->nb[2] <= src0->nb[3]); // 0213 permutation
    GGML_ASSERT(src1->nb[0] <= src1->nb[1] && src1->nb[2] <= src1->nb[3]); // 0213 permutation
    GGML_ASSERT(src0->type == GGML_TYPE_F16);
    GGML_ASSERT(src1->type == GGML_TYPE_F32);

    const int64_t ne00 = src0->ne[0];
    const int64_t ne01 = src0->ne[1];
    const int64_t ne02 = src0->ne[2];

    const int64_t ne12 = src1->ne[2];

    SYCL_CHECK(ggml_sycl_set_device(ctx.device));
    queue_ptr main_stream = ctx.stream();

    void  * src0_ddq = src0->data;
    float * src1_ddf = (float *) src1->data;
    float * dst_ddf  = (float *) dst->data;

    ggml_mul_mat_p021_f16_f32_sycl(src0_ddq, src1_ddf, dst_ddf, ne00, ne01, ne02, ne12, main_stream);
}
catch (sycl::exception const &exc) {
  std::cerr << exc.what() << "Exception caught at file:" << __FILE__
            << ", line:" << __LINE__ << std::endl;
  std::exit(1);
}

static void ggml_sycl_mul_mat_vec_nc(ggml_backend_sycl_context & ctx, const ggml_tensor *src0,
                                     const ggml_tensor *src1,
                                     ggml_tensor *dst) try {
    GGML_ASSERT(!ggml_is_transposed(src0));
    GGML_ASSERT(!ggml_is_transposed(src1));
    GGML_ASSERT(!ggml_is_permuted(src0));
    GGML_ASSERT(!ggml_backend_buffer_is_sycl_split(src0->buffer));
    GGML_ASSERT(src0->type == GGML_TYPE_F16);
    GGML_ASSERT(src1->type == GGML_TYPE_F32);

    const int64_t ne00 = src0->ne[0];
    const int64_t ne01 = src0->ne[1];
    const int64_t ne02 = src0->ne[2];

    const int64_t nb01 = src0->nb[1];
    const int64_t nb02 = src0->nb[2];

    const int64_t ne12 = src1->ne[2];

    SYCL_CHECK(ggml_sycl_set_device(ctx.device));
    queue_ptr main_stream = ctx.stream();

    void  * src0_ddq = src0->data;
    float * src1_ddf = (float *) src1->data;
    float * dst_ddf  = (float *) dst->data;

    const int64_t row_stride_x = nb01 / sizeof(sycl::half);
    const int64_t channel_stride_x = nb02 / sizeof(sycl::half);

    ggml_mul_mat_vec_nc_f16_f32_sycl(src0_ddq, src1_ddf, dst_ddf, ne00, ne01, row_stride_x, ne02, ne12, channel_stride_x, main_stream);
}
catch (sycl::exception const &exc) {
  std::cerr << exc.what() << "Exception caught at file:" << __FILE__
            << ", line:" << __LINE__ << std::endl;
  std::exit(1);
}

static void k_compute_batched_ptrs(const sycl::half *src0_as_f16,
                                   const sycl::half *src1_as_f16, char *dst,
                                   const void **ptrs_src, void **ptrs_dst,
                                   int64_t ne12, int64_t ne13, int64_t ne23,
                                   size_t nb02, size_t nb03, size_t nb12,
                                   size_t nb13, size_t nbd2, size_t nbd3,
                                   int64_t r2, int64_t r3,
                                   const sycl::nd_item<3> &item_ct1) {
    int64_t i13 = item_ct1.get_group(2) * item_ct1.get_local_range(2) +
                  item_ct1.get_local_id(2);
    int64_t i12 = item_ct1.get_group(1) * item_ct1.get_local_range(1) +
                  item_ct1.get_local_id(1);

    if (i13 >= ne13 || i12 >= ne12) {
        return;
    }

    int64_t i03 = i13 / r3;
    int64_t i02 = i12 / r2;

    ptrs_src[0*ne23 + i12 + i13*ne12] = (const char *) src0_as_f16 + i02*nb02 + i03*nb03;
    ptrs_src[1*ne23 + i12 + i13*ne12] = (const char *) src1_as_f16 + i12*nb12 + i13*nb13;
    ptrs_dst[0*ne23 + i12 + i13*ne12] = (      char *)         dst + i12*nbd2 + i13*nbd3;
}

static void ggml_sycl_mul_mat_batched_sycl(ggml_backend_sycl_context & ctx,
                                             const ggml_tensor *src0,
                                             const ggml_tensor *src1,
                                             ggml_tensor *dst) try {
    GGML_ASSERT(!ggml_is_transposed(src0));
    GGML_ASSERT(!ggml_is_transposed(src1));
    GGML_ASSERT(!ggml_backend_buffer_is_sycl_split(src0->buffer));
    GGML_ASSERT(src0->type == GGML_TYPE_F16);

    GGML_TENSOR_BINARY_OP_LOCALS


    SYCL_CHECK(ggml_sycl_set_device(ctx.device));
    queue_ptr main_stream = ctx.stream();;

    void * src0_ddq = src0->data;
    sycl::half *src0_as_f16 = (sycl::half *)src0_ddq;
    float * src1_ddf = (float *) src1->data;
    float * dst_ddf = (float *) dst->data;

    // convert src1 to fp16
    ggml_sycl_pool_alloc<sycl::half> src1_f16_alloc(ctx.pool());
    if (src1->type != GGML_TYPE_F16) {
        const to_fp16_sycl_t to_fp16_sycl = ggml_get_to_fp16_sycl(src1->type, dst);
        const int64_t ne_src1 = ggml_nelements(src1);
        src1_f16_alloc.alloc(ne_src1);
        GGML_ASSERT(to_fp16_sycl != nullptr);
        to_fp16_sycl(src1_ddf, src1_f16_alloc.get(), ne_src1, main_stream);
    }
    sycl::half *src1_f16 = src1->type == GGML_TYPE_F16 ? (sycl::half *)src1_ddf
                                                       : src1_f16_alloc.get();

    char * dst_t;

    dpct::library_data_t cu_compute_type = dpct::library_data_t::real_float;
    dpct::library_data_t cu_data_type = dpct::library_data_t::real_float;

    // dst strides
    size_t nbd2 = dst->nb[2];
    size_t nbd3 = dst->nb[3];

    const float alpha_f32 = 1.0f;
    const float beta_f32 = 0.0f;

    const void * alpha = &alpha_f32;
    const void * beta  = &beta_f32;

    dst_t = (char *) dst_ddf;

    GGML_ASSERT(ne12 % ne02 == 0);
    GGML_ASSERT(ne13 % ne03 == 0);

    // broadcast factors
    const int64_t r2 = ne12/ne02;
    const int64_t r3 = ne13/ne03;

    if (r2 == 1 && r3 == 1 && ggml_is_contiguous_2(src0) && ggml_is_contiguous_2(src1)) {
        // there is no broadcast and src0, src1 are contiguous across dims 2, 3
        SYCL_CHECK(CHECK_TRY_ERROR(dpct::gemm_batch(
            *main_stream, oneapi::mkl::transpose::trans,
            oneapi::mkl::transpose::nontrans, ne01, ne11, ne10, alpha,
            (const char *)src0_as_f16, dpct::library_data_t::real_half,
            nb01 / nb00, nb02 / nb00,
            (const char *)src1_f16, dpct::library_data_t::real_half,
            nb11 / nb10, nb12 / nb10, beta,
            (char *)dst_t, cu_data_type, ne01, nb2 / nb0,
            ne12 * ne13, cu_compute_type)));
    } else {
        const int ne23 = ne12*ne13;

        ggml_sycl_pool_alloc<const void *> ptrs_src(ctx.pool(), 2*ne23);
        ggml_sycl_pool_alloc<      void *> ptrs_dst(ctx.pool(), 1*ne23);
        ggml_sycl_pool_alloc<matrix_info_t<float>> matrix_info(ctx.host_pool(), 1);

        sycl::range<3> block_dims(1, ne12, ne13);
        /*
        DPCT1049:47: The work-group size passed to the SYCL kernel may exceed
        the limit. To get the device limit, query
        info::device::max_work_group_size. Adjust the work-group size if needed.
        */
        {
            dpct::has_capability_or_fail(main_stream->get_device(),
                                         {sycl::aspect::fp16});

            main_stream->submit([&](sycl::handler &cgh) {
                const void **ptrs_src_get = ptrs_src.get();
                void **ptrs_dst_get = ptrs_dst.get();
                size_t nb12_scaled = src1->type == GGML_TYPE_F16 ? nb12 : nb12 / 2;
                size_t nb13_scaled = src1->type == GGML_TYPE_F16 ? nb13 : nb13 / 2;
                cgh.parallel_for(sycl::nd_range<3>(block_dims, block_dims),
                                 [=](sycl::nd_item<3> item_ct1) {
                                     k_compute_batched_ptrs(
                                         src0_as_f16, src1_f16,
                                         dst_t, ptrs_src_get,
                                         ptrs_dst_get, ne12, ne13, ne23,
                                         nb02, nb03, nb12_scaled, nb13_scaled,
                                         nbd2, nbd3, r2, r3, item_ct1);
                                 });
            });
        }
        SYCL_CHECK(CHECK_TRY_ERROR(dpct::gemm_batch(
            *main_stream, oneapi::mkl::transpose::trans, oneapi::mkl::transpose::nontrans, ne01, ne11, ne10, alpha,
            (const void **) (ptrs_src.get() + 0 * ne23), dpct::library_data_t::real_half, nb01 / nb00,
            (const void **) (ptrs_src.get() + 1 * ne23), dpct::library_data_t::real_half, nb11 / nb10, beta,
            (void **) (ptrs_dst.get() + 0 * ne23), cu_data_type, ne01, ne23, cu_compute_type, matrix_info.get())));
    }
}
catch (sycl::exception const &exc) {
  std::cerr << exc.what() << "Exception caught at file:" << __FILE__
            << ", line:" << __LINE__ << std::endl;
  std::exit(1);
}

inline bool ggml_sycl_supports_mmq(enum ggml_type type) {
    // TODO: accuracy issues in MMQ
    GGML_UNUSED(type);
    return false;
}

bool ggml_sycl_supports_dmmv(enum ggml_type type) {
    switch (type) {
        case GGML_TYPE_Q4_0:
        case GGML_TYPE_Q4_1:
        case GGML_TYPE_Q5_0:
        case GGML_TYPE_Q5_1:
        case GGML_TYPE_Q8_0:
        case GGML_TYPE_Q2_K:
        case GGML_TYPE_Q3_K:
        case GGML_TYPE_Q4_K:
        case GGML_TYPE_Q5_K:
        case GGML_TYPE_Q6_K:
        case GGML_TYPE_F16:
            return true;
        default:
            return false;
    }
}

static void ggml_sycl_mul_mat(ggml_backend_sycl_context & ctx, const ggml_tensor * src0, const ggml_tensor * src1, ggml_tensor * dst) {

    const bool split = ggml_backend_buffer_is_sycl_split(src0->buffer);
    int64_t min_compute_capability = INT_MAX;

    if (split) {
        ggml_backend_sycl_split_buffer_type_context * buft_ctx = (ggml_backend_sycl_split_buffer_type_context *) src0->buffer->buft->context;
        auto & tensor_split = buft_ctx->tensor_split;
        for (int id = 0; id < ggml_sycl_info().device_count; ++id) {
            // skip devices that are not going to do any work:
            if (tensor_split[id] >= (id + 1 < ggml_sycl_info().device_count ? tensor_split[id + 1] : 1.0f)) {
                continue;
            }

            if (min_compute_capability > ggml_sycl_info().devices[id].cc) {
                min_compute_capability = ggml_sycl_info().devices[id].cc;
            }
        }
    } else {
        min_compute_capability    = ggml_sycl_info().devices[ctx.device].cc;
    }

    // check data types and tensor shapes for custom matrix multiplication kernels:
    bool use_dequantize_mul_mat_vec = ggml_sycl_supports_dmmv(src0->type)
        && src1->type == GGML_TYPE_F32 && dst->type == GGML_TYPE_F32
        && src0->ne[0] % GGML_SYCL_DMMV_X == 0 && src1->ne[1] == 1;

    bool use_mul_mat_vec_q =  ggml_is_quantized(src0->type)
        && src1->type == GGML_TYPE_F32 && dst->type == GGML_TYPE_F32
        && src1->ne[1] <= MMVQ_MAX_BATCH_SIZE;

    bool use_mul_mat_q =  ggml_sycl_supports_mmq(src0->type)
        && src1->type == GGML_TYPE_F32 && dst->type == GGML_TYPE_F32;

    // mmvq and mmq need the __dp4a instruction which is available for gen12+
    // Workaround in https://github.com/ggerganov/llama.cpp/commit/95f84d5ce8b449a9b16009434aca800df504a02e
    use_mul_mat_q = use_mul_mat_q && (src0->type != GGML_TYPE_IQ2_XXS);
#ifdef SYCL_USE_XMX
    use_mul_mat_q = use_mul_mat_q && (src1->ne[1] <= MMQ_MAX_BATCH_SIZE);
#endif // SYCL_USE_XMX

    // mmvq path is faster in the CUDA backend.
    if (ctx.stream()->get_backend() == sycl::backend::ext_oneapi_cuda)
        use_dequantize_mul_mat_vec = use_dequantize_mul_mat_vec && !use_mul_mat_vec_q;

    if (!split && src0->type == GGML_TYPE_F16 && ggml_is_permuted(src0) && ggml_is_permuted(src1) && src1->ne[1] == 1) {
        // TODO: Refactor and cleanup of mul mat dispatching.
        if (src0->ne[3] == 1 && src1->ne[3] == 1) {
            // KQ single-batch
            // mmv p021 was specific for these dimensions
            ggml_sycl_mul_mat_vec_p021(ctx, src0, src1, dst);
        } else {
            // The kernel from the if path is faster for that specific case, but does not support all mul mats.
            ggml_sycl_mul_mat_batched_sycl(ctx, src0, src1, dst);
        }
    } else if (!split && src0->type == GGML_TYPE_F16 && !ggml_is_contiguous(src0) && !ggml_is_transposed(src1) && src1->ne[1] == 1) {
        // KQV single-batch
        ggml_sycl_mul_mat_vec_nc(ctx, src0, src1, dst);
    } else if (!split && src0->type == GGML_TYPE_F16 && !ggml_is_transposed(src0) && !ggml_is_transposed(src1) && src1->ne[2]*src1->ne[3] > 1) {
        // KQ + KQV multi-batch
        ggml_sycl_mul_mat_batched_sycl(ctx, src0, src1, dst);
    } else if (use_dequantize_mul_mat_vec) {
        ggml_sycl_op_mul_mat(ctx, src0, src1, dst, ggml_sycl_op_dequantize_mul_mat_vec, false);
        // save_tensor_txt("1/dst_1.txt", (float*) dst->data, src0->ne[1], sizeof(float), ctx.stream());
    } else if (use_mul_mat_vec_q) {
        ggml_sycl_op_mul_mat(ctx, src0, src1, dst, ggml_sycl_op_mul_mat_vec_q, true);
    } else if (use_mul_mat_q) {
        ggml_sycl_op_mul_mat(ctx, src0, src1, dst, ggml_sycl_op_mul_mat_q, true);
    } else {
        ggml_sycl_op_mul_mat(ctx, src0, src1, dst, ggml_sycl_op_mul_mat_sycl, false);
    }
}


struct mmid_row_mapping {
    int32_t i1;
    int32_t i2;
};

__dpct_inline__ static void k_copy_src1_to_contiguous(
    const char *__restrict__ src1_original, char *__restrict__ src1_contiguous,
    int *__restrict__ cur_src1_row, mmid_row_mapping *__restrict__ row_mapping,
    const char *__restrict ids, int64_t i02, size_t ids_nb1, size_t ids_nb0,
    int64_t ne11, int64_t ne10, size_t nb11, size_t nb12,
    const sycl::nd_item<3> &item_ct1, int &src1_row) {
    int32_t iid1 = item_ct1.get_group(2);
    int32_t id = item_ct1.get_group(1);

    const int32_t row_id_i = *(const int32_t *) (ids + iid1*ids_nb1 + id*ids_nb0);

    if (row_id_i != i02) {
        return;
    }

    const int64_t i11 = id % ne11;
    const int64_t i12 = iid1;

    if (item_ct1.get_local_id(2) == 0) {
        src1_row =
            dpct::atomic_fetch_add<sycl::access::address_space::generic_space>(
                cur_src1_row, 1);
        row_mapping[src1_row] = {id, iid1};
    }
    /*
    DPCT1065:194: Consider replacing sycl::nd_item::barrier() with
    sycl::nd_item::barrier(sycl::access::fence_space::local_space) for better
    performance if there is no access to global memory.
    */
    item_ct1.barrier();

    const float * src1_row_original = (const float *)(src1_original + i11*nb11 + i12*nb12);
    float * src1_row_contiguous = (float *)(src1_contiguous + src1_row*nb11);

#pragma unroll
    for (int i = item_ct1.get_local_id(2); i < ne10;
         i += item_ct1.get_local_range(2)) {
        src1_row_contiguous[i] = src1_row_original[i];
    }
}

__dpct_inline__ static void k_copy_dst_from_contiguous(
    char *__restrict__ dst_original, const char *__restrict__ dst_contiguous,
    const mmid_row_mapping *__restrict__ row_mapping, int64_t ne0, size_t nb1,
    size_t nb2, const sycl::nd_item<3> &item_ct1) {
    int32_t i = item_ct1.get_group(2);

    const int32_t i1 = row_mapping[i].i1;
    const int32_t i2 = row_mapping[i].i2;

    const float * dst_row_contiguous = (const float *)(dst_contiguous + i*nb1);
    float * dst_row_original = (float *)(dst_original + i1*nb1 + i2*nb2);

#pragma unroll
    for (int j = item_ct1.get_local_id(2); j < ne0;
         j += item_ct1.get_local_range(2)) {
        dst_row_original[j] = dst_row_contiguous[j];
    }
}

static void ggml_sycl_mul_mat_id(ggml_backend_sycl_context & ctx,
                                 ggml_tensor *dst) try {
    const ggml_tensor *src0 = dst->src[0];
    const ggml_tensor *src1 = dst->src[1];
    GGML_ASSERT(!ggml_backend_buffer_is_sycl_split(src0->buffer) && "mul_mat_id does not support split buffers");

    const ggml_tensor *ids = dst->src[2];
    GGML_TENSOR_BINARY_OP_LOCALS

    const queue_ptr stream = ctx.stream();

    const int64_t n_as = ne02;
    const int64_t n_ids = ids->ne[0];

    std::vector<char> ids_host(ggml_nbytes(ids));
    const char * ids_dev = (const char *) ids->data;

    SYCL_CHECK(CHECK_TRY_ERROR(
        stream->memcpy(ids_host.data(), ids_dev, ggml_nbytes(ids))));
    SYCL_CHECK(CHECK_TRY_ERROR(stream->wait()));

    ggml_tensor src0_row = *src0;
    ggml_tensor src1_row = *src1;
    ggml_tensor dst_row = *dst;

    char *src0_original = (char *)src0->data;
    char *src1_original = (char *)src1->data;
    char *dst_original = (char *)dst->data;

    src0_row.ne[2] = 1;
    src0_row.ne[3] = 1;
    src0_row.nb[3] = nb02;

    src1_row.ne[1] = 1;
    src1_row.ne[2] = 1;
    src1_row.ne[3] = 1;
    src1_row.nb[2] = nb11;
    src1_row.nb[3] = nb11;

    dst_row.ne[1] = 1;
    dst_row.ne[2] = 1;
    dst_row.ne[3] = 1;
    dst_row.nb[2] = nb1;
    dst_row.nb[3] = nb1;
    if (ne12 == 1) {
        for (int64_t iid1 = 0; iid1 < ids->ne[1]; iid1++) {
            for (int64_t id = 0; id < n_ids; id++) {
                const int32_t i02 = *(const int32_t *) (ids_host.data() + iid1*ids->nb[1] + id*ids->nb[0]);
                GGML_ASSERT(i02 >= 0 && i02 < n_as);

                const int64_t i11 = id % ne11;
                const int64_t i12 = iid1;

                const int64_t i1 = id;
                const int64_t i2 = i12;

            src0_row.data = src0_original + i02*nb02;
            src1_row.data = src1_original + + i11*nb11 + i12*nb12;
            dst_row.data = dst_original + i1*nb1   + i2*nb2;

            ggml_sycl_mul_mat(ctx, &src0_row, &src1_row, &dst_row);
            }
        }
    } else {
        ggml_sycl_pool_alloc<char> src1_contiguous(ctx.pool(), sizeof(float)*ggml_nelements(src1));
        ggml_sycl_pool_alloc<char>  dst_contiguous(ctx.pool(), sizeof(float)*ggml_nelements(dst));

        src1_row.data = src1_contiguous.get();
        dst_row.data  =  dst_contiguous.get();

        for (int64_t i02 = 0; i02 < n_as; i02++) {
            int64_t num_src1_rows = 0;
            for (int64_t iid1 = 0; iid1 < ids->ne[1]; iid1++) {
                for (int64_t id = 0; id < n_ids; id++) {
                    const int32_t row_id_i = *(const int32_t *) (ids_host.data() + iid1*ids->nb[1] + id*ids->nb[0]);

                    GGML_ASSERT(row_id_i >= 0 && row_id_i < n_as);

                    if (row_id_i != i02) {
                        continue;
                    }

                    num_src1_rows++;
                }
            }

            if (num_src1_rows == 0) {
                continue;
            }


            ggml_sycl_pool_alloc<int> dev_cur_src1_row(ctx.pool(), 1);
            ggml_sycl_pool_alloc<mmid_row_mapping> dev_row_mapping(ctx.pool(), num_src1_rows);
            SYCL_CHECK(CHECK_TRY_ERROR(
                stream->memset(dev_cur_src1_row.get(), 0, sizeof(int))));

            {
                sycl::range<3> block_dims(1, 1, std::min((unsigned int)ne10, 768u));
                sycl::range<3> grid_dims(1, n_ids, ids->ne[1]);
                stream->submit([&](sycl::handler &cgh) {
                    sycl::local_accessor<int, 0> src1_row_acc(cgh);

                    char *__restrict src1_contiguous_get =
                        src1_contiguous.get();
                    int *__restrict dev_cur_src1_row_get =
                        dev_cur_src1_row.get();
                    mmid_row_mapping *__restrict dev_row_mapping_get =
                        dev_row_mapping.get();
                    size_t ids_nb_ct6 = ids->nb[1];
                    size_t ids_nb_ct7 = ids->nb[0];

                    cgh.parallel_for(
                        sycl::nd_range<3>(grid_dims * block_dims, block_dims),
                        [=](sycl::nd_item<3> item_ct1) {
                            k_copy_src1_to_contiguous(
                                src1_original, src1_contiguous_get,
                                dev_cur_src1_row_get,
                                dev_row_mapping_get, ids_dev, i02,
                                ids_nb_ct6, ids_nb_ct7, ne11, ne10, nb11, nb12,
                                item_ct1, src1_row_acc);
                        });
                });
            }

            src0_row.data = src0_original + i02*nb02;

            GGML_ASSERT(nb11 == sizeof(float)*ne10);
            GGML_ASSERT(nb1 == sizeof(float)*ne0);
            src1_row.ne[1] = num_src1_rows;

            src1_row.nb[1] = nb11;
            src1_row.nb[2] = num_src1_rows*nb11;
            src1_row.nb[3] = num_src1_rows*nb11;

            dst_row.ne[1] = num_src1_rows;
            dst_row.nb[1] = nb1;
            dst_row.nb[2] = num_src1_rows*nb1;
            dst_row.nb[3] = num_src1_rows*nb1;

            ggml_sycl_mul_mat(ctx, &src0_row, &src1_row, &dst_row);

            {
                sycl::range<3> block_dims(1, 1, std::min((unsigned int)ne0, 768u));
                sycl::range<3> grid_dims(1, 1, num_src1_rows);
                stream->submit([&](sycl::handler &cgh) {
                    const char *__restrict dst_contiguous_get =
                        dst_contiguous.get();
                    const mmid_row_mapping *__restrict dev_row_mapping_get =
                        dev_row_mapping.get();

                    cgh.parallel_for(
                        sycl::nd_range<3>(grid_dims * block_dims, block_dims),
                        [=](sycl::nd_item<3> item_ct1) {
                            k_copy_dst_from_contiguous(dst_original,
                                                       dst_contiguous_get,
                                                       dev_row_mapping_get,
                                                       ne0, nb1, nb2, item_ct1);
                        });
                });
            }
        }
    }
}
catch (sycl::exception const &exc) {
  std::cerr << exc.what() << "Exception caught at file:" << __FILE__
            << ", line:" << __LINE__ << std::endl;
  std::exit(1);
}

static void ggml_sycl_scale(ggml_backend_sycl_context & ctx, ggml_tensor * dst) {
    ggml_sycl_op_flatten(ctx, dst->src[0], dst->src[1], dst, ggml_sycl_op_scale);
}

static void ggml_sycl_clamp(ggml_backend_sycl_context & ctx, ggml_tensor * dst) {
    ggml_sycl_op_flatten(ctx, dst->src[0], dst->src[1], dst, ggml_sycl_op_clamp);
}

static void ggml_sycl_cpy(ggml_backend_sycl_context & ctx, const ggml_tensor *src0, const ggml_tensor *src1,
                          ggml_tensor *dst) try {
    const int64_t ne = ggml_nelements(src0);
    GGML_ASSERT(ne == ggml_nelements(src1));

    GGML_ASSERT(ggml_nbytes(src0) <= INT_MAX);
    GGML_ASSERT(ggml_nbytes(src1) <= INT_MAX);

    GGML_TENSOR_BINARY_OP_LOCALS01;

    SYCL_CHECK(ggml_sycl_set_device(ctx.device));
    queue_ptr main_stream = ctx.stream();

    char * src0_ddc = (char *) src0->data;
    char * src1_ddc = (char *) src1->data;

    if (src0->type == GGML_TYPE_F32 && src1->type == GGML_TYPE_F32) {
        ggml_cpy_f32_f32_sycl (src0_ddc, src1_ddc, ne, ne00, ne01, ne02, nb00, nb01, nb02, nb03, ne10, ne11, ne12, nb10, nb11, nb12, nb13, main_stream);
    } else if (src0->type == GGML_TYPE_F32 && src1->type == GGML_TYPE_F16) {
        ggml_cpy_f32_f16_sycl (src0_ddc, src1_ddc, ne, ne00, ne01, ne02, nb00, nb01, nb02, nb03, ne10, ne11, ne12, nb10, nb11, nb12, nb13, main_stream);
    } else if (src0->type == GGML_TYPE_F32 && src1->type == GGML_TYPE_Q8_0) {
        ggml_cpy_f32_q8_0_sycl(src0_ddc, src1_ddc, ne, ne00, ne01, ne02, nb00, nb01, nb02, nb03, ne10, ne11, ne12, nb10, nb11, nb12, nb13, main_stream);
    } else if (src0->type == GGML_TYPE_F32 && src1->type == GGML_TYPE_Q4_0) {
        ggml_cpy_f32_q4_0_sycl(src0_ddc, src1_ddc, ne, ne00, ne01, ne02, nb00, nb01, nb02, nb03, ne10, ne11, ne12, nb10, nb11, nb12, nb13, main_stream);
    } else if (src0->type == GGML_TYPE_F32 && src1->type == GGML_TYPE_Q4_1) {
        ggml_cpy_f32_q4_1_sycl(src0_ddc, src1_ddc, ne, ne00, ne01, ne02, nb00, nb01, nb02, nb03, ne10, ne11, ne12, nb10, nb11, nb12, nb13, main_stream);
    } else if (src0->type == GGML_TYPE_F16 && src1->type == GGML_TYPE_F32) {
        ggml_cpy_f16_f32_sycl (src0_ddc, src1_ddc, ne, ne00, ne01, ne02, nb00, nb01, nb02, nb03, ne10, ne11, ne12, nb10, nb11, nb12, nb13, main_stream);
    } else if (src0->type == GGML_TYPE_F16 && src1->type == GGML_TYPE_F16) {
        ggml_cpy_f16_f16_sycl (src0_ddc, src1_ddc, ne, ne00, ne01, ne02, nb00, nb01, nb02, nb03, ne10, ne11, ne12, nb10, nb11, nb12, nb13, main_stream);
    } else if (src0->type == GGML_TYPE_I16 && src1->type == GGML_TYPE_I16) {
        ggml_cpy_i16_i16_sycl (src0_ddc, src1_ddc, ne, ne00, ne01, ne02, nb00, nb01, nb02, nb03, ne10, ne11, ne12, nb10, nb11, nb12, nb13, main_stream);
    } else if (src0->type == GGML_TYPE_I32 && src1->type == GGML_TYPE_I32) {
        ggml_cpy_i32_i32_sycl (src0_ddc, src1_ddc, ne, ne00, ne01, ne02, nb00, nb01, nb02, nb03, ne10, ne11, ne12, nb10, nb11, nb12, nb13, main_stream);
    } else {
        GGML_LOG_ERROR("%s: unsupported type combination (%s to %s)\n", __func__,
                ggml_type_name(src0->type), ggml_type_name(src1->type));
        GGML_ABORT("fatal error");
    }
    GGML_UNUSED(dst);
}
catch (sycl::exception const &exc) {
  std::cerr << exc.what() << "Exception caught at file:" << __FILE__
            << ", line:" << __LINE__ << std::endl;
  std::exit(1);
}

static void ggml_sycl_dup(ggml_backend_sycl_context & ctx, ggml_tensor * dst) {
    // TODO: why do we pass dst as src1 here?
    ggml_sycl_cpy(ctx, dst->src[0], dst, nullptr);
}

static void ggml_sycl_diag_mask_inf(ggml_backend_sycl_context & ctx, ggml_tensor * dst) {
    ggml_sycl_op_flatten(ctx, dst->src[0], dst->src[1], dst, ggml_sycl_op_diag_mask_inf);
}

static void ggml_sycl_rope(ggml_backend_sycl_context & ctx, ggml_tensor * dst) {
    GGML_ASSERT(ggml_is_contiguous(dst->src[0])); // TODO: this restriction is temporary until non-cont support is implemented
    ggml_sycl_op_flatten(ctx, dst->src[0], dst->src[1], dst, ggml_sycl_op_rope);
}

static void ggml_sycl_pool2d(ggml_backend_sycl_context & ctx, ggml_tensor * dst) {
    ggml_sycl_op_flatten(ctx, dst->src[0], dst->src[1], dst, ggml_sycl_op_pool2d);
}

static void ggml_sycl_im2col(ggml_backend_sycl_context & ctx, ggml_tensor * dst) {
    ggml_sycl_op_flatten(ctx, dst->src[0], dst->src[1], dst, ggml_sycl_op_im2col);
}

static void ggml_sycl_sum(ggml_backend_sycl_context & ctx, ggml_tensor * dst) {
    GGML_ASSERT(ggml_is_contiguous(dst->src[0]));
    ggml_sycl_op_flatten(ctx, dst->src[0], dst->src[1], dst, ggml_sycl_op_sum);
}

static void ggml_sycl_sum_rows(ggml_backend_sycl_context & ctx, ggml_tensor * dst) {
    GGML_ASSERT(ggml_is_contiguous(dst->src[0]));
    ggml_sycl_op_flatten(ctx, dst->src[0], dst->src[1], dst, ggml_sycl_op_sum_rows);
}

static void ggml_sycl_argsort(ggml_backend_sycl_context & ctx, ggml_tensor * dst) {
    GGML_ASSERT(ggml_is_contiguous(dst->src[0]));
    ggml_sycl_op_flatten(ctx, dst->src[0], dst->src[1], dst, ggml_sycl_op_argsort);
}

static void ggml_sycl_argmax(ggml_backend_sycl_context & ctx, ggml_tensor * dst) {
    GGML_ASSERT(ggml_is_contiguous(dst->src[0]));
    ggml_sycl_op_flatten(ctx, dst->src[0], dst->src[1], dst, ggml_sycl_op_argmax);
}


void ggml_sycl_set_main_device(const int main_device) try {
    if (dpct::get_current_device_id() == static_cast<unsigned int> (main_device)) {
        return;
    }
    check_allow_gpu_index(main_device);
    dpct::select_device(main_device);

    if (g_ggml_sycl_debug) {
        dpct::device_info prop;
        SYCL_CHECK(CHECK_TRY_ERROR(dpct::get_device_info(
            prop, dpct::dev_mgr::instance().get_device(main_device))));
        GGML_LOG_INFO("Using device %d (%s) as main device\n",
                main_device, prop.get_name());
    }
}
catch (sycl::exception const &exc) {
  std::cerr << exc.what() << "Exception caught at file:" << __FILE__
            << ", line:" << __LINE__ << std::endl;
  std::exit(1);
}

bool ggml_sycl_compute_forward(ggml_backend_sycl_context & ctx, struct ggml_tensor * dst) {
    if (!g_sycl_loaded) return false;

    if (dst->src[0] != nullptr && ggml_backend_buffer_is_sycl_split(dst->src[0]->buffer)) {
        ggml_sycl_set_peer_access(dst->src[1]->ne[1], ctx.device);
    }

    switch (dst->op) {
        case GGML_OP_ARGMAX:
            ggml_sycl_argmax(ctx, dst);
            break;
        case GGML_OP_CONV_TRANSPOSE_1D:
            ggml_sycl_op_conv_transpose_1d(ctx, dst);
            break;
        case GGML_OP_REPEAT:
            ggml_sycl_repeat(ctx, dst);
            break;
        case GGML_OP_GET_ROWS:
            ggml_sycl_get_rows(ctx, dst);
            break;
        case GGML_OP_DUP:
            ggml_sycl_dup(ctx, dst);
            break;
        case GGML_OP_ADD:
        case GGML_OP_ADD1: // TODO: more efficient implementation
            ggml_sycl_add(ctx, dst);
            break;
        case GGML_OP_SUB:
            ggml_sycl_sub(ctx, dst);
            break;
        case GGML_OP_ACC:
            ggml_sycl_acc(ctx, dst);
            break;
        case GGML_OP_MUL:
            ggml_sycl_mul(ctx, dst);
            break;
        case GGML_OP_LOG:
            ggml_sycl_log(ctx, dst);
            break;
        case GGML_OP_DIV:
            ggml_sycl_div(ctx, dst);
            break;
        case GGML_OP_UNARY:
            switch (ggml_get_unary_op(dst)) {
                case GGML_UNARY_OP_NEG:
                    ggml_sycl_neg(ctx, dst);
                    break;
                case GGML_UNARY_OP_STEP:
                    ggml_sycl_step(ctx, dst);
                    break;
                case GGML_UNARY_OP_GELU:
                    ggml_sycl_gelu(ctx, dst);
                    break;
                case GGML_UNARY_OP_SILU:
                    ggml_sycl_silu(ctx, dst);
                    break;
                case GGML_UNARY_OP_GELU_QUICK:
                    ggml_sycl_gelu_quick(ctx, dst);
                    break;
                case GGML_UNARY_OP_TANH:
                    ggml_sycl_tanh(ctx, dst);
                    break;
                case GGML_UNARY_OP_RELU:
                    ggml_sycl_relu(ctx, dst);
                    break;
                case GGML_UNARY_OP_SIGMOID:
                    ggml_sycl_sigmoid(ctx, dst);
                    break;
                case GGML_UNARY_OP_HARDSIGMOID:
                    ggml_sycl_hardsigmoid(ctx, dst);
                    break;
                case GGML_UNARY_OP_HARDSWISH:
                    ggml_sycl_hardswish(ctx, dst);
                    break;
                case GGML_UNARY_OP_EXP:
                    ggml_sycl_exp(ctx, dst);
                    break;
                default:
                    return false;
            }
            break;
        case GGML_OP_NORM:
            ggml_sycl_norm(ctx, dst);
            break;
        case GGML_OP_GROUP_NORM:
            ggml_sycl_group_norm(ctx, dst);
            break;
        case GGML_OP_CONCAT:
            ggml_sycl_op_concat(ctx, dst);
            break;
        case GGML_OP_UPSCALE:
            ggml_sycl_upscale(ctx, dst);
            break;
        case GGML_OP_PAD:
            ggml_sycl_pad(ctx, dst);
            break;
        case GGML_OP_LEAKY_RELU:
            ggml_sycl_leaky_relu(ctx, dst);
            break;
        case GGML_OP_RMS_NORM:
            ggml_sycl_rms_norm(ctx, dst);
            break;
        case GGML_OP_MUL_MAT:
            if (dst->src[0]->ne[3] != dst->src[1]->ne[3]) {
                return false;
            }
            /* ggml_sycl_mul_mat_id is dependent on ggml_sycl_mul_mat */
            ggml_sycl_mul_mat(ctx, dst->src[0], dst->src[1], dst);
            break;
        case GGML_OP_MUL_MAT_ID:
            if (dst->src[0]->ne[3] != dst->src[1]->ne[3]) {
                return false;
            }
            ggml_sycl_mul_mat_id(ctx, dst);
            break;
        case GGML_OP_OUT_PROD:
            ggml_sycl_op_out_prod(ctx, dst);
            break;
        case GGML_OP_SCALE:
            ggml_sycl_scale(ctx, dst);
            break;
        case GGML_OP_SQR:
            ggml_sycl_sqr(ctx, dst);
            break;
        case GGML_OP_SQRT:
            ggml_sycl_sqrt(ctx, dst);
            break;
        case GGML_OP_SIN:
            ggml_sycl_sin(ctx, dst);
            break;
        case GGML_OP_COS:
            ggml_sycl_cos(ctx, dst);
            break;
        case GGML_OP_CLAMP:
            ggml_sycl_clamp(ctx, dst);
            break;
        case GGML_OP_CPY:
            ggml_sycl_cpy(ctx, dst->src[0], dst->src[1], dst);
            break;
        case GGML_OP_CONT:
            ggml_sycl_dup(ctx, dst);
            break;
        case GGML_OP_NONE:
        case GGML_OP_RESHAPE:
        case GGML_OP_VIEW:
        case GGML_OP_PERMUTE:
        case GGML_OP_TRANSPOSE:
            GGML_SYCL_DEBUG("%s: Tensor NO-OP\n", __func__);
            break;
        case GGML_OP_DIAG_MASK_INF:
            ggml_sycl_diag_mask_inf(ctx, dst);
            break;
        case GGML_OP_SOFT_MAX:
            ggml_sycl_op_soft_max(ctx, dst);
            break;
        case GGML_OP_ROPE:
            ggml_sycl_rope(ctx, dst);
            break;
        case GGML_OP_IM2COL:
            ggml_sycl_im2col(ctx, dst);
            break;
        case GGML_OP_POOL_2D:
            ggml_sycl_pool2d(ctx, dst);
            break;
        case GGML_OP_SUM:
            ggml_sycl_sum(ctx, dst);
            break;
        case GGML_OP_SUM_ROWS:
            ggml_sycl_sum_rows(ctx, dst);
            break;
        case GGML_OP_ARGSORT:
            ggml_sycl_argsort(ctx, dst);
            break;
        case GGML_OP_TIMESTEP_EMBEDDING:
            ggml_sycl_op_timestep_embedding(ctx, dst);
            break;
        case GGML_OP_RWKV_WKV6:
            ggml_sycl_op_rwkv_wkv6(ctx, dst);
            break;
        case GGML_OP_GATED_LINEAR_ATTN:
            ggml_sycl_op_gated_linear_attn(ctx, dst);
            break;
        default:
            return false;
    }

    return true;
}

GGML_API void ggml_backend_sycl_get_device_description(int device, char *description,
                                      size_t description_size) try {
    GGML_SYCL_DEBUG("[SYCL] call ggml_backend_sycl_get_device_description\n");
    dpct::device_info prop;
    SYCL_CHECK(CHECK_TRY_ERROR(dpct::get_device_info(
        prop, dpct::dev_mgr::instance().get_device(device))));
    snprintf(description, description_size, "%s", prop.get_name());
}
catch (sycl::exception const &exc) {
  std::cerr << exc.what() << "Exception caught at file:" << __FILE__
            << ", line:" << __LINE__ << std::endl;
  std::exit(1);
}

void ggml_backend_sycl_get_device_memory(int device, size_t *free,
                                                   size_t *total) try {
    GGML_SYCL_DEBUG("[SYCL] call ggml_backend_sycl_get_device_memory\n");
    ggml_sycl_set_device(device);

    /*
    DPCT1009:218: SYCL uses exceptions to report errors and does not use the
    error codes. The original code was commented out and a warning string was
    inserted. You need to rewrite this code.
    */
    /*
    DPCT1106:217: 'cudaMemGetInfo' was migrated with the Intel extensions for
    device information which may not be supported by all compilers or runtimes.
    You may need to adjust the code.
    */
    SYCL_CHECK(CHECK_TRY_ERROR(
        dpct::dev_mgr::instance().get_device(device).get_memory_info(*free, *total)));
}
catch (sycl::exception const &exc) {
  std::cerr << exc.what() << "Exception caught at file:" << __FILE__
            << ", line:" << __LINE__ << std::endl;
  std::exit(1);
}

////////////////////////////////////////////////////////////////////////////////

// backend

static const char * ggml_backend_sycl_get_name(ggml_backend_t backend) {

    ggml_backend_sycl_context * sycl_ctx = (ggml_backend_sycl_context *)backend->context;

    return sycl_ctx->name.c_str();
}

static void ggml_backend_sycl_free(ggml_backend_t backend) {
    ggml_backend_sycl_context * sycl_ctx = (ggml_backend_sycl_context *)backend->context;

    delete sycl_ctx;
    delete backend;
}

static void ggml_backend_sycl_set_tensor_async(ggml_backend_t backend,
                                               ggml_tensor *tensor,
                                               const void *data, size_t offset,
                                               size_t size) try {
    ggml_backend_sycl_context * sycl_ctx = (ggml_backend_sycl_context *)backend->context;
    ggml_backend_buffer_t buf = tensor->view_src ? tensor->view_src->buffer : tensor->buffer;

    GGML_ASSERT(buf->buft == ggml_backend_sycl_buffer_type(sycl_ctx->device) && "unsupported buffer type");
    const queue_ptr stream = sycl_ctx->stream(sycl_ctx->device, 0);
    SYCL_CHECK(CHECK_TRY_ERROR(
        (stream)->memcpy((char *)tensor->data + offset, data, size)));
}
catch (sycl::exception const &exc) {
  std::cerr << exc.what() << "Exception caught at file:" << __FILE__
            << ", line:" << __LINE__ << std::endl;
  std::exit(1);
}

static void ggml_backend_sycl_get_tensor_async(ggml_backend_t backend,
                                               const ggml_tensor *tensor,
                                               void *data, size_t offset,
                                               size_t size) try {
    ggml_backend_sycl_context * sycl_ctx = (ggml_backend_sycl_context *)backend->context;
    ggml_backend_buffer_t buf = tensor->view_src ? tensor->view_src->buffer : tensor->buffer;

    GGML_ASSERT(buf->buft == ggml_backend_sycl_buffer_type(sycl_ctx->device) && "unsupported buffer type");
    const queue_ptr stream = sycl_ctx->stream(sycl_ctx->device, 0);
    SYCL_CHECK(CHECK_TRY_ERROR((stream)->memcpy(
        data, (const char *)tensor->data + offset, size).wait()));
}
catch (sycl::exception const &exc) {
  std::cerr << exc.what() << "Exception caught at file:" << __FILE__
            << ", line:" << __LINE__ << std::endl;
  std::exit(1);
}

static bool ggml_backend_sycl_cpy_tensor_async(ggml_backend_t backend,
                                               const ggml_tensor *src,
                                               ggml_tensor *dst) try {
    ggml_backend_sycl_context * sycl_ctx = (ggml_backend_sycl_context *)backend->context;
    if (dst->buffer->buft == ggml_backend_sycl_buffer_type(sycl_ctx->device) && ggml_backend_buffer_is_sycl(src->buffer)) {
        /*
        DPCT1009:215: SYCL uses exceptions to report errors and does not use the
        error codes. The original code was commented out and a warning string
        was inserted. You need to rewrite this code.
        */
        const queue_ptr stream = sycl_ctx->stream(sycl_ctx->device, 0);
        SYCL_CHECK(CHECK_TRY_ERROR((stream)->memcpy(
            dst->data, src->data, ggml_nbytes(dst)).wait()));
        return true;
    }

    return false;
}
catch (sycl::exception const &exc) {
  std::cerr << exc.what() << "Exception caught at file:" << __FILE__
            << ", line:" << __LINE__ << std::endl;
  std::exit(1);
}

static void ggml_backend_sycl_synchronize(ggml_backend_t backend) try {
    ggml_backend_sycl_context * sycl_ctx = (ggml_backend_sycl_context *)backend->context;
    const queue_ptr stream = sycl_ctx->stream(sycl_ctx->device, 0);
    SYCL_CHECK(CHECK_TRY_ERROR((stream)->wait()));

    GGML_UNUSED(backend);
}
catch (sycl::exception const &exc) {
  std::cerr << exc.what() << "Exception caught at file:" << __FILE__
            << ", line:" << __LINE__ << std::endl;
  std::exit(1);
}

void reorder_qw(char *data_device, const int ncols, const int nrows,
                size_t size, size_t offset, dpct::queue_ptr stream) {
    auto tmp_buf = sycl::malloc_shared<char>(size, *stream);
    SYCL_CHECK(
        CHECK_TRY_ERROR((*stream).memcpy(tmp_buf, data_device, size)
            .wait()));
    GGML_ASSERT((size % sizeof(block_q4_0) == 0));
    GGML_ASSERT((offset % sizeof(block_q4_0) == 0));
    int offset_blks = offset / sizeof(block_q4_0);
    auto qs_ptr = (uint8_t*)data_device + offset_blks * QK4_0 / 2;;
    auto d_ptr = (sycl::half*)(qs_ptr + ncols * nrows / 2) + offset_blks;

    stream->parallel_for(
        size / sizeof(block_q4_0),
            [=](auto i) [[intel::reqd_sub_group_size(WARP_SIZE)]] {
            const block_q4_0* x = (const block_q4_0*)tmp_buf;
            const int ib = i;

            for (int j = 0; j < QK4_0/2; j ++)
            {
                *(qs_ptr + ib * QK4_0 / 2 + j) = x[ib].qs[j];
            }
            *(d_ptr + ib) = x[ib].d;
        });

    sycl::free(tmp_buf, *stream);
}

void reorder_qw(ggml_tensor * src0, dpct::queue_ptr stream) {
    char*data_device = (char*)src0->data;
    size_t ncols = src0->ne[0];
    size_t nrows = src0->ne[1];
    size_t size = ggml_nbytes(src0);

    reorder_qw(data_device, ncols, nrows, size, 0, stream);
}

void opt_for_reorder(ggml_tensor * dst, dpct::queue_ptr stream) {
    ggml_tensor *src0 = dst->src[0];
    ggml_tensor *src1 = dst->src[1];

    if (dst->op == GGML_OP_MUL_MAT && src0->type == GGML_TYPE_Q4_0 &&
        src1->ne[2]==1 && src1->ne[3]==1) {
        reorder_qw(src0, stream);
        ggml_tensor_extra_gpu* extra = (ggml_tensor_extra_gpu*)src0->extra;
        GGML_ASSERT(extra);
        extra->optimized_feature.reorder = true; //used to decode/dequan in next steps.
    }
}

void optimize_graph_once(ggml_cgraph * cgraph, ggml_backend_sycl_context * ctx) {
    dpct::queue_ptr stream = ctx->stream();
    if (ctx->optimized_graph) {
       return;
    }
    ctx->optimized_graph = true;

    for (int i = 0; i < cgraph->n_nodes; i++) {
        if (ctx->opt_feature.reorder) opt_for_reorder(cgraph->nodes[i], stream);
    }
}
static ggml_status ggml_backend_sycl_graph_compute(ggml_backend_t backend, ggml_cgraph * cgraph) {
    ggml_backend_sycl_context * sycl_ctx = (ggml_backend_sycl_context *)backend->context;
    ggml_sycl_set_main_device(sycl_ctx->device);

    if (!g_ggml_sycl_disable_optimize) optimize_graph_once(cgraph, sycl_ctx);

    for (int i = 0; i < cgraph->n_nodes; i++) {
        ggml_tensor * node = cgraph->nodes[i];
        if (ggml_is_empty(node) || node->op == GGML_OP_RESHAPE || node->op == GGML_OP_TRANSPOSE || node->op == GGML_OP_VIEW || node->op == GGML_OP_PERMUTE || node->op == GGML_OP_NONE) {
            continue;
        }
#ifndef NDEBUG
        assert(node->buffer->buft == ggml_backend_sycl_buffer_type(sycl_ctx->device));
        for (int j = 0; j < GGML_MAX_SRC; j++) {
            if (node->src[j] != nullptr) {
                assert(node->src[j]->buffer->buft == ggml_backend_sycl_buffer_type(sycl_ctx->device));
            }
        }
#endif
        bool ok = ggml_sycl_compute_forward(*sycl_ctx, node);
        if (!ok) {
            GGML_LOG_ERROR("%s: error: op not supported %s (%s)\n", __func__, node->name, ggml_op_name(node->op));
        }
        GGML_ASSERT(ok);
    }

    return GGML_STATUS_SUCCESS;
}

static void ggml_backend_sycl_event_record(ggml_backend_t backend, ggml_backend_event_t event)
try
{
    ggml_backend_sycl_context *sycl_ctx =
        (ggml_backend_sycl_context *)backend->context;

    sycl::event *sycl_event = static_cast<sycl::event *>(event->context);

    const queue_ptr &stream = sycl_ctx->stream(sycl_ctx->device, 0);
    // Record the current state of the queue
    SYCL_CHECK(CHECK_TRY_ERROR(*sycl_event = stream->ext_oneapi_submit_barrier()));
}
catch (sycl::exception const &exc)
{
    std::cerr << exc.what() << "Exception caught at file:" << __FILE__
              << ", line:" << __LINE__ << std::endl;
    std::exit(1);
}

static void ggml_backend_sycl_event_wait(ggml_backend_t backend, ggml_backend_event_t event) try {

    sycl::event* sycl_event = static_cast<sycl::event*>(event->context);

    if (ggml_backend_is_sycl(backend)) {
        SYCL_CHECK(CHECK_TRY_ERROR(sycl_event->wait()));
    } else
        GGML_ABORT("fatal error");
} catch (sycl::exception const& exc) {
    std::cerr << exc.what() << "Exception caught at file:" << __FILE__
              << ", line:" << __LINE__ << std::endl;
    std::exit(1);
}

static ggml_backend_i ggml_backend_sycl_interface = {
    /* .get_name                = */ ggml_backend_sycl_get_name,
    /* .free                    = */ ggml_backend_sycl_free,
    /* .set_tensor_async        = */ ggml_backend_sycl_set_tensor_async,
    /* .get_tensor_async        = */ ggml_backend_sycl_get_tensor_async,
    /* .cpy_tensor_async        = */ NULL, // ggml_backend_sycl_cpy_tensor_async,
                                           // // TODO: update for the new
                                           // interface
    /* .synchronize             = */ ggml_backend_sycl_synchronize,
    /* .graph_plan_create       = */ NULL,
    /* .graph_plan_free         = */ NULL,
    /* .graph_plan_update       = */ NULL,
    /* .graph_plan_compute      = */ NULL,
    /* .graph_compute           = */ ggml_backend_sycl_graph_compute,
    /* .event_record            = */ ggml_backend_sycl_event_record,
    /* .event_wait              = */ ggml_backend_sycl_event_wait,
};

static ggml_guid_t ggml_backend_sycl_guid() {
    static ggml_guid guid = { 0x58, 0x05, 0x13, 0x8f, 0xcd, 0x3a, 0x61, 0x9d, 0xe7, 0xcd, 0x98, 0xa9, 0x03, 0xfd, 0x7c, 0x53 };
    return &guid;
}

bool ggml_backend_is_sycl(ggml_backend_t backend) {
    return backend != NULL && ggml_guid_matches(backend->guid, ggml_backend_sycl_guid());
}

int ggml_backend_sycl_get_device_count() {
    GGML_SYCL_DEBUG("[SYCL] call ggml_backend_sycl_get_device_count\n");
    return ggml_sycl_info().device_count;
}


// backend device

struct ggml_backend_sycl_device_context {
    int device;
    std::string name;
    std::string description;
};

static const char * ggml_backend_sycl_device_get_name(ggml_backend_dev_t dev) {
    ggml_backend_sycl_device_context * ctx = (ggml_backend_sycl_device_context *)dev->context;
    return ctx->name.c_str();
}

static const char * ggml_backend_sycl_device_get_description(ggml_backend_dev_t dev) {
    ggml_backend_sycl_device_context * ctx = (ggml_backend_sycl_device_context *)dev->context;
    return ctx->description.c_str();
}

static void ggml_backend_sycl_device_get_memory(ggml_backend_dev_t dev, size_t * free, size_t * total) {
    ggml_backend_sycl_device_context * ctx = (ggml_backend_sycl_device_context *)dev->context;
    ggml_sycl_set_device(ctx->device);
    SYCL_CHECK(CHECK_TRY_ERROR(
    dpct::dev_mgr::instance().get_device(ctx->device).get_memory_info(*free, *total)));
}

static enum ggml_backend_dev_type ggml_backend_sycl_device_get_type(ggml_backend_dev_t dev) {
    GGML_UNUSED(dev);
    return GGML_BACKEND_DEVICE_TYPE_GPU;
}

static void ggml_backend_sycl_device_get_props(ggml_backend_dev_t dev, ggml_backend_dev_props * props) {
    props->name        = ggml_backend_sycl_device_get_name(dev);
    props->description = ggml_backend_sycl_device_get_description(dev);
    props->type        = ggml_backend_sycl_device_get_type(dev);
    ggml_backend_sycl_device_get_memory(dev, &props->memory_free, &props->memory_total);

    bool host_buffer = getenv("GGML_SYCL_NO_PINNED") == nullptr;
#ifdef GGML_SYCL_NO_PEER_COPY
    bool events = false;
#else
    bool events = true;
#endif

    props->caps = {
        /* .async                 = */ true,
        /* .host_buffer           = */ host_buffer,
        /* .buffer_from_host_ptr  = */ false,
        /* .events                = */ events,
    };
}

static ggml_backend_t ggml_backend_sycl_device_init(ggml_backend_dev_t dev, const char * params) {
    GGML_UNUSED(params);
    ggml_backend_sycl_device_context * ctx = (ggml_backend_sycl_device_context *)dev->context;
    return ggml_backend_sycl_init(ctx->device);
}

static ggml_backend_buffer_type_t ggml_backend_sycl_device_get_buffer_type(ggml_backend_dev_t dev) {
    ggml_backend_sycl_device_context * ctx = (ggml_backend_sycl_device_context *)dev->context;
    return ggml_backend_sycl_buffer_type(ctx->device);
}

static ggml_backend_buffer_type_t ggml_backend_sycl_device_get_host_buffer_type(ggml_backend_dev_t dev) {
    GGML_UNUSED(dev);
    return ggml_backend_sycl_host_buffer_type();
}

static ggml_backend_buffer_t ggml_backend_sycl_device_buffer_from_host_ptr(ggml_backend_dev_t dev, void * ptr, size_t size, size_t max_tensor_size) {
    GGML_UNUSED(dev);
    GGML_UNUSED(ptr);
    GGML_UNUSED(size);
    GGML_UNUSED(max_tensor_size);
    return nullptr;
}

static bool ggml_backend_sycl_device_supports_op(ggml_backend_dev_t dev, const ggml_tensor * op) {
    switch (op->op) {
        case GGML_OP_CONV_TRANSPOSE_1D:
            {
                ggml_type src0_type = op->src[0]->type;
                ggml_type src1_type = op->src[1]->type;
                if (src0_type == GGML_TYPE_F32 && src1_type == GGML_TYPE_F32) {
                    return true;
                }
                return false;
            } break;
        case GGML_OP_UNARY:
            switch (ggml_get_unary_op(op)) {
                case GGML_UNARY_OP_NEG:
                case GGML_UNARY_OP_STEP:
                case GGML_UNARY_OP_GELU:
                case GGML_UNARY_OP_SILU:
                case GGML_UNARY_OP_RELU:
                case GGML_UNARY_OP_SIGMOID:
                case GGML_UNARY_OP_HARDSIGMOID:
                case GGML_UNARY_OP_HARDSWISH:
                case GGML_UNARY_OP_GELU_QUICK:
                case GGML_UNARY_OP_TANH:
                case GGML_UNARY_OP_EXP:
                    return ggml_is_contiguous(op->src[0]);
                default:
                    return false;
            }
            break;
        case GGML_OP_MUL_MAT:
        case GGML_OP_MUL_MAT_ID:
            {
                struct ggml_tensor * a;
                struct ggml_tensor * b;
                if (op->op == GGML_OP_MUL_MAT) {
                    a = op->src[0];
                    b = op->src[1];
                } else {
                    a = op->src[2];
                    b = op->src[1];
                }
                if (a->ne[3] != b->ne[3]) {
                    return false;
                }
                ggml_type a_type = a->type;
                if (a_type == GGML_TYPE_IQ4_NL  || a_type == GGML_TYPE_IQ4_XS ||
                    a_type == GGML_TYPE_IQ3_XXS || a_type == GGML_TYPE_IQ3_S  ||
                    a_type == GGML_TYPE_IQ2_XXS || a_type == GGML_TYPE_IQ2_XS || a_type == GGML_TYPE_IQ2_S ||
                    a_type == GGML_TYPE_IQ1_S || a_type == GGML_TYPE_IQ1_M
                    ) {
                    if (b->ne[1] == 1 && ggml_nrows(b) > 1) {
                        return false;
                    }
                }
                ggml_type src0_type = op->src[0]->type;
                if (src0_type == GGML_TYPE_BF16) {
                    return false;
                }
                return true;
            } break;
        case GGML_OP_OUT_PROD:
            return op->type == GGML_TYPE_F32 && op->src[0]->type == GGML_TYPE_F32 && op->src[1]->type == GGML_TYPE_F32 && op->ne[2] == 1 && op->ne[3] == 1;
        case GGML_OP_GET_ROWS:
            {
                switch (op->src[0]->type) {
                    case GGML_TYPE_F16:
                    case GGML_TYPE_F32:
                    case GGML_TYPE_Q4_0:
                    case GGML_TYPE_Q4_1:
                    case GGML_TYPE_Q5_0:
                    case GGML_TYPE_Q5_1:
                    case GGML_TYPE_Q8_0:
                        return true;
                    default:
                        return false;
                }
            } break;
        case GGML_OP_CPY:
            {
                ggml_type src0_type = op->src[0]->type;
                ggml_type src1_type = op->src[1]->type;
                if (src0_type == GGML_TYPE_F32 && src1_type == GGML_TYPE_F32) {
                    return true;
                }
                if (src0_type == GGML_TYPE_F32 && src1_type == GGML_TYPE_F16) {
                    return true;
                }
                if (src0_type == GGML_TYPE_F32 && src1_type == GGML_TYPE_Q8_0) {
                    return true;
                }
                if (src0_type == GGML_TYPE_F32 && src1_type == GGML_TYPE_Q4_0) {
                    return true;
                }
                if (src0_type == GGML_TYPE_F32 && src1_type == GGML_TYPE_Q4_1) {
                    return true;
                }
                if (src0_type == GGML_TYPE_F16 && src1_type == GGML_TYPE_F16) {
                    return true;
                }
                if (src0_type == GGML_TYPE_F16 && src1_type == GGML_TYPE_F32) {
                    return true;
                }
                return false;
            } break;
        case GGML_OP_CONCAT:
            {
                ggml_type src0_type = op->src[0]->type;
                return src0_type != GGML_TYPE_I32 && src0_type != GGML_TYPE_I16;
            } break;
        case GGML_OP_DUP:
        case GGML_OP_ARGMAX:
        case GGML_OP_NONE:
        case GGML_OP_RESHAPE:
        case GGML_OP_REPEAT:
        case GGML_OP_VIEW:
        case GGML_OP_PERMUTE:
        case GGML_OP_TRANSPOSE:
        case GGML_OP_ADD:
        case GGML_OP_ADD1:
        case GGML_OP_LOG:
        case GGML_OP_SUB:
        case GGML_OP_MUL:
        case GGML_OP_DIV:
            return true;
        case GGML_OP_NORM:
        case GGML_OP_RMS_NORM:
        case GGML_OP_GROUP_NORM:
            return ggml_is_contiguous(op->src[0]);
        case GGML_OP_SCALE:
        case GGML_OP_SQR:
        case GGML_OP_SQRT:
        case GGML_OP_SIN:
        case GGML_OP_COS:
        case GGML_OP_CLAMP:
            return true;
        case GGML_OP_CONT:
            return op->src[0]->type != GGML_TYPE_BF16;
        case GGML_OP_DIAG_MASK_INF:
        case GGML_OP_SOFT_MAX:
            return true;
        case GGML_OP_ROPE:
            {
                const int mode = ((const int32_t *) op->op_params)[2];
                if (mode & GGML_ROPE_TYPE_MROPE) {
                    return false;
                }
                if (mode & GGML_ROPE_TYPE_VISION) {
                    return false;
                }
                return ggml_is_contiguous(op->src[0]);
            }
        case GGML_OP_IM2COL:
            // TODO: add support for the new F32 operations
            return op->src[0]->type == GGML_TYPE_F16;
        case GGML_OP_POOL_2D:
        case GGML_OP_SUM:
        case GGML_OP_SUM_ROWS:
        case GGML_OP_ARGSORT:
        case GGML_OP_ACC:
        case GGML_OP_UPSCALE:
        case GGML_OP_PAD:
        case GGML_OP_LEAKY_RELU:
        case GGML_OP_TIMESTEP_EMBEDDING:
        case GGML_OP_RWKV_WKV6:
        case GGML_OP_GATED_LINEAR_ATTN:
            return true;
        default:
            return false;
    }

    GGML_UNUSED(dev);
}

static bool ggml_backend_sycl_device_supports_buft(ggml_backend_dev_t dev, ggml_backend_buffer_type_t buft) {
    if (buft->iface.get_name != ggml_backend_sycl_buffer_type_get_name) {
        return false;
    }
    ggml_backend_sycl_buffer_type_context * buft_ctx = (ggml_backend_sycl_buffer_type_context *)buft->context;
    ggml_backend_sycl_device_context * sycl_ctx = (ggml_backend_sycl_device_context *)dev->context;
    return buft_ctx->device == sycl_ctx->device;
}

static int64_t get_op_batch_size(const ggml_tensor * op) {
    switch (op->op) {
        case GGML_OP_GET_ROWS:
            return 0;
        case GGML_OP_MUL_MAT:
            return op->ne[1];
        case GGML_OP_MUL_MAT_ID:
        case GGML_OP_ROPE:
            return op->ne[2];
        default:
            return ggml_nrows(op);
    }
}

static bool ggml_backend_sycl_device_offload_op(ggml_backend_dev_t dev, const ggml_tensor * op) {
    const int min_batch_size = 32;
    return get_op_batch_size(op) >= min_batch_size;
    GGML_UNUSED(dev);
}

static ggml_backend_event_t
ggml_backend_sycl_device_event_new(ggml_backend_dev_t dev) {

#ifdef GGML_SYCL_NO_PEER_COPY
    return nullptr;
#else
  sycl::event *event_ptr = new sycl::event();

  return new ggml_backend_event{
      /* .device = */ dev,
      /* .context = */ event_ptr,
  };
#endif
}

static void ggml_backend_sycl_device_event_free(ggml_backend_dev_t dev, ggml_backend_event_t event) try {
  GGML_UNUSED(dev);
  if (event == nullptr) {
    return;
  }

  if (event->context != nullptr) {
    sycl::event *sycl_event = static_cast<sycl::event *>(event->context);
    delete sycl_event;
    event->context = nullptr;
  }

  delete event;
} catch (sycl::exception const &exc) {
  std::cerr << exc.what() << "Exception caught at file:" << __FILE__
            << ", line:" << __LINE__ << std::endl;
  std::exit(1);
}


static void ggml_backend_sycl_device_event_synchronize(ggml_backend_dev_t dev, ggml_backend_event_t event) try {
  GGML_UNUSED(dev);

  sycl::event *sycl_event = static_cast<sycl::event *>(event->context);
  SYCL_CHECK(CHECK_TRY_ERROR(sycl_event->wait()));
} catch (sycl::exception const &exc) {
  std::cerr << exc.what() << "Exception caught at file:" << __FILE__
            << ", line:" << __LINE__ << std::endl;
  std::exit(1);
}

static const ggml_backend_device_i ggml_backend_sycl_device_interface = {
    /* .get_name                = */ ggml_backend_sycl_device_get_name,
    /* .get_description         = */ ggml_backend_sycl_device_get_description,
    /* .get_memory              = */ ggml_backend_sycl_device_get_memory,
    /* .get_type                = */ ggml_backend_sycl_device_get_type,
    /* .get_props               = */ ggml_backend_sycl_device_get_props,
    /* .init_backend            = */ ggml_backend_sycl_device_init,
    /* .get_buffer_type         = */ ggml_backend_sycl_device_get_buffer_type,
    /* .get_host_buffer_type    = */ ggml_backend_sycl_device_get_host_buffer_type,
    /* .buffer_from_host_ptr    = */ ggml_backend_sycl_device_buffer_from_host_ptr,
    /* .supports_op             = */ ggml_backend_sycl_device_supports_op,
    /* .supports_buft           = */ ggml_backend_sycl_device_supports_buft,
    /* .offload_op              = */ ggml_backend_sycl_device_offload_op,
    /* .event_new               = */ ggml_backend_sycl_device_event_new,
    /* .event_free              = */ ggml_backend_sycl_device_event_free,
    /* .event_synchronize       = */ ggml_backend_sycl_device_event_synchronize,
};

// backend reg

struct ggml_backend_sycl_reg_context {
    std::vector<ggml_backend_dev_t> devices;
};

static const char * ggml_backend_sycl_reg_get_name(ggml_backend_reg_t reg) {
    GGML_UNUSED(reg);
    return GGML_SYCL_NAME;
}

static size_t ggml_backend_sycl_reg_get_device_count(ggml_backend_reg_t reg) {
    ggml_backend_sycl_reg_context * ctx = (ggml_backend_sycl_reg_context *)reg->context;
    return ctx->devices.size();
}

static ggml_backend_dev_t ggml_backend_sycl_reg_get_device(ggml_backend_reg_t reg, size_t index) {
    ggml_backend_sycl_reg_context * ctx = (ggml_backend_sycl_reg_context *)reg->context;
    GGML_ASSERT(index < ctx->devices.size());
    return ctx->devices[index];
}

static void *ggml_backend_sycl_reg_get_proc_address(ggml_backend_reg_t reg, const char *name) {
    GGML_UNUSED(reg);

    if (strcmp(name, "ggml_backend_split_buffer_type") == 0) {
        return (void *)ggml_backend_sycl_split_buffer_type;
    }

    // SYCL doesn't support registering host memory, left here for reference
    // "ggml_backend_register_host_buffer"
    // "ggml_backend_unregister_host_buffer"
    GGML_UNUSED(name);
    return nullptr;
}

static const ggml_backend_reg_i ggml_backend_sycl_reg_interface = {
    /* .get_name          = */ ggml_backend_sycl_reg_get_name,
    /* .get_device_count  = */ ggml_backend_sycl_reg_get_device_count,
    /* .get_device        = */ ggml_backend_sycl_reg_get_device,
    /* .get_proc_address  = */ ggml_backend_sycl_reg_get_proc_address,
};


// backend registry

ggml_backend_reg_t ggml_backend_sycl_reg() {
    static ggml_backend_reg reg;
    static bool initialized = false;

    {
        static std::mutex mutex;
        std::lock_guard<std::mutex> lock(mutex);
        if (!initialized) {
            ggml_backend_sycl_reg_context * ctx = new ggml_backend_sycl_reg_context;

            for (int i = 0; i < ggml_sycl_info().device_count; i++) {
                ggml_backend_sycl_device_context * dev_ctx = new ggml_backend_sycl_device_context;
                dev_ctx->device = i;
                dev_ctx->name = GGML_SYCL_NAME + std::to_string(i);

                ggml_sycl_set_device(i);

                dpct::device_info prop;
                SYCL_CHECK(CHECK_TRY_ERROR(dpct::get_device_info(
                    prop, dpct::dev_mgr::instance().get_device(i))));

                dev_ctx->description = prop.get_name();

                ggml_backend_dev_t dev = new ggml_backend_device {
                    /* .iface       = */ ggml_backend_sycl_device_interface,
                    /* .reg         = */ &reg,
                    /* .context     = */ dev_ctx
                };
                ctx->devices.push_back(dev);
            }

            reg = ggml_backend_reg {
                /* .api_version = */ GGML_BACKEND_API_VERSION,
                /* .iface       = */ ggml_backend_sycl_reg_interface,
                /* .context     = */ ctx
            };
        }

        initialized = true;
    }

    return &reg;
}

ggml_backend_t ggml_backend_sycl_init(int device) {
    GGML_SYCL_DEBUG("[SYCL] call ggml_backend_sycl_init\n");
    ggml_check_sycl();

    check_allow_gpu_index(device);

    ggml_backend_sycl_context * ctx = new ggml_backend_sycl_context(device);
    if (ctx == nullptr) {
        GGML_LOG_ERROR("%s: error: failed to allocate context\n", __func__);
        return nullptr;
    };

    ggml_backend_t sycl_backend = new ggml_backend {
        /* .guid      = */ ggml_backend_sycl_guid(),
        /* .interface = */ ggml_backend_sycl_interface,
        /* .device    = */ ggml_backend_reg_dev_get(ggml_backend_sycl_reg(), device),
        /* .context   = */ ctx
    };

    return sycl_backend;
}

GGML_BACKEND_DL_IMPL(ggml_backend_sycl_reg)<|MERGE_RESOLUTION|>--- conflicted
+++ resolved
@@ -187,17 +187,13 @@
     static bool initialized = false;
 
     if (!initialized) {
-        g_ggml_sycl_debug = get_sycl_env("GGML_SYCL_DEBUG", 0);
-<<<<<<< HEAD
+        g_ggml_sycl_debug = get_sycl_env("GGML_SYCL_DEBUG", 0);        
         g_ggml_sycl_disable_optimize= get_sycl_env("GGML_SYCL_DISABLE_OPT", 0);
+        GGML_SYCL_DEBUG("[SYCL] call ggml_check_sycl\n");
         GGML_LOG_INFO("Running with Environment Variables:\n");
         GGML_LOG_INFO("  GGML_SYCL_DEBUG: %d\n", g_ggml_sycl_debug);
         GGML_LOG_INFO("  GGML_SYCL_DISABLE_OPT: %d\n", g_ggml_sycl_disable_optimize);
         GGML_LOG_INFO("Build with Macros:\n");
-=======
-        GGML_SYCL_DEBUG("[SYCL] call ggml_check_sycl\n");
-        GGML_LOG_INFO("GGML_SYCL_DEBUG: %d\n", g_ggml_sycl_debug);
->>>>>>> 651adf4b
 #if defined(GGML_SYCL_FORCE_MMQ)
         GGML_LOG_INFO("  GGML_SYCL_FORCE_MMQ: yes\n");
 #else
