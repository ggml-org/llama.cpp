//
// MIT license
// Copyright (C) 2024 Intel Corporation
// SPDX-License-Identifier: MIT
//

//
// Part of the LLVM Project, under the Apache License v2.0 with LLVM Exceptions.
// See https://llvm.org/LICENSE.txt for license information.
// SPDX-License-Identifier: Apache-2.0 WITH LLVM-exception
//

#include <algorithm>
#include <assert.h>
#include <atomic>
#include <cinttypes>
#include <cstddef>
#include <cstdint>
#include <cstdlib>
#include <float.h>
#include <limits>
#include <stdint.h>
#include <stdio.h>
#include <vector>
#include <cmath>
#include <iostream>
#include <fstream>
#include <stdio.h>
#include <stdlib.h>
#include <regex>

#include <sycl/sycl.hpp>
#if defined(GGML_SYCL_GRAPH) && SYCL_EXT_ONEAPI_ASYNC_MEMORY_ALLOC
#    include <sycl/ext/oneapi/experimental/async_alloc/async_alloc.hpp>
#endif
#include <sycl/half_type.hpp>

#include "ggml-sycl.h"
#include "ggml-impl.h"
#include "ggml-backend-impl.h"

#include "ggml-sycl/backend.hpp"
#include "ggml-sycl/common.hpp"
#include "ggml-sycl/element_wise.hpp"
#include "ggml-sycl/norm.hpp"
#include "ggml-sycl/presets.hpp"
#include "ggml-sycl/gemm.hpp"
#include "ggml-sycl/set_rows.hpp"
#include "ggml-sycl/set.hpp"
#include "ggml-sycl/sycl_hw.hpp"
#include "ggml-sycl/getrows.hpp"
#include "ggml-sycl/repeat_back.hpp"
#include "ggml-sycl/quantize.hpp"
#include "ggml-sycl/ssm_conv.hpp"
#include "ggml.h"

static bool g_sycl_loaded = false;
int g_ggml_sycl_debug = 0;
int g_ggml_sycl_disable_optimize = 0;
int g_ggml_sycl_disable_graph = 0;
int g_ggml_sycl_disable_dnn = 0;
int g_ggml_sycl_prioritize_dmmv = 0;
int g_ggml_sycl_use_async_mem_op = 0;

static ggml_sycl_device_info ggml_sycl_init() {
    ggml_sycl_device_info info = {};

    info.device_count = dpct::dev_mgr::instance().device_count();
    if (info.device_count == 0) {
        GGML_LOG_ERROR("%s: failed to initialize: %s\n", GGML_SYCL_NAME, __func__);
        return info;
    }

    GGML_ASSERT(info.device_count <= GGML_SYCL_MAX_DEVICES);

    int64_t total_vram = 0;
/* This is a bit misleading;  reserved for later */
// #if defined(SYCL_USE_XMX)
//     GGML_LOG_INFO("%s: SYCL_USE_XMX: yes\n", __func__);
// #else
//     GGML_LOG_INFO("%s: SYCL_USE_XMX: no\n", __func__);
// #endif
    for (int i = 0; i < info.device_count; ++i) {
        info.devices[i].vmm = 0;
        dpct::device_info prop;
        sycl::device device = dpct::dev_mgr::instance().get_device(i);

        SYCL_CHECK(CHECK_TRY_ERROR(dpct::get_device_info(
            prop, device)));

        info.default_tensor_split[i] = total_vram;
        total_vram += prop.get_global_mem_size();

        info.devices[i].cc =
            100 * prop.get_major_version() + 10 * prop.get_minor_version();
        info.devices[i].nsm = prop.get_max_compute_units();
        info.devices[i].opt_feature.reorder = device.ext_oneapi_architecture_is(syclex::arch_category::intel_gpu);
        info.devices[i].smpbo = prop.get_local_mem_size();

        info.max_work_group_sizes[i] = prop.get_max_work_group_size();
    }

    for (int id = 0; id < info.device_count; ++id) {
        info.default_tensor_split[id] /= total_vram;
    }
    return info;
}

const ggml_sycl_device_info & ggml_sycl_info() {
    static ggml_sycl_device_info info = ggml_sycl_init();
    return info;
}

static void print_device_detail(int id, sycl::device &device, std::string device_type) {

    dpct::device_info prop;
    SYCL_CHECK(CHECK_TRY_ERROR(
        dpct::get_device_info(prop, device)));

    std::string version;
    version += std::to_string(prop.get_major_version());
    version += ".";
    version += std::to_string(prop.get_minor_version());

    device_type = std::regex_replace(device_type, std::regex("ext_oneapi_"), "");
    std::string name = std::string(prop.get_name());
    name = std::regex_replace(name, std::regex("\\(R\\)"), "");
    name = std::regex_replace(name, std::regex("\\(TM\\)"), "");

    auto global_mem_size = prop.get_global_mem_size()/1000000;
    GGML_LOG_INFO("|%2d|%19s|%39s|%7s|%7d|%8d|%5d|%6luM|%21s|\n", id, device_type.c_str(),
            name.c_str(), version.c_str(), prop.get_max_compute_units(),
            prop.get_max_work_group_size(), prop.get_max_sub_group_size(),
            global_mem_size, device.get_info<sycl::info::device::driver_version>().c_str());
}

static void print_device_opt_feature(int device_count) {
    GGML_LOG_INFO("SYCL Optimization Feature:\n");
    GGML_LOG_INFO(
        "|ID|        Device Type|Reorder|\n");
    GGML_LOG_INFO(
        "|--|-------------------|-------|\n");
    std::map<std::string, size_t> DeviceNums;
    for (int id = 0; id < device_count; ++id) {
      sycl::device device = dpct::dev_mgr::instance().get_device(id);
      std::string backend_type = get_device_backend_and_type(device);
      int type_id = DeviceNums[backend_type]++;
      std::stringstream device_type;
      device_type << "[" << backend_type << ":" << std::to_string(type_id)
                  << "]";
      std::string device_type_s = device_type.str();
      device_type_s = std::regex_replace(device_type_s, std::regex("ext_oneapi_"), "");
      GGML_LOG_INFO("|%2d|%19s|%7s|\n", id, device_type_s.c_str(),
        ggml_sycl_info().devices[id].opt_feature.reorder ? "Y": "N");
    }

}
void ggml_backend_sycl_print_sycl_devices() {
    GGML_SYCL_DEBUG("[SYCL] call ggml_backend_sycl_print_sycl_devices\n");
    int device_count = dpct::dev_mgr::instance().device_count();
    std::map<std::string, size_t> DeviceNums;
    GGML_LOG_INFO("Found %d SYCL devices:\n", device_count);

    GGML_LOG_INFO(
        "|  |                   |                                       |      "
        " |Max    |        |Max  |Global |                     |\n");
    GGML_LOG_INFO(
        "|  |                   |                                       |      "
        " |compute|Max work|sub  |mem    |                     |\n");
    GGML_LOG_INFO(
        "|ID|        Device Type|                                   "
        "Name|Version|units  |group   |group|size   |       Driver version|\n");
    GGML_LOG_INFO(
        "|--|-------------------|---------------------------------------|------"
        "-|-------|--------|-----|-------|---------------------|\n");

    for (int id = 0; id < device_count; ++id) {
      sycl::device device = dpct::dev_mgr::instance().get_device(id);
      std::string backend_type = get_device_backend_and_type(device);
      int type_id = DeviceNums[backend_type]++;
      std::stringstream device_type;
      device_type << "[" << backend_type << ":" << std::to_string(type_id)
                  << "]";
      print_device_detail(id, device, device_type.str());
    }

    print_device_opt_feature(device_count);
}

static inline int get_sycl_env(const char *env_name, int default_val) {
    char *user_device_string = getenv(env_name);
    int user_number = default_val;

    unsigned n;
    if (user_device_string != NULL &&
        sscanf(user_device_string, " %u", &n) == 1) {
        user_number = (int)n;
    } else {
        user_number = default_val;
    }
    return user_number;
}

static void ggml_check_sycl() try {
    static bool initialized = false;

    if (!initialized) {
        g_ggml_sycl_debug = get_sycl_env("GGML_SYCL_DEBUG", 0);
        g_ggml_sycl_disable_optimize = get_sycl_env("GGML_SYCL_DISABLE_OPT", 0);
        g_ggml_sycl_disable_graph = get_sycl_env("GGML_SYCL_DISABLE_GRAPH", 1);
        g_ggml_sycl_disable_dnn = get_sycl_env("GGML_SYCL_DISABLE_DNN", 0);
        g_ggml_sycl_prioritize_dmmv = get_sycl_env("GGML_SYCL_PRIORITIZE_DMMV", 0);
        GGML_SYCL_DEBUG("[SYCL] call ggml_check_sycl\n");
        GGML_LOG_INFO("Running with Environment Variables:\n");
        GGML_LOG_INFO("  GGML_SYCL_DEBUG: %d\n", g_ggml_sycl_debug);
        GGML_LOG_INFO("  GGML_SYCL_DISABLE_OPT: %d\n", g_ggml_sycl_disable_optimize);
#ifdef GGML_SYCL_GRAPH
        GGML_LOG_INFO("  GGML_SYCL_DISABLE_GRAPH: %d\n", g_ggml_sycl_disable_graph);
#else
        GGML_LOG_INFO("  GGML_SYCL_DISABLE_GRAPH: graph disabled by compile flag\n");
#endif
#if GGML_SYCL_DNNL
        GGML_LOG_INFO("  GGML_SYCL_DISABLE_DNN: %d\n", g_ggml_sycl_disable_dnn);
#else
        GGML_LOG_INFO("  GGML_SYCL_DISABLE_DNN: DNN disabled by compile flag\n");
#endif
        GGML_LOG_INFO("  GGML_SYCL_PRIORITIZE_DMMV: %d\n", g_ggml_sycl_prioritize_dmmv);
        GGML_LOG_INFO("Build with Macros:\n");
#if defined(GGML_SYCL_FORCE_MMQ)
        GGML_LOG_INFO("  GGML_SYCL_FORCE_MMQ: yes\n");
#else
        GGML_LOG_INFO("  GGML_SYCL_FORCE_MMQ: no\n");
#endif
#if defined(GGML_SYCL_F16)
        GGML_LOG_INFO("  GGML_SYCL_F16: yes\n");
#else
        GGML_LOG_INFO("  GGML_SYCL_F16: no\n");
#endif

/* NOT REMOVE, keep it for next optimize for XMX.
#if defined(SYCL_USE_XMX)
        fprintf(stderr, "%s: SYCL_USE_XMX: yes\n", __func__);
#else
        fprintf(stderr, "%s: SYCL_USE_XMX: no\n", __func__);
#endif
*/
        // Currently, we only use async malloc / free when graphs are enabled as it is required for the calls to be
        // properly recorded. As this SYCL extension matures it may be beneficial to enable as the default path and in
        // other places.
#if defined(GGML_SYCL_GRAPH) && SYCL_EXT_ONEAPI_ASYNC_MEMORY_ALLOC
        g_ggml_sycl_use_async_mem_op = !g_ggml_sycl_disable_graph;
        if (g_ggml_sycl_use_async_mem_op) {
            for (unsigned int i = 0; i < dpct::dev_mgr::instance().device_count(); ++i) {
                if (!dpct::dev_mgr::instance().get_device(i).has(sycl::aspect::ext_oneapi_async_memory_alloc)) {
                    g_ggml_sycl_use_async_mem_op = 0;
                    break;
                }
            }
        }
#endif
        if (CHECK_TRY_ERROR(g_all_sycl_device_count =
                            dpct::dev_mgr::instance().device_count()) != 0) {
            initialized = true;
            g_sycl_loaded = false;
            return;
        }
        GGML_ASSERT(g_all_sycl_device_count <= GGML_SYCL_MAX_DEVICES);

        initialized = true;
        g_sycl_loaded = true;
        ggml_backend_sycl_print_sycl_devices();
    }
}
catch (sycl::exception const &exc) {
  std::cerr << exc.what() << "Exception caught at file:" << __FILE__
            << ", line:" << __LINE__ << std::endl;
  std::exit(1);
}

/*
device_index: device index from 0 to n (continue numbers).
    It is used for device select/set in SYCL backend internal data structure.
*/
inline void check_allow_gpu_index(const int device_index) {
  if (device_index >= ggml_sycl_info().device_count) {
    char error_buf[256];
    snprintf(
        error_buf,
        sizeof(error_buf),
        "%s error: device_index:%d is out of range: [0-%d]",
        __func__,
        device_index,
        ggml_sycl_info().device_count - 1);
    GGML_LOG_ERROR("%s\n", error_buf);
    assert(false);
  }
}

GGML_API void ggml_backend_sycl_get_gpu_list(int *id_list, int max_len) try {
    GGML_SYCL_DEBUG("[SYCL] call ggml_backend_sycl_get_gpu_list\n");
    for(int i=0;i<max_len;i++) id_list[i] = -1;

    for (int i=0;i< ggml_sycl_info().device_count;i++){
        if (i>=max_len) break;
        id_list[i] = i;
    }
    return;
}
catch (sycl::exception const &exc) {
  std::cerr << exc.what() << "Exception caught at file:" << __FILE__
            << ", line:" << __LINE__ << std::endl;
  std::exit(1);
}

// sycl buffer

struct ggml_backend_sycl_buffer_context {
    int device;
    void * dev_ptr = nullptr;
    queue_ptr stream;
    std::string name;
    optimize_feature opt_feature;
    std::vector<ggml_tensor_extra_gpu *> tensor_extras;

    ggml_backend_sycl_buffer_context(int device, void * dev_ptr, queue_ptr stream) :
        device(device), dev_ptr(dev_ptr), stream(stream) {
            check_allow_gpu_index(device);
            name = (GGML_SYCL_NAME + std::to_string(device));
            opt_feature = ggml_sycl_info().devices[device].opt_feature;
        }

    ~ggml_backend_sycl_buffer_context() {
        if (dev_ptr != nullptr) {
            ggml_sycl_set_device(device);
            SYCL_CHECK(CHECK_TRY_ERROR(sycl::free(dev_ptr, *stream)));
        }

        //release extra used by tensors
        for (ggml_tensor_extra_gpu * extra : tensor_extras) {
            release_extra_gpu(extra);
        }

    }
};

static const char * ggml_backend_sycl_buffer_type_get_name(ggml_backend_buffer_type_t buft);

static bool ggml_backend_buffer_is_sycl(ggml_backend_buffer_t buffer) {
    return buffer->buft->iface.get_name == ggml_backend_sycl_buffer_type_get_name;
}

static void
ggml_backend_sycl_buffer_free_buffer(ggml_backend_buffer_t buffer) try {
    ggml_backend_sycl_buffer_context * ctx = ( ggml_backend_sycl_buffer_context *)buffer->context;
    ggml_sycl_set_device(ctx->device);

    delete ctx;
}
catch (sycl::exception const &exc) {
  std::cerr << exc.what() << "Exception caught at file:" << __FILE__
            << ", line:" << __LINE__ << std::endl;
  std::exit(1);
}

static void * ggml_backend_sycl_buffer_get_base(ggml_backend_buffer_t buffer) {
    ggml_backend_sycl_buffer_context * ctx = ( ggml_backend_sycl_buffer_context *)buffer->context;
    return ctx->dev_ptr;
}

static enum ggml_status
ggml_backend_sycl_buffer_init_tensor(ggml_backend_buffer_t buffer,
                                     ggml_tensor *tensor) try {
    GGML_SYCL_DEBUG("[SYCL] call %s", __func__);
    GGML_SYCL_DEBUG("%s", debug_get_tensor_str(": tensor", tensor, "\n").c_str());
    ggml_backend_sycl_buffer_context * ctx = (ggml_backend_sycl_buffer_context *)buffer->context;

    if (tensor->view_src != NULL) {
        assert(tensor->view_src->buffer->buft == buffer->buft);
        return GGML_STATUS_SUCCESS;
    }
    if ((tensor->type == GGML_TYPE_Q4_0 || tensor->type == GGML_TYPE_Q4_K || tensor->type == GGML_TYPE_Q6_K) &&
        !g_ggml_sycl_disable_optimize) {
        ggml_tensor_extra_gpu * extra = new ggml_tensor_extra_gpu{};
        tensor->extra                 = extra;
        ctx->tensor_extras.push_back(extra);  //used to release it when destroy ctx.
    }

    if (ggml_is_quantized(tensor->type)) {
        // initialize padding to 0 to avoid possible NaN values
        size_t original_size = ggml_nbytes(tensor);
        size_t padded_size = ggml_backend_buft_get_alloc_size(buffer->buft, tensor);

        if (padded_size > original_size && tensor->view_src == nullptr) {
            SYCL_CHECK(CHECK_TRY_ERROR(ctx->stream->memset(
                (char *)tensor->data + original_size, 0,
                padded_size - original_size).wait()));
        }
    }
    return GGML_STATUS_SUCCESS;
}
catch (sycl::exception const &exc) {
  std::cerr << exc.what() << "Exception caught at file:" << __FILE__
            << ", line:" << __LINE__ << std::endl;
  std::exit(1);
}

static void ggml_backend_sycl_buffer_set_tensor(ggml_backend_buffer_t buffer,
                                                ggml_tensor *tensor,
                                                const void *data, size_t offset,
                                                size_t size) try {
    GGML_SYCL_DEBUG("[SYCL] call %s", __func__);
    GGML_SYCL_DEBUG("%s", debug_get_tensor_str(": tensor", tensor).c_str());
    GGML_SYCL_DEBUG(" size=%zu offset=%zu\n", size, offset);
    ggml_backend_sycl_buffer_context * ctx = ( ggml_backend_sycl_buffer_context *)buffer->context;
    ggml_sycl_set_device(ctx->device);
    auto stream = &(dpct::dev_mgr::instance().get_device(ctx->device).default_queue());
    SYCL_CHECK(CHECK_TRY_ERROR(dpct::dev_mgr::instance().get_device(ctx->device).queues_wait_and_throw()));
#ifndef _WIN32
    // Note: Use host buffer to save the data from mmap(), then copy to device. It's workaround for mmap() issue on PVC GPU.
    // This function will be called during load model from disk. Use memory buffer replace dynamic won't save more time and brings potential memory leak risk here.
    char * host_buf = (char *) malloc(size);
    memcpy(host_buf, data, size);
    SYCL_CHECK(CHECK_TRY_ERROR((*stream).memcpy((char *) tensor->data + offset, host_buf, size).wait()));
    free(host_buf);
#else
    SYCL_CHECK(CHECK_TRY_ERROR((*stream).memcpy((char *) tensor->data + offset, data, size).wait()));
#endif
}
catch (sycl::exception const &exc) {
  std::cerr << exc.what() << "Exception caught at file:" << __FILE__
            << ", line:" << __LINE__ << std::endl;
  std::exit(1);
}

static void ggml_backend_sycl_buffer_get_tensor(ggml_backend_buffer_t buffer,
                                                const ggml_tensor *tensor,
                                                void *data, size_t offset,
                                                size_t size) try {
    GGML_SYCL_DEBUG("[SYCL] call %s", __func__);
    GGML_SYCL_DEBUG("%s", debug_get_tensor_str(": tensor", tensor).c_str());
    GGML_SYCL_DEBUG(" size=%zu offset=%zu\n", size, offset);
    ggml_backend_sycl_buffer_context * ctx = ( ggml_backend_sycl_buffer_context *)buffer->context;

    ggml_sycl_set_device(ctx->device);
    auto stream = dpct::dev_mgr::instance().get_device(ctx->device).default_queue();

    SYCL_CHECK(CHECK_TRY_ERROR(
        stream.memcpy(data, (const char *)tensor->data + offset, size)
            .wait()));
}
catch (sycl::exception const &exc) {
  std::cerr << exc.what() << "Exception caught at file:" << __FILE__
            << ", line:" << __LINE__ << std::endl;
  std::exit(1);
}

static void dev2dev_memcpy(sycl::queue &q_dst, sycl::queue &q_src, void *ptr_dst,
                    const void *ptr_src, size_t size) {
    char *host_buf = (char *)malloc(size);
    q_src.memcpy(host_buf, (const char *)ptr_src, size).wait();
    q_dst.memcpy((char *)ptr_dst, host_buf, size).wait();
    free(host_buf);
}

static bool
ggml_backend_sycl_buffer_cpy_tensor(ggml_backend_buffer_t buffer,
                                    const ggml_tensor *src,
                                    ggml_tensor *dst) try {
    bool is_cpy_supported = ggml_backend_buffer_is_sycl(src->buffer);
    GGML_SYCL_DEBUG("[SYCL] call %s", __func__);
    GGML_SYCL_DEBUG("%s", debug_get_tensor_str(": dst", dst).c_str());
    GGML_SYCL_DEBUG("%s", debug_get_tensor_str(" src", src).c_str());
    GGML_SYCL_DEBUG(" is_cpy_supported=%d\n", is_cpy_supported);
    if (is_cpy_supported) {
        ggml_backend_sycl_buffer_context * src_ctx = (ggml_backend_sycl_buffer_context *)src->buffer->context;
        ggml_backend_sycl_buffer_context * dst_ctx = (ggml_backend_sycl_buffer_context *)dst->buffer->context;

        ggml_sycl_set_device(src_ctx->device);
        /*
        DPCT1009:198: SYCL uses exceptions to report errors and does not use the
        error codes. The original code was commented out and a warning string
        was inserted. You need to rewrite this code.
        */
        SYCL_CHECK(CHECK_TRY_ERROR(
            dpct::dev_mgr::instance().get_device(src_ctx->device).queues_wait_and_throw()));
        ggml_sycl_set_device(dst_ctx->device);
        /*
        DPCT1009:199: SYCL uses exceptions to report errors and does not use the
        error codes. The original code was commented out and a warning string
        was inserted. You need to rewrite this code.
        */
        SYCL_CHECK(CHECK_TRY_ERROR(
            dpct::dev_mgr::instance().get_device(dst_ctx->device).queues_wait_and_throw()));
        /*
        DPCT1009:200: SYCL uses exceptions to report errors and does not use the
        error codes. The original code was commented out and a warning string
        was inserted. You need to rewrite this code.
        */

        queue_ptr stream_dst = dst_ctx->stream;
        queue_ptr stream_src = src_ctx->stream;
        size_t size = ggml_nbytes(src);

        //todo. it's dirty solutino to walkaroud known issue:device2device cross GPUs.
        dev2dev_memcpy(*stream_dst, *stream_src, dst->data, src->data, size);

//todo, it's known issue：error in device2device cross GPUs. reused when the issue is fixed. DON"T remove
#if 0
        SYCL_CHECK(CHECK_TRY_ERROR((*stream).memcpy(
            (char *)dst->data, (const char *)src->data, size).wait()));

        /*
        DPCT1009:201: SYCL uses exceptions to report errors and does not use the
        error codes. The original code was commented out and a warning string
        was inserted. You need to rewrite this code.
        */
        SYCL_CHECK(CHECK_TRY_ERROR(
            dpct::dev_mgr::instance().get_device(dst_ctx->device).queues_wait_and_throw()));
#endif
        return true;
    }
    return false;
    GGML_UNUSED(buffer);
} catch (const sycl::exception & exc) {
    std::cerr << exc.what() << "Exception caught at file:" << __FILE__ << ", line:" << __LINE__ << std::endl;
    std::exit(1);
}

static void ggml_backend_sycl_buffer_clear(ggml_backend_buffer_t buffer,
                                           uint8_t value) try {
    GGML_SYCL_DEBUG("[SYCL] call %s: size=%zu\n", __func__, buffer->size);
    ggml_backend_sycl_buffer_context * ctx = (ggml_backend_sycl_buffer_context *) buffer->context;

    ggml_sycl_set_device(ctx->device);
    queue_ptr stream = ctx->stream;
    SYCL_CHECK(
        CHECK_TRY_ERROR(dpct::get_current_device().queues_wait_and_throw()));

    SYCL_CHECK(CHECK_TRY_ERROR((*stream)
                                    .memset(ctx->dev_ptr, value, buffer->size)
                                    .wait()));
}
catch (sycl::exception const &exc) {
  std::cerr << exc.what() << "Exception caught at file:" << __FILE__
            << ", line:" << __LINE__ << std::endl;
  std::exit(1);
}

static void ggml_backend_sycl_buffer_memset_tensor(ggml_backend_buffer_t buffer, ggml_tensor * tensor, uint8_t value,
                                                   size_t offset, size_t size) {
    GGML_SYCL_DEBUG("[SYCL] call %s", __func__);
    GGML_SYCL_DEBUG("%s", debug_get_tensor_str(": tensor", tensor).c_str());
    GGML_SYCL_DEBUG(" size=%zu offset=%zu value=%u\n", size, offset, value);
    ggml_backend_sycl_buffer_context * ctx = (ggml_backend_sycl_buffer_context *) buffer->context;
    SYCL_CHECK(ggml_sycl_set_device(ctx->device));
    auto stream = &(dpct::dev_mgr::instance().get_device(ctx->device).default_queue());
    if (size == 0) {
        return;  // Nothing to do
    }
    if (tensor->data == nullptr) {
        GGML_ABORT("Error: Tensor data pointer is null.\n");
    }
    void * target_ptr = static_cast<char *>(tensor->data) + offset;
    SYCL_CHECK(CHECK_TRY_ERROR((*stream).memset(target_ptr, value, size)));
    SYCL_CHECK(CHECK_TRY_ERROR((*stream).wait()));
}

static void ggml_backend_sycl_buffer_reset(ggml_backend_buffer_t buffer) {
    GGML_SYCL_DEBUG("[SYCL] call %s\n", __func__);
    if (buffer == nullptr) {
        return;
    }

    ggml_backend_sycl_buffer_context * ctx = (ggml_backend_sycl_buffer_context *) buffer->context;

    if (ctx != nullptr) {
        for (ggml_tensor_extra_gpu * extra : ctx->tensor_extras) {
            release_extra_gpu(extra);
        }
        ctx->tensor_extras.clear();  // reset the tensor_extras vector
    }
}

static const ggml_backend_buffer_i ggml_backend_sycl_buffer_interface = {
    /* .free_buffer     = */ ggml_backend_sycl_buffer_free_buffer,
    /* .get_base        = */ ggml_backend_sycl_buffer_get_base,
    /* .init_tensor     = */ ggml_backend_sycl_buffer_init_tensor,
    /* .memset_tensor   = */ ggml_backend_sycl_buffer_memset_tensor,
    /* .set_tensor      = */ ggml_backend_sycl_buffer_set_tensor,
    /* .get_tensor      = */ ggml_backend_sycl_buffer_get_tensor,
    /* .cpy_tensor      = */ ggml_backend_sycl_buffer_cpy_tensor,
    /* .clear           = */ ggml_backend_sycl_buffer_clear,
    /* .reset           = */ ggml_backend_sycl_buffer_reset,
};

// sycl buffer type
struct ggml_backend_sycl_buffer_type_context {
    int device;
    std::string name;

    // each buffer type has its own stream
    queue_ptr stream = nullptr;
};

static const char * ggml_backend_sycl_buffer_type_get_name(ggml_backend_buffer_type_t buft) {
    ggml_backend_sycl_buffer_type_context * ctx = (ggml_backend_sycl_buffer_type_context *)buft->context;

    return ctx->name.c_str();
}

static ggml_backend_buffer_t
ggml_backend_sycl_buffer_type_alloc_buffer(ggml_backend_buffer_type_t buft,
                                           size_t size) try {
    ggml_backend_sycl_buffer_type_context * buft_ctx = (ggml_backend_sycl_buffer_type_context *)buft->context;
    ggml_sycl_set_device(buft_ctx->device);
    const queue_ptr stream = buft_ctx->stream;
    size = std::max(size, (size_t)1); // syclMalloc returns null for size 0

    void * dev_ptr;
    SYCL_CHECK(CHECK_TRY_ERROR(dev_ptr = (void *)sycl::malloc_device(
                                    size, *stream)));
    if (!dev_ptr) {
      GGML_LOG_ERROR("%s: can't allocate %lu Bytes of memory on device\n", __func__, size);
      return nullptr;
    }
    ggml_backend_sycl_buffer_context * ctx = new  ggml_backend_sycl_buffer_context(buft_ctx->device, dev_ptr, buft_ctx->stream);
    return ggml_backend_buffer_init(buft, ggml_backend_sycl_buffer_interface, ctx, size);
}
catch (sycl::exception const &exc) {
  std::cerr << exc.what() << "Exception caught at file:" << __FILE__
            << ", line:" << __LINE__ << std::endl;
  std::exit(1);
}

static size_t ggml_backend_sycl_buffer_type_get_alignment(ggml_backend_buffer_type_t buft) {
    return 128;
    GGML_UNUSED(buft);
}

static size_t ggml_backend_sycl_buffer_type_get_max_size(ggml_backend_buffer_type_t buft) {
    return dpct::get_current_device().get_max_mem_alloc_size();

    GGML_UNUSED(buft);
}

static size_t ggml_backend_sycl_buffer_type_get_alloc_size(ggml_backend_buffer_type_t buft, const ggml_tensor * tensor) {
    size_t size = ggml_nbytes(tensor);
    int64_t ne0 = tensor->ne[0];

    if (ggml_is_quantized(tensor->type)) {
        if (ne0 % MATRIX_ROW_PADDING != 0) {
            size += ggml_row_size(tensor->type, MATRIX_ROW_PADDING - ne0 % MATRIX_ROW_PADDING);
        }
    }

    return size;

    GGML_UNUSED(buft);
}

static const ggml_backend_buffer_type_i ggml_backend_sycl_buffer_type_interface = {
    /* .get_name         = */ ggml_backend_sycl_buffer_type_get_name,
    /* .alloc_buffer     = */ ggml_backend_sycl_buffer_type_alloc_buffer,
    /* .get_alignment    = */ ggml_backend_sycl_buffer_type_get_alignment,
    /* .get_max_size     = */ ggml_backend_sycl_buffer_type_get_max_size,
    /* .get_alloc_size   = */ ggml_backend_sycl_buffer_type_get_alloc_size,
    /* .is_host          = */ NULL,
};

ggml_backend_buffer_type_t ggml_backend_sycl_buffer_type(int device) {
    static std::mutex mutex;
    std::lock_guard<std::mutex> lock(mutex);


    auto dev_count = ggml_backend_sycl_get_device_count();

    if (device>=dev_count or device<0) {
        GGML_LOG_ERROR("ggml_backend_sycl_buffer_type error: device_index:%d is out of range [0, %d], miss to call ggml_backend_sycl_set_single_device()\n",
            device, dev_count-1);
        GGML_ASSERT(device<dev_count);
    }
    static struct ggml_backend_buffer_type ggml_backend_sycl_buffer_types[GGML_SYCL_MAX_DEVICES];

    static bool ggml_backend_sycl_buffer_type_initialized = false;

    if (!ggml_backend_sycl_buffer_type_initialized) {
        for (int i = 0; i < dev_count; i++) {
            auto & device_i = dpct::dev_mgr::instance().get_device(i);
            queue_ptr stream = &(device_i.default_queue());
            ggml_backend_sycl_buffer_types[i] = {
                /* .iface    = */ ggml_backend_sycl_buffer_type_interface,
                /* .device   = */ ggml_backend_reg_dev_get(ggml_backend_sycl_reg(), i),
                /* .context  = */ new ggml_backend_sycl_buffer_type_context{i, GGML_SYCL_NAME + std::to_string(i), stream},
            };
        }
        ggml_backend_sycl_buffer_type_initialized = true;
    }
    return &ggml_backend_sycl_buffer_types[device];
}

static ggml_backend_buffer_type_t ggml_backend_sycl_buffer_type(ggml_backend_sycl_context * ctx) {
    GGML_SYCL_DEBUG("[SYCL] call ggml_backend_sycl_buffer_type\n");

    int device = ctx->device;
    if (device>=ggml_sycl_info().device_count or device<0) {
        GGML_LOG_ERROR("ggml_backend_sycl_buffer_type error: device_index:%d is out of range [0, %d], miss to call ggml_backend_sycl_set_single_device()\n",
            device, ggml_sycl_info().device_count-1);
        GGML_ASSERT(device<ggml_sycl_info().device_count);
    }
    static struct ggml_backend_buffer_type ggml_backend_sycl_buffer_types[GGML_SYCL_MAX_DEVICES];

    static bool ggml_backend_sycl_buffer_type_initialized = false;

    if (!ggml_backend_sycl_buffer_type_initialized) {
        for (int i = 0; i < ggml_sycl_info().device_count; i++) {
            ggml_backend_sycl_buffer_types[i] = {
                /* .iface    = */ ggml_backend_sycl_buffer_type_interface,
                /* .device   = */ nullptr,
                /* .context  = */ new ggml_backend_sycl_buffer_type_context{i, GGML_SYCL_NAME + std::to_string(i), ctx->stream(i, 0)},
            };
        }
        ggml_backend_sycl_buffer_type_initialized = true;
    }
    return &ggml_backend_sycl_buffer_types[device];
}

// sycl split buffer

static int64_t get_row_rounding(ggml_type type, const std::array<float, GGML_SYCL_MAX_DEVICES> & tensor_split) {
    int64_t min_compute_capability = INT_MAX;
    int64_t max_compute_capability = INT_MIN;
    for (int i = 0; i < ggml_sycl_info().device_count; ++i) {
        if (tensor_split[i] < (i + 1 < ggml_sycl_info().device_count ? tensor_split[i + 1] : 1.0f)) {
            if (min_compute_capability > ggml_sycl_info().devices[i].cc) {
                min_compute_capability = ggml_sycl_info().devices[i].cc;
            }
            if (max_compute_capability < ggml_sycl_info().devices[i].cc) {
                max_compute_capability = ggml_sycl_info().devices[i].cc;
            }
        }
    }

    switch(type) {
        case GGML_TYPE_Q4_0:
        case GGML_TYPE_Q4_1:
            return max_compute_capability >= VER_GEN9 ? 128 : 64;
        case GGML_TYPE_Q5_0:
        case GGML_TYPE_Q5_1:
        case GGML_TYPE_Q8_0:
            return 64;
        case GGML_TYPE_F16:
        case GGML_TYPE_F32:
            return 1;
        case GGML_TYPE_Q2_K:
        case GGML_TYPE_Q3_K:
        case GGML_TYPE_Q4_K:
        case GGML_TYPE_Q5_K:
        case GGML_TYPE_IQ2_XXS:
        case GGML_TYPE_IQ2_XS:
        case GGML_TYPE_IQ2_S:
        case GGML_TYPE_IQ1_S:
        case GGML_TYPE_IQ1_M:
        case GGML_TYPE_IQ3_XXS:
        case GGML_TYPE_IQ4_XS:
        case GGML_TYPE_IQ4_NL:
            return max_compute_capability >= VER_GEN9 ? 128 : 64;
        case GGML_TYPE_IQ3_S:
            return max_compute_capability >= VER_GEN9 ? 128 : 64;
        case GGML_TYPE_Q6_K:
            return 64;
        default:
            GGML_ABORT("fatal error");
    }
}

static void get_row_split(int64_t * row_low, int64_t * row_high, const ggml_tensor * tensor, const std::array<float, GGML_SYCL_MAX_DEVICES> & tensor_split, int id) {
    const int64_t nrows = ggml_nrows(tensor);
    const int64_t rounding = get_row_rounding(tensor->type, tensor_split);

    *row_low = id == 0 ? 0 : nrows*tensor_split[id];
    *row_low -= *row_low % rounding;
    if (id == ggml_sycl_info().device_count - 1) {
        *row_high = nrows;
    } else {
        *row_high = nrows*tensor_split[id + 1];
        *row_high -= *row_high % rounding;
    }
}

static size_t ggml_nbytes_split(const struct ggml_tensor * tensor, int nrows_split) {
    static_assert(GGML_MAX_DIMS == 4, "GGML_MAX_DIMS is not 4 - update this function");

    return nrows_split*ggml_row_size(tensor->type, tensor->ne[0]);
}

struct ggml_backend_sycl_split_buffer_type_context {
    std::array<float, GGML_SYCL_MAX_DEVICES> tensor_split;
};

struct ggml_backend_sycl_split_buffer_context {
    ~ggml_backend_sycl_split_buffer_context() try {
        for (ggml_tensor_extra_gpu * extra : tensor_extras) {
            release_extra_gpu(extra, streams);
        }
    }
    catch (sycl::exception const &exc) {
      std::cerr << exc.what() << "Exception caught at file:" << __FILE__
                << ", line:" << __LINE__ << std::endl;
      std::exit(1);
    }

    std::vector<ggml_tensor_extra_gpu *> tensor_extras;
    std::vector<queue_ptr> streams;
};

static void ggml_backend_sycl_split_buffer_free_buffer(ggml_backend_buffer_t buffer) {
    ggml_backend_sycl_split_buffer_context * ctx = (ggml_backend_sycl_split_buffer_context *)buffer->context;
    delete ctx;
}

static void * ggml_backend_sycl_split_buffer_get_base(ggml_backend_buffer_t buffer) {
    // the pointers are stored in the tensor extras, this is just a dummy address and never dereferenced
    return (void *)0x1000;

    GGML_UNUSED(buffer);
}

static enum ggml_status
ggml_backend_sycl_split_buffer_init_tensor(ggml_backend_buffer_t buffer,
                                           ggml_tensor *tensor) try {
    GGML_SYCL_DEBUG("[SYCL] call %s", __func__);
    GGML_SYCL_DEBUG("%s", debug_get_tensor_str(": tensor", tensor, "\n").c_str());
    GGML_ASSERT(tensor->view_src == nullptr); // views of split tensors are not supported

    ggml_backend_sycl_split_buffer_context * ctx = (ggml_backend_sycl_split_buffer_context *)buffer->context;
    ggml_backend_sycl_split_buffer_type_context * buft_ctx = (ggml_backend_sycl_split_buffer_type_context *)buffer->buft->context;

    const int64_t ne0 = tensor->ne[0];

    ggml_tensor_extra_gpu * extra = new ggml_tensor_extra_gpu{};

    ctx->tensor_extras.push_back(extra);
    ctx->streams.push_back(&(dpct::get_current_device().default_queue()));

    for (int i = 0; i < ggml_sycl_info().device_count; ++i) {
        int64_t row_low, row_high;
        get_row_split(&row_low, &row_high, tensor, buft_ctx->tensor_split, i);

        int64_t nrows_split = row_high - row_low;
        if (nrows_split == 0) {
            continue;
        }

        size_t size = ggml_nbytes_split(tensor, nrows_split);
        const size_t original_size = size;

        // pad last row to a multiple of 512 elements to avoid out-of-bounds memory accesses
        if (ne0 % MATRIX_ROW_PADDING != 0) {
            size += ggml_row_size(tensor->type, MATRIX_ROW_PADDING - ne0 % MATRIX_ROW_PADDING);
        }

        // FIXME: do not crash if SYCL Buffer alloc fails
        // currently, init_tensor cannot fail, it needs to be fixed in ggml-backend first
        ggml_sycl_set_device(i);
        const queue_ptr stream = ctx->streams[i];
        char * buf;
        /*
        DPCT1009:208: SYCL uses exceptions to report errors and does not use the
        error codes. The original code was commented out and a warning string
        was inserted. You need to rewrite this code.
        */
        SYCL_CHECK(CHECK_TRY_ERROR(buf = (char *)sycl::malloc_device(
                                        size, *stream)));
        if (!buf) {
            char err_buf[1024];
            snprintf(err_buf, 1023, "%s: can't allocate %lu Bytes of memory on device\n", __func__, size);
            throw std::runtime_error(err_buf);
        }
        // set padding to 0 to avoid possible NaN values
        if (size > original_size) {
            /*
            DPCT1009:209: SYCL uses exceptions to report errors and does not use
            the error codes. The original code was commented out and a warning
            string was inserted. You need to rewrite this code.
            */
            SYCL_CHECK(CHECK_TRY_ERROR(
                (*stream)
                    .memset(buf + original_size, 0, size - original_size)
                    .wait()));
        }

        extra->data_device[i] = buf;

        for (int64_t is = 0; is < GGML_SYCL_MAX_STREAMS; ++is) {
            /*
            DPCT1009:210: SYCL uses exceptions to report errors and does not use
            the error codes. The original code was commented out and a warning
            string was inserted. You need to rewrite this code.
            */
            SYCL_CHECK(
                CHECK_TRY_ERROR(extra->events[i][is] = new sycl::event()));
        }
    }
    tensor->extra = extra;
    return GGML_STATUS_SUCCESS;
}
catch (sycl::exception const &exc) {
  std::cerr << exc.what() << "Exception caught at file:" << __FILE__
            << ", line:" << __LINE__ << std::endl;
  std::exit(1);
}

static void
ggml_backend_sycl_split_buffer_set_tensor(ggml_backend_buffer_t buffer,
                                          ggml_tensor *tensor, const void *data,
                                          size_t offset, size_t size) try {
    GGML_SYCL_DEBUG("[SYCL] call %s", __func__);
    GGML_SYCL_DEBUG("%s", debug_get_tensor_str(": tensor", tensor).c_str());
    GGML_SYCL_DEBUG(" size=%zu offset=%zu\n", size, offset);
    // split tensors must always be set in their entirety at once
    GGML_ASSERT(offset == 0);
    GGML_ASSERT(size == ggml_nbytes(tensor));

    ggml_backend_sycl_split_buffer_context * ctx = (ggml_backend_sycl_split_buffer_context *)buffer->context;
    ggml_backend_sycl_split_buffer_type_context * buft_ctx = (ggml_backend_sycl_split_buffer_type_context *)buffer->buft->context;

    const int64_t ne0 = tensor->ne[0];
    const size_t nb1 = tensor->nb[1];
    ggml_tensor_extra_gpu * extra = (ggml_tensor_extra_gpu *)tensor->extra;

    for (int i = 0; i < ggml_sycl_info().device_count; ++i) {
        int64_t row_low, row_high;
        get_row_split(&row_low, &row_high, tensor, buft_ctx->tensor_split, i);

        int64_t nrows_split = row_high - row_low;
        if (nrows_split == 0) {
            continue;
        }

        const size_t offset_split = row_low*nb1;
        size_t size = ggml_nbytes_split(tensor, nrows_split);
        const size_t original_size = size;

        // pad last row to a multiple of 512 elements to avoid out-of-bounds memory accesses
        if (ne0 % MATRIX_ROW_PADDING != 0) {
            size += ggml_row_size(tensor->type, MATRIX_ROW_PADDING - ne0 % MATRIX_ROW_PADDING);
        }

        const char * buf_host = (const char *)data + offset_split;
        /*
        DPCT1009:211: SYCL uses exceptions to report errors and does not use the
        error codes. The original code was commented out and a warning string
        was inserted. You need to rewrite this code.
        */
        ggml_sycl_set_device(i);
        const queue_ptr stream = ctx->streams[i];
        SYCL_CHECK(CHECK_TRY_ERROR(
            (*stream)
                .memcpy(extra->data_device[i], buf_host, original_size)
                .wait()));
    }
}
catch (sycl::exception const &exc) {
  std::cerr << exc.what() << "Exception caught at file:" << __FILE__
            << ", line:" << __LINE__ << std::endl;
  std::exit(1);
}

static void
ggml_backend_sycl_split_buffer_get_tensor(ggml_backend_buffer_t buffer,
                                          const ggml_tensor *tensor, void *data,
                                          size_t offset, size_t size) try {
    GGML_SYCL_DEBUG("[SYCL] call %s", __func__);
    GGML_SYCL_DEBUG("%s", debug_get_tensor_str(": tensor", tensor).c_str());
    GGML_SYCL_DEBUG(" size=%zu offset=%zu\n", size, offset);
    // split tensors must always be set in their entirety at once
    GGML_ASSERT(offset == 0);
    GGML_ASSERT(size == ggml_nbytes(tensor));

    ggml_backend_sycl_split_buffer_context * ctx = (ggml_backend_sycl_split_buffer_context *)buffer->context;
    ggml_backend_sycl_split_buffer_type_context * buft_ctx = (ggml_backend_sycl_split_buffer_type_context *)buffer->buft->context;

    const int64_t ne0 = tensor->ne[0];
    const size_t nb1 = tensor->nb[1];
    ggml_tensor_extra_gpu * extra = (ggml_tensor_extra_gpu *)tensor->extra;

    for (int i = 0; i < ggml_sycl_info().device_count; ++i) {
        int64_t row_low, row_high;
        get_row_split(&row_low, &row_high, tensor, buft_ctx->tensor_split, i);

        int64_t nrows_split = row_high - row_low;
        if (nrows_split == 0) {
            continue;
        }

        const size_t offset_split = row_low*nb1;
        size_t size = ggml_nbytes_split(tensor, nrows_split);
        const size_t original_size = size;

        // pad last row to a multiple of 512 elements to avoid out-of-bounds memory accesses
        if (ne0 % MATRIX_ROW_PADDING != 0) {
            size += ggml_row_size(tensor->type, MATRIX_ROW_PADDING - ne0 % MATRIX_ROW_PADDING);
        }

        char * buf_host = (char *)data + offset_split;
        /*
        DPCT1009:212: SYCL uses exceptions to report errors and does not use the
        error codes. The original code was commented out and a warning string
        was inserted. You need to rewrite this code.
        */
        ggml_sycl_set_device(i);
        const queue_ptr stream = ctx->streams[i];
        SYCL_CHECK(CHECK_TRY_ERROR(
            (*stream)
                .memcpy(buf_host, extra->data_device[i], original_size)
                .wait()));
    }
}
catch (sycl::exception const &exc) {
  std::cerr << exc.what() << "Exception caught at file:" << __FILE__
            << ", line:" << __LINE__ << std::endl;
  std::exit(1);
}

static void ggml_backend_sycl_split_buffer_clear(ggml_backend_buffer_t buffer, uint8_t value) {
    GGML_UNUSED(buffer);
    GGML_UNUSED(value);
}

static struct ggml_backend_buffer_i ggml_backend_sycl_split_buffer_interface = {
    /* .free_buffer     = */ ggml_backend_sycl_split_buffer_free_buffer,
    /* .get_base        = */ ggml_backend_sycl_split_buffer_get_base,
    /* .init_tensor     = */ ggml_backend_sycl_split_buffer_init_tensor,
    /* .memset_tensor   = */ NULL,
    /* .set_tensor      = */ ggml_backend_sycl_split_buffer_set_tensor,
    /* .get_tensor      = */ ggml_backend_sycl_split_buffer_get_tensor,
    /* .cpy_tensor      = */ NULL,
    /* .clear           = */ ggml_backend_sycl_split_buffer_clear,
    /* .reset           = */ NULL,
};

// sycl split buffer type

static const char * ggml_backend_sycl_split_buffer_type_get_name(ggml_backend_buffer_type_t buft) {
    return GGML_SYCL_NAME "_Split";

    GGML_UNUSED(buft);
}

static bool ggml_backend_buffer_is_sycl_split(ggml_backend_buffer_t buffer) {
   return buffer->buft->iface.get_name == ggml_backend_sycl_split_buffer_type_get_name;
}

static ggml_backend_buffer_t ggml_backend_sycl_split_buffer_type_alloc_buffer(ggml_backend_buffer_type_t buft, size_t size) {
    // since we don't know the exact split after rounding, we cannot allocate the device buffers at this point
    // instead, we allocate them for each tensor separately in init_tensor
    // however, the size still represents the maximum cumulative size of all the device buffers after the tensors are allocated,
    // as returned by get_alloc_size. this limit is enforced during tensor allocation by ggml-alloc, so it must be correct.
    ggml_backend_sycl_split_buffer_context * ctx = new ggml_backend_sycl_split_buffer_context();

    return ggml_backend_buffer_init(buft, ggml_backend_sycl_split_buffer_interface, ctx, size);
}

static size_t ggml_backend_sycl_split_buffer_type_get_alignment(ggml_backend_buffer_type_t buft) {
    return 128;
    GGML_UNUSED(buft);
}

static size_t ggml_backend_sycl_split_buffer_type_get_alloc_size(ggml_backend_buffer_type_t buft, const ggml_tensor * tensor) {
    ggml_backend_sycl_split_buffer_type_context * ctx = (ggml_backend_sycl_split_buffer_type_context *)buft->context;

    size_t total_size = 0;

    const int64_t ne0 = tensor->ne[0];

    for (int i = 0; i < ggml_sycl_info().device_count; ++i) {
        int64_t row_low, row_high;
        get_row_split(&row_low, &row_high, tensor, ctx->tensor_split, i);

        int64_t nrows_split = row_high - row_low;
        if (nrows_split == 0) {
            continue;
        }

        total_size += ggml_nbytes_split(tensor, nrows_split);

        // pad last row to a multiple of 512 elements to avoid out-of-bounds memory accesses
        if (ne0 % MATRIX_ROW_PADDING != 0) {
            total_size += ggml_row_size(tensor->type, MATRIX_ROW_PADDING - ne0 % MATRIX_ROW_PADDING);
        }
    }

    return total_size;
}

static bool ggml_backend_sycl_split_buffer_type_is_host(ggml_backend_buffer_type_t buft) {
    return false;

    GGML_UNUSED(buft);
}

static ggml_backend_buffer_type_i ggml_backend_sycl_split_buffer_type_interface = {
    /* .get_name         = */ ggml_backend_sycl_split_buffer_type_get_name,
    /* .alloc_buffer     = */ ggml_backend_sycl_split_buffer_type_alloc_buffer,
    /* .get_alignment    = */ ggml_backend_sycl_split_buffer_type_get_alignment,
    /* .get_max_size     = */ NULL, // defaults to SIZE_MAX
    /* .get_alloc_size   = */ ggml_backend_sycl_split_buffer_type_get_alloc_size,
    /* .is_host          = */ ggml_backend_sycl_split_buffer_type_is_host,
};

ggml_backend_buffer_type_t ggml_backend_sycl_split_buffer_type(const float * tensor_split) {
    static std::mutex mutex;
    std::lock_guard<std::mutex> lock(mutex);

    GGML_SYCL_DEBUG("[SYCL] call ggml_backend_sycl_split_buffer_type\n");
    ggml_check_sycl();
    // FIXME: this is not thread safe
    static std::map<std::array<float, GGML_SYCL_MAX_DEVICES>, struct ggml_backend_buffer_type> buft_map;

    std::array<float, GGML_SYCL_MAX_DEVICES> tensor_split_arr = {};

    bool all_zero = tensor_split == nullptr || std::all_of(tensor_split, tensor_split + GGML_SYCL_MAX_DEVICES, [](float x) { return x == 0.0f; });
    if (all_zero) {
        tensor_split_arr = ggml_sycl_info().default_tensor_split;
    } else {
        float split_sum = 0.0f;
        for (int i = 0; i < ggml_sycl_info().device_count; ++i) {
            tensor_split_arr[i] = split_sum;
            split_sum += tensor_split[i];
        }
        for (int i = 0; i < ggml_sycl_info().device_count; ++i) {
            tensor_split_arr[i] /= split_sum;
        }
    }

    auto it = buft_map.find(tensor_split_arr);
    if (it != buft_map.end()) {
        return &it->second;
    }

    struct ggml_backend_buffer_type buft {
        /* .iface   = */ ggml_backend_sycl_split_buffer_type_interface,
        /* .device  = */ ggml_backend_reg_dev_get(ggml_backend_sycl_reg(), 0),
        /* .context = */ new ggml_backend_sycl_split_buffer_type_context{tensor_split_arr},
    };

    auto result = buft_map.emplace(tensor_split_arr, buft);
    return &result.first->second;
}

// host buffer type

static const char * ggml_backend_sycl_host_buffer_type_name(ggml_backend_buffer_type_t buft) {
    return GGML_SYCL_NAME "_Host";

    GGML_UNUSED(buft);
}

static void ggml_backend_sycl_host_buffer_free_buffer(ggml_backend_buffer_t buffer) {
    ggml_sycl_host_free(buffer->context);
}

static ggml_backend_buffer_t ggml_backend_sycl_host_buffer_type_alloc_buffer(ggml_backend_buffer_type_t buft, size_t size) {
    void * ptr = ggml_sycl_host_malloc(size);

    if (ptr == nullptr) {
        // fallback to cpu buffer
        return ggml_backend_buft_alloc_buffer(ggml_backend_cpu_buffer_type(), size);
    }

    // FIXME: this is a hack to avoid having to implement a new buffer type
    ggml_backend_buffer_t buffer = ggml_backend_cpu_buffer_from_ptr(ptr, size);
    buffer->buft = buft;
    buffer->iface.free_buffer = ggml_backend_sycl_host_buffer_free_buffer;

    return buffer;
}

ggml_backend_buffer_type_t ggml_backend_sycl_host_buffer_type() {
    GGML_SYCL_DEBUG("[SYCL] call ggml_backend_sycl_host_buffer_type\n");
    static struct ggml_backend_buffer_type ggml_backend_sycl_buffer_type_host = {
        /* .iface    = */ {
            /* .get_name         = */ ggml_backend_sycl_host_buffer_type_name,
            /* .alloc_buffer     = */ ggml_backend_sycl_host_buffer_type_alloc_buffer,
            /* .get_alignment    = */ ggml_backend_cpu_buffer_type()->iface.get_alignment,
            /* .get_max_size     = */ NULL, // TODO: return device.maxBufferLength
            /* .get_alloc_size   = */ ggml_backend_cpu_buffer_type()->iface.get_alloc_size,
            /* .is_host          = */ ggml_backend_cpu_buffer_type()->iface.is_host,
        },
        /* .device   = */ ggml_backend_reg_dev_get(ggml_backend_sycl_reg(), 0),
        /* .context  = */ nullptr,
    };

    return &ggml_backend_sycl_buffer_type_host;
}

// buffer pool for sycl (legacy)
struct ggml_sycl_pool_leg : public ggml_sycl_pool {
    static const int MAX_SYCL_BUFFERS = 256;

    int device;
    queue_ptr qptr;
    struct ggml_sycl_buffer {
        void * ptr = nullptr;
        size_t size = 0;
    };

    ggml_sycl_buffer buffer_pool[MAX_SYCL_BUFFERS] = {};
    size_t pool_size = 0;

    explicit ggml_sycl_pool_leg(queue_ptr qptr_, int device_) : device(device_), qptr(qptr_) {}

    ~ggml_sycl_pool_leg() {
        for (int i = 0; i < MAX_SYCL_BUFFERS; ++i) {
            ggml_sycl_buffer & b = buffer_pool[i];
            if (b.ptr != nullptr) {
                SYCL_CHECK(CHECK_TRY_ERROR(sycl::free(b.ptr, *qptr)));
                pool_size -= b.size;
            }
        }
        GGML_ASSERT(pool_size == 0);
    }

    void * alloc(size_t size, size_t * actual_size) override {
#ifdef DEBUG_sycl_MALLOC
        int nnz = 0;
        size_t max_size = 0;
#endif
        size_t best_diff = 1ull << 36;
        int ibest = -1;
        for (int i = 0; i < MAX_SYCL_BUFFERS; ++i) {
            ggml_sycl_buffer& b = buffer_pool[i];
            if (b.ptr != nullptr) {
#ifdef DEBUG_sycl_MALLOC
                ++nnz;
                if (b.size > max_size) max_size = b.size;
#endif
                if (b.size >= size) {
                    size_t diff = b.size - size;
                    if (diff < best_diff) {
                        best_diff = diff;
                        ibest = i;
                        if (!best_diff) {
                            void * ptr = b.ptr;
                            *actual_size = b.size;
                            b.ptr = nullptr;
                            b.size = 0;
                            return ptr;
                        }
                    }
                }
            }
        }
        if (ibest >= 0) {
            ggml_sycl_buffer& b = buffer_pool[ibest];
            void * ptr = b.ptr;
            *actual_size = b.size;
            b.ptr = nullptr;
            b.size = 0;
            return ptr;
        }
        void * ptr;
        size_t look_ahead_size = (size_t) (1.05 * size);

        SYCL_CHECK(
            CHECK_TRY_ERROR(ptr = (void *)sycl::malloc_device(
                                look_ahead_size, *qptr)));
        if (!ptr) {
            GGML_LOG_ERROR("%s: can't allocate %lu Bytes of memory on device/GPU\n", __func__, look_ahead_size);
            return nullptr;
        }

        *actual_size = look_ahead_size;
        pool_size += look_ahead_size;

#ifdef DEBUG_SYCL_MALLOC
        GGML_LOG_DEBUG("%s[%d]: %d buffers, max_size = %u MB, pool_size = %u MB, requested %u MB\n", __func__, id, nnz,
                (uint32_t)(max_size/1024/1024), (uint32_t)(g_sycl_pool_size[id]/1024/1024), (uint32_t)(size/1024/1024));
#endif

        // GGML_SYCL_DEBUG("ggml_sycl_pool_malloc_leg look_ahead_size=%lu, return %p\n", look_ahead_size, ptr);
        return ptr;
    }

    void free(void * ptr, size_t size) override {
        for (int i = 0; i < MAX_SYCL_BUFFERS; ++i) {
            ggml_sycl_buffer& b = buffer_pool[i];
            if (b.ptr == nullptr) {
                b.ptr = ptr;
                b.size = size;
                return;
            }
        }
        GGML_LOG_WARN("WARNING: sycl buffer pool full, increase MAX_sycl_BUFFERS\n");
        SYCL_CHECK(CHECK_TRY_ERROR(sycl::free(ptr, *qptr)));
        pool_size -= size;
    }
};

struct ggml_sycl_pool_host : public ggml_sycl_pool {
    queue_ptr qptr;
    int       device;

    inline static int counter{ 0 };

    struct ggml_sycl_buffer {
        void * ptr  = nullptr;
        size_t size = 0;
    };

    // Set arbitrarly to 64
    static constexpr int          MAX_POOL_SIZE{ 64 };
    std::vector<ggml_sycl_buffer> buffer_pool = std::vector<ggml_sycl_buffer>(MAX_POOL_SIZE);
    size_t                        pool_size   = 0;

    explicit ggml_sycl_pool_host(queue_ptr qptr_, int device_) : qptr(qptr_), device(device_) {}

    ~ggml_sycl_pool_host() {
        for (int i = 0; i < MAX_POOL_SIZE; ++i) {
            ggml_sycl_buffer & b = buffer_pool[i];
            if (b.ptr != nullptr) {
                SYCL_CHECK(CHECK_TRY_ERROR(sycl::free(b.ptr, *qptr)));
                b.ptr = nullptr;
                pool_size -= b.size;
                b.size = 0;
            }
        }
        counter = 0;
    }

    void * alloc(size_t size, size_t * actual_size) override {
        if (counter == MAX_POOL_SIZE) {
            ggml_sycl_buffer b               = buffer_pool[0];
            void *           ptr             = b.ptr;
            *actual_size                     = b.size;
            counter                          = 1;
            return ptr;
        }
        ggml_sycl_buffer & b = buffer_pool[counter];

        if (b.ptr == nullptr) {
            void * ptr;

            SYCL_CHECK(CHECK_TRY_ERROR(ptr = (void *) sycl::malloc_host(size, *qptr)));
            if (!ptr) {
                GGML_LOG_ERROR("%s: can't allocate %lu Bytes of memory on host\n", __func__, size);
                return nullptr;
            }
            pool_size += size;
            *actual_size = size;
            counter      = counter + 1;
            return ptr;
        } else {
            ++counter;
            b.size = size;
            return b.ptr;
        }
    }

    void free(void * ptr, size_t size) override {
        // if the pool is not completed add the pointer to it in place of the first nullptr found.
        // Otherwise do nothing, pointers will be freed once the pool is deallocated.
        for (int i = 0; i < MAX_POOL_SIZE; ++i) {
            ggml_sycl_buffer & b = buffer_pool[i];
            if (b.ptr == nullptr) {
                b.ptr  = ptr;
                b.size = size;
                return;
            }
        }
    }
};

std::unique_ptr<ggml_sycl_pool> ggml_backend_sycl_context::new_pool_for_host(queue_ptr qptr, int device) {
    // return pool for the host to speed up memory management
    return std::unique_ptr<ggml_sycl_pool>(new ggml_sycl_pool_host(qptr, device));
}

std::unique_ptr<ggml_sycl_pool> ggml_backend_sycl_context::new_pool_for_device(queue_ptr qptr, int device) {
    // TBD: NO VMM support
    // if (ggml_sycl_info().devices[device].vmm) {
    //     return std::unique_ptr<ggml_sycl_pool>(new ggml_sycl_pool_vmm(device));
    // }
   return std::unique_ptr<ggml_sycl_pool>(new ggml_sycl_pool_leg(qptr, device));
}

// TBD pool with virtual memory management
// struct ggml_sycl_pool_vmm : public ggml_sycl_pool

/// kernels
typedef void (*ggml_sycl_op_mul_mat_t)(
    ggml_backend_sycl_context & ctx,
    const ggml_tensor *src0, const ggml_tensor *src1, ggml_tensor *dst,
    const char *src0_dd_i, const float *src1_ddf_i, const char *src1_ddq_i,
    float *dst_dd_i, const int64_t row_low, const int64_t row_high,
    const int64_t src1_ncols, const int64_t src1_padded_row_size,
    const queue_ptr &stream);



static void mul_mat_p021_f16_f32(
    const void * __restrict__ vx, const float * __restrict__ y, float * __restrict__ dst,
    const int ncols_x, const int nrows_x, const int nchannels_x, const int nchannels_y,
    const sycl::nd_item<3> &item_ct1) {

    const sycl::half *x = (const sycl::half *)vx;

    const int row_x = item_ct1.get_local_range(1) * item_ct1.get_group(1) +
                      item_ct1.get_local_id(1);
    const int channel = item_ct1.get_local_range(0) * item_ct1.get_group(0) +
                        item_ct1.get_local_id(0);
    const int channel_x = channel / (nchannels_y / nchannels_x);

    const int nrows_y = ncols_x;
    const int nrows_dst = nrows_x;
    const int row_dst = row_x;

    float tmp = 0.0f;

    for (int col_x0 = 0; col_x0 < ncols_x;
         col_x0 += item_ct1.get_local_range(2)) {
        const int col_x = col_x0 + item_ct1.get_local_id(2);

        if (col_x >= ncols_x) {
            break;
        }

        // x is transposed and permuted
        const int ix = row_x*nchannels_x*ncols_x + channel_x*ncols_x + col_x;
        const float xi =
            sycl::vec<sycl::half, 1>(x[ix])
                .convert<float, sycl::rounding_mode::automatic>()[0];

        const int row_y = col_x;


        // y is not transposed but permuted
        const int iy = channel*nrows_y + row_y;

        tmp += xi * y[iy];
    }

    // dst is not transposed and not permuted
    const int idst = channel*nrows_dst + row_dst;

    // sum up partial sums and write back result
#pragma unroll
    for (int mask = WARP_SIZE / 2; mask > 0; mask >>= 1) {
        tmp +=
            dpct::permute_sub_group_by_xor(item_ct1.get_sub_group(), tmp, mask);
    }

    if (item_ct1.get_local_id(2) == 0) {
        dst[idst] = tmp;
    }
}

static void mul_mat_vec_nc_f16_f32( // nc == non-contiguous
    const void * __restrict__ vx, const float * __restrict__ y, float * __restrict__ dst, const int ncols_x, const int nrows_x,
    const int row_stride_x, const int channel_stride_x,const int channel_stride_y, const int channel_x_divisor,
    const sycl::nd_item<3> &item_ct1) {

    const sycl::half *x = (const sycl::half *)vx;

    const int row_x = item_ct1.get_local_range(1) * item_ct1.get_group(1) +
                      item_ct1.get_local_id(1);
    const int channel = item_ct1.get_local_range(0) * item_ct1.get_group(0) +
                        item_ct1.get_local_id(0);
    const int channel_x = channel / channel_x_divisor;

    const int nrows_dst = nrows_x;
    const int row_dst   = row_x;

    const int idst = channel*nrows_dst + row_dst;

    float tmp = 0.0f;

    for (int col_x0 = 0; col_x0 < ncols_x;
         col_x0 += item_ct1.get_local_range(2)) {
        const int col_x = col_x0 + item_ct1.get_local_id(2);

        if (col_x >= ncols_x) {
            break;
        }

        const int row_y = col_x;

        const int ix = channel_x*channel_stride_x + row_x*row_stride_x + col_x;
        const int iy = channel * channel_stride_y + row_y;

        const float xi =
            sycl::vec<sycl::half, 1>(x[ix])
                .convert<float, sycl::rounding_mode::automatic>()[0];

        tmp += xi * y[iy];
    }

    // sum up partial sums and write back result
#pragma unroll
    for (int mask = WARP_SIZE / 2; mask > 0; mask >>= 1) {
        tmp +=
            dpct::permute_sub_group_by_xor(item_ct1.get_sub_group(), tmp, mask);
    }

    if (item_ct1.get_local_id(2) == 0) {
        dst[idst] = tmp;
    }
}

static void k_sum_rows_f32(const float * x, float * dst, const int ncols,
                           const sycl::nd_item<3> &item_ct1) {
    const int row = item_ct1.get_group(1);
    const int col = item_ct1.get_local_id(2);

    float sum = 0.0f;
    for (int i = col; i < ncols; i += item_ct1.get_local_range(2)) {
        sum += x[row * ncols + i];
    }

    sum = warp_reduce_sum(sum, item_ct1);

    if (col == 0) {
        dst[row] = sum;
    }
}


template<typename T>
static inline void ggml_sycl_swap(T & a, T & b) {
    T tmp = a;
    a = b;
    b = tmp;
}

template <ggml_sort_order order>
__dpct_inline__ static void
k_argsort_f32_i32(const float *x, int *dst, const int ncols, int ncols_pad,
                  const int tasks_per_thread, const sycl::nd_item<3> &item_ct1,
                  uint8_t *dpct_local) {
    // bitonic sort
    int col_index =  item_ct1.get_local_id(2);
    int row = item_ct1.get_group(1);

    for (int i = 0; i < tasks_per_thread; i++) {
        int col = col_index * tasks_per_thread + i;
        if (col >= ncols_pad) {
            return;
        }
    }

    const float * x_row = x + row * ncols;
    auto dst_row = (int *)dpct_local;

    // initialize indices
    for (int i=0;i<tasks_per_thread;i++){
        int col = col_index*tasks_per_thread+i;
        dst_row[col] = col;
    }

    item_ct1.barrier(sycl::access::fence_space::local_space);

    for (int k = 2; k <= ncols_pad; k *= 2) {
        for (int j = k / 2; j > 0; j /= 2) {
            for (int i = 0; i < tasks_per_thread; i++) {
                int col = col_index * tasks_per_thread + i;
                int ixj = col ^ j;
                if (ixj > col) {
                    if ((col & k) == 0) {
                        if (dst_row[col] >= ncols ||
                            (dst_row[ixj] < ncols &&
                             (order == GGML_SORT_ORDER_ASC
                                  ? x_row[dst_row[col]] > x_row[dst_row[ixj]]
                                  : x_row[dst_row[col]] <
                                        x_row[dst_row[ixj]]))) {
                            ggml_sycl_swap(dst_row[col], dst_row[ixj]);
                        }
                    } else {
                        if (dst_row[ixj] >= ncols ||
                            (dst_row[col] < ncols &&
                             (order == GGML_SORT_ORDER_ASC
                                  ? x_row[dst_row[col]] < x_row[dst_row[ixj]]
                                  : x_row[dst_row[col]] >
                                        x_row[dst_row[ixj]]))) {
                            ggml_sycl_swap(dst_row[col], dst_row[ixj]);
                        }
                    }
                }
                item_ct1.barrier(sycl::access::fence_space::local_space);
            }
        }
    }

    // copy the result to dst without the padding
    for (int i = 0; i < tasks_per_thread; i++) {
        int col = col_index * tasks_per_thread + i;
        if (col < ncols) {
            dst[row * ncols + col] = dst_row[col];
        }
    }
}

static void diag_mask_inf_f32(const float * x, float * dst, const int ncols, const int rows_per_channel, const int n_past,
                              const sycl::nd_item<3> &item_ct1) {
    const int col = item_ct1.get_local_range(1) * item_ct1.get_group(1) +
                    item_ct1.get_local_id(1);
    const int row = item_ct1.get_local_range(2) * item_ct1.get_group(2) +
                    item_ct1.get_local_id(2);

    if (col >= ncols) {
        return;
    }

    const int i = row*ncols + col;
    //dst[i] = col > (n_past + row % rows_per_channel) ? -INFINITY : x[i];
    //dst[i] = x[i] - (col > n_past + row % rows_per_channel) * INT_MAX; // equivalent within rounding error but slightly faster on GPU
    dst[i] = x[i] - (col > n_past + row % rows_per_channel) * FLT_MAX;
}

static void scale_f32(const float * x, float * dst, const float scale, const float bias, const int k,
                      const sycl::nd_item<3> &item_ct1) {
    const int i = item_ct1.get_local_range(2) * item_ct1.get_group(2) +
                  item_ct1.get_local_id(2);

    if (i >= k) {
        return;
    }

    dst[i] = scale * x[i] + bias;
}


template <typename Ti, typename To>
static  void pool2d_nchw_kernel(
        const int ih, const int iw, const int oh, const int ow,
        const int kh, const int kw, const int sh, const int sw,
        const int ph, const int pw, const int parallel_elements,
        const Ti* src, To* dst, const enum ggml_op_pool op,
        const sycl::nd_item<3> &item_ct1) {
        int idx = item_ct1.get_local_id(2) +
                  item_ct1.get_group(2) * item_ct1.get_local_range(2);
        if (idx >= parallel_elements) {
            return;
        }

        const int I_HW = ih * iw;
        const int O_HW = oh * ow;
        const int nc = idx / O_HW;
        const int cur_oh = idx % O_HW / ow;
        const int cur_ow = idx % O_HW % ow;
        const Ti* i_ptr = src + nc * I_HW;
        To* o_ptr = dst + nc * O_HW;
        const int start_h = cur_oh * sh - ph;
        const int bh = sycl::max(0, start_h);
        const int eh = sycl::min(ih, start_h + kh);
        const int start_w = cur_ow * sw - pw;
        const int bw = sycl::max(0, start_w);
        const int ew = sycl::min(iw, start_w + kw);

        To res = 0;

        switch (op) {
            case GGML_OP_POOL_AVG: res = 0; break;
            case GGML_OP_POOL_MAX: res = -FLT_MAX; break;
            default:
                res      = (To) sycl::nan(uint32_t(0));
                break;
        }

        for (int i = bh; i < eh; i += 1) {
            for (int j = bw; j < ew; j += 1) {
#if DPCT_COMPATIBILITY_TEMP >= 350
                /*
                DPCT1098:106: The '*' expression is used instead of the __ldg
                call. These two expressions do not provide the exact same
                functionality. Check the generated code for potential precision
                and/or performance issues.
                */
                Ti cur = *(i_ptr + i * iw + j);
#else
                Ti cur = i_ptr[i * iw + j];
#endif
                switch (op) {
                    case GGML_OP_POOL_AVG: res += (cur / (kh * kw)); break;
                    case GGML_OP_POOL_MAX: res = sycl::max(res, (To)cur); break;
                    default:
                        res = (To) sycl::nan(uint32_t(0));
                        break;
                }
            }
        }
        o_ptr[cur_oh * ow + cur_ow] = res;
}


static void ggml_mul_mat_p021_f16_f32_sycl(const void *vx, const float *y,
                                           float *dst, const int ncols_x,
                                           const int nrows_x,
                                           const int nchannels_x,
                                           const int nchannels_y,
                                           queue_ptr stream) {

    const sycl::range<3> block_nums(nchannels_y, nrows_x, 1);
    const sycl::range<3> block_dims(1, 1, WARP_SIZE);
    {
        dpct::has_capability_or_fail(stream->get_device(),
                                     {sycl::aspect::fp16});

        stream->parallel_for(
            sycl::nd_range<3>(block_nums * block_dims, block_dims),
            [=](sycl::nd_item<3> item_ct1) [[sycl::reqd_sub_group_size(WARP_SIZE)]] {
                mul_mat_p021_f16_f32(vx, y, dst, ncols_x, nrows_x, nchannels_x,
                                     nchannels_y, item_ct1);
            });
    }
}

static void ggml_mul_mat_vec_nc_f16_f32_sycl(
    const void *vx, const float *y, float *dst, const int ncols_x,
    const int nrows_x, const int row_stride_x, const int nchannels_x,
    const int nchannels_y, const int channel_stride_x, const int channel_stride_y, queue_ptr stream) {

    const sycl::range<3> block_nums(nchannels_y, nrows_x, 1);
    const sycl::range<3> block_dims(1, 1, WARP_SIZE);
    {
        dpct::has_capability_or_fail(stream->get_device(),
                                     {sycl::aspect::fp16});

        stream->parallel_for(
            sycl::nd_range<3>(block_nums * block_dims, block_dims),
            [=](sycl::nd_item<3> item_ct1) [[sycl::reqd_sub_group_size(WARP_SIZE)]] {
                mul_mat_vec_nc_f16_f32(vx, y, dst, ncols_x, nrows_x,
                                       row_stride_x, channel_stride_x, channel_stride_y,
                                       nchannels_y / nchannels_x, item_ct1);
            });
    }
}



static void scale_f32_sycl(const float *x, float *dst, const float scale, const float bias,
                           const int k, queue_ptr stream) {
    const int num_blocks = (k + SYCL_SCALE_BLOCK_SIZE - 1) / SYCL_SCALE_BLOCK_SIZE;
    stream->parallel_for(
        sycl::nd_range<3>(sycl::range<3>(1, 1, num_blocks) *
                              sycl::range<3>(1, 1, SYCL_SCALE_BLOCK_SIZE),
                          sycl::range<3>(1, 1, SYCL_SCALE_BLOCK_SIZE)),
        [=](sycl::nd_item<3> item_ct1) {
            scale_f32(x, dst, scale, bias, k, item_ct1);
        });
}


static void sum_rows_f32_sycl(const float *x, float *dst, const int ncols,
                              const int nrows, queue_ptr stream) {
    const sycl::range<3> block_dims(1, 1, WARP_SIZE);
    const sycl::range<3> block_nums(1, nrows, 1);
    stream->parallel_for(sycl::nd_range<3>(block_nums * block_dims, block_dims),
                         [=](sycl::nd_item<3> item_ct1)
                             [[sycl::reqd_sub_group_size(WARP_SIZE)]] {
                                 k_sum_rows_f32(x, dst, ncols, item_ct1);
                             });
}

static int next_power_of_2(int x) {
    int n = 1;
    while (n < x) {
        n *= 2;
    }
    return n;
}

static void argsort_f32_i32_sycl(const float *x, int *dst, const int ncols,
                                 const int nrows, ggml_sort_order order,
                                 queue_ptr stream, int device) {
    // bitonic sort requires ncols to be power of 2
    const int ncols_pad = next_power_of_2(ncols);

    int nth = 1;
    int max_block_size = ggml_sycl_info().max_work_group_sizes[device];
    while (nth < ncols_pad && nth < max_block_size)
        nth *= 2;
    if (nth > max_block_size)
        nth = max_block_size;

    const int tasks_per_thread = ncols_pad / nth;

    const sycl::range<3> block_dims(1, 1, nth);
    const sycl::range<3> block_nums(1, nrows, 1);
    const size_t shared_mem = ncols_pad * sizeof(int);
    GGML_ASSERT(shared_mem<=ggml_sycl_info().devices[device].smpbo);

    if (order == GGML_SORT_ORDER_ASC) {
        stream->submit([&](sycl::handler &cgh) {
            sycl::local_accessor<uint8_t, 1> dpct_local_acc_ct1(
                sycl::range<1>(shared_mem), cgh);

            cgh.parallel_for(
                sycl::nd_range<3>(block_nums * block_dims, block_dims),
                [=](sycl::nd_item<3> item_ct1) {
                    k_argsort_f32_i32<GGML_SORT_ORDER_ASC>(
                        x, dst, ncols, ncols_pad, tasks_per_thread, item_ct1,
                        dpct_local_acc_ct1
                            .get_multi_ptr<sycl::access::decorated::no>()
                            .get());
                });
        });
    } else if (order == GGML_SORT_ORDER_DESC) {
        stream->submit([&](sycl::handler &cgh) {
            sycl::local_accessor<uint8_t, 1> dpct_local_acc_ct1(
                sycl::range<1>(shared_mem), cgh);

            cgh.parallel_for(
                sycl::nd_range<3>(block_nums * block_dims, block_dims),
                [=](sycl::nd_item<3> item_ct1) {
                    k_argsort_f32_i32<GGML_SORT_ORDER_DESC>(
                        x, dst, ncols, ncols_pad, tasks_per_thread, item_ct1,
                        dpct_local_acc_ct1
                            .get_multi_ptr<sycl::access::decorated::no>()
                            .get());
                });
        });
    } else {
        GGML_ABORT("fatal error");
    }
}

static void argmax_f32_i32_sycl(const float *x, int *dst, const int ncols,
                               const int nrows, queue_ptr stream) {
    const sycl::range<3> block_dims(1, 1, SYCL_ARGMAX_BLOCK_SIZE);
    const sycl::range<3> block_nums(1, nrows, 1);
    const size_t shared_mem = 256 * sizeof(float);

    stream->submit([&](sycl::handler &cgh) {
        sycl::local_accessor<float, 1> shared_data(
            sycl::range<1>(shared_mem/sizeof(float)), cgh);
        sycl::local_accessor<int, 1> shared_indices(
            sycl::range<1>(shared_mem/sizeof(float)), cgh);

        cgh.parallel_for(
            sycl::nd_range<3>(block_nums * block_dims, block_dims),
            [=](sycl::nd_item<3> item_ct1) {
                const int tid = item_ct1.get_local_id(2);
                const int row = item_ct1.get_global_id(1);

                float max_val = -INFINITY;
                int max_idx = -1;

                for (int col = tid; col < ncols; col += 256) {
                    float val = x[row * ncols + col];
                    if (val > max_val) {
                        max_val = val;
                        max_idx = col;
                    }
                }

                shared_data[tid] = max_val;
                shared_indices[tid] = max_idx;
                item_ct1.barrier(sycl::access::fence_space::local_space);

                for (int stride = 256/2; stride > 0; stride >>= 1) {
                    if (tid < stride) {
                        float val1 = shared_data[tid];
                        float val2 = shared_data[tid + stride];
                        if (val2 > val1) {
                            shared_data[tid] = val2;
                            shared_indices[tid] = shared_indices[tid + stride];
                        }
                    }
                    item_ct1.barrier(sycl::access::fence_space::local_space);
                }


                if (tid == 0) {
                    dst[row] = shared_indices[0];
                }
            });
    });
}
static void diag_mask_inf_f32_sycl(const float *x, float *dst,
                                   const int ncols_x, const int nrows_x,
                                   const int rows_per_channel, const int n_past,
                                   queue_ptr stream) {
    const sycl::range<3> block_dims(1, SYCL_DIAG_MASK_INF_BLOCK_SIZE, 1);
    const int block_num_x = (ncols_x + SYCL_DIAG_MASK_INF_BLOCK_SIZE - 1) / SYCL_DIAG_MASK_INF_BLOCK_SIZE;
    const sycl::range<3> block_nums(1, block_num_x, nrows_x);
    stream->parallel_for(sycl::nd_range<3>(block_nums * block_dims, block_dims),
                         [=](sycl::nd_item<3> item_ct1) {
                             diag_mask_inf_f32(x, dst, ncols_x,
                                               rows_per_channel, n_past,
                                               item_ct1);
                         });
}

static dpct::err0 ggml_sycl_cpy_tensor_2d(void *dst,
                                          const struct ggml_tensor *src,
                                          int64_t i3, int64_t i2,
                                          int64_t i1_low, int64_t i1_high,
                                          queue_ptr stream) try {

    dpct::memcpy_direction kind;
    char * src_ptr;
    if (ggml_backend_buffer_is_host(src->buffer)) {
        kind = dpct::host_to_device;
        //GGML_SYCL_DEBUG("%s: Host buffer type src tensor\n", __func__);
        src_ptr = (char *) src->data;
        // GGML_SYCL_DEBUG("ggml_sycl_cpy_tensor_2d  GGML_BACKEND_TYPE_CPU src_ptr %p\n", src_ptr);
    } else if (ggml_backend_buffer_is_sycl(src->buffer)) {
        // If buffer is a SYCL buffer
        //GGML_SYCL_DEBUG("%s: SYCL buffer type src tensor\n", __func__);
        kind    = dpct::device_to_device;
        src_ptr = (char *) src->data;
    } else if (ggml_backend_buffer_is_sycl_split(src->buffer)) {
        /*
        If buffer is a SYCL split buffer
        */
        //GGML_SYCL_DEBUG("%s: Split buffer type src tensor\n", __func__);
        GGML_ASSERT(i1_low == 0 && i1_high == src->ne[1]);
        kind = dpct::device_to_device;
        ggml_tensor_extra_gpu * extra = (ggml_tensor_extra_gpu *) src->extra;
        int id;
        SYCL_CHECK(CHECK_TRY_ERROR(
            id = get_current_device_id()));
        // GGML_SYCL_DEBUG("current device index %d\n", id);
        src_ptr = (char *) extra->data_device[id];
    } else {
        // GGML_SYCL_DEBUG("GGML_ABORT("fatal error")\n");
        GGML_ABORT("fatal error");
    }
    char * dst_ptr = (char *) dst;

    GGML_TENSOR_LOCALS_1(int64_t, ne, src, ne);
    GGML_TENSOR_LOCALS(int64_t, nb, src, nb);
    const enum ggml_type type = src->type;
    const int64_t ts = ggml_type_size(type);
    const int64_t bs = ggml_blck_size(type);
    int64_t i1_diff = i1_high - i1_low;

    const char * x = src_ptr + i1_low*nb1 + i2*nb2 + i3*nb3;
    if (nb0 == ts && nb1 == ts*ne0/bs) {
        // GGML_SYCL_DEBUG("stream->memcpy: dst_ptr=%p, x=%p, size=%lu\n", dst_ptr, x, i1_diff * nb1);
        // return CHECK_TRY_ERROR(stream->memcpy(dst_ptr, x, i1_diff * nb1));
        return CHECK_TRY_ERROR(dpct::async_dpct_memcpy(dst_ptr, x, i1_diff * nb1,
                                    kind, *stream));

    } else if (nb0 == ts) {
        return CHECK_TRY_ERROR(
            dpct::async_dpct_memcpy(dst_ptr, ts * ne0 / bs, x, nb1,
                                    ts * ne0 / bs, i1_diff, kind, *stream));
    } else {
        for (int64_t i1 = 0; i1 < i1_diff; i1++) {
            const void * rx = (const void *) ((const char *) x + i1*nb1);
            void * rd = (void *) (dst_ptr + i1*ts*ne0/bs);
            // pretend the row is a matrix with cols=1
            dpct::err0 r = CHECK_TRY_ERROR(dpct::async_dpct_memcpy(
                rd, ts / bs, rx, nb0, ts / bs, ne0, kind, *stream));
            /*
            DPCT1001:85: The statement could not be removed.
            */
            /*
            DPCT1000:86: Error handling if-stmt was detected but could not be
            rewritten.
            */
            if (r != 0) return r;
        }
        return 0;
    }
}
catch (sycl::exception const &exc) {
  std::cerr << exc.what() << "Exception caught at file:" << __FILE__
            << ", line:" << __LINE__ << std::endl;
  std::exit(1);
}

inline void ggml_sycl_op_mul_mat_sycl(
    ggml_backend_sycl_context & ctx,
    const ggml_tensor *src0, const ggml_tensor *src1, ggml_tensor *dst,
    const char *src0_dd_i, const float *src1_ddf_i, const char *src1_ddq_i,
    float *dst_dd_i, const int64_t row_low, const int64_t row_high,
    const int64_t src1_ncols, const int64_t src1_padded_row_size,
    const queue_ptr &stream) try {

    GGML_ASSERT(src0_dd_i  != nullptr);
    GGML_ASSERT(src1_ddf_i != nullptr);
    GGML_ASSERT(dst_dd_i   != nullptr);

    const int64_t ne00 = src0->ne[0];
    const int64_t ne10 = src1->ne[0];
    GGML_ASSERT(ne00 == ne10);

    const int64_t row_diff = row_high - row_low;

    int id;
    SYCL_CHECK(
        CHECK_TRY_ERROR(id = get_current_device_id()));

    const int64_t ne0 = dst->ne[0]; // used by MKL only
    // the main device has a larger memory buffer to hold the results from all GPUs
    // ldc == nrows of the matrix that cuBLAS writes into
    int ldc = id == ctx.device ? ne0 : row_diff; // used by MKL only

#ifdef GGML_SYCL_F16
    bool use_fp16 = true;  // TODO(Yu) SYCL capability check
#else
    bool use_fp16 = false;
#endif
    if ((src0->type == GGML_TYPE_F16 || ggml_is_quantized(src0->type)) && use_fp16 && ggml_is_contiguous(src0) &&
        row_diff == src0->ne[1] && dst->op_params[0] == GGML_PREC_DEFAULT) {
        ggml_sycl_pool_alloc<sycl::half> src0_as_f16(ctx.pool());
        if (src0->type != GGML_TYPE_F16) {
            scope_op_debug_print scope_dbg_print(__func__, "/to_fp16_sycl", dst, /*num_src=*/2,
                                                 " : converting src0 to fp16");
            const to_fp16_sycl_t to_fp16_sycl = ggml_get_to_fp16_sycl(src0->type, dst);
            GGML_ASSERT(to_fp16_sycl != nullptr);
            size_t ne = row_diff*ne00;
            src0_as_f16.alloc(ne);
            to_fp16_sycl(src0_dd_i, src0_as_f16.get(), ne, stream);
        }
        const sycl::half *src0_ptr = src0->type == GGML_TYPE_F16
                                         ? (const sycl::half *)src0_dd_i
                                         : src0_as_f16.get();

        ggml_sycl_pool_alloc<sycl::half> src1_as_f16(ctx.pool());
        if (src1->type != GGML_TYPE_F16) {
            scope_op_debug_print scope_dbg_print(__func__, "/to_fp16_sycl", dst, /*num_src=*/2,
                                                 " : converting src1 to fp16");
            const to_fp16_sycl_t to_fp16_sycl = ggml_get_to_fp16_sycl(src1->type, dst);
            GGML_ASSERT(to_fp16_sycl != nullptr);
            size_t ne = src1_ncols*ne10;
            src1_as_f16.alloc(ne);
            to_fp16_sycl(src1_ddf_i, src1_as_f16.get(), ne, stream);
        }
        const sycl::half *src1_ptr = src1->type == GGML_TYPE_F16
                ? (const sycl::half *)src1->data + src1_padded_row_size
                                         : src1_as_f16.get();

#if GGML_SYCL_DNNL
        if (!g_ggml_sycl_disable_dnn) {
                DnnlGemmWrapper::row_gemm(ctx,row_diff, src1_ncols , ne10, src0_ptr,
                                     DnnlGemmWrapper::to_dt<sycl::half>(), src1_ptr, DnnlGemmWrapper::to_dt<sycl::half>(),
                                      dst_dd_i, DnnlGemmWrapper::to_dt<float>(), stream);
        }
        else
#endif
        {
            ggml_sycl_pool_alloc<sycl::half> dst_f16(ctx.pool(), row_diff * src1_ncols);

            const sycl::half alpha_f16 = 1.0f;
            const sycl::half beta_f16  = 0.0f;
            SYCL_CHECK(CHECK_TRY_ERROR(dpct::gemm(
                *stream, oneapi::math::transpose::trans,
                oneapi::math::transpose::nontrans, row_diff, src1_ncols, ne10,
                &alpha_f16, src0_ptr, dpct::library_data_t::real_half, ne00,
                src1_ptr, dpct::library_data_t::real_half, ne10, &beta_f16,
                dst_f16.get(), dpct::library_data_t::real_half, ldc,
                dpct::library_data_t::real_half)));
            scope_op_debug_print scope_dbg_print(__func__, "/to_fp32_sycl", dst, /*num_src=*/2,
                                                 " : converting dst to fp32");
            const to_fp32_sycl_t to_fp32_sycl = ggml_get_to_fp32_sycl(GGML_TYPE_F16, dst);
            to_fp32_sycl(dst_f16.get(), dst_dd_i, row_diff*src1_ncols, stream);
        }
    } else {
        ggml_sycl_pool_alloc<float> src0_ddq_as_f32(ctx.pool());
        ggml_sycl_pool_alloc<float> src1_ddq_as_f32(ctx.pool());
        if (src0->type != GGML_TYPE_F32) {
            scope_op_debug_print scope_dbg_print(__func__, "/to_fp32_sycl", dst, /*num_src=*/2,
                                                 " : converting src0 to fp32");
            const to_fp32_sycl_t to_fp32_sycl = ggml_get_to_fp32_sycl(src0->type, dst);
            GGML_ASSERT(to_fp32_sycl != nullptr);
            src0_ddq_as_f32.alloc(row_diff*ne00);
            to_fp32_sycl(src0_dd_i, src0_ddq_as_f32.get(), row_diff*ne00, stream);
        }
        if (src1->type != GGML_TYPE_F32) {
            scope_op_debug_print scope_dbg_print(__func__, "/to_fp32_sycl", dst, /*num_src=*/2,
                                                 " : converting src1 to fp32");
            const to_fp32_sycl_t to_fp32_sycl = ggml_get_to_fp32_sycl(src1->type, dst);
            GGML_ASSERT(to_fp32_sycl != nullptr);
            src1_ddq_as_f32.alloc(src1_ncols*ne10);
            to_fp32_sycl(src1_ddf_i, src1_ddq_as_f32.get(), src1_ncols*ne10, stream);
        }
        const float * src0_ddf_i = src0->type == GGML_TYPE_F32 ? (const float *) src0_dd_i : src0_ddq_as_f32.get();
        const float * src1_ddf1_i = src1->type == GGML_TYPE_F32 ? (const float *) src1_ddf_i : src1_ddq_as_f32.get();

#if GGML_SYCL_DNNL
        if (!g_ggml_sycl_disable_dnn) {
            DnnlGemmWrapper::row_gemm(ctx, row_diff, src1_ncols, ne10, src0_ddf_i,
                                      DnnlGemmWrapper::to_dt<float>(), src1_ddf1_i, DnnlGemmWrapper::to_dt<float>(),
                                      dst_dd_i, DnnlGemmWrapper::to_dt<float>(), stream);
        }
        else
#endif
        {
            const float alpha = 1.0f;
            const float beta  = 0.0f;
            SYCL_CHECK(CHECK_TRY_ERROR(oneapi::math::blas::column_major::gemm(
                get_onemath_backend(*stream), oneapi::math::transpose::trans, oneapi::math::transpose::nontrans, row_diff,
                src1_ncols, ne10, dpct::get_value(&alpha, *stream), src0_ddf_i, ne00, src1_ddf1_i, ne10,
                dpct::get_value(&beta, *stream), dst_dd_i, ldc)));
        }
    }
    GGML_UNUSED(dst);
    GGML_UNUSED(src1_ddq_i);
    GGML_UNUSED(src1_padded_row_size);
}
catch (sycl::exception const &exc) {
  std::cerr << exc.what() << "Exception caught at file:" << __FILE__
            << ", line:" << __LINE__ << std::endl;
  std::exit(1);
}

static void ggml_sycl_op_pool2d(ggml_backend_sycl_context & ctx, ggml_tensor * dst) {
    GGML_ASSERT(dst->src[0]->type == GGML_TYPE_F32);
    GGML_ASSERT( dst->type == GGML_TYPE_F32);
    dpct::queue_ptr main_stream = ctx.stream();
    SYCL_CHECK(ggml_sycl_set_device(ctx.device));
    const float * src0_dd = static_cast<const float *>(dst->src[0]->data);
    float *       dst_dd  = static_cast<float *>(dst->data);

    const int32_t * opts = (const int32_t *)dst->op_params;
    enum ggml_op_pool op = static_cast<ggml_op_pool>(opts[0]);
    const int k0 = opts[1];
    const int k1 = opts[2];
    const int s0 = opts[3];
    const int s1 = opts[4];
    const int p0 = opts[5];
    const int p1 = opts[6];

    const int64_t IH = dst->src[0]->ne[1];
    const int64_t IW = dst->src[0]->ne[0];

    const int64_t N = dst->ne[3];
    const int64_t OC = dst->ne[2];
    const int64_t OH = dst->ne[1];
    const int64_t OW = dst->ne[0];

    const int parallel_elements = N * OC * OH * OW;
    const int num_blocks = (parallel_elements + SYCL_POOL2D_BLOCK_SIZE - 1) / SYCL_POOL2D_BLOCK_SIZE;
    sycl::range<3> block_nums(1, 1, num_blocks);
    main_stream->parallel_for(
        sycl::nd_range<3>(block_nums *
                              sycl::range<3>(1, 1, SYCL_IM2COL_BLOCK_SIZE),
                          sycl::range<3>(1, 1, SYCL_IM2COL_BLOCK_SIZE)),
        [=](sycl::nd_item<3> item_ct1) {
            pool2d_nchw_kernel(IH, IW, OH, OW, k1, k0, s1, s0, p1, p0,
                               parallel_elements, src0_dd, dst_dd, op,
                               item_ct1);
        });
}

inline void ggml_sycl_op_sum(ggml_backend_sycl_context & ctx, ggml_tensor *dst) {
    GGML_ASSERT(dst->src[0]->type == GGML_TYPE_F32);
    GGML_ASSERT( dst->type == GGML_TYPE_F32);
    dpct::queue_ptr main_stream = ctx.stream();
    SYCL_CHECK(ggml_sycl_set_device(ctx.device));
    const float * src0_dd = static_cast<const float *>(dst->src[0]->data);
    float *       dst_dd  = static_cast<float *>(dst->data);

    const int64_t ne = ggml_nelements(dst->src[0]);

    sum_rows_f32_sycl(src0_dd, dst_dd, ne, 1, main_stream);
}

inline void ggml_sycl_op_sum_rows(ggml_backend_sycl_context & ctx, ggml_tensor * dst) {
    GGML_ASSERT(dst->src[0]->type == GGML_TYPE_F32);
    GGML_ASSERT( dst->type == GGML_TYPE_F32);
    dpct::queue_ptr main_stream = ctx.stream();
    SYCL_CHECK(ggml_sycl_set_device(ctx.device));
    const float * src0_dd = static_cast<const float *>(dst->src[0]->data);
    float *       dst_dd  = static_cast<float *>(dst->data);

    const int64_t ncols = dst->src[0]->ne[0];
    const int64_t nrows = ggml_nrows(dst->src[0]);

    sum_rows_f32_sycl(src0_dd, dst_dd, ncols, nrows, main_stream);
}

inline void ggml_sycl_op_mean(ggml_backend_sycl_context & ctx, ggml_tensor * dst) {
    GGML_ASSERT(dst->src[0]->type == GGML_TYPE_F32);
    GGML_ASSERT(dst->type == GGML_TYPE_F32);

    dpct::queue_ptr main_stream = ctx.stream();
    SYCL_CHECK(ggml_sycl_set_device(ctx.device));

    const float * src0_dd = static_cast<const float *>(dst->src[0]->data);
    float *       dst_dd  = static_cast<float *>(dst->data);

    const int64_t ncols = dst->src[0]->ne[0];
    const int64_t nrows = ggml_nrows(dst->src[0]);

    sum_rows_f32_sycl(src0_dd, dst_dd, ncols, nrows, main_stream);

    main_stream->parallel_for(
        sycl::range<1>(nrows),
        [=](sycl::id<1> row) {
            dst_dd[row] /= ncols;
        }
    );
}


inline void ggml_sycl_op_argsort(ggml_backend_sycl_context & ctx, ggml_tensor * dst) {
    GGML_ASSERT(dst->src[0]->type == GGML_TYPE_F32);
    GGML_ASSERT(dst->type == GGML_TYPE_I32);
    dpct::queue_ptr main_stream = ctx.stream();
    SYCL_CHECK(ggml_sycl_set_device(ctx.device));
    const float * src0_dd = static_cast<const float *>(dst->src[0]->data);
    int32_t *       dst_dd  = static_cast<int32_t *>(dst->data);


    const int64_t ncols = dst->src[0]->ne[0];
    const int64_t nrows = ggml_nrows(dst->src[0]);

    enum ggml_sort_order order = (enum ggml_sort_order) dst->op_params[0];

    argsort_f32_i32_sycl(src0_dd, (int *)dst_dd, ncols, nrows, order,
                         main_stream, ctx.device);
}

inline void ggml_sycl_op_argmax(ggml_backend_sycl_context & ctx, ggml_tensor * dst) {
    GGML_ASSERT(dst->src[0]->type == GGML_TYPE_F32);
    GGML_ASSERT( dst->type == GGML_TYPE_I32);

    dpct::queue_ptr main_stream = ctx.stream();
    SYCL_CHECK(ggml_sycl_set_device(ctx.device));
    const float * src0_dd = static_cast<const float *>(dst->src[0]->data);
    int32_t *       dst_dd  = static_cast<int32_t *>(dst->data);

    const int64_t ncols = dst->src[0]->ne[0];
    const int64_t nrows = ggml_nrows(dst->src[0]);

    argmax_f32_i32_sycl(src0_dd, dst_dd, ncols, nrows, main_stream);
}

inline void ggml_sycl_op_diag_mask_inf(ggml_backend_sycl_context & ctx, ggml_tensor * dst) {
    GGML_ASSERT(dst->src[0]->type == GGML_TYPE_F32);
    GGML_ASSERT( dst->type == GGML_TYPE_F32);
    dpct::queue_ptr main_stream = ctx.stream();
    SYCL_CHECK(ggml_sycl_set_device(ctx.device));
    const float * src0_dd = static_cast<const float *>(dst->src[0]->data);
    float *       dst_dd  = static_cast<float *>(dst->data);

    const int64_t ne00 = dst->src[0]->ne[0];
    const int64_t ne01 = dst->src[0]->ne[1];
    const int nrows0 = ggml_nrows(dst->src[0]);

    const int n_past = ((int32_t *) dst->op_params)[0];

    diag_mask_inf_f32_sycl(src0_dd, dst_dd, ne00, nrows0, ne01, n_past, main_stream);
}

inline void ggml_sycl_op_scale(ggml_backend_sycl_context & ctx, ggml_tensor * dst) {
    GGML_ASSERT(dst->src[0]->type == GGML_TYPE_F32);
    GGML_ASSERT( dst->type == GGML_TYPE_F32);
    dpct::queue_ptr main_stream = ctx.stream();
    SYCL_CHECK(ggml_sycl_set_device(ctx.device));
    const float * src0_dd = static_cast<const float *>(dst->src[0]->data);
    float *       dst_dd  = static_cast<float *>(dst->data);

    float scale;
    float bias;
    memcpy(&scale, (float *) dst->op_params + 0, sizeof(float));
    memcpy(&bias,  (float *) dst->op_params + 1, sizeof(float));

    scale_f32_sycl(src0_dd, dst_dd, scale, bias, ggml_nelements(dst->src[0]), main_stream);
    /*
    DPCT1010:87: SYCL uses exceptions to report errors and does not use the
    error codes. The call was replaced with 0. You need to rewrite this code.
    */
    SYCL_CHECK(0);
}

static void ggml_sycl_set_peer_access(const int n_tokens, int main_device) {
    static bool peer_access_enabled = false;

    const bool enable_peer_access = n_tokens <= GGML_SYCL_PEER_MAX_BATCH_SIZE;

    if (peer_access_enabled == enable_peer_access) {
        return;
    }

#ifdef NDEBUG
    for (int i = 0; i < ggml_sycl_info().device_count; ++i) {
        SYCL_CHECK(ggml_sycl_set_device(i));
    }

    for (int i = 0; i < ggml_sycl_info().device_count; ++i) {
        SYCL_CHECK(ggml_sycl_set_device(i));

        for (int id_other = 0; id_other < ggml_sycl_info().device_count; ++id_other) {
            if (i == id_other) {
                continue;
            }
            if (i != main_device && id_other != main_device) {
                continue;
            }

            // int can_access_peer;
            // SYCL_CHECK(syclDeviceCanAccessPeer(&can_access_peer, id, id_other));
            // if (can_access_peer) {
            //     if (enable_peer_access) {
            //         SYCL_CHECK(syclDeviceEnablePeerAccess(id_other, 0));
            //     } else {
            //         SYCL_CHECK(syclDeviceDisablePeerAccess(id_other));
            //     }
            // }
        }
    }
#endif // NDEBUG

    peer_access_enabled = enable_peer_access;
}

template <template <int> typename quantize_f>
static void ggml_sycl_op_mul_mat(ggml_backend_sycl_context & ctx, const ggml_tensor *src0,
                                 const ggml_tensor *src1, ggml_tensor *dst,
                                 ggml_sycl_op_mul_mat_t op) try {

    GGML_TENSOR_LOCALS(int64_t, ne0, src0, ne);

    GGML_TENSOR_LOCALS(int64_t, ne1, src1, ne);
    const int64_t nrows1 = ggml_nrows(src1);

    GGML_ASSERT(ne03 == ne13);

    const int64_t ne0 = dst->ne[0];
    const int64_t ne1 = dst->ne[1];

    const int nb2 = dst->nb[2];
    const int nb3 = dst->nb[3];

    GGML_ASSERT(!ggml_backend_buffer_is_sycl_split(dst->buffer));
    GGML_ASSERT(!ggml_backend_buffer_is_sycl_split(src1->buffer));
    GGML_ASSERT(src1->type == GGML_TYPE_F32 || (src1->ne[2] == 1 && src1->ne[3] == 1));

    GGML_ASSERT(ne12 >= ne02 && ne12 % ne02 == 0);

    const int64_t i02_divisor = ne12 / ne02;

    const size_t src0_ts = ggml_type_size(src0->type);
    const size_t src0_bs = ggml_blck_size(src0->type);
    const size_t q8_1_ts = sizeof(block_q8_1);
    const size_t q8_1_bs = QK8_1;

    ggml_tensor_extra_gpu * src0_extra = (ggml_tensor_extra_gpu *) src0->extra;
    ggml_tensor_extra_gpu * src1_extra = (ggml_tensor_extra_gpu *) src1->extra;

    const bool src0_is_contiguous = ggml_is_contiguous(src0);
    const bool src1_is_contiguous = ggml_is_contiguous(src1);

    int64_t src1_padded_col_size = GGML_PAD(ne10, MATRIX_ROW_PADDING);

    const bool split = ggml_backend_buffer_is_sycl_split(src0->buffer);
    GGML_ASSERT(!(split && ne02 > 1));
    GGML_ASSERT(!(split && ne03 > 1));
    GGML_ASSERT(!(split && ne02 < ne12));

    std::array<float, GGML_SYCL_MAX_DEVICES> tensor_split;
    if (split) {
        // TODO: check that src0->buffer->buft is a split buffer type, replace GGML_BACKEND_TYPE_GPU_SPLIT check
        // GGML_ASSERT(src0->buffer != nullptr && src0->buffer->buft == ...);
        ggml_backend_sycl_split_buffer_type_context * buft_ctx = (ggml_backend_sycl_split_buffer_type_context *) src0->buffer->buft->context;
        tensor_split = buft_ctx->tensor_split;
    }

    struct dev_data {
        ggml_sycl_pool_alloc<char> src0_dd_alloc;
        ggml_sycl_pool_alloc<float> src1_ddf_alloc;
        ggml_sycl_pool_alloc<char> src1_ddq_alloc;
        ggml_sycl_pool_alloc<float> dst_dd_alloc;

        char *src0_dd = nullptr;
        float *src1_ddf = nullptr; // float
        char *src1_ddq = nullptr;  // q8_1
        float *dst_dd = nullptr;

        int64_t row_low;
        int64_t row_high;
    };

    dev_data dev[GGML_SYCL_MAX_DEVICES];

    int used_devices = 0;
    queue_ptr main_stream = ctx.stream();

    for (int i = 0; i < ggml_sycl_info().device_count; ++i) {
        // by default, use all rows
        dev[i].row_low  = 0;
        dev[i].row_high = ne01;

        // for multi GPU, get the row boundaries from tensor split
        // and round to mul_mat_q tile sizes
        if (split) {
            const int64_t rounding = get_row_rounding(src0->type, tensor_split);

            if (i != 0) {
                dev[i].row_low  = ne01*tensor_split[i];
                if (dev[i].row_low < ne01) {
                    dev[i].row_low -= dev[i].row_low % rounding;
                }
            }

            if (i != ggml_sycl_info().device_count - 1) {
                dev[i].row_high  = ne01*tensor_split[i + 1];
                if (dev[i].row_high < ne01) {
                    dev[i].row_high -= dev[i].row_high % rounding;
                }
            }
        }
    }

    constexpr bool quantize_enabled = !std::is_same_v<quantize_f<QK8_1 / WARP_SIZE>,
                                                      no_quantize_q8_1<QK8_1 / WARP_SIZE>>;
    for (int i = 0; i < ggml_sycl_info().device_count; ++i) {
        if ((!split && i != ctx.device) || dev[i].row_low == dev[i].row_high) {
            continue;
        }

        used_devices++;

        const bool src1_on_device = i == ctx.device;
        const bool  dst_on_device = i == ctx.device;

        ggml_sycl_set_device(i);
        queue_ptr stream = ctx.stream(i, 0);

        if (src0_is_contiguous) {
            dev[i].src0_dd = (char *) src0->data;
        } else {
            dev[i].src0_dd = dev[i].src0_dd_alloc.alloc(ctx.pool(i), ggml_nbytes(src0));
        }

        if (src1_on_device && src1_is_contiguous) {
            dev[i].src1_ddf = (float *) src1->data;
        } else {
            dev[i].src1_ddf = dev[i].src1_ddf_alloc.alloc(ctx.pool(i), ggml_nelements(src1));
        }

        if constexpr(quantize_enabled) {
            dev[i].src1_ddq = dev[i].src1_ddq_alloc.alloc(ctx.pool(i), nrows1*src1_padded_col_size*q8_1_ts/q8_1_bs);

            if (src1_on_device && src1_is_contiguous) {
                scope_op_debug_print scope_dbg_print(__func__, "/quantize_row_q8_1_sycl", dst,
                                                     /*num_src=*/2, " : converting src1 to Q8_1");
                try {
                    quantize_row_q8_1_sycl<quantize_f>(dev[i].src1_ddf, dev[i].src1_ddq, ne10, nrows1, src1_padded_col_size, stream);
                } catch (sycl::exception const &exc) {
                    std::cerr << "Quantize_row_q8_1_sycl error" << exc.what() << "Exception caught at file:" << __FILE__
                              << ", line:" << __LINE__ << std::endl;
                    std::exit(1);
                }
            }
        }

        if (dst_on_device) {
            dev[i].dst_dd = (float *) dst->data;
        } else {
            const size_t size_dst_ddf = split ? (dev[i].row_high - dev[i].row_low)*ne1 : ggml_nelements(dst);
            dev[i].dst_dd = dev[i].dst_dd_alloc.alloc(ctx.pool(i), size_dst_ddf);
        }
    }

    // if multiple devices are used they need to wait for the main device
    // here an event is recorded that signals that the main device has finished calculating the input data
    if (split && used_devices > 1) {
        ggml_sycl_set_device(ctx.device);
        SYCL_CHECK(CHECK_TRY_ERROR(
            *src0_extra->events[ctx.device][0] =
                ctx.stream()->ext_oneapi_submit_barrier()));
    }

    const int64_t src1_col_stride = split && used_devices > 1 ? MUL_MAT_SRC1_COL_STRIDE : ne11;
    for (int64_t src1_col_0 = 0; src1_col_0 < ne11; src1_col_0 += src1_col_stride) {
        const int64_t is = split ? (src1_col_0/src1_col_stride) % GGML_SYCL_MAX_STREAMS : 0;
        const int64_t src1_ncols = src1_col_0 + src1_col_stride > ne11 ? ne11 - src1_col_0 : src1_col_stride;
        for (int i = 0; i < ggml_sycl_info().device_count; ++i) {
            if ((!split && i != ctx.device) || dev[i].row_low == dev[i].row_high) {
                continue;
            }

            const bool src1_on_device = i == ctx.device;
            const bool  dst_on_device = i == ctx.device;
            const int64_t row_diff = dev[i].row_high - dev[i].row_low;

            ggml_sycl_set_device(i);
            queue_ptr stream = ctx.stream(i, is);

            // wait for main GPU data if necessary
            if (split && (i != ctx.device || is != 0)) {
                SYCL_CHECK(CHECK_TRY_ERROR(stream->ext_oneapi_submit_barrier(
                    {*src0_extra->events[ctx.device][0]})));
            }

            for (int64_t i0 = 0; i0 < ne13*ne12; ++i0) {
                const int64_t i03 = i0 / ne12;
                const int64_t i02 = i0 % ne12;

                const size_t src1_ddq_i_offset = (i0*ne11 + src1_col_0) * src1_padded_col_size*q8_1_ts/q8_1_bs;

                // for split tensors the data begins at i0 == i0_offset_low
                char  *  src0_dd_i =  dev[i].src0_dd + (i0/i02_divisor) * (ne01*ne00*src0_ts)/src0_bs;
                float * src1_ddf_i = dev[i].src1_ddf + (i0*ne11 + src1_col_0) * ne10;
                char  * src1_ddq_i = dev[i].src1_ddq +  src1_ddq_i_offset;
                float *   dst_dd_i =   dev[i].dst_dd + (i0*ne1  + src1_col_0) * (dst_on_device ? ne0 : row_diff);

                // the main device memory buffer can be on VRAM scratch, with space for all partial results
                // in that case an offset on dst_ddf_i is needed
                if (i == ctx.device) {
                    dst_dd_i += dev[i].row_low; // offset is 0 if no tensor split
                }

                // copy src0, src1 to device if necessary
                if (src1_is_contiguous) {
                    if (i != ctx.device) {
                        if constexpr (quantize_enabled) {
                            char * src1_ddq_i_source = dev[ctx.device].src1_ddq + src1_ddq_i_offset;
                            SYCL_CHECK(
                                CHECK_TRY_ERROR(stream
                                                    ->memcpy(src1_ddq_i, src1_ddq_i_source,
                                                             src1_ncols * src1_padded_col_size * q8_1_ts / q8_1_bs)
                                                    .wait()));
                        } else {
                            float * src1_ddf_i_source = (float *) src1_extra->data_device[ctx.device];
                            src1_ddf_i_source += (i0 * ne11 + src1_col_0) * ne10;

                            SYCL_CHECK(
                                CHECK_TRY_ERROR(dev2dev_memcpy(*stream, *main_stream, src1_ddf_i, src1_ddf_i_source,
                                                               src1_ncols * ne10 * sizeof(float))));
                        }
                    }
                } else {
                    if (src1_on_device) {
                        SYCL_CHECK(ggml_sycl_cpy_tensor_2d(src1_ddf_i, src1, i03, i02, src1_col_0,
                                                           src1_col_0 + src1_ncols, stream));
                    } else {
                        GGML_ABORT("src1 is non-contiguous and not on device");
                    }

                    if constexpr (quantize_enabled) {
                        scope_op_debug_print scope_dbg_print(__func__, "/quantize_row_q8_1_sycl", dst,
                                                             /*num_src=*/2, " : converting src1 to Q8_1");
                        try {
                            quantize_row_q8_1_sycl<quantize_q8_1>(src1_ddf_i, src1_ddq_i, ne10, src1_ncols,
                                                                  src1_padded_col_size, stream);
                        } catch (const sycl::exception & exc) {
                            std::cerr << "Quantize_row_q8_1_sycl error" << exc.what()
                                      << "Exception caught at file:" << __FILE__ << ", line:" << __LINE__ << std::endl;
                            std::exit(1);
                        }
                    }
                }

                if (src1_col_0 == 0 && !src0_is_contiguous && i02 % i02_divisor == 0) {
                    SYCL_CHECK(ggml_sycl_cpy_tensor_2d(src0_dd_i, src0, i03, i02/i02_divisor, dev[i].row_low, dev[i].row_high, stream));
                }
                if (src1->type == GGML_TYPE_F16) {
                    src1_padded_col_size = (i0 * ne11 + src1_col_0) * ne10;
                }
                // do the computation
                SYCL_CHECK(CHECK_TRY_ERROR(op(ctx, src0, src1, dst, src0_dd_i, src1_ddf_i, src1_ddq_i, dst_dd_i,
                    dev[i].row_low, dev[i].row_high, src1_ncols, src1_padded_col_size, stream)));

                // copy dst to host or other device if necessary
                if (!dst_on_device) {
                    void * dst_off_device = dst->data;
                    if (split) {
                        // src0 = weight matrix is saved as a transposed matrix for better memory layout.
                        // dst is NOT transposed.
                        // The outputs of matrix matrix multiplications can therefore NOT simply be concatenated for >1 GPU.
                        // Instead they need to be copied to the correct slice in ne0 = dst row index.
                        // If dst is a vector with ne0 == 1 then you don't have to do this but it still produces correct results.
                        float * dhf_dst_i = (float *) ((char *) dst_off_device + i02*nb2 + i03*nb3);
                        GGML_ASSERT(dst->nb[1] == ne0*sizeof(float));
                        dhf_dst_i += src1_col_0*ne0 + dev[i].row_low;

                        SYCL_CHECK(CHECK_TRY_ERROR(dpct::async_dpct_memcpy(
                            dhf_dst_i, ne0 * sizeof(float), dst_dd_i,
                            row_diff * sizeof(float), row_diff * sizeof(float),
                            src1_ncols, dpct::device_to_device, *stream)));
                    } else {
                        float * dhf_dst_i = (float *) ((char *) dst_off_device + i02*nb2 + i03*nb3);
                        GGML_ASSERT(dst->nb[1] == ne0*sizeof(float));
                        dhf_dst_i += src1_col_0*ne0;
                        SYCL_CHECK(CHECK_TRY_ERROR(
                            stream->memcpy(dhf_dst_i, dst_dd_i,
                                           src1_ncols * ne0 * sizeof(float)).wait()));
                    }
                }

                // add event for the main device to wait on until other device is done
                if (split && (i != ctx.device || is != 0)) {
                    SYCL_CHECK(CHECK_TRY_ERROR(
                        *src0_extra->events[i][is] =
                            stream->ext_oneapi_submit_barrier()));
                }
            }
        }
    }

    // main device waits for all other devices to be finished
    if (split && ggml_sycl_info().device_count > 1) {
        int64_t is_max = (ne11 + MUL_MAT_SRC1_COL_STRIDE - 1) / MUL_MAT_SRC1_COL_STRIDE;
        is_max = is_max <= GGML_SYCL_MAX_STREAMS ? is_max : GGML_SYCL_MAX_STREAMS;

        ggml_sycl_set_device(ctx.device);
        for (int i = 0; i < ggml_sycl_info().device_count; ++i) {
            if (dev[i].row_low == dev[i].row_high) {
                continue;
            }
            for (int64_t is = 0; is < is_max; ++is) {
                SYCL_CHECK(CHECK_TRY_ERROR(
                    ctx.stream()->ext_oneapi_submit_barrier(
                        {*src0_extra->events[i][is]})));
            }
        }
    }
}
catch (sycl::exception const &exc) {
  std::cerr << exc.what() << "Exception caught at file:" << __FILE__
            << ", line:" << __LINE__ << std::endl;
  std::exit(1);
}

static void ggml_sycl_repeat_back(ggml_backend_sycl_context & ctx, ggml_tensor * dst) {
    scope_op_debug_print scope_dbg_print(__func__, dst, /*num_src=*/1);
    ggml_sycl_op_repeat_back(ctx, dst);
}

static void ggml_sycl_get_rows(ggml_backend_sycl_context & ctx, ggml_tensor * dst) {
    scope_op_debug_print scope_dbg_print(__func__, dst, /*num_src=*/2);
    ggml_sycl_op_get_rows(ctx, dst);
}

static void ggml_sycl_norm(ggml_backend_sycl_context & ctx, ggml_tensor * dst) {
    scope_op_debug_print scope_dbg_print(__func__, dst, /*num_src=*/1);
    ggml_sycl_op_norm(ctx, dst);
}

static void ggml_sycl_rms_norm(ggml_backend_sycl_context & ctx, ggml_tensor * dst) {
    scope_op_debug_print scope_dbg_print(__func__, dst, /*num_src=*/1);
    ggml_sycl_op_rms_norm(ctx, dst);
}

static void ggml_sycl_rms_norm_back(ggml_backend_sycl_context & ctx, ggml_tensor * dst) {
    scope_op_debug_print scope_dbg_print(__func__, dst, /*num_src=*/2);
    ggml_sycl_op_rms_norm_back(ctx, dst);
}

static void ggml_sycl_l2_norm(ggml_backend_sycl_context & ctx, ggml_tensor * dst) {
    scope_op_debug_print scope_dbg_print(__func__, dst, /*num_src=*/1);
    ggml_sycl_op_l2_norm(ctx, dst);
}

static void ggml_sycl_group_norm(ggml_backend_sycl_context & ctx, ggml_tensor * dst) {
    scope_op_debug_print scope_dbg_print(__func__, dst, /*num_src=*/1);
    ggml_sycl_op_group_norm(ctx, dst);
}

static void ggml_sycl_mul_mat_vec_p021(ggml_backend_sycl_context & ctx, const ggml_tensor *src0,
                                       const ggml_tensor *src1,
                                       ggml_tensor *dst) try {
    GGML_ASSERT(ggml_is_permuted(src0) && ggml_is_permuted(src1));
    GGML_ASSERT(!ggml_backend_buffer_is_sycl_split(src0->buffer));
    GGML_ASSERT(src0->nb[0] <= src0->nb[1] && src0->nb[2] <= src0->nb[3]); // 0213 permutation
    GGML_ASSERT(src1->nb[0] <= src1->nb[1] && src1->nb[2] <= src1->nb[3]); // 0213 permutation
    GGML_ASSERT(src0->type == GGML_TYPE_F16);
    GGML_ASSERT(src1->type == GGML_TYPE_F32);

    const int64_t ne00 = src0->ne[0];
    const int64_t ne01 = src0->ne[1];
    const int64_t ne02 = src0->ne[2];

    const int64_t ne12 = src1->ne[2];

    SYCL_CHECK(ggml_sycl_set_device(ctx.device));
    queue_ptr main_stream = ctx.stream();

    void  * src0_ddq = src0->data;
    float * src1_ddf = (float *) src1->data;
    float * dst_ddf  = (float *) dst->data;

    ggml_mul_mat_p021_f16_f32_sycl(src0_ddq, src1_ddf, dst_ddf, ne00, ne01, ne02, ne12, main_stream);
}
catch (sycl::exception const &exc) {
  std::cerr << exc.what() << "Exception caught at file:" << __FILE__
            << ", line:" << __LINE__ << std::endl;
  std::exit(1);
}

static void ggml_sycl_mul_mat_vec_nc(ggml_backend_sycl_context & ctx, const ggml_tensor *src0,
                                     const ggml_tensor *src1,
                                     ggml_tensor *dst) try {
    GGML_ASSERT(!ggml_is_transposed(src0));
    GGML_ASSERT(!ggml_is_transposed(src1));
    GGML_ASSERT(!ggml_is_permuted(src0));
    GGML_ASSERT(!ggml_backend_buffer_is_sycl_split(src0->buffer));
    GGML_ASSERT(src0->type == GGML_TYPE_F16);
    GGML_ASSERT(src1->type == GGML_TYPE_F32);
    GGML_ASSERT(src1->ne[1] == 1);
    GGML_ASSERT(src1->ne[3] == 1);

    const int64_t ne00 = src0->ne[0];
    const int64_t ne01 = src0->ne[1];
    const int64_t ne02 = src0->ne[2];

    const int64_t nb01 = src0->nb[1];
    const int64_t nb02 = src0->nb[2];

    const int64_t ne12 = src1->ne[2];
    const int64_t nb11 = src1->nb[1];

    SYCL_CHECK(ggml_sycl_set_device(ctx.device));
    queue_ptr main_stream = ctx.stream();

    void  * src0_ddq = src0->data;
    float * src1_ddf = (float *) src1->data;
    float * dst_ddf  = (float *) dst->data;

    const int64_t row_stride_x = nb01 / sizeof(sycl::half);
    const int64_t channel_stride_x = nb02 / sizeof(sycl::half);
    const int64_t channel_stride_y = nb11 / sizeof(float);

    ggml_mul_mat_vec_nc_f16_f32_sycl(src0_ddq, src1_ddf, dst_ddf, ne00, ne01, row_stride_x, ne02, ne12, channel_stride_x,channel_stride_y, main_stream);
}
catch (sycl::exception const &exc) {
  std::cerr << exc.what() << "Exception caught at file:" << __FILE__
            << ", line:" << __LINE__ << std::endl;
  std::exit(1);
}

static void k_compute_batched_ptrs(const sycl::half * src0_as_f16, const sycl::half * src1_as_f16, void * dst,
                                   const void ** ptrs_src, void ** ptrs_dst, int64_t ne12, int64_t ne13, int64_t ne23,
                                   size_t nb02, size_t nb03, size_t nb12, size_t nb13, size_t nbd2, size_t nbd3,
                                   int64_t r2, int64_t r3, const sycl::nd_item<3> & item_ct1) {
    const int64_t i13 = item_ct1.get_group(2) * item_ct1.get_local_range(2) + item_ct1.get_local_id(2);
    const int64_t i12 = item_ct1.get_group(1) * item_ct1.get_local_range(1) + item_ct1.get_local_id(1);

    if (i13 >= ne13 || i12 >= ne12) {
        return;
    }

    const int64_t i03 = i13 / r3;
    const int64_t i02 = i12 / r2;

    const uint8_t * src0_bytes = reinterpret_cast<const uint8_t *>(src0_as_f16);
    const uint8_t * src1_bytes = reinterpret_cast<const uint8_t *>(src1_as_f16);
    uint8_t *       dst_bytes  = static_cast<uint8_t *>(dst);

    ptrs_src[0 * ne23 + i12 + i13 * ne12] = src0_bytes + i02 * nb02 + i03 * nb03;
    ptrs_src[1 * ne23 + i12 + i13 * ne12] = src1_bytes + i12 * nb12 + i13 * nb13;
    ptrs_dst[0 * ne23 + i12 + i13 * ne12] = dst_bytes + i12 * nbd2 + i13 * nbd3;
}

static void ggml_sycl_mul_mat_batched_sycl(ggml_backend_sycl_context & ctx, const ggml_tensor * src0,
                                           const ggml_tensor * src1, ggml_tensor * dst) try {
    GGML_ASSERT(!ggml_is_transposed(src0));
    GGML_ASSERT(!ggml_is_transposed(src1));
    GGML_ASSERT(!ggml_backend_buffer_is_sycl_split(src0->buffer));
    GGML_ASSERT(src0->type == GGML_TYPE_F16);
    GGML_ASSERT(dst->type == GGML_TYPE_F32);

    GGML_TENSOR_BINARY_OP_LOCALS

    // TODO: see https://github.com/ggml-org/llama.cpp/pull/13155
    // Batched mul_mat requires a rewrite to support both oneDNN and non-contiguous dst
    GGML_ASSERT(ggml_is_contiguous(dst));

    SYCL_CHECK(ggml_sycl_set_device(ctx.device));
    queue_ptr queue = ctx.stream();

    dpct::has_capability_or_fail(queue->get_device(), { sycl::aspect::fp16 });

    const sycl::half * src0_f16 = static_cast<const sycl::half *>(src0->data);
    float *            dst_ddf  = static_cast<float *>(dst->data);

    const sycl::half * src1_f16       = static_cast<const sycl::half *>(src1->data);
    const size_t       type_size_src0 = ggml_type_size(src0->type);
    const size_t       type_size_src1 = ggml_type_size(src1->type);

    bool is_src0_cont_2 = ggml_is_contiguous_2(src0);
    bool is_src1_cont_2 = ggml_is_contiguous_2(src1);

    // SRC1 strides
    int64_t                          s11 = nb11 / type_size_src1;
    int64_t                          s12 = nb12 / type_size_src1;
    int64_t                          s13 = nb13 / type_size_src1;
    ggml_sycl_pool_alloc<sycl::half> src1_f16_alloc(ctx.pool());

    // convert src1 to fp16
    if (src1->type != GGML_TYPE_F16) {
        scope_op_debug_print    scope_dbg_print(__func__, "/to_fp16_nc_sycl", dst, /*num_src=*/2,
                                                " : converting src1 to fp16");

        // iterate tensor dims and find the slowest moving dim and stride
        int last_dim=0;
        int last_str=0;
        size_t largest_str=0;
        for(int i = 0; i< 4; i++){
            // last stride is always the largest
            if(src1->nb[i] == largest_str){
                if(src1->ne[last_dim] == 1){
                    last_str = i;
                    last_dim = i;
                }
            }
            if(src1->nb[i] > largest_str){
                largest_str = src1->nb[i];
                last_str = i;
                last_dim = i;
            }

        }
#if GGML_SYCL_DNNL
        // oneDNN handles strided data and does not need overhead of get_to_fp16_nc_sycl
        const int64_t ne_src1 = src1->nb[last_str] * src1->ne[last_dim] / type_size_src1;
        src1_f16_alloc.alloc(ne_src1);
        const to_fp16_sycl_t to_fp16_sycl = ggml_get_to_fp16_sycl(src1->type, dst);
        GGML_ASSERT(to_fp16_sycl != nullptr);
        to_fp16_sycl(src1_f16, src1_f16_alloc.get(), ne_src1, queue);
# else
        const int64_t ne_src1 = ggml_nelements(src1);
        src1_f16_alloc.alloc(ne_src1);
        const to_fp16_nc_sycl_t to_fp16_nc_sycl = get_to_fp16_nc_sycl(src1->type);
        GGML_ASSERT(to_fp16_nc_sycl != nullptr);
        to_fp16_nc_sycl(src1_f16, src1_f16_alloc.get(), ne10, ne11, ne12, ne13, s11, s12, s13, queue);
#endif

        src1_f16 = src1_f16_alloc.get();
        s11      = ne10;
        s12      = ne11 * s11;
        s13      = ne12 * s12;

        is_src1_cont_2 = true;
    }

    ggml_sycl_pool_alloc<sycl::half> dst_f16(ctx.pool());

    dpct::library_data_t mkl_compute_type = dpct::library_data_t::real_float;
    dpct::library_data_t mkl_data_type    = dpct::library_data_t::real_float;

    // dst strides
    size_t nbd2 = dst->nb[2];
    size_t nbd3 = dst->nb[3];

    const float alpha_f32 = 1.0f;
    const float beta_f32  = 0.0f;

    const void * alpha = &alpha_f32;
    const void * beta  = &beta_f32;

    GGML_ASSERT(ne12 % ne02 == 0);
    GGML_ASSERT(ne13 % ne03 == 0);
    GGML_ASSERT(ne01 == static_cast<int64_t>(nb1/nb0));
    GGML_ASSERT(ne10 == ne00);

    // broadcast factors
    const int64_t r2 = ne12 / ne02;
    const int64_t r3 = ne13 / ne03;

#if GGML_SYCL_DNNL
    if (!g_ggml_sycl_disable_dnn) {
            int64_t str_a0 = nb00 / type_size_src0;
            int64_t str_a1 = nb01 / type_size_src0;
            int64_t str_a2 = nb02 / type_size_src0;

            int64_t str_b0 = nb10 / type_size_src1;
            int64_t str_b1 = nb11 / type_size_src1;
            int64_t str_b2 = nb12 / type_size_src1;

            auto launch_gemm_for_batches = [&ctx, queue](const sycl::half *src0,
                                                const sycl::half *src1, float *dst,
                                                int64_t a0, int64_t a1, int64_t batcha,
                                                int64_t /*b0*/, int64_t b1, int64_t batchb,
                                                int64_t sa0, int64_t sa1, int64_t sa2,
                                                int64_t sb0, int64_t sb1, int64_t sb2,
                                                int64_t sd2) {
                bool supported_broadcast = batchb == batcha ? true
                        : batchb == 1 || batcha == 1        ? true
                                                            : false;
                if (supported_broadcast) {
                    DnnlGemmWrapper::gemm(ctx, a1, b1, a0, src0,
                            DnnlGemmWrapper::to_dt<sycl::half>(), sa0, sa1, sa2, src1,
                            DnnlGemmWrapper::to_dt<sycl::half>(), sb0, sb1, sb2, dst,
                            DnnlGemmWrapper::to_dt<float>(), queue, batcha, batchb);
                } else {
                    // iterate over batches from smaller set of matrices (matrix 0)
                    int64_t batches0 = batcha;
                    int64_t batches1 = batchb;

                    if (batches0 > batches1) {
                        int64_t num_mul_mats = batches1;
                        int64_t sub_batch = batches0 / num_mul_mats;
                        // src0 is batched and bigger, shift and multiply with src1
                        for (int64_t i0 = 0; i0 < num_mul_mats; i0++) {
                            const sycl::half *src0_shifted = src0 + (sa2 * i0 * sub_batch);
                            const sycl::half *src1_shifted = src1 + (sb2 * i0);
                            float *dst_shifted = dst + (sd2 * i0 * sub_batch);
                            DnnlGemmWrapper::gemm(ctx, a1, b1, a0, src0_shifted,
                                    DnnlGemmWrapper::to_dt<sycl::half>(), sa0, sa1, sa2,
                                    src1_shifted, DnnlGemmWrapper::to_dt<sycl::half>(), sb0,
                                    sb1, sb2, dst_shifted, DnnlGemmWrapper::to_dt<float>(),
                                    queue, sub_batch, 1);
                        }
                    } else {
                        int64_t num_mul_mats = batches0;
                        int64_t sub_batch = batches1 / num_mul_mats;
                        // src1 is batched and bigger, shift and multiply with src0
                        for (int64_t i1 = 0; i1 < num_mul_mats; i1++) {
                            const sycl::half *src0_shifted = src0 + (sa2 * i1);
                            const sycl::half *src1_shifted = src1 + (sb2 * i1 * sub_batch);
                            float *dst_shifted = dst + (sd2 * i1 * sub_batch);
                            DnnlGemmWrapper::gemm(ctx, a1, b1, a0, src0_shifted,
                                    DnnlGemmWrapper::to_dt<sycl::half>(), sa0, sa1, sa2,
                                    src1_shifted, DnnlGemmWrapper::to_dt<sycl::half>(), sb0,
                                    sb1, sb2, dst_shifted, DnnlGemmWrapper::to_dt<float>(),
                                    queue, 1, sub_batch);
                        }
                    }
                }
            };

            const bool cont_batches_dim2_a = nb02 * ne02 == nb03;
            const bool cont_batches_dim2_b = nb12 * ne12 == nb13;
            const bool cont_batches_dim3_a = ne02 == 1 && nb02 * ne01 == nb03;
            const bool cont_batches_dim3_b = ne12 == 1 && nb12 * ne11 == nb13;
            if (cont_batches_dim2_a && cont_batches_dim2_b) {
                // A batch is considered contiguous if the dimension 2 is not strided
                int64_t batches0 = ne02 * ne03;
                int64_t batches1 = ne12 * ne13;
                launch_gemm_for_batches(src0_f16, src1_f16, dst_ddf, ne00, ne01, batches0,
                        ne10, ne11, batches1, str_a0, str_a1, str_a2, str_b0, str_b1,
                        str_b2, nb2 / sizeof(float));
            } else if (cont_batches_dim3_a && cont_batches_dim3_b) {
                // This case is similar to the one above with the difference that only the batch in dimension 3 is used and the dimension 2 is of size 1.
                int64_t batches0 = ne02 * ne03;
                int64_t batches1 = ne12 * ne13;
                int64_t str_a3 = nb03 / type_size_src0;
                int64_t str_b3 = nb13 / type_size_src1;
                launch_gemm_for_batches(src0_f16, src1_f16, dst_ddf, ne00, ne01, batches0,
                        ne10, ne11, batches1, str_a0, str_a1, str_a3, str_b0, str_b1,
                        str_b3, nb2 / sizeof(float));
            } else {
                for (int64_t b_a = 0; b_a < ne03; b_a++) {
                    const sycl::half *src0_f16_shifted
                            = src0_f16 + (nb03 * b_a / type_size_src0);
                    const sycl::half *src1_f16_shifted
                            = src1_f16 + (nb13 * b_a / type_size_src1);
                    float *dst_shifted = dst_ddf + (nb3 * b_a / sizeof(float));
                    int64_t batches0 = ne02;
                    int64_t batches1 = ne12;
                    launch_gemm_for_batches(src0_f16_shifted, src1_f16_shifted, dst_shifted,
                            ne00, ne01, batches0, ne10, ne11, batches1, str_a0, str_a1,
                            str_a2, str_b0, str_b1, str_b2, nb2 / sizeof(float));
                }
            }

    }
    else
#endif
    {
        if (r2 == 1 && r3 == 1 && is_src0_cont_2 && is_src1_cont_2) {
            // with a [0, 2, 1, 3] perm. and ne02==1 the matrix strides need to be determined from dim 3:
            const int64_t sma = ne02 == 1 ? nb03/nb00 : nb02/nb00;
            const int64_t smb = ne12 == 1 ? s13       : s12;

            // there is no broadcast and src0, src1 are contiguous across dims 2, 3
            SYCL_CHECK(CHECK_TRY_ERROR(dpct::gemm_batch(*queue, oneapi::math::transpose::trans,
                                                        oneapi::math::transpose::nontrans, ne01, ne11, ne10, alpha,
                                                        src0_f16, dpct::library_data_t::real_half, nb01 / nb00, sma,
                                                        src1_f16, dpct::library_data_t::real_half, s11, smb, beta, dst_ddf,
                                                        mkl_data_type, ne0, ne1 * ne0, ne12 * ne13, mkl_compute_type)));
        } else {
            const int ne23 = ne12 * ne13;

            ggml_sycl_pool_alloc<const void *>         ptrs_src(ctx.pool(), 2 * ne23);
            ggml_sycl_pool_alloc<void *>               ptrs_dst(ctx.pool(), 1 * ne23);
            ggml_sycl_pool_alloc<matrix_info_t<float>> matrix_info(ctx.host_pool(), 1);

            sycl::range<3> block_dims(1, ne12, ne13);
            queue->submit([&](sycl::handler & cgh) {
                const void ** ptrs_src_get = ptrs_src.get();
                void **       ptrs_dst_get = ptrs_dst.get();
                size_t        nb12_scaled  = src1->type == GGML_TYPE_F16 ? nb12 : s12 * sizeof(sycl::half);
                size_t        nb13_scaled  = src1->type == GGML_TYPE_F16 ? nb13 : s13 * sizeof(sycl::half);
                cgh.parallel_for(sycl::nd_range<3>(block_dims, block_dims), [=](sycl::nd_item<3> item_ct1) {
                    k_compute_batched_ptrs(src0_f16, src1_f16, dst_ddf, ptrs_src_get, ptrs_dst_get, ne12, ne13, ne23, nb02,
                                           nb03, nb12_scaled, nb13_scaled, nbd2, nbd3, r2, r3, item_ct1);
                });
            });

            SYCL_CHECK(CHECK_TRY_ERROR(dpct::gemm_batch(
                *queue, oneapi::math::transpose::trans, oneapi::math::transpose::nontrans, ne01, ne11, ne10, alpha,
                (const void **) (ptrs_src.get() + 0 * ne23), dpct::library_data_t::real_half, nb01 / nb00,
                (const void **) (ptrs_src.get() + 1 * ne23), dpct::library_data_t::real_half, s11, beta,
                (void **) (ptrs_dst.get() + 0 * ne23), mkl_data_type, ne0, ne23, mkl_compute_type, matrix_info.get())));
        }
    }
} catch (const sycl::exception & exc) {
    std::cerr << exc.what() << "Exception caught at file:" << __FILE__ << ", line:" << __LINE__ << std::endl;
    std::exit(1);
}

enum class mul_mat_algo {
    DMMV         = 0,
    MMVQ         = 1,
    MUL_MAT_SYCL = 2,
};

inline bool ggml_sycl_supports_mmq(enum ggml_type type) {
    // TODO: accuracy issues in MMQ
    GGML_UNUSED(type);
    return false;
}

inline bool ggml_sycl_supports_reorder_mul_mat_sycl(enum ggml_type type) {
    switch (type) {
        case GGML_TYPE_Q4_0:
            return true;
        case GGML_TYPE_Q4_K:
        case GGML_TYPE_Q6_K:
            return !g_ggml_sycl_prioritize_dmmv;
        default:
            return false;
    }
}

inline bool ggml_sycl_supports_reorder_dmmv(enum ggml_type type) {
    switch (type) {
        case GGML_TYPE_Q4_0:
            return true;
        default:
            return false;
    }
}

inline bool ggml_sycl_supports_reorder_mmvq(enum ggml_type type) {
    switch (type) {
        case GGML_TYPE_Q4_0:
        case GGML_TYPE_Q4_K:
        case GGML_TYPE_Q6_K:
            return true;
        default:
            return false;
    }
}

static bool ggml_sycl_supports_dmmv(enum ggml_type type) {
    switch (type) {
        case GGML_TYPE_Q4_0:
        case GGML_TYPE_Q4_1:
        case GGML_TYPE_Q5_0:
        case GGML_TYPE_Q5_1:
        case GGML_TYPE_Q8_0:
        case GGML_TYPE_Q2_K:
        case GGML_TYPE_Q3_K:
        case GGML_TYPE_Q4_K:
        case GGML_TYPE_Q5_K:
        case GGML_TYPE_Q6_K:
        case GGML_TYPE_F16:
            return true;
        default:
            return false;
    }
}

// Helper functions to unify device memory allocation for both async and sync paths
static inline void * sycl_ext_malloc_device(dpct::queue_ptr stream, size_t size) {
    bool use_async = g_ggml_sycl_use_async_mem_op;
#if defined(GGML_SYCL_GRAPH) && SYCL_EXT_ONEAPI_ASYNC_MEMORY_ALLOC
    if (use_async) {
        return syclex::async_malloc(*stream, sycl::usm::alloc::device, size);
    }
#else
    // If async allocation extension is not available, use_async should always be false.
    GGML_ASSERT(!use_async);
#endif
    return sycl::malloc(size, *stream, sycl::usm::alloc::device);
}

static inline void sycl_ext_free(dpct::queue_ptr stream, void * ptr) {
    bool use_async = g_ggml_sycl_use_async_mem_op;
#if defined(GGML_SYCL_GRAPH) && SYCL_EXT_ONEAPI_ASYNC_MEMORY_ALLOC
    if (use_async) {
        syclex::async_free(*stream, ptr);
        return;
    }
#else
    // If async allocation extension is not available, use_async should always be false.
    GGML_ASSERT(!use_async);
#endif
    sycl::free(ptr, *stream);
}

static void reorder_qw_q4_0(uint8_t * data_device, const int ncols, const int nrows, size_t size, size_t offset,
                            dpct::queue_ptr stream) {
    uint8_t * tmp_buf = static_cast<uint8_t *>(sycl_ext_malloc_device(stream, size));

    sycl::event copy_event;
    SYCL_CHECK(CHECK_TRY_ERROR(copy_event = stream->memcpy(tmp_buf, data_device, size)));
    if (!g_ggml_sycl_use_async_mem_op) {
        copy_event.wait();
    }

    GGML_ASSERT((size % sizeof(block_q4_0) == 0));
    GGML_ASSERT((offset % sizeof(block_q4_0) == 0));
    int offset_blks = offset / sizeof(block_q4_0);
    auto qs_ptr      = data_device + offset_blks * QK4_0 / 2;
    auto d_ptr = (sycl::half*)(qs_ptr + ncols * nrows / 2) + offset_blks;

    auto reorder_event = stream->parallel_for(
        size / sizeof(block_q4_0),
            [=](auto i) [[sycl::reqd_sub_group_size(WARP_SIZE)]] {
            const block_q4_0* x = (const block_q4_0*)tmp_buf;
            const int ib = i;

            for (int j = 0; j < QK4_0/2; j ++)
            {
                *(qs_ptr + ib * QK4_0 / 2 + j) = x[ib].qs[j];
            }
            *(d_ptr + ib) = x[ib].d;
        });
    if (!g_ggml_sycl_use_async_mem_op) {
        reorder_event.wait_and_throw();
    }
    sycl_ext_free(stream, tmp_buf);
}

static void reorder_qw_q4_k(uint8_t * data_device, size_t size, size_t offset, dpct::queue_ptr stream) {
    GGML_ASSERT(size % sizeof(block_q4_K) == 0);
    GGML_ASSERT(offset % sizeof(block_q4_K) == 0);

    const int nblocks = size / sizeof(block_q4_K);

    uint8_t * tmp_buf = static_cast<uint8_t *>(sycl_ext_malloc_device(stream, size));

    sycl::event copy_event;
    SYCL_CHECK(CHECK_TRY_ERROR(copy_event = stream->memcpy(tmp_buf, data_device, size)));
    if (!g_ggml_sycl_use_async_mem_op) {
        copy_event.wait();
    }

    auto * qs_ptr     = data_device;
    auto * scales_ptr = qs_ptr + QK_K / 2 * nblocks;
    auto * dm_ptr     = (sycl::half2 *) (scales_ptr + K_SCALE_SIZE * nblocks);

    auto reorder_event = stream->parallel_for(nblocks, [=](auto i) {
        const block_q4_K * x  = (const block_q4_K *) tmp_buf;
        const int          ib = i;

        for (int j = 0; j < QK_K / 2; ++j) {
            qs_ptr[ib * (QK_K / 2) + j] = x[ib].qs[j];
        }

        for (int j = 0; j < K_SCALE_SIZE; ++j) {
            scales_ptr[ib * K_SCALE_SIZE + j] = x[ib].scales[j];
        }

        dm_ptr[ib] = x[ib].dm;
    });
    if (!g_ggml_sycl_use_async_mem_op) {
        reorder_event.wait_and_throw();
    }
    sycl_ext_free(stream, tmp_buf);
}

static void reorder_qw_q6_k(uint8_t * data_device, size_t size, size_t offset, dpct::queue_ptr stream) {
    GGML_ASSERT(size % sizeof(block_q6_K) == 0);
    GGML_ASSERT(offset % sizeof(block_q6_K) == 0);

    const int nblocks = size / sizeof(block_q6_K);

    uint8_t * tmp_buf = static_cast<uint8_t *>(sycl_ext_malloc_device(stream, size));

    sycl::event copy_event;
    SYCL_CHECK(CHECK_TRY_ERROR(copy_event = stream->memcpy(tmp_buf, data_device, size)));
    if (!g_ggml_sycl_use_async_mem_op) {
        copy_event.wait();
    }

    auto *       ql_ptr     = data_device;
    auto *       qh_ptr     = ql_ptr + (QK_K / 2) * nblocks;
    auto *       scales_ptr = qh_ptr + (QK_K / 4) * nblocks;
    sycl::half * dm_ptr     = (sycl::half *) (scales_ptr + (QK_K / 16) * nblocks);

    auto reorder_event = stream->parallel_for(nblocks, [=](auto i) {
        const block_q6_K * x  = (const block_q6_K *) tmp_buf;
        const int          ib = i;

        const uint8_t * ql              = x[ib].ql;
        const uint8_t * qh              = x[ib].qh;
        uint8_t *       base_ql_ptr     = ql_ptr + (QK_K / 2) * ib;
        uint8_t *       base_qh_ptr     = qh_ptr + (QK_K / 4) * ib;
        uint8_t *       base_scales_ptr = scales_ptr + (QK_K / 16) * ib;

        for (int j = 0; j < QK_K / 2; ++j) {
            base_ql_ptr[j] = ql[j];
        }
        for (int j = 0; j < QK_K / 4; ++j) {
            base_qh_ptr[j] = qh[j];
        }

        for (int j = 0; j < QK_K / 16; ++j) {
            base_scales_ptr[j] = x[ib].scales[j];
        }

        dm_ptr[ib] = x[ib].d;
    });
    if (!g_ggml_sycl_use_async_mem_op) {
        reorder_event.wait_and_throw();
    }
    sycl_ext_free(stream, tmp_buf);
}

static void reorder_qw(const ggml_tensor * src0, dpct::queue_ptr stream) {
    uint8_t * data_device = (uint8_t *) src0->data;
    size_t ncols = src0->ne[0];
    size_t nrows = src0->ne[1];
    size_t size = ggml_nbytes(src0);

    switch (src0->type) {
        case GGML_TYPE_Q4_0:
            reorder_qw_q4_0(data_device, ncols, nrows, size, 0, stream);
            break;
        case GGML_TYPE_Q4_K:
            reorder_qw_q4_k(data_device, size, 0, stream);
            break;
        case GGML_TYPE_Q6_K:
            reorder_qw_q6_k(data_device, size, 0, stream);
            break;
        default:
            GGML_ABORT("reorder_qw() called with unsupported type");
            break;
    }
}

static bool should_reorder_tensor(ggml_backend_sycl_context& ctx, const ggml_tensor * dst) {
    return !g_ggml_sycl_disable_optimize && //allow optimize, controlled by $GGML_SYCL_DISABLE_OPT
            ctx.opt_feature.reorder &&      //allow this device due to good perf, skip the devices with bad perf.
            dst->op == GGML_OP_MUL_MAT &&   //limit to some supported cases of Q4_0, to do for more cases.
            dst->src[1]->ne[1]==1 && dst->src[1]->ne[2]==1 && dst->src[1]->ne[3]==1;
}

static void opt_for_reorder(ggml_backend_sycl_context * ctx, const ggml_tensor * src0, const ggml_tensor * /* src1 */,
                            ggml_tensor * dst, mul_mat_algo mm_algorithm) {
    if (!should_reorder_tensor(*ctx, dst)) {
        return;
    }

    ggml_tensor_extra_gpu * extra = static_cast<ggml_tensor_extra_gpu *>(src0->extra);
    if (!extra || extra->optimized_feature.reorder) {
        return;  // Skip permutations and already reordered tensors
    }

    switch (mm_algorithm) {
        case mul_mat_algo::DMMV:
            if (!ggml_sycl_supports_reorder_dmmv(src0->type)) {
                return;
            }
            break;
        case mul_mat_algo::MMVQ:
            if (!ggml_sycl_supports_reorder_mmvq(src0->type)) {
                return;
            }
            break;
        case mul_mat_algo::MUL_MAT_SYCL:
            if (!ggml_sycl_supports_reorder_mul_mat_sycl(src0->type)) {
                return;
            }
            break;
    }

    reorder_qw(src0, ctx->stream());
    extra->optimized_feature.reorder = true;  // Used to decode/dequan in next steps and avoid re-reordering
}


static bool can_use_dequantize_mul_mat_vec(const ggml_tensor * src0, const ggml_tensor * src1, ggml_tensor * dst) {
    return ggml_sycl_supports_dmmv(src0->type) && src1->type == GGML_TYPE_F32 && dst->type == GGML_TYPE_F32 &&
           src0->ne[0] % GGML_SYCL_DMMV_X == 0 && src1->ne[1] == 1;
}

static bool can_use_mul_mat_vec_q(const ggml_tensor * src0, const ggml_tensor * src1, ggml_tensor * dst) {
    return ggml_is_quantized(src0->type) && src1->type == GGML_TYPE_F32 && dst->type == GGML_TYPE_F32 &&
           src1->ne[1] <= MMVQ_MAX_BATCH_SIZE;
}

static void ggml_sycl_mul_mat(ggml_backend_sycl_context & ctx, const ggml_tensor * src0, const ggml_tensor * src1, ggml_tensor * dst) {
    scope_op_debug_print scope_dbg_print(__func__, dst, /*num_src=*/2);
    const bool split = ggml_backend_buffer_is_sycl_split(src0->buffer);
    int64_t min_compute_capability = INT_MAX;

    if (split) {
        ggml_backend_sycl_split_buffer_type_context * buft_ctx =
            (ggml_backend_sycl_split_buffer_type_context *) src0->buffer->buft->context;
        auto & tensor_split = buft_ctx->tensor_split;
        for (int id = 0; id < ggml_sycl_info().device_count; ++id) {
            // skip devices that are not going to do any work:
            if (tensor_split[id] >= (id + 1 < ggml_sycl_info().device_count ? tensor_split[id + 1] : 1.0f)) {
                continue;
            }

            if (min_compute_capability > ggml_sycl_info().devices[id].cc) {
                min_compute_capability = ggml_sycl_info().devices[id].cc;
            }
        }
    } else {
        min_compute_capability = ggml_sycl_info().devices[ctx.device].cc;
    }

    // check data types and tensor shapes for custom matrix multiplication kernels:
    bool use_dequantize_mul_mat_vec = can_use_dequantize_mul_mat_vec(src0, src1, dst);

    bool use_mul_mat_vec_q = can_use_mul_mat_vec_q(src0, src1, dst);

    bool use_mul_mat_q =  ggml_sycl_supports_mmq(src0->type)
        && src1->type == GGML_TYPE_F32 && dst->type == GGML_TYPE_F32;

    // mmvq and mmq need the __dp4a instruction which is available for gen12+
    // Workaround in https://github.com/ggerganov/llama.cpp/commit/95f84d5ce8b449a9b16009434aca800df504a02e
    use_mul_mat_q = use_mul_mat_q && (src0->type != GGML_TYPE_IQ2_XXS);
#ifdef SYCL_USE_XMX
    use_mul_mat_q = use_mul_mat_q && (src1->ne[1] <= MMQ_MAX_BATCH_SIZE);
#endif // SYCL_USE_XMX


    // mmvq path is faster in the CUDA backend.
    if (!g_ggml_sycl_prioritize_dmmv && (ctx.stream()->get_backend() == sycl::backend::ext_oneapi_cuda
        // Dispatch becomes obscure with the reorder, MMVQ when the reorder optimization
        // is enabled takes precedence over DMMV, the current if-else implementation
        // requires disabling DMMV if both conditions are met
        || (should_reorder_tensor(ctx, dst) && ggml_sycl_supports_reorder_mmvq(src0->type)))) {
        use_dequantize_mul_mat_vec = use_dequantize_mul_mat_vec && !use_mul_mat_vec_q;
    }

    if (!split && src0->type == GGML_TYPE_F16 && ggml_is_permuted(src0) && ggml_is_permuted(src1) && src1->ne[1] == 1) {
        // TODO: Refactor and cleanup of mul mat dispatching.
        if (src0->ne[3] == 1 && src1->ne[3] == 1) {
            // KQ single-batch
            // mmv p021 was specific for these dimensions
            ggml_sycl_mul_mat_vec_p021(ctx, src0, src1, dst);
        } else {
            // The kernel from the if path is faster for that specific case, but does not support all mul mats.
            ggml_sycl_mul_mat_batched_sycl(ctx, src0, src1, dst);
        }
    } else if (!split && src0->type == GGML_TYPE_F16 && !ggml_is_contiguous(src0) && !ggml_is_transposed(src1) && src1->ne[1] == 1 && src1->ne[3] == 1) {
        // KQV single-batch
        ggml_sycl_mul_mat_vec_nc(ctx, src0, src1, dst);
    } else if (!split && src0->type == GGML_TYPE_F16 && !ggml_is_transposed(src0) && !ggml_is_transposed(src1) && src1->ne[2] * src1->ne[3] > 1) {
        // KQ + KQV multi-batch
        ggml_sycl_mul_mat_batched_sycl(ctx, src0, src1, dst);
    } else if (use_dequantize_mul_mat_vec) {
        opt_for_reorder(&ctx, src0, src1, dst, mul_mat_algo::DMMV);
        ggml_sycl_op_mul_mat<no_quantize_q8_1>(ctx, src0, src1, dst, ggml_sycl_op_dequantize_mul_mat_vec);
    } else if (use_mul_mat_vec_q) {
        opt_for_reorder(&ctx, src0, src1, dst, mul_mat_algo::MMVQ);
        ggml_tensor_extra_gpu * extra = static_cast<ggml_tensor_extra_gpu *>(src0->extra);
        if (extra && extra->optimized_feature.reorder) {
            ggml_sycl_op_mul_mat<quantize_and_reorder_q8_1_soa>(ctx, src0, src1, dst, ggml_sycl_op_mul_mat_vec_q);
        } else {
            ggml_sycl_op_mul_mat<quantize_q8_1>(ctx, src0, src1, dst, ggml_sycl_op_mul_mat_vec_q);
        }
    } else if (use_mul_mat_q) {
        ggml_sycl_op_mul_mat<quantize_q8_1>(ctx, src0, src1, dst, ggml_sycl_op_mul_mat_q);
    } else {
        ggml_sycl_op_mul_mat<no_quantize_q8_1>(ctx, src0, src1, dst, ggml_sycl_op_mul_mat_sycl);
    }
}


struct mmid_row_mapping {
    int32_t i1;
    int32_t i2;
};

__dpct_inline__ static void k_copy_src1_to_contiguous(
    const char *__restrict__ src1_original, char *__restrict__ src1_contiguous,
    int *__restrict__ cur_src1_row, mmid_row_mapping *__restrict__ row_mapping,
    const char *__restrict ids, int64_t i02, size_t ids_nb1, size_t ids_nb0,
    int64_t ne11, int64_t ne10, size_t nb11, size_t nb12,
    const sycl::nd_item<3> &item_ct1, int &src1_row) {
    int32_t iid1 = item_ct1.get_group(2);
    int32_t id = item_ct1.get_group(1);

    const int32_t row_id_i = *(const int32_t *) (ids + iid1*ids_nb1 + id*ids_nb0);

    if (row_id_i != i02) {
        return;
    }

    const int64_t i11 = id % ne11;
    const int64_t i12 = iid1;

    if (item_ct1.get_local_id(2) == 0) {
        src1_row =
            dpct::atomic_fetch_add<sycl::access::address_space::generic_space>(
                cur_src1_row, 1);
        row_mapping[src1_row] = {id, iid1};
    }
    /*
    DPCT1065:194: Consider replacing sycl::nd_item::barrier() with
    sycl::nd_item::barrier(sycl::access::fence_space::local_space) for better
    performance if there is no access to global memory.
    */
    item_ct1.barrier();

    const float * src1_row_original = (const float *)(src1_original + i11*nb11 + i12*nb12);
    float * src1_row_contiguous = (float *)(src1_contiguous + src1_row*nb11);

#pragma unroll
    for (int i = item_ct1.get_local_id(2); i < ne10;
         i += item_ct1.get_local_range(2)) {
        src1_row_contiguous[i] = src1_row_original[i];
    }
}

__dpct_inline__ static void k_copy_dst_from_contiguous(
    char *__restrict__ dst_original, const char *__restrict__ dst_contiguous,
    const mmid_row_mapping *__restrict__ row_mapping, int64_t ne0, size_t nb1,
    size_t nb2, const sycl::nd_item<3> &item_ct1) {
    int32_t i = item_ct1.get_group(2);

    const int32_t i1 = row_mapping[i].i1;
    const int32_t i2 = row_mapping[i].i2;

    const float * dst_row_contiguous = (const float *)(dst_contiguous + i*nb1);
    float * dst_row_original = (float *)(dst_original + i1*nb1 + i2*nb2);

#pragma unroll
    for (int j = item_ct1.get_local_id(2); j < ne0;
         j += item_ct1.get_local_range(2)) {
        dst_row_original[j] = dst_row_contiguous[j];
    }
}

static void ggml_sycl_mul_mat_id(ggml_backend_sycl_context & ctx,
                                 ggml_tensor *dst) try {
    scope_op_debug_print scope_dbg_print(__func__, dst, /*num_src=*/3);
    const ggml_tensor *src0 = dst->src[0];
    const ggml_tensor *src1 = dst->src[1];
    GGML_ASSERT(!ggml_backend_buffer_is_sycl_split(src0->buffer) && "mul_mat_id does not support split buffers");

    const ggml_tensor *ids = dst->src[2];
    GGML_TENSOR_BINARY_OP_LOCALS

    const queue_ptr stream = ctx.stream();

    const int64_t n_as = ne02;
    const int64_t n_ids = ids->ne[0];

    std::vector<char> ids_host(ggml_nbytes(ids));
    const char * ids_dev = (const char *) ids->data;

    SYCL_CHECK(CHECK_TRY_ERROR(
        stream->memcpy(ids_host.data(), ids_dev, ggml_nbytes(ids))));
    SYCL_CHECK(CHECK_TRY_ERROR(stream->wait()));

    ggml_tensor src0_row = *src0;
    ggml_tensor src1_row = *src1;
    ggml_tensor dst_row = *dst;

    char *src0_original = (char *)src0->data;
    char *src1_original = (char *)src1->data;
    char *dst_original = (char *)dst->data;

    src0_row.ne[2] = 1;
    src0_row.ne[3] = 1;
    src0_row.nb[3] = nb02;

    src1_row.ne[1] = 1;
    src1_row.ne[2] = 1;
    src1_row.ne[3] = 1;
    src1_row.nb[2] = nb11;
    src1_row.nb[3] = nb11;

    dst_row.ne[1] = 1;
    dst_row.ne[2] = 1;
    dst_row.ne[3] = 1;
    dst_row.nb[2] = nb1;
    dst_row.nb[3] = nb1;
    if (ne12 == 1) {
        for (int64_t iid1 = 0; iid1 < ids->ne[1]; iid1++) {
            for (int64_t id = 0; id < n_ids; id++) {
                const int32_t i02 = *(const int32_t *) (ids_host.data() + iid1*ids->nb[1] + id*ids->nb[0]);
                GGML_ASSERT(i02 >= 0 && i02 < n_as);

                const int64_t i11 = id % ne11;
                const int64_t i12 = iid1;

                const int64_t i1 = id;
                const int64_t i2 = i12;

            src0_row.data = src0_original + i02*nb02;
            src1_row.data = src1_original + i11*nb11 + i12*nb12;
            dst_row.data = dst_original + i1*nb1 + i2*nb2;

            ggml_sycl_mul_mat(ctx, &src0_row, &src1_row, &dst_row);
            }
        }
    } else {
        ggml_sycl_pool_alloc<char> src1_contiguous(ctx.pool(), sizeof(float)*ggml_nelements(src1));
        ggml_sycl_pool_alloc<char>  dst_contiguous(ctx.pool(), sizeof(float)*ggml_nelements(dst));

        src1_row.data = src1_contiguous.get();
        dst_row.data  =  dst_contiguous.get();

        for (int64_t i02 = 0; i02 < n_as; i02++) {
            int64_t num_src1_rows = 0;
            for (int64_t iid1 = 0; iid1 < ids->ne[1]; iid1++) {
                for (int64_t id = 0; id < n_ids; id++) {
                    const int32_t row_id_i = *(const int32_t *) (ids_host.data() + iid1*ids->nb[1] + id*ids->nb[0]);

                    GGML_ASSERT(row_id_i >= 0 && row_id_i < n_as);

                    if (row_id_i != i02) {
                        continue;
                    }

                    num_src1_rows++;
                }
            }

            if (num_src1_rows == 0) {
                continue;
            }


            ggml_sycl_pool_alloc<int> dev_cur_src1_row(ctx.pool(), 1);
            ggml_sycl_pool_alloc<mmid_row_mapping> dev_row_mapping(ctx.pool(), num_src1_rows);
            SYCL_CHECK(CHECK_TRY_ERROR(
                stream->memset(dev_cur_src1_row.get(), 0, sizeof(int))));

            const unsigned int max_work_group_size = ggml_sycl_info().max_work_group_sizes[ctx.device];
            assert(max_work_group_size % (WARP_SIZE * WARP_SIZE) == 0);

            {
                sycl::range<3> block_dims(1, 1, std::min((unsigned int)ne10, max_work_group_size));
                sycl::range<3> grid_dims(1, n_ids, ids->ne[1]);
                stream->submit([&](sycl::handler &cgh) {
                    sycl::local_accessor<int, 0> src1_row_acc(cgh);

                    char *__restrict src1_contiguous_get =
                        src1_contiguous.get();
                    int *__restrict dev_cur_src1_row_get =
                        dev_cur_src1_row.get();
                    mmid_row_mapping *__restrict dev_row_mapping_get =
                        dev_row_mapping.get();
                    size_t ids_nb_ct6 = ids->nb[1];
                    size_t ids_nb_ct7 = ids->nb[0];

                    cgh.parallel_for(
                        sycl::nd_range<3>(grid_dims * block_dims, block_dims),
                        [=](sycl::nd_item<3> item_ct1) {
                            k_copy_src1_to_contiguous(
                                src1_original, src1_contiguous_get,
                                dev_cur_src1_row_get,
                                dev_row_mapping_get, ids_dev, i02,
                                ids_nb_ct6, ids_nb_ct7, ne11, ne10, nb11, nb12,
                                item_ct1, src1_row_acc);
                        });
                });
            }

            src0_row.data = src0_original + i02*nb02;

            GGML_ASSERT(nb11 == sizeof(float)*ne10);
            GGML_ASSERT(nb1 == sizeof(float)*ne0);
            src1_row.ne[1] = num_src1_rows;

            src1_row.nb[1] = nb11;
            src1_row.nb[2] = num_src1_rows*nb11;
            src1_row.nb[3] = num_src1_rows*nb11;

            dst_row.ne[1] = num_src1_rows;
            dst_row.nb[1] = nb1;
            dst_row.nb[2] = num_src1_rows*nb1;
            dst_row.nb[3] = num_src1_rows*nb1;

            ggml_sycl_mul_mat(ctx, &src0_row, &src1_row, &dst_row);

            {
                sycl::range<3> block_dims(1, 1, std::min((unsigned int)ne0, max_work_group_size));
                sycl::range<3> grid_dims(1, 1, num_src1_rows);
                stream->submit([&](sycl::handler &cgh) {
                    const char *__restrict dst_contiguous_get =
                        dst_contiguous.get();
                    const mmid_row_mapping *__restrict dev_row_mapping_get =
                        dev_row_mapping.get();

                    cgh.parallel_for(
                        sycl::nd_range<3>(grid_dims * block_dims, block_dims),
                        [=](sycl::nd_item<3> item_ct1) {
                            k_copy_dst_from_contiguous(dst_original,
                                                       dst_contiguous_get,
                                                       dev_row_mapping_get,
                                                       ne0, nb1, nb2, item_ct1);
                        });
                });
            }
        }
    }
}
catch (sycl::exception const &exc) {
  std::cerr << exc.what() << "Exception caught at file:" << __FILE__
            << ", line:" << __LINE__ << std::endl;
  std::exit(1);
}

static void ggml_sycl_scale(ggml_backend_sycl_context & ctx, ggml_tensor * dst) {
    scope_op_debug_print scope_dbg_print(__func__, dst, /*num_src=*/1);
    ggml_sycl_op_scale(ctx, dst);
}

static void ggml_sycl_diag_mask_inf(ggml_backend_sycl_context & ctx, ggml_tensor * dst) {
    scope_op_debug_print scope_dbg_print(__func__, dst, /*num_src=*/1);
    ggml_sycl_op_diag_mask_inf(ctx, dst);
}

static void ggml_sycl_pool2d(ggml_backend_sycl_context & ctx, ggml_tensor * dst) {
    scope_op_debug_print scope_dbg_print(__func__, dst, /*num_src=*/1);
    ggml_sycl_op_pool2d(ctx, dst);
}

static void ggml_sycl_im2col(ggml_backend_sycl_context & ctx, ggml_tensor * dst) {
    scope_op_debug_print scope_dbg_print(__func__, dst, /*num_src=*/2);
    ggml_sycl_op_im2col(ctx, dst);
}

static void ggml_sycl_sum(ggml_backend_sycl_context & ctx, ggml_tensor * dst) {
    scope_op_debug_print scope_dbg_print(__func__, dst, /*num_src=*/1);
    GGML_ASSERT(ggml_is_contiguous(dst->src[0]));
    ggml_sycl_op_sum(ctx, dst);
}

static void ggml_sycl_sum_rows(ggml_backend_sycl_context & ctx, ggml_tensor * dst) {
    scope_op_debug_print scope_dbg_print(__func__, dst, /*num_src=*/1);
    GGML_ASSERT(ggml_is_contiguous(dst->src[0]));
    ggml_sycl_op_sum_rows(ctx, dst);
}

static void ggml_sycl_mean(ggml_backend_sycl_context & ctx, ggml_tensor * dst) {
    scope_op_debug_print scope_dbg_print(__func__, dst, /*num_src=*/1);
    GGML_ASSERT(ggml_is_contiguous(dst->src[0]));
    ggml_sycl_op_mean(ctx, dst);
}

static void ggml_sycl_argsort(ggml_backend_sycl_context & ctx, ggml_tensor * dst) {
    scope_op_debug_print scope_dbg_print(__func__, dst, /*num_src=*/1);
    GGML_ASSERT(ggml_is_contiguous(dst->src[0]));
    ggml_sycl_op_argsort(ctx, dst);
}

static void ggml_sycl_argmax(ggml_backend_sycl_context & ctx, ggml_tensor * dst) {
    scope_op_debug_print scope_dbg_print(__func__, dst, /*num_src=*/1);
    GGML_ASSERT(ggml_is_contiguous(dst->src[0]));
    ggml_sycl_op_argmax(ctx, dst);
}


static void ggml_sycl_set_main_device(const int main_device) try {
    if (dpct::get_current_device_id() == static_cast<unsigned int> (main_device)) {
        return;
    }
    check_allow_gpu_index(main_device);
    dpct::select_device(main_device);

    if (g_ggml_sycl_debug) {
        dpct::device_info prop;
        SYCL_CHECK(CHECK_TRY_ERROR(dpct::get_device_info(
            prop, dpct::dev_mgr::instance().get_device(main_device))));
        GGML_LOG_INFO("Using device %d (%s) as main device\n",
                main_device, prop.get_name());
    }
}
catch (sycl::exception const &exc) {
  std::cerr << exc.what() << "Exception caught at file:" << __FILE__
            << ", line:" << __LINE__ << std::endl;
  std::exit(1);
}

static bool ggml_sycl_compute_forward(ggml_backend_sycl_context & ctx, struct ggml_tensor * dst) try {
    if (!g_sycl_loaded) return false;

    if (dst->src[0] != nullptr && ggml_backend_buffer_is_sycl_split(dst->src[0]->buffer)) {
        ggml_sycl_set_peer_access(dst->src[1]->ne[1], ctx.device);
    }

    switch (dst->op) {
        case GGML_OP_ARGMAX:
            ggml_sycl_argmax(ctx, dst);
            break;
        case GGML_OP_CONV_TRANSPOSE_1D:
            ggml_sycl_op_conv_transpose_1d(ctx, dst);
            break;
        case GGML_OP_REPEAT:
            ggml_sycl_repeat(ctx, dst);
            break;
        case GGML_OP_REPEAT_BACK:
            ggml_sycl_repeat_back(ctx, dst);
            break;
        case GGML_OP_GET_ROWS:
            ggml_sycl_get_rows(ctx, dst);
            break;
        case GGML_OP_SET:
            ggml_sycl_op_set(ctx, dst);
            break;
        case GGML_OP_SET_ROWS:
            ggml_sycl_op_set_rows(ctx, dst);
            break;
        case GGML_OP_DUP:
            ggml_sycl_dup(ctx, dst);
            break;
        case GGML_OP_ADD:
        case GGML_OP_ADD1: // TODO: more efficient implementation
            ggml_sycl_add(ctx, dst);
            break;
        case GGML_OP_SUB:
            ggml_sycl_sub(ctx, dst);
            break;
        case GGML_OP_COUNT_EQUAL:
            ggml_sycl_count_equal(ctx, dst);
            break;
        case GGML_OP_ACC:
            ggml_sycl_acc(ctx, dst);
            break;
        case GGML_OP_MUL:
            ggml_sycl_mul(ctx, dst);
            break;
        case GGML_OP_LOG:
            ggml_sycl_log(ctx, dst);
            break;
        case GGML_OP_DIV:
            ggml_sycl_div(ctx, dst);
            break;
        case GGML_OP_UNARY:
            switch (ggml_get_unary_op(dst)) {
                case GGML_UNARY_OP_NEG:
                    ggml_sycl_neg(ctx, dst);
                    break;
                case GGML_UNARY_OP_STEP:
                    ggml_sycl_step(ctx, dst);
                    break;
                case GGML_UNARY_OP_GELU:
                    ggml_sycl_gelu(ctx, dst);
                    break;
                case GGML_UNARY_OP_SILU:
                    ggml_sycl_silu(ctx, dst);
                    break;
                case GGML_UNARY_OP_GELU_QUICK:
                    ggml_sycl_gelu_quick(ctx, dst);
                    break;
                case GGML_UNARY_OP_GELU_ERF:
                    ggml_sycl_gelu_erf(ctx, dst);
                    break;
                case GGML_UNARY_OP_TANH:
                    ggml_sycl_tanh(ctx, dst);
                    break;
                case GGML_UNARY_OP_RELU:
                    ggml_sycl_relu(ctx, dst);
                    break;
                case GGML_UNARY_OP_SIGMOID:
                    ggml_sycl_sigmoid(ctx, dst);
                    break;
                case GGML_UNARY_OP_HARDSIGMOID:
                    ggml_sycl_hardsigmoid(ctx, dst);
                    break;
                case GGML_UNARY_OP_HARDSWISH:
                    ggml_sycl_hardswish(ctx, dst);
                    break;
                case GGML_UNARY_OP_EXP:
                    ggml_sycl_exp(ctx, dst);
                    break;
                case GGML_UNARY_OP_SGN:
                    ggml_sycl_sgn(ctx, dst);
                    break;
                case GGML_UNARY_OP_ABS:
                    ggml_sycl_abs(ctx, dst);
                    break;
                case GGML_UNARY_OP_ELU:
                    ggml_sycl_elu(ctx, dst);
                    break;
                case GGML_UNARY_OP_FLOOR:
                    ggml_sycl_floor(ctx, dst);
                    break;
                case GGML_UNARY_OP_CEIL:
                    ggml_sycl_ceil(ctx, dst);
                    break;
                case GGML_UNARY_OP_ROUND:
                    ggml_sycl_round(ctx, dst);
                    break;
                case GGML_UNARY_OP_TRUNC:
                    ggml_sycl_trunc(ctx, dst);
                    break;
                default:
                    return false;
            }
            break;
        case GGML_OP_GLU:
            switch (ggml_get_glu_op(dst)) {
                case GGML_GLU_OP_REGLU:
                    ggml_sycl_reglu(ctx, dst);
                    break;
                case GGML_GLU_OP_GEGLU:
                    ggml_sycl_geglu(ctx, dst);
                    break;
                case GGML_GLU_OP_SWIGLU:
                    ggml_sycl_swiglu(ctx, dst);
                    break;
                case GGML_GLU_OP_GEGLU_ERF:
                    ggml_sycl_geglu_erf(ctx, dst);
                    break;
                case GGML_GLU_OP_GEGLU_QUICK:
                    ggml_sycl_geglu_quick(ctx, dst);
                    break;
                default:
                    return false;
            }
            break;
        case GGML_OP_NORM:
            ggml_sycl_norm(ctx, dst);
            break;
        case GGML_OP_GROUP_NORM:
            ggml_sycl_group_norm(ctx, dst);
            break;
        case GGML_OP_CONCAT:
            ggml_sycl_op_concat(ctx, dst);
            break;
        case GGML_OP_PAD_REFLECT_1D:
            ggml_sycl_op_pad_reflect_1d(ctx,dst);
            break;
        case GGML_OP_UPSCALE:
            ggml_sycl_upscale(ctx, dst);
            break;
        case GGML_OP_PAD:
            ggml_sycl_pad(ctx, dst);
            break;
        case GGML_OP_LEAKY_RELU:
            ggml_sycl_leaky_relu(ctx, dst);
            break;
        case GGML_OP_RMS_NORM_BACK:
            ggml_sycl_rms_norm_back(ctx, dst);
            break;
        case GGML_OP_RMS_NORM:
            ggml_sycl_rms_norm(ctx, dst);
            break;
        case GGML_OP_L2_NORM:
            ggml_sycl_l2_norm(ctx, dst);
            break;
        case GGML_OP_MUL_MAT:
            if (dst->src[0]->ne[3] != dst->src[1]->ne[3]) {
                return false;
            }
            /* ggml_sycl_mul_mat_id is dependent on ggml_sycl_mul_mat */
            ggml_sycl_mul_mat(ctx, dst->src[0], dst->src[1], dst);
            break;
        case GGML_OP_MUL_MAT_ID:
            if (dst->src[0]->ne[3] != dst->src[1]->ne[3]) {
                return false;
            }
            ggml_sycl_mul_mat_id(ctx, dst);
            break;
        case GGML_OP_OUT_PROD:
            ggml_sycl_op_out_prod(ctx, dst);
            break;
        case GGML_OP_SCALE:
            ggml_sycl_scale(ctx, dst);
            break;
        case GGML_OP_SQR:
            ggml_sycl_sqr(ctx, dst);
            break;
        case GGML_OP_SQRT:
            ggml_sycl_sqrt(ctx, dst);
            break;
        case GGML_OP_SIN:
            ggml_sycl_sin(ctx, dst);
            break;
        case GGML_OP_COS:
            ggml_sycl_cos(ctx, dst);
            break;
        case GGML_OP_CLAMP:
            ggml_sycl_clamp(ctx, dst);
            break;
        case GGML_OP_CPY:
            ggml_sycl_cpy(ctx, dst->src[0], dst->src[1]);
            break;
        case GGML_OP_CONT:
            ggml_sycl_dup(ctx, dst);
            break;
        case GGML_OP_NONE:
        case GGML_OP_RESHAPE:
        case GGML_OP_VIEW:
        case GGML_OP_PERMUTE:
        case GGML_OP_TRANSPOSE:
            GGML_SYCL_DEBUG("%s: Tensor NO-OP\n", __func__);
            break;
        case GGML_OP_DIAG_MASK_INF:
            ggml_sycl_diag_mask_inf(ctx, dst);
            break;
        case GGML_OP_SOFT_MAX:
            ggml_sycl_op_soft_max(ctx, dst);
            break;
        case GGML_OP_SOFT_MAX_BACK:
            ggml_sycl_op_soft_max_back(ctx, dst);
            break;
        case GGML_OP_ROPE:
            ggml_sycl_rope(ctx, dst);
            break;
        case GGML_OP_IM2COL:
            ggml_sycl_im2col(ctx, dst);
            break;
        case GGML_OP_POOL_2D:
            ggml_sycl_pool2d(ctx, dst);
            break;
        case GGML_OP_SUM:
            ggml_sycl_sum(ctx, dst);
            break;
        case GGML_OP_SUM_ROWS:
            ggml_sycl_sum_rows(ctx, dst);
            break;
        case GGML_OP_MEAN:
            ggml_sycl_mean(ctx, dst);
            break;
        case GGML_OP_ARGSORT:
            ggml_sycl_argsort(ctx, dst);
            break;
        case GGML_OP_TIMESTEP_EMBEDDING:
            ggml_sycl_op_timestep_embedding(ctx, dst);
            break;
        case GGML_OP_RWKV_WKV6:
            ggml_sycl_op_rwkv_wkv6(ctx, dst);
            break;
        case GGML_OP_RWKV_WKV7:
            ggml_sycl_op_rwkv_wkv7(ctx, dst);
            break;
        case GGML_OP_GATED_LINEAR_ATTN:
            ggml_sycl_op_gated_linear_attn(ctx, dst);
            break;
        case GGML_OP_SSM_CONV:
            ggml_sycl_ssm_conv(ctx, dst);
            break;
        case GGML_OP_ROLL:
            ggml_sycl_roll(ctx, dst);
            break;
        case GGML_OP_ARANGE:
            ggml_sycl_arange(ctx, dst);
            break;
        default:
            return false;
    }

    return true;
} catch (sycl::exception & e) {
    std::cerr << e.what() << "Exception caught at file:" << __FILE__ << ", line:" << __LINE__ << std::endl;
    std::cerr << "Error OP "<<ggml_op_name(dst->op)<< std::endl;
    std::exit(1);
}

GGML_API void ggml_backend_sycl_get_device_description(int device, char *description,
                                      size_t description_size) try {
    GGML_SYCL_DEBUG("[SYCL] call ggml_backend_sycl_get_device_description\n");
    dpct::device_info prop;
    SYCL_CHECK(CHECK_TRY_ERROR(dpct::get_device_info(
        prop, dpct::dev_mgr::instance().get_device(device))));
    snprintf(description, description_size, "%s", prop.get_name());
}
catch (sycl::exception const &exc) {
  std::cerr << exc.what() << "Exception caught at file:" << __FILE__
            << ", line:" << __LINE__ << std::endl;
  std::exit(1);
}

void ggml_backend_sycl_get_device_memory(int device, size_t *free,
                                                   size_t *total) try {
    GGML_SYCL_DEBUG("[SYCL] call ggml_backend_sycl_get_device_memory\n");
    ggml_sycl_set_device(device);

    /*
    DPCT1009:218: SYCL uses exceptions to report errors and does not use the
    error codes. The original code was commented out and a warning string was
    inserted. You need to rewrite this code.
    */
    /*
    DPCT1106:217: 'cudaMemGetInfo' was migrated with the Intel extensions for
    device information which may not be supported by all compilers or runtimes.
    You may need to adjust the code.
    */
    SYCL_CHECK(CHECK_TRY_ERROR(
        dpct::dev_mgr::instance().get_device(device).get_memory_info(*free, *total)));
}
catch (sycl::exception const &exc) {
  std::cerr << exc.what() << "Exception caught at file:" << __FILE__
            << ", line:" << __LINE__ << std::endl;
  std::exit(1);
}

////////////////////////////////////////////////////////////////////////////////

// backend

static const char * ggml_backend_sycl_get_name(ggml_backend_t backend) {

    ggml_backend_sycl_context * sycl_ctx = (ggml_backend_sycl_context *)backend->context;

    return sycl_ctx->name.c_str();
}

static void ggml_backend_sycl_free(ggml_backend_t backend) {
    ggml_backend_sycl_context * sycl_ctx = (ggml_backend_sycl_context *)backend->context;

    delete sycl_ctx;
    delete backend;
}

static void ggml_backend_sycl_set_tensor_async(ggml_backend_t backend,
                                               ggml_tensor *tensor,
                                               const void *data, size_t offset,
                                               size_t size) try {
    GGML_SYCL_DEBUG("[SYCL] call %s", __func__);
    GGML_SYCL_DEBUG("%s", debug_get_tensor_str(": tensor", tensor).c_str());
    GGML_SYCL_DEBUG(" size=%zu offset=%zu\n", size, offset);
    ggml_backend_sycl_context * sycl_ctx = (ggml_backend_sycl_context *)backend->context;
    ggml_backend_buffer_t buf = tensor->view_src ? tensor->view_src->buffer : tensor->buffer;

    GGML_ASSERT(buf->buft == ggml_backend_sycl_buffer_type(sycl_ctx->device) && "unsupported buffer type");
    const queue_ptr stream = sycl_ctx->stream(sycl_ctx->device, 0);
    SYCL_CHECK(CHECK_TRY_ERROR(
        (stream)->memcpy((char *)tensor->data + offset, data, size)));
}
catch (sycl::exception const &exc) {
  std::cerr << exc.what() << "Exception caught at file:" << __FILE__
            << ", line:" << __LINE__ << std::endl;
  std::exit(1);
}

static void ggml_backend_sycl_get_tensor_async(ggml_backend_t backend,
                                               const ggml_tensor *tensor,
                                               void *data, size_t offset,
                                               size_t size) try {
    GGML_SYCL_DEBUG("[SYCL] call %s", __func__);
    GGML_SYCL_DEBUG("%s", debug_get_tensor_str(": tensor", tensor).c_str());
    GGML_SYCL_DEBUG(" size=%zu offset=%zu\n", size, offset);
    ggml_backend_sycl_context * sycl_ctx = (ggml_backend_sycl_context *)backend->context;
    ggml_backend_buffer_t buf = tensor->view_src ? tensor->view_src->buffer : tensor->buffer;

    GGML_ASSERT(buf->buft == ggml_backend_sycl_buffer_type(sycl_ctx->device) && "unsupported buffer type");
    const queue_ptr stream = sycl_ctx->stream(sycl_ctx->device, 0);
    SYCL_CHECK(CHECK_TRY_ERROR((stream)->memcpy(
        data, (const char *)tensor->data + offset, size)));
}
catch (sycl::exception const &exc) {
  std::cerr << exc.what() << "Exception caught at file:" << __FILE__
            << ", line:" << __LINE__ << std::endl;
  std::exit(1);
}

static bool ggml_backend_sycl_cpy_tensor_async(ggml_backend_t backend,
                                               const ggml_tensor *src,
                                               ggml_tensor *dst) try {
    ggml_backend_sycl_context * sycl_ctx = (ggml_backend_sycl_context *)backend->context;
    bool is_cpy_supported                = dst->buffer->buft == ggml_backend_sycl_buffer_type(sycl_ctx->device) &&
                            ggml_backend_buffer_is_sycl(src->buffer);
    GGML_SYCL_DEBUG("[SYCL] call %s", __func__);
    GGML_SYCL_DEBUG("%s", debug_get_tensor_str(": dst", dst).c_str());
    GGML_SYCL_DEBUG("%s", debug_get_tensor_str(" src", src).c_str());
    GGML_SYCL_DEBUG(" is_cpy_supported=%d\n", is_cpy_supported);
    if (is_cpy_supported) {
        /*
        DPCT1009:215: SYCL uses exceptions to report errors and does not use the
        error codes. The original code was commented out and a warning string
        was inserted. You need to rewrite this code.
        */
        const queue_ptr stream = sycl_ctx->stream(sycl_ctx->device, 0);
        SYCL_CHECK(CHECK_TRY_ERROR((stream)->memcpy(
            dst->data, src->data, ggml_nbytes(dst))));
        return true;
    }

    return false;
}
catch (sycl::exception const &exc) {
  std::cerr << exc.what() << "Exception caught at file:" << __FILE__
            << ", line:" << __LINE__ << std::endl;
  std::exit(1);
}

static void ggml_backend_sycl_synchronize(ggml_backend_t backend) try {
    GGML_SYCL_DEBUG("[SYCL] call %s\n", __func__);
    ggml_backend_sycl_context * sycl_ctx = (ggml_backend_sycl_context *)backend->context;
    const queue_ptr stream = sycl_ctx->stream(sycl_ctx->device, 0);
    SYCL_CHECK(CHECK_TRY_ERROR((stream)->wait()));

    GGML_UNUSED(backend);
}
catch (sycl::exception const &exc) {
  std::cerr << exc.what() << "Exception caught at file:" << __FILE__
            << ", line:" << __LINE__ << std::endl;
  std::exit(1);
}

static void ggml_backend_sycl_graph_compute_impl(ggml_backend_sycl_context * sycl_ctx, ggml_cgraph * cgraph) {
    ggml_sycl_set_main_device(sycl_ctx->device);

    for (int i = 0; i < cgraph->n_nodes; i++) {
        ggml_tensor * node = cgraph->nodes[i];
        if (ggml_is_empty(node) || node->op == GGML_OP_RESHAPE || node->op == GGML_OP_TRANSPOSE || node->op == GGML_OP_VIEW || node->op == GGML_OP_PERMUTE || node->op == GGML_OP_NONE) {
            continue;
        }
#ifndef NDEBUG
        assert(node->buffer->buft == ggml_backend_sycl_buffer_type(sycl_ctx->device));
        for (int j = 0; j < GGML_MAX_SRC; j++) {
            if (node->src[j] != nullptr) {
                assert(node->src[j]->buffer->buft == ggml_backend_sycl_buffer_type(sycl_ctx->device));
            }
        }
#endif
        bool ok = ggml_sycl_compute_forward(*sycl_ctx, node);
        if (!ok) {
            GGML_LOG_ERROR("%s: error: op not supported %s (%s)\n", __func__, node->name, ggml_op_name(node->op));
        }
        GGML_ASSERT(ok);
    }
}

#ifdef GGML_SYCL_GRAPH
static bool check_graph_compatibility(ggml_cgraph * cgraph) {
    if (ggml_sycl_info().device_count > 1) {
        // A sycl_ex::command_graph object can only be created for a single device
        GGML_LOG_INFO("%s: disabling SYCL graphs due to multiple devices\n", __func__);
        return false;
    }

    for (int i = 0; i < cgraph->n_nodes; i++) {
        const ggml_op node_op = cgraph->nodes[i]->op;
        switch (node_op) {
            default:
                break;
            case GGML_OP_CONCAT:
                // ggml_sycl_op_concat() does a blocking host wait after memcpy operations,
                // but wait() can't be called on the events returned by a queue recording
                // to a graph.
                [[fallthrough]];
            case GGML_OP_MUL_MAT_ID:
                // ggml_sycl_mul_mat_id() does a blocking host wait on the sycl queue after
                // submitting a memcpy operation, but wait() can't be called on a queue that
                // is recording to a graph.
                GGML_LOG_INFO("%s: disabling SYCL graphs due to unsupported node type %s\n", __func__,
                              ggml_op_name(node_op));
                return false;
            case GGML_OP_MUL_MAT:
                // We cannot use graphs with ggml_sycl_mul_mat() when SYCL async memory allocation extensions are not available,
                // as SYCL malloc / free and host wait calls are not supported when recording to a graph which are all present
                // in reordering.
                if (!g_ggml_sycl_use_async_mem_op) {
                    GGML_LOG_INFO(
                        "%s: disabling SYCL graphs due to unsupported node type when using a compiler without the "
                        "oneAPI async memory allocation extension "
                        "%s\n",
                        __func__, ggml_op_name(node_op));
                    return false;
                }
        }
    }
    return true;
}
#endif

static ggml_status ggml_backend_sycl_graph_compute(ggml_backend_t backend, ggml_cgraph * cgraph) {
    auto * sycl_ctx = static_cast<ggml_backend_sycl_context *>(backend->context);

#ifdef GGML_SYCL_GRAPH
    bool use_sycl_graph = !g_ggml_sycl_disable_graph && check_graph_compatibility(cgraph);
    if (use_sycl_graph) {
        const bool graph_support = dpct::get_device(sycl_ctx->device).has(sycl::aspect::ext_oneapi_limited_graph);
        if (!graph_support) {
            GGML_SYCL_DEBUG("[SYCL-GRAPH] can not use graphs on device:%d\n", sycl_ctx->device);
            ggml_backend_sycl_graph_compute_impl(sycl_ctx, cgraph);
            return GGML_STATUS_SUCCESS;
        }

        sycl_ex::command_graph model_sycl_graph(*(sycl_ctx->stream()), {sycl_ex::property::graph::assume_buffer_outlives_graph{}});

        model_sycl_graph.begin_recording(*(sycl_ctx->stream()));
        ggml_backend_sycl_graph_compute_impl(sycl_ctx, cgraph);
        model_sycl_graph.end_recording();

        const bool graph_update_support = dpct::get_device(sycl_ctx->device).has(sycl::aspect::ext_oneapi_graph);
        if (!sycl_ctx->exec_graph || !graph_update_support) {
            auto exec_graph = graph_update_support ? model_sycl_graph.finalize(sycl_ex::property::graph::updatable{}) :
                                                     model_sycl_graph.finalize();
            sycl_ctx->exec_graph = std::make_unique<
                sycl_ex::command_graph<sycl_ex::graph_state::executable>>(exec_graph);
        } else {
            try {
                sycl_ctx->exec_graph->update(model_sycl_graph);
                GGML_SYCL_DEBUG("[SYCL-GRAPH] update success\n");
            } catch (sycl::exception const & e) {
                GGML_SYCL_DEBUG("[SYCL-GRAPH] Exception when updating graph, %s\n", e.what());
                auto exec_graph = model_sycl_graph.finalize({sycl_ex::property::graph::updatable{}});
                sycl_ctx->exec_graph = std::make_unique<
                    sycl_ex::command_graph<sycl_ex::graph_state::executable>>(exec_graph);
            }
        }

        sycl_ctx->stream()->ext_oneapi_graph(*(sycl_ctx->exec_graph));
    } else
#endif
    {
        ggml_backend_sycl_graph_compute_impl(sycl_ctx, cgraph);
    }
    return GGML_STATUS_SUCCESS;
}

static void ggml_backend_sycl_event_record(ggml_backend_t backend, ggml_backend_event_t event)
try
{
    ggml_backend_sycl_context *sycl_ctx =
        (ggml_backend_sycl_context *)backend->context;

    sycl::event *sycl_event = static_cast<sycl::event *>(event->context);

    const queue_ptr &stream = sycl_ctx->stream(sycl_ctx->device, 0);
    // Record the current state of the queue
    SYCL_CHECK(CHECK_TRY_ERROR(*sycl_event = stream->ext_oneapi_submit_barrier()));
}
catch (sycl::exception const &exc)
{
    std::cerr << exc.what() << "Exception caught at file:" << __FILE__
              << ", line:" << __LINE__ << std::endl;
    std::exit(1);
}

static void ggml_backend_sycl_event_wait(ggml_backend_t backend, ggml_backend_event_t event) try {
    GGML_SYCL_DEBUG("[SYCL] call %s\n", __func__);
    sycl::event* sycl_event = static_cast<sycl::event*>(event->context);

    if (ggml_backend_is_sycl(backend)) {
        SYCL_CHECK(CHECK_TRY_ERROR(sycl_event->wait()));
    } else
        GGML_ABORT("fatal error");
} catch (sycl::exception const& exc) {
    std::cerr << exc.what() << "Exception caught at file:" << __FILE__
              << ", line:" << __LINE__ << std::endl;
    std::exit(1);
}

static ggml_backend_i ggml_backend_sycl_interface = {
    /* .get_name                = */ ggml_backend_sycl_get_name,
    /* .free                    = */ ggml_backend_sycl_free,
    /* .set_tensor_async        = */ ggml_backend_sycl_set_tensor_async,
    /* .get_tensor_async        = */ ggml_backend_sycl_get_tensor_async,
    /* .cpy_tensor_async        = */ NULL, // ggml_backend_sycl_cpy_tensor_async,
                                           // // TODO: update for the new
                                           // interface
    /* .synchronize             = */ ggml_backend_sycl_synchronize,
    /* .graph_plan_create       = */ NULL,
    /* .graph_plan_free         = */ NULL,
    /* .graph_plan_update       = */ NULL,
    /* .graph_plan_compute      = */ NULL,
    /* .graph_compute           = */ ggml_backend_sycl_graph_compute,
    /* .event_record            = */ ggml_backend_sycl_event_record,
    /* .event_wait              = */ ggml_backend_sycl_event_wait,
    /* .graph_optimize          = */ NULL,
};

static ggml_guid_t ggml_backend_sycl_guid() {
    static ggml_guid guid = { 0x58, 0x05, 0x13, 0x8f, 0xcd, 0x3a, 0x61, 0x9d, 0xe7, 0xcd, 0x98, 0xa9, 0x03, 0xfd, 0x7c, 0x53 };
    return &guid;
}

bool ggml_backend_is_sycl(ggml_backend_t backend) {
    return backend != NULL && ggml_guid_matches(backend->guid, ggml_backend_sycl_guid());
}

int ggml_backend_sycl_get_device_count() {
    return ggml_sycl_info().device_count;
}


// backend device

struct ggml_backend_sycl_device_context {
    int device;
    std::string name;
    std::string description;
};

static const char * ggml_backend_sycl_device_get_name(ggml_backend_dev_t dev) {
    ggml_backend_sycl_device_context * ctx = (ggml_backend_sycl_device_context *)dev->context;
    return ctx->name.c_str();
}

static const char * ggml_backend_sycl_device_get_description(ggml_backend_dev_t dev) {
    ggml_backend_sycl_device_context * ctx = (ggml_backend_sycl_device_context *)dev->context;
    return ctx->description.c_str();
}

static void ggml_backend_sycl_device_get_memory(ggml_backend_dev_t dev, size_t * free, size_t * total) {
    ggml_backend_sycl_device_context * ctx = (ggml_backend_sycl_device_context *)dev->context;
    ggml_sycl_set_device(ctx->device);
    SYCL_CHECK(CHECK_TRY_ERROR(
    dpct::dev_mgr::instance().get_device(ctx->device).get_memory_info(*free, *total)));
}

static enum ggml_backend_dev_type ggml_backend_sycl_device_get_type(ggml_backend_dev_t dev) {
    GGML_UNUSED(dev);
    return GGML_BACKEND_DEVICE_TYPE_GPU;
}

static void ggml_backend_sycl_device_get_props(ggml_backend_dev_t dev, ggml_backend_dev_props * props) {
    props->name        = ggml_backend_sycl_device_get_name(dev);
    props->description = ggml_backend_sycl_device_get_description(dev);
    props->type        = ggml_backend_sycl_device_get_type(dev);
    ggml_backend_sycl_device_get_memory(dev, &props->memory_free, &props->memory_total);

    bool host_buffer = getenv("GGML_SYCL_NO_PINNED") == nullptr;
#ifdef GGML_SYCL_NO_PEER_COPY
    bool events = false;
#else
    bool events = true;
#endif

    props->caps = {
        /* .async                 = */ true,
        /* .host_buffer           = */ host_buffer,
        /* .buffer_from_host_ptr  = */ false,
        /* .events                = */ events,
    };
}

static ggml_backend_t ggml_backend_sycl_device_init(ggml_backend_dev_t dev, const char * params) {
    GGML_UNUSED(params);
    ggml_backend_sycl_device_context * ctx = (ggml_backend_sycl_device_context *)dev->context;
    return ggml_backend_sycl_init(ctx->device);
}

static ggml_backend_buffer_type_t ggml_backend_sycl_device_get_buffer_type(ggml_backend_dev_t dev) {
    ggml_backend_sycl_device_context * ctx = (ggml_backend_sycl_device_context *)dev->context;
    return ggml_backend_sycl_buffer_type(ctx->device);
}

static ggml_backend_buffer_type_t ggml_backend_sycl_device_get_host_buffer_type(ggml_backend_dev_t dev) {
    GGML_UNUSED(dev);
    return ggml_backend_sycl_host_buffer_type();
}

static ggml_backend_buffer_t ggml_backend_sycl_device_buffer_from_host_ptr(ggml_backend_dev_t dev, void * ptr, size_t size, size_t max_tensor_size) {
    GGML_UNUSED(dev);
    GGML_UNUSED(ptr);
    GGML_UNUSED(size);
    GGML_UNUSED(max_tensor_size);
    return nullptr;
}

static bool ggml_backend_sycl_device_supports_op(ggml_backend_dev_t dev, const ggml_tensor * op) {
    ggml_backend_sycl_device_context *sycl_ctx =
        (ggml_backend_sycl_device_context *)dev->context;
    int device = sycl_ctx->device;
    switch (op->op) {
        case GGML_OP_CONV_TRANSPOSE_1D:
            {
                ggml_type src0_type = op->src[0]->type;
                ggml_type src1_type = op->src[1]->type;
                if (src0_type == GGML_TYPE_F32 && src1_type == GGML_TYPE_F32) {
                    return true;
                }
                return false;
            }
        case GGML_OP_UNARY:
            switch (ggml_get_unary_op(op)) {
                case GGML_UNARY_OP_SGN:
                case GGML_UNARY_OP_ABS:
                case GGML_UNARY_OP_NEG:
                case GGML_UNARY_OP_STEP:
                case GGML_UNARY_OP_RELU:
                case GGML_UNARY_OP_HARDSIGMOID:
                case GGML_UNARY_OP_TANH:
                case GGML_UNARY_OP_GELU:
                case GGML_UNARY_OP_SILU:
                case GGML_UNARY_OP_SIGMOID:
                case GGML_UNARY_OP_HARDSWISH:
                case GGML_UNARY_OP_GELU_QUICK:
                case GGML_UNARY_OP_GELU_ERF:
                case GGML_UNARY_OP_EXP:
                case GGML_UNARY_OP_ELU:
                    return true;
                case GGML_UNARY_OP_FLOOR:
                case GGML_UNARY_OP_CEIL:
                case GGML_UNARY_OP_ROUND:
                case GGML_UNARY_OP_TRUNC:
#if defined (GGML_SYCL_F16)
                    return ggml_is_contiguous(op->src[0]) && (op->type == op->src[0]->type);
#else
                    return ggml_is_contiguous(op->src[0]) && (op->src[0]->type == GGML_TYPE_F32 && op->type == GGML_TYPE_F32) && (op->type == op->src[0]->type);
#endif
                default:
                    return false;
            }
        case GGML_OP_GLU:
            switch (ggml_get_glu_op(op)) {
                case GGML_GLU_OP_REGLU:
                case GGML_GLU_OP_GEGLU:
                case GGML_GLU_OP_SWIGLU:
                case GGML_GLU_OP_GEGLU_ERF:
                case GGML_GLU_OP_GEGLU_QUICK:
                    return ggml_is_contiguous_1(op->src[0]);
                default:
                    return false;
            }
            break;
        case GGML_OP_MUL_MAT:
        case GGML_OP_MUL_MAT_ID:
            {
                struct ggml_tensor * a = op->src[0];
                struct ggml_tensor * b = op->src[1];

                if (a->ne[3] != b->ne[3]) {
                    return false;
                }
                ggml_type a_type = a->type;
                if (a_type == GGML_TYPE_IQ4_NL  || a_type == GGML_TYPE_IQ4_XS ||
                    a_type == GGML_TYPE_IQ3_XXS || a_type == GGML_TYPE_IQ3_S  ||
                    a_type == GGML_TYPE_IQ2_XXS || a_type == GGML_TYPE_IQ2_XS || a_type == GGML_TYPE_IQ2_S ||
                    a_type == GGML_TYPE_IQ1_S || a_type == GGML_TYPE_IQ1_M
                    ) {
                    if (b->ne[1] == 1 && ggml_nrows(b) > 1) {
                        return false;
                    }
                }
                ggml_type src0_type = op->src[0]->type;
                if (src0_type == GGML_TYPE_BF16 || src0_type == GGML_TYPE_MXFP4) {
                    // TODO: support MXFP4
                    // FIXME: keep a list of supported types to avoid breaking the backend when a new type is added
                    return false;
                }
                // TODO: The configuration below needs more work to be supported with oneDNN
                if (ggml_is_permuted(a) && !ggml_is_contiguous(a) && a->ne[2] > 1 && a->ne[3] > 1) {
                    return false;
                }
                // TODO: This specific configuration can fail with oneDNN and needs more debugging
                if (!ggml_is_permuted(a) && ggml_is_permuted(b) && b->ne[2] > 1 && b->ne[3] > 1 &&
                    a->ne[0] > 128 && a->ne[2] == 1 && src0_type == GGML_TYPE_F16) {
                    return false;
                }
                return true;
            }
        case GGML_OP_OUT_PROD:
            return op->type == GGML_TYPE_F32 && op->src[0]->type == GGML_TYPE_F32 && op->src[1]->type == GGML_TYPE_F32 && op->ne[2] == 1 && op->ne[3] == 1;
        case GGML_OP_GET_ROWS:
            {
                switch (op->src[0]->type) {
                    case GGML_TYPE_F16:
                    case GGML_TYPE_F32:
                    case GGML_TYPE_Q4_0:
                    case GGML_TYPE_Q4_1:
                    case GGML_TYPE_Q5_0:
                    case GGML_TYPE_Q5_1:
                    case GGML_TYPE_Q8_0:
                        return true;
                    default:
                        return false;
                }
            }
         case GGML_OP_SET:
               return (op->type == GGML_TYPE_F32) &&
                      (op->src[0] && op->src[1]) &&
                      (op->src[0]->type == GGML_TYPE_F32) &&
                      (op->src[1]->type == GGML_TYPE_F32);

        case GGML_OP_SET_ROWS:
            {
                return ((op->type == GGML_TYPE_F32 || op->type == GGML_TYPE_F16 || op->type == GGML_TYPE_BF16 ||
                         op->type == GGML_TYPE_Q8_0 || op->type == GGML_TYPE_Q5_1 || op->type == GGML_TYPE_Q5_0 ||
                         op->type == GGML_TYPE_Q4_1 || op->type == GGML_TYPE_Q4_0 || op->type == GGML_TYPE_IQ4_NL) &&
                        (op->src[1]->type == GGML_TYPE_I64 || op->src[1]->type == GGML_TYPE_I32));
            }
            break;
        case GGML_OP_CPY:
            {
                ggml_type src0_type = op->src[0]->type;
                ggml_type src1_type = op->src[1]->type;
                if (src0_type == src1_type && (ggml_is_contiguous(op->src[0]) && ggml_is_contiguous(op->src[1])) && src0_type != GGML_TYPE_BF16) {
                    return true;
                }
                if (src0_type == GGML_TYPE_F32 && src1_type == GGML_TYPE_F32) {
                    return true;
                }
                if (src0_type == GGML_TYPE_F32 && src1_type == GGML_TYPE_F16) {
                    return true;
                }
                if (src0_type == GGML_TYPE_F32 && src1_type == GGML_TYPE_Q8_0) {
                    return true;
                }
                if (src0_type == GGML_TYPE_F32 && src1_type == GGML_TYPE_Q4_0) {
                    return true;
                }
                if (src0_type == GGML_TYPE_F32 && src1_type == GGML_TYPE_Q4_1) {
                    return true;
                }
                if (src0_type == GGML_TYPE_F16 && src1_type == GGML_TYPE_F16) {
                    return true;
                }
                if (src0_type == GGML_TYPE_F16 && src1_type == GGML_TYPE_F32) {
                    return true;
                }
                if (src0_type == GGML_TYPE_Q8_0 && src1_type == GGML_TYPE_F32) {
                    return true;
                }
                if (src0_type == GGML_TYPE_Q4_0 && src1_type == GGML_TYPE_F32) {
                    return true;
                }
                if (src0_type == GGML_TYPE_Q4_1 && src1_type == GGML_TYPE_F32) {
                    return true;
                }
                if (src0_type == GGML_TYPE_F32 && src1_type == GGML_TYPE_Q5_0) {
                    return true;
                }
                if (src0_type == GGML_TYPE_Q5_0 && src1_type == GGML_TYPE_F32) {
                    return true;
                }
                if (src0_type == GGML_TYPE_F32 && src1_type == GGML_TYPE_Q5_1) {
                    return true;
                }
                if (src0_type == GGML_TYPE_Q5_1 && src1_type == GGML_TYPE_F32) {
                    return true;
                }
                if (src0_type == GGML_TYPE_F32 && src1_type == GGML_TYPE_IQ4_NL) {
                    return true;
                }
                if(src0_type == GGML_TYPE_Q8_0 && src1_type == GGML_TYPE_Q8_0) {
                    return true;
                }
                if(src0_type == GGML_TYPE_Q5_0 && src1_type == GGML_TYPE_Q5_0) {
                    return true;
                }
                if(src0_type == GGML_TYPE_Q5_1 && src1_type == GGML_TYPE_Q5_1) {
                    return true;
                }
                if(src0_type == GGML_TYPE_Q4_0 && src1_type == GGML_TYPE_Q4_0) {
                    return true;
                }
                if(src0_type == GGML_TYPE_Q4_1 && src1_type == GGML_TYPE_Q4_1) {
                    return true;
                }
                return false;
            }
        case GGML_OP_REPEAT_BACK:
            {
                ggml_type src0_type = op->src[0]->type;
                return src0_type == GGML_TYPE_F32;
            }
        case GGML_OP_CONCAT:
        case GGML_OP_DUP:
        case GGML_OP_ARGMAX:
        case GGML_OP_NONE:
        case GGML_OP_RESHAPE:
        case GGML_OP_VIEW:
        case GGML_OP_PERMUTE:
        case GGML_OP_TRANSPOSE:
            return true;
        case GGML_OP_ADD:
        case GGML_OP_ADD1:
        case GGML_OP_SUB:
        case GGML_OP_COUNT_EQUAL:
        case GGML_OP_MUL:
        case GGML_OP_DIV:
        case GGML_OP_REPEAT:
            return true;
        case GGML_OP_PAD_REFLECT_1D:
            return ggml_is_contiguous(op->src[0]) && op-> type == GGML_TYPE_F32 && op->src[0]->type == GGML_TYPE_F32;
        case GGML_OP_SQR:
        case GGML_OP_SQRT:
        case GGML_OP_SIN:
        case GGML_OP_COS:
        case GGML_OP_CLAMP:
        case GGML_OP_LOG:
#if defined (GGML_SYCL_F16)
            return ((op->type == GGML_TYPE_F32 || op->type == GGML_SYCL_F16) && (op->src[0]->type == GGML_TYPE_F32 || op->src[0]->type == GGML_SYCL_F16) && (op->type == op->src[0]->type));
#else
            return (op->type == GGML_TYPE_F32 && op->src[0]->type == GGML_TYPE_F32) && (op->type == op->src[0]->type);
#endif
        case GGML_OP_NORM:
            return true;
        case GGML_OP_L2_NORM:
        case GGML_OP_GROUP_NORM:
            return ggml_is_contiguous(op->src[0]);
        case GGML_OP_RMS_NORM:
            return ((op->src[0]->ne[0] % WARP_SIZE) == 0);
        case GGML_OP_RMS_NORM_BACK:
            return ((op->src[0]->ne[0] % WARP_SIZE) == 0);
        case GGML_OP_SCALE:
            return true;
        case GGML_OP_CONT:
            return op->src[0]->type != GGML_TYPE_BF16;
        case GGML_OP_DIAG_MASK_INF:
            return true;
        case GGML_OP_SOFT_MAX:
            return true;
        case GGML_OP_SOFT_MAX_BACK: {
            float max_bias = 0.0f;
            memcpy(&max_bias, (const float *) op->op_params + 1, sizeof(float));
            return max_bias == 0.0f;
        }
        case GGML_OP_ROPE:
        case GGML_OP_IM2COL:
            return true;
        case GGML_OP_UPSCALE:
<<<<<<< HEAD
            return op->src[0]->type == GGML_TYPE_F32 &&
                   op->op_params[0] == GGML_SCALE_MODE_NEAREST;
=======
            return op->src[0]->type == GGML_TYPE_F32 && op->op_params[0] == GGML_SCALE_MODE_NEAREST && !(op->op_params[0] & GGML_SCALE_FLAG_ANTIALIAS);
>>>>>>> ff90508d
        case GGML_OP_SUM:
        case GGML_OP_SUM_ROWS:
        case GGML_OP_MEAN:
            return ggml_is_contiguous(op->src[0]);
        case GGML_OP_ARGSORT:
            return op->src[0]->ne[0] * sizeof(int) <=
                   ggml_sycl_info().devices[device].smpbo;
        case GGML_OP_POOL_2D:
        case GGML_OP_ACC:
            return true;
        case GGML_OP_PAD:
            return ggml_is_contiguous(op->src[0]);
        case GGML_OP_LEAKY_RELU:
        case GGML_OP_TIMESTEP_EMBEDDING:
        case GGML_OP_RWKV_WKV6:
        case GGML_OP_RWKV_WKV7:
        case GGML_OP_GATED_LINEAR_ATTN:
            return true;
        case GGML_OP_SSM_CONV:
            return op->type == GGML_TYPE_F32 &&
                   op->src[0]->type == GGML_TYPE_F32 &&
                   op->src[1]->type == GGML_TYPE_F32;
        case GGML_OP_ROLL:
            return op->type == GGML_TYPE_F32;
        case GGML_OP_ARANGE:
            return op->type == GGML_TYPE_F32;
        default:
            return false;
    }

    GGML_UNUSED(dev);
}

static bool ggml_backend_sycl_device_supports_buft(ggml_backend_dev_t dev, ggml_backend_buffer_type_t buft) {
    if (buft->iface.get_name != ggml_backend_sycl_buffer_type_get_name) {
        return false;
    }
    ggml_backend_sycl_buffer_type_context * buft_ctx = (ggml_backend_sycl_buffer_type_context *)buft->context;
    ggml_backend_sycl_device_context * sycl_ctx = (ggml_backend_sycl_device_context *)dev->context;
    return buft_ctx->device == sycl_ctx->device;
}

static int64_t get_op_batch_size(const ggml_tensor * op) {
    switch (op->op) {
        case GGML_OP_GET_ROWS:
            return 0;
        case GGML_OP_MUL_MAT:
            return op->ne[1];
        case GGML_OP_MUL_MAT_ID:
        case GGML_OP_ROPE:
            return op->ne[2];
        default:
            return ggml_nrows(op);
    }
}

static bool ggml_backend_sycl_device_offload_op(ggml_backend_dev_t dev, const ggml_tensor * op) {
    const int min_batch_size = 32;
    return get_op_batch_size(op) >= min_batch_size;
    GGML_UNUSED(dev);
}

static ggml_backend_event_t
ggml_backend_sycl_device_event_new(ggml_backend_dev_t dev) {

#ifdef GGML_SYCL_NO_PEER_COPY
    return nullptr;
#else
  sycl::event *event_ptr = new sycl::event();

  return new ggml_backend_event{
      /* .device = */ dev,
      /* .context = */ event_ptr,
  };
#endif
}

static void ggml_backend_sycl_device_event_free(ggml_backend_dev_t dev, ggml_backend_event_t event) try {
  GGML_UNUSED(dev);
  if (event == nullptr) {
    return;
  }

  if (event->context != nullptr) {
    sycl::event *sycl_event = static_cast<sycl::event *>(event->context);
    delete sycl_event;
    event->context = nullptr;
  }

  delete event;
} catch (sycl::exception const &exc) {
  std::cerr << exc.what() << "Exception caught at file:" << __FILE__
            << ", line:" << __LINE__ << std::endl;
  std::exit(1);
}


static void ggml_backend_sycl_device_event_synchronize(ggml_backend_dev_t dev, ggml_backend_event_t event) try {
  GGML_UNUSED(dev);
  GGML_SYCL_DEBUG("[SYCL] call %s\n", __func__);

  sycl::event *sycl_event = static_cast<sycl::event *>(event->context);
  SYCL_CHECK(CHECK_TRY_ERROR(sycl_event->wait()));
} catch (sycl::exception const &exc) {
  std::cerr << exc.what() << "Exception caught at file:" << __FILE__
            << ", line:" << __LINE__ << std::endl;
  std::exit(1);
}

static const ggml_backend_device_i ggml_backend_sycl_device_interface = {
    /* .get_name                = */ ggml_backend_sycl_device_get_name,
    /* .get_description         = */ ggml_backend_sycl_device_get_description,
    /* .get_memory              = */ ggml_backend_sycl_device_get_memory,
    /* .get_type                = */ ggml_backend_sycl_device_get_type,
    /* .get_props               = */ ggml_backend_sycl_device_get_props,
    /* .init_backend            = */ ggml_backend_sycl_device_init,
    /* .get_buffer_type         = */ ggml_backend_sycl_device_get_buffer_type,
    /* .get_host_buffer_type    = */ ggml_backend_sycl_device_get_host_buffer_type,
    /* .buffer_from_host_ptr    = */ ggml_backend_sycl_device_buffer_from_host_ptr,
    /* .supports_op             = */ ggml_backend_sycl_device_supports_op,
    /* .supports_buft           = */ ggml_backend_sycl_device_supports_buft,
    /* .offload_op              = */ ggml_backend_sycl_device_offload_op,
    /* .event_new               = */ ggml_backend_sycl_device_event_new,
    /* .event_free              = */ ggml_backend_sycl_device_event_free,
    /* .event_synchronize       = */ ggml_backend_sycl_device_event_synchronize,
};

// backend reg

struct ggml_backend_sycl_reg_context {
    std::vector<ggml_backend_dev_t> devices;
};

static const char * ggml_backend_sycl_reg_get_name(ggml_backend_reg_t reg) {
    GGML_UNUSED(reg);
    return GGML_SYCL_NAME;
}

static size_t ggml_backend_sycl_reg_get_device_count(ggml_backend_reg_t reg) {
    ggml_backend_sycl_reg_context * ctx = (ggml_backend_sycl_reg_context *)reg->context;
    return ctx->devices.size();
}

static ggml_backend_dev_t ggml_backend_sycl_reg_get_device(ggml_backend_reg_t reg, size_t index) {
    ggml_backend_sycl_reg_context * ctx = (ggml_backend_sycl_reg_context *)reg->context;
    GGML_ASSERT(index < ctx->devices.size());
    return ctx->devices[index];
}

static void *ggml_backend_sycl_reg_get_proc_address(ggml_backend_reg_t reg, const char *name) {
    GGML_UNUSED(reg);

    if (strcmp(name, "ggml_backend_split_buffer_type") == 0) {
        return (void *)ggml_backend_sycl_split_buffer_type;
    }

    // SYCL doesn't support registering host memory, left here for reference
    // "ggml_backend_register_host_buffer"
    // "ggml_backend_unregister_host_buffer"
    GGML_UNUSED(name);
    return nullptr;
}

static const ggml_backend_reg_i ggml_backend_sycl_reg_interface = {
    /* .get_name          = */ ggml_backend_sycl_reg_get_name,
    /* .get_device_count  = */ ggml_backend_sycl_reg_get_device_count,
    /* .get_device        = */ ggml_backend_sycl_reg_get_device,
    /* .get_proc_address  = */ ggml_backend_sycl_reg_get_proc_address,
};


// backend registry

ggml_backend_reg_t ggml_backend_sycl_reg() {
    static ggml_backend_reg reg;
    static bool initialized = false;

    {
        static std::mutex mutex;
        std::lock_guard<std::mutex> lock(mutex);
        if (!initialized) {
            ggml_backend_sycl_reg_context * ctx = new ggml_backend_sycl_reg_context;

            for (int i = 0; i < ggml_sycl_info().device_count; i++) {
                ggml_backend_sycl_device_context * dev_ctx = new ggml_backend_sycl_device_context;
                dev_ctx->device = i;
                dev_ctx->name = GGML_SYCL_NAME + std::to_string(i);

                ggml_sycl_set_device(i);

                dpct::device_info prop;
                SYCL_CHECK(CHECK_TRY_ERROR(dpct::get_device_info(
                    prop, dpct::dev_mgr::instance().get_device(i))));

                dev_ctx->description = prop.get_name();

                ggml_backend_dev_t dev = new ggml_backend_device {
                    /* .iface       = */ ggml_backend_sycl_device_interface,
                    /* .reg         = */ &reg,
                    /* .context     = */ dev_ctx
                };
                ctx->devices.push_back(dev);
            }

            reg = ggml_backend_reg {
                /* .api_version = */ GGML_BACKEND_API_VERSION,
                /* .iface       = */ ggml_backend_sycl_reg_interface,
                /* .context     = */ ctx
            };
        }

        initialized = true;
    }

    return &reg;
}

ggml_backend_t ggml_backend_sycl_init(int device) {
    GGML_SYCL_DEBUG("[SYCL] call ggml_backend_sycl_init\n");
    ggml_check_sycl();

    check_allow_gpu_index(device);

    ggml_backend_sycl_context * ctx = new ggml_backend_sycl_context(device);
    if (ctx == nullptr) {
        GGML_LOG_ERROR("%s: error: failed to allocate context\n", __func__);
        return nullptr;
    };

    ggml_backend_t sycl_backend = new ggml_backend {
        /* .guid    = */ ggml_backend_sycl_guid(),
        /* .iface   = */ ggml_backend_sycl_interface,
        /* .device  = */ ggml_backend_reg_dev_get(ggml_backend_sycl_reg(), device),
        /* .context = */ ctx
    };

    return sycl_backend;
}

GGML_BACKEND_DL_IMPL(ggml_backend_sycl_reg)<|MERGE_RESOLUTION|>--- conflicted
+++ resolved
@@ -4601,12 +4601,7 @@
         case GGML_OP_IM2COL:
             return true;
         case GGML_OP_UPSCALE:
-<<<<<<< HEAD
-            return op->src[0]->type == GGML_TYPE_F32 &&
-                   op->op_params[0] == GGML_SCALE_MODE_NEAREST;
-=======
             return op->src[0]->type == GGML_TYPE_F32 && op->op_params[0] == GGML_SCALE_MODE_NEAREST && !(op->op_params[0] & GGML_SCALE_FLAG_ANTIALIAS);
->>>>>>> ff90508d
         case GGML_OP_SUM:
         case GGML_OP_SUM_ROWS:
         case GGML_OP_MEAN:
