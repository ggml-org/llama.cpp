--- conflicted
+++ resolved
@@ -2508,18 +2508,13 @@
             dev[i].src1_ddq = dev[i].src1_ddq_alloc.alloc(ctx.pool(i), nrows1*src1_padded_col_size*q8_1_ts/q8_1_bs);
 
             if (src1_on_device && src1_is_contiguous) {
-<<<<<<< HEAD
                 bool reorder_q8_tensor = false;
                 if (src0->extra && ((ggml_tensor_extra_gpu *)src0->extra)->optimized_feature.reorder) {
                     reorder_q8_tensor = true;
                 }
-                quantize_row_q8_1_sycl(dev[i].src1_ddf, dev[i].src1_ddq, ne10, nrows1, src1_padded_col_size, reorder_q8_tensor, stream);
-                //dev[i].src1_ddq = dev[i].src1_ddq_alloc.alloc(ctx.pool(i), (ggml_nelements / QK8_1) * sizeof(block_q8_1));
-=======
                 scope_op_debug_print scope_dbg_print(__func__, "/quantize_row_q8_1_sycl", dst,
                                                      /*num_src=*/2, " : converting src1 to Q8_1");
-                quantize_row_q8_1_sycl(dev[i].src1_ddf, dev[i].src1_ddq, ne10, nrows1, src1_padded_col_size, stream);
->>>>>>> f9cd6839
+                quantize_row_q8_1_sycl(dev[i].src1_ddf, dev[i].src1_ddq, ne10, nrows1, src1_padded_col_size, reorder_q8_tensor, stream);
                 /*
                 DPCT1010:90: SYCL uses exceptions to report errors and does not
                 use the error codes. The call was replaced with 0. You need to
@@ -2623,13 +2618,9 @@
                 }
 
                 if (convert_src1_to_q8_1 && !src1_is_contiguous) {
-<<<<<<< HEAD
-                    quantize_row_q8_1_sycl(src1_ddf_i, src1_ddq_i, ne10, src1_ncols, src1_padded_col_size, false, stream);
-=======
                     scope_op_debug_print scope_dbg_print(__func__, "/quantize_row_q8_1_sycl", dst,
                                                          /*num_src=*/2, " : converting src1 to Q8_1");
-                    quantize_row_q8_1_sycl(src1_ddf_i, src1_ddq_i, ne10, src1_ncols, src1_padded_col_size, stream);
->>>>>>> f9cd6839
+                    quantize_row_q8_1_sycl(src1_ddf_i, src1_ddq_i, ne10, src1_ncols, src1_padded_col_size, false, stream);
                     /*
                     DPCT1010:92: SYCL uses exceptions to report errors and does
                     not use the error codes. The call was replaced with 0. You
